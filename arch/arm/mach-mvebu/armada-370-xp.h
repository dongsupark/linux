/*
 * Generic definitions for Marvell Armada_370_XP SoCs
 *
 * Copyright (C) 2012 Marvell
 *
 * Lior Amsalem <alior@marvell.com>
 * Gregory CLEMENT <gregory.clement@free-electrons.com>
 * Thomas Petazzoni <thomas.petazzoni@free-electrons.com>
 *
 * This file is licensed under the terms of the GNU General Public
 * License version 2.  This program is licensed "as is" without any
 * warranty of any kind, whether express or implied.
 */

#ifndef __MACH_ARMADA_370_XP_H
#define __MACH_ARMADA_370_XP_H

<<<<<<< HEAD
#define ARMADA_370_XP_REGS_PHYS_BASE	0xd0000000
#define ARMADA_370_XP_REGS_VIRT_BASE	IOMEM(0xfec00000)
#define ARMADA_370_XP_REGS_SIZE		SZ_1M

/* These defines can go away once mvebu-mbus has a DT binding */
#define ARMADA_370_XP_MBUS_WINS_BASE    (ARMADA_370_XP_REGS_PHYS_BASE + 0x20000)
#define ARMADA_370_XP_MBUS_WINS_SIZE    0x100
#define ARMADA_370_XP_SDRAM_WINS_BASE   (ARMADA_370_XP_REGS_PHYS_BASE + 0x20180)
#define ARMADA_370_XP_SDRAM_WINS_SIZE   0x20

=======
>>>>>>> d0e0ac97
#ifdef CONFIG_SMP
#include <linux/cpumask.h>

void armada_mpic_send_doorbell(const struct cpumask *mask, unsigned int irq);
void armada_xp_mpic_smp_cpu_init(void);
#endif

#endif /* __MACH_ARMADA_370_XP_H */<|MERGE_RESOLUTION|>--- conflicted
+++ resolved
@@ -15,19 +15,6 @@
 #ifndef __MACH_ARMADA_370_XP_H
 #define __MACH_ARMADA_370_XP_H
 
-<<<<<<< HEAD
-#define ARMADA_370_XP_REGS_PHYS_BASE	0xd0000000
-#define ARMADA_370_XP_REGS_VIRT_BASE	IOMEM(0xfec00000)
-#define ARMADA_370_XP_REGS_SIZE		SZ_1M
-
-/* These defines can go away once mvebu-mbus has a DT binding */
-#define ARMADA_370_XP_MBUS_WINS_BASE    (ARMADA_370_XP_REGS_PHYS_BASE + 0x20000)
-#define ARMADA_370_XP_MBUS_WINS_SIZE    0x100
-#define ARMADA_370_XP_SDRAM_WINS_BASE   (ARMADA_370_XP_REGS_PHYS_BASE + 0x20180)
-#define ARMADA_370_XP_SDRAM_WINS_SIZE   0x20
-
-=======
->>>>>>> d0e0ac97
 #ifdef CONFIG_SMP
 #include <linux/cpumask.h>
 
