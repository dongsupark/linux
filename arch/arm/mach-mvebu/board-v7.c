/*
 * Device Tree support for Armada 370 and XP platforms.
 *
 * Copyright (C) 2012 Marvell
 *
 * Lior Amsalem <alior@marvell.com>
 * Gregory CLEMENT <gregory.clement@free-electrons.com>
 * Thomas Petazzoni <thomas.petazzoni@free-electrons.com>
 *
 * This file is licensed under the terms of the GNU General Public
 * License version 2.  This program is licensed "as is" without any
 * warranty of any kind, whether express or implied.
 */

#include <linux/kernel.h>
#include <linux/init.h>
#include <linux/clk-provider.h>
#include <linux/of_address.h>
#include <linux/of_platform.h>
#include <linux/io.h>
#include <linux/clocksource.h>
#include <linux/dma-mapping.h>
#include <linux/mbus.h>
#include <linux/signal.h>
#include <linux/slab.h>
#include <linux/irqchip.h>
#include <asm/hardware/cache-l2x0.h>
#include <asm/mach/arch.h>
#include <asm/mach/map.h>
#include <asm/mach/time.h>
#include <asm/smp_scu.h>
#include "armada-370-xp.h"
#include "common.h"
#include "coherency.h"
#include "mvebu-soc-id.h"

static void __iomem *scu_base;

/*
 * Enables the SCU when available. Obviously, this is only useful on
 * Cortex-A based SOCs, not on PJ4B based ones.
 */
static void __init mvebu_scu_enable(void)
{
	struct device_node *np =
		of_find_compatible_node(NULL, NULL, "arm,cortex-a9-scu");
	if (np) {
		scu_base = of_iomap(np, 0);
		scu_enable(scu_base);
		of_node_put(np);
	}
}

void __iomem *mvebu_get_scu_base(void)
{
	return scu_base;
}

/*
 * Early versions of Armada 375 SoC have a bug where the BootROM
 * leaves an external data abort pending. The kernel is hit by this
 * data abort as soon as it enters userspace, because it unmasks the
 * data aborts at this moment. We register a custom abort handler
 * below to ignore the first data abort to work around this
 * problem.
 */
static int armada_375_external_abort_wa(unsigned long addr, unsigned int fsr,
					struct pt_regs *regs)
{
	static int ignore_first;

	if (!ignore_first && fsr == 0x1406) {
		ignore_first = 1;
		return 0;
	}

	return 1;
}

static void __init mvebu_init_irq(void)
{
	irqchip_init();
	mvebu_scu_enable();
	coherency_init();
	BUG_ON(mvebu_mbus_dt_init(coherency_available()));
}

static void __init external_abort_quirk(void)
{
	u32 dev, rev;
<<<<<<< HEAD

	if (mvebu_get_soc_id(&dev, &rev) == 0 && rev > ARMADA_375_Z1_REV)
		return;

=======

	if (mvebu_get_soc_id(&dev, &rev) == 0 && rev > ARMADA_375_Z1_REV)
		return;

>>>>>>> 3006f668
	hook_fault_code(16 + 6, armada_375_external_abort_wa, SIGBUS, 0,
			"imprecise external abort");
}

static void __init i2c_quirk(void)
{
	struct device_node *np;
	u32 dev, rev;

	/*
	 * Only revisons more recent than A0 support the offload
	 * mechanism. We can exit only if we are sure that we can
	 * get the SoC revision and it is more recent than A0.
	 */
	if (mvebu_get_soc_id(&dev, &rev) == 0 && rev > MV78XX0_A0_REV)
		return;

	for_each_compatible_node(np, NULL, "marvell,mv78230-i2c") {
		struct property *new_compat;

		new_compat = kzalloc(sizeof(*new_compat), GFP_KERNEL);

		new_compat->name = kstrdup("compatible", GFP_KERNEL);
		new_compat->length = sizeof("marvell,mv78230-a0-i2c");
		new_compat->value = kstrdup("marvell,mv78230-a0-i2c",
						GFP_KERNEL);

		of_update_property(np, new_compat);
	}
	return;
}

#define A375_Z1_THERMAL_FIXUP_OFFSET 0xc

static void __init thermal_quirk(void)
{
	struct device_node *np;
	u32 dev, rev;
	int res;

	/*
	 * The early SoC Z1 revision needs a quirk to be applied in order
	 * for the thermal controller to work properly. This quirk breaks
	 * the thermal support if applied on a SoC that doesn't need it,
	 * so we enforce the SoC revision to be known.
	 */
	res = mvebu_get_soc_id(&dev, &rev);
	if (res < 0 || (res == 0 && rev > ARMADA_375_Z1_REV))
		return;

	for_each_compatible_node(np, NULL, "marvell,armada375-thermal") {
		struct property *prop;
		__be32 newval, *newprop, *oldprop;
		int len;

		/*
		 * The register offset is at a wrong location. This quirk
		 * creates a new reg property as a clone of the previous
		 * one and corrects the offset.
		 */
		oldprop = (__be32 *)of_get_property(np, "reg", &len);
		if (!oldprop)
			continue;

		/* Create a duplicate of the 'reg' property */
		prop = kzalloc(sizeof(*prop), GFP_KERNEL);
		prop->length = len;
		prop->name = kstrdup("reg", GFP_KERNEL);
		prop->value = kzalloc(len, GFP_KERNEL);
		memcpy(prop->value, oldprop, len);

		/* Fixup the register offset of the second entry */
		oldprop += 2;
		newprop = (__be32 *)prop->value + 2;
		newval = cpu_to_be32(be32_to_cpu(*oldprop) -
				     A375_Z1_THERMAL_FIXUP_OFFSET);
		*newprop = newval;
		of_update_property(np, prop);

		/*
		 * The thermal controller needs some quirk too, so let's change
		 * the compatible string to reflect this and allow the driver
		 * the take the necessary action.
		 */
		prop = kzalloc(sizeof(*prop), GFP_KERNEL);
		prop->name = kstrdup("compatible", GFP_KERNEL);
		prop->length = sizeof("marvell,armada375-z1-thermal");
		prop->value = kstrdup("marvell,armada375-z1-thermal",
						GFP_KERNEL);
		of_update_property(np, prop);
	}
	return;
}

static void __init mvebu_dt_init(void)
{
	if (of_machine_is_compatible("plathome,openblocks-ax3-4"))
		i2c_quirk();
	if (of_machine_is_compatible("marvell,a375-db")) {
		external_abort_quirk();
		thermal_quirk();
	}

	of_platform_populate(NULL, of_default_bus_match_table, NULL, NULL);
}

static const char * const armada_370_xp_dt_compat[] = {
	"marvell,armada-370-xp",
	NULL,
};

DT_MACHINE_START(ARMADA_370_XP_DT, "Marvell Armada 370/XP (Device Tree)")
	.l2c_aux_val	= 0,
	.l2c_aux_mask	= ~0,
	.smp		= smp_ops(armada_xp_smp_ops),
	.init_machine	= mvebu_dt_init,
	.init_irq       = mvebu_init_irq,
	.restart	= mvebu_restart,
	.dt_compat	= armada_370_xp_dt_compat,
MACHINE_END

static const char * const armada_375_dt_compat[] = {
	"marvell,armada375",
	NULL,
};

DT_MACHINE_START(ARMADA_375_DT, "Marvell Armada 375 (Device Tree)")
	.l2c_aux_val	= 0,
	.l2c_aux_mask	= ~0,
	.init_irq       = mvebu_init_irq,
	.init_machine	= mvebu_dt_init,
	.restart	= mvebu_restart,
	.dt_compat	= armada_375_dt_compat,
MACHINE_END

static const char * const armada_38x_dt_compat[] = {
	"marvell,armada380",
	"marvell,armada385",
	NULL,
};

DT_MACHINE_START(ARMADA_38X_DT, "Marvell Armada 380/385 (Device Tree)")
	.l2c_aux_val	= 0,
	.l2c_aux_mask	= ~0,
	.init_irq       = mvebu_init_irq,
	.restart	= mvebu_restart,
	.dt_compat	= armada_38x_dt_compat,
MACHINE_END<|MERGE_RESOLUTION|>--- conflicted
+++ resolved
@@ -88,17 +88,10 @@
 static void __init external_abort_quirk(void)
 {
 	u32 dev, rev;
-<<<<<<< HEAD
 
 	if (mvebu_get_soc_id(&dev, &rev) == 0 && rev > ARMADA_375_Z1_REV)
 		return;
 
-=======
-
-	if (mvebu_get_soc_id(&dev, &rev) == 0 && rev > ARMADA_375_Z1_REV)
-		return;
-
->>>>>>> 3006f668
 	hook_fault_code(16 + 6, armada_375_external_abort_wa, SIGBUS, 0,
 			"imprecise external abort");
 }
