/*
 * Coherency fabric (Aurora) support for Armada 370 and XP platforms.
 *
 * Copyright (C) 2012 Marvell
 *
 * Yehuda Yitschak <yehuday@marvell.com>
 * Gregory Clement <gregory.clement@free-electrons.com>
 * Thomas Petazzoni <thomas.petazzoni@free-electrons.com>
 *
 * This file is licensed under the terms of the GNU General Public
 * License version 2.  This program is licensed "as is" without any
 * warranty of any kind, whether express or implied.
 *
 * The Armada 370 and Armada XP SOCs have a coherency fabric which is
 * responsible for ensuring hardware coherency between all CPUs and between
 * CPUs and I/O masters. This file initializes the coherency fabric and
 * supplies basic routines for configuring and controlling hardware coherency
 */

#include <linux/kernel.h>
#include <linux/init.h>
#include <linux/of_address.h>
#include <linux/io.h>
#include <linux/smp.h>
#include <linux/dma-mapping.h>
#include <linux/platform_device.h>
#include <asm/smp_plat.h>
#include <asm/cacheflush.h>
#include "armada-370-xp.h"

unsigned long __cpuinitdata coherency_phys_base;
static void __iomem *coherency_base;
static void __iomem *coherency_cpu_base;

/* Coherency fabric registers */
#define COHERENCY_FABRIC_CFG_OFFSET		   0x4

#define IO_SYNC_BARRIER_CTL_OFFSET		   0x0

static struct of_device_id of_coherency_table[] = {
	{.compatible = "marvell,coherency-fabric"},
	{ /* end of list */ },
};

/* Function defined in coherency_ll.S */
int ll_set_cpu_coherent(void __iomem *base_addr, unsigned int hw_cpu_id);

int set_cpu_coherent(unsigned int hw_cpu_id, int smp_group_id)
{
	if (!coherency_base) {
		pr_warn("Can't make CPU %d cache coherent.\n", hw_cpu_id);
		pr_warn("Coherency fabric is not initialized\n");
		return 1;
	}

	return ll_set_cpu_coherent(coherency_base, hw_cpu_id);
}

static inline void mvebu_hwcc_sync_io_barrier(void)
{
	writel(0x1, coherency_cpu_base + IO_SYNC_BARRIER_CTL_OFFSET);
	while (readl(coherency_cpu_base + IO_SYNC_BARRIER_CTL_OFFSET) & 0x1);
}

static dma_addr_t mvebu_hwcc_dma_map_page(struct device *dev, struct page *page,
				  unsigned long offset, size_t size,
				  enum dma_data_direction dir,
				  struct dma_attrs *attrs)
{
	if (dir != DMA_TO_DEVICE)
		mvebu_hwcc_sync_io_barrier();
	return pfn_to_dma(dev, page_to_pfn(page)) + offset;
}


static void mvebu_hwcc_dma_unmap_page(struct device *dev, dma_addr_t dma_handle,
			      size_t size, enum dma_data_direction dir,
			      struct dma_attrs *attrs)
{
	if (dir != DMA_TO_DEVICE)
		mvebu_hwcc_sync_io_barrier();
}

static void mvebu_hwcc_dma_sync(struct device *dev, dma_addr_t dma_handle,
			size_t size, enum dma_data_direction dir)
{
	if (dir != DMA_TO_DEVICE)
		mvebu_hwcc_sync_io_barrier();
}

static struct dma_map_ops mvebu_hwcc_dma_ops = {
	.alloc			= arm_dma_alloc,
	.free			= arm_dma_free,
	.mmap			= arm_dma_mmap,
	.map_page		= mvebu_hwcc_dma_map_page,
	.unmap_page		= mvebu_hwcc_dma_unmap_page,
	.get_sgtable		= arm_dma_get_sgtable,
	.map_sg			= arm_dma_map_sg,
	.unmap_sg		= arm_dma_unmap_sg,
	.sync_single_for_cpu	= mvebu_hwcc_dma_sync,
	.sync_single_for_device	= mvebu_hwcc_dma_sync,
	.sync_sg_for_cpu	= arm_dma_sync_sg_for_cpu,
	.sync_sg_for_device	= arm_dma_sync_sg_for_device,
	.set_dma_mask		= arm_dma_set_mask,
};

static int mvebu_hwcc_platform_notifier(struct notifier_block *nb,
				       unsigned long event, void *__dev)
{
	struct device *dev = __dev;

	if (event != BUS_NOTIFY_ADD_DEVICE)
		return NOTIFY_DONE;
	set_dma_ops(dev, &mvebu_hwcc_dma_ops);

	return NOTIFY_OK;
}

static struct notifier_block mvebu_hwcc_platform_nb = {
	.notifier_call = mvebu_hwcc_platform_notifier,
};

int __init coherency_init(void)
{
	struct device_node *np;

	np = of_find_matching_node(NULL, of_coherency_table);
	if (np) {
		struct resource res;
		pr_info("Initializing Coherency fabric\n");
		of_address_to_resource(np, 0, &res);
		coherency_phys_base = res.start;
		/*
		 * Ensure secondary CPUs will see the updated value,
		 * which they read before they join the coherency
		 * fabric, and therefore before they are coherent with
		 * the boot CPU cache.
		 */
		sync_cache_w(&coherency_phys_base);
		coherency_base = of_iomap(np, 0);
		coherency_cpu_base = of_iomap(np, 1);
		set_cpu_coherent(cpu_logical_map(smp_processor_id()), 0);
	}

	return 0;
}

static int __init coherency_late_init(void)
{
<<<<<<< HEAD
	bus_register_notifier(&platform_bus_type,
			      &mvebu_hwcc_platform_nb);
=======
	if (of_find_matching_node(NULL, of_coherency_table))
		bus_register_notifier(&platform_bus_type,
				      &mvebu_hwcc_platform_nb);
>>>>>>> dac61331
	return 0;
}

postcore_initcall(coherency_late_init);<|MERGE_RESOLUTION|>--- conflicted
+++ resolved
@@ -147,14 +147,9 @@
 
 static int __init coherency_late_init(void)
 {
-<<<<<<< HEAD
-	bus_register_notifier(&platform_bus_type,
-			      &mvebu_hwcc_platform_nb);
-=======
 	if (of_find_matching_node(NULL, of_coherency_table))
 		bus_register_notifier(&platform_bus_type,
 				      &mvebu_hwcc_platform_nb);
->>>>>>> dac61331
 	return 0;
 }
 
