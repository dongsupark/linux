--- conflicted
+++ resolved
@@ -18,22 +18,7 @@
 
 #include <asm/assembler.h>
 
-#include <asm/assembler.h>
-
-<<<<<<< HEAD
-armada_375_smp_cpu1_enable_code_start:
-ARM_BE8(setend	be)
-	adr     r0, 1f
-	ldr	r0, [r0]
-	ldr     r1, [r0]
-ARM_BE8(rev	r1, r1)
-	ret     r1
-1:
-	.word   CPU_RESUME_ADDR_REG
-armada_375_smp_cpu1_enable_code_end:
-=======
 	__CPUINIT
->>>>>>> 3006f668
 
 ENTRY(mvebu_cortex_a9_secondary_startup)
 ARM_BE8(setend	be)
