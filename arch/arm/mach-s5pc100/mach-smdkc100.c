/* linux/arch/arm/mach-s5pc100/mach-smdkc100.c
 *
 * Copyright 2009 Samsung Electronics Co.
 * Author: Byungho Min <bhmin@samsung.com>
 *
 * This program is free software; you can redistribute it and/or modify
 * it under the terms of the GNU General Public License version 2 as
 * published by the Free Software Foundation.
 *
*/

#include <linux/kernel.h>
#include <linux/types.h>
#include <linux/interrupt.h>
#include <linux/list.h>
#include <linux/timer.h>
#include <linux/init.h>
#include <linux/serial_core.h>
#include <linux/platform_device.h>
#include <linux/io.h>
#include <linux/gpio.h>
#include <linux/i2c.h>
#include <linux/fb.h>
#include <linux/delay.h>
#include <linux/input.h>
#include <linux/pwm_backlight.h>

#include <asm/mach/arch.h>
#include <asm/mach/map.h>

#include <mach/map.h>
#include <mach/regs-gpio.h>

#include <video/platform_lcd.h>
#include <video/samsung_fimd.h>

#include <asm/irq.h>
#include <asm/mach-types.h>

#include <plat/regs-serial.h>
#include <plat/gpio-cfg.h>

#include <plat/clock.h>
#include <plat/devs.h>
#include <plat/cpu.h>
#include <plat/fb.h>
#include <linux/platform_data/i2c-s3c2410.h>
#include <linux/platform_data/ata-samsung_cf.h>
#include <plat/adc.h>
#include <plat/keypad.h>
#include <linux/platform_data/touchscreen-s3c2410.h>
#include <linux/platform_data/asoc-s3c.h>
#include <plat/backlight.h>
#include <plat/samsung-time.h>

#include "common.h"

/* Following are default values for UCON, ULCON and UFCON UART registers */
#define SMDKC100_UCON_DEFAULT	(S3C2410_UCON_TXILEVEL |	\
				 S3C2410_UCON_RXILEVEL |	\
				 S3C2410_UCON_TXIRQMODE |	\
				 S3C2410_UCON_RXIRQMODE |	\
				 S3C2410_UCON_RXFIFO_TOI |	\
				 S3C2443_UCON_RXERR_IRQEN)

#define SMDKC100_ULCON_DEFAULT	S3C2410_LCON_CS8

#define SMDKC100_UFCON_DEFAULT	(S3C2410_UFCON_FIFOMODE |	\
				 S3C2440_UFCON_RXTRIG8 |	\
				 S3C2440_UFCON_TXTRIG16)

static struct s3c2410_uartcfg smdkc100_uartcfgs[] __initdata = {
	[0] = {
		.hwport	     = 0,
		.flags	     = 0,
		.ucon	     = SMDKC100_UCON_DEFAULT,
		.ulcon	     = SMDKC100_ULCON_DEFAULT,
		.ufcon	     = SMDKC100_UFCON_DEFAULT,
	},
	[1] = {
		.hwport	     = 1,
		.flags	     = 0,
		.ucon	     = SMDKC100_UCON_DEFAULT,
		.ulcon	     = SMDKC100_ULCON_DEFAULT,
		.ufcon	     = SMDKC100_UFCON_DEFAULT,
	},
	[2] = {
		.hwport	     = 2,
		.flags	     = 0,
		.ucon	     = SMDKC100_UCON_DEFAULT,
		.ulcon	     = SMDKC100_ULCON_DEFAULT,
		.ufcon	     = SMDKC100_UFCON_DEFAULT,
	},
	[3] = {
		.hwport	     = 3,
		.flags	     = 0,
		.ucon	     = SMDKC100_UCON_DEFAULT,
		.ulcon	     = SMDKC100_ULCON_DEFAULT,
		.ufcon	     = SMDKC100_UFCON_DEFAULT,
	},
};

/* I2C0 */
static struct i2c_board_info i2c_devs0[] __initdata = {
	{I2C_BOARD_INFO("wm8580", 0x1b),},
};

/* I2C1 */
static struct i2c_board_info i2c_devs1[] __initdata = {
};

/* LCD power controller */
static void smdkc100_lcd_power_set(struct plat_lcd_data *pd,
				   unsigned int power)
{
	if (power) {
		/* module reset */
		gpio_direction_output(S5PC100_GPH0(6), 1);
		mdelay(100);
		gpio_direction_output(S5PC100_GPH0(6), 0);
		mdelay(10);
		gpio_direction_output(S5PC100_GPH0(6), 1);
		mdelay(10);
	}
}

static struct plat_lcd_data smdkc100_lcd_power_data = {
	.set_power	= smdkc100_lcd_power_set,
};

static struct platform_device smdkc100_lcd_powerdev = {
	.name			= "platform-lcd",
	.dev.parent		= &s3c_device_fb.dev,
	.dev.platform_data	= &smdkc100_lcd_power_data,
};

/* Frame Buffer */
static struct s3c_fb_pd_win smdkc100_fb_win0 = {
	.max_bpp	= 32,
	.default_bpp	= 16,
	.xres		= 800,
	.yres		= 480,
};

static struct fb_videomode smdkc100_lcd_timing = {
	.left_margin	= 8,
	.right_margin	= 13,
	.upper_margin	= 7,
	.lower_margin	= 5,
	.hsync_len	= 3,
	.vsync_len	= 1,
	.xres		= 800,
	.yres		= 480,
	.refresh	= 80,
};

static struct s3c_fb_platdata smdkc100_lcd_pdata __initdata = {
	.win[0]		= &smdkc100_fb_win0,
	.vtiming	= &smdkc100_lcd_timing,
	.vidcon0	= VIDCON0_VIDOUT_RGB | VIDCON0_PNRMODE_RGB,
	.vidcon1	= VIDCON1_INV_HSYNC | VIDCON1_INV_VSYNC,
	.setup_gpio	= s5pc100_fb_gpio_setup_24bpp,
};

static struct s3c_ide_platdata smdkc100_ide_pdata __initdata = {
	.setup_gpio	= s5pc100_ide_setup_gpio,
};

static uint32_t smdkc100_keymap[] __initdata = {
	/* KEY(row, col, keycode) */
	KEY(0, 3, KEY_1), KEY(0, 4, KEY_2), KEY(0, 5, KEY_3),
	KEY(0, 6, KEY_4), KEY(0, 7, KEY_5),
	KEY(1, 3, KEY_A), KEY(1, 4, KEY_B), KEY(1, 5, KEY_C),
	KEY(1, 6, KEY_D), KEY(1, 7, KEY_E)
};

static struct matrix_keymap_data smdkc100_keymap_data __initdata = {
	.keymap		= smdkc100_keymap,
	.keymap_size	= ARRAY_SIZE(smdkc100_keymap),
};

static struct samsung_keypad_platdata smdkc100_keypad_data __initdata = {
	.keymap_data	= &smdkc100_keymap_data,
	.rows		= 2,
	.cols		= 8,
};

static struct platform_device *smdkc100_devices[] __initdata = {
	&s3c_device_adc,
	&s3c_device_cfcon,
	&s3c_device_i2c0,
	&s3c_device_i2c1,
	&s3c_device_fb,
	&s3c_device_hsmmc0,
	&s3c_device_hsmmc1,
	&s3c_device_hsmmc2,
	&s3c_device_ts,
	&s3c_device_wdt,
	&smdkc100_lcd_powerdev,
	&s5pc100_device_iis0,
	&samsung_device_keypad,
	&s5pc100_device_ac97,
	&s3c_device_rtc,
	&s5p_device_fimc0,
	&s5p_device_fimc1,
	&s5p_device_fimc2,
	&s5pc100_device_spdif,
};

/* LCD Backlight data */
static struct samsung_bl_gpio_info smdkc100_bl_gpio_info = {
	.no = S5PC100_GPD(0),
	.func = S3C_GPIO_SFN(2),
};

static struct platform_pwm_backlight_data smdkc100_bl_data = {
	.pwm_id = 0,
};

static void __init smdkc100_map_io(void)
{
	s5pc100_init_io(NULL, 0);
	s3c24xx_init_clocks(12000000);
	s3c24xx_init_uarts(smdkc100_uartcfgs, ARRAY_SIZE(smdkc100_uartcfgs));
	samsung_set_timer_source(SAMSUNG_PWM3, SAMSUNG_PWM4);
}

static void __init smdkc100_machine_init(void)
{
	s3c24xx_ts_set_platdata(NULL);

	/* I2C */
	s3c_i2c0_set_platdata(NULL);
	s3c_i2c1_set_platdata(NULL);
	i2c_register_board_info(0, i2c_devs0, ARRAY_SIZE(i2c_devs0));
	i2c_register_board_info(1, i2c_devs1, ARRAY_SIZE(i2c_devs1));

	s3c_fb_set_platdata(&smdkc100_lcd_pdata);
	s3c_ide_set_platdata(&smdkc100_ide_pdata);

	samsung_keypad_set_platdata(&smdkc100_keypad_data);

	s5pc100_spdif_setup_gpio(S5PC100_SPDIF_GPD);

	/* LCD init */
	gpio_request(S5PC100_GPH0(6), "GPH0");
	smdkc100_lcd_power_set(&smdkc100_lcd_power_data, 0);

	samsung_bl_set(&smdkc100_bl_gpio_info, &smdkc100_bl_data);

	platform_add_devices(smdkc100_devices, ARRAY_SIZE(smdkc100_devices));
}

MACHINE_START(SMDKC100, "SMDKC100")
	/* Maintainer: Byungho Min <bhmin@samsung.com> */
	.atag_offset	= 0x100,
	.init_irq	= s5pc100_init_irq,
	.map_io		= smdkc100_map_io,
	.init_machine	= smdkc100_machine_init,
<<<<<<< HEAD
	.init_time	= s3c24xx_timer_init,
=======
	.init_time	= samsung_timer_init,
>>>>>>> 8bdbf6db
	.restart	= s5pc100_restart,
MACHINE_END<|MERGE_RESOLUTION|>--- conflicted
+++ resolved
@@ -257,10 +257,6 @@
 	.init_irq	= s5pc100_init_irq,
 	.map_io		= smdkc100_map_io,
 	.init_machine	= smdkc100_machine_init,
-<<<<<<< HEAD
-	.init_time	= s3c24xx_timer_init,
-=======
 	.init_time	= samsung_timer_init,
->>>>>>> 8bdbf6db
 	.restart	= s5pc100_restart,
 MACHINE_END