/*
 * Versatile Express V2M Motherboard Support
 */
#include <linux/clocksource.h>
#include <linux/device.h>
#include <linux/amba/bus.h>
#include <linux/amba/mmci.h>
#include <linux/io.h>
#include <linux/clocksource.h>
#include <linux/smp.h>
#include <linux/init.h>
#include <linux/irqchip.h>
#include <linux/of_address.h>
#include <linux/of_fdt.h>
#include <linux/of_irq.h>
#include <linux/of_platform.h>
#include <linux/platform_device.h>
#include <linux/ata_platform.h>
#include <linux/smsc911x.h>
#include <linux/spinlock.h>
#include <linux/usb/isp1760.h>
#include <linux/mtd/physmap.h>
#include <linux/regulator/fixed.h>
#include <linux/regulator/machine.h>
#include <linux/vexpress.h>

#include <asm/mach-types.h>
#include <asm/sizes.h>
#include <asm/mach/arch.h>
#include <asm/mach/map.h>
#include <asm/mach/time.h>
#include <asm/hardware/arm_timer.h>
#include <asm/hardware/cache-l2x0.h>
#include <asm/hardware/timer-sp.h>

#include <mach/ct-ca9x4.h>
#include <mach/motherboard.h>

#include <plat/sched_clock.h>
#include <plat/platsmp.h>

#include "core.h"

#define V2M_PA_CS0	0x40000000
#define V2M_PA_CS1	0x44000000
#define V2M_PA_CS2	0x48000000
#define V2M_PA_CS3	0x4c000000
#define V2M_PA_CS7	0x10000000

static struct map_desc v2m_io_desc[] __initdata = {
	{
		.virtual	= V2M_PERIPH,
		.pfn		= __phys_to_pfn(V2M_PA_CS7),
		.length		= SZ_128K,
		.type		= MT_DEVICE,
	},
};

static void __init v2m_sp804_init(void __iomem *base, unsigned int irq)
{
	if (WARN_ON(!base || irq == NO_IRQ))
		return;

	sp804_clocksource_init(base + TIMER_2_BASE, "v2m-timer1");
	sp804_clockevents_init(base + TIMER_1_BASE, irq, "v2m-timer0");
}


static struct resource v2m_pcie_i2c_resource = {
	.start	= V2M_SERIAL_BUS_PCI,
	.end	= V2M_SERIAL_BUS_PCI + SZ_4K - 1,
	.flags	= IORESOURCE_MEM,
};

static struct platform_device v2m_pcie_i2c_device = {
	.name		= "versatile-i2c",
	.id		= 0,
	.num_resources	= 1,
	.resource	= &v2m_pcie_i2c_resource,
};

static struct resource v2m_ddc_i2c_resource = {
	.start	= V2M_SERIAL_BUS_DVI,
	.end	= V2M_SERIAL_BUS_DVI + SZ_4K - 1,
	.flags	= IORESOURCE_MEM,
};

static struct platform_device v2m_ddc_i2c_device = {
	.name		= "versatile-i2c",
	.id		= 1,
	.num_resources	= 1,
	.resource	= &v2m_ddc_i2c_resource,
};

static struct resource v2m_eth_resources[] = {
	{
		.start	= V2M_LAN9118,
		.end	= V2M_LAN9118 + SZ_64K - 1,
		.flags	= IORESOURCE_MEM,
	}, {
		.start	= IRQ_V2M_LAN9118,
		.end	= IRQ_V2M_LAN9118,
		.flags	= IORESOURCE_IRQ,
	},
};

static struct smsc911x_platform_config v2m_eth_config = {
	.flags		= SMSC911X_USE_32BIT,
	.irq_polarity	= SMSC911X_IRQ_POLARITY_ACTIVE_HIGH,
	.irq_type	= SMSC911X_IRQ_TYPE_PUSH_PULL,
	.phy_interface	= PHY_INTERFACE_MODE_MII,
};

static struct platform_device v2m_eth_device = {
	.name		= "smsc911x",
	.id		= -1,
	.resource	= v2m_eth_resources,
	.num_resources	= ARRAY_SIZE(v2m_eth_resources),
	.dev.platform_data = &v2m_eth_config,
};

static struct regulator_consumer_supply v2m_eth_supplies[] = {
	REGULATOR_SUPPLY("vddvario", "smsc911x"),
	REGULATOR_SUPPLY("vdd33a", "smsc911x"),
};

static struct resource v2m_usb_resources[] = {
	{
		.start	= V2M_ISP1761,
		.end	= V2M_ISP1761 + SZ_128K - 1,
		.flags	= IORESOURCE_MEM,
	}, {
		.start	= IRQ_V2M_ISP1761,
		.end	= IRQ_V2M_ISP1761,
		.flags	= IORESOURCE_IRQ,
	},
};

static struct isp1760_platform_data v2m_usb_config = {
	.is_isp1761		= true,
	.bus_width_16		= false,
	.port1_otg		= true,
	.analog_oc		= false,
	.dack_polarity_high	= false,
	.dreq_polarity_high	= false,
};

static struct platform_device v2m_usb_device = {
	.name		= "isp1760",
	.id		= -1,
	.resource	= v2m_usb_resources,
	.num_resources	= ARRAY_SIZE(v2m_usb_resources),
	.dev.platform_data = &v2m_usb_config,
};

static struct physmap_flash_data v2m_flash_data = {
	.width		= 4,
};

static struct resource v2m_flash_resources[] = {
	{
		.start	= V2M_NOR0,
		.end	= V2M_NOR0 + SZ_64M - 1,
		.flags	= IORESOURCE_MEM,
	}, {
		.start	= V2M_NOR1,
		.end	= V2M_NOR1 + SZ_64M - 1,
		.flags	= IORESOURCE_MEM,
	},
};

static struct platform_device v2m_flash_device = {
	.name		= "physmap-flash",
	.id		= -1,
	.resource	= v2m_flash_resources,
	.num_resources	= ARRAY_SIZE(v2m_flash_resources),
	.dev.platform_data = &v2m_flash_data,
};

static struct pata_platform_info v2m_pata_data = {
	.ioport_shift	= 2,
};

static struct resource v2m_pata_resources[] = {
	{
		.start	= V2M_CF,
		.end	= V2M_CF + 0xff,
		.flags	= IORESOURCE_MEM,
	}, {
		.start	= V2M_CF + 0x100,
		.end	= V2M_CF + SZ_4K - 1,
		.flags	= IORESOURCE_MEM,
	},
};

static struct platform_device v2m_cf_device = {
	.name		= "pata_platform",
	.id		= -1,
	.resource	= v2m_pata_resources,
	.num_resources	= ARRAY_SIZE(v2m_pata_resources),
	.dev.platform_data = &v2m_pata_data,
};

static struct mmci_platform_data v2m_mmci_data = {
	.ocr_mask	= MMC_VDD_32_33|MMC_VDD_33_34,
	.gpio_wp	= VEXPRESS_GPIO_MMC_WPROT,
	.gpio_cd	= VEXPRESS_GPIO_MMC_CARDIN,
};

static struct resource v2m_sysreg_resources[] = {
	{
		.start	= V2M_SYSREGS,
		.end	= V2M_SYSREGS + 0xfff,
		.flags	= IORESOURCE_MEM,
	},
};

static struct platform_device v2m_sysreg_device = {
	.name		= "vexpress-sysreg",
	.id		= -1,
	.resource	= v2m_sysreg_resources,
	.num_resources	= ARRAY_SIZE(v2m_sysreg_resources),
};

static struct platform_device v2m_muxfpga_device = {
	.name		= "vexpress-muxfpga",
	.id		= 0,
	.num_resources	= 1,
	.resource	= (struct resource []) {
		VEXPRESS_RES_FUNC(0, 7),
	}
};

static struct platform_device v2m_shutdown_device = {
	.name		= "vexpress-shutdown",
	.id		= 0,
	.num_resources	= 1,
	.resource	= (struct resource []) {
		VEXPRESS_RES_FUNC(0, 8),
	}
};

static struct platform_device v2m_reboot_device = {
	.name		= "vexpress-reboot",
	.id		= 0,
	.num_resources	= 1,
	.resource	= (struct resource []) {
		VEXPRESS_RES_FUNC(0, 9),
	}
};

static struct platform_device v2m_dvimode_device = {
	.name		= "vexpress-dvimode",
	.id		= 0,
	.num_resources	= 1,
	.resource	= (struct resource []) {
		VEXPRESS_RES_FUNC(0, 11),
	}
};

static AMBA_APB_DEVICE(aaci,  "mb:aaci",  0, V2M_AACI, IRQ_V2M_AACI, NULL);
static AMBA_APB_DEVICE(mmci,  "mb:mmci",  0, V2M_MMCI, IRQ_V2M_MMCI, &v2m_mmci_data);
static AMBA_APB_DEVICE(kmi0,  "mb:kmi0",  0, V2M_KMI0, IRQ_V2M_KMI0, NULL);
static AMBA_APB_DEVICE(kmi1,  "mb:kmi1",  0, V2M_KMI1, IRQ_V2M_KMI1, NULL);
static AMBA_APB_DEVICE(uart0, "mb:uart0", 0, V2M_UART0, IRQ_V2M_UART0, NULL);
static AMBA_APB_DEVICE(uart1, "mb:uart1", 0, V2M_UART1, IRQ_V2M_UART1, NULL);
static AMBA_APB_DEVICE(uart2, "mb:uart2", 0, V2M_UART2, IRQ_V2M_UART2, NULL);
static AMBA_APB_DEVICE(uart3, "mb:uart3", 0, V2M_UART3, IRQ_V2M_UART3, NULL);
static AMBA_APB_DEVICE(wdt,   "mb:wdt",   0, V2M_WDT, IRQ_V2M_WDT, NULL);
static AMBA_APB_DEVICE(rtc,   "mb:rtc",   0, V2M_RTC, IRQ_V2M_RTC, NULL);

static struct amba_device *v2m_amba_devs[] __initdata = {
	&aaci_device,
	&mmci_device,
	&kmi0_device,
	&kmi1_device,
	&uart0_device,
	&uart1_device,
	&uart2_device,
	&uart3_device,
	&wdt_device,
	&rtc_device,
};

static void __init v2m_timer_init(void)
{
	vexpress_clk_init(ioremap(V2M_SYSCTL, SZ_4K));
	v2m_sp804_init(ioremap(V2M_TIMER01, SZ_4K), IRQ_V2M_TIMER0);
}

static void __init v2m_init_early(void)
{
	if (ct_desc->init_early)
		ct_desc->init_early();
	versatile_sched_clock_init(vexpress_get_24mhz_clock_base(), 24000000);
}

struct ct_desc *ct_desc;

static struct ct_desc *ct_descs[] __initdata = {
#ifdef CONFIG_ARCH_VEXPRESS_CA9X4
	&ct_ca9x4_desc,
#endif
};

static void __init v2m_populate_ct_desc(void)
{
	int i;
	u32 current_tile_id;

	ct_desc = NULL;
	current_tile_id = vexpress_get_procid(VEXPRESS_SITE_MASTER)
				& V2M_CT_ID_MASK;

	for (i = 0; i < ARRAY_SIZE(ct_descs) && !ct_desc; ++i)
		if (ct_descs[i]->id == current_tile_id)
			ct_desc = ct_descs[i];

	if (!ct_desc)
		panic("vexpress: this kernel does not support core tile ID 0x%08x when booting via ATAGs.\n"
		      "You may need a device tree blob or a different kernel to boot on this board.\n",
		      current_tile_id);
}

static void __init v2m_map_io(void)
{
	iotable_init(v2m_io_desc, ARRAY_SIZE(v2m_io_desc));
	vexpress_sysreg_early_init(ioremap(V2M_SYSREGS, SZ_4K));
	v2m_populate_ct_desc();
	ct_desc->map_io();
}

static void __init v2m_init_irq(void)
{
	ct_desc->init_irq();
}

static void __init v2m_init(void)
{
	int i;

	regulator_register_fixed(0, v2m_eth_supplies,
			ARRAY_SIZE(v2m_eth_supplies));

	platform_device_register(&v2m_muxfpga_device);
	platform_device_register(&v2m_shutdown_device);
	platform_device_register(&v2m_reboot_device);
	platform_device_register(&v2m_dvimode_device);

	platform_device_register(&v2m_sysreg_device);
	platform_device_register(&v2m_pcie_i2c_device);
	platform_device_register(&v2m_ddc_i2c_device);
	platform_device_register(&v2m_flash_device);
	platform_device_register(&v2m_cf_device);
	platform_device_register(&v2m_eth_device);
	platform_device_register(&v2m_usb_device);

	for (i = 0; i < ARRAY_SIZE(v2m_amba_devs); i++)
		amba_device_register(v2m_amba_devs[i], &iomem_resource);

	ct_desc->init_tile();
}

MACHINE_START(VEXPRESS, "ARM-Versatile Express")
	.atag_offset	= 0x100,
	.smp		= smp_ops(vexpress_smp_ops),
	.map_io		= v2m_map_io,
	.init_early	= v2m_init_early,
	.init_irq	= v2m_init_irq,
	.init_time	= v2m_timer_init,
	.init_machine	= v2m_init,
MACHINE_END

static struct map_desc v2m_rs1_io_desc __initdata = {
	.virtual	= V2M_PERIPH,
	.pfn		= __phys_to_pfn(0x1c000000),
	.length		= SZ_2M,
	.type		= MT_DEVICE,
};

static int __init v2m_dt_scan_memory_map(unsigned long node, const char *uname,
		int depth, void *data)
{
	const char **map = data;

	if (strcmp(uname, "motherboard") != 0)
		return 0;

	*map = of_get_flat_dt_prop(node, "arm,v2m-memory-map", NULL);

	return 1;
}

void __init v2m_dt_map_io(void)
{
	const char *map = NULL;

	of_scan_flat_dt(v2m_dt_scan_memory_map, &map);

	if (map && strcmp(map, "rs1") == 0)
		iotable_init(&v2m_rs1_io_desc, 1);
	else
		iotable_init(v2m_io_desc, ARRAY_SIZE(v2m_io_desc));

#if defined(CONFIG_SMP)
	vexpress_dt_smp_map_io();
#endif
}

void __init v2m_dt_init_early(void)
{
	u32 dt_hbi;

	vexpress_sysreg_of_early_init();

	/* Confirm board type against DT property, if available */
	if (of_property_read_u32(of_allnodes, "arm,hbi", &dt_hbi) == 0) {
		u32 hbi = vexpress_get_hbi(VEXPRESS_SITE_MASTER);

		if (WARN_ON(dt_hbi != hbi))
			pr_warning("vexpress: DT HBI (%x) is not matching "
					"hardware (%x)!\n", dt_hbi, hbi);
	}
}

static void __init v2m_dt_timer_init(void)
{
	vexpress_clk_of_init();

	clocksource_of_init();
<<<<<<< HEAD
	do {
		node = of_find_compatible_node(node, NULL, "arm,sp804");
	} while (node && vexpress_get_site_by_node(node) != VEXPRESS_SITE_MB);
	if (node) {
		pr_info("Using SP804 '%s' as a clock & events source\n",
				node->full_name);
		v2m_sp804_init(of_iomap(node, 0),
				irq_of_parse_and_map(node, 0));
	}

	arch_timer_of_register();
=======
>>>>>>> bc776fe7

	versatile_sched_clock_init(vexpress_get_24mhz_clock_base(),
				24000000);
}

static const struct of_device_id v2m_dt_bus_match[] __initconst = {
	{ .compatible = "simple-bus", },
	{ .compatible = "arm,amba-bus", },
	{ .compatible = "arm,vexpress,config-bus", },
	{}
};

static void __init v2m_dt_init(void)
{
	l2x0_of_init(0x00400000, 0xfe0fffff);
	of_platform_populate(NULL, v2m_dt_bus_match, NULL, NULL);
}

static const char * const v2m_dt_match[] __initconst = {
	"arm,vexpress",
	"xen,xenvm",
	NULL,
};

DT_MACHINE_START(VEXPRESS_DT, "ARM-Versatile Express")
	.dt_compat	= v2m_dt_match,
	.smp		= smp_ops(vexpress_smp_ops),
	.map_io		= v2m_dt_map_io,
	.init_early	= v2m_dt_init_early,
	.init_irq	= irqchip_init,
	.init_time	= v2m_dt_timer_init,
	.init_machine	= v2m_dt_init,
MACHINE_END<|MERGE_RESOLUTION|>--- conflicted
+++ resolved
@@ -428,20 +428,6 @@
 	vexpress_clk_of_init();
 
 	clocksource_of_init();
-<<<<<<< HEAD
-	do {
-		node = of_find_compatible_node(node, NULL, "arm,sp804");
-	} while (node && vexpress_get_site_by_node(node) != VEXPRESS_SITE_MB);
-	if (node) {
-		pr_info("Using SP804 '%s' as a clock & events source\n",
-				node->full_name);
-		v2m_sp804_init(of_iomap(node, 0),
-				irq_of_parse_and_map(node, 0));
-	}
-
-	arch_timer_of_register();
-=======
->>>>>>> bc776fe7
 
 	versatile_sched_clock_init(vexpress_get_24mhz_clock_base(),
 				24000000);
