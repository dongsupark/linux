/*
 *  linux/arch/arm/mach-realview/hotplug.c
 *
 *  Copyright (C) 2002 ARM Ltd.
 *  All Rights Reserved
 *
 * This program is free software; you can redistribute it and/or modify
 * it under the terms of the GNU General Public License version 2 as
 * published by the Free Software Foundation.
 */
#include <linux/kernel.h>
#include <linux/errno.h>
#include <linux/smp.h>

#include <asm/cacheflush.h>
<<<<<<< HEAD
#include <asm/cp15.h>
=======
#include <asm/smp_plat.h>
#include <asm/system.h>
>>>>>>> 5a97d0ae

extern volatile int pen_release;

static inline void cpu_enter_lowpower(void)
{
	unsigned int v;

	flush_cache_all();
	asm volatile(
		"mcr	p15, 0, %1, c7, c5, 0\n"
	"	mcr	p15, 0, %1, c7, c10, 4\n"
	/*
	 * Turn off coherency
	 */
	"	mrc	p15, 0, %0, c1, c0, 1\n"
	"	bic	%0, %0, %3\n"
	"	mcr	p15, 0, %0, c1, c0, 1\n"
	"	mrc	p15, 0, %0, c1, c0, 0\n"
	"	bic	%0, %0, %2\n"
	"	mcr	p15, 0, %0, c1, c0, 0\n"
	  : "=&r" (v)
	  : "r" (0), "Ir" (CR_C), "Ir" (0x40)
	  : "cc");
}

static inline void cpu_leave_lowpower(void)
{
	unsigned int v;

	asm volatile(
		"mrc	p15, 0, %0, c1, c0, 0\n"
	"	orr	%0, %0, %1\n"
	"	mcr	p15, 0, %0, c1, c0, 0\n"
	"	mrc	p15, 0, %0, c1, c0, 1\n"
	"	orr	%0, %0, %2\n"
	"	mcr	p15, 0, %0, c1, c0, 1\n"
	  : "=&r" (v)
	  : "Ir" (CR_C), "Ir" (0x40)
	  : "cc");
}

static inline void platform_do_lowpower(unsigned int cpu, int *spurious)
{
	/*
	 * there is no power-control hardware on this platform, so all
	 * we can do is put the core into WFI; this is safe as the calling
	 * code will have already disabled interrupts
	 */
	for (;;) {
		wfi();

		if (pen_release == cpu_logical_map(cpu)) {
			/*
			 * OK, proper wakeup, we're done
			 */
			break;
		}

		/*
		 * Getting here, means that we have come out of WFI without
		 * having been woken up - this shouldn't happen
		 *
		 * Just note it happening - when we're woken, we can report
		 * its occurrence.
		 */
		(*spurious)++;
	}
}

int platform_cpu_kill(unsigned int cpu)
{
	return 1;
}

/*
 * platform-specific code to shutdown a CPU
 *
 * Called with IRQs disabled
 */
void platform_cpu_die(unsigned int cpu)
{
	int spurious = 0;

	/*
	 * we're ready for shutdown now, so do it
	 */
	cpu_enter_lowpower();
	platform_do_lowpower(cpu, &spurious);

	/*
	 * bring this CPU back into the world of cache
	 * coherency, and then restore interrupts
	 */
	cpu_leave_lowpower();

	if (spurious)
		pr_warn("CPU%u: %u spurious wakeup calls\n", cpu, spurious);
}

int platform_cpu_disable(unsigned int cpu)
{
	/*
	 * we don't allow CPU 0 to be shutdown (it is still too special
	 * e.g. clock tick interrupts)
	 */
	return cpu == 0 ? -EPERM : 0;
}<|MERGE_RESOLUTION|>--- conflicted
+++ resolved
@@ -13,12 +13,8 @@
 #include <linux/smp.h>
 
 #include <asm/cacheflush.h>
-<<<<<<< HEAD
 #include <asm/cp15.h>
-=======
 #include <asm/smp_plat.h>
-#include <asm/system.h>
->>>>>>> 5a97d0ae
 
 extern volatile int pen_release;
 
