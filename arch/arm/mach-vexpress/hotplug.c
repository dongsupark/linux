--- conflicted
+++ resolved
@@ -13,13 +13,8 @@
 #include <linux/smp.h>
 
 #include <asm/cacheflush.h>
-<<<<<<< HEAD
-#include <asm/smp_plat.h>
-#include <asm/system.h>
-=======
 #include <asm/cp15.h>
 #include <asm/smp_plat.h>
->>>>>>> 467fa4ed
 
 extern volatile int pen_release;
 
