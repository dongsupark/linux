--- conflicted
+++ resolved
@@ -343,6 +343,7 @@
 	if (poke_int3_handler(regs))
 		return;
 
+	prev_state = exception_enter();
 #ifdef CONFIG_KGDB_LOW_LEVEL_TRAP
 	if (kgdb_ll_trap(DIE_INT3, "int3", regs, error_code, X86_TRAP_BP,
 				SIGTRAP) == NOTIFY_STOP)
@@ -351,14 +352,8 @@
 
 #ifdef CONFIG_KPROBES
 	if (kprobe_int3_handler(regs))
-<<<<<<< HEAD
-		return;
-#endif
-	prev_state = exception_enter();
-=======
 		goto exit;
 #endif
->>>>>>> 01e47cc2
 
 	if (notify_die(DIE_INT3, "int3", regs, error_code, X86_TRAP_BP,
 			SIGTRAP) == NOTIFY_STOP)
@@ -438,6 +433,8 @@
 	unsigned long dr6;
 	int si_code;
 
+	prev_state = exception_enter();
+
 	get_debugreg(dr6, 6);
 
 	/* Filter out all the reserved bits which are preset to 1 */
@@ -470,10 +467,6 @@
 	if (kprobe_debug_handler(regs))
 		goto exit;
 #endif
-<<<<<<< HEAD
-	prev_state = exception_enter();
-=======
->>>>>>> 01e47cc2
 
 	if (notify_die(DIE_DEBUG, "debug", regs, (long)&dr6, error_code,
 							SIGTRAP) == NOTIFY_STOP)
