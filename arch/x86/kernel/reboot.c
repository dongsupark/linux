#include <linux/module.h>
#include <linux/reboot.h>
#include <linux/init.h>
#include <linux/pm.h>
#include <linux/efi.h>
#include <linux/dmi.h>
#include <linux/sched.h>
#include <linux/tboot.h>
#include <linux/delay.h>
#include <acpi/reboot.h>
#include <asm/io.h>
#include <asm/apic.h>
#include <asm/desc.h>
#include <asm/hpet.h>
#include <asm/pgtable.h>
#include <asm/proto.h>
#include <asm/reboot_fixups.h>
#include <asm/reboot.h>
#include <asm/pci_x86.h>
#include <asm/virtext.h>
#include <asm/cpu.h>
#include <asm/nmi.h>

#ifdef CONFIG_X86_32
# include <linux/ctype.h>
# include <linux/mc146818rtc.h>
# include <asm/realmode.h>
#else
# include <asm/x86_init.h>
#endif

/*
 * Power off function, if any
 */
void (*pm_power_off)(void);
EXPORT_SYMBOL(pm_power_off);

static const struct desc_ptr no_idt = {};
static int reboot_mode;
enum reboot_type reboot_type = BOOT_ACPI;
int reboot_force;

/*
 * This variable is used privately to keep track of whether or not
 * reboot_type is still set to its default value (i.e., reboot= hasn't
 * been set on the command line).  This is needed so that we can
 * suppress DMI scanning for reboot quirks.  Without it, it's
 * impossible to override a faulty reboot quirk without recompiling.
 */
static int reboot_default = 1;

#if defined(CONFIG_X86_32) && defined(CONFIG_SMP)
static int reboot_cpu = -1;
#endif

/*
 * This is set if we need to go through the 'emergency' path.
 * When machine_emergency_restart() is called, we may be on
 * an inconsistent state and won't be able to do a clean cleanup
 */
static int reboot_emergency;

/* This is set by the PCI code if either type 1 or type 2 PCI is detected */
bool port_cf9_safe = false;

/*
 * reboot=b[ios] | s[mp] | t[riple] | k[bd] | e[fi] [, [w]arm | [c]old] | p[ci]
 * warm   Don't set the cold reboot flag
 * cold   Set the cold reboot flag
 * bios   Reboot by jumping through the BIOS (only for X86_32)
 * smp    Reboot by executing reset on BSP or other CPU (only for X86_32)
 * triple Force a triple fault (init)
 * kbd    Use the keyboard controller. cold reset (default)
 * acpi   Use the RESET_REG in the FADT
 * efi    Use efi reset_system runtime service
 * pci    Use the so-called "PCI reset register", CF9
 * force  Avoid anything that could hang.
 */
static int __init reboot_setup(char *str)
{
	for (;;) {
		/*
		 * Having anything passed on the command line via
		 * reboot= will cause us to disable DMI checking
		 * below.
		 */
		reboot_default = 0;

		switch (*str) {
		case 'w':
			reboot_mode = 0x1234;
			break;

		case 'c':
			reboot_mode = 0;
			break;

#ifdef CONFIG_X86_32
#ifdef CONFIG_SMP
		case 's':
			if (isdigit(*(str+1))) {
				reboot_cpu = (int) (*(str+1) - '0');
				if (isdigit(*(str+2)))
					reboot_cpu = reboot_cpu*10 + (int)(*(str+2) - '0');
			}
			/*
			 * We will leave sorting out the final value
			 * when we are ready to reboot, since we might not
			 * have detected BSP APIC ID or smp_num_cpu
			 */
			break;
#endif /* CONFIG_SMP */

		case 'b':
#endif
		case 'a':
		case 'k':
		case 't':
		case 'e':
		case 'p':
			reboot_type = *str;
			break;

		case 'f':
			reboot_force = 1;
			break;
		}

		str = strchr(str, ',');
		if (str)
			str++;
		else
			break;
	}
	return 1;
}

__setup("reboot=", reboot_setup);


#ifdef CONFIG_X86_32
/*
 * Reboot options and system auto-detection code provided by
 * Dell Inc. so their systems "just work". :-)
 */

/*
 * Some machines require the "reboot=b" or "reboot=k"  commandline options,
 * this quirk makes that automatic.
 */
static int __init set_bios_reboot(const struct dmi_system_id *d)
{
	if (reboot_type != BOOT_BIOS) {
		reboot_type = BOOT_BIOS;
		printk(KERN_INFO "%s series board detected. Selecting BIOS-method for reboots.\n", d->ident);
	}
	return 0;
}

<<<<<<< HEAD
extern const unsigned char machine_real_restart_asm[];
extern const u64 machine_real_restart_gdt[3];

void machine_real_restart(unsigned int type)
{
	void *restart_va;
	unsigned long restart_pa;
	void (*restart_lowmem)(unsigned int);
	u64 *lowmem_gdt;
=======
void machine_real_restart(unsigned int type)
{
	void (*restart_lowmem)(unsigned int) = (void (*)(unsigned int))
		real_mode_header->machine_real_restart_asm;
>>>>>>> f8f5701b

	local_irq_disable();

	/*
	 * Write zero to CMOS register number 0x0f, which the BIOS POST
	 * routine will recognize as telling it to do a proper reboot.  (Well
	 * that's what this book in front of me says -- it may only apply to
	 * the Phoenix BIOS though, it's not clear).  At the same time,
	 * disable NMIs by setting the top bit in the CMOS address register,
	 * as we're about to do peculiar things to the CPU.  I'm not sure if
	 * `outb_p' is needed instead of just `outb'.  Use it to be on the
	 * safe side.  (Yes, CMOS_WRITE does outb_p's. -  Paul G.)
	 */
	spin_lock(&rtc_lock);
	CMOS_WRITE(0x00, 0x8f);
	spin_unlock(&rtc_lock);

	/*
	 * Switch back to the initial page table.
	 */
	load_cr3(initial_page_table);

	/*
	 * Write 0x1234 to absolute memory location 0x472.  The BIOS reads
	 * this on booting to tell it to "Bypass memory test (also warm
	 * boot)".  This seems like a fairly standard thing that gets set by
	 * REBOOT.COM programs, and the previous reset routine did this
	 * too. */
	*((unsigned short *)0x472) = reboot_mode;

<<<<<<< HEAD
	/* Patch the GDT in the low memory trampoline */
	lowmem_gdt = TRAMPOLINE_SYM(machine_real_restart_gdt);

	restart_va = TRAMPOLINE_SYM(machine_real_restart_asm);
	restart_pa = virt_to_phys(restart_va);
	restart_lowmem = (void (*)(unsigned int))restart_pa;

	/* GDT[0]: GDT self-pointer */
	lowmem_gdt[0] =
		(u64)(sizeof(machine_real_restart_gdt) - 1) +
		((u64)virt_to_phys(lowmem_gdt) << 16);
	/* GDT[1]: 64K real mode code segment */
	lowmem_gdt[1] =
		GDT_ENTRY(0x009b, restart_pa, 0xffff);

=======
>>>>>>> f8f5701b
	/* Jump to the identity-mapped low memory code */
	restart_lowmem(type);
}
#ifdef CONFIG_APM_MODULE
EXPORT_SYMBOL(machine_real_restart);
#endif

#endif /* CONFIG_X86_32 */

/*
 * Some Apple MacBook and MacBookPro's needs reboot=p to be able to reboot
 */
static int __init set_pci_reboot(const struct dmi_system_id *d)
{
	if (reboot_type != BOOT_CF9) {
		reboot_type = BOOT_CF9;
		printk(KERN_INFO "%s series board detected. "
		       "Selecting PCI-method for reboots.\n", d->ident);
	}
	return 0;
}

static int __init set_kbd_reboot(const struct dmi_system_id *d)
{
	if (reboot_type != BOOT_KBD) {
		reboot_type = BOOT_KBD;
		printk(KERN_INFO "%s series board detected. Selecting KBD-method for reboot.\n", d->ident);
	}
	return 0;
}

/*
 * This is a single dmi_table handling all reboot quirks.  Note that
 * REBOOT_BIOS is only available for 32bit
 */
static struct dmi_system_id __initdata reboot_dmi_table[] = {
#ifdef CONFIG_X86_32
	{	/* Handle problems with rebooting on Dell E520's */
		.callback = set_bios_reboot,
		.ident = "Dell E520",
		.matches = {
			DMI_MATCH(DMI_SYS_VENDOR, "Dell Inc."),
			DMI_MATCH(DMI_PRODUCT_NAME, "Dell DM061"),
		},
	},
	{	/* Handle problems with rebooting on Dell 1300's */
		.callback = set_bios_reboot,
		.ident = "Dell PowerEdge 1300",
		.matches = {
			DMI_MATCH(DMI_SYS_VENDOR, "Dell Computer Corporation"),
			DMI_MATCH(DMI_PRODUCT_NAME, "PowerEdge 1300/"),
		},
	},
	{	/* Handle problems with rebooting on Dell 300's */
		.callback = set_bios_reboot,
		.ident = "Dell PowerEdge 300",
		.matches = {
			DMI_MATCH(DMI_SYS_VENDOR, "Dell Computer Corporation"),
			DMI_MATCH(DMI_PRODUCT_NAME, "PowerEdge 300/"),
		},
	},
	{	/* Handle problems with rebooting on Dell Optiplex 745's SFF */
		.callback = set_bios_reboot,
		.ident = "Dell OptiPlex 745",
		.matches = {
			DMI_MATCH(DMI_SYS_VENDOR, "Dell Inc."),
			DMI_MATCH(DMI_PRODUCT_NAME, "OptiPlex 745"),
		},
	},
	{	/* Handle problems with rebooting on Dell Optiplex 745's DFF */
		.callback = set_bios_reboot,
		.ident = "Dell OptiPlex 745",
		.matches = {
			DMI_MATCH(DMI_SYS_VENDOR, "Dell Inc."),
			DMI_MATCH(DMI_PRODUCT_NAME, "OptiPlex 745"),
			DMI_MATCH(DMI_BOARD_NAME, "0MM599"),
		},
	},
	{	/* Handle problems with rebooting on Dell Optiplex 745 with 0KW626 */
		.callback = set_bios_reboot,
		.ident = "Dell OptiPlex 745",
		.matches = {
			DMI_MATCH(DMI_SYS_VENDOR, "Dell Inc."),
			DMI_MATCH(DMI_PRODUCT_NAME, "OptiPlex 745"),
			DMI_MATCH(DMI_BOARD_NAME, "0KW626"),
		},
	},
	{	/* Handle problems with rebooting on Dell Optiplex 330 with 0KP561 */
		.callback = set_bios_reboot,
		.ident = "Dell OptiPlex 330",
		.matches = {
			DMI_MATCH(DMI_SYS_VENDOR, "Dell Inc."),
			DMI_MATCH(DMI_PRODUCT_NAME, "OptiPlex 330"),
			DMI_MATCH(DMI_BOARD_NAME, "0KP561"),
		},
	},
	{	/* Handle problems with rebooting on Dell Optiplex 360 with 0T656F */
		.callback = set_bios_reboot,
		.ident = "Dell OptiPlex 360",
		.matches = {
			DMI_MATCH(DMI_SYS_VENDOR, "Dell Inc."),
			DMI_MATCH(DMI_PRODUCT_NAME, "OptiPlex 360"),
			DMI_MATCH(DMI_BOARD_NAME, "0T656F"),
		},
	},
	{	/* Handle problems with rebooting on Dell OptiPlex 760 with 0G919G */
		.callback = set_bios_reboot,
		.ident = "Dell OptiPlex 760",
		.matches = {
			DMI_MATCH(DMI_SYS_VENDOR, "Dell Inc."),
			DMI_MATCH(DMI_PRODUCT_NAME, "OptiPlex 760"),
			DMI_MATCH(DMI_BOARD_NAME, "0G919G"),
		},
	},
	{	/* Handle problems with rebooting on Dell 2400's */
		.callback = set_bios_reboot,
		.ident = "Dell PowerEdge 2400",
		.matches = {
			DMI_MATCH(DMI_SYS_VENDOR, "Dell Computer Corporation"),
			DMI_MATCH(DMI_PRODUCT_NAME, "PowerEdge 2400"),
		},
	},
	{	/* Handle problems with rebooting on Dell T5400's */
		.callback = set_bios_reboot,
		.ident = "Dell Precision T5400",
		.matches = {
			DMI_MATCH(DMI_SYS_VENDOR, "Dell Inc."),
			DMI_MATCH(DMI_PRODUCT_NAME, "Precision WorkStation T5400"),
		},
	},
	{	/* Handle problems with rebooting on Dell T7400's */
		.callback = set_bios_reboot,
		.ident = "Dell Precision T7400",
		.matches = {
			DMI_MATCH(DMI_SYS_VENDOR, "Dell Inc."),
			DMI_MATCH(DMI_PRODUCT_NAME, "Precision WorkStation T7400"),
		},
	},
	{	/* Handle problems with rebooting on HP laptops */
		.callback = set_bios_reboot,
		.ident = "HP Compaq Laptop",
		.matches = {
			DMI_MATCH(DMI_SYS_VENDOR, "Hewlett-Packard"),
			DMI_MATCH(DMI_PRODUCT_NAME, "HP Compaq"),
		},
	},
	{	/* Handle problems with rebooting on Dell XPS710 */
		.callback = set_bios_reboot,
		.ident = "Dell XPS710",
		.matches = {
			DMI_MATCH(DMI_SYS_VENDOR, "Dell Inc."),
			DMI_MATCH(DMI_PRODUCT_NAME, "Dell XPS710"),
		},
	},
	{	/* Handle problems with rebooting on Dell DXP061 */
		.callback = set_bios_reboot,
		.ident = "Dell DXP061",
		.matches = {
			DMI_MATCH(DMI_SYS_VENDOR, "Dell Inc."),
			DMI_MATCH(DMI_PRODUCT_NAME, "Dell DXP061"),
		},
	},
	{	/* Handle problems with rebooting on Sony VGN-Z540N */
		.callback = set_bios_reboot,
		.ident = "Sony VGN-Z540N",
		.matches = {
			DMI_MATCH(DMI_SYS_VENDOR, "Sony Corporation"),
			DMI_MATCH(DMI_PRODUCT_NAME, "VGN-Z540N"),
		},
	},
	{	/* Handle problems with rebooting on CompuLab SBC-FITPC2 */
		.callback = set_bios_reboot,
		.ident = "CompuLab SBC-FITPC2",
		.matches = {
			DMI_MATCH(DMI_SYS_VENDOR, "CompuLab"),
			DMI_MATCH(DMI_PRODUCT_NAME, "SBC-FITPC2"),
		},
	},
	{	/* Handle problems with rebooting on ASUS P4S800 */
		.callback = set_bios_reboot,
		.ident = "ASUS P4S800",
		.matches = {
			DMI_MATCH(DMI_BOARD_VENDOR, "ASUSTeK Computer INC."),
			DMI_MATCH(DMI_BOARD_NAME, "P4S800"),
		},
	},
#endif /* CONFIG_X86_32 */

	{	/* Handle reboot issue on Acer Aspire one */
		.callback = set_kbd_reboot,
		.ident = "Acer Aspire One A110",
		.matches = {
			DMI_MATCH(DMI_SYS_VENDOR, "Acer"),
			DMI_MATCH(DMI_PRODUCT_NAME, "AOA110"),
		},
	},
	{	/* Handle problems with rebooting on Apple MacBook5 */
		.callback = set_pci_reboot,
		.ident = "Apple MacBook5",
		.matches = {
			DMI_MATCH(DMI_SYS_VENDOR, "Apple Inc."),
			DMI_MATCH(DMI_PRODUCT_NAME, "MacBook5"),
		},
	},
	{	/* Handle problems with rebooting on Apple MacBookPro5 */
		.callback = set_pci_reboot,
		.ident = "Apple MacBookPro5",
		.matches = {
			DMI_MATCH(DMI_SYS_VENDOR, "Apple Inc."),
			DMI_MATCH(DMI_PRODUCT_NAME, "MacBookPro5"),
		},
	},
	{	/* Handle problems with rebooting on Apple Macmini3,1 */
		.callback = set_pci_reboot,
		.ident = "Apple Macmini3,1",
		.matches = {
			DMI_MATCH(DMI_SYS_VENDOR, "Apple Inc."),
			DMI_MATCH(DMI_PRODUCT_NAME, "Macmini3,1"),
		},
	},
	{	/* Handle problems with rebooting on the iMac9,1. */
		.callback = set_pci_reboot,
		.ident = "Apple iMac9,1",
		.matches = {
			DMI_MATCH(DMI_SYS_VENDOR, "Apple Inc."),
			DMI_MATCH(DMI_PRODUCT_NAME, "iMac9,1"),
		},
	},
	{	/* Handle problems with rebooting on the Latitude E6320. */
		.callback = set_pci_reboot,
		.ident = "Dell Latitude E6320",
		.matches = {
			DMI_MATCH(DMI_SYS_VENDOR, "Dell Inc."),
			DMI_MATCH(DMI_PRODUCT_NAME, "Latitude E6320"),
		},
	},
	{	/* Handle problems with rebooting on the Latitude E5420. */
		.callback = set_pci_reboot,
		.ident = "Dell Latitude E5420",
		.matches = {
			DMI_MATCH(DMI_SYS_VENDOR, "Dell Inc."),
			DMI_MATCH(DMI_PRODUCT_NAME, "Latitude E5420"),
		},
	},
	{	/* Handle problems with rebooting on the Latitude E6420. */
		.callback = set_pci_reboot,
		.ident = "Dell Latitude E6420",
		.matches = {
			DMI_MATCH(DMI_SYS_VENDOR, "Dell Inc."),
			DMI_MATCH(DMI_PRODUCT_NAME, "Latitude E6420"),
		},
	},
	{	/* Handle problems with rebooting on the OptiPlex 990. */
		.callback = set_pci_reboot,
		.ident = "Dell OptiPlex 990",
		.matches = {
			DMI_MATCH(DMI_SYS_VENDOR, "Dell Inc."),
			DMI_MATCH(DMI_PRODUCT_NAME, "OptiPlex 990"),
		},
	},
	{ }
};

static int __init reboot_init(void)
{
	/*
	 * Only do the DMI check if reboot_type hasn't been overridden
	 * on the command line
	 */
	if (reboot_default)
		dmi_check_system(reboot_dmi_table);
	return 0;
}
core_initcall(reboot_init);

static inline void kb_wait(void)
{
	int i;

	for (i = 0; i < 0x10000; i++) {
		if ((inb(0x64) & 0x02) == 0)
			break;
		udelay(2);
	}
}

static void vmxoff_nmi(int cpu, struct pt_regs *regs)
{
	cpu_emergency_vmxoff();
}

/* Use NMIs as IPIs to tell all CPUs to disable virtualization */
static void emergency_vmx_disable_all(void)
{
	/* Just make sure we won't change CPUs while doing this */
	local_irq_disable();

	/*
	 * We need to disable VMX on all CPUs before rebooting, otherwise
	 * we risk hanging up the machine, because the CPU ignore INIT
	 * signals when VMX is enabled.
	 *
	 * We can't take any locks and we may be on an inconsistent
	 * state, so we use NMIs as IPIs to tell the other CPUs to disable
	 * VMX and halt.
	 *
	 * For safety, we will avoid running the nmi_shootdown_cpus()
	 * stuff unnecessarily, but we don't have a way to check
	 * if other CPUs have VMX enabled. So we will call it only if the
	 * CPU we are running on has VMX enabled.
	 *
	 * We will miss cases where VMX is not enabled on all CPUs. This
	 * shouldn't do much harm because KVM always enable VMX on all
	 * CPUs anyway. But we can miss it on the small window where KVM
	 * is still enabling VMX.
	 */
	if (cpu_has_vmx() && cpu_vmx_enabled()) {
		/* Disable VMX on this CPU. */
		cpu_vmxoff();

		/* Halt and disable VMX on the other CPUs */
		nmi_shootdown_cpus(vmxoff_nmi);

	}
}


void __attribute__((weak)) mach_reboot_fixups(void)
{
}

/*
 * Windows compatible x86 hardware expects the following on reboot:
 *
 * 1) If the FADT has the ACPI reboot register flag set, try it
 * 2) If still alive, write to the keyboard controller
 * 3) If still alive, write to the ACPI reboot register again
 * 4) If still alive, write to the keyboard controller again
 *
 * If the machine is still alive at this stage, it gives up. We default to
 * following the same pattern, except that if we're still alive after (4) we'll
 * try to force a triple fault and then cycle between hitting the keyboard
 * controller and doing that
 */
static void native_machine_emergency_restart(void)
{
	int i;
	int attempt = 0;
	int orig_reboot_type = reboot_type;

	if (reboot_emergency)
		emergency_vmx_disable_all();

	tboot_shutdown(TB_SHUTDOWN_REBOOT);

	/* Tell the BIOS if we want cold or warm reboot */
	*((unsigned short *)__va(0x472)) = reboot_mode;

	for (;;) {
		/* Could also try the reset bit in the Hammer NB */
		switch (reboot_type) {
		case BOOT_KBD:
			mach_reboot_fixups(); /* For board specific fixups */

			for (i = 0; i < 10; i++) {
				kb_wait();
				udelay(50);
				outb(0xfe, 0x64); /* Pulse reset low */
				udelay(50);
			}
			if (attempt == 0 && orig_reboot_type == BOOT_ACPI) {
				attempt = 1;
				reboot_type = BOOT_ACPI;
			} else {
				reboot_type = BOOT_TRIPLE;
			}
			break;

		case BOOT_TRIPLE:
			load_idt(&no_idt);
			__asm__ __volatile__("int3");

			reboot_type = BOOT_KBD;
			break;

#ifdef CONFIG_X86_32
		case BOOT_BIOS:
			machine_real_restart(MRR_BIOS);

			reboot_type = BOOT_KBD;
			break;
#endif

		case BOOT_ACPI:
			acpi_reboot();
			reboot_type = BOOT_KBD;
			break;

		case BOOT_EFI:
			if (efi_enabled)
				efi.reset_system(reboot_mode ?
						 EFI_RESET_WARM :
						 EFI_RESET_COLD,
						 EFI_SUCCESS, 0, NULL);
			reboot_type = BOOT_KBD;
			break;

		case BOOT_CF9:
			port_cf9_safe = true;
			/* Fall through */

		case BOOT_CF9_COND:
			if (port_cf9_safe) {
				u8 cf9 = inb(0xcf9) & ~6;
				outb(cf9|2, 0xcf9); /* Request hard reset */
				udelay(50);
				outb(cf9|6, 0xcf9); /* Actually do the reset */
				udelay(50);
			}
			reboot_type = BOOT_KBD;
			break;
		}
	}
}

void native_machine_shutdown(void)
{
	/* Stop the cpus and apics */
#ifdef CONFIG_SMP

	/* The boot cpu is always logical cpu 0 */
	int reboot_cpu_id = 0;

#ifdef CONFIG_X86_32
	/* See if there has been given a command line override */
	if ((reboot_cpu != -1) && (reboot_cpu < nr_cpu_ids) &&
		cpu_online(reboot_cpu))
		reboot_cpu_id = reboot_cpu;
#endif

	/* Make certain the cpu I'm about to reboot on is online */
	if (!cpu_online(reboot_cpu_id))
		reboot_cpu_id = smp_processor_id();

	/* Make certain I only run on the appropriate processor */
	set_cpus_allowed_ptr(current, cpumask_of(reboot_cpu_id));

	/*
	 * O.K Now that I'm on the appropriate processor,
	 * stop all of the others.
	 */
	stop_other_cpus();
#endif

	lapic_shutdown();

#ifdef CONFIG_X86_IO_APIC
	disable_IO_APIC();
#endif

#ifdef CONFIG_HPET_TIMER
	hpet_disable();
#endif

#ifdef CONFIG_X86_64
	x86_platform.iommu_shutdown();
#endif
}

static void __machine_emergency_restart(int emergency)
{
	reboot_emergency = emergency;
	machine_ops.emergency_restart();
}

static void native_machine_restart(char *__unused)
{
	printk("machine restart\n");

	if (!reboot_force)
		machine_shutdown();
	__machine_emergency_restart(0);
}

static void native_machine_halt(void)
{
	/* Stop other cpus and apics */
	machine_shutdown();

	tboot_shutdown(TB_SHUTDOWN_HALT);

	stop_this_cpu(NULL);
}

static void native_machine_power_off(void)
{
	if (pm_power_off) {
		if (!reboot_force)
			machine_shutdown();
		pm_power_off();
	}
	/* A fallback in case there is no PM info available */
	tboot_shutdown(TB_SHUTDOWN_HALT);
}

struct machine_ops machine_ops = {
	.power_off = native_machine_power_off,
	.shutdown = native_machine_shutdown,
	.emergency_restart = native_machine_emergency_restart,
	.restart = native_machine_restart,
	.halt = native_machine_halt,
#ifdef CONFIG_KEXEC
	.crash_shutdown = native_machine_crash_shutdown,
#endif
};

void machine_power_off(void)
{
	machine_ops.power_off();
}

void machine_shutdown(void)
{
	machine_ops.shutdown();
}

void machine_emergency_restart(void)
{
	__machine_emergency_restart(1);
}

void machine_restart(char *cmd)
{
	machine_ops.restart(cmd);
}

void machine_halt(void)
{
	machine_ops.halt();
}

#ifdef CONFIG_KEXEC
void machine_crash_shutdown(struct pt_regs *regs)
{
	machine_ops.crash_shutdown(regs);
}
#endif


#if defined(CONFIG_SMP)

/* This keeps a track of which one is crashing cpu. */
static int crashing_cpu;
static nmi_shootdown_cb shootdown_callback;

static atomic_t waiting_for_crash_ipi;

static int crash_nmi_callback(unsigned int val, struct pt_regs *regs)
{
	int cpu;

	cpu = raw_smp_processor_id();

	/*
	 * Don't do anything if this handler is invoked on crashing cpu.
	 * Otherwise, system will completely hang. Crashing cpu can get
	 * an NMI if system was initially booted with nmi_watchdog parameter.
	 */
	if (cpu == crashing_cpu)
		return NMI_HANDLED;
	local_irq_disable();

	shootdown_callback(cpu, regs);

	atomic_dec(&waiting_for_crash_ipi);
	/* Assume hlt works */
	halt();
	for (;;)
		cpu_relax();

	return NMI_HANDLED;
}

static void smp_send_nmi_allbutself(void)
{
	apic->send_IPI_allbutself(NMI_VECTOR);
}

/*
 * Halt all other CPUs, calling the specified function on each of them
 *
 * This function can be used to halt all other CPUs on crash
 * or emergency reboot time. The function passed as parameter
 * will be called inside a NMI handler on all CPUs.
 */
void nmi_shootdown_cpus(nmi_shootdown_cb callback)
{
	unsigned long msecs;
	local_irq_disable();

	/* Make a note of crashing cpu. Will be used in NMI callback. */
	crashing_cpu = safe_smp_processor_id();

	shootdown_callback = callback;

	atomic_set(&waiting_for_crash_ipi, num_online_cpus() - 1);
	/* Would it be better to replace the trap vector here? */
	if (register_nmi_handler(NMI_LOCAL, crash_nmi_callback,
				 NMI_FLAG_FIRST, "crash"))
		return;		/* Return what? */
	/*
	 * Ensure the new callback function is set before sending
	 * out the NMI
	 */
	wmb();

	smp_send_nmi_allbutself();

	msecs = 1000; /* Wait at most a second for the other cpus to stop */
	while ((atomic_read(&waiting_for_crash_ipi) > 0) && msecs) {
		mdelay(1);
		msecs--;
	}

	/* Leave the nmi callback set */
}
#else /* !CONFIG_SMP */
void nmi_shootdown_cpus(nmi_shootdown_cb callback)
{
	/* No other CPUs to shoot down */
}
#endif<|MERGE_RESOLUTION|>--- conflicted
+++ resolved
@@ -157,22 +157,10 @@
 	return 0;
 }
 
-<<<<<<< HEAD
-extern const unsigned char machine_real_restart_asm[];
-extern const u64 machine_real_restart_gdt[3];
-
-void machine_real_restart(unsigned int type)
-{
-	void *restart_va;
-	unsigned long restart_pa;
-	void (*restart_lowmem)(unsigned int);
-	u64 *lowmem_gdt;
-=======
 void machine_real_restart(unsigned int type)
 {
 	void (*restart_lowmem)(unsigned int) = (void (*)(unsigned int))
 		real_mode_header->machine_real_restart_asm;
->>>>>>> f8f5701b
 
 	local_irq_disable();
 
@@ -203,24 +191,6 @@
 	 * too. */
 	*((unsigned short *)0x472) = reboot_mode;
 
-<<<<<<< HEAD
-	/* Patch the GDT in the low memory trampoline */
-	lowmem_gdt = TRAMPOLINE_SYM(machine_real_restart_gdt);
-
-	restart_va = TRAMPOLINE_SYM(machine_real_restart_asm);
-	restart_pa = virt_to_phys(restart_va);
-	restart_lowmem = (void (*)(unsigned int))restart_pa;
-
-	/* GDT[0]: GDT self-pointer */
-	lowmem_gdt[0] =
-		(u64)(sizeof(machine_real_restart_gdt) - 1) +
-		((u64)virt_to_phys(lowmem_gdt) << 16);
-	/* GDT[1]: 64K real mode code segment */
-	lowmem_gdt[1] =
-		GDT_ENTRY(0x009b, restart_pa, 0xffff);
-
-=======
->>>>>>> f8f5701b
 	/* Jump to the identity-mapped low memory code */
 	restart_lowmem(type);
 }
