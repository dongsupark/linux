#
# Makefile for the linux kernel.
#

extra-y                := head_$(BITS).o head$(BITS).o head.o init_task.o vmlinux.lds

CPPFLAGS_vmlinux.lds += -U$(UTS_MACHINE)

ifdef CONFIG_FUNCTION_TRACER
# Do not profile debug and lowlevel utilities
CFLAGS_REMOVE_tsc.o = -pg
CFLAGS_REMOVE_rtc.o = -pg
CFLAGS_REMOVE_paravirt-spinlocks.o = -pg
CFLAGS_REMOVE_pvclock.o = -pg
CFLAGS_REMOVE_kvmclock.o = -pg
CFLAGS_REMOVE_ftrace.o = -pg
CFLAGS_REMOVE_early_printk.o = -pg
endif

obj-y			:= process_$(BITS).o signal.o entry_$(BITS).o
obj-y			+= traps.o irq.o irq_$(BITS).o dumpstack_$(BITS).o
obj-y			+= time.o ioport.o ldt.o dumpstack.o nmi.o
obj-y			+= setup.o x86_init.o i8259.o irqinit.o jump_label.o
obj-$(CONFIG_IRQ_WORK)  += irq_work.o
obj-y			+= probe_roms.o
obj-$(CONFIG_X86_32)	+= sys_i386_32.o i386_ksyms_32.o
obj-$(CONFIG_X86_64)	+= sys_x86_64.o x8664_ksyms_64.o
<<<<<<< HEAD
obj-y			+= syscall_$(BITS).o
obj-$(CONFIG_X86_64)	+= vsyscall_64.o
=======
obj-$(CONFIG_X86_64)	+= syscall_64.o vsyscall_64.o
>>>>>>> ec8161f0
obj-$(CONFIG_X86_64)	+= vsyscall_emu_64.o
obj-y			+= bootflag.o e820.o
obj-y			+= pci-dma.o quirks.o topology.o kdebugfs.o
obj-y			+= alternative.o i8253.o pci-nommu.o hw_breakpoint.o
obj-y			+= tsc.o io_delay.o rtc.o
obj-y			+= pci-iommu_table.o
obj-y			+= resource.o

obj-y				+= trampoline.o trampoline_$(BITS).o
obj-y				+= process.o
obj-y				+= i387.o xsave.o
obj-y				+= ptrace.o
obj-$(CONFIG_X86_32)		+= tls.o
obj-$(CONFIG_IA32_EMULATION)	+= tls.o
obj-y				+= step.o
obj-$(CONFIG_INTEL_TXT)		+= tboot.o
obj-$(CONFIG_ISA_DMA_API)	+= i8237.o
obj-$(CONFIG_STACKTRACE)	+= stacktrace.o
obj-y				+= cpu/
obj-y				+= acpi/
obj-y				+= reboot.o
obj-$(CONFIG_X86_32)		+= reboot_32.o
obj-$(CONFIG_MCA)		+= mca_32.o
obj-$(CONFIG_X86_MSR)		+= msr.o
obj-$(CONFIG_X86_CPUID)		+= cpuid.o
obj-$(CONFIG_PCI)		+= early-quirks.o
apm-y				:= apm_32.o
obj-$(CONFIG_APM)		+= apm.o
obj-$(CONFIG_SMP)		+= smp.o
obj-$(CONFIG_SMP)		+= smpboot.o
obj-$(CONFIG_SMP)		+= tsc_sync.o
obj-$(CONFIG_SMP)		+= setup_percpu.o
obj-$(CONFIG_X86_MPPARSE)	+= mpparse.o
obj-y				+= apic/
obj-$(CONFIG_X86_REBOOTFIXUPS)	+= reboot_fixups_32.o
obj-$(CONFIG_DYNAMIC_FTRACE)	+= ftrace.o
obj-$(CONFIG_FUNCTION_GRAPH_TRACER) += ftrace.o
obj-$(CONFIG_FTRACE_SYSCALLS)	+= ftrace.o
obj-$(CONFIG_KEXEC)		+= machine_kexec_$(BITS).o
obj-$(CONFIG_KEXEC)		+= relocate_kernel_$(BITS).o crash.o
obj-$(CONFIG_CRASH_DUMP)	+= crash_dump_$(BITS).o
obj-$(CONFIG_KPROBES)		+= kprobes.o
obj-$(CONFIG_MODULES)		+= module.o
obj-$(CONFIG_DOUBLEFAULT) 	+= doublefault_32.o
obj-$(CONFIG_KGDB)		+= kgdb.o
obj-$(CONFIG_VM86)		+= vm86_32.o
obj-$(CONFIG_EARLY_PRINTK)	+= early_printk.o

obj-$(CONFIG_HPET_TIMER) 	+= hpet.o
obj-$(CONFIG_APB_TIMER)		+= apb_timer.o

obj-$(CONFIG_AMD_NB)		+= amd_nb.o
obj-$(CONFIG_DEBUG_RODATA_TEST)	+= test_rodata.o
obj-$(CONFIG_DEBUG_NX_TEST)	+= test_nx.o
obj-$(CONFIG_DEBUG_NMI_SELFTEST) += nmi_selftest.o

obj-$(CONFIG_KVM_GUEST)		+= kvm.o
obj-$(CONFIG_KVM_CLOCK)		+= kvmclock.o
obj-$(CONFIG_PARAVIRT)		+= paravirt.o paravirt_patch_$(BITS).o
obj-$(CONFIG_PARAVIRT_SPINLOCKS)+= paravirt-spinlocks.o
obj-$(CONFIG_PARAVIRT_CLOCK)	+= pvclock.o

obj-$(CONFIG_PCSPKR_PLATFORM)	+= pcspeaker.o

microcode-y				:= microcode_core.o
microcode-$(CONFIG_MICROCODE_INTEL)	+= microcode_intel.o
microcode-$(CONFIG_MICROCODE_AMD)	+= microcode_amd.o
microcode-$(CONFIG_MICROCODE_XEN)	+= microcode_xen.o
obj-$(CONFIG_MICROCODE)			+= microcode.o

obj-$(CONFIG_X86_CHECK_BIOS_CORRUPTION) += check.o

obj-$(CONFIG_SWIOTLB)			+= pci-swiotlb.o
obj-$(CONFIG_OF)			+= devicetree.o
obj-$(CONFIG_UPROBES)			+= uprobes.o

###
# 64 bit specific files
ifeq ($(CONFIG_X86_64),y)
	obj-$(CONFIG_AUDIT)		+= audit_64.o

	obj-$(CONFIG_GART_IOMMU)	+= amd_gart_64.o aperture_64.o
	obj-$(CONFIG_CALGARY_IOMMU)	+= pci-calgary_64.o tce_64.o

	obj-$(CONFIG_PCI_MMCONFIG)	+= mmconf-fam10h_64.o
	obj-y				+= vsmp_64.o
endif<|MERGE_RESOLUTION|>--- conflicted
+++ resolved
@@ -25,12 +25,8 @@
 obj-y			+= probe_roms.o
 obj-$(CONFIG_X86_32)	+= sys_i386_32.o i386_ksyms_32.o
 obj-$(CONFIG_X86_64)	+= sys_x86_64.o x8664_ksyms_64.o
-<<<<<<< HEAD
 obj-y			+= syscall_$(BITS).o
 obj-$(CONFIG_X86_64)	+= vsyscall_64.o
-=======
-obj-$(CONFIG_X86_64)	+= syscall_64.o vsyscall_64.o
->>>>>>> ec8161f0
 obj-$(CONFIG_X86_64)	+= vsyscall_emu_64.o
 obj-y			+= bootflag.o e820.o
 obj-y			+= pci-dma.o quirks.o topology.o kdebugfs.o
