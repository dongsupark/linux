/*
 *  Copyright (C) 1995  Linus Torvalds
 *
 *  Pentium III FXSR, SSE support
 *	Gareth Hughes <gareth@valinux.com>, May 2000
 *
 *  X86-64 port
 *	Andi Kleen.
 *
 *	CPU hotplug support - ashok.raj@intel.com
 */

/*
 * This file handles the architecture-dependent parts of process handling..
 */

#include <linux/stackprotector.h>
#include <linux/cpu.h>
#include <linux/errno.h>
#include <linux/sched.h>
#include <linux/fs.h>
#include <linux/kernel.h>
#include <linux/mm.h>
#include <linux/elfcore.h>
#include <linux/smp.h>
#include <linux/slab.h>
#include <linux/user.h>
#include <linux/interrupt.h>
#include <linux/delay.h>
#include <linux/module.h>
#include <linux/ptrace.h>
#include <linux/notifier.h>
#include <linux/kprobes.h>
#include <linux/kdebug.h>
#include <linux/tick.h>
#include <linux/prctl.h>
#include <linux/uaccess.h>
#include <linux/io.h>
#include <linux/ftrace.h>
#include <linux/cpuidle.h>

#include <asm/pgtable.h>
#include <asm/system.h>
#include <asm/processor.h>
#include <asm/i387.h>
#include <asm/fpu-internal.h>
#include <asm/mmu_context.h>
#include <asm/prctl.h>
#include <asm/desc.h>
#include <asm/proto.h>
#include <asm/ia32.h>
#include <asm/idle.h>
#include <asm/syscalls.h>
#include <asm/debugreg.h>
#include <asm/nmi.h>

asmlinkage extern void ret_from_fork(void);

DEFINE_PER_CPU(unsigned long, old_rsp);
static DEFINE_PER_CPU(unsigned char, is_idle);

static ATOMIC_NOTIFIER_HEAD(idle_notifier);

void idle_notifier_register(struct notifier_block *n)
{
	atomic_notifier_chain_register(&idle_notifier, n);
}
EXPORT_SYMBOL_GPL(idle_notifier_register);

void idle_notifier_unregister(struct notifier_block *n)
{
	atomic_notifier_chain_unregister(&idle_notifier, n);
}
EXPORT_SYMBOL_GPL(idle_notifier_unregister);

void enter_idle(void)
{
	percpu_write(is_idle, 1);
	atomic_notifier_call_chain(&idle_notifier, IDLE_START, NULL);
}

static void __exit_idle(void)
{
	if (x86_test_and_clear_bit_percpu(0, is_idle) == 0)
		return;
	atomic_notifier_call_chain(&idle_notifier, IDLE_END, NULL);
}

/* Called from interrupts to signify idle end */
void exit_idle(void)
{
	/* idle loop has pid 0 */
	if (current->pid)
		return;
	__exit_idle();
}

#ifndef CONFIG_SMP
static inline void play_dead(void)
{
	BUG();
}
#endif

/*
 * The idle thread. There's no useful work to be
 * done, so just try to conserve power and have a
 * low exit latency (ie sit in a loop waiting for
 * somebody to say that they'd like to reschedule)
 */
void cpu_idle(void)
{
	current_thread_info()->status |= TS_POLLING;

	/*
	 * If we're the non-boot CPU, nothing set the stack canary up
	 * for us.  CPU0 already has it initialized but no harm in
	 * doing it again.  This is a good place for updating it, as
	 * we wont ever return from this function (so the invalid
	 * canaries already on the stack wont ever trigger).
	 */
	boot_init_stack_canary();

	/* endless idle loop with no priority at all */
	while (1) {
		tick_nohz_idle_enter();
		while (!need_resched()) {

			rmb();

			if (cpu_is_offline(smp_processor_id()))
				play_dead();
			/*
			 * Idle routines should keep interrupts disabled
			 * from here on, until they go to idle.
			 * Otherwise, idle callbacks can misfire.
			 */
			local_touch_nmi();
			local_irq_disable();
			enter_idle();
			/* Don't trace irqs off for idle */
			stop_critical_timings();

			/* enter_idle() needs rcu for notifiers */
			rcu_idle_enter();

			if (cpuidle_idle_call())
				pm_idle();

			rcu_idle_exit();
			start_critical_timings();

			/* In many cases the interrupt that ended idle
			   has already called exit_idle. But some idle
			   loops can be woken up without interrupt. */
			__exit_idle();
		}

		tick_nohz_idle_exit();
		preempt_enable_no_resched();
		schedule();
		preempt_disable();
	}
}

/* Prints also some state that isn't saved in the pt_regs */
void __show_regs(struct pt_regs *regs, int all)
{
	unsigned long cr0 = 0L, cr2 = 0L, cr3 = 0L, cr4 = 0L, fs, gs, shadowgs;
	unsigned long d0, d1, d2, d3, d6, d7;
	unsigned int fsindex, gsindex;
	unsigned int ds, cs, es;

	show_regs_common();
	printk(KERN_DEFAULT "RIP: %04lx:[<%016lx>] ", regs->cs & 0xffff, regs->ip);
	printk_address(regs->ip, 1);
	printk(KERN_DEFAULT "RSP: %04lx:%016lx  EFLAGS: %08lx\n", regs->ss,
			regs->sp, regs->flags);
	printk(KERN_DEFAULT "RAX: %016lx RBX: %016lx RCX: %016lx\n",
	       regs->ax, regs->bx, regs->cx);
	printk(KERN_DEFAULT "RDX: %016lx RSI: %016lx RDI: %016lx\n",
	       regs->dx, regs->si, regs->di);
	printk(KERN_DEFAULT "RBP: %016lx R08: %016lx R09: %016lx\n",
	       regs->bp, regs->r8, regs->r9);
	printk(KERN_DEFAULT "R10: %016lx R11: %016lx R12: %016lx\n",
	       regs->r10, regs->r11, regs->r12);
	printk(KERN_DEFAULT "R13: %016lx R14: %016lx R15: %016lx\n",
	       regs->r13, regs->r14, regs->r15);

	asm("movl %%ds,%0" : "=r" (ds));
	asm("movl %%cs,%0" : "=r" (cs));
	asm("movl %%es,%0" : "=r" (es));
	asm("movl %%fs,%0" : "=r" (fsindex));
	asm("movl %%gs,%0" : "=r" (gsindex));

	rdmsrl(MSR_FS_BASE, fs);
	rdmsrl(MSR_GS_BASE, gs);
	rdmsrl(MSR_KERNEL_GS_BASE, shadowgs);

	if (!all)
		return;

	cr0 = read_cr0();
	cr2 = read_cr2();
	cr3 = read_cr3();
	cr4 = read_cr4();

	printk(KERN_DEFAULT "FS:  %016lx(%04x) GS:%016lx(%04x) knlGS:%016lx\n",
	       fs, fsindex, gs, gsindex, shadowgs);
	printk(KERN_DEFAULT "CS:  %04x DS: %04x ES: %04x CR0: %016lx\n", cs, ds,
			es, cr0);
	printk(KERN_DEFAULT "CR2: %016lx CR3: %016lx CR4: %016lx\n", cr2, cr3,
			cr4);

	get_debugreg(d0, 0);
	get_debugreg(d1, 1);
	get_debugreg(d2, 2);
	printk(KERN_DEFAULT "DR0: %016lx DR1: %016lx DR2: %016lx\n", d0, d1, d2);
	get_debugreg(d3, 3);
	get_debugreg(d6, 6);
	get_debugreg(d7, 7);
	printk(KERN_DEFAULT "DR3: %016lx DR6: %016lx DR7: %016lx\n", d3, d6, d7);
}

void release_thread(struct task_struct *dead_task)
{
	if (dead_task->mm) {
		if (dead_task->mm->context.size) {
			printk("WARNING: dead process %8s still has LDT? <%p/%d>\n",
					dead_task->comm,
					dead_task->mm->context.ldt,
					dead_task->mm->context.size);
			BUG();
		}
	}
}

static inline void set_32bit_tls(struct task_struct *t, int tls, u32 addr)
{
	struct user_desc ud = {
		.base_addr = addr,
		.limit = 0xfffff,
		.seg_32bit = 1,
		.limit_in_pages = 1,
		.useable = 1,
	};
	struct desc_struct *desc = t->thread.tls_array;
	desc += tls;
	fill_ldt(desc, &ud);
}

static inline u32 read_32bit_tls(struct task_struct *t, int tls)
{
	return get_desc_base(&t->thread.tls_array[tls]);
}

/*
 * This gets called before we allocate a new thread and copy
 * the current task into it.
 */
void prepare_to_copy(struct task_struct *tsk)
{
	unlazy_fpu(tsk);
}

int copy_thread(unsigned long clone_flags, unsigned long sp,
		unsigned long unused,
	struct task_struct *p, struct pt_regs *regs)
{
	int err;
	struct pt_regs *childregs;
	struct task_struct *me = current;

	childregs = ((struct pt_regs *)
			(THREAD_SIZE + task_stack_page(p))) - 1;
	*childregs = *regs;

	childregs->ax = 0;
	if (user_mode(regs))
		childregs->sp = sp;
	else
		childregs->sp = (unsigned long)childregs;

	p->thread.sp = (unsigned long) childregs;
	p->thread.sp0 = (unsigned long) (childregs+1);
	p->thread.usersp = me->thread.usersp;

	set_tsk_thread_flag(p, TIF_FORK);

	p->fpu_counter = 0;
	p->thread.io_bitmap_ptr = NULL;

	savesegment(gs, p->thread.gsindex);
	p->thread.gs = p->thread.gsindex ? 0 : me->thread.gs;
	savesegment(fs, p->thread.fsindex);
	p->thread.fs = p->thread.fsindex ? 0 : me->thread.fs;
	savesegment(es, p->thread.es);
	savesegment(ds, p->thread.ds);

	err = -ENOMEM;
	memset(p->thread.ptrace_bps, 0, sizeof(p->thread.ptrace_bps));

	if (unlikely(test_tsk_thread_flag(me, TIF_IO_BITMAP))) {
		p->thread.io_bitmap_ptr = kmemdup(me->thread.io_bitmap_ptr,
						  IO_BITMAP_BYTES, GFP_KERNEL);
		if (!p->thread.io_bitmap_ptr) {
			p->thread.io_bitmap_max = 0;
			return -ENOMEM;
		}
		set_tsk_thread_flag(p, TIF_IO_BITMAP);
	}

	/*
	 * Set a new TLS for the child thread?
	 */
	if (clone_flags & CLONE_SETTLS) {
#ifdef CONFIG_IA32_EMULATION
		if (test_thread_flag(TIF_IA32))
			err = do_set_thread_area(p, -1,
				(struct user_desc __user *)childregs->si, 0);
		else
#endif
			err = do_arch_prctl(p, ARCH_SET_FS, childregs->r8);
		if (err)
			goto out;
	}
	err = 0;
out:
	if (err && p->thread.io_bitmap_ptr) {
		kfree(p->thread.io_bitmap_ptr);
		p->thread.io_bitmap_max = 0;
	}

	return err;
}

static void
start_thread_common(struct pt_regs *regs, unsigned long new_ip,
		    unsigned long new_sp,
		    unsigned int _cs, unsigned int _ss, unsigned int _ds)
{
	loadsegment(fs, 0);
	loadsegment(es, _ds);
	loadsegment(ds, _ds);
	load_gs_index(0);
	current->thread.usersp	= new_sp;
	regs->ip		= new_ip;
	regs->sp		= new_sp;
	percpu_write(old_rsp, new_sp);
	regs->cs		= _cs;
	regs->ss		= _ss;
	regs->flags		= X86_EFLAGS_IF;
	/*
	 * Free the old FP and other extended state
	 */
	free_thread_xstate(current);
}

void
start_thread(struct pt_regs *regs, unsigned long new_ip, unsigned long new_sp)
{
	start_thread_common(regs, new_ip, new_sp,
			    __USER_CS, __USER_DS, 0);
}

#ifdef CONFIG_IA32_EMULATION
void start_thread_ia32(struct pt_regs *regs, u32 new_ip, u32 new_sp)
{
	start_thread_common(regs, new_ip, new_sp,
			    test_thread_flag(TIF_X32)
			    ? __USER_CS : __USER32_CS,
			    __USER_DS, __USER_DS);
}
#endif

/*
 *	switch_to(x,y) should switch tasks from x to y.
 *
 * This could still be optimized:
 * - fold all the options into a flag word and test it with a single test.
 * - could test fs/gs bitsliced
 *
 * Kprobes not supported here. Set the probe on schedule instead.
 * Function graph tracer not supported too.
 */
__notrace_funcgraph struct task_struct *
__switch_to(struct task_struct *prev_p, struct task_struct *next_p)
{
	struct thread_struct *prev = &prev_p->thread;
	struct thread_struct *next = &next_p->thread;
	int cpu = smp_processor_id();
	struct tss_struct *tss = &per_cpu(init_tss, cpu);
	unsigned fsindex, gsindex;
	fpu_switch_t fpu;

	fpu = switch_fpu_prepare(prev_p, next_p, cpu);

	/*
	 * Reload esp0, LDT and the page table pointer:
	 */
	load_sp0(tss, next);

	/*
	 * Switch DS and ES.
	 * This won't pick up thread selector changes, but I guess that is ok.
	 */
	savesegment(es, prev->es);
	if (unlikely(next->es | prev->es))
		loadsegment(es, next->es);

	savesegment(ds, prev->ds);
	if (unlikely(next->ds | prev->ds))
		loadsegment(ds, next->ds);


	/* We must save %fs and %gs before load_TLS() because
	 * %fs and %gs may be cleared by load_TLS().
	 *
	 * (e.g. xen_load_tls())
	 */
	savesegment(fs, fsindex);
	savesegment(gs, gsindex);

	load_TLS(next, cpu);

	/*
	 * Leave lazy mode, flushing any hypercalls made here.
	 * This must be done before restoring TLS segments so
	 * the GDT and LDT are properly updated, and must be
	 * done before math_state_restore, so the TS bit is up
	 * to date.
	 */
	arch_end_context_switch(next_p);

	/*
	 * Switch FS and GS.
	 *
	 * Segment register != 0 always requires a reload.  Also
	 * reload when it has changed.  When prev process used 64bit
	 * base always reload to avoid an information leak.
	 */
	if (unlikely(fsindex | next->fsindex | prev->fs)) {
		loadsegment(fs, next->fsindex);
		/*
		 * Check if the user used a selector != 0; if yes
		 *  clear 64bit base, since overloaded base is always
		 *  mapped to the Null selector
		 */
		if (fsindex)
			prev->fs = 0;
	}
	/* when next process has a 64bit base use it */
	if (next->fs)
		wrmsrl(MSR_FS_BASE, next->fs);
	prev->fsindex = fsindex;

	if (unlikely(gsindex | next->gsindex | prev->gs)) {
		load_gs_index(next->gsindex);
		if (gsindex)
			prev->gs = 0;
	}
	if (next->gs)
		wrmsrl(MSR_KERNEL_GS_BASE, next->gs);
	prev->gsindex = gsindex;

	switch_fpu_finish(next_p, fpu);

	/*
	 * Switch the PDA and FPU contexts.
	 */
	prev->usersp = percpu_read(old_rsp);
	percpu_write(old_rsp, next->usersp);
	percpu_write(current_task, next_p);

	percpu_write(kernel_stack,
		  (unsigned long)task_stack_page(next_p) +
		  THREAD_SIZE - KERNEL_STACK_OFFSET);

	/*
	 * Now maybe reload the debug registers and handle I/O bitmaps
	 */
	if (unlikely(task_thread_info(next_p)->flags & _TIF_WORK_CTXSW_NEXT ||
		     task_thread_info(prev_p)->flags & _TIF_WORK_CTXSW_PREV))
		__switch_to_xtra(prev_p, next_p, tss);

	return prev_p;
}

void set_personality_64bit(void)
{
	/* inherit personality from parent */

	/* Make sure to be in 64bit mode */
	clear_thread_flag(TIF_IA32);
<<<<<<< HEAD
	clear_thread_flag(TIF_X32);
=======
>>>>>>> e0a449ca
	clear_thread_flag(TIF_ADDR32);
	clear_thread_flag(TIF_X32);

	/* Ensure the corresponding mm is not marked. */
	if (current->mm)
		current->mm->context.ia32_compat = 0;

	/* TBD: overwrites user setup. Should have two bits.
	   But 64bit processes have always behaved this way,
	   so it's not too bad. The main problem is just that
	   32bit childs are affected again. */
	current->personality &= ~READ_IMPLIES_EXEC;
}

void set_personality_ia32(bool x32)
{
	/* inherit personality from parent */

	/* Make sure to be in 32bit mode */
	set_thread_flag(TIF_ADDR32);

	/* Mark the associated mm as containing 32-bit tasks. */
	if (current->mm)
		current->mm->context.ia32_compat = 1;

	if (x32) {
		clear_thread_flag(TIF_IA32);
		set_thread_flag(TIF_X32);
		current->personality &= ~READ_IMPLIES_EXEC;
<<<<<<< HEAD
=======
		/* is_compat_task() uses the presence of the x32
		   syscall bit flag to determine compat status */
		current_thread_info()->status &= ~TS_COMPAT;
>>>>>>> e0a449ca
	} else {
		set_thread_flag(TIF_IA32);
		clear_thread_flag(TIF_X32);
		current->personality |= force_personality32;
		/* Prepare the first "return" to user space */
		current_thread_info()->status |= TS_COMPAT;
	}
}

unsigned long get_wchan(struct task_struct *p)
{
	unsigned long stack;
	u64 fp, ip;
	int count = 0;

	if (!p || p == current || p->state == TASK_RUNNING)
		return 0;
	stack = (unsigned long)task_stack_page(p);
	if (p->thread.sp < stack || p->thread.sp >= stack+THREAD_SIZE)
		return 0;
	fp = *(u64 *)(p->thread.sp);
	do {
		if (fp < (unsigned long)stack ||
		    fp >= (unsigned long)stack+THREAD_SIZE)
			return 0;
		ip = *(u64 *)(fp+8);
		if (!in_sched_functions(ip))
			return ip;
		fp = *(u64 *)fp;
	} while (count++ < 16);
	return 0;
}

long do_arch_prctl(struct task_struct *task, int code, unsigned long addr)
{
	int ret = 0;
	int doit = task == current;
	int cpu;

	switch (code) {
	case ARCH_SET_GS:
		if (addr >= TASK_SIZE_OF(task))
			return -EPERM;
		cpu = get_cpu();
		/* handle small bases via the GDT because that's faster to
		   switch. */
		if (addr <= 0xffffffff) {
			set_32bit_tls(task, GS_TLS, addr);
			if (doit) {
				load_TLS(&task->thread, cpu);
				load_gs_index(GS_TLS_SEL);
			}
			task->thread.gsindex = GS_TLS_SEL;
			task->thread.gs = 0;
		} else {
			task->thread.gsindex = 0;
			task->thread.gs = addr;
			if (doit) {
				load_gs_index(0);
				ret = checking_wrmsrl(MSR_KERNEL_GS_BASE, addr);
			}
		}
		put_cpu();
		break;
	case ARCH_SET_FS:
		/* Not strictly needed for fs, but do it for symmetry
		   with gs */
		if (addr >= TASK_SIZE_OF(task))
			return -EPERM;
		cpu = get_cpu();
		/* handle small bases via the GDT because that's faster to
		   switch. */
		if (addr <= 0xffffffff) {
			set_32bit_tls(task, FS_TLS, addr);
			if (doit) {
				load_TLS(&task->thread, cpu);
				loadsegment(fs, FS_TLS_SEL);
			}
			task->thread.fsindex = FS_TLS_SEL;
			task->thread.fs = 0;
		} else {
			task->thread.fsindex = 0;
			task->thread.fs = addr;
			if (doit) {
				/* set the selector to 0 to not confuse
				   __switch_to */
				loadsegment(fs, 0);
				ret = checking_wrmsrl(MSR_FS_BASE, addr);
			}
		}
		put_cpu();
		break;
	case ARCH_GET_FS: {
		unsigned long base;
		if (task->thread.fsindex == FS_TLS_SEL)
			base = read_32bit_tls(task, FS_TLS);
		else if (doit)
			rdmsrl(MSR_FS_BASE, base);
		else
			base = task->thread.fs;
		ret = put_user(base, (unsigned long __user *)addr);
		break;
	}
	case ARCH_GET_GS: {
		unsigned long base;
		unsigned gsindex;
		if (task->thread.gsindex == GS_TLS_SEL)
			base = read_32bit_tls(task, GS_TLS);
		else if (doit) {
			savesegment(gs, gsindex);
			if (gsindex)
				rdmsrl(MSR_KERNEL_GS_BASE, base);
			else
				base = task->thread.gs;
		} else
			base = task->thread.gs;
		ret = put_user(base, (unsigned long __user *)addr);
		break;
	}

	default:
		ret = -EINVAL;
		break;
	}

	return ret;
}

long sys_arch_prctl(int code, unsigned long addr)
{
	return do_arch_prctl(current, code, addr);
}

unsigned long KSTK_ESP(struct task_struct *task)
{
	return (test_tsk_thread_flag(task, TIF_IA32)) ?
			(task_pt_regs(task)->sp) : ((task)->thread.usersp);
}<|MERGE_RESOLUTION|>--- conflicted
+++ resolved
@@ -492,10 +492,6 @@
 
 	/* Make sure to be in 64bit mode */
 	clear_thread_flag(TIF_IA32);
-<<<<<<< HEAD
-	clear_thread_flag(TIF_X32);
-=======
->>>>>>> e0a449ca
 	clear_thread_flag(TIF_ADDR32);
 	clear_thread_flag(TIF_X32);
 
@@ -525,12 +521,9 @@
 		clear_thread_flag(TIF_IA32);
 		set_thread_flag(TIF_X32);
 		current->personality &= ~READ_IMPLIES_EXEC;
-<<<<<<< HEAD
-=======
 		/* is_compat_task() uses the presence of the x32
 		   syscall bit flag to determine compat status */
 		current_thread_info()->status &= ~TS_COMPAT;
->>>>>>> e0a449ca
 	} else {
 		set_thread_flag(TIF_IA32);
 		clear_thread_flag(TIF_X32);
