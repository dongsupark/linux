--- conflicted
+++ resolved
@@ -164,12 +164,7 @@
 	p->thread.sp = (unsigned long) childregs;
 	p->thread.usersp = me->thread.usersp;
 	set_tsk_thread_flag(p, TIF_FORK);
-<<<<<<< HEAD
-	p->thread.io_bitmap_ptr = NULL;
-=======
-	p->thread.fpu_counter = 0;
 	clear_thread_io_bitmap(p);
->>>>>>> 598641e5
 
 	savesegment(gs, p->thread.gsindex);
 	p->thread.gs = p->thread.gsindex ? 0 : me->thread.gs;
@@ -196,21 +191,6 @@
 	childregs->ax = 0;
 	if (sp)
 		childregs->sp = sp;
-
-<<<<<<< HEAD
-	err = -ENOMEM;
-	if (unlikely(test_tsk_thread_flag(me, TIF_IO_BITMAP))) {
-		p->thread.io_bitmap_ptr = kmemdup(me->thread.io_bitmap_ptr,
-						  IO_BITMAP_BYTES, GFP_KERNEL);
-		if (!p->thread.io_bitmap_ptr) {
-			p->thread.io_bitmap_max = 0;
-			return -ENOMEM;
-		}
-		set_tsk_thread_flag(p, TIF_IO_BITMAP);
-	}
-=======
-	memset(p->thread.ptrace_bps, 0, sizeof(p->thread.ptrace_bps));
->>>>>>> 598641e5
 
 	/*
 	 * Set a new TLS for the child thread?
