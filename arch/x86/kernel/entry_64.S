--- conflicted
+++ resolved
@@ -478,24 +478,6 @@
 
 #ifdef CONFIG_AUDITSYSCALL
 	/*
-<<<<<<< HEAD
-	 * Fast path for syscall audit without full syscall trace.
-	 * We just call __audit_syscall_entry() directly, and then
-	 * jump back to the normal fast path.
-	 */
-auditsys:
-	movq %r10,%r8			/* 5th arg: 4th syscall arg */
-	movq %rdx,%rcx			/* 4th arg: 3rd syscall arg */
-	movq %rsi,%rdx			/* 3rd arg: 2nd syscall arg */
-	movq %rdi,%rsi			/* 2nd arg: 1st syscall arg */
-	movq %rax,%rdi			/* 1st arg: syscall number */
-	call __audit_syscall_entry
-	LOAD_ARGS 0		/* reload call-clobbered registers */
-	jmp system_call_fastpath
-
-	/*
-=======
->>>>>>> acb4f4ad
 	 * Return fast path for syscall audit.  Call __audit_syscall_exit()
 	 * directly and then jump back to the fast path with TIF_SYSCALL_AUDIT
 	 * masked off.
