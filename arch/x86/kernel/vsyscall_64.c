--- conflicted
+++ resolved
@@ -57,11 +57,7 @@
 	.lock = __SEQLOCK_UNLOCKED(__vsyscall_gtod_data.lock),
 };
 
-<<<<<<< HEAD
-static enum { EMULATE, NATIVE, NONE } vsyscall_mode = NATIVE;
-=======
 static enum { EMULATE, NATIVE, NONE } vsyscall_mode = EMULATE;
->>>>>>> dcd6c922
 
 static int __init vsyscall_setup(char *str)
 {
@@ -144,8 +140,6 @@
 	return nr;
 }
 
-<<<<<<< HEAD
-=======
 static bool write_ok_or_segv(unsigned long ptr, size_t size)
 {
 	/*
@@ -174,7 +168,6 @@
 	}
 }
 
->>>>>>> dcd6c922
 bool emulate_vsyscall(struct pt_regs *regs, unsigned long address)
 {
 	struct task_struct *tsk;
