--- conflicted
+++ resolved
@@ -583,15 +583,8 @@
 	shr $16, %edx
 	mov %dl, GDT_ESPFIX_SS + 4 /* bits 16..23 */
 	mov %dh, GDT_ESPFIX_SS + 7 /* bits 24..31 */
-<<<<<<< HEAD
-	pushl $__ESPFIX_SS
-	CFI_ADJUST_CFA_OFFSET 4
-	push %eax			/* new kernel esp */
-	CFI_ADJUST_CFA_OFFSET 4
-=======
 	pushl_cfi $__ESPFIX_SS
 	pushl_cfi %eax			/* new kernel esp */
->>>>>>> 45f53cc9
 	/* Disable interrupts, but do not irqtrace this section: we
 	 * will soon execute iret and the tracer was already set to
 	 * the irqstate after the iret */
