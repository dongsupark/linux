/*
 *
 *  Copyright (C) 1991, 1992  Linus Torvalds
 */

/*
 * entry.S contains the system-call and fault low-level handling routines.
 * This also contains the timer-interrupt handler, as well as all interrupts
 * and faults that can result in a task-switch.
 *
 * NOTE: This code handles signal-recognition, which happens every time
 * after a timer-interrupt and after each system call.
 *
 * I changed all the .align's to 4 (16 byte alignment), as that's faster
 * on a 486.
 *
 * Stack layout in 'syscall_exit':
 * 	ptrace needs to have all regs on the stack.
 *	if the order here is changed, it needs to be
 *	updated in fork.c:copy_process, signal.c:do_signal,
 *	ptrace.c and ptrace.h
 *
 *	 0(%esp) - %ebx
 *	 4(%esp) - %ecx
 *	 8(%esp) - %edx
 *       C(%esp) - %esi
 *	10(%esp) - %edi
 *	14(%esp) - %ebp
 *	18(%esp) - %eax
 *	1C(%esp) - %ds
 *	20(%esp) - %es
 *	24(%esp) - %fs
 *	28(%esp) - %gs		saved iff !CONFIG_X86_32_LAZY_GS
 *	2C(%esp) - orig_eax
 *	30(%esp) - %eip
 *	34(%esp) - %cs
 *	38(%esp) - %eflags
 *	3C(%esp) - %oldesp
 *	40(%esp) - %oldss
 *
 * "current" is in register %ebx during any slow entries.
 */

#include <linux/linkage.h>
#include <linux/err.h>
#include <asm/thread_info.h>
#include <asm/irqflags.h>
#include <asm/errno.h>
#include <asm/segment.h>
#include <asm/smp.h>
#include <asm/page_types.h>
#include <asm/percpu.h>
#include <asm/dwarf2.h>
#include <asm/processor-flags.h>
#include <asm/ftrace.h>
#include <asm/irq_vectors.h>
#include <asm/cpufeature.h>
#include <asm/alternative-asm.h>
#include <asm/asm.h>
#include <asm/smap.h>

/* Avoid __ASSEMBLER__'ifying <linux/audit.h> just for this.  */
#include <linux/elf-em.h>
#define AUDIT_ARCH_I386		(EM_386|__AUDIT_ARCH_LE)
#define __AUDIT_ARCH_LE	   0x40000000

#ifndef CONFIG_AUDITSYSCALL
#define sysenter_audit	syscall_trace_entry
#define sysexit_audit	syscall_exit_work
#endif

	.section .entry.text, "ax"

/*
 * We use macros for low-level operations which need to be overridden
 * for paravirtualization.  The following will never clobber any registers:
 *   INTERRUPT_RETURN (aka. "iret")
 *   GET_CR0_INTO_EAX (aka. "movl %cr0, %eax")
 *   ENABLE_INTERRUPTS_SYSEXIT (aka "sti; sysexit").
 *
 * For DISABLE_INTERRUPTS/ENABLE_INTERRUPTS (aka "cli"/"sti"), you must
 * specify what registers can be overwritten (CLBR_NONE, CLBR_EAX/EDX/ECX/ANY).
 * Allowing a register to be clobbered can shrink the paravirt replacement
 * enough to patch inline, increasing performance.
 */

#ifdef CONFIG_PREEMPT
#define preempt_stop(clobbers)	DISABLE_INTERRUPTS(clobbers); TRACE_IRQS_OFF
#else
#define preempt_stop(clobbers)
#define resume_kernel		restore_all
#endif

.macro TRACE_IRQS_IRET
#ifdef CONFIG_TRACE_IRQFLAGS
	testl $X86_EFLAGS_IF,PT_EFLAGS(%esp)     # interrupts off?
	jz 1f
	TRACE_IRQS_ON
1:
#endif
.endm

/*
 * User gs save/restore
 *
 * %gs is used for userland TLS and kernel only uses it for stack
 * canary which is required to be at %gs:20 by gcc.  Read the comment
 * at the top of stackprotector.h for more info.
 *
 * Local labels 98 and 99 are used.
 */
#ifdef CONFIG_X86_32_LAZY_GS

 /* unfortunately push/pop can't be no-op */
.macro PUSH_GS
	pushl_cfi $0
.endm
.macro POP_GS pop=0
	addl $(4 + \pop), %esp
	CFI_ADJUST_CFA_OFFSET -(4 + \pop)
.endm
.macro POP_GS_EX
.endm

 /* all the rest are no-op */
.macro PTGS_TO_GS
.endm
.macro PTGS_TO_GS_EX
.endm
.macro GS_TO_REG reg
.endm
.macro REG_TO_PTGS reg
.endm
.macro SET_KERNEL_GS reg
.endm

#else	/* CONFIG_X86_32_LAZY_GS */

.macro PUSH_GS
	pushl_cfi %gs
	/*CFI_REL_OFFSET gs, 0*/
.endm

.macro POP_GS pop=0
98:	popl_cfi %gs
	/*CFI_RESTORE gs*/
  .if \pop <> 0
	add $\pop, %esp
	CFI_ADJUST_CFA_OFFSET -\pop
  .endif
.endm
.macro POP_GS_EX
.pushsection .fixup, "ax"
99:	movl $0, (%esp)
	jmp 98b
.popsection
	_ASM_EXTABLE(98b,99b)
.endm

.macro PTGS_TO_GS
98:	mov PT_GS(%esp), %gs
.endm
.macro PTGS_TO_GS_EX
.pushsection .fixup, "ax"
99:	movl $0, PT_GS(%esp)
	jmp 98b
.popsection
	_ASM_EXTABLE(98b,99b)
.endm

.macro GS_TO_REG reg
	movl %gs, \reg
	/*CFI_REGISTER gs, \reg*/
.endm
.macro REG_TO_PTGS reg
	movl \reg, PT_GS(%esp)
	/*CFI_REL_OFFSET gs, PT_GS*/
.endm
.macro SET_KERNEL_GS reg
	movl $(__KERNEL_STACK_CANARY), \reg
	movl \reg, %gs
.endm

#endif	/* CONFIG_X86_32_LAZY_GS */

.macro SAVE_ALL
	cld
	PUSH_GS
	pushl_cfi %fs
	/*CFI_REL_OFFSET fs, 0;*/
	pushl_cfi %es
	/*CFI_REL_OFFSET es, 0;*/
	pushl_cfi %ds
	/*CFI_REL_OFFSET ds, 0;*/
	pushl_cfi %eax
	CFI_REL_OFFSET eax, 0
	pushl_cfi %ebp
	CFI_REL_OFFSET ebp, 0
	pushl_cfi %edi
	CFI_REL_OFFSET edi, 0
	pushl_cfi %esi
	CFI_REL_OFFSET esi, 0
	pushl_cfi %edx
	CFI_REL_OFFSET edx, 0
	pushl_cfi %ecx
	CFI_REL_OFFSET ecx, 0
	pushl_cfi %ebx
	CFI_REL_OFFSET ebx, 0
	movl $(__USER_DS), %edx
	movl %edx, %ds
	movl %edx, %es
	movl $(__KERNEL_PERCPU), %edx
	movl %edx, %fs
	SET_KERNEL_GS %edx
.endm

.macro RESTORE_INT_REGS
	popl_cfi %ebx
	CFI_RESTORE ebx
	popl_cfi %ecx
	CFI_RESTORE ecx
	popl_cfi %edx
	CFI_RESTORE edx
	popl_cfi %esi
	CFI_RESTORE esi
	popl_cfi %edi
	CFI_RESTORE edi
	popl_cfi %ebp
	CFI_RESTORE ebp
	popl_cfi %eax
	CFI_RESTORE eax
.endm

.macro RESTORE_REGS pop=0
	RESTORE_INT_REGS
1:	popl_cfi %ds
	/*CFI_RESTORE ds;*/
2:	popl_cfi %es
	/*CFI_RESTORE es;*/
3:	popl_cfi %fs
	/*CFI_RESTORE fs;*/
	POP_GS \pop
.pushsection .fixup, "ax"
4:	movl $0, (%esp)
	jmp 1b
5:	movl $0, (%esp)
	jmp 2b
6:	movl $0, (%esp)
	jmp 3b
.popsection
	_ASM_EXTABLE(1b,4b)
	_ASM_EXTABLE(2b,5b)
	_ASM_EXTABLE(3b,6b)
	POP_GS_EX
.endm

.macro RING0_INT_FRAME
	CFI_STARTPROC simple
	CFI_SIGNAL_FRAME
	CFI_DEF_CFA esp, 3*4
	/*CFI_OFFSET cs, -2*4;*/
	CFI_OFFSET eip, -3*4
.endm

.macro RING0_EC_FRAME
	CFI_STARTPROC simple
	CFI_SIGNAL_FRAME
	CFI_DEF_CFA esp, 4*4
	/*CFI_OFFSET cs, -2*4;*/
	CFI_OFFSET eip, -3*4
.endm

.macro RING0_PTREGS_FRAME
	CFI_STARTPROC simple
	CFI_SIGNAL_FRAME
	CFI_DEF_CFA esp, PT_OLDESP-PT_EBX
	/*CFI_OFFSET cs, PT_CS-PT_OLDESP;*/
	CFI_OFFSET eip, PT_EIP-PT_OLDESP
	/*CFI_OFFSET es, PT_ES-PT_OLDESP;*/
	/*CFI_OFFSET ds, PT_DS-PT_OLDESP;*/
	CFI_OFFSET eax, PT_EAX-PT_OLDESP
	CFI_OFFSET ebp, PT_EBP-PT_OLDESP
	CFI_OFFSET edi, PT_EDI-PT_OLDESP
	CFI_OFFSET esi, PT_ESI-PT_OLDESP
	CFI_OFFSET edx, PT_EDX-PT_OLDESP
	CFI_OFFSET ecx, PT_ECX-PT_OLDESP
	CFI_OFFSET ebx, PT_EBX-PT_OLDESP
.endm

ENTRY(ret_from_fork)
	CFI_STARTPROC
	pushl_cfi %eax
	call schedule_tail
	GET_THREAD_INFO(%ebp)
	popl_cfi %eax
	pushl_cfi $0x0202		# Reset kernel eflags
	popfl_cfi
	jmp syscall_exit
	CFI_ENDPROC
END(ret_from_fork)

ENTRY(ret_from_kernel_thread)
	CFI_STARTPROC
	pushl_cfi %eax
	call schedule_tail
	GET_THREAD_INFO(%ebp)
	popl_cfi %eax
	pushl_cfi $0x0202		# Reset kernel eflags
	popfl_cfi
	movl PT_EBP(%esp),%eax
	call *PT_EBX(%esp)
	movl $0,PT_EAX(%esp)
	jmp syscall_exit
	CFI_ENDPROC
ENDPROC(ret_from_kernel_thread)

/*
 * Return to user mode is not as complex as all this looks,
 * but we want the default path for a system call return to
 * go as quickly as possible which is why some of this is
 * less clear than it otherwise should be.
 */

	# userspace resumption stub bypassing syscall exit tracing
	ALIGN
	RING0_PTREGS_FRAME
ret_from_exception:
	preempt_stop(CLBR_ANY)
ret_from_intr:
	GET_THREAD_INFO(%ebp)
#ifdef CONFIG_VM86
	movl PT_EFLAGS(%esp), %eax	# mix EFLAGS and CS
	movb PT_CS(%esp), %al
	andl $(X86_EFLAGS_VM | SEGMENT_RPL_MASK), %eax
#else
	/*
	 * We can be coming here from child spawned by kernel_thread().
	 */
	movl PT_CS(%esp), %eax
	andl $SEGMENT_RPL_MASK, %eax
#endif
	cmpl $USER_RPL, %eax
	jb resume_kernel		# not returning to v8086 or userspace

ENTRY(resume_userspace)
	LOCKDEP_SYS_EXIT
 	DISABLE_INTERRUPTS(CLBR_ANY)	# make sure we don't miss an interrupt
					# setting need_resched or sigpending
					# between sampling and the iret
	TRACE_IRQS_OFF
	movl TI_flags(%ebp), %ecx
	andl $_TIF_WORK_MASK, %ecx	# is there any work to be done on
					# int/exception return?
	jne work_pending
	jmp restore_all
END(ret_from_exception)

#ifdef CONFIG_PREEMPT
ENTRY(resume_kernel)
	DISABLE_INTERRUPTS(CLBR_ANY)
need_resched:
	cmpl $0,PER_CPU_VAR(__preempt_count)
	jnz restore_all
	testl $X86_EFLAGS_IF,PT_EFLAGS(%esp)	# interrupts off (exception path) ?
	jz restore_all
	call preempt_schedule_irq
	jmp need_resched
END(resume_kernel)
#endif
	CFI_ENDPROC

/* SYSENTER_RETURN points to after the "sysenter" instruction in
   the vsyscall page.  See vsyscall-sysentry.S, which defines the symbol.  */

	# sysenter call handler stub
ENTRY(ia32_sysenter_target)
	CFI_STARTPROC simple
	CFI_SIGNAL_FRAME
	CFI_DEF_CFA esp, 0
	CFI_REGISTER esp, ebp
	movl TSS_sysenter_sp0(%esp),%esp
sysenter_past_esp:
	/*
	 * Interrupts are disabled here, but we can't trace it until
	 * enough kernel state to call TRACE_IRQS_OFF can be called - but
	 * we immediately enable interrupts at that point anyway.
	 */
	pushl_cfi $__USER_DS
	/*CFI_REL_OFFSET ss, 0*/
	pushl_cfi %ebp
	CFI_REL_OFFSET esp, 0
	pushfl_cfi
	orl $X86_EFLAGS_IF, (%esp)
	pushl_cfi $__USER_CS
	/*CFI_REL_OFFSET cs, 0*/
	/*
	 * Push current_thread_info()->sysenter_return to the stack.
	 * A tiny bit of offset fixup is necessary - 4*4 means the 4 words
	 * pushed above; +8 corresponds to copy_thread's esp0 setting.
	 */
	pushl_cfi ((TI_sysenter_return)-THREAD_SIZE+8+4*4)(%esp)
	CFI_REL_OFFSET eip, 0

	pushl_cfi %eax
	SAVE_ALL
	ENABLE_INTERRUPTS(CLBR_NONE)

/*
 * Load the potential sixth argument from user stack.
 * Careful about security.
 */
	cmpl $__PAGE_OFFSET-3,%ebp
	jae syscall_fault
	ASM_STAC
1:	movl (%ebp),%ebp
	ASM_CLAC
	movl %ebp,PT_EBP(%esp)
	_ASM_EXTABLE(1b,syscall_fault)

	GET_THREAD_INFO(%ebp)

	testl $_TIF_WORK_SYSCALL_ENTRY,TI_flags(%ebp)
	jnz sysenter_audit
sysenter_do_call:
	cmpl $(NR_syscalls), %eax
	jae sysenter_badsys
	call *sys_call_table(,%eax,4)
sysenter_after_call:
	movl %eax,PT_EAX(%esp)
	LOCKDEP_SYS_EXIT
	DISABLE_INTERRUPTS(CLBR_ANY)
	TRACE_IRQS_OFF
	movl TI_flags(%ebp), %ecx
	testl $_TIF_ALLWORK_MASK, %ecx
	jne sysexit_audit
sysenter_exit:
/* if something modifies registers it must also disable sysexit */
	movl PT_EIP(%esp), %edx
	movl PT_OLDESP(%esp), %ecx
	xorl %ebp,%ebp
	TRACE_IRQS_ON
1:	mov  PT_FS(%esp), %fs
	PTGS_TO_GS
	ENABLE_INTERRUPTS_SYSEXIT

#ifdef CONFIG_AUDITSYSCALL
sysenter_audit:
	testl $(_TIF_WORK_SYSCALL_ENTRY & ~_TIF_SYSCALL_AUDIT),TI_flags(%ebp)
	jnz syscall_trace_entry
	addl $4,%esp
	CFI_ADJUST_CFA_OFFSET -4
	movl %esi,4(%esp)		/* 5th arg: 4th syscall arg */
	movl %edx,(%esp)		/* 4th arg: 3rd syscall arg */
	/* %ecx already in %ecx		   3rd arg: 2nd syscall arg */
	movl %ebx,%edx			/* 2nd arg: 1st syscall arg */
	/* %eax already in %eax		   1st arg: syscall number */
	call __audit_syscall_entry
	pushl_cfi %ebx
	movl PT_EAX(%esp),%eax		/* reload syscall number */
	jmp sysenter_do_call

sysexit_audit:
	testl $(_TIF_ALLWORK_MASK & ~_TIF_SYSCALL_AUDIT), %ecx
	jne syscall_exit_work
	TRACE_IRQS_ON
	ENABLE_INTERRUPTS(CLBR_ANY)
	movl %eax,%edx		/* second arg, syscall return value */
	cmpl $-MAX_ERRNO,%eax	/* is it an error ? */
	setbe %al		/* 1 if so, 0 if not */
	movzbl %al,%eax		/* zero-extend that */
	call __audit_syscall_exit
	DISABLE_INTERRUPTS(CLBR_ANY)
	TRACE_IRQS_OFF
	movl TI_flags(%ebp), %ecx
	testl $(_TIF_ALLWORK_MASK & ~_TIF_SYSCALL_AUDIT), %ecx
	jne syscall_exit_work
	movl PT_EAX(%esp),%eax	/* reload syscall return value */
	jmp sysenter_exit
#endif

	CFI_ENDPROC
.pushsection .fixup,"ax"
2:	movl $0,PT_FS(%esp)
	jmp 1b
.popsection
	_ASM_EXTABLE(1b,2b)
	PTGS_TO_GS_EX
ENDPROC(ia32_sysenter_target)

	# system call handler stub
ENTRY(system_call)
	RING0_INT_FRAME			# can't unwind into user space anyway
	ASM_CLAC
	pushl_cfi %eax			# save orig_eax
	SAVE_ALL
	GET_THREAD_INFO(%ebp)
					# system call tracing in operation / emulation
	testl $_TIF_WORK_SYSCALL_ENTRY,TI_flags(%ebp)
	jnz syscall_trace_entry
	cmpl $(NR_syscalls), %eax
	jae syscall_badsys
syscall_call:
	call *sys_call_table(,%eax,4)
syscall_after_call:
	movl %eax,PT_EAX(%esp)		# store the return value
syscall_exit:
	LOCKDEP_SYS_EXIT
	DISABLE_INTERRUPTS(CLBR_ANY)	# make sure we don't miss an interrupt
					# setting need_resched or sigpending
					# between sampling and the iret
	TRACE_IRQS_OFF
	movl TI_flags(%ebp), %ecx
	testl $_TIF_ALLWORK_MASK, %ecx	# current->work
	jne syscall_exit_work

restore_all:
	TRACE_IRQS_IRET
restore_all_notrace:
#ifdef CONFIG_X86_ESPFIX32
	movl PT_EFLAGS(%esp), %eax	# mix EFLAGS, SS and CS
	# Warning: PT_OLDSS(%esp) contains the wrong/random values if we
	# are returning to the kernel.
	# See comments in process.c:copy_thread() for details.
	movb PT_OLDSS(%esp), %ah
	movb PT_CS(%esp), %al
	andl $(X86_EFLAGS_VM | (SEGMENT_TI_MASK << 8) | SEGMENT_RPL_MASK), %eax
	cmpl $((SEGMENT_LDT << 8) | USER_RPL), %eax
	CFI_REMEMBER_STATE
	je ldt_ss			# returning to user-space with LDT SS
#endif
restore_nocheck:
	RESTORE_REGS 4			# skip orig_eax/error_code
irq_return:
	INTERRUPT_RETURN
.section .fixup,"ax"
ENTRY(iret_exc)
	pushl $0			# no error code
	pushl $do_iret_error
	jmp error_code
.previous
	_ASM_EXTABLE(irq_return,iret_exc)

#ifdef CONFIG_X86_ESPFIX32
	CFI_RESTORE_STATE
ldt_ss:
#ifdef CONFIG_PARAVIRT
	/*
	 * The kernel can't run on a non-flat stack if paravirt mode
	 * is active.  Rather than try to fixup the high bits of
	 * ESP, bypass this code entirely.  This may break DOSemu
	 * and/or Wine support in a paravirt VM, although the option
	 * is still available to implement the setting of the high
	 * 16-bits in the INTERRUPT_RETURN paravirt-op.
	 */
	cmpl $0, pv_info+PARAVIRT_enabled
	jne restore_nocheck
#endif

/*
 * Setup and switch to ESPFIX stack
 *
 * We're returning to userspace with a 16 bit stack. The CPU will not
 * restore the high word of ESP for us on executing iret... This is an
 * "official" bug of all the x86-compatible CPUs, which we can work
 * around to make dosemu and wine happy. We do this by preloading the
 * high word of ESP with the high word of the userspace ESP while
 * compensating for the offset by changing to the ESPFIX segment with
 * a base address that matches for the difference.
 */
#define GDT_ESPFIX_SS PER_CPU_VAR(gdt_page) + (GDT_ENTRY_ESPFIX_SS * 8)
	mov %esp, %edx			/* load kernel esp */
	mov PT_OLDESP(%esp), %eax	/* load userspace esp */
	mov %dx, %ax			/* eax: new kernel esp */
	sub %eax, %edx			/* offset (low word is 0) */
	shr $16, %edx
	mov %dl, GDT_ESPFIX_SS + 4 /* bits 16..23 */
	mov %dh, GDT_ESPFIX_SS + 7 /* bits 24..31 */
	pushl_cfi $__ESPFIX_SS
	pushl_cfi %eax			/* new kernel esp */
	/* Disable interrupts, but do not irqtrace this section: we
	 * will soon execute iret and the tracer was already set to
	 * the irqstate after the iret */
	DISABLE_INTERRUPTS(CLBR_EAX)
	lss (%esp), %esp		/* switch to espfix segment */
	CFI_ADJUST_CFA_OFFSET -8
	jmp restore_nocheck
#endif
	CFI_ENDPROC
ENDPROC(system_call)

	# perform work that needs to be done immediately before resumption
	ALIGN
	RING0_PTREGS_FRAME		# can't unwind into user space anyway
work_pending:
	testb $_TIF_NEED_RESCHED, %cl
	jz work_notifysig
work_resched:
	call schedule
	LOCKDEP_SYS_EXIT
	DISABLE_INTERRUPTS(CLBR_ANY)	# make sure we don't miss an interrupt
					# setting need_resched or sigpending
					# between sampling and the iret
	TRACE_IRQS_OFF
	movl TI_flags(%ebp), %ecx
	andl $_TIF_WORK_MASK, %ecx	# is there any work to be done other
					# than syscall tracing?
	jz restore_all
	testb $_TIF_NEED_RESCHED, %cl
	jnz work_resched

work_notifysig:				# deal with pending signals and
					# notify-resume requests
#ifdef CONFIG_VM86
	testl $X86_EFLAGS_VM, PT_EFLAGS(%esp)
	movl %esp, %eax
	jne work_notifysig_v86		# returning to kernel-space or
					# vm86-space
1:
#else
	movl %esp, %eax
#endif
	TRACE_IRQS_ON
	ENABLE_INTERRUPTS(CLBR_NONE)
	movb PT_CS(%esp), %bl
	andb $SEGMENT_RPL_MASK, %bl
	cmpb $USER_RPL, %bl
	jb resume_kernel
	xorl %edx, %edx
	call do_notify_resume
	jmp resume_userspace

#ifdef CONFIG_VM86
	ALIGN
work_notifysig_v86:
	pushl_cfi %ecx			# save ti_flags for do_notify_resume
	call save_v86_state		# %eax contains pt_regs pointer
	popl_cfi %ecx
	movl %eax, %esp
	jmp 1b
#endif
END(work_pending)

	# perform syscall exit tracing
	ALIGN
syscall_trace_entry:
	movl $-ENOSYS,PT_EAX(%esp)
	movl %esp, %eax
	call syscall_trace_enter
	/* What it returned is what we'll actually use.  */
	cmpl $(NR_syscalls), %eax
	jnae syscall_call
	jmp syscall_exit
END(syscall_trace_entry)

	# perform syscall exit tracing
	ALIGN
syscall_exit_work:
	testl $_TIF_WORK_SYSCALL_EXIT, %ecx
	jz work_pending
	TRACE_IRQS_ON
	ENABLE_INTERRUPTS(CLBR_ANY)	# could let syscall_trace_leave() call
					# schedule() instead
	movl %esp, %eax
	call syscall_trace_leave
	jmp resume_userspace
END(syscall_exit_work)
	CFI_ENDPROC

	RING0_INT_FRAME			# can't unwind into user space anyway
syscall_fault:
	ASM_CLAC
	GET_THREAD_INFO(%ebp)
	movl $-EFAULT,PT_EAX(%esp)
	jmp resume_userspace
END(syscall_fault)

syscall_badsys:
	movl $-ENOSYS,%eax
	jmp syscall_after_call
<<<<<<< HEAD
END(syscall_badsys)

sysenter_badsys:
	movl $-ENOSYS,%eax
	jmp sysenter_after_call
=======
>>>>>>> 8590e100
END(syscall_badsys)

sysenter_badsys:
	movl $-ENOSYS,%eax
	jmp sysenter_after_call
END(sysenter_badsys)
	CFI_ENDPROC

.macro FIXUP_ESPFIX_STACK
/*
 * Switch back for ESPFIX stack to the normal zerobased stack
 *
 * We can't call C functions using the ESPFIX stack. This code reads
 * the high word of the segment base from the GDT and swiches to the
 * normal stack and adjusts ESP with the matching offset.
 */
#ifdef CONFIG_X86_ESPFIX32
	/* fixup the stack */
	mov GDT_ESPFIX_SS + 4, %al /* bits 16..23 */
	mov GDT_ESPFIX_SS + 7, %ah /* bits 24..31 */
	shl $16, %eax
	addl %esp, %eax			/* the adjusted stack pointer */
	pushl_cfi $__KERNEL_DS
	pushl_cfi %eax
	lss (%esp), %esp		/* switch to the normal stack segment */
	CFI_ADJUST_CFA_OFFSET -8
#endif
.endm
.macro UNWIND_ESPFIX_STACK
#ifdef CONFIG_X86_ESPFIX32
	movl %ss, %eax
	/* see if on espfix stack */
	cmpw $__ESPFIX_SS, %ax
	jne 27f
	movl $__KERNEL_DS, %eax
	movl %eax, %ds
	movl %eax, %es
	/* switch to normal stack */
	FIXUP_ESPFIX_STACK
27:
#endif
.endm

/*
 * Build the entry stubs and pointer table with some assembler magic.
 * We pack 7 stubs into a single 32-byte chunk, which will fit in a
 * single cache line on all modern x86 implementations.
 */
.section .init.rodata,"a"
ENTRY(interrupt)
.section .entry.text, "ax"
	.p2align 5
	.p2align CONFIG_X86_L1_CACHE_SHIFT
ENTRY(irq_entries_start)
	RING0_INT_FRAME
vector=FIRST_EXTERNAL_VECTOR
.rept (NR_VECTORS-FIRST_EXTERNAL_VECTOR+6)/7
	.balign 32
  .rept	7
    .if vector < NR_VECTORS
      .if vector <> FIRST_EXTERNAL_VECTOR
	CFI_ADJUST_CFA_OFFSET -4
      .endif
1:	pushl_cfi $(~vector+0x80)	/* Note: always in signed byte range */
      .if ((vector-FIRST_EXTERNAL_VECTOR)%7) <> 6
	jmp 2f
      .endif
      .previous
	.long 1b
      .section .entry.text, "ax"
vector=vector+1
    .endif
  .endr
2:	jmp common_interrupt
.endr
END(irq_entries_start)

.previous
END(interrupt)
.previous

/*
 * the CPU automatically disables interrupts when executing an IRQ vector,
 * so IRQ-flags tracing has to follow that:
 */
	.p2align CONFIG_X86_L1_CACHE_SHIFT
common_interrupt:
	ASM_CLAC
	addl $-0x80,(%esp)	/* Adjust vector into the [-256,-1] range */
	SAVE_ALL
	TRACE_IRQS_OFF
	movl %esp,%eax
	call do_IRQ
	jmp ret_from_intr
ENDPROC(common_interrupt)
	CFI_ENDPROC

#define BUILD_INTERRUPT3(name, nr, fn)	\
ENTRY(name)				\
	RING0_INT_FRAME;		\
	ASM_CLAC;			\
	pushl_cfi $~(nr);		\
	SAVE_ALL;			\
	TRACE_IRQS_OFF			\
	movl %esp,%eax;			\
	call fn;			\
	jmp ret_from_intr;		\
	CFI_ENDPROC;			\
ENDPROC(name)


#ifdef CONFIG_TRACING
#define TRACE_BUILD_INTERRUPT(name, nr)		\
	BUILD_INTERRUPT3(trace_##name, nr, smp_trace_##name)
#else
#define TRACE_BUILD_INTERRUPT(name, nr)
#endif

#define BUILD_INTERRUPT(name, nr) \
	BUILD_INTERRUPT3(name, nr, smp_##name); \
	TRACE_BUILD_INTERRUPT(name, nr)

/* The include is where all of the SMP etc. interrupts come from */
#include <asm/entry_arch.h>

ENTRY(coprocessor_error)
	RING0_INT_FRAME
	ASM_CLAC
	pushl_cfi $0
	pushl_cfi $do_coprocessor_error
	jmp error_code
	CFI_ENDPROC
END(coprocessor_error)

ENTRY(simd_coprocessor_error)
	RING0_INT_FRAME
	ASM_CLAC
	pushl_cfi $0
#ifdef CONFIG_X86_INVD_BUG
	/* AMD 486 bug: invd from userspace calls exception 19 instead of #GP */
661:	pushl_cfi $do_general_protection
662:
.section .altinstructions,"a"
	altinstruction_entry 661b, 663f, X86_FEATURE_XMM, 662b-661b, 664f-663f
.previous
.section .altinstr_replacement,"ax"
663:	pushl $do_simd_coprocessor_error
664:
.previous
#else
	pushl_cfi $do_simd_coprocessor_error
#endif
	jmp error_code
	CFI_ENDPROC
END(simd_coprocessor_error)

ENTRY(device_not_available)
	RING0_INT_FRAME
	ASM_CLAC
	pushl_cfi $-1			# mark this as an int
	pushl_cfi $do_device_not_available
	jmp error_code
	CFI_ENDPROC
END(device_not_available)

#ifdef CONFIG_PARAVIRT
ENTRY(native_iret)
	iret
	_ASM_EXTABLE(native_iret, iret_exc)
END(native_iret)

ENTRY(native_irq_enable_sysexit)
	sti
	sysexit
END(native_irq_enable_sysexit)
#endif

ENTRY(overflow)
	RING0_INT_FRAME
	ASM_CLAC
	pushl_cfi $0
	pushl_cfi $do_overflow
	jmp error_code
	CFI_ENDPROC
END(overflow)

ENTRY(bounds)
	RING0_INT_FRAME
	ASM_CLAC
	pushl_cfi $0
	pushl_cfi $do_bounds
	jmp error_code
	CFI_ENDPROC
END(bounds)

ENTRY(invalid_op)
	RING0_INT_FRAME
	ASM_CLAC
	pushl_cfi $0
	pushl_cfi $do_invalid_op
	jmp error_code
	CFI_ENDPROC
END(invalid_op)

ENTRY(coprocessor_segment_overrun)
	RING0_INT_FRAME
	ASM_CLAC
	pushl_cfi $0
	pushl_cfi $do_coprocessor_segment_overrun
	jmp error_code
	CFI_ENDPROC
END(coprocessor_segment_overrun)

ENTRY(invalid_TSS)
	RING0_EC_FRAME
	ASM_CLAC
	pushl_cfi $do_invalid_TSS
	jmp error_code
	CFI_ENDPROC
END(invalid_TSS)

ENTRY(segment_not_present)
	RING0_EC_FRAME
	ASM_CLAC
	pushl_cfi $do_segment_not_present
	jmp error_code
	CFI_ENDPROC
END(segment_not_present)

ENTRY(stack_segment)
	RING0_EC_FRAME
	ASM_CLAC
	pushl_cfi $do_stack_segment
	jmp error_code
	CFI_ENDPROC
END(stack_segment)

ENTRY(alignment_check)
	RING0_EC_FRAME
	ASM_CLAC
	pushl_cfi $do_alignment_check
	jmp error_code
	CFI_ENDPROC
END(alignment_check)

ENTRY(divide_error)
	RING0_INT_FRAME
	ASM_CLAC
	pushl_cfi $0			# no error code
	pushl_cfi $do_divide_error
	jmp error_code
	CFI_ENDPROC
END(divide_error)

#ifdef CONFIG_X86_MCE
ENTRY(machine_check)
	RING0_INT_FRAME
	ASM_CLAC
	pushl_cfi $0
	pushl_cfi machine_check_vector
	jmp error_code
	CFI_ENDPROC
END(machine_check)
#endif

ENTRY(spurious_interrupt_bug)
	RING0_INT_FRAME
	ASM_CLAC
	pushl_cfi $0
	pushl_cfi $do_spurious_interrupt_bug
	jmp error_code
	CFI_ENDPROC
END(spurious_interrupt_bug)

#ifdef CONFIG_XEN
/* Xen doesn't set %esp to be precisely what the normal sysenter
   entrypoint expects, so fix it up before using the normal path. */
ENTRY(xen_sysenter_target)
	RING0_INT_FRAME
	addl $5*4, %esp		/* remove xen-provided frame */
	CFI_ADJUST_CFA_OFFSET -5*4
	jmp sysenter_past_esp
	CFI_ENDPROC

ENTRY(xen_hypervisor_callback)
	CFI_STARTPROC
	pushl_cfi $-1 /* orig_ax = -1 => not a system call */
	SAVE_ALL
	TRACE_IRQS_OFF

	/* Check to see if we got the event in the critical
	   region in xen_iret_direct, after we've reenabled
	   events and checked for pending events.  This simulates
	   iret instruction's behaviour where it delivers a
	   pending interrupt when enabling interrupts. */
	movl PT_EIP(%esp),%eax
	cmpl $xen_iret_start_crit,%eax
	jb   1f
	cmpl $xen_iret_end_crit,%eax
	jae  1f

	jmp  xen_iret_crit_fixup

ENTRY(xen_do_upcall)
1:	mov %esp, %eax
	call xen_evtchn_do_upcall
	jmp  ret_from_intr
	CFI_ENDPROC
ENDPROC(xen_hypervisor_callback)

# Hypervisor uses this for application faults while it executes.
# We get here for two reasons:
#  1. Fault while reloading DS, ES, FS or GS
#  2. Fault while executing IRET
# Category 1 we fix up by reattempting the load, and zeroing the segment
# register if the load fails.
# Category 2 we fix up by jumping to do_iret_error. We cannot use the
# normal Linux return path in this case because if we use the IRET hypercall
# to pop the stack frame we end up in an infinite loop of failsafe callbacks.
# We distinguish between categories by maintaining a status value in EAX.
ENTRY(xen_failsafe_callback)
	CFI_STARTPROC
	pushl_cfi %eax
	movl $1,%eax
1:	mov 4(%esp),%ds
2:	mov 8(%esp),%es
3:	mov 12(%esp),%fs
4:	mov 16(%esp),%gs
	/* EAX == 0 => Category 1 (Bad segment)
	   EAX != 0 => Category 2 (Bad IRET) */
	testl %eax,%eax
	popl_cfi %eax
	lea 16(%esp),%esp
	CFI_ADJUST_CFA_OFFSET -16
	jz 5f
	jmp iret_exc
5:	pushl_cfi $-1 /* orig_ax = -1 => not a system call */
	SAVE_ALL
	jmp ret_from_exception
	CFI_ENDPROC

.section .fixup,"ax"
6:	xorl %eax,%eax
	movl %eax,4(%esp)
	jmp 1b
7:	xorl %eax,%eax
	movl %eax,8(%esp)
	jmp 2b
8:	xorl %eax,%eax
	movl %eax,12(%esp)
	jmp 3b
9:	xorl %eax,%eax
	movl %eax,16(%esp)
	jmp 4b
.previous
	_ASM_EXTABLE(1b,6b)
	_ASM_EXTABLE(2b,7b)
	_ASM_EXTABLE(3b,8b)
	_ASM_EXTABLE(4b,9b)
ENDPROC(xen_failsafe_callback)

BUILD_INTERRUPT3(xen_hvm_callback_vector, HYPERVISOR_CALLBACK_VECTOR,
		xen_evtchn_do_upcall)

#endif	/* CONFIG_XEN */

#if IS_ENABLED(CONFIG_HYPERV)

BUILD_INTERRUPT3(hyperv_callback_vector, HYPERVISOR_CALLBACK_VECTOR,
	hyperv_vector_handler)

#endif /* CONFIG_HYPERV */

#ifdef CONFIG_FUNCTION_TRACER
#ifdef CONFIG_DYNAMIC_FTRACE

ENTRY(mcount)
	ret
END(mcount)

ENTRY(ftrace_caller)
	pushl %eax
	pushl %ecx
	pushl %edx
	pushl $0	/* Pass NULL as regs pointer */
	movl 4*4(%esp), %eax
	movl 0x4(%ebp), %edx
	movl function_trace_op, %ecx
	subl $MCOUNT_INSN_SIZE, %eax

.globl ftrace_call
ftrace_call:
	call ftrace_stub

	addl $4,%esp	/* skip NULL pointer */
	popl %edx
	popl %ecx
	popl %eax
ftrace_ret:
#ifdef CONFIG_FUNCTION_GRAPH_TRACER
.globl ftrace_graph_call
ftrace_graph_call:
	jmp ftrace_stub
#endif

.globl ftrace_stub
ftrace_stub:
	ret
END(ftrace_caller)

ENTRY(ftrace_regs_caller)
	pushf	/* push flags before compare (in cs location) */

	/*
	 * i386 does not save SS and ESP when coming from kernel.
	 * Instead, to get sp, &regs->sp is used (see ptrace.h).
	 * Unfortunately, that means eflags must be at the same location
	 * as the current return ip is. We move the return ip into the
	 * ip location, and move flags into the return ip location.
	 */
	pushl 4(%esp)	/* save return ip into ip slot */

	pushl $0	/* Load 0 into orig_ax */
	pushl %gs
	pushl %fs
	pushl %es
	pushl %ds
	pushl %eax
	pushl %ebp
	pushl %edi
	pushl %esi
	pushl %edx
	pushl %ecx
	pushl %ebx

	movl 13*4(%esp), %eax	/* Get the saved flags */
	movl %eax, 14*4(%esp)	/* Move saved flags into regs->flags location */
				/* clobbering return ip */
	movl $__KERNEL_CS,13*4(%esp)

	movl 12*4(%esp), %eax	/* Load ip (1st parameter) */
	subl $MCOUNT_INSN_SIZE, %eax	/* Adjust ip */
	movl 0x4(%ebp), %edx	/* Load parent ip (2nd parameter) */
	movl function_trace_op, %ecx /* Save ftrace_pos in 3rd parameter */
	pushl %esp		/* Save pt_regs as 4th parameter */

GLOBAL(ftrace_regs_call)
	call ftrace_stub

	addl $4, %esp		/* Skip pt_regs */
	movl 14*4(%esp), %eax	/* Move flags back into cs */
	movl %eax, 13*4(%esp)	/* Needed to keep addl from modifying flags */
	movl 12*4(%esp), %eax	/* Get return ip from regs->ip */
	movl %eax, 14*4(%esp)	/* Put return ip back for ret */

	popl %ebx
	popl %ecx
	popl %edx
	popl %esi
	popl %edi
	popl %ebp
	popl %eax
	popl %ds
	popl %es
	popl %fs
	popl %gs
	addl $8, %esp		/* Skip orig_ax and ip */
	popf			/* Pop flags at end (no addl to corrupt flags) */
	jmp ftrace_ret

	popf
	jmp  ftrace_stub
#else /* ! CONFIG_DYNAMIC_FTRACE */

ENTRY(mcount)
	cmpl $__PAGE_OFFSET, %esp
	jb ftrace_stub		/* Paging not enabled yet? */

	cmpl $ftrace_stub, ftrace_trace_function
	jnz trace
#ifdef CONFIG_FUNCTION_GRAPH_TRACER
	cmpl $ftrace_stub, ftrace_graph_return
	jnz ftrace_graph_caller

	cmpl $ftrace_graph_entry_stub, ftrace_graph_entry
	jnz ftrace_graph_caller
#endif
.globl ftrace_stub
ftrace_stub:
	ret

	/* taken from glibc */
trace:
	pushl %eax
	pushl %ecx
	pushl %edx
	movl 0xc(%esp), %eax
	movl 0x4(%ebp), %edx
	subl $MCOUNT_INSN_SIZE, %eax

	call *ftrace_trace_function

	popl %edx
	popl %ecx
	popl %eax
	jmp ftrace_stub
END(mcount)
#endif /* CONFIG_DYNAMIC_FTRACE */
#endif /* CONFIG_FUNCTION_TRACER */

#ifdef CONFIG_FUNCTION_GRAPH_TRACER
ENTRY(ftrace_graph_caller)
	pushl %eax
	pushl %ecx
	pushl %edx
	movl 0xc(%esp), %edx
	lea 0x4(%ebp), %eax
	movl (%ebp), %ecx
	subl $MCOUNT_INSN_SIZE, %edx
	call prepare_ftrace_return
	popl %edx
	popl %ecx
	popl %eax
	ret
END(ftrace_graph_caller)

.globl return_to_handler
return_to_handler:
	pushl %eax
	pushl %edx
	movl %ebp, %eax
	call ftrace_return_to_handler
	movl %eax, %ecx
	popl %edx
	popl %eax
	jmp *%ecx
#endif

#ifdef CONFIG_TRACING
ENTRY(trace_page_fault)
	RING0_EC_FRAME
	ASM_CLAC
	pushl_cfi $trace_do_page_fault
	jmp error_code
	CFI_ENDPROC
END(trace_page_fault)
#endif

ENTRY(page_fault)
	RING0_EC_FRAME
	ASM_CLAC
	pushl_cfi $do_page_fault
	ALIGN
error_code:
	/* the function address is in %gs's slot on the stack */
	pushl_cfi %fs
	/*CFI_REL_OFFSET fs, 0*/
	pushl_cfi %es
	/*CFI_REL_OFFSET es, 0*/
	pushl_cfi %ds
	/*CFI_REL_OFFSET ds, 0*/
	pushl_cfi %eax
	CFI_REL_OFFSET eax, 0
	pushl_cfi %ebp
	CFI_REL_OFFSET ebp, 0
	pushl_cfi %edi
	CFI_REL_OFFSET edi, 0
	pushl_cfi %esi
	CFI_REL_OFFSET esi, 0
	pushl_cfi %edx
	CFI_REL_OFFSET edx, 0
	pushl_cfi %ecx
	CFI_REL_OFFSET ecx, 0
	pushl_cfi %ebx
	CFI_REL_OFFSET ebx, 0
	cld
	movl $(__KERNEL_PERCPU), %ecx
	movl %ecx, %fs
	UNWIND_ESPFIX_STACK
	GS_TO_REG %ecx
	movl PT_GS(%esp), %edi		# get the function address
	movl PT_ORIG_EAX(%esp), %edx	# get the error code
	movl $-1, PT_ORIG_EAX(%esp)	# no syscall to restart
	REG_TO_PTGS %ecx
	SET_KERNEL_GS %ecx
	movl $(__USER_DS), %ecx
	movl %ecx, %ds
	movl %ecx, %es
	TRACE_IRQS_OFF
	movl %esp,%eax			# pt_regs pointer
	call *%edi
	jmp ret_from_exception
	CFI_ENDPROC
END(page_fault)

/*
 * Debug traps and NMI can happen at the one SYSENTER instruction
 * that sets up the real kernel stack. Check here, since we can't
 * allow the wrong stack to be used.
 *
 * "TSS_sysenter_sp0+12" is because the NMI/debug handler will have
 * already pushed 3 words if it hits on the sysenter instruction:
 * eflags, cs and eip.
 *
 * We just load the right stack, and push the three (known) values
 * by hand onto the new stack - while updating the return eip past
 * the instruction that would have done it for sysenter.
 */
.macro FIX_STACK offset ok label
	cmpw $__KERNEL_CS, 4(%esp)
	jne \ok
\label:
	movl TSS_sysenter_sp0 + \offset(%esp), %esp
	CFI_DEF_CFA esp, 0
	CFI_UNDEFINED eip
	pushfl_cfi
	pushl_cfi $__KERNEL_CS
	pushl_cfi $sysenter_past_esp
	CFI_REL_OFFSET eip, 0
.endm

ENTRY(debug)
	RING0_INT_FRAME
	ASM_CLAC
	cmpl $ia32_sysenter_target,(%esp)
	jne debug_stack_correct
	FIX_STACK 12, debug_stack_correct, debug_esp_fix_insn
debug_stack_correct:
	pushl_cfi $-1			# mark this as an int
	SAVE_ALL
	TRACE_IRQS_OFF
	xorl %edx,%edx			# error code 0
	movl %esp,%eax			# pt_regs pointer
	call do_debug
	jmp ret_from_exception
	CFI_ENDPROC
END(debug)

/*
 * NMI is doubly nasty. It can happen _while_ we're handling
 * a debug fault, and the debug fault hasn't yet been able to
 * clear up the stack. So we first check whether we got  an
 * NMI on the sysenter entry path, but after that we need to
 * check whether we got an NMI on the debug path where the debug
 * fault happened on the sysenter path.
 */
ENTRY(nmi)
	RING0_INT_FRAME
	ASM_CLAC
#ifdef CONFIG_X86_ESPFIX32
	pushl_cfi %eax
	movl %ss, %eax
	cmpw $__ESPFIX_SS, %ax
	popl_cfi %eax
	je nmi_espfix_stack
#endif
	cmpl $ia32_sysenter_target,(%esp)
	je nmi_stack_fixup
	pushl_cfi %eax
	movl %esp,%eax
	/* Do not access memory above the end of our stack page,
	 * it might not exist.
	 */
	andl $(THREAD_SIZE-1),%eax
	cmpl $(THREAD_SIZE-20),%eax
	popl_cfi %eax
	jae nmi_stack_correct
	cmpl $ia32_sysenter_target,12(%esp)
	je nmi_debug_stack_check
nmi_stack_correct:
	/* We have a RING0_INT_FRAME here */
	pushl_cfi %eax
	SAVE_ALL
	xorl %edx,%edx		# zero error code
	movl %esp,%eax		# pt_regs pointer
	call do_nmi
	jmp restore_all_notrace
	CFI_ENDPROC

nmi_stack_fixup:
	RING0_INT_FRAME
	FIX_STACK 12, nmi_stack_correct, 1
	jmp nmi_stack_correct

nmi_debug_stack_check:
	/* We have a RING0_INT_FRAME here */
	cmpw $__KERNEL_CS,16(%esp)
	jne nmi_stack_correct
	cmpl $debug,(%esp)
	jb nmi_stack_correct
	cmpl $debug_esp_fix_insn,(%esp)
	ja nmi_stack_correct
	FIX_STACK 24, nmi_stack_correct, 1
	jmp nmi_stack_correct

#ifdef CONFIG_X86_ESPFIX32
nmi_espfix_stack:
	/* We have a RING0_INT_FRAME here.
	 *
	 * create the pointer to lss back
	 */
	pushl_cfi %ss
	pushl_cfi %esp
	addl $4, (%esp)
	/* copy the iret frame of 12 bytes */
	.rept 3
	pushl_cfi 16(%esp)
	.endr
	pushl_cfi %eax
	SAVE_ALL
	FIXUP_ESPFIX_STACK		# %eax == %esp
	xorl %edx,%edx			# zero error code
	call do_nmi
	RESTORE_REGS
	lss 12+4(%esp), %esp		# back to espfix stack
	CFI_ADJUST_CFA_OFFSET -24
	jmp irq_return
#endif
	CFI_ENDPROC
END(nmi)

ENTRY(int3)
	RING0_INT_FRAME
	ASM_CLAC
	pushl_cfi $-1			# mark this as an int
	SAVE_ALL
	TRACE_IRQS_OFF
	xorl %edx,%edx		# zero error code
	movl %esp,%eax		# pt_regs pointer
	call do_int3
	jmp ret_from_exception
	CFI_ENDPROC
END(int3)

ENTRY(general_protection)
	RING0_EC_FRAME
	pushl_cfi $do_general_protection
	jmp error_code
	CFI_ENDPROC
END(general_protection)

#ifdef CONFIG_KVM_GUEST
ENTRY(async_page_fault)
	RING0_EC_FRAME
	ASM_CLAC
	pushl_cfi $do_async_page_fault
	jmp error_code
	CFI_ENDPROC
END(async_page_fault)
#endif
<|MERGE_RESOLUTION|>--- conflicted
+++ resolved
@@ -677,14 +677,6 @@
 syscall_badsys:
 	movl $-ENOSYS,%eax
 	jmp syscall_after_call
-<<<<<<< HEAD
-END(syscall_badsys)
-
-sysenter_badsys:
-	movl $-ENOSYS,%eax
-	jmp sysenter_after_call
-=======
->>>>>>> 8590e100
 END(syscall_badsys)
 
 sysenter_badsys:
