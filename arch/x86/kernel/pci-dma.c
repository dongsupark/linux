--- conflicted
+++ resolved
@@ -100,11 +100,7 @@
 				 struct dma_attrs *attrs)
 {
 	unsigned long dma_mask;
-<<<<<<< HEAD
-	struct page *page = NULL;
-=======
 	struct page *page;
->>>>>>> bd0a521e
 	unsigned int count = PAGE_ALIGN(size) >> PAGE_SHIFT;
 	dma_addr_t addr;
 
@@ -112,10 +108,7 @@
 
 	flag |= __GFP_ZERO;
 again:
-<<<<<<< HEAD
-=======
 	page = NULL;
->>>>>>> bd0a521e
 	if (!(flag & GFP_ATOMIC))
 		page = dma_alloc_from_contiguous(dev, count, get_order(size));
 	if (!page)
