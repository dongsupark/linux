--- conflicted
+++ resolved
@@ -62,11 +62,7 @@
 };
 
 static int
-<<<<<<< HEAD
-perf_event_set_period(struct hw_perf_event *hwc, u64 min, u64 max, u64 *count)
-=======
 perf_event_set_period(struct hw_perf_event *hwc, u64 min, u64 max, u64 *hw_period)
->>>>>>> cb04ff9a
 {
 	s64 left = local64_read(&hwc->period_left);
 	s64 period = hwc->sample_period;
@@ -82,26 +78,13 @@
 		overflow = 1;
 	}
 
-<<<<<<< HEAD
-	if (unlikely(left <= 0)) {
-=======
 	if (unlikely(left < (s64)min)) {
->>>>>>> cb04ff9a
 		left += period;
 		local64_set(&hwc->period_left, left);
 		hwc->last_period = period;
 		overflow = 1;
 	}
 
-<<<<<<< HEAD
-	if (unlikely(left < min))
-		left = min;
-
-	if (left > max)
-		left = max;
-
-	*count = (u64)left;
-=======
 	/*
 	 * If the hw period that triggers the sw overflow is too short
 	 * we might hit the irq handler. This biases the results.
@@ -117,7 +100,6 @@
 	}
 
 	*hw_period = (u64)left;
->>>>>>> cb04ff9a
 
 	return overflow;
 }
@@ -170,8 +152,6 @@
 		return &perf_ibs_op;
 	return NULL;
 }
-<<<<<<< HEAD
-=======
 
 /*
  * Use IBS for precise event sampling:
@@ -226,21 +206,12 @@
 
 	return -EOPNOTSUPP;
 }
->>>>>>> cb04ff9a
 
 static int perf_ibs_init(struct perf_event *event)
 {
 	struct hw_perf_event *hwc = &event->hw;
 	struct perf_ibs *perf_ibs;
 	u64 max_cnt, config;
-<<<<<<< HEAD
-
-	perf_ibs = get_ibs_pmu(event->attr.type);
-	if (!perf_ibs)
-		return -ENOENT;
-
-	config = event->attr.config;
-=======
 	int ret;
 
 	perf_ibs = get_ibs_pmu(event->attr.type);
@@ -256,7 +227,6 @@
 	if (event->pmu != &perf_ibs->pmu)
 		return -ENOENT;
 
->>>>>>> cb04ff9a
 	if (config & ~perf_ibs->config_mask)
 		return -EINVAL;
 
@@ -264,11 +234,6 @@
 		if (config & perf_ibs->cnt_mask)
 			/* raw max_cnt may not be set */
 			return -EINVAL;
-<<<<<<< HEAD
-		if (hwc->sample_period & 0x0f)
-			/* lower 4 bits can not be set in ibs max cnt */
-			return -EINVAL;
-=======
 		if (!event->attr.sample_freq && hwc->sample_period & 0x0f)
 			/*
 			 * lower 4 bits can not be set in ibs max cnt,
@@ -279,7 +244,6 @@
 		hwc->sample_period &= ~0x0FULL;
 		if (!hwc->sample_period)
 			hwc->sample_period = 0x10;
->>>>>>> cb04ff9a
 	} else {
 		max_cnt = config & perf_ibs->cnt_mask;
 		config &= ~perf_ibs->cnt_mask;
@@ -290,8 +254,6 @@
 	if (!hwc->sample_period)
 		return -EINVAL;
 
-<<<<<<< HEAD
-=======
 	/*
 	 * If we modify hwc->sample_period, we also need to update
 	 * hwc->last_period and hwc->period_left.
@@ -299,7 +261,6 @@
 	hwc->last_period = hwc->sample_period;
 	local64_set(&hwc->period_left, hwc->sample_period);
 
->>>>>>> cb04ff9a
 	hwc->config_base = perf_ibs->msr;
 	hwc->config = config;
 
@@ -309,15 +270,6 @@
 static int perf_ibs_set_period(struct perf_ibs *perf_ibs,
 			       struct hw_perf_event *hwc, u64 *period)
 {
-<<<<<<< HEAD
-	int ret;
-
-	/* ignore lower 4 bits in min count: */
-	ret = perf_event_set_period(hwc, 1<<4, perf_ibs->max_period, period);
-	local64_set(&hwc->prev_count, 0);
-
-	return ret;
-=======
 	int overflow;
 
 	/* ignore lower 4 bits in min count: */
@@ -325,7 +277,6 @@
 	local64_set(&hwc->prev_count, 0);
 
 	return overflow;
->>>>>>> cb04ff9a
 }
 
 static u64 get_ibs_fetch_count(u64 config)
@@ -335,9 +286,6 @@
 
 static u64 get_ibs_op_count(u64 config)
 {
-<<<<<<< HEAD
-	return (config & IBS_OP_CUR_CNT) >> 32;
-=======
 	u64 count = 0;
 
 	if (config & IBS_OP_VAL)
@@ -347,27 +295,10 @@
 		count += (config & IBS_OP_CUR_CNT) >> 32;
 
 	return count;
->>>>>>> cb04ff9a
 }
 
 static void
 perf_ibs_event_update(struct perf_ibs *perf_ibs, struct perf_event *event,
-<<<<<<< HEAD
-		      u64 config)
-{
-	u64 count = perf_ibs->get_count(config);
-
-	while (!perf_event_try_update(event, count, 20)) {
-		rdmsrl(event->hw.config_base, config);
-		count = perf_ibs->get_count(config);
-	}
-}
-
-/* Note: The enable mask must be encoded in the config argument. */
-static inline void perf_ibs_enable_event(struct hw_perf_event *hwc, u64 config)
-{
-	wrmsrl(hwc->config_base, hwc->config | config);
-=======
 		      u64 *config)
 {
 	u64 count = perf_ibs->get_count(*config);
@@ -403,7 +334,6 @@
 	wrmsrl(hwc->config_base, config);
 	config &= ~perf_ibs->enable_mask;
 	wrmsrl(hwc->config_base, config);
->>>>>>> cb04ff9a
 }
 
 /*
@@ -417,11 +347,7 @@
 	struct hw_perf_event *hwc = &event->hw;
 	struct perf_ibs *perf_ibs = container_of(event->pmu, struct perf_ibs, pmu);
 	struct cpu_perf_ibs *pcpu = this_cpu_ptr(perf_ibs->pcpu);
-<<<<<<< HEAD
-	u64 config;
-=======
 	u64 period;
->>>>>>> cb04ff9a
 
 	if (WARN_ON_ONCE(!(hwc->state & PERF_HES_STOPPED)))
 		return;
@@ -429,16 +355,9 @@
 	WARN_ON_ONCE(!(hwc->state & PERF_HES_UPTODATE));
 	hwc->state = 0;
 
-<<<<<<< HEAD
-	perf_ibs_set_period(perf_ibs, hwc, &config);
-	config = (config >> 4) | perf_ibs->enable_mask;
-	set_bit(IBS_STARTED, pcpu->state);
-	perf_ibs_enable_event(hwc, config);
-=======
 	perf_ibs_set_period(perf_ibs, hwc, &period);
 	set_bit(IBS_STARTED, pcpu->state);
 	perf_ibs_enable_event(perf_ibs, hwc, period >> 4);
->>>>>>> cb04ff9a
 
 	perf_event_update_userpage(event);
 }
@@ -448,11 +367,7 @@
 	struct hw_perf_event *hwc = &event->hw;
 	struct perf_ibs *perf_ibs = container_of(event->pmu, struct perf_ibs, pmu);
 	struct cpu_perf_ibs *pcpu = this_cpu_ptr(perf_ibs->pcpu);
-<<<<<<< HEAD
-	u64 val;
-=======
 	u64 config;
->>>>>>> cb04ff9a
 	int stopping;
 
 	stopping = test_and_clear_bit(IBS_STARTED, pcpu->state);
@@ -460,20 +375,11 @@
 	if (!stopping && (hwc->state & PERF_HES_UPTODATE))
 		return;
 
-<<<<<<< HEAD
-	rdmsrl(hwc->config_base, val);
-
-	if (stopping) {
-		set_bit(IBS_STOPPING, pcpu->state);
-		val &= ~perf_ibs->enable_mask;
-		wrmsrl(hwc->config_base, val);
-=======
 	rdmsrl(hwc->config_base, config);
 
 	if (stopping) {
 		set_bit(IBS_STOPPING, pcpu->state);
 		perf_ibs_disable_event(perf_ibs, hwc, config);
->>>>>>> cb04ff9a
 		WARN_ON_ONCE(hwc->state & PERF_HES_STOPPED);
 		hwc->state |= PERF_HES_STOPPED;
 	}
@@ -481,9 +387,6 @@
 	if (hwc->state & PERF_HES_UPTODATE)
 		return;
 
-<<<<<<< HEAD
-	perf_ibs_event_update(perf_ibs, event, val);
-=======
 	/*
 	 * Clear valid bit to not count rollovers on update, rollovers
 	 * are only updated in the irq handler.
@@ -491,7 +394,6 @@
 	config &= ~perf_ibs->valid_mask;
 
 	perf_ibs_event_update(perf_ibs, event, &config);
->>>>>>> cb04ff9a
 	hwc->state |= PERF_HES_UPTODATE;
 }
 
@@ -585,18 +487,6 @@
 	struct perf_raw_record raw;
 	struct pt_regs regs;
 	struct perf_ibs_data ibs_data;
-<<<<<<< HEAD
-	int offset, size, overflow, reenable;
-	unsigned int msr;
-	u64 *buf, config;
-
-	if (!test_bit(IBS_STARTED, pcpu->state)) {
-		/* Catch spurious interrupts after stopping IBS: */
-		if (!test_and_clear_bit(IBS_STOPPING, pcpu->state))
-			return 0;
-		rdmsrl(perf_ibs->msr, *ibs_data.regs);
-		return (*ibs_data.regs & perf_ibs->valid_mask) ? 1 : 0;
-=======
 	int offset, size, check_rip, offset_max, throttle = 0;
 	unsigned int msr;
 	u64 *buf, *config, period;
@@ -609,7 +499,6 @@
 		 * Mark all this NMIs as handled.
 		 */
 		return test_and_clear_bit(IBS_STOPPING, pcpu->state) ? 1 : 0;
->>>>>>> cb04ff9a
 	}
 
 	msr = hwc->config_base;
@@ -618,21 +507,6 @@
 	if (!(*buf++ & perf_ibs->valid_mask))
 		return 0;
 
-<<<<<<< HEAD
-	perf_sample_data_init(&data, 0);
-	if (event->attr.sample_type & PERF_SAMPLE_RAW) {
-		ibs_data.caps = ibs_caps;
-		size = 1;
-		offset = 1;
-		do {
-		    rdmsrl(msr + offset, *buf++);
-		    size++;
-		    offset = find_next_bit(perf_ibs->offset_mask,
-					   perf_ibs->offset_max,
-					   offset + 1);
-		} while (offset < perf_ibs->offset_max);
-		raw.size = sizeof(u32) + sizeof(u64) * size;
-=======
 	config = &ibs_data.regs[0];
 	perf_ibs_event_update(perf_ibs, event, config);
 	perf_sample_data_init(&data, 0, hwc->last_period);
@@ -668,39 +542,16 @@
 
 	if (event->attr.sample_type & PERF_SAMPLE_RAW) {
 		raw.size = sizeof(u32) + ibs_data.size;
->>>>>>> cb04ff9a
 		raw.data = ibs_data.data;
 		data.raw = &raw;
 	}
 
-<<<<<<< HEAD
-	regs = *iregs; /* XXX: update ip from ibs sample */
-
-	/*
-	 * Emulate IbsOpCurCnt in MSRC001_1033 (IbsOpCtl), not
-	 * supported in all cpus. As this triggered an interrupt, we
-	 * set the current count to the max count.
-	 */
-	config = ibs_data.regs[0];
-	if (perf_ibs == &perf_ibs_op && !(ibs_caps & IBS_CAPS_RDWROPCNT)) {
-		config &= ~IBS_OP_CUR_CNT;
-		config |= (config & IBS_OP_MAX_CNT) << 36;
-	}
-
-	perf_ibs_event_update(perf_ibs, event, config);
-
-	overflow = perf_ibs_set_period(perf_ibs, hwc, &config);
-	reenable = !(overflow && perf_event_overflow(event, &data, &regs));
-	config = (config >> 4) | (reenable ? perf_ibs->enable_mask : 0);
-	perf_ibs_enable_event(hwc, config);
-=======
 	throttle = perf_event_overflow(event, &data, &regs);
 out:
 	if (throttle)
 		perf_ibs_disable_event(perf_ibs, hwc, *config);
 	else
 		perf_ibs_enable_event(perf_ibs, hwc, period >> 4);
->>>>>>> cb04ff9a
 
 	perf_event_update_userpage(event);
 
@@ -747,11 +598,8 @@
 		return -ENODEV;	/* ibs not supported by the cpu */
 
 	perf_ibs_pmu_init(&perf_ibs_fetch, "ibs_fetch");
-<<<<<<< HEAD
-=======
 	if (ibs_caps & IBS_CAPS_OPCNT)
 		perf_ibs_op.config_mask |= IBS_OP_CNT_CTL;
->>>>>>> cb04ff9a
 	perf_ibs_pmu_init(&perf_ibs_op, "ibs_op");
 	register_nmi_handler(NMI_LOCAL, perf_ibs_nmi_handler, 0, "perf_ibs");
 	printk(KERN_INFO "perf: AMD IBS detected (0x%08x)\n", ibs_caps);
