#include <linux/bootmem.h>
#include <linux/linkage.h>
#include <linux/bitops.h>
#include <linux/kernel.h>
#include <linux/module.h>
#include <linux/percpu.h>
#include <linux/string.h>
#include <linux/delay.h>
#include <linux/sched.h>
#include <linux/init.h>
#include <linux/kprobes.h>
#include <linux/kgdb.h>
#include <linux/smp.h>
#include <linux/io.h>

#include <asm/stackprotector.h>
#include <asm/perf_event.h>
#include <asm/mmu_context.h>
#include <asm/archrandom.h>
#include <asm/hypervisor.h>
#include <asm/processor.h>
#include <asm/debugreg.h>
#include <asm/sections.h>
#include <asm/vsyscall.h>
#include <linux/topology.h>
#include <linux/cpumask.h>
#include <asm/pgtable.h>
#include <linux/atomic.h>
#include <asm/proto.h>
#include <asm/setup.h>
#include <asm/apic.h>
#include <asm/desc.h>
#include <asm/i387.h>
#include <asm/fpu-internal.h>
#include <asm/mtrr.h>
#include <linux/numa.h>
#include <asm/asm.h>
#include <asm/cpu.h>
#include <asm/mce.h>
#include <asm/msr.h>
#include <asm/pat.h>
#include <asm/microcode.h>
#include <asm/microcode_intel.h>

#ifdef CONFIG_X86_LOCAL_APIC
#include <asm/uv/uv.h>
#endif

#include "cpu.h"

/* all of these masks are initialized in setup_cpu_local_masks() */
cpumask_var_t cpu_initialized_mask;
cpumask_var_t cpu_callout_mask;
cpumask_var_t cpu_callin_mask;

/* representing cpus for which sibling maps can be computed */
cpumask_var_t cpu_sibling_setup_mask;

/* correctly size the local cpu masks */
void __init setup_cpu_local_masks(void)
{
	alloc_bootmem_cpumask_var(&cpu_initialized_mask);
	alloc_bootmem_cpumask_var(&cpu_callin_mask);
	alloc_bootmem_cpumask_var(&cpu_callout_mask);
	alloc_bootmem_cpumask_var(&cpu_sibling_setup_mask);
}

static void default_init(struct cpuinfo_x86 *c)
{
#ifdef CONFIG_X86_64
	cpu_detect_cache_sizes(c);
#else
	/* Not much we can do here... */
	/* Check if at least it has cpuid */
	if (c->cpuid_level == -1) {
		/* No cpuid. It must be an ancient CPU */
		if (c->x86 == 4)
			strcpy(c->x86_model_id, "486");
		else if (c->x86 == 3)
			strcpy(c->x86_model_id, "386");
	}
#endif
}

static const struct cpu_dev default_cpu = {
	.c_init		= default_init,
	.c_vendor	= "Unknown",
	.c_x86_vendor	= X86_VENDOR_UNKNOWN,
};

static const struct cpu_dev *this_cpu = &default_cpu;

DEFINE_PER_CPU_PAGE_ALIGNED(struct gdt_page, gdt_page) = { .gdt = {
#ifdef CONFIG_X86_64
	/*
	 * We need valid kernel segments for data and code in long mode too
	 * IRET will check the segment types  kkeil 2000/10/28
	 * Also sysret mandates a special GDT layout
	 *
	 * TLS descriptors are currently at a different place compared to i386.
	 * Hopefully nobody expects them at a fixed place (Wine?)
	 */
	[GDT_ENTRY_KERNEL32_CS]		= GDT_ENTRY_INIT(0xc09b, 0, 0xfffff),
	[GDT_ENTRY_KERNEL_CS]		= GDT_ENTRY_INIT(0xa09b, 0, 0xfffff),
	[GDT_ENTRY_KERNEL_DS]		= GDT_ENTRY_INIT(0xc093, 0, 0xfffff),
	[GDT_ENTRY_DEFAULT_USER32_CS]	= GDT_ENTRY_INIT(0xc0fb, 0, 0xfffff),
	[GDT_ENTRY_DEFAULT_USER_DS]	= GDT_ENTRY_INIT(0xc0f3, 0, 0xfffff),
	[GDT_ENTRY_DEFAULT_USER_CS]	= GDT_ENTRY_INIT(0xa0fb, 0, 0xfffff),
#else
	[GDT_ENTRY_KERNEL_CS]		= GDT_ENTRY_INIT(0xc09a, 0, 0xfffff),
	[GDT_ENTRY_KERNEL_DS]		= GDT_ENTRY_INIT(0xc092, 0, 0xfffff),
	[GDT_ENTRY_DEFAULT_USER_CS]	= GDT_ENTRY_INIT(0xc0fa, 0, 0xfffff),
	[GDT_ENTRY_DEFAULT_USER_DS]	= GDT_ENTRY_INIT(0xc0f2, 0, 0xfffff),
	/*
	 * Segments used for calling PnP BIOS have byte granularity.
	 * They code segments and data segments have fixed 64k limits,
	 * the transfer segment sizes are set at run time.
	 */
	/* 32-bit code */
	[GDT_ENTRY_PNPBIOS_CS32]	= GDT_ENTRY_INIT(0x409a, 0, 0xffff),
	/* 16-bit code */
	[GDT_ENTRY_PNPBIOS_CS16]	= GDT_ENTRY_INIT(0x009a, 0, 0xffff),
	/* 16-bit data */
	[GDT_ENTRY_PNPBIOS_DS]		= GDT_ENTRY_INIT(0x0092, 0, 0xffff),
	/* 16-bit data */
	[GDT_ENTRY_PNPBIOS_TS1]		= GDT_ENTRY_INIT(0x0092, 0, 0),
	/* 16-bit data */
	[GDT_ENTRY_PNPBIOS_TS2]		= GDT_ENTRY_INIT(0x0092, 0, 0),
	/*
	 * The APM segments have byte granularity and their bases
	 * are set at run time.  All have 64k limits.
	 */
	/* 32-bit code */
	[GDT_ENTRY_APMBIOS_BASE]	= GDT_ENTRY_INIT(0x409a, 0, 0xffff),
	/* 16-bit code */
	[GDT_ENTRY_APMBIOS_BASE+1]	= GDT_ENTRY_INIT(0x009a, 0, 0xffff),
	/* data */
	[GDT_ENTRY_APMBIOS_BASE+2]	= GDT_ENTRY_INIT(0x4092, 0, 0xffff),

	[GDT_ENTRY_ESPFIX_SS]		= GDT_ENTRY_INIT(0xc092, 0, 0xfffff),
	[GDT_ENTRY_PERCPU]		= GDT_ENTRY_INIT(0xc092, 0, 0xfffff),
	GDT_STACK_CANARY_INIT
#endif
} };
EXPORT_PER_CPU_SYMBOL_GPL(gdt_page);

static int __init x86_xsave_setup(char *s)
{
	if (strlen(s))
		return 0;
	setup_clear_cpu_cap(X86_FEATURE_XSAVE);
	setup_clear_cpu_cap(X86_FEATURE_XSAVEOPT);
	setup_clear_cpu_cap(X86_FEATURE_XSAVES);
	setup_clear_cpu_cap(X86_FEATURE_AVX);
	setup_clear_cpu_cap(X86_FEATURE_AVX2);
	return 1;
}
__setup("noxsave", x86_xsave_setup);

static int __init x86_xsaveopt_setup(char *s)
{
	setup_clear_cpu_cap(X86_FEATURE_XSAVEOPT);
	return 1;
}
__setup("noxsaveopt", x86_xsaveopt_setup);

static int __init x86_xsaves_setup(char *s)
{
	setup_clear_cpu_cap(X86_FEATURE_XSAVES);
	return 1;
}
__setup("noxsaves", x86_xsaves_setup);

#ifdef CONFIG_X86_32
static int cachesize_override = -1;
static int disable_x86_serial_nr = 1;

static int __init cachesize_setup(char *str)
{
	get_option(&str, &cachesize_override);
	return 1;
}
__setup("cachesize=", cachesize_setup);

static int __init x86_fxsr_setup(char *s)
{
	setup_clear_cpu_cap(X86_FEATURE_FXSR);
	setup_clear_cpu_cap(X86_FEATURE_XMM);
	return 1;
}
__setup("nofxsr", x86_fxsr_setup);

static int __init x86_sep_setup(char *s)
{
	setup_clear_cpu_cap(X86_FEATURE_SEP);
	return 1;
}
__setup("nosep", x86_sep_setup);

/* Standard macro to see if a specific flag is changeable */
static inline int flag_is_changeable_p(u32 flag)
{
	u32 f1, f2;

	/*
	 * Cyrix and IDT cpus allow disabling of CPUID
	 * so the code below may return different results
	 * when it is executed before and after enabling
	 * the CPUID. Add "volatile" to not allow gcc to
	 * optimize the subsequent calls to this function.
	 */
	asm volatile ("pushfl		\n\t"
		      "pushfl		\n\t"
		      "popl %0		\n\t"
		      "movl %0, %1	\n\t"
		      "xorl %2, %0	\n\t"
		      "pushl %0		\n\t"
		      "popfl		\n\t"
		      "pushfl		\n\t"
		      "popl %0		\n\t"
		      "popfl		\n\t"

		      : "=&r" (f1), "=&r" (f2)
		      : "ir" (flag));

	return ((f1^f2) & flag) != 0;
}

/* Probe for the CPUID instruction */
int have_cpuid_p(void)
{
	return flag_is_changeable_p(X86_EFLAGS_ID);
}

static void squash_the_stupid_serial_number(struct cpuinfo_x86 *c)
{
	unsigned long lo, hi;

	if (!cpu_has(c, X86_FEATURE_PN) || !disable_x86_serial_nr)
		return;

	/* Disable processor serial number: */

	rdmsr(MSR_IA32_BBL_CR_CTL, lo, hi);
	lo |= 0x200000;
	wrmsr(MSR_IA32_BBL_CR_CTL, lo, hi);

	printk(KERN_NOTICE "CPU serial number disabled.\n");
	clear_cpu_cap(c, X86_FEATURE_PN);

	/* Disabling the serial number may affect the cpuid level */
	c->cpuid_level = cpuid_eax(0);
}

static int __init x86_serial_nr_setup(char *s)
{
	disable_x86_serial_nr = 0;
	return 1;
}
__setup("serialnumber", x86_serial_nr_setup);
#else
static inline int flag_is_changeable_p(u32 flag)
{
	return 1;
}
static inline void squash_the_stupid_serial_number(struct cpuinfo_x86 *c)
{
}
#endif

static __init int setup_disable_smep(char *arg)
{
	setup_clear_cpu_cap(X86_FEATURE_SMEP);
	return 1;
}
__setup("nosmep", setup_disable_smep);

static __always_inline void setup_smep(struct cpuinfo_x86 *c)
{
	if (cpu_has(c, X86_FEATURE_SMEP))
		set_in_cr4(X86_CR4_SMEP);
}

static __init int setup_disable_smap(char *arg)
{
	setup_clear_cpu_cap(X86_FEATURE_SMAP);
	return 1;
}
__setup("nosmap", setup_disable_smap);

static __always_inline void setup_smap(struct cpuinfo_x86 *c)
{
	unsigned long eflags;

	/* This should have been cleared long ago */
	raw_local_save_flags(eflags);
	BUG_ON(eflags & X86_EFLAGS_AC);

	if (cpu_has(c, X86_FEATURE_SMAP)) {
#ifdef CONFIG_X86_SMAP
		set_in_cr4(X86_CR4_SMAP);
#else
		clear_in_cr4(X86_CR4_SMAP);
#endif
	}
}

/*
 * Some CPU features depend on higher CPUID levels, which may not always
 * be available due to CPUID level capping or broken virtualization
 * software.  Add those features to this table to auto-disable them.
 */
struct cpuid_dependent_feature {
	u32 feature;
	u32 level;
};

static const struct cpuid_dependent_feature
cpuid_dependent_features[] = {
	{ X86_FEATURE_MWAIT,		0x00000005 },
	{ X86_FEATURE_DCA,		0x00000009 },
	{ X86_FEATURE_XSAVE,		0x0000000d },
	{ 0, 0 }
};

static void filter_cpuid_features(struct cpuinfo_x86 *c, bool warn)
{
	const struct cpuid_dependent_feature *df;

	for (df = cpuid_dependent_features; df->feature; df++) {

		if (!cpu_has(c, df->feature))
			continue;
		/*
		 * Note: cpuid_level is set to -1 if unavailable, but
		 * extended_extended_level is set to 0 if unavailable
		 * and the legitimate extended levels are all negative
		 * when signed; hence the weird messing around with
		 * signs here...
		 */
		if (!((s32)df->level < 0 ?
		     (u32)df->level > (u32)c->extended_cpuid_level :
		     (s32)df->level > (s32)c->cpuid_level))
			continue;

		clear_cpu_cap(c, df->feature);
		if (!warn)
			continue;

		printk(KERN_WARNING
		       "CPU: CPU feature " X86_CAP_FMT " disabled, no CPUID level 0x%x\n",
				x86_cap_flag(df->feature), df->level);
	}
}

/*
 * Naming convention should be: <Name> [(<Codename>)]
 * This table only is used unless init_<vendor>() below doesn't set it;
 * in particular, if CPUID levels 0x80000002..4 are supported, this
 * isn't used
 */

/* Look up CPU names by table lookup. */
static const char *table_lookup_model(struct cpuinfo_x86 *c)
{
#ifdef CONFIG_X86_32
	const struct legacy_cpu_model_info *info;

	if (c->x86_model >= 16)
		return NULL;	/* Range check */

	if (!this_cpu)
		return NULL;

	info = this_cpu->legacy_models;

	while (info->family) {
		if (info->family == c->x86)
			return info->model_names[c->x86_model];
		info++;
	}
#endif
	return NULL;		/* Not found */
}

__u32 cpu_caps_cleared[NCAPINTS];
__u32 cpu_caps_set[NCAPINTS];

void load_percpu_segment(int cpu)
{
#ifdef CONFIG_X86_32
	loadsegment(fs, __KERNEL_PERCPU);
#else
	loadsegment(gs, 0);
	wrmsrl(MSR_GS_BASE, (unsigned long)per_cpu(irq_stack_union.gs_base, cpu));
#endif
	load_stack_canary_segment();
}

/*
 * Current gdt points %fs at the "master" per-cpu area: after this,
 * it's on the real one.
 */
void switch_to_new_gdt(int cpu)
{
	struct desc_ptr gdt_descr;

	gdt_descr.address = (long)get_cpu_gdt_table(cpu);
	gdt_descr.size = GDT_SIZE - 1;
	load_gdt(&gdt_descr);
	/* Reload the per-cpu base */

	load_percpu_segment(cpu);
}

static const struct cpu_dev *cpu_devs[X86_VENDOR_NUM] = {};

static void get_model_name(struct cpuinfo_x86 *c)
{
	unsigned int *v;
	char *p, *q;

	if (c->extended_cpuid_level < 0x80000004)
		return;

	v = (unsigned int *)c->x86_model_id;
	cpuid(0x80000002, &v[0], &v[1], &v[2], &v[3]);
	cpuid(0x80000003, &v[4], &v[5], &v[6], &v[7]);
	cpuid(0x80000004, &v[8], &v[9], &v[10], &v[11]);
	c->x86_model_id[48] = 0;

	/*
	 * Intel chips right-justify this string for some dumb reason;
	 * undo that brain damage:
	 */
	p = q = &c->x86_model_id[0];
	while (*p == ' ')
		p++;
	if (p != q) {
		while (*p)
			*q++ = *p++;
		while (q <= &c->x86_model_id[48])
			*q++ = '\0';	/* Zero-pad the rest */
	}
}

void cpu_detect_cache_sizes(struct cpuinfo_x86 *c)
{
	unsigned int n, dummy, ebx, ecx, edx, l2size;

	n = c->extended_cpuid_level;

	if (n >= 0x80000005) {
		cpuid(0x80000005, &dummy, &ebx, &ecx, &edx);
		c->x86_cache_size = (ecx>>24) + (edx>>24);
#ifdef CONFIG_X86_64
		/* On K8 L1 TLB is inclusive, so don't count it */
		c->x86_tlbsize = 0;
#endif
	}

	if (n < 0x80000006)	/* Some chips just has a large L1. */
		return;

	cpuid(0x80000006, &dummy, &ebx, &ecx, &edx);
	l2size = ecx >> 16;

#ifdef CONFIG_X86_64
	c->x86_tlbsize += ((ebx >> 16) & 0xfff) + (ebx & 0xfff);
#else
	/* do processor-specific cache resizing */
	if (this_cpu->legacy_cache_size)
		l2size = this_cpu->legacy_cache_size(c, l2size);

	/* Allow user to override all this if necessary. */
	if (cachesize_override != -1)
		l2size = cachesize_override;

	if (l2size == 0)
		return;		/* Again, no L2 cache is possible */
#endif

	c->x86_cache_size = l2size;
}

u16 __read_mostly tlb_lli_4k[NR_INFO];
u16 __read_mostly tlb_lli_2m[NR_INFO];
u16 __read_mostly tlb_lli_4m[NR_INFO];
u16 __read_mostly tlb_lld_4k[NR_INFO];
u16 __read_mostly tlb_lld_2m[NR_INFO];
u16 __read_mostly tlb_lld_4m[NR_INFO];
u16 __read_mostly tlb_lld_1g[NR_INFO];

void cpu_detect_tlb(struct cpuinfo_x86 *c)
{
	if (this_cpu->c_detect_tlb)
		this_cpu->c_detect_tlb(c);

	printk(KERN_INFO "Last level iTLB entries: 4KB %d, 2MB %d, 4MB %d\n"
		"Last level dTLB entries: 4KB %d, 2MB %d, 4MB %d, 1GB %d\n",
		tlb_lli_4k[ENTRIES], tlb_lli_2m[ENTRIES],
		tlb_lli_4m[ENTRIES], tlb_lld_4k[ENTRIES],
		tlb_lld_2m[ENTRIES], tlb_lld_4m[ENTRIES],
		tlb_lld_1g[ENTRIES]);
}

void detect_ht(struct cpuinfo_x86 *c)
{
#ifdef CONFIG_X86_HT
	u32 eax, ebx, ecx, edx;
	int index_msb, core_bits;
	static bool printed;

	if (!cpu_has(c, X86_FEATURE_HT))
		return;

	if (cpu_has(c, X86_FEATURE_CMP_LEGACY))
		goto out;

	if (cpu_has(c, X86_FEATURE_XTOPOLOGY))
		return;

	cpuid(1, &eax, &ebx, &ecx, &edx);

	smp_num_siblings = (ebx & 0xff0000) >> 16;

	if (smp_num_siblings == 1) {
		printk_once(KERN_INFO "CPU0: Hyper-Threading is disabled\n");
		goto out;
	}

	if (smp_num_siblings <= 1)
		goto out;

	index_msb = get_count_order(smp_num_siblings);
	c->phys_proc_id = apic->phys_pkg_id(c->initial_apicid, index_msb);

	smp_num_siblings = smp_num_siblings / c->x86_max_cores;

	index_msb = get_count_order(smp_num_siblings);

	core_bits = get_count_order(c->x86_max_cores);

	c->cpu_core_id = apic->phys_pkg_id(c->initial_apicid, index_msb) &
				       ((1 << core_bits) - 1);

out:
	if (!printed && (c->x86_max_cores * smp_num_siblings) > 1) {
		printk(KERN_INFO  "CPU: Physical Processor ID: %d\n",
		       c->phys_proc_id);
		printk(KERN_INFO  "CPU: Processor Core ID: %d\n",
		       c->cpu_core_id);
		printed = 1;
	}
#endif
}

static void get_cpu_vendor(struct cpuinfo_x86 *c)
{
	char *v = c->x86_vendor_id;
	int i;

	for (i = 0; i < X86_VENDOR_NUM; i++) {
		if (!cpu_devs[i])
			break;

		if (!strcmp(v, cpu_devs[i]->c_ident[0]) ||
		    (cpu_devs[i]->c_ident[1] &&
		     !strcmp(v, cpu_devs[i]->c_ident[1]))) {

			this_cpu = cpu_devs[i];
			c->x86_vendor = this_cpu->c_x86_vendor;
			return;
		}
	}

	printk_once(KERN_ERR
			"CPU: vendor_id '%s' unknown, using generic init.\n" \
			"CPU: Your system may be unstable.\n", v);

	c->x86_vendor = X86_VENDOR_UNKNOWN;
	this_cpu = &default_cpu;
}

void cpu_detect(struct cpuinfo_x86 *c)
{
	/* Get vendor name */
	cpuid(0x00000000, (unsigned int *)&c->cpuid_level,
	      (unsigned int *)&c->x86_vendor_id[0],
	      (unsigned int *)&c->x86_vendor_id[8],
	      (unsigned int *)&c->x86_vendor_id[4]);

	c->x86 = 4;
	/* Intel-defined flags: level 0x00000001 */
	if (c->cpuid_level >= 0x00000001) {
		u32 junk, tfms, cap0, misc;

		cpuid(0x00000001, &tfms, &misc, &junk, &cap0);
		c->x86 = (tfms >> 8) & 0xf;
		c->x86_model = (tfms >> 4) & 0xf;
		c->x86_mask = tfms & 0xf;

		if (c->x86 == 0xf)
			c->x86 += (tfms >> 20) & 0xff;
		if (c->x86 >= 0x6)
			c->x86_model += ((tfms >> 16) & 0xf) << 4;

		if (cap0 & (1<<19)) {
			c->x86_clflush_size = ((misc >> 8) & 0xff) * 8;
			c->x86_cache_alignment = c->x86_clflush_size;
		}
	}
}

void get_cpu_cap(struct cpuinfo_x86 *c)
{
	u32 tfms, xlvl;
	u32 ebx;

	/* Intel-defined flags: level 0x00000001 */
	if (c->cpuid_level >= 0x00000001) {
		u32 capability, excap;

		cpuid(0x00000001, &tfms, &ebx, &excap, &capability);
		c->x86_capability[0] = capability;
		c->x86_capability[4] = excap;
	}

	/* Additional Intel-defined flags: level 0x00000007 */
	if (c->cpuid_level >= 0x00000007) {
		u32 eax, ebx, ecx, edx;

		cpuid_count(0x00000007, 0, &eax, &ebx, &ecx, &edx);

		c->x86_capability[9] = ebx;
	}

	/* Extended state features: level 0x0000000d */
	if (c->cpuid_level >= 0x0000000d) {
		u32 eax, ebx, ecx, edx;

		cpuid_count(0x0000000d, 1, &eax, &ebx, &ecx, &edx);

		c->x86_capability[10] = eax;
	}

	/* AMD-defined flags: level 0x80000001 */
	xlvl = cpuid_eax(0x80000000);
	c->extended_cpuid_level = xlvl;

	if ((xlvl & 0xffff0000) == 0x80000000) {
		if (xlvl >= 0x80000001) {
			c->x86_capability[1] = cpuid_edx(0x80000001);
			c->x86_capability[6] = cpuid_ecx(0x80000001);
		}
	}

	if (c->extended_cpuid_level >= 0x80000008) {
		u32 eax = cpuid_eax(0x80000008);

		c->x86_virt_bits = (eax >> 8) & 0xff;
		c->x86_phys_bits = eax & 0xff;
	}
#ifdef CONFIG_X86_32
	else if (cpu_has(c, X86_FEATURE_PAE) || cpu_has(c, X86_FEATURE_PSE36))
		c->x86_phys_bits = 36;
#endif

	if (c->extended_cpuid_level >= 0x80000007)
		c->x86_power = cpuid_edx(0x80000007);

	init_scattered_cpuid_features(c);
}

static void identify_cpu_without_cpuid(struct cpuinfo_x86 *c)
{
#ifdef CONFIG_X86_32
	int i;

	/*
	 * First of all, decide if this is a 486 or higher
	 * It's a 486 if we can modify the AC flag
	 */
	if (flag_is_changeable_p(X86_EFLAGS_AC))
		c->x86 = 4;
	else
		c->x86 = 3;

	for (i = 0; i < X86_VENDOR_NUM; i++)
		if (cpu_devs[i] && cpu_devs[i]->c_identify) {
			c->x86_vendor_id[0] = 0;
			cpu_devs[i]->c_identify(c);
			if (c->x86_vendor_id[0]) {
				get_cpu_vendor(c);
				break;
			}
		}
#endif
}

/*
 * Do minimum CPU detection early.
 * Fields really needed: vendor, cpuid_level, family, model, mask,
 * cache alignment.
 * The others are not touched to avoid unwanted side effects.
 *
 * WARNING: this function is only called on the BP.  Don't add code here
 * that is supposed to run on all CPUs.
 */
static void __init early_identify_cpu(struct cpuinfo_x86 *c)
{
#ifdef CONFIG_X86_64
	c->x86_clflush_size = 64;
	c->x86_phys_bits = 36;
	c->x86_virt_bits = 48;
#else
	c->x86_clflush_size = 32;
	c->x86_phys_bits = 32;
	c->x86_virt_bits = 32;
#endif
	c->x86_cache_alignment = c->x86_clflush_size;

	memset(&c->x86_capability, 0, sizeof c->x86_capability);
	c->extended_cpuid_level = 0;

	if (!have_cpuid_p())
		identify_cpu_without_cpuid(c);

	/* cyrix could have cpuid enabled via c_identify()*/
	if (!have_cpuid_p())
		return;

	cpu_detect(c);
	get_cpu_vendor(c);
	get_cpu_cap(c);
	fpu_detect(c);

	if (this_cpu->c_early_init)
		this_cpu->c_early_init(c);

	c->cpu_index = 0;
	filter_cpuid_features(c, false);

	if (this_cpu->c_bsp_init)
		this_cpu->c_bsp_init(c);

	setup_force_cpu_cap(X86_FEATURE_ALWAYS);
}

void __init early_cpu_init(void)
{
	const struct cpu_dev *const *cdev;
	int count = 0;

#ifdef CONFIG_PROCESSOR_SELECT
	printk(KERN_INFO "KERNEL supported cpus:\n");
#endif

	for (cdev = __x86_cpu_dev_start; cdev < __x86_cpu_dev_end; cdev++) {
		const struct cpu_dev *cpudev = *cdev;

		if (count >= X86_VENDOR_NUM)
			break;
		cpu_devs[count] = cpudev;
		count++;

#ifdef CONFIG_PROCESSOR_SELECT
		{
			unsigned int j;

			for (j = 0; j < 2; j++) {
				if (!cpudev->c_ident[j])
					continue;
				printk(KERN_INFO "  %s %s\n", cpudev->c_vendor,
					cpudev->c_ident[j]);
			}
		}
#endif
	}
	early_identify_cpu(&boot_cpu_data);
}

/*
 * The NOPL instruction is supposed to exist on all CPUs of family >= 6;
 * unfortunately, that's not true in practice because of early VIA
 * chips and (more importantly) broken virtualizers that are not easy
 * to detect. In the latter case it doesn't even *fail* reliably, so
 * probing for it doesn't even work. Disable it completely on 32-bit
 * unless we can find a reliable way to detect all the broken cases.
 * Enable it explicitly on 64-bit for non-constant inputs of cpu_has().
 */
static void detect_nopl(struct cpuinfo_x86 *c)
{
#ifdef CONFIG_X86_32
	clear_cpu_cap(c, X86_FEATURE_NOPL);
#else
	set_cpu_cap(c, X86_FEATURE_NOPL);
#endif
}

static void generic_identify(struct cpuinfo_x86 *c)
{
	c->extended_cpuid_level = 0;

	if (!have_cpuid_p())
		identify_cpu_without_cpuid(c);

	/* cyrix could have cpuid enabled via c_identify()*/
	if (!have_cpuid_p())
		return;

	cpu_detect(c);

	get_cpu_vendor(c);

	get_cpu_cap(c);

	if (c->cpuid_level >= 0x00000001) {
		c->initial_apicid = (cpuid_ebx(1) >> 24) & 0xFF;
#ifdef CONFIG_X86_32
# ifdef CONFIG_X86_HT
		c->apicid = apic->phys_pkg_id(c->initial_apicid, 0);
# else
		c->apicid = c->initial_apicid;
# endif
#endif
		c->phys_proc_id = c->initial_apicid;
	}

	get_model_name(c); /* Default name */

	detect_nopl(c);
}

/*
 * This does the hard work of actually picking apart the CPU stuff...
 */
static void identify_cpu(struct cpuinfo_x86 *c)
{
	int i;

	c->loops_per_jiffy = loops_per_jiffy;
	c->x86_cache_size = -1;
	c->x86_vendor = X86_VENDOR_UNKNOWN;
	c->x86_model = c->x86_mask = 0;	/* So far unknown... */
	c->x86_vendor_id[0] = '\0'; /* Unset */
	c->x86_model_id[0] = '\0';  /* Unset */
	c->x86_max_cores = 1;
	c->x86_coreid_bits = 0;
#ifdef CONFIG_X86_64
	c->x86_clflush_size = 64;
	c->x86_phys_bits = 36;
	c->x86_virt_bits = 48;
#else
	c->cpuid_level = -1;	/* CPUID not detected */
	c->x86_clflush_size = 32;
	c->x86_phys_bits = 32;
	c->x86_virt_bits = 32;
#endif
	c->x86_cache_alignment = c->x86_clflush_size;
	memset(&c->x86_capability, 0, sizeof c->x86_capability);

	generic_identify(c);

	if (this_cpu->c_identify)
		this_cpu->c_identify(c);

	/* Clear/Set all flags overriden by options, after probe */
	for (i = 0; i < NCAPINTS; i++) {
		c->x86_capability[i] &= ~cpu_caps_cleared[i];
		c->x86_capability[i] |= cpu_caps_set[i];
	}

#ifdef CONFIG_X86_64
	c->apicid = apic->phys_pkg_id(c->initial_apicid, 0);
#endif

	/*
	 * Vendor-specific initialization.  In this section we
	 * canonicalize the feature flags, meaning if there are
	 * features a certain CPU supports which CPUID doesn't
	 * tell us, CPUID claiming incorrect flags, or other bugs,
	 * we handle them here.
	 *
	 * At the end of this section, c->x86_capability better
	 * indicate the features this CPU genuinely supports!
	 */
	if (this_cpu->c_init)
		this_cpu->c_init(c);

	/* Disable the PN if appropriate */
	squash_the_stupid_serial_number(c);

	/* Set up SMEP/SMAP */
	setup_smep(c);
	setup_smap(c);

	/*
	 * The vendor-specific functions might have changed features.
	 * Now we do "generic changes."
	 */

	/* Filter out anything that depends on CPUID levels we don't have */
	filter_cpuid_features(c, true);

	/* If the model name is still unset, do table lookup. */
	if (!c->x86_model_id[0]) {
		const char *p;
		p = table_lookup_model(c);
		if (p)
			strcpy(c->x86_model_id, p);
		else
			/* Last resort... */
			sprintf(c->x86_model_id, "%02x/%02x",
				c->x86, c->x86_model);
	}

#ifdef CONFIG_X86_64
	detect_ht(c);
#endif

	init_hypervisor(c);
	x86_init_rdrand(c);

	/*
	 * Clear/Set all flags overriden by options, need do it
	 * before following smp all cpus cap AND.
	 */
	for (i = 0; i < NCAPINTS; i++) {
		c->x86_capability[i] &= ~cpu_caps_cleared[i];
		c->x86_capability[i] |= cpu_caps_set[i];
	}

	/*
	 * On SMP, boot_cpu_data holds the common feature set between
	 * all CPUs; so make sure that we indicate which features are
	 * common between the CPUs.  The first time this routine gets
	 * executed, c == &boot_cpu_data.
	 */
	if (c != &boot_cpu_data) {
		/* AND the already accumulated flags with these */
		for (i = 0; i < NCAPINTS; i++)
			boot_cpu_data.x86_capability[i] &= c->x86_capability[i];

		/* OR, i.e. replicate the bug flags */
		for (i = NCAPINTS; i < NCAPINTS + NBUGINTS; i++)
			c->x86_capability[i] |= boot_cpu_data.x86_capability[i];
	}

	/* Init Machine Check Exception if available. */
	mcheck_cpu_init(c);

	select_idle_routine(c);

#ifdef CONFIG_NUMA
	numa_add_cpu(smp_processor_id());
#endif
}

#ifdef CONFIG_X86_64
<<<<<<< HEAD
static void vgetcpu_set_mode(void)
{
	if (cpu_has(&boot_cpu_data, X86_FEATURE_RDTSCP))
		vgetcpu_mode = VGETCPU_RDTSCP;
	else
		vgetcpu_mode = VGETCPU_LSL;
}

=======
>>>>>>> e529fea9
#ifdef CONFIG_IA32_EMULATION
/* May not be __init: called during resume */
static void syscall32_cpu_init(void)
{
	/* Load these always in case some future AMD CPU supports
	   SYSENTER from compat mode too. */
	wrmsrl_safe(MSR_IA32_SYSENTER_CS, (u64)__KERNEL_CS);
	wrmsrl_safe(MSR_IA32_SYSENTER_ESP, 0ULL);
	wrmsrl_safe(MSR_IA32_SYSENTER_EIP, (u64)ia32_sysenter_target);

	wrmsrl(MSR_CSTAR, ia32_cstar_target);
}
#endif		/* CONFIG_IA32_EMULATION */
#endif		/* CONFIG_X86_64 */

#ifdef CONFIG_X86_32
void enable_sep_cpu(void)
{
	int cpu = get_cpu();
	struct tss_struct *tss = &per_cpu(init_tss, cpu);

	if (!boot_cpu_has(X86_FEATURE_SEP)) {
		put_cpu();
		return;
	}

	tss->x86_tss.ss1 = __KERNEL_CS;
	tss->x86_tss.sp1 = sizeof(struct tss_struct) + (unsigned long) tss;
	wrmsr(MSR_IA32_SYSENTER_CS, __KERNEL_CS, 0);
	wrmsr(MSR_IA32_SYSENTER_ESP, tss->x86_tss.sp1, 0);
	wrmsr(MSR_IA32_SYSENTER_EIP, (unsigned long) ia32_sysenter_target, 0);
	put_cpu();
}
#endif

void __init identify_boot_cpu(void)
{
	identify_cpu(&boot_cpu_data);
	init_amd_e400_c1e_mask();
#ifdef CONFIG_X86_32
	sysenter_setup();
	enable_sep_cpu();
#endif
	cpu_detect_tlb(&boot_cpu_data);
}

void identify_secondary_cpu(struct cpuinfo_x86 *c)
{
	BUG_ON(c == &boot_cpu_data);
	identify_cpu(c);
#ifdef CONFIG_X86_32
	enable_sep_cpu();
#endif
	mtrr_ap_init();
}

struct msr_range {
	unsigned	min;
	unsigned	max;
};

static const struct msr_range msr_range_array[] = {
	{ 0x00000000, 0x00000418},
	{ 0xc0000000, 0xc000040b},
	{ 0xc0010000, 0xc0010142},
	{ 0xc0011000, 0xc001103b},
};

static void __print_cpu_msr(void)
{
	unsigned index_min, index_max;
	unsigned index;
	u64 val;
	int i;

	for (i = 0; i < ARRAY_SIZE(msr_range_array); i++) {
		index_min = msr_range_array[i].min;
		index_max = msr_range_array[i].max;

		for (index = index_min; index < index_max; index++) {
			if (rdmsrl_safe(index, &val))
				continue;
			printk(KERN_INFO " MSR%08x: %016llx\n", index, val);
		}
	}
}

static int show_msr;

static __init int setup_show_msr(char *arg)
{
	int num;

	get_option(&arg, &num);

	if (num > 0)
		show_msr = num;
	return 1;
}
__setup("show_msr=", setup_show_msr);

static __init int setup_noclflush(char *arg)
{
	setup_clear_cpu_cap(X86_FEATURE_CLFLUSH);
	setup_clear_cpu_cap(X86_FEATURE_CLFLUSHOPT);
	return 1;
}
__setup("noclflush", setup_noclflush);

void print_cpu_info(struct cpuinfo_x86 *c)
{
	const char *vendor = NULL;

	if (c->x86_vendor < X86_VENDOR_NUM) {
		vendor = this_cpu->c_vendor;
	} else {
		if (c->cpuid_level >= 0)
			vendor = c->x86_vendor_id;
	}

	if (vendor && !strstr(c->x86_model_id, vendor))
		printk(KERN_CONT "%s ", vendor);

	if (c->x86_model_id[0])
		printk(KERN_CONT "%s", strim(c->x86_model_id));
	else
		printk(KERN_CONT "%d86", c->x86);

	printk(KERN_CONT " (fam: %02x, model: %02x", c->x86, c->x86_model);

	if (c->x86_mask || c->cpuid_level >= 0)
		printk(KERN_CONT ", stepping: %02x)\n", c->x86_mask);
	else
		printk(KERN_CONT ")\n");

	print_cpu_msr(c);
}

void print_cpu_msr(struct cpuinfo_x86 *c)
{
	if (c->cpu_index < show_msr)
		__print_cpu_msr();
}

static __init int setup_disablecpuid(char *arg)
{
	int bit;

	if (get_option(&arg, &bit) && bit < NCAPINTS*32)
		setup_clear_cpu_cap(bit);
	else
		return 0;

	return 1;
}
__setup("clearcpuid=", setup_disablecpuid);

DEFINE_PER_CPU(unsigned long, kernel_stack) =
	(unsigned long)&init_thread_union - KERNEL_STACK_OFFSET + THREAD_SIZE;
EXPORT_PER_CPU_SYMBOL(kernel_stack);

#ifdef CONFIG_X86_64
struct desc_ptr idt_descr = { NR_VECTORS * 16 - 1, (unsigned long) idt_table };
struct desc_ptr debug_idt_descr = { NR_VECTORS * 16 - 1,
				    (unsigned long) debug_idt_table };

DEFINE_PER_CPU_FIRST(union irq_stack_union,
		     irq_stack_union) __aligned(PAGE_SIZE) __visible;

/*
 * The following four percpu variables are hot.  Align current_task to
 * cacheline size such that all four fall in the same cacheline.
 */
DEFINE_PER_CPU(struct task_struct *, current_task) ____cacheline_aligned =
	&init_task;
EXPORT_PER_CPU_SYMBOL(current_task);

DEFINE_PER_CPU(char *, irq_stack_ptr) =
	init_per_cpu_var(irq_stack_union.irq_stack) + IRQ_STACK_SIZE - 64;

DEFINE_PER_CPU(unsigned int, irq_count) __visible = -1;

DEFINE_PER_CPU(int, __preempt_count) = INIT_PREEMPT_COUNT;
EXPORT_PER_CPU_SYMBOL(__preempt_count);

DEFINE_PER_CPU(struct task_struct *, fpu_owner_task);

/*
 * Special IST stacks which the CPU switches to when it calls
 * an IST-marked descriptor entry. Up to 7 stacks (hardware
 * limit), all of them are 4K, except the debug stack which
 * is 8K.
 */
static const unsigned int exception_stack_sizes[N_EXCEPTION_STACKS] = {
	  [0 ... N_EXCEPTION_STACKS - 1]	= EXCEPTION_STKSZ,
	  [DEBUG_STACK - 1]			= DEBUG_STKSZ
};

static DEFINE_PER_CPU_PAGE_ALIGNED(char, exception_stacks
	[(N_EXCEPTION_STACKS - 1) * EXCEPTION_STKSZ + DEBUG_STKSZ]);

/* May not be marked __init: used by software suspend */
void syscall_init(void)
{
	/*
	 * LSTAR and STAR live in a bit strange symbiosis.
	 * They both write to the same internal register. STAR allows to
	 * set CS/DS but only a 32bit target. LSTAR sets the 64bit rip.
	 */
	wrmsrl(MSR_STAR,  ((u64)__USER32_CS)<<48  | ((u64)__KERNEL_CS)<<32);
	wrmsrl(MSR_LSTAR, system_call);
	wrmsrl(MSR_CSTAR, ignore_sysret);

#ifdef CONFIG_IA32_EMULATION
	syscall32_cpu_init();
#endif

	/* Flags to clear on syscall */
	wrmsrl(MSR_SYSCALL_MASK,
	       X86_EFLAGS_TF|X86_EFLAGS_DF|X86_EFLAGS_IF|
	       X86_EFLAGS_IOPL|X86_EFLAGS_AC|X86_EFLAGS_NT);
}

/*
 * Copies of the original ist values from the tss are only accessed during
 * debugging, no special alignment required.
 */
DEFINE_PER_CPU(struct orig_ist, orig_ist);

static DEFINE_PER_CPU(unsigned long, debug_stack_addr);
DEFINE_PER_CPU(int, debug_stack_usage);

int is_debug_stack(unsigned long addr)
{
	return __this_cpu_read(debug_stack_usage) ||
		(addr <= __this_cpu_read(debug_stack_addr) &&
		 addr > (__this_cpu_read(debug_stack_addr) - DEBUG_STKSZ));
}
NOKPROBE_SYMBOL(is_debug_stack);

DEFINE_PER_CPU(u32, debug_idt_ctr);

void debug_stack_set_zero(void)
{
	this_cpu_inc(debug_idt_ctr);
	load_current_idt();
}
NOKPROBE_SYMBOL(debug_stack_set_zero);

void debug_stack_reset(void)
{
	if (WARN_ON(!this_cpu_read(debug_idt_ctr)))
		return;
	if (this_cpu_dec_return(debug_idt_ctr) == 0)
		load_current_idt();
}
NOKPROBE_SYMBOL(debug_stack_reset);

#else	/* CONFIG_X86_64 */

DEFINE_PER_CPU(struct task_struct *, current_task) = &init_task;
EXPORT_PER_CPU_SYMBOL(current_task);
DEFINE_PER_CPU(int, __preempt_count) = INIT_PREEMPT_COUNT;
EXPORT_PER_CPU_SYMBOL(__preempt_count);
DEFINE_PER_CPU(struct task_struct *, fpu_owner_task);

#ifdef CONFIG_CC_STACKPROTECTOR
DEFINE_PER_CPU_ALIGNED(struct stack_canary, stack_canary);
#endif

#endif	/* CONFIG_X86_64 */

/*
 * Clear all 6 debug registers:
 */
static void clear_all_debug_regs(void)
{
	int i;

	for (i = 0; i < 8; i++) {
		/* Ignore db4, db5 */
		if ((i == 4) || (i == 5))
			continue;

		set_debugreg(0, i);
	}
}

#ifdef CONFIG_KGDB
/*
 * Restore debug regs if using kgdbwait and you have a kernel debugger
 * connection established.
 */
static void dbg_restore_debug_regs(void)
{
	if (unlikely(kgdb_connected && arch_kgdb_ops.correct_hw_break))
		arch_kgdb_ops.correct_hw_break();
}
#else /* ! CONFIG_KGDB */
#define dbg_restore_debug_regs()
#endif /* ! CONFIG_KGDB */

static void wait_for_master_cpu(int cpu)
{
#ifdef CONFIG_SMP
	/*
	 * wait for ACK from master CPU before continuing
	 * with AP initialization
	 */
	WARN_ON(cpumask_test_and_set_cpu(cpu, cpu_initialized_mask));
	while (!cpumask_test_cpu(cpu, cpu_callout_mask))
		cpu_relax();
#endif
}

/*
 * cpu_init() initializes state that is per-CPU. Some data is already
 * initialized (naturally) in the bootstrap process, such as the GDT
 * and IDT. We reload them nevertheless, this function acts as a
 * 'CPU state barrier', nothing should get across.
 * A lot of state is already set up in PDA init for 64 bit
 */
#ifdef CONFIG_X86_64

void cpu_init(void)
{
	struct orig_ist *oist;
	struct task_struct *me;
	struct tss_struct *t;
	unsigned long v;
	int cpu = stack_smp_processor_id();
	int i;

	wait_for_master_cpu(cpu);

	/*
	 * Load microcode on this cpu if a valid microcode is available.
	 * This is early microcode loading procedure.
	 */
	load_ucode_ap();

	t = &per_cpu(init_tss, cpu);
	oist = &per_cpu(orig_ist, cpu);

#ifdef CONFIG_NUMA
	if (this_cpu_read(numa_node) == 0 &&
	    early_cpu_to_node(cpu) != NUMA_NO_NODE)
		set_numa_node(early_cpu_to_node(cpu));
#endif

	me = current;

	pr_debug("Initializing CPU#%d\n", cpu);

	clear_in_cr4(X86_CR4_VME|X86_CR4_PVI|X86_CR4_TSD|X86_CR4_DE);

	/*
	 * Initialize the per-CPU GDT with the boot GDT,
	 * and set up the GDT descriptor:
	 */

	switch_to_new_gdt(cpu);
	loadsegment(fs, 0);

	load_current_idt();

	memset(me->thread.tls_array, 0, GDT_ENTRY_TLS_ENTRIES * 8);
	syscall_init();

	wrmsrl(MSR_FS_BASE, 0);
	wrmsrl(MSR_KERNEL_GS_BASE, 0);
	barrier();

	x86_configure_nx();
	enable_x2apic();

	/*
	 * set up and load the per-CPU TSS
	 */
	if (!oist->ist[0]) {
		char *estacks = per_cpu(exception_stacks, cpu);

		for (v = 0; v < N_EXCEPTION_STACKS; v++) {
			estacks += exception_stack_sizes[v];
			oist->ist[v] = t->x86_tss.ist[v] =
					(unsigned long)estacks;
			if (v == DEBUG_STACK-1)
				per_cpu(debug_stack_addr, cpu) = (unsigned long)estacks;
		}
	}

	t->x86_tss.io_bitmap_base = offsetof(struct tss_struct, io_bitmap);

	/*
	 * <= is required because the CPU will access up to
	 * 8 bits beyond the end of the IO permission bitmap.
	 */
	for (i = 0; i <= IO_BITMAP_LONGS; i++)
		t->io_bitmap[i] = ~0UL;

	atomic_inc(&init_mm.mm_count);
	me->active_mm = &init_mm;
	BUG_ON(me->mm);
	enter_lazy_tlb(&init_mm, me);

	load_sp0(t, &current->thread);
	set_tss_desc(cpu, t);
	load_TR_desc();
	load_LDT(&init_mm.context);

	clear_all_debug_regs();
	dbg_restore_debug_regs();

	fpu_init();

	if (is_uv_system())
		uv_cpu_init();
}

#else

void cpu_init(void)
{
	int cpu = smp_processor_id();
	struct task_struct *curr = current;
	struct tss_struct *t = &per_cpu(init_tss, cpu);
	struct thread_struct *thread = &curr->thread;

	wait_for_master_cpu(cpu);

	show_ucode_info_early();

	printk(KERN_INFO "Initializing CPU#%d\n", cpu);

	if (cpu_feature_enabled(X86_FEATURE_VME) || cpu_has_tsc || cpu_has_de)
		clear_in_cr4(X86_CR4_VME|X86_CR4_PVI|X86_CR4_TSD|X86_CR4_DE);

	load_current_idt();
	switch_to_new_gdt(cpu);

	/*
	 * Set up and load the per-CPU TSS and LDT
	 */
	atomic_inc(&init_mm.mm_count);
	curr->active_mm = &init_mm;
	BUG_ON(curr->mm);
	enter_lazy_tlb(&init_mm, curr);

	load_sp0(t, thread);
	set_tss_desc(cpu, t);
	load_TR_desc();
	load_LDT(&init_mm.context);

	t->x86_tss.io_bitmap_base = offsetof(struct tss_struct, io_bitmap);

#ifdef CONFIG_DOUBLEFAULT
	/* Set up doublefault TSS pointer in the GDT */
	__set_tss_desc(cpu, GDT_ENTRY_DOUBLEFAULT_TSS, &doublefault_tss);
#endif

	clear_all_debug_regs();
	dbg_restore_debug_regs();

	fpu_init();
}
#endif

#ifdef CONFIG_X86_DEBUG_STATIC_CPU_HAS
void warn_pre_alternatives(void)
{
	WARN(1, "You're using static_cpu_has before alternatives have run!\n");
}
EXPORT_SYMBOL_GPL(warn_pre_alternatives);
#endif

inline bool __static_cpu_has_safe(u16 bit)
{
	return boot_cpu_has(bit);
}
EXPORT_SYMBOL_GPL(__static_cpu_has_safe);<|MERGE_RESOLUTION|>--- conflicted
+++ resolved
@@ -958,17 +958,6 @@
 }
 
 #ifdef CONFIG_X86_64
-<<<<<<< HEAD
-static void vgetcpu_set_mode(void)
-{
-	if (cpu_has(&boot_cpu_data, X86_FEATURE_RDTSCP))
-		vgetcpu_mode = VGETCPU_RDTSCP;
-	else
-		vgetcpu_mode = VGETCPU_LSL;
-}
-
-=======
->>>>>>> e529fea9
 #ifdef CONFIG_IA32_EMULATION
 /* May not be __init: called during resume */
 static void syscall32_cpu_init(void)
