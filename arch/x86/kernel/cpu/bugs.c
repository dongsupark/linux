/*
 *  Copyright (C) 1994  Linus Torvalds
 *
 *  Cyrix stuff, June 1998 by:
 *	- Rafael R. Reilova (moved everything from head.S),
 *        <rreilova@ececs.uc.edu>
 *	- Channing Corn (tests & fixes),
 *	- Andrew D. Balsa (code cleanup).
 */
#include <linux/init.h>
#include <linux/utsname.h>
#include <asm/bugs.h>
#include <asm/processor.h>
#include <asm/processor-flags.h>
#include <asm/i387.h>
#include <asm/msr.h>
#include <asm/paravirt.h>
#include <asm/alternative.h>

<<<<<<< HEAD
static int __init no_387(char *s)
{
	boot_cpu_data.hard_math = 0;
	write_cr0(X86_CR0_TS | X86_CR0_EM | X86_CR0_MP | read_cr0());
	return 1;
}

__setup("no387", no_387);

=======
>>>>>>> d0e0ac97
static double __initdata x = 4195835.0;
static double __initdata y = 3145727.0;

/*
 * This used to check for exceptions..
 * However, it turns out that to support that,
 * the XMM trap handlers basically had to
 * be buggy. So let's have a correct XMM trap
 * handler, and forget about printing out
 * some status at boot.
 *
 * We should really only care about bugs here
 * anyway. Not features.
 */
static void __init check_fpu(void)
{
	s32 fdiv_bug;

	kernel_fpu_begin();

	/*
	 * trap_init() enabled FXSR and company _before_ testing for FP
	 * problems here.
	 *
	 * Test for the divl bug: http://en.wikipedia.org/wiki/Fdiv_bug
	 */
	__asm__("fninit\n\t"
		"fldl %1\n\t"
		"fdivl %2\n\t"
		"fmull %2\n\t"
		"fldl %1\n\t"
		"fsubp %%st,%%st(1)\n\t"
		"fistpl %0\n\t"
		"fwait\n\t"
		"fninit"
		: "=m" (*&fdiv_bug)
		: "m" (*&x), "m" (*&y));

	kernel_fpu_end();

	if (fdiv_bug) {
		set_cpu_bug(&boot_cpu_data, X86_BUG_FDIV);
		pr_warn("Hmm, FPU with FDIV bug\n");
	}
}

void __init check_bugs(void)
{
	identify_boot_cpu();
#ifndef CONFIG_SMP
	pr_info("CPU: ");
	print_cpu_info(&boot_cpu_data);
#endif

	/*
	 * Check whether we are able to run this kernel safely on SMP.
	 *
	 * - i386 is no longer supported.
	 * - In order to run on anything without a TSC, we need to be
	 *   compiled for a i486.
	 */
	if (boot_cpu_data.x86 < 4)
		panic("Kernel requires i486+ for 'invlpg' and other features");

	init_utsname()->machine[1] =
		'0' + (boot_cpu_data.x86 > 6 ? 6 : boot_cpu_data.x86);
	alternative_instructions();

	/*
	 * kernel_fpu_begin/end() in check_fpu() relies on the patched
	 * alternative instructions.
	 */
	if (cpu_has_fpu)
		check_fpu();
}<|MERGE_RESOLUTION|>--- conflicted
+++ resolved
@@ -17,18 +17,6 @@
 #include <asm/paravirt.h>
 #include <asm/alternative.h>
 
-<<<<<<< HEAD
-static int __init no_387(char *s)
-{
-	boot_cpu_data.hard_math = 0;
-	write_cr0(X86_CR0_TS | X86_CR0_EM | X86_CR0_MP | read_cr0());
-	return 1;
-}
-
-__setup("no387", no_387);
-
-=======
->>>>>>> d0e0ac97
 static double __initdata x = 4195835.0;
 static double __initdata y = 3145727.0;
 
