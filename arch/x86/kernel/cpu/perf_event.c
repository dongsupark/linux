--- conflicted
+++ resolved
@@ -73,17 +73,10 @@
 struct event_constraint {
 	union {
 		unsigned long	idxmsk[BITS_TO_LONGS(X86_PMC_IDX_MAX)];
-<<<<<<< HEAD
-		u64		idxmsk64[1];
-	};
-	int	code;
-	int	cmask;
-=======
 		u64		idxmsk64;
 	};
 	u64	code;
 	u64	cmask;
->>>>>>> 93929ebc
 	int	weight;
 };
 
@@ -110,11 +103,7 @@
 };
 
 #define __EVENT_CONSTRAINT(c, n, m, w) {\
-<<<<<<< HEAD
-	{ .idxmsk64[0] = (n) },		\
-=======
 	{ .idxmsk64 = (n) },		\
->>>>>>> 93929ebc
 	.code = (c),			\
 	.cmask = (m),			\
 	.weight = (w),			\
@@ -125,23 +114,13 @@
 
 #define INTEL_EVENT_CONSTRAINT(c, n)	\
 	EVENT_CONSTRAINT(c, n, INTEL_ARCH_EVTSEL_MASK)
-<<<<<<< HEAD
 
 #define FIXED_EVENT_CONSTRAINT(c, n)	\
-	EVENT_CONSTRAINT(c, n, INTEL_ARCH_FIXED_MASK)
+	EVENT_CONSTRAINT(c, (1ULL << (32+n)), INTEL_ARCH_FIXED_MASK)
 
 #define EVENT_CONSTRAINT_END		\
 	EVENT_CONSTRAINT(0, 0, 0)
 
-=======
-
-#define FIXED_EVENT_CONSTRAINT(c, n)	\
-	EVENT_CONSTRAINT(c, (1ULL << (32+n)), INTEL_ARCH_FIXED_MASK)
-
-#define EVENT_CONSTRAINT_END		\
-	EVENT_CONSTRAINT(0, 0, 0)
-
->>>>>>> 93929ebc
 #define for_each_event_constraint(e, c)	\
 	for ((e) = (c); (e)->cmask; (e)++)
 
@@ -178,14 +157,11 @@
 	void		(*put_event_constraints)(struct cpu_hw_events *cpuc,
 						 struct perf_event *event);
 	struct event_constraint *event_constraints;
-<<<<<<< HEAD
-=======
 
 	void		(*cpu_prepare)(int cpu);
 	void		(*cpu_starting)(int cpu);
 	void		(*cpu_dying)(int cpu);
 	void		(*cpu_dead)(int cpu);
->>>>>>> 93929ebc
 };
 
 static struct x86_pmu x86_pmu __read_mostly;
@@ -194,12 +170,7 @@
 	.enabled = 1,
 };
 
-<<<<<<< HEAD
-static int x86_perf_event_set_period(struct perf_event *event,
-			     struct hw_perf_event *hwc, int idx);
-=======
 static int x86_perf_event_set_period(struct perf_event *event);
->>>>>>> 93929ebc
 
 /*
  * Generalized hw caching related hw_event table, filled
@@ -590,15 +561,9 @@
 		if (!test_bit(idx, cpuc->active_mask))
 			continue;
 		rdmsrl(x86_pmu.eventsel + idx, val);
-<<<<<<< HEAD
-		if (!(val & ARCH_PERFMON_EVENTSEL0_ENABLE))
-			continue;
-		val &= ~ARCH_PERFMON_EVENTSEL0_ENABLE;
-=======
 		if (!(val & ARCH_PERFMON_EVENTSEL_ENABLE))
 			continue;
 		val &= ~ARCH_PERFMON_EVENTSEL_ENABLE;
->>>>>>> 93929ebc
 		wrmsrl(x86_pmu.eventsel + idx, val);
 	}
 }
@@ -633,11 +598,7 @@
 			continue;
 
 		val = event->hw.config;
-<<<<<<< HEAD
-		val |= ARCH_PERFMON_EVENTSEL0_ENABLE;
-=======
 		val |= ARCH_PERFMON_EVENTSEL_ENABLE;
->>>>>>> 93929ebc
 		wrmsrl(x86_pmu.eventsel + idx, val);
 	}
 }
@@ -659,13 +620,8 @@
 	bitmap_zero(used_mask, X86_PMC_IDX_MAX);
 
 	for (i = 0; i < n; i++) {
-<<<<<<< HEAD
-		constraints[i] =
-		  x86_pmu.get_event_constraints(cpuc, cpuc->event_list[i]);
-=======
 		c = x86_pmu.get_event_constraints(cpuc, cpuc->event_list[i]);
 		constraints[i] = c;
->>>>>>> 93929ebc
 	}
 
 	/*
@@ -686,9 +642,8 @@
 		/* not already used */
 		if (test_bit(hwc->idx, used_mask))
 			break;
-<<<<<<< HEAD
-
-		set_bit(hwc->idx, used_mask);
+
+		__set_bit(hwc->idx, used_mask);
 		if (assign)
 			assign[i] = hwc->idx;
 	}
@@ -737,7 +692,7 @@
 			if (j == X86_PMC_IDX_MAX)
 				break;
 
-			set_bit(j, used_mask);
+			__set_bit(j, used_mask);
 
 			if (assign)
 				assign[i] = j;
@@ -830,212 +785,6 @@
 		hwc->last_tag == cpuc->tags[i];
 }
 
-static void x86_pmu_stop(struct perf_event *event);
-
-void hw_perf_enable(void)
-{
-	struct cpu_hw_events *cpuc = &__get_cpu_var(cpu_hw_events);
-	struct perf_event *event;
-	struct hw_perf_event *hwc;
-	int i;
-
-	if (!x86_pmu_initialized())
-		return;
-
-	if (cpuc->enabled)
-		return;
-
-	if (cpuc->n_added) {
-		/*
-		 * apply assignment obtained either from
-		 * hw_perf_group_sched_in() or x86_pmu_enable()
-		 *
-		 * step1: save events moving to new counters
-		 * step2: reprogram moved events into new counters
-		 */
-		for (i = 0; i < cpuc->n_events; i++) {
-
-			event = cpuc->event_list[i];
-			hwc = &event->hw;
-
-			/*
-			 * we can avoid reprogramming counter if:
-			 * - assigned same counter as last time
-			 * - running on same CPU as last time
-			 * - no other event has used the counter since
-			 */
-			if (hwc->idx == -1 ||
-			    match_prev_assignment(hwc, cpuc, i))
-				continue;
-
-			x86_pmu_stop(event);
-
-			hwc->idx = -1;
-		}
-
-		for (i = 0; i < cpuc->n_events; i++) {
-
-			event = cpuc->event_list[i];
-			hwc = &event->hw;
-
-			if (hwc->idx == -1) {
-				x86_assign_hw_event(event, cpuc, i);
-				x86_perf_event_set_period(event, hwc, hwc->idx);
-			}
-			/*
-			 * need to mark as active because x86_pmu_disable()
-			 * clear active_mask and events[] yet it preserves
-			 * idx
-			 */
-			set_bit(hwc->idx, cpuc->active_mask);
-			cpuc->events[hwc->idx] = event;
-
-			x86_pmu.enable(hwc, hwc->idx);
-			perf_event_update_userpage(event);
-=======
-
-		__set_bit(hwc->idx, used_mask);
-		if (assign)
-			assign[i] = hwc->idx;
-	}
-	if (i == n)
-		goto done;
-
-	/*
-	 * begin slow path
-	 */
-
-	bitmap_zero(used_mask, X86_PMC_IDX_MAX);
-
-	/*
-	 * weight = number of possible counters
-	 *
-	 * 1    = most constrained, only works on one counter
-	 * wmax = least constrained, works on any counter
-	 *
-	 * assign events to counters starting with most
-	 * constrained events.
-	 */
-	wmax = x86_pmu.num_events;
-
-	/*
-	 * when fixed event counters are present,
-	 * wmax is incremented by 1 to account
-	 * for one more choice
-	 */
-	if (x86_pmu.num_events_fixed)
-		wmax++;
-
-	for (w = 1, num = n; num && w <= wmax; w++) {
-		/* for each event */
-		for (i = 0; num && i < n; i++) {
-			c = constraints[i];
-			hwc = &cpuc->event_list[i]->hw;
-
-			if (c->weight != w)
-				continue;
-
-			for_each_set_bit(j, c->idxmsk, X86_PMC_IDX_MAX) {
-				if (!test_bit(j, used_mask))
-					break;
-			}
-
-			if (j == X86_PMC_IDX_MAX)
-				break;
-
-			__set_bit(j, used_mask);
-
-			if (assign)
-				assign[i] = j;
-			num--;
-		}
-	}
-done:
-	/*
-	 * scheduling failed or is just a simulation,
-	 * free resources if necessary
-	 */
-	if (!assign || num) {
-		for (i = 0; i < n; i++) {
-			if (x86_pmu.put_event_constraints)
-				x86_pmu.put_event_constraints(cpuc, cpuc->event_list[i]);
-		}
-	}
-	return num ? -ENOSPC : 0;
-}
-
-/*
- * dogrp: true if must collect siblings events (group)
- * returns total number of events and error code
- */
-static int collect_events(struct cpu_hw_events *cpuc, struct perf_event *leader, bool dogrp)
-{
-	struct perf_event *event;
-	int n, max_count;
-
-	max_count = x86_pmu.num_events + x86_pmu.num_events_fixed;
-
-	/* current number of events already accepted */
-	n = cpuc->n_events;
-
-	if (is_x86_event(leader)) {
-		if (n >= max_count)
-			return -ENOSPC;
-		cpuc->event_list[n] = leader;
-		n++;
-	}
-	if (!dogrp)
-		return n;
-
-	list_for_each_entry(event, &leader->sibling_list, group_entry) {
-		if (!is_x86_event(event) ||
-		    event->state <= PERF_EVENT_STATE_OFF)
-			continue;
-
-		if (n >= max_count)
-			return -ENOSPC;
-
-		cpuc->event_list[n] = event;
-		n++;
-	}
-	return n;
-}
-
-static inline void x86_assign_hw_event(struct perf_event *event,
-				struct cpu_hw_events *cpuc, int i)
-{
-	struct hw_perf_event *hwc = &event->hw;
-
-	hwc->idx = cpuc->assign[i];
-	hwc->last_cpu = smp_processor_id();
-	hwc->last_tag = ++cpuc->tags[i];
-
-	if (hwc->idx == X86_PMC_IDX_FIXED_BTS) {
-		hwc->config_base = 0;
-		hwc->event_base	= 0;
-	} else if (hwc->idx >= X86_PMC_IDX_FIXED) {
-		hwc->config_base = MSR_ARCH_PERFMON_FIXED_CTR_CTRL;
-		/*
-		 * We set it so that event_base + idx in wrmsr/rdmsr maps to
-		 * MSR_ARCH_PERFMON_FIXED_CTR0 ... CTR2:
-		 */
-		hwc->event_base =
-			MSR_ARCH_PERFMON_FIXED_CTR0 - X86_PMC_IDX_FIXED;
-	} else {
-		hwc->config_base = x86_pmu.eventsel;
-		hwc->event_base  = x86_pmu.perfctr;
-	}
-}
-
-static inline int match_prev_assignment(struct hw_perf_event *hwc,
-					struct cpu_hw_events *cpuc,
-					int i)
-{
-	return hwc->idx == cpuc->assign[i] &&
-		hwc->last_cpu == smp_processor_id() &&
-		hwc->last_tag == cpuc->tags[i];
-}
-
 static int x86_pmu_start(struct perf_event *event);
 static void x86_pmu_stop(struct perf_event *event);
 
@@ -1088,7 +837,6 @@
 				continue;
 
 			x86_pmu_start(event);
->>>>>>> 93929ebc
 		}
 		cpuc->n_added = 0;
 		perf_events_lapic_init();
@@ -1098,19 +846,6 @@
 	barrier();
 
 	x86_pmu.enable_all();
-<<<<<<< HEAD
-}
-
-static inline void __x86_pmu_enable_event(struct hw_perf_event *hwc, int idx)
-{
-	(void)checking_wrmsrl(hwc->config_base + idx,
-			      hwc->config | ARCH_PERFMON_EVENTSEL0_ENABLE);
-}
-
-static inline void x86_pmu_disable_event(struct hw_perf_event *hwc, int idx)
-{
-	(void)checking_wrmsrl(hwc->config_base + idx, hwc->config);
-=======
 }
 
 static inline void __x86_pmu_enable_event(struct hw_perf_event *hwc)
@@ -1123,7 +858,6 @@
 {
 	struct hw_perf_event *hwc = &event->hw;
 	(void)checking_wrmsrl(hwc->config_base + hwc->idx, hwc->config);
->>>>>>> 93929ebc
 }
 
 static DEFINE_PER_CPU(u64 [X86_PMC_IDX_MAX], pmc_prev_left);
@@ -1184,19 +918,11 @@
 	return ret;
 }
 
-<<<<<<< HEAD
-static void x86_pmu_enable_event(struct hw_perf_event *hwc, int idx)
-{
-	struct cpu_hw_events *cpuc = &__get_cpu_var(cpu_hw_events);
-	if (cpuc->enabled)
-		__x86_pmu_enable_event(hwc, idx);
-=======
 static void x86_pmu_enable_event(struct perf_event *event)
 {
 	struct cpu_hw_events *cpuc = &__get_cpu_var(cpu_hw_events);
 	if (cpuc->enabled)
 		__x86_pmu_enable_event(&event->hw);
->>>>>>> 93929ebc
 }
 
 /*
@@ -1232,26 +958,13 @@
 	memcpy(cpuc->assign, assign, n*sizeof(int));
 
 	cpuc->n_events = n;
-<<<<<<< HEAD
-	cpuc->n_added  = n - n0;
-=======
 	cpuc->n_added += n - n0;
->>>>>>> 93929ebc
 
 	return 0;
 }
 
 static int x86_pmu_start(struct perf_event *event)
 {
-<<<<<<< HEAD
-	struct hw_perf_event *hwc = &event->hw;
-
-	if (hwc->idx == -1)
-		return -EAGAIN;
-
-	x86_perf_event_set_period(event, hwc, hwc->idx);
-	x86_pmu.enable(hwc, hwc->idx);
-=======
 	struct cpu_hw_events *cpuc = &__get_cpu_var(cpu_hw_events);
 	int idx = event->hw.idx;
 
@@ -1263,7 +976,6 @@
 	__set_bit(idx, cpuc->active_mask);
 	x86_pmu.enable(event);
 	perf_event_update_userpage(event);
->>>>>>> 93929ebc
 
 	return 0;
 }
@@ -1334,20 +1046,13 @@
 	if (!__test_and_clear_bit(idx, cpuc->active_mask))
 		return;
 
-<<<<<<< HEAD
-=======
 	x86_pmu.disable(event);
 
->>>>>>> 93929ebc
 	/*
 	 * Drain the remaining delta count out of a event
 	 * that we are disabling:
 	 */
-<<<<<<< HEAD
-	x86_perf_event_update(event, hwc, idx);
-=======
 	x86_perf_event_update(event);
->>>>>>> 93929ebc
 
 	cpuc->events[idx] = NULL;
 }
@@ -1409,11 +1114,7 @@
 			continue;
 
 		if (perf_event_overflow(event, 1, &data, regs))
-<<<<<<< HEAD
-			x86_pmu.disable(hwc, idx);
-=======
 			x86_pmu_stop(event);
->>>>>>> 93929ebc
 	}
 
 	if (handled)
@@ -1548,12 +1249,6 @@
 
 	if (!is_software_event(event))
 		cpuctx->active_oncpu--;
-<<<<<<< HEAD
-
-	if (event->attr.exclusive || !cpuctx->active_oncpu)
-		cpuctx->exclusive = 0;
-}
-=======
 
 	if (event->attr.exclusive || !cpuctx->active_oncpu)
 		cpuctx->exclusive = 0;
@@ -1608,58 +1303,6 @@
 	cpuc->n_events  = n0;
 	cpuc->n_added  += n1;
 	ctx->nr_active += n1;
->>>>>>> 93929ebc
-
-/*
- * Called to enable a whole group of events.
- * Returns 1 if the group was enabled, or -EAGAIN if it could not be.
- * Assumes the caller has disabled interrupts and has
- * frozen the PMU with hw_perf_save_disable.
- *
- * called with PMU disabled. If successful and return value 1,
- * then guaranteed to call perf_enable() and hw_perf_enable()
- */
-int hw_perf_group_sched_in(struct perf_event *leader,
-	       struct perf_cpu_context *cpuctx,
-	       struct perf_event_context *ctx)
-{
-	struct cpu_hw_events *cpuc = &__get_cpu_var(cpu_hw_events);
-	struct perf_event *sub;
-	int assign[X86_PMC_IDX_MAX];
-	int n0, n1, ret;
-
-	/* n0 = total number of events */
-	n0 = collect_events(cpuc, leader, true);
-	if (n0 < 0)
-		return n0;
-
-	ret = x86_schedule_events(cpuc, n0, assign);
-	if (ret)
-		return ret;
-
-	ret = x86_event_sched_in(leader, cpuctx);
-	if (ret)
-		return ret;
-
-	n1 = 1;
-	list_for_each_entry(sub, &leader->sibling_list, group_entry) {
-		if (sub->state > PERF_EVENT_STATE_OFF) {
-			ret = x86_event_sched_in(sub, cpuctx);
-			if (ret)
-				goto undo;
-			++n1;
-		}
-	}
-	/*
-<<<<<<< HEAD
-	 * copy new assignment, now we know it is possible
-	 * will be used by hw_perf_enable()
-	 */
-	memcpy(cpuc->assign, assign, n0*sizeof(int));
-
-	cpuc->n_events  = n0;
-	cpuc->n_added   = n1;
-	ctx->nr_active += n1;
 
 	/*
 	 * 1 means successful and events are active
@@ -1685,30 +1328,6 @@
 #include "perf_event_amd.c"
 #include "perf_event_p6.c"
 #include "perf_event_intel.c"
-=======
-	 * 1 means successful and events are active
-	 * This is not quite true because we defer
-	 * actual activation until hw_perf_enable() but
-	 * this way we* ensure caller won't try to enable
-	 * individual events
-	 */
-	return 1;
-undo:
-	x86_event_sched_out(leader, cpuctx);
-	n0  = 1;
-	list_for_each_entry(sub, &leader->sibling_list, group_entry) {
-		if (sub->state == PERF_EVENT_STATE_ACTIVE) {
-			x86_event_sched_out(sub, cpuctx);
-			if (++n0 == n1)
-				break;
-		}
-	}
-	return ret;
-}
-
-#include "perf_event_amd.c"
-#include "perf_event_p6.c"
-#include "perf_event_intel.c"
 
 static int __cpuinit
 x86_pmu_notifier(struct notifier_block *self, unsigned long action, void *hcpu)
@@ -1742,7 +1361,6 @@
 
 	return NOTIFY_OK;
 }
->>>>>>> 93929ebc
 
 static void __init pmu_check_apic(void)
 {
@@ -1805,8 +1423,6 @@
 		__EVENT_CONSTRAINT(0, (1ULL << x86_pmu.num_events) - 1,
 				   0, x86_pmu.num_events);
 
-<<<<<<< HEAD
-=======
 	if (x86_pmu.event_constraints) {
 		for_each_event_constraint(c, x86_pmu.event_constraints) {
 			if (c->cmask != INTEL_ARCH_FIXED_MASK)
@@ -1817,7 +1433,6 @@
 		}
 	}
 
->>>>>>> 93929ebc
 	pr_info("... version:                %d\n",     x86_pmu.version);
 	pr_info("... bit width:              %d\n",     x86_pmu.event_bits);
 	pr_info("... generic registers:      %d\n",     x86_pmu.num_events);
@@ -1864,7 +1479,6 @@
 	fake_cpuc = kmalloc(sizeof(*fake_cpuc), GFP_KERNEL | __GFP_ZERO);
 	if (!fake_cpuc)
 		goto out;
-<<<<<<< HEAD
 
 	/*
 	 * the event is not yet connected with its
@@ -1879,35 +1493,13 @@
 
 	fake_cpuc->n_events = n;
 	n = collect_events(fake_cpuc, event, false);
-=======
-
-	/*
-	 * the event is not yet connected with its
-	 * siblings therefore we must first collect
-	 * existing siblings, then add the new event
-	 * before we can simulate the scheduling
-	 */
-	ret = -ENOSPC;
-	n = collect_events(fake_cpuc, leader, true);
->>>>>>> 93929ebc
 	if (n < 0)
 		goto out_free;
 
 	fake_cpuc->n_events = n;
-<<<<<<< HEAD
 
 	ret = x86_schedule_events(fake_cpuc, n, NULL);
 
-=======
-	n = collect_events(fake_cpuc, event, false);
-	if (n < 0)
-		goto out_free;
-
-	fake_cpuc->n_events = n;
-
-	ret = x86_schedule_events(fake_cpuc, n, NULL);
-
->>>>>>> 93929ebc
 out_free:
 	kfree(fake_cpuc);
 out:
@@ -2113,31 +1705,6 @@
 #ifdef CONFIG_EVENT_TRACING
 void perf_arch_fetch_caller_regs(struct pt_regs *regs, unsigned long ip, int skip)
 {
-<<<<<<< HEAD
-	init_debug_store_on_cpu(cpu);
-
-	switch (boot_cpu_data.x86_vendor) {
-	case X86_VENDOR_AMD:
-		amd_pmu_cpu_online(cpu);
-		break;
-	default:
-		return;
-	}
-}
-
-void hw_perf_event_setup_offline(int cpu)
-{
-	init_debug_store_on_cpu(cpu);
-
-	switch (boot_cpu_data.x86_vendor) {
-	case X86_VENDOR_AMD:
-		amd_pmu_cpu_offline(cpu);
-		break;
-	default:
-		return;
-	}
-}
-=======
 	regs->ip = ip;
 	/*
 	 * perf_arch_fetch_caller_regs adds another call, we need to increment
@@ -2147,5 +1714,4 @@
 	regs->cs = __KERNEL_CS;
 	local_save_flags(regs->flags);
 }
-#endif
->>>>>>> 93929ebc
+#endif