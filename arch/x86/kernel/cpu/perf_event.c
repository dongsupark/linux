/*
 * Performance events x86 architecture code
 *
 *  Copyright (C) 2008 Thomas Gleixner <tglx@linutronix.de>
 *  Copyright (C) 2008-2009 Red Hat, Inc., Ingo Molnar
 *  Copyright (C) 2009 Jaswinder Singh Rajput
 *  Copyright (C) 2009 Advanced Micro Devices, Inc., Robert Richter
 *  Copyright (C) 2008-2009 Red Hat, Inc., Peter Zijlstra <pzijlstr@redhat.com>
 *  Copyright (C) 2009 Intel Corporation, <markus.t.metzger@intel.com>
 *  Copyright (C) 2009 Google, Inc., Stephane Eranian
 *
 *  For licencing details see kernel-base/COPYING
 */

#include <linux/perf_event.h>
#include <linux/capability.h>
#include <linux/notifier.h>
#include <linux/hardirq.h>
#include <linux/kprobes.h>
#include <linux/module.h>
#include <linux/kdebug.h>
#include <linux/sched.h>
#include <linux/uaccess.h>
#include <linux/slab.h>
#include <linux/cpu.h>
#include <linux/bitops.h>

#include <asm/apic.h>
#include <asm/stacktrace.h>
#include <asm/nmi.h>
#include <asm/compat.h>
#include <asm/smp.h>
#include <asm/alternative.h>

#include "perf_event.h"

#if 0
#undef wrmsrl
#define wrmsrl(msr, val) 					\
do {								\
	trace_printk("wrmsrl(%lx, %lx)\n", (unsigned long)(msr),\
			(unsigned long)(val));			\
	native_write_msr((msr), (u32)((u64)(val)), 		\
			(u32)((u64)(val) >> 32));		\
} while (0)
#endif

struct x86_pmu x86_pmu __read_mostly;

DEFINE_PER_CPU(struct cpu_hw_events, cpu_hw_events) = {
	.enabled = 1,
};

u64 __read_mostly hw_cache_event_ids
				[PERF_COUNT_HW_CACHE_MAX]
				[PERF_COUNT_HW_CACHE_OP_MAX]
				[PERF_COUNT_HW_CACHE_RESULT_MAX];
u64 __read_mostly hw_cache_extra_regs
				[PERF_COUNT_HW_CACHE_MAX]
				[PERF_COUNT_HW_CACHE_OP_MAX]
				[PERF_COUNT_HW_CACHE_RESULT_MAX];

/*
 * Propagate event elapsed time into the generic event.
 * Can only be executed on the CPU where the event is active.
 * Returns the delta events processed.
 */
u64 x86_perf_event_update(struct perf_event *event)
{
	struct hw_perf_event *hwc = &event->hw;
	int shift = 64 - x86_pmu.cntval_bits;
	u64 prev_raw_count, new_raw_count;
	int idx = hwc->idx;
	s64 delta;

	if (idx == X86_PMC_IDX_FIXED_BTS)
		return 0;

	/*
	 * Careful: an NMI might modify the previous event value.
	 *
	 * Our tactic to handle this is to first atomically read and
	 * exchange a new raw count - then add that new-prev delta
	 * count to the generic event atomically:
	 */
again:
	prev_raw_count = local64_read(&hwc->prev_count);
	rdmsrl(hwc->event_base, new_raw_count);

	if (local64_cmpxchg(&hwc->prev_count, prev_raw_count,
					new_raw_count) != prev_raw_count)
		goto again;

	/*
	 * Now we have the new raw value and have updated the prev
	 * timestamp already. We can now calculate the elapsed delta
	 * (event-)time and add that to the generic event.
	 *
	 * Careful, not all hw sign-extends above the physical width
	 * of the count.
	 */
	delta = (new_raw_count << shift) - (prev_raw_count << shift);
	delta >>= shift;

	local64_add(delta, &event->count);
	local64_sub(delta, &hwc->period_left);

	return new_raw_count;
}

/*
 * Find and validate any extra registers to set up.
 */
static int x86_pmu_extra_regs(u64 config, struct perf_event *event)
{
	struct hw_perf_event_extra *reg;
	struct extra_reg *er;

	reg = &event->hw.extra_reg;

	if (!x86_pmu.extra_regs)
		return 0;

	for (er = x86_pmu.extra_regs; er->msr; er++) {
		if (er->event != (config & er->config_mask))
			continue;
		if (event->attr.config1 & ~er->valid_mask)
			return -EINVAL;

		reg->idx = er->idx;
		reg->config = event->attr.config1;
		reg->reg = er->msr;
		break;
	}
	return 0;
}

static atomic_t active_events;
static DEFINE_MUTEX(pmc_reserve_mutex);

#ifdef CONFIG_X86_LOCAL_APIC

static bool reserve_pmc_hardware(void)
{
	int i;

	for (i = 0; i < x86_pmu.num_counters; i++) {
		if (!reserve_perfctr_nmi(x86_pmu_event_addr(i)))
			goto perfctr_fail;
	}

	for (i = 0; i < x86_pmu.num_counters; i++) {
		if (!reserve_evntsel_nmi(x86_pmu_config_addr(i)))
			goto eventsel_fail;
	}

	return true;

eventsel_fail:
	for (i--; i >= 0; i--)
		release_evntsel_nmi(x86_pmu_config_addr(i));

	i = x86_pmu.num_counters;

perfctr_fail:
	for (i--; i >= 0; i--)
		release_perfctr_nmi(x86_pmu_event_addr(i));

	return false;
}

static void release_pmc_hardware(void)
{
	int i;

	for (i = 0; i < x86_pmu.num_counters; i++) {
		release_perfctr_nmi(x86_pmu_event_addr(i));
		release_evntsel_nmi(x86_pmu_config_addr(i));
	}
}

#else

static bool reserve_pmc_hardware(void) { return true; }
static void release_pmc_hardware(void) {}

#endif

static bool check_hw_exists(void)
{
	u64 val, val_new = 0;
	int i, reg, ret = 0;

	/*
	 * Check to see if the BIOS enabled any of the counters, if so
	 * complain and bail.
	 */
	for (i = 0; i < x86_pmu.num_counters; i++) {
		reg = x86_pmu_config_addr(i);
		ret = rdmsrl_safe(reg, &val);
		if (ret)
			goto msr_fail;
		if (val & ARCH_PERFMON_EVENTSEL_ENABLE)
			goto bios_fail;
	}

	if (x86_pmu.num_counters_fixed) {
		reg = MSR_ARCH_PERFMON_FIXED_CTR_CTRL;
		ret = rdmsrl_safe(reg, &val);
		if (ret)
			goto msr_fail;
		for (i = 0; i < x86_pmu.num_counters_fixed; i++) {
			if (val & (0x03 << i*4))
				goto bios_fail;
		}
	}

	/*
	 * Now write a value and read it back to see if it matches,
	 * this is needed to detect certain hardware emulators (qemu/kvm)
	 * that don't trap on the MSR access and always return 0s.
	 */
	val = 0xabcdUL;
	ret = checking_wrmsrl(x86_pmu_event_addr(0), val);
	ret |= rdmsrl_safe(x86_pmu_event_addr(0), &val_new);
	if (ret || val != val_new)
		goto msr_fail;

	return true;

bios_fail:
	/*
	 * We still allow the PMU driver to operate:
	 */
	printk(KERN_CONT "Broken BIOS detected, complain to your hardware vendor.\n");
	printk(KERN_ERR FW_BUG "the BIOS has corrupted hw-PMU resources (MSR %x is %Lx)\n", reg, val);

	return true;

msr_fail:
	printk(KERN_CONT "Broken PMU hardware detected, using software events only.\n");

	return false;
}

static void hw_perf_event_destroy(struct perf_event *event)
{
	if (atomic_dec_and_mutex_lock(&active_events, &pmc_reserve_mutex)) {
		release_pmc_hardware();
		release_ds_buffers();
		mutex_unlock(&pmc_reserve_mutex);
	}
}

static inline int x86_pmu_initialized(void)
{
	return x86_pmu.handle_irq != NULL;
}

static inline int
set_ext_hw_attr(struct hw_perf_event *hwc, struct perf_event *event)
{
	struct perf_event_attr *attr = &event->attr;
	unsigned int cache_type, cache_op, cache_result;
	u64 config, val;

	config = attr->config;

	cache_type = (config >>  0) & 0xff;
	if (cache_type >= PERF_COUNT_HW_CACHE_MAX)
		return -EINVAL;

	cache_op = (config >>  8) & 0xff;
	if (cache_op >= PERF_COUNT_HW_CACHE_OP_MAX)
		return -EINVAL;

	cache_result = (config >> 16) & 0xff;
	if (cache_result >= PERF_COUNT_HW_CACHE_RESULT_MAX)
		return -EINVAL;

	val = hw_cache_event_ids[cache_type][cache_op][cache_result];

	if (val == 0)
		return -ENOENT;

	if (val == -1)
		return -EINVAL;

	hwc->config |= val;
	attr->config1 = hw_cache_extra_regs[cache_type][cache_op][cache_result];
	return x86_pmu_extra_regs(val, event);
}

int x86_setup_perfctr(struct perf_event *event)
{
	struct perf_event_attr *attr = &event->attr;
	struct hw_perf_event *hwc = &event->hw;
	u64 config;

	if (!is_sampling_event(event)) {
		hwc->sample_period = x86_pmu.max_period;
		hwc->last_period = hwc->sample_period;
		local64_set(&hwc->period_left, hwc->sample_period);
	} else {
		/*
		 * If we have a PMU initialized but no APIC
		 * interrupts, we cannot sample hardware
		 * events (user-space has to fall back and
		 * sample via a hrtimer based software event):
		 */
		if (!x86_pmu.apic)
			return -EOPNOTSUPP;
	}

	/*
	 * Do not allow config1 (extended registers) to propagate,
	 * there's no sane user-space generalization yet:
	 */
	if (attr->type == PERF_TYPE_RAW)
		return 0;

	if (attr->type == PERF_TYPE_HW_CACHE)
		return set_ext_hw_attr(hwc, event);

	if (attr->config >= x86_pmu.max_events)
		return -EINVAL;

	/*
	 * The generic map:
	 */
	config = x86_pmu.event_map(attr->config);

	if (config == 0)
		return -ENOENT;

	if (config == -1LL)
		return -EINVAL;

	/*
	 * Branch tracing:
	 */
	if (attr->config == PERF_COUNT_HW_BRANCH_INSTRUCTIONS &&
	    !attr->freq && hwc->sample_period == 1) {
		/* BTS is not supported by this architecture. */
		if (!x86_pmu.bts_active)
			return -EOPNOTSUPP;

		/* BTS is currently only allowed for user-mode. */
		if (!attr->exclude_kernel)
			return -EOPNOTSUPP;
	}

	hwc->config |= config;

	return 0;
}

int x86_pmu_hw_config(struct perf_event *event)
{
	if (event->attr.precise_ip) {
		int precise = 0;

		/* Support for constant skid */
		if (x86_pmu.pebs_active) {
			precise++;

			/* Support for IP fixup */
			if (x86_pmu.lbr_nr)
				precise++;
		}

		if (event->attr.precise_ip > precise)
			return -EOPNOTSUPP;
	}

	/*
	 * Generate PMC IRQs:
	 * (keep 'enabled' bit clear for now)
	 */
	event->hw.config = ARCH_PERFMON_EVENTSEL_INT;

	/*
	 * Count user and OS events unless requested not to
	 */
	if (!event->attr.exclude_user)
		event->hw.config |= ARCH_PERFMON_EVENTSEL_USR;
	if (!event->attr.exclude_kernel)
		event->hw.config |= ARCH_PERFMON_EVENTSEL_OS;

	if (event->attr.type == PERF_TYPE_RAW)
		event->hw.config |= event->attr.config & X86_RAW_EVENT_MASK;

	return x86_setup_perfctr(event);
}

/*
 * Setup the hardware configuration for a given attr_type
 */
static int __x86_pmu_event_init(struct perf_event *event)
{
	int err;

	if (!x86_pmu_initialized())
		return -ENODEV;

	err = 0;
	if (!atomic_inc_not_zero(&active_events)) {
		mutex_lock(&pmc_reserve_mutex);
		if (atomic_read(&active_events) == 0) {
			if (!reserve_pmc_hardware())
				err = -EBUSY;
			else
				reserve_ds_buffers();
		}
		if (!err)
			atomic_inc(&active_events);
		mutex_unlock(&pmc_reserve_mutex);
	}
	if (err)
		return err;

	event->destroy = hw_perf_event_destroy;

	event->hw.idx = -1;
	event->hw.last_cpu = -1;
	event->hw.last_tag = ~0ULL;

	/* mark unused */
	event->hw.extra_reg.idx = EXTRA_REG_NONE;

	return x86_pmu.hw_config(event);
}

void x86_pmu_disable_all(void)
{
	struct cpu_hw_events *cpuc = &__get_cpu_var(cpu_hw_events);
	int idx;

	for (idx = 0; idx < x86_pmu.num_counters; idx++) {
		u64 val;

		if (!test_bit(idx, cpuc->active_mask))
			continue;
		rdmsrl(x86_pmu_config_addr(idx), val);
		if (!(val & ARCH_PERFMON_EVENTSEL_ENABLE))
			continue;
		val &= ~ARCH_PERFMON_EVENTSEL_ENABLE;
		wrmsrl(x86_pmu_config_addr(idx), val);
	}
}

static void x86_pmu_disable(struct pmu *pmu)
{
	struct cpu_hw_events *cpuc = &__get_cpu_var(cpu_hw_events);

	if (!x86_pmu_initialized())
		return;

	if (!cpuc->enabled)
		return;

	cpuc->n_added = 0;
	cpuc->enabled = 0;
	barrier();

	x86_pmu.disable_all();
}

void x86_pmu_enable_all(int added)
{
	struct cpu_hw_events *cpuc = &__get_cpu_var(cpu_hw_events);
	int idx;

	for (idx = 0; idx < x86_pmu.num_counters; idx++) {
		struct hw_perf_event *hwc = &cpuc->events[idx]->hw;

		if (!test_bit(idx, cpuc->active_mask))
			continue;

		__x86_pmu_enable_event(hwc, ARCH_PERFMON_EVENTSEL_ENABLE);
	}
}

static struct pmu pmu;

static inline int is_x86_event(struct perf_event *event)
{
	return event->pmu == &pmu;
}

int x86_schedule_events(struct cpu_hw_events *cpuc, int n, int *assign)
{
	struct event_constraint *c, *constraints[X86_PMC_IDX_MAX];
	unsigned long used_mask[BITS_TO_LONGS(X86_PMC_IDX_MAX)];
	int i, j, w, wmax, num = 0;
	struct hw_perf_event *hwc;

	bitmap_zero(used_mask, X86_PMC_IDX_MAX);

	for (i = 0; i < n; i++) {
		c = x86_pmu.get_event_constraints(cpuc, cpuc->event_list[i]);
		constraints[i] = c;
	}

	/*
	 * fastpath, try to reuse previous register
	 */
	for (i = 0; i < n; i++) {
		hwc = &cpuc->event_list[i]->hw;
		c = constraints[i];

		/* never assigned */
		if (hwc->idx == -1)
			break;

		/* constraint still honored */
		if (!test_bit(hwc->idx, c->idxmsk))
			break;

		/* not already used */
		if (test_bit(hwc->idx, used_mask))
			break;

		__set_bit(hwc->idx, used_mask);
		if (assign)
			assign[i] = hwc->idx;
	}
	if (i == n)
		goto done;

	/*
	 * begin slow path
	 */

	bitmap_zero(used_mask, X86_PMC_IDX_MAX);

	/*
	 * weight = number of possible counters
	 *
	 * 1    = most constrained, only works on one counter
	 * wmax = least constrained, works on any counter
	 *
	 * assign events to counters starting with most
	 * constrained events.
	 */
	wmax = x86_pmu.num_counters;

	/*
	 * when fixed event counters are present,
	 * wmax is incremented by 1 to account
	 * for one more choice
	 */
	if (x86_pmu.num_counters_fixed)
		wmax++;

	for (w = 1, num = n; num && w <= wmax; w++) {
		/* for each event */
		for (i = 0; num && i < n; i++) {
			c = constraints[i];
			hwc = &cpuc->event_list[i]->hw;

			if (c->weight != w)
				continue;

			for_each_set_bit(j, c->idxmsk, X86_PMC_IDX_MAX) {
				if (!test_bit(j, used_mask))
					break;
			}

			if (j == X86_PMC_IDX_MAX)
				break;

			__set_bit(j, used_mask);

			if (assign)
				assign[i] = j;
			num--;
		}
	}
done:
	/*
	 * scheduling failed or is just a simulation,
	 * free resources if necessary
	 */
	if (!assign || num) {
		for (i = 0; i < n; i++) {
			if (x86_pmu.put_event_constraints)
				x86_pmu.put_event_constraints(cpuc, cpuc->event_list[i]);
		}
	}
	return num ? -ENOSPC : 0;
}

/*
 * dogrp: true if must collect siblings events (group)
 * returns total number of events and error code
 */
static int collect_events(struct cpu_hw_events *cpuc, struct perf_event *leader, bool dogrp)
{
	struct perf_event *event;
	int n, max_count;

	max_count = x86_pmu.num_counters + x86_pmu.num_counters_fixed;

	/* current number of events already accepted */
	n = cpuc->n_events;

	if (is_x86_event(leader)) {
		if (n >= max_count)
			return -ENOSPC;
		cpuc->event_list[n] = leader;
		n++;
	}
	if (!dogrp)
		return n;

	list_for_each_entry(event, &leader->sibling_list, group_entry) {
		if (!is_x86_event(event) ||
		    event->state <= PERF_EVENT_STATE_OFF)
			continue;

		if (n >= max_count)
			return -ENOSPC;

		cpuc->event_list[n] = event;
		n++;
	}
	return n;
}

static inline void x86_assign_hw_event(struct perf_event *event,
				struct cpu_hw_events *cpuc, int i)
{
	struct hw_perf_event *hwc = &event->hw;

	hwc->idx = cpuc->assign[i];
	hwc->last_cpu = smp_processor_id();
	hwc->last_tag = ++cpuc->tags[i];

	if (hwc->idx == X86_PMC_IDX_FIXED_BTS) {
		hwc->config_base = 0;
		hwc->event_base	= 0;
	} else if (hwc->idx >= X86_PMC_IDX_FIXED) {
		hwc->config_base = MSR_ARCH_PERFMON_FIXED_CTR_CTRL;
		hwc->event_base = MSR_ARCH_PERFMON_FIXED_CTR0 + (hwc->idx - X86_PMC_IDX_FIXED);
	} else {
		hwc->config_base = x86_pmu_config_addr(hwc->idx);
		hwc->event_base  = x86_pmu_event_addr(hwc->idx);
	}
}

static inline int match_prev_assignment(struct hw_perf_event *hwc,
					struct cpu_hw_events *cpuc,
					int i)
{
	return hwc->idx == cpuc->assign[i] &&
		hwc->last_cpu == smp_processor_id() &&
		hwc->last_tag == cpuc->tags[i];
}

static void x86_pmu_start(struct perf_event *event, int flags);

static void x86_pmu_enable(struct pmu *pmu)
{
	struct cpu_hw_events *cpuc = &__get_cpu_var(cpu_hw_events);
	struct perf_event *event;
	struct hw_perf_event *hwc;
	int i, added = cpuc->n_added;

	if (!x86_pmu_initialized())
		return;

	if (cpuc->enabled)
		return;

	if (cpuc->n_added) {
		int n_running = cpuc->n_events - cpuc->n_added;
		/*
		 * apply assignment obtained either from
		 * hw_perf_group_sched_in() or x86_pmu_enable()
		 *
		 * step1: save events moving to new counters
		 * step2: reprogram moved events into new counters
		 */
		for (i = 0; i < n_running; i++) {
			event = cpuc->event_list[i];
			hwc = &event->hw;

			/*
			 * we can avoid reprogramming counter if:
			 * - assigned same counter as last time
			 * - running on same CPU as last time
			 * - no other event has used the counter since
			 */
			if (hwc->idx == -1 ||
			    match_prev_assignment(hwc, cpuc, i))
				continue;

			/*
			 * Ensure we don't accidentally enable a stopped
			 * counter simply because we rescheduled.
			 */
			if (hwc->state & PERF_HES_STOPPED)
				hwc->state |= PERF_HES_ARCH;

			x86_pmu_stop(event, PERF_EF_UPDATE);
		}

		for (i = 0; i < cpuc->n_events; i++) {
			event = cpuc->event_list[i];
			hwc = &event->hw;

			if (!match_prev_assignment(hwc, cpuc, i))
				x86_assign_hw_event(event, cpuc, i);
			else if (i < n_running)
				continue;

			if (hwc->state & PERF_HES_ARCH)
				continue;

			x86_pmu_start(event, PERF_EF_RELOAD);
		}
		cpuc->n_added = 0;
		perf_events_lapic_init();
	}

	cpuc->enabled = 1;
	barrier();

	x86_pmu.enable_all(added);
}

static DEFINE_PER_CPU(u64 [X86_PMC_IDX_MAX], pmc_prev_left);

/*
 * Set the next IRQ period, based on the hwc->period_left value.
 * To be called with the event disabled in hw:
 */
int x86_perf_event_set_period(struct perf_event *event)
{
	struct hw_perf_event *hwc = &event->hw;
	s64 left = local64_read(&hwc->period_left);
	s64 period = hwc->sample_period;
	int ret = 0, idx = hwc->idx;

	if (idx == X86_PMC_IDX_FIXED_BTS)
		return 0;

	/*
	 * If we are way outside a reasonable range then just skip forward:
	 */
	if (unlikely(left <= -period)) {
		left = period;
		local64_set(&hwc->period_left, left);
		hwc->last_period = period;
		ret = 1;
	}

	if (unlikely(left <= 0)) {
		left += period;
		local64_set(&hwc->period_left, left);
		hwc->last_period = period;
		ret = 1;
	}
	/*
	 * Quirk: certain CPUs dont like it if just 1 hw_event is left:
	 */
	if (unlikely(left < 2))
		left = 2;

	if (left > x86_pmu.max_period)
		left = x86_pmu.max_period;

	per_cpu(pmc_prev_left[idx], smp_processor_id()) = left;

	/*
	 * The hw event starts counting from this event offset,
	 * mark it to be able to extra future deltas:
	 */
	local64_set(&hwc->prev_count, (u64)-left);

	wrmsrl(hwc->event_base, (u64)(-left) & x86_pmu.cntval_mask);

	/*
	 * Due to erratum on certan cpu we need
	 * a second write to be sure the register
	 * is updated properly
	 */
	if (x86_pmu.perfctr_second_write) {
		wrmsrl(hwc->event_base,
			(u64)(-left) & x86_pmu.cntval_mask);
	}

	perf_event_update_userpage(event);

	return ret;
}

void x86_pmu_enable_event(struct perf_event *event)
{
	if (__this_cpu_read(cpu_hw_events.enabled))
		__x86_pmu_enable_event(&event->hw,
				       ARCH_PERFMON_EVENTSEL_ENABLE);
}

/*
 * Add a single event to the PMU.
 *
 * The event is added to the group of enabled events
 * but only if it can be scehduled with existing events.
 */
static int x86_pmu_add(struct perf_event *event, int flags)
{
	struct cpu_hw_events *cpuc = &__get_cpu_var(cpu_hw_events);
	struct hw_perf_event *hwc;
	int assign[X86_PMC_IDX_MAX];
	int n, n0, ret;

	hwc = &event->hw;

	perf_pmu_disable(event->pmu);
	n0 = cpuc->n_events;
	ret = n = collect_events(cpuc, event, false);
	if (ret < 0)
		goto out;

	hwc->state = PERF_HES_UPTODATE | PERF_HES_STOPPED;
	if (!(flags & PERF_EF_START))
		hwc->state |= PERF_HES_ARCH;

	/*
	 * If group events scheduling transaction was started,
	 * skip the schedulability test here, it will be performed
	 * at commit time (->commit_txn) as a whole
	 */
	if (cpuc->group_flag & PERF_EVENT_TXN)
		goto done_collect;

	ret = x86_pmu.schedule_events(cpuc, n, assign);
	if (ret)
		goto out;
	/*
	 * copy new assignment, now we know it is possible
	 * will be used by hw_perf_enable()
	 */
	memcpy(cpuc->assign, assign, n*sizeof(int));

done_collect:
	cpuc->n_events = n;
	cpuc->n_added += n - n0;
	cpuc->n_txn += n - n0;

	ret = 0;
out:
	perf_pmu_enable(event->pmu);
	return ret;
}

static void x86_pmu_start(struct perf_event *event, int flags)
{
	struct cpu_hw_events *cpuc = &__get_cpu_var(cpu_hw_events);
	int idx = event->hw.idx;

	if (WARN_ON_ONCE(!(event->hw.state & PERF_HES_STOPPED)))
		return;

	if (WARN_ON_ONCE(idx == -1))
		return;

	if (flags & PERF_EF_RELOAD) {
		WARN_ON_ONCE(!(event->hw.state & PERF_HES_UPTODATE));
		x86_perf_event_set_period(event);
	}

	event->hw.state = 0;

	cpuc->events[idx] = event;
	__set_bit(idx, cpuc->active_mask);
	__set_bit(idx, cpuc->running);
	x86_pmu.enable(event);
	perf_event_update_userpage(event);
}

void perf_event_print_debug(void)
{
	u64 ctrl, status, overflow, pmc_ctrl, pmc_count, prev_left, fixed;
	u64 pebs;
	struct cpu_hw_events *cpuc;
	unsigned long flags;
	int cpu, idx;

	if (!x86_pmu.num_counters)
		return;

	local_irq_save(flags);

	cpu = smp_processor_id();
	cpuc = &per_cpu(cpu_hw_events, cpu);

	if (x86_pmu.version >= 2) {
		rdmsrl(MSR_CORE_PERF_GLOBAL_CTRL, ctrl);
		rdmsrl(MSR_CORE_PERF_GLOBAL_STATUS, status);
		rdmsrl(MSR_CORE_PERF_GLOBAL_OVF_CTRL, overflow);
		rdmsrl(MSR_ARCH_PERFMON_FIXED_CTR_CTRL, fixed);
		rdmsrl(MSR_IA32_PEBS_ENABLE, pebs);

		pr_info("\n");
		pr_info("CPU#%d: ctrl:       %016llx\n", cpu, ctrl);
		pr_info("CPU#%d: status:     %016llx\n", cpu, status);
		pr_info("CPU#%d: overflow:   %016llx\n", cpu, overflow);
		pr_info("CPU#%d: fixed:      %016llx\n", cpu, fixed);
		pr_info("CPU#%d: pebs:       %016llx\n", cpu, pebs);
	}
	pr_info("CPU#%d: active:     %016llx\n", cpu, *(u64 *)cpuc->active_mask);

	for (idx = 0; idx < x86_pmu.num_counters; idx++) {
		rdmsrl(x86_pmu_config_addr(idx), pmc_ctrl);
		rdmsrl(x86_pmu_event_addr(idx), pmc_count);

		prev_left = per_cpu(pmc_prev_left[idx], cpu);

		pr_info("CPU#%d:   gen-PMC%d ctrl:  %016llx\n",
			cpu, idx, pmc_ctrl);
		pr_info("CPU#%d:   gen-PMC%d count: %016llx\n",
			cpu, idx, pmc_count);
		pr_info("CPU#%d:   gen-PMC%d left:  %016llx\n",
			cpu, idx, prev_left);
	}
	for (idx = 0; idx < x86_pmu.num_counters_fixed; idx++) {
		rdmsrl(MSR_ARCH_PERFMON_FIXED_CTR0 + idx, pmc_count);

		pr_info("CPU#%d: fixed-PMC%d count: %016llx\n",
			cpu, idx, pmc_count);
	}
	local_irq_restore(flags);
}

void x86_pmu_stop(struct perf_event *event, int flags)
{
	struct cpu_hw_events *cpuc = &__get_cpu_var(cpu_hw_events);
	struct hw_perf_event *hwc = &event->hw;

	if (__test_and_clear_bit(hwc->idx, cpuc->active_mask)) {
		x86_pmu.disable(event);
		cpuc->events[hwc->idx] = NULL;
		WARN_ON_ONCE(hwc->state & PERF_HES_STOPPED);
		hwc->state |= PERF_HES_STOPPED;
	}

	if ((flags & PERF_EF_UPDATE) && !(hwc->state & PERF_HES_UPTODATE)) {
		/*
		 * Drain the remaining delta count out of a event
		 * that we are disabling:
		 */
		x86_perf_event_update(event);
		hwc->state |= PERF_HES_UPTODATE;
	}
}

static void x86_pmu_del(struct perf_event *event, int flags)
{
	struct cpu_hw_events *cpuc = &__get_cpu_var(cpu_hw_events);
	int i;

	/*
	 * If we're called during a txn, we don't need to do anything.
	 * The events never got scheduled and ->cancel_txn will truncate
	 * the event_list.
	 */
	if (cpuc->group_flag & PERF_EVENT_TXN)
		return;

	x86_pmu_stop(event, PERF_EF_UPDATE);

	for (i = 0; i < cpuc->n_events; i++) {
		if (event == cpuc->event_list[i]) {

			if (x86_pmu.put_event_constraints)
				x86_pmu.put_event_constraints(cpuc, event);

			while (++i < cpuc->n_events)
				cpuc->event_list[i-1] = cpuc->event_list[i];

			--cpuc->n_events;
			break;
		}
	}
	perf_event_update_userpage(event);
}

int x86_pmu_handle_irq(struct pt_regs *regs)
{
	struct perf_sample_data data;
	struct cpu_hw_events *cpuc;
	struct perf_event *event;
	int idx, handled = 0;
	u64 val;

	perf_sample_data_init(&data, 0);

	cpuc = &__get_cpu_var(cpu_hw_events);

	/*
	 * Some chipsets need to unmask the LVTPC in a particular spot
	 * inside the nmi handler.  As a result, the unmasking was pushed
	 * into all the nmi handlers.
	 *
	 * This generic handler doesn't seem to have any issues where the
	 * unmasking occurs so it was left at the top.
	 */
	apic_write(APIC_LVTPC, APIC_DM_NMI);

	for (idx = 0; idx < x86_pmu.num_counters; idx++) {
		if (!test_bit(idx, cpuc->active_mask)) {
			/*
			 * Though we deactivated the counter some cpus
			 * might still deliver spurious interrupts still
			 * in flight. Catch them:
			 */
			if (__test_and_clear_bit(idx, cpuc->running))
				handled++;
			continue;
		}

		event = cpuc->events[idx];

		val = x86_perf_event_update(event);
		if (val & (1ULL << (x86_pmu.cntval_bits - 1)))
			continue;

		/*
		 * event overflow
		 */
		handled++;
		data.period	= event->hw.last_period;

		if (!x86_perf_event_set_period(event))
			continue;

		if (perf_event_overflow(event, &data, regs))
			x86_pmu_stop(event, 0);
	}

	if (handled)
		inc_irq_stat(apic_perf_irqs);

	return handled;
}

void perf_events_lapic_init(void)
{
	if (!x86_pmu.apic || !x86_pmu_initialized())
		return;

	/*
	 * Always use NMI for PMU
	 */
	apic_write(APIC_LVTPC, APIC_DM_NMI);
}

static int __kprobes
perf_event_nmi_handler(unsigned int cmd, struct pt_regs *regs)
{
	if (!atomic_read(&active_events))
		return NMI_DONE;

	return x86_pmu.handle_irq(regs);
}

<<<<<<< HEAD
static __read_mostly struct notifier_block perf_event_nmi_notifier = {
	.notifier_call		= perf_event_nmi_handler,
	.next			= NULL,
	.priority		= NMI_LOCAL_LOW_PRIOR,
};

=======
>>>>>>> 7588bada
struct event_constraint emptyconstraint;
struct event_constraint unconstrained;

static int __cpuinit
x86_pmu_notifier(struct notifier_block *self, unsigned long action, void *hcpu)
{
	unsigned int cpu = (long)hcpu;
	struct cpu_hw_events *cpuc = &per_cpu(cpu_hw_events, cpu);
	int ret = NOTIFY_OK;

	switch (action & ~CPU_TASKS_FROZEN) {
	case CPU_UP_PREPARE:
		cpuc->kfree_on_online = NULL;
		if (x86_pmu.cpu_prepare)
			ret = x86_pmu.cpu_prepare(cpu);
		break;

	case CPU_STARTING:
		if (x86_pmu.cpu_starting)
			x86_pmu.cpu_starting(cpu);
		break;

	case CPU_ONLINE:
		kfree(cpuc->kfree_on_online);
		break;

	case CPU_DYING:
		if (x86_pmu.cpu_dying)
			x86_pmu.cpu_dying(cpu);
		break;

	case CPU_UP_CANCELED:
	case CPU_DEAD:
		if (x86_pmu.cpu_dead)
			x86_pmu.cpu_dead(cpu);
		break;

	default:
		break;
	}

	return ret;
}

static void __init pmu_check_apic(void)
{
	if (cpu_has_apic)
		return;

	x86_pmu.apic = 0;
	pr_info("no APIC, boot with the \"lapic\" boot parameter to force-enable it.\n");
	pr_info("no hardware sampling interrupt available.\n");
}

static int __init init_hw_perf_events(void)
{
	struct event_constraint *c;
	int err;

	pr_info("Performance Events: ");

	switch (boot_cpu_data.x86_vendor) {
	case X86_VENDOR_INTEL:
		err = intel_pmu_init();
		break;
	case X86_VENDOR_AMD:
		err = amd_pmu_init();
		break;
	default:
		return 0;
	}
	if (err != 0) {
		pr_cont("no PMU driver, software events only.\n");
		return 0;
	}

	pmu_check_apic();

	/* sanity check that the hardware exists or is emulated */
	if (!check_hw_exists())
		return 0;

	pr_cont("%s PMU driver.\n", x86_pmu.name);

	if (x86_pmu.quirks)
		x86_pmu.quirks();

	if (x86_pmu.num_counters > X86_PMC_MAX_GENERIC) {
		WARN(1, KERN_ERR "hw perf events %d > max(%d), clipping!",
		     x86_pmu.num_counters, X86_PMC_MAX_GENERIC);
		x86_pmu.num_counters = X86_PMC_MAX_GENERIC;
	}
	x86_pmu.intel_ctrl = (1 << x86_pmu.num_counters) - 1;

	if (x86_pmu.num_counters_fixed > X86_PMC_MAX_FIXED) {
		WARN(1, KERN_ERR "hw perf events fixed %d > max(%d), clipping!",
		     x86_pmu.num_counters_fixed, X86_PMC_MAX_FIXED);
		x86_pmu.num_counters_fixed = X86_PMC_MAX_FIXED;
	}

	x86_pmu.intel_ctrl |=
		((1LL << x86_pmu.num_counters_fixed)-1) << X86_PMC_IDX_FIXED;

	perf_events_lapic_init();
	register_nmi_handler(NMI_LOCAL, perf_event_nmi_handler, 0, "PMI");

	unconstrained = (struct event_constraint)
		__EVENT_CONSTRAINT(0, (1ULL << x86_pmu.num_counters) - 1,
				   0, x86_pmu.num_counters);

	if (x86_pmu.event_constraints) {
		for_each_event_constraint(c, x86_pmu.event_constraints) {
			if (c->cmask != X86_RAW_EVENT_MASK)
				continue;

			c->idxmsk64 |= (1ULL << x86_pmu.num_counters) - 1;
			c->weight += x86_pmu.num_counters;
		}
	}

	pr_info("... version:                %d\n",     x86_pmu.version);
	pr_info("... bit width:              %d\n",     x86_pmu.cntval_bits);
	pr_info("... generic registers:      %d\n",     x86_pmu.num_counters);
	pr_info("... value mask:             %016Lx\n", x86_pmu.cntval_mask);
	pr_info("... max period:             %016Lx\n", x86_pmu.max_period);
	pr_info("... fixed-purpose events:   %d\n",     x86_pmu.num_counters_fixed);
	pr_info("... event mask:             %016Lx\n", x86_pmu.intel_ctrl);

	perf_pmu_register(&pmu, "cpu", PERF_TYPE_RAW);
	perf_cpu_notifier(x86_pmu_notifier);

	return 0;
}
early_initcall(init_hw_perf_events);

static inline void x86_pmu_read(struct perf_event *event)
{
	x86_perf_event_update(event);
}

/*
 * Start group events scheduling transaction
 * Set the flag to make pmu::enable() not perform the
 * schedulability test, it will be performed at commit time
 */
static void x86_pmu_start_txn(struct pmu *pmu)
{
	perf_pmu_disable(pmu);
	__this_cpu_or(cpu_hw_events.group_flag, PERF_EVENT_TXN);
	__this_cpu_write(cpu_hw_events.n_txn, 0);
}

/*
 * Stop group events scheduling transaction
 * Clear the flag and pmu::enable() will perform the
 * schedulability test.
 */
static void x86_pmu_cancel_txn(struct pmu *pmu)
{
	__this_cpu_and(cpu_hw_events.group_flag, ~PERF_EVENT_TXN);
	/*
	 * Truncate the collected events.
	 */
	__this_cpu_sub(cpu_hw_events.n_added, __this_cpu_read(cpu_hw_events.n_txn));
	__this_cpu_sub(cpu_hw_events.n_events, __this_cpu_read(cpu_hw_events.n_txn));
	perf_pmu_enable(pmu);
}

/*
 * Commit group events scheduling transaction
 * Perform the group schedulability test as a whole
 * Return 0 if success
 */
static int x86_pmu_commit_txn(struct pmu *pmu)
{
	struct cpu_hw_events *cpuc = &__get_cpu_var(cpu_hw_events);
	int assign[X86_PMC_IDX_MAX];
	int n, ret;

	n = cpuc->n_events;

	if (!x86_pmu_initialized())
		return -EAGAIN;

	ret = x86_pmu.schedule_events(cpuc, n, assign);
	if (ret)
		return ret;

	/*
	 * copy new assignment, now we know it is possible
	 * will be used by hw_perf_enable()
	 */
	memcpy(cpuc->assign, assign, n*sizeof(int));

	cpuc->group_flag &= ~PERF_EVENT_TXN;
	perf_pmu_enable(pmu);
	return 0;
}
/*
 * a fake_cpuc is used to validate event groups. Due to
 * the extra reg logic, we need to also allocate a fake
 * per_core and per_cpu structure. Otherwise, group events
 * using extra reg may conflict without the kernel being
 * able to catch this when the last event gets added to
 * the group.
 */
static void free_fake_cpuc(struct cpu_hw_events *cpuc)
{
	kfree(cpuc->shared_regs);
	kfree(cpuc);
}

static struct cpu_hw_events *allocate_fake_cpuc(void)
{
	struct cpu_hw_events *cpuc;
	int cpu = raw_smp_processor_id();

	cpuc = kzalloc(sizeof(*cpuc), GFP_KERNEL);
	if (!cpuc)
		return ERR_PTR(-ENOMEM);

	/* only needed, if we have extra_regs */
	if (x86_pmu.extra_regs) {
		cpuc->shared_regs = allocate_shared_regs(cpu);
		if (!cpuc->shared_regs)
			goto error;
	}
	return cpuc;
error:
	free_fake_cpuc(cpuc);
	return ERR_PTR(-ENOMEM);
}

/*
 * validate that we can schedule this event
 */
static int validate_event(struct perf_event *event)
{
	struct cpu_hw_events *fake_cpuc;
	struct event_constraint *c;
	int ret = 0;

	fake_cpuc = allocate_fake_cpuc();
	if (IS_ERR(fake_cpuc))
		return PTR_ERR(fake_cpuc);

	c = x86_pmu.get_event_constraints(fake_cpuc, event);

	if (!c || !c->weight)
		ret = -ENOSPC;

	if (x86_pmu.put_event_constraints)
		x86_pmu.put_event_constraints(fake_cpuc, event);

	free_fake_cpuc(fake_cpuc);

	return ret;
}

/*
 * validate a single event group
 *
 * validation include:
 *	- check events are compatible which each other
 *	- events do not compete for the same counter
 *	- number of events <= number of counters
 *
 * validation ensures the group can be loaded onto the
 * PMU if it was the only group available.
 */
static int validate_group(struct perf_event *event)
{
	struct perf_event *leader = event->group_leader;
	struct cpu_hw_events *fake_cpuc;
	int ret = -ENOSPC, n;

	fake_cpuc = allocate_fake_cpuc();
	if (IS_ERR(fake_cpuc))
		return PTR_ERR(fake_cpuc);
	/*
	 * the event is not yet connected with its
	 * siblings therefore we must first collect
	 * existing siblings, then add the new event
	 * before we can simulate the scheduling
	 */
	n = collect_events(fake_cpuc, leader, true);
	if (n < 0)
		goto out;

	fake_cpuc->n_events = n;
	n = collect_events(fake_cpuc, event, false);
	if (n < 0)
		goto out;

	fake_cpuc->n_events = n;

	ret = x86_pmu.schedule_events(fake_cpuc, n, NULL);

out:
	free_fake_cpuc(fake_cpuc);
	return ret;
}

static int x86_pmu_event_init(struct perf_event *event)
{
	struct pmu *tmp;
	int err;

	switch (event->attr.type) {
	case PERF_TYPE_RAW:
	case PERF_TYPE_HARDWARE:
	case PERF_TYPE_HW_CACHE:
		break;

	default:
		return -ENOENT;
	}

	err = __x86_pmu_event_init(event);
	if (!err) {
		/*
		 * we temporarily connect event to its pmu
		 * such that validate_group() can classify
		 * it as an x86 event using is_x86_event()
		 */
		tmp = event->pmu;
		event->pmu = &pmu;

		if (event->group_leader != event)
			err = validate_group(event);
		else
			err = validate_event(event);

		event->pmu = tmp;
	}
	if (err) {
		if (event->destroy)
			event->destroy(event);
	}

	return err;
}

static struct pmu pmu = {
	.pmu_enable	= x86_pmu_enable,
	.pmu_disable	= x86_pmu_disable,

	.event_init	= x86_pmu_event_init,

	.add		= x86_pmu_add,
	.del		= x86_pmu_del,
	.start		= x86_pmu_start,
	.stop		= x86_pmu_stop,
	.read		= x86_pmu_read,

	.start_txn	= x86_pmu_start_txn,
	.cancel_txn	= x86_pmu_cancel_txn,
	.commit_txn	= x86_pmu_commit_txn,
};

/*
 * callchain support
 */

static int backtrace_stack(void *data, char *name)
{
	return 0;
}

static void backtrace_address(void *data, unsigned long addr, int reliable)
{
	struct perf_callchain_entry *entry = data;

	perf_callchain_store(entry, addr);
}

static const struct stacktrace_ops backtrace_ops = {
	.stack			= backtrace_stack,
	.address		= backtrace_address,
	.walk_stack		= print_context_stack_bp,
};

void
perf_callchain_kernel(struct perf_callchain_entry *entry, struct pt_regs *regs)
{
	if (perf_guest_cbs && perf_guest_cbs->is_in_guest()) {
		/* TODO: We don't support guest os callchain now */
		return;
	}

	perf_callchain_store(entry, regs->ip);

	dump_trace(NULL, regs, NULL, 0, &backtrace_ops, entry);
}

#ifdef CONFIG_COMPAT
static inline int
perf_callchain_user32(struct pt_regs *regs, struct perf_callchain_entry *entry)
{
	/* 32-bit process in 64-bit kernel. */
	struct stack_frame_ia32 frame;
	const void __user *fp;

	if (!test_thread_flag(TIF_IA32))
		return 0;

	fp = compat_ptr(regs->bp);
	while (entry->nr < PERF_MAX_STACK_DEPTH) {
		unsigned long bytes;
		frame.next_frame     = 0;
		frame.return_address = 0;

		bytes = copy_from_user_nmi(&frame, fp, sizeof(frame));
		if (bytes != sizeof(frame))
			break;

		if (fp < compat_ptr(regs->sp))
			break;

		perf_callchain_store(entry, frame.return_address);
		fp = compat_ptr(frame.next_frame);
	}
	return 1;
}
#else
static inline int
perf_callchain_user32(struct pt_regs *regs, struct perf_callchain_entry *entry)
{
    return 0;
}
#endif

void
perf_callchain_user(struct perf_callchain_entry *entry, struct pt_regs *regs)
{
	struct stack_frame frame;
	const void __user *fp;

	if (perf_guest_cbs && perf_guest_cbs->is_in_guest()) {
		/* TODO: We don't support guest os callchain now */
		return;
	}

	fp = (void __user *)regs->bp;

	perf_callchain_store(entry, regs->ip);

	if (!current->mm)
		return;

	if (perf_callchain_user32(regs, entry))
		return;

	while (entry->nr < PERF_MAX_STACK_DEPTH) {
		unsigned long bytes;
		frame.next_frame	     = NULL;
		frame.return_address = 0;

		bytes = copy_from_user_nmi(&frame, fp, sizeof(frame));
		if (bytes != sizeof(frame))
			break;

		if ((unsigned long)fp < regs->sp)
			break;

		perf_callchain_store(entry, frame.return_address);
		fp = frame.next_frame;
	}
}

unsigned long perf_instruction_pointer(struct pt_regs *regs)
{
	unsigned long ip;

	if (perf_guest_cbs && perf_guest_cbs->is_in_guest())
		ip = perf_guest_cbs->get_guest_ip();
	else
		ip = instruction_pointer(regs);

	return ip;
}

unsigned long perf_misc_flags(struct pt_regs *regs)
{
	int misc = 0;

	if (perf_guest_cbs && perf_guest_cbs->is_in_guest()) {
		if (perf_guest_cbs->is_user_mode())
			misc |= PERF_RECORD_MISC_GUEST_USER;
		else
			misc |= PERF_RECORD_MISC_GUEST_KERNEL;
	} else {
		if (user_mode(regs))
			misc |= PERF_RECORD_MISC_USER;
		else
			misc |= PERF_RECORD_MISC_KERNEL;
	}

	if (regs->flags & PERF_EFLAGS_EXACT)
		misc |= PERF_RECORD_MISC_EXACT_IP;

	return misc;
}<|MERGE_RESOLUTION|>--- conflicted
+++ resolved
@@ -1067,15 +1067,6 @@
 	return x86_pmu.handle_irq(regs);
 }
 
-<<<<<<< HEAD
-static __read_mostly struct notifier_block perf_event_nmi_notifier = {
-	.notifier_call		= perf_event_nmi_handler,
-	.next			= NULL,
-	.priority		= NMI_LOCAL_LOW_PRIOR,
-};
-
-=======
->>>>>>> 7588bada
 struct event_constraint emptyconstraint;
 struct event_constraint unconstrained;
 
