--- conflicted
+++ resolved
@@ -208,11 +208,7 @@
 	if (!alloc_cpumask_var(&mce_inject_cpumask, GFP_KERNEL))
 		return -ENOMEM;
 	printk(KERN_INFO "Machine check injector initialized\n");
-<<<<<<< HEAD
-	mce_chrdev_ops.write = mce_write;
-=======
 	register_mce_write_callback(mce_write);
->>>>>>> b835c0f4
 	register_nmi_handler(NMI_LOCAL, mce_raise_notify, 0,
 				"mce_notify");
 	return 0;
