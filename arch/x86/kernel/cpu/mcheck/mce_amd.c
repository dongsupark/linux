--- conflicted
+++ resolved
@@ -48,7 +48,6 @@
 #define MASK_BLKPTR_LO    0xFF000000
 #define MCG_XBLK_ADDR     0xC0000400
 
-<<<<<<< HEAD
 static const char * const th_names[] = {
 	"load_store",
 	"insn_fetch",
@@ -56,18 +55,6 @@
 	"",
 	"northbridge",
 	"execution_unit",
-=======
-struct threshold_block {
-	unsigned int		block;
-	unsigned int		bank;
-	unsigned int		cpu;
-	u32			address;
-	u16			interrupt_enable;
-	bool			interrupt_capable;
-	u16			threshold_limit;
-	struct kobject		kobj;
-	struct list_head	miscj;
->>>>>>> e4e7b820
 };
 
 static DEFINE_PER_CPU(struct threshold_bank * [NR_BANKS], threshold_banks);
@@ -92,7 +79,6 @@
 	u16			old_limit;
 };
 
-<<<<<<< HEAD
 static const char * const bank4_names(struct threshold_block *b)
 {
 	switch (b->address) {
@@ -113,8 +99,6 @@
 };
 
 
-=======
->>>>>>> e4e7b820
 static bool lvt_interrupt_supported(unsigned int bank, u32 msr_high_bits)
 {
 	/*
@@ -255,11 +239,6 @@
 
 			if (!block)
 				per_cpu(bank_map, cpu) |= (1 << bank);
-<<<<<<< HEAD
-=======
-			if (shared_bank[bank] && c->cpu_core_id)
-				break;
->>>>>>> e4e7b820
 
 			memset(&b, 0, sizeof(b));
 			b.cpu			= cpu;
