/*
 * Machine check handler.
 *
 * K8 parts Copyright 2002,2003 Andi Kleen, SuSE Labs.
 * Rest from unknown author(s).
 * 2004 Andi Kleen. Rewrote most of it.
 * Copyright 2008 Intel Corporation
 * Author: Andi Kleen
 */

#define pr_fmt(fmt) KBUILD_MODNAME ": " fmt

#include <linux/thread_info.h>
#include <linux/capability.h>
#include <linux/miscdevice.h>
#include <linux/ratelimit.h>
#include <linux/kallsyms.h>
#include <linux/rcupdate.h>
#include <linux/kobject.h>
#include <linux/uaccess.h>
#include <linux/kdebug.h>
#include <linux/kernel.h>
#include <linux/percpu.h>
#include <linux/string.h>
#include <linux/device.h>
#include <linux/syscore_ops.h>
#include <linux/delay.h>
#include <linux/ctype.h>
#include <linux/sched.h>
#include <linux/sysfs.h>
#include <linux/types.h>
#include <linux/slab.h>
#include <linux/init.h>
#include <linux/kmod.h>
#include <linux/poll.h>
#include <linux/nmi.h>
#include <linux/cpu.h>
#include <linux/smp.h>
#include <linux/fs.h>
#include <linux/mm.h>
#include <linux/debugfs.h>
#include <linux/irq_work.h>
#include <linux/export.h>

#include <asm/processor.h>
#include <asm/mce.h>
#include <asm/msr.h>

#include "mce-internal.h"

static DEFINE_MUTEX(mce_chrdev_read_mutex);

#define rcu_dereference_check_mce(p) \
	rcu_dereference_index_check((p), \
			      rcu_read_lock_sched_held() || \
			      lockdep_is_held(&mce_chrdev_read_mutex))

#define CREATE_TRACE_POINTS
#include <trace/events/mce.h>

int mce_disabled __read_mostly;

#define SPINUNIT 100	/* 100ns */

atomic_t mce_entry;

DEFINE_PER_CPU(unsigned, mce_exception_count);

/*
 * Tolerant levels:
 *   0: always panic on uncorrected errors, log corrected errors
 *   1: panic or SIGBUS on uncorrected errors, log corrected errors
 *   2: SIGBUS or log uncorrected errors (if possible), log corrected errors
 *   3: never panic or SIGBUS, log all errors (for testing only)
 */
static int			tolerant		__read_mostly = 1;
static int			banks			__read_mostly;
static int			rip_msr			__read_mostly;
static int			mce_bootlog		__read_mostly = -1;
static int			monarch_timeout		__read_mostly = -1;
static int			mce_panic_timeout	__read_mostly;
static int			mce_dont_log_ce		__read_mostly;
int				mce_cmci_disabled	__read_mostly;
int				mce_ignore_ce		__read_mostly;
int				mce_ser			__read_mostly;

struct mce_bank                *mce_banks		__read_mostly;

/* User mode helper program triggered by machine check event */
static unsigned long		mce_need_notify;
static char			mce_helper[128];
static char			*mce_helper_argv[2] = { mce_helper, NULL };

static DECLARE_WAIT_QUEUE_HEAD(mce_chrdev_wait);

static DEFINE_PER_CPU(struct mce, mces_seen);
static int			cpu_missing;

/* MCA banks polled by the period polling timer for corrected events */
DEFINE_PER_CPU(mce_banks_t, mce_poll_banks) = {
	[0 ... BITS_TO_LONGS(MAX_NR_BANKS)-1] = ~0UL
};

static DEFINE_PER_CPU(struct work_struct, mce_work);

/*
 * CPU/chipset specific EDAC code can register a notifier call here to print
 * MCE errors in a human-readable form.
 */
ATOMIC_NOTIFIER_HEAD(x86_mce_decoder_chain);

/* Do initial initialization of a struct mce */
void mce_setup(struct mce *m)
{
	memset(m, 0, sizeof(struct mce));
	m->cpu = m->extcpu = smp_processor_id();
	rdtscll(m->tsc);
	/* We hope get_seconds stays lockless */
	m->time = get_seconds();
	m->cpuvendor = boot_cpu_data.x86_vendor;
	m->cpuid = cpuid_eax(1);
	m->socketid = cpu_data(m->extcpu).phys_proc_id;
	m->apicid = cpu_data(m->extcpu).initial_apicid;
	rdmsrl(MSR_IA32_MCG_CAP, m->mcgcap);
}

DEFINE_PER_CPU(struct mce, injectm);
EXPORT_PER_CPU_SYMBOL_GPL(injectm);

/*
 * Lockless MCE logging infrastructure.
 * This avoids deadlocks on printk locks without having to break locks. Also
 * separate MCEs from kernel messages to avoid bogus bug reports.
 */

static struct mce_log mcelog = {
	.signature	= MCE_LOG_SIGNATURE,
	.len		= MCE_LOG_LEN,
	.recordlen	= sizeof(struct mce),
};

void mce_log(struct mce *mce)
{
	unsigned next, entry;
	int ret = 0;

	/* Emit the trace record: */
	trace_mce_record(mce);

	ret = atomic_notifier_call_chain(&x86_mce_decoder_chain, 0, mce);
	if (ret == NOTIFY_STOP)
		return;

	mce->finished = 0;
	wmb();
	for (;;) {
		entry = rcu_dereference_check_mce(mcelog.next);
		for (;;) {

			/*
			 * When the buffer fills up discard new entries.
			 * Assume that the earlier errors are the more
			 * interesting ones:
			 */
			if (entry >= MCE_LOG_LEN) {
				set_bit(MCE_OVERFLOW,
					(unsigned long *)&mcelog.flags);
				return;
			}
			/* Old left over entry. Skip: */
			if (mcelog.entry[entry].finished) {
				entry++;
				continue;
			}
			break;
		}
		smp_rmb();
		next = entry + 1;
		if (cmpxchg(&mcelog.next, entry, next) == entry)
			break;
	}
	memcpy(mcelog.entry + entry, mce, sizeof(struct mce));
	wmb();
	mcelog.entry[entry].finished = 1;
	wmb();

	mce->finished = 1;
	set_bit(0, &mce_need_notify);
}

static void drain_mcelog_buffer(void)
{
	unsigned int next, i, prev = 0;

	next = ACCESS_ONCE(mcelog.next);

	do {
		struct mce *m;

		/* drain what was logged during boot */
		for (i = prev; i < next; i++) {
			unsigned long start = jiffies;
			unsigned retries = 1;

			m = &mcelog.entry[i];

			while (!m->finished) {
				if (time_after_eq(jiffies, start + 2*retries))
					retries++;

				cpu_relax();

				if (!m->finished && retries >= 4) {
					pr_err("skipping error being logged currently!\n");
					break;
				}
			}
			smp_rmb();
			atomic_notifier_call_chain(&x86_mce_decoder_chain, 0, m);
		}

		memset(mcelog.entry + prev, 0, (next - prev) * sizeof(*m));
		prev = next;
		next = cmpxchg(&mcelog.next, prev, 0);
	} while (next != prev);
}


void mce_register_decode_chain(struct notifier_block *nb)
{
	atomic_notifier_chain_register(&x86_mce_decoder_chain, nb);
	drain_mcelog_buffer();
}
EXPORT_SYMBOL_GPL(mce_register_decode_chain);

void mce_unregister_decode_chain(struct notifier_block *nb)
{
	atomic_notifier_chain_unregister(&x86_mce_decoder_chain, nb);
}
EXPORT_SYMBOL_GPL(mce_unregister_decode_chain);

static void print_mce(struct mce *m)
{
	int ret = 0;

	pr_emerg(HW_ERR "CPU %d: Machine Check Exception: %Lx Bank %d: %016Lx\n",
	       m->extcpu, m->mcgstatus, m->bank, m->status);

	if (m->ip) {
		pr_emerg(HW_ERR "RIP%s %02x:<%016Lx> ",
			!(m->mcgstatus & MCG_STATUS_EIPV) ? " !INEXACT!" : "",
				m->cs, m->ip);

		if (m->cs == __KERNEL_CS)
			print_symbol("{%s}", m->ip);
		pr_cont("\n");
	}

	pr_emerg(HW_ERR "TSC %llx ", m->tsc);
	if (m->addr)
		pr_cont("ADDR %llx ", m->addr);
	if (m->misc)
		pr_cont("MISC %llx ", m->misc);

	pr_cont("\n");
	/*
	 * Note this output is parsed by external tools and old fields
	 * should not be changed.
	 */
	pr_emerg(HW_ERR "PROCESSOR %u:%x TIME %llu SOCKET %u APIC %x microcode %x\n",
		m->cpuvendor, m->cpuid, m->time, m->socketid, m->apicid,
		cpu_data(m->extcpu).microcode);

	/*
	 * Print out human-readable details about the MCE error,
	 * (if the CPU has an implementation for that)
	 */
	ret = atomic_notifier_call_chain(&x86_mce_decoder_chain, 0, m);
	if (ret == NOTIFY_STOP)
		return;

	pr_emerg_ratelimited(HW_ERR "Run the above through 'mcelog --ascii'\n");
}

#define PANIC_TIMEOUT 5 /* 5 seconds */

static atomic_t mce_paniced;

static int fake_panic;
static atomic_t mce_fake_paniced;

/* Panic in progress. Enable interrupts and wait for final IPI */
static void wait_for_panic(void)
{
	long timeout = PANIC_TIMEOUT*USEC_PER_SEC;

	preempt_disable();
	local_irq_enable();
	while (timeout-- > 0)
		udelay(1);
	if (panic_timeout == 0)
		panic_timeout = mce_panic_timeout;
	panic("Panicing machine check CPU died");
}

static void mce_panic(char *msg, struct mce *final, char *exp)
{
	int i, apei_err = 0;

	if (!fake_panic) {
		/*
		 * Make sure only one CPU runs in machine check panic
		 */
		if (atomic_inc_return(&mce_paniced) > 1)
			wait_for_panic();
		barrier();

		bust_spinlocks(1);
		console_verbose();
	} else {
		/* Don't log too much for fake panic */
		if (atomic_inc_return(&mce_fake_paniced) > 1)
			return;
	}
	/* First print corrected ones that are still unlogged */
	for (i = 0; i < MCE_LOG_LEN; i++) {
		struct mce *m = &mcelog.entry[i];
		if (!(m->status & MCI_STATUS_VAL))
			continue;
		if (!(m->status & MCI_STATUS_UC)) {
			print_mce(m);
			if (!apei_err)
				apei_err = apei_write_mce(m);
		}
	}
	/* Now print uncorrected but with the final one last */
	for (i = 0; i < MCE_LOG_LEN; i++) {
		struct mce *m = &mcelog.entry[i];
		if (!(m->status & MCI_STATUS_VAL))
			continue;
		if (!(m->status & MCI_STATUS_UC))
			continue;
		if (!final || memcmp(m, final, sizeof(struct mce))) {
			print_mce(m);
			if (!apei_err)
				apei_err = apei_write_mce(m);
		}
	}
	if (final) {
		print_mce(final);
		if (!apei_err)
			apei_err = apei_write_mce(final);
	}
	if (cpu_missing)
		pr_emerg(HW_ERR "Some CPUs didn't answer in synchronization\n");
	if (exp)
		pr_emerg(HW_ERR "Machine check: %s\n", exp);
	if (!fake_panic) {
		if (panic_timeout == 0)
			panic_timeout = mce_panic_timeout;
		panic(msg);
	} else
		pr_emerg(HW_ERR "Fake kernel panic: %s\n", msg);
}

/* Support code for software error injection */

static int msr_to_offset(u32 msr)
{
	unsigned bank = __this_cpu_read(injectm.bank);

	if (msr == rip_msr)
		return offsetof(struct mce, ip);
	if (msr == MSR_IA32_MCx_STATUS(bank))
		return offsetof(struct mce, status);
	if (msr == MSR_IA32_MCx_ADDR(bank))
		return offsetof(struct mce, addr);
	if (msr == MSR_IA32_MCx_MISC(bank))
		return offsetof(struct mce, misc);
	if (msr == MSR_IA32_MCG_STATUS)
		return offsetof(struct mce, mcgstatus);
	return -1;
}

/* MSR access wrappers used for error injection */
static u64 mce_rdmsrl(u32 msr)
{
	u64 v;

	if (__this_cpu_read(injectm.finished)) {
		int offset = msr_to_offset(msr);

		if (offset < 0)
			return 0;
		return *(u64 *)((char *)&__get_cpu_var(injectm) + offset);
	}

	if (rdmsrl_safe(msr, &v)) {
		WARN_ONCE(1, "mce: Unable to read msr %d!\n", msr);
		/*
		 * Return zero in case the access faulted. This should
		 * not happen normally but can happen if the CPU does
		 * something weird, or if the code is buggy.
		 */
		v = 0;
	}

	return v;
}

static void mce_wrmsrl(u32 msr, u64 v)
{
	if (__this_cpu_read(injectm.finished)) {
		int offset = msr_to_offset(msr);

		if (offset >= 0)
			*(u64 *)((char *)&__get_cpu_var(injectm) + offset) = v;
		return;
	}
	wrmsrl(msr, v);
}

/*
 * Collect all global (w.r.t. this processor) status about this machine
 * check into our "mce" struct so that we can use it later to assess
 * the severity of the problem as we read per-bank specific details.
 */
static inline void mce_gather_info(struct mce *m, struct pt_regs *regs)
{
	mce_setup(m);

	m->mcgstatus = mce_rdmsrl(MSR_IA32_MCG_STATUS);
	if (regs) {
		/*
		 * Get the address of the instruction at the time of
		 * the machine check error.
		 */
		if (m->mcgstatus & (MCG_STATUS_RIPV|MCG_STATUS_EIPV)) {
			m->ip = regs->ip;
			m->cs = regs->cs;

			/*
			 * When in VM86 mode make the cs look like ring 3
			 * always. This is a lie, but it's better than passing
			 * the additional vm86 bit around everywhere.
			 */
			if (v8086_mode(regs))
				m->cs |= 3;
		}
		/* Use accurate RIP reporting if available. */
		if (rip_msr)
			m->ip = mce_rdmsrl(rip_msr);
	}
}

/*
 * Simple lockless ring to communicate PFNs from the exception handler with the
 * process context work function. This is vastly simplified because there's
 * only a single reader and a single writer.
 */
#define MCE_RING_SIZE 16	/* we use one entry less */

struct mce_ring {
	unsigned short start;
	unsigned short end;
	unsigned long ring[MCE_RING_SIZE];
};
static DEFINE_PER_CPU(struct mce_ring, mce_ring);

/* Runs with CPU affinity in workqueue */
static int mce_ring_empty(void)
{
	struct mce_ring *r = &__get_cpu_var(mce_ring);

	return r->start == r->end;
}

static int mce_ring_get(unsigned long *pfn)
{
	struct mce_ring *r;
	int ret = 0;

	*pfn = 0;
	get_cpu();
	r = &__get_cpu_var(mce_ring);
	if (r->start == r->end)
		goto out;
	*pfn = r->ring[r->start];
	r->start = (r->start + 1) % MCE_RING_SIZE;
	ret = 1;
out:
	put_cpu();
	return ret;
}

/* Always runs in MCE context with preempt off */
static int mce_ring_add(unsigned long pfn)
{
	struct mce_ring *r = &__get_cpu_var(mce_ring);
	unsigned next;

	next = (r->end + 1) % MCE_RING_SIZE;
	if (next == r->start)
		return -1;
	r->ring[r->end] = pfn;
	wmb();
	r->end = next;
	return 0;
}

int mce_available(struct cpuinfo_x86 *c)
{
	if (mce_disabled)
		return 0;
	return cpu_has(c, X86_FEATURE_MCE) && cpu_has(c, X86_FEATURE_MCA);
}

static void mce_schedule_work(void)
{
	if (!mce_ring_empty()) {
		struct work_struct *work = &__get_cpu_var(mce_work);
		if (!work_pending(work))
			schedule_work(work);
	}
}

DEFINE_PER_CPU(struct irq_work, mce_irq_work);

static void mce_irq_work_cb(struct irq_work *entry)
{
	mce_notify_irq();
	mce_schedule_work();
}

static void mce_report_event(struct pt_regs *regs)
{
	if (regs->flags & (X86_VM_MASK|X86_EFLAGS_IF)) {
		mce_notify_irq();
		/*
		 * Triggering the work queue here is just an insurance
		 * policy in case the syscall exit notify handler
		 * doesn't run soon enough or ends up running on the
		 * wrong CPU (can happen when audit sleeps)
		 */
		mce_schedule_work();
		return;
	}

	irq_work_queue(&__get_cpu_var(mce_irq_work));
}

/*
 * Read ADDR and MISC registers.
 */
static void mce_read_aux(struct mce *m, int i)
{
	if (m->status & MCI_STATUS_MISCV)
		m->misc = mce_rdmsrl(MSR_IA32_MCx_MISC(i));
	if (m->status & MCI_STATUS_ADDRV) {
		m->addr = mce_rdmsrl(MSR_IA32_MCx_ADDR(i));

		/*
		 * Mask the reported address by the reported granularity.
		 */
		if (mce_ser && (m->status & MCI_STATUS_MISCV)) {
			u8 shift = MCI_MISC_ADDR_LSB(m->misc);
			m->addr >>= shift;
			m->addr <<= shift;
		}
	}
}

DEFINE_PER_CPU(unsigned, mce_poll_count);

/*
 * Poll for corrected events or events that happened before reset.
 * Those are just logged through /dev/mcelog.
 *
 * This is executed in standard interrupt context.
 *
 * Note: spec recommends to panic for fatal unsignalled
 * errors here. However this would be quite problematic --
 * we would need to reimplement the Monarch handling and
 * it would mess up the exclusion between exception handler
 * and poll hander -- * so we skip this for now.
 * These cases should not happen anyways, or only when the CPU
 * is already totally * confused. In this case it's likely it will
 * not fully execute the machine check handler either.
 */
void machine_check_poll(enum mcp_flags flags, mce_banks_t *b)
{
	struct mce m;
	int i;

	this_cpu_inc(mce_poll_count);

	mce_gather_info(&m, NULL);

	for (i = 0; i < banks; i++) {
		if (!mce_banks[i].ctl || !test_bit(i, *b))
			continue;

		m.misc = 0;
		m.addr = 0;
		m.bank = i;
		m.tsc = 0;

		barrier();
		m.status = mce_rdmsrl(MSR_IA32_MCx_STATUS(i));
		if (!(m.status & MCI_STATUS_VAL))
			continue;

		/*
		 * Uncorrected or signalled events are handled by the exception
		 * handler when it is enabled, so don't process those here.
		 *
		 * TBD do the same check for MCI_STATUS_EN here?
		 */
		if (!(flags & MCP_UC) &&
		    (m.status & (mce_ser ? MCI_STATUS_S : MCI_STATUS_UC)))
			continue;

		mce_read_aux(&m, i);

		if (!(flags & MCP_TIMESTAMP))
			m.tsc = 0;
		/*
		 * Don't get the IP here because it's unlikely to
		 * have anything to do with the actual error location.
		 */
		if (!(flags & MCP_DONTLOG) && !mce_dont_log_ce)
			mce_log(&m);

		/*
		 * Clear state for this bank.
		 */
		mce_wrmsrl(MSR_IA32_MCx_STATUS(i), 0);
	}

	/*
	 * Don't clear MCG_STATUS here because it's only defined for
	 * exceptions.
	 */

	sync_core();
}
EXPORT_SYMBOL_GPL(machine_check_poll);

/*
 * Do a quick check if any of the events requires a panic.
 * This decides if we keep the events around or clear them.
 */
static int mce_no_way_out(struct mce *m, char **msg, unsigned long *validp)
{
	int i, ret = 0;

	for (i = 0; i < banks; i++) {
		m->status = mce_rdmsrl(MSR_IA32_MCx_STATUS(i));
		if (m->status & MCI_STATUS_VAL)
			__set_bit(i, validp);
		if (mce_severity(m, tolerant, msg) >= MCE_PANIC_SEVERITY)
			ret = 1;
	}
	return ret;
}

/*
 * Variable to establish order between CPUs while scanning.
 * Each CPU spins initially until executing is equal its number.
 */
static atomic_t mce_executing;

/*
 * Defines order of CPUs on entry. First CPU becomes Monarch.
 */
static atomic_t mce_callin;

/*
 * Check if a timeout waiting for other CPUs happened.
 */
static int mce_timed_out(u64 *t)
{
	/*
	 * The others already did panic for some reason.
	 * Bail out like in a timeout.
	 * rmb() to tell the compiler that system_state
	 * might have been modified by someone else.
	 */
	rmb();
	if (atomic_read(&mce_paniced))
		wait_for_panic();
	if (!monarch_timeout)
		goto out;
	if ((s64)*t < SPINUNIT) {
		/* CHECKME: Make panic default for 1 too? */
		if (tolerant < 1)
			mce_panic("Timeout synchronizing machine check over CPUs",
				  NULL, NULL);
		cpu_missing = 1;
		return 1;
	}
	*t -= SPINUNIT;
out:
	touch_nmi_watchdog();
	return 0;
}

/*
 * The Monarch's reign.  The Monarch is the CPU who entered
 * the machine check handler first. It waits for the others to
 * raise the exception too and then grades them. When any
 * error is fatal panic. Only then let the others continue.
 *
 * The other CPUs entering the MCE handler will be controlled by the
 * Monarch. They are called Subjects.
 *
 * This way we prevent any potential data corruption in a unrecoverable case
 * and also makes sure always all CPU's errors are examined.
 *
 * Also this detects the case of a machine check event coming from outer
 * space (not detected by any CPUs) In this case some external agent wants
 * us to shut down, so panic too.
 *
 * The other CPUs might still decide to panic if the handler happens
 * in a unrecoverable place, but in this case the system is in a semi-stable
 * state and won't corrupt anything by itself. It's ok to let the others
 * continue for a bit first.
 *
 * All the spin loops have timeouts; when a timeout happens a CPU
 * typically elects itself to be Monarch.
 */
static void mce_reign(void)
{
	int cpu;
	struct mce *m = NULL;
	int global_worst = 0;
	char *msg = NULL;
	char *nmsg = NULL;

	/*
	 * This CPU is the Monarch and the other CPUs have run
	 * through their handlers.
	 * Grade the severity of the errors of all the CPUs.
	 */
	for_each_possible_cpu(cpu) {
		int severity = mce_severity(&per_cpu(mces_seen, cpu), tolerant,
					    &nmsg);
		if (severity > global_worst) {
			msg = nmsg;
			global_worst = severity;
			m = &per_cpu(mces_seen, cpu);
		}
	}

	/*
	 * Cannot recover? Panic here then.
	 * This dumps all the mces in the log buffer and stops the
	 * other CPUs.
	 */
	if (m && global_worst >= MCE_PANIC_SEVERITY && tolerant < 3)
		mce_panic("Fatal Machine check", m, msg);

	/*
	 * For UC somewhere we let the CPU who detects it handle it.
	 * Also must let continue the others, otherwise the handling
	 * CPU could deadlock on a lock.
	 */

	/*
	 * No machine check event found. Must be some external
	 * source or one CPU is hung. Panic.
	 */
	if (global_worst <= MCE_KEEP_SEVERITY && tolerant < 3)
		mce_panic("Machine check from unknown source", NULL, NULL);

	/*
	 * Now clear all the mces_seen so that they don't reappear on
	 * the next mce.
	 */
	for_each_possible_cpu(cpu)
		memset(&per_cpu(mces_seen, cpu), 0, sizeof(struct mce));
}

static atomic_t global_nwo;

/*
 * Start of Monarch synchronization. This waits until all CPUs have
 * entered the exception handler and then determines if any of them
 * saw a fatal event that requires panic. Then it executes them
 * in the entry order.
 * TBD double check parallel CPU hotunplug
 */
static int mce_start(int *no_way_out)
{
	int order;
	int cpus = num_online_cpus();
	u64 timeout = (u64)monarch_timeout * NSEC_PER_USEC;

	if (!timeout)
		return -1;

	atomic_add(*no_way_out, &global_nwo);
	/*
	 * global_nwo should be updated before mce_callin
	 */
	smp_wmb();
	order = atomic_inc_return(&mce_callin);

	/*
	 * Wait for everyone.
	 */
	while (atomic_read(&mce_callin) != cpus) {
		if (mce_timed_out(&timeout)) {
			atomic_set(&global_nwo, 0);
			return -1;
		}
		ndelay(SPINUNIT);
	}

	/*
	 * mce_callin should be read before global_nwo
	 */
	smp_rmb();

	if (order == 1) {
		/*
		 * Monarch: Starts executing now, the others wait.
		 */
		atomic_set(&mce_executing, 1);
	} else {
		/*
		 * Subject: Now start the scanning loop one by one in
		 * the original callin order.
		 * This way when there are any shared banks it will be
		 * only seen by one CPU before cleared, avoiding duplicates.
		 */
		while (atomic_read(&mce_executing) < order) {
			if (mce_timed_out(&timeout)) {
				atomic_set(&global_nwo, 0);
				return -1;
			}
			ndelay(SPINUNIT);
		}
	}

	/*
	 * Cache the global no_way_out state.
	 */
	*no_way_out = atomic_read(&global_nwo);

	return order;
}

/*
 * Synchronize between CPUs after main scanning loop.
 * This invokes the bulk of the Monarch processing.
 */
static int mce_end(int order)
{
	int ret = -1;
	u64 timeout = (u64)monarch_timeout * NSEC_PER_USEC;

	if (!timeout)
		goto reset;
	if (order < 0)
		goto reset;

	/*
	 * Allow others to run.
	 */
	atomic_inc(&mce_executing);

	if (order == 1) {
		/* CHECKME: Can this race with a parallel hotplug? */
		int cpus = num_online_cpus();

		/*
		 * Monarch: Wait for everyone to go through their scanning
		 * loops.
		 */
		while (atomic_read(&mce_executing) <= cpus) {
			if (mce_timed_out(&timeout))
				goto reset;
			ndelay(SPINUNIT);
		}

		mce_reign();
		barrier();
		ret = 0;
	} else {
		/*
		 * Subject: Wait for Monarch to finish.
		 */
		while (atomic_read(&mce_executing) != 0) {
			if (mce_timed_out(&timeout))
				goto reset;
			ndelay(SPINUNIT);
		}

		/*
		 * Don't reset anything. That's done by the Monarch.
		 */
		return 0;
	}

	/*
	 * Reset all global state.
	 */
reset:
	atomic_set(&global_nwo, 0);
	atomic_set(&mce_callin, 0);
	barrier();

	/*
	 * Let others run again.
	 */
	atomic_set(&mce_executing, 0);
	return ret;
}

/*
 * Check if the address reported by the CPU is in a format we can parse.
 * It would be possible to add code for most other cases, but all would
 * be somewhat complicated (e.g. segment offset would require an instruction
 * parser). So only support physical addresses up to page granuality for now.
 */
static int mce_usable_address(struct mce *m)
{
	if (!(m->status & MCI_STATUS_MISCV) || !(m->status & MCI_STATUS_ADDRV))
		return 0;
	if (MCI_MISC_ADDR_LSB(m->misc) > PAGE_SHIFT)
		return 0;
	if (MCI_MISC_ADDR_MODE(m->misc) != MCI_MISC_ADDR_PHYS)
		return 0;
	return 1;
}

static void mce_clear_state(unsigned long *toclear)
{
	int i;

	for (i = 0; i < banks; i++) {
		if (test_bit(i, toclear))
			mce_wrmsrl(MSR_IA32_MCx_STATUS(i), 0);
	}
}

/*
 * Need to save faulting physical address associated with a process
 * in the machine check handler some place where we can grab it back
 * later in mce_notify_process()
 */
#define	MCE_INFO_MAX	16

struct mce_info {
	atomic_t		inuse;
	struct task_struct	*t;
	__u64			paddr;
	int			restartable;
} mce_info[MCE_INFO_MAX];

static void mce_save_info(__u64 addr, int c)
{
	struct mce_info *mi;

	for (mi = mce_info; mi < &mce_info[MCE_INFO_MAX]; mi++) {
		if (atomic_cmpxchg(&mi->inuse, 0, 1) == 0) {
			mi->t = current;
			mi->paddr = addr;
			mi->restartable = c;
			return;
		}
	}

	mce_panic("Too many concurrent recoverable errors", NULL, NULL);
}

static struct mce_info *mce_find_info(void)
{
	struct mce_info *mi;

	for (mi = mce_info; mi < &mce_info[MCE_INFO_MAX]; mi++)
		if (atomic_read(&mi->inuse) && mi->t == current)
			return mi;
	return NULL;
}

static void mce_clear_info(struct mce_info *mi)
{
	atomic_set(&mi->inuse, 0);
}

/*
 * The actual machine check handler. This only handles real
 * exceptions when something got corrupted coming in through int 18.
 *
 * This is executed in NMI context not subject to normal locking rules. This
 * implies that most kernel services cannot be safely used. Don't even
 * think about putting a printk in there!
 *
 * On Intel systems this is entered on all CPUs in parallel through
 * MCE broadcast. However some CPUs might be broken beyond repair,
 * so be always careful when synchronizing with others.
 */
void do_machine_check(struct pt_regs *regs, long error_code)
{
	struct mce m, *final;
	int i;
	int worst = 0;
	int severity;
	/*
	 * Establish sequential order between the CPUs entering the machine
	 * check handler.
	 */
	int order;
	/*
	 * If no_way_out gets set, there is no safe way to recover from this
	 * MCE.  If tolerant is cranked up, we'll try anyway.
	 */
	int no_way_out = 0;
	/*
	 * If kill_it gets set, there might be a way to recover from this
	 * error.
	 */
	int kill_it = 0;
	DECLARE_BITMAP(toclear, MAX_NR_BANKS);
	DECLARE_BITMAP(valid_banks, MAX_NR_BANKS);
	char *msg = "Unknown";

	atomic_inc(&mce_entry);

	this_cpu_inc(mce_exception_count);

	if (!banks)
		goto out;

	mce_gather_info(&m, regs);

	final = &__get_cpu_var(mces_seen);
	*final = m;

	memset(valid_banks, 0, sizeof(valid_banks));
	no_way_out = mce_no_way_out(&m, &msg, valid_banks);

	barrier();

	/*
	 * When no restart IP might need to kill or panic.
	 * Assume the worst for now, but if we find the
	 * severity is MCE_AR_SEVERITY we have other options.
	 */
	if (!(m.mcgstatus & MCG_STATUS_RIPV))
		kill_it = 1;

	/*
	 * Go through all the banks in exclusion of the other CPUs.
	 * This way we don't report duplicated events on shared banks
	 * because the first one to see it will clear it.
	 */
	order = mce_start(&no_way_out);
	for (i = 0; i < banks; i++) {
		__clear_bit(i, toclear);
		if (!test_bit(i, valid_banks))
			continue;
		if (!mce_banks[i].ctl)
			continue;

		m.misc = 0;
		m.addr = 0;
		m.bank = i;

		m.status = mce_rdmsrl(MSR_IA32_MCx_STATUS(i));
		if ((m.status & MCI_STATUS_VAL) == 0)
			continue;

		/*
		 * Non uncorrected or non signaled errors are handled by
		 * machine_check_poll. Leave them alone, unless this panics.
		 */
		if (!(m.status & (mce_ser ? MCI_STATUS_S : MCI_STATUS_UC)) &&
			!no_way_out)
			continue;

		/*
		 * Set taint even when machine check was not enabled.
		 */
		add_taint(TAINT_MACHINE_CHECK);

		severity = mce_severity(&m, tolerant, NULL);

		/*
		 * When machine check was for corrected handler don't touch,
		 * unless we're panicing.
		 */
		if (severity == MCE_KEEP_SEVERITY && !no_way_out)
			continue;
		__set_bit(i, toclear);
		if (severity == MCE_NO_SEVERITY) {
			/*
			 * Machine check event was not enabled. Clear, but
			 * ignore.
			 */
			continue;
		}

		mce_read_aux(&m, i);

		/*
		 * Action optional error. Queue address for later processing.
		 * When the ring overflows we just ignore the AO error.
		 * RED-PEN add some logging mechanism when
		 * usable_address or mce_add_ring fails.
		 * RED-PEN don't ignore overflow for tolerant == 0
		 */
		if (severity == MCE_AO_SEVERITY && mce_usable_address(&m))
			mce_ring_add(m.addr >> PAGE_SHIFT);

		mce_log(&m);

		if (severity > worst) {
			*final = m;
			worst = severity;
		}
	}

	/* mce_clear_state will clear *final, save locally for use later */
	m = *final;

	if (!no_way_out)
		mce_clear_state(toclear);

	/*
	 * Do most of the synchronization with other CPUs.
	 * When there's any problem use only local no_way_out state.
	 */
	if (mce_end(order) < 0)
		no_way_out = worst >= MCE_PANIC_SEVERITY;

	/*
	 * At insane "tolerant" levels we take no action. Otherwise
	 * we only die if we have no other choice. For less serious
	 * issues we try to recover, or limit damage to the current
	 * process.
	 */
	if (tolerant < 3) {
		if (no_way_out)
			mce_panic("Fatal machine check on current CPU", &m, msg);
		if (worst == MCE_AR_SEVERITY) {
			/* schedule action before return to userland */
			mce_save_info(m.addr, m.mcgstatus & MCG_STATUS_RIPV);
			set_thread_flag(TIF_MCE_NOTIFY);
		} else if (kill_it) {
			force_sig(SIGBUS, current);
		}
	}

	if (worst > 0)
		mce_report_event(regs);
	mce_wrmsrl(MSR_IA32_MCG_STATUS, 0);
out:
	atomic_dec(&mce_entry);
	sync_core();
}
EXPORT_SYMBOL_GPL(do_machine_check);

#ifndef CONFIG_MEMORY_FAILURE
int memory_failure(unsigned long pfn, int vector, int flags)
{
	/* mce_severity() should not hand us an ACTION_REQUIRED error */
	BUG_ON(flags & MF_ACTION_REQUIRED);
	pr_err("Uncorrected memory error in page 0x%lx ignored\n"
	       "Rebuild kernel with CONFIG_MEMORY_FAILURE=y for smarter handling\n",
	       pfn);

	return 0;
}
#endif

/*
 * Called in process context that interrupted by MCE and marked with
 * TIF_MCE_NOTIFY, just before returning to erroneous userland.
 * This code is allowed to sleep.
 * Attempt possible recovery such as calling the high level VM handler to
 * process any corrupted pages, and kill/signal current process if required.
 * Action required errors are handled here.
 */
void mce_notify_process(void)
{
	unsigned long pfn;
	struct mce_info *mi = mce_find_info();
	int flags = MF_ACTION_REQUIRED;

	if (!mi)
		mce_panic("Lost physical address for unconsumed uncorrectable error", NULL, NULL);
	pfn = mi->paddr >> PAGE_SHIFT;

	clear_thread_flag(TIF_MCE_NOTIFY);

	pr_err("Uncorrected hardware memory error in user-access at %llx",
		 mi->paddr);
	/*
	 * We must call memory_failure() here even if the current process is
	 * doomed. We still need to mark the page as poisoned and alert any
	 * other users of the page.
	 */
<<<<<<< HEAD
	if (!mi->restartable)
		flags |= MF_MUST_KILL;
	if (memory_failure(pfn, MCE_VECTOR, flags) < 0) {
=======
	if (memory_failure(pfn, MCE_VECTOR, MF_ACTION_REQUIRED) < 0 ||
			   mi->restartable == 0) {
>>>>>>> e4e7b820
		pr_err("Memory error not recovered");
		force_sig(SIGBUS, current);
	}
	mce_clear_info(mi);
}

/*
 * Action optional processing happens here (picking up
 * from the list of faulting pages that do_machine_check()
 * placed into the "ring").
 */
static void mce_process_work(struct work_struct *dummy)
{
	unsigned long pfn;

	while (mce_ring_get(&pfn))
		memory_failure(pfn, MCE_VECTOR, 0);
}

#ifdef CONFIG_X86_MCE_INTEL
/***
 * mce_log_therm_throt_event - Logs the thermal throttling event to mcelog
 * @cpu: The CPU on which the event occurred.
 * @status: Event status information
 *
 * This function should be called by the thermal interrupt after the
 * event has been processed and the decision was made to log the event
 * further.
 *
 * The status parameter will be saved to the 'status' field of 'struct mce'
 * and historically has been the register value of the
 * MSR_IA32_THERMAL_STATUS (Intel) msr.
 */
void mce_log_therm_throt_event(__u64 status)
{
	struct mce m;

	mce_setup(&m);
	m.bank = MCE_THERMAL_BANK;
	m.status = status;
	mce_log(&m);
}
#endif /* CONFIG_X86_MCE_INTEL */

/*
 * Periodic polling timer for "silent" machine check errors.  If the
 * poller finds an MCE, poll 2x faster.  When the poller finds no more
 * errors, poll 2x slower (up to check_interval seconds).
 */
static unsigned long check_interval = 5 * 60; /* 5 minutes */

static DEFINE_PER_CPU(unsigned long, mce_next_interval); /* in jiffies */
static DEFINE_PER_CPU(struct timer_list, mce_timer);

static void mce_timer_fn(unsigned long data)
{
	struct timer_list *t = &__get_cpu_var(mce_timer);
	unsigned long iv;

	WARN_ON(smp_processor_id() != data);

	if (mce_available(__this_cpu_ptr(&cpu_info))) {
		machine_check_poll(MCP_TIMESTAMP,
				&__get_cpu_var(mce_poll_banks));
	}

	/*
	 * Alert userspace if needed.  If we logged an MCE, reduce the
	 * polling interval, otherwise increase the polling interval.
	 */
	iv = __this_cpu_read(mce_next_interval);
	if (mce_notify_irq())
		iv = max(iv / 2, (unsigned long) HZ/100);
	else
		iv = min(iv * 2, round_jiffies_relative(check_interval * HZ));
	__this_cpu_write(mce_next_interval, iv);

	t->expires = jiffies + iv;
	add_timer_on(t, smp_processor_id());
}

/* Must not be called in IRQ context where del_timer_sync() can deadlock */
static void mce_timer_delete_all(void)
{
	int cpu;

	for_each_online_cpu(cpu)
		del_timer_sync(&per_cpu(mce_timer, cpu));
}

static void mce_do_trigger(struct work_struct *work)
{
	call_usermodehelper(mce_helper, mce_helper_argv, NULL, UMH_NO_WAIT);
}

static DECLARE_WORK(mce_trigger_work, mce_do_trigger);

/*
 * Notify the user(s) about new machine check events.
 * Can be called from interrupt context, but not from machine check/NMI
 * context.
 */
int mce_notify_irq(void)
{
	/* Not more than two messages every minute */
	static DEFINE_RATELIMIT_STATE(ratelimit, 60*HZ, 2);

	if (test_and_clear_bit(0, &mce_need_notify)) {
		/* wake processes polling /dev/mcelog */
		wake_up_interruptible(&mce_chrdev_wait);

		/*
		 * There is no risk of missing notifications because
		 * work_pending is always cleared before the function is
		 * executed.
		 */
		if (mce_helper[0] && !work_pending(&mce_trigger_work))
			schedule_work(&mce_trigger_work);

		if (__ratelimit(&ratelimit))
			pr_info(HW_ERR "Machine check events logged\n");

		return 1;
	}
	return 0;
}
EXPORT_SYMBOL_GPL(mce_notify_irq);

static int __cpuinit __mcheck_cpu_mce_banks_init(void)
{
	int i;

	mce_banks = kzalloc(banks * sizeof(struct mce_bank), GFP_KERNEL);
	if (!mce_banks)
		return -ENOMEM;
	for (i = 0; i < banks; i++) {
		struct mce_bank *b = &mce_banks[i];

		b->ctl = -1ULL;
		b->init = 1;
	}
	return 0;
}

/*
 * Initialize Machine Checks for a CPU.
 */
static int __cpuinit __mcheck_cpu_cap_init(void)
{
	unsigned b;
	u64 cap;

	rdmsrl(MSR_IA32_MCG_CAP, cap);

	b = cap & MCG_BANKCNT_MASK;
	if (!banks)
		pr_info("CPU supports %d MCE banks\n", b);

	if (b > MAX_NR_BANKS) {
		pr_warn("Using only %u machine check banks out of %u\n",
			MAX_NR_BANKS, b);
		b = MAX_NR_BANKS;
	}

	/* Don't support asymmetric configurations today */
	WARN_ON(banks != 0 && b != banks);
	banks = b;
	if (!mce_banks) {
		int err = __mcheck_cpu_mce_banks_init();

		if (err)
			return err;
	}

	/* Use accurate RIP reporting if available. */
	if ((cap & MCG_EXT_P) && MCG_EXT_CNT(cap) >= 9)
		rip_msr = MSR_IA32_MCG_EIP;

	if (cap & MCG_SER_P)
		mce_ser = 1;

	return 0;
}

static void __mcheck_cpu_init_generic(void)
{
	mce_banks_t all_banks;
	u64 cap;
	int i;

	/*
	 * Log the machine checks left over from the previous reset.
	 */
	bitmap_fill(all_banks, MAX_NR_BANKS);
	machine_check_poll(MCP_UC|(!mce_bootlog ? MCP_DONTLOG : 0), &all_banks);

	set_in_cr4(X86_CR4_MCE);

	rdmsrl(MSR_IA32_MCG_CAP, cap);
	if (cap & MCG_CTL_P)
		wrmsr(MSR_IA32_MCG_CTL, 0xffffffff, 0xffffffff);

	for (i = 0; i < banks; i++) {
		struct mce_bank *b = &mce_banks[i];

		if (!b->init)
			continue;
		wrmsrl(MSR_IA32_MCx_CTL(i), b->ctl);
		wrmsrl(MSR_IA32_MCx_STATUS(i), 0);
	}
}

/* Add per CPU specific workarounds here */
static int __cpuinit __mcheck_cpu_apply_quirks(struct cpuinfo_x86 *c)
{
	if (c->x86_vendor == X86_VENDOR_UNKNOWN) {
		pr_info("unknown CPU type - not enabling MCE support\n");
		return -EOPNOTSUPP;
	}

	/* This should be disabled by the BIOS, but isn't always */
	if (c->x86_vendor == X86_VENDOR_AMD) {
		if (c->x86 == 15 && banks > 4) {
			/*
			 * disable GART TBL walk error reporting, which
			 * trips off incorrectly with the IOMMU & 3ware
			 * & Cerberus:
			 */
			clear_bit(10, (unsigned long *)&mce_banks[4].ctl);
		}
		if (c->x86 <= 17 && mce_bootlog < 0) {
			/*
			 * Lots of broken BIOS around that don't clear them
			 * by default and leave crap in there. Don't log:
			 */
			mce_bootlog = 0;
		}
		/*
		 * Various K7s with broken bank 0 around. Always disable
		 * by default.
		 */
		 if (c->x86 == 6 && banks > 0)
			mce_banks[0].ctl = 0;

		 /*
		  * Turn off MC4_MISC thresholding banks on those models since
		  * they're not supported there.
		  */
		 if (c->x86 == 0x15 &&
		     (c->x86_model >= 0x10 && c->x86_model <= 0x1f)) {
			 int i;
			 u64 val, hwcr;
			 bool need_toggle;
			 u32 msrs[] = {
				0x00000413, /* MC4_MISC0 */
				0xc0000408, /* MC4_MISC1 */
			 };

			 rdmsrl(MSR_K7_HWCR, hwcr);

			 /* McStatusWrEn has to be set */
			 need_toggle = !(hwcr & BIT(18));

			 if (need_toggle)
				 wrmsrl(MSR_K7_HWCR, hwcr | BIT(18));

			 for (i = 0; i < ARRAY_SIZE(msrs); i++) {
				 rdmsrl(msrs[i], val);

				 /* CntP bit set? */
				 if (val & BIT_64(62)) {
					val &= ~BIT_64(62);
					wrmsrl(msrs[i], val);
				 }
			 }

			 /* restore old settings */
			 if (need_toggle)
				 wrmsrl(MSR_K7_HWCR, hwcr);
		 }
	}

	if (c->x86_vendor == X86_VENDOR_INTEL) {
		/*
		 * SDM documents that on family 6 bank 0 should not be written
		 * because it aliases to another special BIOS controlled
		 * register.
		 * But it's not aliased anymore on model 0x1a+
		 * Don't ignore bank 0 completely because there could be a
		 * valid event later, merely don't write CTL0.
		 */

		if (c->x86 == 6 && c->x86_model < 0x1A && banks > 0)
			mce_banks[0].init = 0;

		/*
		 * All newer Intel systems support MCE broadcasting. Enable
		 * synchronization with a one second timeout.
		 */
		if ((c->x86 > 6 || (c->x86 == 6 && c->x86_model >= 0xe)) &&
			monarch_timeout < 0)
			monarch_timeout = USEC_PER_SEC;

		/*
		 * There are also broken BIOSes on some Pentium M and
		 * earlier systems:
		 */
		if (c->x86 == 6 && c->x86_model <= 13 && mce_bootlog < 0)
			mce_bootlog = 0;
	}
	if (monarch_timeout < 0)
		monarch_timeout = 0;
	if (mce_bootlog != 0)
		mce_panic_timeout = 30;

	return 0;
}

static int __cpuinit __mcheck_cpu_ancient_init(struct cpuinfo_x86 *c)
{
	if (c->x86 != 5)
		return 0;

	switch (c->x86_vendor) {
	case X86_VENDOR_INTEL:
		intel_p5_mcheck_init(c);
		return 1;
		break;
	case X86_VENDOR_CENTAUR:
		winchip_mcheck_init(c);
		return 1;
		break;
	}

	return 0;
}

static void __mcheck_cpu_init_vendor(struct cpuinfo_x86 *c)
{
	switch (c->x86_vendor) {
	case X86_VENDOR_INTEL:
		mce_intel_feature_init(c);
		break;
	case X86_VENDOR_AMD:
		mce_amd_feature_init(c);
		break;
	default:
		break;
	}
}

static void __mcheck_cpu_init_timer(void)
{
	struct timer_list *t = &__get_cpu_var(mce_timer);
	unsigned long iv = check_interval * HZ;

	setup_timer(t, mce_timer_fn, smp_processor_id());

	if (mce_ignore_ce)
		return;

	__this_cpu_write(mce_next_interval, iv);
	if (!iv)
		return;
	t->expires = round_jiffies(jiffies + iv);
	add_timer_on(t, smp_processor_id());
}

/* Handle unconfigured int18 (should never happen) */
static void unexpected_machine_check(struct pt_regs *regs, long error_code)
{
	pr_err("CPU#%d: Unexpected int18 (Machine Check)\n",
	       smp_processor_id());
}

/* Call the installed machine check handler for this CPU setup. */
void (*machine_check_vector)(struct pt_regs *, long error_code) =
						unexpected_machine_check;

/*
 * Called for each booted CPU to set up machine checks.
 * Must be called with preempt off:
 */
void __cpuinit mcheck_cpu_init(struct cpuinfo_x86 *c)
{
	if (mce_disabled)
		return;

	if (__mcheck_cpu_ancient_init(c))
		return;

	if (!mce_available(c))
		return;

	if (__mcheck_cpu_cap_init() < 0 || __mcheck_cpu_apply_quirks(c) < 0) {
		mce_disabled = 1;
		return;
	}

	machine_check_vector = do_machine_check;

	__mcheck_cpu_init_generic();
	__mcheck_cpu_init_vendor(c);
	__mcheck_cpu_init_timer();
	INIT_WORK(&__get_cpu_var(mce_work), mce_process_work);
	init_irq_work(&__get_cpu_var(mce_irq_work), &mce_irq_work_cb);
}

/*
 * mce_chrdev: Character device /dev/mcelog to read and clear the MCE log.
 */

static DEFINE_SPINLOCK(mce_chrdev_state_lock);
static int mce_chrdev_open_count;	/* #times opened */
static int mce_chrdev_open_exclu;	/* already open exclusive? */

static int mce_chrdev_open(struct inode *inode, struct file *file)
{
	spin_lock(&mce_chrdev_state_lock);

	if (mce_chrdev_open_exclu ||
	    (mce_chrdev_open_count && (file->f_flags & O_EXCL))) {
		spin_unlock(&mce_chrdev_state_lock);

		return -EBUSY;
	}

	if (file->f_flags & O_EXCL)
		mce_chrdev_open_exclu = 1;
	mce_chrdev_open_count++;

	spin_unlock(&mce_chrdev_state_lock);

	return nonseekable_open(inode, file);
}

static int mce_chrdev_release(struct inode *inode, struct file *file)
{
	spin_lock(&mce_chrdev_state_lock);

	mce_chrdev_open_count--;
	mce_chrdev_open_exclu = 0;

	spin_unlock(&mce_chrdev_state_lock);

	return 0;
}

static void collect_tscs(void *data)
{
	unsigned long *cpu_tsc = (unsigned long *)data;

	rdtscll(cpu_tsc[smp_processor_id()]);
}

static int mce_apei_read_done;

/* Collect MCE record of previous boot in persistent storage via APEI ERST. */
static int __mce_read_apei(char __user **ubuf, size_t usize)
{
	int rc;
	u64 record_id;
	struct mce m;

	if (usize < sizeof(struct mce))
		return -EINVAL;

	rc = apei_read_mce(&m, &record_id);
	/* Error or no more MCE record */
	if (rc <= 0) {
		mce_apei_read_done = 1;
		/*
		 * When ERST is disabled, mce_chrdev_read() should return
		 * "no record" instead of "no device."
		 */
		if (rc == -ENODEV)
			return 0;
		return rc;
	}
	rc = -EFAULT;
	if (copy_to_user(*ubuf, &m, sizeof(struct mce)))
		return rc;
	/*
	 * In fact, we should have cleared the record after that has
	 * been flushed to the disk or sent to network in
	 * /sbin/mcelog, but we have no interface to support that now,
	 * so just clear it to avoid duplication.
	 */
	rc = apei_clear_mce(record_id);
	if (rc) {
		mce_apei_read_done = 1;
		return rc;
	}
	*ubuf += sizeof(struct mce);

	return 0;
}

static ssize_t mce_chrdev_read(struct file *filp, char __user *ubuf,
				size_t usize, loff_t *off)
{
	char __user *buf = ubuf;
	unsigned long *cpu_tsc;
	unsigned prev, next;
	int i, err;

	cpu_tsc = kmalloc(nr_cpu_ids * sizeof(long), GFP_KERNEL);
	if (!cpu_tsc)
		return -ENOMEM;

	mutex_lock(&mce_chrdev_read_mutex);

	if (!mce_apei_read_done) {
		err = __mce_read_apei(&buf, usize);
		if (err || buf != ubuf)
			goto out;
	}

	next = rcu_dereference_check_mce(mcelog.next);

	/* Only supports full reads right now */
	err = -EINVAL;
	if (*off != 0 || usize < MCE_LOG_LEN*sizeof(struct mce))
		goto out;

	err = 0;
	prev = 0;
	do {
		for (i = prev; i < next; i++) {
			unsigned long start = jiffies;
			struct mce *m = &mcelog.entry[i];

			while (!m->finished) {
				if (time_after_eq(jiffies, start + 2)) {
					memset(m, 0, sizeof(*m));
					goto timeout;
				}
				cpu_relax();
			}
			smp_rmb();
			err |= copy_to_user(buf, m, sizeof(*m));
			buf += sizeof(*m);
timeout:
			;
		}

		memset(mcelog.entry + prev, 0,
		       (next - prev) * sizeof(struct mce));
		prev = next;
		next = cmpxchg(&mcelog.next, prev, 0);
	} while (next != prev);

	synchronize_sched();

	/*
	 * Collect entries that were still getting written before the
	 * synchronize.
	 */
	on_each_cpu(collect_tscs, cpu_tsc, 1);

	for (i = next; i < MCE_LOG_LEN; i++) {
		struct mce *m = &mcelog.entry[i];

		if (m->finished && m->tsc < cpu_tsc[m->cpu]) {
			err |= copy_to_user(buf, m, sizeof(*m));
			smp_rmb();
			buf += sizeof(*m);
			memset(m, 0, sizeof(*m));
		}
	}

	if (err)
		err = -EFAULT;

out:
	mutex_unlock(&mce_chrdev_read_mutex);
	kfree(cpu_tsc);

	return err ? err : buf - ubuf;
}

static unsigned int mce_chrdev_poll(struct file *file, poll_table *wait)
{
	poll_wait(file, &mce_chrdev_wait, wait);
	if (rcu_access_index(mcelog.next))
		return POLLIN | POLLRDNORM;
	if (!mce_apei_read_done && apei_check_mce())
		return POLLIN | POLLRDNORM;
	return 0;
}

static long mce_chrdev_ioctl(struct file *f, unsigned int cmd,
				unsigned long arg)
{
	int __user *p = (int __user *)arg;

	if (!capable(CAP_SYS_ADMIN))
		return -EPERM;

	switch (cmd) {
	case MCE_GET_RECORD_LEN:
		return put_user(sizeof(struct mce), p);
	case MCE_GET_LOG_LEN:
		return put_user(MCE_LOG_LEN, p);
	case MCE_GETCLEAR_FLAGS: {
		unsigned flags;

		do {
			flags = mcelog.flags;
		} while (cmpxchg(&mcelog.flags, flags, 0) != flags);

		return put_user(flags, p);
	}
	default:
		return -ENOTTY;
	}
}

static ssize_t (*mce_write)(struct file *filp, const char __user *ubuf,
			    size_t usize, loff_t *off);

void register_mce_write_callback(ssize_t (*fn)(struct file *filp,
			     const char __user *ubuf,
			     size_t usize, loff_t *off))
{
	mce_write = fn;
}
EXPORT_SYMBOL_GPL(register_mce_write_callback);

ssize_t mce_chrdev_write(struct file *filp, const char __user *ubuf,
			 size_t usize, loff_t *off)
{
	if (mce_write)
		return mce_write(filp, ubuf, usize, off);
	else
		return -EINVAL;
}

static const struct file_operations mce_chrdev_ops = {
	.open			= mce_chrdev_open,
	.release		= mce_chrdev_release,
	.read			= mce_chrdev_read,
	.write			= mce_chrdev_write,
	.poll			= mce_chrdev_poll,
	.unlocked_ioctl		= mce_chrdev_ioctl,
	.llseek			= no_llseek,
};

static struct miscdevice mce_chrdev_device = {
	MISC_MCELOG_MINOR,
	"mcelog",
	&mce_chrdev_ops,
};

/*
 * mce=off Disables machine check
 * mce=no_cmci Disables CMCI
 * mce=dont_log_ce Clears corrected events silently, no log created for CEs.
 * mce=ignore_ce Disables polling and CMCI, corrected events are not cleared.
 * mce=TOLERANCELEVEL[,monarchtimeout] (number, see above)
 *	monarchtimeout is how long to wait for other CPUs on machine
 *	check, or 0 to not wait
 * mce=bootlog Log MCEs from before booting. Disabled by default on AMD.
 * mce=nobootlog Don't log MCEs from before booting.
 */
static int __init mcheck_enable(char *str)
{
	if (*str == 0) {
		enable_p5_mce();
		return 1;
	}
	if (*str == '=')
		str++;
	if (!strcmp(str, "off"))
		mce_disabled = 1;
	else if (!strcmp(str, "no_cmci"))
		mce_cmci_disabled = 1;
	else if (!strcmp(str, "dont_log_ce"))
		mce_dont_log_ce = 1;
	else if (!strcmp(str, "ignore_ce"))
		mce_ignore_ce = 1;
	else if (!strcmp(str, "bootlog") || !strcmp(str, "nobootlog"))
		mce_bootlog = (str[0] == 'b');
	else if (isdigit(str[0])) {
		get_option(&str, &tolerant);
		if (*str == ',') {
			++str;
			get_option(&str, &monarch_timeout);
		}
	} else {
		pr_info("mce argument %s ignored. Please use /sys\n", str);
		return 0;
	}
	return 1;
}
__setup("mce", mcheck_enable);

int __init mcheck_init(void)
{
	mcheck_intel_therm_init();

	return 0;
}

/*
 * mce_syscore: PM support
 */

/*
 * Disable machine checks on suspend and shutdown. We can't really handle
 * them later.
 */
static int mce_disable_error_reporting(void)
{
	int i;

	for (i = 0; i < banks; i++) {
		struct mce_bank *b = &mce_banks[i];

		if (b->init)
			wrmsrl(MSR_IA32_MCx_CTL(i), 0);
	}
	return 0;
}

static int mce_syscore_suspend(void)
{
	return mce_disable_error_reporting();
}

static void mce_syscore_shutdown(void)
{
	mce_disable_error_reporting();
}

/*
 * On resume clear all MCE state. Don't want to see leftovers from the BIOS.
 * Only one CPU is active at this time, the others get re-added later using
 * CPU hotplug:
 */
static void mce_syscore_resume(void)
{
	__mcheck_cpu_init_generic();
	__mcheck_cpu_init_vendor(__this_cpu_ptr(&cpu_info));
}

static struct syscore_ops mce_syscore_ops = {
	.suspend	= mce_syscore_suspend,
	.shutdown	= mce_syscore_shutdown,
	.resume		= mce_syscore_resume,
};

/*
 * mce_device: Sysfs support
 */

static void mce_cpu_restart(void *data)
{
	if (!mce_available(__this_cpu_ptr(&cpu_info)))
		return;
	__mcheck_cpu_init_generic();
	__mcheck_cpu_init_timer();
}

/* Reinit MCEs after user configuration changes */
static void mce_restart(void)
{
	mce_timer_delete_all();
	on_each_cpu(mce_cpu_restart, NULL, 1);
}

/* Toggle features for corrected errors */
static void mce_disable_cmci(void *data)
{
	if (!mce_available(__this_cpu_ptr(&cpu_info)))
		return;
	cmci_clear();
}

static void mce_enable_ce(void *all)
{
	if (!mce_available(__this_cpu_ptr(&cpu_info)))
		return;
	cmci_reenable();
	cmci_recheck();
	if (all)
		__mcheck_cpu_init_timer();
}

static struct bus_type mce_subsys = {
	.name		= "machinecheck",
	.dev_name	= "machinecheck",
};

DEFINE_PER_CPU(struct device *, mce_device);

__cpuinitdata
void (*threshold_cpu_callback)(unsigned long action, unsigned int cpu);

static inline struct mce_bank *attr_to_bank(struct device_attribute *attr)
{
	return container_of(attr, struct mce_bank, attr);
}

static ssize_t show_bank(struct device *s, struct device_attribute *attr,
			 char *buf)
{
	return sprintf(buf, "%llx\n", attr_to_bank(attr)->ctl);
}

static ssize_t set_bank(struct device *s, struct device_attribute *attr,
			const char *buf, size_t size)
{
	u64 new;

	if (strict_strtoull(buf, 0, &new) < 0)
		return -EINVAL;

	attr_to_bank(attr)->ctl = new;
	mce_restart();

	return size;
}

static ssize_t
show_trigger(struct device *s, struct device_attribute *attr, char *buf)
{
	strcpy(buf, mce_helper);
	strcat(buf, "\n");
	return strlen(mce_helper) + 1;
}

static ssize_t set_trigger(struct device *s, struct device_attribute *attr,
				const char *buf, size_t siz)
{
	char *p;

	strncpy(mce_helper, buf, sizeof(mce_helper));
	mce_helper[sizeof(mce_helper)-1] = 0;
	p = strchr(mce_helper, '\n');

	if (p)
		*p = 0;

	return strlen(mce_helper) + !!p;
}

static ssize_t set_ignore_ce(struct device *s,
			     struct device_attribute *attr,
			     const char *buf, size_t size)
{
	u64 new;

	if (strict_strtoull(buf, 0, &new) < 0)
		return -EINVAL;

	if (mce_ignore_ce ^ !!new) {
		if (new) {
			/* disable ce features */
			mce_timer_delete_all();
			on_each_cpu(mce_disable_cmci, NULL, 1);
			mce_ignore_ce = 1;
		} else {
			/* enable ce features */
			mce_ignore_ce = 0;
			on_each_cpu(mce_enable_ce, (void *)1, 1);
		}
	}
	return size;
}

static ssize_t set_cmci_disabled(struct device *s,
				 struct device_attribute *attr,
				 const char *buf, size_t size)
{
	u64 new;

	if (strict_strtoull(buf, 0, &new) < 0)
		return -EINVAL;

	if (mce_cmci_disabled ^ !!new) {
		if (new) {
			/* disable cmci */
			on_each_cpu(mce_disable_cmci, NULL, 1);
			mce_cmci_disabled = 1;
		} else {
			/* enable cmci */
			mce_cmci_disabled = 0;
			on_each_cpu(mce_enable_ce, NULL, 1);
		}
	}
	return size;
}

static ssize_t store_int_with_restart(struct device *s,
				      struct device_attribute *attr,
				      const char *buf, size_t size)
{
	ssize_t ret = device_store_int(s, attr, buf, size);
	mce_restart();
	return ret;
}

static DEVICE_ATTR(trigger, 0644, show_trigger, set_trigger);
static DEVICE_INT_ATTR(tolerant, 0644, tolerant);
static DEVICE_INT_ATTR(monarch_timeout, 0644, monarch_timeout);
static DEVICE_INT_ATTR(dont_log_ce, 0644, mce_dont_log_ce);

static struct dev_ext_attribute dev_attr_check_interval = {
	__ATTR(check_interval, 0644, device_show_int, store_int_with_restart),
	&check_interval
};

static struct dev_ext_attribute dev_attr_ignore_ce = {
	__ATTR(ignore_ce, 0644, device_show_int, set_ignore_ce),
	&mce_ignore_ce
};

static struct dev_ext_attribute dev_attr_cmci_disabled = {
	__ATTR(cmci_disabled, 0644, device_show_int, set_cmci_disabled),
	&mce_cmci_disabled
};

static struct device_attribute *mce_device_attrs[] = {
	&dev_attr_tolerant.attr,
	&dev_attr_check_interval.attr,
	&dev_attr_trigger,
	&dev_attr_monarch_timeout.attr,
	&dev_attr_dont_log_ce.attr,
	&dev_attr_ignore_ce.attr,
	&dev_attr_cmci_disabled.attr,
	NULL
};

static cpumask_var_t mce_device_initialized;

static void mce_device_release(struct device *dev)
{
	kfree(dev);
}

/* Per cpu device init. All of the cpus still share the same ctrl bank: */
static __cpuinit int mce_device_create(unsigned int cpu)
{
	struct device *dev;
	int err;
	int i, j;

	if (!mce_available(&boot_cpu_data))
		return -EIO;

	dev = kzalloc(sizeof *dev, GFP_KERNEL);
	if (!dev)
		return -ENOMEM;
	dev->id  = cpu;
	dev->bus = &mce_subsys;
	dev->release = &mce_device_release;

	err = device_register(dev);
	if (err)
		return err;

	for (i = 0; mce_device_attrs[i]; i++) {
		err = device_create_file(dev, mce_device_attrs[i]);
		if (err)
			goto error;
	}
	for (j = 0; j < banks; j++) {
		err = device_create_file(dev, &mce_banks[j].attr);
		if (err)
			goto error2;
	}
	cpumask_set_cpu(cpu, mce_device_initialized);
	per_cpu(mce_device, cpu) = dev;

	return 0;
error2:
	while (--j >= 0)
		device_remove_file(dev, &mce_banks[j].attr);
error:
	while (--i >= 0)
		device_remove_file(dev, mce_device_attrs[i]);

	device_unregister(dev);

	return err;
}

static __cpuinit void mce_device_remove(unsigned int cpu)
{
	struct device *dev = per_cpu(mce_device, cpu);
	int i;

	if (!cpumask_test_cpu(cpu, mce_device_initialized))
		return;

	for (i = 0; mce_device_attrs[i]; i++)
		device_remove_file(dev, mce_device_attrs[i]);

	for (i = 0; i < banks; i++)
		device_remove_file(dev, &mce_banks[i].attr);

	device_unregister(dev);
	cpumask_clear_cpu(cpu, mce_device_initialized);
	per_cpu(mce_device, cpu) = NULL;
}

/* Make sure there are no machine checks on offlined CPUs. */
static void __cpuinit mce_disable_cpu(void *h)
{
	unsigned long action = *(unsigned long *)h;
	int i;

	if (!mce_available(__this_cpu_ptr(&cpu_info)))
		return;

	if (!(action & CPU_TASKS_FROZEN))
		cmci_clear();
	for (i = 0; i < banks; i++) {
		struct mce_bank *b = &mce_banks[i];

		if (b->init)
			wrmsrl(MSR_IA32_MCx_CTL(i), 0);
	}
}

static void __cpuinit mce_reenable_cpu(void *h)
{
	unsigned long action = *(unsigned long *)h;
	int i;

	if (!mce_available(__this_cpu_ptr(&cpu_info)))
		return;

	if (!(action & CPU_TASKS_FROZEN))
		cmci_reenable();
	for (i = 0; i < banks; i++) {
		struct mce_bank *b = &mce_banks[i];

		if (b->init)
			wrmsrl(MSR_IA32_MCx_CTL(i), b->ctl);
	}
}

/* Get notified when a cpu comes on/off. Be hotplug friendly. */
static int __cpuinit
mce_cpu_callback(struct notifier_block *nfb, unsigned long action, void *hcpu)
{
	unsigned int cpu = (unsigned long)hcpu;
	struct timer_list *t = &per_cpu(mce_timer, cpu);

	switch (action) {
	case CPU_ONLINE:
	case CPU_ONLINE_FROZEN:
		mce_device_create(cpu);
		if (threshold_cpu_callback)
			threshold_cpu_callback(action, cpu);
		break;
	case CPU_DEAD:
	case CPU_DEAD_FROZEN:
		if (threshold_cpu_callback)
			threshold_cpu_callback(action, cpu);
		mce_device_remove(cpu);
		break;
	case CPU_DOWN_PREPARE:
	case CPU_DOWN_PREPARE_FROZEN:
		del_timer_sync(t);
		smp_call_function_single(cpu, mce_disable_cpu, &action, 1);
		break;
	case CPU_DOWN_FAILED:
	case CPU_DOWN_FAILED_FROZEN:
		if (!mce_ignore_ce && check_interval) {
			t->expires = round_jiffies(jiffies +
					per_cpu(mce_next_interval, cpu));
			add_timer_on(t, cpu);
		}
		smp_call_function_single(cpu, mce_reenable_cpu, &action, 1);
		break;
	case CPU_POST_DEAD:
		/* intentionally ignoring frozen here */
		cmci_rediscover(cpu);
		break;
	}
	return NOTIFY_OK;
}

static struct notifier_block mce_cpu_notifier __cpuinitdata = {
	.notifier_call = mce_cpu_callback,
};

static __init void mce_init_banks(void)
{
	int i;

	for (i = 0; i < banks; i++) {
		struct mce_bank *b = &mce_banks[i];
		struct device_attribute *a = &b->attr;

		sysfs_attr_init(&a->attr);
		a->attr.name	= b->attrname;
		snprintf(b->attrname, ATTR_LEN, "bank%d", i);

		a->attr.mode	= 0644;
		a->show		= show_bank;
		a->store	= set_bank;
	}
}

static __init int mcheck_init_device(void)
{
	int err;
	int i = 0;

	if (!mce_available(&boot_cpu_data))
		return -EIO;

	zalloc_cpumask_var(&mce_device_initialized, GFP_KERNEL);

	mce_init_banks();

	err = subsys_system_register(&mce_subsys, NULL);
	if (err)
		return err;

	for_each_online_cpu(i) {
		err = mce_device_create(i);
		if (err)
			return err;
	}

	register_syscore_ops(&mce_syscore_ops);
	register_hotcpu_notifier(&mce_cpu_notifier);

	/* register character device /dev/mcelog */
	misc_register(&mce_chrdev_device);

	return err;
}
device_initcall_sync(mcheck_init_device);

/*
 * Old style boot options parsing. Only for compatibility.
 */
static int __init mcheck_disable(char *str)
{
	mce_disabled = 1;
	return 1;
}
__setup("nomce", mcheck_disable);

#ifdef CONFIG_DEBUG_FS
struct dentry *mce_get_debugfs_dir(void)
{
	static struct dentry *dmce;

	if (!dmce)
		dmce = debugfs_create_dir("mce", NULL);

	return dmce;
}

static void mce_reset(void)
{
	cpu_missing = 0;
	atomic_set(&mce_fake_paniced, 0);
	atomic_set(&mce_executing, 0);
	atomic_set(&mce_callin, 0);
	atomic_set(&global_nwo, 0);
}

static int fake_panic_get(void *data, u64 *val)
{
	*val = fake_panic;
	return 0;
}

static int fake_panic_set(void *data, u64 val)
{
	mce_reset();
	fake_panic = val;
	return 0;
}

DEFINE_SIMPLE_ATTRIBUTE(fake_panic_fops, fake_panic_get,
			fake_panic_set, "%llu\n");

static int __init mcheck_debugfs_init(void)
{
	struct dentry *dmce, *ffake_panic;

	dmce = mce_get_debugfs_dir();
	if (!dmce)
		return -ENOMEM;
	ffake_panic = debugfs_create_file("fake_panic", 0444, dmce, NULL,
					  &fake_panic_fops);
	if (!ffake_panic)
		return -ENOMEM;

	return 0;
}
late_initcall(mcheck_debugfs_init);
#endif<|MERGE_RESOLUTION|>--- conflicted
+++ resolved
@@ -1203,14 +1203,9 @@
 	 * doomed. We still need to mark the page as poisoned and alert any
 	 * other users of the page.
 	 */
-<<<<<<< HEAD
 	if (!mi->restartable)
 		flags |= MF_MUST_KILL;
 	if (memory_failure(pfn, MCE_VECTOR, flags) < 0) {
-=======
-	if (memory_failure(pfn, MCE_VECTOR, MF_ACTION_REQUIRED) < 0 ||
-			   mi->restartable == 0) {
->>>>>>> e4e7b820
 		pr_err("Memory error not recovered");
 		force_sig(SIGBUS, current);
 	}
