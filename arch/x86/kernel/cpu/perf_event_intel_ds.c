#include <linux/bitops.h>
#include <linux/types.h>
#include <linux/slab.h>

#include <asm/perf_event.h>
#include <asm/insn.h>

#include "perf_event.h"

/* The size of a BTS record in bytes: */
#define BTS_RECORD_SIZE		24

#define BTS_BUFFER_SIZE		(PAGE_SIZE << 4)
#define PEBS_BUFFER_SIZE	PAGE_SIZE

/*
 * pebs_record_32 for p4 and core not supported

struct pebs_record_32 {
	u32 flags, ip;
	u32 ax, bc, cx, dx;
	u32 si, di, bp, sp;
};

 */

union intel_x86_pebs_dse {
	u64 val;
	struct {
		unsigned int ld_dse:4;
		unsigned int ld_stlb_miss:1;
		unsigned int ld_locked:1;
		unsigned int ld_reserved:26;
	};
	struct {
		unsigned int st_l1d_hit:1;
		unsigned int st_reserved1:3;
		unsigned int st_stlb_miss:1;
		unsigned int st_locked:1;
		unsigned int st_reserved2:26;
	};
};


/*
 * Map PEBS Load Latency Data Source encodings to generic
 * memory data source information
 */
#define P(a, b) PERF_MEM_S(a, b)
#define OP_LH (P(OP, LOAD) | P(LVL, HIT))
#define SNOOP_NONE_MISS (P(SNOOP, NONE) | P(SNOOP, MISS))

static const u64 pebs_data_source[] = {
	P(OP, LOAD) | P(LVL, MISS) | P(LVL, L3) | P(SNOOP, NA),/* 0x00:ukn L3 */
	OP_LH | P(LVL, L1)  | P(SNOOP, NONE),	/* 0x01: L1 local */
	OP_LH | P(LVL, LFB) | P(SNOOP, NONE),	/* 0x02: LFB hit */
	OP_LH | P(LVL, L2)  | P(SNOOP, NONE),	/* 0x03: L2 hit */
	OP_LH | P(LVL, L3)  | P(SNOOP, NONE),	/* 0x04: L3 hit */
	OP_LH | P(LVL, L3)  | P(SNOOP, MISS),	/* 0x05: L3 hit, snoop miss */
	OP_LH | P(LVL, L3)  | P(SNOOP, HIT),	/* 0x06: L3 hit, snoop hit */
	OP_LH | P(LVL, L3)  | P(SNOOP, HITM),	/* 0x07: L3 hit, snoop hitm */
	OP_LH | P(LVL, REM_CCE1) | P(SNOOP, HIT),  /* 0x08: L3 miss snoop hit */
	OP_LH | P(LVL, REM_CCE1) | P(SNOOP, HITM), /* 0x09: L3 miss snoop hitm*/
	OP_LH | P(LVL, LOC_RAM)  | P(SNOOP, HIT),  /* 0x0a: L3 miss, shared */
	OP_LH | P(LVL, REM_RAM1) | P(SNOOP, HIT),  /* 0x0b: L3 miss, shared */
	OP_LH | P(LVL, LOC_RAM)  | SNOOP_NONE_MISS,/* 0x0c: L3 miss, excl */
	OP_LH | P(LVL, REM_RAM1) | SNOOP_NONE_MISS,/* 0x0d: L3 miss, excl */
	OP_LH | P(LVL, IO)  | P(SNOOP, NONE), /* 0x0e: I/O */
	OP_LH | P(LVL, UNC) | P(SNOOP, NONE), /* 0x0f: uncached */
};

static u64 precise_store_data(u64 status)
{
	union intel_x86_pebs_dse dse;
	u64 val = P(OP, STORE) | P(SNOOP, NA) | P(LVL, L1) | P(TLB, L2);

	dse.val = status;

	/*
	 * bit 4: TLB access
	 * 1 = stored missed 2nd level TLB
	 *
	 * so it either hit the walker or the OS
	 * otherwise hit 2nd level TLB
	 */
	if (dse.st_stlb_miss)
		val |= P(TLB, MISS);
	else
		val |= P(TLB, HIT);

	/*
	 * bit 0: hit L1 data cache
	 * if not set, then all we know is that
	 * it missed L1D
	 */
	if (dse.st_l1d_hit)
		val |= P(LVL, HIT);
	else
		val |= P(LVL, MISS);

	/*
	 * bit 5: Locked prefix
	 */
	if (dse.st_locked)
		val |= P(LOCK, LOCKED);

	return val;
}

<<<<<<< HEAD
=======
static u64 precise_store_data_hsw(u64 status)
{
	union perf_mem_data_src dse;

	dse.val = 0;
	dse.mem_op = PERF_MEM_OP_STORE;
	dse.mem_lvl = PERF_MEM_LVL_NA;
	if (status & 1)
		dse.mem_lvl = PERF_MEM_LVL_L1;
	/* Nothing else supported. Sorry. */
	return dse.val;
}

>>>>>>> d0e0ac97
static u64 load_latency_data(u64 status)
{
	union intel_x86_pebs_dse dse;
	u64 val;
	int model = boot_cpu_data.x86_model;
	int fam = boot_cpu_data.x86;

	dse.val = status;

	/*
	 * use the mapping table for bit 0-3
	 */
	val = pebs_data_source[dse.ld_dse];

	/*
	 * Nehalem models do not support TLB, Lock infos
	 */
	if (fam == 0x6 && (model == 26 || model == 30
	    || model == 31 || model == 46)) {
		val |= P(TLB, NA) | P(LOCK, NA);
		return val;
	}
	/*
	 * bit 4: TLB access
	 * 0 = did not miss 2nd level TLB
	 * 1 = missed 2nd level TLB
	 */
	if (dse.ld_stlb_miss)
		val |= P(TLB, MISS) | P(TLB, L2);
	else
		val |= P(TLB, HIT) | P(TLB, L1) | P(TLB, L2);

	/*
	 * bit 5: locked prefix
	 */
	if (dse.ld_locked)
		val |= P(LOCK, LOCKED);

	return val;
}

struct pebs_record_core {
	u64 flags, ip;
	u64 ax, bx, cx, dx;
	u64 si, di, bp, sp;
	u64 r8,  r9,  r10, r11;
	u64 r12, r13, r14, r15;
};

struct pebs_record_nhm {
	u64 flags, ip;
	u64 ax, bx, cx, dx;
	u64 si, di, bp, sp;
	u64 r8,  r9,  r10, r11;
	u64 r12, r13, r14, r15;
	u64 status, dla, dse, lat;
};

/*
 * Same as pebs_record_nhm, with two additional fields.
 */
struct pebs_record_hsw {
	struct pebs_record_nhm nhm;
	/*
	 * Real IP of the event. In the Intel documentation this
	 * is called eventingrip.
	 */
	u64 real_ip;
	/*
	 * TSX tuning information field: abort cycles and abort flags.
	 */
	u64 tsx_tuning;
};

void init_debug_store_on_cpu(int cpu)
{
	struct debug_store *ds = per_cpu(cpu_hw_events, cpu).ds;

	if (!ds)
		return;

	wrmsr_on_cpu(cpu, MSR_IA32_DS_AREA,
		     (u32)((u64)(unsigned long)ds),
		     (u32)((u64)(unsigned long)ds >> 32));
}

void fini_debug_store_on_cpu(int cpu)
{
	if (!per_cpu(cpu_hw_events, cpu).ds)
		return;

	wrmsr_on_cpu(cpu, MSR_IA32_DS_AREA, 0, 0);
}

static int alloc_pebs_buffer(int cpu)
{
	struct debug_store *ds = per_cpu(cpu_hw_events, cpu).ds;
	int node = cpu_to_node(cpu);
	int max, thresh = 1; /* always use a single PEBS record */
	void *buffer;

	if (!x86_pmu.pebs)
		return 0;

	buffer = kmalloc_node(PEBS_BUFFER_SIZE, GFP_KERNEL | __GFP_ZERO, node);
	if (unlikely(!buffer))
		return -ENOMEM;

	max = PEBS_BUFFER_SIZE / x86_pmu.pebs_record_size;

	ds->pebs_buffer_base = (u64)(unsigned long)buffer;
	ds->pebs_index = ds->pebs_buffer_base;
	ds->pebs_absolute_maximum = ds->pebs_buffer_base +
		max * x86_pmu.pebs_record_size;

	ds->pebs_interrupt_threshold = ds->pebs_buffer_base +
		thresh * x86_pmu.pebs_record_size;

	return 0;
}

static void release_pebs_buffer(int cpu)
{
	struct debug_store *ds = per_cpu(cpu_hw_events, cpu).ds;

	if (!ds || !x86_pmu.pebs)
		return;

	kfree((void *)(unsigned long)ds->pebs_buffer_base);
	ds->pebs_buffer_base = 0;
}

static int alloc_bts_buffer(int cpu)
{
	struct debug_store *ds = per_cpu(cpu_hw_events, cpu).ds;
	int node = cpu_to_node(cpu);
	int max, thresh;
	void *buffer;

	if (!x86_pmu.bts)
		return 0;

	buffer = kmalloc_node(BTS_BUFFER_SIZE, GFP_KERNEL | __GFP_ZERO, node);
	if (unlikely(!buffer))
		return -ENOMEM;

	max = BTS_BUFFER_SIZE / BTS_RECORD_SIZE;
	thresh = max / 16;

	ds->bts_buffer_base = (u64)(unsigned long)buffer;
	ds->bts_index = ds->bts_buffer_base;
	ds->bts_absolute_maximum = ds->bts_buffer_base +
		max * BTS_RECORD_SIZE;
	ds->bts_interrupt_threshold = ds->bts_absolute_maximum -
		thresh * BTS_RECORD_SIZE;

	return 0;
}

static void release_bts_buffer(int cpu)
{
	struct debug_store *ds = per_cpu(cpu_hw_events, cpu).ds;

	if (!ds || !x86_pmu.bts)
		return;

	kfree((void *)(unsigned long)ds->bts_buffer_base);
	ds->bts_buffer_base = 0;
}

static int alloc_ds_buffer(int cpu)
{
	int node = cpu_to_node(cpu);
	struct debug_store *ds;

	ds = kmalloc_node(sizeof(*ds), GFP_KERNEL | __GFP_ZERO, node);
	if (unlikely(!ds))
		return -ENOMEM;

	per_cpu(cpu_hw_events, cpu).ds = ds;

	return 0;
}

static void release_ds_buffer(int cpu)
{
	struct debug_store *ds = per_cpu(cpu_hw_events, cpu).ds;

	if (!ds)
		return;

	per_cpu(cpu_hw_events, cpu).ds = NULL;
	kfree(ds);
}

void release_ds_buffers(void)
{
	int cpu;

	if (!x86_pmu.bts && !x86_pmu.pebs)
		return;

	get_online_cpus();
	for_each_online_cpu(cpu)
		fini_debug_store_on_cpu(cpu);

	for_each_possible_cpu(cpu) {
		release_pebs_buffer(cpu);
		release_bts_buffer(cpu);
		release_ds_buffer(cpu);
	}
	put_online_cpus();
}

void reserve_ds_buffers(void)
{
	int bts_err = 0, pebs_err = 0;
	int cpu;

	x86_pmu.bts_active = 0;
	x86_pmu.pebs_active = 0;

	if (!x86_pmu.bts && !x86_pmu.pebs)
		return;

	if (!x86_pmu.bts)
		bts_err = 1;

	if (!x86_pmu.pebs)
		pebs_err = 1;

	get_online_cpus();

	for_each_possible_cpu(cpu) {
		if (alloc_ds_buffer(cpu)) {
			bts_err = 1;
			pebs_err = 1;
		}

		if (!bts_err && alloc_bts_buffer(cpu))
			bts_err = 1;

		if (!pebs_err && alloc_pebs_buffer(cpu))
			pebs_err = 1;

		if (bts_err && pebs_err)
			break;
	}

	if (bts_err) {
		for_each_possible_cpu(cpu)
			release_bts_buffer(cpu);
	}

	if (pebs_err) {
		for_each_possible_cpu(cpu)
			release_pebs_buffer(cpu);
	}

	if (bts_err && pebs_err) {
		for_each_possible_cpu(cpu)
			release_ds_buffer(cpu);
	} else {
		if (x86_pmu.bts && !bts_err)
			x86_pmu.bts_active = 1;

		if (x86_pmu.pebs && !pebs_err)
			x86_pmu.pebs_active = 1;

		for_each_online_cpu(cpu)
			init_debug_store_on_cpu(cpu);
	}

	put_online_cpus();
}

/*
 * BTS
 */

struct event_constraint bts_constraint =
	EVENT_CONSTRAINT(0, 1ULL << INTEL_PMC_IDX_FIXED_BTS, 0);

void intel_pmu_enable_bts(u64 config)
{
	unsigned long debugctlmsr;

	debugctlmsr = get_debugctlmsr();

	debugctlmsr |= DEBUGCTLMSR_TR;
	debugctlmsr |= DEBUGCTLMSR_BTS;
	debugctlmsr |= DEBUGCTLMSR_BTINT;

	if (!(config & ARCH_PERFMON_EVENTSEL_OS))
		debugctlmsr |= DEBUGCTLMSR_BTS_OFF_OS;

	if (!(config & ARCH_PERFMON_EVENTSEL_USR))
		debugctlmsr |= DEBUGCTLMSR_BTS_OFF_USR;

	update_debugctlmsr(debugctlmsr);
}

void intel_pmu_disable_bts(void)
{
	struct cpu_hw_events *cpuc = &__get_cpu_var(cpu_hw_events);
	unsigned long debugctlmsr;

	if (!cpuc->ds)
		return;

	debugctlmsr = get_debugctlmsr();

	debugctlmsr &=
		~(DEBUGCTLMSR_TR | DEBUGCTLMSR_BTS | DEBUGCTLMSR_BTINT |
		  DEBUGCTLMSR_BTS_OFF_OS | DEBUGCTLMSR_BTS_OFF_USR);

	update_debugctlmsr(debugctlmsr);
}

int intel_pmu_drain_bts_buffer(void)
{
	struct cpu_hw_events *cpuc = &__get_cpu_var(cpu_hw_events);
	struct debug_store *ds = cpuc->ds;
	struct bts_record {
		u64	from;
		u64	to;
		u64	flags;
	};
	struct perf_event *event = cpuc->events[INTEL_PMC_IDX_FIXED_BTS];
	struct bts_record *at, *top;
	struct perf_output_handle handle;
	struct perf_event_header header;
	struct perf_sample_data data;
	struct pt_regs regs;

	if (!event)
		return 0;

	if (!x86_pmu.bts_active)
		return 0;

	at  = (struct bts_record *)(unsigned long)ds->bts_buffer_base;
	top = (struct bts_record *)(unsigned long)ds->bts_index;

	if (top <= at)
		return 0;

	memset(&regs, 0, sizeof(regs));

	ds->bts_index = ds->bts_buffer_base;

	perf_sample_data_init(&data, 0, event->hw.last_period);

	/*
	 * Prepare a generic sample, i.e. fill in the invariant fields.
	 * We will overwrite the from and to address before we output
	 * the sample.
	 */
	perf_prepare_sample(&header, &data, event, &regs);

	if (perf_output_begin(&handle, event, header.size * (top - at)))
		return 1;

	for (; at < top; at++) {
		data.ip		= at->from;
		data.addr	= at->to;

		perf_output_sample(&handle, &header, &data, event);
	}

	perf_output_end(&handle);

	/* There's new data available. */
	event->hw.interrupts++;
	event->pending_kill = POLL_IN;
	return 1;
}

/*
 * PEBS
 */
struct event_constraint intel_core2_pebs_event_constraints[] = {
	INTEL_UEVENT_CONSTRAINT(0x00c0, 0x1), /* INST_RETIRED.ANY */
	INTEL_UEVENT_CONSTRAINT(0xfec1, 0x1), /* X87_OPS_RETIRED.ANY */
	INTEL_UEVENT_CONSTRAINT(0x00c5, 0x1), /* BR_INST_RETIRED.MISPRED */
	INTEL_UEVENT_CONSTRAINT(0x1fc7, 0x1), /* SIMD_INST_RETURED.ANY */
	INTEL_EVENT_CONSTRAINT(0xcb, 0x1),    /* MEM_LOAD_RETIRED.* */
	EVENT_CONSTRAINT_END
};

struct event_constraint intel_atom_pebs_event_constraints[] = {
	INTEL_UEVENT_CONSTRAINT(0x00c0, 0x1), /* INST_RETIRED.ANY */
	INTEL_UEVENT_CONSTRAINT(0x00c5, 0x1), /* MISPREDICTED_BRANCH_RETIRED */
	INTEL_EVENT_CONSTRAINT(0xcb, 0x1),    /* MEM_LOAD_RETIRED.* */
	EVENT_CONSTRAINT_END
};

struct event_constraint intel_nehalem_pebs_event_constraints[] = {
	INTEL_PLD_CONSTRAINT(0x100b, 0xf),      /* MEM_INST_RETIRED.* */
	INTEL_EVENT_CONSTRAINT(0x0f, 0xf),    /* MEM_UNCORE_RETIRED.* */
	INTEL_UEVENT_CONSTRAINT(0x010c, 0xf), /* MEM_STORE_RETIRED.DTLB_MISS */
	INTEL_EVENT_CONSTRAINT(0xc0, 0xf),    /* INST_RETIRED.ANY */
	INTEL_EVENT_CONSTRAINT(0xc2, 0xf),    /* UOPS_RETIRED.* */
	INTEL_EVENT_CONSTRAINT(0xc4, 0xf),    /* BR_INST_RETIRED.* */
	INTEL_UEVENT_CONSTRAINT(0x02c5, 0xf), /* BR_MISP_RETIRED.NEAR_CALL */
	INTEL_EVENT_CONSTRAINT(0xc7, 0xf),    /* SSEX_UOPS_RETIRED.* */
	INTEL_UEVENT_CONSTRAINT(0x20c8, 0xf), /* ITLB_MISS_RETIRED */
	INTEL_EVENT_CONSTRAINT(0xcb, 0xf),    /* MEM_LOAD_RETIRED.* */
	INTEL_EVENT_CONSTRAINT(0xf7, 0xf),    /* FP_ASSIST.* */
	EVENT_CONSTRAINT_END
};

struct event_constraint intel_westmere_pebs_event_constraints[] = {
	INTEL_PLD_CONSTRAINT(0x100b, 0xf),      /* MEM_INST_RETIRED.* */
	INTEL_EVENT_CONSTRAINT(0x0f, 0xf),    /* MEM_UNCORE_RETIRED.* */
	INTEL_UEVENT_CONSTRAINT(0x010c, 0xf), /* MEM_STORE_RETIRED.DTLB_MISS */
	INTEL_EVENT_CONSTRAINT(0xc0, 0xf),    /* INSTR_RETIRED.* */
	INTEL_EVENT_CONSTRAINT(0xc2, 0xf),    /* UOPS_RETIRED.* */
	INTEL_EVENT_CONSTRAINT(0xc4, 0xf),    /* BR_INST_RETIRED.* */
	INTEL_EVENT_CONSTRAINT(0xc5, 0xf),    /* BR_MISP_RETIRED.* */
	INTEL_EVENT_CONSTRAINT(0xc7, 0xf),    /* SSEX_UOPS_RETIRED.* */
	INTEL_UEVENT_CONSTRAINT(0x20c8, 0xf), /* ITLB_MISS_RETIRED */
	INTEL_EVENT_CONSTRAINT(0xcb, 0xf),    /* MEM_LOAD_RETIRED.* */
	INTEL_EVENT_CONSTRAINT(0xf7, 0xf),    /* FP_ASSIST.* */
	EVENT_CONSTRAINT_END
};

struct event_constraint intel_snb_pebs_event_constraints[] = {
	INTEL_UEVENT_CONSTRAINT(0x01c0, 0x2), /* INST_RETIRED.PRECDIST */
	INTEL_UEVENT_CONSTRAINT(0x01c2, 0xf), /* UOPS_RETIRED.ALL */
	INTEL_UEVENT_CONSTRAINT(0x02c2, 0xf), /* UOPS_RETIRED.RETIRE_SLOTS */
	INTEL_EVENT_CONSTRAINT(0xc4, 0xf),    /* BR_INST_RETIRED.* */
	INTEL_EVENT_CONSTRAINT(0xc5, 0xf),    /* BR_MISP_RETIRED.* */
	INTEL_PLD_CONSTRAINT(0x01cd, 0x8),    /* MEM_TRANS_RETIRED.LAT_ABOVE_THR */
	INTEL_PST_CONSTRAINT(0x02cd, 0x8),    /* MEM_TRANS_RETIRED.PRECISE_STORES */
	INTEL_EVENT_CONSTRAINT(0xd0, 0xf),    /* MEM_UOP_RETIRED.* */
	INTEL_EVENT_CONSTRAINT(0xd1, 0xf),    /* MEM_LOAD_UOPS_RETIRED.* */
	INTEL_EVENT_CONSTRAINT(0xd2, 0xf),    /* MEM_LOAD_UOPS_LLC_HIT_RETIRED.* */
	INTEL_UEVENT_CONSTRAINT(0x02d4, 0xf), /* MEM_LOAD_UOPS_MISC_RETIRED.LLC_MISS */
	EVENT_CONSTRAINT_END
};

struct event_constraint intel_ivb_pebs_event_constraints[] = {
        INTEL_UEVENT_CONSTRAINT(0x01c0, 0x2), /* INST_RETIRED.PRECDIST */
        INTEL_UEVENT_CONSTRAINT(0x01c2, 0xf), /* UOPS_RETIRED.ALL */
        INTEL_UEVENT_CONSTRAINT(0x02c2, 0xf), /* UOPS_RETIRED.RETIRE_SLOTS */
        INTEL_EVENT_CONSTRAINT(0xc4, 0xf),    /* BR_INST_RETIRED.* */
        INTEL_EVENT_CONSTRAINT(0xc5, 0xf),    /* BR_MISP_RETIRED.* */
        INTEL_PLD_CONSTRAINT(0x01cd, 0x8),    /* MEM_TRANS_RETIRED.LAT_ABOVE_THR */
	INTEL_PST_CONSTRAINT(0x02cd, 0x8),    /* MEM_TRANS_RETIRED.PRECISE_STORES */
        INTEL_EVENT_CONSTRAINT(0xd0, 0xf),    /* MEM_UOP_RETIRED.* */
        INTEL_EVENT_CONSTRAINT(0xd1, 0xf),    /* MEM_LOAD_UOPS_RETIRED.* */
        INTEL_EVENT_CONSTRAINT(0xd2, 0xf),    /* MEM_LOAD_UOPS_LLC_HIT_RETIRED.* */
        INTEL_EVENT_CONSTRAINT(0xd3, 0xf),    /* MEM_LOAD_UOPS_LLC_MISS_RETIRED.* */
        EVENT_CONSTRAINT_END
};

struct event_constraint intel_hsw_pebs_event_constraints[] = {
	INTEL_UEVENT_CONSTRAINT(0x01c0, 0x2), /* INST_RETIRED.PRECDIST */
	INTEL_PST_HSW_CONSTRAINT(0x01c2, 0xf), /* UOPS_RETIRED.ALL */
	INTEL_UEVENT_CONSTRAINT(0x02c2, 0xf), /* UOPS_RETIRED.RETIRE_SLOTS */
	INTEL_EVENT_CONSTRAINT(0xc4, 0xf),    /* BR_INST_RETIRED.* */
	INTEL_UEVENT_CONSTRAINT(0x01c5, 0xf), /* BR_MISP_RETIRED.CONDITIONAL */
	INTEL_UEVENT_CONSTRAINT(0x04c5, 0xf), /* BR_MISP_RETIRED.ALL_BRANCHES */
	INTEL_UEVENT_CONSTRAINT(0x20c5, 0xf), /* BR_MISP_RETIRED.NEAR_TAKEN */
	INTEL_PLD_CONSTRAINT(0x01cd, 0x8),    /* MEM_TRANS_RETIRED.* */
	/* MEM_UOPS_RETIRED.STLB_MISS_LOADS */
	INTEL_UEVENT_CONSTRAINT(0x11d0, 0xf),
	/* MEM_UOPS_RETIRED.STLB_MISS_STORES */
	INTEL_UEVENT_CONSTRAINT(0x12d0, 0xf),
	INTEL_UEVENT_CONSTRAINT(0x21d0, 0xf), /* MEM_UOPS_RETIRED.LOCK_LOADS */
	INTEL_UEVENT_CONSTRAINT(0x41d0, 0xf), /* MEM_UOPS_RETIRED.SPLIT_LOADS */
	/* MEM_UOPS_RETIRED.SPLIT_STORES */
	INTEL_UEVENT_CONSTRAINT(0x42d0, 0xf),
	INTEL_UEVENT_CONSTRAINT(0x81d0, 0xf), /* MEM_UOPS_RETIRED.ALL_LOADS */
	INTEL_PST_HSW_CONSTRAINT(0x82d0, 0xf), /* MEM_UOPS_RETIRED.ALL_STORES */
	INTEL_UEVENT_CONSTRAINT(0x01d1, 0xf), /* MEM_LOAD_UOPS_RETIRED.L1_HIT */
	INTEL_UEVENT_CONSTRAINT(0x02d1, 0xf), /* MEM_LOAD_UOPS_RETIRED.L2_HIT */
	INTEL_UEVENT_CONSTRAINT(0x04d1, 0xf), /* MEM_LOAD_UOPS_RETIRED.L3_HIT */
	/* MEM_LOAD_UOPS_RETIRED.HIT_LFB */
	INTEL_UEVENT_CONSTRAINT(0x40d1, 0xf),
	/* MEM_LOAD_UOPS_LLC_HIT_RETIRED.XSNP_MISS */
	INTEL_UEVENT_CONSTRAINT(0x01d2, 0xf),
	/* MEM_LOAD_UOPS_LLC_HIT_RETIRED.XSNP_HIT */
	INTEL_UEVENT_CONSTRAINT(0x02d2, 0xf),
	/* MEM_LOAD_UOPS_LLC_MISS_RETIRED.LOCAL_DRAM */
	INTEL_UEVENT_CONSTRAINT(0x01d3, 0xf),
	INTEL_UEVENT_CONSTRAINT(0x04c8, 0xf), /* HLE_RETIRED.Abort */
	INTEL_UEVENT_CONSTRAINT(0x04c9, 0xf), /* RTM_RETIRED.Abort */

	EVENT_CONSTRAINT_END
};

struct event_constraint *intel_pebs_constraints(struct perf_event *event)
{
	struct event_constraint *c;

	if (!event->attr.precise_ip)
		return NULL;

	if (x86_pmu.pebs_constraints) {
		for_each_event_constraint(c, x86_pmu.pebs_constraints) {
			if ((event->hw.config & c->cmask) == c->code) {
				event->hw.flags |= c->flags;
				return c;
			}
		}
	}

	return &emptyconstraint;
}

void intel_pmu_pebs_enable(struct perf_event *event)
{
	struct cpu_hw_events *cpuc = &__get_cpu_var(cpu_hw_events);
	struct hw_perf_event *hwc = &event->hw;

	hwc->config &= ~ARCH_PERFMON_EVENTSEL_INT;

	cpuc->pebs_enabled |= 1ULL << hwc->idx;

	if (event->hw.flags & PERF_X86_EVENT_PEBS_LDLAT)
		cpuc->pebs_enabled |= 1ULL << (hwc->idx + 32);
	else if (event->hw.flags & PERF_X86_EVENT_PEBS_ST)
		cpuc->pebs_enabled |= 1ULL << 63;
}

void intel_pmu_pebs_disable(struct perf_event *event)
{
	struct cpu_hw_events *cpuc = &__get_cpu_var(cpu_hw_events);
	struct hw_perf_event *hwc = &event->hw;

	cpuc->pebs_enabled &= ~(1ULL << hwc->idx);

	if (event->hw.constraint->flags & PERF_X86_EVENT_PEBS_LDLAT)
		cpuc->pebs_enabled &= ~(1ULL << (hwc->idx + 32));
	else if (event->hw.constraint->flags & PERF_X86_EVENT_PEBS_ST)
		cpuc->pebs_enabled &= ~(1ULL << 63);

	if (cpuc->enabled)
		wrmsrl(MSR_IA32_PEBS_ENABLE, cpuc->pebs_enabled);

	hwc->config |= ARCH_PERFMON_EVENTSEL_INT;
}

void intel_pmu_pebs_enable_all(void)
{
	struct cpu_hw_events *cpuc = &__get_cpu_var(cpu_hw_events);

	if (cpuc->pebs_enabled)
		wrmsrl(MSR_IA32_PEBS_ENABLE, cpuc->pebs_enabled);
}

void intel_pmu_pebs_disable_all(void)
{
	struct cpu_hw_events *cpuc = &__get_cpu_var(cpu_hw_events);

	if (cpuc->pebs_enabled)
		wrmsrl(MSR_IA32_PEBS_ENABLE, 0);
}

static int intel_pmu_pebs_fixup_ip(struct pt_regs *regs)
{
	struct cpu_hw_events *cpuc = &__get_cpu_var(cpu_hw_events);
	unsigned long from = cpuc->lbr_entries[0].from;
	unsigned long old_to, to = cpuc->lbr_entries[0].to;
	unsigned long ip = regs->ip;
	int is_64bit = 0;

	/*
	 * We don't need to fixup if the PEBS assist is fault like
	 */
	if (!x86_pmu.intel_cap.pebs_trap)
		return 1;

	/*
	 * No LBR entry, no basic block, no rewinding
	 */
	if (!cpuc->lbr_stack.nr || !from || !to)
		return 0;

	/*
	 * Basic blocks should never cross user/kernel boundaries
	 */
	if (kernel_ip(ip) != kernel_ip(to))
		return 0;

	/*
	 * unsigned math, either ip is before the start (impossible) or
	 * the basic block is larger than 1 page (sanity)
	 */
	if ((ip - to) > PAGE_SIZE)
		return 0;

	/*
	 * We sampled a branch insn, rewind using the LBR stack
	 */
	if (ip == to) {
		set_linear_ip(regs, from);
		return 1;
	}

	do {
		struct insn insn;
		u8 buf[MAX_INSN_SIZE];
		void *kaddr;

		old_to = to;
		if (!kernel_ip(ip)) {
			int bytes, size = MAX_INSN_SIZE;

			bytes = copy_from_user_nmi(buf, (void __user *)to, size);
			if (bytes != size)
				return 0;

			kaddr = buf;
		} else
			kaddr = (void *)to;

#ifdef CONFIG_X86_64
		is_64bit = kernel_ip(to) || !test_thread_flag(TIF_IA32);
#endif
		insn_init(&insn, kaddr, is_64bit);
		insn_get_length(&insn);
		to += insn.length;
	} while (to < ip);

	if (to == ip) {
		set_linear_ip(regs, old_to);
		return 1;
	}

	/*
	 * Even though we decoded the basic block, the instruction stream
	 * never matched the given IP, either the TO or the IP got corrupted.
	 */
	return 0;
}

static void __intel_pmu_pebs_event(struct perf_event *event,
				   struct pt_regs *iregs, void *__pebs)
{
	/*
	 * We cast to pebs_record_nhm to get the load latency data
	 * if extra_reg MSR_PEBS_LD_LAT_THRESHOLD used
	 */
	struct cpu_hw_events *cpuc = &__get_cpu_var(cpu_hw_events);
	struct pebs_record_nhm *pebs = __pebs;
<<<<<<< HEAD
=======
	struct pebs_record_hsw *pebs_hsw = __pebs;
>>>>>>> d0e0ac97
	struct perf_sample_data data;
	struct pt_regs regs;
	u64 sample_type;
	int fll, fst;

	if (!intel_pmu_save_and_restart(event))
		return;

	fll = event->hw.flags & PERF_X86_EVENT_PEBS_LDLAT;
<<<<<<< HEAD
	fst = event->hw.flags & PERF_X86_EVENT_PEBS_ST;
=======
	fst = event->hw.flags & (PERF_X86_EVENT_PEBS_ST |
				 PERF_X86_EVENT_PEBS_ST_HSW);
>>>>>>> d0e0ac97

	perf_sample_data_init(&data, 0, event->hw.last_period);

	data.period = event->hw.last_period;
	sample_type = event->attr.sample_type;

	/*
	 * if PEBS-LL or PreciseStore
	 */
	if (fll || fst) {
<<<<<<< HEAD
		if (sample_type & PERF_SAMPLE_ADDR)
			data.addr = pebs->dla;

=======
>>>>>>> d0e0ac97
		/*
		 * Use latency for weight (only avail with PEBS-LL)
		 */
		if (fll && (sample_type & PERF_SAMPLE_WEIGHT))
			data.weight = pebs->lat;

		/*
		 * data.data_src encodes the data source
		 */
		if (sample_type & PERF_SAMPLE_DATA_SRC) {
			if (fll)
				data.data_src.val = load_latency_data(pebs->dse);
<<<<<<< HEAD
=======
			else if (event->hw.flags & PERF_X86_EVENT_PEBS_ST_HSW)
				data.data_src.val =
					precise_store_data_hsw(pebs->dse);
>>>>>>> d0e0ac97
			else
				data.data_src.val = precise_store_data(pebs->dse);
		}
	}

	/*
	 * We use the interrupt regs as a base because the PEBS record
	 * does not contain a full regs set, specifically it seems to
	 * lack segment descriptors, which get used by things like
	 * user_mode().
	 *
	 * In the simple case fix up only the IP and BP,SP regs, for
	 * PERF_SAMPLE_IP and PERF_SAMPLE_CALLCHAIN to function properly.
	 * A possible PERF_SAMPLE_REGS will have to transfer all regs.
	 */
	regs = *iregs;
	regs.flags = pebs->flags;
	set_linear_ip(&regs, pebs->ip);
	regs.bp = pebs->bp;
	regs.sp = pebs->sp;

	if (event->attr.precise_ip > 1 && x86_pmu.intel_cap.pebs_format >= 2) {
		regs.ip = pebs_hsw->real_ip;
		regs.flags |= PERF_EFLAGS_EXACT;
	} else if (event->attr.precise_ip > 1 && intel_pmu_pebs_fixup_ip(&regs))
		regs.flags |= PERF_EFLAGS_EXACT;
	else
		regs.flags &= ~PERF_EFLAGS_EXACT;

	if ((event->attr.sample_type & PERF_SAMPLE_ADDR) &&
		x86_pmu.intel_cap.pebs_format >= 1)
		data.addr = pebs->dla;

	if (has_branch_stack(event))
		data.br_stack = &cpuc->lbr_stack;

	if (perf_event_overflow(event, &data, &regs))
		x86_pmu_stop(event, 0);
}

static void intel_pmu_drain_pebs_core(struct pt_regs *iregs)
{
	struct cpu_hw_events *cpuc = &__get_cpu_var(cpu_hw_events);
	struct debug_store *ds = cpuc->ds;
	struct perf_event *event = cpuc->events[0]; /* PMC0 only */
	struct pebs_record_core *at, *top;
	int n;

	if (!x86_pmu.pebs_active)
		return;

	at  = (struct pebs_record_core *)(unsigned long)ds->pebs_buffer_base;
	top = (struct pebs_record_core *)(unsigned long)ds->pebs_index;

	/*
	 * Whatever else happens, drain the thing
	 */
	ds->pebs_index = ds->pebs_buffer_base;

	if (!test_bit(0, cpuc->active_mask))
		return;

	WARN_ON_ONCE(!event);

	if (!event->attr.precise_ip)
		return;

	n = top - at;
	if (n <= 0)
		return;

	/*
	 * Should not happen, we program the threshold at 1 and do not
	 * set a reset value.
	 */
	WARN_ONCE(n > 1, "bad leftover pebs %d\n", n);
	at += n - 1;

	__intel_pmu_pebs_event(event, iregs, at);
}

static void __intel_pmu_drain_pebs_nhm(struct pt_regs *iregs, void *at,
					void *top)
{
	struct cpu_hw_events *cpuc = &__get_cpu_var(cpu_hw_events);
	struct debug_store *ds = cpuc->ds;
	struct perf_event *event = NULL;
	u64 status = 0;
	int bit;

	ds->pebs_index = ds->pebs_buffer_base;

	for (; at < top; at += x86_pmu.pebs_record_size) {
		struct pebs_record_nhm *p = at;

		for_each_set_bit(bit, (unsigned long *)&p->status,
				 x86_pmu.max_pebs_events) {
			event = cpuc->events[bit];
			if (!test_bit(bit, cpuc->active_mask))
				continue;

			WARN_ON_ONCE(!event);

			if (!event->attr.precise_ip)
				continue;

			if (__test_and_set_bit(bit, (unsigned long *)&status))
				continue;

			break;
		}

		if (!event || bit >= x86_pmu.max_pebs_events)
			continue;

		__intel_pmu_pebs_event(event, iregs, at);
	}
}

static void intel_pmu_drain_pebs_nhm(struct pt_regs *iregs)
{
	struct cpu_hw_events *cpuc = &__get_cpu_var(cpu_hw_events);
	struct debug_store *ds = cpuc->ds;
	struct pebs_record_nhm *at, *top;
	int n;

	if (!x86_pmu.pebs_active)
		return;

	at  = (struct pebs_record_nhm *)(unsigned long)ds->pebs_buffer_base;
	top = (struct pebs_record_nhm *)(unsigned long)ds->pebs_index;

	ds->pebs_index = ds->pebs_buffer_base;

	n = top - at;
	if (n <= 0)
		return;

	/*
	 * Should not happen, we program the threshold at 1 and do not
	 * set a reset value.
	 */
	WARN_ONCE(n > x86_pmu.max_pebs_events,
		  "Unexpected number of pebs records %d\n", n);

	return __intel_pmu_drain_pebs_nhm(iregs, at, top);
}

static void intel_pmu_drain_pebs_hsw(struct pt_regs *iregs)
{
	struct cpu_hw_events *cpuc = &__get_cpu_var(cpu_hw_events);
	struct debug_store *ds = cpuc->ds;
	struct pebs_record_hsw *at, *top;
	int n;

	if (!x86_pmu.pebs_active)
		return;

	at  = (struct pebs_record_hsw *)(unsigned long)ds->pebs_buffer_base;
	top = (struct pebs_record_hsw *)(unsigned long)ds->pebs_index;

	n = top - at;
	if (n <= 0)
		return;
	/*
	 * Should not happen, we program the threshold at 1 and do not
	 * set a reset value.
	 */
	WARN_ONCE(n > x86_pmu.max_pebs_events,
		  "Unexpected number of pebs records %d\n", n);

	return __intel_pmu_drain_pebs_nhm(iregs, at, top);
}

/*
 * BTS, PEBS probe and setup
 */

void intel_ds_init(void)
{
	/*
	 * No support for 32bit formats
	 */
	if (!boot_cpu_has(X86_FEATURE_DTES64))
		return;

	x86_pmu.bts  = boot_cpu_has(X86_FEATURE_BTS);
	x86_pmu.pebs = boot_cpu_has(X86_FEATURE_PEBS);
	if (x86_pmu.pebs) {
		char pebs_type = x86_pmu.intel_cap.pebs_trap ?  '+' : '-';
		int format = x86_pmu.intel_cap.pebs_format;

		switch (format) {
		case 0:
			printk(KERN_CONT "PEBS fmt0%c, ", pebs_type);
			x86_pmu.pebs_record_size = sizeof(struct pebs_record_core);
			x86_pmu.drain_pebs = intel_pmu_drain_pebs_core;
			break;

		case 1:
			printk(KERN_CONT "PEBS fmt1%c, ", pebs_type);
			x86_pmu.pebs_record_size = sizeof(struct pebs_record_nhm);
			x86_pmu.drain_pebs = intel_pmu_drain_pebs_nhm;
			break;

		case 2:
			pr_cont("PEBS fmt2%c, ", pebs_type);
			x86_pmu.pebs_record_size = sizeof(struct pebs_record_hsw);
			x86_pmu.drain_pebs = intel_pmu_drain_pebs_hsw;
			break;

		default:
			printk(KERN_CONT "no PEBS fmt%d%c, ", format, pebs_type);
			x86_pmu.pebs = 0;
		}
	}
}

void perf_restore_debug_store(void)
{
	struct debug_store *ds = __this_cpu_read(cpu_hw_events.ds);

	if (!x86_pmu.bts && !x86_pmu.pebs)
		return;

	wrmsrl(MSR_IA32_DS_AREA, (unsigned long)ds);
}<|MERGE_RESOLUTION|>--- conflicted
+++ resolved
@@ -107,8 +107,6 @@
 	return val;
 }
 
-<<<<<<< HEAD
-=======
 static u64 precise_store_data_hsw(u64 status)
 {
 	union perf_mem_data_src dse;
@@ -122,7 +120,6 @@
 	return dse.val;
 }
 
->>>>>>> d0e0ac97
 static u64 load_latency_data(u64 status)
 {
 	union intel_x86_pebs_dse dse;
@@ -771,10 +768,7 @@
 	 */
 	struct cpu_hw_events *cpuc = &__get_cpu_var(cpu_hw_events);
 	struct pebs_record_nhm *pebs = __pebs;
-<<<<<<< HEAD
-=======
 	struct pebs_record_hsw *pebs_hsw = __pebs;
->>>>>>> d0e0ac97
 	struct perf_sample_data data;
 	struct pt_regs regs;
 	u64 sample_type;
@@ -784,12 +778,8 @@
 		return;
 
 	fll = event->hw.flags & PERF_X86_EVENT_PEBS_LDLAT;
-<<<<<<< HEAD
-	fst = event->hw.flags & PERF_X86_EVENT_PEBS_ST;
-=======
 	fst = event->hw.flags & (PERF_X86_EVENT_PEBS_ST |
 				 PERF_X86_EVENT_PEBS_ST_HSW);
->>>>>>> d0e0ac97
 
 	perf_sample_data_init(&data, 0, event->hw.last_period);
 
@@ -800,12 +790,6 @@
 	 * if PEBS-LL or PreciseStore
 	 */
 	if (fll || fst) {
-<<<<<<< HEAD
-		if (sample_type & PERF_SAMPLE_ADDR)
-			data.addr = pebs->dla;
-
-=======
->>>>>>> d0e0ac97
 		/*
 		 * Use latency for weight (only avail with PEBS-LL)
 		 */
@@ -818,12 +802,9 @@
 		if (sample_type & PERF_SAMPLE_DATA_SRC) {
 			if (fll)
 				data.data_src.val = load_latency_data(pebs->dse);
-<<<<<<< HEAD
-=======
 			else if (event->hw.flags & PERF_X86_EVENT_PEBS_ST_HSW)
 				data.data_src.val =
 					precise_store_data_hsw(pebs->dse);
->>>>>>> d0e0ac97
 			else
 				data.data_src.val = precise_store_data(pebs->dse);
 		}
