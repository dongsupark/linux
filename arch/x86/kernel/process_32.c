/*
 *  Copyright (C) 1995  Linus Torvalds
 *
 *  Pentium III FXSR, SSE support
 *	Gareth Hughes <gareth@valinux.com>, May 2000
 */

/*
 * This file handles the architecture-dependent parts of process handling..
 */

#include <linux/cpu.h>
#include <linux/errno.h>
#include <linux/sched.h>
#include <linux/fs.h>
#include <linux/kernel.h>
#include <linux/mm.h>
#include <linux/elfcore.h>
#include <linux/smp.h>
#include <linux/stddef.h>
#include <linux/slab.h>
#include <linux/vmalloc.h>
#include <linux/user.h>
#include <linux/interrupt.h>
#include <linux/delay.h>
#include <linux/reboot.h>
#include <linux/mc146818rtc.h>
#include <linux/module.h>
#include <linux/kallsyms.h>
#include <linux/ptrace.h>
#include <linux/personality.h>
#include <linux/percpu.h>
#include <linux/prctl.h>
#include <linux/ftrace.h>
#include <linux/uaccess.h>
#include <linux/io.h>
#include <linux/kdebug.h>

#include <asm/pgtable.h>
#include <asm/ldt.h>
#include <asm/processor.h>
#include <asm/i387.h>
#include <asm/fpu-internal.h>
#include <asm/desc.h>
#ifdef CONFIG_MATH_EMULATION
#include <asm/math_emu.h>
#endif

#include <linux/err.h>

#include <asm/tlbflush.h>
#include <asm/cpu.h>
#include <asm/idle.h>
#include <asm/syscalls.h>
#include <asm/debugreg.h>
#include <asm/switch_to.h>

#include "process-io.h"

asmlinkage void ret_from_fork(void) __asm__("ret_from_fork");
asmlinkage void ret_from_kernel_thread(void) __asm__("ret_from_kernel_thread");

/*
 * Return saved PC of a blocked thread.
 */
unsigned long thread_saved_pc(struct task_struct *tsk)
{
	return ((unsigned long *)tsk->thread.sp)[3];
}

void __show_regs(struct pt_regs *regs, int all)
{
	unsigned long cr0 = 0L, cr2 = 0L, cr3 = 0L, cr4 = 0L;
	unsigned long d0, d1, d2, d3, d6, d7;
	unsigned long sp;
	unsigned short ss, gs;

	if (user_mode_vm(regs)) {
		sp = regs->sp;
		ss = regs->ss & 0xffff;
		gs = get_user_gs(regs);
	} else {
		sp = kernel_stack_pointer(regs);
		savesegment(ss, ss);
		savesegment(gs, gs);
	}

	printk(KERN_DEFAULT "EIP: %04x:[<%08lx>] EFLAGS: %08lx CPU: %d\n",
			(u16)regs->cs, regs->ip, regs->flags,
			smp_processor_id());
	print_symbol("EIP is at %s\n", regs->ip);

	printk(KERN_DEFAULT "EAX: %08lx EBX: %08lx ECX: %08lx EDX: %08lx\n",
		regs->ax, regs->bx, regs->cx, regs->dx);
	printk(KERN_DEFAULT "ESI: %08lx EDI: %08lx EBP: %08lx ESP: %08lx\n",
		regs->si, regs->di, regs->bp, sp);
	printk(KERN_DEFAULT " DS: %04x ES: %04x FS: %04x GS: %04x SS: %04x\n",
	       (u16)regs->ds, (u16)regs->es, (u16)regs->fs, gs, ss);

	if (!all)
		return;

	cr0 = read_cr0();
	cr2 = read_cr2();
	cr3 = read_cr3();
	cr4 = read_cr4_safe();
	printk(KERN_DEFAULT "CR0: %08lx CR2: %08lx CR3: %08lx CR4: %08lx\n",
			cr0, cr2, cr3, cr4);

	get_debugreg(d0, 0);
	get_debugreg(d1, 1);
	get_debugreg(d2, 2);
	get_debugreg(d3, 3);
	get_debugreg(d6, 6);
	get_debugreg(d7, 7);

	/* Only print out debug registers if they are in their non-default state. */
	if ((d0 == 0) && (d1 == 0) && (d2 == 0) && (d3 == 0) &&
	    (d6 == DR6_RESERVED) && (d7 == 0x400))
		return;

	printk(KERN_DEFAULT "DR0: %08lx DR1: %08lx DR2: %08lx DR3: %08lx\n",
			d0, d1, d2, d3);
	printk(KERN_DEFAULT "DR6: %08lx DR7: %08lx\n",
			d6, d7);
}

void release_thread(struct task_struct *dead_task)
{
	BUG_ON(dead_task->mm);
	release_vm86_irqs(dead_task);
}

int copy_thread(unsigned long clone_flags, unsigned long sp,
	unsigned long arg, struct task_struct *p)
{
	struct pt_regs *childregs = task_pt_regs(p);
	struct task_struct *tsk;

	p->thread.sp = (unsigned long) childregs;
	p->thread.sp0 = (unsigned long) (childregs+1);
	memset(p->thread.ptrace_bps, 0, sizeof(p->thread.ptrace_bps));

	if (unlikely(p->flags & PF_KTHREAD)) {
		/* kernel thread */
		memset(childregs, 0, sizeof(struct pt_regs));
		p->thread.ip = (unsigned long) ret_from_kernel_thread;
		task_user_gs(p) = __KERNEL_STACK_CANARY;
		childregs->ds = __USER_DS;
		childregs->es = __USER_DS;
		childregs->fs = __KERNEL_PERCPU;
		childregs->bx = sp;	/* function */
		childregs->bp = arg;
		childregs->orig_ax = -1;
		childregs->cs = __KERNEL_CS | get_kernel_rpl();
		childregs->flags = X86_EFLAGS_IF | X86_EFLAGS_FIXED;
<<<<<<< HEAD
		p->thread.io_bitmap_ptr = NULL;
=======
		p->thread.fpu_counter = 0;
		clear_thread_io_bitmap(p);
		memset(p->thread.ptrace_bps, 0, sizeof(p->thread.ptrace_bps));
>>>>>>> 598641e5
		return 0;
	}
	*childregs = *current_pt_regs();
	childregs->ax = 0;
	if (sp)
		childregs->sp = sp;

	p->thread.ip = (unsigned long) ret_from_fork;
	task_user_gs(p) = get_user_gs(current_pt_regs());

<<<<<<< HEAD
	p->thread.io_bitmap_ptr = NULL;
=======
	p->thread.fpu_counter = 0;
	clear_thread_io_bitmap(p);
>>>>>>> 598641e5
	tsk = current;

<<<<<<< HEAD
	if (unlikely(test_tsk_thread_flag(tsk, TIF_IO_BITMAP))) {
		p->thread.io_bitmap_ptr = kmemdup(tsk->thread.io_bitmap_ptr,
						IO_BITMAP_BYTES, GFP_KERNEL);
		if (!p->thread.io_bitmap_ptr) {
			p->thread.io_bitmap_max = 0;
			return -ENOMEM;
		}
		set_tsk_thread_flag(p, TIF_IO_BITMAP);
	}

	err = 0;
=======
	memset(p->thread.ptrace_bps, 0, sizeof(p->thread.ptrace_bps));
>>>>>>> 598641e5

	/*
	 * Set a new TLS for the child thread?
	 */
	if (clone_flags & CLONE_SETTLS) {
		int err;
		err = do_set_thread_area(p, -1,
			(struct user_desc __user *)childregs->si, 0);
		if(err)
			return err;
	}

	return copy_io_bitmap(tsk, p);
}

void
start_thread(struct pt_regs *regs, unsigned long new_ip, unsigned long new_sp)
{
	set_user_gs(regs, 0);
	regs->fs		= 0;
	regs->ds		= __USER_DS;
	regs->es		= __USER_DS;
	regs->ss		= __USER_DS;
	regs->cs		= __USER_CS;
	regs->ip		= new_ip;
	regs->sp		= new_sp;
	regs->flags		= X86_EFLAGS_IF;
	/*
	 * force it to the iret return path by making it look as if there was
	 * some work pending.
	 */
	set_thread_flag(TIF_NOTIFY_RESUME);
}
EXPORT_SYMBOL_GPL(start_thread);


/*
 *	switch_to(x,y) should switch tasks from x to y.
 *
 * We fsave/fwait so that an exception goes off at the right time
 * (as a call from the fsave or fwait in effect) rather than to
 * the wrong process. Lazy FP saving no longer makes any sense
 * with modern CPU's, and this simplifies a lot of things (SMP
 * and UP become the same).
 *
 * NOTE! We used to use the x86 hardware context switching. The
 * reason for not using it any more becomes apparent when you
 * try to recover gracefully from saved state that is no longer
 * valid (stale segment register values in particular). With the
 * hardware task-switch, there is no way to fix up bad state in
 * a reasonable manner.
 *
 * The fact that Intel documents the hardware task-switching to
 * be slow is a fairly red herring - this code is not noticeably
 * faster. However, there _is_ some room for improvement here,
 * so the performance issues may eventually be a valid point.
 * More important, however, is the fact that this allows us much
 * more flexibility.
 *
 * The return value (in %ax) will be the "prev" task after
 * the task-switch, and shows up in ret_from_fork in entry.S,
 * for example.
 */
__visible __notrace_funcgraph struct task_struct *
__switch_to(struct task_struct *prev_p, struct task_struct *next_p)
{
	struct thread_struct *prev = &prev_p->thread,
				 *next = &next_p->thread;
	int cpu = smp_processor_id();
	struct tss_struct *tss = &per_cpu(init_tss, cpu);
	fpu_switch_t fpu;

	/* never put a printk in __switch_to... printk() calls wake_up*() indirectly */

	fpu = switch_fpu_prepare(prev_p, next_p, cpu);

	/*
	 * Reload esp0.
	 */
	load_sp0(tss, next);

	/*
	 * Save away %gs. No need to save %fs, as it was saved on the
	 * stack on entry.  No need to save %es and %ds, as those are
	 * always kernel segments while inside the kernel.  Doing this
	 * before setting the new TLS descriptors avoids the situation
	 * where we temporarily have non-reloadable segments in %fs
	 * and %gs.  This could be an issue if the NMI handler ever
	 * used %fs or %gs (it does not today), or if the kernel is
	 * running inside of a hypervisor layer.
	 */
	lazy_save_gs(prev->gs);

	/*
	 * Load the per-thread Thread-Local Storage descriptor.
	 */
	load_TLS(next, cpu);

	switch_iopl_mask(prev, next);

	/*
	 * If it were not for PREEMPT_ACTIVE we could guarantee that the
	 * preempt_count of all tasks was equal here and this would not be
	 * needed.
	 */
	task_thread_info(prev_p)->saved_preempt_count = this_cpu_read(__preempt_count);
	this_cpu_write(__preempt_count, task_thread_info(next_p)->saved_preempt_count);

	/*
	 * Now maybe handle debug registers and/or IO bitmaps
	 */
	if (unlikely(task_thread_info(prev_p)->flags & _TIF_WORK_CTXSW_PREV ||
		     task_thread_info(next_p)->flags & _TIF_WORK_CTXSW_NEXT))
		__switch_to_xtra(prev_p, next_p, tss);

	/*
	 * Leave lazy mode, flushing any hypercalls made here.
	 * This must be done before restoring TLS segments so
	 * the GDT and LDT are properly updated, and must be
	 * done before math_state_restore, so the TS bit is up
	 * to date.
	 */
	arch_end_context_switch(next_p);

	this_cpu_write(kernel_stack,
		  (unsigned long)task_stack_page(next_p) +
		  THREAD_SIZE - KERNEL_STACK_OFFSET);

	/*
	 * Restore %gs if needed (which is common)
	 */
	if (prev->gs | next->gs)
		lazy_load_gs(next->gs);

	switch_fpu_finish(next_p, fpu);

	this_cpu_write(current_task, next_p);

	return prev_p;
}

#define top_esp                (THREAD_SIZE - sizeof(unsigned long))
#define top_ebp                (THREAD_SIZE - 2*sizeof(unsigned long))

unsigned long get_wchan(struct task_struct *p)
{
	unsigned long bp, sp, ip;
	unsigned long stack_page;
	int count = 0;
	if (!p || p == current || p->state == TASK_RUNNING)
		return 0;
	stack_page = (unsigned long)task_stack_page(p);
	sp = p->thread.sp;
	if (!stack_page || sp < stack_page || sp > top_esp+stack_page)
		return 0;
	/* include/asm-i386/system.h:switch_to() pushes bp last. */
	bp = *(unsigned long *) sp;
	do {
		if (bp < stack_page || bp > top_ebp+stack_page)
			return 0;
		ip = *(unsigned long *) (bp+4);
		if (!in_sched_functions(ip))
			return ip;
		bp = *(unsigned long *) bp;
	} while (count++ < 16);
	return 0;
}
<|MERGE_RESOLUTION|>--- conflicted
+++ resolved
@@ -154,13 +154,7 @@
 		childregs->orig_ax = -1;
 		childregs->cs = __KERNEL_CS | get_kernel_rpl();
 		childregs->flags = X86_EFLAGS_IF | X86_EFLAGS_FIXED;
-<<<<<<< HEAD
-		p->thread.io_bitmap_ptr = NULL;
-=======
-		p->thread.fpu_counter = 0;
 		clear_thread_io_bitmap(p);
-		memset(p->thread.ptrace_bps, 0, sizeof(p->thread.ptrace_bps));
->>>>>>> 598641e5
 		return 0;
 	}
 	*childregs = *current_pt_regs();
@@ -171,29 +165,8 @@
 	p->thread.ip = (unsigned long) ret_from_fork;
 	task_user_gs(p) = get_user_gs(current_pt_regs());
 
-<<<<<<< HEAD
-	p->thread.io_bitmap_ptr = NULL;
-=======
-	p->thread.fpu_counter = 0;
 	clear_thread_io_bitmap(p);
->>>>>>> 598641e5
 	tsk = current;
-
-<<<<<<< HEAD
-	if (unlikely(test_tsk_thread_flag(tsk, TIF_IO_BITMAP))) {
-		p->thread.io_bitmap_ptr = kmemdup(tsk->thread.io_bitmap_ptr,
-						IO_BITMAP_BYTES, GFP_KERNEL);
-		if (!p->thread.io_bitmap_ptr) {
-			p->thread.io_bitmap_max = 0;
-			return -ENOMEM;
-		}
-		set_tsk_thread_flag(p, TIF_IO_BITMAP);
-	}
-
-	err = 0;
-=======
-	memset(p->thread.ptrace_bps, 0, sizeof(p->thread.ptrace_bps));
->>>>>>> 598641e5
 
 	/*
 	 * Set a new TLS for the child thread?
