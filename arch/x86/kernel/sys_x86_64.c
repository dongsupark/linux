#include <linux/errno.h>
#include <linux/sched.h>
#include <linux/syscalls.h>
#include <linux/mm.h>
#include <linux/fs.h>
#include <linux/smp.h>
#include <linux/sem.h>
#include <linux/msg.h>
#include <linux/shm.h>
#include <linux/stat.h>
#include <linux/mman.h>
#include <linux/file.h>
#include <linux/utsname.h>
#include <linux/personality.h>
#include <linux/random.h>
#include <linux/uaccess.h>
#include <linux/elf.h>

#include <asm/ia32.h>
#include <asm/syscalls.h>

/*
 * Align a virtual address to avoid aliasing in the I$ on AMD F15h.
 */
static unsigned long get_align_mask(void)
{
	/* handle 32- and 64-bit case with a single conditional */
	if (va_align.flags < 0 || !(va_align.flags & (2 - mmap_is_ia32())))
		return 0;

	if (!(current->flags & PF_RANDOMIZE))
		return 0;

	return va_align.mask;
}

unsigned long align_vdso_addr(unsigned long addr)
{
	unsigned long align_mask = get_align_mask();
	return (addr + align_mask) & ~align_mask;
}

static int __init control_va_addr_alignment(char *str)
{
	/* guard against enabling this on other CPU families */
	if (va_align.flags < 0)
		return 1;

	if (*str == 0)
		return 1;

	if (*str == '=')
		str++;

	if (!strcmp(str, "32"))
		va_align.flags = ALIGN_VA_32;
	else if (!strcmp(str, "64"))
		va_align.flags = ALIGN_VA_64;
	else if (!strcmp(str, "off"))
		va_align.flags = 0;
	else if (!strcmp(str, "on"))
		va_align.flags = ALIGN_VA_32 | ALIGN_VA_64;
	else
		return 0;

	return 1;
}
__setup("align_va_addr", control_va_addr_alignment);

SYSCALL_DEFINE6(mmap, unsigned long, addr, unsigned long, len,
		unsigned long, prot, unsigned long, flags,
		unsigned long, fd, unsigned long, off)
{
	long error;
	error = -EINVAL;
	if (off & ~PAGE_MASK)
		goto out;

	error = sys_mmap_pgoff(addr, len, prot, flags, fd, off >> PAGE_SHIFT);
out:
	return error;
}

static void find_start_end(unsigned long flags, unsigned long *begin,
			   unsigned long *end)
{
	if (!test_thread_flag(TIF_ADDR32) && (flags & MAP_32BIT)) {
		unsigned long new_begin;
		/* This is usually used needed to map code in small
		   model, so it needs to be in the first 31bit. Limit
		   it to that.  This means we need to move the
		   unmapped base down for this case. This can give
		   conflicts with the heap, but we assume that glibc
		   malloc knows how to fall back to mmap. Give it 1GB
		   of playground for now. -AK */
		*begin = 0x40000000;
		*end = 0x80000000;
		if (current->flags & PF_RANDOMIZE) {
			new_begin = randomize_range(*begin, *begin + 0x02000000, 0);
			if (new_begin)
				*begin = new_begin;
		}
	} else {
<<<<<<< HEAD
		*begin = mmap_legacy_base();
=======
		*begin = current->mm->mmap_legacy_base;
>>>>>>> d8dfad38
		*end = TASK_SIZE;
	}
}

unsigned long
arch_get_unmapped_area(struct file *filp, unsigned long addr,
		unsigned long len, unsigned long pgoff, unsigned long flags)
{
	struct mm_struct *mm = current->mm;
	struct vm_area_struct *vma;
	struct vm_unmapped_area_info info;
	unsigned long begin, end;

	if (flags & MAP_FIXED)
		return addr;

	find_start_end(flags, &begin, &end);

	if (len > end)
		return -ENOMEM;

	if (addr) {
		addr = PAGE_ALIGN(addr);
		vma = find_vma(mm, addr);
		if (end - len >= addr &&
		    (!vma || addr + len <= vma->vm_start))
			return addr;
	}

	info.flags = 0;
	info.length = len;
	info.low_limit = begin;
	info.high_limit = end;
	info.align_mask = filp ? get_align_mask() : 0;
	info.align_offset = pgoff << PAGE_SHIFT;
	return vm_unmapped_area(&info);
}

unsigned long
arch_get_unmapped_area_topdown(struct file *filp, const unsigned long addr0,
			  const unsigned long len, const unsigned long pgoff,
			  const unsigned long flags)
{
	struct vm_area_struct *vma;
	struct mm_struct *mm = current->mm;
	unsigned long addr = addr0;
	struct vm_unmapped_area_info info;

	/* requested length too big for entire address space */
	if (len > TASK_SIZE)
		return -ENOMEM;

	if (flags & MAP_FIXED)
		return addr;

	/* for MAP_32BIT mappings we force the legacy mmap base */
	if (!test_thread_flag(TIF_ADDR32) && (flags & MAP_32BIT))
		goto bottomup;

	/* requesting a specific address */
	if (addr) {
		addr = PAGE_ALIGN(addr);
		vma = find_vma(mm, addr);
		if (TASK_SIZE - len >= addr &&
				(!vma || addr + len <= vma->vm_start))
			return addr;
	}

	info.flags = VM_UNMAPPED_AREA_TOPDOWN;
	info.length = len;
	info.low_limit = PAGE_SIZE;
	info.high_limit = mm->mmap_base;
	info.align_mask = filp ? get_align_mask() : 0;
	info.align_offset = pgoff << PAGE_SHIFT;
	addr = vm_unmapped_area(&info);
	if (!(addr & ~PAGE_MASK))
		return addr;
	VM_BUG_ON(addr != -ENOMEM);

bottomup:
	/*
	 * A failed mmap() very likely causes application failure,
	 * so fall back to the bottom-up function here. This scenario
	 * can happen with large stack limits and large mmap()
	 * allocations.
	 */
	return arch_get_unmapped_area(filp, addr0, len, pgoff, flags);
}<|MERGE_RESOLUTION|>--- conflicted
+++ resolved
@@ -101,11 +101,7 @@
 				*begin = new_begin;
 		}
 	} else {
-<<<<<<< HEAD
-		*begin = mmap_legacy_base();
-=======
 		*begin = current->mm->mmap_legacy_base;
->>>>>>> d8dfad38
 		*end = TASK_SIZE;
 	}
 }
