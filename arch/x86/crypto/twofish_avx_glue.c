/*
 * Glue Code for AVX assembler version of Twofish Cipher
 *
 * Copyright (C) 2012 Johannes Goetzfried
 *     <Johannes.Goetzfried@informatik.stud.uni-erlangen.de>
 *
 * Copyright © 2013 Jussi Kivilinna <jussi.kivilinna@iki.fi>
 *
 * This program is free software; you can redistribute it and/or modify
 * it under the terms of the GNU General Public License as published by
 * the Free Software Foundation; either version 2 of the License, or
 * (at your option) any later version.
 *
 * This program is distributed in the hope that it will be useful,
 * but WITHOUT ANY WARRANTY; without even the implied warranty of
 * MERCHANTABILITY or FITNESS FOR A PARTICULAR PURPOSE.  See the
 * GNU General Public License for more details.
 *
 * You should have received a copy of the GNU General Public License
 * along with this program; if not, write to the Free Software
 * Foundation, Inc., 59 Temple Place, Suite 330, Boston, MA  02111-1307
 * USA
 *
 */

#include <linux/module.h>
#include <linux/hardirq.h>
#include <linux/types.h>
#include <linux/crypto.h>
#include <linux/err.h>
#include <crypto/algapi.h>
#include <crypto/twofish.h>
#include <crypto/cryptd.h>
#include <crypto/b128ops.h>
#include <crypto/ctr.h>
#include <crypto/lrw.h>
#include <crypto/xts.h>
#include <asm/i387.h>
#include <asm/xcr.h>
#include <asm/xsave.h>
#include <asm/crypto/twofish.h>
#include <asm/crypto/ablk_helper.h>
#include <asm/crypto/glue_helper.h>
#include <crypto/scatterwalk.h>
#include <linux/workqueue.h>
#include <linux/spinlock.h>

#define TWOFISH_PARALLEL_BLOCKS 8

/* 8-way parallel cipher functions */
asmlinkage void twofish_ecb_enc_8way(struct twofish_ctx *ctx, u8 *dst,
				     const u8 *src);
EXPORT_SYMBOL_GPL(twofish_ecb_enc_8way);

asmlinkage void twofish_ecb_dec_8way(struct twofish_ctx *ctx, u8 *dst,
				     const u8 *src);
EXPORT_SYMBOL_GPL(twofish_ecb_dec_8way);

asmlinkage void twofish_cbc_dec_8way(struct twofish_ctx *ctx, u8 *dst,
				     const u8 *src);
EXPORT_SYMBOL_GPL(twofish_cbc_dec_8way);

asmlinkage void twofish_ctr_8way(struct twofish_ctx *ctx, u8 *dst,
				 const u8 *src, le128 *iv);
EXPORT_SYMBOL_GPL(twofish_ctr_8way);

asmlinkage void twofish_xts_enc_8way(struct twofish_ctx *ctx, u8 *dst,
				     const u8 *src, le128 *iv);
EXPORT_SYMBOL_GPL(twofish_xts_enc_8way);
asmlinkage void twofish_xts_dec_8way(struct twofish_ctx *ctx, u8 *dst,
				     const u8 *src, le128 *iv);
EXPORT_SYMBOL_GPL(twofish_xts_dec_8way);

asmlinkage void twofish_xts_enc_8way(struct twofish_ctx *ctx, u8 *dst,
				     const u8 *src, le128 *iv);
asmlinkage void twofish_xts_dec_8way(struct twofish_ctx *ctx, u8 *dst,
				     const u8 *src, le128 *iv);

static inline void twofish_enc_blk_3way(struct twofish_ctx *ctx, u8 *dst,
					const u8 *src)
{
	__twofish_enc_blk_3way(ctx, dst, src, false);
}

<<<<<<< HEAD
void twofish_xts_enc(void *ctx, u128 *dst, const u128 *src, le128 *iv)
=======
static void twofish_xts_enc(void *ctx, u128 *dst, const u128 *src, le128 *iv)
>>>>>>> d0e0ac97
{
	glue_xts_crypt_128bit_one(ctx, dst, src, iv,
				  GLUE_FUNC_CAST(twofish_enc_blk));
}
<<<<<<< HEAD
EXPORT_SYMBOL_GPL(twofish_xts_enc);

void twofish_xts_dec(void *ctx, u128 *dst, const u128 *src, le128 *iv)
=======

static void twofish_xts_dec(void *ctx, u128 *dst, const u128 *src, le128 *iv)
>>>>>>> d0e0ac97
{
	glue_xts_crypt_128bit_one(ctx, dst, src, iv,
				  GLUE_FUNC_CAST(twofish_dec_blk));
}
<<<<<<< HEAD
EXPORT_SYMBOL_GPL(twofish_xts_dec);
=======
>>>>>>> d0e0ac97


static const struct common_glue_ctx twofish_enc = {
	.num_funcs = 3,
	.fpu_blocks_limit = TWOFISH_PARALLEL_BLOCKS,

	.funcs = { {
		.num_blocks = TWOFISH_PARALLEL_BLOCKS,
		.fn_u = { .ecb = GLUE_FUNC_CAST(twofish_ecb_enc_8way) }
	}, {
		.num_blocks = 3,
		.fn_u = { .ecb = GLUE_FUNC_CAST(twofish_enc_blk_3way) }
	}, {
		.num_blocks = 1,
		.fn_u = { .ecb = GLUE_FUNC_CAST(twofish_enc_blk) }
	} }
};

static const struct common_glue_ctx twofish_ctr = {
	.num_funcs = 3,
	.fpu_blocks_limit = TWOFISH_PARALLEL_BLOCKS,

	.funcs = { {
		.num_blocks = TWOFISH_PARALLEL_BLOCKS,
		.fn_u = { .ctr = GLUE_CTR_FUNC_CAST(twofish_ctr_8way) }
	}, {
		.num_blocks = 3,
		.fn_u = { .ctr = GLUE_CTR_FUNC_CAST(twofish_enc_blk_ctr_3way) }
	}, {
		.num_blocks = 1,
		.fn_u = { .ctr = GLUE_CTR_FUNC_CAST(twofish_enc_blk_ctr) }
	} }
};

static const struct common_glue_ctx twofish_enc_xts = {
	.num_funcs = 2,
	.fpu_blocks_limit = TWOFISH_PARALLEL_BLOCKS,

	.funcs = { {
		.num_blocks = TWOFISH_PARALLEL_BLOCKS,
		.fn_u = { .xts = GLUE_XTS_FUNC_CAST(twofish_xts_enc_8way) }
	}, {
		.num_blocks = 1,
		.fn_u = { .xts = GLUE_XTS_FUNC_CAST(twofish_xts_enc) }
	} }
};

static const struct common_glue_ctx twofish_dec = {
	.num_funcs = 3,
	.fpu_blocks_limit = TWOFISH_PARALLEL_BLOCKS,

	.funcs = { {
		.num_blocks = TWOFISH_PARALLEL_BLOCKS,
		.fn_u = { .ecb = GLUE_FUNC_CAST(twofish_ecb_dec_8way) }
	}, {
		.num_blocks = 3,
		.fn_u = { .ecb = GLUE_FUNC_CAST(twofish_dec_blk_3way) }
	}, {
		.num_blocks = 1,
		.fn_u = { .ecb = GLUE_FUNC_CAST(twofish_dec_blk) }
	} }
};

static const struct common_glue_ctx twofish_dec_cbc = {
	.num_funcs = 3,
	.fpu_blocks_limit = TWOFISH_PARALLEL_BLOCKS,

	.funcs = { {
		.num_blocks = TWOFISH_PARALLEL_BLOCKS,
		.fn_u = { .cbc = GLUE_CBC_FUNC_CAST(twofish_cbc_dec_8way) }
	}, {
		.num_blocks = 3,
		.fn_u = { .cbc = GLUE_CBC_FUNC_CAST(twofish_dec_blk_cbc_3way) }
	}, {
		.num_blocks = 1,
		.fn_u = { .cbc = GLUE_CBC_FUNC_CAST(twofish_dec_blk) }
	} }
};

static const struct common_glue_ctx twofish_dec_xts = {
	.num_funcs = 2,
	.fpu_blocks_limit = TWOFISH_PARALLEL_BLOCKS,

	.funcs = { {
		.num_blocks = TWOFISH_PARALLEL_BLOCKS,
		.fn_u = { .xts = GLUE_XTS_FUNC_CAST(twofish_xts_dec_8way) }
	}, {
		.num_blocks = 1,
		.fn_u = { .xts = GLUE_XTS_FUNC_CAST(twofish_xts_dec) }
	} }
};

static int ecb_encrypt(struct blkcipher_desc *desc, struct scatterlist *dst,
		       struct scatterlist *src, unsigned int nbytes)
{
	return glue_ecb_crypt_128bit(&twofish_enc, desc, dst, src, nbytes);
}

static int ecb_decrypt(struct blkcipher_desc *desc, struct scatterlist *dst,
		       struct scatterlist *src, unsigned int nbytes)
{
	return glue_ecb_crypt_128bit(&twofish_dec, desc, dst, src, nbytes);
}

static int cbc_encrypt(struct blkcipher_desc *desc, struct scatterlist *dst,
		       struct scatterlist *src, unsigned int nbytes)
{
	return glue_cbc_encrypt_128bit(GLUE_FUNC_CAST(twofish_enc_blk), desc,
				       dst, src, nbytes);
}

static int cbc_decrypt(struct blkcipher_desc *desc, struct scatterlist *dst,
		       struct scatterlist *src, unsigned int nbytes)
{
	return glue_cbc_decrypt_128bit(&twofish_dec_cbc, desc, dst, src,
				       nbytes);
}

static int ctr_crypt(struct blkcipher_desc *desc, struct scatterlist *dst,
		     struct scatterlist *src, unsigned int nbytes)
{
	return glue_ctr_crypt_128bit(&twofish_ctr, desc, dst, src, nbytes);
}

static inline bool twofish_fpu_begin(bool fpu_enabled, unsigned int nbytes)
{
	return glue_fpu_begin(TF_BLOCK_SIZE, TWOFISH_PARALLEL_BLOCKS, NULL,
			      fpu_enabled, nbytes);
}

static inline void twofish_fpu_end(bool fpu_enabled)
{
	glue_fpu_end(fpu_enabled);
}

struct crypt_priv {
	struct twofish_ctx *ctx;
	bool fpu_enabled;
};

static void encrypt_callback(void *priv, u8 *srcdst, unsigned int nbytes)
{
	const unsigned int bsize = TF_BLOCK_SIZE;
	struct crypt_priv *ctx = priv;
	int i;

	ctx->fpu_enabled = twofish_fpu_begin(ctx->fpu_enabled, nbytes);

	if (nbytes == bsize * TWOFISH_PARALLEL_BLOCKS) {
		twofish_ecb_enc_8way(ctx->ctx, srcdst, srcdst);
		return;
	}

	for (i = 0; i < nbytes / (bsize * 3); i++, srcdst += bsize * 3)
		twofish_enc_blk_3way(ctx->ctx, srcdst, srcdst);

	nbytes %= bsize * 3;

	for (i = 0; i < nbytes / bsize; i++, srcdst += bsize)
		twofish_enc_blk(ctx->ctx, srcdst, srcdst);
}

static void decrypt_callback(void *priv, u8 *srcdst, unsigned int nbytes)
{
	const unsigned int bsize = TF_BLOCK_SIZE;
	struct crypt_priv *ctx = priv;
	int i;

	ctx->fpu_enabled = twofish_fpu_begin(ctx->fpu_enabled, nbytes);

	if (nbytes == bsize * TWOFISH_PARALLEL_BLOCKS) {
		twofish_ecb_dec_8way(ctx->ctx, srcdst, srcdst);
		return;
	}

	for (i = 0; i < nbytes / (bsize * 3); i++, srcdst += bsize * 3)
		twofish_dec_blk_3way(ctx->ctx, srcdst, srcdst);

	nbytes %= bsize * 3;

	for (i = 0; i < nbytes / bsize; i++, srcdst += bsize)
		twofish_dec_blk(ctx->ctx, srcdst, srcdst);
}

static int lrw_encrypt(struct blkcipher_desc *desc, struct scatterlist *dst,
		       struct scatterlist *src, unsigned int nbytes)
{
	struct twofish_lrw_ctx *ctx = crypto_blkcipher_ctx(desc->tfm);
	be128 buf[TWOFISH_PARALLEL_BLOCKS];
	struct crypt_priv crypt_ctx = {
		.ctx = &ctx->twofish_ctx,
		.fpu_enabled = false,
	};
	struct lrw_crypt_req req = {
		.tbuf = buf,
		.tbuflen = sizeof(buf),

		.table_ctx = &ctx->lrw_table,
		.crypt_ctx = &crypt_ctx,
		.crypt_fn = encrypt_callback,
	};
	int ret;

	desc->flags &= ~CRYPTO_TFM_REQ_MAY_SLEEP;
	ret = lrw_crypt(desc, dst, src, nbytes, &req);
	twofish_fpu_end(crypt_ctx.fpu_enabled);

	return ret;
}

static int lrw_decrypt(struct blkcipher_desc *desc, struct scatterlist *dst,
		       struct scatterlist *src, unsigned int nbytes)
{
	struct twofish_lrw_ctx *ctx = crypto_blkcipher_ctx(desc->tfm);
	be128 buf[TWOFISH_PARALLEL_BLOCKS];
	struct crypt_priv crypt_ctx = {
		.ctx = &ctx->twofish_ctx,
		.fpu_enabled = false,
	};
	struct lrw_crypt_req req = {
		.tbuf = buf,
		.tbuflen = sizeof(buf),

		.table_ctx = &ctx->lrw_table,
		.crypt_ctx = &crypt_ctx,
		.crypt_fn = decrypt_callback,
	};
	int ret;

	desc->flags &= ~CRYPTO_TFM_REQ_MAY_SLEEP;
	ret = lrw_crypt(desc, dst, src, nbytes, &req);
	twofish_fpu_end(crypt_ctx.fpu_enabled);

	return ret;
}

static int xts_encrypt(struct blkcipher_desc *desc, struct scatterlist *dst,
		       struct scatterlist *src, unsigned int nbytes)
{
	struct twofish_xts_ctx *ctx = crypto_blkcipher_ctx(desc->tfm);

	return glue_xts_crypt_128bit(&twofish_enc_xts, desc, dst, src, nbytes,
				     XTS_TWEAK_CAST(twofish_enc_blk),
				     &ctx->tweak_ctx, &ctx->crypt_ctx);
}

static int xts_decrypt(struct blkcipher_desc *desc, struct scatterlist *dst,
		       struct scatterlist *src, unsigned int nbytes)
{
	struct twofish_xts_ctx *ctx = crypto_blkcipher_ctx(desc->tfm);

	return glue_xts_crypt_128bit(&twofish_dec_xts, desc, dst, src, nbytes,
				     XTS_TWEAK_CAST(twofish_enc_blk),
				     &ctx->tweak_ctx, &ctx->crypt_ctx);
}

static struct crypto_alg twofish_algs[10] = { {
	.cra_name		= "__ecb-twofish-avx",
	.cra_driver_name	= "__driver-ecb-twofish-avx",
	.cra_priority		= 0,
	.cra_flags		= CRYPTO_ALG_TYPE_BLKCIPHER,
	.cra_blocksize		= TF_BLOCK_SIZE,
	.cra_ctxsize		= sizeof(struct twofish_ctx),
	.cra_alignmask		= 0,
	.cra_type		= &crypto_blkcipher_type,
	.cra_module		= THIS_MODULE,
	.cra_u = {
		.blkcipher = {
			.min_keysize	= TF_MIN_KEY_SIZE,
			.max_keysize	= TF_MAX_KEY_SIZE,
			.setkey		= twofish_setkey,
			.encrypt	= ecb_encrypt,
			.decrypt	= ecb_decrypt,
		},
	},
}, {
	.cra_name		= "__cbc-twofish-avx",
	.cra_driver_name	= "__driver-cbc-twofish-avx",
	.cra_priority		= 0,
	.cra_flags		= CRYPTO_ALG_TYPE_BLKCIPHER,
	.cra_blocksize		= TF_BLOCK_SIZE,
	.cra_ctxsize		= sizeof(struct twofish_ctx),
	.cra_alignmask		= 0,
	.cra_type		= &crypto_blkcipher_type,
	.cra_module		= THIS_MODULE,
	.cra_u = {
		.blkcipher = {
			.min_keysize	= TF_MIN_KEY_SIZE,
			.max_keysize	= TF_MAX_KEY_SIZE,
			.setkey		= twofish_setkey,
			.encrypt	= cbc_encrypt,
			.decrypt	= cbc_decrypt,
		},
	},
}, {
	.cra_name		= "__ctr-twofish-avx",
	.cra_driver_name	= "__driver-ctr-twofish-avx",
	.cra_priority		= 0,
	.cra_flags		= CRYPTO_ALG_TYPE_BLKCIPHER,
	.cra_blocksize		= 1,
	.cra_ctxsize		= sizeof(struct twofish_ctx),
	.cra_alignmask		= 0,
	.cra_type		= &crypto_blkcipher_type,
	.cra_module		= THIS_MODULE,
	.cra_u = {
		.blkcipher = {
			.min_keysize	= TF_MIN_KEY_SIZE,
			.max_keysize	= TF_MAX_KEY_SIZE,
			.ivsize		= TF_BLOCK_SIZE,
			.setkey		= twofish_setkey,
			.encrypt	= ctr_crypt,
			.decrypt	= ctr_crypt,
		},
	},
}, {
	.cra_name		= "__lrw-twofish-avx",
	.cra_driver_name	= "__driver-lrw-twofish-avx",
	.cra_priority		= 0,
	.cra_flags		= CRYPTO_ALG_TYPE_BLKCIPHER,
	.cra_blocksize		= TF_BLOCK_SIZE,
	.cra_ctxsize		= sizeof(struct twofish_lrw_ctx),
	.cra_alignmask		= 0,
	.cra_type		= &crypto_blkcipher_type,
	.cra_module		= THIS_MODULE,
	.cra_exit		= lrw_twofish_exit_tfm,
	.cra_u = {
		.blkcipher = {
			.min_keysize	= TF_MIN_KEY_SIZE +
					  TF_BLOCK_SIZE,
			.max_keysize	= TF_MAX_KEY_SIZE +
					  TF_BLOCK_SIZE,
			.ivsize		= TF_BLOCK_SIZE,
			.setkey		= lrw_twofish_setkey,
			.encrypt	= lrw_encrypt,
			.decrypt	= lrw_decrypt,
		},
	},
}, {
	.cra_name		= "__xts-twofish-avx",
	.cra_driver_name	= "__driver-xts-twofish-avx",
	.cra_priority		= 0,
	.cra_flags		= CRYPTO_ALG_TYPE_BLKCIPHER,
	.cra_blocksize		= TF_BLOCK_SIZE,
	.cra_ctxsize		= sizeof(struct twofish_xts_ctx),
	.cra_alignmask		= 0,
	.cra_type		= &crypto_blkcipher_type,
	.cra_module		= THIS_MODULE,
	.cra_u = {
		.blkcipher = {
			.min_keysize	= TF_MIN_KEY_SIZE * 2,
			.max_keysize	= TF_MAX_KEY_SIZE * 2,
			.ivsize		= TF_BLOCK_SIZE,
			.setkey		= xts_twofish_setkey,
			.encrypt	= xts_encrypt,
			.decrypt	= xts_decrypt,
		},
	},
}, {
	.cra_name		= "ecb(twofish)",
	.cra_driver_name	= "ecb-twofish-avx",
	.cra_priority		= 400,
	.cra_flags		= CRYPTO_ALG_TYPE_ABLKCIPHER | CRYPTO_ALG_ASYNC,
	.cra_blocksize		= TF_BLOCK_SIZE,
	.cra_ctxsize		= sizeof(struct async_helper_ctx),
	.cra_alignmask		= 0,
	.cra_type		= &crypto_ablkcipher_type,
	.cra_module		= THIS_MODULE,
	.cra_init		= ablk_init,
	.cra_exit		= ablk_exit,
	.cra_u = {
		.ablkcipher = {
			.min_keysize	= TF_MIN_KEY_SIZE,
			.max_keysize	= TF_MAX_KEY_SIZE,
			.setkey		= ablk_set_key,
			.encrypt	= ablk_encrypt,
			.decrypt	= ablk_decrypt,
		},
	},
}, {
	.cra_name		= "cbc(twofish)",
	.cra_driver_name	= "cbc-twofish-avx",
	.cra_priority		= 400,
	.cra_flags		= CRYPTO_ALG_TYPE_ABLKCIPHER | CRYPTO_ALG_ASYNC,
	.cra_blocksize		= TF_BLOCK_SIZE,
	.cra_ctxsize		= sizeof(struct async_helper_ctx),
	.cra_alignmask		= 0,
	.cra_type		= &crypto_ablkcipher_type,
	.cra_module		= THIS_MODULE,
	.cra_init		= ablk_init,
	.cra_exit		= ablk_exit,
	.cra_u = {
		.ablkcipher = {
			.min_keysize	= TF_MIN_KEY_SIZE,
			.max_keysize	= TF_MAX_KEY_SIZE,
			.ivsize		= TF_BLOCK_SIZE,
			.setkey		= ablk_set_key,
			.encrypt	= __ablk_encrypt,
			.decrypt	= ablk_decrypt,
		},
	},
}, {
	.cra_name		= "ctr(twofish)",
	.cra_driver_name	= "ctr-twofish-avx",
	.cra_priority		= 400,
	.cra_flags		= CRYPTO_ALG_TYPE_ABLKCIPHER | CRYPTO_ALG_ASYNC,
	.cra_blocksize		= 1,
	.cra_ctxsize		= sizeof(struct async_helper_ctx),
	.cra_alignmask		= 0,
	.cra_type		= &crypto_ablkcipher_type,
	.cra_module		= THIS_MODULE,
	.cra_init		= ablk_init,
	.cra_exit		= ablk_exit,
	.cra_u = {
		.ablkcipher = {
			.min_keysize	= TF_MIN_KEY_SIZE,
			.max_keysize	= TF_MAX_KEY_SIZE,
			.ivsize		= TF_BLOCK_SIZE,
			.setkey		= ablk_set_key,
			.encrypt	= ablk_encrypt,
			.decrypt	= ablk_encrypt,
			.geniv		= "chainiv",
		},
	},
}, {
	.cra_name		= "lrw(twofish)",
	.cra_driver_name	= "lrw-twofish-avx",
	.cra_priority		= 400,
	.cra_flags		= CRYPTO_ALG_TYPE_ABLKCIPHER | CRYPTO_ALG_ASYNC,
	.cra_blocksize		= TF_BLOCK_SIZE,
	.cra_ctxsize		= sizeof(struct async_helper_ctx),
	.cra_alignmask		= 0,
	.cra_type		= &crypto_ablkcipher_type,
	.cra_module		= THIS_MODULE,
	.cra_init		= ablk_init,
	.cra_exit		= ablk_exit,
	.cra_u = {
		.ablkcipher = {
			.min_keysize	= TF_MIN_KEY_SIZE +
					  TF_BLOCK_SIZE,
			.max_keysize	= TF_MAX_KEY_SIZE +
					  TF_BLOCK_SIZE,
			.ivsize		= TF_BLOCK_SIZE,
			.setkey		= ablk_set_key,
			.encrypt	= ablk_encrypt,
			.decrypt	= ablk_decrypt,
		},
	},
}, {
	.cra_name		= "xts(twofish)",
	.cra_driver_name	= "xts-twofish-avx",
	.cra_priority		= 400,
	.cra_flags		= CRYPTO_ALG_TYPE_ABLKCIPHER | CRYPTO_ALG_ASYNC,
	.cra_blocksize		= TF_BLOCK_SIZE,
	.cra_ctxsize		= sizeof(struct async_helper_ctx),
	.cra_alignmask		= 0,
	.cra_type		= &crypto_ablkcipher_type,
	.cra_module		= THIS_MODULE,
	.cra_init		= ablk_init,
	.cra_exit		= ablk_exit,
	.cra_u = {
		.ablkcipher = {
			.min_keysize	= TF_MIN_KEY_SIZE * 2,
			.max_keysize	= TF_MAX_KEY_SIZE * 2,
			.ivsize		= TF_BLOCK_SIZE,
			.setkey		= ablk_set_key,
			.encrypt	= ablk_encrypt,
			.decrypt	= ablk_decrypt,
		},
	},
} };

static int __init twofish_init(void)
{
	u64 xcr0;

	if (!cpu_has_avx || !cpu_has_osxsave) {
		printk(KERN_INFO "AVX instructions are not detected.\n");
		return -ENODEV;
	}

	xcr0 = xgetbv(XCR_XFEATURE_ENABLED_MASK);
	if ((xcr0 & (XSTATE_SSE | XSTATE_YMM)) != (XSTATE_SSE | XSTATE_YMM)) {
		printk(KERN_INFO "AVX detected but unusable.\n");
		return -ENODEV;
	}

	return crypto_register_algs(twofish_algs, ARRAY_SIZE(twofish_algs));
}

static void __exit twofish_exit(void)
{
	crypto_unregister_algs(twofish_algs, ARRAY_SIZE(twofish_algs));
}

module_init(twofish_init);
module_exit(twofish_exit);

MODULE_DESCRIPTION("Twofish Cipher Algorithm, AVX optimized");
MODULE_LICENSE("GPL");
MODULE_ALIAS("twofish");<|MERGE_RESOLUTION|>--- conflicted
+++ resolved
@@ -50,26 +50,13 @@
 /* 8-way parallel cipher functions */
 asmlinkage void twofish_ecb_enc_8way(struct twofish_ctx *ctx, u8 *dst,
 				     const u8 *src);
-EXPORT_SYMBOL_GPL(twofish_ecb_enc_8way);
-
 asmlinkage void twofish_ecb_dec_8way(struct twofish_ctx *ctx, u8 *dst,
 				     const u8 *src);
-EXPORT_SYMBOL_GPL(twofish_ecb_dec_8way);
 
 asmlinkage void twofish_cbc_dec_8way(struct twofish_ctx *ctx, u8 *dst,
 				     const u8 *src);
-EXPORT_SYMBOL_GPL(twofish_cbc_dec_8way);
-
 asmlinkage void twofish_ctr_8way(struct twofish_ctx *ctx, u8 *dst,
 				 const u8 *src, le128 *iv);
-EXPORT_SYMBOL_GPL(twofish_ctr_8way);
-
-asmlinkage void twofish_xts_enc_8way(struct twofish_ctx *ctx, u8 *dst,
-				     const u8 *src, le128 *iv);
-EXPORT_SYMBOL_GPL(twofish_xts_enc_8way);
-asmlinkage void twofish_xts_dec_8way(struct twofish_ctx *ctx, u8 *dst,
-				     const u8 *src, le128 *iv);
-EXPORT_SYMBOL_GPL(twofish_xts_dec_8way);
 
 asmlinkage void twofish_xts_enc_8way(struct twofish_ctx *ctx, u8 *dst,
 				     const u8 *src, le128 *iv);
@@ -82,31 +69,17 @@
 	__twofish_enc_blk_3way(ctx, dst, src, false);
 }
 
-<<<<<<< HEAD
-void twofish_xts_enc(void *ctx, u128 *dst, const u128 *src, le128 *iv)
-=======
 static void twofish_xts_enc(void *ctx, u128 *dst, const u128 *src, le128 *iv)
->>>>>>> d0e0ac97
 {
 	glue_xts_crypt_128bit_one(ctx, dst, src, iv,
 				  GLUE_FUNC_CAST(twofish_enc_blk));
 }
-<<<<<<< HEAD
-EXPORT_SYMBOL_GPL(twofish_xts_enc);
-
-void twofish_xts_dec(void *ctx, u128 *dst, const u128 *src, le128 *iv)
-=======
 
 static void twofish_xts_dec(void *ctx, u128 *dst, const u128 *src, le128 *iv)
->>>>>>> d0e0ac97
 {
 	glue_xts_crypt_128bit_one(ctx, dst, src, iv,
 				  GLUE_FUNC_CAST(twofish_dec_blk));
 }
-<<<<<<< HEAD
-EXPORT_SYMBOL_GPL(twofish_xts_dec);
-=======
->>>>>>> d0e0ac97
 
 
 static const struct common_glue_ctx twofish_enc = {
