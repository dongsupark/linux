--- conflicted
+++ resolved
@@ -52,14 +52,6 @@
 	int i, j;
 
 	for (i = 0; i < slit->locality_count; i++) {
-<<<<<<< HEAD
-		if (pxm_to_node(i) == NUMA_NO_NODE)
-			continue;
-		for (j = 0; j < slit->locality_count; j++) {
-			if (pxm_to_node(j) == NUMA_NO_NODE)
-				continue;
-			numa_set_distance(pxm_to_node(i), pxm_to_node(j),
-=======
 		const int from_node = pxm_to_node(i);
 
 		if (from_node == NUMA_NO_NODE)
@@ -72,7 +64,6 @@
 				continue;
 
 			numa_set_distance(from_node, to_node,
->>>>>>> 2d286bdb
 				slit->entry[slit->locality_count * i + j]);
 		}
 	}
