
ccflags-y += -Ivirt/kvm -Iarch/x86/kvm

CFLAGS_x86.o := -I.
CFLAGS_svm.o := -I.
CFLAGS_vmx.o := -I.

<<<<<<< HEAD
kvm-y			+= $(addprefix ../../../virt/kvm/, kvm_main.o ioapic.o \
				coalesced_mmio.o irq_comm.o eventfd.o \
				irqchip.o)
kvm-$(CONFIG_KVM_DEVICE_ASSIGNMENT)	+= $(addprefix ../../../virt/kvm/, \
				assigned-dev.o iommu.o)
kvm-$(CONFIG_KVM_ASYNC_PF)	+= $(addprefix ../../../virt/kvm/, async_pf.o)
=======
KVM := ../../../virt/kvm

kvm-y			+= $(KVM)/kvm_main.o $(KVM)/ioapic.o \
				$(KVM)/coalesced_mmio.o $(KVM)/irq_comm.o \
				$(KVM)/eventfd.o $(KVM)/irqchip.o
kvm-$(CONFIG_KVM_DEVICE_ASSIGNMENT)	+= $(KVM)/assigned-dev.o $(KVM)/iommu.o
kvm-$(CONFIG_KVM_ASYNC_PF)	+= $(KVM)/async_pf.o
>>>>>>> d0e0ac97

kvm-y			+= x86.o mmu.o emulate.o i8259.o irq.o lapic.o \
			   i8254.o cpuid.o pmu.o
kvm-intel-y		+= vmx.o
kvm-amd-y		+= svm.o

obj-$(CONFIG_KVM)	+= kvm.o
obj-$(CONFIG_KVM_INTEL)	+= kvm-intel.o
obj-$(CONFIG_KVM_AMD)	+= kvm-amd.o<|MERGE_RESOLUTION|>--- conflicted
+++ resolved
@@ -5,14 +5,6 @@
 CFLAGS_svm.o := -I.
 CFLAGS_vmx.o := -I.
 
-<<<<<<< HEAD
-kvm-y			+= $(addprefix ../../../virt/kvm/, kvm_main.o ioapic.o \
-				coalesced_mmio.o irq_comm.o eventfd.o \
-				irqchip.o)
-kvm-$(CONFIG_KVM_DEVICE_ASSIGNMENT)	+= $(addprefix ../../../virt/kvm/, \
-				assigned-dev.o iommu.o)
-kvm-$(CONFIG_KVM_ASYNC_PF)	+= $(addprefix ../../../virt/kvm/, async_pf.o)
-=======
 KVM := ../../../virt/kvm
 
 kvm-y			+= $(KVM)/kvm_main.o $(KVM)/ioapic.o \
@@ -20,7 +12,6 @@
 				$(KVM)/eventfd.o $(KVM)/irqchip.o
 kvm-$(CONFIG_KVM_DEVICE_ASSIGNMENT)	+= $(KVM)/assigned-dev.o $(KVM)/iommu.o
 kvm-$(CONFIG_KVM_ASYNC_PF)	+= $(KVM)/async_pf.o
->>>>>>> d0e0ac97
 
 kvm-y			+= x86.o mmu.o emulate.o i8259.o irq.o lapic.o \
 			   i8254.o cpuid.o pmu.o
