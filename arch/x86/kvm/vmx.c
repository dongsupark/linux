/*
 * Kernel-based Virtual Machine driver for Linux
 *
 * This module enables machines with Intel VT-x extensions to run virtual
 * machines without emulation or binary translation.
 *
 * Copyright (C) 2006 Qumranet, Inc.
 * Copyright 2010 Red Hat, Inc. and/or its affiliates.
 *
 * Authors:
 *   Avi Kivity   <avi@qumranet.com>
 *   Yaniv Kamay  <yaniv@qumranet.com>
 *
 * This work is licensed under the terms of the GNU GPL, version 2.  See
 * the COPYING file in the top-level directory.
 *
 */

#include "irq.h"
#include "mmu.h"
#include "cpuid.h"

#include <linux/kvm_host.h>
#include <linux/module.h>
#include <linux/kernel.h>
#include <linux/mm.h>
#include <linux/highmem.h>
#include <linux/sched.h>
#include <linux/moduleparam.h>
#include <linux/ftrace_event.h>
#include <linux/slab.h>
#include <linux/tboot.h>
#include "kvm_cache_regs.h"
#include "x86.h"

#include <asm/io.h>
#include <asm/desc.h>
#include <asm/vmx.h>
#include <asm/virtext.h>
#include <asm/mce.h>
#include <asm/i387.h>
#include <asm/xcr.h>
#include <asm/perf_event.h>

#include "trace.h"

#define __ex(x) __kvm_handle_fault_on_reboot(x)
#define __ex_clear(x, reg) \
	____kvm_handle_fault_on_reboot(x, "xor " reg " , " reg)

MODULE_AUTHOR("Qumranet");
MODULE_LICENSE("GPL");

static bool __read_mostly enable_vpid = 1;
module_param_named(vpid, enable_vpid, bool, 0444);

static bool __read_mostly flexpriority_enabled = 1;
module_param_named(flexpriority, flexpriority_enabled, bool, S_IRUGO);

static bool __read_mostly enable_ept = 1;
module_param_named(ept, enable_ept, bool, S_IRUGO);

static bool __read_mostly enable_unrestricted_guest = 1;
module_param_named(unrestricted_guest,
			enable_unrestricted_guest, bool, S_IRUGO);

static bool __read_mostly emulate_invalid_guest_state = 0;
module_param(emulate_invalid_guest_state, bool, S_IRUGO);

static bool __read_mostly vmm_exclusive = 1;
module_param(vmm_exclusive, bool, S_IRUGO);

static bool __read_mostly fasteoi = 1;
module_param(fasteoi, bool, S_IRUGO);

/*
 * If nested=1, nested virtualization is supported, i.e., guests may use
 * VMX and be a hypervisor for its own guests. If nested=0, guests may not
 * use VMX instructions.
 */
static bool __read_mostly nested = 0;
module_param(nested, bool, S_IRUGO);

#define KVM_GUEST_CR0_MASK_UNRESTRICTED_GUEST				\
	(X86_CR0_WP | X86_CR0_NE | X86_CR0_NW | X86_CR0_CD)
#define KVM_GUEST_CR0_MASK						\
	(KVM_GUEST_CR0_MASK_UNRESTRICTED_GUEST | X86_CR0_PG | X86_CR0_PE)
#define KVM_VM_CR0_ALWAYS_ON_UNRESTRICTED_GUEST				\
	(X86_CR0_WP | X86_CR0_NE)
#define KVM_VM_CR0_ALWAYS_ON						\
	(KVM_VM_CR0_ALWAYS_ON_UNRESTRICTED_GUEST | X86_CR0_PG | X86_CR0_PE)
#define KVM_CR4_GUEST_OWNED_BITS				      \
	(X86_CR4_PVI | X86_CR4_DE | X86_CR4_PCE | X86_CR4_OSFXSR      \
	 | X86_CR4_OSXMMEXCPT)

#define KVM_PMODE_VM_CR4_ALWAYS_ON (X86_CR4_PAE | X86_CR4_VMXE)
#define KVM_RMODE_VM_CR4_ALWAYS_ON (X86_CR4_VME | X86_CR4_PAE | X86_CR4_VMXE)

#define RMODE_GUEST_OWNED_EFLAGS_BITS (~(X86_EFLAGS_IOPL | X86_EFLAGS_VM))

/*
 * These 2 parameters are used to config the controls for Pause-Loop Exiting:
 * ple_gap:    upper bound on the amount of time between two successive
 *             executions of PAUSE in a loop. Also indicate if ple enabled.
 *             According to test, this time is usually smaller than 128 cycles.
 * ple_window: upper bound on the amount of time a guest is allowed to execute
 *             in a PAUSE loop. Tests indicate that most spinlocks are held for
 *             less than 2^12 cycles
 * Time is measured based on a counter that runs at the same rate as the TSC,
 * refer SDM volume 3b section 21.6.13 & 22.1.3.
 */
#define KVM_VMX_DEFAULT_PLE_GAP    128
#define KVM_VMX_DEFAULT_PLE_WINDOW 4096
static int ple_gap = KVM_VMX_DEFAULT_PLE_GAP;
module_param(ple_gap, int, S_IRUGO);

static int ple_window = KVM_VMX_DEFAULT_PLE_WINDOW;
module_param(ple_window, int, S_IRUGO);

#define NR_AUTOLOAD_MSRS 8
#define VMCS02_POOL_SIZE 1

struct vmcs {
	u32 revision_id;
	u32 abort;
	char data[0];
};

/*
 * Track a VMCS that may be loaded on a certain CPU. If it is (cpu!=-1), also
 * remember whether it was VMLAUNCHed, and maintain a linked list of all VMCSs
 * loaded on this CPU (so we can clear them if the CPU goes down).
 */
struct loaded_vmcs {
	struct vmcs *vmcs;
	int cpu;
	int launched;
	struct list_head loaded_vmcss_on_cpu_link;
};

struct shared_msr_entry {
	unsigned index;
	u64 data;
	u64 mask;
};

/*
 * struct vmcs12 describes the state that our guest hypervisor (L1) keeps for a
 * single nested guest (L2), hence the name vmcs12. Any VMX implementation has
 * a VMCS structure, and vmcs12 is our emulated VMX's VMCS. This structure is
 * stored in guest memory specified by VMPTRLD, but is opaque to the guest,
 * which must access it using VMREAD/VMWRITE/VMCLEAR instructions.
 * More than one of these structures may exist, if L1 runs multiple L2 guests.
 * nested_vmx_run() will use the data here to build a vmcs02: a VMCS for the
 * underlying hardware which will be used to run L2.
 * This structure is packed to ensure that its layout is identical across
 * machines (necessary for live migration).
 * If there are changes in this struct, VMCS12_REVISION must be changed.
 */
typedef u64 natural_width;
struct __packed vmcs12 {
	/* According to the Intel spec, a VMCS region must start with the
	 * following two fields. Then follow implementation-specific data.
	 */
	u32 revision_id;
	u32 abort;

	u32 launch_state; /* set to 0 by VMCLEAR, to 1 by VMLAUNCH */
	u32 padding[7]; /* room for future expansion */

	u64 io_bitmap_a;
	u64 io_bitmap_b;
	u64 msr_bitmap;
	u64 vm_exit_msr_store_addr;
	u64 vm_exit_msr_load_addr;
	u64 vm_entry_msr_load_addr;
	u64 tsc_offset;
	u64 virtual_apic_page_addr;
	u64 apic_access_addr;
	u64 ept_pointer;
	u64 guest_physical_address;
	u64 vmcs_link_pointer;
	u64 guest_ia32_debugctl;
	u64 guest_ia32_pat;
	u64 guest_ia32_efer;
	u64 guest_ia32_perf_global_ctrl;
	u64 guest_pdptr0;
	u64 guest_pdptr1;
	u64 guest_pdptr2;
	u64 guest_pdptr3;
	u64 host_ia32_pat;
	u64 host_ia32_efer;
	u64 host_ia32_perf_global_ctrl;
	u64 padding64[8]; /* room for future expansion */
	/*
	 * To allow migration of L1 (complete with its L2 guests) between
	 * machines of different natural widths (32 or 64 bit), we cannot have
	 * unsigned long fields with no explict size. We use u64 (aliased
	 * natural_width) instead. Luckily, x86 is little-endian.
	 */
	natural_width cr0_guest_host_mask;
	natural_width cr4_guest_host_mask;
	natural_width cr0_read_shadow;
	natural_width cr4_read_shadow;
	natural_width cr3_target_value0;
	natural_width cr3_target_value1;
	natural_width cr3_target_value2;
	natural_width cr3_target_value3;
	natural_width exit_qualification;
	natural_width guest_linear_address;
	natural_width guest_cr0;
	natural_width guest_cr3;
	natural_width guest_cr4;
	natural_width guest_es_base;
	natural_width guest_cs_base;
	natural_width guest_ss_base;
	natural_width guest_ds_base;
	natural_width guest_fs_base;
	natural_width guest_gs_base;
	natural_width guest_ldtr_base;
	natural_width guest_tr_base;
	natural_width guest_gdtr_base;
	natural_width guest_idtr_base;
	natural_width guest_dr7;
	natural_width guest_rsp;
	natural_width guest_rip;
	natural_width guest_rflags;
	natural_width guest_pending_dbg_exceptions;
	natural_width guest_sysenter_esp;
	natural_width guest_sysenter_eip;
	natural_width host_cr0;
	natural_width host_cr3;
	natural_width host_cr4;
	natural_width host_fs_base;
	natural_width host_gs_base;
	natural_width host_tr_base;
	natural_width host_gdtr_base;
	natural_width host_idtr_base;
	natural_width host_ia32_sysenter_esp;
	natural_width host_ia32_sysenter_eip;
	natural_width host_rsp;
	natural_width host_rip;
	natural_width paddingl[8]; /* room for future expansion */
	u32 pin_based_vm_exec_control;
	u32 cpu_based_vm_exec_control;
	u32 exception_bitmap;
	u32 page_fault_error_code_mask;
	u32 page_fault_error_code_match;
	u32 cr3_target_count;
	u32 vm_exit_controls;
	u32 vm_exit_msr_store_count;
	u32 vm_exit_msr_load_count;
	u32 vm_entry_controls;
	u32 vm_entry_msr_load_count;
	u32 vm_entry_intr_info_field;
	u32 vm_entry_exception_error_code;
	u32 vm_entry_instruction_len;
	u32 tpr_threshold;
	u32 secondary_vm_exec_control;
	u32 vm_instruction_error;
	u32 vm_exit_reason;
	u32 vm_exit_intr_info;
	u32 vm_exit_intr_error_code;
	u32 idt_vectoring_info_field;
	u32 idt_vectoring_error_code;
	u32 vm_exit_instruction_len;
	u32 vmx_instruction_info;
	u32 guest_es_limit;
	u32 guest_cs_limit;
	u32 guest_ss_limit;
	u32 guest_ds_limit;
	u32 guest_fs_limit;
	u32 guest_gs_limit;
	u32 guest_ldtr_limit;
	u32 guest_tr_limit;
	u32 guest_gdtr_limit;
	u32 guest_idtr_limit;
	u32 guest_es_ar_bytes;
	u32 guest_cs_ar_bytes;
	u32 guest_ss_ar_bytes;
	u32 guest_ds_ar_bytes;
	u32 guest_fs_ar_bytes;
	u32 guest_gs_ar_bytes;
	u32 guest_ldtr_ar_bytes;
	u32 guest_tr_ar_bytes;
	u32 guest_interruptibility_info;
	u32 guest_activity_state;
	u32 guest_sysenter_cs;
	u32 host_ia32_sysenter_cs;
	u32 padding32[8]; /* room for future expansion */
	u16 virtual_processor_id;
	u16 guest_es_selector;
	u16 guest_cs_selector;
	u16 guest_ss_selector;
	u16 guest_ds_selector;
	u16 guest_fs_selector;
	u16 guest_gs_selector;
	u16 guest_ldtr_selector;
	u16 guest_tr_selector;
	u16 host_es_selector;
	u16 host_cs_selector;
	u16 host_ss_selector;
	u16 host_ds_selector;
	u16 host_fs_selector;
	u16 host_gs_selector;
	u16 host_tr_selector;
};

/*
 * VMCS12_REVISION is an arbitrary id that should be changed if the content or
 * layout of struct vmcs12 is changed. MSR_IA32_VMX_BASIC returns this id, and
 * VMPTRLD verifies that the VMCS region that L1 is loading contains this id.
 */
#define VMCS12_REVISION 0x11e57ed0

/*
 * VMCS12_SIZE is the number of bytes L1 should allocate for the VMXON region
 * and any VMCS region. Although only sizeof(struct vmcs12) are used by the
 * current implementation, 4K are reserved to avoid future complications.
 */
#define VMCS12_SIZE 0x1000

/* Used to remember the last vmcs02 used for some recently used vmcs12s */
struct vmcs02_list {
	struct list_head list;
	gpa_t vmptr;
	struct loaded_vmcs vmcs02;
};

/*
 * The nested_vmx structure is part of vcpu_vmx, and holds information we need
 * for correct emulation of VMX (i.e., nested VMX) on this vcpu.
 */
struct nested_vmx {
	/* Has the level1 guest done vmxon? */
	bool vmxon;

	/* The guest-physical address of the current VMCS L1 keeps for L2 */
	gpa_t current_vmptr;
	/* The host-usable pointer to the above */
	struct page *current_vmcs12_page;
	struct vmcs12 *current_vmcs12;

	/* vmcs02_list cache of VMCSs recently used to run L2 guests */
	struct list_head vmcs02_pool;
	int vmcs02_num;
	u64 vmcs01_tsc_offset;
	/* L2 must run next, and mustn't decide to exit to L1. */
	bool nested_run_pending;
	/*
	 * Guest pages referred to in vmcs02 with host-physical pointers, so
	 * we must keep them pinned while L2 runs.
	 */
	struct page *apic_access_page;
};

struct vcpu_vmx {
	struct kvm_vcpu       vcpu;
	unsigned long         host_rsp;
	u8                    fail;
	u8                    cpl;
	bool                  nmi_known_unmasked;
	u32                   exit_intr_info;
	u32                   idt_vectoring_info;
	ulong                 rflags;
	struct shared_msr_entry *guest_msrs;
	int                   nmsrs;
	int                   save_nmsrs;
#ifdef CONFIG_X86_64
	u64 		      msr_host_kernel_gs_base;
	u64 		      msr_guest_kernel_gs_base;
#endif
	/*
	 * loaded_vmcs points to the VMCS currently used in this vcpu. For a
	 * non-nested (L1) guest, it always points to vmcs01. For a nested
	 * guest (L2), it points to a different VMCS.
	 */
	struct loaded_vmcs    vmcs01;
	struct loaded_vmcs   *loaded_vmcs;
	bool                  __launched; /* temporary, used in vmx_vcpu_run */
	struct msr_autoload {
		unsigned nr;
		struct vmx_msr_entry guest[NR_AUTOLOAD_MSRS];
		struct vmx_msr_entry host[NR_AUTOLOAD_MSRS];
	} msr_autoload;
	struct {
		int           loaded;
		u16           fs_sel, gs_sel, ldt_sel;
		int           gs_ldt_reload_needed;
		int           fs_reload_needed;
	} host_state;
	struct {
		int vm86_active;
		ulong save_rflags;
		struct kvm_save_segment {
			u16 selector;
			unsigned long base;
			u32 limit;
			u32 ar;
		} tr, es, ds, fs, gs;
	} rmode;
	struct {
		u32 bitmask; /* 4 bits per segment (1 bit per field) */
		struct kvm_save_segment seg[8];
	} segment_cache;
	int vpid;
	bool emulation_required;

	/* Support for vnmi-less CPUs */
	int soft_vnmi_blocked;
	ktime_t entry_time;
	s64 vnmi_blocked_time;
	u32 exit_reason;

	bool rdtscp_enabled;

	/* Support for a guest hypervisor (nested VMX) */
	struct nested_vmx nested;
};

enum segment_cache_field {
	SEG_FIELD_SEL = 0,
	SEG_FIELD_BASE = 1,
	SEG_FIELD_LIMIT = 2,
	SEG_FIELD_AR = 3,

	SEG_FIELD_NR = 4
};

static inline struct vcpu_vmx *to_vmx(struct kvm_vcpu *vcpu)
{
	return container_of(vcpu, struct vcpu_vmx, vcpu);
}

#define VMCS12_OFFSET(x) offsetof(struct vmcs12, x)
#define FIELD(number, name)	[number] = VMCS12_OFFSET(name)
#define FIELD64(number, name)	[number] = VMCS12_OFFSET(name), \
				[number##_HIGH] = VMCS12_OFFSET(name)+4

static unsigned short vmcs_field_to_offset_table[] = {
	FIELD(VIRTUAL_PROCESSOR_ID, virtual_processor_id),
	FIELD(GUEST_ES_SELECTOR, guest_es_selector),
	FIELD(GUEST_CS_SELECTOR, guest_cs_selector),
	FIELD(GUEST_SS_SELECTOR, guest_ss_selector),
	FIELD(GUEST_DS_SELECTOR, guest_ds_selector),
	FIELD(GUEST_FS_SELECTOR, guest_fs_selector),
	FIELD(GUEST_GS_SELECTOR, guest_gs_selector),
	FIELD(GUEST_LDTR_SELECTOR, guest_ldtr_selector),
	FIELD(GUEST_TR_SELECTOR, guest_tr_selector),
	FIELD(HOST_ES_SELECTOR, host_es_selector),
	FIELD(HOST_CS_SELECTOR, host_cs_selector),
	FIELD(HOST_SS_SELECTOR, host_ss_selector),
	FIELD(HOST_DS_SELECTOR, host_ds_selector),
	FIELD(HOST_FS_SELECTOR, host_fs_selector),
	FIELD(HOST_GS_SELECTOR, host_gs_selector),
	FIELD(HOST_TR_SELECTOR, host_tr_selector),
	FIELD64(IO_BITMAP_A, io_bitmap_a),
	FIELD64(IO_BITMAP_B, io_bitmap_b),
	FIELD64(MSR_BITMAP, msr_bitmap),
	FIELD64(VM_EXIT_MSR_STORE_ADDR, vm_exit_msr_store_addr),
	FIELD64(VM_EXIT_MSR_LOAD_ADDR, vm_exit_msr_load_addr),
	FIELD64(VM_ENTRY_MSR_LOAD_ADDR, vm_entry_msr_load_addr),
	FIELD64(TSC_OFFSET, tsc_offset),
	FIELD64(VIRTUAL_APIC_PAGE_ADDR, virtual_apic_page_addr),
	FIELD64(APIC_ACCESS_ADDR, apic_access_addr),
	FIELD64(EPT_POINTER, ept_pointer),
	FIELD64(GUEST_PHYSICAL_ADDRESS, guest_physical_address),
	FIELD64(VMCS_LINK_POINTER, vmcs_link_pointer),
	FIELD64(GUEST_IA32_DEBUGCTL, guest_ia32_debugctl),
	FIELD64(GUEST_IA32_PAT, guest_ia32_pat),
	FIELD64(GUEST_IA32_EFER, guest_ia32_efer),
	FIELD64(GUEST_IA32_PERF_GLOBAL_CTRL, guest_ia32_perf_global_ctrl),
	FIELD64(GUEST_PDPTR0, guest_pdptr0),
	FIELD64(GUEST_PDPTR1, guest_pdptr1),
	FIELD64(GUEST_PDPTR2, guest_pdptr2),
	FIELD64(GUEST_PDPTR3, guest_pdptr3),
	FIELD64(HOST_IA32_PAT, host_ia32_pat),
	FIELD64(HOST_IA32_EFER, host_ia32_efer),
	FIELD64(HOST_IA32_PERF_GLOBAL_CTRL, host_ia32_perf_global_ctrl),
	FIELD(PIN_BASED_VM_EXEC_CONTROL, pin_based_vm_exec_control),
	FIELD(CPU_BASED_VM_EXEC_CONTROL, cpu_based_vm_exec_control),
	FIELD(EXCEPTION_BITMAP, exception_bitmap),
	FIELD(PAGE_FAULT_ERROR_CODE_MASK, page_fault_error_code_mask),
	FIELD(PAGE_FAULT_ERROR_CODE_MATCH, page_fault_error_code_match),
	FIELD(CR3_TARGET_COUNT, cr3_target_count),
	FIELD(VM_EXIT_CONTROLS, vm_exit_controls),
	FIELD(VM_EXIT_MSR_STORE_COUNT, vm_exit_msr_store_count),
	FIELD(VM_EXIT_MSR_LOAD_COUNT, vm_exit_msr_load_count),
	FIELD(VM_ENTRY_CONTROLS, vm_entry_controls),
	FIELD(VM_ENTRY_MSR_LOAD_COUNT, vm_entry_msr_load_count),
	FIELD(VM_ENTRY_INTR_INFO_FIELD, vm_entry_intr_info_field),
	FIELD(VM_ENTRY_EXCEPTION_ERROR_CODE, vm_entry_exception_error_code),
	FIELD(VM_ENTRY_INSTRUCTION_LEN, vm_entry_instruction_len),
	FIELD(TPR_THRESHOLD, tpr_threshold),
	FIELD(SECONDARY_VM_EXEC_CONTROL, secondary_vm_exec_control),
	FIELD(VM_INSTRUCTION_ERROR, vm_instruction_error),
	FIELD(VM_EXIT_REASON, vm_exit_reason),
	FIELD(VM_EXIT_INTR_INFO, vm_exit_intr_info),
	FIELD(VM_EXIT_INTR_ERROR_CODE, vm_exit_intr_error_code),
	FIELD(IDT_VECTORING_INFO_FIELD, idt_vectoring_info_field),
	FIELD(IDT_VECTORING_ERROR_CODE, idt_vectoring_error_code),
	FIELD(VM_EXIT_INSTRUCTION_LEN, vm_exit_instruction_len),
	FIELD(VMX_INSTRUCTION_INFO, vmx_instruction_info),
	FIELD(GUEST_ES_LIMIT, guest_es_limit),
	FIELD(GUEST_CS_LIMIT, guest_cs_limit),
	FIELD(GUEST_SS_LIMIT, guest_ss_limit),
	FIELD(GUEST_DS_LIMIT, guest_ds_limit),
	FIELD(GUEST_FS_LIMIT, guest_fs_limit),
	FIELD(GUEST_GS_LIMIT, guest_gs_limit),
	FIELD(GUEST_LDTR_LIMIT, guest_ldtr_limit),
	FIELD(GUEST_TR_LIMIT, guest_tr_limit),
	FIELD(GUEST_GDTR_LIMIT, guest_gdtr_limit),
	FIELD(GUEST_IDTR_LIMIT, guest_idtr_limit),
	FIELD(GUEST_ES_AR_BYTES, guest_es_ar_bytes),
	FIELD(GUEST_CS_AR_BYTES, guest_cs_ar_bytes),
	FIELD(GUEST_SS_AR_BYTES, guest_ss_ar_bytes),
	FIELD(GUEST_DS_AR_BYTES, guest_ds_ar_bytes),
	FIELD(GUEST_FS_AR_BYTES, guest_fs_ar_bytes),
	FIELD(GUEST_GS_AR_BYTES, guest_gs_ar_bytes),
	FIELD(GUEST_LDTR_AR_BYTES, guest_ldtr_ar_bytes),
	FIELD(GUEST_TR_AR_BYTES, guest_tr_ar_bytes),
	FIELD(GUEST_INTERRUPTIBILITY_INFO, guest_interruptibility_info),
	FIELD(GUEST_ACTIVITY_STATE, guest_activity_state),
	FIELD(GUEST_SYSENTER_CS, guest_sysenter_cs),
	FIELD(HOST_IA32_SYSENTER_CS, host_ia32_sysenter_cs),
	FIELD(CR0_GUEST_HOST_MASK, cr0_guest_host_mask),
	FIELD(CR4_GUEST_HOST_MASK, cr4_guest_host_mask),
	FIELD(CR0_READ_SHADOW, cr0_read_shadow),
	FIELD(CR4_READ_SHADOW, cr4_read_shadow),
	FIELD(CR3_TARGET_VALUE0, cr3_target_value0),
	FIELD(CR3_TARGET_VALUE1, cr3_target_value1),
	FIELD(CR3_TARGET_VALUE2, cr3_target_value2),
	FIELD(CR3_TARGET_VALUE3, cr3_target_value3),
	FIELD(EXIT_QUALIFICATION, exit_qualification),
	FIELD(GUEST_LINEAR_ADDRESS, guest_linear_address),
	FIELD(GUEST_CR0, guest_cr0),
	FIELD(GUEST_CR3, guest_cr3),
	FIELD(GUEST_CR4, guest_cr4),
	FIELD(GUEST_ES_BASE, guest_es_base),
	FIELD(GUEST_CS_BASE, guest_cs_base),
	FIELD(GUEST_SS_BASE, guest_ss_base),
	FIELD(GUEST_DS_BASE, guest_ds_base),
	FIELD(GUEST_FS_BASE, guest_fs_base),
	FIELD(GUEST_GS_BASE, guest_gs_base),
	FIELD(GUEST_LDTR_BASE, guest_ldtr_base),
	FIELD(GUEST_TR_BASE, guest_tr_base),
	FIELD(GUEST_GDTR_BASE, guest_gdtr_base),
	FIELD(GUEST_IDTR_BASE, guest_idtr_base),
	FIELD(GUEST_DR7, guest_dr7),
	FIELD(GUEST_RSP, guest_rsp),
	FIELD(GUEST_RIP, guest_rip),
	FIELD(GUEST_RFLAGS, guest_rflags),
	FIELD(GUEST_PENDING_DBG_EXCEPTIONS, guest_pending_dbg_exceptions),
	FIELD(GUEST_SYSENTER_ESP, guest_sysenter_esp),
	FIELD(GUEST_SYSENTER_EIP, guest_sysenter_eip),
	FIELD(HOST_CR0, host_cr0),
	FIELD(HOST_CR3, host_cr3),
	FIELD(HOST_CR4, host_cr4),
	FIELD(HOST_FS_BASE, host_fs_base),
	FIELD(HOST_GS_BASE, host_gs_base),
	FIELD(HOST_TR_BASE, host_tr_base),
	FIELD(HOST_GDTR_BASE, host_gdtr_base),
	FIELD(HOST_IDTR_BASE, host_idtr_base),
	FIELD(HOST_IA32_SYSENTER_ESP, host_ia32_sysenter_esp),
	FIELD(HOST_IA32_SYSENTER_EIP, host_ia32_sysenter_eip),
	FIELD(HOST_RSP, host_rsp),
	FIELD(HOST_RIP, host_rip),
};
static const int max_vmcs_field = ARRAY_SIZE(vmcs_field_to_offset_table);

static inline short vmcs_field_to_offset(unsigned long field)
{
	if (field >= max_vmcs_field || vmcs_field_to_offset_table[field] == 0)
		return -1;
	return vmcs_field_to_offset_table[field];
}

static inline struct vmcs12 *get_vmcs12(struct kvm_vcpu *vcpu)
{
	return to_vmx(vcpu)->nested.current_vmcs12;
}

static struct page *nested_get_page(struct kvm_vcpu *vcpu, gpa_t addr)
{
	struct page *page = gfn_to_page(vcpu->kvm, addr >> PAGE_SHIFT);
	if (is_error_page(page)) {
		kvm_release_page_clean(page);
		return NULL;
	}
	return page;
}

static void nested_release_page(struct page *page)
{
	kvm_release_page_dirty(page);
}

static void nested_release_page_clean(struct page *page)
{
	kvm_release_page_clean(page);
}

static u64 construct_eptp(unsigned long root_hpa);
static void kvm_cpu_vmxon(u64 addr);
static void kvm_cpu_vmxoff(void);
static void vmx_set_cr3(struct kvm_vcpu *vcpu, unsigned long cr3);
static int vmx_set_tss_addr(struct kvm *kvm, unsigned int addr);

static DEFINE_PER_CPU(struct vmcs *, vmxarea);
static DEFINE_PER_CPU(struct vmcs *, current_vmcs);
/*
 * We maintain a per-CPU linked-list of VMCS loaded on that CPU. This is needed
 * when a CPU is brought down, and we need to VMCLEAR all VMCSs loaded on it.
 */
static DEFINE_PER_CPU(struct list_head, loaded_vmcss_on_cpu);
static DEFINE_PER_CPU(struct desc_ptr, host_gdt);

static unsigned long *vmx_io_bitmap_a;
static unsigned long *vmx_io_bitmap_b;
static unsigned long *vmx_msr_bitmap_legacy;
static unsigned long *vmx_msr_bitmap_longmode;

static bool cpu_has_load_ia32_efer;
static bool cpu_has_load_perf_global_ctrl;

static DECLARE_BITMAP(vmx_vpid_bitmap, VMX_NR_VPIDS);
static DEFINE_SPINLOCK(vmx_vpid_lock);

static struct vmcs_config {
	int size;
	int order;
	u32 revision_id;
	u32 pin_based_exec_ctrl;
	u32 cpu_based_exec_ctrl;
	u32 cpu_based_2nd_exec_ctrl;
	u32 vmexit_ctrl;
	u32 vmentry_ctrl;
} vmcs_config;

static struct vmx_capability {
	u32 ept;
	u32 vpid;
} vmx_capability;

#define VMX_SEGMENT_FIELD(seg)					\
	[VCPU_SREG_##seg] = {                                   \
		.selector = GUEST_##seg##_SELECTOR,		\
		.base = GUEST_##seg##_BASE,		   	\
		.limit = GUEST_##seg##_LIMIT,		   	\
		.ar_bytes = GUEST_##seg##_AR_BYTES,	   	\
	}

static struct kvm_vmx_segment_field {
	unsigned selector;
	unsigned base;
	unsigned limit;
	unsigned ar_bytes;
} kvm_vmx_segment_fields[] = {
	VMX_SEGMENT_FIELD(CS),
	VMX_SEGMENT_FIELD(DS),
	VMX_SEGMENT_FIELD(ES),
	VMX_SEGMENT_FIELD(FS),
	VMX_SEGMENT_FIELD(GS),
	VMX_SEGMENT_FIELD(SS),
	VMX_SEGMENT_FIELD(TR),
	VMX_SEGMENT_FIELD(LDTR),
};

static u64 host_efer;

static void ept_save_pdptrs(struct kvm_vcpu *vcpu);

/*
 * Keep MSR_STAR at the end, as setup_msrs() will try to optimize it
 * away by decrementing the array size.
 */
static const u32 vmx_msr_index[] = {
#ifdef CONFIG_X86_64
	MSR_SYSCALL_MASK, MSR_LSTAR, MSR_CSTAR,
#endif
	MSR_EFER, MSR_TSC_AUX, MSR_STAR,
};
#define NR_VMX_MSR ARRAY_SIZE(vmx_msr_index)

static inline bool is_page_fault(u32 intr_info)
{
	return (intr_info & (INTR_INFO_INTR_TYPE_MASK | INTR_INFO_VECTOR_MASK |
			     INTR_INFO_VALID_MASK)) ==
		(INTR_TYPE_HARD_EXCEPTION | PF_VECTOR | INTR_INFO_VALID_MASK);
}

static inline bool is_no_device(u32 intr_info)
{
	return (intr_info & (INTR_INFO_INTR_TYPE_MASK | INTR_INFO_VECTOR_MASK |
			     INTR_INFO_VALID_MASK)) ==
		(INTR_TYPE_HARD_EXCEPTION | NM_VECTOR | INTR_INFO_VALID_MASK);
}

static inline bool is_invalid_opcode(u32 intr_info)
{
	return (intr_info & (INTR_INFO_INTR_TYPE_MASK | INTR_INFO_VECTOR_MASK |
			     INTR_INFO_VALID_MASK)) ==
		(INTR_TYPE_HARD_EXCEPTION | UD_VECTOR | INTR_INFO_VALID_MASK);
}

static inline bool is_external_interrupt(u32 intr_info)
{
	return (intr_info & (INTR_INFO_INTR_TYPE_MASK | INTR_INFO_VALID_MASK))
		== (INTR_TYPE_EXT_INTR | INTR_INFO_VALID_MASK);
}

static inline bool is_machine_check(u32 intr_info)
{
	return (intr_info & (INTR_INFO_INTR_TYPE_MASK | INTR_INFO_VECTOR_MASK |
			     INTR_INFO_VALID_MASK)) ==
		(INTR_TYPE_HARD_EXCEPTION | MC_VECTOR | INTR_INFO_VALID_MASK);
}

static inline bool cpu_has_vmx_msr_bitmap(void)
{
	return vmcs_config.cpu_based_exec_ctrl & CPU_BASED_USE_MSR_BITMAPS;
}

static inline bool cpu_has_vmx_tpr_shadow(void)
{
	return vmcs_config.cpu_based_exec_ctrl & CPU_BASED_TPR_SHADOW;
}

static inline bool vm_need_tpr_shadow(struct kvm *kvm)
{
	return (cpu_has_vmx_tpr_shadow()) && (irqchip_in_kernel(kvm));
}

static inline bool cpu_has_secondary_exec_ctrls(void)
{
	return vmcs_config.cpu_based_exec_ctrl &
		CPU_BASED_ACTIVATE_SECONDARY_CONTROLS;
}

static inline bool cpu_has_vmx_virtualize_apic_accesses(void)
{
	return vmcs_config.cpu_based_2nd_exec_ctrl &
		SECONDARY_EXEC_VIRTUALIZE_APIC_ACCESSES;
}

static inline bool cpu_has_vmx_flexpriority(void)
{
	return cpu_has_vmx_tpr_shadow() &&
		cpu_has_vmx_virtualize_apic_accesses();
}

static inline bool cpu_has_vmx_ept_execute_only(void)
{
	return vmx_capability.ept & VMX_EPT_EXECUTE_ONLY_BIT;
}

static inline bool cpu_has_vmx_eptp_uncacheable(void)
{
	return vmx_capability.ept & VMX_EPTP_UC_BIT;
}

static inline bool cpu_has_vmx_eptp_writeback(void)
{
	return vmx_capability.ept & VMX_EPTP_WB_BIT;
}

static inline bool cpu_has_vmx_ept_2m_page(void)
{
	return vmx_capability.ept & VMX_EPT_2MB_PAGE_BIT;
}

static inline bool cpu_has_vmx_ept_1g_page(void)
{
	return vmx_capability.ept & VMX_EPT_1GB_PAGE_BIT;
}

static inline bool cpu_has_vmx_ept_4levels(void)
{
	return vmx_capability.ept & VMX_EPT_PAGE_WALK_4_BIT;
}

static inline bool cpu_has_vmx_invept_individual_addr(void)
{
	return vmx_capability.ept & VMX_EPT_EXTENT_INDIVIDUAL_BIT;
}

static inline bool cpu_has_vmx_invept_context(void)
{
	return vmx_capability.ept & VMX_EPT_EXTENT_CONTEXT_BIT;
}

static inline bool cpu_has_vmx_invept_global(void)
{
	return vmx_capability.ept & VMX_EPT_EXTENT_GLOBAL_BIT;
}

static inline bool cpu_has_vmx_invvpid_single(void)
{
	return vmx_capability.vpid & VMX_VPID_EXTENT_SINGLE_CONTEXT_BIT;
}

static inline bool cpu_has_vmx_invvpid_global(void)
{
	return vmx_capability.vpid & VMX_VPID_EXTENT_GLOBAL_CONTEXT_BIT;
}

static inline bool cpu_has_vmx_ept(void)
{
	return vmcs_config.cpu_based_2nd_exec_ctrl &
		SECONDARY_EXEC_ENABLE_EPT;
}

static inline bool cpu_has_vmx_unrestricted_guest(void)
{
	return vmcs_config.cpu_based_2nd_exec_ctrl &
		SECONDARY_EXEC_UNRESTRICTED_GUEST;
}

static inline bool cpu_has_vmx_ple(void)
{
	return vmcs_config.cpu_based_2nd_exec_ctrl &
		SECONDARY_EXEC_PAUSE_LOOP_EXITING;
}

static inline bool vm_need_virtualize_apic_accesses(struct kvm *kvm)
{
	return flexpriority_enabled && irqchip_in_kernel(kvm);
}

static inline bool cpu_has_vmx_vpid(void)
{
	return vmcs_config.cpu_based_2nd_exec_ctrl &
		SECONDARY_EXEC_ENABLE_VPID;
}

static inline bool cpu_has_vmx_rdtscp(void)
{
	return vmcs_config.cpu_based_2nd_exec_ctrl &
		SECONDARY_EXEC_RDTSCP;
}

static inline bool cpu_has_virtual_nmis(void)
{
	return vmcs_config.pin_based_exec_ctrl & PIN_BASED_VIRTUAL_NMIS;
}

static inline bool cpu_has_vmx_wbinvd_exit(void)
{
	return vmcs_config.cpu_based_2nd_exec_ctrl &
		SECONDARY_EXEC_WBINVD_EXITING;
}

static inline bool report_flexpriority(void)
{
	return flexpriority_enabled;
}

static inline bool nested_cpu_has(struct vmcs12 *vmcs12, u32 bit)
{
	return vmcs12->cpu_based_vm_exec_control & bit;
}

static inline bool nested_cpu_has2(struct vmcs12 *vmcs12, u32 bit)
{
	return (vmcs12->cpu_based_vm_exec_control &
			CPU_BASED_ACTIVATE_SECONDARY_CONTROLS) &&
		(vmcs12->secondary_vm_exec_control & bit);
}

static inline bool nested_cpu_has_virtual_nmis(struct vmcs12 *vmcs12,
	struct kvm_vcpu *vcpu)
{
	return vmcs12->pin_based_vm_exec_control & PIN_BASED_VIRTUAL_NMIS;
}

static inline bool is_exception(u32 intr_info)
{
	return (intr_info & (INTR_INFO_INTR_TYPE_MASK | INTR_INFO_VALID_MASK))
		== (INTR_TYPE_HARD_EXCEPTION | INTR_INFO_VALID_MASK);
}

static void nested_vmx_vmexit(struct kvm_vcpu *vcpu);
static void nested_vmx_entry_failure(struct kvm_vcpu *vcpu,
			struct vmcs12 *vmcs12,
			u32 reason, unsigned long qualification);

static int __find_msr_index(struct vcpu_vmx *vmx, u32 msr)
{
	int i;

	for (i = 0; i < vmx->nmsrs; ++i)
		if (vmx_msr_index[vmx->guest_msrs[i].index] == msr)
			return i;
	return -1;
}

static inline void __invvpid(int ext, u16 vpid, gva_t gva)
{
    struct {
	u64 vpid : 16;
	u64 rsvd : 48;
	u64 gva;
    } operand = { vpid, 0, gva };

    asm volatile (__ex(ASM_VMX_INVVPID)
		  /* CF==1 or ZF==1 --> rc = -1 */
		  "; ja 1f ; ud2 ; 1:"
		  : : "a"(&operand), "c"(ext) : "cc", "memory");
}

static inline void __invept(int ext, u64 eptp, gpa_t gpa)
{
	struct {
		u64 eptp, gpa;
	} operand = {eptp, gpa};

	asm volatile (__ex(ASM_VMX_INVEPT)
			/* CF==1 or ZF==1 --> rc = -1 */
			"; ja 1f ; ud2 ; 1:\n"
			: : "a" (&operand), "c" (ext) : "cc", "memory");
}

static struct shared_msr_entry *find_msr_entry(struct vcpu_vmx *vmx, u32 msr)
{
	int i;

	i = __find_msr_index(vmx, msr);
	if (i >= 0)
		return &vmx->guest_msrs[i];
	return NULL;
}

static void vmcs_clear(struct vmcs *vmcs)
{
	u64 phys_addr = __pa(vmcs);
	u8 error;

	asm volatile (__ex(ASM_VMX_VMCLEAR_RAX) "; setna %0"
		      : "=qm"(error) : "a"(&phys_addr), "m"(phys_addr)
		      : "cc", "memory");
	if (error)
		printk(KERN_ERR "kvm: vmclear fail: %p/%llx\n",
		       vmcs, phys_addr);
}

static inline void loaded_vmcs_init(struct loaded_vmcs *loaded_vmcs)
{
	vmcs_clear(loaded_vmcs->vmcs);
	loaded_vmcs->cpu = -1;
	loaded_vmcs->launched = 0;
}

static void vmcs_load(struct vmcs *vmcs)
{
	u64 phys_addr = __pa(vmcs);
	u8 error;

	asm volatile (__ex(ASM_VMX_VMPTRLD_RAX) "; setna %0"
			: "=qm"(error) : "a"(&phys_addr), "m"(phys_addr)
			: "cc", "memory");
	if (error)
		printk(KERN_ERR "kvm: vmptrld %p/%llx failed\n",
		       vmcs, phys_addr);
}

static void __loaded_vmcs_clear(void *arg)
{
	struct loaded_vmcs *loaded_vmcs = arg;
	int cpu = raw_smp_processor_id();

	if (loaded_vmcs->cpu != cpu)
		return; /* vcpu migration can race with cpu offline */
	if (per_cpu(current_vmcs, cpu) == loaded_vmcs->vmcs)
		per_cpu(current_vmcs, cpu) = NULL;
	list_del(&loaded_vmcs->loaded_vmcss_on_cpu_link);
	loaded_vmcs_init(loaded_vmcs);
}

static void loaded_vmcs_clear(struct loaded_vmcs *loaded_vmcs)
{
	if (loaded_vmcs->cpu != -1)
		smp_call_function_single(
			loaded_vmcs->cpu, __loaded_vmcs_clear, loaded_vmcs, 1);
}

static inline void vpid_sync_vcpu_single(struct vcpu_vmx *vmx)
{
	if (vmx->vpid == 0)
		return;

	if (cpu_has_vmx_invvpid_single())
		__invvpid(VMX_VPID_EXTENT_SINGLE_CONTEXT, vmx->vpid, 0);
}

static inline void vpid_sync_vcpu_global(void)
{
	if (cpu_has_vmx_invvpid_global())
		__invvpid(VMX_VPID_EXTENT_ALL_CONTEXT, 0, 0);
}

static inline void vpid_sync_context(struct vcpu_vmx *vmx)
{
	if (cpu_has_vmx_invvpid_single())
		vpid_sync_vcpu_single(vmx);
	else
		vpid_sync_vcpu_global();
}

static inline void ept_sync_global(void)
{
	if (cpu_has_vmx_invept_global())
		__invept(VMX_EPT_EXTENT_GLOBAL, 0, 0);
}

static inline void ept_sync_context(u64 eptp)
{
	if (enable_ept) {
		if (cpu_has_vmx_invept_context())
			__invept(VMX_EPT_EXTENT_CONTEXT, eptp, 0);
		else
			ept_sync_global();
	}
}

static inline void ept_sync_individual_addr(u64 eptp, gpa_t gpa)
{
	if (enable_ept) {
		if (cpu_has_vmx_invept_individual_addr())
			__invept(VMX_EPT_EXTENT_INDIVIDUAL_ADDR,
					eptp, gpa);
		else
			ept_sync_context(eptp);
	}
}

static __always_inline unsigned long vmcs_readl(unsigned long field)
{
	unsigned long value;

	asm volatile (__ex_clear(ASM_VMX_VMREAD_RDX_RAX, "%0")
		      : "=a"(value) : "d"(field) : "cc");
	return value;
}

static __always_inline u16 vmcs_read16(unsigned long field)
{
	return vmcs_readl(field);
}

static __always_inline u32 vmcs_read32(unsigned long field)
{
	return vmcs_readl(field);
}

static __always_inline u64 vmcs_read64(unsigned long field)
{
#ifdef CONFIG_X86_64
	return vmcs_readl(field);
#else
	return vmcs_readl(field) | ((u64)vmcs_readl(field+1) << 32);
#endif
}

static noinline void vmwrite_error(unsigned long field, unsigned long value)
{
	printk(KERN_ERR "vmwrite error: reg %lx value %lx (err %d)\n",
	       field, value, vmcs_read32(VM_INSTRUCTION_ERROR));
	dump_stack();
}

static void vmcs_writel(unsigned long field, unsigned long value)
{
	u8 error;

	asm volatile (__ex(ASM_VMX_VMWRITE_RAX_RDX) "; setna %0"
		       : "=q"(error) : "a"(value), "d"(field) : "cc");
	if (unlikely(error))
		vmwrite_error(field, value);
}

static void vmcs_write16(unsigned long field, u16 value)
{
	vmcs_writel(field, value);
}

static void vmcs_write32(unsigned long field, u32 value)
{
	vmcs_writel(field, value);
}

static void vmcs_write64(unsigned long field, u64 value)
{
	vmcs_writel(field, value);
#ifndef CONFIG_X86_64
	asm volatile ("");
	vmcs_writel(field+1, value >> 32);
#endif
}

static void vmcs_clear_bits(unsigned long field, u32 mask)
{
	vmcs_writel(field, vmcs_readl(field) & ~mask);
}

static void vmcs_set_bits(unsigned long field, u32 mask)
{
	vmcs_writel(field, vmcs_readl(field) | mask);
}

static void vmx_segment_cache_clear(struct vcpu_vmx *vmx)
{
	vmx->segment_cache.bitmask = 0;
}

static bool vmx_segment_cache_test_set(struct vcpu_vmx *vmx, unsigned seg,
				       unsigned field)
{
	bool ret;
	u32 mask = 1 << (seg * SEG_FIELD_NR + field);

	if (!(vmx->vcpu.arch.regs_avail & (1 << VCPU_EXREG_SEGMENTS))) {
		vmx->vcpu.arch.regs_avail |= (1 << VCPU_EXREG_SEGMENTS);
		vmx->segment_cache.bitmask = 0;
	}
	ret = vmx->segment_cache.bitmask & mask;
	vmx->segment_cache.bitmask |= mask;
	return ret;
}

static u16 vmx_read_guest_seg_selector(struct vcpu_vmx *vmx, unsigned seg)
{
	u16 *p = &vmx->segment_cache.seg[seg].selector;

	if (!vmx_segment_cache_test_set(vmx, seg, SEG_FIELD_SEL))
		*p = vmcs_read16(kvm_vmx_segment_fields[seg].selector);
	return *p;
}

static ulong vmx_read_guest_seg_base(struct vcpu_vmx *vmx, unsigned seg)
{
	ulong *p = &vmx->segment_cache.seg[seg].base;

	if (!vmx_segment_cache_test_set(vmx, seg, SEG_FIELD_BASE))
		*p = vmcs_readl(kvm_vmx_segment_fields[seg].base);
	return *p;
}

static u32 vmx_read_guest_seg_limit(struct vcpu_vmx *vmx, unsigned seg)
{
	u32 *p = &vmx->segment_cache.seg[seg].limit;

	if (!vmx_segment_cache_test_set(vmx, seg, SEG_FIELD_LIMIT))
		*p = vmcs_read32(kvm_vmx_segment_fields[seg].limit);
	return *p;
}

static u32 vmx_read_guest_seg_ar(struct vcpu_vmx *vmx, unsigned seg)
{
	u32 *p = &vmx->segment_cache.seg[seg].ar;

	if (!vmx_segment_cache_test_set(vmx, seg, SEG_FIELD_AR))
		*p = vmcs_read32(kvm_vmx_segment_fields[seg].ar_bytes);
	return *p;
}

static void update_exception_bitmap(struct kvm_vcpu *vcpu)
{
	u32 eb;

	eb = (1u << PF_VECTOR) | (1u << UD_VECTOR) | (1u << MC_VECTOR) |
	     (1u << NM_VECTOR) | (1u << DB_VECTOR);
	if ((vcpu->guest_debug &
	     (KVM_GUESTDBG_ENABLE | KVM_GUESTDBG_USE_SW_BP)) ==
	    (KVM_GUESTDBG_ENABLE | KVM_GUESTDBG_USE_SW_BP))
		eb |= 1u << BP_VECTOR;
	if (to_vmx(vcpu)->rmode.vm86_active)
		eb = ~0;
	if (enable_ept)
		eb &= ~(1u << PF_VECTOR); /* bypass_guest_pf = 0 */
	if (vcpu->fpu_active)
		eb &= ~(1u << NM_VECTOR);

	/* When we are running a nested L2 guest and L1 specified for it a
	 * certain exception bitmap, we must trap the same exceptions and pass
	 * them to L1. When running L2, we will only handle the exceptions
	 * specified above if L1 did not want them.
	 */
	if (is_guest_mode(vcpu))
		eb |= get_vmcs12(vcpu)->exception_bitmap;

	vmcs_write32(EXCEPTION_BITMAP, eb);
}

static void clear_atomic_switch_msr_special(unsigned long entry,
		unsigned long exit)
{
	vmcs_clear_bits(VM_ENTRY_CONTROLS, entry);
	vmcs_clear_bits(VM_EXIT_CONTROLS, exit);
}

static void clear_atomic_switch_msr(struct vcpu_vmx *vmx, unsigned msr)
{
	unsigned i;
	struct msr_autoload *m = &vmx->msr_autoload;

	switch (msr) {
	case MSR_EFER:
		if (cpu_has_load_ia32_efer) {
			clear_atomic_switch_msr_special(VM_ENTRY_LOAD_IA32_EFER,
					VM_EXIT_LOAD_IA32_EFER);
			return;
		}
		break;
	case MSR_CORE_PERF_GLOBAL_CTRL:
		if (cpu_has_load_perf_global_ctrl) {
			clear_atomic_switch_msr_special(
					VM_ENTRY_LOAD_IA32_PERF_GLOBAL_CTRL,
					VM_EXIT_LOAD_IA32_PERF_GLOBAL_CTRL);
			return;
		}
		break;
	}

	for (i = 0; i < m->nr; ++i)
		if (m->guest[i].index == msr)
			break;

	if (i == m->nr)
		return;
	--m->nr;
	m->guest[i] = m->guest[m->nr];
	m->host[i] = m->host[m->nr];
	vmcs_write32(VM_ENTRY_MSR_LOAD_COUNT, m->nr);
	vmcs_write32(VM_EXIT_MSR_LOAD_COUNT, m->nr);
}

static void add_atomic_switch_msr_special(unsigned long entry,
		unsigned long exit, unsigned long guest_val_vmcs,
		unsigned long host_val_vmcs, u64 guest_val, u64 host_val)
{
	vmcs_write64(guest_val_vmcs, guest_val);
	vmcs_write64(host_val_vmcs, host_val);
	vmcs_set_bits(VM_ENTRY_CONTROLS, entry);
	vmcs_set_bits(VM_EXIT_CONTROLS, exit);
}

static void add_atomic_switch_msr(struct vcpu_vmx *vmx, unsigned msr,
				  u64 guest_val, u64 host_val)
{
	unsigned i;
	struct msr_autoload *m = &vmx->msr_autoload;

	switch (msr) {
	case MSR_EFER:
		if (cpu_has_load_ia32_efer) {
			add_atomic_switch_msr_special(VM_ENTRY_LOAD_IA32_EFER,
					VM_EXIT_LOAD_IA32_EFER,
					GUEST_IA32_EFER,
					HOST_IA32_EFER,
					guest_val, host_val);
			return;
		}
		break;
	case MSR_CORE_PERF_GLOBAL_CTRL:
		if (cpu_has_load_perf_global_ctrl) {
			add_atomic_switch_msr_special(
					VM_ENTRY_LOAD_IA32_PERF_GLOBAL_CTRL,
					VM_EXIT_LOAD_IA32_PERF_GLOBAL_CTRL,
					GUEST_IA32_PERF_GLOBAL_CTRL,
					HOST_IA32_PERF_GLOBAL_CTRL,
					guest_val, host_val);
			return;
		}
		break;
	}

	for (i = 0; i < m->nr; ++i)
		if (m->guest[i].index == msr)
			break;

	if (i == NR_AUTOLOAD_MSRS) {
		printk_once(KERN_WARNING"Not enough mst switch entries. "
				"Can't add msr %x\n", msr);
		return;
	} else if (i == m->nr) {
		++m->nr;
		vmcs_write32(VM_ENTRY_MSR_LOAD_COUNT, m->nr);
		vmcs_write32(VM_EXIT_MSR_LOAD_COUNT, m->nr);
	}

	m->guest[i].index = msr;
	m->guest[i].value = guest_val;
	m->host[i].index = msr;
	m->host[i].value = host_val;
}

static void reload_tss(void)
{
	/*
	 * VT restores TR but not its size.  Useless.
	 */
	struct desc_ptr *gdt = &__get_cpu_var(host_gdt);
	struct desc_struct *descs;

	descs = (void *)gdt->address;
	descs[GDT_ENTRY_TSS].type = 9; /* available TSS */
	load_TR_desc();
}

static bool update_transition_efer(struct vcpu_vmx *vmx, int efer_offset)
{
	u64 guest_efer;
	u64 ignore_bits;

	guest_efer = vmx->vcpu.arch.efer;

	/*
	 * NX is emulated; LMA and LME handled by hardware; SCE meaninless
	 * outside long mode
	 */
	ignore_bits = EFER_NX | EFER_SCE;
#ifdef CONFIG_X86_64
	ignore_bits |= EFER_LMA | EFER_LME;
	/* SCE is meaningful only in long mode on Intel */
	if (guest_efer & EFER_LMA)
		ignore_bits &= ~(u64)EFER_SCE;
#endif
	guest_efer &= ~ignore_bits;
	guest_efer |= host_efer & ignore_bits;
	vmx->guest_msrs[efer_offset].data = guest_efer;
	vmx->guest_msrs[efer_offset].mask = ~ignore_bits;

	clear_atomic_switch_msr(vmx, MSR_EFER);
	/* On ept, can't emulate nx, and must switch nx atomically */
	if (enable_ept && ((vmx->vcpu.arch.efer ^ host_efer) & EFER_NX)) {
		guest_efer = vmx->vcpu.arch.efer;
		if (!(guest_efer & EFER_LMA))
			guest_efer &= ~EFER_LME;
		add_atomic_switch_msr(vmx, MSR_EFER, guest_efer, host_efer);
		return false;
	}

	return true;
}

static unsigned long segment_base(u16 selector)
{
	struct desc_ptr *gdt = &__get_cpu_var(host_gdt);
	struct desc_struct *d;
	unsigned long table_base;
	unsigned long v;

	if (!(selector & ~3))
		return 0;

	table_base = gdt->address;

	if (selector & 4) {           /* from ldt */
		u16 ldt_selector = kvm_read_ldt();

		if (!(ldt_selector & ~3))
			return 0;

		table_base = segment_base(ldt_selector);
	}
	d = (struct desc_struct *)(table_base + (selector & ~7));
	v = get_desc_base(d);
#ifdef CONFIG_X86_64
       if (d->s == 0 && (d->type == 2 || d->type == 9 || d->type == 11))
               v |= ((unsigned long)((struct ldttss_desc64 *)d)->base3) << 32;
#endif
	return v;
}

static inline unsigned long kvm_read_tr_base(void)
{
	u16 tr;
	asm("str %0" : "=g"(tr));
	return segment_base(tr);
}

static void vmx_save_host_state(struct kvm_vcpu *vcpu)
{
	struct vcpu_vmx *vmx = to_vmx(vcpu);
	int i;

	if (vmx->host_state.loaded)
		return;

	vmx->host_state.loaded = 1;
	/*
	 * Set host fs and gs selectors.  Unfortunately, 22.2.3 does not
	 * allow segment selectors with cpl > 0 or ti == 1.
	 */
	vmx->host_state.ldt_sel = kvm_read_ldt();
	vmx->host_state.gs_ldt_reload_needed = vmx->host_state.ldt_sel;
	savesegment(fs, vmx->host_state.fs_sel);
	if (!(vmx->host_state.fs_sel & 7)) {
		vmcs_write16(HOST_FS_SELECTOR, vmx->host_state.fs_sel);
		vmx->host_state.fs_reload_needed = 0;
	} else {
		vmcs_write16(HOST_FS_SELECTOR, 0);
		vmx->host_state.fs_reload_needed = 1;
	}
	savesegment(gs, vmx->host_state.gs_sel);
	if (!(vmx->host_state.gs_sel & 7))
		vmcs_write16(HOST_GS_SELECTOR, vmx->host_state.gs_sel);
	else {
		vmcs_write16(HOST_GS_SELECTOR, 0);
		vmx->host_state.gs_ldt_reload_needed = 1;
	}

#ifdef CONFIG_X86_64
	vmcs_writel(HOST_FS_BASE, read_msr(MSR_FS_BASE));
	vmcs_writel(HOST_GS_BASE, read_msr(MSR_GS_BASE));
#else
	vmcs_writel(HOST_FS_BASE, segment_base(vmx->host_state.fs_sel));
	vmcs_writel(HOST_GS_BASE, segment_base(vmx->host_state.gs_sel));
#endif

#ifdef CONFIG_X86_64
	rdmsrl(MSR_KERNEL_GS_BASE, vmx->msr_host_kernel_gs_base);
	if (is_long_mode(&vmx->vcpu))
		wrmsrl(MSR_KERNEL_GS_BASE, vmx->msr_guest_kernel_gs_base);
#endif
	for (i = 0; i < vmx->save_nmsrs; ++i)
		kvm_set_shared_msr(vmx->guest_msrs[i].index,
				   vmx->guest_msrs[i].data,
				   vmx->guest_msrs[i].mask);
}

static void __vmx_load_host_state(struct vcpu_vmx *vmx)
{
	if (!vmx->host_state.loaded)
		return;

	++vmx->vcpu.stat.host_state_reload;
	vmx->host_state.loaded = 0;
#ifdef CONFIG_X86_64
	if (is_long_mode(&vmx->vcpu))
		rdmsrl(MSR_KERNEL_GS_BASE, vmx->msr_guest_kernel_gs_base);
#endif
	if (vmx->host_state.gs_ldt_reload_needed) {
		kvm_load_ldt(vmx->host_state.ldt_sel);
#ifdef CONFIG_X86_64
		load_gs_index(vmx->host_state.gs_sel);
#else
		loadsegment(gs, vmx->host_state.gs_sel);
#endif
	}
	if (vmx->host_state.fs_reload_needed)
		loadsegment(fs, vmx->host_state.fs_sel);
	reload_tss();
#ifdef CONFIG_X86_64
	wrmsrl(MSR_KERNEL_GS_BASE, vmx->msr_host_kernel_gs_base);
#endif
	if (user_has_fpu())
		clts();
	load_gdt(&__get_cpu_var(host_gdt));
}

static void vmx_load_host_state(struct vcpu_vmx *vmx)
{
	preempt_disable();
	__vmx_load_host_state(vmx);
	preempt_enable();
}

/*
 * Switches to specified vcpu, until a matching vcpu_put(), but assumes
 * vcpu mutex is already taken.
 */
static void vmx_vcpu_load(struct kvm_vcpu *vcpu, int cpu)
{
	struct vcpu_vmx *vmx = to_vmx(vcpu);
	u64 phys_addr = __pa(per_cpu(vmxarea, cpu));

	if (!vmm_exclusive)
		kvm_cpu_vmxon(phys_addr);
	else if (vmx->loaded_vmcs->cpu != cpu)
		loaded_vmcs_clear(vmx->loaded_vmcs);

	if (per_cpu(current_vmcs, cpu) != vmx->loaded_vmcs->vmcs) {
		per_cpu(current_vmcs, cpu) = vmx->loaded_vmcs->vmcs;
		vmcs_load(vmx->loaded_vmcs->vmcs);
	}

	if (vmx->loaded_vmcs->cpu != cpu) {
		struct desc_ptr *gdt = &__get_cpu_var(host_gdt);
		unsigned long sysenter_esp;

		kvm_make_request(KVM_REQ_TLB_FLUSH, vcpu);
		local_irq_disable();
		list_add(&vmx->loaded_vmcs->loaded_vmcss_on_cpu_link,
			 &per_cpu(loaded_vmcss_on_cpu, cpu));
		local_irq_enable();

		/*
		 * Linux uses per-cpu TSS and GDT, so set these when switching
		 * processors.
		 */
		vmcs_writel(HOST_TR_BASE, kvm_read_tr_base()); /* 22.2.4 */
		vmcs_writel(HOST_GDTR_BASE, gdt->address);   /* 22.2.4 */

		rdmsrl(MSR_IA32_SYSENTER_ESP, sysenter_esp);
		vmcs_writel(HOST_IA32_SYSENTER_ESP, sysenter_esp); /* 22.2.3 */
		vmx->loaded_vmcs->cpu = cpu;
	}
}

static void vmx_vcpu_put(struct kvm_vcpu *vcpu)
{
	__vmx_load_host_state(to_vmx(vcpu));
	if (!vmm_exclusive) {
		__loaded_vmcs_clear(to_vmx(vcpu)->loaded_vmcs);
		vcpu->cpu = -1;
		kvm_cpu_vmxoff();
	}
}

static void vmx_fpu_activate(struct kvm_vcpu *vcpu)
{
	ulong cr0;

	if (vcpu->fpu_active)
		return;
	vcpu->fpu_active = 1;
	cr0 = vmcs_readl(GUEST_CR0);
	cr0 &= ~(X86_CR0_TS | X86_CR0_MP);
	cr0 |= kvm_read_cr0_bits(vcpu, X86_CR0_TS | X86_CR0_MP);
	vmcs_writel(GUEST_CR0, cr0);
	update_exception_bitmap(vcpu);
	vcpu->arch.cr0_guest_owned_bits = X86_CR0_TS;
	if (is_guest_mode(vcpu))
		vcpu->arch.cr0_guest_owned_bits &=
			~get_vmcs12(vcpu)->cr0_guest_host_mask;
	vmcs_writel(CR0_GUEST_HOST_MASK, ~vcpu->arch.cr0_guest_owned_bits);
}

static void vmx_decache_cr0_guest_bits(struct kvm_vcpu *vcpu);

/*
 * Return the cr0 value that a nested guest would read. This is a combination
 * of the real cr0 used to run the guest (guest_cr0), and the bits shadowed by
 * its hypervisor (cr0_read_shadow).
 */
static inline unsigned long nested_read_cr0(struct vmcs12 *fields)
{
	return (fields->guest_cr0 & ~fields->cr0_guest_host_mask) |
		(fields->cr0_read_shadow & fields->cr0_guest_host_mask);
}
static inline unsigned long nested_read_cr4(struct vmcs12 *fields)
{
	return (fields->guest_cr4 & ~fields->cr4_guest_host_mask) |
		(fields->cr4_read_shadow & fields->cr4_guest_host_mask);
}

static void vmx_fpu_deactivate(struct kvm_vcpu *vcpu)
{
	/* Note that there is no vcpu->fpu_active = 0 here. The caller must
	 * set this *before* calling this function.
	 */
	vmx_decache_cr0_guest_bits(vcpu);
	vmcs_set_bits(GUEST_CR0, X86_CR0_TS | X86_CR0_MP);
	update_exception_bitmap(vcpu);
	vcpu->arch.cr0_guest_owned_bits = 0;
	vmcs_writel(CR0_GUEST_HOST_MASK, ~vcpu->arch.cr0_guest_owned_bits);
	if (is_guest_mode(vcpu)) {
		/*
		 * L1's specified read shadow might not contain the TS bit,
		 * so now that we turned on shadowing of this bit, we need to
		 * set this bit of the shadow. Like in nested_vmx_run we need
		 * nested_read_cr0(vmcs12), but vmcs12->guest_cr0 is not yet
		 * up-to-date here because we just decached cr0.TS (and we'll
		 * only update vmcs12->guest_cr0 on nested exit).
		 */
		struct vmcs12 *vmcs12 = get_vmcs12(vcpu);
		vmcs12->guest_cr0 = (vmcs12->guest_cr0 & ~X86_CR0_TS) |
			(vcpu->arch.cr0 & X86_CR0_TS);
		vmcs_writel(CR0_READ_SHADOW, nested_read_cr0(vmcs12));
	} else
		vmcs_writel(CR0_READ_SHADOW, vcpu->arch.cr0);
}

static unsigned long vmx_get_rflags(struct kvm_vcpu *vcpu)
{
	unsigned long rflags, save_rflags;

	if (!test_bit(VCPU_EXREG_RFLAGS, (ulong *)&vcpu->arch.regs_avail)) {
		__set_bit(VCPU_EXREG_RFLAGS, (ulong *)&vcpu->arch.regs_avail);
		rflags = vmcs_readl(GUEST_RFLAGS);
		if (to_vmx(vcpu)->rmode.vm86_active) {
			rflags &= RMODE_GUEST_OWNED_EFLAGS_BITS;
			save_rflags = to_vmx(vcpu)->rmode.save_rflags;
			rflags |= save_rflags & ~RMODE_GUEST_OWNED_EFLAGS_BITS;
		}
		to_vmx(vcpu)->rflags = rflags;
	}
	return to_vmx(vcpu)->rflags;
}

static void vmx_set_rflags(struct kvm_vcpu *vcpu, unsigned long rflags)
{
	__set_bit(VCPU_EXREG_RFLAGS, (ulong *)&vcpu->arch.regs_avail);
	__clear_bit(VCPU_EXREG_CPL, (ulong *)&vcpu->arch.regs_avail);
	to_vmx(vcpu)->rflags = rflags;
	if (to_vmx(vcpu)->rmode.vm86_active) {
		to_vmx(vcpu)->rmode.save_rflags = rflags;
		rflags |= X86_EFLAGS_IOPL | X86_EFLAGS_VM;
	}
	vmcs_writel(GUEST_RFLAGS, rflags);
}

static u32 vmx_get_interrupt_shadow(struct kvm_vcpu *vcpu, int mask)
{
	u32 interruptibility = vmcs_read32(GUEST_INTERRUPTIBILITY_INFO);
	int ret = 0;

	if (interruptibility & GUEST_INTR_STATE_STI)
		ret |= KVM_X86_SHADOW_INT_STI;
	if (interruptibility & GUEST_INTR_STATE_MOV_SS)
		ret |= KVM_X86_SHADOW_INT_MOV_SS;

	return ret & mask;
}

static void vmx_set_interrupt_shadow(struct kvm_vcpu *vcpu, int mask)
{
	u32 interruptibility_old = vmcs_read32(GUEST_INTERRUPTIBILITY_INFO);
	u32 interruptibility = interruptibility_old;

	interruptibility &= ~(GUEST_INTR_STATE_STI | GUEST_INTR_STATE_MOV_SS);

	if (mask & KVM_X86_SHADOW_INT_MOV_SS)
		interruptibility |= GUEST_INTR_STATE_MOV_SS;
	else if (mask & KVM_X86_SHADOW_INT_STI)
		interruptibility |= GUEST_INTR_STATE_STI;

	if ((interruptibility != interruptibility_old))
		vmcs_write32(GUEST_INTERRUPTIBILITY_INFO, interruptibility);
}

static void skip_emulated_instruction(struct kvm_vcpu *vcpu)
{
	unsigned long rip;

	rip = kvm_rip_read(vcpu);
	rip += vmcs_read32(VM_EXIT_INSTRUCTION_LEN);
	kvm_rip_write(vcpu, rip);

	/* skipping an emulated instruction also counts */
	vmx_set_interrupt_shadow(vcpu, 0);
}

/*
 * KVM wants to inject page-faults which it got to the guest. This function
 * checks whether in a nested guest, we need to inject them to L1 or L2.
 * This function assumes it is called with the exit reason in vmcs02 being
 * a #PF exception (this is the only case in which KVM injects a #PF when L2
 * is running).
 */
static int nested_pf_handled(struct kvm_vcpu *vcpu)
{
	struct vmcs12 *vmcs12 = get_vmcs12(vcpu);

	/* TODO: also check PFEC_MATCH/MASK, not just EB.PF. */
	if (!(vmcs12->exception_bitmap & (1u << PF_VECTOR)))
		return 0;

	nested_vmx_vmexit(vcpu);
	return 1;
}

static void vmx_queue_exception(struct kvm_vcpu *vcpu, unsigned nr,
				bool has_error_code, u32 error_code,
				bool reinject)
{
	struct vcpu_vmx *vmx = to_vmx(vcpu);
	u32 intr_info = nr | INTR_INFO_VALID_MASK;

	if (nr == PF_VECTOR && is_guest_mode(vcpu) &&
		nested_pf_handled(vcpu))
		return;

	if (has_error_code) {
		vmcs_write32(VM_ENTRY_EXCEPTION_ERROR_CODE, error_code);
		intr_info |= INTR_INFO_DELIVER_CODE_MASK;
	}

	if (vmx->rmode.vm86_active) {
		int inc_eip = 0;
		if (kvm_exception_is_soft(nr))
			inc_eip = vcpu->arch.event_exit_inst_len;
		if (kvm_inject_realmode_interrupt(vcpu, nr, inc_eip) != EMULATE_DONE)
			kvm_make_request(KVM_REQ_TRIPLE_FAULT, vcpu);
		return;
	}

	if (kvm_exception_is_soft(nr)) {
		vmcs_write32(VM_ENTRY_INSTRUCTION_LEN,
			     vmx->vcpu.arch.event_exit_inst_len);
		intr_info |= INTR_TYPE_SOFT_EXCEPTION;
	} else
		intr_info |= INTR_TYPE_HARD_EXCEPTION;

	vmcs_write32(VM_ENTRY_INTR_INFO_FIELD, intr_info);
}

static bool vmx_rdtscp_supported(void)
{
	return cpu_has_vmx_rdtscp();
}

/*
 * Swap MSR entry in host/guest MSR entry array.
 */
static void move_msr_up(struct vcpu_vmx *vmx, int from, int to)
{
	struct shared_msr_entry tmp;

	tmp = vmx->guest_msrs[to];
	vmx->guest_msrs[to] = vmx->guest_msrs[from];
	vmx->guest_msrs[from] = tmp;
}

/*
 * Set up the vmcs to automatically save and restore system
 * msrs.  Don't touch the 64-bit msrs if the guest is in legacy
 * mode, as fiddling with msrs is very expensive.
 */
static void setup_msrs(struct vcpu_vmx *vmx)
{
	int save_nmsrs, index;
	unsigned long *msr_bitmap;

	save_nmsrs = 0;
#ifdef CONFIG_X86_64
	if (is_long_mode(&vmx->vcpu)) {
		index = __find_msr_index(vmx, MSR_SYSCALL_MASK);
		if (index >= 0)
			move_msr_up(vmx, index, save_nmsrs++);
		index = __find_msr_index(vmx, MSR_LSTAR);
		if (index >= 0)
			move_msr_up(vmx, index, save_nmsrs++);
		index = __find_msr_index(vmx, MSR_CSTAR);
		if (index >= 0)
			move_msr_up(vmx, index, save_nmsrs++);
		index = __find_msr_index(vmx, MSR_TSC_AUX);
		if (index >= 0 && vmx->rdtscp_enabled)
			move_msr_up(vmx, index, save_nmsrs++);
		/*
		 * MSR_STAR is only needed on long mode guests, and only
		 * if efer.sce is enabled.
		 */
		index = __find_msr_index(vmx, MSR_STAR);
		if ((index >= 0) && (vmx->vcpu.arch.efer & EFER_SCE))
			move_msr_up(vmx, index, save_nmsrs++);
	}
#endif
	index = __find_msr_index(vmx, MSR_EFER);
	if (index >= 0 && update_transition_efer(vmx, index))
		move_msr_up(vmx, index, save_nmsrs++);

	vmx->save_nmsrs = save_nmsrs;

	if (cpu_has_vmx_msr_bitmap()) {
		if (is_long_mode(&vmx->vcpu))
			msr_bitmap = vmx_msr_bitmap_longmode;
		else
			msr_bitmap = vmx_msr_bitmap_legacy;

		vmcs_write64(MSR_BITMAP, __pa(msr_bitmap));
	}
}

/*
 * reads and returns guest's timestamp counter "register"
 * guest_tsc = host_tsc + tsc_offset    -- 21.3
 */
static u64 guest_read_tsc(void)
{
	u64 host_tsc, tsc_offset;

	rdtscll(host_tsc);
	tsc_offset = vmcs_read64(TSC_OFFSET);
	return host_tsc + tsc_offset;
}

/*
 * Like guest_read_tsc, but always returns L1's notion of the timestamp
 * counter, even if a nested guest (L2) is currently running.
 */
u64 vmx_read_l1_tsc(struct kvm_vcpu *vcpu)
{
	u64 host_tsc, tsc_offset;

	rdtscll(host_tsc);
	tsc_offset = is_guest_mode(vcpu) ?
		to_vmx(vcpu)->nested.vmcs01_tsc_offset :
		vmcs_read64(TSC_OFFSET);
	return host_tsc + tsc_offset;
}

/*
 * Engage any workarounds for mis-matched TSC rates.  Currently limited to
 * software catchup for faster rates on slower CPUs.
 */
static void vmx_set_tsc_khz(struct kvm_vcpu *vcpu, u32 user_tsc_khz, bool scale)
{
	if (!scale)
		return;

	if (user_tsc_khz > tsc_khz) {
		vcpu->arch.tsc_catchup = 1;
		vcpu->arch.tsc_always_catchup = 1;
	} else
		WARN(1, "user requested TSC rate below hardware speed\n");
}

/*
 * writes 'offset' into guest's timestamp counter offset register
 */
static void vmx_write_tsc_offset(struct kvm_vcpu *vcpu, u64 offset)
{
	if (is_guest_mode(vcpu)) {
		/*
		 * We're here if L1 chose not to trap WRMSR to TSC. According
		 * to the spec, this should set L1's TSC; The offset that L1
		 * set for L2 remains unchanged, and still needs to be added
		 * to the newly set TSC to get L2's TSC.
		 */
		struct vmcs12 *vmcs12;
		to_vmx(vcpu)->nested.vmcs01_tsc_offset = offset;
		/* recalculate vmcs02.TSC_OFFSET: */
		vmcs12 = get_vmcs12(vcpu);
		vmcs_write64(TSC_OFFSET, offset +
			(nested_cpu_has(vmcs12, CPU_BASED_USE_TSC_OFFSETING) ?
			 vmcs12->tsc_offset : 0));
	} else {
		vmcs_write64(TSC_OFFSET, offset);
	}
}

static void vmx_adjust_tsc_offset(struct kvm_vcpu *vcpu, s64 adjustment, bool host)
{
	u64 offset = vmcs_read64(TSC_OFFSET);
	vmcs_write64(TSC_OFFSET, offset + adjustment);
	if (is_guest_mode(vcpu)) {
		/* Even when running L2, the adjustment needs to apply to L1 */
		to_vmx(vcpu)->nested.vmcs01_tsc_offset += adjustment;
	}
}

static u64 vmx_compute_tsc_offset(struct kvm_vcpu *vcpu, u64 target_tsc)
{
	return target_tsc - native_read_tsc();
}

static bool guest_cpuid_has_vmx(struct kvm_vcpu *vcpu)
{
	struct kvm_cpuid_entry2 *best = kvm_find_cpuid_entry(vcpu, 1, 0);
	return best && (best->ecx & (1 << (X86_FEATURE_VMX & 31)));
}

/*
 * nested_vmx_allowed() checks whether a guest should be allowed to use VMX
 * instructions and MSRs (i.e., nested VMX). Nested VMX is disabled for
 * all guests if the "nested" module option is off, and can also be disabled
 * for a single guest by disabling its VMX cpuid bit.
 */
static inline bool nested_vmx_allowed(struct kvm_vcpu *vcpu)
{
	return nested && guest_cpuid_has_vmx(vcpu);
}

/*
 * nested_vmx_setup_ctls_msrs() sets up variables containing the values to be
 * returned for the various VMX controls MSRs when nested VMX is enabled.
 * The same values should also be used to verify that vmcs12 control fields are
 * valid during nested entry from L1 to L2.
 * Each of these control msrs has a low and high 32-bit half: A low bit is on
 * if the corresponding bit in the (32-bit) control field *must* be on, and a
 * bit in the high half is on if the corresponding bit in the control field
 * may be on. See also vmx_control_verify().
 * TODO: allow these variables to be modified (downgraded) by module options
 * or other means.
 */
static u32 nested_vmx_procbased_ctls_low, nested_vmx_procbased_ctls_high;
static u32 nested_vmx_secondary_ctls_low, nested_vmx_secondary_ctls_high;
static u32 nested_vmx_pinbased_ctls_low, nested_vmx_pinbased_ctls_high;
static u32 nested_vmx_exit_ctls_low, nested_vmx_exit_ctls_high;
static u32 nested_vmx_entry_ctls_low, nested_vmx_entry_ctls_high;
static __init void nested_vmx_setup_ctls_msrs(void)
{
	/*
	 * Note that as a general rule, the high half of the MSRs (bits in
	 * the control fields which may be 1) should be initialized by the
	 * intersection of the underlying hardware's MSR (i.e., features which
	 * can be supported) and the list of features we want to expose -
	 * because they are known to be properly supported in our code.
	 * Also, usually, the low half of the MSRs (bits which must be 1) can
	 * be set to 0, meaning that L1 may turn off any of these bits. The
	 * reason is that if one of these bits is necessary, it will appear
	 * in vmcs01 and prepare_vmcs02, when it bitwise-or's the control
	 * fields of vmcs01 and vmcs02, will turn these bits off - and
	 * nested_vmx_exit_handled() will not pass related exits to L1.
	 * These rules have exceptions below.
	 */

	/* pin-based controls */
	/*
	 * According to the Intel spec, if bit 55 of VMX_BASIC is off (as it is
	 * in our case), bits 1, 2 and 4 (i.e., 0x16) must be 1 in this MSR.
	 */
	nested_vmx_pinbased_ctls_low = 0x16 ;
	nested_vmx_pinbased_ctls_high = 0x16 |
		PIN_BASED_EXT_INTR_MASK | PIN_BASED_NMI_EXITING |
		PIN_BASED_VIRTUAL_NMIS;

	/* exit controls */
	nested_vmx_exit_ctls_low = 0;
	/* Note that guest use of VM_EXIT_ACK_INTR_ON_EXIT is not supported. */
#ifdef CONFIG_X86_64
	nested_vmx_exit_ctls_high = VM_EXIT_HOST_ADDR_SPACE_SIZE;
#else
	nested_vmx_exit_ctls_high = 0;
#endif

	/* entry controls */
	rdmsr(MSR_IA32_VMX_ENTRY_CTLS,
		nested_vmx_entry_ctls_low, nested_vmx_entry_ctls_high);
	nested_vmx_entry_ctls_low = 0;
	nested_vmx_entry_ctls_high &=
		VM_ENTRY_LOAD_IA32_PAT | VM_ENTRY_IA32E_MODE;

	/* cpu-based controls */
	rdmsr(MSR_IA32_VMX_PROCBASED_CTLS,
		nested_vmx_procbased_ctls_low, nested_vmx_procbased_ctls_high);
	nested_vmx_procbased_ctls_low = 0;
	nested_vmx_procbased_ctls_high &=
		CPU_BASED_VIRTUAL_INTR_PENDING | CPU_BASED_USE_TSC_OFFSETING |
		CPU_BASED_HLT_EXITING | CPU_BASED_INVLPG_EXITING |
		CPU_BASED_MWAIT_EXITING | CPU_BASED_CR3_LOAD_EXITING |
		CPU_BASED_CR3_STORE_EXITING |
#ifdef CONFIG_X86_64
		CPU_BASED_CR8_LOAD_EXITING | CPU_BASED_CR8_STORE_EXITING |
#endif
		CPU_BASED_MOV_DR_EXITING | CPU_BASED_UNCOND_IO_EXITING |
		CPU_BASED_USE_IO_BITMAPS | CPU_BASED_MONITOR_EXITING |
		CPU_BASED_RDPMC_EXITING |
		CPU_BASED_ACTIVATE_SECONDARY_CONTROLS;
	/*
	 * We can allow some features even when not supported by the
	 * hardware. For example, L1 can specify an MSR bitmap - and we
	 * can use it to avoid exits to L1 - even when L0 runs L2
	 * without MSR bitmaps.
	 */
	nested_vmx_procbased_ctls_high |= CPU_BASED_USE_MSR_BITMAPS;

	/* secondary cpu-based controls */
	rdmsr(MSR_IA32_VMX_PROCBASED_CTLS2,
		nested_vmx_secondary_ctls_low, nested_vmx_secondary_ctls_high);
	nested_vmx_secondary_ctls_low = 0;
	nested_vmx_secondary_ctls_high &=
		SECONDARY_EXEC_VIRTUALIZE_APIC_ACCESSES;
}

static inline bool vmx_control_verify(u32 control, u32 low, u32 high)
{
	/*
	 * Bits 0 in high must be 0, and bits 1 in low must be 1.
	 */
	return ((control & high) | low) == control;
}

static inline u64 vmx_control_msr(u32 low, u32 high)
{
	return low | ((u64)high << 32);
}

/*
 * If we allow our guest to use VMX instructions (i.e., nested VMX), we should
 * also let it use VMX-specific MSRs.
 * vmx_get_vmx_msr() and vmx_set_vmx_msr() return 1 when we handled a
 * VMX-specific MSR, or 0 when we haven't (and the caller should handle it
 * like all other MSRs).
 */
static int vmx_get_vmx_msr(struct kvm_vcpu *vcpu, u32 msr_index, u64 *pdata)
{
	if (!nested_vmx_allowed(vcpu) && msr_index >= MSR_IA32_VMX_BASIC &&
		     msr_index <= MSR_IA32_VMX_TRUE_ENTRY_CTLS) {
		/*
		 * According to the spec, processors which do not support VMX
		 * should throw a #GP(0) when VMX capability MSRs are read.
		 */
		kvm_queue_exception_e(vcpu, GP_VECTOR, 0);
		return 1;
	}

	switch (msr_index) {
	case MSR_IA32_FEATURE_CONTROL:
		*pdata = 0;
		break;
	case MSR_IA32_VMX_BASIC:
		/*
		 * This MSR reports some information about VMX support. We
		 * should return information about the VMX we emulate for the
		 * guest, and the VMCS structure we give it - not about the
		 * VMX support of the underlying hardware.
		 */
		*pdata = VMCS12_REVISION |
			   ((u64)VMCS12_SIZE << VMX_BASIC_VMCS_SIZE_SHIFT) |
			   (VMX_BASIC_MEM_TYPE_WB << VMX_BASIC_MEM_TYPE_SHIFT);
		break;
	case MSR_IA32_VMX_TRUE_PINBASED_CTLS:
	case MSR_IA32_VMX_PINBASED_CTLS:
		*pdata = vmx_control_msr(nested_vmx_pinbased_ctls_low,
					nested_vmx_pinbased_ctls_high);
		break;
	case MSR_IA32_VMX_TRUE_PROCBASED_CTLS:
	case MSR_IA32_VMX_PROCBASED_CTLS:
		*pdata = vmx_control_msr(nested_vmx_procbased_ctls_low,
					nested_vmx_procbased_ctls_high);
		break;
	case MSR_IA32_VMX_TRUE_EXIT_CTLS:
	case MSR_IA32_VMX_EXIT_CTLS:
		*pdata = vmx_control_msr(nested_vmx_exit_ctls_low,
					nested_vmx_exit_ctls_high);
		break;
	case MSR_IA32_VMX_TRUE_ENTRY_CTLS:
	case MSR_IA32_VMX_ENTRY_CTLS:
		*pdata = vmx_control_msr(nested_vmx_entry_ctls_low,
					nested_vmx_entry_ctls_high);
		break;
	case MSR_IA32_VMX_MISC:
		*pdata = 0;
		break;
	/*
	 * These MSRs specify bits which the guest must keep fixed (on or off)
	 * while L1 is in VMXON mode (in L1's root mode, or running an L2).
	 * We picked the standard core2 setting.
	 */
#define VMXON_CR0_ALWAYSON	(X86_CR0_PE | X86_CR0_PG | X86_CR0_NE)
#define VMXON_CR4_ALWAYSON	X86_CR4_VMXE
	case MSR_IA32_VMX_CR0_FIXED0:
		*pdata = VMXON_CR0_ALWAYSON;
		break;
	case MSR_IA32_VMX_CR0_FIXED1:
		*pdata = -1ULL;
		break;
	case MSR_IA32_VMX_CR4_FIXED0:
		*pdata = VMXON_CR4_ALWAYSON;
		break;
	case MSR_IA32_VMX_CR4_FIXED1:
		*pdata = -1ULL;
		break;
	case MSR_IA32_VMX_VMCS_ENUM:
		*pdata = 0x1f;
		break;
	case MSR_IA32_VMX_PROCBASED_CTLS2:
		*pdata = vmx_control_msr(nested_vmx_secondary_ctls_low,
					nested_vmx_secondary_ctls_high);
		break;
	case MSR_IA32_VMX_EPT_VPID_CAP:
		/* Currently, no nested ept or nested vpid */
		*pdata = 0;
		break;
	default:
		return 0;
	}

	return 1;
}

static int vmx_set_vmx_msr(struct kvm_vcpu *vcpu, u32 msr_index, u64 data)
{
	if (!nested_vmx_allowed(vcpu))
		return 0;

	if (msr_index == MSR_IA32_FEATURE_CONTROL)
		/* TODO: the right thing. */
		return 1;
	/*
	 * No need to treat VMX capability MSRs specially: If we don't handle
	 * them, handle_wrmsr will #GP(0), which is correct (they are readonly)
	 */
	return 0;
}

/*
 * Reads an msr value (of 'msr_index') into 'pdata'.
 * Returns 0 on success, non-0 otherwise.
 * Assumes vcpu_load() was already called.
 */
static int vmx_get_msr(struct kvm_vcpu *vcpu, u32 msr_index, u64 *pdata)
{
	u64 data;
	struct shared_msr_entry *msr;

	if (!pdata) {
		printk(KERN_ERR "BUG: get_msr called with NULL pdata\n");
		return -EINVAL;
	}

	switch (msr_index) {
#ifdef CONFIG_X86_64
	case MSR_FS_BASE:
		data = vmcs_readl(GUEST_FS_BASE);
		break;
	case MSR_GS_BASE:
		data = vmcs_readl(GUEST_GS_BASE);
		break;
	case MSR_KERNEL_GS_BASE:
		vmx_load_host_state(to_vmx(vcpu));
		data = to_vmx(vcpu)->msr_guest_kernel_gs_base;
		break;
#endif
	case MSR_EFER:
		return kvm_get_msr_common(vcpu, msr_index, pdata);
	case MSR_IA32_TSC:
		data = guest_read_tsc();
		break;
	case MSR_IA32_SYSENTER_CS:
		data = vmcs_read32(GUEST_SYSENTER_CS);
		break;
	case MSR_IA32_SYSENTER_EIP:
		data = vmcs_readl(GUEST_SYSENTER_EIP);
		break;
	case MSR_IA32_SYSENTER_ESP:
		data = vmcs_readl(GUEST_SYSENTER_ESP);
		break;
	case MSR_TSC_AUX:
		if (!to_vmx(vcpu)->rdtscp_enabled)
			return 1;
		/* Otherwise falls through */
	default:
		if (vmx_get_vmx_msr(vcpu, msr_index, pdata))
			return 0;
		msr = find_msr_entry(to_vmx(vcpu), msr_index);
		if (msr) {
			data = msr->data;
			break;
		}
		return kvm_get_msr_common(vcpu, msr_index, pdata);
	}

	*pdata = data;
	return 0;
}

/*
 * Writes msr value into into the appropriate "register".
 * Returns 0 on success, non-0 otherwise.
 * Assumes vcpu_load() was already called.
 */
static int vmx_set_msr(struct kvm_vcpu *vcpu, u32 msr_index, u64 data)
{
	struct vcpu_vmx *vmx = to_vmx(vcpu);
	struct shared_msr_entry *msr;
	int ret = 0;

	switch (msr_index) {
	case MSR_EFER:
		ret = kvm_set_msr_common(vcpu, msr_index, data);
		break;
#ifdef CONFIG_X86_64
	case MSR_FS_BASE:
		vmx_segment_cache_clear(vmx);
		vmcs_writel(GUEST_FS_BASE, data);
		break;
	case MSR_GS_BASE:
		vmx_segment_cache_clear(vmx);
		vmcs_writel(GUEST_GS_BASE, data);
		break;
	case MSR_KERNEL_GS_BASE:
		vmx_load_host_state(vmx);
		vmx->msr_guest_kernel_gs_base = data;
		break;
#endif
	case MSR_IA32_SYSENTER_CS:
		vmcs_write32(GUEST_SYSENTER_CS, data);
		break;
	case MSR_IA32_SYSENTER_EIP:
		vmcs_writel(GUEST_SYSENTER_EIP, data);
		break;
	case MSR_IA32_SYSENTER_ESP:
		vmcs_writel(GUEST_SYSENTER_ESP, data);
		break;
	case MSR_IA32_TSC:
		kvm_write_tsc(vcpu, data);
		break;
	case MSR_IA32_CR_PAT:
		if (vmcs_config.vmentry_ctrl & VM_ENTRY_LOAD_IA32_PAT) {
			vmcs_write64(GUEST_IA32_PAT, data);
			vcpu->arch.pat = data;
			break;
		}
		ret = kvm_set_msr_common(vcpu, msr_index, data);
		break;
	case MSR_TSC_AUX:
		if (!vmx->rdtscp_enabled)
			return 1;
		/* Check reserved bit, higher 32 bits should be zero */
		if ((data >> 32) != 0)
			return 1;
		/* Otherwise falls through */
	default:
		if (vmx_set_vmx_msr(vcpu, msr_index, data))
			break;
		msr = find_msr_entry(vmx, msr_index);
		if (msr) {
			msr->data = data;
<<<<<<< HEAD
			if (msr - vmx->guest_msrs < vmx->save_nmsrs)
				kvm_set_shared_msr(msr->index, msr->data,
						   msr->mask);
=======
			if (msr - vmx->guest_msrs < vmx->save_nmsrs) {
				preempt_disable();
				kvm_set_shared_msr(msr->index, msr->data,
						   msr->mask);
				preempt_enable();
			}
>>>>>>> 711e1bfb
			break;
		}
		ret = kvm_set_msr_common(vcpu, msr_index, data);
	}

	return ret;
}

static void vmx_cache_reg(struct kvm_vcpu *vcpu, enum kvm_reg reg)
{
	__set_bit(reg, (unsigned long *)&vcpu->arch.regs_avail);
	switch (reg) {
	case VCPU_REGS_RSP:
		vcpu->arch.regs[VCPU_REGS_RSP] = vmcs_readl(GUEST_RSP);
		break;
	case VCPU_REGS_RIP:
		vcpu->arch.regs[VCPU_REGS_RIP] = vmcs_readl(GUEST_RIP);
		break;
	case VCPU_EXREG_PDPTR:
		if (enable_ept)
			ept_save_pdptrs(vcpu);
		break;
	default:
		break;
	}
}

static void set_guest_debug(struct kvm_vcpu *vcpu, struct kvm_guest_debug *dbg)
{
	if (vcpu->guest_debug & KVM_GUESTDBG_USE_HW_BP)
		vmcs_writel(GUEST_DR7, dbg->arch.debugreg[7]);
	else
		vmcs_writel(GUEST_DR7, vcpu->arch.dr7);

	update_exception_bitmap(vcpu);
}

static __init int cpu_has_kvm_support(void)
{
	return cpu_has_vmx();
}

static __init int vmx_disabled_by_bios(void)
{
	u64 msr;

	rdmsrl(MSR_IA32_FEATURE_CONTROL, msr);
	if (msr & FEATURE_CONTROL_LOCKED) {
		/* launched w/ TXT and VMX disabled */
		if (!(msr & FEATURE_CONTROL_VMXON_ENABLED_INSIDE_SMX)
			&& tboot_enabled())
			return 1;
		/* launched w/o TXT and VMX only enabled w/ TXT */
		if (!(msr & FEATURE_CONTROL_VMXON_ENABLED_OUTSIDE_SMX)
			&& (msr & FEATURE_CONTROL_VMXON_ENABLED_INSIDE_SMX)
			&& !tboot_enabled()) {
			printk(KERN_WARNING "kvm: disable TXT in the BIOS or "
				"activate TXT before enabling KVM\n");
			return 1;
		}
		/* launched w/o TXT and VMX disabled */
		if (!(msr & FEATURE_CONTROL_VMXON_ENABLED_OUTSIDE_SMX)
			&& !tboot_enabled())
			return 1;
	}

	return 0;
}

static void kvm_cpu_vmxon(u64 addr)
{
	asm volatile (ASM_VMX_VMXON_RAX
			: : "a"(&addr), "m"(addr)
			: "memory", "cc");
}

static int hardware_enable(void *garbage)
{
	int cpu = raw_smp_processor_id();
	u64 phys_addr = __pa(per_cpu(vmxarea, cpu));
	u64 old, test_bits;

	if (read_cr4() & X86_CR4_VMXE)
		return -EBUSY;

	INIT_LIST_HEAD(&per_cpu(loaded_vmcss_on_cpu, cpu));
	rdmsrl(MSR_IA32_FEATURE_CONTROL, old);

	test_bits = FEATURE_CONTROL_LOCKED;
	test_bits |= FEATURE_CONTROL_VMXON_ENABLED_OUTSIDE_SMX;
	if (tboot_enabled())
		test_bits |= FEATURE_CONTROL_VMXON_ENABLED_INSIDE_SMX;

	if ((old & test_bits) != test_bits) {
		/* enable and lock */
		wrmsrl(MSR_IA32_FEATURE_CONTROL, old | test_bits);
	}
	write_cr4(read_cr4() | X86_CR4_VMXE); /* FIXME: not cpu hotplug safe */

	if (vmm_exclusive) {
		kvm_cpu_vmxon(phys_addr);
		ept_sync_global();
	}

	store_gdt(&__get_cpu_var(host_gdt));

	return 0;
}

static void vmclear_local_loaded_vmcss(void)
{
	int cpu = raw_smp_processor_id();
	struct loaded_vmcs *v, *n;

	list_for_each_entry_safe(v, n, &per_cpu(loaded_vmcss_on_cpu, cpu),
				 loaded_vmcss_on_cpu_link)
		__loaded_vmcs_clear(v);
}


/* Just like cpu_vmxoff(), but with the __kvm_handle_fault_on_reboot()
 * tricks.
 */
static void kvm_cpu_vmxoff(void)
{
	asm volatile (__ex(ASM_VMX_VMXOFF) : : : "cc");
}

static void hardware_disable(void *garbage)
{
	if (vmm_exclusive) {
		vmclear_local_loaded_vmcss();
		kvm_cpu_vmxoff();
	}
	write_cr4(read_cr4() & ~X86_CR4_VMXE);
}

static __init int adjust_vmx_controls(u32 ctl_min, u32 ctl_opt,
				      u32 msr, u32 *result)
{
	u32 vmx_msr_low, vmx_msr_high;
	u32 ctl = ctl_min | ctl_opt;

	rdmsr(msr, vmx_msr_low, vmx_msr_high);

	ctl &= vmx_msr_high; /* bit == 0 in high word ==> must be zero */
	ctl |= vmx_msr_low;  /* bit == 1 in low word  ==> must be one  */

	/* Ensure minimum (required) set of control bits are supported. */
	if (ctl_min & ~ctl)
		return -EIO;

	*result = ctl;
	return 0;
}

static __init bool allow_1_setting(u32 msr, u32 ctl)
{
	u32 vmx_msr_low, vmx_msr_high;

	rdmsr(msr, vmx_msr_low, vmx_msr_high);
	return vmx_msr_high & ctl;
}

static __init int setup_vmcs_config(struct vmcs_config *vmcs_conf)
{
	u32 vmx_msr_low, vmx_msr_high;
	u32 min, opt, min2, opt2;
	u32 _pin_based_exec_control = 0;
	u32 _cpu_based_exec_control = 0;
	u32 _cpu_based_2nd_exec_control = 0;
	u32 _vmexit_control = 0;
	u32 _vmentry_control = 0;

	min = PIN_BASED_EXT_INTR_MASK | PIN_BASED_NMI_EXITING;
	opt = PIN_BASED_VIRTUAL_NMIS;
	if (adjust_vmx_controls(min, opt, MSR_IA32_VMX_PINBASED_CTLS,
				&_pin_based_exec_control) < 0)
		return -EIO;

	min = CPU_BASED_HLT_EXITING |
#ifdef CONFIG_X86_64
	      CPU_BASED_CR8_LOAD_EXITING |
	      CPU_BASED_CR8_STORE_EXITING |
#endif
	      CPU_BASED_CR3_LOAD_EXITING |
	      CPU_BASED_CR3_STORE_EXITING |
	      CPU_BASED_USE_IO_BITMAPS |
	      CPU_BASED_MOV_DR_EXITING |
	      CPU_BASED_USE_TSC_OFFSETING |
	      CPU_BASED_MWAIT_EXITING |
	      CPU_BASED_MONITOR_EXITING |
	      CPU_BASED_INVLPG_EXITING |
	      CPU_BASED_RDPMC_EXITING;

	opt = CPU_BASED_TPR_SHADOW |
	      CPU_BASED_USE_MSR_BITMAPS |
	      CPU_BASED_ACTIVATE_SECONDARY_CONTROLS;
	if (adjust_vmx_controls(min, opt, MSR_IA32_VMX_PROCBASED_CTLS,
				&_cpu_based_exec_control) < 0)
		return -EIO;
#ifdef CONFIG_X86_64
	if ((_cpu_based_exec_control & CPU_BASED_TPR_SHADOW))
		_cpu_based_exec_control &= ~CPU_BASED_CR8_LOAD_EXITING &
					   ~CPU_BASED_CR8_STORE_EXITING;
#endif
	if (_cpu_based_exec_control & CPU_BASED_ACTIVATE_SECONDARY_CONTROLS) {
		min2 = 0;
		opt2 = SECONDARY_EXEC_VIRTUALIZE_APIC_ACCESSES |
			SECONDARY_EXEC_WBINVD_EXITING |
			SECONDARY_EXEC_ENABLE_VPID |
			SECONDARY_EXEC_ENABLE_EPT |
			SECONDARY_EXEC_UNRESTRICTED_GUEST |
			SECONDARY_EXEC_PAUSE_LOOP_EXITING |
			SECONDARY_EXEC_RDTSCP;
		if (adjust_vmx_controls(min2, opt2,
					MSR_IA32_VMX_PROCBASED_CTLS2,
					&_cpu_based_2nd_exec_control) < 0)
			return -EIO;
	}
#ifndef CONFIG_X86_64
	if (!(_cpu_based_2nd_exec_control &
				SECONDARY_EXEC_VIRTUALIZE_APIC_ACCESSES))
		_cpu_based_exec_control &= ~CPU_BASED_TPR_SHADOW;
#endif
	if (_cpu_based_2nd_exec_control & SECONDARY_EXEC_ENABLE_EPT) {
		/* CR3 accesses and invlpg don't need to cause VM Exits when EPT
		   enabled */
		_cpu_based_exec_control &= ~(CPU_BASED_CR3_LOAD_EXITING |
					     CPU_BASED_CR3_STORE_EXITING |
					     CPU_BASED_INVLPG_EXITING);
		rdmsr(MSR_IA32_VMX_EPT_VPID_CAP,
		      vmx_capability.ept, vmx_capability.vpid);
	}

	min = 0;
#ifdef CONFIG_X86_64
	min |= VM_EXIT_HOST_ADDR_SPACE_SIZE;
#endif
	opt = VM_EXIT_SAVE_IA32_PAT | VM_EXIT_LOAD_IA32_PAT;
	if (adjust_vmx_controls(min, opt, MSR_IA32_VMX_EXIT_CTLS,
				&_vmexit_control) < 0)
		return -EIO;

	min = 0;
	opt = VM_ENTRY_LOAD_IA32_PAT;
	if (adjust_vmx_controls(min, opt, MSR_IA32_VMX_ENTRY_CTLS,
				&_vmentry_control) < 0)
		return -EIO;

	rdmsr(MSR_IA32_VMX_BASIC, vmx_msr_low, vmx_msr_high);

	/* IA-32 SDM Vol 3B: VMCS size is never greater than 4kB. */
	if ((vmx_msr_high & 0x1fff) > PAGE_SIZE)
		return -EIO;

#ifdef CONFIG_X86_64
	/* IA-32 SDM Vol 3B: 64-bit CPUs always have VMX_BASIC_MSR[48]==0. */
	if (vmx_msr_high & (1u<<16))
		return -EIO;
#endif

	/* Require Write-Back (WB) memory type for VMCS accesses. */
	if (((vmx_msr_high >> 18) & 15) != 6)
		return -EIO;

	vmcs_conf->size = vmx_msr_high & 0x1fff;
	vmcs_conf->order = get_order(vmcs_config.size);
	vmcs_conf->revision_id = vmx_msr_low;

	vmcs_conf->pin_based_exec_ctrl = _pin_based_exec_control;
	vmcs_conf->cpu_based_exec_ctrl = _cpu_based_exec_control;
	vmcs_conf->cpu_based_2nd_exec_ctrl = _cpu_based_2nd_exec_control;
	vmcs_conf->vmexit_ctrl         = _vmexit_control;
	vmcs_conf->vmentry_ctrl        = _vmentry_control;

	cpu_has_load_ia32_efer =
		allow_1_setting(MSR_IA32_VMX_ENTRY_CTLS,
				VM_ENTRY_LOAD_IA32_EFER)
		&& allow_1_setting(MSR_IA32_VMX_EXIT_CTLS,
				   VM_EXIT_LOAD_IA32_EFER);

	cpu_has_load_perf_global_ctrl =
		allow_1_setting(MSR_IA32_VMX_ENTRY_CTLS,
				VM_ENTRY_LOAD_IA32_PERF_GLOBAL_CTRL)
		&& allow_1_setting(MSR_IA32_VMX_EXIT_CTLS,
				   VM_EXIT_LOAD_IA32_PERF_GLOBAL_CTRL);

	/*
	 * Some cpus support VM_ENTRY_(LOAD|SAVE)_IA32_PERF_GLOBAL_CTRL
	 * but due to arrata below it can't be used. Workaround is to use
	 * msr load mechanism to switch IA32_PERF_GLOBAL_CTRL.
	 *
	 * VM Exit May Incorrectly Clear IA32_PERF_GLOBAL_CTRL [34:32]
	 *
	 * AAK155             (model 26)
	 * AAP115             (model 30)
	 * AAT100             (model 37)
	 * BC86,AAY89,BD102   (model 44)
	 * BA97               (model 46)
	 *
	 */
	if (cpu_has_load_perf_global_ctrl && boot_cpu_data.x86 == 0x6) {
		switch (boot_cpu_data.x86_model) {
		case 26:
		case 30:
		case 37:
		case 44:
		case 46:
			cpu_has_load_perf_global_ctrl = false;
			printk_once(KERN_WARNING"kvm: VM_EXIT_LOAD_IA32_PERF_GLOBAL_CTRL "
					"does not work properly. Using workaround\n");
			break;
		default:
			break;
		}
	}

	return 0;
}

static struct vmcs *alloc_vmcs_cpu(int cpu)
{
	int node = cpu_to_node(cpu);
	struct page *pages;
	struct vmcs *vmcs;

	pages = alloc_pages_exact_node(node, GFP_KERNEL, vmcs_config.order);
	if (!pages)
		return NULL;
	vmcs = page_address(pages);
	memset(vmcs, 0, vmcs_config.size);
	vmcs->revision_id = vmcs_config.revision_id; /* vmcs revision id */
	return vmcs;
}

static struct vmcs *alloc_vmcs(void)
{
	return alloc_vmcs_cpu(raw_smp_processor_id());
}

static void free_vmcs(struct vmcs *vmcs)
{
	free_pages((unsigned long)vmcs, vmcs_config.order);
}

/*
 * Free a VMCS, but before that VMCLEAR it on the CPU where it was last loaded
 */
static void free_loaded_vmcs(struct loaded_vmcs *loaded_vmcs)
{
	if (!loaded_vmcs->vmcs)
		return;
	loaded_vmcs_clear(loaded_vmcs);
	free_vmcs(loaded_vmcs->vmcs);
	loaded_vmcs->vmcs = NULL;
}

static void free_kvm_area(void)
{
	int cpu;

	for_each_possible_cpu(cpu) {
		free_vmcs(per_cpu(vmxarea, cpu));
		per_cpu(vmxarea, cpu) = NULL;
	}
}

static __init int alloc_kvm_area(void)
{
	int cpu;

	for_each_possible_cpu(cpu) {
		struct vmcs *vmcs;

		vmcs = alloc_vmcs_cpu(cpu);
		if (!vmcs) {
			free_kvm_area();
			return -ENOMEM;
		}

		per_cpu(vmxarea, cpu) = vmcs;
	}
	return 0;
}

static __init int hardware_setup(void)
{
	if (setup_vmcs_config(&vmcs_config) < 0)
		return -EIO;

	if (boot_cpu_has(X86_FEATURE_NX))
		kvm_enable_efer_bits(EFER_NX);

	if (!cpu_has_vmx_vpid())
		enable_vpid = 0;

	if (!cpu_has_vmx_ept() ||
	    !cpu_has_vmx_ept_4levels()) {
		enable_ept = 0;
		enable_unrestricted_guest = 0;
	}

	if (!cpu_has_vmx_unrestricted_guest())
		enable_unrestricted_guest = 0;

	if (!cpu_has_vmx_flexpriority())
		flexpriority_enabled = 0;

	if (!cpu_has_vmx_tpr_shadow())
		kvm_x86_ops->update_cr8_intercept = NULL;

	if (enable_ept && !cpu_has_vmx_ept_2m_page())
		kvm_disable_largepages();

	if (!cpu_has_vmx_ple())
		ple_gap = 0;

	if (nested)
		nested_vmx_setup_ctls_msrs();

	return alloc_kvm_area();
}

static __exit void hardware_unsetup(void)
{
	free_kvm_area();
}

static void fix_pmode_dataseg(int seg, struct kvm_save_segment *save)
{
	struct kvm_vmx_segment_field *sf = &kvm_vmx_segment_fields[seg];

	if (vmcs_readl(sf->base) == save->base && (save->base & AR_S_MASK)) {
		vmcs_write16(sf->selector, save->selector);
		vmcs_writel(sf->base, save->base);
		vmcs_write32(sf->limit, save->limit);
		vmcs_write32(sf->ar_bytes, save->ar);
	} else {
		u32 dpl = (vmcs_read16(sf->selector) & SELECTOR_RPL_MASK)
			<< AR_DPL_SHIFT;
		vmcs_write32(sf->ar_bytes, 0x93 | dpl);
	}
}

static void enter_pmode(struct kvm_vcpu *vcpu)
{
	unsigned long flags;
	struct vcpu_vmx *vmx = to_vmx(vcpu);

	vmx->emulation_required = 1;
	vmx->rmode.vm86_active = 0;

	vmx_segment_cache_clear(vmx);

	vmcs_write16(GUEST_TR_SELECTOR, vmx->rmode.tr.selector);
	vmcs_writel(GUEST_TR_BASE, vmx->rmode.tr.base);
	vmcs_write32(GUEST_TR_LIMIT, vmx->rmode.tr.limit);
	vmcs_write32(GUEST_TR_AR_BYTES, vmx->rmode.tr.ar);

	flags = vmcs_readl(GUEST_RFLAGS);
	flags &= RMODE_GUEST_OWNED_EFLAGS_BITS;
	flags |= vmx->rmode.save_rflags & ~RMODE_GUEST_OWNED_EFLAGS_BITS;
	vmcs_writel(GUEST_RFLAGS, flags);

	vmcs_writel(GUEST_CR4, (vmcs_readl(GUEST_CR4) & ~X86_CR4_VME) |
			(vmcs_readl(CR4_READ_SHADOW) & X86_CR4_VME));

	update_exception_bitmap(vcpu);

	if (emulate_invalid_guest_state)
		return;

	fix_pmode_dataseg(VCPU_SREG_ES, &vmx->rmode.es);
	fix_pmode_dataseg(VCPU_SREG_DS, &vmx->rmode.ds);
	fix_pmode_dataseg(VCPU_SREG_GS, &vmx->rmode.gs);
	fix_pmode_dataseg(VCPU_SREG_FS, &vmx->rmode.fs);

	vmx_segment_cache_clear(vmx);

	vmcs_write16(GUEST_SS_SELECTOR, 0);
	vmcs_write32(GUEST_SS_AR_BYTES, 0x93);

	vmcs_write16(GUEST_CS_SELECTOR,
		     vmcs_read16(GUEST_CS_SELECTOR) & ~SELECTOR_RPL_MASK);
	vmcs_write32(GUEST_CS_AR_BYTES, 0x9b);
}

static gva_t rmode_tss_base(struct kvm *kvm)
{
	if (!kvm->arch.tss_addr) {
		struct kvm_memslots *slots;
		struct kvm_memory_slot *slot;
		gfn_t base_gfn;

		slots = kvm_memslots(kvm);
		slot = id_to_memslot(slots, 0);
		base_gfn = slot->base_gfn + slot->npages - 3;

		return base_gfn << PAGE_SHIFT;
	}
	return kvm->arch.tss_addr;
}

static void fix_rmode_seg(int seg, struct kvm_save_segment *save)
{
	struct kvm_vmx_segment_field *sf = &kvm_vmx_segment_fields[seg];

	save->selector = vmcs_read16(sf->selector);
	save->base = vmcs_readl(sf->base);
	save->limit = vmcs_read32(sf->limit);
	save->ar = vmcs_read32(sf->ar_bytes);
	vmcs_write16(sf->selector, save->base >> 4);
	vmcs_write32(sf->base, save->base & 0xffff0);
	vmcs_write32(sf->limit, 0xffff);
	vmcs_write32(sf->ar_bytes, 0xf3);
	if (save->base & 0xf)
		printk_once(KERN_WARNING "kvm: segment base is not paragraph"
			    " aligned when entering protected mode (seg=%d)",
			    seg);
}

static void enter_rmode(struct kvm_vcpu *vcpu)
{
	unsigned long flags;
	struct vcpu_vmx *vmx = to_vmx(vcpu);

	if (enable_unrestricted_guest)
		return;

	vmx->emulation_required = 1;
	vmx->rmode.vm86_active = 1;

	/*
	 * Very old userspace does not call KVM_SET_TSS_ADDR before entering
	 * vcpu. Call it here with phys address pointing 16M below 4G.
	 */
	if (!vcpu->kvm->arch.tss_addr) {
		printk_once(KERN_WARNING "kvm: KVM_SET_TSS_ADDR need to be "
			     "called before entering vcpu\n");
		srcu_read_unlock(&vcpu->kvm->srcu, vcpu->srcu_idx);
		vmx_set_tss_addr(vcpu->kvm, 0xfeffd000);
		vcpu->srcu_idx = srcu_read_lock(&vcpu->kvm->srcu);
	}

	vmx_segment_cache_clear(vmx);

	vmx->rmode.tr.selector = vmcs_read16(GUEST_TR_SELECTOR);
	vmx->rmode.tr.base = vmcs_readl(GUEST_TR_BASE);
	vmcs_writel(GUEST_TR_BASE, rmode_tss_base(vcpu->kvm));

	vmx->rmode.tr.limit = vmcs_read32(GUEST_TR_LIMIT);
	vmcs_write32(GUEST_TR_LIMIT, RMODE_TSS_SIZE - 1);

	vmx->rmode.tr.ar = vmcs_read32(GUEST_TR_AR_BYTES);
	vmcs_write32(GUEST_TR_AR_BYTES, 0x008b);

	flags = vmcs_readl(GUEST_RFLAGS);
	vmx->rmode.save_rflags = flags;

	flags |= X86_EFLAGS_IOPL | X86_EFLAGS_VM;

	vmcs_writel(GUEST_RFLAGS, flags);
	vmcs_writel(GUEST_CR4, vmcs_readl(GUEST_CR4) | X86_CR4_VME);
	update_exception_bitmap(vcpu);

	if (emulate_invalid_guest_state)
		goto continue_rmode;

	vmcs_write16(GUEST_SS_SELECTOR, vmcs_readl(GUEST_SS_BASE) >> 4);
	vmcs_write32(GUEST_SS_LIMIT, 0xffff);
	vmcs_write32(GUEST_SS_AR_BYTES, 0xf3);

	vmcs_write32(GUEST_CS_AR_BYTES, 0xf3);
	vmcs_write32(GUEST_CS_LIMIT, 0xffff);
	if (vmcs_readl(GUEST_CS_BASE) == 0xffff0000)
		vmcs_writel(GUEST_CS_BASE, 0xf0000);
	vmcs_write16(GUEST_CS_SELECTOR, vmcs_readl(GUEST_CS_BASE) >> 4);

	fix_rmode_seg(VCPU_SREG_ES, &vmx->rmode.es);
	fix_rmode_seg(VCPU_SREG_DS, &vmx->rmode.ds);
	fix_rmode_seg(VCPU_SREG_GS, &vmx->rmode.gs);
	fix_rmode_seg(VCPU_SREG_FS, &vmx->rmode.fs);

continue_rmode:
	kvm_mmu_reset_context(vcpu);
}

static void vmx_set_efer(struct kvm_vcpu *vcpu, u64 efer)
{
	struct vcpu_vmx *vmx = to_vmx(vcpu);
	struct shared_msr_entry *msr = find_msr_entry(vmx, MSR_EFER);

	if (!msr)
		return;

	/*
	 * Force kernel_gs_base reloading before EFER changes, as control
	 * of this msr depends on is_long_mode().
	 */
	vmx_load_host_state(to_vmx(vcpu));
	vcpu->arch.efer = efer;
	if (efer & EFER_LMA) {
		vmcs_write32(VM_ENTRY_CONTROLS,
			     vmcs_read32(VM_ENTRY_CONTROLS) |
			     VM_ENTRY_IA32E_MODE);
		msr->data = efer;
	} else {
		vmcs_write32(VM_ENTRY_CONTROLS,
			     vmcs_read32(VM_ENTRY_CONTROLS) &
			     ~VM_ENTRY_IA32E_MODE);

		msr->data = efer & ~EFER_LME;
	}
	setup_msrs(vmx);
}

#ifdef CONFIG_X86_64

static void enter_lmode(struct kvm_vcpu *vcpu)
{
	u32 guest_tr_ar;

	vmx_segment_cache_clear(to_vmx(vcpu));

	guest_tr_ar = vmcs_read32(GUEST_TR_AR_BYTES);
	if ((guest_tr_ar & AR_TYPE_MASK) != AR_TYPE_BUSY_64_TSS) {
		pr_debug_ratelimited("%s: tss fixup for long mode. \n",
				     __func__);
		vmcs_write32(GUEST_TR_AR_BYTES,
			     (guest_tr_ar & ~AR_TYPE_MASK)
			     | AR_TYPE_BUSY_64_TSS);
	}
	vmx_set_efer(vcpu, vcpu->arch.efer | EFER_LMA);
}

static void exit_lmode(struct kvm_vcpu *vcpu)
{
	vmcs_write32(VM_ENTRY_CONTROLS,
		     vmcs_read32(VM_ENTRY_CONTROLS)
		     & ~VM_ENTRY_IA32E_MODE);
	vmx_set_efer(vcpu, vcpu->arch.efer & ~EFER_LMA);
}

#endif

static void vmx_flush_tlb(struct kvm_vcpu *vcpu)
{
	vpid_sync_context(to_vmx(vcpu));
	if (enable_ept) {
		if (!VALID_PAGE(vcpu->arch.mmu.root_hpa))
			return;
		ept_sync_context(construct_eptp(vcpu->arch.mmu.root_hpa));
	}
}

static void vmx_decache_cr0_guest_bits(struct kvm_vcpu *vcpu)
{
	ulong cr0_guest_owned_bits = vcpu->arch.cr0_guest_owned_bits;

	vcpu->arch.cr0 &= ~cr0_guest_owned_bits;
	vcpu->arch.cr0 |= vmcs_readl(GUEST_CR0) & cr0_guest_owned_bits;
}

static void vmx_decache_cr3(struct kvm_vcpu *vcpu)
{
	if (enable_ept && is_paging(vcpu))
		vcpu->arch.cr3 = vmcs_readl(GUEST_CR3);
	__set_bit(VCPU_EXREG_CR3, (ulong *)&vcpu->arch.regs_avail);
}

static void vmx_decache_cr4_guest_bits(struct kvm_vcpu *vcpu)
{
	ulong cr4_guest_owned_bits = vcpu->arch.cr4_guest_owned_bits;

	vcpu->arch.cr4 &= ~cr4_guest_owned_bits;
	vcpu->arch.cr4 |= vmcs_readl(GUEST_CR4) & cr4_guest_owned_bits;
}

static void ept_load_pdptrs(struct kvm_vcpu *vcpu)
{
	if (!test_bit(VCPU_EXREG_PDPTR,
		      (unsigned long *)&vcpu->arch.regs_dirty))
		return;

	if (is_paging(vcpu) && is_pae(vcpu) && !is_long_mode(vcpu)) {
		vmcs_write64(GUEST_PDPTR0, vcpu->arch.mmu.pdptrs[0]);
		vmcs_write64(GUEST_PDPTR1, vcpu->arch.mmu.pdptrs[1]);
		vmcs_write64(GUEST_PDPTR2, vcpu->arch.mmu.pdptrs[2]);
		vmcs_write64(GUEST_PDPTR3, vcpu->arch.mmu.pdptrs[3]);
	}
}

static void ept_save_pdptrs(struct kvm_vcpu *vcpu)
{
	if (is_paging(vcpu) && is_pae(vcpu) && !is_long_mode(vcpu)) {
		vcpu->arch.mmu.pdptrs[0] = vmcs_read64(GUEST_PDPTR0);
		vcpu->arch.mmu.pdptrs[1] = vmcs_read64(GUEST_PDPTR1);
		vcpu->arch.mmu.pdptrs[2] = vmcs_read64(GUEST_PDPTR2);
		vcpu->arch.mmu.pdptrs[3] = vmcs_read64(GUEST_PDPTR3);
	}

	__set_bit(VCPU_EXREG_PDPTR,
		  (unsigned long *)&vcpu->arch.regs_avail);
	__set_bit(VCPU_EXREG_PDPTR,
		  (unsigned long *)&vcpu->arch.regs_dirty);
}

static int vmx_set_cr4(struct kvm_vcpu *vcpu, unsigned long cr4);

static void ept_update_paging_mode_cr0(unsigned long *hw_cr0,
					unsigned long cr0,
					struct kvm_vcpu *vcpu)
{
	if (!test_bit(VCPU_EXREG_CR3, (ulong *)&vcpu->arch.regs_avail))
		vmx_decache_cr3(vcpu);
	if (!(cr0 & X86_CR0_PG)) {
		/* From paging/starting to nonpaging */
		vmcs_write32(CPU_BASED_VM_EXEC_CONTROL,
			     vmcs_read32(CPU_BASED_VM_EXEC_CONTROL) |
			     (CPU_BASED_CR3_LOAD_EXITING |
			      CPU_BASED_CR3_STORE_EXITING));
		vcpu->arch.cr0 = cr0;
		vmx_set_cr4(vcpu, kvm_read_cr4(vcpu));
	} else if (!is_paging(vcpu)) {
		/* From nonpaging to paging */
		vmcs_write32(CPU_BASED_VM_EXEC_CONTROL,
			     vmcs_read32(CPU_BASED_VM_EXEC_CONTROL) &
			     ~(CPU_BASED_CR3_LOAD_EXITING |
			       CPU_BASED_CR3_STORE_EXITING));
		vcpu->arch.cr0 = cr0;
		vmx_set_cr4(vcpu, kvm_read_cr4(vcpu));
	}

	if (!(cr0 & X86_CR0_WP))
		*hw_cr0 &= ~X86_CR0_WP;
}

static void vmx_set_cr0(struct kvm_vcpu *vcpu, unsigned long cr0)
{
	struct vcpu_vmx *vmx = to_vmx(vcpu);
	unsigned long hw_cr0;

	if (enable_unrestricted_guest)
		hw_cr0 = (cr0 & ~KVM_GUEST_CR0_MASK_UNRESTRICTED_GUEST)
			| KVM_VM_CR0_ALWAYS_ON_UNRESTRICTED_GUEST;
	else
		hw_cr0 = (cr0 & ~KVM_GUEST_CR0_MASK) | KVM_VM_CR0_ALWAYS_ON;

	if (vmx->rmode.vm86_active && (cr0 & X86_CR0_PE))
		enter_pmode(vcpu);

	if (!vmx->rmode.vm86_active && !(cr0 & X86_CR0_PE))
		enter_rmode(vcpu);

#ifdef CONFIG_X86_64
	if (vcpu->arch.efer & EFER_LME) {
		if (!is_paging(vcpu) && (cr0 & X86_CR0_PG))
			enter_lmode(vcpu);
		if (is_paging(vcpu) && !(cr0 & X86_CR0_PG))
			exit_lmode(vcpu);
	}
#endif

	if (enable_ept)
		ept_update_paging_mode_cr0(&hw_cr0, cr0, vcpu);

	if (!vcpu->fpu_active)
		hw_cr0 |= X86_CR0_TS | X86_CR0_MP;

	vmcs_writel(CR0_READ_SHADOW, cr0);
	vmcs_writel(GUEST_CR0, hw_cr0);
	vcpu->arch.cr0 = cr0;
	__clear_bit(VCPU_EXREG_CPL, (ulong *)&vcpu->arch.regs_avail);
}

static u64 construct_eptp(unsigned long root_hpa)
{
	u64 eptp;

	/* TODO write the value reading from MSR */
	eptp = VMX_EPT_DEFAULT_MT |
		VMX_EPT_DEFAULT_GAW << VMX_EPT_GAW_EPTP_SHIFT;
	eptp |= (root_hpa & PAGE_MASK);

	return eptp;
}

static void vmx_set_cr3(struct kvm_vcpu *vcpu, unsigned long cr3)
{
	unsigned long guest_cr3;
	u64 eptp;

	guest_cr3 = cr3;
	if (enable_ept) {
		eptp = construct_eptp(cr3);
		vmcs_write64(EPT_POINTER, eptp);
		guest_cr3 = is_paging(vcpu) ? kvm_read_cr3(vcpu) :
			vcpu->kvm->arch.ept_identity_map_addr;
		ept_load_pdptrs(vcpu);
	}

	vmx_flush_tlb(vcpu);
	vmcs_writel(GUEST_CR3, guest_cr3);
}

static int vmx_set_cr4(struct kvm_vcpu *vcpu, unsigned long cr4)
{
	unsigned long hw_cr4 = cr4 | (to_vmx(vcpu)->rmode.vm86_active ?
		    KVM_RMODE_VM_CR4_ALWAYS_ON : KVM_PMODE_VM_CR4_ALWAYS_ON);

	if (cr4 & X86_CR4_VMXE) {
		/*
		 * To use VMXON (and later other VMX instructions), a guest
		 * must first be able to turn on cr4.VMXE (see handle_vmon()).
		 * So basically the check on whether to allow nested VMX
		 * is here.
		 */
		if (!nested_vmx_allowed(vcpu))
			return 1;
	} else if (to_vmx(vcpu)->nested.vmxon)
		return 1;

	vcpu->arch.cr4 = cr4;
	if (enable_ept) {
		if (!is_paging(vcpu)) {
			hw_cr4 &= ~X86_CR4_PAE;
			hw_cr4 |= X86_CR4_PSE;
		} else if (!(cr4 & X86_CR4_PAE)) {
			hw_cr4 &= ~X86_CR4_PAE;
		}
	}

	vmcs_writel(CR4_READ_SHADOW, cr4);
	vmcs_writel(GUEST_CR4, hw_cr4);
	return 0;
}

static void vmx_get_segment(struct kvm_vcpu *vcpu,
			    struct kvm_segment *var, int seg)
{
	struct vcpu_vmx *vmx = to_vmx(vcpu);
	struct kvm_save_segment *save;
	u32 ar;

	if (vmx->rmode.vm86_active
	    && (seg == VCPU_SREG_TR || seg == VCPU_SREG_ES
		|| seg == VCPU_SREG_DS || seg == VCPU_SREG_FS
		|| seg == VCPU_SREG_GS)
	    && !emulate_invalid_guest_state) {
		switch (seg) {
		case VCPU_SREG_TR: save = &vmx->rmode.tr; break;
		case VCPU_SREG_ES: save = &vmx->rmode.es; break;
		case VCPU_SREG_DS: save = &vmx->rmode.ds; break;
		case VCPU_SREG_FS: save = &vmx->rmode.fs; break;
		case VCPU_SREG_GS: save = &vmx->rmode.gs; break;
		default: BUG();
		}
		var->selector = save->selector;
		var->base = save->base;
		var->limit = save->limit;
		ar = save->ar;
		if (seg == VCPU_SREG_TR
		    || var->selector == vmx_read_guest_seg_selector(vmx, seg))
			goto use_saved_rmode_seg;
	}
	var->base = vmx_read_guest_seg_base(vmx, seg);
	var->limit = vmx_read_guest_seg_limit(vmx, seg);
	var->selector = vmx_read_guest_seg_selector(vmx, seg);
	ar = vmx_read_guest_seg_ar(vmx, seg);
use_saved_rmode_seg:
	if ((ar & AR_UNUSABLE_MASK) && !emulate_invalid_guest_state)
		ar = 0;
	var->type = ar & 15;
	var->s = (ar >> 4) & 1;
	var->dpl = (ar >> 5) & 3;
	var->present = (ar >> 7) & 1;
	var->avl = (ar >> 12) & 1;
	var->l = (ar >> 13) & 1;
	var->db = (ar >> 14) & 1;
	var->g = (ar >> 15) & 1;
	var->unusable = (ar >> 16) & 1;
}

static u64 vmx_get_segment_base(struct kvm_vcpu *vcpu, int seg)
{
	struct kvm_segment s;

	if (to_vmx(vcpu)->rmode.vm86_active) {
		vmx_get_segment(vcpu, &s, seg);
		return s.base;
	}
	return vmx_read_guest_seg_base(to_vmx(vcpu), seg);
}

static int __vmx_get_cpl(struct kvm_vcpu *vcpu)
{
	if (!is_protmode(vcpu))
		return 0;

	if (!is_long_mode(vcpu)
	    && (kvm_get_rflags(vcpu) & X86_EFLAGS_VM)) /* if virtual 8086 */
		return 3;

	return vmx_read_guest_seg_selector(to_vmx(vcpu), VCPU_SREG_CS) & 3;
}

static int vmx_get_cpl(struct kvm_vcpu *vcpu)
{
	if (!test_bit(VCPU_EXREG_CPL, (ulong *)&vcpu->arch.regs_avail)) {
		__set_bit(VCPU_EXREG_CPL, (ulong *)&vcpu->arch.regs_avail);
		to_vmx(vcpu)->cpl = __vmx_get_cpl(vcpu);
	}
	return to_vmx(vcpu)->cpl;
}


static u32 vmx_segment_access_rights(struct kvm_segment *var)
{
	u32 ar;

	if (var->unusable)
		ar = 1 << 16;
	else {
		ar = var->type & 15;
		ar |= (var->s & 1) << 4;
		ar |= (var->dpl & 3) << 5;
		ar |= (var->present & 1) << 7;
		ar |= (var->avl & 1) << 12;
		ar |= (var->l & 1) << 13;
		ar |= (var->db & 1) << 14;
		ar |= (var->g & 1) << 15;
	}
	if (ar == 0) /* a 0 value means unusable */
		ar = AR_UNUSABLE_MASK;

	return ar;
}

static void vmx_set_segment(struct kvm_vcpu *vcpu,
			    struct kvm_segment *var, int seg)
{
	struct vcpu_vmx *vmx = to_vmx(vcpu);
	struct kvm_vmx_segment_field *sf = &kvm_vmx_segment_fields[seg];
	u32 ar;

	vmx_segment_cache_clear(vmx);

	if (vmx->rmode.vm86_active && seg == VCPU_SREG_TR) {
		vmcs_write16(sf->selector, var->selector);
		vmx->rmode.tr.selector = var->selector;
		vmx->rmode.tr.base = var->base;
		vmx->rmode.tr.limit = var->limit;
		vmx->rmode.tr.ar = vmx_segment_access_rights(var);
		return;
	}
	vmcs_writel(sf->base, var->base);
	vmcs_write32(sf->limit, var->limit);
	vmcs_write16(sf->selector, var->selector);
	if (vmx->rmode.vm86_active && var->s) {
		/*
		 * Hack real-mode segments into vm86 compatibility.
		 */
		if (var->base == 0xffff0000 && var->selector == 0xf000)
			vmcs_writel(sf->base, 0xf0000);
		ar = 0xf3;
	} else
		ar = vmx_segment_access_rights(var);

	/*
	 *   Fix the "Accessed" bit in AR field of segment registers for older
	 * qemu binaries.
	 *   IA32 arch specifies that at the time of processor reset the
	 * "Accessed" bit in the AR field of segment registers is 1. And qemu
	 * is setting it to 0 in the usedland code. This causes invalid guest
	 * state vmexit when "unrestricted guest" mode is turned on.
	 *    Fix for this setup issue in cpu_reset is being pushed in the qemu
	 * tree. Newer qemu binaries with that qemu fix would not need this
	 * kvm hack.
	 */
	if (enable_unrestricted_guest && (seg != VCPU_SREG_LDTR))
		ar |= 0x1; /* Accessed */

	vmcs_write32(sf->ar_bytes, ar);
	__clear_bit(VCPU_EXREG_CPL, (ulong *)&vcpu->arch.regs_avail);
}

static void vmx_get_cs_db_l_bits(struct kvm_vcpu *vcpu, int *db, int *l)
{
	u32 ar = vmx_read_guest_seg_ar(to_vmx(vcpu), VCPU_SREG_CS);

	*db = (ar >> 14) & 1;
	*l = (ar >> 13) & 1;
}

static void vmx_get_idt(struct kvm_vcpu *vcpu, struct desc_ptr *dt)
{
	dt->size = vmcs_read32(GUEST_IDTR_LIMIT);
	dt->address = vmcs_readl(GUEST_IDTR_BASE);
}

static void vmx_set_idt(struct kvm_vcpu *vcpu, struct desc_ptr *dt)
{
	vmcs_write32(GUEST_IDTR_LIMIT, dt->size);
	vmcs_writel(GUEST_IDTR_BASE, dt->address);
}

static void vmx_get_gdt(struct kvm_vcpu *vcpu, struct desc_ptr *dt)
{
	dt->size = vmcs_read32(GUEST_GDTR_LIMIT);
	dt->address = vmcs_readl(GUEST_GDTR_BASE);
}

static void vmx_set_gdt(struct kvm_vcpu *vcpu, struct desc_ptr *dt)
{
	vmcs_write32(GUEST_GDTR_LIMIT, dt->size);
	vmcs_writel(GUEST_GDTR_BASE, dt->address);
}

static bool rmode_segment_valid(struct kvm_vcpu *vcpu, int seg)
{
	struct kvm_segment var;
	u32 ar;

	vmx_get_segment(vcpu, &var, seg);
	ar = vmx_segment_access_rights(&var);

	if (var.base != (var.selector << 4))
		return false;
	if (var.limit != 0xffff)
		return false;
	if (ar != 0xf3)
		return false;

	return true;
}

static bool code_segment_valid(struct kvm_vcpu *vcpu)
{
	struct kvm_segment cs;
	unsigned int cs_rpl;

	vmx_get_segment(vcpu, &cs, VCPU_SREG_CS);
	cs_rpl = cs.selector & SELECTOR_RPL_MASK;

	if (cs.unusable)
		return false;
	if (~cs.type & (AR_TYPE_CODE_MASK|AR_TYPE_ACCESSES_MASK))
		return false;
	if (!cs.s)
		return false;
	if (cs.type & AR_TYPE_WRITEABLE_MASK) {
		if (cs.dpl > cs_rpl)
			return false;
	} else {
		if (cs.dpl != cs_rpl)
			return false;
	}
	if (!cs.present)
		return false;

	/* TODO: Add Reserved field check, this'll require a new member in the kvm_segment_field structure */
	return true;
}

static bool stack_segment_valid(struct kvm_vcpu *vcpu)
{
	struct kvm_segment ss;
	unsigned int ss_rpl;

	vmx_get_segment(vcpu, &ss, VCPU_SREG_SS);
	ss_rpl = ss.selector & SELECTOR_RPL_MASK;

	if (ss.unusable)
		return true;
	if (ss.type != 3 && ss.type != 7)
		return false;
	if (!ss.s)
		return false;
	if (ss.dpl != ss_rpl) /* DPL != RPL */
		return false;
	if (!ss.present)
		return false;

	return true;
}

static bool data_segment_valid(struct kvm_vcpu *vcpu, int seg)
{
	struct kvm_segment var;
	unsigned int rpl;

	vmx_get_segment(vcpu, &var, seg);
	rpl = var.selector & SELECTOR_RPL_MASK;

	if (var.unusable)
		return true;
	if (!var.s)
		return false;
	if (!var.present)
		return false;
	if (~var.type & (AR_TYPE_CODE_MASK|AR_TYPE_WRITEABLE_MASK)) {
		if (var.dpl < rpl) /* DPL < RPL */
			return false;
	}

	/* TODO: Add other members to kvm_segment_field to allow checking for other access
	 * rights flags
	 */
	return true;
}

static bool tr_valid(struct kvm_vcpu *vcpu)
{
	struct kvm_segment tr;

	vmx_get_segment(vcpu, &tr, VCPU_SREG_TR);

	if (tr.unusable)
		return false;
	if (tr.selector & SELECTOR_TI_MASK)	/* TI = 1 */
		return false;
	if (tr.type != 3 && tr.type != 11) /* TODO: Check if guest is in IA32e mode */
		return false;
	if (!tr.present)
		return false;

	return true;
}

static bool ldtr_valid(struct kvm_vcpu *vcpu)
{
	struct kvm_segment ldtr;

	vmx_get_segment(vcpu, &ldtr, VCPU_SREG_LDTR);

	if (ldtr.unusable)
		return true;
	if (ldtr.selector & SELECTOR_TI_MASK)	/* TI = 1 */
		return false;
	if (ldtr.type != 2)
		return false;
	if (!ldtr.present)
		return false;

	return true;
}

static bool cs_ss_rpl_check(struct kvm_vcpu *vcpu)
{
	struct kvm_segment cs, ss;

	vmx_get_segment(vcpu, &cs, VCPU_SREG_CS);
	vmx_get_segment(vcpu, &ss, VCPU_SREG_SS);

	return ((cs.selector & SELECTOR_RPL_MASK) ==
		 (ss.selector & SELECTOR_RPL_MASK));
}

/*
 * Check if guest state is valid. Returns true if valid, false if
 * not.
 * We assume that registers are always usable
 */
static bool guest_state_valid(struct kvm_vcpu *vcpu)
{
	/* real mode guest state checks */
	if (!is_protmode(vcpu)) {
		if (!rmode_segment_valid(vcpu, VCPU_SREG_CS))
			return false;
		if (!rmode_segment_valid(vcpu, VCPU_SREG_SS))
			return false;
		if (!rmode_segment_valid(vcpu, VCPU_SREG_DS))
			return false;
		if (!rmode_segment_valid(vcpu, VCPU_SREG_ES))
			return false;
		if (!rmode_segment_valid(vcpu, VCPU_SREG_FS))
			return false;
		if (!rmode_segment_valid(vcpu, VCPU_SREG_GS))
			return false;
	} else {
	/* protected mode guest state checks */
		if (!cs_ss_rpl_check(vcpu))
			return false;
		if (!code_segment_valid(vcpu))
			return false;
		if (!stack_segment_valid(vcpu))
			return false;
		if (!data_segment_valid(vcpu, VCPU_SREG_DS))
			return false;
		if (!data_segment_valid(vcpu, VCPU_SREG_ES))
			return false;
		if (!data_segment_valid(vcpu, VCPU_SREG_FS))
			return false;
		if (!data_segment_valid(vcpu, VCPU_SREG_GS))
			return false;
		if (!tr_valid(vcpu))
			return false;
		if (!ldtr_valid(vcpu))
			return false;
	}
	/* TODO:
	 * - Add checks on RIP
	 * - Add checks on RFLAGS
	 */

	return true;
}

static int init_rmode_tss(struct kvm *kvm)
{
	gfn_t fn;
	u16 data = 0;
	int r, idx, ret = 0;

	idx = srcu_read_lock(&kvm->srcu);
	fn = rmode_tss_base(kvm) >> PAGE_SHIFT;
	r = kvm_clear_guest_page(kvm, fn, 0, PAGE_SIZE);
	if (r < 0)
		goto out;
	data = TSS_BASE_SIZE + TSS_REDIRECTION_SIZE;
	r = kvm_write_guest_page(kvm, fn++, &data,
			TSS_IOPB_BASE_OFFSET, sizeof(u16));
	if (r < 0)
		goto out;
	r = kvm_clear_guest_page(kvm, fn++, 0, PAGE_SIZE);
	if (r < 0)
		goto out;
	r = kvm_clear_guest_page(kvm, fn, 0, PAGE_SIZE);
	if (r < 0)
		goto out;
	data = ~0;
	r = kvm_write_guest_page(kvm, fn, &data,
				 RMODE_TSS_SIZE - 2 * PAGE_SIZE - 1,
				 sizeof(u8));
	if (r < 0)
		goto out;

	ret = 1;
out:
	srcu_read_unlock(&kvm->srcu, idx);
	return ret;
}

static int init_rmode_identity_map(struct kvm *kvm)
{
	int i, idx, r, ret;
	pfn_t identity_map_pfn;
	u32 tmp;

	if (!enable_ept)
		return 1;
	if (unlikely(!kvm->arch.ept_identity_pagetable)) {
		printk(KERN_ERR "EPT: identity-mapping pagetable "
			"haven't been allocated!\n");
		return 0;
	}
	if (likely(kvm->arch.ept_identity_pagetable_done))
		return 1;
	ret = 0;
	identity_map_pfn = kvm->arch.ept_identity_map_addr >> PAGE_SHIFT;
	idx = srcu_read_lock(&kvm->srcu);
	r = kvm_clear_guest_page(kvm, identity_map_pfn, 0, PAGE_SIZE);
	if (r < 0)
		goto out;
	/* Set up identity-mapping pagetable for EPT in real mode */
	for (i = 0; i < PT32_ENT_PER_PAGE; i++) {
		tmp = (i << 22) + (_PAGE_PRESENT | _PAGE_RW | _PAGE_USER |
			_PAGE_ACCESSED | _PAGE_DIRTY | _PAGE_PSE);
		r = kvm_write_guest_page(kvm, identity_map_pfn,
				&tmp, i * sizeof(tmp), sizeof(tmp));
		if (r < 0)
			goto out;
	}
	kvm->arch.ept_identity_pagetable_done = true;
	ret = 1;
out:
	srcu_read_unlock(&kvm->srcu, idx);
	return ret;
}

static void seg_setup(int seg)
{
	struct kvm_vmx_segment_field *sf = &kvm_vmx_segment_fields[seg];
	unsigned int ar;

	vmcs_write16(sf->selector, 0);
	vmcs_writel(sf->base, 0);
	vmcs_write32(sf->limit, 0xffff);
	if (enable_unrestricted_guest) {
		ar = 0x93;
		if (seg == VCPU_SREG_CS)
			ar |= 0x08; /* code segment */
	} else
		ar = 0xf3;

	vmcs_write32(sf->ar_bytes, ar);
}

static int alloc_apic_access_page(struct kvm *kvm)
{
	struct kvm_userspace_memory_region kvm_userspace_mem;
	int r = 0;

	mutex_lock(&kvm->slots_lock);
	if (kvm->arch.apic_access_page)
		goto out;
	kvm_userspace_mem.slot = APIC_ACCESS_PAGE_PRIVATE_MEMSLOT;
	kvm_userspace_mem.flags = 0;
	kvm_userspace_mem.guest_phys_addr = 0xfee00000ULL;
	kvm_userspace_mem.memory_size = PAGE_SIZE;
	r = __kvm_set_memory_region(kvm, &kvm_userspace_mem, 0);
	if (r)
		goto out;

	kvm->arch.apic_access_page = gfn_to_page(kvm, 0xfee00);
out:
	mutex_unlock(&kvm->slots_lock);
	return r;
}

static int alloc_identity_pagetable(struct kvm *kvm)
{
	struct kvm_userspace_memory_region kvm_userspace_mem;
	int r = 0;

	mutex_lock(&kvm->slots_lock);
	if (kvm->arch.ept_identity_pagetable)
		goto out;
	kvm_userspace_mem.slot = IDENTITY_PAGETABLE_PRIVATE_MEMSLOT;
	kvm_userspace_mem.flags = 0;
	kvm_userspace_mem.guest_phys_addr =
		kvm->arch.ept_identity_map_addr;
	kvm_userspace_mem.memory_size = PAGE_SIZE;
	r = __kvm_set_memory_region(kvm, &kvm_userspace_mem, 0);
	if (r)
		goto out;

	kvm->arch.ept_identity_pagetable = gfn_to_page(kvm,
			kvm->arch.ept_identity_map_addr >> PAGE_SHIFT);
out:
	mutex_unlock(&kvm->slots_lock);
	return r;
}

static void allocate_vpid(struct vcpu_vmx *vmx)
{
	int vpid;

	vmx->vpid = 0;
	if (!enable_vpid)
		return;
	spin_lock(&vmx_vpid_lock);
	vpid = find_first_zero_bit(vmx_vpid_bitmap, VMX_NR_VPIDS);
	if (vpid < VMX_NR_VPIDS) {
		vmx->vpid = vpid;
		__set_bit(vpid, vmx_vpid_bitmap);
	}
	spin_unlock(&vmx_vpid_lock);
}

static void free_vpid(struct vcpu_vmx *vmx)
{
	if (!enable_vpid)
		return;
	spin_lock(&vmx_vpid_lock);
	if (vmx->vpid != 0)
		__clear_bit(vmx->vpid, vmx_vpid_bitmap);
	spin_unlock(&vmx_vpid_lock);
}

static void __vmx_disable_intercept_for_msr(unsigned long *msr_bitmap, u32 msr)
{
	int f = sizeof(unsigned long);

	if (!cpu_has_vmx_msr_bitmap())
		return;

	/*
	 * See Intel PRM Vol. 3, 20.6.9 (MSR-Bitmap Address). Early manuals
	 * have the write-low and read-high bitmap offsets the wrong way round.
	 * We can control MSRs 0x00000000-0x00001fff and 0xc0000000-0xc0001fff.
	 */
	if (msr <= 0x1fff) {
		__clear_bit(msr, msr_bitmap + 0x000 / f); /* read-low */
		__clear_bit(msr, msr_bitmap + 0x800 / f); /* write-low */
	} else if ((msr >= 0xc0000000) && (msr <= 0xc0001fff)) {
		msr &= 0x1fff;
		__clear_bit(msr, msr_bitmap + 0x400 / f); /* read-high */
		__clear_bit(msr, msr_bitmap + 0xc00 / f); /* write-high */
	}
}

static void vmx_disable_intercept_for_msr(u32 msr, bool longmode_only)
{
	if (!longmode_only)
		__vmx_disable_intercept_for_msr(vmx_msr_bitmap_legacy, msr);
	__vmx_disable_intercept_for_msr(vmx_msr_bitmap_longmode, msr);
}

/*
 * Set up the vmcs's constant host-state fields, i.e., host-state fields that
 * will not change in the lifetime of the guest.
 * Note that host-state that does change is set elsewhere. E.g., host-state
 * that is set differently for each CPU is set in vmx_vcpu_load(), not here.
 */
static void vmx_set_constant_host_state(void)
{
	u32 low32, high32;
	unsigned long tmpl;
	struct desc_ptr dt;

	vmcs_writel(HOST_CR0, read_cr0() | X86_CR0_TS);  /* 22.2.3 */
	vmcs_writel(HOST_CR4, read_cr4());  /* 22.2.3, 22.2.5 */
	vmcs_writel(HOST_CR3, read_cr3());  /* 22.2.3  FIXME: shadow tables */

	vmcs_write16(HOST_CS_SELECTOR, __KERNEL_CS);  /* 22.2.4 */
	vmcs_write16(HOST_DS_SELECTOR, __KERNEL_DS);  /* 22.2.4 */
	vmcs_write16(HOST_ES_SELECTOR, __KERNEL_DS);  /* 22.2.4 */
	vmcs_write16(HOST_SS_SELECTOR, __KERNEL_DS);  /* 22.2.4 */
	vmcs_write16(HOST_TR_SELECTOR, GDT_ENTRY_TSS*8);  /* 22.2.4 */

	native_store_idt(&dt);
	vmcs_writel(HOST_IDTR_BASE, dt.address);   /* 22.2.4 */

	asm("mov $.Lkvm_vmx_return, %0" : "=r"(tmpl));
	vmcs_writel(HOST_RIP, tmpl); /* 22.2.5 */

	rdmsr(MSR_IA32_SYSENTER_CS, low32, high32);
	vmcs_write32(HOST_IA32_SYSENTER_CS, low32);
	rdmsrl(MSR_IA32_SYSENTER_EIP, tmpl);
	vmcs_writel(HOST_IA32_SYSENTER_EIP, tmpl);   /* 22.2.3 */

	if (vmcs_config.vmexit_ctrl & VM_EXIT_LOAD_IA32_PAT) {
		rdmsr(MSR_IA32_CR_PAT, low32, high32);
		vmcs_write64(HOST_IA32_PAT, low32 | ((u64) high32 << 32));
	}
}

static void set_cr4_guest_host_mask(struct vcpu_vmx *vmx)
{
	vmx->vcpu.arch.cr4_guest_owned_bits = KVM_CR4_GUEST_OWNED_BITS;
	if (enable_ept)
		vmx->vcpu.arch.cr4_guest_owned_bits |= X86_CR4_PGE;
	if (is_guest_mode(&vmx->vcpu))
		vmx->vcpu.arch.cr4_guest_owned_bits &=
			~get_vmcs12(&vmx->vcpu)->cr4_guest_host_mask;
	vmcs_writel(CR4_GUEST_HOST_MASK, ~vmx->vcpu.arch.cr4_guest_owned_bits);
}

static u32 vmx_exec_control(struct vcpu_vmx *vmx)
{
	u32 exec_control = vmcs_config.cpu_based_exec_ctrl;
	if (!vm_need_tpr_shadow(vmx->vcpu.kvm)) {
		exec_control &= ~CPU_BASED_TPR_SHADOW;
#ifdef CONFIG_X86_64
		exec_control |= CPU_BASED_CR8_STORE_EXITING |
				CPU_BASED_CR8_LOAD_EXITING;
#endif
	}
	if (!enable_ept)
		exec_control |= CPU_BASED_CR3_STORE_EXITING |
				CPU_BASED_CR3_LOAD_EXITING  |
				CPU_BASED_INVLPG_EXITING;
	return exec_control;
}

static u32 vmx_secondary_exec_control(struct vcpu_vmx *vmx)
{
	u32 exec_control = vmcs_config.cpu_based_2nd_exec_ctrl;
	if (!vm_need_virtualize_apic_accesses(vmx->vcpu.kvm))
		exec_control &= ~SECONDARY_EXEC_VIRTUALIZE_APIC_ACCESSES;
	if (vmx->vpid == 0)
		exec_control &= ~SECONDARY_EXEC_ENABLE_VPID;
	if (!enable_ept) {
		exec_control &= ~SECONDARY_EXEC_ENABLE_EPT;
		enable_unrestricted_guest = 0;
	}
	if (!enable_unrestricted_guest)
		exec_control &= ~SECONDARY_EXEC_UNRESTRICTED_GUEST;
	if (!ple_gap)
		exec_control &= ~SECONDARY_EXEC_PAUSE_LOOP_EXITING;
	return exec_control;
}

static void ept_set_mmio_spte_mask(void)
{
	/*
	 * EPT Misconfigurations can be generated if the value of bits 2:0
	 * of an EPT paging-structure entry is 110b (write/execute).
	 * Also, magic bits (0xffull << 49) is set to quickly identify mmio
	 * spte.
	 */
	kvm_mmu_set_mmio_spte_mask(0xffull << 49 | 0x6ull);
}

/*
 * Sets up the vmcs for emulated real mode.
 */
static int vmx_vcpu_setup(struct vcpu_vmx *vmx)
{
#ifdef CONFIG_X86_64
	unsigned long a;
#endif
	int i;

	/* I/O */
	vmcs_write64(IO_BITMAP_A, __pa(vmx_io_bitmap_a));
	vmcs_write64(IO_BITMAP_B, __pa(vmx_io_bitmap_b));

	if (cpu_has_vmx_msr_bitmap())
		vmcs_write64(MSR_BITMAP, __pa(vmx_msr_bitmap_legacy));

	vmcs_write64(VMCS_LINK_POINTER, -1ull); /* 22.3.1.5 */

	/* Control */
	vmcs_write32(PIN_BASED_VM_EXEC_CONTROL,
		vmcs_config.pin_based_exec_ctrl);

	vmcs_write32(CPU_BASED_VM_EXEC_CONTROL, vmx_exec_control(vmx));

	if (cpu_has_secondary_exec_ctrls()) {
		vmcs_write32(SECONDARY_VM_EXEC_CONTROL,
				vmx_secondary_exec_control(vmx));
	}

	if (ple_gap) {
		vmcs_write32(PLE_GAP, ple_gap);
		vmcs_write32(PLE_WINDOW, ple_window);
	}

	vmcs_write32(PAGE_FAULT_ERROR_CODE_MASK, 0);
	vmcs_write32(PAGE_FAULT_ERROR_CODE_MATCH, 0);
	vmcs_write32(CR3_TARGET_COUNT, 0);           /* 22.2.1 */

	vmcs_write16(HOST_FS_SELECTOR, 0);            /* 22.2.4 */
	vmcs_write16(HOST_GS_SELECTOR, 0);            /* 22.2.4 */
	vmx_set_constant_host_state();
#ifdef CONFIG_X86_64
	rdmsrl(MSR_FS_BASE, a);
	vmcs_writel(HOST_FS_BASE, a); /* 22.2.4 */
	rdmsrl(MSR_GS_BASE, a);
	vmcs_writel(HOST_GS_BASE, a); /* 22.2.4 */
#else
	vmcs_writel(HOST_FS_BASE, 0); /* 22.2.4 */
	vmcs_writel(HOST_GS_BASE, 0); /* 22.2.4 */
#endif

	vmcs_write32(VM_EXIT_MSR_STORE_COUNT, 0);
	vmcs_write32(VM_EXIT_MSR_LOAD_COUNT, 0);
	vmcs_write64(VM_EXIT_MSR_LOAD_ADDR, __pa(vmx->msr_autoload.host));
	vmcs_write32(VM_ENTRY_MSR_LOAD_COUNT, 0);
	vmcs_write64(VM_ENTRY_MSR_LOAD_ADDR, __pa(vmx->msr_autoload.guest));

	if (vmcs_config.vmentry_ctrl & VM_ENTRY_LOAD_IA32_PAT) {
		u32 msr_low, msr_high;
		u64 host_pat;
		rdmsr(MSR_IA32_CR_PAT, msr_low, msr_high);
		host_pat = msr_low | ((u64) msr_high << 32);
		/* Write the default value follow host pat */
		vmcs_write64(GUEST_IA32_PAT, host_pat);
		/* Keep arch.pat sync with GUEST_IA32_PAT */
		vmx->vcpu.arch.pat = host_pat;
	}

	for (i = 0; i < NR_VMX_MSR; ++i) {
		u32 index = vmx_msr_index[i];
		u32 data_low, data_high;
		int j = vmx->nmsrs;

		if (rdmsr_safe(index, &data_low, &data_high) < 0)
			continue;
		if (wrmsr_safe(index, data_low, data_high) < 0)
			continue;
		vmx->guest_msrs[j].index = i;
		vmx->guest_msrs[j].data = 0;
		vmx->guest_msrs[j].mask = -1ull;
		++vmx->nmsrs;
	}

	vmcs_write32(VM_EXIT_CONTROLS, vmcs_config.vmexit_ctrl);

	/* 22.2.1, 20.8.1 */
	vmcs_write32(VM_ENTRY_CONTROLS, vmcs_config.vmentry_ctrl);

	vmcs_writel(CR0_GUEST_HOST_MASK, ~0UL);
	set_cr4_guest_host_mask(vmx);

	kvm_write_tsc(&vmx->vcpu, 0);

	return 0;
}

static int vmx_vcpu_reset(struct kvm_vcpu *vcpu)
{
	struct vcpu_vmx *vmx = to_vmx(vcpu);
	u64 msr;
	int ret;

	vcpu->arch.regs_avail = ~((1 << VCPU_REGS_RIP) | (1 << VCPU_REGS_RSP));

	vmx->rmode.vm86_active = 0;

	vmx->soft_vnmi_blocked = 0;

	vmx->vcpu.arch.regs[VCPU_REGS_RDX] = get_rdx_init_val();
	kvm_set_cr8(&vmx->vcpu, 0);
	msr = 0xfee00000 | MSR_IA32_APICBASE_ENABLE;
	if (kvm_vcpu_is_bsp(&vmx->vcpu))
		msr |= MSR_IA32_APICBASE_BSP;
	kvm_set_apic_base(&vmx->vcpu, msr);

	ret = fx_init(&vmx->vcpu);
	if (ret != 0)
		goto out;

	vmx_segment_cache_clear(vmx);

	seg_setup(VCPU_SREG_CS);
	/*
	 * GUEST_CS_BASE should really be 0xffff0000, but VT vm86 mode
	 * insists on having GUEST_CS_BASE == GUEST_CS_SELECTOR << 4.  Sigh.
	 */
	if (kvm_vcpu_is_bsp(&vmx->vcpu)) {
		vmcs_write16(GUEST_CS_SELECTOR, 0xf000);
		vmcs_writel(GUEST_CS_BASE, 0x000f0000);
	} else {
		vmcs_write16(GUEST_CS_SELECTOR, vmx->vcpu.arch.sipi_vector << 8);
		vmcs_writel(GUEST_CS_BASE, vmx->vcpu.arch.sipi_vector << 12);
	}

	seg_setup(VCPU_SREG_DS);
	seg_setup(VCPU_SREG_ES);
	seg_setup(VCPU_SREG_FS);
	seg_setup(VCPU_SREG_GS);
	seg_setup(VCPU_SREG_SS);

	vmcs_write16(GUEST_TR_SELECTOR, 0);
	vmcs_writel(GUEST_TR_BASE, 0);
	vmcs_write32(GUEST_TR_LIMIT, 0xffff);
	vmcs_write32(GUEST_TR_AR_BYTES, 0x008b);

	vmcs_write16(GUEST_LDTR_SELECTOR, 0);
	vmcs_writel(GUEST_LDTR_BASE, 0);
	vmcs_write32(GUEST_LDTR_LIMIT, 0xffff);
	vmcs_write32(GUEST_LDTR_AR_BYTES, 0x00082);

	vmcs_write32(GUEST_SYSENTER_CS, 0);
	vmcs_writel(GUEST_SYSENTER_ESP, 0);
	vmcs_writel(GUEST_SYSENTER_EIP, 0);

	vmcs_writel(GUEST_RFLAGS, 0x02);
	if (kvm_vcpu_is_bsp(&vmx->vcpu))
		kvm_rip_write(vcpu, 0xfff0);
	else
		kvm_rip_write(vcpu, 0);
	kvm_register_write(vcpu, VCPU_REGS_RSP, 0);

	vmcs_writel(GUEST_DR7, 0x400);

	vmcs_writel(GUEST_GDTR_BASE, 0);
	vmcs_write32(GUEST_GDTR_LIMIT, 0xffff);

	vmcs_writel(GUEST_IDTR_BASE, 0);
	vmcs_write32(GUEST_IDTR_LIMIT, 0xffff);

	vmcs_write32(GUEST_ACTIVITY_STATE, GUEST_ACTIVITY_ACTIVE);
	vmcs_write32(GUEST_INTERRUPTIBILITY_INFO, 0);
	vmcs_write32(GUEST_PENDING_DBG_EXCEPTIONS, 0);

	/* Special registers */
	vmcs_write64(GUEST_IA32_DEBUGCTL, 0);

	setup_msrs(vmx);

	vmcs_write32(VM_ENTRY_INTR_INFO_FIELD, 0);  /* 22.2.1 */

	if (cpu_has_vmx_tpr_shadow()) {
		vmcs_write64(VIRTUAL_APIC_PAGE_ADDR, 0);
		if (vm_need_tpr_shadow(vmx->vcpu.kvm))
			vmcs_write64(VIRTUAL_APIC_PAGE_ADDR,
				     __pa(vmx->vcpu.arch.apic->regs));
		vmcs_write32(TPR_THRESHOLD, 0);
	}

	if (vm_need_virtualize_apic_accesses(vmx->vcpu.kvm))
		vmcs_write64(APIC_ACCESS_ADDR,
			     page_to_phys(vmx->vcpu.kvm->arch.apic_access_page));

	if (vmx->vpid != 0)
		vmcs_write16(VIRTUAL_PROCESSOR_ID, vmx->vpid);

	vmx->vcpu.arch.cr0 = X86_CR0_NW | X86_CR0_CD | X86_CR0_ET;
	vcpu->srcu_idx = srcu_read_lock(&vcpu->kvm->srcu);
	vmx_set_cr0(&vmx->vcpu, kvm_read_cr0(vcpu)); /* enter rmode */
	srcu_read_unlock(&vcpu->kvm->srcu, vcpu->srcu_idx);
	vmx_set_cr4(&vmx->vcpu, 0);
	vmx_set_efer(&vmx->vcpu, 0);
	vmx_fpu_activate(&vmx->vcpu);
	update_exception_bitmap(&vmx->vcpu);

	vpid_sync_context(vmx);

	ret = 0;

	/* HACK: Don't enable emulation on guest boot/reset */
	vmx->emulation_required = 0;

out:
	return ret;
}

/*
 * In nested virtualization, check if L1 asked to exit on external interrupts.
 * For most existing hypervisors, this will always return true.
 */
static bool nested_exit_on_intr(struct kvm_vcpu *vcpu)
{
	return get_vmcs12(vcpu)->pin_based_vm_exec_control &
		PIN_BASED_EXT_INTR_MASK;
}

static void enable_irq_window(struct kvm_vcpu *vcpu)
{
	u32 cpu_based_vm_exec_control;
	if (is_guest_mode(vcpu) && nested_exit_on_intr(vcpu)) {
		/*
		 * We get here if vmx_interrupt_allowed() said we can't
		 * inject to L1 now because L2 must run. Ask L2 to exit
		 * right after entry, so we can inject to L1 more promptly.
		 */
		kvm_make_request(KVM_REQ_IMMEDIATE_EXIT, vcpu);
		return;
	}

	cpu_based_vm_exec_control = vmcs_read32(CPU_BASED_VM_EXEC_CONTROL);
	cpu_based_vm_exec_control |= CPU_BASED_VIRTUAL_INTR_PENDING;
	vmcs_write32(CPU_BASED_VM_EXEC_CONTROL, cpu_based_vm_exec_control);
}

static void enable_nmi_window(struct kvm_vcpu *vcpu)
{
	u32 cpu_based_vm_exec_control;

	if (!cpu_has_virtual_nmis()) {
		enable_irq_window(vcpu);
		return;
	}

	if (vmcs_read32(GUEST_INTERRUPTIBILITY_INFO) & GUEST_INTR_STATE_STI) {
		enable_irq_window(vcpu);
		return;
	}
	cpu_based_vm_exec_control = vmcs_read32(CPU_BASED_VM_EXEC_CONTROL);
	cpu_based_vm_exec_control |= CPU_BASED_VIRTUAL_NMI_PENDING;
	vmcs_write32(CPU_BASED_VM_EXEC_CONTROL, cpu_based_vm_exec_control);
}

static void vmx_inject_irq(struct kvm_vcpu *vcpu)
{
	struct vcpu_vmx *vmx = to_vmx(vcpu);
	uint32_t intr;
	int irq = vcpu->arch.interrupt.nr;

	trace_kvm_inj_virq(irq);

	++vcpu->stat.irq_injections;
	if (vmx->rmode.vm86_active) {
		int inc_eip = 0;
		if (vcpu->arch.interrupt.soft)
			inc_eip = vcpu->arch.event_exit_inst_len;
		if (kvm_inject_realmode_interrupt(vcpu, irq, inc_eip) != EMULATE_DONE)
			kvm_make_request(KVM_REQ_TRIPLE_FAULT, vcpu);
		return;
	}
	intr = irq | INTR_INFO_VALID_MASK;
	if (vcpu->arch.interrupt.soft) {
		intr |= INTR_TYPE_SOFT_INTR;
		vmcs_write32(VM_ENTRY_INSTRUCTION_LEN,
			     vmx->vcpu.arch.event_exit_inst_len);
	} else
		intr |= INTR_TYPE_EXT_INTR;
	vmcs_write32(VM_ENTRY_INTR_INFO_FIELD, intr);
}

static void vmx_inject_nmi(struct kvm_vcpu *vcpu)
{
	struct vcpu_vmx *vmx = to_vmx(vcpu);

	if (is_guest_mode(vcpu))
		return;

	if (!cpu_has_virtual_nmis()) {
		/*
		 * Tracking the NMI-blocked state in software is built upon
		 * finding the next open IRQ window. This, in turn, depends on
		 * well-behaving guests: They have to keep IRQs disabled at
		 * least as long as the NMI handler runs. Otherwise we may
		 * cause NMI nesting, maybe breaking the guest. But as this is
		 * highly unlikely, we can live with the residual risk.
		 */
		vmx->soft_vnmi_blocked = 1;
		vmx->vnmi_blocked_time = 0;
	}

	++vcpu->stat.nmi_injections;
	vmx->nmi_known_unmasked = false;
	if (vmx->rmode.vm86_active) {
		if (kvm_inject_realmode_interrupt(vcpu, NMI_VECTOR, 0) != EMULATE_DONE)
			kvm_make_request(KVM_REQ_TRIPLE_FAULT, vcpu);
		return;
	}
	vmcs_write32(VM_ENTRY_INTR_INFO_FIELD,
			INTR_TYPE_NMI_INTR | INTR_INFO_VALID_MASK | NMI_VECTOR);
}

static int vmx_nmi_allowed(struct kvm_vcpu *vcpu)
{
	if (!cpu_has_virtual_nmis() && to_vmx(vcpu)->soft_vnmi_blocked)
		return 0;

	return	!(vmcs_read32(GUEST_INTERRUPTIBILITY_INFO) &
		  (GUEST_INTR_STATE_MOV_SS | GUEST_INTR_STATE_STI
		   | GUEST_INTR_STATE_NMI));
}

static bool vmx_get_nmi_mask(struct kvm_vcpu *vcpu)
{
	if (!cpu_has_virtual_nmis())
		return to_vmx(vcpu)->soft_vnmi_blocked;
	if (to_vmx(vcpu)->nmi_known_unmasked)
		return false;
	return vmcs_read32(GUEST_INTERRUPTIBILITY_INFO)	& GUEST_INTR_STATE_NMI;
}

static void vmx_set_nmi_mask(struct kvm_vcpu *vcpu, bool masked)
{
	struct vcpu_vmx *vmx = to_vmx(vcpu);

	if (!cpu_has_virtual_nmis()) {
		if (vmx->soft_vnmi_blocked != masked) {
			vmx->soft_vnmi_blocked = masked;
			vmx->vnmi_blocked_time = 0;
		}
	} else {
		vmx->nmi_known_unmasked = !masked;
		if (masked)
			vmcs_set_bits(GUEST_INTERRUPTIBILITY_INFO,
				      GUEST_INTR_STATE_NMI);
		else
			vmcs_clear_bits(GUEST_INTERRUPTIBILITY_INFO,
					GUEST_INTR_STATE_NMI);
	}
}

static int vmx_interrupt_allowed(struct kvm_vcpu *vcpu)
{
	if (is_guest_mode(vcpu) && nested_exit_on_intr(vcpu)) {
		struct vmcs12 *vmcs12 = get_vmcs12(vcpu);
		if (to_vmx(vcpu)->nested.nested_run_pending ||
		    (vmcs12->idt_vectoring_info_field &
		     VECTORING_INFO_VALID_MASK))
			return 0;
		nested_vmx_vmexit(vcpu);
		vmcs12->vm_exit_reason = EXIT_REASON_EXTERNAL_INTERRUPT;
		vmcs12->vm_exit_intr_info = 0;
		/* fall through to normal code, but now in L1, not L2 */
	}

	return (vmcs_readl(GUEST_RFLAGS) & X86_EFLAGS_IF) &&
		!(vmcs_read32(GUEST_INTERRUPTIBILITY_INFO) &
			(GUEST_INTR_STATE_STI | GUEST_INTR_STATE_MOV_SS));
}

static int vmx_set_tss_addr(struct kvm *kvm, unsigned int addr)
{
	int ret;
	struct kvm_userspace_memory_region tss_mem = {
		.slot = TSS_PRIVATE_MEMSLOT,
		.guest_phys_addr = addr,
		.memory_size = PAGE_SIZE * 3,
		.flags = 0,
	};

	ret = kvm_set_memory_region(kvm, &tss_mem, 0);
	if (ret)
		return ret;
	kvm->arch.tss_addr = addr;
	if (!init_rmode_tss(kvm))
		return  -ENOMEM;

	return 0;
}

static int handle_rmode_exception(struct kvm_vcpu *vcpu,
				  int vec, u32 err_code)
{
	/*
	 * Instruction with address size override prefix opcode 0x67
	 * Cause the #SS fault with 0 error code in VM86 mode.
	 */
	if (((vec == GP_VECTOR) || (vec == SS_VECTOR)) && err_code == 0)
		if (emulate_instruction(vcpu, 0) == EMULATE_DONE)
			return 1;
	/*
	 * Forward all other exceptions that are valid in real mode.
	 * FIXME: Breaks guest debugging in real mode, needs to be fixed with
	 *        the required debugging infrastructure rework.
	 */
	switch (vec) {
	case DB_VECTOR:
		if (vcpu->guest_debug &
		    (KVM_GUESTDBG_SINGLESTEP | KVM_GUESTDBG_USE_HW_BP))
			return 0;
		kvm_queue_exception(vcpu, vec);
		return 1;
	case BP_VECTOR:
		/*
		 * Update instruction length as we may reinject the exception
		 * from user space while in guest debugging mode.
		 */
		to_vmx(vcpu)->vcpu.arch.event_exit_inst_len =
			vmcs_read32(VM_EXIT_INSTRUCTION_LEN);
		if (vcpu->guest_debug & KVM_GUESTDBG_USE_SW_BP)
			return 0;
		/* fall through */
	case DE_VECTOR:
	case OF_VECTOR:
	case BR_VECTOR:
	case UD_VECTOR:
	case DF_VECTOR:
	case SS_VECTOR:
	case GP_VECTOR:
	case MF_VECTOR:
		kvm_queue_exception(vcpu, vec);
		return 1;
	}
	return 0;
}

/*
 * Trigger machine check on the host. We assume all the MSRs are already set up
 * by the CPU and that we still run on the same CPU as the MCE occurred on.
 * We pass a fake environment to the machine check handler because we want
 * the guest to be always treated like user space, no matter what context
 * it used internally.
 */
static void kvm_machine_check(void)
{
#if defined(CONFIG_X86_MCE) && defined(CONFIG_X86_64)
	struct pt_regs regs = {
		.cs = 3, /* Fake ring 3 no matter what the guest ran on */
		.flags = X86_EFLAGS_IF,
	};

	do_machine_check(&regs, 0);
#endif
}

static int handle_machine_check(struct kvm_vcpu *vcpu)
{
	/* already handled by vcpu_run */
	return 1;
}

static int handle_exception(struct kvm_vcpu *vcpu)
{
	struct vcpu_vmx *vmx = to_vmx(vcpu);
	struct kvm_run *kvm_run = vcpu->run;
	u32 intr_info, ex_no, error_code;
	unsigned long cr2, rip, dr6;
	u32 vect_info;
	enum emulation_result er;

	vect_info = vmx->idt_vectoring_info;
	intr_info = vmx->exit_intr_info;

	if (is_machine_check(intr_info))
		return handle_machine_check(vcpu);

	if ((vect_info & VECTORING_INFO_VALID_MASK) &&
	    !is_page_fault(intr_info)) {
		vcpu->run->exit_reason = KVM_EXIT_INTERNAL_ERROR;
		vcpu->run->internal.suberror = KVM_INTERNAL_ERROR_SIMUL_EX;
		vcpu->run->internal.ndata = 2;
		vcpu->run->internal.data[0] = vect_info;
		vcpu->run->internal.data[1] = intr_info;
		return 0;
	}

	if ((intr_info & INTR_INFO_INTR_TYPE_MASK) == INTR_TYPE_NMI_INTR)
		return 1;  /* already handled by vmx_vcpu_run() */

	if (is_no_device(intr_info)) {
		vmx_fpu_activate(vcpu);
		return 1;
	}

	if (is_invalid_opcode(intr_info)) {
		er = emulate_instruction(vcpu, EMULTYPE_TRAP_UD);
		if (er != EMULATE_DONE)
			kvm_queue_exception(vcpu, UD_VECTOR);
		return 1;
	}

	error_code = 0;
	if (intr_info & INTR_INFO_DELIVER_CODE_MASK)
		error_code = vmcs_read32(VM_EXIT_INTR_ERROR_CODE);
	if (is_page_fault(intr_info)) {
		/* EPT won't cause page fault directly */
		BUG_ON(enable_ept);
		cr2 = vmcs_readl(EXIT_QUALIFICATION);
		trace_kvm_page_fault(cr2, error_code);

		if (kvm_event_needs_reinjection(vcpu))
			kvm_mmu_unprotect_page_virt(vcpu, cr2);
		return kvm_mmu_page_fault(vcpu, cr2, error_code, NULL, 0);
	}

	if (vmx->rmode.vm86_active &&
	    handle_rmode_exception(vcpu, intr_info & INTR_INFO_VECTOR_MASK,
								error_code)) {
		if (vcpu->arch.halt_request) {
			vcpu->arch.halt_request = 0;
			return kvm_emulate_halt(vcpu);
		}
		return 1;
	}

	ex_no = intr_info & INTR_INFO_VECTOR_MASK;
	switch (ex_no) {
	case DB_VECTOR:
		dr6 = vmcs_readl(EXIT_QUALIFICATION);
		if (!(vcpu->guest_debug &
		      (KVM_GUESTDBG_SINGLESTEP | KVM_GUESTDBG_USE_HW_BP))) {
			vcpu->arch.dr6 = dr6 | DR6_FIXED_1;
			kvm_queue_exception(vcpu, DB_VECTOR);
			return 1;
		}
		kvm_run->debug.arch.dr6 = dr6 | DR6_FIXED_1;
		kvm_run->debug.arch.dr7 = vmcs_readl(GUEST_DR7);
		/* fall through */
	case BP_VECTOR:
		/*
		 * Update instruction length as we may reinject #BP from
		 * user space while in guest debugging mode. Reading it for
		 * #DB as well causes no harm, it is not used in that case.
		 */
		vmx->vcpu.arch.event_exit_inst_len =
			vmcs_read32(VM_EXIT_INSTRUCTION_LEN);
		kvm_run->exit_reason = KVM_EXIT_DEBUG;
		rip = kvm_rip_read(vcpu);
		kvm_run->debug.arch.pc = vmcs_readl(GUEST_CS_BASE) + rip;
		kvm_run->debug.arch.exception = ex_no;
		break;
	default:
		kvm_run->exit_reason = KVM_EXIT_EXCEPTION;
		kvm_run->ex.exception = ex_no;
		kvm_run->ex.error_code = error_code;
		break;
	}
	return 0;
}

static int handle_external_interrupt(struct kvm_vcpu *vcpu)
{
	++vcpu->stat.irq_exits;
	return 1;
}

static int handle_triple_fault(struct kvm_vcpu *vcpu)
{
	vcpu->run->exit_reason = KVM_EXIT_SHUTDOWN;
	return 0;
}

static int handle_io(struct kvm_vcpu *vcpu)
{
	unsigned long exit_qualification;
	int size, in, string;
	unsigned port;

	exit_qualification = vmcs_readl(EXIT_QUALIFICATION);
	string = (exit_qualification & 16) != 0;
	in = (exit_qualification & 8) != 0;

	++vcpu->stat.io_exits;

	if (string || in)
		return emulate_instruction(vcpu, 0) == EMULATE_DONE;

	port = exit_qualification >> 16;
	size = (exit_qualification & 7) + 1;
	skip_emulated_instruction(vcpu);

	return kvm_fast_pio_out(vcpu, size, port);
}

static void
vmx_patch_hypercall(struct kvm_vcpu *vcpu, unsigned char *hypercall)
{
	/*
	 * Patch in the VMCALL instruction:
	 */
	hypercall[0] = 0x0f;
	hypercall[1] = 0x01;
	hypercall[2] = 0xc1;
}

/* called to set cr0 as approriate for a mov-to-cr0 exit. */
static int handle_set_cr0(struct kvm_vcpu *vcpu, unsigned long val)
{
	if (to_vmx(vcpu)->nested.vmxon &&
	    ((val & VMXON_CR0_ALWAYSON) != VMXON_CR0_ALWAYSON))
		return 1;

	if (is_guest_mode(vcpu)) {
		/*
		 * We get here when L2 changed cr0 in a way that did not change
		 * any of L1's shadowed bits (see nested_vmx_exit_handled_cr),
		 * but did change L0 shadowed bits. This can currently happen
		 * with the TS bit: L0 may want to leave TS on (for lazy fpu
		 * loading) while pretending to allow the guest to change it.
		 */
		if (kvm_set_cr0(vcpu, (val & vcpu->arch.cr0_guest_owned_bits) |
			 (vcpu->arch.cr0 & ~vcpu->arch.cr0_guest_owned_bits)))
			return 1;
		vmcs_writel(CR0_READ_SHADOW, val);
		return 0;
	} else
		return kvm_set_cr0(vcpu, val);
}

static int handle_set_cr4(struct kvm_vcpu *vcpu, unsigned long val)
{
	if (is_guest_mode(vcpu)) {
		if (kvm_set_cr4(vcpu, (val & vcpu->arch.cr4_guest_owned_bits) |
			 (vcpu->arch.cr4 & ~vcpu->arch.cr4_guest_owned_bits)))
			return 1;
		vmcs_writel(CR4_READ_SHADOW, val);
		return 0;
	} else
		return kvm_set_cr4(vcpu, val);
}

/* called to set cr0 as approriate for clts instruction exit. */
static void handle_clts(struct kvm_vcpu *vcpu)
{
	if (is_guest_mode(vcpu)) {
		/*
		 * We get here when L2 did CLTS, and L1 didn't shadow CR0.TS
		 * but we did (!fpu_active). We need to keep GUEST_CR0.TS on,
		 * just pretend it's off (also in arch.cr0 for fpu_activate).
		 */
		vmcs_writel(CR0_READ_SHADOW,
			vmcs_readl(CR0_READ_SHADOW) & ~X86_CR0_TS);
		vcpu->arch.cr0 &= ~X86_CR0_TS;
	} else
		vmx_set_cr0(vcpu, kvm_read_cr0_bits(vcpu, ~X86_CR0_TS));
}

static int handle_cr(struct kvm_vcpu *vcpu)
{
	unsigned long exit_qualification, val;
	int cr;
	int reg;
	int err;

	exit_qualification = vmcs_readl(EXIT_QUALIFICATION);
	cr = exit_qualification & 15;
	reg = (exit_qualification >> 8) & 15;
	switch ((exit_qualification >> 4) & 3) {
	case 0: /* mov to cr */
		val = kvm_register_read(vcpu, reg);
		trace_kvm_cr_write(cr, val);
		switch (cr) {
		case 0:
			err = handle_set_cr0(vcpu, val);
			kvm_complete_insn_gp(vcpu, err);
			return 1;
		case 3:
			err = kvm_set_cr3(vcpu, val);
			kvm_complete_insn_gp(vcpu, err);
			return 1;
		case 4:
			err = handle_set_cr4(vcpu, val);
			kvm_complete_insn_gp(vcpu, err);
			return 1;
		case 8: {
				u8 cr8_prev = kvm_get_cr8(vcpu);
				u8 cr8 = kvm_register_read(vcpu, reg);
				err = kvm_set_cr8(vcpu, cr8);
				kvm_complete_insn_gp(vcpu, err);
				if (irqchip_in_kernel(vcpu->kvm))
					return 1;
				if (cr8_prev <= cr8)
					return 1;
				vcpu->run->exit_reason = KVM_EXIT_SET_TPR;
				return 0;
			}
		};
		break;
	case 2: /* clts */
		handle_clts(vcpu);
		trace_kvm_cr_write(0, kvm_read_cr0(vcpu));
		skip_emulated_instruction(vcpu);
		vmx_fpu_activate(vcpu);
		return 1;
	case 1: /*mov from cr*/
		switch (cr) {
		case 3:
			val = kvm_read_cr3(vcpu);
			kvm_register_write(vcpu, reg, val);
			trace_kvm_cr_read(cr, val);
			skip_emulated_instruction(vcpu);
			return 1;
		case 8:
			val = kvm_get_cr8(vcpu);
			kvm_register_write(vcpu, reg, val);
			trace_kvm_cr_read(cr, val);
			skip_emulated_instruction(vcpu);
			return 1;
		}
		break;
	case 3: /* lmsw */
		val = (exit_qualification >> LMSW_SOURCE_DATA_SHIFT) & 0x0f;
		trace_kvm_cr_write(0, (kvm_read_cr0(vcpu) & ~0xful) | val);
		kvm_lmsw(vcpu, val);

		skip_emulated_instruction(vcpu);
		return 1;
	default:
		break;
	}
	vcpu->run->exit_reason = 0;
	pr_unimpl(vcpu, "unhandled control register: op %d cr %d\n",
	       (int)(exit_qualification >> 4) & 3, cr);
	return 0;
}

static int handle_dr(struct kvm_vcpu *vcpu)
{
	unsigned long exit_qualification;
	int dr, reg;

	/* Do not handle if the CPL > 0, will trigger GP on re-entry */
	if (!kvm_require_cpl(vcpu, 0))
		return 1;
	dr = vmcs_readl(GUEST_DR7);
	if (dr & DR7_GD) {
		/*
		 * As the vm-exit takes precedence over the debug trap, we
		 * need to emulate the latter, either for the host or the
		 * guest debugging itself.
		 */
		if (vcpu->guest_debug & KVM_GUESTDBG_USE_HW_BP) {
			vcpu->run->debug.arch.dr6 = vcpu->arch.dr6;
			vcpu->run->debug.arch.dr7 = dr;
			vcpu->run->debug.arch.pc =
				vmcs_readl(GUEST_CS_BASE) +
				vmcs_readl(GUEST_RIP);
			vcpu->run->debug.arch.exception = DB_VECTOR;
			vcpu->run->exit_reason = KVM_EXIT_DEBUG;
			return 0;
		} else {
			vcpu->arch.dr7 &= ~DR7_GD;
			vcpu->arch.dr6 |= DR6_BD;
			vmcs_writel(GUEST_DR7, vcpu->arch.dr7);
			kvm_queue_exception(vcpu, DB_VECTOR);
			return 1;
		}
	}

	exit_qualification = vmcs_readl(EXIT_QUALIFICATION);
	dr = exit_qualification & DEBUG_REG_ACCESS_NUM;
	reg = DEBUG_REG_ACCESS_REG(exit_qualification);
	if (exit_qualification & TYPE_MOV_FROM_DR) {
		unsigned long val;
		if (!kvm_get_dr(vcpu, dr, &val))
			kvm_register_write(vcpu, reg, val);
	} else
		kvm_set_dr(vcpu, dr, vcpu->arch.regs[reg]);
	skip_emulated_instruction(vcpu);
	return 1;
}

static void vmx_set_dr7(struct kvm_vcpu *vcpu, unsigned long val)
{
	vmcs_writel(GUEST_DR7, val);
}

static int handle_cpuid(struct kvm_vcpu *vcpu)
{
	kvm_emulate_cpuid(vcpu);
	return 1;
}

static int handle_rdmsr(struct kvm_vcpu *vcpu)
{
	u32 ecx = vcpu->arch.regs[VCPU_REGS_RCX];
	u64 data;

	if (vmx_get_msr(vcpu, ecx, &data)) {
		trace_kvm_msr_read_ex(ecx);
		kvm_inject_gp(vcpu, 0);
		return 1;
	}

	trace_kvm_msr_read(ecx, data);

	/* FIXME: handling of bits 32:63 of rax, rdx */
	vcpu->arch.regs[VCPU_REGS_RAX] = data & -1u;
	vcpu->arch.regs[VCPU_REGS_RDX] = (data >> 32) & -1u;
	skip_emulated_instruction(vcpu);
	return 1;
}

static int handle_wrmsr(struct kvm_vcpu *vcpu)
{
	u32 ecx = vcpu->arch.regs[VCPU_REGS_RCX];
	u64 data = (vcpu->arch.regs[VCPU_REGS_RAX] & -1u)
		| ((u64)(vcpu->arch.regs[VCPU_REGS_RDX] & -1u) << 32);

	if (vmx_set_msr(vcpu, ecx, data) != 0) {
		trace_kvm_msr_write_ex(ecx, data);
		kvm_inject_gp(vcpu, 0);
		return 1;
	}

	trace_kvm_msr_write(ecx, data);
	skip_emulated_instruction(vcpu);
	return 1;
}

static int handle_tpr_below_threshold(struct kvm_vcpu *vcpu)
{
	kvm_make_request(KVM_REQ_EVENT, vcpu);
	return 1;
}

static int handle_interrupt_window(struct kvm_vcpu *vcpu)
{
	u32 cpu_based_vm_exec_control;

	/* clear pending irq */
	cpu_based_vm_exec_control = vmcs_read32(CPU_BASED_VM_EXEC_CONTROL);
	cpu_based_vm_exec_control &= ~CPU_BASED_VIRTUAL_INTR_PENDING;
	vmcs_write32(CPU_BASED_VM_EXEC_CONTROL, cpu_based_vm_exec_control);

	kvm_make_request(KVM_REQ_EVENT, vcpu);

	++vcpu->stat.irq_window_exits;

	/*
	 * If the user space waits to inject interrupts, exit as soon as
	 * possible
	 */
	if (!irqchip_in_kernel(vcpu->kvm) &&
	    vcpu->run->request_interrupt_window &&
	    !kvm_cpu_has_interrupt(vcpu)) {
		vcpu->run->exit_reason = KVM_EXIT_IRQ_WINDOW_OPEN;
		return 0;
	}
	return 1;
}

static int handle_halt(struct kvm_vcpu *vcpu)
{
	skip_emulated_instruction(vcpu);
	return kvm_emulate_halt(vcpu);
}

static int handle_vmcall(struct kvm_vcpu *vcpu)
{
	skip_emulated_instruction(vcpu);
	kvm_emulate_hypercall(vcpu);
	return 1;
}

static int handle_invd(struct kvm_vcpu *vcpu)
{
	return emulate_instruction(vcpu, 0) == EMULATE_DONE;
}

static int handle_invlpg(struct kvm_vcpu *vcpu)
{
	unsigned long exit_qualification = vmcs_readl(EXIT_QUALIFICATION);

	kvm_mmu_invlpg(vcpu, exit_qualification);
	skip_emulated_instruction(vcpu);
	return 1;
}

static int handle_rdpmc(struct kvm_vcpu *vcpu)
{
	int err;

	err = kvm_rdpmc(vcpu);
	kvm_complete_insn_gp(vcpu, err);

	return 1;
}

static int handle_wbinvd(struct kvm_vcpu *vcpu)
{
	skip_emulated_instruction(vcpu);
	kvm_emulate_wbinvd(vcpu);
	return 1;
}

static int handle_xsetbv(struct kvm_vcpu *vcpu)
{
	u64 new_bv = kvm_read_edx_eax(vcpu);
	u32 index = kvm_register_read(vcpu, VCPU_REGS_RCX);

	if (kvm_set_xcr(vcpu, index, new_bv) == 0)
		skip_emulated_instruction(vcpu);
	return 1;
}

static int handle_apic_access(struct kvm_vcpu *vcpu)
{
	if (likely(fasteoi)) {
		unsigned long exit_qualification = vmcs_readl(EXIT_QUALIFICATION);
		int access_type, offset;

		access_type = exit_qualification & APIC_ACCESS_TYPE;
		offset = exit_qualification & APIC_ACCESS_OFFSET;
		/*
		 * Sane guest uses MOV to write EOI, with written value
		 * not cared. So make a short-circuit here by avoiding
		 * heavy instruction emulation.
		 */
		if ((access_type == TYPE_LINEAR_APIC_INST_WRITE) &&
		    (offset == APIC_EOI)) {
			kvm_lapic_set_eoi(vcpu);
			skip_emulated_instruction(vcpu);
			return 1;
		}
	}
	return emulate_instruction(vcpu, 0) == EMULATE_DONE;
}

static int handle_task_switch(struct kvm_vcpu *vcpu)
{
	struct vcpu_vmx *vmx = to_vmx(vcpu);
	unsigned long exit_qualification;
	bool has_error_code = false;
	u32 error_code = 0;
	u16 tss_selector;
	int reason, type, idt_v, idt_index;

	idt_v = (vmx->idt_vectoring_info & VECTORING_INFO_VALID_MASK);
	idt_index = (vmx->idt_vectoring_info & VECTORING_INFO_VECTOR_MASK);
	type = (vmx->idt_vectoring_info & VECTORING_INFO_TYPE_MASK);

	exit_qualification = vmcs_readl(EXIT_QUALIFICATION);

	reason = (u32)exit_qualification >> 30;
	if (reason == TASK_SWITCH_GATE && idt_v) {
		switch (type) {
		case INTR_TYPE_NMI_INTR:
			vcpu->arch.nmi_injected = false;
			vmx_set_nmi_mask(vcpu, true);
			break;
		case INTR_TYPE_EXT_INTR:
		case INTR_TYPE_SOFT_INTR:
			kvm_clear_interrupt_queue(vcpu);
			break;
		case INTR_TYPE_HARD_EXCEPTION:
			if (vmx->idt_vectoring_info &
			    VECTORING_INFO_DELIVER_CODE_MASK) {
				has_error_code = true;
				error_code =
					vmcs_read32(IDT_VECTORING_ERROR_CODE);
			}
			/* fall through */
		case INTR_TYPE_SOFT_EXCEPTION:
			kvm_clear_exception_queue(vcpu);
			break;
		default:
			break;
		}
	}
	tss_selector = exit_qualification;

	if (!idt_v || (type != INTR_TYPE_HARD_EXCEPTION &&
		       type != INTR_TYPE_EXT_INTR &&
		       type != INTR_TYPE_NMI_INTR))
		skip_emulated_instruction(vcpu);

	if (kvm_task_switch(vcpu, tss_selector,
			    type == INTR_TYPE_SOFT_INTR ? idt_index : -1, reason,
			    has_error_code, error_code) == EMULATE_FAIL) {
		vcpu->run->exit_reason = KVM_EXIT_INTERNAL_ERROR;
		vcpu->run->internal.suberror = KVM_INTERNAL_ERROR_EMULATION;
		vcpu->run->internal.ndata = 0;
		return 0;
	}

	/* clear all local breakpoint enable flags */
	vmcs_writel(GUEST_DR7, vmcs_readl(GUEST_DR7) & ~55);

	/*
	 * TODO: What about debug traps on tss switch?
	 *       Are we supposed to inject them and update dr6?
	 */

	return 1;
}

static int handle_ept_violation(struct kvm_vcpu *vcpu)
{
	unsigned long exit_qualification;
	gpa_t gpa;
	int gla_validity;

	exit_qualification = vmcs_readl(EXIT_QUALIFICATION);

	if (exit_qualification & (1 << 6)) {
		printk(KERN_ERR "EPT: GPA exceeds GAW!\n");
		return -EINVAL;
	}

	gla_validity = (exit_qualification >> 7) & 0x3;
	if (gla_validity != 0x3 && gla_validity != 0x1 && gla_validity != 0) {
		printk(KERN_ERR "EPT: Handling EPT violation failed!\n");
		printk(KERN_ERR "EPT: GPA: 0x%lx, GVA: 0x%lx\n",
			(long unsigned int)vmcs_read64(GUEST_PHYSICAL_ADDRESS),
			vmcs_readl(GUEST_LINEAR_ADDRESS));
		printk(KERN_ERR "EPT: Exit qualification is 0x%lx\n",
			(long unsigned int)exit_qualification);
		vcpu->run->exit_reason = KVM_EXIT_UNKNOWN;
		vcpu->run->hw.hardware_exit_reason = EXIT_REASON_EPT_VIOLATION;
		return 0;
	}

	gpa = vmcs_read64(GUEST_PHYSICAL_ADDRESS);
	trace_kvm_page_fault(gpa, exit_qualification);
	return kvm_mmu_page_fault(vcpu, gpa, exit_qualification & 0x3, NULL, 0);
}

static u64 ept_rsvd_mask(u64 spte, int level)
{
	int i;
	u64 mask = 0;

	for (i = 51; i > boot_cpu_data.x86_phys_bits; i--)
		mask |= (1ULL << i);

	if (level > 2)
		/* bits 7:3 reserved */
		mask |= 0xf8;
	else if (level == 2) {
		if (spte & (1ULL << 7))
			/* 2MB ref, bits 20:12 reserved */
			mask |= 0x1ff000;
		else
			/* bits 6:3 reserved */
			mask |= 0x78;
	}

	return mask;
}

static void ept_misconfig_inspect_spte(struct kvm_vcpu *vcpu, u64 spte,
				       int level)
{
	printk(KERN_ERR "%s: spte 0x%llx level %d\n", __func__, spte, level);

	/* 010b (write-only) */
	WARN_ON((spte & 0x7) == 0x2);

	/* 110b (write/execute) */
	WARN_ON((spte & 0x7) == 0x6);

	/* 100b (execute-only) and value not supported by logical processor */
	if (!cpu_has_vmx_ept_execute_only())
		WARN_ON((spte & 0x7) == 0x4);

	/* not 000b */
	if ((spte & 0x7)) {
		u64 rsvd_bits = spte & ept_rsvd_mask(spte, level);

		if (rsvd_bits != 0) {
			printk(KERN_ERR "%s: rsvd_bits = 0x%llx\n",
					 __func__, rsvd_bits);
			WARN_ON(1);
		}

		if (level == 1 || (level == 2 && (spte & (1ULL << 7)))) {
			u64 ept_mem_type = (spte & 0x38) >> 3;

			if (ept_mem_type == 2 || ept_mem_type == 3 ||
			    ept_mem_type == 7) {
				printk(KERN_ERR "%s: ept_mem_type=0x%llx\n",
						__func__, ept_mem_type);
				WARN_ON(1);
			}
		}
	}
}

static int handle_ept_misconfig(struct kvm_vcpu *vcpu)
{
	u64 sptes[4];
	int nr_sptes, i, ret;
	gpa_t gpa;

	gpa = vmcs_read64(GUEST_PHYSICAL_ADDRESS);

	ret = handle_mmio_page_fault_common(vcpu, gpa, true);
	if (likely(ret == 1))
		return x86_emulate_instruction(vcpu, gpa, 0, NULL, 0) ==
					      EMULATE_DONE;
	if (unlikely(!ret))
		return 1;

	/* It is the real ept misconfig */
	printk(KERN_ERR "EPT: Misconfiguration.\n");
	printk(KERN_ERR "EPT: GPA: 0x%llx\n", gpa);

	nr_sptes = kvm_mmu_get_spte_hierarchy(vcpu, gpa, sptes);

	for (i = PT64_ROOT_LEVEL; i > PT64_ROOT_LEVEL - nr_sptes; --i)
		ept_misconfig_inspect_spte(vcpu, sptes[i-1], i);

	vcpu->run->exit_reason = KVM_EXIT_UNKNOWN;
	vcpu->run->hw.hardware_exit_reason = EXIT_REASON_EPT_MISCONFIG;

	return 0;
}

static int handle_nmi_window(struct kvm_vcpu *vcpu)
{
	u32 cpu_based_vm_exec_control;

	/* clear pending NMI */
	cpu_based_vm_exec_control = vmcs_read32(CPU_BASED_VM_EXEC_CONTROL);
	cpu_based_vm_exec_control &= ~CPU_BASED_VIRTUAL_NMI_PENDING;
	vmcs_write32(CPU_BASED_VM_EXEC_CONTROL, cpu_based_vm_exec_control);
	++vcpu->stat.nmi_window_exits;
	kvm_make_request(KVM_REQ_EVENT, vcpu);

	return 1;
}

static int handle_invalid_guest_state(struct kvm_vcpu *vcpu)
{
	struct vcpu_vmx *vmx = to_vmx(vcpu);
	enum emulation_result err = EMULATE_DONE;
	int ret = 1;
	u32 cpu_exec_ctrl;
	bool intr_window_requested;

	cpu_exec_ctrl = vmcs_read32(CPU_BASED_VM_EXEC_CONTROL);
	intr_window_requested = cpu_exec_ctrl & CPU_BASED_VIRTUAL_INTR_PENDING;

	while (!guest_state_valid(vcpu)) {
		if (intr_window_requested
		    && (kvm_get_rflags(&vmx->vcpu) & X86_EFLAGS_IF))
			return handle_interrupt_window(&vmx->vcpu);

		err = emulate_instruction(vcpu, 0);

		if (err == EMULATE_DO_MMIO) {
			ret = 0;
			goto out;
		}

		if (err != EMULATE_DONE)
			return 0;

		if (signal_pending(current))
			goto out;
		if (need_resched())
			schedule();
	}

	vmx->emulation_required = 0;
out:
	return ret;
}

/*
 * Indicate a busy-waiting vcpu in spinlock. We do not enable the PAUSE
 * exiting, so only get here on cpu with PAUSE-Loop-Exiting.
 */
static int handle_pause(struct kvm_vcpu *vcpu)
{
	skip_emulated_instruction(vcpu);
	kvm_vcpu_on_spin(vcpu);

	return 1;
}

static int handle_invalid_op(struct kvm_vcpu *vcpu)
{
	kvm_queue_exception(vcpu, UD_VECTOR);
	return 1;
}

/*
 * To run an L2 guest, we need a vmcs02 based on the L1-specified vmcs12.
 * We could reuse a single VMCS for all the L2 guests, but we also want the
 * option to allocate a separate vmcs02 for each separate loaded vmcs12 - this
 * allows keeping them loaded on the processor, and in the future will allow
 * optimizations where prepare_vmcs02 doesn't need to set all the fields on
 * every entry if they never change.
 * So we keep, in vmx->nested.vmcs02_pool, a cache of size VMCS02_POOL_SIZE
 * (>=0) with a vmcs02 for each recently loaded vmcs12s, most recent first.
 *
 * The following functions allocate and free a vmcs02 in this pool.
 */

/* Get a VMCS from the pool to use as vmcs02 for the current vmcs12. */
static struct loaded_vmcs *nested_get_current_vmcs02(struct vcpu_vmx *vmx)
{
	struct vmcs02_list *item;
	list_for_each_entry(item, &vmx->nested.vmcs02_pool, list)
		if (item->vmptr == vmx->nested.current_vmptr) {
			list_move(&item->list, &vmx->nested.vmcs02_pool);
			return &item->vmcs02;
		}

	if (vmx->nested.vmcs02_num >= max(VMCS02_POOL_SIZE, 1)) {
		/* Recycle the least recently used VMCS. */
		item = list_entry(vmx->nested.vmcs02_pool.prev,
			struct vmcs02_list, list);
		item->vmptr = vmx->nested.current_vmptr;
		list_move(&item->list, &vmx->nested.vmcs02_pool);
		return &item->vmcs02;
	}

	/* Create a new VMCS */
	item = (struct vmcs02_list *)
		kmalloc(sizeof(struct vmcs02_list), GFP_KERNEL);
	if (!item)
		return NULL;
	item->vmcs02.vmcs = alloc_vmcs();
	if (!item->vmcs02.vmcs) {
		kfree(item);
		return NULL;
	}
	loaded_vmcs_init(&item->vmcs02);
	item->vmptr = vmx->nested.current_vmptr;
	list_add(&(item->list), &(vmx->nested.vmcs02_pool));
	vmx->nested.vmcs02_num++;
	return &item->vmcs02;
}

/* Free and remove from pool a vmcs02 saved for a vmcs12 (if there is one) */
static void nested_free_vmcs02(struct vcpu_vmx *vmx, gpa_t vmptr)
{
	struct vmcs02_list *item;
	list_for_each_entry(item, &vmx->nested.vmcs02_pool, list)
		if (item->vmptr == vmptr) {
			free_loaded_vmcs(&item->vmcs02);
			list_del(&item->list);
			kfree(item);
			vmx->nested.vmcs02_num--;
			return;
		}
}

/*
 * Free all VMCSs saved for this vcpu, except the one pointed by
 * vmx->loaded_vmcs. These include the VMCSs in vmcs02_pool (except the one
 * currently used, if running L2), and vmcs01 when running L2.
 */
static void nested_free_all_saved_vmcss(struct vcpu_vmx *vmx)
{
	struct vmcs02_list *item, *n;
	list_for_each_entry_safe(item, n, &vmx->nested.vmcs02_pool, list) {
		if (vmx->loaded_vmcs != &item->vmcs02)
			free_loaded_vmcs(&item->vmcs02);
		list_del(&item->list);
		kfree(item);
	}
	vmx->nested.vmcs02_num = 0;

	if (vmx->loaded_vmcs != &vmx->vmcs01)
		free_loaded_vmcs(&vmx->vmcs01);
}

/*
 * Emulate the VMXON instruction.
 * Currently, we just remember that VMX is active, and do not save or even
 * inspect the argument to VMXON (the so-called "VMXON pointer") because we
 * do not currently need to store anything in that guest-allocated memory
 * region. Consequently, VMCLEAR and VMPTRLD also do not verify that the their
 * argument is different from the VMXON pointer (which the spec says they do).
 */
static int handle_vmon(struct kvm_vcpu *vcpu)
{
	struct kvm_segment cs;
	struct vcpu_vmx *vmx = to_vmx(vcpu);

	/* The Intel VMX Instruction Reference lists a bunch of bits that
	 * are prerequisite to running VMXON, most notably cr4.VMXE must be
	 * set to 1 (see vmx_set_cr4() for when we allow the guest to set this).
	 * Otherwise, we should fail with #UD. We test these now:
	 */
	if (!kvm_read_cr4_bits(vcpu, X86_CR4_VMXE) ||
	    !kvm_read_cr0_bits(vcpu, X86_CR0_PE) ||
	    (vmx_get_rflags(vcpu) & X86_EFLAGS_VM)) {
		kvm_queue_exception(vcpu, UD_VECTOR);
		return 1;
	}

	vmx_get_segment(vcpu, &cs, VCPU_SREG_CS);
	if (is_long_mode(vcpu) && !cs.l) {
		kvm_queue_exception(vcpu, UD_VECTOR);
		return 1;
	}

	if (vmx_get_cpl(vcpu)) {
		kvm_inject_gp(vcpu, 0);
		return 1;
	}

	INIT_LIST_HEAD(&(vmx->nested.vmcs02_pool));
	vmx->nested.vmcs02_num = 0;

	vmx->nested.vmxon = true;

	skip_emulated_instruction(vcpu);
	return 1;
}

/*
 * Intel's VMX Instruction Reference specifies a common set of prerequisites
 * for running VMX instructions (except VMXON, whose prerequisites are
 * slightly different). It also specifies what exception to inject otherwise.
 */
static int nested_vmx_check_permission(struct kvm_vcpu *vcpu)
{
	struct kvm_segment cs;
	struct vcpu_vmx *vmx = to_vmx(vcpu);

	if (!vmx->nested.vmxon) {
		kvm_queue_exception(vcpu, UD_VECTOR);
		return 0;
	}

	vmx_get_segment(vcpu, &cs, VCPU_SREG_CS);
	if ((vmx_get_rflags(vcpu) & X86_EFLAGS_VM) ||
	    (is_long_mode(vcpu) && !cs.l)) {
		kvm_queue_exception(vcpu, UD_VECTOR);
		return 0;
	}

	if (vmx_get_cpl(vcpu)) {
		kvm_inject_gp(vcpu, 0);
		return 0;
	}

	return 1;
}

/*
 * Free whatever needs to be freed from vmx->nested when L1 goes down, or
 * just stops using VMX.
 */
static void free_nested(struct vcpu_vmx *vmx)
{
	if (!vmx->nested.vmxon)
		return;
	vmx->nested.vmxon = false;
	if (vmx->nested.current_vmptr != -1ull) {
		kunmap(vmx->nested.current_vmcs12_page);
		nested_release_page(vmx->nested.current_vmcs12_page);
		vmx->nested.current_vmptr = -1ull;
		vmx->nested.current_vmcs12 = NULL;
	}
	/* Unpin physical memory we referred to in current vmcs02 */
	if (vmx->nested.apic_access_page) {
		nested_release_page(vmx->nested.apic_access_page);
		vmx->nested.apic_access_page = 0;
	}

	nested_free_all_saved_vmcss(vmx);
}

/* Emulate the VMXOFF instruction */
static int handle_vmoff(struct kvm_vcpu *vcpu)
{
	if (!nested_vmx_check_permission(vcpu))
		return 1;
	free_nested(to_vmx(vcpu));
	skip_emulated_instruction(vcpu);
	return 1;
}

/*
 * Decode the memory-address operand of a vmx instruction, as recorded on an
 * exit caused by such an instruction (run by a guest hypervisor).
 * On success, returns 0. When the operand is invalid, returns 1 and throws
 * #UD or #GP.
 */
static int get_vmx_mem_address(struct kvm_vcpu *vcpu,
				 unsigned long exit_qualification,
				 u32 vmx_instruction_info, gva_t *ret)
{
	/*
	 * According to Vol. 3B, "Information for VM Exits Due to Instruction
	 * Execution", on an exit, vmx_instruction_info holds most of the
	 * addressing components of the operand. Only the displacement part
	 * is put in exit_qualification (see 3B, "Basic VM-Exit Information").
	 * For how an actual address is calculated from all these components,
	 * refer to Vol. 1, "Operand Addressing".
	 */
	int  scaling = vmx_instruction_info & 3;
	int  addr_size = (vmx_instruction_info >> 7) & 7;
	bool is_reg = vmx_instruction_info & (1u << 10);
	int  seg_reg = (vmx_instruction_info >> 15) & 7;
	int  index_reg = (vmx_instruction_info >> 18) & 0xf;
	bool index_is_valid = !(vmx_instruction_info & (1u << 22));
	int  base_reg       = (vmx_instruction_info >> 23) & 0xf;
	bool base_is_valid  = !(vmx_instruction_info & (1u << 27));

	if (is_reg) {
		kvm_queue_exception(vcpu, UD_VECTOR);
		return 1;
	}

	/* Addr = segment_base + offset */
	/* offset = base + [index * scale] + displacement */
	*ret = vmx_get_segment_base(vcpu, seg_reg);
	if (base_is_valid)
		*ret += kvm_register_read(vcpu, base_reg);
	if (index_is_valid)
		*ret += kvm_register_read(vcpu, index_reg)<<scaling;
	*ret += exit_qualification; /* holds the displacement */

	if (addr_size == 1) /* 32 bit */
		*ret &= 0xffffffff;

	/*
	 * TODO: throw #GP (and return 1) in various cases that the VM*
	 * instructions require it - e.g., offset beyond segment limit,
	 * unusable or unreadable/unwritable segment, non-canonical 64-bit
	 * address, and so on. Currently these are not checked.
	 */
	return 0;
}

/*
 * The following 3 functions, nested_vmx_succeed()/failValid()/failInvalid(),
 * set the success or error code of an emulated VMX instruction, as specified
 * by Vol 2B, VMX Instruction Reference, "Conventions".
 */
static void nested_vmx_succeed(struct kvm_vcpu *vcpu)
{
	vmx_set_rflags(vcpu, vmx_get_rflags(vcpu)
			& ~(X86_EFLAGS_CF | X86_EFLAGS_PF | X86_EFLAGS_AF |
			    X86_EFLAGS_ZF | X86_EFLAGS_SF | X86_EFLAGS_OF));
}

static void nested_vmx_failInvalid(struct kvm_vcpu *vcpu)
{
	vmx_set_rflags(vcpu, (vmx_get_rflags(vcpu)
			& ~(X86_EFLAGS_PF | X86_EFLAGS_AF | X86_EFLAGS_ZF |
			    X86_EFLAGS_SF | X86_EFLAGS_OF))
			| X86_EFLAGS_CF);
}

static void nested_vmx_failValid(struct kvm_vcpu *vcpu,
					u32 vm_instruction_error)
{
	if (to_vmx(vcpu)->nested.current_vmptr == -1ull) {
		/*
		 * failValid writes the error number to the current VMCS, which
		 * can't be done there isn't a current VMCS.
		 */
		nested_vmx_failInvalid(vcpu);
		return;
	}
	vmx_set_rflags(vcpu, (vmx_get_rflags(vcpu)
			& ~(X86_EFLAGS_CF | X86_EFLAGS_PF | X86_EFLAGS_AF |
			    X86_EFLAGS_SF | X86_EFLAGS_OF))
			| X86_EFLAGS_ZF);
	get_vmcs12(vcpu)->vm_instruction_error = vm_instruction_error;
}

/* Emulate the VMCLEAR instruction */
static int handle_vmclear(struct kvm_vcpu *vcpu)
{
	struct vcpu_vmx *vmx = to_vmx(vcpu);
	gva_t gva;
	gpa_t vmptr;
	struct vmcs12 *vmcs12;
	struct page *page;
	struct x86_exception e;

	if (!nested_vmx_check_permission(vcpu))
		return 1;

	if (get_vmx_mem_address(vcpu, vmcs_readl(EXIT_QUALIFICATION),
			vmcs_read32(VMX_INSTRUCTION_INFO), &gva))
		return 1;

	if (kvm_read_guest_virt(&vcpu->arch.emulate_ctxt, gva, &vmptr,
				sizeof(vmptr), &e)) {
		kvm_inject_page_fault(vcpu, &e);
		return 1;
	}

	if (!IS_ALIGNED(vmptr, PAGE_SIZE)) {
		nested_vmx_failValid(vcpu, VMXERR_VMCLEAR_INVALID_ADDRESS);
		skip_emulated_instruction(vcpu);
		return 1;
	}

	if (vmptr == vmx->nested.current_vmptr) {
		kunmap(vmx->nested.current_vmcs12_page);
		nested_release_page(vmx->nested.current_vmcs12_page);
		vmx->nested.current_vmptr = -1ull;
		vmx->nested.current_vmcs12 = NULL;
	}

	page = nested_get_page(vcpu, vmptr);
	if (page == NULL) {
		/*
		 * For accurate processor emulation, VMCLEAR beyond available
		 * physical memory should do nothing at all. However, it is
		 * possible that a nested vmx bug, not a guest hypervisor bug,
		 * resulted in this case, so let's shut down before doing any
		 * more damage:
		 */
		kvm_make_request(KVM_REQ_TRIPLE_FAULT, vcpu);
		return 1;
	}
	vmcs12 = kmap(page);
	vmcs12->launch_state = 0;
	kunmap(page);
	nested_release_page(page);

	nested_free_vmcs02(vmx, vmptr);

	skip_emulated_instruction(vcpu);
	nested_vmx_succeed(vcpu);
	return 1;
}

static int nested_vmx_run(struct kvm_vcpu *vcpu, bool launch);

/* Emulate the VMLAUNCH instruction */
static int handle_vmlaunch(struct kvm_vcpu *vcpu)
{
	return nested_vmx_run(vcpu, true);
}

/* Emulate the VMRESUME instruction */
static int handle_vmresume(struct kvm_vcpu *vcpu)
{

	return nested_vmx_run(vcpu, false);
}

enum vmcs_field_type {
	VMCS_FIELD_TYPE_U16 = 0,
	VMCS_FIELD_TYPE_U64 = 1,
	VMCS_FIELD_TYPE_U32 = 2,
	VMCS_FIELD_TYPE_NATURAL_WIDTH = 3
};

static inline int vmcs_field_type(unsigned long field)
{
	if (0x1 & field)	/* the *_HIGH fields are all 32 bit */
		return VMCS_FIELD_TYPE_U32;
	return (field >> 13) & 0x3 ;
}

static inline int vmcs_field_readonly(unsigned long field)
{
	return (((field >> 10) & 0x3) == 1);
}

/*
 * Read a vmcs12 field. Since these can have varying lengths and we return
 * one type, we chose the biggest type (u64) and zero-extend the return value
 * to that size. Note that the caller, handle_vmread, might need to use only
 * some of the bits we return here (e.g., on 32-bit guests, only 32 bits of
 * 64-bit fields are to be returned).
 */
static inline bool vmcs12_read_any(struct kvm_vcpu *vcpu,
					unsigned long field, u64 *ret)
{
	short offset = vmcs_field_to_offset(field);
	char *p;

	if (offset < 0)
		return 0;

	p = ((char *)(get_vmcs12(vcpu))) + offset;

	switch (vmcs_field_type(field)) {
	case VMCS_FIELD_TYPE_NATURAL_WIDTH:
		*ret = *((natural_width *)p);
		return 1;
	case VMCS_FIELD_TYPE_U16:
		*ret = *((u16 *)p);
		return 1;
	case VMCS_FIELD_TYPE_U32:
		*ret = *((u32 *)p);
		return 1;
	case VMCS_FIELD_TYPE_U64:
		*ret = *((u64 *)p);
		return 1;
	default:
		return 0; /* can never happen. */
	}
}

/*
 * VMX instructions which assume a current vmcs12 (i.e., that VMPTRLD was
 * used before) all generate the same failure when it is missing.
 */
static int nested_vmx_check_vmcs12(struct kvm_vcpu *vcpu)
{
	struct vcpu_vmx *vmx = to_vmx(vcpu);
	if (vmx->nested.current_vmptr == -1ull) {
		nested_vmx_failInvalid(vcpu);
		skip_emulated_instruction(vcpu);
		return 0;
	}
	return 1;
}

static int handle_vmread(struct kvm_vcpu *vcpu)
{
	unsigned long field;
	u64 field_value;
	unsigned long exit_qualification = vmcs_readl(EXIT_QUALIFICATION);
	u32 vmx_instruction_info = vmcs_read32(VMX_INSTRUCTION_INFO);
	gva_t gva = 0;

	if (!nested_vmx_check_permission(vcpu) ||
	    !nested_vmx_check_vmcs12(vcpu))
		return 1;

	/* Decode instruction info and find the field to read */
	field = kvm_register_read(vcpu, (((vmx_instruction_info) >> 28) & 0xf));
	/* Read the field, zero-extended to a u64 field_value */
	if (!vmcs12_read_any(vcpu, field, &field_value)) {
		nested_vmx_failValid(vcpu, VMXERR_UNSUPPORTED_VMCS_COMPONENT);
		skip_emulated_instruction(vcpu);
		return 1;
	}
	/*
	 * Now copy part of this value to register or memory, as requested.
	 * Note that the number of bits actually copied is 32 or 64 depending
	 * on the guest's mode (32 or 64 bit), not on the given field's length.
	 */
	if (vmx_instruction_info & (1u << 10)) {
		kvm_register_write(vcpu, (((vmx_instruction_info) >> 3) & 0xf),
			field_value);
	} else {
		if (get_vmx_mem_address(vcpu, exit_qualification,
				vmx_instruction_info, &gva))
			return 1;
		/* _system ok, as nested_vmx_check_permission verified cpl=0 */
		kvm_write_guest_virt_system(&vcpu->arch.emulate_ctxt, gva,
			     &field_value, (is_long_mode(vcpu) ? 8 : 4), NULL);
	}

	nested_vmx_succeed(vcpu);
	skip_emulated_instruction(vcpu);
	return 1;
}


static int handle_vmwrite(struct kvm_vcpu *vcpu)
{
	unsigned long field;
	gva_t gva;
	unsigned long exit_qualification = vmcs_readl(EXIT_QUALIFICATION);
	u32 vmx_instruction_info = vmcs_read32(VMX_INSTRUCTION_INFO);
	char *p;
	short offset;
	/* The value to write might be 32 or 64 bits, depending on L1's long
	 * mode, and eventually we need to write that into a field of several
	 * possible lengths. The code below first zero-extends the value to 64
	 * bit (field_value), and then copies only the approriate number of
	 * bits into the vmcs12 field.
	 */
	u64 field_value = 0;
	struct x86_exception e;

	if (!nested_vmx_check_permission(vcpu) ||
	    !nested_vmx_check_vmcs12(vcpu))
		return 1;

	if (vmx_instruction_info & (1u << 10))
		field_value = kvm_register_read(vcpu,
			(((vmx_instruction_info) >> 3) & 0xf));
	else {
		if (get_vmx_mem_address(vcpu, exit_qualification,
				vmx_instruction_info, &gva))
			return 1;
		if (kvm_read_guest_virt(&vcpu->arch.emulate_ctxt, gva,
			   &field_value, (is_long_mode(vcpu) ? 8 : 4), &e)) {
			kvm_inject_page_fault(vcpu, &e);
			return 1;
		}
	}


	field = kvm_register_read(vcpu, (((vmx_instruction_info) >> 28) & 0xf));
	if (vmcs_field_readonly(field)) {
		nested_vmx_failValid(vcpu,
			VMXERR_VMWRITE_READ_ONLY_VMCS_COMPONENT);
		skip_emulated_instruction(vcpu);
		return 1;
	}

	offset = vmcs_field_to_offset(field);
	if (offset < 0) {
		nested_vmx_failValid(vcpu, VMXERR_UNSUPPORTED_VMCS_COMPONENT);
		skip_emulated_instruction(vcpu);
		return 1;
	}
	p = ((char *) get_vmcs12(vcpu)) + offset;

	switch (vmcs_field_type(field)) {
	case VMCS_FIELD_TYPE_U16:
		*(u16 *)p = field_value;
		break;
	case VMCS_FIELD_TYPE_U32:
		*(u32 *)p = field_value;
		break;
	case VMCS_FIELD_TYPE_U64:
		*(u64 *)p = field_value;
		break;
	case VMCS_FIELD_TYPE_NATURAL_WIDTH:
		*(natural_width *)p = field_value;
		break;
	default:
		nested_vmx_failValid(vcpu, VMXERR_UNSUPPORTED_VMCS_COMPONENT);
		skip_emulated_instruction(vcpu);
		return 1;
	}

	nested_vmx_succeed(vcpu);
	skip_emulated_instruction(vcpu);
	return 1;
}

/* Emulate the VMPTRLD instruction */
static int handle_vmptrld(struct kvm_vcpu *vcpu)
{
	struct vcpu_vmx *vmx = to_vmx(vcpu);
	gva_t gva;
	gpa_t vmptr;
	struct x86_exception e;

	if (!nested_vmx_check_permission(vcpu))
		return 1;

	if (get_vmx_mem_address(vcpu, vmcs_readl(EXIT_QUALIFICATION),
			vmcs_read32(VMX_INSTRUCTION_INFO), &gva))
		return 1;

	if (kvm_read_guest_virt(&vcpu->arch.emulate_ctxt, gva, &vmptr,
				sizeof(vmptr), &e)) {
		kvm_inject_page_fault(vcpu, &e);
		return 1;
	}

	if (!IS_ALIGNED(vmptr, PAGE_SIZE)) {
		nested_vmx_failValid(vcpu, VMXERR_VMPTRLD_INVALID_ADDRESS);
		skip_emulated_instruction(vcpu);
		return 1;
	}

	if (vmx->nested.current_vmptr != vmptr) {
		struct vmcs12 *new_vmcs12;
		struct page *page;
		page = nested_get_page(vcpu, vmptr);
		if (page == NULL) {
			nested_vmx_failInvalid(vcpu);
			skip_emulated_instruction(vcpu);
			return 1;
		}
		new_vmcs12 = kmap(page);
		if (new_vmcs12->revision_id != VMCS12_REVISION) {
			kunmap(page);
			nested_release_page_clean(page);
			nested_vmx_failValid(vcpu,
				VMXERR_VMPTRLD_INCORRECT_VMCS_REVISION_ID);
			skip_emulated_instruction(vcpu);
			return 1;
		}
		if (vmx->nested.current_vmptr != -1ull) {
			kunmap(vmx->nested.current_vmcs12_page);
			nested_release_page(vmx->nested.current_vmcs12_page);
		}

		vmx->nested.current_vmptr = vmptr;
		vmx->nested.current_vmcs12 = new_vmcs12;
		vmx->nested.current_vmcs12_page = page;
	}

	nested_vmx_succeed(vcpu);
	skip_emulated_instruction(vcpu);
	return 1;
}

/* Emulate the VMPTRST instruction */
static int handle_vmptrst(struct kvm_vcpu *vcpu)
{
	unsigned long exit_qualification = vmcs_readl(EXIT_QUALIFICATION);
	u32 vmx_instruction_info = vmcs_read32(VMX_INSTRUCTION_INFO);
	gva_t vmcs_gva;
	struct x86_exception e;

	if (!nested_vmx_check_permission(vcpu))
		return 1;

	if (get_vmx_mem_address(vcpu, exit_qualification,
			vmx_instruction_info, &vmcs_gva))
		return 1;
	/* ok to use *_system, as nested_vmx_check_permission verified cpl=0 */
	if (kvm_write_guest_virt_system(&vcpu->arch.emulate_ctxt, vmcs_gva,
				 (void *)&to_vmx(vcpu)->nested.current_vmptr,
				 sizeof(u64), &e)) {
		kvm_inject_page_fault(vcpu, &e);
		return 1;
	}
	nested_vmx_succeed(vcpu);
	skip_emulated_instruction(vcpu);
	return 1;
}

/*
 * The exit handlers return 1 if the exit was handled fully and guest execution
 * may resume.  Otherwise they set the kvm_run parameter to indicate what needs
 * to be done to userspace and return 0.
 */
static int (*kvm_vmx_exit_handlers[])(struct kvm_vcpu *vcpu) = {
	[EXIT_REASON_EXCEPTION_NMI]           = handle_exception,
	[EXIT_REASON_EXTERNAL_INTERRUPT]      = handle_external_interrupt,
	[EXIT_REASON_TRIPLE_FAULT]            = handle_triple_fault,
	[EXIT_REASON_NMI_WINDOW]	      = handle_nmi_window,
	[EXIT_REASON_IO_INSTRUCTION]          = handle_io,
	[EXIT_REASON_CR_ACCESS]               = handle_cr,
	[EXIT_REASON_DR_ACCESS]               = handle_dr,
	[EXIT_REASON_CPUID]                   = handle_cpuid,
	[EXIT_REASON_MSR_READ]                = handle_rdmsr,
	[EXIT_REASON_MSR_WRITE]               = handle_wrmsr,
	[EXIT_REASON_PENDING_INTERRUPT]       = handle_interrupt_window,
	[EXIT_REASON_HLT]                     = handle_halt,
	[EXIT_REASON_INVD]		      = handle_invd,
	[EXIT_REASON_INVLPG]		      = handle_invlpg,
	[EXIT_REASON_RDPMC]                   = handle_rdpmc,
	[EXIT_REASON_VMCALL]                  = handle_vmcall,
	[EXIT_REASON_VMCLEAR]	              = handle_vmclear,
	[EXIT_REASON_VMLAUNCH]                = handle_vmlaunch,
	[EXIT_REASON_VMPTRLD]                 = handle_vmptrld,
	[EXIT_REASON_VMPTRST]                 = handle_vmptrst,
	[EXIT_REASON_VMREAD]                  = handle_vmread,
	[EXIT_REASON_VMRESUME]                = handle_vmresume,
	[EXIT_REASON_VMWRITE]                 = handle_vmwrite,
	[EXIT_REASON_VMOFF]                   = handle_vmoff,
	[EXIT_REASON_VMON]                    = handle_vmon,
	[EXIT_REASON_TPR_BELOW_THRESHOLD]     = handle_tpr_below_threshold,
	[EXIT_REASON_APIC_ACCESS]             = handle_apic_access,
	[EXIT_REASON_WBINVD]                  = handle_wbinvd,
	[EXIT_REASON_XSETBV]                  = handle_xsetbv,
	[EXIT_REASON_TASK_SWITCH]             = handle_task_switch,
	[EXIT_REASON_MCE_DURING_VMENTRY]      = handle_machine_check,
	[EXIT_REASON_EPT_VIOLATION]	      = handle_ept_violation,
	[EXIT_REASON_EPT_MISCONFIG]           = handle_ept_misconfig,
	[EXIT_REASON_PAUSE_INSTRUCTION]       = handle_pause,
	[EXIT_REASON_MWAIT_INSTRUCTION]	      = handle_invalid_op,
	[EXIT_REASON_MONITOR_INSTRUCTION]     = handle_invalid_op,
};

static const int kvm_vmx_max_exit_handlers =
	ARRAY_SIZE(kvm_vmx_exit_handlers);

/*
 * Return 1 if we should exit from L2 to L1 to handle an MSR access access,
 * rather than handle it ourselves in L0. I.e., check whether L1 expressed
 * disinterest in the current event (read or write a specific MSR) by using an
 * MSR bitmap. This may be the case even when L0 doesn't use MSR bitmaps.
 */
static bool nested_vmx_exit_handled_msr(struct kvm_vcpu *vcpu,
	struct vmcs12 *vmcs12, u32 exit_reason)
{
	u32 msr_index = vcpu->arch.regs[VCPU_REGS_RCX];
	gpa_t bitmap;

	if (!nested_cpu_has(get_vmcs12(vcpu), CPU_BASED_USE_MSR_BITMAPS))
		return 1;

	/*
	 * The MSR_BITMAP page is divided into four 1024-byte bitmaps,
	 * for the four combinations of read/write and low/high MSR numbers.
	 * First we need to figure out which of the four to use:
	 */
	bitmap = vmcs12->msr_bitmap;
	if (exit_reason == EXIT_REASON_MSR_WRITE)
		bitmap += 2048;
	if (msr_index >= 0xc0000000) {
		msr_index -= 0xc0000000;
		bitmap += 1024;
	}

	/* Then read the msr_index'th bit from this bitmap: */
	if (msr_index < 1024*8) {
		unsigned char b;
		kvm_read_guest(vcpu->kvm, bitmap + msr_index/8, &b, 1);
		return 1 & (b >> (msr_index & 7));
	} else
		return 1; /* let L1 handle the wrong parameter */
}

/*
 * Return 1 if we should exit from L2 to L1 to handle a CR access exit,
 * rather than handle it ourselves in L0. I.e., check if L1 wanted to
 * intercept (via guest_host_mask etc.) the current event.
 */
static bool nested_vmx_exit_handled_cr(struct kvm_vcpu *vcpu,
	struct vmcs12 *vmcs12)
{
	unsigned long exit_qualification = vmcs_readl(EXIT_QUALIFICATION);
	int cr = exit_qualification & 15;
	int reg = (exit_qualification >> 8) & 15;
	unsigned long val = kvm_register_read(vcpu, reg);

	switch ((exit_qualification >> 4) & 3) {
	case 0: /* mov to cr */
		switch (cr) {
		case 0:
			if (vmcs12->cr0_guest_host_mask &
			    (val ^ vmcs12->cr0_read_shadow))
				return 1;
			break;
		case 3:
			if ((vmcs12->cr3_target_count >= 1 &&
					vmcs12->cr3_target_value0 == val) ||
				(vmcs12->cr3_target_count >= 2 &&
					vmcs12->cr3_target_value1 == val) ||
				(vmcs12->cr3_target_count >= 3 &&
					vmcs12->cr3_target_value2 == val) ||
				(vmcs12->cr3_target_count >= 4 &&
					vmcs12->cr3_target_value3 == val))
				return 0;
			if (nested_cpu_has(vmcs12, CPU_BASED_CR3_LOAD_EXITING))
				return 1;
			break;
		case 4:
			if (vmcs12->cr4_guest_host_mask &
			    (vmcs12->cr4_read_shadow ^ val))
				return 1;
			break;
		case 8:
			if (nested_cpu_has(vmcs12, CPU_BASED_CR8_LOAD_EXITING))
				return 1;
			break;
		}
		break;
	case 2: /* clts */
		if ((vmcs12->cr0_guest_host_mask & X86_CR0_TS) &&
		    (vmcs12->cr0_read_shadow & X86_CR0_TS))
			return 1;
		break;
	case 1: /* mov from cr */
		switch (cr) {
		case 3:
			if (vmcs12->cpu_based_vm_exec_control &
			    CPU_BASED_CR3_STORE_EXITING)
				return 1;
			break;
		case 8:
			if (vmcs12->cpu_based_vm_exec_control &
			    CPU_BASED_CR8_STORE_EXITING)
				return 1;
			break;
		}
		break;
	case 3: /* lmsw */
		/*
		 * lmsw can change bits 1..3 of cr0, and only set bit 0 of
		 * cr0. Other attempted changes are ignored, with no exit.
		 */
		if (vmcs12->cr0_guest_host_mask & 0xe &
		    (val ^ vmcs12->cr0_read_shadow))
			return 1;
		if ((vmcs12->cr0_guest_host_mask & 0x1) &&
		    !(vmcs12->cr0_read_shadow & 0x1) &&
		    (val & 0x1))
			return 1;
		break;
	}
	return 0;
}

/*
 * Return 1 if we should exit from L2 to L1 to handle an exit, or 0 if we
 * should handle it ourselves in L0 (and then continue L2). Only call this
 * when in is_guest_mode (L2).
 */
static bool nested_vmx_exit_handled(struct kvm_vcpu *vcpu)
{
	u32 exit_reason = vmcs_read32(VM_EXIT_REASON);
	u32 intr_info = vmcs_read32(VM_EXIT_INTR_INFO);
	struct vcpu_vmx *vmx = to_vmx(vcpu);
	struct vmcs12 *vmcs12 = get_vmcs12(vcpu);

	if (vmx->nested.nested_run_pending)
		return 0;

	if (unlikely(vmx->fail)) {
		pr_info_ratelimited("%s failed vm entry %x\n", __func__,
				    vmcs_read32(VM_INSTRUCTION_ERROR));
		return 1;
	}

	switch (exit_reason) {
	case EXIT_REASON_EXCEPTION_NMI:
		if (!is_exception(intr_info))
			return 0;
		else if (is_page_fault(intr_info))
			return enable_ept;
		return vmcs12->exception_bitmap &
				(1u << (intr_info & INTR_INFO_VECTOR_MASK));
	case EXIT_REASON_EXTERNAL_INTERRUPT:
		return 0;
	case EXIT_REASON_TRIPLE_FAULT:
		return 1;
	case EXIT_REASON_PENDING_INTERRUPT:
	case EXIT_REASON_NMI_WINDOW:
		/*
		 * prepare_vmcs02() set the CPU_BASED_VIRTUAL_INTR_PENDING bit
		 * (aka Interrupt Window Exiting) only when L1 turned it on,
		 * so if we got a PENDING_INTERRUPT exit, this must be for L1.
		 * Same for NMI Window Exiting.
		 */
		return 1;
	case EXIT_REASON_TASK_SWITCH:
		return 1;
	case EXIT_REASON_CPUID:
		return 1;
	case EXIT_REASON_HLT:
		return nested_cpu_has(vmcs12, CPU_BASED_HLT_EXITING);
	case EXIT_REASON_INVD:
		return 1;
	case EXIT_REASON_INVLPG:
		return nested_cpu_has(vmcs12, CPU_BASED_INVLPG_EXITING);
	case EXIT_REASON_RDPMC:
		return nested_cpu_has(vmcs12, CPU_BASED_RDPMC_EXITING);
	case EXIT_REASON_RDTSC:
		return nested_cpu_has(vmcs12, CPU_BASED_RDTSC_EXITING);
	case EXIT_REASON_VMCALL: case EXIT_REASON_VMCLEAR:
	case EXIT_REASON_VMLAUNCH: case EXIT_REASON_VMPTRLD:
	case EXIT_REASON_VMPTRST: case EXIT_REASON_VMREAD:
	case EXIT_REASON_VMRESUME: case EXIT_REASON_VMWRITE:
	case EXIT_REASON_VMOFF: case EXIT_REASON_VMON:
		/*
		 * VMX instructions trap unconditionally. This allows L1 to
		 * emulate them for its L2 guest, i.e., allows 3-level nesting!
		 */
		return 1;
	case EXIT_REASON_CR_ACCESS:
		return nested_vmx_exit_handled_cr(vcpu, vmcs12);
	case EXIT_REASON_DR_ACCESS:
		return nested_cpu_has(vmcs12, CPU_BASED_MOV_DR_EXITING);
	case EXIT_REASON_IO_INSTRUCTION:
		/* TODO: support IO bitmaps */
		return 1;
	case EXIT_REASON_MSR_READ:
	case EXIT_REASON_MSR_WRITE:
		return nested_vmx_exit_handled_msr(vcpu, vmcs12, exit_reason);
	case EXIT_REASON_INVALID_STATE:
		return 1;
	case EXIT_REASON_MWAIT_INSTRUCTION:
		return nested_cpu_has(vmcs12, CPU_BASED_MWAIT_EXITING);
	case EXIT_REASON_MONITOR_INSTRUCTION:
		return nested_cpu_has(vmcs12, CPU_BASED_MONITOR_EXITING);
	case EXIT_REASON_PAUSE_INSTRUCTION:
		return nested_cpu_has(vmcs12, CPU_BASED_PAUSE_EXITING) ||
			nested_cpu_has2(vmcs12,
				SECONDARY_EXEC_PAUSE_LOOP_EXITING);
	case EXIT_REASON_MCE_DURING_VMENTRY:
		return 0;
	case EXIT_REASON_TPR_BELOW_THRESHOLD:
		return 1;
	case EXIT_REASON_APIC_ACCESS:
		return nested_cpu_has2(vmcs12,
			SECONDARY_EXEC_VIRTUALIZE_APIC_ACCESSES);
	case EXIT_REASON_EPT_VIOLATION:
	case EXIT_REASON_EPT_MISCONFIG:
		return 0;
	case EXIT_REASON_WBINVD:
		return nested_cpu_has2(vmcs12, SECONDARY_EXEC_WBINVD_EXITING);
	case EXIT_REASON_XSETBV:
		return 1;
	default:
		return 1;
	}
}

static void vmx_get_exit_info(struct kvm_vcpu *vcpu, u64 *info1, u64 *info2)
{
	*info1 = vmcs_readl(EXIT_QUALIFICATION);
	*info2 = vmcs_read32(VM_EXIT_INTR_INFO);
}

/*
 * The guest has exited.  See if we can fix it or if we need userspace
 * assistance.
 */
static int vmx_handle_exit(struct kvm_vcpu *vcpu)
{
	struct vcpu_vmx *vmx = to_vmx(vcpu);
	u32 exit_reason = vmx->exit_reason;
	u32 vectoring_info = vmx->idt_vectoring_info;

	/* If guest state is invalid, start emulating */
	if (vmx->emulation_required && emulate_invalid_guest_state)
		return handle_invalid_guest_state(vcpu);

	/*
	 * the KVM_REQ_EVENT optimization bit is only on for one entry, and if
	 * we did not inject a still-pending event to L1 now because of
	 * nested_run_pending, we need to re-enable this bit.
	 */
	if (vmx->nested.nested_run_pending)
		kvm_make_request(KVM_REQ_EVENT, vcpu);

	if (!is_guest_mode(vcpu) && (exit_reason == EXIT_REASON_VMLAUNCH ||
	    exit_reason == EXIT_REASON_VMRESUME))
		vmx->nested.nested_run_pending = 1;
	else
		vmx->nested.nested_run_pending = 0;

	if (is_guest_mode(vcpu) && nested_vmx_exit_handled(vcpu)) {
		nested_vmx_vmexit(vcpu);
		return 1;
	}

	if (exit_reason & VMX_EXIT_REASONS_FAILED_VMENTRY) {
		vcpu->run->exit_reason = KVM_EXIT_FAIL_ENTRY;
		vcpu->run->fail_entry.hardware_entry_failure_reason
			= exit_reason;
		return 0;
	}

	if (unlikely(vmx->fail)) {
		vcpu->run->exit_reason = KVM_EXIT_FAIL_ENTRY;
		vcpu->run->fail_entry.hardware_entry_failure_reason
			= vmcs_read32(VM_INSTRUCTION_ERROR);
		return 0;
	}

	if ((vectoring_info & VECTORING_INFO_VALID_MASK) &&
			(exit_reason != EXIT_REASON_EXCEPTION_NMI &&
			exit_reason != EXIT_REASON_EPT_VIOLATION &&
			exit_reason != EXIT_REASON_TASK_SWITCH))
		printk(KERN_WARNING "%s: unexpected, valid vectoring info "
		       "(0x%x) and exit reason is 0x%x\n",
		       __func__, vectoring_info, exit_reason);

	if (unlikely(!cpu_has_virtual_nmis() && vmx->soft_vnmi_blocked &&
	    !(is_guest_mode(vcpu) && nested_cpu_has_virtual_nmis(
	                                get_vmcs12(vcpu), vcpu)))) {
		if (vmx_interrupt_allowed(vcpu)) {
			vmx->soft_vnmi_blocked = 0;
		} else if (vmx->vnmi_blocked_time > 1000000000LL &&
			   vcpu->arch.nmi_pending) {
			/*
			 * This CPU don't support us in finding the end of an
			 * NMI-blocked window if the guest runs with IRQs
			 * disabled. So we pull the trigger after 1 s of
			 * futile waiting, but inform the user about this.
			 */
			printk(KERN_WARNING "%s: Breaking out of NMI-blocked "
			       "state on VCPU %d after 1 s timeout\n",
			       __func__, vcpu->vcpu_id);
			vmx->soft_vnmi_blocked = 0;
		}
	}

	if (exit_reason < kvm_vmx_max_exit_handlers
	    && kvm_vmx_exit_handlers[exit_reason])
		return kvm_vmx_exit_handlers[exit_reason](vcpu);
	else {
		vcpu->run->exit_reason = KVM_EXIT_UNKNOWN;
		vcpu->run->hw.hardware_exit_reason = exit_reason;
	}
	return 0;
}

static void update_cr8_intercept(struct kvm_vcpu *vcpu, int tpr, int irr)
{
	if (irr == -1 || tpr < irr) {
		vmcs_write32(TPR_THRESHOLD, 0);
		return;
	}

	vmcs_write32(TPR_THRESHOLD, irr);
}

static void vmx_complete_atomic_exit(struct vcpu_vmx *vmx)
{
	u32 exit_intr_info;

	if (!(vmx->exit_reason == EXIT_REASON_MCE_DURING_VMENTRY
	      || vmx->exit_reason == EXIT_REASON_EXCEPTION_NMI))
		return;

	vmx->exit_intr_info = vmcs_read32(VM_EXIT_INTR_INFO);
	exit_intr_info = vmx->exit_intr_info;

	/* Handle machine checks before interrupts are enabled */
	if (is_machine_check(exit_intr_info))
		kvm_machine_check();

	/* We need to handle NMIs before interrupts are enabled */
	if ((exit_intr_info & INTR_INFO_INTR_TYPE_MASK) == INTR_TYPE_NMI_INTR &&
	    (exit_intr_info & INTR_INFO_VALID_MASK)) {
		kvm_before_handle_nmi(&vmx->vcpu);
		asm("int $2");
		kvm_after_handle_nmi(&vmx->vcpu);
	}
}

static void vmx_recover_nmi_blocking(struct vcpu_vmx *vmx)
{
	u32 exit_intr_info;
	bool unblock_nmi;
	u8 vector;
	bool idtv_info_valid;

	idtv_info_valid = vmx->idt_vectoring_info & VECTORING_INFO_VALID_MASK;

	if (cpu_has_virtual_nmis()) {
		if (vmx->nmi_known_unmasked)
			return;
		/*
		 * Can't use vmx->exit_intr_info since we're not sure what
		 * the exit reason is.
		 */
		exit_intr_info = vmcs_read32(VM_EXIT_INTR_INFO);
		unblock_nmi = (exit_intr_info & INTR_INFO_UNBLOCK_NMI) != 0;
		vector = exit_intr_info & INTR_INFO_VECTOR_MASK;
		/*
		 * SDM 3: 27.7.1.2 (September 2008)
		 * Re-set bit "block by NMI" before VM entry if vmexit caused by
		 * a guest IRET fault.
		 * SDM 3: 23.2.2 (September 2008)
		 * Bit 12 is undefined in any of the following cases:
		 *  If the VM exit sets the valid bit in the IDT-vectoring
		 *   information field.
		 *  If the VM exit is due to a double fault.
		 */
		if ((exit_intr_info & INTR_INFO_VALID_MASK) && unblock_nmi &&
		    vector != DF_VECTOR && !idtv_info_valid)
			vmcs_set_bits(GUEST_INTERRUPTIBILITY_INFO,
				      GUEST_INTR_STATE_NMI);
		else
			vmx->nmi_known_unmasked =
				!(vmcs_read32(GUEST_INTERRUPTIBILITY_INFO)
				  & GUEST_INTR_STATE_NMI);
	} else if (unlikely(vmx->soft_vnmi_blocked))
		vmx->vnmi_blocked_time +=
			ktime_to_ns(ktime_sub(ktime_get(), vmx->entry_time));
}

static void __vmx_complete_interrupts(struct vcpu_vmx *vmx,
				      u32 idt_vectoring_info,
				      int instr_len_field,
				      int error_code_field)
{
	u8 vector;
	int type;
	bool idtv_info_valid;

	idtv_info_valid = idt_vectoring_info & VECTORING_INFO_VALID_MASK;

	vmx->vcpu.arch.nmi_injected = false;
	kvm_clear_exception_queue(&vmx->vcpu);
	kvm_clear_interrupt_queue(&vmx->vcpu);

	if (!idtv_info_valid)
		return;

	kvm_make_request(KVM_REQ_EVENT, &vmx->vcpu);

	vector = idt_vectoring_info & VECTORING_INFO_VECTOR_MASK;
	type = idt_vectoring_info & VECTORING_INFO_TYPE_MASK;

	switch (type) {
	case INTR_TYPE_NMI_INTR:
		vmx->vcpu.arch.nmi_injected = true;
		/*
		 * SDM 3: 27.7.1.2 (September 2008)
		 * Clear bit "block by NMI" before VM entry if a NMI
		 * delivery faulted.
		 */
		vmx_set_nmi_mask(&vmx->vcpu, false);
		break;
	case INTR_TYPE_SOFT_EXCEPTION:
		vmx->vcpu.arch.event_exit_inst_len =
			vmcs_read32(instr_len_field);
		/* fall through */
	case INTR_TYPE_HARD_EXCEPTION:
		if (idt_vectoring_info & VECTORING_INFO_DELIVER_CODE_MASK) {
			u32 err = vmcs_read32(error_code_field);
			kvm_queue_exception_e(&vmx->vcpu, vector, err);
		} else
			kvm_queue_exception(&vmx->vcpu, vector);
		break;
	case INTR_TYPE_SOFT_INTR:
		vmx->vcpu.arch.event_exit_inst_len =
			vmcs_read32(instr_len_field);
		/* fall through */
	case INTR_TYPE_EXT_INTR:
		kvm_queue_interrupt(&vmx->vcpu, vector,
			type == INTR_TYPE_SOFT_INTR);
		break;
	default:
		break;
	}
}

static void vmx_complete_interrupts(struct vcpu_vmx *vmx)
{
	if (is_guest_mode(&vmx->vcpu))
		return;
	__vmx_complete_interrupts(vmx, vmx->idt_vectoring_info,
				  VM_EXIT_INSTRUCTION_LEN,
				  IDT_VECTORING_ERROR_CODE);
}

static void vmx_cancel_injection(struct kvm_vcpu *vcpu)
{
	if (is_guest_mode(vcpu))
		return;
	__vmx_complete_interrupts(to_vmx(vcpu),
				  vmcs_read32(VM_ENTRY_INTR_INFO_FIELD),
				  VM_ENTRY_INSTRUCTION_LEN,
				  VM_ENTRY_EXCEPTION_ERROR_CODE);

	vmcs_write32(VM_ENTRY_INTR_INFO_FIELD, 0);
}

static void atomic_switch_perf_msrs(struct vcpu_vmx *vmx)
{
	int i, nr_msrs;
	struct perf_guest_switch_msr *msrs;

	msrs = perf_guest_get_msrs(&nr_msrs);

	if (!msrs)
		return;

	for (i = 0; i < nr_msrs; i++)
		if (msrs[i].host == msrs[i].guest)
			clear_atomic_switch_msr(vmx, msrs[i].msr);
		else
			add_atomic_switch_msr(vmx, msrs[i].msr, msrs[i].guest,
					msrs[i].host);
}

#ifdef CONFIG_X86_64
#define R "r"
#define Q "q"
#else
#define R "e"
#define Q "l"
#endif

static void __noclone vmx_vcpu_run(struct kvm_vcpu *vcpu)
{
	struct vcpu_vmx *vmx = to_vmx(vcpu);

	if (is_guest_mode(vcpu) && !vmx->nested.nested_run_pending) {
		struct vmcs12 *vmcs12 = get_vmcs12(vcpu);
		if (vmcs12->idt_vectoring_info_field &
				VECTORING_INFO_VALID_MASK) {
			vmcs_write32(VM_ENTRY_INTR_INFO_FIELD,
				vmcs12->idt_vectoring_info_field);
			vmcs_write32(VM_ENTRY_INSTRUCTION_LEN,
				vmcs12->vm_exit_instruction_len);
			if (vmcs12->idt_vectoring_info_field &
					VECTORING_INFO_DELIVER_CODE_MASK)
				vmcs_write32(VM_ENTRY_EXCEPTION_ERROR_CODE,
					vmcs12->idt_vectoring_error_code);
		}
	}

	/* Record the guest's net vcpu time for enforced NMI injections. */
	if (unlikely(!cpu_has_virtual_nmis() && vmx->soft_vnmi_blocked))
		vmx->entry_time = ktime_get();

	/* Don't enter VMX if guest state is invalid, let the exit handler
	   start emulation until we arrive back to a valid state */
	if (vmx->emulation_required && emulate_invalid_guest_state)
		return;

	if (test_bit(VCPU_REGS_RSP, (unsigned long *)&vcpu->arch.regs_dirty))
		vmcs_writel(GUEST_RSP, vcpu->arch.regs[VCPU_REGS_RSP]);
	if (test_bit(VCPU_REGS_RIP, (unsigned long *)&vcpu->arch.regs_dirty))
		vmcs_writel(GUEST_RIP, vcpu->arch.regs[VCPU_REGS_RIP]);

	/* When single-stepping over STI and MOV SS, we must clear the
	 * corresponding interruptibility bits in the guest state. Otherwise
	 * vmentry fails as it then expects bit 14 (BS) in pending debug
	 * exceptions being set, but that's not correct for the guest debugging
	 * case. */
	if (vcpu->guest_debug & KVM_GUESTDBG_SINGLESTEP)
		vmx_set_interrupt_shadow(vcpu, 0);

	atomic_switch_perf_msrs(vmx);

	vmx->__launched = vmx->loaded_vmcs->launched;
	asm(
		/* Store host registers */
		"push %%"R"dx; push %%"R"bp;"
		"push %%"R"cx \n\t" /* placeholder for guest rcx */
		"push %%"R"cx \n\t"
		"cmp %%"R"sp, %c[host_rsp](%0) \n\t"
		"je 1f \n\t"
		"mov %%"R"sp, %c[host_rsp](%0) \n\t"
		__ex(ASM_VMX_VMWRITE_RSP_RDX) "\n\t"
		"1: \n\t"
		/* Reload cr2 if changed */
		"mov %c[cr2](%0), %%"R"ax \n\t"
		"mov %%cr2, %%"R"dx \n\t"
		"cmp %%"R"ax, %%"R"dx \n\t"
		"je 2f \n\t"
		"mov %%"R"ax, %%cr2 \n\t"
		"2: \n\t"
		/* Check if vmlaunch of vmresume is needed */
		"cmpl $0, %c[launched](%0) \n\t"
		/* Load guest registers.  Don't clobber flags. */
		"mov %c[rax](%0), %%"R"ax \n\t"
		"mov %c[rbx](%0), %%"R"bx \n\t"
		"mov %c[rdx](%0), %%"R"dx \n\t"
		"mov %c[rsi](%0), %%"R"si \n\t"
		"mov %c[rdi](%0), %%"R"di \n\t"
		"mov %c[rbp](%0), %%"R"bp \n\t"
#ifdef CONFIG_X86_64
		"mov %c[r8](%0),  %%r8  \n\t"
		"mov %c[r9](%0),  %%r9  \n\t"
		"mov %c[r10](%0), %%r10 \n\t"
		"mov %c[r11](%0), %%r11 \n\t"
		"mov %c[r12](%0), %%r12 \n\t"
		"mov %c[r13](%0), %%r13 \n\t"
		"mov %c[r14](%0), %%r14 \n\t"
		"mov %c[r15](%0), %%r15 \n\t"
#endif
		"mov %c[rcx](%0), %%"R"cx \n\t" /* kills %0 (ecx) */

		/* Enter guest mode */
		"jne .Llaunched \n\t"
		__ex(ASM_VMX_VMLAUNCH) "\n\t"
		"jmp .Lkvm_vmx_return \n\t"
		".Llaunched: " __ex(ASM_VMX_VMRESUME) "\n\t"
		".Lkvm_vmx_return: "
		/* Save guest registers, load host registers, keep flags */
		"mov %0, %c[wordsize](%%"R"sp) \n\t"
		"pop %0 \n\t"
		"mov %%"R"ax, %c[rax](%0) \n\t"
		"mov %%"R"bx, %c[rbx](%0) \n\t"
		"pop"Q" %c[rcx](%0) \n\t"
		"mov %%"R"dx, %c[rdx](%0) \n\t"
		"mov %%"R"si, %c[rsi](%0) \n\t"
		"mov %%"R"di, %c[rdi](%0) \n\t"
		"mov %%"R"bp, %c[rbp](%0) \n\t"
#ifdef CONFIG_X86_64
		"mov %%r8,  %c[r8](%0) \n\t"
		"mov %%r9,  %c[r9](%0) \n\t"
		"mov %%r10, %c[r10](%0) \n\t"
		"mov %%r11, %c[r11](%0) \n\t"
		"mov %%r12, %c[r12](%0) \n\t"
		"mov %%r13, %c[r13](%0) \n\t"
		"mov %%r14, %c[r14](%0) \n\t"
		"mov %%r15, %c[r15](%0) \n\t"
#endif
		"mov %%cr2, %%"R"ax   \n\t"
		"mov %%"R"ax, %c[cr2](%0) \n\t"

		"pop  %%"R"bp; pop  %%"R"dx \n\t"
		"setbe %c[fail](%0) \n\t"
	      : : "c"(vmx), "d"((unsigned long)HOST_RSP),
		[launched]"i"(offsetof(struct vcpu_vmx, __launched)),
		[fail]"i"(offsetof(struct vcpu_vmx, fail)),
		[host_rsp]"i"(offsetof(struct vcpu_vmx, host_rsp)),
		[rax]"i"(offsetof(struct vcpu_vmx, vcpu.arch.regs[VCPU_REGS_RAX])),
		[rbx]"i"(offsetof(struct vcpu_vmx, vcpu.arch.regs[VCPU_REGS_RBX])),
		[rcx]"i"(offsetof(struct vcpu_vmx, vcpu.arch.regs[VCPU_REGS_RCX])),
		[rdx]"i"(offsetof(struct vcpu_vmx, vcpu.arch.regs[VCPU_REGS_RDX])),
		[rsi]"i"(offsetof(struct vcpu_vmx, vcpu.arch.regs[VCPU_REGS_RSI])),
		[rdi]"i"(offsetof(struct vcpu_vmx, vcpu.arch.regs[VCPU_REGS_RDI])),
		[rbp]"i"(offsetof(struct vcpu_vmx, vcpu.arch.regs[VCPU_REGS_RBP])),
#ifdef CONFIG_X86_64
		[r8]"i"(offsetof(struct vcpu_vmx, vcpu.arch.regs[VCPU_REGS_R8])),
		[r9]"i"(offsetof(struct vcpu_vmx, vcpu.arch.regs[VCPU_REGS_R9])),
		[r10]"i"(offsetof(struct vcpu_vmx, vcpu.arch.regs[VCPU_REGS_R10])),
		[r11]"i"(offsetof(struct vcpu_vmx, vcpu.arch.regs[VCPU_REGS_R11])),
		[r12]"i"(offsetof(struct vcpu_vmx, vcpu.arch.regs[VCPU_REGS_R12])),
		[r13]"i"(offsetof(struct vcpu_vmx, vcpu.arch.regs[VCPU_REGS_R13])),
		[r14]"i"(offsetof(struct vcpu_vmx, vcpu.arch.regs[VCPU_REGS_R14])),
		[r15]"i"(offsetof(struct vcpu_vmx, vcpu.arch.regs[VCPU_REGS_R15])),
#endif
		[cr2]"i"(offsetof(struct vcpu_vmx, vcpu.arch.cr2)),
		[wordsize]"i"(sizeof(ulong))
	      : "cc", "memory"
		, R"ax", R"bx", R"di", R"si"
#ifdef CONFIG_X86_64
		, "r8", "r9", "r10", "r11", "r12", "r13", "r14", "r15"
#endif
	      );

	vcpu->arch.regs_avail = ~((1 << VCPU_REGS_RIP) | (1 << VCPU_REGS_RSP)
				  | (1 << VCPU_EXREG_RFLAGS)
				  | (1 << VCPU_EXREG_CPL)
				  | (1 << VCPU_EXREG_PDPTR)
				  | (1 << VCPU_EXREG_SEGMENTS)
				  | (1 << VCPU_EXREG_CR3));
	vcpu->arch.regs_dirty = 0;

	vmx->idt_vectoring_info = vmcs_read32(IDT_VECTORING_INFO_FIELD);

	if (is_guest_mode(vcpu)) {
		struct vmcs12 *vmcs12 = get_vmcs12(vcpu);
		vmcs12->idt_vectoring_info_field = vmx->idt_vectoring_info;
		if (vmx->idt_vectoring_info & VECTORING_INFO_VALID_MASK) {
			vmcs12->idt_vectoring_error_code =
				vmcs_read32(IDT_VECTORING_ERROR_CODE);
			vmcs12->vm_exit_instruction_len =
				vmcs_read32(VM_EXIT_INSTRUCTION_LEN);
		}
	}

	asm("mov %0, %%ds; mov %0, %%es" : : "r"(__USER_DS));
	vmx->loaded_vmcs->launched = 1;

	vmx->exit_reason = vmcs_read32(VM_EXIT_REASON);
	trace_kvm_exit(vmx->exit_reason, vcpu, KVM_ISA_VMX);

	vmx_complete_atomic_exit(vmx);
	vmx_recover_nmi_blocking(vmx);
	vmx_complete_interrupts(vmx);
}

#undef R
#undef Q

static void vmx_free_vcpu(struct kvm_vcpu *vcpu)
{
	struct vcpu_vmx *vmx = to_vmx(vcpu);

	free_vpid(vmx);
	free_nested(vmx);
	free_loaded_vmcs(vmx->loaded_vmcs);
	kfree(vmx->guest_msrs);
	kvm_vcpu_uninit(vcpu);
	kmem_cache_free(kvm_vcpu_cache, vmx);
}

static struct kvm_vcpu *vmx_create_vcpu(struct kvm *kvm, unsigned int id)
{
	int err;
	struct vcpu_vmx *vmx = kmem_cache_zalloc(kvm_vcpu_cache, GFP_KERNEL);
	int cpu;

	if (!vmx)
		return ERR_PTR(-ENOMEM);

	allocate_vpid(vmx);

	err = kvm_vcpu_init(&vmx->vcpu, kvm, id);
	if (err)
		goto free_vcpu;

	vmx->guest_msrs = kmalloc(PAGE_SIZE, GFP_KERNEL);
	err = -ENOMEM;
	if (!vmx->guest_msrs) {
		goto uninit_vcpu;
	}

	vmx->loaded_vmcs = &vmx->vmcs01;
	vmx->loaded_vmcs->vmcs = alloc_vmcs();
	if (!vmx->loaded_vmcs->vmcs)
		goto free_msrs;
	if (!vmm_exclusive)
		kvm_cpu_vmxon(__pa(per_cpu(vmxarea, raw_smp_processor_id())));
	loaded_vmcs_init(vmx->loaded_vmcs);
	if (!vmm_exclusive)
		kvm_cpu_vmxoff();

	cpu = get_cpu();
	vmx_vcpu_load(&vmx->vcpu, cpu);
	vmx->vcpu.cpu = cpu;
	err = vmx_vcpu_setup(vmx);
	vmx_vcpu_put(&vmx->vcpu);
	put_cpu();
	if (err)
		goto free_vmcs;
	if (vm_need_virtualize_apic_accesses(kvm))
		err = alloc_apic_access_page(kvm);
		if (err)
			goto free_vmcs;

	if (enable_ept) {
		if (!kvm->arch.ept_identity_map_addr)
			kvm->arch.ept_identity_map_addr =
				VMX_EPT_IDENTITY_PAGETABLE_ADDR;
		err = -ENOMEM;
		if (alloc_identity_pagetable(kvm) != 0)
			goto free_vmcs;
		if (!init_rmode_identity_map(kvm))
			goto free_vmcs;
	}

	vmx->nested.current_vmptr = -1ull;
	vmx->nested.current_vmcs12 = NULL;

	return &vmx->vcpu;

free_vmcs:
	free_vmcs(vmx->loaded_vmcs->vmcs);
free_msrs:
	kfree(vmx->guest_msrs);
uninit_vcpu:
	kvm_vcpu_uninit(&vmx->vcpu);
free_vcpu:
	free_vpid(vmx);
	kmem_cache_free(kvm_vcpu_cache, vmx);
	return ERR_PTR(err);
}

static void __init vmx_check_processor_compat(void *rtn)
{
	struct vmcs_config vmcs_conf;

	*(int *)rtn = 0;
	if (setup_vmcs_config(&vmcs_conf) < 0)
		*(int *)rtn = -EIO;
	if (memcmp(&vmcs_config, &vmcs_conf, sizeof(struct vmcs_config)) != 0) {
		printk(KERN_ERR "kvm: CPU %d feature inconsistency!\n",
				smp_processor_id());
		*(int *)rtn = -EIO;
	}
}

static int get_ept_level(void)
{
	return VMX_EPT_DEFAULT_GAW + 1;
}

static u64 vmx_get_mt_mask(struct kvm_vcpu *vcpu, gfn_t gfn, bool is_mmio)
{
	u64 ret;

	/* For VT-d and EPT combination
	 * 1. MMIO: always map as UC
	 * 2. EPT with VT-d:
	 *   a. VT-d without snooping control feature: can't guarantee the
	 *	result, try to trust guest.
	 *   b. VT-d with snooping control feature: snooping control feature of
	 *	VT-d engine can guarantee the cache correctness. Just set it
	 *	to WB to keep consistent with host. So the same as item 3.
	 * 3. EPT without VT-d: always map as WB and set IPAT=1 to keep
	 *    consistent with host MTRR
	 */
	if (is_mmio)
		ret = MTRR_TYPE_UNCACHABLE << VMX_EPT_MT_EPTE_SHIFT;
	else if (vcpu->kvm->arch.iommu_domain &&
		!(vcpu->kvm->arch.iommu_flags & KVM_IOMMU_CACHE_COHERENCY))
		ret = kvm_get_guest_memory_type(vcpu, gfn) <<
		      VMX_EPT_MT_EPTE_SHIFT;
	else
		ret = (MTRR_TYPE_WRBACK << VMX_EPT_MT_EPTE_SHIFT)
			| VMX_EPT_IPAT_BIT;

	return ret;
}

static int vmx_get_lpage_level(void)
{
	if (enable_ept && !cpu_has_vmx_ept_1g_page())
		return PT_DIRECTORY_LEVEL;
	else
		/* For shadow and EPT supported 1GB page */
		return PT_PDPE_LEVEL;
}

static void vmx_cpuid_update(struct kvm_vcpu *vcpu)
{
	struct kvm_cpuid_entry2 *best;
	struct vcpu_vmx *vmx = to_vmx(vcpu);
	u32 exec_control;

	vmx->rdtscp_enabled = false;
	if (vmx_rdtscp_supported()) {
		exec_control = vmcs_read32(SECONDARY_VM_EXEC_CONTROL);
		if (exec_control & SECONDARY_EXEC_RDTSCP) {
			best = kvm_find_cpuid_entry(vcpu, 0x80000001, 0);
			if (best && (best->edx & bit(X86_FEATURE_RDTSCP)))
				vmx->rdtscp_enabled = true;
			else {
				exec_control &= ~SECONDARY_EXEC_RDTSCP;
				vmcs_write32(SECONDARY_VM_EXEC_CONTROL,
						exec_control);
			}
		}
	}
}

static void vmx_set_supported_cpuid(u32 func, struct kvm_cpuid_entry2 *entry)
{
	if (func == 1 && nested)
		entry->ecx |= bit(X86_FEATURE_VMX);
}

/*
 * prepare_vmcs02 is called when the L1 guest hypervisor runs its nested
 * L2 guest. L1 has a vmcs for L2 (vmcs12), and this function "merges" it
 * with L0's requirements for its guest (a.k.a. vmsc01), so we can run the L2
 * guest in a way that will both be appropriate to L1's requests, and our
 * needs. In addition to modifying the active vmcs (which is vmcs02), this
 * function also has additional necessary side-effects, like setting various
 * vcpu->arch fields.
 */
static void prepare_vmcs02(struct kvm_vcpu *vcpu, struct vmcs12 *vmcs12)
{
	struct vcpu_vmx *vmx = to_vmx(vcpu);
	u32 exec_control;

	vmcs_write16(GUEST_ES_SELECTOR, vmcs12->guest_es_selector);
	vmcs_write16(GUEST_CS_SELECTOR, vmcs12->guest_cs_selector);
	vmcs_write16(GUEST_SS_SELECTOR, vmcs12->guest_ss_selector);
	vmcs_write16(GUEST_DS_SELECTOR, vmcs12->guest_ds_selector);
	vmcs_write16(GUEST_FS_SELECTOR, vmcs12->guest_fs_selector);
	vmcs_write16(GUEST_GS_SELECTOR, vmcs12->guest_gs_selector);
	vmcs_write16(GUEST_LDTR_SELECTOR, vmcs12->guest_ldtr_selector);
	vmcs_write16(GUEST_TR_SELECTOR, vmcs12->guest_tr_selector);
	vmcs_write32(GUEST_ES_LIMIT, vmcs12->guest_es_limit);
	vmcs_write32(GUEST_CS_LIMIT, vmcs12->guest_cs_limit);
	vmcs_write32(GUEST_SS_LIMIT, vmcs12->guest_ss_limit);
	vmcs_write32(GUEST_DS_LIMIT, vmcs12->guest_ds_limit);
	vmcs_write32(GUEST_FS_LIMIT, vmcs12->guest_fs_limit);
	vmcs_write32(GUEST_GS_LIMIT, vmcs12->guest_gs_limit);
	vmcs_write32(GUEST_LDTR_LIMIT, vmcs12->guest_ldtr_limit);
	vmcs_write32(GUEST_TR_LIMIT, vmcs12->guest_tr_limit);
	vmcs_write32(GUEST_GDTR_LIMIT, vmcs12->guest_gdtr_limit);
	vmcs_write32(GUEST_IDTR_LIMIT, vmcs12->guest_idtr_limit);
	vmcs_write32(GUEST_ES_AR_BYTES, vmcs12->guest_es_ar_bytes);
	vmcs_write32(GUEST_CS_AR_BYTES, vmcs12->guest_cs_ar_bytes);
	vmcs_write32(GUEST_SS_AR_BYTES, vmcs12->guest_ss_ar_bytes);
	vmcs_write32(GUEST_DS_AR_BYTES, vmcs12->guest_ds_ar_bytes);
	vmcs_write32(GUEST_FS_AR_BYTES, vmcs12->guest_fs_ar_bytes);
	vmcs_write32(GUEST_GS_AR_BYTES, vmcs12->guest_gs_ar_bytes);
	vmcs_write32(GUEST_LDTR_AR_BYTES, vmcs12->guest_ldtr_ar_bytes);
	vmcs_write32(GUEST_TR_AR_BYTES, vmcs12->guest_tr_ar_bytes);
	vmcs_writel(GUEST_ES_BASE, vmcs12->guest_es_base);
	vmcs_writel(GUEST_CS_BASE, vmcs12->guest_cs_base);
	vmcs_writel(GUEST_SS_BASE, vmcs12->guest_ss_base);
	vmcs_writel(GUEST_DS_BASE, vmcs12->guest_ds_base);
	vmcs_writel(GUEST_FS_BASE, vmcs12->guest_fs_base);
	vmcs_writel(GUEST_GS_BASE, vmcs12->guest_gs_base);
	vmcs_writel(GUEST_LDTR_BASE, vmcs12->guest_ldtr_base);
	vmcs_writel(GUEST_TR_BASE, vmcs12->guest_tr_base);
	vmcs_writel(GUEST_GDTR_BASE, vmcs12->guest_gdtr_base);
	vmcs_writel(GUEST_IDTR_BASE, vmcs12->guest_idtr_base);

	vmcs_write64(GUEST_IA32_DEBUGCTL, vmcs12->guest_ia32_debugctl);
	vmcs_write32(VM_ENTRY_INTR_INFO_FIELD,
		vmcs12->vm_entry_intr_info_field);
	vmcs_write32(VM_ENTRY_EXCEPTION_ERROR_CODE,
		vmcs12->vm_entry_exception_error_code);
	vmcs_write32(VM_ENTRY_INSTRUCTION_LEN,
		vmcs12->vm_entry_instruction_len);
	vmcs_write32(GUEST_INTERRUPTIBILITY_INFO,
		vmcs12->guest_interruptibility_info);
	vmcs_write32(GUEST_ACTIVITY_STATE, vmcs12->guest_activity_state);
	vmcs_write32(GUEST_SYSENTER_CS, vmcs12->guest_sysenter_cs);
	vmcs_writel(GUEST_DR7, vmcs12->guest_dr7);
	vmcs_writel(GUEST_RFLAGS, vmcs12->guest_rflags);
	vmcs_writel(GUEST_PENDING_DBG_EXCEPTIONS,
		vmcs12->guest_pending_dbg_exceptions);
	vmcs_writel(GUEST_SYSENTER_ESP, vmcs12->guest_sysenter_esp);
	vmcs_writel(GUEST_SYSENTER_EIP, vmcs12->guest_sysenter_eip);

	vmcs_write64(VMCS_LINK_POINTER, -1ull);

	vmcs_write32(PIN_BASED_VM_EXEC_CONTROL,
		(vmcs_config.pin_based_exec_ctrl |
		 vmcs12->pin_based_vm_exec_control));

	/*
	 * Whether page-faults are trapped is determined by a combination of
	 * 3 settings: PFEC_MASK, PFEC_MATCH and EXCEPTION_BITMAP.PF.
	 * If enable_ept, L0 doesn't care about page faults and we should
	 * set all of these to L1's desires. However, if !enable_ept, L0 does
	 * care about (at least some) page faults, and because it is not easy
	 * (if at all possible?) to merge L0 and L1's desires, we simply ask
	 * to exit on each and every L2 page fault. This is done by setting
	 * MASK=MATCH=0 and (see below) EB.PF=1.
	 * Note that below we don't need special code to set EB.PF beyond the
	 * "or"ing of the EB of vmcs01 and vmcs12, because when enable_ept,
	 * vmcs01's EB.PF is 0 so the "or" will take vmcs12's value, and when
	 * !enable_ept, EB.PF is 1, so the "or" will always be 1.
	 *
	 * A problem with this approach (when !enable_ept) is that L1 may be
	 * injected with more page faults than it asked for. This could have
	 * caused problems, but in practice existing hypervisors don't care.
	 * To fix this, we will need to emulate the PFEC checking (on the L1
	 * page tables), using walk_addr(), when injecting PFs to L1.
	 */
	vmcs_write32(PAGE_FAULT_ERROR_CODE_MASK,
		enable_ept ? vmcs12->page_fault_error_code_mask : 0);
	vmcs_write32(PAGE_FAULT_ERROR_CODE_MATCH,
		enable_ept ? vmcs12->page_fault_error_code_match : 0);

	if (cpu_has_secondary_exec_ctrls()) {
		u32 exec_control = vmx_secondary_exec_control(vmx);
		if (!vmx->rdtscp_enabled)
			exec_control &= ~SECONDARY_EXEC_RDTSCP;
		/* Take the following fields only from vmcs12 */
		exec_control &= ~SECONDARY_EXEC_VIRTUALIZE_APIC_ACCESSES;
		if (nested_cpu_has(vmcs12,
				CPU_BASED_ACTIVATE_SECONDARY_CONTROLS))
			exec_control |= vmcs12->secondary_vm_exec_control;

		if (exec_control & SECONDARY_EXEC_VIRTUALIZE_APIC_ACCESSES) {
			/*
			 * Translate L1 physical address to host physical
			 * address for vmcs02. Keep the page pinned, so this
			 * physical address remains valid. We keep a reference
			 * to it so we can release it later.
			 */
			if (vmx->nested.apic_access_page) /* shouldn't happen */
				nested_release_page(vmx->nested.apic_access_page);
			vmx->nested.apic_access_page =
				nested_get_page(vcpu, vmcs12->apic_access_addr);
			/*
			 * If translation failed, no matter: This feature asks
			 * to exit when accessing the given address, and if it
			 * can never be accessed, this feature won't do
			 * anything anyway.
			 */
			if (!vmx->nested.apic_access_page)
				exec_control &=
				  ~SECONDARY_EXEC_VIRTUALIZE_APIC_ACCESSES;
			else
				vmcs_write64(APIC_ACCESS_ADDR,
				  page_to_phys(vmx->nested.apic_access_page));
		}

		vmcs_write32(SECONDARY_VM_EXEC_CONTROL, exec_control);
	}


	/*
	 * Set host-state according to L0's settings (vmcs12 is irrelevant here)
	 * Some constant fields are set here by vmx_set_constant_host_state().
	 * Other fields are different per CPU, and will be set later when
	 * vmx_vcpu_load() is called, and when vmx_save_host_state() is called.
	 */
	vmx_set_constant_host_state();

	/*
	 * HOST_RSP is normally set correctly in vmx_vcpu_run() just before
	 * entry, but only if the current (host) sp changed from the value
	 * we wrote last (vmx->host_rsp). This cache is no longer relevant
	 * if we switch vmcs, and rather than hold a separate cache per vmcs,
	 * here we just force the write to happen on entry.
	 */
	vmx->host_rsp = 0;

	exec_control = vmx_exec_control(vmx); /* L0's desires */
	exec_control &= ~CPU_BASED_VIRTUAL_INTR_PENDING;
	exec_control &= ~CPU_BASED_VIRTUAL_NMI_PENDING;
	exec_control &= ~CPU_BASED_TPR_SHADOW;
	exec_control |= vmcs12->cpu_based_vm_exec_control;
	/*
	 * Merging of IO and MSR bitmaps not currently supported.
	 * Rather, exit every time.
	 */
	exec_control &= ~CPU_BASED_USE_MSR_BITMAPS;
	exec_control &= ~CPU_BASED_USE_IO_BITMAPS;
	exec_control |= CPU_BASED_UNCOND_IO_EXITING;

	vmcs_write32(CPU_BASED_VM_EXEC_CONTROL, exec_control);

	/* EXCEPTION_BITMAP and CR0_GUEST_HOST_MASK should basically be the
	 * bitwise-or of what L1 wants to trap for L2, and what we want to
	 * trap. Note that CR0.TS also needs updating - we do this later.
	 */
	update_exception_bitmap(vcpu);
	vcpu->arch.cr0_guest_owned_bits &= ~vmcs12->cr0_guest_host_mask;
	vmcs_writel(CR0_GUEST_HOST_MASK, ~vcpu->arch.cr0_guest_owned_bits);

	/* Note: IA32_MODE, LOAD_IA32_EFER are modified by vmx_set_efer below */
	vmcs_write32(VM_EXIT_CONTROLS,
		vmcs12->vm_exit_controls | vmcs_config.vmexit_ctrl);
	vmcs_write32(VM_ENTRY_CONTROLS, vmcs12->vm_entry_controls |
		(vmcs_config.vmentry_ctrl & ~VM_ENTRY_IA32E_MODE));

	if (vmcs12->vm_entry_controls & VM_ENTRY_LOAD_IA32_PAT)
		vmcs_write64(GUEST_IA32_PAT, vmcs12->guest_ia32_pat);
	else if (vmcs_config.vmentry_ctrl & VM_ENTRY_LOAD_IA32_PAT)
		vmcs_write64(GUEST_IA32_PAT, vmx->vcpu.arch.pat);


	set_cr4_guest_host_mask(vmx);

	if (vmcs12->cpu_based_vm_exec_control & CPU_BASED_USE_TSC_OFFSETING)
		vmcs_write64(TSC_OFFSET,
			vmx->nested.vmcs01_tsc_offset + vmcs12->tsc_offset);
	else
		vmcs_write64(TSC_OFFSET, vmx->nested.vmcs01_tsc_offset);

	if (enable_vpid) {
		/*
		 * Trivially support vpid by letting L2s share their parent
		 * L1's vpid. TODO: move to a more elaborate solution, giving
		 * each L2 its own vpid and exposing the vpid feature to L1.
		 */
		vmcs_write16(VIRTUAL_PROCESSOR_ID, vmx->vpid);
		vmx_flush_tlb(vcpu);
	}

	if (vmcs12->vm_entry_controls & VM_ENTRY_LOAD_IA32_EFER)
		vcpu->arch.efer = vmcs12->guest_ia32_efer;
	if (vmcs12->vm_entry_controls & VM_ENTRY_IA32E_MODE)
		vcpu->arch.efer |= (EFER_LMA | EFER_LME);
	else
		vcpu->arch.efer &= ~(EFER_LMA | EFER_LME);
	/* Note: modifies VM_ENTRY/EXIT_CONTROLS and GUEST/HOST_IA32_EFER */
	vmx_set_efer(vcpu, vcpu->arch.efer);

	/*
	 * This sets GUEST_CR0 to vmcs12->guest_cr0, with possibly a modified
	 * TS bit (for lazy fpu) and bits which we consider mandatory enabled.
	 * The CR0_READ_SHADOW is what L2 should have expected to read given
	 * the specifications by L1; It's not enough to take
	 * vmcs12->cr0_read_shadow because on our cr0_guest_host_mask we we
	 * have more bits than L1 expected.
	 */
	vmx_set_cr0(vcpu, vmcs12->guest_cr0);
	vmcs_writel(CR0_READ_SHADOW, nested_read_cr0(vmcs12));

	vmx_set_cr4(vcpu, vmcs12->guest_cr4);
	vmcs_writel(CR4_READ_SHADOW, nested_read_cr4(vmcs12));

	/* shadow page tables on either EPT or shadow page tables */
	kvm_set_cr3(vcpu, vmcs12->guest_cr3);
	kvm_mmu_reset_context(vcpu);

	kvm_register_write(vcpu, VCPU_REGS_RSP, vmcs12->guest_rsp);
	kvm_register_write(vcpu, VCPU_REGS_RIP, vmcs12->guest_rip);
}

/*
 * nested_vmx_run() handles a nested entry, i.e., a VMLAUNCH or VMRESUME on L1
 * for running an L2 nested guest.
 */
static int nested_vmx_run(struct kvm_vcpu *vcpu, bool launch)
{
	struct vmcs12 *vmcs12;
	struct vcpu_vmx *vmx = to_vmx(vcpu);
	int cpu;
	struct loaded_vmcs *vmcs02;

	if (!nested_vmx_check_permission(vcpu) ||
	    !nested_vmx_check_vmcs12(vcpu))
		return 1;

	skip_emulated_instruction(vcpu);
	vmcs12 = get_vmcs12(vcpu);

	/*
	 * The nested entry process starts with enforcing various prerequisites
	 * on vmcs12 as required by the Intel SDM, and act appropriately when
	 * they fail: As the SDM explains, some conditions should cause the
	 * instruction to fail, while others will cause the instruction to seem
	 * to succeed, but return an EXIT_REASON_INVALID_STATE.
	 * To speed up the normal (success) code path, we should avoid checking
	 * for misconfigurations which will anyway be caught by the processor
	 * when using the merged vmcs02.
	 */
	if (vmcs12->launch_state == launch) {
		nested_vmx_failValid(vcpu,
			launch ? VMXERR_VMLAUNCH_NONCLEAR_VMCS
			       : VMXERR_VMRESUME_NONLAUNCHED_VMCS);
		return 1;
	}

	if ((vmcs12->cpu_based_vm_exec_control & CPU_BASED_USE_MSR_BITMAPS) &&
			!IS_ALIGNED(vmcs12->msr_bitmap, PAGE_SIZE)) {
		/*TODO: Also verify bits beyond physical address width are 0*/
		nested_vmx_failValid(vcpu, VMXERR_ENTRY_INVALID_CONTROL_FIELD);
		return 1;
	}

	if (nested_cpu_has2(vmcs12, SECONDARY_EXEC_VIRTUALIZE_APIC_ACCESSES) &&
			!IS_ALIGNED(vmcs12->apic_access_addr, PAGE_SIZE)) {
		/*TODO: Also verify bits beyond physical address width are 0*/
		nested_vmx_failValid(vcpu, VMXERR_ENTRY_INVALID_CONTROL_FIELD);
		return 1;
	}

	if (vmcs12->vm_entry_msr_load_count > 0 ||
	    vmcs12->vm_exit_msr_load_count > 0 ||
	    vmcs12->vm_exit_msr_store_count > 0) {
		pr_warn_ratelimited("%s: VMCS MSR_{LOAD,STORE} unsupported\n",
				    __func__);
		nested_vmx_failValid(vcpu, VMXERR_ENTRY_INVALID_CONTROL_FIELD);
		return 1;
	}

	if (!vmx_control_verify(vmcs12->cpu_based_vm_exec_control,
	      nested_vmx_procbased_ctls_low, nested_vmx_procbased_ctls_high) ||
	    !vmx_control_verify(vmcs12->secondary_vm_exec_control,
	      nested_vmx_secondary_ctls_low, nested_vmx_secondary_ctls_high) ||
	    !vmx_control_verify(vmcs12->pin_based_vm_exec_control,
	      nested_vmx_pinbased_ctls_low, nested_vmx_pinbased_ctls_high) ||
	    !vmx_control_verify(vmcs12->vm_exit_controls,
	      nested_vmx_exit_ctls_low, nested_vmx_exit_ctls_high) ||
	    !vmx_control_verify(vmcs12->vm_entry_controls,
	      nested_vmx_entry_ctls_low, nested_vmx_entry_ctls_high))
	{
		nested_vmx_failValid(vcpu, VMXERR_ENTRY_INVALID_CONTROL_FIELD);
		return 1;
	}

	if (((vmcs12->host_cr0 & VMXON_CR0_ALWAYSON) != VMXON_CR0_ALWAYSON) ||
	    ((vmcs12->host_cr4 & VMXON_CR4_ALWAYSON) != VMXON_CR4_ALWAYSON)) {
		nested_vmx_failValid(vcpu,
			VMXERR_ENTRY_INVALID_HOST_STATE_FIELD);
		return 1;
	}

	if (((vmcs12->guest_cr0 & VMXON_CR0_ALWAYSON) != VMXON_CR0_ALWAYSON) ||
	    ((vmcs12->guest_cr4 & VMXON_CR4_ALWAYSON) != VMXON_CR4_ALWAYSON)) {
		nested_vmx_entry_failure(vcpu, vmcs12,
			EXIT_REASON_INVALID_STATE, ENTRY_FAIL_DEFAULT);
		return 1;
	}
	if (vmcs12->vmcs_link_pointer != -1ull) {
		nested_vmx_entry_failure(vcpu, vmcs12,
			EXIT_REASON_INVALID_STATE, ENTRY_FAIL_VMCS_LINK_PTR);
		return 1;
	}

	/*
	 * We're finally done with prerequisite checking, and can start with
	 * the nested entry.
	 */

	vmcs02 = nested_get_current_vmcs02(vmx);
	if (!vmcs02)
		return -ENOMEM;

	enter_guest_mode(vcpu);

	vmx->nested.vmcs01_tsc_offset = vmcs_read64(TSC_OFFSET);

	cpu = get_cpu();
	vmx->loaded_vmcs = vmcs02;
	vmx_vcpu_put(vcpu);
	vmx_vcpu_load(vcpu, cpu);
	vcpu->cpu = cpu;
	put_cpu();

	vmcs12->launch_state = 1;

	prepare_vmcs02(vcpu, vmcs12);

	/*
	 * Note no nested_vmx_succeed or nested_vmx_fail here. At this point
	 * we are no longer running L1, and VMLAUNCH/VMRESUME has not yet
	 * returned as far as L1 is concerned. It will only return (and set
	 * the success flag) when L2 exits (see nested_vmx_vmexit()).
	 */
	return 1;
}

/*
 * On a nested exit from L2 to L1, vmcs12.guest_cr0 might not be up-to-date
 * because L2 may have changed some cr0 bits directly (CRO_GUEST_HOST_MASK).
 * This function returns the new value we should put in vmcs12.guest_cr0.
 * It's not enough to just return the vmcs02 GUEST_CR0. Rather,
 *  1. Bits that neither L0 nor L1 trapped, were set directly by L2 and are now
 *     available in vmcs02 GUEST_CR0. (Note: It's enough to check that L0
 *     didn't trap the bit, because if L1 did, so would L0).
 *  2. Bits that L1 asked to trap (and therefore L0 also did) could not have
 *     been modified by L2, and L1 knows it. So just leave the old value of
 *     the bit from vmcs12.guest_cr0. Note that the bit from vmcs02 GUEST_CR0
 *     isn't relevant, because if L0 traps this bit it can set it to anything.
 *  3. Bits that L1 didn't trap, but L0 did. L1 believes the guest could have
 *     changed these bits, and therefore they need to be updated, but L0
 *     didn't necessarily allow them to be changed in GUEST_CR0 - and rather
 *     put them in vmcs02 CR0_READ_SHADOW. So take these bits from there.
 */
static inline unsigned long
vmcs12_guest_cr0(struct kvm_vcpu *vcpu, struct vmcs12 *vmcs12)
{
	return
	/*1*/	(vmcs_readl(GUEST_CR0) & vcpu->arch.cr0_guest_owned_bits) |
	/*2*/	(vmcs12->guest_cr0 & vmcs12->cr0_guest_host_mask) |
	/*3*/	(vmcs_readl(CR0_READ_SHADOW) & ~(vmcs12->cr0_guest_host_mask |
			vcpu->arch.cr0_guest_owned_bits));
}

static inline unsigned long
vmcs12_guest_cr4(struct kvm_vcpu *vcpu, struct vmcs12 *vmcs12)
{
	return
	/*1*/	(vmcs_readl(GUEST_CR4) & vcpu->arch.cr4_guest_owned_bits) |
	/*2*/	(vmcs12->guest_cr4 & vmcs12->cr4_guest_host_mask) |
	/*3*/	(vmcs_readl(CR4_READ_SHADOW) & ~(vmcs12->cr4_guest_host_mask |
			vcpu->arch.cr4_guest_owned_bits));
}

/*
 * prepare_vmcs12 is part of what we need to do when the nested L2 guest exits
 * and we want to prepare to run its L1 parent. L1 keeps a vmcs for L2 (vmcs12),
 * and this function updates it to reflect the changes to the guest state while
 * L2 was running (and perhaps made some exits which were handled directly by L0
 * without going back to L1), and to reflect the exit reason.
 * Note that we do not have to copy here all VMCS fields, just those that
 * could have changed by the L2 guest or the exit - i.e., the guest-state and
 * exit-information fields only. Other fields are modified by L1 with VMWRITE,
 * which already writes to vmcs12 directly.
 */
void prepare_vmcs12(struct kvm_vcpu *vcpu, struct vmcs12 *vmcs12)
{
	/* update guest state fields: */
	vmcs12->guest_cr0 = vmcs12_guest_cr0(vcpu, vmcs12);
	vmcs12->guest_cr4 = vmcs12_guest_cr4(vcpu, vmcs12);

	kvm_get_dr(vcpu, 7, (unsigned long *)&vmcs12->guest_dr7);
	vmcs12->guest_rsp = kvm_register_read(vcpu, VCPU_REGS_RSP);
	vmcs12->guest_rip = kvm_register_read(vcpu, VCPU_REGS_RIP);
	vmcs12->guest_rflags = vmcs_readl(GUEST_RFLAGS);

	vmcs12->guest_es_selector = vmcs_read16(GUEST_ES_SELECTOR);
	vmcs12->guest_cs_selector = vmcs_read16(GUEST_CS_SELECTOR);
	vmcs12->guest_ss_selector = vmcs_read16(GUEST_SS_SELECTOR);
	vmcs12->guest_ds_selector = vmcs_read16(GUEST_DS_SELECTOR);
	vmcs12->guest_fs_selector = vmcs_read16(GUEST_FS_SELECTOR);
	vmcs12->guest_gs_selector = vmcs_read16(GUEST_GS_SELECTOR);
	vmcs12->guest_ldtr_selector = vmcs_read16(GUEST_LDTR_SELECTOR);
	vmcs12->guest_tr_selector = vmcs_read16(GUEST_TR_SELECTOR);
	vmcs12->guest_es_limit = vmcs_read32(GUEST_ES_LIMIT);
	vmcs12->guest_cs_limit = vmcs_read32(GUEST_CS_LIMIT);
	vmcs12->guest_ss_limit = vmcs_read32(GUEST_SS_LIMIT);
	vmcs12->guest_ds_limit = vmcs_read32(GUEST_DS_LIMIT);
	vmcs12->guest_fs_limit = vmcs_read32(GUEST_FS_LIMIT);
	vmcs12->guest_gs_limit = vmcs_read32(GUEST_GS_LIMIT);
	vmcs12->guest_ldtr_limit = vmcs_read32(GUEST_LDTR_LIMIT);
	vmcs12->guest_tr_limit = vmcs_read32(GUEST_TR_LIMIT);
	vmcs12->guest_gdtr_limit = vmcs_read32(GUEST_GDTR_LIMIT);
	vmcs12->guest_idtr_limit = vmcs_read32(GUEST_IDTR_LIMIT);
	vmcs12->guest_es_ar_bytes = vmcs_read32(GUEST_ES_AR_BYTES);
	vmcs12->guest_cs_ar_bytes = vmcs_read32(GUEST_CS_AR_BYTES);
	vmcs12->guest_ss_ar_bytes = vmcs_read32(GUEST_SS_AR_BYTES);
	vmcs12->guest_ds_ar_bytes = vmcs_read32(GUEST_DS_AR_BYTES);
	vmcs12->guest_fs_ar_bytes = vmcs_read32(GUEST_FS_AR_BYTES);
	vmcs12->guest_gs_ar_bytes = vmcs_read32(GUEST_GS_AR_BYTES);
	vmcs12->guest_ldtr_ar_bytes = vmcs_read32(GUEST_LDTR_AR_BYTES);
	vmcs12->guest_tr_ar_bytes = vmcs_read32(GUEST_TR_AR_BYTES);
	vmcs12->guest_es_base = vmcs_readl(GUEST_ES_BASE);
	vmcs12->guest_cs_base = vmcs_readl(GUEST_CS_BASE);
	vmcs12->guest_ss_base = vmcs_readl(GUEST_SS_BASE);
	vmcs12->guest_ds_base = vmcs_readl(GUEST_DS_BASE);
	vmcs12->guest_fs_base = vmcs_readl(GUEST_FS_BASE);
	vmcs12->guest_gs_base = vmcs_readl(GUEST_GS_BASE);
	vmcs12->guest_ldtr_base = vmcs_readl(GUEST_LDTR_BASE);
	vmcs12->guest_tr_base = vmcs_readl(GUEST_TR_BASE);
	vmcs12->guest_gdtr_base = vmcs_readl(GUEST_GDTR_BASE);
	vmcs12->guest_idtr_base = vmcs_readl(GUEST_IDTR_BASE);

	vmcs12->guest_activity_state = vmcs_read32(GUEST_ACTIVITY_STATE);
	vmcs12->guest_interruptibility_info =
		vmcs_read32(GUEST_INTERRUPTIBILITY_INFO);
	vmcs12->guest_pending_dbg_exceptions =
		vmcs_readl(GUEST_PENDING_DBG_EXCEPTIONS);

	/* TODO: These cannot have changed unless we have MSR bitmaps and
	 * the relevant bit asks not to trap the change */
	vmcs12->guest_ia32_debugctl = vmcs_read64(GUEST_IA32_DEBUGCTL);
	if (vmcs12->vm_entry_controls & VM_EXIT_SAVE_IA32_PAT)
		vmcs12->guest_ia32_pat = vmcs_read64(GUEST_IA32_PAT);
	vmcs12->guest_sysenter_cs = vmcs_read32(GUEST_SYSENTER_CS);
	vmcs12->guest_sysenter_esp = vmcs_readl(GUEST_SYSENTER_ESP);
	vmcs12->guest_sysenter_eip = vmcs_readl(GUEST_SYSENTER_EIP);

	/* update exit information fields: */

	vmcs12->vm_exit_reason  = vmcs_read32(VM_EXIT_REASON);
	vmcs12->exit_qualification = vmcs_readl(EXIT_QUALIFICATION);

	vmcs12->vm_exit_intr_info = vmcs_read32(VM_EXIT_INTR_INFO);
	vmcs12->vm_exit_intr_error_code = vmcs_read32(VM_EXIT_INTR_ERROR_CODE);
	vmcs12->idt_vectoring_info_field =
		vmcs_read32(IDT_VECTORING_INFO_FIELD);
	vmcs12->idt_vectoring_error_code =
		vmcs_read32(IDT_VECTORING_ERROR_CODE);
	vmcs12->vm_exit_instruction_len = vmcs_read32(VM_EXIT_INSTRUCTION_LEN);
	vmcs12->vmx_instruction_info = vmcs_read32(VMX_INSTRUCTION_INFO);

	/* clear vm-entry fields which are to be cleared on exit */
	if (!(vmcs12->vm_exit_reason & VMX_EXIT_REASONS_FAILED_VMENTRY))
		vmcs12->vm_entry_intr_info_field &= ~INTR_INFO_VALID_MASK;
}

/*
 * A part of what we need to when the nested L2 guest exits and we want to
 * run its L1 parent, is to reset L1's guest state to the host state specified
 * in vmcs12.
 * This function is to be called not only on normal nested exit, but also on
 * a nested entry failure, as explained in Intel's spec, 3B.23.7 ("VM-Entry
 * Failures During or After Loading Guest State").
 * This function should be called when the active VMCS is L1's (vmcs01).
 */
void load_vmcs12_host_state(struct kvm_vcpu *vcpu, struct vmcs12 *vmcs12)
{
	if (vmcs12->vm_exit_controls & VM_EXIT_LOAD_IA32_EFER)
		vcpu->arch.efer = vmcs12->host_ia32_efer;
	if (vmcs12->vm_exit_controls & VM_EXIT_HOST_ADDR_SPACE_SIZE)
		vcpu->arch.efer |= (EFER_LMA | EFER_LME);
	else
		vcpu->arch.efer &= ~(EFER_LMA | EFER_LME);
	vmx_set_efer(vcpu, vcpu->arch.efer);

	kvm_register_write(vcpu, VCPU_REGS_RSP, vmcs12->host_rsp);
	kvm_register_write(vcpu, VCPU_REGS_RIP, vmcs12->host_rip);
	/*
	 * Note that calling vmx_set_cr0 is important, even if cr0 hasn't
	 * actually changed, because it depends on the current state of
	 * fpu_active (which may have changed).
	 * Note that vmx_set_cr0 refers to efer set above.
	 */
	kvm_set_cr0(vcpu, vmcs12->host_cr0);
	/*
	 * If we did fpu_activate()/fpu_deactivate() during L2's run, we need
	 * to apply the same changes to L1's vmcs. We just set cr0 correctly,
	 * but we also need to update cr0_guest_host_mask and exception_bitmap.
	 */
	update_exception_bitmap(vcpu);
	vcpu->arch.cr0_guest_owned_bits = (vcpu->fpu_active ? X86_CR0_TS : 0);
	vmcs_writel(CR0_GUEST_HOST_MASK, ~vcpu->arch.cr0_guest_owned_bits);

	/*
	 * Note that CR4_GUEST_HOST_MASK is already set in the original vmcs01
	 * (KVM doesn't change it)- no reason to call set_cr4_guest_host_mask();
	 */
	vcpu->arch.cr4_guest_owned_bits = ~vmcs_readl(CR4_GUEST_HOST_MASK);
	kvm_set_cr4(vcpu, vmcs12->host_cr4);

	/* shadow page tables on either EPT or shadow page tables */
	kvm_set_cr3(vcpu, vmcs12->host_cr3);
	kvm_mmu_reset_context(vcpu);

	if (enable_vpid) {
		/*
		 * Trivially support vpid by letting L2s share their parent
		 * L1's vpid. TODO: move to a more elaborate solution, giving
		 * each L2 its own vpid and exposing the vpid feature to L1.
		 */
		vmx_flush_tlb(vcpu);
	}


	vmcs_write32(GUEST_SYSENTER_CS, vmcs12->host_ia32_sysenter_cs);
	vmcs_writel(GUEST_SYSENTER_ESP, vmcs12->host_ia32_sysenter_esp);
	vmcs_writel(GUEST_SYSENTER_EIP, vmcs12->host_ia32_sysenter_eip);
	vmcs_writel(GUEST_IDTR_BASE, vmcs12->host_idtr_base);
	vmcs_writel(GUEST_GDTR_BASE, vmcs12->host_gdtr_base);
	vmcs_writel(GUEST_TR_BASE, vmcs12->host_tr_base);
	vmcs_writel(GUEST_GS_BASE, vmcs12->host_gs_base);
	vmcs_writel(GUEST_FS_BASE, vmcs12->host_fs_base);
	vmcs_write16(GUEST_ES_SELECTOR, vmcs12->host_es_selector);
	vmcs_write16(GUEST_CS_SELECTOR, vmcs12->host_cs_selector);
	vmcs_write16(GUEST_SS_SELECTOR, vmcs12->host_ss_selector);
	vmcs_write16(GUEST_DS_SELECTOR, vmcs12->host_ds_selector);
	vmcs_write16(GUEST_FS_SELECTOR, vmcs12->host_fs_selector);
	vmcs_write16(GUEST_GS_SELECTOR, vmcs12->host_gs_selector);
	vmcs_write16(GUEST_TR_SELECTOR, vmcs12->host_tr_selector);

	if (vmcs12->vm_exit_controls & VM_EXIT_LOAD_IA32_PAT)
		vmcs_write64(GUEST_IA32_PAT, vmcs12->host_ia32_pat);
	if (vmcs12->vm_exit_controls & VM_EXIT_LOAD_IA32_PERF_GLOBAL_CTRL)
		vmcs_write64(GUEST_IA32_PERF_GLOBAL_CTRL,
			vmcs12->host_ia32_perf_global_ctrl);
}

/*
 * Emulate an exit from nested guest (L2) to L1, i.e., prepare to run L1
 * and modify vmcs12 to make it see what it would expect to see there if
 * L2 was its real guest. Must only be called when in L2 (is_guest_mode())
 */
static void nested_vmx_vmexit(struct kvm_vcpu *vcpu)
{
	struct vcpu_vmx *vmx = to_vmx(vcpu);
	int cpu;
	struct vmcs12 *vmcs12 = get_vmcs12(vcpu);

	leave_guest_mode(vcpu);
	prepare_vmcs12(vcpu, vmcs12);

	cpu = get_cpu();
	vmx->loaded_vmcs = &vmx->vmcs01;
	vmx_vcpu_put(vcpu);
	vmx_vcpu_load(vcpu, cpu);
	vcpu->cpu = cpu;
	put_cpu();

	/* if no vmcs02 cache requested, remove the one we used */
	if (VMCS02_POOL_SIZE == 0)
		nested_free_vmcs02(vmx, vmx->nested.current_vmptr);

	load_vmcs12_host_state(vcpu, vmcs12);

	/* Update TSC_OFFSET if TSC was changed while L2 ran */
	vmcs_write64(TSC_OFFSET, vmx->nested.vmcs01_tsc_offset);

	/* This is needed for same reason as it was needed in prepare_vmcs02 */
	vmx->host_rsp = 0;

	/* Unpin physical memory we referred to in vmcs02 */
	if (vmx->nested.apic_access_page) {
		nested_release_page(vmx->nested.apic_access_page);
		vmx->nested.apic_access_page = 0;
	}

	/*
	 * Exiting from L2 to L1, we're now back to L1 which thinks it just
	 * finished a VMLAUNCH or VMRESUME instruction, so we need to set the
	 * success or failure flag accordingly.
	 */
	if (unlikely(vmx->fail)) {
		vmx->fail = 0;
		nested_vmx_failValid(vcpu, vmcs_read32(VM_INSTRUCTION_ERROR));
	} else
		nested_vmx_succeed(vcpu);
}

/*
 * L1's failure to enter L2 is a subset of a normal exit, as explained in
 * 23.7 "VM-entry failures during or after loading guest state" (this also
 * lists the acceptable exit-reason and exit-qualification parameters).
 * It should only be called before L2 actually succeeded to run, and when
 * vmcs01 is current (it doesn't leave_guest_mode() or switch vmcss).
 */
static void nested_vmx_entry_failure(struct kvm_vcpu *vcpu,
			struct vmcs12 *vmcs12,
			u32 reason, unsigned long qualification)
{
	load_vmcs12_host_state(vcpu, vmcs12);
	vmcs12->vm_exit_reason = reason | VMX_EXIT_REASONS_FAILED_VMENTRY;
	vmcs12->exit_qualification = qualification;
	nested_vmx_succeed(vcpu);
}

static int vmx_check_intercept(struct kvm_vcpu *vcpu,
			       struct x86_instruction_info *info,
			       enum x86_intercept_stage stage)
{
	return X86EMUL_CONTINUE;
}

static struct kvm_x86_ops vmx_x86_ops = {
	.cpu_has_kvm_support = cpu_has_kvm_support,
	.disabled_by_bios = vmx_disabled_by_bios,
	.hardware_setup = hardware_setup,
	.hardware_unsetup = hardware_unsetup,
	.check_processor_compatibility = vmx_check_processor_compat,
	.hardware_enable = hardware_enable,
	.hardware_disable = hardware_disable,
	.cpu_has_accelerated_tpr = report_flexpriority,

	.vcpu_create = vmx_create_vcpu,
	.vcpu_free = vmx_free_vcpu,
	.vcpu_reset = vmx_vcpu_reset,

	.prepare_guest_switch = vmx_save_host_state,
	.vcpu_load = vmx_vcpu_load,
	.vcpu_put = vmx_vcpu_put,

	.set_guest_debug = set_guest_debug,
	.get_msr = vmx_get_msr,
	.set_msr = vmx_set_msr,
	.get_segment_base = vmx_get_segment_base,
	.get_segment = vmx_get_segment,
	.set_segment = vmx_set_segment,
	.get_cpl = vmx_get_cpl,
	.get_cs_db_l_bits = vmx_get_cs_db_l_bits,
	.decache_cr0_guest_bits = vmx_decache_cr0_guest_bits,
	.decache_cr3 = vmx_decache_cr3,
	.decache_cr4_guest_bits = vmx_decache_cr4_guest_bits,
	.set_cr0 = vmx_set_cr0,
	.set_cr3 = vmx_set_cr3,
	.set_cr4 = vmx_set_cr4,
	.set_efer = vmx_set_efer,
	.get_idt = vmx_get_idt,
	.set_idt = vmx_set_idt,
	.get_gdt = vmx_get_gdt,
	.set_gdt = vmx_set_gdt,
	.set_dr7 = vmx_set_dr7,
	.cache_reg = vmx_cache_reg,
	.get_rflags = vmx_get_rflags,
	.set_rflags = vmx_set_rflags,
	.fpu_activate = vmx_fpu_activate,
	.fpu_deactivate = vmx_fpu_deactivate,

	.tlb_flush = vmx_flush_tlb,

	.run = vmx_vcpu_run,
	.handle_exit = vmx_handle_exit,
	.skip_emulated_instruction = skip_emulated_instruction,
	.set_interrupt_shadow = vmx_set_interrupt_shadow,
	.get_interrupt_shadow = vmx_get_interrupt_shadow,
	.patch_hypercall = vmx_patch_hypercall,
	.set_irq = vmx_inject_irq,
	.set_nmi = vmx_inject_nmi,
	.queue_exception = vmx_queue_exception,
	.cancel_injection = vmx_cancel_injection,
	.interrupt_allowed = vmx_interrupt_allowed,
	.nmi_allowed = vmx_nmi_allowed,
	.get_nmi_mask = vmx_get_nmi_mask,
	.set_nmi_mask = vmx_set_nmi_mask,
	.enable_nmi_window = enable_nmi_window,
	.enable_irq_window = enable_irq_window,
	.update_cr8_intercept = update_cr8_intercept,

	.set_tss_addr = vmx_set_tss_addr,
	.get_tdp_level = get_ept_level,
	.get_mt_mask = vmx_get_mt_mask,

	.get_exit_info = vmx_get_exit_info,

	.get_lpage_level = vmx_get_lpage_level,

	.cpuid_update = vmx_cpuid_update,

	.rdtscp_supported = vmx_rdtscp_supported,

	.set_supported_cpuid = vmx_set_supported_cpuid,

	.has_wbinvd_exit = cpu_has_vmx_wbinvd_exit,

	.set_tsc_khz = vmx_set_tsc_khz,
	.write_tsc_offset = vmx_write_tsc_offset,
	.adjust_tsc_offset = vmx_adjust_tsc_offset,
	.compute_tsc_offset = vmx_compute_tsc_offset,
	.read_l1_tsc = vmx_read_l1_tsc,

	.set_tdp_cr3 = vmx_set_cr3,

	.check_intercept = vmx_check_intercept,
};

static int __init vmx_init(void)
{
	int r, i;

	rdmsrl_safe(MSR_EFER, &host_efer);

	for (i = 0; i < NR_VMX_MSR; ++i)
		kvm_define_shared_msr(i, vmx_msr_index[i]);

	vmx_io_bitmap_a = (unsigned long *)__get_free_page(GFP_KERNEL);
	if (!vmx_io_bitmap_a)
		return -ENOMEM;

	vmx_io_bitmap_b = (unsigned long *)__get_free_page(GFP_KERNEL);
	if (!vmx_io_bitmap_b) {
		r = -ENOMEM;
		goto out;
	}

	vmx_msr_bitmap_legacy = (unsigned long *)__get_free_page(GFP_KERNEL);
	if (!vmx_msr_bitmap_legacy) {
		r = -ENOMEM;
		goto out1;
	}

	vmx_msr_bitmap_longmode = (unsigned long *)__get_free_page(GFP_KERNEL);
	if (!vmx_msr_bitmap_longmode) {
		r = -ENOMEM;
		goto out2;
	}

	/*
	 * Allow direct access to the PC debug port (it is often used for I/O
	 * delays, but the vmexits simply slow things down).
	 */
	memset(vmx_io_bitmap_a, 0xff, PAGE_SIZE);
	clear_bit(0x80, vmx_io_bitmap_a);

	memset(vmx_io_bitmap_b, 0xff, PAGE_SIZE);

	memset(vmx_msr_bitmap_legacy, 0xff, PAGE_SIZE);
	memset(vmx_msr_bitmap_longmode, 0xff, PAGE_SIZE);

	set_bit(0, vmx_vpid_bitmap); /* 0 is reserved for host */

	r = kvm_init(&vmx_x86_ops, sizeof(struct vcpu_vmx),
		     __alignof__(struct vcpu_vmx), THIS_MODULE);
	if (r)
		goto out3;

	vmx_disable_intercept_for_msr(MSR_FS_BASE, false);
	vmx_disable_intercept_for_msr(MSR_GS_BASE, false);
	vmx_disable_intercept_for_msr(MSR_KERNEL_GS_BASE, true);
	vmx_disable_intercept_for_msr(MSR_IA32_SYSENTER_CS, false);
	vmx_disable_intercept_for_msr(MSR_IA32_SYSENTER_ESP, false);
	vmx_disable_intercept_for_msr(MSR_IA32_SYSENTER_EIP, false);

	if (enable_ept) {
		kvm_mmu_set_mask_ptes(0ull, 0ull, 0ull, 0ull,
				VMX_EPT_EXECUTABLE_MASK);
		ept_set_mmio_spte_mask();
		kvm_enable_tdp();
	} else
		kvm_disable_tdp();

	return 0;

out3:
	free_page((unsigned long)vmx_msr_bitmap_longmode);
out2:
	free_page((unsigned long)vmx_msr_bitmap_legacy);
out1:
	free_page((unsigned long)vmx_io_bitmap_b);
out:
	free_page((unsigned long)vmx_io_bitmap_a);
	return r;
}

static void __exit vmx_exit(void)
{
	free_page((unsigned long)vmx_msr_bitmap_legacy);
	free_page((unsigned long)vmx_msr_bitmap_longmode);
	free_page((unsigned long)vmx_io_bitmap_b);
	free_page((unsigned long)vmx_io_bitmap_a);

	kvm_exit();
}

module_init(vmx_init)
module_exit(vmx_exit)<|MERGE_RESOLUTION|>--- conflicted
+++ resolved
@@ -2210,18 +2210,12 @@
 		msr = find_msr_entry(vmx, msr_index);
 		if (msr) {
 			msr->data = data;
-<<<<<<< HEAD
-			if (msr - vmx->guest_msrs < vmx->save_nmsrs)
-				kvm_set_shared_msr(msr->index, msr->data,
-						   msr->mask);
-=======
 			if (msr - vmx->guest_msrs < vmx->save_nmsrs) {
 				preempt_disable();
 				kvm_set_shared_msr(msr->index, msr->data,
 						   msr->mask);
 				preempt_enable();
 			}
->>>>>>> 711e1bfb
 			break;
 		}
 		ret = kvm_set_msr_common(vcpu, msr_index, data);
