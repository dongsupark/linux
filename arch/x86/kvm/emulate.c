--- conflicted
+++ resolved
@@ -61,11 +61,8 @@
 #define OpMem8            26ull  /* 8-bit zero extended memory operand */
 #define OpImm64           27ull  /* Sign extended 16/32/64-bit immediate */
 #define OpXLat            28ull  /* memory at BX/EBX/RBX + zero-extended AL */
-<<<<<<< HEAD
-=======
 #define OpAccLo           29ull  /* Low part of extended acc (AX/AX/EAX/RAX) */
 #define OpAccHi           30ull  /* High part of extended acc (-/DX/EDX/RDX) */
->>>>>>> d0e0ac97
 
 #define OpBits             5  /* Width of operand field */
 #define OpMask             ((1ull << OpBits) - 1)
@@ -163,12 +160,9 @@
 #define Avx         ((u64)1 << 43)  /* Advanced Vector Extensions */
 #define Fastop      ((u64)1 << 44)  /* Use opcode::u.fastop */
 #define NoWrite     ((u64)1 << 45)  /* No writeback */
-<<<<<<< HEAD
-=======
 #define SrcWrite    ((u64)1 << 46)  /* Write back src operand */
 
 #define DstXacc     (DstAccLo | SrcAccHi | SrcWrite)
->>>>>>> d0e0ac97
 
 #define X2(x...) x, x
 #define X3(x...) X2(x), x
@@ -185,18 +179,11 @@
 /*
  * fastop functions have a special calling convention:
  *
-<<<<<<< HEAD
- * dst:    [rdx]:rax  (in/out)
- * src:    rbx        (in/out)
- * src2:   rcx        (in)
- * flags:  rflags     (in/out)
-=======
  * dst:    rax        (in/out)
  * src:    rdx        (in/out)
  * src2:   rcx        (in)
  * flags:  rflags     (in/out)
  * ex:     rsi        (in:fastop pointer, out:zero if exception)
->>>>>>> d0e0ac97
  *
  * Moreover, they are all exactly FASTOP_SIZE bytes long, so functions for
  * different operand sizes can be reached by calculation, rather than a jump
@@ -309,126 +296,6 @@
 #define ON64(x)
 #endif
 
-<<<<<<< HEAD
-#define ____emulate_2op(ctxt, _op, _x, _y, _suffix, _dsttype)	\
-	do {								\
-		__asm__ __volatile__ (					\
-			_PRE_EFLAGS("0", "4", "2")			\
-			_op _suffix " %"_x"3,%1; "			\
-			_POST_EFLAGS("0", "4", "2")			\
-			: "=m" ((ctxt)->eflags),			\
-			  "+q" (*(_dsttype*)&(ctxt)->dst.val),		\
-			  "=&r" (_tmp)					\
-			: _y ((ctxt)->src.val), "i" (EFLAGS_MASK));	\
-	} while (0)
-
-
-/* Raw emulation: instruction has two explicit operands. */
-#define __emulate_2op_nobyte(ctxt,_op,_wx,_wy,_lx,_ly,_qx,_qy)		\
-	do {								\
-		unsigned long _tmp;					\
-									\
-		switch ((ctxt)->dst.bytes) {				\
-		case 2:							\
-			____emulate_2op(ctxt,_op,_wx,_wy,"w",u16);	\
-			break;						\
-		case 4:							\
-			____emulate_2op(ctxt,_op,_lx,_ly,"l",u32);	\
-			break;						\
-		case 8:							\
-			ON64(____emulate_2op(ctxt,_op,_qx,_qy,"q",u64)); \
-			break;						\
-		}							\
-	} while (0)
-
-#define __emulate_2op(ctxt,_op,_bx,_by,_wx,_wy,_lx,_ly,_qx,_qy)		     \
-	do {								     \
-		unsigned long _tmp;					     \
-		switch ((ctxt)->dst.bytes) {				     \
-		case 1:							     \
-			____emulate_2op(ctxt,_op,_bx,_by,"b",u8);	     \
-			break;						     \
-		default:						     \
-			__emulate_2op_nobyte(ctxt, _op,			     \
-					     _wx, _wy, _lx, _ly, _qx, _qy);  \
-			break;						     \
-		}							     \
-	} while (0)
-
-/* Source operand is byte-sized and may be restricted to just %cl. */
-#define emulate_2op_SrcB(ctxt, _op)					\
-	__emulate_2op(ctxt, _op, "b", "c", "b", "c", "b", "c", "b", "c")
-
-/* Source operand is byte, word, long or quad sized. */
-#define emulate_2op_SrcV(ctxt, _op)					\
-	__emulate_2op(ctxt, _op, "b", "q", "w", "r", _LO32, "r", "", "r")
-
-/* Source operand is word, long or quad sized. */
-#define emulate_2op_SrcV_nobyte(ctxt, _op)				\
-	__emulate_2op_nobyte(ctxt, _op, "w", "r", _LO32, "r", "", "r")
-
-/* Instruction has three operands and one operand is stored in ECX register */
-#define __emulate_2op_cl(ctxt, _op, _suffix, _type)		\
-	do {								\
-		unsigned long _tmp;					\
-		_type _clv  = (ctxt)->src2.val;				\
-		_type _srcv = (ctxt)->src.val;				\
-		_type _dstv = (ctxt)->dst.val;				\
-									\
-		__asm__ __volatile__ (					\
-			_PRE_EFLAGS("0", "5", "2")			\
-			_op _suffix " %4,%1 \n"				\
-			_POST_EFLAGS("0", "5", "2")			\
-			: "=m" ((ctxt)->eflags), "+r" (_dstv), "=&r" (_tmp) \
-			: "c" (_clv) , "r" (_srcv), "i" (EFLAGS_MASK)	\
-			);						\
-									\
-		(ctxt)->src2.val  = (unsigned long) _clv;		\
-		(ctxt)->src2.val = (unsigned long) _srcv;		\
-		(ctxt)->dst.val = (unsigned long) _dstv;		\
-	} while (0)
-
-#define emulate_2op_cl(ctxt, _op)					\
-	do {								\
-		switch ((ctxt)->dst.bytes) {				\
-		case 2:							\
-			__emulate_2op_cl(ctxt, _op, "w", u16);		\
-			break;						\
-		case 4:							\
-			__emulate_2op_cl(ctxt, _op, "l", u32);		\
-			break;						\
-		case 8:							\
-			ON64(__emulate_2op_cl(ctxt, _op, "q", ulong));	\
-			break;						\
-		}							\
-	} while (0)
-
-#define __emulate_1op(ctxt, _op, _suffix)				\
-	do {								\
-		unsigned long _tmp;					\
-									\
-		__asm__ __volatile__ (					\
-			_PRE_EFLAGS("0", "3", "2")			\
-			_op _suffix " %1; "				\
-			_POST_EFLAGS("0", "3", "2")			\
-			: "=m" ((ctxt)->eflags), "+m" ((ctxt)->dst.val), \
-			  "=&r" (_tmp)					\
-			: "i" (EFLAGS_MASK));				\
-	} while (0)
-
-/* Instruction has only one explicit operand (no source operand). */
-#define emulate_1op(ctxt, _op)						\
-	do {								\
-		switch ((ctxt)->dst.bytes) {				\
-		case 1:	__emulate_1op(ctxt, _op, "b"); break;		\
-		case 2:	__emulate_1op(ctxt, _op, "w"); break;		\
-		case 4:	__emulate_1op(ctxt, _op, "l"); break;		\
-		case 8:	ON64(__emulate_1op(ctxt, _op, "q")); break;	\
-		}							\
-	} while (0)
-
-=======
->>>>>>> d0e0ac97
 static int fastop(struct x86_emulate_ctxt *ctxt, void (*fop)(struct fastop *));
 
 #define FOP_ALIGN ".align " __stringify(FASTOP_SIZE) " \n\t"
@@ -447,14 +314,10 @@
 #define FOPNOP() FOP_ALIGN FOP_RET
 
 #define FOP1E(op,  dst) \
-<<<<<<< HEAD
-	FOP_ALIGN #op " %" #dst " \n\t" FOP_RET
-=======
 	FOP_ALIGN "10: " #op " %" #dst " \n\t" FOP_RET
 
 #define FOP1EEX(op,  dst) \
 	FOP1E(op, dst) _ASM_EXTABLE(10b, kvm_fastop_exception)
->>>>>>> d0e0ac97
 
 #define FASTOP1(op) \
 	FOP_START(op) \
@@ -464,8 +327,6 @@
 	ON64(FOP1E(op##q, rax))	\
 	FOP_END
 
-<<<<<<< HEAD
-=======
 /* 1-operand, using src2 (for MUL/DIV r/m) */
 #define FASTOP1SRC2(op, name) \
 	FOP_START(name) \
@@ -484,38 +345,24 @@
 	ON64(FOP1EEX(op, rcx)) \
 	FOP_END
 
->>>>>>> d0e0ac97
 #define FOP2E(op,  dst, src)	   \
 	FOP_ALIGN #op " %" #src ", %" #dst " \n\t" FOP_RET
 
 #define FASTOP2(op) \
 	FOP_START(op) \
-<<<<<<< HEAD
-	FOP2E(op##b, al, bl) \
-	FOP2E(op##w, ax, bx) \
-	FOP2E(op##l, eax, ebx) \
-	ON64(FOP2E(op##q, rax, rbx)) \
-=======
 	FOP2E(op##b, al, dl) \
 	FOP2E(op##w, ax, dx) \
 	FOP2E(op##l, eax, edx) \
 	ON64(FOP2E(op##q, rax, rdx)) \
->>>>>>> d0e0ac97
 	FOP_END
 
 /* 2 operand, word only */
 #define FASTOP2W(op) \
 	FOP_START(op) \
 	FOPNOP() \
-<<<<<<< HEAD
-	FOP2E(op##w, ax, bx) \
-	FOP2E(op##l, eax, ebx) \
-	ON64(FOP2E(op##q, rax, rbx)) \
-=======
 	FOP2E(op##w, ax, dx) \
 	FOP2E(op##l, eax, edx) \
 	ON64(FOP2E(op##q, rax, rdx)) \
->>>>>>> d0e0ac97
 	FOP_END
 
 /* 2 operand, src is CL */
@@ -534,26 +381,17 @@
 #define FASTOP3WCL(op) \
 	FOP_START(op) \
 	FOPNOP() \
-<<<<<<< HEAD
-	FOP3E(op##w, ax, bx, cl) \
-	FOP3E(op##l, eax, ebx, cl) \
-	ON64(FOP3E(op##q, rax, rbx, cl)) \
-=======
 	FOP3E(op##w, ax, dx, cl) \
 	FOP3E(op##l, eax, edx, cl) \
 	ON64(FOP3E(op##q, rax, rdx, cl)) \
->>>>>>> d0e0ac97
 	FOP_END
 
 /* Special case for SETcc - 1 instruction per cc */
 #define FOP_SETCC(op) ".align 4; " #op " %al; ret \n\t"
 
-<<<<<<< HEAD
-=======
 asm(".global kvm_fastop_exception \n"
     "kvm_fastop_exception: xor %esi, %esi; ret");
 
->>>>>>> d0e0ac97
 FOP_START(setcc)
 FOP_SETCC(seto)
 FOP_SETCC(setno)
@@ -575,50 +413,6 @@
 
 FOP_START(salc) "pushf; sbb %al, %al; popf \n\t" FOP_RET
 FOP_END;
-<<<<<<< HEAD
-
-#define __emulate_1op_rax_rdx(ctxt, _op, _suffix, _ex)			\
-	do {								\
-		unsigned long _tmp;					\
-		ulong *rax = reg_rmw((ctxt), VCPU_REGS_RAX);		\
-		ulong *rdx = reg_rmw((ctxt), VCPU_REGS_RDX);		\
-									\
-		__asm__ __volatile__ (					\
-			_PRE_EFLAGS("0", "5", "1")			\
-			"1: \n\t"					\
-			_op _suffix " %6; "				\
-			"2: \n\t"					\
-			_POST_EFLAGS("0", "5", "1")			\
-			".pushsection .fixup,\"ax\" \n\t"		\
-			"3: movb $1, %4 \n\t"				\
-			"jmp 2b \n\t"					\
-			".popsection \n\t"				\
-			_ASM_EXTABLE(1b, 3b)				\
-			: "=m" ((ctxt)->eflags), "=&r" (_tmp),		\
-			  "+a" (*rax), "+d" (*rdx), "+qm"(_ex)		\
-			: "i" (EFLAGS_MASK), "m" ((ctxt)->src.val));	\
-	} while (0)
-
-/* instruction has only one source operand, destination is implicit (e.g. mul, div, imul, idiv) */
-#define emulate_1op_rax_rdx(ctxt, _op, _ex)	\
-	do {								\
-		switch((ctxt)->src.bytes) {				\
-		case 1:							\
-			__emulate_1op_rax_rdx(ctxt, _op, "b", _ex);	\
-			break;						\
-		case 2:							\
-			__emulate_1op_rax_rdx(ctxt, _op, "w", _ex);	\
-			break;						\
-		case 4:							\
-			__emulate_1op_rax_rdx(ctxt, _op, "l", _ex);	\
-			break;						\
-		case 8: ON64(						\
-			__emulate_1op_rax_rdx(ctxt, _op, "q", _ex));	\
-			break;						\
-		}							\
-	} while (0)
-=======
->>>>>>> d0e0ac97
 
 static int emulator_check_intercept(struct x86_emulate_ctxt *ctxt,
 				    enum x86_intercept intercept,
@@ -1029,14 +823,11 @@
 FASTOP2(cmp);
 FASTOP2(test);
 
-<<<<<<< HEAD
-=======
 FASTOP1SRC2(mul, mul_ex);
 FASTOP1SRC2(imul, imul_ex);
 FASTOP1SRC2EX(div, div_ex);
 FASTOP1SRC2EX(idiv, idiv_ex);
 
->>>>>>> d0e0ac97
 FASTOP3WCL(shld);
 FASTOP3WCL(shrd);
 
@@ -1062,11 +853,8 @@
 FASTOP2W(btr);
 FASTOP2W(btc);
 
-<<<<<<< HEAD
-=======
 FASTOP2(xadd);
 
->>>>>>> d0e0ac97
 static u8 test_cc(unsigned int condition, unsigned long flags)
 {
 	u8 rc;
@@ -1784,14 +1572,7 @@
 {
 	int rc;
 
-<<<<<<< HEAD
-	if (ctxt->d & NoWrite)
-		return X86EMUL_CONTINUE;
-
-	switch (ctxt->dst.type) {
-=======
 	switch (op->type) {
->>>>>>> d0e0ac97
 	case OP_REG:
 		write_register_operand(op);
 		break;
@@ -2175,45 +1956,6 @@
 	return X86EMUL_CONTINUE;
 }
 
-<<<<<<< HEAD
-static int em_mul_ex(struct x86_emulate_ctxt *ctxt)
-{
-	u8 ex = 0;
-
-	emulate_1op_rax_rdx(ctxt, "mul", ex);
-	return X86EMUL_CONTINUE;
-}
-
-static int em_imul_ex(struct x86_emulate_ctxt *ctxt)
-{
-	u8 ex = 0;
-
-	emulate_1op_rax_rdx(ctxt, "imul", ex);
-	return X86EMUL_CONTINUE;
-}
-
-static int em_div_ex(struct x86_emulate_ctxt *ctxt)
-{
-	u8 de = 0;
-
-	emulate_1op_rax_rdx(ctxt, "div", de);
-	if (de)
-		return emulate_de(ctxt);
-	return X86EMUL_CONTINUE;
-}
-
-static int em_idiv_ex(struct x86_emulate_ctxt *ctxt)
-{
-	u8 de = 0;
-
-	emulate_1op_rax_rdx(ctxt, "idiv", de);
-	if (de)
-		return emulate_de(ctxt);
-	return X86EMUL_CONTINUE;
-}
-
-=======
->>>>>>> d0e0ac97
 static int em_grp45(struct x86_emulate_ctxt *ctxt)
 {
 	int rc = X86EMUL_CONTINUE;
@@ -3795,17 +3537,10 @@
 	F(DstMem | SrcImm | NoWrite, em_test),
 	F(DstMem | SrcNone | Lock, em_not),
 	F(DstMem | SrcNone | Lock, em_neg),
-<<<<<<< HEAD
-	I(SrcMem, em_mul_ex),
-	I(SrcMem, em_imul_ex),
-	I(SrcMem, em_div_ex),
-	I(SrcMem, em_idiv_ex),
-=======
 	F(DstXacc | Src2Mem, em_mul_ex),
 	F(DstXacc | Src2Mem, em_imul_ex),
 	F(DstXacc | Src2Mem, em_div_ex),
 	F(DstXacc | Src2Mem, em_idiv_ex),
->>>>>>> d0e0ac97
 };
 
 static const struct opcode group4[] = {
@@ -4639,13 +4374,6 @@
 static int fastop(struct x86_emulate_ctxt *ctxt, void (*fop)(struct fastop *))
 {
 	ulong flags = (ctxt->eflags & EFLAGS_MASK) | X86_EFLAGS_IF;
-<<<<<<< HEAD
-	fop += __ffs(ctxt->dst.bytes) * FASTOP_SIZE;
-	asm("push %[flags]; popf; call *%[fastop]; pushf; pop %[flags]\n"
-	    : "+a"(ctxt->dst.val), "+b"(ctxt->src.val), [flags]"+D"(flags)
-	: "c"(ctxt->src2.val), [fastop]"S"(fop));
-	ctxt->eflags = (ctxt->eflags & ~EFLAGS_MASK) | (flags & EFLAGS_MASK);
-=======
 	if (!(ctxt->d & ByteOp))
 		fop += __ffs(ctxt->dst.bytes) * FASTOP_SIZE;
 	asm("push %[flags]; popf; call *%[fastop]; pushf; pop %[flags]\n"
@@ -4655,7 +4383,6 @@
 	ctxt->eflags = (ctxt->eflags & ~EFLAGS_MASK) | (flags & EFLAGS_MASK);
 	if (!fop) /* exception is returned in fop variable */
 		return emulate_de(ctxt);
->>>>>>> d0e0ac97
 	return X86EMUL_CONTINUE;
 }
 
@@ -4978,15 +4705,6 @@
 		ctxt->dst.val = (ctxt->src.bytes == 1) ? (s8) ctxt->src.val :
 							(s16) ctxt->src.val;
 		break;
-<<<<<<< HEAD
-	case 0xc0 ... 0xc1:	/* xadd */
-		fastop(ctxt, em_add);
-		/* Write back the register source. */
-		ctxt->src.val = ctxt->dst.orig_val;
-		write_register_operand(&ctxt->src);
-		break;
-=======
->>>>>>> d0e0ac97
 	case 0xc3:		/* movnti */
 		ctxt->dst.bytes = ctxt->op_bytes;
 		ctxt->dst.val = (ctxt->op_bytes == 4) ? (u32) ctxt->src.val :
