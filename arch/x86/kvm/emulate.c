/******************************************************************************
 * emulate.c
 *
 * Generic x86 (32-bit and 64-bit) instruction decoder and emulator.
 *
 * Copyright (c) 2005 Keir Fraser
 *
 * Linux coding style, mod r/m decoder, segment base fixes, real-mode
 * privileged instructions:
 *
 * Copyright (C) 2006 Qumranet
 * Copyright 2010 Red Hat, Inc. and/or its affiliates.
 *
 *   Avi Kivity <avi@qumranet.com>
 *   Yaniv Kamay <yaniv@qumranet.com>
 *
 * This work is licensed under the terms of the GNU GPL, version 2.  See
 * the COPYING file in the top-level directory.
 *
 * From: xen-unstable 10676:af9809f51f81a3c43f276f00c81a52ef558afda4
 */

#include <linux/kvm_host.h>
#include "kvm_cache_regs.h"
#include <linux/module.h>
#include <asm/kvm_emulate.h>

#include "x86.h"
#include "tss.h"

/*
 * Operand types
 */
#define OpNone             0ull
#define OpImplicit         1ull  /* No generic decode */
#define OpReg              2ull  /* Register */
#define OpMem              3ull  /* Memory */
#define OpAcc              4ull  /* Accumulator: AL/AX/EAX/RAX */
#define OpDI               5ull  /* ES:DI/EDI/RDI */
#define OpMem64            6ull  /* Memory, 64-bit */
#define OpImmUByte         7ull  /* Zero-extended 8-bit immediate */
#define OpDX               8ull  /* DX register */
#define OpCL               9ull  /* CL register (for shifts) */
#define OpImmByte         10ull  /* 8-bit sign extended immediate */
#define OpOne             11ull  /* Implied 1 */
#define OpImm             12ull  /* Sign extended immediate */
#define OpMem16           13ull  /* Memory operand (16-bit). */
#define OpMem32           14ull  /* Memory operand (32-bit). */
#define OpImmU            15ull  /* Immediate operand, zero extended */
#define OpSI              16ull  /* SI/ESI/RSI */
#define OpImmFAddr        17ull  /* Immediate far address */
#define OpMemFAddr        18ull  /* Far address in memory */
#define OpImmU16          19ull  /* Immediate operand, 16 bits, zero extended */
#define OpES              20ull  /* ES */
#define OpCS              21ull  /* CS */
#define OpSS              22ull  /* SS */
#define OpDS              23ull  /* DS */
#define OpFS              24ull  /* FS */
#define OpGS              25ull  /* GS */

#define OpBits             5  /* Width of operand field */
#define OpMask             ((1ull << OpBits) - 1)

/*
 * Opcode effective-address decode tables.
 * Note that we only emulate instructions that have at least one memory
 * operand (excluding implicit stack references). We assume that stack
 * references and instruction fetches will never occur in special memory
 * areas that require emulation. So, for example, 'mov <imm>,<reg>' need
 * not be handled.
 */

/* Operand sizes: 8-bit operands or specified/overridden size. */
#define ByteOp      (1<<0)	/* 8-bit operands. */
/* Destination operand type. */
#define DstShift    1
#define ImplicitOps (OpImplicit << DstShift)
#define DstReg      (OpReg << DstShift)
#define DstMem      (OpMem << DstShift)
#define DstAcc      (OpAcc << DstShift)
#define DstDI       (OpDI << DstShift)
#define DstMem64    (OpMem64 << DstShift)
#define DstImmUByte (OpImmUByte << DstShift)
#define DstDX       (OpDX << DstShift)
#define DstMask     (OpMask << DstShift)
/* Source operand type. */
#define SrcShift    6
#define SrcNone     (OpNone << SrcShift)
#define SrcReg      (OpReg << SrcShift)
#define SrcMem      (OpMem << SrcShift)
#define SrcMem16    (OpMem16 << SrcShift)
#define SrcMem32    (OpMem32 << SrcShift)
#define SrcImm      (OpImm << SrcShift)
#define SrcImmByte  (OpImmByte << SrcShift)
#define SrcOne      (OpOne << SrcShift)
#define SrcImmUByte (OpImmUByte << SrcShift)
#define SrcImmU     (OpImmU << SrcShift)
#define SrcSI       (OpSI << SrcShift)
#define SrcImmFAddr (OpImmFAddr << SrcShift)
#define SrcMemFAddr (OpMemFAddr << SrcShift)
#define SrcAcc      (OpAcc << SrcShift)
#define SrcImmU16   (OpImmU16 << SrcShift)
#define SrcDX       (OpDX << SrcShift)
#define SrcMask     (OpMask << SrcShift)
#define BitOp       (1<<11)
#define MemAbs      (1<<12)      /* Memory operand is absolute displacement */
#define String      (1<<13)     /* String instruction (rep capable) */
#define Stack       (1<<14)     /* Stack instruction (push/pop) */
#define GroupMask   (7<<15)     /* Opcode uses one of the group mechanisms */
#define Group       (1<<15)     /* Bits 3:5 of modrm byte extend opcode */
#define GroupDual   (2<<15)     /* Alternate decoding of mod == 3 */
#define Prefix      (3<<15)     /* Instruction varies with 66/f2/f3 prefix */
#define RMExt       (4<<15)     /* Opcode extension in ModRM r/m if mod == 3 */
#define Sse         (1<<18)     /* SSE Vector instruction */
/* Generic ModRM decode. */
#define ModRM       (1<<19)
/* Destination is only written; never read. */
#define Mov         (1<<20)
/* Misc flags */
#define Prot        (1<<21) /* instruction generates #UD if not in prot-mode */
#define VendorSpecific (1<<22) /* Vendor specific instruction */
#define NoAccess    (1<<23) /* Don't access memory (lea/invlpg/verr etc) */
#define Op3264      (1<<24) /* Operand is 64b in long mode, 32b otherwise */
#define Undefined   (1<<25) /* No Such Instruction */
#define Lock        (1<<26) /* lock prefix is allowed for the instruction */
#define Priv        (1<<27) /* instruction generates #GP if current CPL != 0 */
#define No64	    (1<<28)
/* Source 2 operand type */
#define Src2Shift   (29)
#define Src2None    (OpNone << Src2Shift)
#define Src2CL      (OpCL << Src2Shift)
#define Src2ImmByte (OpImmByte << Src2Shift)
#define Src2One     (OpOne << Src2Shift)
#define Src2Imm     (OpImm << Src2Shift)
#define Src2ES      (OpES << Src2Shift)
#define Src2CS      (OpCS << Src2Shift)
#define Src2SS      (OpSS << Src2Shift)
#define Src2DS      (OpDS << Src2Shift)
#define Src2FS      (OpFS << Src2Shift)
#define Src2GS      (OpGS << Src2Shift)
#define Src2Mask    (OpMask << Src2Shift)

#define X2(x...) x, x
#define X3(x...) X2(x), x
#define X4(x...) X2(x), X2(x)
#define X5(x...) X4(x), x
#define X6(x...) X4(x), X2(x)
#define X7(x...) X4(x), X3(x)
#define X8(x...) X4(x), X4(x)
#define X16(x...) X8(x), X8(x)

struct opcode {
	u64 flags : 56;
	u64 intercept : 8;
	union {
		int (*execute)(struct x86_emulate_ctxt *ctxt);
		struct opcode *group;
		struct group_dual *gdual;
		struct gprefix *gprefix;
	} u;
	int (*check_perm)(struct x86_emulate_ctxt *ctxt);
};

struct group_dual {
	struct opcode mod012[8];
	struct opcode mod3[8];
};

struct gprefix {
	struct opcode pfx_no;
	struct opcode pfx_66;
	struct opcode pfx_f2;
	struct opcode pfx_f3;
};

/* EFLAGS bit definitions. */
#define EFLG_ID (1<<21)
#define EFLG_VIP (1<<20)
#define EFLG_VIF (1<<19)
#define EFLG_AC (1<<18)
#define EFLG_VM (1<<17)
#define EFLG_RF (1<<16)
#define EFLG_IOPL (3<<12)
#define EFLG_NT (1<<14)
#define EFLG_OF (1<<11)
#define EFLG_DF (1<<10)
#define EFLG_IF (1<<9)
#define EFLG_TF (1<<8)
#define EFLG_SF (1<<7)
#define EFLG_ZF (1<<6)
#define EFLG_AF (1<<4)
#define EFLG_PF (1<<2)
#define EFLG_CF (1<<0)

#define EFLG_RESERVED_ZEROS_MASK 0xffc0802a
#define EFLG_RESERVED_ONE_MASK 2

/*
 * Instruction emulation:
 * Most instructions are emulated directly via a fragment of inline assembly
 * code. This allows us to save/restore EFLAGS and thus very easily pick up
 * any modified flags.
 */

#if defined(CONFIG_X86_64)
#define _LO32 "k"		/* force 32-bit operand */
#define _STK  "%%rsp"		/* stack pointer */
#elif defined(__i386__)
#define _LO32 ""		/* force 32-bit operand */
#define _STK  "%%esp"		/* stack pointer */
#endif

/*
 * These EFLAGS bits are restored from saved value during emulation, and
 * any changes are written back to the saved value after emulation.
 */
#define EFLAGS_MASK (EFLG_OF|EFLG_SF|EFLG_ZF|EFLG_AF|EFLG_PF|EFLG_CF)

/* Before executing instruction: restore necessary bits in EFLAGS. */
#define _PRE_EFLAGS(_sav, _msk, _tmp)					\
	/* EFLAGS = (_sav & _msk) | (EFLAGS & ~_msk); _sav &= ~_msk; */ \
	"movl %"_sav",%"_LO32 _tmp"; "                                  \
	"push %"_tmp"; "                                                \
	"push %"_tmp"; "                                                \
	"movl %"_msk",%"_LO32 _tmp"; "                                  \
	"andl %"_LO32 _tmp",("_STK"); "                                 \
	"pushf; "                                                       \
	"notl %"_LO32 _tmp"; "                                          \
	"andl %"_LO32 _tmp",("_STK"); "                                 \
	"andl %"_LO32 _tmp","__stringify(BITS_PER_LONG/4)"("_STK"); "	\
	"pop  %"_tmp"; "                                                \
	"orl  %"_LO32 _tmp",("_STK"); "                                 \
	"popf; "                                                        \
	"pop  %"_sav"; "

/* After executing instruction: write-back necessary bits in EFLAGS. */
#define _POST_EFLAGS(_sav, _msk, _tmp) \
	/* _sav |= EFLAGS & _msk; */		\
	"pushf; "				\
	"pop  %"_tmp"; "			\
	"andl %"_msk",%"_LO32 _tmp"; "		\
	"orl  %"_LO32 _tmp",%"_sav"; "

#ifdef CONFIG_X86_64
#define ON64(x) x
#else
#define ON64(x)
#endif

#define ____emulate_2op(ctxt, _op, _x, _y, _suffix, _dsttype)	\
	do {								\
		__asm__ __volatile__ (					\
			_PRE_EFLAGS("0", "4", "2")			\
			_op _suffix " %"_x"3,%1; "			\
			_POST_EFLAGS("0", "4", "2")			\
			: "=m" ((ctxt)->eflags),			\
			  "+q" (*(_dsttype*)&(ctxt)->dst.val),		\
			  "=&r" (_tmp)					\
			: _y ((ctxt)->src.val), "i" (EFLAGS_MASK));	\
	} while (0)


/* Raw emulation: instruction has two explicit operands. */
#define __emulate_2op_nobyte(ctxt,_op,_wx,_wy,_lx,_ly,_qx,_qy)		\
	do {								\
		unsigned long _tmp;					\
									\
		switch ((ctxt)->dst.bytes) {				\
		case 2:							\
			____emulate_2op(ctxt,_op,_wx,_wy,"w",u16);	\
			break;						\
		case 4:							\
			____emulate_2op(ctxt,_op,_lx,_ly,"l",u32);	\
			break;						\
		case 8:							\
			ON64(____emulate_2op(ctxt,_op,_qx,_qy,"q",u64)); \
			break;						\
		}							\
	} while (0)

#define __emulate_2op(ctxt,_op,_bx,_by,_wx,_wy,_lx,_ly,_qx,_qy)		     \
	do {								     \
		unsigned long _tmp;					     \
		switch ((ctxt)->dst.bytes) {				     \
		case 1:							     \
			____emulate_2op(ctxt,_op,_bx,_by,"b",u8);	     \
			break;						     \
		default:						     \
			__emulate_2op_nobyte(ctxt, _op,			     \
					     _wx, _wy, _lx, _ly, _qx, _qy);  \
			break;						     \
		}							     \
	} while (0)

/* Source operand is byte-sized and may be restricted to just %cl. */
#define emulate_2op_SrcB(ctxt, _op)					\
	__emulate_2op(ctxt, _op, "b", "c", "b", "c", "b", "c", "b", "c")

/* Source operand is byte, word, long or quad sized. */
#define emulate_2op_SrcV(ctxt, _op)					\
	__emulate_2op(ctxt, _op, "b", "q", "w", "r", _LO32, "r", "", "r")

/* Source operand is word, long or quad sized. */
#define emulate_2op_SrcV_nobyte(ctxt, _op)				\
	__emulate_2op_nobyte(ctxt, _op, "w", "r", _LO32, "r", "", "r")

/* Instruction has three operands and one operand is stored in ECX register */
#define __emulate_2op_cl(ctxt, _op, _suffix, _type)		\
	do {								\
		unsigned long _tmp;					\
		_type _clv  = (ctxt)->src2.val;				\
		_type _srcv = (ctxt)->src.val;				\
		_type _dstv = (ctxt)->dst.val;				\
									\
		__asm__ __volatile__ (					\
			_PRE_EFLAGS("0", "5", "2")			\
			_op _suffix " %4,%1 \n"				\
			_POST_EFLAGS("0", "5", "2")			\
			: "=m" ((ctxt)->eflags), "+r" (_dstv), "=&r" (_tmp) \
			: "c" (_clv) , "r" (_srcv), "i" (EFLAGS_MASK)	\
			);						\
									\
		(ctxt)->src2.val  = (unsigned long) _clv;		\
		(ctxt)->src2.val = (unsigned long) _srcv;		\
		(ctxt)->dst.val = (unsigned long) _dstv;		\
	} while (0)

#define emulate_2op_cl(ctxt, _op)					\
	do {								\
		switch ((ctxt)->dst.bytes) {				\
		case 2:							\
			__emulate_2op_cl(ctxt, _op, "w", u16);		\
			break;						\
		case 4:							\
			__emulate_2op_cl(ctxt, _op, "l", u32);		\
			break;						\
		case 8:							\
			ON64(__emulate_2op_cl(ctxt, _op, "q", ulong));	\
			break;						\
		}							\
	} while (0)

#define __emulate_1op(ctxt, _op, _suffix)				\
	do {								\
		unsigned long _tmp;					\
									\
		__asm__ __volatile__ (					\
			_PRE_EFLAGS("0", "3", "2")			\
			_op _suffix " %1; "				\
			_POST_EFLAGS("0", "3", "2")			\
			: "=m" ((ctxt)->eflags), "+m" ((ctxt)->dst.val), \
			  "=&r" (_tmp)					\
			: "i" (EFLAGS_MASK));				\
	} while (0)

/* Instruction has only one explicit operand (no source operand). */
#define emulate_1op(ctxt, _op)						\
	do {								\
		switch ((ctxt)->dst.bytes) {				\
		case 1:	__emulate_1op(ctxt, _op, "b"); break;		\
		case 2:	__emulate_1op(ctxt, _op, "w"); break;		\
		case 4:	__emulate_1op(ctxt, _op, "l"); break;		\
		case 8:	ON64(__emulate_1op(ctxt, _op, "q")); break;	\
		}							\
	} while (0)

#define __emulate_1op_rax_rdx(ctxt, _op, _suffix, _ex)			\
	do {								\
		unsigned long _tmp;					\
		ulong *rax = &(ctxt)->regs[VCPU_REGS_RAX];		\
		ulong *rdx = &(ctxt)->regs[VCPU_REGS_RDX];		\
									\
		__asm__ __volatile__ (					\
			_PRE_EFLAGS("0", "5", "1")			\
			"1: \n\t"					\
			_op _suffix " %6; "				\
			"2: \n\t"					\
			_POST_EFLAGS("0", "5", "1")			\
			".pushsection .fixup,\"ax\" \n\t"		\
			"3: movb $1, %4 \n\t"				\
			"jmp 2b \n\t"					\
			".popsection \n\t"				\
			_ASM_EXTABLE(1b, 3b)				\
			: "=m" ((ctxt)->eflags), "=&r" (_tmp),		\
			  "+a" (*rax), "+d" (*rdx), "+qm"(_ex)		\
			: "i" (EFLAGS_MASK), "m" ((ctxt)->src.val),	\
			  "a" (*rax), "d" (*rdx));			\
	} while (0)

/* instruction has only one source operand, destination is implicit (e.g. mul, div, imul, idiv) */
#define emulate_1op_rax_rdx(ctxt, _op, _ex)	\
	do {								\
		switch((ctxt)->src.bytes) {				\
		case 1:							\
			__emulate_1op_rax_rdx(ctxt, _op, "b", _ex);	\
			break;						\
		case 2:							\
			__emulate_1op_rax_rdx(ctxt, _op, "w", _ex);	\
			break;						\
		case 4:							\
			__emulate_1op_rax_rdx(ctxt, _op, "l", _ex);	\
			break;						\
		case 8: ON64(						\
			__emulate_1op_rax_rdx(ctxt, _op, "q", _ex));	\
			break;						\
		}							\
	} while (0)

static int emulator_check_intercept(struct x86_emulate_ctxt *ctxt,
				    enum x86_intercept intercept,
				    enum x86_intercept_stage stage)
{
	struct x86_instruction_info info = {
		.intercept  = intercept,
		.rep_prefix = ctxt->rep_prefix,
		.modrm_mod  = ctxt->modrm_mod,
		.modrm_reg  = ctxt->modrm_reg,
		.modrm_rm   = ctxt->modrm_rm,
		.src_val    = ctxt->src.val64,
		.src_bytes  = ctxt->src.bytes,
		.dst_bytes  = ctxt->dst.bytes,
		.ad_bytes   = ctxt->ad_bytes,
		.next_rip   = ctxt->eip,
	};

	return ctxt->ops->intercept(ctxt, &info, stage);
}

static inline unsigned long ad_mask(struct x86_emulate_ctxt *ctxt)
{
	return (1UL << (ctxt->ad_bytes << 3)) - 1;
}

/* Access/update address held in a register, based on addressing mode. */
static inline unsigned long
address_mask(struct x86_emulate_ctxt *ctxt, unsigned long reg)
{
	if (ctxt->ad_bytes == sizeof(unsigned long))
		return reg;
	else
		return reg & ad_mask(ctxt);
}

static inline unsigned long
register_address(struct x86_emulate_ctxt *ctxt, unsigned long reg)
{
	return address_mask(ctxt, reg);
}

static inline void
register_address_increment(struct x86_emulate_ctxt *ctxt, unsigned long *reg, int inc)
{
	if (ctxt->ad_bytes == sizeof(unsigned long))
		*reg += inc;
	else
		*reg = (*reg & ~ad_mask(ctxt)) | ((*reg + inc) & ad_mask(ctxt));
}

static inline void jmp_rel(struct x86_emulate_ctxt *ctxt, int rel)
{
	register_address_increment(ctxt, &ctxt->_eip, rel);
}

static u32 desc_limit_scaled(struct desc_struct *desc)
{
	u32 limit = get_desc_limit(desc);

	return desc->g ? (limit << 12) | 0xfff : limit;
}

static void set_seg_override(struct x86_emulate_ctxt *ctxt, int seg)
{
	ctxt->has_seg_override = true;
	ctxt->seg_override = seg;
}

static unsigned long seg_base(struct x86_emulate_ctxt *ctxt, int seg)
{
	if (ctxt->mode == X86EMUL_MODE_PROT64 && seg < VCPU_SREG_FS)
		return 0;

	return ctxt->ops->get_cached_segment_base(ctxt, seg);
}

static unsigned seg_override(struct x86_emulate_ctxt *ctxt)
{
	if (!ctxt->has_seg_override)
		return 0;

	return ctxt->seg_override;
}

static int emulate_exception(struct x86_emulate_ctxt *ctxt, int vec,
			     u32 error, bool valid)
{
	ctxt->exception.vector = vec;
	ctxt->exception.error_code = error;
	ctxt->exception.error_code_valid = valid;
	return X86EMUL_PROPAGATE_FAULT;
}

static int emulate_db(struct x86_emulate_ctxt *ctxt)
{
	return emulate_exception(ctxt, DB_VECTOR, 0, false);
}

static int emulate_gp(struct x86_emulate_ctxt *ctxt, int err)
{
	return emulate_exception(ctxt, GP_VECTOR, err, true);
}

static int emulate_ss(struct x86_emulate_ctxt *ctxt, int err)
{
	return emulate_exception(ctxt, SS_VECTOR, err, true);
}

static int emulate_ud(struct x86_emulate_ctxt *ctxt)
{
	return emulate_exception(ctxt, UD_VECTOR, 0, false);
}

static int emulate_ts(struct x86_emulate_ctxt *ctxt, int err)
{
	return emulate_exception(ctxt, TS_VECTOR, err, true);
}

static int emulate_de(struct x86_emulate_ctxt *ctxt)
{
	return emulate_exception(ctxt, DE_VECTOR, 0, false);
}

static int emulate_nm(struct x86_emulate_ctxt *ctxt)
{
	return emulate_exception(ctxt, NM_VECTOR, 0, false);
}

static u16 get_segment_selector(struct x86_emulate_ctxt *ctxt, unsigned seg)
{
	u16 selector;
	struct desc_struct desc;

	ctxt->ops->get_segment(ctxt, &selector, &desc, NULL, seg);
	return selector;
}

static void set_segment_selector(struct x86_emulate_ctxt *ctxt, u16 selector,
				 unsigned seg)
{
	u16 dummy;
	u32 base3;
	struct desc_struct desc;

	ctxt->ops->get_segment(ctxt, &dummy, &desc, &base3, seg);
	ctxt->ops->set_segment(ctxt, selector, &desc, base3, seg);
}

static int __linearize(struct x86_emulate_ctxt *ctxt,
		     struct segmented_address addr,
		     unsigned size, bool write, bool fetch,
		     ulong *linear)
{
	struct desc_struct desc;
	bool usable;
	ulong la;
	u32 lim;
	u16 sel;
	unsigned cpl, rpl;

	la = seg_base(ctxt, addr.seg) + addr.ea;
	switch (ctxt->mode) {
	case X86EMUL_MODE_REAL:
		break;
	case X86EMUL_MODE_PROT64:
		if (((signed long)la << 16) >> 16 != la)
			return emulate_gp(ctxt, 0);
		break;
	default:
		usable = ctxt->ops->get_segment(ctxt, &sel, &desc, NULL,
						addr.seg);
		if (!usable)
			goto bad;
		/* code segment or read-only data segment */
		if (((desc.type & 8) || !(desc.type & 2)) && write)
			goto bad;
		/* unreadable code segment */
		if (!fetch && (desc.type & 8) && !(desc.type & 2))
			goto bad;
		lim = desc_limit_scaled(&desc);
		if ((desc.type & 8) || !(desc.type & 4)) {
			/* expand-up segment */
			if (addr.ea > lim || (u32)(addr.ea + size - 1) > lim)
				goto bad;
		} else {
			/* exapand-down segment */
			if (addr.ea <= lim || (u32)(addr.ea + size - 1) <= lim)
				goto bad;
			lim = desc.d ? 0xffffffff : 0xffff;
			if (addr.ea > lim || (u32)(addr.ea + size - 1) > lim)
				goto bad;
		}
		cpl = ctxt->ops->cpl(ctxt);
		rpl = sel & 3;
		cpl = max(cpl, rpl);
		if (!(desc.type & 8)) {
			/* data segment */
			if (cpl > desc.dpl)
				goto bad;
		} else if ((desc.type & 8) && !(desc.type & 4)) {
			/* nonconforming code segment */
			if (cpl != desc.dpl)
				goto bad;
		} else if ((desc.type & 8) && (desc.type & 4)) {
			/* conforming code segment */
			if (cpl < desc.dpl)
				goto bad;
		}
		break;
	}
	if (fetch ? ctxt->mode != X86EMUL_MODE_PROT64 : ctxt->ad_bytes != 8)
		la &= (u32)-1;
	*linear = la;
	return X86EMUL_CONTINUE;
bad:
	if (addr.seg == VCPU_SREG_SS)
		return emulate_ss(ctxt, addr.seg);
	else
		return emulate_gp(ctxt, addr.seg);
}

static int linearize(struct x86_emulate_ctxt *ctxt,
		     struct segmented_address addr,
		     unsigned size, bool write,
		     ulong *linear)
{
	return __linearize(ctxt, addr, size, write, false, linear);
}


static int segmented_read_std(struct x86_emulate_ctxt *ctxt,
			      struct segmented_address addr,
			      void *data,
			      unsigned size)
{
	int rc;
	ulong linear;

	rc = linearize(ctxt, addr, size, false, &linear);
	if (rc != X86EMUL_CONTINUE)
		return rc;
	return ctxt->ops->read_std(ctxt, linear, data, size, &ctxt->exception);
}

/*
 * Fetch the next byte of the instruction being emulated which is pointed to
 * by ctxt->_eip, then increment ctxt->_eip.
 *
 * Also prefetch the remaining bytes of the instruction without crossing page
 * boundary if they are not in fetch_cache yet.
 */
static int do_insn_fetch_byte(struct x86_emulate_ctxt *ctxt, u8 *dest)
{
	struct fetch_cache *fc = &ctxt->fetch;
	int rc;
	int size, cur_size;

	if (ctxt->_eip == fc->end) {
		unsigned long linear;
		struct segmented_address addr = { .seg = VCPU_SREG_CS,
						  .ea  = ctxt->_eip };
		cur_size = fc->end - fc->start;
		size = min(15UL - cur_size,
			   PAGE_SIZE - offset_in_page(ctxt->_eip));
		rc = __linearize(ctxt, addr, size, false, true, &linear);
		if (unlikely(rc != X86EMUL_CONTINUE))
			return rc;
		rc = ctxt->ops->fetch(ctxt, linear, fc->data + cur_size,
				      size, &ctxt->exception);
		if (unlikely(rc != X86EMUL_CONTINUE))
			return rc;
		fc->end += size;
	}
	*dest = fc->data[ctxt->_eip - fc->start];
	ctxt->_eip++;
	return X86EMUL_CONTINUE;
}

static int do_insn_fetch(struct x86_emulate_ctxt *ctxt,
			 void *dest, unsigned size)
{
	int rc;

	/* x86 instructions are limited to 15 bytes. */
	if (unlikely(ctxt->_eip + size - ctxt->eip > 15))
		return X86EMUL_UNHANDLEABLE;
	while (size--) {
		rc = do_insn_fetch_byte(ctxt, dest++);
		if (rc != X86EMUL_CONTINUE)
			return rc;
	}
	return X86EMUL_CONTINUE;
}

/* Fetch next part of the instruction being emulated. */
#define insn_fetch(_type, _ctxt)					\
({	unsigned long _x;						\
	rc = do_insn_fetch(_ctxt, &_x, sizeof(_type));			\
	if (rc != X86EMUL_CONTINUE)					\
		goto done;						\
	(_type)_x;							\
})

#define insn_fetch_arr(_arr, _size, _ctxt)				\
({	rc = do_insn_fetch(_ctxt, _arr, (_size));			\
	if (rc != X86EMUL_CONTINUE)					\
		goto done;						\
})

/*
 * Given the 'reg' portion of a ModRM byte, and a register block, return a
 * pointer into the block that addresses the relevant register.
 * @highbyte_regs specifies whether to decode AH,CH,DH,BH.
 */
static void *decode_register(u8 modrm_reg, unsigned long *regs,
			     int highbyte_regs)
{
	void *p;

	p = &regs[modrm_reg];
	if (highbyte_regs && modrm_reg >= 4 && modrm_reg < 8)
		p = (unsigned char *)&regs[modrm_reg & 3] + 1;
	return p;
}

static int read_descriptor(struct x86_emulate_ctxt *ctxt,
			   struct segmented_address addr,
			   u16 *size, unsigned long *address, int op_bytes)
{
	int rc;

	if (op_bytes == 2)
		op_bytes = 3;
	*address = 0;
	rc = segmented_read_std(ctxt, addr, size, 2);
	if (rc != X86EMUL_CONTINUE)
		return rc;
	addr.ea += 2;
	rc = segmented_read_std(ctxt, addr, address, op_bytes);
	return rc;
}

static int test_cc(unsigned int condition, unsigned int flags)
{
	int rc = 0;

	switch ((condition & 15) >> 1) {
	case 0: /* o */
		rc |= (flags & EFLG_OF);
		break;
	case 1: /* b/c/nae */
		rc |= (flags & EFLG_CF);
		break;
	case 2: /* z/e */
		rc |= (flags & EFLG_ZF);
		break;
	case 3: /* be/na */
		rc |= (flags & (EFLG_CF|EFLG_ZF));
		break;
	case 4: /* s */
		rc |= (flags & EFLG_SF);
		break;
	case 5: /* p/pe */
		rc |= (flags & EFLG_PF);
		break;
	case 7: /* le/ng */
		rc |= (flags & EFLG_ZF);
		/* fall through */
	case 6: /* l/nge */
		rc |= (!(flags & EFLG_SF) != !(flags & EFLG_OF));
		break;
	}

	/* Odd condition identifiers (lsb == 1) have inverted sense. */
	return (!!rc ^ (condition & 1));
}

static void fetch_register_operand(struct operand *op)
{
	switch (op->bytes) {
	case 1:
		op->val = *(u8 *)op->addr.reg;
		break;
	case 2:
		op->val = *(u16 *)op->addr.reg;
		break;
	case 4:
		op->val = *(u32 *)op->addr.reg;
		break;
	case 8:
		op->val = *(u64 *)op->addr.reg;
		break;
	}
}

static void read_sse_reg(struct x86_emulate_ctxt *ctxt, sse128_t *data, int reg)
{
	ctxt->ops->get_fpu(ctxt);
	switch (reg) {
	case 0: asm("movdqu %%xmm0, %0" : "=m"(*data)); break;
	case 1: asm("movdqu %%xmm1, %0" : "=m"(*data)); break;
	case 2: asm("movdqu %%xmm2, %0" : "=m"(*data)); break;
	case 3: asm("movdqu %%xmm3, %0" : "=m"(*data)); break;
	case 4: asm("movdqu %%xmm4, %0" : "=m"(*data)); break;
	case 5: asm("movdqu %%xmm5, %0" : "=m"(*data)); break;
	case 6: asm("movdqu %%xmm6, %0" : "=m"(*data)); break;
	case 7: asm("movdqu %%xmm7, %0" : "=m"(*data)); break;
#ifdef CONFIG_X86_64
	case 8: asm("movdqu %%xmm8, %0" : "=m"(*data)); break;
	case 9: asm("movdqu %%xmm9, %0" : "=m"(*data)); break;
	case 10: asm("movdqu %%xmm10, %0" : "=m"(*data)); break;
	case 11: asm("movdqu %%xmm11, %0" : "=m"(*data)); break;
	case 12: asm("movdqu %%xmm12, %0" : "=m"(*data)); break;
	case 13: asm("movdqu %%xmm13, %0" : "=m"(*data)); break;
	case 14: asm("movdqu %%xmm14, %0" : "=m"(*data)); break;
	case 15: asm("movdqu %%xmm15, %0" : "=m"(*data)); break;
#endif
	default: BUG();
	}
	ctxt->ops->put_fpu(ctxt);
}

static void write_sse_reg(struct x86_emulate_ctxt *ctxt, sse128_t *data,
			  int reg)
{
	ctxt->ops->get_fpu(ctxt);
	switch (reg) {
	case 0: asm("movdqu %0, %%xmm0" : : "m"(*data)); break;
	case 1: asm("movdqu %0, %%xmm1" : : "m"(*data)); break;
	case 2: asm("movdqu %0, %%xmm2" : : "m"(*data)); break;
	case 3: asm("movdqu %0, %%xmm3" : : "m"(*data)); break;
	case 4: asm("movdqu %0, %%xmm4" : : "m"(*data)); break;
	case 5: asm("movdqu %0, %%xmm5" : : "m"(*data)); break;
	case 6: asm("movdqu %0, %%xmm6" : : "m"(*data)); break;
	case 7: asm("movdqu %0, %%xmm7" : : "m"(*data)); break;
#ifdef CONFIG_X86_64
	case 8: asm("movdqu %0, %%xmm8" : : "m"(*data)); break;
	case 9: asm("movdqu %0, %%xmm9" : : "m"(*data)); break;
	case 10: asm("movdqu %0, %%xmm10" : : "m"(*data)); break;
	case 11: asm("movdqu %0, %%xmm11" : : "m"(*data)); break;
	case 12: asm("movdqu %0, %%xmm12" : : "m"(*data)); break;
	case 13: asm("movdqu %0, %%xmm13" : : "m"(*data)); break;
	case 14: asm("movdqu %0, %%xmm14" : : "m"(*data)); break;
	case 15: asm("movdqu %0, %%xmm15" : : "m"(*data)); break;
#endif
	default: BUG();
	}
	ctxt->ops->put_fpu(ctxt);
}

static void decode_register_operand(struct x86_emulate_ctxt *ctxt,
				    struct operand *op,
				    int inhibit_bytereg)
{
	unsigned reg = ctxt->modrm_reg;
	int highbyte_regs = ctxt->rex_prefix == 0;

	if (!(ctxt->d & ModRM))
		reg = (ctxt->b & 7) | ((ctxt->rex_prefix & 1) << 3);

	if (ctxt->d & Sse) {
		op->type = OP_XMM;
		op->bytes = 16;
		op->addr.xmm = reg;
		read_sse_reg(ctxt, &op->vec_val, reg);
		return;
	}

	op->type = OP_REG;
	if ((ctxt->d & ByteOp) && !inhibit_bytereg) {
		op->addr.reg = decode_register(reg, ctxt->regs, highbyte_regs);
		op->bytes = 1;
	} else {
		op->addr.reg = decode_register(reg, ctxt->regs, 0);
		op->bytes = ctxt->op_bytes;
	}
	fetch_register_operand(op);
	op->orig_val = op->val;
}

static int decode_modrm(struct x86_emulate_ctxt *ctxt,
			struct operand *op)
{
	u8 sib;
	int index_reg = 0, base_reg = 0, scale;
	int rc = X86EMUL_CONTINUE;
	ulong modrm_ea = 0;

	if (ctxt->rex_prefix) {
		ctxt->modrm_reg = (ctxt->rex_prefix & 4) << 1;	/* REX.R */
		index_reg = (ctxt->rex_prefix & 2) << 2; /* REX.X */
		ctxt->modrm_rm = base_reg = (ctxt->rex_prefix & 1) << 3; /* REG.B */
	}

	ctxt->modrm = insn_fetch(u8, ctxt);
	ctxt->modrm_mod |= (ctxt->modrm & 0xc0) >> 6;
	ctxt->modrm_reg |= (ctxt->modrm & 0x38) >> 3;
	ctxt->modrm_rm |= (ctxt->modrm & 0x07);
	ctxt->modrm_seg = VCPU_SREG_DS;

	if (ctxt->modrm_mod == 3) {
		op->type = OP_REG;
		op->bytes = (ctxt->d & ByteOp) ? 1 : ctxt->op_bytes;
		op->addr.reg = decode_register(ctxt->modrm_rm,
					       ctxt->regs, ctxt->d & ByteOp);
		if (ctxt->d & Sse) {
			op->type = OP_XMM;
			op->bytes = 16;
			op->addr.xmm = ctxt->modrm_rm;
			read_sse_reg(ctxt, &op->vec_val, ctxt->modrm_rm);
			return rc;
		}
		fetch_register_operand(op);
		return rc;
	}

	op->type = OP_MEM;

	if (ctxt->ad_bytes == 2) {
		unsigned bx = ctxt->regs[VCPU_REGS_RBX];
		unsigned bp = ctxt->regs[VCPU_REGS_RBP];
		unsigned si = ctxt->regs[VCPU_REGS_RSI];
		unsigned di = ctxt->regs[VCPU_REGS_RDI];

		/* 16-bit ModR/M decode. */
		switch (ctxt->modrm_mod) {
		case 0:
			if (ctxt->modrm_rm == 6)
				modrm_ea += insn_fetch(u16, ctxt);
			break;
		case 1:
			modrm_ea += insn_fetch(s8, ctxt);
			break;
		case 2:
			modrm_ea += insn_fetch(u16, ctxt);
			break;
		}
		switch (ctxt->modrm_rm) {
		case 0:
			modrm_ea += bx + si;
			break;
		case 1:
			modrm_ea += bx + di;
			break;
		case 2:
			modrm_ea += bp + si;
			break;
		case 3:
			modrm_ea += bp + di;
			break;
		case 4:
			modrm_ea += si;
			break;
		case 5:
			modrm_ea += di;
			break;
		case 6:
			if (ctxt->modrm_mod != 0)
				modrm_ea += bp;
			break;
		case 7:
			modrm_ea += bx;
			break;
		}
		if (ctxt->modrm_rm == 2 || ctxt->modrm_rm == 3 ||
		    (ctxt->modrm_rm == 6 && ctxt->modrm_mod != 0))
			ctxt->modrm_seg = VCPU_SREG_SS;
		modrm_ea = (u16)modrm_ea;
	} else {
		/* 32/64-bit ModR/M decode. */
		if ((ctxt->modrm_rm & 7) == 4) {
			sib = insn_fetch(u8, ctxt);
			index_reg |= (sib >> 3) & 7;
			base_reg |= sib & 7;
			scale = sib >> 6;

			if ((base_reg & 7) == 5 && ctxt->modrm_mod == 0)
				modrm_ea += insn_fetch(s32, ctxt);
			else
				modrm_ea += ctxt->regs[base_reg];
			if (index_reg != 4)
				modrm_ea += ctxt->regs[index_reg] << scale;
		} else if ((ctxt->modrm_rm & 7) == 5 && ctxt->modrm_mod == 0) {
			if (ctxt->mode == X86EMUL_MODE_PROT64)
				ctxt->rip_relative = 1;
		} else
			modrm_ea += ctxt->regs[ctxt->modrm_rm];
		switch (ctxt->modrm_mod) {
		case 0:
			if (ctxt->modrm_rm == 5)
				modrm_ea += insn_fetch(s32, ctxt);
			break;
		case 1:
			modrm_ea += insn_fetch(s8, ctxt);
			break;
		case 2:
			modrm_ea += insn_fetch(s32, ctxt);
			break;
		}
	}
	op->addr.mem.ea = modrm_ea;
done:
	return rc;
}

static int decode_abs(struct x86_emulate_ctxt *ctxt,
		      struct operand *op)
{
	int rc = X86EMUL_CONTINUE;

	op->type = OP_MEM;
	switch (ctxt->ad_bytes) {
	case 2:
		op->addr.mem.ea = insn_fetch(u16, ctxt);
		break;
	case 4:
		op->addr.mem.ea = insn_fetch(u32, ctxt);
		break;
	case 8:
		op->addr.mem.ea = insn_fetch(u64, ctxt);
		break;
	}
done:
	return rc;
}

static void fetch_bit_operand(struct x86_emulate_ctxt *ctxt)
{
	long sv = 0, mask;

	if (ctxt->dst.type == OP_MEM && ctxt->src.type == OP_REG) {
		mask = ~(ctxt->dst.bytes * 8 - 1);

		if (ctxt->src.bytes == 2)
			sv = (s16)ctxt->src.val & (s16)mask;
		else if (ctxt->src.bytes == 4)
			sv = (s32)ctxt->src.val & (s32)mask;

		ctxt->dst.addr.mem.ea += (sv >> 3);
	}

	/* only subword offset */
	ctxt->src.val &= (ctxt->dst.bytes << 3) - 1;
}

static int read_emulated(struct x86_emulate_ctxt *ctxt,
			 unsigned long addr, void *dest, unsigned size)
{
	int rc;
	struct read_cache *mc = &ctxt->mem_read;

	while (size) {
		int n = min(size, 8u);
		size -= n;
		if (mc->pos < mc->end)
			goto read_cached;

		rc = ctxt->ops->read_emulated(ctxt, addr, mc->data + mc->end, n,
					      &ctxt->exception);
		if (rc != X86EMUL_CONTINUE)
			return rc;
		mc->end += n;

	read_cached:
		memcpy(dest, mc->data + mc->pos, n);
		mc->pos += n;
		dest += n;
		addr += n;
	}
	return X86EMUL_CONTINUE;
}

static int segmented_read(struct x86_emulate_ctxt *ctxt,
			  struct segmented_address addr,
			  void *data,
			  unsigned size)
{
	int rc;
	ulong linear;

	rc = linearize(ctxt, addr, size, false, &linear);
	if (rc != X86EMUL_CONTINUE)
		return rc;
	return read_emulated(ctxt, linear, data, size);
}

static int segmented_write(struct x86_emulate_ctxt *ctxt,
			   struct segmented_address addr,
			   const void *data,
			   unsigned size)
{
	int rc;
	ulong linear;

	rc = linearize(ctxt, addr, size, true, &linear);
	if (rc != X86EMUL_CONTINUE)
		return rc;
	return ctxt->ops->write_emulated(ctxt, linear, data, size,
					 &ctxt->exception);
}

static int segmented_cmpxchg(struct x86_emulate_ctxt *ctxt,
			     struct segmented_address addr,
			     const void *orig_data, const void *data,
			     unsigned size)
{
	int rc;
	ulong linear;

	rc = linearize(ctxt, addr, size, true, &linear);
	if (rc != X86EMUL_CONTINUE)
		return rc;
	return ctxt->ops->cmpxchg_emulated(ctxt, linear, orig_data, data,
					   size, &ctxt->exception);
}

static int pio_in_emulated(struct x86_emulate_ctxt *ctxt,
			   unsigned int size, unsigned short port,
			   void *dest)
{
	struct read_cache *rc = &ctxt->io_read;

	if (rc->pos == rc->end) { /* refill pio read ahead */
		unsigned int in_page, n;
		unsigned int count = ctxt->rep_prefix ?
			address_mask(ctxt, ctxt->regs[VCPU_REGS_RCX]) : 1;
		in_page = (ctxt->eflags & EFLG_DF) ?
			offset_in_page(ctxt->regs[VCPU_REGS_RDI]) :
			PAGE_SIZE - offset_in_page(ctxt->regs[VCPU_REGS_RDI]);
		n = min(min(in_page, (unsigned int)sizeof(rc->data)) / size,
			count);
		if (n == 0)
			n = 1;
		rc->pos = rc->end = 0;
		if (!ctxt->ops->pio_in_emulated(ctxt, size, port, rc->data, n))
			return 0;
		rc->end = n * size;
	}

	memcpy(dest, rc->data + rc->pos, size);
	rc->pos += size;
	return 1;
}

static void get_descriptor_table_ptr(struct x86_emulate_ctxt *ctxt,
				     u16 selector, struct desc_ptr *dt)
{
	struct x86_emulate_ops *ops = ctxt->ops;

	if (selector & 1 << 2) {
		struct desc_struct desc;
		u16 sel;

		memset (dt, 0, sizeof *dt);
		if (!ops->get_segment(ctxt, &sel, &desc, NULL, VCPU_SREG_LDTR))
			return;

		dt->size = desc_limit_scaled(&desc); /* what if limit > 65535? */
		dt->address = get_desc_base(&desc);
	} else
		ops->get_gdt(ctxt, dt);
}

/* allowed just for 8 bytes segments */
static int read_segment_descriptor(struct x86_emulate_ctxt *ctxt,
				   u16 selector, struct desc_struct *desc)
{
	struct desc_ptr dt;
	u16 index = selector >> 3;
	ulong addr;

	get_descriptor_table_ptr(ctxt, selector, &dt);

	if (dt.size < index * 8 + 7)
		return emulate_gp(ctxt, selector & 0xfffc);

	addr = dt.address + index * 8;
	return ctxt->ops->read_std(ctxt, addr, desc, sizeof *desc,
				   &ctxt->exception);
}

/* allowed just for 8 bytes segments */
static int write_segment_descriptor(struct x86_emulate_ctxt *ctxt,
				    u16 selector, struct desc_struct *desc)
{
	struct desc_ptr dt;
	u16 index = selector >> 3;
	ulong addr;

	get_descriptor_table_ptr(ctxt, selector, &dt);

	if (dt.size < index * 8 + 7)
		return emulate_gp(ctxt, selector & 0xfffc);

	addr = dt.address + index * 8;
	return ctxt->ops->write_std(ctxt, addr, desc, sizeof *desc,
				    &ctxt->exception);
}

/* Does not support long mode */
static int load_segment_descriptor(struct x86_emulate_ctxt *ctxt,
				   u16 selector, int seg)
{
	struct desc_struct seg_desc;
	u8 dpl, rpl, cpl;
	unsigned err_vec = GP_VECTOR;
	u32 err_code = 0;
	bool null_selector = !(selector & ~0x3); /* 0000-0003 are null */
	int ret;

	memset(&seg_desc, 0, sizeof seg_desc);

	if ((seg <= VCPU_SREG_GS && ctxt->mode == X86EMUL_MODE_VM86)
	    || ctxt->mode == X86EMUL_MODE_REAL) {
		/* set real mode segment descriptor */
		set_desc_base(&seg_desc, selector << 4);
		set_desc_limit(&seg_desc, 0xffff);
		seg_desc.type = 3;
		seg_desc.p = 1;
		seg_desc.s = 1;
		goto load;
	}

	/* NULL selector is not valid for TR, CS and SS */
	if ((seg == VCPU_SREG_CS || seg == VCPU_SREG_SS || seg == VCPU_SREG_TR)
	    && null_selector)
		goto exception;

	/* TR should be in GDT only */
	if (seg == VCPU_SREG_TR && (selector & (1 << 2)))
		goto exception;

	if (null_selector) /* for NULL selector skip all following checks */
		goto load;

	ret = read_segment_descriptor(ctxt, selector, &seg_desc);
	if (ret != X86EMUL_CONTINUE)
		return ret;

	err_code = selector & 0xfffc;
	err_vec = GP_VECTOR;

	/* can't load system descriptor into segment selecor */
	if (seg <= VCPU_SREG_GS && !seg_desc.s)
		goto exception;

	if (!seg_desc.p) {
		err_vec = (seg == VCPU_SREG_SS) ? SS_VECTOR : NP_VECTOR;
		goto exception;
	}

	rpl = selector & 3;
	dpl = seg_desc.dpl;
	cpl = ctxt->ops->cpl(ctxt);

	switch (seg) {
	case VCPU_SREG_SS:
		/*
		 * segment is not a writable data segment or segment
		 * selector's RPL != CPL or segment selector's RPL != CPL
		 */
		if (rpl != cpl || (seg_desc.type & 0xa) != 0x2 || dpl != cpl)
			goto exception;
		break;
	case VCPU_SREG_CS:
		if (!(seg_desc.type & 8))
			goto exception;

		if (seg_desc.type & 4) {
			/* conforming */
			if (dpl > cpl)
				goto exception;
		} else {
			/* nonconforming */
			if (rpl > cpl || dpl != cpl)
				goto exception;
		}
		/* CS(RPL) <- CPL */
		selector = (selector & 0xfffc) | cpl;
		break;
	case VCPU_SREG_TR:
		if (seg_desc.s || (seg_desc.type != 1 && seg_desc.type != 9))
			goto exception;
		break;
	case VCPU_SREG_LDTR:
		if (seg_desc.s || seg_desc.type != 2)
			goto exception;
		break;
	default: /*  DS, ES, FS, or GS */
		/*
		 * segment is not a data or readable code segment or
		 * ((segment is a data or nonconforming code segment)
		 * and (both RPL and CPL > DPL))
		 */
		if ((seg_desc.type & 0xa) == 0x8 ||
		    (((seg_desc.type & 0xc) != 0xc) &&
		     (rpl > dpl && cpl > dpl)))
			goto exception;
		break;
	}

	if (seg_desc.s) {
		/* mark segment as accessed */
		seg_desc.type |= 1;
		ret = write_segment_descriptor(ctxt, selector, &seg_desc);
		if (ret != X86EMUL_CONTINUE)
			return ret;
	}
load:
	ctxt->ops->set_segment(ctxt, selector, &seg_desc, 0, seg);
	return X86EMUL_CONTINUE;
exception:
	emulate_exception(ctxt, err_vec, err_code, true);
	return X86EMUL_PROPAGATE_FAULT;
}

static void write_register_operand(struct operand *op)
{
	/* The 4-byte case *is* correct: in 64-bit mode we zero-extend. */
	switch (op->bytes) {
	case 1:
		*(u8 *)op->addr.reg = (u8)op->val;
		break;
	case 2:
		*(u16 *)op->addr.reg = (u16)op->val;
		break;
	case 4:
		*op->addr.reg = (u32)op->val;
		break;	/* 64b: zero-extend */
	case 8:
		*op->addr.reg = op->val;
		break;
	}
}

static int writeback(struct x86_emulate_ctxt *ctxt)
{
	int rc;

	switch (ctxt->dst.type) {
	case OP_REG:
		write_register_operand(&ctxt->dst);
		break;
	case OP_MEM:
		if (ctxt->lock_prefix)
			rc = segmented_cmpxchg(ctxt,
					       ctxt->dst.addr.mem,
					       &ctxt->dst.orig_val,
					       &ctxt->dst.val,
					       ctxt->dst.bytes);
		else
			rc = segmented_write(ctxt,
					     ctxt->dst.addr.mem,
					     &ctxt->dst.val,
					     ctxt->dst.bytes);
		if (rc != X86EMUL_CONTINUE)
			return rc;
		break;
	case OP_XMM:
		write_sse_reg(ctxt, &ctxt->dst.vec_val, ctxt->dst.addr.xmm);
		break;
	case OP_NONE:
		/* no writeback */
		break;
	default:
		break;
	}
	return X86EMUL_CONTINUE;
}

static int em_push(struct x86_emulate_ctxt *ctxt)
{
	struct segmented_address addr;

	register_address_increment(ctxt, &ctxt->regs[VCPU_REGS_RSP], -ctxt->op_bytes);
	addr.ea = register_address(ctxt, ctxt->regs[VCPU_REGS_RSP]);
	addr.seg = VCPU_SREG_SS;

	/* Disable writeback. */
	ctxt->dst.type = OP_NONE;
	return segmented_write(ctxt, addr, &ctxt->src.val, ctxt->op_bytes);
}

static int emulate_pop(struct x86_emulate_ctxt *ctxt,
		       void *dest, int len)
{
	int rc;
	struct segmented_address addr;

	addr.ea = register_address(ctxt, ctxt->regs[VCPU_REGS_RSP]);
	addr.seg = VCPU_SREG_SS;
	rc = segmented_read(ctxt, addr, dest, len);
	if (rc != X86EMUL_CONTINUE)
		return rc;

	register_address_increment(ctxt, &ctxt->regs[VCPU_REGS_RSP], len);
	return rc;
}

static int em_pop(struct x86_emulate_ctxt *ctxt)
{
	return emulate_pop(ctxt, &ctxt->dst.val, ctxt->op_bytes);
}

static int emulate_popf(struct x86_emulate_ctxt *ctxt,
			void *dest, int len)
{
	int rc;
	unsigned long val, change_mask;
	int iopl = (ctxt->eflags & X86_EFLAGS_IOPL) >> IOPL_SHIFT;
	int cpl = ctxt->ops->cpl(ctxt);

	rc = emulate_pop(ctxt, &val, len);
	if (rc != X86EMUL_CONTINUE)
		return rc;

	change_mask = EFLG_CF | EFLG_PF | EFLG_AF | EFLG_ZF | EFLG_SF | EFLG_OF
		| EFLG_TF | EFLG_DF | EFLG_NT | EFLG_RF | EFLG_AC | EFLG_ID;

	switch(ctxt->mode) {
	case X86EMUL_MODE_PROT64:
	case X86EMUL_MODE_PROT32:
	case X86EMUL_MODE_PROT16:
		if (cpl == 0)
			change_mask |= EFLG_IOPL;
		if (cpl <= iopl)
			change_mask |= EFLG_IF;
		break;
	case X86EMUL_MODE_VM86:
		if (iopl < 3)
			return emulate_gp(ctxt, 0);
		change_mask |= EFLG_IF;
		break;
	default: /* real mode */
		change_mask |= (EFLG_IOPL | EFLG_IF);
		break;
	}

	*(unsigned long *)dest =
		(ctxt->eflags & ~change_mask) | (val & change_mask);

	return rc;
}

static int em_popf(struct x86_emulate_ctxt *ctxt)
{
	ctxt->dst.type = OP_REG;
	ctxt->dst.addr.reg = &ctxt->eflags;
	ctxt->dst.bytes = ctxt->op_bytes;
	return emulate_popf(ctxt, &ctxt->dst.val, ctxt->op_bytes);
}

static int em_push_sreg(struct x86_emulate_ctxt *ctxt)
{
	int seg = ctxt->src2.val;

	ctxt->src.val = get_segment_selector(ctxt, seg);

	return em_push(ctxt);
}

static int em_pop_sreg(struct x86_emulate_ctxt *ctxt)
{
	int seg = ctxt->src2.val;
	unsigned long selector;
	int rc;

	rc = emulate_pop(ctxt, &selector, ctxt->op_bytes);
	if (rc != X86EMUL_CONTINUE)
		return rc;

	rc = load_segment_descriptor(ctxt, (u16)selector, seg);
	return rc;
}

static int em_pusha(struct x86_emulate_ctxt *ctxt)
{
	unsigned long old_esp = ctxt->regs[VCPU_REGS_RSP];
	int rc = X86EMUL_CONTINUE;
	int reg = VCPU_REGS_RAX;

	while (reg <= VCPU_REGS_RDI) {
		(reg == VCPU_REGS_RSP) ?
		(ctxt->src.val = old_esp) : (ctxt->src.val = ctxt->regs[reg]);

		rc = em_push(ctxt);
		if (rc != X86EMUL_CONTINUE)
			return rc;

		++reg;
	}

	return rc;
}

static int em_pushf(struct x86_emulate_ctxt *ctxt)
{
	ctxt->src.val =  (unsigned long)ctxt->eflags;
	return em_push(ctxt);
}

static int em_popa(struct x86_emulate_ctxt *ctxt)
{
	int rc = X86EMUL_CONTINUE;
	int reg = VCPU_REGS_RDI;

	while (reg >= VCPU_REGS_RAX) {
		if (reg == VCPU_REGS_RSP) {
			register_address_increment(ctxt, &ctxt->regs[VCPU_REGS_RSP],
							ctxt->op_bytes);
			--reg;
		}

		rc = emulate_pop(ctxt, &ctxt->regs[reg], ctxt->op_bytes);
		if (rc != X86EMUL_CONTINUE)
			break;
		--reg;
	}
	return rc;
}

int emulate_int_real(struct x86_emulate_ctxt *ctxt, int irq)
{
	struct x86_emulate_ops *ops = ctxt->ops;
	int rc;
	struct desc_ptr dt;
	gva_t cs_addr;
	gva_t eip_addr;
	u16 cs, eip;

	/* TODO: Add limit checks */
	ctxt->src.val = ctxt->eflags;
	rc = em_push(ctxt);
	if (rc != X86EMUL_CONTINUE)
		return rc;

	ctxt->eflags &= ~(EFLG_IF | EFLG_TF | EFLG_AC);

	ctxt->src.val = get_segment_selector(ctxt, VCPU_SREG_CS);
	rc = em_push(ctxt);
	if (rc != X86EMUL_CONTINUE)
		return rc;

	ctxt->src.val = ctxt->_eip;
	rc = em_push(ctxt);
	if (rc != X86EMUL_CONTINUE)
		return rc;

	ops->get_idt(ctxt, &dt);

	eip_addr = dt.address + (irq << 2);
	cs_addr = dt.address + (irq << 2) + 2;

	rc = ops->read_std(ctxt, cs_addr, &cs, 2, &ctxt->exception);
	if (rc != X86EMUL_CONTINUE)
		return rc;

	rc = ops->read_std(ctxt, eip_addr, &eip, 2, &ctxt->exception);
	if (rc != X86EMUL_CONTINUE)
		return rc;

	rc = load_segment_descriptor(ctxt, cs, VCPU_SREG_CS);
	if (rc != X86EMUL_CONTINUE)
		return rc;

	ctxt->_eip = eip;

	return rc;
}

static int emulate_int(struct x86_emulate_ctxt *ctxt, int irq)
{
	switch(ctxt->mode) {
	case X86EMUL_MODE_REAL:
		return emulate_int_real(ctxt, irq);
	case X86EMUL_MODE_VM86:
	case X86EMUL_MODE_PROT16:
	case X86EMUL_MODE_PROT32:
	case X86EMUL_MODE_PROT64:
	default:
		/* Protected mode interrupts unimplemented yet */
		return X86EMUL_UNHANDLEABLE;
	}
}

static int emulate_iret_real(struct x86_emulate_ctxt *ctxt)
{
	int rc = X86EMUL_CONTINUE;
	unsigned long temp_eip = 0;
	unsigned long temp_eflags = 0;
	unsigned long cs = 0;
	unsigned long mask = EFLG_CF | EFLG_PF | EFLG_AF | EFLG_ZF | EFLG_SF | EFLG_TF |
			     EFLG_IF | EFLG_DF | EFLG_OF | EFLG_IOPL | EFLG_NT | EFLG_RF |
			     EFLG_AC | EFLG_ID | (1 << 1); /* Last one is the reserved bit */
	unsigned long vm86_mask = EFLG_VM | EFLG_VIF | EFLG_VIP;

	/* TODO: Add stack limit check */

	rc = emulate_pop(ctxt, &temp_eip, ctxt->op_bytes);

	if (rc != X86EMUL_CONTINUE)
		return rc;

	if (temp_eip & ~0xffff)
		return emulate_gp(ctxt, 0);

	rc = emulate_pop(ctxt, &cs, ctxt->op_bytes);

	if (rc != X86EMUL_CONTINUE)
		return rc;

	rc = emulate_pop(ctxt, &temp_eflags, ctxt->op_bytes);

	if (rc != X86EMUL_CONTINUE)
		return rc;

	rc = load_segment_descriptor(ctxt, (u16)cs, VCPU_SREG_CS);

	if (rc != X86EMUL_CONTINUE)
		return rc;

	ctxt->_eip = temp_eip;


	if (ctxt->op_bytes == 4)
		ctxt->eflags = ((temp_eflags & mask) | (ctxt->eflags & vm86_mask));
	else if (ctxt->op_bytes == 2) {
		ctxt->eflags &= ~0xffff;
		ctxt->eflags |= temp_eflags;
	}

	ctxt->eflags &= ~EFLG_RESERVED_ZEROS_MASK; /* Clear reserved zeros */
	ctxt->eflags |= EFLG_RESERVED_ONE_MASK;

	return rc;
}

static int em_iret(struct x86_emulate_ctxt *ctxt)
{
	switch(ctxt->mode) {
	case X86EMUL_MODE_REAL:
		return emulate_iret_real(ctxt);
	case X86EMUL_MODE_VM86:
	case X86EMUL_MODE_PROT16:
	case X86EMUL_MODE_PROT32:
	case X86EMUL_MODE_PROT64:
	default:
		/* iret from protected mode unimplemented yet */
		return X86EMUL_UNHANDLEABLE;
	}
}

static int em_jmp_far(struct x86_emulate_ctxt *ctxt)
{
	int rc;
	unsigned short sel;

	memcpy(&sel, ctxt->src.valptr + ctxt->op_bytes, 2);

	rc = load_segment_descriptor(ctxt, sel, VCPU_SREG_CS);
	if (rc != X86EMUL_CONTINUE)
		return rc;

	ctxt->_eip = 0;
	memcpy(&ctxt->_eip, ctxt->src.valptr, ctxt->op_bytes);
	return X86EMUL_CONTINUE;
}

static int em_grp1a(struct x86_emulate_ctxt *ctxt)
{
	return emulate_pop(ctxt, &ctxt->dst.val, ctxt->dst.bytes);
}

static int em_grp2(struct x86_emulate_ctxt *ctxt)
{
	switch (ctxt->modrm_reg) {
	case 0:	/* rol */
		emulate_2op_SrcB(ctxt, "rol");
		break;
	case 1:	/* ror */
		emulate_2op_SrcB(ctxt, "ror");
		break;
	case 2:	/* rcl */
		emulate_2op_SrcB(ctxt, "rcl");
		break;
	case 3:	/* rcr */
		emulate_2op_SrcB(ctxt, "rcr");
		break;
	case 4:	/* sal/shl */
	case 6:	/* sal/shl */
		emulate_2op_SrcB(ctxt, "sal");
		break;
	case 5:	/* shr */
		emulate_2op_SrcB(ctxt, "shr");
		break;
	case 7:	/* sar */
		emulate_2op_SrcB(ctxt, "sar");
		break;
	}
	return X86EMUL_CONTINUE;
}

static int em_not(struct x86_emulate_ctxt *ctxt)
{
	ctxt->dst.val = ~ctxt->dst.val;
	return X86EMUL_CONTINUE;
}

static int em_neg(struct x86_emulate_ctxt *ctxt)
{
	emulate_1op(ctxt, "neg");
	return X86EMUL_CONTINUE;
}

static int em_mul_ex(struct x86_emulate_ctxt *ctxt)
{
	u8 ex = 0;

	emulate_1op_rax_rdx(ctxt, "mul", ex);
	return X86EMUL_CONTINUE;
}

static int em_imul_ex(struct x86_emulate_ctxt *ctxt)
{
	u8 ex = 0;

	emulate_1op_rax_rdx(ctxt, "imul", ex);
	return X86EMUL_CONTINUE;
}

static int em_div_ex(struct x86_emulate_ctxt *ctxt)
{
	u8 de = 0;

	emulate_1op_rax_rdx(ctxt, "div", de);
	if (de)
		return emulate_de(ctxt);
	return X86EMUL_CONTINUE;
}

static int em_idiv_ex(struct x86_emulate_ctxt *ctxt)
{
	u8 de = 0;

	emulate_1op_rax_rdx(ctxt, "idiv", de);
	if (de)
		return emulate_de(ctxt);
	return X86EMUL_CONTINUE;
}

static int em_grp45(struct x86_emulate_ctxt *ctxt)
{
	int rc = X86EMUL_CONTINUE;

	switch (ctxt->modrm_reg) {
	case 0:	/* inc */
		emulate_1op(ctxt, "inc");
		break;
	case 1:	/* dec */
		emulate_1op(ctxt, "dec");
		break;
	case 2: /* call near abs */ {
		long int old_eip;
		old_eip = ctxt->_eip;
		ctxt->_eip = ctxt->src.val;
		ctxt->src.val = old_eip;
		rc = em_push(ctxt);
		break;
	}
	case 4: /* jmp abs */
		ctxt->_eip = ctxt->src.val;
		break;
	case 5: /* jmp far */
		rc = em_jmp_far(ctxt);
		break;
	case 6:	/* push */
		rc = em_push(ctxt);
		break;
	}
	return rc;
}

static int em_grp9(struct x86_emulate_ctxt *ctxt)
{
	u64 old = ctxt->dst.orig_val64;

	if (((u32) (old >> 0) != (u32) ctxt->regs[VCPU_REGS_RAX]) ||
	    ((u32) (old >> 32) != (u32) ctxt->regs[VCPU_REGS_RDX])) {
		ctxt->regs[VCPU_REGS_RAX] = (u32) (old >> 0);
		ctxt->regs[VCPU_REGS_RDX] = (u32) (old >> 32);
		ctxt->eflags &= ~EFLG_ZF;
	} else {
		ctxt->dst.val64 = ((u64)ctxt->regs[VCPU_REGS_RCX] << 32) |
			(u32) ctxt->regs[VCPU_REGS_RBX];

		ctxt->eflags |= EFLG_ZF;
	}
	return X86EMUL_CONTINUE;
}

static int em_ret(struct x86_emulate_ctxt *ctxt)
{
	ctxt->dst.type = OP_REG;
	ctxt->dst.addr.reg = &ctxt->_eip;
	ctxt->dst.bytes = ctxt->op_bytes;
	return em_pop(ctxt);
}

static int em_ret_far(struct x86_emulate_ctxt *ctxt)
{
	int rc;
	unsigned long cs;

	rc = emulate_pop(ctxt, &ctxt->_eip, ctxt->op_bytes);
	if (rc != X86EMUL_CONTINUE)
		return rc;
	if (ctxt->op_bytes == 4)
		ctxt->_eip = (u32)ctxt->_eip;
	rc = emulate_pop(ctxt, &cs, ctxt->op_bytes);
	if (rc != X86EMUL_CONTINUE)
		return rc;
	rc = load_segment_descriptor(ctxt, (u16)cs, VCPU_SREG_CS);
	return rc;
}

static int em_lseg(struct x86_emulate_ctxt *ctxt)
{
	int seg = ctxt->src2.val;
	unsigned short sel;
	int rc;

	memcpy(&sel, ctxt->src.valptr + ctxt->op_bytes, 2);

	rc = load_segment_descriptor(ctxt, sel, seg);
	if (rc != X86EMUL_CONTINUE)
		return rc;

	ctxt->dst.val = ctxt->src.val;
	return rc;
}

static void
setup_syscalls_segments(struct x86_emulate_ctxt *ctxt,
			struct desc_struct *cs, struct desc_struct *ss)
{
	u16 selector;

	memset(cs, 0, sizeof(struct desc_struct));
	ctxt->ops->get_segment(ctxt, &selector, cs, NULL, VCPU_SREG_CS);
	memset(ss, 0, sizeof(struct desc_struct));

	cs->l = 0;		/* will be adjusted later */
	set_desc_base(cs, 0);	/* flat segment */
	cs->g = 1;		/* 4kb granularity */
	set_desc_limit(cs, 0xfffff);	/* 4GB limit */
	cs->type = 0x0b;	/* Read, Execute, Accessed */
	cs->s = 1;
	cs->dpl = 0;		/* will be adjusted later */
	cs->p = 1;
	cs->d = 1;

	set_desc_base(ss, 0);	/* flat segment */
	set_desc_limit(ss, 0xfffff);	/* 4GB limit */
	ss->g = 1;		/* 4kb granularity */
	ss->s = 1;
	ss->type = 0x03;	/* Read/Write, Accessed */
	ss->d = 1;		/* 32bit stack segment */
	ss->dpl = 0;
	ss->p = 1;
}

static int em_syscall(struct x86_emulate_ctxt *ctxt)
{
	struct x86_emulate_ops *ops = ctxt->ops;
	struct desc_struct cs, ss;
	u64 msr_data;
	u16 cs_sel, ss_sel;
	u64 efer = 0;

	/* syscall is not available in real mode */
	if (ctxt->mode == X86EMUL_MODE_REAL ||
	    ctxt->mode == X86EMUL_MODE_VM86)
		return emulate_ud(ctxt);

	ops->get_msr(ctxt, MSR_EFER, &efer);
	setup_syscalls_segments(ctxt, &cs, &ss);

	ops->get_msr(ctxt, MSR_STAR, &msr_data);
	msr_data >>= 32;
	cs_sel = (u16)(msr_data & 0xfffc);
	ss_sel = (u16)(msr_data + 8);

	if (efer & EFER_LMA) {
		cs.d = 0;
		cs.l = 1;
	}
	ops->set_segment(ctxt, cs_sel, &cs, 0, VCPU_SREG_CS);
	ops->set_segment(ctxt, ss_sel, &ss, 0, VCPU_SREG_SS);

	ctxt->regs[VCPU_REGS_RCX] = ctxt->_eip;
	if (efer & EFER_LMA) {
#ifdef CONFIG_X86_64
		ctxt->regs[VCPU_REGS_R11] = ctxt->eflags & ~EFLG_RF;

		ops->get_msr(ctxt,
			     ctxt->mode == X86EMUL_MODE_PROT64 ?
			     MSR_LSTAR : MSR_CSTAR, &msr_data);
		ctxt->_eip = msr_data;

		ops->get_msr(ctxt, MSR_SYSCALL_MASK, &msr_data);
		ctxt->eflags &= ~(msr_data | EFLG_RF);
#endif
	} else {
		/* legacy mode */
		ops->get_msr(ctxt, MSR_STAR, &msr_data);
		ctxt->_eip = (u32)msr_data;

		ctxt->eflags &= ~(EFLG_VM | EFLG_IF | EFLG_RF);
	}

	return X86EMUL_CONTINUE;
}

static int em_sysenter(struct x86_emulate_ctxt *ctxt)
{
	struct x86_emulate_ops *ops = ctxt->ops;
	struct desc_struct cs, ss;
	u64 msr_data;
	u16 cs_sel, ss_sel;
	u64 efer = 0;

	ops->get_msr(ctxt, MSR_EFER, &efer);
	/* inject #GP if in real mode */
	if (ctxt->mode == X86EMUL_MODE_REAL)
		return emulate_gp(ctxt, 0);

	/* XXX sysenter/sysexit have not been tested in 64bit mode.
	* Therefore, we inject an #UD.
	*/
	if (ctxt->mode == X86EMUL_MODE_PROT64)
		return emulate_ud(ctxt);

	setup_syscalls_segments(ctxt, &cs, &ss);

	ops->get_msr(ctxt, MSR_IA32_SYSENTER_CS, &msr_data);
	switch (ctxt->mode) {
	case X86EMUL_MODE_PROT32:
		if ((msr_data & 0xfffc) == 0x0)
			return emulate_gp(ctxt, 0);
		break;
	case X86EMUL_MODE_PROT64:
		if (msr_data == 0x0)
			return emulate_gp(ctxt, 0);
		break;
	}

	ctxt->eflags &= ~(EFLG_VM | EFLG_IF | EFLG_RF);
	cs_sel = (u16)msr_data;
	cs_sel &= ~SELECTOR_RPL_MASK;
	ss_sel = cs_sel + 8;
	ss_sel &= ~SELECTOR_RPL_MASK;
	if (ctxt->mode == X86EMUL_MODE_PROT64 || (efer & EFER_LMA)) {
		cs.d = 0;
		cs.l = 1;
	}

	ops->set_segment(ctxt, cs_sel, &cs, 0, VCPU_SREG_CS);
	ops->set_segment(ctxt, ss_sel, &ss, 0, VCPU_SREG_SS);

	ops->get_msr(ctxt, MSR_IA32_SYSENTER_EIP, &msr_data);
	ctxt->_eip = msr_data;

	ops->get_msr(ctxt, MSR_IA32_SYSENTER_ESP, &msr_data);
	ctxt->regs[VCPU_REGS_RSP] = msr_data;

	return X86EMUL_CONTINUE;
}

static int em_sysexit(struct x86_emulate_ctxt *ctxt)
{
	struct x86_emulate_ops *ops = ctxt->ops;
	struct desc_struct cs, ss;
	u64 msr_data;
	int usermode;
	u16 cs_sel = 0, ss_sel = 0;

	/* inject #GP if in real mode or Virtual 8086 mode */
	if (ctxt->mode == X86EMUL_MODE_REAL ||
	    ctxt->mode == X86EMUL_MODE_VM86)
		return emulate_gp(ctxt, 0);

	setup_syscalls_segments(ctxt, &cs, &ss);

	if ((ctxt->rex_prefix & 0x8) != 0x0)
		usermode = X86EMUL_MODE_PROT64;
	else
		usermode = X86EMUL_MODE_PROT32;

	cs.dpl = 3;
	ss.dpl = 3;
	ops->get_msr(ctxt, MSR_IA32_SYSENTER_CS, &msr_data);
	switch (usermode) {
	case X86EMUL_MODE_PROT32:
		cs_sel = (u16)(msr_data + 16);
		if ((msr_data & 0xfffc) == 0x0)
			return emulate_gp(ctxt, 0);
		ss_sel = (u16)(msr_data + 24);
		break;
	case X86EMUL_MODE_PROT64:
		cs_sel = (u16)(msr_data + 32);
		if (msr_data == 0x0)
			return emulate_gp(ctxt, 0);
		ss_sel = cs_sel + 8;
		cs.d = 0;
		cs.l = 1;
		break;
	}
	cs_sel |= SELECTOR_RPL_MASK;
	ss_sel |= SELECTOR_RPL_MASK;

	ops->set_segment(ctxt, cs_sel, &cs, 0, VCPU_SREG_CS);
	ops->set_segment(ctxt, ss_sel, &ss, 0, VCPU_SREG_SS);

	ctxt->_eip = ctxt->regs[VCPU_REGS_RDX];
	ctxt->regs[VCPU_REGS_RSP] = ctxt->regs[VCPU_REGS_RCX];

	return X86EMUL_CONTINUE;
}

static bool emulator_bad_iopl(struct x86_emulate_ctxt *ctxt)
{
	int iopl;
	if (ctxt->mode == X86EMUL_MODE_REAL)
		return false;
	if (ctxt->mode == X86EMUL_MODE_VM86)
		return true;
	iopl = (ctxt->eflags & X86_EFLAGS_IOPL) >> IOPL_SHIFT;
	return ctxt->ops->cpl(ctxt) > iopl;
}

static bool emulator_io_port_access_allowed(struct x86_emulate_ctxt *ctxt,
					    u16 port, u16 len)
{
	struct x86_emulate_ops *ops = ctxt->ops;
	struct desc_struct tr_seg;
	u32 base3;
	int r;
	u16 tr, io_bitmap_ptr, perm, bit_idx = port & 0x7;
	unsigned mask = (1 << len) - 1;
	unsigned long base;

	ops->get_segment(ctxt, &tr, &tr_seg, &base3, VCPU_SREG_TR);
	if (!tr_seg.p)
		return false;
	if (desc_limit_scaled(&tr_seg) < 103)
		return false;
	base = get_desc_base(&tr_seg);
#ifdef CONFIG_X86_64
	base |= ((u64)base3) << 32;
#endif
	r = ops->read_std(ctxt, base + 102, &io_bitmap_ptr, 2, NULL);
	if (r != X86EMUL_CONTINUE)
		return false;
	if (io_bitmap_ptr + port/8 > desc_limit_scaled(&tr_seg))
		return false;
	r = ops->read_std(ctxt, base + io_bitmap_ptr + port/8, &perm, 2, NULL);
	if (r != X86EMUL_CONTINUE)
		return false;
	if ((perm >> bit_idx) & mask)
		return false;
	return true;
}

static bool emulator_io_permited(struct x86_emulate_ctxt *ctxt,
				 u16 port, u16 len)
{
	if (ctxt->perm_ok)
		return true;

	if (emulator_bad_iopl(ctxt))
		if (!emulator_io_port_access_allowed(ctxt, port, len))
			return false;

	ctxt->perm_ok = true;

	return true;
}

static void save_state_to_tss16(struct x86_emulate_ctxt *ctxt,
				struct tss_segment_16 *tss)
{
	tss->ip = ctxt->_eip;
	tss->flag = ctxt->eflags;
	tss->ax = ctxt->regs[VCPU_REGS_RAX];
	tss->cx = ctxt->regs[VCPU_REGS_RCX];
	tss->dx = ctxt->regs[VCPU_REGS_RDX];
	tss->bx = ctxt->regs[VCPU_REGS_RBX];
	tss->sp = ctxt->regs[VCPU_REGS_RSP];
	tss->bp = ctxt->regs[VCPU_REGS_RBP];
	tss->si = ctxt->regs[VCPU_REGS_RSI];
	tss->di = ctxt->regs[VCPU_REGS_RDI];

	tss->es = get_segment_selector(ctxt, VCPU_SREG_ES);
	tss->cs = get_segment_selector(ctxt, VCPU_SREG_CS);
	tss->ss = get_segment_selector(ctxt, VCPU_SREG_SS);
	tss->ds = get_segment_selector(ctxt, VCPU_SREG_DS);
	tss->ldt = get_segment_selector(ctxt, VCPU_SREG_LDTR);
}

static int load_state_from_tss16(struct x86_emulate_ctxt *ctxt,
				 struct tss_segment_16 *tss)
{
	int ret;

	ctxt->_eip = tss->ip;
	ctxt->eflags = tss->flag | 2;
	ctxt->regs[VCPU_REGS_RAX] = tss->ax;
	ctxt->regs[VCPU_REGS_RCX] = tss->cx;
	ctxt->regs[VCPU_REGS_RDX] = tss->dx;
	ctxt->regs[VCPU_REGS_RBX] = tss->bx;
	ctxt->regs[VCPU_REGS_RSP] = tss->sp;
	ctxt->regs[VCPU_REGS_RBP] = tss->bp;
	ctxt->regs[VCPU_REGS_RSI] = tss->si;
	ctxt->regs[VCPU_REGS_RDI] = tss->di;

	/*
	 * SDM says that segment selectors are loaded before segment
	 * descriptors
	 */
	set_segment_selector(ctxt, tss->ldt, VCPU_SREG_LDTR);
	set_segment_selector(ctxt, tss->es, VCPU_SREG_ES);
	set_segment_selector(ctxt, tss->cs, VCPU_SREG_CS);
	set_segment_selector(ctxt, tss->ss, VCPU_SREG_SS);
	set_segment_selector(ctxt, tss->ds, VCPU_SREG_DS);

	/*
	 * Now load segment descriptors. If fault happenes at this stage
	 * it is handled in a context of new task
	 */
	ret = load_segment_descriptor(ctxt, tss->ldt, VCPU_SREG_LDTR);
	if (ret != X86EMUL_CONTINUE)
		return ret;
	ret = load_segment_descriptor(ctxt, tss->es, VCPU_SREG_ES);
	if (ret != X86EMUL_CONTINUE)
		return ret;
	ret = load_segment_descriptor(ctxt, tss->cs, VCPU_SREG_CS);
	if (ret != X86EMUL_CONTINUE)
		return ret;
	ret = load_segment_descriptor(ctxt, tss->ss, VCPU_SREG_SS);
	if (ret != X86EMUL_CONTINUE)
		return ret;
	ret = load_segment_descriptor(ctxt, tss->ds, VCPU_SREG_DS);
	if (ret != X86EMUL_CONTINUE)
		return ret;

	return X86EMUL_CONTINUE;
}

static int task_switch_16(struct x86_emulate_ctxt *ctxt,
			  u16 tss_selector, u16 old_tss_sel,
			  ulong old_tss_base, struct desc_struct *new_desc)
{
	struct x86_emulate_ops *ops = ctxt->ops;
	struct tss_segment_16 tss_seg;
	int ret;
	u32 new_tss_base = get_desc_base(new_desc);

	ret = ops->read_std(ctxt, old_tss_base, &tss_seg, sizeof tss_seg,
			    &ctxt->exception);
	if (ret != X86EMUL_CONTINUE)
		/* FIXME: need to provide precise fault address */
		return ret;

	save_state_to_tss16(ctxt, &tss_seg);

	ret = ops->write_std(ctxt, old_tss_base, &tss_seg, sizeof tss_seg,
			     &ctxt->exception);
	if (ret != X86EMUL_CONTINUE)
		/* FIXME: need to provide precise fault address */
		return ret;

	ret = ops->read_std(ctxt, new_tss_base, &tss_seg, sizeof tss_seg,
			    &ctxt->exception);
	if (ret != X86EMUL_CONTINUE)
		/* FIXME: need to provide precise fault address */
		return ret;

	if (old_tss_sel != 0xffff) {
		tss_seg.prev_task_link = old_tss_sel;

		ret = ops->write_std(ctxt, new_tss_base,
				     &tss_seg.prev_task_link,
				     sizeof tss_seg.prev_task_link,
				     &ctxt->exception);
		if (ret != X86EMUL_CONTINUE)
			/* FIXME: need to provide precise fault address */
			return ret;
	}

	return load_state_from_tss16(ctxt, &tss_seg);
}

static void save_state_to_tss32(struct x86_emulate_ctxt *ctxt,
				struct tss_segment_32 *tss)
{
	tss->cr3 = ctxt->ops->get_cr(ctxt, 3);
	tss->eip = ctxt->_eip;
	tss->eflags = ctxt->eflags;
	tss->eax = ctxt->regs[VCPU_REGS_RAX];
	tss->ecx = ctxt->regs[VCPU_REGS_RCX];
	tss->edx = ctxt->regs[VCPU_REGS_RDX];
	tss->ebx = ctxt->regs[VCPU_REGS_RBX];
	tss->esp = ctxt->regs[VCPU_REGS_RSP];
	tss->ebp = ctxt->regs[VCPU_REGS_RBP];
	tss->esi = ctxt->regs[VCPU_REGS_RSI];
	tss->edi = ctxt->regs[VCPU_REGS_RDI];

	tss->es = get_segment_selector(ctxt, VCPU_SREG_ES);
	tss->cs = get_segment_selector(ctxt, VCPU_SREG_CS);
	tss->ss = get_segment_selector(ctxt, VCPU_SREG_SS);
	tss->ds = get_segment_selector(ctxt, VCPU_SREG_DS);
	tss->fs = get_segment_selector(ctxt, VCPU_SREG_FS);
	tss->gs = get_segment_selector(ctxt, VCPU_SREG_GS);
	tss->ldt_selector = get_segment_selector(ctxt, VCPU_SREG_LDTR);
}

static int load_state_from_tss32(struct x86_emulate_ctxt *ctxt,
				 struct tss_segment_32 *tss)
{
	int ret;

	if (ctxt->ops->set_cr(ctxt, 3, tss->cr3))
		return emulate_gp(ctxt, 0);
	ctxt->_eip = tss->eip;
	ctxt->eflags = tss->eflags | 2;
	ctxt->regs[VCPU_REGS_RAX] = tss->eax;
	ctxt->regs[VCPU_REGS_RCX] = tss->ecx;
	ctxt->regs[VCPU_REGS_RDX] = tss->edx;
	ctxt->regs[VCPU_REGS_RBX] = tss->ebx;
	ctxt->regs[VCPU_REGS_RSP] = tss->esp;
	ctxt->regs[VCPU_REGS_RBP] = tss->ebp;
	ctxt->regs[VCPU_REGS_RSI] = tss->esi;
	ctxt->regs[VCPU_REGS_RDI] = tss->edi;

	/*
	 * SDM says that segment selectors are loaded before segment
	 * descriptors
	 */
	set_segment_selector(ctxt, tss->ldt_selector, VCPU_SREG_LDTR);
	set_segment_selector(ctxt, tss->es, VCPU_SREG_ES);
	set_segment_selector(ctxt, tss->cs, VCPU_SREG_CS);
	set_segment_selector(ctxt, tss->ss, VCPU_SREG_SS);
	set_segment_selector(ctxt, tss->ds, VCPU_SREG_DS);
	set_segment_selector(ctxt, tss->fs, VCPU_SREG_FS);
	set_segment_selector(ctxt, tss->gs, VCPU_SREG_GS);

	/*
	 * Now load segment descriptors. If fault happenes at this stage
	 * it is handled in a context of new task
	 */
	ret = load_segment_descriptor(ctxt, tss->ldt_selector, VCPU_SREG_LDTR);
	if (ret != X86EMUL_CONTINUE)
		return ret;
	ret = load_segment_descriptor(ctxt, tss->es, VCPU_SREG_ES);
	if (ret != X86EMUL_CONTINUE)
		return ret;
	ret = load_segment_descriptor(ctxt, tss->cs, VCPU_SREG_CS);
	if (ret != X86EMUL_CONTINUE)
		return ret;
	ret = load_segment_descriptor(ctxt, tss->ss, VCPU_SREG_SS);
	if (ret != X86EMUL_CONTINUE)
		return ret;
	ret = load_segment_descriptor(ctxt, tss->ds, VCPU_SREG_DS);
	if (ret != X86EMUL_CONTINUE)
		return ret;
	ret = load_segment_descriptor(ctxt, tss->fs, VCPU_SREG_FS);
	if (ret != X86EMUL_CONTINUE)
		return ret;
	ret = load_segment_descriptor(ctxt, tss->gs, VCPU_SREG_GS);
	if (ret != X86EMUL_CONTINUE)
		return ret;

	return X86EMUL_CONTINUE;
}

static int task_switch_32(struct x86_emulate_ctxt *ctxt,
			  u16 tss_selector, u16 old_tss_sel,
			  ulong old_tss_base, struct desc_struct *new_desc)
{
	struct x86_emulate_ops *ops = ctxt->ops;
	struct tss_segment_32 tss_seg;
	int ret;
	u32 new_tss_base = get_desc_base(new_desc);

	ret = ops->read_std(ctxt, old_tss_base, &tss_seg, sizeof tss_seg,
			    &ctxt->exception);
	if (ret != X86EMUL_CONTINUE)
		/* FIXME: need to provide precise fault address */
		return ret;

	save_state_to_tss32(ctxt, &tss_seg);

	ret = ops->write_std(ctxt, old_tss_base, &tss_seg, sizeof tss_seg,
			     &ctxt->exception);
	if (ret != X86EMUL_CONTINUE)
		/* FIXME: need to provide precise fault address */
		return ret;

	ret = ops->read_std(ctxt, new_tss_base, &tss_seg, sizeof tss_seg,
			    &ctxt->exception);
	if (ret != X86EMUL_CONTINUE)
		/* FIXME: need to provide precise fault address */
		return ret;

	if (old_tss_sel != 0xffff) {
		tss_seg.prev_task_link = old_tss_sel;

		ret = ops->write_std(ctxt, new_tss_base,
				     &tss_seg.prev_task_link,
				     sizeof tss_seg.prev_task_link,
				     &ctxt->exception);
		if (ret != X86EMUL_CONTINUE)
			/* FIXME: need to provide precise fault address */
			return ret;
	}

	return load_state_from_tss32(ctxt, &tss_seg);
}

static int emulator_do_task_switch(struct x86_emulate_ctxt *ctxt,
				   u16 tss_selector, int reason,
				   bool has_error_code, u32 error_code)
{
	struct x86_emulate_ops *ops = ctxt->ops;
	struct desc_struct curr_tss_desc, next_tss_desc;
	int ret;
	u16 old_tss_sel = get_segment_selector(ctxt, VCPU_SREG_TR);
	ulong old_tss_base =
		ops->get_cached_segment_base(ctxt, VCPU_SREG_TR);
	u32 desc_limit;

	/* FIXME: old_tss_base == ~0 ? */

	ret = read_segment_descriptor(ctxt, tss_selector, &next_tss_desc);
	if (ret != X86EMUL_CONTINUE)
		return ret;
	ret = read_segment_descriptor(ctxt, old_tss_sel, &curr_tss_desc);
	if (ret != X86EMUL_CONTINUE)
		return ret;

	/* FIXME: check that next_tss_desc is tss */

	if (reason != TASK_SWITCH_IRET) {
		if ((tss_selector & 3) > next_tss_desc.dpl ||
		    ops->cpl(ctxt) > next_tss_desc.dpl)
			return emulate_gp(ctxt, 0);
	}

	desc_limit = desc_limit_scaled(&next_tss_desc);
	if (!next_tss_desc.p ||
	    ((desc_limit < 0x67 && (next_tss_desc.type & 8)) ||
	     desc_limit < 0x2b)) {
		emulate_ts(ctxt, tss_selector & 0xfffc);
		return X86EMUL_PROPAGATE_FAULT;
	}

	if (reason == TASK_SWITCH_IRET || reason == TASK_SWITCH_JMP) {
		curr_tss_desc.type &= ~(1 << 1); /* clear busy flag */
		write_segment_descriptor(ctxt, old_tss_sel, &curr_tss_desc);
	}

	if (reason == TASK_SWITCH_IRET)
		ctxt->eflags = ctxt->eflags & ~X86_EFLAGS_NT;

	/* set back link to prev task only if NT bit is set in eflags
	   note that old_tss_sel is not used afetr this point */
	if (reason != TASK_SWITCH_CALL && reason != TASK_SWITCH_GATE)
		old_tss_sel = 0xffff;

	if (next_tss_desc.type & 8)
		ret = task_switch_32(ctxt, tss_selector, old_tss_sel,
				     old_tss_base, &next_tss_desc);
	else
		ret = task_switch_16(ctxt, tss_selector, old_tss_sel,
				     old_tss_base, &next_tss_desc);
	if (ret != X86EMUL_CONTINUE)
		return ret;

	if (reason == TASK_SWITCH_CALL || reason == TASK_SWITCH_GATE)
		ctxt->eflags = ctxt->eflags | X86_EFLAGS_NT;

	if (reason != TASK_SWITCH_IRET) {
		next_tss_desc.type |= (1 << 1); /* set busy flag */
		write_segment_descriptor(ctxt, tss_selector, &next_tss_desc);
	}

	ops->set_cr(ctxt, 0,  ops->get_cr(ctxt, 0) | X86_CR0_TS);
	ops->set_segment(ctxt, tss_selector, &next_tss_desc, 0, VCPU_SREG_TR);

	if (has_error_code) {
		ctxt->op_bytes = ctxt->ad_bytes = (next_tss_desc.type & 8) ? 4 : 2;
		ctxt->lock_prefix = 0;
		ctxt->src.val = (unsigned long) error_code;
		ret = em_push(ctxt);
	}

	return ret;
}

int emulator_task_switch(struct x86_emulate_ctxt *ctxt,
			 u16 tss_selector, int reason,
			 bool has_error_code, u32 error_code)
{
	int rc;

	ctxt->_eip = ctxt->eip;
	ctxt->dst.type = OP_NONE;

	rc = emulator_do_task_switch(ctxt, tss_selector, reason,
				     has_error_code, error_code);

	if (rc == X86EMUL_CONTINUE)
		ctxt->eip = ctxt->_eip;

	return (rc == X86EMUL_UNHANDLEABLE) ? EMULATION_FAILED : EMULATION_OK;
}

static void string_addr_inc(struct x86_emulate_ctxt *ctxt, unsigned seg,
			    int reg, struct operand *op)
{
	int df = (ctxt->eflags & EFLG_DF) ? -1 : 1;

	register_address_increment(ctxt, &ctxt->regs[reg], df * op->bytes);
	op->addr.mem.ea = register_address(ctxt, ctxt->regs[reg]);
	op->addr.mem.seg = seg;
}

static int em_das(struct x86_emulate_ctxt *ctxt)
{
	u8 al, old_al;
	bool af, cf, old_cf;

	cf = ctxt->eflags & X86_EFLAGS_CF;
	al = ctxt->dst.val;

	old_al = al;
	old_cf = cf;
	cf = false;
	af = ctxt->eflags & X86_EFLAGS_AF;
	if ((al & 0x0f) > 9 || af) {
		al -= 6;
		cf = old_cf | (al >= 250);
		af = true;
	} else {
		af = false;
	}
	if (old_al > 0x99 || old_cf) {
		al -= 0x60;
		cf = true;
	}

	ctxt->dst.val = al;
	/* Set PF, ZF, SF */
	ctxt->src.type = OP_IMM;
	ctxt->src.val = 0;
	ctxt->src.bytes = 1;
	emulate_2op_SrcV(ctxt, "or");
	ctxt->eflags &= ~(X86_EFLAGS_AF | X86_EFLAGS_CF);
	if (cf)
		ctxt->eflags |= X86_EFLAGS_CF;
	if (af)
		ctxt->eflags |= X86_EFLAGS_AF;
	return X86EMUL_CONTINUE;
}

static int em_call_far(struct x86_emulate_ctxt *ctxt)
{
	u16 sel, old_cs;
	ulong old_eip;
	int rc;

	old_cs = get_segment_selector(ctxt, VCPU_SREG_CS);
	old_eip = ctxt->_eip;

	memcpy(&sel, ctxt->src.valptr + ctxt->op_bytes, 2);
	if (load_segment_descriptor(ctxt, sel, VCPU_SREG_CS))
		return X86EMUL_CONTINUE;

	ctxt->_eip = 0;
	memcpy(&ctxt->_eip, ctxt->src.valptr, ctxt->op_bytes);

	ctxt->src.val = old_cs;
	rc = em_push(ctxt);
	if (rc != X86EMUL_CONTINUE)
		return rc;

	ctxt->src.val = old_eip;
	return em_push(ctxt);
}

static int em_ret_near_imm(struct x86_emulate_ctxt *ctxt)
{
	int rc;

	ctxt->dst.type = OP_REG;
	ctxt->dst.addr.reg = &ctxt->_eip;
	ctxt->dst.bytes = ctxt->op_bytes;
	rc = emulate_pop(ctxt, &ctxt->dst.val, ctxt->op_bytes);
	if (rc != X86EMUL_CONTINUE)
		return rc;
	register_address_increment(ctxt, &ctxt->regs[VCPU_REGS_RSP], ctxt->src.val);
	return X86EMUL_CONTINUE;
}

static int em_add(struct x86_emulate_ctxt *ctxt)
{
	emulate_2op_SrcV(ctxt, "add");
	return X86EMUL_CONTINUE;
}

static int em_or(struct x86_emulate_ctxt *ctxt)
{
	emulate_2op_SrcV(ctxt, "or");
	return X86EMUL_CONTINUE;
}

static int em_adc(struct x86_emulate_ctxt *ctxt)
{
	emulate_2op_SrcV(ctxt, "adc");
	return X86EMUL_CONTINUE;
}

static int em_sbb(struct x86_emulate_ctxt *ctxt)
{
	emulate_2op_SrcV(ctxt, "sbb");
	return X86EMUL_CONTINUE;
}

static int em_and(struct x86_emulate_ctxt *ctxt)
{
	emulate_2op_SrcV(ctxt, "and");
	return X86EMUL_CONTINUE;
}

static int em_sub(struct x86_emulate_ctxt *ctxt)
{
	emulate_2op_SrcV(ctxt, "sub");
	return X86EMUL_CONTINUE;
}

static int em_xor(struct x86_emulate_ctxt *ctxt)
{
	emulate_2op_SrcV(ctxt, "xor");
	return X86EMUL_CONTINUE;
}

static int em_cmp(struct x86_emulate_ctxt *ctxt)
{
	emulate_2op_SrcV(ctxt, "cmp");
	/* Disable writeback. */
	ctxt->dst.type = OP_NONE;
	return X86EMUL_CONTINUE;
}

static int em_test(struct x86_emulate_ctxt *ctxt)
{
	emulate_2op_SrcV(ctxt, "test");
	/* Disable writeback. */
	ctxt->dst.type = OP_NONE;
	return X86EMUL_CONTINUE;
}

static int em_xchg(struct x86_emulate_ctxt *ctxt)
{
	/* Write back the register source. */
	ctxt->src.val = ctxt->dst.val;
	write_register_operand(&ctxt->src);

	/* Write back the memory destination with implicit LOCK prefix. */
	ctxt->dst.val = ctxt->src.orig_val;
	ctxt->lock_prefix = 1;
	return X86EMUL_CONTINUE;
}

static int em_imul(struct x86_emulate_ctxt *ctxt)
{
	emulate_2op_SrcV_nobyte(ctxt, "imul");
	return X86EMUL_CONTINUE;
}

static int em_imul_3op(struct x86_emulate_ctxt *ctxt)
{
	ctxt->dst.val = ctxt->src2.val;
	return em_imul(ctxt);
}

static int em_cwd(struct x86_emulate_ctxt *ctxt)
{
	ctxt->dst.type = OP_REG;
	ctxt->dst.bytes = ctxt->src.bytes;
	ctxt->dst.addr.reg = &ctxt->regs[VCPU_REGS_RDX];
	ctxt->dst.val = ~((ctxt->src.val >> (ctxt->src.bytes * 8 - 1)) - 1);

	return X86EMUL_CONTINUE;
}

static int em_rdtsc(struct x86_emulate_ctxt *ctxt)
{
	u64 tsc = 0;

	ctxt->ops->get_msr(ctxt, MSR_IA32_TSC, &tsc);
	ctxt->regs[VCPU_REGS_RAX] = (u32)tsc;
	ctxt->regs[VCPU_REGS_RDX] = tsc >> 32;
	return X86EMUL_CONTINUE;
}

static int em_mov(struct x86_emulate_ctxt *ctxt)
{
	ctxt->dst.val = ctxt->src.val;
	return X86EMUL_CONTINUE;
}

static int em_mov_rm_sreg(struct x86_emulate_ctxt *ctxt)
{
	if (ctxt->modrm_reg > VCPU_SREG_GS)
		return emulate_ud(ctxt);

	ctxt->dst.val = get_segment_selector(ctxt, ctxt->modrm_reg);
	return X86EMUL_CONTINUE;
}

static int em_mov_sreg_rm(struct x86_emulate_ctxt *ctxt)
{
	u16 sel = ctxt->src.val;

	if (ctxt->modrm_reg == VCPU_SREG_CS || ctxt->modrm_reg > VCPU_SREG_GS)
		return emulate_ud(ctxt);

	if (ctxt->modrm_reg == VCPU_SREG_SS)
		ctxt->interruptibility = KVM_X86_SHADOW_INT_MOV_SS;

	/* Disable writeback. */
	ctxt->dst.type = OP_NONE;
	return load_segment_descriptor(ctxt, sel, ctxt->modrm_reg);
}

static int em_movdqu(struct x86_emulate_ctxt *ctxt)
{
	memcpy(&ctxt->dst.vec_val, &ctxt->src.vec_val, ctxt->op_bytes);
	return X86EMUL_CONTINUE;
}

static int em_invlpg(struct x86_emulate_ctxt *ctxt)
{
	int rc;
	ulong linear;

	rc = linearize(ctxt, ctxt->src.addr.mem, 1, false, &linear);
	if (rc == X86EMUL_CONTINUE)
		ctxt->ops->invlpg(ctxt, linear);
	/* Disable writeback. */
	ctxt->dst.type = OP_NONE;
	return X86EMUL_CONTINUE;
}

static int em_clts(struct x86_emulate_ctxt *ctxt)
{
	ulong cr0;

	cr0 = ctxt->ops->get_cr(ctxt, 0);
	cr0 &= ~X86_CR0_TS;
	ctxt->ops->set_cr(ctxt, 0, cr0);
	return X86EMUL_CONTINUE;
}

static int em_vmcall(struct x86_emulate_ctxt *ctxt)
{
	int rc;

	if (ctxt->modrm_mod != 3 || ctxt->modrm_rm != 1)
		return X86EMUL_UNHANDLEABLE;

	rc = ctxt->ops->fix_hypercall(ctxt);
	if (rc != X86EMUL_CONTINUE)
		return rc;

	/* Let the processor re-execute the fixed hypercall */
	ctxt->_eip = ctxt->eip;
	/* Disable writeback. */
	ctxt->dst.type = OP_NONE;
	return X86EMUL_CONTINUE;
}

static int em_lgdt(struct x86_emulate_ctxt *ctxt)
{
	struct desc_ptr desc_ptr;
	int rc;

	rc = read_descriptor(ctxt, ctxt->src.addr.mem,
			     &desc_ptr.size, &desc_ptr.address,
			     ctxt->op_bytes);
	if (rc != X86EMUL_CONTINUE)
		return rc;
	ctxt->ops->set_gdt(ctxt, &desc_ptr);
	/* Disable writeback. */
	ctxt->dst.type = OP_NONE;
	return X86EMUL_CONTINUE;
}

static int em_vmmcall(struct x86_emulate_ctxt *ctxt)
{
	int rc;

	rc = ctxt->ops->fix_hypercall(ctxt);

	/* Disable writeback. */
	ctxt->dst.type = OP_NONE;
	return rc;
}

static int em_lidt(struct x86_emulate_ctxt *ctxt)
{
	struct desc_ptr desc_ptr;
	int rc;

	rc = read_descriptor(ctxt, ctxt->src.addr.mem,
			     &desc_ptr.size, &desc_ptr.address,
			     ctxt->op_bytes);
	if (rc != X86EMUL_CONTINUE)
		return rc;
	ctxt->ops->set_idt(ctxt, &desc_ptr);
	/* Disable writeback. */
	ctxt->dst.type = OP_NONE;
	return X86EMUL_CONTINUE;
}

static int em_smsw(struct x86_emulate_ctxt *ctxt)
{
	ctxt->dst.bytes = 2;
	ctxt->dst.val = ctxt->ops->get_cr(ctxt, 0);
	return X86EMUL_CONTINUE;
}

static int em_lmsw(struct x86_emulate_ctxt *ctxt)
{
	ctxt->ops->set_cr(ctxt, 0, (ctxt->ops->get_cr(ctxt, 0) & ~0x0eul)
			  | (ctxt->src.val & 0x0f));
	ctxt->dst.type = OP_NONE;
	return X86EMUL_CONTINUE;
}

static int em_loop(struct x86_emulate_ctxt *ctxt)
{
	register_address_increment(ctxt, &ctxt->regs[VCPU_REGS_RCX], -1);
	if ((address_mask(ctxt, ctxt->regs[VCPU_REGS_RCX]) != 0) &&
	    (ctxt->b == 0xe2 || test_cc(ctxt->b ^ 0x5, ctxt->eflags)))
		jmp_rel(ctxt, ctxt->src.val);

	return X86EMUL_CONTINUE;
}

static int em_jcxz(struct x86_emulate_ctxt *ctxt)
{
	if (address_mask(ctxt, ctxt->regs[VCPU_REGS_RCX]) == 0)
		jmp_rel(ctxt, ctxt->src.val);

	return X86EMUL_CONTINUE;
}

static int em_cli(struct x86_emulate_ctxt *ctxt)
{
	if (emulator_bad_iopl(ctxt))
		return emulate_gp(ctxt, 0);

	ctxt->eflags &= ~X86_EFLAGS_IF;
	return X86EMUL_CONTINUE;
}

static int em_sti(struct x86_emulate_ctxt *ctxt)
{
	if (emulator_bad_iopl(ctxt))
		return emulate_gp(ctxt, 0);

	ctxt->interruptibility = KVM_X86_SHADOW_INT_STI;
	ctxt->eflags |= X86_EFLAGS_IF;
	return X86EMUL_CONTINUE;
}

static bool valid_cr(int nr)
{
	switch (nr) {
	case 0:
	case 2 ... 4:
	case 8:
		return true;
	default:
		return false;
	}
}

static int check_cr_read(struct x86_emulate_ctxt *ctxt)
{
	if (!valid_cr(ctxt->modrm_reg))
		return emulate_ud(ctxt);

	return X86EMUL_CONTINUE;
}

static int check_cr_write(struct x86_emulate_ctxt *ctxt)
{
	u64 new_val = ctxt->src.val64;
	int cr = ctxt->modrm_reg;
	u64 efer = 0;

	static u64 cr_reserved_bits[] = {
		0xffffffff00000000ULL,
		0, 0, 0, /* CR3 checked later */
		CR4_RESERVED_BITS,
		0, 0, 0,
		CR8_RESERVED_BITS,
	};

	if (!valid_cr(cr))
		return emulate_ud(ctxt);

	if (new_val & cr_reserved_bits[cr])
		return emulate_gp(ctxt, 0);

	switch (cr) {
	case 0: {
		u64 cr4;
		if (((new_val & X86_CR0_PG) && !(new_val & X86_CR0_PE)) ||
		    ((new_val & X86_CR0_NW) && !(new_val & X86_CR0_CD)))
			return emulate_gp(ctxt, 0);

		cr4 = ctxt->ops->get_cr(ctxt, 4);
		ctxt->ops->get_msr(ctxt, MSR_EFER, &efer);

		if ((new_val & X86_CR0_PG) && (efer & EFER_LME) &&
		    !(cr4 & X86_CR4_PAE))
			return emulate_gp(ctxt, 0);

		break;
		}
	case 3: {
		u64 rsvd = 0;

		ctxt->ops->get_msr(ctxt, MSR_EFER, &efer);
		if (efer & EFER_LMA)
			rsvd = CR3_L_MODE_RESERVED_BITS;
		else if (ctxt->ops->get_cr(ctxt, 4) & X86_CR4_PAE)
			rsvd = CR3_PAE_RESERVED_BITS;
		else if (ctxt->ops->get_cr(ctxt, 0) & X86_CR0_PG)
			rsvd = CR3_NONPAE_RESERVED_BITS;

		if (new_val & rsvd)
			return emulate_gp(ctxt, 0);

		break;
		}
	case 4: {
		u64 cr4;

		cr4 = ctxt->ops->get_cr(ctxt, 4);
		ctxt->ops->get_msr(ctxt, MSR_EFER, &efer);

		if ((efer & EFER_LMA) && !(new_val & X86_CR4_PAE))
			return emulate_gp(ctxt, 0);

		break;
		}
	}

	return X86EMUL_CONTINUE;
}

static int check_dr7_gd(struct x86_emulate_ctxt *ctxt)
{
	unsigned long dr7;

	ctxt->ops->get_dr(ctxt, 7, &dr7);

	/* Check if DR7.Global_Enable is set */
	return dr7 & (1 << 13);
}

static int check_dr_read(struct x86_emulate_ctxt *ctxt)
{
	int dr = ctxt->modrm_reg;
	u64 cr4;

	if (dr > 7)
		return emulate_ud(ctxt);

	cr4 = ctxt->ops->get_cr(ctxt, 4);
	if ((cr4 & X86_CR4_DE) && (dr == 4 || dr == 5))
		return emulate_ud(ctxt);

	if (check_dr7_gd(ctxt))
		return emulate_db(ctxt);

	return X86EMUL_CONTINUE;
}

static int check_dr_write(struct x86_emulate_ctxt *ctxt)
{
	u64 new_val = ctxt->src.val64;
	int dr = ctxt->modrm_reg;

	if ((dr == 6 || dr == 7) && (new_val & 0xffffffff00000000ULL))
		return emulate_gp(ctxt, 0);

	return check_dr_read(ctxt);
}

static int check_svme(struct x86_emulate_ctxt *ctxt)
{
	u64 efer;

	ctxt->ops->get_msr(ctxt, MSR_EFER, &efer);

	if (!(efer & EFER_SVME))
		return emulate_ud(ctxt);

	return X86EMUL_CONTINUE;
}

static int check_svme_pa(struct x86_emulate_ctxt *ctxt)
{
	u64 rax = ctxt->regs[VCPU_REGS_RAX];

	/* Valid physical address? */
	if (rax & 0xffff000000000000ULL)
		return emulate_gp(ctxt, 0);

	return check_svme(ctxt);
}

static int check_rdtsc(struct x86_emulate_ctxt *ctxt)
{
	u64 cr4 = ctxt->ops->get_cr(ctxt, 4);

	if (cr4 & X86_CR4_TSD && ctxt->ops->cpl(ctxt))
		return emulate_ud(ctxt);

	return X86EMUL_CONTINUE;
}

static int check_rdpmc(struct x86_emulate_ctxt *ctxt)
{
	u64 cr4 = ctxt->ops->get_cr(ctxt, 4);
	u64 rcx = ctxt->regs[VCPU_REGS_RCX];

	if ((!(cr4 & X86_CR4_PCE) && ctxt->ops->cpl(ctxt)) ||
	    (rcx > 3))
		return emulate_gp(ctxt, 0);

	return X86EMUL_CONTINUE;
}

static int check_perm_in(struct x86_emulate_ctxt *ctxt)
{
	ctxt->dst.bytes = min(ctxt->dst.bytes, 4u);
	if (!emulator_io_permited(ctxt, ctxt->src.val, ctxt->dst.bytes))
		return emulate_gp(ctxt, 0);

	return X86EMUL_CONTINUE;
}

static int check_perm_out(struct x86_emulate_ctxt *ctxt)
{
	ctxt->src.bytes = min(ctxt->src.bytes, 4u);
	if (!emulator_io_permited(ctxt, ctxt->dst.val, ctxt->src.bytes))
		return emulate_gp(ctxt, 0);

	return X86EMUL_CONTINUE;
}

#define D(_y) { .flags = (_y) }
#define DI(_y, _i) { .flags = (_y), .intercept = x86_intercept_##_i }
#define DIP(_y, _i, _p) { .flags = (_y), .intercept = x86_intercept_##_i, \
		      .check_perm = (_p) }
#define N    D(0)
#define EXT(_f, _e) { .flags = ((_f) | RMExt), .u.group = (_e) }
#define G(_f, _g) { .flags = ((_f) | Group), .u.group = (_g) }
#define GD(_f, _g) { .flags = ((_f) | GroupDual), .u.gdual = (_g) }
#define I(_f, _e) { .flags = (_f), .u.execute = (_e) }
#define II(_f, _e, _i) \
	{ .flags = (_f), .u.execute = (_e), .intercept = x86_intercept_##_i }
#define IIP(_f, _e, _i, _p) \
	{ .flags = (_f), .u.execute = (_e), .intercept = x86_intercept_##_i, \
	  .check_perm = (_p) }
#define GP(_f, _g) { .flags = ((_f) | Prefix), .u.gprefix = (_g) }

#define D2bv(_f)      D((_f) | ByteOp), D(_f)
#define D2bvIP(_f, _i, _p) DIP((_f) | ByteOp, _i, _p), DIP(_f, _i, _p)
#define I2bv(_f, _e)  I((_f) | ByteOp, _e), I(_f, _e)

#define I6ALU(_f, _e) I2bv((_f) | DstMem | SrcReg | ModRM, _e),		\
		I2bv(((_f) | DstReg | SrcMem | ModRM) & ~Lock, _e),	\
		I2bv(((_f) & ~Lock) | DstAcc | SrcImm, _e)

static struct opcode group7_rm1[] = {
	DI(SrcNone | ModRM | Priv, monitor),
	DI(SrcNone | ModRM | Priv, mwait),
	N, N, N, N, N, N,
};

static struct opcode group7_rm3[] = {
	DIP(SrcNone | ModRM | Prot | Priv, vmrun,   check_svme_pa),
	II(SrcNone | ModRM | Prot | VendorSpecific, em_vmmcall, vmmcall),
	DIP(SrcNone | ModRM | Prot | Priv, vmload,  check_svme_pa),
	DIP(SrcNone | ModRM | Prot | Priv, vmsave,  check_svme_pa),
	DIP(SrcNone | ModRM | Prot | Priv, stgi,    check_svme),
	DIP(SrcNone | ModRM | Prot | Priv, clgi,    check_svme),
	DIP(SrcNone | ModRM | Prot | Priv, skinit,  check_svme),
	DIP(SrcNone | ModRM | Prot | Priv, invlpga, check_svme),
};

static struct opcode group7_rm7[] = {
	N,
	DIP(SrcNone | ModRM, rdtscp, check_rdtsc),
	N, N, N, N, N, N,
};

static struct opcode group1[] = {
	I(Lock, em_add),
	I(Lock, em_or),
	I(Lock, em_adc),
	I(Lock, em_sbb),
	I(Lock, em_and),
	I(Lock, em_sub),
	I(Lock, em_xor),
	I(0, em_cmp),
};

static struct opcode group1A[] = {
	D(DstMem | SrcNone | ModRM | Mov | Stack), N, N, N, N, N, N, N,
};

static struct opcode group3[] = {
	I(DstMem | SrcImm | ModRM, em_test),
	I(DstMem | SrcImm | ModRM, em_test),
	I(DstMem | SrcNone | ModRM | Lock, em_not),
	I(DstMem | SrcNone | ModRM | Lock, em_neg),
	I(SrcMem | ModRM, em_mul_ex),
	I(SrcMem | ModRM, em_imul_ex),
	I(SrcMem | ModRM, em_div_ex),
	I(SrcMem | ModRM, em_idiv_ex),
};

static struct opcode group4[] = {
	D(ByteOp | DstMem | SrcNone | ModRM | Lock), D(ByteOp | DstMem | SrcNone | ModRM | Lock),
	N, N, N, N, N, N,
};

static struct opcode group5[] = {
	D(DstMem | SrcNone | ModRM | Lock), D(DstMem | SrcNone | ModRM | Lock),
	D(SrcMem | ModRM | Stack),
	I(SrcMemFAddr | ModRM | ImplicitOps | Stack, em_call_far),
	D(SrcMem | ModRM | Stack), D(SrcMemFAddr | ModRM | ImplicitOps),
	D(SrcMem | ModRM | Stack), N,
};

static struct opcode group6[] = {
	DI(ModRM | Prot,        sldt),
	DI(ModRM | Prot,        str),
	DI(ModRM | Prot | Priv, lldt),
	DI(ModRM | Prot | Priv, ltr),
	N, N, N, N,
};

static struct group_dual group7 = { {
	DI(ModRM | Mov | DstMem | Priv, sgdt),
	DI(ModRM | Mov | DstMem | Priv, sidt),
	II(ModRM | SrcMem | Priv, em_lgdt, lgdt),
	II(ModRM | SrcMem | Priv, em_lidt, lidt),
	II(SrcNone | ModRM | DstMem | Mov, em_smsw, smsw), N,
	II(SrcMem16 | ModRM | Mov | Priv, em_lmsw, lmsw),
	II(SrcMem | ModRM | ByteOp | Priv | NoAccess, em_invlpg, invlpg),
}, {
	I(SrcNone | ModRM | Priv | VendorSpecific, em_vmcall),
	EXT(0, group7_rm1),
	N, EXT(0, group7_rm3),
	II(SrcNone | ModRM | DstMem | Mov, em_smsw, smsw), N,
	II(SrcMem16 | ModRM | Mov | Priv, em_lmsw, lmsw), EXT(0, group7_rm7),
} };

static struct opcode group8[] = {
	N, N, N, N,
	D(DstMem | SrcImmByte | ModRM), D(DstMem | SrcImmByte | ModRM | Lock),
	D(DstMem | SrcImmByte | ModRM | Lock), D(DstMem | SrcImmByte | ModRM | Lock),
};

static struct group_dual group9 = { {
	N, D(DstMem64 | ModRM | Lock), N, N, N, N, N, N,
}, {
	N, N, N, N, N, N, N, N,
} };

static struct opcode group11[] = {
	I(DstMem | SrcImm | ModRM | Mov, em_mov), X7(D(Undefined)),
};

static struct gprefix pfx_0f_6f_0f_7f = {
	N, N, N, I(Sse, em_movdqu),
};

static struct opcode opcode_table[256] = {
	/* 0x00 - 0x07 */
	I6ALU(Lock, em_add),
	I(ImplicitOps | Stack | No64 | Src2ES, em_push_sreg),
	I(ImplicitOps | Stack | No64 | Src2ES, em_pop_sreg),
	/* 0x08 - 0x0F */
	I6ALU(Lock, em_or),
	I(ImplicitOps | Stack | No64 | Src2CS, em_push_sreg),
	N,
	/* 0x10 - 0x17 */
	I6ALU(Lock, em_adc),
	I(ImplicitOps | Stack | No64 | Src2SS, em_push_sreg),
	I(ImplicitOps | Stack | No64 | Src2SS, em_pop_sreg),
	/* 0x18 - 0x1F */
	I6ALU(Lock, em_sbb),
	I(ImplicitOps | Stack | No64 | Src2DS, em_push_sreg),
	I(ImplicitOps | Stack | No64 | Src2DS, em_pop_sreg),
	/* 0x20 - 0x27 */
	I6ALU(Lock, em_and), N, N,
	/* 0x28 - 0x2F */
	I6ALU(Lock, em_sub), N, I(ByteOp | DstAcc | No64, em_das),
	/* 0x30 - 0x37 */
	I6ALU(Lock, em_xor), N, N,
	/* 0x38 - 0x3F */
	I6ALU(0, em_cmp), N, N,
	/* 0x40 - 0x4F */
	X16(D(DstReg)),
	/* 0x50 - 0x57 */
	X8(I(SrcReg | Stack, em_push)),
	/* 0x58 - 0x5F */
	X8(I(DstReg | Stack, em_pop)),
	/* 0x60 - 0x67 */
	I(ImplicitOps | Stack | No64, em_pusha),
	I(ImplicitOps | Stack | No64, em_popa),
	N, D(DstReg | SrcMem32 | ModRM | Mov) /* movsxd (x86/64) */ ,
	N, N, N, N,
	/* 0x68 - 0x6F */
	I(SrcImm | Mov | Stack, em_push),
	I(DstReg | SrcMem | ModRM | Src2Imm, em_imul_3op),
	I(SrcImmByte | Mov | Stack, em_push),
	I(DstReg | SrcMem | ModRM | Src2ImmByte, em_imul_3op),
	D2bvIP(DstDI | SrcDX | Mov | String, ins, check_perm_in), /* insb, insw/insd */
	D2bvIP(SrcSI | DstDX | String, outs, check_perm_out), /* outsb, outsw/outsd */
	/* 0x70 - 0x7F */
	X16(D(SrcImmByte)),
	/* 0x80 - 0x87 */
	G(ByteOp | DstMem | SrcImm | ModRM | Group, group1),
	G(DstMem | SrcImm | ModRM | Group, group1),
	G(ByteOp | DstMem | SrcImm | ModRM | No64 | Group, group1),
	G(DstMem | SrcImmByte | ModRM | Group, group1),
	I2bv(DstMem | SrcReg | ModRM, em_test),
	I2bv(DstMem | SrcReg | ModRM | Lock, em_xchg),
	/* 0x88 - 0x8F */
	I2bv(DstMem | SrcReg | ModRM | Mov, em_mov),
	I2bv(DstReg | SrcMem | ModRM | Mov, em_mov),
	I(DstMem | SrcNone | ModRM | Mov, em_mov_rm_sreg),
	D(ModRM | SrcMem | NoAccess | DstReg),
	I(ImplicitOps | SrcMem16 | ModRM, em_mov_sreg_rm),
	G(0, group1A),
	/* 0x90 - 0x97 */
	DI(SrcAcc | DstReg, pause), X7(D(SrcAcc | DstReg)),
	/* 0x98 - 0x9F */
	D(DstAcc | SrcNone), I(ImplicitOps | SrcAcc, em_cwd),
	I(SrcImmFAddr | No64, em_call_far), N,
	II(ImplicitOps | Stack, em_pushf, pushf),
	II(ImplicitOps | Stack, em_popf, popf), N, N,
	/* 0xA0 - 0xA7 */
	I2bv(DstAcc | SrcMem | Mov | MemAbs, em_mov),
	I2bv(DstMem | SrcAcc | Mov | MemAbs, em_mov),
	I2bv(SrcSI | DstDI | Mov | String, em_mov),
	I2bv(SrcSI | DstDI | String, em_cmp),
	/* 0xA8 - 0xAF */
	I2bv(DstAcc | SrcImm, em_test),
	I2bv(SrcAcc | DstDI | Mov | String, em_mov),
	I2bv(SrcSI | DstAcc | Mov | String, em_mov),
	I2bv(SrcAcc | DstDI | String, em_cmp),
	/* 0xB0 - 0xB7 */
	X8(I(ByteOp | DstReg | SrcImm | Mov, em_mov)),
	/* 0xB8 - 0xBF */
	X8(I(DstReg | SrcImm | Mov, em_mov)),
	/* 0xC0 - 0xC7 */
	D2bv(DstMem | SrcImmByte | ModRM),
	I(ImplicitOps | Stack | SrcImmU16, em_ret_near_imm),
	I(ImplicitOps | Stack, em_ret),
	I(DstReg | SrcMemFAddr | ModRM | No64 | Src2ES, em_lseg),
	I(DstReg | SrcMemFAddr | ModRM | No64 | Src2DS, em_lseg),
	G(ByteOp, group11), G(0, group11),
	/* 0xC8 - 0xCF */
	N, N, N, I(ImplicitOps | Stack, em_ret_far),
	D(ImplicitOps), DI(SrcImmByte, intn),
	D(ImplicitOps | No64), II(ImplicitOps, em_iret, iret),
	/* 0xD0 - 0xD7 */
	D2bv(DstMem | SrcOne | ModRM), D2bv(DstMem | ModRM),
	N, N, N, N,
	/* 0xD8 - 0xDF */
	N, N, N, N, N, N, N, N,
	/* 0xE0 - 0xE7 */
	X3(I(SrcImmByte, em_loop)),
	I(SrcImmByte, em_jcxz),
	D2bvIP(SrcImmUByte | DstAcc, in,  check_perm_in),
	D2bvIP(SrcAcc | DstImmUByte, out, check_perm_out),
	/* 0xE8 - 0xEF */
	D(SrcImm | Stack), D(SrcImm | ImplicitOps),
	I(SrcImmFAddr | No64, em_jmp_far), D(SrcImmByte | ImplicitOps),
	D2bvIP(SrcDX | DstAcc, in,  check_perm_in),
	D2bvIP(SrcAcc | DstDX, out, check_perm_out),
	/* 0xF0 - 0xF7 */
	N, DI(ImplicitOps, icebp), N, N,
	DI(ImplicitOps | Priv, hlt), D(ImplicitOps),
	G(ByteOp, group3), G(0, group3),
	/* 0xF8 - 0xFF */
	D(ImplicitOps), D(ImplicitOps),
	I(ImplicitOps, em_cli), I(ImplicitOps, em_sti),
	D(ImplicitOps), D(ImplicitOps), G(0, group4), G(0, group5),
};

static struct opcode twobyte_table[256] = {
	/* 0x00 - 0x0F */
	G(0, group6), GD(0, &group7), N, N,
	N, I(ImplicitOps | VendorSpecific, em_syscall),
	II(ImplicitOps | Priv, em_clts, clts), N,
	DI(ImplicitOps | Priv, invd), DI(ImplicitOps | Priv, wbinvd), N, N,
	N, D(ImplicitOps | ModRM), N, N,
	/* 0x10 - 0x1F */
	N, N, N, N, N, N, N, N, D(ImplicitOps | ModRM), N, N, N, N, N, N, N,
	/* 0x20 - 0x2F */
	DIP(ModRM | DstMem | Priv | Op3264, cr_read, check_cr_read),
	DIP(ModRM | DstMem | Priv | Op3264, dr_read, check_dr_read),
	DIP(ModRM | SrcMem | Priv | Op3264, cr_write, check_cr_write),
	DIP(ModRM | SrcMem | Priv | Op3264, dr_write, check_dr_write),
	N, N, N, N,
	N, N, N, N, N, N, N, N,
	/* 0x30 - 0x3F */
	DI(ImplicitOps | Priv, wrmsr),
	IIP(ImplicitOps, em_rdtsc, rdtsc, check_rdtsc),
	DI(ImplicitOps | Priv, rdmsr),
	DIP(ImplicitOps | Priv, rdpmc, check_rdpmc),
	I(ImplicitOps | VendorSpecific, em_sysenter),
	I(ImplicitOps | Priv | VendorSpecific, em_sysexit),
	N, N,
	N, N, N, N, N, N, N, N,
	/* 0x40 - 0x4F */
	X16(D(DstReg | SrcMem | ModRM | Mov)),
	/* 0x50 - 0x5F */
	N, N, N, N, N, N, N, N, N, N, N, N, N, N, N, N,
	/* 0x60 - 0x6F */
	N, N, N, N,
	N, N, N, N,
	N, N, N, N,
	N, N, N, GP(SrcMem | DstReg | ModRM | Mov, &pfx_0f_6f_0f_7f),
	/* 0x70 - 0x7F */
	N, N, N, N,
	N, N, N, N,
	N, N, N, N,
	N, N, N, GP(SrcReg | DstMem | ModRM | Mov, &pfx_0f_6f_0f_7f),
	/* 0x80 - 0x8F */
	X16(D(SrcImm)),
	/* 0x90 - 0x9F */
	X16(D(ByteOp | DstMem | SrcNone | ModRM| Mov)),
	/* 0xA0 - 0xA7 */
	I(Stack | Src2FS, em_push_sreg), I(Stack | Src2FS, em_pop_sreg),
	DI(ImplicitOps, cpuid), D(DstMem | SrcReg | ModRM | BitOp),
	D(DstMem | SrcReg | Src2ImmByte | ModRM),
	D(DstMem | SrcReg | Src2CL | ModRM), N, N,
	/* 0xA8 - 0xAF */
	I(Stack | Src2GS, em_push_sreg), I(Stack | Src2GS, em_pop_sreg),
	DI(ImplicitOps, rsm), D(DstMem | SrcReg | ModRM | BitOp | Lock),
	D(DstMem | SrcReg | Src2ImmByte | ModRM),
	D(DstMem | SrcReg | Src2CL | ModRM),
	D(ModRM), I(DstReg | SrcMem | ModRM, em_imul),
	/* 0xB0 - 0xB7 */
	D2bv(DstMem | SrcReg | ModRM | Lock),
	I(DstReg | SrcMemFAddr | ModRM | Src2SS, em_lseg),
	D(DstMem | SrcReg | ModRM | BitOp | Lock),
	I(DstReg | SrcMemFAddr | ModRM | Src2FS, em_lseg),
	I(DstReg | SrcMemFAddr | ModRM | Src2GS, em_lseg),
	D(ByteOp | DstReg | SrcMem | ModRM | Mov), D(DstReg | SrcMem16 | ModRM | Mov),
	/* 0xB8 - 0xBF */
	N, N,
	G(BitOp, group8), D(DstMem | SrcReg | ModRM | BitOp | Lock),
	D(DstReg | SrcMem | ModRM), D(DstReg | SrcMem | ModRM),
	D(ByteOp | DstReg | SrcMem | ModRM | Mov), D(DstReg | SrcMem16 | ModRM | Mov),
	/* 0xC0 - 0xCF */
	D2bv(DstMem | SrcReg | ModRM | Lock),
	N, D(DstMem | SrcReg | ModRM | Mov),
	N, N, N, GD(0, &group9),
	N, N, N, N, N, N, N, N,
	/* 0xD0 - 0xDF */
	N, N, N, N, N, N, N, N, N, N, N, N, N, N, N, N,
	/* 0xE0 - 0xEF */
	N, N, N, N, N, N, N, N, N, N, N, N, N, N, N, N,
	/* 0xF0 - 0xFF */
	N, N, N, N, N, N, N, N, N, N, N, N, N, N, N, N
};

#undef D
#undef N
#undef G
#undef GD
#undef I
#undef GP
#undef EXT

#undef D2bv
#undef D2bvIP
#undef I2bv
#undef I6ALU

static unsigned imm_size(struct x86_emulate_ctxt *ctxt)
{
	unsigned size;

	size = (ctxt->d & ByteOp) ? 1 : ctxt->op_bytes;
	if (size == 8)
		size = 4;
	return size;
}

static int decode_imm(struct x86_emulate_ctxt *ctxt, struct operand *op,
		      unsigned size, bool sign_extension)
{
	int rc = X86EMUL_CONTINUE;

	op->type = OP_IMM;
	op->bytes = size;
	op->addr.mem.ea = ctxt->_eip;
	/* NB. Immediates are sign-extended as necessary. */
	switch (op->bytes) {
	case 1:
		op->val = insn_fetch(s8, ctxt);
		break;
	case 2:
		op->val = insn_fetch(s16, ctxt);
		break;
	case 4:
		op->val = insn_fetch(s32, ctxt);
		break;
	}
	if (!sign_extension) {
		switch (op->bytes) {
		case 1:
			op->val &= 0xff;
			break;
		case 2:
			op->val &= 0xffff;
			break;
		case 4:
			op->val &= 0xffffffff;
			break;
		}
	}
done:
	return rc;
}

static int decode_operand(struct x86_emulate_ctxt *ctxt, struct operand *op,
			  unsigned d)
{
	int rc = X86EMUL_CONTINUE;

	switch (d) {
	case OpReg:
		decode_register_operand(ctxt, op,
			 op == &ctxt->dst &&
			 ctxt->twobyte && (ctxt->b == 0xb6 || ctxt->b == 0xb7));
		break;
	case OpImmUByte:
		rc = decode_imm(ctxt, op, 1, false);
		break;
	case OpMem:
		ctxt->memop.bytes = (ctxt->d & ByteOp) ? 1 : ctxt->op_bytes;
	mem_common:
		*op = ctxt->memop;
		ctxt->memopp = op;
		if ((ctxt->d & BitOp) && op == &ctxt->dst)
			fetch_bit_operand(ctxt);
		op->orig_val = op->val;
		break;
	case OpMem64:
		ctxt->memop.bytes = 8;
		goto mem_common;
	case OpAcc:
		op->type = OP_REG;
		op->bytes = (ctxt->d & ByteOp) ? 1 : ctxt->op_bytes;
		op->addr.reg = &ctxt->regs[VCPU_REGS_RAX];
		fetch_register_operand(op);
		op->orig_val = op->val;
		break;
	case OpDI:
		op->type = OP_MEM;
		op->bytes = (ctxt->d & ByteOp) ? 1 : ctxt->op_bytes;
		op->addr.mem.ea =
			register_address(ctxt, ctxt->regs[VCPU_REGS_RDI]);
		op->addr.mem.seg = VCPU_SREG_ES;
		op->val = 0;
		break;
	case OpDX:
		op->type = OP_REG;
		op->bytes = 2;
		op->addr.reg = &ctxt->regs[VCPU_REGS_RDX];
		fetch_register_operand(op);
		break;
	case OpCL:
		op->bytes = 1;
		op->val = ctxt->regs[VCPU_REGS_RCX] & 0xff;
		break;
	case OpImmByte:
		rc = decode_imm(ctxt, op, 1, true);
		break;
	case OpOne:
		op->bytes = 1;
		op->val = 1;
		break;
	case OpImm:
		rc = decode_imm(ctxt, op, imm_size(ctxt), true);
		break;
	case OpMem16:
		ctxt->memop.bytes = 2;
		goto mem_common;
	case OpMem32:
		ctxt->memop.bytes = 4;
		goto mem_common;
	case OpImmU16:
		rc = decode_imm(ctxt, op, 2, false);
		break;
	case OpImmU:
		rc = decode_imm(ctxt, op, imm_size(ctxt), false);
		break;
	case OpSI:
		op->type = OP_MEM;
		op->bytes = (ctxt->d & ByteOp) ? 1 : ctxt->op_bytes;
		op->addr.mem.ea =
			register_address(ctxt, ctxt->regs[VCPU_REGS_RSI]);
		op->addr.mem.seg = seg_override(ctxt);
		op->val = 0;
		break;
	case OpImmFAddr:
		op->type = OP_IMM;
		op->addr.mem.ea = ctxt->_eip;
		op->bytes = ctxt->op_bytes + 2;
		insn_fetch_arr(op->valptr, op->bytes, ctxt);
		break;
	case OpMemFAddr:
		ctxt->memop.bytes = ctxt->op_bytes + 2;
		goto mem_common;
	case OpES:
		op->val = VCPU_SREG_ES;
		break;
	case OpCS:
		op->val = VCPU_SREG_CS;
		break;
	case OpSS:
		op->val = VCPU_SREG_SS;
		break;
	case OpDS:
		op->val = VCPU_SREG_DS;
		break;
	case OpFS:
		op->val = VCPU_SREG_FS;
		break;
	case OpGS:
		op->val = VCPU_SREG_GS;
		break;
	case OpImplicit:
		/* Special instructions do their own operand decoding. */
	default:
		op->type = OP_NONE; /* Disable writeback. */
		break;
	}

done:
	return rc;
}

int x86_decode_insn(struct x86_emulate_ctxt *ctxt, void *insn, int insn_len)
{
	int rc = X86EMUL_CONTINUE;
	int mode = ctxt->mode;
	int def_op_bytes, def_ad_bytes, goffset, simd_prefix;
	bool op_prefix = false;
	struct opcode opcode;

	ctxt->memop.type = OP_NONE;
	ctxt->memopp = NULL;
	ctxt->_eip = ctxt->eip;
	ctxt->fetch.start = ctxt->_eip;
	ctxt->fetch.end = ctxt->fetch.start + insn_len;
	if (insn_len > 0)
		memcpy(ctxt->fetch.data, insn, insn_len);

	switch (mode) {
	case X86EMUL_MODE_REAL:
	case X86EMUL_MODE_VM86:
	case X86EMUL_MODE_PROT16:
		def_op_bytes = def_ad_bytes = 2;
		break;
	case X86EMUL_MODE_PROT32:
		def_op_bytes = def_ad_bytes = 4;
		break;
#ifdef CONFIG_X86_64
	case X86EMUL_MODE_PROT64:
		def_op_bytes = 4;
		def_ad_bytes = 8;
		break;
#endif
	default:
		return EMULATION_FAILED;
	}

	ctxt->op_bytes = def_op_bytes;
	ctxt->ad_bytes = def_ad_bytes;

	/* Legacy prefixes. */
	for (;;) {
		switch (ctxt->b = insn_fetch(u8, ctxt)) {
		case 0x66:	/* operand-size override */
			op_prefix = true;
			/* switch between 2/4 bytes */
			ctxt->op_bytes = def_op_bytes ^ 6;
			break;
		case 0x67:	/* address-size override */
			if (mode == X86EMUL_MODE_PROT64)
				/* switch between 4/8 bytes */
				ctxt->ad_bytes = def_ad_bytes ^ 12;
			else
				/* switch between 2/4 bytes */
				ctxt->ad_bytes = def_ad_bytes ^ 6;
			break;
		case 0x26:	/* ES override */
		case 0x2e:	/* CS override */
		case 0x36:	/* SS override */
		case 0x3e:	/* DS override */
			set_seg_override(ctxt, (ctxt->b >> 3) & 3);
			break;
		case 0x64:	/* FS override */
		case 0x65:	/* GS override */
			set_seg_override(ctxt, ctxt->b & 7);
			break;
		case 0x40 ... 0x4f: /* REX */
			if (mode != X86EMUL_MODE_PROT64)
				goto done_prefixes;
			ctxt->rex_prefix = ctxt->b;
			continue;
		case 0xf0:	/* LOCK */
			ctxt->lock_prefix = 1;
			break;
		case 0xf2:	/* REPNE/REPNZ */
		case 0xf3:	/* REP/REPE/REPZ */
			ctxt->rep_prefix = ctxt->b;
			break;
		default:
			goto done_prefixes;
		}

		/* Any legacy prefix after a REX prefix nullifies its effect. */

		ctxt->rex_prefix = 0;
	}

done_prefixes:

	/* REX prefix. */
	if (ctxt->rex_prefix & 8)
		ctxt->op_bytes = 8;	/* REX.W */

	/* Opcode byte(s). */
	opcode = opcode_table[ctxt->b];
	/* Two-byte opcode? */
	if (ctxt->b == 0x0f) {
		ctxt->twobyte = 1;
		ctxt->b = insn_fetch(u8, ctxt);
		opcode = twobyte_table[ctxt->b];
	}
	ctxt->d = opcode.flags;

	while (ctxt->d & GroupMask) {
		switch (ctxt->d & GroupMask) {
		case Group:
			ctxt->modrm = insn_fetch(u8, ctxt);
			--ctxt->_eip;
			goffset = (ctxt->modrm >> 3) & 7;
			opcode = opcode.u.group[goffset];
			break;
		case GroupDual:
			ctxt->modrm = insn_fetch(u8, ctxt);
			--ctxt->_eip;
			goffset = (ctxt->modrm >> 3) & 7;
			if ((ctxt->modrm >> 6) == 3)
				opcode = opcode.u.gdual->mod3[goffset];
			else
				opcode = opcode.u.gdual->mod012[goffset];
			break;
		case RMExt:
			goffset = ctxt->modrm & 7;
			opcode = opcode.u.group[goffset];
			break;
		case Prefix:
			if (ctxt->rep_prefix && op_prefix)
				return EMULATION_FAILED;
			simd_prefix = op_prefix ? 0x66 : ctxt->rep_prefix;
			switch (simd_prefix) {
			case 0x00: opcode = opcode.u.gprefix->pfx_no; break;
			case 0x66: opcode = opcode.u.gprefix->pfx_66; break;
			case 0xf2: opcode = opcode.u.gprefix->pfx_f2; break;
			case 0xf3: opcode = opcode.u.gprefix->pfx_f3; break;
			}
			break;
		default:
			return EMULATION_FAILED;
		}

		ctxt->d &= ~(u64)GroupMask;
		ctxt->d |= opcode.flags;
	}

	ctxt->execute = opcode.u.execute;
	ctxt->check_perm = opcode.check_perm;
	ctxt->intercept = opcode.intercept;

	/* Unrecognised? */
	if (ctxt->d == 0 || (ctxt->d & Undefined))
		return EMULATION_FAILED;

	if (!(ctxt->d & VendorSpecific) && ctxt->only_vendor_specific_insn)
		return EMULATION_FAILED;

	if (mode == X86EMUL_MODE_PROT64 && (ctxt->d & Stack))
		ctxt->op_bytes = 8;

	if (ctxt->d & Op3264) {
		if (mode == X86EMUL_MODE_PROT64)
			ctxt->op_bytes = 8;
		else
			ctxt->op_bytes = 4;
	}

	if (ctxt->d & Sse)
		ctxt->op_bytes = 16;

	/* ModRM and SIB bytes. */
	if (ctxt->d & ModRM) {
		rc = decode_modrm(ctxt, &ctxt->memop);
		if (!ctxt->has_seg_override)
			set_seg_override(ctxt, ctxt->modrm_seg);
	} else if (ctxt->d & MemAbs)
		rc = decode_abs(ctxt, &ctxt->memop);
	if (rc != X86EMUL_CONTINUE)
		goto done;

	if (!ctxt->has_seg_override)
		set_seg_override(ctxt, VCPU_SREG_DS);

	ctxt->memop.addr.mem.seg = seg_override(ctxt);

	if (ctxt->memop.type == OP_MEM && ctxt->ad_bytes != 8)
		ctxt->memop.addr.mem.ea = (u32)ctxt->memop.addr.mem.ea;

	/*
	 * Decode and fetch the source operand: register, memory
	 * or immediate.
	 */
	rc = decode_operand(ctxt, &ctxt->src, (ctxt->d >> SrcShift) & OpMask);
	if (rc != X86EMUL_CONTINUE)
		goto done;

	/*
	 * Decode and fetch the second source operand: register, memory
	 * or immediate.
	 */
<<<<<<< HEAD
	switch (ctxt->d & Src2Mask) {
	case Src2None:
		break;
	case Src2CL:
		ctxt->src2.bytes = 1;
		ctxt->src2.val = ctxt->regs[VCPU_REGS_RCX] & 0xff;
		break;
	case Src2ImmByte:
		rc = decode_imm(ctxt, &ctxt->src2, 1, true);
		break;
	case Src2One:
		ctxt->src2.bytes = 1;
		ctxt->src2.val = 1;
		break;
	case Src2Imm:
		rc = decode_imm(ctxt, &ctxt->src2, imm_size(ctxt), true);
		break;
	}

=======
	rc = decode_operand(ctxt, &ctxt->src2, (ctxt->d >> Src2Shift) & OpMask);
>>>>>>> b835c0f4
	if (rc != X86EMUL_CONTINUE)
		goto done;

	/* Decode and fetch the destination operand: register or memory. */
	rc = decode_operand(ctxt, &ctxt->dst, (ctxt->d >> DstShift) & OpMask);

done:
	if (ctxt->memopp && ctxt->memopp->type == OP_MEM && ctxt->rip_relative)
		ctxt->memopp->addr.mem.ea += ctxt->_eip;

	return (rc != X86EMUL_CONTINUE) ? EMULATION_FAILED : EMULATION_OK;
}

static bool string_insn_completed(struct x86_emulate_ctxt *ctxt)
{
	/* The second termination condition only applies for REPE
	 * and REPNE. Test if the repeat string operation prefix is
	 * REPE/REPZ or REPNE/REPNZ and if it's the case it tests the
	 * corresponding termination condition according to:
	 * 	- if REPE/REPZ and ZF = 0 then done
	 * 	- if REPNE/REPNZ and ZF = 1 then done
	 */
	if (((ctxt->b == 0xa6) || (ctxt->b == 0xa7) ||
	     (ctxt->b == 0xae) || (ctxt->b == 0xaf))
	    && (((ctxt->rep_prefix == REPE_PREFIX) &&
		 ((ctxt->eflags & EFLG_ZF) == 0))
		|| ((ctxt->rep_prefix == REPNE_PREFIX) &&
		    ((ctxt->eflags & EFLG_ZF) == EFLG_ZF))))
		return true;

	return false;
}

int x86_emulate_insn(struct x86_emulate_ctxt *ctxt)
{
	struct x86_emulate_ops *ops = ctxt->ops;
	u64 msr_data;
	int rc = X86EMUL_CONTINUE;
	int saved_dst_type = ctxt->dst.type;

	ctxt->mem_read.pos = 0;

	if (ctxt->mode == X86EMUL_MODE_PROT64 && (ctxt->d & No64)) {
		rc = emulate_ud(ctxt);
		goto done;
	}

	/* LOCK prefix is allowed only with some instructions */
	if (ctxt->lock_prefix && (!(ctxt->d & Lock) || ctxt->dst.type != OP_MEM)) {
		rc = emulate_ud(ctxt);
		goto done;
	}

	if ((ctxt->d & SrcMask) == SrcMemFAddr && ctxt->src.type != OP_MEM) {
		rc = emulate_ud(ctxt);
		goto done;
	}

	if ((ctxt->d & Sse)
	    && ((ops->get_cr(ctxt, 0) & X86_CR0_EM)
		|| !(ops->get_cr(ctxt, 4) & X86_CR4_OSFXSR))) {
		rc = emulate_ud(ctxt);
		goto done;
	}

	if ((ctxt->d & Sse) && (ops->get_cr(ctxt, 0) & X86_CR0_TS)) {
		rc = emulate_nm(ctxt);
		goto done;
	}

	if (unlikely(ctxt->guest_mode) && ctxt->intercept) {
		rc = emulator_check_intercept(ctxt, ctxt->intercept,
					      X86_ICPT_PRE_EXCEPT);
		if (rc != X86EMUL_CONTINUE)
			goto done;
	}

	/* Privileged instruction can be executed only in CPL=0 */
	if ((ctxt->d & Priv) && ops->cpl(ctxt)) {
		rc = emulate_gp(ctxt, 0);
		goto done;
	}

	/* Instruction can only be executed in protected mode */
	if ((ctxt->d & Prot) && !(ctxt->mode & X86EMUL_MODE_PROT)) {
		rc = emulate_ud(ctxt);
		goto done;
	}

	/* Do instruction specific permission checks */
	if (ctxt->check_perm) {
		rc = ctxt->check_perm(ctxt);
		if (rc != X86EMUL_CONTINUE)
			goto done;
	}

	if (unlikely(ctxt->guest_mode) && ctxt->intercept) {
		rc = emulator_check_intercept(ctxt, ctxt->intercept,
					      X86_ICPT_POST_EXCEPT);
		if (rc != X86EMUL_CONTINUE)
			goto done;
	}

	if (ctxt->rep_prefix && (ctxt->d & String)) {
		/* All REP prefixes have the same first termination condition */
		if (address_mask(ctxt, ctxt->regs[VCPU_REGS_RCX]) == 0) {
			ctxt->eip = ctxt->_eip;
			goto done;
		}
	}

	if ((ctxt->src.type == OP_MEM) && !(ctxt->d & NoAccess)) {
		rc = segmented_read(ctxt, ctxt->src.addr.mem,
				    ctxt->src.valptr, ctxt->src.bytes);
		if (rc != X86EMUL_CONTINUE)
			goto done;
		ctxt->src.orig_val64 = ctxt->src.val64;
	}

	if (ctxt->src2.type == OP_MEM) {
		rc = segmented_read(ctxt, ctxt->src2.addr.mem,
				    &ctxt->src2.val, ctxt->src2.bytes);
		if (rc != X86EMUL_CONTINUE)
			goto done;
	}

	if ((ctxt->d & DstMask) == ImplicitOps)
		goto special_insn;


	if ((ctxt->dst.type == OP_MEM) && !(ctxt->d & Mov)) {
		/* optimisation - avoid slow emulated read if Mov */
		rc = segmented_read(ctxt, ctxt->dst.addr.mem,
				   &ctxt->dst.val, ctxt->dst.bytes);
		if (rc != X86EMUL_CONTINUE)
			goto done;
	}
	ctxt->dst.orig_val = ctxt->dst.val;

special_insn:

	if (unlikely(ctxt->guest_mode) && ctxt->intercept) {
		rc = emulator_check_intercept(ctxt, ctxt->intercept,
					      X86_ICPT_POST_MEMACCESS);
		if (rc != X86EMUL_CONTINUE)
			goto done;
	}

	if (ctxt->execute) {
		rc = ctxt->execute(ctxt);
		if (rc != X86EMUL_CONTINUE)
			goto done;
		goto writeback;
	}

	if (ctxt->twobyte)
		goto twobyte_insn;

	switch (ctxt->b) {
	case 0x40 ... 0x47: /* inc r16/r32 */
		emulate_1op(ctxt, "inc");
		break;
	case 0x48 ... 0x4f: /* dec r16/r32 */
		emulate_1op(ctxt, "dec");
		break;
	case 0x63:		/* movsxd */
		if (ctxt->mode != X86EMUL_MODE_PROT64)
			goto cannot_emulate;
		ctxt->dst.val = (s32) ctxt->src.val;
		break;
	case 0x6c:		/* insb */
	case 0x6d:		/* insw/insd */
		ctxt->src.val = ctxt->regs[VCPU_REGS_RDX];
		goto do_io_in;
	case 0x6e:		/* outsb */
	case 0x6f:		/* outsw/outsd */
		ctxt->dst.val = ctxt->regs[VCPU_REGS_RDX];
		goto do_io_out;
		break;
	case 0x70 ... 0x7f: /* jcc (short) */
		if (test_cc(ctxt->b, ctxt->eflags))
			jmp_rel(ctxt, ctxt->src.val);
		break;
	case 0x8d: /* lea r16/r32, m */
		ctxt->dst.val = ctxt->src.addr.mem.ea;
		break;
	case 0x8f:		/* pop (sole member of Grp1a) */
		rc = em_grp1a(ctxt);
		break;
	case 0x90 ... 0x97: /* nop / xchg reg, rax */
		if (ctxt->dst.addr.reg == &ctxt->regs[VCPU_REGS_RAX])
			break;
		rc = em_xchg(ctxt);
		break;
	case 0x98: /* cbw/cwde/cdqe */
		switch (ctxt->op_bytes) {
		case 2: ctxt->dst.val = (s8)ctxt->dst.val; break;
		case 4: ctxt->dst.val = (s16)ctxt->dst.val; break;
		case 8: ctxt->dst.val = (s32)ctxt->dst.val; break;
		}
		break;
	case 0xc0 ... 0xc1:
		rc = em_grp2(ctxt);
		break;
	case 0xcc:		/* int3 */
		rc = emulate_int(ctxt, 3);
		break;
	case 0xcd:		/* int n */
		rc = emulate_int(ctxt, ctxt->src.val);
		break;
	case 0xce:		/* into */
		if (ctxt->eflags & EFLG_OF)
			rc = emulate_int(ctxt, 4);
		break;
	case 0xd0 ... 0xd1:	/* Grp2 */
		rc = em_grp2(ctxt);
		break;
	case 0xd2 ... 0xd3:	/* Grp2 */
		ctxt->src.val = ctxt->regs[VCPU_REGS_RCX];
		rc = em_grp2(ctxt);
		break;
	case 0xe4: 	/* inb */
	case 0xe5: 	/* in */
		goto do_io_in;
	case 0xe6: /* outb */
	case 0xe7: /* out */
		goto do_io_out;
	case 0xe8: /* call (near) */ {
		long int rel = ctxt->src.val;
		ctxt->src.val = (unsigned long) ctxt->_eip;
		jmp_rel(ctxt, rel);
		rc = em_push(ctxt);
		break;
	}
	case 0xe9: /* jmp rel */
	case 0xeb: /* jmp rel short */
		jmp_rel(ctxt, ctxt->src.val);
		ctxt->dst.type = OP_NONE; /* Disable writeback. */
		break;
	case 0xec: /* in al,dx */
	case 0xed: /* in (e/r)ax,dx */
	do_io_in:
		if (!pio_in_emulated(ctxt, ctxt->dst.bytes, ctxt->src.val,
				     &ctxt->dst.val))
			goto done; /* IO is needed */
		break;
	case 0xee: /* out dx,al */
	case 0xef: /* out dx,(e/r)ax */
	do_io_out:
		ops->pio_out_emulated(ctxt, ctxt->src.bytes, ctxt->dst.val,
				      &ctxt->src.val, 1);
		ctxt->dst.type = OP_NONE;	/* Disable writeback. */
		break;
	case 0xf4:              /* hlt */
		ctxt->ops->halt(ctxt);
		break;
	case 0xf5:	/* cmc */
		/* complement carry flag from eflags reg */
		ctxt->eflags ^= EFLG_CF;
		break;
	case 0xf8: /* clc */
		ctxt->eflags &= ~EFLG_CF;
		break;
	case 0xf9: /* stc */
		ctxt->eflags |= EFLG_CF;
		break;
	case 0xfc: /* cld */
		ctxt->eflags &= ~EFLG_DF;
		break;
	case 0xfd: /* std */
		ctxt->eflags |= EFLG_DF;
		break;
	case 0xfe: /* Grp4 */
		rc = em_grp45(ctxt);
		break;
	case 0xff: /* Grp5 */
		rc = em_grp45(ctxt);
		break;
	default:
		goto cannot_emulate;
	}

	if (rc != X86EMUL_CONTINUE)
		goto done;

writeback:
	rc = writeback(ctxt);
	if (rc != X86EMUL_CONTINUE)
		goto done;

	/*
	 * restore dst type in case the decoding will be reused
	 * (happens for string instruction )
	 */
	ctxt->dst.type = saved_dst_type;

	if ((ctxt->d & SrcMask) == SrcSI)
		string_addr_inc(ctxt, seg_override(ctxt),
				VCPU_REGS_RSI, &ctxt->src);

	if ((ctxt->d & DstMask) == DstDI)
		string_addr_inc(ctxt, VCPU_SREG_ES, VCPU_REGS_RDI,
				&ctxt->dst);

	if (ctxt->rep_prefix && (ctxt->d & String)) {
		struct read_cache *r = &ctxt->io_read;
		register_address_increment(ctxt, &ctxt->regs[VCPU_REGS_RCX], -1);

		if (!string_insn_completed(ctxt)) {
			/*
			 * Re-enter guest when pio read ahead buffer is empty
			 * or, if it is not used, after each 1024 iteration.
			 */
			if ((r->end != 0 || ctxt->regs[VCPU_REGS_RCX] & 0x3ff) &&
			    (r->end == 0 || r->end != r->pos)) {
				/*
				 * Reset read cache. Usually happens before
				 * decode, but since instruction is restarted
				 * we have to do it here.
				 */
				ctxt->mem_read.end = 0;
				return EMULATION_RESTART;
			}
			goto done; /* skip rip writeback */
		}
	}

	ctxt->eip = ctxt->_eip;

done:
	if (rc == X86EMUL_PROPAGATE_FAULT)
		ctxt->have_exception = true;
	if (rc == X86EMUL_INTERCEPTED)
		return EMULATION_INTERCEPTED;

	return (rc == X86EMUL_UNHANDLEABLE) ? EMULATION_FAILED : EMULATION_OK;

twobyte_insn:
	switch (ctxt->b) {
	case 0x09:		/* wbinvd */
		(ctxt->ops->wbinvd)(ctxt);
		break;
	case 0x08:		/* invd */
	case 0x0d:		/* GrpP (prefetch) */
	case 0x18:		/* Grp16 (prefetch/nop) */
		break;
	case 0x20: /* mov cr, reg */
		ctxt->dst.val = ops->get_cr(ctxt, ctxt->modrm_reg);
		break;
	case 0x21: /* mov from dr to reg */
		ops->get_dr(ctxt, ctxt->modrm_reg, &ctxt->dst.val);
		break;
	case 0x22: /* mov reg, cr */
		if (ops->set_cr(ctxt, ctxt->modrm_reg, ctxt->src.val)) {
			emulate_gp(ctxt, 0);
			rc = X86EMUL_PROPAGATE_FAULT;
			goto done;
		}
		ctxt->dst.type = OP_NONE;
		break;
	case 0x23: /* mov from reg to dr */
		if (ops->set_dr(ctxt, ctxt->modrm_reg, ctxt->src.val &
				((ctxt->mode == X86EMUL_MODE_PROT64) ?
				 ~0ULL : ~0U)) < 0) {
			/* #UD condition is already handled by the code above */
			emulate_gp(ctxt, 0);
			rc = X86EMUL_PROPAGATE_FAULT;
			goto done;
		}

		ctxt->dst.type = OP_NONE;	/* no writeback */
		break;
	case 0x30:
		/* wrmsr */
		msr_data = (u32)ctxt->regs[VCPU_REGS_RAX]
			| ((u64)ctxt->regs[VCPU_REGS_RDX] << 32);
		if (ops->set_msr(ctxt, ctxt->regs[VCPU_REGS_RCX], msr_data)) {
			emulate_gp(ctxt, 0);
			rc = X86EMUL_PROPAGATE_FAULT;
			goto done;
		}
		rc = X86EMUL_CONTINUE;
		break;
	case 0x32:
		/* rdmsr */
		if (ops->get_msr(ctxt, ctxt->regs[VCPU_REGS_RCX], &msr_data)) {
			emulate_gp(ctxt, 0);
			rc = X86EMUL_PROPAGATE_FAULT;
			goto done;
		} else {
			ctxt->regs[VCPU_REGS_RAX] = (u32)msr_data;
			ctxt->regs[VCPU_REGS_RDX] = msr_data >> 32;
		}
		rc = X86EMUL_CONTINUE;
		break;
	case 0x40 ... 0x4f:	/* cmov */
		ctxt->dst.val = ctxt->dst.orig_val = ctxt->src.val;
		if (!test_cc(ctxt->b, ctxt->eflags))
			ctxt->dst.type = OP_NONE; /* no writeback */
		break;
	case 0x80 ... 0x8f: /* jnz rel, etc*/
		if (test_cc(ctxt->b, ctxt->eflags))
			jmp_rel(ctxt, ctxt->src.val);
		break;
	case 0x90 ... 0x9f:     /* setcc r/m8 */
		ctxt->dst.val = test_cc(ctxt->b, ctxt->eflags);
		break;
	case 0xa3:
	      bt:		/* bt */
		ctxt->dst.type = OP_NONE;
		/* only subword offset */
		ctxt->src.val &= (ctxt->dst.bytes << 3) - 1;
		emulate_2op_SrcV_nobyte(ctxt, "bt");
		break;
	case 0xa4: /* shld imm8, r, r/m */
	case 0xa5: /* shld cl, r, r/m */
		emulate_2op_cl(ctxt, "shld");
		break;
	case 0xab:
	      bts:		/* bts */
		emulate_2op_SrcV_nobyte(ctxt, "bts");
		break;
	case 0xac: /* shrd imm8, r, r/m */
	case 0xad: /* shrd cl, r, r/m */
		emulate_2op_cl(ctxt, "shrd");
		break;
	case 0xae:              /* clflush */
		break;
	case 0xb0 ... 0xb1:	/* cmpxchg */
		/*
		 * Save real source value, then compare EAX against
		 * destination.
		 */
		ctxt->src.orig_val = ctxt->src.val;
		ctxt->src.val = ctxt->regs[VCPU_REGS_RAX];
		emulate_2op_SrcV(ctxt, "cmp");
		if (ctxt->eflags & EFLG_ZF) {
			/* Success: write back to memory. */
			ctxt->dst.val = ctxt->src.orig_val;
		} else {
			/* Failure: write the value we saw to EAX. */
			ctxt->dst.type = OP_REG;
			ctxt->dst.addr.reg = (unsigned long *)&ctxt->regs[VCPU_REGS_RAX];
		}
		break;
	case 0xb3:
	      btr:		/* btr */
		emulate_2op_SrcV_nobyte(ctxt, "btr");
		break;
	case 0xb6 ... 0xb7:	/* movzx */
		ctxt->dst.bytes = ctxt->op_bytes;
		ctxt->dst.val = (ctxt->d & ByteOp) ? (u8) ctxt->src.val
						       : (u16) ctxt->src.val;
		break;
	case 0xba:		/* Grp8 */
		switch (ctxt->modrm_reg & 3) {
		case 0:
			goto bt;
		case 1:
			goto bts;
		case 2:
			goto btr;
		case 3:
			goto btc;
		}
		break;
	case 0xbb:
	      btc:		/* btc */
		emulate_2op_SrcV_nobyte(ctxt, "btc");
		break;
	case 0xbc: {		/* bsf */
		u8 zf;
		__asm__ ("bsf %2, %0; setz %1"
			 : "=r"(ctxt->dst.val), "=q"(zf)
			 : "r"(ctxt->src.val));
		ctxt->eflags &= ~X86_EFLAGS_ZF;
		if (zf) {
			ctxt->eflags |= X86_EFLAGS_ZF;
			ctxt->dst.type = OP_NONE;	/* Disable writeback. */
		}
		break;
	}
	case 0xbd: {		/* bsr */
		u8 zf;
		__asm__ ("bsr %2, %0; setz %1"
			 : "=r"(ctxt->dst.val), "=q"(zf)
			 : "r"(ctxt->src.val));
		ctxt->eflags &= ~X86_EFLAGS_ZF;
		if (zf) {
			ctxt->eflags |= X86_EFLAGS_ZF;
			ctxt->dst.type = OP_NONE;	/* Disable writeback. */
		}
		break;
	}
	case 0xbe ... 0xbf:	/* movsx */
		ctxt->dst.bytes = ctxt->op_bytes;
		ctxt->dst.val = (ctxt->d & ByteOp) ? (s8) ctxt->src.val :
							(s16) ctxt->src.val;
		break;
	case 0xc0 ... 0xc1:	/* xadd */
		emulate_2op_SrcV(ctxt, "add");
		/* Write back the register source. */
		ctxt->src.val = ctxt->dst.orig_val;
		write_register_operand(&ctxt->src);
		break;
	case 0xc3:		/* movnti */
		ctxt->dst.bytes = ctxt->op_bytes;
		ctxt->dst.val = (ctxt->op_bytes == 4) ? (u32) ctxt->src.val :
							(u64) ctxt->src.val;
		break;
	case 0xc7:		/* Grp9 (cmpxchg8b) */
		rc = em_grp9(ctxt);
		break;
	default:
		goto cannot_emulate;
	}

	if (rc != X86EMUL_CONTINUE)
		goto done;

	goto writeback;

cannot_emulate:
	return EMULATION_FAILED;
}<|MERGE_RESOLUTION|>--- conflicted
+++ resolved
@@ -3683,29 +3683,7 @@
 	 * Decode and fetch the second source operand: register, memory
 	 * or immediate.
 	 */
-<<<<<<< HEAD
-	switch (ctxt->d & Src2Mask) {
-	case Src2None:
-		break;
-	case Src2CL:
-		ctxt->src2.bytes = 1;
-		ctxt->src2.val = ctxt->regs[VCPU_REGS_RCX] & 0xff;
-		break;
-	case Src2ImmByte:
-		rc = decode_imm(ctxt, &ctxt->src2, 1, true);
-		break;
-	case Src2One:
-		ctxt->src2.bytes = 1;
-		ctxt->src2.val = 1;
-		break;
-	case Src2Imm:
-		rc = decode_imm(ctxt, &ctxt->src2, imm_size(ctxt), true);
-		break;
-	}
-
-=======
 	rc = decode_operand(ctxt, &ctxt->src2, (ctxt->d >> Src2Shift) & OpMask);
->>>>>>> b835c0f4
 	if (rc != X86EMUL_CONTINUE)
 		goto done;
 
