--- conflicted
+++ resolved
@@ -95,10 +95,7 @@
 	{ "insn_emulation", VCPU_STAT(insn_emulation) },
 	{ "insn_emulation_fail", VCPU_STAT(insn_emulation_fail) },
 	{ "irq_injections", VCPU_STAT(irq_injections) },
-<<<<<<< HEAD
 	{ "nmi_injections", VCPU_STAT(nmi_injections) },
-=======
->>>>>>> 0cfd8103
 	{ "mmu_shadow_zapped", VM_STAT(mmu_shadow_zapped) },
 	{ "mmu_pte_write", VM_STAT(mmu_pte_write) },
 	{ "mmu_pte_updated", VM_STAT(mmu_pte_updated) },
@@ -1819,12 +1816,8 @@
 			goto out;
 		if (irqchip_in_kernel(kvm)) {
 			mutex_lock(&kvm->lock);
-<<<<<<< HEAD
 			kvm_set_irq(kvm, KVM_USERSPACE_IRQ_SOURCE_ID,
 				    irq_event.irq, irq_event.level);
-=======
-			kvm_set_irq(kvm, irq_event.irq, irq_event.level);
->>>>>>> 0cfd8103
 			mutex_unlock(&kvm->lock);
 			r = 0;
 		}
@@ -3073,11 +3066,7 @@
 		pr_debug("vcpu %d received sipi with vector # %x\n",
 			 vcpu->vcpu_id, vcpu->arch.sipi_vector);
 		kvm_lapic_reset(vcpu);
-<<<<<<< HEAD
 		r = kvm_arch_vcpu_reset(vcpu);
-=======
-		r = kvm_x86_ops->vcpu_reset(vcpu);
->>>>>>> 0cfd8103
 		if (r)
 			return r;
 		vcpu->arch.mp_state = KVM_MP_STATE_RUNNABLE;
@@ -3103,14 +3092,11 @@
 		}
 
 		if (r > 0) {
-<<<<<<< HEAD
 			if (dm_request_for_nmi_injection(vcpu, kvm_run)) {
 				r = -EINTR;
 				kvm_run->exit_reason = KVM_EXIT_NMI;
 				++vcpu->stat.request_nmi_exits;
 			}
-=======
->>>>>>> 0cfd8103
 			if (dm_request_for_irq_injection(vcpu, kvm_run)) {
 				r = -EINTR;
 				kvm_run->exit_reason = KVM_EXIT_INTR;
@@ -4129,12 +4115,9 @@
 
 	INIT_LIST_HEAD(&kvm->arch.active_mmu_pages);
 	INIT_LIST_HEAD(&kvm->arch.assigned_dev_head);
-<<<<<<< HEAD
 
 	/* Reserve bit 0 of irq_sources_bitmap for userspace irq source */
 	kvm->arch.irq_sources_bitmap = 1;
-=======
->>>>>>> 0cfd8103
 
 	return kvm;
 }
