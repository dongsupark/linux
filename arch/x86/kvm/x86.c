/*
 * Kernel-based Virtual Machine driver for Linux
 *
 * derived from drivers/kvm/kvm_main.c
 *
 * Copyright (C) 2006 Qumranet, Inc.
 * Copyright (C) 2008 Qumranet, Inc.
 * Copyright IBM Corporation, 2008
 * Copyright 2010 Red Hat, Inc. and/or its affiliates.
 *
 * Authors:
 *   Avi Kivity   <avi@qumranet.com>
 *   Yaniv Kamay  <yaniv@qumranet.com>
 *   Amit Shah    <amit.shah@qumranet.com>
 *   Ben-Ami Yassour <benami@il.ibm.com>
 *
 * This work is licensed under the terms of the GNU GPL, version 2.  See
 * the COPYING file in the top-level directory.
 *
 */

#include <linux/kvm_host.h>
#include "irq.h"
#include "mmu.h"
#include "i8254.h"
#include "tss.h"
#include "kvm_cache_regs.h"
#include "x86.h"
#include "cpuid.h"

#include <linux/clocksource.h>
#include <linux/interrupt.h>
#include <linux/kvm.h>
#include <linux/fs.h>
#include <linux/vmalloc.h>
#include <linux/module.h>
#include <linux/mman.h>
#include <linux/highmem.h>
#include <linux/iommu.h>
#include <linux/intel-iommu.h>
#include <linux/cpufreq.h>
#include <linux/user-return-notifier.h>
#include <linux/srcu.h>
#include <linux/slab.h>
#include <linux/perf_event.h>
#include <linux/uaccess.h>
#include <linux/hash.h>
#include <linux/pci.h>
#include <trace/events/kvm.h>

#define CREATE_TRACE_POINTS
#include "trace.h"

#include <asm/debugreg.h>
#include <asm/msr.h>
#include <asm/desc.h>
#include <asm/mtrr.h>
#include <asm/mce.h>
#include <asm/i387.h>
#include <asm/xcr.h>
#include <asm/pvclock.h>
#include <asm/div64.h>

#define MAX_IO_MSRS 256
#define KVM_MAX_MCE_BANKS 32
#define KVM_MCE_CAP_SUPPORTED (MCG_CTL_P | MCG_SER_P)

#define emul_to_vcpu(ctxt) \
	container_of(ctxt, struct kvm_vcpu, arch.emulate_ctxt)

/* EFER defaults:
 * - enable syscall per default because its emulated by KVM
 * - enable LME and LMA per default on 64 bit KVM
 */
#ifdef CONFIG_X86_64
static
u64 __read_mostly efer_reserved_bits = ~((u64)(EFER_SCE | EFER_LME | EFER_LMA));
#else
static u64 __read_mostly efer_reserved_bits = ~((u64)EFER_SCE);
#endif

#define VM_STAT(x) offsetof(struct kvm, stat.x), KVM_STAT_VM
#define VCPU_STAT(x) offsetof(struct kvm_vcpu, stat.x), KVM_STAT_VCPU

static void update_cr8_intercept(struct kvm_vcpu *vcpu);
<<<<<<< HEAD
static int kvm_dev_ioctl_get_supported_cpuid(struct kvm_cpuid2 *cpuid,
				    struct kvm_cpuid_entry2 __user *entries);
=======
>>>>>>> dcd6c922
static void process_nmi(struct kvm_vcpu *vcpu);

struct kvm_x86_ops *kvm_x86_ops;
EXPORT_SYMBOL_GPL(kvm_x86_ops);

static bool ignore_msrs = 0;
module_param(ignore_msrs, bool, S_IRUGO | S_IWUSR);

bool kvm_has_tsc_control;
EXPORT_SYMBOL_GPL(kvm_has_tsc_control);
u32  kvm_max_guest_tsc_khz;
EXPORT_SYMBOL_GPL(kvm_max_guest_tsc_khz);

#define KVM_NR_SHARED_MSRS 16

struct kvm_shared_msrs_global {
	int nr;
	u32 msrs[KVM_NR_SHARED_MSRS];
};

struct kvm_shared_msrs {
	struct user_return_notifier urn;
	bool registered;
	struct kvm_shared_msr_values {
		u64 host;
		u64 curr;
	} values[KVM_NR_SHARED_MSRS];
};

static struct kvm_shared_msrs_global __read_mostly shared_msrs_global;
static DEFINE_PER_CPU(struct kvm_shared_msrs, shared_msrs);

struct kvm_stats_debugfs_item debugfs_entries[] = {
	{ "pf_fixed", VCPU_STAT(pf_fixed) },
	{ "pf_guest", VCPU_STAT(pf_guest) },
	{ "tlb_flush", VCPU_STAT(tlb_flush) },
	{ "invlpg", VCPU_STAT(invlpg) },
	{ "exits", VCPU_STAT(exits) },
	{ "io_exits", VCPU_STAT(io_exits) },
	{ "mmio_exits", VCPU_STAT(mmio_exits) },
	{ "signal_exits", VCPU_STAT(signal_exits) },
	{ "irq_window", VCPU_STAT(irq_window_exits) },
	{ "nmi_window", VCPU_STAT(nmi_window_exits) },
	{ "halt_exits", VCPU_STAT(halt_exits) },
	{ "halt_wakeup", VCPU_STAT(halt_wakeup) },
	{ "hypercalls", VCPU_STAT(hypercalls) },
	{ "request_irq", VCPU_STAT(request_irq_exits) },
	{ "irq_exits", VCPU_STAT(irq_exits) },
	{ "host_state_reload", VCPU_STAT(host_state_reload) },
	{ "efer_reload", VCPU_STAT(efer_reload) },
	{ "fpu_reload", VCPU_STAT(fpu_reload) },
	{ "insn_emulation", VCPU_STAT(insn_emulation) },
	{ "insn_emulation_fail", VCPU_STAT(insn_emulation_fail) },
	{ "irq_injections", VCPU_STAT(irq_injections) },
	{ "nmi_injections", VCPU_STAT(nmi_injections) },
	{ "mmu_shadow_zapped", VM_STAT(mmu_shadow_zapped) },
	{ "mmu_pte_write", VM_STAT(mmu_pte_write) },
	{ "mmu_pte_updated", VM_STAT(mmu_pte_updated) },
	{ "mmu_pde_zapped", VM_STAT(mmu_pde_zapped) },
	{ "mmu_flooded", VM_STAT(mmu_flooded) },
	{ "mmu_recycled", VM_STAT(mmu_recycled) },
	{ "mmu_cache_miss", VM_STAT(mmu_cache_miss) },
	{ "mmu_unsync", VM_STAT(mmu_unsync) },
	{ "remote_tlb_flush", VM_STAT(remote_tlb_flush) },
	{ "largepages", VM_STAT(lpages) },
	{ NULL }
};

u64 __read_mostly host_xcr0;

int emulator_fix_hypercall(struct x86_emulate_ctxt *ctxt);

static inline void kvm_async_pf_hash_reset(struct kvm_vcpu *vcpu)
{
	int i;
	for (i = 0; i < roundup_pow_of_two(ASYNC_PF_PER_VCPU); i++)
		vcpu->arch.apf.gfns[i] = ~0;
}

static void kvm_on_user_return(struct user_return_notifier *urn)
{
	unsigned slot;
	struct kvm_shared_msrs *locals
		= container_of(urn, struct kvm_shared_msrs, urn);
	struct kvm_shared_msr_values *values;

	for (slot = 0; slot < shared_msrs_global.nr; ++slot) {
		values = &locals->values[slot];
		if (values->host != values->curr) {
			wrmsrl(shared_msrs_global.msrs[slot], values->host);
			values->curr = values->host;
		}
	}
	locals->registered = false;
	user_return_notifier_unregister(urn);
}

static void shared_msr_update(unsigned slot, u32 msr)
{
	struct kvm_shared_msrs *smsr;
	u64 value;

	smsr = &__get_cpu_var(shared_msrs);
	/* only read, and nobody should modify it at this time,
	 * so don't need lock */
	if (slot >= shared_msrs_global.nr) {
		printk(KERN_ERR "kvm: invalid MSR slot!");
		return;
	}
	rdmsrl_safe(msr, &value);
	smsr->values[slot].host = value;
	smsr->values[slot].curr = value;
}

void kvm_define_shared_msr(unsigned slot, u32 msr)
{
	if (slot >= shared_msrs_global.nr)
		shared_msrs_global.nr = slot + 1;
	shared_msrs_global.msrs[slot] = msr;
	/* we need ensured the shared_msr_global have been updated */
	smp_wmb();
}
EXPORT_SYMBOL_GPL(kvm_define_shared_msr);

static void kvm_shared_msr_cpu_online(void)
{
	unsigned i;

	for (i = 0; i < shared_msrs_global.nr; ++i)
		shared_msr_update(i, shared_msrs_global.msrs[i]);
}

void kvm_set_shared_msr(unsigned slot, u64 value, u64 mask)
{
	struct kvm_shared_msrs *smsr = &__get_cpu_var(shared_msrs);

	if (((value ^ smsr->values[slot].curr) & mask) == 0)
		return;
	smsr->values[slot].curr = value;
	wrmsrl(shared_msrs_global.msrs[slot], value);
	if (!smsr->registered) {
		smsr->urn.on_user_return = kvm_on_user_return;
		user_return_notifier_register(&smsr->urn);
		smsr->registered = true;
	}
}
EXPORT_SYMBOL_GPL(kvm_set_shared_msr);

static void drop_user_return_notifiers(void *ignore)
{
	struct kvm_shared_msrs *smsr = &__get_cpu_var(shared_msrs);

	if (smsr->registered)
		kvm_on_user_return(&smsr->urn);
}

u64 kvm_get_apic_base(struct kvm_vcpu *vcpu)
{
	if (irqchip_in_kernel(vcpu->kvm))
		return vcpu->arch.apic_base;
	else
		return vcpu->arch.apic_base;
}
EXPORT_SYMBOL_GPL(kvm_get_apic_base);

void kvm_set_apic_base(struct kvm_vcpu *vcpu, u64 data)
{
	/* TODO: reserve bits check */
	if (irqchip_in_kernel(vcpu->kvm))
		kvm_lapic_set_base(vcpu, data);
	else
		vcpu->arch.apic_base = data;
}
EXPORT_SYMBOL_GPL(kvm_set_apic_base);

#define EXCPT_BENIGN		0
#define EXCPT_CONTRIBUTORY	1
#define EXCPT_PF		2

static int exception_class(int vector)
{
	switch (vector) {
	case PF_VECTOR:
		return EXCPT_PF;
	case DE_VECTOR:
	case TS_VECTOR:
	case NP_VECTOR:
	case SS_VECTOR:
	case GP_VECTOR:
		return EXCPT_CONTRIBUTORY;
	default:
		break;
	}
	return EXCPT_BENIGN;
}

static void kvm_multiple_exception(struct kvm_vcpu *vcpu,
		unsigned nr, bool has_error, u32 error_code,
		bool reinject)
{
	u32 prev_nr;
	int class1, class2;

	kvm_make_request(KVM_REQ_EVENT, vcpu);

	if (!vcpu->arch.exception.pending) {
	queue:
		vcpu->arch.exception.pending = true;
		vcpu->arch.exception.has_error_code = has_error;
		vcpu->arch.exception.nr = nr;
		vcpu->arch.exception.error_code = error_code;
		vcpu->arch.exception.reinject = reinject;
		return;
	}

	/* to check exception */
	prev_nr = vcpu->arch.exception.nr;
	if (prev_nr == DF_VECTOR) {
		/* triple fault -> shutdown */
		kvm_make_request(KVM_REQ_TRIPLE_FAULT, vcpu);
		return;
	}
	class1 = exception_class(prev_nr);
	class2 = exception_class(nr);
	if ((class1 == EXCPT_CONTRIBUTORY && class2 == EXCPT_CONTRIBUTORY)
		|| (class1 == EXCPT_PF && class2 != EXCPT_BENIGN)) {
		/* generate double fault per SDM Table 5-5 */
		vcpu->arch.exception.pending = true;
		vcpu->arch.exception.has_error_code = true;
		vcpu->arch.exception.nr = DF_VECTOR;
		vcpu->arch.exception.error_code = 0;
	} else
		/* replace previous exception with a new one in a hope
		   that instruction re-execution will regenerate lost
		   exception */
		goto queue;
}

void kvm_queue_exception(struct kvm_vcpu *vcpu, unsigned nr)
{
	kvm_multiple_exception(vcpu, nr, false, 0, false);
}
EXPORT_SYMBOL_GPL(kvm_queue_exception);

void kvm_requeue_exception(struct kvm_vcpu *vcpu, unsigned nr)
{
	kvm_multiple_exception(vcpu, nr, false, 0, true);
}
EXPORT_SYMBOL_GPL(kvm_requeue_exception);

void kvm_complete_insn_gp(struct kvm_vcpu *vcpu, int err)
{
	if (err)
		kvm_inject_gp(vcpu, 0);
	else
		kvm_x86_ops->skip_emulated_instruction(vcpu);
}
EXPORT_SYMBOL_GPL(kvm_complete_insn_gp);

void kvm_inject_page_fault(struct kvm_vcpu *vcpu, struct x86_exception *fault)
{
	++vcpu->stat.pf_guest;
	vcpu->arch.cr2 = fault->address;
	kvm_queue_exception_e(vcpu, PF_VECTOR, fault->error_code);
}
EXPORT_SYMBOL_GPL(kvm_inject_page_fault);

void kvm_propagate_fault(struct kvm_vcpu *vcpu, struct x86_exception *fault)
{
	if (mmu_is_nested(vcpu) && !fault->nested_page_fault)
		vcpu->arch.nested_mmu.inject_page_fault(vcpu, fault);
	else
		vcpu->arch.mmu.inject_page_fault(vcpu, fault);
}

void kvm_inject_nmi(struct kvm_vcpu *vcpu)
{
	atomic_inc(&vcpu->arch.nmi_queued);
	kvm_make_request(KVM_REQ_NMI, vcpu);
}
EXPORT_SYMBOL_GPL(kvm_inject_nmi);

void kvm_queue_exception_e(struct kvm_vcpu *vcpu, unsigned nr, u32 error_code)
{
	kvm_multiple_exception(vcpu, nr, true, error_code, false);
}
EXPORT_SYMBOL_GPL(kvm_queue_exception_e);

void kvm_requeue_exception_e(struct kvm_vcpu *vcpu, unsigned nr, u32 error_code)
{
	kvm_multiple_exception(vcpu, nr, true, error_code, true);
}
EXPORT_SYMBOL_GPL(kvm_requeue_exception_e);

/*
 * Checks if cpl <= required_cpl; if true, return true.  Otherwise queue
 * a #GP and return false.
 */
bool kvm_require_cpl(struct kvm_vcpu *vcpu, int required_cpl)
{
	if (kvm_x86_ops->get_cpl(vcpu) <= required_cpl)
		return true;
	kvm_queue_exception_e(vcpu, GP_VECTOR, 0);
	return false;
}
EXPORT_SYMBOL_GPL(kvm_require_cpl);

/*
 * This function will be used to read from the physical memory of the currently
 * running guest. The difference to kvm_read_guest_page is that this function
 * can read from guest physical or from the guest's guest physical memory.
 */
int kvm_read_guest_page_mmu(struct kvm_vcpu *vcpu, struct kvm_mmu *mmu,
			    gfn_t ngfn, void *data, int offset, int len,
			    u32 access)
{
	gfn_t real_gfn;
	gpa_t ngpa;

	ngpa     = gfn_to_gpa(ngfn);
	real_gfn = mmu->translate_gpa(vcpu, ngpa, access);
	if (real_gfn == UNMAPPED_GVA)
		return -EFAULT;

	real_gfn = gpa_to_gfn(real_gfn);

	return kvm_read_guest_page(vcpu->kvm, real_gfn, data, offset, len);
}
EXPORT_SYMBOL_GPL(kvm_read_guest_page_mmu);

int kvm_read_nested_guest_page(struct kvm_vcpu *vcpu, gfn_t gfn,
			       void *data, int offset, int len, u32 access)
{
	return kvm_read_guest_page_mmu(vcpu, vcpu->arch.walk_mmu, gfn,
				       data, offset, len, access);
}

/*
 * Load the pae pdptrs.  Return true is they are all valid.
 */
int load_pdptrs(struct kvm_vcpu *vcpu, struct kvm_mmu *mmu, unsigned long cr3)
{
	gfn_t pdpt_gfn = cr3 >> PAGE_SHIFT;
	unsigned offset = ((cr3 & (PAGE_SIZE-1)) >> 5) << 2;
	int i;
	int ret;
	u64 pdpte[ARRAY_SIZE(mmu->pdptrs)];

	ret = kvm_read_guest_page_mmu(vcpu, mmu, pdpt_gfn, pdpte,
				      offset * sizeof(u64), sizeof(pdpte),
				      PFERR_USER_MASK|PFERR_WRITE_MASK);
	if (ret < 0) {
		ret = 0;
		goto out;
	}
	for (i = 0; i < ARRAY_SIZE(pdpte); ++i) {
		if (is_present_gpte(pdpte[i]) &&
		    (pdpte[i] & vcpu->arch.mmu.rsvd_bits_mask[0][2])) {
			ret = 0;
			goto out;
		}
	}
	ret = 1;

	memcpy(mmu->pdptrs, pdpte, sizeof(mmu->pdptrs));
	__set_bit(VCPU_EXREG_PDPTR,
		  (unsigned long *)&vcpu->arch.regs_avail);
	__set_bit(VCPU_EXREG_PDPTR,
		  (unsigned long *)&vcpu->arch.regs_dirty);
out:

	return ret;
}
EXPORT_SYMBOL_GPL(load_pdptrs);

static bool pdptrs_changed(struct kvm_vcpu *vcpu)
{
	u64 pdpte[ARRAY_SIZE(vcpu->arch.walk_mmu->pdptrs)];
	bool changed = true;
	int offset;
	gfn_t gfn;
	int r;

	if (is_long_mode(vcpu) || !is_pae(vcpu))
		return false;

	if (!test_bit(VCPU_EXREG_PDPTR,
		      (unsigned long *)&vcpu->arch.regs_avail))
		return true;

	gfn = (kvm_read_cr3(vcpu) & ~31u) >> PAGE_SHIFT;
	offset = (kvm_read_cr3(vcpu) & ~31u) & (PAGE_SIZE - 1);
	r = kvm_read_nested_guest_page(vcpu, gfn, pdpte, offset, sizeof(pdpte),
				       PFERR_USER_MASK | PFERR_WRITE_MASK);
	if (r < 0)
		goto out;
	changed = memcmp(pdpte, vcpu->arch.walk_mmu->pdptrs, sizeof(pdpte)) != 0;
out:

	return changed;
}

int kvm_set_cr0(struct kvm_vcpu *vcpu, unsigned long cr0)
{
	unsigned long old_cr0 = kvm_read_cr0(vcpu);
	unsigned long update_bits = X86_CR0_PG | X86_CR0_WP |
				    X86_CR0_CD | X86_CR0_NW;

	cr0 |= X86_CR0_ET;

#ifdef CONFIG_X86_64
	if (cr0 & 0xffffffff00000000UL)
		return 1;
#endif

	cr0 &= ~CR0_RESERVED_BITS;

	if ((cr0 & X86_CR0_NW) && !(cr0 & X86_CR0_CD))
		return 1;

	if ((cr0 & X86_CR0_PG) && !(cr0 & X86_CR0_PE))
		return 1;

	if (!is_paging(vcpu) && (cr0 & X86_CR0_PG)) {
#ifdef CONFIG_X86_64
		if ((vcpu->arch.efer & EFER_LME)) {
			int cs_db, cs_l;

			if (!is_pae(vcpu))
				return 1;
			kvm_x86_ops->get_cs_db_l_bits(vcpu, &cs_db, &cs_l);
			if (cs_l)
				return 1;
		} else
#endif
		if (is_pae(vcpu) && !load_pdptrs(vcpu, vcpu->arch.walk_mmu,
						 kvm_read_cr3(vcpu)))
			return 1;
	}

	kvm_x86_ops->set_cr0(vcpu, cr0);

	if ((cr0 ^ old_cr0) & X86_CR0_PG) {
		kvm_clear_async_pf_completion_queue(vcpu);
		kvm_async_pf_hash_reset(vcpu);
	}

	if ((cr0 ^ old_cr0) & update_bits)
		kvm_mmu_reset_context(vcpu);
	return 0;
}
EXPORT_SYMBOL_GPL(kvm_set_cr0);

void kvm_lmsw(struct kvm_vcpu *vcpu, unsigned long msw)
{
	(void)kvm_set_cr0(vcpu, kvm_read_cr0_bits(vcpu, ~0x0eul) | (msw & 0x0f));
}
EXPORT_SYMBOL_GPL(kvm_lmsw);

int __kvm_set_xcr(struct kvm_vcpu *vcpu, u32 index, u64 xcr)
{
	u64 xcr0;

	/* Only support XCR_XFEATURE_ENABLED_MASK(xcr0) now  */
	if (index != XCR_XFEATURE_ENABLED_MASK)
		return 1;
	xcr0 = xcr;
	if (kvm_x86_ops->get_cpl(vcpu) != 0)
		return 1;
	if (!(xcr0 & XSTATE_FP))
		return 1;
	if ((xcr0 & XSTATE_YMM) && !(xcr0 & XSTATE_SSE))
		return 1;
	if (xcr0 & ~host_xcr0)
		return 1;
	vcpu->arch.xcr0 = xcr0;
	vcpu->guest_xcr0_loaded = 0;
	return 0;
}

int kvm_set_xcr(struct kvm_vcpu *vcpu, u32 index, u64 xcr)
{
	if (__kvm_set_xcr(vcpu, index, xcr)) {
		kvm_inject_gp(vcpu, 0);
		return 1;
	}
	return 0;
}
EXPORT_SYMBOL_GPL(kvm_set_xcr);

<<<<<<< HEAD
static bool guest_cpuid_has_xsave(struct kvm_vcpu *vcpu)
{
	struct kvm_cpuid_entry2 *best;

	best = kvm_find_cpuid_entry(vcpu, 1, 0);
	return best && (best->ecx & bit(X86_FEATURE_XSAVE));
}

static bool guest_cpuid_has_smep(struct kvm_vcpu *vcpu)
{
	struct kvm_cpuid_entry2 *best;

	best = kvm_find_cpuid_entry(vcpu, 7, 0);
	return best && (best->ebx & bit(X86_FEATURE_SMEP));
}

static bool guest_cpuid_has_fsgsbase(struct kvm_vcpu *vcpu)
{
	struct kvm_cpuid_entry2 *best;

	best = kvm_find_cpuid_entry(vcpu, 7, 0);
	return best && (best->ebx & bit(X86_FEATURE_FSGSBASE));
}

static void update_cpuid(struct kvm_vcpu *vcpu)
{
	struct kvm_cpuid_entry2 *best;
	struct kvm_lapic *apic = vcpu->arch.apic;
	u32 timer_mode_mask;

	best = kvm_find_cpuid_entry(vcpu, 1, 0);
	if (!best)
		return;

	/* Update OSXSAVE bit */
	if (cpu_has_xsave && best->function == 0x1) {
		best->ecx &= ~(bit(X86_FEATURE_OSXSAVE));
		if (kvm_read_cr4_bits(vcpu, X86_CR4_OSXSAVE))
			best->ecx |= bit(X86_FEATURE_OSXSAVE);
	}

	if (boot_cpu_data.x86_vendor == X86_VENDOR_INTEL &&
		best->function == 0x1) {
		best->ecx |= bit(X86_FEATURE_TSC_DEADLINE_TIMER);
		timer_mode_mask = 3 << 17;
	} else
		timer_mode_mask = 1 << 17;

	if (apic)
		apic->lapic_timer.timer_mode_mask = timer_mode_mask;
}

=======
>>>>>>> dcd6c922
int kvm_set_cr4(struct kvm_vcpu *vcpu, unsigned long cr4)
{
	unsigned long old_cr4 = kvm_read_cr4(vcpu);
	unsigned long pdptr_bits = X86_CR4_PGE | X86_CR4_PSE |
				   X86_CR4_PAE | X86_CR4_SMEP;
	if (cr4 & CR4_RESERVED_BITS)
		return 1;

	if (!guest_cpuid_has_xsave(vcpu) && (cr4 & X86_CR4_OSXSAVE))
		return 1;

	if (!guest_cpuid_has_smep(vcpu) && (cr4 & X86_CR4_SMEP))
		return 1;

	if (!guest_cpuid_has_fsgsbase(vcpu) && (cr4 & X86_CR4_RDWRGSFS))
		return 1;

	if (is_long_mode(vcpu)) {
		if (!(cr4 & X86_CR4_PAE))
			return 1;
	} else if (is_paging(vcpu) && (cr4 & X86_CR4_PAE)
		   && ((cr4 ^ old_cr4) & pdptr_bits)
		   && !load_pdptrs(vcpu, vcpu->arch.walk_mmu,
				   kvm_read_cr3(vcpu)))
		return 1;

	if (kvm_x86_ops->set_cr4(vcpu, cr4))
		return 1;

	if ((cr4 ^ old_cr4) & pdptr_bits)
		kvm_mmu_reset_context(vcpu);

	if ((cr4 ^ old_cr4) & X86_CR4_OSXSAVE)
		kvm_update_cpuid(vcpu);

	return 0;
}
EXPORT_SYMBOL_GPL(kvm_set_cr4);

int kvm_set_cr3(struct kvm_vcpu *vcpu, unsigned long cr3)
{
	if (cr3 == kvm_read_cr3(vcpu) && !pdptrs_changed(vcpu)) {
		kvm_mmu_sync_roots(vcpu);
		kvm_mmu_flush_tlb(vcpu);
		return 0;
	}

	if (is_long_mode(vcpu)) {
		if (cr3 & CR3_L_MODE_RESERVED_BITS)
			return 1;
	} else {
		if (is_pae(vcpu)) {
			if (cr3 & CR3_PAE_RESERVED_BITS)
				return 1;
			if (is_paging(vcpu) &&
			    !load_pdptrs(vcpu, vcpu->arch.walk_mmu, cr3))
				return 1;
		}
		/*
		 * We don't check reserved bits in nonpae mode, because
		 * this isn't enforced, and VMware depends on this.
		 */
	}

	/*
	 * Does the new cr3 value map to physical memory? (Note, we
	 * catch an invalid cr3 even in real-mode, because it would
	 * cause trouble later on when we turn on paging anyway.)
	 *
	 * A real CPU would silently accept an invalid cr3 and would
	 * attempt to use it - with largely undefined (and often hard
	 * to debug) behavior on the guest side.
	 */
	if (unlikely(!gfn_to_memslot(vcpu->kvm, cr3 >> PAGE_SHIFT)))
		return 1;
	vcpu->arch.cr3 = cr3;
	__set_bit(VCPU_EXREG_CR3, (ulong *)&vcpu->arch.regs_avail);
	vcpu->arch.mmu.new_cr3(vcpu);
	return 0;
}
EXPORT_SYMBOL_GPL(kvm_set_cr3);

int kvm_set_cr8(struct kvm_vcpu *vcpu, unsigned long cr8)
{
	if (cr8 & CR8_RESERVED_BITS)
		return 1;
	if (irqchip_in_kernel(vcpu->kvm))
		kvm_lapic_set_tpr(vcpu, cr8);
	else
		vcpu->arch.cr8 = cr8;
	return 0;
}
EXPORT_SYMBOL_GPL(kvm_set_cr8);

unsigned long kvm_get_cr8(struct kvm_vcpu *vcpu)
{
	if (irqchip_in_kernel(vcpu->kvm))
		return kvm_lapic_get_cr8(vcpu);
	else
		return vcpu->arch.cr8;
}
EXPORT_SYMBOL_GPL(kvm_get_cr8);

static int __kvm_set_dr(struct kvm_vcpu *vcpu, int dr, unsigned long val)
{
	switch (dr) {
	case 0 ... 3:
		vcpu->arch.db[dr] = val;
		if (!(vcpu->guest_debug & KVM_GUESTDBG_USE_HW_BP))
			vcpu->arch.eff_db[dr] = val;
		break;
	case 4:
		if (kvm_read_cr4_bits(vcpu, X86_CR4_DE))
			return 1; /* #UD */
		/* fall through */
	case 6:
		if (val & 0xffffffff00000000ULL)
			return -1; /* #GP */
		vcpu->arch.dr6 = (val & DR6_VOLATILE) | DR6_FIXED_1;
		break;
	case 5:
		if (kvm_read_cr4_bits(vcpu, X86_CR4_DE))
			return 1; /* #UD */
		/* fall through */
	default: /* 7 */
		if (val & 0xffffffff00000000ULL)
			return -1; /* #GP */
		vcpu->arch.dr7 = (val & DR7_VOLATILE) | DR7_FIXED_1;
		if (!(vcpu->guest_debug & KVM_GUESTDBG_USE_HW_BP)) {
			kvm_x86_ops->set_dr7(vcpu, vcpu->arch.dr7);
			vcpu->arch.switch_db_regs = (val & DR7_BP_EN_MASK);
		}
		break;
	}

	return 0;
}

int kvm_set_dr(struct kvm_vcpu *vcpu, int dr, unsigned long val)
{
	int res;

	res = __kvm_set_dr(vcpu, dr, val);
	if (res > 0)
		kvm_queue_exception(vcpu, UD_VECTOR);
	else if (res < 0)
		kvm_inject_gp(vcpu, 0);

	return res;
}
EXPORT_SYMBOL_GPL(kvm_set_dr);

static int _kvm_get_dr(struct kvm_vcpu *vcpu, int dr, unsigned long *val)
{
	switch (dr) {
	case 0 ... 3:
		*val = vcpu->arch.db[dr];
		break;
	case 4:
		if (kvm_read_cr4_bits(vcpu, X86_CR4_DE))
			return 1;
		/* fall through */
	case 6:
		*val = vcpu->arch.dr6;
		break;
	case 5:
		if (kvm_read_cr4_bits(vcpu, X86_CR4_DE))
			return 1;
		/* fall through */
	default: /* 7 */
		*val = vcpu->arch.dr7;
		break;
	}

	return 0;
}

int kvm_get_dr(struct kvm_vcpu *vcpu, int dr, unsigned long *val)
{
	if (_kvm_get_dr(vcpu, dr, val)) {
		kvm_queue_exception(vcpu, UD_VECTOR);
		return 1;
	}
	return 0;
}
EXPORT_SYMBOL_GPL(kvm_get_dr);

bool kvm_rdpmc(struct kvm_vcpu *vcpu)
{
	u32 ecx = kvm_register_read(vcpu, VCPU_REGS_RCX);
	u64 data;
	int err;

	err = kvm_pmu_read_pmc(vcpu, ecx, &data);
	if (err)
		return err;
	kvm_register_write(vcpu, VCPU_REGS_RAX, (u32)data);
	kvm_register_write(vcpu, VCPU_REGS_RDX, data >> 32);
	return err;
}
EXPORT_SYMBOL_GPL(kvm_rdpmc);

/*
 * List of msr numbers which we expose to userspace through KVM_GET_MSRS
 * and KVM_SET_MSRS, and KVM_GET_MSR_INDEX_LIST.
 *
 * This list is modified at module load time to reflect the
 * capabilities of the host cpu. This capabilities test skips MSRs that are
 * kvm-specific. Those are put in the beginning of the list.
 */

#define KVM_SAVE_MSRS_BEGIN	9
static u32 msrs_to_save[] = {
	MSR_KVM_SYSTEM_TIME, MSR_KVM_WALL_CLOCK,
	MSR_KVM_SYSTEM_TIME_NEW, MSR_KVM_WALL_CLOCK_NEW,
	HV_X64_MSR_GUEST_OS_ID, HV_X64_MSR_HYPERCALL,
	HV_X64_MSR_APIC_ASSIST_PAGE, MSR_KVM_ASYNC_PF_EN, MSR_KVM_STEAL_TIME,
	MSR_IA32_SYSENTER_CS, MSR_IA32_SYSENTER_ESP, MSR_IA32_SYSENTER_EIP,
	MSR_STAR,
#ifdef CONFIG_X86_64
	MSR_CSTAR, MSR_KERNEL_GS_BASE, MSR_SYSCALL_MASK, MSR_LSTAR,
#endif
	MSR_IA32_TSC, MSR_IA32_CR_PAT, MSR_VM_HSAVE_PA
};

static unsigned num_msrs_to_save;

static u32 emulated_msrs[] = {
	MSR_IA32_TSCDEADLINE,
	MSR_IA32_MISC_ENABLE,
	MSR_IA32_MCG_STATUS,
	MSR_IA32_MCG_CTL,
};

static int set_efer(struct kvm_vcpu *vcpu, u64 efer)
{
	u64 old_efer = vcpu->arch.efer;

	if (efer & efer_reserved_bits)
		return 1;

	if (is_paging(vcpu)
	    && (vcpu->arch.efer & EFER_LME) != (efer & EFER_LME))
		return 1;

	if (efer & EFER_FFXSR) {
		struct kvm_cpuid_entry2 *feat;

		feat = kvm_find_cpuid_entry(vcpu, 0x80000001, 0);
		if (!feat || !(feat->edx & bit(X86_FEATURE_FXSR_OPT)))
			return 1;
	}

	if (efer & EFER_SVME) {
		struct kvm_cpuid_entry2 *feat;

		feat = kvm_find_cpuid_entry(vcpu, 0x80000001, 0);
		if (!feat || !(feat->ecx & bit(X86_FEATURE_SVM)))
			return 1;
	}

	efer &= ~EFER_LMA;
	efer |= vcpu->arch.efer & EFER_LMA;

	kvm_x86_ops->set_efer(vcpu, efer);

	vcpu->arch.mmu.base_role.nxe = (efer & EFER_NX) && !tdp_enabled;

	/* Update reserved bits */
	if ((efer ^ old_efer) & EFER_NX)
		kvm_mmu_reset_context(vcpu);

	return 0;
}

void kvm_enable_efer_bits(u64 mask)
{
       efer_reserved_bits &= ~mask;
}
EXPORT_SYMBOL_GPL(kvm_enable_efer_bits);


/*
 * Writes msr value into into the appropriate "register".
 * Returns 0 on success, non-0 otherwise.
 * Assumes vcpu_load() was already called.
 */
int kvm_set_msr(struct kvm_vcpu *vcpu, u32 msr_index, u64 data)
{
	return kvm_x86_ops->set_msr(vcpu, msr_index, data);
}

/*
 * Adapt set_msr() to msr_io()'s calling convention
 */
static int do_set_msr(struct kvm_vcpu *vcpu, unsigned index, u64 *data)
{
	return kvm_set_msr(vcpu, index, *data);
}

static void kvm_write_wall_clock(struct kvm *kvm, gpa_t wall_clock)
{
	int version;
	int r;
	struct pvclock_wall_clock wc;
	struct timespec boot;

	if (!wall_clock)
		return;

	r = kvm_read_guest(kvm, wall_clock, &version, sizeof(version));
	if (r)
		return;

	if (version & 1)
		++version;  /* first time write, random junk */

	++version;

	kvm_write_guest(kvm, wall_clock, &version, sizeof(version));

	/*
	 * The guest calculates current wall clock time by adding
	 * system time (updated by kvm_guest_time_update below) to the
	 * wall clock specified here.  guest system time equals host
	 * system time for us, thus we must fill in host boot time here.
	 */
	getboottime(&boot);

	wc.sec = boot.tv_sec;
	wc.nsec = boot.tv_nsec;
	wc.version = version;

	kvm_write_guest(kvm, wall_clock, &wc, sizeof(wc));

	version++;
	kvm_write_guest(kvm, wall_clock, &version, sizeof(version));
}

static uint32_t div_frac(uint32_t dividend, uint32_t divisor)
{
	uint32_t quotient, remainder;

	/* Don't try to replace with do_div(), this one calculates
	 * "(dividend << 32) / divisor" */
	__asm__ ( "divl %4"
		  : "=a" (quotient), "=d" (remainder)
		  : "0" (0), "1" (dividend), "r" (divisor) );
	return quotient;
}

static void kvm_get_time_scale(uint32_t scaled_khz, uint32_t base_khz,
			       s8 *pshift, u32 *pmultiplier)
{
	uint64_t scaled64;
	int32_t  shift = 0;
	uint64_t tps64;
	uint32_t tps32;

	tps64 = base_khz * 1000LL;
	scaled64 = scaled_khz * 1000LL;
	while (tps64 > scaled64*2 || tps64 & 0xffffffff00000000ULL) {
		tps64 >>= 1;
		shift--;
	}

	tps32 = (uint32_t)tps64;
	while (tps32 <= scaled64 || scaled64 & 0xffffffff00000000ULL) {
		if (scaled64 & 0xffffffff00000000ULL || tps32 & 0x80000000)
			scaled64 >>= 1;
		else
			tps32 <<= 1;
		shift++;
	}

	*pshift = shift;
	*pmultiplier = div_frac(scaled64, tps32);

	pr_debug("%s: base_khz %u => %u, shift %d, mul %u\n",
		 __func__, base_khz, scaled_khz, shift, *pmultiplier);
}

static inline u64 get_kernel_ns(void)
{
	struct timespec ts;

	WARN_ON(preemptible());
	ktime_get_ts(&ts);
	monotonic_to_bootbased(&ts);
	return timespec_to_ns(&ts);
}

static DEFINE_PER_CPU(unsigned long, cpu_tsc_khz);
unsigned long max_tsc_khz;

static inline int kvm_tsc_changes_freq(void)
{
	int cpu = get_cpu();
	int ret = !boot_cpu_has(X86_FEATURE_CONSTANT_TSC) &&
		  cpufreq_quick_get(cpu) != 0;
	put_cpu();
	return ret;
}

u64 vcpu_tsc_khz(struct kvm_vcpu *vcpu)
{
	if (vcpu->arch.virtual_tsc_khz)
		return vcpu->arch.virtual_tsc_khz;
	else
		return __this_cpu_read(cpu_tsc_khz);
}

static inline u64 nsec_to_cycles(struct kvm_vcpu *vcpu, u64 nsec)
{
	u64 ret;

	WARN_ON(preemptible());
	if (kvm_tsc_changes_freq())
		printk_once(KERN_WARNING
		 "kvm: unreliable cycle conversion on adjustable rate TSC\n");
	ret = nsec * vcpu_tsc_khz(vcpu);
	do_div(ret, USEC_PER_SEC);
	return ret;
}

static void kvm_init_tsc_catchup(struct kvm_vcpu *vcpu, u32 this_tsc_khz)
{
	/* Compute a scale to convert nanoseconds in TSC cycles */
	kvm_get_time_scale(this_tsc_khz, NSEC_PER_SEC / 1000,
			   &vcpu->arch.tsc_catchup_shift,
			   &vcpu->arch.tsc_catchup_mult);
}

static u64 compute_guest_tsc(struct kvm_vcpu *vcpu, s64 kernel_ns)
{
	u64 tsc = pvclock_scale_delta(kernel_ns-vcpu->arch.last_tsc_nsec,
				      vcpu->arch.tsc_catchup_mult,
				      vcpu->arch.tsc_catchup_shift);
	tsc += vcpu->arch.last_tsc_write;
	return tsc;
}

void kvm_write_tsc(struct kvm_vcpu *vcpu, u64 data)
{
	struct kvm *kvm = vcpu->kvm;
	u64 offset, ns, elapsed;
	unsigned long flags;
	s64 sdiff;

	raw_spin_lock_irqsave(&kvm->arch.tsc_write_lock, flags);
	offset = kvm_x86_ops->compute_tsc_offset(vcpu, data);
	ns = get_kernel_ns();
	elapsed = ns - kvm->arch.last_tsc_nsec;
	sdiff = data - kvm->arch.last_tsc_write;
	if (sdiff < 0)
		sdiff = -sdiff;

	/*
	 * Special case: close write to TSC within 5 seconds of
	 * another CPU is interpreted as an attempt to synchronize
	 * The 5 seconds is to accommodate host load / swapping as
	 * well as any reset of TSC during the boot process.
	 *
	 * In that case, for a reliable TSC, we can match TSC offsets,
	 * or make a best guest using elapsed value.
	 */
	if (sdiff < nsec_to_cycles(vcpu, 5ULL * NSEC_PER_SEC) &&
	    elapsed < 5ULL * NSEC_PER_SEC) {
		if (!check_tsc_unstable()) {
			offset = kvm->arch.last_tsc_offset;
			pr_debug("kvm: matched tsc offset for %llu\n", data);
		} else {
			u64 delta = nsec_to_cycles(vcpu, elapsed);
			offset += delta;
			pr_debug("kvm: adjusted tsc offset by %llu\n", delta);
		}
		ns = kvm->arch.last_tsc_nsec;
	}
	kvm->arch.last_tsc_nsec = ns;
	kvm->arch.last_tsc_write = data;
	kvm->arch.last_tsc_offset = offset;
	kvm_x86_ops->write_tsc_offset(vcpu, offset);
	raw_spin_unlock_irqrestore(&kvm->arch.tsc_write_lock, flags);

	/* Reset of TSC must disable overshoot protection below */
	vcpu->arch.hv_clock.tsc_timestamp = 0;
	vcpu->arch.last_tsc_write = data;
	vcpu->arch.last_tsc_nsec = ns;
}
EXPORT_SYMBOL_GPL(kvm_write_tsc);

static int kvm_guest_time_update(struct kvm_vcpu *v)
{
	unsigned long flags;
	struct kvm_vcpu_arch *vcpu = &v->arch;
	void *shared_kaddr;
	unsigned long this_tsc_khz;
	s64 kernel_ns, max_kernel_ns;
	u64 tsc_timestamp;

	/* Keep irq disabled to prevent changes to the clock */
	local_irq_save(flags);
	tsc_timestamp = kvm_x86_ops->read_l1_tsc(v);
	kernel_ns = get_kernel_ns();
	this_tsc_khz = vcpu_tsc_khz(v);
	if (unlikely(this_tsc_khz == 0)) {
		local_irq_restore(flags);
		kvm_make_request(KVM_REQ_CLOCK_UPDATE, v);
		return 1;
	}

	/*
	 * We may have to catch up the TSC to match elapsed wall clock
	 * time for two reasons, even if kvmclock is used.
	 *   1) CPU could have been running below the maximum TSC rate
	 *   2) Broken TSC compensation resets the base at each VCPU
	 *      entry to avoid unknown leaps of TSC even when running
	 *      again on the same CPU.  This may cause apparent elapsed
	 *      time to disappear, and the guest to stand still or run
	 *	very slowly.
	 */
	if (vcpu->tsc_catchup) {
		u64 tsc = compute_guest_tsc(v, kernel_ns);
		if (tsc > tsc_timestamp) {
			kvm_x86_ops->adjust_tsc_offset(v, tsc - tsc_timestamp);
			tsc_timestamp = tsc;
		}
	}

	local_irq_restore(flags);

	if (!vcpu->time_page)
		return 0;

	/*
	 * Time as measured by the TSC may go backwards when resetting the base
	 * tsc_timestamp.  The reason for this is that the TSC resolution is
	 * higher than the resolution of the other clock scales.  Thus, many
	 * possible measurments of the TSC correspond to one measurement of any
	 * other clock, and so a spread of values is possible.  This is not a
	 * problem for the computation of the nanosecond clock; with TSC rates
	 * around 1GHZ, there can only be a few cycles which correspond to one
	 * nanosecond value, and any path through this code will inevitably
	 * take longer than that.  However, with the kernel_ns value itself,
	 * the precision may be much lower, down to HZ granularity.  If the
	 * first sampling of TSC against kernel_ns ends in the low part of the
	 * range, and the second in the high end of the range, we can get:
	 *
	 * (TSC - offset_low) * S + kns_old > (TSC - offset_high) * S + kns_new
	 *
	 * As the sampling errors potentially range in the thousands of cycles,
	 * it is possible such a time value has already been observed by the
	 * guest.  To protect against this, we must compute the system time as
	 * observed by the guest and ensure the new system time is greater.
	 */
	max_kernel_ns = 0;
	if (vcpu->hv_clock.tsc_timestamp && vcpu->last_guest_tsc) {
		max_kernel_ns = vcpu->last_guest_tsc -
				vcpu->hv_clock.tsc_timestamp;
		max_kernel_ns = pvclock_scale_delta(max_kernel_ns,
				    vcpu->hv_clock.tsc_to_system_mul,
				    vcpu->hv_clock.tsc_shift);
		max_kernel_ns += vcpu->last_kernel_ns;
	}

	if (unlikely(vcpu->hw_tsc_khz != this_tsc_khz)) {
		kvm_get_time_scale(NSEC_PER_SEC / 1000, this_tsc_khz,
				   &vcpu->hv_clock.tsc_shift,
				   &vcpu->hv_clock.tsc_to_system_mul);
		vcpu->hw_tsc_khz = this_tsc_khz;
	}

	if (max_kernel_ns > kernel_ns)
		kernel_ns = max_kernel_ns;

	/* With all the info we got, fill in the values */
	vcpu->hv_clock.tsc_timestamp = tsc_timestamp;
	vcpu->hv_clock.system_time = kernel_ns + v->kvm->arch.kvmclock_offset;
	vcpu->last_kernel_ns = kernel_ns;
	vcpu->last_guest_tsc = tsc_timestamp;
	vcpu->hv_clock.flags = 0;

	/*
	 * The interface expects us to write an even number signaling that the
	 * update is finished. Since the guest won't see the intermediate
	 * state, we just increase by 2 at the end.
	 */
	vcpu->hv_clock.version += 2;

	shared_kaddr = kmap_atomic(vcpu->time_page, KM_USER0);

	memcpy(shared_kaddr + vcpu->time_offset, &vcpu->hv_clock,
	       sizeof(vcpu->hv_clock));

	kunmap_atomic(shared_kaddr, KM_USER0);

	mark_page_dirty(v->kvm, vcpu->time >> PAGE_SHIFT);
	return 0;
}

static bool msr_mtrr_valid(unsigned msr)
{
	switch (msr) {
	case 0x200 ... 0x200 + 2 * KVM_NR_VAR_MTRR - 1:
	case MSR_MTRRfix64K_00000:
	case MSR_MTRRfix16K_80000:
	case MSR_MTRRfix16K_A0000:
	case MSR_MTRRfix4K_C0000:
	case MSR_MTRRfix4K_C8000:
	case MSR_MTRRfix4K_D0000:
	case MSR_MTRRfix4K_D8000:
	case MSR_MTRRfix4K_E0000:
	case MSR_MTRRfix4K_E8000:
	case MSR_MTRRfix4K_F0000:
	case MSR_MTRRfix4K_F8000:
	case MSR_MTRRdefType:
	case MSR_IA32_CR_PAT:
		return true;
	case 0x2f8:
		return true;
	}
	return false;
}

static bool valid_pat_type(unsigned t)
{
	return t < 8 && (1 << t) & 0xf3; /* 0, 1, 4, 5, 6, 7 */
}

static bool valid_mtrr_type(unsigned t)
{
	return t < 8 && (1 << t) & 0x73; /* 0, 1, 4, 5, 6 */
}

static bool mtrr_valid(struct kvm_vcpu *vcpu, u32 msr, u64 data)
{
	int i;

	if (!msr_mtrr_valid(msr))
		return false;

	if (msr == MSR_IA32_CR_PAT) {
		for (i = 0; i < 8; i++)
			if (!valid_pat_type((data >> (i * 8)) & 0xff))
				return false;
		return true;
	} else if (msr == MSR_MTRRdefType) {
		if (data & ~0xcff)
			return false;
		return valid_mtrr_type(data & 0xff);
	} else if (msr >= MSR_MTRRfix64K_00000 && msr <= MSR_MTRRfix4K_F8000) {
		for (i = 0; i < 8 ; i++)
			if (!valid_mtrr_type((data >> (i * 8)) & 0xff))
				return false;
		return true;
	}

	/* variable MTRRs */
	return valid_mtrr_type(data & 0xff);
}

static int set_msr_mtrr(struct kvm_vcpu *vcpu, u32 msr, u64 data)
{
	u64 *p = (u64 *)&vcpu->arch.mtrr_state.fixed_ranges;

	if (!mtrr_valid(vcpu, msr, data))
		return 1;

	if (msr == MSR_MTRRdefType) {
		vcpu->arch.mtrr_state.def_type = data;
		vcpu->arch.mtrr_state.enabled = (data & 0xc00) >> 10;
	} else if (msr == MSR_MTRRfix64K_00000)
		p[0] = data;
	else if (msr == MSR_MTRRfix16K_80000 || msr == MSR_MTRRfix16K_A0000)
		p[1 + msr - MSR_MTRRfix16K_80000] = data;
	else if (msr >= MSR_MTRRfix4K_C0000 && msr <= MSR_MTRRfix4K_F8000)
		p[3 + msr - MSR_MTRRfix4K_C0000] = data;
	else if (msr == MSR_IA32_CR_PAT)
		vcpu->arch.pat = data;
	else {	/* Variable MTRRs */
		int idx, is_mtrr_mask;
		u64 *pt;

		idx = (msr - 0x200) / 2;
		is_mtrr_mask = msr - 0x200 - 2 * idx;
		if (!is_mtrr_mask)
			pt =
			  (u64 *)&vcpu->arch.mtrr_state.var_ranges[idx].base_lo;
		else
			pt =
			  (u64 *)&vcpu->arch.mtrr_state.var_ranges[idx].mask_lo;
		*pt = data;
	}

	kvm_mmu_reset_context(vcpu);
	return 0;
}

static int set_msr_mce(struct kvm_vcpu *vcpu, u32 msr, u64 data)
{
	u64 mcg_cap = vcpu->arch.mcg_cap;
	unsigned bank_num = mcg_cap & 0xff;

	switch (msr) {
	case MSR_IA32_MCG_STATUS:
		vcpu->arch.mcg_status = data;
		break;
	case MSR_IA32_MCG_CTL:
		if (!(mcg_cap & MCG_CTL_P))
			return 1;
		if (data != 0 && data != ~(u64)0)
			return -1;
		vcpu->arch.mcg_ctl = data;
		break;
	default:
		if (msr >= MSR_IA32_MC0_CTL &&
		    msr < MSR_IA32_MC0_CTL + 4 * bank_num) {
			u32 offset = msr - MSR_IA32_MC0_CTL;
			/* only 0 or all 1s can be written to IA32_MCi_CTL
			 * some Linux kernels though clear bit 10 in bank 4 to
			 * workaround a BIOS/GART TBL issue on AMD K8s, ignore
			 * this to avoid an uncatched #GP in the guest
			 */
			if ((offset & 0x3) == 0 &&
			    data != 0 && (data | (1 << 10)) != ~(u64)0)
				return -1;
			vcpu->arch.mce_banks[offset] = data;
			break;
		}
		return 1;
	}
	return 0;
}

static int xen_hvm_config(struct kvm_vcpu *vcpu, u64 data)
{
	struct kvm *kvm = vcpu->kvm;
	int lm = is_long_mode(vcpu);
	u8 *blob_addr = lm ? (u8 *)(long)kvm->arch.xen_hvm_config.blob_addr_64
		: (u8 *)(long)kvm->arch.xen_hvm_config.blob_addr_32;
	u8 blob_size = lm ? kvm->arch.xen_hvm_config.blob_size_64
		: kvm->arch.xen_hvm_config.blob_size_32;
	u32 page_num = data & ~PAGE_MASK;
	u64 page_addr = data & PAGE_MASK;
	u8 *page;
	int r;

	r = -E2BIG;
	if (page_num >= blob_size)
		goto out;
	r = -ENOMEM;
	page = memdup_user(blob_addr + (page_num * PAGE_SIZE), PAGE_SIZE);
	if (IS_ERR(page)) {
		r = PTR_ERR(page);
		goto out;
	}
	if (kvm_write_guest(kvm, page_addr, page, PAGE_SIZE))
		goto out_free;
	r = 0;
out_free:
	kfree(page);
out:
	return r;
}

static bool kvm_hv_hypercall_enabled(struct kvm *kvm)
{
	return kvm->arch.hv_hypercall & HV_X64_MSR_HYPERCALL_ENABLE;
}

static bool kvm_hv_msr_partition_wide(u32 msr)
{
	bool r = false;
	switch (msr) {
	case HV_X64_MSR_GUEST_OS_ID:
	case HV_X64_MSR_HYPERCALL:
		r = true;
		break;
	}

	return r;
}

static int set_msr_hyperv_pw(struct kvm_vcpu *vcpu, u32 msr, u64 data)
{
	struct kvm *kvm = vcpu->kvm;

	switch (msr) {
	case HV_X64_MSR_GUEST_OS_ID:
		kvm->arch.hv_guest_os_id = data;
		/* setting guest os id to zero disables hypercall page */
		if (!kvm->arch.hv_guest_os_id)
			kvm->arch.hv_hypercall &= ~HV_X64_MSR_HYPERCALL_ENABLE;
		break;
	case HV_X64_MSR_HYPERCALL: {
		u64 gfn;
		unsigned long addr;
		u8 instructions[4];

		/* if guest os id is not set hypercall should remain disabled */
		if (!kvm->arch.hv_guest_os_id)
			break;
		if (!(data & HV_X64_MSR_HYPERCALL_ENABLE)) {
			kvm->arch.hv_hypercall = data;
			break;
		}
		gfn = data >> HV_X64_MSR_HYPERCALL_PAGE_ADDRESS_SHIFT;
		addr = gfn_to_hva(kvm, gfn);
		if (kvm_is_error_hva(addr))
			return 1;
		kvm_x86_ops->patch_hypercall(vcpu, instructions);
		((unsigned char *)instructions)[3] = 0xc3; /* ret */
		if (__copy_to_user((void __user *)addr, instructions, 4))
			return 1;
		kvm->arch.hv_hypercall = data;
		break;
	}
	default:
		pr_unimpl(vcpu, "HYPER-V unimplemented wrmsr: 0x%x "
			  "data 0x%llx\n", msr, data);
		return 1;
	}
	return 0;
}

static int set_msr_hyperv(struct kvm_vcpu *vcpu, u32 msr, u64 data)
{
	switch (msr) {
	case HV_X64_MSR_APIC_ASSIST_PAGE: {
		unsigned long addr;

		if (!(data & HV_X64_MSR_APIC_ASSIST_PAGE_ENABLE)) {
			vcpu->arch.hv_vapic = data;
			break;
		}
		addr = gfn_to_hva(vcpu->kvm, data >>
				  HV_X64_MSR_APIC_ASSIST_PAGE_ADDRESS_SHIFT);
		if (kvm_is_error_hva(addr))
			return 1;
		if (__clear_user((void __user *)addr, PAGE_SIZE))
			return 1;
		vcpu->arch.hv_vapic = data;
		break;
	}
	case HV_X64_MSR_EOI:
		return kvm_hv_vapic_msr_write(vcpu, APIC_EOI, data);
	case HV_X64_MSR_ICR:
		return kvm_hv_vapic_msr_write(vcpu, APIC_ICR, data);
	case HV_X64_MSR_TPR:
		return kvm_hv_vapic_msr_write(vcpu, APIC_TASKPRI, data);
	default:
		pr_unimpl(vcpu, "HYPER-V unimplemented wrmsr: 0x%x "
			  "data 0x%llx\n", msr, data);
		return 1;
	}

	return 0;
}

static int kvm_pv_enable_async_pf(struct kvm_vcpu *vcpu, u64 data)
{
	gpa_t gpa = data & ~0x3f;

	/* Bits 2:5 are resrved, Should be zero */
	if (data & 0x3c)
		return 1;

	vcpu->arch.apf.msr_val = data;

	if (!(data & KVM_ASYNC_PF_ENABLED)) {
		kvm_clear_async_pf_completion_queue(vcpu);
		kvm_async_pf_hash_reset(vcpu);
		return 0;
	}

	if (kvm_gfn_to_hva_cache_init(vcpu->kvm, &vcpu->arch.apf.data, gpa))
		return 1;

	vcpu->arch.apf.send_user_only = !(data & KVM_ASYNC_PF_SEND_ALWAYS);
	kvm_async_pf_wakeup_all(vcpu);
	return 0;
}

static void kvmclock_reset(struct kvm_vcpu *vcpu)
{
	if (vcpu->arch.time_page) {
		kvm_release_page_dirty(vcpu->arch.time_page);
		vcpu->arch.time_page = NULL;
	}
}

static void accumulate_steal_time(struct kvm_vcpu *vcpu)
{
	u64 delta;

	if (!(vcpu->arch.st.msr_val & KVM_MSR_ENABLED))
		return;

	delta = current->sched_info.run_delay - vcpu->arch.st.last_steal;
	vcpu->arch.st.last_steal = current->sched_info.run_delay;
	vcpu->arch.st.accum_steal = delta;
}

static void record_steal_time(struct kvm_vcpu *vcpu)
{
	if (!(vcpu->arch.st.msr_val & KVM_MSR_ENABLED))
		return;

	if (unlikely(kvm_read_guest_cached(vcpu->kvm, &vcpu->arch.st.stime,
		&vcpu->arch.st.steal, sizeof(struct kvm_steal_time))))
		return;

	vcpu->arch.st.steal.steal += vcpu->arch.st.accum_steal;
	vcpu->arch.st.steal.version += 2;
	vcpu->arch.st.accum_steal = 0;

	kvm_write_guest_cached(vcpu->kvm, &vcpu->arch.st.stime,
		&vcpu->arch.st.steal, sizeof(struct kvm_steal_time));
}

int kvm_set_msr_common(struct kvm_vcpu *vcpu, u32 msr, u64 data)
{
	switch (msr) {
	case MSR_EFER:
		return set_efer(vcpu, data);
	case MSR_K7_HWCR:
		data &= ~(u64)0x40;	/* ignore flush filter disable */
		data &= ~(u64)0x100;	/* ignore ignne emulation enable */
		if (data != 0) {
			pr_unimpl(vcpu, "unimplemented HWCR wrmsr: 0x%llx\n",
				data);
			return 1;
		}
		break;
	case MSR_FAM10H_MMIO_CONF_BASE:
		if (data != 0) {
			pr_unimpl(vcpu, "unimplemented MMIO_CONF_BASE wrmsr: "
				"0x%llx\n", data);
			return 1;
		}
		break;
	case MSR_AMD64_NB_CFG:
		break;
	case MSR_IA32_DEBUGCTLMSR:
		if (!data) {
			/* We support the non-activated case already */
			break;
		} else if (data & ~(DEBUGCTLMSR_LBR | DEBUGCTLMSR_BTF)) {
			/* Values other than LBR and BTF are vendor-specific,
			   thus reserved and should throw a #GP */
			return 1;
		}
		pr_unimpl(vcpu, "%s: MSR_IA32_DEBUGCTLMSR 0x%llx, nop\n",
			__func__, data);
		break;
	case MSR_IA32_UCODE_REV:
	case MSR_IA32_UCODE_WRITE:
	case MSR_VM_HSAVE_PA:
	case MSR_AMD64_PATCH_LOADER:
		break;
	case 0x200 ... 0x2ff:
		return set_msr_mtrr(vcpu, msr, data);
	case MSR_IA32_APICBASE:
		kvm_set_apic_base(vcpu, data);
		break;
	case APIC_BASE_MSR ... APIC_BASE_MSR + 0x3ff:
		return kvm_x2apic_msr_write(vcpu, msr, data);
	case MSR_IA32_TSCDEADLINE:
		kvm_set_lapic_tscdeadline_msr(vcpu, data);
		break;
	case MSR_IA32_MISC_ENABLE:
		vcpu->arch.ia32_misc_enable_msr = data;
		break;
	case MSR_KVM_WALL_CLOCK_NEW:
	case MSR_KVM_WALL_CLOCK:
		vcpu->kvm->arch.wall_clock = data;
		kvm_write_wall_clock(vcpu->kvm, data);
		break;
	case MSR_KVM_SYSTEM_TIME_NEW:
	case MSR_KVM_SYSTEM_TIME: {
		kvmclock_reset(vcpu);

		vcpu->arch.time = data;
		kvm_make_request(KVM_REQ_CLOCK_UPDATE, vcpu);

		/* we verify if the enable bit is set... */
		if (!(data & 1))
			break;

		/* ...but clean it before doing the actual write */
		vcpu->arch.time_offset = data & ~(PAGE_MASK | 1);

		vcpu->arch.time_page =
				gfn_to_page(vcpu->kvm, data >> PAGE_SHIFT);

		if (is_error_page(vcpu->arch.time_page)) {
			kvm_release_page_clean(vcpu->arch.time_page);
			vcpu->arch.time_page = NULL;
		}
		break;
	}
	case MSR_KVM_ASYNC_PF_EN:
		if (kvm_pv_enable_async_pf(vcpu, data))
			return 1;
		break;
	case MSR_KVM_STEAL_TIME:

		if (unlikely(!sched_info_on()))
			return 1;

		if (data & KVM_STEAL_RESERVED_MASK)
			return 1;

		if (kvm_gfn_to_hva_cache_init(vcpu->kvm, &vcpu->arch.st.stime,
							data & KVM_STEAL_VALID_BITS))
			return 1;

		vcpu->arch.st.msr_val = data;

		if (!(data & KVM_MSR_ENABLED))
			break;

		vcpu->arch.st.last_steal = current->sched_info.run_delay;

		preempt_disable();
		accumulate_steal_time(vcpu);
		preempt_enable();

		kvm_make_request(KVM_REQ_STEAL_UPDATE, vcpu);

		break;

	case MSR_IA32_MCG_CTL:
	case MSR_IA32_MCG_STATUS:
	case MSR_IA32_MC0_CTL ... MSR_IA32_MC0_CTL + 4 * KVM_MAX_MCE_BANKS - 1:
		return set_msr_mce(vcpu, msr, data);

	/* Performance counters are not protected by a CPUID bit,
	 * so we should check all of them in the generic path for the sake of
	 * cross vendor migration.
	 * Writing a zero into the event select MSRs disables them,
	 * which we perfectly emulate ;-). Any other value should be at least
	 * reported, some guests depend on them.
	 */
	case MSR_K7_EVNTSEL0:
	case MSR_K7_EVNTSEL1:
	case MSR_K7_EVNTSEL2:
	case MSR_K7_EVNTSEL3:
		if (data != 0)
			pr_unimpl(vcpu, "unimplemented perfctr wrmsr: "
				"0x%x data 0x%llx\n", msr, data);
		break;
	/* at least RHEL 4 unconditionally writes to the perfctr registers,
	 * so we ignore writes to make it happy.
	 */
	case MSR_K7_PERFCTR0:
	case MSR_K7_PERFCTR1:
	case MSR_K7_PERFCTR2:
	case MSR_K7_PERFCTR3:
		pr_unimpl(vcpu, "unimplemented perfctr wrmsr: "
			"0x%x data 0x%llx\n", msr, data);
		break;
	case MSR_K7_CLK_CTL:
		/*
		 * Ignore all writes to this no longer documented MSR.
		 * Writes are only relevant for old K7 processors,
		 * all pre-dating SVM, but a recommended workaround from
		 * AMD for these chips. It is possible to speicify the
		 * affected processor models on the command line, hence
		 * the need to ignore the workaround.
		 */
		break;
	case HV_X64_MSR_GUEST_OS_ID ... HV_X64_MSR_SINT15:
		if (kvm_hv_msr_partition_wide(msr)) {
			int r;
			mutex_lock(&vcpu->kvm->lock);
			r = set_msr_hyperv_pw(vcpu, msr, data);
			mutex_unlock(&vcpu->kvm->lock);
			return r;
		} else
			return set_msr_hyperv(vcpu, msr, data);
		break;
	case MSR_IA32_BBL_CR_CTL3:
		/* Drop writes to this legacy MSR -- see rdmsr
		 * counterpart for further detail.
		 */
		pr_unimpl(vcpu, "ignored wrmsr: 0x%x data %llx\n", msr, data);
		break;
	default:
		if (msr && (msr == vcpu->kvm->arch.xen_hvm_config.msr))
			return xen_hvm_config(vcpu, data);
		if (kvm_pmu_msr(vcpu, msr))
			return kvm_pmu_set_msr(vcpu, msr, data);
		if (!ignore_msrs) {
			pr_unimpl(vcpu, "unhandled wrmsr: 0x%x data %llx\n",
				msr, data);
			return 1;
		} else {
			pr_unimpl(vcpu, "ignored wrmsr: 0x%x data %llx\n",
				msr, data);
			break;
		}
	}
	return 0;
}
EXPORT_SYMBOL_GPL(kvm_set_msr_common);


/*
 * Reads an msr value (of 'msr_index') into 'pdata'.
 * Returns 0 on success, non-0 otherwise.
 * Assumes vcpu_load() was already called.
 */
int kvm_get_msr(struct kvm_vcpu *vcpu, u32 msr_index, u64 *pdata)
{
	return kvm_x86_ops->get_msr(vcpu, msr_index, pdata);
}

static int get_msr_mtrr(struct kvm_vcpu *vcpu, u32 msr, u64 *pdata)
{
	u64 *p = (u64 *)&vcpu->arch.mtrr_state.fixed_ranges;

	if (!msr_mtrr_valid(msr))
		return 1;

	if (msr == MSR_MTRRdefType)
		*pdata = vcpu->arch.mtrr_state.def_type +
			 (vcpu->arch.mtrr_state.enabled << 10);
	else if (msr == MSR_MTRRfix64K_00000)
		*pdata = p[0];
	else if (msr == MSR_MTRRfix16K_80000 || msr == MSR_MTRRfix16K_A0000)
		*pdata = p[1 + msr - MSR_MTRRfix16K_80000];
	else if (msr >= MSR_MTRRfix4K_C0000 && msr <= MSR_MTRRfix4K_F8000)
		*pdata = p[3 + msr - MSR_MTRRfix4K_C0000];
	else if (msr == MSR_IA32_CR_PAT)
		*pdata = vcpu->arch.pat;
	else {	/* Variable MTRRs */
		int idx, is_mtrr_mask;
		u64 *pt;

		idx = (msr - 0x200) / 2;
		is_mtrr_mask = msr - 0x200 - 2 * idx;
		if (!is_mtrr_mask)
			pt =
			  (u64 *)&vcpu->arch.mtrr_state.var_ranges[idx].base_lo;
		else
			pt =
			  (u64 *)&vcpu->arch.mtrr_state.var_ranges[idx].mask_lo;
		*pdata = *pt;
	}

	return 0;
}

static int get_msr_mce(struct kvm_vcpu *vcpu, u32 msr, u64 *pdata)
{
	u64 data;
	u64 mcg_cap = vcpu->arch.mcg_cap;
	unsigned bank_num = mcg_cap & 0xff;

	switch (msr) {
	case MSR_IA32_P5_MC_ADDR:
	case MSR_IA32_P5_MC_TYPE:
		data = 0;
		break;
	case MSR_IA32_MCG_CAP:
		data = vcpu->arch.mcg_cap;
		break;
	case MSR_IA32_MCG_CTL:
		if (!(mcg_cap & MCG_CTL_P))
			return 1;
		data = vcpu->arch.mcg_ctl;
		break;
	case MSR_IA32_MCG_STATUS:
		data = vcpu->arch.mcg_status;
		break;
	default:
		if (msr >= MSR_IA32_MC0_CTL &&
		    msr < MSR_IA32_MC0_CTL + 4 * bank_num) {
			u32 offset = msr - MSR_IA32_MC0_CTL;
			data = vcpu->arch.mce_banks[offset];
			break;
		}
		return 1;
	}
	*pdata = data;
	return 0;
}

static int get_msr_hyperv_pw(struct kvm_vcpu *vcpu, u32 msr, u64 *pdata)
{
	u64 data = 0;
	struct kvm *kvm = vcpu->kvm;

	switch (msr) {
	case HV_X64_MSR_GUEST_OS_ID:
		data = kvm->arch.hv_guest_os_id;
		break;
	case HV_X64_MSR_HYPERCALL:
		data = kvm->arch.hv_hypercall;
		break;
	default:
		pr_unimpl(vcpu, "Hyper-V unhandled rdmsr: 0x%x\n", msr);
		return 1;
	}

	*pdata = data;
	return 0;
}

static int get_msr_hyperv(struct kvm_vcpu *vcpu, u32 msr, u64 *pdata)
{
	u64 data = 0;

	switch (msr) {
	case HV_X64_MSR_VP_INDEX: {
		int r;
		struct kvm_vcpu *v;
		kvm_for_each_vcpu(r, v, vcpu->kvm)
			if (v == vcpu)
				data = r;
		break;
	}
	case HV_X64_MSR_EOI:
		return kvm_hv_vapic_msr_read(vcpu, APIC_EOI, pdata);
	case HV_X64_MSR_ICR:
		return kvm_hv_vapic_msr_read(vcpu, APIC_ICR, pdata);
	case HV_X64_MSR_TPR:
		return kvm_hv_vapic_msr_read(vcpu, APIC_TASKPRI, pdata);
	case HV_X64_MSR_APIC_ASSIST_PAGE:
		data = vcpu->arch.hv_vapic;
		break;
	default:
		pr_unimpl(vcpu, "Hyper-V unhandled rdmsr: 0x%x\n", msr);
		return 1;
	}
	*pdata = data;
	return 0;
}

int kvm_get_msr_common(struct kvm_vcpu *vcpu, u32 msr, u64 *pdata)
{
	u64 data;

	switch (msr) {
	case MSR_IA32_PLATFORM_ID:
	case MSR_IA32_EBL_CR_POWERON:
	case MSR_IA32_DEBUGCTLMSR:
	case MSR_IA32_LASTBRANCHFROMIP:
	case MSR_IA32_LASTBRANCHTOIP:
	case MSR_IA32_LASTINTFROMIP:
	case MSR_IA32_LASTINTTOIP:
	case MSR_K8_SYSCFG:
	case MSR_K7_HWCR:
	case MSR_VM_HSAVE_PA:
	case MSR_K7_EVNTSEL0:
	case MSR_K7_PERFCTR0:
	case MSR_K8_INT_PENDING_MSG:
	case MSR_AMD64_NB_CFG:
	case MSR_FAM10H_MMIO_CONF_BASE:
		data = 0;
		break;
	case MSR_IA32_UCODE_REV:
		data = 0x100000000ULL;
		break;
	case MSR_MTRRcap:
		data = 0x500 | KVM_NR_VAR_MTRR;
		break;
	case 0x200 ... 0x2ff:
		return get_msr_mtrr(vcpu, msr, pdata);
	case 0xcd: /* fsb frequency */
		data = 3;
		break;
		/*
		 * MSR_EBC_FREQUENCY_ID
		 * Conservative value valid for even the basic CPU models.
		 * Models 0,1: 000 in bits 23:21 indicating a bus speed of
		 * 100MHz, model 2 000 in bits 18:16 indicating 100MHz,
		 * and 266MHz for model 3, or 4. Set Core Clock
		 * Frequency to System Bus Frequency Ratio to 1 (bits
		 * 31:24) even though these are only valid for CPU
		 * models > 2, however guests may end up dividing or
		 * multiplying by zero otherwise.
		 */
	case MSR_EBC_FREQUENCY_ID:
		data = 1 << 24;
		break;
	case MSR_IA32_APICBASE:
		data = kvm_get_apic_base(vcpu);
		break;
	case APIC_BASE_MSR ... APIC_BASE_MSR + 0x3ff:
		return kvm_x2apic_msr_read(vcpu, msr, pdata);
		break;
	case MSR_IA32_TSCDEADLINE:
		data = kvm_get_lapic_tscdeadline_msr(vcpu);
		break;
	case MSR_IA32_MISC_ENABLE:
		data = vcpu->arch.ia32_misc_enable_msr;
		break;
	case MSR_IA32_PERF_STATUS:
		/* TSC increment by tick */
		data = 1000ULL;
		/* CPU multiplier */
		data |= (((uint64_t)4ULL) << 40);
		break;
	case MSR_EFER:
		data = vcpu->arch.efer;
		break;
	case MSR_KVM_WALL_CLOCK:
	case MSR_KVM_WALL_CLOCK_NEW:
		data = vcpu->kvm->arch.wall_clock;
		break;
	case MSR_KVM_SYSTEM_TIME:
	case MSR_KVM_SYSTEM_TIME_NEW:
		data = vcpu->arch.time;
		break;
	case MSR_KVM_ASYNC_PF_EN:
		data = vcpu->arch.apf.msr_val;
		break;
	case MSR_KVM_STEAL_TIME:
		data = vcpu->arch.st.msr_val;
		break;
	case MSR_IA32_P5_MC_ADDR:
	case MSR_IA32_P5_MC_TYPE:
	case MSR_IA32_MCG_CAP:
	case MSR_IA32_MCG_CTL:
	case MSR_IA32_MCG_STATUS:
	case MSR_IA32_MC0_CTL ... MSR_IA32_MC0_CTL + 4 * KVM_MAX_MCE_BANKS - 1:
		return get_msr_mce(vcpu, msr, pdata);
	case MSR_K7_CLK_CTL:
		/*
		 * Provide expected ramp-up count for K7. All other
		 * are set to zero, indicating minimum divisors for
		 * every field.
		 *
		 * This prevents guest kernels on AMD host with CPU
		 * type 6, model 8 and higher from exploding due to
		 * the rdmsr failing.
		 */
		data = 0x20000000;
		break;
	case HV_X64_MSR_GUEST_OS_ID ... HV_X64_MSR_SINT15:
		if (kvm_hv_msr_partition_wide(msr)) {
			int r;
			mutex_lock(&vcpu->kvm->lock);
			r = get_msr_hyperv_pw(vcpu, msr, pdata);
			mutex_unlock(&vcpu->kvm->lock);
			return r;
		} else
			return get_msr_hyperv(vcpu, msr, pdata);
		break;
	case MSR_IA32_BBL_CR_CTL3:
		/* This legacy MSR exists but isn't fully documented in current
		 * silicon.  It is however accessed by winxp in very narrow
		 * scenarios where it sets bit #19, itself documented as
		 * a "reserved" bit.  Best effort attempt to source coherent
		 * read data here should the balance of the register be
		 * interpreted by the guest:
		 *
		 * L2 cache control register 3: 64GB range, 256KB size,
		 * enabled, latency 0x1, configured
		 */
		data = 0xbe702111;
		break;
	default:
		if (kvm_pmu_msr(vcpu, msr))
			return kvm_pmu_get_msr(vcpu, msr, pdata);
		if (!ignore_msrs) {
			pr_unimpl(vcpu, "unhandled rdmsr: 0x%x\n", msr);
			return 1;
		} else {
			pr_unimpl(vcpu, "ignored rdmsr: 0x%x\n", msr);
			data = 0;
		}
		break;
	}
	*pdata = data;
	return 0;
}
EXPORT_SYMBOL_GPL(kvm_get_msr_common);

/*
 * Read or write a bunch of msrs. All parameters are kernel addresses.
 *
 * @return number of msrs set successfully.
 */
static int __msr_io(struct kvm_vcpu *vcpu, struct kvm_msrs *msrs,
		    struct kvm_msr_entry *entries,
		    int (*do_msr)(struct kvm_vcpu *vcpu,
				  unsigned index, u64 *data))
{
	int i, idx;

	idx = srcu_read_lock(&vcpu->kvm->srcu);
	for (i = 0; i < msrs->nmsrs; ++i)
		if (do_msr(vcpu, entries[i].index, &entries[i].data))
			break;
	srcu_read_unlock(&vcpu->kvm->srcu, idx);

	return i;
}

/*
 * Read or write a bunch of msrs. Parameters are user addresses.
 *
 * @return number of msrs set successfully.
 */
static int msr_io(struct kvm_vcpu *vcpu, struct kvm_msrs __user *user_msrs,
		  int (*do_msr)(struct kvm_vcpu *vcpu,
				unsigned index, u64 *data),
		  int writeback)
{
	struct kvm_msrs msrs;
	struct kvm_msr_entry *entries;
	int r, n;
	unsigned size;

	r = -EFAULT;
	if (copy_from_user(&msrs, user_msrs, sizeof msrs))
		goto out;

	r = -E2BIG;
	if (msrs.nmsrs >= MAX_IO_MSRS)
		goto out;

	size = sizeof(struct kvm_msr_entry) * msrs.nmsrs;
	entries = memdup_user(user_msrs->entries, size);
	if (IS_ERR(entries)) {
		r = PTR_ERR(entries);
		goto out;
	}

	r = n = __msr_io(vcpu, &msrs, entries, do_msr);
	if (r < 0)
		goto out_free;

	r = -EFAULT;
	if (writeback && copy_to_user(user_msrs->entries, entries, size))
		goto out_free;

	r = n;

out_free:
	kfree(entries);
out:
	return r;
}

int kvm_dev_ioctl_check_extension(long ext)
{
	int r;

	switch (ext) {
	case KVM_CAP_IRQCHIP:
	case KVM_CAP_HLT:
	case KVM_CAP_MMU_SHADOW_CACHE_CONTROL:
	case KVM_CAP_SET_TSS_ADDR:
	case KVM_CAP_EXT_CPUID:
	case KVM_CAP_CLOCKSOURCE:
	case KVM_CAP_PIT:
	case KVM_CAP_NOP_IO_DELAY:
	case KVM_CAP_MP_STATE:
	case KVM_CAP_SYNC_MMU:
	case KVM_CAP_USER_NMI:
	case KVM_CAP_REINJECT_CONTROL:
	case KVM_CAP_IRQ_INJECT_STATUS:
	case KVM_CAP_ASSIGN_DEV_IRQ:
	case KVM_CAP_IRQFD:
	case KVM_CAP_IOEVENTFD:
	case KVM_CAP_PIT2:
	case KVM_CAP_PIT_STATE2:
	case KVM_CAP_SET_IDENTITY_MAP_ADDR:
	case KVM_CAP_XEN_HVM:
	case KVM_CAP_ADJUST_CLOCK:
	case KVM_CAP_VCPU_EVENTS:
	case KVM_CAP_HYPERV:
	case KVM_CAP_HYPERV_VAPIC:
	case KVM_CAP_HYPERV_SPIN:
	case KVM_CAP_PCI_SEGMENT:
	case KVM_CAP_DEBUGREGS:
	case KVM_CAP_X86_ROBUST_SINGLESTEP:
	case KVM_CAP_XSAVE:
	case KVM_CAP_ASYNC_PF:
	case KVM_CAP_GET_TSC_KHZ:
		r = 1;
		break;
	case KVM_CAP_COALESCED_MMIO:
		r = KVM_COALESCED_MMIO_PAGE_OFFSET;
		break;
	case KVM_CAP_VAPIC:
		r = !kvm_x86_ops->cpu_has_accelerated_tpr();
		break;
	case KVM_CAP_NR_VCPUS:
		r = KVM_SOFT_MAX_VCPUS;
		break;
	case KVM_CAP_MAX_VCPUS:
		r = KVM_MAX_VCPUS;
		break;
	case KVM_CAP_NR_MEMSLOTS:
		r = KVM_MEMORY_SLOTS;
		break;
	case KVM_CAP_PV_MMU:	/* obsolete */
		r = 0;
		break;
	case KVM_CAP_IOMMU:
		r = iommu_present(&pci_bus_type);
		break;
	case KVM_CAP_MCE:
		r = KVM_MAX_MCE_BANKS;
		break;
	case KVM_CAP_XCRS:
		r = cpu_has_xsave;
		break;
	case KVM_CAP_TSC_CONTROL:
		r = kvm_has_tsc_control;
		break;
	case KVM_CAP_TSC_DEADLINE_TIMER:
		r = boot_cpu_has(X86_FEATURE_TSC_DEADLINE_TIMER);
		break;
	default:
		r = 0;
		break;
	}
	return r;

}

long kvm_arch_dev_ioctl(struct file *filp,
			unsigned int ioctl, unsigned long arg)
{
	void __user *argp = (void __user *)arg;
	long r;

	switch (ioctl) {
	case KVM_GET_MSR_INDEX_LIST: {
		struct kvm_msr_list __user *user_msr_list = argp;
		struct kvm_msr_list msr_list;
		unsigned n;

		r = -EFAULT;
		if (copy_from_user(&msr_list, user_msr_list, sizeof msr_list))
			goto out;
		n = msr_list.nmsrs;
		msr_list.nmsrs = num_msrs_to_save + ARRAY_SIZE(emulated_msrs);
		if (copy_to_user(user_msr_list, &msr_list, sizeof msr_list))
			goto out;
		r = -E2BIG;
		if (n < msr_list.nmsrs)
			goto out;
		r = -EFAULT;
		if (copy_to_user(user_msr_list->indices, &msrs_to_save,
				 num_msrs_to_save * sizeof(u32)))
			goto out;
		if (copy_to_user(user_msr_list->indices + num_msrs_to_save,
				 &emulated_msrs,
				 ARRAY_SIZE(emulated_msrs) * sizeof(u32)))
			goto out;
		r = 0;
		break;
	}
	case KVM_GET_SUPPORTED_CPUID: {
		struct kvm_cpuid2 __user *cpuid_arg = argp;
		struct kvm_cpuid2 cpuid;

		r = -EFAULT;
		if (copy_from_user(&cpuid, cpuid_arg, sizeof cpuid))
			goto out;
		r = kvm_dev_ioctl_get_supported_cpuid(&cpuid,
						      cpuid_arg->entries);
		if (r)
			goto out;

		r = -EFAULT;
		if (copy_to_user(cpuid_arg, &cpuid, sizeof cpuid))
			goto out;
		r = 0;
		break;
	}
	case KVM_X86_GET_MCE_CAP_SUPPORTED: {
		u64 mce_cap;

		mce_cap = KVM_MCE_CAP_SUPPORTED;
		r = -EFAULT;
		if (copy_to_user(argp, &mce_cap, sizeof mce_cap))
			goto out;
		r = 0;
		break;
	}
	default:
		r = -EINVAL;
	}
out:
	return r;
}

static void wbinvd_ipi(void *garbage)
{
	wbinvd();
}

static bool need_emulate_wbinvd(struct kvm_vcpu *vcpu)
{
	return vcpu->kvm->arch.iommu_domain &&
		!(vcpu->kvm->arch.iommu_flags & KVM_IOMMU_CACHE_COHERENCY);
}

void kvm_arch_vcpu_load(struct kvm_vcpu *vcpu, int cpu)
{
	/* Address WBINVD may be executed by guest */
	if (need_emulate_wbinvd(vcpu)) {
		if (kvm_x86_ops->has_wbinvd_exit())
			cpumask_set_cpu(cpu, vcpu->arch.wbinvd_dirty_mask);
		else if (vcpu->cpu != -1 && vcpu->cpu != cpu)
			smp_call_function_single(vcpu->cpu,
					wbinvd_ipi, NULL, 1);
	}

	kvm_x86_ops->vcpu_load(vcpu, cpu);
	if (unlikely(vcpu->cpu != cpu) || check_tsc_unstable()) {
		/* Make sure TSC doesn't go backwards */
		s64 tsc_delta;
		u64 tsc;

		tsc = kvm_x86_ops->read_l1_tsc(vcpu);
		tsc_delta = !vcpu->arch.last_guest_tsc ? 0 :
			     tsc - vcpu->arch.last_guest_tsc;

		if (tsc_delta < 0)
			mark_tsc_unstable("KVM discovered backwards TSC");
		if (check_tsc_unstable()) {
			kvm_x86_ops->adjust_tsc_offset(vcpu, -tsc_delta);
			vcpu->arch.tsc_catchup = 1;
		}
		kvm_make_request(KVM_REQ_CLOCK_UPDATE, vcpu);
		if (vcpu->cpu != cpu)
			kvm_migrate_timers(vcpu);
		vcpu->cpu = cpu;
	}

	accumulate_steal_time(vcpu);
	kvm_make_request(KVM_REQ_STEAL_UPDATE, vcpu);
}

void kvm_arch_vcpu_put(struct kvm_vcpu *vcpu)
{
	kvm_x86_ops->vcpu_put(vcpu);
	kvm_put_guest_fpu(vcpu);
	vcpu->arch.last_guest_tsc = kvm_x86_ops->read_l1_tsc(vcpu);
<<<<<<< HEAD
}

static int is_efer_nx(void)
{
	unsigned long long efer = 0;

	rdmsrl_safe(MSR_EFER, &efer);
	return efer & EFER_NX;
}

static void cpuid_fix_nx_cap(struct kvm_vcpu *vcpu)
{
	int i;
	struct kvm_cpuid_entry2 *e, *entry;

	entry = NULL;
	for (i = 0; i < vcpu->arch.cpuid_nent; ++i) {
		e = &vcpu->arch.cpuid_entries[i];
		if (e->function == 0x80000001) {
			entry = e;
			break;
		}
	}
	if (entry && (entry->edx & (1 << 20)) && !is_efer_nx()) {
		entry->edx &= ~(1 << 20);
		printk(KERN_INFO "kvm: guest NX capability removed\n");
	}
}

/* when an old userspace process fills a new kernel module */
static int kvm_vcpu_ioctl_set_cpuid(struct kvm_vcpu *vcpu,
				    struct kvm_cpuid *cpuid,
				    struct kvm_cpuid_entry __user *entries)
{
	int r, i;
	struct kvm_cpuid_entry *cpuid_entries;

	r = -E2BIG;
	if (cpuid->nent > KVM_MAX_CPUID_ENTRIES)
		goto out;
	r = -ENOMEM;
	cpuid_entries = vmalloc(sizeof(struct kvm_cpuid_entry) * cpuid->nent);
	if (!cpuid_entries)
		goto out;
	r = -EFAULT;
	if (copy_from_user(cpuid_entries, entries,
			   cpuid->nent * sizeof(struct kvm_cpuid_entry)))
		goto out_free;
	for (i = 0; i < cpuid->nent; i++) {
		vcpu->arch.cpuid_entries[i].function = cpuid_entries[i].function;
		vcpu->arch.cpuid_entries[i].eax = cpuid_entries[i].eax;
		vcpu->arch.cpuid_entries[i].ebx = cpuid_entries[i].ebx;
		vcpu->arch.cpuid_entries[i].ecx = cpuid_entries[i].ecx;
		vcpu->arch.cpuid_entries[i].edx = cpuid_entries[i].edx;
		vcpu->arch.cpuid_entries[i].index = 0;
		vcpu->arch.cpuid_entries[i].flags = 0;
		vcpu->arch.cpuid_entries[i].padding[0] = 0;
		vcpu->arch.cpuid_entries[i].padding[1] = 0;
		vcpu->arch.cpuid_entries[i].padding[2] = 0;
	}
	vcpu->arch.cpuid_nent = cpuid->nent;
	cpuid_fix_nx_cap(vcpu);
	r = 0;
	kvm_apic_set_version(vcpu);
	kvm_x86_ops->cpuid_update(vcpu);
	update_cpuid(vcpu);

out_free:
	vfree(cpuid_entries);
out:
	return r;
}

static int kvm_vcpu_ioctl_set_cpuid2(struct kvm_vcpu *vcpu,
				     struct kvm_cpuid2 *cpuid,
				     struct kvm_cpuid_entry2 __user *entries)
{
	int r;

	r = -E2BIG;
	if (cpuid->nent > KVM_MAX_CPUID_ENTRIES)
		goto out;
	r = -EFAULT;
	if (copy_from_user(&vcpu->arch.cpuid_entries, entries,
			   cpuid->nent * sizeof(struct kvm_cpuid_entry2)))
		goto out;
	vcpu->arch.cpuid_nent = cpuid->nent;
	kvm_apic_set_version(vcpu);
	kvm_x86_ops->cpuid_update(vcpu);
	update_cpuid(vcpu);
	return 0;

out:
	return r;
}

static int kvm_vcpu_ioctl_get_cpuid2(struct kvm_vcpu *vcpu,
				     struct kvm_cpuid2 *cpuid,
				     struct kvm_cpuid_entry2 __user *entries)
{
	int r;

	r = -E2BIG;
	if (cpuid->nent < vcpu->arch.cpuid_nent)
		goto out;
	r = -EFAULT;
	if (copy_to_user(entries, &vcpu->arch.cpuid_entries,
			 vcpu->arch.cpuid_nent * sizeof(struct kvm_cpuid_entry2)))
		goto out;
	return 0;

out:
	cpuid->nent = vcpu->arch.cpuid_nent;
	return r;
}

static void cpuid_mask(u32 *word, int wordnum)
{
	*word &= boot_cpu_data.x86_capability[wordnum];
}

static void do_cpuid_1_ent(struct kvm_cpuid_entry2 *entry, u32 function,
			   u32 index)
{
	entry->function = function;
	entry->index = index;
	cpuid_count(entry->function, entry->index,
		    &entry->eax, &entry->ebx, &entry->ecx, &entry->edx);
	entry->flags = 0;
}

static bool supported_xcr0_bit(unsigned bit)
{
	u64 mask = ((u64)1 << bit);

	return mask & (XSTATE_FP | XSTATE_SSE | XSTATE_YMM) & host_xcr0;
}

#define F(x) bit(X86_FEATURE_##x)

static void do_cpuid_ent(struct kvm_cpuid_entry2 *entry, u32 function,
			 u32 index, int *nent, int maxnent)
{
	unsigned f_nx = is_efer_nx() ? F(NX) : 0;
#ifdef CONFIG_X86_64
	unsigned f_gbpages = (kvm_x86_ops->get_lpage_level() == PT_PDPE_LEVEL)
				? F(GBPAGES) : 0;
	unsigned f_lm = F(LM);
#else
	unsigned f_gbpages = 0;
	unsigned f_lm = 0;
#endif
	unsigned f_rdtscp = kvm_x86_ops->rdtscp_supported() ? F(RDTSCP) : 0;

	/* cpuid 1.edx */
	const u32 kvm_supported_word0_x86_features =
		F(FPU) | F(VME) | F(DE) | F(PSE) |
		F(TSC) | F(MSR) | F(PAE) | F(MCE) |
		F(CX8) | F(APIC) | 0 /* Reserved */ | F(SEP) |
		F(MTRR) | F(PGE) | F(MCA) | F(CMOV) |
		F(PAT) | F(PSE36) | 0 /* PSN */ | F(CLFLSH) |
		0 /* Reserved, DS, ACPI */ | F(MMX) |
		F(FXSR) | F(XMM) | F(XMM2) | F(SELFSNOOP) |
		0 /* HTT, TM, Reserved, PBE */;
	/* cpuid 0x80000001.edx */
	const u32 kvm_supported_word1_x86_features =
		F(FPU) | F(VME) | F(DE) | F(PSE) |
		F(TSC) | F(MSR) | F(PAE) | F(MCE) |
		F(CX8) | F(APIC) | 0 /* Reserved */ | F(SYSCALL) |
		F(MTRR) | F(PGE) | F(MCA) | F(CMOV) |
		F(PAT) | F(PSE36) | 0 /* Reserved */ |
		f_nx | 0 /* Reserved */ | F(MMXEXT) | F(MMX) |
		F(FXSR) | F(FXSR_OPT) | f_gbpages | f_rdtscp |
		0 /* Reserved */ | f_lm | F(3DNOWEXT) | F(3DNOW);
	/* cpuid 1.ecx */
	const u32 kvm_supported_word4_x86_features =
		F(XMM3) | F(PCLMULQDQ) | 0 /* DTES64, MONITOR */ |
		0 /* DS-CPL, VMX, SMX, EST */ |
		0 /* TM2 */ | F(SSSE3) | 0 /* CNXT-ID */ | 0 /* Reserved */ |
		0 /* Reserved */ | F(CX16) | 0 /* xTPR Update, PDCM */ |
		0 /* Reserved, DCA */ | F(XMM4_1) |
		F(XMM4_2) | F(X2APIC) | F(MOVBE) | F(POPCNT) |
		0 /* Reserved*/ | F(AES) | F(XSAVE) | 0 /* OSXSAVE */ | F(AVX) |
		F(F16C) | F(RDRAND);
	/* cpuid 0x80000001.ecx */
	const u32 kvm_supported_word6_x86_features =
		F(LAHF_LM) | F(CMP_LEGACY) | 0 /*SVM*/ | 0 /* ExtApicSpace */ |
		F(CR8_LEGACY) | F(ABM) | F(SSE4A) | F(MISALIGNSSE) |
		F(3DNOWPREFETCH) | 0 /* OSVW */ | 0 /* IBS */ | F(XOP) |
		0 /* SKINIT, WDT, LWP */ | F(FMA4) | F(TBM);

	/* cpuid 0xC0000001.edx */
	const u32 kvm_supported_word5_x86_features =
		F(XSTORE) | F(XSTORE_EN) | F(XCRYPT) | F(XCRYPT_EN) |
		F(ACE2) | F(ACE2_EN) | F(PHE) | F(PHE_EN) |
		F(PMM) | F(PMM_EN);

	/* cpuid 7.0.ebx */
	const u32 kvm_supported_word9_x86_features =
		F(SMEP) | F(FSGSBASE) | F(ERMS);

	/* all calls to cpuid_count() should be made on the same cpu */
	get_cpu();
	do_cpuid_1_ent(entry, function, index);
	++*nent;

	switch (function) {
	case 0:
		entry->eax = min(entry->eax, (u32)0xd);
		break;
	case 1:
		entry->edx &= kvm_supported_word0_x86_features;
		cpuid_mask(&entry->edx, 0);
		entry->ecx &= kvm_supported_word4_x86_features;
		cpuid_mask(&entry->ecx, 4);
		/* we support x2apic emulation even if host does not support
		 * it since we emulate x2apic in software */
		entry->ecx |= F(X2APIC);
		break;
	/* function 2 entries are STATEFUL. That is, repeated cpuid commands
	 * may return different values. This forces us to get_cpu() before
	 * issuing the first command, and also to emulate this annoying behavior
	 * in kvm_emulate_cpuid() using KVM_CPUID_FLAG_STATE_READ_NEXT */
	case 2: {
		int t, times = entry->eax & 0xff;

		entry->flags |= KVM_CPUID_FLAG_STATEFUL_FUNC;
		entry->flags |= KVM_CPUID_FLAG_STATE_READ_NEXT;
		for (t = 1; t < times && *nent < maxnent; ++t) {
			do_cpuid_1_ent(&entry[t], function, 0);
			entry[t].flags |= KVM_CPUID_FLAG_STATEFUL_FUNC;
			++*nent;
		}
		break;
	}
	/* function 4 has additional index. */
	case 4: {
		int i, cache_type;

		entry->flags |= KVM_CPUID_FLAG_SIGNIFCANT_INDEX;
		/* read more entries until cache_type is zero */
		for (i = 1; *nent < maxnent; ++i) {
			cache_type = entry[i - 1].eax & 0x1f;
			if (!cache_type)
				break;
			do_cpuid_1_ent(&entry[i], function, i);
			entry[i].flags |=
			       KVM_CPUID_FLAG_SIGNIFCANT_INDEX;
			++*nent;
		}
		break;
	}
	case 7: {
		entry->flags |= KVM_CPUID_FLAG_SIGNIFCANT_INDEX;
		/* Mask ebx against host capbability word 9 */
		if (index == 0) {
			entry->ebx &= kvm_supported_word9_x86_features;
			cpuid_mask(&entry->ebx, 9);
		} else
			entry->ebx = 0;
		entry->eax = 0;
		entry->ecx = 0;
		entry->edx = 0;
		break;
	}
	case 9:
		break;
	/* function 0xb has additional index. */
	case 0xb: {
		int i, level_type;

		entry->flags |= KVM_CPUID_FLAG_SIGNIFCANT_INDEX;
		/* read more entries until level_type is zero */
		for (i = 1; *nent < maxnent; ++i) {
			level_type = entry[i - 1].ecx & 0xff00;
			if (!level_type)
				break;
			do_cpuid_1_ent(&entry[i], function, i);
			entry[i].flags |=
			       KVM_CPUID_FLAG_SIGNIFCANT_INDEX;
			++*nent;
		}
		break;
	}
	case 0xd: {
		int idx, i;

		entry->flags |= KVM_CPUID_FLAG_SIGNIFCANT_INDEX;
		for (idx = 1, i = 1; *nent < maxnent && idx < 64; ++idx) {
			do_cpuid_1_ent(&entry[i], function, idx);
			if (entry[i].eax == 0 || !supported_xcr0_bit(idx))
				continue;
			entry[i].flags |=
			       KVM_CPUID_FLAG_SIGNIFCANT_INDEX;
			++*nent;
			++i;
		}
		break;
	}
	case KVM_CPUID_SIGNATURE: {
		char signature[12] = "KVMKVMKVM\0\0";
		u32 *sigptr = (u32 *)signature;
		entry->eax = 0;
		entry->ebx = sigptr[0];
		entry->ecx = sigptr[1];
		entry->edx = sigptr[2];
		break;
	}
	case KVM_CPUID_FEATURES:
		entry->eax = (1 << KVM_FEATURE_CLOCKSOURCE) |
			     (1 << KVM_FEATURE_NOP_IO_DELAY) |
			     (1 << KVM_FEATURE_CLOCKSOURCE2) |
			     (1 << KVM_FEATURE_ASYNC_PF) |
			     (1 << KVM_FEATURE_CLOCKSOURCE_STABLE_BIT);

		if (sched_info_on())
			entry->eax |= (1 << KVM_FEATURE_STEAL_TIME);

		entry->ebx = 0;
		entry->ecx = 0;
		entry->edx = 0;
		break;
	case 0x80000000:
		entry->eax = min(entry->eax, 0x8000001a);
		break;
	case 0x80000001:
		entry->edx &= kvm_supported_word1_x86_features;
		cpuid_mask(&entry->edx, 1);
		entry->ecx &= kvm_supported_word6_x86_features;
		cpuid_mask(&entry->ecx, 6);
		break;
	case 0x80000008: {
		unsigned g_phys_as = (entry->eax >> 16) & 0xff;
		unsigned virt_as = max((entry->eax >> 8) & 0xff, 48U);
		unsigned phys_as = entry->eax & 0xff;

		if (!g_phys_as)
			g_phys_as = phys_as;
		entry->eax = g_phys_as | (virt_as << 8);
		entry->ebx = entry->edx = 0;
		break;
	}
	case 0x80000019:
		entry->ecx = entry->edx = 0;
		break;
	case 0x8000001a:
		break;
	case 0x8000001d:
		break;
	/*Add support for Centaur's CPUID instruction*/
	case 0xC0000000:
		/*Just support up to 0xC0000004 now*/
		entry->eax = min(entry->eax, 0xC0000004);
		break;
	case 0xC0000001:
		entry->edx &= kvm_supported_word5_x86_features;
		cpuid_mask(&entry->edx, 5);
		break;
	case 3: /* Processor serial number */
	case 5: /* MONITOR/MWAIT */
	case 6: /* Thermal management */
	case 0xA: /* Architectural Performance Monitoring */
	case 0x80000007: /* Advanced power management */
	case 0xC0000002:
	case 0xC0000003:
	case 0xC0000004:
	default:
		entry->eax = entry->ebx = entry->ecx = entry->edx = 0;
		break;
	}

	kvm_x86_ops->set_supported_cpuid(function, entry);

	put_cpu();
}

#undef F

static int kvm_dev_ioctl_get_supported_cpuid(struct kvm_cpuid2 *cpuid,
				     struct kvm_cpuid_entry2 __user *entries)
{
	struct kvm_cpuid_entry2 *cpuid_entries;
	int limit, nent = 0, r = -E2BIG;
	u32 func;

	if (cpuid->nent < 1)
		goto out;
	if (cpuid->nent > KVM_MAX_CPUID_ENTRIES)
		cpuid->nent = KVM_MAX_CPUID_ENTRIES;
	r = -ENOMEM;
	cpuid_entries = vmalloc(sizeof(struct kvm_cpuid_entry2) * cpuid->nent);
	if (!cpuid_entries)
		goto out;

	do_cpuid_ent(&cpuid_entries[0], 0, 0, &nent, cpuid->nent);
	limit = cpuid_entries[0].eax;
	for (func = 1; func <= limit && nent < cpuid->nent; ++func)
		do_cpuid_ent(&cpuid_entries[nent], func, 0,
			     &nent, cpuid->nent);
	r = -E2BIG;
	if (nent >= cpuid->nent)
		goto out_free;

	do_cpuid_ent(&cpuid_entries[nent], 0x80000000, 0, &nent, cpuid->nent);
	limit = cpuid_entries[nent - 1].eax;
	for (func = 0x80000001; func <= limit && nent < cpuid->nent; ++func)
		do_cpuid_ent(&cpuid_entries[nent], func, 0,
			     &nent, cpuid->nent);



	r = -E2BIG;
	if (nent >= cpuid->nent)
		goto out_free;

	/* Add support for Centaur's CPUID instruction. */
	if (boot_cpu_data.x86_vendor == X86_VENDOR_CENTAUR) {
		do_cpuid_ent(&cpuid_entries[nent], 0xC0000000, 0,
				&nent, cpuid->nent);

		r = -E2BIG;
		if (nent >= cpuid->nent)
			goto out_free;

		limit = cpuid_entries[nent - 1].eax;
		for (func = 0xC0000001;
			func <= limit && nent < cpuid->nent; ++func)
			do_cpuid_ent(&cpuid_entries[nent], func, 0,
					&nent, cpuid->nent);

		r = -E2BIG;
		if (nent >= cpuid->nent)
			goto out_free;
	}

	do_cpuid_ent(&cpuid_entries[nent], KVM_CPUID_SIGNATURE, 0, &nent,
		     cpuid->nent);

	r = -E2BIG;
	if (nent >= cpuid->nent)
		goto out_free;

	do_cpuid_ent(&cpuid_entries[nent], KVM_CPUID_FEATURES, 0, &nent,
		     cpuid->nent);

	r = -E2BIG;
	if (nent >= cpuid->nent)
		goto out_free;

	r = -EFAULT;
	if (copy_to_user(entries, cpuid_entries,
			 nent * sizeof(struct kvm_cpuid_entry2)))
		goto out_free;
	cpuid->nent = nent;
	r = 0;

out_free:
	vfree(cpuid_entries);
out:
	return r;
=======
>>>>>>> dcd6c922
}

static int kvm_vcpu_ioctl_get_lapic(struct kvm_vcpu *vcpu,
				    struct kvm_lapic_state *s)
{
	memcpy(s->regs, vcpu->arch.apic->regs, sizeof *s);

	return 0;
}

static int kvm_vcpu_ioctl_set_lapic(struct kvm_vcpu *vcpu,
				    struct kvm_lapic_state *s)
{
	memcpy(vcpu->arch.apic->regs, s->regs, sizeof *s);
	kvm_apic_post_state_restore(vcpu);
	update_cr8_intercept(vcpu);

	return 0;
}

static int kvm_vcpu_ioctl_interrupt(struct kvm_vcpu *vcpu,
				    struct kvm_interrupt *irq)
{
	if (irq->irq < 0 || irq->irq >= 256)
		return -EINVAL;
	if (irqchip_in_kernel(vcpu->kvm))
		return -ENXIO;

	kvm_queue_interrupt(vcpu, irq->irq, false);
	kvm_make_request(KVM_REQ_EVENT, vcpu);

	return 0;
}

static int kvm_vcpu_ioctl_nmi(struct kvm_vcpu *vcpu)
{
	kvm_inject_nmi(vcpu);

	return 0;
}

static int vcpu_ioctl_tpr_access_reporting(struct kvm_vcpu *vcpu,
					   struct kvm_tpr_access_ctl *tac)
{
	if (tac->flags)
		return -EINVAL;
	vcpu->arch.tpr_access_reporting = !!tac->enabled;
	return 0;
}

static int kvm_vcpu_ioctl_x86_setup_mce(struct kvm_vcpu *vcpu,
					u64 mcg_cap)
{
	int r;
	unsigned bank_num = mcg_cap & 0xff, bank;

	r = -EINVAL;
	if (!bank_num || bank_num >= KVM_MAX_MCE_BANKS)
		goto out;
	if (mcg_cap & ~(KVM_MCE_CAP_SUPPORTED | 0xff | 0xff0000))
		goto out;
	r = 0;
	vcpu->arch.mcg_cap = mcg_cap;
	/* Init IA32_MCG_CTL to all 1s */
	if (mcg_cap & MCG_CTL_P)
		vcpu->arch.mcg_ctl = ~(u64)0;
	/* Init IA32_MCi_CTL to all 1s */
	for (bank = 0; bank < bank_num; bank++)
		vcpu->arch.mce_banks[bank*4] = ~(u64)0;
out:
	return r;
}

static int kvm_vcpu_ioctl_x86_set_mce(struct kvm_vcpu *vcpu,
				      struct kvm_x86_mce *mce)
{
	u64 mcg_cap = vcpu->arch.mcg_cap;
	unsigned bank_num = mcg_cap & 0xff;
	u64 *banks = vcpu->arch.mce_banks;

	if (mce->bank >= bank_num || !(mce->status & MCI_STATUS_VAL))
		return -EINVAL;
	/*
	 * if IA32_MCG_CTL is not all 1s, the uncorrected error
	 * reporting is disabled
	 */
	if ((mce->status & MCI_STATUS_UC) && (mcg_cap & MCG_CTL_P) &&
	    vcpu->arch.mcg_ctl != ~(u64)0)
		return 0;
	banks += 4 * mce->bank;
	/*
	 * if IA32_MCi_CTL is not all 1s, the uncorrected error
	 * reporting is disabled for the bank
	 */
	if ((mce->status & MCI_STATUS_UC) && banks[0] != ~(u64)0)
		return 0;
	if (mce->status & MCI_STATUS_UC) {
		if ((vcpu->arch.mcg_status & MCG_STATUS_MCIP) ||
		    !kvm_read_cr4_bits(vcpu, X86_CR4_MCE)) {
			kvm_make_request(KVM_REQ_TRIPLE_FAULT, vcpu);
			return 0;
		}
		if (banks[1] & MCI_STATUS_VAL)
			mce->status |= MCI_STATUS_OVER;
		banks[2] = mce->addr;
		banks[3] = mce->misc;
		vcpu->arch.mcg_status = mce->mcg_status;
		banks[1] = mce->status;
		kvm_queue_exception(vcpu, MC_VECTOR);
	} else if (!(banks[1] & MCI_STATUS_VAL)
		   || !(banks[1] & MCI_STATUS_UC)) {
		if (banks[1] & MCI_STATUS_VAL)
			mce->status |= MCI_STATUS_OVER;
		banks[2] = mce->addr;
		banks[3] = mce->misc;
		banks[1] = mce->status;
	} else
		banks[1] |= MCI_STATUS_OVER;
	return 0;
}

static void kvm_vcpu_ioctl_x86_get_vcpu_events(struct kvm_vcpu *vcpu,
					       struct kvm_vcpu_events *events)
{
	process_nmi(vcpu);
	events->exception.injected =
		vcpu->arch.exception.pending &&
		!kvm_exception_is_soft(vcpu->arch.exception.nr);
	events->exception.nr = vcpu->arch.exception.nr;
	events->exception.has_error_code = vcpu->arch.exception.has_error_code;
	events->exception.pad = 0;
	events->exception.error_code = vcpu->arch.exception.error_code;

	events->interrupt.injected =
		vcpu->arch.interrupt.pending && !vcpu->arch.interrupt.soft;
	events->interrupt.nr = vcpu->arch.interrupt.nr;
	events->interrupt.soft = 0;
	events->interrupt.shadow =
		kvm_x86_ops->get_interrupt_shadow(vcpu,
			KVM_X86_SHADOW_INT_MOV_SS | KVM_X86_SHADOW_INT_STI);

	events->nmi.injected = vcpu->arch.nmi_injected;
	events->nmi.pending = vcpu->arch.nmi_pending != 0;
	events->nmi.masked = kvm_x86_ops->get_nmi_mask(vcpu);
	events->nmi.pad = 0;

	events->sipi_vector = vcpu->arch.sipi_vector;

	events->flags = (KVM_VCPUEVENT_VALID_NMI_PENDING
			 | KVM_VCPUEVENT_VALID_SIPI_VECTOR
			 | KVM_VCPUEVENT_VALID_SHADOW);
	memset(&events->reserved, 0, sizeof(events->reserved));
}

static int kvm_vcpu_ioctl_x86_set_vcpu_events(struct kvm_vcpu *vcpu,
					      struct kvm_vcpu_events *events)
{
	if (events->flags & ~(KVM_VCPUEVENT_VALID_NMI_PENDING
			      | KVM_VCPUEVENT_VALID_SIPI_VECTOR
			      | KVM_VCPUEVENT_VALID_SHADOW))
		return -EINVAL;

	process_nmi(vcpu);
	vcpu->arch.exception.pending = events->exception.injected;
	vcpu->arch.exception.nr = events->exception.nr;
	vcpu->arch.exception.has_error_code = events->exception.has_error_code;
	vcpu->arch.exception.error_code = events->exception.error_code;

	vcpu->arch.interrupt.pending = events->interrupt.injected;
	vcpu->arch.interrupt.nr = events->interrupt.nr;
	vcpu->arch.interrupt.soft = events->interrupt.soft;
	if (events->flags & KVM_VCPUEVENT_VALID_SHADOW)
		kvm_x86_ops->set_interrupt_shadow(vcpu,
						  events->interrupt.shadow);

	vcpu->arch.nmi_injected = events->nmi.injected;
	if (events->flags & KVM_VCPUEVENT_VALID_NMI_PENDING)
		vcpu->arch.nmi_pending = events->nmi.pending;
	kvm_x86_ops->set_nmi_mask(vcpu, events->nmi.masked);

	if (events->flags & KVM_VCPUEVENT_VALID_SIPI_VECTOR)
		vcpu->arch.sipi_vector = events->sipi_vector;

	kvm_make_request(KVM_REQ_EVENT, vcpu);

	return 0;
}

static void kvm_vcpu_ioctl_x86_get_debugregs(struct kvm_vcpu *vcpu,
					     struct kvm_debugregs *dbgregs)
{
	memcpy(dbgregs->db, vcpu->arch.db, sizeof(vcpu->arch.db));
	dbgregs->dr6 = vcpu->arch.dr6;
	dbgregs->dr7 = vcpu->arch.dr7;
	dbgregs->flags = 0;
	memset(&dbgregs->reserved, 0, sizeof(dbgregs->reserved));
}

static int kvm_vcpu_ioctl_x86_set_debugregs(struct kvm_vcpu *vcpu,
					    struct kvm_debugregs *dbgregs)
{
	if (dbgregs->flags)
		return -EINVAL;

	memcpy(vcpu->arch.db, dbgregs->db, sizeof(vcpu->arch.db));
	vcpu->arch.dr6 = dbgregs->dr6;
	vcpu->arch.dr7 = dbgregs->dr7;

	return 0;
}

static void kvm_vcpu_ioctl_x86_get_xsave(struct kvm_vcpu *vcpu,
					 struct kvm_xsave *guest_xsave)
{
	if (cpu_has_xsave)
		memcpy(guest_xsave->region,
			&vcpu->arch.guest_fpu.state->xsave,
			xstate_size);
	else {
		memcpy(guest_xsave->region,
			&vcpu->arch.guest_fpu.state->fxsave,
			sizeof(struct i387_fxsave_struct));
		*(u64 *)&guest_xsave->region[XSAVE_HDR_OFFSET / sizeof(u32)] =
			XSTATE_FPSSE;
	}
}

static int kvm_vcpu_ioctl_x86_set_xsave(struct kvm_vcpu *vcpu,
					struct kvm_xsave *guest_xsave)
{
	u64 xstate_bv =
		*(u64 *)&guest_xsave->region[XSAVE_HDR_OFFSET / sizeof(u32)];

	if (cpu_has_xsave)
		memcpy(&vcpu->arch.guest_fpu.state->xsave,
			guest_xsave->region, xstate_size);
	else {
		if (xstate_bv & ~XSTATE_FPSSE)
			return -EINVAL;
		memcpy(&vcpu->arch.guest_fpu.state->fxsave,
			guest_xsave->region, sizeof(struct i387_fxsave_struct));
	}
	return 0;
}

static void kvm_vcpu_ioctl_x86_get_xcrs(struct kvm_vcpu *vcpu,
					struct kvm_xcrs *guest_xcrs)
{
	if (!cpu_has_xsave) {
		guest_xcrs->nr_xcrs = 0;
		return;
	}

	guest_xcrs->nr_xcrs = 1;
	guest_xcrs->flags = 0;
	guest_xcrs->xcrs[0].xcr = XCR_XFEATURE_ENABLED_MASK;
	guest_xcrs->xcrs[0].value = vcpu->arch.xcr0;
}

static int kvm_vcpu_ioctl_x86_set_xcrs(struct kvm_vcpu *vcpu,
				       struct kvm_xcrs *guest_xcrs)
{
	int i, r = 0;

	if (!cpu_has_xsave)
		return -EINVAL;

	if (guest_xcrs->nr_xcrs > KVM_MAX_XCRS || guest_xcrs->flags)
		return -EINVAL;

	for (i = 0; i < guest_xcrs->nr_xcrs; i++)
		/* Only support XCR0 currently */
		if (guest_xcrs->xcrs[0].xcr == XCR_XFEATURE_ENABLED_MASK) {
			r = __kvm_set_xcr(vcpu, XCR_XFEATURE_ENABLED_MASK,
				guest_xcrs->xcrs[0].value);
			break;
		}
	if (r)
		r = -EINVAL;
	return r;
}

long kvm_arch_vcpu_ioctl(struct file *filp,
			 unsigned int ioctl, unsigned long arg)
{
	struct kvm_vcpu *vcpu = filp->private_data;
	void __user *argp = (void __user *)arg;
	int r;
	union {
		struct kvm_lapic_state *lapic;
		struct kvm_xsave *xsave;
		struct kvm_xcrs *xcrs;
		void *buffer;
	} u;

	u.buffer = NULL;
	switch (ioctl) {
	case KVM_GET_LAPIC: {
		r = -EINVAL;
		if (!vcpu->arch.apic)
			goto out;
		u.lapic = kzalloc(sizeof(struct kvm_lapic_state), GFP_KERNEL);

		r = -ENOMEM;
		if (!u.lapic)
			goto out;
		r = kvm_vcpu_ioctl_get_lapic(vcpu, u.lapic);
		if (r)
			goto out;
		r = -EFAULT;
		if (copy_to_user(argp, u.lapic, sizeof(struct kvm_lapic_state)))
			goto out;
		r = 0;
		break;
	}
	case KVM_SET_LAPIC: {
		r = -EINVAL;
		if (!vcpu->arch.apic)
			goto out;
		u.lapic = memdup_user(argp, sizeof(*u.lapic));
		if (IS_ERR(u.lapic)) {
			r = PTR_ERR(u.lapic);
			goto out;
		}

		r = kvm_vcpu_ioctl_set_lapic(vcpu, u.lapic);
		if (r)
			goto out;
		r = 0;
		break;
	}
	case KVM_INTERRUPT: {
		struct kvm_interrupt irq;

		r = -EFAULT;
		if (copy_from_user(&irq, argp, sizeof irq))
			goto out;
		r = kvm_vcpu_ioctl_interrupt(vcpu, &irq);
		if (r)
			goto out;
		r = 0;
		break;
	}
	case KVM_NMI: {
		r = kvm_vcpu_ioctl_nmi(vcpu);
		if (r)
			goto out;
		r = 0;
		break;
	}
	case KVM_SET_CPUID: {
		struct kvm_cpuid __user *cpuid_arg = argp;
		struct kvm_cpuid cpuid;

		r = -EFAULT;
		if (copy_from_user(&cpuid, cpuid_arg, sizeof cpuid))
			goto out;
		r = kvm_vcpu_ioctl_set_cpuid(vcpu, &cpuid, cpuid_arg->entries);
		if (r)
			goto out;
		break;
	}
	case KVM_SET_CPUID2: {
		struct kvm_cpuid2 __user *cpuid_arg = argp;
		struct kvm_cpuid2 cpuid;

		r = -EFAULT;
		if (copy_from_user(&cpuid, cpuid_arg, sizeof cpuid))
			goto out;
		r = kvm_vcpu_ioctl_set_cpuid2(vcpu, &cpuid,
					      cpuid_arg->entries);
		if (r)
			goto out;
		break;
	}
	case KVM_GET_CPUID2: {
		struct kvm_cpuid2 __user *cpuid_arg = argp;
		struct kvm_cpuid2 cpuid;

		r = -EFAULT;
		if (copy_from_user(&cpuid, cpuid_arg, sizeof cpuid))
			goto out;
		r = kvm_vcpu_ioctl_get_cpuid2(vcpu, &cpuid,
					      cpuid_arg->entries);
		if (r)
			goto out;
		r = -EFAULT;
		if (copy_to_user(cpuid_arg, &cpuid, sizeof cpuid))
			goto out;
		r = 0;
		break;
	}
	case KVM_GET_MSRS:
		r = msr_io(vcpu, argp, kvm_get_msr, 1);
		break;
	case KVM_SET_MSRS:
		r = msr_io(vcpu, argp, do_set_msr, 0);
		break;
	case KVM_TPR_ACCESS_REPORTING: {
		struct kvm_tpr_access_ctl tac;

		r = -EFAULT;
		if (copy_from_user(&tac, argp, sizeof tac))
			goto out;
		r = vcpu_ioctl_tpr_access_reporting(vcpu, &tac);
		if (r)
			goto out;
		r = -EFAULT;
		if (copy_to_user(argp, &tac, sizeof tac))
			goto out;
		r = 0;
		break;
	};
	case KVM_SET_VAPIC_ADDR: {
		struct kvm_vapic_addr va;

		r = -EINVAL;
		if (!irqchip_in_kernel(vcpu->kvm))
			goto out;
		r = -EFAULT;
		if (copy_from_user(&va, argp, sizeof va))
			goto out;
		r = 0;
		kvm_lapic_set_vapic_addr(vcpu, va.vapic_addr);
		break;
	}
	case KVM_X86_SETUP_MCE: {
		u64 mcg_cap;

		r = -EFAULT;
		if (copy_from_user(&mcg_cap, argp, sizeof mcg_cap))
			goto out;
		r = kvm_vcpu_ioctl_x86_setup_mce(vcpu, mcg_cap);
		break;
	}
	case KVM_X86_SET_MCE: {
		struct kvm_x86_mce mce;

		r = -EFAULT;
		if (copy_from_user(&mce, argp, sizeof mce))
			goto out;
		r = kvm_vcpu_ioctl_x86_set_mce(vcpu, &mce);
		break;
	}
	case KVM_GET_VCPU_EVENTS: {
		struct kvm_vcpu_events events;

		kvm_vcpu_ioctl_x86_get_vcpu_events(vcpu, &events);

		r = -EFAULT;
		if (copy_to_user(argp, &events, sizeof(struct kvm_vcpu_events)))
			break;
		r = 0;
		break;
	}
	case KVM_SET_VCPU_EVENTS: {
		struct kvm_vcpu_events events;

		r = -EFAULT;
		if (copy_from_user(&events, argp, sizeof(struct kvm_vcpu_events)))
			break;

		r = kvm_vcpu_ioctl_x86_set_vcpu_events(vcpu, &events);
		break;
	}
	case KVM_GET_DEBUGREGS: {
		struct kvm_debugregs dbgregs;

		kvm_vcpu_ioctl_x86_get_debugregs(vcpu, &dbgregs);

		r = -EFAULT;
		if (copy_to_user(argp, &dbgregs,
				 sizeof(struct kvm_debugregs)))
			break;
		r = 0;
		break;
	}
	case KVM_SET_DEBUGREGS: {
		struct kvm_debugregs dbgregs;

		r = -EFAULT;
		if (copy_from_user(&dbgregs, argp,
				   sizeof(struct kvm_debugregs)))
			break;

		r = kvm_vcpu_ioctl_x86_set_debugregs(vcpu, &dbgregs);
		break;
	}
	case KVM_GET_XSAVE: {
		u.xsave = kzalloc(sizeof(struct kvm_xsave), GFP_KERNEL);
		r = -ENOMEM;
		if (!u.xsave)
			break;

		kvm_vcpu_ioctl_x86_get_xsave(vcpu, u.xsave);

		r = -EFAULT;
		if (copy_to_user(argp, u.xsave, sizeof(struct kvm_xsave)))
			break;
		r = 0;
		break;
	}
	case KVM_SET_XSAVE: {
		u.xsave = memdup_user(argp, sizeof(*u.xsave));
		if (IS_ERR(u.xsave)) {
			r = PTR_ERR(u.xsave);
			goto out;
		}

		r = kvm_vcpu_ioctl_x86_set_xsave(vcpu, u.xsave);
		break;
	}
	case KVM_GET_XCRS: {
		u.xcrs = kzalloc(sizeof(struct kvm_xcrs), GFP_KERNEL);
		r = -ENOMEM;
		if (!u.xcrs)
			break;

		kvm_vcpu_ioctl_x86_get_xcrs(vcpu, u.xcrs);

		r = -EFAULT;
		if (copy_to_user(argp, u.xcrs,
				 sizeof(struct kvm_xcrs)))
			break;
		r = 0;
		break;
	}
	case KVM_SET_XCRS: {
		u.xcrs = memdup_user(argp, sizeof(*u.xcrs));
		if (IS_ERR(u.xcrs)) {
			r = PTR_ERR(u.xcrs);
			goto out;
		}

		r = kvm_vcpu_ioctl_x86_set_xcrs(vcpu, u.xcrs);
		break;
	}
	case KVM_SET_TSC_KHZ: {
		u32 user_tsc_khz;

		r = -EINVAL;
		if (!kvm_has_tsc_control)
			break;

		user_tsc_khz = (u32)arg;

		if (user_tsc_khz >= kvm_max_guest_tsc_khz)
			goto out;

		kvm_x86_ops->set_tsc_khz(vcpu, user_tsc_khz);

		r = 0;
		goto out;
	}
	case KVM_GET_TSC_KHZ: {
		r = -EIO;
		if (check_tsc_unstable())
			goto out;

		r = vcpu_tsc_khz(vcpu);

		goto out;
	}
	default:
		r = -EINVAL;
	}
out:
	kfree(u.buffer);
	return r;
}

static int kvm_vm_ioctl_set_tss_addr(struct kvm *kvm, unsigned long addr)
{
	int ret;

	if (addr > (unsigned int)(-3 * PAGE_SIZE))
		return -1;
	ret = kvm_x86_ops->set_tss_addr(kvm, addr);
	return ret;
}

static int kvm_vm_ioctl_set_identity_map_addr(struct kvm *kvm,
					      u64 ident_addr)
{
	kvm->arch.ept_identity_map_addr = ident_addr;
	return 0;
}

static int kvm_vm_ioctl_set_nr_mmu_pages(struct kvm *kvm,
					  u32 kvm_nr_mmu_pages)
{
	if (kvm_nr_mmu_pages < KVM_MIN_ALLOC_MMU_PAGES)
		return -EINVAL;

	mutex_lock(&kvm->slots_lock);
	spin_lock(&kvm->mmu_lock);

	kvm_mmu_change_mmu_pages(kvm, kvm_nr_mmu_pages);
	kvm->arch.n_requested_mmu_pages = kvm_nr_mmu_pages;

	spin_unlock(&kvm->mmu_lock);
	mutex_unlock(&kvm->slots_lock);
	return 0;
}

static int kvm_vm_ioctl_get_nr_mmu_pages(struct kvm *kvm)
{
	return kvm->arch.n_max_mmu_pages;
}

static int kvm_vm_ioctl_get_irqchip(struct kvm *kvm, struct kvm_irqchip *chip)
{
	int r;

	r = 0;
	switch (chip->chip_id) {
	case KVM_IRQCHIP_PIC_MASTER:
		memcpy(&chip->chip.pic,
			&pic_irqchip(kvm)->pics[0],
			sizeof(struct kvm_pic_state));
		break;
	case KVM_IRQCHIP_PIC_SLAVE:
		memcpy(&chip->chip.pic,
			&pic_irqchip(kvm)->pics[1],
			sizeof(struct kvm_pic_state));
		break;
	case KVM_IRQCHIP_IOAPIC:
		r = kvm_get_ioapic(kvm, &chip->chip.ioapic);
		break;
	default:
		r = -EINVAL;
		break;
	}
	return r;
}

static int kvm_vm_ioctl_set_irqchip(struct kvm *kvm, struct kvm_irqchip *chip)
{
	int r;

	r = 0;
	switch (chip->chip_id) {
	case KVM_IRQCHIP_PIC_MASTER:
		spin_lock(&pic_irqchip(kvm)->lock);
		memcpy(&pic_irqchip(kvm)->pics[0],
			&chip->chip.pic,
			sizeof(struct kvm_pic_state));
		spin_unlock(&pic_irqchip(kvm)->lock);
		break;
	case KVM_IRQCHIP_PIC_SLAVE:
		spin_lock(&pic_irqchip(kvm)->lock);
		memcpy(&pic_irqchip(kvm)->pics[1],
			&chip->chip.pic,
			sizeof(struct kvm_pic_state));
		spin_unlock(&pic_irqchip(kvm)->lock);
		break;
	case KVM_IRQCHIP_IOAPIC:
		r = kvm_set_ioapic(kvm, &chip->chip.ioapic);
		break;
	default:
		r = -EINVAL;
		break;
	}
	kvm_pic_update_irq(pic_irqchip(kvm));
	return r;
}

static int kvm_vm_ioctl_get_pit(struct kvm *kvm, struct kvm_pit_state *ps)
{
	int r = 0;

	mutex_lock(&kvm->arch.vpit->pit_state.lock);
	memcpy(ps, &kvm->arch.vpit->pit_state, sizeof(struct kvm_pit_state));
	mutex_unlock(&kvm->arch.vpit->pit_state.lock);
	return r;
}

static int kvm_vm_ioctl_set_pit(struct kvm *kvm, struct kvm_pit_state *ps)
{
	int r = 0;

	mutex_lock(&kvm->arch.vpit->pit_state.lock);
	memcpy(&kvm->arch.vpit->pit_state, ps, sizeof(struct kvm_pit_state));
	kvm_pit_load_count(kvm, 0, ps->channels[0].count, 0);
	mutex_unlock(&kvm->arch.vpit->pit_state.lock);
	return r;
}

static int kvm_vm_ioctl_get_pit2(struct kvm *kvm, struct kvm_pit_state2 *ps)
{
	int r = 0;

	mutex_lock(&kvm->arch.vpit->pit_state.lock);
	memcpy(ps->channels, &kvm->arch.vpit->pit_state.channels,
		sizeof(ps->channels));
	ps->flags = kvm->arch.vpit->pit_state.flags;
	mutex_unlock(&kvm->arch.vpit->pit_state.lock);
	memset(&ps->reserved, 0, sizeof(ps->reserved));
	return r;
}

static int kvm_vm_ioctl_set_pit2(struct kvm *kvm, struct kvm_pit_state2 *ps)
{
	int r = 0, start = 0;
	u32 prev_legacy, cur_legacy;
	mutex_lock(&kvm->arch.vpit->pit_state.lock);
	prev_legacy = kvm->arch.vpit->pit_state.flags & KVM_PIT_FLAGS_HPET_LEGACY;
	cur_legacy = ps->flags & KVM_PIT_FLAGS_HPET_LEGACY;
	if (!prev_legacy && cur_legacy)
		start = 1;
	memcpy(&kvm->arch.vpit->pit_state.channels, &ps->channels,
	       sizeof(kvm->arch.vpit->pit_state.channels));
	kvm->arch.vpit->pit_state.flags = ps->flags;
	kvm_pit_load_count(kvm, 0, kvm->arch.vpit->pit_state.channels[0].count, start);
	mutex_unlock(&kvm->arch.vpit->pit_state.lock);
	return r;
}

static int kvm_vm_ioctl_reinject(struct kvm *kvm,
				 struct kvm_reinject_control *control)
{
	if (!kvm->arch.vpit)
		return -ENXIO;
	mutex_lock(&kvm->arch.vpit->pit_state.lock);
	kvm->arch.vpit->pit_state.pit_timer.reinject = control->pit_reinject;
	mutex_unlock(&kvm->arch.vpit->pit_state.lock);
	return 0;
}

/**
 * write_protect_slot - write protect a slot for dirty logging
 * @kvm: the kvm instance
 * @memslot: the slot we protect
 * @dirty_bitmap: the bitmap indicating which pages are dirty
 * @nr_dirty_pages: the number of dirty pages
 *
 * We have two ways to find all sptes to protect:
 * 1. Use kvm_mmu_slot_remove_write_access() which walks all shadow pages and
 *    checks ones that have a spte mapping a page in the slot.
 * 2. Use kvm_mmu_rmap_write_protect() for each gfn found in the bitmap.
 *
 * Generally speaking, if there are not so many dirty pages compared to the
 * number of shadow pages, we should use the latter.
 *
 * Note that letting others write into a page marked dirty in the old bitmap
 * by using the remaining tlb entry is not a problem.  That page will become
 * write protected again when we flush the tlb and then be reported dirty to
 * the user space by copying the old bitmap.
 */
static void write_protect_slot(struct kvm *kvm,
			       struct kvm_memory_slot *memslot,
			       unsigned long *dirty_bitmap,
			       unsigned long nr_dirty_pages)
{
	/* Not many dirty pages compared to # of shadow pages. */
	if (nr_dirty_pages < kvm->arch.n_used_mmu_pages) {
		unsigned long gfn_offset;

		for_each_set_bit(gfn_offset, dirty_bitmap, memslot->npages) {
			unsigned long gfn = memslot->base_gfn + gfn_offset;

			spin_lock(&kvm->mmu_lock);
			kvm_mmu_rmap_write_protect(kvm, gfn, memslot);
			spin_unlock(&kvm->mmu_lock);
		}
		kvm_flush_remote_tlbs(kvm);
	} else {
		spin_lock(&kvm->mmu_lock);
		kvm_mmu_slot_remove_write_access(kvm, memslot->id);
		spin_unlock(&kvm->mmu_lock);
	}
}

/*
 * Get (and clear) the dirty memory log for a memory slot.
 */
int kvm_vm_ioctl_get_dirty_log(struct kvm *kvm,
				      struct kvm_dirty_log *log)
{
	int r;
	struct kvm_memory_slot *memslot;
	unsigned long n, nr_dirty_pages;

	mutex_lock(&kvm->slots_lock);

	r = -EINVAL;
	if (log->slot >= KVM_MEMORY_SLOTS)
		goto out;

	memslot = id_to_memslot(kvm->memslots, log->slot);
	r = -ENOENT;
	if (!memslot->dirty_bitmap)
		goto out;

	n = kvm_dirty_bitmap_bytes(memslot);
	nr_dirty_pages = memslot->nr_dirty_pages;

	/* If nothing is dirty, don't bother messing with page tables. */
	if (nr_dirty_pages) {
		struct kvm_memslots *slots, *old_slots;
		unsigned long *dirty_bitmap, *dirty_bitmap_head;

		dirty_bitmap = memslot->dirty_bitmap;
		dirty_bitmap_head = memslot->dirty_bitmap_head;
		if (dirty_bitmap == dirty_bitmap_head)
			dirty_bitmap_head += n / sizeof(long);
		memset(dirty_bitmap_head, 0, n);

		r = -ENOMEM;
		slots = kmemdup(kvm->memslots, sizeof(*kvm->memslots), GFP_KERNEL);
		if (!slots)
			goto out;

		memslot = id_to_memslot(slots, log->slot);
		memslot->nr_dirty_pages = 0;
		memslot->dirty_bitmap = dirty_bitmap_head;
		update_memslots(slots, NULL);

		old_slots = kvm->memslots;
		rcu_assign_pointer(kvm->memslots, slots);
		synchronize_srcu_expedited(&kvm->srcu);
		kfree(old_slots);

		write_protect_slot(kvm, memslot, dirty_bitmap, nr_dirty_pages);

		r = -EFAULT;
		if (copy_to_user(log->dirty_bitmap, dirty_bitmap, n))
			goto out;
	} else {
		r = -EFAULT;
		if (clear_user(log->dirty_bitmap, n))
			goto out;
	}

	r = 0;
out:
	mutex_unlock(&kvm->slots_lock);
	return r;
}

long kvm_arch_vm_ioctl(struct file *filp,
		       unsigned int ioctl, unsigned long arg)
{
	struct kvm *kvm = filp->private_data;
	void __user *argp = (void __user *)arg;
	int r = -ENOTTY;
	/*
	 * This union makes it completely explicit to gcc-3.x
	 * that these two variables' stack usage should be
	 * combined, not added together.
	 */
	union {
		struct kvm_pit_state ps;
		struct kvm_pit_state2 ps2;
		struct kvm_pit_config pit_config;
	} u;

	switch (ioctl) {
	case KVM_SET_TSS_ADDR:
		r = kvm_vm_ioctl_set_tss_addr(kvm, arg);
		if (r < 0)
			goto out;
		break;
	case KVM_SET_IDENTITY_MAP_ADDR: {
		u64 ident_addr;

		r = -EFAULT;
		if (copy_from_user(&ident_addr, argp, sizeof ident_addr))
			goto out;
		r = kvm_vm_ioctl_set_identity_map_addr(kvm, ident_addr);
		if (r < 0)
			goto out;
		break;
	}
	case KVM_SET_NR_MMU_PAGES:
		r = kvm_vm_ioctl_set_nr_mmu_pages(kvm, arg);
		if (r)
			goto out;
		break;
	case KVM_GET_NR_MMU_PAGES:
		r = kvm_vm_ioctl_get_nr_mmu_pages(kvm);
		break;
	case KVM_CREATE_IRQCHIP: {
		struct kvm_pic *vpic;

		mutex_lock(&kvm->lock);
		r = -EEXIST;
		if (kvm->arch.vpic)
			goto create_irqchip_unlock;
		r = -ENOMEM;
		vpic = kvm_create_pic(kvm);
		if (vpic) {
			r = kvm_ioapic_init(kvm);
			if (r) {
				mutex_lock(&kvm->slots_lock);
				kvm_io_bus_unregister_dev(kvm, KVM_PIO_BUS,
							  &vpic->dev_master);
				kvm_io_bus_unregister_dev(kvm, KVM_PIO_BUS,
							  &vpic->dev_slave);
				kvm_io_bus_unregister_dev(kvm, KVM_PIO_BUS,
							  &vpic->dev_eclr);
				mutex_unlock(&kvm->slots_lock);
				kfree(vpic);
				goto create_irqchip_unlock;
			}
		} else
			goto create_irqchip_unlock;
		smp_wmb();
		kvm->arch.vpic = vpic;
		smp_wmb();
		r = kvm_setup_default_irq_routing(kvm);
		if (r) {
			mutex_lock(&kvm->slots_lock);
			mutex_lock(&kvm->irq_lock);
			kvm_ioapic_destroy(kvm);
			kvm_destroy_pic(kvm);
			mutex_unlock(&kvm->irq_lock);
			mutex_unlock(&kvm->slots_lock);
		}
	create_irqchip_unlock:
		mutex_unlock(&kvm->lock);
		break;
	}
	case KVM_CREATE_PIT:
		u.pit_config.flags = KVM_PIT_SPEAKER_DUMMY;
		goto create_pit;
	case KVM_CREATE_PIT2:
		r = -EFAULT;
		if (copy_from_user(&u.pit_config, argp,
				   sizeof(struct kvm_pit_config)))
			goto out;
	create_pit:
		mutex_lock(&kvm->slots_lock);
		r = -EEXIST;
		if (kvm->arch.vpit)
			goto create_pit_unlock;
		r = -ENOMEM;
		kvm->arch.vpit = kvm_create_pit(kvm, u.pit_config.flags);
		if (kvm->arch.vpit)
			r = 0;
	create_pit_unlock:
		mutex_unlock(&kvm->slots_lock);
		break;
	case KVM_IRQ_LINE_STATUS:
	case KVM_IRQ_LINE: {
		struct kvm_irq_level irq_event;

		r = -EFAULT;
		if (copy_from_user(&irq_event, argp, sizeof irq_event))
			goto out;
		r = -ENXIO;
		if (irqchip_in_kernel(kvm)) {
			__s32 status;
			status = kvm_set_irq(kvm, KVM_USERSPACE_IRQ_SOURCE_ID,
					irq_event.irq, irq_event.level);
			if (ioctl == KVM_IRQ_LINE_STATUS) {
				r = -EFAULT;
				irq_event.status = status;
				if (copy_to_user(argp, &irq_event,
							sizeof irq_event))
					goto out;
			}
			r = 0;
		}
		break;
	}
	case KVM_GET_IRQCHIP: {
		/* 0: PIC master, 1: PIC slave, 2: IOAPIC */
		struct kvm_irqchip *chip;

		chip = memdup_user(argp, sizeof(*chip));
		if (IS_ERR(chip)) {
			r = PTR_ERR(chip);
			goto out;
		}

		r = -ENXIO;
		if (!irqchip_in_kernel(kvm))
			goto get_irqchip_out;
		r = kvm_vm_ioctl_get_irqchip(kvm, chip);
		if (r)
			goto get_irqchip_out;
		r = -EFAULT;
		if (copy_to_user(argp, chip, sizeof *chip))
			goto get_irqchip_out;
		r = 0;
	get_irqchip_out:
		kfree(chip);
		if (r)
			goto out;
		break;
	}
	case KVM_SET_IRQCHIP: {
		/* 0: PIC master, 1: PIC slave, 2: IOAPIC */
		struct kvm_irqchip *chip;

		chip = memdup_user(argp, sizeof(*chip));
		if (IS_ERR(chip)) {
			r = PTR_ERR(chip);
			goto out;
		}

		r = -ENXIO;
		if (!irqchip_in_kernel(kvm))
			goto set_irqchip_out;
		r = kvm_vm_ioctl_set_irqchip(kvm, chip);
		if (r)
			goto set_irqchip_out;
		r = 0;
	set_irqchip_out:
		kfree(chip);
		if (r)
			goto out;
		break;
	}
	case KVM_GET_PIT: {
		r = -EFAULT;
		if (copy_from_user(&u.ps, argp, sizeof(struct kvm_pit_state)))
			goto out;
		r = -ENXIO;
		if (!kvm->arch.vpit)
			goto out;
		r = kvm_vm_ioctl_get_pit(kvm, &u.ps);
		if (r)
			goto out;
		r = -EFAULT;
		if (copy_to_user(argp, &u.ps, sizeof(struct kvm_pit_state)))
			goto out;
		r = 0;
		break;
	}
	case KVM_SET_PIT: {
		r = -EFAULT;
		if (copy_from_user(&u.ps, argp, sizeof u.ps))
			goto out;
		r = -ENXIO;
		if (!kvm->arch.vpit)
			goto out;
		r = kvm_vm_ioctl_set_pit(kvm, &u.ps);
		if (r)
			goto out;
		r = 0;
		break;
	}
	case KVM_GET_PIT2: {
		r = -ENXIO;
		if (!kvm->arch.vpit)
			goto out;
		r = kvm_vm_ioctl_get_pit2(kvm, &u.ps2);
		if (r)
			goto out;
		r = -EFAULT;
		if (copy_to_user(argp, &u.ps2, sizeof(u.ps2)))
			goto out;
		r = 0;
		break;
	}
	case KVM_SET_PIT2: {
		r = -EFAULT;
		if (copy_from_user(&u.ps2, argp, sizeof(u.ps2)))
			goto out;
		r = -ENXIO;
		if (!kvm->arch.vpit)
			goto out;
		r = kvm_vm_ioctl_set_pit2(kvm, &u.ps2);
		if (r)
			goto out;
		r = 0;
		break;
	}
	case KVM_REINJECT_CONTROL: {
		struct kvm_reinject_control control;
		r =  -EFAULT;
		if (copy_from_user(&control, argp, sizeof(control)))
			goto out;
		r = kvm_vm_ioctl_reinject(kvm, &control);
		if (r)
			goto out;
		r = 0;
		break;
	}
	case KVM_XEN_HVM_CONFIG: {
		r = -EFAULT;
		if (copy_from_user(&kvm->arch.xen_hvm_config, argp,
				   sizeof(struct kvm_xen_hvm_config)))
			goto out;
		r = -EINVAL;
		if (kvm->arch.xen_hvm_config.flags)
			goto out;
		r = 0;
		break;
	}
	case KVM_SET_CLOCK: {
		struct kvm_clock_data user_ns;
		u64 now_ns;
		s64 delta;

		r = -EFAULT;
		if (copy_from_user(&user_ns, argp, sizeof(user_ns)))
			goto out;

		r = -EINVAL;
		if (user_ns.flags)
			goto out;

		r = 0;
		local_irq_disable();
		now_ns = get_kernel_ns();
		delta = user_ns.clock - now_ns;
		local_irq_enable();
		kvm->arch.kvmclock_offset = delta;
		break;
	}
	case KVM_GET_CLOCK: {
		struct kvm_clock_data user_ns;
		u64 now_ns;

		local_irq_disable();
		now_ns = get_kernel_ns();
		user_ns.clock = kvm->arch.kvmclock_offset + now_ns;
		local_irq_enable();
		user_ns.flags = 0;
		memset(&user_ns.pad, 0, sizeof(user_ns.pad));

		r = -EFAULT;
		if (copy_to_user(argp, &user_ns, sizeof(user_ns)))
			goto out;
		r = 0;
		break;
	}

	default:
		;
	}
out:
	return r;
}

static void kvm_init_msr_list(void)
{
	u32 dummy[2];
	unsigned i, j;

	/* skip the first msrs in the list. KVM-specific */
	for (i = j = KVM_SAVE_MSRS_BEGIN; i < ARRAY_SIZE(msrs_to_save); i++) {
		if (rdmsr_safe(msrs_to_save[i], &dummy[0], &dummy[1]) < 0)
			continue;
		if (j < i)
			msrs_to_save[j] = msrs_to_save[i];
		j++;
	}
	num_msrs_to_save = j;
}

static int vcpu_mmio_write(struct kvm_vcpu *vcpu, gpa_t addr, int len,
			   const void *v)
{
	int handled = 0;
	int n;

	do {
		n = min(len, 8);
		if (!(vcpu->arch.apic &&
		      !kvm_iodevice_write(&vcpu->arch.apic->dev, addr, n, v))
		    && kvm_io_bus_write(vcpu->kvm, KVM_MMIO_BUS, addr, n, v))
			break;
		handled += n;
		addr += n;
		len -= n;
		v += n;
	} while (len);

	return handled;
}

static int vcpu_mmio_read(struct kvm_vcpu *vcpu, gpa_t addr, int len, void *v)
{
	int handled = 0;
	int n;

	do {
		n = min(len, 8);
		if (!(vcpu->arch.apic &&
		      !kvm_iodevice_read(&vcpu->arch.apic->dev, addr, n, v))
		    && kvm_io_bus_read(vcpu->kvm, KVM_MMIO_BUS, addr, n, v))
			break;
		trace_kvm_mmio(KVM_TRACE_MMIO_READ, n, addr, *(u64 *)v);
		handled += n;
		addr += n;
		len -= n;
		v += n;
	} while (len);

	return handled;
}

static void kvm_set_segment(struct kvm_vcpu *vcpu,
			struct kvm_segment *var, int seg)
{
	kvm_x86_ops->set_segment(vcpu, var, seg);
}

void kvm_get_segment(struct kvm_vcpu *vcpu,
		     struct kvm_segment *var, int seg)
{
	kvm_x86_ops->get_segment(vcpu, var, seg);
}

gpa_t translate_nested_gpa(struct kvm_vcpu *vcpu, gpa_t gpa, u32 access)
{
	gpa_t t_gpa;
	struct x86_exception exception;

	BUG_ON(!mmu_is_nested(vcpu));

	/* NPT walks are always user-walks */
	access |= PFERR_USER_MASK;
	t_gpa  = vcpu->arch.mmu.gva_to_gpa(vcpu, gpa, access, &exception);

	return t_gpa;
}

gpa_t kvm_mmu_gva_to_gpa_read(struct kvm_vcpu *vcpu, gva_t gva,
			      struct x86_exception *exception)
{
	u32 access = (kvm_x86_ops->get_cpl(vcpu) == 3) ? PFERR_USER_MASK : 0;
	return vcpu->arch.walk_mmu->gva_to_gpa(vcpu, gva, access, exception);
}

 gpa_t kvm_mmu_gva_to_gpa_fetch(struct kvm_vcpu *vcpu, gva_t gva,
				struct x86_exception *exception)
{
	u32 access = (kvm_x86_ops->get_cpl(vcpu) == 3) ? PFERR_USER_MASK : 0;
	access |= PFERR_FETCH_MASK;
	return vcpu->arch.walk_mmu->gva_to_gpa(vcpu, gva, access, exception);
}

gpa_t kvm_mmu_gva_to_gpa_write(struct kvm_vcpu *vcpu, gva_t gva,
			       struct x86_exception *exception)
{
	u32 access = (kvm_x86_ops->get_cpl(vcpu) == 3) ? PFERR_USER_MASK : 0;
	access |= PFERR_WRITE_MASK;
	return vcpu->arch.walk_mmu->gva_to_gpa(vcpu, gva, access, exception);
}

/* uses this to access any guest's mapped memory without checking CPL */
gpa_t kvm_mmu_gva_to_gpa_system(struct kvm_vcpu *vcpu, gva_t gva,
				struct x86_exception *exception)
{
	return vcpu->arch.walk_mmu->gva_to_gpa(vcpu, gva, 0, exception);
}

static int kvm_read_guest_virt_helper(gva_t addr, void *val, unsigned int bytes,
				      struct kvm_vcpu *vcpu, u32 access,
				      struct x86_exception *exception)
{
	void *data = val;
	int r = X86EMUL_CONTINUE;

	while (bytes) {
		gpa_t gpa = vcpu->arch.walk_mmu->gva_to_gpa(vcpu, addr, access,
							    exception);
		unsigned offset = addr & (PAGE_SIZE-1);
		unsigned toread = min(bytes, (unsigned)PAGE_SIZE - offset);
		int ret;

		if (gpa == UNMAPPED_GVA)
			return X86EMUL_PROPAGATE_FAULT;
		ret = kvm_read_guest(vcpu->kvm, gpa, data, toread);
		if (ret < 0) {
			r = X86EMUL_IO_NEEDED;
			goto out;
		}

		bytes -= toread;
		data += toread;
		addr += toread;
	}
out:
	return r;
}

/* used for instruction fetching */
static int kvm_fetch_guest_virt(struct x86_emulate_ctxt *ctxt,
				gva_t addr, void *val, unsigned int bytes,
				struct x86_exception *exception)
{
	struct kvm_vcpu *vcpu = emul_to_vcpu(ctxt);
	u32 access = (kvm_x86_ops->get_cpl(vcpu) == 3) ? PFERR_USER_MASK : 0;

	return kvm_read_guest_virt_helper(addr, val, bytes, vcpu,
					  access | PFERR_FETCH_MASK,
					  exception);
}

int kvm_read_guest_virt(struct x86_emulate_ctxt *ctxt,
			       gva_t addr, void *val, unsigned int bytes,
			       struct x86_exception *exception)
{
	struct kvm_vcpu *vcpu = emul_to_vcpu(ctxt);
	u32 access = (kvm_x86_ops->get_cpl(vcpu) == 3) ? PFERR_USER_MASK : 0;

	return kvm_read_guest_virt_helper(addr, val, bytes, vcpu, access,
					  exception);
}
EXPORT_SYMBOL_GPL(kvm_read_guest_virt);

static int kvm_read_guest_virt_system(struct x86_emulate_ctxt *ctxt,
				      gva_t addr, void *val, unsigned int bytes,
				      struct x86_exception *exception)
{
	struct kvm_vcpu *vcpu = emul_to_vcpu(ctxt);
	return kvm_read_guest_virt_helper(addr, val, bytes, vcpu, 0, exception);
}

int kvm_write_guest_virt_system(struct x86_emulate_ctxt *ctxt,
				       gva_t addr, void *val,
				       unsigned int bytes,
				       struct x86_exception *exception)
{
	struct kvm_vcpu *vcpu = emul_to_vcpu(ctxt);
	void *data = val;
	int r = X86EMUL_CONTINUE;

	while (bytes) {
		gpa_t gpa =  vcpu->arch.walk_mmu->gva_to_gpa(vcpu, addr,
							     PFERR_WRITE_MASK,
							     exception);
		unsigned offset = addr & (PAGE_SIZE-1);
		unsigned towrite = min(bytes, (unsigned)PAGE_SIZE - offset);
		int ret;

		if (gpa == UNMAPPED_GVA)
			return X86EMUL_PROPAGATE_FAULT;
		ret = kvm_write_guest(vcpu->kvm, gpa, data, towrite);
		if (ret < 0) {
			r = X86EMUL_IO_NEEDED;
			goto out;
		}

		bytes -= towrite;
		data += towrite;
		addr += towrite;
	}
out:
	return r;
}
EXPORT_SYMBOL_GPL(kvm_write_guest_virt_system);

static int vcpu_mmio_gva_to_gpa(struct kvm_vcpu *vcpu, unsigned long gva,
				gpa_t *gpa, struct x86_exception *exception,
				bool write)
{
	u32 access = (kvm_x86_ops->get_cpl(vcpu) == 3) ? PFERR_USER_MASK : 0;

	if (vcpu_match_mmio_gva(vcpu, gva) &&
		  check_write_user_access(vcpu, write, access,
		  vcpu->arch.access)) {
		*gpa = vcpu->arch.mmio_gfn << PAGE_SHIFT |
					(gva & (PAGE_SIZE - 1));
		trace_vcpu_match_mmio(gva, *gpa, write, false);
		return 1;
	}

	if (write)
		access |= PFERR_WRITE_MASK;

	*gpa = vcpu->arch.walk_mmu->gva_to_gpa(vcpu, gva, access, exception);

	if (*gpa == UNMAPPED_GVA)
		return -1;

	/* For APIC access vmexit */
	if ((*gpa & PAGE_MASK) == APIC_DEFAULT_PHYS_BASE)
		return 1;

	if (vcpu_match_mmio_gpa(vcpu, *gpa)) {
		trace_vcpu_match_mmio(gva, *gpa, write, true);
		return 1;
	}

	return 0;
}

int emulator_write_phys(struct kvm_vcpu *vcpu, gpa_t gpa,
			const void *val, int bytes)
{
	int ret;
<<<<<<< HEAD

	ret = kvm_write_guest(vcpu->kvm, gpa, val, bytes);
	if (ret < 0)
		return 0;
	kvm_mmu_pte_write(vcpu, gpa, val, bytes, 1);
	return 1;
}

struct read_write_emulator_ops {
	int (*read_write_prepare)(struct kvm_vcpu *vcpu, void *val,
				  int bytes);
	int (*read_write_emulate)(struct kvm_vcpu *vcpu, gpa_t gpa,
				  void *val, int bytes);
	int (*read_write_mmio)(struct kvm_vcpu *vcpu, gpa_t gpa,
			       int bytes, void *val);
	int (*read_write_exit_mmio)(struct kvm_vcpu *vcpu, gpa_t gpa,
				    void *val, int bytes);
	bool write;
};

=======

	ret = kvm_write_guest(vcpu->kvm, gpa, val, bytes);
	if (ret < 0)
		return 0;
	kvm_mmu_pte_write(vcpu, gpa, val, bytes);
	return 1;
}

struct read_write_emulator_ops {
	int (*read_write_prepare)(struct kvm_vcpu *vcpu, void *val,
				  int bytes);
	int (*read_write_emulate)(struct kvm_vcpu *vcpu, gpa_t gpa,
				  void *val, int bytes);
	int (*read_write_mmio)(struct kvm_vcpu *vcpu, gpa_t gpa,
			       int bytes, void *val);
	int (*read_write_exit_mmio)(struct kvm_vcpu *vcpu, gpa_t gpa,
				    void *val, int bytes);
	bool write;
};

>>>>>>> dcd6c922
static int read_prepare(struct kvm_vcpu *vcpu, void *val, int bytes)
{
	if (vcpu->mmio_read_completed) {
		memcpy(val, vcpu->mmio_data, bytes);
		trace_kvm_mmio(KVM_TRACE_MMIO_READ, bytes,
			       vcpu->mmio_phys_addr, *(u64 *)val);
		vcpu->mmio_read_completed = 0;
		return 1;
	}

	return 0;
}

static int read_emulate(struct kvm_vcpu *vcpu, gpa_t gpa,
			void *val, int bytes)
{
	return !kvm_read_guest(vcpu->kvm, gpa, val, bytes);
}

static int write_emulate(struct kvm_vcpu *vcpu, gpa_t gpa,
			 void *val, int bytes)
{
	return emulator_write_phys(vcpu, gpa, val, bytes);
}

static int write_mmio(struct kvm_vcpu *vcpu, gpa_t gpa, int bytes, void *val)
{
	trace_kvm_mmio(KVM_TRACE_MMIO_WRITE, bytes, gpa, *(u64 *)val);
	return vcpu_mmio_write(vcpu, gpa, bytes, val);
}

static int read_exit_mmio(struct kvm_vcpu *vcpu, gpa_t gpa,
			  void *val, int bytes)
{
	trace_kvm_mmio(KVM_TRACE_MMIO_READ_UNSATISFIED, bytes, gpa, 0);
	return X86EMUL_IO_NEEDED;
}

static int write_exit_mmio(struct kvm_vcpu *vcpu, gpa_t gpa,
			   void *val, int bytes)
{
	memcpy(vcpu->mmio_data, val, bytes);
	memcpy(vcpu->run->mmio.data, vcpu->mmio_data, 8);
	return X86EMUL_CONTINUE;
}

static struct read_write_emulator_ops read_emultor = {
	.read_write_prepare = read_prepare,
	.read_write_emulate = read_emulate,
	.read_write_mmio = vcpu_mmio_read,
	.read_write_exit_mmio = read_exit_mmio,
};

static struct read_write_emulator_ops write_emultor = {
	.read_write_emulate = write_emulate,
	.read_write_mmio = write_mmio,
	.read_write_exit_mmio = write_exit_mmio,
	.write = true,
};

static int emulator_read_write_onepage(unsigned long addr, void *val,
				       unsigned int bytes,
				       struct x86_exception *exception,
				       struct kvm_vcpu *vcpu,
				       struct read_write_emulator_ops *ops)
{
	gpa_t gpa;
	int handled, ret;
	bool write = ops->write;
<<<<<<< HEAD

	if (ops->read_write_prepare &&
		  ops->read_write_prepare(vcpu, val, bytes))
		return X86EMUL_CONTINUE;

=======

	if (ops->read_write_prepare &&
		  ops->read_write_prepare(vcpu, val, bytes))
		return X86EMUL_CONTINUE;

>>>>>>> dcd6c922
	ret = vcpu_mmio_gva_to_gpa(vcpu, addr, &gpa, exception, write);

	if (ret < 0)
		return X86EMUL_PROPAGATE_FAULT;

	/* For APIC access vmexit */
	if (ret)
		goto mmio;

	if (ops->read_write_emulate(vcpu, gpa, val, bytes))
		return X86EMUL_CONTINUE;

mmio:
	/*
	 * Is this MMIO handled locally?
	 */
	handled = ops->read_write_mmio(vcpu, gpa, bytes, val);
	if (handled == bytes)
		return X86EMUL_CONTINUE;

	gpa += handled;
	bytes -= handled;
	val += handled;

	vcpu->mmio_needed = 1;
	vcpu->run->exit_reason = KVM_EXIT_MMIO;
	vcpu->run->mmio.phys_addr = vcpu->mmio_phys_addr = gpa;
	vcpu->mmio_size = bytes;
	vcpu->run->mmio.len = min(vcpu->mmio_size, 8);
	vcpu->run->mmio.is_write = vcpu->mmio_is_write = write;
	vcpu->mmio_index = 0;

	return ops->read_write_exit_mmio(vcpu, gpa, val, bytes);
}

int emulator_read_write(struct x86_emulate_ctxt *ctxt, unsigned long addr,
			void *val, unsigned int bytes,
			struct x86_exception *exception,
			struct read_write_emulator_ops *ops)
{
	struct kvm_vcpu *vcpu = emul_to_vcpu(ctxt);

	/* Crossing a page boundary? */
	if (((addr + bytes - 1) ^ addr) & PAGE_MASK) {
		int rc, now;

		now = -addr & ~PAGE_MASK;
		rc = emulator_read_write_onepage(addr, val, now, exception,
						 vcpu, ops);

		if (rc != X86EMUL_CONTINUE)
			return rc;
		addr += now;
		val += now;
		bytes -= now;
	}

	return emulator_read_write_onepage(addr, val, bytes, exception,
					   vcpu, ops);
}

static int emulator_read_emulated(struct x86_emulate_ctxt *ctxt,
				  unsigned long addr,
				  void *val,
				  unsigned int bytes,
				  struct x86_exception *exception)
{
	return emulator_read_write(ctxt, addr, val, bytes,
				   exception, &read_emultor);
}

int emulator_write_emulated(struct x86_emulate_ctxt *ctxt,
			    unsigned long addr,
			    const void *val,
			    unsigned int bytes,
			    struct x86_exception *exception)
{
	return emulator_read_write(ctxt, addr, (void *)val, bytes,
				   exception, &write_emultor);
}

#define CMPXCHG_TYPE(t, ptr, old, new) \
	(cmpxchg((t *)(ptr), *(t *)(old), *(t *)(new)) == *(t *)(old))

#ifdef CONFIG_X86_64
#  define CMPXCHG64(ptr, old, new) CMPXCHG_TYPE(u64, ptr, old, new)
#else
#  define CMPXCHG64(ptr, old, new) \
	(cmpxchg64((u64 *)(ptr), *(u64 *)(old), *(u64 *)(new)) == *(u64 *)(old))
#endif

static int emulator_cmpxchg_emulated(struct x86_emulate_ctxt *ctxt,
				     unsigned long addr,
				     const void *old,
				     const void *new,
				     unsigned int bytes,
				     struct x86_exception *exception)
{
	struct kvm_vcpu *vcpu = emul_to_vcpu(ctxt);
	gpa_t gpa;
	struct page *page;
	char *kaddr;
	bool exchanged;

	/* guests cmpxchg8b have to be emulated atomically */
	if (bytes > 8 || (bytes & (bytes - 1)))
		goto emul_write;

	gpa = kvm_mmu_gva_to_gpa_write(vcpu, addr, NULL);

	if (gpa == UNMAPPED_GVA ||
	    (gpa & PAGE_MASK) == APIC_DEFAULT_PHYS_BASE)
		goto emul_write;

	if (((gpa + bytes - 1) & PAGE_MASK) != (gpa & PAGE_MASK))
		goto emul_write;

	page = gfn_to_page(vcpu->kvm, gpa >> PAGE_SHIFT);
	if (is_error_page(page)) {
		kvm_release_page_clean(page);
		goto emul_write;
	}

	kaddr = kmap_atomic(page, KM_USER0);
	kaddr += offset_in_page(gpa);
	switch (bytes) {
	case 1:
		exchanged = CMPXCHG_TYPE(u8, kaddr, old, new);
		break;
	case 2:
		exchanged = CMPXCHG_TYPE(u16, kaddr, old, new);
		break;
	case 4:
		exchanged = CMPXCHG_TYPE(u32, kaddr, old, new);
		break;
	case 8:
		exchanged = CMPXCHG64(kaddr, old, new);
		break;
	default:
		BUG();
	}
	kunmap_atomic(kaddr, KM_USER0);
	kvm_release_page_dirty(page);

	if (!exchanged)
		return X86EMUL_CMPXCHG_FAILED;

	kvm_mmu_pte_write(vcpu, gpa, new, bytes);

	return X86EMUL_CONTINUE;

emul_write:
	printk_once(KERN_WARNING "kvm: emulating exchange as write\n");

	return emulator_write_emulated(ctxt, addr, new, bytes, exception);
}

static int kernel_pio(struct kvm_vcpu *vcpu, void *pd)
{
	/* TODO: String I/O for in kernel device */
	int r;

	if (vcpu->arch.pio.in)
		r = kvm_io_bus_read(vcpu->kvm, KVM_PIO_BUS, vcpu->arch.pio.port,
				    vcpu->arch.pio.size, pd);
	else
		r = kvm_io_bus_write(vcpu->kvm, KVM_PIO_BUS,
				     vcpu->arch.pio.port, vcpu->arch.pio.size,
				     pd);
	return r;
}

static int emulator_pio_in_out(struct kvm_vcpu *vcpu, int size,
			       unsigned short port, void *val,
			       unsigned int count, bool in)
{
	trace_kvm_pio(!in, port, size, count);

	vcpu->arch.pio.port = port;
	vcpu->arch.pio.in = in;
	vcpu->arch.pio.count  = count;
	vcpu->arch.pio.size = size;

	if (!kernel_pio(vcpu, vcpu->arch.pio_data)) {
		vcpu->arch.pio.count = 0;
		return 1;
	}

	vcpu->run->exit_reason = KVM_EXIT_IO;
	vcpu->run->io.direction = in ? KVM_EXIT_IO_IN : KVM_EXIT_IO_OUT;
	vcpu->run->io.size = size;
	vcpu->run->io.data_offset = KVM_PIO_PAGE_OFFSET * PAGE_SIZE;
	vcpu->run->io.count = count;
	vcpu->run->io.port = port;

	return 0;
}

static int emulator_pio_in_emulated(struct x86_emulate_ctxt *ctxt,
				    int size, unsigned short port, void *val,
				    unsigned int count)
{
	struct kvm_vcpu *vcpu = emul_to_vcpu(ctxt);
	int ret;

	if (vcpu->arch.pio.count)
		goto data_avail;

	ret = emulator_pio_in_out(vcpu, size, port, val, count, true);
	if (ret) {
data_avail:
		memcpy(val, vcpu->arch.pio_data, size * count);
		vcpu->arch.pio.count = 0;
		return 1;
	}

	return 0;
}

static int emulator_pio_out_emulated(struct x86_emulate_ctxt *ctxt,
				     int size, unsigned short port,
				     const void *val, unsigned int count)
{
	struct kvm_vcpu *vcpu = emul_to_vcpu(ctxt);

	memcpy(vcpu->arch.pio_data, val, size * count);
	return emulator_pio_in_out(vcpu, size, port, (void *)val, count, false);
}

static unsigned long get_segment_base(struct kvm_vcpu *vcpu, int seg)
{
	return kvm_x86_ops->get_segment_base(vcpu, seg);
}

static void emulator_invlpg(struct x86_emulate_ctxt *ctxt, ulong address)
{
	kvm_mmu_invlpg(emul_to_vcpu(ctxt), address);
}

int kvm_emulate_wbinvd(struct kvm_vcpu *vcpu)
{
	if (!need_emulate_wbinvd(vcpu))
		return X86EMUL_CONTINUE;

	if (kvm_x86_ops->has_wbinvd_exit()) {
		int cpu = get_cpu();

		cpumask_set_cpu(cpu, vcpu->arch.wbinvd_dirty_mask);
		smp_call_function_many(vcpu->arch.wbinvd_dirty_mask,
				wbinvd_ipi, NULL, 1);
		put_cpu();
		cpumask_clear(vcpu->arch.wbinvd_dirty_mask);
	} else
		wbinvd();
	return X86EMUL_CONTINUE;
}
EXPORT_SYMBOL_GPL(kvm_emulate_wbinvd);

static void emulator_wbinvd(struct x86_emulate_ctxt *ctxt)
{
	kvm_emulate_wbinvd(emul_to_vcpu(ctxt));
}

int emulator_get_dr(struct x86_emulate_ctxt *ctxt, int dr, unsigned long *dest)
{
	return _kvm_get_dr(emul_to_vcpu(ctxt), dr, dest);
}

int emulator_set_dr(struct x86_emulate_ctxt *ctxt, int dr, unsigned long value)
{

	return __kvm_set_dr(emul_to_vcpu(ctxt), dr, value);
}

static u64 mk_cr_64(u64 curr_cr, u32 new_val)
{
	return (curr_cr & ~((1ULL << 32) - 1)) | new_val;
}

static unsigned long emulator_get_cr(struct x86_emulate_ctxt *ctxt, int cr)
{
	struct kvm_vcpu *vcpu = emul_to_vcpu(ctxt);
	unsigned long value;

	switch (cr) {
	case 0:
		value = kvm_read_cr0(vcpu);
		break;
	case 2:
		value = vcpu->arch.cr2;
		break;
	case 3:
		value = kvm_read_cr3(vcpu);
		break;
	case 4:
		value = kvm_read_cr4(vcpu);
		break;
	case 8:
		value = kvm_get_cr8(vcpu);
		break;
	default:
		vcpu_printf(vcpu, "%s: unexpected cr %u\n", __func__, cr);
		return 0;
	}

	return value;
}

static int emulator_set_cr(struct x86_emulate_ctxt *ctxt, int cr, ulong val)
{
	struct kvm_vcpu *vcpu = emul_to_vcpu(ctxt);
	int res = 0;

	switch (cr) {
	case 0:
		res = kvm_set_cr0(vcpu, mk_cr_64(kvm_read_cr0(vcpu), val));
		break;
	case 2:
		vcpu->arch.cr2 = val;
		break;
	case 3:
		res = kvm_set_cr3(vcpu, val);
		break;
	case 4:
		res = kvm_set_cr4(vcpu, mk_cr_64(kvm_read_cr4(vcpu), val));
		break;
	case 8:
		res = kvm_set_cr8(vcpu, val);
		break;
	default:
		vcpu_printf(vcpu, "%s: unexpected cr %u\n", __func__, cr);
		res = -1;
	}

	return res;
}

static int emulator_get_cpl(struct x86_emulate_ctxt *ctxt)
{
	return kvm_x86_ops->get_cpl(emul_to_vcpu(ctxt));
}

static void emulator_get_gdt(struct x86_emulate_ctxt *ctxt, struct desc_ptr *dt)
{
	kvm_x86_ops->get_gdt(emul_to_vcpu(ctxt), dt);
}

static void emulator_get_idt(struct x86_emulate_ctxt *ctxt, struct desc_ptr *dt)
{
	kvm_x86_ops->get_idt(emul_to_vcpu(ctxt), dt);
}

static void emulator_set_gdt(struct x86_emulate_ctxt *ctxt, struct desc_ptr *dt)
{
	kvm_x86_ops->set_gdt(emul_to_vcpu(ctxt), dt);
}

static void emulator_set_idt(struct x86_emulate_ctxt *ctxt, struct desc_ptr *dt)
{
	kvm_x86_ops->set_idt(emul_to_vcpu(ctxt), dt);
}

static unsigned long emulator_get_cached_segment_base(
	struct x86_emulate_ctxt *ctxt, int seg)
{
	return get_segment_base(emul_to_vcpu(ctxt), seg);
}

static bool emulator_get_segment(struct x86_emulate_ctxt *ctxt, u16 *selector,
				 struct desc_struct *desc, u32 *base3,
				 int seg)
{
	struct kvm_segment var;

	kvm_get_segment(emul_to_vcpu(ctxt), &var, seg);
	*selector = var.selector;

	if (var.unusable)
		return false;

	if (var.g)
		var.limit >>= 12;
	set_desc_limit(desc, var.limit);
	set_desc_base(desc, (unsigned long)var.base);
#ifdef CONFIG_X86_64
	if (base3)
		*base3 = var.base >> 32;
#endif
	desc->type = var.type;
	desc->s = var.s;
	desc->dpl = var.dpl;
	desc->p = var.present;
	desc->avl = var.avl;
	desc->l = var.l;
	desc->d = var.db;
	desc->g = var.g;

	return true;
}

static void emulator_set_segment(struct x86_emulate_ctxt *ctxt, u16 selector,
				 struct desc_struct *desc, u32 base3,
				 int seg)
{
	struct kvm_vcpu *vcpu = emul_to_vcpu(ctxt);
	struct kvm_segment var;

	var.selector = selector;
	var.base = get_desc_base(desc);
#ifdef CONFIG_X86_64
	var.base |= ((u64)base3) << 32;
#endif
	var.limit = get_desc_limit(desc);
	if (desc->g)
		var.limit = (var.limit << 12) | 0xfff;
	var.type = desc->type;
	var.present = desc->p;
	var.dpl = desc->dpl;
	var.db = desc->d;
	var.s = desc->s;
	var.l = desc->l;
	var.g = desc->g;
	var.avl = desc->avl;
	var.present = desc->p;
	var.unusable = !var.present;
	var.padding = 0;

	kvm_set_segment(vcpu, &var, seg);
	return;
}

static int emulator_get_msr(struct x86_emulate_ctxt *ctxt,
			    u32 msr_index, u64 *pdata)
{
	return kvm_get_msr(emul_to_vcpu(ctxt), msr_index, pdata);
}

static int emulator_set_msr(struct x86_emulate_ctxt *ctxt,
			    u32 msr_index, u64 data)
{
	return kvm_set_msr(emul_to_vcpu(ctxt), msr_index, data);
}

static int emulator_read_pmc(struct x86_emulate_ctxt *ctxt,
			     u32 pmc, u64 *pdata)
{
	return kvm_pmu_read_pmc(emul_to_vcpu(ctxt), pmc, pdata);
}

static void emulator_halt(struct x86_emulate_ctxt *ctxt)
{
	emul_to_vcpu(ctxt)->arch.halt_request = 1;
}

static void emulator_get_fpu(struct x86_emulate_ctxt *ctxt)
{
	preempt_disable();
	kvm_load_guest_fpu(emul_to_vcpu(ctxt));
	/*
	 * CR0.TS may reference the host fpu state, not the guest fpu state,
	 * so it may be clear at this point.
	 */
	clts();
}

static void emulator_put_fpu(struct x86_emulate_ctxt *ctxt)
{
	preempt_enable();
}

static int emulator_intercept(struct x86_emulate_ctxt *ctxt,
			      struct x86_instruction_info *info,
			      enum x86_intercept_stage stage)
{
	return kvm_x86_ops->check_intercept(emul_to_vcpu(ctxt), info, stage);
}

static struct x86_emulate_ops emulate_ops = {
	.read_std            = kvm_read_guest_virt_system,
	.write_std           = kvm_write_guest_virt_system,
	.fetch               = kvm_fetch_guest_virt,
	.read_emulated       = emulator_read_emulated,
	.write_emulated      = emulator_write_emulated,
	.cmpxchg_emulated    = emulator_cmpxchg_emulated,
	.invlpg              = emulator_invlpg,
	.pio_in_emulated     = emulator_pio_in_emulated,
	.pio_out_emulated    = emulator_pio_out_emulated,
	.get_segment         = emulator_get_segment,
	.set_segment         = emulator_set_segment,
	.get_cached_segment_base = emulator_get_cached_segment_base,
	.get_gdt             = emulator_get_gdt,
	.get_idt	     = emulator_get_idt,
	.set_gdt             = emulator_set_gdt,
	.set_idt	     = emulator_set_idt,
	.get_cr              = emulator_get_cr,
	.set_cr              = emulator_set_cr,
	.cpl                 = emulator_get_cpl,
	.get_dr              = emulator_get_dr,
	.set_dr              = emulator_set_dr,
	.set_msr             = emulator_set_msr,
	.get_msr             = emulator_get_msr,
	.read_pmc            = emulator_read_pmc,
	.halt                = emulator_halt,
	.wbinvd              = emulator_wbinvd,
	.fix_hypercall       = emulator_fix_hypercall,
	.get_fpu             = emulator_get_fpu,
	.put_fpu             = emulator_put_fpu,
	.intercept           = emulator_intercept,
};

static void cache_all_regs(struct kvm_vcpu *vcpu)
{
	kvm_register_read(vcpu, VCPU_REGS_RAX);
	kvm_register_read(vcpu, VCPU_REGS_RSP);
	kvm_register_read(vcpu, VCPU_REGS_RIP);
	vcpu->arch.regs_dirty = ~0;
}

static void toggle_interruptibility(struct kvm_vcpu *vcpu, u32 mask)
{
	u32 int_shadow = kvm_x86_ops->get_interrupt_shadow(vcpu, mask);
	/*
	 * an sti; sti; sequence only disable interrupts for the first
	 * instruction. So, if the last instruction, be it emulated or
	 * not, left the system with the INT_STI flag enabled, it
	 * means that the last instruction is an sti. We should not
	 * leave the flag on in this case. The same goes for mov ss
	 */
	if (!(int_shadow & mask))
		kvm_x86_ops->set_interrupt_shadow(vcpu, mask);
}

static void inject_emulated_exception(struct kvm_vcpu *vcpu)
{
	struct x86_emulate_ctxt *ctxt = &vcpu->arch.emulate_ctxt;
	if (ctxt->exception.vector == PF_VECTOR)
		kvm_propagate_fault(vcpu, &ctxt->exception);
	else if (ctxt->exception.error_code_valid)
		kvm_queue_exception_e(vcpu, ctxt->exception.vector,
				      ctxt->exception.error_code);
	else
		kvm_queue_exception(vcpu, ctxt->exception.vector);
}

static void init_decode_cache(struct x86_emulate_ctxt *ctxt,
			      const unsigned long *regs)
{
	memset(&ctxt->twobyte, 0,
	       (void *)&ctxt->regs - (void *)&ctxt->twobyte);
	memcpy(ctxt->regs, regs, sizeof(ctxt->regs));

	ctxt->fetch.start = 0;
	ctxt->fetch.end = 0;
	ctxt->io_read.pos = 0;
	ctxt->io_read.end = 0;
	ctxt->mem_read.pos = 0;
	ctxt->mem_read.end = 0;
}

static void init_emulate_ctxt(struct kvm_vcpu *vcpu)
{
	struct x86_emulate_ctxt *ctxt = &vcpu->arch.emulate_ctxt;
	int cs_db, cs_l;

	/*
	 * TODO: fix emulate.c to use guest_read/write_register
	 * instead of direct ->regs accesses, can save hundred cycles
	 * on Intel for instructions that don't read/change RSP, for
	 * for example.
	 */
	cache_all_regs(vcpu);

	kvm_x86_ops->get_cs_db_l_bits(vcpu, &cs_db, &cs_l);

	ctxt->eflags = kvm_get_rflags(vcpu);
	ctxt->eip = kvm_rip_read(vcpu);
	ctxt->mode = (!is_protmode(vcpu))		? X86EMUL_MODE_REAL :
		     (ctxt->eflags & X86_EFLAGS_VM)	? X86EMUL_MODE_VM86 :
		     cs_l				? X86EMUL_MODE_PROT64 :
		     cs_db				? X86EMUL_MODE_PROT32 :
							  X86EMUL_MODE_PROT16;
	ctxt->guest_mode = is_guest_mode(vcpu);

	init_decode_cache(ctxt, vcpu->arch.regs);
	vcpu->arch.emulate_regs_need_sync_from_vcpu = false;
}

int kvm_inject_realmode_interrupt(struct kvm_vcpu *vcpu, int irq, int inc_eip)
{
	struct x86_emulate_ctxt *ctxt = &vcpu->arch.emulate_ctxt;
	int ret;

	init_emulate_ctxt(vcpu);

	ctxt->op_bytes = 2;
	ctxt->ad_bytes = 2;
	ctxt->_eip = ctxt->eip + inc_eip;
	ret = emulate_int_real(ctxt, irq);

	if (ret != X86EMUL_CONTINUE)
		return EMULATE_FAIL;

	ctxt->eip = ctxt->_eip;
	memcpy(vcpu->arch.regs, ctxt->regs, sizeof ctxt->regs);
	kvm_rip_write(vcpu, ctxt->eip);
	kvm_set_rflags(vcpu, ctxt->eflags);

	if (irq == NMI_VECTOR)
		vcpu->arch.nmi_pending = 0;
	else
		vcpu->arch.interrupt.pending = false;

	return EMULATE_DONE;
}
EXPORT_SYMBOL_GPL(kvm_inject_realmode_interrupt);

static int handle_emulation_failure(struct kvm_vcpu *vcpu)
{
	int r = EMULATE_DONE;

	++vcpu->stat.insn_emulation_fail;
	trace_kvm_emulate_insn_failed(vcpu);
	if (!is_guest_mode(vcpu)) {
		vcpu->run->exit_reason = KVM_EXIT_INTERNAL_ERROR;
		vcpu->run->internal.suberror = KVM_INTERNAL_ERROR_EMULATION;
		vcpu->run->internal.ndata = 0;
		r = EMULATE_FAIL;
	}
	kvm_queue_exception(vcpu, UD_VECTOR);

	return r;
}

static bool reexecute_instruction(struct kvm_vcpu *vcpu, gva_t gva)
{
	gpa_t gpa;

	if (tdp_enabled)
		return false;

	/*
	 * if emulation was due to access to shadowed page table
	 * and it failed try to unshadow page and re-entetr the
	 * guest to let CPU execute the instruction.
	 */
	if (kvm_mmu_unprotect_page_virt(vcpu, gva))
		return true;

	gpa = kvm_mmu_gva_to_gpa_system(vcpu, gva, NULL);

	if (gpa == UNMAPPED_GVA)
		return true; /* let cpu generate fault */

	if (!kvm_is_error_hva(gfn_to_hva(vcpu->kvm, gpa >> PAGE_SHIFT)))
		return true;

	return false;
}

static bool retry_instruction(struct x86_emulate_ctxt *ctxt,
			      unsigned long cr2,  int emulation_type)
{
	struct kvm_vcpu *vcpu = emul_to_vcpu(ctxt);
	unsigned long last_retry_eip, last_retry_addr, gpa = cr2;

	last_retry_eip = vcpu->arch.last_retry_eip;
	last_retry_addr = vcpu->arch.last_retry_addr;

	/*
	 * If the emulation is caused by #PF and it is non-page_table
	 * writing instruction, it means the VM-EXIT is caused by shadow
	 * page protected, we can zap the shadow page and retry this
	 * instruction directly.
	 *
	 * Note: if the guest uses a non-page-table modifying instruction
	 * on the PDE that points to the instruction, then we will unmap
	 * the instruction and go to an infinite loop. So, we cache the
	 * last retried eip and the last fault address, if we meet the eip
	 * and the address again, we can break out of the potential infinite
	 * loop.
	 */
	vcpu->arch.last_retry_eip = vcpu->arch.last_retry_addr = 0;

	if (!(emulation_type & EMULTYPE_RETRY))
		return false;

	if (x86_page_table_writing_insn(ctxt))
		return false;

	if (ctxt->eip == last_retry_eip && last_retry_addr == cr2)
		return false;

	vcpu->arch.last_retry_eip = ctxt->eip;
	vcpu->arch.last_retry_addr = cr2;

	if (!vcpu->arch.mmu.direct_map)
		gpa = kvm_mmu_gva_to_gpa_write(vcpu, cr2, NULL);

	kvm_mmu_unprotect_page(vcpu->kvm, gpa >> PAGE_SHIFT);

	return true;
}

int x86_emulate_instruction(struct kvm_vcpu *vcpu,
			    unsigned long cr2,
			    int emulation_type,
			    void *insn,
			    int insn_len)
{
	int r;
	struct x86_emulate_ctxt *ctxt = &vcpu->arch.emulate_ctxt;
	bool writeback = true;

	kvm_clear_exception_queue(vcpu);

	if (!(emulation_type & EMULTYPE_NO_DECODE)) {
		init_emulate_ctxt(vcpu);
		ctxt->interruptibility = 0;
		ctxt->have_exception = false;
		ctxt->perm_ok = false;

		ctxt->only_vendor_specific_insn
			= emulation_type & EMULTYPE_TRAP_UD;

		r = x86_decode_insn(ctxt, insn, insn_len);

		trace_kvm_emulate_insn_start(vcpu);
		++vcpu->stat.insn_emulation;
		if (r != EMULATION_OK)  {
			if (emulation_type & EMULTYPE_TRAP_UD)
				return EMULATE_FAIL;
			if (reexecute_instruction(vcpu, cr2))
				return EMULATE_DONE;
			if (emulation_type & EMULTYPE_SKIP)
				return EMULATE_FAIL;
			return handle_emulation_failure(vcpu);
		}
	}

	if (emulation_type & EMULTYPE_SKIP) {
		kvm_rip_write(vcpu, ctxt->_eip);
		return EMULATE_DONE;
	}

	if (retry_instruction(ctxt, cr2, emulation_type))
		return EMULATE_DONE;

	/* this is needed for vmware backdoor interface to work since it
	   changes registers values  during IO operation */
	if (vcpu->arch.emulate_regs_need_sync_from_vcpu) {
		vcpu->arch.emulate_regs_need_sync_from_vcpu = false;
		memcpy(ctxt->regs, vcpu->arch.regs, sizeof ctxt->regs);
	}

restart:
	r = x86_emulate_insn(ctxt);

	if (r == EMULATION_INTERCEPTED)
		return EMULATE_DONE;

	if (r == EMULATION_FAILED) {
		if (reexecute_instruction(vcpu, cr2))
			return EMULATE_DONE;

		return handle_emulation_failure(vcpu);
	}

	if (ctxt->have_exception) {
		inject_emulated_exception(vcpu);
		r = EMULATE_DONE;
	} else if (vcpu->arch.pio.count) {
		if (!vcpu->arch.pio.in)
			vcpu->arch.pio.count = 0;
		else
			writeback = false;
		r = EMULATE_DO_MMIO;
	} else if (vcpu->mmio_needed) {
		if (!vcpu->mmio_is_write)
			writeback = false;
		r = EMULATE_DO_MMIO;
	} else if (r == EMULATION_RESTART)
		goto restart;
	else
		r = EMULATE_DONE;

	if (writeback) {
		toggle_interruptibility(vcpu, ctxt->interruptibility);
		kvm_set_rflags(vcpu, ctxt->eflags);
		kvm_make_request(KVM_REQ_EVENT, vcpu);
		memcpy(vcpu->arch.regs, ctxt->regs, sizeof ctxt->regs);
		vcpu->arch.emulate_regs_need_sync_to_vcpu = false;
		kvm_rip_write(vcpu, ctxt->eip);
	} else
		vcpu->arch.emulate_regs_need_sync_to_vcpu = true;

	return r;
}
EXPORT_SYMBOL_GPL(x86_emulate_instruction);

int kvm_fast_pio_out(struct kvm_vcpu *vcpu, int size, unsigned short port)
{
	unsigned long val = kvm_register_read(vcpu, VCPU_REGS_RAX);
	int ret = emulator_pio_out_emulated(&vcpu->arch.emulate_ctxt,
					    size, port, &val, 1);
	/* do not return to emulator after return from userspace */
	vcpu->arch.pio.count = 0;
	return ret;
}
EXPORT_SYMBOL_GPL(kvm_fast_pio_out);

static void tsc_bad(void *info)
{
	__this_cpu_write(cpu_tsc_khz, 0);
}

static void tsc_khz_changed(void *data)
{
	struct cpufreq_freqs *freq = data;
	unsigned long khz = 0;

	if (data)
		khz = freq->new;
	else if (!boot_cpu_has(X86_FEATURE_CONSTANT_TSC))
		khz = cpufreq_quick_get(raw_smp_processor_id());
	if (!khz)
		khz = tsc_khz;
	__this_cpu_write(cpu_tsc_khz, khz);
}

static int kvmclock_cpufreq_notifier(struct notifier_block *nb, unsigned long val,
				     void *data)
{
	struct cpufreq_freqs *freq = data;
	struct kvm *kvm;
	struct kvm_vcpu *vcpu;
	int i, send_ipi = 0;

	/*
	 * We allow guests to temporarily run on slowing clocks,
	 * provided we notify them after, or to run on accelerating
	 * clocks, provided we notify them before.  Thus time never
	 * goes backwards.
	 *
	 * However, we have a problem.  We can't atomically update
	 * the frequency of a given CPU from this function; it is
	 * merely a notifier, which can be called from any CPU.
	 * Changing the TSC frequency at arbitrary points in time
	 * requires a recomputation of local variables related to
	 * the TSC for each VCPU.  We must flag these local variables
	 * to be updated and be sure the update takes place with the
	 * new frequency before any guests proceed.
	 *
	 * Unfortunately, the combination of hotplug CPU and frequency
	 * change creates an intractable locking scenario; the order
	 * of when these callouts happen is undefined with respect to
	 * CPU hotplug, and they can race with each other.  As such,
	 * merely setting per_cpu(cpu_tsc_khz) = X during a hotadd is
	 * undefined; you can actually have a CPU frequency change take
	 * place in between the computation of X and the setting of the
	 * variable.  To protect against this problem, all updates of
	 * the per_cpu tsc_khz variable are done in an interrupt
	 * protected IPI, and all callers wishing to update the value
	 * must wait for a synchronous IPI to complete (which is trivial
	 * if the caller is on the CPU already).  This establishes the
	 * necessary total order on variable updates.
	 *
	 * Note that because a guest time update may take place
	 * anytime after the setting of the VCPU's request bit, the
	 * correct TSC value must be set before the request.  However,
	 * to ensure the update actually makes it to any guest which
	 * starts running in hardware virtualization between the set
	 * and the acquisition of the spinlock, we must also ping the
	 * CPU after setting the request bit.
	 *
	 */

	if (val == CPUFREQ_PRECHANGE && freq->old > freq->new)
		return 0;
	if (val == CPUFREQ_POSTCHANGE && freq->old < freq->new)
		return 0;

	smp_call_function_single(freq->cpu, tsc_khz_changed, freq, 1);

	raw_spin_lock(&kvm_lock);
	list_for_each_entry(kvm, &vm_list, vm_list) {
		kvm_for_each_vcpu(i, vcpu, kvm) {
			if (vcpu->cpu != freq->cpu)
				continue;
			kvm_make_request(KVM_REQ_CLOCK_UPDATE, vcpu);
			if (vcpu->cpu != smp_processor_id())
				send_ipi = 1;
		}
	}
	raw_spin_unlock(&kvm_lock);

	if (freq->old < freq->new && send_ipi) {
		/*
		 * We upscale the frequency.  Must make the guest
		 * doesn't see old kvmclock values while running with
		 * the new frequency, otherwise we risk the guest sees
		 * time go backwards.
		 *
		 * In case we update the frequency for another cpu
		 * (which might be in guest context) send an interrupt
		 * to kick the cpu out of guest context.  Next time
		 * guest context is entered kvmclock will be updated,
		 * so the guest will not see stale values.
		 */
		smp_call_function_single(freq->cpu, tsc_khz_changed, freq, 1);
	}
	return 0;
}

static struct notifier_block kvmclock_cpufreq_notifier_block = {
	.notifier_call  = kvmclock_cpufreq_notifier
};

static int kvmclock_cpu_notifier(struct notifier_block *nfb,
					unsigned long action, void *hcpu)
{
	unsigned int cpu = (unsigned long)hcpu;

	switch (action) {
		case CPU_ONLINE:
		case CPU_DOWN_FAILED:
			smp_call_function_single(cpu, tsc_khz_changed, NULL, 1);
			break;
		case CPU_DOWN_PREPARE:
			smp_call_function_single(cpu, tsc_bad, NULL, 1);
			break;
	}
	return NOTIFY_OK;
}

static struct notifier_block kvmclock_cpu_notifier_block = {
	.notifier_call  = kvmclock_cpu_notifier,
	.priority = -INT_MAX
};

static void kvm_timer_init(void)
{
	int cpu;

	max_tsc_khz = tsc_khz;
	register_hotcpu_notifier(&kvmclock_cpu_notifier_block);
	if (!boot_cpu_has(X86_FEATURE_CONSTANT_TSC)) {
#ifdef CONFIG_CPU_FREQ
		struct cpufreq_policy policy;
		memset(&policy, 0, sizeof(policy));
		cpu = get_cpu();
		cpufreq_get_policy(&policy, cpu);
		if (policy.cpuinfo.max_freq)
			max_tsc_khz = policy.cpuinfo.max_freq;
		put_cpu();
#endif
		cpufreq_register_notifier(&kvmclock_cpufreq_notifier_block,
					  CPUFREQ_TRANSITION_NOTIFIER);
	}
	pr_debug("kvm: max_tsc_khz = %ld\n", max_tsc_khz);
	for_each_online_cpu(cpu)
		smp_call_function_single(cpu, tsc_khz_changed, NULL, 1);
}

static DEFINE_PER_CPU(struct kvm_vcpu *, current_vcpu);

int kvm_is_in_guest(void)
{
	return __this_cpu_read(current_vcpu) != NULL;
}

static int kvm_is_user_mode(void)
{
	int user_mode = 3;

	if (__this_cpu_read(current_vcpu))
		user_mode = kvm_x86_ops->get_cpl(__this_cpu_read(current_vcpu));

	return user_mode != 0;
}

static unsigned long kvm_get_guest_ip(void)
{
	unsigned long ip = 0;

	if (__this_cpu_read(current_vcpu))
		ip = kvm_rip_read(__this_cpu_read(current_vcpu));

	return ip;
}

static struct perf_guest_info_callbacks kvm_guest_cbs = {
	.is_in_guest		= kvm_is_in_guest,
	.is_user_mode		= kvm_is_user_mode,
	.get_guest_ip		= kvm_get_guest_ip,
};

void kvm_before_handle_nmi(struct kvm_vcpu *vcpu)
{
	__this_cpu_write(current_vcpu, vcpu);
}
EXPORT_SYMBOL_GPL(kvm_before_handle_nmi);

void kvm_after_handle_nmi(struct kvm_vcpu *vcpu)
{
	__this_cpu_write(current_vcpu, NULL);
}
EXPORT_SYMBOL_GPL(kvm_after_handle_nmi);

static void kvm_set_mmio_spte_mask(void)
{
	u64 mask;
	int maxphyaddr = boot_cpu_data.x86_phys_bits;

	/*
	 * Set the reserved bits and the present bit of an paging-structure
	 * entry to generate page fault with PFER.RSV = 1.
	 */
	mask = ((1ull << (62 - maxphyaddr + 1)) - 1) << maxphyaddr;
	mask |= 1ull;

#ifdef CONFIG_X86_64
	/*
	 * If reserved bit is not supported, clear the present bit to disable
	 * mmio page fault.
	 */
	if (maxphyaddr == 52)
		mask &= ~1ull;
#endif

	kvm_mmu_set_mmio_spte_mask(mask);
}

int kvm_arch_init(void *opaque)
{
	int r;
	struct kvm_x86_ops *ops = (struct kvm_x86_ops *)opaque;

	if (kvm_x86_ops) {
		printk(KERN_ERR "kvm: already loaded the other module\n");
		r = -EEXIST;
		goto out;
	}

	if (!ops->cpu_has_kvm_support()) {
		printk(KERN_ERR "kvm: no hardware support\n");
		r = -EOPNOTSUPP;
		goto out;
	}
	if (ops->disabled_by_bios()) {
		printk(KERN_ERR "kvm: disabled by bios\n");
		r = -EOPNOTSUPP;
		goto out;
	}

	r = kvm_mmu_module_init();
	if (r)
		goto out;

	kvm_set_mmio_spte_mask();
	kvm_init_msr_list();

	kvm_x86_ops = ops;
	kvm_mmu_set_mask_ptes(PT_USER_MASK, PT_ACCESSED_MASK,
			PT_DIRTY_MASK, PT64_NX_MASK, 0);

	kvm_timer_init();

	perf_register_guest_info_callbacks(&kvm_guest_cbs);

	if (cpu_has_xsave)
		host_xcr0 = xgetbv(XCR_XFEATURE_ENABLED_MASK);

	return 0;

out:
	return r;
}

void kvm_arch_exit(void)
{
	perf_unregister_guest_info_callbacks(&kvm_guest_cbs);

	if (!boot_cpu_has(X86_FEATURE_CONSTANT_TSC))
		cpufreq_unregister_notifier(&kvmclock_cpufreq_notifier_block,
					    CPUFREQ_TRANSITION_NOTIFIER);
	unregister_hotcpu_notifier(&kvmclock_cpu_notifier_block);
	kvm_x86_ops = NULL;
	kvm_mmu_module_exit();
}

int kvm_emulate_halt(struct kvm_vcpu *vcpu)
{
	++vcpu->stat.halt_exits;
	if (irqchip_in_kernel(vcpu->kvm)) {
		vcpu->arch.mp_state = KVM_MP_STATE_HALTED;
		return 1;
	} else {
		vcpu->run->exit_reason = KVM_EXIT_HLT;
		return 0;
	}
}
EXPORT_SYMBOL_GPL(kvm_emulate_halt);

int kvm_hv_hypercall(struct kvm_vcpu *vcpu)
{
	u64 param, ingpa, outgpa, ret;
	uint16_t code, rep_idx, rep_cnt, res = HV_STATUS_SUCCESS, rep_done = 0;
	bool fast, longmode;
	int cs_db, cs_l;

	/*
	 * hypercall generates UD from non zero cpl and real mode
	 * per HYPER-V spec
	 */
	if (kvm_x86_ops->get_cpl(vcpu) != 0 || !is_protmode(vcpu)) {
		kvm_queue_exception(vcpu, UD_VECTOR);
		return 0;
	}

	kvm_x86_ops->get_cs_db_l_bits(vcpu, &cs_db, &cs_l);
	longmode = is_long_mode(vcpu) && cs_l == 1;

	if (!longmode) {
		param = ((u64)kvm_register_read(vcpu, VCPU_REGS_RDX) << 32) |
			(kvm_register_read(vcpu, VCPU_REGS_RAX) & 0xffffffff);
		ingpa = ((u64)kvm_register_read(vcpu, VCPU_REGS_RBX) << 32) |
			(kvm_register_read(vcpu, VCPU_REGS_RCX) & 0xffffffff);
		outgpa = ((u64)kvm_register_read(vcpu, VCPU_REGS_RDI) << 32) |
			(kvm_register_read(vcpu, VCPU_REGS_RSI) & 0xffffffff);
	}
#ifdef CONFIG_X86_64
	else {
		param = kvm_register_read(vcpu, VCPU_REGS_RCX);
		ingpa = kvm_register_read(vcpu, VCPU_REGS_RDX);
		outgpa = kvm_register_read(vcpu, VCPU_REGS_R8);
	}
#endif

	code = param & 0xffff;
	fast = (param >> 16) & 0x1;
	rep_cnt = (param >> 32) & 0xfff;
	rep_idx = (param >> 48) & 0xfff;

	trace_kvm_hv_hypercall(code, fast, rep_cnt, rep_idx, ingpa, outgpa);

	switch (code) {
	case HV_X64_HV_NOTIFY_LONG_SPIN_WAIT:
		kvm_vcpu_on_spin(vcpu);
		break;
	default:
		res = HV_STATUS_INVALID_HYPERCALL_CODE;
		break;
	}

	ret = res | (((u64)rep_done & 0xfff) << 32);
	if (longmode) {
		kvm_register_write(vcpu, VCPU_REGS_RAX, ret);
	} else {
		kvm_register_write(vcpu, VCPU_REGS_RDX, ret >> 32);
		kvm_register_write(vcpu, VCPU_REGS_RAX, ret & 0xffffffff);
	}

	return 1;
}

int kvm_emulate_hypercall(struct kvm_vcpu *vcpu)
{
	unsigned long nr, a0, a1, a2, a3, ret;
	int r = 1;

	if (kvm_hv_hypercall_enabled(vcpu->kvm))
		return kvm_hv_hypercall(vcpu);

	nr = kvm_register_read(vcpu, VCPU_REGS_RAX);
	a0 = kvm_register_read(vcpu, VCPU_REGS_RBX);
	a1 = kvm_register_read(vcpu, VCPU_REGS_RCX);
	a2 = kvm_register_read(vcpu, VCPU_REGS_RDX);
	a3 = kvm_register_read(vcpu, VCPU_REGS_RSI);

	trace_kvm_hypercall(nr, a0, a1, a2, a3);

	if (!is_long_mode(vcpu)) {
		nr &= 0xFFFFFFFF;
		a0 &= 0xFFFFFFFF;
		a1 &= 0xFFFFFFFF;
		a2 &= 0xFFFFFFFF;
		a3 &= 0xFFFFFFFF;
	}

	if (kvm_x86_ops->get_cpl(vcpu) != 0) {
		ret = -KVM_EPERM;
		goto out;
	}

	switch (nr) {
	case KVM_HC_VAPIC_POLL_IRQ:
		ret = 0;
		break;
	default:
		ret = -KVM_ENOSYS;
		break;
	}
out:
	kvm_register_write(vcpu, VCPU_REGS_RAX, ret);
	++vcpu->stat.hypercalls;
	return r;
}
EXPORT_SYMBOL_GPL(kvm_emulate_hypercall);

int emulator_fix_hypercall(struct x86_emulate_ctxt *ctxt)
{
	struct kvm_vcpu *vcpu = emul_to_vcpu(ctxt);
	char instruction[3];
	unsigned long rip = kvm_rip_read(vcpu);

	/*
	 * Blow out the MMU to ensure that no other VCPU has an active mapping
	 * to ensure that the updated hypercall appears atomically across all
	 * VCPUs.
	 */
	kvm_mmu_zap_all(vcpu->kvm);

	kvm_x86_ops->patch_hypercall(vcpu, instruction);

	return emulator_write_emulated(ctxt, rip, instruction, 3, NULL);
}

/*
 * Check if userspace requested an interrupt window, and that the
 * interrupt window is open.
 *
 * No need to exit to userspace if we already have an interrupt queued.
 */
static int dm_request_for_irq_injection(struct kvm_vcpu *vcpu)
{
	return (!irqchip_in_kernel(vcpu->kvm) && !kvm_cpu_has_interrupt(vcpu) &&
		vcpu->run->request_interrupt_window &&
		kvm_arch_interrupt_allowed(vcpu));
}

static void post_kvm_run_save(struct kvm_vcpu *vcpu)
{
	struct kvm_run *kvm_run = vcpu->run;

	kvm_run->if_flag = (kvm_get_rflags(vcpu) & X86_EFLAGS_IF) != 0;
	kvm_run->cr8 = kvm_get_cr8(vcpu);
	kvm_run->apic_base = kvm_get_apic_base(vcpu);
	if (irqchip_in_kernel(vcpu->kvm))
		kvm_run->ready_for_interrupt_injection = 1;
	else
		kvm_run->ready_for_interrupt_injection =
			kvm_arch_interrupt_allowed(vcpu) &&
			!kvm_cpu_has_interrupt(vcpu) &&
			!kvm_event_needs_reinjection(vcpu);
}

static void vapic_enter(struct kvm_vcpu *vcpu)
{
	struct kvm_lapic *apic = vcpu->arch.apic;
	struct page *page;

	if (!apic || !apic->vapic_addr)
		return;

	page = gfn_to_page(vcpu->kvm, apic->vapic_addr >> PAGE_SHIFT);

	vcpu->arch.apic->vapic_page = page;
}

static void vapic_exit(struct kvm_vcpu *vcpu)
{
	struct kvm_lapic *apic = vcpu->arch.apic;
	int idx;

	if (!apic || !apic->vapic_addr)
		return;

	idx = srcu_read_lock(&vcpu->kvm->srcu);
	kvm_release_page_dirty(apic->vapic_page);
	mark_page_dirty(vcpu->kvm, apic->vapic_addr >> PAGE_SHIFT);
	srcu_read_unlock(&vcpu->kvm->srcu, idx);
}

static void update_cr8_intercept(struct kvm_vcpu *vcpu)
{
	int max_irr, tpr;

	if (!kvm_x86_ops->update_cr8_intercept)
		return;

	if (!vcpu->arch.apic)
		return;

	if (!vcpu->arch.apic->vapic_addr)
		max_irr = kvm_lapic_find_highest_irr(vcpu);
	else
		max_irr = -1;

	if (max_irr != -1)
		max_irr >>= 4;

	tpr = kvm_lapic_get_cr8(vcpu);

	kvm_x86_ops->update_cr8_intercept(vcpu, tpr, max_irr);
}

static void inject_pending_event(struct kvm_vcpu *vcpu)
{
	/* try to reinject previous events if any */
	if (vcpu->arch.exception.pending) {
		trace_kvm_inj_exception(vcpu->arch.exception.nr,
					vcpu->arch.exception.has_error_code,
					vcpu->arch.exception.error_code);
		kvm_x86_ops->queue_exception(vcpu, vcpu->arch.exception.nr,
					  vcpu->arch.exception.has_error_code,
					  vcpu->arch.exception.error_code,
					  vcpu->arch.exception.reinject);
		return;
	}

	if (vcpu->arch.nmi_injected) {
		kvm_x86_ops->set_nmi(vcpu);
		return;
	}

	if (vcpu->arch.interrupt.pending) {
		kvm_x86_ops->set_irq(vcpu);
		return;
	}

	/* try to inject new event if pending */
	if (vcpu->arch.nmi_pending) {
		if (kvm_x86_ops->nmi_allowed(vcpu)) {
			--vcpu->arch.nmi_pending;
			vcpu->arch.nmi_injected = true;
			kvm_x86_ops->set_nmi(vcpu);
		}
	} else if (kvm_cpu_has_interrupt(vcpu)) {
		if (kvm_x86_ops->interrupt_allowed(vcpu)) {
			kvm_queue_interrupt(vcpu, kvm_cpu_get_interrupt(vcpu),
					    false);
			kvm_x86_ops->set_irq(vcpu);
		}
	}
}

static void kvm_load_guest_xcr0(struct kvm_vcpu *vcpu)
{
	if (kvm_read_cr4_bits(vcpu, X86_CR4_OSXSAVE) &&
			!vcpu->guest_xcr0_loaded) {
		/* kvm_set_xcr() also depends on this */
		xsetbv(XCR_XFEATURE_ENABLED_MASK, vcpu->arch.xcr0);
		vcpu->guest_xcr0_loaded = 1;
	}
}

static void kvm_put_guest_xcr0(struct kvm_vcpu *vcpu)
{
	if (vcpu->guest_xcr0_loaded) {
		if (vcpu->arch.xcr0 != host_xcr0)
			xsetbv(XCR_XFEATURE_ENABLED_MASK, host_xcr0);
		vcpu->guest_xcr0_loaded = 0;
	}
}

static void process_nmi(struct kvm_vcpu *vcpu)
{
	unsigned limit = 2;

	/*
	 * x86 is limited to one NMI running, and one NMI pending after it.
	 * If an NMI is already in progress, limit further NMIs to just one.
	 * Otherwise, allow two (and we'll inject the first one immediately).
	 */
	if (kvm_x86_ops->get_nmi_mask(vcpu) || vcpu->arch.nmi_injected)
		limit = 1;

	vcpu->arch.nmi_pending += atomic_xchg(&vcpu->arch.nmi_queued, 0);
	vcpu->arch.nmi_pending = min(vcpu->arch.nmi_pending, limit);
	kvm_make_request(KVM_REQ_EVENT, vcpu);
}

static int vcpu_enter_guest(struct kvm_vcpu *vcpu)
{
	int r;
	bool req_int_win = !irqchip_in_kernel(vcpu->kvm) &&
		vcpu->run->request_interrupt_window;
	bool req_immediate_exit = 0;

	if (vcpu->requests) {
		if (kvm_check_request(KVM_REQ_MMU_RELOAD, vcpu))
			kvm_mmu_unload(vcpu);
		if (kvm_check_request(KVM_REQ_MIGRATE_TIMER, vcpu))
			__kvm_migrate_timers(vcpu);
		if (kvm_check_request(KVM_REQ_CLOCK_UPDATE, vcpu)) {
			r = kvm_guest_time_update(vcpu);
			if (unlikely(r))
				goto out;
		}
		if (kvm_check_request(KVM_REQ_MMU_SYNC, vcpu))
			kvm_mmu_sync_roots(vcpu);
		if (kvm_check_request(KVM_REQ_TLB_FLUSH, vcpu))
			kvm_x86_ops->tlb_flush(vcpu);
		if (kvm_check_request(KVM_REQ_REPORT_TPR_ACCESS, vcpu)) {
			vcpu->run->exit_reason = KVM_EXIT_TPR_ACCESS;
			r = 0;
			goto out;
		}
		if (kvm_check_request(KVM_REQ_TRIPLE_FAULT, vcpu)) {
			vcpu->run->exit_reason = KVM_EXIT_SHUTDOWN;
			r = 0;
			goto out;
		}
		if (kvm_check_request(KVM_REQ_DEACTIVATE_FPU, vcpu)) {
			vcpu->fpu_active = 0;
			kvm_x86_ops->fpu_deactivate(vcpu);
		}
		if (kvm_check_request(KVM_REQ_APF_HALT, vcpu)) {
			/* Page is swapped out. Do synthetic halt */
			vcpu->arch.apf.halted = true;
			r = 1;
			goto out;
		}
		if (kvm_check_request(KVM_REQ_STEAL_UPDATE, vcpu))
			record_steal_time(vcpu);
		if (kvm_check_request(KVM_REQ_NMI, vcpu))
			process_nmi(vcpu);
<<<<<<< HEAD

=======
		req_immediate_exit =
			kvm_check_request(KVM_REQ_IMMEDIATE_EXIT, vcpu);
		if (kvm_check_request(KVM_REQ_PMU, vcpu))
			kvm_handle_pmu_event(vcpu);
		if (kvm_check_request(KVM_REQ_PMI, vcpu))
			kvm_deliver_pmi(vcpu);
>>>>>>> dcd6c922
	}

	r = kvm_mmu_reload(vcpu);
	if (unlikely(r))
		goto out;

	if (kvm_check_request(KVM_REQ_EVENT, vcpu) || req_int_win) {
		inject_pending_event(vcpu);

		/* enable NMI/IRQ window open exits if needed */
		if (vcpu->arch.nmi_pending)
			kvm_x86_ops->enable_nmi_window(vcpu);
		else if (kvm_cpu_has_interrupt(vcpu) || req_int_win)
			kvm_x86_ops->enable_irq_window(vcpu);

		if (kvm_lapic_enabled(vcpu)) {
			update_cr8_intercept(vcpu);
			kvm_lapic_sync_to_vapic(vcpu);
		}
	}

	preempt_disable();

	kvm_x86_ops->prepare_guest_switch(vcpu);
	if (vcpu->fpu_active)
		kvm_load_guest_fpu(vcpu);
	kvm_load_guest_xcr0(vcpu);

	vcpu->mode = IN_GUEST_MODE;

	/* We should set ->mode before check ->requests,
	 * see the comment in make_all_cpus_request.
	 */
	smp_mb();

	local_irq_disable();

	if (vcpu->mode == EXITING_GUEST_MODE || vcpu->requests
	    || need_resched() || signal_pending(current)) {
		vcpu->mode = OUTSIDE_GUEST_MODE;
		smp_wmb();
		local_irq_enable();
		preempt_enable();
		kvm_x86_ops->cancel_injection(vcpu);
		r = 1;
		goto out;
	}

	srcu_read_unlock(&vcpu->kvm->srcu, vcpu->srcu_idx);

	if (req_immediate_exit)
		smp_send_reschedule(vcpu->cpu);

	kvm_guest_enter();

	if (unlikely(vcpu->arch.switch_db_regs)) {
		set_debugreg(0, 7);
		set_debugreg(vcpu->arch.eff_db[0], 0);
		set_debugreg(vcpu->arch.eff_db[1], 1);
		set_debugreg(vcpu->arch.eff_db[2], 2);
		set_debugreg(vcpu->arch.eff_db[3], 3);
	}

	trace_kvm_entry(vcpu->vcpu_id);
	kvm_x86_ops->run(vcpu);

	/*
	 * If the guest has used debug registers, at least dr7
	 * will be disabled while returning to the host.
	 * If we don't have active breakpoints in the host, we don't
	 * care about the messed up debug address registers. But if
	 * we have some of them active, restore the old state.
	 */
	if (hw_breakpoint_active())
		hw_breakpoint_restore();

	vcpu->arch.last_guest_tsc = kvm_x86_ops->read_l1_tsc(vcpu);

	vcpu->mode = OUTSIDE_GUEST_MODE;
	smp_wmb();
	local_irq_enable();

	++vcpu->stat.exits;

	/*
	 * We must have an instruction between local_irq_enable() and
	 * kvm_guest_exit(), so the timer interrupt isn't delayed by
	 * the interrupt shadow.  The stat.exits increment will do nicely.
	 * But we need to prevent reordering, hence this barrier():
	 */
	barrier();

	kvm_guest_exit();

	preempt_enable();

	vcpu->srcu_idx = srcu_read_lock(&vcpu->kvm->srcu);

	/*
	 * Profile KVM exit RIPs:
	 */
	if (unlikely(prof_on == KVM_PROFILING)) {
		unsigned long rip = kvm_rip_read(vcpu);
		profile_hit(KVM_PROFILING, (void *)rip);
	}


	kvm_lapic_sync_from_vapic(vcpu);

	r = kvm_x86_ops->handle_exit(vcpu);
out:
	return r;
}


static int __vcpu_run(struct kvm_vcpu *vcpu)
{
	int r;
	struct kvm *kvm = vcpu->kvm;

	if (unlikely(vcpu->arch.mp_state == KVM_MP_STATE_SIPI_RECEIVED)) {
		pr_debug("vcpu %d received sipi with vector # %x\n",
			 vcpu->vcpu_id, vcpu->arch.sipi_vector);
		kvm_lapic_reset(vcpu);
		r = kvm_arch_vcpu_reset(vcpu);
		if (r)
			return r;
		vcpu->arch.mp_state = KVM_MP_STATE_RUNNABLE;
	}

	vcpu->srcu_idx = srcu_read_lock(&kvm->srcu);
	vapic_enter(vcpu);

	r = 1;
	while (r > 0) {
		if (vcpu->arch.mp_state == KVM_MP_STATE_RUNNABLE &&
		    !vcpu->arch.apf.halted)
			r = vcpu_enter_guest(vcpu);
		else {
			srcu_read_unlock(&kvm->srcu, vcpu->srcu_idx);
			kvm_vcpu_block(vcpu);
			vcpu->srcu_idx = srcu_read_lock(&kvm->srcu);
			if (kvm_check_request(KVM_REQ_UNHALT, vcpu))
			{
				switch(vcpu->arch.mp_state) {
				case KVM_MP_STATE_HALTED:
					vcpu->arch.mp_state =
						KVM_MP_STATE_RUNNABLE;
				case KVM_MP_STATE_RUNNABLE:
					vcpu->arch.apf.halted = false;
					break;
				case KVM_MP_STATE_SIPI_RECEIVED:
				default:
					r = -EINTR;
					break;
				}
			}
		}

		if (r <= 0)
			break;

		clear_bit(KVM_REQ_PENDING_TIMER, &vcpu->requests);
		if (kvm_cpu_has_pending_timer(vcpu))
			kvm_inject_pending_timer_irqs(vcpu);

		if (dm_request_for_irq_injection(vcpu)) {
			r = -EINTR;
			vcpu->run->exit_reason = KVM_EXIT_INTR;
			++vcpu->stat.request_irq_exits;
		}

		kvm_check_async_pf_completion(vcpu);

		if (signal_pending(current)) {
			r = -EINTR;
			vcpu->run->exit_reason = KVM_EXIT_INTR;
			++vcpu->stat.signal_exits;
		}
		if (need_resched()) {
			srcu_read_unlock(&kvm->srcu, vcpu->srcu_idx);
			kvm_resched(vcpu);
			vcpu->srcu_idx = srcu_read_lock(&kvm->srcu);
		}
	}

	srcu_read_unlock(&kvm->srcu, vcpu->srcu_idx);

	vapic_exit(vcpu);

	return r;
}

static int complete_mmio(struct kvm_vcpu *vcpu)
{
	struct kvm_run *run = vcpu->run;
	int r;

	if (!(vcpu->arch.pio.count || vcpu->mmio_needed))
		return 1;

	if (vcpu->mmio_needed) {
		vcpu->mmio_needed = 0;
		if (!vcpu->mmio_is_write)
			memcpy(vcpu->mmio_data + vcpu->mmio_index,
			       run->mmio.data, 8);
		vcpu->mmio_index += 8;
		if (vcpu->mmio_index < vcpu->mmio_size) {
			run->exit_reason = KVM_EXIT_MMIO;
			run->mmio.phys_addr = vcpu->mmio_phys_addr + vcpu->mmio_index;
			memcpy(run->mmio.data, vcpu->mmio_data + vcpu->mmio_index, 8);
			run->mmio.len = min(vcpu->mmio_size - vcpu->mmio_index, 8);
			run->mmio.is_write = vcpu->mmio_is_write;
			vcpu->mmio_needed = 1;
			return 0;
		}
		if (vcpu->mmio_is_write)
			return 1;
		vcpu->mmio_read_completed = 1;
	}
	vcpu->srcu_idx = srcu_read_lock(&vcpu->kvm->srcu);
	r = emulate_instruction(vcpu, EMULTYPE_NO_DECODE);
	srcu_read_unlock(&vcpu->kvm->srcu, vcpu->srcu_idx);
	if (r != EMULATE_DONE)
		return 0;
	return 1;
}

int kvm_arch_vcpu_ioctl_run(struct kvm_vcpu *vcpu, struct kvm_run *kvm_run)
{
	int r;
	sigset_t sigsaved;

	if (!tsk_used_math(current) && init_fpu(current))
		return -ENOMEM;

	if (vcpu->sigset_active)
		sigprocmask(SIG_SETMASK, &vcpu->sigset, &sigsaved);

	if (unlikely(vcpu->arch.mp_state == KVM_MP_STATE_UNINITIALIZED)) {
		kvm_vcpu_block(vcpu);
		clear_bit(KVM_REQ_UNHALT, &vcpu->requests);
		r = -EAGAIN;
		goto out;
	}

	/* re-sync apic's tpr */
	if (!irqchip_in_kernel(vcpu->kvm)) {
		if (kvm_set_cr8(vcpu, kvm_run->cr8) != 0) {
			r = -EINVAL;
			goto out;
		}
	}

	r = complete_mmio(vcpu);
	if (r <= 0)
		goto out;

	r = __vcpu_run(vcpu);

out:
	post_kvm_run_save(vcpu);
	if (vcpu->sigset_active)
		sigprocmask(SIG_SETMASK, &sigsaved, NULL);

	return r;
}

int kvm_arch_vcpu_ioctl_get_regs(struct kvm_vcpu *vcpu, struct kvm_regs *regs)
{
	if (vcpu->arch.emulate_regs_need_sync_to_vcpu) {
		/*
		 * We are here if userspace calls get_regs() in the middle of
		 * instruction emulation. Registers state needs to be copied
		 * back from emulation context to vcpu. Usrapace shouldn't do
		 * that usually, but some bad designed PV devices (vmware
		 * backdoor interface) need this to work
		 */
		struct x86_emulate_ctxt *ctxt = &vcpu->arch.emulate_ctxt;
		memcpy(vcpu->arch.regs, ctxt->regs, sizeof ctxt->regs);
		vcpu->arch.emulate_regs_need_sync_to_vcpu = false;
	}
	regs->rax = kvm_register_read(vcpu, VCPU_REGS_RAX);
	regs->rbx = kvm_register_read(vcpu, VCPU_REGS_RBX);
	regs->rcx = kvm_register_read(vcpu, VCPU_REGS_RCX);
	regs->rdx = kvm_register_read(vcpu, VCPU_REGS_RDX);
	regs->rsi = kvm_register_read(vcpu, VCPU_REGS_RSI);
	regs->rdi = kvm_register_read(vcpu, VCPU_REGS_RDI);
	regs->rsp = kvm_register_read(vcpu, VCPU_REGS_RSP);
	regs->rbp = kvm_register_read(vcpu, VCPU_REGS_RBP);
#ifdef CONFIG_X86_64
	regs->r8 = kvm_register_read(vcpu, VCPU_REGS_R8);
	regs->r9 = kvm_register_read(vcpu, VCPU_REGS_R9);
	regs->r10 = kvm_register_read(vcpu, VCPU_REGS_R10);
	regs->r11 = kvm_register_read(vcpu, VCPU_REGS_R11);
	regs->r12 = kvm_register_read(vcpu, VCPU_REGS_R12);
	regs->r13 = kvm_register_read(vcpu, VCPU_REGS_R13);
	regs->r14 = kvm_register_read(vcpu, VCPU_REGS_R14);
	regs->r15 = kvm_register_read(vcpu, VCPU_REGS_R15);
#endif

	regs->rip = kvm_rip_read(vcpu);
	regs->rflags = kvm_get_rflags(vcpu);

	return 0;
}

int kvm_arch_vcpu_ioctl_set_regs(struct kvm_vcpu *vcpu, struct kvm_regs *regs)
{
	vcpu->arch.emulate_regs_need_sync_from_vcpu = true;
	vcpu->arch.emulate_regs_need_sync_to_vcpu = false;

	kvm_register_write(vcpu, VCPU_REGS_RAX, regs->rax);
	kvm_register_write(vcpu, VCPU_REGS_RBX, regs->rbx);
	kvm_register_write(vcpu, VCPU_REGS_RCX, regs->rcx);
	kvm_register_write(vcpu, VCPU_REGS_RDX, regs->rdx);
	kvm_register_write(vcpu, VCPU_REGS_RSI, regs->rsi);
	kvm_register_write(vcpu, VCPU_REGS_RDI, regs->rdi);
	kvm_register_write(vcpu, VCPU_REGS_RSP, regs->rsp);
	kvm_register_write(vcpu, VCPU_REGS_RBP, regs->rbp);
#ifdef CONFIG_X86_64
	kvm_register_write(vcpu, VCPU_REGS_R8, regs->r8);
	kvm_register_write(vcpu, VCPU_REGS_R9, regs->r9);
	kvm_register_write(vcpu, VCPU_REGS_R10, regs->r10);
	kvm_register_write(vcpu, VCPU_REGS_R11, regs->r11);
	kvm_register_write(vcpu, VCPU_REGS_R12, regs->r12);
	kvm_register_write(vcpu, VCPU_REGS_R13, regs->r13);
	kvm_register_write(vcpu, VCPU_REGS_R14, regs->r14);
	kvm_register_write(vcpu, VCPU_REGS_R15, regs->r15);
#endif

	kvm_rip_write(vcpu, regs->rip);
	kvm_set_rflags(vcpu, regs->rflags);

	vcpu->arch.exception.pending = false;

	kvm_make_request(KVM_REQ_EVENT, vcpu);

	return 0;
}

void kvm_get_cs_db_l_bits(struct kvm_vcpu *vcpu, int *db, int *l)
{
	struct kvm_segment cs;

	kvm_get_segment(vcpu, &cs, VCPU_SREG_CS);
	*db = cs.db;
	*l = cs.l;
}
EXPORT_SYMBOL_GPL(kvm_get_cs_db_l_bits);

int kvm_arch_vcpu_ioctl_get_sregs(struct kvm_vcpu *vcpu,
				  struct kvm_sregs *sregs)
{
	struct desc_ptr dt;

	kvm_get_segment(vcpu, &sregs->cs, VCPU_SREG_CS);
	kvm_get_segment(vcpu, &sregs->ds, VCPU_SREG_DS);
	kvm_get_segment(vcpu, &sregs->es, VCPU_SREG_ES);
	kvm_get_segment(vcpu, &sregs->fs, VCPU_SREG_FS);
	kvm_get_segment(vcpu, &sregs->gs, VCPU_SREG_GS);
	kvm_get_segment(vcpu, &sregs->ss, VCPU_SREG_SS);

	kvm_get_segment(vcpu, &sregs->tr, VCPU_SREG_TR);
	kvm_get_segment(vcpu, &sregs->ldt, VCPU_SREG_LDTR);

	kvm_x86_ops->get_idt(vcpu, &dt);
	sregs->idt.limit = dt.size;
	sregs->idt.base = dt.address;
	kvm_x86_ops->get_gdt(vcpu, &dt);
	sregs->gdt.limit = dt.size;
	sregs->gdt.base = dt.address;

	sregs->cr0 = kvm_read_cr0(vcpu);
	sregs->cr2 = vcpu->arch.cr2;
	sregs->cr3 = kvm_read_cr3(vcpu);
	sregs->cr4 = kvm_read_cr4(vcpu);
	sregs->cr8 = kvm_get_cr8(vcpu);
	sregs->efer = vcpu->arch.efer;
	sregs->apic_base = kvm_get_apic_base(vcpu);

	memset(sregs->interrupt_bitmap, 0, sizeof sregs->interrupt_bitmap);

	if (vcpu->arch.interrupt.pending && !vcpu->arch.interrupt.soft)
		set_bit(vcpu->arch.interrupt.nr,
			(unsigned long *)sregs->interrupt_bitmap);

	return 0;
}

int kvm_arch_vcpu_ioctl_get_mpstate(struct kvm_vcpu *vcpu,
				    struct kvm_mp_state *mp_state)
{
	mp_state->mp_state = vcpu->arch.mp_state;
	return 0;
}

int kvm_arch_vcpu_ioctl_set_mpstate(struct kvm_vcpu *vcpu,
				    struct kvm_mp_state *mp_state)
{
	vcpu->arch.mp_state = mp_state->mp_state;
	kvm_make_request(KVM_REQ_EVENT, vcpu);
	return 0;
}

int kvm_task_switch(struct kvm_vcpu *vcpu, u16 tss_selector, int reason,
		    bool has_error_code, u32 error_code)
{
	struct x86_emulate_ctxt *ctxt = &vcpu->arch.emulate_ctxt;
	int ret;

	init_emulate_ctxt(vcpu);

	ret = emulator_task_switch(ctxt, tss_selector, reason,
				   has_error_code, error_code);

	if (ret)
		return EMULATE_FAIL;

	memcpy(vcpu->arch.regs, ctxt->regs, sizeof ctxt->regs);
	kvm_rip_write(vcpu, ctxt->eip);
	kvm_set_rflags(vcpu, ctxt->eflags);
	kvm_make_request(KVM_REQ_EVENT, vcpu);
	return EMULATE_DONE;
}
EXPORT_SYMBOL_GPL(kvm_task_switch);

int kvm_arch_vcpu_ioctl_set_sregs(struct kvm_vcpu *vcpu,
				  struct kvm_sregs *sregs)
{
	int mmu_reset_needed = 0;
	int pending_vec, max_bits, idx;
	struct desc_ptr dt;

	dt.size = sregs->idt.limit;
	dt.address = sregs->idt.base;
	kvm_x86_ops->set_idt(vcpu, &dt);
	dt.size = sregs->gdt.limit;
	dt.address = sregs->gdt.base;
	kvm_x86_ops->set_gdt(vcpu, &dt);

	vcpu->arch.cr2 = sregs->cr2;
	mmu_reset_needed |= kvm_read_cr3(vcpu) != sregs->cr3;
	vcpu->arch.cr3 = sregs->cr3;
	__set_bit(VCPU_EXREG_CR3, (ulong *)&vcpu->arch.regs_avail);

	kvm_set_cr8(vcpu, sregs->cr8);

	mmu_reset_needed |= vcpu->arch.efer != sregs->efer;
	kvm_x86_ops->set_efer(vcpu, sregs->efer);
	kvm_set_apic_base(vcpu, sregs->apic_base);

	mmu_reset_needed |= kvm_read_cr0(vcpu) != sregs->cr0;
	kvm_x86_ops->set_cr0(vcpu, sregs->cr0);
	vcpu->arch.cr0 = sregs->cr0;

	mmu_reset_needed |= kvm_read_cr4(vcpu) != sregs->cr4;
	kvm_x86_ops->set_cr4(vcpu, sregs->cr4);
	if (sregs->cr4 & X86_CR4_OSXSAVE)
		kvm_update_cpuid(vcpu);

	idx = srcu_read_lock(&vcpu->kvm->srcu);
	if (!is_long_mode(vcpu) && is_pae(vcpu)) {
		load_pdptrs(vcpu, vcpu->arch.walk_mmu, kvm_read_cr3(vcpu));
		mmu_reset_needed = 1;
	}
	srcu_read_unlock(&vcpu->kvm->srcu, idx);

	if (mmu_reset_needed)
		kvm_mmu_reset_context(vcpu);

	max_bits = (sizeof sregs->interrupt_bitmap) << 3;
	pending_vec = find_first_bit(
		(const unsigned long *)sregs->interrupt_bitmap, max_bits);
	if (pending_vec < max_bits) {
		kvm_queue_interrupt(vcpu, pending_vec, false);
		pr_debug("Set back pending irq %d\n", pending_vec);
	}

	kvm_set_segment(vcpu, &sregs->cs, VCPU_SREG_CS);
	kvm_set_segment(vcpu, &sregs->ds, VCPU_SREG_DS);
	kvm_set_segment(vcpu, &sregs->es, VCPU_SREG_ES);
	kvm_set_segment(vcpu, &sregs->fs, VCPU_SREG_FS);
	kvm_set_segment(vcpu, &sregs->gs, VCPU_SREG_GS);
	kvm_set_segment(vcpu, &sregs->ss, VCPU_SREG_SS);

	kvm_set_segment(vcpu, &sregs->tr, VCPU_SREG_TR);
	kvm_set_segment(vcpu, &sregs->ldt, VCPU_SREG_LDTR);

	update_cr8_intercept(vcpu);

	/* Older userspace won't unhalt the vcpu on reset. */
	if (kvm_vcpu_is_bsp(vcpu) && kvm_rip_read(vcpu) == 0xfff0 &&
	    sregs->cs.selector == 0xf000 && sregs->cs.base == 0xffff0000 &&
	    !is_protmode(vcpu))
		vcpu->arch.mp_state = KVM_MP_STATE_RUNNABLE;

	kvm_make_request(KVM_REQ_EVENT, vcpu);

	return 0;
}

int kvm_arch_vcpu_ioctl_set_guest_debug(struct kvm_vcpu *vcpu,
					struct kvm_guest_debug *dbg)
{
	unsigned long rflags;
	int i, r;

	if (dbg->control & (KVM_GUESTDBG_INJECT_DB | KVM_GUESTDBG_INJECT_BP)) {
		r = -EBUSY;
		if (vcpu->arch.exception.pending)
			goto out;
		if (dbg->control & KVM_GUESTDBG_INJECT_DB)
			kvm_queue_exception(vcpu, DB_VECTOR);
		else
			kvm_queue_exception(vcpu, BP_VECTOR);
	}

	/*
	 * Read rflags as long as potentially injected trace flags are still
	 * filtered out.
	 */
	rflags = kvm_get_rflags(vcpu);

	vcpu->guest_debug = dbg->control;
	if (!(vcpu->guest_debug & KVM_GUESTDBG_ENABLE))
		vcpu->guest_debug = 0;

	if (vcpu->guest_debug & KVM_GUESTDBG_USE_HW_BP) {
		for (i = 0; i < KVM_NR_DB_REGS; ++i)
			vcpu->arch.eff_db[i] = dbg->arch.debugreg[i];
		vcpu->arch.switch_db_regs =
			(dbg->arch.debugreg[7] & DR7_BP_EN_MASK);
	} else {
		for (i = 0; i < KVM_NR_DB_REGS; i++)
			vcpu->arch.eff_db[i] = vcpu->arch.db[i];
		vcpu->arch.switch_db_regs = (vcpu->arch.dr7 & DR7_BP_EN_MASK);
	}

	if (vcpu->guest_debug & KVM_GUESTDBG_SINGLESTEP)
		vcpu->arch.singlestep_rip = kvm_rip_read(vcpu) +
			get_segment_base(vcpu, VCPU_SREG_CS);

	/*
	 * Trigger an rflags update that will inject or remove the trace
	 * flags.
	 */
	kvm_set_rflags(vcpu, rflags);

	kvm_x86_ops->set_guest_debug(vcpu, dbg);

	r = 0;

out:

	return r;
}

/*
 * Translate a guest virtual address to a guest physical address.
 */
int kvm_arch_vcpu_ioctl_translate(struct kvm_vcpu *vcpu,
				    struct kvm_translation *tr)
{
	unsigned long vaddr = tr->linear_address;
	gpa_t gpa;
	int idx;

	idx = srcu_read_lock(&vcpu->kvm->srcu);
	gpa = kvm_mmu_gva_to_gpa_system(vcpu, vaddr, NULL);
	srcu_read_unlock(&vcpu->kvm->srcu, idx);
	tr->physical_address = gpa;
	tr->valid = gpa != UNMAPPED_GVA;
	tr->writeable = 1;
	tr->usermode = 0;

	return 0;
}

int kvm_arch_vcpu_ioctl_get_fpu(struct kvm_vcpu *vcpu, struct kvm_fpu *fpu)
{
	struct i387_fxsave_struct *fxsave =
			&vcpu->arch.guest_fpu.state->fxsave;

	memcpy(fpu->fpr, fxsave->st_space, 128);
	fpu->fcw = fxsave->cwd;
	fpu->fsw = fxsave->swd;
	fpu->ftwx = fxsave->twd;
	fpu->last_opcode = fxsave->fop;
	fpu->last_ip = fxsave->rip;
	fpu->last_dp = fxsave->rdp;
	memcpy(fpu->xmm, fxsave->xmm_space, sizeof fxsave->xmm_space);

	return 0;
}

int kvm_arch_vcpu_ioctl_set_fpu(struct kvm_vcpu *vcpu, struct kvm_fpu *fpu)
{
	struct i387_fxsave_struct *fxsave =
			&vcpu->arch.guest_fpu.state->fxsave;

	memcpy(fxsave->st_space, fpu->fpr, 128);
	fxsave->cwd = fpu->fcw;
	fxsave->swd = fpu->fsw;
	fxsave->twd = fpu->ftwx;
	fxsave->fop = fpu->last_opcode;
	fxsave->rip = fpu->last_ip;
	fxsave->rdp = fpu->last_dp;
	memcpy(fxsave->xmm_space, fpu->xmm, sizeof fxsave->xmm_space);

	return 0;
}

int fx_init(struct kvm_vcpu *vcpu)
{
	int err;

	err = fpu_alloc(&vcpu->arch.guest_fpu);
	if (err)
		return err;

	fpu_finit(&vcpu->arch.guest_fpu);

	/*
	 * Ensure guest xcr0 is valid for loading
	 */
	vcpu->arch.xcr0 = XSTATE_FP;

	vcpu->arch.cr0 |= X86_CR0_ET;

	return 0;
}
EXPORT_SYMBOL_GPL(fx_init);

static void fx_free(struct kvm_vcpu *vcpu)
{
	fpu_free(&vcpu->arch.guest_fpu);
}

void kvm_load_guest_fpu(struct kvm_vcpu *vcpu)
{
	if (vcpu->guest_fpu_loaded)
		return;

	/*
	 * Restore all possible states in the guest,
	 * and assume host would use all available bits.
	 * Guest xcr0 would be loaded later.
	 */
	kvm_put_guest_xcr0(vcpu);
	vcpu->guest_fpu_loaded = 1;
	unlazy_fpu(current);
	fpu_restore_checking(&vcpu->arch.guest_fpu);
	trace_kvm_fpu(1);
}

void kvm_put_guest_fpu(struct kvm_vcpu *vcpu)
{
	kvm_put_guest_xcr0(vcpu);

	if (!vcpu->guest_fpu_loaded)
		return;

	vcpu->guest_fpu_loaded = 0;
	fpu_save_init(&vcpu->arch.guest_fpu);
	++vcpu->stat.fpu_reload;
	kvm_make_request(KVM_REQ_DEACTIVATE_FPU, vcpu);
	trace_kvm_fpu(0);
}

void kvm_arch_vcpu_free(struct kvm_vcpu *vcpu)
{
	kvmclock_reset(vcpu);

	free_cpumask_var(vcpu->arch.wbinvd_dirty_mask);
	fx_free(vcpu);
	kvm_x86_ops->vcpu_free(vcpu);
}

struct kvm_vcpu *kvm_arch_vcpu_create(struct kvm *kvm,
						unsigned int id)
{
	if (check_tsc_unstable() && atomic_read(&kvm->online_vcpus) != 0)
		printk_once(KERN_WARNING
		"kvm: SMP vm created on host with unstable TSC; "
		"guest TSC will not be reliable\n");
	return kvm_x86_ops->vcpu_create(kvm, id);
}

int kvm_arch_vcpu_setup(struct kvm_vcpu *vcpu)
{
	int r;

	vcpu->arch.mtrr_state.have_fixed = 1;
	vcpu_load(vcpu);
	r = kvm_arch_vcpu_reset(vcpu);
	if (r == 0)
		r = kvm_mmu_setup(vcpu);
	vcpu_put(vcpu);

	return r;
}

void kvm_arch_vcpu_destroy(struct kvm_vcpu *vcpu)
{
	vcpu->arch.apf.msr_val = 0;

	vcpu_load(vcpu);
	kvm_mmu_unload(vcpu);
	vcpu_put(vcpu);

	fx_free(vcpu);
	kvm_x86_ops->vcpu_free(vcpu);
}

int kvm_arch_vcpu_reset(struct kvm_vcpu *vcpu)
{
	atomic_set(&vcpu->arch.nmi_queued, 0);
	vcpu->arch.nmi_pending = 0;
	vcpu->arch.nmi_injected = false;

	vcpu->arch.switch_db_regs = 0;
	memset(vcpu->arch.db, 0, sizeof(vcpu->arch.db));
	vcpu->arch.dr6 = DR6_FIXED_1;
	vcpu->arch.dr7 = DR7_FIXED_1;

	kvm_make_request(KVM_REQ_EVENT, vcpu);
	vcpu->arch.apf.msr_val = 0;
	vcpu->arch.st.msr_val = 0;

	kvmclock_reset(vcpu);

	kvm_clear_async_pf_completion_queue(vcpu);
	kvm_async_pf_hash_reset(vcpu);
	vcpu->arch.apf.halted = false;

	kvm_pmu_reset(vcpu);

	return kvm_x86_ops->vcpu_reset(vcpu);
}

int kvm_arch_hardware_enable(void *garbage)
{
	struct kvm *kvm;
	struct kvm_vcpu *vcpu;
	int i;

	kvm_shared_msr_cpu_online();
	list_for_each_entry(kvm, &vm_list, vm_list)
		kvm_for_each_vcpu(i, vcpu, kvm)
			if (vcpu->cpu == smp_processor_id())
				kvm_make_request(KVM_REQ_CLOCK_UPDATE, vcpu);
	return kvm_x86_ops->hardware_enable(garbage);
}

void kvm_arch_hardware_disable(void *garbage)
{
	kvm_x86_ops->hardware_disable(garbage);
	drop_user_return_notifiers(garbage);
}

int kvm_arch_hardware_setup(void)
{
	return kvm_x86_ops->hardware_setup();
}

void kvm_arch_hardware_unsetup(void)
{
	kvm_x86_ops->hardware_unsetup();
}

void kvm_arch_check_processor_compat(void *rtn)
{
	kvm_x86_ops->check_processor_compatibility(rtn);
}

int kvm_arch_vcpu_init(struct kvm_vcpu *vcpu)
{
	struct page *page;
	struct kvm *kvm;
	int r;

	BUG_ON(vcpu->kvm == NULL);
	kvm = vcpu->kvm;

	vcpu->arch.emulate_ctxt.ops = &emulate_ops;
	if (!irqchip_in_kernel(kvm) || kvm_vcpu_is_bsp(vcpu))
		vcpu->arch.mp_state = KVM_MP_STATE_RUNNABLE;
	else
		vcpu->arch.mp_state = KVM_MP_STATE_UNINITIALIZED;

	page = alloc_page(GFP_KERNEL | __GFP_ZERO);
	if (!page) {
		r = -ENOMEM;
		goto fail;
	}
	vcpu->arch.pio_data = page_address(page);

	kvm_init_tsc_catchup(vcpu, max_tsc_khz);

	r = kvm_mmu_create(vcpu);
	if (r < 0)
		goto fail_free_pio_data;

	if (irqchip_in_kernel(kvm)) {
		r = kvm_create_lapic(vcpu);
		if (r < 0)
			goto fail_mmu_destroy;
	}

	vcpu->arch.mce_banks = kzalloc(KVM_MAX_MCE_BANKS * sizeof(u64) * 4,
				       GFP_KERNEL);
	if (!vcpu->arch.mce_banks) {
		r = -ENOMEM;
		goto fail_free_lapic;
	}
	vcpu->arch.mcg_cap = KVM_MAX_MCE_BANKS;

	if (!zalloc_cpumask_var(&vcpu->arch.wbinvd_dirty_mask, GFP_KERNEL))
		goto fail_free_mce_banks;

	kvm_async_pf_hash_reset(vcpu);
	kvm_pmu_init(vcpu);

	return 0;
fail_free_mce_banks:
	kfree(vcpu->arch.mce_banks);
fail_free_lapic:
	kvm_free_lapic(vcpu);
fail_mmu_destroy:
	kvm_mmu_destroy(vcpu);
fail_free_pio_data:
	free_page((unsigned long)vcpu->arch.pio_data);
fail:
	return r;
}

void kvm_arch_vcpu_uninit(struct kvm_vcpu *vcpu)
{
	int idx;

	kvm_pmu_destroy(vcpu);
	kfree(vcpu->arch.mce_banks);
	kvm_free_lapic(vcpu);
	idx = srcu_read_lock(&vcpu->kvm->srcu);
	kvm_mmu_destroy(vcpu);
	srcu_read_unlock(&vcpu->kvm->srcu, idx);
	free_page((unsigned long)vcpu->arch.pio_data);
}

int kvm_arch_init_vm(struct kvm *kvm)
{
	INIT_LIST_HEAD(&kvm->arch.active_mmu_pages);
	INIT_LIST_HEAD(&kvm->arch.assigned_dev_head);

	/* Reserve bit 0 of irq_sources_bitmap for userspace irq source */
	set_bit(KVM_USERSPACE_IRQ_SOURCE_ID, &kvm->arch.irq_sources_bitmap);

	raw_spin_lock_init(&kvm->arch.tsc_write_lock);

	return 0;
}

static void kvm_unload_vcpu_mmu(struct kvm_vcpu *vcpu)
{
	vcpu_load(vcpu);
	kvm_mmu_unload(vcpu);
	vcpu_put(vcpu);
}

static void kvm_free_vcpus(struct kvm *kvm)
{
	unsigned int i;
	struct kvm_vcpu *vcpu;

	/*
	 * Unpin any mmu pages first.
	 */
	kvm_for_each_vcpu(i, vcpu, kvm) {
		kvm_clear_async_pf_completion_queue(vcpu);
		kvm_unload_vcpu_mmu(vcpu);
	}
	kvm_for_each_vcpu(i, vcpu, kvm)
		kvm_arch_vcpu_free(vcpu);

	mutex_lock(&kvm->lock);
	for (i = 0; i < atomic_read(&kvm->online_vcpus); i++)
		kvm->vcpus[i] = NULL;

	atomic_set(&kvm->online_vcpus, 0);
	mutex_unlock(&kvm->lock);
}

void kvm_arch_sync_events(struct kvm *kvm)
{
	kvm_free_all_assigned_devices(kvm);
	kvm_free_pit(kvm);
}

void kvm_arch_destroy_vm(struct kvm *kvm)
{
	kvm_iommu_unmap_guest(kvm);
	kfree(kvm->arch.vpic);
	kfree(kvm->arch.vioapic);
	kvm_free_vcpus(kvm);
	if (kvm->arch.apic_access_page)
		put_page(kvm->arch.apic_access_page);
	if (kvm->arch.ept_identity_pagetable)
		put_page(kvm->arch.ept_identity_pagetable);
}

int kvm_arch_prepare_memory_region(struct kvm *kvm,
				struct kvm_memory_slot *memslot,
				struct kvm_memory_slot old,
				struct kvm_userspace_memory_region *mem,
				int user_alloc)
{
	int npages = memslot->npages;
	int map_flags = MAP_PRIVATE | MAP_ANONYMOUS;

	/* Prevent internal slot pages from being moved by fork()/COW. */
	if (memslot->id >= KVM_MEMORY_SLOTS)
		map_flags = MAP_SHARED | MAP_ANONYMOUS;

	/*To keep backward compatibility with older userspace,
	 *x86 needs to hanlde !user_alloc case.
	 */
	if (!user_alloc) {
		if (npages && !old.rmap) {
			unsigned long userspace_addr;

			down_write(&current->mm->mmap_sem);
			userspace_addr = do_mmap(NULL, 0,
						 npages * PAGE_SIZE,
						 PROT_READ | PROT_WRITE,
						 map_flags,
						 0);
			up_write(&current->mm->mmap_sem);

			if (IS_ERR((void *)userspace_addr))
				return PTR_ERR((void *)userspace_addr);

			memslot->userspace_addr = userspace_addr;
		}
	}


	return 0;
}

void kvm_arch_commit_memory_region(struct kvm *kvm,
				struct kvm_userspace_memory_region *mem,
				struct kvm_memory_slot old,
				int user_alloc)
{

	int nr_mmu_pages = 0, npages = mem->memory_size >> PAGE_SHIFT;

	if (!user_alloc && !old.user_alloc && old.rmap && !npages) {
		int ret;

		down_write(&current->mm->mmap_sem);
		ret = do_munmap(current->mm, old.userspace_addr,
				old.npages * PAGE_SIZE);
		up_write(&current->mm->mmap_sem);
		if (ret < 0)
			printk(KERN_WARNING
			       "kvm_vm_ioctl_set_memory_region: "
			       "failed to munmap memory\n");
	}

	if (!kvm->arch.n_requested_mmu_pages)
		nr_mmu_pages = kvm_mmu_calculate_mmu_pages(kvm);

	spin_lock(&kvm->mmu_lock);
	if (nr_mmu_pages)
		kvm_mmu_change_mmu_pages(kvm, nr_mmu_pages);
	kvm_mmu_slot_remove_write_access(kvm, mem->slot);
	spin_unlock(&kvm->mmu_lock);
}

void kvm_arch_flush_shadow(struct kvm *kvm)
{
	kvm_mmu_zap_all(kvm);
	kvm_reload_remote_mmus(kvm);
}

int kvm_arch_vcpu_runnable(struct kvm_vcpu *vcpu)
{
	return (vcpu->arch.mp_state == KVM_MP_STATE_RUNNABLE &&
		!vcpu->arch.apf.halted)
		|| !list_empty_careful(&vcpu->async_pf.done)
		|| vcpu->arch.mp_state == KVM_MP_STATE_SIPI_RECEIVED
		|| atomic_read(&vcpu->arch.nmi_queued) ||
		(kvm_arch_interrupt_allowed(vcpu) &&
		 kvm_cpu_has_interrupt(vcpu));
}

void kvm_vcpu_kick(struct kvm_vcpu *vcpu)
{
	int me;
	int cpu = vcpu->cpu;

	if (waitqueue_active(&vcpu->wq)) {
		wake_up_interruptible(&vcpu->wq);
		++vcpu->stat.halt_wakeup;
	}

	me = get_cpu();
	if (cpu != me && (unsigned)cpu < nr_cpu_ids && cpu_online(cpu))
		if (kvm_vcpu_exiting_guest_mode(vcpu) == IN_GUEST_MODE)
			smp_send_reschedule(cpu);
	put_cpu();
}

int kvm_arch_interrupt_allowed(struct kvm_vcpu *vcpu)
{
	return kvm_x86_ops->interrupt_allowed(vcpu);
}

bool kvm_is_linear_rip(struct kvm_vcpu *vcpu, unsigned long linear_rip)
{
	unsigned long current_rip = kvm_rip_read(vcpu) +
		get_segment_base(vcpu, VCPU_SREG_CS);

	return current_rip == linear_rip;
}
EXPORT_SYMBOL_GPL(kvm_is_linear_rip);

unsigned long kvm_get_rflags(struct kvm_vcpu *vcpu)
{
	unsigned long rflags;

	rflags = kvm_x86_ops->get_rflags(vcpu);
	if (vcpu->guest_debug & KVM_GUESTDBG_SINGLESTEP)
		rflags &= ~X86_EFLAGS_TF;
	return rflags;
}
EXPORT_SYMBOL_GPL(kvm_get_rflags);

void kvm_set_rflags(struct kvm_vcpu *vcpu, unsigned long rflags)
{
	if (vcpu->guest_debug & KVM_GUESTDBG_SINGLESTEP &&
	    kvm_is_linear_rip(vcpu, vcpu->arch.singlestep_rip))
		rflags |= X86_EFLAGS_TF;
	kvm_x86_ops->set_rflags(vcpu, rflags);
	kvm_make_request(KVM_REQ_EVENT, vcpu);
}
EXPORT_SYMBOL_GPL(kvm_set_rflags);

void kvm_arch_async_page_ready(struct kvm_vcpu *vcpu, struct kvm_async_pf *work)
{
	int r;

	if ((vcpu->arch.mmu.direct_map != work->arch.direct_map) ||
	      is_error_page(work->page))
		return;

	r = kvm_mmu_reload(vcpu);
	if (unlikely(r))
		return;

	if (!vcpu->arch.mmu.direct_map &&
	      work->arch.cr3 != vcpu->arch.mmu.get_cr3(vcpu))
		return;

	vcpu->arch.mmu.page_fault(vcpu, work->gva, 0, true);
}

static inline u32 kvm_async_pf_hash_fn(gfn_t gfn)
{
	return hash_32(gfn & 0xffffffff, order_base_2(ASYNC_PF_PER_VCPU));
}

static inline u32 kvm_async_pf_next_probe(u32 key)
{
	return (key + 1) & (roundup_pow_of_two(ASYNC_PF_PER_VCPU) - 1);
}

static void kvm_add_async_pf_gfn(struct kvm_vcpu *vcpu, gfn_t gfn)
{
	u32 key = kvm_async_pf_hash_fn(gfn);

	while (vcpu->arch.apf.gfns[key] != ~0)
		key = kvm_async_pf_next_probe(key);

	vcpu->arch.apf.gfns[key] = gfn;
}

static u32 kvm_async_pf_gfn_slot(struct kvm_vcpu *vcpu, gfn_t gfn)
{
	int i;
	u32 key = kvm_async_pf_hash_fn(gfn);

	for (i = 0; i < roundup_pow_of_two(ASYNC_PF_PER_VCPU) &&
		     (vcpu->arch.apf.gfns[key] != gfn &&
		      vcpu->arch.apf.gfns[key] != ~0); i++)
		key = kvm_async_pf_next_probe(key);

	return key;
}

bool kvm_find_async_pf_gfn(struct kvm_vcpu *vcpu, gfn_t gfn)
{
	return vcpu->arch.apf.gfns[kvm_async_pf_gfn_slot(vcpu, gfn)] == gfn;
}

static void kvm_del_async_pf_gfn(struct kvm_vcpu *vcpu, gfn_t gfn)
{
	u32 i, j, k;

	i = j = kvm_async_pf_gfn_slot(vcpu, gfn);
	while (true) {
		vcpu->arch.apf.gfns[i] = ~0;
		do {
			j = kvm_async_pf_next_probe(j);
			if (vcpu->arch.apf.gfns[j] == ~0)
				return;
			k = kvm_async_pf_hash_fn(vcpu->arch.apf.gfns[j]);
			/*
			 * k lies cyclically in ]i,j]
			 * |    i.k.j |
			 * |....j i.k.| or  |.k..j i...|
			 */
		} while ((i <= j) ? (i < k && k <= j) : (i < k || k <= j));
		vcpu->arch.apf.gfns[i] = vcpu->arch.apf.gfns[j];
		i = j;
	}
}

static int apf_put_user(struct kvm_vcpu *vcpu, u32 val)
{

	return kvm_write_guest_cached(vcpu->kvm, &vcpu->arch.apf.data, &val,
				      sizeof(val));
}

void kvm_arch_async_page_not_present(struct kvm_vcpu *vcpu,
				     struct kvm_async_pf *work)
{
	struct x86_exception fault;

	trace_kvm_async_pf_not_present(work->arch.token, work->gva);
	kvm_add_async_pf_gfn(vcpu, work->arch.gfn);

	if (!(vcpu->arch.apf.msr_val & KVM_ASYNC_PF_ENABLED) ||
	    (vcpu->arch.apf.send_user_only &&
	     kvm_x86_ops->get_cpl(vcpu) == 0))
		kvm_make_request(KVM_REQ_APF_HALT, vcpu);
	else if (!apf_put_user(vcpu, KVM_PV_REASON_PAGE_NOT_PRESENT)) {
		fault.vector = PF_VECTOR;
		fault.error_code_valid = true;
		fault.error_code = 0;
		fault.nested_page_fault = false;
		fault.address = work->arch.token;
		kvm_inject_page_fault(vcpu, &fault);
	}
}

void kvm_arch_async_page_present(struct kvm_vcpu *vcpu,
				 struct kvm_async_pf *work)
{
	struct x86_exception fault;

	trace_kvm_async_pf_ready(work->arch.token, work->gva);
	if (is_error_page(work->page))
		work->arch.token = ~0; /* broadcast wakeup */
	else
		kvm_del_async_pf_gfn(vcpu, work->arch.gfn);

	if ((vcpu->arch.apf.msr_val & KVM_ASYNC_PF_ENABLED) &&
	    !apf_put_user(vcpu, KVM_PV_REASON_PAGE_READY)) {
		fault.vector = PF_VECTOR;
		fault.error_code_valid = true;
		fault.error_code = 0;
		fault.nested_page_fault = false;
		fault.address = work->arch.token;
		kvm_inject_page_fault(vcpu, &fault);
	}
	vcpu->arch.apf.halted = false;
}

bool kvm_arch_can_inject_async_page_present(struct kvm_vcpu *vcpu)
{
	if (!(vcpu->arch.apf.msr_val & KVM_ASYNC_PF_ENABLED))
		return true;
	else
		return !kvm_event_needs_reinjection(vcpu) &&
			kvm_x86_ops->interrupt_allowed(vcpu);
}

EXPORT_TRACEPOINT_SYMBOL_GPL(kvm_exit);
EXPORT_TRACEPOINT_SYMBOL_GPL(kvm_inj_virq);
EXPORT_TRACEPOINT_SYMBOL_GPL(kvm_page_fault);
EXPORT_TRACEPOINT_SYMBOL_GPL(kvm_msr);
EXPORT_TRACEPOINT_SYMBOL_GPL(kvm_cr);
EXPORT_TRACEPOINT_SYMBOL_GPL(kvm_nested_vmrun);
EXPORT_TRACEPOINT_SYMBOL_GPL(kvm_nested_vmexit);
EXPORT_TRACEPOINT_SYMBOL_GPL(kvm_nested_vmexit_inject);
EXPORT_TRACEPOINT_SYMBOL_GPL(kvm_nested_intr_vmexit);
EXPORT_TRACEPOINT_SYMBOL_GPL(kvm_invlpga);
EXPORT_TRACEPOINT_SYMBOL_GPL(kvm_skinit);
EXPORT_TRACEPOINT_SYMBOL_GPL(kvm_nested_intercepts);<|MERGE_RESOLUTION|>--- conflicted
+++ resolved
@@ -83,11 +83,6 @@
 #define VCPU_STAT(x) offsetof(struct kvm_vcpu, stat.x), KVM_STAT_VCPU
 
 static void update_cr8_intercept(struct kvm_vcpu *vcpu);
-<<<<<<< HEAD
-static int kvm_dev_ioctl_get_supported_cpuid(struct kvm_cpuid2 *cpuid,
-				    struct kvm_cpuid_entry2 __user *entries);
-=======
->>>>>>> dcd6c922
 static void process_nmi(struct kvm_vcpu *vcpu);
 
 struct kvm_x86_ops *kvm_x86_ops;
@@ -578,61 +573,6 @@
 }
 EXPORT_SYMBOL_GPL(kvm_set_xcr);
 
-<<<<<<< HEAD
-static bool guest_cpuid_has_xsave(struct kvm_vcpu *vcpu)
-{
-	struct kvm_cpuid_entry2 *best;
-
-	best = kvm_find_cpuid_entry(vcpu, 1, 0);
-	return best && (best->ecx & bit(X86_FEATURE_XSAVE));
-}
-
-static bool guest_cpuid_has_smep(struct kvm_vcpu *vcpu)
-{
-	struct kvm_cpuid_entry2 *best;
-
-	best = kvm_find_cpuid_entry(vcpu, 7, 0);
-	return best && (best->ebx & bit(X86_FEATURE_SMEP));
-}
-
-static bool guest_cpuid_has_fsgsbase(struct kvm_vcpu *vcpu)
-{
-	struct kvm_cpuid_entry2 *best;
-
-	best = kvm_find_cpuid_entry(vcpu, 7, 0);
-	return best && (best->ebx & bit(X86_FEATURE_FSGSBASE));
-}
-
-static void update_cpuid(struct kvm_vcpu *vcpu)
-{
-	struct kvm_cpuid_entry2 *best;
-	struct kvm_lapic *apic = vcpu->arch.apic;
-	u32 timer_mode_mask;
-
-	best = kvm_find_cpuid_entry(vcpu, 1, 0);
-	if (!best)
-		return;
-
-	/* Update OSXSAVE bit */
-	if (cpu_has_xsave && best->function == 0x1) {
-		best->ecx &= ~(bit(X86_FEATURE_OSXSAVE));
-		if (kvm_read_cr4_bits(vcpu, X86_CR4_OSXSAVE))
-			best->ecx |= bit(X86_FEATURE_OSXSAVE);
-	}
-
-	if (boot_cpu_data.x86_vendor == X86_VENDOR_INTEL &&
-		best->function == 0x1) {
-		best->ecx |= bit(X86_FEATURE_TSC_DEADLINE_TIMER);
-		timer_mode_mask = 3 << 17;
-	} else
-		timer_mode_mask = 1 << 17;
-
-	if (apic)
-		apic->lapic_timer.timer_mode_mask = timer_mode_mask;
-}
-
-=======
->>>>>>> dcd6c922
 int kvm_set_cr4(struct kvm_vcpu *vcpu, unsigned long cr4)
 {
 	unsigned long old_cr4 = kvm_read_cr4(vcpu);
@@ -2281,469 +2221,6 @@
 	kvm_x86_ops->vcpu_put(vcpu);
 	kvm_put_guest_fpu(vcpu);
 	vcpu->arch.last_guest_tsc = kvm_x86_ops->read_l1_tsc(vcpu);
-<<<<<<< HEAD
-}
-
-static int is_efer_nx(void)
-{
-	unsigned long long efer = 0;
-
-	rdmsrl_safe(MSR_EFER, &efer);
-	return efer & EFER_NX;
-}
-
-static void cpuid_fix_nx_cap(struct kvm_vcpu *vcpu)
-{
-	int i;
-	struct kvm_cpuid_entry2 *e, *entry;
-
-	entry = NULL;
-	for (i = 0; i < vcpu->arch.cpuid_nent; ++i) {
-		e = &vcpu->arch.cpuid_entries[i];
-		if (e->function == 0x80000001) {
-			entry = e;
-			break;
-		}
-	}
-	if (entry && (entry->edx & (1 << 20)) && !is_efer_nx()) {
-		entry->edx &= ~(1 << 20);
-		printk(KERN_INFO "kvm: guest NX capability removed\n");
-	}
-}
-
-/* when an old userspace process fills a new kernel module */
-static int kvm_vcpu_ioctl_set_cpuid(struct kvm_vcpu *vcpu,
-				    struct kvm_cpuid *cpuid,
-				    struct kvm_cpuid_entry __user *entries)
-{
-	int r, i;
-	struct kvm_cpuid_entry *cpuid_entries;
-
-	r = -E2BIG;
-	if (cpuid->nent > KVM_MAX_CPUID_ENTRIES)
-		goto out;
-	r = -ENOMEM;
-	cpuid_entries = vmalloc(sizeof(struct kvm_cpuid_entry) * cpuid->nent);
-	if (!cpuid_entries)
-		goto out;
-	r = -EFAULT;
-	if (copy_from_user(cpuid_entries, entries,
-			   cpuid->nent * sizeof(struct kvm_cpuid_entry)))
-		goto out_free;
-	for (i = 0; i < cpuid->nent; i++) {
-		vcpu->arch.cpuid_entries[i].function = cpuid_entries[i].function;
-		vcpu->arch.cpuid_entries[i].eax = cpuid_entries[i].eax;
-		vcpu->arch.cpuid_entries[i].ebx = cpuid_entries[i].ebx;
-		vcpu->arch.cpuid_entries[i].ecx = cpuid_entries[i].ecx;
-		vcpu->arch.cpuid_entries[i].edx = cpuid_entries[i].edx;
-		vcpu->arch.cpuid_entries[i].index = 0;
-		vcpu->arch.cpuid_entries[i].flags = 0;
-		vcpu->arch.cpuid_entries[i].padding[0] = 0;
-		vcpu->arch.cpuid_entries[i].padding[1] = 0;
-		vcpu->arch.cpuid_entries[i].padding[2] = 0;
-	}
-	vcpu->arch.cpuid_nent = cpuid->nent;
-	cpuid_fix_nx_cap(vcpu);
-	r = 0;
-	kvm_apic_set_version(vcpu);
-	kvm_x86_ops->cpuid_update(vcpu);
-	update_cpuid(vcpu);
-
-out_free:
-	vfree(cpuid_entries);
-out:
-	return r;
-}
-
-static int kvm_vcpu_ioctl_set_cpuid2(struct kvm_vcpu *vcpu,
-				     struct kvm_cpuid2 *cpuid,
-				     struct kvm_cpuid_entry2 __user *entries)
-{
-	int r;
-
-	r = -E2BIG;
-	if (cpuid->nent > KVM_MAX_CPUID_ENTRIES)
-		goto out;
-	r = -EFAULT;
-	if (copy_from_user(&vcpu->arch.cpuid_entries, entries,
-			   cpuid->nent * sizeof(struct kvm_cpuid_entry2)))
-		goto out;
-	vcpu->arch.cpuid_nent = cpuid->nent;
-	kvm_apic_set_version(vcpu);
-	kvm_x86_ops->cpuid_update(vcpu);
-	update_cpuid(vcpu);
-	return 0;
-
-out:
-	return r;
-}
-
-static int kvm_vcpu_ioctl_get_cpuid2(struct kvm_vcpu *vcpu,
-				     struct kvm_cpuid2 *cpuid,
-				     struct kvm_cpuid_entry2 __user *entries)
-{
-	int r;
-
-	r = -E2BIG;
-	if (cpuid->nent < vcpu->arch.cpuid_nent)
-		goto out;
-	r = -EFAULT;
-	if (copy_to_user(entries, &vcpu->arch.cpuid_entries,
-			 vcpu->arch.cpuid_nent * sizeof(struct kvm_cpuid_entry2)))
-		goto out;
-	return 0;
-
-out:
-	cpuid->nent = vcpu->arch.cpuid_nent;
-	return r;
-}
-
-static void cpuid_mask(u32 *word, int wordnum)
-{
-	*word &= boot_cpu_data.x86_capability[wordnum];
-}
-
-static void do_cpuid_1_ent(struct kvm_cpuid_entry2 *entry, u32 function,
-			   u32 index)
-{
-	entry->function = function;
-	entry->index = index;
-	cpuid_count(entry->function, entry->index,
-		    &entry->eax, &entry->ebx, &entry->ecx, &entry->edx);
-	entry->flags = 0;
-}
-
-static bool supported_xcr0_bit(unsigned bit)
-{
-	u64 mask = ((u64)1 << bit);
-
-	return mask & (XSTATE_FP | XSTATE_SSE | XSTATE_YMM) & host_xcr0;
-}
-
-#define F(x) bit(X86_FEATURE_##x)
-
-static void do_cpuid_ent(struct kvm_cpuid_entry2 *entry, u32 function,
-			 u32 index, int *nent, int maxnent)
-{
-	unsigned f_nx = is_efer_nx() ? F(NX) : 0;
-#ifdef CONFIG_X86_64
-	unsigned f_gbpages = (kvm_x86_ops->get_lpage_level() == PT_PDPE_LEVEL)
-				? F(GBPAGES) : 0;
-	unsigned f_lm = F(LM);
-#else
-	unsigned f_gbpages = 0;
-	unsigned f_lm = 0;
-#endif
-	unsigned f_rdtscp = kvm_x86_ops->rdtscp_supported() ? F(RDTSCP) : 0;
-
-	/* cpuid 1.edx */
-	const u32 kvm_supported_word0_x86_features =
-		F(FPU) | F(VME) | F(DE) | F(PSE) |
-		F(TSC) | F(MSR) | F(PAE) | F(MCE) |
-		F(CX8) | F(APIC) | 0 /* Reserved */ | F(SEP) |
-		F(MTRR) | F(PGE) | F(MCA) | F(CMOV) |
-		F(PAT) | F(PSE36) | 0 /* PSN */ | F(CLFLSH) |
-		0 /* Reserved, DS, ACPI */ | F(MMX) |
-		F(FXSR) | F(XMM) | F(XMM2) | F(SELFSNOOP) |
-		0 /* HTT, TM, Reserved, PBE */;
-	/* cpuid 0x80000001.edx */
-	const u32 kvm_supported_word1_x86_features =
-		F(FPU) | F(VME) | F(DE) | F(PSE) |
-		F(TSC) | F(MSR) | F(PAE) | F(MCE) |
-		F(CX8) | F(APIC) | 0 /* Reserved */ | F(SYSCALL) |
-		F(MTRR) | F(PGE) | F(MCA) | F(CMOV) |
-		F(PAT) | F(PSE36) | 0 /* Reserved */ |
-		f_nx | 0 /* Reserved */ | F(MMXEXT) | F(MMX) |
-		F(FXSR) | F(FXSR_OPT) | f_gbpages | f_rdtscp |
-		0 /* Reserved */ | f_lm | F(3DNOWEXT) | F(3DNOW);
-	/* cpuid 1.ecx */
-	const u32 kvm_supported_word4_x86_features =
-		F(XMM3) | F(PCLMULQDQ) | 0 /* DTES64, MONITOR */ |
-		0 /* DS-CPL, VMX, SMX, EST */ |
-		0 /* TM2 */ | F(SSSE3) | 0 /* CNXT-ID */ | 0 /* Reserved */ |
-		0 /* Reserved */ | F(CX16) | 0 /* xTPR Update, PDCM */ |
-		0 /* Reserved, DCA */ | F(XMM4_1) |
-		F(XMM4_2) | F(X2APIC) | F(MOVBE) | F(POPCNT) |
-		0 /* Reserved*/ | F(AES) | F(XSAVE) | 0 /* OSXSAVE */ | F(AVX) |
-		F(F16C) | F(RDRAND);
-	/* cpuid 0x80000001.ecx */
-	const u32 kvm_supported_word6_x86_features =
-		F(LAHF_LM) | F(CMP_LEGACY) | 0 /*SVM*/ | 0 /* ExtApicSpace */ |
-		F(CR8_LEGACY) | F(ABM) | F(SSE4A) | F(MISALIGNSSE) |
-		F(3DNOWPREFETCH) | 0 /* OSVW */ | 0 /* IBS */ | F(XOP) |
-		0 /* SKINIT, WDT, LWP */ | F(FMA4) | F(TBM);
-
-	/* cpuid 0xC0000001.edx */
-	const u32 kvm_supported_word5_x86_features =
-		F(XSTORE) | F(XSTORE_EN) | F(XCRYPT) | F(XCRYPT_EN) |
-		F(ACE2) | F(ACE2_EN) | F(PHE) | F(PHE_EN) |
-		F(PMM) | F(PMM_EN);
-
-	/* cpuid 7.0.ebx */
-	const u32 kvm_supported_word9_x86_features =
-		F(SMEP) | F(FSGSBASE) | F(ERMS);
-
-	/* all calls to cpuid_count() should be made on the same cpu */
-	get_cpu();
-	do_cpuid_1_ent(entry, function, index);
-	++*nent;
-
-	switch (function) {
-	case 0:
-		entry->eax = min(entry->eax, (u32)0xd);
-		break;
-	case 1:
-		entry->edx &= kvm_supported_word0_x86_features;
-		cpuid_mask(&entry->edx, 0);
-		entry->ecx &= kvm_supported_word4_x86_features;
-		cpuid_mask(&entry->ecx, 4);
-		/* we support x2apic emulation even if host does not support
-		 * it since we emulate x2apic in software */
-		entry->ecx |= F(X2APIC);
-		break;
-	/* function 2 entries are STATEFUL. That is, repeated cpuid commands
-	 * may return different values. This forces us to get_cpu() before
-	 * issuing the first command, and also to emulate this annoying behavior
-	 * in kvm_emulate_cpuid() using KVM_CPUID_FLAG_STATE_READ_NEXT */
-	case 2: {
-		int t, times = entry->eax & 0xff;
-
-		entry->flags |= KVM_CPUID_FLAG_STATEFUL_FUNC;
-		entry->flags |= KVM_CPUID_FLAG_STATE_READ_NEXT;
-		for (t = 1; t < times && *nent < maxnent; ++t) {
-			do_cpuid_1_ent(&entry[t], function, 0);
-			entry[t].flags |= KVM_CPUID_FLAG_STATEFUL_FUNC;
-			++*nent;
-		}
-		break;
-	}
-	/* function 4 has additional index. */
-	case 4: {
-		int i, cache_type;
-
-		entry->flags |= KVM_CPUID_FLAG_SIGNIFCANT_INDEX;
-		/* read more entries until cache_type is zero */
-		for (i = 1; *nent < maxnent; ++i) {
-			cache_type = entry[i - 1].eax & 0x1f;
-			if (!cache_type)
-				break;
-			do_cpuid_1_ent(&entry[i], function, i);
-			entry[i].flags |=
-			       KVM_CPUID_FLAG_SIGNIFCANT_INDEX;
-			++*nent;
-		}
-		break;
-	}
-	case 7: {
-		entry->flags |= KVM_CPUID_FLAG_SIGNIFCANT_INDEX;
-		/* Mask ebx against host capbability word 9 */
-		if (index == 0) {
-			entry->ebx &= kvm_supported_word9_x86_features;
-			cpuid_mask(&entry->ebx, 9);
-		} else
-			entry->ebx = 0;
-		entry->eax = 0;
-		entry->ecx = 0;
-		entry->edx = 0;
-		break;
-	}
-	case 9:
-		break;
-	/* function 0xb has additional index. */
-	case 0xb: {
-		int i, level_type;
-
-		entry->flags |= KVM_CPUID_FLAG_SIGNIFCANT_INDEX;
-		/* read more entries until level_type is zero */
-		for (i = 1; *nent < maxnent; ++i) {
-			level_type = entry[i - 1].ecx & 0xff00;
-			if (!level_type)
-				break;
-			do_cpuid_1_ent(&entry[i], function, i);
-			entry[i].flags |=
-			       KVM_CPUID_FLAG_SIGNIFCANT_INDEX;
-			++*nent;
-		}
-		break;
-	}
-	case 0xd: {
-		int idx, i;
-
-		entry->flags |= KVM_CPUID_FLAG_SIGNIFCANT_INDEX;
-		for (idx = 1, i = 1; *nent < maxnent && idx < 64; ++idx) {
-			do_cpuid_1_ent(&entry[i], function, idx);
-			if (entry[i].eax == 0 || !supported_xcr0_bit(idx))
-				continue;
-			entry[i].flags |=
-			       KVM_CPUID_FLAG_SIGNIFCANT_INDEX;
-			++*nent;
-			++i;
-		}
-		break;
-	}
-	case KVM_CPUID_SIGNATURE: {
-		char signature[12] = "KVMKVMKVM\0\0";
-		u32 *sigptr = (u32 *)signature;
-		entry->eax = 0;
-		entry->ebx = sigptr[0];
-		entry->ecx = sigptr[1];
-		entry->edx = sigptr[2];
-		break;
-	}
-	case KVM_CPUID_FEATURES:
-		entry->eax = (1 << KVM_FEATURE_CLOCKSOURCE) |
-			     (1 << KVM_FEATURE_NOP_IO_DELAY) |
-			     (1 << KVM_FEATURE_CLOCKSOURCE2) |
-			     (1 << KVM_FEATURE_ASYNC_PF) |
-			     (1 << KVM_FEATURE_CLOCKSOURCE_STABLE_BIT);
-
-		if (sched_info_on())
-			entry->eax |= (1 << KVM_FEATURE_STEAL_TIME);
-
-		entry->ebx = 0;
-		entry->ecx = 0;
-		entry->edx = 0;
-		break;
-	case 0x80000000:
-		entry->eax = min(entry->eax, 0x8000001a);
-		break;
-	case 0x80000001:
-		entry->edx &= kvm_supported_word1_x86_features;
-		cpuid_mask(&entry->edx, 1);
-		entry->ecx &= kvm_supported_word6_x86_features;
-		cpuid_mask(&entry->ecx, 6);
-		break;
-	case 0x80000008: {
-		unsigned g_phys_as = (entry->eax >> 16) & 0xff;
-		unsigned virt_as = max((entry->eax >> 8) & 0xff, 48U);
-		unsigned phys_as = entry->eax & 0xff;
-
-		if (!g_phys_as)
-			g_phys_as = phys_as;
-		entry->eax = g_phys_as | (virt_as << 8);
-		entry->ebx = entry->edx = 0;
-		break;
-	}
-	case 0x80000019:
-		entry->ecx = entry->edx = 0;
-		break;
-	case 0x8000001a:
-		break;
-	case 0x8000001d:
-		break;
-	/*Add support for Centaur's CPUID instruction*/
-	case 0xC0000000:
-		/*Just support up to 0xC0000004 now*/
-		entry->eax = min(entry->eax, 0xC0000004);
-		break;
-	case 0xC0000001:
-		entry->edx &= kvm_supported_word5_x86_features;
-		cpuid_mask(&entry->edx, 5);
-		break;
-	case 3: /* Processor serial number */
-	case 5: /* MONITOR/MWAIT */
-	case 6: /* Thermal management */
-	case 0xA: /* Architectural Performance Monitoring */
-	case 0x80000007: /* Advanced power management */
-	case 0xC0000002:
-	case 0xC0000003:
-	case 0xC0000004:
-	default:
-		entry->eax = entry->ebx = entry->ecx = entry->edx = 0;
-		break;
-	}
-
-	kvm_x86_ops->set_supported_cpuid(function, entry);
-
-	put_cpu();
-}
-
-#undef F
-
-static int kvm_dev_ioctl_get_supported_cpuid(struct kvm_cpuid2 *cpuid,
-				     struct kvm_cpuid_entry2 __user *entries)
-{
-	struct kvm_cpuid_entry2 *cpuid_entries;
-	int limit, nent = 0, r = -E2BIG;
-	u32 func;
-
-	if (cpuid->nent < 1)
-		goto out;
-	if (cpuid->nent > KVM_MAX_CPUID_ENTRIES)
-		cpuid->nent = KVM_MAX_CPUID_ENTRIES;
-	r = -ENOMEM;
-	cpuid_entries = vmalloc(sizeof(struct kvm_cpuid_entry2) * cpuid->nent);
-	if (!cpuid_entries)
-		goto out;
-
-	do_cpuid_ent(&cpuid_entries[0], 0, 0, &nent, cpuid->nent);
-	limit = cpuid_entries[0].eax;
-	for (func = 1; func <= limit && nent < cpuid->nent; ++func)
-		do_cpuid_ent(&cpuid_entries[nent], func, 0,
-			     &nent, cpuid->nent);
-	r = -E2BIG;
-	if (nent >= cpuid->nent)
-		goto out_free;
-
-	do_cpuid_ent(&cpuid_entries[nent], 0x80000000, 0, &nent, cpuid->nent);
-	limit = cpuid_entries[nent - 1].eax;
-	for (func = 0x80000001; func <= limit && nent < cpuid->nent; ++func)
-		do_cpuid_ent(&cpuid_entries[nent], func, 0,
-			     &nent, cpuid->nent);
-
-
-
-	r = -E2BIG;
-	if (nent >= cpuid->nent)
-		goto out_free;
-
-	/* Add support for Centaur's CPUID instruction. */
-	if (boot_cpu_data.x86_vendor == X86_VENDOR_CENTAUR) {
-		do_cpuid_ent(&cpuid_entries[nent], 0xC0000000, 0,
-				&nent, cpuid->nent);
-
-		r = -E2BIG;
-		if (nent >= cpuid->nent)
-			goto out_free;
-
-		limit = cpuid_entries[nent - 1].eax;
-		for (func = 0xC0000001;
-			func <= limit && nent < cpuid->nent; ++func)
-			do_cpuid_ent(&cpuid_entries[nent], func, 0,
-					&nent, cpuid->nent);
-
-		r = -E2BIG;
-		if (nent >= cpuid->nent)
-			goto out_free;
-	}
-
-	do_cpuid_ent(&cpuid_entries[nent], KVM_CPUID_SIGNATURE, 0, &nent,
-		     cpuid->nent);
-
-	r = -E2BIG;
-	if (nent >= cpuid->nent)
-		goto out_free;
-
-	do_cpuid_ent(&cpuid_entries[nent], KVM_CPUID_FEATURES, 0, &nent,
-		     cpuid->nent);
-
-	r = -E2BIG;
-	if (nent >= cpuid->nent)
-		goto out_free;
-
-	r = -EFAULT;
-	if (copy_to_user(entries, cpuid_entries,
-			 nent * sizeof(struct kvm_cpuid_entry2)))
-		goto out_free;
-	cpuid->nent = nent;
-	r = 0;
-
-out_free:
-	vfree(cpuid_entries);
-out:
-	return r;
-=======
->>>>>>> dcd6c922
 }
 
 static int kvm_vcpu_ioctl_get_lapic(struct kvm_vcpu *vcpu,
@@ -4132,12 +3609,11 @@
 			const void *val, int bytes)
 {
 	int ret;
-<<<<<<< HEAD
 
 	ret = kvm_write_guest(vcpu->kvm, gpa, val, bytes);
 	if (ret < 0)
 		return 0;
-	kvm_mmu_pte_write(vcpu, gpa, val, bytes, 1);
+	kvm_mmu_pte_write(vcpu, gpa, val, bytes);
 	return 1;
 }
 
@@ -4153,28 +3629,6 @@
 	bool write;
 };
 
-=======
-
-	ret = kvm_write_guest(vcpu->kvm, gpa, val, bytes);
-	if (ret < 0)
-		return 0;
-	kvm_mmu_pte_write(vcpu, gpa, val, bytes);
-	return 1;
-}
-
-struct read_write_emulator_ops {
-	int (*read_write_prepare)(struct kvm_vcpu *vcpu, void *val,
-				  int bytes);
-	int (*read_write_emulate)(struct kvm_vcpu *vcpu, gpa_t gpa,
-				  void *val, int bytes);
-	int (*read_write_mmio)(struct kvm_vcpu *vcpu, gpa_t gpa,
-			       int bytes, void *val);
-	int (*read_write_exit_mmio)(struct kvm_vcpu *vcpu, gpa_t gpa,
-				    void *val, int bytes);
-	bool write;
-};
-
->>>>>>> dcd6c922
 static int read_prepare(struct kvm_vcpu *vcpu, void *val, int bytes)
 {
 	if (vcpu->mmio_read_completed) {
@@ -4244,19 +3698,11 @@
 	gpa_t gpa;
 	int handled, ret;
 	bool write = ops->write;
-<<<<<<< HEAD
 
 	if (ops->read_write_prepare &&
 		  ops->read_write_prepare(vcpu, val, bytes))
 		return X86EMUL_CONTINUE;
 
-=======
-
-	if (ops->read_write_prepare &&
-		  ops->read_write_prepare(vcpu, val, bytes))
-		return X86EMUL_CONTINUE;
-
->>>>>>> dcd6c922
 	ret = vcpu_mmio_gva_to_gpa(vcpu, addr, &gpa, exception, write);
 
 	if (ret < 0)
@@ -5684,16 +5130,12 @@
 			record_steal_time(vcpu);
 		if (kvm_check_request(KVM_REQ_NMI, vcpu))
 			process_nmi(vcpu);
-<<<<<<< HEAD
-
-=======
 		req_immediate_exit =
 			kvm_check_request(KVM_REQ_IMMEDIATE_EXIT, vcpu);
 		if (kvm_check_request(KVM_REQ_PMU, vcpu))
 			kvm_handle_pmu_event(vcpu);
 		if (kvm_check_request(KVM_REQ_PMI, vcpu))
 			kvm_deliver_pmi(vcpu);
->>>>>>> dcd6c922
 	}
 
 	r = kvm_mmu_reload(vcpu);
