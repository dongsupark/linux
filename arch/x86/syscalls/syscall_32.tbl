--- conflicted
+++ resolved
@@ -355,9 +355,6 @@
 346	i386	setns			sys_setns
 347	i386	process_vm_readv	sys_process_vm_readv		compat_sys_process_vm_readv
 348	i386	process_vm_writev	sys_process_vm_writev		compat_sys_process_vm_writev
-<<<<<<< HEAD
 349	i386	kcmp			sys_kcmp
-=======
-349	i386	numa_mbind		sys_numa_mbind			compat_sys_numa_mbind
-350	i386	numa_tbind		sys_numa_tbind			compat_sys_numa_tbind
->>>>>>> 4b7a7623
+350	i386	numa_mbind		sys_numa_mbind			compat_sys_numa_mbind
+351	i386	numa_tbind		sys_numa_tbind			compat_sys_numa_tbind