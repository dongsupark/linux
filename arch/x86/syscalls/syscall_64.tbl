--- conflicted
+++ resolved
@@ -323,11 +323,8 @@
 314	common	sched_setattr		sys_sched_setattr
 315	common	sched_getattr		sys_sched_getattr
 316	common	renameat2		sys_renameat2
-<<<<<<< HEAD
 317	common	getrandom		sys_getrandom
-=======
-317	common	kexec_file_load		sys_kexec_file_load
->>>>>>> 9f5b3907
+318	common	kexec_file_load		sys_kexec_file_load
 
 #
 # x32-specific system call numbers start at 512 to avoid cache impact
