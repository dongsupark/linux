#
# 64-bit system call numbers and entry vectors
#
# The format is:
# <number> <abi> <name> <entry point>
#
# The abi is "common", "64" or "x32" for this file.
#
0	common	read			sys_read
1	common	write			sys_write
2	common	open			sys_open
3	common	close			sys_close
4	common	stat			sys_newstat
5	common	fstat			sys_newfstat
6	common	lstat			sys_newlstat
7	common	poll			sys_poll
8	common	lseek			sys_lseek
9	common	mmap			sys_mmap
10	common	mprotect		sys_mprotect
11	common	munmap			sys_munmap
12	common	brk			sys_brk
13	64	rt_sigaction		sys_rt_sigaction
14	common	rt_sigprocmask		sys_rt_sigprocmask
15	64	rt_sigreturn		stub_rt_sigreturn
16	64	ioctl			sys_ioctl
17	common	pread64			sys_pread64
18	common	pwrite64		sys_pwrite64
19	64	readv			sys_readv
20	64	writev			sys_writev
21	common	access			sys_access
22	common	pipe			sys_pipe
23	common	select			sys_select
24	common	sched_yield		sys_sched_yield
25	common	mremap			sys_mremap
26	common	msync			sys_msync
27	common	mincore			sys_mincore
28	common	madvise			sys_madvise
29	common	shmget			sys_shmget
30	common	shmat			sys_shmat
31	common	shmctl			sys_shmctl
32	common	dup			sys_dup
33	common	dup2			sys_dup2
34	common	pause			sys_pause
35	common	nanosleep		sys_nanosleep
36	common	getitimer		sys_getitimer
37	common	alarm			sys_alarm
38	common	setitimer		sys_setitimer
39	common	getpid			sys_getpid
40	common	sendfile		sys_sendfile64
41	common	socket			sys_socket
42	common	connect			sys_connect
43	common	accept			sys_accept
44	common	sendto			sys_sendto
45	64	recvfrom		sys_recvfrom
46	64	sendmsg			sys_sendmsg
47	64	recvmsg			sys_recvmsg
48	common	shutdown		sys_shutdown
49	common	bind			sys_bind
50	common	listen			sys_listen
51	common	getsockname		sys_getsockname
52	common	getpeername		sys_getpeername
53	common	socketpair		sys_socketpair
54	common	setsockopt		sys_setsockopt
55	common	getsockopt		sys_getsockopt
56	common	clone			stub_clone
57	common	fork			stub_fork
58	common	vfork			stub_vfork
59	64	execve			stub_execve
60	common	exit			sys_exit
61	common	wait4			sys_wait4
62	common	kill			sys_kill
63	common	uname			sys_newuname
64	common	semget			sys_semget
65	common	semop			sys_semop
66	common	semctl			sys_semctl
67	common	shmdt			sys_shmdt
68	common	msgget			sys_msgget
69	common	msgsnd			sys_msgsnd
70	common	msgrcv			sys_msgrcv
71	common	msgctl			sys_msgctl
72	common	fcntl			sys_fcntl
73	common	flock			sys_flock
74	common	fsync			sys_fsync
75	common	fdatasync		sys_fdatasync
76	common	truncate		sys_truncate
77	common	ftruncate		sys_ftruncate
78	common	getdents		sys_getdents
79	common	getcwd			sys_getcwd
80	common	chdir			sys_chdir
81	common	fchdir			sys_fchdir
82	common	rename			sys_rename
83	common	mkdir			sys_mkdir
84	common	rmdir			sys_rmdir
85	common	creat			sys_creat
86	common	link			sys_link
87	common	unlink			sys_unlink
88	common	symlink			sys_symlink
89	common	readlink		sys_readlink
90	common	chmod			sys_chmod
91	common	fchmod			sys_fchmod
92	common	chown			sys_chown
93	common	fchown			sys_fchown
94	common	lchown			sys_lchown
95	common	umask			sys_umask
96	common	gettimeofday		sys_gettimeofday
97	common	getrlimit		sys_getrlimit
98	common	getrusage		sys_getrusage
99	common	sysinfo			sys_sysinfo
100	common	times			sys_times
101	64	ptrace			sys_ptrace
102	common	getuid			sys_getuid
103	common	syslog			sys_syslog
104	common	getgid			sys_getgid
105	common	setuid			sys_setuid
106	common	setgid			sys_setgid
107	common	geteuid			sys_geteuid
108	common	getegid			sys_getegid
109	common	setpgid			sys_setpgid
110	common	getppid			sys_getppid
111	common	getpgrp			sys_getpgrp
112	common	setsid			sys_setsid
113	common	setreuid		sys_setreuid
114	common	setregid		sys_setregid
115	common	getgroups		sys_getgroups
116	common	setgroups		sys_setgroups
117	common	setresuid		sys_setresuid
118	common	getresuid		sys_getresuid
119	common	setresgid		sys_setresgid
120	common	getresgid		sys_getresgid
121	common	getpgid			sys_getpgid
122	common	setfsuid		sys_setfsuid
123	common	setfsgid		sys_setfsgid
124	common	getsid			sys_getsid
125	common	capget			sys_capget
126	common	capset			sys_capset
127	64	rt_sigpending		sys_rt_sigpending
128	64	rt_sigtimedwait		sys_rt_sigtimedwait
129	64	rt_sigqueueinfo		sys_rt_sigqueueinfo
130	common	rt_sigsuspend		sys_rt_sigsuspend
131	64	sigaltstack		stub_sigaltstack
132	common	utime			sys_utime
133	common	mknod			sys_mknod
134	64	uselib
135	common	personality		sys_personality
136	common	ustat			sys_ustat
137	common	statfs			sys_statfs
138	common	fstatfs			sys_fstatfs
139	common	sysfs			sys_sysfs
140	common	getpriority		sys_getpriority
141	common	setpriority		sys_setpriority
142	common	sched_setparam		sys_sched_setparam
143	common	sched_getparam		sys_sched_getparam
144	common	sched_setscheduler	sys_sched_setscheduler
145	common	sched_getscheduler	sys_sched_getscheduler
146	common	sched_get_priority_max	sys_sched_get_priority_max
147	common	sched_get_priority_min	sys_sched_get_priority_min
148	common	sched_rr_get_interval	sys_sched_rr_get_interval
149	common	mlock			sys_mlock
150	common	munlock			sys_munlock
151	common	mlockall		sys_mlockall
152	common	munlockall		sys_munlockall
153	common	vhangup			sys_vhangup
154	common	modify_ldt		sys_modify_ldt
155	common	pivot_root		sys_pivot_root
156	64	_sysctl			sys_sysctl
157	common	prctl			sys_prctl
158	common	arch_prctl		sys_arch_prctl
159	common	adjtimex		sys_adjtimex
160	common	setrlimit		sys_setrlimit
161	common	chroot			sys_chroot
162	common	sync			sys_sync
163	common	acct			sys_acct
164	common	settimeofday		sys_settimeofday
165	common	mount			sys_mount
166	common	umount2			sys_umount
167	common	swapon			sys_swapon
168	common	swapoff			sys_swapoff
169	common	reboot			sys_reboot
170	common	sethostname		sys_sethostname
171	common	setdomainname		sys_setdomainname
172	common	iopl			stub_iopl
173	common	ioperm			sys_ioperm
174	64	create_module
175	common	init_module		sys_init_module
176	common	delete_module		sys_delete_module
177	64	get_kernel_syms
178	64	query_module
179	common	quotactl		sys_quotactl
180	64	nfsservctl
181	common	getpmsg
182	common	putpmsg
183	common	afs_syscall
184	common	tuxcall
185	common	security
186	common	gettid			sys_gettid
187	common	readahead		sys_readahead
188	common	setxattr		sys_setxattr
189	common	lsetxattr		sys_lsetxattr
190	common	fsetxattr		sys_fsetxattr
191	common	getxattr		sys_getxattr
192	common	lgetxattr		sys_lgetxattr
193	common	fgetxattr		sys_fgetxattr
194	common	listxattr		sys_listxattr
195	common	llistxattr		sys_llistxattr
196	common	flistxattr		sys_flistxattr
197	common	removexattr		sys_removexattr
198	common	lremovexattr		sys_lremovexattr
199	common	fremovexattr		sys_fremovexattr
200	common	tkill			sys_tkill
201	common	time			sys_time
202	common	futex			sys_futex
203	common	sched_setaffinity	sys_sched_setaffinity
204	common	sched_getaffinity	sys_sched_getaffinity
205	64	set_thread_area
206	common	io_setup		sys_io_setup
207	common	io_destroy		sys_io_destroy
208	common	io_getevents		sys_io_getevents
209	common	io_submit		sys_io_submit
210	common	io_cancel		sys_io_cancel
211	64	get_thread_area
212	common	lookup_dcookie		sys_lookup_dcookie
213	common	epoll_create		sys_epoll_create
214	64	epoll_ctl_old
215	64	epoll_wait_old
216	common	remap_file_pages	sys_remap_file_pages
217	common	getdents64		sys_getdents64
218	common	set_tid_address		sys_set_tid_address
219	common	restart_syscall		sys_restart_syscall
220	common	semtimedop		sys_semtimedop
221	common	fadvise64		sys_fadvise64
222	64	timer_create		sys_timer_create
223	common	timer_settime		sys_timer_settime
224	common	timer_gettime		sys_timer_gettime
225	common	timer_getoverrun	sys_timer_getoverrun
226	common	timer_delete		sys_timer_delete
227	common	clock_settime		sys_clock_settime
228	common	clock_gettime		sys_clock_gettime
229	common	clock_getres		sys_clock_getres
230	common	clock_nanosleep		sys_clock_nanosleep
231	common	exit_group		sys_exit_group
232	common	epoll_wait		sys_epoll_wait
233	common	epoll_ctl		sys_epoll_ctl
234	common	tgkill			sys_tgkill
235	common	utimes			sys_utimes
236	64	vserver
237	common	mbind			sys_mbind
238	common	set_mempolicy		sys_set_mempolicy
239	common	get_mempolicy		sys_get_mempolicy
240	common	mq_open			sys_mq_open
241	common	mq_unlink		sys_mq_unlink
242	common	mq_timedsend		sys_mq_timedsend
243	common	mq_timedreceive		sys_mq_timedreceive
244	64	mq_notify		sys_mq_notify
245	common	mq_getsetattr		sys_mq_getsetattr
246	64	kexec_load		sys_kexec_load
247	64	waitid			sys_waitid
248	common	add_key			sys_add_key
249	common	request_key		sys_request_key
250	common	keyctl			sys_keyctl
251	common	ioprio_set		sys_ioprio_set
252	common	ioprio_get		sys_ioprio_get
253	common	inotify_init		sys_inotify_init
254	common	inotify_add_watch	sys_inotify_add_watch
255	common	inotify_rm_watch	sys_inotify_rm_watch
256	common	migrate_pages		sys_migrate_pages
257	common	openat			sys_openat
258	common	mkdirat			sys_mkdirat
259	common	mknodat			sys_mknodat
260	common	fchownat		sys_fchownat
261	common	futimesat		sys_futimesat
262	common	newfstatat		sys_newfstatat
263	common	unlinkat		sys_unlinkat
264	common	renameat		sys_renameat
265	common	linkat			sys_linkat
266	common	symlinkat		sys_symlinkat
267	common	readlinkat		sys_readlinkat
268	common	fchmodat		sys_fchmodat
269	common	faccessat		sys_faccessat
270	common	pselect6		sys_pselect6
271	common	ppoll			sys_ppoll
272	common	unshare			sys_unshare
273	64	set_robust_list		sys_set_robust_list
274	64	get_robust_list		sys_get_robust_list
275	common	splice			sys_splice
276	common	tee			sys_tee
277	common	sync_file_range		sys_sync_file_range
278	64	vmsplice		sys_vmsplice
279	64	move_pages		sys_move_pages
280	common	utimensat		sys_utimensat
281	common	epoll_pwait		sys_epoll_pwait
282	common	signalfd		sys_signalfd
283	common	timerfd_create		sys_timerfd_create
284	common	eventfd			sys_eventfd
285	common	fallocate		sys_fallocate
286	common	timerfd_settime		sys_timerfd_settime
287	common	timerfd_gettime		sys_timerfd_gettime
288	common	accept4			sys_accept4
289	common	signalfd4		sys_signalfd4
290	common	eventfd2		sys_eventfd2
291	common	epoll_create1		sys_epoll_create1
292	common	dup3			sys_dup3
293	common	pipe2			sys_pipe2
294	common	inotify_init1		sys_inotify_init1
295	64	preadv			sys_preadv
296	64	pwritev			sys_pwritev
297	64	rt_tgsigqueueinfo	sys_rt_tgsigqueueinfo
298	common	perf_event_open		sys_perf_event_open
299	64	recvmmsg		sys_recvmmsg
300	common	fanotify_init		sys_fanotify_init
301	common	fanotify_mark		sys_fanotify_mark
302	common	prlimit64		sys_prlimit64
303	common	name_to_handle_at	sys_name_to_handle_at
304	common	open_by_handle_at	sys_open_by_handle_at
305	common	clock_adjtime		sys_clock_adjtime
306	common	syncfs			sys_syncfs
307	64	sendmmsg		sys_sendmmsg
308	common	setns			sys_setns
309	common	getcpu			sys_getcpu
310	64	process_vm_readv	sys_process_vm_readv
311	64	process_vm_writev	sys_process_vm_writev
<<<<<<< HEAD
312	64	numa_mbind		sys_numa_mbind
313	64	numa_tbind		sys_numa_tbind
=======
312	64	kcmp			sys_kcmp

>>>>>>> 5041caa4
#
# x32-specific system call numbers start at 512 to avoid cache impact
# for native 64-bit operation.
#
512	x32	rt_sigaction		sys32_rt_sigaction
513	x32	rt_sigreturn		stub_x32_rt_sigreturn
514	x32	ioctl			compat_sys_ioctl
515	x32	readv			compat_sys_readv
516	x32	writev			compat_sys_writev
517	x32	recvfrom		compat_sys_recvfrom
518	x32	sendmsg			compat_sys_sendmsg
519	x32	recvmsg			compat_sys_recvmsg
520	x32	execve			stub_x32_execve
521	x32	ptrace			compat_sys_ptrace
522	x32	rt_sigpending		sys32_rt_sigpending
523	x32	rt_sigtimedwait		compat_sys_rt_sigtimedwait
524	x32	rt_sigqueueinfo		sys32_rt_sigqueueinfo
525	x32	sigaltstack		stub_x32_sigaltstack
526	x32	timer_create		compat_sys_timer_create
527	x32	mq_notify		compat_sys_mq_notify
528	x32	kexec_load		compat_sys_kexec_load
529	x32	waitid			compat_sys_waitid
530	x32	set_robust_list		compat_sys_set_robust_list
531	x32	get_robust_list		compat_sys_get_robust_list
532	x32	vmsplice		compat_sys_vmsplice
533	x32	move_pages		compat_sys_move_pages
534	x32	preadv			compat_sys_preadv64
535	x32	pwritev			compat_sys_pwritev64
536	x32	rt_tgsigqueueinfo	compat_sys_rt_tgsigqueueinfo
537	x32	recvmmsg		compat_sys_recvmmsg
538	x32	sendmmsg		compat_sys_sendmmsg
539	x32	process_vm_readv	compat_sys_process_vm_readv
540	x32	process_vm_writev	compat_sys_process_vm_writev<|MERGE_RESOLUTION|>--- conflicted
+++ resolved
@@ -318,13 +318,10 @@
 309	common	getcpu			sys_getcpu
 310	64	process_vm_readv	sys_process_vm_readv
 311	64	process_vm_writev	sys_process_vm_writev
-<<<<<<< HEAD
-312	64	numa_mbind		sys_numa_mbind
-313	64	numa_tbind		sys_numa_tbind
-=======
 312	64	kcmp			sys_kcmp
+313	64	numa_mbind		sys_numa_mbind
+314	64	numa_tbind		sys_numa_tbind
 
->>>>>>> 5041caa4
 #
 # x32-specific system call numbers start at 512 to avoid cache impact
 # for native 64-bit operation.
