/*
 * Common EFI (Extensible Firmware Interface) support functions
 * Based on Extensible Firmware Interface Specification version 1.0
 *
 * Copyright (C) 1999 VA Linux Systems
 * Copyright (C) 1999 Walt Drummond <drummond@valinux.com>
 * Copyright (C) 1999-2002 Hewlett-Packard Co.
 *	David Mosberger-Tang <davidm@hpl.hp.com>
 *	Stephane Eranian <eranian@hpl.hp.com>
 * Copyright (C) 2005-2008 Intel Co.
 *	Fenghua Yu <fenghua.yu@intel.com>
 *	Bibo Mao <bibo.mao@intel.com>
 *	Chandramouli Narayanan <mouli@linux.intel.com>
 *	Huang Ying <ying.huang@intel.com>
 * Copyright (C) 2013 SuSE Labs
 *	Borislav Petkov <bp@suse.de> - runtime services VA mapping
 *
 * Copied from efi_32.c to eliminate the duplicated code between EFI
 * 32/64 support code. --ying 2007-10-26
 *
 * All EFI Runtime Services are not implemented yet as EFI only
 * supports physical mode addressing on SoftSDV. This is to be fixed
 * in a future version.  --drummond 1999-07-20
 *
 * Implemented EFI runtime services and virtual mode calls.  --davidm
 *
 * Goutham Rao: <goutham.rao@intel.com>
 *	Skip non-WB memory and ignore empty memory ranges.
 */

#define pr_fmt(fmt) KBUILD_MODNAME ": " fmt

#include <linux/kernel.h>
#include <linux/init.h>
#include <linux/efi.h>
#include <linux/efi-bgrt.h>
#include <linux/export.h>
#include <linux/bootmem.h>
#include <linux/slab.h>
#include <linux/memblock.h>
#include <linux/spinlock.h>
#include <linux/uaccess.h>
#include <linux/time.h>
#include <linux/io.h>
#include <linux/reboot.h>
#include <linux/bcd.h>

#include <asm/setup.h>
#include <asm/efi.h>
#include <asm/time.h>
#include <asm/cacheflush.h>
#include <asm/tlbflush.h>
#include <asm/x86_init.h>
#include <asm/rtc.h>

#define EFI_DEBUG

#define EFI_MIN_RESERVE 5120

#define EFI_DUMMY_GUID \
	EFI_GUID(0x4424ac57, 0xbe4b, 0x47dd, 0x9e, 0x97, 0xed, 0x50, 0xf0, 0x9f, 0x92, 0xa9)

static efi_char16_t efi_dummy_name[6] = { 'D', 'U', 'M', 'M', 'Y', 0 };

struct efi_memory_map memmap;

static struct efi efi_phys __initdata;
static efi_system_table_t efi_systab __initdata;

unsigned long x86_efi_facility;

static __initdata efi_config_table_type_t arch_tables[] = {
#ifdef CONFIG_X86_UV
	{UV_SYSTEM_TABLE_GUID, "UVsystab", &efi.uv_systab},
#endif
	{NULL_GUID, NULL, NULL},
};

u64 efi_setup;		/* efi setup_data physical address */

/*
 * Returns 1 if 'facility' is enabled, 0 otherwise.
 */
int efi_enabled(int facility)
{
	return test_bit(facility, &x86_efi_facility) != 0;
}
EXPORT_SYMBOL(efi_enabled);

static bool __initdata disable_runtime = false;
static int __init setup_noefi(char *arg)
{
	disable_runtime = true;
	return 0;
}
early_param("noefi", setup_noefi);

int add_efi_memmap;
EXPORT_SYMBOL(add_efi_memmap);

static int __init setup_add_efi_memmap(char *arg)
{
	add_efi_memmap = 1;
	return 0;
}
early_param("add_efi_memmap", setup_add_efi_memmap);

static bool efi_no_storage_paranoia;

static int __init setup_storage_paranoia(char *arg)
{
	efi_no_storage_paranoia = true;
	return 0;
}
early_param("efi_no_storage_paranoia", setup_storage_paranoia);

static efi_status_t virt_efi_get_time(efi_time_t *tm, efi_time_cap_t *tc)
{
	unsigned long flags;
	efi_status_t status;

	spin_lock_irqsave(&rtc_lock, flags);
	status = efi_call_virt2(get_time, tm, tc);
	spin_unlock_irqrestore(&rtc_lock, flags);
	return status;
}

static efi_status_t virt_efi_set_time(efi_time_t *tm)
{
	unsigned long flags;
	efi_status_t status;

	spin_lock_irqsave(&rtc_lock, flags);
	status = efi_call_virt1(set_time, tm);
	spin_unlock_irqrestore(&rtc_lock, flags);
	return status;
}

static efi_status_t virt_efi_get_wakeup_time(efi_bool_t *enabled,
					     efi_bool_t *pending,
					     efi_time_t *tm)
{
	unsigned long flags;
	efi_status_t status;

	spin_lock_irqsave(&rtc_lock, flags);
	status = efi_call_virt3(get_wakeup_time,
				enabled, pending, tm);
	spin_unlock_irqrestore(&rtc_lock, flags);
	return status;
}

static efi_status_t virt_efi_set_wakeup_time(efi_bool_t enabled, efi_time_t *tm)
{
	unsigned long flags;
	efi_status_t status;

	spin_lock_irqsave(&rtc_lock, flags);
	status = efi_call_virt2(set_wakeup_time,
				enabled, tm);
	spin_unlock_irqrestore(&rtc_lock, flags);
	return status;
}

static efi_status_t virt_efi_get_variable(efi_char16_t *name,
					  efi_guid_t *vendor,
					  u32 *attr,
					  unsigned long *data_size,
					  void *data)
{
	return efi_call_virt5(get_variable,
			      name, vendor, attr,
			      data_size, data);
}

static efi_status_t virt_efi_get_next_variable(unsigned long *name_size,
					       efi_char16_t *name,
					       efi_guid_t *vendor)
{
	return efi_call_virt3(get_next_variable,
			      name_size, name, vendor);
}

static efi_status_t virt_efi_set_variable(efi_char16_t *name,
					  efi_guid_t *vendor,
					  u32 attr,
					  unsigned long data_size,
					  void *data)
{
	return efi_call_virt5(set_variable,
			      name, vendor, attr,
			      data_size, data);
}

static efi_status_t virt_efi_query_variable_info(u32 attr,
						 u64 *storage_space,
						 u64 *remaining_space,
						 u64 *max_variable_size)
{
	if (efi.runtime_version < EFI_2_00_SYSTEM_TABLE_REVISION)
		return EFI_UNSUPPORTED;

	return efi_call_virt4(query_variable_info, attr, storage_space,
			      remaining_space, max_variable_size);
}

static efi_status_t virt_efi_get_next_high_mono_count(u32 *count)
{
	return efi_call_virt1(get_next_high_mono_count, count);
}

static void virt_efi_reset_system(int reset_type,
				  efi_status_t status,
				  unsigned long data_size,
				  efi_char16_t *data)
{
	efi_call_virt4(reset_system, reset_type, status,
		       data_size, data);
}

static efi_status_t virt_efi_update_capsule(efi_capsule_header_t **capsules,
					    unsigned long count,
					    unsigned long sg_list)
{
	if (efi.runtime_version < EFI_2_00_SYSTEM_TABLE_REVISION)
		return EFI_UNSUPPORTED;

	return efi_call_virt3(update_capsule, capsules, count, sg_list);
}

static efi_status_t virt_efi_query_capsule_caps(efi_capsule_header_t **capsules,
						unsigned long count,
						u64 *max_size,
						int *reset_type)
{
	if (efi.runtime_version < EFI_2_00_SYSTEM_TABLE_REVISION)
		return EFI_UNSUPPORTED;

	return efi_call_virt4(query_capsule_caps, capsules, count, max_size,
			      reset_type);
}

static efi_status_t __init phys_efi_set_virtual_address_map(
	unsigned long memory_map_size,
	unsigned long descriptor_size,
	u32 descriptor_version,
	efi_memory_desc_t *virtual_map)
{
	efi_status_t status;

	efi_call_phys_prelog();
	status = efi_call_phys4(efi_phys.set_virtual_address_map,
				memory_map_size, descriptor_size,
				descriptor_version, virtual_map);
	efi_call_phys_epilog();
	return status;
}

static efi_status_t __init phys_efi_get_time(efi_time_t *tm,
					     efi_time_cap_t *tc)
{
	unsigned long flags;
	efi_status_t status;

	spin_lock_irqsave(&rtc_lock, flags);
	efi_call_phys_prelog();
	status = efi_call_phys2(efi_phys.get_time, virt_to_phys(tm),
				virt_to_phys(tc));
	efi_call_phys_epilog();
	spin_unlock_irqrestore(&rtc_lock, flags);
	return status;
}

int efi_set_rtc_mmss(const struct timespec *now)
{
	unsigned long nowtime = now->tv_sec;
	efi_status_t 	status;
	efi_time_t 	eft;
	efi_time_cap_t 	cap;
	struct rtc_time	tm;

	status = efi.get_time(&eft, &cap);
	if (status != EFI_SUCCESS) {
		pr_err("Oops: efitime: can't read time!\n");
		return -1;
	}

	rtc_time_to_tm(nowtime, &tm);
	if (!rtc_valid_tm(&tm)) {
		eft.year = tm.tm_year + 1900;
		eft.month = tm.tm_mon + 1;
		eft.day = tm.tm_mday;
		eft.minute = tm.tm_min;
		eft.second = tm.tm_sec;
		eft.nanosecond = 0;
	} else {
		printk(KERN_ERR
		       "%s: Invalid EFI RTC value: write of %lx to EFI RTC failed\n",
		       __FUNCTION__, nowtime);
		return -1;
	}

	status = efi.set_time(&eft);
	if (status != EFI_SUCCESS) {
		pr_err("Oops: efitime: can't write time!\n");
		return -1;
	}
	return 0;
}

void efi_get_time(struct timespec *now)
{
	efi_status_t status;
	efi_time_t eft;
	efi_time_cap_t cap;

	status = efi.get_time(&eft, &cap);
	if (status != EFI_SUCCESS)
		pr_err("Oops: efitime: can't read time!\n");

	now->tv_sec = mktime(eft.year, eft.month, eft.day, eft.hour,
			     eft.minute, eft.second);
	now->tv_nsec = 0;
}

/*
 * Tell the kernel about the EFI memory map.  This might include
 * more than the max 128 entries that can fit in the e820 legacy
 * (zeropage) memory map.
 */

static void __init do_add_efi_memmap(void)
{
	void *p;

	for (p = memmap.map; p < memmap.map_end; p += memmap.desc_size) {
		efi_memory_desc_t *md = p;
		unsigned long long start = md->phys_addr;
		unsigned long long size = md->num_pages << EFI_PAGE_SHIFT;
		int e820_type;

		switch (md->type) {
		case EFI_LOADER_CODE:
		case EFI_LOADER_DATA:
		case EFI_BOOT_SERVICES_CODE:
		case EFI_BOOT_SERVICES_DATA:
		case EFI_CONVENTIONAL_MEMORY:
			if (md->attribute & EFI_MEMORY_WB)
				e820_type = E820_RAM;
			else
				e820_type = E820_RESERVED;
			break;
		case EFI_ACPI_RECLAIM_MEMORY:
			e820_type = E820_ACPI;
			break;
		case EFI_ACPI_MEMORY_NVS:
			e820_type = E820_NVS;
			break;
		case EFI_UNUSABLE_MEMORY:
			e820_type = E820_UNUSABLE;
			break;
		default:
			/*
			 * EFI_RESERVED_TYPE EFI_RUNTIME_SERVICES_CODE
			 * EFI_RUNTIME_SERVICES_DATA EFI_MEMORY_MAPPED_IO
			 * EFI_MEMORY_MAPPED_IO_PORT_SPACE EFI_PAL_CODE
			 */
			e820_type = E820_RESERVED;
			break;
		}
		e820_add_region(start, size, e820_type);
	}
	sanitize_e820_map(e820.map, ARRAY_SIZE(e820.map), &e820.nr_map);
}

int __init efi_memblock_x86_reserve_range(void)
{
	struct efi_info *e = &boot_params.efi_info;
	unsigned long pmap;

#ifdef CONFIG_X86_32
	/* Can't handle data above 4GB at this time */
	if (e->efi_memmap_hi) {
		pr_err("Memory map is above 4GB, disabling EFI.\n");
		return -EINVAL;
	}
	pmap =  e->efi_memmap;
#else
	pmap = (e->efi_memmap |	((__u64)e->efi_memmap_hi << 32));
#endif
	memmap.phys_map		= (void *)pmap;
	memmap.nr_map		= e->efi_memmap_size /
				  e->efi_memdesc_size;
	memmap.desc_size	= e->efi_memdesc_size;
	memmap.desc_version	= e->efi_memdesc_version;

	memblock_reserve(pmap, memmap.nr_map * memmap.desc_size);

	efi.memmap = &memmap;

	return 0;
}

static void __init print_efi_memmap(void)
{
#ifdef EFI_DEBUG
	efi_memory_desc_t *md;
	void *p;
	int i;

	for (p = memmap.map, i = 0;
	     p < memmap.map_end;
	     p += memmap.desc_size, i++) {
		md = p;
		pr_info("mem%02u: type=%u, attr=0x%llx, "
			"range=[0x%016llx-0x%016llx) (%lluMB)\n",
			i, md->type, md->attribute, md->phys_addr,
			md->phys_addr + (md->num_pages << EFI_PAGE_SHIFT),
			(md->num_pages >> (20 - EFI_PAGE_SHIFT)));
	}
#endif  /*  EFI_DEBUG  */
}

void __init efi_reserve_boot_services(void)
{
	void *p;

	for (p = memmap.map; p < memmap.map_end; p += memmap.desc_size) {
		efi_memory_desc_t *md = p;
		u64 start = md->phys_addr;
		u64 size = md->num_pages << EFI_PAGE_SHIFT;

		if (md->type != EFI_BOOT_SERVICES_CODE &&
		    md->type != EFI_BOOT_SERVICES_DATA)
			continue;
		/* Only reserve where possible:
		 * - Not within any already allocated areas
		 * - Not over any memory area (really needed, if above?)
		 * - Not within any part of the kernel
		 * - Not the bios reserved area
		*/
		if ((start + size > __pa_symbol(_text)
				&& start <= __pa_symbol(_end)) ||
			!e820_all_mapped(start, start+size, E820_RAM) ||
			memblock_is_region_reserved(start, size)) {
			/* Could not reserve, skip it */
			md->num_pages = 0;
			memblock_dbg("Could not reserve boot range "
					"[0x%010llx-0x%010llx]\n",
						start, start+size-1);
		} else
			memblock_reserve(start, size);
	}
}

void __init efi_unmap_memmap(void)
{
	clear_bit(EFI_MEMMAP, &x86_efi_facility);
	if (memmap.map) {
		early_iounmap(memmap.map, memmap.nr_map * memmap.desc_size);
		memmap.map = NULL;
	}
}

void __init efi_free_boot_services(void)
{
	void *p;

	if (!efi_is_native())
		return;

	for (p = memmap.map; p < memmap.map_end; p += memmap.desc_size) {
		efi_memory_desc_t *md = p;
		unsigned long long start = md->phys_addr;
		unsigned long long size = md->num_pages << EFI_PAGE_SHIFT;

		if (md->type != EFI_BOOT_SERVICES_CODE &&
		    md->type != EFI_BOOT_SERVICES_DATA)
			continue;

		/* Could not reserve boot area */
		if (!size)
			continue;

		free_bootmem_late(start, size);
	}

	efi_unmap_memmap();
}

static int __init efi_systab_init(void *phys)
{
	if (efi_enabled(EFI_64BIT)) {
		efi_system_table_64_t *systab64;
		struct efi_setup_data *data = NULL;
		u64 tmp = 0;

		if (efi_setup) {
			data = early_memremap(efi_setup, sizeof(*data));
			if (!data)
				return -ENOMEM;
		}
		systab64 = early_ioremap((unsigned long)phys,
					 sizeof(*systab64));
		if (systab64 == NULL) {
			pr_err("Couldn't map the system table!\n");
			if (data)
				early_iounmap(data, sizeof(*data));
			return -ENOMEM;
		}

		efi_systab.hdr = systab64->hdr;
		efi_systab.fw_vendor = data ? (unsigned long)data->fw_vendor :
					      systab64->fw_vendor;
		tmp |= data ? data->fw_vendor : systab64->fw_vendor;
		efi_systab.fw_revision = systab64->fw_revision;
		efi_systab.con_in_handle = systab64->con_in_handle;
		tmp |= systab64->con_in_handle;
		efi_systab.con_in = systab64->con_in;
		tmp |= systab64->con_in;
		efi_systab.con_out_handle = systab64->con_out_handle;
		tmp |= systab64->con_out_handle;
		efi_systab.con_out = systab64->con_out;
		tmp |= systab64->con_out;
		efi_systab.stderr_handle = systab64->stderr_handle;
		tmp |= systab64->stderr_handle;
		efi_systab.stderr = systab64->stderr;
		tmp |= systab64->stderr;
		efi_systab.runtime = data ?
				     (void *)(unsigned long)data->runtime :
				     (void *)(unsigned long)systab64->runtime;
		tmp |= data ? data->runtime : systab64->runtime;
		efi_systab.boottime = (void *)(unsigned long)systab64->boottime;
		tmp |= systab64->boottime;
		efi_systab.nr_tables = systab64->nr_tables;
		efi_systab.tables = data ? (unsigned long)data->tables :
					   systab64->tables;
		tmp |= data ? data->tables : systab64->tables;

		early_iounmap(systab64, sizeof(*systab64));
		if (data)
			early_iounmap(data, sizeof(*data));
#ifdef CONFIG_X86_32
		if (tmp >> 32) {
			pr_err("EFI data located above 4GB, disabling EFI.\n");
			return -EINVAL;
		}
#endif
	} else {
		efi_system_table_32_t *systab32;

		systab32 = early_ioremap((unsigned long)phys,
					 sizeof(*systab32));
		if (systab32 == NULL) {
			pr_err("Couldn't map the system table!\n");
			return -ENOMEM;
		}

		efi_systab.hdr = systab32->hdr;
		efi_systab.fw_vendor = systab32->fw_vendor;
		efi_systab.fw_revision = systab32->fw_revision;
		efi_systab.con_in_handle = systab32->con_in_handle;
		efi_systab.con_in = systab32->con_in;
		efi_systab.con_out_handle = systab32->con_out_handle;
		efi_systab.con_out = systab32->con_out;
		efi_systab.stderr_handle = systab32->stderr_handle;
		efi_systab.stderr = systab32->stderr;
		efi_systab.runtime = (void *)(unsigned long)systab32->runtime;
		efi_systab.boottime = (void *)(unsigned long)systab32->boottime;
		efi_systab.nr_tables = systab32->nr_tables;
		efi_systab.tables = systab32->tables;

		early_iounmap(systab32, sizeof(*systab32));
	}

	efi.systab = &efi_systab;

	/*
	 * Verify the EFI Table
	 */
	if (efi.systab->hdr.signature != EFI_SYSTEM_TABLE_SIGNATURE) {
		pr_err("System table signature incorrect!\n");
		return -EINVAL;
	}
	if ((efi.systab->hdr.revision >> 16) == 0)
		pr_err("Warning: System table version "
		       "%d.%02d, expected 1.00 or greater!\n",
		       efi.systab->hdr.revision >> 16,
		       efi.systab->hdr.revision & 0xffff);

	return 0;
}

static int __init efi_runtime_init(void)
{
	efi_runtime_services_t *runtime;

	/*
	 * Check out the runtime services table. We need to map
	 * the runtime services table so that we can grab the physical
	 * address of several of the EFI runtime functions, needed to
	 * set the firmware into virtual mode.
	 */
	runtime = early_ioremap((unsigned long)efi.systab->runtime,
				sizeof(efi_runtime_services_t));
	if (!runtime) {
		pr_err("Could not map the runtime service table!\n");
		return -ENOMEM;
	}
	/*
	 * We will only need *early* access to the following
	 * two EFI runtime services before set_virtual_address_map
	 * is invoked.
	 */
	efi_phys.get_time = (efi_get_time_t *)runtime->get_time;
	efi_phys.set_virtual_address_map =
		(efi_set_virtual_address_map_t *)
		runtime->set_virtual_address_map;
	/*
	 * Make efi_get_time can be called before entering
	 * virtual mode.
	 */
	efi.get_time = phys_efi_get_time;
	early_iounmap(runtime, sizeof(efi_runtime_services_t));

	return 0;
}

static int __init efi_memmap_init(void)
{
	/* Map the EFI memory map */
	memmap.map = early_ioremap((unsigned long)memmap.phys_map,
				   memmap.nr_map * memmap.desc_size);
	if (memmap.map == NULL) {
		pr_err("Could not map the memory map!\n");
		return -ENOMEM;
	}
	memmap.map_end = memmap.map + (memmap.nr_map * memmap.desc_size);

	if (add_efi_memmap)
		do_add_efi_memmap();

	return 0;
}

/*
 * A number of config table entries get remapped to virtual addresses
 * after entering EFI virtual mode. However, the kexec kernel requires
 * their physical addresses therefore we pass them via setup_data and
 * correct those entries to their respective physical addresses here.
 *
 * Currently only handles smbios which is necessary for some firmware
 * implementation.
 */
static int __init efi_reuse_config(u64 tables, int nr_tables)
{
	int i, sz, ret = 0;
	void *p, *tablep;
	struct efi_setup_data *data;

	if (!efi_setup)
		return 0;

	if (!efi_enabled(EFI_64BIT))
		return 0;

	data = early_memremap(efi_setup, sizeof(*data));
	if (!data) {
		ret = -ENOMEM;
		goto out;
	}

	if (!data->smbios)
		goto out_memremap;

	sz = sizeof(efi_config_table_64_t);

	p = tablep = early_memremap(tables, nr_tables * sz);
	if (!p) {
		pr_err("Could not map Configuration table!\n");
		ret = -ENOMEM;
		goto out_memremap;
	}

	for (i = 0; i < efi.systab->nr_tables; i++) {
		efi_guid_t guid;

		guid = ((efi_config_table_64_t *)p)->guid;

		if (!efi_guidcmp(guid, SMBIOS_TABLE_GUID))
			((efi_config_table_64_t *)p)->table = data->smbios;
		p += sz;
	}
	early_iounmap(tablep, nr_tables * sz);

out_memremap:
	early_iounmap(data, sizeof(*data));
out:
	return ret;
}

void __init efi_init(void)
{
	efi_char16_t *c16;
	char vendor[100] = "unknown";
	int i = 0;
	void *tmp;

#ifdef CONFIG_X86_32
	if (boot_params.efi_info.efi_systab_hi ||
	    boot_params.efi_info.efi_memmap_hi) {
		pr_info("Table located above 4GB, disabling EFI.\n");
		return;
	}
	efi_phys.systab = (efi_system_table_t *)boot_params.efi_info.efi_systab;
#else
	efi_phys.systab = (efi_system_table_t *)
			  (boot_params.efi_info.efi_systab |
			  ((__u64)boot_params.efi_info.efi_systab_hi<<32));
#endif

	if (efi_systab_init(efi_phys.systab))
		return;

	set_bit(EFI_SYSTEM_TABLES, &x86_efi_facility);

	efi.config_table = (unsigned long)efi.systab->tables;
	efi.fw_vendor	 = (unsigned long)efi.systab->fw_vendor;
	efi.runtime	 = (unsigned long)efi.systab->runtime;

	/*
	 * Show what we know for posterity
	 */
	c16 = tmp = early_ioremap(efi.systab->fw_vendor, 2);
	if (c16) {
		for (i = 0; i < sizeof(vendor) - 1 && *c16; ++i)
			vendor[i] = *c16++;
		vendor[i] = '\0';
	} else
		pr_err("Could not map the firmware vendor!\n");
	early_iounmap(tmp, 2);

	pr_info("EFI v%u.%.02u by %s\n",
		efi.systab->hdr.revision >> 16,
		efi.systab->hdr.revision & 0xffff, vendor);

	if (efi_reuse_config(efi.systab->tables, efi.systab->nr_tables))
		return;

	if (efi_config_init(arch_tables))
		return;

	set_bit(EFI_CONFIG_TABLES, &x86_efi_facility);

	/*
	 * Note: We currently don't support runtime services on an EFI
	 * that doesn't match the kernel 32/64-bit mode.
	 */

	if (!efi_is_native())
		pr_info("No EFI runtime due to 32/64-bit mismatch with kernel\n");
	else {
		if (disable_runtime || efi_runtime_init())
			return;
		set_bit(EFI_RUNTIME_SERVICES, &x86_efi_facility);
	}
	if (efi_memmap_init())
		return;

	set_bit(EFI_MEMMAP, &x86_efi_facility);

	print_efi_memmap();
}

void __init efi_late_init(void)
{
	efi_bgrt_init();
}

void __init efi_set_executable(efi_memory_desc_t *md, bool executable)
{
	u64 addr, npages;

	addr = md->virt_addr;
	npages = md->num_pages;

	memrange_efi_to_native(&addr, &npages);

	if (executable)
		set_memory_x(addr, npages);
	else
		set_memory_nx(addr, npages);
}

static void __init runtime_code_page_mkexec(void)
{
	efi_memory_desc_t *md;
	void *p;

	/* Make EFI runtime service code area executable */
	for (p = memmap.map; p < memmap.map_end; p += memmap.desc_size) {
		md = p;

		if (md->type != EFI_RUNTIME_SERVICES_CODE)
			continue;

		efi_set_executable(md, true);
	}
}

void efi_memory_uc(u64 addr, unsigned long size)
{
	unsigned long page_shift = 1UL << EFI_PAGE_SHIFT;
	u64 npages;

	npages = round_up(size, page_shift) / page_shift;
	memrange_efi_to_native(&addr, &npages);
	set_memory_uc(addr, npages);
}

void __init old_map_region(efi_memory_desc_t *md)
<<<<<<< HEAD
{
	u64 start_pfn, end_pfn, end;
	unsigned long size;
	void *va;

	start_pfn = PFN_DOWN(md->phys_addr);
	size	  = md->num_pages << PAGE_SHIFT;
	end	  = md->phys_addr + size;
	end_pfn   = PFN_UP(end);

	if (pfn_range_is_mapped(start_pfn, end_pfn)) {
		va = __va(md->phys_addr);

		if (!(md->attribute & EFI_MEMORY_WB))
			efi_memory_uc((u64)(unsigned long)va, size);
	} else
		va = efi_ioremap(md->phys_addr, size,
				 md->type, md->attribute);

	md->virt_addr = (u64) (unsigned long) va;
	if (!va)
		pr_err("ioremap of 0x%llX failed!\n",
		       (unsigned long long)md->phys_addr);
}

/*
 * This function will switch the EFI runtime services to virtual mode.
 * Essentially, we look through the EFI memmap and map every region that
 * has the runtime attribute bit set in its memory descriptor into the
 * ->trampoline_pgd page table using a top-down VA allocation scheme.
 *
 * The old method which used to update that memory descriptor with the
 * virtual address obtained from ioremap() is still supported when the
 * kernel is booted with efi=old_map on its command line. Same old
 * method enabled the runtime services to be called without having to
 * thunk back into physical mode for every invocation.
 *
 * The new method does a pagetable switch in a preemption-safe manner
 * so that we're in a different address space when calling a runtime
 * function. For function arguments passing we do copy the PGDs of the
 * kernel page table into ->trampoline_pgd prior to each call.
 */
void __init efi_enter_virtual_mode(void)
{
	efi_memory_desc_t *md, *prev_md = NULL;
	void *p, *new_memmap = NULL;
	unsigned long size;
	efi_status_t status;
	u64 end, systab;
	int count = 0;
=======
{
	u64 start_pfn, end_pfn, end;
	unsigned long size;
	void *va;
>>>>>>> ef0b8b9a

	start_pfn = PFN_DOWN(md->phys_addr);
	size	  = md->num_pages << PAGE_SHIFT;
	end	  = md->phys_addr + size;
	end_pfn   = PFN_UP(end);

<<<<<<< HEAD
	/*
	 * We don't do virtual mode, since we don't do runtime services, on
	 * non-native EFI
	 */
	if (!efi_is_native()) {
		efi_unmap_memmap();
		return;
	}
=======
	if (pfn_range_is_mapped(start_pfn, end_pfn)) {
		va = __va(md->phys_addr);

		if (!(md->attribute & EFI_MEMORY_WB))
			efi_memory_uc((u64)(unsigned long)va, size);
	} else
		va = efi_ioremap(md->phys_addr, size,
				 md->type, md->attribute);

	md->virt_addr = (u64) (unsigned long) va;
	if (!va)
		pr_err("ioremap of 0x%llX failed!\n",
		       (unsigned long long)md->phys_addr);
}

/* Merge contiguous regions of the same type and attribute */
static void __init efi_merge_regions(void)
{
	void *p;
	efi_memory_desc_t *md, *prev_md = NULL;
>>>>>>> ef0b8b9a

	for (p = memmap.map; p < memmap.map_end; p += memmap.desc_size) {
		u64 prev_size;
		md = p;

		if (!prev_md) {
			prev_md = md;
			continue;
		}

		if (prev_md->type != md->type ||
		    prev_md->attribute != md->attribute) {
			prev_md = md;
			continue;
		}

		prev_size = prev_md->num_pages << EFI_PAGE_SHIFT;

		if (md->phys_addr == (prev_md->phys_addr + prev_size)) {
			prev_md->num_pages += md->num_pages;
			md->type = EFI_RESERVED_TYPE;
			md->attribute = 0;
			continue;
		}
		prev_md = md;

	}
}

static void __init get_systab_virt_addr(efi_memory_desc_t *md)
{
	unsigned long size;
	u64 end, systab;

	size = md->num_pages << EFI_PAGE_SHIFT;
	end = md->phys_addr + size;
	systab = (u64)(unsigned long)efi_phys.systab;
	if (md->phys_addr <= systab && systab < end) {
		systab += md->virt_addr - md->phys_addr;
		efi.systab = (efi_system_table_t *)(unsigned long)systab;
	}
}

static int __init save_runtime_map(void)
{
	efi_memory_desc_t *md;
	void *tmp, *p, *q = NULL;
	int count = 0;

	for (p = memmap.map; p < memmap.map_end; p += memmap.desc_size) {
		md = p;

		if (!(md->attribute & EFI_MEMORY_RUNTIME) ||
		    (md->type == EFI_BOOT_SERVICES_CODE) ||
		    (md->type == EFI_BOOT_SERVICES_DATA))
			continue;
		tmp = krealloc(q, (count + 1) * memmap.desc_size, GFP_KERNEL);
		if (!tmp)
			goto out;
		q = tmp;

		memcpy(q + count * memmap.desc_size, md, memmap.desc_size);
		count++;
	}

	efi_runtime_map_setup(q, count, memmap.desc_size);

	return 0;
out:
	kfree(q);
	return -ENOMEM;
}

/*
 * Map efi regions which were passed via setup_data. The virt_addr is a fixed
 * addr which was used in first kernel of a kexec boot.
 */
static void __init efi_map_regions_fixed(void)
{
	void *p;
	efi_memory_desc_t *md;

	for (p = memmap.map; p < memmap.map_end; p += memmap.desc_size) {
		md = p;
		efi_map_region_fixed(md); /* FIXME: add error handling */
		get_systab_virt_addr(md);
	}

}

/*
 * Map efi memory ranges for runtime serivce and update new_memmap with virtual
 * addresses.
 */
static void * __init efi_map_regions(int *count)
{
	efi_memory_desc_t *md;
	void *p, *tmp, *new_memmap = NULL;

	for (p = memmap.map; p < memmap.map_end; p += memmap.desc_size) {
		md = p;
		if (!(md->attribute & EFI_MEMORY_RUNTIME)) {
#ifdef CONFIG_X86_64
			if (md->type != EFI_BOOT_SERVICES_CODE &&
			    md->type != EFI_BOOT_SERVICES_DATA)
#endif
				continue;
		}

		efi_map_region(md);
<<<<<<< HEAD

		size = md->num_pages << EFI_PAGE_SHIFT;
		end = md->phys_addr + size;

		systab = (u64) (unsigned long) efi_phys.systab;
		if (md->phys_addr <= systab && systab < end) {
			systab += md->virt_addr - md->phys_addr;

			efi.systab = (efi_system_table_t *) (unsigned long) systab;
		}

		new_memmap = krealloc(new_memmap,
				      (count + 1) * memmap.desc_size,
				      GFP_KERNEL);
		if (!new_memmap)
			goto err_out;

		memcpy(new_memmap + (count * memmap.desc_size), md,
		       memmap.desc_size);
		count++;
=======
		get_systab_virt_addr(md);

		tmp = krealloc(new_memmap, (*count + 1) * memmap.desc_size,
			       GFP_KERNEL);
		if (!tmp)
			goto out;
		new_memmap = tmp;
		memcpy(new_memmap + (*count * memmap.desc_size), md,
		       memmap.desc_size);
		(*count)++;
	}

	return new_memmap;
out:
	kfree(new_memmap);
	return NULL;
}

/*
 * This function will switch the EFI runtime services to virtual mode.
 * Essentially, we look through the EFI memmap and map every region that
 * has the runtime attribute bit set in its memory descriptor into the
 * ->trampoline_pgd page table using a top-down VA allocation scheme.
 *
 * The old method which used to update that memory descriptor with the
 * virtual address obtained from ioremap() is still supported when the
 * kernel is booted with efi=old_map on its command line. Same old
 * method enabled the runtime services to be called without having to
 * thunk back into physical mode for every invocation.
 *
 * The new method does a pagetable switch in a preemption-safe manner
 * so that we're in a different address space when calling a runtime
 * function. For function arguments passing we do copy the PGDs of the
 * kernel page table into ->trampoline_pgd prior to each call.
 *
 * Specially for kexec boot, efi runtime maps in previous kernel should
 * be passed in via setup_data. In that case runtime ranges will be mapped
 * to the same virtual addresses as the first kernel.
 */
void __init efi_enter_virtual_mode(void)
{
	efi_status_t status;
	void *new_memmap = NULL;
	int err, count = 0;

	efi.systab = NULL;

	/*
	 * We don't do virtual mode, since we don't do runtime services, on
	 * non-native EFI
	 */
	if (!efi_is_native()) {
		efi_unmap_memmap();
		return;
	}

	if (efi_setup) {
		efi_map_regions_fixed();
	} else {
		efi_merge_regions();
		new_memmap = efi_map_regions(&count);
		if (!new_memmap) {
			pr_err("Error reallocating memory, EFI runtime non-functional!\n");
			return;
		}
>>>>>>> ef0b8b9a
	}

	err = save_runtime_map();
	if (err)
		pr_err("Error saving runtime map, efi runtime on kexec non-functional!!\n");

	BUG_ON(!efi.systab);

	efi_setup_page_tables();
	efi_sync_low_kernel_mappings();
<<<<<<< HEAD

	status = phys_efi_set_virtual_address_map(
		memmap.desc_size * count,
		memmap.desc_size,
		memmap.desc_version,
		(efi_memory_desc_t *)__pa(new_memmap));
=======
>>>>>>> ef0b8b9a

	if (!efi_setup) {
		status = phys_efi_set_virtual_address_map(
			memmap.desc_size * count,
			memmap.desc_size,
			memmap.desc_version,
			(efi_memory_desc_t *)__pa(new_memmap));

		if (status != EFI_SUCCESS) {
			pr_alert("Unable to switch EFI into virtual mode (status=%lx)!\n",
				 status);
			panic("EFI call to SetVirtualAddressMap() failed!");
		}
	}

	/*
	 * Now that EFI is in virtual mode, update the function
	 * pointers in the runtime service table to the new virtual addresses.
	 *
	 * Call EFI services through wrapper functions.
	 */
	efi.runtime_version = efi_systab.hdr.revision;
	efi.get_time = virt_efi_get_time;
	efi.set_time = virt_efi_set_time;
	efi.get_wakeup_time = virt_efi_get_wakeup_time;
	efi.set_wakeup_time = virt_efi_set_wakeup_time;
	efi.get_variable = virt_efi_get_variable;
	efi.get_next_variable = virt_efi_get_next_variable;
	efi.set_variable = virt_efi_set_variable;
	efi.get_next_high_mono_count = virt_efi_get_next_high_mono_count;
	efi.reset_system = virt_efi_reset_system;
	efi.set_virtual_address_map = NULL;
	efi.query_variable_info = virt_efi_query_variable_info;
	efi.update_capsule = virt_efi_update_capsule;
	efi.query_capsule_caps = virt_efi_query_capsule_caps;

	if (efi_enabled(EFI_OLD_MEMMAP) && (__supported_pte_mask & _PAGE_NX))
		runtime_code_page_mkexec();

	kfree(new_memmap);

	/* clean DUMMY object */
	efi.set_variable(efi_dummy_name, &EFI_DUMMY_GUID,
			 EFI_VARIABLE_NON_VOLATILE |
			 EFI_VARIABLE_BOOTSERVICE_ACCESS |
			 EFI_VARIABLE_RUNTIME_ACCESS,
			 0, NULL);

	return;

 err_out:
	pr_err("Error reallocating memory, EFI runtime non-functional!\n");
}

/*
 * Convenience functions to obtain memory types and attributes
 */
u32 efi_mem_type(unsigned long phys_addr)
{
	efi_memory_desc_t *md;
	void *p;

	if (!efi_enabled(EFI_MEMMAP))
		return 0;

	for (p = memmap.map; p < memmap.map_end; p += memmap.desc_size) {
		md = p;
		if ((md->phys_addr <= phys_addr) &&
		    (phys_addr < (md->phys_addr +
				  (md->num_pages << EFI_PAGE_SHIFT))))
			return md->type;
	}
	return 0;
}

u64 efi_mem_attributes(unsigned long phys_addr)
{
	efi_memory_desc_t *md;
	void *p;

	for (p = memmap.map; p < memmap.map_end; p += memmap.desc_size) {
		md = p;
		if ((md->phys_addr <= phys_addr) &&
		    (phys_addr < (md->phys_addr +
				  (md->num_pages << EFI_PAGE_SHIFT))))
			return md->attribute;
	}
	return 0;
}

/*
 * Some firmware has serious problems when using more than 50% of the EFI
 * variable store, i.e. it triggers bugs that can brick machines. Ensure that
 * we never use more than this safe limit.
 *
 * Return EFI_SUCCESS if it is safe to write 'size' bytes to the variable
 * store.
 */
efi_status_t efi_query_variable_store(u32 attributes, unsigned long size)
{
	efi_status_t status;
	u64 storage_size, remaining_size, max_size;

	if (!(attributes & EFI_VARIABLE_NON_VOLATILE))
		return 0;

	status = efi.query_variable_info(attributes, &storage_size,
					 &remaining_size, &max_size);
	if (status != EFI_SUCCESS)
		return status;

	/*
	 * Some firmware implementations refuse to boot if there's insufficient
	 * space in the variable store. We account for that by refusing the
	 * write if permitting it would reduce the available space to under
	 * 5KB. This figure was provided by Samsung, so should be safe.
	 */
	if ((remaining_size - size < EFI_MIN_RESERVE) &&
		!efi_no_storage_paranoia) {

		/*
		 * Triggering garbage collection may require that the firmware
		 * generate a real EFI_OUT_OF_RESOURCES error. We can force
		 * that by attempting to use more space than is available.
		 */
		unsigned long dummy_size = remaining_size + 1024;
		void *dummy = kzalloc(dummy_size, GFP_ATOMIC);

		if (!dummy)
			return EFI_OUT_OF_RESOURCES;

		status = efi.set_variable(efi_dummy_name, &EFI_DUMMY_GUID,
					  EFI_VARIABLE_NON_VOLATILE |
					  EFI_VARIABLE_BOOTSERVICE_ACCESS |
					  EFI_VARIABLE_RUNTIME_ACCESS,
					  dummy_size, dummy);

		if (status == EFI_SUCCESS) {
			/*
			 * This should have failed, so if it didn't make sure
			 * that we delete it...
			 */
			efi.set_variable(efi_dummy_name, &EFI_DUMMY_GUID,
					 EFI_VARIABLE_NON_VOLATILE |
					 EFI_VARIABLE_BOOTSERVICE_ACCESS |
					 EFI_VARIABLE_RUNTIME_ACCESS,
					 0, dummy);
		}

		kfree(dummy);

		/*
		 * The runtime code may now have triggered a garbage collection
		 * run, so check the variable info again
		 */
		status = efi.query_variable_info(attributes, &storage_size,
						 &remaining_size, &max_size);

		if (status != EFI_SUCCESS)
			return status;

		/*
		 * There still isn't enough room, so return an error
		 */
		if (remaining_size - size < EFI_MIN_RESERVE)
			return EFI_OUT_OF_RESOURCES;
	}

	return EFI_SUCCESS;
}
EXPORT_SYMBOL_GPL(efi_query_variable_store);

static int __init parse_efi_cmdline(char *str)
{
	if (*str == '=')
		str++;

	if (!strncmp(str, "old_map", 7))
		set_bit(EFI_OLD_MEMMAP, &x86_efi_facility);

	return 0;
}
early_param("efi", parse_efi_cmdline);<|MERGE_RESOLUTION|>--- conflicted
+++ resolved
@@ -819,7 +819,6 @@
 }
 
 void __init old_map_region(efi_memory_desc_t *md)
-<<<<<<< HEAD
 {
 	u64 start_pfn, end_pfn, end;
 	unsigned long size;
@@ -845,74 +844,11 @@
 		       (unsigned long long)md->phys_addr);
 }
 
-/*
- * This function will switch the EFI runtime services to virtual mode.
- * Essentially, we look through the EFI memmap and map every region that
- * has the runtime attribute bit set in its memory descriptor into the
- * ->trampoline_pgd page table using a top-down VA allocation scheme.
- *
- * The old method which used to update that memory descriptor with the
- * virtual address obtained from ioremap() is still supported when the
- * kernel is booted with efi=old_map on its command line. Same old
- * method enabled the runtime services to be called without having to
- * thunk back into physical mode for every invocation.
- *
- * The new method does a pagetable switch in a preemption-safe manner
- * so that we're in a different address space when calling a runtime
- * function. For function arguments passing we do copy the PGDs of the
- * kernel page table into ->trampoline_pgd prior to each call.
- */
-void __init efi_enter_virtual_mode(void)
-{
-	efi_memory_desc_t *md, *prev_md = NULL;
-	void *p, *new_memmap = NULL;
-	unsigned long size;
-	efi_status_t status;
-	u64 end, systab;
-	int count = 0;
-=======
-{
-	u64 start_pfn, end_pfn, end;
-	unsigned long size;
-	void *va;
->>>>>>> ef0b8b9a
-
-	start_pfn = PFN_DOWN(md->phys_addr);
-	size	  = md->num_pages << PAGE_SHIFT;
-	end	  = md->phys_addr + size;
-	end_pfn   = PFN_UP(end);
-
-<<<<<<< HEAD
-	/*
-	 * We don't do virtual mode, since we don't do runtime services, on
-	 * non-native EFI
-	 */
-	if (!efi_is_native()) {
-		efi_unmap_memmap();
-		return;
-	}
-=======
-	if (pfn_range_is_mapped(start_pfn, end_pfn)) {
-		va = __va(md->phys_addr);
-
-		if (!(md->attribute & EFI_MEMORY_WB))
-			efi_memory_uc((u64)(unsigned long)va, size);
-	} else
-		va = efi_ioremap(md->phys_addr, size,
-				 md->type, md->attribute);
-
-	md->virt_addr = (u64) (unsigned long) va;
-	if (!va)
-		pr_err("ioremap of 0x%llX failed!\n",
-		       (unsigned long long)md->phys_addr);
-}
-
 /* Merge contiguous regions of the same type and attribute */
 static void __init efi_merge_regions(void)
 {
 	void *p;
 	efi_memory_desc_t *md, *prev_md = NULL;
->>>>>>> ef0b8b9a
 
 	for (p = memmap.map; p < memmap.map_end; p += memmap.desc_size) {
 		u64 prev_size;
@@ -938,7 +874,6 @@
 			continue;
 		}
 		prev_md = md;
-
 	}
 }
 
@@ -1023,28 +958,6 @@
 		}
 
 		efi_map_region(md);
-<<<<<<< HEAD
-
-		size = md->num_pages << EFI_PAGE_SHIFT;
-		end = md->phys_addr + size;
-
-		systab = (u64) (unsigned long) efi_phys.systab;
-		if (md->phys_addr <= systab && systab < end) {
-			systab += md->virt_addr - md->phys_addr;
-
-			efi.systab = (efi_system_table_t *) (unsigned long) systab;
-		}
-
-		new_memmap = krealloc(new_memmap,
-				      (count + 1) * memmap.desc_size,
-				      GFP_KERNEL);
-		if (!new_memmap)
-			goto err_out;
-
-		memcpy(new_memmap + (count * memmap.desc_size), md,
-		       memmap.desc_size);
-		count++;
-=======
 		get_systab_virt_addr(md);
 
 		tmp = krealloc(new_memmap, (*count + 1) * memmap.desc_size,
@@ -1110,7 +1023,6 @@
 			pr_err("Error reallocating memory, EFI runtime non-functional!\n");
 			return;
 		}
->>>>>>> ef0b8b9a
 	}
 
 	err = save_runtime_map();
@@ -1121,15 +1033,6 @@
 
 	efi_setup_page_tables();
 	efi_sync_low_kernel_mappings();
-<<<<<<< HEAD
-
-	status = phys_efi_set_virtual_address_map(
-		memmap.desc_size * count,
-		memmap.desc_size,
-		memmap.desc_version,
-		(efi_memory_desc_t *)__pa(new_memmap));
-=======
->>>>>>> ef0b8b9a
 
 	if (!efi_setup) {
 		status = phys_efi_set_virtual_address_map(
@@ -1177,11 +1080,6 @@
 			 EFI_VARIABLE_BOOTSERVICE_ACCESS |
 			 EFI_VARIABLE_RUNTIME_ACCESS,
 			 0, NULL);
-
-	return;
-
- err_out:
-	pr_err("Error reallocating memory, EFI runtime non-functional!\n");
 }
 
 /*
