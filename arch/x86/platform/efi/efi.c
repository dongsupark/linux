/*
 * Common EFI (Extensible Firmware Interface) support functions
 * Based on Extensible Firmware Interface Specification version 1.0
 *
 * Copyright (C) 1999 VA Linux Systems
 * Copyright (C) 1999 Walt Drummond <drummond@valinux.com>
 * Copyright (C) 1999-2002 Hewlett-Packard Co.
 *	David Mosberger-Tang <davidm@hpl.hp.com>
 *	Stephane Eranian <eranian@hpl.hp.com>
 * Copyright (C) 2005-2008 Intel Co.
 *	Fenghua Yu <fenghua.yu@intel.com>
 *	Bibo Mao <bibo.mao@intel.com>
 *	Chandramouli Narayanan <mouli@linux.intel.com>
 *	Huang Ying <ying.huang@intel.com>
 * Copyright (C) 2013 SuSE Labs
 *	Borislav Petkov <bp@suse.de> - runtime services VA mapping
 *
 * Copied from efi_32.c to eliminate the duplicated code between EFI
 * 32/64 support code. --ying 2007-10-26
 *
 * All EFI Runtime Services are not implemented yet as EFI only
 * supports physical mode addressing on SoftSDV. This is to be fixed
 * in a future version.  --drummond 1999-07-20
 *
 * Implemented EFI runtime services and virtual mode calls.  --davidm
 *
 * Goutham Rao: <goutham.rao@intel.com>
 *	Skip non-WB memory and ignore empty memory ranges.
 */

#define pr_fmt(fmt) KBUILD_MODNAME ": " fmt

#include <linux/kernel.h>
#include <linux/init.h>
#include <linux/efi.h>
#include <linux/efi-bgrt.h>
#include <linux/export.h>
#include <linux/bootmem.h>
#include <linux/slab.h>
#include <linux/memblock.h>
#include <linux/spinlock.h>
#include <linux/uaccess.h>
#include <linux/time.h>
#include <linux/io.h>
#include <linux/reboot.h>
#include <linux/bcd.h>

#include <asm/setup.h>
#include <asm/efi.h>
#include <asm/time.h>
#include <asm/cacheflush.h>
#include <asm/tlbflush.h>
#include <asm/x86_init.h>
#include <asm/rtc.h>

#define EFI_DEBUG

#define EFI_MIN_RESERVE 5120

#define EFI_DUMMY_GUID \
	EFI_GUID(0x4424ac57, 0xbe4b, 0x47dd, 0x9e, 0x97, 0xed, 0x50, 0xf0, 0x9f, 0x92, 0xa9)

static efi_char16_t efi_dummy_name[6] = { 'D', 'U', 'M', 'M', 'Y', 0 };

struct efi_memory_map memmap;

static struct efi efi_phys __initdata;
static efi_system_table_t efi_systab __initdata;

unsigned long x86_efi_facility;

static __initdata efi_config_table_type_t arch_tables[] = {
#ifdef CONFIG_X86_UV
	{UV_SYSTEM_TABLE_GUID, "UVsystab", &efi.uv_systab},
#endif
	{NULL_GUID, NULL, NULL},
};

/*
 * Returns 1 if 'facility' is enabled, 0 otherwise.
 */
int efi_enabled(int facility)
{
	return test_bit(facility, &x86_efi_facility) != 0;
}
EXPORT_SYMBOL(efi_enabled);

static bool __initdata disable_runtime = false;
static int __init setup_noefi(char *arg)
{
	disable_runtime = true;
	return 0;
}
early_param("noefi", setup_noefi);

int add_efi_memmap;
EXPORT_SYMBOL(add_efi_memmap);

static int __init setup_add_efi_memmap(char *arg)
{
	add_efi_memmap = 1;
	return 0;
}
early_param("add_efi_memmap", setup_add_efi_memmap);

static bool efi_no_storage_paranoia;

static int __init setup_storage_paranoia(char *arg)
{
	efi_no_storage_paranoia = true;
	return 0;
}
early_param("efi_no_storage_paranoia", setup_storage_paranoia);


static efi_status_t virt_efi_get_time(efi_time_t *tm, efi_time_cap_t *tc)
{
	unsigned long flags;
	efi_status_t status;

	spin_lock_irqsave(&rtc_lock, flags);
	status = efi_call_virt2(get_time, tm, tc);
	spin_unlock_irqrestore(&rtc_lock, flags);
	return status;
}

static efi_status_t virt_efi_set_time(efi_time_t *tm)
{
	unsigned long flags;
	efi_status_t status;

	spin_lock_irqsave(&rtc_lock, flags);
	status = efi_call_virt1(set_time, tm);
	spin_unlock_irqrestore(&rtc_lock, flags);
	return status;
}

static efi_status_t virt_efi_get_wakeup_time(efi_bool_t *enabled,
					     efi_bool_t *pending,
					     efi_time_t *tm)
{
	unsigned long flags;
	efi_status_t status;

	spin_lock_irqsave(&rtc_lock, flags);
	status = efi_call_virt3(get_wakeup_time,
				enabled, pending, tm);
	spin_unlock_irqrestore(&rtc_lock, flags);
	return status;
}

static efi_status_t virt_efi_set_wakeup_time(efi_bool_t enabled, efi_time_t *tm)
{
	unsigned long flags;
	efi_status_t status;

	spin_lock_irqsave(&rtc_lock, flags);
	status = efi_call_virt2(set_wakeup_time,
				enabled, tm);
	spin_unlock_irqrestore(&rtc_lock, flags);
	return status;
}

static efi_status_t virt_efi_get_variable(efi_char16_t *name,
					  efi_guid_t *vendor,
					  u32 *attr,
					  unsigned long *data_size,
					  void *data)
{
	return efi_call_virt5(get_variable,
			      name, vendor, attr,
			      data_size, data);
}

static efi_status_t virt_efi_get_next_variable(unsigned long *name_size,
					       efi_char16_t *name,
					       efi_guid_t *vendor)
{
	return efi_call_virt3(get_next_variable,
			      name_size, name, vendor);
}

static efi_status_t virt_efi_set_variable(efi_char16_t *name,
					  efi_guid_t *vendor,
					  u32 attr,
					  unsigned long data_size,
					  void *data)
{
	return efi_call_virt5(set_variable,
			      name, vendor, attr,
			      data_size, data);
}

static efi_status_t virt_efi_query_variable_info(u32 attr,
						 u64 *storage_space,
						 u64 *remaining_space,
						 u64 *max_variable_size)
{
	if (efi.runtime_version < EFI_2_00_SYSTEM_TABLE_REVISION)
		return EFI_UNSUPPORTED;

	return efi_call_virt4(query_variable_info, attr, storage_space,
			      remaining_space, max_variable_size);
}

static efi_status_t virt_efi_get_next_high_mono_count(u32 *count)
{
	return efi_call_virt1(get_next_high_mono_count, count);
}

static void virt_efi_reset_system(int reset_type,
				  efi_status_t status,
				  unsigned long data_size,
				  efi_char16_t *data)
{
	efi_call_virt4(reset_system, reset_type, status,
		       data_size, data);
}

static efi_status_t virt_efi_update_capsule(efi_capsule_header_t **capsules,
					    unsigned long count,
					    unsigned long sg_list)
{
	if (efi.runtime_version < EFI_2_00_SYSTEM_TABLE_REVISION)
		return EFI_UNSUPPORTED;

	return efi_call_virt3(update_capsule, capsules, count, sg_list);
}

static efi_status_t virt_efi_query_capsule_caps(efi_capsule_header_t **capsules,
						unsigned long count,
						u64 *max_size,
						int *reset_type)
{
	if (efi.runtime_version < EFI_2_00_SYSTEM_TABLE_REVISION)
		return EFI_UNSUPPORTED;

	return efi_call_virt4(query_capsule_caps, capsules, count, max_size,
			      reset_type);
}

static efi_status_t __init phys_efi_set_virtual_address_map(
	unsigned long memory_map_size,
	unsigned long descriptor_size,
	u32 descriptor_version,
	efi_memory_desc_t *virtual_map)
{
	efi_status_t status;

	efi_call_phys_prelog();
	status = efi_call_phys4(efi_phys.set_virtual_address_map,
				memory_map_size, descriptor_size,
				descriptor_version, virtual_map);
	efi_call_phys_epilog();
	return status;
}

static efi_status_t __init phys_efi_get_time(efi_time_t *tm,
					     efi_time_cap_t *tc)
{
	unsigned long flags;
	efi_status_t status;

	spin_lock_irqsave(&rtc_lock, flags);
	efi_call_phys_prelog();
	status = efi_call_phys2(efi_phys.get_time, virt_to_phys(tm),
				virt_to_phys(tc));
	efi_call_phys_epilog();
	spin_unlock_irqrestore(&rtc_lock, flags);
	return status;
}

int efi_set_rtc_mmss(const struct timespec *now)
{
	unsigned long nowtime = now->tv_sec;
	efi_status_t 	status;
	efi_time_t 	eft;
	efi_time_cap_t 	cap;
	struct rtc_time	tm;

	status = efi.get_time(&eft, &cap);
	if (status != EFI_SUCCESS) {
		pr_err("Oops: efitime: can't read time!\n");
		return -1;
	}

	rtc_time_to_tm(nowtime, &tm);
	if (!rtc_valid_tm(&tm)) {
		eft.year = tm.tm_year + 1900;
		eft.month = tm.tm_mon + 1;
		eft.day = tm.tm_mday;
		eft.minute = tm.tm_min;
		eft.second = tm.tm_sec;
		eft.nanosecond = 0;
	} else {
		printk(KERN_ERR
		       "%s: Invalid EFI RTC value: write of %lx to EFI RTC failed\n",
		       __FUNCTION__, nowtime);
		return -1;
	}

	status = efi.set_time(&eft);
	if (status != EFI_SUCCESS) {
		pr_err("Oops: efitime: can't write time!\n");
		return -1;
	}
	return 0;
}

void efi_get_time(struct timespec *now)
{
	efi_status_t status;
	efi_time_t eft;
	efi_time_cap_t cap;

	status = efi.get_time(&eft, &cap);
	if (status != EFI_SUCCESS)
		pr_err("Oops: efitime: can't read time!\n");

	now->tv_sec = mktime(eft.year, eft.month, eft.day, eft.hour,
			     eft.minute, eft.second);
	now->tv_nsec = 0;
}

/*
 * Tell the kernel about the EFI memory map.  This might include
 * more than the max 128 entries that can fit in the e820 legacy
 * (zeropage) memory map.
 */

static void __init do_add_efi_memmap(void)
{
	void *p;

	for (p = memmap.map; p < memmap.map_end; p += memmap.desc_size) {
		efi_memory_desc_t *md = p;
		unsigned long long start = md->phys_addr;
		unsigned long long size = md->num_pages << EFI_PAGE_SHIFT;
		int e820_type;

		switch (md->type) {
		case EFI_LOADER_CODE:
		case EFI_LOADER_DATA:
		case EFI_BOOT_SERVICES_CODE:
		case EFI_BOOT_SERVICES_DATA:
		case EFI_CONVENTIONAL_MEMORY:
			if (md->attribute & EFI_MEMORY_WB)
				e820_type = E820_RAM;
			else
				e820_type = E820_RESERVED;
			break;
		case EFI_ACPI_RECLAIM_MEMORY:
			e820_type = E820_ACPI;
			break;
		case EFI_ACPI_MEMORY_NVS:
			e820_type = E820_NVS;
			break;
		case EFI_UNUSABLE_MEMORY:
			e820_type = E820_UNUSABLE;
			break;
		default:
			/*
			 * EFI_RESERVED_TYPE EFI_RUNTIME_SERVICES_CODE
			 * EFI_RUNTIME_SERVICES_DATA EFI_MEMORY_MAPPED_IO
			 * EFI_MEMORY_MAPPED_IO_PORT_SPACE EFI_PAL_CODE
			 */
			e820_type = E820_RESERVED;
			break;
		}
		e820_add_region(start, size, e820_type);
	}
	sanitize_e820_map(e820.map, ARRAY_SIZE(e820.map), &e820.nr_map);
}

int __init efi_memblock_x86_reserve_range(void)
{
	struct efi_info *e = &boot_params.efi_info;
	unsigned long pmap;

#ifdef CONFIG_X86_32
	/* Can't handle data above 4GB at this time */
	if (e->efi_memmap_hi) {
		pr_err("Memory map is above 4GB, disabling EFI.\n");
		return -EINVAL;
	}
	pmap =  e->efi_memmap;
#else
	pmap = (e->efi_memmap |	((__u64)e->efi_memmap_hi << 32));
#endif
	memmap.phys_map		= (void *)pmap;
	memmap.nr_map		= e->efi_memmap_size /
				  e->efi_memdesc_size;
	memmap.desc_size	= e->efi_memdesc_size;
	memmap.desc_version	= e->efi_memdesc_version;

	memblock_reserve(pmap, memmap.nr_map * memmap.desc_size);

	efi.memmap = &memmap;

	return 0;
}

static void __init print_efi_memmap(void)
{
#ifdef EFI_DEBUG
	efi_memory_desc_t *md;
	void *p;
	int i;

	for (p = memmap.map, i = 0;
	     p < memmap.map_end;
	     p += memmap.desc_size, i++) {
		md = p;
		pr_info("mem%02u: type=%u, attr=0x%llx, "
			"range=[0x%016llx-0x%016llx) (%lluMB)\n",
			i, md->type, md->attribute, md->phys_addr,
			md->phys_addr + (md->num_pages << EFI_PAGE_SHIFT),
			(md->num_pages >> (20 - EFI_PAGE_SHIFT)));
	}
#endif  /*  EFI_DEBUG  */
}

void __init efi_reserve_boot_services(void)
{
	void *p;

	for (p = memmap.map; p < memmap.map_end; p += memmap.desc_size) {
		efi_memory_desc_t *md = p;
		u64 start = md->phys_addr;
		u64 size = md->num_pages << EFI_PAGE_SHIFT;

		if (md->type != EFI_BOOT_SERVICES_CODE &&
		    md->type != EFI_BOOT_SERVICES_DATA)
			continue;
		/* Only reserve where possible:
		 * - Not within any already allocated areas
		 * - Not over any memory area (really needed, if above?)
		 * - Not within any part of the kernel
		 * - Not the bios reserved area
		*/
		if ((start+size >= __pa_symbol(_text)
				&& start <= __pa_symbol(_end)) ||
			!e820_all_mapped(start, start+size, E820_RAM) ||
			memblock_is_region_reserved(start, size)) {
			/* Could not reserve, skip it */
			md->num_pages = 0;
			memblock_dbg("Could not reserve boot range "
					"[0x%010llx-0x%010llx]\n",
						start, start+size-1);
		} else
			memblock_reserve(start, size);
	}
}

void __init efi_unmap_memmap(void)
{
	clear_bit(EFI_MEMMAP, &x86_efi_facility);
	if (memmap.map) {
		early_iounmap(memmap.map, memmap.nr_map * memmap.desc_size);
		memmap.map = NULL;
	}
}

void __init efi_free_boot_services(void)
{
	void *p;

	if (!efi_is_native())
		return;

	for (p = memmap.map; p < memmap.map_end; p += memmap.desc_size) {
		efi_memory_desc_t *md = p;
		unsigned long long start = md->phys_addr;
		unsigned long long size = md->num_pages << EFI_PAGE_SHIFT;

		if (md->type != EFI_BOOT_SERVICES_CODE &&
		    md->type != EFI_BOOT_SERVICES_DATA)
			continue;

		/* Could not reserve boot area */
		if (!size)
			continue;

		free_bootmem_late(start, size);
	}

	efi_unmap_memmap();
}

static int __init efi_systab_init(void *phys)
{
	if (efi_enabled(EFI_64BIT)) {
		efi_system_table_64_t *systab64;
		u64 tmp = 0;

		systab64 = early_ioremap((unsigned long)phys,
					 sizeof(*systab64));
		if (systab64 == NULL) {
			pr_err("Couldn't map the system table!\n");
			return -ENOMEM;
		}

		efi_systab.hdr = systab64->hdr;
		efi_systab.fw_vendor = systab64->fw_vendor;
		tmp |= systab64->fw_vendor;
		efi_systab.fw_revision = systab64->fw_revision;
		efi_systab.con_in_handle = systab64->con_in_handle;
		tmp |= systab64->con_in_handle;
		efi_systab.con_in = systab64->con_in;
		tmp |= systab64->con_in;
		efi_systab.con_out_handle = systab64->con_out_handle;
		tmp |= systab64->con_out_handle;
		efi_systab.con_out = systab64->con_out;
		tmp |= systab64->con_out;
		efi_systab.stderr_handle = systab64->stderr_handle;
		tmp |= systab64->stderr_handle;
		efi_systab.stderr = systab64->stderr;
		tmp |= systab64->stderr;
		efi_systab.runtime = (void *)(unsigned long)systab64->runtime;
		tmp |= systab64->runtime;
		efi_systab.boottime = (void *)(unsigned long)systab64->boottime;
		tmp |= systab64->boottime;
		efi_systab.nr_tables = systab64->nr_tables;
		efi_systab.tables = systab64->tables;
		tmp |= systab64->tables;

		early_iounmap(systab64, sizeof(*systab64));
#ifdef CONFIG_X86_32
		if (tmp >> 32) {
			pr_err("EFI data located above 4GB, disabling EFI.\n");
			return -EINVAL;
		}
#endif
	} else {
		efi_system_table_32_t *systab32;

		systab32 = early_ioremap((unsigned long)phys,
					 sizeof(*systab32));
		if (systab32 == NULL) {
			pr_err("Couldn't map the system table!\n");
			return -ENOMEM;
		}

		efi_systab.hdr = systab32->hdr;
		efi_systab.fw_vendor = systab32->fw_vendor;
		efi_systab.fw_revision = systab32->fw_revision;
		efi_systab.con_in_handle = systab32->con_in_handle;
		efi_systab.con_in = systab32->con_in;
		efi_systab.con_out_handle = systab32->con_out_handle;
		efi_systab.con_out = systab32->con_out;
		efi_systab.stderr_handle = systab32->stderr_handle;
		efi_systab.stderr = systab32->stderr;
		efi_systab.runtime = (void *)(unsigned long)systab32->runtime;
		efi_systab.boottime = (void *)(unsigned long)systab32->boottime;
		efi_systab.nr_tables = systab32->nr_tables;
		efi_systab.tables = systab32->tables;

		early_iounmap(systab32, sizeof(*systab32));
	}

	efi.systab = &efi_systab;

	/*
	 * Verify the EFI Table
	 */
	if (efi.systab->hdr.signature != EFI_SYSTEM_TABLE_SIGNATURE) {
		pr_err("System table signature incorrect!\n");
		return -EINVAL;
	}
	if ((efi.systab->hdr.revision >> 16) == 0)
		pr_err("Warning: System table version "
		       "%d.%02d, expected 1.00 or greater!\n",
		       efi.systab->hdr.revision >> 16,
		       efi.systab->hdr.revision & 0xffff);

	return 0;
}

static int __init efi_runtime_init(void)
{
	efi_runtime_services_t *runtime;

	/*
	 * Check out the runtime services table. We need to map
	 * the runtime services table so that we can grab the physical
	 * address of several of the EFI runtime functions, needed to
	 * set the firmware into virtual mode.
	 */
	runtime = early_ioremap((unsigned long)efi.systab->runtime,
				sizeof(efi_runtime_services_t));
	if (!runtime) {
		pr_err("Could not map the runtime service table!\n");
		return -ENOMEM;
	}
	/*
	 * We will only need *early* access to the following
	 * two EFI runtime services before set_virtual_address_map
	 * is invoked.
	 */
	efi_phys.get_time = (efi_get_time_t *)runtime->get_time;
	efi_phys.set_virtual_address_map =
		(efi_set_virtual_address_map_t *)
		runtime->set_virtual_address_map;
	/*
	 * Make efi_get_time can be called before entering
	 * virtual mode.
	 */
	efi.get_time = phys_efi_get_time;
	early_iounmap(runtime, sizeof(efi_runtime_services_t));

	return 0;
}

static int __init efi_memmap_init(void)
{
	/* Map the EFI memory map */
	memmap.map = early_ioremap((unsigned long)memmap.phys_map,
				   memmap.nr_map * memmap.desc_size);
	if (memmap.map == NULL) {
		pr_err("Could not map the memory map!\n");
		return -ENOMEM;
	}
	memmap.map_end = memmap.map + (memmap.nr_map * memmap.desc_size);

	if (add_efi_memmap)
		do_add_efi_memmap();

	return 0;
}

void __init efi_init(void)
{
	efi_char16_t *c16;
	char vendor[100] = "unknown";
	int i = 0;
	void *tmp;

#ifdef CONFIG_X86_32
	if (boot_params.efi_info.efi_systab_hi ||
	    boot_params.efi_info.efi_memmap_hi) {
		pr_info("Table located above 4GB, disabling EFI.\n");
		return;
	}
	efi_phys.systab = (efi_system_table_t *)boot_params.efi_info.efi_systab;
#else
	efi_phys.systab = (efi_system_table_t *)
			  (boot_params.efi_info.efi_systab |
			  ((__u64)boot_params.efi_info.efi_systab_hi<<32));
#endif

	if (efi_systab_init(efi_phys.systab))
		return;

	set_bit(EFI_SYSTEM_TABLES, &x86_efi_facility);

	/*
	 * Show what we know for posterity
	 */
	c16 = tmp = early_ioremap(efi.systab->fw_vendor, 2);
	if (c16) {
		for (i = 0; i < sizeof(vendor) - 1 && *c16; ++i)
			vendor[i] = *c16++;
		vendor[i] = '\0';
	} else
		pr_err("Could not map the firmware vendor!\n");
	early_iounmap(tmp, 2);

	pr_info("EFI v%u.%.02u by %s\n",
		efi.systab->hdr.revision >> 16,
		efi.systab->hdr.revision & 0xffff, vendor);

	if (efi_config_init(arch_tables))
		return;

	set_bit(EFI_CONFIG_TABLES, &x86_efi_facility);

	/*
	 * Note: We currently don't support runtime services on an EFI
	 * that doesn't match the kernel 32/64-bit mode.
	 */

	if (!efi_is_native())
		pr_info("No EFI runtime due to 32/64-bit mismatch with kernel\n");
	else {
		if (disable_runtime || efi_runtime_init())
			return;
		set_bit(EFI_RUNTIME_SERVICES, &x86_efi_facility);
	}

	if (efi_memmap_init())
		return;

	set_bit(EFI_MEMMAP, &x86_efi_facility);

<<<<<<< HEAD
#if EFI_DEBUG
=======
#ifdef CONFIG_X86_32
	if (efi_is_native()) {
		x86_platform.get_wallclock = efi_get_time;
		x86_platform.set_wallclock = efi_set_rtc_mmss;
	}
#endif
>>>>>>> c4372b1b
	print_efi_memmap();
}

void __init efi_late_init(void)
{
	efi_bgrt_init();
}

void __init efi_set_executable(efi_memory_desc_t *md, bool executable)
{
	u64 addr, npages;

	addr = md->virt_addr;
	npages = md->num_pages;

	memrange_efi_to_native(&addr, &npages);

	if (executable)
		set_memory_x(addr, npages);
	else
		set_memory_nx(addr, npages);
}

static void __init runtime_code_page_mkexec(void)
{
	efi_memory_desc_t *md;
	void *p;

	/* Make EFI runtime service code area executable */
	for (p = memmap.map; p < memmap.map_end; p += memmap.desc_size) {
		md = p;

		if (md->type != EFI_RUNTIME_SERVICES_CODE)
			continue;

		efi_set_executable(md, true);
	}
}

void efi_memory_uc(u64 addr, unsigned long size)
{
	unsigned long page_shift = 1UL << EFI_PAGE_SHIFT;
	u64 npages;

	npages = round_up(size, page_shift) / page_shift;
	memrange_efi_to_native(&addr, &npages);
	set_memory_uc(addr, npages);
}

void __init old_map_region(efi_memory_desc_t *md)
{
	u64 start_pfn, end_pfn, end;
	unsigned long size;
	void *va;

	start_pfn = PFN_DOWN(md->phys_addr);
	size	  = md->num_pages << PAGE_SHIFT;
	end	  = md->phys_addr + size;
	end_pfn   = PFN_UP(end);

	if (pfn_range_is_mapped(start_pfn, end_pfn)) {
		va = __va(md->phys_addr);

		if (!(md->attribute & EFI_MEMORY_WB))
			efi_memory_uc((u64)(unsigned long)va, size);
	} else
		va = efi_ioremap(md->phys_addr, size,
				 md->type, md->attribute);

	md->virt_addr = (u64) (unsigned long) va;
	if (!va)
		pr_err("ioremap of 0x%llX failed!\n",
		       (unsigned long long)md->phys_addr);
}

/*
 * This function will switch the EFI runtime services to virtual mode.
 * Essentially, we look through the EFI memmap and map every region that
 * has the runtime attribute bit set in its memory descriptor into the
 * ->trampoline_pgd page table using a top-down VA allocation scheme.
 *
 * The old method which used to update that memory descriptor with the
 * virtual address obtained from ioremap() is still supported when the
 * kernel is booted with efi=old_map on its command line. Same old
 * method enabled the runtime services to be called without having to
 * thunk back into physical mode for every invocation.
 *
 * The new method does a pagetable switch in a preemption-safe manner
 * so that we're in a different address space when calling a runtime
 * function. For function arguments passing we do copy the PGDs of the
 * kernel page table into ->trampoline_pgd prior to each call.
 */
void __init efi_enter_virtual_mode(void)
{
	efi_memory_desc_t *md, *prev_md = NULL;
	void *p, *new_memmap = NULL;
	unsigned long size;
	efi_status_t status;
	u64 end, systab;
	int count = 0;

	efi.systab = NULL;

	/*
	 * We don't do virtual mode, since we don't do runtime services, on
	 * non-native EFI
	 */
	if (!efi_is_native()) {
		efi_unmap_memmap();
		return;
	}

	/* Merge contiguous regions of the same type and attribute */
	for (p = memmap.map; p < memmap.map_end; p += memmap.desc_size) {
		u64 prev_size;
		md = p;

		if (!prev_md) {
			prev_md = md;
			continue;
		}

		if (prev_md->type != md->type ||
		    prev_md->attribute != md->attribute) {
			prev_md = md;
			continue;
		}

		prev_size = prev_md->num_pages << EFI_PAGE_SHIFT;

		if (md->phys_addr == (prev_md->phys_addr + prev_size)) {
			prev_md->num_pages += md->num_pages;
			md->type = EFI_RESERVED_TYPE;
			md->attribute = 0;
			continue;
		}
		prev_md = md;

	}

	for (p = memmap.map; p < memmap.map_end; p += memmap.desc_size) {
		md = p;
		if (!(md->attribute & EFI_MEMORY_RUNTIME)) {
#ifdef CONFIG_X86_64
			if (md->type != EFI_BOOT_SERVICES_CODE &&
			    md->type != EFI_BOOT_SERVICES_DATA)
#endif
				continue;
		}

		efi_map_region(md);

		size = md->num_pages << EFI_PAGE_SHIFT;
		end = md->phys_addr + size;

		systab = (u64) (unsigned long) efi_phys.systab;
		if (md->phys_addr <= systab && systab < end) {
			systab += md->virt_addr - md->phys_addr;

			efi.systab = (efi_system_table_t *) (unsigned long) systab;
		}

		new_memmap = krealloc(new_memmap,
				      (count + 1) * memmap.desc_size,
				      GFP_KERNEL);
		if (!new_memmap)
			goto err_out;

		memcpy(new_memmap + (count * memmap.desc_size), md,
		       memmap.desc_size);
		count++;
	}

	BUG_ON(!efi.systab);

	efi_setup_page_tables();
	efi_sync_low_kernel_mappings();

	status = phys_efi_set_virtual_address_map(
		memmap.desc_size * count,
		memmap.desc_size,
		memmap.desc_version,
		(efi_memory_desc_t *)__pa(new_memmap));

	if (status != EFI_SUCCESS) {
		pr_alert("Unable to switch EFI into virtual mode "
			 "(status=%lx)!\n", status);
		panic("EFI call to SetVirtualAddressMap() failed!");
	}

	/*
	 * Now that EFI is in virtual mode, update the function
	 * pointers in the runtime service table to the new virtual addresses.
	 *
	 * Call EFI services through wrapper functions.
	 */
	efi.runtime_version = efi_systab.hdr.revision;
	efi.get_time = virt_efi_get_time;
	efi.set_time = virt_efi_set_time;
	efi.get_wakeup_time = virt_efi_get_wakeup_time;
	efi.set_wakeup_time = virt_efi_set_wakeup_time;
	efi.get_variable = virt_efi_get_variable;
	efi.get_next_variable = virt_efi_get_next_variable;
	efi.set_variable = virt_efi_set_variable;
	efi.get_next_high_mono_count = virt_efi_get_next_high_mono_count;
	efi.reset_system = virt_efi_reset_system;
	efi.set_virtual_address_map = NULL;
	efi.query_variable_info = virt_efi_query_variable_info;
	efi.update_capsule = virt_efi_update_capsule;
	efi.query_capsule_caps = virt_efi_query_capsule_caps;

	if (efi_enabled(EFI_OLD_MEMMAP) && (__supported_pte_mask & _PAGE_NX))
		runtime_code_page_mkexec();

	kfree(new_memmap);

	/* clean DUMMY object */
	efi.set_variable(efi_dummy_name, &EFI_DUMMY_GUID,
			 EFI_VARIABLE_NON_VOLATILE |
			 EFI_VARIABLE_BOOTSERVICE_ACCESS |
			 EFI_VARIABLE_RUNTIME_ACCESS,
			 0, NULL);

	return;

 err_out:
	pr_err("Error reallocating memory, EFI runtime non-functional!\n");
}

/*
 * Convenience functions to obtain memory types and attributes
 */
u32 efi_mem_type(unsigned long phys_addr)
{
	efi_memory_desc_t *md;
	void *p;

	if (!efi_enabled(EFI_MEMMAP))
		return 0;

	for (p = memmap.map; p < memmap.map_end; p += memmap.desc_size) {
		md = p;
		if ((md->phys_addr <= phys_addr) &&
		    (phys_addr < (md->phys_addr +
				  (md->num_pages << EFI_PAGE_SHIFT))))
			return md->type;
	}
	return 0;
}

u64 efi_mem_attributes(unsigned long phys_addr)
{
	efi_memory_desc_t *md;
	void *p;

	for (p = memmap.map; p < memmap.map_end; p += memmap.desc_size) {
		md = p;
		if ((md->phys_addr <= phys_addr) &&
		    (phys_addr < (md->phys_addr +
				  (md->num_pages << EFI_PAGE_SHIFT))))
			return md->attribute;
	}
	return 0;
}

/*
 * Some firmware has serious problems when using more than 50% of the EFI
 * variable store, i.e. it triggers bugs that can brick machines. Ensure that
 * we never use more than this safe limit.
 *
 * Return EFI_SUCCESS if it is safe to write 'size' bytes to the variable
 * store.
 */
efi_status_t efi_query_variable_store(u32 attributes, unsigned long size)
{
	efi_status_t status;
	u64 storage_size, remaining_size, max_size;

	if (!(attributes & EFI_VARIABLE_NON_VOLATILE))
		return 0;

	status = efi.query_variable_info(attributes, &storage_size,
					 &remaining_size, &max_size);
	if (status != EFI_SUCCESS)
		return status;

	/*
	 * Some firmware implementations refuse to boot if there's insufficient
	 * space in the variable store. We account for that by refusing the
	 * write if permitting it would reduce the available space to under
	 * 5KB. This figure was provided by Samsung, so should be safe.
	 */
	if ((remaining_size - size < EFI_MIN_RESERVE) &&
		!efi_no_storage_paranoia) {

		/*
		 * Triggering garbage collection may require that the firmware
		 * generate a real EFI_OUT_OF_RESOURCES error. We can force
		 * that by attempting to use more space than is available.
		 */
		unsigned long dummy_size = remaining_size + 1024;
		void *dummy = kzalloc(dummy_size, GFP_ATOMIC);

		if (!dummy)
			return EFI_OUT_OF_RESOURCES;

		status = efi.set_variable(efi_dummy_name, &EFI_DUMMY_GUID,
					  EFI_VARIABLE_NON_VOLATILE |
					  EFI_VARIABLE_BOOTSERVICE_ACCESS |
					  EFI_VARIABLE_RUNTIME_ACCESS,
					  dummy_size, dummy);

		if (status == EFI_SUCCESS) {
			/*
			 * This should have failed, so if it didn't make sure
			 * that we delete it...
			 */
			efi.set_variable(efi_dummy_name, &EFI_DUMMY_GUID,
					 EFI_VARIABLE_NON_VOLATILE |
					 EFI_VARIABLE_BOOTSERVICE_ACCESS |
					 EFI_VARIABLE_RUNTIME_ACCESS,
					 0, dummy);
		}

		kfree(dummy);

		/*
		 * The runtime code may now have triggered a garbage collection
		 * run, so check the variable info again
		 */
		status = efi.query_variable_info(attributes, &storage_size,
						 &remaining_size, &max_size);

		if (status != EFI_SUCCESS)
			return status;

		/*
		 * There still isn't enough room, so return an error
		 */
		if (remaining_size - size < EFI_MIN_RESERVE)
			return EFI_OUT_OF_RESOURCES;
	}

	return EFI_SUCCESS;
}
EXPORT_SYMBOL_GPL(efi_query_variable_store);

static int __init parse_efi_cmdline(char *str)
{
	if (*str == '=')
		str++;

	if (!strncmp(str, "old_map", 7))
		set_bit(EFI_OLD_MEMMAP, &x86_efi_facility);

	return 0;
}
early_param("efi", parse_efi_cmdline);<|MERGE_RESOLUTION|>--- conflicted
+++ resolved
@@ -692,16 +692,6 @@
 
 	set_bit(EFI_MEMMAP, &x86_efi_facility);
 
-<<<<<<< HEAD
-#if EFI_DEBUG
-=======
-#ifdef CONFIG_X86_32
-	if (efi_is_native()) {
-		x86_platform.get_wallclock = efi_get_time;
-		x86_platform.set_wallclock = efi_set_rtc_mmss;
-	}
-#endif
->>>>>>> c4372b1b
 	print_efi_memmap();
 }
 
