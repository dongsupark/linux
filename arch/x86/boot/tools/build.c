/*
 *  Copyright (C) 1991, 1992  Linus Torvalds
 *  Copyright (C) 1997 Martin Mares
 *  Copyright (C) 2007 H. Peter Anvin
 */

/*
 * This file builds a disk-image from two different files:
 *
 * - setup: 8086 machine code, sets up system parm
 * - system: 80386 code for actual system
 *
 * It does some checking that all files are of the correct type, and
 * just writes the result to stdout, removing headers and padding to
 * the right amount. It also writes some system data to stderr.
 */

/*
 * Changes by tytso to allow root device specification
 * High loaded stuff by Hans Lermen & Werner Almesberger, Feb. 1996
 * Cross compiling fixes by Gertjan van Wingerde, July 1996
 * Rewritten by Martin Mares, April 1997
 * Substantially overhauled by H. Peter Anvin, April 2007
 */

#include <stdio.h>
#include <string.h>
#include <stdlib.h>
#include <stdarg.h>
#include <sys/types.h>
#include <sys/stat.h>
#include <unistd.h>
#include <fcntl.h>
#include <sys/mman.h>
#include <tools/le_byteshift.h>

typedef unsigned char  u8;
typedef unsigned short u16;
typedef unsigned int   u32;

#define DEFAULT_MAJOR_ROOT 0
#define DEFAULT_MINOR_ROOT 0
#define DEFAULT_ROOT_DEV (DEFAULT_MAJOR_ROOT << 8 | DEFAULT_MINOR_ROOT)

/* Minimal number of setup sectors */
#define SETUP_SECT_MIN 5
#define SETUP_SECT_MAX 64

/* This must be large enough to hold the entire setup */
u8 buf[SETUP_SECT_MAX*512];
int is_big_kernel;

#define PECOFF_RELOC_RESERVE 0x20

unsigned long efi_stub_entry;
unsigned long efi_pe_entry;
unsigned long startup_64;

/*----------------------------------------------------------------------*/

static const u32 crctab32[] = {
	0x00000000, 0x77073096, 0xee0e612c, 0x990951ba, 0x076dc419,
	0x706af48f, 0xe963a535, 0x9e6495a3, 0x0edb8832, 0x79dcb8a4,
	0xe0d5e91e, 0x97d2d988, 0x09b64c2b, 0x7eb17cbd, 0xe7b82d07,
	0x90bf1d91, 0x1db71064, 0x6ab020f2, 0xf3b97148, 0x84be41de,
	0x1adad47d, 0x6ddde4eb, 0xf4d4b551, 0x83d385c7, 0x136c9856,
	0x646ba8c0, 0xfd62f97a, 0x8a65c9ec, 0x14015c4f, 0x63066cd9,
	0xfa0f3d63, 0x8d080df5, 0x3b6e20c8, 0x4c69105e, 0xd56041e4,
	0xa2677172, 0x3c03e4d1, 0x4b04d447, 0xd20d85fd, 0xa50ab56b,
	0x35b5a8fa, 0x42b2986c, 0xdbbbc9d6, 0xacbcf940, 0x32d86ce3,
	0x45df5c75, 0xdcd60dcf, 0xabd13d59, 0x26d930ac, 0x51de003a,
	0xc8d75180, 0xbfd06116, 0x21b4f4b5, 0x56b3c423, 0xcfba9599,
	0xb8bda50f, 0x2802b89e, 0x5f058808, 0xc60cd9b2, 0xb10be924,
	0x2f6f7c87, 0x58684c11, 0xc1611dab, 0xb6662d3d, 0x76dc4190,
	0x01db7106, 0x98d220bc, 0xefd5102a, 0x71b18589, 0x06b6b51f,
	0x9fbfe4a5, 0xe8b8d433, 0x7807c9a2, 0x0f00f934, 0x9609a88e,
	0xe10e9818, 0x7f6a0dbb, 0x086d3d2d, 0x91646c97, 0xe6635c01,
	0x6b6b51f4, 0x1c6c6162, 0x856530d8, 0xf262004e, 0x6c0695ed,
	0x1b01a57b, 0x8208f4c1, 0xf50fc457, 0x65b0d9c6, 0x12b7e950,
	0x8bbeb8ea, 0xfcb9887c, 0x62dd1ddf, 0x15da2d49, 0x8cd37cf3,
	0xfbd44c65, 0x4db26158, 0x3ab551ce, 0xa3bc0074, 0xd4bb30e2,
	0x4adfa541, 0x3dd895d7, 0xa4d1c46d, 0xd3d6f4fb, 0x4369e96a,
	0x346ed9fc, 0xad678846, 0xda60b8d0, 0x44042d73, 0x33031de5,
	0xaa0a4c5f, 0xdd0d7cc9, 0x5005713c, 0x270241aa, 0xbe0b1010,
	0xc90c2086, 0x5768b525, 0x206f85b3, 0xb966d409, 0xce61e49f,
	0x5edef90e, 0x29d9c998, 0xb0d09822, 0xc7d7a8b4, 0x59b33d17,
	0x2eb40d81, 0xb7bd5c3b, 0xc0ba6cad, 0xedb88320, 0x9abfb3b6,
	0x03b6e20c, 0x74b1d29a, 0xead54739, 0x9dd277af, 0x04db2615,
	0x73dc1683, 0xe3630b12, 0x94643b84, 0x0d6d6a3e, 0x7a6a5aa8,
	0xe40ecf0b, 0x9309ff9d, 0x0a00ae27, 0x7d079eb1, 0xf00f9344,
	0x8708a3d2, 0x1e01f268, 0x6906c2fe, 0xf762575d, 0x806567cb,
	0x196c3671, 0x6e6b06e7, 0xfed41b76, 0x89d32be0, 0x10da7a5a,
	0x67dd4acc, 0xf9b9df6f, 0x8ebeeff9, 0x17b7be43, 0x60b08ed5,
	0xd6d6a3e8, 0xa1d1937e, 0x38d8c2c4, 0x4fdff252, 0xd1bb67f1,
	0xa6bc5767, 0x3fb506dd, 0x48b2364b, 0xd80d2bda, 0xaf0a1b4c,
	0x36034af6, 0x41047a60, 0xdf60efc3, 0xa867df55, 0x316e8eef,
	0x4669be79, 0xcb61b38c, 0xbc66831a, 0x256fd2a0, 0x5268e236,
	0xcc0c7795, 0xbb0b4703, 0x220216b9, 0x5505262f, 0xc5ba3bbe,
	0xb2bd0b28, 0x2bb45a92, 0x5cb36a04, 0xc2d7ffa7, 0xb5d0cf31,
	0x2cd99e8b, 0x5bdeae1d, 0x9b64c2b0, 0xec63f226, 0x756aa39c,
	0x026d930a, 0x9c0906a9, 0xeb0e363f, 0x72076785, 0x05005713,
	0x95bf4a82, 0xe2b87a14, 0x7bb12bae, 0x0cb61b38, 0x92d28e9b,
	0xe5d5be0d, 0x7cdcefb7, 0x0bdbdf21, 0x86d3d2d4, 0xf1d4e242,
	0x68ddb3f8, 0x1fda836e, 0x81be16cd, 0xf6b9265b, 0x6fb077e1,
	0x18b74777, 0x88085ae6, 0xff0f6a70, 0x66063bca, 0x11010b5c,
	0x8f659eff, 0xf862ae69, 0x616bffd3, 0x166ccf45, 0xa00ae278,
	0xd70dd2ee, 0x4e048354, 0x3903b3c2, 0xa7672661, 0xd06016f7,
	0x4969474d, 0x3e6e77db, 0xaed16a4a, 0xd9d65adc, 0x40df0b66,
	0x37d83bf0, 0xa9bcae53, 0xdebb9ec5, 0x47b2cf7f, 0x30b5ffe9,
	0xbdbdf21c, 0xcabac28a, 0x53b39330, 0x24b4a3a6, 0xbad03605,
	0xcdd70693, 0x54de5729, 0x23d967bf, 0xb3667a2e, 0xc4614ab8,
	0x5d681b02, 0x2a6f2b94, 0xb40bbe37, 0xc30c8ea1, 0x5a05df1b,
	0x2d02ef8d
};

static u32 partial_crc32_one(u8 c, u32 crc)
{
	return crctab32[(crc ^ c) & 0xff] ^ (crc >> 8);
}

static u32 partial_crc32(const u8 *s, int len, u32 crc)
{
	while (len--)
		crc = partial_crc32_one(*s++, crc);
	return crc;
}

static void die(const char * str, ...)
{
	va_list args;
	va_start(args, str);
	vfprintf(stderr, str, args);
	fputc('\n', stderr);
	exit(1);
}

static void usage(void)
{
	die("Usage: build setup system [zoffset.h] [> image]");
}

#ifdef CONFIG_EFI_STUB

static void update_pecoff_section_header(char *section_name, u32 offset, u32 size)
{
	unsigned int pe_header;
	unsigned short num_sections;
	u8 *section;

	pe_header = get_unaligned_le32(&buf[0x3c]);
	num_sections = get_unaligned_le16(&buf[pe_header + 6]);

#ifdef CONFIG_X86_32
	section = &buf[pe_header + 0xa8];
#else
	section = &buf[pe_header + 0xb8];
#endif

	while (num_sections > 0) {
		if (strncmp((char*)section, section_name, 8) == 0) {
			/* section header size field */
			put_unaligned_le32(size, section + 0x8);

			/* section header vma field */
			put_unaligned_le32(offset, section + 0xc);

			/* section header 'size of initialised data' field */
			put_unaligned_le32(size, section + 0x10);

			/* section header 'file offset' field */
			put_unaligned_le32(offset, section + 0x14);

			break;
		}
		section += 0x28;
		num_sections--;
	}
}

static void update_pecoff_setup_and_reloc(unsigned int size)
{
	u32 setup_offset = 0x200;
	u32 reloc_offset = size - PECOFF_RELOC_RESERVE;
	u32 setup_size = reloc_offset - setup_offset;

	update_pecoff_section_header(".setup", setup_offset, setup_size);
	update_pecoff_section_header(".reloc", reloc_offset, PECOFF_RELOC_RESERVE);

	/*
	 * Modify .reloc section contents with a single entry. The
	 * relocation is applied to offset 10 of the relocation section.
	 */
	put_unaligned_le32(reloc_offset + 10, &buf[reloc_offset]);
	put_unaligned_le32(10, &buf[reloc_offset + 4]);
}

static void update_pecoff_text(unsigned int text_start, unsigned int file_sz)
{
	unsigned int pe_header;
	unsigned int text_sz = file_sz - text_start;

	pe_header = get_unaligned_le32(&buf[0x3c]);

	/* Size of image */
	put_unaligned_le32(file_sz, &buf[pe_header + 0x50]);

	/*
	 * Size of code: Subtract the size of the first sector (512 bytes)
	 * which includes the header.
	 */
	put_unaligned_le32(file_sz - 512, &buf[pe_header + 0x1c]);

	/*
	 * Address of entry point for PE/COFF executable
	 */
	put_unaligned_le32(text_start + efi_pe_entry, &buf[pe_header + 0x28]);

	update_pecoff_section_header(".text", text_start, text_sz);
}

#endif /* CONFIG_EFI_STUB */


/*
 * Parse zoffset.h and find the entry points. We could just #include zoffset.h
 * but that would mean tools/build would have to be rebuilt every time. It's
 * not as if parsing it is hard...
 */
#define PARSE_ZOFS(p, sym) do { \
	if (!strncmp(p, "#define ZO_" #sym " ", 11+sizeof(#sym)))	\
		sym = strtoul(p + 11 + sizeof(#sym), NULL, 16);		\
} while (0)

static void parse_zoffset(char *fname)
{
	FILE *file;
	char *p;
	int c;

	file = fopen(fname, "r");
	if (!file)
		die("Unable to open `%s': %m", fname);
	c = fread(buf, 1, sizeof(buf) - 1, file);
	if (ferror(file))
		die("read-error on `zoffset.h'");
<<<<<<< HEAD
=======
	fclose(file);
>>>>>>> d0e0ac97
	buf[c] = 0;

	p = (char *)buf;

	while (p && *p) {
		PARSE_ZOFS(p, efi_stub_entry);
		PARSE_ZOFS(p, efi_pe_entry);
		PARSE_ZOFS(p, startup_64);

		p = strchr(p, '\n');
		while (p && (*p == '\r' || *p == '\n'))
			p++;
	}
}

int main(int argc, char ** argv)
{
	unsigned int i, sz, setup_sectors;
	int c;
	u32 sys_size;
	struct stat sb;
	FILE *file;
	int fd;
	void *kernel;
	u32 crc = 0xffffffffUL;

	/* Defaults for old kernel */
#ifdef CONFIG_X86_32
	efi_pe_entry = 0x10;
	efi_stub_entry = 0x30;
#else
	efi_pe_entry = 0x210;
	efi_stub_entry = 0x230;
	startup_64 = 0x200;
#endif

	if (argc == 4)
		parse_zoffset(argv[3]);
	else if (argc != 3)
		usage();

	/* Copy the setup code */
	file = fopen(argv[1], "r");
	if (!file)
		die("Unable to open `%s': %m", argv[1]);
	c = fread(buf, 1, sizeof(buf), file);
	if (ferror(file))
		die("read-error on `setup'");
	if (c < 1024)
		die("The setup must be at least 1024 bytes");
	if (get_unaligned_le16(&buf[510]) != 0xAA55)
		die("Boot block hasn't got boot flag (0xAA55)");
	fclose(file);

#ifdef CONFIG_EFI_STUB
	/* Reserve 0x20 bytes for .reloc section */
	memset(buf+c, 0, PECOFF_RELOC_RESERVE);
	c += PECOFF_RELOC_RESERVE;
#endif

	/* Pad unused space with zeros */
	setup_sectors = (c + 511) / 512;
	if (setup_sectors < SETUP_SECT_MIN)
		setup_sectors = SETUP_SECT_MIN;
	i = setup_sectors*512;
	memset(buf+c, 0, i-c);

#ifdef CONFIG_EFI_STUB
	update_pecoff_setup_and_reloc(i);
#endif

	/* Set the default root device */
	put_unaligned_le16(DEFAULT_ROOT_DEV, &buf[508]);

	fprintf(stderr, "Setup is %d bytes (padded to %d bytes).\n", c, i);

	/* Open and stat the kernel file */
	fd = open(argv[2], O_RDONLY);
	if (fd < 0)
		die("Unable to open `%s': %m", argv[2]);
	if (fstat(fd, &sb))
		die("Unable to stat `%s': %m", argv[2]);
	sz = sb.st_size;
	fprintf (stderr, "System is %d kB\n", (sz+1023)/1024);
	kernel = mmap(NULL, sz, PROT_READ, MAP_SHARED, fd, 0);
	if (kernel == MAP_FAILED)
		die("Unable to mmap '%s': %m", argv[2]);
	/* Number of 16-byte paragraphs, including space for a 4-byte CRC */
	sys_size = (sz + 15 + 4) / 16;

	/* Patch the setup code with the appropriate size parameters */
	buf[0x1f1] = setup_sectors-1;
	put_unaligned_le32(sys_size, &buf[0x1f4]);

#ifdef CONFIG_EFI_STUB
	update_pecoff_text(setup_sectors * 512, sz + i + ((sys_size * 16) - sz));

#ifdef CONFIG_X86_64 /* Yes, this is really how we defined it :( */
	efi_stub_entry -= 0x200;
#endif
	put_unaligned_le32(efi_stub_entry, &buf[0x264]);
#endif

	crc = partial_crc32(buf, i, crc);
	if (fwrite(buf, 1, i, stdout) != i)
		die("Writing setup failed");

	/* Copy the kernel code */
	crc = partial_crc32(kernel, sz, crc);
	if (fwrite(kernel, 1, sz, stdout) != sz)
		die("Writing kernel failed");

	/* Add padding leaving 4 bytes for the checksum */
	while (sz++ < (sys_size*16) - 4) {
		crc = partial_crc32_one('\0', crc);
		if (fwrite("\0", 1, 1, stdout) != 1)
			die("Writing padding failed");
	}

	/* Write the CRC */
	fprintf(stderr, "CRC %x\n", crc);
	put_unaligned_le32(crc, buf);
	if (fwrite(buf, 1, 4, stdout) != 4)
		die("Writing CRC failed");

	close(fd);

	/* Everything is OK */
	return 0;
}<|MERGE_RESOLUTION|>--- conflicted
+++ resolved
@@ -243,10 +243,7 @@
 	c = fread(buf, 1, sizeof(buf) - 1, file);
 	if (ferror(file))
 		die("read-error on `zoffset.h'");
-<<<<<<< HEAD
-=======
 	fclose(file);
->>>>>>> d0e0ac97
 	buf[c] = 0;
 
 	p = (char *)buf;
