--- conflicted
+++ resolved
@@ -194,11 +194,7 @@
 	while (ptr) {
 		struct mem_vector avoid;
 
-<<<<<<< HEAD
-		avoid.start = (u64)ptr;
-=======
 		avoid.start = (unsigned long)ptr;
->>>>>>> 45134544
 		avoid.size = sizeof(*ptr) + ptr->len;
 
 		if (mem_overlaps(img, &avoid))
