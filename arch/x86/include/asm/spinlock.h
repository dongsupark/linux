--- conflicted
+++ resolved
@@ -68,7 +68,6 @@
 static __always_inline int __ticket_spin_trylock(arch_spinlock_t *lock)
 {
 	arch_spinlock_t old, new;
-<<<<<<< HEAD
 
 	old.tickets = ACCESS_ONCE(lock->tickets);
 	if (old.tickets.head != old.tickets.tail)
@@ -80,37 +79,9 @@
 	return cmpxchg(&lock->head_tail, old.head_tail, new.head_tail) == old.head_tail;
 }
 
-#if (NR_CPUS < 256)
 static __always_inline void __ticket_spin_unlock(arch_spinlock_t *lock)
 {
-	asm volatile(UNLOCK_LOCK_PREFIX "incb %0"
-		     : "+m" (lock->head_tail)
-		     :
-		     : "memory", "cc");
-}
-#else
-static __always_inline void __ticket_spin_unlock(arch_spinlock_t *lock)
-{
-	asm volatile(UNLOCK_LOCK_PREFIX "incw %0"
-		     : "+m" (lock->head_tail)
-		     :
-		     : "memory", "cc");
-=======
-
-	old.tickets = ACCESS_ONCE(lock->tickets);
-	if (old.tickets.head != old.tickets.tail)
-		return 0;
-
-	new.head_tail = old.head_tail + (1 << TICKET_SHIFT);
-
-	/* cmpxchg is a full barrier, so nothing can move before it */
-	return cmpxchg(&lock->head_tail, old.head_tail, new.head_tail) == old.head_tail;
-}
-
-static __always_inline void __ticket_spin_unlock(arch_spinlock_t *lock)
-{
 	__add(&lock->tickets.head, 1, UNLOCK_LOCK_PREFIX);
->>>>>>> dcd6c922
 }
 
 static inline int __ticket_spin_is_locked(arch_spinlock_t *lock)
