--- conflicted
+++ resolved
@@ -705,8 +705,6 @@
 
 #define flush_tlb_fix_spurious_fault(vma, address)
 
-<<<<<<< HEAD
-=======
 #define mk_pmd(page, pgprot)   pfn_pmd(page_to_pfn(page), (pgprot))
 
 #define  __HAVE_ARCH_PMDP_SET_ACCESS_FLAGS
@@ -750,7 +748,6 @@
 	pmd_update(mm, addr, pmdp);
 }
 
->>>>>>> 3cbea436
 /*
  * clone_pgd_range(pgd_t *dst, pgd_t *src, int count);
  *
