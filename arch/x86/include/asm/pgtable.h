--- conflicted
+++ resolved
@@ -449,11 +449,7 @@
 {
 	/*
 	 * Yes Linus, _PAGE_PROTNONE == _PAGE_NUMA. Expressing it this
-<<<<<<< HEAD
-	 * way clearly states that the intent is that a protnone and numa
-=======
 	 * way clearly states that the intent is that protnone and numa
->>>>>>> 1fc69fa0
 	 * hinting ptes are considered present for the purposes of
 	 * pagetable operations like zapping, protection changes, gup etc.
 	 */
