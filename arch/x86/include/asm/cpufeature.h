--- conflicted
+++ resolved
@@ -168,10 +168,7 @@
 #define X86_FEATURE_XSAVEOPT	(7*32+ 4) /* Optimized Xsave */
 #define X86_FEATURE_PLN		(7*32+ 5) /* Intel Power Limit Notification */
 #define X86_FEATURE_PTS		(7*32+ 6) /* Intel Package Thermal Status */
-<<<<<<< HEAD
-=======
 #define X86_FEATURE_DTS		(7*32+ 7) /* Digital Thermal Sensor */
->>>>>>> 062c1825
 
 /* Virtualization flags: Linux defined, word 8 */
 #define X86_FEATURE_TPR_SHADOW  (8*32+ 0) /* Intel TPR Shadow */
@@ -300,10 +297,7 @@
 
 #endif /* CONFIG_X86_64 */
 
-<<<<<<< HEAD
-=======
 #if __GNUC__ >= 4
->>>>>>> 062c1825
 /*
  * Static testing of CPU features.  Used the same as boot_cpu_has().
  * These are only valid after alternatives have run, but will statically
@@ -312,11 +306,7 @@
  */
 static __always_inline __pure bool __static_cpu_has(u16 bit)
 {
-<<<<<<< HEAD
-#if __GNUC__ > 4 || (__GNUC__ == 4 && __GNUC_MINOR__ >= 5)
-=======
 #if __GNUC__ > 4 || __GNUC_MINOR__ >= 5
->>>>>>> 062c1825
 		asm goto("1: jmp %l[t_no]\n"
 			 "2:\n"
 			 ".section .altinstructions,\"a\"\n"
@@ -357,10 +347,6 @@
 #endif
 }
 
-<<<<<<< HEAD
-#if __GNUC__ >= 4
-=======
->>>>>>> 062c1825
 #define static_cpu_has(bit)					\
 (								\
 	__builtin_constant_p(boot_cpu_has(bit)) ?		\
