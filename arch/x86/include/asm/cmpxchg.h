--- conflicted
+++ resolved
@@ -206,8 +206,6 @@
  */
 #define add_smp(ptr, inc)	__add((ptr), (inc), LOCK_PREFIX)
 #define add_sync(ptr, inc)	__add((ptr), (inc), "lock; ")
-<<<<<<< HEAD
-=======
 
 #define __cmpxchg_double(pfx, p1, p2, o1, o2, n1, n2)			\
 ({									\
@@ -231,6 +229,5 @@
 
 #define cmpxchg_double_local(p1, p2, o1, o2, n1, n2) \
 	__cmpxchg_double(, p1, p2, o1, o2, n1, n2)
->>>>>>> 42693290
 
 #endif	/* ASM_X86_CMPXCHG_H */