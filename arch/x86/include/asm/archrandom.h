/*
 * This file is part of the Linux kernel.
 *
 * Copyright (c) 2011-2014, Intel Corporation
 * Authors: Fenghua Yu <fenghua.yu@intel.com>,
 *          H. Peter Anvin <hpa@linux.intel.com>
 *
 * This program is free software; you can redistribute it and/or modify it
 * under the terms and conditions of the GNU General Public License,
 * version 2, as published by the Free Software Foundation.
 *
 * This program is distributed in the hope it will be useful, but WITHOUT
 * ANY WARRANTY; without even the implied warranty of MERCHANTABILITY or
 * FITNESS FOR A PARTICULAR PURPOSE.  See the GNU General Public License for
 * more details.
 *
 * You should have received a copy of the GNU General Public License along with
 * this program; if not, write to the Free Software Foundation, Inc.,
 * 51 Franklin St - Fifth Floor, Boston, MA 02110-1301 USA.
 *
 */

#ifndef ASM_X86_ARCHRANDOM_H
#define ASM_X86_ARCHRANDOM_H

#include <asm/processor.h>
#include <asm/cpufeature.h>
#include <asm/alternative.h>
#include <asm/nops.h>

#define RDRAND_RETRY_LOOPS	10

#define RDRAND_INT	".byte 0x0f,0xc7,0xf0"
#define RDSEED_INT	".byte 0x0f,0xc7,0xf8"
#ifdef CONFIG_X86_64
# define RDRAND_LONG	".byte 0x48,0x0f,0xc7,0xf0"
# define RDSEED_LONG	".byte 0x48,0x0f,0xc7,0xf8"
#else
# define RDRAND_LONG	RDRAND_INT
# define RDSEED_LONG	RDSEED_INT
#endif

#ifdef CONFIG_ARCH_RANDOM

<<<<<<< HEAD
/* Instead of arch_get_random_long() when alternatives haven't run. */
static inline int rdrand_long(unsigned long *v)
{
	int ok;
	asm volatile("1: " RDRAND_LONG "\n\t"
		     "jc 2f\n\t"
		     "decl %0\n\t"
		     "jnz 1b\n\t"
		     "2:"
		     : "=r" (ok), "=a" (*v)
		     : "0" (RDRAND_RETRY_LOOPS));
=======
/* A single attempt at RDSEED */
static inline bool rdseed_long(unsigned long *v)
{
	unsigned char ok;
	asm volatile(RDSEED_LONG "\n\t"
		     "setc %0"
		     : "=qm" (ok), "=a" (*v));
>>>>>>> 91a60dc7
	return ok;
}

#define GET_RANDOM(name, type, rdrand, nop)			\
static inline int name(type *v)					\
{								\
	int ok;							\
	alternative_io("movl $0, %0\n\t"			\
		       nop,					\
		       "\n1: " rdrand "\n\t"			\
		       "jc 2f\n\t"				\
		       "decl %0\n\t"                            \
		       "jnz 1b\n\t"                             \
		       "2:",                                    \
		       X86_FEATURE_RDRAND,                      \
		       ASM_OUTPUT2("=r" (ok), "=a" (*v)),       \
		       "0" (RDRAND_RETRY_LOOPS));		\
	return ok;						\
}

#define GET_SEED(name, type, rdseed, nop)			\
static inline int name(type *v)					\
{								\
	unsigned char ok;					\
	alternative_io("movb $0, %0\n\t"			\
		       nop,					\
		       rdseed "\n\t"				\
		       "setc %0",				\
		       X86_FEATURE_RDSEED,                      \
		       ASM_OUTPUT2("=q" (ok), "=a" (*v)));	\
	return ok;						\
}

#ifdef CONFIG_X86_64

GET_RANDOM(arch_get_random_long, unsigned long, RDRAND_LONG, ASM_NOP5);
GET_RANDOM(arch_get_random_int, unsigned int, RDRAND_INT, ASM_NOP4);

GET_SEED(arch_get_random_seed_long, unsigned long, RDSEED_LONG, ASM_NOP5);
GET_SEED(arch_get_random_seed_int, unsigned int, RDSEED_INT, ASM_NOP4);

#else

GET_RANDOM(arch_get_random_long, unsigned long, RDRAND_LONG, ASM_NOP3);
GET_RANDOM(arch_get_random_int, unsigned int, RDRAND_INT, ASM_NOP3);

GET_SEED(arch_get_random_seed_long, unsigned long, RDSEED_LONG, ASM_NOP4);
GET_SEED(arch_get_random_seed_int, unsigned int, RDSEED_INT, ASM_NOP4);

#endif /* CONFIG_X86_64 */

<<<<<<< HEAD
#else

static inline int rdrand_long(unsigned long *v)
{
	return 0;
}
=======
#define arch_has_random()	static_cpu_has(X86_FEATURE_RDRAND)
#define arch_has_random_seed()	static_cpu_has(X86_FEATURE_RDSEED)
>>>>>>> 91a60dc7

#endif  /* CONFIG_ARCH_RANDOM */

extern void x86_init_rdrand(struct cpuinfo_x86 *c);

#endif /* ASM_X86_ARCHRANDOM_H */<|MERGE_RESOLUTION|>--- conflicted
+++ resolved
@@ -42,7 +42,6 @@
 
 #ifdef CONFIG_ARCH_RANDOM
 
-<<<<<<< HEAD
 /* Instead of arch_get_random_long() when alternatives haven't run. */
 static inline int rdrand_long(unsigned long *v)
 {
@@ -54,7 +53,9 @@
 		     "2:"
 		     : "=r" (ok), "=a" (*v)
 		     : "0" (RDRAND_RETRY_LOOPS));
-=======
+	return ok;
+}
+
 /* A single attempt at RDSEED */
 static inline bool rdseed_long(unsigned long *v)
 {
@@ -62,7 +63,6 @@
 	asm volatile(RDSEED_LONG "\n\t"
 		     "setc %0"
 		     : "=qm" (ok), "=a" (*v));
->>>>>>> 91a60dc7
 	return ok;
 }
 
@@ -114,17 +114,15 @@
 
 #endif /* CONFIG_X86_64 */
 
-<<<<<<< HEAD
+#define arch_has_random()	static_cpu_has(X86_FEATURE_RDRAND)
+#define arch_has_random_seed()	static_cpu_has(X86_FEATURE_RDSEED)
+
 #else
 
 static inline int rdrand_long(unsigned long *v)
 {
 	return 0;
 }
-=======
-#define arch_has_random()	static_cpu_has(X86_FEATURE_RDRAND)
-#define arch_has_random_seed()	static_cpu_has(X86_FEATURE_RDSEED)
->>>>>>> 91a60dc7
 
 #endif  /* CONFIG_ARCH_RANDOM */
 
