--- conflicted
+++ resolved
@@ -539,16 +539,12 @@
 #endif
 }
 
-<<<<<<< HEAD
 static inline const struct cpumask *online_target_cpus(void)
 {
 	return cpu_online_mask;
 }
 
-DECLARE_EARLY_PER_CPU(u16, x86_bios_cpu_apicid);
-=======
 DECLARE_EARLY_PER_CPU_READ_MOSTLY(u16, x86_bios_cpu_apicid);
->>>>>>> 0816b0f0
 
 
 static inline unsigned int read_apic_id(void)
