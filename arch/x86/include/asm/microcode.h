--- conflicted
+++ resolved
@@ -60,19 +60,11 @@
 #ifdef CONFIG_MICROCODE_EARLY
 #define MAX_UCODE_COUNT 128
 extern void __init load_ucode_bsp(void);
-<<<<<<< HEAD
-extern __init void load_ucode_ap(void);
-extern int __init save_microcode_in_initrd(void);
-#else
-static inline void __init load_ucode_bsp(void) {}
-static inline __init void load_ucode_ap(void) {}
-=======
 extern void __cpuinit load_ucode_ap(void);
 extern int __init save_microcode_in_initrd(void);
 #else
 static inline void __init load_ucode_bsp(void) {}
 static inline void __cpuinit load_ucode_ap(void) {}
->>>>>>> d0e0ac97
 static inline int __init save_microcode_in_initrd(void)
 {
 	return 0;
