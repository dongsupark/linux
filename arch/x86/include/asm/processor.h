#ifndef _ASM_X86_PROCESSOR_H
#define _ASM_X86_PROCESSOR_H

#include <asm/processor-flags.h>

/* Forward declaration, a strange C thing */
struct task_struct;
struct mm_struct;

#include <asm/vm86.h>
#include <asm/math_emu.h>
#include <asm/segment.h>
#include <asm/types.h>
#include <asm/sigcontext.h>
#include <asm/current.h>
#include <asm/cpufeature.h>
#include <asm/page.h>
#include <asm/pgtable_types.h>
#include <asm/percpu.h>
#include <asm/msr.h>
#include <asm/desc_defs.h>
#include <asm/nops.h>
#include <asm/special_insns.h>

#include <linux/personality.h>
#include <linux/cpumask.h>
#include <linux/cache.h>
#include <linux/threads.h>
#include <linux/math64.h>
#include <linux/init.h>
#include <linux/err.h>
#include <linux/irqflags.h>

/*
 * We handle most unaligned accesses in hardware.  On the other hand
 * unaligned DMA can be quite expensive on some Nehalem processors.
 *
 * Based on this we disable the IP header alignment in network drivers.
 */
#define NET_IP_ALIGN	0

#define HBP_NUM 4
/*
 * Default implementation of macro that returns current
 * instruction pointer ("program counter").
 */
static inline void *current_text_addr(void)
{
	void *pc;

	asm volatile("mov $1f, %0; 1:":"=r" (pc));

	return pc;
}

#ifdef CONFIG_X86_VSMP
# define ARCH_MIN_TASKALIGN		(1 << INTERNODE_CACHE_SHIFT)
# define ARCH_MIN_MMSTRUCT_ALIGN	(1 << INTERNODE_CACHE_SHIFT)
#else
# define ARCH_MIN_TASKALIGN		16
# define ARCH_MIN_MMSTRUCT_ALIGN	0
#endif

enum tlb_infos {
	ENTRIES,
	NR_INFO
};

extern u16 __read_mostly tlb_lli_4k[NR_INFO];
extern u16 __read_mostly tlb_lli_2m[NR_INFO];
extern u16 __read_mostly tlb_lli_4m[NR_INFO];
extern u16 __read_mostly tlb_lld_4k[NR_INFO];
extern u16 __read_mostly tlb_lld_2m[NR_INFO];
extern u16 __read_mostly tlb_lld_4m[NR_INFO];
extern s8  __read_mostly tlb_flushall_shift;

/*
 *  CPU type and hardware bug flags. Kept separately for each CPU.
 *  Members of this structure are referenced in head.S, so think twice
 *  before touching them. [mj]
 */

struct cpuinfo_x86 {
	__u8			x86;		/* CPU family */
	__u8			x86_vendor;	/* CPU vendor */
	__u8			x86_model;
	__u8			x86_mask;
#ifdef CONFIG_X86_32
	char			wp_works_ok;	/* It doesn't on 386's */

	/* Problems on some 486Dx4's and old 386's: */
<<<<<<< HEAD
	char			hard_math;
=======
>>>>>>> d0e0ac97
	char			rfu;
	char			pad0;
	char			pad1;
#else
	/* Number of 4K pages in DTLB/ITLB combined(in pages): */
	int			x86_tlbsize;
#endif
	__u8			x86_virt_bits;
	__u8			x86_phys_bits;
	/* CPUID returned core id bits: */
	__u8			x86_coreid_bits;
	/* Max extended CPUID function supported: */
	__u32			extended_cpuid_level;
	/* Maximum supported CPUID level, -1=no CPUID: */
	int			cpuid_level;
	__u32			x86_capability[NCAPINTS + NBUGINTS];
	char			x86_vendor_id[16];
	char			x86_model_id[64];
	/* in KB - valid for CPUS which support this call: */
	int			x86_cache_size;
	int			x86_cache_alignment;	/* In bytes */
	int			x86_power;
	unsigned long		loops_per_jiffy;
	/* cpuid returned max cores value: */
	u16			 x86_max_cores;
	u16			apicid;
	u16			initial_apicid;
	u16			x86_clflush_size;
	/* number of cores as seen by the OS: */
	u16			booted_cores;
	/* Physical processor id: */
	u16			phys_proc_id;
	/* Core id: */
	u16			cpu_core_id;
	/* Compute unit id */
	u8			compute_unit_id;
	/* Index into per_cpu list: */
	u16			cpu_index;
	u32			microcode;
} __attribute__((__aligned__(SMP_CACHE_BYTES)));

#define X86_VENDOR_INTEL	0
#define X86_VENDOR_CYRIX	1
#define X86_VENDOR_AMD		2
#define X86_VENDOR_UMC		3
#define X86_VENDOR_CENTAUR	5
#define X86_VENDOR_TRANSMETA	7
#define X86_VENDOR_NSC		8
#define X86_VENDOR_NUM		9

#define X86_VENDOR_UNKNOWN	0xff

/*
 * capabilities of CPUs
 */
extern struct cpuinfo_x86	boot_cpu_data;
extern struct cpuinfo_x86	new_cpu_data;

extern struct tss_struct	doublefault_tss;
extern __u32			cpu_caps_cleared[NCAPINTS];
extern __u32			cpu_caps_set[NCAPINTS];

#ifdef CONFIG_SMP
DECLARE_PER_CPU_SHARED_ALIGNED(struct cpuinfo_x86, cpu_info);
#define cpu_data(cpu)		per_cpu(cpu_info, cpu)
#else
#define cpu_info		boot_cpu_data
#define cpu_data(cpu)		boot_cpu_data
#endif

extern const struct seq_operations cpuinfo_op;

#define cache_line_size()	(boot_cpu_data.x86_cache_alignment)

extern void cpu_detect(struct cpuinfo_x86 *c);
extern void __cpuinit fpu_detect(struct cpuinfo_x86 *c);

extern void early_cpu_init(void);
extern void identify_boot_cpu(void);
extern void identify_secondary_cpu(struct cpuinfo_x86 *);
extern void print_cpu_info(struct cpuinfo_x86 *);
void print_cpu_msr(struct cpuinfo_x86 *);
extern void init_scattered_cpuid_features(struct cpuinfo_x86 *c);
extern unsigned int init_intel_cacheinfo(struct cpuinfo_x86 *c);
extern void init_amd_cacheinfo(struct cpuinfo_x86 *c);

extern void detect_extended_topology(struct cpuinfo_x86 *c);
extern void detect_ht(struct cpuinfo_x86 *c);

#ifdef CONFIG_X86_32
extern int have_cpuid_p(void);
#else
static inline int have_cpuid_p(void)
{
	return 1;
}
#endif
static inline void native_cpuid(unsigned int *eax, unsigned int *ebx,
				unsigned int *ecx, unsigned int *edx)
{
	/* ecx is often an input as well as an output. */
	asm volatile("cpuid"
	    : "=a" (*eax),
	      "=b" (*ebx),
	      "=c" (*ecx),
	      "=d" (*edx)
	    : "0" (*eax), "2" (*ecx)
	    : "memory");
}

static inline void load_cr3(pgd_t *pgdir)
{
	write_cr3(__pa(pgdir));
}

#ifdef CONFIG_X86_32
/* This is the TSS defined by the hardware. */
struct x86_hw_tss {
	unsigned short		back_link, __blh;
	unsigned long		sp0;
	unsigned short		ss0, __ss0h;
	unsigned long		sp1;
	/* ss1 caches MSR_IA32_SYSENTER_CS: */
	unsigned short		ss1, __ss1h;
	unsigned long		sp2;
	unsigned short		ss2, __ss2h;
	unsigned long		__cr3;
	unsigned long		ip;
	unsigned long		flags;
	unsigned long		ax;
	unsigned long		cx;
	unsigned long		dx;
	unsigned long		bx;
	unsigned long		sp;
	unsigned long		bp;
	unsigned long		si;
	unsigned long		di;
	unsigned short		es, __esh;
	unsigned short		cs, __csh;
	unsigned short		ss, __ssh;
	unsigned short		ds, __dsh;
	unsigned short		fs, __fsh;
	unsigned short		gs, __gsh;
	unsigned short		ldt, __ldth;
	unsigned short		trace;
	unsigned short		io_bitmap_base;

} __attribute__((packed));
#else
struct x86_hw_tss {
	u32			reserved1;
	u64			sp0;
	u64			sp1;
	u64			sp2;
	u64			reserved2;
	u64			ist[7];
	u32			reserved3;
	u32			reserved4;
	u16			reserved5;
	u16			io_bitmap_base;

} __attribute__((packed)) ____cacheline_aligned;
#endif

/*
 * IO-bitmap sizes:
 */
#define IO_BITMAP_BITS			65536
#define IO_BITMAP_BYTES			(IO_BITMAP_BITS/8)
#define IO_BITMAP_LONGS			(IO_BITMAP_BYTES/sizeof(long))
#define IO_BITMAP_OFFSET		offsetof(struct tss_struct, io_bitmap)
#define INVALID_IO_BITMAP_OFFSET	0x8000

struct tss_struct {
	/*
	 * The hardware state:
	 */
	struct x86_hw_tss	x86_tss;

	/*
	 * The extra 1 is there because the CPU will access an
	 * additional byte beyond the end of the IO permission
	 * bitmap. The extra byte must be all 1 bits, and must
	 * be within the limit.
	 */
	unsigned long		io_bitmap[IO_BITMAP_LONGS + 1];

	/*
	 * .. and then another 0x100 bytes for the emergency kernel stack:
	 */
	unsigned long		stack[64];

} ____cacheline_aligned;

DECLARE_PER_CPU_SHARED_ALIGNED(struct tss_struct, init_tss);

/*
 * Save the original ist values for checking stack pointers during debugging
 */
struct orig_ist {
	unsigned long		ist[7];
};

#define	MXCSR_DEFAULT		0x1f80

struct i387_fsave_struct {
	u32			cwd;	/* FPU Control Word		*/
	u32			swd;	/* FPU Status Word		*/
	u32			twd;	/* FPU Tag Word			*/
	u32			fip;	/* FPU IP Offset		*/
	u32			fcs;	/* FPU IP Selector		*/
	u32			foo;	/* FPU Operand Pointer Offset	*/
	u32			fos;	/* FPU Operand Pointer Selector	*/

	/* 8*10 bytes for each FP-reg = 80 bytes:			*/
	u32			st_space[20];

	/* Software status information [not touched by FSAVE ]:		*/
	u32			status;
};

struct i387_fxsave_struct {
	u16			cwd; /* Control Word			*/
	u16			swd; /* Status Word			*/
	u16			twd; /* Tag Word			*/
	u16			fop; /* Last Instruction Opcode		*/
	union {
		struct {
			u64	rip; /* Instruction Pointer		*/
			u64	rdp; /* Data Pointer			*/
		};
		struct {
			u32	fip; /* FPU IP Offset			*/
			u32	fcs; /* FPU IP Selector			*/
			u32	foo; /* FPU Operand Offset		*/
			u32	fos; /* FPU Operand Selector		*/
		};
	};
	u32			mxcsr;		/* MXCSR Register State */
	u32			mxcsr_mask;	/* MXCSR Mask		*/

	/* 8*16 bytes for each FP-reg = 128 bytes:			*/
	u32			st_space[32];

	/* 16*16 bytes for each XMM-reg = 256 bytes:			*/
	u32			xmm_space[64];

	u32			padding[12];

	union {
		u32		padding1[12];
		u32		sw_reserved[12];
	};

} __attribute__((aligned(16)));

struct i387_soft_struct {
	u32			cwd;
	u32			swd;
	u32			twd;
	u32			fip;
	u32			fcs;
	u32			foo;
	u32			fos;
	/* 8*10 bytes for each FP-reg = 80 bytes: */
	u32			st_space[20];
	u8			ftop;
	u8			changed;
	u8			lookahead;
	u8			no_update;
	u8			rm;
	u8			alimit;
	struct math_emu_info	*info;
	u32			entry_eip;
};

struct ymmh_struct {
	/* 16 * 16 bytes for each YMMH-reg = 256 bytes */
	u32 ymmh_space[64];
};

struct xsave_hdr_struct {
	u64 xstate_bv;
	u64 reserved1[2];
	u64 reserved2[5];
} __attribute__((packed));

struct xsave_struct {
	struct i387_fxsave_struct i387;
	struct xsave_hdr_struct xsave_hdr;
	struct ymmh_struct ymmh;
	/* new processor state extensions will go here */
} __attribute__ ((packed, aligned (64)));

union thread_xstate {
	struct i387_fsave_struct	fsave;
	struct i387_fxsave_struct	fxsave;
	struct i387_soft_struct		soft;
	struct xsave_struct		xsave;
};

struct fpu {
	unsigned int last_cpu;
	unsigned int has_fpu;
	union thread_xstate *state;
};

#ifdef CONFIG_X86_64
DECLARE_PER_CPU(struct orig_ist, orig_ist);

union irq_stack_union {
	char irq_stack[IRQ_STACK_SIZE];
	/*
	 * GCC hardcodes the stack canary as %gs:40.  Since the
	 * irq_stack is the object at %gs:0, we reserve the bottom
	 * 48 bytes of the irq stack for the canary.
	 */
	struct {
		char gs_base[40];
		unsigned long stack_canary;
	};
};

DECLARE_PER_CPU_FIRST(union irq_stack_union, irq_stack_union);
DECLARE_INIT_PER_CPU(irq_stack_union);

DECLARE_PER_CPU(char *, irq_stack_ptr);
DECLARE_PER_CPU(unsigned int, irq_count);
extern asmlinkage void ignore_sysret(void);
#else	/* X86_64 */
#ifdef CONFIG_CC_STACKPROTECTOR
/*
 * Make sure stack canary segment base is cached-aligned:
 *   "For Intel Atom processors, avoid non zero segment base address
 *    that is not aligned to cache line boundary at all cost."
 * (Optim Ref Manual Assembly/Compiler Coding Rule 15.)
 */
struct stack_canary {
	char __pad[20];		/* canary at %gs:20 */
	unsigned long canary;
};
DECLARE_PER_CPU_ALIGNED(struct stack_canary, stack_canary);
#endif
#endif	/* X86_64 */

extern unsigned int xstate_size;
extern void free_thread_xstate(struct task_struct *);
extern struct kmem_cache *task_xstate_cachep;

struct perf_event;

struct thread_struct {
	/* Cached TLS descriptors: */
	struct desc_struct	tls_array[GDT_ENTRY_TLS_ENTRIES];
	unsigned long		sp0;
	unsigned long		sp;
#ifdef CONFIG_X86_32
	unsigned long		sysenter_cs;
#else
	unsigned long		usersp;	/* Copy from PDA */
	unsigned short		es;
	unsigned short		ds;
	unsigned short		fsindex;
	unsigned short		gsindex;
#endif
#ifdef CONFIG_X86_32
	unsigned long		ip;
#endif
#ifdef CONFIG_X86_64
	unsigned long		fs;
#endif
	unsigned long		gs;
	/* Save middle states of ptrace breakpoints */
	struct perf_event	*ptrace_bps[HBP_NUM];
	/* Debug status used for traps, single steps, etc... */
	unsigned long           debugreg6;
	/* Keep track of the exact dr7 value set by the user */
	unsigned long           ptrace_dr7;
	/* Fault info: */
	unsigned long		cr2;
	unsigned long		trap_nr;
	unsigned long		error_code;
	/* floating point and extended processor state */
	struct fpu		fpu;
#ifdef CONFIG_X86_32
	/* Virtual 86 mode info */
	struct vm86_struct __user *vm86_info;
	unsigned long		screen_bitmap;
	unsigned long		v86flags;
	unsigned long		v86mask;
	unsigned long		saved_sp0;
	unsigned int		saved_fs;
	unsigned int		saved_gs;
#endif
	/* IO permissions: */
	unsigned long		*io_bitmap_ptr;
	unsigned long		iopl;
	/* Max allowed port in the bitmap, in bytes: */
	unsigned		io_bitmap_max;
};

/*
 * Set IOPL bits in EFLAGS from given mask
 */
static inline void native_set_iopl_mask(unsigned mask)
{
#ifdef CONFIG_X86_32
	unsigned int reg;

	asm volatile ("pushfl;"
		      "popl %0;"
		      "andl %1, %0;"
		      "orl %2, %0;"
		      "pushl %0;"
		      "popfl"
		      : "=&r" (reg)
		      : "i" (~X86_EFLAGS_IOPL), "r" (mask));
#endif
}

static inline void
native_load_sp0(struct tss_struct *tss, struct thread_struct *thread)
{
	tss->x86_tss.sp0 = thread->sp0;
#ifdef CONFIG_X86_32
	/* Only happens when SEP is enabled, no need to test "SEP"arately: */
	if (unlikely(tss->x86_tss.ss1 != thread->sysenter_cs)) {
		tss->x86_tss.ss1 = thread->sysenter_cs;
		wrmsr(MSR_IA32_SYSENTER_CS, thread->sysenter_cs, 0);
	}
#endif
}

static inline void native_swapgs(void)
{
#ifdef CONFIG_X86_64
	asm volatile("swapgs" ::: "memory");
#endif
}

#ifdef CONFIG_PARAVIRT
#include <asm/paravirt.h>
#else
#define __cpuid			native_cpuid
#define paravirt_enabled()	0

static inline void load_sp0(struct tss_struct *tss,
			    struct thread_struct *thread)
{
	native_load_sp0(tss, thread);
}

#define set_iopl_mask native_set_iopl_mask
#endif /* CONFIG_PARAVIRT */

/*
 * Save the cr4 feature set we're using (ie
 * Pentium 4MB enable and PPro Global page
 * enable), so that any CPU's that boot up
 * after us can get the correct flags.
 */
extern unsigned long mmu_cr4_features;
extern u32 *trampoline_cr4_features;

static inline void set_in_cr4(unsigned long mask)
{
	unsigned long cr4;

	mmu_cr4_features |= mask;
	if (trampoline_cr4_features)
		*trampoline_cr4_features = mmu_cr4_features;
	cr4 = read_cr4();
	cr4 |= mask;
	write_cr4(cr4);
}

static inline void clear_in_cr4(unsigned long mask)
{
	unsigned long cr4;

	mmu_cr4_features &= ~mask;
	if (trampoline_cr4_features)
		*trampoline_cr4_features = mmu_cr4_features;
	cr4 = read_cr4();
	cr4 &= ~mask;
	write_cr4(cr4);
}

typedef struct {
	unsigned long		seg;
} mm_segment_t;


/* Free all resources held by a thread. */
extern void release_thread(struct task_struct *);

unsigned long get_wchan(struct task_struct *p);

/*
 * Generic CPUID function
 * clear %ecx since some cpus (Cyrix MII) do not set or clear %ecx
 * resulting in stale register contents being returned.
 */
static inline void cpuid(unsigned int op,
			 unsigned int *eax, unsigned int *ebx,
			 unsigned int *ecx, unsigned int *edx)
{
	*eax = op;
	*ecx = 0;
	__cpuid(eax, ebx, ecx, edx);
}

/* Some CPUID calls want 'count' to be placed in ecx */
static inline void cpuid_count(unsigned int op, int count,
			       unsigned int *eax, unsigned int *ebx,
			       unsigned int *ecx, unsigned int *edx)
{
	*eax = op;
	*ecx = count;
	__cpuid(eax, ebx, ecx, edx);
}

/*
 * CPUID functions returning a single datum
 */
static inline unsigned int cpuid_eax(unsigned int op)
{
	unsigned int eax, ebx, ecx, edx;

	cpuid(op, &eax, &ebx, &ecx, &edx);

	return eax;
}

static inline unsigned int cpuid_ebx(unsigned int op)
{
	unsigned int eax, ebx, ecx, edx;

	cpuid(op, &eax, &ebx, &ecx, &edx);

	return ebx;
}

static inline unsigned int cpuid_ecx(unsigned int op)
{
	unsigned int eax, ebx, ecx, edx;

	cpuid(op, &eax, &ebx, &ecx, &edx);

	return ecx;
}

static inline unsigned int cpuid_edx(unsigned int op)
{
	unsigned int eax, ebx, ecx, edx;

	cpuid(op, &eax, &ebx, &ecx, &edx);

	return edx;
}

/* REP NOP (PAUSE) is a good thing to insert into busy-wait loops. */
static inline void rep_nop(void)
{
	asm volatile("rep; nop" ::: "memory");
}

static inline void cpu_relax(void)
{
	rep_nop();
}

/* Stop speculative execution and prefetching of modified code. */
static inline void sync_core(void)
{
	int tmp;

#ifdef CONFIG_M486
	/*
	 * Do a CPUID if available, otherwise do a jump.  The jump
	 * can conveniently enough be the jump around CPUID.
	 */
	asm volatile("cmpl %2,%1\n\t"
		     "jl 1f\n\t"
		     "cpuid\n"
		     "1:"
		     : "=a" (tmp)
		     : "rm" (boot_cpu_data.cpuid_level), "ri" (0), "0" (1)
		     : "ebx", "ecx", "edx", "memory");
#else
	/*
	 * CPUID is a barrier to speculative execution.
	 * Prefetched instructions are automatically
	 * invalidated when modified.
	 */
	asm volatile("cpuid"
		     : "=a" (tmp)
		     : "0" (1)
		     : "ebx", "ecx", "edx", "memory");
#endif
}

static inline void __monitor(const void *eax, unsigned long ecx,
			     unsigned long edx)
{
	/* "monitor %eax, %ecx, %edx;" */
	asm volatile(".byte 0x0f, 0x01, 0xc8;"
		     :: "a" (eax), "c" (ecx), "d"(edx));
}

static inline void __mwait(unsigned long eax, unsigned long ecx)
{
	/* "mwait %eax, %ecx;" */
	asm volatile(".byte 0x0f, 0x01, 0xc9;"
		     :: "a" (eax), "c" (ecx));
}

static inline void __sti_mwait(unsigned long eax, unsigned long ecx)
{
	trace_hardirqs_on();
	/* "mwait %eax, %ecx;" */
	asm volatile("sti; .byte 0x0f, 0x01, 0xc9;"
		     :: "a" (eax), "c" (ecx));
}

extern void select_idle_routine(const struct cpuinfo_x86 *c);
extern void init_amd_e400_c1e_mask(void);

extern unsigned long		boot_option_idle_override;
extern bool			amd_e400_c1e_detected;

enum idle_boot_override {IDLE_NO_OVERRIDE=0, IDLE_HALT, IDLE_NOMWAIT,
			 IDLE_POLL};

extern void enable_sep_cpu(void);
extern int sysenter_setup(void);

extern void early_trap_init(void);
void early_trap_pf_init(void);

/* Defined in head.S */
extern struct desc_ptr		early_gdt_descr;

extern void cpu_set_gdt(int);
extern void switch_to_new_gdt(int);
extern void load_percpu_segment(int);
extern void cpu_init(void);

static inline unsigned long get_debugctlmsr(void)
{
	unsigned long debugctlmsr = 0;

#ifndef CONFIG_X86_DEBUGCTLMSR
	if (boot_cpu_data.x86 < 6)
		return 0;
#endif
	rdmsrl(MSR_IA32_DEBUGCTLMSR, debugctlmsr);

	return debugctlmsr;
}

static inline void update_debugctlmsr(unsigned long debugctlmsr)
{
#ifndef CONFIG_X86_DEBUGCTLMSR
	if (boot_cpu_data.x86 < 6)
		return;
#endif
	wrmsrl(MSR_IA32_DEBUGCTLMSR, debugctlmsr);
}

extern void set_task_blockstep(struct task_struct *task, bool on);

/*
 * from system description table in BIOS. Mostly for MCA use, but
 * others may find it useful:
 */
extern unsigned int		machine_id;
extern unsigned int		machine_submodel_id;
extern unsigned int		BIOS_revision;

/* Boot loader type from the setup header: */
extern int			bootloader_type;
extern int			bootloader_version;

extern char			ignore_fpu_irq;

#define HAVE_ARCH_PICK_MMAP_LAYOUT 1
#define ARCH_HAS_PREFETCHW
#define ARCH_HAS_SPINLOCK_PREFETCH

#ifdef CONFIG_X86_32
# define BASE_PREFETCH		ASM_NOP4
# define ARCH_HAS_PREFETCH
#else
# define BASE_PREFETCH		"prefetcht0 (%1)"
#endif

/*
 * Prefetch instructions for Pentium III (+) and AMD Athlon (+)
 *
 * It's not worth to care about 3dnow prefetches for the K6
 * because they are microcoded there and very slow.
 */
static inline void prefetch(const void *x)
{
	alternative_input(BASE_PREFETCH,
			  "prefetchnta (%1)",
			  X86_FEATURE_XMM,
			  "r" (x));
}

/*
 * 3dnow prefetch to get an exclusive cache line.
 * Useful for spinlocks to avoid one state transition in the
 * cache coherency protocol:
 */
static inline void prefetchw(const void *x)
{
	alternative_input(BASE_PREFETCH,
			  "prefetchw (%1)",
			  X86_FEATURE_3DNOW,
			  "r" (x));
}

static inline void spin_lock_prefetch(const void *x)
{
	prefetchw(x);
}

#ifdef CONFIG_X86_32
/*
 * User space process size: 3GB (default).
 */
#define TASK_SIZE		PAGE_OFFSET
#define TASK_SIZE_MAX		TASK_SIZE
#define STACK_TOP		TASK_SIZE
#define STACK_TOP_MAX		STACK_TOP

#define INIT_THREAD  {							  \
	.sp0			= sizeof(init_stack) + (long)&init_stack, \
	.vm86_info		= NULL,					  \
	.sysenter_cs		= __KERNEL_CS,				  \
	.io_bitmap_ptr		= NULL,					  \
}

/*
 * Note that the .io_bitmap member must be extra-big. This is because
 * the CPU will access an additional byte beyond the end of the IO
 * permission bitmap. The extra byte must be all 1 bits, and must
 * be within the limit.
 */
#define INIT_TSS  {							  \
	.x86_tss = {							  \
		.sp0		= sizeof(init_stack) + (long)&init_stack, \
		.ss0		= __KERNEL_DS,				  \
		.ss1		= __KERNEL_CS,				  \
		.io_bitmap_base	= INVALID_IO_BITMAP_OFFSET,		  \
	 },								  \
	.io_bitmap		= { [0 ... IO_BITMAP_LONGS] = ~0 },	  \
}

extern unsigned long thread_saved_pc(struct task_struct *tsk);

#define THREAD_SIZE_LONGS      (THREAD_SIZE/sizeof(unsigned long))
#define KSTK_TOP(info)                                                 \
({                                                                     \
       unsigned long *__ptr = (unsigned long *)(info);                 \
       (unsigned long)(&__ptr[THREAD_SIZE_LONGS]);                     \
})

/*
 * The below -8 is to reserve 8 bytes on top of the ring0 stack.
 * This is necessary to guarantee that the entire "struct pt_regs"
 * is accessible even if the CPU haven't stored the SS/ESP registers
 * on the stack (interrupt gate does not save these registers
 * when switching to the same priv ring).
 * Therefore beware: accessing the ss/esp fields of the
 * "struct pt_regs" is possible, but they may contain the
 * completely wrong values.
 */
#define task_pt_regs(task)                                             \
({                                                                     \
       struct pt_regs *__regs__;                                       \
       __regs__ = (struct pt_regs *)(KSTK_TOP(task_stack_page(task))-8); \
       __regs__ - 1;                                                   \
})

#define KSTK_ESP(task)		(task_pt_regs(task)->sp)

#else
/*
 * User space process size. 47bits minus one guard page.
 */
#define TASK_SIZE_MAX	((1UL << 47) - PAGE_SIZE)

/* This decides where the kernel will search for a free chunk of vm
 * space during mmap's.
 */
#define IA32_PAGE_OFFSET	((current->personality & ADDR_LIMIT_3GB) ? \
					0xc0000000 : 0xFFFFe000)

#define TASK_SIZE		(test_thread_flag(TIF_ADDR32) ? \
					IA32_PAGE_OFFSET : TASK_SIZE_MAX)
#define TASK_SIZE_OF(child)	((test_tsk_thread_flag(child, TIF_ADDR32)) ? \
					IA32_PAGE_OFFSET : TASK_SIZE_MAX)

#define STACK_TOP		TASK_SIZE
#define STACK_TOP_MAX		TASK_SIZE_MAX

#define INIT_THREAD  { \
	.sp0 = (unsigned long)&init_stack + sizeof(init_stack) \
}

#define INIT_TSS  { \
	.x86_tss.sp0 = (unsigned long)&init_stack + sizeof(init_stack) \
}

/*
 * Return saved PC of a blocked thread.
 * What is this good for? it will be always the scheduler or ret_from_fork.
 */
#define thread_saved_pc(t)	(*(unsigned long *)((t)->thread.sp - 8))

#define task_pt_regs(tsk)	((struct pt_regs *)(tsk)->thread.sp0 - 1)
extern unsigned long KSTK_ESP(struct task_struct *task);

/*
 * User space RSP while inside the SYSCALL fast path
 */
DECLARE_PER_CPU(unsigned long, old_rsp);

#endif /* CONFIG_X86_64 */

extern void start_thread(struct pt_regs *regs, unsigned long new_ip,
					       unsigned long new_sp);

/*
 * This decides where the kernel will search for a free chunk of vm
 * space during mmap's.
 */
#define TASK_UNMAPPED_BASE	(PAGE_ALIGN(TASK_SIZE / 3))

#define KSTK_EIP(task)		(task_pt_regs(task)->ip)

/* Get/set a process' ability to use the timestamp counter instruction */
#define GET_TSC_CTL(adr)	get_tsc_mode((adr))
#define SET_TSC_CTL(val)	set_tsc_mode((val))

extern int get_tsc_mode(unsigned long adr);
extern int set_tsc_mode(unsigned int val);

extern u16 amd_get_nb_id(int cpu);

struct aperfmperf {
	u64 aperf, mperf;
};

static inline void get_aperfmperf(struct aperfmperf *am)
{
	WARN_ON_ONCE(!boot_cpu_has(X86_FEATURE_APERFMPERF));

	rdmsrl(MSR_IA32_APERF, am->aperf);
	rdmsrl(MSR_IA32_MPERF, am->mperf);
}

#define APERFMPERF_SHIFT 10

static inline
unsigned long calc_aperfmperf_ratio(struct aperfmperf *old,
				    struct aperfmperf *new)
{
	u64 aperf = new->aperf - old->aperf;
	u64 mperf = new->mperf - old->mperf;
	unsigned long ratio = aperf;

	mperf >>= APERFMPERF_SHIFT;
	if (mperf)
		ratio = div64_u64(aperf, mperf);

	return ratio;
}

extern unsigned long arch_align_stack(unsigned long sp);
extern void free_init_pages(char *what, unsigned long begin, unsigned long end);

void default_idle(void);
#ifdef	CONFIG_XEN
bool xen_set_default_idle(void);
#else
#define xen_set_default_idle 0
#endif

void stop_this_cpu(void *dummy);
void df_debug(struct pt_regs *regs, long error_code);
#endif /* _ASM_X86_PROCESSOR_H */<|MERGE_RESOLUTION|>--- conflicted
+++ resolved
@@ -89,10 +89,6 @@
 	char			wp_works_ok;	/* It doesn't on 386's */
 
 	/* Problems on some 486Dx4's and old 386's: */
-<<<<<<< HEAD
-	char			hard_math;
-=======
->>>>>>> d0e0ac97
 	char			rfu;
 	char			pad0;
 	char			pad1;
