--- conflicted
+++ resolved
@@ -61,22 +61,11 @@
 /* Compat: if this #define is present, UV headers support UV2 */
 #define UV2_HUB_IS_SUPPORTED	1
 
-<<<<<<< HEAD
-/* KABI compat: if this #define is present, KABI hacks are present */
-#define UV2_HUB_KABI_HACKS	1
-
-/* ========================================================================= */
-/*                          UVH_BAU_DATA_BROADCAST                           */
-/* ========================================================================= */
-#define UVH_BAU_DATA_BROADCAST 0x61688UL
-#define UVH_BAU_DATA_BROADCAST_32 0x440
-=======
 /* ========================================================================= */
 /*                          UVH_BAU_DATA_BROADCAST                           */
 /* ========================================================================= */
 #define UVH_BAU_DATA_BROADCAST				0x61688UL
 #define UVH_BAU_DATA_BROADCAST_32			0x440
->>>>>>> b55ebc27
 
 #define UVH_BAU_DATA_BROADCAST_ENABLE_SHFT		0
 #define UVH_BAU_DATA_BROADCAST_ENABLE_MASK		0x0000000000000001UL
@@ -92,27 +81,6 @@
 /* ========================================================================= */
 /*                           UVH_BAU_DATA_CONFIG                             */
 /* ========================================================================= */
-<<<<<<< HEAD
-#define UVH_BAU_DATA_CONFIG 0x61680UL
-#define UVH_BAU_DATA_CONFIG_32 0x438
-
-#define UVH_BAU_DATA_CONFIG_VECTOR_SHFT 0
-#define UVH_BAU_DATA_CONFIG_VECTOR_MASK 0x00000000000000ffUL
-#define UVH_BAU_DATA_CONFIG_DM_SHFT 8
-#define UVH_BAU_DATA_CONFIG_DM_MASK 0x0000000000000700UL
-#define UVH_BAU_DATA_CONFIG_DESTMODE_SHFT 11
-#define UVH_BAU_DATA_CONFIG_DESTMODE_MASK 0x0000000000000800UL
-#define UVH_BAU_DATA_CONFIG_STATUS_SHFT 12
-#define UVH_BAU_DATA_CONFIG_STATUS_MASK 0x0000000000001000UL
-#define UVH_BAU_DATA_CONFIG_P_SHFT 13
-#define UVH_BAU_DATA_CONFIG_P_MASK 0x0000000000002000UL
-#define UVH_BAU_DATA_CONFIG_T_SHFT 15
-#define UVH_BAU_DATA_CONFIG_T_MASK 0x0000000000008000UL
-#define UVH_BAU_DATA_CONFIG_M_SHFT 16
-#define UVH_BAU_DATA_CONFIG_M_MASK 0x0000000000010000UL
-#define UVH_BAU_DATA_CONFIG_APIC_ID_SHFT 32
-#define UVH_BAU_DATA_CONFIG_APIC_ID_MASK 0xffffffff00000000UL
-=======
 #define UVH_BAU_DATA_CONFIG				0x61680UL
 #define UVH_BAU_DATA_CONFIG_32				0x438
 
@@ -132,7 +100,6 @@
 #define UVH_BAU_DATA_CONFIG_T_MASK			0x0000000000008000UL
 #define UVH_BAU_DATA_CONFIG_M_MASK			0x0000000000010000UL
 #define UVH_BAU_DATA_CONFIG_APIC_ID_MASK		0xffffffff00000000UL
->>>>>>> b55ebc27
 
 union uvh_bau_data_config_u {
 	unsigned long	v;
@@ -153,369 +120,6 @@
 /* ========================================================================= */
 /*                           UVH_EVENT_OCCURRED0                             */
 /* ========================================================================= */
-<<<<<<< HEAD
-#define UVH_EVENT_OCCURRED0 0x70000UL
-#define UVH_EVENT_OCCURRED0_32 0x5e8
-
-#define UV1H_EVENT_OCCURRED0_LB_HCERR_SHFT 0
-#define UV1H_EVENT_OCCURRED0_LB_HCERR_MASK 0x0000000000000001UL
-#define UV1H_EVENT_OCCURRED0_GR0_HCERR_SHFT 1
-#define UV1H_EVENT_OCCURRED0_GR0_HCERR_MASK 0x0000000000000002UL
-#define UV1H_EVENT_OCCURRED0_GR1_HCERR_SHFT 2
-#define UV1H_EVENT_OCCURRED0_GR1_HCERR_MASK 0x0000000000000004UL
-#define UV1H_EVENT_OCCURRED0_LH_HCERR_SHFT 3
-#define UV1H_EVENT_OCCURRED0_LH_HCERR_MASK 0x0000000000000008UL
-#define UV1H_EVENT_OCCURRED0_RH_HCERR_SHFT 4
-#define UV1H_EVENT_OCCURRED0_RH_HCERR_MASK 0x0000000000000010UL
-#define UV1H_EVENT_OCCURRED0_XN_HCERR_SHFT 5
-#define UV1H_EVENT_OCCURRED0_XN_HCERR_MASK 0x0000000000000020UL
-#define UV1H_EVENT_OCCURRED0_SI_HCERR_SHFT 6
-#define UV1H_EVENT_OCCURRED0_SI_HCERR_MASK 0x0000000000000040UL
-#define UV1H_EVENT_OCCURRED0_LB_AOERR0_SHFT 7
-#define UV1H_EVENT_OCCURRED0_LB_AOERR0_MASK 0x0000000000000080UL
-#define UV1H_EVENT_OCCURRED0_GR0_AOERR0_SHFT 8
-#define UV1H_EVENT_OCCURRED0_GR0_AOERR0_MASK 0x0000000000000100UL
-#define UV1H_EVENT_OCCURRED0_GR1_AOERR0_SHFT 9
-#define UV1H_EVENT_OCCURRED0_GR1_AOERR0_MASK 0x0000000000000200UL
-#define UV1H_EVENT_OCCURRED0_LH_AOERR0_SHFT 10
-#define UV1H_EVENT_OCCURRED0_LH_AOERR0_MASK 0x0000000000000400UL
-#define UV1H_EVENT_OCCURRED0_RH_AOERR0_SHFT 11
-#define UV1H_EVENT_OCCURRED0_RH_AOERR0_MASK 0x0000000000000800UL
-#define UV1H_EVENT_OCCURRED0_XN_AOERR0_SHFT 12
-#define UV1H_EVENT_OCCURRED0_XN_AOERR0_MASK 0x0000000000001000UL
-#define UV1H_EVENT_OCCURRED0_SI_AOERR0_SHFT 13
-#define UV1H_EVENT_OCCURRED0_SI_AOERR0_MASK 0x0000000000002000UL
-#define UV1H_EVENT_OCCURRED0_LB_AOERR1_SHFT 14
-#define UV1H_EVENT_OCCURRED0_LB_AOERR1_MASK 0x0000000000004000UL
-#define UV1H_EVENT_OCCURRED0_GR0_AOERR1_SHFT 15
-#define UV1H_EVENT_OCCURRED0_GR0_AOERR1_MASK 0x0000000000008000UL
-#define UV1H_EVENT_OCCURRED0_GR1_AOERR1_SHFT 16
-#define UV1H_EVENT_OCCURRED0_GR1_AOERR1_MASK 0x0000000000010000UL
-#define UV1H_EVENT_OCCURRED0_LH_AOERR1_SHFT 17
-#define UV1H_EVENT_OCCURRED0_LH_AOERR1_MASK 0x0000000000020000UL
-#define UV1H_EVENT_OCCURRED0_RH_AOERR1_SHFT 18
-#define UV1H_EVENT_OCCURRED0_RH_AOERR1_MASK 0x0000000000040000UL
-#define UV1H_EVENT_OCCURRED0_XN_AOERR1_SHFT 19
-#define UV1H_EVENT_OCCURRED0_XN_AOERR1_MASK 0x0000000000080000UL
-#define UV1H_EVENT_OCCURRED0_SI_AOERR1_SHFT 20
-#define UV1H_EVENT_OCCURRED0_SI_AOERR1_MASK 0x0000000000100000UL
-#define UV1H_EVENT_OCCURRED0_RH_VPI_INT_SHFT 21
-#define UV1H_EVENT_OCCURRED0_RH_VPI_INT_MASK 0x0000000000200000UL
-#define UV1H_EVENT_OCCURRED0_SYSTEM_SHUTDOWN_INT_SHFT 22
-#define UV1H_EVENT_OCCURRED0_SYSTEM_SHUTDOWN_INT_MASK 0x0000000000400000UL
-#define UV1H_EVENT_OCCURRED0_LB_IRQ_INT_0_SHFT 23
-#define UV1H_EVENT_OCCURRED0_LB_IRQ_INT_0_MASK 0x0000000000800000UL
-#define UV1H_EVENT_OCCURRED0_LB_IRQ_INT_1_SHFT 24
-#define UV1H_EVENT_OCCURRED0_LB_IRQ_INT_1_MASK 0x0000000001000000UL
-#define UV1H_EVENT_OCCURRED0_LB_IRQ_INT_2_SHFT 25
-#define UV1H_EVENT_OCCURRED0_LB_IRQ_INT_2_MASK 0x0000000002000000UL
-#define UV1H_EVENT_OCCURRED0_LB_IRQ_INT_3_SHFT 26
-#define UV1H_EVENT_OCCURRED0_LB_IRQ_INT_3_MASK 0x0000000004000000UL
-#define UV1H_EVENT_OCCURRED0_LB_IRQ_INT_4_SHFT 27
-#define UV1H_EVENT_OCCURRED0_LB_IRQ_INT_4_MASK 0x0000000008000000UL
-#define UV1H_EVENT_OCCURRED0_LB_IRQ_INT_5_SHFT 28
-#define UV1H_EVENT_OCCURRED0_LB_IRQ_INT_5_MASK 0x0000000010000000UL
-#define UV1H_EVENT_OCCURRED0_LB_IRQ_INT_6_SHFT 29
-#define UV1H_EVENT_OCCURRED0_LB_IRQ_INT_6_MASK 0x0000000020000000UL
-#define UV1H_EVENT_OCCURRED0_LB_IRQ_INT_7_SHFT 30
-#define UV1H_EVENT_OCCURRED0_LB_IRQ_INT_7_MASK 0x0000000040000000UL
-#define UV1H_EVENT_OCCURRED0_LB_IRQ_INT_8_SHFT 31
-#define UV1H_EVENT_OCCURRED0_LB_IRQ_INT_8_MASK 0x0000000080000000UL
-#define UV1H_EVENT_OCCURRED0_LB_IRQ_INT_9_SHFT 32
-#define UV1H_EVENT_OCCURRED0_LB_IRQ_INT_9_MASK 0x0000000100000000UL
-#define UV1H_EVENT_OCCURRED0_LB_IRQ_INT_10_SHFT 33
-#define UV1H_EVENT_OCCURRED0_LB_IRQ_INT_10_MASK 0x0000000200000000UL
-#define UV1H_EVENT_OCCURRED0_LB_IRQ_INT_11_SHFT 34
-#define UV1H_EVENT_OCCURRED0_LB_IRQ_INT_11_MASK 0x0000000400000000UL
-#define UV1H_EVENT_OCCURRED0_LB_IRQ_INT_12_SHFT 35
-#define UV1H_EVENT_OCCURRED0_LB_IRQ_INT_12_MASK 0x0000000800000000UL
-#define UV1H_EVENT_OCCURRED0_LB_IRQ_INT_13_SHFT 36
-#define UV1H_EVENT_OCCURRED0_LB_IRQ_INT_13_MASK 0x0000001000000000UL
-#define UV1H_EVENT_OCCURRED0_LB_IRQ_INT_14_SHFT 37
-#define UV1H_EVENT_OCCURRED0_LB_IRQ_INT_14_MASK 0x0000002000000000UL
-#define UV1H_EVENT_OCCURRED0_LB_IRQ_INT_15_SHFT 38
-#define UV1H_EVENT_OCCURRED0_LB_IRQ_INT_15_MASK 0x0000004000000000UL
-#define UV1H_EVENT_OCCURRED0_L1_NMI_INT_SHFT 39
-#define UV1H_EVENT_OCCURRED0_L1_NMI_INT_MASK 0x0000008000000000UL
-#define UV1H_EVENT_OCCURRED0_STOP_CLOCK_SHFT 40
-#define UV1H_EVENT_OCCURRED0_STOP_CLOCK_MASK 0x0000010000000000UL
-#define UV1H_EVENT_OCCURRED0_ASIC_TO_L1_SHFT 41
-#define UV1H_EVENT_OCCURRED0_ASIC_TO_L1_MASK 0x0000020000000000UL
-#define UV1H_EVENT_OCCURRED0_L1_TO_ASIC_SHFT 42
-#define UV1H_EVENT_OCCURRED0_L1_TO_ASIC_MASK 0x0000040000000000UL
-#define UV1H_EVENT_OCCURRED0_LTC_INT_SHFT 43
-#define UV1H_EVENT_OCCURRED0_LTC_INT_MASK 0x0000080000000000UL
-#define UV1H_EVENT_OCCURRED0_LA_SEQ_TRIGGER_SHFT 44
-#define UV1H_EVENT_OCCURRED0_LA_SEQ_TRIGGER_MASK 0x0000100000000000UL
-#define UV1H_EVENT_OCCURRED0_IPI_INT_SHFT 45
-#define UV1H_EVENT_OCCURRED0_IPI_INT_MASK 0x0000200000000000UL
-#define UV1H_EVENT_OCCURRED0_EXTIO_INT0_SHFT 46
-#define UV1H_EVENT_OCCURRED0_EXTIO_INT0_MASK 0x0000400000000000UL
-#define UV1H_EVENT_OCCURRED0_EXTIO_INT1_SHFT 47
-#define UV1H_EVENT_OCCURRED0_EXTIO_INT1_MASK 0x0000800000000000UL
-#define UV1H_EVENT_OCCURRED0_EXTIO_INT2_SHFT 48
-#define UV1H_EVENT_OCCURRED0_EXTIO_INT2_MASK 0x0001000000000000UL
-#define UV1H_EVENT_OCCURRED0_EXTIO_INT3_SHFT 49
-#define UV1H_EVENT_OCCURRED0_EXTIO_INT3_MASK 0x0002000000000000UL
-#define UV1H_EVENT_OCCURRED0_PROFILE_INT_SHFT 50
-#define UV1H_EVENT_OCCURRED0_PROFILE_INT_MASK 0x0004000000000000UL
-#define UV1H_EVENT_OCCURRED0_RTC0_SHFT 51
-#define UV1H_EVENT_OCCURRED0_RTC0_MASK 0x0008000000000000UL
-#define UV1H_EVENT_OCCURRED0_RTC1_SHFT 52
-#define UV1H_EVENT_OCCURRED0_RTC1_MASK 0x0010000000000000UL
-#define UV1H_EVENT_OCCURRED0_RTC2_SHFT 53
-#define UV1H_EVENT_OCCURRED0_RTC2_MASK 0x0020000000000000UL
-#define UV1H_EVENT_OCCURRED0_RTC3_SHFT 54
-#define UV1H_EVENT_OCCURRED0_RTC3_MASK 0x0040000000000000UL
-#define UV1H_EVENT_OCCURRED0_BAU_DATA_SHFT 55
-#define UV1H_EVENT_OCCURRED0_BAU_DATA_MASK 0x0080000000000000UL
-#define UV1H_EVENT_OCCURRED0_POWER_MANAGEMENT_REQ_SHFT 56
-#define UV1H_EVENT_OCCURRED0_POWER_MANAGEMENT_REQ_MASK 0x0100000000000000UL
-
-#define UV2H_EVENT_OCCURRED0_LB_HCERR_SHFT 0
-#define UV2H_EVENT_OCCURRED0_LB_HCERR_MASK 0x0000000000000001UL
-#define UV2H_EVENT_OCCURRED0_QP_HCERR_SHFT 1
-#define UV2H_EVENT_OCCURRED0_QP_HCERR_MASK 0x0000000000000002UL
-#define UV2H_EVENT_OCCURRED0_RH_HCERR_SHFT 2
-#define UV2H_EVENT_OCCURRED0_RH_HCERR_MASK 0x0000000000000004UL
-#define UV2H_EVENT_OCCURRED0_LH0_HCERR_SHFT 3
-#define UV2H_EVENT_OCCURRED0_LH0_HCERR_MASK 0x0000000000000008UL
-#define UV2H_EVENT_OCCURRED0_LH1_HCERR_SHFT 4
-#define UV2H_EVENT_OCCURRED0_LH1_HCERR_MASK 0x0000000000000010UL
-#define UV2H_EVENT_OCCURRED0_GR0_HCERR_SHFT 5
-#define UV2H_EVENT_OCCURRED0_GR0_HCERR_MASK 0x0000000000000020UL
-#define UV2H_EVENT_OCCURRED0_GR1_HCERR_SHFT 6
-#define UV2H_EVENT_OCCURRED0_GR1_HCERR_MASK 0x0000000000000040UL
-#define UV2H_EVENT_OCCURRED0_NI0_HCERR_SHFT 7
-#define UV2H_EVENT_OCCURRED0_NI0_HCERR_MASK 0x0000000000000080UL
-#define UV2H_EVENT_OCCURRED0_NI1_HCERR_SHFT 8
-#define UV2H_EVENT_OCCURRED0_NI1_HCERR_MASK 0x0000000000000100UL
-#define UV2H_EVENT_OCCURRED0_LB_AOERR0_SHFT 9
-#define UV2H_EVENT_OCCURRED0_LB_AOERR0_MASK 0x0000000000000200UL
-#define UV2H_EVENT_OCCURRED0_QP_AOERR0_SHFT 10
-#define UV2H_EVENT_OCCURRED0_QP_AOERR0_MASK 0x0000000000000400UL
-#define UV2H_EVENT_OCCURRED0_RH_AOERR0_SHFT 11
-#define UV2H_EVENT_OCCURRED0_RH_AOERR0_MASK 0x0000000000000800UL
-#define UV2H_EVENT_OCCURRED0_LH0_AOERR0_SHFT 12
-#define UV2H_EVENT_OCCURRED0_LH0_AOERR0_MASK 0x0000000000001000UL
-#define UV2H_EVENT_OCCURRED0_LH1_AOERR0_SHFT 13
-#define UV2H_EVENT_OCCURRED0_LH1_AOERR0_MASK 0x0000000000002000UL
-#define UV2H_EVENT_OCCURRED0_GR0_AOERR0_SHFT 14
-#define UV2H_EVENT_OCCURRED0_GR0_AOERR0_MASK 0x0000000000004000UL
-#define UV2H_EVENT_OCCURRED0_GR1_AOERR0_SHFT 15
-#define UV2H_EVENT_OCCURRED0_GR1_AOERR0_MASK 0x0000000000008000UL
-#define UV2H_EVENT_OCCURRED0_XB_AOERR0_SHFT 16
-#define UV2H_EVENT_OCCURRED0_XB_AOERR0_MASK 0x0000000000010000UL
-#define UV2H_EVENT_OCCURRED0_RT_AOERR0_SHFT 17
-#define UV2H_EVENT_OCCURRED0_RT_AOERR0_MASK 0x0000000000020000UL
-#define UV2H_EVENT_OCCURRED0_NI0_AOERR0_SHFT 18
-#define UV2H_EVENT_OCCURRED0_NI0_AOERR0_MASK 0x0000000000040000UL
-#define UV2H_EVENT_OCCURRED0_NI1_AOERR0_SHFT 19
-#define UV2H_EVENT_OCCURRED0_NI1_AOERR0_MASK 0x0000000000080000UL
-#define UV2H_EVENT_OCCURRED0_LB_AOERR1_SHFT 20
-#define UV2H_EVENT_OCCURRED0_LB_AOERR1_MASK 0x0000000000100000UL
-#define UV2H_EVENT_OCCURRED0_QP_AOERR1_SHFT 21
-#define UV2H_EVENT_OCCURRED0_QP_AOERR1_MASK 0x0000000000200000UL
-#define UV2H_EVENT_OCCURRED0_RH_AOERR1_SHFT 22
-#define UV2H_EVENT_OCCURRED0_RH_AOERR1_MASK 0x0000000000400000UL
-#define UV2H_EVENT_OCCURRED0_LH0_AOERR1_SHFT 23
-#define UV2H_EVENT_OCCURRED0_LH0_AOERR1_MASK 0x0000000000800000UL
-#define UV2H_EVENT_OCCURRED0_LH1_AOERR1_SHFT 24
-#define UV2H_EVENT_OCCURRED0_LH1_AOERR1_MASK 0x0000000001000000UL
-#define UV2H_EVENT_OCCURRED0_GR0_AOERR1_SHFT 25
-#define UV2H_EVENT_OCCURRED0_GR0_AOERR1_MASK 0x0000000002000000UL
-#define UV2H_EVENT_OCCURRED0_GR1_AOERR1_SHFT 26
-#define UV2H_EVENT_OCCURRED0_GR1_AOERR1_MASK 0x0000000004000000UL
-#define UV2H_EVENT_OCCURRED0_XB_AOERR1_SHFT 27
-#define UV2H_EVENT_OCCURRED0_XB_AOERR1_MASK 0x0000000008000000UL
-#define UV2H_EVENT_OCCURRED0_RT_AOERR1_SHFT 28
-#define UV2H_EVENT_OCCURRED0_RT_AOERR1_MASK 0x0000000010000000UL
-#define UV2H_EVENT_OCCURRED0_NI0_AOERR1_SHFT 29
-#define UV2H_EVENT_OCCURRED0_NI0_AOERR1_MASK 0x0000000020000000UL
-#define UV2H_EVENT_OCCURRED0_NI1_AOERR1_SHFT 30
-#define UV2H_EVENT_OCCURRED0_NI1_AOERR1_MASK 0x0000000040000000UL
-#define UV2H_EVENT_OCCURRED0_SYSTEM_SHUTDOWN_INT_SHFT 31
-#define UV2H_EVENT_OCCURRED0_SYSTEM_SHUTDOWN_INT_MASK 0x0000000080000000UL
-#define UV2H_EVENT_OCCURRED0_LB_IRQ_INT_0_SHFT 32
-#define UV2H_EVENT_OCCURRED0_LB_IRQ_INT_0_MASK 0x0000000100000000UL
-#define UV2H_EVENT_OCCURRED0_LB_IRQ_INT_1_SHFT 33
-#define UV2H_EVENT_OCCURRED0_LB_IRQ_INT_1_MASK 0x0000000200000000UL
-#define UV2H_EVENT_OCCURRED0_LB_IRQ_INT_2_SHFT 34
-#define UV2H_EVENT_OCCURRED0_LB_IRQ_INT_2_MASK 0x0000000400000000UL
-#define UV2H_EVENT_OCCURRED0_LB_IRQ_INT_3_SHFT 35
-#define UV2H_EVENT_OCCURRED0_LB_IRQ_INT_3_MASK 0x0000000800000000UL
-#define UV2H_EVENT_OCCURRED0_LB_IRQ_INT_4_SHFT 36
-#define UV2H_EVENT_OCCURRED0_LB_IRQ_INT_4_MASK 0x0000001000000000UL
-#define UV2H_EVENT_OCCURRED0_LB_IRQ_INT_5_SHFT 37
-#define UV2H_EVENT_OCCURRED0_LB_IRQ_INT_5_MASK 0x0000002000000000UL
-#define UV2H_EVENT_OCCURRED0_LB_IRQ_INT_6_SHFT 38
-#define UV2H_EVENT_OCCURRED0_LB_IRQ_INT_6_MASK 0x0000004000000000UL
-#define UV2H_EVENT_OCCURRED0_LB_IRQ_INT_7_SHFT 39
-#define UV2H_EVENT_OCCURRED0_LB_IRQ_INT_7_MASK 0x0000008000000000UL
-#define UV2H_EVENT_OCCURRED0_LB_IRQ_INT_8_SHFT 40
-#define UV2H_EVENT_OCCURRED0_LB_IRQ_INT_8_MASK 0x0000010000000000UL
-#define UV2H_EVENT_OCCURRED0_LB_IRQ_INT_9_SHFT 41
-#define UV2H_EVENT_OCCURRED0_LB_IRQ_INT_9_MASK 0x0000020000000000UL
-#define UV2H_EVENT_OCCURRED0_LB_IRQ_INT_10_SHFT 42
-#define UV2H_EVENT_OCCURRED0_LB_IRQ_INT_10_MASK 0x0000040000000000UL
-#define UV2H_EVENT_OCCURRED0_LB_IRQ_INT_11_SHFT 43
-#define UV2H_EVENT_OCCURRED0_LB_IRQ_INT_11_MASK 0x0000080000000000UL
-#define UV2H_EVENT_OCCURRED0_LB_IRQ_INT_12_SHFT 44
-#define UV2H_EVENT_OCCURRED0_LB_IRQ_INT_12_MASK 0x0000100000000000UL
-#define UV2H_EVENT_OCCURRED0_LB_IRQ_INT_13_SHFT 45
-#define UV2H_EVENT_OCCURRED0_LB_IRQ_INT_13_MASK 0x0000200000000000UL
-#define UV2H_EVENT_OCCURRED0_LB_IRQ_INT_14_SHFT 46
-#define UV2H_EVENT_OCCURRED0_LB_IRQ_INT_14_MASK 0x0000400000000000UL
-#define UV2H_EVENT_OCCURRED0_LB_IRQ_INT_15_SHFT 47
-#define UV2H_EVENT_OCCURRED0_LB_IRQ_INT_15_MASK 0x0000800000000000UL
-#define UV2H_EVENT_OCCURRED0_L1_NMI_INT_SHFT 48
-#define UV2H_EVENT_OCCURRED0_L1_NMI_INT_MASK 0x0001000000000000UL
-#define UV2H_EVENT_OCCURRED0_STOP_CLOCK_SHFT 49
-#define UV2H_EVENT_OCCURRED0_STOP_CLOCK_MASK 0x0002000000000000UL
-#define UV2H_EVENT_OCCURRED0_ASIC_TO_L1_SHFT 50
-#define UV2H_EVENT_OCCURRED0_ASIC_TO_L1_MASK 0x0004000000000000UL
-#define UV2H_EVENT_OCCURRED0_L1_TO_ASIC_SHFT 51
-#define UV2H_EVENT_OCCURRED0_L1_TO_ASIC_MASK 0x0008000000000000UL
-#define UV2H_EVENT_OCCURRED0_LA_SEQ_TRIGGER_SHFT 52
-#define UV2H_EVENT_OCCURRED0_LA_SEQ_TRIGGER_MASK 0x0010000000000000UL
-#define UV2H_EVENT_OCCURRED0_IPI_INT_SHFT 53
-#define UV2H_EVENT_OCCURRED0_IPI_INT_MASK 0x0020000000000000UL
-#define UV2H_EVENT_OCCURRED0_EXTIO_INT0_SHFT 54
-#define UV2H_EVENT_OCCURRED0_EXTIO_INT0_MASK 0x0040000000000000UL
-#define UV2H_EVENT_OCCURRED0_EXTIO_INT1_SHFT 55
-#define UV2H_EVENT_OCCURRED0_EXTIO_INT1_MASK 0x0080000000000000UL
-#define UV2H_EVENT_OCCURRED0_EXTIO_INT2_SHFT 56
-#define UV2H_EVENT_OCCURRED0_EXTIO_INT2_MASK 0x0100000000000000UL
-#define UV2H_EVENT_OCCURRED0_EXTIO_INT3_SHFT 57
-#define UV2H_EVENT_OCCURRED0_EXTIO_INT3_MASK 0x0200000000000000UL
-#define UV2H_EVENT_OCCURRED0_PROFILE_INT_SHFT 58
-#define UV2H_EVENT_OCCURRED0_PROFILE_INT_MASK 0x0400000000000000UL
-
-union uvh_event_occurred0_u {
-    unsigned long	v;
-    struct uv1h_event_occurred0_s {
-	unsigned long	lb_hcerr             :  1;  /* RW, W1C */
-	unsigned long	gr0_hcerr            :  1;  /* RW, W1C */
-	unsigned long	gr1_hcerr            :  1;  /* RW, W1C */
-	unsigned long	lh_hcerr             :  1;  /* RW, W1C */
-	unsigned long	rh_hcerr             :  1;  /* RW, W1C */
-	unsigned long	xn_hcerr             :  1;  /* RW, W1C */
-	unsigned long	si_hcerr             :  1;  /* RW, W1C */
-	unsigned long	lb_aoerr0            :  1;  /* RW, W1C */
-	unsigned long	gr0_aoerr0           :  1;  /* RW, W1C */
-	unsigned long	gr1_aoerr0           :  1;  /* RW, W1C */
-	unsigned long	lh_aoerr0            :  1;  /* RW, W1C */
-	unsigned long	rh_aoerr0            :  1;  /* RW, W1C */
-	unsigned long	xn_aoerr0            :  1;  /* RW, W1C */
-	unsigned long	si_aoerr0            :  1;  /* RW, W1C */
-	unsigned long	lb_aoerr1            :  1;  /* RW, W1C */
-	unsigned long	gr0_aoerr1           :  1;  /* RW, W1C */
-	unsigned long	gr1_aoerr1           :  1;  /* RW, W1C */
-	unsigned long	lh_aoerr1            :  1;  /* RW, W1C */
-	unsigned long	rh_aoerr1            :  1;  /* RW, W1C */
-	unsigned long	xn_aoerr1            :  1;  /* RW, W1C */
-	unsigned long	si_aoerr1            :  1;  /* RW, W1C */
-	unsigned long	rh_vpi_int           :  1;  /* RW, W1C */
-	unsigned long	system_shutdown_int  :  1;  /* RW, W1C */
-	unsigned long	lb_irq_int_0         :  1;  /* RW, W1C */
-	unsigned long	lb_irq_int_1         :  1;  /* RW, W1C */
-	unsigned long	lb_irq_int_2         :  1;  /* RW, W1C */
-	unsigned long	lb_irq_int_3         :  1;  /* RW, W1C */
-	unsigned long	lb_irq_int_4         :  1;  /* RW, W1C */
-	unsigned long	lb_irq_int_5         :  1;  /* RW, W1C */
-	unsigned long	lb_irq_int_6         :  1;  /* RW, W1C */
-	unsigned long	lb_irq_int_7         :  1;  /* RW, W1C */
-	unsigned long	lb_irq_int_8         :  1;  /* RW, W1C */
-	unsigned long	lb_irq_int_9         :  1;  /* RW, W1C */
-	unsigned long	lb_irq_int_10        :  1;  /* RW, W1C */
-	unsigned long	lb_irq_int_11        :  1;  /* RW, W1C */
-	unsigned long	lb_irq_int_12        :  1;  /* RW, W1C */
-	unsigned long	lb_irq_int_13        :  1;  /* RW, W1C */
-	unsigned long	lb_irq_int_14        :  1;  /* RW, W1C */
-	unsigned long	lb_irq_int_15        :  1;  /* RW, W1C */
-	unsigned long	l1_nmi_int           :  1;  /* RW, W1C */
-	unsigned long	stop_clock           :  1;  /* RW, W1C */
-	unsigned long	asic_to_l1           :  1;  /* RW, W1C */
-	unsigned long	l1_to_asic           :  1;  /* RW, W1C */
-	unsigned long	ltc_int              :  1;  /* RW, W1C */
-	unsigned long	la_seq_trigger       :  1;  /* RW, W1C */
-	unsigned long	ipi_int              :  1;  /* RW, W1C */
-	unsigned long	extio_int0           :  1;  /* RW, W1C */
-	unsigned long	extio_int1           :  1;  /* RW, W1C */
-	unsigned long	extio_int2           :  1;  /* RW, W1C */
-	unsigned long	extio_int3           :  1;  /* RW, W1C */
-	unsigned long	profile_int          :  1;  /* RW, W1C */
-	unsigned long	rtc0                 :  1;  /* RW, W1C */
-	unsigned long	rtc1                 :  1;  /* RW, W1C */
-	unsigned long	rtc2                 :  1;  /* RW, W1C */
-	unsigned long	rtc3                 :  1;  /* RW, W1C */
-	unsigned long	bau_data             :  1;  /* RW, W1C */
-	unsigned long	power_management_req :  1;  /* RW, W1C */
-	unsigned long	rsvd_57_63           :  7;  /*    */
-    } s1;
-    struct uv2h_event_occurred0_s {
-	unsigned long	lb_hcerr            :  1;  /* RW */
-	unsigned long	qp_hcerr            :  1;  /* RW */
-	unsigned long	rh_hcerr            :  1;  /* RW */
-	unsigned long	lh0_hcerr           :  1;  /* RW */
-	unsigned long	lh1_hcerr           :  1;  /* RW */
-	unsigned long	gr0_hcerr           :  1;  /* RW */
-	unsigned long	gr1_hcerr           :  1;  /* RW */
-	unsigned long	ni0_hcerr           :  1;  /* RW */
-	unsigned long	ni1_hcerr           :  1;  /* RW */
-	unsigned long	lb_aoerr0           :  1;  /* RW */
-	unsigned long	qp_aoerr0           :  1;  /* RW */
-	unsigned long	rh_aoerr0           :  1;  /* RW */
-	unsigned long	lh0_aoerr0          :  1;  /* RW */
-	unsigned long	lh1_aoerr0          :  1;  /* RW */
-	unsigned long	gr0_aoerr0          :  1;  /* RW */
-	unsigned long	gr1_aoerr0          :  1;  /* RW */
-	unsigned long	xb_aoerr0           :  1;  /* RW */
-	unsigned long	rt_aoerr0           :  1;  /* RW */
-	unsigned long	ni0_aoerr0          :  1;  /* RW */
-	unsigned long	ni1_aoerr0          :  1;  /* RW */
-	unsigned long	lb_aoerr1           :  1;  /* RW */
-	unsigned long	qp_aoerr1           :  1;  /* RW */
-	unsigned long	rh_aoerr1           :  1;  /* RW */
-	unsigned long	lh0_aoerr1          :  1;  /* RW */
-	unsigned long	lh1_aoerr1          :  1;  /* RW */
-	unsigned long	gr0_aoerr1          :  1;  /* RW */
-	unsigned long	gr1_aoerr1          :  1;  /* RW */
-	unsigned long	xb_aoerr1           :  1;  /* RW */
-	unsigned long	rt_aoerr1           :  1;  /* RW */
-	unsigned long	ni0_aoerr1          :  1;  /* RW */
-	unsigned long	ni1_aoerr1          :  1;  /* RW */
-	unsigned long	system_shutdown_int :  1;  /* RW */
-	unsigned long	lb_irq_int_0        :  1;  /* RW */
-	unsigned long	lb_irq_int_1        :  1;  /* RW */
-	unsigned long	lb_irq_int_2        :  1;  /* RW */
-	unsigned long	lb_irq_int_3        :  1;  /* RW */
-	unsigned long	lb_irq_int_4        :  1;  /* RW */
-	unsigned long	lb_irq_int_5        :  1;  /* RW */
-	unsigned long	lb_irq_int_6        :  1;  /* RW */
-	unsigned long	lb_irq_int_7        :  1;  /* RW */
-	unsigned long	lb_irq_int_8        :  1;  /* RW */
-	unsigned long	lb_irq_int_9        :  1;  /* RW */
-	unsigned long	lb_irq_int_10       :  1;  /* RW */
-	unsigned long	lb_irq_int_11       :  1;  /* RW */
-	unsigned long	lb_irq_int_12       :  1;  /* RW */
-	unsigned long	lb_irq_int_13       :  1;  /* RW */
-	unsigned long	lb_irq_int_14       :  1;  /* RW */
-	unsigned long	lb_irq_int_15       :  1;  /* RW */
-	unsigned long	l1_nmi_int          :  1;  /* RW */
-	unsigned long	stop_clock          :  1;  /* RW */
-	unsigned long	asic_to_l1          :  1;  /* RW */
-	unsigned long	l1_to_asic          :  1;  /* RW */
-	unsigned long	la_seq_trigger      :  1;  /* RW */
-	unsigned long	ipi_int             :  1;  /* RW */
-	unsigned long	extio_int0          :  1;  /* RW */
-	unsigned long	extio_int1          :  1;  /* RW */
-	unsigned long	extio_int2          :  1;  /* RW */
-	unsigned long	extio_int3          :  1;  /* RW */
-	unsigned long	profile_int         :  1;  /* RW */
-	unsigned long	rsvd_59_63          :  5;  /*    */
-    } s2;
-=======
 #define UVH_EVENT_OCCURRED0				0x70000UL
 #define UVH_EVENT_OCCURRED0_32				0x5e8
 
@@ -877,19 +481,13 @@
 		unsigned long	profile_int:1;			/* RW */
 		unsigned long	rsvd_59_63:5;
 	} s2;
->>>>>>> b55ebc27
 };
 
 /* ========================================================================= */
 /*                        UVH_EVENT_OCCURRED0_ALIAS                          */
 /* ========================================================================= */
-<<<<<<< HEAD
-#define UVH_EVENT_OCCURRED0_ALIAS 0x0000000000070008UL
-#define UVH_EVENT_OCCURRED0_ALIAS_32 0x5f0
-=======
 #define UVH_EVENT_OCCURRED0_ALIAS			0x0000000000070008UL
 #define UVH_EVENT_OCCURRED0_ALIAS_32			0x5f0
->>>>>>> b55ebc27
 
 /* ========================================================================= */
 /*                         UVH_GR0_TLB_INT0_CONFIG                           */
@@ -1410,21 +1008,8 @@
 /* ========================================================================= */
 #define UVH_INT_CMPC					0x22100UL
 
-<<<<<<< HEAD
-#define UV1H_INT_CMPC_REAL_TIME_CMPC_SHFT	0
-#define UV2H_INT_CMPC_REAL_TIME_CMPC_SHFT	0
-#define UVH_INT_CMPC_REAL_TIME_CMPC_SHFT	(is_uv1_hub() ?		\
-			UV1H_INT_CMPC_REAL_TIME_CMPC_SHFT :	\
-			UV2H_INT_CMPC_REAL_TIME_CMPC_SHFT)
-#define UV1H_INT_CMPC_REAL_TIME_CMPC_MASK	0xffffffffffffffUL
-#define UV2H_INT_CMPC_REAL_TIME_CMPC_MASK	0xffffffffffffffUL
-#define UVH_INT_CMPC_REAL_TIME_CMPC_MASK	(is_uv1_hub() ?		\
-			UV1H_INT_CMPC_REAL_TIME_CMPC_MASK :	\
-			UV2H_INT_CMPC_REAL_TIME_CMPC_MASK)
-=======
 #define UVH_INT_CMPC_REAL_TIME_CMPC_SHFT		0
 #define UVH_INT_CMPC_REAL_TIME_CMPC_MASK		0xffffffffffffffUL
->>>>>>> b55ebc27
 
 union uvh_int_cmpc_u {
 	unsigned long	v;
@@ -1439,21 +1024,8 @@
 /* ========================================================================= */
 #define UVH_INT_CMPD					0x22180UL
 
-<<<<<<< HEAD
-#define UV1H_INT_CMPD_REAL_TIME_CMPD_SHFT	0
-#define UV2H_INT_CMPD_REAL_TIME_CMPD_SHFT	0
-#define UVH_INT_CMPD_REAL_TIME_CMPD_SHFT	(is_uv1_hub() ?		\
-			UV1H_INT_CMPD_REAL_TIME_CMPD_SHFT :	\
-			UV2H_INT_CMPD_REAL_TIME_CMPD_SHFT)
-#define UV1H_INT_CMPD_REAL_TIME_CMPD_MASK	0xffffffffffffffUL
-#define UV2H_INT_CMPD_REAL_TIME_CMPD_MASK	0xffffffffffffffUL
-#define UVH_INT_CMPD_REAL_TIME_CMPD_MASK	(is_uv1_hub() ?		\
-			UV1H_INT_CMPD_REAL_TIME_CMPD_MASK :	\
-			UV2H_INT_CMPD_REAL_TIME_CMPD_MASK)
-=======
 #define UVH_INT_CMPD_REAL_TIME_CMPD_SHFT		0
 #define UVH_INT_CMPD_REAL_TIME_CMPD_MASK		0xffffffffffffffUL
->>>>>>> b55ebc27
 
 union uvh_int_cmpd_u {
 	unsigned long	v;
@@ -1466,13 +1038,8 @@
 /* ========================================================================= */
 /*                               UVH_IPI_INT                                 */
 /* ========================================================================= */
-<<<<<<< HEAD
-#define UVH_IPI_INT 0x60500UL
-#define UVH_IPI_INT_32 0x348
-=======
 #define UVH_IPI_INT					0x60500UL
 #define UVH_IPI_INT_32					0x348
->>>>>>> b55ebc27
 
 #define UVH_IPI_INT_VECTOR_SHFT				0
 #define UVH_IPI_INT_DELIVERY_MODE_SHFT			8
@@ -1501,13 +1068,8 @@
 /* ========================================================================= */
 /*                   UVH_LB_BAU_INTD_PAYLOAD_QUEUE_FIRST                     */
 /* ========================================================================= */
-<<<<<<< HEAD
-#define UVH_LB_BAU_INTD_PAYLOAD_QUEUE_FIRST 0x320050UL
-#define UVH_LB_BAU_INTD_PAYLOAD_QUEUE_FIRST_32 0x9c0
-=======
 #define UVH_LB_BAU_INTD_PAYLOAD_QUEUE_FIRST		0x320050UL
 #define UVH_LB_BAU_INTD_PAYLOAD_QUEUE_FIRST_32		0x9c0
->>>>>>> b55ebc27
 
 #define UVH_LB_BAU_INTD_PAYLOAD_QUEUE_FIRST_ADDRESS_SHFT 4
 #define UVH_LB_BAU_INTD_PAYLOAD_QUEUE_FIRST_NODE_ID_SHFT 49
@@ -1528,13 +1090,8 @@
 /* ========================================================================= */
 /*                    UVH_LB_BAU_INTD_PAYLOAD_QUEUE_LAST                     */
 /* ========================================================================= */
-<<<<<<< HEAD
-#define UVH_LB_BAU_INTD_PAYLOAD_QUEUE_LAST 0x320060UL
-#define UVH_LB_BAU_INTD_PAYLOAD_QUEUE_LAST_32 0x9c8
-=======
 #define UVH_LB_BAU_INTD_PAYLOAD_QUEUE_LAST		0x320060UL
 #define UVH_LB_BAU_INTD_PAYLOAD_QUEUE_LAST_32		0x9c8
->>>>>>> b55ebc27
 
 #define UVH_LB_BAU_INTD_PAYLOAD_QUEUE_LAST_ADDRESS_SHFT	4
 #define UVH_LB_BAU_INTD_PAYLOAD_QUEUE_LAST_ADDRESS_MASK	0x000007fffffffff0UL
@@ -1551,13 +1108,8 @@
 /* ========================================================================= */
 /*                    UVH_LB_BAU_INTD_PAYLOAD_QUEUE_TAIL                     */
 /* ========================================================================= */
-<<<<<<< HEAD
-#define UVH_LB_BAU_INTD_PAYLOAD_QUEUE_TAIL 0x320070UL
-#define UVH_LB_BAU_INTD_PAYLOAD_QUEUE_TAIL_32 0x9d0
-=======
 #define UVH_LB_BAU_INTD_PAYLOAD_QUEUE_TAIL		0x320070UL
 #define UVH_LB_BAU_INTD_PAYLOAD_QUEUE_TAIL_32		0x9d0
->>>>>>> b55ebc27
 
 #define UVH_LB_BAU_INTD_PAYLOAD_QUEUE_TAIL_ADDRESS_SHFT	4
 #define UVH_LB_BAU_INTD_PAYLOAD_QUEUE_TAIL_ADDRESS_MASK	0x000007fffffffff0UL
@@ -1574,13 +1126,8 @@
 /* ========================================================================= */
 /*                   UVH_LB_BAU_INTD_SOFTWARE_ACKNOWLEDGE                    */
 /* ========================================================================= */
-<<<<<<< HEAD
-#define UVH_LB_BAU_INTD_SOFTWARE_ACKNOWLEDGE 0x320080UL
-#define UVH_LB_BAU_INTD_SOFTWARE_ACKNOWLEDGE_32 0xa68
-=======
 #define UVH_LB_BAU_INTD_SOFTWARE_ACKNOWLEDGE		0x320080UL
 #define UVH_LB_BAU_INTD_SOFTWARE_ACKNOWLEDGE_32		0xa68
->>>>>>> b55ebc27
 
 #define UVH_LB_BAU_INTD_SOFTWARE_ACKNOWLEDGE_PENDING_0_SHFT 0
 #define UVH_LB_BAU_INTD_SOFTWARE_ACKNOWLEDGE_PENDING_1_SHFT 1
@@ -1641,32 +1188,12 @@
 /* ========================================================================= */
 /*                UVH_LB_BAU_INTD_SOFTWARE_ACKNOWLEDGE_ALIAS                 */
 /* ========================================================================= */
-<<<<<<< HEAD
-#define UVH_LB_BAU_INTD_SOFTWARE_ACKNOWLEDGE_ALIAS 0x0000000000320088UL
-#define UVH_LB_BAU_INTD_SOFTWARE_ACKNOWLEDGE_ALIAS_32 0xa70
-=======
 #define UVH_LB_BAU_INTD_SOFTWARE_ACKNOWLEDGE_ALIAS	0x0000000000320088UL
 #define UVH_LB_BAU_INTD_SOFTWARE_ACKNOWLEDGE_ALIAS_32	0xa70
->>>>>>> b55ebc27
 
 /* ========================================================================= */
 /*                         UVH_LB_BAU_MISC_CONTROL                           */
 /* ========================================================================= */
-<<<<<<< HEAD
-#define UVH_LB_BAU_MISC_CONTROL 0x320170UL
-#define UVH_LB_BAU_MISC_CONTROL_32 0xa10
-
-#define UVH_LB_BAU_MISC_CONTROL_REJECTION_DELAY_SHFT 0
-#define UVH_LB_BAU_MISC_CONTROL_REJECTION_DELAY_MASK 0x00000000000000ffUL
-#define UVH_LB_BAU_MISC_CONTROL_APIC_MODE_SHFT 8
-#define UVH_LB_BAU_MISC_CONTROL_APIC_MODE_MASK 0x0000000000000100UL
-#define UVH_LB_BAU_MISC_CONTROL_FORCE_BROADCAST_SHFT 9
-#define UVH_LB_BAU_MISC_CONTROL_FORCE_BROADCAST_MASK 0x0000000000000200UL
-#define UVH_LB_BAU_MISC_CONTROL_FORCE_LOCK_NOP_SHFT 10
-#define UVH_LB_BAU_MISC_CONTROL_FORCE_LOCK_NOP_MASK 0x0000000000000400UL
-#define UVH_LB_BAU_MISC_CONTROL_QPI_AGENT_PRESENCE_VECTOR_SHFT 11
-#define UVH_LB_BAU_MISC_CONTROL_QPI_AGENT_PRESENCE_VECTOR_MASK 0x0000000000003800UL
-=======
 #define UVH_LB_BAU_MISC_CONTROL				0x320170UL
 #define UVH_LB_BAU_MISC_CONTROL_32			0xa10
 
@@ -1675,7 +1202,6 @@
 #define UVH_LB_BAU_MISC_CONTROL_FORCE_BROADCAST_SHFT	9
 #define UVH_LB_BAU_MISC_CONTROL_FORCE_LOCK_NOP_SHFT	10
 #define UVH_LB_BAU_MISC_CONTROL_QPI_AGENT_PRESENCE_VECTOR_SHFT 11
->>>>>>> b55ebc27
 #define UVH_LB_BAU_MISC_CONTROL_DESCRIPTOR_FETCH_MODE_SHFT 14
 #define UVH_LB_BAU_MISC_CONTROL_ENABLE_INTD_SOFT_ACK_MODE_SHFT 15
 #define UVH_LB_BAU_MISC_CONTROL_INTD_SOFT_ACK_TIMEOUT_PERIOD_SHFT 16
@@ -1702,153 +1228,6 @@
 #define UVH_LB_BAU_MISC_CONTROL_USE_INCOMING_PRIORITY_MASK 0x0000000008000000UL
 #define UVH_LB_BAU_MISC_CONTROL_ENABLE_PROGRAMMED_INITIAL_PRIORITY_MASK 0x0000000010000000UL
 
-<<<<<<< HEAD
-#define UV1H_LB_BAU_MISC_CONTROL_REJECTION_DELAY_SHFT 0
-#define UV1H_LB_BAU_MISC_CONTROL_REJECTION_DELAY_MASK 0x00000000000000ffUL
-#define UV1H_LB_BAU_MISC_CONTROL_APIC_MODE_SHFT 8
-#define UV1H_LB_BAU_MISC_CONTROL_APIC_MODE_MASK 0x0000000000000100UL
-#define UV1H_LB_BAU_MISC_CONTROL_FORCE_BROADCAST_SHFT 9
-#define UV1H_LB_BAU_MISC_CONTROL_FORCE_BROADCAST_MASK 0x0000000000000200UL
-#define UV1H_LB_BAU_MISC_CONTROL_FORCE_LOCK_NOP_SHFT 10
-#define UV1H_LB_BAU_MISC_CONTROL_FORCE_LOCK_NOP_MASK 0x0000000000000400UL
-#define UV1H_LB_BAU_MISC_CONTROL_QPI_AGENT_PRESENCE_VECTOR_SHFT 11
-#define UV1H_LB_BAU_MISC_CONTROL_QPI_AGENT_PRESENCE_VECTOR_MASK 0x0000000000003800UL
-#define UV1H_LB_BAU_MISC_CONTROL_DESCRIPTOR_FETCH_MODE_SHFT 14
-#define UV1H_LB_BAU_MISC_CONTROL_DESCRIPTOR_FETCH_MODE_MASK 0x0000000000004000UL
-#define UV1H_LB_BAU_MISC_CONTROL_ENABLE_INTD_SOFT_ACK_MODE_SHFT 15
-#define UV1H_LB_BAU_MISC_CONTROL_ENABLE_INTD_SOFT_ACK_MODE_MASK 0x0000000000008000UL
-#define UV1H_LB_BAU_MISC_CONTROL_INTD_SOFT_ACK_TIMEOUT_PERIOD_SHFT 16
-#define UV1H_LB_BAU_MISC_CONTROL_INTD_SOFT_ACK_TIMEOUT_PERIOD_MASK 0x00000000000f0000UL
-#define UV1H_LB_BAU_MISC_CONTROL_ENABLE_DUAL_MAPPING_MODE_SHFT 20
-#define UV1H_LB_BAU_MISC_CONTROL_ENABLE_DUAL_MAPPING_MODE_MASK 0x0000000000100000UL
-#define UV1H_LB_BAU_MISC_CONTROL_VGA_IO_PORT_DECODE_ENABLE_SHFT 21
-#define UV1H_LB_BAU_MISC_CONTROL_VGA_IO_PORT_DECODE_ENABLE_MASK 0x0000000000200000UL
-#define UV1H_LB_BAU_MISC_CONTROL_VGA_IO_PORT_16_BIT_DECODE_SHFT 22
-#define UV1H_LB_BAU_MISC_CONTROL_VGA_IO_PORT_16_BIT_DECODE_MASK 0x0000000000400000UL
-#define UV1H_LB_BAU_MISC_CONTROL_SUPPRESS_DEST_REGISTRATION_SHFT 23
-#define UV1H_LB_BAU_MISC_CONTROL_SUPPRESS_DEST_REGISTRATION_MASK 0x0000000000800000UL
-#define UV1H_LB_BAU_MISC_CONTROL_PROGRAMMED_INITIAL_PRIORITY_SHFT 24
-#define UV1H_LB_BAU_MISC_CONTROL_PROGRAMMED_INITIAL_PRIORITY_MASK 0x0000000007000000UL
-#define UV1H_LB_BAU_MISC_CONTROL_USE_INCOMING_PRIORITY_SHFT 27
-#define UV1H_LB_BAU_MISC_CONTROL_USE_INCOMING_PRIORITY_MASK 0x0000000008000000UL
-#define UV1H_LB_BAU_MISC_CONTROL_ENABLE_PROGRAMMED_INITIAL_PRIORITY_SHFT 28
-#define UV1H_LB_BAU_MISC_CONTROL_ENABLE_PROGRAMMED_INITIAL_PRIORITY_MASK 0x0000000010000000UL
-#define UV1H_LB_BAU_MISC_CONTROL_FUN_SHFT 48
-#define UV1H_LB_BAU_MISC_CONTROL_FUN_MASK 0xffff000000000000UL
-
-#define UV2H_LB_BAU_MISC_CONTROL_REJECTION_DELAY_SHFT 0
-#define UV2H_LB_BAU_MISC_CONTROL_REJECTION_DELAY_MASK 0x00000000000000ffUL
-#define UV2H_LB_BAU_MISC_CONTROL_APIC_MODE_SHFT 8
-#define UV2H_LB_BAU_MISC_CONTROL_APIC_MODE_MASK 0x0000000000000100UL
-#define UV2H_LB_BAU_MISC_CONTROL_FORCE_BROADCAST_SHFT 9
-#define UV2H_LB_BAU_MISC_CONTROL_FORCE_BROADCAST_MASK 0x0000000000000200UL
-#define UV2H_LB_BAU_MISC_CONTROL_FORCE_LOCK_NOP_SHFT 10
-#define UV2H_LB_BAU_MISC_CONTROL_FORCE_LOCK_NOP_MASK 0x0000000000000400UL
-#define UV2H_LB_BAU_MISC_CONTROL_QPI_AGENT_PRESENCE_VECTOR_SHFT 11
-#define UV2H_LB_BAU_MISC_CONTROL_QPI_AGENT_PRESENCE_VECTOR_MASK 0x0000000000003800UL
-#define UV2H_LB_BAU_MISC_CONTROL_DESCRIPTOR_FETCH_MODE_SHFT 14
-#define UV2H_LB_BAU_MISC_CONTROL_DESCRIPTOR_FETCH_MODE_MASK 0x0000000000004000UL
-#define UV2H_LB_BAU_MISC_CONTROL_ENABLE_INTD_SOFT_ACK_MODE_SHFT 15
-#define UV2H_LB_BAU_MISC_CONTROL_ENABLE_INTD_SOFT_ACK_MODE_MASK 0x0000000000008000UL
-#define UV2H_LB_BAU_MISC_CONTROL_INTD_SOFT_ACK_TIMEOUT_PERIOD_SHFT 16
-#define UV2H_LB_BAU_MISC_CONTROL_INTD_SOFT_ACK_TIMEOUT_PERIOD_MASK 0x00000000000f0000UL
-#define UV2H_LB_BAU_MISC_CONTROL_ENABLE_DUAL_MAPPING_MODE_SHFT 20
-#define UV2H_LB_BAU_MISC_CONTROL_ENABLE_DUAL_MAPPING_MODE_MASK 0x0000000000100000UL
-#define UV2H_LB_BAU_MISC_CONTROL_VGA_IO_PORT_DECODE_ENABLE_SHFT 21
-#define UV2H_LB_BAU_MISC_CONTROL_VGA_IO_PORT_DECODE_ENABLE_MASK 0x0000000000200000UL
-#define UV2H_LB_BAU_MISC_CONTROL_VGA_IO_PORT_16_BIT_DECODE_SHFT 22
-#define UV2H_LB_BAU_MISC_CONTROL_VGA_IO_PORT_16_BIT_DECODE_MASK 0x0000000000400000UL
-#define UV2H_LB_BAU_MISC_CONTROL_SUPPRESS_DEST_REGISTRATION_SHFT 23
-#define UV2H_LB_BAU_MISC_CONTROL_SUPPRESS_DEST_REGISTRATION_MASK 0x0000000000800000UL
-#define UV2H_LB_BAU_MISC_CONTROL_PROGRAMMED_INITIAL_PRIORITY_SHFT 24
-#define UV2H_LB_BAU_MISC_CONTROL_PROGRAMMED_INITIAL_PRIORITY_MASK 0x0000000007000000UL
-#define UV2H_LB_BAU_MISC_CONTROL_USE_INCOMING_PRIORITY_SHFT 27
-#define UV2H_LB_BAU_MISC_CONTROL_USE_INCOMING_PRIORITY_MASK 0x0000000008000000UL
-#define UV2H_LB_BAU_MISC_CONTROL_ENABLE_PROGRAMMED_INITIAL_PRIORITY_SHFT 28
-#define UV2H_LB_BAU_MISC_CONTROL_ENABLE_PROGRAMMED_INITIAL_PRIORITY_MASK 0x0000000010000000UL
-#define UV2H_LB_BAU_MISC_CONTROL_ENABLE_AUTOMATIC_APIC_MODE_SELECTION_SHFT 29
-#define UV2H_LB_BAU_MISC_CONTROL_ENABLE_AUTOMATIC_APIC_MODE_SELECTION_MASK 0x0000000020000000UL
-#define UV2H_LB_BAU_MISC_CONTROL_APIC_MODE_STATUS_SHFT 30
-#define UV2H_LB_BAU_MISC_CONTROL_APIC_MODE_STATUS_MASK 0x0000000040000000UL
-#define UV2H_LB_BAU_MISC_CONTROL_SUPPRESS_INTERRUPTS_TO_SELF_SHFT 31
-#define UV2H_LB_BAU_MISC_CONTROL_SUPPRESS_INTERRUPTS_TO_SELF_MASK 0x0000000080000000UL
-#define UV2H_LB_BAU_MISC_CONTROL_ENABLE_LOCK_BASED_SYSTEM_FLUSH_SHFT 32
-#define UV2H_LB_BAU_MISC_CONTROL_ENABLE_LOCK_BASED_SYSTEM_FLUSH_MASK 0x0000000100000000UL
-#define UV2H_LB_BAU_MISC_CONTROL_ENABLE_EXTENDED_SB_STATUS_SHFT 33
-#define UV2H_LB_BAU_MISC_CONTROL_ENABLE_EXTENDED_SB_STATUS_MASK 0x0000000200000000UL
-#define UV2H_LB_BAU_MISC_CONTROL_SUPPRESS_INT_PRIO_UDT_TO_SELF_SHFT 34
-#define UV2H_LB_BAU_MISC_CONTROL_SUPPRESS_INT_PRIO_UDT_TO_SELF_MASK 0x0000000400000000UL
-#define UV2H_LB_BAU_MISC_CONTROL_USE_LEGACY_DESCRIPTOR_FORMATS_SHFT 35
-#define UV2H_LB_BAU_MISC_CONTROL_USE_LEGACY_DESCRIPTOR_FORMATS_MASK 0x0000000800000000UL
-#define UV2H_LB_BAU_MISC_CONTROL_FUN_SHFT 48
-#define UV2H_LB_BAU_MISC_CONTROL_FUN_MASK 0xffff000000000000UL
-
-union uvh_lb_bau_misc_control_u {
-    unsigned long	v;
-    struct uvh_lb_bau_misc_control_s {
-	unsigned long	rejection_delay                    :  8;  /* RW */
-	unsigned long	apic_mode                          :  1;  /* RW */
-	unsigned long	force_broadcast                    :  1;  /* RW */
-	unsigned long	force_lock_nop                     :  1;  /* RW */
-	unsigned long	qpi_agent_presence_vector          :  3;  /* RW */
-	unsigned long	descriptor_fetch_mode              :  1;  /* RW */
-	unsigned long	enable_intd_soft_ack_mode          :  1;  /* RW */
-	unsigned long	intd_soft_ack_timeout_period       :  4;  /* RW */
-	unsigned long	enable_dual_mapping_mode           :  1;  /* RW */
-	unsigned long	vga_io_port_decode_enable          :  1;  /* RW */
-	unsigned long	vga_io_port_16_bit_decode          :  1;  /* RW */
-	unsigned long	suppress_dest_registration         :  1;  /* RW */
-	unsigned long	programmed_initial_priority        :  3;  /* RW */
-	unsigned long	use_incoming_priority              :  1;  /* RW */
-	unsigned long	enable_programmed_initial_priority :  1;  /* RW */
-	unsigned long	rsvd_29_63    : 35;
-    } s;
-    struct uv1h_lb_bau_misc_control_s {
-	unsigned long	rejection_delay                    :  8;  /* RW */
-	unsigned long	apic_mode                          :  1;  /* RW */
-	unsigned long	force_broadcast                    :  1;  /* RW */
-	unsigned long	force_lock_nop                     :  1;  /* RW */
-	unsigned long	qpi_agent_presence_vector          :  3;  /* RW */
-	unsigned long	descriptor_fetch_mode              :  1;  /* RW */
-	unsigned long	enable_intd_soft_ack_mode          :  1;  /* RW */
-	unsigned long	intd_soft_ack_timeout_period       :  4;  /* RW */
-	unsigned long	enable_dual_mapping_mode           :  1;  /* RW */
-	unsigned long	vga_io_port_decode_enable          :  1;  /* RW */
-	unsigned long	vga_io_port_16_bit_decode          :  1;  /* RW */
-	unsigned long	suppress_dest_registration         :  1;  /* RW */
-	unsigned long	programmed_initial_priority        :  3;  /* RW */
-	unsigned long	use_incoming_priority              :  1;  /* RW */
-	unsigned long	enable_programmed_initial_priority :  1;  /* RW */
-	unsigned long	rsvd_29_47                         : 19;  /*    */
-	unsigned long	fun                                : 16;  /* RW */
-    } s1;
-    struct uv2h_lb_bau_misc_control_s {
-	unsigned long	rejection_delay                      :  8;  /* RW */
-	unsigned long	apic_mode                            :  1;  /* RW */
-	unsigned long	force_broadcast                      :  1;  /* RW */
-	unsigned long	force_lock_nop                       :  1;  /* RW */
-	unsigned long	qpi_agent_presence_vector            :  3;  /* RW */
-	unsigned long	descriptor_fetch_mode                :  1;  /* RW */
-	unsigned long	enable_intd_soft_ack_mode            :  1;  /* RW */
-	unsigned long	intd_soft_ack_timeout_period         :  4;  /* RW */
-	unsigned long	enable_dual_mapping_mode             :  1;  /* RW */
-	unsigned long	vga_io_port_decode_enable            :  1;  /* RW */
-	unsigned long	vga_io_port_16_bit_decode            :  1;  /* RW */
-	unsigned long	suppress_dest_registration           :  1;  /* RW */
-	unsigned long	programmed_initial_priority          :  3;  /* RW */
-	unsigned long	use_incoming_priority                :  1;  /* RW */
-	unsigned long	enable_programmed_initial_priority   :  1;  /* RW */
-	unsigned long	enable_automatic_apic_mode_selection :  1;  /* RW */
-	unsigned long	apic_mode_status                     :  1;  /* RO */
-	unsigned long	suppress_interrupts_to_self          :  1;  /* RW */
-	unsigned long	enable_lock_based_system_flush       :  1;  /* RW */
-	unsigned long	enable_extended_sb_status            :  1;  /* RW */
-	unsigned long	suppress_int_prio_udt_to_self        :  1;  /* RW */
-	unsigned long	use_legacy_descriptor_formats        :  1;  /* RW */
-	unsigned long	rsvd_36_47                           : 12;  /*    */
-	unsigned long	fun                                  : 16;  /* RW */
-    } s2;
-=======
 #define UV1H_LB_BAU_MISC_CONTROL_REJECTION_DELAY_SHFT	0
 #define UV1H_LB_BAU_MISC_CONTROL_APIC_MODE_SHFT		8
 #define UV1H_LB_BAU_MISC_CONTROL_FORCE_BROADCAST_SHFT	9
@@ -1994,19 +1373,13 @@
 		unsigned long	rsvd_36_47:12;
 		unsigned long	fun:16;				/* RW */
 	} s2;
->>>>>>> b55ebc27
 };
 
 /* ========================================================================= */
 /*                     UVH_LB_BAU_SB_ACTIVATION_CONTROL                      */
 /* ========================================================================= */
-<<<<<<< HEAD
-#define UVH_LB_BAU_SB_ACTIVATION_CONTROL 0x320020UL
-#define UVH_LB_BAU_SB_ACTIVATION_CONTROL_32 0x9a8
-=======
 #define UVH_LB_BAU_SB_ACTIVATION_CONTROL		0x320020UL
 #define UVH_LB_BAU_SB_ACTIVATION_CONTROL_32		0x9a8
->>>>>>> b55ebc27
 
 #define UVH_LB_BAU_SB_ACTIVATION_CONTROL_INDEX_SHFT	0
 #define UVH_LB_BAU_SB_ACTIVATION_CONTROL_PUSH_SHFT	62
@@ -2028,13 +1401,8 @@
 /* ========================================================================= */
 /*                    UVH_LB_BAU_SB_ACTIVATION_STATUS_0                      */
 /* ========================================================================= */
-<<<<<<< HEAD
-#define UVH_LB_BAU_SB_ACTIVATION_STATUS_0 0x320030UL
-#define UVH_LB_BAU_SB_ACTIVATION_STATUS_0_32 0x9b0
-=======
 #define UVH_LB_BAU_SB_ACTIVATION_STATUS_0		0x320030UL
 #define UVH_LB_BAU_SB_ACTIVATION_STATUS_0_32		0x9b0
->>>>>>> b55ebc27
 
 #define UVH_LB_BAU_SB_ACTIVATION_STATUS_0_STATUS_SHFT	0
 #define UVH_LB_BAU_SB_ACTIVATION_STATUS_0_STATUS_MASK	0xffffffffffffffffUL
@@ -2049,13 +1417,8 @@
 /* ========================================================================= */
 /*                    UVH_LB_BAU_SB_ACTIVATION_STATUS_1                      */
 /* ========================================================================= */
-<<<<<<< HEAD
-#define UVH_LB_BAU_SB_ACTIVATION_STATUS_1 0x320040UL
-#define UVH_LB_BAU_SB_ACTIVATION_STATUS_1_32 0x9b8
-=======
 #define UVH_LB_BAU_SB_ACTIVATION_STATUS_1		0x320040UL
 #define UVH_LB_BAU_SB_ACTIVATION_STATUS_1_32		0x9b8
->>>>>>> b55ebc27
 
 #define UVH_LB_BAU_SB_ACTIVATION_STATUS_1_STATUS_SHFT	0
 #define UVH_LB_BAU_SB_ACTIVATION_STATUS_1_STATUS_MASK	0xffffffffffffffffUL
@@ -2070,13 +1433,8 @@
 /* ========================================================================= */
 /*                      UVH_LB_BAU_SB_DESCRIPTOR_BASE                        */
 /* ========================================================================= */
-<<<<<<< HEAD
-#define UVH_LB_BAU_SB_DESCRIPTOR_BASE 0x320010UL
-#define UVH_LB_BAU_SB_DESCRIPTOR_BASE_32 0x9a0
-=======
 #define UVH_LB_BAU_SB_DESCRIPTOR_BASE			0x320010UL
 #define UVH_LB_BAU_SB_DESCRIPTOR_BASE_32		0x9a0
->>>>>>> b55ebc27
 
 #define UVH_LB_BAU_SB_DESCRIPTOR_BASE_PAGE_ADDRESS_SHFT	12
 #define UVH_LB_BAU_SB_DESCRIPTOR_BASE_NODE_ID_SHFT	49
@@ -2084,16 +1442,6 @@
 #define UVH_LB_BAU_SB_DESCRIPTOR_BASE_NODE_ID_MASK	0x7ffe000000000000UL
 
 union uvh_lb_bau_sb_descriptor_base_u {
-<<<<<<< HEAD
-    unsigned long	v;
-    struct uvh_lb_bau_sb_descriptor_base_s {
-	unsigned long	rsvd_0_11    : 12;  /*    */
-	unsigned long	page_address : 31;  /* RW */
-	unsigned long	rsvd_43_48   :  6;  /*    */
-	unsigned long	node_id      : 14;  /* RW */
-	unsigned long	rsvd_63      :  1;  /*    */
-    } s;
-=======
 	unsigned long	v;
 	struct uvh_lb_bau_sb_descriptor_base_s {
 		unsigned long	rsvd_0_11:12;
@@ -2102,90 +1450,11 @@
 		unsigned long	node_id:14;			/* RW */
 		unsigned long	rsvd_63:1;
 	} s;
->>>>>>> b55ebc27
 };
 
 /* ========================================================================= */
 /*                               UVH_NODE_ID                                 */
 /* ========================================================================= */
-<<<<<<< HEAD
-#define UVH_NODE_ID 0x0UL
-
-#define UVH_NODE_ID_FORCE1_SHFT 0
-#define UVH_NODE_ID_FORCE1_MASK 0x0000000000000001UL
-#define UVH_NODE_ID_MANUFACTURER_SHFT 1
-#define UVH_NODE_ID_MANUFACTURER_MASK 0x0000000000000ffeUL
-#define UVH_NODE_ID_PART_NUMBER_SHFT 12
-#define UVH_NODE_ID_PART_NUMBER_MASK 0x000000000ffff000UL
-#define UVH_NODE_ID_REVISION_SHFT 28
-#define UVH_NODE_ID_REVISION_MASK 0x00000000f0000000UL
-#define UVH_NODE_ID_NODE_ID_SHFT 32
-#define UVH_NODE_ID_NODE_ID_MASK 0x00007fff00000000UL
-
-#define UV1H_NODE_ID_FORCE1_SHFT 0
-#define UV1H_NODE_ID_FORCE1_MASK 0x0000000000000001UL
-#define UV1H_NODE_ID_MANUFACTURER_SHFT 1
-#define UV1H_NODE_ID_MANUFACTURER_MASK 0x0000000000000ffeUL
-#define UV1H_NODE_ID_PART_NUMBER_SHFT 12
-#define UV1H_NODE_ID_PART_NUMBER_MASK 0x000000000ffff000UL
-#define UV1H_NODE_ID_REVISION_SHFT 28
-#define UV1H_NODE_ID_REVISION_MASK 0x00000000f0000000UL
-#define UV1H_NODE_ID_NODE_ID_SHFT 32
-#define UV1H_NODE_ID_NODE_ID_MASK 0x00007fff00000000UL
-#define UV1H_NODE_ID_NODES_PER_BIT_SHFT 48
-#define UV1H_NODE_ID_NODES_PER_BIT_MASK 0x007f000000000000UL
-#define UV1H_NODE_ID_NI_PORT_SHFT 56
-#define UV1H_NODE_ID_NI_PORT_MASK 0x0f00000000000000UL
-
-#define UV2H_NODE_ID_FORCE1_SHFT 0
-#define UV2H_NODE_ID_FORCE1_MASK 0x0000000000000001UL
-#define UV2H_NODE_ID_MANUFACTURER_SHFT 1
-#define UV2H_NODE_ID_MANUFACTURER_MASK 0x0000000000000ffeUL
-#define UV2H_NODE_ID_PART_NUMBER_SHFT 12
-#define UV2H_NODE_ID_PART_NUMBER_MASK 0x000000000ffff000UL
-#define UV2H_NODE_ID_REVISION_SHFT 28
-#define UV2H_NODE_ID_REVISION_MASK 0x00000000f0000000UL
-#define UV2H_NODE_ID_NODE_ID_SHFT 32
-#define UV2H_NODE_ID_NODE_ID_MASK 0x00007fff00000000UL
-#define UV2H_NODE_ID_NODES_PER_BIT_SHFT 50
-#define UV2H_NODE_ID_NODES_PER_BIT_MASK 0x01fc000000000000UL
-#define UV2H_NODE_ID_NI_PORT_SHFT 57
-#define UV2H_NODE_ID_NI_PORT_MASK 0x3e00000000000000UL
-
-union uvh_node_id_u {
-    unsigned long	v;
-    struct uvh_node_id_s {
-	unsigned long	force1        :  1;  /* RO */
-	unsigned long	manufacturer  : 11;  /* RO */
-	unsigned long	part_number   : 16;  /* RO */
-	unsigned long	revision      :  4;  /* RO */
-	unsigned long	node_id       : 15;  /* RW */
-	unsigned long	rsvd_47_63    : 17;
-    } s;
-    struct uv1h_node_id_s {
-	unsigned long	force1        :  1;  /* RO */
-	unsigned long	manufacturer  : 11;  /* RO */
-	unsigned long	part_number   : 16;  /* RO */
-	unsigned long	revision      :  4;  /* RO */
-	unsigned long	node_id       : 15;  /* RW */
-	unsigned long	rsvd_47       :  1;  /*    */
-	unsigned long	nodes_per_bit :  7;  /* RW */
-	unsigned long	rsvd_55       :  1;  /*    */
-	unsigned long	ni_port       :  4;  /* RO */
-	unsigned long	rsvd_60_63    :  4;  /*    */
-    } s1;
-    struct uv2h_node_id_s {
-	unsigned long	force1        :  1;  /* RO */
-	unsigned long	manufacturer  : 11;  /* RO */
-	unsigned long	part_number   : 16;  /* RO */
-	unsigned long	revision      :  4;  /* RO */
-	unsigned long	node_id       : 15;  /* RW */
-	unsigned long	rsvd_47_49    :  3;  /*    */
-	unsigned long	nodes_per_bit :  7;  /* RO */
-	unsigned long	ni_port       :  5;  /* RO */
-	unsigned long	rsvd_62_63    :  2;  /*    */
-    } s2;
-=======
 #define UVH_NODE_ID					0x0UL
 
 #define UVH_NODE_ID_FORCE1_SHFT				0
@@ -2262,7 +1531,6 @@
 		unsigned long	ni_port:5;			/* RO */
 		unsigned long	rsvd_62_63:2;
 	} s2;
->>>>>>> b55ebc27
 };
 
 /* ========================================================================= */
@@ -2421,44 +1689,6 @@
 #define UV1H_RH_GAM_CONFIG_MMR_N_SKT_MASK		0x00000000000003c0UL
 #define UV1H_RH_GAM_CONFIG_MMR_MMIOL_CFG_MASK		0x0000000000001000UL
 
-<<<<<<< HEAD
-#define UVH_RH_GAM_CONFIG_MMR_M_SKT_SHFT 0
-#define UVH_RH_GAM_CONFIG_MMR_M_SKT_MASK 0x000000000000003fUL
-#define UVH_RH_GAM_CONFIG_MMR_N_SKT_SHFT 6
-#define UVH_RH_GAM_CONFIG_MMR_N_SKT_MASK 0x00000000000003c0UL
-
-#define UV1H_RH_GAM_CONFIG_MMR_M_SKT_SHFT 0
-#define UV1H_RH_GAM_CONFIG_MMR_M_SKT_MASK 0x000000000000003fUL
-#define UV1H_RH_GAM_CONFIG_MMR_N_SKT_SHFT 6
-#define UV1H_RH_GAM_CONFIG_MMR_N_SKT_MASK 0x00000000000003c0UL
-#define UV1H_RH_GAM_CONFIG_MMR_MMIOL_CFG_SHFT 12
-#define UV1H_RH_GAM_CONFIG_MMR_MMIOL_CFG_MASK 0x0000000000001000UL
-
-#define UV2H_RH_GAM_CONFIG_MMR_M_SKT_SHFT 0
-#define UV2H_RH_GAM_CONFIG_MMR_M_SKT_MASK 0x000000000000003fUL
-#define UV2H_RH_GAM_CONFIG_MMR_N_SKT_SHFT 6
-#define UV2H_RH_GAM_CONFIG_MMR_N_SKT_MASK 0x00000000000003c0UL
-
-union uvh_rh_gam_config_mmr_u {
-    unsigned long	v;
-    struct uvh_rh_gam_config_mmr_s {
-	unsigned long	m_skt     :  6;  /* RW */
-	unsigned long	n_skt     :  4;  /* RW */
-	unsigned long	rsvd_10_63    : 54;
-    } s;
-    struct uv1h_rh_gam_config_mmr_s {
-	unsigned long	m_skt     :  6;  /* RW */
-	unsigned long	n_skt     :  4;  /* RW */
-	unsigned long	rsvd_10_11:  2;  /*    */
-	unsigned long	mmiol_cfg :  1;  /* RW */
-	unsigned long	rsvd_13_63: 51;  /*    */
-    } s1;
-    struct uv2h_rh_gam_config_mmr_s {
-	unsigned long	m_skt :  6;  /* RW */
-	unsigned long	n_skt :  4;  /* RW */
-	unsigned long	rsvd_10_63: 54;  /*    */
-    } s2;
-=======
 #define UV2H_RH_GAM_CONFIG_MMR_M_SKT_SHFT		0
 #define UV2H_RH_GAM_CONFIG_MMR_N_SKT_SHFT		6
 #define UV2H_RH_GAM_CONFIG_MMR_M_SKT_MASK		0x000000000000003fUL
@@ -2483,7 +1713,6 @@
 		unsigned long	n_skt:4;			/* RW */
 		unsigned long	rsvd_10_63:54;
 	} s2;
->>>>>>> b55ebc27
 };
 
 /* ========================================================================= */
@@ -2503,53 +1732,6 @@
 #define UV1H_RH_GAM_GRU_OVERLAY_CONFIG_MMR_N_GRU_MASK	0x00f0000000000000UL
 #define UV1H_RH_GAM_GRU_OVERLAY_CONFIG_MMR_ENABLE_MASK	0x8000000000000000UL
 
-<<<<<<< HEAD
-#define UVH_RH_GAM_GRU_OVERLAY_CONFIG_MMR_BASE_SHFT 28
-#define UVH_RH_GAM_GRU_OVERLAY_CONFIG_MMR_BASE_MASK 0x00003ffff0000000UL
-
-#define UV1H_RH_GAM_GRU_OVERLAY_CONFIG_MMR_BASE_SHFT 28
-#define UV1H_RH_GAM_GRU_OVERLAY_CONFIG_MMR_BASE_MASK 0x00003ffff0000000UL
-#define UV1H_RH_GAM_GRU_OVERLAY_CONFIG_MMR_GR4_SHFT 48
-#define UV1H_RH_GAM_GRU_OVERLAY_CONFIG_MMR_GR4_MASK 0x0001000000000000UL
-#define UV1H_RH_GAM_GRU_OVERLAY_CONFIG_MMR_N_GRU_SHFT 52
-#define UV1H_RH_GAM_GRU_OVERLAY_CONFIG_MMR_N_GRU_MASK 0x00f0000000000000UL
-#define UV1H_RH_GAM_GRU_OVERLAY_CONFIG_MMR_ENABLE_SHFT 63
-#define UV1H_RH_GAM_GRU_OVERLAY_CONFIG_MMR_ENABLE_MASK 0x8000000000000000UL
-
-#define UV2H_RH_GAM_GRU_OVERLAY_CONFIG_MMR_BASE_SHFT 28
-#define UV2H_RH_GAM_GRU_OVERLAY_CONFIG_MMR_BASE_MASK 0x00003ffff0000000UL
-#define UV2H_RH_GAM_GRU_OVERLAY_CONFIG_MMR_N_GRU_SHFT 52
-#define UV2H_RH_GAM_GRU_OVERLAY_CONFIG_MMR_N_GRU_MASK 0x00f0000000000000UL
-#define UV2H_RH_GAM_GRU_OVERLAY_CONFIG_MMR_ENABLE_SHFT 63
-#define UV2H_RH_GAM_GRU_OVERLAY_CONFIG_MMR_ENABLE_MASK 0x8000000000000000UL
-
-union uvh_rh_gam_gru_overlay_config_mmr_u {
-    unsigned long	v;
-    struct uvh_rh_gam_gru_overlay_config_mmr_s {
-	unsigned long	rsvd_0_27: 28;  /*    */
-	unsigned long	base   : 18;  /* RW */
-	unsigned long	rsvd_46_62    : 17;
-	unsigned long	enable :  1;  /* RW */
-    } s;
-    struct uv1h_rh_gam_gru_overlay_config_mmr_s {
-	unsigned long	rsvd_0_27: 28;  /*    */
-	unsigned long	base   : 18;  /* RW */
-	unsigned long	rsvd_46_47:  2;  /*    */
-	unsigned long	gr4    :  1;  /* RW */
-	unsigned long	rsvd_49_51:  3;  /*    */
-	unsigned long	n_gru  :  4;  /* RW */
-	unsigned long	rsvd_56_62:  7;  /*    */
-	unsigned long	enable :  1;  /* RW */
-    } s1;
-    struct uv2h_rh_gam_gru_overlay_config_mmr_s {
-	unsigned long	rsvd_0_27: 28;  /*    */
-	unsigned long	base   : 18;  /* RW */
-	unsigned long	rsvd_46_51:  6;  /*    */
-	unsigned long	n_gru  :  4;  /* RW */
-	unsigned long	rsvd_56_62:  7;  /*    */
-	unsigned long	enable :  1;  /* RW */
-    } s2;
-=======
 #define UV2H_RH_GAM_GRU_OVERLAY_CONFIG_MMR_BASE_SHFT	28
 #define UV2H_RH_GAM_GRU_OVERLAY_CONFIG_MMR_N_GRU_SHFT	52
 #define UV2H_RH_GAM_GRU_OVERLAY_CONFIG_MMR_ENABLE_SHFT	63
@@ -2583,52 +1765,11 @@
 		unsigned long	rsvd_56_62:7;
 		unsigned long	enable:1;			/* RW */
 	} s2;
->>>>>>> b55ebc27
 };
 
 /* ========================================================================= */
 /*                   UVH_RH_GAM_MMIOH_OVERLAY_CONFIG_MMR                     */
 /* ========================================================================= */
-<<<<<<< HEAD
-#define UVH_RH_GAM_MMIOH_OVERLAY_CONFIG_MMR 0x1600030UL
-
-#define UV1H_RH_GAM_MMIOH_OVERLAY_CONFIG_MMR_BASE_SHFT 30
-#define UV1H_RH_GAM_MMIOH_OVERLAY_CONFIG_MMR_BASE_MASK 0x00003fffc0000000UL
-#define UV1H_RH_GAM_MMIOH_OVERLAY_CONFIG_MMR_M_IO_SHFT 46
-#define UV1H_RH_GAM_MMIOH_OVERLAY_CONFIG_MMR_M_IO_MASK 0x000fc00000000000UL
-#define UV1H_RH_GAM_MMIOH_OVERLAY_CONFIG_MMR_N_IO_SHFT 52
-#define UV1H_RH_GAM_MMIOH_OVERLAY_CONFIG_MMR_N_IO_MASK 0x00f0000000000000UL
-#define UV1H_RH_GAM_MMIOH_OVERLAY_CONFIG_MMR_ENABLE_SHFT 63
-#define UV1H_RH_GAM_MMIOH_OVERLAY_CONFIG_MMR_ENABLE_MASK 0x8000000000000000UL
-
-#define UV2H_RH_GAM_MMIOH_OVERLAY_CONFIG_MMR_BASE_SHFT 27
-#define UV2H_RH_GAM_MMIOH_OVERLAY_CONFIG_MMR_BASE_MASK 0x00003ffff8000000UL
-#define UV2H_RH_GAM_MMIOH_OVERLAY_CONFIG_MMR_M_IO_SHFT 46
-#define UV2H_RH_GAM_MMIOH_OVERLAY_CONFIG_MMR_M_IO_MASK 0x000fc00000000000UL
-#define UV2H_RH_GAM_MMIOH_OVERLAY_CONFIG_MMR_N_IO_SHFT 52
-#define UV2H_RH_GAM_MMIOH_OVERLAY_CONFIG_MMR_N_IO_MASK 0x00f0000000000000UL
-#define UV2H_RH_GAM_MMIOH_OVERLAY_CONFIG_MMR_ENABLE_SHFT 63
-#define UV2H_RH_GAM_MMIOH_OVERLAY_CONFIG_MMR_ENABLE_MASK 0x8000000000000000UL
-
-union uvh_rh_gam_mmioh_overlay_config_mmr_u {
-    unsigned long	v;
-    struct uv1h_rh_gam_mmioh_overlay_config_mmr_s {
-	unsigned long	rsvd_0_29: 30;  /*    */
-	unsigned long	base   : 16;  /* RW */
-	unsigned long	m_io   :  6;  /* RW */
-	unsigned long	n_io   :  4;  /* RW */
-	unsigned long	rsvd_56_62:  7;  /*    */
-	unsigned long	enable :  1;  /* RW */
-    } s1;
-    struct uv2h_rh_gam_mmioh_overlay_config_mmr_s {
-	unsigned long	rsvd_0_26: 27;  /*    */
-	unsigned long	base   : 19;  /* RW */
-	unsigned long	m_io   :  6;  /* RW */
-	unsigned long	n_io   :  4;  /* RW */
-	unsigned long	rsvd_56_62:  7;  /*    */
-	unsigned long	enable :  1;  /* RW */
-    } s2;
-=======
 #define UVH_RH_GAM_MMIOH_OVERLAY_CONFIG_MMR		0x1600030UL
 
 #define UV1H_RH_GAM_MMIOH_OVERLAY_CONFIG_MMR_BASE_SHFT	30
@@ -2667,7 +1808,6 @@
 		unsigned long	rsvd_56_62:7;
 		unsigned long	enable:1;			/* RW */
 	} s2;
->>>>>>> b55ebc27
 };
 
 /* ========================================================================= */
@@ -2675,44 +1815,6 @@
 /* ========================================================================= */
 #define UVH_RH_GAM_MMR_OVERLAY_CONFIG_MMR		0x1600028UL
 
-<<<<<<< HEAD
-#define UVH_RH_GAM_MMR_OVERLAY_CONFIG_MMR_BASE_SHFT 26
-#define UVH_RH_GAM_MMR_OVERLAY_CONFIG_MMR_BASE_MASK 0x00003ffffc000000UL
-
-#define UV1H_RH_GAM_MMR_OVERLAY_CONFIG_MMR_BASE_SHFT 26
-#define UV1H_RH_GAM_MMR_OVERLAY_CONFIG_MMR_BASE_MASK 0x00003ffffc000000UL
-#define UV1H_RH_GAM_MMR_OVERLAY_CONFIG_MMR_DUAL_HUB_SHFT 46
-#define UV1H_RH_GAM_MMR_OVERLAY_CONFIG_MMR_DUAL_HUB_MASK 0x0000400000000000UL
-#define UV1H_RH_GAM_MMR_OVERLAY_CONFIG_MMR_ENABLE_SHFT 63
-#define UV1H_RH_GAM_MMR_OVERLAY_CONFIG_MMR_ENABLE_MASK 0x8000000000000000UL
-
-#define UV2H_RH_GAM_MMR_OVERLAY_CONFIG_MMR_BASE_SHFT 26
-#define UV2H_RH_GAM_MMR_OVERLAY_CONFIG_MMR_BASE_MASK 0x00003ffffc000000UL
-#define UV2H_RH_GAM_MMR_OVERLAY_CONFIG_MMR_ENABLE_SHFT 63
-#define UV2H_RH_GAM_MMR_OVERLAY_CONFIG_MMR_ENABLE_MASK 0x8000000000000000UL
-
-union uvh_rh_gam_mmr_overlay_config_mmr_u {
-    unsigned long	v;
-    struct uvh_rh_gam_mmr_overlay_config_mmr_s {
-	unsigned long	rsvd_0_25: 26;  /*    */
-	unsigned long	base     : 20;  /* RW */
-	unsigned long	rsvd_46_62    : 17;
-	unsigned long	enable   :  1;  /* RW */
-    } s;
-    struct uv1h_rh_gam_mmr_overlay_config_mmr_s {
-	unsigned long	rsvd_0_25: 26;  /*    */
-	unsigned long	base     : 20;  /* RW */
-	unsigned long	dual_hub :  1;  /* RW */
-	unsigned long	rsvd_47_62: 16;  /*    */
-	unsigned long	enable   :  1;  /* RW */
-    } s1;
-    struct uv2h_rh_gam_mmr_overlay_config_mmr_s {
-	unsigned long	rsvd_0_25: 26;  /*    */
-	unsigned long	base   : 20;  /* RW */
-	unsigned long	rsvd_46_62: 17;  /*    */
-	unsigned long	enable :  1;  /* RW */
-    } s2;
-=======
 #define UVH_RH_GAM_MMR_OVERLAY_CONFIG_MMR_BASE_SHFT	26
 #define UVH_RH_GAM_MMR_OVERLAY_CONFIG_MMR_BASE_MASK	0x00003ffffc000000UL
 
@@ -2749,7 +1851,6 @@
 		unsigned long	rsvd_46_62:17;
 		unsigned long	enable:1;			/* RW */
 	} s2;
->>>>>>> b55ebc27
 };
 
 /* ========================================================================= */
@@ -2809,21 +1910,12 @@
 /* ========================================================================= */
 /*                               UVH_SCRATCH5                                */
 /* ========================================================================= */
-<<<<<<< HEAD
-#define UVH_SCRATCH5 0x2d0200UL
-#define UVH_SCRATCH5_32 0x778
-
-#define UVH_SCRATCH5_SCRATCH5_SHFT 0
-#define UVH_SCRATCH5_SCRATCH5_MASK 0xffffffffffffffffUL
-
-=======
 #define UVH_SCRATCH5					0x2d0200UL
 #define UVH_SCRATCH5_32					0x778
 
 #define UVH_SCRATCH5_SCRATCH5_SHFT			0
 #define UVH_SCRATCH5_SCRATCH5_MASK			0xffffffffffffffffUL
 
->>>>>>> b55ebc27
 union uvh_scratch5_u {
 	unsigned long	v;
 	struct uvh_scratch5_s {
@@ -2942,182 +2034,37 @@
 };
 
 /* ========================================================================= */
-<<<<<<< HEAD
-/*                           UV2H_EVENT_OCCURRED2                            */
-/* ========================================================================= */
-#define UV2H_EVENT_OCCURRED2 0x70100UL
-#define UV2H_EVENT_OCCURRED2_32 0xb68
-
-#define UV2H_EVENT_OCCURRED2_RTC_0_SHFT 0
-#define UV2H_EVENT_OCCURRED2_RTC_0_MASK 0x0000000000000001UL
-#define UV2H_EVENT_OCCURRED2_RTC_1_SHFT 1
-#define UV2H_EVENT_OCCURRED2_RTC_1_MASK 0x0000000000000002UL
-#define UV2H_EVENT_OCCURRED2_RTC_2_SHFT 2
-#define UV2H_EVENT_OCCURRED2_RTC_2_MASK 0x0000000000000004UL
-#define UV2H_EVENT_OCCURRED2_RTC_3_SHFT 3
-#define UV2H_EVENT_OCCURRED2_RTC_3_MASK 0x0000000000000008UL
-#define UV2H_EVENT_OCCURRED2_RTC_4_SHFT 4
-#define UV2H_EVENT_OCCURRED2_RTC_4_MASK 0x0000000000000010UL
-#define UV2H_EVENT_OCCURRED2_RTC_5_SHFT 5
-#define UV2H_EVENT_OCCURRED2_RTC_5_MASK 0x0000000000000020UL
-#define UV2H_EVENT_OCCURRED2_RTC_6_SHFT 6
-#define UV2H_EVENT_OCCURRED2_RTC_6_MASK 0x0000000000000040UL
-#define UV2H_EVENT_OCCURRED2_RTC_7_SHFT 7
-#define UV2H_EVENT_OCCURRED2_RTC_7_MASK 0x0000000000000080UL
-#define UV2H_EVENT_OCCURRED2_RTC_8_SHFT 8
-#define UV2H_EVENT_OCCURRED2_RTC_8_MASK 0x0000000000000100UL
-#define UV2H_EVENT_OCCURRED2_RTC_9_SHFT 9
-#define UV2H_EVENT_OCCURRED2_RTC_9_MASK 0x0000000000000200UL
-#define UV2H_EVENT_OCCURRED2_RTC_10_SHFT 10
-#define UV2H_EVENT_OCCURRED2_RTC_10_MASK 0x0000000000000400UL
-#define UV2H_EVENT_OCCURRED2_RTC_11_SHFT 11
-#define UV2H_EVENT_OCCURRED2_RTC_11_MASK 0x0000000000000800UL
-#define UV2H_EVENT_OCCURRED2_RTC_12_SHFT 12
-#define UV2H_EVENT_OCCURRED2_RTC_12_MASK 0x0000000000001000UL
-#define UV2H_EVENT_OCCURRED2_RTC_13_SHFT 13
-#define UV2H_EVENT_OCCURRED2_RTC_13_MASK 0x0000000000002000UL
-#define UV2H_EVENT_OCCURRED2_RTC_14_SHFT 14
-#define UV2H_EVENT_OCCURRED2_RTC_14_MASK 0x0000000000004000UL
-#define UV2H_EVENT_OCCURRED2_RTC_15_SHFT 15
-#define UV2H_EVENT_OCCURRED2_RTC_15_MASK 0x0000000000008000UL
-#define UV2H_EVENT_OCCURRED2_RTC_16_SHFT 16
-#define UV2H_EVENT_OCCURRED2_RTC_16_MASK 0x0000000000010000UL
-#define UV2H_EVENT_OCCURRED2_RTC_17_SHFT 17
-#define UV2H_EVENT_OCCURRED2_RTC_17_MASK 0x0000000000020000UL
-#define UV2H_EVENT_OCCURRED2_RTC_18_SHFT 18
-#define UV2H_EVENT_OCCURRED2_RTC_18_MASK 0x0000000000040000UL
-#define UV2H_EVENT_OCCURRED2_RTC_19_SHFT 19
-#define UV2H_EVENT_OCCURRED2_RTC_19_MASK 0x0000000000080000UL
-#define UV2H_EVENT_OCCURRED2_RTC_20_SHFT 20
-#define UV2H_EVENT_OCCURRED2_RTC_20_MASK 0x0000000000100000UL
-#define UV2H_EVENT_OCCURRED2_RTC_21_SHFT 21
-#define UV2H_EVENT_OCCURRED2_RTC_21_MASK 0x0000000000200000UL
-#define UV2H_EVENT_OCCURRED2_RTC_22_SHFT 22
-#define UV2H_EVENT_OCCURRED2_RTC_22_MASK 0x0000000000400000UL
-#define UV2H_EVENT_OCCURRED2_RTC_23_SHFT 23
-#define UV2H_EVENT_OCCURRED2_RTC_23_MASK 0x0000000000800000UL
-#define UV2H_EVENT_OCCURRED2_RTC_24_SHFT 24
-#define UV2H_EVENT_OCCURRED2_RTC_24_MASK 0x0000000001000000UL
-#define UV2H_EVENT_OCCURRED2_RTC_25_SHFT 25
-#define UV2H_EVENT_OCCURRED2_RTC_25_MASK 0x0000000002000000UL
-#define UV2H_EVENT_OCCURRED2_RTC_26_SHFT 26
-#define UV2H_EVENT_OCCURRED2_RTC_26_MASK 0x0000000004000000UL
-#define UV2H_EVENT_OCCURRED2_RTC_27_SHFT 27
-#define UV2H_EVENT_OCCURRED2_RTC_27_MASK 0x0000000008000000UL
-#define UV2H_EVENT_OCCURRED2_RTC_28_SHFT 28
-#define UV2H_EVENT_OCCURRED2_RTC_28_MASK 0x0000000010000000UL
-#define UV2H_EVENT_OCCURRED2_RTC_29_SHFT 29
-#define UV2H_EVENT_OCCURRED2_RTC_29_MASK 0x0000000020000000UL
-#define UV2H_EVENT_OCCURRED2_RTC_30_SHFT 30
-#define UV2H_EVENT_OCCURRED2_RTC_30_MASK 0x0000000040000000UL
-#define UV2H_EVENT_OCCURRED2_RTC_31_SHFT 31
-#define UV2H_EVENT_OCCURRED2_RTC_31_MASK 0x0000000080000000UL
-
-union uv2h_event_occurred2_u {
-    unsigned long	v;
-    struct uv2h_event_occurred2_s {
-	unsigned long	rtc_0  :  1;  /* RW */
-	unsigned long	rtc_1  :  1;  /* RW */
-	unsigned long	rtc_2  :  1;  /* RW */
-	unsigned long	rtc_3  :  1;  /* RW */
-	unsigned long	rtc_4  :  1;  /* RW */
-	unsigned long	rtc_5  :  1;  /* RW */
-	unsigned long	rtc_6  :  1;  /* RW */
-	unsigned long	rtc_7  :  1;  /* RW */
-	unsigned long	rtc_8  :  1;  /* RW */
-	unsigned long	rtc_9  :  1;  /* RW */
-	unsigned long	rtc_10 :  1;  /* RW */
-	unsigned long	rtc_11 :  1;  /* RW */
-	unsigned long	rtc_12 :  1;  /* RW */
-	unsigned long	rtc_13 :  1;  /* RW */
-	unsigned long	rtc_14 :  1;  /* RW */
-	unsigned long	rtc_15 :  1;  /* RW */
-	unsigned long	rtc_16 :  1;  /* RW */
-	unsigned long	rtc_17 :  1;  /* RW */
-	unsigned long	rtc_18 :  1;  /* RW */
-	unsigned long	rtc_19 :  1;  /* RW */
-	unsigned long	rtc_20 :  1;  /* RW */
-	unsigned long	rtc_21 :  1;  /* RW */
-	unsigned long	rtc_22 :  1;  /* RW */
-	unsigned long	rtc_23 :  1;  /* RW */
-	unsigned long	rtc_24 :  1;  /* RW */
-	unsigned long	rtc_25 :  1;  /* RW */
-	unsigned long	rtc_26 :  1;  /* RW */
-	unsigned long	rtc_27 :  1;  /* RW */
-	unsigned long	rtc_28 :  1;  /* RW */
-	unsigned long	rtc_29 :  1;  /* RW */
-	unsigned long	rtc_30 :  1;  /* RW */
-	unsigned long	rtc_31 :  1;  /* RW */
-	unsigned long	rsvd_32_63: 32;  /*    */
-    } s1;
-};
-
-/* ========================================================================= */
-/*                        UV2H_EVENT_OCCURRED2_ALIAS                         */
-/* ========================================================================= */
-#define UV2H_EVENT_OCCURRED2_ALIAS 0x70108UL
-#define UV2H_EVENT_OCCURRED2_ALIAS_32 0xb70
-=======
 /*                        UV2H_EVENT_OCCURRED2_ALIAS                         */
 /* ========================================================================= */
 #define UV2H_EVENT_OCCURRED2_ALIAS			0x70108UL
 #define UV2H_EVENT_OCCURRED2_ALIAS_32			0xb70
->>>>>>> b55ebc27
 
 /* ========================================================================= */
 /*                    UV2H_LB_BAU_SB_ACTIVATION_STATUS_2                     */
 /* ========================================================================= */
-<<<<<<< HEAD
-#define UV2H_LB_BAU_SB_ACTIVATION_STATUS_2 0x320130UL
-#define UV2H_LB_BAU_SB_ACTIVATION_STATUS_2_32 0x9f0
-=======
 #define UV2H_LB_BAU_SB_ACTIVATION_STATUS_2		0x320130UL
 #define UV2H_LB_BAU_SB_ACTIVATION_STATUS_2_32		0x9f0
->>>>>>> b55ebc27
 
 #define UV2H_LB_BAU_SB_ACTIVATION_STATUS_2_AUX_ERROR_SHFT 0
 #define UV2H_LB_BAU_SB_ACTIVATION_STATUS_2_AUX_ERROR_MASK 0xffffffffffffffffUL
 
 union uv2h_lb_bau_sb_activation_status_2_u {
-<<<<<<< HEAD
-    unsigned long	v;
-    struct uv2h_lb_bau_sb_activation_status_2_s {
-	unsigned long	aux_error : 64;  /* RW */
-    } s1;
-=======
 	unsigned long	v;
 	struct uv2h_lb_bau_sb_activation_status_2_s {
 		unsigned long	aux_error:64;			/* RW */
 	} s1;
->>>>>>> b55ebc27
 };
 
 /* ========================================================================= */
 /*                   UV1H_LB_TARGET_PHYSICAL_APIC_ID_MASK                    */
 /* ========================================================================= */
-<<<<<<< HEAD
-#define UV1H_LB_TARGET_PHYSICAL_APIC_ID_MASK 0x320130UL
-#define UV1H_LB_TARGET_PHYSICAL_APIC_ID_MASK_32 0x9f0
-=======
 #define UV1H_LB_TARGET_PHYSICAL_APIC_ID_MASK		0x320130UL
 #define UV1H_LB_TARGET_PHYSICAL_APIC_ID_MASK_32		0x9f0
->>>>>>> b55ebc27
 
 #define UV1H_LB_TARGET_PHYSICAL_APIC_ID_MASK_BIT_ENABLES_SHFT 0
 #define UV1H_LB_TARGET_PHYSICAL_APIC_ID_MASK_BIT_ENABLES_MASK 0x00000000ffffffffUL
 
 union uv1h_lb_target_physical_apic_id_mask_u {
-<<<<<<< HEAD
-    unsigned long	v;
-    struct uv1h_lb_target_physical_apic_id_mask_s {
-	unsigned long	bit_enables : 32;  /* RW */
-	unsigned long	rsvd_32_63  : 32;  /*    */
-    } s1;
-};
-
-
-#endif /* __ASM_UV_MMRS_X86_H__ */
-=======
 	unsigned long	v;
 	struct uv1h_lb_target_physical_apic_id_mask_s {
 		unsigned long	bit_enables:32;			/* RW */
@@ -3126,5 +2073,4 @@
 };
 
 
-#endif /* _ASM_X86_UV_UV_MMRS_H */
->>>>>>> b55ebc27
+#endif /* _ASM_X86_UV_UV_MMRS_H */