#ifndef _ASM_X86_BOOTPARAM_H
#define _ASM_X86_BOOTPARAM_H

/* setup_data types */
#define SETUP_NONE			0
#define SETUP_E820_EXT			1
#define SETUP_DTB			2
#define SETUP_PCI			3
<<<<<<< HEAD
#define SETUP_EFI_VARS			4
=======
>>>>>>> d0e0ac97

/* ram_size flags */
#define RAMDISK_IMAGE_START_MASK	0x07FF
#define RAMDISK_PROMPT_FLAG		0x8000
#define RAMDISK_LOAD_FLAG		0x4000

/* loadflags */
#define LOADED_HIGH	(1<<0)
#define QUIET_FLAG	(1<<5)
#define KEEP_SEGMENTS	(1<<6)
#define CAN_USE_HEAP	(1<<7)

/* xloadflags */
#define XLF_KERNEL_64			(1<<0)
#define XLF_CAN_BE_LOADED_ABOVE_4G	(1<<1)
#define XLF_EFI_HANDOVER_32		(1<<2)
#define XLF_EFI_HANDOVER_64		(1<<3)

#ifndef __ASSEMBLY__

#include <linux/types.h>
#include <linux/screen_info.h>
#include <linux/apm_bios.h>
#include <linux/edd.h>
#include <asm/e820.h>
#include <asm/ist.h>
#include <video/edid.h>

/* extensible setup data list node */
struct setup_data {
	__u64 next;
	__u32 type;
	__u32 len;
	__u8 data[0];
};

struct setup_header {
	__u8	setup_sects;
	__u16	root_flags;
	__u32	syssize;
	__u16	ram_size;
	__u16	vid_mode;
	__u16	root_dev;
	__u16	boot_flag;
	__u16	jump;
	__u32	header;
	__u16	version;
	__u32	realmode_swtch;
	__u16	start_sys;
	__u16	kernel_version;
	__u8	type_of_loader;
	__u8	loadflags;
	__u16	setup_move_size;
	__u32	code32_start;
	__u32	ramdisk_image;
	__u32	ramdisk_size;
	__u32	bootsect_kludge;
	__u16	heap_end_ptr;
	__u8	ext_loader_ver;
	__u8	ext_loader_type;
	__u32	cmd_line_ptr;
	__u32	initrd_addr_max;
	__u32	kernel_alignment;
	__u8	relocatable_kernel;
	__u8	min_alignment;
	__u16	xloadflags;
	__u32	cmdline_size;
	__u32	hardware_subarch;
	__u64	hardware_subarch_data;
	__u32	payload_offset;
	__u32	payload_length;
	__u64	setup_data;
	__u64	pref_address;
	__u32	init_size;
	__u32	handover_offset;
} __attribute__((packed));

struct sys_desc_table {
	__u16 length;
	__u8  table[14];
};

/* Gleaned from OFW's set-parameters in cpu/x86/pc/linux.fth */
struct olpc_ofw_header {
	__u32 ofw_magic;	/* OFW signature */
	__u32 ofw_version;
	__u32 cif_handler;	/* callback into OFW */
	__u32 irq_desc_table;
} __attribute__((packed));

struct efi_info {
	__u32 efi_loader_signature;
	__u32 efi_systab;
	__u32 efi_memdesc_size;
	__u32 efi_memdesc_version;
	__u32 efi_memmap;
	__u32 efi_memmap_size;
	__u32 efi_systab_hi;
	__u32 efi_memmap_hi;
};

/* The so-called "zeropage" */
struct boot_params {
	struct screen_info screen_info;			/* 0x000 */
	struct apm_bios_info apm_bios_info;		/* 0x040 */
	__u8  _pad2[4];					/* 0x054 */
	__u64  tboot_addr;				/* 0x058 */
	struct ist_info ist_info;			/* 0x060 */
	__u8  _pad3[16];				/* 0x070 */
	__u8  hd0_info[16];	/* obsolete! */		/* 0x080 */
	__u8  hd1_info[16];	/* obsolete! */		/* 0x090 */
	struct sys_desc_table sys_desc_table;		/* 0x0a0 */
	struct olpc_ofw_header olpc_ofw_header;		/* 0x0b0 */
	__u32 ext_ramdisk_image;			/* 0x0c0 */
	__u32 ext_ramdisk_size;				/* 0x0c4 */
	__u32 ext_cmd_line_ptr;				/* 0x0c8 */
	__u8  _pad4[116];				/* 0x0cc */
	struct edid_info edid_info;			/* 0x140 */
	struct efi_info efi_info;			/* 0x1c0 */
	__u32 alt_mem_k;				/* 0x1e0 */
	__u32 scratch;		/* Scratch field! */	/* 0x1e4 */
	__u8  e820_entries;				/* 0x1e8 */
	__u8  eddbuf_entries;				/* 0x1e9 */
	__u8  edd_mbr_sig_buf_entries;			/* 0x1ea */
	__u8  kbd_status;				/* 0x1eb */
	__u8  _pad5[3];					/* 0x1ec */
	/*
	 * The sentinel is set to a nonzero value (0xff) in header.S.
	 *
	 * A bootloader is supposed to only take setup_header and put
	 * it into a clean boot_params buffer. If it turns out that
	 * it is clumsy or too generous with the buffer, it most
	 * probably will pick up the sentinel variable too. The fact
	 * that this variable then is still 0xff will let kernel
	 * know that some variables in boot_params are invalid and
	 * kernel should zero out certain portions of boot_params.
	 */
	__u8  sentinel;					/* 0x1ef */
	__u8  _pad6[1];					/* 0x1f0 */
	struct setup_header hdr;    /* setup header */	/* 0x1f1 */
	__u8  _pad7[0x290-0x1f1-sizeof(struct setup_header)];
	__u32 edd_mbr_sig_buffer[EDD_MBR_SIG_MAX];	/* 0x290 */
	struct e820entry e820_map[E820MAX];		/* 0x2d0 */
	__u8  _pad8[48];				/* 0xcd0 */
	struct edd_info eddbuf[EDDMAXNR];		/* 0xd00 */
	__u8  _pad9[276];				/* 0xeec */
} __attribute__((packed));

enum {
	X86_SUBARCH_PC = 0,
	X86_SUBARCH_LGUEST,
	X86_SUBARCH_XEN,
	X86_SUBARCH_MRST,
	X86_SUBARCH_CE4100,
	X86_NR_SUBARCHS,
};

#endif /* __ASSEMBLY__ */

#endif /* _ASM_X86_BOOTPARAM_H */<|MERGE_RESOLUTION|>--- conflicted
+++ resolved
@@ -6,10 +6,6 @@
 #define SETUP_E820_EXT			1
 #define SETUP_DTB			2
 #define SETUP_PCI			3
-<<<<<<< HEAD
-#define SETUP_EFI_VARS			4
-=======
->>>>>>> d0e0ac97
 
 /* ram_size flags */
 #define RAMDISK_IMAGE_START_MASK	0x07FF
