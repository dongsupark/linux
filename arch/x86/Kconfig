--- conflicted
+++ resolved
@@ -106,14 +106,11 @@
 	select KTIME_SCALAR if X86_32
 	select GENERIC_STRNCPY_FROM_USER
 	select GENERIC_STRNLEN_USER
-<<<<<<< HEAD
 	select MODULES_USE_ELF_REL if X86_32
 	select MODULES_USE_ELF_RELA if X86_64
 	select HAVE_RCU_USER_QS if X86_64
 	select HAVE_IRQ_TIME_ACCOUNTING
-=======
 	select GENERIC_KERNEL_THREAD
->>>>>>> 12f79be9
 
 config INSTRUCTION_DECODER
 	def_bool y
