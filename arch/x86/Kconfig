# Select 32 or 64 bit
config 64BIT
	bool "64-bit kernel" if ARCH = "x86"
	default ARCH != "i386"
	---help---
	  Say yes to build a 64-bit kernel - formerly known as x86_64
	  Say no to build a 32-bit kernel - formerly known as i386

config X86_32
	def_bool y
	depends on !64BIT
	select CLKSRC_I8253
	select HAVE_UID16

config X86_64
	def_bool y
	depends on 64BIT
	select X86_DEV_DMA_OPS
	select ARCH_USE_CMPXCHG_LOCKREF

### Arch settings
config X86
	def_bool y
	select ARCH_HAS_DEBUG_STRICT_USER_COPY_CHECKS
	select ARCH_MIGHT_HAVE_PC_PARPORT
	select ARCH_MIGHT_HAVE_PC_SERIO
	select HAVE_AOUT if X86_32
	select HAVE_UNSTABLE_SCHED_CLOCK
	select ARCH_SUPPORTS_NUMA_BALANCING
	select ARCH_SUPPORTS_INT128 if X86_64
	select ARCH_WANTS_PROT_NUMA_PROT_NONE
	select HAVE_IDE
	select HAVE_OPROFILE
	select HAVE_PCSPKR_PLATFORM
	select HAVE_PERF_EVENTS
	select HAVE_IOREMAP_PROT
	select HAVE_KPROBES
	select HAVE_MEMBLOCK
	select HAVE_MEMBLOCK_NODE_MAP
	select ARCH_DISCARD_MEMBLOCK
	select ARCH_WANT_OPTIONAL_GPIOLIB
	select ARCH_WANT_FRAME_POINTERS
	select HAVE_DMA_ATTRS
	select HAVE_DMA_CONTIGUOUS if !SWIOTLB
	select HAVE_KRETPROBES
	select HAVE_OPTPROBES
	select HAVE_KPROBES_ON_FTRACE
	select HAVE_FTRACE_MCOUNT_RECORD
	select HAVE_FENTRY if X86_64
	select HAVE_C_RECORDMCOUNT
	select HAVE_DYNAMIC_FTRACE
	select HAVE_DYNAMIC_FTRACE_WITH_REGS
	select HAVE_FUNCTION_TRACER
	select HAVE_FUNCTION_GRAPH_TRACER
	select HAVE_FUNCTION_GRAPH_FP_TEST
	select HAVE_FUNCTION_TRACE_MCOUNT_TEST
	select HAVE_SYSCALL_TRACEPOINTS
	select SYSCTL_EXCEPTION_TRACE
	select HAVE_KVM
	select HAVE_ARCH_KGDB
	select HAVE_ARCH_TRACEHOOK
	select HAVE_GENERIC_DMA_COHERENT if X86_32
	select HAVE_EFFICIENT_UNALIGNED_ACCESS
	select USER_STACKTRACE_SUPPORT
	select HAVE_REGS_AND_STACK_ACCESS_API
	select HAVE_DMA_API_DEBUG
	select HAVE_KERNEL_GZIP
	select HAVE_KERNEL_BZIP2
	select HAVE_KERNEL_LZMA
	select HAVE_KERNEL_XZ
	select HAVE_KERNEL_LZO
	select HAVE_KERNEL_LZ4
	select HAVE_HW_BREAKPOINT
	select HAVE_MIXED_BREAKPOINTS_REGS
	select PERF_EVENTS
	select HAVE_PERF_EVENTS_NMI
	select HAVE_PERF_REGS
	select HAVE_PERF_USER_STACK_DUMP
	select HAVE_DEBUG_KMEMLEAK
	select ANON_INODES
	select HAVE_ALIGNED_STRUCT_PAGE if SLUB
	select HAVE_CMPXCHG_LOCAL
	select HAVE_CMPXCHG_DOUBLE
	select HAVE_ARCH_KMEMCHECK
	select HAVE_USER_RETURN_NOTIFIER
	select ARCH_BINFMT_ELF_RANDOMIZE_PIE
	select HAVE_ARCH_JUMP_LABEL
	select ARCH_HAS_ATOMIC64_DEC_IF_POSITIVE
	select SPARSE_IRQ
	select GENERIC_FIND_FIRST_BIT
	select GENERIC_IRQ_PROBE
	select GENERIC_PENDING_IRQ if SMP
	select GENERIC_IRQ_SHOW
	select GENERIC_CLOCKEVENTS_MIN_ADJUST
	select IRQ_FORCED_THREADING
	select HAVE_BPF_JIT if X86_64
	select HAVE_ARCH_TRANSPARENT_HUGEPAGE
	select CLKEVT_I8253
	select ARCH_HAVE_NMI_SAFE_CMPXCHG
	select GENERIC_IOMAP
	select DCACHE_WORD_ACCESS
	select GENERIC_SMP_IDLE_THREAD
	select ARCH_WANT_IPC_PARSE_VERSION if X86_32
	select HAVE_ARCH_SECCOMP_FILTER
	select BUILDTIME_EXTABLE_SORT
	select GENERIC_CMOS_UPDATE
	select HAVE_ARCH_SOFT_DIRTY
	select CLOCKSOURCE_WATCHDOG
	select GENERIC_CLOCKEVENTS
	select ARCH_CLOCKSOURCE_DATA if X86_64
	select GENERIC_CLOCKEVENTS_BROADCAST if X86_64 || (X86_32 && X86_LOCAL_APIC)
	select GENERIC_TIME_VSYSCALL if X86_64
	select KTIME_SCALAR if X86_32
	select GENERIC_STRNCPY_FROM_USER
	select GENERIC_STRNLEN_USER
	select HAVE_CONTEXT_TRACKING if X86_64
	select HAVE_IRQ_TIME_ACCOUNTING
	select VIRT_TO_BUS
	select MODULES_USE_ELF_REL if X86_32
	select MODULES_USE_ELF_RELA if X86_64
	select CLONE_BACKWARDS if X86_32
	select ARCH_USE_BUILTIN_BSWAP
	select OLD_SIGSUSPEND3 if X86_32 || IA32_EMULATION
	select OLD_SIGACTION if X86_32
	select COMPAT_OLD_SIGACTION if IA32_EMULATION
	select RTC_LIB
	select HAVE_DEBUG_STACKOVERFLOW
	select HAVE_IRQ_EXIT_ON_IRQ_STACK if X86_64
<<<<<<< HEAD
	select HAVE_CC_STACKPROTECTOR
=======
	select HAVE_ARCH_AUDITSYSCALL
>>>>>>> e231d54c

config INSTRUCTION_DECODER
	def_bool y
	depends on KPROBES || PERF_EVENTS || UPROBES

config OUTPUT_FORMAT
	string
	default "elf32-i386" if X86_32
	default "elf64-x86-64" if X86_64

config ARCH_DEFCONFIG
	string
	default "arch/x86/configs/i386_defconfig" if X86_32
	default "arch/x86/configs/x86_64_defconfig" if X86_64

config LOCKDEP_SUPPORT
	def_bool y

config STACKTRACE_SUPPORT
	def_bool y

config HAVE_LATENCYTOP_SUPPORT
	def_bool y

config MMU
	def_bool y

config SBUS
	bool

config NEED_DMA_MAP_STATE
	def_bool y
	depends on X86_64 || INTEL_IOMMU || DMA_API_DEBUG

config NEED_SG_DMA_LENGTH
	def_bool y

config GENERIC_ISA_DMA
	def_bool y
	depends on ISA_DMA_API

config GENERIC_BUG
	def_bool y
	depends on BUG
	select GENERIC_BUG_RELATIVE_POINTERS if X86_64

config GENERIC_BUG_RELATIVE_POINTERS
	bool

config GENERIC_HWEIGHT
	def_bool y

config ARCH_MAY_HAVE_PC_FDC
	def_bool y
	depends on ISA_DMA_API

config RWSEM_XCHGADD_ALGORITHM
	def_bool y

config GENERIC_CALIBRATE_DELAY
	def_bool y

config ARCH_HAS_CPU_RELAX
	def_bool y

config ARCH_HAS_CACHE_LINE_SIZE
	def_bool y

config ARCH_HAS_CPU_AUTOPROBE
	def_bool y

config HAVE_SETUP_PER_CPU_AREA
	def_bool y

config NEED_PER_CPU_EMBED_FIRST_CHUNK
	def_bool y

config NEED_PER_CPU_PAGE_FIRST_CHUNK
	def_bool y

config ARCH_HIBERNATION_POSSIBLE
	def_bool y

config ARCH_SUSPEND_POSSIBLE
	def_bool y

config ARCH_WANT_HUGE_PMD_SHARE
	def_bool y

config ARCH_WANT_GENERAL_HUGETLB
	def_bool y

config ZONE_DMA32
	bool
	default X86_64

config AUDIT_ARCH
	bool
	default X86_64

config ARCH_SUPPORTS_OPTIMIZED_INLINING
	def_bool y

config ARCH_SUPPORTS_DEBUG_PAGEALLOC
	def_bool y

config HAVE_INTEL_TXT
	def_bool y
	depends on INTEL_IOMMU && ACPI

config X86_32_SMP
	def_bool y
	depends on X86_32 && SMP

config X86_64_SMP
	def_bool y
	depends on X86_64 && SMP

config X86_HT
	def_bool y
	depends on SMP

config X86_32_LAZY_GS
	def_bool y
	depends on X86_32 && !CC_STACKPROTECTOR

config ARCH_HWEIGHT_CFLAGS
	string
	default "-fcall-saved-ecx -fcall-saved-edx" if X86_32
	default "-fcall-saved-rdi -fcall-saved-rsi -fcall-saved-rdx -fcall-saved-rcx -fcall-saved-r8 -fcall-saved-r9 -fcall-saved-r10 -fcall-saved-r11" if X86_64

config ARCH_SUPPORTS_UPROBES
	def_bool y

source "init/Kconfig"
source "kernel/Kconfig.freezer"

menu "Processor type and features"

config ZONE_DMA
	bool "DMA memory allocation support" if EXPERT
	default y
	help
	  DMA memory allocation support allows devices with less than 32-bit
	  addressing to allocate within the first 16MB of address space.
	  Disable if no such devices will be used.

	  If unsure, say Y.

config SMP
	bool "Symmetric multi-processing support"
	---help---
	  This enables support for systems with more than one CPU. If you have
	  a system with only one CPU, say N. If you have a system with more
	  than one CPU, say Y.

	  If you say N here, the kernel will run on uni- and multiprocessor
	  machines, but will use only one CPU of a multiprocessor machine. If
	  you say Y here, the kernel will run on many, but not all,
	  uniprocessor machines. On a uniprocessor machine, the kernel
	  will run faster if you say N here.

	  Note that if you say Y here and choose architecture "586" or
	  "Pentium" under "Processor family", the kernel will not work on 486
	  architectures. Similarly, multiprocessor kernels for the "PPro"
	  architecture may not work on all Pentium based boards.

	  People using multiprocessor machines who say Y here should also say
	  Y to "Enhanced Real Time Clock Support", below. The "Advanced Power
	  Management" code will be disabled if you say Y here.

	  See also <file:Documentation/x86/i386/IO-APIC.txt>,
	  <file:Documentation/nmi_watchdog.txt> and the SMP-HOWTO available at
	  <http://www.tldp.org/docs.html#howto>.

	  If you don't know what to do here, say N.

config X86_X2APIC
	bool "Support x2apic"
	depends on X86_LOCAL_APIC && X86_64 && IRQ_REMAP
	---help---
	  This enables x2apic support on CPUs that have this feature.

	  This allows 32-bit apic IDs (so it can support very large systems),
	  and accesses the local apic via MSRs not via mmio.

	  If you don't know what to do here, say N.

config X86_MPPARSE
	bool "Enable MPS table" if ACPI || SFI
	default y
	depends on X86_LOCAL_APIC
	---help---
	  For old smp systems that do not have proper acpi support. Newer systems
	  (esp with 64bit cpus) with acpi support, MADT and DSDT will override it

config X86_BIGSMP
	bool "Support for big SMP systems with more than 8 CPUs"
	depends on X86_32 && SMP
	---help---
	  This option is needed for the systems that have more than 8 CPUs

config GOLDFISH
       def_bool y
       depends on X86_GOLDFISH

if X86_32
config X86_EXTENDED_PLATFORM
	bool "Support for extended (non-PC) x86 platforms"
	default y
	---help---
	  If you disable this option then the kernel will only support
	  standard PC platforms. (which covers the vast majority of
	  systems out there.)

	  If you enable this option then you'll be able to select support
	  for the following (non-PC) 32 bit x86 platforms:
		Goldfish (Android emulator)
		AMD Elan
		NUMAQ (IBM/Sequent)
		RDC R-321x SoC
		SGI 320/540 (Visual Workstation)
		STA2X11-based (e.g. Northville)
		Summit/EXA (IBM x440)
		Unisys ES7000 IA32 series
		Moorestown MID devices

	  If you have one of these systems, or if you want to build a
	  generic distribution kernel, say Y here - otherwise say N.
endif

if X86_64
config X86_EXTENDED_PLATFORM
	bool "Support for extended (non-PC) x86 platforms"
	default y
	---help---
	  If you disable this option then the kernel will only support
	  standard PC platforms. (which covers the vast majority of
	  systems out there.)

	  If you enable this option then you'll be able to select support
	  for the following (non-PC) 64 bit x86 platforms:
		Numascale NumaChip
		ScaleMP vSMP
		SGI Ultraviolet

	  If you have one of these systems, or if you want to build a
	  generic distribution kernel, say Y here - otherwise say N.
endif
# This is an alphabetically sorted list of 64 bit extended platforms
# Please maintain the alphabetic order if and when there are additions
config X86_NUMACHIP
	bool "Numascale NumaChip"
	depends on X86_64
	depends on X86_EXTENDED_PLATFORM
	depends on NUMA
	depends on SMP
	depends on X86_X2APIC
	depends on PCI_MMCONFIG
	---help---
	  Adds support for Numascale NumaChip large-SMP systems. Needed to
	  enable more than ~168 cores.
	  If you don't have one of these, you should say N here.

config X86_VSMP
	bool "ScaleMP vSMP"
	select HYPERVISOR_GUEST
	select PARAVIRT
	depends on X86_64 && PCI
	depends on X86_EXTENDED_PLATFORM
	depends on SMP
	---help---
	  Support for ScaleMP vSMP systems.  Say 'Y' here if this kernel is
	  supposed to run on these EM64T-based machines.  Only choose this option
	  if you have one of these machines.

config X86_UV
	bool "SGI Ultraviolet"
	depends on X86_64
	depends on X86_EXTENDED_PLATFORM
	depends on NUMA
	depends on X86_X2APIC
	---help---
	  This option is needed in order to support SGI Ultraviolet systems.
	  If you don't have one of these, you should say N here.

# Following is an alphabetically sorted list of 32 bit extended platforms
# Please maintain the alphabetic order if and when there are additions

config X86_GOLDFISH
       bool "Goldfish (Virtual Platform)"
       depends on X86_32
       depends on X86_EXTENDED_PLATFORM
       ---help---
	 Enable support for the Goldfish virtual platform used primarily
	 for Android development. Unless you are building for the Android
	 Goldfish emulator say N here.

config X86_INTEL_CE
	bool "CE4100 TV platform"
	depends on PCI
	depends on PCI_GODIRECT
	depends on X86_32
	depends on X86_EXTENDED_PLATFORM
	select X86_REBOOTFIXUPS
	select OF
	select OF_EARLY_FLATTREE
	select IRQ_DOMAIN
	---help---
	  Select for the Intel CE media processor (CE4100) SOC.
	  This option compiles in support for the CE4100 SOC for settop
	  boxes and media devices.

config X86_INTEL_MID
	bool "Intel MID platform support"
	depends on X86_32
	depends on X86_EXTENDED_PLATFORM
	depends on X86_PLATFORM_DEVICES
	depends on PCI
	depends on PCI_GOANY
	depends on X86_IO_APIC
	select SFI
	select I2C
	select DW_APB_TIMER
	select APB_TIMER
	select INTEL_SCU_IPC
	select MFD_INTEL_MSIC
	---help---
	  Select to build a kernel capable of supporting Intel MID (Mobile
	  Internet Device) platform systems which do not have the PCI legacy
	  interfaces. If you are building for a PC class system say N here.

	  Intel MID platforms are based on an Intel processor and chipset which
	  consume less power than most of the x86 derivatives.

config X86_INTEL_LPSS
	bool "Intel Low Power Subsystem Support"
	depends on ACPI
	select COMMON_CLK
	select PINCTRL
	---help---
	  Select to build support for Intel Low Power Subsystem such as
	  found on Intel Lynxpoint PCH. Selecting this option enables
	  things like clock tree (common clock framework) and pincontrol
	  which are needed by the LPSS peripheral drivers.

config X86_RDC321X
	bool "RDC R-321x SoC"
	depends on X86_32
	depends on X86_EXTENDED_PLATFORM
	select M486
	select X86_REBOOTFIXUPS
	---help---
	  This option is needed for RDC R-321x system-on-chip, also known
	  as R-8610-(G).
	  If you don't have one of these chips, you should say N here.

config X86_32_NON_STANDARD
	bool "Support non-standard 32-bit SMP architectures"
	depends on X86_32 && SMP
	depends on X86_EXTENDED_PLATFORM
	---help---
	  This option compiles in the NUMAQ, Summit, bigsmp, ES7000,
	  STA2X11, default subarchitectures.  It is intended for a generic
	  binary kernel. If you select them all, kernel will probe it
	  one by one and will fallback to default.

# Alphabetically sorted list of Non standard 32 bit platforms

config X86_NUMAQ
	bool "NUMAQ (IBM/Sequent)"
	depends on X86_32_NON_STANDARD
	depends on PCI
	select NUMA
	select X86_MPPARSE
	---help---
	  This option is used for getting Linux to run on a NUMAQ (IBM/Sequent)
	  NUMA multiquad box. This changes the way that processors are
	  bootstrapped, and uses Clustered Logical APIC addressing mode instead
	  of Flat Logical.  You will need a new lynxer.elf file to flash your
	  firmware with - send email to <Martin.Bligh@us.ibm.com>.

config X86_SUPPORTS_MEMORY_FAILURE
	def_bool y
	# MCE code calls memory_failure():
	depends on X86_MCE
	# On 32-bit this adds too big of NODES_SHIFT and we run out of page flags:
	depends on !X86_NUMAQ
	# On 32-bit SPARSEMEM adds too big of SECTIONS_WIDTH:
	depends on X86_64 || !SPARSEMEM
	select ARCH_SUPPORTS_MEMORY_FAILURE

config X86_VISWS
	bool "SGI 320/540 (Visual Workstation)"
	depends on X86_32 && PCI && X86_MPPARSE && PCI_GODIRECT
	depends on X86_32_NON_STANDARD
	---help---
	  The SGI Visual Workstation series is an IA32-based workstation
	  based on SGI systems chips with some legacy PC hardware attached.

	  Say Y here to create a kernel to run on the SGI 320 or 540.

	  A kernel compiled for the Visual Workstation will run on general
	  PCs as well. See <file:Documentation/sgi-visws.txt> for details.

config STA2X11
	bool "STA2X11 Companion Chip Support"
	depends on X86_32_NON_STANDARD && PCI
	select X86_DEV_DMA_OPS
	select X86_DMA_REMAP
	select SWIOTLB
	select MFD_STA2X11
	select ARCH_REQUIRE_GPIOLIB
	default n
	---help---
	  This adds support for boards based on the STA2X11 IO-Hub,
	  a.k.a. "ConneXt". The chip is used in place of the standard
	  PC chipset, so all "standard" peripherals are missing. If this
	  option is selected the kernel will still be able to boot on
	  standard PC machines.

config X86_SUMMIT
	bool "Summit/EXA (IBM x440)"
	depends on X86_32_NON_STANDARD
	---help---
	  This option is needed for IBM systems that use the Summit/EXA chipset.
	  In particular, it is needed for the x440.

config X86_ES7000
	bool "Unisys ES7000 IA32 series"
	depends on X86_32_NON_STANDARD && X86_BIGSMP
	---help---
	  Support for Unisys ES7000 systems.  Say 'Y' here if this kernel is
	  supposed to run on an IA32-based Unisys ES7000 system.

config X86_32_IRIS
	tristate "Eurobraille/Iris poweroff module"
	depends on X86_32
	---help---
	  The Iris machines from EuroBraille do not have APM or ACPI support
	  to shut themselves down properly.  A special I/O sequence is
	  needed to do so, which is what this module does at
	  kernel shutdown.

	  This is only for Iris machines from EuroBraille.

	  If unused, say N.

config SCHED_OMIT_FRAME_POINTER
	def_bool y
	prompt "Single-depth WCHAN output"
	depends on X86
	---help---
	  Calculate simpler /proc/<PID>/wchan values. If this option
	  is disabled then wchan values will recurse back to the
	  caller function. This provides more accurate wchan values,
	  at the expense of slightly more scheduling overhead.

	  If in doubt, say "Y".

menuconfig HYPERVISOR_GUEST
	bool "Linux guest support"
	---help---
	  Say Y here to enable options for running Linux under various hyper-
	  visors. This option enables basic hypervisor detection and platform
	  setup.

	  If you say N, all options in this submenu will be skipped and
	  disabled, and Linux guest support won't be built in.

if HYPERVISOR_GUEST

config PARAVIRT
	bool "Enable paravirtualization code"
	---help---
	  This changes the kernel so it can modify itself when it is run
	  under a hypervisor, potentially improving performance significantly
	  over full virtualization.  However, when run without a hypervisor
	  the kernel is theoretically slower and slightly larger.

config PARAVIRT_DEBUG
	bool "paravirt-ops debugging"
	depends on PARAVIRT && DEBUG_KERNEL
	---help---
	  Enable to debug paravirt_ops internals.  Specifically, BUG if
	  a paravirt_op is missing when it is called.

config PARAVIRT_SPINLOCKS
	bool "Paravirtualization layer for spinlocks"
	depends on PARAVIRT && SMP
	select UNINLINE_SPIN_UNLOCK
	---help---
	  Paravirtualized spinlocks allow a pvops backend to replace the
	  spinlock implementation with something virtualization-friendly
	  (for example, block the virtual CPU rather than spinning).

	  It has a minimal impact on native kernels and gives a nice performance
	  benefit on paravirtualized KVM / Xen kernels.

	  If you are unsure how to answer this question, answer Y.

source "arch/x86/xen/Kconfig"

config KVM_GUEST
	bool "KVM Guest support (including kvmclock)"
	depends on PARAVIRT
	select PARAVIRT_CLOCK
	default y
	---help---
	  This option enables various optimizations for running under the KVM
	  hypervisor. It includes a paravirtualized clock, so that instead
	  of relying on a PIT (or probably other) emulation by the
	  underlying device model, the host provides the guest with
	  timing infrastructure such as time of day, and system time

config KVM_DEBUG_FS
	bool "Enable debug information for KVM Guests in debugfs"
	depends on KVM_GUEST && DEBUG_FS
	default n
	---help---
	  This option enables collection of various statistics for KVM guest.
	  Statistics are displayed in debugfs filesystem. Enabling this option
	  may incur significant overhead.

source "arch/x86/lguest/Kconfig"

config PARAVIRT_TIME_ACCOUNTING
	bool "Paravirtual steal time accounting"
	depends on PARAVIRT
	default n
	---help---
	  Select this option to enable fine granularity task steal time
	  accounting. Time spent executing other tasks in parallel with
	  the current vCPU is discounted from the vCPU power. To account for
	  that, there can be a small performance impact.

	  If in doubt, say N here.

config PARAVIRT_CLOCK
	bool

endif #HYPERVISOR_GUEST

config NO_BOOTMEM
	def_bool y

config MEMTEST
	bool "Memtest"
	---help---
	  This option adds a kernel parameter 'memtest', which allows memtest
	  to be set.
	        memtest=0, mean disabled; -- default
	        memtest=1, mean do 1 test pattern;
	        ...
	        memtest=4, mean do 4 test patterns.
	  If you are unsure how to answer this question, answer N.

config X86_SUMMIT_NUMA
	def_bool y
	depends on X86_32 && NUMA && X86_32_NON_STANDARD

config X86_CYCLONE_TIMER
	def_bool y
	depends on X86_SUMMIT

source "arch/x86/Kconfig.cpu"

config HPET_TIMER
	def_bool X86_64
	prompt "HPET Timer Support" if X86_32
	---help---
	  Use the IA-PC HPET (High Precision Event Timer) to manage
	  time in preference to the PIT and RTC, if a HPET is
	  present.
	  HPET is the next generation timer replacing legacy 8254s.
	  The HPET provides a stable time base on SMP
	  systems, unlike the TSC, but it is more expensive to access,
	  as it is off-chip.  You can find the HPET spec at
	  <http://www.intel.com/hardwaredesign/hpetspec_1.pdf>.

	  You can safely choose Y here.  However, HPET will only be
	  activated if the platform and the BIOS support this feature.
	  Otherwise the 8254 will be used for timing services.

	  Choose N to continue using the legacy 8254 timer.

config HPET_EMULATE_RTC
	def_bool y
	depends on HPET_TIMER && (RTC=y || RTC=m || RTC_DRV_CMOS=m || RTC_DRV_CMOS=y)

config APB_TIMER
       def_bool y if X86_INTEL_MID
       prompt "Intel MID APB Timer Support" if X86_INTEL_MID
       select DW_APB_TIMER
       depends on X86_INTEL_MID && SFI
       help
         APB timer is the replacement for 8254, HPET on X86 MID platforms.
         The APBT provides a stable time base on SMP
         systems, unlike the TSC, but it is more expensive to access,
         as it is off-chip. APB timers are always running regardless of CPU
         C states, they are used as per CPU clockevent device when possible.

# Mark as expert because too many people got it wrong.
# The code disables itself when not needed.
config DMI
	default y
	select DMI_SCAN_MACHINE_NON_EFI_FALLBACK
	bool "Enable DMI scanning" if EXPERT
	---help---
	  Enabled scanning of DMI to identify machine quirks. Say Y
	  here unless you have verified that your setup is not
	  affected by entries in the DMI blacklist. Required by PNP
	  BIOS code.

config GART_IOMMU
	bool "Old AMD GART IOMMU support"
	select SWIOTLB
	depends on X86_64 && PCI && AMD_NB
	---help---
	  Provides a driver for older AMD Athlon64/Opteron/Turion/Sempron
	  GART based hardware IOMMUs.

	  The GART supports full DMA access for devices with 32-bit access
	  limitations, on systems with more than 3 GB. This is usually needed
	  for USB, sound, many IDE/SATA chipsets and some other devices.

	  Newer systems typically have a modern AMD IOMMU, supported via
	  the CONFIG_AMD_IOMMU=y config option.

	  In normal configurations this driver is only active when needed:
	  there's more than 3 GB of memory and the system contains a
	  32-bit limited device.

	  If unsure, say Y.

config CALGARY_IOMMU
	bool "IBM Calgary IOMMU support"
	select SWIOTLB
	depends on X86_64 && PCI
	---help---
	  Support for hardware IOMMUs in IBM's xSeries x366 and x460
	  systems. Needed to run systems with more than 3GB of memory
	  properly with 32-bit PCI devices that do not support DAC
	  (Double Address Cycle). Calgary also supports bus level
	  isolation, where all DMAs pass through the IOMMU.  This
	  prevents them from going anywhere except their intended
	  destination. This catches hard-to-find kernel bugs and
	  mis-behaving drivers and devices that do not use the DMA-API
	  properly to set up their DMA buffers.  The IOMMU can be
	  turned off at boot time with the iommu=off parameter.
	  Normally the kernel will make the right choice by itself.
	  If unsure, say Y.

config CALGARY_IOMMU_ENABLED_BY_DEFAULT
	def_bool y
	prompt "Should Calgary be enabled by default?"
	depends on CALGARY_IOMMU
	---help---
	  Should Calgary be enabled by default? if you choose 'y', Calgary
	  will be used (if it exists). If you choose 'n', Calgary will not be
	  used even if it exists. If you choose 'n' and would like to use
	  Calgary anyway, pass 'iommu=calgary' on the kernel command line.
	  If unsure, say Y.

# need this always selected by IOMMU for the VIA workaround
config SWIOTLB
	def_bool y if X86_64
	---help---
	  Support for software bounce buffers used on x86-64 systems
	  which don't have a hardware IOMMU. Using this PCI devices
	  which can only access 32-bits of memory can be used on systems
	  with more than 3 GB of memory.
	  If unsure, say Y.

config IOMMU_HELPER
	def_bool y
	depends on CALGARY_IOMMU || GART_IOMMU || SWIOTLB || AMD_IOMMU

config MAXSMP
	bool "Enable Maximum number of SMP Processors and NUMA Nodes"
	depends on X86_64 && SMP && DEBUG_KERNEL
	select CPUMASK_OFFSTACK
	---help---
	  Enable maximum number of CPUS and NUMA Nodes for this architecture.
	  If unsure, say N.

config NR_CPUS
	int "Maximum number of CPUs" if SMP && !MAXSMP
	range 2 8 if SMP && X86_32 && !X86_BIGSMP
	range 2 512 if SMP && !MAXSMP && !CPUMASK_OFFSTACK
	range 2 8192 if SMP && !MAXSMP && CPUMASK_OFFSTACK && X86_64
	default "1" if !SMP
	default "8192" if MAXSMP
	default "32" if SMP && (X86_NUMAQ || X86_SUMMIT || X86_BIGSMP || X86_ES7000)
	default "8" if SMP
	---help---
	  This allows you to specify the maximum number of CPUs which this
	  kernel will support.  If CPUMASK_OFFSTACK is enabled, the maximum
	  supported value is 4096, otherwise the maximum value is 512.  The
	  minimum value which makes sense is 2.

	  This is purely to save memory - each supported CPU adds
	  approximately eight kilobytes to the kernel image.

config SCHED_SMT
	bool "SMT (Hyperthreading) scheduler support"
	depends on X86_HT
	---help---
	  SMT scheduler support improves the CPU scheduler's decision making
	  when dealing with Intel Pentium 4 chips with HyperThreading at a
	  cost of slightly increased overhead in some places. If unsure say
	  N here.

config SCHED_MC
	def_bool y
	prompt "Multi-core scheduler support"
	depends on X86_HT
	---help---
	  Multi-core scheduler support improves the CPU scheduler's decision
	  making when dealing with multi-core CPU chips at a cost of slightly
	  increased overhead in some places. If unsure say N here.

source "kernel/Kconfig.preempt"

config X86_UP_APIC
	bool "Local APIC support on uniprocessors"
	depends on X86_32 && !SMP && !X86_32_NON_STANDARD && !PCI_MSI
	---help---
	  A local APIC (Advanced Programmable Interrupt Controller) is an
	  integrated interrupt controller in the CPU. If you have a single-CPU
	  system which has a processor with a local APIC, you can say Y here to
	  enable and use it. If you say Y here even though your machine doesn't
	  have a local APIC, then the kernel will still run with no slowdown at
	  all. The local APIC supports CPU-generated self-interrupts (timer,
	  performance counters), and the NMI watchdog which detects hard
	  lockups.

config X86_UP_IOAPIC
	bool "IO-APIC support on uniprocessors"
	depends on X86_UP_APIC
	---help---
	  An IO-APIC (I/O Advanced Programmable Interrupt Controller) is an
	  SMP-capable replacement for PC-style interrupt controllers. Most
	  SMP systems and many recent uniprocessor systems have one.

	  If you have a single-CPU system with an IO-APIC, you can say Y here
	  to use it. If you say Y here even though your machine doesn't have
	  an IO-APIC, then the kernel will still run with no slowdown at all.

config X86_LOCAL_APIC
	def_bool y
	depends on X86_64 || SMP || X86_32_NON_STANDARD || X86_UP_APIC || PCI_MSI

config X86_IO_APIC
	def_bool y
	depends on X86_64 || SMP || X86_32_NON_STANDARD || X86_UP_IOAPIC || PCI_MSI

config X86_VISWS_APIC
	def_bool y
	depends on X86_32 && X86_VISWS

config X86_REROUTE_FOR_BROKEN_BOOT_IRQS
	bool "Reroute for broken boot IRQs"
	depends on X86_IO_APIC
	---help---
	  This option enables a workaround that fixes a source of
	  spurious interrupts. This is recommended when threaded
	  interrupt handling is used on systems where the generation of
	  superfluous "boot interrupts" cannot be disabled.

	  Some chipsets generate a legacy INTx "boot IRQ" when the IRQ
	  entry in the chipset's IO-APIC is masked (as, e.g. the RT
	  kernel does during interrupt handling). On chipsets where this
	  boot IRQ generation cannot be disabled, this workaround keeps
	  the original IRQ line masked so that only the equivalent "boot
	  IRQ" is delivered to the CPUs. The workaround also tells the
	  kernel to set up the IRQ handler on the boot IRQ line. In this
	  way only one interrupt is delivered to the kernel. Otherwise
	  the spurious second interrupt may cause the kernel to bring
	  down (vital) interrupt lines.

	  Only affects "broken" chipsets. Interrupt sharing may be
	  increased on these systems.

config X86_MCE
	bool "Machine Check / overheating reporting"
	default y
	---help---
	  Machine Check support allows the processor to notify the
	  kernel if it detects a problem (e.g. overheating, data corruption).
	  The action the kernel takes depends on the severity of the problem,
	  ranging from warning messages to halting the machine.

config X86_MCE_INTEL
	def_bool y
	prompt "Intel MCE features"
	depends on X86_MCE && X86_LOCAL_APIC
	---help---
	   Additional support for intel specific MCE features such as
	   the thermal monitor.

config X86_MCE_AMD
	def_bool y
	prompt "AMD MCE features"
	depends on X86_MCE && X86_LOCAL_APIC
	---help---
	   Additional support for AMD specific MCE features such as
	   the DRAM Error Threshold.

config X86_ANCIENT_MCE
	bool "Support for old Pentium 5 / WinChip machine checks"
	depends on X86_32 && X86_MCE
	---help---
	  Include support for machine check handling on old Pentium 5 or WinChip
	  systems. These typically need to be enabled explicitly on the command
	  line.

config X86_MCE_THRESHOLD
	depends on X86_MCE_AMD || X86_MCE_INTEL
	def_bool y

config X86_MCE_INJECT
	depends on X86_MCE
	tristate "Machine check injector support"
	---help---
	  Provide support for injecting machine checks for testing purposes.
	  If you don't know what a machine check is and you don't do kernel
	  QA it is safe to say n.

config X86_THERMAL_VECTOR
	def_bool y
	depends on X86_MCE_INTEL

config VM86
	bool "Enable VM86 support" if EXPERT
	default y
	depends on X86_32
	---help---
	  This option is required by programs like DOSEMU to run 16-bit legacy
	  code on X86 processors. It also may be needed by software like
	  XFree86 to initialize some video cards via BIOS. Disabling this
	  option saves about 6k.

config TOSHIBA
	tristate "Toshiba Laptop support"
	depends on X86_32
	---help---
	  This adds a driver to safely access the System Management Mode of
	  the CPU on Toshiba portables with a genuine Toshiba BIOS. It does
	  not work on models with a Phoenix BIOS. The System Management Mode
	  is used to set the BIOS and power saving options on Toshiba portables.

	  For information on utilities to make use of this driver see the
	  Toshiba Linux utilities web site at:
	  <http://www.buzzard.org.uk/toshiba/>.

	  Say Y if you intend to run this kernel on a Toshiba portable.
	  Say N otherwise.

config I8K
	tristate "Dell laptop support"
	select HWMON
	---help---
	  This adds a driver to safely access the System Management Mode
	  of the CPU on the Dell Inspiron 8000. The System Management Mode
	  is used to read cpu temperature and cooling fan status and to
	  control the fans on the I8K portables.

	  This driver has been tested only on the Inspiron 8000 but it may
	  also work with other Dell laptops. You can force loading on other
	  models by passing the parameter `force=1' to the module. Use at
	  your own risk.

	  For information on utilities to make use of this driver see the
	  I8K Linux utilities web site at:
	  <http://people.debian.org/~dz/i8k/>

	  Say Y if you intend to run this kernel on a Dell Inspiron 8000.
	  Say N otherwise.

config X86_REBOOTFIXUPS
	bool "Enable X86 board specific fixups for reboot"
	depends on X86_32
	---help---
	  This enables chipset and/or board specific fixups to be done
	  in order to get reboot to work correctly. This is only needed on
	  some combinations of hardware and BIOS. The symptom, for which
	  this config is intended, is when reboot ends with a stalled/hung
	  system.

	  Currently, the only fixup is for the Geode machines using
	  CS5530A and CS5536 chipsets and the RDC R-321x SoC.

	  Say Y if you want to enable the fixup. Currently, it's safe to
	  enable this option even if you don't need it.
	  Say N otherwise.

config MICROCODE
	tristate "CPU microcode loading support"
	depends on CPU_SUP_AMD || CPU_SUP_INTEL
	select FW_LOADER
	---help---

	  If you say Y here, you will be able to update the microcode on
	  certain Intel and AMD processors. The Intel support is for the
	  IA32 family, e.g. Pentium Pro, Pentium II, Pentium III, Pentium 4,
	  Xeon etc. The AMD support is for families 0x10 and later. You will
	  obviously need the actual microcode binary data itself which is not
	  shipped with the Linux kernel.

	  This option selects the general module only, you need to select
	  at least one vendor specific module as well.

	  To compile this driver as a module, choose M here: the module
	  will be called microcode.

config MICROCODE_INTEL
	bool "Intel microcode loading support"
	depends on MICROCODE
	default MICROCODE
	select FW_LOADER
	---help---
	  This options enables microcode patch loading support for Intel
	  processors.

	  For the current Intel microcode data package go to
	  <https://downloadcenter.intel.com> and search for
	  'Linux Processor Microcode Data File'.

config MICROCODE_AMD
	bool "AMD microcode loading support"
	depends on MICROCODE
	select FW_LOADER
	---help---
	  If you select this option, microcode patch loading support for AMD
	  processors will be enabled.

config MICROCODE_OLD_INTERFACE
	def_bool y
	depends on MICROCODE

config MICROCODE_INTEL_EARLY
	def_bool n

config MICROCODE_AMD_EARLY
	def_bool n

config MICROCODE_EARLY
	bool "Early load microcode"
	depends on MICROCODE=y && BLK_DEV_INITRD
	select MICROCODE_INTEL_EARLY if MICROCODE_INTEL
	select MICROCODE_AMD_EARLY if MICROCODE_AMD
	default y
	help
	  This option provides functionality to read additional microcode data
	  at the beginning of initrd image. The data tells kernel to load
	  microcode to CPU's as early as possible. No functional change if no
	  microcode data is glued to the initrd, therefore it's safe to say Y.

config X86_MSR
	tristate "/dev/cpu/*/msr - Model-specific register support"
	---help---
	  This device gives privileged processes access to the x86
	  Model-Specific Registers (MSRs).  It is a character device with
	  major 202 and minors 0 to 31 for /dev/cpu/0/msr to /dev/cpu/31/msr.
	  MSR accesses are directed to a specific CPU on multi-processor
	  systems.

config X86_CPUID
	tristate "/dev/cpu/*/cpuid - CPU information support"
	---help---
	  This device gives processes access to the x86 CPUID instruction to
	  be executed on a specific processor.  It is a character device
	  with major 203 and minors 0 to 31 for /dev/cpu/0/cpuid to
	  /dev/cpu/31/cpuid.

choice
	prompt "High Memory Support"
	default HIGHMEM64G if X86_NUMAQ
	default HIGHMEM4G
	depends on X86_32

config NOHIGHMEM
	bool "off"
	depends on !X86_NUMAQ
	---help---
	  Linux can use up to 64 Gigabytes of physical memory on x86 systems.
	  However, the address space of 32-bit x86 processors is only 4
	  Gigabytes large. That means that, if you have a large amount of
	  physical memory, not all of it can be "permanently mapped" by the
	  kernel. The physical memory that's not permanently mapped is called
	  "high memory".

	  If you are compiling a kernel which will never run on a machine with
	  more than 1 Gigabyte total physical RAM, answer "off" here (default
	  choice and suitable for most users). This will result in a "3GB/1GB"
	  split: 3GB are mapped so that each process sees a 3GB virtual memory
	  space and the remaining part of the 4GB virtual memory space is used
	  by the kernel to permanently map as much physical memory as
	  possible.

	  If the machine has between 1 and 4 Gigabytes physical RAM, then
	  answer "4GB" here.

	  If more than 4 Gigabytes is used then answer "64GB" here. This
	  selection turns Intel PAE (Physical Address Extension) mode on.
	  PAE implements 3-level paging on IA32 processors. PAE is fully
	  supported by Linux, PAE mode is implemented on all recent Intel
	  processors (Pentium Pro and better). NOTE: If you say "64GB" here,
	  then the kernel will not boot on CPUs that don't support PAE!

	  The actual amount of total physical memory will either be
	  auto detected or can be forced by using a kernel command line option
	  such as "mem=256M". (Try "man bootparam" or see the documentation of
	  your boot loader (lilo or loadlin) about how to pass options to the
	  kernel at boot time.)

	  If unsure, say "off".

config HIGHMEM4G
	bool "4GB"
	depends on !X86_NUMAQ
	---help---
	  Select this if you have a 32-bit processor and between 1 and 4
	  gigabytes of physical RAM.

config HIGHMEM64G
	bool "64GB"
	depends on !M486
	select X86_PAE
	---help---
	  Select this if you have a 32-bit processor and more than 4
	  gigabytes of physical RAM.

endchoice

choice
	prompt "Memory split" if EXPERT
	default VMSPLIT_3G
	depends on X86_32
	---help---
	  Select the desired split between kernel and user memory.

	  If the address range available to the kernel is less than the
	  physical memory installed, the remaining memory will be available
	  as "high memory". Accessing high memory is a little more costly
	  than low memory, as it needs to be mapped into the kernel first.
	  Note that increasing the kernel address space limits the range
	  available to user programs, making the address space there
	  tighter.  Selecting anything other than the default 3G/1G split
	  will also likely make your kernel incompatible with binary-only
	  kernel modules.

	  If you are not absolutely sure what you are doing, leave this
	  option alone!

	config VMSPLIT_3G
		bool "3G/1G user/kernel split"
	config VMSPLIT_3G_OPT
		depends on !X86_PAE
		bool "3G/1G user/kernel split (for full 1G low memory)"
	config VMSPLIT_2G
		bool "2G/2G user/kernel split"
	config VMSPLIT_2G_OPT
		depends on !X86_PAE
		bool "2G/2G user/kernel split (for full 2G low memory)"
	config VMSPLIT_1G
		bool "1G/3G user/kernel split"
endchoice

config PAGE_OFFSET
	hex
	default 0xB0000000 if VMSPLIT_3G_OPT
	default 0x80000000 if VMSPLIT_2G
	default 0x78000000 if VMSPLIT_2G_OPT
	default 0x40000000 if VMSPLIT_1G
	default 0xC0000000
	depends on X86_32

config HIGHMEM
	def_bool y
	depends on X86_32 && (HIGHMEM64G || HIGHMEM4G)

config X86_PAE
	bool "PAE (Physical Address Extension) Support"
	depends on X86_32 && !HIGHMEM4G
	---help---
	  PAE is required for NX support, and furthermore enables
	  larger swapspace support for non-overcommit purposes. It
	  has the cost of more pagetable lookup overhead, and also
	  consumes more pagetable space per process.

config ARCH_PHYS_ADDR_T_64BIT
	def_bool y
	depends on X86_64 || X86_PAE

config ARCH_DMA_ADDR_T_64BIT
	def_bool y
	depends on X86_64 || HIGHMEM64G

config DIRECT_GBPAGES
	bool "Enable 1GB pages for kernel pagetables" if EXPERT
	default y
	depends on X86_64
	---help---
	  Allow the kernel linear mapping to use 1GB pages on CPUs that
	  support it. This can improve the kernel's performance a tiny bit by
	  reducing TLB pressure. If in doubt, say "Y".

# Common NUMA Features
config NUMA
	bool "Numa Memory Allocation and Scheduler Support"
	depends on SMP
	depends on X86_64 || (X86_32 && HIGHMEM64G && (X86_NUMAQ || X86_BIGSMP || X86_SUMMIT && ACPI))
	default y if (X86_NUMAQ || X86_SUMMIT || X86_BIGSMP)
	---help---
	  Enable NUMA (Non Uniform Memory Access) support.

	  The kernel will try to allocate memory used by a CPU on the
	  local memory controller of the CPU and add some more
	  NUMA awareness to the kernel.

	  For 64-bit this is recommended if the system is Intel Core i7
	  (or later), AMD Opteron, or EM64T NUMA.

	  For 32-bit this is only needed on (rare) 32-bit-only platforms
	  that support NUMA topologies, such as NUMAQ / Summit, or if you
	  boot a 32-bit kernel on a 64-bit NUMA platform.

	  Otherwise, you should say N.

comment "NUMA (Summit) requires SMP, 64GB highmem support, ACPI"
	depends on X86_32 && X86_SUMMIT && (!HIGHMEM64G || !ACPI)

config AMD_NUMA
	def_bool y
	prompt "Old style AMD Opteron NUMA detection"
	depends on X86_64 && NUMA && PCI
	---help---
	  Enable AMD NUMA node topology detection.  You should say Y here if
	  you have a multi processor AMD system. This uses an old method to
	  read the NUMA configuration directly from the builtin Northbridge
	  of Opteron. It is recommended to use X86_64_ACPI_NUMA instead,
	  which also takes priority if both are compiled in.

config X86_64_ACPI_NUMA
	def_bool y
	prompt "ACPI NUMA detection"
	depends on X86_64 && NUMA && ACPI && PCI
	select ACPI_NUMA
	---help---
	  Enable ACPI SRAT based node topology detection.

# Some NUMA nodes have memory ranges that span
# other nodes.  Even though a pfn is valid and
# between a node's start and end pfns, it may not
# reside on that node.  See memmap_init_zone()
# for details.
config NODES_SPAN_OTHER_NODES
	def_bool y
	depends on X86_64_ACPI_NUMA

config NUMA_EMU
	bool "NUMA emulation"
	depends on NUMA
	---help---
	  Enable NUMA emulation. A flat machine will be split
	  into virtual nodes when booted with "numa=fake=N", where N is the
	  number of nodes. This is only useful for debugging.

config NODES_SHIFT
	int "Maximum NUMA Nodes (as a power of 2)" if !MAXSMP
	range 1 10
	default "10" if MAXSMP
	default "6" if X86_64
	default "4" if X86_NUMAQ
	default "3"
	depends on NEED_MULTIPLE_NODES
	---help---
	  Specify the maximum number of NUMA Nodes available on the target
	  system.  Increases memory reserved to accommodate various tables.

config ARCH_HAVE_MEMORY_PRESENT
	def_bool y
	depends on X86_32 && DISCONTIGMEM

config NEED_NODE_MEMMAP_SIZE
	def_bool y
	depends on X86_32 && (DISCONTIGMEM || SPARSEMEM)

config ARCH_FLATMEM_ENABLE
	def_bool y
	depends on X86_32 && !NUMA

config ARCH_DISCONTIGMEM_ENABLE
	def_bool y
	depends on NUMA && X86_32

config ARCH_DISCONTIGMEM_DEFAULT
	def_bool y
	depends on NUMA && X86_32

config ARCH_SPARSEMEM_ENABLE
	def_bool y
	depends on X86_64 || NUMA || X86_32 || X86_32_NON_STANDARD
	select SPARSEMEM_STATIC if X86_32
	select SPARSEMEM_VMEMMAP_ENABLE if X86_64

config ARCH_SPARSEMEM_DEFAULT
	def_bool y
	depends on X86_64

config ARCH_SELECT_MEMORY_MODEL
	def_bool y
	depends on ARCH_SPARSEMEM_ENABLE

config ARCH_MEMORY_PROBE
	bool "Enable sysfs memory/probe interface"
	depends on X86_64 && MEMORY_HOTPLUG
	help
	  This option enables a sysfs memory/probe interface for testing.
	  See Documentation/memory-hotplug.txt for more information.
	  If you are unsure how to answer this question, answer N.

config ARCH_PROC_KCORE_TEXT
	def_bool y
	depends on X86_64 && PROC_KCORE

config ILLEGAL_POINTER_VALUE
       hex
       default 0 if X86_32
       default 0xdead000000000000 if X86_64

source "mm/Kconfig"

config HIGHPTE
	bool "Allocate 3rd-level pagetables from highmem"
	depends on HIGHMEM
	---help---
	  The VM uses one page table entry for each page of physical memory.
	  For systems with a lot of RAM, this can be wasteful of precious
	  low memory.  Setting this option will put user-space page table
	  entries in high memory.

config X86_CHECK_BIOS_CORRUPTION
	bool "Check for low memory corruption"
	---help---
	  Periodically check for memory corruption in low memory, which
	  is suspected to be caused by BIOS.  Even when enabled in the
	  configuration, it is disabled at runtime.  Enable it by
	  setting "memory_corruption_check=1" on the kernel command
	  line.  By default it scans the low 64k of memory every 60
	  seconds; see the memory_corruption_check_size and
	  memory_corruption_check_period parameters in
	  Documentation/kernel-parameters.txt to adjust this.

	  When enabled with the default parameters, this option has
	  almost no overhead, as it reserves a relatively small amount
	  of memory and scans it infrequently.  It both detects corruption
	  and prevents it from affecting the running system.

	  It is, however, intended as a diagnostic tool; if repeatable
	  BIOS-originated corruption always affects the same memory,
	  you can use memmap= to prevent the kernel from using that
	  memory.

config X86_BOOTPARAM_MEMORY_CORRUPTION_CHECK
	bool "Set the default setting of memory_corruption_check"
	depends on X86_CHECK_BIOS_CORRUPTION
	default y
	---help---
	  Set whether the default state of memory_corruption_check is
	  on or off.

config X86_RESERVE_LOW
	int "Amount of low memory, in kilobytes, to reserve for the BIOS"
	default 64
	range 4 640
	---help---
	  Specify the amount of low memory to reserve for the BIOS.

	  The first page contains BIOS data structures that the kernel
	  must not use, so that page must always be reserved.

	  By default we reserve the first 64K of physical RAM, as a
	  number of BIOSes are known to corrupt that memory range
	  during events such as suspend/resume or monitor cable
	  insertion, so it must not be used by the kernel.

	  You can set this to 4 if you are absolutely sure that you
	  trust the BIOS to get all its memory reservations and usages
	  right.  If you know your BIOS have problems beyond the
	  default 64K area, you can set this to 640 to avoid using the
	  entire low memory range.

	  If you have doubts about the BIOS (e.g. suspend/resume does
	  not work or there's kernel crashes after certain hardware
	  hotplug events) then you might want to enable
	  X86_CHECK_BIOS_CORRUPTION=y to allow the kernel to check
	  typical corruption patterns.

	  Leave this to the default value of 64 if you are unsure.

config MATH_EMULATION
	bool
	prompt "Math emulation" if X86_32
	---help---
	  Linux can emulate a math coprocessor (used for floating point
	  operations) if you don't have one. 486DX and Pentium processors have
	  a math coprocessor built in, 486SX and 386 do not, unless you added
	  a 487DX or 387, respectively. (The messages during boot time can
	  give you some hints here ["man dmesg"].) Everyone needs either a
	  coprocessor or this emulation.

	  If you don't have a math coprocessor, you need to say Y here; if you
	  say Y here even though you have a coprocessor, the coprocessor will
	  be used nevertheless. (This behavior can be changed with the kernel
	  command line option "no387", which comes handy if your coprocessor
	  is broken. Try "man bootparam" or see the documentation of your boot
	  loader (lilo or loadlin) about how to pass options to the kernel at
	  boot time.) This means that it is a good idea to say Y here if you
	  intend to use this kernel on different machines.

	  More information about the internals of the Linux math coprocessor
	  emulation can be found in <file:arch/x86/math-emu/README>.

	  If you are not sure, say Y; apart from resulting in a 66 KB bigger
	  kernel, it won't hurt.

config MTRR
	def_bool y
	prompt "MTRR (Memory Type Range Register) support" if EXPERT
	---help---
	  On Intel P6 family processors (Pentium Pro, Pentium II and later)
	  the Memory Type Range Registers (MTRRs) may be used to control
	  processor access to memory ranges. This is most useful if you have
	  a video (VGA) card on a PCI or AGP bus. Enabling write-combining
	  allows bus write transfers to be combined into a larger transfer
	  before bursting over the PCI/AGP bus. This can increase performance
	  of image write operations 2.5 times or more. Saying Y here creates a
	  /proc/mtrr file which may be used to manipulate your processor's
	  MTRRs. Typically the X server should use this.

	  This code has a reasonably generic interface so that similar
	  control registers on other processors can be easily supported
	  as well:

	  The Cyrix 6x86, 6x86MX and M II processors have Address Range
	  Registers (ARRs) which provide a similar functionality to MTRRs. For
	  these, the ARRs are used to emulate the MTRRs.
	  The AMD K6-2 (stepping 8 and above) and K6-3 processors have two
	  MTRRs. The Centaur C6 (WinChip) has 8 MCRs, allowing
	  write-combining. All of these processors are supported by this code
	  and it makes sense to say Y here if you have one of them.

	  Saying Y here also fixes a problem with buggy SMP BIOSes which only
	  set the MTRRs for the boot CPU and not for the secondary CPUs. This
	  can lead to all sorts of problems, so it's good to say Y here.

	  You can safely say Y even if your machine doesn't have MTRRs, you'll
	  just add about 9 KB to your kernel.

	  See <file:Documentation/x86/mtrr.txt> for more information.

config MTRR_SANITIZER
	def_bool y
	prompt "MTRR cleanup support"
	depends on MTRR
	---help---
	  Convert MTRR layout from continuous to discrete, so X drivers can
	  add writeback entries.

	  Can be disabled with disable_mtrr_cleanup on the kernel command line.
	  The largest mtrr entry size for a continuous block can be set with
	  mtrr_chunk_size.

	  If unsure, say Y.

config MTRR_SANITIZER_ENABLE_DEFAULT
	int "MTRR cleanup enable value (0-1)"
	range 0 1
	default "0"
	depends on MTRR_SANITIZER
	---help---
	  Enable mtrr cleanup default value

config MTRR_SANITIZER_SPARE_REG_NR_DEFAULT
	int "MTRR cleanup spare reg num (0-7)"
	range 0 7
	default "1"
	depends on MTRR_SANITIZER
	---help---
	  mtrr cleanup spare entries default, it can be changed via
	  mtrr_spare_reg_nr=N on the kernel command line.

config X86_PAT
	def_bool y
	prompt "x86 PAT support" if EXPERT
	depends on MTRR
	---help---
	  Use PAT attributes to setup page level cache control.

	  PATs are the modern equivalents of MTRRs and are much more
	  flexible than MTRRs.

	  Say N here if you see bootup problems (boot crash, boot hang,
	  spontaneous reboots) or a non-working video driver.

	  If unsure, say Y.

config ARCH_USES_PG_UNCACHED
	def_bool y
	depends on X86_PAT

config ARCH_RANDOM
	def_bool y
	prompt "x86 architectural random number generator" if EXPERT
	---help---
	  Enable the x86 architectural RDRAND instruction
	  (Intel Bull Mountain technology) to generate random numbers.
	  If supported, this is a high bandwidth, cryptographically
	  secure hardware random number generator.

config X86_SMAP
	def_bool y
	prompt "Supervisor Mode Access Prevention" if EXPERT
	---help---
	  Supervisor Mode Access Prevention (SMAP) is a security
	  feature in newer Intel processors.  There is a small
	  performance cost if this enabled and turned on; there is
	  also a small increase in the kernel size if this is enabled.

	  If unsure, say Y.

config EFI
	bool "EFI runtime service support"
	depends on ACPI
	select UCS2_STRING
	---help---
	  This enables the kernel to use EFI runtime services that are
	  available (such as the EFI variable services).

	  This option is only useful on systems that have EFI firmware.
	  In addition, you should use the latest ELILO loader available
	  at <http://elilo.sourceforge.net> in order to take advantage
	  of EFI runtime services. However, even with this option, the
	  resultant kernel should continue to boot on existing non-EFI
	  platforms.

config EFI_STUB
       bool "EFI stub support"
       depends on EFI
       ---help---
          This kernel feature allows a bzImage to be loaded directly
	  by EFI firmware without the use of a bootloader.

	  See Documentation/efi-stub.txt for more information.

config SECCOMP
	def_bool y
	prompt "Enable seccomp to safely compute untrusted bytecode"
	---help---
	  This kernel feature is useful for number crunching applications
	  that may need to compute untrusted bytecode during their
	  execution. By using pipes or other transports made available to
	  the process as file descriptors supporting the read/write
	  syscalls, it's possible to isolate those applications in
	  their own address space using seccomp. Once seccomp is
	  enabled via prctl(PR_SET_SECCOMP), it cannot be disabled
	  and the task is only allowed to execute a few safe syscalls
	  defined by each seccomp mode.

	  If unsure, say Y. Only embedded should say N here.

source kernel/Kconfig.hz

config KEXEC
	bool "kexec system call"
	---help---
	  kexec is a system call that implements the ability to shutdown your
	  current kernel, and to start another kernel.  It is like a reboot
	  but it is independent of the system firmware.   And like a reboot
	  you can start any kernel with it, not just Linux.

	  The name comes from the similarity to the exec system call.

	  It is an ongoing process to be certain the hardware in a machine
	  is properly shutdown, so do not be surprised if this code does not
	  initially work for you.  As of this writing the exact hardware
	  interface is strongly in flux, so no good recommendation can be
	  made.

config CRASH_DUMP
	bool "kernel crash dumps"
	depends on X86_64 || (X86_32 && HIGHMEM)
	---help---
	  Generate crash dump after being started by kexec.
	  This should be normally only set in special crash dump kernels
	  which are loaded in the main kernel with kexec-tools into
	  a specially reserved region and then later executed after
	  a crash by kdump/kexec. The crash dump kernel must be compiled
	  to a memory address not used by the main kernel or BIOS using
	  PHYSICAL_START, or it must be built as a relocatable image
	  (CONFIG_RELOCATABLE=y).
	  For more details see Documentation/kdump/kdump.txt

config KEXEC_JUMP
	bool "kexec jump"
	depends on KEXEC && HIBERNATION
	---help---
	  Jump between original kernel and kexeced kernel and invoke
	  code in physical address mode via KEXEC

config PHYSICAL_START
	hex "Physical address where the kernel is loaded" if (EXPERT || CRASH_DUMP)
	default "0x1000000"
	---help---
	  This gives the physical address where the kernel is loaded.

	  If kernel is a not relocatable (CONFIG_RELOCATABLE=n) then
	  bzImage will decompress itself to above physical address and
	  run from there. Otherwise, bzImage will run from the address where
	  it has been loaded by the boot loader and will ignore above physical
	  address.

	  In normal kdump cases one does not have to set/change this option
	  as now bzImage can be compiled as a completely relocatable image
	  (CONFIG_RELOCATABLE=y) and be used to load and run from a different
	  address. This option is mainly useful for the folks who don't want
	  to use a bzImage for capturing the crash dump and want to use a
	  vmlinux instead. vmlinux is not relocatable hence a kernel needs
	  to be specifically compiled to run from a specific memory area
	  (normally a reserved region) and this option comes handy.

	  So if you are using bzImage for capturing the crash dump,
	  leave the value here unchanged to 0x1000000 and set
	  CONFIG_RELOCATABLE=y.  Otherwise if you plan to use vmlinux
	  for capturing the crash dump change this value to start of
	  the reserved region.  In other words, it can be set based on
	  the "X" value as specified in the "crashkernel=YM@XM"
	  command line boot parameter passed to the panic-ed
	  kernel. Please take a look at Documentation/kdump/kdump.txt
	  for more details about crash dumps.

	  Usage of bzImage for capturing the crash dump is recommended as
	  one does not have to build two kernels. Same kernel can be used
	  as production kernel and capture kernel. Above option should have
	  gone away after relocatable bzImage support is introduced. But it
	  is present because there are users out there who continue to use
	  vmlinux for dump capture. This option should go away down the
	  line.

	  Don't change this unless you know what you are doing.

config RELOCATABLE
	bool "Build a relocatable kernel"
	default y
	---help---
	  This builds a kernel image that retains relocation information
	  so it can be loaded someplace besides the default 1MB.
	  The relocations tend to make the kernel binary about 10% larger,
	  but are discarded at runtime.

	  One use is for the kexec on panic case where the recovery kernel
	  must live at a different physical address than the primary
	  kernel.

	  Note: If CONFIG_RELOCATABLE=y, then the kernel runs from the address
	  it has been loaded at and the compile time physical address
	  (CONFIG_PHYSICAL_START) is used as the minimum location.

config RANDOMIZE_BASE
	bool "Randomize the address of the kernel image"
	depends on RELOCATABLE
	depends on !HIBERNATION
	default n
	---help---
	   Randomizes the physical and virtual address at which the
	   kernel image is decompressed, as a security feature that
	   deters exploit attempts relying on knowledge of the location
	   of kernel internals.

	   Entropy is generated using the RDRAND instruction if it is
	   supported. If RDTSC is supported, it is used as well. If
	   neither RDRAND nor RDTSC are supported, then randomness is
	   read from the i8254 timer.

	   The kernel will be offset by up to RANDOMIZE_BASE_MAX_OFFSET,
	   and aligned according to PHYSICAL_ALIGN. Since the kernel is
	   built using 2GiB addressing, and PHYSICAL_ALGIN must be at a
	   minimum of 2MiB, only 10 bits of entropy is theoretically
	   possible. At best, due to page table layouts, 64-bit can use
	   9 bits of entropy and 32-bit uses 8 bits.

	   If unsure, say N.

config RANDOMIZE_BASE_MAX_OFFSET
	hex "Maximum kASLR offset allowed" if EXPERT
	depends on RANDOMIZE_BASE
	range 0x0 0x20000000 if X86_32
	default "0x20000000" if X86_32
	range 0x0 0x40000000 if X86_64
	default "0x40000000" if X86_64
	---help---
	  The lesser of RANDOMIZE_BASE_MAX_OFFSET and available physical
	  memory is used to determine the maximal offset in bytes that will
	  be applied to the kernel when kernel Address Space Layout
	  Randomization (kASLR) is active. This must be a multiple of
	  PHYSICAL_ALIGN.

	  On 32-bit this is limited to 512MiB by page table layouts. The
	  default is 512MiB.

	  On 64-bit this is limited by how the kernel fixmap page table is
	  positioned, so this cannot be larger than 1GiB currently. Without
	  RANDOMIZE_BASE, there is a 512MiB to 1.5GiB split between kernel
	  and modules. When RANDOMIZE_BASE_MAX_OFFSET is above 512MiB, the
	  modules area will shrink to compensate, up to the current maximum
	  1GiB to 1GiB split. The default is 1GiB.

	  If unsure, leave at the default value.

# Relocation on x86 needs some additional build support
config X86_NEED_RELOCS
	def_bool y
	depends on RANDOMIZE_BASE || (X86_32 && RELOCATABLE)

config PHYSICAL_ALIGN
	hex "Alignment value to which kernel should be aligned"
	default "0x200000"
	range 0x2000 0x1000000 if X86_32
	range 0x200000 0x1000000 if X86_64
	---help---
	  This value puts the alignment restrictions on physical address
	  where kernel is loaded and run from. Kernel is compiled for an
	  address which meets above alignment restriction.

	  If bootloader loads the kernel at a non-aligned address and
	  CONFIG_RELOCATABLE is set, kernel will move itself to nearest
	  address aligned to above value and run from there.

	  If bootloader loads the kernel at a non-aligned address and
	  CONFIG_RELOCATABLE is not set, kernel will ignore the run time
	  load address and decompress itself to the address it has been
	  compiled for and run from there. The address for which kernel is
	  compiled already meets above alignment restrictions. Hence the
	  end result is that kernel runs from a physical address meeting
	  above alignment restrictions.

	  On 32-bit this value must be a multiple of 0x2000. On 64-bit
	  this value must be a multiple of 0x200000.

	  Don't change this unless you know what you are doing.

config HOTPLUG_CPU
	bool "Support for hot-pluggable CPUs"
	depends on SMP
	---help---
	  Say Y here to allow turning CPUs off and on. CPUs can be
	  controlled through /sys/devices/system/cpu.
	  ( Note: power management support will enable this option
	    automatically on SMP systems. )
	  Say N if you want to disable CPU hotplug.

config BOOTPARAM_HOTPLUG_CPU0
	bool "Set default setting of cpu0_hotpluggable"
	default n
	depends on HOTPLUG_CPU
	---help---
	  Set whether default state of cpu0_hotpluggable is on or off.

	  Say Y here to enable CPU0 hotplug by default. If this switch
	  is turned on, there is no need to give cpu0_hotplug kernel
	  parameter and the CPU0 hotplug feature is enabled by default.

	  Please note: there are two known CPU0 dependencies if you want
	  to enable the CPU0 hotplug feature either by this switch or by
	  cpu0_hotplug kernel parameter.

	  First, resume from hibernate or suspend always starts from CPU0.
	  So hibernate and suspend are prevented if CPU0 is offline.

	  Second dependency is PIC interrupts always go to CPU0. CPU0 can not
	  offline if any interrupt can not migrate out of CPU0. There may
	  be other CPU0 dependencies.

	  Please make sure the dependencies are under your control before
	  you enable this feature.

	  Say N if you don't want to enable CPU0 hotplug feature by default.
	  You still can enable the CPU0 hotplug feature at boot by kernel
	  parameter cpu0_hotplug.

config DEBUG_HOTPLUG_CPU0
	def_bool n
	prompt "Debug CPU0 hotplug"
	depends on HOTPLUG_CPU
	---help---
	  Enabling this option offlines CPU0 (if CPU0 can be offlined) as
	  soon as possible and boots up userspace with CPU0 offlined. User
	  can online CPU0 back after boot time.

	  To debug CPU0 hotplug, you need to enable CPU0 offline/online
	  feature by either turning on CONFIG_BOOTPARAM_HOTPLUG_CPU0 during
	  compilation or giving cpu0_hotplug kernel parameter at boot.

	  If unsure, say N.

config COMPAT_VDSO
	def_bool y
	prompt "Compat VDSO support"
	depends on X86_32 || IA32_EMULATION
	---help---
	  Map the 32-bit VDSO to the predictable old-style address too.

	  Say N here if you are running a sufficiently recent glibc
	  version (2.3.3 or later), to remove the high-mapped
	  VDSO mapping and to exclusively use the randomized VDSO.

	  If unsure, say Y.

config CMDLINE_BOOL
	bool "Built-in kernel command line"
	---help---
	  Allow for specifying boot arguments to the kernel at
	  build time.  On some systems (e.g. embedded ones), it is
	  necessary or convenient to provide some or all of the
	  kernel boot arguments with the kernel itself (that is,
	  to not rely on the boot loader to provide them.)

	  To compile command line arguments into the kernel,
	  set this option to 'Y', then fill in the
	  the boot arguments in CONFIG_CMDLINE.

	  Systems with fully functional boot loaders (i.e. non-embedded)
	  should leave this option set to 'N'.

config CMDLINE
	string "Built-in kernel command string"
	depends on CMDLINE_BOOL
	default ""
	---help---
	  Enter arguments here that should be compiled into the kernel
	  image and used at boot time.  If the boot loader provides a
	  command line at boot time, it is appended to this string to
	  form the full kernel command line, when the system boots.

	  However, you can use the CONFIG_CMDLINE_OVERRIDE option to
	  change this behavior.

	  In most cases, the command line (whether built-in or provided
	  by the boot loader) should specify the device for the root
	  file system.

config CMDLINE_OVERRIDE
	bool "Built-in command line overrides boot loader arguments"
	depends on CMDLINE_BOOL
	---help---
	  Set this option to 'Y' to have the kernel ignore the boot loader
	  command line, and use ONLY the built-in command line.

	  This is used to work around broken boot loaders.  This should
	  be set to 'N' under normal conditions.

endmenu

config ARCH_ENABLE_MEMORY_HOTPLUG
	def_bool y
	depends on X86_64 || (X86_32 && HIGHMEM)

config ARCH_ENABLE_MEMORY_HOTREMOVE
	def_bool y
	depends on MEMORY_HOTPLUG

config USE_PERCPU_NUMA_NODE_ID
	def_bool y
	depends on NUMA

config ARCH_ENABLE_SPLIT_PMD_PTLOCK
	def_bool y
	depends on X86_64 || X86_PAE

menu "Power management and ACPI options"

config ARCH_HIBERNATION_HEADER
	def_bool y
	depends on X86_64 && HIBERNATION

source "kernel/power/Kconfig"

source "drivers/acpi/Kconfig"

source "drivers/sfi/Kconfig"

config X86_APM_BOOT
	def_bool y
	depends on APM

menuconfig APM
	tristate "APM (Advanced Power Management) BIOS support"
	depends on X86_32 && PM_SLEEP
	---help---
	  APM is a BIOS specification for saving power using several different
	  techniques. This is mostly useful for battery powered laptops with
	  APM compliant BIOSes. If you say Y here, the system time will be
	  reset after a RESUME operation, the /proc/apm device will provide
	  battery status information, and user-space programs will receive
	  notification of APM "events" (e.g. battery status change).

	  If you select "Y" here, you can disable actual use of the APM
	  BIOS by passing the "apm=off" option to the kernel at boot time.

	  Note that the APM support is almost completely disabled for
	  machines with more than one CPU.

	  In order to use APM, you will need supporting software. For location
	  and more information, read <file:Documentation/power/apm-acpi.txt>
	  and the Battery Powered Linux mini-HOWTO, available from
	  <http://www.tldp.org/docs.html#howto>.

	  This driver does not spin down disk drives (see the hdparm(8)
	  manpage ("man 8 hdparm") for that), and it doesn't turn off
	  VESA-compliant "green" monitors.

	  This driver does not support the TI 4000M TravelMate and the ACER
	  486/DX4/75 because they don't have compliant BIOSes. Many "green"
	  desktop machines also don't have compliant BIOSes, and this driver
	  may cause those machines to panic during the boot phase.

	  Generally, if you don't have a battery in your machine, there isn't
	  much point in using this driver and you should say N. If you get
	  random kernel OOPSes or reboots that don't seem to be related to
	  anything, try disabling/enabling this option (or disabling/enabling
	  APM in your BIOS).

	  Some other things you should try when experiencing seemingly random,
	  "weird" problems:

	  1) make sure that you have enough swap space and that it is
	  enabled.
	  2) pass the "no-hlt" option to the kernel
	  3) switch on floating point emulation in the kernel and pass
	  the "no387" option to the kernel
	  4) pass the "floppy=nodma" option to the kernel
	  5) pass the "mem=4M" option to the kernel (thereby disabling
	  all but the first 4 MB of RAM)
	  6) make sure that the CPU is not over clocked.
	  7) read the sig11 FAQ at <http://www.bitwizard.nl/sig11/>
	  8) disable the cache from your BIOS settings
	  9) install a fan for the video card or exchange video RAM
	  10) install a better fan for the CPU
	  11) exchange RAM chips
	  12) exchange the motherboard.

	  To compile this driver as a module, choose M here: the
	  module will be called apm.

if APM

config APM_IGNORE_USER_SUSPEND
	bool "Ignore USER SUSPEND"
	---help---
	  This option will ignore USER SUSPEND requests. On machines with a
	  compliant APM BIOS, you want to say N. However, on the NEC Versa M
	  series notebooks, it is necessary to say Y because of a BIOS bug.

config APM_DO_ENABLE
	bool "Enable PM at boot time"
	---help---
	  Enable APM features at boot time. From page 36 of the APM BIOS
	  specification: "When disabled, the APM BIOS does not automatically
	  power manage devices, enter the Standby State, enter the Suspend
	  State, or take power saving steps in response to CPU Idle calls."
	  This driver will make CPU Idle calls when Linux is idle (unless this
	  feature is turned off -- see "Do CPU IDLE calls", below). This
	  should always save battery power, but more complicated APM features
	  will be dependent on your BIOS implementation. You may need to turn
	  this option off if your computer hangs at boot time when using APM
	  support, or if it beeps continuously instead of suspending. Turn
	  this off if you have a NEC UltraLite Versa 33/C or a Toshiba
	  T400CDT. This is off by default since most machines do fine without
	  this feature.

config APM_CPU_IDLE
	depends on CPU_IDLE
	bool "Make CPU Idle calls when idle"
	---help---
	  Enable calls to APM CPU Idle/CPU Busy inside the kernel's idle loop.
	  On some machines, this can activate improved power savings, such as
	  a slowed CPU clock rate, when the machine is idle. These idle calls
	  are made after the idle loop has run for some length of time (e.g.,
	  333 mS). On some machines, this will cause a hang at boot time or
	  whenever the CPU becomes idle. (On machines with more than one CPU,
	  this option does nothing.)

config APM_DISPLAY_BLANK
	bool "Enable console blanking using APM"
	---help---
	  Enable console blanking using the APM. Some laptops can use this to
	  turn off the LCD backlight when the screen blanker of the Linux
	  virtual console blanks the screen. Note that this is only used by
	  the virtual console screen blanker, and won't turn off the backlight
	  when using the X Window system. This also doesn't have anything to
	  do with your VESA-compliant power-saving monitor. Further, this
	  option doesn't work for all laptops -- it might not turn off your
	  backlight at all, or it might print a lot of errors to the console,
	  especially if you are using gpm.

config APM_ALLOW_INTS
	bool "Allow interrupts during APM BIOS calls"
	---help---
	  Normally we disable external interrupts while we are making calls to
	  the APM BIOS as a measure to lessen the effects of a badly behaving
	  BIOS implementation.  The BIOS should reenable interrupts if it
	  needs to.  Unfortunately, some BIOSes do not -- especially those in
	  many of the newer IBM Thinkpads.  If you experience hangs when you
	  suspend, try setting this to Y.  Otherwise, say N.

endif # APM

source "drivers/cpufreq/Kconfig"

source "drivers/cpuidle/Kconfig"

source "drivers/idle/Kconfig"

endmenu


menu "Bus options (PCI etc.)"

config PCI
	bool "PCI support"
	default y
	---help---
	  Find out whether you have a PCI motherboard. PCI is the name of a
	  bus system, i.e. the way the CPU talks to the other stuff inside
	  your box. Other bus systems are ISA, EISA, MicroChannel (MCA) or
	  VESA. If you have PCI, say Y, otherwise N.

choice
	prompt "PCI access mode"
	depends on X86_32 && PCI
	default PCI_GOANY
	---help---
	  On PCI systems, the BIOS can be used to detect the PCI devices and
	  determine their configuration. However, some old PCI motherboards
	  have BIOS bugs and may crash if this is done. Also, some embedded
	  PCI-based systems don't have any BIOS at all. Linux can also try to
	  detect the PCI hardware directly without using the BIOS.

	  With this option, you can specify how Linux should detect the
	  PCI devices. If you choose "BIOS", the BIOS will be used,
	  if you choose "Direct", the BIOS won't be used, and if you
	  choose "MMConfig", then PCI Express MMCONFIG will be used.
	  If you choose "Any", the kernel will try MMCONFIG, then the
	  direct access method and falls back to the BIOS if that doesn't
	  work. If unsure, go with the default, which is "Any".

config PCI_GOBIOS
	bool "BIOS"

config PCI_GOMMCONFIG
	bool "MMConfig"

config PCI_GODIRECT
	bool "Direct"

config PCI_GOOLPC
	bool "OLPC XO-1"
	depends on OLPC

config PCI_GOANY
	bool "Any"

endchoice

config PCI_BIOS
	def_bool y
	depends on X86_32 && PCI && (PCI_GOBIOS || PCI_GOANY)

# x86-64 doesn't support PCI BIOS access from long mode so always go direct.
config PCI_DIRECT
	def_bool y
	depends on PCI && (X86_64 || (PCI_GODIRECT || PCI_GOANY || PCI_GOOLPC || PCI_GOMMCONFIG))

config PCI_MMCONFIG
	def_bool y
	depends on X86_32 && PCI && (ACPI || SFI) && (PCI_GOMMCONFIG || PCI_GOANY)

config PCI_OLPC
	def_bool y
	depends on PCI && OLPC && (PCI_GOOLPC || PCI_GOANY)

config PCI_XEN
	def_bool y
	depends on PCI && XEN
	select SWIOTLB_XEN

config PCI_DOMAINS
	def_bool y
	depends on PCI

config PCI_MMCONFIG
	bool "Support mmconfig PCI config space access"
	depends on X86_64 && PCI && ACPI

config PCI_CNB20LE_QUIRK
	bool "Read CNB20LE Host Bridge Windows" if EXPERT
	depends on PCI
	help
	  Read the PCI windows out of the CNB20LE host bridge. This allows
	  PCI hotplug to work on systems with the CNB20LE chipset which do
	  not have ACPI.

	  There's no public spec for this chipset, and this functionality
	  is known to be incomplete.

	  You should say N unless you know you need this.

source "drivers/pci/pcie/Kconfig"

source "drivers/pci/Kconfig"

# x86_64 have no ISA slots, but can have ISA-style DMA.
config ISA_DMA_API
	bool "ISA-style DMA support" if (X86_64 && EXPERT)
	default y
	help
	  Enables ISA-style DMA support for devices requiring such controllers.
	  If unsure, say Y.

if X86_32

config ISA
	bool "ISA support"
	---help---
	  Find out whether you have ISA slots on your motherboard.  ISA is the
	  name of a bus system, i.e. the way the CPU talks to the other stuff
	  inside your box.  Other bus systems are PCI, EISA, MicroChannel
	  (MCA) or VESA.  ISA is an older system, now being displaced by PCI;
	  newer boards don't support it.  If you have ISA, say Y, otherwise N.

config EISA
	bool "EISA support"
	depends on ISA
	---help---
	  The Extended Industry Standard Architecture (EISA) bus was
	  developed as an open alternative to the IBM MicroChannel bus.

	  The EISA bus provided some of the features of the IBM MicroChannel
	  bus while maintaining backward compatibility with cards made for
	  the older ISA bus.  The EISA bus saw limited use between 1988 and
	  1995 when it was made obsolete by the PCI bus.

	  Say Y here if you are building a kernel for an EISA-based machine.

	  Otherwise, say N.

source "drivers/eisa/Kconfig"

config SCx200
	tristate "NatSemi SCx200 support"
	---help---
	  This provides basic support for National Semiconductor's
	  (now AMD's) Geode processors.  The driver probes for the
	  PCI-IDs of several on-chip devices, so its a good dependency
	  for other scx200_* drivers.

	  If compiled as a module, the driver is named scx200.

config SCx200HR_TIMER
	tristate "NatSemi SCx200 27MHz High-Resolution Timer Support"
	depends on SCx200
	default y
	---help---
	  This driver provides a clocksource built upon the on-chip
	  27MHz high-resolution timer.  Its also a workaround for
	  NSC Geode SC-1100's buggy TSC, which loses time when the
	  processor goes idle (as is done by the scheduler).  The
	  other workaround is idle=poll boot option.

config OLPC
	bool "One Laptop Per Child support"
	depends on !X86_PAE
	select GPIOLIB
	select OF
	select OF_PROMTREE
	select IRQ_DOMAIN
	---help---
	  Add support for detecting the unique features of the OLPC
	  XO hardware.

config OLPC_XO1_PM
	bool "OLPC XO-1 Power Management"
	depends on OLPC && MFD_CS5535 && PM_SLEEP
	select MFD_CORE
	---help---
	  Add support for poweroff and suspend of the OLPC XO-1 laptop.

config OLPC_XO1_RTC
	bool "OLPC XO-1 Real Time Clock"
	depends on OLPC_XO1_PM && RTC_DRV_CMOS
	---help---
	  Add support for the XO-1 real time clock, which can be used as a
	  programmable wakeup source.

config OLPC_XO1_SCI
	bool "OLPC XO-1 SCI extras"
	depends on OLPC && OLPC_XO1_PM
	depends on INPUT=y
	select POWER_SUPPLY
	select GPIO_CS5535
	select MFD_CORE
	---help---
	  Add support for SCI-based features of the OLPC XO-1 laptop:
	   - EC-driven system wakeups
	   - Power button
	   - Ebook switch
	   - Lid switch
	   - AC adapter status updates
	   - Battery status updates

config OLPC_XO15_SCI
	bool "OLPC XO-1.5 SCI extras"
	depends on OLPC && ACPI
	select POWER_SUPPLY
	---help---
	  Add support for SCI-based features of the OLPC XO-1.5 laptop:
	   - EC-driven system wakeups
	   - AC adapter status updates
	   - Battery status updates

config ALIX
	bool "PCEngines ALIX System Support (LED setup)"
	select GPIOLIB
	---help---
	  This option enables system support for the PCEngines ALIX.
	  At present this just sets up LEDs for GPIO control on
	  ALIX2/3/6 boards.  However, other system specific setup should
	  get added here.

	  Note: You must still enable the drivers for GPIO and LED support
	  (GPIO_CS5535 & LEDS_GPIO) to actually use the LEDs

	  Note: You have to set alix.force=1 for boards with Award BIOS.

config NET5501
	bool "Soekris Engineering net5501 System Support (LEDS, GPIO, etc)"
	select GPIOLIB
	---help---
	  This option enables system support for the Soekris Engineering net5501.

config GEOS
	bool "Traverse Technologies GEOS System Support (LEDS, GPIO, etc)"
	select GPIOLIB
	depends on DMI
	---help---
	  This option enables system support for the Traverse Technologies GEOS.

config TS5500
	bool "Technologic Systems TS-5500 platform support"
	depends on MELAN
	select CHECK_SIGNATURE
	select NEW_LEDS
	select LEDS_CLASS
	---help---
	  This option enables system support for the Technologic Systems TS-5500.

endif # X86_32

config AMD_NB
	def_bool y
	depends on CPU_SUP_AMD && PCI

source "drivers/pcmcia/Kconfig"

source "drivers/pci/hotplug/Kconfig"

config RAPIDIO
	tristate "RapidIO support"
	depends on PCI
	default n
	help
	  If enabled this option will include drivers and the core
	  infrastructure code to support RapidIO interconnect devices.

source "drivers/rapidio/Kconfig"

config X86_SYSFB
	bool "Mark VGA/VBE/EFI FB as generic system framebuffer"
	help
	  Firmwares often provide initial graphics framebuffers so the BIOS,
	  bootloader or kernel can show basic video-output during boot for
	  user-guidance and debugging. Historically, x86 used the VESA BIOS
	  Extensions and EFI-framebuffers for this, which are mostly limited
	  to x86.
	  This option, if enabled, marks VGA/VBE/EFI framebuffers as generic
	  framebuffers so the new generic system-framebuffer drivers can be
	  used on x86. If the framebuffer is not compatible with the generic
	  modes, it is adverticed as fallback platform framebuffer so legacy
	  drivers like efifb, vesafb and uvesafb can pick it up.
	  If this option is not selected, all system framebuffers are always
	  marked as fallback platform framebuffers as usual.

	  Note: Legacy fbdev drivers, including vesafb, efifb, uvesafb, will
	  not be able to pick up generic system framebuffers if this option
	  is selected. You are highly encouraged to enable simplefb as
	  replacement if you select this option. simplefb can correctly deal
	  with generic system framebuffers. But you should still keep vesafb
	  and others enabled as fallback if a system framebuffer is
	  incompatible with simplefb.

	  If unsure, say Y.

endmenu


menu "Executable file formats / Emulations"

source "fs/Kconfig.binfmt"

config IA32_EMULATION
	bool "IA32 Emulation"
	depends on X86_64
	select BINFMT_ELF
	select COMPAT_BINFMT_ELF
	select HAVE_UID16
	---help---
	  Include code to run legacy 32-bit programs under a
	  64-bit kernel. You should likely turn this on, unless you're
	  100% sure that you don't have any 32-bit programs left.

config IA32_AOUT
	tristate "IA32 a.out support"
	depends on IA32_EMULATION
	---help---
	  Support old a.out binaries in the 32bit emulation.

config X86_X32
	bool "x32 ABI for 64-bit mode"
	depends on X86_64 && IA32_EMULATION
	---help---
	  Include code to run binaries for the x32 native 32-bit ABI
	  for 64-bit processors.  An x32 process gets access to the
	  full 64-bit register file and wide data path while leaving
	  pointers at 32 bits for smaller memory footprint.

	  You will need a recent binutils (2.22 or later) with
	  elf32_x86_64 support enabled to compile a kernel with this
	  option set.

config COMPAT
	def_bool y
	depends on IA32_EMULATION || X86_X32
	select ARCH_WANT_OLD_COMPAT_IPC

if COMPAT
config COMPAT_FOR_U64_ALIGNMENT
	def_bool y

config SYSVIPC_COMPAT
	def_bool y
	depends on SYSVIPC

config KEYS_COMPAT
	def_bool y
	depends on KEYS
endif

endmenu


config HAVE_ATOMIC_IOMAP
	def_bool y
	depends on X86_32

config X86_DEV_DMA_OPS
	bool
	depends on X86_64 || STA2X11

config X86_DMA_REMAP
	bool
	depends on STA2X11

config IOSF_MBI
	bool
	depends on PCI
	---help---
	  To be selected by modules requiring access to the Intel OnChip System
	  Fabric (IOSF) Sideband MailBox Interface (MBI). For MBI platforms
	  enumerable by PCI.

source "net/Kconfig"

source "drivers/Kconfig"

source "drivers/firmware/Kconfig"

source "fs/Kconfig"

source "arch/x86/Kconfig.debug"

source "security/Kconfig"

source "crypto/Kconfig"

source "arch/x86/kvm/Kconfig"

source "lib/Kconfig"<|MERGE_RESOLUTION|>--- conflicted
+++ resolved
@@ -126,11 +126,8 @@
 	select RTC_LIB
 	select HAVE_DEBUG_STACKOVERFLOW
 	select HAVE_IRQ_EXIT_ON_IRQ_STACK if X86_64
-<<<<<<< HEAD
 	select HAVE_CC_STACKPROTECTOR
-=======
 	select HAVE_ARCH_AUDITSYSCALL
->>>>>>> e231d54c
 
 config INSTRUCTION_DECODER
 	def_bool y
