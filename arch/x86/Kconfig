--- conflicted
+++ resolved
@@ -2072,11 +2072,8 @@
 	   - AC adapter status updates
 	   - Battery status updates
 
-<<<<<<< HEAD
-=======
 source "arch/x86/platform/ts5500/Kconfig"
 
->>>>>>> e471db82
 config ALIX
 	bool "PCEngines ALIX System Support (LED setup)"
 	select GPIOLIB
