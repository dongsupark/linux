# Select 32 or 64 bit
config 64BIT
	bool "64-bit kernel" if ARCH = "x86"
	default ARCH = "x86_64"
	---help---
	  Say yes to build a 64-bit kernel - formerly known as x86_64
	  Say no to build a 32-bit kernel - formerly known as i386

config X86_32
	def_bool !64BIT
	select CLKSRC_I8253

config X86_64
	def_bool 64BIT

### Arch settings
config X86
	def_bool y
	select HAVE_AOUT if X86_32
	select HAVE_UNSTABLE_SCHED_CLOCK
	select HAVE_IDE
	select HAVE_OPROFILE
	select HAVE_PCSPKR_PLATFORM
	select HAVE_PERF_EVENTS
	select HAVE_IRQ_WORK
	select HAVE_IOREMAP_PROT
	select HAVE_KPROBES
	select HAVE_MEMBLOCK
	select HAVE_MEMBLOCK_NODE_MAP
	select ARCH_DISCARD_MEMBLOCK
	select ARCH_WANT_OPTIONAL_GPIOLIB
	select ARCH_WANT_FRAME_POINTERS
	select HAVE_DMA_ATTRS
	select HAVE_KRETPROBES
	select HAVE_OPTPROBES
	select HAVE_FTRACE_MCOUNT_RECORD
	select HAVE_C_RECORDMCOUNT
	select HAVE_DYNAMIC_FTRACE
	select HAVE_FUNCTION_TRACER
	select HAVE_FUNCTION_GRAPH_TRACER
	select HAVE_FUNCTION_GRAPH_FP_TEST
	select HAVE_FUNCTION_TRACE_MCOUNT_TEST
	select HAVE_FTRACE_NMI_ENTER if DYNAMIC_FTRACE
	select HAVE_SYSCALL_TRACEPOINTS
	select HAVE_KVM
	select HAVE_ARCH_KGDB
	select HAVE_ARCH_TRACEHOOK
	select HAVE_GENERIC_DMA_COHERENT if X86_32
	select HAVE_EFFICIENT_UNALIGNED_ACCESS
	select USER_STACKTRACE_SUPPORT
	select HAVE_REGS_AND_STACK_ACCESS_API
	select HAVE_DMA_API_DEBUG
	select HAVE_KERNEL_GZIP
	select HAVE_KERNEL_BZIP2
	select HAVE_KERNEL_LZMA
	select HAVE_KERNEL_XZ
	select HAVE_KERNEL_LZO
	select HAVE_HW_BREAKPOINT
	select HAVE_MIXED_BREAKPOINTS_REGS
	select PERF_EVENTS
	select HAVE_PERF_EVENTS_NMI
	select ANON_INODES
	select HAVE_ALIGNED_STRUCT_PAGE if SLUB && !M386
	select HAVE_CMPXCHG_LOCAL if !M386
	select HAVE_CMPXCHG_DOUBLE
	select HAVE_ARCH_KMEMCHECK
	select HAVE_USER_RETURN_NOTIFIER
	select ARCH_BINFMT_ELF_RANDOMIZE_PIE
	select HAVE_ARCH_JUMP_LABEL
	select HAVE_TEXT_POKE_SMP
	select HAVE_GENERIC_HARDIRQS
	select SPARSE_IRQ
	select GENERIC_FIND_FIRST_BIT
	select GENERIC_IRQ_PROBE
	select GENERIC_PENDING_IRQ if SMP
	select GENERIC_IRQ_SHOW
	select GENERIC_CLOCKEVENTS_MIN_ADJUST
	select IRQ_FORCED_THREADING
	select USE_GENERIC_SMP_HELPERS if SMP
	select HAVE_BPF_JIT if (X86_64 && NET)
	select CLKEVT_I8253
	select ARCH_HAVE_NMI_SAFE_CMPXCHG
	select GENERIC_IOMAP

config INSTRUCTION_DECODER
	def_bool (KPROBES || PERF_EVENTS || UPROBES)

config OUTPUT_FORMAT
	string
	default "elf32-i386" if X86_32
	default "elf64-x86-64" if X86_64

config ARCH_DEFCONFIG
	string
	default "arch/x86/configs/i386_defconfig" if X86_32
	default "arch/x86/configs/x86_64_defconfig" if X86_64

config GENERIC_CMOS_UPDATE
	def_bool y

config CLOCKSOURCE_WATCHDOG
	def_bool y

config GENERIC_CLOCKEVENTS
	def_bool y

config ARCH_CLOCKSOURCE_DATA
	def_bool y
	depends on X86_64

config GENERIC_CLOCKEVENTS_BROADCAST
	def_bool y
	depends on X86_64 || (X86_32 && X86_LOCAL_APIC)

config LOCKDEP_SUPPORT
	def_bool y

config STACKTRACE_SUPPORT
	def_bool y

config HAVE_LATENCYTOP_SUPPORT
	def_bool y

config MMU
	def_bool y

config SBUS
	bool

config NEED_DMA_MAP_STATE
       def_bool (X86_64 || INTEL_IOMMU || DMA_API_DEBUG)

config NEED_SG_DMA_LENGTH
	def_bool y

config GENERIC_ISA_DMA
	def_bool ISA_DMA_API

config GENERIC_BUG
	def_bool y
	depends on BUG
	select GENERIC_BUG_RELATIVE_POINTERS if X86_64

config GENERIC_BUG_RELATIVE_POINTERS
	bool

config GENERIC_HWEIGHT
	def_bool y

config GENERIC_GPIO
	bool

config ARCH_MAY_HAVE_PC_FDC
	def_bool ISA_DMA_API

config RWSEM_GENERIC_SPINLOCK
	def_bool !X86_XADD

config RWSEM_XCHGADD_ALGORITHM
	def_bool X86_XADD

config ARCH_HAS_CPU_IDLE_WAIT
	def_bool y

config GENERIC_CALIBRATE_DELAY
	def_bool y

config GENERIC_TIME_VSYSCALL
	bool
	default X86_64

config ARCH_HAS_CPU_RELAX
	def_bool y

config ARCH_HAS_DEFAULT_IDLE
	def_bool y

config ARCH_HAS_CACHE_LINE_SIZE
	def_bool y

config HAVE_SETUP_PER_CPU_AREA
	def_bool y

config NEED_PER_CPU_EMBED_FIRST_CHUNK
	def_bool y

config NEED_PER_CPU_PAGE_FIRST_CHUNK
	def_bool y

config ARCH_HIBERNATION_POSSIBLE
	def_bool y

config ARCH_SUSPEND_POSSIBLE
	def_bool y

config ZONE_DMA32
	bool
	default X86_64

config AUDIT_ARCH
	bool
	default X86_64

config ARCH_SUPPORTS_OPTIMIZED_INLINING
	def_bool y

config ARCH_SUPPORTS_DEBUG_PAGEALLOC
	def_bool y

config HAVE_INTEL_TXT
	def_bool y
	depends on EXPERIMENTAL && INTEL_IOMMU && ACPI

config X86_32_SMP
	def_bool y
	depends on X86_32 && SMP

config X86_64_SMP
	def_bool y
	depends on X86_64 && SMP

config X86_HT
	def_bool y
	depends on SMP

config X86_32_LAZY_GS
	def_bool y
	depends on X86_32 && !CC_STACKPROTECTOR

config ARCH_HWEIGHT_CFLAGS
	string
	default "-fcall-saved-ecx -fcall-saved-edx" if X86_32
	default "-fcall-saved-rdi -fcall-saved-rsi -fcall-saved-rdx -fcall-saved-rcx -fcall-saved-r8 -fcall-saved-r9 -fcall-saved-r10 -fcall-saved-r11" if X86_64

config KTIME_SCALAR
	def_bool X86_32

config ARCH_CPU_PROBE_RELEASE
	def_bool y
	depends on HOTPLUG_CPU

config ARCH_SUPPORTS_UPROBES
	def_bool y

source "init/Kconfig"
source "kernel/Kconfig.freezer"

menu "Processor type and features"

config ZONE_DMA
	bool "DMA memory allocation support" if EXPERT
	default y
	help
	  DMA memory allocation support allows devices with less than 32-bit
	  addressing to allocate within the first 16MB of address space.
	  Disable if no such devices will be used.

	  If unsure, say Y.

source "kernel/time/Kconfig"

config SMP
	bool "Symmetric multi-processing support"
	---help---
	  This enables support for systems with more than one CPU. If you have
	  a system with only one CPU, like most personal computers, say N. If
	  you have a system with more than one CPU, say Y.

	  If you say N here, the kernel will run on single and multiprocessor
	  machines, but will use only one CPU of a multiprocessor machine. If
	  you say Y here, the kernel will run on many, but not all,
	  singleprocessor machines. On a singleprocessor machine, the kernel
	  will run faster if you say N here.

	  Note that if you say Y here and choose architecture "586" or
	  "Pentium" under "Processor family", the kernel will not work on 486
	  architectures. Similarly, multiprocessor kernels for the "PPro"
	  architecture may not work on all Pentium based boards.

	  People using multiprocessor machines who say Y here should also say
	  Y to "Enhanced Real Time Clock Support", below. The "Advanced Power
	  Management" code will be disabled if you say Y here.

	  See also <file:Documentation/x86/i386/IO-APIC.txt>,
	  <file:Documentation/nmi_watchdog.txt> and the SMP-HOWTO available at
	  <http://www.tldp.org/docs.html#howto>.

	  If you don't know what to do here, say N.

config X86_X2APIC
	bool "Support x2apic"
	depends on X86_LOCAL_APIC && X86_64 && IRQ_REMAP
	---help---
	  This enables x2apic support on CPUs that have this feature.

	  This allows 32-bit apic IDs (so it can support very large systems),
	  and accesses the local apic via MSRs not via mmio.

	  If you don't know what to do here, say N.

config X86_MPPARSE
	bool "Enable MPS table" if ACPI
	default y
	depends on X86_LOCAL_APIC
	---help---
	  For old smp systems that do not have proper acpi support. Newer systems
	  (esp with 64bit cpus) with acpi support, MADT and DSDT will override it

config X86_BIGSMP
	bool "Support for big SMP systems with more than 8 CPUs"
	depends on X86_32 && SMP
	---help---
	  This option is needed for the systems that have more than 8 CPUs

if X86_32
config X86_EXTENDED_PLATFORM
	bool "Support for extended (non-PC) x86 platforms"
	default y
	---help---
	  If you disable this option then the kernel will only support
	  standard PC platforms. (which covers the vast majority of
	  systems out there.)

	  If you enable this option then you'll be able to select support
	  for the following (non-PC) 32 bit x86 platforms:
		AMD Elan
		NUMAQ (IBM/Sequent)
		RDC R-321x SoC
		SGI 320/540 (Visual Workstation)
		Summit/EXA (IBM x440)
		Unisys ES7000 IA32 series
		Moorestown MID devices

	  If you have one of these systems, or if you want to build a
	  generic distribution kernel, say Y here - otherwise say N.
endif

if X86_64
config X86_EXTENDED_PLATFORM
	bool "Support for extended (non-PC) x86 platforms"
	default y
	---help---
	  If you disable this option then the kernel will only support
	  standard PC platforms. (which covers the vast majority of
	  systems out there.)

	  If you enable this option then you'll be able to select support
	  for the following (non-PC) 64 bit x86 platforms:
		Numascale NumaChip
		ScaleMP vSMP
		SGI Ultraviolet

	  If you have one of these systems, or if you want to build a
	  generic distribution kernel, say Y here - otherwise say N.
endif
# This is an alphabetically sorted list of 64 bit extended platforms
# Please maintain the alphabetic order if and when there are additions
config X86_NUMACHIP
	bool "Numascale NumaChip"
	depends on X86_64
	depends on X86_EXTENDED_PLATFORM
	depends on NUMA
	depends on SMP
	depends on X86_X2APIC
	---help---
	  Adds support for Numascale NumaChip large-SMP systems. Needed to
	  enable more than ~168 cores.
	  If you don't have one of these, you should say N here.

config X86_VSMP
	bool "ScaleMP vSMP"
	select PARAVIRT_GUEST
	select PARAVIRT
	depends on X86_64 && PCI
	depends on X86_EXTENDED_PLATFORM
	---help---
	  Support for ScaleMP vSMP systems.  Say 'Y' here if this kernel is
	  supposed to run on these EM64T-based machines.  Only choose this option
	  if you have one of these machines.

config X86_UV
	bool "SGI Ultraviolet"
	depends on X86_64
	depends on X86_EXTENDED_PLATFORM
	depends on NUMA
	depends on X86_X2APIC
	---help---
	  This option is needed in order to support SGI Ultraviolet systems.
	  If you don't have one of these, you should say N here.

# Following is an alphabetically sorted list of 32 bit extended platforms
# Please maintain the alphabetic order if and when there are additions

config X86_INTEL_CE
	bool "CE4100 TV platform"
	depends on PCI
	depends on PCI_GODIRECT
	depends on X86_32
	depends on X86_EXTENDED_PLATFORM
	select X86_REBOOTFIXUPS
	select OF
	select OF_EARLY_FLATTREE
	---help---
	  Select for the Intel CE media processor (CE4100) SOC.
	  This option compiles in support for the CE4100 SOC for settop
	  boxes and media devices.

config X86_WANT_INTEL_MID
	bool "Intel MID platform support"
	depends on X86_32
	depends on X86_EXTENDED_PLATFORM
	---help---
	  Select to build a kernel capable of supporting Intel MID platform
	  systems which do not have the PCI legacy interfaces (Moorestown,
	  Medfield). If you are building for a PC class system say N here.

if X86_WANT_INTEL_MID

config X86_INTEL_MID
	bool

config X86_MDFLD
       bool "Medfield MID platform"
	depends on PCI
	depends on PCI_GOANY
	depends on X86_IO_APIC
	select X86_INTEL_MID
	select SFI
	select DW_APB_TIMER
	select APB_TIMER
	select I2C
	select SPI
	select INTEL_SCU_IPC
	select X86_PLATFORM_DEVICES
	select MFD_INTEL_MSIC
	---help---
	  Medfield is Intel's Low Power Intel Architecture (LPIA) based Moblin
	  Internet Device(MID) platform. 
	  Unlike standard x86 PCs, Medfield does not have many legacy devices
	  nor standard legacy replacement devices/features. e.g. Medfield does
	  not contain i8259, i8254, HPET, legacy BIOS, most of the io ports.

endif

config X86_RDC321X
	bool "RDC R-321x SoC"
	depends on X86_32
	depends on X86_EXTENDED_PLATFORM
	select M486
	select X86_REBOOTFIXUPS
	---help---
	  This option is needed for RDC R-321x system-on-chip, also known
	  as R-8610-(G).
	  If you don't have one of these chips, you should say N here.

config X86_32_NON_STANDARD
	bool "Support non-standard 32-bit SMP architectures"
	depends on X86_32 && SMP
	depends on X86_EXTENDED_PLATFORM
	---help---
	  This option compiles in the NUMAQ, Summit, bigsmp, ES7000, default
	  subarchitectures.  It is intended for a generic binary kernel.
	  if you select them all, kernel will probe it one by one. and will
	  fallback to default.

# Alphabetically sorted list of Non standard 32 bit platforms

config X86_NUMAQ
	bool "NUMAQ (IBM/Sequent)"
	depends on X86_32_NON_STANDARD
	depends on PCI
	select NUMA
	select X86_MPPARSE
	---help---
	  This option is used for getting Linux to run on a NUMAQ (IBM/Sequent)
	  NUMA multiquad box. This changes the way that processors are
	  bootstrapped, and uses Clustered Logical APIC addressing mode instead
	  of Flat Logical.  You will need a new lynxer.elf file to flash your
	  firmware with - send email to <Martin.Bligh@us.ibm.com>.

config X86_SUPPORTS_MEMORY_FAILURE
	def_bool y
	# MCE code calls memory_failure():
	depends on X86_MCE
	# On 32-bit this adds too big of NODES_SHIFT and we run out of page flags:
	depends on !X86_NUMAQ
	# On 32-bit SPARSEMEM adds too big of SECTIONS_WIDTH:
	depends on X86_64 || !SPARSEMEM
	select ARCH_SUPPORTS_MEMORY_FAILURE

config X86_VISWS
	bool "SGI 320/540 (Visual Workstation)"
	depends on X86_32 && PCI && X86_MPPARSE && PCI_GODIRECT
	depends on X86_32_NON_STANDARD
	---help---
	  The SGI Visual Workstation series is an IA32-based workstation
	  based on SGI systems chips with some legacy PC hardware attached.

	  Say Y here to create a kernel to run on the SGI 320 or 540.

	  A kernel compiled for the Visual Workstation will run on general
	  PCs as well. See <file:Documentation/sgi-visws.txt> for details.

config X86_SUMMIT
	bool "Summit/EXA (IBM x440)"
	depends on X86_32_NON_STANDARD
	---help---
	  This option is needed for IBM systems that use the Summit/EXA chipset.
	  In particular, it is needed for the x440.

config X86_ES7000
	bool "Unisys ES7000 IA32 series"
	depends on X86_32_NON_STANDARD && X86_BIGSMP
	---help---
	  Support for Unisys ES7000 systems.  Say 'Y' here if this kernel is
	  supposed to run on an IA32-based Unisys ES7000 system.

config X86_32_IRIS
	tristate "Eurobraille/Iris poweroff module"
	depends on X86_32
	---help---
	  The Iris machines from EuroBraille do not have APM or ACPI support
	  to shut themselves down properly.  A special I/O sequence is
	  needed to do so, which is what this module does at
	  kernel shutdown.

	  This is only for Iris machines from EuroBraille.

	  If unused, say N.

config SCHED_OMIT_FRAME_POINTER
	def_bool y
	prompt "Single-depth WCHAN output"
	depends on X86
	---help---
	  Calculate simpler /proc/<PID>/wchan values. If this option
	  is disabled then wchan values will recurse back to the
	  caller function. This provides more accurate wchan values,
	  at the expense of slightly more scheduling overhead.

	  If in doubt, say "Y".

config KVMTOOL_TEST_ENABLE
	bool "Enable options to create a bootable tools/kvm/ kernel"
	select NET
	select NETDEVICES
	select PCI
	select BLOCK
	select BLK_DEV
	select NETWORK_FILESYSTEMS
	select INET
	select EXPERIMENTAL
	select SERIAL_8250
	select SERIAL_8250_CONSOLE
	select IP_PNP
	select IP_PNP_DHCP
	select BINFMT_ELF
	select PCI_MSI
	select HAVE_ARCH_KGDB
	select DEBUG_KERNEL
	select KGDB
	select KGDB_SERIAL_CONSOLE
	select VIRTUALIZATION
	select VIRTIO
	select VIRTIO_RING
	select VIRTIO_PCI
	select VIRTIO_BLK
	select VIRTIO_CONSOLE
	select VIRTIO_NET
	select 9P_FS
	select NET_9P
	select NET_9P_VIRTIO

menuconfig PARAVIRT_GUEST
	bool "Paravirtualized guest support"
	---help---
	  Say Y here to get to see options related to running Linux under
	  various hypervisors.  This option alone does not add any kernel code.

	  If you say N, all options in this submenu will be skipped and disabled.

if PARAVIRT_GUEST

config PARAVIRT_TIME_ACCOUNTING
	bool "Paravirtual steal time accounting"
	select PARAVIRT
	default n
	---help---
	  Select this option to enable fine granularity task steal time
	  accounting. Time spent executing other tasks in parallel with
	  the current vCPU is discounted from the vCPU power. To account for
	  that, there can be a small performance impact.

	  If in doubt, say N here.

source "arch/x86/xen/Kconfig"

config KVM_CLOCK
	bool "KVM paravirtualized clock"
	select PARAVIRT
	select PARAVIRT_CLOCK
	---help---
	  Turning on this option will allow you to run a paravirtualized clock
	  when running over the KVM hypervisor. Instead of relying on a PIT
	  (or probably other) emulation by the underlying device model, the host
	  provides the guest with timing infrastructure such as time of day, and
	  system time

config KVM_GUEST
	bool "KVM Guest support"
	select PARAVIRT
	---help---
	  This option enables various optimizations for running under the KVM
	  hypervisor.

source "arch/x86/lguest/Kconfig"

config PARAVIRT
	bool "Enable paravirtualization code"
	---help---
	  This changes the kernel so it can modify itself when it is run
	  under a hypervisor, potentially improving performance significantly
	  over full virtualization.  However, when run without a hypervisor
	  the kernel is theoretically slower and slightly larger.

config PARAVIRT_SPINLOCKS
	bool "Paravirtualization layer for spinlocks"
	depends on PARAVIRT && SMP && EXPERIMENTAL
	---help---
	  Paravirtualized spinlocks allow a pvops backend to replace the
	  spinlock implementation with something virtualization-friendly
	  (for example, block the virtual CPU rather than spinning).

	  Unfortunately the downside is an up to 5% performance hit on
	  native kernels, with various workloads.

	  If you are unsure how to answer this question, answer N.

config PARAVIRT_CLOCK
	bool

endif

config PARAVIRT_DEBUG
	bool "paravirt-ops debugging"
	depends on PARAVIRT && DEBUG_KERNEL
	---help---
	  Enable to debug paravirt_ops internals.  Specifically, BUG if
	  a paravirt_op is missing when it is called.

config NO_BOOTMEM
	def_bool y

config MEMTEST
	bool "Memtest"
	---help---
	  This option adds a kernel parameter 'memtest', which allows memtest
	  to be set.
	        memtest=0, mean disabled; -- default
	        memtest=1, mean do 1 test pattern;
	        ...
	        memtest=4, mean do 4 test patterns.
	  If you are unsure how to answer this question, answer N.

config X86_SUMMIT_NUMA
	def_bool y
	depends on X86_32 && NUMA && X86_32_NON_STANDARD

config X86_CYCLONE_TIMER
	def_bool y
	depends on X86_SUMMIT

source "arch/x86/Kconfig.cpu"

config HPET_TIMER
	def_bool X86_64
	prompt "HPET Timer Support" if X86_32
	---help---
	  Use the IA-PC HPET (High Precision Event Timer) to manage
	  time in preference to the PIT and RTC, if a HPET is
	  present.
	  HPET is the next generation timer replacing legacy 8254s.
	  The HPET provides a stable time base on SMP
	  systems, unlike the TSC, but it is more expensive to access,
	  as it is off-chip.  You can find the HPET spec at
	  <http://www.intel.com/hardwaredesign/hpetspec_1.pdf>.

	  You can safely choose Y here.  However, HPET will only be
	  activated if the platform and the BIOS support this feature.
	  Otherwise the 8254 will be used for timing services.

	  Choose N to continue using the legacy 8254 timer.

config HPET_EMULATE_RTC
	def_bool y
	depends on HPET_TIMER && (RTC=y || RTC=m || RTC_DRV_CMOS=m || RTC_DRV_CMOS=y)

config APB_TIMER
       def_bool y if X86_INTEL_MID
       prompt "Intel MID APB Timer Support" if X86_INTEL_MID
       select DW_APB_TIMER
       depends on X86_INTEL_MID && SFI
       help
         APB timer is the replacement for 8254, HPET on X86 MID platforms.
         The APBT provides a stable time base on SMP
         systems, unlike the TSC, but it is more expensive to access,
         as it is off-chip. APB timers are always running regardless of CPU
         C states, they are used as per CPU clockevent device when possible.

# Mark as expert because too many people got it wrong.
# The code disables itself when not needed.
config DMI
	default y
	bool "Enable DMI scanning" if EXPERT
	---help---
	  Enabled scanning of DMI to identify machine quirks. Say Y
	  here unless you have verified that your setup is not
	  affected by entries in the DMI blacklist. Required by PNP
	  BIOS code.

config GART_IOMMU
	bool "GART IOMMU support" if EXPERT
	default y
	select SWIOTLB
	depends on X86_64 && PCI && AMD_NB
	---help---
	  Support for full DMA access of devices with 32bit memory access only
	  on systems with more than 3GB. This is usually needed for USB,
	  sound, many IDE/SATA chipsets and some other devices.
	  Provides a driver for the AMD Athlon64/Opteron/Turion/Sempron GART
	  based hardware IOMMU and a software bounce buffer based IOMMU used
	  on Intel systems and as fallback.
	  The code is only active when needed (enough memory and limited
	  device) unless CONFIG_IOMMU_DEBUG or iommu=force is specified
	  too.

config CALGARY_IOMMU
	bool "IBM Calgary IOMMU support"
	select SWIOTLB
	depends on X86_64 && PCI && EXPERIMENTAL
	---help---
	  Support for hardware IOMMUs in IBM's xSeries x366 and x460
	  systems. Needed to run systems with more than 3GB of memory
	  properly with 32-bit PCI devices that do not support DAC
	  (Double Address Cycle). Calgary also supports bus level
	  isolation, where all DMAs pass through the IOMMU.  This
	  prevents them from going anywhere except their intended
	  destination. This catches hard-to-find kernel bugs and
	  mis-behaving drivers and devices that do not use the DMA-API
	  properly to set up their DMA buffers.  The IOMMU can be
	  turned off at boot time with the iommu=off parameter.
	  Normally the kernel will make the right choice by itself.
	  If unsure, say Y.

config CALGARY_IOMMU_ENABLED_BY_DEFAULT
	def_bool y
	prompt "Should Calgary be enabled by default?"
	depends on CALGARY_IOMMU
	---help---
	  Should Calgary be enabled by default? if you choose 'y', Calgary
	  will be used (if it exists). If you choose 'n', Calgary will not be
	  used even if it exists. If you choose 'n' and would like to use
	  Calgary anyway, pass 'iommu=calgary' on the kernel command line.
	  If unsure, say Y.

# need this always selected by IOMMU for the VIA workaround
config SWIOTLB
	def_bool y if X86_64
	---help---
	  Support for software bounce buffers used on x86-64 systems
	  which don't have a hardware IOMMU (e.g. the current generation
	  of Intel's x86-64 CPUs). Using this PCI devices which can only
	  access 32-bits of memory can be used on systems with more than
	  3 GB of memory. If unsure, say Y.

config IOMMU_HELPER
	def_bool (CALGARY_IOMMU || GART_IOMMU || SWIOTLB || AMD_IOMMU)

config MAXSMP
	bool "Enable Maximum number of SMP Processors and NUMA Nodes"
	depends on X86_64 && SMP && DEBUG_KERNEL && EXPERIMENTAL
	select CPUMASK_OFFSTACK
	---help---
	  Enable maximum number of CPUS and NUMA Nodes for this architecture.
	  If unsure, say N.

config NR_CPUS
	int "Maximum number of CPUs" if SMP && !MAXSMP
	range 2 8 if SMP && X86_32 && !X86_BIGSMP
	range 2 512 if SMP && !MAXSMP
	default "1" if !SMP
	default "4096" if MAXSMP
	default "32" if SMP && (X86_NUMAQ || X86_SUMMIT || X86_BIGSMP || X86_ES7000)
	default "8" if SMP
	---help---
	  This allows you to specify the maximum number of CPUs which this
	  kernel will support.  The maximum supported value is 512 and the
	  minimum value which makes sense is 2.

	  This is purely to save memory - each supported CPU adds
	  approximately eight kilobytes to the kernel image.

config SCHED_SMT
	bool "SMT (Hyperthreading) scheduler support"
	depends on X86_HT
	---help---
	  SMT scheduler support improves the CPU scheduler's decision making
	  when dealing with Intel Pentium 4 chips with HyperThreading at a
	  cost of slightly increased overhead in some places. If unsure say
	  N here.

config SCHED_MC
	def_bool y
	prompt "Multi-core scheduler support"
	depends on X86_HT
	---help---
	  Multi-core scheduler support improves the CPU scheduler's decision
	  making when dealing with multi-core CPU chips at a cost of slightly
	  increased overhead in some places. If unsure say N here.

config IRQ_TIME_ACCOUNTING
	bool "Fine granularity task level IRQ time accounting"
	default n
	---help---
	  Select this option to enable fine granularity task irq time
	  accounting. This is done by reading a timestamp on each
	  transitions between softirq and hardirq state, so there can be a
	  small performance impact.

	  If in doubt, say N here.

source "kernel/Kconfig.preempt"

config X86_UP_APIC
	bool "Local APIC support on uniprocessors"
	depends on X86_32 && !SMP && !X86_32_NON_STANDARD
	---help---
	  A local APIC (Advanced Programmable Interrupt Controller) is an
	  integrated interrupt controller in the CPU. If you have a single-CPU
	  system which has a processor with a local APIC, you can say Y here to
	  enable and use it. If you say Y here even though your machine doesn't
	  have a local APIC, then the kernel will still run with no slowdown at
	  all. The local APIC supports CPU-generated self-interrupts (timer,
	  performance counters), and the NMI watchdog which detects hard
	  lockups.

config X86_UP_IOAPIC
	bool "IO-APIC support on uniprocessors"
	depends on X86_UP_APIC
	---help---
	  An IO-APIC (I/O Advanced Programmable Interrupt Controller) is an
	  SMP-capable replacement for PC-style interrupt controllers. Most
	  SMP systems and many recent uniprocessor systems have one.

	  If you have a single-CPU system with an IO-APIC, you can say Y here
	  to use it. If you say Y here even though your machine doesn't have
	  an IO-APIC, then the kernel will still run with no slowdown at all.

config X86_LOCAL_APIC
	def_bool y
	depends on X86_64 || SMP || X86_32_NON_STANDARD || X86_UP_APIC

config X86_IO_APIC
	def_bool y
	depends on X86_64 || SMP || X86_32_NON_STANDARD || X86_UP_IOAPIC

config X86_VISWS_APIC
	def_bool y
	depends on X86_32 && X86_VISWS

config X86_REROUTE_FOR_BROKEN_BOOT_IRQS
	bool "Reroute for broken boot IRQs"
	depends on X86_IO_APIC
	---help---
	  This option enables a workaround that fixes a source of
	  spurious interrupts. This is recommended when threaded
	  interrupt handling is used on systems where the generation of
	  superfluous "boot interrupts" cannot be disabled.

	  Some chipsets generate a legacy INTx "boot IRQ" when the IRQ
	  entry in the chipset's IO-APIC is masked (as, e.g. the RT
	  kernel does during interrupt handling). On chipsets where this
	  boot IRQ generation cannot be disabled, this workaround keeps
	  the original IRQ line masked so that only the equivalent "boot
	  IRQ" is delivered to the CPUs. The workaround also tells the
	  kernel to set up the IRQ handler on the boot IRQ line. In this
	  way only one interrupt is delivered to the kernel. Otherwise
	  the spurious second interrupt may cause the kernel to bring
	  down (vital) interrupt lines.

	  Only affects "broken" chipsets. Interrupt sharing may be
	  increased on these systems.

config X86_MCE
	bool "Machine Check / overheating reporting"
	---help---
	  Machine Check support allows the processor to notify the
	  kernel if it detects a problem (e.g. overheating, data corruption).
	  The action the kernel takes depends on the severity of the problem,
	  ranging from warning messages to halting the machine.

config X86_MCE_INTEL
	def_bool y
	prompt "Intel MCE features"
	depends on X86_MCE && X86_LOCAL_APIC
	---help---
	   Additional support for intel specific MCE features such as
	   the thermal monitor.

config X86_MCE_AMD
	def_bool y
	prompt "AMD MCE features"
	depends on X86_MCE && X86_LOCAL_APIC
	---help---
	   Additional support for AMD specific MCE features such as
	   the DRAM Error Threshold.

config X86_ANCIENT_MCE
	bool "Support for old Pentium 5 / WinChip machine checks"
	depends on X86_32 && X86_MCE
	---help---
	  Include support for machine check handling on old Pentium 5 or WinChip
	  systems. These typically need to be enabled explicitely on the command
	  line.

config X86_MCE_THRESHOLD
	depends on X86_MCE_AMD || X86_MCE_INTEL
	def_bool y

config X86_MCE_INJECT
	depends on X86_MCE
	tristate "Machine check injector support"
	---help---
	  Provide support for injecting machine checks for testing purposes.
	  If you don't know what a machine check is and you don't do kernel
	  QA it is safe to say n.

config X86_THERMAL_VECTOR
	def_bool y
	depends on X86_MCE_INTEL

config VM86
	bool "Enable VM86 support" if EXPERT
	default y
	depends on X86_32
	---help---
	  This option is required by programs like DOSEMU to run 16-bit legacy
	  code on X86 processors. It also may be needed by software like
	  XFree86 to initialize some video cards via BIOS. Disabling this
	  option saves about 6k.

config TOSHIBA
	tristate "Toshiba Laptop support"
	depends on X86_32
	---help---
	  This adds a driver to safely access the System Management Mode of
	  the CPU on Toshiba portables with a genuine Toshiba BIOS. It does
	  not work on models with a Phoenix BIOS. The System Management Mode
	  is used to set the BIOS and power saving options on Toshiba portables.

	  For information on utilities to make use of this driver see the
	  Toshiba Linux utilities web site at:
	  <http://www.buzzard.org.uk/toshiba/>.

	  Say Y if you intend to run this kernel on a Toshiba portable.
	  Say N otherwise.

config I8K
	tristate "Dell laptop support"
	select HWMON
	---help---
	  This adds a driver to safely access the System Management Mode
	  of the CPU on the Dell Inspiron 8000. The System Management Mode
	  is used to read cpu temperature and cooling fan status and to
	  control the fans on the I8K portables.

	  This driver has been tested only on the Inspiron 8000 but it may
	  also work with other Dell laptops. You can force loading on other
	  models by passing the parameter `force=1' to the module. Use at
	  your own risk.

	  For information on utilities to make use of this driver see the
	  I8K Linux utilities web site at:
	  <http://people.debian.org/~dz/i8k/>

	  Say Y if you intend to run this kernel on a Dell Inspiron 8000.
	  Say N otherwise.

config X86_REBOOTFIXUPS
	bool "Enable X86 board specific fixups for reboot"
	depends on X86_32
	---help---
	  This enables chipset and/or board specific fixups to be done
	  in order to get reboot to work correctly. This is only needed on
	  some combinations of hardware and BIOS. The symptom, for which
	  this config is intended, is when reboot ends with a stalled/hung
	  system.

	  Currently, the only fixup is for the Geode machines using
	  CS5530A and CS5536 chipsets and the RDC R-321x SoC.

	  Say Y if you want to enable the fixup. Currently, it's safe to
	  enable this option even if you don't need it.
	  Say N otherwise.

config MICROCODE
	tristate "/dev/cpu/microcode - microcode support"
	select FW_LOADER
	---help---
	  If you say Y here, you will be able to update the microcode on
	  certain Intel and AMD processors. The Intel support is for the
	  IA32 family, e.g. Pentium Pro, Pentium II, Pentium III,
	  Pentium 4, Xeon etc. The AMD support is for family 0x10 and
	  0x11 processors, e.g. Opteron, Phenom and Turion 64 Ultra.
	  You will obviously need the actual microcode binary data itself
	  which is not shipped with the Linux kernel.

	  This option selects the general module only, you need to select
	  at least one vendor specific module as well.

	  To compile this driver as a module, choose M here: the
	  module will be called microcode.

config MICROCODE_INTEL
	bool "Intel microcode patch loading support"
	depends on MICROCODE
	default MICROCODE
	select FW_LOADER
	---help---
	  This options enables microcode patch loading support for Intel
	  processors.

	  For latest news and information on obtaining all the required
	  Intel ingredients for this driver, check:
	  <http://www.urbanmyth.org/microcode/>.

config MICROCODE_AMD
	bool "AMD microcode patch loading support"
	depends on MICROCODE
	select FW_LOADER
	---help---
	  If you select this option, microcode patch loading support for AMD
	  processors will be enabled.

config MICROCODE_OLD_INTERFACE
	def_bool y
	depends on MICROCODE

config X86_MSR
	tristate "/dev/cpu/*/msr - Model-specific register support"
	---help---
	  This device gives privileged processes access to the x86
	  Model-Specific Registers (MSRs).  It is a character device with
	  major 202 and minors 0 to 31 for /dev/cpu/0/msr to /dev/cpu/31/msr.
	  MSR accesses are directed to a specific CPU on multi-processor
	  systems.

config X86_CPUID
	tristate "/dev/cpu/*/cpuid - CPU information support"
	---help---
	  This device gives processes access to the x86 CPUID instruction to
	  be executed on a specific processor.  It is a character device
	  with major 203 and minors 0 to 31 for /dev/cpu/0/cpuid to
	  /dev/cpu/31/cpuid.

choice
	prompt "High Memory Support"
	default HIGHMEM64G if X86_NUMAQ
	default HIGHMEM4G
	depends on X86_32

config NOHIGHMEM
	bool "off"
	depends on !X86_NUMAQ
	---help---
	  Linux can use up to 64 Gigabytes of physical memory on x86 systems.
	  However, the address space of 32-bit x86 processors is only 4
	  Gigabytes large. That means that, if you have a large amount of
	  physical memory, not all of it can be "permanently mapped" by the
	  kernel. The physical memory that's not permanently mapped is called
	  "high memory".

	  If you are compiling a kernel which will never run on a machine with
	  more than 1 Gigabyte total physical RAM, answer "off" here (default
	  choice and suitable for most users). This will result in a "3GB/1GB"
	  split: 3GB are mapped so that each process sees a 3GB virtual memory
	  space and the remaining part of the 4GB virtual memory space is used
	  by the kernel to permanently map as much physical memory as
	  possible.

	  If the machine has between 1 and 4 Gigabytes physical RAM, then
	  answer "4GB" here.

	  If more than 4 Gigabytes is used then answer "64GB" here. This
	  selection turns Intel PAE (Physical Address Extension) mode on.
	  PAE implements 3-level paging on IA32 processors. PAE is fully
	  supported by Linux, PAE mode is implemented on all recent Intel
	  processors (Pentium Pro and better). NOTE: If you say "64GB" here,
	  then the kernel will not boot on CPUs that don't support PAE!

	  The actual amount of total physical memory will either be
	  auto detected or can be forced by using a kernel command line option
	  such as "mem=256M". (Try "man bootparam" or see the documentation of
	  your boot loader (lilo or loadlin) about how to pass options to the
	  kernel at boot time.)

	  If unsure, say "off".

config HIGHMEM4G
	bool "4GB"
	depends on !X86_NUMAQ
	---help---
	  Select this if you have a 32-bit processor and between 1 and 4
	  gigabytes of physical RAM.

config HIGHMEM64G
	bool "64GB"
	depends on !M386 && !M486
	select X86_PAE
	---help---
	  Select this if you have a 32-bit processor and more than 4
	  gigabytes of physical RAM.

endchoice

choice
	depends on EXPERIMENTAL
	prompt "Memory split" if EXPERT
	default VMSPLIT_3G
	depends on X86_32
	---help---
	  Select the desired split between kernel and user memory.

	  If the address range available to the kernel is less than the
	  physical memory installed, the remaining memory will be available
	  as "high memory". Accessing high memory is a little more costly
	  than low memory, as it needs to be mapped into the kernel first.
	  Note that increasing the kernel address space limits the range
	  available to user programs, making the address space there
	  tighter.  Selecting anything other than the default 3G/1G split
	  will also likely make your kernel incompatible with binary-only
	  kernel modules.

	  If you are not absolutely sure what you are doing, leave this
	  option alone!

	config VMSPLIT_3G
		bool "3G/1G user/kernel split"
	config VMSPLIT_3G_OPT
		depends on !X86_PAE
		bool "3G/1G user/kernel split (for full 1G low memory)"
	config VMSPLIT_2G
		bool "2G/2G user/kernel split"
	config VMSPLIT_2G_OPT
		depends on !X86_PAE
		bool "2G/2G user/kernel split (for full 2G low memory)"
	config VMSPLIT_1G
		bool "1G/3G user/kernel split"
endchoice

config PAGE_OFFSET
	hex
	default 0xB0000000 if VMSPLIT_3G_OPT
	default 0x80000000 if VMSPLIT_2G
	default 0x78000000 if VMSPLIT_2G_OPT
	default 0x40000000 if VMSPLIT_1G
	default 0xC0000000
	depends on X86_32

config HIGHMEM
	def_bool y
	depends on X86_32 && (HIGHMEM64G || HIGHMEM4G)

config X86_PAE
	bool "PAE (Physical Address Extension) Support"
	depends on X86_32 && !HIGHMEM4G
	---help---
	  PAE is required for NX support, and furthermore enables
	  larger swapspace support for non-overcommit purposes. It
	  has the cost of more pagetable lookup overhead, and also
	  consumes more pagetable space per process.

config ARCH_PHYS_ADDR_T_64BIT
	def_bool X86_64 || X86_PAE

config ARCH_DMA_ADDR_T_64BIT
	def_bool X86_64 || HIGHMEM64G

config DIRECT_GBPAGES
	bool "Enable 1GB pages for kernel pagetables" if EXPERT
	default y
	depends on X86_64
	---help---
	  Allow the kernel linear mapping to use 1GB pages on CPUs that
	  support it. This can improve the kernel's performance a tiny bit by
	  reducing TLB pressure. If in doubt, say "Y".

# Common NUMA Features
config NUMA
	bool "Numa Memory Allocation and Scheduler Support"
	depends on SMP
	depends on X86_64 || (X86_32 && HIGHMEM64G && (X86_NUMAQ || X86_BIGSMP || X86_SUMMIT && ACPI) && EXPERIMENTAL)
	default y if (X86_NUMAQ || X86_SUMMIT || X86_BIGSMP)
	---help---
	  Enable NUMA (Non Uniform Memory Access) support.

	  The kernel will try to allocate memory used by a CPU on the
	  local memory controller of the CPU and add some more
	  NUMA awareness to the kernel.

	  For 64-bit this is recommended if the system is Intel Core i7
	  (or later), AMD Opteron, or EM64T NUMA.

	  For 32-bit this is only needed on (rare) 32-bit-only platforms
	  that support NUMA topologies, such as NUMAQ / Summit, or if you
	  boot a 32-bit kernel on a 64-bit NUMA platform.

	  Otherwise, you should say N.

comment "NUMA (Summit) requires SMP, 64GB highmem support, ACPI"
	depends on X86_32 && X86_SUMMIT && (!HIGHMEM64G || !ACPI)

config AMD_NUMA
	def_bool y
	prompt "Old style AMD Opteron NUMA detection"
	depends on X86_64 && NUMA && PCI
	---help---
	  Enable AMD NUMA node topology detection.  You should say Y here if
	  you have a multi processor AMD system. This uses an old method to
	  read the NUMA configuration directly from the builtin Northbridge
	  of Opteron. It is recommended to use X86_64_ACPI_NUMA instead,
	  which also takes priority if both are compiled in.

config X86_64_ACPI_NUMA
	def_bool y
	prompt "ACPI NUMA detection"
	depends on X86_64 && NUMA && ACPI && PCI
	select ACPI_NUMA
	---help---
	  Enable ACPI SRAT based node topology detection.

# Some NUMA nodes have memory ranges that span
# other nodes.  Even though a pfn is valid and
# between a node's start and end pfns, it may not
# reside on that node.  See memmap_init_zone()
# for details.
config NODES_SPAN_OTHER_NODES
	def_bool y
	depends on X86_64_ACPI_NUMA

config NUMA_EMU
	bool "NUMA emulation"
	depends on NUMA
	---help---
	  Enable NUMA emulation. A flat machine will be split
	  into virtual nodes when booted with "numa=fake=N", where N is the
	  number of nodes. This is only useful for debugging.

config NODES_SHIFT
	int "Maximum NUMA Nodes (as a power of 2)" if !MAXSMP
	range 1 10
	default "10" if MAXSMP
	default "6" if X86_64
	default "4" if X86_NUMAQ
	default "3"
	depends on NEED_MULTIPLE_NODES
	---help---
	  Specify the maximum number of NUMA Nodes available on the target
	  system.  Increases memory reserved to accommodate various tables.

config HAVE_ARCH_BOOTMEM
	def_bool y
	depends on X86_32 && NUMA

config HAVE_ARCH_ALLOC_REMAP
	def_bool y
	depends on X86_32 && NUMA

config ARCH_HAVE_MEMORY_PRESENT
	def_bool y
	depends on X86_32 && DISCONTIGMEM

config NEED_NODE_MEMMAP_SIZE
	def_bool y
	depends on X86_32 && (DISCONTIGMEM || SPARSEMEM)

config ARCH_FLATMEM_ENABLE
	def_bool y
	depends on X86_32 && !NUMA

config ARCH_DISCONTIGMEM_ENABLE
	def_bool y
	depends on NUMA && X86_32

config ARCH_DISCONTIGMEM_DEFAULT
	def_bool y
	depends on NUMA && X86_32

config ARCH_SPARSEMEM_ENABLE
	def_bool y
	depends on X86_64 || NUMA || (EXPERIMENTAL && X86_32) || X86_32_NON_STANDARD
	select SPARSEMEM_STATIC if X86_32
	select SPARSEMEM_VMEMMAP_ENABLE if X86_64

config ARCH_SPARSEMEM_DEFAULT
	def_bool y
	depends on X86_64

config ARCH_SELECT_MEMORY_MODEL
	def_bool y
	depends on ARCH_SPARSEMEM_ENABLE

config ARCH_MEMORY_PROBE
	def_bool X86_64
	depends on MEMORY_HOTPLUG

config ARCH_PROC_KCORE_TEXT
	def_bool y
	depends on X86_64 && PROC_KCORE

config ILLEGAL_POINTER_VALUE
       hex
       default 0 if X86_32
       default 0xdead000000000000 if X86_64

source "mm/Kconfig"

config HIGHPTE
	bool "Allocate 3rd-level pagetables from highmem"
	depends on HIGHMEM
	---help---
	  The VM uses one page table entry for each page of physical memory.
	  For systems with a lot of RAM, this can be wasteful of precious
	  low memory.  Setting this option will put user-space page table
	  entries in high memory.

config X86_CHECK_BIOS_CORRUPTION
	bool "Check for low memory corruption"
	---help---
	  Periodically check for memory corruption in low memory, which
	  is suspected to be caused by BIOS.  Even when enabled in the
	  configuration, it is disabled at runtime.  Enable it by
	  setting "memory_corruption_check=1" on the kernel command
	  line.  By default it scans the low 64k of memory every 60
	  seconds; see the memory_corruption_check_size and
	  memory_corruption_check_period parameters in
	  Documentation/kernel-parameters.txt to adjust this.

	  When enabled with the default parameters, this option has
	  almost no overhead, as it reserves a relatively small amount
	  of memory and scans it infrequently.  It both detects corruption
	  and prevents it from affecting the running system.

	  It is, however, intended as a diagnostic tool; if repeatable
	  BIOS-originated corruption always affects the same memory,
	  you can use memmap= to prevent the kernel from using that
	  memory.

config X86_BOOTPARAM_MEMORY_CORRUPTION_CHECK
	bool "Set the default setting of memory_corruption_check"
	depends on X86_CHECK_BIOS_CORRUPTION
	default y
	---help---
	  Set whether the default state of memory_corruption_check is
	  on or off.

config X86_RESERVE_LOW
	int "Amount of low memory, in kilobytes, to reserve for the BIOS"
	default 64
	range 4 640
	---help---
	  Specify the amount of low memory to reserve for the BIOS.

	  The first page contains BIOS data structures that the kernel
	  must not use, so that page must always be reserved.

	  By default we reserve the first 64K of physical RAM, as a
	  number of BIOSes are known to corrupt that memory range
	  during events such as suspend/resume or monitor cable
	  insertion, so it must not be used by the kernel.

	  You can set this to 4 if you are absolutely sure that you
	  trust the BIOS to get all its memory reservations and usages
	  right.  If you know your BIOS have problems beyond the
	  default 64K area, you can set this to 640 to avoid using the
	  entire low memory range.

	  If you have doubts about the BIOS (e.g. suspend/resume does
	  not work or there's kernel crashes after certain hardware
	  hotplug events) then you might want to enable
	  X86_CHECK_BIOS_CORRUPTION=y to allow the kernel to check
	  typical corruption patterns.

	  Leave this to the default value of 64 if you are unsure.

config MATH_EMULATION
	bool
	prompt "Math emulation" if X86_32
	---help---
	  Linux can emulate a math coprocessor (used for floating point
	  operations) if you don't have one. 486DX and Pentium processors have
	  a math coprocessor built in, 486SX and 386 do not, unless you added
	  a 487DX or 387, respectively. (The messages during boot time can
	  give you some hints here ["man dmesg"].) Everyone needs either a
	  coprocessor or this emulation.

	  If you don't have a math coprocessor, you need to say Y here; if you
	  say Y here even though you have a coprocessor, the coprocessor will
	  be used nevertheless. (This behavior can be changed with the kernel
	  command line option "no387", which comes handy if your coprocessor
	  is broken. Try "man bootparam" or see the documentation of your boot
	  loader (lilo or loadlin) about how to pass options to the kernel at
	  boot time.) This means that it is a good idea to say Y here if you
	  intend to use this kernel on different machines.

	  More information about the internals of the Linux math coprocessor
	  emulation can be found in <file:arch/x86/math-emu/README>.

	  If you are not sure, say Y; apart from resulting in a 66 KB bigger
	  kernel, it won't hurt.

config MTRR
	def_bool y
	prompt "MTRR (Memory Type Range Register) support" if EXPERT
	---help---
	  On Intel P6 family processors (Pentium Pro, Pentium II and later)
	  the Memory Type Range Registers (MTRRs) may be used to control
	  processor access to memory ranges. This is most useful if you have
	  a video (VGA) card on a PCI or AGP bus. Enabling write-combining
	  allows bus write transfers to be combined into a larger transfer
	  before bursting over the PCI/AGP bus. This can increase performance
	  of image write operations 2.5 times or more. Saying Y here creates a
	  /proc/mtrr file which may be used to manipulate your processor's
	  MTRRs. Typically the X server should use this.

	  This code has a reasonably generic interface so that similar
	  control registers on other processors can be easily supported
	  as well:

	  The Cyrix 6x86, 6x86MX and M II processors have Address Range
	  Registers (ARRs) which provide a similar functionality to MTRRs. For
	  these, the ARRs are used to emulate the MTRRs.
	  The AMD K6-2 (stepping 8 and above) and K6-3 processors have two
	  MTRRs. The Centaur C6 (WinChip) has 8 MCRs, allowing
	  write-combining. All of these processors are supported by this code
	  and it makes sense to say Y here if you have one of them.

	  Saying Y here also fixes a problem with buggy SMP BIOSes which only
	  set the MTRRs for the boot CPU and not for the secondary CPUs. This
	  can lead to all sorts of problems, so it's good to say Y here.

	  You can safely say Y even if your machine doesn't have MTRRs, you'll
	  just add about 9 KB to your kernel.

	  See <file:Documentation/x86/mtrr.txt> for more information.

config MTRR_SANITIZER
	def_bool y
	prompt "MTRR cleanup support"
	depends on MTRR
	---help---
	  Convert MTRR layout from continuous to discrete, so X drivers can
	  add writeback entries.

	  Can be disabled with disable_mtrr_cleanup on the kernel command line.
	  The largest mtrr entry size for a continuous block can be set with
	  mtrr_chunk_size.

	  If unsure, say Y.

config MTRR_SANITIZER_ENABLE_DEFAULT
	int "MTRR cleanup enable value (0-1)"
	range 0 1
	default "0"
	depends on MTRR_SANITIZER
	---help---
	  Enable mtrr cleanup default value

config MTRR_SANITIZER_SPARE_REG_NR_DEFAULT
	int "MTRR cleanup spare reg num (0-7)"
	range 0 7
	default "1"
	depends on MTRR_SANITIZER
	---help---
	  mtrr cleanup spare entries default, it can be changed via
	  mtrr_spare_reg_nr=N on the kernel command line.

config X86_PAT
	def_bool y
	prompt "x86 PAT support" if EXPERT
	depends on MTRR
	---help---
	  Use PAT attributes to setup page level cache control.

	  PATs are the modern equivalents of MTRRs and are much more
	  flexible than MTRRs.

	  Say N here if you see bootup problems (boot crash, boot hang,
	  spontaneous reboots) or a non-working video driver.

	  If unsure, say Y.

config ARCH_USES_PG_UNCACHED
	def_bool y
	depends on X86_PAT

config ARCH_RANDOM
	def_bool y
	prompt "x86 architectural random number generator" if EXPERT
	---help---
	  Enable the x86 architectural RDRAND instruction
	  (Intel Bull Mountain technology) to generate random numbers.
	  If supported, this is a high bandwidth, cryptographically
	  secure hardware random number generator.

config EFI
	bool "EFI runtime service support"
	depends on ACPI
	---help---
	  This enables the kernel to use EFI runtime services that are
	  available (such as the EFI variable services).

	  This option is only useful on systems that have EFI firmware.
	  In addition, you should use the latest ELILO loader available
	  at <http://elilo.sourceforge.net> in order to take advantage
	  of EFI runtime services. However, even with this option, the
	  resultant kernel should continue to boot on existing non-EFI
	  platforms.

config EFI_STUB
       bool "EFI stub support"
       depends on EFI
       ---help---
          This kernel feature allows a bzImage to be loaded directly
	  by EFI firmware without the use of a bootloader.

config SECCOMP
	def_bool y
	prompt "Enable seccomp to safely compute untrusted bytecode"
	---help---
	  This kernel feature is useful for number crunching applications
	  that may need to compute untrusted bytecode during their
	  execution. By using pipes or other transports made available to
	  the process as file descriptors supporting the read/write
	  syscalls, it's possible to isolate those applications in
	  their own address space using seccomp. Once seccomp is
	  enabled via prctl(PR_SET_SECCOMP), it cannot be disabled
	  and the task is only allowed to execute a few safe syscalls
	  defined by each seccomp mode.

	  If unsure, say Y. Only embedded should say N here.

config CC_STACKPROTECTOR
	bool "Enable -fstack-protector buffer overflow detection (EXPERIMENTAL)"
	---help---
	  This option turns on the -fstack-protector GCC feature. This
	  feature puts, at the beginning of functions, a canary value on
	  the stack just before the return address, and validates
	  the value just before actually returning.  Stack based buffer
	  overflows (that need to overwrite this return address) now also
	  overwrite the canary, which gets detected and the attack is then
	  neutralized via a kernel panic.

	  This feature requires gcc version 4.2 or above, or a distribution
	  gcc with the feature backported. Older versions are automatically
	  detected and for those versions, this configuration option is
	  ignored. (and a warning is printed during bootup)

source kernel/Kconfig.hz

config KEXEC
	bool "kexec system call"
	---help---
	  kexec is a system call that implements the ability to shutdown your
	  current kernel, and to start another kernel.  It is like a reboot
	  but it is independent of the system firmware.   And like a reboot
	  you can start any kernel with it, not just Linux.

	  The name comes from the similarity to the exec system call.

	  It is an ongoing process to be certain the hardware in a machine
	  is properly shutdown, so do not be surprised if this code does not
	  initially work for you.  It may help to enable device hotplugging
	  support.  As of this writing the exact hardware interface is
	  strongly in flux, so no good recommendation can be made.

config CRASH_DUMP
	bool "kernel crash dumps"
	depends on X86_64 || (X86_32 && HIGHMEM)
	---help---
	  Generate crash dump after being started by kexec.
	  This should be normally only set in special crash dump kernels
	  which are loaded in the main kernel with kexec-tools into
	  a specially reserved region and then later executed after
	  a crash by kdump/kexec. The crash dump kernel must be compiled
	  to a memory address not used by the main kernel or BIOS using
	  PHYSICAL_START, or it must be built as a relocatable image
	  (CONFIG_RELOCATABLE=y).
	  For more details see Documentation/kdump/kdump.txt

config KEXEC_JUMP
	bool "kexec jump (EXPERIMENTAL)"
	depends on EXPERIMENTAL
	depends on KEXEC && HIBERNATION
	---help---
	  Jump between original kernel and kexeced kernel and invoke
	  code in physical address mode via KEXEC

config PHYSICAL_START
	hex "Physical address where the kernel is loaded" if (EXPERT || CRASH_DUMP)
	default "0x1000000"
	---help---
	  This gives the physical address where the kernel is loaded.

	  If kernel is a not relocatable (CONFIG_RELOCATABLE=n) then
	  bzImage will decompress itself to above physical address and
	  run from there. Otherwise, bzImage will run from the address where
	  it has been loaded by the boot loader and will ignore above physical
	  address.

	  In normal kdump cases one does not have to set/change this option
	  as now bzImage can be compiled as a completely relocatable image
	  (CONFIG_RELOCATABLE=y) and be used to load and run from a different
	  address. This option is mainly useful for the folks who don't want
	  to use a bzImage for capturing the crash dump and want to use a
	  vmlinux instead. vmlinux is not relocatable hence a kernel needs
	  to be specifically compiled to run from a specific memory area
	  (normally a reserved region) and this option comes handy.

	  So if you are using bzImage for capturing the crash dump,
	  leave the value here unchanged to 0x1000000 and set
	  CONFIG_RELOCATABLE=y.  Otherwise if you plan to use vmlinux
	  for capturing the crash dump change this value to start of
	  the reserved region.  In other words, it can be set based on
	  the "X" value as specified in the "crashkernel=YM@XM"
	  command line boot parameter passed to the panic-ed
	  kernel. Please take a look at Documentation/kdump/kdump.txt
	  for more details about crash dumps.

	  Usage of bzImage for capturing the crash dump is recommended as
	  one does not have to build two kernels. Same kernel can be used
	  as production kernel and capture kernel. Above option should have
	  gone away after relocatable bzImage support is introduced. But it
	  is present because there are users out there who continue to use
	  vmlinux for dump capture. This option should go away down the
	  line.

	  Don't change this unless you know what you are doing.

config RELOCATABLE
	bool "Build a relocatable kernel"
	default y
	---help---
	  This builds a kernel image that retains relocation information
	  so it can be loaded someplace besides the default 1MB.
	  The relocations tend to make the kernel binary about 10% larger,
	  but are discarded at runtime.

	  One use is for the kexec on panic case where the recovery kernel
	  must live at a different physical address than the primary
	  kernel.

	  Note: If CONFIG_RELOCATABLE=y, then the kernel runs from the address
	  it has been loaded at and the compile time physical address
	  (CONFIG_PHYSICAL_START) is ignored.

# Relocation on x86-32 needs some additional build support
config X86_NEED_RELOCS
	def_bool y
	depends on X86_32 && RELOCATABLE

config PHYSICAL_ALIGN
	hex "Alignment value to which kernel should be aligned" if X86_32
	default "0x1000000"
	range 0x2000 0x1000000
	---help---
	  This value puts the alignment restrictions on physical address
	  where kernel is loaded and run from. Kernel is compiled for an
	  address which meets above alignment restriction.

	  If bootloader loads the kernel at a non-aligned address and
	  CONFIG_RELOCATABLE is set, kernel will move itself to nearest
	  address aligned to above value and run from there.

	  If bootloader loads the kernel at a non-aligned address and
	  CONFIG_RELOCATABLE is not set, kernel will ignore the run time
	  load address and decompress itself to the address it has been
	  compiled for and run from there. The address for which kernel is
	  compiled already meets above alignment restrictions. Hence the
	  end result is that kernel runs from a physical address meeting
	  above alignment restrictions.

	  Don't change this unless you know what you are doing.

config HOTPLUG_CPU
	bool "Support for hot-pluggable CPUs"
	depends on SMP && HOTPLUG
	---help---
	  Say Y here to allow turning CPUs off and on. CPUs can be
	  controlled through /sys/devices/system/cpu.
	  ( Note: power management support will enable this option
	    automatically on SMP systems. )
	  Say N if you want to disable CPU hotplug.

config COMPAT_VDSO
	def_bool y
	prompt "Compat VDSO support"
	depends on X86_32 || IA32_EMULATION
	---help---
	  Map the 32-bit VDSO to the predictable old-style address too.

	  Say N here if you are running a sufficiently recent glibc
	  version (2.3.3 or later), to remove the high-mapped
	  VDSO mapping and to exclusively use the randomized VDSO.

	  If unsure, say Y.

config CMDLINE_BOOL
	bool "Built-in kernel command line"
	---help---
	  Allow for specifying boot arguments to the kernel at
	  build time.  On some systems (e.g. embedded ones), it is
	  necessary or convenient to provide some or all of the
	  kernel boot arguments with the kernel itself (that is,
	  to not rely on the boot loader to provide them.)

	  To compile command line arguments into the kernel,
	  set this option to 'Y', then fill in the
	  the boot arguments in CONFIG_CMDLINE.

	  Systems with fully functional boot loaders (i.e. non-embedded)
	  should leave this option set to 'N'.

config CMDLINE
	string "Built-in kernel command string"
	depends on CMDLINE_BOOL
	default ""
	---help---
	  Enter arguments here that should be compiled into the kernel
	  image and used at boot time.  If the boot loader provides a
	  command line at boot time, it is appended to this string to
	  form the full kernel command line, when the system boots.

	  However, you can use the CONFIG_CMDLINE_OVERRIDE option to
	  change this behavior.

	  In most cases, the command line (whether built-in or provided
	  by the boot loader) should specify the device for the root
	  file system.

config CMDLINE_OVERRIDE
	bool "Built-in command line overrides boot loader arguments"
	depends on CMDLINE_BOOL
	---help---
	  Set this option to 'Y' to have the kernel ignore the boot loader
	  command line, and use ONLY the built-in command line.

	  This is used to work around broken boot loaders.  This should
	  be set to 'N' under normal conditions.

endmenu

config ARCH_ENABLE_MEMORY_HOTPLUG
	def_bool y
	depends on X86_64 || (X86_32 && HIGHMEM)

config ARCH_ENABLE_MEMORY_HOTREMOVE
	def_bool y
	depends on MEMORY_HOTPLUG

config USE_PERCPU_NUMA_NODE_ID
	def_bool y
	depends on NUMA

menu "Power management and ACPI options"

config ARCH_HIBERNATION_HEADER
	def_bool y
	depends on X86_64 && HIBERNATION

source "kernel/power/Kconfig"

source "drivers/acpi/Kconfig"

source "drivers/sfi/Kconfig"

config X86_APM_BOOT
	def_bool y
	depends on APM

menuconfig APM
	tristate "APM (Advanced Power Management) BIOS support"
	depends on X86_32 && PM_SLEEP
	---help---
	  APM is a BIOS specification for saving power using several different
	  techniques. This is mostly useful for battery powered laptops with
	  APM compliant BIOSes. If you say Y here, the system time will be
	  reset after a RESUME operation, the /proc/apm device will provide
	  battery status information, and user-space programs will receive
	  notification of APM "events" (e.g. battery status change).

	  If you select "Y" here, you can disable actual use of the APM
	  BIOS by passing the "apm=off" option to the kernel at boot time.

	  Note that the APM support is almost completely disabled for
	  machines with more than one CPU.

	  In order to use APM, you will need supporting software. For location
	  and more information, read <file:Documentation/power/apm-acpi.txt>
	  and the Battery Powered Linux mini-HOWTO, available from
	  <http://www.tldp.org/docs.html#howto>.

	  This driver does not spin down disk drives (see the hdparm(8)
	  manpage ("man 8 hdparm") for that), and it doesn't turn off
	  VESA-compliant "green" monitors.

	  This driver does not support the TI 4000M TravelMate and the ACER
	  486/DX4/75 because they don't have compliant BIOSes. Many "green"
	  desktop machines also don't have compliant BIOSes, and this driver
	  may cause those machines to panic during the boot phase.

	  Generally, if you don't have a battery in your machine, there isn't
	  much point in using this driver and you should say N. If you get
	  random kernel OOPSes or reboots that don't seem to be related to
	  anything, try disabling/enabling this option (or disabling/enabling
	  APM in your BIOS).

	  Some other things you should try when experiencing seemingly random,
	  "weird" problems:

	  1) make sure that you have enough swap space and that it is
	  enabled.
	  2) pass the "no-hlt" option to the kernel
	  3) switch on floating point emulation in the kernel and pass
	  the "no387" option to the kernel
	  4) pass the "floppy=nodma" option to the kernel
	  5) pass the "mem=4M" option to the kernel (thereby disabling
	  all but the first 4 MB of RAM)
	  6) make sure that the CPU is not over clocked.
	  7) read the sig11 FAQ at <http://www.bitwizard.nl/sig11/>
	  8) disable the cache from your BIOS settings
	  9) install a fan for the video card or exchange video RAM
	  10) install a better fan for the CPU
	  11) exchange RAM chips
	  12) exchange the motherboard.

	  To compile this driver as a module, choose M here: the
	  module will be called apm.

if APM

config APM_IGNORE_USER_SUSPEND
	bool "Ignore USER SUSPEND"
	---help---
	  This option will ignore USER SUSPEND requests. On machines with a
	  compliant APM BIOS, you want to say N. However, on the NEC Versa M
	  series notebooks, it is necessary to say Y because of a BIOS bug.

config APM_DO_ENABLE
	bool "Enable PM at boot time"
	---help---
	  Enable APM features at boot time. From page 36 of the APM BIOS
	  specification: "When disabled, the APM BIOS does not automatically
	  power manage devices, enter the Standby State, enter the Suspend
	  State, or take power saving steps in response to CPU Idle calls."
	  This driver will make CPU Idle calls when Linux is idle (unless this
	  feature is turned off -- see "Do CPU IDLE calls", below). This
	  should always save battery power, but more complicated APM features
	  will be dependent on your BIOS implementation. You may need to turn
	  this option off if your computer hangs at boot time when using APM
	  support, or if it beeps continuously instead of suspending. Turn
	  this off if you have a NEC UltraLite Versa 33/C or a Toshiba
	  T400CDT. This is off by default since most machines do fine without
	  this feature.

config APM_CPU_IDLE
	bool "Make CPU Idle calls when idle"
	---help---
	  Enable calls to APM CPU Idle/CPU Busy inside the kernel's idle loop.
	  On some machines, this can activate improved power savings, such as
	  a slowed CPU clock rate, when the machine is idle. These idle calls
	  are made after the idle loop has run for some length of time (e.g.,
	  333 mS). On some machines, this will cause a hang at boot time or
	  whenever the CPU becomes idle. (On machines with more than one CPU,
	  this option does nothing.)

config APM_DISPLAY_BLANK
	bool "Enable console blanking using APM"
	---help---
	  Enable console blanking using the APM. Some laptops can use this to
	  turn off the LCD backlight when the screen blanker of the Linux
	  virtual console blanks the screen. Note that this is only used by
	  the virtual console screen blanker, and won't turn off the backlight
	  when using the X Window system. This also doesn't have anything to
	  do with your VESA-compliant power-saving monitor. Further, this
	  option doesn't work for all laptops -- it might not turn off your
	  backlight at all, or it might print a lot of errors to the console,
	  especially if you are using gpm.

config APM_ALLOW_INTS
	bool "Allow interrupts during APM BIOS calls"
	---help---
	  Normally we disable external interrupts while we are making calls to
	  the APM BIOS as a measure to lessen the effects of a badly behaving
	  BIOS implementation.  The BIOS should reenable interrupts if it
	  needs to.  Unfortunately, some BIOSes do not -- especially those in
	  many of the newer IBM Thinkpads.  If you experience hangs when you
	  suspend, try setting this to Y.  Otherwise, say N.

endif # APM

source "drivers/cpufreq/Kconfig"

source "drivers/cpuidle/Kconfig"

source "drivers/idle/Kconfig"

endmenu


menu "Bus options (PCI etc.)"

config PCI
	bool "PCI support"
	default y
	select ARCH_SUPPORTS_MSI if (X86_LOCAL_APIC && X86_IO_APIC)
	---help---
	  Find out whether you have a PCI motherboard. PCI is the name of a
	  bus system, i.e. the way the CPU talks to the other stuff inside
	  your box. Other bus systems are ISA, EISA, MicroChannel (MCA) or
	  VESA. If you have PCI, say Y, otherwise N.

choice
	prompt "PCI access mode"
	depends on X86_32 && PCI
	default PCI_GOANY
	---help---
	  On PCI systems, the BIOS can be used to detect the PCI devices and
	  determine their configuration. However, some old PCI motherboards
	  have BIOS bugs and may crash if this is done. Also, some embedded
	  PCI-based systems don't have any BIOS at all. Linux can also try to
	  detect the PCI hardware directly without using the BIOS.

	  With this option, you can specify how Linux should detect the
	  PCI devices. If you choose "BIOS", the BIOS will be used,
	  if you choose "Direct", the BIOS won't be used, and if you
	  choose "MMConfig", then PCI Express MMCONFIG will be used.
	  If you choose "Any", the kernel will try MMCONFIG, then the
	  direct access method and falls back to the BIOS if that doesn't
	  work. If unsure, go with the default, which is "Any".

config PCI_GOBIOS
	bool "BIOS"

config PCI_GOMMCONFIG
	bool "MMConfig"

config PCI_GODIRECT
	bool "Direct"

config PCI_GOOLPC
	bool "OLPC XO-1"
	depends on OLPC

config PCI_GOANY
	bool "Any"

endchoice

config PCI_BIOS
	def_bool y
	depends on X86_32 && PCI && (PCI_GOBIOS || PCI_GOANY)

# x86-64 doesn't support PCI BIOS access from long mode so always go direct.
config PCI_DIRECT
	def_bool y
	depends on PCI && (X86_64 || (PCI_GODIRECT || PCI_GOANY || PCI_GOOLPC || PCI_GOMMCONFIG))

config PCI_MMCONFIG
	def_bool y
	depends on X86_32 && PCI && (ACPI || SFI) && (PCI_GOMMCONFIG || PCI_GOANY)

config PCI_OLPC
	def_bool y
	depends on PCI && OLPC && (PCI_GOOLPC || PCI_GOANY)

config PCI_XEN
	def_bool y
	depends on PCI && XEN
	select SWIOTLB_XEN

config PCI_DOMAINS
	def_bool y
	depends on PCI

config PCI_MMCONFIG
	bool "Support mmconfig PCI config space access"
	depends on X86_64 && PCI && ACPI

config PCI_CNB20LE_QUIRK
	bool "Read CNB20LE Host Bridge Windows" if EXPERT
	default n
	depends on PCI && EXPERIMENTAL
	help
	  Read the PCI windows out of the CNB20LE host bridge. This allows
	  PCI hotplug to work on systems with the CNB20LE chipset which do
	  not have ACPI.

	  There's no public spec for this chipset, and this functionality
	  is known to be incomplete.

	  You should say N unless you know you need this.

source "drivers/pci/pcie/Kconfig"

source "drivers/pci/Kconfig"

# x86_64 have no ISA slots, but can have ISA-style DMA.
config ISA_DMA_API
	bool "ISA-style DMA support" if (X86_64 && EXPERT)
	default y
	help
	  Enables ISA-style DMA support for devices requiring such controllers.
	  If unsure, say Y.

if X86_32

config ISA
	bool "ISA support"
	---help---
	  Find out whether you have ISA slots on your motherboard.  ISA is the
	  name of a bus system, i.e. the way the CPU talks to the other stuff
	  inside your box.  Other bus systems are PCI, EISA, MicroChannel
	  (MCA) or VESA.  ISA is an older system, now being displaced by PCI;
	  newer boards don't support it.  If you have ISA, say Y, otherwise N.

config EISA
	bool "EISA support"
	depends on ISA
	---help---
	  The Extended Industry Standard Architecture (EISA) bus was
	  developed as an open alternative to the IBM MicroChannel bus.

	  The EISA bus provided some of the features of the IBM MicroChannel
	  bus while maintaining backward compatibility with cards made for
	  the older ISA bus.  The EISA bus saw limited use between 1988 and
	  1995 when it was made obsolete by the PCI bus.

	  Say Y here if you are building a kernel for an EISA-based machine.

	  Otherwise, say N.

source "drivers/eisa/Kconfig"

config MCA
	bool "MCA support"
	---help---
	  MicroChannel Architecture is found in some IBM PS/2 machines and
	  laptops.  It is a bus system similar to PCI or ISA. See
	  <file:Documentation/mca.txt> (and especially the web page given
	  there) before attempting to build an MCA bus kernel.

source "drivers/mca/Kconfig"

config SCx200
	tristate "NatSemi SCx200 support"
	---help---
	  This provides basic support for National Semiconductor's
	  (now AMD's) Geode processors.  The driver probes for the
	  PCI-IDs of several on-chip devices, so its a good dependency
	  for other scx200_* drivers.

	  If compiled as a module, the driver is named scx200.

config SCx200HR_TIMER
	tristate "NatSemi SCx200 27MHz High-Resolution Timer Support"
	depends on SCx200
	default y
	---help---
	  This driver provides a clocksource built upon the on-chip
	  27MHz high-resolution timer.  Its also a workaround for
	  NSC Geode SC-1100's buggy TSC, which loses time when the
	  processor goes idle (as is done by the scheduler).  The
	  other workaround is idle=poll boot option.

config OLPC
	bool "One Laptop Per Child support"
	depends on !X86_PAE
	select GPIOLIB
	select OF
	select OF_PROMTREE
	---help---
	  Add support for detecting the unique features of the OLPC
	  XO hardware.

config OLPC_XO1_PM
	bool "OLPC XO-1 Power Management"
	depends on OLPC && MFD_CS5535 && PM_SLEEP
	select MFD_CORE
	---help---
	  Add support for poweroff and suspend of the OLPC XO-1 laptop.

config OLPC_XO1_RTC
	bool "OLPC XO-1 Real Time Clock"
	depends on OLPC_XO1_PM && RTC_DRV_CMOS
	---help---
	  Add support for the XO-1 real time clock, which can be used as a
	  programmable wakeup source.

config OLPC_XO1_SCI
	bool "OLPC XO-1 SCI extras"
	depends on OLPC && OLPC_XO1_PM
	select POWER_SUPPLY
	select GPIO_CS5535
	select MFD_CORE
	---help---
	  Add support for SCI-based features of the OLPC XO-1 laptop:
	   - EC-driven system wakeups
	   - Power button
	   - Ebook switch
	   - Lid switch
	   - AC adapter status updates
	   - Battery status updates

config OLPC_XO15_SCI
	bool "OLPC XO-1.5 SCI extras"
	depends on OLPC && ACPI
	select POWER_SUPPLY
	---help---
	  Add support for SCI-based features of the OLPC XO-1.5 laptop:
	   - EC-driven system wakeups
	   - AC adapter status updates
	   - Battery status updates

config ALIX
	bool "PCEngines ALIX System Support (LED setup)"
	select GPIOLIB
	---help---
	  This option enables system support for the PCEngines ALIX.
	  At present this just sets up LEDs for GPIO control on
	  ALIX2/3/6 boards.  However, other system specific setup should
	  get added here.

	  Note: You must still enable the drivers for GPIO and LED support
	  (GPIO_CS5535 & LEDS_GPIO) to actually use the LEDs

	  Note: You have to set alix.force=1 for boards with Award BIOS.

config NET5501
	bool "Soekris Engineering net5501 System Support (LEDS, GPIO, etc)"
	select GPIOLIB
	---help---
	  This option enables system support for the Soekris Engineering net5501.

endif # X86_32

config AMD_NB
	def_bool y
	depends on CPU_SUP_AMD && PCI

source "drivers/pcmcia/Kconfig"

source "drivers/pci/hotplug/Kconfig"

config RAPIDIO
	bool "RapidIO support"
	depends on PCI
	default n
	help
	  If you say Y here, the kernel will include drivers and
	  infrastructure code to support RapidIO interconnect devices.

source "drivers/rapidio/Kconfig"

endmenu


menu "Executable file formats / Emulations"

source "fs/Kconfig.binfmt"

config IA32_EMULATION
	bool "IA32 Emulation"
	depends on X86_64
	select COMPAT_BINFMT_ELF
	---help---
	  Include code to run legacy 32-bit programs under a
	  64-bit kernel. You should likely turn this on, unless you're
	  100% sure that you don't have any 32-bit programs left.

config IA32_AOUT
	tristate "IA32 a.out support"
	depends on IA32_EMULATION
	---help---
	  Support old a.out binaries in the 32bit emulation.

config X86_X32
	bool "x32 ABI for 64-bit mode (EXPERIMENTAL)"
	depends on X86_64 && IA32_EMULATION && EXPERIMENTAL
	---help---
	  Include code to run binaries for the x32 native 32-bit ABI
	  for 64-bit processors.  An x32 process gets access to the
	  full 64-bit register file and wide data path while leaving
	  pointers at 32 bits for smaller memory footprint.

	  You will need a recent binutils (2.22 or later) with
	  elf32_x86_64 support enabled to compile a kernel with this
	  option set.

config COMPAT
	def_bool y
<<<<<<< HEAD
	depends on IA32_EMULATION
	select ARCH_WANT_OLD_COMPAT_IPC
=======
	depends on IA32_EMULATION || X86_X32
>>>>>>> 90900f1f

config COMPAT_FOR_U64_ALIGNMENT
	def_bool COMPAT
	depends on X86_64

config SYSVIPC_COMPAT
	def_bool y
	depends on COMPAT && SYSVIPC

config KEYS_COMPAT
	bool
	depends on COMPAT && KEYS
	default y

endmenu


config HAVE_ATOMIC_IOMAP
	def_bool y
	depends on X86_32

config HAVE_TEXT_POKE_SMP
	bool
	select STOP_MACHINE if SMP

source "net/Kconfig"

source "drivers/Kconfig"

source "drivers/firmware/Kconfig"

source "fs/Kconfig"

source "arch/x86/Kconfig.debug"

source "security/Kconfig"

source "crypto/Kconfig"

source "arch/x86/kvm/Kconfig"

source "lib/Kconfig"<|MERGE_RESOLUTION|>--- conflicted
+++ resolved
@@ -2209,12 +2209,8 @@
 
 config COMPAT
 	def_bool y
-<<<<<<< HEAD
-	depends on IA32_EMULATION
+	depends on IA32_EMULATION || X86_X32
 	select ARCH_WANT_OLD_COMPAT_IPC
-=======
-	depends on IA32_EMULATION || X86_X32
->>>>>>> 90900f1f
 
 config COMPAT_FOR_U64_ALIGNMENT
 	def_bool COMPAT
