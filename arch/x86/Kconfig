--- conflicted
+++ resolved
@@ -114,11 +114,8 @@
 	select GENERIC_KERNEL_EXECVE
 	select MODULES_USE_ELF_REL if X86_32
 	select MODULES_USE_ELF_RELA if X86_64
-<<<<<<< HEAD
 	select CLONE_BACKWARDS if X86_32
-=======
 	select ARCH_USE_BUILTIN_BSWAP
->>>>>>> 2c37d577
 
 config INSTRUCTION_DECODER
 	def_bool y
