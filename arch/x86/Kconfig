--- conflicted
+++ resolved
@@ -82,12 +82,9 @@
 	select ARCH_HAVE_NMI_SAFE_CMPXCHG
 	select GENERIC_IOMAP
 	select DCACHE_WORD_ACCESS
-<<<<<<< HEAD
 	select HAVE_ARCH_SECCOMP_FILTER
-=======
 	select GENERIC_SMP_IDLE_THREAD
 	select BUILDTIME_EXTABLE_SORT
->>>>>>> 9a32c60a
 
 config INSTRUCTION_DECODER
 	def_bool (KPROBES || PERF_EVENTS || UPROBES)
