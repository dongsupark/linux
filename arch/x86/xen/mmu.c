--- conflicted
+++ resolved
@@ -410,17 +410,7 @@
 __visible pteval_t xen_pte_val(pte_t pte)
 {
 	pteval_t pteval = pte.pte;
-<<<<<<< HEAD
-#if 0
-	/* If this is a WC pte, convert back from Xen WC to Linux WC */
-	if ((pteval & (_PAGE_PAT | _PAGE_PCD | _PAGE_PWT)) == _PAGE_PAT) {
-		WARN_ON(!pat_enabled);
-		pteval = (pteval & ~_PAGE_PAT) | _PAGE_PWT;
-	}
-#endif
-=======
-
->>>>>>> e529fea9
+
 	return pte_mfn_to_pfn(pteval);
 }
 PV_CALLEE_SAVE_REGS_THUNK(xen_pte_val);
@@ -433,23 +423,6 @@
 
 __visible pte_t xen_make_pte(pteval_t pte)
 {
-<<<<<<< HEAD
-#if 0
-	/* If Linux is trying to set a WC pte, then map to the Xen WC.
-	 * If _PAGE_PAT is set, then it probably means it is really
-	 * _PAGE_PSE, so avoid fiddling with the PAT mapping and hope
-	 * things work out OK...
-	 *
-	 * (We should never see kernel mappings with _PAGE_PSE set,
-	 * but we could see hugetlbfs mappings, I think.).
-	 */
-	if (pat_enabled && !WARN_ON(pte & _PAGE_PAT)) {
-		if ((pte & (_PAGE_PCD | _PAGE_PWT)) == _PAGE_PWT)
-			pte = (pte & ~(_PAGE_PCD | _PAGE_PWT)) | _PAGE_PAT;
-	}
-#endif
-=======
->>>>>>> e529fea9
 	pte = pte_pfn_to_mfn(pte);
 
 	return native_make_pte(pte);
