--- conflicted
+++ resolved
@@ -1852,11 +1852,7 @@
 	xen_write_cr3(__pa(initial_page_table));
 
 	memblock_reserve(__pa(xen_start_info->pt_base),
-<<<<<<< HEAD
-			 xen_start_info->nr_pt_frames * PAGE_SIZE));
-=======
 			 xen_start_info->nr_pt_frames * PAGE_SIZE);
->>>>>>> 8d6e05f4
 
 	return initial_page_table;
 }
