/*
 * Xen hypercall batching.
 *
 * Xen allows multiple hypercalls to be issued at once, using the
 * multicall interface.  This allows the cost of trapping into the
 * hypervisor to be amortized over several calls.
 *
 * This file implements a simple interface for multicalls.  There's a
 * per-cpu buffer of outstanding multicalls.  When you want to queue a
 * multicall for issuing, you can allocate a multicall slot for the
 * call and its arguments, along with storage for space which is
 * pointed to by the arguments (for passing pointers to structures,
 * etc).  When the multicall is actually issued, all the space for the
 * commands and allocated memory is freed for reuse.
 *
 * Multicalls are flushed whenever any of the buffers get full, or
 * when explicitly requested.  There's no way to get per-multicall
 * return results back.  It will BUG if any of the multicalls fail.
 *
 * Jeremy Fitzhardinge <jeremy@xensource.com>, XenSource Inc, 2007
 */
#include <linux/percpu.h>
#include <linux/hardirq.h>
#include <linux/debugfs.h>

#include <asm/xen/hypercall.h>

#include "multicalls.h"
#include "debugfs.h"

#define MC_BATCH	32

#define MC_DEBUG	0

#define MC_ARGS		(MC_BATCH * 16)


struct mc_buffer {
	unsigned mcidx, argidx, cbidx;
	struct multicall_entry entries[MC_BATCH];
#if MC_DEBUG
	struct multicall_entry debug[MC_BATCH];
	void *caller[MC_BATCH];
#endif
	unsigned char args[MC_ARGS];
	struct callback {
		void (*fn)(void *);
		void *data;
	} callbacks[MC_BATCH];
};

static DEFINE_PER_CPU(struct mc_buffer, mc_buffer);
DEFINE_PER_CPU(unsigned long, xen_mc_irq_flags);

void xen_mc_flush(void)
{
	struct mc_buffer *b = &__get_cpu_var(mc_buffer);
	struct multicall_entry *mc;
	int ret = 0;
	unsigned long flags;
	int i;

	BUG_ON(preemptible());

	/* Disable interrupts in case someone comes in and queues
	   something in the middle */
	local_irq_save(flags);

	trace_xen_mc_flush(b->mcidx, b->argidx, b->cbidx);

	switch (b->mcidx) {
	case 0:
		/* no-op */
		BUG_ON(b->argidx != 0);
		break;

	case 1:
		/* Singleton multicall - bypass multicall machinery
		   and just do the call directly. */
		mc = &b->entries[0];

		mc->result = privcmd_call(mc->op,
					  mc->args[0], mc->args[1], mc->args[2], 
					  mc->args[3], mc->args[4]);
		ret = mc->result < 0;
		break;

	default:
#if MC_DEBUG
		memcpy(b->debug, b->entries,
		       b->mcidx * sizeof(struct multicall_entry));
#endif

		if (HYPERVISOR_multicall(b->entries, b->mcidx) != 0)
			BUG();
		for (i = 0; i < b->mcidx; i++)
			if (b->entries[i].result < 0)
				ret++;

#if MC_DEBUG
		if (ret) {
			printk(KERN_ERR "%d multicall(s) failed: cpu %d\n",
			       ret, smp_processor_id());
			dump_stack();
			for (i = 0; i < b->mcidx; i++) {
				printk(KERN_DEBUG "  call %2d/%d: op=%lu arg=[%lx] result=%ld\t%pF\n",
				       i+1, b->mcidx,
				       b->debug[i].op,
				       b->debug[i].args[0],
				       b->entries[i].result,
				       b->caller[i]);
			}
		}
#endif
	}

	b->mcidx = 0;
	b->argidx = 0;

	for (i = 0; i < b->cbidx; i++) {
		struct callback *cb = &b->callbacks[i];

		(*cb->fn)(cb->data);
	}
	b->cbidx = 0;

	local_irq_restore(flags);

	WARN_ON(ret);
}

struct multicall_space __xen_mc_entry(size_t args)
{
	struct mc_buffer *b = &__get_cpu_var(mc_buffer);
	struct multicall_space ret;
	unsigned argidx = roundup(b->argidx, sizeof(u64));

	trace_xen_mc_entry_alloc(args);

	BUG_ON(preemptible());
	BUG_ON(b->argidx >= MC_ARGS);

<<<<<<< HEAD
	if (b->mcidx == MC_BATCH ||
	    (argidx + args) >= MC_ARGS) {
		mc_stats_flush(b->mcidx == MC_BATCH ? FL_SLOTS : FL_ARGS);
=======
	if (unlikely(b->mcidx == MC_BATCH ||
		     (argidx + args) >= MC_ARGS)) {
		trace_xen_mc_flush_reason((b->mcidx == MC_BATCH) ?
					  XEN_MC_FL_BATCH : XEN_MC_FL_ARGS);
>>>>>>> acfe7d74
		xen_mc_flush();
		argidx = roundup(b->argidx, sizeof(u64));
	}

	ret.mc = &b->entries[b->mcidx];
#if MC_DEBUG
	b->caller[b->mcidx] = __builtin_return_address(0);
#endif
	b->mcidx++;
	ret.args = &b->args[argidx];
	b->argidx = argidx + args;

	BUG_ON(b->argidx >= MC_ARGS);
	return ret;
}

struct multicall_space xen_mc_extend_args(unsigned long op, size_t size)
{
	struct mc_buffer *b = &__get_cpu_var(mc_buffer);
	struct multicall_space ret = { NULL, NULL };

	BUG_ON(preemptible());
	BUG_ON(b->argidx >= MC_ARGS);

	if (unlikely(b->mcidx == 0 ||
		     b->entries[b->mcidx - 1].op != op)) {
		trace_xen_mc_extend_args(op, size, XEN_MC_XE_BAD_OP);
		goto out;
	}

<<<<<<< HEAD
	if ((b->argidx + size) >= MC_ARGS)
		return ret;
=======
	if (unlikely((b->argidx + size) >= MC_ARGS)) {
		trace_xen_mc_extend_args(op, size, XEN_MC_XE_NO_SPACE);
		goto out;
	}
>>>>>>> acfe7d74

	ret.mc = &b->entries[b->mcidx - 1];
	ret.args = &b->args[b->argidx];
	b->argidx += size;

	BUG_ON(b->argidx >= MC_ARGS);
<<<<<<< HEAD
=======

	trace_xen_mc_extend_args(op, size, XEN_MC_XE_OK);
out:
>>>>>>> acfe7d74
	return ret;
}

void xen_mc_callback(void (*fn)(void *), void *data)
{
	struct mc_buffer *b = &__get_cpu_var(mc_buffer);
	struct callback *cb;

	if (b->cbidx == MC_BATCH) {
		trace_xen_mc_flush_reason(XEN_MC_FL_CALLBACK);
		xen_mc_flush();
	}

	trace_xen_mc_callback(fn, data);

	cb = &b->callbacks[b->cbidx++];
	cb->fn = fn;
	cb->data = data;
}<|MERGE_RESOLUTION|>--- conflicted
+++ resolved
@@ -140,16 +140,10 @@
 	BUG_ON(preemptible());
 	BUG_ON(b->argidx >= MC_ARGS);
 
-<<<<<<< HEAD
-	if (b->mcidx == MC_BATCH ||
-	    (argidx + args) >= MC_ARGS) {
-		mc_stats_flush(b->mcidx == MC_BATCH ? FL_SLOTS : FL_ARGS);
-=======
 	if (unlikely(b->mcidx == MC_BATCH ||
 		     (argidx + args) >= MC_ARGS)) {
 		trace_xen_mc_flush_reason((b->mcidx == MC_BATCH) ?
 					  XEN_MC_FL_BATCH : XEN_MC_FL_ARGS);
->>>>>>> acfe7d74
 		xen_mc_flush();
 		argidx = roundup(b->argidx, sizeof(u64));
 	}
@@ -180,27 +174,19 @@
 		goto out;
 	}
 
-<<<<<<< HEAD
-	if ((b->argidx + size) >= MC_ARGS)
-		return ret;
-=======
 	if (unlikely((b->argidx + size) >= MC_ARGS)) {
 		trace_xen_mc_extend_args(op, size, XEN_MC_XE_NO_SPACE);
 		goto out;
 	}
->>>>>>> acfe7d74
 
 	ret.mc = &b->entries[b->mcidx - 1];
 	ret.args = &b->args[b->argidx];
 	b->argidx += size;
 
 	BUG_ON(b->argidx >= MC_ARGS);
-<<<<<<< HEAD
-=======
 
 	trace_xen_mc_extend_args(op, size, XEN_MC_XE_OK);
 out:
->>>>>>> acfe7d74
 	return ret;
 }
 
