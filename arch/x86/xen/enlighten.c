/*
 * Core of Xen paravirt_ops implementation.
 *
 * This file contains the xen_paravirt_ops structure itself, and the
 * implementations for:
 * - privileged instructions
 * - interrupt flags
 * - segment operations
 * - booting and setup
 *
 * Jeremy Fitzhardinge <jeremy@xensource.com>, XenSource Inc, 2007
 */

#include <linux/cpu.h>
#include <linux/kernel.h>
#include <linux/init.h>
#include <linux/smp.h>
#include <linux/preempt.h>
#include <linux/hardirq.h>
#include <linux/percpu.h>
#include <linux/delay.h>
#include <linux/start_kernel.h>
#include <linux/sched.h>
#include <linux/kprobes.h>
#include <linux/bootmem.h>
#include <linux/module.h>
#include <linux/mm.h>
#include <linux/page-flags.h>
#include <linux/highmem.h>
#include <linux/console.h>
#include <linux/pci.h>
#include <linux/gfp.h>
#include <linux/memblock.h>

#include <xen/xen.h>
#include <xen/events.h>
#include <xen/interface/xen.h>
#include <xen/interface/version.h>
#include <xen/interface/physdev.h>
#include <xen/interface/vcpu.h>
#include <xen/interface/memory.h>
#include <xen/interface/xen-mca.h>
#include <xen/features.h>
#include <xen/page.h>
#include <xen/hvm.h>
#include <xen/hvc-console.h>
#include <xen/acpi.h>

#include <asm/paravirt.h>
#include <asm/apic.h>
#include <asm/page.h>
#include <asm/xen/pci.h>
#include <asm/xen/hypercall.h>
#include <asm/xen/hypervisor.h>
#include <asm/fixmap.h>
#include <asm/processor.h>
#include <asm/proto.h>
#include <asm/msr-index.h>
#include <asm/traps.h>
#include <asm/setup.h>
#include <asm/desc.h>
#include <asm/pgalloc.h>
#include <asm/pgtable.h>
#include <asm/tlbflush.h>
#include <asm/reboot.h>
#include <asm/stackprotector.h>
#include <asm/hypervisor.h>
#include <asm/mwait.h>
#include <asm/pci_x86.h>

#ifdef CONFIG_ACPI
#include <linux/acpi.h>
#include <asm/acpi.h>
#include <acpi/pdc_intel.h>
#include <acpi/processor.h>
#include <xen/interface/platform.h>
#endif

#include "xen-ops.h"
#include "mmu.h"
#include "smp.h"
#include "multicalls.h"

EXPORT_SYMBOL_GPL(hypercall_page);

DEFINE_PER_CPU(struct vcpu_info *, xen_vcpu);
DEFINE_PER_CPU(struct vcpu_info, xen_vcpu_info);

enum xen_domain_type xen_domain_type = XEN_NATIVE;
EXPORT_SYMBOL_GPL(xen_domain_type);

unsigned long *machine_to_phys_mapping = (void *)MACH2PHYS_VIRT_START;
EXPORT_SYMBOL(machine_to_phys_mapping);
unsigned long  machine_to_phys_nr;
EXPORT_SYMBOL(machine_to_phys_nr);

struct start_info *xen_start_info;
EXPORT_SYMBOL_GPL(xen_start_info);

struct shared_info xen_dummy_shared_info;

void *xen_initial_gdt;

RESERVE_BRK(shared_info_page_brk, PAGE_SIZE);
__read_mostly int xen_have_vector_callback;
EXPORT_SYMBOL_GPL(xen_have_vector_callback);

#define xen_pvh_domain() (xen_pv_domain() && \
			  xen_feature(XENFEAT_auto_translated_physmap) && \
			  xen_have_vector_callback)
/*
 * Point at some empty memory to start with. We map the real shared_info
 * page as soon as fixmap is up and running.
 */
struct shared_info *HYPERVISOR_shared_info = &xen_dummy_shared_info;

/*
 * Flag to determine whether vcpu info placement is available on all
 * VCPUs.  We assume it is to start with, and then set it to zero on
 * the first failure.  This is because it can succeed on some VCPUs
 * and not others, since it can involve hypervisor memory allocation,
 * or because the guest failed to guarantee all the appropriate
 * constraints on all VCPUs (ie buffer can't cross a page boundary).
 *
 * Note that any particular CPU may be using a placed vcpu structure,
 * but we can only optimise if the all are.
 *
 * 0: not available, 1: available
 */
static int have_vcpu_info_placement = 1;

struct tls_descs {
	struct desc_struct desc[3];
};

/*
 * Updating the 3 TLS descriptors in the GDT on every task switch is
 * surprisingly expensive so we avoid updating them if they haven't
 * changed.  Since Xen writes different descriptors than the one
 * passed in the update_descriptor hypercall we keep shadow copies to
 * compare against.
 */
static DEFINE_PER_CPU(struct tls_descs, shadow_tls_desc);

static void clamp_max_cpus(void)
{
#ifdef CONFIG_SMP
	if (setup_max_cpus > MAX_VIRT_CPUS)
		setup_max_cpus = MAX_VIRT_CPUS;
#endif
}

static void xen_vcpu_setup(int cpu)
{
	struct vcpu_register_vcpu_info info;
	int err;
	struct vcpu_info *vcpup;

	BUG_ON(HYPERVISOR_shared_info == &xen_dummy_shared_info);

	if (cpu < MAX_VIRT_CPUS)
		per_cpu(xen_vcpu,cpu) = &HYPERVISOR_shared_info->vcpu_info[cpu];

	if (!have_vcpu_info_placement) {
		if (cpu >= MAX_VIRT_CPUS)
			clamp_max_cpus();
		return;
	}

	vcpup = &per_cpu(xen_vcpu_info, cpu);
	info.mfn = arbitrary_virt_to_mfn(vcpup);
	info.offset = offset_in_page(vcpup);

	/* Check to see if the hypervisor will put the vcpu_info
	   structure where we want it, which allows direct access via
	   a percpu-variable. */
	err = HYPERVISOR_vcpu_op(VCPUOP_register_vcpu_info, cpu, &info);

	if (err) {
		printk(KERN_DEBUG "register_vcpu_info failed: err=%d\n", err);
		have_vcpu_info_placement = 0;
		clamp_max_cpus();
	} else {
		/* This cpu is using the registered vcpu info, even if
		   later ones fail to. */
		per_cpu(xen_vcpu, cpu) = vcpup;
	}
}

/*
 * On restore, set the vcpu placement up again.
 * If it fails, then we're in a bad state, since
 * we can't back out from using it...
 */
void xen_vcpu_restore(void)
{
	int cpu;

	for_each_possible_cpu(cpu) {
		bool other_cpu = (cpu != smp_processor_id());
		bool is_up = HYPERVISOR_vcpu_op(VCPUOP_is_up, cpu, NULL);

		if (other_cpu && is_up &&
		    HYPERVISOR_vcpu_op(VCPUOP_down, cpu, NULL))
			BUG();

		xen_setup_runstate_info(cpu);

		if (have_vcpu_info_placement)
			xen_vcpu_setup(cpu);

		if (other_cpu && is_up &&
		    HYPERVISOR_vcpu_op(VCPUOP_up, cpu, NULL))
			BUG();
	}
}

static void __init xen_banner(void)
{
	unsigned version = HYPERVISOR_xen_version(XENVER_version, NULL);
	struct xen_extraversion extra;
	HYPERVISOR_xen_version(XENVER_extraversion, &extra);

	pr_info("Booting paravirtualized kernel %son %s\n",
		xen_feature(XENFEAT_auto_translated_physmap) ?
			"with PVH extensions " : "", pv_info.name);
	printk(KERN_INFO "Xen version: %d.%d%s%s\n",
	       version >> 16, version & 0xffff, extra.extraversion,
	       xen_feature(XENFEAT_mmu_pt_update_preserve_ad) ? " (preserve-AD)" : "");
}
/* Check if running on Xen version (major, minor) or later */
bool
xen_running_on_version_or_later(unsigned int major, unsigned int minor)
{
	unsigned int version;

	if (!xen_domain())
		return false;

	version = HYPERVISOR_xen_version(XENVER_version, NULL);
	if ((((version >> 16) == major) && ((version & 0xffff) >= minor)) ||
		((version >> 16) > major))
		return true;
	return false;
}

#define CPUID_THERM_POWER_LEAF 6
#define APERFMPERF_PRESENT 0

static __read_mostly unsigned int cpuid_leaf1_edx_mask = ~0;
static __read_mostly unsigned int cpuid_leaf1_ecx_mask = ~0;

static __read_mostly unsigned int cpuid_leaf1_ecx_set_mask;
static __read_mostly unsigned int cpuid_leaf5_ecx_val;
static __read_mostly unsigned int cpuid_leaf5_edx_val;

static void xen_cpuid(unsigned int *ax, unsigned int *bx,
		      unsigned int *cx, unsigned int *dx)
{
	unsigned maskebx = ~0;
	unsigned maskecx = ~0;
	unsigned maskedx = ~0;
	unsigned setecx = 0;
	/*
	 * Mask out inconvenient features, to try and disable as many
	 * unsupported kernel subsystems as possible.
	 */
	switch (*ax) {
	case 1:
		maskecx = cpuid_leaf1_ecx_mask;
		setecx = cpuid_leaf1_ecx_set_mask;
		maskedx = cpuid_leaf1_edx_mask;
		break;

	case CPUID_MWAIT_LEAF:
		/* Synthesize the values.. */
		*ax = 0;
		*bx = 0;
		*cx = cpuid_leaf5_ecx_val;
		*dx = cpuid_leaf5_edx_val;
		return;

	case CPUID_THERM_POWER_LEAF:
		/* Disabling APERFMPERF for kernel usage */
		maskecx = ~(1 << APERFMPERF_PRESENT);
		break;

	case 0xb:
		/* Suppress extended topology stuff */
		maskebx = 0;
		break;
	}

	if (xen_pvh_domain())
		native_cpuid(ax, bx, cx, dx);
	else
		asm(XEN_EMULATE_PREFIX "cpuid"
			: "=a" (*ax),
			"=b" (*bx),
			"=c" (*cx),
			"=d" (*dx)
			: "0" (*ax), "2" (*cx));

	*bx &= maskebx;
	*cx &= maskecx;
	*cx |= setecx;
	*dx &= maskedx;

}

static bool __init xen_check_mwait(void)
{
#ifdef CONFIG_ACPI
	struct xen_platform_op op = {
		.cmd			= XENPF_set_processor_pminfo,
		.u.set_pminfo.id	= -1,
		.u.set_pminfo.type	= XEN_PM_PDC,
	};
	uint32_t buf[3];
	unsigned int ax, bx, cx, dx;
	unsigned int mwait_mask;

	/* We need to determine whether it is OK to expose the MWAIT
	 * capability to the kernel to harvest deeper than C3 states from ACPI
	 * _CST using the processor_harvest_xen.c module. For this to work, we
	 * need to gather the MWAIT_LEAF values (which the cstate.c code
	 * checks against). The hypervisor won't expose the MWAIT flag because
	 * it would break backwards compatibility; so we will find out directly
	 * from the hardware and hypercall.
	 */
	if (!xen_initial_domain())
		return false;

	/*
	 * When running under platform earlier than Xen4.2, do not expose
	 * mwait, to avoid the risk of loading native acpi pad driver
	 */
	if (!xen_running_on_version_or_later(4, 2))
		return false;

	ax = 1;
	cx = 0;

	native_cpuid(&ax, &bx, &cx, &dx);

	mwait_mask = (1 << (X86_FEATURE_EST % 32)) |
		     (1 << (X86_FEATURE_MWAIT % 32));

	if ((cx & mwait_mask) != mwait_mask)
		return false;

	/* We need to emulate the MWAIT_LEAF and for that we need both
	 * ecx and edx. The hypercall provides only partial information.
	 */

	ax = CPUID_MWAIT_LEAF;
	bx = 0;
	cx = 0;
	dx = 0;

	native_cpuid(&ax, &bx, &cx, &dx);

	/* Ask the Hypervisor whether to clear ACPI_PDC_C_C2C3_FFH. If so,
	 * don't expose MWAIT_LEAF and let ACPI pick the IOPORT version of C3.
	 */
	buf[0] = ACPI_PDC_REVISION_ID;
	buf[1] = 1;
	buf[2] = (ACPI_PDC_C_CAPABILITY_SMP | ACPI_PDC_EST_CAPABILITY_SWSMP);

	set_xen_guest_handle(op.u.set_pminfo.pdc, buf);

	if ((HYPERVISOR_dom0_op(&op) == 0) &&
	    (buf[2] & (ACPI_PDC_C_C1_FFH | ACPI_PDC_C_C2C3_FFH))) {
		cpuid_leaf5_ecx_val = cx;
		cpuid_leaf5_edx_val = dx;
	}
	return true;
#else
	return false;
#endif
}
static void __init xen_init_cpuid_mask(void)
{
	unsigned int ax, bx, cx, dx;
	unsigned int xsave_mask;

	cpuid_leaf1_edx_mask =
		~((1 << X86_FEATURE_MTRR) |  /* disable MTRR */
		  (1 << X86_FEATURE_ACC));   /* thermal monitoring */

	if (!xen_initial_domain())
		cpuid_leaf1_edx_mask &=
			~((1 << X86_FEATURE_APIC) |  /* disable local APIC */
			  (1 << X86_FEATURE_ACPI));  /* disable ACPI */
	ax = 1;
	cx = 0;
	xen_cpuid(&ax, &bx, &cx, &dx);

	xsave_mask =
		(1 << (X86_FEATURE_XSAVE % 32)) |
		(1 << (X86_FEATURE_OSXSAVE % 32));

	/* Xen will set CR4.OSXSAVE if supported and not disabled by force */
	if ((cx & xsave_mask) != xsave_mask)
		cpuid_leaf1_ecx_mask &= ~xsave_mask; /* disable XSAVE & OSXSAVE */
	if (xen_check_mwait())
		cpuid_leaf1_ecx_set_mask = (1 << (X86_FEATURE_MWAIT % 32));
}

static void xen_set_debugreg(int reg, unsigned long val)
{
	HYPERVISOR_set_debugreg(reg, val);
}

static unsigned long xen_get_debugreg(int reg)
{
	return HYPERVISOR_get_debugreg(reg);
}

static void xen_end_context_switch(struct task_struct *next)
{
	xen_mc_flush();
	paravirt_end_context_switch(next);
}

static unsigned long xen_store_tr(void)
{
	return 0;
}

/*
 * Set the page permissions for a particular virtual address.  If the
 * address is a vmalloc mapping (or other non-linear mapping), then
 * find the linear mapping of the page and also set its protections to
 * match.
 */
static void set_aliased_prot(void *v, pgprot_t prot)
{
	int level;
	pte_t *ptep;
	pte_t pte;
	unsigned long pfn;
	struct page *page;

	ptep = lookup_address((unsigned long)v, &level);
	BUG_ON(ptep == NULL);

	pfn = pte_pfn(*ptep);
	page = pfn_to_page(pfn);

	pte = pfn_pte(pfn, prot);

	if (HYPERVISOR_update_va_mapping((unsigned long)v, pte, 0))
		BUG();

	if (!PageHighMem(page)) {
		void *av = __va(PFN_PHYS(pfn));

		if (av != v)
			if (HYPERVISOR_update_va_mapping((unsigned long)av, pte, 0))
				BUG();
	} else
		kmap_flush_unused();
}

static void xen_alloc_ldt(struct desc_struct *ldt, unsigned entries)
{
	const unsigned entries_per_page = PAGE_SIZE / LDT_ENTRY_SIZE;
	int i;

	for(i = 0; i < entries; i += entries_per_page)
		set_aliased_prot(ldt + i, PAGE_KERNEL_RO);
}

static void xen_free_ldt(struct desc_struct *ldt, unsigned entries)
{
	const unsigned entries_per_page = PAGE_SIZE / LDT_ENTRY_SIZE;
	int i;

	for(i = 0; i < entries; i += entries_per_page)
		set_aliased_prot(ldt + i, PAGE_KERNEL);
}

static void xen_set_ldt(const void *addr, unsigned entries)
{
	struct mmuext_op *op;
	struct multicall_space mcs = xen_mc_entry(sizeof(*op));

	trace_xen_cpu_set_ldt(addr, entries);

	op = mcs.args;
	op->cmd = MMUEXT_SET_LDT;
	op->arg1.linear_addr = (unsigned long)addr;
	op->arg2.nr_ents = entries;

	MULTI_mmuext_op(mcs.mc, op, 1, NULL, DOMID_SELF);

	xen_mc_issue(PARAVIRT_LAZY_CPU);
}

static void xen_load_gdt(const struct desc_ptr *dtr)
{
	unsigned long va = dtr->address;
	unsigned int size = dtr->size + 1;
	unsigned pages = (size + PAGE_SIZE - 1) / PAGE_SIZE;
	unsigned long frames[pages];
	int f;

	/*
	 * A GDT can be up to 64k in size, which corresponds to 8192
	 * 8-byte entries, or 16 4k pages..
	 */

	BUG_ON(size > 65536);
	BUG_ON(va & ~PAGE_MASK);

	for (f = 0; va < dtr->address + size; va += PAGE_SIZE, f++) {
		int level;
		pte_t *ptep;
		unsigned long pfn, mfn;
		void *virt;

		/*
		 * The GDT is per-cpu and is in the percpu data area.
		 * That can be virtually mapped, so we need to do a
		 * page-walk to get the underlying MFN for the
		 * hypercall.  The page can also be in the kernel's
		 * linear range, so we need to RO that mapping too.
		 */
		ptep = lookup_address(va, &level);
		BUG_ON(ptep == NULL);

		pfn = pte_pfn(*ptep);
		mfn = pfn_to_mfn(pfn);
		virt = __va(PFN_PHYS(pfn));

		frames[f] = mfn;

		make_lowmem_page_readonly((void *)va);
		make_lowmem_page_readonly(virt);
	}

	if (HYPERVISOR_set_gdt(frames, size / sizeof(struct desc_struct)))
		BUG();
}

/*
 * load_gdt for early boot, when the gdt is only mapped once
 */
static void __init xen_load_gdt_boot(const struct desc_ptr *dtr)
{
	unsigned long va = dtr->address;
	unsigned int size = dtr->size + 1;
	unsigned pages = (size + PAGE_SIZE - 1) / PAGE_SIZE;
	unsigned long frames[pages];
	int f;

	/*
	 * A GDT can be up to 64k in size, which corresponds to 8192
	 * 8-byte entries, or 16 4k pages..
	 */

	BUG_ON(size > 65536);
	BUG_ON(va & ~PAGE_MASK);

	for (f = 0; va < dtr->address + size; va += PAGE_SIZE, f++) {
		pte_t pte;
		unsigned long pfn, mfn;

		pfn = virt_to_pfn(va);
		mfn = pfn_to_mfn(pfn);

		pte = pfn_pte(pfn, PAGE_KERNEL_RO);

		if (HYPERVISOR_update_va_mapping((unsigned long)va, pte, 0))
			BUG();

		frames[f] = mfn;
	}

	if (HYPERVISOR_set_gdt(frames, size / sizeof(struct desc_struct)))
		BUG();
}

static inline bool desc_equal(const struct desc_struct *d1,
			      const struct desc_struct *d2)
{
	return d1->a == d2->a && d1->b == d2->b;
}

static void load_TLS_descriptor(struct thread_struct *t,
				unsigned int cpu, unsigned int i)
{
	struct desc_struct *shadow = &per_cpu(shadow_tls_desc, cpu).desc[i];
	struct desc_struct *gdt;
	xmaddr_t maddr;
	struct multicall_space mc;

	if (desc_equal(shadow, &t->tls_array[i]))
		return;

	*shadow = t->tls_array[i];

	gdt = get_cpu_gdt_table(cpu);
	maddr = arbitrary_virt_to_machine(&gdt[GDT_ENTRY_TLS_MIN+i]);
	mc = __xen_mc_entry(0);

	MULTI_update_descriptor(mc.mc, maddr.maddr, t->tls_array[i]);
}

static void xen_load_tls(struct thread_struct *t, unsigned int cpu)
{
	/*
	 * XXX sleazy hack: If we're being called in a lazy-cpu zone
	 * and lazy gs handling is enabled, it means we're in a
	 * context switch, and %gs has just been saved.  This means we
	 * can zero it out to prevent faults on exit from the
	 * hypervisor if the next process has no %gs.  Either way, it
	 * has been saved, and the new value will get loaded properly.
	 * This will go away as soon as Xen has been modified to not
	 * save/restore %gs for normal hypercalls.
	 *
	 * On x86_64, this hack is not used for %gs, because gs points
	 * to KERNEL_GS_BASE (and uses it for PDA references), so we
	 * must not zero %gs on x86_64
	 *
	 * For x86_64, we need to zero %fs, otherwise we may get an
	 * exception between the new %fs descriptor being loaded and
	 * %fs being effectively cleared at __switch_to().
	 */
	if (paravirt_get_lazy_mode() == PARAVIRT_LAZY_CPU) {
#ifdef CONFIG_X86_32
		lazy_load_gs(0);
#else
		loadsegment(fs, 0);
#endif
	}

	xen_mc_batch();

	load_TLS_descriptor(t, cpu, 0);
	load_TLS_descriptor(t, cpu, 1);
	load_TLS_descriptor(t, cpu, 2);

	xen_mc_issue(PARAVIRT_LAZY_CPU);
}

#ifdef CONFIG_X86_64
static void xen_load_gs_index(unsigned int idx)
{
	if (HYPERVISOR_set_segment_base(SEGBASE_GS_USER_SEL, idx))
		BUG();
}
#endif

static void xen_write_ldt_entry(struct desc_struct *dt, int entrynum,
				const void *ptr)
{
	xmaddr_t mach_lp = arbitrary_virt_to_machine(&dt[entrynum]);
	u64 entry = *(u64 *)ptr;

	trace_xen_cpu_write_ldt_entry(dt, entrynum, entry);

	preempt_disable();

	xen_mc_flush();
	if (HYPERVISOR_update_descriptor(mach_lp.maddr, entry))
		BUG();

	preempt_enable();
}

static int cvt_gate_to_trap(int vector, const gate_desc *val,
			    struct trap_info *info)
{
	unsigned long addr;

	if (val->type != GATE_TRAP && val->type != GATE_INTERRUPT)
		return 0;

	info->vector = vector;

	addr = gate_offset(*val);
#ifdef CONFIG_X86_64
	/*
	 * Look for known traps using IST, and substitute them
	 * appropriately.  The debugger ones are the only ones we care
	 * about.  Xen will handle faults like double_fault,
	 * so we should never see them.  Warn if
	 * there's an unexpected IST-using fault handler.
	 */
	if (addr == (unsigned long)debug)
		addr = (unsigned long)xen_debug;
	else if (addr == (unsigned long)int3)
		addr = (unsigned long)xen_int3;
	else if (addr == (unsigned long)stack_segment)
		addr = (unsigned long)xen_stack_segment;
	else if (addr == (unsigned long)double_fault ||
		 addr == (unsigned long)nmi) {
		/* Don't need to handle these */
		return 0;
#ifdef CONFIG_X86_MCE
	} else if (addr == (unsigned long)machine_check) {
		/*
		 * when xen hypervisor inject vMCE to guest,
		 * use native mce handler to handle it
		 */
		;
#endif
	} else {
		/* Some other trap using IST? */
		if (WARN_ON(val->ist != 0))
			return 0;
	}
#endif	/* CONFIG_X86_64 */
	info->address = addr;

	info->cs = gate_segment(*val);
	info->flags = val->dpl;
	/* interrupt gates clear IF */
	if (val->type == GATE_INTERRUPT)
		info->flags |= 1 << 2;

	return 1;
}

/* Locations of each CPU's IDT */
static DEFINE_PER_CPU(struct desc_ptr, idt_desc);

/* Set an IDT entry.  If the entry is part of the current IDT, then
   also update Xen. */
static void xen_write_idt_entry(gate_desc *dt, int entrynum, const gate_desc *g)
{
	unsigned long p = (unsigned long)&dt[entrynum];
	unsigned long start, end;

	trace_xen_cpu_write_idt_entry(dt, entrynum, g);

	preempt_disable();

	start = __this_cpu_read(idt_desc.address);
	end = start + __this_cpu_read(idt_desc.size) + 1;

	xen_mc_flush();

	native_write_idt_entry(dt, entrynum, g);

	if (p >= start && (p + 8) <= end) {
		struct trap_info info[2];

		info[1].address = 0;

		if (cvt_gate_to_trap(entrynum, g, &info[0]))
			if (HYPERVISOR_set_trap_table(info))
				BUG();
	}

	preempt_enable();
}

static void xen_convert_trap_info(const struct desc_ptr *desc,
				  struct trap_info *traps)
{
	unsigned in, out, count;

	count = (desc->size+1) / sizeof(gate_desc);
	BUG_ON(count > 256);

	for (in = out = 0; in < count; in++) {
		gate_desc *entry = (gate_desc*)(desc->address) + in;

		if (cvt_gate_to_trap(in, entry, &traps[out]))
			out++;
	}
	traps[out].address = 0;
}

void xen_copy_trap_info(struct trap_info *traps)
{
	const struct desc_ptr *desc = &__get_cpu_var(idt_desc);

	xen_convert_trap_info(desc, traps);
}

/* Load a new IDT into Xen.  In principle this can be per-CPU, so we
   hold a spinlock to protect the static traps[] array (static because
   it avoids allocation, and saves stack space). */
static void xen_load_idt(const struct desc_ptr *desc)
{
	static DEFINE_SPINLOCK(lock);
	static struct trap_info traps[257];

	trace_xen_cpu_load_idt(desc);

	spin_lock(&lock);

	__get_cpu_var(idt_desc) = *desc;

	xen_convert_trap_info(desc, traps);

	xen_mc_flush();
	if (HYPERVISOR_set_trap_table(traps))
		BUG();

	spin_unlock(&lock);
}

/* Write a GDT descriptor entry.  Ignore LDT descriptors, since
   they're handled differently. */
static void xen_write_gdt_entry(struct desc_struct *dt, int entry,
				const void *desc, int type)
{
	trace_xen_cpu_write_gdt_entry(dt, entry, desc, type);

	preempt_disable();

	switch (type) {
	case DESC_LDT:
	case DESC_TSS:
		/* ignore */
		break;

	default: {
		xmaddr_t maddr = arbitrary_virt_to_machine(&dt[entry]);

		xen_mc_flush();
		if (HYPERVISOR_update_descriptor(maddr.maddr, *(u64 *)desc))
			BUG();
	}

	}

	preempt_enable();
}

/*
 * Version of write_gdt_entry for use at early boot-time needed to
 * update an entry as simply as possible.
 */
static void __init xen_write_gdt_entry_boot(struct desc_struct *dt, int entry,
					    const void *desc, int type)
{
	trace_xen_cpu_write_gdt_entry(dt, entry, desc, type);

	switch (type) {
	case DESC_LDT:
	case DESC_TSS:
		/* ignore */
		break;

	default: {
		xmaddr_t maddr = virt_to_machine(&dt[entry]);

		if (HYPERVISOR_update_descriptor(maddr.maddr, *(u64 *)desc))
			dt[entry] = *(struct desc_struct *)desc;
	}

	}
}

static void xen_load_sp0(struct tss_struct *tss,
			 struct thread_struct *thread)
{
	struct multicall_space mcs;

	mcs = xen_mc_entry(0);
	MULTI_stack_switch(mcs.mc, __KERNEL_DS, thread->sp0);
	xen_mc_issue(PARAVIRT_LAZY_CPU);
}

static void xen_set_iopl_mask(unsigned mask)
{
	struct physdev_set_iopl set_iopl;

	/* Force the change at ring 0. */
	set_iopl.iopl = (mask == 0) ? 1 : (mask >> 12) & 3;
	HYPERVISOR_physdev_op(PHYSDEVOP_set_iopl, &set_iopl);
}

static void xen_io_delay(void)
{
}

#ifdef CONFIG_X86_LOCAL_APIC
static unsigned long xen_set_apic_id(unsigned int x)
{
	WARN_ON(1);
	return x;
}
static unsigned int xen_get_apic_id(unsigned long x)
{
	return ((x)>>24) & 0xFFu;
}
static u32 xen_apic_read(u32 reg)
{
	struct xen_platform_op op = {
		.cmd = XENPF_get_cpuinfo,
		.interface_version = XENPF_INTERFACE_VERSION,
		.u.pcpu_info.xen_cpuid = 0,
	};
	int ret = 0;

	/* Shouldn't need this as APIC is turned off for PV, and we only
	 * get called on the bootup processor. But just in case. */
	if (!xen_initial_domain() || smp_processor_id())
		return 0;

	if (reg == APIC_LVR)
		return 0x10;

	if (reg != APIC_ID)
		return 0;

	ret = HYPERVISOR_dom0_op(&op);
	if (ret)
		return 0;

	return op.u.pcpu_info.apic_id << 24;
}

static void xen_apic_write(u32 reg, u32 val)
{
	/* Warn to see if there's any stray references */
	WARN_ON(1);
}

static u64 xen_apic_icr_read(void)
{
	return 0;
}

static void xen_apic_icr_write(u32 low, u32 id)
{
	/* Warn to see if there's any stray references */
	WARN_ON(1);
}

static void xen_apic_wait_icr_idle(void)
{
        return;
}

static u32 xen_safe_apic_wait_icr_idle(void)
{
        return 0;
}

static void set_xen_basic_apic_ops(void)
{
	apic->read = xen_apic_read;
	apic->write = xen_apic_write;
	apic->icr_read = xen_apic_icr_read;
	apic->icr_write = xen_apic_icr_write;
	apic->wait_icr_idle = xen_apic_wait_icr_idle;
	apic->safe_wait_icr_idle = xen_safe_apic_wait_icr_idle;
	apic->set_apic_id = xen_set_apic_id;
	apic->get_apic_id = xen_get_apic_id;

#ifdef CONFIG_SMP
	apic->send_IPI_allbutself = xen_send_IPI_allbutself;
	apic->send_IPI_mask_allbutself = xen_send_IPI_mask_allbutself;
	apic->send_IPI_mask = xen_send_IPI_mask;
	apic->send_IPI_all = xen_send_IPI_all;
	apic->send_IPI_self = xen_send_IPI_self;
#endif
}

#endif

static void xen_clts(void)
{
	struct multicall_space mcs;

	mcs = xen_mc_entry(0);

	MULTI_fpu_taskswitch(mcs.mc, 0);

	xen_mc_issue(PARAVIRT_LAZY_CPU);
}

static DEFINE_PER_CPU(unsigned long, xen_cr0_value);

static unsigned long xen_read_cr0(void)
{
	unsigned long cr0 = this_cpu_read(xen_cr0_value);

	if (unlikely(cr0 == 0)) {
		cr0 = native_read_cr0();
		this_cpu_write(xen_cr0_value, cr0);
	}

	return cr0;
}

static void xen_write_cr0(unsigned long cr0)
{
	struct multicall_space mcs;

	this_cpu_write(xen_cr0_value, cr0);

	/* Only pay attention to cr0.TS; everything else is
	   ignored. */
	mcs = xen_mc_entry(0);

	MULTI_fpu_taskswitch(mcs.mc, (cr0 & X86_CR0_TS) != 0);

	xen_mc_issue(PARAVIRT_LAZY_CPU);
}

static void xen_write_cr4(unsigned long cr4)
{
	cr4 &= ~X86_CR4_PGE;
	cr4 &= ~X86_CR4_PSE;

	native_write_cr4(cr4);
}
#ifdef CONFIG_X86_64
static inline unsigned long xen_read_cr8(void)
{
	return 0;
}
static inline void xen_write_cr8(unsigned long val)
{
	BUG_ON(val);
}
#endif
static int xen_write_msr_safe(unsigned int msr, unsigned low, unsigned high)
{
	int ret;

	ret = 0;

	switch (msr) {
#ifdef CONFIG_X86_64
		unsigned which;
		u64 base;

	case MSR_FS_BASE:		which = SEGBASE_FS; goto set;
	case MSR_KERNEL_GS_BASE:	which = SEGBASE_GS_USER; goto set;
	case MSR_GS_BASE:		which = SEGBASE_GS_KERNEL; goto set;

	set:
		base = ((u64)high << 32) | low;
		if (HYPERVISOR_set_segment_base(which, base) != 0)
			ret = -EIO;
		break;
#endif

	case MSR_STAR:
	case MSR_CSTAR:
	case MSR_LSTAR:
	case MSR_SYSCALL_MASK:
	case MSR_IA32_SYSENTER_CS:
	case MSR_IA32_SYSENTER_ESP:
	case MSR_IA32_SYSENTER_EIP:
		/* Fast syscall setup is all done in hypercalls, so
		   these are all ignored.  Stub them out here to stop
		   Xen console noise. */
		break;

	case MSR_IA32_CR_PAT:
		if (smp_processor_id() == 0)
			xen_set_pat(((u64)high << 32) | low);
		break;

	default:
		ret = native_write_msr_safe(msr, low, high);
	}

	return ret;
}

void xen_setup_shared_info(void)
{
	if (!xen_feature(XENFEAT_auto_translated_physmap)) {
		set_fixmap(FIX_PARAVIRT_BOOTMAP,
			   xen_start_info->shared_info);

		HYPERVISOR_shared_info =
			(struct shared_info *)fix_to_virt(FIX_PARAVIRT_BOOTMAP);
	} else
		HYPERVISOR_shared_info =
			(struct shared_info *)__va(xen_start_info->shared_info);

	/* PVH TBD/FIXME: vcpu info placement in phase 2 */
	if (xen_pvh_domain())
		return;

#ifndef CONFIG_SMP
	/* In UP this is as good a place as any to set up shared info */
	xen_setup_vcpu_info_placement();
#endif

	xen_setup_mfn_list_list();
}

/* This is called once we have the cpu_possible_mask */
void xen_setup_vcpu_info_placement(void)
{
	int cpu;

	for_each_possible_cpu(cpu)
		xen_vcpu_setup(cpu);

	/* xen_vcpu_setup managed to place the vcpu_info within the
	   percpu area for all cpus, so make use of it */
	if (have_vcpu_info_placement) {
		pv_irq_ops.save_fl = __PV_IS_CALLEE_SAVE(xen_save_fl_direct);
		pv_irq_ops.restore_fl = __PV_IS_CALLEE_SAVE(xen_restore_fl_direct);
		pv_irq_ops.irq_disable = __PV_IS_CALLEE_SAVE(xen_irq_disable_direct);
		pv_irq_ops.irq_enable = __PV_IS_CALLEE_SAVE(xen_irq_enable_direct);
		pv_mmu_ops.read_cr2 = xen_read_cr2_direct;
	}
}

static unsigned xen_patch(u8 type, u16 clobbers, void *insnbuf,
			  unsigned long addr, unsigned len)
{
	char *start, *end, *reloc;
	unsigned ret;

	start = end = reloc = NULL;

#define SITE(op, x)							\
	case PARAVIRT_PATCH(op.x):					\
	if (have_vcpu_info_placement) {					\
		start = (char *)xen_##x##_direct;			\
		end = xen_##x##_direct_end;				\
		reloc = xen_##x##_direct_reloc;				\
	}								\
	goto patch_site

	switch (type) {
		SITE(pv_irq_ops, irq_enable);
		SITE(pv_irq_ops, irq_disable);
		SITE(pv_irq_ops, save_fl);
		SITE(pv_irq_ops, restore_fl);
#undef SITE

	patch_site:
		if (start == NULL || (end-start) > len)
			goto default_patch;

		ret = paravirt_patch_insns(insnbuf, len, start, end);

		/* Note: because reloc is assigned from something that
		   appears to be an array, gcc assumes it's non-null,
		   but doesn't know its relationship with start and
		   end. */
		if (reloc > start && reloc < end) {
			int reloc_off = reloc - start;
			long *relocp = (long *)(insnbuf + reloc_off);
			long delta = start - (char *)addr;

			*relocp += delta;
		}
		break;

	default_patch:
	default:
		ret = paravirt_patch_default(type, clobbers, insnbuf,
					     addr, len);
		break;
	}

	return ret;
}

static const struct pv_info xen_info __initconst = {
	.paravirt_enabled = 1,
	.shared_kernel_pmd = 0,

#ifdef CONFIG_X86_64
	.extra_user_64bit_cs = FLAT_USER_CS64,
#endif

	.name = "Xen",
};

static const struct pv_init_ops xen_init_ops __initconst = {
	.patch = xen_patch,
};

static const struct pv_cpu_ops xen_cpu_ops __initconst = {
	.cpuid = xen_cpuid,

	.set_debugreg = xen_set_debugreg,
	.get_debugreg = xen_get_debugreg,

	.clts = xen_clts,

	.read_cr0 = xen_read_cr0,
	.write_cr0 = xen_write_cr0,

	.read_cr4 = native_read_cr4,
	.read_cr4_safe = native_read_cr4_safe,
	.write_cr4 = xen_write_cr4,

#ifdef CONFIG_X86_64
	.read_cr8 = xen_read_cr8,
	.write_cr8 = xen_write_cr8,
#endif

	.wbinvd = native_wbinvd,

	.read_msr = native_read_msr_safe,
	.write_msr = xen_write_msr_safe,

	.read_tsc = native_read_tsc,
	.read_pmc = native_read_pmc,

	.read_tscp = native_read_tscp,

	.iret = xen_iret,
	.irq_enable_sysexit = xen_sysexit,
#ifdef CONFIG_X86_64
	.usergs_sysret32 = xen_sysret32,
	.usergs_sysret64 = xen_sysret64,
#endif

	.load_tr_desc = paravirt_nop,
	.set_ldt = xen_set_ldt,
	.load_gdt = xen_load_gdt,
	.load_idt = xen_load_idt,
	.load_tls = xen_load_tls,
#ifdef CONFIG_X86_64
	.load_gs_index = xen_load_gs_index,
#endif

	.alloc_ldt = xen_alloc_ldt,
	.free_ldt = xen_free_ldt,

	.store_gdt = native_store_gdt,
	.store_idt = native_store_idt,
	.store_tr = xen_store_tr,

	.write_ldt_entry = xen_write_ldt_entry,
	.write_gdt_entry = xen_write_gdt_entry,
	.write_idt_entry = xen_write_idt_entry,
	.load_sp0 = xen_load_sp0,

	.set_iopl_mask = xen_set_iopl_mask,
	.io_delay = xen_io_delay,

	/* Xen takes care of %gs when switching to usermode for us */
	.swapgs = paravirt_nop,

	.start_context_switch = paravirt_start_context_switch,
	.end_context_switch = xen_end_context_switch,
};

static const struct pv_apic_ops xen_apic_ops __initconst = {
#ifdef CONFIG_X86_LOCAL_APIC
	.startup_ipi_hook = paravirt_nop,
#endif
};

static void xen_reboot(int reason)
{
	struct sched_shutdown r = { .reason = reason };

	if (HYPERVISOR_sched_op(SCHEDOP_shutdown, &r))
		BUG();
}

static void xen_restart(char *msg)
{
	xen_reboot(SHUTDOWN_reboot);
}

static void xen_emergency_restart(void)
{
	xen_reboot(SHUTDOWN_reboot);
}

static void xen_machine_halt(void)
{
	xen_reboot(SHUTDOWN_poweroff);
}

static void xen_machine_power_off(void)
{
	if (pm_power_off)
		pm_power_off();
	xen_reboot(SHUTDOWN_poweroff);
}

static void xen_crash_shutdown(struct pt_regs *regs)
{
	xen_reboot(SHUTDOWN_crash);
}

static int
xen_panic_event(struct notifier_block *this, unsigned long event, void *ptr)
{
	xen_reboot(SHUTDOWN_crash);
	return NOTIFY_DONE;
}

static struct notifier_block xen_panic_block = {
	.notifier_call= xen_panic_event,
};

int xen_panic_handler_init(void)
{
	atomic_notifier_chain_register(&panic_notifier_list, &xen_panic_block);
	return 0;
}

static const struct machine_ops xen_machine_ops __initconst = {
	.restart = xen_restart,
	.halt = xen_machine_halt,
	.power_off = xen_machine_power_off,
	.shutdown = xen_machine_halt,
	.crash_shutdown = xen_crash_shutdown,
	.emergency_restart = xen_emergency_restart,
};

/*
 * Set up the GDT and segment registers for -fstack-protector.  Until
 * we do this, we have to be careful not to call any stack-protected
 * function, which is most of the kernel.
 */
static void __init xen_setup_stackprotector(void)
{
	/* PVH TBD/FIXME: investigate setup_stack_canary_segment */
	if (xen_feature(XENFEAT_auto_translated_physmap)) {
		switch_to_new_gdt(0);
		return;
	}
	pv_cpu_ops.write_gdt_entry = xen_write_gdt_entry_boot;
	pv_cpu_ops.load_gdt = xen_load_gdt_boot;

	setup_stack_canary_segment(0);
	switch_to_new_gdt(0);

	pv_cpu_ops.write_gdt_entry = xen_write_gdt_entry;
	pv_cpu_ops.load_gdt = xen_load_gdt;
}

static void __init xen_pvh_early_guest_init(void)
{
	if (xen_feature(XENFEAT_hvm_callback_vector))
		xen_have_vector_callback = 1;

#ifdef CONFIG_X86_32
	if (xen_feature(XENFEAT_auto_translated_physmap)) {
		xen_raw_printk("ERROR: 32bit PVH guests are not supported\n");
		BUG();
	}
#endif
}

/* First C function to be called on Xen boot */
asmlinkage void __init xen_start_kernel(void)
{
	struct physdev_set_iopl set_iopl;
	int rc;

	if (!xen_start_info)
		return;

	xen_domain_type = XEN_PV_DOMAIN;

	xen_setup_features();
	xen_pvh_early_guest_init();
	xen_setup_machphys_mapping();

	/* Install Xen paravirt ops */
	pv_info = xen_info;
	pv_init_ops = xen_init_ops;
	pv_apic_ops = xen_apic_ops;
	if (xen_pvh_domain())
		pv_cpu_ops.cpuid = xen_cpuid;
	else
		pv_cpu_ops = xen_cpu_ops;

	x86_init.resources.memory_setup = xen_memory_setup;
	x86_init.oem.arch_setup = xen_arch_setup;
	x86_init.oem.banner = xen_banner;

	xen_init_time_ops();

	/*
	 * Set up some pagetable state before starting to set any ptes.
	 */

	xen_init_mmu_ops();

	/* Prevent unwanted bits from being set in PTEs. */
	__supported_pte_mask &= ~_PAGE_GLOBAL;
#if 0
	if (!xen_initial_domain())
#endif
		__supported_pte_mask &= ~(_PAGE_PWT | _PAGE_PCD);

	__supported_pte_mask |= _PAGE_IOMAP;

	/*
	 * Prevent page tables from being allocated in highmem, even
	 * if CONFIG_HIGHPTE is enabled.
	 */
	__userpte_alloc_gfp &= ~__GFP_HIGHMEM;

	/* Work out if we support NX */
	x86_configure_nx();

	/* Get mfn list */
	if (!xen_feature(XENFEAT_auto_translated_physmap))
		xen_build_dynamic_phys_to_machine();

	/*
	 * Set up kernel GDT and segment registers, mainly so that
	 * -fstack-protector code can be executed.
	 */
	xen_setup_stackprotector();

	xen_init_irq_ops();
	xen_init_cpuid_mask();

#ifdef CONFIG_X86_LOCAL_APIC
	/*
	 * set up the basic apic ops.
	 */
	set_xen_basic_apic_ops();
#endif

	if (xen_feature(XENFEAT_mmu_pt_update_preserve_ad)) {
		pv_mmu_ops.ptep_modify_prot_start = xen_ptep_modify_prot_start;
		pv_mmu_ops.ptep_modify_prot_commit = xen_ptep_modify_prot_commit;
	}

	machine_ops = xen_machine_ops;

	/*
	 * The only reliable way to retain the initial address of the
	 * percpu gdt_page is to remember it here, so we can go and
	 * mark it RW later, when the initial percpu area is freed.
	 */
	xen_initial_gdt = &per_cpu(gdt_page, 0);

	xen_smp_init();

#ifdef CONFIG_ACPI_NUMA
	/*
	 * The pages we from Xen are not related to machine pages, so
	 * any NUMA information the kernel tries to get from ACPI will
	 * be meaningless.  Prevent it from trying.
	 */
	acpi_numa = -1;
#endif

	/* Don't do the full vcpu_info placement stuff until we have a
	   possible map and a non-dummy shared_info. */
	per_cpu(xen_vcpu, 0) = &HYPERVISOR_shared_info->vcpu_info[0];

	local_irq_disable();
	early_boot_irqs_disabled = true;

	xen_raw_console_write("mapping kernel into physical memory\n");
	xen_setup_kernel_pagetable((pgd_t *)xen_start_info->pt_base, xen_start_info->nr_pages);

	/* Allocate and initialize top and mid mfn levels for p2m structure */
	xen_build_mfn_list_list();

	/* keep using Xen gdt for now; no urgent need to change it */

#ifdef CONFIG_X86_32
	pv_info.kernel_rpl = 1;
	if (xen_feature(XENFEAT_supervisor_mode_kernel))
		pv_info.kernel_rpl = 0;
#else
	pv_info.kernel_rpl = 0;
#endif
	/* set the limit of our address space */
	xen_reserve_top();

	/* PVH: runs at default kernel iopl of 0 */
	if (!xen_pvh_domain()) {
		/*
		 * We used to do this in xen_arch_setup, but that is too late
		 * on AMD were early_cpu_init (run before ->arch_setup()) calls
		 * early_amd_init which pokes 0xcf8 port.
		 */
		set_iopl.iopl = 1;
		rc = HYPERVISOR_physdev_op(PHYSDEVOP_set_iopl, &set_iopl);
		if (rc != 0)
			xen_raw_printk("physdev_op failed %d\n", rc);
	}

#ifdef CONFIG_X86_32
	/* set up basic CPUID stuff */
	cpu_detect(&new_cpu_data);
	new_cpu_data.hard_math = 1;
	new_cpu_data.wp_works_ok = 1;
	new_cpu_data.x86_capability[0] = cpuid_edx(1);
#endif

	/* Poke various useful things into boot_params */
	boot_params.hdr.type_of_loader = (9 << 4) | 0;
	boot_params.hdr.ramdisk_image = xen_start_info->mod_start
		? __pa(xen_start_info->mod_start) : 0;
	boot_params.hdr.ramdisk_size = xen_start_info->mod_len;
	boot_params.hdr.cmd_line_ptr = __pa(xen_start_info->cmd_line);

	if (!xen_initial_domain()) {
		add_preferred_console("xenboot", 0, NULL);
		add_preferred_console("tty", 0, NULL);
		add_preferred_console("hvc", 0, NULL);
		if (pci_xen)
			x86_init.pci.arch_init = pci_xen_init;
	} else {
		const struct dom0_vga_console_info *info =
			(void *)((char *)xen_start_info +
				 xen_start_info->console.dom0.info_off);
		struct xen_platform_op op = {
			.cmd = XENPF_firmware_info,
			.interface_version = XENPF_INTERFACE_VERSION,
			.u.firmware_info.type = XEN_FW_KBD_SHIFT_FLAGS,
		};

		xen_init_vga(info, xen_start_info->console.dom0.info_size);
		xen_start_info->console.domU.mfn = 0;
		xen_start_info->console.domU.evtchn = 0;

		if (HYPERVISOR_dom0_op(&op) == 0)
			boot_params.kbd_status = op.u.firmware_info.u.kbd_shift_flags;

		xen_init_apic();

		/* Make sure ACS will be enabled */
		pci_request_acs();

		xen_acpi_sleep_register();

		/* Avoid searching for BIOS MP tables */
		x86_init.mpparse.find_smp_config = x86_init_noop;
		x86_init.mpparse.get_smp_config = x86_init_uint_noop;
	}
#ifdef CONFIG_PCI
	/* PCI BIOS service won't work from a PV guest. */
	pci_probe &= ~PCI_PROBE_BIOS;
#endif
	xen_raw_console_write("about to get started...\n");

	xen_setup_runstate_info(0);

	/* Start the world */
#ifdef CONFIG_X86_32
	i386_start_kernel();
#else
	x86_64_start_reservations((char *)__pa_symbol(&boot_params));
#endif
}

<<<<<<< HEAD
#ifdef CONFIG_XEN_PVHVM
#define HVM_SHARED_INFO_ADDR 0xFE700000UL
static struct shared_info *xen_hvm_shared_info;
static unsigned long xen_hvm_sip_phys;
static int xen_major, xen_minor;

/* Use a pfn in RAM, may move to MMIO before kexec.
 * This function also called for PVH dom0 */
static void xen_hvm_connect_shared_info(unsigned long pfn)
=======
void __ref xen_hvm_init_shared_info(void)
>>>>>>> e9daff24
{
	int cpu;
	struct xen_add_to_physmap xatp;
	static struct shared_info *shared_info_page = 0;

	if (!shared_info_page)
		shared_info_page = (struct shared_info *)
			extend_brk(PAGE_SIZE, PAGE_SIZE);
	xatp.domid = DOMID_SELF;
	xatp.idx = 0;
	xatp.space = XENMAPSPACE_shared_info;
	xatp.gpfn = __pa(shared_info_page) >> PAGE_SHIFT;
	if (HYPERVISOR_memory_op(XENMEM_add_to_physmap, &xatp))
		BUG();

	HYPERVISOR_shared_info = (struct shared_info *)shared_info_page;

	/* xen_vcpu is a pointer to the vcpu_info struct in the shared_info
	 * page, we use it in the event channel upcall and in some pvclock
	 * related functions. We don't need the vcpu_info placement
	 * optimizations because we don't use any pv_mmu or pv_irq op on
	 * HVM.
	 * When xen_hvm_init_shared_info is run at boot time only vcpu 0 is
	 * online but xen_hvm_init_shared_info is run at resume time too and
	 * in that case multiple vcpus might be online. */
	for_each_online_cpu(cpu) {
		per_cpu(xen_vcpu, cpu) = &HYPERVISOR_shared_info->vcpu_info[cpu];
	}
}

#ifdef CONFIG_XEN_PVHVM
static void __init init_hvm_pv_info(void)
{
	int major, minor;
	uint32_t eax, ebx, ecx, edx, pages, msr, base;
	u64 pfn;

	base = xen_cpuid_base();
	cpuid(base + 1, &eax, &ebx, &ecx, &edx);

	major = eax >> 16;
	minor = eax & 0xffff;
	printk(KERN_INFO "Xen version %d.%d.\n", major, minor);

	cpuid(base + 2, &pages, &msr, &ecx, &edx);

	pfn = __pa(hypercall_page);
	wrmsr_safe(msr, (u32)pfn, (u32)(pfn >> 32));

	xen_setup_features();

	pv_info.name = "Xen HVM";

	xen_domain_type = XEN_HVM_DOMAIN;
}

static int __cpuinit xen_hvm_cpu_notify(struct notifier_block *self,
				    unsigned long action, void *hcpu)
{
	int cpu = (long)hcpu;
	switch (action) {
	case CPU_UP_PREPARE:
		xen_vcpu_setup(cpu);
		if (xen_have_vector_callback)
			xen_init_lock_cpu(cpu);
		break;
	default:
		break;
	}
	return NOTIFY_OK;
}

static struct notifier_block xen_hvm_cpu_notifier __cpuinitdata = {
	.notifier_call	= xen_hvm_cpu_notify,
};

static void __init xen_hvm_guest_init(void)
{
	init_hvm_pv_info();

	xen_hvm_init_shared_info();

	if (xen_feature(XENFEAT_hvm_callback_vector))
		xen_have_vector_callback = 1;
	xen_hvm_smp_init();
	register_cpu_notifier(&xen_hvm_cpu_notifier);
	xen_unplug_emulated_devices();
	x86_init.irqs.intr_init = xen_init_IRQ;
	xen_hvm_init_time_ops();
	xen_hvm_init_mmu_ops();
}

static bool __init xen_hvm_platform(void)
{
	if (xen_pv_domain())
		return false;

	if (!xen_cpuid_base())
		return false;

	return true;
}

bool xen_hvm_need_lapic(void)
{
	if (xen_pv_domain())
		return false;
	if (!xen_hvm_domain())
		return false;
	if (xen_feature(XENFEAT_hvm_pirqs) && xen_have_vector_callback)
		return false;
	return true;
}
EXPORT_SYMBOL_GPL(xen_hvm_need_lapic);

const struct hypervisor_x86 x86_hyper_xen_hvm __refconst = {
	.name			= "Xen HVM",
	.detect			= xen_hvm_platform,
	.init_platform		= xen_hvm_guest_init,
};
EXPORT_SYMBOL(x86_hyper_xen_hvm);
#endif<|MERGE_RESOLUTION|>--- conflicted
+++ resolved
@@ -1553,19 +1553,9 @@
 #endif
 }
 
-<<<<<<< HEAD
-#ifdef CONFIG_XEN_PVHVM
-#define HVM_SHARED_INFO_ADDR 0xFE700000UL
-static struct shared_info *xen_hvm_shared_info;
-static unsigned long xen_hvm_sip_phys;
-static int xen_major, xen_minor;
-
+void __ref xen_hvm_init_shared_info(void)
 /* Use a pfn in RAM, may move to MMIO before kexec.
  * This function also called for PVH dom0 */
-static void xen_hvm_connect_shared_info(unsigned long pfn)
-=======
-void __ref xen_hvm_init_shared_info(void)
->>>>>>> e9daff24
 {
 	int cpu;
 	struct xen_add_to_physmap xatp;
