config SYMBOL_PREFIX
	string
	default "_"

config MMU
	def_bool n

config FPU
	def_bool n

config RWSEM_GENERIC_SPINLOCK
	def_bool y

config RWSEM_XCHGADD_ALGORITHM
	def_bool n

config BLACKFIN
	def_bool y
	select HAVE_ARCH_KGDB
	select HAVE_ARCH_TRACEHOOK
	select HAVE_DYNAMIC_FTRACE
	select HAVE_FTRACE_MCOUNT_RECORD
	select HAVE_FUNCTION_GRAPH_TRACER
	select HAVE_FUNCTION_TRACER
	select HAVE_FUNCTION_TRACE_MCOUNT_TEST
	select HAVE_IDE
	select HAVE_IRQ_WORK
	select HAVE_KERNEL_GZIP if RAMKERNEL
	select HAVE_KERNEL_BZIP2 if RAMKERNEL
	select HAVE_KERNEL_LZMA if RAMKERNEL
	select HAVE_KERNEL_LZO if RAMKERNEL
	select HAVE_OPROFILE
	select HAVE_PERF_EVENTS
	select ARCH_WANT_OPTIONAL_GPIOLIB
	select HAVE_GENERIC_HARDIRQS
	select GENERIC_ATOMIC64
	select GENERIC_IRQ_PROBE
	select IRQ_PER_CPU if SMP
	select HAVE_NMI_WATCHDOG if NMI_WATCHDOG
<<<<<<< HEAD
	select ARCH_USES_GETTIMEOFFSET if !GENERIC_CLOCKEVENTS
=======
>>>>>>> 61011677
	select GENERIC_SMP_IDLE_THREAD

config GENERIC_CSUM
	def_bool y

config GENERIC_BUG
	def_bool y
	depends on BUG

config ZONE_DMA
	def_bool y

config GENERIC_GPIO
	def_bool y

config FORCE_MAX_ZONEORDER
	int
	default "14"

config GENERIC_CALIBRATE_DELAY
	def_bool y

config LOCKDEP_SUPPORT
	def_bool y

config STACKTRACE_SUPPORT
	def_bool y

config TRACE_IRQFLAGS_SUPPORT
	def_bool y

source "init/Kconfig"

source "kernel/Kconfig.preempt"

source "kernel/Kconfig.freezer"

menu "Blackfin Processor Options"

comment "Processor and Board Settings"

choice
	prompt "CPU"
	default BF533

config BF512
	bool "BF512"
	help
	  BF512 Processor Support.

config BF514
	bool "BF514"
	help
	  BF514 Processor Support.

config BF516
	bool "BF516"
	help
	  BF516 Processor Support.

config BF518
	bool "BF518"
	help
	  BF518 Processor Support.

config BF522
	bool "BF522"
	help
	  BF522 Processor Support.

config BF523
	bool "BF523"
	help
	  BF523 Processor Support.

config BF524
	bool "BF524"
	help
	  BF524 Processor Support.

config BF525
	bool "BF525"
	help
	  BF525 Processor Support.

config BF526
	bool "BF526"
	help
	  BF526 Processor Support.

config BF527
	bool "BF527"
	help
	  BF527 Processor Support.

config BF531
	bool "BF531"
	help
	  BF531 Processor Support.

config BF532
	bool "BF532"
	help
	  BF532 Processor Support.

config BF533
	bool "BF533"
	help
	  BF533 Processor Support.

config BF534
	bool "BF534"
	help
	  BF534 Processor Support.

config BF536
	bool "BF536"
	help
	  BF536 Processor Support.

config BF537
	bool "BF537"
	help
	  BF537 Processor Support.

config BF538
	bool "BF538"
	help
	  BF538 Processor Support.

config BF539
	bool "BF539"
	help
	  BF539 Processor Support.

config BF542_std
	bool "BF542"
	help
	  BF542 Processor Support.

config BF542M
	bool "BF542m"
	help
	  BF542 Processor Support.

config BF544_std
	bool "BF544"
	help
	  BF544 Processor Support.

config BF544M
	bool "BF544m"
	help
	  BF544 Processor Support.

config BF547_std
	bool "BF547"
	help
	  BF547 Processor Support.

config BF547M
	bool "BF547m"
	help
	  BF547 Processor Support.

config BF548_std
	bool "BF548"
	help
	  BF548 Processor Support.

config BF548M
	bool "BF548m"
	help
	  BF548 Processor Support.

config BF549_std
	bool "BF549"
	help
	  BF549 Processor Support.

config BF549M
	bool "BF549m"
	help
	  BF549 Processor Support.

config BF561
	bool "BF561"
	help
	  BF561 Processor Support.

config BF609
	bool "BF609"
	select CLKDEV_LOOKUP
	help
	  BF609 Processor Support.

endchoice

config SMP
	depends on BF561
	select TICKSOURCE_CORETMR
	bool "Symmetric multi-processing support"
	---help---
	  This enables support for systems with more than one CPU,
	  like the dual core BF561. If you have a system with only one
	  CPU, say N. If you have a system with more than one CPU, say Y.

	  If you don't know what to do here, say N.

config NR_CPUS
	int
	depends on SMP
	default 2 if BF561

config HOTPLUG_CPU
	bool "Support for hot-pluggable CPUs"
	depends on SMP && HOTPLUG
	default y

config BF_REV_MIN
	int
	default 0 if (BF51x || BF52x || (BF54x && !BF54xM)) || BF60x
	default 2 if (BF537 || BF536 || BF534)
	default 3 if (BF561 || BF533 || BF532 || BF531 || BF54xM)
	default 4 if (BF538 || BF539)

config BF_REV_MAX
	int
	default 2 if (BF51x || BF52x || (BF54x && !BF54xM)) || BF60x
	default 3 if (BF537 || BF536 || BF534 || BF54xM)
	default 5 if (BF561 || BF538 || BF539)
	default 6 if (BF533 || BF532 || BF531)

choice
	prompt "Silicon Rev"
	default BF_REV_0_0 if (BF51x || BF52x || BF60x)
	default BF_REV_0_2 if (BF534 || BF536 || BF537 || (BF54x && !BF54xM))
	default BF_REV_0_3 if (BF531 || BF532 || BF533 || BF54xM || BF561)

config BF_REV_0_0
	bool "0.0"
	depends on (BF51x || BF52x || (BF54x && !BF54xM) || BF60x)

config BF_REV_0_1
	bool "0.1"
	depends on (BF51x || BF52x || (BF54x && !BF54xM))

config BF_REV_0_2
	bool "0.2"
	depends on (BF51x || BF52x || BF537 || BF536 || BF534 || (BF54x && !BF54xM))

config BF_REV_0_3
	bool "0.3"
	depends on (BF54xM || BF561 || BF537 || BF536 || BF534 || BF533 || BF532 || BF531)

config BF_REV_0_4
	bool "0.4"
	depends on (BF561 || BF533 || BF532 || BF531 || BF538 || BF539)

config BF_REV_0_5
	bool "0.5"
	depends on (BF561 || BF533 || BF532 || BF531 || BF538 || BF539)

config BF_REV_0_6
	bool "0.6"
	depends on (BF533 || BF532 || BF531)

config BF_REV_ANY
	bool "any"

config BF_REV_NONE
	bool "none"

endchoice

config BF53x
	bool
	depends on (BF531 || BF532 || BF533 || BF534 || BF536 || BF537)
	default y

config MEM_MT48LC64M4A2FB_7E
	bool
	depends on (BFIN533_STAMP)
	default y

config MEM_MT48LC16M16A2TG_75
	bool
	depends on (BFIN533_EZKIT || BFIN561_EZKIT \
		|| BFIN533_BLUETECHNIX_CM || BFIN537_BLUETECHNIX_CM_E \
		|| BFIN537_BLUETECHNIX_CM_U || H8606_HVSISTEMAS \
		|| BFIN527_BLUETECHNIX_CM)
	default y

config MEM_MT48LC32M8A2_75
	bool
	depends on (BFIN518F_EZBRD || BFIN537_STAMP || PNAV10 || BFIN538_EZKIT)
	default y

config MEM_MT48LC8M32B2B5_7
	bool
	depends on (BFIN561_BLUETECHNIX_CM)
	default y

config MEM_MT48LC32M16A2TG_75
	bool
	depends on (BFIN527_EZKIT || BFIN527_EZKIT_V2 || BFIN532_IP0X || BLACKSTAMP || BFIN527_AD7160EVAL)
	default y

config MEM_MT48H32M16LFCJ_75
	bool
	depends on (BFIN526_EZBRD)
	default y

source "arch/blackfin/mach-bf518/Kconfig"
source "arch/blackfin/mach-bf527/Kconfig"
source "arch/blackfin/mach-bf533/Kconfig"
source "arch/blackfin/mach-bf561/Kconfig"
source "arch/blackfin/mach-bf537/Kconfig"
source "arch/blackfin/mach-bf538/Kconfig"
source "arch/blackfin/mach-bf548/Kconfig"
source "arch/blackfin/mach-bf609/Kconfig"

menu "Board customizations"

config CMDLINE_BOOL
	bool "Default bootloader kernel arguments"

config CMDLINE
	string "Initial kernel command string"
	depends on CMDLINE_BOOL
	default "console=ttyBF0,57600"
	help
	  If you don't have a boot loader capable of passing a command line string
	  to the kernel, you may specify one here. As a minimum, you should specify
	  the memory size and the root device (e.g., mem=8M, root=/dev/nfs).

config BOOT_LOAD
	hex "Kernel load address for booting"
	default "0x1000"
	range 0x1000 0x20000000
	help
	  This option allows you to set the load address of the kernel.
	  This can be useful if you are on a board which has a small amount
	  of memory or you wish to reserve some memory at the beginning of
	  the address space.

	  Note that you need to keep this value above 4k (0x1000) as this
	  memory region is used to capture NULL pointer references as well
	  as some core kernel functions.

config PHY_RAM_BASE_ADDRESS
	hex "Physical RAM Base"
	default 0x0
	help
	  set BF609 FPGA physical SRAM base address

config ROM_BASE
	hex "Kernel ROM Base"
	depends on ROMKERNEL
	default "0x20040040"
	range 0x20000000 0x20400000 if !(BF54x || BF561)
	range 0x20000000 0x30000000 if (BF54x || BF561)
	help
	  Make sure your ROM base does not include any file-header
	  information that is prepended to the kernel.

	  For example, the bootable U-Boot format (created with
	  mkimage) has a 64 byte header (0x40).  So while the image
	  you write to flash might start at say 0x20080000, you have
	  to add 0x40 to get the kernel's ROM base as it will come
	  after the header.

comment "Clock/PLL Setup"

config CLKIN_HZ
	int "Frequency of the crystal on the board in Hz"
	default "10000000" if BFIN532_IP0X
	default "11059200" if BFIN533_STAMP
	default "24576000" if PNAV10
	default "25000000" # most people use this
	default "27000000" if BFIN533_EZKIT
	default "30000000" if BFIN561_EZKIT
	default "24000000" if BFIN527_AD7160EVAL
	help
	  The frequency of CLKIN crystal oscillator on the board in Hz.
	  Warning: This value should match the crystal on the board. Otherwise,
	  peripherals won't work properly.

config BFIN_KERNEL_CLOCK
	bool "Re-program Clocks while Kernel boots?"
	default n
	help
	  This option decides if kernel clocks are re-programed from the
	  bootloader settings. If the clocks are not set, the SDRAM settings
	  are also not changed, and the Bootloader does 100% of the hardware
	  configuration.

config PLL_BYPASS
	bool "Bypass PLL"
	depends on BFIN_KERNEL_CLOCK && (!BF60x)
	default n

config CLKIN_HALF
	bool "Half Clock In"
	depends on BFIN_KERNEL_CLOCK && (! PLL_BYPASS)
	default n
	help
	  If this is set the clock will be divided by 2, before it goes to the PLL.

config VCO_MULT
	int "VCO Multiplier"
	depends on BFIN_KERNEL_CLOCK && (! PLL_BYPASS)
	range 1 64
	default "22" if BFIN533_EZKIT
	default "45" if BFIN533_STAMP
	default "20" if (BFIN537_STAMP || BFIN527_EZKIT || BFIN527_EZKIT_V2 || BFIN548_EZKIT || BFIN548_BLUETECHNIX_CM || BFIN538_EZKIT)
	default "22" if BFIN533_BLUETECHNIX_CM
	default "20" if (BFIN537_BLUETECHNIX_CM_E || BFIN537_BLUETECHNIX_CM_U || BFIN527_BLUETECHNIX_CM || BFIN561_BLUETECHNIX_CM)
	default "20" if (BFIN561_EZKIT || BF609)
	default "16" if (H8606_HVSISTEMAS || BLACKSTAMP || BFIN526_EZBRD || BFIN518F_EZBRD)
	default "25" if BFIN527_AD7160EVAL
	help
	  This controls the frequency of the on-chip PLL. This can be between 1 and 64.
	  PLL Frequency = (Crystal Frequency) * (this setting)

choice
	prompt "Core Clock Divider"
	depends on BFIN_KERNEL_CLOCK
	default CCLK_DIV_1
	help
	  This sets the frequency of the core. It can be 1, 2, 4 or 8
	  Core Frequency = (PLL frequency) / (this setting)

config CCLK_DIV_1
	bool "1"

config CCLK_DIV_2
	bool "2"

config CCLK_DIV_4
	bool "4"

config CCLK_DIV_8
	bool "8"
endchoice

config SCLK_DIV
	int "System Clock Divider"
	depends on BFIN_KERNEL_CLOCK
	range 1 15
	default 4
	help
	  This sets the frequency of the system clock (including SDRAM or DDR) on
	  !BF60x else it set the clock for system buses and provides the
	  source from which SCLK0 and SCLK1 are derived.
	  This can be between 1 and 15
	  System Clock = (PLL frequency) / (this setting)

config SCLK0_DIV
	int "System Clock0 Divider"
	depends on BFIN_KERNEL_CLOCK && BF60x
	range 1 15
	default 1
	help
	  This sets the frequency of the system clock0 for PVP and all other
	  peripherals not clocked by SCLK1.
	  This can be between 1 and 15
	  System Clock0 = (System Clock) / (this setting)

config SCLK1_DIV
	int "System Clock1 Divider"
	depends on BFIN_KERNEL_CLOCK && BF60x
	range 1 15
	default 1
	help
	  This sets the frequency of the system clock1 (including SPORT, SPI and ACM).
	  This can be between 1 and 15
	  System Clock1 = (System Clock) / (this setting)

config DCLK_DIV
	int "DDR Clock Divider"
	depends on BFIN_KERNEL_CLOCK && BF60x
	range 1 15
	default 2
	help
	  This sets the frequency of the DDR memory.
	  This can be between 1 and 15
	  DDR Clock = (PLL frequency) / (this setting)

choice
	prompt "DDR SDRAM Chip Type"
	depends on BFIN_KERNEL_CLOCK
	depends on BF54x
	default MEM_MT46V32M16_5B

config MEM_MT46V32M16_6T
	bool "MT46V32M16_6T"

config MEM_MT46V32M16_5B
	bool "MT46V32M16_5B"
endchoice

choice
	prompt "DDR/SDRAM Timing"
	depends on BFIN_KERNEL_CLOCK && !BF60x
	default BFIN_KERNEL_CLOCK_MEMINIT_CALC
	help
	  This option allows you to specify Blackfin SDRAM/DDR Timing parameters
	  The calculated SDRAM timing parameters may not be 100%
	  accurate - This option is therefore marked experimental.

config BFIN_KERNEL_CLOCK_MEMINIT_CALC
	bool "Calculate Timings (EXPERIMENTAL)"
	depends on EXPERIMENTAL

config BFIN_KERNEL_CLOCK_MEMINIT_SPEC
	bool "Provide accurate Timings based on target SCLK"
	help
	  Please consult the Blackfin Hardware Reference Manuals as well
	  as the memory device datasheet.
	  http://docs.blackfin.uclinux.org/doku.php?id=bfin:sdram
endchoice

menu "Memory Init Control"
	depends on BFIN_KERNEL_CLOCK_MEMINIT_SPEC

config MEM_DDRCTL0
	depends on BF54x
	hex "DDRCTL0"
	default 0x0

config MEM_DDRCTL1
	depends on BF54x
	hex "DDRCTL1"
	default 0x0

config MEM_DDRCTL2
	depends on BF54x
	hex "DDRCTL2"
	default 0x0

config MEM_EBIU_DDRQUE
	depends on BF54x
	hex "DDRQUE"
	default 0x0

config MEM_SDRRC
	depends on !BF54x
	hex "SDRRC"
	default 0x0

config MEM_SDGCTL
	depends on !BF54x
	hex "SDGCTL"
	default 0x0
endmenu

#
# Max & Min Speeds for various Chips
#
config MAX_VCO_HZ
	int
	default 400000000 if BF512
	default 400000000 if BF514
	default 400000000 if BF516
	default 400000000 if BF518
	default 400000000 if BF522
	default 600000000 if BF523
	default 400000000 if BF524
	default 600000000 if BF525
	default 400000000 if BF526
	default 600000000 if BF527
	default 400000000 if BF531
	default 400000000 if BF532
	default 750000000 if BF533
	default 500000000 if BF534
	default 400000000 if BF536
	default 600000000 if BF537
	default 533333333 if BF538
	default 533333333 if BF539
	default 600000000 if BF542
	default 533333333 if BF544
	default 600000000 if BF547
	default 600000000 if BF548
	default 533333333 if BF549
	default 600000000 if BF561
	default 800000000 if BF609

config MIN_VCO_HZ
	int
	default 50000000

config MAX_SCLK_HZ
	int
	default 200000000 if BF609
	default 133333333

config MIN_SCLK_HZ
	int
	default 27000000

comment "Kernel Timer/Scheduler"

source kernel/Kconfig.hz

config SET_GENERIC_CLOCKEVENTS
	bool "Generic clock events"
	default y
	select GENERIC_CLOCKEVENTS

menu "Clock event device"
	depends on GENERIC_CLOCKEVENTS
config TICKSOURCE_GPTMR0
	bool "GPTimer0"
	depends on !SMP
	select BFIN_GPTIMERS

config TICKSOURCE_CORETMR
	bool "Core timer"
	default y
endmenu

menu "Clock souce"
	depends on GENERIC_CLOCKEVENTS
config CYCLES_CLOCKSOURCE
	bool "CYCLES"
	default y
	depends on !BFIN_SCRATCH_REG_CYCLES
	depends on !SMP
	help
	  If you say Y here, you will enable support for using the 'cycles'
	  registers as a clock source.  Doing so means you will be unable to
	  safely write to the 'cycles' register during runtime.  You will
	  still be able to read it (such as for performance monitoring), but
	  writing the registers will most likely crash the kernel.

config GPTMR0_CLOCKSOURCE
	bool "GPTimer0"
	select BFIN_GPTIMERS
	depends on !TICKSOURCE_GPTMR0
endmenu

comment "Misc"

choice
	prompt "Blackfin Exception Scratch Register"
	default BFIN_SCRATCH_REG_RETN
	help
	  Select the resource to reserve for the Exception handler:
	    - RETN: Non-Maskable Interrupt (NMI)
	    - RETE: Exception Return (JTAG/ICE)
	    - CYCLES: Performance counter

	  If you are unsure, please select "RETN".

config BFIN_SCRATCH_REG_RETN
	bool "RETN"
	help
	  Use the RETN register in the Blackfin exception handler
	  as a stack scratch register.  This means you cannot
	  safely use NMI on the Blackfin while running Linux, but
	  you can debug the system with a JTAG ICE and use the
	  CYCLES performance registers.

	  If you are unsure, please select "RETN".

config BFIN_SCRATCH_REG_RETE
	bool "RETE"
	help
	  Use the RETE register in the Blackfin exception handler
	  as a stack scratch register.  This means you cannot
	  safely use a JTAG ICE while debugging a Blackfin board,
	  but you can safely use the CYCLES performance registers
	  and the NMI.

	  If you are unsure, please select "RETN".

config BFIN_SCRATCH_REG_CYCLES
	bool "CYCLES"
	help
	  Use the CYCLES register in the Blackfin exception handler
	  as a stack scratch register.  This means you cannot
	  safely use the CYCLES performance registers on a Blackfin
	  board at anytime, but you can debug the system with a JTAG
	  ICE and use the NMI.

	  If you are unsure, please select "RETN".

endchoice

endmenu


menu "Blackfin Kernel Optimizations"

comment "Memory Optimizations"

config I_ENTRY_L1
	bool "Locate interrupt entry code in L1 Memory"
	default y
	depends on !SMP
	help
	  If enabled, interrupt entry code (STORE/RESTORE CONTEXT) is linked
	  into L1 instruction memory. (less latency)

config EXCPT_IRQ_SYSC_L1
	bool "Locate entire ASM lowlevel exception / interrupt - Syscall and CPLB handler code in L1 Memory"
	default y
	depends on !SMP
	help
	  If enabled, the entire ASM lowlevel exception and interrupt entry code
	  (STORE/RESTORE CONTEXT) is linked into L1 instruction memory.
	  (less latency)

config DO_IRQ_L1
	bool "Locate frequently called do_irq dispatcher function in L1 Memory"
	default y
	depends on !SMP
	help
	  If enabled, the frequently called do_irq dispatcher function is linked
	  into L1 instruction memory. (less latency)

config CORE_TIMER_IRQ_L1
	bool "Locate frequently called timer_interrupt() function in L1 Memory"
	default y
	depends on !SMP
	help
	  If enabled, the frequently called timer_interrupt() function is linked
	  into L1 instruction memory. (less latency)

config IDLE_L1
	bool "Locate frequently idle function in L1 Memory"
	default y
	depends on !SMP
	help
	  If enabled, the frequently called idle function is linked
	  into L1 instruction memory. (less latency)

config SCHEDULE_L1
	bool "Locate kernel schedule function in L1 Memory"
	default y
	depends on !SMP
	help
	  If enabled, the frequently called kernel schedule is linked
	  into L1 instruction memory. (less latency)

config ARITHMETIC_OPS_L1
	bool "Locate kernel owned arithmetic functions in L1 Memory"
	default y
	depends on !SMP
	help
	  If enabled, arithmetic functions are linked
	  into L1 instruction memory. (less latency)

config ACCESS_OK_L1
	bool "Locate access_ok function in L1 Memory"
	default y
	depends on !SMP
	help
	  If enabled, the access_ok function is linked
	  into L1 instruction memory. (less latency)

config MEMSET_L1
	bool "Locate memset function in L1 Memory"
	default y
	depends on !SMP
	help
	  If enabled, the memset function is linked
	  into L1 instruction memory. (less latency)

config MEMCPY_L1
	bool "Locate memcpy function in L1 Memory"
	default y
	depends on !SMP
	help
	  If enabled, the memcpy function is linked
	  into L1 instruction memory. (less latency)

config STRCMP_L1
	bool "locate strcmp function in L1 Memory"
	default y
	depends on !SMP
	help
	  If enabled, the strcmp function is linked
	  into L1 instruction memory (less latency).

config STRNCMP_L1
	bool "locate strncmp function in L1 Memory"
	default y
	depends on !SMP
	help
	  If enabled, the strncmp function is linked
	  into L1 instruction memory (less latency).

config STRCPY_L1
	bool "locate strcpy function in L1 Memory"
	default y
	depends on !SMP
	help
	  If enabled, the strcpy function is linked
	  into L1 instruction memory (less latency).

config STRNCPY_L1
	bool "locate strncpy function in L1 Memory"
	default y
	depends on !SMP
	help
	  If enabled, the strncpy function is linked
	  into L1 instruction memory (less latency).

config SYS_BFIN_SPINLOCK_L1
	bool "Locate sys_bfin_spinlock function in L1 Memory"
	default y
	depends on !SMP
	help
	  If enabled, sys_bfin_spinlock function is linked
	  into L1 instruction memory. (less latency)

config IP_CHECKSUM_L1
	bool "Locate IP Checksum function in L1 Memory"
	default n
	depends on !SMP
	help
	  If enabled, the IP Checksum function is linked
	  into L1 instruction memory. (less latency)

config CACHELINE_ALIGNED_L1
	bool "Locate cacheline_aligned data to L1 Data Memory"
	default y if !BF54x
	default n if BF54x
	depends on !SMP && !BF531 && !CRC32
	help
	  If enabled, cacheline_aligned data is linked
	  into L1 data memory. (less latency)

config SYSCALL_TAB_L1
	bool "Locate Syscall Table L1 Data Memory"
	default n
	depends on !SMP && !BF531
	help
	  If enabled, the Syscall LUT is linked
	  into L1 data memory. (less latency)

config CPLB_SWITCH_TAB_L1
	bool "Locate CPLB Switch Tables L1 Data Memory"
	default n
	depends on !SMP && !BF531
	help
	  If enabled, the CPLB Switch Tables are linked
	  into L1 data memory. (less latency)

config ICACHE_FLUSH_L1
	bool "Locate icache flush funcs in L1 Inst Memory"
	default y
	help
	  If enabled, the Blackfin icache flushing functions are linked
	  into L1 instruction memory.

	  Note that this might be required to address anomalies, but
	  these functions are pretty small, so it shouldn't be too bad.
	  If you are using a processor affected by an anomaly, the build
	  system will double check for you and prevent it.

config DCACHE_FLUSH_L1
	bool "Locate dcache flush funcs in L1 Inst Memory"
	default y
	depends on !SMP
	help
	  If enabled, the Blackfin dcache flushing functions are linked
	  into L1 instruction memory.

config APP_STACK_L1
	bool "Support locating application stack in L1 Scratch Memory"
	default y
	depends on !SMP
	help
	  If enabled the application stack can be located in L1
	  scratch memory (less latency).

	  Currently only works with FLAT binaries.

config EXCEPTION_L1_SCRATCH
	bool "Locate exception stack in L1 Scratch Memory"
	default n
	depends on !SMP && !APP_STACK_L1
	help
	  Whenever an exception occurs, use the L1 Scratch memory for
	  stack storage.  You cannot place the stacks of FLAT binaries
	  in L1 when using this option.

	  If you don't use L1 Scratch, then you should say Y here.

comment "Speed Optimizations"
config BFIN_INS_LOWOVERHEAD
	bool "ins[bwl] low overhead, higher interrupt latency"
	default y
	depends on !SMP
	help
	  Reads on the Blackfin are speculative. In Blackfin terms, this means
	  they can be interrupted at any time (even after they have been issued
	  on to the external bus), and re-issued after the interrupt occurs.
	  For memory - this is not a big deal, since memory does not change if
	  it sees a read.

	  If a FIFO is sitting on the end of the read, it will see two reads,
	  when the core only sees one since the FIFO receives both the read
	  which is cancelled (and not delivered to the core) and the one which
	  is re-issued (which is delivered to the core).

	  To solve this, interrupts are turned off before reads occur to
	  I/O space. This option controls which the overhead/latency of
	  controlling interrupts during this time
	   "n" turns interrupts off every read
		(higher overhead, but lower interrupt latency)
	   "y" turns interrupts off every loop
		(low overhead, but longer interrupt latency)

	  default behavior is to leave this set to on (type "Y"). If you are experiencing
	  interrupt latency issues, it is safe and OK to turn this off.

endmenu

choice
	prompt "Kernel executes from"
	help
	  Choose the memory type that the kernel will be running in.

config RAMKERNEL
	bool "RAM"
	help
	  The kernel will be resident in RAM when running.

config ROMKERNEL
	bool "ROM"
	help
	  The kernel will be resident in FLASH/ROM when running.

endchoice

# Common code uses "ROMKERNEL" or "XIP_KERNEL", so define both
config XIP_KERNEL
	bool
	default y
	depends on ROMKERNEL

source "mm/Kconfig"

config BFIN_GPTIMERS
	tristate "Enable Blackfin General Purpose Timers API"
	default n
	help
	  Enable support for the General Purpose Timers API.  If you
	  are unsure, say N.

	  To compile this driver as a module, choose M here: the module
	  will be called gptimers.

config HAVE_PWM
	tristate "Enable PWM API support"
	depends on BFIN_GPTIMERS
	help
	  Enable support for the Pulse Width Modulation framework (as
	  found in linux/pwm.h).

	  To compile this driver as a module, choose M here: the module
	  will be called pwm.

choice
	prompt "Uncached DMA region"
	default DMA_UNCACHED_1M
config DMA_UNCACHED_4M
	bool "Enable 4M DMA region"
config DMA_UNCACHED_2M
	bool "Enable 2M DMA region"
config DMA_UNCACHED_1M
	bool "Enable 1M DMA region"
config DMA_UNCACHED_512K
	bool "Enable 512K DMA region"
config DMA_UNCACHED_256K
	bool "Enable 256K DMA region"
config DMA_UNCACHED_128K
	bool "Enable 128K DMA region"
config DMA_UNCACHED_NONE
	bool "Disable DMA region"
endchoice


comment "Cache Support"

config BFIN_ICACHE
	bool "Enable ICACHE"
	default y
config BFIN_EXTMEM_ICACHEABLE
	bool "Enable ICACHE for external memory"
	depends on BFIN_ICACHE
	default y
config BFIN_L2_ICACHEABLE
	bool "Enable ICACHE for L2 SRAM"
	depends on BFIN_ICACHE
	depends on BF54x || BF561
	default n

config BFIN_DCACHE
	bool "Enable DCACHE"
	default y
config BFIN_DCACHE_BANKA
	bool "Enable only 16k BankA DCACHE - BankB is SRAM"
	depends on BFIN_DCACHE && !BF531
	default n
config BFIN_EXTMEM_DCACHEABLE
	bool "Enable DCACHE for external memory"
	depends on BFIN_DCACHE
	default y
choice
	prompt "External memory DCACHE policy"
	depends on BFIN_EXTMEM_DCACHEABLE
	default BFIN_EXTMEM_WRITEBACK if !SMP
	default BFIN_EXTMEM_WRITETHROUGH if SMP
config BFIN_EXTMEM_WRITEBACK
	bool "Write back"
	depends on !SMP
	help
	  Write Back Policy:
	    Cached data will be written back to SDRAM only when needed.
	    This can give a nice increase in performance, but beware of
	    broken drivers that do not properly invalidate/flush their
	    cache.

	  Write Through Policy:
	    Cached data will always be written back to SDRAM when the
	    cache is updated.  This is a completely safe setting, but
	    performance is worse than Write Back.

	  If you are unsure of the options and you want to be safe,
	  then go with Write Through.

config BFIN_EXTMEM_WRITETHROUGH
	bool "Write through"
	help
	  Write Back Policy:
	    Cached data will be written back to SDRAM only when needed.
	    This can give a nice increase in performance, but beware of
	    broken drivers that do not properly invalidate/flush their
	    cache.

	  Write Through Policy:
	    Cached data will always be written back to SDRAM when the
	    cache is updated.  This is a completely safe setting, but
	    performance is worse than Write Back.

	  If you are unsure of the options and you want to be safe,
	  then go with Write Through.

endchoice

config BFIN_L2_DCACHEABLE
	bool "Enable DCACHE for L2 SRAM"
	depends on BFIN_DCACHE
	depends on (BF54x || BF561 || BF60x) && !SMP
	default n
choice
	prompt "L2 SRAM DCACHE policy"
	depends on BFIN_L2_DCACHEABLE
	default BFIN_L2_WRITEBACK
config BFIN_L2_WRITEBACK
	bool "Write back"

config BFIN_L2_WRITETHROUGH
	bool "Write through"
endchoice


comment "Memory Protection Unit"
config MPU
	bool "Enable the memory protection unit (EXPERIMENTAL)"
	default n
	help
	  Use the processor's MPU to protect applications from accessing
	  memory they do not own.  This comes at a performance penalty
	  and is recommended only for debugging.

comment "Asynchronous Memory Configuration"

menu "EBIU_AMGCTL Global Control"
	depends on !BF60x
config C_AMCKEN
	bool "Enable CLKOUT"
	default y

config C_CDPRIO
	bool "DMA has priority over core for ext. accesses"
	default n

config C_B0PEN
	depends on BF561
	bool "Bank 0 16 bit packing enable"
	default y

config C_B1PEN
	depends on BF561
	bool "Bank 1 16 bit packing enable"
	default y

config C_B2PEN
	depends on BF561
	bool "Bank 2 16 bit packing enable"
	default y

config C_B3PEN
	depends on BF561
	bool "Bank 3 16 bit packing enable"
	default n

choice
	prompt "Enable Asynchronous Memory Banks"
	default C_AMBEN_ALL

config C_AMBEN
	bool "Disable All Banks"

config C_AMBEN_B0
	bool "Enable Bank 0"

config C_AMBEN_B0_B1
	bool "Enable Bank 0 & 1"

config C_AMBEN_B0_B1_B2
	bool "Enable Bank 0 & 1 & 2"

config C_AMBEN_ALL
	bool "Enable All Banks"
endchoice
endmenu

menu "EBIU_AMBCTL Control"
	depends on !BF60x
config BANK_0
	hex "Bank 0 (AMBCTL0.L)"
	default 0x7BB0
	help
	  These are the low 16 bits of the EBIU_AMBCTL0 MMR which are
	  used to control the Asynchronous Memory Bank 0 settings.

config BANK_1
	hex "Bank 1 (AMBCTL0.H)"
	default 0x7BB0
	default 0x5558 if BF54x
	help
	  These are the high 16 bits of the EBIU_AMBCTL0 MMR which are
	  used to control the Asynchronous Memory Bank 1 settings.

config BANK_2
	hex "Bank 2 (AMBCTL1.L)"
	default 0x7BB0
	help
	  These are the low 16 bits of the EBIU_AMBCTL1 MMR which are
	  used to control the Asynchronous Memory Bank 2 settings.

config BANK_3
	hex "Bank 3 (AMBCTL1.H)"
	default 0x99B3
	help
	  These are the high 16 bits of the EBIU_AMBCTL1 MMR which are
	  used to control the Asynchronous Memory Bank 3 settings.

endmenu

config EBIU_MBSCTLVAL
	hex "EBIU Bank Select Control Register"
	depends on BF54x
	default 0

config EBIU_MODEVAL
	hex "Flash Memory Mode Control Register"
	depends on BF54x
	default 1

config EBIU_FCTLVAL
	hex "Flash Memory Bank Control Register"
	depends on BF54x
	default 6
endmenu

#############################################################################
menu "Bus options (PCI, PCMCIA, EISA, MCA, ISA)"

config PCI
	bool "PCI support"
	depends on BROKEN
	help
	  Support for PCI bus.

source "drivers/pci/Kconfig"

source "drivers/pcmcia/Kconfig"

source "drivers/pci/hotplug/Kconfig"

endmenu

menu "Executable file formats"

source "fs/Kconfig.binfmt"

endmenu

menu "Power management options"

source "kernel/power/Kconfig"

config ARCH_SUSPEND_POSSIBLE
	def_bool y

choice
	prompt "Standby Power Saving Mode"
	depends on PM && !BF60x
	default PM_BFIN_SLEEP_DEEPER
config  PM_BFIN_SLEEP_DEEPER
	bool "Sleep Deeper"
	help
	  Sleep "Deeper" Mode (High Power Savings) - This mode reduces dynamic
	  power dissipation by disabling the clock to the processor core (CCLK).
	  Furthermore, Standby sets the internal power supply voltage (VDDINT)
	  to 0.85 V to provide the greatest power savings, while preserving the
	  processor state.
	  The PLL and system clock (SCLK) continue to operate at a very low
	  frequency of about 3.3 MHz. To preserve data integrity in the SDRAM,
	  the SDRAM is put into Self Refresh Mode. Typically an external event
	  such as GPIO interrupt or RTC activity wakes up the processor.
	  Various Peripherals such as UART, SPORT, PPI may not function as
	  normal during Sleep Deeper, due to the reduced SCLK frequency.
	  When in the sleep mode, system DMA access to L1 memory is not supported.

	  If unsure, select "Sleep Deeper".

config  PM_BFIN_SLEEP
	bool "Sleep"
	help
	  Sleep Mode (High Power Savings) - The sleep mode reduces power
	  dissipation by disabling the clock to the processor core (CCLK).
	  The PLL and system clock (SCLK), however, continue to operate in
	  this mode. Typically an external event or RTC activity will wake
	  up the processor. When in the sleep mode, system DMA access to L1
	  memory is not supported.

	  If unsure, select "Sleep Deeper".
endchoice

comment "Possible Suspend Mem / Hibernate Wake-Up Sources"
	depends on PM

config PM_BFIN_WAKE_PH6
	bool "Allow Wake-Up from on-chip PHY or PH6 GP"
	depends on PM && (BF51x || BF52x || BF534 || BF536 || BF537)
	default n
	help
	  Enable PHY and PH6 GP Wake-Up (Voltage Regulator Power-Up)

config PM_BFIN_WAKE_GP
	bool "Allow Wake-Up from GPIOs"
	depends on PM && BF54x
	default n
	help
	  Enable General-Purpose Wake-Up (Voltage Regulator Power-Up)
	  (all processors, except ADSP-BF549). This option sets
	  the general-purpose wake-up enable (GPWE) control bit to enable
	  wake-up upon detection of an active low signal on the /GPW (PH7) pin.
	  On ADSP-BF549 this option enables the same functionality on the
	  /MRXON pin also PH7.

config PM_BFIN_WAKE_PA15
	bool "Allow Wake-Up from PA15"
	depends on PM && BF60x
	default n
	help
	  Enable PA15 Wake-Up

config PM_BFIN_WAKE_PA15_POL
	int "Wake-up priority"
	depends on PM_BFIN_WAKE_PA15
	default 0
	help
	  Wake-Up priority 0(low) 1(high)

config PM_BFIN_WAKE_PB15
	bool "Allow Wake-Up from PB15"
	depends on PM && BF60x
	default n
	help
	  Enable PB15 Wake-Up

config PM_BFIN_WAKE_PB15_POL
	int "Wake-up priority"
	depends on PM_BFIN_WAKE_PB15
	default 0
	help
	  Wake-Up priority 0(low) 1(high)

config PM_BFIN_WAKE_PC15
	bool "Allow Wake-Up from PC15"
	depends on PM && BF60x
	default n
	help
	  Enable PC15 Wake-Up

config PM_BFIN_WAKE_PC15_POL
	int "Wake-up priority"
	depends on PM_BFIN_WAKE_PC15
	default 0
	help
	  Wake-Up priority 0(low) 1(high)

config PM_BFIN_WAKE_PD06
	bool "Allow Wake-Up from PD06(ETH0_PHYINT)"
	depends on PM && BF60x
	default n
	help
	  Enable PD06(ETH0_PHYINT) Wake-up

config PM_BFIN_WAKE_PD06_POL
	int "Wake-up priority"
	depends on PM_BFIN_WAKE_PD06
	default 0
	help
	  Wake-Up priority 0(low) 1(high)

config PM_BFIN_WAKE_PE12
	bool "Allow Wake-Up from PE12(ETH1_PHYINT, PUSH BUTTON)"
	depends on PM && BF60x
	default n
	help
	  Enable PE12(ETH1_PHYINT, PUSH BUTTON) Wake-up

config PM_BFIN_WAKE_PE12_POL
	int "Wake-up priority"
	depends on PM_BFIN_WAKE_PE12
	default 0
	help
	  Wake-Up priority 0(low) 1(high)

config PM_BFIN_WAKE_PG04
	bool "Allow Wake-Up from PG04(CAN0_RX)"
	depends on PM && BF60x
	default n
	help
	  Enable PG04(CAN0_RX) Wake-up

config PM_BFIN_WAKE_PG04_POL
	int "Wake-up priority"
	depends on PM_BFIN_WAKE_PG04
	default 0
	help
	  Wake-Up priority 0(low) 1(high)

config PM_BFIN_WAKE_PG13
	bool "Allow Wake-Up from PG13"
	depends on PM && BF60x
	default n
	help
	  Enable PG13 Wake-Up

config PM_BFIN_WAKE_PG13_POL
	int "Wake-up priority"
	depends on PM_BFIN_WAKE_PG13
	default 0
	help
	  Wake-Up priority 0(low) 1(high)

config PM_BFIN_WAKE_USB
	bool "Allow Wake-Up from (USB)"
	depends on PM && BF60x
	default n
	help
	  Enable (USB) Wake-up

config PM_BFIN_WAKE_USB_POL
	int "Wake-up priority"
	depends on PM_BFIN_WAKE_USB
	default 0
	help
	  Wake-Up priority 0(low) 1(high)

endmenu

menu "CPU Frequency scaling"

source "drivers/cpufreq/Kconfig"

config BFIN_CPU_FREQ
	bool
	depends on CPU_FREQ
	select CPU_FREQ_TABLE
	default y

config CPU_VOLTAGE
	bool "CPU Voltage scaling"
	depends on EXPERIMENTAL
	depends on CPU_FREQ
	default n
	help
	  Say Y here if you want CPU voltage scaling according to the CPU frequency.
	  This option violates the PLL BYPASS recommendation in the Blackfin Processor
	  manuals. There is a theoretical risk that during VDDINT transitions
	  the PLL may unlock.

endmenu

source "net/Kconfig"

source "drivers/Kconfig"

source "drivers/firmware/Kconfig"

source "fs/Kconfig"

source "arch/blackfin/Kconfig.debug"

source "security/Kconfig"

source "crypto/Kconfig"

source "lib/Kconfig"<|MERGE_RESOLUTION|>--- conflicted
+++ resolved
@@ -37,10 +37,7 @@
 	select GENERIC_IRQ_PROBE
 	select IRQ_PER_CPU if SMP
 	select HAVE_NMI_WATCHDOG if NMI_WATCHDOG
-<<<<<<< HEAD
 	select ARCH_USES_GETTIMEOFFSET if !GENERIC_CLOCKEVENTS
-=======
->>>>>>> 61011677
 	select GENERIC_SMP_IDLE_THREAD
 
 config GENERIC_CSUM
