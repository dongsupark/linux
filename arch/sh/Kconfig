--- conflicted
+++ resolved
@@ -28,11 +28,8 @@
 	select RTC_LIB
 	select GENERIC_ATOMIC64
 	select GENERIC_IRQ_SHOW
-<<<<<<< HEAD
 	select GENERIC_CLOCKEVENTS
 	select GENERIC_CMOS_UPDATE if SH_SH03 || SH_DREAMCAST
-=======
->>>>>>> f9369910
 	select GENERIC_SMP_IDLE_THREAD
 	help
 	  The SuperH is a RISC processor targeted for use in embedded systems
@@ -602,16 +599,9 @@
 config SH_CLK_CPG_LEGACY
 	depends on SH_CLK_CPG
 	def_bool y if !CPU_SUBTYPE_SH7785 && !ARCH_SHMOBILE && \
-<<<<<<< HEAD
-		      !CPU_SHX3 && !CPU_SUBTYPE_SH7757
-=======
 		      !CPU_SHX3 && !CPU_SUBTYPE_SH7757 && \
 		      !CPU_SUBTYPE_SH7734 && !CPU_SUBTYPE_SH7264 && \
 		      !CPU_SUBTYPE_SH7269
-
-source "kernel/time/Kconfig"
-
->>>>>>> f9369910
 endmenu
 
 menu "CPU Frequency scaling"
