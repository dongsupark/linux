--- conflicted
+++ resolved
@@ -26,11 +26,7 @@
 
 static void master_clk_init(struct clk *clk)
 {
-<<<<<<< HEAD
-	clk->rate *= PLL2 * pll1rate[(__raw_readw(FREQCR) >> 8) & 0x0007];
-=======
 	clk->rate *= pll2_mult * pll1rate[(__raw_readw(FREQCR) >> 8) & 0x0007];
->>>>>>> 3cbea436
 }
 
 static struct clk_ops sh7206_master_clk_ops = {
