--- conflicted
+++ resolved
@@ -14,10 +14,7 @@
 	select ARCH_WANT_IPC_PARSE_VERSION
 	select OLD_SIGSUSPEND3
 	select OLD_SIGACTION
-<<<<<<< HEAD
-=======
 	select HAVE_DEBUG_STACKOVERFLOW
->>>>>>> d0e0ac97
 
 config ZONE_DMA
 	bool
