--- conflicted
+++ resolved
@@ -114,27 +114,6 @@
  */
 void __init mem_init(void)
 {
-<<<<<<< HEAD
-	unsigned long npages = (memory_end - memory_start) >> PAGE_SHIFT;
-	unsigned long tmp;
-#ifdef CONFIG_MMU
-	unsigned long loop, pfn;
-	int datapages = 0;
-#endif
-	int codek = 0, datak = 0;
-
-	/* this will put all low memory onto the freelists */
-	totalram_pages = free_all_bootmem();
-
-#ifdef CONFIG_MMU
-	for (loop = 0 ; loop < npages ; loop++)
-		if (PageReserved(&mem_map[loop]))
-			datapages++;
-
-#ifdef CONFIG_HIGHMEM
-	for (pfn = num_physpages - 1; pfn >= num_mappedpages; pfn--)
-		free_highmem_page(&mem_map[pfn]);
-=======
 	unsigned long code_size = _etext - _stext;
 
 	/* this will put all low memory onto the freelists */
@@ -147,7 +126,6 @@
 		     pfn >= num_mappedpages; pfn--)
 			free_highmem_page(&mem_map[pfn]);
 	}
->>>>>>> d0e0ac97
 #endif
 
 	mem_init_print_info(NULL);
@@ -163,11 +141,7 @@
 void free_initmem(void)
 {
 #if defined(CONFIG_RAMKERNEL) && !defined(CONFIG_PROTECT_KERNEL)
-<<<<<<< HEAD
-	free_initmem_default(0);
-=======
 	free_initmem_default(-1);
->>>>>>> d0e0ac97
 #endif
 } /* end free_initmem() */
 
@@ -178,10 +152,6 @@
 #ifdef CONFIG_BLK_DEV_INITRD
 void __init free_initrd_mem(unsigned long start, unsigned long end)
 {
-<<<<<<< HEAD
-	free_reserved_area(start, end, 0, "initrd");
-=======
 	free_reserved_area((void *)start, (void *)end, -1, "initrd");
->>>>>>> d0e0ac97
 } /* end free_initrd_mem() */
 #endif