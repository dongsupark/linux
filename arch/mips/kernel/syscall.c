--- conflicted
+++ resolved
@@ -201,11 +201,7 @@
 {
 	switch (cmd) {
 	case MIPS_ATOMIC_SET:
-<<<<<<< HEAD
 		return mips_atomic_set(arg1, arg2);
-=======
-		return mips_atomic_set(current_pt_regs(), arg1, arg2);
->>>>>>> 115a1dce
 
 	case MIPS_FIXADE:
 		if (arg1 & ~3)
