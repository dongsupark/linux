/*
 * Code for replacing ftrace calls with jumps.
 *
 * Copyright (C) 2007-2008 Steven Rostedt <srostedt@redhat.com>
 * Copyright (C) 2009, 2010 DSLab, Lanzhou University, China
 * Author: Wu Zhangjin <wuzhangjin@gmail.com>
 *
 * Thanks goes to Steven Rostedt for writing the original x86 version.
 */

#include <linux/uaccess.h>
#include <linux/init.h>
#include <linux/ftrace.h>

#include <asm/asm.h>
#include <asm/asm-offsets.h>
#include <asm/cacheflush.h>
#include <asm/uasm.h>

#include <asm-generic/sections.h>

#if defined(KBUILD_MCOUNT_RA_ADDRESS) && defined(CONFIG_32BIT)
#define MCOUNT_OFFSET_INSNS 5
#else
#define MCOUNT_OFFSET_INSNS 4
#endif

<<<<<<< HEAD
=======
#ifdef CONFIG_DYNAMIC_FTRACE

>>>>>>> d0e0ac97
/* Arch override because MIPS doesn't need to run this from stop_machine() */
void arch_ftrace_update_code(int command)
{
	ftrace_modify_all_code(command);
}

<<<<<<< HEAD
=======
#endif

>>>>>>> d0e0ac97
/*
 * Check if the address is in kernel space
 *
 * Clone core_kernel_text() from kernel/extable.c, but doesn't call
 * init_kernel_text() for Ftrace doesn't trace functions in init sections.
 */
static inline int in_kernel_space(unsigned long ip)
{
	if (ip >= (unsigned long)_stext &&
	    ip <= (unsigned long)_etext)
		return 1;
	return 0;
}

#ifdef CONFIG_DYNAMIC_FTRACE

#define JAL 0x0c000000		/* jump & link: ip --> ra, jump to target */
#define ADDR_MASK 0x03ffffff	/*  op_code|addr : 31...26|25 ....0 */
#define JUMP_RANGE_MASK ((1UL << 28) - 1)

#define INSN_NOP 0x00000000	/* nop */
#define INSN_JAL(addr)	\
	((unsigned int)(JAL | (((addr) >> 2) & ADDR_MASK)))

static unsigned int insn_jal_ftrace_caller __read_mostly;
static unsigned int insn_lui_v1_hi16_mcount __read_mostly;
static unsigned int insn_j_ftrace_graph_caller __maybe_unused __read_mostly;

static inline void ftrace_dyn_arch_init_insns(void)
{
	u32 *buf;
	unsigned int v1;

	/* lui v1, hi16_mcount */
	v1 = 3;
	buf = (u32 *)&insn_lui_v1_hi16_mcount;
	UASM_i_LA_mostly(&buf, v1, MCOUNT_ADDR);

	/* jal (ftrace_caller + 8), jump over the first two instruction */
	buf = (u32 *)&insn_jal_ftrace_caller;
	uasm_i_jal(&buf, (FTRACE_ADDR + 8) & JUMP_RANGE_MASK);

#ifdef CONFIG_FUNCTION_GRAPH_TRACER
	/* j ftrace_graph_caller */
	buf = (u32 *)&insn_j_ftrace_graph_caller;
	uasm_i_j(&buf, (unsigned long)ftrace_graph_caller & JUMP_RANGE_MASK);
#endif
}

static int ftrace_modify_code(unsigned long ip, unsigned int new_code)
{
	int faulted;

	/* *(unsigned int *)ip = new_code; */
	safe_store_code(new_code, ip, faulted);

	if (unlikely(faulted))
		return -EFAULT;

	flush_icache_range(ip, ip + 8);

	return 0;
}

#ifndef CONFIG_64BIT
static int ftrace_modify_code_2(unsigned long ip, unsigned int new_code1,
				unsigned int new_code2)
{
	int faulted;

	safe_store_code(new_code1, ip, faulted);
	if (unlikely(faulted))
		return -EFAULT;
	ip += 4;
	safe_store_code(new_code2, ip, faulted);
	if (unlikely(faulted))
		return -EFAULT;
	flush_icache_range(ip, ip + 8); /* original ip + 12 */
	return 0;
}
#endif

/*
 * The details about the calling site of mcount on MIPS
 *
 * 1. For kernel:
 *
 * move at, ra
 * jal _mcount		--> nop
 *
 * 2. For modules:
 *
 * 2.1 For KBUILD_MCOUNT_RA_ADDRESS and CONFIG_32BIT
 *
 * lui v1, hi_16bit_of_mcount	     --> b 1f (0x10000005)
 * addiu v1, v1, low_16bit_of_mcount
 * move at, ra
 * move $12, ra_address
 * jalr v1
 *  sub sp, sp, 8
 *				    1: offset = 5 instructions
 * 2.2 For the Other situations
 *
 * lui v1, hi_16bit_of_mcount	     --> b 1f (0x10000004)
 * addiu v1, v1, low_16bit_of_mcount
 * move at, ra
 * jalr v1
 *  nop | move $12, ra_address | sub sp, sp, 8
 *				    1: offset = 4 instructions
 */

#define INSN_B_1F (0x10000000 | MCOUNT_OFFSET_INSNS)

int ftrace_make_nop(struct module *mod,
		    struct dyn_ftrace *rec, unsigned long addr)
{
	unsigned int new;
	unsigned long ip = rec->ip;

	/*
	 * If ip is in kernel space, no long call, otherwise, long call is
	 * needed.
	 */
	new = in_kernel_space(ip) ? INSN_NOP : INSN_B_1F;
#ifdef CONFIG_64BIT
	return ftrace_modify_code(ip, new);
#else
	/*
	 * On 32 bit MIPS platforms, gcc adds a stack adjust
	 * instruction in the delay slot after the branch to
	 * mcount and expects mcount to restore the sp on return.
	 * This is based on a legacy API and does nothing but
	 * waste instructions so it's being removed at runtime.
	 */
	return ftrace_modify_code_2(ip, new, INSN_NOP);
#endif
}

int ftrace_make_call(struct dyn_ftrace *rec, unsigned long addr)
{
	unsigned int new;
	unsigned long ip = rec->ip;

	new = in_kernel_space(ip) ? insn_jal_ftrace_caller :
		insn_lui_v1_hi16_mcount;

	return ftrace_modify_code(ip, new);
}

#define FTRACE_CALL_IP ((unsigned long)(&ftrace_call))

int ftrace_update_ftrace_func(ftrace_func_t func)
{
	unsigned int new;

	new = INSN_JAL((unsigned long)func);

	return ftrace_modify_code(FTRACE_CALL_IP, new);
}

int __init ftrace_dyn_arch_init(void *data)
{
	/* Encode the instructions when booting */
	ftrace_dyn_arch_init_insns();

	/* Remove "b ftrace_stub" to ensure ftrace_caller() is executed */
	ftrace_modify_code(MCOUNT_ADDR, INSN_NOP);

	/* The return code is retured via data */
	*(unsigned long *)data = 0;

	return 0;
}
#endif	/* CONFIG_DYNAMIC_FTRACE */

#ifdef CONFIG_FUNCTION_GRAPH_TRACER

#ifdef CONFIG_DYNAMIC_FTRACE

extern void ftrace_graph_call(void);
#define FTRACE_GRAPH_CALL_IP	((unsigned long)(&ftrace_graph_call))

int ftrace_enable_ftrace_graph_caller(void)
{
	return ftrace_modify_code(FTRACE_GRAPH_CALL_IP,
			insn_j_ftrace_graph_caller);
}

int ftrace_disable_ftrace_graph_caller(void)
{
	return ftrace_modify_code(FTRACE_GRAPH_CALL_IP, INSN_NOP);
}

#endif	/* CONFIG_DYNAMIC_FTRACE */

#ifndef KBUILD_MCOUNT_RA_ADDRESS

#define S_RA_SP (0xafbf << 16)	/* s{d,w} ra, offset(sp) */
#define S_R_SP	(0xafb0 << 16)	/* s{d,w} R, offset(sp) */
#define OFFSET_MASK	0xffff	/* stack offset range: 0 ~ PT_SIZE */

unsigned long ftrace_get_parent_ra_addr(unsigned long self_ra, unsigned long
		old_parent_ra, unsigned long parent_ra_addr, unsigned long fp)
{
	unsigned long sp, ip, tmp;
	unsigned int code;
	int faulted;

	/*
	 * For module, move the ip from the return address after the
	 * instruction "lui v1, hi_16bit_of_mcount"(offset is 24), but for
	 * kernel, move after the instruction "move ra, at"(offset is 16)
	 */
	ip = self_ra - (in_kernel_space(self_ra) ? 16 : 24);

	/*
	 * search the text until finding the non-store instruction or "s{d,w}
	 * ra, offset(sp)" instruction
	 */
	do {
		/* get the code at "ip": code = *(unsigned int *)ip; */
		safe_load_code(code, ip, faulted);

		if (unlikely(faulted))
			return 0;
		/*
		 * If we hit the non-store instruction before finding where the
		 * ra is stored, then this is a leaf function and it does not
		 * store the ra on the stack
		 */
		if ((code & S_R_SP) != S_R_SP)
			return parent_ra_addr;

		/* Move to the next instruction */
		ip -= 4;
	} while ((code & S_RA_SP) != S_RA_SP);

	sp = fp + (code & OFFSET_MASK);

	/* tmp = *(unsigned long *)sp; */
	safe_load_stack(tmp, sp, faulted);
	if (unlikely(faulted))
		return 0;

	if (tmp == old_parent_ra)
		return sp;
	return 0;
}

#endif	/* !KBUILD_MCOUNT_RA_ADDRESS */

/*
 * Hook the return address and push it in the stack of return addrs
 * in current thread info.
 */
void prepare_ftrace_return(unsigned long *parent_ra_addr, unsigned long self_ra,
			   unsigned long fp)
{
	unsigned long old_parent_ra;
	struct ftrace_graph_ent trace;
	unsigned long return_hooker = (unsigned long)
	    &return_to_handler;
	int faulted, insns;

	if (unlikely(atomic_read(&current->tracing_graph_pause)))
		return;

	/*
	 * "parent_ra_addr" is the stack address saved the return address of
	 * the caller of _mcount.
	 *
	 * if the gcc < 4.5, a leaf function does not save the return address
	 * in the stack address, so, we "emulate" one in _mcount's stack space,
	 * and hijack it directly, but for a non-leaf function, it save the
	 * return address to the its own stack space, we can not hijack it
	 * directly, but need to find the real stack address,
	 * ftrace_get_parent_addr() does it!
	 *
	 * if gcc>= 4.5, with the new -mmcount-ra-address option, for a
	 * non-leaf function, the location of the return address will be saved
	 * to $12 for us, and for a leaf function, only put a zero into $12. we
	 * do it in ftrace_graph_caller of mcount.S.
	 */

	/* old_parent_ra = *parent_ra_addr; */
	safe_load_stack(old_parent_ra, parent_ra_addr, faulted);
	if (unlikely(faulted))
		goto out;
#ifndef KBUILD_MCOUNT_RA_ADDRESS
	parent_ra_addr = (unsigned long *)ftrace_get_parent_ra_addr(self_ra,
			old_parent_ra, (unsigned long)parent_ra_addr, fp);
	/*
	 * If fails when getting the stack address of the non-leaf function's
	 * ra, stop function graph tracer and return
	 */
	if (parent_ra_addr == 0)
		goto out;
#endif
	/* *parent_ra_addr = return_hooker; */
	safe_store_stack(return_hooker, parent_ra_addr, faulted);
	if (unlikely(faulted))
		goto out;

	if (ftrace_push_return_trace(old_parent_ra, self_ra, &trace.depth, fp)
	    == -EBUSY) {
		*parent_ra_addr = old_parent_ra;
		return;
	}

	/*
	 * Get the recorded ip of the current mcount calling site in the
	 * __mcount_loc section, which will be used to filter the function
	 * entries configured through the tracing/set_graph_function interface.
	 */

	insns = in_kernel_space(self_ra) ? 2 : MCOUNT_OFFSET_INSNS + 1;
	trace.func = self_ra - (MCOUNT_INSN_SIZE * insns);

	/* Only trace if the calling function expects to */
	if (!ftrace_graph_entry(&trace)) {
		current->curr_ret_stack--;
		*parent_ra_addr = old_parent_ra;
	}
	return;
out:
	ftrace_graph_stop();
	WARN_ON(1);
}
#endif	/* CONFIG_FUNCTION_GRAPH_TRACER */<|MERGE_RESOLUTION|>--- conflicted
+++ resolved
@@ -25,22 +25,16 @@
 #define MCOUNT_OFFSET_INSNS 4
 #endif
 
-<<<<<<< HEAD
-=======
 #ifdef CONFIG_DYNAMIC_FTRACE
 
->>>>>>> d0e0ac97
 /* Arch override because MIPS doesn't need to run this from stop_machine() */
 void arch_ftrace_update_code(int command)
 {
 	ftrace_modify_all_code(command);
 }
 
-<<<<<<< HEAD
-=======
-#endif
-
->>>>>>> d0e0ac97
+#endif
+
 /*
  * Check if the address is in kernel space
  *
