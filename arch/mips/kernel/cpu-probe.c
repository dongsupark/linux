/*
 * Processor capabilities determination functions.
 *
 * Copyright (C) xxxx  the Anonymous
 * Copyright (C) 1994 - 2006 Ralf Baechle
 * Copyright (C) 2003, 2004  Maciej W. Rozycki
 * Copyright (C) 2001, 2004, 2011, 2012	 MIPS Technologies, Inc.
 *
 * This program is free software; you can redistribute it and/or
 * modify it under the terms of the GNU General Public License
 * as published by the Free Software Foundation; either version
 * 2 of the License, or (at your option) any later version.
 */
#include <linux/init.h>
#include <linux/kernel.h>
#include <linux/ptrace.h>
#include <linux/smp.h>
#include <linux/stddef.h>
#include <linux/export.h>

#include <asm/bugs.h>
#include <asm/cpu.h>
#include <asm/fpu.h>
#include <asm/mipsregs.h>
#include <asm/watch.h>
#include <asm/elf.h>
#include <asm/spram.h>
#include <asm/uaccess.h>

static int __cpuinitdata mips_fpu_disabled;

static int __init fpu_disable(char *s)
{
	cpu_data[0].options &= ~MIPS_CPU_FPU;
	mips_fpu_disabled = 1;

	return 1;
}

__setup("nofpu", fpu_disable);

int __cpuinitdata mips_dsp_disabled;

static int __init dsp_disable(char *s)
{
	cpu_data[0].ases &= ~(MIPS_ASE_DSP | MIPS_ASE_DSP2P);
	mips_dsp_disabled = 1;

	return 1;
}

__setup("nodsp", dsp_disable);

static inline void check_errata(void)
{
	struct cpuinfo_mips *c = &current_cpu_data;

	switch (c->cputype) {
	case CPU_34K:
		/*
		 * Erratum "RPS May Cause Incorrect Instruction Execution"
		 * This code only handles VPE0, any SMP/SMTC/RTOS code
		 * making use of VPE1 will be responsable for that VPE.
		 */
		if ((c->processor_id & PRID_REV_MASK) <= PRID_REV_34K_V1_0_2)
			write_c0_config7(read_c0_config7() | MIPS_CONF7_RPS);
		break;
	default:
		break;
	}
}

void __init check_bugs32(void)
{
	check_errata();
}

/*
 * Probe whether cpu has config register by trying to play with
 * alternate cache bit and see whether it matters.
 * It's used by cpu_probe to distinguish between R3000A and R3081.
 */
static inline int cpu_has_confreg(void)
{
#ifdef CONFIG_CPU_R3000
	extern unsigned long r3k_cache_size(unsigned long);
	unsigned long size1, size2;
	unsigned long cfg = read_c0_conf();

	size1 = r3k_cache_size(ST0_ISC);
	write_c0_conf(cfg ^ R30XX_CONF_AC);
	size2 = r3k_cache_size(ST0_ISC);
	write_c0_conf(cfg);
	return size1 != size2;
#else
	return 0;
#endif
}

static inline void set_elf_platform(int cpu, const char *plat)
{
	if (cpu == 0)
		__elf_platform = plat;
}

/*
 * Get the FPU Implementation/Revision.
 */
static inline unsigned long cpu_get_fpu_id(void)
{
	unsigned long tmp, fpu_id;

	tmp = read_c0_status();
	__enable_fpu();
	fpu_id = read_32bit_cp1_register(CP1_REVISION);
	write_c0_status(tmp);
	return fpu_id;
}

/*
 * Check the CPU has an FPU the official way.
 */
static inline int __cpu_has_fpu(void)
{
	return ((cpu_get_fpu_id() & 0xff00) != FPIR_IMP_NONE);
}

static inline void cpu_probe_vmbits(struct cpuinfo_mips *c)
{
#ifdef __NEED_VMBITS_PROBE
	write_c0_entryhi(0x3fffffffffffe000ULL);
	back_to_back_c0_hazard();
	c->vmbits = fls64(read_c0_entryhi() & 0x3fffffffffffe000ULL);
#endif
}

static void __cpuinit set_isa(struct cpuinfo_mips *c, unsigned int isa)
{
	switch (isa) {
	case MIPS_CPU_ISA_M64R2:
		c->isa_level |= MIPS_CPU_ISA_M32R2 | MIPS_CPU_ISA_M64R2;
	case MIPS_CPU_ISA_M64R1:
		c->isa_level |= MIPS_CPU_ISA_M32R1 | MIPS_CPU_ISA_M64R1;
	case MIPS_CPU_ISA_V:
		c->isa_level |= MIPS_CPU_ISA_V;
	case MIPS_CPU_ISA_IV:
		c->isa_level |= MIPS_CPU_ISA_IV;
	case MIPS_CPU_ISA_III:
<<<<<<< HEAD
		c->isa_level |= MIPS_CPU_ISA_I | MIPS_CPU_ISA_II |
				MIPS_CPU_ISA_III;
=======
		c->isa_level |= MIPS_CPU_ISA_II | MIPS_CPU_ISA_III;
>>>>>>> d0e0ac97
		break;

	case MIPS_CPU_ISA_M32R2:
		c->isa_level |= MIPS_CPU_ISA_M32R2;
	case MIPS_CPU_ISA_M32R1:
		c->isa_level |= MIPS_CPU_ISA_M32R1;
	case MIPS_CPU_ISA_II:
		c->isa_level |= MIPS_CPU_ISA_II;
<<<<<<< HEAD
	case MIPS_CPU_ISA_I:
		c->isa_level |= MIPS_CPU_ISA_I;
=======
>>>>>>> d0e0ac97
		break;
	}
}

static char unknown_isa[] __cpuinitdata = KERN_ERR \
	"Unsupported ISA type, c0.config0: %d.";

static inline unsigned int decode_config0(struct cpuinfo_mips *c)
{
	unsigned int config0;
	int isa;

	config0 = read_c0_config();

	if (((config0 & MIPS_CONF_MT) >> 7) == 1)
		c->options |= MIPS_CPU_TLB;
	isa = (config0 & MIPS_CONF_AT) >> 13;
	switch (isa) {
	case 0:
		switch ((config0 & MIPS_CONF_AR) >> 10) {
		case 0:
			set_isa(c, MIPS_CPU_ISA_M32R1);
			break;
		case 1:
			set_isa(c, MIPS_CPU_ISA_M32R2);
			break;
		default:
			goto unknown;
		}
		break;
	case 2:
		switch ((config0 & MIPS_CONF_AR) >> 10) {
		case 0:
			set_isa(c, MIPS_CPU_ISA_M64R1);
			break;
		case 1:
			set_isa(c, MIPS_CPU_ISA_M64R2);
			break;
		default:
			goto unknown;
		}
		break;
	default:
		goto unknown;
	}

	return config0 & MIPS_CONF_M;

unknown:
	panic(unknown_isa, config0);
}

static inline unsigned int decode_config1(struct cpuinfo_mips *c)
{
	unsigned int config1;

	config1 = read_c0_config1();

	if (config1 & MIPS_CONF1_MD)
		c->ases |= MIPS_ASE_MDMX;
	if (config1 & MIPS_CONF1_WR)
		c->options |= MIPS_CPU_WATCH;
	if (config1 & MIPS_CONF1_CA)
		c->ases |= MIPS_ASE_MIPS16;
	if (config1 & MIPS_CONF1_EP)
		c->options |= MIPS_CPU_EJTAG;
	if (config1 & MIPS_CONF1_FP) {
		c->options |= MIPS_CPU_FPU;
		c->options |= MIPS_CPU_32FPR;
	}
	if (cpu_has_tlb)
		c->tlbsize = ((config1 & MIPS_CONF1_TLBS) >> 25) + 1;

	return config1 & MIPS_CONF_M;
}

static inline unsigned int decode_config2(struct cpuinfo_mips *c)
{
	unsigned int config2;

	config2 = read_c0_config2();

	if (config2 & MIPS_CONF2_SL)
		c->scache.flags &= ~MIPS_CACHE_NOT_PRESENT;

	return config2 & MIPS_CONF_M;
}

static inline unsigned int decode_config3(struct cpuinfo_mips *c)
{
	unsigned int config3;

	config3 = read_c0_config3();

	if (config3 & MIPS_CONF3_SM) {
		c->ases |= MIPS_ASE_SMARTMIPS;
		c->options |= MIPS_CPU_RIXI;
	}
	if (config3 & MIPS_CONF3_RXI)
		c->options |= MIPS_CPU_RIXI;
	if (config3 & MIPS_CONF3_DSP)
		c->ases |= MIPS_ASE_DSP;
	if (config3 & MIPS_CONF3_DSP2P)
		c->ases |= MIPS_ASE_DSP2P;
	if (config3 & MIPS_CONF3_VINT)
		c->options |= MIPS_CPU_VINT;
	if (config3 & MIPS_CONF3_VEIC)
		c->options |= MIPS_CPU_VEIC;
	if (config3 & MIPS_CONF3_MT)
		c->ases |= MIPS_ASE_MIPSMT;
	if (config3 & MIPS_CONF3_ULRI)
		c->options |= MIPS_CPU_ULRI;
	if (config3 & MIPS_CONF3_ISA)
		c->options |= MIPS_CPU_MICROMIPS;
<<<<<<< HEAD
#ifdef CONFIG_CPU_MICROMIPS
	write_c0_config3(read_c0_config3() | MIPS_CONF3_ISA_OE);
#endif
=======
>>>>>>> d0e0ac97
	if (config3 & MIPS_CONF3_VZ)
		c->ases |= MIPS_ASE_VZ;

	return config3 & MIPS_CONF_M;
}

static inline unsigned int decode_config4(struct cpuinfo_mips *c)
{
	unsigned int config4;

	config4 = read_c0_config4();

	if ((config4 & MIPS_CONF4_MMUEXTDEF) == MIPS_CONF4_MMUEXTDEF_MMUSIZEEXT
	    && cpu_has_tlb)
		c->tlbsize += (config4 & MIPS_CONF4_MMUSIZEEXT) * 0x40;

	c->kscratch_mask = (config4 >> 16) & 0xff;

	return config4 & MIPS_CONF_M;
}

static void __cpuinit decode_configs(struct cpuinfo_mips *c)
{
	int ok;

	/* MIPS32 or MIPS64 compliant CPU.  */
	c->options = MIPS_CPU_4KEX | MIPS_CPU_4K_CACHE | MIPS_CPU_COUNTER |
		     MIPS_CPU_DIVEC | MIPS_CPU_LLSC | MIPS_CPU_MCHECK;

	c->scache.flags = MIPS_CACHE_NOT_PRESENT;

	ok = decode_config0(c);			/* Read Config registers.  */
	BUG_ON(!ok);				/* Arch spec violation!	 */
	if (ok)
		ok = decode_config1(c);
	if (ok)
		ok = decode_config2(c);
	if (ok)
		ok = decode_config3(c);
	if (ok)
		ok = decode_config4(c);

	mips_probe_watch_registers(c);

	if (cpu_has_mips_r2)
		c->core = read_c0_ebase() & 0x3ff;
}

#define R4K_OPTS (MIPS_CPU_TLB | MIPS_CPU_4KEX | MIPS_CPU_4K_CACHE \
		| MIPS_CPU_COUNTER)

static inline void cpu_probe_legacy(struct cpuinfo_mips *c, unsigned int cpu)
{
	switch (c->processor_id & 0xff00) {
	case PRID_IMP_R2000:
		c->cputype = CPU_R2000;
		__cpu_name[cpu] = "R2000";
<<<<<<< HEAD
		set_isa(c, MIPS_CPU_ISA_I);
=======
>>>>>>> d0e0ac97
		c->options = MIPS_CPU_TLB | MIPS_CPU_3K_CACHE |
			     MIPS_CPU_NOFPUEX;
		if (__cpu_has_fpu())
			c->options |= MIPS_CPU_FPU;
		c->tlbsize = 64;
		break;
	case PRID_IMP_R3000:
		if ((c->processor_id & 0xff) == PRID_REV_R3000A) {
			if (cpu_has_confreg()) {
				c->cputype = CPU_R3081E;
				__cpu_name[cpu] = "R3081";
			} else {
				c->cputype = CPU_R3000A;
				__cpu_name[cpu] = "R3000A";
			}
		} else {
			c->cputype = CPU_R3000;
			__cpu_name[cpu] = "R3000";
		}
<<<<<<< HEAD
		set_isa(c, MIPS_CPU_ISA_I);
=======
>>>>>>> d0e0ac97
		c->options = MIPS_CPU_TLB | MIPS_CPU_3K_CACHE |
			     MIPS_CPU_NOFPUEX;
		if (__cpu_has_fpu())
			c->options |= MIPS_CPU_FPU;
		c->tlbsize = 64;
		break;
	case PRID_IMP_R4000:
		if (read_c0_config() & CONF_SC) {
			if ((c->processor_id & 0xff) >= PRID_REV_R4400) {
				c->cputype = CPU_R4400PC;
				__cpu_name[cpu] = "R4400PC";
			} else {
				c->cputype = CPU_R4000PC;
				__cpu_name[cpu] = "R4000PC";
			}
		} else {
			if ((c->processor_id & 0xff) >= PRID_REV_R4400) {
				c->cputype = CPU_R4400SC;
				__cpu_name[cpu] = "R4400SC";
			} else {
				c->cputype = CPU_R4000SC;
				__cpu_name[cpu] = "R4000SC";
			}
		}

		set_isa(c, MIPS_CPU_ISA_III);
		c->options = R4K_OPTS | MIPS_CPU_FPU | MIPS_CPU_32FPR |
			     MIPS_CPU_WATCH | MIPS_CPU_VCE |
			     MIPS_CPU_LLSC;
		c->tlbsize = 48;
		break;
	case PRID_IMP_VR41XX:
		set_isa(c, MIPS_CPU_ISA_III);
		c->options = R4K_OPTS;
		c->tlbsize = 32;
		switch (c->processor_id & 0xf0) {
		case PRID_REV_VR4111:
			c->cputype = CPU_VR4111;
			__cpu_name[cpu] = "NEC VR4111";
			break;
		case PRID_REV_VR4121:
			c->cputype = CPU_VR4121;
			__cpu_name[cpu] = "NEC VR4121";
			break;
		case PRID_REV_VR4122:
			if ((c->processor_id & 0xf) < 0x3) {
				c->cputype = CPU_VR4122;
				__cpu_name[cpu] = "NEC VR4122";
			} else {
				c->cputype = CPU_VR4181A;
				__cpu_name[cpu] = "NEC VR4181A";
			}
			break;
		case PRID_REV_VR4130:
			if ((c->processor_id & 0xf) < 0x4) {
				c->cputype = CPU_VR4131;
				__cpu_name[cpu] = "NEC VR4131";
			} else {
				c->cputype = CPU_VR4133;
				c->options |= MIPS_CPU_LLSC;
				__cpu_name[cpu] = "NEC VR4133";
			}
			break;
		default:
			printk(KERN_INFO "Unexpected CPU of NEC VR4100 series\n");
			c->cputype = CPU_VR41XX;
			__cpu_name[cpu] = "NEC Vr41xx";
			break;
		}
		break;
	case PRID_IMP_R4300:
		c->cputype = CPU_R4300;
		__cpu_name[cpu] = "R4300";
		set_isa(c, MIPS_CPU_ISA_III);
		c->options = R4K_OPTS | MIPS_CPU_FPU | MIPS_CPU_32FPR |
			     MIPS_CPU_LLSC;
		c->tlbsize = 32;
		break;
	case PRID_IMP_R4600:
		c->cputype = CPU_R4600;
		__cpu_name[cpu] = "R4600";
		set_isa(c, MIPS_CPU_ISA_III);
		c->options = R4K_OPTS | MIPS_CPU_FPU | MIPS_CPU_32FPR |
			     MIPS_CPU_LLSC;
		c->tlbsize = 48;
		break;
	#if 0
	case PRID_IMP_R4650:
		/*
		 * This processor doesn't have an MMU, so it's not
		 * "real easy" to run Linux on it. It is left purely
		 * for documentation.  Commented out because it shares
		 * it's c0_prid id number with the TX3900.
		 */
		c->cputype = CPU_R4650;
		__cpu_name[cpu] = "R4650";
		set_isa(c, MIPS_CPU_ISA_III);
		c->options = R4K_OPTS | MIPS_CPU_FPU | MIPS_CPU_LLSC;
		c->tlbsize = 48;
		break;
	#endif
	case PRID_IMP_TX39:
<<<<<<< HEAD
		set_isa(c, MIPS_CPU_ISA_I);
=======
>>>>>>> d0e0ac97
		c->options = MIPS_CPU_TLB | MIPS_CPU_TX39_CACHE;

		if ((c->processor_id & 0xf0) == (PRID_REV_TX3927 & 0xf0)) {
			c->cputype = CPU_TX3927;
			__cpu_name[cpu] = "TX3927";
			c->tlbsize = 64;
		} else {
			switch (c->processor_id & 0xff) {
			case PRID_REV_TX3912:
				c->cputype = CPU_TX3912;
				__cpu_name[cpu] = "TX3912";
				c->tlbsize = 32;
				break;
			case PRID_REV_TX3922:
				c->cputype = CPU_TX3922;
				__cpu_name[cpu] = "TX3922";
				c->tlbsize = 64;
				break;
			}
		}
		break;
	case PRID_IMP_R4700:
		c->cputype = CPU_R4700;
		__cpu_name[cpu] = "R4700";
		set_isa(c, MIPS_CPU_ISA_III);
		c->options = R4K_OPTS | MIPS_CPU_FPU | MIPS_CPU_32FPR |
			     MIPS_CPU_LLSC;
		c->tlbsize = 48;
		break;
	case PRID_IMP_TX49:
		c->cputype = CPU_TX49XX;
		__cpu_name[cpu] = "R49XX";
		set_isa(c, MIPS_CPU_ISA_III);
		c->options = R4K_OPTS | MIPS_CPU_LLSC;
		if (!(c->processor_id & 0x08))
			c->options |= MIPS_CPU_FPU | MIPS_CPU_32FPR;
		c->tlbsize = 48;
		break;
	case PRID_IMP_R5000:
		c->cputype = CPU_R5000;
		__cpu_name[cpu] = "R5000";
		set_isa(c, MIPS_CPU_ISA_IV);
		c->options = R4K_OPTS | MIPS_CPU_FPU | MIPS_CPU_32FPR |
			     MIPS_CPU_LLSC;
		c->tlbsize = 48;
		break;
	case PRID_IMP_R5432:
		c->cputype = CPU_R5432;
		__cpu_name[cpu] = "R5432";
		set_isa(c, MIPS_CPU_ISA_IV);
		c->options = R4K_OPTS | MIPS_CPU_FPU | MIPS_CPU_32FPR |
			     MIPS_CPU_WATCH | MIPS_CPU_LLSC;
		c->tlbsize = 48;
		break;
	case PRID_IMP_R5500:
		c->cputype = CPU_R5500;
		__cpu_name[cpu] = "R5500";
		set_isa(c, MIPS_CPU_ISA_IV);
		c->options = R4K_OPTS | MIPS_CPU_FPU | MIPS_CPU_32FPR |
			     MIPS_CPU_WATCH | MIPS_CPU_LLSC;
		c->tlbsize = 48;
		break;
	case PRID_IMP_NEVADA:
		c->cputype = CPU_NEVADA;
		__cpu_name[cpu] = "Nevada";
		set_isa(c, MIPS_CPU_ISA_IV);
		c->options = R4K_OPTS | MIPS_CPU_FPU | MIPS_CPU_32FPR |
			     MIPS_CPU_DIVEC | MIPS_CPU_LLSC;
		c->tlbsize = 48;
		break;
	case PRID_IMP_R6000:
		c->cputype = CPU_R6000;
		__cpu_name[cpu] = "R6000";
		set_isa(c, MIPS_CPU_ISA_II);
		c->options = MIPS_CPU_TLB | MIPS_CPU_FPU |
			     MIPS_CPU_LLSC;
		c->tlbsize = 32;
		break;
	case PRID_IMP_R6000A:
		c->cputype = CPU_R6000A;
		__cpu_name[cpu] = "R6000A";
		set_isa(c, MIPS_CPU_ISA_II);
		c->options = MIPS_CPU_TLB | MIPS_CPU_FPU |
			     MIPS_CPU_LLSC;
		c->tlbsize = 32;
		break;
	case PRID_IMP_RM7000:
		c->cputype = CPU_RM7000;
		__cpu_name[cpu] = "RM7000";
		set_isa(c, MIPS_CPU_ISA_IV);
		c->options = R4K_OPTS | MIPS_CPU_FPU | MIPS_CPU_32FPR |
			     MIPS_CPU_LLSC;
		/*
		 * Undocumented RM7000:	 Bit 29 in the info register of
		 * the RM7000 v2.0 indicates if the TLB has 48 or 64
		 * entries.
		 *
		 * 29	   1 =>	   64 entry JTLB
		 *	   0 =>	   48 entry JTLB
		 */
		c->tlbsize = (read_c0_info() & (1 << 29)) ? 64 : 48;
		break;
	case PRID_IMP_RM9000:
		c->cputype = CPU_RM9000;
		__cpu_name[cpu] = "RM9000";
		set_isa(c, MIPS_CPU_ISA_IV);
		c->options = R4K_OPTS | MIPS_CPU_FPU | MIPS_CPU_32FPR |
			     MIPS_CPU_LLSC;
		/*
		 * Bit 29 in the info register of the RM9000
		 * indicates if the TLB has 48 or 64 entries.
		 *
		 * 29	   1 =>	   64 entry JTLB
		 *	   0 =>	   48 entry JTLB
		 */
		c->tlbsize = (read_c0_info() & (1 << 29)) ? 64 : 48;
		break;
	case PRID_IMP_R8000:
		c->cputype = CPU_R8000;
		__cpu_name[cpu] = "RM8000";
		set_isa(c, MIPS_CPU_ISA_IV);
		c->options = MIPS_CPU_TLB | MIPS_CPU_4KEX |
			     MIPS_CPU_FPU | MIPS_CPU_32FPR |
			     MIPS_CPU_LLSC;
		c->tlbsize = 384;      /* has weird TLB: 3-way x 128 */
		break;
	case PRID_IMP_R10000:
		c->cputype = CPU_R10000;
		__cpu_name[cpu] = "R10000";
		set_isa(c, MIPS_CPU_ISA_IV);
		c->options = MIPS_CPU_TLB | MIPS_CPU_4K_CACHE | MIPS_CPU_4KEX |
			     MIPS_CPU_FPU | MIPS_CPU_32FPR |
			     MIPS_CPU_COUNTER | MIPS_CPU_WATCH |
			     MIPS_CPU_LLSC;
		c->tlbsize = 64;
		break;
	case PRID_IMP_R12000:
		c->cputype = CPU_R12000;
		__cpu_name[cpu] = "R12000";
		set_isa(c, MIPS_CPU_ISA_IV);
		c->options = MIPS_CPU_TLB | MIPS_CPU_4K_CACHE | MIPS_CPU_4KEX |
			     MIPS_CPU_FPU | MIPS_CPU_32FPR |
			     MIPS_CPU_COUNTER | MIPS_CPU_WATCH |
			     MIPS_CPU_LLSC;
		c->tlbsize = 64;
		break;
	case PRID_IMP_R14000:
		c->cputype = CPU_R14000;
		__cpu_name[cpu] = "R14000";
		set_isa(c, MIPS_CPU_ISA_IV);
		c->options = MIPS_CPU_TLB | MIPS_CPU_4K_CACHE | MIPS_CPU_4KEX |
			     MIPS_CPU_FPU | MIPS_CPU_32FPR |
			     MIPS_CPU_COUNTER | MIPS_CPU_WATCH |
			     MIPS_CPU_LLSC;
		c->tlbsize = 64;
		break;
	case PRID_IMP_LOONGSON2:
		c->cputype = CPU_LOONGSON2;
		__cpu_name[cpu] = "ICT Loongson-2";

		switch (c->processor_id & PRID_REV_MASK) {
		case PRID_REV_LOONGSON2E:
			set_elf_platform(cpu, "loongson2e");
			break;
		case PRID_REV_LOONGSON2F:
			set_elf_platform(cpu, "loongson2f");
			break;
		}

		set_isa(c, MIPS_CPU_ISA_III);
		c->options = R4K_OPTS |
			     MIPS_CPU_FPU | MIPS_CPU_LLSC |
			     MIPS_CPU_32FPR;
		c->tlbsize = 64;
		break;
	case PRID_IMP_LOONGSON1:
		decode_configs(c);

		c->cputype = CPU_LOONGSON1;

		switch (c->processor_id & PRID_REV_MASK) {
		case PRID_REV_LOONGSON1B:
			__cpu_name[cpu] = "Loongson 1B";
			break;
		}

		break;
	}
}

static inline void cpu_probe_mips(struct cpuinfo_mips *c, unsigned int cpu)
{
	decode_configs(c);
	switch (c->processor_id & 0xff00) {
	case PRID_IMP_4KC:
		c->cputype = CPU_4KC;
		__cpu_name[cpu] = "MIPS 4Kc";
		break;
	case PRID_IMP_4KEC:
	case PRID_IMP_4KECR2:
		c->cputype = CPU_4KEC;
		__cpu_name[cpu] = "MIPS 4KEc";
		break;
	case PRID_IMP_4KSC:
	case PRID_IMP_4KSD:
		c->cputype = CPU_4KSC;
		__cpu_name[cpu] = "MIPS 4KSc";
		break;
	case PRID_IMP_5KC:
		c->cputype = CPU_5KC;
		__cpu_name[cpu] = "MIPS 5Kc";
		break;
	case PRID_IMP_5KE:
		c->cputype = CPU_5KE;
		__cpu_name[cpu] = "MIPS 5KE";
		break;
	case PRID_IMP_20KC:
		c->cputype = CPU_20KC;
		__cpu_name[cpu] = "MIPS 20Kc";
		break;
	case PRID_IMP_24K:
		c->cputype = CPU_24K;
		__cpu_name[cpu] = "MIPS 24Kc";
		break;
	case PRID_IMP_24KE:
		c->cputype = CPU_24K;
		__cpu_name[cpu] = "MIPS 24KEc";
		break;
	case PRID_IMP_25KF:
		c->cputype = CPU_25KF;
		__cpu_name[cpu] = "MIPS 25Kc";
		break;
	case PRID_IMP_34K:
		c->cputype = CPU_34K;
		__cpu_name[cpu] = "MIPS 34Kc";
		break;
	case PRID_IMP_74K:
		c->cputype = CPU_74K;
		__cpu_name[cpu] = "MIPS 74Kc";
		break;
	case PRID_IMP_M14KC:
		c->cputype = CPU_M14KC;
		__cpu_name[cpu] = "MIPS M14Kc";
		break;
	case PRID_IMP_M14KEC:
		c->cputype = CPU_M14KEC;
		__cpu_name[cpu] = "MIPS M14KEc";
		break;
	case PRID_IMP_1004K:
		c->cputype = CPU_1004K;
		__cpu_name[cpu] = "MIPS 1004Kc";
		break;
	case PRID_IMP_1074K:
		c->cputype = CPU_74K;
		__cpu_name[cpu] = "MIPS 1074Kc";
		break;
	}

	spram_config();
}

static inline void cpu_probe_alchemy(struct cpuinfo_mips *c, unsigned int cpu)
{
	decode_configs(c);
	switch (c->processor_id & 0xff00) {
	case PRID_IMP_AU1_REV1:
	case PRID_IMP_AU1_REV2:
		c->cputype = CPU_ALCHEMY;
		switch ((c->processor_id >> 24) & 0xff) {
		case 0:
			__cpu_name[cpu] = "Au1000";
			break;
		case 1:
			__cpu_name[cpu] = "Au1500";
			break;
		case 2:
			__cpu_name[cpu] = "Au1100";
			break;
		case 3:
			__cpu_name[cpu] = "Au1550";
			break;
		case 4:
			__cpu_name[cpu] = "Au1200";
			if ((c->processor_id & 0xff) == 2)
				__cpu_name[cpu] = "Au1250";
			break;
		case 5:
			__cpu_name[cpu] = "Au1210";
			break;
		default:
			__cpu_name[cpu] = "Au1xxx";
			break;
		}
		break;
	}
}

static inline void cpu_probe_sibyte(struct cpuinfo_mips *c, unsigned int cpu)
{
	decode_configs(c);

	switch (c->processor_id & 0xff00) {
	case PRID_IMP_SB1:
		c->cputype = CPU_SB1;
		__cpu_name[cpu] = "SiByte SB1";
		/* FPU in pass1 is known to have issues. */
		if ((c->processor_id & 0xff) < 0x02)
			c->options &= ~(MIPS_CPU_FPU | MIPS_CPU_32FPR);
		break;
	case PRID_IMP_SB1A:
		c->cputype = CPU_SB1A;
		__cpu_name[cpu] = "SiByte SB1A";
		break;
	}
}

static inline void cpu_probe_sandcraft(struct cpuinfo_mips *c, unsigned int cpu)
{
	decode_configs(c);
	switch (c->processor_id & 0xff00) {
	case PRID_IMP_SR71000:
		c->cputype = CPU_SR71000;
		__cpu_name[cpu] = "Sandcraft SR71000";
		c->scache.ways = 8;
		c->tlbsize = 64;
		break;
	}
}

static inline void cpu_probe_nxp(struct cpuinfo_mips *c, unsigned int cpu)
{
	decode_configs(c);
	switch (c->processor_id & 0xff00) {
	case PRID_IMP_PR4450:
		c->cputype = CPU_PR4450;
		__cpu_name[cpu] = "Philips PR4450";
		set_isa(c, MIPS_CPU_ISA_M32R1);
		break;
	}
}

static inline void cpu_probe_broadcom(struct cpuinfo_mips *c, unsigned int cpu)
{
	decode_configs(c);
	switch (c->processor_id & 0xff00) {
	case PRID_IMP_BMIPS32_REV4:
	case PRID_IMP_BMIPS32_REV8:
		c->cputype = CPU_BMIPS32;
		__cpu_name[cpu] = "Broadcom BMIPS32";
		set_elf_platform(cpu, "bmips32");
		break;
	case PRID_IMP_BMIPS3300:
	case PRID_IMP_BMIPS3300_ALT:
	case PRID_IMP_BMIPS3300_BUG:
		c->cputype = CPU_BMIPS3300;
		__cpu_name[cpu] = "Broadcom BMIPS3300";
		set_elf_platform(cpu, "bmips3300");
		break;
	case PRID_IMP_BMIPS43XX: {
		int rev = c->processor_id & 0xff;

		if (rev >= PRID_REV_BMIPS4380_LO &&
				rev <= PRID_REV_BMIPS4380_HI) {
			c->cputype = CPU_BMIPS4380;
			__cpu_name[cpu] = "Broadcom BMIPS4380";
			set_elf_platform(cpu, "bmips4380");
		} else {
			c->cputype = CPU_BMIPS4350;
			__cpu_name[cpu] = "Broadcom BMIPS4350";
			set_elf_platform(cpu, "bmips4350");
		}
		break;
	}
	case PRID_IMP_BMIPS5000:
		c->cputype = CPU_BMIPS5000;
		__cpu_name[cpu] = "Broadcom BMIPS5000";
		set_elf_platform(cpu, "bmips5000");
		c->options |= MIPS_CPU_ULRI;
		break;
	}
}

static inline void cpu_probe_cavium(struct cpuinfo_mips *c, unsigned int cpu)
{
	decode_configs(c);
	switch (c->processor_id & 0xff00) {
	case PRID_IMP_CAVIUM_CN38XX:
	case PRID_IMP_CAVIUM_CN31XX:
	case PRID_IMP_CAVIUM_CN30XX:
		c->cputype = CPU_CAVIUM_OCTEON;
		__cpu_name[cpu] = "Cavium Octeon";
		goto platform;
	case PRID_IMP_CAVIUM_CN58XX:
	case PRID_IMP_CAVIUM_CN56XX:
	case PRID_IMP_CAVIUM_CN50XX:
	case PRID_IMP_CAVIUM_CN52XX:
		c->cputype = CPU_CAVIUM_OCTEON_PLUS;
		__cpu_name[cpu] = "Cavium Octeon+";
platform:
		set_elf_platform(cpu, "octeon");
		break;
	case PRID_IMP_CAVIUM_CN61XX:
	case PRID_IMP_CAVIUM_CN63XX:
	case PRID_IMP_CAVIUM_CN66XX:
	case PRID_IMP_CAVIUM_CN68XX:
		c->cputype = CPU_CAVIUM_OCTEON2;
		__cpu_name[cpu] = "Cavium Octeon II";
		set_elf_platform(cpu, "octeon2");
		break;
	default:
		printk(KERN_INFO "Unknown Octeon chip!\n");
		c->cputype = CPU_UNKNOWN;
		break;
	}
}

static inline void cpu_probe_ingenic(struct cpuinfo_mips *c, unsigned int cpu)
{
	decode_configs(c);
	/* JZRISC does not implement the CP0 counter. */
	c->options &= ~MIPS_CPU_COUNTER;
	switch (c->processor_id & 0xff00) {
	case PRID_IMP_JZRISC:
		c->cputype = CPU_JZRISC;
		__cpu_name[cpu] = "Ingenic JZRISC";
		break;
	default:
		panic("Unknown Ingenic Processor ID!");
		break;
	}
}

static inline void cpu_probe_netlogic(struct cpuinfo_mips *c, int cpu)
{
	decode_configs(c);

	if ((c->processor_id & 0xff00) == PRID_IMP_NETLOGIC_AU13XX) {
		c->cputype = CPU_ALCHEMY;
		__cpu_name[cpu] = "Au1300";
		/* following stuff is not for Alchemy */
		return;
	}

	c->options = (MIPS_CPU_TLB	 |
			MIPS_CPU_4KEX	 |
			MIPS_CPU_COUNTER |
			MIPS_CPU_DIVEC	 |
			MIPS_CPU_WATCH	 |
			MIPS_CPU_EJTAG	 |
			MIPS_CPU_LLSC);

	switch (c->processor_id & 0xff00) {
	case PRID_IMP_NETLOGIC_XLP8XX:
	case PRID_IMP_NETLOGIC_XLP3XX:
		c->cputype = CPU_XLP;
		__cpu_name[cpu] = "Netlogic XLP";
		break;

	case PRID_IMP_NETLOGIC_XLR732:
	case PRID_IMP_NETLOGIC_XLR716:
	case PRID_IMP_NETLOGIC_XLR532:
	case PRID_IMP_NETLOGIC_XLR308:
	case PRID_IMP_NETLOGIC_XLR532C:
	case PRID_IMP_NETLOGIC_XLR516C:
	case PRID_IMP_NETLOGIC_XLR508C:
	case PRID_IMP_NETLOGIC_XLR308C:
		c->cputype = CPU_XLR;
		__cpu_name[cpu] = "Netlogic XLR";
		break;

	case PRID_IMP_NETLOGIC_XLS608:
	case PRID_IMP_NETLOGIC_XLS408:
	case PRID_IMP_NETLOGIC_XLS404:
	case PRID_IMP_NETLOGIC_XLS208:
	case PRID_IMP_NETLOGIC_XLS204:
	case PRID_IMP_NETLOGIC_XLS108:
	case PRID_IMP_NETLOGIC_XLS104:
	case PRID_IMP_NETLOGIC_XLS616B:
	case PRID_IMP_NETLOGIC_XLS608B:
	case PRID_IMP_NETLOGIC_XLS416B:
	case PRID_IMP_NETLOGIC_XLS412B:
	case PRID_IMP_NETLOGIC_XLS408B:
	case PRID_IMP_NETLOGIC_XLS404B:
		c->cputype = CPU_XLR;
		__cpu_name[cpu] = "Netlogic XLS";
		break;

	default:
		pr_info("Unknown Netlogic chip id [%02x]!\n",
		       c->processor_id);
		c->cputype = CPU_XLR;
		break;
	}

	if (c->cputype == CPU_XLP) {
		set_isa(c, MIPS_CPU_ISA_M64R2);
		c->options |= (MIPS_CPU_FPU | MIPS_CPU_ULRI | MIPS_CPU_MCHECK);
		/* This will be updated again after all threads are woken up */
		c->tlbsize = ((read_c0_config6() >> 16) & 0xffff) + 1;
	} else {
		set_isa(c, MIPS_CPU_ISA_M64R1);
		c->tlbsize = ((read_c0_config1() >> 25) & 0x3f) + 1;
	}
	c->kscratch_mask = 0xf;
}

#ifdef CONFIG_64BIT
/* For use by uaccess.h */
u64 __ua_limit;
EXPORT_SYMBOL(__ua_limit);
#endif

const char *__cpu_name[NR_CPUS];
const char *__elf_platform;

__cpuinit void cpu_probe(void)
{
	struct cpuinfo_mips *c = &current_cpu_data;
	unsigned int cpu = smp_processor_id();

	c->processor_id = PRID_IMP_UNKNOWN;
	c->fpu_id	= FPIR_IMP_NONE;
	c->cputype	= CPU_UNKNOWN;

	c->processor_id = read_c0_prid();
	switch (c->processor_id & 0xff0000) {
	case PRID_COMP_LEGACY:
		cpu_probe_legacy(c, cpu);
		break;
	case PRID_COMP_MIPS:
		cpu_probe_mips(c, cpu);
		break;
	case PRID_COMP_ALCHEMY:
		cpu_probe_alchemy(c, cpu);
		break;
	case PRID_COMP_SIBYTE:
		cpu_probe_sibyte(c, cpu);
		break;
	case PRID_COMP_BROADCOM:
		cpu_probe_broadcom(c, cpu);
		break;
	case PRID_COMP_SANDCRAFT:
		cpu_probe_sandcraft(c, cpu);
		break;
	case PRID_COMP_NXP:
		cpu_probe_nxp(c, cpu);
		break;
	case PRID_COMP_CAVIUM:
		cpu_probe_cavium(c, cpu);
		break;
	case PRID_COMP_INGENIC:
		cpu_probe_ingenic(c, cpu);
		break;
	case PRID_COMP_NETLOGIC:
		cpu_probe_netlogic(c, cpu);
		break;
	}

	BUG_ON(!__cpu_name[cpu]);
	BUG_ON(c->cputype == CPU_UNKNOWN);

	/*
	 * Platform code can force the cpu type to optimize code
	 * generation. In that case be sure the cpu type is correctly
	 * manually setup otherwise it could trigger some nasty bugs.
	 */
	BUG_ON(current_cpu_type() != c->cputype);

	if (mips_fpu_disabled)
		c->options &= ~MIPS_CPU_FPU;

	if (mips_dsp_disabled)
		c->ases &= ~(MIPS_ASE_DSP | MIPS_ASE_DSP2P);

	if (c->options & MIPS_CPU_FPU) {
		c->fpu_id = cpu_get_fpu_id();

		if (c->isa_level & (MIPS_CPU_ISA_M32R1 | MIPS_CPU_ISA_M32R2 |
				    MIPS_CPU_ISA_M64R1 | MIPS_CPU_ISA_M64R2)) {
			if (c->fpu_id & MIPS_FPIR_3D)
				c->ases |= MIPS_ASE_MIPS3D;
		}
	}

	if (cpu_has_mips_r2) {
		c->srsets = ((read_c0_srsctl() >> 26) & 0x0f) + 1;
		/* R2 has Performance Counter Interrupt indicator */
		c->options |= MIPS_CPU_PCI;
	}
	else
		c->srsets = 1;

	cpu_probe_vmbits(c);

#ifdef CONFIG_64BIT
	if (cpu == 0)
		__ua_limit = ~((1ull << cpu_vmbits) - 1);
#endif
}

__cpuinit void cpu_report(void)
{
	struct cpuinfo_mips *c = &current_cpu_data;

	printk(KERN_INFO "CPU revision is: %08x (%s)\n",
	       c->processor_id, cpu_name_string());
	if (c->options & MIPS_CPU_FPU)
		printk(KERN_INFO "FPU revision is: %08x\n", c->fpu_id);
}<|MERGE_RESOLUTION|>--- conflicted
+++ resolved
@@ -146,12 +146,7 @@
 	case MIPS_CPU_ISA_IV:
 		c->isa_level |= MIPS_CPU_ISA_IV;
 	case MIPS_CPU_ISA_III:
-<<<<<<< HEAD
-		c->isa_level |= MIPS_CPU_ISA_I | MIPS_CPU_ISA_II |
-				MIPS_CPU_ISA_III;
-=======
 		c->isa_level |= MIPS_CPU_ISA_II | MIPS_CPU_ISA_III;
->>>>>>> d0e0ac97
 		break;
 
 	case MIPS_CPU_ISA_M32R2:
@@ -160,11 +155,6 @@
 		c->isa_level |= MIPS_CPU_ISA_M32R1;
 	case MIPS_CPU_ISA_II:
 		c->isa_level |= MIPS_CPU_ISA_II;
-<<<<<<< HEAD
-	case MIPS_CPU_ISA_I:
-		c->isa_level |= MIPS_CPU_ISA_I;
-=======
->>>>>>> d0e0ac97
 		break;
 	}
 }
@@ -279,12 +269,6 @@
 		c->options |= MIPS_CPU_ULRI;
 	if (config3 & MIPS_CONF3_ISA)
 		c->options |= MIPS_CPU_MICROMIPS;
-<<<<<<< HEAD
-#ifdef CONFIG_CPU_MICROMIPS
-	write_c0_config3(read_c0_config3() | MIPS_CONF3_ISA_OE);
-#endif
-=======
->>>>>>> d0e0ac97
 	if (config3 & MIPS_CONF3_VZ)
 		c->ases |= MIPS_ASE_VZ;
 
@@ -342,10 +326,6 @@
 	case PRID_IMP_R2000:
 		c->cputype = CPU_R2000;
 		__cpu_name[cpu] = "R2000";
-<<<<<<< HEAD
-		set_isa(c, MIPS_CPU_ISA_I);
-=======
->>>>>>> d0e0ac97
 		c->options = MIPS_CPU_TLB | MIPS_CPU_3K_CACHE |
 			     MIPS_CPU_NOFPUEX;
 		if (__cpu_has_fpu())
@@ -365,10 +345,6 @@
 			c->cputype = CPU_R3000;
 			__cpu_name[cpu] = "R3000";
 		}
-<<<<<<< HEAD
-		set_isa(c, MIPS_CPU_ISA_I);
-=======
->>>>>>> d0e0ac97
 		c->options = MIPS_CPU_TLB | MIPS_CPU_3K_CACHE |
 			     MIPS_CPU_NOFPUEX;
 		if (__cpu_has_fpu())
@@ -471,10 +447,6 @@
 		break;
 	#endif
 	case PRID_IMP_TX39:
-<<<<<<< HEAD
-		set_isa(c, MIPS_CPU_ISA_I);
-=======
->>>>>>> d0e0ac97
 		c->options = MIPS_CPU_TLB | MIPS_CPU_TX39_CACHE;
 
 		if ((c->processor_id & 0xf0) == (PRID_REV_TX3927 & 0xf0)) {
