/*
 * Handle unaligned accesses by emulation.
 *
 * This file is subject to the terms and conditions of the GNU General Public
 * License.  See the file "COPYING" in the main directory of this archive
 * for more details.
 *
 * Copyright (C) 1996, 1998, 1999, 2002 by Ralf Baechle
 * Copyright (C) 1999 Silicon Graphics, Inc.
 *
 * This file contains exception handler for address error exception with the
 * special capability to execute faulting instructions in software.  The
 * handler does not try to handle the case when the program counter points
 * to an address not aligned to a word boundary.
 *
 * Putting data to unaligned addresses is a bad practice even on Intel where
 * only the performance is affected.  Much worse is that such code is non-
 * portable.  Due to several programs that die on MIPS due to alignment
 * problems I decided to implement this handler anyway though I originally
 * didn't intend to do this at all for user code.
 *
 * For now I enable fixing of address errors by default to make life easier.
 * I however intend to disable this somewhen in the future when the alignment
 * problems with user programs have been fixed.	 For programmers this is the
 * right way to go.
 *
 * Fixing address errors is a per process option.  The option is inherited
 * across fork(2) and execve(2) calls.	If you really want to use the
 * option in your user programs - I discourage the use of the software
 * emulation strongly - use the following code in your userland stuff:
 *
 * #include <sys/sysmips.h>
 *
 * ...
 * sysmips(MIPS_FIXADE, x);
 * ...
 *
 * The argument x is 0 for disabling software emulation, enabled otherwise.
 *
 * Below a little program to play around with this feature.
 *
 * #include <stdio.h>
 * #include <sys/sysmips.h>
 *
 * struct foo {
 *	   unsigned char bar[8];
 * };
 *
 * main(int argc, char *argv[])
 * {
 *	   struct foo x = {0, 1, 2, 3, 4, 5, 6, 7};
 *	   unsigned int *p = (unsigned int *) (x.bar + 3);
 *	   int i;
 *
 *	   if (argc > 1)
 *		   sysmips(MIPS_FIXADE, atoi(argv[1]));
 *
 *	   printf("*p = %08lx\n", *p);
 *
 *	   *p = 0xdeadface;
 *
 *	   for(i = 0; i <= 7; i++)
 *	   printf("%02x ", x.bar[i]);
 *	   printf("\n");
 * }
 *
 * Coprocessor loads are not supported; I think this case is unimportant
 * in the practice.
 *
 * TODO: Handle ndc (attempted store to doubleword in uncached memory)
 *	 exception for the R6000.
 *	 A store crossing a page boundary might be executed only partially.
 *	 Undo the partial store in this case.
 */
#include <linux/context_tracking.h>
#include <linux/mm.h>
#include <linux/signal.h>
#include <linux/smp.h>
#include <linux/sched.h>
#include <linux/debugfs.h>
#include <linux/perf_event.h>

#include <asm/asm.h>
#include <asm/branch.h>
#include <asm/byteorder.h>
#include <asm/cop2.h>
#include <asm/fpu.h>
#include <asm/fpu_emulator.h>
#include <asm/inst.h>
#include <asm/uaccess.h>
#include <asm/fpu.h>
#include <asm/fpu_emulator.h>

#define STR(x)	__STR(x)
#define __STR(x)  #x

enum {
	UNALIGNED_ACTION_QUIET,
	UNALIGNED_ACTION_SIGNAL,
	UNALIGNED_ACTION_SHOW,
};
#ifdef CONFIG_DEBUG_FS
static u32 unaligned_instructions;
static u32 unaligned_action;
#else
#define unaligned_action UNALIGNED_ACTION_QUIET
#endif
extern void show_registers(struct pt_regs *regs);

#ifdef __BIG_ENDIAN
#define     LoadHW(addr, value, res)  \
		__asm__ __volatile__ (".set\tnoat\n"        \
			"1:\tlb\t%0, 0(%2)\n"               \
			"2:\tlbu\t$1, 1(%2)\n\t"            \
			"sll\t%0, 0x8\n\t"                  \
			"or\t%0, $1\n\t"                    \
			"li\t%1, 0\n"                       \
			"3:\t.set\tat\n\t"                  \
			".insn\n\t"                         \
			".section\t.fixup,\"ax\"\n\t"       \
			"4:\tli\t%1, %3\n\t"                \
			"j\t3b\n\t"                         \
			".previous\n\t"                     \
			".section\t__ex_table,\"a\"\n\t"    \
			STR(PTR)"\t1b, 4b\n\t"              \
			STR(PTR)"\t2b, 4b\n\t"              \
			".previous"                         \
			: "=&r" (value), "=r" (res)         \
			: "r" (addr), "i" (-EFAULT));

#define     LoadW(addr, value, res)   \
		__asm__ __volatile__ (                      \
			"1:\tlwl\t%0, (%2)\n"               \
			"2:\tlwr\t%0, 3(%2)\n\t"            \
			"li\t%1, 0\n"                       \
			"3:\n\t"                            \
			".insn\n\t"                         \
			".section\t.fixup,\"ax\"\n\t"       \
			"4:\tli\t%1, %3\n\t"                \
			"j\t3b\n\t"                         \
			".previous\n\t"                     \
			".section\t__ex_table,\"a\"\n\t"    \
			STR(PTR)"\t1b, 4b\n\t"              \
			STR(PTR)"\t2b, 4b\n\t"              \
			".previous"                         \
			: "=&r" (value), "=r" (res)         \
			: "r" (addr), "i" (-EFAULT));

#define     LoadHWU(addr, value, res) \
		__asm__ __volatile__ (                      \
			".set\tnoat\n"                      \
			"1:\tlbu\t%0, 0(%2)\n"              \
			"2:\tlbu\t$1, 1(%2)\n\t"            \
			"sll\t%0, 0x8\n\t"                  \
			"or\t%0, $1\n\t"                    \
			"li\t%1, 0\n"                       \
			"3:\n\t"                            \
			".insn\n\t"                         \
			".set\tat\n\t"                      \
			".section\t.fixup,\"ax\"\n\t"       \
			"4:\tli\t%1, %3\n\t"                \
			"j\t3b\n\t"                         \
			".previous\n\t"                     \
			".section\t__ex_table,\"a\"\n\t"    \
			STR(PTR)"\t1b, 4b\n\t"              \
			STR(PTR)"\t2b, 4b\n\t"              \
			".previous"                         \
			: "=&r" (value), "=r" (res)         \
			: "r" (addr), "i" (-EFAULT));

#define     LoadWU(addr, value, res)  \
		__asm__ __volatile__ (                      \
			"1:\tlwl\t%0, (%2)\n"               \
			"2:\tlwr\t%0, 3(%2)\n\t"            \
			"dsll\t%0, %0, 32\n\t"              \
			"dsrl\t%0, %0, 32\n\t"              \
			"li\t%1, 0\n"                       \
			"3:\n\t"                            \
			".insn\n\t"                         \
			"\t.section\t.fixup,\"ax\"\n\t"     \
			"4:\tli\t%1, %3\n\t"                \
			"j\t3b\n\t"                         \
			".previous\n\t"                     \
			".section\t__ex_table,\"a\"\n\t"    \
			STR(PTR)"\t1b, 4b\n\t"              \
			STR(PTR)"\t2b, 4b\n\t"              \
			".previous"                         \
			: "=&r" (value), "=r" (res)         \
			: "r" (addr), "i" (-EFAULT));

#define     LoadDW(addr, value, res)  \
		__asm__ __volatile__ (                      \
			"1:\tldl\t%0, (%2)\n"               \
			"2:\tldr\t%0, 7(%2)\n\t"            \
			"li\t%1, 0\n"                       \
			"3:\n\t"                            \
			".insn\n\t"                         \
			"\t.section\t.fixup,\"ax\"\n\t"     \
			"4:\tli\t%1, %3\n\t"                \
			"j\t3b\n\t"                         \
			".previous\n\t"                     \
			".section\t__ex_table,\"a\"\n\t"    \
			STR(PTR)"\t1b, 4b\n\t"              \
			STR(PTR)"\t2b, 4b\n\t"              \
			".previous"                         \
			: "=&r" (value), "=r" (res)         \
			: "r" (addr), "i" (-EFAULT));

#define     StoreHW(addr, value, res) \
		__asm__ __volatile__ (                      \
			".set\tnoat\n"                      \
			"1:\tsb\t%1, 1(%2)\n\t"             \
			"srl\t$1, %1, 0x8\n"                \
			"2:\tsb\t$1, 0(%2)\n\t"             \
			".set\tat\n\t"                      \
			"li\t%0, 0\n"                       \
			"3:\n\t"                            \
			".insn\n\t"                         \
			".section\t.fixup,\"ax\"\n\t"       \
			"4:\tli\t%0, %3\n\t"                \
			"j\t3b\n\t"                         \
			".previous\n\t"                     \
			".section\t__ex_table,\"a\"\n\t"    \
			STR(PTR)"\t1b, 4b\n\t"              \
			STR(PTR)"\t2b, 4b\n\t"              \
			".previous"                         \
			: "=r" (res)                        \
			: "r" (value), "r" (addr), "i" (-EFAULT));

#define     StoreW(addr, value, res)  \
		__asm__ __volatile__ (                      \
			"1:\tswl\t%1,(%2)\n"                \
			"2:\tswr\t%1, 3(%2)\n\t"            \
			"li\t%0, 0\n"                       \
			"3:\n\t"                            \
			".insn\n\t"                         \
			".section\t.fixup,\"ax\"\n\t"       \
			"4:\tli\t%0, %3\n\t"                \
			"j\t3b\n\t"                         \
			".previous\n\t"                     \
			".section\t__ex_table,\"a\"\n\t"    \
			STR(PTR)"\t1b, 4b\n\t"              \
			STR(PTR)"\t2b, 4b\n\t"              \
			".previous"                         \
		: "=r" (res)                                \
		: "r" (value), "r" (addr), "i" (-EFAULT));

#define     StoreDW(addr, value, res) \
		__asm__ __volatile__ (                      \
			"1:\tsdl\t%1,(%2)\n"                \
			"2:\tsdr\t%1, 7(%2)\n\t"            \
			"li\t%0, 0\n"                       \
			"3:\n\t"                            \
			".insn\n\t"                         \
			".section\t.fixup,\"ax\"\n\t"       \
			"4:\tli\t%0, %3\n\t"                \
			"j\t3b\n\t"                         \
			".previous\n\t"                     \
			".section\t__ex_table,\"a\"\n\t"    \
			STR(PTR)"\t1b, 4b\n\t"              \
			STR(PTR)"\t2b, 4b\n\t"              \
			".previous"                         \
		: "=r" (res)                                \
		: "r" (value), "r" (addr), "i" (-EFAULT));
#endif

#ifdef __LITTLE_ENDIAN
#define     LoadHW(addr, value, res)  \
		__asm__ __volatile__ (".set\tnoat\n"        \
			"1:\tlb\t%0, 1(%2)\n"               \
			"2:\tlbu\t$1, 0(%2)\n\t"            \
			"sll\t%0, 0x8\n\t"                  \
			"or\t%0, $1\n\t"                    \
			"li\t%1, 0\n"                       \
			"3:\t.set\tat\n\t"                  \
			".insn\n\t"                         \
			".section\t.fixup,\"ax\"\n\t"       \
			"4:\tli\t%1, %3\n\t"                \
			"j\t3b\n\t"                         \
			".previous\n\t"                     \
			".section\t__ex_table,\"a\"\n\t"    \
			STR(PTR)"\t1b, 4b\n\t"              \
			STR(PTR)"\t2b, 4b\n\t"              \
			".previous"                         \
			: "=&r" (value), "=r" (res)         \
			: "r" (addr), "i" (-EFAULT));

#define     LoadW(addr, value, res)   \
		__asm__ __volatile__ (                      \
			"1:\tlwl\t%0, 3(%2)\n"              \
			"2:\tlwr\t%0, (%2)\n\t"             \
			"li\t%1, 0\n"                       \
			"3:\n\t"                            \
			".insn\n\t"                         \
			".section\t.fixup,\"ax\"\n\t"       \
			"4:\tli\t%1, %3\n\t"                \
			"j\t3b\n\t"                         \
			".previous\n\t"                     \
			".section\t__ex_table,\"a\"\n\t"    \
			STR(PTR)"\t1b, 4b\n\t"              \
			STR(PTR)"\t2b, 4b\n\t"              \
			".previous"                         \
			: "=&r" (value), "=r" (res)         \
			: "r" (addr), "i" (-EFAULT));

#define     LoadHWU(addr, value, res) \
		__asm__ __volatile__ (                      \
			".set\tnoat\n"                      \
			"1:\tlbu\t%0, 1(%2)\n"              \
			"2:\tlbu\t$1, 0(%2)\n\t"            \
			"sll\t%0, 0x8\n\t"                  \
			"or\t%0, $1\n\t"                    \
			"li\t%1, 0\n"                       \
			"3:\n\t"                            \
			".insn\n\t"                         \
			".set\tat\n\t"                      \
			".section\t.fixup,\"ax\"\n\t"       \
			"4:\tli\t%1, %3\n\t"                \
			"j\t3b\n\t"                         \
			".previous\n\t"                     \
			".section\t__ex_table,\"a\"\n\t"    \
			STR(PTR)"\t1b, 4b\n\t"              \
			STR(PTR)"\t2b, 4b\n\t"              \
			".previous"                         \
			: "=&r" (value), "=r" (res)         \
			: "r" (addr), "i" (-EFAULT));

#define     LoadWU(addr, value, res)  \
		__asm__ __volatile__ (                      \
			"1:\tlwl\t%0, 3(%2)\n"              \
			"2:\tlwr\t%0, (%2)\n\t"             \
			"dsll\t%0, %0, 32\n\t"              \
			"dsrl\t%0, %0, 32\n\t"              \
			"li\t%1, 0\n"                       \
			"3:\n\t"                            \
			".insn\n\t"                         \
			"\t.section\t.fixup,\"ax\"\n\t"     \
			"4:\tli\t%1, %3\n\t"                \
			"j\t3b\n\t"                         \
			".previous\n\t"                     \
			".section\t__ex_table,\"a\"\n\t"    \
			STR(PTR)"\t1b, 4b\n\t"              \
			STR(PTR)"\t2b, 4b\n\t"              \
			".previous"                         \
			: "=&r" (value), "=r" (res)         \
			: "r" (addr), "i" (-EFAULT));

#define     LoadDW(addr, value, res)  \
		__asm__ __volatile__ (                      \
			"1:\tldl\t%0, 7(%2)\n"              \
			"2:\tldr\t%0, (%2)\n\t"             \
			"li\t%1, 0\n"                       \
			"3:\n\t"                            \
			".insn\n\t"                         \
			"\t.section\t.fixup,\"ax\"\n\t"     \
			"4:\tli\t%1, %3\n\t"                \
			"j\t3b\n\t"                         \
			".previous\n\t"                     \
			".section\t__ex_table,\"a\"\n\t"    \
			STR(PTR)"\t1b, 4b\n\t"              \
			STR(PTR)"\t2b, 4b\n\t"              \
			".previous"                         \
			: "=&r" (value), "=r" (res)         \
			: "r" (addr), "i" (-EFAULT));

#define     StoreHW(addr, value, res) \
		__asm__ __volatile__ (                      \
			".set\tnoat\n"                      \
			"1:\tsb\t%1, 0(%2)\n\t"             \
			"srl\t$1,%1, 0x8\n"                 \
			"2:\tsb\t$1, 1(%2)\n\t"             \
			".set\tat\n\t"                      \
			"li\t%0, 0\n"                       \
			"3:\n\t"                            \
			".insn\n\t"                         \
			".section\t.fixup,\"ax\"\n\t"       \
			"4:\tli\t%0, %3\n\t"                \
			"j\t3b\n\t"                         \
			".previous\n\t"                     \
			".section\t__ex_table,\"a\"\n\t"    \
			STR(PTR)"\t1b, 4b\n\t"              \
			STR(PTR)"\t2b, 4b\n\t"              \
			".previous"                         \
			: "=r" (res)                        \
			: "r" (value), "r" (addr), "i" (-EFAULT));

#define     StoreW(addr, value, res)  \
		__asm__ __volatile__ (                      \
			"1:\tswl\t%1, 3(%2)\n"              \
			"2:\tswr\t%1, (%2)\n\t"             \
			"li\t%0, 0\n"                       \
			"3:\n\t"                            \
			".insn\n\t"                         \
			".section\t.fixup,\"ax\"\n\t"       \
			"4:\tli\t%0, %3\n\t"                \
			"j\t3b\n\t"                         \
			".previous\n\t"                     \
			".section\t__ex_table,\"a\"\n\t"    \
			STR(PTR)"\t1b, 4b\n\t"              \
			STR(PTR)"\t2b, 4b\n\t"              \
			".previous"                         \
		: "=r" (res)                                \
		: "r" (value), "r" (addr), "i" (-EFAULT));

#define     StoreDW(addr, value, res) \
		__asm__ __volatile__ (                      \
			"1:\tsdl\t%1, 7(%2)\n"              \
			"2:\tsdr\t%1, (%2)\n\t"             \
			"li\t%0, 0\n"                       \
			"3:\n\t"                            \
			".insn\n\t"                         \
			".section\t.fixup,\"ax\"\n\t"       \
			"4:\tli\t%0, %3\n\t"                \
			"j\t3b\n\t"                         \
			".previous\n\t"                     \
			".section\t__ex_table,\"a\"\n\t"    \
			STR(PTR)"\t1b, 4b\n\t"              \
			STR(PTR)"\t2b, 4b\n\t"              \
			".previous"                         \
		: "=r" (res)                                \
		: "r" (value), "r" (addr), "i" (-EFAULT));
#endif

static void emulate_load_store_insn(struct pt_regs *regs,
	void __user *addr, unsigned int __user *pc)
{
	union mips_instruction insn;
	unsigned long value;
	unsigned int res;
	unsigned long origpc;
	unsigned long orig31;
	void __user *fault_addr = NULL;

	origpc = (unsigned long)pc;
	orig31 = regs->regs[31];

	perf_sw_event(PERF_COUNT_SW_EMULATION_FAULTS, 1, regs, 0);

	/*
	 * This load never faults.
	 */
	__get_user(insn.word, pc);

	switch (insn.i_format.opcode) {
		/*
		 * These are instructions that a compiler doesn't generate.  We
		 * can assume therefore that the code is MIPS-aware and
		 * really buggy.  Emulating these instructions would break the
		 * semantics anyway.
		 */
	case ll_op:
	case lld_op:
	case sc_op:
	case scd_op:

		/*
		 * For these instructions the only way to create an address
		 * error is an attempted access to kernel/supervisor address
		 * space.
		 */
	case ldl_op:
	case ldr_op:
	case lwl_op:
	case lwr_op:
	case sdl_op:
	case sdr_op:
	case swl_op:
	case swr_op:
	case lb_op:
	case lbu_op:
	case sb_op:
		goto sigbus;

		/*
		 * The remaining opcodes are the ones that are really of
		 * interest.
		 */
	case lh_op:
		if (!access_ok(VERIFY_READ, addr, 2))
			goto sigbus;

		LoadHW(addr, value, res);
		if (res)
			goto fault;
		compute_return_epc(regs);
		regs->regs[insn.i_format.rt] = value;
		break;

	case lw_op:
		if (!access_ok(VERIFY_READ, addr, 4))
			goto sigbus;

		LoadW(addr, value, res);
		if (res)
			goto fault;
		compute_return_epc(regs);
		regs->regs[insn.i_format.rt] = value;
		break;

	case lhu_op:
		if (!access_ok(VERIFY_READ, addr, 2))
			goto sigbus;

		LoadHWU(addr, value, res);
		if (res)
			goto fault;
		compute_return_epc(regs);
		regs->regs[insn.i_format.rt] = value;
		break;

	case lwu_op:
#ifdef CONFIG_64BIT
		/*
		 * A 32-bit kernel might be running on a 64-bit processor.  But
		 * if we're on a 32-bit processor and an i-cache incoherency
		 * or race makes us see a 64-bit instruction here the sdl/sdr
		 * would blow up, so for now we don't handle unaligned 64-bit
		 * instructions on 32-bit kernels.
		 */
		if (!access_ok(VERIFY_READ, addr, 4))
			goto sigbus;

		LoadWU(addr, value, res);
		if (res)
			goto fault;
		compute_return_epc(regs);
		regs->regs[insn.i_format.rt] = value;
		break;
#endif /* CONFIG_64BIT */

		/* Cannot handle 64-bit instructions in 32-bit kernel */
		goto sigill;

	case ld_op:
#ifdef CONFIG_64BIT
		/*
		 * A 32-bit kernel might be running on a 64-bit processor.  But
		 * if we're on a 32-bit processor and an i-cache incoherency
		 * or race makes us see a 64-bit instruction here the sdl/sdr
		 * would blow up, so for now we don't handle unaligned 64-bit
		 * instructions on 32-bit kernels.
		 */
		if (!access_ok(VERIFY_READ, addr, 8))
			goto sigbus;

		LoadDW(addr, value, res);
		if (res)
			goto fault;
		compute_return_epc(regs);
		regs->regs[insn.i_format.rt] = value;
		break;
#endif /* CONFIG_64BIT */

		/* Cannot handle 64-bit instructions in 32-bit kernel */
		goto sigill;

	case sh_op:
		if (!access_ok(VERIFY_WRITE, addr, 2))
			goto sigbus;

		compute_return_epc(regs);
		value = regs->regs[insn.i_format.rt];
		StoreHW(addr, value, res);
		if (res)
			goto fault;
		break;

	case sw_op:
		if (!access_ok(VERIFY_WRITE, addr, 4))
			goto sigbus;

		compute_return_epc(regs);
		value = regs->regs[insn.i_format.rt];
		StoreW(addr, value, res);
		if (res)
			goto fault;
		break;

	case sd_op:
#ifdef CONFIG_64BIT
		/*
		 * A 32-bit kernel might be running on a 64-bit processor.  But
		 * if we're on a 32-bit processor and an i-cache incoherency
		 * or race makes us see a 64-bit instruction here the sdl/sdr
		 * would blow up, so for now we don't handle unaligned 64-bit
		 * instructions on 32-bit kernels.
		 */
		if (!access_ok(VERIFY_WRITE, addr, 8))
			goto sigbus;

		compute_return_epc(regs);
		value = regs->regs[insn.i_format.rt];
		StoreDW(addr, value, res);
		if (res)
			goto fault;
		break;
#endif /* CONFIG_64BIT */

		/* Cannot handle 64-bit instructions in 32-bit kernel */
		goto sigill;

	case lwc1_op:
	case ldc1_op:
	case swc1_op:
	case sdc1_op:
		die_if_kernel("Unaligned FP access in kernel code", regs);
		BUG_ON(!used_math());
		BUG_ON(!is_fpu_owner());

		lose_fpu(1);	/* Save FPU state for the emulator. */
		res = fpu_emulator_cop1Handler(regs, &current->thread.fpu, 1,
					       &fault_addr);
		own_fpu(1);	/* Restore FPU state. */

		/* Signal if something went wrong. */
		process_fpemu_return(res, fault_addr);

		if (res == 0)
			break;
		return;

	/*
	 * COP2 is available to implementor for application specific use.
	 * It's up to applications to register a notifier chain and do
	 * whatever they have to do, including possible sending of signals.
	 */
	case lwc2_op:
		cu2_notifier_call_chain(CU2_LWC2_OP, regs);
		break;

	case ldc2_op:
		cu2_notifier_call_chain(CU2_LDC2_OP, regs);
		break;

	case swc2_op:
		cu2_notifier_call_chain(CU2_SWC2_OP, regs);
		break;

	case sdc2_op:
		cu2_notifier_call_chain(CU2_SDC2_OP, regs);
		break;

	default:
		/*
		 * Pheeee...  We encountered an yet unknown instruction or
		 * cache coherence problem.  Die sucker, die ...
		 */
		goto sigill;
	}

#ifdef CONFIG_DEBUG_FS
	unaligned_instructions++;
#endif

	return;

fault:
	/* roll back jump/branch */
	regs->cp0_epc = origpc;
	regs->regs[31] = orig31;
<<<<<<< HEAD
=======
	/* Did we have an exception handler installed? */
	if (fixup_exception(regs))
		return;

	die_if_kernel("Unhandled kernel unaligned access", regs);
	force_sig(SIGSEGV, current);

	return;

sigbus:
	die_if_kernel("Unhandled kernel unaligned access", regs);
	force_sig(SIGBUS, current);

	return;

sigill:
	die_if_kernel
	    ("Unhandled kernel unaligned access or invalid instruction", regs);
	force_sig(SIGILL, current);
}

/* Recode table from 16-bit register notation to 32-bit GPR. */
const int reg16to32[] = { 16, 17, 2, 3, 4, 5, 6, 7 };

/* Recode table from 16-bit STORE register notation to 32-bit GPR. */
const int reg16to32st[] = { 0, 17, 2, 3, 4, 5, 6, 7 };

static void emulate_load_store_microMIPS(struct pt_regs *regs,
					 void __user *addr)
{
	unsigned long value;
	unsigned int res;
	int i;
	unsigned int reg = 0, rvar;
	unsigned long orig31;
	u16 __user *pc16;
	u16 halfword;
	unsigned int word;
	unsigned long origpc, contpc;
	union mips_instruction insn;
	struct mm_decoded_insn mminsn;
	void __user *fault_addr = NULL;

	origpc = regs->cp0_epc;
	orig31 = regs->regs[31];

	mminsn.micro_mips_mode = 1;

	/*
	 * This load never faults.
	 */
	pc16 = (unsigned short __user *)msk_isa16_mode(regs->cp0_epc);
	__get_user(halfword, pc16);
	pc16++;
	contpc = regs->cp0_epc + 2;
	word = ((unsigned int)halfword << 16);
	mminsn.pc_inc = 2;

	if (!mm_insn_16bit(halfword)) {
		__get_user(halfword, pc16);
		pc16++;
		contpc = regs->cp0_epc + 4;
		mminsn.pc_inc = 4;
		word |= halfword;
	}
	mminsn.insn = word;

	if (get_user(halfword, pc16))
		goto fault;
	mminsn.next_pc_inc = 2;
	word = ((unsigned int)halfword << 16);

	if (!mm_insn_16bit(halfword)) {
		pc16++;
		if (get_user(halfword, pc16))
			goto fault;
		mminsn.next_pc_inc = 4;
		word |= halfword;
	}
	mminsn.next_insn = word;

	insn = (union mips_instruction)(mminsn.insn);
	if (mm_isBranchInstr(regs, mminsn, &contpc))
		insn = (union mips_instruction)(mminsn.next_insn);

	/*  Parse instruction to find what to do */

	switch (insn.mm_i_format.opcode) {

	case mm_pool32a_op:
		switch (insn.mm_x_format.func) {
		case mm_lwxs_op:
			reg = insn.mm_x_format.rd;
			goto loadW;
		}

		goto sigbus;

	case mm_pool32b_op:
		switch (insn.mm_m_format.func) {
		case mm_lwp_func:
			reg = insn.mm_m_format.rd;
			if (reg == 31)
				goto sigbus;

			if (!access_ok(VERIFY_READ, addr, 8))
				goto sigbus;

			LoadW(addr, value, res);
			if (res)
				goto fault;
			regs->regs[reg] = value;
			addr += 4;
			LoadW(addr, value, res);
			if (res)
				goto fault;
			regs->regs[reg + 1] = value;
			goto success;

		case mm_swp_func:
			reg = insn.mm_m_format.rd;
			if (reg == 31)
				goto sigbus;

			if (!access_ok(VERIFY_WRITE, addr, 8))
				goto sigbus;

			value = regs->regs[reg];
			StoreW(addr, value, res);
			if (res)
				goto fault;
			addr += 4;
			value = regs->regs[reg + 1];
			StoreW(addr, value, res);
			if (res)
				goto fault;
			goto success;

		case mm_ldp_func:
#ifdef CONFIG_64BIT
			reg = insn.mm_m_format.rd;
			if (reg == 31)
				goto sigbus;

			if (!access_ok(VERIFY_READ, addr, 16))
				goto sigbus;

			LoadDW(addr, value, res);
			if (res)
				goto fault;
			regs->regs[reg] = value;
			addr += 8;
			LoadDW(addr, value, res);
			if (res)
				goto fault;
			regs->regs[reg + 1] = value;
			goto success;
#endif /* CONFIG_64BIT */

			goto sigill;

		case mm_sdp_func:
#ifdef CONFIG_64BIT
			reg = insn.mm_m_format.rd;
			if (reg == 31)
				goto sigbus;

			if (!access_ok(VERIFY_WRITE, addr, 16))
				goto sigbus;

			value = regs->regs[reg];
			StoreDW(addr, value, res);
			if (res)
				goto fault;
			addr += 8;
			value = regs->regs[reg + 1];
			StoreDW(addr, value, res);
			if (res)
				goto fault;
			goto success;
#endif /* CONFIG_64BIT */

			goto sigill;

		case mm_lwm32_func:
			reg = insn.mm_m_format.rd;
			rvar = reg & 0xf;
			if ((rvar > 9) || !reg)
				goto sigill;
			if (reg & 0x10) {
				if (!access_ok
				    (VERIFY_READ, addr, 4 * (rvar + 1)))
					goto sigbus;
			} else {
				if (!access_ok(VERIFY_READ, addr, 4 * rvar))
					goto sigbus;
			}
			if (rvar == 9)
				rvar = 8;
			for (i = 16; rvar; rvar--, i++) {
				LoadW(addr, value, res);
				if (res)
					goto fault;
				addr += 4;
				regs->regs[i] = value;
			}
			if ((reg & 0xf) == 9) {
				LoadW(addr, value, res);
				if (res)
					goto fault;
				addr += 4;
				regs->regs[30] = value;
			}
			if (reg & 0x10) {
				LoadW(addr, value, res);
				if (res)
					goto fault;
				regs->regs[31] = value;
			}
			goto success;

		case mm_swm32_func:
			reg = insn.mm_m_format.rd;
			rvar = reg & 0xf;
			if ((rvar > 9) || !reg)
				goto sigill;
			if (reg & 0x10) {
				if (!access_ok
				    (VERIFY_WRITE, addr, 4 * (rvar + 1)))
					goto sigbus;
			} else {
				if (!access_ok(VERIFY_WRITE, addr, 4 * rvar))
					goto sigbus;
			}
			if (rvar == 9)
				rvar = 8;
			for (i = 16; rvar; rvar--, i++) {
				value = regs->regs[i];
				StoreW(addr, value, res);
				if (res)
					goto fault;
				addr += 4;
			}
			if ((reg & 0xf) == 9) {
				value = regs->regs[30];
				StoreW(addr, value, res);
				if (res)
					goto fault;
				addr += 4;
			}
			if (reg & 0x10) {
				value = regs->regs[31];
				StoreW(addr, value, res);
				if (res)
					goto fault;
			}
			goto success;

		case mm_ldm_func:
#ifdef CONFIG_64BIT
			reg = insn.mm_m_format.rd;
			rvar = reg & 0xf;
			if ((rvar > 9) || !reg)
				goto sigill;
			if (reg & 0x10) {
				if (!access_ok
				    (VERIFY_READ, addr, 8 * (rvar + 1)))
					goto sigbus;
			} else {
				if (!access_ok(VERIFY_READ, addr, 8 * rvar))
					goto sigbus;
			}
			if (rvar == 9)
				rvar = 8;

			for (i = 16; rvar; rvar--, i++) {
				LoadDW(addr, value, res);
				if (res)
					goto fault;
				addr += 4;
				regs->regs[i] = value;
			}
			if ((reg & 0xf) == 9) {
				LoadDW(addr, value, res);
				if (res)
					goto fault;
				addr += 8;
				regs->regs[30] = value;
			}
			if (reg & 0x10) {
				LoadDW(addr, value, res);
				if (res)
					goto fault;
				regs->regs[31] = value;
			}
			goto success;
#endif /* CONFIG_64BIT */

			goto sigill;

		case mm_sdm_func:
#ifdef CONFIG_64BIT
			reg = insn.mm_m_format.rd;
			rvar = reg & 0xf;
			if ((rvar > 9) || !reg)
				goto sigill;
			if (reg & 0x10) {
				if (!access_ok
				    (VERIFY_WRITE, addr, 8 * (rvar + 1)))
					goto sigbus;
			} else {
				if (!access_ok(VERIFY_WRITE, addr, 8 * rvar))
					goto sigbus;
			}
			if (rvar == 9)
				rvar = 8;

			for (i = 16; rvar; rvar--, i++) {
				value = regs->regs[i];
				StoreDW(addr, value, res);
				if (res)
					goto fault;
				addr += 8;
			}
			if ((reg & 0xf) == 9) {
				value = regs->regs[30];
				StoreDW(addr, value, res);
				if (res)
					goto fault;
				addr += 8;
			}
			if (reg & 0x10) {
				value = regs->regs[31];
				StoreDW(addr, value, res);
				if (res)
					goto fault;
			}
			goto success;
#endif /* CONFIG_64BIT */

			goto sigill;

			/*  LWC2, SWC2, LDC2, SDC2 are not serviced */
		}

		goto sigbus;

	case mm_pool32c_op:
		switch (insn.mm_m_format.func) {
		case mm_lwu_func:
			reg = insn.mm_m_format.rd;
			goto loadWU;
		}

		/*  LL,SC,LLD,SCD are not serviced */
		goto sigbus;

	case mm_pool32f_op:
		switch (insn.mm_x_format.func) {
		case mm_lwxc1_func:
		case mm_swxc1_func:
		case mm_ldxc1_func:
		case mm_sdxc1_func:
			goto fpu_emul;
		}

		goto sigbus;

	case mm_ldc132_op:
	case mm_sdc132_op:
	case mm_lwc132_op:
	case mm_swc132_op:
fpu_emul:
		/* roll back jump/branch */
		regs->cp0_epc = origpc;
		regs->regs[31] = orig31;

		die_if_kernel("Unaligned FP access in kernel code", regs);
		BUG_ON(!used_math());
		BUG_ON(!is_fpu_owner());

		lose_fpu(1);	/* save the FPU state for the emulator */
		res = fpu_emulator_cop1Handler(regs, &current->thread.fpu, 1,
					       &fault_addr);
		own_fpu(1);	/* restore FPU state */

		/* If something went wrong, signal */
		process_fpemu_return(res, fault_addr);

		if (res == 0)
			goto success;
		return;

	case mm_lh32_op:
		reg = insn.mm_i_format.rt;
		goto loadHW;

	case mm_lhu32_op:
		reg = insn.mm_i_format.rt;
		goto loadHWU;

	case mm_lw32_op:
		reg = insn.mm_i_format.rt;
		goto loadW;

	case mm_sh32_op:
		reg = insn.mm_i_format.rt;
		goto storeHW;

	case mm_sw32_op:
		reg = insn.mm_i_format.rt;
		goto storeW;

	case mm_ld32_op:
		reg = insn.mm_i_format.rt;
		goto loadDW;

	case mm_sd32_op:
		reg = insn.mm_i_format.rt;
		goto storeDW;

	case mm_pool16c_op:
		switch (insn.mm16_m_format.func) {
		case mm_lwm16_op:
			reg = insn.mm16_m_format.rlist;
			rvar = reg + 1;
			if (!access_ok(VERIFY_READ, addr, 4 * rvar))
				goto sigbus;

			for (i = 16; rvar; rvar--, i++) {
				LoadW(addr, value, res);
				if (res)
					goto fault;
				addr += 4;
				regs->regs[i] = value;
			}
			LoadW(addr, value, res);
			if (res)
				goto fault;
			regs->regs[31] = value;

			goto success;

		case mm_swm16_op:
			reg = insn.mm16_m_format.rlist;
			rvar = reg + 1;
			if (!access_ok(VERIFY_WRITE, addr, 4 * rvar))
				goto sigbus;

			for (i = 16; rvar; rvar--, i++) {
				value = regs->regs[i];
				StoreW(addr, value, res);
				if (res)
					goto fault;
				addr += 4;
			}
			value = regs->regs[31];
			StoreW(addr, value, res);
			if (res)
				goto fault;

			goto success;

		}

		goto sigbus;

	case mm_lhu16_op:
		reg = reg16to32[insn.mm16_rb_format.rt];
		goto loadHWU;

	case mm_lw16_op:
		reg = reg16to32[insn.mm16_rb_format.rt];
		goto loadW;

	case mm_sh16_op:
		reg = reg16to32st[insn.mm16_rb_format.rt];
		goto storeHW;

	case mm_sw16_op:
		reg = reg16to32st[insn.mm16_rb_format.rt];
		goto storeW;

	case mm_lwsp16_op:
		reg = insn.mm16_r5_format.rt;
		goto loadW;

	case mm_swsp16_op:
		reg = insn.mm16_r5_format.rt;
		goto storeW;

	case mm_lwgp16_op:
		reg = reg16to32[insn.mm16_r3_format.rt];
		goto loadW;

	default:
		goto sigill;
	}

loadHW:
	if (!access_ok(VERIFY_READ, addr, 2))
		goto sigbus;

	LoadHW(addr, value, res);
	if (res)
		goto fault;
	regs->regs[reg] = value;
	goto success;

loadHWU:
	if (!access_ok(VERIFY_READ, addr, 2))
		goto sigbus;

	LoadHWU(addr, value, res);
	if (res)
		goto fault;
	regs->regs[reg] = value;
	goto success;

loadW:
	if (!access_ok(VERIFY_READ, addr, 4))
		goto sigbus;

	LoadW(addr, value, res);
	if (res)
		goto fault;
	regs->regs[reg] = value;
	goto success;

loadWU:
#ifdef CONFIG_64BIT
	/*
	 * A 32-bit kernel might be running on a 64-bit processor.  But
	 * if we're on a 32-bit processor and an i-cache incoherency
	 * or race makes us see a 64-bit instruction here the sdl/sdr
	 * would blow up, so for now we don't handle unaligned 64-bit
	 * instructions on 32-bit kernels.
	 */
	if (!access_ok(VERIFY_READ, addr, 4))
		goto sigbus;

	LoadWU(addr, value, res);
	if (res)
		goto fault;
	regs->regs[reg] = value;
	goto success;
#endif /* CONFIG_64BIT */

	/* Cannot handle 64-bit instructions in 32-bit kernel */
	goto sigill;

loadDW:
#ifdef CONFIG_64BIT
	/*
	 * A 32-bit kernel might be running on a 64-bit processor.  But
	 * if we're on a 32-bit processor and an i-cache incoherency
	 * or race makes us see a 64-bit instruction here the sdl/sdr
	 * would blow up, so for now we don't handle unaligned 64-bit
	 * instructions on 32-bit kernels.
	 */
	if (!access_ok(VERIFY_READ, addr, 8))
		goto sigbus;

	LoadDW(addr, value, res);
	if (res)
		goto fault;
	regs->regs[reg] = value;
	goto success;
#endif /* CONFIG_64BIT */

	/* Cannot handle 64-bit instructions in 32-bit kernel */
	goto sigill;

storeHW:
	if (!access_ok(VERIFY_WRITE, addr, 2))
		goto sigbus;

	value = regs->regs[reg];
	StoreHW(addr, value, res);
	if (res)
		goto fault;
	goto success;

storeW:
	if (!access_ok(VERIFY_WRITE, addr, 4))
		goto sigbus;

	value = regs->regs[reg];
	StoreW(addr, value, res);
	if (res)
		goto fault;
	goto success;

storeDW:
#ifdef CONFIG_64BIT
	/*
	 * A 32-bit kernel might be running on a 64-bit processor.  But
	 * if we're on a 32-bit processor and an i-cache incoherency
	 * or race makes us see a 64-bit instruction here the sdl/sdr
	 * would blow up, so for now we don't handle unaligned 64-bit
	 * instructions on 32-bit kernels.
	 */
	if (!access_ok(VERIFY_WRITE, addr, 8))
		goto sigbus;

	value = regs->regs[reg];
	StoreDW(addr, value, res);
	if (res)
		goto fault;
	goto success;
#endif /* CONFIG_64BIT */

	/* Cannot handle 64-bit instructions in 32-bit kernel */
	goto sigill;

success:
	regs->cp0_epc = contpc;	/* advance or branch */

#ifdef CONFIG_DEBUG_FS
	unaligned_instructions++;
#endif
	return;

fault:
	/* roll back jump/branch */
	regs->cp0_epc = origpc;
	regs->regs[31] = orig31;
	/* Did we have an exception handler installed? */
	if (fixup_exception(regs))
		return;

	die_if_kernel("Unhandled kernel unaligned access", regs);
	force_sig(SIGSEGV, current);

	return;

sigbus:
	die_if_kernel("Unhandled kernel unaligned access", regs);
	force_sig(SIGBUS, current);

	return;

sigill:
	die_if_kernel
	    ("Unhandled kernel unaligned access or invalid instruction", regs);
	force_sig(SIGILL, current);
}

static void emulate_load_store_MIPS16e(struct pt_regs *regs, void __user * addr)
{
	unsigned long value;
	unsigned int res;
	int reg;
	unsigned long orig31;
	u16 __user *pc16;
	unsigned long origpc;
	union mips16e_instruction mips16inst, oldinst;

	origpc = regs->cp0_epc;
	orig31 = regs->regs[31];
	pc16 = (unsigned short __user *)msk_isa16_mode(origpc);
	/*
	 * This load never faults.
	 */
	__get_user(mips16inst.full, pc16);
	oldinst = mips16inst;

	/* skip EXTEND instruction */
	if (mips16inst.ri.opcode == MIPS16e_extend_op) {
		pc16++;
		__get_user(mips16inst.full, pc16);
	} else if (delay_slot(regs)) {
		/*  skip jump instructions */
		/*  JAL/JALX are 32 bits but have OPCODE in first short int */
		if (mips16inst.ri.opcode == MIPS16e_jal_op)
			pc16++;
		pc16++;
		if (get_user(mips16inst.full, pc16))
			goto sigbus;
	}

	switch (mips16inst.ri.opcode) {
	case MIPS16e_i64_op:	/* I64 or RI64 instruction */
		switch (mips16inst.i64.func) {	/* I64/RI64 func field check */
		case MIPS16e_ldpc_func:
		case MIPS16e_ldsp_func:
			reg = reg16to32[mips16inst.ri64.ry];
			goto loadDW;

		case MIPS16e_sdsp_func:
			reg = reg16to32[mips16inst.ri64.ry];
			goto writeDW;

		case MIPS16e_sdrasp_func:
			reg = 29;	/* GPRSP */
			goto writeDW;
		}

		goto sigbus;

	case MIPS16e_swsp_op:
	case MIPS16e_lwpc_op:
	case MIPS16e_lwsp_op:
		reg = reg16to32[mips16inst.ri.rx];
		break;

	case MIPS16e_i8_op:
		if (mips16inst.i8.func != MIPS16e_swrasp_func)
			goto sigbus;
		reg = 29;	/* GPRSP */
		break;

	default:
		reg = reg16to32[mips16inst.rri.ry];
		break;
	}

	switch (mips16inst.ri.opcode) {

	case MIPS16e_lb_op:
	case MIPS16e_lbu_op:
	case MIPS16e_sb_op:
		goto sigbus;

	case MIPS16e_lh_op:
		if (!access_ok(VERIFY_READ, addr, 2))
			goto sigbus;

		LoadHW(addr, value, res);
		if (res)
			goto fault;
		MIPS16e_compute_return_epc(regs, &oldinst);
		regs->regs[reg] = value;
		break;

	case MIPS16e_lhu_op:
		if (!access_ok(VERIFY_READ, addr, 2))
			goto sigbus;

		LoadHWU(addr, value, res);
		if (res)
			goto fault;
		MIPS16e_compute_return_epc(regs, &oldinst);
		regs->regs[reg] = value;
		break;

	case MIPS16e_lw_op:
	case MIPS16e_lwpc_op:
	case MIPS16e_lwsp_op:
		if (!access_ok(VERIFY_READ, addr, 4))
			goto sigbus;

		LoadW(addr, value, res);
		if (res)
			goto fault;
		MIPS16e_compute_return_epc(regs, &oldinst);
		regs->regs[reg] = value;
		break;

	case MIPS16e_lwu_op:
#ifdef CONFIG_64BIT
		/*
		 * A 32-bit kernel might be running on a 64-bit processor.  But
		 * if we're on a 32-bit processor and an i-cache incoherency
		 * or race makes us see a 64-bit instruction here the sdl/sdr
		 * would blow up, so for now we don't handle unaligned 64-bit
		 * instructions on 32-bit kernels.
		 */
		if (!access_ok(VERIFY_READ, addr, 4))
			goto sigbus;

		LoadWU(addr, value, res);
		if (res)
			goto fault;
		MIPS16e_compute_return_epc(regs, &oldinst);
		regs->regs[reg] = value;
		break;
#endif /* CONFIG_64BIT */

		/* Cannot handle 64-bit instructions in 32-bit kernel */
		goto sigill;

	case MIPS16e_ld_op:
loadDW:
#ifdef CONFIG_64BIT
		/*
		 * A 32-bit kernel might be running on a 64-bit processor.  But
		 * if we're on a 32-bit processor and an i-cache incoherency
		 * or race makes us see a 64-bit instruction here the sdl/sdr
		 * would blow up, so for now we don't handle unaligned 64-bit
		 * instructions on 32-bit kernels.
		 */
		if (!access_ok(VERIFY_READ, addr, 8))
			goto sigbus;

		LoadDW(addr, value, res);
		if (res)
			goto fault;
		MIPS16e_compute_return_epc(regs, &oldinst);
		regs->regs[reg] = value;
		break;
#endif /* CONFIG_64BIT */

		/* Cannot handle 64-bit instructions in 32-bit kernel */
		goto sigill;

	case MIPS16e_sh_op:
		if (!access_ok(VERIFY_WRITE, addr, 2))
			goto sigbus;

		MIPS16e_compute_return_epc(regs, &oldinst);
		value = regs->regs[reg];
		StoreHW(addr, value, res);
		if (res)
			goto fault;
		break;

	case MIPS16e_sw_op:
	case MIPS16e_swsp_op:
	case MIPS16e_i8_op:	/* actually - MIPS16e_swrasp_func */
		if (!access_ok(VERIFY_WRITE, addr, 4))
			goto sigbus;

		MIPS16e_compute_return_epc(regs, &oldinst);
		value = regs->regs[reg];
		StoreW(addr, value, res);
		if (res)
			goto fault;
		break;

	case MIPS16e_sd_op:
writeDW:
#ifdef CONFIG_64BIT
		/*
		 * A 32-bit kernel might be running on a 64-bit processor.  But
		 * if we're on a 32-bit processor and an i-cache incoherency
		 * or race makes us see a 64-bit instruction here the sdl/sdr
		 * would blow up, so for now we don't handle unaligned 64-bit
		 * instructions on 32-bit kernels.
		 */
		if (!access_ok(VERIFY_WRITE, addr, 8))
			goto sigbus;

		MIPS16e_compute_return_epc(regs, &oldinst);
		value = regs->regs[reg];
		StoreDW(addr, value, res);
		if (res)
			goto fault;
		break;
#endif /* CONFIG_64BIT */

		/* Cannot handle 64-bit instructions in 32-bit kernel */
		goto sigill;

	default:
		/*
		 * Pheeee...  We encountered an yet unknown instruction or
		 * cache coherence problem.  Die sucker, die ...
		 */
		goto sigill;
	}

#ifdef CONFIG_DEBUG_FS
	unaligned_instructions++;
#endif

	return;

fault:
	/* roll back jump/branch */
	regs->cp0_epc = origpc;
	regs->regs[31] = orig31;
>>>>>>> d0e0ac97
	/* Did we have an exception handler installed? */
	if (fixup_exception(regs))
		return;

	die_if_kernel("Unhandled kernel unaligned access", regs);
	force_sig(SIGSEGV, current);

	return;

sigbus:
	die_if_kernel("Unhandled kernel unaligned access", regs);
	force_sig(SIGBUS, current);

	return;

sigill:
	die_if_kernel
	    ("Unhandled kernel unaligned access or invalid instruction", regs);
	force_sig(SIGILL, current);
}

/* Recode table from 16-bit register notation to 32-bit GPR. */
const int reg16to32[] = { 16, 17, 2, 3, 4, 5, 6, 7 };

/* Recode table from 16-bit STORE register notation to 32-bit GPR. */
const int reg16to32st[] = { 0, 17, 2, 3, 4, 5, 6, 7 };

void emulate_load_store_microMIPS(struct pt_regs *regs, void __user * addr)
{
	unsigned long value;
	unsigned int res;
	int i;
	unsigned int reg = 0, rvar;
	unsigned long orig31;
	u16 __user *pc16;
	u16 halfword;
	unsigned int word;
	unsigned long origpc, contpc;
	union mips_instruction insn;
	struct mm_decoded_insn mminsn;
	void __user *fault_addr = NULL;

	origpc = regs->cp0_epc;
	orig31 = regs->regs[31];

	mminsn.micro_mips_mode = 1;

	/*
	 * This load never faults.
	 */
	pc16 = (unsigned short __user *)msk_isa16_mode(regs->cp0_epc);
	__get_user(halfword, pc16);
	pc16++;
	contpc = regs->cp0_epc + 2;
	word = ((unsigned int)halfword << 16);
	mminsn.pc_inc = 2;

	if (!mm_insn_16bit(halfword)) {
		__get_user(halfword, pc16);
		pc16++;
		contpc = regs->cp0_epc + 4;
		mminsn.pc_inc = 4;
		word |= halfword;
	}
	mminsn.insn = word;

	if (get_user(halfword, pc16))
		goto fault;
	mminsn.next_pc_inc = 2;
	word = ((unsigned int)halfword << 16);

	if (!mm_insn_16bit(halfword)) {
		pc16++;
		if (get_user(halfword, pc16))
			goto fault;
		mminsn.next_pc_inc = 4;
		word |= halfword;
	}
	mminsn.next_insn = word;

	insn = (union mips_instruction)(mminsn.insn);
	if (mm_isBranchInstr(regs, mminsn, &contpc))
		insn = (union mips_instruction)(mminsn.next_insn);

	/*  Parse instruction to find what to do */

	switch (insn.mm_i_format.opcode) {

	case mm_pool32a_op:
		switch (insn.mm_x_format.func) {
		case mm_lwxs_op:
			reg = insn.mm_x_format.rd;
			goto loadW;
		}

		goto sigbus;

	case mm_pool32b_op:
		switch (insn.mm_m_format.func) {
		case mm_lwp_func:
			reg = insn.mm_m_format.rd;
			if (reg == 31)
				goto sigbus;

			if (!access_ok(VERIFY_READ, addr, 8))
				goto sigbus;

			LoadW(addr, value, res);
			if (res)
				goto fault;
			regs->regs[reg] = value;
			addr += 4;
			LoadW(addr, value, res);
			if (res)
				goto fault;
			regs->regs[reg + 1] = value;
			goto success;

		case mm_swp_func:
			reg = insn.mm_m_format.rd;
			if (reg == 31)
				goto sigbus;

			if (!access_ok(VERIFY_WRITE, addr, 8))
				goto sigbus;

			value = regs->regs[reg];
			StoreW(addr, value, res);
			if (res)
				goto fault;
			addr += 4;
			value = regs->regs[reg + 1];
			StoreW(addr, value, res);
			if (res)
				goto fault;
			goto success;

		case mm_ldp_func:
#ifdef CONFIG_64BIT
			reg = insn.mm_m_format.rd;
			if (reg == 31)
				goto sigbus;

			if (!access_ok(VERIFY_READ, addr, 16))
				goto sigbus;

			LoadDW(addr, value, res);
			if (res)
				goto fault;
			regs->regs[reg] = value;
			addr += 8;
			LoadDW(addr, value, res);
			if (res)
				goto fault;
			regs->regs[reg + 1] = value;
			goto success;
#endif /* CONFIG_64BIT */

			goto sigill;

		case mm_sdp_func:
#ifdef CONFIG_64BIT
			reg = insn.mm_m_format.rd;
			if (reg == 31)
				goto sigbus;

			if (!access_ok(VERIFY_WRITE, addr, 16))
				goto sigbus;

			value = regs->regs[reg];
			StoreDW(addr, value, res);
			if (res)
				goto fault;
			addr += 8;
			value = regs->regs[reg + 1];
			StoreDW(addr, value, res);
			if (res)
				goto fault;
			goto success;
#endif /* CONFIG_64BIT */

			goto sigill;

		case mm_lwm32_func:
			reg = insn.mm_m_format.rd;
			rvar = reg & 0xf;
			if ((rvar > 9) || !reg)
				goto sigill;
			if (reg & 0x10) {
				if (!access_ok
				    (VERIFY_READ, addr, 4 * (rvar + 1)))
					goto sigbus;
			} else {
				if (!access_ok(VERIFY_READ, addr, 4 * rvar))
					goto sigbus;
			}
			if (rvar == 9)
				rvar = 8;
			for (i = 16; rvar; rvar--, i++) {
				LoadW(addr, value, res);
				if (res)
					goto fault;
				addr += 4;
				regs->regs[i] = value;
			}
			if ((reg & 0xf) == 9) {
				LoadW(addr, value, res);
				if (res)
					goto fault;
				addr += 4;
				regs->regs[30] = value;
			}
			if (reg & 0x10) {
				LoadW(addr, value, res);
				if (res)
					goto fault;
				regs->regs[31] = value;
			}
			goto success;

		case mm_swm32_func:
			reg = insn.mm_m_format.rd;
			rvar = reg & 0xf;
			if ((rvar > 9) || !reg)
				goto sigill;
			if (reg & 0x10) {
				if (!access_ok
				    (VERIFY_WRITE, addr, 4 * (rvar + 1)))
					goto sigbus;
			} else {
				if (!access_ok(VERIFY_WRITE, addr, 4 * rvar))
					goto sigbus;
			}
			if (rvar == 9)
				rvar = 8;
			for (i = 16; rvar; rvar--, i++) {
				value = regs->regs[i];
				StoreW(addr, value, res);
				if (res)
					goto fault;
				addr += 4;
			}
			if ((reg & 0xf) == 9) {
				value = regs->regs[30];
				StoreW(addr, value, res);
				if (res)
					goto fault;
				addr += 4;
			}
			if (reg & 0x10) {
				value = regs->regs[31];
				StoreW(addr, value, res);
				if (res)
					goto fault;
			}
			goto success;

		case mm_ldm_func:
#ifdef CONFIG_64BIT
			reg = insn.mm_m_format.rd;
			rvar = reg & 0xf;
			if ((rvar > 9) || !reg)
				goto sigill;
			if (reg & 0x10) {
				if (!access_ok
				    (VERIFY_READ, addr, 8 * (rvar + 1)))
					goto sigbus;
			} else {
				if (!access_ok(VERIFY_READ, addr, 8 * rvar))
					goto sigbus;
			}
			if (rvar == 9)
				rvar = 8;

			for (i = 16; rvar; rvar--, i++) {
				LoadDW(addr, value, res);
				if (res)
					goto fault;
				addr += 4;
				regs->regs[i] = value;
			}
			if ((reg & 0xf) == 9) {
				LoadDW(addr, value, res);
				if (res)
					goto fault;
				addr += 8;
				regs->regs[30] = value;
			}
			if (reg & 0x10) {
				LoadDW(addr, value, res);
				if (res)
					goto fault;
				regs->regs[31] = value;
			}
			goto success;
#endif /* CONFIG_64BIT */

			goto sigill;

		case mm_sdm_func:
#ifdef CONFIG_64BIT
			reg = insn.mm_m_format.rd;
			rvar = reg & 0xf;
			if ((rvar > 9) || !reg)
				goto sigill;
			if (reg & 0x10) {
				if (!access_ok
				    (VERIFY_WRITE, addr, 8 * (rvar + 1)))
					goto sigbus;
			} else {
				if (!access_ok(VERIFY_WRITE, addr, 8 * rvar))
					goto sigbus;
			}
			if (rvar == 9)
				rvar = 8;

			for (i = 16; rvar; rvar--, i++) {
				value = regs->regs[i];
				StoreDW(addr, value, res);
				if (res)
					goto fault;
				addr += 8;
			}
			if ((reg & 0xf) == 9) {
				value = regs->regs[30];
				StoreDW(addr, value, res);
				if (res)
					goto fault;
				addr += 8;
			}
			if (reg & 0x10) {
				value = regs->regs[31];
				StoreDW(addr, value, res);
				if (res)
					goto fault;
			}
			goto success;
#endif /* CONFIG_64BIT */

			goto sigill;

			/*  LWC2, SWC2, LDC2, SDC2 are not serviced */
		}

		goto sigbus;

	case mm_pool32c_op:
		switch (insn.mm_m_format.func) {
		case mm_lwu_func:
			reg = insn.mm_m_format.rd;
			goto loadWU;
		}

		/*  LL,SC,LLD,SCD are not serviced */
		goto sigbus;

	case mm_pool32f_op:
		switch (insn.mm_x_format.func) {
		case mm_lwxc1_func:
		case mm_swxc1_func:
		case mm_ldxc1_func:
		case mm_sdxc1_func:
			goto fpu_emul;
		}

		goto sigbus;

	case mm_ldc132_op:
	case mm_sdc132_op:
	case mm_lwc132_op:
	case mm_swc132_op:
fpu_emul:
		/* roll back jump/branch */
		regs->cp0_epc = origpc;
		regs->regs[31] = orig31;

		die_if_kernel("Unaligned FP access in kernel code", regs);
		BUG_ON(!used_math());
		BUG_ON(!is_fpu_owner());

		lose_fpu(1);	/* save the FPU state for the emulator */
		res = fpu_emulator_cop1Handler(regs, &current->thread.fpu, 1,
					       &fault_addr);
		own_fpu(1);	/* restore FPU state */

		/* If something went wrong, signal */
		process_fpemu_return(res, fault_addr);

		if (res == 0)
			goto success;
		return;

	case mm_lh32_op:
		reg = insn.mm_i_format.rt;
		goto loadHW;

	case mm_lhu32_op:
		reg = insn.mm_i_format.rt;
		goto loadHWU;

	case mm_lw32_op:
		reg = insn.mm_i_format.rt;
		goto loadW;

	case mm_sh32_op:
		reg = insn.mm_i_format.rt;
		goto storeHW;

	case mm_sw32_op:
		reg = insn.mm_i_format.rt;
		goto storeW;

	case mm_ld32_op:
		reg = insn.mm_i_format.rt;
		goto loadDW;

	case mm_sd32_op:
		reg = insn.mm_i_format.rt;
		goto storeDW;

	case mm_pool16c_op:
		switch (insn.mm16_m_format.func) {
		case mm_lwm16_op:
			reg = insn.mm16_m_format.rlist;
			rvar = reg + 1;
			if (!access_ok(VERIFY_READ, addr, 4 * rvar))
				goto sigbus;

			for (i = 16; rvar; rvar--, i++) {
				LoadW(addr, value, res);
				if (res)
					goto fault;
				addr += 4;
				regs->regs[i] = value;
			}
			LoadW(addr, value, res);
			if (res)
				goto fault;
			regs->regs[31] = value;

			goto success;

		case mm_swm16_op:
			reg = insn.mm16_m_format.rlist;
			rvar = reg + 1;
			if (!access_ok(VERIFY_WRITE, addr, 4 * rvar))
				goto sigbus;

			for (i = 16; rvar; rvar--, i++) {
				value = regs->regs[i];
				StoreW(addr, value, res);
				if (res)
					goto fault;
				addr += 4;
			}
			value = regs->regs[31];
			StoreW(addr, value, res);
			if (res)
				goto fault;

			goto success;

		}

		goto sigbus;

	case mm_lhu16_op:
		reg = reg16to32[insn.mm16_rb_format.rt];
		goto loadHWU;

	case mm_lw16_op:
		reg = reg16to32[insn.mm16_rb_format.rt];
		goto loadW;

	case mm_sh16_op:
		reg = reg16to32st[insn.mm16_rb_format.rt];
		goto storeHW;

	case mm_sw16_op:
		reg = reg16to32st[insn.mm16_rb_format.rt];
		goto storeW;

	case mm_lwsp16_op:
		reg = insn.mm16_r5_format.rt;
		goto loadW;

	case mm_swsp16_op:
		reg = insn.mm16_r5_format.rt;
		goto storeW;

	case mm_lwgp16_op:
		reg = reg16to32[insn.mm16_r3_format.rt];
		goto loadW;

	default:
		goto sigill;
	}

loadHW:
	if (!access_ok(VERIFY_READ, addr, 2))
		goto sigbus;

	LoadHW(addr, value, res);
	if (res)
		goto fault;
	regs->regs[reg] = value;
	goto success;

loadHWU:
	if (!access_ok(VERIFY_READ, addr, 2))
		goto sigbus;

	LoadHWU(addr, value, res);
	if (res)
		goto fault;
	regs->regs[reg] = value;
	goto success;

loadW:
	if (!access_ok(VERIFY_READ, addr, 4))
		goto sigbus;

	LoadW(addr, value, res);
	if (res)
		goto fault;
	regs->regs[reg] = value;
	goto success;

loadWU:
#ifdef CONFIG_64BIT
	/*
	 * A 32-bit kernel might be running on a 64-bit processor.  But
	 * if we're on a 32-bit processor and an i-cache incoherency
	 * or race makes us see a 64-bit instruction here the sdl/sdr
	 * would blow up, so for now we don't handle unaligned 64-bit
	 * instructions on 32-bit kernels.
	 */
	if (!access_ok(VERIFY_READ, addr, 4))
		goto sigbus;

	LoadWU(addr, value, res);
	if (res)
		goto fault;
	regs->regs[reg] = value;
	goto success;
#endif /* CONFIG_64BIT */

	/* Cannot handle 64-bit instructions in 32-bit kernel */
	goto sigill;

loadDW:
#ifdef CONFIG_64BIT
	/*
	 * A 32-bit kernel might be running on a 64-bit processor.  But
	 * if we're on a 32-bit processor and an i-cache incoherency
	 * or race makes us see a 64-bit instruction here the sdl/sdr
	 * would blow up, so for now we don't handle unaligned 64-bit
	 * instructions on 32-bit kernels.
	 */
	if (!access_ok(VERIFY_READ, addr, 8))
		goto sigbus;

	LoadDW(addr, value, res);
	if (res)
		goto fault;
	regs->regs[reg] = value;
	goto success;
#endif /* CONFIG_64BIT */

	/* Cannot handle 64-bit instructions in 32-bit kernel */
	goto sigill;

storeHW:
	if (!access_ok(VERIFY_WRITE, addr, 2))
		goto sigbus;

	value = regs->regs[reg];
	StoreHW(addr, value, res);
	if (res)
		goto fault;
	goto success;

storeW:
	if (!access_ok(VERIFY_WRITE, addr, 4))
		goto sigbus;

	value = regs->regs[reg];
	StoreW(addr, value, res);
	if (res)
		goto fault;
	goto success;

storeDW:
#ifdef CONFIG_64BIT
	/*
	 * A 32-bit kernel might be running on a 64-bit processor.  But
	 * if we're on a 32-bit processor and an i-cache incoherency
	 * or race makes us see a 64-bit instruction here the sdl/sdr
	 * would blow up, so for now we don't handle unaligned 64-bit
	 * instructions on 32-bit kernels.
	 */
	if (!access_ok(VERIFY_WRITE, addr, 8))
		goto sigbus;

	value = regs->regs[reg];
	StoreDW(addr, value, res);
	if (res)
		goto fault;
	goto success;
#endif /* CONFIG_64BIT */

	/* Cannot handle 64-bit instructions in 32-bit kernel */
	goto sigill;

success:
	regs->cp0_epc = contpc;	/* advance or branch */

#ifdef CONFIG_DEBUG_FS
	unaligned_instructions++;
#endif
	return;

fault:
	/* roll back jump/branch */
	regs->cp0_epc = origpc;
	regs->regs[31] = orig31;
	/* Did we have an exception handler installed? */
	if (fixup_exception(regs))
		return;

	die_if_kernel("Unhandled kernel unaligned access", regs);
	force_sig(SIGSEGV, current);

	return;

sigbus:
	die_if_kernel("Unhandled kernel unaligned access", regs);
	force_sig(SIGBUS, current);

	return;

sigill:
	die_if_kernel
	    ("Unhandled kernel unaligned access or invalid instruction", regs);
	force_sig(SIGILL, current);
}

static void emulate_load_store_MIPS16e(struct pt_regs *regs, void __user * addr)
{
	unsigned long value;
	unsigned int res;
	int reg;
	unsigned long orig31;
	u16 __user *pc16;
	unsigned long origpc;
	union mips16e_instruction mips16inst, oldinst;

	origpc = regs->cp0_epc;
	orig31 = regs->regs[31];
	pc16 = (unsigned short __user *)msk_isa16_mode(origpc);
	/*
	 * This load never faults.
	 */
	__get_user(mips16inst.full, pc16);
	oldinst = mips16inst;

	/* skip EXTEND instruction */
	if (mips16inst.ri.opcode == MIPS16e_extend_op) {
		pc16++;
		__get_user(mips16inst.full, pc16);
	} else if (delay_slot(regs)) {
		/*  skip jump instructions */
		/*  JAL/JALX are 32 bits but have OPCODE in first short int */
		if (mips16inst.ri.opcode == MIPS16e_jal_op)
			pc16++;
		pc16++;
		if (get_user(mips16inst.full, pc16))
			goto sigbus;
	}

	switch (mips16inst.ri.opcode) {
	case MIPS16e_i64_op:	/* I64 or RI64 instruction */
		switch (mips16inst.i64.func) {	/* I64/RI64 func field check */
		case MIPS16e_ldpc_func:
		case MIPS16e_ldsp_func:
			reg = reg16to32[mips16inst.ri64.ry];
			goto loadDW;

		case MIPS16e_sdsp_func:
			reg = reg16to32[mips16inst.ri64.ry];
			goto writeDW;

		case MIPS16e_sdrasp_func:
			reg = 29;	/* GPRSP */
			goto writeDW;
		}

		goto sigbus;

	case MIPS16e_swsp_op:
	case MIPS16e_lwpc_op:
	case MIPS16e_lwsp_op:
		reg = reg16to32[mips16inst.ri.rx];
		break;

	case MIPS16e_i8_op:
		if (mips16inst.i8.func != MIPS16e_swrasp_func)
			goto sigbus;
		reg = 29;	/* GPRSP */
		break;

	default:
		reg = reg16to32[mips16inst.rri.ry];
		break;
	}

	switch (mips16inst.ri.opcode) {

	case MIPS16e_lb_op:
	case MIPS16e_lbu_op:
	case MIPS16e_sb_op:
		goto sigbus;

	case MIPS16e_lh_op:
		if (!access_ok(VERIFY_READ, addr, 2))
			goto sigbus;

		LoadHW(addr, value, res);
		if (res)
			goto fault;
		MIPS16e_compute_return_epc(regs, &oldinst);
		regs->regs[reg] = value;
		break;

	case MIPS16e_lhu_op:
		if (!access_ok(VERIFY_READ, addr, 2))
			goto sigbus;

		LoadHWU(addr, value, res);
		if (res)
			goto fault;
		MIPS16e_compute_return_epc(regs, &oldinst);
		regs->regs[reg] = value;
		break;

	case MIPS16e_lw_op:
	case MIPS16e_lwpc_op:
	case MIPS16e_lwsp_op:
		if (!access_ok(VERIFY_READ, addr, 4))
			goto sigbus;

		LoadW(addr, value, res);
		if (res)
			goto fault;
		MIPS16e_compute_return_epc(regs, &oldinst);
		regs->regs[reg] = value;
		break;

	case MIPS16e_lwu_op:
#ifdef CONFIG_64BIT
		/*
		 * A 32-bit kernel might be running on a 64-bit processor.  But
		 * if we're on a 32-bit processor and an i-cache incoherency
		 * or race makes us see a 64-bit instruction here the sdl/sdr
		 * would blow up, so for now we don't handle unaligned 64-bit
		 * instructions on 32-bit kernels.
		 */
		if (!access_ok(VERIFY_READ, addr, 4))
			goto sigbus;

		LoadWU(addr, value, res);
		if (res)
			goto fault;
		MIPS16e_compute_return_epc(regs, &oldinst);
		regs->regs[reg] = value;
		break;
#endif /* CONFIG_64BIT */

		/* Cannot handle 64-bit instructions in 32-bit kernel */
		goto sigill;

	case MIPS16e_ld_op:
loadDW:
#ifdef CONFIG_64BIT
		/*
		 * A 32-bit kernel might be running on a 64-bit processor.  But
		 * if we're on a 32-bit processor and an i-cache incoherency
		 * or race makes us see a 64-bit instruction here the sdl/sdr
		 * would blow up, so for now we don't handle unaligned 64-bit
		 * instructions on 32-bit kernels.
		 */
		if (!access_ok(VERIFY_READ, addr, 8))
			goto sigbus;

		LoadDW(addr, value, res);
		if (res)
			goto fault;
		MIPS16e_compute_return_epc(regs, &oldinst);
		regs->regs[reg] = value;
		break;
#endif /* CONFIG_64BIT */

		/* Cannot handle 64-bit instructions in 32-bit kernel */
		goto sigill;

	case MIPS16e_sh_op:
		if (!access_ok(VERIFY_WRITE, addr, 2))
			goto sigbus;

		MIPS16e_compute_return_epc(regs, &oldinst);
		value = regs->regs[reg];
		StoreHW(addr, value, res);
		if (res)
			goto fault;
		break;

	case MIPS16e_sw_op:
	case MIPS16e_swsp_op:
	case MIPS16e_i8_op:	/* actually - MIPS16e_swrasp_func */
		if (!access_ok(VERIFY_WRITE, addr, 4))
			goto sigbus;

		MIPS16e_compute_return_epc(regs, &oldinst);
		value = regs->regs[reg];
		StoreW(addr, value, res);
		if (res)
			goto fault;
		break;

	case MIPS16e_sd_op:
writeDW:
#ifdef CONFIG_64BIT
		/*
		 * A 32-bit kernel might be running on a 64-bit processor.  But
		 * if we're on a 32-bit processor and an i-cache incoherency
		 * or race makes us see a 64-bit instruction here the sdl/sdr
		 * would blow up, so for now we don't handle unaligned 64-bit
		 * instructions on 32-bit kernels.
		 */
		if (!access_ok(VERIFY_WRITE, addr, 8))
			goto sigbus;

		MIPS16e_compute_return_epc(regs, &oldinst);
		value = regs->regs[reg];
		StoreDW(addr, value, res);
		if (res)
			goto fault;
		break;
#endif /* CONFIG_64BIT */

		/* Cannot handle 64-bit instructions in 32-bit kernel */
		goto sigill;

	default:
		/*
		 * Pheeee...  We encountered an yet unknown instruction or
		 * cache coherence problem.  Die sucker, die ...
		 */
		goto sigill;
	}

#ifdef CONFIG_DEBUG_FS
	unaligned_instructions++;
#endif

	return;

fault:
	/* roll back jump/branch */
	regs->cp0_epc = origpc;
	regs->regs[31] = orig31;
	/* Did we have an exception handler installed? */
	if (fixup_exception(regs))
		return;

	die_if_kernel("Unhandled kernel unaligned access", regs);
	force_sig(SIGSEGV, current);

	return;

sigbus:
	die_if_kernel("Unhandled kernel unaligned access", regs);
	force_sig(SIGBUS, current);

	return;

sigill:
	die_if_kernel
	    ("Unhandled kernel unaligned access or invalid instruction", regs);
	force_sig(SIGILL, current);
}
asmlinkage void do_ade(struct pt_regs *regs)
{
	enum ctx_state prev_state;
	unsigned int __user *pc;
	mm_segment_t seg;

	prev_state = exception_enter();
	perf_sw_event(PERF_COUNT_SW_ALIGNMENT_FAULTS,
			1, regs, regs->cp0_badvaddr);
	/*
	 * Did we catch a fault trying to load an instruction?
	 */
	if (regs->cp0_badvaddr == regs->cp0_epc)
		goto sigbus;

	if (user_mode(regs) && !test_thread_flag(TIF_FIXADE))
		goto sigbus;
	if (unaligned_action == UNALIGNED_ACTION_SIGNAL)
		goto sigbus;

	/*
	 * Do branch emulation only if we didn't forward the exception.
	 * This is all so but ugly ...
	 */

	/*
	 * Are we running in microMIPS mode?
	 */
	if (get_isa16_mode(regs->cp0_epc)) {
		/*
		 * Did we catch a fault trying to load an instruction in
		 * 16-bit mode?
		 */
		if (regs->cp0_badvaddr == msk_isa16_mode(regs->cp0_epc))
			goto sigbus;
		if (unaligned_action == UNALIGNED_ACTION_SHOW)
			show_registers(regs);

		if (cpu_has_mmips) {
			seg = get_fs();
			if (!user_mode(regs))
				set_fs(KERNEL_DS);
			emulate_load_store_microMIPS(regs,
				(void __user *)regs->cp0_badvaddr);
			set_fs(seg);

			return;
		}

		if (cpu_has_mips16) {
			seg = get_fs();
			if (!user_mode(regs))
				set_fs(KERNEL_DS);
			emulate_load_store_MIPS16e(regs,
				(void __user *)regs->cp0_badvaddr);
			set_fs(seg);

			return;
	}

		goto sigbus;
	}

	if (unaligned_action == UNALIGNED_ACTION_SHOW)
		show_registers(regs);
	pc = (unsigned int __user *)exception_epc(regs);

	seg = get_fs();
	if (!user_mode(regs))
		set_fs(KERNEL_DS);
	emulate_load_store_insn(regs, (void __user *)regs->cp0_badvaddr, pc);
	set_fs(seg);

	return;

sigbus:
	die_if_kernel("Kernel unaligned instruction access", regs);
	force_sig(SIGBUS, current);

	/*
	 * XXX On return from the signal handler we should advance the epc
	 */
	exception_exit(prev_state);
}

#ifdef CONFIG_DEBUG_FS
extern struct dentry *mips_debugfs_dir;
static int __init debugfs_unaligned(void)
{
	struct dentry *d;

	if (!mips_debugfs_dir)
		return -ENODEV;
	d = debugfs_create_u32("unaligned_instructions", S_IRUGO,
			       mips_debugfs_dir, &unaligned_instructions);
	if (!d)
		return -ENOMEM;
	d = debugfs_create_u32("unaligned_action", S_IRUGO | S_IWUSR,
			       mips_debugfs_dir, &unaligned_action);
	if (!d)
		return -ENOMEM;
	return 0;
}
__initcall(debugfs_unaligned);
#endif<|MERGE_RESOLUTION|>--- conflicted
+++ resolved
@@ -658,8 +658,6 @@
 	/* roll back jump/branch */
 	regs->cp0_epc = origpc;
 	regs->regs[31] = orig31;
-<<<<<<< HEAD
-=======
 	/* Did we have an exception handler installed? */
 	if (fixup_exception(regs))
 		return;
@@ -1532,7 +1530,6 @@
 	/* roll back jump/branch */
 	regs->cp0_epc = origpc;
 	regs->regs[31] = orig31;
->>>>>>> d0e0ac97
 	/* Did we have an exception handler installed? */
 	if (fixup_exception(regs))
 		return;
@@ -1554,876 +1551,6 @@
 	force_sig(SIGILL, current);
 }
 
-/* Recode table from 16-bit register notation to 32-bit GPR. */
-const int reg16to32[] = { 16, 17, 2, 3, 4, 5, 6, 7 };
-
-/* Recode table from 16-bit STORE register notation to 32-bit GPR. */
-const int reg16to32st[] = { 0, 17, 2, 3, 4, 5, 6, 7 };
-
-void emulate_load_store_microMIPS(struct pt_regs *regs, void __user * addr)
-{
-	unsigned long value;
-	unsigned int res;
-	int i;
-	unsigned int reg = 0, rvar;
-	unsigned long orig31;
-	u16 __user *pc16;
-	u16 halfword;
-	unsigned int word;
-	unsigned long origpc, contpc;
-	union mips_instruction insn;
-	struct mm_decoded_insn mminsn;
-	void __user *fault_addr = NULL;
-
-	origpc = regs->cp0_epc;
-	orig31 = regs->regs[31];
-
-	mminsn.micro_mips_mode = 1;
-
-	/*
-	 * This load never faults.
-	 */
-	pc16 = (unsigned short __user *)msk_isa16_mode(regs->cp0_epc);
-	__get_user(halfword, pc16);
-	pc16++;
-	contpc = regs->cp0_epc + 2;
-	word = ((unsigned int)halfword << 16);
-	mminsn.pc_inc = 2;
-
-	if (!mm_insn_16bit(halfword)) {
-		__get_user(halfword, pc16);
-		pc16++;
-		contpc = regs->cp0_epc + 4;
-		mminsn.pc_inc = 4;
-		word |= halfword;
-	}
-	mminsn.insn = word;
-
-	if (get_user(halfword, pc16))
-		goto fault;
-	mminsn.next_pc_inc = 2;
-	word = ((unsigned int)halfword << 16);
-
-	if (!mm_insn_16bit(halfword)) {
-		pc16++;
-		if (get_user(halfword, pc16))
-			goto fault;
-		mminsn.next_pc_inc = 4;
-		word |= halfword;
-	}
-	mminsn.next_insn = word;
-
-	insn = (union mips_instruction)(mminsn.insn);
-	if (mm_isBranchInstr(regs, mminsn, &contpc))
-		insn = (union mips_instruction)(mminsn.next_insn);
-
-	/*  Parse instruction to find what to do */
-
-	switch (insn.mm_i_format.opcode) {
-
-	case mm_pool32a_op:
-		switch (insn.mm_x_format.func) {
-		case mm_lwxs_op:
-			reg = insn.mm_x_format.rd;
-			goto loadW;
-		}
-
-		goto sigbus;
-
-	case mm_pool32b_op:
-		switch (insn.mm_m_format.func) {
-		case mm_lwp_func:
-			reg = insn.mm_m_format.rd;
-			if (reg == 31)
-				goto sigbus;
-
-			if (!access_ok(VERIFY_READ, addr, 8))
-				goto sigbus;
-
-			LoadW(addr, value, res);
-			if (res)
-				goto fault;
-			regs->regs[reg] = value;
-			addr += 4;
-			LoadW(addr, value, res);
-			if (res)
-				goto fault;
-			regs->regs[reg + 1] = value;
-			goto success;
-
-		case mm_swp_func:
-			reg = insn.mm_m_format.rd;
-			if (reg == 31)
-				goto sigbus;
-
-			if (!access_ok(VERIFY_WRITE, addr, 8))
-				goto sigbus;
-
-			value = regs->regs[reg];
-			StoreW(addr, value, res);
-			if (res)
-				goto fault;
-			addr += 4;
-			value = regs->regs[reg + 1];
-			StoreW(addr, value, res);
-			if (res)
-				goto fault;
-			goto success;
-
-		case mm_ldp_func:
-#ifdef CONFIG_64BIT
-			reg = insn.mm_m_format.rd;
-			if (reg == 31)
-				goto sigbus;
-
-			if (!access_ok(VERIFY_READ, addr, 16))
-				goto sigbus;
-
-			LoadDW(addr, value, res);
-			if (res)
-				goto fault;
-			regs->regs[reg] = value;
-			addr += 8;
-			LoadDW(addr, value, res);
-			if (res)
-				goto fault;
-			regs->regs[reg + 1] = value;
-			goto success;
-#endif /* CONFIG_64BIT */
-
-			goto sigill;
-
-		case mm_sdp_func:
-#ifdef CONFIG_64BIT
-			reg = insn.mm_m_format.rd;
-			if (reg == 31)
-				goto sigbus;
-
-			if (!access_ok(VERIFY_WRITE, addr, 16))
-				goto sigbus;
-
-			value = regs->regs[reg];
-			StoreDW(addr, value, res);
-			if (res)
-				goto fault;
-			addr += 8;
-			value = regs->regs[reg + 1];
-			StoreDW(addr, value, res);
-			if (res)
-				goto fault;
-			goto success;
-#endif /* CONFIG_64BIT */
-
-			goto sigill;
-
-		case mm_lwm32_func:
-			reg = insn.mm_m_format.rd;
-			rvar = reg & 0xf;
-			if ((rvar > 9) || !reg)
-				goto sigill;
-			if (reg & 0x10) {
-				if (!access_ok
-				    (VERIFY_READ, addr, 4 * (rvar + 1)))
-					goto sigbus;
-			} else {
-				if (!access_ok(VERIFY_READ, addr, 4 * rvar))
-					goto sigbus;
-			}
-			if (rvar == 9)
-				rvar = 8;
-			for (i = 16; rvar; rvar--, i++) {
-				LoadW(addr, value, res);
-				if (res)
-					goto fault;
-				addr += 4;
-				regs->regs[i] = value;
-			}
-			if ((reg & 0xf) == 9) {
-				LoadW(addr, value, res);
-				if (res)
-					goto fault;
-				addr += 4;
-				regs->regs[30] = value;
-			}
-			if (reg & 0x10) {
-				LoadW(addr, value, res);
-				if (res)
-					goto fault;
-				regs->regs[31] = value;
-			}
-			goto success;
-
-		case mm_swm32_func:
-			reg = insn.mm_m_format.rd;
-			rvar = reg & 0xf;
-			if ((rvar > 9) || !reg)
-				goto sigill;
-			if (reg & 0x10) {
-				if (!access_ok
-				    (VERIFY_WRITE, addr, 4 * (rvar + 1)))
-					goto sigbus;
-			} else {
-				if (!access_ok(VERIFY_WRITE, addr, 4 * rvar))
-					goto sigbus;
-			}
-			if (rvar == 9)
-				rvar = 8;
-			for (i = 16; rvar; rvar--, i++) {
-				value = regs->regs[i];
-				StoreW(addr, value, res);
-				if (res)
-					goto fault;
-				addr += 4;
-			}
-			if ((reg & 0xf) == 9) {
-				value = regs->regs[30];
-				StoreW(addr, value, res);
-				if (res)
-					goto fault;
-				addr += 4;
-			}
-			if (reg & 0x10) {
-				value = regs->regs[31];
-				StoreW(addr, value, res);
-				if (res)
-					goto fault;
-			}
-			goto success;
-
-		case mm_ldm_func:
-#ifdef CONFIG_64BIT
-			reg = insn.mm_m_format.rd;
-			rvar = reg & 0xf;
-			if ((rvar > 9) || !reg)
-				goto sigill;
-			if (reg & 0x10) {
-				if (!access_ok
-				    (VERIFY_READ, addr, 8 * (rvar + 1)))
-					goto sigbus;
-			} else {
-				if (!access_ok(VERIFY_READ, addr, 8 * rvar))
-					goto sigbus;
-			}
-			if (rvar == 9)
-				rvar = 8;
-
-			for (i = 16; rvar; rvar--, i++) {
-				LoadDW(addr, value, res);
-				if (res)
-					goto fault;
-				addr += 4;
-				regs->regs[i] = value;
-			}
-			if ((reg & 0xf) == 9) {
-				LoadDW(addr, value, res);
-				if (res)
-					goto fault;
-				addr += 8;
-				regs->regs[30] = value;
-			}
-			if (reg & 0x10) {
-				LoadDW(addr, value, res);
-				if (res)
-					goto fault;
-				regs->regs[31] = value;
-			}
-			goto success;
-#endif /* CONFIG_64BIT */
-
-			goto sigill;
-
-		case mm_sdm_func:
-#ifdef CONFIG_64BIT
-			reg = insn.mm_m_format.rd;
-			rvar = reg & 0xf;
-			if ((rvar > 9) || !reg)
-				goto sigill;
-			if (reg & 0x10) {
-				if (!access_ok
-				    (VERIFY_WRITE, addr, 8 * (rvar + 1)))
-					goto sigbus;
-			} else {
-				if (!access_ok(VERIFY_WRITE, addr, 8 * rvar))
-					goto sigbus;
-			}
-			if (rvar == 9)
-				rvar = 8;
-
-			for (i = 16; rvar; rvar--, i++) {
-				value = regs->regs[i];
-				StoreDW(addr, value, res);
-				if (res)
-					goto fault;
-				addr += 8;
-			}
-			if ((reg & 0xf) == 9) {
-				value = regs->regs[30];
-				StoreDW(addr, value, res);
-				if (res)
-					goto fault;
-				addr += 8;
-			}
-			if (reg & 0x10) {
-				value = regs->regs[31];
-				StoreDW(addr, value, res);
-				if (res)
-					goto fault;
-			}
-			goto success;
-#endif /* CONFIG_64BIT */
-
-			goto sigill;
-
-			/*  LWC2, SWC2, LDC2, SDC2 are not serviced */
-		}
-
-		goto sigbus;
-
-	case mm_pool32c_op:
-		switch (insn.mm_m_format.func) {
-		case mm_lwu_func:
-			reg = insn.mm_m_format.rd;
-			goto loadWU;
-		}
-
-		/*  LL,SC,LLD,SCD are not serviced */
-		goto sigbus;
-
-	case mm_pool32f_op:
-		switch (insn.mm_x_format.func) {
-		case mm_lwxc1_func:
-		case mm_swxc1_func:
-		case mm_ldxc1_func:
-		case mm_sdxc1_func:
-			goto fpu_emul;
-		}
-
-		goto sigbus;
-
-	case mm_ldc132_op:
-	case mm_sdc132_op:
-	case mm_lwc132_op:
-	case mm_swc132_op:
-fpu_emul:
-		/* roll back jump/branch */
-		regs->cp0_epc = origpc;
-		regs->regs[31] = orig31;
-
-		die_if_kernel("Unaligned FP access in kernel code", regs);
-		BUG_ON(!used_math());
-		BUG_ON(!is_fpu_owner());
-
-		lose_fpu(1);	/* save the FPU state for the emulator */
-		res = fpu_emulator_cop1Handler(regs, &current->thread.fpu, 1,
-					       &fault_addr);
-		own_fpu(1);	/* restore FPU state */
-
-		/* If something went wrong, signal */
-		process_fpemu_return(res, fault_addr);
-
-		if (res == 0)
-			goto success;
-		return;
-
-	case mm_lh32_op:
-		reg = insn.mm_i_format.rt;
-		goto loadHW;
-
-	case mm_lhu32_op:
-		reg = insn.mm_i_format.rt;
-		goto loadHWU;
-
-	case mm_lw32_op:
-		reg = insn.mm_i_format.rt;
-		goto loadW;
-
-	case mm_sh32_op:
-		reg = insn.mm_i_format.rt;
-		goto storeHW;
-
-	case mm_sw32_op:
-		reg = insn.mm_i_format.rt;
-		goto storeW;
-
-	case mm_ld32_op:
-		reg = insn.mm_i_format.rt;
-		goto loadDW;
-
-	case mm_sd32_op:
-		reg = insn.mm_i_format.rt;
-		goto storeDW;
-
-	case mm_pool16c_op:
-		switch (insn.mm16_m_format.func) {
-		case mm_lwm16_op:
-			reg = insn.mm16_m_format.rlist;
-			rvar = reg + 1;
-			if (!access_ok(VERIFY_READ, addr, 4 * rvar))
-				goto sigbus;
-
-			for (i = 16; rvar; rvar--, i++) {
-				LoadW(addr, value, res);
-				if (res)
-					goto fault;
-				addr += 4;
-				regs->regs[i] = value;
-			}
-			LoadW(addr, value, res);
-			if (res)
-				goto fault;
-			regs->regs[31] = value;
-
-			goto success;
-
-		case mm_swm16_op:
-			reg = insn.mm16_m_format.rlist;
-			rvar = reg + 1;
-			if (!access_ok(VERIFY_WRITE, addr, 4 * rvar))
-				goto sigbus;
-
-			for (i = 16; rvar; rvar--, i++) {
-				value = regs->regs[i];
-				StoreW(addr, value, res);
-				if (res)
-					goto fault;
-				addr += 4;
-			}
-			value = regs->regs[31];
-			StoreW(addr, value, res);
-			if (res)
-				goto fault;
-
-			goto success;
-
-		}
-
-		goto sigbus;
-
-	case mm_lhu16_op:
-		reg = reg16to32[insn.mm16_rb_format.rt];
-		goto loadHWU;
-
-	case mm_lw16_op:
-		reg = reg16to32[insn.mm16_rb_format.rt];
-		goto loadW;
-
-	case mm_sh16_op:
-		reg = reg16to32st[insn.mm16_rb_format.rt];
-		goto storeHW;
-
-	case mm_sw16_op:
-		reg = reg16to32st[insn.mm16_rb_format.rt];
-		goto storeW;
-
-	case mm_lwsp16_op:
-		reg = insn.mm16_r5_format.rt;
-		goto loadW;
-
-	case mm_swsp16_op:
-		reg = insn.mm16_r5_format.rt;
-		goto storeW;
-
-	case mm_lwgp16_op:
-		reg = reg16to32[insn.mm16_r3_format.rt];
-		goto loadW;
-
-	default:
-		goto sigill;
-	}
-
-loadHW:
-	if (!access_ok(VERIFY_READ, addr, 2))
-		goto sigbus;
-
-	LoadHW(addr, value, res);
-	if (res)
-		goto fault;
-	regs->regs[reg] = value;
-	goto success;
-
-loadHWU:
-	if (!access_ok(VERIFY_READ, addr, 2))
-		goto sigbus;
-
-	LoadHWU(addr, value, res);
-	if (res)
-		goto fault;
-	regs->regs[reg] = value;
-	goto success;
-
-loadW:
-	if (!access_ok(VERIFY_READ, addr, 4))
-		goto sigbus;
-
-	LoadW(addr, value, res);
-	if (res)
-		goto fault;
-	regs->regs[reg] = value;
-	goto success;
-
-loadWU:
-#ifdef CONFIG_64BIT
-	/*
-	 * A 32-bit kernel might be running on a 64-bit processor.  But
-	 * if we're on a 32-bit processor and an i-cache incoherency
-	 * or race makes us see a 64-bit instruction here the sdl/sdr
-	 * would blow up, so for now we don't handle unaligned 64-bit
-	 * instructions on 32-bit kernels.
-	 */
-	if (!access_ok(VERIFY_READ, addr, 4))
-		goto sigbus;
-
-	LoadWU(addr, value, res);
-	if (res)
-		goto fault;
-	regs->regs[reg] = value;
-	goto success;
-#endif /* CONFIG_64BIT */
-
-	/* Cannot handle 64-bit instructions in 32-bit kernel */
-	goto sigill;
-
-loadDW:
-#ifdef CONFIG_64BIT
-	/*
-	 * A 32-bit kernel might be running on a 64-bit processor.  But
-	 * if we're on a 32-bit processor and an i-cache incoherency
-	 * or race makes us see a 64-bit instruction here the sdl/sdr
-	 * would blow up, so for now we don't handle unaligned 64-bit
-	 * instructions on 32-bit kernels.
-	 */
-	if (!access_ok(VERIFY_READ, addr, 8))
-		goto sigbus;
-
-	LoadDW(addr, value, res);
-	if (res)
-		goto fault;
-	regs->regs[reg] = value;
-	goto success;
-#endif /* CONFIG_64BIT */
-
-	/* Cannot handle 64-bit instructions in 32-bit kernel */
-	goto sigill;
-
-storeHW:
-	if (!access_ok(VERIFY_WRITE, addr, 2))
-		goto sigbus;
-
-	value = regs->regs[reg];
-	StoreHW(addr, value, res);
-	if (res)
-		goto fault;
-	goto success;
-
-storeW:
-	if (!access_ok(VERIFY_WRITE, addr, 4))
-		goto sigbus;
-
-	value = regs->regs[reg];
-	StoreW(addr, value, res);
-	if (res)
-		goto fault;
-	goto success;
-
-storeDW:
-#ifdef CONFIG_64BIT
-	/*
-	 * A 32-bit kernel might be running on a 64-bit processor.  But
-	 * if we're on a 32-bit processor and an i-cache incoherency
-	 * or race makes us see a 64-bit instruction here the sdl/sdr
-	 * would blow up, so for now we don't handle unaligned 64-bit
-	 * instructions on 32-bit kernels.
-	 */
-	if (!access_ok(VERIFY_WRITE, addr, 8))
-		goto sigbus;
-
-	value = regs->regs[reg];
-	StoreDW(addr, value, res);
-	if (res)
-		goto fault;
-	goto success;
-#endif /* CONFIG_64BIT */
-
-	/* Cannot handle 64-bit instructions in 32-bit kernel */
-	goto sigill;
-
-success:
-	regs->cp0_epc = contpc;	/* advance or branch */
-
-#ifdef CONFIG_DEBUG_FS
-	unaligned_instructions++;
-#endif
-	return;
-
-fault:
-	/* roll back jump/branch */
-	regs->cp0_epc = origpc;
-	regs->regs[31] = orig31;
-	/* Did we have an exception handler installed? */
-	if (fixup_exception(regs))
-		return;
-
-	die_if_kernel("Unhandled kernel unaligned access", regs);
-	force_sig(SIGSEGV, current);
-
-	return;
-
-sigbus:
-	die_if_kernel("Unhandled kernel unaligned access", regs);
-	force_sig(SIGBUS, current);
-
-	return;
-
-sigill:
-	die_if_kernel
-	    ("Unhandled kernel unaligned access or invalid instruction", regs);
-	force_sig(SIGILL, current);
-}
-
-static void emulate_load_store_MIPS16e(struct pt_regs *regs, void __user * addr)
-{
-	unsigned long value;
-	unsigned int res;
-	int reg;
-	unsigned long orig31;
-	u16 __user *pc16;
-	unsigned long origpc;
-	union mips16e_instruction mips16inst, oldinst;
-
-	origpc = regs->cp0_epc;
-	orig31 = regs->regs[31];
-	pc16 = (unsigned short __user *)msk_isa16_mode(origpc);
-	/*
-	 * This load never faults.
-	 */
-	__get_user(mips16inst.full, pc16);
-	oldinst = mips16inst;
-
-	/* skip EXTEND instruction */
-	if (mips16inst.ri.opcode == MIPS16e_extend_op) {
-		pc16++;
-		__get_user(mips16inst.full, pc16);
-	} else if (delay_slot(regs)) {
-		/*  skip jump instructions */
-		/*  JAL/JALX are 32 bits but have OPCODE in first short int */
-		if (mips16inst.ri.opcode == MIPS16e_jal_op)
-			pc16++;
-		pc16++;
-		if (get_user(mips16inst.full, pc16))
-			goto sigbus;
-	}
-
-	switch (mips16inst.ri.opcode) {
-	case MIPS16e_i64_op:	/* I64 or RI64 instruction */
-		switch (mips16inst.i64.func) {	/* I64/RI64 func field check */
-		case MIPS16e_ldpc_func:
-		case MIPS16e_ldsp_func:
-			reg = reg16to32[mips16inst.ri64.ry];
-			goto loadDW;
-
-		case MIPS16e_sdsp_func:
-			reg = reg16to32[mips16inst.ri64.ry];
-			goto writeDW;
-
-		case MIPS16e_sdrasp_func:
-			reg = 29;	/* GPRSP */
-			goto writeDW;
-		}
-
-		goto sigbus;
-
-	case MIPS16e_swsp_op:
-	case MIPS16e_lwpc_op:
-	case MIPS16e_lwsp_op:
-		reg = reg16to32[mips16inst.ri.rx];
-		break;
-
-	case MIPS16e_i8_op:
-		if (mips16inst.i8.func != MIPS16e_swrasp_func)
-			goto sigbus;
-		reg = 29;	/* GPRSP */
-		break;
-
-	default:
-		reg = reg16to32[mips16inst.rri.ry];
-		break;
-	}
-
-	switch (mips16inst.ri.opcode) {
-
-	case MIPS16e_lb_op:
-	case MIPS16e_lbu_op:
-	case MIPS16e_sb_op:
-		goto sigbus;
-
-	case MIPS16e_lh_op:
-		if (!access_ok(VERIFY_READ, addr, 2))
-			goto sigbus;
-
-		LoadHW(addr, value, res);
-		if (res)
-			goto fault;
-		MIPS16e_compute_return_epc(regs, &oldinst);
-		regs->regs[reg] = value;
-		break;
-
-	case MIPS16e_lhu_op:
-		if (!access_ok(VERIFY_READ, addr, 2))
-			goto sigbus;
-
-		LoadHWU(addr, value, res);
-		if (res)
-			goto fault;
-		MIPS16e_compute_return_epc(regs, &oldinst);
-		regs->regs[reg] = value;
-		break;
-
-	case MIPS16e_lw_op:
-	case MIPS16e_lwpc_op:
-	case MIPS16e_lwsp_op:
-		if (!access_ok(VERIFY_READ, addr, 4))
-			goto sigbus;
-
-		LoadW(addr, value, res);
-		if (res)
-			goto fault;
-		MIPS16e_compute_return_epc(regs, &oldinst);
-		regs->regs[reg] = value;
-		break;
-
-	case MIPS16e_lwu_op:
-#ifdef CONFIG_64BIT
-		/*
-		 * A 32-bit kernel might be running on a 64-bit processor.  But
-		 * if we're on a 32-bit processor and an i-cache incoherency
-		 * or race makes us see a 64-bit instruction here the sdl/sdr
-		 * would blow up, so for now we don't handle unaligned 64-bit
-		 * instructions on 32-bit kernels.
-		 */
-		if (!access_ok(VERIFY_READ, addr, 4))
-			goto sigbus;
-
-		LoadWU(addr, value, res);
-		if (res)
-			goto fault;
-		MIPS16e_compute_return_epc(regs, &oldinst);
-		regs->regs[reg] = value;
-		break;
-#endif /* CONFIG_64BIT */
-
-		/* Cannot handle 64-bit instructions in 32-bit kernel */
-		goto sigill;
-
-	case MIPS16e_ld_op:
-loadDW:
-#ifdef CONFIG_64BIT
-		/*
-		 * A 32-bit kernel might be running on a 64-bit processor.  But
-		 * if we're on a 32-bit processor and an i-cache incoherency
-		 * or race makes us see a 64-bit instruction here the sdl/sdr
-		 * would blow up, so for now we don't handle unaligned 64-bit
-		 * instructions on 32-bit kernels.
-		 */
-		if (!access_ok(VERIFY_READ, addr, 8))
-			goto sigbus;
-
-		LoadDW(addr, value, res);
-		if (res)
-			goto fault;
-		MIPS16e_compute_return_epc(regs, &oldinst);
-		regs->regs[reg] = value;
-		break;
-#endif /* CONFIG_64BIT */
-
-		/* Cannot handle 64-bit instructions in 32-bit kernel */
-		goto sigill;
-
-	case MIPS16e_sh_op:
-		if (!access_ok(VERIFY_WRITE, addr, 2))
-			goto sigbus;
-
-		MIPS16e_compute_return_epc(regs, &oldinst);
-		value = regs->regs[reg];
-		StoreHW(addr, value, res);
-		if (res)
-			goto fault;
-		break;
-
-	case MIPS16e_sw_op:
-	case MIPS16e_swsp_op:
-	case MIPS16e_i8_op:	/* actually - MIPS16e_swrasp_func */
-		if (!access_ok(VERIFY_WRITE, addr, 4))
-			goto sigbus;
-
-		MIPS16e_compute_return_epc(regs, &oldinst);
-		value = regs->regs[reg];
-		StoreW(addr, value, res);
-		if (res)
-			goto fault;
-		break;
-
-	case MIPS16e_sd_op:
-writeDW:
-#ifdef CONFIG_64BIT
-		/*
-		 * A 32-bit kernel might be running on a 64-bit processor.  But
-		 * if we're on a 32-bit processor and an i-cache incoherency
-		 * or race makes us see a 64-bit instruction here the sdl/sdr
-		 * would blow up, so for now we don't handle unaligned 64-bit
-		 * instructions on 32-bit kernels.
-		 */
-		if (!access_ok(VERIFY_WRITE, addr, 8))
-			goto sigbus;
-
-		MIPS16e_compute_return_epc(regs, &oldinst);
-		value = regs->regs[reg];
-		StoreDW(addr, value, res);
-		if (res)
-			goto fault;
-		break;
-#endif /* CONFIG_64BIT */
-
-		/* Cannot handle 64-bit instructions in 32-bit kernel */
-		goto sigill;
-
-	default:
-		/*
-		 * Pheeee...  We encountered an yet unknown instruction or
-		 * cache coherence problem.  Die sucker, die ...
-		 */
-		goto sigill;
-	}
-
-#ifdef CONFIG_DEBUG_FS
-	unaligned_instructions++;
-#endif
-
-	return;
-
-fault:
-	/* roll back jump/branch */
-	regs->cp0_epc = origpc;
-	regs->regs[31] = orig31;
-	/* Did we have an exception handler installed? */
-	if (fixup_exception(regs))
-		return;
-
-	die_if_kernel("Unhandled kernel unaligned access", regs);
-	force_sig(SIGSEGV, current);
-
-	return;
-
-sigbus:
-	die_if_kernel("Unhandled kernel unaligned access", regs);
-	force_sig(SIGBUS, current);
-
-	return;
-
-sigill:
-	die_if_kernel
-	    ("Unhandled kernel unaligned access or invalid instruction", regs);
-	force_sig(SIGILL, current);
-}
 asmlinkage void do_ade(struct pt_regs *regs)
 {
 	enum ctx_state prev_state;
