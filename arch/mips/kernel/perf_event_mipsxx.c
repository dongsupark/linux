/*
 * Linux performance counter support for MIPS.
 *
 * Copyright (C) 2010 MIPS Technologies, Inc.
 * Copyright (C) 2011 Cavium Networks, Inc.
 * Author: Deng-Cheng Zhu
 *
 * This code is based on the implementation for ARM, which is in turn
 * based on the sparc64 perf event code and the x86 code. Performance
 * counter access is based on the MIPS Oprofile code. And the callchain
 * support references the code of MIPS stacktrace.c.
 *
 * This program is free software; you can redistribute it and/or modify
 * it under the terms of the GNU General Public License version 2 as
 * published by the Free Software Foundation.
 */

#include <linux/cpumask.h>
#include <linux/interrupt.h>
#include <linux/smp.h>
#include <linux/kernel.h>
#include <linux/perf_event.h>
#include <linux/uaccess.h>

#include <asm/irq.h>
#include <asm/irq_regs.h>
#include <asm/stacktrace.h>
#include <asm/time.h> /* For perf_irq */

#define MIPS_MAX_HWEVENTS 4
#define MIPS_TCS_PER_COUNTER 2
#define MIPS_CPUID_TO_COUNTER_MASK (MIPS_TCS_PER_COUNTER - 1)

struct cpu_hw_events {
	/* Array of events on this cpu. */
	struct perf_event	*events[MIPS_MAX_HWEVENTS];

	/*
	 * Set the bit (indexed by the counter number) when the counter
	 * is used for an event.
	 */
	unsigned long		used_mask[BITS_TO_LONGS(MIPS_MAX_HWEVENTS)];

	/*
	 * Software copy of the control register for each performance counter.
	 * MIPS CPUs vary in performance counters. They use this differently,
	 * and even may not use it.
	 */
	unsigned int		saved_ctrl[MIPS_MAX_HWEVENTS];
};
DEFINE_PER_CPU(struct cpu_hw_events, cpu_hw_events) = {
	.saved_ctrl = {0},
};

/* The description of MIPS performance events. */
struct mips_perf_event {
	unsigned int event_id;
	/*
	 * MIPS performance counters are indexed starting from 0.
	 * CNTR_EVEN indicates the indexes of the counters to be used are
	 * even numbers.
	 */
	unsigned int cntr_mask;
	#define CNTR_EVEN	0x55555555
	#define CNTR_ODD	0xaaaaaaaa
	#define CNTR_ALL	0xffffffff
#ifdef CONFIG_MIPS_MT_SMP
	enum {
		T  = 0,
		V  = 1,
		P  = 2,
	} range;
#else
	#define T
	#define V
	#define P
#endif
};

static struct mips_perf_event raw_event;
static DEFINE_MUTEX(raw_event_mutex);

#define C(x) PERF_COUNT_HW_CACHE_##x

struct mips_pmu {
	u64		max_period;
	u64		valid_count;
	u64		overflow;
	const char	*name;
	int		irq;
	u64		(*read_counter)(unsigned int idx);
	void		(*write_counter)(unsigned int idx, u64 val);
	const struct mips_perf_event *(*map_raw_event)(u64 config);
	const struct mips_perf_event (*general_event_map)[PERF_COUNT_HW_MAX];
	const struct mips_perf_event (*cache_event_map)
				[PERF_COUNT_HW_CACHE_MAX]
				[PERF_COUNT_HW_CACHE_OP_MAX]
				[PERF_COUNT_HW_CACHE_RESULT_MAX];
	unsigned int	num_counters;
};

static struct mips_pmu mipspmu;

#define M_CONFIG1_PC	(1 << 4)

#define M_PERFCTL_EXL			(1      <<  0)
#define M_PERFCTL_KERNEL		(1      <<  1)
#define M_PERFCTL_SUPERVISOR		(1      <<  2)
#define M_PERFCTL_USER			(1      <<  3)
#define M_PERFCTL_INTERRUPT_ENABLE	(1      <<  4)
#define M_PERFCTL_EVENT(event)		(((event) & 0x3ff)  << 5)
#define M_PERFCTL_VPEID(vpe)		((vpe)    << 16)

#ifdef CONFIG_CPU_BMIPS5000
#define M_PERFCTL_MT_EN(filter)		0
#else /* !CONFIG_CPU_BMIPS5000 */
#define M_PERFCTL_MT_EN(filter)		((filter) << 20)
#endif /* CONFIG_CPU_BMIPS5000 */

#define    M_TC_EN_ALL			M_PERFCTL_MT_EN(0)
#define    M_TC_EN_VPE			M_PERFCTL_MT_EN(1)
#define    M_TC_EN_TC			M_PERFCTL_MT_EN(2)
#define M_PERFCTL_TCID(tcid)		((tcid)   << 22)
#define M_PERFCTL_WIDE			(1      << 30)
#define M_PERFCTL_MORE			(1      << 31)
#define M_PERFCTL_TC			(1      << 30)

#define M_PERFCTL_COUNT_EVENT_WHENEVER	(M_PERFCTL_EXL |		\
					M_PERFCTL_KERNEL |		\
					M_PERFCTL_USER |		\
					M_PERFCTL_SUPERVISOR |		\
					M_PERFCTL_INTERRUPT_ENABLE)

#ifdef CONFIG_MIPS_MT_SMP
#define M_PERFCTL_CONFIG_MASK		0x3fff801f
#else
#define M_PERFCTL_CONFIG_MASK		0x1f
#endif
#define M_PERFCTL_EVENT_MASK		0xfe0


#ifdef CONFIG_MIPS_PERF_SHARED_TC_COUNTERS
static int cpu_has_mipsmt_pertccounters;

static DEFINE_RWLOCK(pmuint_rwlock);

#if defined(CONFIG_CPU_BMIPS5000)
#define vpe_id()	(cpu_has_mipsmt_pertccounters ? \
			 0 : (smp_processor_id() & MIPS_CPUID_TO_COUNTER_MASK))
#else
/*
 * FIXME: For VSMP, vpe_id() is redefined for Perf-events, because
 * cpu_data[cpuid].vpe_id reports 0 for _both_ CPUs.
 */
#define vpe_id()	(cpu_has_mipsmt_pertccounters ? \
			 0 : smp_processor_id())
#endif

/* Copied from op_model_mipsxx.c */
static unsigned int vpe_shift(void)
{
	if (num_possible_cpus() > 1)
		return 1;

	return 0;
}

static unsigned int counters_total_to_per_cpu(unsigned int counters)
{
	return counters >> vpe_shift();
}

#else /* !CONFIG_MIPS_PERF_SHARED_TC_COUNTERS */
#define vpe_id()	0

#endif /* CONFIG_MIPS_PERF_SHARED_TC_COUNTERS */

static void resume_local_counters(void);
static void pause_local_counters(void);
static irqreturn_t mipsxx_pmu_handle_irq(int, void *);
static int mipsxx_pmu_handle_shared_irq(void);

static unsigned int mipsxx_pmu_swizzle_perf_idx(unsigned int idx)
{
	if (vpe_id() == 1)
		idx = (idx + 2) & 3;
	return idx;
}

static u64 mipsxx_pmu_read_counter(unsigned int idx)
{
	idx = mipsxx_pmu_swizzle_perf_idx(idx);

	switch (idx) {
	case 0:
		/*
		 * The counters are unsigned, we must cast to truncate
		 * off the high bits.
		 */
		return (u32)read_c0_perfcntr0();
	case 1:
		return (u32)read_c0_perfcntr1();
	case 2:
		return (u32)read_c0_perfcntr2();
	case 3:
		return (u32)read_c0_perfcntr3();
	default:
		WARN_ONCE(1, "Invalid performance counter number (%d)\n", idx);
		return 0;
	}
}

static u64 mipsxx_pmu_read_counter_64(unsigned int idx)
{
	idx = mipsxx_pmu_swizzle_perf_idx(idx);

	switch (idx) {
	case 0:
		return read_c0_perfcntr0_64();
	case 1:
		return read_c0_perfcntr1_64();
	case 2:
		return read_c0_perfcntr2_64();
	case 3:
		return read_c0_perfcntr3_64();
	default:
		WARN_ONCE(1, "Invalid performance counter number (%d)\n", idx);
		return 0;
	}
}

static void mipsxx_pmu_write_counter(unsigned int idx, u64 val)
{
	idx = mipsxx_pmu_swizzle_perf_idx(idx);

	switch (idx) {
	case 0:
		write_c0_perfcntr0(val);
		return;
	case 1:
		write_c0_perfcntr1(val);
		return;
	case 2:
		write_c0_perfcntr2(val);
		return;
	case 3:
		write_c0_perfcntr3(val);
		return;
	}
}

static void mipsxx_pmu_write_counter_64(unsigned int idx, u64 val)
{
	idx = mipsxx_pmu_swizzle_perf_idx(idx);

	switch (idx) {
	case 0:
		write_c0_perfcntr0_64(val);
		return;
	case 1:
		write_c0_perfcntr1_64(val);
		return;
	case 2:
		write_c0_perfcntr2_64(val);
		return;
	case 3:
		write_c0_perfcntr3_64(val);
		return;
	}
}

static unsigned int mipsxx_pmu_read_control(unsigned int idx)
{
	idx = mipsxx_pmu_swizzle_perf_idx(idx);

	switch (idx) {
	case 0:
		return read_c0_perfctrl0();
	case 1:
		return read_c0_perfctrl1();
	case 2:
		return read_c0_perfctrl2();
	case 3:
		return read_c0_perfctrl3();
	default:
		WARN_ONCE(1, "Invalid performance counter number (%d)\n", idx);
		return 0;
	}
}

static void mipsxx_pmu_write_control(unsigned int idx, unsigned int val)
{
	idx = mipsxx_pmu_swizzle_perf_idx(idx);

	switch (idx) {
	case 0:
		write_c0_perfctrl0(val);
		return;
	case 1:
		write_c0_perfctrl1(val);
		return;
	case 2:
		write_c0_perfctrl2(val);
		return;
	case 3:
		write_c0_perfctrl3(val);
		return;
	}
}

static int mipsxx_pmu_alloc_counter(struct cpu_hw_events *cpuc,
				    struct hw_perf_event *hwc)
{
	int i;

	/*
	 * We only need to care the counter mask. The range has been
	 * checked definitely.
	 */
	unsigned long cntr_mask = (hwc->event_base >> 8) & 0xffff;

	for (i = mipspmu.num_counters - 1; i >= 0; i--) {
		/*
		 * Note that some MIPS perf events can be counted by both
		 * even and odd counters, wheresas many other are only by
		 * even _or_ odd counters. This introduces an issue that
		 * when the former kind of event takes the counter the
		 * latter kind of event wants to use, then the "counter
		 * allocation" for the latter event will fail. In fact if
		 * they can be dynamically swapped, they both feel happy.
		 * But here we leave this issue alone for now.
		 */
		if (test_bit(i, &cntr_mask) &&
			!test_and_set_bit(i, cpuc->used_mask))
			return i;
	}

	return -EAGAIN;
}

static void mipsxx_pmu_enable_event(struct hw_perf_event *evt, int idx)
{
	struct cpu_hw_events *cpuc = &__get_cpu_var(cpu_hw_events);

	WARN_ON(idx < 0 || idx >= mipspmu.num_counters);

	cpuc->saved_ctrl[idx] = M_PERFCTL_EVENT(evt->event_base & 0xff) |
		(evt->config_base & M_PERFCTL_CONFIG_MASK) |
		/* Make sure interrupt enabled. */
		M_PERFCTL_INTERRUPT_ENABLE;
	if (IS_ENABLED(CONFIG_CPU_BMIPS5000))
		/* enable the counter for the calling thread */
		cpuc->saved_ctrl[idx] |=
			(1 << (12 + vpe_id())) | M_PERFCTL_TC;

	/*
	 * We do not actually let the counter run. Leave it until start().
	 */
}

static void mipsxx_pmu_disable_event(int idx)
{
	struct cpu_hw_events *cpuc = &__get_cpu_var(cpu_hw_events);
	unsigned long flags;

	WARN_ON(idx < 0 || idx >= mipspmu.num_counters);

	local_irq_save(flags);
	cpuc->saved_ctrl[idx] = mipsxx_pmu_read_control(idx) &
		~M_PERFCTL_COUNT_EVENT_WHENEVER;
	mipsxx_pmu_write_control(idx, cpuc->saved_ctrl[idx]);
	local_irq_restore(flags);
}

static int mipspmu_event_set_period(struct perf_event *event,
				    struct hw_perf_event *hwc,
				    int idx)
{
	u64 left = local64_read(&hwc->period_left);
	u64 period = hwc->sample_period;
	int ret = 0;

	if (unlikely((left + period) & (1ULL << 63))) {
		/* left underflowed by more than period. */
		left = period;
		local64_set(&hwc->period_left, left);
		hwc->last_period = period;
		ret = 1;
	} else	if (unlikely((left + period) <= period)) {
		/* left underflowed by less than period. */
		left += period;
		local64_set(&hwc->period_left, left);
		hwc->last_period = period;
		ret = 1;
	}

	if (left > mipspmu.max_period) {
		left = mipspmu.max_period;
		local64_set(&hwc->period_left, left);
	}

	local64_set(&hwc->prev_count, mipspmu.overflow - left);

	mipspmu.write_counter(idx, mipspmu.overflow - left);

	perf_event_update_userpage(event);

	return ret;
}

static void mipspmu_event_update(struct perf_event *event,
				 struct hw_perf_event *hwc,
				 int idx)
{
	u64 prev_raw_count, new_raw_count;
	u64 delta;

again:
	prev_raw_count = local64_read(&hwc->prev_count);
	new_raw_count = mipspmu.read_counter(idx);

	if (local64_cmpxchg(&hwc->prev_count, prev_raw_count,
				new_raw_count) != prev_raw_count)
		goto again;

	delta = new_raw_count - prev_raw_count;

	local64_add(delta, &event->count);
	local64_sub(delta, &hwc->period_left);
}

static void mipspmu_start(struct perf_event *event, int flags)
{
	struct hw_perf_event *hwc = &event->hw;

	if (flags & PERF_EF_RELOAD)
		WARN_ON_ONCE(!(hwc->state & PERF_HES_UPTODATE));

	hwc->state = 0;

	/* Set the period for the event. */
	mipspmu_event_set_period(event, hwc, hwc->idx);

	/* Enable the event. */
	mipsxx_pmu_enable_event(hwc, hwc->idx);
}

static void mipspmu_stop(struct perf_event *event, int flags)
{
	struct hw_perf_event *hwc = &event->hw;

	if (!(hwc->state & PERF_HES_STOPPED)) {
		/* We are working on a local event. */
		mipsxx_pmu_disable_event(hwc->idx);
		barrier();
		mipspmu_event_update(event, hwc, hwc->idx);
		hwc->state |= PERF_HES_STOPPED | PERF_HES_UPTODATE;
	}
}

static int mipspmu_add(struct perf_event *event, int flags)
{
	struct cpu_hw_events *cpuc = &__get_cpu_var(cpu_hw_events);
	struct hw_perf_event *hwc = &event->hw;
	int idx;
	int err = 0;

	perf_pmu_disable(event->pmu);

	/* To look for a free counter for this event. */
	idx = mipsxx_pmu_alloc_counter(cpuc, hwc);
	if (idx < 0) {
		err = idx;
		goto out;
	}

	/*
	 * If there is an event in the counter we are going to use then
	 * make sure it is disabled.
	 */
	event->hw.idx = idx;
	mipsxx_pmu_disable_event(idx);
	cpuc->events[idx] = event;

	hwc->state = PERF_HES_STOPPED | PERF_HES_UPTODATE;
	if (flags & PERF_EF_START)
		mipspmu_start(event, PERF_EF_RELOAD);

	/* Propagate our changes to the userspace mapping. */
	perf_event_update_userpage(event);

out:
	perf_pmu_enable(event->pmu);
	return err;
}

static void mipspmu_del(struct perf_event *event, int flags)
{
	struct cpu_hw_events *cpuc = &__get_cpu_var(cpu_hw_events);
	struct hw_perf_event *hwc = &event->hw;
	int idx = hwc->idx;

	WARN_ON(idx < 0 || idx >= mipspmu.num_counters);

	mipspmu_stop(event, PERF_EF_UPDATE);
	cpuc->events[idx] = NULL;
	clear_bit(idx, cpuc->used_mask);

	perf_event_update_userpage(event);
}

static void mipspmu_read(struct perf_event *event)
{
	struct hw_perf_event *hwc = &event->hw;

	/* Don't read disabled counters! */
	if (hwc->idx < 0)
		return;

	mipspmu_event_update(event, hwc, hwc->idx);
}

static void mipspmu_enable(struct pmu *pmu)
{
#ifdef CONFIG_MIPS_PERF_SHARED_TC_COUNTERS
	write_unlock(&pmuint_rwlock);
#endif
	resume_local_counters();
}

/*
 * MIPS performance counters can be per-TC. The control registers can
 * not be directly accessed accross CPUs. Hence if we want to do global
 * control, we need cross CPU calls. on_each_cpu() can help us, but we
 * can not make sure this function is called with interrupts enabled. So
 * here we pause local counters and then grab a rwlock and leave the
 * counters on other CPUs alone. If any counter interrupt raises while
 * we own the write lock, simply pause local counters on that CPU and
 * spin in the handler. Also we know we won't be switched to another
 * CPU after pausing local counters and before grabbing the lock.
 */
static void mipspmu_disable(struct pmu *pmu)
{
	pause_local_counters();
#ifdef CONFIG_MIPS_PERF_SHARED_TC_COUNTERS
	write_lock(&pmuint_rwlock);
#endif
}

static atomic_t active_events = ATOMIC_INIT(0);
static DEFINE_MUTEX(pmu_reserve_mutex);
static int (*save_perf_irq)(void);

static int mipspmu_get_irq(void)
{
	int err;

	if (mipspmu.irq >= 0) {
		/* Request my own irq handler. */
		err = request_irq(mipspmu.irq, mipsxx_pmu_handle_irq,
			IRQF_PERCPU | IRQF_NOBALANCING,
			"mips_perf_pmu", NULL);
		if (err) {
			pr_warning("Unable to request IRQ%d for MIPS "
			   "performance counters!\n", mipspmu.irq);
		}
	} else if (cp0_perfcount_irq < 0) {
		/*
		 * We are sharing the irq number with the timer interrupt.
		 */
		save_perf_irq = perf_irq;
		perf_irq = mipsxx_pmu_handle_shared_irq;
		err = 0;
	} else {
		pr_warning("The platform hasn't properly defined its "
			"interrupt controller.\n");
		err = -ENOENT;
	}

	return err;
}

static void mipspmu_free_irq(void)
{
	if (mipspmu.irq >= 0)
		free_irq(mipspmu.irq, NULL);
	else if (cp0_perfcount_irq < 0)
		perf_irq = save_perf_irq;
}

/*
 * mipsxx/rm9000/loongson2 have different performance counters, they have
 * specific low-level init routines.
 */
static void reset_counters(void *arg);
static int __hw_perf_event_init(struct perf_event *event);

static void hw_perf_event_destroy(struct perf_event *event)
{
	if (atomic_dec_and_mutex_lock(&active_events,
				&pmu_reserve_mutex)) {
		/*
		 * We must not call the destroy function with interrupts
		 * disabled.
		 */
		on_each_cpu(reset_counters,
			(void *)(long)mipspmu.num_counters, 1);
		mipspmu_free_irq();
		mutex_unlock(&pmu_reserve_mutex);
	}
}

static int mipspmu_event_init(struct perf_event *event)
{
	int err = 0;

	/* does not support taken branch sampling */
	if (has_branch_stack(event))
		return -EOPNOTSUPP;

	switch (event->attr.type) {
	case PERF_TYPE_RAW:
	case PERF_TYPE_HARDWARE:
	case PERF_TYPE_HW_CACHE:
		break;

	default:
		return -ENOENT;
	}

	if (event->cpu >= nr_cpumask_bits ||
	    (event->cpu >= 0 && !cpu_online(event->cpu)))
		return -ENODEV;

	if (!atomic_inc_not_zero(&active_events)) {
		mutex_lock(&pmu_reserve_mutex);
		if (atomic_read(&active_events) == 0)
			err = mipspmu_get_irq();

		if (!err)
			atomic_inc(&active_events);
		mutex_unlock(&pmu_reserve_mutex);
	}

	if (err)
		return err;

	return __hw_perf_event_init(event);
}

static struct pmu pmu = {
	.pmu_enable	= mipspmu_enable,
	.pmu_disable	= mipspmu_disable,
	.event_init	= mipspmu_event_init,
	.add		= mipspmu_add,
	.del		= mipspmu_del,
	.start		= mipspmu_start,
	.stop		= mipspmu_stop,
	.read		= mipspmu_read,
};

static unsigned int mipspmu_perf_event_encode(const struct mips_perf_event *pev)
{
/*
 * Top 8 bits for range, next 16 bits for cntr_mask, lowest 8 bits for
 * event_id.
 */
#ifdef CONFIG_MIPS_MT_SMP
	return ((unsigned int)pev->range << 24) |
		(pev->cntr_mask & 0xffff00) |
		(pev->event_id & 0xff);
#else
	return (pev->cntr_mask & 0xffff00) |
		(pev->event_id & 0xff);
#endif
}

static const struct mips_perf_event *mipspmu_map_general_event(int idx)
{

	if ((*mipspmu.general_event_map)[idx].cntr_mask == 0)
		return ERR_PTR(-EOPNOTSUPP);
	return &(*mipspmu.general_event_map)[idx];
}

static const struct mips_perf_event *mipspmu_map_cache_event(u64 config)
{
	unsigned int cache_type, cache_op, cache_result;
	const struct mips_perf_event *pev;

	cache_type = (config >> 0) & 0xff;
	if (cache_type >= PERF_COUNT_HW_CACHE_MAX)
		return ERR_PTR(-EINVAL);

	cache_op = (config >> 8) & 0xff;
	if (cache_op >= PERF_COUNT_HW_CACHE_OP_MAX)
		return ERR_PTR(-EINVAL);

	cache_result = (config >> 16) & 0xff;
	if (cache_result >= PERF_COUNT_HW_CACHE_RESULT_MAX)
		return ERR_PTR(-EINVAL);

	pev = &((*mipspmu.cache_event_map)
					[cache_type]
					[cache_op]
					[cache_result]);

	if (pev->cntr_mask == 0)
		return ERR_PTR(-EOPNOTSUPP);

	return pev;

}

static int validate_group(struct perf_event *event)
{
	struct perf_event *sibling, *leader = event->group_leader;
	struct cpu_hw_events fake_cpuc;

	memset(&fake_cpuc, 0, sizeof(fake_cpuc));

	if (mipsxx_pmu_alloc_counter(&fake_cpuc, &leader->hw) < 0)
		return -EINVAL;

	list_for_each_entry(sibling, &leader->sibling_list, group_entry) {
		if (mipsxx_pmu_alloc_counter(&fake_cpuc, &sibling->hw) < 0)
			return -EINVAL;
	}

	if (mipsxx_pmu_alloc_counter(&fake_cpuc, &event->hw) < 0)
		return -EINVAL;

	return 0;
}

/* This is needed by specific irq handlers in perf_event_*.c */
static void handle_associated_event(struct cpu_hw_events *cpuc,
				    int idx, struct perf_sample_data *data,
				    struct pt_regs *regs)
{
	struct perf_event *event = cpuc->events[idx];
	struct hw_perf_event *hwc = &event->hw;

	mipspmu_event_update(event, hwc, idx);
	data->period = event->hw.last_period;
	if (!mipspmu_event_set_period(event, hwc, idx))
		return;

	if (perf_event_overflow(event, data, regs))
		mipsxx_pmu_disable_event(idx);
}


static int __n_counters(void)
{
	if (!(read_c0_config1() & M_CONFIG1_PC))
		return 0;
	if (!(read_c0_perfctrl0() & M_PERFCTL_MORE))
		return 1;
	if (!(read_c0_perfctrl1() & M_PERFCTL_MORE))
		return 2;
	if (!(read_c0_perfctrl2() & M_PERFCTL_MORE))
		return 3;

	return 4;
}

static int n_counters(void)
{
	int counters;

	switch (current_cpu_type()) {
	case CPU_R10000:
		counters = 2;
		break;

	case CPU_R12000:
	case CPU_R14000:
		counters = 4;
		break;

	default:
		counters = __n_counters();
	}

	return counters;
}

static void reset_counters(void *arg)
{
	int counters = (int)(long)arg;
	switch (counters) {
	case 4:
		mipsxx_pmu_write_control(3, 0);
		mipspmu.write_counter(3, 0);
	case 3:
		mipsxx_pmu_write_control(2, 0);
		mipspmu.write_counter(2, 0);
	case 2:
		mipsxx_pmu_write_control(1, 0);
		mipspmu.write_counter(1, 0);
	case 1:
		mipsxx_pmu_write_control(0, 0);
		mipspmu.write_counter(0, 0);
	}
}

/* 24K/34K/1004K cores can share the same event map. */
static const struct mips_perf_event mipsxxcore_event_map
				[PERF_COUNT_HW_MAX] = {
	[PERF_COUNT_HW_CPU_CYCLES] = { 0x00, CNTR_EVEN | CNTR_ODD, P },
	[PERF_COUNT_HW_INSTRUCTIONS] = { 0x01, CNTR_EVEN | CNTR_ODD, T },
	[PERF_COUNT_HW_BRANCH_INSTRUCTIONS] = { 0x02, CNTR_EVEN, T },
	[PERF_COUNT_HW_BRANCH_MISSES] = { 0x02, CNTR_ODD, T },
};

/* 74K core has different branch event code. */
static const struct mips_perf_event mipsxx74Kcore_event_map
				[PERF_COUNT_HW_MAX] = {
	[PERF_COUNT_HW_CPU_CYCLES] = { 0x00, CNTR_EVEN | CNTR_ODD, P },
	[PERF_COUNT_HW_INSTRUCTIONS] = { 0x01, CNTR_EVEN | CNTR_ODD, T },
	[PERF_COUNT_HW_BRANCH_INSTRUCTIONS] = { 0x27, CNTR_EVEN, T },
	[PERF_COUNT_HW_BRANCH_MISSES] = { 0x27, CNTR_ODD, T },
};

static const struct mips_perf_event octeon_event_map[PERF_COUNT_HW_MAX] = {
	[PERF_COUNT_HW_CPU_CYCLES] = { 0x01, CNTR_ALL },
	[PERF_COUNT_HW_INSTRUCTIONS] = { 0x03, CNTR_ALL },
	[PERF_COUNT_HW_CACHE_REFERENCES] = { 0x2b, CNTR_ALL },
	[PERF_COUNT_HW_CACHE_MISSES] = { 0x2e, CNTR_ALL  },
	[PERF_COUNT_HW_BRANCH_INSTRUCTIONS] = { 0x08, CNTR_ALL },
	[PERF_COUNT_HW_BRANCH_MISSES] = { 0x09, CNTR_ALL },
	[PERF_COUNT_HW_BUS_CYCLES] = { 0x25, CNTR_ALL },
};

static const struct mips_perf_event bmips5000_event_map
				[PERF_COUNT_HW_MAX] = {
	[PERF_COUNT_HW_CPU_CYCLES] = { 0x00, CNTR_EVEN | CNTR_ODD, T },
	[PERF_COUNT_HW_INSTRUCTIONS] = { 0x01, CNTR_EVEN | CNTR_ODD, T },
	[PERF_COUNT_HW_BRANCH_MISSES] = { 0x02, CNTR_ODD, T },
};

static const struct mips_perf_event xlp_event_map[PERF_COUNT_HW_MAX] = {
	[PERF_COUNT_HW_CPU_CYCLES] = { 0x01, CNTR_ALL },
	[PERF_COUNT_HW_INSTRUCTIONS] = { 0x18, CNTR_ALL }, /* PAPI_TOT_INS */
	[PERF_COUNT_HW_CACHE_REFERENCES] = { 0x04, CNTR_ALL }, /* PAPI_L1_ICA */
	[PERF_COUNT_HW_CACHE_MISSES] = { 0x07, CNTR_ALL }, /* PAPI_L1_ICM */
	[PERF_COUNT_HW_BRANCH_INSTRUCTIONS] = { 0x1b, CNTR_ALL }, /* PAPI_BR_CN */
	[PERF_COUNT_HW_BRANCH_MISSES] = { 0x1c, CNTR_ALL }, /* PAPI_BR_MSP */
<<<<<<< HEAD
	[PERF_COUNT_HW_BUS_CYCLES] = { UNSUPPORTED_PERF_EVENT_ID },
=======
>>>>>>> 68d6f84b
};

/* 24K/34K/1004K cores can share the same cache event map. */
static const struct mips_perf_event mipsxxcore_cache_map
				[PERF_COUNT_HW_CACHE_MAX]
				[PERF_COUNT_HW_CACHE_OP_MAX]
				[PERF_COUNT_HW_CACHE_RESULT_MAX] = {
[C(L1D)] = {
	/*
	 * Like some other architectures (e.g. ARM), the performance
	 * counters don't differentiate between read and write
	 * accesses/misses, so this isn't strictly correct, but it's the
	 * best we can do. Writes and reads get combined.
	 */
	[C(OP_READ)] = {
		[C(RESULT_ACCESS)]	= { 0x0a, CNTR_EVEN, T },
		[C(RESULT_MISS)]	= { 0x0b, CNTR_EVEN | CNTR_ODD, T },
	},
	[C(OP_WRITE)] = {
		[C(RESULT_ACCESS)]	= { 0x0a, CNTR_EVEN, T },
		[C(RESULT_MISS)]	= { 0x0b, CNTR_EVEN | CNTR_ODD, T },
	},
},
[C(L1I)] = {
	[C(OP_READ)] = {
		[C(RESULT_ACCESS)]	= { 0x09, CNTR_EVEN, T },
		[C(RESULT_MISS)]	= { 0x09, CNTR_ODD, T },
	},
	[C(OP_WRITE)] = {
		[C(RESULT_ACCESS)]	= { 0x09, CNTR_EVEN, T },
		[C(RESULT_MISS)]	= { 0x09, CNTR_ODD, T },
	},
	[C(OP_PREFETCH)] = {
		[C(RESULT_ACCESS)]	= { 0x14, CNTR_EVEN, T },
		/*
		 * Note that MIPS has only "hit" events countable for
		 * the prefetch operation.
		 */
	},
},
[C(LL)] = {
	[C(OP_READ)] = {
		[C(RESULT_ACCESS)]	= { 0x15, CNTR_ODD, P },
		[C(RESULT_MISS)]	= { 0x16, CNTR_EVEN, P },
	},
	[C(OP_WRITE)] = {
		[C(RESULT_ACCESS)]	= { 0x15, CNTR_ODD, P },
		[C(RESULT_MISS)]	= { 0x16, CNTR_EVEN, P },
	},
},
[C(DTLB)] = {
	[C(OP_READ)] = {
		[C(RESULT_ACCESS)]	= { 0x06, CNTR_EVEN, T },
		[C(RESULT_MISS)]	= { 0x06, CNTR_ODD, T },
	},
	[C(OP_WRITE)] = {
		[C(RESULT_ACCESS)]	= { 0x06, CNTR_EVEN, T },
		[C(RESULT_MISS)]	= { 0x06, CNTR_ODD, T },
	},
},
[C(ITLB)] = {
	[C(OP_READ)] = {
		[C(RESULT_ACCESS)]	= { 0x05, CNTR_EVEN, T },
		[C(RESULT_MISS)]	= { 0x05, CNTR_ODD, T },
	},
	[C(OP_WRITE)] = {
		[C(RESULT_ACCESS)]	= { 0x05, CNTR_EVEN, T },
		[C(RESULT_MISS)]	= { 0x05, CNTR_ODD, T },
	},
},
[C(BPU)] = {
	/* Using the same code for *HW_BRANCH* */
	[C(OP_READ)] = {
		[C(RESULT_ACCESS)]	= { 0x02, CNTR_EVEN, T },
		[C(RESULT_MISS)]	= { 0x02, CNTR_ODD, T },
	},
	[C(OP_WRITE)] = {
		[C(RESULT_ACCESS)]	= { 0x02, CNTR_EVEN, T },
		[C(RESULT_MISS)]	= { 0x02, CNTR_ODD, T },
	},
},
};

/* 74K core has completely different cache event map. */
static const struct mips_perf_event mipsxx74Kcore_cache_map
				[PERF_COUNT_HW_CACHE_MAX]
				[PERF_COUNT_HW_CACHE_OP_MAX]
				[PERF_COUNT_HW_CACHE_RESULT_MAX] = {
[C(L1D)] = {
	/*
	 * Like some other architectures (e.g. ARM), the performance
	 * counters don't differentiate between read and write
	 * accesses/misses, so this isn't strictly correct, but it's the
	 * best we can do. Writes and reads get combined.
	 */
	[C(OP_READ)] = {
		[C(RESULT_ACCESS)]	= { 0x17, CNTR_ODD, T },
		[C(RESULT_MISS)]	= { 0x18, CNTR_ODD, T },
	},
	[C(OP_WRITE)] = {
		[C(RESULT_ACCESS)]	= { 0x17, CNTR_ODD, T },
		[C(RESULT_MISS)]	= { 0x18, CNTR_ODD, T },
	},
},
[C(L1I)] = {
	[C(OP_READ)] = {
		[C(RESULT_ACCESS)]	= { 0x06, CNTR_EVEN, T },
		[C(RESULT_MISS)]	= { 0x06, CNTR_ODD, T },
	},
	[C(OP_WRITE)] = {
		[C(RESULT_ACCESS)]	= { 0x06, CNTR_EVEN, T },
		[C(RESULT_MISS)]	= { 0x06, CNTR_ODD, T },
	},
	[C(OP_PREFETCH)] = {
		[C(RESULT_ACCESS)]	= { 0x34, CNTR_EVEN, T },
		/*
		 * Note that MIPS has only "hit" events countable for
		 * the prefetch operation.
		 */
	},
},
[C(LL)] = {
	[C(OP_READ)] = {
		[C(RESULT_ACCESS)]	= { 0x1c, CNTR_ODD, P },
		[C(RESULT_MISS)]	= { 0x1d, CNTR_EVEN | CNTR_ODD, P },
	},
	[C(OP_WRITE)] = {
		[C(RESULT_ACCESS)]	= { 0x1c, CNTR_ODD, P },
		[C(RESULT_MISS)]	= { 0x1d, CNTR_EVEN | CNTR_ODD, P },
	},
},
[C(ITLB)] = {
	[C(OP_READ)] = {
		[C(RESULT_ACCESS)]	= { 0x04, CNTR_EVEN, T },
		[C(RESULT_MISS)]	= { 0x04, CNTR_ODD, T },
	},
	[C(OP_WRITE)] = {
		[C(RESULT_ACCESS)]	= { 0x04, CNTR_EVEN, T },
		[C(RESULT_MISS)]	= { 0x04, CNTR_ODD, T },
	},
},
[C(BPU)] = {
	/* Using the same code for *HW_BRANCH* */
	[C(OP_READ)] = {
		[C(RESULT_ACCESS)]	= { 0x27, CNTR_EVEN, T },
		[C(RESULT_MISS)]	= { 0x27, CNTR_ODD, T },
	},
	[C(OP_WRITE)] = {
		[C(RESULT_ACCESS)]	= { 0x27, CNTR_EVEN, T },
		[C(RESULT_MISS)]	= { 0x27, CNTR_ODD, T },
	},
},
};

/* BMIPS5000 */
static const struct mips_perf_event bmips5000_cache_map
				[PERF_COUNT_HW_CACHE_MAX]
				[PERF_COUNT_HW_CACHE_OP_MAX]
				[PERF_COUNT_HW_CACHE_RESULT_MAX] = {
[C(L1D)] = {
	/*
	 * Like some other architectures (e.g. ARM), the performance
	 * counters don't differentiate between read and write
	 * accesses/misses, so this isn't strictly correct, but it's the
	 * best we can do. Writes and reads get combined.
	 */
	[C(OP_READ)] = {
		[C(RESULT_ACCESS)]	= { 12, CNTR_EVEN, T },
		[C(RESULT_MISS)]	= { 12, CNTR_ODD, T },
	},
	[C(OP_WRITE)] = {
		[C(RESULT_ACCESS)]	= { 12, CNTR_EVEN, T },
		[C(RESULT_MISS)]	= { 12, CNTR_ODD, T },
	},
},
[C(L1I)] = {
	[C(OP_READ)] = {
		[C(RESULT_ACCESS)]	= { 10, CNTR_EVEN, T },
		[C(RESULT_MISS)]	= { 10, CNTR_ODD, T },
	},
	[C(OP_WRITE)] = {
		[C(RESULT_ACCESS)]	= { 10, CNTR_EVEN, T },
		[C(RESULT_MISS)]	= { 10, CNTR_ODD, T },
	},
	[C(OP_PREFETCH)] = {
		[C(RESULT_ACCESS)]	= { 23, CNTR_EVEN, T },
		/*
		 * Note that MIPS has only "hit" events countable for
		 * the prefetch operation.
		 */
	},
},
[C(LL)] = {
	[C(OP_READ)] = {
		[C(RESULT_ACCESS)]	= { 28, CNTR_EVEN, P },
		[C(RESULT_MISS)]	= { 28, CNTR_ODD, P },
	},
	[C(OP_WRITE)] = {
		[C(RESULT_ACCESS)]	= { 28, CNTR_EVEN, P },
		[C(RESULT_MISS)]	= { 28, CNTR_ODD, P },
	},
},
[C(BPU)] = {
	/* Using the same code for *HW_BRANCH* */
	[C(OP_READ)] = {
		[C(RESULT_MISS)]	= { 0x02, CNTR_ODD, T },
	},
	[C(OP_WRITE)] = {
		[C(RESULT_MISS)]	= { 0x02, CNTR_ODD, T },
	},
},
};


static const struct mips_perf_event octeon_cache_map
				[PERF_COUNT_HW_CACHE_MAX]
				[PERF_COUNT_HW_CACHE_OP_MAX]
				[PERF_COUNT_HW_CACHE_RESULT_MAX] = {
[C(L1D)] = {
	[C(OP_READ)] = {
		[C(RESULT_ACCESS)]	= { 0x2b, CNTR_ALL },
		[C(RESULT_MISS)]	= { 0x2e, CNTR_ALL },
	},
	[C(OP_WRITE)] = {
		[C(RESULT_ACCESS)]	= { 0x30, CNTR_ALL },
	},
},
[C(L1I)] = {
	[C(OP_READ)] = {
		[C(RESULT_ACCESS)]	= { 0x18, CNTR_ALL },
	},
	[C(OP_PREFETCH)] = {
		[C(RESULT_ACCESS)]	= { 0x19, CNTR_ALL },
	},
},
[C(DTLB)] = {
	/*
	 * Only general DTLB misses are counted use the same event for
	 * read and write.
	 */
	[C(OP_READ)] = {
		[C(RESULT_MISS)]	= { 0x35, CNTR_ALL },
	},
	[C(OP_WRITE)] = {
		[C(RESULT_MISS)]	= { 0x35, CNTR_ALL },
	},
},
[C(ITLB)] = {
	[C(OP_READ)] = {
		[C(RESULT_MISS)]	= { 0x37, CNTR_ALL },
	},
},
};

static const struct mips_perf_event xlp_cache_map
				[PERF_COUNT_HW_CACHE_MAX]
				[PERF_COUNT_HW_CACHE_OP_MAX]
				[PERF_COUNT_HW_CACHE_RESULT_MAX] = {
[C(L1D)] = {
	[C(OP_READ)] = {
		[C(RESULT_ACCESS)]	= { 0x31, CNTR_ALL }, /* PAPI_L1_DCR */
		[C(RESULT_MISS)]	= { 0x30, CNTR_ALL }, /* PAPI_L1_LDM */
	},
	[C(OP_WRITE)] = {
		[C(RESULT_ACCESS)]	= { 0x2f, CNTR_ALL }, /* PAPI_L1_DCW */
		[C(RESULT_MISS)]	= { 0x2e, CNTR_ALL }, /* PAPI_L1_STM */
	},
<<<<<<< HEAD
	[C(OP_PREFETCH)] = {
		[C(RESULT_ACCESS)]	= { UNSUPPORTED_PERF_EVENT_ID },
		[C(RESULT_MISS)]	= { UNSUPPORTED_PERF_EVENT_ID },
	},
=======
>>>>>>> 68d6f84b
},
[C(L1I)] = {
	[C(OP_READ)] = {
		[C(RESULT_ACCESS)]	= { 0x04, CNTR_ALL }, /* PAPI_L1_ICA */
		[C(RESULT_MISS)]	= { 0x07, CNTR_ALL }, /* PAPI_L1_ICM */
	},
<<<<<<< HEAD
	[C(OP_WRITE)] = {
		[C(RESULT_ACCESS)]	= { UNSUPPORTED_PERF_EVENT_ID },
		[C(RESULT_MISS)]	= { UNSUPPORTED_PERF_EVENT_ID },
	},
	[C(OP_PREFETCH)] = {
		[C(RESULT_ACCESS)]	= { UNSUPPORTED_PERF_EVENT_ID },
		[C(RESULT_MISS)]	= { UNSUPPORTED_PERF_EVENT_ID },
	},
=======
>>>>>>> 68d6f84b
},
[C(LL)] = {
	[C(OP_READ)] = {
		[C(RESULT_ACCESS)]	= { 0x35, CNTR_ALL }, /* PAPI_L2_DCR */
		[C(RESULT_MISS)]	= { 0x37, CNTR_ALL }, /* PAPI_L2_LDM */
	},
	[C(OP_WRITE)] = {
		[C(RESULT_ACCESS)]	= { 0x34, CNTR_ALL }, /* PAPI_L2_DCA */
		[C(RESULT_MISS)]	= { 0x36, CNTR_ALL }, /* PAPI_L2_DCM */
	},
<<<<<<< HEAD
	[C(OP_PREFETCH)] = {
		[C(RESULT_ACCESS)]	= { UNSUPPORTED_PERF_EVENT_ID },
		[C(RESULT_MISS)]	= { UNSUPPORTED_PERF_EVENT_ID },
	},
=======
>>>>>>> 68d6f84b
},
[C(DTLB)] = {
	/*
	 * Only general DTLB misses are counted use the same event for
	 * read and write.
	 */
	[C(OP_READ)] = {
<<<<<<< HEAD
		[C(RESULT_ACCESS)]	= { UNSUPPORTED_PERF_EVENT_ID },
		[C(RESULT_MISS)]	= { 0x2d, CNTR_ALL }, /* PAPI_TLB_DM */
	},
	[C(OP_WRITE)] = {
		[C(RESULT_ACCESS)]	= { UNSUPPORTED_PERF_EVENT_ID },
		[C(RESULT_MISS)]	= { 0x2d, CNTR_ALL }, /* PAPI_TLB_DM */
	},
	[C(OP_PREFETCH)] = {
		[C(RESULT_ACCESS)]	= { UNSUPPORTED_PERF_EVENT_ID },
		[C(RESULT_MISS)]	= { UNSUPPORTED_PERF_EVENT_ID },
	},
},
[C(ITLB)] = {
	[C(OP_READ)] = {
		[C(RESULT_ACCESS)]	= { UNSUPPORTED_PERF_EVENT_ID },
		[C(RESULT_MISS)]	= { 0x08, CNTR_ALL }, /* PAPI_TLB_IM */
	},
	[C(OP_WRITE)] = {
		[C(RESULT_ACCESS)]	= { UNSUPPORTED_PERF_EVENT_ID },
		[C(RESULT_MISS)]	= { 0x08, CNTR_ALL }, /* PAPI_TLB_IM */
	},
	[C(OP_PREFETCH)] = {
		[C(RESULT_ACCESS)]	= { UNSUPPORTED_PERF_EVENT_ID },
		[C(RESULT_MISS)]	= { UNSUPPORTED_PERF_EVENT_ID },
	},
},
[C(BPU)] = {
	[C(OP_READ)] = {
		[C(RESULT_ACCESS)]	= { UNSUPPORTED_PERF_EVENT_ID },
		[C(RESULT_MISS)]	= { 0x25, CNTR_ALL },
	},
	[C(OP_WRITE)] = {
		[C(RESULT_ACCESS)]	= { UNSUPPORTED_PERF_EVENT_ID },
		[C(RESULT_MISS)]	= { UNSUPPORTED_PERF_EVENT_ID },
	},
	[C(OP_PREFETCH)] = {
		[C(RESULT_ACCESS)]	= { UNSUPPORTED_PERF_EVENT_ID },
		[C(RESULT_MISS)]	= { UNSUPPORTED_PERF_EVENT_ID },
	},
=======
		[C(RESULT_MISS)]	= { 0x2d, CNTR_ALL }, /* PAPI_TLB_DM */
	},
	[C(OP_WRITE)] = {
		[C(RESULT_MISS)]	= { 0x2d, CNTR_ALL }, /* PAPI_TLB_DM */
	},
},
[C(ITLB)] = {
	[C(OP_READ)] = {
		[C(RESULT_MISS)]	= { 0x08, CNTR_ALL }, /* PAPI_TLB_IM */
	},
	[C(OP_WRITE)] = {
		[C(RESULT_MISS)]	= { 0x08, CNTR_ALL }, /* PAPI_TLB_IM */
	},
},
[C(BPU)] = {
	[C(OP_READ)] = {
		[C(RESULT_MISS)]	= { 0x25, CNTR_ALL },
	},
>>>>>>> 68d6f84b
},
};

#ifdef CONFIG_MIPS_MT_SMP
static void check_and_calc_range(struct perf_event *event,
				 const struct mips_perf_event *pev)
{
	struct hw_perf_event *hwc = &event->hw;

	if (event->cpu >= 0) {
		if (pev->range > V) {
			/*
			 * The user selected an event that is processor
			 * wide, while expecting it to be VPE wide.
			 */
			hwc->config_base |= M_TC_EN_ALL;
		} else {
			/*
			 * FIXME: cpu_data[event->cpu].vpe_id reports 0
			 * for both CPUs.
			 */
			hwc->config_base |= M_PERFCTL_VPEID(event->cpu);
			hwc->config_base |= M_TC_EN_VPE;
		}
	} else
		hwc->config_base |= M_TC_EN_ALL;
}
#else
static void check_and_calc_range(struct perf_event *event,
				 const struct mips_perf_event *pev)
{
}
#endif

static int __hw_perf_event_init(struct perf_event *event)
{
	struct perf_event_attr *attr = &event->attr;
	struct hw_perf_event *hwc = &event->hw;
	const struct mips_perf_event *pev;
	int err;

	/* Returning MIPS event descriptor for generic perf event. */
	if (PERF_TYPE_HARDWARE == event->attr.type) {
		if (event->attr.config >= PERF_COUNT_HW_MAX)
			return -EINVAL;
		pev = mipspmu_map_general_event(event->attr.config);
	} else if (PERF_TYPE_HW_CACHE == event->attr.type) {
		pev = mipspmu_map_cache_event(event->attr.config);
	} else if (PERF_TYPE_RAW == event->attr.type) {
		/* We are working on the global raw event. */
		mutex_lock(&raw_event_mutex);
		pev = mipspmu.map_raw_event(event->attr.config);
	} else {
		/* The event type is not (yet) supported. */
		return -EOPNOTSUPP;
	}

	if (IS_ERR(pev)) {
		if (PERF_TYPE_RAW == event->attr.type)
			mutex_unlock(&raw_event_mutex);
		return PTR_ERR(pev);
	}

	/*
	 * We allow max flexibility on how each individual counter shared
	 * by the single CPU operates (the mode exclusion and the range).
	 */
	hwc->config_base = M_PERFCTL_INTERRUPT_ENABLE;

	/* Calculate range bits and validate it. */
	if (num_possible_cpus() > 1)
		check_and_calc_range(event, pev);

	hwc->event_base = mipspmu_perf_event_encode(pev);
	if (PERF_TYPE_RAW == event->attr.type)
		mutex_unlock(&raw_event_mutex);

	if (!attr->exclude_user)
		hwc->config_base |= M_PERFCTL_USER;
	if (!attr->exclude_kernel) {
		hwc->config_base |= M_PERFCTL_KERNEL;
		/* MIPS kernel mode: KSU == 00b || EXL == 1 || ERL == 1 */
		hwc->config_base |= M_PERFCTL_EXL;
	}
	if (!attr->exclude_hv)
		hwc->config_base |= M_PERFCTL_SUPERVISOR;

	hwc->config_base &= M_PERFCTL_CONFIG_MASK;
	/*
	 * The event can belong to another cpu. We do not assign a local
	 * counter for it for now.
	 */
	hwc->idx = -1;
	hwc->config = 0;

	if (!hwc->sample_period) {
		hwc->sample_period  = mipspmu.max_period;
		hwc->last_period    = hwc->sample_period;
		local64_set(&hwc->period_left, hwc->sample_period);
	}

	err = 0;
	if (event->group_leader != event)
		err = validate_group(event);

	event->destroy = hw_perf_event_destroy;

	if (err)
		event->destroy(event);

	return err;
}

static void pause_local_counters(void)
{
	struct cpu_hw_events *cpuc = &__get_cpu_var(cpu_hw_events);
	int ctr = mipspmu.num_counters;
	unsigned long flags;

	local_irq_save(flags);
	do {
		ctr--;
		cpuc->saved_ctrl[ctr] = mipsxx_pmu_read_control(ctr);
		mipsxx_pmu_write_control(ctr, cpuc->saved_ctrl[ctr] &
					 ~M_PERFCTL_COUNT_EVENT_WHENEVER);
	} while (ctr > 0);
	local_irq_restore(flags);
}

static void resume_local_counters(void)
{
	struct cpu_hw_events *cpuc = &__get_cpu_var(cpu_hw_events);
	int ctr = mipspmu.num_counters;

	do {
		ctr--;
		mipsxx_pmu_write_control(ctr, cpuc->saved_ctrl[ctr]);
	} while (ctr > 0);
}

static int mipsxx_pmu_handle_shared_irq(void)
{
	struct cpu_hw_events *cpuc = &__get_cpu_var(cpu_hw_events);
	struct perf_sample_data data;
	unsigned int counters = mipspmu.num_counters;
	u64 counter;
	int handled = IRQ_NONE;
	struct pt_regs *regs;

	if (cpu_has_perf_cntr_intr_bit && !(read_c0_cause() & CAUSEF_PCI))
		return handled;
	/*
	 * First we pause the local counters, so that when we are locked
	 * here, the counters are all paused. When it gets locked due to
	 * perf_disable(), the timer interrupt handler will be delayed.
	 *
	 * See also mipsxx_pmu_start().
	 */
	pause_local_counters();
#ifdef CONFIG_MIPS_PERF_SHARED_TC_COUNTERS
	read_lock(&pmuint_rwlock);
#endif

	regs = get_irq_regs();

	perf_sample_data_init(&data, 0, 0);

	switch (counters) {
#define HANDLE_COUNTER(n)						\
	case n + 1:							\
		if (test_bit(n, cpuc->used_mask)) {			\
			counter = mipspmu.read_counter(n);		\
			if (counter & mipspmu.overflow) {		\
				handle_associated_event(cpuc, n, &data, regs); \
				handled = IRQ_HANDLED;			\
			}						\
		}
	HANDLE_COUNTER(3)
	HANDLE_COUNTER(2)
	HANDLE_COUNTER(1)
	HANDLE_COUNTER(0)
	}

	/*
	 * Do all the work for the pending perf events. We can do this
	 * in here because the performance counter interrupt is a regular
	 * interrupt, not NMI.
	 */
	if (handled == IRQ_HANDLED)
		irq_work_run();

#ifdef CONFIG_MIPS_PERF_SHARED_TC_COUNTERS
	read_unlock(&pmuint_rwlock);
#endif
	resume_local_counters();
	return handled;
}

static irqreturn_t mipsxx_pmu_handle_irq(int irq, void *dev)
{
	return mipsxx_pmu_handle_shared_irq();
}

/* 24K */
#define IS_BOTH_COUNTERS_24K_EVENT(b)					\
	((b) == 0 || (b) == 1 || (b) == 11)

/* 34K */
#define IS_BOTH_COUNTERS_34K_EVENT(b)					\
	((b) == 0 || (b) == 1 || (b) == 11)
#ifdef CONFIG_MIPS_MT_SMP
#define IS_RANGE_P_34K_EVENT(r, b)					\
	((b) == 0 || (r) == 18 || (b) == 21 || (b) == 22 ||		\
	 (b) == 25 || (b) == 39 || (r) == 44 || (r) == 174 ||		\
	 (r) == 176 || ((b) >= 50 && (b) <= 55) ||			\
	 ((b) >= 64 && (b) <= 67))
#define IS_RANGE_V_34K_EVENT(r)	((r) == 47)
#endif

/* 74K */
#define IS_BOTH_COUNTERS_74K_EVENT(b)					\
	((b) == 0 || (b) == 1)

/* 1004K */
#define IS_BOTH_COUNTERS_1004K_EVENT(b)					\
	((b) == 0 || (b) == 1 || (b) == 11)
#ifdef CONFIG_MIPS_MT_SMP
#define IS_RANGE_P_1004K_EVENT(r, b)					\
	((b) == 0 || (r) == 18 || (b) == 21 || (b) == 22 ||		\
	 (b) == 25 || (b) == 36 || (b) == 39 || (r) == 44 ||		\
	 (r) == 174 || (r) == 176 || ((b) >= 50 && (b) <= 59) ||	\
	 (r) == 188 || (b) == 61 || (b) == 62 ||			\
	 ((b) >= 64 && (b) <= 67))
#define IS_RANGE_V_1004K_EVENT(r)	((r) == 47)
#endif

/* BMIPS5000 */
#define IS_BOTH_COUNTERS_BMIPS5000_EVENT(b)				\
	((b) == 0 || (b) == 1)


/*
 * User can use 0-255 raw events, where 0-127 for the events of even
 * counters, and 128-255 for odd counters. Note that bit 7 is used to
 * indicate the parity. So, for example, when user wants to take the
 * Event Num of 15 for odd counters (by referring to the user manual),
 * then 128 needs to be added to 15 as the input for the event config,
 * i.e., 143 (0x8F) to be used.
 */
static const struct mips_perf_event *mipsxx_pmu_map_raw_event(u64 config)
{
	unsigned int raw_id = config & 0xff;
	unsigned int base_id = raw_id & 0x7f;

	raw_event.event_id = base_id;

	switch (current_cpu_type()) {
	case CPU_24K:
		if (IS_BOTH_COUNTERS_24K_EVENT(base_id))
			raw_event.cntr_mask = CNTR_EVEN | CNTR_ODD;
		else
			raw_event.cntr_mask =
				raw_id > 127 ? CNTR_ODD : CNTR_EVEN;
#ifdef CONFIG_MIPS_MT_SMP
		/*
		 * This is actually doing nothing. Non-multithreading
		 * CPUs will not check and calculate the range.
		 */
		raw_event.range = P;
#endif
		break;
	case CPU_34K:
		if (IS_BOTH_COUNTERS_34K_EVENT(base_id))
			raw_event.cntr_mask = CNTR_EVEN | CNTR_ODD;
		else
			raw_event.cntr_mask =
				raw_id > 127 ? CNTR_ODD : CNTR_EVEN;
#ifdef CONFIG_MIPS_MT_SMP
		if (IS_RANGE_P_34K_EVENT(raw_id, base_id))
			raw_event.range = P;
		else if (unlikely(IS_RANGE_V_34K_EVENT(raw_id)))
			raw_event.range = V;
		else
			raw_event.range = T;
#endif
		break;
	case CPU_74K:
		if (IS_BOTH_COUNTERS_74K_EVENT(base_id))
			raw_event.cntr_mask = CNTR_EVEN | CNTR_ODD;
		else
			raw_event.cntr_mask =
				raw_id > 127 ? CNTR_ODD : CNTR_EVEN;
#ifdef CONFIG_MIPS_MT_SMP
		raw_event.range = P;
#endif
		break;
	case CPU_1004K:
		if (IS_BOTH_COUNTERS_1004K_EVENT(base_id))
			raw_event.cntr_mask = CNTR_EVEN | CNTR_ODD;
		else
			raw_event.cntr_mask =
				raw_id > 127 ? CNTR_ODD : CNTR_EVEN;
#ifdef CONFIG_MIPS_MT_SMP
		if (IS_RANGE_P_1004K_EVENT(raw_id, base_id))
			raw_event.range = P;
		else if (unlikely(IS_RANGE_V_1004K_EVENT(raw_id)))
			raw_event.range = V;
		else
			raw_event.range = T;
#endif
		break;
	case CPU_BMIPS5000:
		if (IS_BOTH_COUNTERS_BMIPS5000_EVENT(base_id))
			raw_event.cntr_mask = CNTR_EVEN | CNTR_ODD;
		else
			raw_event.cntr_mask =
				raw_id > 127 ? CNTR_ODD : CNTR_EVEN;
	}

	return &raw_event;
}

static const struct mips_perf_event *octeon_pmu_map_raw_event(u64 config)
{
	unsigned int raw_id = config & 0xff;
	unsigned int base_id = raw_id & 0x7f;


	raw_event.cntr_mask = CNTR_ALL;
	raw_event.event_id = base_id;

	if (current_cpu_type() == CPU_CAVIUM_OCTEON2) {
		if (base_id > 0x42)
			return ERR_PTR(-EOPNOTSUPP);
	} else {
		if (base_id > 0x3a)
			return ERR_PTR(-EOPNOTSUPP);
	}

	switch (base_id) {
	case 0x00:
	case 0x0f:
	case 0x1e:
	case 0x1f:
	case 0x2f:
	case 0x34:
	case 0x3b ... 0x3f:
		return ERR_PTR(-EOPNOTSUPP);
	default:
		break;
	}

	return &raw_event;
}

static const struct mips_perf_event *xlp_pmu_map_raw_event(u64 config)
{
	unsigned int raw_id = config & 0xff;

	/* Only 1-63 are defined */
	if ((raw_id < 0x01) || (raw_id > 0x3f))
		return ERR_PTR(-EOPNOTSUPP);

	raw_event.cntr_mask = CNTR_ALL;
	raw_event.event_id = raw_id;

	return &raw_event;
}

static int __init
init_hw_perf_events(void)
{
	int counters, irq;
	int counter_bits;

	pr_info("Performance counters: ");

	counters = n_counters();
	if (counters == 0) {
		pr_cont("No available PMU.\n");
		return -ENODEV;
	}

#ifdef CONFIG_MIPS_PERF_SHARED_TC_COUNTERS
	cpu_has_mipsmt_pertccounters = read_c0_config7() & (1<<19);
	if (!cpu_has_mipsmt_pertccounters)
		counters = counters_total_to_per_cpu(counters);
#endif

#ifdef MSC01E_INT_BASE
	if (cpu_has_veic) {
		/*
		 * Using platform specific interrupt controller defines.
		 */
		irq = MSC01E_INT_BASE + MSC01E_INT_PERFCTR;
	} else {
#endif
		if ((cp0_perfcount_irq >= 0) &&
				(cp0_compare_irq != cp0_perfcount_irq))
			irq = MIPS_CPU_IRQ_BASE + cp0_perfcount_irq;
		else
			irq = -1;
#ifdef MSC01E_INT_BASE
	}
#endif

	mipspmu.map_raw_event = mipsxx_pmu_map_raw_event;

	switch (current_cpu_type()) {
	case CPU_24K:
		mipspmu.name = "mips/24K";
		mipspmu.general_event_map = &mipsxxcore_event_map;
		mipspmu.cache_event_map = &mipsxxcore_cache_map;
		break;
	case CPU_34K:
		mipspmu.name = "mips/34K";
		mipspmu.general_event_map = &mipsxxcore_event_map;
		mipspmu.cache_event_map = &mipsxxcore_cache_map;
		break;
	case CPU_74K:
		mipspmu.name = "mips/74K";
		mipspmu.general_event_map = &mipsxx74Kcore_event_map;
		mipspmu.cache_event_map = &mipsxx74Kcore_cache_map;
		break;
	case CPU_1004K:
		mipspmu.name = "mips/1004K";
		mipspmu.general_event_map = &mipsxxcore_event_map;
		mipspmu.cache_event_map = &mipsxxcore_cache_map;
		break;
	case CPU_LOONGSON1:
		mipspmu.name = "mips/loongson1";
		mipspmu.general_event_map = &mipsxxcore_event_map;
		mipspmu.cache_event_map = &mipsxxcore_cache_map;
		break;
	case CPU_CAVIUM_OCTEON:
	case CPU_CAVIUM_OCTEON_PLUS:
	case CPU_CAVIUM_OCTEON2:
		mipspmu.name = "octeon";
		mipspmu.general_event_map = &octeon_event_map;
		mipspmu.cache_event_map = &octeon_cache_map;
		mipspmu.map_raw_event = octeon_pmu_map_raw_event;
		break;
	case CPU_BMIPS5000:
		mipspmu.name = "BMIPS5000";
		mipspmu.general_event_map = &bmips5000_event_map;
		mipspmu.cache_event_map = &bmips5000_cache_map;
		break;
	case CPU_XLP:
		mipspmu.name = "xlp";
		mipspmu.general_event_map = &xlp_event_map;
		mipspmu.cache_event_map = &xlp_cache_map;
		mipspmu.map_raw_event = xlp_pmu_map_raw_event;
		break;
	default:
		pr_cont("Either hardware does not support performance "
			"counters, or not yet implemented.\n");
		return -ENODEV;
	}

	mipspmu.num_counters = counters;
	mipspmu.irq = irq;

	if (read_c0_perfctrl0() & M_PERFCTL_WIDE) {
		mipspmu.max_period = (1ULL << 63) - 1;
		mipspmu.valid_count = (1ULL << 63) - 1;
		mipspmu.overflow = 1ULL << 63;
		mipspmu.read_counter = mipsxx_pmu_read_counter_64;
		mipspmu.write_counter = mipsxx_pmu_write_counter_64;
		counter_bits = 64;
	} else {
		mipspmu.max_period = (1ULL << 31) - 1;
		mipspmu.valid_count = (1ULL << 31) - 1;
		mipspmu.overflow = 1ULL << 31;
		mipspmu.read_counter = mipsxx_pmu_read_counter;
		mipspmu.write_counter = mipsxx_pmu_write_counter;
		counter_bits = 32;
	}

	on_each_cpu(reset_counters, (void *)(long)counters, 1);

	pr_cont("%s PMU enabled, %d %d-bit counters available to each "
		"CPU, irq %d%s\n", mipspmu.name, counters, counter_bits, irq,
		irq < 0 ? " (share with timer interrupt)" : "");

	perf_pmu_register(&pmu, "cpu", PERF_TYPE_RAW);

	return 0;
}
early_initcall(init_hw_perf_events);<|MERGE_RESOLUTION|>--- conflicted
+++ resolved
@@ -847,10 +847,6 @@
 	[PERF_COUNT_HW_CACHE_MISSES] = { 0x07, CNTR_ALL }, /* PAPI_L1_ICM */
 	[PERF_COUNT_HW_BRANCH_INSTRUCTIONS] = { 0x1b, CNTR_ALL }, /* PAPI_BR_CN */
 	[PERF_COUNT_HW_BRANCH_MISSES] = { 0x1c, CNTR_ALL }, /* PAPI_BR_MSP */
-<<<<<<< HEAD
-	[PERF_COUNT_HW_BUS_CYCLES] = { UNSUPPORTED_PERF_EVENT_ID },
-=======
->>>>>>> 68d6f84b
 };
 
 /* 24K/34K/1004K cores can share the same cache event map. */
@@ -1118,30 +1114,12 @@
 		[C(RESULT_ACCESS)]	= { 0x2f, CNTR_ALL }, /* PAPI_L1_DCW */
 		[C(RESULT_MISS)]	= { 0x2e, CNTR_ALL }, /* PAPI_L1_STM */
 	},
-<<<<<<< HEAD
-	[C(OP_PREFETCH)] = {
-		[C(RESULT_ACCESS)]	= { UNSUPPORTED_PERF_EVENT_ID },
-		[C(RESULT_MISS)]	= { UNSUPPORTED_PERF_EVENT_ID },
-	},
-=======
->>>>>>> 68d6f84b
 },
 [C(L1I)] = {
 	[C(OP_READ)] = {
 		[C(RESULT_ACCESS)]	= { 0x04, CNTR_ALL }, /* PAPI_L1_ICA */
 		[C(RESULT_MISS)]	= { 0x07, CNTR_ALL }, /* PAPI_L1_ICM */
 	},
-<<<<<<< HEAD
-	[C(OP_WRITE)] = {
-		[C(RESULT_ACCESS)]	= { UNSUPPORTED_PERF_EVENT_ID },
-		[C(RESULT_MISS)]	= { UNSUPPORTED_PERF_EVENT_ID },
-	},
-	[C(OP_PREFETCH)] = {
-		[C(RESULT_ACCESS)]	= { UNSUPPORTED_PERF_EVENT_ID },
-		[C(RESULT_MISS)]	= { UNSUPPORTED_PERF_EVENT_ID },
-	},
-=======
->>>>>>> 68d6f84b
 },
 [C(LL)] = {
 	[C(OP_READ)] = {
@@ -1152,13 +1130,6 @@
 		[C(RESULT_ACCESS)]	= { 0x34, CNTR_ALL }, /* PAPI_L2_DCA */
 		[C(RESULT_MISS)]	= { 0x36, CNTR_ALL }, /* PAPI_L2_DCM */
 	},
-<<<<<<< HEAD
-	[C(OP_PREFETCH)] = {
-		[C(RESULT_ACCESS)]	= { UNSUPPORTED_PERF_EVENT_ID },
-		[C(RESULT_MISS)]	= { UNSUPPORTED_PERF_EVENT_ID },
-	},
-=======
->>>>>>> 68d6f84b
 },
 [C(DTLB)] = {
 	/*
@@ -1166,66 +1137,24 @@
 	 * read and write.
 	 */
 	[C(OP_READ)] = {
-<<<<<<< HEAD
-		[C(RESULT_ACCESS)]	= { UNSUPPORTED_PERF_EVENT_ID },
 		[C(RESULT_MISS)]	= { 0x2d, CNTR_ALL }, /* PAPI_TLB_DM */
 	},
 	[C(OP_WRITE)] = {
-		[C(RESULT_ACCESS)]	= { UNSUPPORTED_PERF_EVENT_ID },
 		[C(RESULT_MISS)]	= { 0x2d, CNTR_ALL }, /* PAPI_TLB_DM */
 	},
-	[C(OP_PREFETCH)] = {
-		[C(RESULT_ACCESS)]	= { UNSUPPORTED_PERF_EVENT_ID },
-		[C(RESULT_MISS)]	= { UNSUPPORTED_PERF_EVENT_ID },
-	},
 },
 [C(ITLB)] = {
 	[C(OP_READ)] = {
-		[C(RESULT_ACCESS)]	= { UNSUPPORTED_PERF_EVENT_ID },
 		[C(RESULT_MISS)]	= { 0x08, CNTR_ALL }, /* PAPI_TLB_IM */
 	},
 	[C(OP_WRITE)] = {
-		[C(RESULT_ACCESS)]	= { UNSUPPORTED_PERF_EVENT_ID },
 		[C(RESULT_MISS)]	= { 0x08, CNTR_ALL }, /* PAPI_TLB_IM */
 	},
-	[C(OP_PREFETCH)] = {
-		[C(RESULT_ACCESS)]	= { UNSUPPORTED_PERF_EVENT_ID },
-		[C(RESULT_MISS)]	= { UNSUPPORTED_PERF_EVENT_ID },
-	},
 },
 [C(BPU)] = {
 	[C(OP_READ)] = {
-		[C(RESULT_ACCESS)]	= { UNSUPPORTED_PERF_EVENT_ID },
 		[C(RESULT_MISS)]	= { 0x25, CNTR_ALL },
 	},
-	[C(OP_WRITE)] = {
-		[C(RESULT_ACCESS)]	= { UNSUPPORTED_PERF_EVENT_ID },
-		[C(RESULT_MISS)]	= { UNSUPPORTED_PERF_EVENT_ID },
-	},
-	[C(OP_PREFETCH)] = {
-		[C(RESULT_ACCESS)]	= { UNSUPPORTED_PERF_EVENT_ID },
-		[C(RESULT_MISS)]	= { UNSUPPORTED_PERF_EVENT_ID },
-	},
-=======
-		[C(RESULT_MISS)]	= { 0x2d, CNTR_ALL }, /* PAPI_TLB_DM */
-	},
-	[C(OP_WRITE)] = {
-		[C(RESULT_MISS)]	= { 0x2d, CNTR_ALL }, /* PAPI_TLB_DM */
-	},
-},
-[C(ITLB)] = {
-	[C(OP_READ)] = {
-		[C(RESULT_MISS)]	= { 0x08, CNTR_ALL }, /* PAPI_TLB_IM */
-	},
-	[C(OP_WRITE)] = {
-		[C(RESULT_MISS)]	= { 0x08, CNTR_ALL }, /* PAPI_TLB_IM */
-	},
-},
-[C(BPU)] = {
-	[C(OP_READ)] = {
-		[C(RESULT_MISS)]	= { 0x25, CNTR_ALL },
-	},
->>>>>>> 68d6f84b
 },
 };
 
