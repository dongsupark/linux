--- conflicted
+++ resolved
@@ -1252,11 +1252,8 @@
 		break;
 
 	case CPU_5KC:
-<<<<<<< HEAD
 	case CPU_5KE:
-=======
 	case CPU_LOONGSON1:
->>>>>>> ffa3cfd5
 		write_c0_ecc(0x80000000);
 		back_to_back_c0_hazard();
 		/* Set the PE bit (bit 31) in the c0_errctl register. */
