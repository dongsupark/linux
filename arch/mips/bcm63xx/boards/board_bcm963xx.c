--- conflicted
+++ resolved
@@ -905,16 +905,6 @@
 #endif
 
 	bcm63xx_spi_register();
-<<<<<<< HEAD
-
-	/* read base address of boot chip select (0) */
-	val = bcm_mpi_readl(MPI_CSBASE_REG(0));
-	val &= MPI_CSBASE_BASE_MASK;
-
-	mtd_resources[0].start = val;
-	mtd_resources[0].end = 0x1FFFFFFF;
-=======
->>>>>>> e891906e
 
 	bcm63xx_flash_register();
 
