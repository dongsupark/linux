--- conflicted
+++ resolved
@@ -253,13 +253,7 @@
 
 	node = nlm_nodeid();
 	eirr = read_c0_eirr_and_eimr();
-<<<<<<< HEAD
-
-	i = __ilog2_u64(eirr);
-	if (i == -1)
-=======
 	if (eirr == 0)
->>>>>>> d0e0ac97
 		return;
 
 	i = __ffs64(eirr);
