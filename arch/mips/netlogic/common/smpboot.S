/*
 * Copyright 2003-2011 NetLogic Microsystems, Inc. (NetLogic). All rights
 * reserved.
 *
 * This software is available to you under a choice of one of two
 * licenses.  You may choose to be licensed under the terms of the GNU
 * General Public License (GPL) Version 2, available from the file
 * COPYING in the main directory of this source tree, or the NetLogic
 * license below:
 *
 * Redistribution and use in source and binary forms, with or without
 * modification, are permitted provided that the following conditions
 * are met:
 *
 * 1. Redistributions of source code must retain the above copyright
 *    notice, this list of conditions and the following disclaimer.
 * 2. Redistributions in binary form must reproduce the above copyright
 *    notice, this list of conditions and the following disclaimer in
 *    the documentation and/or other materials provided with the
 *    distribution.
 *
 * THIS SOFTWARE IS PROVIDED BY NETLOGIC ``AS IS'' AND ANY EXPRESS OR
 * IMPLIED WARRANTIES, INCLUDING, BUT NOT LIMITED TO, THE IMPLIED
 * WARRANTIES OF MERCHANTABILITY AND FITNESS FOR A PARTICULAR PURPOSE
 * ARE DISCLAIMED. IN NO EVENT SHALL NETLOGIC OR CONTRIBUTORS BE LIABLE
 * FOR ANY DIRECT, INDIRECT, INCIDENTAL, SPECIAL, EXEMPLARY, OR
 * CONSEQUENTIAL DAMAGES (INCLUDING, BUT NOT LIMITED TO, PROCUREMENT OF
 * SUBSTITUTE GOODS OR SERVICES; LOSS OF USE, DATA, OR PROFITS; OR
 * BUSINESS INTERRUPTION) HOWEVER CAUSED AND ON ANY THEORY OF LIABILITY,
 * WHETHER IN CONTRACT, STRICT LIABILITY, OR TORT (INCLUDING NEGLIGENCE
 * OR OTHERWISE) ARISING IN ANY WAY OUT OF THE USE OF THIS SOFTWARE, EVEN
 * IF ADVISED OF THE POSSIBILITY OF SUCH DAMAGE.
 */

#include <linux/init.h>

#include <asm/asm.h>
#include <asm/asm-offsets.h>
#include <asm/regdef.h>
#include <asm/mipsregs.h>
#include <asm/stackframe.h>
#include <asm/asmmacro.h>
#include <asm/addrspace.h>

#include <asm/netlogic/common.h>

#include <asm/netlogic/xlp-hal/iomap.h>
#include <asm/netlogic/xlp-hal/xlp.h>
#include <asm/netlogic/xlp-hal/sys.h>
#include <asm/netlogic/xlp-hal/cpucontrol.h>

#define	CP0_EBASE	$15
#define SYS_CPU_COHERENT_BASE(node)	CKSEG1ADDR(XLP_DEFAULT_IO_BASE) + \
			XLP_IO_SYS_OFFSET(node) + XLP_IO_PCI_HDRSZ + \
			SYS_CPU_NONCOHERENT_MODE * 4

#define	XLP_AX_WORKAROUND	/* enable Ax silicon workarounds */

/* Enable XLP features and workarounds in the LSU */
.macro xlp_config_lsu
	li	t0, LSU_DEFEATURE
	mfcr	t1, t0

	lui	t2, 0x4080	/* Enable Unaligned Access, L2HPE */
	or	t1, t1, t2
#ifdef XLP_AX_WORKAROUND
	li	t2, ~0xe	/* S1RCM */
	and	t1, t1, t2
#endif
	mtcr    t1, t0

#ifdef XLP_AX_WORKAROUND
	li	t0, SCHED_DEFEATURE
	lui	t1, 0x0100	/* Disable BRU accepting ALU ops */
	mtcr	t1, t0
#endif
<<<<<<< HEAD
.endm

/*
 * This is the code that will be copied to the reset entry point for
 * XLR and XLP. The XLP cores start here when they are woken up. This
 * is also the NMI entry point.
=======
.endm

/*
 * This is the code that will be copied to the reset entry point for
 * XLR and XLP. The XLP cores start here when they are woken up. This
 * is also the NMI entry point.
 */
.macro	xlp_flush_l1_dcache
	li	t0, LSU_DEBUG_DATA0
	li      t1, LSU_DEBUG_ADDR
	li	t2, 0		/* index */
	li 	t3, 0x200	/* loop count, 512 sets */
1:
	sll	v0, t2, 5
	mtcr	zero, t0
	ori	v1, v0, 0x3	/* way0 | write_enable | write_active */
	mtcr	v1, t1
2:
	mfcr	v1, t1
	andi	v1, 0x1		/* wait for write_active == 0 */
	bnez	v1, 2b
	nop
	mtcr    zero, t0
	ori	v1, v0, 0x7	/* way1 | write_enable | write_active */
	mtcr    v1, t1
3:
	mfcr    v1, t1
	andi    v1, 0x1		/* wait for write_active == 0 */
	bnez    v1, 3b
	nop
	addi	t2, 1
	bne	t3, t2, 1b
	nop
.endm

/*
 * The cores can come start when they are woken up. This is also the NMI
 * entry, so check that first.
>>>>>>> patched
>>>>>>> db909df5
 *
 * The data corresponding to reset/NMI is stored at RESET_DATA_PHYS
 * location, this will have the thread mask (used when core is woken up)
 * and the current NMI handler in case we reached here for an NMI.
 *
 * When a core or thread is newly woken up, it loops in a 'wait'. When
 * the CPU really needs waking up, we send an NMI to it, with the NMI
 * handler set to prom_boot_secondary_cpus
 */

	.set	noreorder
	.set	noat
	.set	arch=xlr	/* for mfcr/mtcr, XLR is sufficient */

FEXPORT(nlm_reset_entry)
	dmtc0	k0, $22, 6
	dmtc0	k1, $22, 7
	mfc0	k0, CP0_STATUS
	li	k1, 0x80000
	and	k1, k0, k1
	beqz	k1, 1f		/* go to real reset entry */
	nop
	li	k1, CKSEG1ADDR(RESET_DATA_PHYS)	/* NMI */
	ld	k0, BOOT_NMI_HANDLER(k1)
	jr	k0
	nop

1:	/* Entry point on core wakeup */
	mfc0	t0, CP0_EBASE, 1
	mfc0	t1, CP0_EBASE, 1
	srl	t1, 5
	andi	t1, 0x3			/* t1 <- node */
	li	t2, 0x40000
	mul	t3, t2, t1		/* t3 = node * 0x40000 */
	srl	t0, t0, 2
	and	t0, t0, 0x7		/* t0 <- core */
	li	t1, 0x1
	sll	t0, t1, t0
	nor	t0, t0, zero		/* t0 <- ~(1 << core) */
	li	t2, SYS_CPU_COHERENT_BASE(0)
	add	t2, t2, t3		/* t2 <- SYS offset for node */
	lw	t1, 0(t2)
	and	t1, t1, t0
	sw	t1, 0(t2)

	/* read back to ensure complete */
	lw	t1, 0(t2)
	sync

	/* Configure LSU on Non-0 Cores. */
	xlp_config_lsu
	/* FALL THROUGH */

/*
 * Wake up sibling threads from the initial thread in
 * a core.
 */
EXPORT(nlm_boot_siblings)
<<<<<<< HEAD
=======
	/* core L1D flush before enable threads */
	xlp_flush_l1_dcache
>>>>>>> db909df5
	/* Enable hw threads by writing to MAP_THREADMODE of the core */
	li	t0, CKSEG1ADDR(RESET_DATA_PHYS)
	lw	t1, BOOT_THREAD_MODE(t0)	/* t1 <- thread mode */
	li	t0, ((CPU_BLOCKID_MAP << 8) | MAP_THREADMODE)
	mfcr	t2, t0
	or	t2, t2, t1
	mtcr	t2, t0

	/*
	 * The new hardware thread starts at the next instruction
	 * For all the cases other than core 0 thread 0, we will
	* jump to the secondary wait function.
	*/
	mfc0	v0, CP0_EBASE, 1
	andi	v0, 0x7f		/* v0 <- node/core */

	/* Init MMU in the first thread after changing THREAD_MODE
	 * register (Ax Errata?)
	 */
	andi	v1, v0, 0x3		/* v1 <- thread id */
	bnez	v1, 2f
	nop

	li	t0, MMU_SETUP
	li	t1, 0
	mtcr	t1, t0
<<<<<<< HEAD
	ehb
=======
	_ehb
>>>>>>> db909df5

2:	beqz	v0, 4f		/* boot cpu (cpuid == 0)? */
	nop

	/* setup status reg */
	move	t1, zero
#ifdef CONFIG_64BIT
	ori	t1, ST0_KX
#endif
	mtc0	t1, CP0_STATUS
	/* mark CPU ready */
	PTR_LA	t1, nlm_cpu_ready
	sll	v1, v0, 2
	PTR_ADDU t1, v1
	li	t2, 1
	sw	t2, 0(t1)
	/* Wait until NMI hits */
3:	wait
	j	3b
	nop

	/*
	 * For the boot CPU, we have to restore registers and
	 * return
	 */
4:	dmfc0	t0, $4, 2	/* restore SP from UserLocal */
	li	t1, 0xfadebeef
	dmtc0	t1, $4, 2	/* restore SP from UserLocal */
	PTR_SUBU sp, t0, PT_SIZE
	RESTORE_ALL
	jr   ra
	nop
EXPORT(nlm_reset_entry_end)

FEXPORT(xlp_boot_core0_siblings)	/* "Master" cpu starts from here */
	xlp_config_lsu
	dmtc0   sp, $4, 2		/* SP saved in UserLocal */
	SAVE_ALL
	sync
	/* find the location to which nlm_boot_siblings was relocated */
	li	t0, CKSEG1ADDR(RESET_VEC_PHYS)
	dla	t1, nlm_reset_entry
	dla	t2, nlm_boot_siblings
	dsubu	t2, t1
	daddu	t2, t0
	/* call it */
	jr	t2
	nop
	/* not reached */

	__CPUINIT
NESTED(nlm_boot_secondary_cpus, 16, sp)
	/* Initialize CP0 Status */
	move	t1, zero
#ifdef CONFIG_64BIT
	ori	t1, ST0_KX
#endif
	mtc0	t1, CP0_STATUS
	PTR_LA	t1, nlm_next_sp
	PTR_L	sp, 0(t1)
	PTR_LA	t1, nlm_next_gp
	PTR_L	gp, 0(t1)

	/* a0 has the processor id */
	PTR_LA	t0, nlm_early_init_secondary
	jalr	t0
	nop

	PTR_LA	t0, smp_bootstrap
	jr	t0
	nop
END(nlm_boot_secondary_cpus)
	__FINIT

/*
 * In case of RMIboot bootloader which is used on XLR boards, the CPUs
 * be already woken up and waiting in bootloader code.
 * This will get them out of the bootloader code and into linux. Needed
 *  because the bootloader area will be taken and initialized by linux.
 */
	__CPUINIT
NESTED(nlm_rmiboot_preboot, 16, sp)
	mfc0	t0, $15, 1	/* read ebase */
	andi	t0, 0x1f	/* t0 has the processor_id() */
	andi	t2, t0, 0x3	/* thread num */
	sll	t0, 2		/* offset in cpu array */

	PTR_LA	t1, nlm_cpu_ready /* mark CPU ready */
	PTR_ADDU t1, t0
	li	t3, 1
	sw	t3, 0(t1)

	bnez	t2, 1f		/* skip thread programming */
	nop			/* for thread id != 0 */

	/*
	 * XLR MMU setup only for first thread in core
	 */
	li	t0, 0x400
	mfcr	t1, t0
	li	t2, 6 		/* XLR thread mode mask */
	nor	t3, t2, zero
	and	t2, t1, t2	/* t2 - current thread mode */
	li	v0, CKSEG1ADDR(RESET_DATA_PHYS)
	lw	v1, BOOT_THREAD_MODE(v0) /* v1 - new thread mode */
	sll	v1, 1
	beq	v1, t2, 1f 	/* same as request value */
	nop			/* nothing to do */

	and	t2, t1, t3	/* mask out old thread mode */
	or	t1, t2, v1	/* put in new value */
	mtcr	t1, t0		/* update core control */

1:	wait
	j	1b
	nop
END(nlm_rmiboot_preboot)
	__FINIT<|MERGE_RESOLUTION|>--- conflicted
+++ resolved
@@ -74,20 +74,11 @@
 	lui	t1, 0x0100	/* Disable BRU accepting ALU ops */
 	mtcr	t1, t0
 #endif
-<<<<<<< HEAD
 .endm
 
 /*
- * This is the code that will be copied to the reset entry point for
- * XLR and XLP. The XLP cores start here when they are woken up. This
- * is also the NMI entry point.
-=======
-.endm
-
-/*
- * This is the code that will be copied to the reset entry point for
- * XLR and XLP. The XLP cores start here when they are woken up. This
- * is also the NMI entry point.
+ * Low level L1 d-cache flush for core, needs to be called before
+ * threads are enabled
  */
 .macro	xlp_flush_l1_dcache
 	li	t0, LSU_DEBUG_DATA0
@@ -120,8 +111,6 @@
 /*
  * The cores can come start when they are woken up. This is also the NMI
  * entry, so check that first.
->>>>>>> patched
->>>>>>> db909df5
  *
  * The data corresponding to reset/NMI is stored at RESET_DATA_PHYS
  * location, this will have the thread mask (used when core is woken up)
@@ -180,12 +169,8 @@
  * a core.
  */
 EXPORT(nlm_boot_siblings)
-<<<<<<< HEAD
-=======
 	/* core L1D flush before enable threads */
 	xlp_flush_l1_dcache
->>>>>>> db909df5
-	/* Enable hw threads by writing to MAP_THREADMODE of the core */
 	li	t0, CKSEG1ADDR(RESET_DATA_PHYS)
 	lw	t1, BOOT_THREAD_MODE(t0)	/* t1 <- thread mode */
 	li	t0, ((CPU_BLOCKID_MAP << 8) | MAP_THREADMODE)
@@ -208,14 +193,10 @@
 	bnez	v1, 2f
 	nop
 
-	li	t0, MMU_SETUP
-	li	t1, 0
-	mtcr	t1, t0
-<<<<<<< HEAD
-	ehb
-=======
+        li	t0, MMU_SETUP
+        li	t1, 0
+        mtcr	t1, t0
 	_ehb
->>>>>>> db909df5
 
 2:	beqz	v0, 4f		/* boot cpu (cpuid == 0)? */
 	nop
