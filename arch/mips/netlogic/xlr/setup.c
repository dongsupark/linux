/*
 * Copyright 2003-2011 NetLogic Microsystems, Inc. (NetLogic). All rights
 * reserved.
 *
 * This software is available to you under a choice of one of two
 * licenses.  You may choose to be licensed under the terms of the GNU
 * General Public License (GPL) Version 2, available from the file
 * COPYING in the main directory of this source tree, or the NetLogic
 * license below:
 *
 * Redistribution and use in source and binary forms, with or without
 * modification, are permitted provided that the following conditions
 * are met:
 *
 * 1. Redistributions of source code must retain the above copyright
 *    notice, this list of conditions and the following disclaimer.
 * 2. Redistributions in binary form must reproduce the above copyright
 *    notice, this list of conditions and the following disclaimer in
 *    the documentation and/or other materials provided with the
 *    distribution.
 *
 * THIS SOFTWARE IS PROVIDED BY NETLOGIC ``AS IS'' AND ANY EXPRESS OR
 * IMPLIED WARRANTIES, INCLUDING, BUT NOT LIMITED TO, THE IMPLIED
 * WARRANTIES OF MERCHANTABILITY AND FITNESS FOR A PARTICULAR PURPOSE
 * ARE DISCLAIMED. IN NO EVENT SHALL NETLOGIC OR CONTRIBUTORS BE LIABLE
 * FOR ANY DIRECT, INDIRECT, INCIDENTAL, SPECIAL, EXEMPLARY, OR
 * CONSEQUENTIAL DAMAGES (INCLUDING, BUT NOT LIMITED TO, PROCUREMENT OF
 * SUBSTITUTE GOODS OR SERVICES; LOSS OF USE, DATA, OR PROFITS; OR
 * BUSINESS INTERRUPTION) HOWEVER CAUSED AND ON ANY THEORY OF LIABILITY,
 * WHETHER IN CONTRACT, STRICT LIABILITY, OR TORT (INCLUDING NEGLIGENCE
 * OR OTHERWISE) ARISING IN ANY WAY OUT OF THE USE OF THIS SOFTWARE, EVEN
 * IF ADVISED OF THE POSSIBILITY OF SUCH DAMAGE.
 */

#include <linux/kernel.h>
#include <linux/serial_8250.h>
#include <linux/pm.h>

#include <asm/idle.h>
#include <asm/reboot.h>
#include <asm/time.h>
#include <asm/bootinfo.h>

#include <asm/netlogic/interrupt.h>
#include <asm/netlogic/psb-bootinfo.h>
#include <asm/netlogic/haldefs.h>
#include <asm/netlogic/common.h>

#include <asm/netlogic/xlr/xlr.h>
#include <asm/netlogic/xlr/iomap.h>
#include <asm/netlogic/xlr/pic.h>
#include <asm/netlogic/xlr/gpio.h>
#include <asm/netlogic/xlr/fmn.h>

uint64_t nlm_io_base = DEFAULT_NETLOGIC_IO_BASE;
struct psb_info nlm_prom_info;

/* default to uniprocessor */
unsigned int  nlm_threads_per_core = 1;
struct nlm_soc_info nlm_nodes[NLM_NR_NODES];
cpumask_t nlm_cpumask = CPU_MASK_CPU0;

static void __init nlm_early_serial_setup(void)
{
	struct uart_port s;
	unsigned long uart_base;

	uart_base = (unsigned long)nlm_mmio_base(NETLOGIC_IO_UART_0_OFFSET);
	memset(&s, 0, sizeof(s));
	s.flags		= ASYNC_BOOT_AUTOCONF | ASYNC_SKIP_TEST;
	s.iotype	= UPIO_MEM32;
	s.regshift	= 2;
	s.irq		= PIC_UART_0_IRQ;
	s.uartclk	= PIC_CLK_HZ;
	s.serial_in	= nlm_xlr_uart_in;
	s.serial_out	= nlm_xlr_uart_out;
	s.mapbase	= uart_base;
	s.membase	= (unsigned char __iomem *)uart_base;
	early_serial_setup(&s);
}

static void nlm_linux_exit(void)
{
	uint64_t gpiobase;

	gpiobase = nlm_mmio_base(NETLOGIC_IO_GPIO_OFFSET);
	/* trigger a chip reset by writing 1 to GPIO_SWRESET_REG */
	nlm_write_reg(gpiobase, GPIO_SWRESET_REG, 1);
	for ( ; ; )
		cpu_wait();
}

void __init plat_mem_setup(void)
{
	panic_timeout	= 5;
	_machine_restart = (void (*)(char *))nlm_linux_exit;
	_machine_halt	= nlm_linux_exit;
	pm_power_off	= nlm_linux_exit;
}

const char *get_system_type(void)
{
	return "Netlogic XLR/XLS Series";
}

unsigned int nlm_get_cpu_frequency(void)
{
	return (unsigned int)nlm_prom_info.cpu_frequency;
}

void __init prom_free_prom_memory(void)
{
	/* Nothing yet */
}

void nlm_percpu_init(int hwcpuid)
{
	if (hwcpuid % 4 == 0)
		xlr_percpu_fmn_init();
}

static void __init build_arcs_cmdline(int *argv)
{
	int i, remain, len;
	char *arg;

	remain = sizeof(arcs_cmdline) - 1;
	arcs_cmdline[0] = '\0';
	for (i = 0; argv[i] != 0; i++) {
		arg = (char *)(long)argv[i];
		len = strlen(arg);
		if (len + 1 > remain)
			break;
		strcat(arcs_cmdline, arg);
		strcat(arcs_cmdline, " ");
		remain -=  len + 1;
	}

	/* Add the default options here */
	if ((strstr(arcs_cmdline, "console=")) == NULL) {
		arg = "console=ttyS0,38400 ";
		len = strlen(arg);
		if (len > remain)
			goto fail;
		strcat(arcs_cmdline, arg);
		remain -= len;
	}
#ifdef CONFIG_BLK_DEV_INITRD
	if ((strstr(arcs_cmdline, "rdinit=")) == NULL) {
		arg = "rdinit=/sbin/init ";
		len = strlen(arg);
		if (len > remain)
			goto fail;
		strcat(arcs_cmdline, arg);
		remain -= len;
	}
#endif
	return;
fail:
	panic("Cannot add %s, command line too big!", arg);
}

static void prom_add_memory(void)
{
	struct nlm_boot_mem_map *bootm;
	u64 start, size;
	u64 pref_backup = 512;	/* avoid pref walking beyond end */
	int i;

	bootm = (void *)(long)nlm_prom_info.psb_mem_map;
	for (i = 0; i < bootm->nr_map; i++) {
		if (bootm->map[i].type != BOOT_MEM_RAM)
			continue;
		start = bootm->map[i].addr;
		size   = bootm->map[i].size;

		/* Work around for using bootloader mem */
		if (i == 0 && start == 0 && size == 0x0c000000)
			size = 0x0ff00000;

		add_memory_region(start, size - pref_backup, BOOT_MEM_RAM);
	}
}

static void nlm_init_node(void)
{
	struct nlm_soc_info *nodep;

	nodep = nlm_current_node();
	nodep->picbase = nlm_mmio_base(NETLOGIC_IO_PIC_OFFSET);
	nodep->ebase = read_c0_ebase() & (~((1 << 12) - 1));
	spin_lock_init(&nodep->piclock);
}

void __init prom_init(void)
{
	int *argv, *envp;		/* passed as 32 bit ptrs */
	struct psb_info *prom_infop;
<<<<<<< HEAD
=======
	void *reset_vec;
>>>>>>> d0e0ac97
#ifdef CONFIG_SMP
	int i;
#endif

	/* truncate to 32 bit and sign extend all args */
	argv = (int *)(long)(int)fw_arg1;
	envp = (int *)(long)(int)fw_arg2;
	prom_infop = (struct psb_info *)(long)(int)fw_arg3;

	nlm_prom_info = *prom_infop;
	nlm_init_node();

	/* Update reset entry point with CPU init code */
	reset_vec = (void *)CKSEG1ADDR(RESET_VEC_PHYS);
	memset(reset_vec, 0, RESET_VEC_SIZE);
	memcpy(reset_vec, (void *)nlm_reset_entry,
			(nlm_reset_entry_end - nlm_reset_entry));

	nlm_early_serial_setup();
	build_arcs_cmdline(argv);
	prom_add_memory();

#ifdef CONFIG_SMP
	for (i = 0; i < 32; i++)
		if (nlm_prom_info.online_cpu_map & (1 << i))
			cpumask_set_cpu(i, &nlm_cpumask);
	nlm_wakeup_secondary_cpus();
	register_smp_ops(&nlm_smp_ops);
#endif
	xlr_board_info_setup();
	xlr_percpu_fmn_init();
}<|MERGE_RESOLUTION|>--- conflicted
+++ resolved
@@ -196,10 +196,7 @@
 {
 	int *argv, *envp;		/* passed as 32 bit ptrs */
 	struct psb_info *prom_infop;
-<<<<<<< HEAD
-=======
 	void *reset_vec;
->>>>>>> d0e0ac97
 #ifdef CONFIG_SMP
 	int i;
 #endif
