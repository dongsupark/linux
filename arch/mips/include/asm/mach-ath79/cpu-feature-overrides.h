/*
 *  Atheros AR71XX/AR724X/AR913X specific CPU feature overrides
 *
 *  Copyright (C) 2008-2010 Gabor Juhos <juhosg@openwrt.org>
 *  Copyright (C) 2008 Imre Kaloz <kaloz@openwrt.org>
 *
 *  This file was derived from: include/asm-mips/cpu-features.h
 *	Copyright (C) 2003, 2004 Ralf Baechle
 *	Copyright (C) 2004 Maciej W. Rozycki
 *
 *  This program is free software; you can redistribute it and/or modify it
 *  under the terms of the GNU General Public License version 2 as published
 *  by the Free Software Foundation.
 *
 */
#ifndef __ASM_MACH_ATH79_CPU_FEATURE_OVERRIDES_H
#define __ASM_MACH_ATH79_CPU_FEATURE_OVERRIDES_H

#define cpu_has_tlb		1
#define cpu_has_4kex		1
#define cpu_has_3k_cache	0
#define cpu_has_4k_cache	1
#define cpu_has_tx39_cache	0
#define cpu_has_sb1_cache	0
#define cpu_has_fpu		0
#define cpu_has_32fpr		0
#define cpu_has_counter		1
#define cpu_has_watch		1
#define cpu_has_divec		1

#define cpu_has_prefetch	1
#define cpu_has_ejtag		1
#define cpu_has_llsc		1

#define cpu_has_mips16		1
#define cpu_has_mdmx		0
#define cpu_has_mips3d		0
#define cpu_has_smartmips	0

#define cpu_has_mips32r1	1
#define cpu_has_mips32r2	1
#define cpu_has_mips64r1	0
#define cpu_has_mips64r2	0

<<<<<<< HEAD
=======
#define cpu_has_dsp		0
#define cpu_has_dsp2		0
>>>>>>> aa1e83fe
#define cpu_has_mipsmt		0

#define cpu_has_64bits		0
#define cpu_has_64bit_zero_reg	0
#define cpu_has_64bit_gp_regs	0
#define cpu_has_64bit_addresses	0

#define cpu_dcache_line_size()	32
#define cpu_icache_line_size()	32

#endif /* __ASM_MACH_ATH79_CPU_FEATURE_OVERRIDES_H */<|MERGE_RESOLUTION|>--- conflicted
+++ resolved
@@ -42,11 +42,8 @@
 #define cpu_has_mips64r1	0
 #define cpu_has_mips64r2	0
 
-<<<<<<< HEAD
-=======
 #define cpu_has_dsp		0
 #define cpu_has_dsp2		0
->>>>>>> aa1e83fe
 #define cpu_has_mipsmt		0
 
 #define cpu_has_64bits		0
