--- conflicted
+++ resolved
@@ -44,11 +44,6 @@
 #define HPAGE_MASK	({BUILD_BUG(); 0; })
 #define HUGETLB_PAGE_ORDER	({BUILD_BUG(); 0; })
 #endif /* CONFIG_MIPS_HUGE_TLB_SUPPORT */
-<<<<<<< HEAD
-
-#ifndef __ASSEMBLY__
-=======
->>>>>>> 68d6f84b
 
 #include <linux/pfn.h>
 #include <asm/io.h>
