/*
 * This file is subject to the terms and conditions of the GNU General Public
 * License.  See the file "COPYING" in the main directory of this archive
 * for more details.
 *
 * Copyright (C) 1994, 1995, 1996, 1997, 2000, 2001 by Ralf Baechle
 * Copyright (C) 2000 Silicon Graphics, Inc.
 * Modified for further R[236]000 support by Paul M. Antoine, 1996.
 * Kevin D. Kissell, kevink@mips.com and Carsten Langgaard, carstenl@mips.com
 * Copyright (C) 2000, 07 MIPS Technologies, Inc.
 * Copyright (C) 2003, 2004  Maciej W. Rozycki
 */
#ifndef _ASM_MIPSREGS_H
#define _ASM_MIPSREGS_H

#include <linux/linkage.h>
#include <asm/hazards.h>
#include <asm/war.h>

/*
 * The following macros are especially useful for __asm__
 * inline assembler.
 */
#ifndef __STR
#define __STR(x) #x
#endif
#ifndef STR
#define STR(x) __STR(x)
#endif

/*
 *  Configure language
 */
#ifdef __ASSEMBLY__
#define _ULCAST_
#else
#define _ULCAST_ (unsigned long)
#endif

/*
 * Coprocessor 0 register names
 */
#define CP0_INDEX $0
#define CP0_RANDOM $1
#define CP0_ENTRYLO0 $2
#define CP0_ENTRYLO1 $3
#define CP0_CONF $3
#define CP0_CONTEXT $4
#define CP0_PAGEMASK $5
#define CP0_WIRED $6
#define CP0_INFO $7
#define CP0_BADVADDR $8
#define CP0_COUNT $9
#define CP0_ENTRYHI $10
#define CP0_COMPARE $11
#define CP0_STATUS $12
#define CP0_CAUSE $13
#define CP0_EPC $14
#define CP0_PRID $15
#define CP0_CONFIG $16
#define CP0_LLADDR $17
#define CP0_WATCHLO $18
#define CP0_WATCHHI $19
#define CP0_XCONTEXT $20
#define CP0_FRAMEMASK $21
#define CP0_DIAGNOSTIC $22
#define CP0_DEBUG $23
#define CP0_DEPC $24
#define CP0_PERFORMANCE $25
#define CP0_ECC $26
#define CP0_CACHEERR $27
#define CP0_TAGLO $28
#define CP0_TAGHI $29
#define CP0_ERROREPC $30
#define CP0_DESAVE $31

/*
 * R4640/R4650 cp0 register names.  These registers are listed
 * here only for completeness; without MMU these CPUs are not useable
 * by Linux.  A future ELKS port might take make Linux run on them
 * though ...
 */
#define CP0_IBASE $0
#define CP0_IBOUND $1
#define CP0_DBASE $2
#define CP0_DBOUND $3
#define CP0_CALG $17
#define CP0_IWATCH $18
#define CP0_DWATCH $19

/*
 * Coprocessor 0 Set 1 register names
 */
#define CP0_S1_DERRADDR0  $26
#define CP0_S1_DERRADDR1  $27
#define CP0_S1_INTCONTROL $20

/*
 * Coprocessor 0 Set 2 register names
 */
#define CP0_S2_SRSCTL	  $12	/* MIPSR2 */

/*
 * Coprocessor 0 Set 3 register names
 */
#define CP0_S3_SRSMAP	  $12	/* MIPSR2 */

/*
 *  TX39 Series
 */
#define CP0_TX39_CACHE	$7

/*
 * Coprocessor 1 (FPU) register names
 */
#define CP1_REVISION   $0
#define CP1_STATUS     $31

/*
 * FPU Status Register Values
 */
/*
 * Status Register Values
 */

#define FPU_CSR_FLUSH   0x01000000      /* flush denormalised results to 0 */
#define FPU_CSR_COND    0x00800000      /* $fcc0 */
#define FPU_CSR_COND0   0x00800000      /* $fcc0 */
#define FPU_CSR_COND1   0x02000000      /* $fcc1 */
#define FPU_CSR_COND2   0x04000000      /* $fcc2 */
#define FPU_CSR_COND3   0x08000000      /* $fcc3 */
#define FPU_CSR_COND4   0x10000000      /* $fcc4 */
#define FPU_CSR_COND5   0x20000000      /* $fcc5 */
#define FPU_CSR_COND6   0x40000000      /* $fcc6 */
#define FPU_CSR_COND7   0x80000000      /* $fcc7 */

/*
 * Bits 18 - 20 of the FPU Status Register will be read as 0,
 * and should be written as zero.
 */
#define FPU_CSR_RSVD	0x001c0000

/*
 * X the exception cause indicator
 * E the exception enable
 * S the sticky/flag bit
*/
#define FPU_CSR_ALL_X   0x0003f000
#define FPU_CSR_UNI_X   0x00020000
#define FPU_CSR_INV_X   0x00010000
#define FPU_CSR_DIV_X   0x00008000
#define FPU_CSR_OVF_X   0x00004000
#define FPU_CSR_UDF_X   0x00002000
#define FPU_CSR_INE_X   0x00001000

#define FPU_CSR_ALL_E   0x00000f80
#define FPU_CSR_INV_E   0x00000800
#define FPU_CSR_DIV_E   0x00000400
#define FPU_CSR_OVF_E   0x00000200
#define FPU_CSR_UDF_E   0x00000100
#define FPU_CSR_INE_E   0x00000080

#define FPU_CSR_ALL_S   0x0000007c
#define FPU_CSR_INV_S   0x00000040
#define FPU_CSR_DIV_S   0x00000020
#define FPU_CSR_OVF_S   0x00000010
#define FPU_CSR_UDF_S   0x00000008
#define FPU_CSR_INE_S   0x00000004

/* Bits 0 and 1 of FPU Status Register specify the rounding mode */
#define FPU_CSR_RM	0x00000003
#define FPU_CSR_RN      0x0     /* nearest */
#define FPU_CSR_RZ      0x1     /* towards zero */
#define FPU_CSR_RU      0x2     /* towards +Infinity */
#define FPU_CSR_RD      0x3     /* towards -Infinity */


/*
 * Values for PageMask register
 */
#ifdef CONFIG_CPU_VR41XX

/* Why doesn't stupidity hurt ... */

#define PM_1K		0x00000000
#define PM_4K		0x00001800
#define PM_16K		0x00007800
#define PM_64K		0x0001f800
#define PM_256K		0x0007f800

#else

#define PM_4K		0x00000000
#define PM_8K		0x00002000
#define PM_16K		0x00006000
#define PM_32K		0x0000e000
#define PM_64K		0x0001e000
#define PM_128K		0x0003e000
#define PM_256K		0x0007e000
#define PM_512K		0x000fe000
#define PM_1M		0x001fe000
#define PM_2M		0x003fe000
#define PM_4M		0x007fe000
#define PM_8M		0x00ffe000
#define PM_16M		0x01ffe000
#define PM_32M		0x03ffe000
#define PM_64M		0x07ffe000
#define PM_256M		0x1fffe000
#define PM_1G		0x7fffe000

#endif

/*
 * Default page size for a given kernel configuration
 */
#ifdef CONFIG_PAGE_SIZE_4KB
#define PM_DEFAULT_MASK	PM_4K
#elif defined(CONFIG_PAGE_SIZE_8KB)
#define PM_DEFAULT_MASK	PM_8K
#elif defined(CONFIG_PAGE_SIZE_16KB)
#define PM_DEFAULT_MASK	PM_16K
#elif defined(CONFIG_PAGE_SIZE_32KB)
#define PM_DEFAULT_MASK	PM_32K
#elif defined(CONFIG_PAGE_SIZE_64KB)
#define PM_DEFAULT_MASK	PM_64K
#else
#error Bad page size configuration!
#endif

/*
 * Default huge tlb size for a given kernel configuration
 */
#ifdef CONFIG_PAGE_SIZE_4KB
#define PM_HUGE_MASK	PM_1M
#elif defined(CONFIG_PAGE_SIZE_8KB)
#define PM_HUGE_MASK	PM_4M
#elif defined(CONFIG_PAGE_SIZE_16KB)
#define PM_HUGE_MASK	PM_16M
#elif defined(CONFIG_PAGE_SIZE_32KB)
#define PM_HUGE_MASK	PM_64M
#elif defined(CONFIG_PAGE_SIZE_64KB)
#define PM_HUGE_MASK	PM_256M
#elif defined(CONFIG_HUGETLB_PAGE)
#error Bad page size configuration for hugetlbfs!
#endif

/*
 * Values used for computation of new tlb entries
 */
#define PL_4K		12
#define PL_16K		14
#define PL_64K		16
#define PL_256K		18
#define PL_1M		20
#define PL_4M		22
#define PL_16M		24
#define PL_64M		26
#define PL_256M		28

/*
 * PageGrain bits
 */
#define PG_RIE		(_ULCAST_(1) <<  31)
#define PG_XIE		(_ULCAST_(1) <<  30)
#define PG_ELPA		(_ULCAST_(1) <<  29)
#define PG_ESP		(_ULCAST_(1) <<  28)

/*
 * R4x00 interrupt enable / cause bits
 */
#define IE_SW0          (_ULCAST_(1) <<  8)
#define IE_SW1          (_ULCAST_(1) <<  9)
#define IE_IRQ0         (_ULCAST_(1) << 10)
#define IE_IRQ1         (_ULCAST_(1) << 11)
#define IE_IRQ2         (_ULCAST_(1) << 12)
#define IE_IRQ3         (_ULCAST_(1) << 13)
#define IE_IRQ4         (_ULCAST_(1) << 14)
#define IE_IRQ5         (_ULCAST_(1) << 15)

/*
 * R4x00 interrupt cause bits
 */
#define C_SW0           (_ULCAST_(1) <<  8)
#define C_SW1           (_ULCAST_(1) <<  9)
#define C_IRQ0          (_ULCAST_(1) << 10)
#define C_IRQ1          (_ULCAST_(1) << 11)
#define C_IRQ2          (_ULCAST_(1) << 12)
#define C_IRQ3          (_ULCAST_(1) << 13)
#define C_IRQ4          (_ULCAST_(1) << 14)
#define C_IRQ5          (_ULCAST_(1) << 15)

/*
 * Bitfields in the R4xx0 cp0 status register
 */
#define ST0_IE			0x00000001
#define ST0_EXL			0x00000002
#define ST0_ERL			0x00000004
#define ST0_KSU			0x00000018
#  define KSU_USER		0x00000010
#  define KSU_SUPERVISOR	0x00000008
#  define KSU_KERNEL		0x00000000
#define ST0_UX			0x00000020
#define ST0_SX			0x00000040
#define ST0_KX 			0x00000080
#define ST0_DE			0x00010000
#define ST0_CE			0x00020000

/*
 * Setting c0_status.co enables Hit_Writeback and Hit_Writeback_Invalidate
 * cacheops in userspace.  This bit exists only on RM7000 and RM9000
 * processors.
 */
#define ST0_CO			0x08000000

/*
 * Bitfields in the R[23]000 cp0 status register.
 */
#define ST0_IEC                 0x00000001
#define ST0_KUC			0x00000002
#define ST0_IEP			0x00000004
#define ST0_KUP			0x00000008
#define ST0_IEO			0x00000010
#define ST0_KUO			0x00000020
/* bits 6 & 7 are reserved on R[23]000 */
#define ST0_ISC			0x00010000
#define ST0_SWC			0x00020000
#define ST0_CM			0x00080000

/*
 * Bits specific to the R4640/R4650
 */
#define ST0_UM			(_ULCAST_(1) <<  4)
#define ST0_IL			(_ULCAST_(1) << 23)
#define ST0_DL			(_ULCAST_(1) << 24)

/*
 * Enable the MIPS MDMX and DSP ASEs
 */
#define ST0_MX			0x01000000

/*
 * Bitfields in the TX39 family CP0 Configuration Register 3
 */
#define TX39_CONF_ICS_SHIFT	19
#define TX39_CONF_ICS_MASK	0x00380000
#define TX39_CONF_ICS_1KB 	0x00000000
#define TX39_CONF_ICS_2KB 	0x00080000
#define TX39_CONF_ICS_4KB 	0x00100000
#define TX39_CONF_ICS_8KB 	0x00180000
#define TX39_CONF_ICS_16KB 	0x00200000

#define TX39_CONF_DCS_SHIFT	16
#define TX39_CONF_DCS_MASK	0x00070000
#define TX39_CONF_DCS_1KB 	0x00000000
#define TX39_CONF_DCS_2KB 	0x00010000
#define TX39_CONF_DCS_4KB 	0x00020000
#define TX39_CONF_DCS_8KB 	0x00030000
#define TX39_CONF_DCS_16KB 	0x00040000

#define TX39_CONF_CWFON 	0x00004000
#define TX39_CONF_WBON  	0x00002000
#define TX39_CONF_RF_SHIFT	10
#define TX39_CONF_RF_MASK	0x00000c00
#define TX39_CONF_DOZE		0x00000200
#define TX39_CONF_HALT		0x00000100
#define TX39_CONF_LOCK		0x00000080
#define TX39_CONF_ICE		0x00000020
#define TX39_CONF_DCE		0x00000010
#define TX39_CONF_IRSIZE_SHIFT	2
#define TX39_CONF_IRSIZE_MASK	0x0000000c
#define TX39_CONF_DRSIZE_SHIFT	0
#define TX39_CONF_DRSIZE_MASK	0x00000003

/*
 * Status register bits available in all MIPS CPUs.
 */
#define ST0_IM			0x0000ff00
#define  STATUSB_IP0		8
#define  STATUSF_IP0		(_ULCAST_(1) <<  8)
#define  STATUSB_IP1		9
#define  STATUSF_IP1		(_ULCAST_(1) <<  9)
#define  STATUSB_IP2		10
#define  STATUSF_IP2		(_ULCAST_(1) << 10)
#define  STATUSB_IP3		11
#define  STATUSF_IP3		(_ULCAST_(1) << 11)
#define  STATUSB_IP4		12
#define  STATUSF_IP4		(_ULCAST_(1) << 12)
#define  STATUSB_IP5		13
#define  STATUSF_IP5		(_ULCAST_(1) << 13)
#define  STATUSB_IP6		14
#define  STATUSF_IP6		(_ULCAST_(1) << 14)
#define  STATUSB_IP7		15
#define  STATUSF_IP7		(_ULCAST_(1) << 15)
#define  STATUSB_IP8		0
#define  STATUSF_IP8		(_ULCAST_(1) <<  0)
#define  STATUSB_IP9		1
#define  STATUSF_IP9		(_ULCAST_(1) <<  1)
#define  STATUSB_IP10		2
#define  STATUSF_IP10		(_ULCAST_(1) <<  2)
#define  STATUSB_IP11		3
#define  STATUSF_IP11		(_ULCAST_(1) <<  3)
#define  STATUSB_IP12		4
#define  STATUSF_IP12		(_ULCAST_(1) <<  4)
#define  STATUSB_IP13		5
#define  STATUSF_IP13		(_ULCAST_(1) <<  5)
#define  STATUSB_IP14		6
#define  STATUSF_IP14		(_ULCAST_(1) <<  6)
#define  STATUSB_IP15		7
#define  STATUSF_IP15		(_ULCAST_(1) <<  7)
#define ST0_CH			0x00040000
#define ST0_NMI			0x00080000
#define ST0_SR			0x00100000
#define ST0_TS			0x00200000
#define ST0_BEV			0x00400000
#define ST0_RE			0x02000000
#define ST0_FR			0x04000000
#define ST0_CU			0xf0000000
#define ST0_CU0			0x10000000
#define ST0_CU1			0x20000000
#define ST0_CU2			0x40000000
#define ST0_CU3			0x80000000
#define ST0_XX			0x80000000	/* MIPS IV naming */

/*
 * Bitfields and bit numbers in the coprocessor 0 IntCtl register. (MIPSR2)
 *
 * Refer to your MIPS R4xx0 manual, chapter 5 for explanation.
 */
#define INTCTLB_IPPCI		26
#define INTCTLF_IPPCI		(_ULCAST_(7) << INTCTLB_IPPCI)
#define INTCTLB_IPTI		29
#define INTCTLF_IPTI		(_ULCAST_(7) << INTCTLB_IPTI)

/*
 * Bitfields and bit numbers in the coprocessor 0 cause register.
 *
 * Refer to your MIPS R4xx0 manual, chapter 5 for explanation.
 */
#define  CAUSEB_EXCCODE		2
#define  CAUSEF_EXCCODE		(_ULCAST_(31)  <<  2)
#define  CAUSEB_IP		8
#define  CAUSEF_IP		(_ULCAST_(255) <<  8)
#define  CAUSEB_IP0		8
#define  CAUSEF_IP0		(_ULCAST_(1)   <<  8)
#define  CAUSEB_IP1		9
#define  CAUSEF_IP1		(_ULCAST_(1)   <<  9)
#define  CAUSEB_IP2		10
#define  CAUSEF_IP2		(_ULCAST_(1)   << 10)
#define  CAUSEB_IP3		11
#define  CAUSEF_IP3		(_ULCAST_(1)   << 11)
#define  CAUSEB_IP4		12
#define  CAUSEF_IP4		(_ULCAST_(1)   << 12)
#define  CAUSEB_IP5		13
#define  CAUSEF_IP5		(_ULCAST_(1)   << 13)
#define  CAUSEB_IP6		14
#define  CAUSEF_IP6		(_ULCAST_(1)   << 14)
#define  CAUSEB_IP7		15
#define  CAUSEF_IP7		(_ULCAST_(1)   << 15)
#define  CAUSEB_IV		23
#define  CAUSEF_IV		(_ULCAST_(1)   << 23)
#define  CAUSEB_PCI		26
#define  CAUSEF_PCI		(_ULCAST_(1)   << 26)
#define  CAUSEB_CE		28
#define  CAUSEF_CE		(_ULCAST_(3)   << 28)
#define  CAUSEB_TI		30
#define  CAUSEF_TI		(_ULCAST_(1)   << 30)
#define  CAUSEB_BD		31
#define  CAUSEF_BD		(_ULCAST_(1)   << 31)

/*
 * Bits in the coprocessor 0 config register.
 */
/* Generic bits.  */
#define CONF_CM_CACHABLE_NO_WA		0
#define CONF_CM_CACHABLE_WA		1
#define CONF_CM_UNCACHED		2
#define CONF_CM_CACHABLE_NONCOHERENT	3
#define CONF_CM_CACHABLE_CE		4
#define CONF_CM_CACHABLE_COW		5
#define CONF_CM_CACHABLE_CUW		6
#define CONF_CM_CACHABLE_ACCELERATED	7
#define CONF_CM_CMASK			7
#define CONF_BE			(_ULCAST_(1) << 15)

/* Bits common to various processors.  */
#define CONF_CU			(_ULCAST_(1) <<  3)
#define CONF_DB			(_ULCAST_(1) <<  4)
#define CONF_IB			(_ULCAST_(1) <<  5)
#define CONF_DC			(_ULCAST_(7) <<  6)
#define CONF_IC			(_ULCAST_(7) <<  9)
#define CONF_EB			(_ULCAST_(1) << 13)
#define CONF_EM			(_ULCAST_(1) << 14)
#define CONF_SM			(_ULCAST_(1) << 16)
#define CONF_SC			(_ULCAST_(1) << 17)
#define CONF_EW			(_ULCAST_(3) << 18)
#define CONF_EP			(_ULCAST_(15)<< 24)
#define CONF_EC			(_ULCAST_(7) << 28)
#define CONF_CM			(_ULCAST_(1) << 31)

/* Bits specific to the R4xx0.  */
#define R4K_CONF_SW		(_ULCAST_(1) << 20)
#define R4K_CONF_SS		(_ULCAST_(1) << 21)
#define R4K_CONF_SB		(_ULCAST_(3) << 22)

/* Bits specific to the R5000.  */
#define R5K_CONF_SE		(_ULCAST_(1) << 12)
#define R5K_CONF_SS		(_ULCAST_(3) << 20)

/* Bits specific to the RM7000.  */
#define RM7K_CONF_SE		(_ULCAST_(1) <<  3)
#define RM7K_CONF_TE		(_ULCAST_(1) << 12)
#define RM7K_CONF_CLK		(_ULCAST_(1) << 16)
#define RM7K_CONF_TC		(_ULCAST_(1) << 17)
#define RM7K_CONF_SI		(_ULCAST_(3) << 20)
#define RM7K_CONF_SC		(_ULCAST_(1) << 31)

/* Bits specific to the R10000.  */
#define R10K_CONF_DN		(_ULCAST_(3) <<  3)
#define R10K_CONF_CT		(_ULCAST_(1) <<  5)
#define R10K_CONF_PE		(_ULCAST_(1) <<  6)
#define R10K_CONF_PM		(_ULCAST_(3) <<  7)
#define R10K_CONF_EC		(_ULCAST_(15)<<  9)
#define R10K_CONF_SB		(_ULCAST_(1) << 13)
#define R10K_CONF_SK		(_ULCAST_(1) << 14)
#define R10K_CONF_SS		(_ULCAST_(7) << 16)
#define R10K_CONF_SC		(_ULCAST_(7) << 19)
#define R10K_CONF_DC		(_ULCAST_(7) << 26)
#define R10K_CONF_IC		(_ULCAST_(7) << 29)

/* Bits specific to the VR41xx.  */
#define VR41_CONF_CS		(_ULCAST_(1) << 12)
#define VR41_CONF_P4K		(_ULCAST_(1) << 13)
#define VR41_CONF_BP		(_ULCAST_(1) << 16)
#define VR41_CONF_M16		(_ULCAST_(1) << 20)
#define VR41_CONF_AD		(_ULCAST_(1) << 23)

/* Bits specific to the R30xx.  */
#define R30XX_CONF_FDM		(_ULCAST_(1) << 19)
#define R30XX_CONF_REV		(_ULCAST_(1) << 22)
#define R30XX_CONF_AC		(_ULCAST_(1) << 23)
#define R30XX_CONF_RF		(_ULCAST_(1) << 24)
#define R30XX_CONF_HALT		(_ULCAST_(1) << 25)
#define R30XX_CONF_FPINT	(_ULCAST_(7) << 26)
#define R30XX_CONF_DBR		(_ULCAST_(1) << 29)
#define R30XX_CONF_SB		(_ULCAST_(1) << 30)
#define R30XX_CONF_LOCK		(_ULCAST_(1) << 31)

/* Bits specific to the TX49.  */
#define TX49_CONF_DC		(_ULCAST_(1) << 16)
#define TX49_CONF_IC		(_ULCAST_(1) << 17)  /* conflict with CONF_SC */
#define TX49_CONF_HALT		(_ULCAST_(1) << 18)
#define TX49_CONF_CWFON		(_ULCAST_(1) << 27)

/* Bits specific to the MIPS32/64 PRA.  */
#define MIPS_CONF_MT		(_ULCAST_(7) <<  7)
#define MIPS_CONF_AR		(_ULCAST_(7) << 10)
#define MIPS_CONF_AT		(_ULCAST_(3) << 13)
#define MIPS_CONF_M		(_ULCAST_(1) << 31)

/*
 * Bits in the MIPS32/64 PRA coprocessor 0 config registers 1 and above.
 */
#define MIPS_CONF1_FP		(_ULCAST_(1) <<  0)
#define MIPS_CONF1_EP		(_ULCAST_(1) <<  1)
#define MIPS_CONF1_CA		(_ULCAST_(1) <<  2)
#define MIPS_CONF1_WR		(_ULCAST_(1) <<  3)
#define MIPS_CONF1_PC		(_ULCAST_(1) <<  4)
#define MIPS_CONF1_MD		(_ULCAST_(1) <<  5)
#define MIPS_CONF1_C2		(_ULCAST_(1) <<  6)
#define MIPS_CONF1_DA		(_ULCAST_(7) <<  7)
#define MIPS_CONF1_DL		(_ULCAST_(7) << 10)
#define MIPS_CONF1_DS		(_ULCAST_(7) << 13)
#define MIPS_CONF1_IA		(_ULCAST_(7) << 16)
#define MIPS_CONF1_IL		(_ULCAST_(7) << 19)
#define MIPS_CONF1_IS		(_ULCAST_(7) << 22)
#define MIPS_CONF1_TLBS		(_ULCAST_(63)<< 25)

#define MIPS_CONF2_SA		(_ULCAST_(15)<<  0)
#define MIPS_CONF2_SL		(_ULCAST_(15)<<  4)
#define MIPS_CONF2_SS		(_ULCAST_(15)<<  8)
#define MIPS_CONF2_SU		(_ULCAST_(15)<< 12)
#define MIPS_CONF2_TA		(_ULCAST_(15)<< 16)
#define MIPS_CONF2_TL		(_ULCAST_(15)<< 20)
#define MIPS_CONF2_TS		(_ULCAST_(15)<< 24)
#define MIPS_CONF2_TU		(_ULCAST_(7) << 28)

#define MIPS_CONF3_TL		(_ULCAST_(1) <<  0)
#define MIPS_CONF3_SM		(_ULCAST_(1) <<  1)
#define MIPS_CONF3_MT		(_ULCAST_(1) <<  2)
#define MIPS_CONF3_SP		(_ULCAST_(1) <<  4)
#define MIPS_CONF3_VINT		(_ULCAST_(1) <<  5)
#define MIPS_CONF3_VEIC		(_ULCAST_(1) <<  6)
#define MIPS_CONF3_LPA		(_ULCAST_(1) <<  7)
#define MIPS_CONF3_DSP		(_ULCAST_(1) << 10)
<<<<<<< HEAD
=======
#define MIPS_CONF3_DSP2P	(_ULCAST_(1) << 11)
>>>>>>> ddffeb8c
#define MIPS_CONF3_RXI		(_ULCAST_(1) << 12)
#define MIPS_CONF3_ULRI		(_ULCAST_(1) << 13)

#define MIPS_CONF4_MMUSIZEEXT	(_ULCAST_(255) << 0)
#define MIPS_CONF4_MMUEXTDEF	(_ULCAST_(3) << 14)
#define MIPS_CONF4_MMUEXTDEF_MMUSIZEEXT (_ULCAST_(1) << 14)

#define MIPS_CONF6_SYND		(_ULCAST_(1) << 13)

#define MIPS_CONF7_WII		(_ULCAST_(1) << 31)

#define MIPS_CONF7_RPS		(_ULCAST_(1) << 2)


/*
 * Bits in the MIPS32/64 coprocessor 1 (FPU) revision register.
 */
#define MIPS_FPIR_S		(_ULCAST_(1) << 16)
#define MIPS_FPIR_D		(_ULCAST_(1) << 17)
#define MIPS_FPIR_PS		(_ULCAST_(1) << 18)
#define MIPS_FPIR_3D		(_ULCAST_(1) << 19)
#define MIPS_FPIR_W		(_ULCAST_(1) << 20)
#define MIPS_FPIR_L		(_ULCAST_(1) << 21)
#define MIPS_FPIR_F64		(_ULCAST_(1) << 22)

#ifndef __ASSEMBLY__

/*
 * Functions to access the R10000 performance counters.  These are basically
 * mfc0 and mtc0 instructions from and to coprocessor register with a 5-bit
 * performance counter number encoded into bits 1 ... 5 of the instruction.
 * Only performance counters 0 to 1 actually exist, so for a non-R10000 aware
 * disassembler these will look like an access to sel 0 or 1.
 */
#define read_r10k_perf_cntr(counter)				\
({								\
	unsigned int __res;					\
	__asm__ __volatile__(					\
	"mfpc\t%0, %1"						\
        : "=r" (__res)						\
	: "i" (counter));					\
								\
        __res;							\
})

#define write_r10k_perf_cntr(counter,val)                       \
do {								\
	__asm__ __volatile__(					\
	"mtpc\t%0, %1"						\
	:							\
	: "r" (val), "i" (counter));				\
} while (0)

#define read_r10k_perf_event(counter)				\
({								\
	unsigned int __res;					\
	__asm__ __volatile__(					\
	"mfps\t%0, %1"						\
        : "=r" (__res)						\
	: "i" (counter));					\
								\
        __res;							\
})

#define write_r10k_perf_cntl(counter,val)                       \
do {								\
	__asm__ __volatile__(					\
	"mtps\t%0, %1"						\
	:							\
	: "r" (val), "i" (counter));				\
} while (0)


/*
 * Macros to access the system control coprocessor
 */

#define __read_32bit_c0_register(source, sel)				\
({ int __res;								\
	if (sel == 0)							\
		__asm__ __volatile__(					\
			"mfc0\t%0, " #source "\n\t"			\
			: "=r" (__res));				\
	else								\
		__asm__ __volatile__(					\
			".set\tmips32\n\t"				\
			"mfc0\t%0, " #source ", " #sel "\n\t"		\
			".set\tmips0\n\t"				\
			: "=r" (__res));				\
	__res;								\
})

#define __read_64bit_c0_register(source, sel)				\
({ unsigned long long __res;						\
	if (sizeof(unsigned long) == 4)					\
		__res = __read_64bit_c0_split(source, sel);		\
	else if (sel == 0)						\
		__asm__ __volatile__(					\
			".set\tmips3\n\t"				\
			"dmfc0\t%0, " #source "\n\t"			\
			".set\tmips0"					\
			: "=r" (__res));				\
	else								\
		__asm__ __volatile__(					\
			".set\tmips64\n\t"				\
			"dmfc0\t%0, " #source ", " #sel "\n\t"		\
			".set\tmips0"					\
			: "=r" (__res));				\
	__res;								\
})

#define __write_32bit_c0_register(register, sel, value)			\
do {									\
	if (sel == 0)							\
		__asm__ __volatile__(					\
			"mtc0\t%z0, " #register "\n\t"			\
			: : "Jr" ((unsigned int)(value)));		\
	else								\
		__asm__ __volatile__(					\
			".set\tmips32\n\t"				\
			"mtc0\t%z0, " #register ", " #sel "\n\t"	\
			".set\tmips0"					\
			: : "Jr" ((unsigned int)(value)));		\
} while (0)

#define __write_64bit_c0_register(register, sel, value)			\
do {									\
	if (sizeof(unsigned long) == 4)					\
		__write_64bit_c0_split(register, sel, value);		\
	else if (sel == 0)						\
		__asm__ __volatile__(					\
			".set\tmips3\n\t"				\
			"dmtc0\t%z0, " #register "\n\t"			\
			".set\tmips0"					\
			: : "Jr" (value));				\
	else								\
		__asm__ __volatile__(					\
			".set\tmips64\n\t"				\
			"dmtc0\t%z0, " #register ", " #sel "\n\t"	\
			".set\tmips0"					\
			: : "Jr" (value));				\
} while (0)

#define __read_ulong_c0_register(reg, sel)				\
	((sizeof(unsigned long) == 4) ?					\
	(unsigned long) __read_32bit_c0_register(reg, sel) :		\
	(unsigned long) __read_64bit_c0_register(reg, sel))

#define __write_ulong_c0_register(reg, sel, val)			\
do {									\
	if (sizeof(unsigned long) == 4)					\
		__write_32bit_c0_register(reg, sel, val);		\
	else								\
		__write_64bit_c0_register(reg, sel, val);		\
} while (0)

/*
 * On RM7000/RM9000 these are uses to access cop0 set 1 registers
 */
#define __read_32bit_c0_ctrl_register(source)				\
({ int __res;								\
	__asm__ __volatile__(						\
		"cfc0\t%0, " #source "\n\t"				\
		: "=r" (__res));					\
	__res;								\
})

#define __write_32bit_c0_ctrl_register(register, value)			\
do {									\
	__asm__ __volatile__(						\
		"ctc0\t%z0, " #register "\n\t"				\
		: : "Jr" ((unsigned int)(value)));			\
} while (0)

/*
 * These versions are only needed for systems with more than 38 bits of
 * physical address space running the 32-bit kernel.  That's none atm :-)
 */
#define __read_64bit_c0_split(source, sel)				\
({									\
	unsigned long long __val;					\
	unsigned long __flags;						\
									\
	local_irq_save(__flags);					\
	if (sel == 0)							\
		__asm__ __volatile__(					\
			".set\tmips64\n\t"				\
			"dmfc0\t%M0, " #source "\n\t"			\
			"dsll\t%L0, %M0, 32\n\t"			\
			"dsra\t%M0, %M0, 32\n\t"			\
			"dsra\t%L0, %L0, 32\n\t"			\
			".set\tmips0"					\
			: "=r" (__val));				\
	else								\
		__asm__ __volatile__(					\
			".set\tmips64\n\t"				\
			"dmfc0\t%M0, " #source ", " #sel "\n\t"		\
			"dsll\t%L0, %M0, 32\n\t"			\
			"dsra\t%M0, %M0, 32\n\t"			\
			"dsra\t%L0, %L0, 32\n\t"			\
			".set\tmips0"					\
			: "=r" (__val));				\
	local_irq_restore(__flags);					\
									\
	__val;								\
})

#define __write_64bit_c0_split(source, sel, val)			\
do {									\
	unsigned long __flags;						\
									\
	local_irq_save(__flags);					\
	if (sel == 0)							\
		__asm__ __volatile__(					\
			".set\tmips64\n\t"				\
			"dsll\t%L0, %L0, 32\n\t"			\
			"dsrl\t%L0, %L0, 32\n\t"			\
			"dsll\t%M0, %M0, 32\n\t"			\
			"or\t%L0, %L0, %M0\n\t"				\
			"dmtc0\t%L0, " #source "\n\t"			\
			".set\tmips0"					\
			: : "r" (val));					\
	else								\
		__asm__ __volatile__(					\
			".set\tmips64\n\t"				\
			"dsll\t%L0, %L0, 32\n\t"			\
			"dsrl\t%L0, %L0, 32\n\t"			\
			"dsll\t%M0, %M0, 32\n\t"			\
			"or\t%L0, %L0, %M0\n\t"				\
			"dmtc0\t%L0, " #source ", " #sel "\n\t"		\
			".set\tmips0"					\
			: : "r" (val));					\
	local_irq_restore(__flags);					\
} while (0)

#define read_c0_index()		__read_32bit_c0_register($0, 0)
#define write_c0_index(val)	__write_32bit_c0_register($0, 0, val)

#define read_c0_random()	__read_32bit_c0_register($1, 0)
#define write_c0_random(val)	__write_32bit_c0_register($1, 0, val)

#define read_c0_entrylo0()	__read_ulong_c0_register($2, 0)
#define write_c0_entrylo0(val)	__write_ulong_c0_register($2, 0, val)

#define read_c0_entrylo1()	__read_ulong_c0_register($3, 0)
#define write_c0_entrylo1(val)	__write_ulong_c0_register($3, 0, val)

#define read_c0_conf()		__read_32bit_c0_register($3, 0)
#define write_c0_conf(val)	__write_32bit_c0_register($3, 0, val)

#define read_c0_context()	__read_ulong_c0_register($4, 0)
#define write_c0_context(val)	__write_ulong_c0_register($4, 0, val)

#define read_c0_userlocal()	__read_ulong_c0_register($4, 2)
#define write_c0_userlocal(val)	__write_ulong_c0_register($4, 2, val)

#define read_c0_pagemask()	__read_32bit_c0_register($5, 0)
#define write_c0_pagemask(val)	__write_32bit_c0_register($5, 0, val)

#define read_c0_pagegrain()	__read_32bit_c0_register($5, 1)
#define write_c0_pagegrain(val)	__write_32bit_c0_register($5, 1, val)

#define read_c0_wired()		__read_32bit_c0_register($6, 0)
#define write_c0_wired(val)	__write_32bit_c0_register($6, 0, val)

#define read_c0_info()		__read_32bit_c0_register($7, 0)

#define read_c0_cache()		__read_32bit_c0_register($7, 0)	/* TX39xx */
#define write_c0_cache(val)	__write_32bit_c0_register($7, 0, val)

#define read_c0_badvaddr()	__read_ulong_c0_register($8, 0)
#define write_c0_badvaddr(val)	__write_ulong_c0_register($8, 0, val)

#define read_c0_count()		__read_32bit_c0_register($9, 0)
#define write_c0_count(val)	__write_32bit_c0_register($9, 0, val)

#define read_c0_count2()	__read_32bit_c0_register($9, 6) /* pnx8550 */
#define write_c0_count2(val)	__write_32bit_c0_register($9, 6, val)

#define read_c0_count3()	__read_32bit_c0_register($9, 7) /* pnx8550 */
#define write_c0_count3(val)	__write_32bit_c0_register($9, 7, val)

#define read_c0_entryhi()	__read_ulong_c0_register($10, 0)
#define write_c0_entryhi(val)	__write_ulong_c0_register($10, 0, val)

#define read_c0_compare()	__read_32bit_c0_register($11, 0)
#define write_c0_compare(val)	__write_32bit_c0_register($11, 0, val)

#define read_c0_compare2()	__read_32bit_c0_register($11, 6) /* pnx8550 */
#define write_c0_compare2(val)	__write_32bit_c0_register($11, 6, val)

#define read_c0_compare3()	__read_32bit_c0_register($11, 7) /* pnx8550 */
#define write_c0_compare3(val)	__write_32bit_c0_register($11, 7, val)

#define read_c0_status()	__read_32bit_c0_register($12, 0)
#ifdef CONFIG_MIPS_MT_SMTC
#define write_c0_status(val)						\
do {									\
	__write_32bit_c0_register($12, 0, val);				\
	__ehb();							\
} while (0)
#else
/*
 * Legacy non-SMTC code, which may be hazardous
 * but which might not support EHB
 */
#define write_c0_status(val)	__write_32bit_c0_register($12, 0, val)
#endif /* CONFIG_MIPS_MT_SMTC */

#define read_c0_cause()		__read_32bit_c0_register($13, 0)
#define write_c0_cause(val)	__write_32bit_c0_register($13, 0, val)

#define read_c0_epc()		__read_ulong_c0_register($14, 0)
#define write_c0_epc(val)	__write_ulong_c0_register($14, 0, val)

#define read_c0_prid()		__read_32bit_c0_register($15, 0)

#define read_c0_config()	__read_32bit_c0_register($16, 0)
#define read_c0_config1()	__read_32bit_c0_register($16, 1)
#define read_c0_config2()	__read_32bit_c0_register($16, 2)
#define read_c0_config3()	__read_32bit_c0_register($16, 3)
#define read_c0_config4()	__read_32bit_c0_register($16, 4)
#define read_c0_config5()	__read_32bit_c0_register($16, 5)
#define read_c0_config6()	__read_32bit_c0_register($16, 6)
#define read_c0_config7()	__read_32bit_c0_register($16, 7)
#define write_c0_config(val)	__write_32bit_c0_register($16, 0, val)
#define write_c0_config1(val)	__write_32bit_c0_register($16, 1, val)
#define write_c0_config2(val)	__write_32bit_c0_register($16, 2, val)
#define write_c0_config3(val)	__write_32bit_c0_register($16, 3, val)
#define write_c0_config4(val)	__write_32bit_c0_register($16, 4, val)
#define write_c0_config5(val)	__write_32bit_c0_register($16, 5, val)
#define write_c0_config6(val)	__write_32bit_c0_register($16, 6, val)
#define write_c0_config7(val)	__write_32bit_c0_register($16, 7, val)

/*
 * The WatchLo register.  There may be up to 8 of them.
 */
#define read_c0_watchlo0()	__read_ulong_c0_register($18, 0)
#define read_c0_watchlo1()	__read_ulong_c0_register($18, 1)
#define read_c0_watchlo2()	__read_ulong_c0_register($18, 2)
#define read_c0_watchlo3()	__read_ulong_c0_register($18, 3)
#define read_c0_watchlo4()	__read_ulong_c0_register($18, 4)
#define read_c0_watchlo5()	__read_ulong_c0_register($18, 5)
#define read_c0_watchlo6()	__read_ulong_c0_register($18, 6)
#define read_c0_watchlo7()	__read_ulong_c0_register($18, 7)
#define write_c0_watchlo0(val)	__write_ulong_c0_register($18, 0, val)
#define write_c0_watchlo1(val)	__write_ulong_c0_register($18, 1, val)
#define write_c0_watchlo2(val)	__write_ulong_c0_register($18, 2, val)
#define write_c0_watchlo3(val)	__write_ulong_c0_register($18, 3, val)
#define write_c0_watchlo4(val)	__write_ulong_c0_register($18, 4, val)
#define write_c0_watchlo5(val)	__write_ulong_c0_register($18, 5, val)
#define write_c0_watchlo6(val)	__write_ulong_c0_register($18, 6, val)
#define write_c0_watchlo7(val)	__write_ulong_c0_register($18, 7, val)

/*
 * The WatchHi register.  There may be up to 8 of them.
 */
#define read_c0_watchhi0()	__read_32bit_c0_register($19, 0)
#define read_c0_watchhi1()	__read_32bit_c0_register($19, 1)
#define read_c0_watchhi2()	__read_32bit_c0_register($19, 2)
#define read_c0_watchhi3()	__read_32bit_c0_register($19, 3)
#define read_c0_watchhi4()	__read_32bit_c0_register($19, 4)
#define read_c0_watchhi5()	__read_32bit_c0_register($19, 5)
#define read_c0_watchhi6()	__read_32bit_c0_register($19, 6)
#define read_c0_watchhi7()	__read_32bit_c0_register($19, 7)

#define write_c0_watchhi0(val)	__write_32bit_c0_register($19, 0, val)
#define write_c0_watchhi1(val)	__write_32bit_c0_register($19, 1, val)
#define write_c0_watchhi2(val)	__write_32bit_c0_register($19, 2, val)
#define write_c0_watchhi3(val)	__write_32bit_c0_register($19, 3, val)
#define write_c0_watchhi4(val)	__write_32bit_c0_register($19, 4, val)
#define write_c0_watchhi5(val)	__write_32bit_c0_register($19, 5, val)
#define write_c0_watchhi6(val)	__write_32bit_c0_register($19, 6, val)
#define write_c0_watchhi7(val)	__write_32bit_c0_register($19, 7, val)

#define read_c0_xcontext()	__read_ulong_c0_register($20, 0)
#define write_c0_xcontext(val)	__write_ulong_c0_register($20, 0, val)

#define read_c0_intcontrol()	__read_32bit_c0_ctrl_register($20)
#define write_c0_intcontrol(val) __write_32bit_c0_ctrl_register($20, val)

#define read_c0_framemask()	__read_32bit_c0_register($21, 0)
#define write_c0_framemask(val)	__write_32bit_c0_register($21, 0, val)

/* RM9000 PerfControl performance counter control register */
#define read_c0_perfcontrol()	__read_32bit_c0_register($22, 0)
#define write_c0_perfcontrol(val) __write_32bit_c0_register($22, 0, val)

#define read_c0_diag()		__read_32bit_c0_register($22, 0)
#define write_c0_diag(val)	__write_32bit_c0_register($22, 0, val)

#define read_c0_diag1()		__read_32bit_c0_register($22, 1)
#define write_c0_diag1(val)	__write_32bit_c0_register($22, 1, val)

#define read_c0_diag2()		__read_32bit_c0_register($22, 2)
#define write_c0_diag2(val)	__write_32bit_c0_register($22, 2, val)

#define read_c0_diag3()		__read_32bit_c0_register($22, 3)
#define write_c0_diag3(val)	__write_32bit_c0_register($22, 3, val)

#define read_c0_diag4()		__read_32bit_c0_register($22, 4)
#define write_c0_diag4(val)	__write_32bit_c0_register($22, 4, val)

#define read_c0_diag5()		__read_32bit_c0_register($22, 5)
#define write_c0_diag5(val)	__write_32bit_c0_register($22, 5, val)

#define read_c0_debug()		__read_32bit_c0_register($23, 0)
#define write_c0_debug(val)	__write_32bit_c0_register($23, 0, val)

#define read_c0_depc()		__read_ulong_c0_register($24, 0)
#define write_c0_depc(val)	__write_ulong_c0_register($24, 0, val)

/*
 * MIPS32 / MIPS64 performance counters
 */
#define read_c0_perfctrl0()	__read_32bit_c0_register($25, 0)
#define write_c0_perfctrl0(val)	__write_32bit_c0_register($25, 0, val)
#define read_c0_perfcntr0()	__read_32bit_c0_register($25, 1)
#define write_c0_perfcntr0(val)	__write_32bit_c0_register($25, 1, val)
#define read_c0_perfcntr0_64()	__read_64bit_c0_register($25, 1)
#define write_c0_perfcntr0_64(val) __write_64bit_c0_register($25, 1, val)
#define read_c0_perfctrl1()	__read_32bit_c0_register($25, 2)
#define write_c0_perfctrl1(val)	__write_32bit_c0_register($25, 2, val)
#define read_c0_perfcntr1()	__read_32bit_c0_register($25, 3)
#define write_c0_perfcntr1(val)	__write_32bit_c0_register($25, 3, val)
#define read_c0_perfcntr1_64()	__read_64bit_c0_register($25, 3)
#define write_c0_perfcntr1_64(val) __write_64bit_c0_register($25, 3, val)
#define read_c0_perfctrl2()	__read_32bit_c0_register($25, 4)
#define write_c0_perfctrl2(val)	__write_32bit_c0_register($25, 4, val)
#define read_c0_perfcntr2()	__read_32bit_c0_register($25, 5)
#define write_c0_perfcntr2(val)	__write_32bit_c0_register($25, 5, val)
#define read_c0_perfcntr2_64()	__read_64bit_c0_register($25, 5)
#define write_c0_perfcntr2_64(val) __write_64bit_c0_register($25, 5, val)
#define read_c0_perfctrl3()	__read_32bit_c0_register($25, 6)
#define write_c0_perfctrl3(val)	__write_32bit_c0_register($25, 6, val)
#define read_c0_perfcntr3()	__read_32bit_c0_register($25, 7)
#define write_c0_perfcntr3(val)	__write_32bit_c0_register($25, 7, val)
#define read_c0_perfcntr3_64()	__read_64bit_c0_register($25, 7)
#define write_c0_perfcntr3_64(val) __write_64bit_c0_register($25, 7, val)

/* RM9000 PerfCount performance counter register */
#define read_c0_perfcount()	__read_64bit_c0_register($25, 0)
#define write_c0_perfcount(val)	__write_64bit_c0_register($25, 0, val)

#define read_c0_ecc()		__read_32bit_c0_register($26, 0)
#define write_c0_ecc(val)	__write_32bit_c0_register($26, 0, val)

#define read_c0_derraddr0()	__read_ulong_c0_register($26, 1)
#define write_c0_derraddr0(val)	__write_ulong_c0_register($26, 1, val)

#define read_c0_cacheerr()	__read_32bit_c0_register($27, 0)

#define read_c0_derraddr1()	__read_ulong_c0_register($27, 1)
#define write_c0_derraddr1(val)	__write_ulong_c0_register($27, 1, val)

#define read_c0_taglo()		__read_32bit_c0_register($28, 0)
#define write_c0_taglo(val)	__write_32bit_c0_register($28, 0, val)

#define read_c0_dtaglo()	__read_32bit_c0_register($28, 2)
#define write_c0_dtaglo(val)	__write_32bit_c0_register($28, 2, val)

#define read_c0_ddatalo()	__read_32bit_c0_register($28, 3)
#define write_c0_ddatalo(val)	__write_32bit_c0_register($28, 3, val)

#define read_c0_staglo()	__read_32bit_c0_register($28, 4)
#define write_c0_staglo(val)	__write_32bit_c0_register($28, 4, val)

#define read_c0_taghi()		__read_32bit_c0_register($29, 0)
#define write_c0_taghi(val)	__write_32bit_c0_register($29, 0, val)

#define read_c0_errorepc()	__read_ulong_c0_register($30, 0)
#define write_c0_errorepc(val)	__write_ulong_c0_register($30, 0, val)

/* MIPSR2 */
#define read_c0_hwrena()	__read_32bit_c0_register($7, 0)
#define write_c0_hwrena(val)	__write_32bit_c0_register($7, 0, val)

#define read_c0_intctl()	__read_32bit_c0_register($12, 1)
#define write_c0_intctl(val)	__write_32bit_c0_register($12, 1, val)

#define read_c0_srsctl()	__read_32bit_c0_register($12, 2)
#define write_c0_srsctl(val)	__write_32bit_c0_register($12, 2, val)

#define read_c0_srsmap()	__read_32bit_c0_register($12, 3)
#define write_c0_srsmap(val)	__write_32bit_c0_register($12, 3, val)

#define read_c0_ebase()		__read_32bit_c0_register($15, 1)
#define write_c0_ebase(val)	__write_32bit_c0_register($15, 1, val)


/* Cavium OCTEON (cnMIPS) */
#define read_c0_cvmcount()	__read_ulong_c0_register($9, 6)
#define write_c0_cvmcount(val)	__write_ulong_c0_register($9, 6, val)

#define read_c0_cvmctl()	__read_64bit_c0_register($9, 7)
#define write_c0_cvmctl(val)	__write_64bit_c0_register($9, 7, val)

#define read_c0_cvmmemctl()	__read_64bit_c0_register($11, 7)
#define write_c0_cvmmemctl(val)	__write_64bit_c0_register($11, 7, val)
/*
 * The cacheerr registers are not standardized.  On OCTEON, they are
 * 64 bits wide.
 */
#define read_octeon_c0_icacheerr()	__read_64bit_c0_register($27, 0)
#define write_octeon_c0_icacheerr(val)	__write_64bit_c0_register($27, 0, val)

#define read_octeon_c0_dcacheerr()	__read_64bit_c0_register($27, 1)
#define write_octeon_c0_dcacheerr(val)	__write_64bit_c0_register($27, 1, val)

/* BMIPS3300 */
#define read_c0_brcm_config_0()		__read_32bit_c0_register($22, 0)
#define write_c0_brcm_config_0(val)	__write_32bit_c0_register($22, 0, val)

#define read_c0_brcm_bus_pll()		__read_32bit_c0_register($22, 4)
#define write_c0_brcm_bus_pll(val)	__write_32bit_c0_register($22, 4, val)

#define read_c0_brcm_reset()		__read_32bit_c0_register($22, 5)
#define write_c0_brcm_reset(val)	__write_32bit_c0_register($22, 5, val)

/* BMIPS43xx */
#define read_c0_brcm_cmt_intr()		__read_32bit_c0_register($22, 1)
#define write_c0_brcm_cmt_intr(val)	__write_32bit_c0_register($22, 1, val)

#define read_c0_brcm_cmt_ctrl()		__read_32bit_c0_register($22, 2)
#define write_c0_brcm_cmt_ctrl(val)	__write_32bit_c0_register($22, 2, val)

#define read_c0_brcm_cmt_local()	__read_32bit_c0_register($22, 3)
#define write_c0_brcm_cmt_local(val)	__write_32bit_c0_register($22, 3, val)

#define read_c0_brcm_config_1()		__read_32bit_c0_register($22, 5)
#define write_c0_brcm_config_1(val)	__write_32bit_c0_register($22, 5, val)

#define read_c0_brcm_cbr()		__read_32bit_c0_register($22, 6)
#define write_c0_brcm_cbr(val)		__write_32bit_c0_register($22, 6, val)

/* BMIPS5000 */
#define read_c0_brcm_config()		__read_32bit_c0_register($22, 0)
#define write_c0_brcm_config(val)	__write_32bit_c0_register($22, 0, val)

#define read_c0_brcm_mode()		__read_32bit_c0_register($22, 1)
#define write_c0_brcm_mode(val)		__write_32bit_c0_register($22, 1, val)

#define read_c0_brcm_action()		__read_32bit_c0_register($22, 2)
#define write_c0_brcm_action(val)	__write_32bit_c0_register($22, 2, val)

#define read_c0_brcm_edsp()		__read_32bit_c0_register($22, 3)
#define write_c0_brcm_edsp(val)		__write_32bit_c0_register($22, 3, val)

#define read_c0_brcm_bootvec()		__read_32bit_c0_register($22, 4)
#define write_c0_brcm_bootvec(val)	__write_32bit_c0_register($22, 4, val)

#define read_c0_brcm_sleepcount()	__read_32bit_c0_register($22, 7)
#define write_c0_brcm_sleepcount(val)	__write_32bit_c0_register($22, 7, val)

/*
 * Macros to access the floating point coprocessor control registers
 */
#define read_32bit_cp1_register(source)                         \
({ int __res;                                                   \
	__asm__ __volatile__(                                   \
	".set\tpush\n\t"					\
	".set\treorder\n\t"					\
	/* gas fails to assemble cfc1 for some archs (octeon).*/ \
	".set\tmips1\n\t"					\
        "cfc1\t%0,"STR(source)"\n\t"                            \
	".set\tpop"						\
        : "=r" (__res));                                        \
        __res;})

#define rddsp(mask)							\
({									\
	unsigned int __res;						\
									\
	__asm__ __volatile__(						\
	"	.set	push				\n"		\
	"	.set	noat				\n"		\
	"	# rddsp $1, %x1				\n"		\
	"	.word	0x7c000cb8 | (%x1 << 16)	\n"		\
	"	move	%0, $1				\n"		\
	"	.set	pop				\n"		\
	: "=r" (__res)							\
	: "i" (mask));							\
	__res;								\
})

#define wrdsp(val, mask)						\
do {									\
	__asm__ __volatile__(						\
	"	.set	push					\n"	\
	"	.set	noat					\n"	\
	"	move	$1, %0					\n"	\
	"	# wrdsp $1, %x1					\n"	\
	"	.word	0x7c2004f8 | (%x1 << 11)		\n"	\
	"	.set	pop					\n"	\
        :								\
	: "r" (val), "i" (mask));					\
} while (0)

#if 0	/* Need DSP ASE capable assembler ... */
#define mflo0() ({ long mflo0; __asm__("mflo %0, $ac0" : "=r" (mflo0)); mflo0;})
#define mflo1() ({ long mflo1; __asm__("mflo %0, $ac1" : "=r" (mflo1)); mflo1;})
#define mflo2() ({ long mflo2; __asm__("mflo %0, $ac2" : "=r" (mflo2)); mflo2;})
#define mflo3() ({ long mflo3; __asm__("mflo %0, $ac3" : "=r" (mflo3)); mflo3;})

#define mfhi0() ({ long mfhi0; __asm__("mfhi %0, $ac0" : "=r" (mfhi0)); mfhi0;})
#define mfhi1() ({ long mfhi1; __asm__("mfhi %0, $ac1" : "=r" (mfhi1)); mfhi1;})
#define mfhi2() ({ long mfhi2; __asm__("mfhi %0, $ac2" : "=r" (mfhi2)); mfhi2;})
#define mfhi3() ({ long mfhi3; __asm__("mfhi %0, $ac3" : "=r" (mfhi3)); mfhi3;})

#define mtlo0(x) __asm__("mtlo %0, $ac0" ::"r" (x))
#define mtlo1(x) __asm__("mtlo %0, $ac1" ::"r" (x))
#define mtlo2(x) __asm__("mtlo %0, $ac2" ::"r" (x))
#define mtlo3(x) __asm__("mtlo %0, $ac3" ::"r" (x))

#define mthi0(x) __asm__("mthi %0, $ac0" ::"r" (x))
#define mthi1(x) __asm__("mthi %0, $ac1" ::"r" (x))
#define mthi2(x) __asm__("mthi %0, $ac2" ::"r" (x))
#define mthi3(x) __asm__("mthi %0, $ac3" ::"r" (x))

#else

#define mfhi0()								\
({									\
	unsigned long __treg;						\
									\
	__asm__ __volatile__(						\
	"	.set	push			\n"			\
	"	.set	noat			\n"			\
	"	# mfhi	%0, $ac0		\n"			\
	"	.word	0x00000810		\n"			\
	"	move	%0, $1			\n"			\
	"	.set	pop			\n"			\
	: "=r" (__treg));						\
	__treg;								\
})

#define mfhi1()								\
({									\
	unsigned long __treg;						\
									\
	__asm__ __volatile__(						\
	"	.set	push			\n"			\
	"	.set	noat			\n"			\
	"	# mfhi	%0, $ac1		\n"			\
	"	.word	0x00200810		\n"			\
	"	move	%0, $1			\n"			\
	"	.set	pop			\n"			\
	: "=r" (__treg));						\
	__treg;								\
})

#define mfhi2()								\
({									\
	unsigned long __treg;						\
									\
	__asm__ __volatile__(						\
	"	.set	push			\n"			\
	"	.set	noat			\n"			\
	"	# mfhi	%0, $ac2		\n"			\
	"	.word	0x00400810		\n"			\
	"	move	%0, $1			\n"			\
	"	.set	pop			\n"			\
	: "=r" (__treg));						\
	__treg;								\
})

#define mfhi3()								\
({									\
	unsigned long __treg;						\
									\
	__asm__ __volatile__(						\
	"	.set	push			\n"			\
	"	.set	noat			\n"			\
	"	# mfhi	%0, $ac3		\n"			\
	"	.word	0x00600810		\n"			\
	"	move	%0, $1			\n"			\
	"	.set	pop			\n"			\
	: "=r" (__treg));						\
	__treg;								\
})

#define mflo0()								\
({									\
	unsigned long __treg;						\
									\
	__asm__ __volatile__(						\
	"	.set	push			\n"			\
	"	.set	noat			\n"			\
	"	# mflo	%0, $ac0		\n"			\
	"	.word	0x00000812		\n"			\
	"	move	%0, $1			\n"			\
	"	.set	pop			\n"			\
	: "=r" (__treg));						\
	__treg;								\
})

#define mflo1()								\
({									\
	unsigned long __treg;						\
									\
	__asm__ __volatile__(						\
	"	.set	push			\n"			\
	"	.set	noat			\n"			\
	"	# mflo	%0, $ac1		\n"			\
	"	.word	0x00200812		\n"			\
	"	move	%0, $1			\n"			\
	"	.set	pop			\n"			\
	: "=r" (__treg));						\
	__treg;								\
})

#define mflo2()								\
({									\
	unsigned long __treg;						\
									\
	__asm__ __volatile__(						\
	"	.set	push			\n"			\
	"	.set	noat			\n"			\
	"	# mflo	%0, $ac2		\n"			\
	"	.word	0x00400812		\n"			\
	"	move	%0, $1			\n"			\
	"	.set	pop			\n"			\
	: "=r" (__treg));						\
	__treg;								\
})

#define mflo3()								\
({									\
	unsigned long __treg;						\
									\
	__asm__ __volatile__(						\
	"	.set	push			\n"			\
	"	.set	noat			\n"			\
	"	# mflo	%0, $ac3		\n"			\
	"	.word	0x00600812		\n"			\
	"	move	%0, $1			\n"			\
	"	.set	pop			\n"			\
	: "=r" (__treg));						\
	__treg;								\
})

#define mthi0(x)							\
do {									\
	__asm__ __volatile__(						\
	"	.set	push					\n"	\
	"	.set	noat					\n"	\
	"	move	$1, %0					\n"	\
	"	# mthi	$1, $ac0				\n"	\
	"	.word	0x00200011				\n"	\
	"	.set	pop					\n"	\
	:								\
	: "r" (x));							\
} while (0)

#define mthi1(x)							\
do {									\
	__asm__ __volatile__(						\
	"	.set	push					\n"	\
	"	.set	noat					\n"	\
	"	move	$1, %0					\n"	\
	"	# mthi	$1, $ac1				\n"	\
	"	.word	0x00200811				\n"	\
	"	.set	pop					\n"	\
	:								\
	: "r" (x));							\
} while (0)

#define mthi2(x)							\
do {									\
	__asm__ __volatile__(						\
	"	.set	push					\n"	\
	"	.set	noat					\n"	\
	"	move	$1, %0					\n"	\
	"	# mthi	$1, $ac2				\n"	\
	"	.word	0x00201011				\n"	\
	"	.set	pop					\n"	\
	:								\
	: "r" (x));							\
} while (0)

#define mthi3(x)							\
do {									\
	__asm__ __volatile__(						\
	"	.set	push					\n"	\
	"	.set	noat					\n"	\
	"	move	$1, %0					\n"	\
	"	# mthi	$1, $ac3				\n"	\
	"	.word	0x00201811				\n"	\
	"	.set	pop					\n"	\
	:								\
	: "r" (x));							\
} while (0)

#define mtlo0(x)							\
do {									\
	__asm__ __volatile__(						\
	"	.set	push					\n"	\
	"	.set	noat					\n"	\
	"	move	$1, %0					\n"	\
	"	# mtlo	$1, $ac0				\n"	\
	"	.word	0x00200013				\n"	\
	"	.set	pop					\n"	\
	:								\
	: "r" (x));							\
} while (0)

#define mtlo1(x)							\
do {									\
	__asm__ __volatile__(						\
	"	.set	push					\n"	\
	"	.set	noat					\n"	\
	"	move	$1, %0					\n"	\
	"	# mtlo	$1, $ac1				\n"	\
	"	.word	0x00200813				\n"	\
	"	.set	pop					\n"	\
	:								\
	: "r" (x));							\
} while (0)

#define mtlo2(x)							\
do {									\
	__asm__ __volatile__(						\
	"	.set	push					\n"	\
	"	.set	noat					\n"	\
	"	move	$1, %0					\n"	\
	"	# mtlo	$1, $ac2				\n"	\
	"	.word	0x00201013				\n"	\
	"	.set	pop					\n"	\
	:								\
	: "r" (x));							\
} while (0)

#define mtlo3(x)							\
do {									\
	__asm__ __volatile__(						\
	"	.set	push					\n"	\
	"	.set	noat					\n"	\
	"	move	$1, %0					\n"	\
	"	# mtlo	$1, $ac3				\n"	\
	"	.word	0x00201813				\n"	\
	"	.set	pop					\n"	\
	:								\
	: "r" (x));							\
} while (0)

#endif

/*
 * TLB operations.
 *
 * It is responsibility of the caller to take care of any TLB hazards.
 */
static inline void tlb_probe(void)
{
	__asm__ __volatile__(
		".set noreorder\n\t"
		"tlbp\n\t"
		".set reorder");
}

static inline void tlb_read(void)
{
#if MIPS34K_MISSED_ITLB_WAR
	int res = 0;

	__asm__ __volatile__(
	"	.set	push					\n"
	"	.set	noreorder				\n"
	"	.set	noat					\n"
	"	.set	mips32r2				\n"
	"	.word	0x41610001		# dvpe $1	\n"
	"	move	%0, $1					\n"
	"	ehb						\n"
	"	.set	pop					\n"
	: "=r" (res));

	instruction_hazard();
#endif

	__asm__ __volatile__(
		".set noreorder\n\t"
		"tlbr\n\t"
		".set reorder");

#if MIPS34K_MISSED_ITLB_WAR
	if ((res & _ULCAST_(1)))
		__asm__ __volatile__(
		"	.set	push				\n"
		"	.set	noreorder			\n"
		"	.set	noat				\n"
		"	.set	mips32r2			\n"
		"	.word	0x41600021	# evpe		\n"
		"	ehb					\n"
		"	.set	pop				\n");
#endif
}

static inline void tlb_write_indexed(void)
{
	__asm__ __volatile__(
		".set noreorder\n\t"
		"tlbwi\n\t"
		".set reorder");
}

static inline void tlb_write_random(void)
{
	__asm__ __volatile__(
		".set noreorder\n\t"
		"tlbwr\n\t"
		".set reorder");
}

/*
 * Manipulate bits in a c0 register.
 */
#ifndef CONFIG_MIPS_MT_SMTC
/*
 * SMTC Linux requires shutting-down microthread scheduling
 * during CP0 register read-modify-write sequences.
 */
#define __BUILD_SET_C0(name)					\
static inline unsigned int					\
set_c0_##name(unsigned int set)					\
{								\
	unsigned int res, new;					\
								\
	res = read_c0_##name();					\
	new = res | set;					\
	write_c0_##name(new);					\
								\
	return res;						\
}								\
								\
static inline unsigned int					\
clear_c0_##name(unsigned int clear)				\
{								\
	unsigned int res, new;					\
								\
	res = read_c0_##name();					\
	new = res & ~clear;					\
	write_c0_##name(new);					\
								\
	return res;						\
}								\
								\
static inline unsigned int					\
change_c0_##name(unsigned int change, unsigned int val)		\
{								\
	unsigned int res, new;					\
								\
	res = read_c0_##name();					\
	new = res & ~change;					\
	new |= (val & change);					\
	write_c0_##name(new);					\
								\
	return res;						\
}

#else /* SMTC versions that manage MT scheduling */

#include <linux/irqflags.h>

/*
 * This is a duplicate of dmt() in mipsmtregs.h to avoid problems with
 * header file recursion.
 */
static inline unsigned int __dmt(void)
{
	int res;

	__asm__ __volatile__(
	"	.set	push						\n"
	"	.set	mips32r2					\n"
	"	.set	noat						\n"
	"	.word	0x41610BC1			# dmt $1	\n"
	"	ehb							\n"
	"	move	%0, $1						\n"
	"	.set	pop						\n"
	: "=r" (res));

	instruction_hazard();

	return res;
}

#define __VPECONTROL_TE_SHIFT	15
#define __VPECONTROL_TE		(1UL << __VPECONTROL_TE_SHIFT)

#define __EMT_ENABLE		__VPECONTROL_TE

static inline void __emt(unsigned int previous)
{
	if ((previous & __EMT_ENABLE))
		__asm__ __volatile__(
		"	.set	mips32r2				\n"
		"	.word	0x41600be1		# emt		\n"
		"	ehb						\n"
		"	.set	mips0					\n");
}

static inline void __ehb(void)
{
	__asm__ __volatile__(
	"	.set	mips32r2					\n"
	"	ehb							\n"		"	.set	mips0						\n");
}

/*
 * Note that local_irq_save/restore affect TC-specific IXMT state,
 * not Status.IE as in non-SMTC kernel.
 */

#define __BUILD_SET_C0(name)					\
static inline unsigned int					\
set_c0_##name(unsigned int set)					\
{								\
	unsigned int res;					\
	unsigned int new;					\
	unsigned int omt;					\
	unsigned long flags;					\
								\
	local_irq_save(flags);					\
	omt = __dmt();						\
	res = read_c0_##name();					\
	new = res | set;					\
	write_c0_##name(new);					\
	__emt(omt);						\
	local_irq_restore(flags);				\
								\
	return res;						\
}								\
								\
static inline unsigned int					\
clear_c0_##name(unsigned int clear)				\
{								\
	unsigned int res;					\
	unsigned int new;					\
	unsigned int omt;					\
	unsigned long flags;					\
								\
	local_irq_save(flags);					\
	omt = __dmt();						\
	res = read_c0_##name();					\
	new = res & ~clear;					\
	write_c0_##name(new);					\
	__emt(omt);						\
	local_irq_restore(flags);				\
								\
	return res;						\
}								\
								\
static inline unsigned int					\
change_c0_##name(unsigned int change, unsigned int newbits)	\
{								\
	unsigned int res;					\
	unsigned int new;					\
	unsigned int omt;					\
	unsigned long flags;					\
								\
	local_irq_save(flags);					\
								\
	omt = __dmt();						\
	res = read_c0_##name();					\
	new = res & ~change;					\
	new |= (newbits & change);				\
	write_c0_##name(new);					\
	__emt(omt);						\
	local_irq_restore(flags);				\
								\
	return res;						\
}
#endif

__BUILD_SET_C0(status)
__BUILD_SET_C0(cause)
__BUILD_SET_C0(config)
__BUILD_SET_C0(intcontrol)
__BUILD_SET_C0(intctl)
__BUILD_SET_C0(srsmap)
__BUILD_SET_C0(brcm_config_0)
__BUILD_SET_C0(brcm_bus_pll)
__BUILD_SET_C0(brcm_reset)
__BUILD_SET_C0(brcm_cmt_intr)
__BUILD_SET_C0(brcm_cmt_ctrl)
__BUILD_SET_C0(brcm_config)
__BUILD_SET_C0(brcm_mode)

#endif /* !__ASSEMBLY__ */

#endif /* _ASM_MIPSREGS_H */<|MERGE_RESOLUTION|>--- conflicted
+++ resolved
@@ -592,10 +592,7 @@
 #define MIPS_CONF3_VEIC		(_ULCAST_(1) <<  6)
 #define MIPS_CONF3_LPA		(_ULCAST_(1) <<  7)
 #define MIPS_CONF3_DSP		(_ULCAST_(1) << 10)
-<<<<<<< HEAD
-=======
 #define MIPS_CONF3_DSP2P	(_ULCAST_(1) << 11)
->>>>>>> ddffeb8c
 #define MIPS_CONF3_RXI		(_ULCAST_(1) << 12)
 #define MIPS_CONF3_ULRI		(_ULCAST_(1) << 13)
 
