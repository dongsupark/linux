--- conflicted
+++ resolved
@@ -175,11 +175,7 @@
 
 static inline int pmd_bad(pmd_t pmd)
 {
-<<<<<<< HEAD
 #if defined(CONFIG_HUGETLBFS) || defined(CONFIG_TRANSPARENT_HUGEPAGE)
-=======
-#ifdef CONFIG_HUGETLBFS
->>>>>>> d2fbcf59
 	/* pmd_huge(pmd) but inline */
 	if (unlikely(pmd_val(pmd) & _PAGE_HUGE))
 		return 0;
