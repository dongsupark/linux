/*
 * Atomic operations that C can't guarantee us.  Useful for
 * resource counting etc..
 *
 * But use these as seldom as possible since they are much more slower
 * than regular operations.
 *
 * This file is subject to the terms and conditions of the GNU General Public
 * License.  See the file "COPYING" in the main directory of this archive
 * for more details.
 *
 * Copyright (C) 1996, 97, 99, 2000, 03, 04, 06 by Ralf Baechle
 */
#ifndef _ASM_ATOMIC_H
#define _ASM_ATOMIC_H

#include <linux/irqflags.h>
#include <linux/types.h>
#include <asm/barrier.h>
#include <asm/compiler.h>
#include <asm/cpu-features.h>
#include <asm/cmpxchg.h>
#include <asm/war.h>

#define ATOMIC_INIT(i)	  { (i) }

/*
 * atomic_read - read atomic variable
 * @v: pointer of type atomic_t
 *
 * Atomically reads the value of @v.
 */
#define atomic_read(v)		ACCESS_ONCE((v)->counter)

/*
 * atomic_set - set atomic variable
 * @v: pointer of type atomic_t
 * @i: required value
 *
 * Atomically sets the value of @v to @i.
 */
#define atomic_set(v, i)		((v)->counter = (i))

<<<<<<< HEAD
#define ATOMIC_OP(op, c_op, asm_op)						\
static __inline__ void atomic_##op(int i, atomic_t * v)				\
{										\
	if (kernel_uses_llsc && R10000_LLSC_WAR) {				\
		int temp;							\
										\
		__asm__ __volatile__(						\
		"	.set	arch=r4000				\n"	\
		"1:	ll	%0, %1		# atomic_" #op "	\n"	\
		"	" #asm_op " %0, %2				\n"	\
		"	sc	%0, %1					\n"	\
		"	beqzl	%0, 1b					\n"	\
		"	.set	mips0					\n"	\
		: "=&r" (temp), "+m" (v->counter)				\
		: "Ir" (i));							\
	} else if (kernel_uses_llsc) {						\
		int temp;							\
										\
		do {								\
			__asm__ __volatile__(					\
			"	.set	arch=r4000			\n"	\
			"	ll	%0, %1		# atomic_" #op "\n"	\
			"	" #asm_op " %0, %2			\n"	\
			"	sc	%0, %1				\n"	\
			"	.set	mips0				\n"	\
			: "=&r" (temp), "+m" (v->counter)			\
			: "Ir" (i));						\
		} while (unlikely(!temp));					\
	} else {								\
		unsigned long flags;						\
										\
		raw_local_irq_save(flags);					\
		v->counter c_op i;						\
		raw_local_irq_restore(flags);					\
	}									\
}										\

#define ATOMIC_OP_RETURN(op, c_op, asm_op)					\
static __inline__ int atomic_##op##_return(int i, atomic_t * v)			\
{										\
	int result;								\
										\
	smp_mb__before_llsc();							\
										\
	if (kernel_uses_llsc && R10000_LLSC_WAR) {				\
		int temp;							\
										\
		__asm__ __volatile__(						\
		"	.set	arch=r4000				\n"	\
		"1:	ll	%1, %2		# atomic_" #op "_return	\n"	\
		"	" #asm_op " %0, %1, %3				\n"	\
		"	sc	%0, %2					\n"	\
		"	beqzl	%0, 1b					\n"	\
		"	" #asm_op " %0, %1, %3				\n"	\
		"	.set	mips0					\n"	\
		: "=&r" (result), "=&r" (temp), "+m" (v->counter)		\
		: "Ir" (i));							\
	} else if (kernel_uses_llsc) {						\
		int temp;							\
										\
		do {								\
			__asm__ __volatile__(					\
			"	.set	arch=r4000			\n"	\
			"	ll	%1, %2	# atomic_" #op "_return	\n"	\
			"	" #asm_op " %0, %1, %3			\n"	\
			"	sc	%0, %2				\n"	\
			"	.set	mips0				\n"	\
			: "=&r" (result), "=&r" (temp), "+m" (v->counter)	\
			: "Ir" (i));						\
		} while (unlikely(!result));					\
										\
		result = temp; result c_op i;					\
	} else {								\
		unsigned long flags;						\
										\
		raw_local_irq_save(flags);					\
		result = v->counter;						\
		result c_op i;							\
		v->counter = result;						\
		raw_local_irq_restore(flags);					\
	}									\
										\
	smp_llsc_mb();								\
										\
	return result;								\
}

#define ATOMIC_OPS(op, c_op, asm_op)						\
	ATOMIC_OP(op, c_op, asm_op)						\
=======
#define ATOMIC_OP(op, c_op, asm_op)					      \
static __inline__ void atomic_##op(int i, atomic_t * v)			      \
{									      \
	if (kernel_uses_llsc && R10000_LLSC_WAR) {			      \
		int temp;						      \
									      \
		__asm__ __volatile__(					      \
		"	.set	arch=r4000				\n"   \
		"1:	ll	%0, %1		# atomic_" #op "	\n"   \
		"	" #asm_op " %0, %2				\n"   \
		"	sc	%0, %1					\n"   \
		"	beqzl	%0, 1b					\n"   \
		"	.set	mips0					\n"   \
		: "=&r" (temp), "+" GCC_OFF12_ASM() (v->counter)	      \
		: "Ir" (i));						      \
	} else if (kernel_uses_llsc) {					      \
		int temp;						      \
									      \
		do {							      \
			__asm__ __volatile__(				      \
			"	.set	arch=r4000			\n"   \
			"	ll	%0, %1		# atomic_" #op "\n"   \
			"	" #asm_op " %0, %2			\n"   \
			"	sc	%0, %1				\n"   \
			"	.set	mips0				\n"   \
			: "=&r" (temp), "+" GCC_OFF12_ASM() (v->counter)      \
			: "Ir" (i));					      \
		} while (unlikely(!temp));				      \
	} else {							      \
		unsigned long flags;					      \
									      \
		raw_local_irq_save(flags);				      \
		v->counter c_op i;					      \
		raw_local_irq_restore(flags);				      \
	}								      \
}

#define ATOMIC_OP_RETURN(op, c_op, asm_op)				      \
static __inline__ int atomic_##op##_return(int i, atomic_t * v)		      \
{									      \
	int result;							      \
									      \
	smp_mb__before_llsc();						      \
									      \
	if (kernel_uses_llsc && R10000_LLSC_WAR) {			      \
		int temp;						      \
									      \
		__asm__ __volatile__(					      \
		"	.set	arch=r4000				\n"   \
		"1:	ll	%1, %2		# atomic_" #op "_return	\n"   \
		"	" #asm_op " %0, %1, %3				\n"   \
		"	sc	%0, %2					\n"   \
		"	beqzl	%0, 1b					\n"   \
		"	" #asm_op " %0, %1, %3				\n"   \
		"	.set	mips0					\n"   \
		: "=&r" (result), "=&r" (temp),				      \
		  "+" GCC_OFF12_ASM() (v->counter)			      \
		: "Ir" (i));						      \
	} else if (kernel_uses_llsc) {					      \
		int temp;						      \
									      \
		do {							      \
			__asm__ __volatile__(				      \
			"	.set	arch=r4000			\n"   \
			"	ll	%1, %2	# atomic_" #op "_return	\n"   \
			"	" #asm_op " %0, %1, %3			\n"   \
			"	sc	%0, %2				\n"   \
			"	.set	mips0				\n"   \
			: "=&r" (result), "=&r" (temp),			      \
			  "+" GCC_OFF12_ASM() (v->counter)		      \
			: "Ir" (i));					      \
		} while (unlikely(!result));				      \
									      \
		result = temp; result c_op i;				      \
	} else {							      \
		unsigned long flags;					      \
									      \
		raw_local_irq_save(flags);				      \
		result = v->counter;					      \
		result c_op i;						      \
		v->counter = result;					      \
		raw_local_irq_restore(flags);				      \
	}								      \
									      \
	smp_llsc_mb();							      \
									      \
	return result;							      \
}

#define ATOMIC_OPS(op, c_op, asm_op)					      \
	ATOMIC_OP(op, c_op, asm_op)					      \
>>>>>>> e529fea9
	ATOMIC_OP_RETURN(op, c_op, asm_op)

ATOMIC_OPS(add, +=, addu)
ATOMIC_OPS(sub, -=, subu)

#undef ATOMIC_OPS
#undef ATOMIC_OP_RETURN
#undef ATOMIC_OP

/*
 * atomic_sub_if_positive - conditionally subtract integer from atomic variable
 * @i: integer value to subtract
 * @v: pointer of type atomic_t
 *
 * Atomically test @v and subtract @i if @v is greater or equal than @i.
 * The function returns the old value of @v minus @i.
 */
static __inline__ int atomic_sub_if_positive(int i, atomic_t * v)
{
	int result;

	smp_mb__before_llsc();

	if (kernel_uses_llsc && R10000_LLSC_WAR) {
		int temp;

		__asm__ __volatile__(
		"	.set	arch=r4000				\n"
		"1:	ll	%1, %2		# atomic_sub_if_positive\n"
		"	subu	%0, %1, %3				\n"
		"	bltz	%0, 1f					\n"
		"	sc	%0, %2					\n"
		"	.set	noreorder				\n"
		"	beqzl	%0, 1b					\n"
		"	 subu	%0, %1, %3				\n"
		"	.set	reorder					\n"
		"1:							\n"
		"	.set	mips0					\n"
		: "=&r" (result), "=&r" (temp),
		  "+" GCC_OFF12_ASM() (v->counter)
		: "Ir" (i), GCC_OFF12_ASM() (v->counter)
		: "memory");
	} else if (kernel_uses_llsc) {
		int temp;

		__asm__ __volatile__(
		"	.set	arch=r4000				\n"
		"1:	ll	%1, %2		# atomic_sub_if_positive\n"
		"	subu	%0, %1, %3				\n"
		"	bltz	%0, 1f					\n"
		"	sc	%0, %2					\n"
		"	.set	noreorder				\n"
		"	beqz	%0, 1b					\n"
		"	 subu	%0, %1, %3				\n"
		"	.set	reorder					\n"
		"1:							\n"
		"	.set	mips0					\n"
		: "=&r" (result), "=&r" (temp),
		  "+" GCC_OFF12_ASM() (v->counter)
		: "Ir" (i));
	} else {
		unsigned long flags;

		raw_local_irq_save(flags);
		result = v->counter;
		result -= i;
		if (result >= 0)
			v->counter = result;
		raw_local_irq_restore(flags);
	}

	smp_llsc_mb();

	return result;
}

#define atomic_cmpxchg(v, o, n) (cmpxchg(&((v)->counter), (o), (n)))
#define atomic_xchg(v, new) (xchg(&((v)->counter), (new)))

/**
 * __atomic_add_unless - add unless the number is a given value
 * @v: pointer of type atomic_t
 * @a: the amount to add to v...
 * @u: ...unless v is equal to u.
 *
 * Atomically adds @a to @v, so long as it was not @u.
 * Returns the old value of @v.
 */
static __inline__ int __atomic_add_unless(atomic_t *v, int a, int u)
{
	int c, old;
	c = atomic_read(v);
	for (;;) {
		if (unlikely(c == (u)))
			break;
		old = atomic_cmpxchg((v), c, c + (a));
		if (likely(old == c))
			break;
		c = old;
	}
	return c;
}

#define atomic_dec_return(v) atomic_sub_return(1, (v))
#define atomic_inc_return(v) atomic_add_return(1, (v))

/*
 * atomic_sub_and_test - subtract value from variable and test result
 * @i: integer value to subtract
 * @v: pointer of type atomic_t
 *
 * Atomically subtracts @i from @v and returns
 * true if the result is zero, or false for all
 * other cases.
 */
#define atomic_sub_and_test(i, v) (atomic_sub_return((i), (v)) == 0)

/*
 * atomic_inc_and_test - increment and test
 * @v: pointer of type atomic_t
 *
 * Atomically increments @v by 1
 * and returns true if the result is zero, or false for all
 * other cases.
 */
#define atomic_inc_and_test(v) (atomic_inc_return(v) == 0)

/*
 * atomic_dec_and_test - decrement by 1 and test
 * @v: pointer of type atomic_t
 *
 * Atomically decrements @v by 1 and
 * returns true if the result is 0, or false for all other
 * cases.
 */
#define atomic_dec_and_test(v) (atomic_sub_return(1, (v)) == 0)

/*
 * atomic_dec_if_positive - decrement by 1 if old value positive
 * @v: pointer of type atomic_t
 */
#define atomic_dec_if_positive(v)	atomic_sub_if_positive(1, v)

/*
 * atomic_inc - increment atomic variable
 * @v: pointer of type atomic_t
 *
 * Atomically increments @v by 1.
 */
#define atomic_inc(v) atomic_add(1, (v))

/*
 * atomic_dec - decrement and test
 * @v: pointer of type atomic_t
 *
 * Atomically decrements @v by 1.
 */
#define atomic_dec(v) atomic_sub(1, (v))

/*
 * atomic_add_negative - add and test if negative
 * @v: pointer of type atomic_t
 * @i: integer value to add
 *
 * Atomically adds @i to @v and returns true
 * if the result is negative, or false when
 * result is greater than or equal to zero.
 */
#define atomic_add_negative(i, v) (atomic_add_return(i, (v)) < 0)

#ifdef CONFIG_64BIT

#define ATOMIC64_INIT(i)    { (i) }

/*
 * atomic64_read - read atomic variable
 * @v: pointer of type atomic64_t
 *
 */
#define atomic64_read(v)	ACCESS_ONCE((v)->counter)

/*
 * atomic64_set - set atomic variable
 * @v: pointer of type atomic64_t
 * @i: required value
 */
#define atomic64_set(v, i)	((v)->counter = (i))

<<<<<<< HEAD
#define ATOMIC64_OP(op, c_op, asm_op)						\
static __inline__ void atomic64_##op(long i, atomic64_t * v)			\
{										\
	if (kernel_uses_llsc && R10000_LLSC_WAR) {				\
		long temp;							\
										\
		__asm__ __volatile__(						\
		"	.set	arch=r4000				\n"	\
		"1:	lld	%0, %1		# atomic64_" #op "	\n"	\
		"	" #asm_op " %0, %2				\n"	\
		"	scd	%0, %1					\n"	\
		"	beqzl	%0, 1b					\n"	\
		"	.set	mips0					\n"	\
		: "=&r" (temp), "+m" (v->counter)				\
		: "Ir" (i));							\
	} else if (kernel_uses_llsc) {						\
		long temp;							\
										\
		do {								\
			__asm__ __volatile__(					\
			"	.set	arch=r4000			\n"	\
			"	lld	%0, %1		# atomic64_" #op "\n"	\
			"	" #asm_op " %0, %2			\n"	\
			"	scd	%0, %1				\n"	\
			"	.set	mips0				\n"	\
			: "=&r" (temp), "+m" (v->counter)			\
			: "Ir" (i));						\
		} while (unlikely(!temp));					\
	} else {								\
		unsigned long flags;						\
										\
		raw_local_irq_save(flags);					\
		v->counter c_op i;						\
		raw_local_irq_restore(flags);					\
	}									\
}										\

#define ATOMIC64_OP_RETURN(op, c_op, asm_op)					\
static __inline__ long atomic64_##op##_return(long i, atomic64_t * v)		\
{										\
	long result;								\
										\
	smp_mb__before_llsc();							\
										\
	if (kernel_uses_llsc && R10000_LLSC_WAR) {				\
		long temp;							\
										\
		__asm__ __volatile__(						\
		"	.set	arch=r4000				\n"	\
		"1:	lld	%1, %2		# atomic64_" #op "_return\n"	\
		"	" #asm_op " %0, %1, %3				\n"	\
		"	scd	%0, %2					\n"	\
		"	beqzl	%0, 1b					\n"	\
		"	" #asm_op " %0, %1, %3				\n"	\
		"	.set	mips0					\n"	\
		: "=&r" (result), "=&r" (temp), "+m" (v->counter)		\
		: "Ir" (i));							\
	} else if (kernel_uses_llsc) {						\
		long temp;							\
										\
		do {								\
			__asm__ __volatile__(					\
			"	.set	arch=r4000			\n"	\
			"	lld	%1, %2	# atomic64_" #op "_return\n"	\
			"	" #asm_op " %0, %1, %3			\n"	\
			"	scd	%0, %2				\n"	\
			"	.set	mips0				\n"	\
			: "=&r" (result), "=&r" (temp), "=m" (v->counter)	\
			: "Ir" (i), "m" (v->counter)				\
			: "memory");						\
		} while (unlikely(!result));					\
										\
		result = temp; result c_op i;					\
	} else {								\
		unsigned long flags;						\
										\
		raw_local_irq_save(flags);					\
		result = v->counter;						\
		result c_op i;							\
		v->counter = result;						\
		raw_local_irq_restore(flags);					\
	}									\
										\
	smp_llsc_mb();								\
										\
	return result;								\
}

#define ATOMIC64_OPS(op, c_op, asm_op)						\
	ATOMIC64_OP(op, c_op, asm_op)						\
=======
#define ATOMIC64_OP(op, c_op, asm_op)					      \
static __inline__ void atomic64_##op(long i, atomic64_t * v)		      \
{									      \
	if (kernel_uses_llsc && R10000_LLSC_WAR) {			      \
		long temp;						      \
									      \
		__asm__ __volatile__(					      \
		"	.set	arch=r4000				\n"   \
		"1:	lld	%0, %1		# atomic64_" #op "	\n"   \
		"	" #asm_op " %0, %2				\n"   \
		"	scd	%0, %1					\n"   \
		"	beqzl	%0, 1b					\n"   \
		"	.set	mips0					\n"   \
		: "=&r" (temp), "+" GCC_OFF12_ASM() (v->counter)	      \
		: "Ir" (i));						      \
	} else if (kernel_uses_llsc) {					      \
		long temp;						      \
									      \
		do {							      \
			__asm__ __volatile__(				      \
			"	.set	arch=r4000			\n"   \
			"	lld	%0, %1		# atomic64_" #op "\n" \
			"	" #asm_op " %0, %2			\n"   \
			"	scd	%0, %1				\n"   \
			"	.set	mips0				\n"   \
			: "=&r" (temp), "+" GCC_OFF12_ASM() (v->counter)      \
			: "Ir" (i));					      \
		} while (unlikely(!temp));				      \
	} else {							      \
		unsigned long flags;					      \
									      \
		raw_local_irq_save(flags);				      \
		v->counter c_op i;					      \
		raw_local_irq_restore(flags);				      \
	}								      \
}

#define ATOMIC64_OP_RETURN(op, c_op, asm_op)				      \
static __inline__ long atomic64_##op##_return(long i, atomic64_t * v)	      \
{									      \
	long result;							      \
									      \
	smp_mb__before_llsc();						      \
									      \
	if (kernel_uses_llsc && R10000_LLSC_WAR) {			      \
		long temp;						      \
									      \
		__asm__ __volatile__(					      \
		"	.set	arch=r4000				\n"   \
		"1:	lld	%1, %2		# atomic64_" #op "_return\n"  \
		"	" #asm_op " %0, %1, %3				\n"   \
		"	scd	%0, %2					\n"   \
		"	beqzl	%0, 1b					\n"   \
		"	" #asm_op " %0, %1, %3				\n"   \
		"	.set	mips0					\n"   \
		: "=&r" (result), "=&r" (temp),				      \
		  "+" GCC_OFF12_ASM() (v->counter)			      \
		: "Ir" (i));						      \
	} else if (kernel_uses_llsc) {					      \
		long temp;						      \
									      \
		do {							      \
			__asm__ __volatile__(				      \
			"	.set	arch=r4000			\n"   \
			"	lld	%1, %2	# atomic64_" #op "_return\n"  \
			"	" #asm_op " %0, %1, %3			\n"   \
			"	scd	%0, %2				\n"   \
			"	.set	mips0				\n"   \
			: "=&r" (result), "=&r" (temp),			      \
			  "=" GCC_OFF12_ASM() (v->counter)		      \
			: "Ir" (i), GCC_OFF12_ASM() (v->counter)	      \
			: "memory");					      \
		} while (unlikely(!result));				      \
									      \
		result = temp; result c_op i;				      \
	} else {							      \
		unsigned long flags;					      \
									      \
		raw_local_irq_save(flags);				      \
		result = v->counter;					      \
		result c_op i;						      \
		v->counter = result;					      \
		raw_local_irq_restore(flags);				      \
	}								      \
									      \
	smp_llsc_mb();							      \
									      \
	return result;							      \
}

#define ATOMIC64_OPS(op, c_op, asm_op)					      \
	ATOMIC64_OP(op, c_op, asm_op)					      \
>>>>>>> e529fea9
	ATOMIC64_OP_RETURN(op, c_op, asm_op)

ATOMIC64_OPS(add, +=, daddu)
ATOMIC64_OPS(sub, -=, dsubu)

#undef ATOMIC64_OPS
#undef ATOMIC64_OP_RETURN
#undef ATOMIC64_OP

/*
 * atomic64_sub_if_positive - conditionally subtract integer from atomic
 *                            variable
 * @i: integer value to subtract
 * @v: pointer of type atomic64_t
 *
 * Atomically test @v and subtract @i if @v is greater or equal than @i.
 * The function returns the old value of @v minus @i.
 */
static __inline__ long atomic64_sub_if_positive(long i, atomic64_t * v)
{
	long result;

	smp_mb__before_llsc();

	if (kernel_uses_llsc && R10000_LLSC_WAR) {
		long temp;

		__asm__ __volatile__(
		"	.set	arch=r4000				\n"
		"1:	lld	%1, %2		# atomic64_sub_if_positive\n"
		"	dsubu	%0, %1, %3				\n"
		"	bltz	%0, 1f					\n"
		"	scd	%0, %2					\n"
		"	.set	noreorder				\n"
		"	beqzl	%0, 1b					\n"
		"	 dsubu	%0, %1, %3				\n"
		"	.set	reorder					\n"
		"1:							\n"
		"	.set	mips0					\n"
		: "=&r" (result), "=&r" (temp),
		  "=" GCC_OFF12_ASM() (v->counter)
		: "Ir" (i), GCC_OFF12_ASM() (v->counter)
		: "memory");
	} else if (kernel_uses_llsc) {
		long temp;

		__asm__ __volatile__(
		"	.set	arch=r4000				\n"
		"1:	lld	%1, %2		# atomic64_sub_if_positive\n"
		"	dsubu	%0, %1, %3				\n"
		"	bltz	%0, 1f					\n"
		"	scd	%0, %2					\n"
		"	.set	noreorder				\n"
		"	beqz	%0, 1b					\n"
		"	 dsubu	%0, %1, %3				\n"
		"	.set	reorder					\n"
		"1:							\n"
		"	.set	mips0					\n"
		: "=&r" (result), "=&r" (temp),
		  "+" GCC_OFF12_ASM() (v->counter)
		: "Ir" (i));
	} else {
		unsigned long flags;

		raw_local_irq_save(flags);
		result = v->counter;
		result -= i;
		if (result >= 0)
			v->counter = result;
		raw_local_irq_restore(flags);
	}

	smp_llsc_mb();

	return result;
}

#define atomic64_cmpxchg(v, o, n) \
	((__typeof__((v)->counter))cmpxchg(&((v)->counter), (o), (n)))
#define atomic64_xchg(v, new) (xchg(&((v)->counter), (new)))

/**
 * atomic64_add_unless - add unless the number is a given value
 * @v: pointer of type atomic64_t
 * @a: the amount to add to v...
 * @u: ...unless v is equal to u.
 *
 * Atomically adds @a to @v, so long as it was not @u.
 * Returns the old value of @v.
 */
static __inline__ int atomic64_add_unless(atomic64_t *v, long a, long u)
{
	long c, old;
	c = atomic64_read(v);
	for (;;) {
		if (unlikely(c == (u)))
			break;
		old = atomic64_cmpxchg((v), c, c + (a));
		if (likely(old == c))
			break;
		c = old;
	}
	return c != (u);
}

#define atomic64_inc_not_zero(v) atomic64_add_unless((v), 1, 0)

#define atomic64_dec_return(v) atomic64_sub_return(1, (v))
#define atomic64_inc_return(v) atomic64_add_return(1, (v))

/*
 * atomic64_sub_and_test - subtract value from variable and test result
 * @i: integer value to subtract
 * @v: pointer of type atomic64_t
 *
 * Atomically subtracts @i from @v and returns
 * true if the result is zero, or false for all
 * other cases.
 */
#define atomic64_sub_and_test(i, v) (atomic64_sub_return((i), (v)) == 0)

/*
 * atomic64_inc_and_test - increment and test
 * @v: pointer of type atomic64_t
 *
 * Atomically increments @v by 1
 * and returns true if the result is zero, or false for all
 * other cases.
 */
#define atomic64_inc_and_test(v) (atomic64_inc_return(v) == 0)

/*
 * atomic64_dec_and_test - decrement by 1 and test
 * @v: pointer of type atomic64_t
 *
 * Atomically decrements @v by 1 and
 * returns true if the result is 0, or false for all other
 * cases.
 */
#define atomic64_dec_and_test(v) (atomic64_sub_return(1, (v)) == 0)

/*
 * atomic64_dec_if_positive - decrement by 1 if old value positive
 * @v: pointer of type atomic64_t
 */
#define atomic64_dec_if_positive(v)	atomic64_sub_if_positive(1, v)

/*
 * atomic64_inc - increment atomic variable
 * @v: pointer of type atomic64_t
 *
 * Atomically increments @v by 1.
 */
#define atomic64_inc(v) atomic64_add(1, (v))

/*
 * atomic64_dec - decrement and test
 * @v: pointer of type atomic64_t
 *
 * Atomically decrements @v by 1.
 */
#define atomic64_dec(v) atomic64_sub(1, (v))

/*
 * atomic64_add_negative - add and test if negative
 * @v: pointer of type atomic64_t
 * @i: integer value to add
 *
 * Atomically adds @i to @v and returns true
 * if the result is negative, or false when
 * result is greater than or equal to zero.
 */
#define atomic64_add_negative(i, v) (atomic64_add_return(i, (v)) < 0)

#endif /* CONFIG_64BIT */

#endif /* _ASM_ATOMIC_H */<|MERGE_RESOLUTION|>--- conflicted
+++ resolved
@@ -41,97 +41,6 @@
  */
 #define atomic_set(v, i)		((v)->counter = (i))
 
-<<<<<<< HEAD
-#define ATOMIC_OP(op, c_op, asm_op)						\
-static __inline__ void atomic_##op(int i, atomic_t * v)				\
-{										\
-	if (kernel_uses_llsc && R10000_LLSC_WAR) {				\
-		int temp;							\
-										\
-		__asm__ __volatile__(						\
-		"	.set	arch=r4000				\n"	\
-		"1:	ll	%0, %1		# atomic_" #op "	\n"	\
-		"	" #asm_op " %0, %2				\n"	\
-		"	sc	%0, %1					\n"	\
-		"	beqzl	%0, 1b					\n"	\
-		"	.set	mips0					\n"	\
-		: "=&r" (temp), "+m" (v->counter)				\
-		: "Ir" (i));							\
-	} else if (kernel_uses_llsc) {						\
-		int temp;							\
-										\
-		do {								\
-			__asm__ __volatile__(					\
-			"	.set	arch=r4000			\n"	\
-			"	ll	%0, %1		# atomic_" #op "\n"	\
-			"	" #asm_op " %0, %2			\n"	\
-			"	sc	%0, %1				\n"	\
-			"	.set	mips0				\n"	\
-			: "=&r" (temp), "+m" (v->counter)			\
-			: "Ir" (i));						\
-		} while (unlikely(!temp));					\
-	} else {								\
-		unsigned long flags;						\
-										\
-		raw_local_irq_save(flags);					\
-		v->counter c_op i;						\
-		raw_local_irq_restore(flags);					\
-	}									\
-}										\
-
-#define ATOMIC_OP_RETURN(op, c_op, asm_op)					\
-static __inline__ int atomic_##op##_return(int i, atomic_t * v)			\
-{										\
-	int result;								\
-										\
-	smp_mb__before_llsc();							\
-										\
-	if (kernel_uses_llsc && R10000_LLSC_WAR) {				\
-		int temp;							\
-										\
-		__asm__ __volatile__(						\
-		"	.set	arch=r4000				\n"	\
-		"1:	ll	%1, %2		# atomic_" #op "_return	\n"	\
-		"	" #asm_op " %0, %1, %3				\n"	\
-		"	sc	%0, %2					\n"	\
-		"	beqzl	%0, 1b					\n"	\
-		"	" #asm_op " %0, %1, %3				\n"	\
-		"	.set	mips0					\n"	\
-		: "=&r" (result), "=&r" (temp), "+m" (v->counter)		\
-		: "Ir" (i));							\
-	} else if (kernel_uses_llsc) {						\
-		int temp;							\
-										\
-		do {								\
-			__asm__ __volatile__(					\
-			"	.set	arch=r4000			\n"	\
-			"	ll	%1, %2	# atomic_" #op "_return	\n"	\
-			"	" #asm_op " %0, %1, %3			\n"	\
-			"	sc	%0, %2				\n"	\
-			"	.set	mips0				\n"	\
-			: "=&r" (result), "=&r" (temp), "+m" (v->counter)	\
-			: "Ir" (i));						\
-		} while (unlikely(!result));					\
-										\
-		result = temp; result c_op i;					\
-	} else {								\
-		unsigned long flags;						\
-										\
-		raw_local_irq_save(flags);					\
-		result = v->counter;						\
-		result c_op i;							\
-		v->counter = result;						\
-		raw_local_irq_restore(flags);					\
-	}									\
-										\
-	smp_llsc_mb();								\
-										\
-	return result;								\
-}
-
-#define ATOMIC_OPS(op, c_op, asm_op)						\
-	ATOMIC_OP(op, c_op, asm_op)						\
-=======
 #define ATOMIC_OP(op, c_op, asm_op)					      \
 static __inline__ void atomic_##op(int i, atomic_t * v)			      \
 {									      \
@@ -223,7 +132,6 @@
 
 #define ATOMIC_OPS(op, c_op, asm_op)					      \
 	ATOMIC_OP(op, c_op, asm_op)					      \
->>>>>>> e529fea9
 	ATOMIC_OP_RETURN(op, c_op, asm_op)
 
 ATOMIC_OPS(add, +=, addu)
@@ -412,98 +320,6 @@
  */
 #define atomic64_set(v, i)	((v)->counter = (i))
 
-<<<<<<< HEAD
-#define ATOMIC64_OP(op, c_op, asm_op)						\
-static __inline__ void atomic64_##op(long i, atomic64_t * v)			\
-{										\
-	if (kernel_uses_llsc && R10000_LLSC_WAR) {				\
-		long temp;							\
-										\
-		__asm__ __volatile__(						\
-		"	.set	arch=r4000				\n"	\
-		"1:	lld	%0, %1		# atomic64_" #op "	\n"	\
-		"	" #asm_op " %0, %2				\n"	\
-		"	scd	%0, %1					\n"	\
-		"	beqzl	%0, 1b					\n"	\
-		"	.set	mips0					\n"	\
-		: "=&r" (temp), "+m" (v->counter)				\
-		: "Ir" (i));							\
-	} else if (kernel_uses_llsc) {						\
-		long temp;							\
-										\
-		do {								\
-			__asm__ __volatile__(					\
-			"	.set	arch=r4000			\n"	\
-			"	lld	%0, %1		# atomic64_" #op "\n"	\
-			"	" #asm_op " %0, %2			\n"	\
-			"	scd	%0, %1				\n"	\
-			"	.set	mips0				\n"	\
-			: "=&r" (temp), "+m" (v->counter)			\
-			: "Ir" (i));						\
-		} while (unlikely(!temp));					\
-	} else {								\
-		unsigned long flags;						\
-										\
-		raw_local_irq_save(flags);					\
-		v->counter c_op i;						\
-		raw_local_irq_restore(flags);					\
-	}									\
-}										\
-
-#define ATOMIC64_OP_RETURN(op, c_op, asm_op)					\
-static __inline__ long atomic64_##op##_return(long i, atomic64_t * v)		\
-{										\
-	long result;								\
-										\
-	smp_mb__before_llsc();							\
-										\
-	if (kernel_uses_llsc && R10000_LLSC_WAR) {				\
-		long temp;							\
-										\
-		__asm__ __volatile__(						\
-		"	.set	arch=r4000				\n"	\
-		"1:	lld	%1, %2		# atomic64_" #op "_return\n"	\
-		"	" #asm_op " %0, %1, %3				\n"	\
-		"	scd	%0, %2					\n"	\
-		"	beqzl	%0, 1b					\n"	\
-		"	" #asm_op " %0, %1, %3				\n"	\
-		"	.set	mips0					\n"	\
-		: "=&r" (result), "=&r" (temp), "+m" (v->counter)		\
-		: "Ir" (i));							\
-	} else if (kernel_uses_llsc) {						\
-		long temp;							\
-										\
-		do {								\
-			__asm__ __volatile__(					\
-			"	.set	arch=r4000			\n"	\
-			"	lld	%1, %2	# atomic64_" #op "_return\n"	\
-			"	" #asm_op " %0, %1, %3			\n"	\
-			"	scd	%0, %2				\n"	\
-			"	.set	mips0				\n"	\
-			: "=&r" (result), "=&r" (temp), "=m" (v->counter)	\
-			: "Ir" (i), "m" (v->counter)				\
-			: "memory");						\
-		} while (unlikely(!result));					\
-										\
-		result = temp; result c_op i;					\
-	} else {								\
-		unsigned long flags;						\
-										\
-		raw_local_irq_save(flags);					\
-		result = v->counter;						\
-		result c_op i;							\
-		v->counter = result;						\
-		raw_local_irq_restore(flags);					\
-	}									\
-										\
-	smp_llsc_mb();								\
-										\
-	return result;								\
-}
-
-#define ATOMIC64_OPS(op, c_op, asm_op)						\
-	ATOMIC64_OP(op, c_op, asm_op)						\
-=======
 #define ATOMIC64_OP(op, c_op, asm_op)					      \
 static __inline__ void atomic64_##op(long i, atomic64_t * v)		      \
 {									      \
@@ -596,7 +412,6 @@
 
 #define ATOMIC64_OPS(op, c_op, asm_op)					      \
 	ATOMIC64_OP(op, c_op, asm_op)					      \
->>>>>>> e529fea9
 	ATOMIC64_OP_RETURN(op, c_op, asm_op)
 
 ATOMIC64_OPS(add, +=, daddu)
