--- conflicted
+++ resolved
@@ -235,7 +235,6 @@
 	mips_set_machine_name(bcm47xx_board_get_name());
 }
 
-<<<<<<< HEAD
 static int __init bcm47xx_cpu_fixes(void)
 {
 	switch (bcm47xx_bus_type) {
@@ -260,13 +259,12 @@
 	return 0;
 }
 arch_initcall(bcm47xx_cpu_fixes);
-=======
+
 static struct fixed_phy_status bcm47xx_fixed_phy_status __initdata = {
 	.link	= 1,
 	.speed	= SPEED_100,
 	.duplex	= DUPLEX_FULL,
 };
->>>>>>> 3acfa1e7
 
 static int __init bcm47xx_register_bus_complete(void)
 {
@@ -282,13 +280,10 @@
 		break;
 #endif
 	}
-<<<<<<< HEAD
 	bcm47xx_buttons_register();
 	bcm47xx_leds_register();
 
-=======
 	fixed_phy_add(PHY_POLL, 0, &bcm47xx_fixed_phy_status);
->>>>>>> 3acfa1e7
 	return 0;
 }
 device_initcall(bcm47xx_register_bus_complete);