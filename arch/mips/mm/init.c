--- conflicted
+++ resolved
@@ -387,41 +387,10 @@
 #endif
 	high_memory = (void *) __va(max_low_pfn << PAGE_SHIFT);
 
-<<<<<<< HEAD
-	totalram_pages += free_all_bootmem();
-	setup_zero_pages();	/* Setup zeroed pages.  */
-
-	reservedpages = ram = 0;
-	for (tmp = 0; tmp < max_low_pfn; tmp++)
-		if (page_is_ram(tmp) && pfn_valid(tmp)) {
-			ram++;
-			if (PageReserved(pfn_to_page(tmp)))
-				reservedpages++;
-		}
-	num_physpages = ram;
-
-#ifdef CONFIG_HIGHMEM
-	for (tmp = highstart_pfn; tmp < highend_pfn; tmp++) {
-		struct page *page = pfn_to_page(tmp);
-
-		if (!page_is_ram(tmp)) {
-			SetPageReserved(page);
-			continue;
-		}
-		free_highmem_page(page);
-	}
-	num_physpages += totalhigh_pages;
-#endif
-
-	codesize =  (unsigned long) &_etext - (unsigned long) &_text;
-	datasize =  (unsigned long) &_edata - (unsigned long) &_etext;
-	initsize =  (unsigned long) &__init_end - (unsigned long) &__init_begin;
-=======
 	free_all_bootmem();
 	setup_zero_pages();	/* Setup zeroed pages.  */
 	mem_init_free_highmem();
 	mem_init_print_info(NULL);
->>>>>>> d0e0ac97
 
 #ifdef CONFIG_64BIT
 	if ((unsigned long) &_text > (unsigned long) CKSEG0)
@@ -450,12 +419,8 @@
 #ifdef CONFIG_BLK_DEV_INITRD
 void free_initrd_mem(unsigned long start, unsigned long end)
 {
-<<<<<<< HEAD
-	free_reserved_area(start, end, POISON_FREE_INITMEM, "initrd");
-=======
 	free_reserved_area((void *)start, (void *)end, POISON_FREE_INITMEM,
 			   "initrd");
->>>>>>> d0e0ac97
 }
 #endif
 
