/*
 * This file is subject to the terms and conditions of the GNU General Public
 * License.  See the file "COPYING" in the main directory of this archive
 * for more details.
 *
 * Synthesize TLB refill handlers at runtime.
 *
 * Copyright (C) 2004, 2005, 2006, 2008  Thiemo Seufer
 * Copyright (C) 2005, 2007, 2008, 2009  Maciej W. Rozycki
 * Copyright (C) 2006  Ralf Baechle (ralf@linux-mips.org)
 * Copyright (C) 2008, 2009 Cavium Networks, Inc.
 * Copyright (C) 2011  MIPS Technologies, Inc.
 *
 * ... and the days got worse and worse and now you see
 * I've gone completly out of my mind.
 *
 * They're coming to take me a away haha
 * they're coming to take me a away hoho hihi haha
 * to the funny farm where code is beautiful all the time ...
 *
 * (Condolences to Napoleon XIV)
 */

#include <linux/bug.h>
#include <linux/kernel.h>
#include <linux/types.h>
#include <linux/smp.h>
#include <linux/string.h>
#include <linux/init.h>
#include <linux/cache.h>

#include <asm/cacheflush.h>
#include <asm/pgtable.h>
#include <asm/war.h>
#include <asm/uasm.h>
#include <asm/setup.h>

/*
 * TLB load/store/modify handlers.
 *
 * Only the fastpath gets synthesized at runtime, the slowpath for
 * do_page_fault remains normal asm.
 */
extern void tlb_do_page_fault_0(void);
extern void tlb_do_page_fault_1(void);

struct work_registers {
	int r1;
	int r2;
	int r3;
};

struct tlb_reg_save {
	unsigned long a;
	unsigned long b;
} ____cacheline_aligned_in_smp;

static struct tlb_reg_save handler_reg_save[NR_CPUS];

static inline int r45k_bvahwbug(void)
{
	/* XXX: We should probe for the presence of this bug, but we don't. */
	return 0;
}

static inline int r4k_250MHZhwbug(void)
{
	/* XXX: We should probe for the presence of this bug, but we don't. */
	return 0;
}

static inline int __maybe_unused bcm1250_m3_war(void)
{
	return BCM1250_M3_WAR;
}

static inline int __maybe_unused r10000_llsc_war(void)
{
	return R10000_LLSC_WAR;
}

static int use_bbit_insns(void)
{
	switch (current_cpu_type()) {
	case CPU_CAVIUM_OCTEON:
	case CPU_CAVIUM_OCTEON_PLUS:
	case CPU_CAVIUM_OCTEON2:
		return 1;
	default:
		return 0;
	}
}

static int use_lwx_insns(void)
{
	switch (current_cpu_type()) {
	case CPU_CAVIUM_OCTEON2:
		return 1;
	default:
		return 0;
	}
}
#if defined(CONFIG_CAVIUM_OCTEON_CVMSEG_SIZE) && \
    CONFIG_CAVIUM_OCTEON_CVMSEG_SIZE > 0
static bool scratchpad_available(void)
{
	return true;
}
static int scratchpad_offset(int i)
{
	/*
	 * CVMSEG starts at address -32768 and extends for
	 * CAVIUM_OCTEON_CVMSEG_SIZE 128 byte cache lines.
	 */
	i += 1; /* Kernel use starts at the top and works down. */
	return CONFIG_CAVIUM_OCTEON_CVMSEG_SIZE * 128 - (8 * i) - 32768;
}
#else
static bool scratchpad_available(void)
{
	return false;
}
static int scratchpad_offset(int i)
{
	BUG();
	/* Really unreachable, but evidently some GCC want this. */
	return 0;
}
#endif
/*
 * Found by experiment: At least some revisions of the 4kc throw under
 * some circumstances a machine check exception, triggered by invalid
 * values in the index register.  Delaying the tlbp instruction until
 * after the next branch,  plus adding an additional nop in front of
 * tlbwi/tlbwr avoids the invalid index register values. Nobody knows
 * why; it's not an issue caused by the core RTL.
 *
 */
static int __cpuinit m4kc_tlbp_war(void)
{
	return (current_cpu_data.processor_id & 0xffff00) ==
	       (PRID_COMP_MIPS | PRID_IMP_4KC);
}

/* Handle labels (which must be positive integers). */
enum label_id {
	label_second_part = 1,
	label_leave,
	label_vmalloc,
	label_vmalloc_done,
	label_tlbw_hazard_0,
	label_split = label_tlbw_hazard_0 + 8,
	label_tlbl_goaround1,
	label_tlbl_goaround2,
	label_nopage_tlbl,
	label_nopage_tlbs,
	label_nopage_tlbm,
	label_smp_pgtable_change,
	label_r3000_write_probe_fail,
	label_large_segbits_fault,
#ifdef CONFIG_MIPS_HUGE_TLB_SUPPORT
	label_tlb_huge_update,
#endif
};

UASM_L_LA(_second_part)
UASM_L_LA(_leave)
UASM_L_LA(_vmalloc)
UASM_L_LA(_vmalloc_done)
/* _tlbw_hazard_x is handled differently.  */
UASM_L_LA(_split)
UASM_L_LA(_tlbl_goaround1)
UASM_L_LA(_tlbl_goaround2)
UASM_L_LA(_nopage_tlbl)
UASM_L_LA(_nopage_tlbs)
UASM_L_LA(_nopage_tlbm)
UASM_L_LA(_smp_pgtable_change)
UASM_L_LA(_r3000_write_probe_fail)
UASM_L_LA(_large_segbits_fault)
#ifdef CONFIG_MIPS_HUGE_TLB_SUPPORT
UASM_L_LA(_tlb_huge_update)
#endif

static int __cpuinitdata hazard_instance;

static void uasm_bgezl_hazard(u32 **p, struct uasm_reloc **r, int instance)
{
	switch (instance) {
	case 0 ... 7:
		uasm_il_bgezl(p, r, 0, label_tlbw_hazard_0 + instance);
		return;
	default:
		BUG();
	}
}

static void uasm_bgezl_label(struct uasm_label **l, u32 **p, int instance)
{
	switch (instance) {
	case 0 ... 7:
		uasm_build_label(l, *p, label_tlbw_hazard_0 + instance);
		break;
	default:
		BUG();
	}
}

/*
 * pgtable bits are assigned dynamically depending on processor feature
 * and statically based on kernel configuration.  This spits out the actual
 * values the kernel is using.  Required to make sense from disassembled
 * TLB exception handlers.
 */
static void output_pgtable_bits_defines(void)
{
#define pr_define(fmt, ...)					\
	pr_debug("#define " fmt, ##__VA_ARGS__)

	pr_debug("#include <asm/asm.h>\n");
	pr_debug("#include <asm/regdef.h>\n");
	pr_debug("\n");

	pr_define("_PAGE_PRESENT_SHIFT %d\n", _PAGE_PRESENT_SHIFT);
	pr_define("_PAGE_READ_SHIFT %d\n", _PAGE_READ_SHIFT);
	pr_define("_PAGE_WRITE_SHIFT %d\n", _PAGE_WRITE_SHIFT);
	pr_define("_PAGE_ACCESSED_SHIFT %d\n", _PAGE_ACCESSED_SHIFT);
	pr_define("_PAGE_MODIFIED_SHIFT %d\n", _PAGE_MODIFIED_SHIFT);
	pr_define("_PAGE_HUGE_SHIFT %d\n", _PAGE_HUGE_SHIFT);
	pr_define("_PAGE_SPLITTING_SHIFT %d\n", _PAGE_SPLITTING_SHIFT);
	if (cpu_has_rixi) {
		pr_define("_PAGE_NO_EXEC_SHIFT %d\n", _PAGE_NO_EXEC_SHIFT);
		pr_define("_PAGE_NO_READ_SHIFT %d\n", _PAGE_NO_READ_SHIFT);
	}
	pr_define("_PAGE_GLOBAL_SHIFT %d\n", _PAGE_GLOBAL_SHIFT);
	pr_define("_PAGE_VALID_SHIFT %d\n", _PAGE_VALID_SHIFT);
	pr_define("_PAGE_DIRTY_SHIFT %d\n", _PAGE_DIRTY_SHIFT);
	pr_define("_PFN_SHIFT %d\n", _PFN_SHIFT);
	pr_debug("\n");
}

static inline void dump_handler(const char *symbol, const u32 *handler, int count)
{
	int i;

	pr_debug("LEAF(%s)\n", symbol);

	pr_debug("\t.set push\n");
	pr_debug("\t.set noreorder\n");

	for (i = 0; i < count; i++)
		pr_debug("\t.word\t0x%08x\t\t# %p\n", handler[i], &handler[i]);

	pr_debug("\t.set\tpop\n");

	pr_debug("\tEND(%s)\n", symbol);
}

/* The only general purpose registers allowed in TLB handlers. */
#define K0		26
#define K1		27

/* Some CP0 registers */
#define C0_INDEX	0, 0
#define C0_ENTRYLO0	2, 0
#define C0_TCBIND	2, 2
#define C0_ENTRYLO1	3, 0
#define C0_CONTEXT	4, 0
#define C0_PAGEMASK	5, 0
#define C0_BADVADDR	8, 0
#define C0_ENTRYHI	10, 0
#define C0_EPC		14, 0
#define C0_XCONTEXT	20, 0

#ifdef CONFIG_64BIT
# define GET_CONTEXT(buf, reg) UASM_i_MFC0(buf, reg, C0_XCONTEXT)
#else
# define GET_CONTEXT(buf, reg) UASM_i_MFC0(buf, reg, C0_CONTEXT)
#endif

/* The worst case length of the handler is around 18 instructions for
 * R3000-style TLBs and up to 63 instructions for R4000-style TLBs.
 * Maximum space available is 32 instructions for R3000 and 64
 * instructions for R4000.
 *
 * We deliberately chose a buffer size of 128, so we won't scribble
 * over anything important on overflow before we panic.
 */
static u32 tlb_handler[128] __cpuinitdata;

/* simply assume worst case size for labels and relocs */
static struct uasm_label labels[128] __cpuinitdata;
static struct uasm_reloc relocs[128] __cpuinitdata;

#ifdef CONFIG_64BIT
static int check_for_high_segbits __cpuinitdata;
#endif

static int check_for_high_segbits __cpuinitdata;

static unsigned int kscratch_used_mask __cpuinitdata;

static int __cpuinit allocate_kscratch(void)
{
	int r;
	unsigned int a = cpu_data[0].kscratch_mask & ~kscratch_used_mask;

	r = ffs(a);

	if (r == 0)
		return -1;

	r--; /* make it zero based */

	kscratch_used_mask |= (1 << r);

	return r;
}

static int scratch_reg __cpuinitdata;
static int pgd_reg __cpuinitdata;
enum vmalloc64_mode {not_refill, refill_scratch, refill_noscratch};

static struct work_registers __cpuinit build_get_work_registers(u32 **p)
{
	struct work_registers r;

	int smp_processor_id_reg;
	int smp_processor_id_sel;
	int smp_processor_id_shift;

	if (scratch_reg > 0) {
		/* Save in CPU local C0_KScratch? */
		UASM_i_MTC0(p, 1, 31, scratch_reg);
		r.r1 = K0;
		r.r2 = K1;
		r.r3 = 1;
		return r;
	}

	if (num_possible_cpus() > 1) {
#ifdef CONFIG_MIPS_PGD_C0_CONTEXT
		smp_processor_id_shift = 51;
		smp_processor_id_reg = 20; /* XContext */
		smp_processor_id_sel = 0;
#else
# ifdef CONFIG_32BIT
		smp_processor_id_shift = 25;
		smp_processor_id_reg = 4; /* Context */
		smp_processor_id_sel = 0;
# endif
# ifdef CONFIG_64BIT
		smp_processor_id_shift = 26;
		smp_processor_id_reg = 4; /* Context */
		smp_processor_id_sel = 0;
# endif
#endif
		/* Get smp_processor_id */
		UASM_i_MFC0(p, K0, smp_processor_id_reg, smp_processor_id_sel);
		UASM_i_SRL_SAFE(p, K0, K0, smp_processor_id_shift);

		/* handler_reg_save index in K0 */
		UASM_i_SLL(p, K0, K0, ilog2(sizeof(struct tlb_reg_save)));

		UASM_i_LA(p, K1, (long)&handler_reg_save);
		UASM_i_ADDU(p, K0, K0, K1);
	} else {
		UASM_i_LA(p, K0, (long)&handler_reg_save);
	}
	/* K0 now points to save area, save $1 and $2  */
	UASM_i_SW(p, 1, offsetof(struct tlb_reg_save, a), K0);
	UASM_i_SW(p, 2, offsetof(struct tlb_reg_save, b), K0);

	r.r1 = K1;
	r.r2 = 1;
	r.r3 = 2;
	return r;
}

static void __cpuinit build_restore_work_registers(u32 **p)
{
	if (scratch_reg > 0) {
		UASM_i_MFC0(p, 1, 31, scratch_reg);
		return;
	}
	/* K0 already points to save area, restore $1 and $2  */
	UASM_i_LW(p, 1, offsetof(struct tlb_reg_save, a), K0);
	UASM_i_LW(p, 2, offsetof(struct tlb_reg_save, b), K0);
}

#ifndef CONFIG_MIPS_PGD_C0_CONTEXT

/*
 * CONFIG_MIPS_PGD_C0_CONTEXT implies 64 bit and lack of pgd_current,
 * we cannot do r3000 under these circumstances.
 *
 * Declare pgd_current here instead of including mmu_context.h to avoid type
 * conflicts for tlbmiss_handler_setup_pgd
 */
extern unsigned long pgd_current[];

/*
 * The R3000 TLB handler is simple.
 */
static void __cpuinit build_r3000_tlb_refill_handler(void)
{
	long pgdc = (long)pgd_current;
	u32 *p;

	memset(tlb_handler, 0, sizeof(tlb_handler));
	p = tlb_handler;

	uasm_i_mfc0(&p, K0, C0_BADVADDR);
	uasm_i_lui(&p, K1, uasm_rel_hi(pgdc)); /* cp0 delay */
	uasm_i_lw(&p, K1, uasm_rel_lo(pgdc), K1);
	uasm_i_srl(&p, K0, K0, 22); /* load delay */
	uasm_i_sll(&p, K0, K0, 2);
	uasm_i_addu(&p, K1, K1, K0);
	uasm_i_mfc0(&p, K0, C0_CONTEXT);
	uasm_i_lw(&p, K1, 0, K1); /* cp0 delay */
	uasm_i_andi(&p, K0, K0, 0xffc); /* load delay */
	uasm_i_addu(&p, K1, K1, K0);
	uasm_i_lw(&p, K0, 0, K1);
	uasm_i_nop(&p); /* load delay */
	uasm_i_mtc0(&p, K0, C0_ENTRYLO0);
	uasm_i_mfc0(&p, K1, C0_EPC); /* cp0 delay */
	uasm_i_tlbwr(&p); /* cp0 delay */
	uasm_i_jr(&p, K1);
	uasm_i_rfe(&p); /* branch delay */

	if (p > tlb_handler + 32)
		panic("TLB refill handler space exceeded");

	pr_debug("Wrote TLB refill handler (%u instructions).\n",
		 (unsigned int)(p - tlb_handler));

	memcpy((void *)ebase, tlb_handler, 0x80);

	dump_handler("r3000_tlb_refill", (u32 *)ebase, 32);
}
#endif /* CONFIG_MIPS_PGD_C0_CONTEXT */

/*
 * The R4000 TLB handler is much more complicated. We have two
 * consecutive handler areas with 32 instructions space each.
 * Since they aren't used at the same time, we can overflow in the
 * other one.To keep things simple, we first assume linear space,
 * then we relocate it to the final handler layout as needed.
 */
static u32 final_handler[64] __cpuinitdata;

/*
 * Hazards
 *
 * From the IDT errata for the QED RM5230 (Nevada), processor revision 1.0:
 * 2. A timing hazard exists for the TLBP instruction.
 *
 *      stalling_instruction
 *      TLBP
 *
 * The JTLB is being read for the TLBP throughout the stall generated by the
 * previous instruction. This is not really correct as the stalling instruction
 * can modify the address used to access the JTLB.  The failure symptom is that
 * the TLBP instruction will use an address created for the stalling instruction
 * and not the address held in C0_ENHI and thus report the wrong results.
 *
 * The software work-around is to not allow the instruction preceding the TLBP
 * to stall - make it an NOP or some other instruction guaranteed not to stall.
 *
 * Errata 2 will not be fixed.  This errata is also on the R5000.
 *
 * As if we MIPS hackers wouldn't know how to nop pipelines happy ...
 */
static void __cpuinit __maybe_unused build_tlb_probe_entry(u32 **p)
{
	switch (current_cpu_type()) {
	/* Found by experiment: R4600 v2.0/R4700 needs this, too.  */
	case CPU_R4600:
	case CPU_R4700:
	case CPU_R5000:
	case CPU_NEVADA:
		uasm_i_nop(p);
		uasm_i_tlbp(p);
		break;

	default:
		uasm_i_tlbp(p);
		break;
	}
}

/*
 * Write random or indexed TLB entry, and care about the hazards from
 * the preceding mtc0 and for the following eret.
 */
enum tlb_write_entry { tlb_random, tlb_indexed };

static void __cpuinit build_tlb_write_entry(u32 **p, struct uasm_label **l,
					 struct uasm_reloc **r,
					 enum tlb_write_entry wmode)
{
	void(*tlbw)(u32 **) = NULL;

	switch (wmode) {
	case tlb_random: tlbw = uasm_i_tlbwr; break;
	case tlb_indexed: tlbw = uasm_i_tlbwi; break;
	}

	if (cpu_has_mips_r2) {
		/*
		 * The architecture spec says an ehb is required here,
		 * but a number of cores do not have the hazard and
		 * using an ehb causes an expensive pipeline stall.
		 */
		switch (current_cpu_type()) {
		case CPU_M14KC:
		case CPU_74K:
			break;

		default:
			uasm_i_ehb(p);
			break;
		}
		tlbw(p);
		return;
	}

	switch (current_cpu_type()) {
	case CPU_R4000PC:
	case CPU_R4000SC:
	case CPU_R4000MC:
	case CPU_R4400PC:
	case CPU_R4400SC:
	case CPU_R4400MC:
		/*
		 * This branch uses up a mtc0 hazard nop slot and saves
		 * two nops after the tlbw instruction.
		 */
		uasm_bgezl_hazard(p, r, hazard_instance);
		tlbw(p);
		uasm_bgezl_label(l, p, hazard_instance);
		hazard_instance++;
		uasm_i_nop(p);
		break;

	case CPU_R4600:
	case CPU_R4700:
<<<<<<< HEAD
	case CPU_R5000:
=======
>>>>>>> fb944c9b
		uasm_i_nop(p);
		tlbw(p);
		uasm_i_nop(p);
		break;

	case CPU_R5000:
	case CPU_R5000A:
	case CPU_NEVADA:
		uasm_i_nop(p); /* QED specifies 2 nops hazard */
		uasm_i_nop(p); /* QED specifies 2 nops hazard */
		tlbw(p);
		break;

	case CPU_R4300:
	case CPU_5KC:
	case CPU_TX49XX:
	case CPU_PR4450:
	case CPU_XLR:
		uasm_i_nop(p);
		tlbw(p);
		break;

	case CPU_R10000:
	case CPU_R12000:
	case CPU_R14000:
	case CPU_4KC:
	case CPU_4KEC:
	case CPU_M14KC:
	case CPU_SB1:
	case CPU_SB1A:
	case CPU_4KSC:
	case CPU_20KC:
	case CPU_25KF:
	case CPU_BMIPS32:
	case CPU_BMIPS3300:
	case CPU_BMIPS4350:
	case CPU_BMIPS4380:
	case CPU_BMIPS5000:
	case CPU_LOONGSON2:
	case CPU_R5500:
		if (m4kc_tlbp_war())
			uasm_i_nop(p);
	case CPU_ALCHEMY:
		tlbw(p);
		break;

	case CPU_RM7000:
		uasm_i_nop(p);
		uasm_i_nop(p);
		uasm_i_nop(p);
		uasm_i_nop(p);
		tlbw(p);
		break;

	case CPU_RM9000:
		/*
		 * When the JTLB is updated by tlbwi or tlbwr, a subsequent
		 * use of the JTLB for instructions should not occur for 4
		 * cpu cycles and use for data translations should not occur
		 * for 3 cpu cycles.
		 */
		uasm_i_ssnop(p);
		uasm_i_ssnop(p);
		uasm_i_ssnop(p);
		uasm_i_ssnop(p);
		tlbw(p);
		uasm_i_ssnop(p);
		uasm_i_ssnop(p);
		uasm_i_ssnop(p);
		uasm_i_ssnop(p);
		break;

	case CPU_VR4111:
	case CPU_VR4121:
	case CPU_VR4122:
	case CPU_VR4181:
	case CPU_VR4181A:
		uasm_i_nop(p);
		uasm_i_nop(p);
		tlbw(p);
		uasm_i_nop(p);
		uasm_i_nop(p);
		break;

	case CPU_VR4131:
	case CPU_VR4133:
	case CPU_R5432:
		uasm_i_nop(p);
		uasm_i_nop(p);
		tlbw(p);
		break;

	case CPU_JZRISC:
		tlbw(p);
		uasm_i_nop(p);
		break;

	default:
		panic("No TLB refill handler yet (CPU type: %d)",
		      current_cpu_data.cputype);
		break;
	}
}

static __cpuinit __maybe_unused void build_convert_pte_to_entrylo(u32 **p,
								  unsigned int reg)
{
	if (cpu_has_rixi) {
		UASM_i_ROTR(p, reg, reg, ilog2(_PAGE_GLOBAL));
	} else {
#ifdef CONFIG_64BIT_PHYS_ADDR
		uasm_i_dsrl_safe(p, reg, reg, ilog2(_PAGE_GLOBAL));
#else
		UASM_i_SRL(p, reg, reg, ilog2(_PAGE_GLOBAL));
#endif
	}
}

#ifdef CONFIG_MIPS_HUGE_TLB_SUPPORT

static __cpuinit void build_restore_pagemask(u32 **p,
					     struct uasm_reloc **r,
					     unsigned int tmp,
					     enum label_id lid,
					     int restore_scratch)
{
	if (restore_scratch) {
		/* Reset default page size */
		if (PM_DEFAULT_MASK >> 16) {
			uasm_i_lui(p, tmp, PM_DEFAULT_MASK >> 16);
			uasm_i_ori(p, tmp, tmp, PM_DEFAULT_MASK & 0xffff);
			uasm_i_mtc0(p, tmp, C0_PAGEMASK);
			uasm_il_b(p, r, lid);
		} else if (PM_DEFAULT_MASK) {
			uasm_i_ori(p, tmp, 0, PM_DEFAULT_MASK);
			uasm_i_mtc0(p, tmp, C0_PAGEMASK);
			uasm_il_b(p, r, lid);
		} else {
			uasm_i_mtc0(p, 0, C0_PAGEMASK);
			uasm_il_b(p, r, lid);
		}
		if (scratch_reg > 0)
			UASM_i_MFC0(p, 1, 31, scratch_reg);
		else
			UASM_i_LW(p, 1, scratchpad_offset(0), 0);
	} else {
		/* Reset default page size */
		if (PM_DEFAULT_MASK >> 16) {
			uasm_i_lui(p, tmp, PM_DEFAULT_MASK >> 16);
			uasm_i_ori(p, tmp, tmp, PM_DEFAULT_MASK & 0xffff);
			uasm_il_b(p, r, lid);
			uasm_i_mtc0(p, tmp, C0_PAGEMASK);
		} else if (PM_DEFAULT_MASK) {
			uasm_i_ori(p, tmp, 0, PM_DEFAULT_MASK);
			uasm_il_b(p, r, lid);
			uasm_i_mtc0(p, tmp, C0_PAGEMASK);
		} else {
			uasm_il_b(p, r, lid);
			uasm_i_mtc0(p, 0, C0_PAGEMASK);
		}
	}
}

static __cpuinit void build_huge_tlb_write_entry(u32 **p,
						 struct uasm_label **l,
						 struct uasm_reloc **r,
						 unsigned int tmp,
						 enum tlb_write_entry wmode,
						 int restore_scratch)
{
	/* Set huge page tlb entry size */
	uasm_i_lui(p, tmp, PM_HUGE_MASK >> 16);
	uasm_i_ori(p, tmp, tmp, PM_HUGE_MASK & 0xffff);
	uasm_i_mtc0(p, tmp, C0_PAGEMASK);

	build_tlb_write_entry(p, l, r, wmode);

	build_restore_pagemask(p, r, tmp, label_leave, restore_scratch);
}

/*
 * Check if Huge PTE is present, if so then jump to LABEL.
 */
static void __cpuinit
build_is_huge_pte(u32 **p, struct uasm_reloc **r, unsigned int tmp,
		unsigned int pmd, int lid)
{
	UASM_i_LW(p, tmp, 0, pmd);
	if (use_bbit_insns()) {
		uasm_il_bbit1(p, r, tmp, ilog2(_PAGE_HUGE), lid);
	} else {
		uasm_i_andi(p, tmp, tmp, _PAGE_HUGE);
		uasm_il_bnez(p, r, tmp, lid);
	}
}

static __cpuinit void build_huge_update_entries(u32 **p,
						unsigned int pte,
						unsigned int tmp)
{
	int small_sequence;

	/*
	 * A huge PTE describes an area the size of the
	 * configured huge page size. This is twice the
	 * of the large TLB entry size we intend to use.
	 * A TLB entry half the size of the configured
	 * huge page size is configured into entrylo0
	 * and entrylo1 to cover the contiguous huge PTE
	 * address space.
	 */
	small_sequence = (HPAGE_SIZE >> 7) < 0x10000;

	/* We can clobber tmp.  It isn't used after this.*/
	if (!small_sequence)
		uasm_i_lui(p, tmp, HPAGE_SIZE >> (7 + 16));

	build_convert_pte_to_entrylo(p, pte);
	UASM_i_MTC0(p, pte, C0_ENTRYLO0); /* load it */
	/* convert to entrylo1 */
	if (small_sequence)
		UASM_i_ADDIU(p, pte, pte, HPAGE_SIZE >> 7);
	else
		UASM_i_ADDU(p, pte, pte, tmp);

	UASM_i_MTC0(p, pte, C0_ENTRYLO1); /* load it */
}

static __cpuinit void build_huge_handler_tail(u32 **p,
					      struct uasm_reloc **r,
					      struct uasm_label **l,
					      unsigned int pte,
					      unsigned int ptr)
{
#ifdef CONFIG_SMP
	UASM_i_SC(p, pte, 0, ptr);
	uasm_il_beqz(p, r, pte, label_tlb_huge_update);
	UASM_i_LW(p, pte, 0, ptr); /* Needed because SC killed our PTE */
#else
	UASM_i_SW(p, pte, 0, ptr);
#endif
	build_huge_update_entries(p, pte, ptr);
	build_huge_tlb_write_entry(p, l, r, pte, tlb_indexed, 0);
}
#endif /* CONFIG_MIPS_HUGE_TLB_SUPPORT */

#ifdef CONFIG_64BIT
/*
 * TMP and PTR are scratch.
 * TMP will be clobbered, PTR will hold the pmd entry.
 */
static void __cpuinit
build_get_pmde64(u32 **p, struct uasm_label **l, struct uasm_reloc **r,
		 unsigned int tmp, unsigned int ptr)
{
#ifndef CONFIG_MIPS_PGD_C0_CONTEXT
	long pgdc = (long)pgd_current;
#endif
	/*
	 * The vmalloc handling is not in the hotpath.
	 */
	uasm_i_dmfc0(p, tmp, C0_BADVADDR);

	if (check_for_high_segbits) {
		/*
		 * The kernel currently implicitely assumes that the
		 * MIPS SEGBITS parameter for the processor is
		 * (PGDIR_SHIFT+PGDIR_BITS) or less, and will never
		 * allocate virtual addresses outside the maximum
		 * range for SEGBITS = (PGDIR_SHIFT+PGDIR_BITS). But
		 * that doesn't prevent user code from accessing the
		 * higher xuseg addresses.  Here, we make sure that
		 * everything but the lower xuseg addresses goes down
		 * the module_alloc/vmalloc path.
		 */
		uasm_i_dsrl_safe(p, ptr, tmp, PGDIR_SHIFT + PGD_ORDER + PAGE_SHIFT - 3);
		uasm_il_bnez(p, r, ptr, label_vmalloc);
	} else {
		uasm_il_bltz(p, r, tmp, label_vmalloc);
	}
	/* No uasm_i_nop needed here, since the next insn doesn't touch TMP. */

#ifdef CONFIG_MIPS_PGD_C0_CONTEXT
	if (pgd_reg != -1) {
		/* pgd is in pgd_reg */
		UASM_i_MFC0(p, ptr, 31, pgd_reg);
	} else {
		/*
		 * &pgd << 11 stored in CONTEXT [23..63].
		 */
		UASM_i_MFC0(p, ptr, C0_CONTEXT);

		/* Clear lower 23 bits of context. */
		uasm_i_dins(p, ptr, 0, 0, 23);

		/* 1 0  1 0 1  << 6  xkphys cached */
		uasm_i_ori(p, ptr, ptr, 0x540);
		uasm_i_drotr(p, ptr, ptr, 11);
	}
#elif defined(CONFIG_SMP)
# ifdef  CONFIG_MIPS_MT_SMTC
	/*
	 * SMTC uses TCBind value as "CPU" index
	 */
	uasm_i_mfc0(p, ptr, C0_TCBIND);
	uasm_i_dsrl_safe(p, ptr, ptr, 19);
# else
	/*
	 * 64 bit SMP running in XKPHYS has smp_processor_id() << 3
	 * stored in CONTEXT.
	 */
	uasm_i_dmfc0(p, ptr, C0_CONTEXT);
	uasm_i_dsrl_safe(p, ptr, ptr, 23);
# endif
	UASM_i_LA_mostly(p, tmp, pgdc);
	uasm_i_daddu(p, ptr, ptr, tmp);
	uasm_i_dmfc0(p, tmp, C0_BADVADDR);
	uasm_i_ld(p, ptr, uasm_rel_lo(pgdc), ptr);
#else
	UASM_i_LA_mostly(p, ptr, pgdc);
	uasm_i_ld(p, ptr, uasm_rel_lo(pgdc), ptr);
#endif

	uasm_l_vmalloc_done(l, *p);

	/* get pgd offset in bytes */
	uasm_i_dsrl_safe(p, tmp, tmp, PGDIR_SHIFT - 3);

	uasm_i_andi(p, tmp, tmp, (PTRS_PER_PGD - 1)<<3);
	uasm_i_daddu(p, ptr, ptr, tmp); /* add in pgd offset */
#ifndef __PAGETABLE_PMD_FOLDED
	uasm_i_dmfc0(p, tmp, C0_BADVADDR); /* get faulting address */
	uasm_i_ld(p, ptr, 0, ptr); /* get pmd pointer */
	uasm_i_dsrl_safe(p, tmp, tmp, PMD_SHIFT-3); /* get pmd offset in bytes */
	uasm_i_andi(p, tmp, tmp, (PTRS_PER_PMD - 1)<<3);
	uasm_i_daddu(p, ptr, ptr, tmp); /* add in pmd offset */
#endif
}

/*
 * BVADDR is the faulting address, PTR is scratch.
 * PTR will hold the pgd for vmalloc.
 */
static void __cpuinit
build_get_pgd_vmalloc64(u32 **p, struct uasm_label **l, struct uasm_reloc **r,
			unsigned int bvaddr, unsigned int ptr,
			enum vmalloc64_mode mode)
{
	long swpd = (long)swapper_pg_dir;
	int single_insn_swpd;
	int did_vmalloc_branch = 0;

	single_insn_swpd = uasm_in_compat_space_p(swpd) && !uasm_rel_lo(swpd);

	uasm_l_vmalloc(l, *p);

	if (mode != not_refill && check_for_high_segbits) {
		if (single_insn_swpd) {
			uasm_il_bltz(p, r, bvaddr, label_vmalloc_done);
			uasm_i_lui(p, ptr, uasm_rel_hi(swpd));
			did_vmalloc_branch = 1;
			/* fall through */
		} else {
			uasm_il_bgez(p, r, bvaddr, label_large_segbits_fault);
		}
	}
	if (!did_vmalloc_branch) {
		if (uasm_in_compat_space_p(swpd) && !uasm_rel_lo(swpd)) {
			uasm_il_b(p, r, label_vmalloc_done);
			uasm_i_lui(p, ptr, uasm_rel_hi(swpd));
		} else {
			UASM_i_LA_mostly(p, ptr, swpd);
			uasm_il_b(p, r, label_vmalloc_done);
			if (uasm_in_compat_space_p(swpd))
				uasm_i_addiu(p, ptr, ptr, uasm_rel_lo(swpd));
			else
				uasm_i_daddiu(p, ptr, ptr, uasm_rel_lo(swpd));
		}
	}
	if (mode != not_refill && check_for_high_segbits) {
		uasm_l_large_segbits_fault(l, *p);
		/*
		 * We get here if we are an xsseg address, or if we are
		 * an xuseg address above (PGDIR_SHIFT+PGDIR_BITS) boundary.
		 *
		 * Ignoring xsseg (assume disabled so would generate
		 * (address errors?), the only remaining possibility
		 * is the upper xuseg addresses.  On processors with
		 * TLB_SEGBITS <= PGDIR_SHIFT+PGDIR_BITS, these
		 * addresses would have taken an address error. We try
		 * to mimic that here by taking a load/istream page
		 * fault.
		 */
		UASM_i_LA(p, ptr, (unsigned long)tlb_do_page_fault_0);
		uasm_i_jr(p, ptr);

		if (mode == refill_scratch) {
			if (scratch_reg > 0)
				UASM_i_MFC0(p, 1, 31, scratch_reg);
			else
				UASM_i_LW(p, 1, scratchpad_offset(0), 0);
		} else {
			uasm_i_nop(p);
		}
	}
}

#else /* !CONFIG_64BIT */

/*
 * TMP and PTR are scratch.
 * TMP will be clobbered, PTR will hold the pgd entry.
 */
static void __cpuinit __maybe_unused
build_get_pgde32(u32 **p, unsigned int tmp, unsigned int ptr)
{
	long pgdc = (long)pgd_current;

	/* 32 bit SMP has smp_processor_id() stored in CONTEXT. */
#ifdef CONFIG_SMP
#ifdef  CONFIG_MIPS_MT_SMTC
	/*
	 * SMTC uses TCBind value as "CPU" index
	 */
	uasm_i_mfc0(p, ptr, C0_TCBIND);
	UASM_i_LA_mostly(p, tmp, pgdc);
	uasm_i_srl(p, ptr, ptr, 19);
#else
	/*
	 * smp_processor_id() << 3 is stored in CONTEXT.
         */
	uasm_i_mfc0(p, ptr, C0_CONTEXT);
	UASM_i_LA_mostly(p, tmp, pgdc);
	uasm_i_srl(p, ptr, ptr, 23);
#endif
	uasm_i_addu(p, ptr, tmp, ptr);
#else
	UASM_i_LA_mostly(p, ptr, pgdc);
#endif
	uasm_i_mfc0(p, tmp, C0_BADVADDR); /* get faulting address */
	uasm_i_lw(p, ptr, uasm_rel_lo(pgdc), ptr);

	if (cpu_has_mips_r2) {
		uasm_i_ext(p, tmp, tmp, PGDIR_SHIFT, (32 - PGDIR_SHIFT));
		uasm_i_ins(p, ptr, tmp, PGD_T_LOG2, (32 - PGDIR_SHIFT));
		return;
	}

	uasm_i_srl(p, tmp, tmp, PGDIR_SHIFT); /* get pgd only bits */
	uasm_i_sll(p, tmp, tmp, PGD_T_LOG2);
	uasm_i_addu(p, ptr, ptr, tmp); /* add in pgd offset */
}

#endif /* !CONFIG_64BIT */

static void __cpuinit build_adjust_context(u32 **p, unsigned int ctx)
{
	unsigned int shift = 4 - (PTE_T_LOG2 + 1) + PAGE_SHIFT - 12;
	unsigned int mask = (PTRS_PER_PTE / 2 - 1) << (PTE_T_LOG2 + 1);

	switch (current_cpu_type()) {
	case CPU_VR41XX:
	case CPU_VR4111:
	case CPU_VR4121:
	case CPU_VR4122:
	case CPU_VR4131:
	case CPU_VR4181:
	case CPU_VR4181A:
	case CPU_VR4133:
		shift += 2;
		break;

	default:
		break;
	}

	if (shift)
		UASM_i_SRL(p, ctx, ctx, shift);
	uasm_i_andi(p, ctx, ctx, mask);
}

static void __cpuinit build_get_ptep(u32 **p, unsigned int tmp, unsigned int ptr)
{
	if (cpu_has_mips_r2) {
		/* PTE ptr offset is obtained from BadVAddr */
		UASM_i_MFC0(p, tmp, C0_BADVADDR);
		UASM_i_LW(p, ptr, 0, ptr);
		uasm_i_ext(p, tmp, tmp, PAGE_SHIFT+1, PGDIR_SHIFT-PAGE_SHIFT-1);
		uasm_i_ins(p, ptr, tmp, PTE_T_LOG2+1, PGDIR_SHIFT-PAGE_SHIFT-1);
		return;
	}

	/*
	 * Bug workaround for the Nevada. It seems as if under certain
	 * circumstances the move from cp0_context might produce a
	 * bogus result when the mfc0 instruction and its consumer are
	 * in a different cacheline or a load instruction, probably any
	 * memory reference, is between them.
	 */
	switch (current_cpu_type()) {
	case CPU_NEVADA:
		UASM_i_LW(p, ptr, 0, ptr);
		GET_CONTEXT(p, tmp); /* get context reg */
		break;

	default:
		GET_CONTEXT(p, tmp); /* get context reg */
		UASM_i_LW(p, ptr, 0, ptr);
		break;
	}

	build_adjust_context(p, tmp);
	UASM_i_ADDU(p, ptr, ptr, tmp); /* add in offset */
}

static void __cpuinit build_update_entries(u32 **p, unsigned int tmp,
					unsigned int ptep)
{
	/*
	 * 64bit address support (36bit on a 32bit CPU) in a 32bit
	 * Kernel is a special case. Only a few CPUs use it.
	 */
#ifdef CONFIG_64BIT_PHYS_ADDR
	if (cpu_has_64bits) {
		uasm_i_ld(p, tmp, 0, ptep); /* get even pte */
		uasm_i_ld(p, ptep, sizeof(pte_t), ptep); /* get odd pte */
		if (cpu_has_rixi) {
			UASM_i_ROTR(p, tmp, tmp, ilog2(_PAGE_GLOBAL));
			UASM_i_MTC0(p, tmp, C0_ENTRYLO0); /* load it */
			UASM_i_ROTR(p, ptep, ptep, ilog2(_PAGE_GLOBAL));
		} else {
			uasm_i_dsrl_safe(p, tmp, tmp, ilog2(_PAGE_GLOBAL)); /* convert to entrylo0 */
			UASM_i_MTC0(p, tmp, C0_ENTRYLO0); /* load it */
			uasm_i_dsrl_safe(p, ptep, ptep, ilog2(_PAGE_GLOBAL)); /* convert to entrylo1 */
		}
		UASM_i_MTC0(p, ptep, C0_ENTRYLO1); /* load it */
	} else {
		int pte_off_even = sizeof(pte_t) / 2;
		int pte_off_odd = pte_off_even + sizeof(pte_t);

		/* The pte entries are pre-shifted */
		uasm_i_lw(p, tmp, pte_off_even, ptep); /* get even pte */
		UASM_i_MTC0(p, tmp, C0_ENTRYLO0); /* load it */
		uasm_i_lw(p, ptep, pte_off_odd, ptep); /* get odd pte */
		UASM_i_MTC0(p, ptep, C0_ENTRYLO1); /* load it */
	}
#else
	UASM_i_LW(p, tmp, 0, ptep); /* get even pte */
	UASM_i_LW(p, ptep, sizeof(pte_t), ptep); /* get odd pte */
	if (r45k_bvahwbug())
		build_tlb_probe_entry(p);
	if (cpu_has_rixi) {
		UASM_i_ROTR(p, tmp, tmp, ilog2(_PAGE_GLOBAL));
		if (r4k_250MHZhwbug())
			UASM_i_MTC0(p, 0, C0_ENTRYLO0);
		UASM_i_MTC0(p, tmp, C0_ENTRYLO0); /* load it */
		UASM_i_ROTR(p, ptep, ptep, ilog2(_PAGE_GLOBAL));
	} else {
		UASM_i_SRL(p, tmp, tmp, ilog2(_PAGE_GLOBAL)); /* convert to entrylo0 */
		if (r4k_250MHZhwbug())
			UASM_i_MTC0(p, 0, C0_ENTRYLO0);
		UASM_i_MTC0(p, tmp, C0_ENTRYLO0); /* load it */
		UASM_i_SRL(p, ptep, ptep, ilog2(_PAGE_GLOBAL)); /* convert to entrylo1 */
		if (r45k_bvahwbug())
			uasm_i_mfc0(p, tmp, C0_INDEX);
	}
	if (r4k_250MHZhwbug())
		UASM_i_MTC0(p, 0, C0_ENTRYLO1);
	UASM_i_MTC0(p, ptep, C0_ENTRYLO1); /* load it */
#endif
}

struct mips_huge_tlb_info {
	int huge_pte;
	int restore_scratch;
};

static struct mips_huge_tlb_info __cpuinit
build_fast_tlb_refill_handler (u32 **p, struct uasm_label **l,
			       struct uasm_reloc **r, unsigned int tmp,
			       unsigned int ptr, int c0_scratch)
{
	struct mips_huge_tlb_info rv;
	unsigned int even, odd;
	int vmalloc_branch_delay_filled = 0;
	const int scratch = 1; /* Our extra working register */

	rv.huge_pte = scratch;
	rv.restore_scratch = 0;

	if (check_for_high_segbits) {
		UASM_i_MFC0(p, tmp, C0_BADVADDR);

		if (pgd_reg != -1)
			UASM_i_MFC0(p, ptr, 31, pgd_reg);
		else
			UASM_i_MFC0(p, ptr, C0_CONTEXT);

		if (c0_scratch >= 0)
			UASM_i_MTC0(p, scratch, 31, c0_scratch);
		else
			UASM_i_SW(p, scratch, scratchpad_offset(0), 0);

		uasm_i_dsrl_safe(p, scratch, tmp,
				 PGDIR_SHIFT + PGD_ORDER + PAGE_SHIFT - 3);
		uasm_il_bnez(p, r, scratch, label_vmalloc);

		if (pgd_reg == -1) {
			vmalloc_branch_delay_filled = 1;
			/* Clear lower 23 bits of context. */
			uasm_i_dins(p, ptr, 0, 0, 23);
		}
	} else {
		if (pgd_reg != -1)
			UASM_i_MFC0(p, ptr, 31, pgd_reg);
		else
			UASM_i_MFC0(p, ptr, C0_CONTEXT);

		UASM_i_MFC0(p, tmp, C0_BADVADDR);

		if (c0_scratch >= 0)
			UASM_i_MTC0(p, scratch, 31, c0_scratch);
		else
			UASM_i_SW(p, scratch, scratchpad_offset(0), 0);

		if (pgd_reg == -1)
			/* Clear lower 23 bits of context. */
			uasm_i_dins(p, ptr, 0, 0, 23);

		uasm_il_bltz(p, r, tmp, label_vmalloc);
	}

	if (pgd_reg == -1) {
		vmalloc_branch_delay_filled = 1;
		/* 1 0  1 0 1  << 6  xkphys cached */
		uasm_i_ori(p, ptr, ptr, 0x540);
		uasm_i_drotr(p, ptr, ptr, 11);
	}

#ifdef __PAGETABLE_PMD_FOLDED
#define LOC_PTEP scratch
#else
#define LOC_PTEP ptr
#endif

	if (!vmalloc_branch_delay_filled)
		/* get pgd offset in bytes */
		uasm_i_dsrl_safe(p, scratch, tmp, PGDIR_SHIFT - 3);

	uasm_l_vmalloc_done(l, *p);

	/*
	 *                         tmp          ptr
	 * fall-through case =   badvaddr  *pgd_current
	 * vmalloc case      =   badvaddr  swapper_pg_dir
	 */

	if (vmalloc_branch_delay_filled)
		/* get pgd offset in bytes */
		uasm_i_dsrl_safe(p, scratch, tmp, PGDIR_SHIFT - 3);

#ifdef __PAGETABLE_PMD_FOLDED
	GET_CONTEXT(p, tmp); /* get context reg */
#endif
	uasm_i_andi(p, scratch, scratch, (PTRS_PER_PGD - 1) << 3);

	if (use_lwx_insns()) {
		UASM_i_LWX(p, LOC_PTEP, scratch, ptr);
	} else {
		uasm_i_daddu(p, ptr, ptr, scratch); /* add in pgd offset */
		uasm_i_ld(p, LOC_PTEP, 0, ptr); /* get pmd pointer */
	}

#ifndef __PAGETABLE_PMD_FOLDED
	/* get pmd offset in bytes */
	uasm_i_dsrl_safe(p, scratch, tmp, PMD_SHIFT - 3);
	uasm_i_andi(p, scratch, scratch, (PTRS_PER_PMD - 1) << 3);
	GET_CONTEXT(p, tmp); /* get context reg */

	if (use_lwx_insns()) {
		UASM_i_LWX(p, scratch, scratch, ptr);
	} else {
		uasm_i_daddu(p, ptr, ptr, scratch); /* add in pmd offset */
		UASM_i_LW(p, scratch, 0, ptr);
	}
#endif
	/* Adjust the context during the load latency. */
	build_adjust_context(p, tmp);

#ifdef CONFIG_MIPS_HUGE_TLB_SUPPORT
	uasm_il_bbit1(p, r, scratch, ilog2(_PAGE_HUGE), label_tlb_huge_update);
	/*
	 * The in the LWX case we don't want to do the load in the
	 * delay slot.  It cannot issue in the same cycle and may be
	 * speculative and unneeded.
	 */
	if (use_lwx_insns())
		uasm_i_nop(p);
#endif /* CONFIG_MIPS_HUGE_TLB_SUPPORT */


	/* build_update_entries */
	if (use_lwx_insns()) {
		even = ptr;
		odd = tmp;
		UASM_i_LWX(p, even, scratch, tmp);
		UASM_i_ADDIU(p, tmp, tmp, sizeof(pte_t));
		UASM_i_LWX(p, odd, scratch, tmp);
	} else {
		UASM_i_ADDU(p, ptr, scratch, tmp); /* add in offset */
		even = tmp;
		odd = ptr;
		UASM_i_LW(p, even, 0, ptr); /* get even pte */
		UASM_i_LW(p, odd, sizeof(pte_t), ptr); /* get odd pte */
	}
	if (cpu_has_rixi) {
		uasm_i_drotr(p, even, even, ilog2(_PAGE_GLOBAL));
		UASM_i_MTC0(p, even, C0_ENTRYLO0); /* load it */
		uasm_i_drotr(p, odd, odd, ilog2(_PAGE_GLOBAL));
	} else {
		uasm_i_dsrl_safe(p, even, even, ilog2(_PAGE_GLOBAL));
		UASM_i_MTC0(p, even, C0_ENTRYLO0); /* load it */
		uasm_i_dsrl_safe(p, odd, odd, ilog2(_PAGE_GLOBAL));
	}
	UASM_i_MTC0(p, odd, C0_ENTRYLO1); /* load it */

	if (c0_scratch >= 0) {
		UASM_i_MFC0(p, scratch, 31, c0_scratch);
		build_tlb_write_entry(p, l, r, tlb_random);
		uasm_l_leave(l, *p);
		rv.restore_scratch = 1;
	} else if (PAGE_SHIFT == 14 || PAGE_SHIFT == 13)  {
		build_tlb_write_entry(p, l, r, tlb_random);
		uasm_l_leave(l, *p);
		UASM_i_LW(p, scratch, scratchpad_offset(0), 0);
	} else {
		UASM_i_LW(p, scratch, scratchpad_offset(0), 0);
		build_tlb_write_entry(p, l, r, tlb_random);
		uasm_l_leave(l, *p);
		rv.restore_scratch = 1;
	}

	uasm_i_eret(p); /* return from trap */

	return rv;
}

/*
 * For a 64-bit kernel, we are using the 64-bit XTLB refill exception
 * because EXL == 0.  If we wrap, we can also use the 32 instruction
 * slots before the XTLB refill exception handler which belong to the
 * unused TLB refill exception.
 */
#define MIPS64_REFILL_INSNS 32

static void __cpuinit build_r4000_tlb_refill_handler(void)
{
	u32 *p = tlb_handler;
	struct uasm_label *l = labels;
	struct uasm_reloc *r = relocs;
	u32 *f;
	unsigned int final_len;
	struct mips_huge_tlb_info htlb_info __maybe_unused;
	enum vmalloc64_mode vmalloc_mode __maybe_unused;

	memset(tlb_handler, 0, sizeof(tlb_handler));
	memset(labels, 0, sizeof(labels));
	memset(relocs, 0, sizeof(relocs));
	memset(final_handler, 0, sizeof(final_handler));

	if ((scratch_reg > 0 || scratchpad_available()) && use_bbit_insns()) {
		htlb_info = build_fast_tlb_refill_handler(&p, &l, &r, K0, K1,
							  scratch_reg);
		vmalloc_mode = refill_scratch;
	} else {
		htlb_info.huge_pte = K0;
		htlb_info.restore_scratch = 0;
		vmalloc_mode = refill_noscratch;
		/*
		 * create the plain linear handler
		 */
		if (bcm1250_m3_war()) {
			unsigned int segbits = 44;

			uasm_i_dmfc0(&p, K0, C0_BADVADDR);
			uasm_i_dmfc0(&p, K1, C0_ENTRYHI);
			uasm_i_xor(&p, K0, K0, K1);
			uasm_i_dsrl_safe(&p, K1, K0, 62);
			uasm_i_dsrl_safe(&p, K0, K0, 12 + 1);
			uasm_i_dsll_safe(&p, K0, K0, 64 + 12 + 1 - segbits);
			uasm_i_or(&p, K0, K0, K1);
			uasm_il_bnez(&p, &r, K0, label_leave);
			/* No need for uasm_i_nop */
		}

#ifdef CONFIG_64BIT
		build_get_pmde64(&p, &l, &r, K0, K1); /* get pmd in K1 */
#else
		build_get_pgde32(&p, K0, K1); /* get pgd in K1 */
#endif

#ifdef CONFIG_MIPS_HUGE_TLB_SUPPORT
		build_is_huge_pte(&p, &r, K0, K1, label_tlb_huge_update);
#endif

		build_get_ptep(&p, K0, K1);
		build_update_entries(&p, K0, K1);
		build_tlb_write_entry(&p, &l, &r, tlb_random);
		uasm_l_leave(&l, p);
		uasm_i_eret(&p); /* return from trap */
	}
#ifdef CONFIG_MIPS_HUGE_TLB_SUPPORT
	uasm_l_tlb_huge_update(&l, p);
	build_huge_update_entries(&p, htlb_info.huge_pte, K1);
	build_huge_tlb_write_entry(&p, &l, &r, K0, tlb_random,
				   htlb_info.restore_scratch);
#endif

#ifdef CONFIG_64BIT
	build_get_pgd_vmalloc64(&p, &l, &r, K0, K1, vmalloc_mode);
#endif

	/*
	 * Overflow check: For the 64bit handler, we need at least one
	 * free instruction slot for the wrap-around branch. In worst
	 * case, if the intended insertion point is a delay slot, we
	 * need three, with the second nop'ed and the third being
	 * unused.
	 */
	/* Loongson2 ebase is different than r4k, we have more space */
#if defined(CONFIG_32BIT) || defined(CONFIG_CPU_LOONGSON2)
	if ((p - tlb_handler) > 64)
		panic("TLB refill handler space exceeded");
#else
	if (((p - tlb_handler) > (MIPS64_REFILL_INSNS * 2) - 1)
	    || (((p - tlb_handler) > (MIPS64_REFILL_INSNS * 2) - 3)
		&& uasm_insn_has_bdelay(relocs,
					tlb_handler + MIPS64_REFILL_INSNS - 3)))
		panic("TLB refill handler space exceeded");
#endif

	/*
	 * Now fold the handler in the TLB refill handler space.
	 */
#if defined(CONFIG_32BIT) || defined(CONFIG_CPU_LOONGSON2)
	f = final_handler;
	/* Simplest case, just copy the handler. */
	uasm_copy_handler(relocs, labels, tlb_handler, p, f);
	final_len = p - tlb_handler;
#else /* CONFIG_64BIT */
	f = final_handler + MIPS64_REFILL_INSNS;
	if ((p - tlb_handler) <= MIPS64_REFILL_INSNS) {
		/* Just copy the handler. */
		uasm_copy_handler(relocs, labels, tlb_handler, p, f);
		final_len = p - tlb_handler;
	} else {
#ifdef CONFIG_MIPS_HUGE_TLB_SUPPORT
		const enum label_id ls = label_tlb_huge_update;
#else
		const enum label_id ls = label_vmalloc;
#endif
		u32 *split;
		int ov = 0;
		int i;

		for (i = 0; i < ARRAY_SIZE(labels) && labels[i].lab != ls; i++)
			;
		BUG_ON(i == ARRAY_SIZE(labels));
		split = labels[i].addr;

		/*
		 * See if we have overflown one way or the other.
		 */
		if (split > tlb_handler + MIPS64_REFILL_INSNS ||
		    split < p - MIPS64_REFILL_INSNS)
			ov = 1;

		if (ov) {
			/*
			 * Split two instructions before the end.  One
			 * for the branch and one for the instruction
			 * in the delay slot.
			 */
			split = tlb_handler + MIPS64_REFILL_INSNS - 2;

			/*
			 * If the branch would fall in a delay slot,
			 * we must back up an additional instruction
			 * so that it is no longer in a delay slot.
			 */
			if (uasm_insn_has_bdelay(relocs, split - 1))
				split--;
		}
		/* Copy first part of the handler. */
		uasm_copy_handler(relocs, labels, tlb_handler, split, f);
		f += split - tlb_handler;

		if (ov) {
			/* Insert branch. */
			uasm_l_split(&l, final_handler);
			uasm_il_b(&f, &r, label_split);
			if (uasm_insn_has_bdelay(relocs, split))
				uasm_i_nop(&f);
			else {
				uasm_copy_handler(relocs, labels,
						  split, split + 1, f);
				uasm_move_labels(labels, f, f + 1, -1);
				f++;
				split++;
			}
		}

		/* Copy the rest of the handler. */
		uasm_copy_handler(relocs, labels, split, p, final_handler);
		final_len = (f - (final_handler + MIPS64_REFILL_INSNS)) +
			    (p - split);
	}
#endif /* CONFIG_64BIT */

	uasm_resolve_relocs(relocs, labels);
	pr_debug("Wrote TLB refill handler (%u instructions).\n",
		 final_len);

	memcpy((void *)ebase, final_handler, 0x100);

	dump_handler("r4000_tlb_refill", (u32 *)ebase, 64);
}

/*
 * 128 instructions for the fastpath handler is generous and should
 * never be exceeded.
 */
#define FASTPATH_SIZE 128

u32 handle_tlbl[FASTPATH_SIZE] __cacheline_aligned;
u32 handle_tlbs[FASTPATH_SIZE] __cacheline_aligned;
u32 handle_tlbm[FASTPATH_SIZE] __cacheline_aligned;
#ifdef CONFIG_MIPS_PGD_C0_CONTEXT
u32 tlbmiss_handler_setup_pgd[16] __cacheline_aligned;

static void __cpuinit build_r4000_setup_pgd(void)
{
	const int a0 = 4;
	const int a1 = 5;
	u32 *p = tlbmiss_handler_setup_pgd;
	struct uasm_label *l = labels;
	struct uasm_reloc *r = relocs;

	memset(tlbmiss_handler_setup_pgd, 0, sizeof(tlbmiss_handler_setup_pgd));
	memset(labels, 0, sizeof(labels));
	memset(relocs, 0, sizeof(relocs));

	pgd_reg = allocate_kscratch();

	if (pgd_reg == -1) {
		/* PGD << 11 in c0_Context */
		/*
		 * If it is a ckseg0 address, convert to a physical
		 * address.  Shifting right by 29 and adding 4 will
		 * result in zero for these addresses.
		 *
		 */
		UASM_i_SRA(&p, a1, a0, 29);
		UASM_i_ADDIU(&p, a1, a1, 4);
		uasm_il_bnez(&p, &r, a1, label_tlbl_goaround1);
		uasm_i_nop(&p);
		uasm_i_dinsm(&p, a0, 0, 29, 64 - 29);
		uasm_l_tlbl_goaround1(&l, p);
		UASM_i_SLL(&p, a0, a0, 11);
		uasm_i_jr(&p, 31);
		UASM_i_MTC0(&p, a0, C0_CONTEXT);
	} else {
		/* PGD in c0_KScratch */
		uasm_i_jr(&p, 31);
		UASM_i_MTC0(&p, a0, 31, pgd_reg);
	}
	if (p - tlbmiss_handler_setup_pgd > ARRAY_SIZE(tlbmiss_handler_setup_pgd))
		panic("tlbmiss_handler_setup_pgd space exceeded");
	uasm_resolve_relocs(relocs, labels);
	pr_debug("Wrote tlbmiss_handler_setup_pgd (%u instructions).\n",
		 (unsigned int)(p - tlbmiss_handler_setup_pgd));

	dump_handler("tlbmiss_handler",
		     tlbmiss_handler_setup_pgd,
		     ARRAY_SIZE(tlbmiss_handler_setup_pgd));
}
#endif

static void __cpuinit
iPTE_LW(u32 **p, unsigned int pte, unsigned int ptr)
{
#ifdef CONFIG_SMP
# ifdef CONFIG_64BIT_PHYS_ADDR
	if (cpu_has_64bits)
		uasm_i_lld(p, pte, 0, ptr);
	else
# endif
		UASM_i_LL(p, pte, 0, ptr);
#else
# ifdef CONFIG_64BIT_PHYS_ADDR
	if (cpu_has_64bits)
		uasm_i_ld(p, pte, 0, ptr);
	else
# endif
		UASM_i_LW(p, pte, 0, ptr);
#endif
}

static void __cpuinit
iPTE_SW(u32 **p, struct uasm_reloc **r, unsigned int pte, unsigned int ptr,
	unsigned int mode)
{
#ifdef CONFIG_64BIT_PHYS_ADDR
	unsigned int hwmode = mode & (_PAGE_VALID | _PAGE_DIRTY);
#endif

	uasm_i_ori(p, pte, pte, mode);
#ifdef CONFIG_SMP
# ifdef CONFIG_64BIT_PHYS_ADDR
	if (cpu_has_64bits)
		uasm_i_scd(p, pte, 0, ptr);
	else
# endif
		UASM_i_SC(p, pte, 0, ptr);

	if (r10000_llsc_war())
		uasm_il_beqzl(p, r, pte, label_smp_pgtable_change);
	else
		uasm_il_beqz(p, r, pte, label_smp_pgtable_change);

# ifdef CONFIG_64BIT_PHYS_ADDR
	if (!cpu_has_64bits) {
		/* no uasm_i_nop needed */
		uasm_i_ll(p, pte, sizeof(pte_t) / 2, ptr);
		uasm_i_ori(p, pte, pte, hwmode);
		uasm_i_sc(p, pte, sizeof(pte_t) / 2, ptr);
		uasm_il_beqz(p, r, pte, label_smp_pgtable_change);
		/* no uasm_i_nop needed */
		uasm_i_lw(p, pte, 0, ptr);
	} else
		uasm_i_nop(p);
# else
	uasm_i_nop(p);
# endif
#else
# ifdef CONFIG_64BIT_PHYS_ADDR
	if (cpu_has_64bits)
		uasm_i_sd(p, pte, 0, ptr);
	else
# endif
		UASM_i_SW(p, pte, 0, ptr);

# ifdef CONFIG_64BIT_PHYS_ADDR
	if (!cpu_has_64bits) {
		uasm_i_lw(p, pte, sizeof(pte_t) / 2, ptr);
		uasm_i_ori(p, pte, pte, hwmode);
		uasm_i_sw(p, pte, sizeof(pte_t) / 2, ptr);
		uasm_i_lw(p, pte, 0, ptr);
	}
# endif
#endif
}

/*
 * Check if PTE is present, if not then jump to LABEL. PTR points to
 * the page table where this PTE is located, PTE will be re-loaded
 * with it's original value.
 */
static void __cpuinit
build_pte_present(u32 **p, struct uasm_reloc **r,
		  int pte, int ptr, int scratch, enum label_id lid)
{
	int t = scratch >= 0 ? scratch : pte;

	if (cpu_has_rixi) {
		if (use_bbit_insns()) {
			uasm_il_bbit0(p, r, pte, ilog2(_PAGE_PRESENT), lid);
			uasm_i_nop(p);
		} else {
			uasm_i_andi(p, t, pte, _PAGE_PRESENT);
			uasm_il_beqz(p, r, t, lid);
			if (pte == t)
				/* You lose the SMP race :-(*/
				iPTE_LW(p, pte, ptr);
		}
	} else {
		uasm_i_andi(p, t, pte, _PAGE_PRESENT | _PAGE_READ);
		uasm_i_xori(p, t, t, _PAGE_PRESENT | _PAGE_READ);
		uasm_il_bnez(p, r, t, lid);
		if (pte == t)
			/* You lose the SMP race :-(*/
			iPTE_LW(p, pte, ptr);
	}
}

/* Make PTE valid, store result in PTR. */
static void __cpuinit
build_make_valid(u32 **p, struct uasm_reloc **r, unsigned int pte,
		 unsigned int ptr)
{
	unsigned int mode = _PAGE_VALID | _PAGE_ACCESSED;

	iPTE_SW(p, r, pte, ptr, mode);
}

/*
 * Check if PTE can be written to, if not branch to LABEL. Regardless
 * restore PTE with value from PTR when done.
 */
static void __cpuinit
build_pte_writable(u32 **p, struct uasm_reloc **r,
		   unsigned int pte, unsigned int ptr, int scratch,
		   enum label_id lid)
{
	int t = scratch >= 0 ? scratch : pte;

	uasm_i_andi(p, t, pte, _PAGE_PRESENT | _PAGE_WRITE);
	uasm_i_xori(p, t, t, _PAGE_PRESENT | _PAGE_WRITE);
	uasm_il_bnez(p, r, t, lid);
	if (pte == t)
		/* You lose the SMP race :-(*/
		iPTE_LW(p, pte, ptr);
	else
		uasm_i_nop(p);
}

/* Make PTE writable, update software status bits as well, then store
 * at PTR.
 */
static void __cpuinit
build_make_write(u32 **p, struct uasm_reloc **r, unsigned int pte,
		 unsigned int ptr)
{
	unsigned int mode = (_PAGE_ACCESSED | _PAGE_MODIFIED | _PAGE_VALID
			     | _PAGE_DIRTY);

	iPTE_SW(p, r, pte, ptr, mode);
}

/*
 * Check if PTE can be modified, if not branch to LABEL. Regardless
 * restore PTE with value from PTR when done.
 */
static void __cpuinit
build_pte_modifiable(u32 **p, struct uasm_reloc **r,
		     unsigned int pte, unsigned int ptr, int scratch,
		     enum label_id lid)
{
	if (use_bbit_insns()) {
		uasm_il_bbit0(p, r, pte, ilog2(_PAGE_WRITE), lid);
		uasm_i_nop(p);
	} else {
		int t = scratch >= 0 ? scratch : pte;
		uasm_i_andi(p, t, pte, _PAGE_WRITE);
		uasm_il_beqz(p, r, t, lid);
		if (pte == t)
			/* You lose the SMP race :-(*/
			iPTE_LW(p, pte, ptr);
	}
}

#ifndef CONFIG_MIPS_PGD_C0_CONTEXT


/*
 * R3000 style TLB load/store/modify handlers.
 */

/*
 * This places the pte into ENTRYLO0 and writes it with tlbwi.
 * Then it returns.
 */
static void __cpuinit
build_r3000_pte_reload_tlbwi(u32 **p, unsigned int pte, unsigned int tmp)
{
	uasm_i_mtc0(p, pte, C0_ENTRYLO0); /* cp0 delay */
	uasm_i_mfc0(p, tmp, C0_EPC); /* cp0 delay */
	uasm_i_tlbwi(p);
	uasm_i_jr(p, tmp);
	uasm_i_rfe(p); /* branch delay */
}

/*
 * This places the pte into ENTRYLO0 and writes it with tlbwi
 * or tlbwr as appropriate.  This is because the index register
 * may have the probe fail bit set as a result of a trap on a
 * kseg2 access, i.e. without refill.  Then it returns.
 */
static void __cpuinit
build_r3000_tlb_reload_write(u32 **p, struct uasm_label **l,
			     struct uasm_reloc **r, unsigned int pte,
			     unsigned int tmp)
{
	uasm_i_mfc0(p, tmp, C0_INDEX);
	uasm_i_mtc0(p, pte, C0_ENTRYLO0); /* cp0 delay */
	uasm_il_bltz(p, r, tmp, label_r3000_write_probe_fail); /* cp0 delay */
	uasm_i_mfc0(p, tmp, C0_EPC); /* branch delay */
	uasm_i_tlbwi(p); /* cp0 delay */
	uasm_i_jr(p, tmp);
	uasm_i_rfe(p); /* branch delay */
	uasm_l_r3000_write_probe_fail(l, *p);
	uasm_i_tlbwr(p); /* cp0 delay */
	uasm_i_jr(p, tmp);
	uasm_i_rfe(p); /* branch delay */
}

static void __cpuinit
build_r3000_tlbchange_handler_head(u32 **p, unsigned int pte,
				   unsigned int ptr)
{
	long pgdc = (long)pgd_current;

	uasm_i_mfc0(p, pte, C0_BADVADDR);
	uasm_i_lui(p, ptr, uasm_rel_hi(pgdc)); /* cp0 delay */
	uasm_i_lw(p, ptr, uasm_rel_lo(pgdc), ptr);
	uasm_i_srl(p, pte, pte, 22); /* load delay */
	uasm_i_sll(p, pte, pte, 2);
	uasm_i_addu(p, ptr, ptr, pte);
	uasm_i_mfc0(p, pte, C0_CONTEXT);
	uasm_i_lw(p, ptr, 0, ptr); /* cp0 delay */
	uasm_i_andi(p, pte, pte, 0xffc); /* load delay */
	uasm_i_addu(p, ptr, ptr, pte);
	uasm_i_lw(p, pte, 0, ptr);
	uasm_i_tlbp(p); /* load delay */
}

static void __cpuinit build_r3000_tlb_load_handler(void)
{
	u32 *p = handle_tlbl;
	struct uasm_label *l = labels;
	struct uasm_reloc *r = relocs;

	memset(handle_tlbl, 0, sizeof(handle_tlbl));
	memset(labels, 0, sizeof(labels));
	memset(relocs, 0, sizeof(relocs));

	build_r3000_tlbchange_handler_head(&p, K0, K1);
	build_pte_present(&p, &r, K0, K1, -1, label_nopage_tlbl);
	uasm_i_nop(&p); /* load delay */
	build_make_valid(&p, &r, K0, K1);
	build_r3000_tlb_reload_write(&p, &l, &r, K0, K1);

	uasm_l_nopage_tlbl(&l, p);
	uasm_i_j(&p, (unsigned long)tlb_do_page_fault_0 & 0x0fffffff);
	uasm_i_nop(&p);

	if ((p - handle_tlbl) > FASTPATH_SIZE)
		panic("TLB load handler fastpath space exceeded");

	uasm_resolve_relocs(relocs, labels);
	pr_debug("Wrote TLB load handler fastpath (%u instructions).\n",
		 (unsigned int)(p - handle_tlbl));

	dump_handler("r3000_tlb_load", handle_tlbl, ARRAY_SIZE(handle_tlbl));
}

static void __cpuinit build_r3000_tlb_store_handler(void)
{
	u32 *p = handle_tlbs;
	struct uasm_label *l = labels;
	struct uasm_reloc *r = relocs;

	memset(handle_tlbs, 0, sizeof(handle_tlbs));
	memset(labels, 0, sizeof(labels));
	memset(relocs, 0, sizeof(relocs));

	build_r3000_tlbchange_handler_head(&p, K0, K1);
	build_pte_writable(&p, &r, K0, K1, -1, label_nopage_tlbs);
	uasm_i_nop(&p); /* load delay */
	build_make_write(&p, &r, K0, K1);
	build_r3000_tlb_reload_write(&p, &l, &r, K0, K1);

	uasm_l_nopage_tlbs(&l, p);
	uasm_i_j(&p, (unsigned long)tlb_do_page_fault_1 & 0x0fffffff);
	uasm_i_nop(&p);

	if ((p - handle_tlbs) > FASTPATH_SIZE)
		panic("TLB store handler fastpath space exceeded");

	uasm_resolve_relocs(relocs, labels);
	pr_debug("Wrote TLB store handler fastpath (%u instructions).\n",
		 (unsigned int)(p - handle_tlbs));

	dump_handler("r3000_tlb_store", handle_tlbs, ARRAY_SIZE(handle_tlbs));
}

static void __cpuinit build_r3000_tlb_modify_handler(void)
{
	u32 *p = handle_tlbm;
	struct uasm_label *l = labels;
	struct uasm_reloc *r = relocs;

	memset(handle_tlbm, 0, sizeof(handle_tlbm));
	memset(labels, 0, sizeof(labels));
	memset(relocs, 0, sizeof(relocs));

	build_r3000_tlbchange_handler_head(&p, K0, K1);
	build_pte_modifiable(&p, &r, K0, K1,  -1, label_nopage_tlbm);
	uasm_i_nop(&p); /* load delay */
	build_make_write(&p, &r, K0, K1);
	build_r3000_pte_reload_tlbwi(&p, K0, K1);

	uasm_l_nopage_tlbm(&l, p);
	uasm_i_j(&p, (unsigned long)tlb_do_page_fault_1 & 0x0fffffff);
	uasm_i_nop(&p);

	if ((p - handle_tlbm) > FASTPATH_SIZE)
		panic("TLB modify handler fastpath space exceeded");

	uasm_resolve_relocs(relocs, labels);
	pr_debug("Wrote TLB modify handler fastpath (%u instructions).\n",
		 (unsigned int)(p - handle_tlbm));

	dump_handler("r3000_tlb_modify", handle_tlbm, ARRAY_SIZE(handle_tlbm));
}
#endif /* CONFIG_MIPS_PGD_C0_CONTEXT */

/*
 * R4000 style TLB load/store/modify handlers.
 */
static struct work_registers __cpuinit
build_r4000_tlbchange_handler_head(u32 **p, struct uasm_label **l,
				   struct uasm_reloc **r)
{
	struct work_registers wr = build_get_work_registers(p);

#ifdef CONFIG_64BIT
	build_get_pmde64(p, l, r, wr.r1, wr.r2); /* get pmd in ptr */
#else
	build_get_pgde32(p, wr.r1, wr.r2); /* get pgd in ptr */
#endif

#ifdef CONFIG_MIPS_HUGE_TLB_SUPPORT
	/*
	 * For huge tlb entries, pmd doesn't contain an address but
	 * instead contains the tlb pte. Check the PAGE_HUGE bit and
	 * see if we need to jump to huge tlb processing.
	 */
	build_is_huge_pte(p, r, wr.r1, wr.r2, label_tlb_huge_update);
#endif

	UASM_i_MFC0(p, wr.r1, C0_BADVADDR);
	UASM_i_LW(p, wr.r2, 0, wr.r2);
	UASM_i_SRL(p, wr.r1, wr.r1, PAGE_SHIFT + PTE_ORDER - PTE_T_LOG2);
	uasm_i_andi(p, wr.r1, wr.r1, (PTRS_PER_PTE - 1) << PTE_T_LOG2);
	UASM_i_ADDU(p, wr.r2, wr.r2, wr.r1);

#ifdef CONFIG_SMP
	uasm_l_smp_pgtable_change(l, *p);
#endif
	iPTE_LW(p, wr.r1, wr.r2); /* get even pte */
	if (!m4kc_tlbp_war())
		build_tlb_probe_entry(p);
	return wr;
}

static void __cpuinit
build_r4000_tlbchange_handler_tail(u32 **p, struct uasm_label **l,
				   struct uasm_reloc **r, unsigned int tmp,
				   unsigned int ptr)
{
	uasm_i_ori(p, ptr, ptr, sizeof(pte_t));
	uasm_i_xori(p, ptr, ptr, sizeof(pte_t));
	build_update_entries(p, tmp, ptr);
	build_tlb_write_entry(p, l, r, tlb_indexed);
	uasm_l_leave(l, *p);
	build_restore_work_registers(p);
	uasm_i_eret(p); /* return from trap */

#ifdef CONFIG_64BIT
	build_get_pgd_vmalloc64(p, l, r, tmp, ptr, not_refill);
#endif
}

static void __cpuinit build_r4000_tlb_load_handler(void)
{
	u32 *p = handle_tlbl;
	struct uasm_label *l = labels;
	struct uasm_reloc *r = relocs;
	struct work_registers wr;

	memset(handle_tlbl, 0, sizeof(handle_tlbl));
	memset(labels, 0, sizeof(labels));
	memset(relocs, 0, sizeof(relocs));

	if (bcm1250_m3_war()) {
		unsigned int segbits = 44;

		uasm_i_dmfc0(&p, K0, C0_BADVADDR);
		uasm_i_dmfc0(&p, K1, C0_ENTRYHI);
		uasm_i_xor(&p, K0, K0, K1);
		uasm_i_dsrl_safe(&p, K1, K0, 62);
		uasm_i_dsrl_safe(&p, K0, K0, 12 + 1);
		uasm_i_dsll_safe(&p, K0, K0, 64 + 12 + 1 - segbits);
		uasm_i_or(&p, K0, K0, K1);
		uasm_il_bnez(&p, &r, K0, label_leave);
		/* No need for uasm_i_nop */
	}

	wr = build_r4000_tlbchange_handler_head(&p, &l, &r);
	build_pte_present(&p, &r, wr.r1, wr.r2, wr.r3, label_nopage_tlbl);
	if (m4kc_tlbp_war())
		build_tlb_probe_entry(&p);

	if (cpu_has_rixi) {
		/*
		 * If the page is not _PAGE_VALID, RI or XI could not
		 * have triggered it.  Skip the expensive test..
		 */
		if (use_bbit_insns()) {
			uasm_il_bbit0(&p, &r, wr.r1, ilog2(_PAGE_VALID),
				      label_tlbl_goaround1);
		} else {
			uasm_i_andi(&p, wr.r3, wr.r1, _PAGE_VALID);
			uasm_il_beqz(&p, &r, wr.r3, label_tlbl_goaround1);
		}
		uasm_i_nop(&p);

		uasm_i_tlbr(&p);
		/* Examine  entrylo 0 or 1 based on ptr. */
		if (use_bbit_insns()) {
			uasm_i_bbit0(&p, wr.r2, ilog2(sizeof(pte_t)), 8);
		} else {
			uasm_i_andi(&p, wr.r3, wr.r2, sizeof(pte_t));
			uasm_i_beqz(&p, wr.r3, 8);
		}
		/* load it in the delay slot*/
		UASM_i_MFC0(&p, wr.r3, C0_ENTRYLO0);
		/* load it if ptr is odd */
		UASM_i_MFC0(&p, wr.r3, C0_ENTRYLO1);
		/*
		 * If the entryLo (now in wr.r3) is valid (bit 1), RI or
		 * XI must have triggered it.
		 */
		if (use_bbit_insns()) {
			uasm_il_bbit1(&p, &r, wr.r3, 1, label_nopage_tlbl);
			uasm_i_nop(&p);
			uasm_l_tlbl_goaround1(&l, p);
		} else {
			uasm_i_andi(&p, wr.r3, wr.r3, 2);
			uasm_il_bnez(&p, &r, wr.r3, label_nopage_tlbl);
			uasm_i_nop(&p);
		}
		uasm_l_tlbl_goaround1(&l, p);
	}
	build_make_valid(&p, &r, wr.r1, wr.r2);
	build_r4000_tlbchange_handler_tail(&p, &l, &r, wr.r1, wr.r2);

#ifdef CONFIG_MIPS_HUGE_TLB_SUPPORT
	/*
	 * This is the entry point when build_r4000_tlbchange_handler_head
	 * spots a huge page.
	 */
	uasm_l_tlb_huge_update(&l, p);
	iPTE_LW(&p, wr.r1, wr.r2);
	build_pte_present(&p, &r, wr.r1, wr.r2, wr.r3, label_nopage_tlbl);
	build_tlb_probe_entry(&p);

	if (cpu_has_rixi) {
		/*
		 * If the page is not _PAGE_VALID, RI or XI could not
		 * have triggered it.  Skip the expensive test..
		 */
		if (use_bbit_insns()) {
			uasm_il_bbit0(&p, &r, wr.r1, ilog2(_PAGE_VALID),
				      label_tlbl_goaround2);
		} else {
			uasm_i_andi(&p, wr.r3, wr.r1, _PAGE_VALID);
			uasm_il_beqz(&p, &r, wr.r3, label_tlbl_goaround2);
		}
		uasm_i_nop(&p);

		uasm_i_tlbr(&p);
		/* Examine  entrylo 0 or 1 based on ptr. */
		if (use_bbit_insns()) {
			uasm_i_bbit0(&p, wr.r2, ilog2(sizeof(pte_t)), 8);
		} else {
			uasm_i_andi(&p, wr.r3, wr.r2, sizeof(pte_t));
			uasm_i_beqz(&p, wr.r3, 8);
		}
		/* load it in the delay slot*/
		UASM_i_MFC0(&p, wr.r3, C0_ENTRYLO0);
		/* load it if ptr is odd */
		UASM_i_MFC0(&p, wr.r3, C0_ENTRYLO1);
		/*
		 * If the entryLo (now in wr.r3) is valid (bit 1), RI or
		 * XI must have triggered it.
		 */
		if (use_bbit_insns()) {
			uasm_il_bbit0(&p, &r, wr.r3, 1, label_tlbl_goaround2);
		} else {
			uasm_i_andi(&p, wr.r3, wr.r3, 2);
			uasm_il_beqz(&p, &r, wr.r3, label_tlbl_goaround2);
		}
		if (PM_DEFAULT_MASK == 0)
			uasm_i_nop(&p);
		/*
		 * We clobbered C0_PAGEMASK, restore it.  On the other branch
		 * it is restored in build_huge_tlb_write_entry.
		 */
		build_restore_pagemask(&p, &r, wr.r3, label_nopage_tlbl, 0);

		uasm_l_tlbl_goaround2(&l, p);
	}
	uasm_i_ori(&p, wr.r1, wr.r1, (_PAGE_ACCESSED | _PAGE_VALID));
	build_huge_handler_tail(&p, &r, &l, wr.r1, wr.r2);
#endif

	uasm_l_nopage_tlbl(&l, p);
	build_restore_work_registers(&p);
	uasm_i_j(&p, (unsigned long)tlb_do_page_fault_0 & 0x0fffffff);
	uasm_i_nop(&p);

	if ((p - handle_tlbl) > FASTPATH_SIZE)
		panic("TLB load handler fastpath space exceeded");

	uasm_resolve_relocs(relocs, labels);
	pr_debug("Wrote TLB load handler fastpath (%u instructions).\n",
		 (unsigned int)(p - handle_tlbl));

	dump_handler("r4000_tlb_load", handle_tlbl, ARRAY_SIZE(handle_tlbl));
}

static void __cpuinit build_r4000_tlb_store_handler(void)
{
	u32 *p = handle_tlbs;
	struct uasm_label *l = labels;
	struct uasm_reloc *r = relocs;
	struct work_registers wr;

	memset(handle_tlbs, 0, sizeof(handle_tlbs));
	memset(labels, 0, sizeof(labels));
	memset(relocs, 0, sizeof(relocs));

	wr = build_r4000_tlbchange_handler_head(&p, &l, &r);
	build_pte_writable(&p, &r, wr.r1, wr.r2, wr.r3, label_nopage_tlbs);
	if (m4kc_tlbp_war())
		build_tlb_probe_entry(&p);
	build_make_write(&p, &r, wr.r1, wr.r2);
	build_r4000_tlbchange_handler_tail(&p, &l, &r, wr.r1, wr.r2);

#ifdef CONFIG_MIPS_HUGE_TLB_SUPPORT
	/*
	 * This is the entry point when
	 * build_r4000_tlbchange_handler_head spots a huge page.
	 */
	uasm_l_tlb_huge_update(&l, p);
	iPTE_LW(&p, wr.r1, wr.r2);
	build_pte_writable(&p, &r, wr.r1, wr.r2, wr.r3, label_nopage_tlbs);
	build_tlb_probe_entry(&p);
	uasm_i_ori(&p, wr.r1, wr.r1,
		   _PAGE_ACCESSED | _PAGE_MODIFIED | _PAGE_VALID | _PAGE_DIRTY);
	build_huge_handler_tail(&p, &r, &l, wr.r1, wr.r2);
#endif

	uasm_l_nopage_tlbs(&l, p);
	build_restore_work_registers(&p);
	uasm_i_j(&p, (unsigned long)tlb_do_page_fault_1 & 0x0fffffff);
	uasm_i_nop(&p);

	if ((p - handle_tlbs) > FASTPATH_SIZE)
		panic("TLB store handler fastpath space exceeded");

	uasm_resolve_relocs(relocs, labels);
	pr_debug("Wrote TLB store handler fastpath (%u instructions).\n",
		 (unsigned int)(p - handle_tlbs));

	dump_handler("r4000_tlb_store", handle_tlbs, ARRAY_SIZE(handle_tlbs));
}

static void __cpuinit build_r4000_tlb_modify_handler(void)
{
	u32 *p = handle_tlbm;
	struct uasm_label *l = labels;
	struct uasm_reloc *r = relocs;
	struct work_registers wr;

	memset(handle_tlbm, 0, sizeof(handle_tlbm));
	memset(labels, 0, sizeof(labels));
	memset(relocs, 0, sizeof(relocs));

	wr = build_r4000_tlbchange_handler_head(&p, &l, &r);
	build_pte_modifiable(&p, &r, wr.r1, wr.r2, wr.r3, label_nopage_tlbm);
	if (m4kc_tlbp_war())
		build_tlb_probe_entry(&p);
	/* Present and writable bits set, set accessed and dirty bits. */
	build_make_write(&p, &r, wr.r1, wr.r2);
	build_r4000_tlbchange_handler_tail(&p, &l, &r, wr.r1, wr.r2);

#ifdef CONFIG_MIPS_HUGE_TLB_SUPPORT
	/*
	 * This is the entry point when
	 * build_r4000_tlbchange_handler_head spots a huge page.
	 */
	uasm_l_tlb_huge_update(&l, p);
	iPTE_LW(&p, wr.r1, wr.r2);
	build_pte_modifiable(&p, &r, wr.r1, wr.r2,  wr.r3, label_nopage_tlbm);
	build_tlb_probe_entry(&p);
	uasm_i_ori(&p, wr.r1, wr.r1,
		   _PAGE_ACCESSED | _PAGE_MODIFIED | _PAGE_VALID | _PAGE_DIRTY);
	build_huge_handler_tail(&p, &r, &l, wr.r1, wr.r2);
#endif

	uasm_l_nopage_tlbm(&l, p);
	build_restore_work_registers(&p);
	uasm_i_j(&p, (unsigned long)tlb_do_page_fault_1 & 0x0fffffff);
	uasm_i_nop(&p);

	if ((p - handle_tlbm) > FASTPATH_SIZE)
		panic("TLB modify handler fastpath space exceeded");

	uasm_resolve_relocs(relocs, labels);
	pr_debug("Wrote TLB modify handler fastpath (%u instructions).\n",
		 (unsigned int)(p - handle_tlbm));

	dump_handler("r4000_tlb_modify", handle_tlbm, ARRAY_SIZE(handle_tlbm));
}

void __cpuinit build_tlb_refill_handler(void)
{
	/*
	 * The refill handler is generated per-CPU, multi-node systems
	 * may have local storage for it. The other handlers are only
	 * needed once.
	 */
	static int run_once = 0;

	output_pgtable_bits_defines();

#ifdef CONFIG_64BIT
	check_for_high_segbits = current_cpu_data.vmbits > (PGDIR_SHIFT + PGD_ORDER + PAGE_SHIFT - 3);
#endif

	switch (current_cpu_type()) {
	case CPU_R2000:
	case CPU_R3000:
	case CPU_R3000A:
	case CPU_R3081E:
	case CPU_TX3912:
	case CPU_TX3922:
	case CPU_TX3927:
#ifndef CONFIG_MIPS_PGD_C0_CONTEXT
		build_r3000_tlb_refill_handler();
		if (!run_once) {
			build_r3000_tlb_load_handler();
			build_r3000_tlb_store_handler();
			build_r3000_tlb_modify_handler();
			run_once++;
		}
#else
		panic("No R3000 TLB refill handler");
#endif
		break;

	case CPU_R6000:
	case CPU_R6000A:
		panic("No R6000 TLB refill handler yet");
		break;

	case CPU_R8000:
		panic("No R8000 TLB refill handler yet");
		break;

	default:
		if (!run_once) {
			scratch_reg = allocate_kscratch();
#ifdef CONFIG_MIPS_PGD_C0_CONTEXT
			build_r4000_setup_pgd();
#endif
			build_r4000_tlb_load_handler();
			build_r4000_tlb_store_handler();
			build_r4000_tlb_modify_handler();
			run_once++;
		}
		build_r4000_tlb_refill_handler();
	}
}

void __cpuinit flush_tlb_handlers(void)
{
	local_flush_icache_range((unsigned long)handle_tlbl,
			   (unsigned long)handle_tlbl + sizeof(handle_tlbl));
	local_flush_icache_range((unsigned long)handle_tlbs,
			   (unsigned long)handle_tlbs + sizeof(handle_tlbs));
	local_flush_icache_range((unsigned long)handle_tlbm,
			   (unsigned long)handle_tlbm + sizeof(handle_tlbm));
#ifdef CONFIG_MIPS_PGD_C0_CONTEXT
	local_flush_icache_range((unsigned long)tlbmiss_handler_setup_pgd,
			   (unsigned long)tlbmiss_handler_setup_pgd + sizeof(handle_tlbm));
#endif
}<|MERGE_RESOLUTION|>--- conflicted
+++ resolved
@@ -544,17 +544,12 @@
 
 	case CPU_R4600:
 	case CPU_R4700:
-<<<<<<< HEAD
-	case CPU_R5000:
-=======
->>>>>>> fb944c9b
 		uasm_i_nop(p);
 		tlbw(p);
 		uasm_i_nop(p);
 		break;
 
 	case CPU_R5000:
-	case CPU_R5000A:
 	case CPU_NEVADA:
 		uasm_i_nop(p); /* QED specifies 2 nops hazard */
 		uasm_i_nop(p); /* QED specifies 2 nops hazard */
