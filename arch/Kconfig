#
# General architecture dependent options
#

config OPROFILE
	tristate "OProfile system profiling"
	depends on PROFILING
	depends on HAVE_OPROFILE
	select RING_BUFFER
	select RING_BUFFER_ALLOW_SWAP
	help
	  OProfile is a profiling system capable of profiling the
	  whole system, include the kernel, kernel modules, libraries,
	  and applications.

	  If unsure, say N.

config OPROFILE_EVENT_MULTIPLEX
	bool "OProfile multiplexing support (EXPERIMENTAL)"
	default n
	depends on OPROFILE && X86
	help
	  The number of hardware counters is limited. The multiplexing
	  feature enables OProfile to gather more events than counters
	  are provided by the hardware. This is realized by switching
	  between events at an user specified time interval.

	  If unsure, say N.

config HAVE_OPROFILE
	bool

config OPROFILE_NMI_TIMER
	def_bool y
	depends on PERF_EVENTS && HAVE_PERF_EVENTS_NMI

config KPROBES
	bool "Kprobes"
	depends on MODULES
	depends on HAVE_KPROBES
	select KALLSYMS
	help
	  Kprobes allows you to trap at almost any kernel address and
	  execute a callback function.  register_kprobe() establishes
	  a probepoint and specifies the callback.  Kprobes is useful
	  for kernel debugging, non-intrusive instrumentation and testing.
	  If in doubt, say "N".

config JUMP_LABEL
       bool "Optimize trace point call sites"
       depends on HAVE_ARCH_JUMP_LABEL
       help
         If it is detected that the compiler has support for "asm goto",
	 the kernel will compile trace point locations with just a
	 nop instruction. When trace points are enabled, the nop will
	 be converted to a jump to the trace function. This technique
	 lowers overhead and stress on the branch prediction of the
	 processor.

	 On i386, options added to the compiler flags may increase
	 the size of the kernel slightly.

config OPTPROBES
	def_bool y
	depends on KPROBES && HAVE_OPTPROBES
	depends on !PREEMPT

config HAVE_EFFICIENT_UNALIGNED_ACCESS
	bool
	help
	  Some architectures are unable to perform unaligned accesses
	  without the use of get_unaligned/put_unaligned. Others are
	  unable to perform such accesses efficiently (e.g. trap on
	  unaligned access and require fixing it up in the exception
	  handler.)

	  This symbol should be selected by an architecture if it can
	  perform unaligned accesses efficiently to allow different
	  code paths to be selected for these cases. Some network
	  drivers, for example, could opt to not fix up alignment
	  problems with received packets if doing so would not help
	  much.

	  See Documentation/unaligned-memory-access.txt for more
	  information on the topic of unaligned memory accesses.

config HAVE_SYSCALL_WRAPPERS
	bool

config KRETPROBES
	def_bool y
	depends on KPROBES && HAVE_KRETPROBES

config USER_RETURN_NOTIFIER
	bool
	depends on HAVE_USER_RETURN_NOTIFIER
	help
	  Provide a kernel-internal notification when a cpu is about to
	  switch to user mode.

config HAVE_IOREMAP_PROT
	bool

config HAVE_KPROBES
	bool

config HAVE_KRETPROBES
	bool

config HAVE_OPTPROBES
	bool
#
# An arch should select this if it provides all these things:
#
#	task_pt_regs()		in asm/processor.h or asm/ptrace.h
#	arch_has_single_step()	if there is hardware single-step support
#	arch_has_block_step()	if there is hardware block-step support
#	asm/syscall.h		supplying asm-generic/syscall.h interface
#	linux/regset.h		user_regset interfaces
#	CORE_DUMP_USE_REGSET	#define'd in linux/elf.h
#	TIF_SYSCALL_TRACE	calls tracehook_report_syscall_{entry,exit}
#	TIF_NOTIFY_RESUME	calls tracehook_notify_resume()
#	signal delivery		calls tracehook_signal_handler()
#
config HAVE_ARCH_TRACEHOOK
	bool

config HAVE_DMA_ATTRS
	bool

config USE_GENERIC_SMP_HELPERS
	bool

config HAVE_REGS_AND_STACK_ACCESS_API
	bool
	help
	  This symbol should be selected by an architecure if it supports
	  the API needed to access registers and stack entries from pt_regs,
	  declared in asm/ptrace.h
	  For example the kprobes-based event tracer needs this API.

config HAVE_CLK
	bool
	help
	  The <linux/clk.h> calls support software clock gating and
	  thus are a key power management tool on many systems.

config HAVE_DMA_API_DEBUG
	bool

config HAVE_HW_BREAKPOINT
	bool
	depends on PERF_EVENTS

config HAVE_MIXED_BREAKPOINTS_REGS
	bool
	depends on HAVE_HW_BREAKPOINT
	help
	  Depending on the arch implementation of hardware breakpoints,
	  some of them have separate registers for data and instruction
	  breakpoints addresses, others have mixed registers to store
	  them but define the access type in a control register.
	  Select this option if your arch implements breakpoints under the
	  latter fashion.

config HAVE_USER_RETURN_NOTIFIER
	bool

config HAVE_PERF_EVENTS_NMI
	bool
	help
	  System hardware can generate an NMI using the perf event
	  subsystem.  Also has support for calculating CPU cycle events
	  to determine how many clock cycles in a given period.

config HAVE_ARCH_JUMP_LABEL
	bool

config HAVE_ARCH_MUTEX_CPU_RELAX
	bool

config HAVE_RCU_TABLE_FREE
	bool

config ARCH_HAVE_NMI_SAFE_CMPXCHG
	bool

<<<<<<< HEAD
config HAVE_ALIGNED_STRUCT_PAGE
	bool
	help
	  This makes sure that struct pages are double word aligned and that
	  e.g. the SLUB allocator can perform double word atomic operations
	  on a struct page for better performance. However selecting this
	  might increase the size of a struct page by a word.

config HAVE_CMPXCHG_LOCAL
	bool

config HAVE_CMPXCHG_DOUBLE
=======
config ARCH_WANT_OLD_COMPAT_IPC
>>>>>>> ca3a3d34
	bool

source "kernel/gcov/Kconfig"<|MERGE_RESOLUTION|>--- conflicted
+++ resolved
@@ -185,7 +185,6 @@
 config ARCH_HAVE_NMI_SAFE_CMPXCHG
 	bool
 
-<<<<<<< HEAD
 config HAVE_ALIGNED_STRUCT_PAGE
 	bool
 	help
@@ -198,9 +197,9 @@
 	bool
 
 config HAVE_CMPXCHG_DOUBLE
-=======
+	bool
+
 config ARCH_WANT_OLD_COMPAT_IPC
->>>>>>> ca3a3d34
 	bool
 
 source "kernel/gcov/Kconfig"