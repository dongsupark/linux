--- conflicted
+++ resolved
@@ -294,7 +294,6 @@
 
 	  See Documentation/prctl/seccomp_filter.txt for details.
 
-<<<<<<< HEAD
 config HAVE_MOD_ARCH_SPECIFIC
 	bool
 	help
@@ -316,7 +315,7 @@
 
 config HAVE_VIRT_CPU_ACCOUNTING
 	bool
-=======
+
 config HAVE_RCU_USER_QS
 	bool
 	help
@@ -326,6 +325,5 @@
 	  TIF_NOHZ flag. Exceptions handlers must be wrapped as well. Irqs
 	  are already protected inside rcu_irq_enter/rcu_irq_exit() but
 	  preemption or signal handling on irq exit still need to be protected.
->>>>>>> 5e9c338f
 
 source "kernel/gcov/Kconfig"