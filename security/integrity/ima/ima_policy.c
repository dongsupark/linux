--- conflicted
+++ resolved
@@ -45,12 +45,8 @@
 	enum ima_hooks func;
 	int mask;
 	unsigned long fsmagic;
-<<<<<<< HEAD
-	uid_t uid;
+	kuid_t uid;
 	uid_t fowner;
-=======
-	kuid_t uid;
->>>>>>> 72235465
 	struct {
 		void *rule;	/* LSM file metadata specific */
 		int type;	/* audit type */
@@ -340,12 +336,8 @@
 
 	ab = audit_log_start(NULL, GFP_KERNEL, AUDIT_INTEGRITY_RULE);
 
-<<<<<<< HEAD
-	entry->uid = -1;
+	entry->uid = INVALID_UID;
 	entry->fowner = -1;
-=======
-	entry->uid = INVALID_UID;
->>>>>>> 72235465
 	entry->action = UNKNOWN;
 	while ((p = strsep(&rule, " \t")) != NULL) {
 		substring_t args[MAX_OPT_ARGS];
