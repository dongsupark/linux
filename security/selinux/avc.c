--- conflicted
+++ resolved
@@ -527,11 +527,7 @@
 	 * happened a little later.
 	 */
 	if ((a->type == LSM_AUDIT_DATA_INODE) &&
-<<<<<<< HEAD
-	    (flags & IPERM_FLAG_RCU))
-=======
 	    (flags & MAY_NOT_BLOCK))
->>>>>>> b55ebc27
 		return -ECHILD;
 
 	a->selinux_audit_data.tclass = tclass;
