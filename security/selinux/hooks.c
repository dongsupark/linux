/*
 *  NSA Security-Enhanced Linux (SELinux) security module
 *
 *  This file contains the SELinux hook function implementations.
 *
 *  Authors:  Stephen Smalley, <sds@epoch.ncsc.mil>
 *	      Chris Vance, <cvance@nai.com>
 *	      Wayne Salamon, <wsalamon@nai.com>
 *	      James Morris <jmorris@redhat.com>
 *
 *  Copyright (C) 2001,2002 Networks Associates Technology, Inc.
 *  Copyright (C) 2003-2008 Red Hat, Inc., James Morris <jmorris@redhat.com>
 *					   Eric Paris <eparis@redhat.com>
 *  Copyright (C) 2004-2005 Trusted Computer Solutions, Inc.
 *			    <dgoeddel@trustedcs.com>
 *  Copyright (C) 2006, 2007, 2009 Hewlett-Packard Development Company, L.P.
 *	Paul Moore <paul@paul-moore.com>
 *  Copyright (C) 2007 Hitachi Software Engineering Co., Ltd.
 *		       Yuichi Nakamura <ynakam@hitachisoft.jp>
 *
 *	This program is free software; you can redistribute it and/or modify
 *	it under the terms of the GNU General Public License version 2,
 *	as published by the Free Software Foundation.
 */

#include <linux/init.h>
#include <linux/kd.h>
#include <linux/kernel.h>
#include <linux/tracehook.h>
#include <linux/errno.h>
#include <linux/sched.h>
#include <linux/security.h>
#include <linux/xattr.h>
#include <linux/capability.h>
#include <linux/unistd.h>
#include <linux/mm.h>
#include <linux/mman.h>
#include <linux/slab.h>
#include <linux/pagemap.h>
#include <linux/proc_fs.h>
#include <linux/swap.h>
#include <linux/spinlock.h>
#include <linux/syscalls.h>
#include <linux/dcache.h>
#include <linux/file.h>
#include <linux/fdtable.h>
#include <linux/namei.h>
#include <linux/mount.h>
#include <linux/netfilter_ipv4.h>
#include <linux/netfilter_ipv6.h>
#include <linux/tty.h>
#include <net/icmp.h>
#include <net/ip.h>		/* for local_port_range[] */
#include <net/tcp.h>		/* struct or_callable used in sock_rcv_skb */
#include <net/net_namespace.h>
#include <net/netlabel.h>
#include <linux/uaccess.h>
#include <asm/ioctls.h>
#include <linux/atomic.h>
#include <linux/bitops.h>
#include <linux/interrupt.h>
#include <linux/netdevice.h>	/* for network interface checks */
#include <linux/netlink.h>
#include <linux/tcp.h>
#include <linux/udp.h>
#include <linux/dccp.h>
#include <linux/quota.h>
#include <linux/un.h>		/* for Unix socket types */
#include <net/af_unix.h>	/* for Unix socket types */
#include <linux/parser.h>
#include <linux/nfs_mount.h>
#include <net/ipv6.h>
#include <linux/hugetlb.h>
#include <linux/personality.h>
#include <linux/audit.h>
#include <linux/string.h>
#include <linux/selinux.h>
#include <linux/mutex.h>
#include <linux/posix-timers.h>
#include <linux/syslog.h>
#include <linux/user_namespace.h>
#include <linux/export.h>
#include <linux/msg.h>
#include <linux/shm.h>

#include "avc.h"
#include "objsec.h"
#include "netif.h"
#include "netnode.h"
#include "netport.h"
#include "xfrm.h"
#include "netlabel.h"
#include "audit.h"
#include "avc_ss.h"

#define NUM_SEL_MNT_OPTS 5

extern struct security_operations *security_ops;

/* SECMARK reference count */
static atomic_t selinux_secmark_refcount = ATOMIC_INIT(0);

#ifdef CONFIG_SECURITY_SELINUX_DEVELOP
int selinux_enforcing;

static int __init enforcing_setup(char *str)
{
	unsigned long enforcing;
	if (!strict_strtoul(str, 0, &enforcing))
		selinux_enforcing = enforcing ? 1 : 0;
	return 1;
}
__setup("enforcing=", enforcing_setup);
#endif

#ifdef CONFIG_SECURITY_SELINUX_BOOTPARAM
int selinux_enabled = CONFIG_SECURITY_SELINUX_BOOTPARAM_VALUE;

static int __init selinux_enabled_setup(char *str)
{
	unsigned long enabled;
	if (!strict_strtoul(str, 0, &enabled))
		selinux_enabled = enabled ? 1 : 0;
	return 1;
}
__setup("selinux=", selinux_enabled_setup);
#else
int selinux_enabled = 1;
#endif

static struct kmem_cache *sel_inode_cache;

/**
 * selinux_secmark_enabled - Check to see if SECMARK is currently enabled
 *
 * Description:
 * This function checks the SECMARK reference counter to see if any SECMARK
 * targets are currently configured, if the reference counter is greater than
 * zero SECMARK is considered to be enabled.  Returns true (1) if SECMARK is
 * enabled, false (0) if SECMARK is disabled.
 *
 */
static int selinux_secmark_enabled(void)
{
	return (atomic_read(&selinux_secmark_refcount) > 0);
}

/*
 * initialise the security for the init task
 */
static void cred_init_security(void)
{
	struct cred *cred = (struct cred *) current->real_cred;
	struct task_security_struct *tsec;

	tsec = kzalloc(sizeof(struct task_security_struct), GFP_KERNEL);
	if (!tsec)
		panic("SELinux:  Failed to initialize initial task.\n");

	tsec->osid = tsec->sid = SECINITSID_KERNEL;
	cred->security = tsec;
}

/*
 * get the security ID of a set of credentials
 */
static inline u32 cred_sid(const struct cred *cred)
{
	const struct task_security_struct *tsec;

	tsec = cred->security;
	return tsec->sid;
}

/*
 * get the objective security ID of a task
 */
static inline u32 task_sid(const struct task_struct *task)
{
	u32 sid;

	rcu_read_lock();
	sid = cred_sid(__task_cred(task));
	rcu_read_unlock();
	return sid;
}

/*
 * get the subjective security ID of the current task
 */
static inline u32 current_sid(void)
{
	const struct task_security_struct *tsec = current_security();

	return tsec->sid;
}

/* Allocate and free functions for each kind of security blob. */

static int inode_alloc_security(struct inode *inode)
{
	struct inode_security_struct *isec;
	u32 sid = current_sid();

	isec = kmem_cache_zalloc(sel_inode_cache, GFP_NOFS);
	if (!isec)
		return -ENOMEM;

	mutex_init(&isec->lock);
	INIT_LIST_HEAD(&isec->list);
	isec->inode = inode;
	isec->sid = SECINITSID_UNLABELED;
	isec->sclass = SECCLASS_FILE;
	isec->task_sid = sid;
	inode->i_security = isec;

	return 0;
}

static void inode_free_security(struct inode *inode)
{
	struct inode_security_struct *isec = inode->i_security;
	struct superblock_security_struct *sbsec = inode->i_sb->s_security;

	spin_lock(&sbsec->isec_lock);
	if (!list_empty(&isec->list))
		list_del_init(&isec->list);
	spin_unlock(&sbsec->isec_lock);

	inode->i_security = NULL;
	kmem_cache_free(sel_inode_cache, isec);
}

static int file_alloc_security(struct file *file)
{
	struct file_security_struct *fsec;
	u32 sid = current_sid();

	fsec = kzalloc(sizeof(struct file_security_struct), GFP_KERNEL);
	if (!fsec)
		return -ENOMEM;

	fsec->sid = sid;
	fsec->fown_sid = sid;
	file->f_security = fsec;

	return 0;
}

static void file_free_security(struct file *file)
{
	struct file_security_struct *fsec = file->f_security;
	file->f_security = NULL;
	kfree(fsec);
}

static int superblock_alloc_security(struct super_block *sb)
{
	struct superblock_security_struct *sbsec;

	sbsec = kzalloc(sizeof(struct superblock_security_struct), GFP_KERNEL);
	if (!sbsec)
		return -ENOMEM;

	mutex_init(&sbsec->lock);
	INIT_LIST_HEAD(&sbsec->isec_head);
	spin_lock_init(&sbsec->isec_lock);
	sbsec->sb = sb;
	sbsec->sid = SECINITSID_UNLABELED;
	sbsec->def_sid = SECINITSID_FILE;
	sbsec->mntpoint_sid = SECINITSID_UNLABELED;
	sb->s_security = sbsec;

	return 0;
}

static void superblock_free_security(struct super_block *sb)
{
	struct superblock_security_struct *sbsec = sb->s_security;
	sb->s_security = NULL;
	kfree(sbsec);
}

/* The file system's label must be initialized prior to use. */

static const char *labeling_behaviors[6] = {
	"uses xattr",
	"uses transition SIDs",
	"uses task SIDs",
	"uses genfs_contexts",
	"not configured for labeling",
	"uses mountpoint labeling",
};

static int inode_doinit_with_dentry(struct inode *inode, struct dentry *opt_dentry);

static inline int inode_doinit(struct inode *inode)
{
	return inode_doinit_with_dentry(inode, NULL);
}

enum {
	Opt_error = -1,
	Opt_context = 1,
	Opt_fscontext = 2,
	Opt_defcontext = 3,
	Opt_rootcontext = 4,
	Opt_labelsupport = 5,
};

static const match_table_t tokens = {
	{Opt_context, CONTEXT_STR "%s"},
	{Opt_fscontext, FSCONTEXT_STR "%s"},
	{Opt_defcontext, DEFCONTEXT_STR "%s"},
	{Opt_rootcontext, ROOTCONTEXT_STR "%s"},
	{Opt_labelsupport, LABELSUPP_STR},
	{Opt_error, NULL},
};

#define SEL_MOUNT_FAIL_MSG "SELinux:  duplicate or incompatible mount options\n"

static int may_context_mount_sb_relabel(u32 sid,
			struct superblock_security_struct *sbsec,
			const struct cred *cred)
{
	const struct task_security_struct *tsec = cred->security;
	int rc;

	rc = avc_has_perm(tsec->sid, sbsec->sid, SECCLASS_FILESYSTEM,
			  FILESYSTEM__RELABELFROM, NULL);
	if (rc)
		return rc;

	rc = avc_has_perm(tsec->sid, sid, SECCLASS_FILESYSTEM,
			  FILESYSTEM__RELABELTO, NULL);
	return rc;
}

static int may_context_mount_inode_relabel(u32 sid,
			struct superblock_security_struct *sbsec,
			const struct cred *cred)
{
	const struct task_security_struct *tsec = cred->security;
	int rc;
	rc = avc_has_perm(tsec->sid, sbsec->sid, SECCLASS_FILESYSTEM,
			  FILESYSTEM__RELABELFROM, NULL);
	if (rc)
		return rc;

	rc = avc_has_perm(sid, sbsec->sid, SECCLASS_FILESYSTEM,
			  FILESYSTEM__ASSOCIATE, NULL);
	return rc;
}

static int sb_finish_set_opts(struct super_block *sb)
{
	struct superblock_security_struct *sbsec = sb->s_security;
	struct dentry *root = sb->s_root;
	struct inode *root_inode = root->d_inode;
	int rc = 0;

	if (sbsec->behavior == SECURITY_FS_USE_XATTR) {
		/* Make sure that the xattr handler exists and that no
		   error other than -ENODATA is returned by getxattr on
		   the root directory.  -ENODATA is ok, as this may be
		   the first boot of the SELinux kernel before we have
		   assigned xattr values to the filesystem. */
		if (!root_inode->i_op->getxattr) {
			printk(KERN_WARNING "SELinux: (dev %s, type %s) has no "
			       "xattr support\n", sb->s_id, sb->s_type->name);
			rc = -EOPNOTSUPP;
			goto out;
		}
		rc = root_inode->i_op->getxattr(root, XATTR_NAME_SELINUX, NULL, 0);
		if (rc < 0 && rc != -ENODATA) {
			if (rc == -EOPNOTSUPP)
				printk(KERN_WARNING "SELinux: (dev %s, type "
				       "%s) has no security xattr handler\n",
				       sb->s_id, sb->s_type->name);
			else
				printk(KERN_WARNING "SELinux: (dev %s, type "
				       "%s) getxattr errno %d\n", sb->s_id,
				       sb->s_type->name, -rc);
			goto out;
		}
	}

	sbsec->flags |= (SE_SBINITIALIZED | SE_SBLABELSUPP);

	if (sbsec->behavior > ARRAY_SIZE(labeling_behaviors))
		printk(KERN_ERR "SELinux: initialized (dev %s, type %s), unknown behavior\n",
		       sb->s_id, sb->s_type->name);
	else
		printk(KERN_DEBUG "SELinux: initialized (dev %s, type %s), %s\n",
		       sb->s_id, sb->s_type->name,
		       labeling_behaviors[sbsec->behavior-1]);

	if (sbsec->behavior == SECURITY_FS_USE_GENFS ||
	    sbsec->behavior == SECURITY_FS_USE_MNTPOINT ||
	    sbsec->behavior == SECURITY_FS_USE_NONE ||
	    sbsec->behavior > ARRAY_SIZE(labeling_behaviors))
		sbsec->flags &= ~SE_SBLABELSUPP;

	/* Special handling for sysfs. Is genfs but also has setxattr handler*/
	if (strncmp(sb->s_type->name, "sysfs", sizeof("sysfs")) == 0)
		sbsec->flags |= SE_SBLABELSUPP;

	/* Initialize the root inode. */
	rc = inode_doinit_with_dentry(root_inode, root);

	/* Initialize any other inodes associated with the superblock, e.g.
	   inodes created prior to initial policy load or inodes created
	   during get_sb by a pseudo filesystem that directly
	   populates itself. */
	spin_lock(&sbsec->isec_lock);
next_inode:
	if (!list_empty(&sbsec->isec_head)) {
		struct inode_security_struct *isec =
				list_entry(sbsec->isec_head.next,
					   struct inode_security_struct, list);
		struct inode *inode = isec->inode;
		spin_unlock(&sbsec->isec_lock);
		inode = igrab(inode);
		if (inode) {
			if (!IS_PRIVATE(inode))
				inode_doinit(inode);
			iput(inode);
		}
		spin_lock(&sbsec->isec_lock);
		list_del_init(&isec->list);
		goto next_inode;
	}
	spin_unlock(&sbsec->isec_lock);
out:
	return rc;
}

/*
 * This function should allow an FS to ask what it's mount security
 * options were so it can use those later for submounts, displaying
 * mount options, or whatever.
 */
static int selinux_get_mnt_opts(const struct super_block *sb,
				struct security_mnt_opts *opts)
{
	int rc = 0, i;
	struct superblock_security_struct *sbsec = sb->s_security;
	char *context = NULL;
	u32 len;
	char tmp;

	security_init_mnt_opts(opts);

	if (!(sbsec->flags & SE_SBINITIALIZED))
		return -EINVAL;

	if (!ss_initialized)
		return -EINVAL;

	tmp = sbsec->flags & SE_MNTMASK;
	/* count the number of mount options for this sb */
	for (i = 0; i < 8; i++) {
		if (tmp & 0x01)
			opts->num_mnt_opts++;
		tmp >>= 1;
	}
	/* Check if the Label support flag is set */
	if (sbsec->flags & SE_SBLABELSUPP)
		opts->num_mnt_opts++;

	opts->mnt_opts = kcalloc(opts->num_mnt_opts, sizeof(char *), GFP_ATOMIC);
	if (!opts->mnt_opts) {
		rc = -ENOMEM;
		goto out_free;
	}

	opts->mnt_opts_flags = kcalloc(opts->num_mnt_opts, sizeof(int), GFP_ATOMIC);
	if (!opts->mnt_opts_flags) {
		rc = -ENOMEM;
		goto out_free;
	}

	i = 0;
	if (sbsec->flags & FSCONTEXT_MNT) {
		rc = security_sid_to_context(sbsec->sid, &context, &len);
		if (rc)
			goto out_free;
		opts->mnt_opts[i] = context;
		opts->mnt_opts_flags[i++] = FSCONTEXT_MNT;
	}
	if (sbsec->flags & CONTEXT_MNT) {
		rc = security_sid_to_context(sbsec->mntpoint_sid, &context, &len);
		if (rc)
			goto out_free;
		opts->mnt_opts[i] = context;
		opts->mnt_opts_flags[i++] = CONTEXT_MNT;
	}
	if (sbsec->flags & DEFCONTEXT_MNT) {
		rc = security_sid_to_context(sbsec->def_sid, &context, &len);
		if (rc)
			goto out_free;
		opts->mnt_opts[i] = context;
		opts->mnt_opts_flags[i++] = DEFCONTEXT_MNT;
	}
	if (sbsec->flags & ROOTCONTEXT_MNT) {
		struct inode *root = sbsec->sb->s_root->d_inode;
		struct inode_security_struct *isec = root->i_security;

		rc = security_sid_to_context(isec->sid, &context, &len);
		if (rc)
			goto out_free;
		opts->mnt_opts[i] = context;
		opts->mnt_opts_flags[i++] = ROOTCONTEXT_MNT;
	}
	if (sbsec->flags & SE_SBLABELSUPP) {
		opts->mnt_opts[i] = NULL;
		opts->mnt_opts_flags[i++] = SE_SBLABELSUPP;
	}

	BUG_ON(i != opts->num_mnt_opts);

	return 0;

out_free:
	security_free_mnt_opts(opts);
	return rc;
}

static int bad_option(struct superblock_security_struct *sbsec, char flag,
		      u32 old_sid, u32 new_sid)
{
	char mnt_flags = sbsec->flags & SE_MNTMASK;

	/* check if the old mount command had the same options */
	if (sbsec->flags & SE_SBINITIALIZED)
		if (!(sbsec->flags & flag) ||
		    (old_sid != new_sid))
			return 1;

	/* check if we were passed the same options twice,
	 * aka someone passed context=a,context=b
	 */
	if (!(sbsec->flags & SE_SBINITIALIZED))
		if (mnt_flags & flag)
			return 1;
	return 0;
}

/*
 * Allow filesystems with binary mount data to explicitly set mount point
 * labeling information.
 */
static int selinux_set_mnt_opts(struct super_block *sb,
				struct security_mnt_opts *opts)
{
	const struct cred *cred = current_cred();
	int rc = 0, i;
	struct superblock_security_struct *sbsec = sb->s_security;
	const char *name = sb->s_type->name;
	struct inode *inode = sbsec->sb->s_root->d_inode;
	struct inode_security_struct *root_isec = inode->i_security;
	u32 fscontext_sid = 0, context_sid = 0, rootcontext_sid = 0;
	u32 defcontext_sid = 0;
	char **mount_options = opts->mnt_opts;
	int *flags = opts->mnt_opts_flags;
	int num_opts = opts->num_mnt_opts;

	mutex_lock(&sbsec->lock);

	if (!ss_initialized) {
		if (!num_opts) {
			/* Defer initialization until selinux_complete_init,
			   after the initial policy is loaded and the security
			   server is ready to handle calls. */
			goto out;
		}
		rc = -EINVAL;
		printk(KERN_WARNING "SELinux: Unable to set superblock options "
			"before the security server is initialized\n");
		goto out;
	}

	/*
	 * Binary mount data FS will come through this function twice.  Once
	 * from an explicit call and once from the generic calls from the vfs.
	 * Since the generic VFS calls will not contain any security mount data
	 * we need to skip the double mount verification.
	 *
	 * This does open a hole in which we will not notice if the first
	 * mount using this sb set explict options and a second mount using
	 * this sb does not set any security options.  (The first options
	 * will be used for both mounts)
	 */
	if ((sbsec->flags & SE_SBINITIALIZED) && (sb->s_type->fs_flags & FS_BINARY_MOUNTDATA)
	    && (num_opts == 0))
		goto out;

	/*
	 * parse the mount options, check if they are valid sids.
	 * also check if someone is trying to mount the same sb more
	 * than once with different security options.
	 */
	for (i = 0; i < num_opts; i++) {
		u32 sid;

		if (flags[i] == SE_SBLABELSUPP)
			continue;
		rc = security_context_to_sid(mount_options[i],
					     strlen(mount_options[i]), &sid);
		if (rc) {
			printk(KERN_WARNING "SELinux: security_context_to_sid"
			       "(%s) failed for (dev %s, type %s) errno=%d\n",
			       mount_options[i], sb->s_id, name, rc);
			goto out;
		}
		switch (flags[i]) {
		case FSCONTEXT_MNT:
			fscontext_sid = sid;

			if (bad_option(sbsec, FSCONTEXT_MNT, sbsec->sid,
					fscontext_sid))
				goto out_double_mount;

			sbsec->flags |= FSCONTEXT_MNT;
			break;
		case CONTEXT_MNT:
			context_sid = sid;

			if (bad_option(sbsec, CONTEXT_MNT, sbsec->mntpoint_sid,
					context_sid))
				goto out_double_mount;

			sbsec->flags |= CONTEXT_MNT;
			break;
		case ROOTCONTEXT_MNT:
			rootcontext_sid = sid;

			if (bad_option(sbsec, ROOTCONTEXT_MNT, root_isec->sid,
					rootcontext_sid))
				goto out_double_mount;

			sbsec->flags |= ROOTCONTEXT_MNT;

			break;
		case DEFCONTEXT_MNT:
			defcontext_sid = sid;

			if (bad_option(sbsec, DEFCONTEXT_MNT, sbsec->def_sid,
					defcontext_sid))
				goto out_double_mount;

			sbsec->flags |= DEFCONTEXT_MNT;

			break;
		default:
			rc = -EINVAL;
			goto out;
		}
	}

	if (sbsec->flags & SE_SBINITIALIZED) {
		/* previously mounted with options, but not on this attempt? */
		if ((sbsec->flags & SE_MNTMASK) && !num_opts)
			goto out_double_mount;
		rc = 0;
		goto out;
	}

	if (strcmp(sb->s_type->name, "proc") == 0)
		sbsec->flags |= SE_SBPROC;

	/* Determine the labeling behavior to use for this filesystem type. */
	rc = security_fs_use((sbsec->flags & SE_SBPROC) ? "proc" : sb->s_type->name, &sbsec->behavior, &sbsec->sid);
	if (rc) {
		printk(KERN_WARNING "%s: security_fs_use(%s) returned %d\n",
		       __func__, sb->s_type->name, rc);
		goto out;
	}

	/* sets the context of the superblock for the fs being mounted. */
	if (fscontext_sid) {
		rc = may_context_mount_sb_relabel(fscontext_sid, sbsec, cred);
		if (rc)
			goto out;

		sbsec->sid = fscontext_sid;
	}

	/*
	 * Switch to using mount point labeling behavior.
	 * sets the label used on all file below the mountpoint, and will set
	 * the superblock context if not already set.
	 */
	if (context_sid) {
		if (!fscontext_sid) {
			rc = may_context_mount_sb_relabel(context_sid, sbsec,
							  cred);
			if (rc)
				goto out;
			sbsec->sid = context_sid;
		} else {
			rc = may_context_mount_inode_relabel(context_sid, sbsec,
							     cred);
			if (rc)
				goto out;
		}
		if (!rootcontext_sid)
			rootcontext_sid = context_sid;

		sbsec->mntpoint_sid = context_sid;
		sbsec->behavior = SECURITY_FS_USE_MNTPOINT;
	}

	if (rootcontext_sid) {
		rc = may_context_mount_inode_relabel(rootcontext_sid, sbsec,
						     cred);
		if (rc)
			goto out;

		root_isec->sid = rootcontext_sid;
		root_isec->initialized = 1;
	}

	if (defcontext_sid) {
		if (sbsec->behavior != SECURITY_FS_USE_XATTR) {
			rc = -EINVAL;
			printk(KERN_WARNING "SELinux: defcontext option is "
			       "invalid for this filesystem type\n");
			goto out;
		}

		if (defcontext_sid != sbsec->def_sid) {
			rc = may_context_mount_inode_relabel(defcontext_sid,
							     sbsec, cred);
			if (rc)
				goto out;
		}

		sbsec->def_sid = defcontext_sid;
	}

	rc = sb_finish_set_opts(sb);
out:
	mutex_unlock(&sbsec->lock);
	return rc;
out_double_mount:
	rc = -EINVAL;
	printk(KERN_WARNING "SELinux: mount invalid.  Same superblock, different "
	       "security settings for (dev %s, type %s)\n", sb->s_id, name);
	goto out;
}

static void selinux_sb_clone_mnt_opts(const struct super_block *oldsb,
					struct super_block *newsb)
{
	const struct superblock_security_struct *oldsbsec = oldsb->s_security;
	struct superblock_security_struct *newsbsec = newsb->s_security;

	int set_fscontext =	(oldsbsec->flags & FSCONTEXT_MNT);
	int set_context =	(oldsbsec->flags & CONTEXT_MNT);
	int set_rootcontext =	(oldsbsec->flags & ROOTCONTEXT_MNT);

	/*
	 * if the parent was able to be mounted it clearly had no special lsm
	 * mount options.  thus we can safely deal with this superblock later
	 */
	if (!ss_initialized)
		return;

	/* how can we clone if the old one wasn't set up?? */
	BUG_ON(!(oldsbsec->flags & SE_SBINITIALIZED));

	/* if fs is reusing a sb, just let its options stand... */
	if (newsbsec->flags & SE_SBINITIALIZED)
		return;

	mutex_lock(&newsbsec->lock);

	newsbsec->flags = oldsbsec->flags;

	newsbsec->sid = oldsbsec->sid;
	newsbsec->def_sid = oldsbsec->def_sid;
	newsbsec->behavior = oldsbsec->behavior;

	if (set_context) {
		u32 sid = oldsbsec->mntpoint_sid;

		if (!set_fscontext)
			newsbsec->sid = sid;
		if (!set_rootcontext) {
			struct inode *newinode = newsb->s_root->d_inode;
			struct inode_security_struct *newisec = newinode->i_security;
			newisec->sid = sid;
		}
		newsbsec->mntpoint_sid = sid;
	}
	if (set_rootcontext) {
		const struct inode *oldinode = oldsb->s_root->d_inode;
		const struct inode_security_struct *oldisec = oldinode->i_security;
		struct inode *newinode = newsb->s_root->d_inode;
		struct inode_security_struct *newisec = newinode->i_security;

		newisec->sid = oldisec->sid;
	}

	sb_finish_set_opts(newsb);
	mutex_unlock(&newsbsec->lock);
}

static int selinux_parse_opts_str(char *options,
				  struct security_mnt_opts *opts)
{
	char *p;
	char *context = NULL, *defcontext = NULL;
	char *fscontext = NULL, *rootcontext = NULL;
	int rc, num_mnt_opts = 0;

	opts->num_mnt_opts = 0;

	/* Standard string-based options. */
	while ((p = strsep(&options, "|")) != NULL) {
		int token;
		substring_t args[MAX_OPT_ARGS];

		if (!*p)
			continue;

		token = match_token(p, tokens, args);

		switch (token) {
		case Opt_context:
			if (context || defcontext) {
				rc = -EINVAL;
				printk(KERN_WARNING SEL_MOUNT_FAIL_MSG);
				goto out_err;
			}
			context = match_strdup(&args[0]);
			if (!context) {
				rc = -ENOMEM;
				goto out_err;
			}
			break;

		case Opt_fscontext:
			if (fscontext) {
				rc = -EINVAL;
				printk(KERN_WARNING SEL_MOUNT_FAIL_MSG);
				goto out_err;
			}
			fscontext = match_strdup(&args[0]);
			if (!fscontext) {
				rc = -ENOMEM;
				goto out_err;
			}
			break;

		case Opt_rootcontext:
			if (rootcontext) {
				rc = -EINVAL;
				printk(KERN_WARNING SEL_MOUNT_FAIL_MSG);
				goto out_err;
			}
			rootcontext = match_strdup(&args[0]);
			if (!rootcontext) {
				rc = -ENOMEM;
				goto out_err;
			}
			break;

		case Opt_defcontext:
			if (context || defcontext) {
				rc = -EINVAL;
				printk(KERN_WARNING SEL_MOUNT_FAIL_MSG);
				goto out_err;
			}
			defcontext = match_strdup(&args[0]);
			if (!defcontext) {
				rc = -ENOMEM;
				goto out_err;
			}
			break;
		case Opt_labelsupport:
			break;
		default:
			rc = -EINVAL;
			printk(KERN_WARNING "SELinux:  unknown mount option\n");
			goto out_err;

		}
	}

	rc = -ENOMEM;
	opts->mnt_opts = kcalloc(NUM_SEL_MNT_OPTS, sizeof(char *), GFP_ATOMIC);
	if (!opts->mnt_opts)
		goto out_err;

	opts->mnt_opts_flags = kcalloc(NUM_SEL_MNT_OPTS, sizeof(int), GFP_ATOMIC);
	if (!opts->mnt_opts_flags) {
		kfree(opts->mnt_opts);
		goto out_err;
	}

	if (fscontext) {
		opts->mnt_opts[num_mnt_opts] = fscontext;
		opts->mnt_opts_flags[num_mnt_opts++] = FSCONTEXT_MNT;
	}
	if (context) {
		opts->mnt_opts[num_mnt_opts] = context;
		opts->mnt_opts_flags[num_mnt_opts++] = CONTEXT_MNT;
	}
	if (rootcontext) {
		opts->mnt_opts[num_mnt_opts] = rootcontext;
		opts->mnt_opts_flags[num_mnt_opts++] = ROOTCONTEXT_MNT;
	}
	if (defcontext) {
		opts->mnt_opts[num_mnt_opts] = defcontext;
		opts->mnt_opts_flags[num_mnt_opts++] = DEFCONTEXT_MNT;
	}

	opts->num_mnt_opts = num_mnt_opts;
	return 0;

out_err:
	kfree(context);
	kfree(defcontext);
	kfree(fscontext);
	kfree(rootcontext);
	return rc;
}
/*
 * string mount options parsing and call set the sbsec
 */
static int superblock_doinit(struct super_block *sb, void *data)
{
	int rc = 0;
	char *options = data;
	struct security_mnt_opts opts;

	security_init_mnt_opts(&opts);

	if (!data)
		goto out;

	BUG_ON(sb->s_type->fs_flags & FS_BINARY_MOUNTDATA);

	rc = selinux_parse_opts_str(options, &opts);
	if (rc)
		goto out_err;

out:
	rc = selinux_set_mnt_opts(sb, &opts);

out_err:
	security_free_mnt_opts(&opts);
	return rc;
}

static void selinux_write_opts(struct seq_file *m,
			       struct security_mnt_opts *opts)
{
	int i;
	char *prefix;

	for (i = 0; i < opts->num_mnt_opts; i++) {
		char *has_comma;

		if (opts->mnt_opts[i])
			has_comma = strchr(opts->mnt_opts[i], ',');
		else
			has_comma = NULL;

		switch (opts->mnt_opts_flags[i]) {
		case CONTEXT_MNT:
			prefix = CONTEXT_STR;
			break;
		case FSCONTEXT_MNT:
			prefix = FSCONTEXT_STR;
			break;
		case ROOTCONTEXT_MNT:
			prefix = ROOTCONTEXT_STR;
			break;
		case DEFCONTEXT_MNT:
			prefix = DEFCONTEXT_STR;
			break;
		case SE_SBLABELSUPP:
			seq_putc(m, ',');
			seq_puts(m, LABELSUPP_STR);
			continue;
		default:
			BUG();
			return;
		};
		/* we need a comma before each option */
		seq_putc(m, ',');
		seq_puts(m, prefix);
		if (has_comma)
			seq_putc(m, '\"');
		seq_puts(m, opts->mnt_opts[i]);
		if (has_comma)
			seq_putc(m, '\"');
	}
}

static int selinux_sb_show_options(struct seq_file *m, struct super_block *sb)
{
	struct security_mnt_opts opts;
	int rc;

	rc = selinux_get_mnt_opts(sb, &opts);
	if (rc) {
		/* before policy load we may get EINVAL, don't show anything */
		if (rc == -EINVAL)
			rc = 0;
		return rc;
	}

	selinux_write_opts(m, &opts);

	security_free_mnt_opts(&opts);

	return rc;
}

static inline u16 inode_mode_to_security_class(umode_t mode)
{
	switch (mode & S_IFMT) {
	case S_IFSOCK:
		return SECCLASS_SOCK_FILE;
	case S_IFLNK:
		return SECCLASS_LNK_FILE;
	case S_IFREG:
		return SECCLASS_FILE;
	case S_IFBLK:
		return SECCLASS_BLK_FILE;
	case S_IFDIR:
		return SECCLASS_DIR;
	case S_IFCHR:
		return SECCLASS_CHR_FILE;
	case S_IFIFO:
		return SECCLASS_FIFO_FILE;

	}

	return SECCLASS_FILE;
}

static inline int default_protocol_stream(int protocol)
{
	return (protocol == IPPROTO_IP || protocol == IPPROTO_TCP);
}

static inline int default_protocol_dgram(int protocol)
{
	return (protocol == IPPROTO_IP || protocol == IPPROTO_UDP);
}

static inline u16 socket_type_to_security_class(int family, int type, int protocol)
{
	switch (family) {
	case PF_UNIX:
		switch (type) {
		case SOCK_STREAM:
		case SOCK_SEQPACKET:
			return SECCLASS_UNIX_STREAM_SOCKET;
		case SOCK_DGRAM:
			return SECCLASS_UNIX_DGRAM_SOCKET;
		}
		break;
	case PF_INET:
	case PF_INET6:
		switch (type) {
		case SOCK_STREAM:
			if (default_protocol_stream(protocol))
				return SECCLASS_TCP_SOCKET;
			else
				return SECCLASS_RAWIP_SOCKET;
		case SOCK_DGRAM:
			if (default_protocol_dgram(protocol))
				return SECCLASS_UDP_SOCKET;
			else
				return SECCLASS_RAWIP_SOCKET;
		case SOCK_DCCP:
			return SECCLASS_DCCP_SOCKET;
		default:
			return SECCLASS_RAWIP_SOCKET;
		}
		break;
	case PF_NETLINK:
		switch (protocol) {
		case NETLINK_ROUTE:
			return SECCLASS_NETLINK_ROUTE_SOCKET;
		case NETLINK_FIREWALL:
			return SECCLASS_NETLINK_FIREWALL_SOCKET;
		case NETLINK_SOCK_DIAG:
			return SECCLASS_NETLINK_TCPDIAG_SOCKET;
		case NETLINK_NFLOG:
			return SECCLASS_NETLINK_NFLOG_SOCKET;
		case NETLINK_XFRM:
			return SECCLASS_NETLINK_XFRM_SOCKET;
		case NETLINK_SELINUX:
			return SECCLASS_NETLINK_SELINUX_SOCKET;
		case NETLINK_AUDIT:
			return SECCLASS_NETLINK_AUDIT_SOCKET;
		case NETLINK_IP6_FW:
			return SECCLASS_NETLINK_IP6FW_SOCKET;
		case NETLINK_DNRTMSG:
			return SECCLASS_NETLINK_DNRT_SOCKET;
		case NETLINK_KOBJECT_UEVENT:
			return SECCLASS_NETLINK_KOBJECT_UEVENT_SOCKET;
		default:
			return SECCLASS_NETLINK_SOCKET;
		}
	case PF_PACKET:
		return SECCLASS_PACKET_SOCKET;
	case PF_KEY:
		return SECCLASS_KEY_SOCKET;
	case PF_APPLETALK:
		return SECCLASS_APPLETALK_SOCKET;
	}

	return SECCLASS_SOCKET;
}

#ifdef CONFIG_PROC_FS
static int selinux_proc_get_sid(struct dentry *dentry,
				u16 tclass,
				u32 *sid)
{
	int rc;
	char *buffer, *path;

	buffer = (char *)__get_free_page(GFP_KERNEL);
	if (!buffer)
		return -ENOMEM;

	path = dentry_path_raw(dentry, buffer, PAGE_SIZE);
	if (IS_ERR(path))
		rc = PTR_ERR(path);
	else {
		/* each process gets a /proc/PID/ entry. Strip off the
		 * PID part to get a valid selinux labeling.
		 * e.g. /proc/1/net/rpc/nfs -> /net/rpc/nfs */
		while (path[1] >= '0' && path[1] <= '9') {
			path[1] = '/';
			path++;
		}
		rc = security_genfs_sid("proc", path, tclass, sid);
	}
	free_page((unsigned long)buffer);
	return rc;
}
#else
static int selinux_proc_get_sid(struct dentry *dentry,
				u16 tclass,
				u32 *sid)
{
	return -EINVAL;
}
#endif

/* The inode's security attributes must be initialized before first use. */
static int inode_doinit_with_dentry(struct inode *inode, struct dentry *opt_dentry)
{
	struct superblock_security_struct *sbsec = NULL;
	struct inode_security_struct *isec = inode->i_security;
	u32 sid;
	struct dentry *dentry;
#define INITCONTEXTLEN 255
	char *context = NULL;
	unsigned len = 0;
	int rc = 0;

	if (isec->initialized)
		goto out;

	mutex_lock(&isec->lock);
	if (isec->initialized)
		goto out_unlock;

	sbsec = inode->i_sb->s_security;
	if (!(sbsec->flags & SE_SBINITIALIZED)) {
		/* Defer initialization until selinux_complete_init,
		   after the initial policy is loaded and the security
		   server is ready to handle calls. */
		spin_lock(&sbsec->isec_lock);
		if (list_empty(&isec->list))
			list_add(&isec->list, &sbsec->isec_head);
		spin_unlock(&sbsec->isec_lock);
		goto out_unlock;
	}

	switch (sbsec->behavior) {
	case SECURITY_FS_USE_XATTR:
		if (!inode->i_op->getxattr) {
			isec->sid = sbsec->def_sid;
			break;
		}

		/* Need a dentry, since the xattr API requires one.
		   Life would be simpler if we could just pass the inode. */
		if (opt_dentry) {
			/* Called from d_instantiate or d_splice_alias. */
			dentry = dget(opt_dentry);
		} else {
			/* Called from selinux_complete_init, try to find a dentry. */
			dentry = d_find_alias(inode);
		}
		if (!dentry) {
			/*
			 * this is can be hit on boot when a file is accessed
			 * before the policy is loaded.  When we load policy we
			 * may find inodes that have no dentry on the
			 * sbsec->isec_head list.  No reason to complain as these
			 * will get fixed up the next time we go through
			 * inode_doinit with a dentry, before these inodes could
			 * be used again by userspace.
			 */
			goto out_unlock;
		}

		len = INITCONTEXTLEN;
		context = kmalloc(len+1, GFP_NOFS);
		if (!context) {
			rc = -ENOMEM;
			dput(dentry);
			goto out_unlock;
		}
		context[len] = '\0';
		rc = inode->i_op->getxattr(dentry, XATTR_NAME_SELINUX,
					   context, len);
		if (rc == -ERANGE) {
			kfree(context);

			/* Need a larger buffer.  Query for the right size. */
			rc = inode->i_op->getxattr(dentry, XATTR_NAME_SELINUX,
						   NULL, 0);
			if (rc < 0) {
				dput(dentry);
				goto out_unlock;
			}
			len = rc;
			context = kmalloc(len+1, GFP_NOFS);
			if (!context) {
				rc = -ENOMEM;
				dput(dentry);
				goto out_unlock;
			}
			context[len] = '\0';
			rc = inode->i_op->getxattr(dentry,
						   XATTR_NAME_SELINUX,
						   context, len);
		}
		dput(dentry);
		if (rc < 0) {
			if (rc != -ENODATA) {
				printk(KERN_WARNING "SELinux: %s:  getxattr returned "
				       "%d for dev=%s ino=%ld\n", __func__,
				       -rc, inode->i_sb->s_id, inode->i_ino);
				kfree(context);
				goto out_unlock;
			}
			/* Map ENODATA to the default file SID */
			sid = sbsec->def_sid;
			rc = 0;
		} else {
			rc = security_context_to_sid_default(context, rc, &sid,
							     sbsec->def_sid,
							     GFP_NOFS);
			if (rc) {
				char *dev = inode->i_sb->s_id;
				unsigned long ino = inode->i_ino;

				if (rc == -EINVAL) {
					if (printk_ratelimit())
						printk(KERN_NOTICE "SELinux: inode=%lu on dev=%s was found to have an invalid "
							"context=%s.  This indicates you may need to relabel the inode or the "
							"filesystem in question.\n", ino, dev, context);
				} else {
					printk(KERN_WARNING "SELinux: %s:  context_to_sid(%s) "
					       "returned %d for dev=%s ino=%ld\n",
					       __func__, context, -rc, dev, ino);
				}
				kfree(context);
				/* Leave with the unlabeled SID */
				rc = 0;
				break;
			}
		}
		kfree(context);
		isec->sid = sid;
		break;
	case SECURITY_FS_USE_TASK:
		isec->sid = isec->task_sid;
		break;
	case SECURITY_FS_USE_TRANS:
		/* Default to the fs SID. */
		isec->sid = sbsec->sid;

		/* Try to obtain a transition SID. */
		isec->sclass = inode_mode_to_security_class(inode->i_mode);
		rc = security_transition_sid(isec->task_sid, sbsec->sid,
					     isec->sclass, NULL, &sid);
		if (rc)
			goto out_unlock;
		isec->sid = sid;
		break;
	case SECURITY_FS_USE_MNTPOINT:
		isec->sid = sbsec->mntpoint_sid;
		break;
	default:
		/* Default to the fs superblock SID. */
		isec->sid = sbsec->sid;

		if ((sbsec->flags & SE_SBPROC) && !S_ISLNK(inode->i_mode)) {
			if (opt_dentry) {
				isec->sclass = inode_mode_to_security_class(inode->i_mode);
				rc = selinux_proc_get_sid(opt_dentry,
							  isec->sclass,
							  &sid);
				if (rc)
					goto out_unlock;
				isec->sid = sid;
			}
		}
		break;
	}

	isec->initialized = 1;

out_unlock:
	mutex_unlock(&isec->lock);
out:
	if (isec->sclass == SECCLASS_FILE)
		isec->sclass = inode_mode_to_security_class(inode->i_mode);
	return rc;
}

/* Convert a Linux signal to an access vector. */
static inline u32 signal_to_av(int sig)
{
	u32 perm = 0;

	switch (sig) {
	case SIGCHLD:
		/* Commonly granted from child to parent. */
		perm = PROCESS__SIGCHLD;
		break;
	case SIGKILL:
		/* Cannot be caught or ignored */
		perm = PROCESS__SIGKILL;
		break;
	case SIGSTOP:
		/* Cannot be caught or ignored */
		perm = PROCESS__SIGSTOP;
		break;
	default:
		/* All other signals. */
		perm = PROCESS__SIGNAL;
		break;
	}

	return perm;
}

/*
 * Check permission between a pair of credentials
 * fork check, ptrace check, etc.
 */
static int cred_has_perm(const struct cred *actor,
			 const struct cred *target,
			 u32 perms)
{
	u32 asid = cred_sid(actor), tsid = cred_sid(target);

	return avc_has_perm(asid, tsid, SECCLASS_PROCESS, perms, NULL);
}

/*
 * Check permission between a pair of tasks, e.g. signal checks,
 * fork check, ptrace check, etc.
 * tsk1 is the actor and tsk2 is the target
 * - this uses the default subjective creds of tsk1
 */
static int task_has_perm(const struct task_struct *tsk1,
			 const struct task_struct *tsk2,
			 u32 perms)
{
	const struct task_security_struct *__tsec1, *__tsec2;
	u32 sid1, sid2;

	rcu_read_lock();
	__tsec1 = __task_cred(tsk1)->security;	sid1 = __tsec1->sid;
	__tsec2 = __task_cred(tsk2)->security;	sid2 = __tsec2->sid;
	rcu_read_unlock();
	return avc_has_perm(sid1, sid2, SECCLASS_PROCESS, perms, NULL);
}

/*
 * Check permission between current and another task, e.g. signal checks,
 * fork check, ptrace check, etc.
 * current is the actor and tsk2 is the target
 * - this uses current's subjective creds
 */
static int current_has_perm(const struct task_struct *tsk,
			    u32 perms)
{
	u32 sid, tsid;

	sid = current_sid();
	tsid = task_sid(tsk);
	return avc_has_perm(sid, tsid, SECCLASS_PROCESS, perms, NULL);
}

#if CAP_LAST_CAP > 63
#error Fix SELinux to handle capabilities > 63.
#endif

/* Check whether a task is allowed to use a capability. */
static int cred_has_capability(const struct cred *cred,
			       int cap, int audit)
{
	struct common_audit_data ad;
	struct selinux_audit_data sad = {0,};
	struct av_decision avd;
	u16 sclass;
	u32 sid = cred_sid(cred);
	u32 av = CAP_TO_MASK(cap);
	int rc;

	COMMON_AUDIT_DATA_INIT(&ad, CAP);
<<<<<<< HEAD
=======
	ad.selinux_audit_data = &sad;
>>>>>>> e816b57a
	ad.tsk = current;
	ad.u.cap = cap;

	switch (CAP_TO_INDEX(cap)) {
	case 0:
		sclass = SECCLASS_CAPABILITY;
		break;
	case 1:
		sclass = SECCLASS_CAPABILITY2;
		break;
	default:
		printk(KERN_ERR
		       "SELinux:  out of range capability %d\n", cap);
		BUG();
		return -EINVAL;
	}

	rc = avc_has_perm_noaudit(sid, sid, sclass, av, 0, &avd);
	if (audit == SECURITY_CAP_AUDIT) {
		int rc2 = avc_audit(sid, sid, sclass, av, &avd, rc, &ad, 0);
		if (rc2)
			return rc2;
	}
	return rc;
}

/* Check whether a task is allowed to use a system operation. */
static int task_has_system(struct task_struct *tsk,
			   u32 perms)
{
	u32 sid = task_sid(tsk);

	return avc_has_perm(sid, SECINITSID_KERNEL,
			    SECCLASS_SYSTEM, perms, NULL);
}

/* Check whether a task has a particular permission to an inode.
   The 'adp' parameter is optional and allows other audit
   data to be passed (e.g. the dentry). */
static int inode_has_perm(const struct cred *cred,
			  struct inode *inode,
			  u32 perms,
			  struct common_audit_data *adp,
			  unsigned flags)
{
	struct inode_security_struct *isec;
	u32 sid;

	validate_creds(cred);

	if (unlikely(IS_PRIVATE(inode)))
		return 0;

	sid = cred_sid(cred);
	isec = inode->i_security;

	return avc_has_perm_flags(sid, isec->sid, isec->sclass, perms, adp, flags);
}

static int inode_has_perm_noadp(const struct cred *cred,
				struct inode *inode,
				u32 perms,
				unsigned flags)
{
	struct common_audit_data ad;
	struct selinux_audit_data sad = {0,};

	COMMON_AUDIT_DATA_INIT(&ad, INODE);
	ad.u.inode = inode;
	ad.selinux_audit_data = &sad;
	return inode_has_perm(cred, inode, perms, &ad, flags);
}

/* Same as inode_has_perm, but pass explicit audit data containing
   the dentry to help the auditing code to more easily generate the
   pathname if needed. */
static inline int dentry_has_perm(const struct cred *cred,
				  struct dentry *dentry,
				  u32 av)
{
	struct inode *inode = dentry->d_inode;
	struct common_audit_data ad;
	struct selinux_audit_data sad = {0,};

	COMMON_AUDIT_DATA_INIT(&ad, DENTRY);
	ad.u.dentry = dentry;
	ad.selinux_audit_data = &sad;
	return inode_has_perm(cred, inode, av, &ad, 0);
}

/* Same as inode_has_perm, but pass explicit audit data containing
   the path to help the auditing code to more easily generate the
   pathname if needed. */
static inline int path_has_perm(const struct cred *cred,
				struct path *path,
				u32 av)
{
	struct inode *inode = path->dentry->d_inode;
	struct common_audit_data ad;
	struct selinux_audit_data sad = {0,};

	COMMON_AUDIT_DATA_INIT(&ad, PATH);
	ad.u.path = *path;
	ad.selinux_audit_data = &sad;
	return inode_has_perm(cred, inode, av, &ad, 0);
}

/* Check whether a task can use an open file descriptor to
   access an inode in a given way.  Check access to the
   descriptor itself, and then use dentry_has_perm to
   check a particular permission to the file.
   Access to the descriptor is implicitly granted if it
   has the same SID as the process.  If av is zero, then
   access to the file is not checked, e.g. for cases
   where only the descriptor is affected like seek. */
static int file_has_perm(const struct cred *cred,
			 struct file *file,
			 u32 av)
{
	struct file_security_struct *fsec = file->f_security;
	struct inode *inode = file->f_path.dentry->d_inode;
	struct common_audit_data ad;
	struct selinux_audit_data sad = {0,};
	u32 sid = cred_sid(cred);
	int rc;

	COMMON_AUDIT_DATA_INIT(&ad, PATH);
	ad.u.path = file->f_path;
	ad.selinux_audit_data = &sad;

	if (sid != fsec->sid) {
		rc = avc_has_perm(sid, fsec->sid,
				  SECCLASS_FD,
				  FD__USE,
				  &ad);
		if (rc)
			goto out;
	}

	/* av is zero if only checking access to the descriptor. */
	rc = 0;
	if (av)
		rc = inode_has_perm(cred, inode, av, &ad, 0);

out:
	return rc;
}

/* Check whether a task can create a file. */
static int may_create(struct inode *dir,
		      struct dentry *dentry,
		      u16 tclass)
{
	const struct task_security_struct *tsec = current_security();
	struct inode_security_struct *dsec;
	struct superblock_security_struct *sbsec;
	u32 sid, newsid;
	struct common_audit_data ad;
	struct selinux_audit_data sad = {0,};
	int rc;

	dsec = dir->i_security;
	sbsec = dir->i_sb->s_security;

	sid = tsec->sid;
	newsid = tsec->create_sid;

	COMMON_AUDIT_DATA_INIT(&ad, DENTRY);
	ad.u.dentry = dentry;
	ad.selinux_audit_data = &sad;

	rc = avc_has_perm(sid, dsec->sid, SECCLASS_DIR,
			  DIR__ADD_NAME | DIR__SEARCH,
			  &ad);
	if (rc)
		return rc;

	if (!newsid || !(sbsec->flags & SE_SBLABELSUPP)) {
		rc = security_transition_sid(sid, dsec->sid, tclass,
					     &dentry->d_name, &newsid);
		if (rc)
			return rc;
	}

	rc = avc_has_perm(sid, newsid, tclass, FILE__CREATE, &ad);
	if (rc)
		return rc;

	return avc_has_perm(newsid, sbsec->sid,
			    SECCLASS_FILESYSTEM,
			    FILESYSTEM__ASSOCIATE, &ad);
}

/* Check whether a task can create a key. */
static int may_create_key(u32 ksid,
			  struct task_struct *ctx)
{
	u32 sid = task_sid(ctx);

	return avc_has_perm(sid, ksid, SECCLASS_KEY, KEY__CREATE, NULL);
}

#define MAY_LINK	0
#define MAY_UNLINK	1
#define MAY_RMDIR	2

/* Check whether a task can link, unlink, or rmdir a file/directory. */
static int may_link(struct inode *dir,
		    struct dentry *dentry,
		    int kind)

{
	struct inode_security_struct *dsec, *isec;
	struct common_audit_data ad;
	struct selinux_audit_data sad = {0,};
	u32 sid = current_sid();
	u32 av;
	int rc;

	dsec = dir->i_security;
	isec = dentry->d_inode->i_security;

	COMMON_AUDIT_DATA_INIT(&ad, DENTRY);
	ad.u.dentry = dentry;
	ad.selinux_audit_data = &sad;

	av = DIR__SEARCH;
	av |= (kind ? DIR__REMOVE_NAME : DIR__ADD_NAME);
	rc = avc_has_perm(sid, dsec->sid, SECCLASS_DIR, av, &ad);
	if (rc)
		return rc;

	switch (kind) {
	case MAY_LINK:
		av = FILE__LINK;
		break;
	case MAY_UNLINK:
		av = FILE__UNLINK;
		break;
	case MAY_RMDIR:
		av = DIR__RMDIR;
		break;
	default:
		printk(KERN_WARNING "SELinux: %s:  unrecognized kind %d\n",
			__func__, kind);
		return 0;
	}

	rc = avc_has_perm(sid, isec->sid, isec->sclass, av, &ad);
	return rc;
}

static inline int may_rename(struct inode *old_dir,
			     struct dentry *old_dentry,
			     struct inode *new_dir,
			     struct dentry *new_dentry)
{
	struct inode_security_struct *old_dsec, *new_dsec, *old_isec, *new_isec;
	struct common_audit_data ad;
	struct selinux_audit_data sad = {0,};
	u32 sid = current_sid();
	u32 av;
	int old_is_dir, new_is_dir;
	int rc;

	old_dsec = old_dir->i_security;
	old_isec = old_dentry->d_inode->i_security;
	old_is_dir = S_ISDIR(old_dentry->d_inode->i_mode);
	new_dsec = new_dir->i_security;

	COMMON_AUDIT_DATA_INIT(&ad, DENTRY);
	ad.selinux_audit_data = &sad;

	ad.u.dentry = old_dentry;
	rc = avc_has_perm(sid, old_dsec->sid, SECCLASS_DIR,
			  DIR__REMOVE_NAME | DIR__SEARCH, &ad);
	if (rc)
		return rc;
	rc = avc_has_perm(sid, old_isec->sid,
			  old_isec->sclass, FILE__RENAME, &ad);
	if (rc)
		return rc;
	if (old_is_dir && new_dir != old_dir) {
		rc = avc_has_perm(sid, old_isec->sid,
				  old_isec->sclass, DIR__REPARENT, &ad);
		if (rc)
			return rc;
	}

	ad.u.dentry = new_dentry;
	av = DIR__ADD_NAME | DIR__SEARCH;
	if (new_dentry->d_inode)
		av |= DIR__REMOVE_NAME;
	rc = avc_has_perm(sid, new_dsec->sid, SECCLASS_DIR, av, &ad);
	if (rc)
		return rc;
	if (new_dentry->d_inode) {
		new_isec = new_dentry->d_inode->i_security;
		new_is_dir = S_ISDIR(new_dentry->d_inode->i_mode);
		rc = avc_has_perm(sid, new_isec->sid,
				  new_isec->sclass,
				  (new_is_dir ? DIR__RMDIR : FILE__UNLINK), &ad);
		if (rc)
			return rc;
	}

	return 0;
}

/* Check whether a task can perform a filesystem operation. */
static int superblock_has_perm(const struct cred *cred,
			       struct super_block *sb,
			       u32 perms,
			       struct common_audit_data *ad)
{
	struct superblock_security_struct *sbsec;
	u32 sid = cred_sid(cred);

	sbsec = sb->s_security;
	return avc_has_perm(sid, sbsec->sid, SECCLASS_FILESYSTEM, perms, ad);
}

/* Convert a Linux mode and permission mask to an access vector. */
static inline u32 file_mask_to_av(int mode, int mask)
{
	u32 av = 0;

	if (!S_ISDIR(mode)) {
		if (mask & MAY_EXEC)
			av |= FILE__EXECUTE;
		if (mask & MAY_READ)
			av |= FILE__READ;

		if (mask & MAY_APPEND)
			av |= FILE__APPEND;
		else if (mask & MAY_WRITE)
			av |= FILE__WRITE;

	} else {
		if (mask & MAY_EXEC)
			av |= DIR__SEARCH;
		if (mask & MAY_WRITE)
			av |= DIR__WRITE;
		if (mask & MAY_READ)
			av |= DIR__READ;
	}

	return av;
}

/* Convert a Linux file to an access vector. */
static inline u32 file_to_av(struct file *file)
{
	u32 av = 0;

	if (file->f_mode & FMODE_READ)
		av |= FILE__READ;
	if (file->f_mode & FMODE_WRITE) {
		if (file->f_flags & O_APPEND)
			av |= FILE__APPEND;
		else
			av |= FILE__WRITE;
	}
	if (!av) {
		/*
		 * Special file opened with flags 3 for ioctl-only use.
		 */
		av = FILE__IOCTL;
	}

	return av;
}

/*
 * Convert a file to an access vector and include the correct open
 * open permission.
 */
static inline u32 open_file_to_av(struct file *file)
{
	u32 av = file_to_av(file);

	if (selinux_policycap_openperm)
		av |= FILE__OPEN;

	return av;
}

/* Hook functions begin here. */

static int selinux_ptrace_access_check(struct task_struct *child,
				     unsigned int mode)
{
	int rc;

	rc = cap_ptrace_access_check(child, mode);
	if (rc)
		return rc;

	if (mode & PTRACE_MODE_READ) {
		u32 sid = current_sid();
		u32 csid = task_sid(child);
		return avc_has_perm(sid, csid, SECCLASS_FILE, FILE__READ, NULL);
	}

	return current_has_perm(child, PROCESS__PTRACE);
}

static int selinux_ptrace_traceme(struct task_struct *parent)
{
	int rc;

	rc = cap_ptrace_traceme(parent);
	if (rc)
		return rc;

	return task_has_perm(parent, current, PROCESS__PTRACE);
}

static int selinux_capget(struct task_struct *target, kernel_cap_t *effective,
			  kernel_cap_t *inheritable, kernel_cap_t *permitted)
{
	int error;

	error = current_has_perm(target, PROCESS__GETCAP);
	if (error)
		return error;

	return cap_capget(target, effective, inheritable, permitted);
}

static int selinux_capset(struct cred *new, const struct cred *old,
			  const kernel_cap_t *effective,
			  const kernel_cap_t *inheritable,
			  const kernel_cap_t *permitted)
{
	int error;

	error = cap_capset(new, old,
				      effective, inheritable, permitted);
	if (error)
		return error;

	return cred_has_perm(old, new, PROCESS__SETCAP);
}

/*
 * (This comment used to live with the selinux_task_setuid hook,
 * which was removed).
 *
 * Since setuid only affects the current process, and since the SELinux
 * controls are not based on the Linux identity attributes, SELinux does not
 * need to control this operation.  However, SELinux does control the use of
 * the CAP_SETUID and CAP_SETGID capabilities using the capable hook.
 */

static int selinux_capable(const struct cred *cred, struct user_namespace *ns,
			   int cap, int audit)
{
	int rc;

	rc = cap_capable(cred, ns, cap, audit);
	if (rc)
		return rc;

	return cred_has_capability(cred, cap, audit);
}

static int selinux_quotactl(int cmds, int type, int id, struct super_block *sb)
{
	const struct cred *cred = current_cred();
	int rc = 0;

	if (!sb)
		return 0;

	switch (cmds) {
	case Q_SYNC:
	case Q_QUOTAON:
	case Q_QUOTAOFF:
	case Q_SETINFO:
	case Q_SETQUOTA:
		rc = superblock_has_perm(cred, sb, FILESYSTEM__QUOTAMOD, NULL);
		break;
	case Q_GETFMT:
	case Q_GETINFO:
	case Q_GETQUOTA:
		rc = superblock_has_perm(cred, sb, FILESYSTEM__QUOTAGET, NULL);
		break;
	default:
		rc = 0;  /* let the kernel handle invalid cmds */
		break;
	}
	return rc;
}

static int selinux_quota_on(struct dentry *dentry)
{
	const struct cred *cred = current_cred();

	return dentry_has_perm(cred, dentry, FILE__QUOTAON);
}

static int selinux_syslog(int type)
{
	int rc;

	switch (type) {
	case SYSLOG_ACTION_READ_ALL:	/* Read last kernel messages */
	case SYSLOG_ACTION_SIZE_BUFFER:	/* Return size of the log buffer */
		rc = task_has_system(current, SYSTEM__SYSLOG_READ);
		break;
	case SYSLOG_ACTION_CONSOLE_OFF:	/* Disable logging to console */
	case SYSLOG_ACTION_CONSOLE_ON:	/* Enable logging to console */
	/* Set level of messages printed to console */
	case SYSLOG_ACTION_CONSOLE_LEVEL:
		rc = task_has_system(current, SYSTEM__SYSLOG_CONSOLE);
		break;
	case SYSLOG_ACTION_CLOSE:	/* Close log */
	case SYSLOG_ACTION_OPEN:	/* Open log */
	case SYSLOG_ACTION_READ:	/* Read from log */
	case SYSLOG_ACTION_READ_CLEAR:	/* Read/clear last kernel messages */
	case SYSLOG_ACTION_CLEAR:	/* Clear ring buffer */
	default:
		rc = task_has_system(current, SYSTEM__SYSLOG_MOD);
		break;
	}
	return rc;
}

/*
 * Check that a process has enough memory to allocate a new virtual
 * mapping. 0 means there is enough memory for the allocation to
 * succeed and -ENOMEM implies there is not.
 *
 * Do not audit the selinux permission check, as this is applied to all
 * processes that allocate mappings.
 */
static int selinux_vm_enough_memory(struct mm_struct *mm, long pages)
{
	int rc, cap_sys_admin = 0;

	rc = selinux_capable(current_cred(), &init_user_ns, CAP_SYS_ADMIN,
			     SECURITY_CAP_NOAUDIT);
	if (rc == 0)
		cap_sys_admin = 1;

	return __vm_enough_memory(mm, pages, cap_sys_admin);
}

/* binprm security operations */

static int selinux_bprm_set_creds(struct linux_binprm *bprm)
{
	const struct task_security_struct *old_tsec;
	struct task_security_struct *new_tsec;
	struct inode_security_struct *isec;
	struct common_audit_data ad;
	struct selinux_audit_data sad = {0,};
	struct inode *inode = bprm->file->f_path.dentry->d_inode;
	int rc;

	rc = cap_bprm_set_creds(bprm);
	if (rc)
		return rc;

	/* SELinux context only depends on initial program or script and not
	 * the script interpreter */
	if (bprm->cred_prepared)
		return 0;

	old_tsec = current_security();
	new_tsec = bprm->cred->security;
	isec = inode->i_security;

	/* Default to the current task SID. */
	new_tsec->sid = old_tsec->sid;
	new_tsec->osid = old_tsec->sid;

	/* Reset fs, key, and sock SIDs on execve. */
	new_tsec->create_sid = 0;
	new_tsec->keycreate_sid = 0;
	new_tsec->sockcreate_sid = 0;

	if (old_tsec->exec_sid) {
		new_tsec->sid = old_tsec->exec_sid;
		/* Reset exec SID on execve. */
		new_tsec->exec_sid = 0;
	} else {
		/* Check for a default transition on this program. */
		rc = security_transition_sid(old_tsec->sid, isec->sid,
					     SECCLASS_PROCESS, NULL,
					     &new_tsec->sid);
		if (rc)
			return rc;
	}

	COMMON_AUDIT_DATA_INIT(&ad, PATH);
	ad.selinux_audit_data = &sad;
	ad.u.path = bprm->file->f_path;

	if (bprm->file->f_path.mnt->mnt_flags & MNT_NOSUID)
		new_tsec->sid = old_tsec->sid;

	if (new_tsec->sid == old_tsec->sid) {
		rc = avc_has_perm(old_tsec->sid, isec->sid,
				  SECCLASS_FILE, FILE__EXECUTE_NO_TRANS, &ad);
		if (rc)
			return rc;
	} else {
		/* Check permissions for the transition. */
		rc = avc_has_perm(old_tsec->sid, new_tsec->sid,
				  SECCLASS_PROCESS, PROCESS__TRANSITION, &ad);
		if (rc)
			return rc;

		rc = avc_has_perm(new_tsec->sid, isec->sid,
				  SECCLASS_FILE, FILE__ENTRYPOINT, &ad);
		if (rc)
			return rc;

		/* Check for shared state */
		if (bprm->unsafe & LSM_UNSAFE_SHARE) {
			rc = avc_has_perm(old_tsec->sid, new_tsec->sid,
					  SECCLASS_PROCESS, PROCESS__SHARE,
					  NULL);
			if (rc)
				return -EPERM;
		}

		/* Make sure that anyone attempting to ptrace over a task that
		 * changes its SID has the appropriate permit */
		if (bprm->unsafe &
		    (LSM_UNSAFE_PTRACE | LSM_UNSAFE_PTRACE_CAP)) {
			struct task_struct *tracer;
			struct task_security_struct *sec;
			u32 ptsid = 0;

			rcu_read_lock();
			tracer = ptrace_parent(current);
			if (likely(tracer != NULL)) {
				sec = __task_cred(tracer)->security;
				ptsid = sec->sid;
			}
			rcu_read_unlock();

			if (ptsid != 0) {
				rc = avc_has_perm(ptsid, new_tsec->sid,
						  SECCLASS_PROCESS,
						  PROCESS__PTRACE, NULL);
				if (rc)
					return -EPERM;
			}
		}

		/* Clear any possibly unsafe personality bits on exec: */
		bprm->per_clear |= PER_CLEAR_ON_SETID;
	}

	return 0;
}

static int selinux_bprm_secureexec(struct linux_binprm *bprm)
{
	const struct task_security_struct *tsec = current_security();
	u32 sid, osid;
	int atsecure = 0;

	sid = tsec->sid;
	osid = tsec->osid;

	if (osid != sid) {
		/* Enable secure mode for SIDs transitions unless
		   the noatsecure permission is granted between
		   the two SIDs, i.e. ahp returns 0. */
		atsecure = avc_has_perm(osid, sid,
					SECCLASS_PROCESS,
					PROCESS__NOATSECURE, NULL);
	}

	return (atsecure || cap_bprm_secureexec(bprm));
}

/* Derived from fs/exec.c:flush_old_files. */
static inline void flush_unauthorized_files(const struct cred *cred,
					    struct files_struct *files)
{
	struct common_audit_data ad;
	struct selinux_audit_data sad = {0,};
	struct file *file, *devnull = NULL;
	struct tty_struct *tty;
	struct fdtable *fdt;
	long j = -1;
	int drop_tty = 0;

	tty = get_current_tty();
	if (tty) {
		spin_lock(&tty_files_lock);
		if (!list_empty(&tty->tty_files)) {
			struct tty_file_private *file_priv;
			struct inode *inode;

			/* Revalidate access to controlling tty.
			   Use inode_has_perm on the tty inode directly rather
			   than using file_has_perm, as this particular open
			   file may belong to another process and we are only
			   interested in the inode-based check here. */
			file_priv = list_first_entry(&tty->tty_files,
						struct tty_file_private, list);
			file = file_priv->file;
			inode = file->f_path.dentry->d_inode;
			if (inode_has_perm_noadp(cred, inode,
					   FILE__READ | FILE__WRITE, 0)) {
				drop_tty = 1;
			}
		}
		spin_unlock(&tty_files_lock);
		tty_kref_put(tty);
	}
	/* Reset controlling tty. */
	if (drop_tty)
		no_tty();

	/* Revalidate access to inherited open files. */

	COMMON_AUDIT_DATA_INIT(&ad, INODE);
	ad.selinux_audit_data = &sad;

	spin_lock(&files->file_lock);
	for (;;) {
		unsigned long set, i;
		int fd;

		j++;
		i = j * __NFDBITS;
		fdt = files_fdtable(files);
		if (i >= fdt->max_fds)
			break;
		set = fdt->open_fds[j];
		if (!set)
			continue;
		spin_unlock(&files->file_lock);
		for ( ; set ; i++, set >>= 1) {
			if (set & 1) {
				file = fget(i);
				if (!file)
					continue;
				if (file_has_perm(cred,
						  file,
						  file_to_av(file))) {
					sys_close(i);
					fd = get_unused_fd();
					if (fd != i) {
						if (fd >= 0)
							put_unused_fd(fd);
						fput(file);
						continue;
					}
					if (devnull) {
						get_file(devnull);
					} else {
						devnull = dentry_open(
							dget(selinux_null),
							mntget(selinuxfs_mount),
							O_RDWR, cred);
						if (IS_ERR(devnull)) {
							devnull = NULL;
							put_unused_fd(fd);
							fput(file);
							continue;
						}
					}
					fd_install(fd, devnull);
				}
				fput(file);
			}
		}
		spin_lock(&files->file_lock);

	}
	spin_unlock(&files->file_lock);
}

/*
 * Prepare a process for imminent new credential changes due to exec
 */
static void selinux_bprm_committing_creds(struct linux_binprm *bprm)
{
	struct task_security_struct *new_tsec;
	struct rlimit *rlim, *initrlim;
	int rc, i;

	new_tsec = bprm->cred->security;
	if (new_tsec->sid == new_tsec->osid)
		return;

	/* Close files for which the new task SID is not authorized. */
	flush_unauthorized_files(bprm->cred, current->files);

	/* Always clear parent death signal on SID transitions. */
	current->pdeath_signal = 0;

	/* Check whether the new SID can inherit resource limits from the old
	 * SID.  If not, reset all soft limits to the lower of the current
	 * task's hard limit and the init task's soft limit.
	 *
	 * Note that the setting of hard limits (even to lower them) can be
	 * controlled by the setrlimit check.  The inclusion of the init task's
	 * soft limit into the computation is to avoid resetting soft limits
	 * higher than the default soft limit for cases where the default is
	 * lower than the hard limit, e.g. RLIMIT_CORE or RLIMIT_STACK.
	 */
	rc = avc_has_perm(new_tsec->osid, new_tsec->sid, SECCLASS_PROCESS,
			  PROCESS__RLIMITINH, NULL);
	if (rc) {
		/* protect against do_prlimit() */
		task_lock(current);
		for (i = 0; i < RLIM_NLIMITS; i++) {
			rlim = current->signal->rlim + i;
			initrlim = init_task.signal->rlim + i;
			rlim->rlim_cur = min(rlim->rlim_max, initrlim->rlim_cur);
		}
		task_unlock(current);
		update_rlimit_cpu(current, rlimit(RLIMIT_CPU));
	}
}

/*
 * Clean up the process immediately after the installation of new credentials
 * due to exec
 */
static void selinux_bprm_committed_creds(struct linux_binprm *bprm)
{
	const struct task_security_struct *tsec = current_security();
	struct itimerval itimer;
	u32 osid, sid;
	int rc, i;

	osid = tsec->osid;
	sid = tsec->sid;

	if (sid == osid)
		return;

	/* Check whether the new SID can inherit signal state from the old SID.
	 * If not, clear itimers to avoid subsequent signal generation and
	 * flush and unblock signals.
	 *
	 * This must occur _after_ the task SID has been updated so that any
	 * kill done after the flush will be checked against the new SID.
	 */
	rc = avc_has_perm(osid, sid, SECCLASS_PROCESS, PROCESS__SIGINH, NULL);
	if (rc) {
		memset(&itimer, 0, sizeof itimer);
		for (i = 0; i < 3; i++)
			do_setitimer(i, &itimer, NULL);
		spin_lock_irq(&current->sighand->siglock);
		if (!(current->signal->flags & SIGNAL_GROUP_EXIT)) {
			__flush_signals(current);
			flush_signal_handlers(current, 1);
			sigemptyset(&current->blocked);
		}
		spin_unlock_irq(&current->sighand->siglock);
	}

	/* Wake up the parent if it is waiting so that it can recheck
	 * wait permission to the new task SID. */
	read_lock(&tasklist_lock);
	__wake_up_parent(current, current->real_parent);
	read_unlock(&tasklist_lock);
}

/* superblock security operations */

static int selinux_sb_alloc_security(struct super_block *sb)
{
	return superblock_alloc_security(sb);
}

static void selinux_sb_free_security(struct super_block *sb)
{
	superblock_free_security(sb);
}

static inline int match_prefix(char *prefix, int plen, char *option, int olen)
{
	if (plen > olen)
		return 0;

	return !memcmp(prefix, option, plen);
}

static inline int selinux_option(char *option, int len)
{
	return (match_prefix(CONTEXT_STR, sizeof(CONTEXT_STR)-1, option, len) ||
		match_prefix(FSCONTEXT_STR, sizeof(FSCONTEXT_STR)-1, option, len) ||
		match_prefix(DEFCONTEXT_STR, sizeof(DEFCONTEXT_STR)-1, option, len) ||
		match_prefix(ROOTCONTEXT_STR, sizeof(ROOTCONTEXT_STR)-1, option, len) ||
		match_prefix(LABELSUPP_STR, sizeof(LABELSUPP_STR)-1, option, len));
}

static inline void take_option(char **to, char *from, int *first, int len)
{
	if (!*first) {
		**to = ',';
		*to += 1;
	} else
		*first = 0;
	memcpy(*to, from, len);
	*to += len;
}

static inline void take_selinux_option(char **to, char *from, int *first,
				       int len)
{
	int current_size = 0;

	if (!*first) {
		**to = '|';
		*to += 1;
	} else
		*first = 0;

	while (current_size < len) {
		if (*from != '"') {
			**to = *from;
			*to += 1;
		}
		from += 1;
		current_size += 1;
	}
}

static int selinux_sb_copy_data(char *orig, char *copy)
{
	int fnosec, fsec, rc = 0;
	char *in_save, *in_curr, *in_end;
	char *sec_curr, *nosec_save, *nosec;
	int open_quote = 0;

	in_curr = orig;
	sec_curr = copy;

	nosec = (char *)get_zeroed_page(GFP_KERNEL);
	if (!nosec) {
		rc = -ENOMEM;
		goto out;
	}

	nosec_save = nosec;
	fnosec = fsec = 1;
	in_save = in_end = orig;

	do {
		if (*in_end == '"')
			open_quote = !open_quote;
		if ((*in_end == ',' && open_quote == 0) ||
				*in_end == '\0') {
			int len = in_end - in_curr;

			if (selinux_option(in_curr, len))
				take_selinux_option(&sec_curr, in_curr, &fsec, len);
			else
				take_option(&nosec, in_curr, &fnosec, len);

			in_curr = in_end + 1;
		}
	} while (*in_end++);

	strcpy(in_save, nosec_save);
	free_page((unsigned long)nosec_save);
out:
	return rc;
}

static int selinux_sb_remount(struct super_block *sb, void *data)
{
	int rc, i, *flags;
	struct security_mnt_opts opts;
	char *secdata, **mount_options;
	struct superblock_security_struct *sbsec = sb->s_security;

	if (!(sbsec->flags & SE_SBINITIALIZED))
		return 0;

	if (!data)
		return 0;

	if (sb->s_type->fs_flags & FS_BINARY_MOUNTDATA)
		return 0;

	security_init_mnt_opts(&opts);
	secdata = alloc_secdata();
	if (!secdata)
		return -ENOMEM;
	rc = selinux_sb_copy_data(data, secdata);
	if (rc)
		goto out_free_secdata;

	rc = selinux_parse_opts_str(secdata, &opts);
	if (rc)
		goto out_free_secdata;

	mount_options = opts.mnt_opts;
	flags = opts.mnt_opts_flags;

	for (i = 0; i < opts.num_mnt_opts; i++) {
		u32 sid;
		size_t len;

		if (flags[i] == SE_SBLABELSUPP)
			continue;
		len = strlen(mount_options[i]);
		rc = security_context_to_sid(mount_options[i], len, &sid);
		if (rc) {
			printk(KERN_WARNING "SELinux: security_context_to_sid"
			       "(%s) failed for (dev %s, type %s) errno=%d\n",
			       mount_options[i], sb->s_id, sb->s_type->name, rc);
			goto out_free_opts;
		}
		rc = -EINVAL;
		switch (flags[i]) {
		case FSCONTEXT_MNT:
			if (bad_option(sbsec, FSCONTEXT_MNT, sbsec->sid, sid))
				goto out_bad_option;
			break;
		case CONTEXT_MNT:
			if (bad_option(sbsec, CONTEXT_MNT, sbsec->mntpoint_sid, sid))
				goto out_bad_option;
			break;
		case ROOTCONTEXT_MNT: {
			struct inode_security_struct *root_isec;
			root_isec = sb->s_root->d_inode->i_security;

			if (bad_option(sbsec, ROOTCONTEXT_MNT, root_isec->sid, sid))
				goto out_bad_option;
			break;
		}
		case DEFCONTEXT_MNT:
			if (bad_option(sbsec, DEFCONTEXT_MNT, sbsec->def_sid, sid))
				goto out_bad_option;
			break;
		default:
			goto out_free_opts;
		}
	}

	rc = 0;
out_free_opts:
	security_free_mnt_opts(&opts);
out_free_secdata:
	free_secdata(secdata);
	return rc;
out_bad_option:
	printk(KERN_WARNING "SELinux: unable to change security options "
	       "during remount (dev %s, type=%s)\n", sb->s_id,
	       sb->s_type->name);
	goto out_free_opts;
}

static int selinux_sb_kern_mount(struct super_block *sb, int flags, void *data)
{
	const struct cred *cred = current_cred();
	struct common_audit_data ad;
	struct selinux_audit_data sad = {0,};
	int rc;

	rc = superblock_doinit(sb, data);
	if (rc)
		return rc;

	/* Allow all mounts performed by the kernel */
	if (flags & MS_KERNMOUNT)
		return 0;

	COMMON_AUDIT_DATA_INIT(&ad, DENTRY);
	ad.selinux_audit_data = &sad;
	ad.u.dentry = sb->s_root;
	return superblock_has_perm(cred, sb, FILESYSTEM__MOUNT, &ad);
}

static int selinux_sb_statfs(struct dentry *dentry)
{
	const struct cred *cred = current_cred();
	struct common_audit_data ad;
	struct selinux_audit_data sad = {0,};

	COMMON_AUDIT_DATA_INIT(&ad, DENTRY);
	ad.selinux_audit_data = &sad;
	ad.u.dentry = dentry->d_sb->s_root;
	return superblock_has_perm(cred, dentry->d_sb, FILESYSTEM__GETATTR, &ad);
}

static int selinux_mount(char *dev_name,
			 struct path *path,
			 char *type,
			 unsigned long flags,
			 void *data)
{
	const struct cred *cred = current_cred();

	if (flags & MS_REMOUNT)
		return superblock_has_perm(cred, path->dentry->d_sb,
					   FILESYSTEM__REMOUNT, NULL);
	else
		return path_has_perm(cred, path, FILE__MOUNTON);
}

static int selinux_umount(struct vfsmount *mnt, int flags)
{
	const struct cred *cred = current_cred();

	return superblock_has_perm(cred, mnt->mnt_sb,
				   FILESYSTEM__UNMOUNT, NULL);
}

/* inode security operations */

static int selinux_inode_alloc_security(struct inode *inode)
{
	return inode_alloc_security(inode);
}

static void selinux_inode_free_security(struct inode *inode)
{
	inode_free_security(inode);
}

static int selinux_inode_init_security(struct inode *inode, struct inode *dir,
				       const struct qstr *qstr, char **name,
				       void **value, size_t *len)
{
	const struct task_security_struct *tsec = current_security();
	struct inode_security_struct *dsec;
	struct superblock_security_struct *sbsec;
	u32 sid, newsid, clen;
	int rc;
	char *namep = NULL, *context;

	dsec = dir->i_security;
	sbsec = dir->i_sb->s_security;

	sid = tsec->sid;
	newsid = tsec->create_sid;

	if ((sbsec->flags & SE_SBINITIALIZED) &&
	    (sbsec->behavior == SECURITY_FS_USE_MNTPOINT))
		newsid = sbsec->mntpoint_sid;
	else if (!newsid || !(sbsec->flags & SE_SBLABELSUPP)) {
		rc = security_transition_sid(sid, dsec->sid,
					     inode_mode_to_security_class(inode->i_mode),
					     qstr, &newsid);
		if (rc) {
			printk(KERN_WARNING "%s:  "
			       "security_transition_sid failed, rc=%d (dev=%s "
			       "ino=%ld)\n",
			       __func__,
			       -rc, inode->i_sb->s_id, inode->i_ino);
			return rc;
		}
	}

	/* Possibly defer initialization to selinux_complete_init. */
	if (sbsec->flags & SE_SBINITIALIZED) {
		struct inode_security_struct *isec = inode->i_security;
		isec->sclass = inode_mode_to_security_class(inode->i_mode);
		isec->sid = newsid;
		isec->initialized = 1;
	}

	if (!ss_initialized || !(sbsec->flags & SE_SBLABELSUPP))
		return -EOPNOTSUPP;

	if (name) {
		namep = kstrdup(XATTR_SELINUX_SUFFIX, GFP_NOFS);
		if (!namep)
			return -ENOMEM;
		*name = namep;
	}

	if (value && len) {
		rc = security_sid_to_context_force(newsid, &context, &clen);
		if (rc) {
			kfree(namep);
			return rc;
		}
		*value = context;
		*len = clen;
	}

	return 0;
}

static int selinux_inode_create(struct inode *dir, struct dentry *dentry, umode_t mode)
{
	return may_create(dir, dentry, SECCLASS_FILE);
}

static int selinux_inode_link(struct dentry *old_dentry, struct inode *dir, struct dentry *new_dentry)
{
	return may_link(dir, old_dentry, MAY_LINK);
}

static int selinux_inode_unlink(struct inode *dir, struct dentry *dentry)
{
	return may_link(dir, dentry, MAY_UNLINK);
}

static int selinux_inode_symlink(struct inode *dir, struct dentry *dentry, const char *name)
{
	return may_create(dir, dentry, SECCLASS_LNK_FILE);
}

static int selinux_inode_mkdir(struct inode *dir, struct dentry *dentry, umode_t mask)
{
	return may_create(dir, dentry, SECCLASS_DIR);
}

static int selinux_inode_rmdir(struct inode *dir, struct dentry *dentry)
{
	return may_link(dir, dentry, MAY_RMDIR);
}

static int selinux_inode_mknod(struct inode *dir, struct dentry *dentry, umode_t mode, dev_t dev)
{
	return may_create(dir, dentry, inode_mode_to_security_class(mode));
}

static int selinux_inode_rename(struct inode *old_inode, struct dentry *old_dentry,
				struct inode *new_inode, struct dentry *new_dentry)
{
	return may_rename(old_inode, old_dentry, new_inode, new_dentry);
}

static int selinux_inode_readlink(struct dentry *dentry)
{
	const struct cred *cred = current_cred();

	return dentry_has_perm(cred, dentry, FILE__READ);
}

static int selinux_inode_follow_link(struct dentry *dentry, struct nameidata *nameidata)
{
	const struct cred *cred = current_cred();

	return dentry_has_perm(cred, dentry, FILE__READ);
}

static int selinux_inode_permission(struct inode *inode, int mask)
{
	const struct cred *cred = current_cred();
	struct common_audit_data ad;
	struct selinux_audit_data sad = {0,};
	u32 perms;
	bool from_access;
	unsigned flags = mask & MAY_NOT_BLOCK;

	from_access = mask & MAY_ACCESS;
	mask &= (MAY_READ|MAY_WRITE|MAY_EXEC|MAY_APPEND);

	/* No permission to check.  Existence test. */
	if (!mask)
		return 0;

	COMMON_AUDIT_DATA_INIT(&ad, INODE);
	ad.selinux_audit_data = &sad;
	ad.u.inode = inode;

	if (from_access)
		ad.selinux_audit_data->auditdeny |= FILE__AUDIT_ACCESS;

	perms = file_mask_to_av(inode->i_mode, mask);

	return inode_has_perm(cred, inode, perms, &ad, flags);
}

static int selinux_inode_setattr(struct dentry *dentry, struct iattr *iattr)
{
	const struct cred *cred = current_cred();
	unsigned int ia_valid = iattr->ia_valid;

	/* ATTR_FORCE is just used for ATTR_KILL_S[UG]ID. */
	if (ia_valid & ATTR_FORCE) {
		ia_valid &= ~(ATTR_KILL_SUID | ATTR_KILL_SGID | ATTR_MODE |
			      ATTR_FORCE);
		if (!ia_valid)
			return 0;
	}

	if (ia_valid & (ATTR_MODE | ATTR_UID | ATTR_GID |
			ATTR_ATIME_SET | ATTR_MTIME_SET | ATTR_TIMES_SET))
		return dentry_has_perm(cred, dentry, FILE__SETATTR);

	return dentry_has_perm(cred, dentry, FILE__WRITE);
}

static int selinux_inode_getattr(struct vfsmount *mnt, struct dentry *dentry)
{
	const struct cred *cred = current_cred();
	struct path path;

	path.dentry = dentry;
	path.mnt = mnt;

	return path_has_perm(cred, &path, FILE__GETATTR);
}

static int selinux_inode_setotherxattr(struct dentry *dentry, const char *name)
{
	const struct cred *cred = current_cred();

	if (!strncmp(name, XATTR_SECURITY_PREFIX,
		     sizeof XATTR_SECURITY_PREFIX - 1)) {
		if (!strcmp(name, XATTR_NAME_CAPS)) {
			if (!capable(CAP_SETFCAP))
				return -EPERM;
		} else if (!capable(CAP_SYS_ADMIN)) {
			/* A different attribute in the security namespace.
			   Restrict to administrator. */
			return -EPERM;
		}
	}

	/* Not an attribute we recognize, so just check the
	   ordinary setattr permission. */
	return dentry_has_perm(cred, dentry, FILE__SETATTR);
}

static int selinux_inode_setxattr(struct dentry *dentry, const char *name,
				  const void *value, size_t size, int flags)
{
	struct inode *inode = dentry->d_inode;
	struct inode_security_struct *isec = inode->i_security;
	struct superblock_security_struct *sbsec;
	struct common_audit_data ad;
	struct selinux_audit_data sad = {0,};
	u32 newsid, sid = current_sid();
	int rc = 0;

	if (strcmp(name, XATTR_NAME_SELINUX))
		return selinux_inode_setotherxattr(dentry, name);

	sbsec = inode->i_sb->s_security;
	if (!(sbsec->flags & SE_SBLABELSUPP))
		return -EOPNOTSUPP;

	if (!inode_owner_or_capable(inode))
		return -EPERM;

	COMMON_AUDIT_DATA_INIT(&ad, DENTRY);
	ad.selinux_audit_data = &sad;
	ad.u.dentry = dentry;

	rc = avc_has_perm(sid, isec->sid, isec->sclass,
			  FILE__RELABELFROM, &ad);
	if (rc)
		return rc;

	rc = security_context_to_sid(value, size, &newsid);
	if (rc == -EINVAL) {
		if (!capable(CAP_MAC_ADMIN))
			return rc;
		rc = security_context_to_sid_force(value, size, &newsid);
	}
	if (rc)
		return rc;

	rc = avc_has_perm(sid, newsid, isec->sclass,
			  FILE__RELABELTO, &ad);
	if (rc)
		return rc;

	rc = security_validate_transition(isec->sid, newsid, sid,
					  isec->sclass);
	if (rc)
		return rc;

	return avc_has_perm(newsid,
			    sbsec->sid,
			    SECCLASS_FILESYSTEM,
			    FILESYSTEM__ASSOCIATE,
			    &ad);
}

static void selinux_inode_post_setxattr(struct dentry *dentry, const char *name,
					const void *value, size_t size,
					int flags)
{
	struct inode *inode = dentry->d_inode;
	struct inode_security_struct *isec = inode->i_security;
	u32 newsid;
	int rc;

	if (strcmp(name, XATTR_NAME_SELINUX)) {
		/* Not an attribute we recognize, so nothing to do. */
		return;
	}

	rc = security_context_to_sid_force(value, size, &newsid);
	if (rc) {
		printk(KERN_ERR "SELinux:  unable to map context to SID"
		       "for (%s, %lu), rc=%d\n",
		       inode->i_sb->s_id, inode->i_ino, -rc);
		return;
	}

	isec->sid = newsid;
	return;
}

static int selinux_inode_getxattr(struct dentry *dentry, const char *name)
{
	const struct cred *cred = current_cred();

	return dentry_has_perm(cred, dentry, FILE__GETATTR);
}

static int selinux_inode_listxattr(struct dentry *dentry)
{
	const struct cred *cred = current_cred();

	return dentry_has_perm(cred, dentry, FILE__GETATTR);
}

static int selinux_inode_removexattr(struct dentry *dentry, const char *name)
{
	if (strcmp(name, XATTR_NAME_SELINUX))
		return selinux_inode_setotherxattr(dentry, name);

	/* No one is allowed to remove a SELinux security label.
	   You can change the label, but all data must be labeled. */
	return -EACCES;
}

/*
 * Copy the inode security context value to the user.
 *
 * Permission check is handled by selinux_inode_getxattr hook.
 */
static int selinux_inode_getsecurity(const struct inode *inode, const char *name, void **buffer, bool alloc)
{
	u32 size;
	int error;
	char *context = NULL;
	struct inode_security_struct *isec = inode->i_security;

	if (strcmp(name, XATTR_SELINUX_SUFFIX))
		return -EOPNOTSUPP;

	/*
	 * If the caller has CAP_MAC_ADMIN, then get the raw context
	 * value even if it is not defined by current policy; otherwise,
	 * use the in-core value under current policy.
	 * Use the non-auditing forms of the permission checks since
	 * getxattr may be called by unprivileged processes commonly
	 * and lack of permission just means that we fall back to the
	 * in-core context value, not a denial.
	 */
	error = selinux_capable(current_cred(), &init_user_ns, CAP_MAC_ADMIN,
				SECURITY_CAP_NOAUDIT);
	if (!error)
		error = security_sid_to_context_force(isec->sid, &context,
						      &size);
	else
		error = security_sid_to_context(isec->sid, &context, &size);
	if (error)
		return error;
	error = size;
	if (alloc) {
		*buffer = context;
		goto out_nofree;
	}
	kfree(context);
out_nofree:
	return error;
}

static int selinux_inode_setsecurity(struct inode *inode, const char *name,
				     const void *value, size_t size, int flags)
{
	struct inode_security_struct *isec = inode->i_security;
	u32 newsid;
	int rc;

	if (strcmp(name, XATTR_SELINUX_SUFFIX))
		return -EOPNOTSUPP;

	if (!value || !size)
		return -EACCES;

	rc = security_context_to_sid((void *)value, size, &newsid);
	if (rc)
		return rc;

	isec->sid = newsid;
	isec->initialized = 1;
	return 0;
}

static int selinux_inode_listsecurity(struct inode *inode, char *buffer, size_t buffer_size)
{
	const int len = sizeof(XATTR_NAME_SELINUX);
	if (buffer && len <= buffer_size)
		memcpy(buffer, XATTR_NAME_SELINUX, len);
	return len;
}

static void selinux_inode_getsecid(const struct inode *inode, u32 *secid)
{
	struct inode_security_struct *isec = inode->i_security;
	*secid = isec->sid;
}

/* file security operations */

static int selinux_revalidate_file_permission(struct file *file, int mask)
{
	const struct cred *cred = current_cred();
	struct inode *inode = file->f_path.dentry->d_inode;

	/* file_mask_to_av won't add FILE__WRITE if MAY_APPEND is set */
	if ((file->f_flags & O_APPEND) && (mask & MAY_WRITE))
		mask |= MAY_APPEND;

	return file_has_perm(cred, file,
			     file_mask_to_av(inode->i_mode, mask));
}

static int selinux_file_permission(struct file *file, int mask)
{
	struct inode *inode = file->f_path.dentry->d_inode;
	struct file_security_struct *fsec = file->f_security;
	struct inode_security_struct *isec = inode->i_security;
	u32 sid = current_sid();

	if (!mask)
		/* No permission to check.  Existence test. */
		return 0;

	if (sid == fsec->sid && fsec->isid == isec->sid &&
	    fsec->pseqno == avc_policy_seqno())
		/* No change since dentry_open check. */
		return 0;

	return selinux_revalidate_file_permission(file, mask);
}

static int selinux_file_alloc_security(struct file *file)
{
	return file_alloc_security(file);
}

static void selinux_file_free_security(struct file *file)
{
	file_free_security(file);
}

static int selinux_file_ioctl(struct file *file, unsigned int cmd,
			      unsigned long arg)
{
	const struct cred *cred = current_cred();
	int error = 0;

	switch (cmd) {
	case FIONREAD:
	/* fall through */
	case FIBMAP:
	/* fall through */
	case FIGETBSZ:
	/* fall through */
	case FS_IOC_GETFLAGS:
	/* fall through */
	case FS_IOC_GETVERSION:
		error = file_has_perm(cred, file, FILE__GETATTR);
		break;

	case FS_IOC_SETFLAGS:
	/* fall through */
	case FS_IOC_SETVERSION:
		error = file_has_perm(cred, file, FILE__SETATTR);
		break;

	/* sys_ioctl() checks */
	case FIONBIO:
	/* fall through */
	case FIOASYNC:
		error = file_has_perm(cred, file, 0);
		break;

	case KDSKBENT:
	case KDSKBSENT:
		error = cred_has_capability(cred, CAP_SYS_TTY_CONFIG,
					    SECURITY_CAP_AUDIT);
		break;

	/* default case assumes that the command will go
	 * to the file's ioctl() function.
	 */
	default:
		error = file_has_perm(cred, file, FILE__IOCTL);
	}
	return error;
}

static int default_noexec;

static int file_map_prot_check(struct file *file, unsigned long prot, int shared)
{
	const struct cred *cred = current_cred();
	int rc = 0;

	if (default_noexec &&
	    (prot & PROT_EXEC) && (!file || (!shared && (prot & PROT_WRITE)))) {
		/*
		 * We are making executable an anonymous mapping or a
		 * private file mapping that will also be writable.
		 * This has an additional check.
		 */
		rc = cred_has_perm(cred, cred, PROCESS__EXECMEM);
		if (rc)
			goto error;
	}

	if (file) {
		/* read access is always possible with a mapping */
		u32 av = FILE__READ;

		/* write access only matters if the mapping is shared */
		if (shared && (prot & PROT_WRITE))
			av |= FILE__WRITE;

		if (prot & PROT_EXEC)
			av |= FILE__EXECUTE;

		return file_has_perm(cred, file, av);
	}

error:
	return rc;
}

static int selinux_file_mmap(struct file *file, unsigned long reqprot,
			     unsigned long prot, unsigned long flags,
			     unsigned long addr, unsigned long addr_only)
{
	int rc = 0;
	u32 sid = current_sid();

	/*
	 * notice that we are intentionally putting the SELinux check before
	 * the secondary cap_file_mmap check.  This is such a likely attempt
	 * at bad behaviour/exploit that we always want to get the AVC, even
	 * if DAC would have also denied the operation.
	 */
	if (addr < CONFIG_LSM_MMAP_MIN_ADDR) {
		rc = avc_has_perm(sid, sid, SECCLASS_MEMPROTECT,
				  MEMPROTECT__MMAP_ZERO, NULL);
		if (rc)
			return rc;
	}

	/* do DAC check on address space usage */
	rc = cap_file_mmap(file, reqprot, prot, flags, addr, addr_only);
	if (rc || addr_only)
		return rc;

	if (selinux_checkreqprot)
		prot = reqprot;

	return file_map_prot_check(file, prot,
				   (flags & MAP_TYPE) == MAP_SHARED);
}

static int selinux_file_mprotect(struct vm_area_struct *vma,
				 unsigned long reqprot,
				 unsigned long prot)
{
	const struct cred *cred = current_cred();

	if (selinux_checkreqprot)
		prot = reqprot;

	if (default_noexec &&
	    (prot & PROT_EXEC) && !(vma->vm_flags & VM_EXEC)) {
		int rc = 0;
		if (vma->vm_start >= vma->vm_mm->start_brk &&
		    vma->vm_end <= vma->vm_mm->brk) {
			rc = cred_has_perm(cred, cred, PROCESS__EXECHEAP);
		} else if (!vma->vm_file &&
			   vma->vm_start <= vma->vm_mm->start_stack &&
			   vma->vm_end >= vma->vm_mm->start_stack) {
			rc = current_has_perm(current, PROCESS__EXECSTACK);
		} else if (vma->vm_file && vma->anon_vma) {
			/*
			 * We are making executable a file mapping that has
			 * had some COW done. Since pages might have been
			 * written, check ability to execute the possibly
			 * modified content.  This typically should only
			 * occur for text relocations.
			 */
			rc = file_has_perm(cred, vma->vm_file, FILE__EXECMOD);
		}
		if (rc)
			return rc;
	}

	return file_map_prot_check(vma->vm_file, prot, vma->vm_flags&VM_SHARED);
}

static int selinux_file_lock(struct file *file, unsigned int cmd)
{
	const struct cred *cred = current_cred();

	return file_has_perm(cred, file, FILE__LOCK);
}

static int selinux_file_fcntl(struct file *file, unsigned int cmd,
			      unsigned long arg)
{
	const struct cred *cred = current_cred();
	int err = 0;

	switch (cmd) {
	case F_SETFL:
		if (!file->f_path.dentry || !file->f_path.dentry->d_inode) {
			err = -EINVAL;
			break;
		}

		if ((file->f_flags & O_APPEND) && !(arg & O_APPEND)) {
			err = file_has_perm(cred, file, FILE__WRITE);
			break;
		}
		/* fall through */
	case F_SETOWN:
	case F_SETSIG:
	case F_GETFL:
	case F_GETOWN:
	case F_GETSIG:
		/* Just check FD__USE permission */
		err = file_has_perm(cred, file, 0);
		break;
	case F_GETLK:
	case F_SETLK:
	case F_SETLKW:
#if BITS_PER_LONG == 32
	case F_GETLK64:
	case F_SETLK64:
	case F_SETLKW64:
#endif
		if (!file->f_path.dentry || !file->f_path.dentry->d_inode) {
			err = -EINVAL;
			break;
		}
		err = file_has_perm(cred, file, FILE__LOCK);
		break;
	}

	return err;
}

static int selinux_file_set_fowner(struct file *file)
{
	struct file_security_struct *fsec;

	fsec = file->f_security;
	fsec->fown_sid = current_sid();

	return 0;
}

static int selinux_file_send_sigiotask(struct task_struct *tsk,
				       struct fown_struct *fown, int signum)
{
	struct file *file;
	u32 sid = task_sid(tsk);
	u32 perm;
	struct file_security_struct *fsec;

	/* struct fown_struct is never outside the context of a struct file */
	file = container_of(fown, struct file, f_owner);

	fsec = file->f_security;

	if (!signum)
		perm = signal_to_av(SIGIO); /* as per send_sigio_to_task */
	else
		perm = signal_to_av(signum);

	return avc_has_perm(fsec->fown_sid, sid,
			    SECCLASS_PROCESS, perm, NULL);
}

static int selinux_file_receive(struct file *file)
{
	const struct cred *cred = current_cred();

	return file_has_perm(cred, file, file_to_av(file));
}

static int selinux_dentry_open(struct file *file, const struct cred *cred)
{
	struct file_security_struct *fsec;
	struct inode *inode;
	struct inode_security_struct *isec;

	inode = file->f_path.dentry->d_inode;
	fsec = file->f_security;
	isec = inode->i_security;
	/*
	 * Save inode label and policy sequence number
	 * at open-time so that selinux_file_permission
	 * can determine whether revalidation is necessary.
	 * Task label is already saved in the file security
	 * struct as its SID.
	 */
	fsec->isid = isec->sid;
	fsec->pseqno = avc_policy_seqno();
	/*
	 * Since the inode label or policy seqno may have changed
	 * between the selinux_inode_permission check and the saving
	 * of state above, recheck that access is still permitted.
	 * Otherwise, access might never be revalidated against the
	 * new inode label or new policy.
	 * This check is not redundant - do not remove.
	 */
	return inode_has_perm_noadp(cred, inode, open_file_to_av(file), 0);
}

/* task security operations */

static int selinux_task_create(unsigned long clone_flags)
{
	return current_has_perm(current, PROCESS__FORK);
}

/*
 * allocate the SELinux part of blank credentials
 */
static int selinux_cred_alloc_blank(struct cred *cred, gfp_t gfp)
{
	struct task_security_struct *tsec;

	tsec = kzalloc(sizeof(struct task_security_struct), gfp);
	if (!tsec)
		return -ENOMEM;

	cred->security = tsec;
	return 0;
}

/*
 * detach and free the LSM part of a set of credentials
 */
static void selinux_cred_free(struct cred *cred)
{
	struct task_security_struct *tsec = cred->security;

	/*
	 * cred->security == NULL if security_cred_alloc_blank() or
	 * security_prepare_creds() returned an error.
	 */
	BUG_ON(cred->security && (unsigned long) cred->security < PAGE_SIZE);
	cred->security = (void *) 0x7UL;
	kfree(tsec);
}

/*
 * prepare a new set of credentials for modification
 */
static int selinux_cred_prepare(struct cred *new, const struct cred *old,
				gfp_t gfp)
{
	const struct task_security_struct *old_tsec;
	struct task_security_struct *tsec;

	old_tsec = old->security;

	tsec = kmemdup(old_tsec, sizeof(struct task_security_struct), gfp);
	if (!tsec)
		return -ENOMEM;

	new->security = tsec;
	return 0;
}

/*
 * transfer the SELinux data to a blank set of creds
 */
static void selinux_cred_transfer(struct cred *new, const struct cred *old)
{
	const struct task_security_struct *old_tsec = old->security;
	struct task_security_struct *tsec = new->security;

	*tsec = *old_tsec;
}

/*
 * set the security data for a kernel service
 * - all the creation contexts are set to unlabelled
 */
static int selinux_kernel_act_as(struct cred *new, u32 secid)
{
	struct task_security_struct *tsec = new->security;
	u32 sid = current_sid();
	int ret;

	ret = avc_has_perm(sid, secid,
			   SECCLASS_KERNEL_SERVICE,
			   KERNEL_SERVICE__USE_AS_OVERRIDE,
			   NULL);
	if (ret == 0) {
		tsec->sid = secid;
		tsec->create_sid = 0;
		tsec->keycreate_sid = 0;
		tsec->sockcreate_sid = 0;
	}
	return ret;
}

/*
 * set the file creation context in a security record to the same as the
 * objective context of the specified inode
 */
static int selinux_kernel_create_files_as(struct cred *new, struct inode *inode)
{
	struct inode_security_struct *isec = inode->i_security;
	struct task_security_struct *tsec = new->security;
	u32 sid = current_sid();
	int ret;

	ret = avc_has_perm(sid, isec->sid,
			   SECCLASS_KERNEL_SERVICE,
			   KERNEL_SERVICE__CREATE_FILES_AS,
			   NULL);

	if (ret == 0)
		tsec->create_sid = isec->sid;
	return ret;
}

static int selinux_kernel_module_request(char *kmod_name)
{
	u32 sid;
	struct common_audit_data ad;
	struct selinux_audit_data sad = {0,};

	sid = task_sid(current);

	COMMON_AUDIT_DATA_INIT(&ad, KMOD);
	ad.selinux_audit_data = &sad;
	ad.u.kmod_name = kmod_name;

	return avc_has_perm(sid, SECINITSID_KERNEL, SECCLASS_SYSTEM,
			    SYSTEM__MODULE_REQUEST, &ad);
}

static int selinux_task_setpgid(struct task_struct *p, pid_t pgid)
{
	return current_has_perm(p, PROCESS__SETPGID);
}

static int selinux_task_getpgid(struct task_struct *p)
{
	return current_has_perm(p, PROCESS__GETPGID);
}

static int selinux_task_getsid(struct task_struct *p)
{
	return current_has_perm(p, PROCESS__GETSESSION);
}

static void selinux_task_getsecid(struct task_struct *p, u32 *secid)
{
	*secid = task_sid(p);
}

static int selinux_task_setnice(struct task_struct *p, int nice)
{
	int rc;

	rc = cap_task_setnice(p, nice);
	if (rc)
		return rc;

	return current_has_perm(p, PROCESS__SETSCHED);
}

static int selinux_task_setioprio(struct task_struct *p, int ioprio)
{
	int rc;

	rc = cap_task_setioprio(p, ioprio);
	if (rc)
		return rc;

	return current_has_perm(p, PROCESS__SETSCHED);
}

static int selinux_task_getioprio(struct task_struct *p)
{
	return current_has_perm(p, PROCESS__GETSCHED);
}

static int selinux_task_setrlimit(struct task_struct *p, unsigned int resource,
		struct rlimit *new_rlim)
{
	struct rlimit *old_rlim = p->signal->rlim + resource;

	/* Control the ability to change the hard limit (whether
	   lowering or raising it), so that the hard limit can
	   later be used as a safe reset point for the soft limit
	   upon context transitions.  See selinux_bprm_committing_creds. */
	if (old_rlim->rlim_max != new_rlim->rlim_max)
		return current_has_perm(p, PROCESS__SETRLIMIT);

	return 0;
}

static int selinux_task_setscheduler(struct task_struct *p)
{
	int rc;

	rc = cap_task_setscheduler(p);
	if (rc)
		return rc;

	return current_has_perm(p, PROCESS__SETSCHED);
}

static int selinux_task_getscheduler(struct task_struct *p)
{
	return current_has_perm(p, PROCESS__GETSCHED);
}

static int selinux_task_movememory(struct task_struct *p)
{
	return current_has_perm(p, PROCESS__SETSCHED);
}

static int selinux_task_kill(struct task_struct *p, struct siginfo *info,
				int sig, u32 secid)
{
	u32 perm;
	int rc;

	if (!sig)
		perm = PROCESS__SIGNULL; /* null signal; existence test */
	else
		perm = signal_to_av(sig);
	if (secid)
		rc = avc_has_perm(secid, task_sid(p),
				  SECCLASS_PROCESS, perm, NULL);
	else
		rc = current_has_perm(p, perm);
	return rc;
}

static int selinux_task_wait(struct task_struct *p)
{
	return task_has_perm(p, current, PROCESS__SIGCHLD);
}

static void selinux_task_to_inode(struct task_struct *p,
				  struct inode *inode)
{
	struct inode_security_struct *isec = inode->i_security;
	u32 sid = task_sid(p);

	isec->sid = sid;
	isec->initialized = 1;
}

/* Returns error only if unable to parse addresses */
static int selinux_parse_skb_ipv4(struct sk_buff *skb,
			struct common_audit_data *ad, u8 *proto)
{
	int offset, ihlen, ret = -EINVAL;
	struct iphdr _iph, *ih;

	offset = skb_network_offset(skb);
	ih = skb_header_pointer(skb, offset, sizeof(_iph), &_iph);
	if (ih == NULL)
		goto out;

	ihlen = ih->ihl * 4;
	if (ihlen < sizeof(_iph))
		goto out;

	ad->u.net->v4info.saddr = ih->saddr;
	ad->u.net->v4info.daddr = ih->daddr;
	ret = 0;

	if (proto)
		*proto = ih->protocol;

	switch (ih->protocol) {
	case IPPROTO_TCP: {
		struct tcphdr _tcph, *th;

		if (ntohs(ih->frag_off) & IP_OFFSET)
			break;

		offset += ihlen;
		th = skb_header_pointer(skb, offset, sizeof(_tcph), &_tcph);
		if (th == NULL)
			break;

		ad->u.net->sport = th->source;
		ad->u.net->dport = th->dest;
		break;
	}

	case IPPROTO_UDP: {
		struct udphdr _udph, *uh;

		if (ntohs(ih->frag_off) & IP_OFFSET)
			break;

		offset += ihlen;
		uh = skb_header_pointer(skb, offset, sizeof(_udph), &_udph);
		if (uh == NULL)
			break;

		ad->u.net->sport = uh->source;
		ad->u.net->dport = uh->dest;
		break;
	}

	case IPPROTO_DCCP: {
		struct dccp_hdr _dccph, *dh;

		if (ntohs(ih->frag_off) & IP_OFFSET)
			break;

		offset += ihlen;
		dh = skb_header_pointer(skb, offset, sizeof(_dccph), &_dccph);
		if (dh == NULL)
			break;

		ad->u.net->sport = dh->dccph_sport;
		ad->u.net->dport = dh->dccph_dport;
		break;
	}

	default:
		break;
	}
out:
	return ret;
}

#if defined(CONFIG_IPV6) || defined(CONFIG_IPV6_MODULE)

/* Returns error only if unable to parse addresses */
static int selinux_parse_skb_ipv6(struct sk_buff *skb,
			struct common_audit_data *ad, u8 *proto)
{
	u8 nexthdr;
	int ret = -EINVAL, offset;
	struct ipv6hdr _ipv6h, *ip6;
	__be16 frag_off;

	offset = skb_network_offset(skb);
	ip6 = skb_header_pointer(skb, offset, sizeof(_ipv6h), &_ipv6h);
	if (ip6 == NULL)
		goto out;

	ad->u.net->v6info.saddr = ip6->saddr;
	ad->u.net->v6info.daddr = ip6->daddr;
	ret = 0;

	nexthdr = ip6->nexthdr;
	offset += sizeof(_ipv6h);
	offset = ipv6_skip_exthdr(skb, offset, &nexthdr, &frag_off);
	if (offset < 0)
		goto out;

	if (proto)
		*proto = nexthdr;

	switch (nexthdr) {
	case IPPROTO_TCP: {
		struct tcphdr _tcph, *th;

		th = skb_header_pointer(skb, offset, sizeof(_tcph), &_tcph);
		if (th == NULL)
			break;

		ad->u.net->sport = th->source;
		ad->u.net->dport = th->dest;
		break;
	}

	case IPPROTO_UDP: {
		struct udphdr _udph, *uh;

		uh = skb_header_pointer(skb, offset, sizeof(_udph), &_udph);
		if (uh == NULL)
			break;

		ad->u.net->sport = uh->source;
		ad->u.net->dport = uh->dest;
		break;
	}

	case IPPROTO_DCCP: {
		struct dccp_hdr _dccph, *dh;

		dh = skb_header_pointer(skb, offset, sizeof(_dccph), &_dccph);
		if (dh == NULL)
			break;

		ad->u.net->sport = dh->dccph_sport;
		ad->u.net->dport = dh->dccph_dport;
		break;
	}

	/* includes fragments */
	default:
		break;
	}
out:
	return ret;
}

#endif /* IPV6 */

static int selinux_parse_skb(struct sk_buff *skb, struct common_audit_data *ad,
			     char **_addrp, int src, u8 *proto)
{
	char *addrp;
	int ret;

	switch (ad->u.net->family) {
	case PF_INET:
		ret = selinux_parse_skb_ipv4(skb, ad, proto);
		if (ret)
			goto parse_error;
		addrp = (char *)(src ? &ad->u.net->v4info.saddr :
				       &ad->u.net->v4info.daddr);
		goto okay;

#if defined(CONFIG_IPV6) || defined(CONFIG_IPV6_MODULE)
	case PF_INET6:
		ret = selinux_parse_skb_ipv6(skb, ad, proto);
		if (ret)
			goto parse_error;
		addrp = (char *)(src ? &ad->u.net->v6info.saddr :
				       &ad->u.net->v6info.daddr);
		goto okay;
#endif	/* IPV6 */
	default:
		addrp = NULL;
		goto okay;
	}

parse_error:
	printk(KERN_WARNING
	       "SELinux: failure in selinux_parse_skb(),"
	       " unable to parse packet\n");
	return ret;

okay:
	if (_addrp)
		*_addrp = addrp;
	return 0;
}

/**
 * selinux_skb_peerlbl_sid - Determine the peer label of a packet
 * @skb: the packet
 * @family: protocol family
 * @sid: the packet's peer label SID
 *
 * Description:
 * Check the various different forms of network peer labeling and determine
 * the peer label/SID for the packet; most of the magic actually occurs in
 * the security server function security_net_peersid_cmp().  The function
 * returns zero if the value in @sid is valid (although it may be SECSID_NULL)
 * or -EACCES if @sid is invalid due to inconsistencies with the different
 * peer labels.
 *
 */
static int selinux_skb_peerlbl_sid(struct sk_buff *skb, u16 family, u32 *sid)
{
	int err;
	u32 xfrm_sid;
	u32 nlbl_sid;
	u32 nlbl_type;

	selinux_skb_xfrm_sid(skb, &xfrm_sid);
	selinux_netlbl_skbuff_getsid(skb, family, &nlbl_type, &nlbl_sid);

	err = security_net_peersid_resolve(nlbl_sid, nlbl_type, xfrm_sid, sid);
	if (unlikely(err)) {
		printk(KERN_WARNING
		       "SELinux: failure in selinux_skb_peerlbl_sid(),"
		       " unable to determine packet's peer label\n");
		return -EACCES;
	}

	return 0;
}

/* socket security operations */

static int socket_sockcreate_sid(const struct task_security_struct *tsec,
				 u16 secclass, u32 *socksid)
{
	if (tsec->sockcreate_sid > SECSID_NULL) {
		*socksid = tsec->sockcreate_sid;
		return 0;
	}

	return security_transition_sid(tsec->sid, tsec->sid, secclass, NULL,
				       socksid);
}

static int sock_has_perm(struct task_struct *task, struct sock *sk, u32 perms)
{
	struct sk_security_struct *sksec = sk->sk_security;
	struct common_audit_data ad;
	struct selinux_audit_data sad = {0,};
	struct lsm_network_audit net = {0,};
	u32 tsid = task_sid(task);

	if (sksec->sid == SECINITSID_KERNEL)
		return 0;

	COMMON_AUDIT_DATA_INIT(&ad, NET);
	ad.selinux_audit_data = &sad;
	ad.u.net = &net;
	ad.u.net->sk = sk;

	return avc_has_perm(tsid, sksec->sid, sksec->sclass, perms, &ad);
}

static int selinux_socket_create(int family, int type,
				 int protocol, int kern)
{
	const struct task_security_struct *tsec = current_security();
	u32 newsid;
	u16 secclass;
	int rc;

	if (kern)
		return 0;

	secclass = socket_type_to_security_class(family, type, protocol);
	rc = socket_sockcreate_sid(tsec, secclass, &newsid);
	if (rc)
		return rc;

	return avc_has_perm(tsec->sid, newsid, secclass, SOCKET__CREATE, NULL);
}

static int selinux_socket_post_create(struct socket *sock, int family,
				      int type, int protocol, int kern)
{
	const struct task_security_struct *tsec = current_security();
	struct inode_security_struct *isec = SOCK_INODE(sock)->i_security;
	struct sk_security_struct *sksec;
	int err = 0;

	isec->sclass = socket_type_to_security_class(family, type, protocol);

	if (kern)
		isec->sid = SECINITSID_KERNEL;
	else {
		err = socket_sockcreate_sid(tsec, isec->sclass, &(isec->sid));
		if (err)
			return err;
	}

	isec->initialized = 1;

	if (sock->sk) {
		sksec = sock->sk->sk_security;
		sksec->sid = isec->sid;
		sksec->sclass = isec->sclass;
		err = selinux_netlbl_socket_post_create(sock->sk, family);
	}

	return err;
}

/* Range of port numbers used to automatically bind.
   Need to determine whether we should perform a name_bind
   permission check between the socket and the port number. */

static int selinux_socket_bind(struct socket *sock, struct sockaddr *address, int addrlen)
{
	struct sock *sk = sock->sk;
	u16 family;
	int err;

	err = sock_has_perm(current, sk, SOCKET__BIND);
	if (err)
		goto out;

	/*
	 * If PF_INET or PF_INET6, check name_bind permission for the port.
	 * Multiple address binding for SCTP is not supported yet: we just
	 * check the first address now.
	 */
	family = sk->sk_family;
	if (family == PF_INET || family == PF_INET6) {
		char *addrp;
		struct sk_security_struct *sksec = sk->sk_security;
		struct common_audit_data ad;
		struct selinux_audit_data sad = {0,};
		struct lsm_network_audit net = {0,};
		struct sockaddr_in *addr4 = NULL;
		struct sockaddr_in6 *addr6 = NULL;
		unsigned short snum;
		u32 sid, node_perm;

		if (family == PF_INET) {
			addr4 = (struct sockaddr_in *)address;
			snum = ntohs(addr4->sin_port);
			addrp = (char *)&addr4->sin_addr.s_addr;
		} else {
			addr6 = (struct sockaddr_in6 *)address;
			snum = ntohs(addr6->sin6_port);
			addrp = (char *)&addr6->sin6_addr.s6_addr;
		}

		if (snum) {
			int low, high;

			inet_get_local_port_range(&low, &high);

			if (snum < max(PROT_SOCK, low) || snum > high) {
				err = sel_netport_sid(sk->sk_protocol,
						      snum, &sid);
				if (err)
					goto out;
				COMMON_AUDIT_DATA_INIT(&ad, NET);
				ad.selinux_audit_data = &sad;
				ad.u.net = &net;
				ad.u.net->sport = htons(snum);
				ad.u.net->family = family;
				err = avc_has_perm(sksec->sid, sid,
						   sksec->sclass,
						   SOCKET__NAME_BIND, &ad);
				if (err)
					goto out;
			}
		}

		switch (sksec->sclass) {
		case SECCLASS_TCP_SOCKET:
			node_perm = TCP_SOCKET__NODE_BIND;
			break;

		case SECCLASS_UDP_SOCKET:
			node_perm = UDP_SOCKET__NODE_BIND;
			break;

		case SECCLASS_DCCP_SOCKET:
			node_perm = DCCP_SOCKET__NODE_BIND;
			break;

		default:
			node_perm = RAWIP_SOCKET__NODE_BIND;
			break;
		}

		err = sel_netnode_sid(addrp, family, &sid);
		if (err)
			goto out;

		COMMON_AUDIT_DATA_INIT(&ad, NET);
		ad.selinux_audit_data = &sad;
		ad.u.net = &net;
		ad.u.net->sport = htons(snum);
		ad.u.net->family = family;

		if (family == PF_INET)
			ad.u.net->v4info.saddr = addr4->sin_addr.s_addr;
		else
			ad.u.net->v6info.saddr = addr6->sin6_addr;

		err = avc_has_perm(sksec->sid, sid,
				   sksec->sclass, node_perm, &ad);
		if (err)
			goto out;
	}
out:
	return err;
}

static int selinux_socket_connect(struct socket *sock, struct sockaddr *address, int addrlen)
{
	struct sock *sk = sock->sk;
	struct sk_security_struct *sksec = sk->sk_security;
	int err;

	err = sock_has_perm(current, sk, SOCKET__CONNECT);
	if (err)
		return err;

	/*
	 * If a TCP or DCCP socket, check name_connect permission for the port.
	 */
	if (sksec->sclass == SECCLASS_TCP_SOCKET ||
	    sksec->sclass == SECCLASS_DCCP_SOCKET) {
		struct common_audit_data ad;
		struct selinux_audit_data sad = {0,};
		struct lsm_network_audit net = {0,};
		struct sockaddr_in *addr4 = NULL;
		struct sockaddr_in6 *addr6 = NULL;
		unsigned short snum;
		u32 sid, perm;

		if (sk->sk_family == PF_INET) {
			addr4 = (struct sockaddr_in *)address;
			if (addrlen < sizeof(struct sockaddr_in))
				return -EINVAL;
			snum = ntohs(addr4->sin_port);
		} else {
			addr6 = (struct sockaddr_in6 *)address;
			if (addrlen < SIN6_LEN_RFC2133)
				return -EINVAL;
			snum = ntohs(addr6->sin6_port);
		}

		err = sel_netport_sid(sk->sk_protocol, snum, &sid);
		if (err)
			goto out;

		perm = (sksec->sclass == SECCLASS_TCP_SOCKET) ?
		       TCP_SOCKET__NAME_CONNECT : DCCP_SOCKET__NAME_CONNECT;

		COMMON_AUDIT_DATA_INIT(&ad, NET);
		ad.selinux_audit_data = &sad;
		ad.u.net = &net;
		ad.u.net->dport = htons(snum);
		ad.u.net->family = sk->sk_family;
		err = avc_has_perm(sksec->sid, sid, sksec->sclass, perm, &ad);
		if (err)
			goto out;
	}

	err = selinux_netlbl_socket_connect(sk, address);

out:
	return err;
}

static int selinux_socket_listen(struct socket *sock, int backlog)
{
	return sock_has_perm(current, sock->sk, SOCKET__LISTEN);
}

static int selinux_socket_accept(struct socket *sock, struct socket *newsock)
{
	int err;
	struct inode_security_struct *isec;
	struct inode_security_struct *newisec;

	err = sock_has_perm(current, sock->sk, SOCKET__ACCEPT);
	if (err)
		return err;

	newisec = SOCK_INODE(newsock)->i_security;

	isec = SOCK_INODE(sock)->i_security;
	newisec->sclass = isec->sclass;
	newisec->sid = isec->sid;
	newisec->initialized = 1;

	return 0;
}

static int selinux_socket_sendmsg(struct socket *sock, struct msghdr *msg,
				  int size)
{
	return sock_has_perm(current, sock->sk, SOCKET__WRITE);
}

static int selinux_socket_recvmsg(struct socket *sock, struct msghdr *msg,
				  int size, int flags)
{
	return sock_has_perm(current, sock->sk, SOCKET__READ);
}

static int selinux_socket_getsockname(struct socket *sock)
{
	return sock_has_perm(current, sock->sk, SOCKET__GETATTR);
}

static int selinux_socket_getpeername(struct socket *sock)
{
	return sock_has_perm(current, sock->sk, SOCKET__GETATTR);
}

static int selinux_socket_setsockopt(struct socket *sock, int level, int optname)
{
	int err;

	err = sock_has_perm(current, sock->sk, SOCKET__SETOPT);
	if (err)
		return err;

	return selinux_netlbl_socket_setsockopt(sock, level, optname);
}

static int selinux_socket_getsockopt(struct socket *sock, int level,
				     int optname)
{
	return sock_has_perm(current, sock->sk, SOCKET__GETOPT);
}

static int selinux_socket_shutdown(struct socket *sock, int how)
{
	return sock_has_perm(current, sock->sk, SOCKET__SHUTDOWN);
}

static int selinux_socket_unix_stream_connect(struct sock *sock,
					      struct sock *other,
					      struct sock *newsk)
{
	struct sk_security_struct *sksec_sock = sock->sk_security;
	struct sk_security_struct *sksec_other = other->sk_security;
	struct sk_security_struct *sksec_new = newsk->sk_security;
	struct common_audit_data ad;
	struct selinux_audit_data sad = {0,};
	struct lsm_network_audit net = {0,};
	int err;

	COMMON_AUDIT_DATA_INIT(&ad, NET);
	ad.selinux_audit_data = &sad;
	ad.u.net = &net;
	ad.u.net->sk = other;

	err = avc_has_perm(sksec_sock->sid, sksec_other->sid,
			   sksec_other->sclass,
			   UNIX_STREAM_SOCKET__CONNECTTO, &ad);
	if (err)
		return err;

	/* server child socket */
	sksec_new->peer_sid = sksec_sock->sid;
	err = security_sid_mls_copy(sksec_other->sid, sksec_sock->sid,
				    &sksec_new->sid);
	if (err)
		return err;

	/* connecting socket */
	sksec_sock->peer_sid = sksec_new->sid;

	return 0;
}

static int selinux_socket_unix_may_send(struct socket *sock,
					struct socket *other)
{
	struct sk_security_struct *ssec = sock->sk->sk_security;
	struct sk_security_struct *osec = other->sk->sk_security;
	struct common_audit_data ad;
	struct selinux_audit_data sad = {0,};
	struct lsm_network_audit net = {0,};

	COMMON_AUDIT_DATA_INIT(&ad, NET);
	ad.selinux_audit_data = &sad;
	ad.u.net = &net;
	ad.u.net->sk = other->sk;

	return avc_has_perm(ssec->sid, osec->sid, osec->sclass, SOCKET__SENDTO,
			    &ad);
}

static int selinux_inet_sys_rcv_skb(int ifindex, char *addrp, u16 family,
				    u32 peer_sid,
				    struct common_audit_data *ad)
{
	int err;
	u32 if_sid;
	u32 node_sid;

	err = sel_netif_sid(ifindex, &if_sid);
	if (err)
		return err;
	err = avc_has_perm(peer_sid, if_sid,
			   SECCLASS_NETIF, NETIF__INGRESS, ad);
	if (err)
		return err;

	err = sel_netnode_sid(addrp, family, &node_sid);
	if (err)
		return err;
	return avc_has_perm(peer_sid, node_sid,
			    SECCLASS_NODE, NODE__RECVFROM, ad);
}

static int selinux_sock_rcv_skb_compat(struct sock *sk, struct sk_buff *skb,
				       u16 family)
{
	int err = 0;
	struct sk_security_struct *sksec = sk->sk_security;
	u32 sk_sid = sksec->sid;
	struct common_audit_data ad;
	struct selinux_audit_data sad = {0,};
	struct lsm_network_audit net = {0,};
	char *addrp;

	COMMON_AUDIT_DATA_INIT(&ad, NET);
	ad.selinux_audit_data = &sad;
	ad.u.net = &net;
	ad.u.net->netif = skb->skb_iif;
	ad.u.net->family = family;
	err = selinux_parse_skb(skb, &ad, &addrp, 1, NULL);
	if (err)
		return err;

	if (selinux_secmark_enabled()) {
		err = avc_has_perm(sk_sid, skb->secmark, SECCLASS_PACKET,
				   PACKET__RECV, &ad);
		if (err)
			return err;
	}

	err = selinux_netlbl_sock_rcv_skb(sksec, skb, family, &ad);
	if (err)
		return err;
	err = selinux_xfrm_sock_rcv_skb(sksec->sid, skb, &ad);

	return err;
}

static int selinux_socket_sock_rcv_skb(struct sock *sk, struct sk_buff *skb)
{
	int err;
	struct sk_security_struct *sksec = sk->sk_security;
	u16 family = sk->sk_family;
	u32 sk_sid = sksec->sid;
	struct common_audit_data ad;
	struct selinux_audit_data sad = {0,};
	struct lsm_network_audit net = {0,};
	char *addrp;
	u8 secmark_active;
	u8 peerlbl_active;

	if (family != PF_INET && family != PF_INET6)
		return 0;

	/* Handle mapped IPv4 packets arriving via IPv6 sockets */
	if (family == PF_INET6 && skb->protocol == htons(ETH_P_IP))
		family = PF_INET;

	/* If any sort of compatibility mode is enabled then handoff processing
	 * to the selinux_sock_rcv_skb_compat() function to deal with the
	 * special handling.  We do this in an attempt to keep this function
	 * as fast and as clean as possible. */
	if (!selinux_policycap_netpeer)
		return selinux_sock_rcv_skb_compat(sk, skb, family);

	secmark_active = selinux_secmark_enabled();
	peerlbl_active = netlbl_enabled() || selinux_xfrm_enabled();
	if (!secmark_active && !peerlbl_active)
		return 0;

	COMMON_AUDIT_DATA_INIT(&ad, NET);
	ad.selinux_audit_data = &sad;
	ad.u.net = &net;
	ad.u.net->netif = skb->skb_iif;
	ad.u.net->family = family;
	err = selinux_parse_skb(skb, &ad, &addrp, 1, NULL);
	if (err)
		return err;

	if (peerlbl_active) {
		u32 peer_sid;

		err = selinux_skb_peerlbl_sid(skb, family, &peer_sid);
		if (err)
			return err;
		err = selinux_inet_sys_rcv_skb(skb->skb_iif, addrp, family,
					       peer_sid, &ad);
		if (err) {
			selinux_netlbl_err(skb, err, 0);
			return err;
		}
		err = avc_has_perm(sk_sid, peer_sid, SECCLASS_PEER,
				   PEER__RECV, &ad);
		if (err)
			selinux_netlbl_err(skb, err, 0);
	}

	if (secmark_active) {
		err = avc_has_perm(sk_sid, skb->secmark, SECCLASS_PACKET,
				   PACKET__RECV, &ad);
		if (err)
			return err;
	}

	return err;
}

static int selinux_socket_getpeersec_stream(struct socket *sock, char __user *optval,
					    int __user *optlen, unsigned len)
{
	int err = 0;
	char *scontext;
	u32 scontext_len;
	struct sk_security_struct *sksec = sock->sk->sk_security;
	u32 peer_sid = SECSID_NULL;

	if (sksec->sclass == SECCLASS_UNIX_STREAM_SOCKET ||
	    sksec->sclass == SECCLASS_TCP_SOCKET)
		peer_sid = sksec->peer_sid;
	if (peer_sid == SECSID_NULL)
		return -ENOPROTOOPT;

	err = security_sid_to_context(peer_sid, &scontext, &scontext_len);
	if (err)
		return err;

	if (scontext_len > len) {
		err = -ERANGE;
		goto out_len;
	}

	if (copy_to_user(optval, scontext, scontext_len))
		err = -EFAULT;

out_len:
	if (put_user(scontext_len, optlen))
		err = -EFAULT;
	kfree(scontext);
	return err;
}

static int selinux_socket_getpeersec_dgram(struct socket *sock, struct sk_buff *skb, u32 *secid)
{
	u32 peer_secid = SECSID_NULL;
	u16 family;

	if (skb && skb->protocol == htons(ETH_P_IP))
		family = PF_INET;
	else if (skb && skb->protocol == htons(ETH_P_IPV6))
		family = PF_INET6;
	else if (sock)
		family = sock->sk->sk_family;
	else
		goto out;

	if (sock && family == PF_UNIX)
		selinux_inode_getsecid(SOCK_INODE(sock), &peer_secid);
	else if (skb)
		selinux_skb_peerlbl_sid(skb, family, &peer_secid);

out:
	*secid = peer_secid;
	if (peer_secid == SECSID_NULL)
		return -EINVAL;
	return 0;
}

static int selinux_sk_alloc_security(struct sock *sk, int family, gfp_t priority)
{
	struct sk_security_struct *sksec;

	sksec = kzalloc(sizeof(*sksec), priority);
	if (!sksec)
		return -ENOMEM;

	sksec->peer_sid = SECINITSID_UNLABELED;
	sksec->sid = SECINITSID_UNLABELED;
	selinux_netlbl_sk_security_reset(sksec);
	sk->sk_security = sksec;

	return 0;
}

static void selinux_sk_free_security(struct sock *sk)
{
	struct sk_security_struct *sksec = sk->sk_security;

	sk->sk_security = NULL;
	selinux_netlbl_sk_security_free(sksec);
	kfree(sksec);
}

static void selinux_sk_clone_security(const struct sock *sk, struct sock *newsk)
{
	struct sk_security_struct *sksec = sk->sk_security;
	struct sk_security_struct *newsksec = newsk->sk_security;

	newsksec->sid = sksec->sid;
	newsksec->peer_sid = sksec->peer_sid;
	newsksec->sclass = sksec->sclass;

	selinux_netlbl_sk_security_reset(newsksec);
}

static void selinux_sk_getsecid(struct sock *sk, u32 *secid)
{
	if (!sk)
		*secid = SECINITSID_ANY_SOCKET;
	else {
		struct sk_security_struct *sksec = sk->sk_security;

		*secid = sksec->sid;
	}
}

static void selinux_sock_graft(struct sock *sk, struct socket *parent)
{
	struct inode_security_struct *isec = SOCK_INODE(parent)->i_security;
	struct sk_security_struct *sksec = sk->sk_security;

	if (sk->sk_family == PF_INET || sk->sk_family == PF_INET6 ||
	    sk->sk_family == PF_UNIX)
		isec->sid = sksec->sid;
	sksec->sclass = isec->sclass;
}

static int selinux_inet_conn_request(struct sock *sk, struct sk_buff *skb,
				     struct request_sock *req)
{
	struct sk_security_struct *sksec = sk->sk_security;
	int err;
	u16 family = sk->sk_family;
	u32 newsid;
	u32 peersid;

	/* handle mapped IPv4 packets arriving via IPv6 sockets */
	if (family == PF_INET6 && skb->protocol == htons(ETH_P_IP))
		family = PF_INET;

	err = selinux_skb_peerlbl_sid(skb, family, &peersid);
	if (err)
		return err;
	if (peersid == SECSID_NULL) {
		req->secid = sksec->sid;
		req->peer_secid = SECSID_NULL;
	} else {
		err = security_sid_mls_copy(sksec->sid, peersid, &newsid);
		if (err)
			return err;
		req->secid = newsid;
		req->peer_secid = peersid;
	}

	return selinux_netlbl_inet_conn_request(req, family);
}

static void selinux_inet_csk_clone(struct sock *newsk,
				   const struct request_sock *req)
{
	struct sk_security_struct *newsksec = newsk->sk_security;

	newsksec->sid = req->secid;
	newsksec->peer_sid = req->peer_secid;
	/* NOTE: Ideally, we should also get the isec->sid for the
	   new socket in sync, but we don't have the isec available yet.
	   So we will wait until sock_graft to do it, by which
	   time it will have been created and available. */

	/* We don't need to take any sort of lock here as we are the only
	 * thread with access to newsksec */
	selinux_netlbl_inet_csk_clone(newsk, req->rsk_ops->family);
}

static void selinux_inet_conn_established(struct sock *sk, struct sk_buff *skb)
{
	u16 family = sk->sk_family;
	struct sk_security_struct *sksec = sk->sk_security;

	/* handle mapped IPv4 packets arriving via IPv6 sockets */
	if (family == PF_INET6 && skb->protocol == htons(ETH_P_IP))
		family = PF_INET;

	selinux_skb_peerlbl_sid(skb, family, &sksec->peer_sid);
}

static int selinux_secmark_relabel_packet(u32 sid)
{
	const struct task_security_struct *__tsec;
	u32 tsid;

	__tsec = current_security();
	tsid = __tsec->sid;

	return avc_has_perm(tsid, sid, SECCLASS_PACKET, PACKET__RELABELTO, NULL);
}

static void selinux_secmark_refcount_inc(void)
{
	atomic_inc(&selinux_secmark_refcount);
}

static void selinux_secmark_refcount_dec(void)
{
	atomic_dec(&selinux_secmark_refcount);
}

static void selinux_req_classify_flow(const struct request_sock *req,
				      struct flowi *fl)
{
	fl->flowi_secid = req->secid;
}

static int selinux_tun_dev_create(void)
{
	u32 sid = current_sid();

	/* we aren't taking into account the "sockcreate" SID since the socket
	 * that is being created here is not a socket in the traditional sense,
	 * instead it is a private sock, accessible only to the kernel, and
	 * representing a wide range of network traffic spanning multiple
	 * connections unlike traditional sockets - check the TUN driver to
	 * get a better understanding of why this socket is special */

	return avc_has_perm(sid, sid, SECCLASS_TUN_SOCKET, TUN_SOCKET__CREATE,
			    NULL);
}

static void selinux_tun_dev_post_create(struct sock *sk)
{
	struct sk_security_struct *sksec = sk->sk_security;

	/* we don't currently perform any NetLabel based labeling here and it
	 * isn't clear that we would want to do so anyway; while we could apply
	 * labeling without the support of the TUN user the resulting labeled
	 * traffic from the other end of the connection would almost certainly
	 * cause confusion to the TUN user that had no idea network labeling
	 * protocols were being used */

	/* see the comments in selinux_tun_dev_create() about why we don't use
	 * the sockcreate SID here */

	sksec->sid = current_sid();
	sksec->sclass = SECCLASS_TUN_SOCKET;
}

static int selinux_tun_dev_attach(struct sock *sk)
{
	struct sk_security_struct *sksec = sk->sk_security;
	u32 sid = current_sid();
	int err;

	err = avc_has_perm(sid, sksec->sid, SECCLASS_TUN_SOCKET,
			   TUN_SOCKET__RELABELFROM, NULL);
	if (err)
		return err;
	err = avc_has_perm(sid, sid, SECCLASS_TUN_SOCKET,
			   TUN_SOCKET__RELABELTO, NULL);
	if (err)
		return err;

	sksec->sid = sid;

	return 0;
}

static int selinux_nlmsg_perm(struct sock *sk, struct sk_buff *skb)
{
	int err = 0;
	u32 perm;
	struct nlmsghdr *nlh;
	struct sk_security_struct *sksec = sk->sk_security;

	if (skb->len < NLMSG_SPACE(0)) {
		err = -EINVAL;
		goto out;
	}
	nlh = nlmsg_hdr(skb);

	err = selinux_nlmsg_lookup(sksec->sclass, nlh->nlmsg_type, &perm);
	if (err) {
		if (err == -EINVAL) {
			audit_log(current->audit_context, GFP_KERNEL, AUDIT_SELINUX_ERR,
				  "SELinux:  unrecognized netlink message"
				  " type=%hu for sclass=%hu\n",
				  nlh->nlmsg_type, sksec->sclass);
			if (!selinux_enforcing || security_get_allow_unknown())
				err = 0;
		}

		/* Ignore */
		if (err == -ENOENT)
			err = 0;
		goto out;
	}

	err = sock_has_perm(current, sk, perm);
out:
	return err;
}

#ifdef CONFIG_NETFILTER

static unsigned int selinux_ip_forward(struct sk_buff *skb, int ifindex,
				       u16 family)
{
	int err;
	char *addrp;
	u32 peer_sid;
	struct common_audit_data ad;
	struct selinux_audit_data sad = {0,};
	struct lsm_network_audit net = {0,};
	u8 secmark_active;
	u8 netlbl_active;
	u8 peerlbl_active;

	if (!selinux_policycap_netpeer)
		return NF_ACCEPT;

	secmark_active = selinux_secmark_enabled();
	netlbl_active = netlbl_enabled();
	peerlbl_active = netlbl_active || selinux_xfrm_enabled();
	if (!secmark_active && !peerlbl_active)
		return NF_ACCEPT;

	if (selinux_skb_peerlbl_sid(skb, family, &peer_sid) != 0)
		return NF_DROP;

	COMMON_AUDIT_DATA_INIT(&ad, NET);
	ad.selinux_audit_data = &sad;
	ad.u.net = &net;
	ad.u.net->netif = ifindex;
	ad.u.net->family = family;
	if (selinux_parse_skb(skb, &ad, &addrp, 1, NULL) != 0)
		return NF_DROP;

	if (peerlbl_active) {
		err = selinux_inet_sys_rcv_skb(ifindex, addrp, family,
					       peer_sid, &ad);
		if (err) {
			selinux_netlbl_err(skb, err, 1);
			return NF_DROP;
		}
	}

	if (secmark_active)
		if (avc_has_perm(peer_sid, skb->secmark,
				 SECCLASS_PACKET, PACKET__FORWARD_IN, &ad))
			return NF_DROP;

	if (netlbl_active)
		/* we do this in the FORWARD path and not the POST_ROUTING
		 * path because we want to make sure we apply the necessary
		 * labeling before IPsec is applied so we can leverage AH
		 * protection */
		if (selinux_netlbl_skbuff_setsid(skb, family, peer_sid) != 0)
			return NF_DROP;

	return NF_ACCEPT;
}

static unsigned int selinux_ipv4_forward(unsigned int hooknum,
					 struct sk_buff *skb,
					 const struct net_device *in,
					 const struct net_device *out,
					 int (*okfn)(struct sk_buff *))
{
	return selinux_ip_forward(skb, in->ifindex, PF_INET);
}

#if defined(CONFIG_IPV6) || defined(CONFIG_IPV6_MODULE)
static unsigned int selinux_ipv6_forward(unsigned int hooknum,
					 struct sk_buff *skb,
					 const struct net_device *in,
					 const struct net_device *out,
					 int (*okfn)(struct sk_buff *))
{
	return selinux_ip_forward(skb, in->ifindex, PF_INET6);
}
#endif	/* IPV6 */

static unsigned int selinux_ip_output(struct sk_buff *skb,
				      u16 family)
{
	u32 sid;

	if (!netlbl_enabled())
		return NF_ACCEPT;

	/* we do this in the LOCAL_OUT path and not the POST_ROUTING path
	 * because we want to make sure we apply the necessary labeling
	 * before IPsec is applied so we can leverage AH protection */
	if (skb->sk) {
		struct sk_security_struct *sksec = skb->sk->sk_security;
		sid = sksec->sid;
	} else
		sid = SECINITSID_KERNEL;
	if (selinux_netlbl_skbuff_setsid(skb, family, sid) != 0)
		return NF_DROP;

	return NF_ACCEPT;
}

static unsigned int selinux_ipv4_output(unsigned int hooknum,
					struct sk_buff *skb,
					const struct net_device *in,
					const struct net_device *out,
					int (*okfn)(struct sk_buff *))
{
	return selinux_ip_output(skb, PF_INET);
}

static unsigned int selinux_ip_postroute_compat(struct sk_buff *skb,
						int ifindex,
						u16 family)
{
	struct sock *sk = skb->sk;
	struct sk_security_struct *sksec;
	struct common_audit_data ad;
	struct selinux_audit_data sad = {0,};
	struct lsm_network_audit net = {0,};
	char *addrp;
	u8 proto;

	if (sk == NULL)
		return NF_ACCEPT;
	sksec = sk->sk_security;

	COMMON_AUDIT_DATA_INIT(&ad, NET);
	ad.selinux_audit_data = &sad;
	ad.u.net = &net;
	ad.u.net->netif = ifindex;
	ad.u.net->family = family;
	if (selinux_parse_skb(skb, &ad, &addrp, 0, &proto))
		return NF_DROP;

	if (selinux_secmark_enabled())
		if (avc_has_perm(sksec->sid, skb->secmark,
				 SECCLASS_PACKET, PACKET__SEND, &ad))
			return NF_DROP_ERR(-ECONNREFUSED);

	if (selinux_xfrm_postroute_last(sksec->sid, skb, &ad, proto))
		return NF_DROP_ERR(-ECONNREFUSED);

	return NF_ACCEPT;
}

static unsigned int selinux_ip_postroute(struct sk_buff *skb, int ifindex,
					 u16 family)
{
	u32 secmark_perm;
	u32 peer_sid;
	struct sock *sk;
	struct common_audit_data ad;
	struct selinux_audit_data sad = {0,};
	struct lsm_network_audit net = {0,};
	char *addrp;
	u8 secmark_active;
	u8 peerlbl_active;

	/* If any sort of compatibility mode is enabled then handoff processing
	 * to the selinux_ip_postroute_compat() function to deal with the
	 * special handling.  We do this in an attempt to keep this function
	 * as fast and as clean as possible. */
	if (!selinux_policycap_netpeer)
		return selinux_ip_postroute_compat(skb, ifindex, family);
#ifdef CONFIG_XFRM
	/* If skb->dst->xfrm is non-NULL then the packet is undergoing an IPsec
	 * packet transformation so allow the packet to pass without any checks
	 * since we'll have another chance to perform access control checks
	 * when the packet is on it's final way out.
	 * NOTE: there appear to be some IPv6 multicast cases where skb->dst
	 *       is NULL, in this case go ahead and apply access control. */
	if (skb_dst(skb) != NULL && skb_dst(skb)->xfrm != NULL)
		return NF_ACCEPT;
#endif
	secmark_active = selinux_secmark_enabled();
	peerlbl_active = netlbl_enabled() || selinux_xfrm_enabled();
	if (!secmark_active && !peerlbl_active)
		return NF_ACCEPT;

	/* if the packet is being forwarded then get the peer label from the
	 * packet itself; otherwise check to see if it is from a local
	 * application or the kernel, if from an application get the peer label
	 * from the sending socket, otherwise use the kernel's sid */
	sk = skb->sk;
	if (sk == NULL) {
		if (skb->skb_iif) {
			secmark_perm = PACKET__FORWARD_OUT;
			if (selinux_skb_peerlbl_sid(skb, family, &peer_sid))
				return NF_DROP;
		} else {
			secmark_perm = PACKET__SEND;
			peer_sid = SECINITSID_KERNEL;
		}
	} else {
		struct sk_security_struct *sksec = sk->sk_security;
		peer_sid = sksec->sid;
		secmark_perm = PACKET__SEND;
	}

	COMMON_AUDIT_DATA_INIT(&ad, NET);
	ad.selinux_audit_data = &sad;
	ad.u.net = &net;
	ad.u.net->netif = ifindex;
	ad.u.net->family = family;
	if (selinux_parse_skb(skb, &ad, &addrp, 0, NULL))
		return NF_DROP;

	if (secmark_active)
		if (avc_has_perm(peer_sid, skb->secmark,
				 SECCLASS_PACKET, secmark_perm, &ad))
			return NF_DROP_ERR(-ECONNREFUSED);

	if (peerlbl_active) {
		u32 if_sid;
		u32 node_sid;

		if (sel_netif_sid(ifindex, &if_sid))
			return NF_DROP;
		if (avc_has_perm(peer_sid, if_sid,
				 SECCLASS_NETIF, NETIF__EGRESS, &ad))
			return NF_DROP_ERR(-ECONNREFUSED);

		if (sel_netnode_sid(addrp, family, &node_sid))
			return NF_DROP;
		if (avc_has_perm(peer_sid, node_sid,
				 SECCLASS_NODE, NODE__SENDTO, &ad))
			return NF_DROP_ERR(-ECONNREFUSED);
	}

	return NF_ACCEPT;
}

static unsigned int selinux_ipv4_postroute(unsigned int hooknum,
					   struct sk_buff *skb,
					   const struct net_device *in,
					   const struct net_device *out,
					   int (*okfn)(struct sk_buff *))
{
	return selinux_ip_postroute(skb, out->ifindex, PF_INET);
}

#if defined(CONFIG_IPV6) || defined(CONFIG_IPV6_MODULE)
static unsigned int selinux_ipv6_postroute(unsigned int hooknum,
					   struct sk_buff *skb,
					   const struct net_device *in,
					   const struct net_device *out,
					   int (*okfn)(struct sk_buff *))
{
	return selinux_ip_postroute(skb, out->ifindex, PF_INET6);
}
#endif	/* IPV6 */

#endif	/* CONFIG_NETFILTER */

static int selinux_netlink_send(struct sock *sk, struct sk_buff *skb)
{
	int err;

	err = cap_netlink_send(sk, skb);
	if (err)
		return err;

	return selinux_nlmsg_perm(sk, skb);
}

static int ipc_alloc_security(struct task_struct *task,
			      struct kern_ipc_perm *perm,
			      u16 sclass)
{
	struct ipc_security_struct *isec;
	u32 sid;

	isec = kzalloc(sizeof(struct ipc_security_struct), GFP_KERNEL);
	if (!isec)
		return -ENOMEM;

	sid = task_sid(task);
	isec->sclass = sclass;
	isec->sid = sid;
	perm->security = isec;

	return 0;
}

static void ipc_free_security(struct kern_ipc_perm *perm)
{
	struct ipc_security_struct *isec = perm->security;
	perm->security = NULL;
	kfree(isec);
}

static int msg_msg_alloc_security(struct msg_msg *msg)
{
	struct msg_security_struct *msec;

	msec = kzalloc(sizeof(struct msg_security_struct), GFP_KERNEL);
	if (!msec)
		return -ENOMEM;

	msec->sid = SECINITSID_UNLABELED;
	msg->security = msec;

	return 0;
}

static void msg_msg_free_security(struct msg_msg *msg)
{
	struct msg_security_struct *msec = msg->security;

	msg->security = NULL;
	kfree(msec);
}

static int ipc_has_perm(struct kern_ipc_perm *ipc_perms,
			u32 perms)
{
	struct ipc_security_struct *isec;
	struct common_audit_data ad;
	struct selinux_audit_data sad = {0,};
	u32 sid = current_sid();

	isec = ipc_perms->security;

	COMMON_AUDIT_DATA_INIT(&ad, IPC);
	ad.selinux_audit_data = &sad;
	ad.u.ipc_id = ipc_perms->key;

	return avc_has_perm(sid, isec->sid, isec->sclass, perms, &ad);
}

static int selinux_msg_msg_alloc_security(struct msg_msg *msg)
{
	return msg_msg_alloc_security(msg);
}

static void selinux_msg_msg_free_security(struct msg_msg *msg)
{
	msg_msg_free_security(msg);
}

/* message queue security operations */
static int selinux_msg_queue_alloc_security(struct msg_queue *msq)
{
	struct ipc_security_struct *isec;
	struct common_audit_data ad;
	struct selinux_audit_data sad = {0,};
	u32 sid = current_sid();
	int rc;

	rc = ipc_alloc_security(current, &msq->q_perm, SECCLASS_MSGQ);
	if (rc)
		return rc;

	isec = msq->q_perm.security;

	COMMON_AUDIT_DATA_INIT(&ad, IPC);
	ad.selinux_audit_data = &sad;
	ad.u.ipc_id = msq->q_perm.key;

	rc = avc_has_perm(sid, isec->sid, SECCLASS_MSGQ,
			  MSGQ__CREATE, &ad);
	if (rc) {
		ipc_free_security(&msq->q_perm);
		return rc;
	}
	return 0;
}

static void selinux_msg_queue_free_security(struct msg_queue *msq)
{
	ipc_free_security(&msq->q_perm);
}

static int selinux_msg_queue_associate(struct msg_queue *msq, int msqflg)
{
	struct ipc_security_struct *isec;
	struct common_audit_data ad;
	struct selinux_audit_data sad = {0,};
	u32 sid = current_sid();

	isec = msq->q_perm.security;

	COMMON_AUDIT_DATA_INIT(&ad, IPC);
	ad.selinux_audit_data = &sad;
	ad.u.ipc_id = msq->q_perm.key;

	return avc_has_perm(sid, isec->sid, SECCLASS_MSGQ,
			    MSGQ__ASSOCIATE, &ad);
}

static int selinux_msg_queue_msgctl(struct msg_queue *msq, int cmd)
{
	int err;
	int perms;

	switch (cmd) {
	case IPC_INFO:
	case MSG_INFO:
		/* No specific object, just general system-wide information. */
		return task_has_system(current, SYSTEM__IPC_INFO);
	case IPC_STAT:
	case MSG_STAT:
		perms = MSGQ__GETATTR | MSGQ__ASSOCIATE;
		break;
	case IPC_SET:
		perms = MSGQ__SETATTR;
		break;
	case IPC_RMID:
		perms = MSGQ__DESTROY;
		break;
	default:
		return 0;
	}

	err = ipc_has_perm(&msq->q_perm, perms);
	return err;
}

static int selinux_msg_queue_msgsnd(struct msg_queue *msq, struct msg_msg *msg, int msqflg)
{
	struct ipc_security_struct *isec;
	struct msg_security_struct *msec;
	struct common_audit_data ad;
	struct selinux_audit_data sad = {0,};
	u32 sid = current_sid();
	int rc;

	isec = msq->q_perm.security;
	msec = msg->security;

	/*
	 * First time through, need to assign label to the message
	 */
	if (msec->sid == SECINITSID_UNLABELED) {
		/*
		 * Compute new sid based on current process and
		 * message queue this message will be stored in
		 */
		rc = security_transition_sid(sid, isec->sid, SECCLASS_MSG,
					     NULL, &msec->sid);
		if (rc)
			return rc;
	}

	COMMON_AUDIT_DATA_INIT(&ad, IPC);
	ad.selinux_audit_data = &sad;
	ad.u.ipc_id = msq->q_perm.key;

	/* Can this process write to the queue? */
	rc = avc_has_perm(sid, isec->sid, SECCLASS_MSGQ,
			  MSGQ__WRITE, &ad);
	if (!rc)
		/* Can this process send the message */
		rc = avc_has_perm(sid, msec->sid, SECCLASS_MSG,
				  MSG__SEND, &ad);
	if (!rc)
		/* Can the message be put in the queue? */
		rc = avc_has_perm(msec->sid, isec->sid, SECCLASS_MSGQ,
				  MSGQ__ENQUEUE, &ad);

	return rc;
}

static int selinux_msg_queue_msgrcv(struct msg_queue *msq, struct msg_msg *msg,
				    struct task_struct *target,
				    long type, int mode)
{
	struct ipc_security_struct *isec;
	struct msg_security_struct *msec;
	struct common_audit_data ad;
	struct selinux_audit_data sad = {0,};
	u32 sid = task_sid(target);
	int rc;

	isec = msq->q_perm.security;
	msec = msg->security;

	COMMON_AUDIT_DATA_INIT(&ad, IPC);
	ad.selinux_audit_data = &sad;
	ad.u.ipc_id = msq->q_perm.key;

	rc = avc_has_perm(sid, isec->sid,
			  SECCLASS_MSGQ, MSGQ__READ, &ad);
	if (!rc)
		rc = avc_has_perm(sid, msec->sid,
				  SECCLASS_MSG, MSG__RECEIVE, &ad);
	return rc;
}

/* Shared Memory security operations */
static int selinux_shm_alloc_security(struct shmid_kernel *shp)
{
	struct ipc_security_struct *isec;
	struct common_audit_data ad;
	struct selinux_audit_data sad = {0,};
	u32 sid = current_sid();
	int rc;

	rc = ipc_alloc_security(current, &shp->shm_perm, SECCLASS_SHM);
	if (rc)
		return rc;

	isec = shp->shm_perm.security;

	COMMON_AUDIT_DATA_INIT(&ad, IPC);
	ad.selinux_audit_data = &sad;
	ad.u.ipc_id = shp->shm_perm.key;

	rc = avc_has_perm(sid, isec->sid, SECCLASS_SHM,
			  SHM__CREATE, &ad);
	if (rc) {
		ipc_free_security(&shp->shm_perm);
		return rc;
	}
	return 0;
}

static void selinux_shm_free_security(struct shmid_kernel *shp)
{
	ipc_free_security(&shp->shm_perm);
}

static int selinux_shm_associate(struct shmid_kernel *shp, int shmflg)
{
	struct ipc_security_struct *isec;
	struct common_audit_data ad;
	struct selinux_audit_data sad = {0,};
	u32 sid = current_sid();

	isec = shp->shm_perm.security;

	COMMON_AUDIT_DATA_INIT(&ad, IPC);
	ad.selinux_audit_data = &sad;
	ad.u.ipc_id = shp->shm_perm.key;

	return avc_has_perm(sid, isec->sid, SECCLASS_SHM,
			    SHM__ASSOCIATE, &ad);
}

/* Note, at this point, shp is locked down */
static int selinux_shm_shmctl(struct shmid_kernel *shp, int cmd)
{
	int perms;
	int err;

	switch (cmd) {
	case IPC_INFO:
	case SHM_INFO:
		/* No specific object, just general system-wide information. */
		return task_has_system(current, SYSTEM__IPC_INFO);
	case IPC_STAT:
	case SHM_STAT:
		perms = SHM__GETATTR | SHM__ASSOCIATE;
		break;
	case IPC_SET:
		perms = SHM__SETATTR;
		break;
	case SHM_LOCK:
	case SHM_UNLOCK:
		perms = SHM__LOCK;
		break;
	case IPC_RMID:
		perms = SHM__DESTROY;
		break;
	default:
		return 0;
	}

	err = ipc_has_perm(&shp->shm_perm, perms);
	return err;
}

static int selinux_shm_shmat(struct shmid_kernel *shp,
			     char __user *shmaddr, int shmflg)
{
	u32 perms;

	if (shmflg & SHM_RDONLY)
		perms = SHM__READ;
	else
		perms = SHM__READ | SHM__WRITE;

	return ipc_has_perm(&shp->shm_perm, perms);
}

/* Semaphore security operations */
static int selinux_sem_alloc_security(struct sem_array *sma)
{
	struct ipc_security_struct *isec;
	struct common_audit_data ad;
	struct selinux_audit_data sad = {0,};
	u32 sid = current_sid();
	int rc;

	rc = ipc_alloc_security(current, &sma->sem_perm, SECCLASS_SEM);
	if (rc)
		return rc;

	isec = sma->sem_perm.security;

	COMMON_AUDIT_DATA_INIT(&ad, IPC);
	ad.selinux_audit_data = &sad;
	ad.u.ipc_id = sma->sem_perm.key;

	rc = avc_has_perm(sid, isec->sid, SECCLASS_SEM,
			  SEM__CREATE, &ad);
	if (rc) {
		ipc_free_security(&sma->sem_perm);
		return rc;
	}
	return 0;
}

static void selinux_sem_free_security(struct sem_array *sma)
{
	ipc_free_security(&sma->sem_perm);
}

static int selinux_sem_associate(struct sem_array *sma, int semflg)
{
	struct ipc_security_struct *isec;
	struct common_audit_data ad;
	struct selinux_audit_data sad = {0,};
	u32 sid = current_sid();

	isec = sma->sem_perm.security;

	COMMON_AUDIT_DATA_INIT(&ad, IPC);
	ad.selinux_audit_data = &sad;
	ad.u.ipc_id = sma->sem_perm.key;

	return avc_has_perm(sid, isec->sid, SECCLASS_SEM,
			    SEM__ASSOCIATE, &ad);
}

/* Note, at this point, sma is locked down */
static int selinux_sem_semctl(struct sem_array *sma, int cmd)
{
	int err;
	u32 perms;

	switch (cmd) {
	case IPC_INFO:
	case SEM_INFO:
		/* No specific object, just general system-wide information. */
		return task_has_system(current, SYSTEM__IPC_INFO);
	case GETPID:
	case GETNCNT:
	case GETZCNT:
		perms = SEM__GETATTR;
		break;
	case GETVAL:
	case GETALL:
		perms = SEM__READ;
		break;
	case SETVAL:
	case SETALL:
		perms = SEM__WRITE;
		break;
	case IPC_RMID:
		perms = SEM__DESTROY;
		break;
	case IPC_SET:
		perms = SEM__SETATTR;
		break;
	case IPC_STAT:
	case SEM_STAT:
		perms = SEM__GETATTR | SEM__ASSOCIATE;
		break;
	default:
		return 0;
	}

	err = ipc_has_perm(&sma->sem_perm, perms);
	return err;
}

static int selinux_sem_semop(struct sem_array *sma,
			     struct sembuf *sops, unsigned nsops, int alter)
{
	u32 perms;

	if (alter)
		perms = SEM__READ | SEM__WRITE;
	else
		perms = SEM__READ;

	return ipc_has_perm(&sma->sem_perm, perms);
}

static int selinux_ipc_permission(struct kern_ipc_perm *ipcp, short flag)
{
	u32 av = 0;

	av = 0;
	if (flag & S_IRUGO)
		av |= IPC__UNIX_READ;
	if (flag & S_IWUGO)
		av |= IPC__UNIX_WRITE;

	if (av == 0)
		return 0;

	return ipc_has_perm(ipcp, av);
}

static void selinux_ipc_getsecid(struct kern_ipc_perm *ipcp, u32 *secid)
{
	struct ipc_security_struct *isec = ipcp->security;
	*secid = isec->sid;
}

static void selinux_d_instantiate(struct dentry *dentry, struct inode *inode)
{
	if (inode)
		inode_doinit_with_dentry(inode, dentry);
}

static int selinux_getprocattr(struct task_struct *p,
			       char *name, char **value)
{
	const struct task_security_struct *__tsec;
	u32 sid;
	int error;
	unsigned len;

	if (current != p) {
		error = current_has_perm(p, PROCESS__GETATTR);
		if (error)
			return error;
	}

	rcu_read_lock();
	__tsec = __task_cred(p)->security;

	if (!strcmp(name, "current"))
		sid = __tsec->sid;
	else if (!strcmp(name, "prev"))
		sid = __tsec->osid;
	else if (!strcmp(name, "exec"))
		sid = __tsec->exec_sid;
	else if (!strcmp(name, "fscreate"))
		sid = __tsec->create_sid;
	else if (!strcmp(name, "keycreate"))
		sid = __tsec->keycreate_sid;
	else if (!strcmp(name, "sockcreate"))
		sid = __tsec->sockcreate_sid;
	else
		goto invalid;
	rcu_read_unlock();

	if (!sid)
		return 0;

	error = security_sid_to_context(sid, value, &len);
	if (error)
		return error;
	return len;

invalid:
	rcu_read_unlock();
	return -EINVAL;
}

static int selinux_setprocattr(struct task_struct *p,
			       char *name, void *value, size_t size)
{
	struct task_security_struct *tsec;
	struct task_struct *tracer;
	struct cred *new;
	u32 sid = 0, ptsid;
	int error;
	char *str = value;

	if (current != p) {
		/* SELinux only allows a process to change its own
		   security attributes. */
		return -EACCES;
	}

	/*
	 * Basic control over ability to set these attributes at all.
	 * current == p, but we'll pass them separately in case the
	 * above restriction is ever removed.
	 */
	if (!strcmp(name, "exec"))
		error = current_has_perm(p, PROCESS__SETEXEC);
	else if (!strcmp(name, "fscreate"))
		error = current_has_perm(p, PROCESS__SETFSCREATE);
	else if (!strcmp(name, "keycreate"))
		error = current_has_perm(p, PROCESS__SETKEYCREATE);
	else if (!strcmp(name, "sockcreate"))
		error = current_has_perm(p, PROCESS__SETSOCKCREATE);
	else if (!strcmp(name, "current"))
		error = current_has_perm(p, PROCESS__SETCURRENT);
	else
		error = -EINVAL;
	if (error)
		return error;

	/* Obtain a SID for the context, if one was specified. */
	if (size && str[1] && str[1] != '\n') {
		if (str[size-1] == '\n') {
			str[size-1] = 0;
			size--;
		}
		error = security_context_to_sid(value, size, &sid);
		if (error == -EINVAL && !strcmp(name, "fscreate")) {
			if (!capable(CAP_MAC_ADMIN))
				return error;
			error = security_context_to_sid_force(value, size,
							      &sid);
		}
		if (error)
			return error;
	}

	new = prepare_creds();
	if (!new)
		return -ENOMEM;

	/* Permission checking based on the specified context is
	   performed during the actual operation (execve,
	   open/mkdir/...), when we know the full context of the
	   operation.  See selinux_bprm_set_creds for the execve
	   checks and may_create for the file creation checks. The
	   operation will then fail if the context is not permitted. */
	tsec = new->security;
	if (!strcmp(name, "exec")) {
		tsec->exec_sid = sid;
	} else if (!strcmp(name, "fscreate")) {
		tsec->create_sid = sid;
	} else if (!strcmp(name, "keycreate")) {
		error = may_create_key(sid, p);
		if (error)
			goto abort_change;
		tsec->keycreate_sid = sid;
	} else if (!strcmp(name, "sockcreate")) {
		tsec->sockcreate_sid = sid;
	} else if (!strcmp(name, "current")) {
		error = -EINVAL;
		if (sid == 0)
			goto abort_change;

		/* Only allow single threaded processes to change context */
		error = -EPERM;
		if (!current_is_single_threaded()) {
			error = security_bounded_transition(tsec->sid, sid);
			if (error)
				goto abort_change;
		}

		/* Check permissions for the transition. */
		error = avc_has_perm(tsec->sid, sid, SECCLASS_PROCESS,
				     PROCESS__DYNTRANSITION, NULL);
		if (error)
			goto abort_change;

		/* Check for ptracing, and update the task SID if ok.
		   Otherwise, leave SID unchanged and fail. */
		ptsid = 0;
		task_lock(p);
		tracer = ptrace_parent(p);
		if (tracer)
			ptsid = task_sid(tracer);
		task_unlock(p);

		if (tracer) {
			error = avc_has_perm(ptsid, sid, SECCLASS_PROCESS,
					     PROCESS__PTRACE, NULL);
			if (error)
				goto abort_change;
		}

		tsec->sid = sid;
	} else {
		error = -EINVAL;
		goto abort_change;
	}

	commit_creds(new);
	return size;

abort_change:
	abort_creds(new);
	return error;
}

static int selinux_secid_to_secctx(u32 secid, char **secdata, u32 *seclen)
{
	return security_sid_to_context(secid, secdata, seclen);
}

static int selinux_secctx_to_secid(const char *secdata, u32 seclen, u32 *secid)
{
	return security_context_to_sid(secdata, seclen, secid);
}

static void selinux_release_secctx(char *secdata, u32 seclen)
{
	kfree(secdata);
}

/*
 *	called with inode->i_mutex locked
 */
static int selinux_inode_notifysecctx(struct inode *inode, void *ctx, u32 ctxlen)
{
	return selinux_inode_setsecurity(inode, XATTR_SELINUX_SUFFIX, ctx, ctxlen, 0);
}

/*
 *	called with inode->i_mutex locked
 */
static int selinux_inode_setsecctx(struct dentry *dentry, void *ctx, u32 ctxlen)
{
	return __vfs_setxattr_noperm(dentry, XATTR_NAME_SELINUX, ctx, ctxlen, 0);
}

static int selinux_inode_getsecctx(struct inode *inode, void **ctx, u32 *ctxlen)
{
	int len = 0;
	len = selinux_inode_getsecurity(inode, XATTR_SELINUX_SUFFIX,
						ctx, true);
	if (len < 0)
		return len;
	*ctxlen = len;
	return 0;
}
#ifdef CONFIG_KEYS

static int selinux_key_alloc(struct key *k, const struct cred *cred,
			     unsigned long flags)
{
	const struct task_security_struct *tsec;
	struct key_security_struct *ksec;

	ksec = kzalloc(sizeof(struct key_security_struct), GFP_KERNEL);
	if (!ksec)
		return -ENOMEM;

	tsec = cred->security;
	if (tsec->keycreate_sid)
		ksec->sid = tsec->keycreate_sid;
	else
		ksec->sid = tsec->sid;

	k->security = ksec;
	return 0;
}

static void selinux_key_free(struct key *k)
{
	struct key_security_struct *ksec = k->security;

	k->security = NULL;
	kfree(ksec);
}

static int selinux_key_permission(key_ref_t key_ref,
				  const struct cred *cred,
				  key_perm_t perm)
{
	struct key *key;
	struct key_security_struct *ksec;
	u32 sid;

	/* if no specific permissions are requested, we skip the
	   permission check. No serious, additional covert channels
	   appear to be created. */
	if (perm == 0)
		return 0;

	sid = cred_sid(cred);

	key = key_ref_to_ptr(key_ref);
	ksec = key->security;

	return avc_has_perm(sid, ksec->sid, SECCLASS_KEY, perm, NULL);
}

static int selinux_key_getsecurity(struct key *key, char **_buffer)
{
	struct key_security_struct *ksec = key->security;
	char *context = NULL;
	unsigned len;
	int rc;

	rc = security_sid_to_context(ksec->sid, &context, &len);
	if (!rc)
		rc = len;
	*_buffer = context;
	return rc;
}

#endif

static struct security_operations selinux_ops = {
	.name =				"selinux",

	.ptrace_access_check =		selinux_ptrace_access_check,
	.ptrace_traceme =		selinux_ptrace_traceme,
	.capget =			selinux_capget,
	.capset =			selinux_capset,
	.capable =			selinux_capable,
	.quotactl =			selinux_quotactl,
	.quota_on =			selinux_quota_on,
	.syslog =			selinux_syslog,
	.vm_enough_memory =		selinux_vm_enough_memory,

	.netlink_send =			selinux_netlink_send,

	.bprm_set_creds =		selinux_bprm_set_creds,
	.bprm_committing_creds =	selinux_bprm_committing_creds,
	.bprm_committed_creds =		selinux_bprm_committed_creds,
	.bprm_secureexec =		selinux_bprm_secureexec,

	.sb_alloc_security =		selinux_sb_alloc_security,
	.sb_free_security =		selinux_sb_free_security,
	.sb_copy_data =			selinux_sb_copy_data,
	.sb_remount =			selinux_sb_remount,
	.sb_kern_mount =		selinux_sb_kern_mount,
	.sb_show_options =		selinux_sb_show_options,
	.sb_statfs =			selinux_sb_statfs,
	.sb_mount =			selinux_mount,
	.sb_umount =			selinux_umount,
	.sb_set_mnt_opts =		selinux_set_mnt_opts,
	.sb_clone_mnt_opts =		selinux_sb_clone_mnt_opts,
	.sb_parse_opts_str = 		selinux_parse_opts_str,


	.inode_alloc_security =		selinux_inode_alloc_security,
	.inode_free_security =		selinux_inode_free_security,
	.inode_init_security =		selinux_inode_init_security,
	.inode_create =			selinux_inode_create,
	.inode_link =			selinux_inode_link,
	.inode_unlink =			selinux_inode_unlink,
	.inode_symlink =		selinux_inode_symlink,
	.inode_mkdir =			selinux_inode_mkdir,
	.inode_rmdir =			selinux_inode_rmdir,
	.inode_mknod =			selinux_inode_mknod,
	.inode_rename =			selinux_inode_rename,
	.inode_readlink =		selinux_inode_readlink,
	.inode_follow_link =		selinux_inode_follow_link,
	.inode_permission =		selinux_inode_permission,
	.inode_setattr =		selinux_inode_setattr,
	.inode_getattr =		selinux_inode_getattr,
	.inode_setxattr =		selinux_inode_setxattr,
	.inode_post_setxattr =		selinux_inode_post_setxattr,
	.inode_getxattr =		selinux_inode_getxattr,
	.inode_listxattr =		selinux_inode_listxattr,
	.inode_removexattr =		selinux_inode_removexattr,
	.inode_getsecurity =		selinux_inode_getsecurity,
	.inode_setsecurity =		selinux_inode_setsecurity,
	.inode_listsecurity =		selinux_inode_listsecurity,
	.inode_getsecid =		selinux_inode_getsecid,

	.file_permission =		selinux_file_permission,
	.file_alloc_security =		selinux_file_alloc_security,
	.file_free_security =		selinux_file_free_security,
	.file_ioctl =			selinux_file_ioctl,
	.file_mmap =			selinux_file_mmap,
	.file_mprotect =		selinux_file_mprotect,
	.file_lock =			selinux_file_lock,
	.file_fcntl =			selinux_file_fcntl,
	.file_set_fowner =		selinux_file_set_fowner,
	.file_send_sigiotask =		selinux_file_send_sigiotask,
	.file_receive =			selinux_file_receive,

	.dentry_open =			selinux_dentry_open,

	.task_create =			selinux_task_create,
	.cred_alloc_blank =		selinux_cred_alloc_blank,
	.cred_free =			selinux_cred_free,
	.cred_prepare =			selinux_cred_prepare,
	.cred_transfer =		selinux_cred_transfer,
	.kernel_act_as =		selinux_kernel_act_as,
	.kernel_create_files_as =	selinux_kernel_create_files_as,
	.kernel_module_request =	selinux_kernel_module_request,
	.task_setpgid =			selinux_task_setpgid,
	.task_getpgid =			selinux_task_getpgid,
	.task_getsid =			selinux_task_getsid,
	.task_getsecid =		selinux_task_getsecid,
	.task_setnice =			selinux_task_setnice,
	.task_setioprio =		selinux_task_setioprio,
	.task_getioprio =		selinux_task_getioprio,
	.task_setrlimit =		selinux_task_setrlimit,
	.task_setscheduler =		selinux_task_setscheduler,
	.task_getscheduler =		selinux_task_getscheduler,
	.task_movememory =		selinux_task_movememory,
	.task_kill =			selinux_task_kill,
	.task_wait =			selinux_task_wait,
	.task_to_inode =		selinux_task_to_inode,

	.ipc_permission =		selinux_ipc_permission,
	.ipc_getsecid =			selinux_ipc_getsecid,

	.msg_msg_alloc_security =	selinux_msg_msg_alloc_security,
	.msg_msg_free_security =	selinux_msg_msg_free_security,

	.msg_queue_alloc_security =	selinux_msg_queue_alloc_security,
	.msg_queue_free_security =	selinux_msg_queue_free_security,
	.msg_queue_associate =		selinux_msg_queue_associate,
	.msg_queue_msgctl =		selinux_msg_queue_msgctl,
	.msg_queue_msgsnd =		selinux_msg_queue_msgsnd,
	.msg_queue_msgrcv =		selinux_msg_queue_msgrcv,

	.shm_alloc_security =		selinux_shm_alloc_security,
	.shm_free_security =		selinux_shm_free_security,
	.shm_associate =		selinux_shm_associate,
	.shm_shmctl =			selinux_shm_shmctl,
	.shm_shmat =			selinux_shm_shmat,

	.sem_alloc_security =		selinux_sem_alloc_security,
	.sem_free_security =		selinux_sem_free_security,
	.sem_associate =		selinux_sem_associate,
	.sem_semctl =			selinux_sem_semctl,
	.sem_semop =			selinux_sem_semop,

	.d_instantiate =		selinux_d_instantiate,

	.getprocattr =			selinux_getprocattr,
	.setprocattr =			selinux_setprocattr,

	.secid_to_secctx =		selinux_secid_to_secctx,
	.secctx_to_secid =		selinux_secctx_to_secid,
	.release_secctx =		selinux_release_secctx,
	.inode_notifysecctx =		selinux_inode_notifysecctx,
	.inode_setsecctx =		selinux_inode_setsecctx,
	.inode_getsecctx =		selinux_inode_getsecctx,

	.unix_stream_connect =		selinux_socket_unix_stream_connect,
	.unix_may_send =		selinux_socket_unix_may_send,

	.socket_create =		selinux_socket_create,
	.socket_post_create =		selinux_socket_post_create,
	.socket_bind =			selinux_socket_bind,
	.socket_connect =		selinux_socket_connect,
	.socket_listen =		selinux_socket_listen,
	.socket_accept =		selinux_socket_accept,
	.socket_sendmsg =		selinux_socket_sendmsg,
	.socket_recvmsg =		selinux_socket_recvmsg,
	.socket_getsockname =		selinux_socket_getsockname,
	.socket_getpeername =		selinux_socket_getpeername,
	.socket_getsockopt =		selinux_socket_getsockopt,
	.socket_setsockopt =		selinux_socket_setsockopt,
	.socket_shutdown =		selinux_socket_shutdown,
	.socket_sock_rcv_skb =		selinux_socket_sock_rcv_skb,
	.socket_getpeersec_stream =	selinux_socket_getpeersec_stream,
	.socket_getpeersec_dgram =	selinux_socket_getpeersec_dgram,
	.sk_alloc_security =		selinux_sk_alloc_security,
	.sk_free_security =		selinux_sk_free_security,
	.sk_clone_security =		selinux_sk_clone_security,
	.sk_getsecid =			selinux_sk_getsecid,
	.sock_graft =			selinux_sock_graft,
	.inet_conn_request =		selinux_inet_conn_request,
	.inet_csk_clone =		selinux_inet_csk_clone,
	.inet_conn_established =	selinux_inet_conn_established,
	.secmark_relabel_packet =	selinux_secmark_relabel_packet,
	.secmark_refcount_inc =		selinux_secmark_refcount_inc,
	.secmark_refcount_dec =		selinux_secmark_refcount_dec,
	.req_classify_flow =		selinux_req_classify_flow,
	.tun_dev_create =		selinux_tun_dev_create,
	.tun_dev_post_create = 		selinux_tun_dev_post_create,
	.tun_dev_attach =		selinux_tun_dev_attach,

#ifdef CONFIG_SECURITY_NETWORK_XFRM
	.xfrm_policy_alloc_security =	selinux_xfrm_policy_alloc,
	.xfrm_policy_clone_security =	selinux_xfrm_policy_clone,
	.xfrm_policy_free_security =	selinux_xfrm_policy_free,
	.xfrm_policy_delete_security =	selinux_xfrm_policy_delete,
	.xfrm_state_alloc_security =	selinux_xfrm_state_alloc,
	.xfrm_state_free_security =	selinux_xfrm_state_free,
	.xfrm_state_delete_security =	selinux_xfrm_state_delete,
	.xfrm_policy_lookup =		selinux_xfrm_policy_lookup,
	.xfrm_state_pol_flow_match =	selinux_xfrm_state_pol_flow_match,
	.xfrm_decode_session =		selinux_xfrm_decode_session,
#endif

#ifdef CONFIG_KEYS
	.key_alloc =			selinux_key_alloc,
	.key_free =			selinux_key_free,
	.key_permission =		selinux_key_permission,
	.key_getsecurity =		selinux_key_getsecurity,
#endif

#ifdef CONFIG_AUDIT
	.audit_rule_init =		selinux_audit_rule_init,
	.audit_rule_known =		selinux_audit_rule_known,
	.audit_rule_match =		selinux_audit_rule_match,
	.audit_rule_free =		selinux_audit_rule_free,
#endif
};

static __init int selinux_init(void)
{
	if (!security_module_enable(&selinux_ops)) {
		selinux_enabled = 0;
		return 0;
	}

	if (!selinux_enabled) {
		printk(KERN_INFO "SELinux:  Disabled at boot.\n");
		return 0;
	}

	printk(KERN_INFO "SELinux:  Initializing.\n");

	/* Set the security state for the initial task. */
	cred_init_security();

	default_noexec = !(VM_DATA_DEFAULT_FLAGS & VM_EXEC);

	sel_inode_cache = kmem_cache_create("selinux_inode_security",
					    sizeof(struct inode_security_struct),
					    0, SLAB_PANIC, NULL);
	avc_init();

	if (register_security(&selinux_ops))
		panic("SELinux: Unable to register with kernel.\n");

	if (selinux_enforcing)
		printk(KERN_DEBUG "SELinux:  Starting in enforcing mode\n");
	else
		printk(KERN_DEBUG "SELinux:  Starting in permissive mode\n");

	return 0;
}

static void delayed_superblock_init(struct super_block *sb, void *unused)
{
	superblock_doinit(sb, NULL);
}

void selinux_complete_init(void)
{
	printk(KERN_DEBUG "SELinux:  Completing initialization.\n");

	/* Set up any superblocks initialized prior to the policy load. */
	printk(KERN_DEBUG "SELinux:  Setting up existing superblocks.\n");
	iterate_supers(delayed_superblock_init, NULL);
}

/* SELinux requires early initialization in order to label
   all processes and objects when they are created. */
security_initcall(selinux_init);

#if defined(CONFIG_NETFILTER)

static struct nf_hook_ops selinux_ipv4_ops[] = {
	{
		.hook =		selinux_ipv4_postroute,
		.owner =	THIS_MODULE,
		.pf =		PF_INET,
		.hooknum =	NF_INET_POST_ROUTING,
		.priority =	NF_IP_PRI_SELINUX_LAST,
	},
	{
		.hook =		selinux_ipv4_forward,
		.owner =	THIS_MODULE,
		.pf =		PF_INET,
		.hooknum =	NF_INET_FORWARD,
		.priority =	NF_IP_PRI_SELINUX_FIRST,
	},
	{
		.hook =		selinux_ipv4_output,
		.owner =	THIS_MODULE,
		.pf =		PF_INET,
		.hooknum =	NF_INET_LOCAL_OUT,
		.priority =	NF_IP_PRI_SELINUX_FIRST,
	}
};

#if defined(CONFIG_IPV6) || defined(CONFIG_IPV6_MODULE)

static struct nf_hook_ops selinux_ipv6_ops[] = {
	{
		.hook =		selinux_ipv6_postroute,
		.owner =	THIS_MODULE,
		.pf =		PF_INET6,
		.hooknum =	NF_INET_POST_ROUTING,
		.priority =	NF_IP6_PRI_SELINUX_LAST,
	},
	{
		.hook =		selinux_ipv6_forward,
		.owner =	THIS_MODULE,
		.pf =		PF_INET6,
		.hooknum =	NF_INET_FORWARD,
		.priority =	NF_IP6_PRI_SELINUX_FIRST,
	}
};

#endif	/* IPV6 */

static int __init selinux_nf_ip_init(void)
{
	int err = 0;

	if (!selinux_enabled)
		goto out;

	printk(KERN_DEBUG "SELinux:  Registering netfilter hooks\n");

	err = nf_register_hooks(selinux_ipv4_ops, ARRAY_SIZE(selinux_ipv4_ops));
	if (err)
		panic("SELinux: nf_register_hooks for IPv4: error %d\n", err);

#if defined(CONFIG_IPV6) || defined(CONFIG_IPV6_MODULE)
	err = nf_register_hooks(selinux_ipv6_ops, ARRAY_SIZE(selinux_ipv6_ops));
	if (err)
		panic("SELinux: nf_register_hooks for IPv6: error %d\n", err);
#endif	/* IPV6 */

out:
	return err;
}

__initcall(selinux_nf_ip_init);

#ifdef CONFIG_SECURITY_SELINUX_DISABLE
static void selinux_nf_ip_exit(void)
{
	printk(KERN_DEBUG "SELinux:  Unregistering netfilter hooks\n");

	nf_unregister_hooks(selinux_ipv4_ops, ARRAY_SIZE(selinux_ipv4_ops));
#if defined(CONFIG_IPV6) || defined(CONFIG_IPV6_MODULE)
	nf_unregister_hooks(selinux_ipv6_ops, ARRAY_SIZE(selinux_ipv6_ops));
#endif	/* IPV6 */
}
#endif

#else /* CONFIG_NETFILTER */

#ifdef CONFIG_SECURITY_SELINUX_DISABLE
#define selinux_nf_ip_exit()
#endif

#endif /* CONFIG_NETFILTER */

#ifdef CONFIG_SECURITY_SELINUX_DISABLE
static int selinux_disabled;

int selinux_disable(void)
{
	if (ss_initialized) {
		/* Not permitted after initial policy load. */
		return -EINVAL;
	}

	if (selinux_disabled) {
		/* Only do this once. */
		return -EINVAL;
	}

	printk(KERN_INFO "SELinux:  Disabled at runtime.\n");

	selinux_disabled = 1;
	selinux_enabled = 0;

	reset_security_ops();

	/* Try to destroy the avc node cache */
	avc_disable();

	/* Unregister netfilter hooks. */
	selinux_nf_ip_exit();

	/* Unregister selinuxfs. */
	exit_sel_fs();

	return 0;
}
#endif<|MERGE_RESOLUTION|>--- conflicted
+++ resolved
@@ -1428,10 +1428,7 @@
 	int rc;
 
 	COMMON_AUDIT_DATA_INIT(&ad, CAP);
-<<<<<<< HEAD
-=======
 	ad.selinux_audit_data = &sad;
->>>>>>> e816b57a
 	ad.tsk = current;
 	ad.u.cap = cap;
 
