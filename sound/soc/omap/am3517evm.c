/*
 * am3517evm.c  -- ALSA SoC support for OMAP3517 / AM3517 EVM
 *
 * Author: Anuj Aggarwal <anuj.aggarwal@ti.com>
 *
 * Based on sound/soc/omap/beagle.c by Steve Sakoman
 *
 * Copyright (C) 2009 Texas Instruments Incorporated
 *
 * This program is free software; you can redistribute it and/or modify it
 * under the terms of the GNU General Public License as published by the
 * Free Software Foundation version 2.
 *
 * This program is distributed "as is" WITHOUT ANY WARRANTY of any kind,
 * whether express or implied; without even the implied warranty of
 * MERCHANTABILITY or FITNESS FOR A PARTICULAR PURPOSE. See the GNU
 * General Public License for more details.
 */

#include <linux/clk.h>
#include <linux/platform_device.h>
#include <linux/module.h>
#include <sound/core.h>
#include <sound/pcm.h>
#include <sound/soc.h>

#include <asm/mach-types.h>
#include <mach/hardware.h>
#include <mach/gpio.h>
#include <linux/platform_data/asoc-ti-mcbsp.h>

#include "omap-mcbsp.h"
#include "omap-pcm.h"

#include "../codecs/tlv320aic23.h"

#define CODEC_CLOCK 	12000000

static int am3517evm_hw_params(struct snd_pcm_substream *substream,
	struct snd_pcm_hw_params *params)
{
	struct snd_soc_pcm_runtime *rtd = substream->private_data;
	struct snd_soc_dai *codec_dai = rtd->codec_dai;
	int ret;

	/* Set the codec system clock for DAC and ADC */
	ret = snd_soc_dai_set_sysclk(codec_dai, 0,
			CODEC_CLOCK, SND_SOC_CLOCK_IN);
	if (ret < 0)
		printk(KERN_ERR "can't set codec system clock\n");

<<<<<<< HEAD
	ret = snd_soc_dai_set_sysclk(cpu_dai, OMAP_MCBSP_FSR_SRC_FSX, 0,
				SND_SOC_CLOCK_IN);
	if (ret < 0) {
		printk(KERN_ERR "can't set CPU system clock OMAP_MCBSP_FSR_SRC_FSX\n");
		return ret;
	}

	return 0;
=======
	return ret;
>>>>>>> 9e2d8656
}

static struct snd_soc_ops am3517evm_ops = {
	.hw_params = am3517evm_hw_params,
};

/* am3517evm machine dapm widgets */
static const struct snd_soc_dapm_widget tlv320aic23_dapm_widgets[] = {
	SND_SOC_DAPM_HP("Line Out", NULL),
	SND_SOC_DAPM_LINE("Line In", NULL),
	SND_SOC_DAPM_MIC("Mic In", NULL),
};

static const struct snd_soc_dapm_route audio_map[] = {
	/* Line Out connected to LLOUT, RLOUT */
	{"Line Out", NULL, "LOUT"},
	{"Line Out", NULL, "ROUT"},

	{"LLINEIN", NULL, "Line In"},
	{"RLINEIN", NULL, "Line In"},

	{"MICIN", NULL, "Mic In"},
};

/* Digital audio interface glue - connects codec <--> CPU */
static struct snd_soc_dai_link am3517evm_dai = {
	.name = "TLV320AIC23",
	.stream_name = "AIC23",
	.cpu_dai_name = "omap-mcbsp.1",
	.codec_dai_name = "tlv320aic23-hifi",
	.platform_name = "omap-pcm-audio",
	.codec_name = "tlv320aic23-codec.2-001a",
	.dai_fmt = SND_SOC_DAIFMT_DSP_B | SND_SOC_DAIFMT_NB_NF |
		   SND_SOC_DAIFMT_CBM_CFM,
	.ops = &am3517evm_ops,
};

/* Audio machine driver */
static struct snd_soc_card snd_soc_am3517evm = {
	.name = "am3517evm",
	.owner = THIS_MODULE,
	.dai_link = &am3517evm_dai,
	.num_links = 1,

	.dapm_widgets = tlv320aic23_dapm_widgets,
	.num_dapm_widgets = ARRAY_SIZE(tlv320aic23_dapm_widgets),
	.dapm_routes = audio_map,
	.num_dapm_routes = ARRAY_SIZE(audio_map),
};

static struct platform_device *am3517evm_snd_device;

static int __init am3517evm_soc_init(void)
{
	int ret;

	if (!machine_is_omap3517evm())
		return -ENODEV;
	pr_info("OMAP3517 / AM3517 EVM SoC init\n");

	am3517evm_snd_device = platform_device_alloc("soc-audio", -1);
	if (!am3517evm_snd_device) {
		printk(KERN_ERR "Platform device allocation failed\n");
		return -ENOMEM;
	}

	platform_set_drvdata(am3517evm_snd_device, &snd_soc_am3517evm);

	ret = platform_device_add(am3517evm_snd_device);
	if (ret)
		goto err1;

	return 0;

err1:
	printk(KERN_ERR "Unable to add platform device\n");
	platform_device_put(am3517evm_snd_device);

	return ret;
}

static void __exit am3517evm_soc_exit(void)
{
	platform_device_unregister(am3517evm_snd_device);
}

module_init(am3517evm_soc_init);
module_exit(am3517evm_soc_exit);

MODULE_AUTHOR("Anuj Aggarwal <anuj.aggarwal@ti.com>");
MODULE_DESCRIPTION("ALSA SoC OMAP3517 / AM3517 EVM");
MODULE_LICENSE("GPL v2");<|MERGE_RESOLUTION|>--- conflicted
+++ resolved
@@ -49,18 +49,7 @@
 	if (ret < 0)
 		printk(KERN_ERR "can't set codec system clock\n");
 
-<<<<<<< HEAD
-	ret = snd_soc_dai_set_sysclk(cpu_dai, OMAP_MCBSP_FSR_SRC_FSX, 0,
-				SND_SOC_CLOCK_IN);
-	if (ret < 0) {
-		printk(KERN_ERR "can't set CPU system clock OMAP_MCBSP_FSR_SRC_FSX\n");
-		return ret;
-	}
-
-	return 0;
-=======
 	return ret;
->>>>>>> 9e2d8656
 }
 
 static struct snd_soc_ops am3517evm_ops = {
