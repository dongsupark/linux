/*
 * ams-delta.c  --  SoC audio for Amstrad E3 (Delta) videophone
 *
 * Copyright (C) 2009 Janusz Krzysztofik <jkrzyszt@tis.icnet.pl>
 *
 * Initially based on sound/soc/omap/osk5912.x
 * Copyright (C) 2008 Mistral Solutions
 *
 * This program is free software; you can redistribute it and/or
 * modify it under the terms of the GNU General Public License
 * version 2 as published by the Free Software Foundation.
 *
 * This program is distributed in the hope that it will be useful, but
 * WITHOUT ANY WARRANTY; without even the implied warranty of
 * MERCHANTABILITY or FITNESS FOR A PARTICULAR PURPOSE.  See the GNU
 * General Public License for more details.
 *
 * You should have received a copy of the GNU General Public License
 * along with this program; if not, write to the Free Software
 * Foundation, Inc., 51 Franklin St, Fifth Floor, Boston, MA
 * 02110-1301 USA
 *
 */

#include <linux/gpio.h>
#include <linux/spinlock.h>
#include <linux/tty.h>
#include <linux/module.h>

#include <sound/soc.h>
#include <sound/jack.h>

#include <asm/mach-types.h>

#include <mach/board-ams-delta.h>
#include <linux/platform_data/asoc-ti-mcbsp.h>

#include "omap-mcbsp.h"
#include "../codecs/cx20442.h"


/* Board specific DAPM widgets */
static const struct snd_soc_dapm_widget ams_delta_dapm_widgets[] = {
	/* Handset */
	SND_SOC_DAPM_MIC("Mouthpiece", NULL),
	SND_SOC_DAPM_HP("Earpiece", NULL),
	/* Handsfree/Speakerphone */
	SND_SOC_DAPM_MIC("Microphone", NULL),
	SND_SOC_DAPM_SPK("Speaker", NULL),
};

/* How they are connected to codec pins */
static const struct snd_soc_dapm_route ams_delta_audio_map[] = {
	{"TELIN", NULL, "Mouthpiece"},
	{"Earpiece", NULL, "TELOUT"},

	{"MIC", NULL, "Microphone"},
	{"Speaker", NULL, "SPKOUT"},
};

/*
 * Controls, functional after the modem line discipline is activated.
 */

/* Virtual switch: audio input/output constellations */
static const char *ams_delta_audio_mode[] =
	{"Mixed", "Handset", "Handsfree", "Speakerphone"};

/* Selection <-> pin translation */
#define AMS_DELTA_MOUTHPIECE	0
#define AMS_DELTA_EARPIECE	1
#define AMS_DELTA_MICROPHONE	2
#define AMS_DELTA_SPEAKER	3
#define AMS_DELTA_AGC		4

#define AMS_DELTA_MIXED		((1 << AMS_DELTA_EARPIECE) | \
						(1 << AMS_DELTA_MICROPHONE))
#define AMS_DELTA_HANDSET	((1 << AMS_DELTA_MOUTHPIECE) | \
						(1 << AMS_DELTA_EARPIECE))
#define AMS_DELTA_HANDSFREE	((1 << AMS_DELTA_MICROPHONE) | \
						(1 << AMS_DELTA_SPEAKER))
#define AMS_DELTA_SPEAKERPHONE	(AMS_DELTA_HANDSFREE | (1 << AMS_DELTA_AGC))

static const unsigned short ams_delta_audio_mode_pins[] = {
	AMS_DELTA_MIXED,
	AMS_DELTA_HANDSET,
	AMS_DELTA_HANDSFREE,
	AMS_DELTA_SPEAKERPHONE,
};

static unsigned short ams_delta_audio_agc;

static int ams_delta_set_audio_mode(struct snd_kcontrol *kcontrol,
					struct snd_ctl_elem_value *ucontrol)
{
	struct snd_soc_codec *codec =  snd_kcontrol_chip(kcontrol);
	struct snd_soc_dapm_context *dapm = &codec->dapm;
	struct soc_enum *control = (struct soc_enum *)kcontrol->private_value;
	unsigned short pins;
	int pin, changed = 0;

	/* Refuse any mode changes if we are not able to control the codec. */
	if (!codec->hw_write)
		return -EUNATCH;

	if (ucontrol->value.enumerated.item[0] >= control->items)
		return -EINVAL;

	snd_soc_dapm_mutex_lock(dapm);

	/* Translate selection to bitmap */
	pins = ams_delta_audio_mode_pins[ucontrol->value.enumerated.item[0]];

	/* Setup pins after corresponding bits if changed */
	pin = !!(pins & (1 << AMS_DELTA_MOUTHPIECE));

	if (pin != snd_soc_dapm_get_pin_status(dapm, "Mouthpiece")) {
		changed = 1;
		if (pin)
			snd_soc_dapm_enable_pin_unlocked(dapm, "Mouthpiece");
		else
			snd_soc_dapm_disable_pin_unlocked(dapm, "Mouthpiece");
	}
	pin = !!(pins & (1 << AMS_DELTA_EARPIECE));
	if (pin != snd_soc_dapm_get_pin_status(dapm, "Earpiece")) {
		changed = 1;
		if (pin)
			snd_soc_dapm_enable_pin_unlocked(dapm, "Earpiece");
		else
			snd_soc_dapm_disable_pin_unlocked(dapm, "Earpiece");
	}
	pin = !!(pins & (1 << AMS_DELTA_MICROPHONE));
	if (pin != snd_soc_dapm_get_pin_status(dapm, "Microphone")) {
		changed = 1;
		if (pin)
			snd_soc_dapm_enable_pin_unlocked(dapm, "Microphone");
		else
			snd_soc_dapm_disable_pin_unlocked(dapm, "Microphone");
	}
	pin = !!(pins & (1 << AMS_DELTA_SPEAKER));
	if (pin != snd_soc_dapm_get_pin_status(dapm, "Speaker")) {
		changed = 1;
		if (pin)
			snd_soc_dapm_enable_pin_unlocked(dapm, "Speaker");
		else
			snd_soc_dapm_disable_pin_unlocked(dapm, "Speaker");
	}
	pin = !!(pins & (1 << AMS_DELTA_AGC));
	if (pin != ams_delta_audio_agc) {
		ams_delta_audio_agc = pin;
		changed = 1;
		if (pin)
			snd_soc_dapm_enable_pin_unlocked(dapm, "AGCIN");
		else
			snd_soc_dapm_disable_pin_unlocked(dapm, "AGCIN");
	}

	if (changed)
		snd_soc_dapm_sync_unlocked(dapm);

	snd_soc_dapm_mutex_unlock(dapm);

	return changed;
}

static int ams_delta_get_audio_mode(struct snd_kcontrol *kcontrol,
					struct snd_ctl_elem_value *ucontrol)
{
	struct snd_soc_codec *codec =  snd_kcontrol_chip(kcontrol);
	struct snd_soc_dapm_context *dapm = &codec->dapm;
	unsigned short pins, mode;

	pins = ((snd_soc_dapm_get_pin_status(dapm, "Mouthpiece") <<
							AMS_DELTA_MOUTHPIECE) |
			(snd_soc_dapm_get_pin_status(dapm, "Earpiece") <<
							AMS_DELTA_EARPIECE));
	if (pins)
		pins |= (snd_soc_dapm_get_pin_status(dapm, "Microphone") <<
							AMS_DELTA_MICROPHONE);
	else
		pins = ((snd_soc_dapm_get_pin_status(dapm, "Microphone") <<
							AMS_DELTA_MICROPHONE) |
			(snd_soc_dapm_get_pin_status(dapm, "Speaker") <<
							AMS_DELTA_SPEAKER) |
			(ams_delta_audio_agc << AMS_DELTA_AGC));

	for (mode = 0; mode < ARRAY_SIZE(ams_delta_audio_mode); mode++)
		if (pins == ams_delta_audio_mode_pins[mode])
			break;

	if (mode >= ARRAY_SIZE(ams_delta_audio_mode))
		return -EINVAL;

	ucontrol->value.enumerated.item[0] = mode;

	return 0;
}

static const SOC_ENUM_SINGLE_EXT_DECL(ams_delta_audio_enum,
				      ams_delta_audio_mode);

static const struct snd_kcontrol_new ams_delta_audio_controls[] = {
	SOC_ENUM_EXT("Audio Mode", ams_delta_audio_enum,
			ams_delta_get_audio_mode, ams_delta_set_audio_mode),
};

/* Hook switch */
static struct snd_soc_jack ams_delta_hook_switch;
static struct snd_soc_jack_gpio ams_delta_hook_switch_gpios[] = {
	{
		.gpio = 4,
		.name = "hook_switch",
		.report = SND_JACK_HEADSET,
		.invert = 1,
		.debounce_time = 150,
	}
};

/* After we are able to control the codec over the modem,
 * the hook switch can be used for dynamic DAPM reconfiguration. */
static struct snd_soc_jack_pin ams_delta_hook_switch_pins[] = {
	/* Handset */
	{
		.pin = "Mouthpiece",
		.mask = SND_JACK_MICROPHONE,
	},
	{
		.pin = "Earpiece",
		.mask = SND_JACK_HEADPHONE,
	},
	/* Handsfree */
	{
		.pin = "Microphone",
		.mask = SND_JACK_MICROPHONE,
		.invert = 1,
	},
	{
		.pin = "Speaker",
		.mask = SND_JACK_HEADPHONE,
		.invert = 1,
	},
};


/*
 * Modem line discipline, required for making above controls functional.
 * Activated from userspace with ldattach, possibly invoked from udev rule.
 */

/* To actually apply any modem controlled configuration changes to the codec,
 * we must connect codec DAI pins to the modem for a moment.  Be careful not
 * to interfere with our digital mute function that shares the same hardware. */
static struct timer_list cx81801_timer;
static bool cx81801_cmd_pending;
static bool ams_delta_muted;
static DEFINE_SPINLOCK(ams_delta_lock);

static void cx81801_timeout(unsigned long data)
{
	int muted;

	spin_lock(&ams_delta_lock);
	cx81801_cmd_pending = 0;
	muted = ams_delta_muted;
	spin_unlock(&ams_delta_lock);

	/* Reconnect the codec DAI back from the modem to the CPU DAI
	 * only if digital mute still off */
	if (!muted)
		ams_delta_latch2_write(AMS_DELTA_LATCH2_MODEM_CODEC, 0);
}

/*
 * Used for passing a codec structure pointer
 * from the board initialization code to the tty line discipline.
 */
static struct snd_soc_codec *cx20442_codec;

/* Line discipline .open() */
static int cx81801_open(struct tty_struct *tty)
{
	int ret;

	if (!cx20442_codec)
		return -ENODEV;

	/*
	 * Pass the codec structure pointer for use by other ldisc callbacks,
	 * both the card and the codec specific parts.
	 */
	tty->disc_data = cx20442_codec;

	ret = v253_ops.open(tty);

	if (ret < 0)
		tty->disc_data = NULL;

	return ret;
}

/* Line discipline .close() */
static void cx81801_close(struct tty_struct *tty)
{
	struct snd_soc_codec *codec = tty->disc_data;
	struct snd_soc_dapm_context *dapm = &codec->dapm;

	del_timer_sync(&cx81801_timer);

	/* Prevent the hook switch from further changing the DAPM pins */
	INIT_LIST_HEAD(&ams_delta_hook_switch.pins);

	if (!codec)
		return;

	v253_ops.close(tty);

	/* Revert back to default audio input/output constellation */
	snd_soc_dapm_mutex_lock(dapm);

	snd_soc_dapm_disable_pin_unlocked(dapm, "Mouthpiece");
	snd_soc_dapm_enable_pin_unlocked(dapm, "Earpiece");
	snd_soc_dapm_enable_pin_unlocked(dapm, "Microphone");
	snd_soc_dapm_disable_pin_unlocked(dapm, "Speaker");
	snd_soc_dapm_disable_pin_unlocked(dapm, "AGCIN");

	snd_soc_dapm_sync_unlocked(dapm);

<<<<<<< HEAD
	snd_soc_dapm_mutex_unlock(codec);
=======
	snd_soc_dapm_mutex_unlock(dapm);
>>>>>>> c31b0cb1
}

/* Line discipline .hangup() */
static int cx81801_hangup(struct tty_struct *tty)
{
	cx81801_close(tty);
	return 0;
}

/* Line discipline .receive_buf() */
static void cx81801_receive(struct tty_struct *tty,
				const unsigned char *cp, char *fp, int count)
{
	struct snd_soc_codec *codec = tty->disc_data;
	const unsigned char *c;
	int apply, ret;

	if (!codec)
		return;

	if (!codec->hw_write) {
		/* First modem response, complete setup procedure */

		/* Initialize timer used for config pulse generation */
		setup_timer(&cx81801_timer, cx81801_timeout, 0);

		v253_ops.receive_buf(tty, cp, fp, count);

		/* Link hook switch to DAPM pins */
		ret = snd_soc_jack_add_pins(&ams_delta_hook_switch,
					ARRAY_SIZE(ams_delta_hook_switch_pins),
					ams_delta_hook_switch_pins);
		if (ret)
			dev_warn(codec->dev,
				"Failed to link hook switch to DAPM pins, "
				"will continue with hook switch unlinked.\n");

		return;
	}

	v253_ops.receive_buf(tty, cp, fp, count);

	for (c = &cp[count - 1]; c >= cp; c--) {
		if (*c != '\r')
			continue;
		/* Complete modem response received, apply config to codec */

		spin_lock_bh(&ams_delta_lock);
		mod_timer(&cx81801_timer, jiffies + msecs_to_jiffies(150));
		apply = !ams_delta_muted && !cx81801_cmd_pending;
		cx81801_cmd_pending = 1;
		spin_unlock_bh(&ams_delta_lock);

		/* Apply config pulse by connecting the codec to the modem
		 * if not already done */
		if (apply)
			ams_delta_latch2_write(AMS_DELTA_LATCH2_MODEM_CODEC,
						AMS_DELTA_LATCH2_MODEM_CODEC);
		break;
	}
}

/* Line discipline .write_wakeup() */
static void cx81801_wakeup(struct tty_struct *tty)
{
	v253_ops.write_wakeup(tty);
}

static struct tty_ldisc_ops cx81801_ops = {
	.magic = TTY_LDISC_MAGIC,
	.name = "cx81801",
	.owner = THIS_MODULE,
	.open = cx81801_open,
	.close = cx81801_close,
	.hangup = cx81801_hangup,
	.receive_buf = cx81801_receive,
	.write_wakeup = cx81801_wakeup,
};


/*
 * Even if not very useful, the sound card can still work without any of the
 * above functonality activated.  You can still control its audio input/output
 * constellation and speakerphone gain from userspace by issuing AT commands
 * over the modem port.
 */

static int ams_delta_hw_params(struct snd_pcm_substream *substream,
			 struct snd_pcm_hw_params *params)
{
	struct snd_soc_pcm_runtime *rtd = substream->private_data;

	/* Set cpu DAI configuration */
	return snd_soc_dai_set_fmt(rtd->cpu_dai,
				   SND_SOC_DAIFMT_DSP_A |
				   SND_SOC_DAIFMT_NB_NF |
				   SND_SOC_DAIFMT_CBM_CFM);
}

static struct snd_soc_ops ams_delta_ops = {
	.hw_params = ams_delta_hw_params,
};


/* Digital mute implemented using modem/CPU multiplexer.
 * Shares hardware with codec config pulse generation */
static bool ams_delta_muted = 1;

static int ams_delta_digital_mute(struct snd_soc_dai *dai, int mute)
{
	int apply;

	if (ams_delta_muted == mute)
		return 0;

	spin_lock_bh(&ams_delta_lock);
	ams_delta_muted = mute;
	apply = !cx81801_cmd_pending;
	spin_unlock_bh(&ams_delta_lock);

	if (apply)
		ams_delta_latch2_write(AMS_DELTA_LATCH2_MODEM_CODEC,
				mute ? AMS_DELTA_LATCH2_MODEM_CODEC : 0);
	return 0;
}

/* Our codec DAI probably doesn't have its own .ops structure */
static const struct snd_soc_dai_ops ams_delta_dai_ops = {
	.digital_mute = ams_delta_digital_mute,
};

/* Will be used if the codec ever has its own digital_mute function */
static int ams_delta_startup(struct snd_pcm_substream *substream)
{
	return ams_delta_digital_mute(NULL, 0);
}

static void ams_delta_shutdown(struct snd_pcm_substream *substream)
{
	ams_delta_digital_mute(NULL, 1);
}


/*
 * Card initialization
 */

static int ams_delta_cx20442_init(struct snd_soc_pcm_runtime *rtd)
{
	struct snd_soc_codec *codec = rtd->codec;
	struct snd_soc_dapm_context *dapm = &codec->dapm;
	struct snd_soc_dai *codec_dai = rtd->codec_dai;
	struct snd_soc_card *card = rtd->card;
	int ret;
	/* Codec is ready, now add/activate board specific controls */

	/* Store a pointer to the codec structure for tty ldisc use */
	cx20442_codec = codec;

	/* Set up digital mute if not provided by the codec */
	if (!codec_dai->driver->ops) {
		codec_dai->driver->ops = &ams_delta_dai_ops;
	} else {
		ams_delta_ops.startup = ams_delta_startup;
		ams_delta_ops.shutdown = ams_delta_shutdown;
	}

	/* Add hook switch - can be used to control the codec from userspace
	 * even if line discipline fails */
	ret = snd_soc_jack_new(rtd->codec, "hook_switch",
				SND_JACK_HEADSET, &ams_delta_hook_switch);
	if (ret)
		dev_warn(card->dev,
				"Failed to allocate resources for hook switch, "
				"will continue without one.\n");
	else {
		ret = snd_soc_jack_add_gpios(&ams_delta_hook_switch,
					ARRAY_SIZE(ams_delta_hook_switch_gpios),
					ams_delta_hook_switch_gpios);
		if (ret)
			dev_warn(card->dev,
				"Failed to set up hook switch GPIO line, "
				"will continue with hook switch inactive.\n");
	}

	/* Register optional line discipline for over the modem control */
	ret = tty_register_ldisc(N_V253, &cx81801_ops);
	if (ret) {
		dev_warn(card->dev,
				"Failed to register line discipline, "
				"will continue without any controls.\n");
		return 0;
	}

	/* Add board specific DAPM widgets and routes */
	ret = snd_soc_dapm_new_controls(dapm, ams_delta_dapm_widgets,
					ARRAY_SIZE(ams_delta_dapm_widgets));
	if (ret) {
		dev_warn(card->dev,
				"Failed to register DAPM controls, "
				"will continue without any.\n");
		return 0;
	}

	ret = snd_soc_dapm_add_routes(dapm, ams_delta_audio_map,
					ARRAY_SIZE(ams_delta_audio_map));
	if (ret) {
		dev_warn(card->dev,
				"Failed to set up DAPM routes, "
				"will continue with codec default map.\n");
		return 0;
	}

	/* Set up initial pin constellation */
	snd_soc_dapm_disable_pin(dapm, "Mouthpiece");
	snd_soc_dapm_enable_pin(dapm, "Earpiece");
	snd_soc_dapm_enable_pin(dapm, "Microphone");
	snd_soc_dapm_disable_pin(dapm, "Speaker");
	snd_soc_dapm_disable_pin(dapm, "AGCIN");
	snd_soc_dapm_disable_pin(dapm, "AGCOUT");

	/* Add virtual switch */
	ret = snd_soc_add_codec_controls(codec, ams_delta_audio_controls,
					ARRAY_SIZE(ams_delta_audio_controls));
	if (ret)
		dev_warn(card->dev,
				"Failed to register audio mode control, "
				"will continue without it.\n");

	return 0;
}

/* DAI glue - connects codec <--> CPU */
static struct snd_soc_dai_link ams_delta_dai_link = {
	.name = "CX20442",
	.stream_name = "CX20442",
	.cpu_dai_name = "omap-mcbsp.1",
	.codec_dai_name = "cx20442-voice",
	.init = ams_delta_cx20442_init,
	.platform_name = "omap-pcm-audio",
	.codec_name = "cx20442-codec",
	.ops = &ams_delta_ops,
};

/* Audio card driver */
static struct snd_soc_card ams_delta_audio_card = {
	.name = "AMS_DELTA",
	.owner = THIS_MODULE,
	.dai_link = &ams_delta_dai_link,
	.num_links = 1,
};

/* Module init/exit */
static int ams_delta_probe(struct platform_device *pdev)
{
	struct snd_soc_card *card = &ams_delta_audio_card;
	int ret;

	card->dev = &pdev->dev;

	ret = snd_soc_register_card(card);
	if (ret) {
		dev_err(&pdev->dev, "snd_soc_register_card failed (%d)\n", ret);
		card->dev = NULL;
		return ret;
	}
	return 0;
}

static int ams_delta_remove(struct platform_device *pdev)
{
	struct snd_soc_card *card = platform_get_drvdata(pdev);

	if (tty_unregister_ldisc(N_V253) != 0)
		dev_warn(&pdev->dev,
			"failed to unregister V253 line discipline\n");

	snd_soc_jack_free_gpios(&ams_delta_hook_switch,
			ARRAY_SIZE(ams_delta_hook_switch_gpios),
			ams_delta_hook_switch_gpios);

	snd_soc_unregister_card(card);
	card->dev = NULL;
	return 0;
}

#define DRV_NAME "ams-delta-audio"

static struct platform_driver ams_delta_driver = {
	.driver = {
		.name = DRV_NAME,
		.owner = THIS_MODULE,
	},
	.probe = ams_delta_probe,
	.remove = ams_delta_remove,
};

module_platform_driver(ams_delta_driver);

MODULE_AUTHOR("Janusz Krzysztofik <jkrzyszt@tis.icnet.pl>");
MODULE_DESCRIPTION("ALSA SoC driver for Amstrad E3 (Delta) videophone");
MODULE_LICENSE("GPL");
MODULE_ALIAS("platform:" DRV_NAME);<|MERGE_RESOLUTION|>--- conflicted
+++ resolved
@@ -325,11 +325,7 @@
 
 	snd_soc_dapm_sync_unlocked(dapm);
 
-<<<<<<< HEAD
-	snd_soc_dapm_mutex_unlock(codec);
-=======
 	snd_soc_dapm_mutex_unlock(dapm);
->>>>>>> c31b0cb1
 }
 
 /* Line discipline .hangup() */
