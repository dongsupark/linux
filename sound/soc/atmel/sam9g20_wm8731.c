/*
 * sam9g20_wm8731  --  SoC audio for AT91SAM9G20-based
 * 			ATMEL AT91SAM9G20ek board.
 *
 *  Copyright (C) 2005 SAN People
 *  Copyright (C) 2008 Atmel
 *
 * Authors: Sedji Gaouaou <sedji.gaouaou@atmel.com>
 *
 * Based on ati_b1_wm8731.c by:
 * Frank Mandarino <fmandarino@endrelia.com>
 * Copyright 2006 Endrelia Technologies Inc.
 * Based on corgi.c by:
 * Copyright 2005 Wolfson Microelectronics PLC.
 * Copyright 2005 Openedhand Ltd.
 *
 * This program is free software; you can redistribute it and/or modify
 * it under the terms of the GNU General Public License as published by
 * the Free Software Foundation; either version 2 of the License, or
 * (at your option) any later version.
 *
 * This program is distributed in the hope that it will be useful,
 * but WITHOUT ANY WARRANTY; without even the implied warranty of
 * MERCHANTABILITY or FITNESS FOR A PARTICULAR PURPOSE.  See the
 * GNU General Public License for more details.
 *
 * You should have received a copy of the GNU General Public License
 * along with this program; if not, write to the Free Software
 * Foundation, Inc., 59 Temple Place, Suite 330, Boston, MA  02111-1307  USA
 */

#include <linux/module.h>
#include <linux/moduleparam.h>
#include <linux/kernel.h>
#include <linux/clk.h>
#include <linux/timer.h>
#include <linux/interrupt.h>
#include <linux/platform_device.h>
#include <linux/i2c.h>

#include <linux/atmel-ssc.h>

#include <sound/core.h>
#include <sound/pcm.h>
#include <sound/pcm_params.h>
#include <sound/soc.h>

#include <asm/mach-types.h>
#include <mach/hardware.h>
#include <mach/gpio.h>

#include "../codecs/wm8731.h"
#include "atmel-pcm.h"
#include "atmel_ssc_dai.h"

#define MCLK_RATE 12000000

/*
 * As shipped the board does not have inputs.  However, it is relatively
 * straightforward to modify the board to hook them up so support is left
 * in the driver.
 */
#undef ENABLE_MIC_INPUT

static struct clk *mclk;

static int at91sam9g20ek_hw_params(struct snd_pcm_substream *substream,
	struct snd_pcm_hw_params *params)
{
	struct snd_soc_pcm_runtime *rtd = substream->private_data;
	struct snd_soc_dai *codec_dai = rtd->codec_dai;
	struct snd_soc_dai *cpu_dai = rtd->cpu_dai;
	int ret;

	/* set codec DAI configuration */
	ret = snd_soc_dai_set_fmt(codec_dai, SND_SOC_DAIFMT_I2S |
		SND_SOC_DAIFMT_NB_NF | SND_SOC_DAIFMT_CBM_CFM);
	if (ret < 0)
		return ret;

	/* set cpu DAI configuration */
	ret = snd_soc_dai_set_fmt(cpu_dai, SND_SOC_DAIFMT_I2S |
		SND_SOC_DAIFMT_NB_NF | SND_SOC_DAIFMT_CBM_CFM);
	if (ret < 0)
		return ret;

	return 0;
}

static struct snd_soc_ops at91sam9g20ek_ops = {
	.hw_params = at91sam9g20ek_hw_params,
};

static int at91sam9g20ek_set_bias_level(struct snd_soc_card *card,
					enum snd_soc_bias_level level)
{
	static int mclk_on;
	int ret = 0;

	switch (level) {
	case SND_SOC_BIAS_ON:
	case SND_SOC_BIAS_PREPARE:
		if (!mclk_on)
			ret = clk_enable(mclk);
		if (ret == 0)
			mclk_on = 1;
		break;

	case SND_SOC_BIAS_OFF:
	case SND_SOC_BIAS_STANDBY:
		if (mclk_on)
			clk_disable(mclk);
		mclk_on = 0;
		break;
	}

	return ret;
}

static const struct snd_soc_dapm_widget at91sam9g20ek_dapm_widgets[] = {
	SND_SOC_DAPM_MIC("Int Mic", NULL),
	SND_SOC_DAPM_SPK("Ext Spk", NULL),
};

static const struct snd_soc_dapm_route intercon[] = {

	/* speaker connected to LHPOUT */
	{"Ext Spk", NULL, "LHPOUT"},

	/* mic is connected to Mic Jack, with WM8731 Mic Bias */
	{"MICIN", NULL, "Mic Bias"},
	{"Mic Bias", NULL, "Int Mic"},
};

/*
 * Logic for a wm8731 as connected on a at91sam9g20ek board.
 */
static int at91sam9g20ek_wm8731_init(struct snd_soc_pcm_runtime *rtd)
{
	struct snd_soc_codec *codec = rtd->codec;
	struct snd_soc_dai *codec_dai = rtd->codec_dai;
<<<<<<< HEAD
=======
	struct snd_soc_dapm_context *dapm = &codec->dapm;
>>>>>>> 3cbea436
	int ret;

	printk(KERN_DEBUG
			"at91sam9g20ek_wm8731 "
			": at91sam9g20ek_wm8731_init() called\n");

	ret = snd_soc_dai_set_sysclk(codec_dai, WM8731_SYSCLK_XTAL,
		MCLK_RATE, SND_SOC_CLOCK_IN);
	if (ret < 0) {
		printk(KERN_ERR "Failed to set WM8731 SYSCLK: %d\n", ret);
		return ret;
	}

	/* Add specific widgets */
	snd_soc_dapm_new_controls(dapm, at91sam9g20ek_dapm_widgets,
				  ARRAY_SIZE(at91sam9g20ek_dapm_widgets));
	/* Set up specific audio path interconnects */
	snd_soc_dapm_add_routes(dapm, intercon, ARRAY_SIZE(intercon));

	/* not connected */
	snd_soc_dapm_nc_pin(dapm, "RLINEIN");
	snd_soc_dapm_nc_pin(dapm, "LLINEIN");

#ifdef ENABLE_MIC_INPUT
	snd_soc_dapm_enable_pin(dapm, "Int Mic");
#else
	snd_soc_dapm_nc_pin(dapm, "Int Mic");
#endif

	/* always connected */
	snd_soc_dapm_enable_pin(dapm, "Ext Spk");

	snd_soc_dapm_sync(dapm);

	return 0;
}

static struct snd_soc_dai_link at91sam9g20ek_dai = {
	.name = "WM8731",
	.stream_name = "WM8731 PCM",
	.cpu_dai_name = "atmel-ssc-dai.0",
	.codec_dai_name = "wm8731-hifi",
	.init = at91sam9g20ek_wm8731_init,
	.platform_name = "atmel-pcm-audio",
	.codec_name = "wm8731-codec.0-001b",
	.ops = &at91sam9g20ek_ops,
};

static struct snd_soc_card snd_soc_at91sam9g20ek = {
	.name = "AT91SAMG20-EK",
	.dai_link = &at91sam9g20ek_dai,
	.num_links = 1,
	.set_bias_level = at91sam9g20ek_set_bias_level,
};

static struct platform_device *at91sam9g20ek_snd_device;

static int __init at91sam9g20ek_init(void)
{
	struct clk *pllb;
	int ret;

	if (!(machine_is_at91sam9g20ek() || machine_is_at91sam9g20ek_2mmc()))
		return -ENODEV;

	ret = atmel_ssc_set_audio(0);
	if (ret != 0) {
		pr_err("Failed to set SSC 0 for audio: %d\n", ret);
		return ret;
	}

	/*
	 * Codec MCLK is supplied by PCK0 - set it up.
	 */
	mclk = clk_get(NULL, "pck0");
	if (IS_ERR(mclk)) {
		printk(KERN_ERR "ASoC: Failed to get MCLK\n");
		ret = PTR_ERR(mclk);
		goto err;
	}

	pllb = clk_get(NULL, "pllb");
	if (IS_ERR(pllb)) {
		printk(KERN_ERR "ASoC: Failed to get PLLB\n");
		ret = PTR_ERR(pllb);
		goto err_mclk;
	}
	ret = clk_set_parent(mclk, pllb);
	clk_put(pllb);
	if (ret != 0) {
		printk(KERN_ERR "ASoC: Failed to set MCLK parent\n");
		goto err_mclk;
	}

	clk_set_rate(mclk, MCLK_RATE);

	at91sam9g20ek_snd_device = platform_device_alloc("soc-audio", -1);
	if (!at91sam9g20ek_snd_device) {
		printk(KERN_ERR "ASoC: Platform device allocation failed\n");
		ret = -ENOMEM;
		goto err_mclk;
	}

	platform_set_drvdata(at91sam9g20ek_snd_device,
			&snd_soc_at91sam9g20ek);

	ret = platform_device_add(at91sam9g20ek_snd_device);
	if (ret) {
		printk(KERN_ERR "ASoC: Platform device allocation failed\n");
		goto err_device_add;
	}

	return ret;

<<<<<<< HEAD
=======
err_device_add:
	platform_device_put(at91sam9g20ek_snd_device);
>>>>>>> 3cbea436
err_mclk:
	clk_put(mclk);
	mclk = NULL;
err:
	return ret;
}

static void __exit at91sam9g20ek_exit(void)
{
	platform_device_unregister(at91sam9g20ek_snd_device);
	at91sam9g20ek_snd_device = NULL;
	clk_put(mclk);
	mclk = NULL;
}

module_init(at91sam9g20ek_init);
module_exit(at91sam9g20ek_exit);

/* Module information */
MODULE_AUTHOR("Sedji Gaouaou <sedji.gaouaou@atmel.com>");
MODULE_DESCRIPTION("ALSA SoC AT91SAM9G20EK_WM8731");
MODULE_LICENSE("GPL");<|MERGE_RESOLUTION|>--- conflicted
+++ resolved
@@ -139,10 +139,7 @@
 {
 	struct snd_soc_codec *codec = rtd->codec;
 	struct snd_soc_dai *codec_dai = rtd->codec_dai;
-<<<<<<< HEAD
-=======
 	struct snd_soc_dapm_context *dapm = &codec->dapm;
->>>>>>> 3cbea436
 	int ret;
 
 	printk(KERN_DEBUG
@@ -257,11 +254,8 @@
 
 	return ret;
 
-<<<<<<< HEAD
-=======
 err_device_add:
 	platform_device_put(at91sam9g20ek_snd_device);
->>>>>>> 3cbea436
 err_mclk:
 	clk_put(mclk);
 	mclk = NULL;
