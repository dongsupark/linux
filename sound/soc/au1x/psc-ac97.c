--- conflicted
+++ resolved
@@ -416,13 +416,10 @@
 
 	platform_set_drvdata(pdev, wd);
 
-<<<<<<< HEAD
-=======
 	ret = snd_soc_set_ac97_ops(&psc_ac97_ops);
 	if (ret)
 		return ret;
 
->>>>>>> d0e0ac97
 	ret = snd_soc_register_component(&pdev->dev, &au1xpsc_ac97_component,
 					 &wd->dai_drv, 1);
 	if (ret)
