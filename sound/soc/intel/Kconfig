--- conflicted
+++ resolved
@@ -32,11 +32,7 @@
 
 config SND_SOC_INTEL_HASWELL_MACH
 	tristate "ASoC Audio DSP support for Intel Haswell Lynxpoint"
-<<<<<<< HEAD
-	depends on SND_SOC_INTEL_SST && X86_INTEL_LPSS
-=======
 	depends on SND_SOC_INTEL_SST && X86_INTEL_LPSS && I2C
->>>>>>> c31b0cb1
 	select SND_SOC_INTEL_HASWELL
 	select SND_SOC_RT5640
 	help
@@ -47,11 +43,7 @@
 
 config SND_SOC_INTEL_BYT_RT5640_MACH
 	tristate "ASoC Audio driver for Intel Baytrail with RT5640 codec"
-<<<<<<< HEAD
-	depends on SND_SOC_INTEL_SST && X86_INTEL_LPSS
-=======
 	depends on SND_SOC_INTEL_SST && X86_INTEL_LPSS && I2C
->>>>>>> c31b0cb1
 	select SND_SOC_INTEL_BAYTRAIL
 	select SND_SOC_RT5640
 	help
