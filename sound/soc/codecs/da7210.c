/*
 * DA7210 ALSA Soc codec driver
 *
 * Copyright (c) 2009 Dialog Semiconductor
 * Written by David Chen <Dajun.chen@diasemi.com>
 *
 * Copyright (C) 2009 Renesas Solutions Corp.
 * Cleanups by Kuninori Morimoto <morimoto.kuninori@renesas.com>
 *
 * Tested on SuperH Ecovec24 board with S16/S24 LE in 48KHz using I2S
 *
 * This program is free software; you can redistribute  it and/or modify it
 * under  the terms of  the GNU General  Public License as published by the
 * Free Software Foundation;  either version 2 of the  License, or (at your
 * option) any later version.
 */

#include <linux/delay.h>
#include <linux/i2c.h>
<<<<<<< HEAD
=======
#include <linux/regmap.h>
>>>>>>> e816b57a
#include <linux/slab.h>
#include <linux/module.h>
#include <sound/pcm.h>
#include <sound/pcm_params.h>
#include <sound/soc.h>
#include <sound/initval.h>
#include <sound/tlv.h>

/* DA7210 register space */
#define DA7210_CONTROL			0x01
#define DA7210_STATUS			0x02
#define DA7210_STARTUP1			0x03
#define DA7210_STARTUP2			0x04
#define DA7210_STARTUP3			0x05
#define DA7210_MIC_L			0x07
#define DA7210_MIC_R			0x08
#define DA7210_AUX1_L			0x09
#define DA7210_AUX1_R			0x0A
#define DA7210_AUX2			0x0B
#define DA7210_IN_GAIN			0x0C
#define DA7210_INMIX_L			0x0D
#define DA7210_INMIX_R			0x0E
#define DA7210_ADC_HPF			0x0F
#define DA7210_ADC			0x10
#define DA7210_ADC_EQ1_2		0X11
#define DA7210_ADC_EQ3_4		0x12
#define DA7210_ADC_EQ5			0x13
#define DA7210_DAC_HPF			0x14
#define DA7210_DAC_L			0x15
#define DA7210_DAC_R			0x16
#define DA7210_DAC_SEL			0x17
#define DA7210_SOFTMUTE			0x18
#define DA7210_DAC_EQ1_2		0x19
#define DA7210_DAC_EQ3_4		0x1A
#define DA7210_DAC_EQ5			0x1B
#define DA7210_OUTMIX_L			0x1C
#define DA7210_OUTMIX_R			0x1D
#define DA7210_OUT1_L			0x1E
#define DA7210_OUT1_R			0x1F
#define DA7210_OUT2			0x20
#define DA7210_HP_L_VOL			0x21
#define DA7210_HP_R_VOL			0x22
#define DA7210_HP_CFG			0x23
#define DA7210_ZERO_CROSS		0x24
#define DA7210_DAI_SRC_SEL		0x25
#define DA7210_DAI_CFG1			0x26
#define DA7210_DAI_CFG3			0x28
#define DA7210_PLL_DIV1			0x29
#define DA7210_PLL_DIV2			0x2A
#define DA7210_PLL_DIV3			0x2B
#define DA7210_PLL			0x2C
#define DA7210_ALC_MAX			0x83
#define DA7210_ALC_MIN			0x84
#define DA7210_ALC_NOIS			0x85
#define DA7210_ALC_ATT			0x86
#define DA7210_ALC_REL			0x87
#define DA7210_ALC_DEL			0x88
#define DA7210_A_HID_UNLOCK		0x8A
#define DA7210_A_TEST_UNLOCK		0x8B
#define DA7210_A_PLL1			0x90
#define DA7210_A_CP_MODE		0xA7

/* STARTUP1 bit fields */
#define DA7210_SC_MST_EN		(1 << 0)

/* MIC_L bit fields */
#define DA7210_MICBIAS_EN		(1 << 6)
#define DA7210_MIC_L_EN			(1 << 7)

/* MIC_R bit fields */
#define DA7210_MIC_R_EN			(1 << 7)

/* INMIX_L bit fields */
#define DA7210_IN_L_EN			(1 << 7)

/* INMIX_R bit fields */
#define DA7210_IN_R_EN			(1 << 7)

/* ADC bit fields */
#define DA7210_ADC_ALC_EN		(1 << 0)
#define DA7210_ADC_L_EN			(1 << 3)
#define DA7210_ADC_R_EN			(1 << 7)

/* DAC/ADC HPF fields */
#define DA7210_VOICE_F0_MASK		(0x7 << 4)
#define DA7210_VOICE_F0_25		(1 << 4)
#define DA7210_VOICE_EN			(1 << 7)

/* DAC_SEL bit fields */
#define DA7210_DAC_L_SRC_DAI_L		(4 << 0)
#define DA7210_DAC_L_EN			(1 << 3)
#define DA7210_DAC_R_SRC_DAI_R		(5 << 4)
#define DA7210_DAC_R_EN			(1 << 7)

/* OUTMIX_L bit fields */
#define DA7210_OUT_L_EN			(1 << 7)

/* OUTMIX_R bit fields */
#define DA7210_OUT_R_EN			(1 << 7)

/* HP_CFG bit fields */
#define DA7210_HP_2CAP_MODE		(1 << 1)
#define DA7210_HP_SENSE_EN		(1 << 2)
#define DA7210_HP_L_EN			(1 << 3)
#define DA7210_HP_MODE			(1 << 6)
#define DA7210_HP_R_EN			(1 << 7)

/* DAI_SRC_SEL bit fields */
#define DA7210_DAI_OUT_L_SRC		(6 << 0)
#define DA7210_DAI_OUT_R_SRC		(7 << 4)

/* DAI_CFG1 bit fields */
#define DA7210_DAI_WORD_S16_LE		(0 << 0)
#define DA7210_DAI_WORD_S20_3LE		(1 << 0)
#define DA7210_DAI_WORD_S24_LE		(2 << 0)
#define DA7210_DAI_WORD_S32_LE		(3 << 0)
#define DA7210_DAI_FLEN_64BIT		(1 << 2)
#define DA7210_DAI_MODE_SLAVE		(0 << 7)
#define DA7210_DAI_MODE_MASTER		(1 << 7)

/* DAI_CFG3 bit fields */
#define DA7210_DAI_FORMAT_I2SMODE	(0 << 0)
#define DA7210_DAI_FORMAT_LEFT_J	(1 << 0)
#define DA7210_DAI_FORMAT_RIGHT_J	(2 << 0)
#define DA7210_DAI_OE			(1 << 3)
#define DA7210_DAI_EN			(1 << 7)

/*PLL_DIV3 bit fields */
#define DA7210_MCLK_RANGE_10_20_MHZ	(1 << 4)
#define DA7210_PLL_BYP			(1 << 6)

/* PLL bit fields */
#define DA7210_PLL_FS_MASK		(0xF << 0)
#define DA7210_PLL_FS_8000		(0x1 << 0)
#define DA7210_PLL_FS_11025		(0x2 << 0)
#define DA7210_PLL_FS_12000		(0x3 << 0)
#define DA7210_PLL_FS_16000		(0x5 << 0)
#define DA7210_PLL_FS_22050		(0x6 << 0)
#define DA7210_PLL_FS_24000		(0x7 << 0)
#define DA7210_PLL_FS_32000		(0x9 << 0)
#define DA7210_PLL_FS_44100		(0xA << 0)
#define DA7210_PLL_FS_48000		(0xB << 0)
#define DA7210_PLL_FS_88200		(0xE << 0)
#define DA7210_PLL_FS_96000		(0xF << 0)
#define DA7210_PLL_EN			(0x1 << 7)

/* SOFTMUTE bit fields */
#define DA7210_RAMP_EN			(1 << 6)

/* CONTROL bit fields */
#define DA7210_NOISE_SUP_EN		(1 << 3)

/* IN_GAIN bit fields */
#define DA7210_INPGA_L_VOL		(0x0F << 0)
#define DA7210_INPGA_R_VOL		(0xF0 << 0)

/* ZERO_CROSS bit fields */
#define DA7210_AUX1_L_ZC		(1 << 0)
#define DA7210_AUX1_R_ZC		(1 << 1)
#define DA7210_HP_L_ZC			(1 << 6)
#define DA7210_HP_R_ZC			(1 << 7)

/* AUX1_L bit fields */
#define DA7210_AUX1_L_VOL		(0x3F << 0)
#define DA7210_AUX1_L_EN		(1 << 7)

/* AUX1_R bit fields */
#define DA7210_AUX1_R_VOL		(0x3F << 0)
#define DA7210_AUX1_R_EN		(1 << 7)

/* AUX2 bit fields */
#define DA7210_AUX2_EN			(1 << 3)

/* Minimum INPGA and AUX1 volume to enable noise suppression */
#define DA7210_INPGA_MIN_VOL_NS		0x0A  /* 10.5dB */
#define DA7210_AUX1_MIN_VOL_NS		0x35  /* 6dB */

/* OUT1_L bit fields */
#define DA7210_OUT1_L_EN		(1 << 7)

/* OUT1_R bit fields */
#define DA7210_OUT1_R_EN		(1 << 7)

/* OUT2 bit fields */
#define DA7210_OUT2_OUTMIX_R		(1 << 5)
#define DA7210_OUT2_OUTMIX_L		(1 << 6)
#define DA7210_OUT2_EN			(1 << 7)

#define DA7210_VERSION "0.0.1"

/*
 * Playback Volume
 *
 * max		: 0x3F (+15.0 dB)
 *		   (1.5 dB step)
 * min		: 0x11 (-54.0 dB)
 * mute		: 0x10
 * reserved	: 0x00 - 0x0F
 *
 * Reserved area are considered as "mute".
 */
static const unsigned int hp_out_tlv[] = {
	TLV_DB_RANGE_HEAD(2),
	0x0, 0x10, TLV_DB_SCALE_ITEM(TLV_DB_GAIN_MUTE, 0, 1),
	/* -54 dB to +15 dB */
	0x11, 0x3f, TLV_DB_SCALE_ITEM(-5400, 150, 0),
};

static const unsigned int lineout_vol_tlv[] = {
	TLV_DB_RANGE_HEAD(2),
	0x0, 0x10, TLV_DB_SCALE_ITEM(TLV_DB_GAIN_MUTE, 0, 1),
	/* -54dB to 15dB */
	0x11, 0x3f, TLV_DB_SCALE_ITEM(-5400, 150, 0)
};

static const unsigned int mono_vol_tlv[] = {
	TLV_DB_RANGE_HEAD(2),
	0x0, 0x2, TLV_DB_SCALE_ITEM(-1800, 0, 1),
	/* -18dB to 6dB */
	0x3, 0x7, TLV_DB_SCALE_ITEM(-1800, 600, 0)
};

static const unsigned int aux1_vol_tlv[] = {
	TLV_DB_RANGE_HEAD(2),
	0x0, 0x10, TLV_DB_SCALE_ITEM(TLV_DB_GAIN_MUTE, 0, 1),
	/* -48dB to 21dB */
	0x11, 0x3f, TLV_DB_SCALE_ITEM(-4800, 150, 0)
};

static const DECLARE_TLV_DB_SCALE(eq_gain_tlv, -1050, 150, 0);
static const DECLARE_TLV_DB_SCALE(adc_eq_master_gain_tlv, -1800, 600, 1);
static const DECLARE_TLV_DB_SCALE(dac_gain_tlv, -7725, 75, 0);
static const DECLARE_TLV_DB_SCALE(mic_vol_tlv, -600, 600, 0);
static const DECLARE_TLV_DB_SCALE(aux2_vol_tlv, -600, 600, 0);
static const DECLARE_TLV_DB_SCALE(inpga_gain_tlv, -450, 150, 0);

/* ADC and DAC high pass filter f0 value */
static const char * const da7210_hpf_cutoff_txt[] = {
	"Fs/8192*pi", "Fs/4096*pi", "Fs/2048*pi", "Fs/1024*pi"
};

static const struct soc_enum da7210_dac_hpf_cutoff =
	SOC_ENUM_SINGLE(DA7210_DAC_HPF, 0, 4, da7210_hpf_cutoff_txt);

static const struct soc_enum da7210_adc_hpf_cutoff =
	SOC_ENUM_SINGLE(DA7210_ADC_HPF, 0, 4, da7210_hpf_cutoff_txt);

/* ADC and DAC voice (8kHz) high pass cutoff value */
static const char * const da7210_vf_cutoff_txt[] = {
	"2.5Hz", "25Hz", "50Hz", "100Hz", "150Hz", "200Hz", "300Hz", "400Hz"
};

static const struct soc_enum da7210_dac_vf_cutoff =
	SOC_ENUM_SINGLE(DA7210_DAC_HPF, 4, 8, da7210_vf_cutoff_txt);

static const struct soc_enum da7210_adc_vf_cutoff =
	SOC_ENUM_SINGLE(DA7210_ADC_HPF, 4, 8, da7210_vf_cutoff_txt);

static const char *da7210_hp_mode_txt[] = {
	"Class H", "Class G"
};

static const struct soc_enum da7210_hp_mode_sel =
	SOC_ENUM_SINGLE(DA7210_HP_CFG, 0, 2, da7210_hp_mode_txt);

/* ALC can be enabled only if noise suppression is disabled */
static int da7210_put_alc_sw(struct snd_kcontrol *kcontrol,
			     struct snd_ctl_elem_value *ucontrol)
{
	struct snd_soc_codec *codec = snd_kcontrol_chip(kcontrol);

	if (ucontrol->value.integer.value[0]) {
		/* Check if noise suppression is enabled */
		if (snd_soc_read(codec, DA7210_CONTROL) & DA7210_NOISE_SUP_EN) {
			dev_dbg(codec->dev,
				"Disable noise suppression to enable ALC\n");
			return -EINVAL;
		}
	}
	/* If all conditions are met or we are actually disabling ALC */
	return snd_soc_put_volsw(kcontrol, ucontrol);
}

/* Noise suppression can be enabled only if following conditions are met
 *  ALC disabled
 *  ZC enabled for HP and AUX1 PGA
 *  INPGA_L_VOL and INPGA_R_VOL >= 10.5 dB
 *  AUX1_L_VOL and AUX1_R_VOL >= 6 dB
 */
static int da7210_put_noise_sup_sw(struct snd_kcontrol *kcontrol,
				   struct snd_ctl_elem_value *ucontrol)
{
	struct snd_soc_codec *codec = snd_kcontrol_chip(kcontrol);
	u8 val;

	if (ucontrol->value.integer.value[0]) {
		/* Check if ALC is enabled */
		if (snd_soc_read(codec, DA7210_ADC) & DA7210_ADC_ALC_EN)
			goto err;

		/* Check ZC for HP and AUX1 PGA */
		if ((snd_soc_read(codec, DA7210_ZERO_CROSS) &
			(DA7210_AUX1_L_ZC | DA7210_AUX1_R_ZC | DA7210_HP_L_ZC |
			DA7210_HP_R_ZC)) != (DA7210_AUX1_L_ZC |
			DA7210_AUX1_R_ZC | DA7210_HP_L_ZC | DA7210_HP_R_ZC))
			goto err;

		/* Check INPGA_L_VOL and INPGA_R_VOL */
		val = snd_soc_read(codec, DA7210_IN_GAIN);
		if (((val & DA7210_INPGA_L_VOL) < DA7210_INPGA_MIN_VOL_NS) ||
			(((val & DA7210_INPGA_R_VOL) >> 4) <
			DA7210_INPGA_MIN_VOL_NS))
			goto err;

		/* Check AUX1_L_VOL and AUX1_R_VOL */
		if (((snd_soc_read(codec, DA7210_AUX1_L) & DA7210_AUX1_L_VOL) <
		    DA7210_AUX1_MIN_VOL_NS) ||
		    ((snd_soc_read(codec, DA7210_AUX1_R) & DA7210_AUX1_R_VOL) <
		    DA7210_AUX1_MIN_VOL_NS))
			goto err;
	}
	/* If all conditions are met or we are actually disabling Noise sup */
	return snd_soc_put_volsw(kcontrol, ucontrol);

err:
	return -EINVAL;
}

static const struct snd_kcontrol_new da7210_snd_controls[] = {

	SOC_DOUBLE_R_TLV("HeadPhone Playback Volume",
			 DA7210_HP_L_VOL, DA7210_HP_R_VOL,
			 0, 0x3F, 0, hp_out_tlv),
	SOC_DOUBLE_R_TLV("Digital Playback Volume",
			 DA7210_DAC_L, DA7210_DAC_R,
			 0, 0x77, 1, dac_gain_tlv),
	SOC_DOUBLE_R_TLV("Lineout Playback Volume",
			 DA7210_OUT1_L, DA7210_OUT1_R,
			 0, 0x3f, 0, lineout_vol_tlv),
	SOC_SINGLE_TLV("Mono Playback Volume", DA7210_OUT2, 0, 0x7, 0,
		       mono_vol_tlv),

	SOC_DOUBLE_R_TLV("Mic Capture Volume",
			 DA7210_MIC_L, DA7210_MIC_R,
			 0, 0x5, 0, mic_vol_tlv),
	SOC_DOUBLE_R_TLV("Aux1 Capture Volume",
			 DA7210_AUX1_L, DA7210_AUX1_R,
			 0, 0x3f, 0, aux1_vol_tlv),
	SOC_SINGLE_TLV("Aux2 Capture Volume", DA7210_AUX2, 0, 0x3, 0,
		       aux2_vol_tlv),
	SOC_DOUBLE_TLV("In PGA Capture Volume", DA7210_IN_GAIN, 0, 4, 0xF, 0,
		       inpga_gain_tlv),

	/* DAC Equalizer  controls */
	SOC_SINGLE("DAC EQ Switch", DA7210_DAC_EQ5, 7, 1, 0),
	SOC_SINGLE_TLV("DAC EQ1 Volume", DA7210_DAC_EQ1_2, 0, 0xf, 1,
		       eq_gain_tlv),
	SOC_SINGLE_TLV("DAC EQ2 Volume", DA7210_DAC_EQ1_2, 4, 0xf, 1,
		       eq_gain_tlv),
	SOC_SINGLE_TLV("DAC EQ3 Volume", DA7210_DAC_EQ3_4, 0, 0xf, 1,
		       eq_gain_tlv),
	SOC_SINGLE_TLV("DAC EQ4 Volume", DA7210_DAC_EQ3_4, 4, 0xf, 1,
		       eq_gain_tlv),
	SOC_SINGLE_TLV("DAC EQ5 Volume", DA7210_DAC_EQ5, 0, 0xf, 1,
		       eq_gain_tlv),

	/* ADC Equalizer  controls */
	SOC_SINGLE("ADC EQ Switch", DA7210_ADC_EQ5, 7, 1, 0),
	SOC_SINGLE_TLV("ADC EQ Master Volume", DA7210_ADC_EQ5, 4, 0x3,
		       1, adc_eq_master_gain_tlv),
	SOC_SINGLE_TLV("ADC EQ1 Volume", DA7210_ADC_EQ1_2, 0, 0xf, 1,
		       eq_gain_tlv),
	SOC_SINGLE_TLV("ADC EQ2 Volume", DA7210_ADC_EQ1_2, 4, 0xf, 1,
		       eq_gain_tlv),
	SOC_SINGLE_TLV("ADC EQ3 Volume", DA7210_ADC_EQ3_4, 0, 0xf, 1,
		       eq_gain_tlv),
	SOC_SINGLE_TLV("ADC EQ4 Volume", DA7210_ADC_EQ3_4, 4, 0xf, 1,
		       eq_gain_tlv),
	SOC_SINGLE_TLV("ADC EQ5 Volume", DA7210_ADC_EQ5, 0, 0xf, 1,
		       eq_gain_tlv),

	SOC_SINGLE("DAC HPF Switch", DA7210_DAC_HPF, 3, 1, 0),
	SOC_ENUM("DAC HPF Cutoff", da7210_dac_hpf_cutoff),
	SOC_SINGLE("DAC Voice Mode Switch", DA7210_DAC_HPF, 7, 1, 0),
	SOC_ENUM("DAC Voice Cutoff", da7210_dac_vf_cutoff),

	SOC_SINGLE("ADC HPF Switch", DA7210_ADC_HPF, 3, 1, 0),
	SOC_ENUM("ADC HPF Cutoff", da7210_adc_hpf_cutoff),
	SOC_SINGLE("ADC Voice Mode Switch", DA7210_ADC_HPF, 7, 1, 0),
	SOC_ENUM("ADC Voice Cutoff", da7210_adc_vf_cutoff),

	/* Mute controls */
	SOC_DOUBLE_R("Mic Capture Switch", DA7210_MIC_L, DA7210_MIC_R, 3, 1, 0),
	SOC_SINGLE("Aux2 Capture Switch", DA7210_AUX2, 2, 1, 0),
	SOC_DOUBLE("ADC Capture Switch", DA7210_ADC, 2, 6, 1, 0),
	SOC_SINGLE("Digital Soft Mute Switch", DA7210_SOFTMUTE, 7, 1, 0),
	SOC_SINGLE("Digital Soft Mute Rate", DA7210_SOFTMUTE, 0, 0x7, 0),

	/* Zero cross controls */
	SOC_DOUBLE("Aux1 ZC Switch", DA7210_ZERO_CROSS, 0, 1, 1, 0),
	SOC_DOUBLE("In PGA ZC Switch", DA7210_ZERO_CROSS, 2, 3, 1, 0),
	SOC_DOUBLE("Lineout ZC Switch", DA7210_ZERO_CROSS, 4, 5, 1, 0),
	SOC_DOUBLE("Headphone ZC Switch", DA7210_ZERO_CROSS, 6, 7, 1, 0),

	SOC_ENUM("Headphone Class", da7210_hp_mode_sel),

	/* ALC controls */
	SOC_SINGLE_EXT("ALC Enable Switch", DA7210_ADC, 0, 1, 0,
		       snd_soc_get_volsw, da7210_put_alc_sw),
	SOC_SINGLE("ALC Capture Max Volume", DA7210_ALC_MAX, 0, 0x3F, 0),
	SOC_SINGLE("ALC Capture Min Volume", DA7210_ALC_MIN, 0, 0x3F, 0),
	SOC_SINGLE("ALC Capture Noise Volume", DA7210_ALC_NOIS, 0, 0x3F, 0),
	SOC_SINGLE("ALC Capture Attack Rate", DA7210_ALC_ATT, 0, 0xFF, 0),
	SOC_SINGLE("ALC Capture Release Rate", DA7210_ALC_REL, 0, 0xFF, 0),
	SOC_SINGLE("ALC Capture Release Delay", DA7210_ALC_DEL, 0, 0xFF, 0),

	SOC_SINGLE_EXT("Noise Suppression Enable Switch", DA7210_CONTROL, 3, 1,
		       0, snd_soc_get_volsw, da7210_put_noise_sup_sw),
};

/*
 * DAPM Controls
 *
 * Current DAPM implementation covers almost all codec components e.g. IOs,
 * mixers, PGAs,ADC and DAC.
 */
/* In Mixer Left */
static const struct snd_kcontrol_new da7210_dapm_inmixl_controls[] = {
	SOC_DAPM_SINGLE("Mic Left Switch", DA7210_INMIX_L, 0, 1, 0),
	SOC_DAPM_SINGLE("Mic Right Switch", DA7210_INMIX_L, 1, 1, 0),
	SOC_DAPM_SINGLE("Aux1 Left Switch", DA7210_INMIX_L, 2, 1, 0),
	SOC_DAPM_SINGLE("Aux2 Switch", DA7210_INMIX_L, 3, 1, 0),
	SOC_DAPM_SINGLE("Outmix Left Switch", DA7210_INMIX_L, 4, 1, 0),
};

/* In Mixer Right */
static const struct snd_kcontrol_new da7210_dapm_inmixr_controls[] = {
	SOC_DAPM_SINGLE("Mic Right Switch", DA7210_INMIX_R, 0, 1, 0),
	SOC_DAPM_SINGLE("Mic Left Switch", DA7210_INMIX_R, 1, 1, 0),
	SOC_DAPM_SINGLE("Aux1 Right Switch", DA7210_INMIX_R, 2, 1, 0),
	SOC_DAPM_SINGLE("Aux2 Switch", DA7210_INMIX_R, 3, 1, 0),
	SOC_DAPM_SINGLE("Outmix Right Switch", DA7210_INMIX_R, 4, 1, 0),
};

/* Out Mixer Left */
static const struct snd_kcontrol_new da7210_dapm_outmixl_controls[] = {
	SOC_DAPM_SINGLE("Aux1 Left Switch", DA7210_OUTMIX_L, 0, 1, 0),
	SOC_DAPM_SINGLE("Aux2 Switch", DA7210_OUTMIX_L, 1, 1, 0),
	SOC_DAPM_SINGLE("INPGA Left Switch", DA7210_OUTMIX_L, 2, 1, 0),
	SOC_DAPM_SINGLE("INPGA Right Switch", DA7210_OUTMIX_L, 3, 1, 0),
	SOC_DAPM_SINGLE("DAC Left Switch", DA7210_OUTMIX_L, 4, 1, 0),
};

/* Out Mixer Right */
static const struct snd_kcontrol_new da7210_dapm_outmixr_controls[] = {
	SOC_DAPM_SINGLE("Aux1 Right Switch", DA7210_OUTMIX_R, 0, 1, 0),
	SOC_DAPM_SINGLE("Aux2 Switch", DA7210_OUTMIX_R, 1, 1, 0),
	SOC_DAPM_SINGLE("INPGA Left Switch", DA7210_OUTMIX_R, 2, 1, 0),
	SOC_DAPM_SINGLE("INPGA Right Switch", DA7210_OUTMIX_R, 3, 1, 0),
	SOC_DAPM_SINGLE("DAC Right Switch", DA7210_OUTMIX_R, 4, 1, 0),
};

/* Mono Mixer */
static const struct snd_kcontrol_new da7210_dapm_monomix_controls[] = {
	SOC_DAPM_SINGLE("INPGA Right Switch", DA7210_OUT2, 3, 1, 0),
	SOC_DAPM_SINGLE("INPGA Left Switch", DA7210_OUT2, 4, 1, 0),
	SOC_DAPM_SINGLE("Outmix Right Switch", DA7210_OUT2, 5, 1, 0),
	SOC_DAPM_SINGLE("Outmix Left Switch", DA7210_OUT2, 6, 1, 0),
};

/* DAPM widgets */
static const struct snd_soc_dapm_widget da7210_dapm_widgets[] = {
	/* Input Side */
	/* Input Lines */
	SND_SOC_DAPM_INPUT("MICL"),
	SND_SOC_DAPM_INPUT("MICR"),
	SND_SOC_DAPM_INPUT("AUX1L"),
	SND_SOC_DAPM_INPUT("AUX1R"),
	SND_SOC_DAPM_INPUT("AUX2"),

	/* Input PGAs */
	SND_SOC_DAPM_PGA("Mic Left", DA7210_STARTUP3, 0, 1, NULL, 0),
	SND_SOC_DAPM_PGA("Mic Right", DA7210_STARTUP3, 1, 1, NULL, 0),
	SND_SOC_DAPM_PGA("Aux1 Left", DA7210_STARTUP3, 2, 1, NULL, 0),
	SND_SOC_DAPM_PGA("Aux1 Right", DA7210_STARTUP3, 3, 1, NULL, 0),
	SND_SOC_DAPM_PGA("Aux2 Mono", DA7210_STARTUP3, 4, 1, NULL, 0),

	SND_SOC_DAPM_PGA("INPGA Left", DA7210_INMIX_L, 7, 0, NULL, 0),
	SND_SOC_DAPM_PGA("INPGA Right", DA7210_INMIX_R, 7, 0, NULL, 0),

	/* MICBIAS */
	SND_SOC_DAPM_SUPPLY("Mic Bias", DA7210_MIC_L, 6, 0, NULL, 0),

	/* Input Mixers */
	SND_SOC_DAPM_MIXER("In Mixer Left", SND_SOC_NOPM, 0, 0,
		&da7210_dapm_inmixl_controls[0],
		ARRAY_SIZE(da7210_dapm_inmixl_controls)),

	SND_SOC_DAPM_MIXER("In Mixer Right", SND_SOC_NOPM, 0, 0,
		&da7210_dapm_inmixr_controls[0],
		ARRAY_SIZE(da7210_dapm_inmixr_controls)),

	/* ADCs */
	SND_SOC_DAPM_ADC("ADC Left", "Capture", DA7210_STARTUP3, 5, 1),
	SND_SOC_DAPM_ADC("ADC Right", "Capture", DA7210_STARTUP3, 6, 1),

	/* Output Side */
	/* DACs */
	SND_SOC_DAPM_DAC("DAC Left", "Playback", DA7210_STARTUP2, 5, 1),
	SND_SOC_DAPM_DAC("DAC Right", "Playback", DA7210_STARTUP2, 6, 1),

	/* Output Mixers */
	SND_SOC_DAPM_MIXER("Out Mixer Left", SND_SOC_NOPM, 0, 0,
		&da7210_dapm_outmixl_controls[0],
		ARRAY_SIZE(da7210_dapm_outmixl_controls)),

	SND_SOC_DAPM_MIXER("Out Mixer Right", SND_SOC_NOPM, 0, 0,
		&da7210_dapm_outmixr_controls[0],
		ARRAY_SIZE(da7210_dapm_outmixr_controls)),

	SND_SOC_DAPM_MIXER("Mono Mixer", SND_SOC_NOPM, 0, 0,
		&da7210_dapm_monomix_controls[0],
		ARRAY_SIZE(da7210_dapm_monomix_controls)),

	/* Output PGAs */
	SND_SOC_DAPM_PGA("OUTPGA Left Enable", DA7210_OUTMIX_L, 7, 0, NULL, 0),
	SND_SOC_DAPM_PGA("OUTPGA Right Enable", DA7210_OUTMIX_R, 7, 0, NULL, 0),

	SND_SOC_DAPM_PGA("Out1 Left", DA7210_STARTUP2, 0, 1, NULL, 0),
	SND_SOC_DAPM_PGA("Out1 Right", DA7210_STARTUP2, 1, 1, NULL, 0),
	SND_SOC_DAPM_PGA("Out2 Mono", DA7210_STARTUP2, 2, 1, NULL, 0),
	SND_SOC_DAPM_PGA("Headphone Left", DA7210_STARTUP2, 3, 1, NULL, 0),
	SND_SOC_DAPM_PGA("Headphone Right", DA7210_STARTUP2, 4, 1, NULL, 0),

	/* Output Lines */
	SND_SOC_DAPM_OUTPUT("OUT1L"),
	SND_SOC_DAPM_OUTPUT("OUT1R"),
	SND_SOC_DAPM_OUTPUT("HPL"),
	SND_SOC_DAPM_OUTPUT("HPR"),
	SND_SOC_DAPM_OUTPUT("OUT2"),
};

/* DAPM audio route definition */
static const struct snd_soc_dapm_route da7210_audio_map[] = {
	/* Dest       Connecting Widget    source */
	/* Input path */
	{"Mic Left", NULL, "MICL"},
	{"Mic Right", NULL, "MICR"},
	{"Aux1 Left", NULL, "AUX1L"},
	{"Aux1 Right", NULL, "AUX1R"},
	{"Aux2 Mono", NULL, "AUX2"},

	{"In Mixer Left", "Mic Left Switch", "Mic Left"},
	{"In Mixer Left", "Mic Right Switch", "Mic Right"},
	{"In Mixer Left", "Aux1 Left Switch", "Aux1 Left"},
	{"In Mixer Left", "Aux2 Switch", "Aux2 Mono"},
	{"In Mixer Left", "Outmix Left Switch", "Out Mixer Left"},

	{"In Mixer Right", "Mic Right Switch", "Mic Right"},
	{"In Mixer Right", "Mic Left Switch", "Mic Left"},
	{"In Mixer Right", "Aux1 Right Switch", "Aux1 Right"},
	{"In Mixer Right", "Aux2 Switch", "Aux2 Mono"},
	{"In Mixer Right", "Outmix Right Switch", "Out Mixer Right"},

	{"INPGA Left", NULL, "In Mixer Left"},
	{"ADC Left", NULL, "INPGA Left"},

	{"INPGA Right", NULL, "In Mixer Right"},
	{"ADC Right", NULL, "INPGA Right"},

	/* Output path */
	{"Out Mixer Left", "Aux1 Left Switch", "Aux1 Left"},
	{"Out Mixer Left", "Aux2 Switch", "Aux2 Mono"},
	{"Out Mixer Left", "INPGA Left Switch", "INPGA Left"},
	{"Out Mixer Left", "INPGA Right Switch", "INPGA Right"},
	{"Out Mixer Left", "DAC Left Switch", "DAC Left"},

	{"Out Mixer Right", "Aux1 Right Switch", "Aux1 Right"},
	{"Out Mixer Right", "Aux2 Switch", "Aux2 Mono"},
	{"Out Mixer Right", "INPGA Right Switch", "INPGA Right"},
	{"Out Mixer Right", "INPGA Left Switch", "INPGA Left"},
	{"Out Mixer Right", "DAC Right Switch", "DAC Right"},

	{"Mono Mixer", "INPGA Right Switch", "INPGA Right"},
	{"Mono Mixer", "INPGA Left Switch", "INPGA Left"},
	{"Mono Mixer", "Outmix Right Switch", "Out Mixer Right"},
	{"Mono Mixer", "Outmix Left Switch", "Out Mixer Left"},

	{"OUTPGA Left Enable", NULL, "Out Mixer Left"},
	{"OUTPGA Right Enable", NULL, "Out Mixer Right"},

	{"Out1 Left", NULL, "OUTPGA Left Enable"},
	{"OUT1L", NULL, "Out1 Left"},

	{"Out1 Right", NULL, "OUTPGA Right Enable"},
	{"OUT1R", NULL, "Out1 Right"},

	{"Headphone Left", NULL, "OUTPGA Left Enable"},
	{"HPL", NULL, "Headphone Left"},

	{"Headphone Right", NULL, "OUTPGA Right Enable"},
	{"HPR", NULL, "Headphone Right"},

	{"Out2 Mono", NULL, "Mono Mixer"},
	{"OUT2", NULL, "Out2 Mono"},
};

/* Codec private data */
struct da7210_priv {
	struct regmap *regmap;
};

static struct reg_default da7210_reg_defaults[] = {
	{ 0x01, 0x11 },
	{ 0x03, 0x00 },
	{ 0x04, 0x00 },
	{ 0x05, 0x00 },
	{ 0x06, 0x00 },
	{ 0x07, 0x00 },
	{ 0x08, 0x00 },
	{ 0x09, 0x00 },
	{ 0x0a, 0x00 },
	{ 0x0b, 0x00 },
	{ 0x0c, 0x00 },
	{ 0x0d, 0x00 },
	{ 0x0e, 0x00 },
	{ 0x0f, 0x08 },
	{ 0x10, 0x00 },
	{ 0x11, 0x00 },
	{ 0x12, 0x00 },
	{ 0x13, 0x00 },
	{ 0x14, 0x08 },
	{ 0x15, 0x10 },
	{ 0x16, 0x10 },
	{ 0x17, 0x54 },
	{ 0x18, 0x40 },
	{ 0x19, 0x00 },
	{ 0x1a, 0x00 },
	{ 0x1b, 0x00 },
	{ 0x1c, 0x00 },
	{ 0x1d, 0x00 },
	{ 0x1e, 0x00 },
	{ 0x1f, 0x00 },
	{ 0x20, 0x00 },
	{ 0x21, 0x00 },
	{ 0x22, 0x00 },
	{ 0x23, 0x02 },
	{ 0x24, 0x00 },
	{ 0x25, 0x76 },
	{ 0x26, 0x00 },
	{ 0x27, 0x00 },
	{ 0x28, 0x04 },
	{ 0x29, 0x00 },
	{ 0x2a, 0x00 },
	{ 0x2b, 0x30 },
	{ 0x2c, 0x2A },
	{ 0x83, 0x00 },
	{ 0x84, 0x00 },
	{ 0x85, 0x00 },
	{ 0x86, 0x00 },
	{ 0x87, 0x00 },
	{ 0x88, 0x00 },
};

static bool da7210_readable_register(struct device *dev, unsigned int reg)
{
	switch (reg) {
	case DA7210_A_HID_UNLOCK:
	case DA7210_A_TEST_UNLOCK:
	case DA7210_A_PLL1:
	case DA7210_A_CP_MODE:
		return false;
	default:
		return true;
	}
}

static bool da7210_volatile_register(struct device *dev,
				    unsigned int reg)
{
	switch (reg) {
	case DA7210_STATUS:
		return true;
	default:
		return false;
	}
}

/*
 * Set PCM DAI word length.
 */
static int da7210_hw_params(struct snd_pcm_substream *substream,
			    struct snd_pcm_hw_params *params,
			    struct snd_soc_dai *dai)
{
	struct snd_soc_pcm_runtime *rtd = substream->private_data;
	struct snd_soc_codec *codec = rtd->codec;
	u32 dai_cfg1;
	u32 fs, bypass;

	/* set DAI source to Left and Right ADC */
	snd_soc_write(codec, DA7210_DAI_SRC_SEL,
		     DA7210_DAI_OUT_R_SRC | DA7210_DAI_OUT_L_SRC);

	/* Enable DAI */
	snd_soc_write(codec, DA7210_DAI_CFG3, DA7210_DAI_OE | DA7210_DAI_EN);

	dai_cfg1 = 0xFC & snd_soc_read(codec, DA7210_DAI_CFG1);

	switch (params_format(params)) {
	case SNDRV_PCM_FORMAT_S16_LE:
		dai_cfg1 |= DA7210_DAI_WORD_S16_LE;
		break;
	case SNDRV_PCM_FORMAT_S20_3LE:
		dai_cfg1 |= DA7210_DAI_WORD_S20_3LE;
		break;
	case SNDRV_PCM_FORMAT_S24_LE:
		dai_cfg1 |= DA7210_DAI_WORD_S24_LE;
		break;
	case SNDRV_PCM_FORMAT_S32_LE:
		dai_cfg1 |= DA7210_DAI_WORD_S32_LE;
		break;
	default:
		return -EINVAL;
	}

	snd_soc_write(codec, DA7210_DAI_CFG1, dai_cfg1);

	switch (params_rate(params)) {
	case 8000:
		fs		= DA7210_PLL_FS_8000;
		bypass		= DA7210_PLL_BYP;
		break;
	case 11025:
		fs		= DA7210_PLL_FS_11025;
		bypass		= 0;
		break;
	case 12000:
		fs		= DA7210_PLL_FS_12000;
		bypass		= DA7210_PLL_BYP;
		break;
	case 16000:
		fs		= DA7210_PLL_FS_16000;
		bypass		= DA7210_PLL_BYP;
		break;
	case 22050:
		fs		= DA7210_PLL_FS_22050;
		bypass		= 0;
		break;
	case 32000:
		fs		= DA7210_PLL_FS_32000;
		bypass		= DA7210_PLL_BYP;
		break;
	case 44100:
		fs		= DA7210_PLL_FS_44100;
		bypass		= 0;
		break;
	case 48000:
		fs		= DA7210_PLL_FS_48000;
		bypass		= DA7210_PLL_BYP;
		break;
	case 88200:
		fs		= DA7210_PLL_FS_88200;
		bypass		= 0;
		break;
	case 96000:
		fs		= DA7210_PLL_FS_96000;
		bypass		= DA7210_PLL_BYP;
		break;
	default:
		return -EINVAL;
	}

	/* Disable active mode */
	snd_soc_update_bits(codec, DA7210_STARTUP1, DA7210_SC_MST_EN, 0);

	snd_soc_update_bits(codec, DA7210_PLL, DA7210_PLL_FS_MASK, fs);
	snd_soc_update_bits(codec, DA7210_PLL_DIV3, DA7210_PLL_BYP, bypass);

	/* Enable active mode */
	snd_soc_update_bits(codec, DA7210_STARTUP1,
			    DA7210_SC_MST_EN, DA7210_SC_MST_EN);

	return 0;
}

/*
 * Set DAI mode and Format
 */
static int da7210_set_dai_fmt(struct snd_soc_dai *codec_dai, u32 fmt)
{
	struct snd_soc_codec *codec = codec_dai->codec;
	u32 dai_cfg1;
	u32 dai_cfg3;

	dai_cfg1 = 0x7f & snd_soc_read(codec, DA7210_DAI_CFG1);
	dai_cfg3 = 0xfc & snd_soc_read(codec, DA7210_DAI_CFG3);

	switch (fmt & SND_SOC_DAIFMT_MASTER_MASK) {
	case SND_SOC_DAIFMT_CBM_CFM:
		dai_cfg1 |= DA7210_DAI_MODE_MASTER;
		break;
	case SND_SOC_DAIFMT_CBS_CFS:
		dai_cfg1 |= DA7210_DAI_MODE_SLAVE;
		break;
	default:
		return -EINVAL;
	}

	/* FIXME
	 *
	 * It support I2S only now
	 */
	switch (fmt & SND_SOC_DAIFMT_FORMAT_MASK) {
	case SND_SOC_DAIFMT_I2S:
		dai_cfg3 |= DA7210_DAI_FORMAT_I2SMODE;
		break;
	case SND_SOC_DAIFMT_LEFT_J:
		dai_cfg3 |= DA7210_DAI_FORMAT_LEFT_J;
		break;
	case SND_SOC_DAIFMT_RIGHT_J:
		dai_cfg3 |= DA7210_DAI_FORMAT_RIGHT_J;
		break;
	default:
		return -EINVAL;
	}

	/* FIXME
	 *
	 * It support 64bit data transmission only now
	 */
	dai_cfg1 |= DA7210_DAI_FLEN_64BIT;

	snd_soc_write(codec, DA7210_DAI_CFG1, dai_cfg1);
	snd_soc_write(codec, DA7210_DAI_CFG3, dai_cfg3);

	return 0;
}

static int da7210_mute(struct snd_soc_dai *dai, int mute)
{
	struct snd_soc_codec *codec = dai->codec;
	u8 mute_reg = snd_soc_read(codec, DA7210_DAC_HPF) & 0xFB;

	if (mute)
		snd_soc_write(codec, DA7210_DAC_HPF, mute_reg | 0x4);
	else
		snd_soc_write(codec, DA7210_DAC_HPF, mute_reg);
	return 0;
}

#define DA7210_FORMATS (SNDRV_PCM_FMTBIT_S16_LE | SNDRV_PCM_FMTBIT_S20_3LE |\
			SNDRV_PCM_FMTBIT_S24_LE | SNDRV_PCM_FMTBIT_S32_LE)

/* DAI operations */
static const struct snd_soc_dai_ops da7210_dai_ops = {
	.hw_params	= da7210_hw_params,
	.set_fmt	= da7210_set_dai_fmt,
	.digital_mute	= da7210_mute,
};

static struct snd_soc_dai_driver da7210_dai = {
	.name = "da7210-hifi",
	/* playback capabilities */
	.playback = {
		.stream_name = "Playback",
		.channels_min = 1,
		.channels_max = 2,
		.rates = SNDRV_PCM_RATE_8000_96000,
		.formats = DA7210_FORMATS,
	},
	/* capture capabilities */
	.capture = {
		.stream_name = "Capture",
		.channels_min = 1,
		.channels_max = 2,
		.rates = SNDRV_PCM_RATE_8000_96000,
		.formats = DA7210_FORMATS,
	},
	.ops = &da7210_dai_ops,
	.symmetric_rates = 1,
};

static int da7210_probe(struct snd_soc_codec *codec)
{
	struct da7210_priv *da7210 = snd_soc_codec_get_drvdata(codec);
	int ret;

	dev_info(codec->dev, "DA7210 Audio Codec %s\n", DA7210_VERSION);

	codec->control_data = da7210->regmap;
	ret = snd_soc_codec_set_cache_io(codec, 8, 8, SND_SOC_REGMAP);
	if (ret < 0) {
		dev_err(codec->dev, "Failed to set cache I/O: %d\n", ret);
		return ret;
	}

	/* FIXME
	 *
	 * This driver use fixed value here
	 * And below settings expects MCLK = 12.288MHz
	 *
	 * When you select different MCLK, please check...
	 *      DA7210_PLL_DIV1 val
	 *      DA7210_PLL_DIV2 val
	 *      DA7210_PLL_DIV3 val
	 *      DA7210_PLL_DIV3 :: DA7210_MCLK_RANGExxx
	 */

	/*
	 * make sure that DA7210 use bypass mode before start up
	 */
	snd_soc_write(codec, DA7210_STARTUP1, 0);
	snd_soc_write(codec, DA7210_PLL_DIV3,
		     DA7210_MCLK_RANGE_10_20_MHZ | DA7210_PLL_BYP);

	/*
	 * ADC settings
	 */

	/* Enable Left & Right MIC PGA and Mic Bias */
	snd_soc_write(codec, DA7210_MIC_L, DA7210_MIC_L_EN | DA7210_MICBIAS_EN);
	snd_soc_write(codec, DA7210_MIC_R, DA7210_MIC_R_EN);

	/* Enable Left and Right input PGA */
	snd_soc_write(codec, DA7210_INMIX_L, DA7210_IN_L_EN);
	snd_soc_write(codec, DA7210_INMIX_R, DA7210_IN_R_EN);

	/* Enable Left and Right ADC */
	snd_soc_write(codec, DA7210_ADC, DA7210_ADC_L_EN | DA7210_ADC_R_EN);

	/*
	 * DAC settings
	 */

	/* Enable Left and Right DAC */
	snd_soc_write(codec, DA7210_DAC_SEL,
		     DA7210_DAC_L_SRC_DAI_L | DA7210_DAC_L_EN |
		     DA7210_DAC_R_SRC_DAI_R | DA7210_DAC_R_EN);

	/* Enable Left and Right out PGA */
	snd_soc_write(codec, DA7210_OUTMIX_L, DA7210_OUT_L_EN);
	snd_soc_write(codec, DA7210_OUTMIX_R, DA7210_OUT_R_EN);

	/* Enable Left and Right HeadPhone PGA */
	snd_soc_write(codec, DA7210_HP_CFG,
		     DA7210_HP_2CAP_MODE | DA7210_HP_SENSE_EN |
		     DA7210_HP_L_EN | DA7210_HP_MODE | DA7210_HP_R_EN);

	/* Enable ramp mode for DAC gain update */
	snd_soc_write(codec, DA7210_SOFTMUTE, DA7210_RAMP_EN);

	/*
	 * For DA7210 codec, there are two ways to enable/disable analog IOs
	 * and ADC/DAC,
	 * (1) Using "Enable Bit" of register associated with that IO
	 * (or ADC/DAC)
	 *	e.g. Mic Left can be enabled using bit 7 of MIC_L(0x7) reg
	 *
	 * (2) Using "Standby Bit" of STARTUP2 or STARTUP3 register
	 *	e.g. Mic left can be put to STANDBY using bit 0 of STARTUP3(0x5)
	 *
	 * Out of these two methods, the one using STANDBY bits is preferred
	 * way to enable/disable individual blocks. This is because STANDBY
	 * registers are part of system controller which allows system power
	 * up/down in a controlled, pop-free manner. Also, as per application
	 * note of DA7210, STANDBY register bits are only effective if a
	 * particular IO (or ADC/DAC) is already enabled using enable/disable
	 * register bits. Keeping these things in mind, current DAPM
	 * implementation manipulates only STANDBY bits.
	 *
	 * Overall implementation can be outlined as below,
	 *
	 * - "Enable bit" of an IO or ADC/DAC is used to enable it in probe()
	 * - "STANDBY bit" is controlled by DAPM
	 */

	/* Enable Line out amplifiers */
	snd_soc_write(codec, DA7210_OUT1_L, DA7210_OUT1_L_EN);
	snd_soc_write(codec, DA7210_OUT1_R, DA7210_OUT1_R_EN);
	snd_soc_write(codec, DA7210_OUT2, DA7210_OUT2_EN |
		     DA7210_OUT2_OUTMIX_L | DA7210_OUT2_OUTMIX_R);

	/* Enable Aux1 */
	snd_soc_write(codec, DA7210_AUX1_L, DA7210_AUX1_L_EN);
	snd_soc_write(codec, DA7210_AUX1_R, DA7210_AUX1_R_EN);
	/* Enable Aux2 */
	snd_soc_write(codec, DA7210_AUX2, DA7210_AUX2_EN);

	/* Diable PLL and bypass it */
	snd_soc_write(codec, DA7210_PLL, DA7210_PLL_FS_48000);

	/*
	 * If 48kHz sound came, it use bypass mode,
	 * and when it is 44.1kHz, it use PLL.
	 *
	 * This time, this driver sets PLL always ON
	 * and controls bypass/PLL mode by switching
	 * DA7210_PLL_DIV3 :: DA7210_PLL_BYP bit.
	 *   see da7210_hw_params
	 */
	snd_soc_write(codec, DA7210_PLL_DIV1, 0xE5); /* MCLK = 12.288MHz */
	snd_soc_write(codec, DA7210_PLL_DIV2, 0x99);
	snd_soc_write(codec, DA7210_PLL_DIV3, 0x0A |
		     DA7210_MCLK_RANGE_10_20_MHZ | DA7210_PLL_BYP);
	snd_soc_update_bits(codec, DA7210_PLL, DA7210_PLL_EN, DA7210_PLL_EN);

	/* As suggested by Dialog */
	/* unlock */
	regmap_write(da7210->regmap, DA7210_A_HID_UNLOCK,	0x8B);
	regmap_write(da7210->regmap, DA7210_A_TEST_UNLOCK,	0xB4);
	regmap_write(da7210->regmap, DA7210_A_PLL1,		0x01);
	regmap_write(da7210->regmap, DA7210_A_CP_MODE,		0x7C);
	/* re-lock */
	regmap_write(da7210->regmap, DA7210_A_HID_UNLOCK,	0x00);
	regmap_write(da7210->regmap, DA7210_A_TEST_UNLOCK,	0x00);

	/* Activate all enabled subsystem */
	snd_soc_write(codec, DA7210_STARTUP1, DA7210_SC_MST_EN);

	dev_info(codec->dev, "DA7210 Audio Codec %s\n", DA7210_VERSION);

	return 0;
}

static struct snd_soc_codec_driver soc_codec_dev_da7210 = {
	.probe			= da7210_probe,

	.controls		= da7210_snd_controls,
	.num_controls		= ARRAY_SIZE(da7210_snd_controls),

	.dapm_widgets		= da7210_dapm_widgets,
	.num_dapm_widgets	= ARRAY_SIZE(da7210_dapm_widgets),
	.dapm_routes		= da7210_audio_map,
	.num_dapm_routes	= ARRAY_SIZE(da7210_audio_map),
};

static struct regmap_config da7210_regmap = {
	.reg_bits = 8,
	.val_bits = 8,

	.reg_defaults = da7210_reg_defaults,
	.num_reg_defaults = ARRAY_SIZE(da7210_reg_defaults),
	.volatile_reg = da7210_volatile_register,
	.readable_reg = da7210_readable_register,
	.cache_type = REGCACHE_RBTREE,
};

#if defined(CONFIG_I2C) || defined(CONFIG_I2C_MODULE)
static int __devinit da7210_i2c_probe(struct i2c_client *i2c,
			   	      const struct i2c_device_id *id)
{
	struct da7210_priv *da7210;
	int ret;

	da7210 = devm_kzalloc(&i2c->dev, sizeof(struct da7210_priv),
			      GFP_KERNEL);
	if (!da7210)
		return -ENOMEM;

	i2c_set_clientdata(i2c, da7210);

	da7210->regmap = regmap_init_i2c(i2c, &da7210_regmap);
	if (IS_ERR(da7210->regmap)) {
		ret = PTR_ERR(da7210->regmap);
		dev_err(&i2c->dev, "regmap_init() failed: %d\n", ret);
		return ret;
	}

	ret =  snd_soc_register_codec(&i2c->dev,
			&soc_codec_dev_da7210, &da7210_dai, 1);
<<<<<<< HEAD
=======
	if (ret < 0) {
		dev_err(&i2c->dev, "Failed to register codec: %d\n", ret);
		goto err_regmap;
	}
	return ret;

err_regmap:
	regmap_exit(da7210->regmap);

>>>>>>> e816b57a
	return ret;
}

static int __devexit da7210_i2c_remove(struct i2c_client *client)
{
	struct da7210_priv *da7210 = i2c_get_clientdata(client);

	snd_soc_unregister_codec(&client->dev);
<<<<<<< HEAD
=======
	regmap_exit(da7210->regmap);
>>>>>>> e816b57a
	return 0;
}

static const struct i2c_device_id da7210_i2c_id[] = {
	{ "da7210", 0 },
	{ }
};
MODULE_DEVICE_TABLE(i2c, da7210_i2c_id);

/* I2C codec control layer */
static struct i2c_driver da7210_i2c_driver = {
	.driver = {
		.name = "da7210-codec",
		.owner = THIS_MODULE,
	},
	.probe		= da7210_i2c_probe,
	.remove		= __devexit_p(da7210_i2c_remove),
	.id_table	= da7210_i2c_id,
};
#endif

static int __init da7210_modinit(void)
{
	int ret = 0;
#if defined(CONFIG_I2C) || defined(CONFIG_I2C_MODULE)
	ret = i2c_add_driver(&da7210_i2c_driver);
#endif
	return ret;
}
module_init(da7210_modinit);

static void __exit da7210_exit(void)
{
#if defined(CONFIG_I2C) || defined(CONFIG_I2C_MODULE)
	i2c_del_driver(&da7210_i2c_driver);
#endif
}
module_exit(da7210_exit);

MODULE_DESCRIPTION("ASoC DA7210 driver");
MODULE_AUTHOR("David Chen, Kuninori Morimoto");
MODULE_LICENSE("GPL");<|MERGE_RESOLUTION|>--- conflicted
+++ resolved
@@ -17,10 +17,7 @@
 
 #include <linux/delay.h>
 #include <linux/i2c.h>
-<<<<<<< HEAD
-=======
 #include <linux/regmap.h>
->>>>>>> e816b57a
 #include <linux/slab.h>
 #include <linux/module.h>
 #include <sound/pcm.h>
@@ -1092,8 +1089,6 @@
 
 	ret =  snd_soc_register_codec(&i2c->dev,
 			&soc_codec_dev_da7210, &da7210_dai, 1);
-<<<<<<< HEAD
-=======
 	if (ret < 0) {
 		dev_err(&i2c->dev, "Failed to register codec: %d\n", ret);
 		goto err_regmap;
@@ -1103,7 +1098,6 @@
 err_regmap:
 	regmap_exit(da7210->regmap);
 
->>>>>>> e816b57a
 	return ret;
 }
 
@@ -1112,10 +1106,7 @@
 	struct da7210_priv *da7210 = i2c_get_clientdata(client);
 
 	snd_soc_unregister_codec(&client->dev);
-<<<<<<< HEAD
-=======
 	regmap_exit(da7210->regmap);
->>>>>>> e816b57a
 	return 0;
 }
 
