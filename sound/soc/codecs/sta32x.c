/*
 * Codec driver for ST STA32x 2.1-channel high-efficiency digital audio system
 *
 * Copyright: 2011 Raumfeld GmbH
 * Author: Johannes Stezenbach <js@sig21.net>
 *
 * based on code from:
 *	Wolfson Microelectronics PLC.
 *	  Mark Brown <broonie@opensource.wolfsonmicro.com>
 *	Freescale Semiconductor, Inc.
 *	  Timur Tabi <timur@freescale.com>
 *
 * This program is free software; you can redistribute  it and/or modify it
 * under  the terms of  the GNU General  Public License as published by the
 * Free Software Foundation;  either version 2 of the  License, or (at your
 * option) any later version.
 */

#define pr_fmt(fmt) KBUILD_MODNAME ":%s:%d: " fmt, __func__, __LINE__

#include <linux/module.h>
#include <linux/moduleparam.h>
#include <linux/init.h>
#include <linux/delay.h>
#include <linux/pm.h>
#include <linux/i2c.h>
#include <linux/regulator/consumer.h>
#include <linux/slab.h>
#include <linux/workqueue.h>
#include <sound/core.h>
#include <sound/pcm.h>
#include <sound/pcm_params.h>
#include <sound/soc.h>
#include <sound/soc-dapm.h>
#include <sound/initval.h>
#include <sound/tlv.h>

#include <sound/sta32x.h>
#include "sta32x.h"

#define STA32X_RATES (SNDRV_PCM_RATE_32000 | \
		      SNDRV_PCM_RATE_44100 | \
		      SNDRV_PCM_RATE_48000 | \
		      SNDRV_PCM_RATE_88200 | \
		      SNDRV_PCM_RATE_96000 | \
		      SNDRV_PCM_RATE_176400 | \
		      SNDRV_PCM_RATE_192000)

#define STA32X_FORMATS \
	(SNDRV_PCM_FMTBIT_S16_LE  | SNDRV_PCM_FMTBIT_S16_BE  | \
	 SNDRV_PCM_FMTBIT_S18_3LE | SNDRV_PCM_FMTBIT_S18_3BE | \
	 SNDRV_PCM_FMTBIT_S20_3LE | SNDRV_PCM_FMTBIT_S20_3BE | \
	 SNDRV_PCM_FMTBIT_S24_3LE | SNDRV_PCM_FMTBIT_S24_3BE | \
	 SNDRV_PCM_FMTBIT_S24_LE  | SNDRV_PCM_FMTBIT_S24_BE  | \
	 SNDRV_PCM_FMTBIT_S32_LE  | SNDRV_PCM_FMTBIT_S32_BE)

/* Power-up register defaults */
static const u8 sta32x_regs[STA32X_REGISTER_COUNT] = {
	0x63, 0x80, 0xc2, 0x40, 0xc2, 0x5c, 0x10, 0xff, 0x60, 0x60,
	0x60, 0x80, 0x00, 0x00, 0x00, 0x40, 0x80, 0x77, 0x6a, 0x69,
	0x6a, 0x69, 0x00, 0x00, 0x00, 0x00, 0x00, 0x00, 0x00, 0x00,
	0x00, 0x00, 0x00, 0x00, 0x00, 0x00, 0x00, 0x00, 0x00, 0x2d,
	0xc0, 0xf3, 0x33, 0x00, 0x0c,
};

/* regulator power supply names */
static const char *sta32x_supply_names[] = {
	"Vdda",	/* analog supply, 3.3VV */
	"Vdd3",	/* digital supply, 3.3V */
	"Vcc"	/* power amp spply, 10V - 36V */
};

/* codec private data */
struct sta32x_priv {
	struct regulator_bulk_data supplies[ARRAY_SIZE(sta32x_supply_names)];
	struct snd_soc_codec *codec;
	struct sta32x_platform_data *pdata;

	unsigned int mclk;
	unsigned int format;

	u32 coef_shadow[STA32X_COEF_COUNT];
	struct delayed_work watchdog_work;
	int shutdown;
};

static const DECLARE_TLV_DB_SCALE(mvol_tlv, -12700, 50, 1);
static const DECLARE_TLV_DB_SCALE(chvol_tlv, -7950, 50, 1);
static const DECLARE_TLV_DB_SCALE(tone_tlv, -120, 200, 0);

static const char *sta32x_drc_ac[] = {
	"Anti-Clipping", "Dynamic Range Compression" };
static const char *sta32x_auto_eq_mode[] = {
	"User", "Preset", "Loudness" };
static const char *sta32x_auto_gc_mode[] = {
	"User", "AC no clipping", "AC limited clipping (10%)",
	"DRC nighttime listening mode" };
static const char *sta32x_auto_xo_mode[] = {
	"User", "80Hz", "100Hz", "120Hz", "140Hz", "160Hz", "180Hz", "200Hz",
	"220Hz", "240Hz", "260Hz", "280Hz", "300Hz", "320Hz", "340Hz", "360Hz" };
static const char *sta32x_preset_eq_mode[] = {
	"Flat", "Rock", "Soft Rock", "Jazz", "Classical", "Dance", "Pop", "Soft",
	"Hard", "Party", "Vocal", "Hip-Hop", "Dialog", "Bass-boost #1",
	"Bass-boost #2", "Bass-boost #3", "Loudness 1", "Loudness 2",
	"Loudness 3", "Loudness 4", "Loudness 5", "Loudness 6", "Loudness 7",
	"Loudness 8", "Loudness 9", "Loudness 10", "Loudness 11", "Loudness 12",
	"Loudness 13", "Loudness 14", "Loudness 15", "Loudness 16" };
static const char *sta32x_limiter_select[] = {
	"Limiter Disabled", "Limiter #1", "Limiter #2" };
static const char *sta32x_limiter_attack_rate[] = {
	"3.1584", "2.7072", "2.2560", "1.8048", "1.3536", "0.9024",
	"0.4512", "0.2256", "0.1504", "0.1123", "0.0902", "0.0752",
	"0.0645", "0.0564", "0.0501", "0.0451" };
static const char *sta32x_limiter_release_rate[] = {
	"0.5116", "0.1370", "0.0744", "0.0499", "0.0360", "0.0299",
	"0.0264", "0.0208", "0.0198", "0.0172", "0.0147", "0.0137",
	"0.0134", "0.0117", "0.0110", "0.0104" };

static const unsigned int sta32x_limiter_ac_attack_tlv[] = {
	TLV_DB_RANGE_HEAD(2),
	0, 7, TLV_DB_SCALE_ITEM(-1200, 200, 0),
	8, 16, TLV_DB_SCALE_ITEM(300, 100, 0),
};

static const unsigned int sta32x_limiter_ac_release_tlv[] = {
	TLV_DB_RANGE_HEAD(5),
	0, 0, TLV_DB_SCALE_ITEM(TLV_DB_GAIN_MUTE, 0, 0),
	1, 1, TLV_DB_SCALE_ITEM(-2900, 0, 0),
	2, 2, TLV_DB_SCALE_ITEM(-2000, 0, 0),
	3, 8, TLV_DB_SCALE_ITEM(-1400, 200, 0),
	8, 16, TLV_DB_SCALE_ITEM(-700, 100, 0),
};

static const unsigned int sta32x_limiter_drc_attack_tlv[] = {
	TLV_DB_RANGE_HEAD(3),
	0, 7, TLV_DB_SCALE_ITEM(-3100, 200, 0),
	8, 13, TLV_DB_SCALE_ITEM(-1600, 100, 0),
	14, 16, TLV_DB_SCALE_ITEM(-1000, 300, 0),
};

static const unsigned int sta32x_limiter_drc_release_tlv[] = {
	TLV_DB_RANGE_HEAD(5),
	0, 0, TLV_DB_SCALE_ITEM(TLV_DB_GAIN_MUTE, 0, 0),
	1, 2, TLV_DB_SCALE_ITEM(-3800, 200, 0),
	3, 4, TLV_DB_SCALE_ITEM(-3300, 200, 0),
	5, 12, TLV_DB_SCALE_ITEM(-3000, 200, 0),
	13, 16, TLV_DB_SCALE_ITEM(-1500, 300, 0),
};

static const struct soc_enum sta32x_drc_ac_enum =
	SOC_ENUM_SINGLE(STA32X_CONFD, STA32X_CONFD_DRC_SHIFT,
			2, sta32x_drc_ac);
static const struct soc_enum sta32x_auto_eq_enum =
	SOC_ENUM_SINGLE(STA32X_AUTO1, STA32X_AUTO1_AMEQ_SHIFT,
			3, sta32x_auto_eq_mode);
static const struct soc_enum sta32x_auto_gc_enum =
	SOC_ENUM_SINGLE(STA32X_AUTO1, STA32X_AUTO1_AMGC_SHIFT,
			4, sta32x_auto_gc_mode);
static const struct soc_enum sta32x_auto_xo_enum =
	SOC_ENUM_SINGLE(STA32X_AUTO2, STA32X_AUTO2_XO_SHIFT,
			16, sta32x_auto_xo_mode);
static const struct soc_enum sta32x_preset_eq_enum =
	SOC_ENUM_SINGLE(STA32X_AUTO3, STA32X_AUTO3_PEQ_SHIFT,
			32, sta32x_preset_eq_mode);
static const struct soc_enum sta32x_limiter_ch1_enum =
	SOC_ENUM_SINGLE(STA32X_C1CFG, STA32X_CxCFG_LS_SHIFT,
			3, sta32x_limiter_select);
static const struct soc_enum sta32x_limiter_ch2_enum =
	SOC_ENUM_SINGLE(STA32X_C2CFG, STA32X_CxCFG_LS_SHIFT,
			3, sta32x_limiter_select);
static const struct soc_enum sta32x_limiter_ch3_enum =
	SOC_ENUM_SINGLE(STA32X_C3CFG, STA32X_CxCFG_LS_SHIFT,
			3, sta32x_limiter_select);
static const struct soc_enum sta32x_limiter1_attack_rate_enum =
	SOC_ENUM_SINGLE(STA32X_L1AR, STA32X_LxA_SHIFT,
			16, sta32x_limiter_attack_rate);
static const struct soc_enum sta32x_limiter2_attack_rate_enum =
	SOC_ENUM_SINGLE(STA32X_L2AR, STA32X_LxA_SHIFT,
			16, sta32x_limiter_attack_rate);
static const struct soc_enum sta32x_limiter1_release_rate_enum =
	SOC_ENUM_SINGLE(STA32X_L1AR, STA32X_LxR_SHIFT,
			16, sta32x_limiter_release_rate);
static const struct soc_enum sta32x_limiter2_release_rate_enum =
	SOC_ENUM_SINGLE(STA32X_L2AR, STA32X_LxR_SHIFT,
			16, sta32x_limiter_release_rate);

/* byte array controls for setting biquad, mixer, scaling coefficients;
 * for biquads all five coefficients need to be set in one go,
 * mixer and pre/postscale coefs can be set individually;
 * each coef is 24bit, the bytes are ordered in the same way
 * as given in the STA32x data sheet (big endian; b1, b2, a1, a2, b0)
 */

static int sta32x_coefficient_info(struct snd_kcontrol *kcontrol,
				   struct snd_ctl_elem_info *uinfo)
{
	int numcoef = kcontrol->private_value >> 16;
	uinfo->type = SNDRV_CTL_ELEM_TYPE_BYTES;
	uinfo->count = 3 * numcoef;
	return 0;
}

static int sta32x_coefficient_get(struct snd_kcontrol *kcontrol,
				  struct snd_ctl_elem_value *ucontrol)
{
	struct snd_soc_codec *codec = snd_kcontrol_chip(kcontrol);
	int numcoef = kcontrol->private_value >> 16;
	int index = kcontrol->private_value & 0xffff;
	unsigned int cfud;
	int i;

	/* preserve reserved bits in STA32X_CFUD */
	cfud = snd_soc_read(codec, STA32X_CFUD) & 0xf0;
	/* chip documentation does not say if the bits are self clearing,
	 * so do it explicitly */
	snd_soc_write(codec, STA32X_CFUD, cfud);

	snd_soc_write(codec, STA32X_CFADDR2, index);
	if (numcoef == 1)
		snd_soc_write(codec, STA32X_CFUD, cfud | 0x04);
	else if (numcoef == 5)
		snd_soc_write(codec, STA32X_CFUD, cfud | 0x08);
	else
		return -EINVAL;
	for (i = 0; i < 3 * numcoef; i++)
		ucontrol->value.bytes.data[i] =
			snd_soc_read(codec, STA32X_B1CF1 + i);

	return 0;
}

static int sta32x_coefficient_put(struct snd_kcontrol *kcontrol,
				  struct snd_ctl_elem_value *ucontrol)
{
	struct snd_soc_codec *codec = snd_kcontrol_chip(kcontrol);
	struct sta32x_priv *sta32x = snd_soc_codec_get_drvdata(codec);
	int numcoef = kcontrol->private_value >> 16;
	int index = kcontrol->private_value & 0xffff;
	unsigned int cfud;
	int i;

	/* preserve reserved bits in STA32X_CFUD */
	cfud = snd_soc_read(codec, STA32X_CFUD) & 0xf0;
	/* chip documentation does not say if the bits are self clearing,
	 * so do it explicitly */
	snd_soc_write(codec, STA32X_CFUD, cfud);

	snd_soc_write(codec, STA32X_CFADDR2, index);
	for (i = 0; i < numcoef && (index + i < STA32X_COEF_COUNT); i++)
		sta32x->coef_shadow[index + i] =
			  (ucontrol->value.bytes.data[3 * i] << 16)
			| (ucontrol->value.bytes.data[3 * i + 1] << 8)
			| (ucontrol->value.bytes.data[3 * i + 2]);
	for (i = 0; i < 3 * numcoef; i++)
		snd_soc_write(codec, STA32X_B1CF1 + i,
			      ucontrol->value.bytes.data[i]);
	if (numcoef == 1)
		snd_soc_write(codec, STA32X_CFUD, cfud | 0x01);
	else if (numcoef == 5)
		snd_soc_write(codec, STA32X_CFUD, cfud | 0x02);
	else
		return -EINVAL;

	return 0;
}

static int sta32x_sync_coef_shadow(struct snd_soc_codec *codec)
{
	struct sta32x_priv *sta32x = snd_soc_codec_get_drvdata(codec);
	unsigned int cfud;
	int i;

	/* preserve reserved bits in STA32X_CFUD */
	cfud = snd_soc_read(codec, STA32X_CFUD) & 0xf0;

	for (i = 0; i < STA32X_COEF_COUNT; i++) {
		snd_soc_write(codec, STA32X_CFADDR2, i);
		snd_soc_write(codec, STA32X_B1CF1,
			      (sta32x->coef_shadow[i] >> 16) & 0xff);
		snd_soc_write(codec, STA32X_B1CF2,
			      (sta32x->coef_shadow[i] >> 8) & 0xff);
		snd_soc_write(codec, STA32X_B1CF3,
			      (sta32x->coef_shadow[i]) & 0xff);
		/* chip documentation does not say if the bits are
		 * self-clearing, so do it explicitly */
		snd_soc_write(codec, STA32X_CFUD, cfud);
		snd_soc_write(codec, STA32X_CFUD, cfud | 0x01);
	}
	return 0;
}

static int sta32x_cache_sync(struct snd_soc_codec *codec)
{
	unsigned int mute;
	int rc;

	if (!codec->cache_sync)
		return 0;

	/* mute during register sync */
	mute = snd_soc_read(codec, STA32X_MMUTE);
	snd_soc_write(codec, STA32X_MMUTE, mute | STA32X_MMUTE_MMUTE);
	sta32x_sync_coef_shadow(codec);
	rc = snd_soc_cache_sync(codec);
	snd_soc_write(codec, STA32X_MMUTE, mute);
	return rc;
}

/* work around ESD issue where sta32x resets and loses all configuration */
static void sta32x_watchdog(struct work_struct *work)
{
	struct sta32x_priv *sta32x = container_of(work, struct sta32x_priv,
						  watchdog_work.work);
	struct snd_soc_codec *codec = sta32x->codec;
	unsigned int confa, confa_cached;

	/* check if sta32x has reset itself */
	confa_cached = snd_soc_read(codec, STA32X_CONFA);
	codec->cache_bypass = 1;
	confa = snd_soc_read(codec, STA32X_CONFA);
	codec->cache_bypass = 0;
	if (confa != confa_cached) {
		codec->cache_sync = 1;
		sta32x_cache_sync(codec);
	}

	if (!sta32x->shutdown)
		schedule_delayed_work(&sta32x->watchdog_work,
				      round_jiffies_relative(HZ));
}

static void sta32x_watchdog_start(struct sta32x_priv *sta32x)
{
	if (sta32x->pdata->needs_esd_watchdog) {
		sta32x->shutdown = 0;
		schedule_delayed_work(&sta32x->watchdog_work,
				      round_jiffies_relative(HZ));
	}
}

static void sta32x_watchdog_stop(struct sta32x_priv *sta32x)
{
	if (sta32x->pdata->needs_esd_watchdog) {
		sta32x->shutdown = 1;
		cancel_delayed_work_sync(&sta32x->watchdog_work);
	}
}

#define SINGLE_COEF(xname, index) \
{	.iface = SNDRV_CTL_ELEM_IFACE_MIXER, .name = xname, \
	.info = sta32x_coefficient_info, \
	.get = sta32x_coefficient_get,\
	.put = sta32x_coefficient_put, \
	.private_value = index | (1 << 16) }

#define BIQUAD_COEFS(xname, index) \
{	.iface = SNDRV_CTL_ELEM_IFACE_MIXER, .name = xname, \
	.info = sta32x_coefficient_info, \
	.get = sta32x_coefficient_get,\
	.put = sta32x_coefficient_put, \
	.private_value = index | (5 << 16) }

static const struct snd_kcontrol_new sta32x_snd_controls[] = {
SOC_SINGLE_TLV("Master Volume", STA32X_MVOL, 0, 0xff, 1, mvol_tlv),
SOC_SINGLE("Master Switch", STA32X_MMUTE, 0, 1, 1),
SOC_SINGLE("Ch1 Switch", STA32X_MMUTE, 1, 1, 1),
SOC_SINGLE("Ch2 Switch", STA32X_MMUTE, 2, 1, 1),
SOC_SINGLE("Ch3 Switch", STA32X_MMUTE, 3, 1, 1),
SOC_SINGLE_TLV("Ch1 Volume", STA32X_C1VOL, 0, 0xff, 1, chvol_tlv),
SOC_SINGLE_TLV("Ch2 Volume", STA32X_C2VOL, 0, 0xff, 1, chvol_tlv),
SOC_SINGLE_TLV("Ch3 Volume", STA32X_C3VOL, 0, 0xff, 1, chvol_tlv),
SOC_SINGLE("De-emphasis Filter Switch", STA32X_CONFD, STA32X_CONFD_DEMP_SHIFT, 1, 0),
SOC_ENUM("Compressor/Limiter Switch", sta32x_drc_ac_enum),
SOC_SINGLE("Miami Mode Switch", STA32X_CONFD, STA32X_CONFD_MME_SHIFT, 1, 0),
SOC_SINGLE("Zero Cross Switch", STA32X_CONFE, STA32X_CONFE_ZCE_SHIFT, 1, 0),
SOC_SINGLE("Soft Ramp Switch", STA32X_CONFE, STA32X_CONFE_SVE_SHIFT, 1, 0),
SOC_SINGLE("Auto-Mute Switch", STA32X_CONFF, STA32X_CONFF_IDE_SHIFT, 1, 0),
SOC_ENUM("Automode EQ", sta32x_auto_eq_enum),
SOC_ENUM("Automode GC", sta32x_auto_gc_enum),
SOC_ENUM("Automode XO", sta32x_auto_xo_enum),
SOC_ENUM("Preset EQ", sta32x_preset_eq_enum),
SOC_SINGLE("Ch1 Tone Control Bypass Switch", STA32X_C1CFG, STA32X_CxCFG_TCB_SHIFT, 1, 0),
SOC_SINGLE("Ch2 Tone Control Bypass Switch", STA32X_C2CFG, STA32X_CxCFG_TCB_SHIFT, 1, 0),
SOC_SINGLE("Ch1 EQ Bypass Switch", STA32X_C1CFG, STA32X_CxCFG_EQBP_SHIFT, 1, 0),
SOC_SINGLE("Ch2 EQ Bypass Switch", STA32X_C2CFG, STA32X_CxCFG_EQBP_SHIFT, 1, 0),
SOC_SINGLE("Ch1 Master Volume Bypass Switch", STA32X_C1CFG, STA32X_CxCFG_VBP_SHIFT, 1, 0),
SOC_SINGLE("Ch2 Master Volume Bypass Switch", STA32X_C1CFG, STA32X_CxCFG_VBP_SHIFT, 1, 0),
SOC_SINGLE("Ch3 Master Volume Bypass Switch", STA32X_C1CFG, STA32X_CxCFG_VBP_SHIFT, 1, 0),
SOC_ENUM("Ch1 Limiter Select", sta32x_limiter_ch1_enum),
SOC_ENUM("Ch2 Limiter Select", sta32x_limiter_ch2_enum),
SOC_ENUM("Ch3 Limiter Select", sta32x_limiter_ch3_enum),
SOC_SINGLE_TLV("Bass Tone Control", STA32X_TONE, STA32X_TONE_BTC_SHIFT, 15, 0, tone_tlv),
SOC_SINGLE_TLV("Treble Tone Control", STA32X_TONE, STA32X_TONE_TTC_SHIFT, 15, 0, tone_tlv),
SOC_ENUM("Limiter1 Attack Rate (dB/ms)", sta32x_limiter1_attack_rate_enum),
SOC_ENUM("Limiter2 Attack Rate (dB/ms)", sta32x_limiter2_attack_rate_enum),
SOC_ENUM("Limiter1 Release Rate (dB/ms)", sta32x_limiter1_release_rate_enum),
SOC_ENUM("Limiter2 Release Rate (dB/ms)", sta32x_limiter1_release_rate_enum),

/* depending on mode, the attack/release thresholds have
 * two different enum definitions; provide both
 */
SOC_SINGLE_TLV("Limiter1 Attack Threshold (AC Mode)", STA32X_L1ATRT, STA32X_LxA_SHIFT,
	       16, 0, sta32x_limiter_ac_attack_tlv),
SOC_SINGLE_TLV("Limiter2 Attack Threshold (AC Mode)", STA32X_L2ATRT, STA32X_LxA_SHIFT,
	       16, 0, sta32x_limiter_ac_attack_tlv),
SOC_SINGLE_TLV("Limiter1 Release Threshold (AC Mode)", STA32X_L1ATRT, STA32X_LxR_SHIFT,
	       16, 0, sta32x_limiter_ac_release_tlv),
SOC_SINGLE_TLV("Limiter2 Release Threshold (AC Mode)", STA32X_L2ATRT, STA32X_LxR_SHIFT,
	       16, 0, sta32x_limiter_ac_release_tlv),
SOC_SINGLE_TLV("Limiter1 Attack Threshold (DRC Mode)", STA32X_L1ATRT, STA32X_LxA_SHIFT,
	       16, 0, sta32x_limiter_drc_attack_tlv),
SOC_SINGLE_TLV("Limiter2 Attack Threshold (DRC Mode)", STA32X_L2ATRT, STA32X_LxA_SHIFT,
	       16, 0, sta32x_limiter_drc_attack_tlv),
SOC_SINGLE_TLV("Limiter1 Release Threshold (DRC Mode)", STA32X_L1ATRT, STA32X_LxR_SHIFT,
	       16, 0, sta32x_limiter_drc_release_tlv),
SOC_SINGLE_TLV("Limiter2 Release Threshold (DRC Mode)", STA32X_L2ATRT, STA32X_LxR_SHIFT,
	       16, 0, sta32x_limiter_drc_release_tlv),

BIQUAD_COEFS("Ch1 - Biquad 1", 0),
BIQUAD_COEFS("Ch1 - Biquad 2", 5),
BIQUAD_COEFS("Ch1 - Biquad 3", 10),
BIQUAD_COEFS("Ch1 - Biquad 4", 15),
BIQUAD_COEFS("Ch2 - Biquad 1", 20),
BIQUAD_COEFS("Ch2 - Biquad 2", 25),
BIQUAD_COEFS("Ch2 - Biquad 3", 30),
BIQUAD_COEFS("Ch2 - Biquad 4", 35),
BIQUAD_COEFS("High-pass", 40),
BIQUAD_COEFS("Low-pass", 45),
SINGLE_COEF("Ch1 - Prescale", 50),
SINGLE_COEF("Ch2 - Prescale", 51),
SINGLE_COEF("Ch1 - Postscale", 52),
SINGLE_COEF("Ch2 - Postscale", 53),
SINGLE_COEF("Ch3 - Postscale", 54),
SINGLE_COEF("Thermal warning - Postscale", 55),
SINGLE_COEF("Ch1 - Mix 1", 56),
SINGLE_COEF("Ch1 - Mix 2", 57),
SINGLE_COEF("Ch2 - Mix 1", 58),
SINGLE_COEF("Ch2 - Mix 2", 59),
SINGLE_COEF("Ch3 - Mix 1", 60),
SINGLE_COEF("Ch3 - Mix 2", 61),
};

static const struct snd_soc_dapm_widget sta32x_dapm_widgets[] = {
SND_SOC_DAPM_DAC("DAC", "Playback", SND_SOC_NOPM, 0, 0),
SND_SOC_DAPM_OUTPUT("LEFT"),
SND_SOC_DAPM_OUTPUT("RIGHT"),
SND_SOC_DAPM_OUTPUT("SUB"),
};

static const struct snd_soc_dapm_route sta32x_dapm_routes[] = {
	{ "LEFT", NULL, "DAC" },
	{ "RIGHT", NULL, "DAC" },
	{ "SUB", NULL, "DAC" },
};

/* MCLK interpolation ratio per fs */
static struct {
	int fs;
	int ir;
} interpolation_ratios[] = {
	{ 32000, 0 },
	{ 44100, 0 },
	{ 48000, 0 },
	{ 88200, 1 },
	{ 96000, 1 },
	{ 176400, 2 },
	{ 192000, 2 },
};

/* MCLK to fs clock ratios */
static struct {
	int ratio;
	int mcs;
} mclk_ratios[3][7] = {
	{ { 768, 0 }, { 512, 1 }, { 384, 2 }, { 256, 3 },
	  { 128, 4 }, { 576, 5 }, { 0, 0 } },
	{ { 384, 2 }, { 256, 3 }, { 192, 4 }, { 128, 5 }, {64, 0 }, { 0, 0 } },
	{ { 384, 2 }, { 256, 3 }, { 192, 4 }, { 128, 5 }, {64, 0 }, { 0, 0 } },
};


/**
 * sta32x_set_dai_sysclk - configure MCLK
 * @codec_dai: the codec DAI
 * @clk_id: the clock ID (ignored)
 * @freq: the MCLK input frequency
 * @dir: the clock direction (ignored)
 *
 * The value of MCLK is used to determine which sample rates are supported
 * by the STA32X, based on the mclk_ratios table.
 *
 * This function must be called by the machine driver's 'startup' function,
 * otherwise the list of supported sample rates will not be available in
 * time for ALSA.
 *
 * For setups with variable MCLKs, pass 0 as 'freq' argument. This will cause
 * theoretically possible sample rates to be enabled. Call it again with a
 * proper value set one the external clock is set (most probably you would do
 * that from a machine's driver 'hw_param' hook.
 */
static int sta32x_set_dai_sysclk(struct snd_soc_dai *codec_dai,
		int clk_id, unsigned int freq, int dir)
{
	struct snd_soc_codec *codec = codec_dai->codec;
	struct sta32x_priv *sta32x = snd_soc_codec_get_drvdata(codec);
	int i, j, ir, fs;
	unsigned int rates = 0;
	unsigned int rate_min = -1;
	unsigned int rate_max = 0;

	pr_debug("mclk=%u\n", freq);
	sta32x->mclk = freq;

	if (sta32x->mclk) {
		for (i = 0; i < ARRAY_SIZE(interpolation_ratios); i++) {
			ir = interpolation_ratios[i].ir;
			fs = interpolation_ratios[i].fs;
			for (j = 0; mclk_ratios[ir][j].ratio; j++) {
				if (mclk_ratios[ir][j].ratio * fs == freq) {
					rates |= snd_pcm_rate_to_rate_bit(fs);
					if (fs < rate_min)
						rate_min = fs;
					if (fs > rate_max)
						rate_max = fs;
					break;
				}
			}
		}
		/* FIXME: soc should support a rate list */
		rates &= ~SNDRV_PCM_RATE_KNOT;

		if (!rates) {
			dev_err(codec->dev, "could not find a valid sample rate\n");
			return -EINVAL;
		}
	} else {
		/* enable all possible rates */
		rates = STA32X_RATES;
		rate_min = 32000;
		rate_max = 192000;
	}

	codec_dai->driver->playback.rates = rates;
	codec_dai->driver->playback.rate_min = rate_min;
	codec_dai->driver->playback.rate_max = rate_max;
	return 0;
}

/**
 * sta32x_set_dai_fmt - configure the codec for the selected audio format
 * @codec_dai: the codec DAI
 * @fmt: a SND_SOC_DAIFMT_x value indicating the data format
 *
 * This function takes a bitmask of SND_SOC_DAIFMT_x bits and programs the
 * codec accordingly.
 */
static int sta32x_set_dai_fmt(struct snd_soc_dai *codec_dai,
			      unsigned int fmt)
{
	struct snd_soc_codec *codec = codec_dai->codec;
	struct sta32x_priv *sta32x = snd_soc_codec_get_drvdata(codec);
	u8 confb = snd_soc_read(codec, STA32X_CONFB);

	pr_debug("\n");
	confb &= ~(STA32X_CONFB_C1IM | STA32X_CONFB_C2IM);

	switch (fmt & SND_SOC_DAIFMT_MASTER_MASK) {
	case SND_SOC_DAIFMT_CBS_CFS:
		break;
	default:
		return -EINVAL;
	}

	switch (fmt & SND_SOC_DAIFMT_FORMAT_MASK) {
	case SND_SOC_DAIFMT_I2S:
	case SND_SOC_DAIFMT_RIGHT_J:
	case SND_SOC_DAIFMT_LEFT_J:
		sta32x->format = fmt & SND_SOC_DAIFMT_FORMAT_MASK;
		break;
	default:
		return -EINVAL;
	}

	switch (fmt & SND_SOC_DAIFMT_INV_MASK) {
	case SND_SOC_DAIFMT_NB_NF:
		confb |= STA32X_CONFB_C2IM;
		break;
	case SND_SOC_DAIFMT_NB_IF:
		confb |= STA32X_CONFB_C1IM;
		break;
	default:
		return -EINVAL;
	}

	snd_soc_write(codec, STA32X_CONFB, confb);
	return 0;
}

/**
 * sta32x_hw_params - program the STA32X with the given hardware parameters.
 * @substream: the audio stream
 * @params: the hardware parameters to set
 * @dai: the SOC DAI (ignored)
 *
 * This function programs the hardware with the values provided.
 * Specifically, the sample rate and the data format.
 */
static int sta32x_hw_params(struct snd_pcm_substream *substream,
			    struct snd_pcm_hw_params *params,
			    struct snd_soc_dai *dai)
{
	struct snd_soc_pcm_runtime *rtd = substream->private_data;
	struct snd_soc_codec *codec = rtd->codec;
	struct sta32x_priv *sta32x = snd_soc_codec_get_drvdata(codec);
	unsigned int rate;
	int i, mcs = -1, ir = -1;
	u8 confa, confb;

	rate = params_rate(params);
	pr_debug("rate: %u\n", rate);
	for (i = 0; i < ARRAY_SIZE(interpolation_ratios); i++)
		if (interpolation_ratios[i].fs == rate) {
			ir = interpolation_ratios[i].ir;
			break;
		}
	if (ir < 0)
		return -EINVAL;
	for (i = 0; mclk_ratios[ir][i].ratio; i++)
		if (mclk_ratios[ir][i].ratio * rate == sta32x->mclk) {
			mcs = mclk_ratios[ir][i].mcs;
			break;
		}
	if (mcs < 0)
		return -EINVAL;

	confa = snd_soc_read(codec, STA32X_CONFA);
	confa &= ~(STA32X_CONFA_MCS_MASK | STA32X_CONFA_IR_MASK);
	confa |= (ir << STA32X_CONFA_IR_SHIFT) | (mcs << STA32X_CONFA_MCS_SHIFT);

	confb = snd_soc_read(codec, STA32X_CONFB);
	confb &= ~(STA32X_CONFB_SAI_MASK | STA32X_CONFB_SAIFB);
	switch (params_format(params)) {
	case SNDRV_PCM_FORMAT_S24_LE:
	case SNDRV_PCM_FORMAT_S24_BE:
	case SNDRV_PCM_FORMAT_S24_3LE:
	case SNDRV_PCM_FORMAT_S24_3BE:
		pr_debug("24bit\n");
		/* fall through */
	case SNDRV_PCM_FORMAT_S32_LE:
	case SNDRV_PCM_FORMAT_S32_BE:
		pr_debug("24bit or 32bit\n");
		switch (sta32x->format) {
		case SND_SOC_DAIFMT_I2S:
			confb |= 0x0;
			break;
		case SND_SOC_DAIFMT_LEFT_J:
			confb |= 0x1;
			break;
		case SND_SOC_DAIFMT_RIGHT_J:
			confb |= 0x2;
			break;
		}

		break;
	case SNDRV_PCM_FORMAT_S20_3LE:
	case SNDRV_PCM_FORMAT_S20_3BE:
		pr_debug("20bit\n");
		switch (sta32x->format) {
		case SND_SOC_DAIFMT_I2S:
			confb |= 0x4;
			break;
		case SND_SOC_DAIFMT_LEFT_J:
			confb |= 0x5;
			break;
		case SND_SOC_DAIFMT_RIGHT_J:
			confb |= 0x6;
			break;
		}

		break;
	case SNDRV_PCM_FORMAT_S18_3LE:
	case SNDRV_PCM_FORMAT_S18_3BE:
		pr_debug("18bit\n");
		switch (sta32x->format) {
		case SND_SOC_DAIFMT_I2S:
			confb |= 0x8;
			break;
		case SND_SOC_DAIFMT_LEFT_J:
			confb |= 0x9;
			break;
		case SND_SOC_DAIFMT_RIGHT_J:
			confb |= 0xa;
			break;
		}

		break;
	case SNDRV_PCM_FORMAT_S16_LE:
	case SNDRV_PCM_FORMAT_S16_BE:
		pr_debug("16bit\n");
		switch (sta32x->format) {
		case SND_SOC_DAIFMT_I2S:
			confb |= 0x0;
			break;
		case SND_SOC_DAIFMT_LEFT_J:
			confb |= 0xd;
			break;
		case SND_SOC_DAIFMT_RIGHT_J:
			confb |= 0xe;
			break;
		}

		break;
	default:
		return -EINVAL;
	}

	snd_soc_write(codec, STA32X_CONFA, confa);
	snd_soc_write(codec, STA32X_CONFB, confb);
	return 0;
}

/**
 * sta32x_set_bias_level - DAPM callback
 * @codec: the codec device
 * @level: DAPM power level
 *
 * This is called by ALSA to put the codec into low power mode
 * or to wake it up.  If the codec is powered off completely
 * all registers must be restored after power on.
 */
static int sta32x_set_bias_level(struct snd_soc_codec *codec,
				 enum snd_soc_bias_level level)
{
	int ret;
	struct sta32x_priv *sta32x = snd_soc_codec_get_drvdata(codec);

	pr_debug("level = %d\n", level);
	switch (level) {
	case SND_SOC_BIAS_ON:
		break;

	case SND_SOC_BIAS_PREPARE:
		/* Full power on */
		snd_soc_update_bits(codec, STA32X_CONFF,
				    STA32X_CONFF_PWDN | STA32X_CONFF_EAPD,
				    STA32X_CONFF_PWDN | STA32X_CONFF_EAPD);
		break;

	case SND_SOC_BIAS_STANDBY:
		if (codec->dapm.bias_level == SND_SOC_BIAS_OFF) {
			ret = regulator_bulk_enable(ARRAY_SIZE(sta32x->supplies),
						    sta32x->supplies);
			if (ret != 0) {
				dev_err(codec->dev,
					"Failed to enable supplies: %d\n", ret);
				return ret;
			}

			sta32x_cache_sync(codec);
			sta32x_watchdog_start(sta32x);
		}

		/* Power up to mute */
		/* FIXME */
		snd_soc_update_bits(codec, STA32X_CONFF,
				    STA32X_CONFF_PWDN | STA32X_CONFF_EAPD,
				    STA32X_CONFF_PWDN | STA32X_CONFF_EAPD);

		break;

	case SND_SOC_BIAS_OFF:
		/* The chip runs through the power down sequence for us. */
		snd_soc_update_bits(codec, STA32X_CONFF,
				    STA32X_CONFF_PWDN | STA32X_CONFF_EAPD,
				    STA32X_CONFF_PWDN);
		msleep(300);
		sta32x_watchdog_stop(sta32x);
		regulator_bulk_disable(ARRAY_SIZE(sta32x->supplies),
				       sta32x->supplies);
		break;
	}
	codec->dapm.bias_level = level;
	return 0;
}

static const struct snd_soc_dai_ops sta32x_dai_ops = {
	.hw_params	= sta32x_hw_params,
	.set_sysclk	= sta32x_set_dai_sysclk,
	.set_fmt	= sta32x_set_dai_fmt,
};

static struct snd_soc_dai_driver sta32x_dai = {
	.name = "STA32X",
	.playback = {
		.stream_name = "Playback",
		.channels_min = 2,
		.channels_max = 2,
		.rates = STA32X_RATES,
		.formats = STA32X_FORMATS,
	},
	.ops = &sta32x_dai_ops,
};

#ifdef CONFIG_PM
static int sta32x_suspend(struct snd_soc_codec *codec)
{
	sta32x_set_bias_level(codec, SND_SOC_BIAS_OFF);
	return 0;
}

static int sta32x_resume(struct snd_soc_codec *codec)
{
	sta32x_set_bias_level(codec, SND_SOC_BIAS_STANDBY);
	return 0;
}
#else
#define sta32x_suspend NULL
#define sta32x_resume NULL
#endif

static int sta32x_probe(struct snd_soc_codec *codec)
{
	struct sta32x_priv *sta32x = snd_soc_codec_get_drvdata(codec);
	int i, ret = 0, thermal = 0;

	sta32x->codec = codec;
	sta32x->pdata = dev_get_platdata(codec->dev);

	/* regulators */
	for (i = 0; i < ARRAY_SIZE(sta32x->supplies); i++)
		sta32x->supplies[i].supply = sta32x_supply_names[i];

	ret = regulator_bulk_get(codec->dev, ARRAY_SIZE(sta32x->supplies),
				 sta32x->supplies);
	if (ret != 0) {
		dev_err(codec->dev, "Failed to request supplies: %d\n", ret);
		goto err;
	}

	ret = regulator_bulk_enable(ARRAY_SIZE(sta32x->supplies),
				    sta32x->supplies);
	if (ret != 0) {
		dev_err(codec->dev, "Failed to enable supplies: %d\n", ret);
		goto err_get;
	}

	/* Tell ASoC what kind of I/O to use to read the registers.  ASoC will
	 * then do the I2C transactions itself.
	 */
	ret = snd_soc_codec_set_cache_io(codec, 8, 8, SND_SOC_I2C);
	if (ret < 0) {
		dev_err(codec->dev, "failed to set cache I/O (ret=%i)\n", ret);
		return ret;
	}

	/* Chip documentation explicitly requires that the reset values
	 * of reserved register bits are left untouched.
	 * Write the register default value to cache for reserved registers,
	 * so the write to the these registers are suppressed by the cache
	 * restore code when it skips writes of default registers.
	 */
	snd_soc_cache_write(codec, STA32X_CONFC, 0xc2);
	snd_soc_cache_write(codec, STA32X_CONFE, 0xc2);
	snd_soc_cache_write(codec, STA32X_CONFF, 0x5c);
	snd_soc_cache_write(codec, STA32X_MMUTE, 0x10);
	snd_soc_cache_write(codec, STA32X_AUTO1, 0x60);
	snd_soc_cache_write(codec, STA32X_AUTO3, 0x00);
	snd_soc_cache_write(codec, STA32X_C3CFG, 0x40);

<<<<<<< HEAD
	/* FIXME enable thermal warning adjustment and recovery  */
=======
	/* set thermal warning adjustment and recovery */
	if (!(sta32x->pdata->thermal_conf & STA32X_THERMAL_ADJUSTMENT_ENABLE))
		thermal |= STA32X_CONFA_TWAB;
	if (!(sta32x->pdata->thermal_conf & STA32X_THERMAL_RECOVERY_ENABLE))
		thermal |= STA32X_CONFA_TWRB;
>>>>>>> dcd6c922
	snd_soc_update_bits(codec, STA32X_CONFA,
			    STA32X_CONFA_TWAB | STA32X_CONFA_TWRB,
			    thermal);

	/* select output configuration  */
	snd_soc_update_bits(codec, STA32X_CONFF,
			    STA32X_CONFF_OCFG_MASK,
			    sta32x->pdata->output_conf
			    << STA32X_CONFF_OCFG_SHIFT);

	/* channel to output mapping */
	snd_soc_update_bits(codec, STA32X_C1CFG,
			    STA32X_CxCFG_OM_MASK,
			    sta32x->pdata->ch1_output_mapping
			    << STA32X_CxCFG_OM_SHIFT);
	snd_soc_update_bits(codec, STA32X_C2CFG,
			    STA32X_CxCFG_OM_MASK,
			    sta32x->pdata->ch2_output_mapping
			    << STA32X_CxCFG_OM_SHIFT);
	snd_soc_update_bits(codec, STA32X_C3CFG,
			    STA32X_CxCFG_OM_MASK,
			    sta32x->pdata->ch3_output_mapping
			    << STA32X_CxCFG_OM_SHIFT);

	/* initialize coefficient shadow RAM with reset values */
	for (i = 4; i <= 49; i += 5)
		sta32x->coef_shadow[i] = 0x400000;
	for (i = 50; i <= 54; i++)
		sta32x->coef_shadow[i] = 0x7fffff;
	sta32x->coef_shadow[55] = 0x5a9df7;
	sta32x->coef_shadow[56] = 0x7fffff;
	sta32x->coef_shadow[59] = 0x7fffff;
	sta32x->coef_shadow[60] = 0x400000;
	sta32x->coef_shadow[61] = 0x400000;

	if (sta32x->pdata->needs_esd_watchdog)
		INIT_DELAYED_WORK(&sta32x->watchdog_work, sta32x_watchdog);

	sta32x_set_bias_level(codec, SND_SOC_BIAS_STANDBY);
	/* Bias level configuration will have done an extra enable */
	regulator_bulk_disable(ARRAY_SIZE(sta32x->supplies), sta32x->supplies);

	return 0;

err_get:
	regulator_bulk_free(ARRAY_SIZE(sta32x->supplies), sta32x->supplies);
err:
	return ret;
}

static int sta32x_remove(struct snd_soc_codec *codec)
{
	struct sta32x_priv *sta32x = snd_soc_codec_get_drvdata(codec);

<<<<<<< HEAD
=======
	sta32x_watchdog_stop(sta32x);
>>>>>>> dcd6c922
	sta32x_set_bias_level(codec, SND_SOC_BIAS_OFF);
	regulator_bulk_disable(ARRAY_SIZE(sta32x->supplies), sta32x->supplies);
	regulator_bulk_free(ARRAY_SIZE(sta32x->supplies), sta32x->supplies);

	return 0;
}

static int sta32x_reg_is_volatile(struct snd_soc_codec *codec,
				  unsigned int reg)
{
	switch (reg) {
	case STA32X_CONFA ... STA32X_L2ATRT:
	case STA32X_MPCC1 ... STA32X_FDRC2:
		return 0;
	}
	return 1;
}

static const struct snd_soc_codec_driver sta32x_codec = {
	.probe =		sta32x_probe,
	.remove =		sta32x_remove,
	.suspend =		sta32x_suspend,
	.resume =		sta32x_resume,
	.reg_cache_size =	STA32X_REGISTER_COUNT,
	.reg_word_size =	sizeof(u8),
	.reg_cache_default =	sta32x_regs,
	.volatile_register =	sta32x_reg_is_volatile,
	.set_bias_level =	sta32x_set_bias_level,
	.controls =		sta32x_snd_controls,
	.num_controls =		ARRAY_SIZE(sta32x_snd_controls),
	.dapm_widgets =		sta32x_dapm_widgets,
	.num_dapm_widgets =	ARRAY_SIZE(sta32x_dapm_widgets),
	.dapm_routes =		sta32x_dapm_routes,
	.num_dapm_routes =	ARRAY_SIZE(sta32x_dapm_routes),
};

static __devinit int sta32x_i2c_probe(struct i2c_client *i2c,
				      const struct i2c_device_id *id)
{
	struct sta32x_priv *sta32x;
	int ret;

	sta32x = devm_kzalloc(&i2c->dev, sizeof(struct sta32x_priv),
			      GFP_KERNEL);
	if (!sta32x)
		return -ENOMEM;

	i2c_set_clientdata(i2c, sta32x);

	ret = snd_soc_register_codec(&i2c->dev, &sta32x_codec, &sta32x_dai, 1);
	if (ret != 0)
		dev_err(&i2c->dev, "Failed to register codec (%d)\n", ret);
<<<<<<< HEAD
		kfree(sta32x);
		return ret;
	}
=======
>>>>>>> dcd6c922

	return ret;
}

static __devexit int sta32x_i2c_remove(struct i2c_client *client)
{
<<<<<<< HEAD
	struct sta32x_priv *sta32x = i2c_get_clientdata(client);

	snd_soc_unregister_codec(&client->dev);
	kfree(sta32x);
=======
	snd_soc_unregister_codec(&client->dev);
>>>>>>> dcd6c922
	return 0;
}

static const struct i2c_device_id sta32x_i2c_id[] = {
	{ "sta326", 0 },
	{ "sta328", 0 },
	{ "sta329", 0 },
	{ }
};
MODULE_DEVICE_TABLE(i2c, sta32x_i2c_id);

static struct i2c_driver sta32x_i2c_driver = {
	.driver = {
		.name = "sta32x",
		.owner = THIS_MODULE,
	},
	.probe =    sta32x_i2c_probe,
	.remove =   __devexit_p(sta32x_i2c_remove),
	.id_table = sta32x_i2c_id,
};

static int __init sta32x_init(void)
{
	return i2c_add_driver(&sta32x_i2c_driver);
}
module_init(sta32x_init);

static void __exit sta32x_exit(void)
{
	i2c_del_driver(&sta32x_i2c_driver);
}
module_exit(sta32x_exit);

MODULE_DESCRIPTION("ASoC STA32X driver");
MODULE_AUTHOR("Johannes Stezenbach <js@sig21.net>");
MODULE_LICENSE("GPL");<|MERGE_RESOLUTION|>--- conflicted
+++ resolved
@@ -867,15 +867,11 @@
 	snd_soc_cache_write(codec, STA32X_AUTO3, 0x00);
 	snd_soc_cache_write(codec, STA32X_C3CFG, 0x40);
 
-<<<<<<< HEAD
-	/* FIXME enable thermal warning adjustment and recovery  */
-=======
 	/* set thermal warning adjustment and recovery */
 	if (!(sta32x->pdata->thermal_conf & STA32X_THERMAL_ADJUSTMENT_ENABLE))
 		thermal |= STA32X_CONFA_TWAB;
 	if (!(sta32x->pdata->thermal_conf & STA32X_THERMAL_RECOVERY_ENABLE))
 		thermal |= STA32X_CONFA_TWRB;
->>>>>>> dcd6c922
 	snd_soc_update_bits(codec, STA32X_CONFA,
 			    STA32X_CONFA_TWAB | STA32X_CONFA_TWRB,
 			    thermal);
@@ -930,10 +926,7 @@
 {
 	struct sta32x_priv *sta32x = snd_soc_codec_get_drvdata(codec);
 
-<<<<<<< HEAD
-=======
 	sta32x_watchdog_stop(sta32x);
->>>>>>> dcd6c922
 	sta32x_set_bias_level(codec, SND_SOC_BIAS_OFF);
 	regulator_bulk_disable(ARRAY_SIZE(sta32x->supplies), sta32x->supplies);
 	regulator_bulk_free(ARRAY_SIZE(sta32x->supplies), sta32x->supplies);
@@ -986,26 +979,13 @@
 	ret = snd_soc_register_codec(&i2c->dev, &sta32x_codec, &sta32x_dai, 1);
 	if (ret != 0)
 		dev_err(&i2c->dev, "Failed to register codec (%d)\n", ret);
-<<<<<<< HEAD
-		kfree(sta32x);
-		return ret;
-	}
-=======
->>>>>>> dcd6c922
 
 	return ret;
 }
 
 static __devexit int sta32x_i2c_remove(struct i2c_client *client)
 {
-<<<<<<< HEAD
-	struct sta32x_priv *sta32x = i2c_get_clientdata(client);
-
 	snd_soc_unregister_codec(&client->dev);
-	kfree(sta32x);
-=======
-	snd_soc_unregister_codec(&client->dev);
->>>>>>> dcd6c922
 	return 0;
 }
 
