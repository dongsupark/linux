--- conflicted
+++ resolved
@@ -3278,19 +3278,11 @@
 		dev_warn(codec->dev, "Invalid MICBIAS %d\n", micbias);
 		return -EINVAL;
 	}
-<<<<<<< HEAD
 
 	if (ret != 0)
 		dev_warn(codec->dev, "Failed to configure MICBIAS%d: %d\n",
 			 micbias, ret);
 
-=======
-
-	if (ret != 0)
-		dev_warn(codec->dev, "Failed to configure MICBIAS%d: %d\n",
-			 micbias, ret);
-
->>>>>>> 711e1bfb
 	dev_dbg(codec->dev, "Configuring microphone detection on %d %p\n",
 		micbias, jack);
 
