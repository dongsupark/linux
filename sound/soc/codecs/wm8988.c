--- conflicted
+++ resolved
@@ -851,12 +851,6 @@
 	.suspend =	wm8988_suspend,
 	.resume =	wm8988_resume,
 	.set_bias_level = wm8988_set_bias_level,
-<<<<<<< HEAD
-	.reg_cache_size = ARRAY_SIZE(wm8988_reg),
-	.reg_word_size = sizeof(u16),
-	.reg_cache_default = wm8988_reg,
-=======
->>>>>>> c959a8d8
 
 	.controls = wm8988_snd_controls,
 	.num_controls = ARRAY_SIZE(wm8988_snd_controls),
@@ -864,8 +858,6 @@
 	.num_dapm_widgets = ARRAY_SIZE(wm8988_dapm_widgets),
 	.dapm_routes = wm8988_dapm_routes,
 	.num_dapm_routes = ARRAY_SIZE(wm8988_dapm_routes),
-<<<<<<< HEAD
-=======
 };
 
 static struct regmap_config wm8988_regmap = {
@@ -878,7 +870,6 @@
 	.cache_type = REGCACHE_RBTREE,
 	.reg_defaults = wm8988_reg_defaults,
 	.num_reg_defaults = ARRAY_SIZE(wm8988_reg_defaults),
->>>>>>> c959a8d8
 };
 
 #if defined(CONFIG_SPI_MASTER)
@@ -903,11 +894,8 @@
 
 	ret = snd_soc_register_codec(&spi->dev,
 			&soc_codec_dev_wm8988, &wm8988_dai, 1);
-<<<<<<< HEAD
-=======
 	if (ret != 0)
 		regmap_exit(wm8988->regmap);
->>>>>>> c959a8d8
 
 	return ret;
 }
@@ -916,10 +904,7 @@
 {
 	struct wm8988_priv *wm8988 = spi_get_drvdata(spi);
 	snd_soc_unregister_codec(&spi->dev);
-<<<<<<< HEAD
-=======
 	regmap_exit(wm8988->regmap);
->>>>>>> c959a8d8
 	return 0;
 }
 
@@ -956,12 +941,9 @@
 
 	ret =  snd_soc_register_codec(&i2c->dev,
 			&soc_codec_dev_wm8988, &wm8988_dai, 1);
-<<<<<<< HEAD
-=======
 	if (ret != 0)
 		regmap_exit(wm8988->regmap);
 
->>>>>>> c959a8d8
 	return ret;
 }
 
@@ -969,10 +951,7 @@
 {
 	struct wm8988_priv *wm8988 = i2c_get_clientdata(client);
 	snd_soc_unregister_codec(&client->dev);
-<<<<<<< HEAD
-=======
 	regmap_exit(wm8988->regmap);
->>>>>>> c959a8d8
 	return 0;
 }
 
