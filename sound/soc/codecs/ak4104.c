/*
 * AK4104 ALSA SoC (ASoC) driver
 *
 * Copyright (c) 2009 Daniel Mack <daniel@caiaq.de>
 *
 *  This program is free software; you can redistribute  it and/or modify it
 *  under the terms of  the GNU General  Public License as published by the
 *  Free Software Foundation;  either version 2 of the  License, or (at your
 *  option) any later version.
 */

#include <linux/module.h>
#include <linux/slab.h>
#include <sound/core.h>
#include <sound/soc.h>
#include <sound/initval.h>
#include <linux/spi/spi.h>
#include <sound/asoundef.h>

/* AK4104 registers addresses */
#define AK4104_REG_CONTROL1		0x00
#define AK4104_REG_RESERVED		0x01
#define AK4104_REG_CONTROL2		0x02
#define AK4104_REG_TX			0x03
#define AK4104_REG_CHN_STATUS(x)	((x) + 0x04)
#define AK4104_NUM_REGS			10

#define AK4104_REG_MASK			0x1f
#define AK4104_READ			0xc0
#define AK4104_WRITE			0xe0
#define AK4104_RESERVED_VAL		0x5b

/* Bit masks for AK4104 registers */
#define AK4104_CONTROL1_RSTN		(1 << 0)
#define AK4104_CONTROL1_PW		(1 << 1)
#define AK4104_CONTROL1_DIF0		(1 << 2)
#define AK4104_CONTROL1_DIF1		(1 << 3)

#define AK4104_CONTROL2_SEL0		(1 << 0)
#define AK4104_CONTROL2_SEL1		(1 << 1)
#define AK4104_CONTROL2_MODE		(1 << 2)

#define AK4104_TX_TXE			(1 << 0)
#define AK4104_TX_V			(1 << 1)

#define DRV_NAME "ak4104-codec"

struct ak4104_private {
	struct regmap *regmap;
};

static int ak4104_set_dai_fmt(struct snd_soc_dai *codec_dai,
			      unsigned int format)
{
	struct snd_soc_codec *codec = codec_dai->codec;
	int val = 0;
	int ret;

	/* set DAI format */
	switch (format & SND_SOC_DAIFMT_FORMAT_MASK) {
	case SND_SOC_DAIFMT_RIGHT_J:
		break;
	case SND_SOC_DAIFMT_LEFT_J:
		val |= AK4104_CONTROL1_DIF0;
		break;
	case SND_SOC_DAIFMT_I2S:
		val |= AK4104_CONTROL1_DIF0 | AK4104_CONTROL1_DIF1;
		break;
	default:
		dev_err(codec->dev, "invalid dai format\n");
		return -EINVAL;
	}

	/* This device can only be slave */
	if ((format & SND_SOC_DAIFMT_MASTER_MASK) != SND_SOC_DAIFMT_CBS_CFS)
		return -EINVAL;

	ret = snd_soc_update_bits(codec, AK4104_REG_CONTROL1,
				  AK4104_CONTROL1_DIF0 | AK4104_CONTROL1_DIF1,
				  val);
	if (ret < 0)
		return ret;

	return 0;
}

static int ak4104_hw_params(struct snd_pcm_substream *substream,
			    struct snd_pcm_hw_params *params,
			    struct snd_soc_dai *dai)
{
	struct snd_soc_pcm_runtime *rtd = substream->private_data;
	struct snd_soc_codec *codec = rtd->codec;
	int val = 0;

	/* set the IEC958 bits: consumer mode, no copyright bit */
	val |= IEC958_AES0_CON_NOT_COPYRIGHT;
	snd_soc_write(codec, AK4104_REG_CHN_STATUS(0), val);

	val = 0;

	switch (params_rate(params)) {
	case 44100:
		val |= IEC958_AES3_CON_FS_44100;
		break;
	case 48000:
		val |= IEC958_AES3_CON_FS_48000;
		break;
	case 32000:
		val |= IEC958_AES3_CON_FS_32000;
		break;
	default:
		dev_err(codec->dev, "unsupported sampling rate\n");
		return -EINVAL;
	}

	return snd_soc_write(codec, AK4104_REG_CHN_STATUS(3), val);
}

static const struct snd_soc_dai_ops ak4101_dai_ops = {
	.hw_params = ak4104_hw_params,
	.set_fmt = ak4104_set_dai_fmt,
};

static struct snd_soc_dai_driver ak4104_dai = {
	.name = "ak4104-hifi",
	.playback = {
		.stream_name = "Playback",
		.channels_min = 2,
		.channels_max = 2,
		.rates = SNDRV_PCM_RATE_8000_192000,
		.formats = SNDRV_PCM_FMTBIT_S16_LE  |
			   SNDRV_PCM_FMTBIT_S24_3LE |
			   SNDRV_PCM_FMTBIT_S24_LE
	},
	.ops = &ak4101_dai_ops,
};

static int ak4104_probe(struct snd_soc_codec *codec)
{
	struct ak4104_private *ak4104 = snd_soc_codec_get_drvdata(codec);
	int ret;

	codec->control_data = ak4104->regmap;
	ret = snd_soc_codec_set_cache_io(codec, 8, 8, SND_SOC_REGMAP);
	if (ret != 0)
		return ret;

	/* set power-up and non-reset bits */
	ret = snd_soc_update_bits(codec, AK4104_REG_CONTROL1,
				  AK4104_CONTROL1_PW | AK4104_CONTROL1_RSTN,
				  AK4104_CONTROL1_PW | AK4104_CONTROL1_RSTN);
	if (ret < 0)
		return ret;

	/* enable transmitter */
	ret = snd_soc_update_bits(codec, AK4104_REG_TX,
				  AK4104_TX_TXE, AK4104_TX_TXE);
	if (ret < 0)
		return ret;

	return 0;
}

static int ak4104_remove(struct snd_soc_codec *codec)
{
	snd_soc_update_bits(codec, AK4104_REG_CONTROL1,
			    AK4104_CONTROL1_PW | AK4104_CONTROL1_RSTN, 0);

	return 0;
}

static struct snd_soc_codec_driver soc_codec_device_ak4104 = {
	.probe =	ak4104_probe,
	.remove =	ak4104_remove,
};

static const struct regmap_config ak4104_regmap = {
	.reg_bits = 8,
	.val_bits = 8,

	.max_register = AK4104_NUM_REGS - 1,
	.read_flag_mask = AK4104_READ,
	.write_flag_mask = AK4104_WRITE,

	.cache_type = REGCACHE_RBTREE,
};

static int ak4104_spi_probe(struct spi_device *spi)
{
	struct ak4104_private *ak4104;
	unsigned int val;
	int ret;

	spi->bits_per_word = 8;
	spi->mode = SPI_MODE_0;
	ret = spi_setup(spi);
	if (ret < 0)
		return ret;

	ak4104 = devm_kzalloc(&spi->dev, sizeof(struct ak4104_private),
			      GFP_KERNEL);
	if (ak4104 == NULL)
		return -ENOMEM;

	ak4104->regmap = regmap_init_spi(spi, &ak4104_regmap);
	if (IS_ERR(ak4104->regmap)) {
		ret = PTR_ERR(ak4104->regmap);
		return ret;
	}

	/* read the 'reserved' register - according to the datasheet, it
	 * should contain 0x5b. Not a good way to verify the presence of
	 * the device, but there is no hardware ID register. */
	ret = regmap_read(ak4104->regmap, AK4104_REG_RESERVED, &val);
	if (ret != 0)
		goto err;
	if (val != AK4104_RESERVED_VAL) {
		ret = -ENODEV;
		goto err;
	}

	spi_set_drvdata(spi, ak4104);

	ret = snd_soc_register_codec(&spi->dev,
			&soc_codec_device_ak4104, &ak4104_dai, 1);
<<<<<<< HEAD
=======
	if (ret != 0)
		goto err;

	return 0;

err:
	regmap_exit(ak4104->regmap);
>>>>>>> e816b57a
	return ret;
}

static int __devexit ak4104_spi_remove(struct spi_device *spi)
{
	struct ak4104_private *ak4101 = spi_get_drvdata(spi);
	regmap_exit(ak4101->regmap);
	snd_soc_unregister_codec(&spi->dev);
	return 0;
}

static struct spi_driver ak4104_spi_driver = {
	.driver  = {
		.name   = DRV_NAME,
		.owner  = THIS_MODULE,
	},
	.probe  = ak4104_spi_probe,
	.remove = __devexit_p(ak4104_spi_remove),
};

module_spi_driver(ak4104_spi_driver);

MODULE_AUTHOR("Daniel Mack <daniel@caiaq.de>");
MODULE_DESCRIPTION("Asahi Kasei AK4104 ALSA SoC driver");
MODULE_LICENSE("GPL");
<|MERGE_RESOLUTION|>--- conflicted
+++ resolved
@@ -223,8 +223,6 @@
 
 	ret = snd_soc_register_codec(&spi->dev,
 			&soc_codec_device_ak4104, &ak4104_dai, 1);
-<<<<<<< HEAD
-=======
 	if (ret != 0)
 		goto err;
 
@@ -232,7 +230,6 @@
 
 err:
 	regmap_exit(ak4104->regmap);
->>>>>>> e816b57a
 	return ret;
 }
 
