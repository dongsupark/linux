/*
 * AK4104 ALSA SoC (ASoC) driver
 *
 * Copyright (c) 2009 Daniel Mack <daniel@caiaq.de>
 *
 *  This program is free software; you can redistribute  it and/or modify it
 *  under the terms of  the GNU General  Public License as published by the
 *  Free Software Foundation;  either version 2 of the  License, or (at your
 *  option) any later version.
 */

#include <linux/module.h>
#include <linux/slab.h>
#include <linux/spi/spi.h>
#include <linux/of_device.h>
#include <linux/of_gpio.h>
#include <linux/regulator/consumer.h>
#include <sound/asoundef.h>
#include <sound/core.h>
#include <sound/soc.h>
#include <sound/initval.h>

/* AK4104 registers addresses */
#define AK4104_REG_CONTROL1		0x00
#define AK4104_REG_RESERVED		0x01
#define AK4104_REG_CONTROL2		0x02
#define AK4104_REG_TX			0x03
#define AK4104_REG_CHN_STATUS(x)	((x) + 0x04)
#define AK4104_NUM_REGS			10

#define AK4104_REG_MASK			0x1f
#define AK4104_READ			0xc0
#define AK4104_WRITE			0xe0
#define AK4104_RESERVED_VAL		0x5b

/* Bit masks for AK4104 registers */
#define AK4104_CONTROL1_RSTN		(1 << 0)
#define AK4104_CONTROL1_PW		(1 << 1)
#define AK4104_CONTROL1_DIF0		(1 << 2)
#define AK4104_CONTROL1_DIF1		(1 << 3)

#define AK4104_CONTROL2_SEL0		(1 << 0)
#define AK4104_CONTROL2_SEL1		(1 << 1)
#define AK4104_CONTROL2_MODE		(1 << 2)

#define AK4104_TX_TXE			(1 << 0)
#define AK4104_TX_V			(1 << 1)

struct ak4104_private {
	struct regmap *regmap;
	struct regulator *regulator;
};

static const struct snd_soc_dapm_widget ak4104_dapm_widgets[] = {
SND_SOC_DAPM_PGA("TXE", AK4104_REG_TX, AK4104_TX_TXE, 0, NULL, 0),

SND_SOC_DAPM_OUTPUT("TX"),
};

static const struct snd_soc_dapm_route ak4104_dapm_routes[] = {
	{ "TXE", NULL, "Playback" },
	{ "TX", NULL, "TXE" },
};

static int ak4104_set_dai_fmt(struct snd_soc_dai *codec_dai,
			      unsigned int format)
{
	struct snd_soc_codec *codec = codec_dai->codec;
	struct ak4104_private *ak4104 = snd_soc_codec_get_drvdata(codec);
	int val = 0;
	int ret;

	/* set DAI format */
	switch (format & SND_SOC_DAIFMT_FORMAT_MASK) {
	case SND_SOC_DAIFMT_RIGHT_J:
		break;
	case SND_SOC_DAIFMT_LEFT_J:
		val |= AK4104_CONTROL1_DIF0;
		break;
	case SND_SOC_DAIFMT_I2S:
		val |= AK4104_CONTROL1_DIF0 | AK4104_CONTROL1_DIF1;
		break;
	default:
		dev_err(codec->dev, "invalid dai format\n");
		return -EINVAL;
	}

	/* This device can only be slave */
	if ((format & SND_SOC_DAIFMT_MASTER_MASK) != SND_SOC_DAIFMT_CBS_CFS)
		return -EINVAL;

	ret = regmap_update_bits(ak4104->regmap, AK4104_REG_CONTROL1,
				 AK4104_CONTROL1_DIF0 | AK4104_CONTROL1_DIF1,
				 val);
	if (ret < 0)
		return ret;

	return 0;
}

static int ak4104_hw_params(struct snd_pcm_substream *substream,
			    struct snd_pcm_hw_params *params,
			    struct snd_soc_dai *dai)
{
	struct snd_soc_codec *codec = dai->codec;
	struct ak4104_private *ak4104 = snd_soc_codec_get_drvdata(codec);
	int ret, val = 0;

	/* set the IEC958 bits: consumer mode, no copyright bit */
	val |= IEC958_AES0_CON_NOT_COPYRIGHT;
	regmap_write(ak4104->regmap, AK4104_REG_CHN_STATUS(0), val);

	val = 0;

	switch (params_rate(params)) {
	case 22050:
		val |= IEC958_AES3_CON_FS_22050;
		break;
	case 24000:
		val |= IEC958_AES3_CON_FS_24000;
		break;
	case 32000:
		val |= IEC958_AES3_CON_FS_32000;
		break;
	case 44100:
		val |= IEC958_AES3_CON_FS_44100;
		break;
	case 48000:
		val |= IEC958_AES3_CON_FS_48000;
		break;
	case 88200:
		val |= IEC958_AES3_CON_FS_88200;
		break;
	case 96000:
		val |= IEC958_AES3_CON_FS_96000;
		break;
	case 176400:
		val |= IEC958_AES3_CON_FS_176400;
		break;
	case 192000:
		val |= IEC958_AES3_CON_FS_192000;
		break;
	default:
		dev_err(codec->dev, "unsupported sampling rate\n");
		return -EINVAL;
	}

	ret = regmap_write(ak4104->regmap, AK4104_REG_CHN_STATUS(3), val);
	if (ret < 0)
		return ret;

	return 0;
}

static const struct snd_soc_dai_ops ak4101_dai_ops = {
	.hw_params = ak4104_hw_params,
	.set_fmt = ak4104_set_dai_fmt,
};

static struct snd_soc_dai_driver ak4104_dai = {
	.name = "ak4104-hifi",
	.playback = {
		.stream_name = "Playback",
		.channels_min = 2,
		.channels_max = 2,
		.rates = SNDRV_PCM_RATE_8000_192000,
		.formats = SNDRV_PCM_FMTBIT_S16_LE  |
			   SNDRV_PCM_FMTBIT_S24_3LE |
			   SNDRV_PCM_FMTBIT_S24_LE
	},
	.ops = &ak4101_dai_ops,
};

static int ak4104_probe(struct snd_soc_codec *codec)
{
	struct ak4104_private *ak4104 = snd_soc_codec_get_drvdata(codec);
	int ret;

<<<<<<< HEAD
=======
	ret = regulator_enable(ak4104->regulator);
	if (ret < 0) {
		dev_err(codec->dev, "Unable to enable regulator: %d\n", ret);
		return ret;
	}

>>>>>>> bb25338b
	/* set power-up and non-reset bits */
	ret = regmap_update_bits(ak4104->regmap, AK4104_REG_CONTROL1,
				 AK4104_CONTROL1_PW | AK4104_CONTROL1_RSTN,
				 AK4104_CONTROL1_PW | AK4104_CONTROL1_RSTN);
	if (ret < 0)
		goto exit_disable_regulator;

	/* enable transmitter */
	ret = regmap_update_bits(ak4104->regmap, AK4104_REG_TX,
				 AK4104_TX_TXE, AK4104_TX_TXE);
	if (ret < 0)
		goto exit_disable_regulator;

	return 0;

exit_disable_regulator:
	regulator_disable(ak4104->regulator);
	return ret;
}

static int ak4104_remove(struct snd_soc_codec *codec)
{
	struct ak4104_private *ak4104 = snd_soc_codec_get_drvdata(codec);

	regmap_update_bits(ak4104->regmap, AK4104_REG_CONTROL1,
			   AK4104_CONTROL1_PW | AK4104_CONTROL1_RSTN, 0);
	regulator_disable(ak4104->regulator);

	return 0;
}

#ifdef CONFIG_PM
static int ak4104_soc_suspend(struct snd_soc_codec *codec)
{
	struct ak4104_private *priv = snd_soc_codec_get_drvdata(codec);

	regulator_disable(priv->regulator);

	return 0;
}

static int ak4104_soc_resume(struct snd_soc_codec *codec)
{
	struct ak4104_private *priv = snd_soc_codec_get_drvdata(codec);
	int ret;

	ret = regulator_enable(priv->regulator);
	if (ret < 0)
		return ret;

	return 0;
}
#else
#define ak4104_soc_suspend	NULL
#define ak4104_soc_resume	NULL
#endif /* CONFIG_PM */

static struct snd_soc_codec_driver soc_codec_device_ak4104 = {
	.probe = ak4104_probe,
	.remove = ak4104_remove,
	.suspend = ak4104_soc_suspend,
	.resume = ak4104_soc_resume,

	.dapm_widgets = ak4104_dapm_widgets,
	.num_dapm_widgets = ARRAY_SIZE(ak4104_dapm_widgets),
	.dapm_routes = ak4104_dapm_routes,
	.num_dapm_routes = ARRAY_SIZE(ak4104_dapm_routes),
};

static const struct regmap_config ak4104_regmap = {
	.reg_bits = 8,
	.val_bits = 8,

	.max_register = AK4104_NUM_REGS - 1,
	.read_flag_mask = AK4104_READ,
	.write_flag_mask = AK4104_WRITE,

	.cache_type = REGCACHE_RBTREE,
};

static int ak4104_spi_probe(struct spi_device *spi)
{
	struct device_node *np = spi->dev.of_node;
	struct ak4104_private *ak4104;
	unsigned int val;
	int ret;

	spi->bits_per_word = 8;
	spi->mode = SPI_MODE_0;
	ret = spi_setup(spi);
	if (ret < 0)
		return ret;

	ak4104 = devm_kzalloc(&spi->dev, sizeof(struct ak4104_private),
			      GFP_KERNEL);
	if (ak4104 == NULL)
		return -ENOMEM;

	ak4104->regulator = devm_regulator_get(&spi->dev, "vdd");
	if (IS_ERR(ak4104->regulator)) {
		ret = PTR_ERR(ak4104->regulator);
		dev_err(&spi->dev, "Unable to get Vdd regulator: %d\n", ret);
		return ret;
	}

	ak4104->regmap = devm_regmap_init_spi(spi, &ak4104_regmap);
	if (IS_ERR(ak4104->regmap)) {
		ret = PTR_ERR(ak4104->regmap);
		return ret;
	}

	if (np) {
		enum of_gpio_flags flags;
		int gpio = of_get_named_gpio_flags(np, "reset-gpio", 0, &flags);

		if (gpio_is_valid(gpio)) {
			ret = devm_gpio_request_one(&spi->dev, gpio,
				     flags & OF_GPIO_ACTIVE_LOW ?
					GPIOF_OUT_INIT_LOW : GPIOF_OUT_INIT_HIGH,
				     "ak4104 reset");
			if (ret < 0)
				return ret;
		}
	}

	/* read the 'reserved' register - according to the datasheet, it
	 * should contain 0x5b. Not a good way to verify the presence of
	 * the device, but there is no hardware ID register. */
	ret = regmap_read(ak4104->regmap, AK4104_REG_RESERVED, &val);
	if (ret != 0)
		return ret;
	if (val != AK4104_RESERVED_VAL)
		return -ENODEV;

	spi_set_drvdata(spi, ak4104);

	ret = snd_soc_register_codec(&spi->dev,
			&soc_codec_device_ak4104, &ak4104_dai, 1);
	return ret;
}

static int ak4104_spi_remove(struct spi_device *spi)
{
	snd_soc_unregister_codec(&spi->dev);
	return 0;
}

static const struct of_device_id ak4104_of_match[] = {
	{ .compatible = "asahi-kasei,ak4104", },
	{ }
};
MODULE_DEVICE_TABLE(of, ak4104_of_match);

static const struct spi_device_id ak4104_id_table[] = {
	{ "ak4104", 0 },
	{ }
};
MODULE_DEVICE_TABLE(spi, ak4104_id_table);

static struct spi_driver ak4104_spi_driver = {
	.driver  = {
		.name   = "ak4104",
		.owner  = THIS_MODULE,
		.of_match_table = ak4104_of_match,
	},
	.id_table = ak4104_id_table,
	.probe  = ak4104_spi_probe,
	.remove = ak4104_spi_remove,
};

module_spi_driver(ak4104_spi_driver);

MODULE_AUTHOR("Daniel Mack <daniel@caiaq.de>");
MODULE_DESCRIPTION("Asahi Kasei AK4104 ALSA SoC driver");
MODULE_LICENSE("GPL");
<|MERGE_RESOLUTION|>--- conflicted
+++ resolved
@@ -176,15 +176,12 @@
 	struct ak4104_private *ak4104 = snd_soc_codec_get_drvdata(codec);
 	int ret;
 
-<<<<<<< HEAD
-=======
 	ret = regulator_enable(ak4104->regulator);
 	if (ret < 0) {
 		dev_err(codec->dev, "Unable to enable regulator: %d\n", ret);
 		return ret;
 	}
 
->>>>>>> bb25338b
 	/* set power-up and non-reset bits */
 	ret = regmap_update_bits(ak4104->regmap, AK4104_REG_CONTROL1,
 				 AK4104_CONTROL1_PW | AK4104_CONTROL1_RSTN,
