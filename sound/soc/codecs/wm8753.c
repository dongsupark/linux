/*
 * wm8753.c  --  WM8753 ALSA Soc Audio driver
 *
 * Copyright 2003 Wolfson Microelectronics PLC.
 * Author: Liam Girdwood <lrg@slimlogic.co.uk>
 *
 *  This program is free software; you can redistribute  it and/or modify it
 *  under  the terms of  the GNU General  Public License as published by the
 *  Free Software Foundation;  either version 2 of the  License, or (at your
 *  option) any later version.
 *
 * Notes:
 *  The WM8753 is a low power, high quality stereo codec with integrated PCM
 *  codec designed for portable digital telephony applications.
 *
 * Dual DAI:-
 *
 * This driver support 2 DAI PCM's. This makes the default PCM available for
 * HiFi audio (e.g. MP3, ogg) playback/capture and the other PCM available for
 * voice.
 *
 * Please note that the voice PCM can be connected directly to a Bluetooth
 * codec or GSM modem and thus cannot be read or written to, although it is
 * available to be configured with snd_hw_params(), etc and kcontrols in the
 * normal alsa manner.
 *
 * Fast DAI switching:-
 *
 * The driver can now fast switch between the DAI configurations via a
 * an alsa kcontrol. This allows the PCM to remain open.
 *
 */

#include <linux/module.h>
#include <linux/moduleparam.h>
#include <linux/kernel.h>
#include <linux/init.h>
#include <linux/delay.h>
#include <linux/pm.h>
#include <linux/i2c.h>
#include <linux/of_device.h>
#include <linux/regmap.h>
#include <linux/spi/spi.h>
#include <linux/slab.h>
#include <sound/core.h>
#include <sound/pcm.h>
#include <sound/pcm_params.h>
#include <sound/soc.h>
#include <sound/initval.h>
#include <sound/tlv.h>
#include <asm/div64.h>

#include "wm8753.h"

static int caps_charge = 2000;
module_param(caps_charge, int, 0);
MODULE_PARM_DESC(caps_charge, "WM8753 cap charge time (msecs)");

static int wm8753_hifi_write_dai_fmt(struct snd_soc_codec *codec,
		unsigned int fmt);
static int wm8753_voice_write_dai_fmt(struct snd_soc_codec *codec,
		unsigned int fmt);

/*
 * wm8753 register cache
 * We can't read the WM8753 register space when we
 * are using 2 wire for device control, so we cache them instead.
 */
static const struct reg_default wm8753_reg_defaults[] = {
	{ 0x00, 0x0000 },
	{ 0x01, 0x0008 },
	{ 0x02, 0x0000 },
	{ 0x03, 0x000a },
	{ 0x04, 0x000a },
	{ 0x05, 0x0033 },
	{ 0x06, 0x0000 },
	{ 0x07, 0x0007 },
	{ 0x08, 0x00ff },
	{ 0x09, 0x00ff },
	{ 0x0a, 0x000f },
	{ 0x0b, 0x000f },
	{ 0x0c, 0x007b },
	{ 0x0d, 0x0000 },
	{ 0x0e, 0x0032 },
	{ 0x0f, 0x0000 },
	{ 0x10, 0x00c3 },
	{ 0x11, 0x00c3 },
	{ 0x12, 0x00c0 },
	{ 0x13, 0x0000 },
	{ 0x14, 0x0000 },
	{ 0x15, 0x0000 },
	{ 0x16, 0x0000 },
	{ 0x17, 0x0000 },
	{ 0x18, 0x0000 },
	{ 0x19, 0x0000 },
	{ 0x1a, 0x0000 },
	{ 0x1b, 0x0000 },
	{ 0x1c, 0x0000 },
	{ 0x1d, 0x0000 },
	{ 0x1e, 0x0000 },
	{ 0x1f, 0x0000 },
	{ 0x20, 0x0055 },
	{ 0x21, 0x0005 },
	{ 0x22, 0x0050 },
	{ 0x23, 0x0055 },
	{ 0x24, 0x0050 },
	{ 0x25, 0x0055 },
	{ 0x26, 0x0050 },
	{ 0x27, 0x0055 },
	{ 0x28, 0x0079 },
	{ 0x29, 0x0079 },
	{ 0x2a, 0x0079 },
	{ 0x2b, 0x0079 },
	{ 0x2c, 0x0079 },
	{ 0x2d, 0x0000 },
	{ 0x2e, 0x0000 },
	{ 0x2f, 0x0000 },
	{ 0x30, 0x0000 },
	{ 0x31, 0x0097 },
	{ 0x32, 0x0097 },
	{ 0x33, 0x0000 },
	{ 0x34, 0x0004 },
	{ 0x35, 0x0000 },
	{ 0x36, 0x0083 },
	{ 0x37, 0x0024 },
	{ 0x38, 0x01ba },
	{ 0x39, 0x0000 },
	{ 0x3a, 0x0083 },
	{ 0x3b, 0x0024 },
	{ 0x3c, 0x01ba },
	{ 0x3d, 0x0000 },
	{ 0x3e, 0x0000 },
	{ 0x3f, 0x0000 },
};

static bool wm8753_volatile(struct device *dev, unsigned int reg)
{
	return reg == WM8753_RESET;
}

static bool wm8753_writeable(struct device *dev, unsigned int reg)
{
	return reg <= WM8753_ADCTL2;
}

/* codec private data */
struct wm8753_priv {
	struct regmap *regmap;
	unsigned int sysclk;
	unsigned int pcmclk;

	unsigned int voice_fmt;
	unsigned int hifi_fmt;

	int dai_func;
};

#define wm8753_reset(c) snd_soc_write(c, WM8753_RESET, 0)

/*
 * WM8753 Controls
 */
static const char *wm8753_base[] = {"Linear Control", "Adaptive Boost"};
static const char *wm8753_base_filter[] =
	{"130Hz @ 48kHz", "200Hz @ 48kHz", "100Hz @ 16kHz", "400Hz @ 48kHz",
	"100Hz @ 8kHz", "200Hz @ 8kHz"};
static const char *wm8753_treble[] = {"8kHz", "4kHz"};
static const char *wm8753_alc_func[] = {"Off", "Right", "Left", "Stereo"};
static const char *wm8753_ng_type[] = {"Constant PGA Gain", "Mute ADC Output"};
static const char *wm8753_3d_func[] = {"Capture", "Playback"};
static const char *wm8753_3d_uc[] = {"2.2kHz", "1.5kHz"};
static const char *wm8753_3d_lc[] = {"200Hz", "500Hz"};
static const char *wm8753_deemp[] = {"None", "32kHz", "44.1kHz", "48kHz"};
static const char *wm8753_mono_mix[] = {"Stereo", "Left", "Right", "Mono"};
static const char *wm8753_dac_phase[] = {"Non Inverted", "Inverted"};
static const char *wm8753_line_mix[] = {"Line 1 + 2", "Line 1 - 2",
	"Line 1", "Line 2"};
static const char *wm8753_mono_mux[] = {"Line Mix", "Rx Mix"};
static const char *wm8753_right_mux[] = {"Line 2", "Rx Mix"};
static const char *wm8753_left_mux[] = {"Line 1", "Rx Mix"};
static const char *wm8753_rxmsel[] = {"RXP - RXN", "RXP + RXN", "RXP", "RXN"};
static const char *wm8753_sidetone_mux[] = {"Left PGA", "Mic 1", "Mic 2",
	"Right PGA"};
static const char *wm8753_mono2_src[] = {"Inverted Mono 1", "Left", "Right",
	"Left + Right"};
static const char *wm8753_out3[] = {"VREF", "ROUT2", "Left + Right"};
static const char *wm8753_out4[] = {"VREF", "Capture ST", "LOUT2"};
static const char *wm8753_radcsel[] = {"PGA", "Line or RXP-RXN", "Sidetone"};
static const char *wm8753_ladcsel[] = {"PGA", "Line or RXP-RXN", "Line"};
static const char *wm8753_mono_adc[] = {"Stereo", "Analogue Mix Left",
	"Analogue Mix Right", "Digital Mono Mix"};
static const char *wm8753_adc_hp[] = {"3.4Hz @ 48kHz", "82Hz @ 16k",
	"82Hz @ 8kHz", "170Hz @ 8kHz"};
static const char *wm8753_adc_filter[] = {"HiFi", "Voice"};
static const char *wm8753_mic_sel[] = {"Mic 1", "Mic 2", "Mic 3"};
static const char *wm8753_dai_mode[] = {"DAI 0", "DAI 1", "DAI 2", "DAI 3"};
static const char *wm8753_dat_sel[] = {"Stereo", "Left ADC", "Right ADC",
	"Channel Swap"};
static const char *wm8753_rout2_phase[] = {"Non Inverted", "Inverted"};

static const struct soc_enum wm8753_enum[] = {
SOC_ENUM_SINGLE(WM8753_BASS, 7, 2, wm8753_base),
SOC_ENUM_SINGLE(WM8753_BASS, 4, 6, wm8753_base_filter),
SOC_ENUM_SINGLE(WM8753_TREBLE, 6, 2, wm8753_treble),
SOC_ENUM_SINGLE(WM8753_ALC1, 7, 4, wm8753_alc_func),
SOC_ENUM_SINGLE(WM8753_NGATE, 1, 2, wm8753_ng_type),
SOC_ENUM_SINGLE(WM8753_3D, 7, 2, wm8753_3d_func),
SOC_ENUM_SINGLE(WM8753_3D, 6, 2, wm8753_3d_uc),
SOC_ENUM_SINGLE(WM8753_3D, 5, 2, wm8753_3d_lc),
SOC_ENUM_SINGLE(WM8753_DAC, 1, 4, wm8753_deemp),
SOC_ENUM_SINGLE(WM8753_DAC, 4, 4, wm8753_mono_mix),
SOC_ENUM_SINGLE(WM8753_DAC, 6, 2, wm8753_dac_phase),
SOC_ENUM_SINGLE(WM8753_INCTL1, 3, 4, wm8753_line_mix),
SOC_ENUM_SINGLE(WM8753_INCTL1, 2, 2, wm8753_mono_mux),
SOC_ENUM_SINGLE(WM8753_INCTL1, 1, 2, wm8753_right_mux),
SOC_ENUM_SINGLE(WM8753_INCTL1, 0, 2, wm8753_left_mux),
SOC_ENUM_SINGLE(WM8753_INCTL2, 6, 4, wm8753_rxmsel),
SOC_ENUM_SINGLE(WM8753_INCTL2, 4, 4, wm8753_sidetone_mux),
SOC_ENUM_SINGLE(WM8753_OUTCTL, 7, 4, wm8753_mono2_src),
SOC_ENUM_SINGLE(WM8753_OUTCTL, 0, 3, wm8753_out3),
SOC_ENUM_SINGLE(WM8753_ADCTL2, 7, 3, wm8753_out4),
SOC_ENUM_SINGLE(WM8753_ADCIN, 2, 3, wm8753_radcsel),
SOC_ENUM_SINGLE(WM8753_ADCIN, 0, 3, wm8753_ladcsel),
SOC_ENUM_SINGLE(WM8753_ADCIN, 4, 4, wm8753_mono_adc),
SOC_ENUM_SINGLE(WM8753_ADC, 2, 4, wm8753_adc_hp),
SOC_ENUM_SINGLE(WM8753_ADC, 4, 2, wm8753_adc_filter),
SOC_ENUM_SINGLE(WM8753_MICBIAS, 6, 3, wm8753_mic_sel),
SOC_ENUM_SINGLE(WM8753_IOCTL, 2, 4, wm8753_dai_mode),
SOC_ENUM_SINGLE(WM8753_ADC, 7, 4, wm8753_dat_sel),
SOC_ENUM_SINGLE(WM8753_OUTCTL, 2, 2, wm8753_rout2_phase),
};


static int wm8753_get_dai(struct snd_kcontrol *kcontrol,
	struct snd_ctl_elem_value *ucontrol)
{
	struct snd_soc_codec *codec =  snd_kcontrol_chip(kcontrol);
	struct wm8753_priv *wm8753 = snd_soc_codec_get_drvdata(codec);

	ucontrol->value.integer.value[0] = wm8753->dai_func;
	return 0;
}

static int wm8753_set_dai(struct snd_kcontrol *kcontrol,
	struct snd_ctl_elem_value *ucontrol)
{
	struct snd_soc_codec *codec =  snd_kcontrol_chip(kcontrol);
	struct wm8753_priv *wm8753 = snd_soc_codec_get_drvdata(codec);
	u16 ioctl;

	if (wm8753->dai_func == ucontrol->value.integer.value[0])
		return 0;

	if (codec->active)
		return -EBUSY;

	ioctl = snd_soc_read(codec, WM8753_IOCTL);

	wm8753->dai_func = ucontrol->value.integer.value[0];

	if (((ioctl >> 2) & 0x3) == wm8753->dai_func)
		return 1;

	ioctl = (ioctl & 0x1f3) | (wm8753->dai_func << 2);
	snd_soc_write(codec, WM8753_IOCTL, ioctl);


	wm8753_hifi_write_dai_fmt(codec, wm8753->hifi_fmt);
	wm8753_voice_write_dai_fmt(codec, wm8753->voice_fmt);

	return 1;
}

static const DECLARE_TLV_DB_SCALE(rec_mix_tlv, -1500, 300, 0);
static const DECLARE_TLV_DB_SCALE(mic_preamp_tlv, 1200, 600, 0);
static const DECLARE_TLV_DB_SCALE(adc_tlv, -9750, 50, 1);
static const DECLARE_TLV_DB_SCALE(dac_tlv, -12750, 50, 1);
static const unsigned int out_tlv[] = {
	TLV_DB_RANGE_HEAD(2),
	/* 0000000 - 0101111 = "Analogue mute" */
	0, 48, TLV_DB_SCALE_ITEM(-25500, 0, 0),
	48, 127, TLV_DB_SCALE_ITEM(-7300, 100, 0),
};
static const DECLARE_TLV_DB_SCALE(mix_tlv, -1500, 300, 0);
static const DECLARE_TLV_DB_SCALE(voice_mix_tlv, -1200, 300, 0);
static const DECLARE_TLV_DB_SCALE(pga_tlv, -1725, 75, 0);

static const struct snd_kcontrol_new wm8753_snd_controls[] = {
SOC_DOUBLE_R_TLV("PCM Volume", WM8753_LDAC, WM8753_RDAC, 0, 255, 0, dac_tlv),

SOC_DOUBLE_R_TLV("ADC Capture Volume", WM8753_LADC, WM8753_RADC, 0, 255, 0,
		 adc_tlv),

SOC_DOUBLE_R_TLV("Headphone Playback Volume", WM8753_LOUT1V, WM8753_ROUT1V,
		 0, 127, 0, out_tlv),
SOC_DOUBLE_R_TLV("Speaker Playback Volume", WM8753_LOUT2V, WM8753_ROUT2V, 0,
		 127, 0, out_tlv),

SOC_SINGLE_TLV("Mono Playback Volume", WM8753_MOUTV, 0, 127, 0, out_tlv),

SOC_DOUBLE_R_TLV("Bypass Playback Volume", WM8753_LOUTM1, WM8753_ROUTM1, 4, 7,
		 1, mix_tlv),
SOC_DOUBLE_R_TLV("Sidetone Playback Volume", WM8753_LOUTM2, WM8753_ROUTM2, 4,
		 7, 1, mix_tlv),
SOC_DOUBLE_R_TLV("Voice Playback Volume", WM8753_LOUTM2, WM8753_ROUTM2, 0, 7,
		 1, voice_mix_tlv),

SOC_DOUBLE_R("Headphone Playback ZC Switch", WM8753_LOUT1V, WM8753_ROUT1V, 7,
	     1, 0),
SOC_DOUBLE_R("Speaker Playback ZC Switch", WM8753_LOUT2V, WM8753_ROUT2V, 7,
	     1, 0),

SOC_SINGLE_TLV("Mono Bypass Playback Volume", WM8753_MOUTM1, 4, 7, 1, mix_tlv),
SOC_SINGLE_TLV("Mono Sidetone Playback Volume", WM8753_MOUTM2, 4, 7, 1,
	       mix_tlv),
SOC_SINGLE_TLV("Mono Voice Playback Volume", WM8753_MOUTM2, 0, 7, 1,
	       voice_mix_tlv),
SOC_SINGLE("Mono Playback ZC Switch", WM8753_MOUTV, 7, 1, 0),

SOC_ENUM("Bass Boost", wm8753_enum[0]),
SOC_ENUM("Bass Filter", wm8753_enum[1]),
SOC_SINGLE("Bass Volume", WM8753_BASS, 0, 15, 1),

SOC_SINGLE("Treble Volume", WM8753_TREBLE, 0, 15, 1),
SOC_ENUM("Treble Cut-off", wm8753_enum[2]),

SOC_DOUBLE_TLV("Sidetone Capture Volume", WM8753_RECMIX1, 0, 4, 7, 1,
	       rec_mix_tlv),
SOC_SINGLE_TLV("Voice Sidetone Capture Volume", WM8753_RECMIX2, 0, 7, 1,
	       rec_mix_tlv),

SOC_DOUBLE_R_TLV("Capture Volume", WM8753_LINVOL, WM8753_RINVOL, 0, 63, 0,
		 pga_tlv),
SOC_DOUBLE_R("Capture ZC Switch", WM8753_LINVOL, WM8753_RINVOL, 6, 1, 0),
SOC_DOUBLE_R("Capture Switch", WM8753_LINVOL, WM8753_RINVOL, 7, 1, 1),

SOC_ENUM("Capture Filter Select", wm8753_enum[23]),
SOC_ENUM("Capture Filter Cut-off", wm8753_enum[24]),
SOC_SINGLE("Capture Filter Switch", WM8753_ADC, 0, 1, 1),

SOC_SINGLE("ALC Capture Target Volume", WM8753_ALC1, 0, 7, 0),
SOC_SINGLE("ALC Capture Max Volume", WM8753_ALC1, 4, 7, 0),
SOC_ENUM("ALC Capture Function", wm8753_enum[3]),
SOC_SINGLE("ALC Capture ZC Switch", WM8753_ALC2, 8, 1, 0),
SOC_SINGLE("ALC Capture Hold Time", WM8753_ALC2, 0, 15, 1),
SOC_SINGLE("ALC Capture Decay Time", WM8753_ALC3, 4, 15, 1),
SOC_SINGLE("ALC Capture Attack Time", WM8753_ALC3, 0, 15, 0),
SOC_SINGLE("ALC Capture NG Threshold", WM8753_NGATE, 3, 31, 0),
SOC_ENUM("ALC Capture NG Type", wm8753_enum[4]),
SOC_SINGLE("ALC Capture NG Switch", WM8753_NGATE, 0, 1, 0),

SOC_ENUM("3D Function", wm8753_enum[5]),
SOC_ENUM("3D Upper Cut-off", wm8753_enum[6]),
SOC_ENUM("3D Lower Cut-off", wm8753_enum[7]),
SOC_SINGLE("3D Volume", WM8753_3D, 1, 15, 0),
SOC_SINGLE("3D Switch", WM8753_3D, 0, 1, 0),

SOC_SINGLE("Capture 6dB Attenuate", WM8753_ADCTL1, 2, 1, 0),
SOC_SINGLE("Playback 6dB Attenuate", WM8753_ADCTL1, 1, 1, 0),

SOC_ENUM("De-emphasis", wm8753_enum[8]),
SOC_ENUM("Playback Mono Mix", wm8753_enum[9]),
SOC_ENUM("Playback Phase", wm8753_enum[10]),

SOC_SINGLE_TLV("Mic2 Capture Volume", WM8753_INCTL1, 7, 3, 0, mic_preamp_tlv),
SOC_SINGLE_TLV("Mic1 Capture Volume", WM8753_INCTL1, 5, 3, 0, mic_preamp_tlv),

SOC_ENUM_EXT("DAI Mode", wm8753_enum[26], wm8753_get_dai, wm8753_set_dai),

SOC_ENUM("ADC Data Select", wm8753_enum[27]),
SOC_ENUM("ROUT2 Phase", wm8753_enum[28]),
};

/*
 * _DAPM_ Controls
 */

/* Left Mixer */
static const struct snd_kcontrol_new wm8753_left_mixer_controls[] = {
SOC_DAPM_SINGLE("Voice Playback Switch", WM8753_LOUTM2, 8, 1, 0),
SOC_DAPM_SINGLE("Sidetone Playback Switch", WM8753_LOUTM2, 7, 1, 0),
SOC_DAPM_SINGLE("Left Playback Switch", WM8753_LOUTM1, 8, 1, 0),
SOC_DAPM_SINGLE("Bypass Playback Switch", WM8753_LOUTM1, 7, 1, 0),
};

/* Right mixer */
static const struct snd_kcontrol_new wm8753_right_mixer_controls[] = {
SOC_DAPM_SINGLE("Voice Playback Switch", WM8753_ROUTM2, 8, 1, 0),
SOC_DAPM_SINGLE("Sidetone Playback Switch", WM8753_ROUTM2, 7, 1, 0),
SOC_DAPM_SINGLE("Right Playback Switch", WM8753_ROUTM1, 8, 1, 0),
SOC_DAPM_SINGLE("Bypass Playback Switch", WM8753_ROUTM1, 7, 1, 0),
};

/* Mono mixer */
static const struct snd_kcontrol_new wm8753_mono_mixer_controls[] = {
SOC_DAPM_SINGLE("Left Playback Switch", WM8753_MOUTM1, 8, 1, 0),
SOC_DAPM_SINGLE("Right Playback Switch", WM8753_MOUTM2, 8, 1, 0),
SOC_DAPM_SINGLE("Voice Playback Switch", WM8753_MOUTM2, 3, 1, 0),
SOC_DAPM_SINGLE("Sidetone Playback Switch", WM8753_MOUTM2, 7, 1, 0),
SOC_DAPM_SINGLE("Bypass Playback Switch", WM8753_MOUTM1, 7, 1, 0),
};

/* Mono 2 Mux */
static const struct snd_kcontrol_new wm8753_mono2_controls =
SOC_DAPM_ENUM("Route", wm8753_enum[17]);

/* Out 3 Mux */
static const struct snd_kcontrol_new wm8753_out3_controls =
SOC_DAPM_ENUM("Route", wm8753_enum[18]);

/* Out 4 Mux */
static const struct snd_kcontrol_new wm8753_out4_controls =
SOC_DAPM_ENUM("Route", wm8753_enum[19]);

/* ADC Mono Mix */
static const struct snd_kcontrol_new wm8753_adc_mono_controls =
SOC_DAPM_ENUM("Route", wm8753_enum[22]);

/* Record mixer */
static const struct snd_kcontrol_new wm8753_record_mixer_controls[] = {
SOC_DAPM_SINGLE("Voice Capture Switch", WM8753_RECMIX2, 3, 1, 0),
SOC_DAPM_SINGLE("Left Capture Switch", WM8753_RECMIX1, 3, 1, 0),
SOC_DAPM_SINGLE("Right Capture Switch", WM8753_RECMIX1, 7, 1, 0),
};

/* Left ADC mux */
static const struct snd_kcontrol_new wm8753_adc_left_controls =
SOC_DAPM_ENUM("Route", wm8753_enum[21]);

/* Right ADC mux */
static const struct snd_kcontrol_new wm8753_adc_right_controls =
SOC_DAPM_ENUM("Route", wm8753_enum[20]);

/* MIC mux */
static const struct snd_kcontrol_new wm8753_mic_mux_controls =
SOC_DAPM_ENUM("Route", wm8753_enum[16]);

/* ALC mixer */
static const struct snd_kcontrol_new wm8753_alc_mixer_controls[] = {
SOC_DAPM_SINGLE("Line Capture Switch", WM8753_INCTL2, 3, 1, 0),
SOC_DAPM_SINGLE("Mic2 Capture Switch", WM8753_INCTL2, 2, 1, 0),
SOC_DAPM_SINGLE("Mic1 Capture Switch", WM8753_INCTL2, 1, 1, 0),
SOC_DAPM_SINGLE("Rx Capture Switch", WM8753_INCTL2, 0, 1, 0),
};

/* Left Line mux */
static const struct snd_kcontrol_new wm8753_line_left_controls =
SOC_DAPM_ENUM("Route", wm8753_enum[14]);

/* Right Line mux */
static const struct snd_kcontrol_new wm8753_line_right_controls =
SOC_DAPM_ENUM("Route", wm8753_enum[13]);

/* Mono Line mux */
static const struct snd_kcontrol_new wm8753_line_mono_controls =
SOC_DAPM_ENUM("Route", wm8753_enum[12]);

/* Line mux and mixer */
static const struct snd_kcontrol_new wm8753_line_mux_mix_controls =
SOC_DAPM_ENUM("Route", wm8753_enum[11]);

/* Rx mux and mixer */
static const struct snd_kcontrol_new wm8753_rx_mux_mix_controls =
SOC_DAPM_ENUM("Route", wm8753_enum[15]);

/* Mic Selector Mux */
static const struct snd_kcontrol_new wm8753_mic_sel_mux_controls =
SOC_DAPM_ENUM("Route", wm8753_enum[25]);

static const struct snd_soc_dapm_widget wm8753_dapm_widgets[] = {
SND_SOC_DAPM_MICBIAS("Mic Bias", WM8753_PWR1, 5, 0),
SND_SOC_DAPM_MIXER("Left Mixer", WM8753_PWR4, 0, 0,
	&wm8753_left_mixer_controls[0], ARRAY_SIZE(wm8753_left_mixer_controls)),
SND_SOC_DAPM_PGA("Left Out 1", WM8753_PWR3, 8, 0, NULL, 0),
SND_SOC_DAPM_PGA("Left Out 2", WM8753_PWR3, 6, 0, NULL, 0),
SND_SOC_DAPM_DAC("Left DAC", "Left HiFi Playback", WM8753_PWR1, 3, 0),
SND_SOC_DAPM_OUTPUT("LOUT1"),
SND_SOC_DAPM_OUTPUT("LOUT2"),
SND_SOC_DAPM_MIXER("Right Mixer", WM8753_PWR4, 1, 0,
	&wm8753_right_mixer_controls[0], ARRAY_SIZE(wm8753_right_mixer_controls)),
SND_SOC_DAPM_PGA("Right Out 1", WM8753_PWR3, 7, 0, NULL, 0),
SND_SOC_DAPM_PGA("Right Out 2", WM8753_PWR3, 5, 0, NULL, 0),
SND_SOC_DAPM_DAC("Right DAC", "Right HiFi Playback", WM8753_PWR1, 2, 0),
SND_SOC_DAPM_OUTPUT("ROUT1"),
SND_SOC_DAPM_OUTPUT("ROUT2"),
SND_SOC_DAPM_MIXER("Mono Mixer", WM8753_PWR4, 2, 0,
	&wm8753_mono_mixer_controls[0], ARRAY_SIZE(wm8753_mono_mixer_controls)),
SND_SOC_DAPM_PGA("Mono Out 1", WM8753_PWR3, 2, 0, NULL, 0),
SND_SOC_DAPM_PGA("Mono Out 2", WM8753_PWR3, 1, 0, NULL, 0),
SND_SOC_DAPM_DAC("Voice DAC", "Voice Playback", WM8753_PWR1, 4, 0),
SND_SOC_DAPM_OUTPUT("MONO1"),
SND_SOC_DAPM_MUX("Mono 2 Mux", SND_SOC_NOPM, 0, 0, &wm8753_mono2_controls),
SND_SOC_DAPM_OUTPUT("MONO2"),
SND_SOC_DAPM_MIXER("Out3 Left + Right", -1, 0, 0, NULL, 0),
SND_SOC_DAPM_MUX("Out3 Mux", SND_SOC_NOPM, 0, 0, &wm8753_out3_controls),
SND_SOC_DAPM_PGA("Out 3", WM8753_PWR3, 4, 0, NULL, 0),
SND_SOC_DAPM_OUTPUT("OUT3"),
SND_SOC_DAPM_MUX("Out4 Mux", SND_SOC_NOPM, 0, 0, &wm8753_out4_controls),
SND_SOC_DAPM_PGA("Out 4", WM8753_PWR3, 3, 0, NULL, 0),
SND_SOC_DAPM_OUTPUT("OUT4"),
SND_SOC_DAPM_MIXER("Playback Mixer", WM8753_PWR4, 3, 0,
	&wm8753_record_mixer_controls[0],
	ARRAY_SIZE(wm8753_record_mixer_controls)),
SND_SOC_DAPM_ADC("Left ADC", "Left Capture", WM8753_PWR2, 3, 0),
SND_SOC_DAPM_ADC("Right ADC", "Right Capture", WM8753_PWR2, 2, 0),
SND_SOC_DAPM_MUX("Capture Left Mixer", SND_SOC_NOPM, 0, 0,
	&wm8753_adc_mono_controls),
SND_SOC_DAPM_MUX("Capture Right Mixer", SND_SOC_NOPM, 0, 0,
	&wm8753_adc_mono_controls),
SND_SOC_DAPM_MUX("Capture Left Mux", SND_SOC_NOPM, 0, 0,
	&wm8753_adc_left_controls),
SND_SOC_DAPM_MUX("Capture Right Mux", SND_SOC_NOPM, 0, 0,
	&wm8753_adc_right_controls),
SND_SOC_DAPM_MUX("Mic Sidetone Mux", SND_SOC_NOPM, 0, 0,
	&wm8753_mic_mux_controls),
SND_SOC_DAPM_PGA("Left Capture Volume", WM8753_PWR2, 5, 0, NULL, 0),
SND_SOC_DAPM_PGA("Right Capture Volume", WM8753_PWR2, 4, 0, NULL, 0),
SND_SOC_DAPM_MIXER("ALC Mixer", WM8753_PWR2, 6, 0,
	&wm8753_alc_mixer_controls[0], ARRAY_SIZE(wm8753_alc_mixer_controls)),
SND_SOC_DAPM_MUX("Line Left Mux", SND_SOC_NOPM, 0, 0,
	&wm8753_line_left_controls),
SND_SOC_DAPM_MUX("Line Right Mux", SND_SOC_NOPM, 0, 0,
	&wm8753_line_right_controls),
SND_SOC_DAPM_MUX("Line Mono Mux", SND_SOC_NOPM, 0, 0,
	&wm8753_line_mono_controls),
SND_SOC_DAPM_MUX("Line Mixer", WM8753_PWR2, 0, 0,
	&wm8753_line_mux_mix_controls),
SND_SOC_DAPM_MUX("Rx Mixer", WM8753_PWR2, 1, 0,
	&wm8753_rx_mux_mix_controls),
SND_SOC_DAPM_PGA("Mic 1 Volume", WM8753_PWR2, 8, 0, NULL, 0),
SND_SOC_DAPM_PGA("Mic 2 Volume", WM8753_PWR2, 7, 0, NULL, 0),
SND_SOC_DAPM_MUX("Mic Selection Mux", SND_SOC_NOPM, 0, 0,
	&wm8753_mic_sel_mux_controls),
SND_SOC_DAPM_INPUT("LINE1"),
SND_SOC_DAPM_INPUT("LINE2"),
SND_SOC_DAPM_INPUT("RXP"),
SND_SOC_DAPM_INPUT("RXN"),
SND_SOC_DAPM_INPUT("ACIN"),
SND_SOC_DAPM_OUTPUT("ACOP"),
SND_SOC_DAPM_INPUT("MIC1N"),
SND_SOC_DAPM_INPUT("MIC1"),
SND_SOC_DAPM_INPUT("MIC2N"),
SND_SOC_DAPM_INPUT("MIC2"),
SND_SOC_DAPM_VMID("VREF"),
};

static const struct snd_soc_dapm_route wm8753_dapm_routes[] = {
	/* left mixer */
	{"Left Mixer", "Left Playback Switch", "Left DAC"},
	{"Left Mixer", "Voice Playback Switch", "Voice DAC"},
	{"Left Mixer", "Sidetone Playback Switch", "Mic Sidetone Mux"},
	{"Left Mixer", "Bypass Playback Switch", "Line Left Mux"},

	/* right mixer */
	{"Right Mixer", "Right Playback Switch", "Right DAC"},
	{"Right Mixer", "Voice Playback Switch", "Voice DAC"},
	{"Right Mixer", "Sidetone Playback Switch", "Mic Sidetone Mux"},
	{"Right Mixer", "Bypass Playback Switch", "Line Right Mux"},

	/* mono mixer */
	{"Mono Mixer", "Voice Playback Switch", "Voice DAC"},
	{"Mono Mixer", "Left Playback Switch", "Left DAC"},
	{"Mono Mixer", "Right Playback Switch", "Right DAC"},
	{"Mono Mixer", "Sidetone Playback Switch", "Mic Sidetone Mux"},
	{"Mono Mixer", "Bypass Playback Switch", "Line Mono Mux"},

	/* left out */
	{"Left Out 1", NULL, "Left Mixer"},
	{"Left Out 2", NULL, "Left Mixer"},
	{"LOUT1", NULL, "Left Out 1"},
	{"LOUT2", NULL, "Left Out 2"},

	/* right out */
	{"Right Out 1", NULL, "Right Mixer"},
	{"Right Out 2", NULL, "Right Mixer"},
	{"ROUT1", NULL, "Right Out 1"},
	{"ROUT2", NULL, "Right Out 2"},

	/* mono 1 out */
	{"Mono Out 1", NULL, "Mono Mixer"},
	{"MONO1", NULL, "Mono Out 1"},

	/* mono 2 out */
	{"Mono 2 Mux", "Left + Right", "Out3 Left + Right"},
	{"Mono 2 Mux", "Inverted Mono 1", "MONO1"},
	{"Mono 2 Mux", "Left", "Left Mixer"},
	{"Mono 2 Mux", "Right", "Right Mixer"},
	{"Mono Out 2", NULL, "Mono 2 Mux"},
	{"MONO2", NULL, "Mono Out 2"},

	/* out 3 */
	{"Out3 Left + Right", NULL, "Left Mixer"},
	{"Out3 Left + Right", NULL, "Right Mixer"},
	{"Out3 Mux", "VREF", "VREF"},
	{"Out3 Mux", "Left + Right", "Out3 Left + Right"},
	{"Out3 Mux", "ROUT2", "ROUT2"},
	{"Out 3", NULL, "Out3 Mux"},
	{"OUT3", NULL, "Out 3"},

	/* out 4 */
	{"Out4 Mux", "VREF", "VREF"},
	{"Out4 Mux", "Capture ST", "Playback Mixer"},
	{"Out4 Mux", "LOUT2", "LOUT2"},
	{"Out 4", NULL, "Out4 Mux"},
	{"OUT4", NULL, "Out 4"},

	/* record mixer  */
	{"Playback Mixer", "Left Capture Switch", "Left Mixer"},
	{"Playback Mixer", "Voice Capture Switch", "Mono Mixer"},
	{"Playback Mixer", "Right Capture Switch", "Right Mixer"},

	/* Mic/SideTone Mux */
	{"Mic Sidetone Mux", "Left PGA", "Left Capture Volume"},
	{"Mic Sidetone Mux", "Right PGA", "Right Capture Volume"},
	{"Mic Sidetone Mux", "Mic 1", "Mic 1 Volume"},
	{"Mic Sidetone Mux", "Mic 2", "Mic 2 Volume"},

	/* Capture Left Mux */
	{"Capture Left Mux", "PGA", "Left Capture Volume"},
	{"Capture Left Mux", "Line or RXP-RXN", "Line Left Mux"},
	{"Capture Left Mux", "Line", "LINE1"},

	/* Capture Right Mux */
	{"Capture Right Mux", "PGA", "Right Capture Volume"},
	{"Capture Right Mux", "Line or RXP-RXN", "Line Right Mux"},
	{"Capture Right Mux", "Sidetone", "Playback Mixer"},

	/* Mono Capture mixer-mux */
	{"Capture Right Mixer", "Stereo", "Capture Right Mux"},
	{"Capture Left Mixer", "Stereo", "Capture Left Mux"},
	{"Capture Left Mixer", "Analogue Mix Left", "Capture Left Mux"},
	{"Capture Left Mixer", "Analogue Mix Left", "Capture Right Mux"},
	{"Capture Right Mixer", "Analogue Mix Right", "Capture Left Mux"},
	{"Capture Right Mixer", "Analogue Mix Right", "Capture Right Mux"},
	{"Capture Left Mixer", "Digital Mono Mix", "Capture Left Mux"},
	{"Capture Left Mixer", "Digital Mono Mix", "Capture Right Mux"},
	{"Capture Right Mixer", "Digital Mono Mix", "Capture Left Mux"},
	{"Capture Right Mixer", "Digital Mono Mix", "Capture Right Mux"},

	/* ADC */
	{"Left ADC", NULL, "Capture Left Mixer"},
	{"Right ADC", NULL, "Capture Right Mixer"},

	/* Left Capture Volume */
	{"Left Capture Volume", NULL, "ACIN"},

	/* Right Capture Volume */
	{"Right Capture Volume", NULL, "Mic 2 Volume"},

	/* ALC Mixer */
	{"ALC Mixer", "Line Capture Switch", "Line Mixer"},
	{"ALC Mixer", "Mic2 Capture Switch", "Mic 2 Volume"},
	{"ALC Mixer", "Mic1 Capture Switch", "Mic 1 Volume"},
	{"ALC Mixer", "Rx Capture Switch", "Rx Mixer"},

	/* Line Left Mux */
	{"Line Left Mux", "Line 1", "LINE1"},
	{"Line Left Mux", "Rx Mix", "Rx Mixer"},

	/* Line Right Mux */
	{"Line Right Mux", "Line 2", "LINE2"},
	{"Line Right Mux", "Rx Mix", "Rx Mixer"},

	/* Line Mono Mux */
	{"Line Mono Mux", "Line Mix", "Line Mixer"},
	{"Line Mono Mux", "Rx Mix", "Rx Mixer"},

	/* Line Mixer/Mux */
	{"Line Mixer", "Line 1 + 2", "LINE1"},
	{"Line Mixer", "Line 1 - 2", "LINE1"},
	{"Line Mixer", "Line 1 + 2", "LINE2"},
	{"Line Mixer", "Line 1 - 2", "LINE2"},
	{"Line Mixer", "Line 1", "LINE1"},
	{"Line Mixer", "Line 2", "LINE2"},

	/* Rx Mixer/Mux */
	{"Rx Mixer", "RXP - RXN", "RXP"},
	{"Rx Mixer", "RXP + RXN", "RXP"},
	{"Rx Mixer", "RXP - RXN", "RXN"},
	{"Rx Mixer", "RXP + RXN", "RXN"},
	{"Rx Mixer", "RXP", "RXP"},
	{"Rx Mixer", "RXN", "RXN"},

	/* Mic 1 Volume */
	{"Mic 1 Volume", NULL, "MIC1N"},
	{"Mic 1 Volume", NULL, "Mic Selection Mux"},

	/* Mic 2 Volume */
	{"Mic 2 Volume", NULL, "MIC2N"},
	{"Mic 2 Volume", NULL, "MIC2"},

	/* Mic Selector Mux */
	{"Mic Selection Mux", "Mic 1", "MIC1"},
	{"Mic Selection Mux", "Mic 2", "MIC2N"},
	{"Mic Selection Mux", "Mic 3", "MIC2"},

	/* ACOP */
	{"ACOP", NULL, "ALC Mixer"},
};

/* PLL divisors */
struct _pll_div {
	u32 div2:1;
	u32 n:4;
	u32 k:24;
};

/* The size in bits of the pll divide multiplied by 10
 * to allow rounding later */
#define FIXED_PLL_SIZE ((1 << 22) * 10)

static void pll_factors(struct _pll_div *pll_div, unsigned int target,
	unsigned int source)
{
	u64 Kpart;
	unsigned int K, Ndiv, Nmod;

	Ndiv = target / source;
	if (Ndiv < 6) {
		source >>= 1;
		pll_div->div2 = 1;
		Ndiv = target / source;
	} else
		pll_div->div2 = 0;

	if ((Ndiv < 6) || (Ndiv > 12))
		printk(KERN_WARNING
			"wm8753: unsupported N = %u\n", Ndiv);

	pll_div->n = Ndiv;
	Nmod = target % source;
	Kpart = FIXED_PLL_SIZE * (long long)Nmod;

	do_div(Kpart, source);

	K = Kpart & 0xFFFFFFFF;

	/* Check if we need to round */
	if ((K % 10) >= 5)
		K += 5;

	/* Move down to proper range now rounding is done */
	K /= 10;

	pll_div->k = K;
}

static int wm8753_set_dai_pll(struct snd_soc_dai *codec_dai, int pll_id,
		int source, unsigned int freq_in, unsigned int freq_out)
{
	u16 reg, enable;
	int offset;
	struct snd_soc_codec *codec = codec_dai->codec;

	if (pll_id < WM8753_PLL1 || pll_id > WM8753_PLL2)
		return -ENODEV;

	if (pll_id == WM8753_PLL1) {
		offset = 0;
		enable = 0x10;
		reg = snd_soc_read(codec, WM8753_CLOCK) & 0xffef;
	} else {
		offset = 4;
		enable = 0x8;
		reg = snd_soc_read(codec, WM8753_CLOCK) & 0xfff7;
	}

	if (!freq_in || !freq_out) {
		/* disable PLL  */
		snd_soc_write(codec, WM8753_PLL1CTL1 + offset, 0x0026);
		snd_soc_write(codec, WM8753_CLOCK, reg);
		return 0;
	} else {
		u16 value = 0;
		struct _pll_div pll_div;

		pll_factors(&pll_div, freq_out * 8, freq_in);

		/* set up N and K PLL divisor ratios */
		/* bits 8:5 = PLL_N, bits 3:0 = PLL_K[21:18] */
		value = (pll_div.n << 5) + ((pll_div.k & 0x3c0000) >> 18);
		snd_soc_write(codec, WM8753_PLL1CTL2 + offset, value);

		/* bits 8:0 = PLL_K[17:9] */
		value = (pll_div.k & 0x03fe00) >> 9;
		snd_soc_write(codec, WM8753_PLL1CTL3 + offset, value);

		/* bits 8:0 = PLL_K[8:0] */
		value = pll_div.k & 0x0001ff;
		snd_soc_write(codec, WM8753_PLL1CTL4 + offset, value);

		/* set PLL as input and enable */
		snd_soc_write(codec, WM8753_PLL1CTL1 + offset, 0x0027 |
			(pll_div.div2 << 3));
		snd_soc_write(codec, WM8753_CLOCK, reg | enable);
	}
	return 0;
}

struct _coeff_div {
	u32 mclk;
	u32 rate;
	u8 sr:5;
	u8 usb:1;
};

/* codec hifi mclk (after PLL) clock divider coefficients */
static const struct _coeff_div coeff_div[] = {
	/* 8k */
	{12288000, 8000, 0x6, 0x0},
	{11289600, 8000, 0x16, 0x0},
	{18432000, 8000, 0x7, 0x0},
	{16934400, 8000, 0x17, 0x0},
	{12000000, 8000, 0x6, 0x1},

	/* 11.025k */
	{11289600, 11025, 0x18, 0x0},
	{16934400, 11025, 0x19, 0x0},
	{12000000, 11025, 0x19, 0x1},

	/* 16k */
	{12288000, 16000, 0xa, 0x0},
	{18432000, 16000, 0xb, 0x0},
	{12000000, 16000, 0xa, 0x1},

	/* 22.05k */
	{11289600, 22050, 0x1a, 0x0},
	{16934400, 22050, 0x1b, 0x0},
	{12000000, 22050, 0x1b, 0x1},

	/* 32k */
	{12288000, 32000, 0xc, 0x0},
	{18432000, 32000, 0xd, 0x0},
	{12000000, 32000, 0xa, 0x1},

	/* 44.1k */
	{11289600, 44100, 0x10, 0x0},
	{16934400, 44100, 0x11, 0x0},
	{12000000, 44100, 0x11, 0x1},

	/* 48k */
	{12288000, 48000, 0x0, 0x0},
	{18432000, 48000, 0x1, 0x0},
	{12000000, 48000, 0x0, 0x1},

	/* 88.2k */
	{11289600, 88200, 0x1e, 0x0},
	{16934400, 88200, 0x1f, 0x0},
	{12000000, 88200, 0x1f, 0x1},

	/* 96k */
	{12288000, 96000, 0xe, 0x0},
	{18432000, 96000, 0xf, 0x0},
	{12000000, 96000, 0xe, 0x1},
};

static int get_coeff(int mclk, int rate)
{
	int i;

	for (i = 0; i < ARRAY_SIZE(coeff_div); i++) {
		if (coeff_div[i].rate == rate && coeff_div[i].mclk == mclk)
			return i;
	}
	return -EINVAL;
}

/*
 * Clock after PLL and dividers
 */
static int wm8753_set_dai_sysclk(struct snd_soc_dai *codec_dai,
		int clk_id, unsigned int freq, int dir)
{
	struct snd_soc_codec *codec = codec_dai->codec;
	struct wm8753_priv *wm8753 = snd_soc_codec_get_drvdata(codec);

	switch (freq) {
	case 11289600:
	case 12000000:
	case 12288000:
	case 16934400:
	case 18432000:
		if (clk_id == WM8753_MCLK) {
			wm8753->sysclk = freq;
			return 0;
		} else if (clk_id == WM8753_PCMCLK) {
			wm8753->pcmclk = freq;
			return 0;
		}
		break;
	}
	return -EINVAL;
}

/*
 * Set's ADC and Voice DAC format.
 */
static int wm8753_vdac_adc_set_dai_fmt(struct snd_soc_codec *codec,
		unsigned int fmt)
{
	u16 voice = snd_soc_read(codec, WM8753_PCM) & 0x01ec;

	/* interface format */
	switch (fmt & SND_SOC_DAIFMT_FORMAT_MASK) {
	case SND_SOC_DAIFMT_I2S:
		voice |= 0x0002;
		break;
	case SND_SOC_DAIFMT_RIGHT_J:
		break;
	case SND_SOC_DAIFMT_LEFT_J:
		voice |= 0x0001;
		break;
	case SND_SOC_DAIFMT_DSP_A:
		voice |= 0x0003;
		break;
	case SND_SOC_DAIFMT_DSP_B:
		voice |= 0x0013;
		break;
	default:
		return -EINVAL;
	}

	snd_soc_write(codec, WM8753_PCM, voice);
	return 0;
}

/*
 * Set PCM DAI bit size and sample rate.
 */
static int wm8753_pcm_hw_params(struct snd_pcm_substream *substream,
				struct snd_pcm_hw_params *params,
				struct snd_soc_dai *dai)
{
	struct snd_soc_pcm_runtime *rtd = substream->private_data;
	struct snd_soc_codec *codec = rtd->codec;
	struct wm8753_priv *wm8753 = snd_soc_codec_get_drvdata(codec);
	u16 voice = snd_soc_read(codec, WM8753_PCM) & 0x01f3;
	u16 srate = snd_soc_read(codec, WM8753_SRATE1) & 0x017f;

	/* bit size */
	switch (params_format(params)) {
	case SNDRV_PCM_FORMAT_S16_LE:
		break;
	case SNDRV_PCM_FORMAT_S20_3LE:
		voice |= 0x0004;
		break;
	case SNDRV_PCM_FORMAT_S24_LE:
		voice |= 0x0008;
		break;
	case SNDRV_PCM_FORMAT_S32_LE:
		voice |= 0x000c;
		break;
	}

	/* sample rate */
	if (params_rate(params) * 384 == wm8753->pcmclk)
		srate |= 0x80;
	snd_soc_write(codec, WM8753_SRATE1, srate);

	snd_soc_write(codec, WM8753_PCM, voice);
	return 0;
}

/*
 * Set's PCM dai fmt and BCLK.
 */
static int wm8753_pcm_set_dai_fmt(struct snd_soc_codec *codec,
		unsigned int fmt)
{
	u16 voice, ioctl;

	voice = snd_soc_read(codec, WM8753_PCM) & 0x011f;
	ioctl = snd_soc_read(codec, WM8753_IOCTL) & 0x015d;

	/* set master/slave audio interface */
	switch (fmt & SND_SOC_DAIFMT_MASTER_MASK) {
	case SND_SOC_DAIFMT_CBS_CFS:
		break;
	case SND_SOC_DAIFMT_CBM_CFM:
		ioctl |= 0x2;
	case SND_SOC_DAIFMT_CBM_CFS:
		voice |= 0x0040;
		break;
	default:
		return -EINVAL;
	}

	/* clock inversion */
	switch (fmt & SND_SOC_DAIFMT_FORMAT_MASK) {
	case SND_SOC_DAIFMT_DSP_A:
	case SND_SOC_DAIFMT_DSP_B:
		/* frame inversion not valid for DSP modes */
		switch (fmt & SND_SOC_DAIFMT_INV_MASK) {
		case SND_SOC_DAIFMT_NB_NF:
			break;
		case SND_SOC_DAIFMT_IB_NF:
			voice |= 0x0080;
			break;
		default:
			return -EINVAL;
		}
		break;
	case SND_SOC_DAIFMT_I2S:
	case SND_SOC_DAIFMT_RIGHT_J:
	case SND_SOC_DAIFMT_LEFT_J:
		voice &= ~0x0010;
		switch (fmt & SND_SOC_DAIFMT_INV_MASK) {
		case SND_SOC_DAIFMT_NB_NF:
			break;
		case SND_SOC_DAIFMT_IB_IF:
			voice |= 0x0090;
			break;
		case SND_SOC_DAIFMT_IB_NF:
			voice |= 0x0080;
			break;
		case SND_SOC_DAIFMT_NB_IF:
			voice |= 0x0010;
			break;
		default:
			return -EINVAL;
		}
		break;
	default:
		return -EINVAL;
	}

	snd_soc_write(codec, WM8753_PCM, voice);
	snd_soc_write(codec, WM8753_IOCTL, ioctl);
	return 0;
}

static int wm8753_set_dai_clkdiv(struct snd_soc_dai *codec_dai,
		int div_id, int div)
{
	struct snd_soc_codec *codec = codec_dai->codec;
	u16 reg;

	switch (div_id) {
	case WM8753_PCMDIV:
		reg = snd_soc_read(codec, WM8753_CLOCK) & 0x003f;
		snd_soc_write(codec, WM8753_CLOCK, reg | div);
		break;
	case WM8753_BCLKDIV:
		reg = snd_soc_read(codec, WM8753_SRATE2) & 0x01c7;
		snd_soc_write(codec, WM8753_SRATE2, reg | div);
		break;
	case WM8753_VXCLKDIV:
		reg = snd_soc_read(codec, WM8753_SRATE2) & 0x003f;
		snd_soc_write(codec, WM8753_SRATE2, reg | div);
		break;
	default:
		return -EINVAL;
	}
	return 0;
}

/*
 * Set's HiFi DAC format.
 */
static int wm8753_hdac_set_dai_fmt(struct snd_soc_codec *codec,
		unsigned int fmt)
{
	u16 hifi = snd_soc_read(codec, WM8753_HIFI) & 0x01e0;

	/* interface format */
	switch (fmt & SND_SOC_DAIFMT_FORMAT_MASK) {
	case SND_SOC_DAIFMT_I2S:
		hifi |= 0x0002;
		break;
	case SND_SOC_DAIFMT_RIGHT_J:
		break;
	case SND_SOC_DAIFMT_LEFT_J:
		hifi |= 0x0001;
		break;
	case SND_SOC_DAIFMT_DSP_A:
		hifi |= 0x0003;
		break;
	case SND_SOC_DAIFMT_DSP_B:
		hifi |= 0x0013;
		break;
	default:
		return -EINVAL;
	}

	snd_soc_write(codec, WM8753_HIFI, hifi);
	return 0;
}

/*
 * Set's I2S DAI format.
 */
static int wm8753_i2s_set_dai_fmt(struct snd_soc_codec *codec,
		unsigned int fmt)
{
	u16 ioctl, hifi;

	hifi = snd_soc_read(codec, WM8753_HIFI) & 0x011f;
	ioctl = snd_soc_read(codec, WM8753_IOCTL) & 0x00ae;

	/* set master/slave audio interface */
	switch (fmt & SND_SOC_DAIFMT_MASTER_MASK) {
	case SND_SOC_DAIFMT_CBS_CFS:
		break;
	case SND_SOC_DAIFMT_CBM_CFM:
		ioctl |= 0x1;
	case SND_SOC_DAIFMT_CBM_CFS:
		hifi |= 0x0040;
		break;
	default:
		return -EINVAL;
	}

	/* clock inversion */
	switch (fmt & SND_SOC_DAIFMT_FORMAT_MASK) {
	case SND_SOC_DAIFMT_DSP_A:
	case SND_SOC_DAIFMT_DSP_B:
		/* frame inversion not valid for DSP modes */
		switch (fmt & SND_SOC_DAIFMT_INV_MASK) {
		case SND_SOC_DAIFMT_NB_NF:
			break;
		case SND_SOC_DAIFMT_IB_NF:
			hifi |= 0x0080;
			break;
		default:
			return -EINVAL;
		}
		break;
	case SND_SOC_DAIFMT_I2S:
	case SND_SOC_DAIFMT_RIGHT_J:
	case SND_SOC_DAIFMT_LEFT_J:
		hifi &= ~0x0010;
		switch (fmt & SND_SOC_DAIFMT_INV_MASK) {
		case SND_SOC_DAIFMT_NB_NF:
			break;
		case SND_SOC_DAIFMT_IB_IF:
			hifi |= 0x0090;
			break;
		case SND_SOC_DAIFMT_IB_NF:
			hifi |= 0x0080;
			break;
		case SND_SOC_DAIFMT_NB_IF:
			hifi |= 0x0010;
			break;
		default:
			return -EINVAL;
		}
		break;
	default:
		return -EINVAL;
	}

	snd_soc_write(codec, WM8753_HIFI, hifi);
	snd_soc_write(codec, WM8753_IOCTL, ioctl);
	return 0;
}

/*
 * Set PCM DAI bit size and sample rate.
 */
static int wm8753_i2s_hw_params(struct snd_pcm_substream *substream,
				struct snd_pcm_hw_params *params,
				struct snd_soc_dai *dai)
{
	struct snd_soc_pcm_runtime *rtd = substream->private_data;
	struct snd_soc_codec *codec = rtd->codec;
	struct wm8753_priv *wm8753 = snd_soc_codec_get_drvdata(codec);
	u16 srate = snd_soc_read(codec, WM8753_SRATE1) & 0x01c0;
	u16 hifi = snd_soc_read(codec, WM8753_HIFI) & 0x01f3;
	int coeff;

	/* is digital filter coefficient valid ? */
	coeff = get_coeff(wm8753->sysclk, params_rate(params));
	if (coeff < 0) {
		printk(KERN_ERR "wm8753 invalid MCLK or rate\n");
		return coeff;
	}
	snd_soc_write(codec, WM8753_SRATE1, srate | (coeff_div[coeff].sr << 1) |
		coeff_div[coeff].usb);

	/* bit size */
	switch (params_format(params)) {
	case SNDRV_PCM_FORMAT_S16_LE:
		break;
	case SNDRV_PCM_FORMAT_S20_3LE:
		hifi |= 0x0004;
		break;
	case SNDRV_PCM_FORMAT_S24_LE:
		hifi |= 0x0008;
		break;
	case SNDRV_PCM_FORMAT_S32_LE:
		hifi |= 0x000c;
		break;
	}

	snd_soc_write(codec, WM8753_HIFI, hifi);
	return 0;
}

static int wm8753_mode1v_set_dai_fmt(struct snd_soc_codec *codec,
		unsigned int fmt)
{
	u16 clock;

	/* set clk source as pcmclk */
	clock = snd_soc_read(codec, WM8753_CLOCK) & 0xfffb;
	snd_soc_write(codec, WM8753_CLOCK, clock);

	return wm8753_vdac_adc_set_dai_fmt(codec, fmt);
}

static int wm8753_mode1h_set_dai_fmt(struct snd_soc_codec *codec,
		unsigned int fmt)
{
	return wm8753_hdac_set_dai_fmt(codec, fmt);
}

static int wm8753_mode2_set_dai_fmt(struct snd_soc_codec *codec,
		unsigned int fmt)
{
	u16 clock;

	/* set clk source as pcmclk */
	clock = snd_soc_read(codec, WM8753_CLOCK) & 0xfffb;
	snd_soc_write(codec, WM8753_CLOCK, clock);

	return wm8753_vdac_adc_set_dai_fmt(codec, fmt);
}

static int wm8753_mode3_4_set_dai_fmt(struct snd_soc_codec *codec,
		unsigned int fmt)
{
	u16 clock;

	/* set clk source as mclk */
	clock = snd_soc_read(codec, WM8753_CLOCK) & 0xfffb;
	snd_soc_write(codec, WM8753_CLOCK, clock | 0x4);

	if (wm8753_hdac_set_dai_fmt(codec, fmt) < 0)
		return -EINVAL;
	return wm8753_vdac_adc_set_dai_fmt(codec, fmt);
}

static int wm8753_hifi_write_dai_fmt(struct snd_soc_codec *codec,
		unsigned int fmt)
{
	struct wm8753_priv *wm8753 = snd_soc_codec_get_drvdata(codec);
	int ret = 0;

	switch (wm8753->dai_func) {
	case 0:
		ret = wm8753_mode1h_set_dai_fmt(codec, fmt);
		break;
	case 1:
		ret = wm8753_mode2_set_dai_fmt(codec, fmt);
		break;
	case 2:
	case 3:
		ret = wm8753_mode3_4_set_dai_fmt(codec, fmt);
		break;
	default:
		 break;
	}
	if (ret)
		return ret;

	return wm8753_i2s_set_dai_fmt(codec, fmt);
}

static int wm8753_hifi_set_dai_fmt(struct snd_soc_dai *codec_dai,
		unsigned int fmt)
{
	struct snd_soc_codec *codec = codec_dai->codec;
	struct wm8753_priv *wm8753 = snd_soc_codec_get_drvdata(codec);

	wm8753->hifi_fmt = fmt;

	return wm8753_hifi_write_dai_fmt(codec, fmt);
};

static int wm8753_voice_write_dai_fmt(struct snd_soc_codec *codec,
		unsigned int fmt)
{
	struct wm8753_priv *wm8753 = snd_soc_codec_get_drvdata(codec);
	int ret = 0;

	if (wm8753->dai_func != 0)
		return 0;

	ret = wm8753_mode1v_set_dai_fmt(codec, fmt);
	if (ret)
		return ret;
	ret = wm8753_pcm_set_dai_fmt(codec, fmt);
	if (ret)
		return ret;

	return 0;
};

static int wm8753_voice_set_dai_fmt(struct snd_soc_dai *codec_dai,
		unsigned int fmt)
{
	struct snd_soc_codec *codec = codec_dai->codec;
	struct wm8753_priv *wm8753 = snd_soc_codec_get_drvdata(codec);

	wm8753->voice_fmt = fmt;

	return wm8753_voice_write_dai_fmt(codec, fmt);
};

static int wm8753_mute(struct snd_soc_dai *dai, int mute)
{
	struct snd_soc_codec *codec = dai->codec;
	u16 mute_reg = snd_soc_read(codec, WM8753_DAC) & 0xfff7;
	struct wm8753_priv *wm8753 = snd_soc_codec_get_drvdata(codec);

	/* the digital mute covers the HiFi and Voice DAC's on the WM8753.
	 * make sure we check if they are not both active when we mute */
	if (mute && wm8753->dai_func == 1) {
		if (!codec->active)
			snd_soc_write(codec, WM8753_DAC, mute_reg | 0x8);
	} else {
		if (mute)
			snd_soc_write(codec, WM8753_DAC, mute_reg | 0x8);
		else
			snd_soc_write(codec, WM8753_DAC, mute_reg);
	}

	return 0;
}

static int wm8753_set_bias_level(struct snd_soc_codec *codec,
				 enum snd_soc_bias_level level)
{
	u16 pwr_reg = snd_soc_read(codec, WM8753_PWR1) & 0xfe3e;

	switch (level) {
	case SND_SOC_BIAS_ON:
		/* set vmid to 50k and unmute dac */
		snd_soc_write(codec, WM8753_PWR1, pwr_reg | 0x00c0);
		break;
	case SND_SOC_BIAS_PREPARE:
		/* set vmid to 5k for quick power up */
		snd_soc_write(codec, WM8753_PWR1, pwr_reg | 0x01c1);
		break;
	case SND_SOC_BIAS_STANDBY:
		/* mute dac and set vmid to 500k, enable VREF */
		snd_soc_write(codec, WM8753_PWR1, pwr_reg | 0x0141);
		break;
	case SND_SOC_BIAS_OFF:
		snd_soc_write(codec, WM8753_PWR1, 0x0001);
		break;
	}
	codec->dapm.bias_level = level;
	return 0;
}

#define WM8753_RATES (SNDRV_PCM_RATE_8000 | SNDRV_PCM_RATE_11025 |\
		SNDRV_PCM_RATE_16000 | SNDRV_PCM_RATE_22050 |\
		SNDRV_PCM_RATE_44100 | SNDRV_PCM_RATE_48000 |\
		SNDRV_PCM_RATE_88200 | SNDRV_PCM_RATE_96000)

#define WM8753_FORMATS (SNDRV_PCM_FMTBIT_S16_LE | SNDRV_PCM_FMTBIT_S20_3LE |\
	SNDRV_PCM_FMTBIT_S24_LE)

/*
 * The WM8753 supports up to 4 different and mutually exclusive DAI
 * configurations. This gives 2 PCM's available for use, hifi and voice.
 * NOTE: The Voice PCM cannot play or capture audio to the CPU as it's DAI
 * is connected between the wm8753 and a BT codec or GSM modem.
 *
 * 1. Voice over PCM DAI - HIFI DAC over HIFI DAI
 * 2. Voice over HIFI DAI - HIFI disabled
 * 3. Voice disabled - HIFI over HIFI
 * 4. Voice disabled - HIFI over HIFI, uses voice DAI LRC for capture
 */
static const struct snd_soc_dai_ops wm8753_dai_ops_hifi_mode = {
	.hw_params	= wm8753_i2s_hw_params,
	.digital_mute	= wm8753_mute,
	.set_fmt	= wm8753_hifi_set_dai_fmt,
	.set_clkdiv	= wm8753_set_dai_clkdiv,
	.set_pll	= wm8753_set_dai_pll,
	.set_sysclk	= wm8753_set_dai_sysclk,
};

static const struct snd_soc_dai_ops wm8753_dai_ops_voice_mode = {
	.hw_params	= wm8753_pcm_hw_params,
	.digital_mute	= wm8753_mute,
	.set_fmt	= wm8753_voice_set_dai_fmt,
	.set_clkdiv	= wm8753_set_dai_clkdiv,
	.set_pll	= wm8753_set_dai_pll,
	.set_sysclk	= wm8753_set_dai_sysclk,
};

static struct snd_soc_dai_driver wm8753_dai[] = {
/* DAI HiFi mode 1 */
{	.name = "wm8753-hifi",
	.playback = {
		.stream_name = "HiFi Playback",
		.channels_min = 1,
		.channels_max = 2,
		.rates = WM8753_RATES,
		.formats = WM8753_FORMATS
	},
	.capture = { /* dummy for fast DAI switching */
		.stream_name = "Capture",
		.channels_min = 1,
		.channels_max = 2,
		.rates = WM8753_RATES,
		.formats = WM8753_FORMATS
	},
	.ops = &wm8753_dai_ops_hifi_mode,
},
/* DAI Voice mode 1 */
{	.name = "wm8753-voice",
	.playback = {
		.stream_name = "Voice Playback",
		.channels_min = 1,
		.channels_max = 1,
		.rates = WM8753_RATES,
		.formats = WM8753_FORMATS,
	},
	.capture = {
		.stream_name = "Capture",
		.channels_min = 1,
		.channels_max = 2,
		.rates = WM8753_RATES,
		.formats = WM8753_FORMATS,
	},
	.ops = &wm8753_dai_ops_voice_mode,
},
};

static void wm8753_work(struct work_struct *work)
{
	struct snd_soc_dapm_context *dapm =
		container_of(work, struct snd_soc_dapm_context,
			     delayed_work.work);
	struct snd_soc_codec *codec = dapm->codec;
	wm8753_set_bias_level(codec, dapm->bias_level);
}

static int wm8753_suspend(struct snd_soc_codec *codec)
{
	wm8753_set_bias_level(codec, SND_SOC_BIAS_OFF);
	codec->cache_sync = 1;
	return 0;
}

static int wm8753_resume(struct snd_soc_codec *codec)
{
	struct wm8753_priv *wm8753 = snd_soc_codec_get_drvdata(codec);

	regcache_sync(wm8753->regmap);

	wm8753_set_bias_level(codec, SND_SOC_BIAS_STANDBY);

	/* charge wm8753 caps */
	if (codec->dapm.suspend_bias_level == SND_SOC_BIAS_ON) {
		wm8753_set_bias_level(codec, SND_SOC_BIAS_PREPARE);
		codec->dapm.bias_level = SND_SOC_BIAS_ON;
		schedule_delayed_work(&codec->dapm.delayed_work,
			msecs_to_jiffies(caps_charge));
	}

	return 0;
}

static int wm8753_probe(struct snd_soc_codec *codec)
{
	struct wm8753_priv *wm8753 = snd_soc_codec_get_drvdata(codec);
	int ret;

	INIT_DELAYED_WORK(&codec->dapm.delayed_work, wm8753_work);

	codec->control_data = wm8753->regmap;
	ret = snd_soc_codec_set_cache_io(codec, 7, 9, SND_SOC_REGMAP);
	if (ret < 0) {
		dev_err(codec->dev, "Failed to set cache I/O: %d\n", ret);
		return ret;
	}

	ret = wm8753_reset(codec);
	if (ret < 0) {
		dev_err(codec->dev, "Failed to issue reset: %d\n", ret);
		return ret;
	}

	wm8753_set_bias_level(codec, SND_SOC_BIAS_STANDBY);
	wm8753->dai_func = 0;

	/* charge output caps */
	wm8753_set_bias_level(codec, SND_SOC_BIAS_PREPARE);
	schedule_delayed_work(&codec->dapm.delayed_work,
			      msecs_to_jiffies(caps_charge));

	/* set the update bits */
	snd_soc_update_bits(codec, WM8753_LDAC, 0x0100, 0x0100);
	snd_soc_update_bits(codec, WM8753_RDAC, 0x0100, 0x0100);
	snd_soc_update_bits(codec, WM8753_LADC, 0x0100, 0x0100);
	snd_soc_update_bits(codec, WM8753_RADC, 0x0100, 0x0100);
	snd_soc_update_bits(codec, WM8753_LOUT1V, 0x0100, 0x0100);
	snd_soc_update_bits(codec, WM8753_ROUT1V, 0x0100, 0x0100);
	snd_soc_update_bits(codec, WM8753_LOUT2V, 0x0100, 0x0100);
	snd_soc_update_bits(codec, WM8753_ROUT2V, 0x0100, 0x0100);
	snd_soc_update_bits(codec, WM8753_LINVOL, 0x0100, 0x0100);
	snd_soc_update_bits(codec, WM8753_RINVOL, 0x0100, 0x0100);

	return 0;
}

/* power down chip */
static int wm8753_remove(struct snd_soc_codec *codec)
{
	flush_delayed_work_sync(&codec->dapm.delayed_work);
	wm8753_set_bias_level(codec, SND_SOC_BIAS_OFF);

	return 0;
}

static struct snd_soc_codec_driver soc_codec_dev_wm8753 = {
	.probe =	wm8753_probe,
	.remove =	wm8753_remove,
	.suspend =	wm8753_suspend,
	.resume =	wm8753_resume,
	.set_bias_level = wm8753_set_bias_level,

	.controls = wm8753_snd_controls,
	.num_controls = ARRAY_SIZE(wm8753_snd_controls),
	.dapm_widgets = wm8753_dapm_widgets,
	.num_dapm_widgets = ARRAY_SIZE(wm8753_dapm_widgets),
	.dapm_routes = wm8753_dapm_routes,
	.num_dapm_routes = ARRAY_SIZE(wm8753_dapm_routes),
};

static const struct of_device_id wm8753_of_match[] = {
	{ .compatible = "wlf,wm8753", },
	{ }
};
MODULE_DEVICE_TABLE(of, wm8753_of_match);

static const struct regmap_config wm8753_regmap = {
	.reg_bits = 7,
	.val_bits = 9,

	.max_register = WM8753_ADCTL2,
	.writeable_reg = wm8753_writeable,
	.volatile_reg = wm8753_volatile,

	.cache_type = REGCACHE_RBTREE,
	.reg_defaults = wm8753_reg_defaults,
	.num_reg_defaults = ARRAY_SIZE(wm8753_reg_defaults),
};

#if defined(CONFIG_SPI_MASTER)
static int __devinit wm8753_spi_probe(struct spi_device *spi)
{
	struct wm8753_priv *wm8753;
	int ret;

	wm8753 = devm_kzalloc(&spi->dev, sizeof(struct wm8753_priv),
			      GFP_KERNEL);
	if (wm8753 == NULL)
		return -ENOMEM;

	spi_set_drvdata(spi, wm8753);

	wm8753->regmap = regmap_init_spi(spi, &wm8753_regmap);
	if (IS_ERR(wm8753->regmap)) {
		ret = PTR_ERR(wm8753->regmap);
		dev_err(&spi->dev, "Failed to allocate register map: %d\n",
			ret);
		goto err;
	}

	ret = snd_soc_register_codec(&spi->dev, &soc_codec_dev_wm8753,
				     wm8753_dai, ARRAY_SIZE(wm8753_dai));
	if (ret != 0) {
		dev_err(&spi->dev, "Failed to register CODEC: %d\n", ret);
		goto err_regmap;
	}
err_regmap:
	regmap_exit(wm8753->regmap);
err:
<<<<<<< HEAD
	kfree(wm8753);
=======
>>>>>>> c959a8d8
	return ret;
}

static int __devexit wm8753_spi_remove(struct spi_device *spi)
{
	struct wm8753_priv *wm8753 = spi_get_drvdata(spi);

	snd_soc_unregister_codec(&spi->dev);
	regmap_exit(wm8753->regmap);
	kfree(wm8753);
	return 0;
}

static struct spi_driver wm8753_spi_driver = {
	.driver = {
		.name	= "wm8753",
		.owner	= THIS_MODULE,
		.of_match_table = wm8753_of_match,
	},
	.probe		= wm8753_spi_probe,
	.remove		= __devexit_p(wm8753_spi_remove),
};
#endif /* CONFIG_SPI_MASTER */

#if defined(CONFIG_I2C) || defined(CONFIG_I2C_MODULE)
static __devinit int wm8753_i2c_probe(struct i2c_client *i2c,
				      const struct i2c_device_id *id)
{
	struct wm8753_priv *wm8753;
	int ret;

	wm8753 = devm_kzalloc(&i2c->dev, sizeof(struct wm8753_priv),
			      GFP_KERNEL);
	if (wm8753 == NULL)
		return -ENOMEM;

	i2c_set_clientdata(i2c, wm8753);

	wm8753->regmap = regmap_init_i2c(i2c, &wm8753_regmap);
	if (IS_ERR(wm8753->regmap)) {
		ret = PTR_ERR(wm8753->regmap);
		dev_err(&i2c->dev, "Failed to allocate register map: %d\n",
			ret);
		goto err;
	}

	ret = snd_soc_register_codec(&i2c->dev, &soc_codec_dev_wm8753,
				     wm8753_dai, ARRAY_SIZE(wm8753_dai));
	if (ret != 0) {
		dev_err(&i2c->dev, "Failed to register CODEC: %d\n", ret);
		goto err_regmap;
	}
<<<<<<< HEAD
err_regmap:
	regmap_exit(wm8753->regmap);
err:
	kfree(wm8753);
=======

err_regmap:
	regmap_exit(wm8753->regmap);
err:
>>>>>>> c959a8d8
	return ret;
}

static __devexit int wm8753_i2c_remove(struct i2c_client *client)
{
	struct wm8753_priv *wm8753 = i2c_get_clientdata(client);

	snd_soc_unregister_codec(&client->dev);
	regmap_exit(wm8753->regmap);
<<<<<<< HEAD
	kfree(wm8753);
=======
>>>>>>> c959a8d8
	return 0;
}

static const struct i2c_device_id wm8753_i2c_id[] = {
	{ "wm8753", 0 },
	{ }
};
MODULE_DEVICE_TABLE(i2c, wm8753_i2c_id);

static struct i2c_driver wm8753_i2c_driver = {
	.driver = {
		.name = "wm8753",
		.owner = THIS_MODULE,
		.of_match_table = wm8753_of_match,
	},
	.probe =    wm8753_i2c_probe,
	.remove =   __devexit_p(wm8753_i2c_remove),
	.id_table = wm8753_i2c_id,
};
#endif

static int __init wm8753_modinit(void)
{
	int ret = 0;
#if defined(CONFIG_I2C) || defined(CONFIG_I2C_MODULE)
	ret = i2c_add_driver(&wm8753_i2c_driver);
	if (ret != 0) {
		printk(KERN_ERR "Failed to register wm8753 I2C driver: %d\n",
		       ret);
	}
#endif
#if defined(CONFIG_SPI_MASTER)
	ret = spi_register_driver(&wm8753_spi_driver);
	if (ret != 0) {
		printk(KERN_ERR "Failed to register wm8753 SPI driver: %d\n",
		       ret);
	}
#endif
	return ret;
}
module_init(wm8753_modinit);

static void __exit wm8753_exit(void)
{
#if defined(CONFIG_I2C) || defined(CONFIG_I2C_MODULE)
	i2c_del_driver(&wm8753_i2c_driver);
#endif
#if defined(CONFIG_SPI_MASTER)
	spi_unregister_driver(&wm8753_spi_driver);
#endif
}
module_exit(wm8753_exit);

MODULE_DESCRIPTION("ASoC WM8753 driver");
MODULE_AUTHOR("Liam Girdwood");
MODULE_LICENSE("GPL");<|MERGE_RESOLUTION|>--- conflicted
+++ resolved
@@ -1581,10 +1581,6 @@
 err_regmap:
 	regmap_exit(wm8753->regmap);
 err:
-<<<<<<< HEAD
-	kfree(wm8753);
-=======
->>>>>>> c959a8d8
 	return ret;
 }
 
@@ -1637,17 +1633,10 @@
 		dev_err(&i2c->dev, "Failed to register CODEC: %d\n", ret);
 		goto err_regmap;
 	}
-<<<<<<< HEAD
+
 err_regmap:
 	regmap_exit(wm8753->regmap);
 err:
-	kfree(wm8753);
-=======
-
-err_regmap:
-	regmap_exit(wm8753->regmap);
-err:
->>>>>>> c959a8d8
 	return ret;
 }
 
@@ -1657,10 +1646,6 @@
 
 	snd_soc_unregister_codec(&client->dev);
 	regmap_exit(wm8753->regmap);
-<<<<<<< HEAD
-	kfree(wm8753);
-=======
->>>>>>> c959a8d8
 	return 0;
 }
 
