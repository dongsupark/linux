/*
 * wm_adsp.c  --  Wolfson ADSP support
 *
 * Copyright 2012 Wolfson Microelectronics plc
 *
 * Author: Mark Brown <broonie@opensource.wolfsonmicro.com>
 *
 * This program is free software; you can redistribute it and/or modify
 * it under the terms of the GNU General Public License version 2 as
 * published by the Free Software Foundation.
 */

#include <linux/module.h>
#include <linux/moduleparam.h>
#include <linux/init.h>
#include <linux/delay.h>
#include <linux/firmware.h>
#include <linux/pm.h>
#include <linux/pm_runtime.h>
#include <linux/regmap.h>
#include <linux/regulator/consumer.h>
#include <linux/slab.h>
#include <sound/core.h>
#include <sound/pcm.h>
#include <sound/pcm_params.h>
#include <sound/soc.h>
#include <sound/jack.h>
#include <sound/initval.h>
#include <sound/tlv.h>

#include <linux/mfd/arizona/registers.h>

#include "wm_adsp.h"

#define adsp_crit(_dsp, fmt, ...) \
	dev_crit(_dsp->dev, "DSP%d: " fmt, _dsp->num, ##__VA_ARGS__)
#define adsp_err(_dsp, fmt, ...) \
	dev_err(_dsp->dev, "DSP%d: " fmt, _dsp->num, ##__VA_ARGS__)
#define adsp_warn(_dsp, fmt, ...) \
	dev_warn(_dsp->dev, "DSP%d: " fmt, _dsp->num, ##__VA_ARGS__)
#define adsp_info(_dsp, fmt, ...) \
	dev_info(_dsp->dev, "DSP%d: " fmt, _dsp->num, ##__VA_ARGS__)
#define adsp_dbg(_dsp, fmt, ...) \
	dev_dbg(_dsp->dev, "DSP%d: " fmt, _dsp->num, ##__VA_ARGS__)

#define ADSP1_CONTROL_1                   0x00
#define ADSP1_CONTROL_2                   0x02
#define ADSP1_CONTROL_3                   0x03
#define ADSP1_CONTROL_4                   0x04
#define ADSP1_CONTROL_5                   0x06
#define ADSP1_CONTROL_6                   0x07
#define ADSP1_CONTROL_7                   0x08
#define ADSP1_CONTROL_8                   0x09
#define ADSP1_CONTROL_9                   0x0A
#define ADSP1_CONTROL_10                  0x0B
#define ADSP1_CONTROL_11                  0x0C
#define ADSP1_CONTROL_12                  0x0D
#define ADSP1_CONTROL_13                  0x0F
#define ADSP1_CONTROL_14                  0x10
#define ADSP1_CONTROL_15                  0x11
#define ADSP1_CONTROL_16                  0x12
#define ADSP1_CONTROL_17                  0x13
#define ADSP1_CONTROL_18                  0x14
#define ADSP1_CONTROL_19                  0x16
#define ADSP1_CONTROL_20                  0x17
#define ADSP1_CONTROL_21                  0x18
#define ADSP1_CONTROL_22                  0x1A
#define ADSP1_CONTROL_23                  0x1B
#define ADSP1_CONTROL_24                  0x1C
#define ADSP1_CONTROL_25                  0x1E
#define ADSP1_CONTROL_26                  0x20
#define ADSP1_CONTROL_27                  0x21
#define ADSP1_CONTROL_28                  0x22
#define ADSP1_CONTROL_29                  0x23
#define ADSP1_CONTROL_30                  0x24
#define ADSP1_CONTROL_31                  0x26

/*
 * ADSP1 Control 19
 */
#define ADSP1_WDMA_BUFFER_LENGTH_MASK     0x00FF  /* DSP1_WDMA_BUFFER_LENGTH - [7:0] */
#define ADSP1_WDMA_BUFFER_LENGTH_SHIFT         0  /* DSP1_WDMA_BUFFER_LENGTH - [7:0] */
#define ADSP1_WDMA_BUFFER_LENGTH_WIDTH         8  /* DSP1_WDMA_BUFFER_LENGTH - [7:0] */


/*
 * ADSP1 Control 30
 */
#define ADSP1_DBG_CLK_ENA                 0x0008  /* DSP1_DBG_CLK_ENA */
#define ADSP1_DBG_CLK_ENA_MASK            0x0008  /* DSP1_DBG_CLK_ENA */
#define ADSP1_DBG_CLK_ENA_SHIFT                3  /* DSP1_DBG_CLK_ENA */
#define ADSP1_DBG_CLK_ENA_WIDTH                1  /* DSP1_DBG_CLK_ENA */
#define ADSP1_SYS_ENA                     0x0004  /* DSP1_SYS_ENA */
#define ADSP1_SYS_ENA_MASK                0x0004  /* DSP1_SYS_ENA */
#define ADSP1_SYS_ENA_SHIFT                    2  /* DSP1_SYS_ENA */
#define ADSP1_SYS_ENA_WIDTH                    1  /* DSP1_SYS_ENA */
#define ADSP1_CORE_ENA                    0x0002  /* DSP1_CORE_ENA */
#define ADSP1_CORE_ENA_MASK               0x0002  /* DSP1_CORE_ENA */
#define ADSP1_CORE_ENA_SHIFT                   1  /* DSP1_CORE_ENA */
#define ADSP1_CORE_ENA_WIDTH                   1  /* DSP1_CORE_ENA */
#define ADSP1_START                       0x0001  /* DSP1_START */
#define ADSP1_START_MASK                  0x0001  /* DSP1_START */
#define ADSP1_START_SHIFT                      0  /* DSP1_START */
#define ADSP1_START_WIDTH                      1  /* DSP1_START */

/*
 * ADSP1 Control 31
 */
#define ADSP1_CLK_SEL_MASK                0x0007  /* CLK_SEL_ENA */
#define ADSP1_CLK_SEL_SHIFT                    0  /* CLK_SEL_ENA */
#define ADSP1_CLK_SEL_WIDTH                    3  /* CLK_SEL_ENA */

#define ADSP2_CONTROL  0
#define ADSP2_CLOCKING 1
#define ADSP2_STATUS1  4

/*
 * ADSP2 Control
 */

#define ADSP2_MEM_ENA                     0x0010  /* DSP1_MEM_ENA */
#define ADSP2_MEM_ENA_MASK                0x0010  /* DSP1_MEM_ENA */
#define ADSP2_MEM_ENA_SHIFT                    4  /* DSP1_MEM_ENA */
#define ADSP2_MEM_ENA_WIDTH                    1  /* DSP1_MEM_ENA */
#define ADSP2_SYS_ENA                     0x0004  /* DSP1_SYS_ENA */
#define ADSP2_SYS_ENA_MASK                0x0004  /* DSP1_SYS_ENA */
#define ADSP2_SYS_ENA_SHIFT                    2  /* DSP1_SYS_ENA */
#define ADSP2_SYS_ENA_WIDTH                    1  /* DSP1_SYS_ENA */
#define ADSP2_CORE_ENA                    0x0002  /* DSP1_CORE_ENA */
#define ADSP2_CORE_ENA_MASK               0x0002  /* DSP1_CORE_ENA */
#define ADSP2_CORE_ENA_SHIFT                   1  /* DSP1_CORE_ENA */
#define ADSP2_CORE_ENA_WIDTH                   1  /* DSP1_CORE_ENA */
#define ADSP2_START                       0x0001  /* DSP1_START */
#define ADSP2_START_MASK                  0x0001  /* DSP1_START */
#define ADSP2_START_SHIFT                      0  /* DSP1_START */
#define ADSP2_START_WIDTH                      1  /* DSP1_START */

/*
 * ADSP2 clocking
 */
#define ADSP2_CLK_SEL_MASK                0x0007  /* CLK_SEL_ENA */
#define ADSP2_CLK_SEL_SHIFT                    0  /* CLK_SEL_ENA */
#define ADSP2_CLK_SEL_WIDTH                    3  /* CLK_SEL_ENA */

/*
 * ADSP2 Status 1
 */
#define ADSP2_RAM_RDY                     0x0001
#define ADSP2_RAM_RDY_MASK                0x0001
#define ADSP2_RAM_RDY_SHIFT                    0
#define ADSP2_RAM_RDY_WIDTH                    1

#define WM_ADSP_NUM_FW 4

static const char *wm_adsp_fw_text[WM_ADSP_NUM_FW] = {
	"MBC/VSS", "Tx", "Tx Speaker" "Rx ANC"
};

static struct {
	const char *file;
} wm_adsp_fw[WM_ADSP_NUM_FW] = {
	{ .file = "mbc-vss" },
	{ .file = "tx" },
	{ .file = "tx-spk" },
	{ .file = "rx-anc" },
};

static int wm_adsp_fw_get(struct snd_kcontrol *kcontrol,
			  struct snd_ctl_elem_value *ucontrol)
{
	struct snd_soc_codec *codec = snd_kcontrol_chip(kcontrol);
	struct soc_enum *e = (struct soc_enum *)kcontrol->private_value;
	struct wm_adsp *adsp = snd_soc_codec_get_drvdata(codec);

	ucontrol->value.integer.value[0] = adsp[e->shift_l].fw;

	return 0;
}

static int wm_adsp_fw_put(struct snd_kcontrol *kcontrol,
			  struct snd_ctl_elem_value *ucontrol)
{
	struct snd_soc_codec *codec = snd_kcontrol_chip(kcontrol);
	struct soc_enum *e = (struct soc_enum *)kcontrol->private_value;
	struct wm_adsp *adsp = snd_soc_codec_get_drvdata(codec);

	if (ucontrol->value.integer.value[0] == adsp[e->shift_l].fw)
		return 0;

	if (ucontrol->value.integer.value[0] >= WM_ADSP_NUM_FW)
		return -EINVAL;

	if (adsp[e->shift_l].running)
		return -EBUSY;

	adsp->fw = ucontrol->value.integer.value[0];

	return 0;
}

static const struct soc_enum wm_adsp_fw_enum[] = {
	SOC_ENUM_SINGLE(0, 0, ARRAY_SIZE(wm_adsp_fw_text), wm_adsp_fw_text),
	SOC_ENUM_SINGLE(0, 1, ARRAY_SIZE(wm_adsp_fw_text), wm_adsp_fw_text),
	SOC_ENUM_SINGLE(0, 2, ARRAY_SIZE(wm_adsp_fw_text), wm_adsp_fw_text),
	SOC_ENUM_SINGLE(0, 3, ARRAY_SIZE(wm_adsp_fw_text), wm_adsp_fw_text),
};

const struct snd_kcontrol_new wm_adsp_fw_controls[] = {
	SOC_ENUM_EXT("DSP1 Firmware", wm_adsp_fw_enum[0],
		     wm_adsp_fw_get, wm_adsp_fw_put),
	SOC_ENUM_EXT("DSP2 Firmware", wm_adsp_fw_enum[1],
		     wm_adsp_fw_get, wm_adsp_fw_put),
	SOC_ENUM_EXT("DSP3 Firmware", wm_adsp_fw_enum[2],
		     wm_adsp_fw_get, wm_adsp_fw_put),
	SOC_ENUM_EXT("DSP4 Firmware", wm_adsp_fw_enum[3],
		     wm_adsp_fw_get, wm_adsp_fw_put),
};
EXPORT_SYMBOL_GPL(wm_adsp_fw_controls);

static struct wm_adsp_region const *wm_adsp_find_region(struct wm_adsp *dsp,
							int type)
{
	int i;

	for (i = 0; i < dsp->num_mems; i++)
		if (dsp->mem[i].type == type)
			return &dsp->mem[i];

	return NULL;
}

static unsigned int wm_adsp_region_to_reg(struct wm_adsp_region const *region,
					  unsigned int offset)
{
	switch (region->type) {
	case WMFW_ADSP1_PM:
		return region->base + (offset * 3);
	case WMFW_ADSP1_DM:
		return region->base + (offset * 2);
	case WMFW_ADSP2_XM:
		return region->base + (offset * 2);
	case WMFW_ADSP2_YM:
		return region->base + (offset * 2);
	case WMFW_ADSP1_ZM:
		return region->base + (offset * 2);
	default:
		WARN_ON(NULL != "Unknown memory region type");
		return offset;
	}
}

static int wm_adsp_load(struct wm_adsp *dsp)
{
	const struct firmware *firmware;
	struct regmap *regmap = dsp->regmap;
	unsigned int pos = 0;
	const struct wmfw_header *header;
	const struct wmfw_adsp1_sizes *adsp1_sizes;
	const struct wmfw_adsp2_sizes *adsp2_sizes;
	const struct wmfw_footer *footer;
	const struct wmfw_region *region;
	const struct wm_adsp_region *mem;
	const char *region_name;
	char *file, *text;
	void *buf;
	unsigned int reg;
	int regions = 0;
	int ret, offset, type, sizes;

	file = kzalloc(PAGE_SIZE, GFP_KERNEL);
	if (file == NULL)
		return -ENOMEM;

	snprintf(file, PAGE_SIZE, "%s-dsp%d-%s.wmfw", dsp->part, dsp->num,
		 wm_adsp_fw[dsp->fw].file);
	file[PAGE_SIZE - 1] = '\0';

	ret = request_firmware(&firmware, file, dsp->dev);
	if (ret != 0) {
		adsp_err(dsp, "Failed to request '%s'\n", file);
		goto out;
	}
	ret = -EINVAL;

	pos = sizeof(*header) + sizeof(*adsp1_sizes) + sizeof(*footer);
	if (pos >= firmware->size) {
		adsp_err(dsp, "%s: file too short, %zu bytes\n",
			 file, firmware->size);
		goto out_fw;
	}

	header = (void*)&firmware->data[0];

	if (memcmp(&header->magic[0], "WMFW", 4) != 0) {
		adsp_err(dsp, "%s: invalid magic\n", file);
		goto out_fw;
	}

	if (header->ver != 0) {
		adsp_err(dsp, "%s: unknown file format %d\n",
			 file, header->ver);
		goto out_fw;
	}

	if (header->core != dsp->type) {
		adsp_err(dsp, "%s: invalid core %d != %d\n",
			 file, header->core, dsp->type);
		goto out_fw;
	}

	switch (dsp->type) {
	case WMFW_ADSP1:
		pos = sizeof(*header) + sizeof(*adsp1_sizes) + sizeof(*footer);
		adsp1_sizes = (void *)&(header[1]);
		footer = (void *)&(adsp1_sizes[1]);
		sizes = sizeof(*adsp1_sizes);

		adsp_dbg(dsp, "%s: %d DM, %d PM, %d ZM\n",
			 file, le32_to_cpu(adsp1_sizes->dm),
			 le32_to_cpu(adsp1_sizes->pm),
			 le32_to_cpu(adsp1_sizes->zm));
		break;

	case WMFW_ADSP2:
		pos = sizeof(*header) + sizeof(*adsp2_sizes) + sizeof(*footer);
		adsp2_sizes = (void *)&(header[1]);
		footer = (void *)&(adsp2_sizes[1]);
		sizes = sizeof(*adsp2_sizes);

		adsp_dbg(dsp, "%s: %d XM, %d YM %d PM, %d ZM\n",
			 file, le32_to_cpu(adsp2_sizes->xm),
			 le32_to_cpu(adsp2_sizes->ym),
			 le32_to_cpu(adsp2_sizes->pm),
			 le32_to_cpu(adsp2_sizes->zm));
		break;

	default:
		BUG_ON(NULL == "Unknown DSP type");
		goto out_fw;
	}

	if (le32_to_cpu(header->len) != sizeof(*header) +
	    sizes + sizeof(*footer)) {
		adsp_err(dsp, "%s: unexpected header length %d\n",
			 file, le32_to_cpu(header->len));
		goto out_fw;
	}

	adsp_dbg(dsp, "%s: timestamp %llu\n", file,
		 le64_to_cpu(footer->timestamp));

	while (pos < firmware->size &&
	       pos - firmware->size > sizeof(*region)) {
		region = (void *)&(firmware->data[pos]);
		region_name = "Unknown";
		reg = 0;
		text = NULL;
		offset = le32_to_cpu(region->offset) & 0xffffff;
		type = be32_to_cpu(region->type) & 0xff;
		mem = wm_adsp_find_region(dsp, type);
		
		switch (type) {
		case WMFW_NAME_TEXT:
			region_name = "Firmware name";
			text = kzalloc(le32_to_cpu(region->len) + 1,
				       GFP_KERNEL);
			break;
		case WMFW_INFO_TEXT:
			region_name = "Information";
			text = kzalloc(le32_to_cpu(region->len) + 1,
				       GFP_KERNEL);
			break;
		case WMFW_ABSOLUTE:
			region_name = "Absolute";
			reg = offset;
			break;
		case WMFW_ADSP1_PM:
			BUG_ON(!mem);
			region_name = "PM";
			reg = wm_adsp_region_to_reg(mem, offset);
			break;
		case WMFW_ADSP1_DM:
			BUG_ON(!mem);
			region_name = "DM";
			reg = wm_adsp_region_to_reg(mem, offset);
			break;
		case WMFW_ADSP2_XM:
			BUG_ON(!mem);
			region_name = "XM";
			reg = wm_adsp_region_to_reg(mem, offset);
			break;
		case WMFW_ADSP2_YM:
			BUG_ON(!mem);
			region_name = "YM";
			reg = wm_adsp_region_to_reg(mem, offset);
			break;
		case WMFW_ADSP1_ZM:
			BUG_ON(!mem);
			region_name = "ZM";
			reg = wm_adsp_region_to_reg(mem, offset);
			break;
		default:
			adsp_warn(dsp,
				  "%s.%d: Unknown region type %x at %d(%x)\n",
				  file, regions, type, pos, pos);
			break;
		}

		adsp_dbg(dsp, "%s.%d: %d bytes at %d in %s\n", file,
			 regions, le32_to_cpu(region->len), offset,
			 region_name);

		if (text) {
			memcpy(text, region->data, le32_to_cpu(region->len));
			adsp_info(dsp, "%s: %s\n", file, text);
			kfree(text);
		}

		if (reg) {
			buf = kmemdup(region->data, le32_to_cpu(region->len),
				      GFP_KERNEL | GFP_DMA);
			if (!buf) {
				adsp_err(dsp, "Out of memory\n");
				return -ENOMEM;
			}

			ret = regmap_raw_write(regmap, reg, buf,
					       le32_to_cpu(region->len));

			kfree(buf);

			if (ret != 0) {
				adsp_err(dsp,
					"%s.%d: Failed to write %d bytes at %d in %s: %d\n",
					file, regions,
					le32_to_cpu(region->len), offset,
					region_name, ret);
				goto out_fw;
			}
		}

		pos += le32_to_cpu(region->len) + sizeof(*region);
		regions++;
	}
	
	if (pos > firmware->size)
		adsp_warn(dsp, "%s.%d: %zu bytes at end of file\n",
			  file, regions, pos - firmware->size);

out_fw:
	release_firmware(firmware);
out:
	kfree(file);

	return ret;
}

static int wm_adsp_setup_algs(struct wm_adsp *dsp)
{
	struct regmap *regmap = dsp->regmap;
	struct wmfw_adsp1_id_hdr adsp1_id;
	struct wmfw_adsp2_id_hdr adsp2_id;
	struct wmfw_adsp1_alg_hdr *adsp1_alg;
	struct wmfw_adsp2_alg_hdr *adsp2_alg;
	void *alg, *buf;
	struct wm_adsp_alg_region *region;
	const struct wm_adsp_region *mem;
	unsigned int pos, term;
	size_t algs, buf_size;
	__be32 val;
	int i, ret;

	switch (dsp->type) {
	case WMFW_ADSP1:
		mem = wm_adsp_find_region(dsp, WMFW_ADSP1_DM);
		break;
	case WMFW_ADSP2:
		mem = wm_adsp_find_region(dsp, WMFW_ADSP2_XM);
		break;
	default:
		mem = NULL;
		break;
	}

	if (mem == NULL) {
		BUG_ON(mem != NULL);
		return -EINVAL;
	}

	switch (dsp->type) {
	case WMFW_ADSP1:
		ret = regmap_raw_read(regmap, mem->base, &adsp1_id,
				      sizeof(adsp1_id));
		if (ret != 0) {
			adsp_err(dsp, "Failed to read algorithm info: %d\n",
				 ret);
			return ret;
		}

		buf = &adsp1_id;
		buf_size = sizeof(adsp1_id);

		algs = be32_to_cpu(adsp1_id.algs);
		adsp_info(dsp, "Firmware: %x v%d.%d.%d, %zu algorithms\n",
			  be32_to_cpu(adsp1_id.fw.id),
			  (be32_to_cpu(adsp1_id.fw.ver) & 0xff0000) >> 16,
			  (be32_to_cpu(adsp1_id.fw.ver) & 0xff00) >> 8,
			  be32_to_cpu(adsp1_id.fw.ver) & 0xff,
			  algs);

		pos = sizeof(adsp1_id) / 2;
		term = pos + ((sizeof(*adsp1_alg) * algs) / 2);
		break;

	case WMFW_ADSP2:
		ret = regmap_raw_read(regmap, mem->base, &adsp2_id,
				      sizeof(adsp2_id));
		if (ret != 0) {
			adsp_err(dsp, "Failed to read algorithm info: %d\n",
				 ret);
			return ret;
		}

		buf = &adsp2_id;
		buf_size = sizeof(adsp2_id);

		algs = be32_to_cpu(adsp2_id.algs);
		adsp_info(dsp, "Firmware: %x v%d.%d.%d, %zu algorithms\n",
			  be32_to_cpu(adsp2_id.fw.id),
			  (be32_to_cpu(adsp2_id.fw.ver) & 0xff0000) >> 16,
			  (be32_to_cpu(adsp2_id.fw.ver) & 0xff00) >> 8,
			  be32_to_cpu(adsp2_id.fw.ver) & 0xff,
			  algs);

		pos = sizeof(adsp2_id) / 2;
		term = pos + ((sizeof(*adsp2_alg) * algs) / 2);
		break;

	default:
		BUG_ON(NULL == "Unknown DSP type");
		return -EINVAL;
	}

	if (algs == 0) {
		adsp_err(dsp, "No algorithms\n");
		return -EINVAL;
	}

	if (algs > 1024) {
		adsp_err(dsp, "Algorithm count %zx excessive\n", algs);
		print_hex_dump_bytes(dev_name(dsp->dev), DUMP_PREFIX_OFFSET,
				     buf, buf_size);
		return -EINVAL;
	}

	/* Read the terminator first to validate the length */
	ret = regmap_raw_read(regmap, mem->base + term, &val, sizeof(val));
	if (ret != 0) {
		adsp_err(dsp, "Failed to read algorithm list end: %d\n",
			ret);
		return ret;
	}

	if (be32_to_cpu(val) != 0xbedead)
		adsp_warn(dsp, "Algorithm list end %x 0x%x != 0xbeadead\n",
			  term, be32_to_cpu(val));

	alg = kzalloc((term - pos) * 2, GFP_KERNEL | GFP_DMA);
	if (!alg)
		return -ENOMEM;

	ret = regmap_raw_read(regmap, mem->base + pos, alg, (term - pos) * 2);
	if (ret != 0) {
		adsp_err(dsp, "Failed to read algorithm list: %d\n",
			ret);
		goto out;
	}

	adsp1_alg = alg;
	adsp2_alg = alg;

	for (i = 0; i < algs; i++) {
		switch (dsp->type) {
		case WMFW_ADSP1:
			adsp_info(dsp, "%d: ID %x v%d.%d.%d DM@%x ZM@%x\n",
				  i, be32_to_cpu(adsp1_alg[i].alg.id),
				  (be32_to_cpu(adsp1_alg[i].alg.ver) & 0xff0000) >> 16,
				  (be32_to_cpu(adsp1_alg[i].alg.ver) & 0xff00) >> 8,
				  be32_to_cpu(adsp1_alg[i].alg.ver) & 0xff,
				  be32_to_cpu(adsp1_alg[i].dm),
				  be32_to_cpu(adsp1_alg[i].zm));

			region = kzalloc(sizeof(*region), GFP_KERNEL);
			if (!region)
				return -ENOMEM;
			region->type = WMFW_ADSP1_DM;
			region->alg = be32_to_cpu(adsp1_alg[i].alg.id);
			region->base = be32_to_cpu(adsp1_alg[i].dm);
			list_add_tail(&region->list, &dsp->alg_regions);

			region = kzalloc(sizeof(*region), GFP_KERNEL);
			if (!region)
				return -ENOMEM;
			region->type = WMFW_ADSP1_ZM;
			region->alg = be32_to_cpu(adsp1_alg[i].alg.id);
			region->base = be32_to_cpu(adsp1_alg[i].zm);
			list_add_tail(&region->list, &dsp->alg_regions);
			break;

		case WMFW_ADSP2:
			adsp_info(dsp,
				  "%d: ID %x v%d.%d.%d XM@%x YM@%x ZM@%x\n",
				  i, be32_to_cpu(adsp2_alg[i].alg.id),
				  (be32_to_cpu(adsp2_alg[i].alg.ver) & 0xff0000) >> 16,
				  (be32_to_cpu(adsp2_alg[i].alg.ver) & 0xff00) >> 8,
				  be32_to_cpu(adsp2_alg[i].alg.ver) & 0xff,
				  be32_to_cpu(adsp2_alg[i].xm),
				  be32_to_cpu(adsp2_alg[i].ym),
				  be32_to_cpu(adsp2_alg[i].zm));

			region = kzalloc(sizeof(*region), GFP_KERNEL);
			if (!region)
				return -ENOMEM;
			region->type = WMFW_ADSP2_XM;
			region->alg = be32_to_cpu(adsp2_alg[i].alg.id);
			region->base = be32_to_cpu(adsp2_alg[i].xm);
			list_add_tail(&region->list, &dsp->alg_regions);

			region = kzalloc(sizeof(*region), GFP_KERNEL);
			if (!region)
				return -ENOMEM;
			region->type = WMFW_ADSP2_YM;
			region->alg = be32_to_cpu(adsp2_alg[i].alg.id);
			region->base = be32_to_cpu(adsp2_alg[i].ym);
			list_add_tail(&region->list, &dsp->alg_regions);

			region = kzalloc(sizeof(*region), GFP_KERNEL);
			if (!region)
				return -ENOMEM;
			region->type = WMFW_ADSP2_ZM;
			region->alg = be32_to_cpu(adsp2_alg[i].alg.id);
			region->base = be32_to_cpu(adsp2_alg[i].zm);
			list_add_tail(&region->list, &dsp->alg_regions);
			break;
		}
	}

out:
	kfree(alg);
	return ret;
}

static int wm_adsp_load_coeff(struct wm_adsp *dsp)
{
	struct regmap *regmap = dsp->regmap;
	struct wmfw_coeff_hdr *hdr;
	struct wmfw_coeff_item *blk;
	const struct firmware *firmware;
	const struct wm_adsp_region *mem;
	struct wm_adsp_alg_region *alg_region;
	const char *region_name;
	int ret, pos, blocks, type, offset, reg;
	char *file;
	void *buf;

	file = kzalloc(PAGE_SIZE, GFP_KERNEL);
	if (file == NULL)
		return -ENOMEM;

	snprintf(file, PAGE_SIZE, "%s-dsp%d-%s.bin", dsp->part, dsp->num,
		 wm_adsp_fw[dsp->fw].file);
	file[PAGE_SIZE - 1] = '\0';

	ret = request_firmware(&firmware, file, dsp->dev);
	if (ret != 0) {
		adsp_warn(dsp, "Failed to request '%s'\n", file);
		ret = 0;
		goto out;
	}
	ret = -EINVAL;

	if (sizeof(*hdr) >= firmware->size) {
		adsp_err(dsp, "%s: file too short, %zu bytes\n",
			file, firmware->size);
		goto out_fw;
	}

	hdr = (void*)&firmware->data[0];
	if (memcmp(hdr->magic, "WMDR", 4) != 0) {
		adsp_err(dsp, "%s: invalid magic\n", file);
		goto out_fw;
<<<<<<< HEAD
=======
	}

	switch (be32_to_cpu(hdr->rev) & 0xff) {
	case 1:
		break;
	default:
		adsp_err(dsp, "%s: Unsupported coefficient file format %d\n",
			 file, be32_to_cpu(hdr->rev) & 0xff);
		ret = -EINVAL;
		goto out_fw;
>>>>>>> 3d47748e
	}

	adsp_dbg(dsp, "%s: v%d.%d.%d\n", file,
		(le32_to_cpu(hdr->ver) >> 16) & 0xff,
		(le32_to_cpu(hdr->ver) >>  8) & 0xff,
		le32_to_cpu(hdr->ver) & 0xff);

	pos = le32_to_cpu(hdr->len);

	blocks = 0;
	while (pos < firmware->size &&
	       pos - firmware->size > sizeof(*blk)) {
		blk = (void*)(&firmware->data[pos]);

		type = le16_to_cpu(blk->type);
		offset = le16_to_cpu(blk->offset);

		adsp_dbg(dsp, "%s.%d: %x v%d.%d.%d\n",
			 file, blocks, le32_to_cpu(blk->id),
			 (le32_to_cpu(blk->ver) >> 16) & 0xff,
			 (le32_to_cpu(blk->ver) >>  8) & 0xff,
			 le32_to_cpu(blk->ver) & 0xff);
		adsp_dbg(dsp, "%s.%d: %d bytes at 0x%x in %x\n",
			 file, blocks, le32_to_cpu(blk->len), offset, type);

		reg = 0;
		region_name = "Unknown";
		switch (type) {
		case (WMFW_NAME_TEXT << 8):
		case (WMFW_INFO_TEXT << 8):
			break;
		case (WMFW_ABSOLUTE << 8):
			region_name = "register";
			reg = offset;
			break;

		case WMFW_ADSP1_DM:
		case WMFW_ADSP1_ZM:
		case WMFW_ADSP2_XM:
		case WMFW_ADSP2_YM:
			adsp_dbg(dsp, "%s.%d: %d bytes in %x for %x\n",
				 file, blocks, le32_to_cpu(blk->len),
				 type, le32_to_cpu(blk->id));

			mem = wm_adsp_find_region(dsp, type);
			if (!mem) {
				adsp_err(dsp, "No base for region %x\n", type);
				break;
			}

			reg = 0;
			list_for_each_entry(alg_region,
					    &dsp->alg_regions, list) {
				if (le32_to_cpu(blk->id) == alg_region->alg &&
				    type == alg_region->type) {
					reg = alg_region->base;
					reg = wm_adsp_region_to_reg(mem,
								    reg);
					reg += offset;
				}
			}

			if (reg == 0)
				adsp_err(dsp, "No %x for algorithm %x\n",
					 type, le32_to_cpu(blk->id));
			break;

		default:
			adsp_err(dsp, "%s.%d: Unknown region type %x at %d\n",
				 file, blocks, type, pos);
			break;
		}

		if (reg) {
			buf = kmemdup(blk->data, le32_to_cpu(blk->len),
				      GFP_KERNEL | GFP_DMA);
			if (!buf) {
				adsp_err(dsp, "Out of memory\n");
				return -ENOMEM;
			}

			adsp_dbg(dsp, "%s.%d: Writing %d bytes at %x\n",
				 file, blocks, le32_to_cpu(blk->len),
				 reg);
			ret = regmap_raw_write(regmap, reg, blk->data,
					       le32_to_cpu(blk->len));
			if (ret != 0) {
				adsp_err(dsp,
					"%s.%d: Failed to write to %x in %s\n",
					file, blocks, reg, region_name);
			}

			kfree(buf);
		}

		pos += le32_to_cpu(blk->len) + sizeof(*blk);
		blocks++;
	}

	if (pos > firmware->size)
		adsp_warn(dsp, "%s.%d: %zu bytes at end of file\n",
			  file, blocks, pos - firmware->size);

out_fw:
	release_firmware(firmware);
out:
	kfree(file);
	return 0;
}

int wm_adsp1_init(struct wm_adsp *adsp)
{
	INIT_LIST_HEAD(&adsp->alg_regions);

	return 0;
}
EXPORT_SYMBOL_GPL(wm_adsp1_init);

int wm_adsp1_event(struct snd_soc_dapm_widget *w,
		   struct snd_kcontrol *kcontrol,
		   int event)
{
	struct snd_soc_codec *codec = w->codec;
	struct wm_adsp *dsps = snd_soc_codec_get_drvdata(codec);
	struct wm_adsp *dsp = &dsps[w->shift];
	int ret;
	int val;

	switch (event) {
	case SND_SOC_DAPM_POST_PMU:
		regmap_update_bits(dsp->regmap, dsp->base + ADSP1_CONTROL_30,
				   ADSP1_SYS_ENA, ADSP1_SYS_ENA);

		/*
		 * For simplicity set the DSP clock rate to be the
		 * SYSCLK rate rather than making it configurable.
		 */
		if(dsp->sysclk_reg) {
			ret = regmap_read(dsp->regmap, dsp->sysclk_reg, &val);
			if (ret != 0) {
				adsp_err(dsp, "Failed to read SYSCLK state: %d\n",
				ret);
				return ret;
			}

			val = (val & dsp->sysclk_mask)
				>> dsp->sysclk_shift;

			ret = regmap_update_bits(dsp->regmap,
						 dsp->base + ADSP1_CONTROL_31,
						 ADSP1_CLK_SEL_MASK, val);
			if (ret != 0) {
				adsp_err(dsp, "Failed to set clock rate: %d\n",
					 ret);
				return ret;
			}
		}

		ret = wm_adsp_load(dsp);
		if (ret != 0)
			goto err;

		ret = wm_adsp_setup_algs(dsp);
		if (ret != 0)
			goto err;

		ret = wm_adsp_load_coeff(dsp);
		if (ret != 0)
			goto err;

		/* Start the core running */
		regmap_update_bits(dsp->regmap, dsp->base + ADSP1_CONTROL_30,
				   ADSP1_CORE_ENA | ADSP1_START,
				   ADSP1_CORE_ENA | ADSP1_START);
		break;

	case SND_SOC_DAPM_PRE_PMD:
		/* Halt the core */
		regmap_update_bits(dsp->regmap, dsp->base + ADSP1_CONTROL_30,
				   ADSP1_CORE_ENA | ADSP1_START, 0);

		regmap_update_bits(dsp->regmap, dsp->base + ADSP1_CONTROL_19,
				   ADSP1_WDMA_BUFFER_LENGTH_MASK, 0);

		regmap_update_bits(dsp->regmap, dsp->base + ADSP1_CONTROL_30,
				   ADSP1_SYS_ENA, 0);
		break;

	default:
		break;
	}

	return 0;

err:
	regmap_update_bits(dsp->regmap, dsp->base + ADSP1_CONTROL_30,
			   ADSP1_SYS_ENA, 0);
	return ret;
}
EXPORT_SYMBOL_GPL(wm_adsp1_event);

static int wm_adsp2_ena(struct wm_adsp *dsp)
{
	unsigned int val;
	int ret, count;

	ret = regmap_update_bits(dsp->regmap, dsp->base + ADSP2_CONTROL,
				 ADSP2_SYS_ENA, ADSP2_SYS_ENA);
	if (ret != 0)
		return ret;

	/* Wait for the RAM to start, should be near instantaneous */
	count = 0;
	do {
		ret = regmap_read(dsp->regmap, dsp->base + ADSP2_STATUS1,
				  &val);
		if (ret != 0)
			return ret;
	} while (!(val & ADSP2_RAM_RDY) && ++count < 10);

	if (!(val & ADSP2_RAM_RDY)) {
		adsp_err(dsp, "Failed to start DSP RAM\n");
		return -EBUSY;
	}

	adsp_dbg(dsp, "RAM ready after %d polls\n", count);
	adsp_info(dsp, "RAM ready after %d polls\n", count);

	return 0;
}

int wm_adsp2_event(struct snd_soc_dapm_widget *w,
		   struct snd_kcontrol *kcontrol, int event)
{
	struct snd_soc_codec *codec = w->codec;
	struct wm_adsp *dsps = snd_soc_codec_get_drvdata(codec);
	struct wm_adsp *dsp = &dsps[w->shift];
	struct wm_adsp_alg_region *alg_region;
	unsigned int val;
	int ret;

	switch (event) {
	case SND_SOC_DAPM_POST_PMU:
		/*
		 * For simplicity set the DSP clock rate to be the
		 * SYSCLK rate rather than making it configurable.
		 */
		ret = regmap_read(dsp->regmap, ARIZONA_SYSTEM_CLOCK_1, &val);
		if (ret != 0) {
			adsp_err(dsp, "Failed to read SYSCLK state: %d\n",
				 ret);
			return ret;
		}
		val = (val & ARIZONA_SYSCLK_FREQ_MASK)
			>> ARIZONA_SYSCLK_FREQ_SHIFT;

		ret = regmap_update_bits(dsp->regmap,
					 dsp->base + ADSP2_CLOCKING,
					 ADSP2_CLK_SEL_MASK, val);
		if (ret != 0) {
			adsp_err(dsp, "Failed to set clock rate: %d\n",
				 ret);
			return ret;
		}

		if (dsp->dvfs) {
			ret = regmap_read(dsp->regmap,
					  dsp->base + ADSP2_CLOCKING, &val);
			if (ret != 0) {
				dev_err(dsp->dev,
					"Failed to read clocking: %d\n", ret);
				return ret;
			}

			if ((val & ADSP2_CLK_SEL_MASK) >= 3) {
				ret = regulator_enable(dsp->dvfs);
				if (ret != 0) {
					dev_err(dsp->dev,
						"Failed to enable supply: %d\n",
						ret);
					return ret;
				}

				ret = regulator_set_voltage(dsp->dvfs,
							    1800000,
							    1800000);
				if (ret != 0) {
					dev_err(dsp->dev,
						"Failed to raise supply: %d\n",
						ret);
					return ret;
				}
			}
		}

		ret = wm_adsp2_ena(dsp);
		if (ret != 0)
			return ret;

		ret = wm_adsp_load(dsp);
		if (ret != 0)
			goto err;

		ret = wm_adsp_setup_algs(dsp);
		if (ret != 0)
			goto err;

		ret = wm_adsp_load_coeff(dsp);
		if (ret != 0)
			goto err;

		ret = regmap_update_bits(dsp->regmap,
					 dsp->base + ADSP2_CONTROL,
					 ADSP2_CORE_ENA | ADSP2_START,
					 ADSP2_CORE_ENA | ADSP2_START);
		if (ret != 0)
			goto err;

		dsp->running = true;
		break;

	case SND_SOC_DAPM_PRE_PMD:
		dsp->running = false;

		regmap_update_bits(dsp->regmap, dsp->base + ADSP2_CONTROL,
				   ADSP2_SYS_ENA | ADSP2_CORE_ENA |
				   ADSP2_START, 0);

		if (dsp->dvfs) {
			ret = regulator_set_voltage(dsp->dvfs, 1200000,
						    1800000);
			if (ret != 0)
				dev_warn(dsp->dev,
					 "Failed to lower supply: %d\n",
					 ret);

			ret = regulator_disable(dsp->dvfs);
			if (ret != 0)
				dev_err(dsp->dev,
					"Failed to enable supply: %d\n",
					ret);
		}

		while (!list_empty(&dsp->alg_regions)) {
			alg_region = list_first_entry(&dsp->alg_regions,
						      struct wm_adsp_alg_region,
						      list);
			list_del(&alg_region->list);
			kfree(alg_region);
		}
		break;

	default:
		break;
	}

	return 0;
err:
	regmap_update_bits(dsp->regmap, dsp->base + ADSP2_CONTROL,
			   ADSP2_SYS_ENA | ADSP2_CORE_ENA | ADSP2_START, 0);
	return ret;
}
EXPORT_SYMBOL_GPL(wm_adsp2_event);

int wm_adsp2_init(struct wm_adsp *adsp, bool dvfs)
{
	int ret;

	/*
	 * Disable the DSP memory by default when in reset for a small
	 * power saving.
	 */
	ret = regmap_update_bits(adsp->regmap, adsp->base + ADSP2_CONTROL,
				 ADSP2_MEM_ENA, 0);
	if (ret != 0) {
		adsp_err(adsp, "Failed to clear memory retention: %d\n", ret);
		return ret;
	}

	INIT_LIST_HEAD(&adsp->alg_regions);

	if (dvfs) {
		adsp->dvfs = devm_regulator_get(adsp->dev, "DCVDD");
		if (IS_ERR(adsp->dvfs)) {
			ret = PTR_ERR(adsp->dvfs);
			dev_err(adsp->dev, "Failed to get DCVDD: %d\n", ret);
			return ret;
		}

		ret = regulator_enable(adsp->dvfs);
		if (ret != 0) {
			dev_err(adsp->dev, "Failed to enable DCVDD: %d\n",
				ret);
			return ret;
		}

		ret = regulator_set_voltage(adsp->dvfs, 1200000, 1800000);
		if (ret != 0) {
			dev_err(adsp->dev, "Failed to initialise DVFS: %d\n",
				ret);
			return ret;
		}

		ret = regulator_disable(adsp->dvfs);
		if (ret != 0) {
			dev_err(adsp->dev, "Failed to disable DCVDD: %d\n",
				ret);
			return ret;
		}
	}

	return 0;
}
EXPORT_SYMBOL_GPL(wm_adsp2_init);<|MERGE_RESOLUTION|>--- conflicted
+++ resolved
@@ -689,8 +689,6 @@
 	if (memcmp(hdr->magic, "WMDR", 4) != 0) {
 		adsp_err(dsp, "%s: invalid magic\n", file);
 		goto out_fw;
-<<<<<<< HEAD
-=======
 	}
 
 	switch (be32_to_cpu(hdr->rev) & 0xff) {
@@ -701,7 +699,6 @@
 			 file, be32_to_cpu(hdr->rev) & 0xff);
 		ret = -EINVAL;
 		goto out_fw;
->>>>>>> 3d47748e
 	}
 
 	adsp_dbg(dsp, "%s: v%d.%d.%d\n", file,
