--- conflicted
+++ resolved
@@ -1997,7 +1997,19 @@
 		wm5100->jack_mode);
 }
 
-<<<<<<< HEAD
+static void wm5100_report_headphone(struct wm5100_priv *wm5100)
+{
+	dev_dbg(wm5100->dev, "Headphone detected\n");
+	wm5100->jack_detecting = false;
+	snd_soc_jack_report(wm5100->jack, SND_JACK_HEADPHONE,
+			    SND_JACK_HEADPHONE);
+
+	/* Increase the detection rate a bit for responsiveness. */
+	regmap_update_bits(wm5100->regmap, WM5100_MIC_DETECT_1,
+			   WM5100_ACCDET_RATE_MASK,
+			   7 << WM5100_ACCDET_RATE_SHIFT);
+}
+
 static void wm5100_micd_irq(struct wm5100_priv *wm5100)
 {
 	unsigned int val;
@@ -2010,33 +2022,6 @@
 		return;
 	}
 
-=======
-static void wm5100_report_headphone(struct wm5100_priv *wm5100)
-{
-	dev_dbg(wm5100->dev, "Headphone detected\n");
-	wm5100->jack_detecting = false;
-	snd_soc_jack_report(wm5100->jack, SND_JACK_HEADPHONE,
-			    SND_JACK_HEADPHONE);
-
-	/* Increase the detection rate a bit for responsiveness. */
-	regmap_update_bits(wm5100->regmap, WM5100_MIC_DETECT_1,
-			   WM5100_ACCDET_RATE_MASK,
-			   7 << WM5100_ACCDET_RATE_SHIFT);
-}
-
-static void wm5100_micd_irq(struct wm5100_priv *wm5100)
-{
-	unsigned int val;
-	int ret;
-
-	ret = regmap_read(wm5100->regmap, WM5100_MIC_DETECT_3, &val);
-	if (ret != 0) {
-		dev_err(wm5100->dev, "Failed to read micropone status: %d\n",
-			ret);
-		return;
-	}
-
->>>>>>> 60eb1ca4
 	dev_dbg(wm5100->dev, "Microphone event: %x\n", val);
 
 	if (!(val & WM5100_ACCDET_VALID)) {
@@ -2093,16 +2078,12 @@
 	 * sensible.
 	 */
 	if (wm5100->jack_detecting && (val & 0x3f8)) {
-<<<<<<< HEAD
-		wm5100_set_detect_mode(wm5100, !wm5100->jack_mode);
-=======
 		wm5100->jack_flips++;
 
 		if (wm5100->jack_flips > 1)
 			wm5100_report_headphone(wm5100);
 		else
 			wm5100_set_detect_mode(wm5100, !wm5100->jack_mode);
->>>>>>> 60eb1ca4
 
 		return;
 	}
@@ -2116,21 +2097,7 @@
 			snd_soc_jack_report(wm5100->jack, SND_JACK_BTN_0,
 					    SND_JACK_BTN_0);
 		} else if (wm5100->jack_detecting) {
-<<<<<<< HEAD
-			dev_dbg(wm5100->dev, "Headphone detected\n");
-			wm5100->jack_detecting = false;
-			snd_soc_jack_report(wm5100->jack, SND_JACK_HEADPHONE,
-					    SND_JACK_HEADPHONE);
-
-			/* Increase the detection rate a bit for
-			 * responsiveness.
-			 */
-			regmap_update_bits(wm5100->regmap, WM5100_MIC_DETECT_1,
-					   WM5100_ACCDET_RATE_MASK,
-					   7 << WM5100_ACCDET_RATE_SHIFT);
-=======
 			wm5100_report_headphone(wm5100);
->>>>>>> 60eb1ca4
 		}
 	}
 }
