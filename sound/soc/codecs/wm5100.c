--- conflicted
+++ resolved
@@ -1999,7 +1999,19 @@
 		wm5100->jack_mode);
 }
 
-<<<<<<< HEAD
+static void wm5100_report_headphone(struct wm5100_priv *wm5100)
+{
+	dev_dbg(wm5100->dev, "Headphone detected\n");
+	wm5100->jack_detecting = false;
+	snd_soc_jack_report(wm5100->jack, SND_JACK_HEADPHONE,
+			    SND_JACK_HEADPHONE);
+
+	/* Increase the detection rate a bit for responsiveness. */
+	regmap_update_bits(wm5100->regmap, WM5100_MIC_DETECT_1,
+			   WM5100_ACCDET_RATE_MASK,
+			   7 << WM5100_ACCDET_RATE_SHIFT);
+}
+
 static void wm5100_micd_irq(struct wm5100_priv *wm5100)
 {
 	unsigned int val;
@@ -2012,33 +2024,6 @@
 		return;
 	}
 
-=======
-static void wm5100_report_headphone(struct wm5100_priv *wm5100)
-{
-	dev_dbg(wm5100->dev, "Headphone detected\n");
-	wm5100->jack_detecting = false;
-	snd_soc_jack_report(wm5100->jack, SND_JACK_HEADPHONE,
-			    SND_JACK_HEADPHONE);
-
-	/* Increase the detection rate a bit for responsiveness. */
-	regmap_update_bits(wm5100->regmap, WM5100_MIC_DETECT_1,
-			   WM5100_ACCDET_RATE_MASK,
-			   7 << WM5100_ACCDET_RATE_SHIFT);
-}
-
-static void wm5100_micd_irq(struct wm5100_priv *wm5100)
-{
-	unsigned int val;
-	int ret;
-
-	ret = regmap_read(wm5100->regmap, WM5100_MIC_DETECT_3, &val);
-	if (ret != 0) {
-		dev_err(wm5100->dev, "Failed to read micropone status: %d\n",
-			ret);
-		return;
-	}
-
->>>>>>> c959a8d8
 	dev_dbg(wm5100->dev, "Microphone event: %x\n", val);
 
 	if (!(val & WM5100_ACCDET_VALID)) {
@@ -2095,16 +2080,12 @@
 	 * sensible.
 	 */
 	if (wm5100->jack_detecting && (val & 0x3f8)) {
-<<<<<<< HEAD
-		wm5100_set_detect_mode(wm5100, !wm5100->jack_mode);
-=======
 		wm5100->jack_flips++;
 
 		if (wm5100->jack_flips > 1)
 			wm5100_report_headphone(wm5100);
 		else
 			wm5100_set_detect_mode(wm5100, !wm5100->jack_mode);
->>>>>>> c959a8d8
 
 		return;
 	}
@@ -2118,21 +2099,7 @@
 			snd_soc_jack_report(wm5100->jack, SND_JACK_BTN_0,
 					    SND_JACK_BTN_0);
 		} else if (wm5100->jack_detecting) {
-<<<<<<< HEAD
-			dev_dbg(wm5100->dev, "Headphone detected\n");
-			wm5100->jack_detecting = false;
-			snd_soc_jack_report(wm5100->jack, SND_JACK_HEADPHONE,
-					    SND_JACK_HEADPHONE);
-
-			/* Increase the detection rate a bit for
-			 * responsiveness.
-			 */
-			regmap_update_bits(wm5100->regmap, WM5100_MIC_DETECT_1,
-					   WM5100_ACCDET_RATE_MASK,
-					   7 << WM5100_ACCDET_RATE_SHIFT);
-=======
 			wm5100_report_headphone(wm5100);
->>>>>>> c959a8d8
 		}
 	}
 }
