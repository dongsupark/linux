--- conflicted
+++ resolved
@@ -1451,10 +1451,6 @@
 			snd_soc_add_controls(codec, dac33_fifo_snd_controls,
 					ARRAY_SIZE(dac33_fifo_snd_controls));
 	}
-<<<<<<< HEAD
-
-=======
->>>>>>> 45f53cc9
 	dac33_add_widgets(codec);
 
 err_power:
