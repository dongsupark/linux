--- conflicted
+++ resolved
@@ -61,14 +61,9 @@
 	{ 18,  0x0000 },     /* R18  - GPIO CTRL 1 */
 	{ 19,  0x0010 },     /* R19  - GPIO1 */
 	{ 20,  0x0000 },     /* R20  - IRQ_DEBOUNCE */
-<<<<<<< HEAD
-	{ 21,  0x8000 },     /* R22  - GPIOCTRL 2 */
-	{ 22,  0x0800 },     /* R23  - GPIO_POL */
-=======
 	{ 21,  0x0000 },     /* R21  - Inputs Clamp */
 	{ 22,  0x8000 },     /* R22  - GPIOCTRL 2 */
 	{ 23,  0x0800 },     /* R23  - GPIO_POL */
->>>>>>> 650d6e25
 	{ 24,  0x008B },     /* R24  - Left Line Input 1&2 Volume */
 	{ 25,  0x008B },     /* R25  - Left Line Input 3&4 Volume */
 	{ 26,  0x008B },     /* R26  - Right Line Input 1&2 Volume */
@@ -1702,8 +1697,6 @@
 #define wm8993_resume NULL
 #endif
 
-<<<<<<< HEAD
-=======
 /* Tune DC servo configuration */
 static struct reg_default wm8993_regmap_patch[] = {
 	{ 0x44, 3 },
@@ -1711,7 +1704,6 @@
 	{ 0x44, 0 },
 };
 
->>>>>>> 650d6e25
 static const struct regmap_config wm8993_regmap = {
 	.reg_bits = 8,
 	.val_bits = 16,
@@ -1790,15 +1782,12 @@
 	if (ret != 0)
 		goto err_enable;
 
-<<<<<<< HEAD
-=======
 	ret = regmap_register_patch(wm8993->regmap, wm8993_regmap_patch,
 				    ARRAY_SIZE(wm8993_regmap_patch));
 	if (ret != 0)
 		dev_warn(wm8993->dev, "Failed to apply regmap patch: %d\n",
 			 ret);
 
->>>>>>> 650d6e25
 	if (i2c->irq) {
 		/* Put GPIO1 into interrupt mode (only GPIO1 can output IRQ) */
 		ret = regmap_update_bits(wm8993->regmap, WM8993_GPIO1,
@@ -1869,27 +1858,6 @@
 	.remove =   __devexit_p(wm8993_i2c_remove),
 	.id_table = wm8993_i2c_id,
 };
-<<<<<<< HEAD
-
-static int __init wm8993_modinit(void)
-{
-	int ret = 0;
-	ret = i2c_add_driver(&wm8993_i2c_driver);
-	if (ret != 0) {
-		pr_err("WM8993: Unable to register I2C driver: %d\n",
-		       ret);
-	}
-	return ret;
-}
-module_init(wm8993_modinit);
-
-static void __exit wm8993_exit(void)
-{
-	i2c_del_driver(&wm8993_i2c_driver);
-}
-module_exit(wm8993_exit);
-=======
->>>>>>> 650d6e25
 
 module_i2c_driver(wm8993_i2c_driver);
 
