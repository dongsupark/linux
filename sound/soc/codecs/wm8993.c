--- conflicted
+++ resolved
@@ -1076,14 +1076,6 @@
 
 			regcache_cache_only(wm8993->regmap, false);
 			regcache_sync(wm8993->regmap);
-<<<<<<< HEAD
-
-			/* Tune DC servo configuration */
-			snd_soc_write(codec, 0x44, 3);
-			snd_soc_write(codec, 0x56, 3);
-			snd_soc_write(codec, 0x44, 0);
-=======
->>>>>>> f93a4cf6
 
 			/* Bring up VMID with fast soft start */
 			snd_soc_update_bits(codec, WM8993_ANTIPOP2,
@@ -1700,8 +1692,6 @@
 #define wm8993_resume NULL
 #endif
 
-<<<<<<< HEAD
-=======
 /* Tune DC servo configuration */
 static struct reg_default wm8993_regmap_patch[] = {
 	{ 0x44, 3 },
@@ -1709,7 +1699,6 @@
 	{ 0x44, 0 },
 };
 
->>>>>>> f93a4cf6
 static const struct regmap_config wm8993_regmap = {
 	.reg_bits = 8,
 	.val_bits = 16,
@@ -1788,15 +1777,12 @@
 	if (ret != 0)
 		goto err_enable;
 
-<<<<<<< HEAD
-=======
 	ret = regmap_register_patch(wm8993->regmap, wm8993_regmap_patch,
 				    ARRAY_SIZE(wm8993_regmap_patch));
 	if (ret != 0)
 		dev_warn(wm8993->dev, "Failed to apply regmap patch: %d\n",
 			 ret);
 
->>>>>>> f93a4cf6
 	if (i2c->irq) {
 		/* Put GPIO1 into interrupt mode (only GPIO1 can output IRQ) */
 		ret = regmap_update_bits(wm8993->regmap, WM8993_GPIO1,
