--- conflicted
+++ resolved
@@ -274,10 +274,7 @@
 
 config SND_SOC_ALC5623
        tristate "Realtek ALC5623 CODEC"
-<<<<<<< HEAD
-=======
-	depends on I2C
->>>>>>> bd0c2ba2
+	depends on I2C
 
 config SND_SOC_ALC5632
 	tristate
