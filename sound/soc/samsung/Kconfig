config SND_SOC_SAMSUNG
	tristate "ASoC support for Samsung"
	depends on PLAT_SAMSUNG
	select S3C2410_DMA if ARCH_S3C24XX
	select S3C64XX_PL080 if ARCH_S3C64XX
	select SND_S3C_DMA if !ARCH_S3C24XX
	select SND_S3C_DMA_LEGACY if ARCH_S3C24XX
	select SND_SOC_GENERIC_DMAENGINE_PCM if !ARCH_S3C24XX
	help
	  Say Y or M if you want to add support for codecs attached to
	  the Samsung SoCs' Audio interfaces. You will also need to
	  select the audio interfaces to support below.

config SND_S3C_DMA
	tristate

config SND_S3C_DMA_LEGACY
	tristate

config SND_S3C24XX_I2S
	tristate
	select S3C24XX_DMA

config SND_S3C_I2SV2_SOC
	tristate

config SND_S3C2412_SOC_I2S
	tristate
	select SND_S3C_I2SV2_SOC
	select S3C2410_DMA

config SND_SAMSUNG_PCM
	tristate

config SND_SAMSUNG_AC97
	tristate
	select SND_SOC_AC97_BUS

config SND_SAMSUNG_SPDIF
	tristate
	select SND_SOC_SPDIF

config SND_SAMSUNG_I2S
	tristate

config SND_SOC_SAMSUNG_NEO1973_WM8753
	tristate "Audio support for Openmoko Neo1973 Smartphones (GTA02)"
	depends on SND_SOC_SAMSUNG && MACH_NEO1973_GTA02
	select SND_S3C24XX_I2S
	select SND_SOC_WM8753
	select SND_SOC_BT_SCO
	help
	  Say Y here to enable audio support for the Openmoko Neo1973
	  Smartphones.

config SND_SOC_SAMSUNG_JIVE_WM8750
	tristate "SoC I2S Audio support for Jive"
	depends on SND_SOC_SAMSUNG && MACH_JIVE
	select SND_SOC_WM8750
	select SND_S3C2412_SOC_I2S
	help
	  Say Y if you want to add support for SoC audio on the Jive.

config SND_SOC_SAMSUNG_SMDK_WM8580
	tristate "SoC I2S Audio support for WM8580 on SMDK"
	depends on SND_SOC_SAMSUNG && (MACH_SMDK6410 || MACH_SMDKC100 || MACH_SMDK6440 || MACH_SMDK6450 || MACH_SMDKV210 || MACH_SMDKC110)
	depends on REGMAP_I2C
	select SND_SOC_WM8580
	select SND_SAMSUNG_I2S
	help
	  Say Y if you want to add support for SoC audio on the SMDKs.

config SND_SOC_SAMSUNG_SMDK_WM8994
	tristate "SoC I2S Audio support for WM8994 on SMDK"
	depends on SND_SOC_SAMSUNG
	depends on I2C=y
	select MFD_WM8994
	select SND_SOC_WM8994
	select SND_SAMSUNG_I2S
	help
		Say Y if you want to add support for SoC audio on the SMDKs.

config SND_SOC_SAMSUNG_SMDK2443_WM9710
	tristate "SoC AC97 Audio support for SMDK2443 - WM9710"
	depends on SND_SOC_SAMSUNG && MACH_SMDK2443
	select S3C2410_DMA
	select AC97_BUS
	select SND_SOC_AC97_CODEC
	select SND_SAMSUNG_AC97
	help
	  Say Y if you want to add support for SoC audio on smdk2443
	  with the WM9710.

config SND_SOC_SAMSUNG_LN2440SBC_ALC650
	tristate "SoC AC97 Audio support for LN2440SBC - ALC650"
	depends on SND_SOC_SAMSUNG && ARCH_S3C24XX
	select S3C2410_DMA
	select AC97_BUS
	select SND_SOC_AC97_CODEC
	select SND_SAMSUNG_AC97
	help
	  Say Y if you want to add support for SoC audio on ln2440sbc
	  with the ALC650.

config SND_SOC_SAMSUNG_S3C24XX_UDA134X
	tristate "SoC I2S Audio support UDA134X wired to a S3C24XX"
	depends on SND_SOC_SAMSUNG && ARCH_S3C24XX
	select SND_S3C24XX_I2S
	select SND_SOC_L3
	select SND_SOC_UDA134X

config SND_SOC_SAMSUNG_SIMTEC
	tristate
	help
	  Internal node for common S3C24XX/Simtec suppor

config SND_SOC_SAMSUNG_SIMTEC_TLV320AIC23
	tristate "SoC I2S Audio support for TLV320AIC23 on Simtec boards"
	depends on SND_SOC_SAMSUNG && ARCH_S3C24XX && I2C
	select SND_S3C24XX_I2S
	select SND_SOC_TLV320AIC23_I2C
	select SND_SOC_SAMSUNG_SIMTEC

config SND_SOC_SAMSUNG_SIMTEC_HERMES
	tristate "SoC I2S Audio support for Simtec Hermes board"
	depends on SND_SOC_SAMSUNG && ARCH_S3C24XX && I2C
	select SND_S3C24XX_I2S
	select SND_SOC_TLV320AIC3X
	select SND_SOC_SAMSUNG_SIMTEC

config SND_SOC_SAMSUNG_H1940_UDA1380
	tristate "Audio support for the HP iPAQ H1940"
	depends on SND_SOC_SAMSUNG && ARCH_H1940 && I2C
	select SND_S3C24XX_I2S
	select SND_SOC_UDA1380
	help
	  This driver provides audio support for HP iPAQ h1940 PDA.

config SND_SOC_SAMSUNG_RX1950_UDA1380
	tristate "Audio support for the HP iPAQ RX1950"
	depends on SND_SOC_SAMSUNG && MACH_RX1950 && I2C
	select SND_S3C24XX_I2S
	select SND_SOC_UDA1380
	help
	  This driver provides audio support for HP iPAQ RX1950 PDA.

config SND_SOC_SAMSUNG_SMDK_WM9713
	tristate "SoC AC97 Audio support for SMDK with WM9713"
	depends on SND_SOC_SAMSUNG && (MACH_SMDK6410 || MACH_SMDKC100 || MACH_SMDKV210 || MACH_SMDKC110)
	select SND_SOC_WM9713
	select SND_SAMSUNG_AC97
	help
	  Say Y if you want to add support for SoC audio on the SMDK.

config SND_SOC_SMARTQ
	tristate "SoC I2S Audio support for SmartQ board"
	depends on SND_SOC_SAMSUNG && MACH_SMARTQ
	select SND_SAMSUNG_I2S
	select SND_SOC_WM8750

config SND_SOC_GONI_AQUILA_WM8994
	tristate "SoC I2S Audio support for AQUILA/GONI - WM8994"
	depends on SND_SOC_SAMSUNG && (MACH_GONI || MACH_AQUILA)
	depends on I2C=y
	select SND_SAMSUNG_I2S
	select MFD_WM8994
	select SND_SOC_WM8994
	help
	  Say Y if you want to add support for SoC audio on goni or aquila
	  with the WM8994.

config SND_SOC_SAMSUNG_SMDK_SPDIF
	tristate "SoC S/PDIF Audio support for SMDK"
	depends on SND_SOC_SAMSUNG
	select SND_SAMSUNG_SPDIF
	help
	  Say Y if you want to add support for SoC S/PDIF audio on the SMDK.

config SND_SOC_SMDK_WM8580_PCM
	tristate "SoC PCM Audio support for WM8580 on SMDK"
	depends on SND_SOC_SAMSUNG && (MACH_SMDK6450 || MACH_SMDKV210 || MACH_SMDKC110)
	depends on REGMAP_I2C
	select SND_SOC_WM8580
	select SND_SAMSUNG_PCM
	help
	  Say Y if you want to add support for SoC audio on the SMDK.

config SND_SOC_SMDK_WM8994_PCM
	tristate "SoC PCM Audio support for WM8994 on SMDK"
	depends on SND_SOC_SAMSUNG
	depends on I2C=y
	select MFD_WM8994
	select SND_SOC_WM8994
	select SND_SAMSUNG_PCM
	help
	  Say Y if you want to add support for SoC audio on the SMDK

config SND_SOC_SPEYSIDE
	tristate "Audio support for Wolfson Speyside"
	depends on SND_SOC_SAMSUNG && MACH_WLF_CRAGG_6410
	select SND_SAMSUNG_I2S
	select SND_SOC_WM8996
	select SND_SOC_WM9081
	select SND_SOC_WM0010
	select SND_SOC_WM1250_EV1

config SND_SOC_TOBERMORY
	tristate "Audio support for Wolfson Tobermory"
	depends on SND_SOC_SAMSUNG && MACH_WLF_CRAGG_6410 && INPUT
	select SND_SAMSUNG_I2S
	select SND_SOC_WM8962

config SND_SOC_BELLS
	tristate "Audio support for Wolfson Bells"
	depends on SND_SOC_SAMSUNG && MACH_WLF_CRAGG_6410 && MFD_ARIZONA
	select SND_SAMSUNG_I2S
	select SND_SOC_WM5102
	select SND_SOC_WM5110
	select SND_SOC_WM9081
	select SND_SOC_WM0010
	select SND_SOC_WM1250_EV1

config SND_SOC_LOWLAND
	tristate "Audio support for Wolfson Lowland"
	depends on SND_SOC_SAMSUNG && MACH_WLF_CRAGG_6410
	select SND_SAMSUNG_I2S
	select SND_SOC_WM5100
	select SND_SOC_WM9081

config SND_SOC_LITTLEMILL
	tristate "Audio support for Wolfson Littlemill"
	depends on SND_SOC_SAMSUNG && MACH_WLF_CRAGG_6410
	select SND_SAMSUNG_I2S
	select MFD_WM8994
	select SND_SOC_WM8994

config SND_SOC_SNOW
	tristate "Audio support for Google Snow boards"
<<<<<<< HEAD
	depends on SND_SOC_SAMSUNG
=======
	depends on SND_SOC_SAMSUNG && I2C
>>>>>>> d1caed36
	select SND_SOC_MAX98090
	select SND_SOC_MAX98095
	select SND_SAMSUNG_I2S
	help
	  Say Y if you want to add audio support for various Snow
	  boards based on Exynos5 series of SoCs.<|MERGE_RESOLUTION|>--- conflicted
+++ resolved
@@ -236,11 +236,7 @@
 
 config SND_SOC_SNOW
 	tristate "Audio support for Google Snow boards"
-<<<<<<< HEAD
-	depends on SND_SOC_SAMSUNG
-=======
 	depends on SND_SOC_SAMSUNG && I2C
->>>>>>> d1caed36
 	select SND_SOC_MAX98090
 	select SND_SOC_MAX98095
 	select SND_SAMSUNG_I2S
