--- conflicted
+++ resolved
@@ -210,8 +210,5 @@
 	tristate "Audio support for Wolfson Littlemill"
 	depends on SND_SOC_SAMSUNG && MACH_WLF_CRAGG_6410
 	select SND_SAMSUNG_I2S
-<<<<<<< HEAD
-=======
-	select MFD_WM8994
->>>>>>> a2760e4b
+	select MFD_WM8994
 	select SND_SOC_WM8994