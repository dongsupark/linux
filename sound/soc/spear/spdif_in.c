/*
 * ALSA SoC SPDIF In Audio Layer for spear processors
 *
 * Copyright (C) 2012 ST Microelectronics
 * Vipin Kumar <vipin.kumar@st.com>
 *
 * This file is licensed under the terms of the GNU General Public
 * License version 2. This program is licensed "as is" without any
 * warranty of any kind, whether express or implied.
 */

#include <linux/clk.h>
#include <linux/delay.h>
#include <linux/device.h>
#include <linux/kernel.h>
#include <linux/init.h>
#include <linux/io.h>
#include <linux/ioport.h>
#include <linux/module.h>
#include <linux/platform_device.h>
#include <sound/pcm.h>
#include <sound/pcm_params.h>
#include <sound/soc.h>
#include <sound/spear_dma.h>
#include <sound/spear_spdif.h>
#include "spdif_in_regs.h"

struct spdif_in_params {
	u32 format;
};

struct spdif_in_dev {
	struct clk *clk;
	struct spear_dma_data dma_params;
	struct spdif_in_params saved_params;
	void *io_base;
	struct device *dev;
	void (*reset_perip)(void);
	int irq;
};

static void spdif_in_configure(struct spdif_in_dev *host)
{
	u32 ctrl = SPDIF_IN_PRTYEN | SPDIF_IN_STATEN | SPDIF_IN_USREN |
		SPDIF_IN_VALEN | SPDIF_IN_BLKEN;
	ctrl |= SPDIF_MODE_16BIT | SPDIF_FIFO_THRES_16;

	writel(ctrl, host->io_base + SPDIF_IN_CTRL);
	writel(0xF, host->io_base + SPDIF_IN_IRQ_MASK);
}

static int spdif_in_dai_probe(struct snd_soc_dai *dai)
{
	struct spdif_in_dev *host = snd_soc_dai_get_drvdata(dai);

	dai->capture_dma_data = &host->dma_params;

	return 0;
}

static void spdif_in_shutdown(struct snd_pcm_substream *substream,
		struct snd_soc_dai *dai)
{
	struct spdif_in_dev *host = snd_soc_dai_get_drvdata(dai);

	if (substream->stream != SNDRV_PCM_STREAM_CAPTURE)
		return;

	writel(0x0, host->io_base + SPDIF_IN_IRQ_MASK);
}

static void spdif_in_format(struct spdif_in_dev *host, u32 format)
{
	u32 ctrl = readl(host->io_base + SPDIF_IN_CTRL);

	switch (format) {
	case SNDRV_PCM_FORMAT_S16_LE:
		ctrl |= SPDIF_XTRACT_16BIT;
		break;

	case SNDRV_PCM_FORMAT_IEC958_SUBFRAME_LE:
		ctrl &= ~SPDIF_XTRACT_16BIT;
		break;
	}

	writel(ctrl, host->io_base + SPDIF_IN_CTRL);
}

static int spdif_in_hw_params(struct snd_pcm_substream *substream,
		struct snd_pcm_hw_params *params,
		struct snd_soc_dai *dai)
{
	struct spdif_in_dev *host = snd_soc_dai_get_drvdata(dai);
	u32 format;

	if (substream->stream != SNDRV_PCM_STREAM_CAPTURE)
		return -EINVAL;

	format = params_format(params);
	host->saved_params.format = format;

	return 0;
}

static int spdif_in_trigger(struct snd_pcm_substream *substream, int cmd,
		struct snd_soc_dai *dai)
{
	struct spdif_in_dev *host = snd_soc_dai_get_drvdata(dai);
	u32 ctrl;
	int ret = 0;

	if (substream->stream != SNDRV_PCM_STREAM_CAPTURE)
		return -EINVAL;

	switch (cmd) {
	case SNDRV_PCM_TRIGGER_START:
	case SNDRV_PCM_TRIGGER_RESUME:
	case SNDRV_PCM_TRIGGER_PAUSE_RELEASE:
		clk_enable(host->clk);
		spdif_in_configure(host);
		spdif_in_format(host, host->saved_params.format);

		ctrl = readl(host->io_base + SPDIF_IN_CTRL);
		ctrl |= SPDIF_IN_SAMPLE | SPDIF_IN_ENB;
		writel(ctrl, host->io_base + SPDIF_IN_CTRL);
		writel(0xF, host->io_base + SPDIF_IN_IRQ_MASK);
		break;

	case SNDRV_PCM_TRIGGER_STOP:
	case SNDRV_PCM_TRIGGER_SUSPEND:
	case SNDRV_PCM_TRIGGER_PAUSE_PUSH:
		ctrl = readl(host->io_base + SPDIF_IN_CTRL);
		ctrl &= ~(SPDIF_IN_SAMPLE | SPDIF_IN_ENB);
		writel(ctrl, host->io_base + SPDIF_IN_CTRL);
		writel(0x0, host->io_base + SPDIF_IN_IRQ_MASK);

		if (host->reset_perip)
			host->reset_perip();
		clk_disable(host->clk);
		break;

	default:
		ret = -EINVAL;
		break;
	}
	return ret;
}

static struct snd_soc_dai_ops spdif_in_dai_ops = {
	.shutdown	= spdif_in_shutdown,
	.trigger	= spdif_in_trigger,
	.hw_params	= spdif_in_hw_params,
};

static struct snd_soc_dai_driver spdif_in_dai = {
	.probe = spdif_in_dai_probe,
	.capture = {
		.channels_min = 2,
		.channels_max = 2,
		.rates = (SNDRV_PCM_RATE_32000 | SNDRV_PCM_RATE_44100 | \
				 SNDRV_PCM_RATE_48000 | SNDRV_PCM_RATE_96000 | \
				 SNDRV_PCM_RATE_192000),
		.formats = SNDRV_PCM_FMTBIT_S16_LE | \
			   SNDRV_PCM_FMTBIT_IEC958_SUBFRAME_LE,
	},
	.ops = &spdif_in_dai_ops,
};

static const struct snd_soc_component_driver spdif_in_component = {
	.name		= "spdif-in",
};

static irqreturn_t spdif_in_irq(int irq, void *arg)
{
	struct spdif_in_dev *host = (struct spdif_in_dev *)arg;

	u32 irq_status = readl(host->io_base + SPDIF_IN_IRQ);

	if (!irq_status)
		return IRQ_NONE;

	if (irq_status & SPDIF_IRQ_FIFOWRITE)
		dev_err(host->dev, "spdif in: fifo write error");
	if (irq_status & SPDIF_IRQ_EMPTYFIFOREAD)
		dev_err(host->dev, "spdif in: empty fifo read error");
	if (irq_status & SPDIF_IRQ_FIFOFULL)
		dev_err(host->dev, "spdif in: fifo full error");
	if (irq_status & SPDIF_IRQ_OUTOFRANGE)
		dev_err(host->dev, "spdif in: out of range error");

	writel(0, host->io_base + SPDIF_IN_IRQ);

	return IRQ_HANDLED;
}

static int spdif_in_probe(struct platform_device *pdev)
{
	struct spdif_in_dev *host;
	struct spear_spdif_platform_data *pdata;
	struct resource *res, *res_fifo;
	int ret;

	res = platform_get_resource(pdev, IORESOURCE_MEM, 0);
	if (!res)
		return -EINVAL;

	res_fifo = platform_get_resource(pdev, IORESOURCE_IO, 0);
	if (!res_fifo)
		return -EINVAL;

	if (!devm_request_mem_region(&pdev->dev, res->start,
				resource_size(res), pdev->name)) {
		dev_warn(&pdev->dev, "Failed to get memory resourse\n");
		return -ENOENT;
	}

	host = devm_kzalloc(&pdev->dev, sizeof(*host), GFP_KERNEL);
	if (!host) {
		dev_warn(&pdev->dev, "kzalloc fail\n");
		return -ENOMEM;
	}

	host->io_base = devm_ioremap(&pdev->dev, res->start,
				resource_size(res));
	if (!host->io_base) {
		dev_warn(&pdev->dev, "ioremap failed\n");
		return -ENOMEM;
	}

	host->irq = platform_get_irq(pdev, 0);
	if (host->irq < 0)
		return -EINVAL;

	host->clk = devm_clk_get(&pdev->dev, NULL);
	if (IS_ERR(host->clk))
		return PTR_ERR(host->clk);

	pdata = dev_get_platdata(&pdev->dev);

	if (!pdata)
		return -EINVAL;

	host->dma_params.data = pdata->dma_params;
	host->dma_params.addr = res_fifo->start;
	host->dma_params.max_burst = 16;
	host->dma_params.addr_width = DMA_SLAVE_BUSWIDTH_4_BYTES;
	host->dma_params.filter = pdata->filter;
	host->reset_perip = pdata->reset_perip;

	host->dev = &pdev->dev;
	dev_set_drvdata(&pdev->dev, host);

	ret = devm_request_irq(&pdev->dev, host->irq, spdif_in_irq, 0,
			"spdif-in", host);
	if (ret) {
		dev_warn(&pdev->dev, "request_irq failed\n");
		return ret;
	}

<<<<<<< HEAD
	ret = snd_soc_register_component(&pdev->dev, &spdif_in_component,
					 &spdif_in_dai, 1);
	if (ret != 0) {
		clk_put(host->clk);
		return ret;
	}

	return 0;
=======
	return snd_soc_register_component(&pdev->dev, &spdif_in_component,
					 &spdif_in_dai, 1);
>>>>>>> d0e0ac97
}

static int spdif_in_remove(struct platform_device *pdev)
{
<<<<<<< HEAD
	struct spdif_in_dev *host = dev_get_drvdata(&pdev->dev);

	snd_soc_unregister_component(&pdev->dev);
	dev_set_drvdata(&pdev->dev, NULL);

	clk_put(host->clk);
=======
	snd_soc_unregister_component(&pdev->dev);
>>>>>>> d0e0ac97

	return 0;
}

static struct platform_driver spdif_in_driver = {
	.probe		= spdif_in_probe,
	.remove		= spdif_in_remove,
	.driver		= {
		.name	= "spdif-in",
		.owner	= THIS_MODULE,
	},
};

module_platform_driver(spdif_in_driver);

MODULE_AUTHOR("Vipin Kumar <vipin.kumar@st.com>");
MODULE_DESCRIPTION("SPEAr SPDIF IN SoC Interface");
MODULE_LICENSE("GPL");
MODULE_ALIAS("platform:spdif_in");<|MERGE_RESOLUTION|>--- conflicted
+++ resolved
@@ -257,33 +257,13 @@
 		return ret;
 	}
 
-<<<<<<< HEAD
-	ret = snd_soc_register_component(&pdev->dev, &spdif_in_component,
-					 &spdif_in_dai, 1);
-	if (ret != 0) {
-		clk_put(host->clk);
-		return ret;
-	}
-
-	return 0;
-=======
 	return snd_soc_register_component(&pdev->dev, &spdif_in_component,
 					 &spdif_in_dai, 1);
->>>>>>> d0e0ac97
 }
 
 static int spdif_in_remove(struct platform_device *pdev)
 {
-<<<<<<< HEAD
-	struct spdif_in_dev *host = dev_get_drvdata(&pdev->dev);
-
 	snd_soc_unregister_component(&pdev->dev);
-	dev_set_drvdata(&pdev->dev, NULL);
-
-	clk_put(host->clk);
-=======
-	snd_soc_unregister_component(&pdev->dev);
->>>>>>> d0e0ac97
 
 	return 0;
 }
