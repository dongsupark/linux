/*
 * ALSA SoC SPDIF Out Audio Layer for spear processors
 *
 * Copyright (C) 2012 ST Microelectronics
 * Vipin Kumar <vipin.kumar@st.com>
 *
 * This file is licensed under the terms of the GNU General Public
 * License version 2. This program is licensed "as is" without any
 * warranty of any kind, whether express or implied.
 */

#include <linux/clk.h>
#include <linux/delay.h>
#include <linux/device.h>
#include <linux/kernel.h>
#include <linux/init.h>
#include <linux/io.h>
#include <linux/ioport.h>
#include <linux/module.h>
#include <linux/platform_device.h>
#include <sound/soc.h>
#include <sound/spear_dma.h>
#include <sound/spear_spdif.h>
#include "spdif_out_regs.h"

struct spdif_out_params {
	u32 rate;
	u32 core_freq;
	u32 mute;
};

struct spdif_out_dev {
	struct clk *clk;
	struct spear_dma_data dma_params;
	struct spdif_out_params saved_params;
	u32 running;
	void __iomem *io_base;
};

static void spdif_out_configure(struct spdif_out_dev *host)
{
	writel(SPDIF_OUT_RESET, host->io_base + SPDIF_OUT_SOFT_RST);
	mdelay(1);
	writel(readl(host->io_base + SPDIF_OUT_SOFT_RST) & ~SPDIF_OUT_RESET,
			host->io_base + SPDIF_OUT_SOFT_RST);

	writel(SPDIF_OUT_FDMA_TRIG_16 | SPDIF_OUT_MEMFMT_16_16 |
			SPDIF_OUT_VALID_HW | SPDIF_OUT_USER_HW |
			SPDIF_OUT_CHNLSTA_HW | SPDIF_OUT_PARITY_HW,
			host->io_base + SPDIF_OUT_CFG);

	writel(0x7F, host->io_base + SPDIF_OUT_INT_STA_CLR);
	writel(0x7F, host->io_base + SPDIF_OUT_INT_EN_CLR);
}

static int spdif_out_startup(struct snd_pcm_substream *substream,
		struct snd_soc_dai *cpu_dai)
{
	struct spdif_out_dev *host = snd_soc_dai_get_drvdata(cpu_dai);
	int ret;

	if (substream->stream != SNDRV_PCM_STREAM_PLAYBACK)
		return -EINVAL;

	ret = clk_enable(host->clk);
	if (ret)
		return ret;

	host->running = true;
	spdif_out_configure(host);

	return 0;
}

static void spdif_out_shutdown(struct snd_pcm_substream *substream,
		struct snd_soc_dai *dai)
{
	struct spdif_out_dev *host = snd_soc_dai_get_drvdata(dai);

	if (substream->stream != SNDRV_PCM_STREAM_PLAYBACK)
		return;

	clk_disable(host->clk);
	host->running = false;
}

static void spdif_out_clock(struct spdif_out_dev *host, u32 core_freq,
		u32 rate)
{
	u32 divider, ctrl;

	clk_set_rate(host->clk, core_freq);
	divider = DIV_ROUND_CLOSEST(clk_get_rate(host->clk), (rate * 128));

	ctrl = readl(host->io_base + SPDIF_OUT_CTRL);
	ctrl &= ~SPDIF_DIVIDER_MASK;
	ctrl |= (divider << SPDIF_DIVIDER_SHIFT) & SPDIF_DIVIDER_MASK;
	writel(ctrl, host->io_base + SPDIF_OUT_CTRL);
}

static int spdif_out_hw_params(struct snd_pcm_substream *substream,
		struct snd_pcm_hw_params *params,
		struct snd_soc_dai *dai)
{
	struct spdif_out_dev *host = snd_soc_dai_get_drvdata(dai);
	u32 rate, core_freq;

	if (substream->stream != SNDRV_PCM_STREAM_PLAYBACK)
		return -EINVAL;

	rate = params_rate(params);

	switch (rate) {
	case 8000:
	case 16000:
	case 32000:
	case 64000:
		/*
		 * The clock is multiplied by 10 to bring it to feasible range
		 * of frequencies for sscg
		 */
		core_freq = 64000 * 128 * 10;	/* 81.92 MHz */
		break;
	case 5512:
	case 11025:
	case 22050:
	case 44100:
	case 88200:
	case 176400:
		core_freq = 176400 * 128;	/* 22.5792 MHz */
		break;
	case 48000:
	case 96000:
	case 192000:
	default:
		core_freq = 192000 * 128;	/* 24.576 MHz */
		break;
	}

	spdif_out_clock(host, core_freq, rate);
	host->saved_params.core_freq = core_freq;
	host->saved_params.rate = rate;

	return 0;
}

static int spdif_out_trigger(struct snd_pcm_substream *substream, int cmd,
		struct snd_soc_dai *dai)
{
	struct spdif_out_dev *host = snd_soc_dai_get_drvdata(dai);
	u32 ctrl;
	int ret = 0;

	if (substream->stream != SNDRV_PCM_STREAM_PLAYBACK)
		return -EINVAL;

	switch (cmd) {
	case SNDRV_PCM_TRIGGER_START:
	case SNDRV_PCM_TRIGGER_RESUME:
	case SNDRV_PCM_TRIGGER_PAUSE_RELEASE:
			ctrl = readl(host->io_base + SPDIF_OUT_CTRL);
			ctrl &= ~SPDIF_OPMODE_MASK;
			if (!host->saved_params.mute)
				ctrl |= SPDIF_OPMODE_AUD_DATA |
					SPDIF_STATE_NORMAL;
			else
				ctrl |= SPDIF_OPMODE_MUTE_PCM;
			writel(ctrl, host->io_base + SPDIF_OUT_CTRL);
		break;

	case SNDRV_PCM_TRIGGER_STOP:
	case SNDRV_PCM_TRIGGER_SUSPEND:
	case SNDRV_PCM_TRIGGER_PAUSE_PUSH:
		ctrl = readl(host->io_base + SPDIF_OUT_CTRL);
		ctrl &= ~SPDIF_OPMODE_MASK;
		ctrl |= SPDIF_OPMODE_OFF;
		writel(ctrl, host->io_base + SPDIF_OUT_CTRL);
		break;

	default:
		ret = -EINVAL;
		break;
	}
	return ret;
}

static int spdif_digital_mute(struct snd_soc_dai *dai, int mute)
{
	struct spdif_out_dev *host = snd_soc_dai_get_drvdata(dai);
	u32 val;

	host->saved_params.mute = mute;
	val = readl(host->io_base + SPDIF_OUT_CTRL);
	val &= ~SPDIF_OPMODE_MASK;

	if (mute)
		val |= SPDIF_OPMODE_MUTE_PCM;
	else {
		if (host->running)
			val |= SPDIF_OPMODE_AUD_DATA | SPDIF_STATE_NORMAL;
		else
			val |= SPDIF_OPMODE_OFF;
	}

	writel(val, host->io_base + SPDIF_OUT_CTRL);
	return 0;
}

static int spdif_mute_get(struct snd_kcontrol *kcontrol,
		struct snd_ctl_elem_value *ucontrol)
{
	struct snd_soc_codec *codec = snd_kcontrol_chip(kcontrol);
	struct snd_soc_card *card = codec->card;
	struct snd_soc_pcm_runtime *rtd = card->rtd;
	struct snd_soc_dai *cpu_dai = rtd->cpu_dai;
	struct spdif_out_dev *host = snd_soc_dai_get_drvdata(cpu_dai);

	ucontrol->value.integer.value[0] = host->saved_params.mute;
	return 0;
}

static int spdif_mute_put(struct snd_kcontrol *kcontrol,
		struct snd_ctl_elem_value *ucontrol)
{
	struct snd_soc_codec *codec = snd_kcontrol_chip(kcontrol);
	struct snd_soc_card *card = codec->card;
	struct snd_soc_pcm_runtime *rtd = card->rtd;
	struct snd_soc_dai *cpu_dai = rtd->cpu_dai;
	struct spdif_out_dev *host = snd_soc_dai_get_drvdata(cpu_dai);

	if (host->saved_params.mute == ucontrol->value.integer.value[0])
		return 0;

	spdif_digital_mute(cpu_dai, ucontrol->value.integer.value[0]);

	return 1;
}
static const struct snd_kcontrol_new spdif_out_controls[] = {
	SOC_SINGLE_BOOL_EXT("IEC958 Playback Switch", 0,
			spdif_mute_get, spdif_mute_put),
};

static int spdif_soc_dai_probe(struct snd_soc_dai *dai)
{
	struct spdif_out_dev *host = snd_soc_dai_get_drvdata(dai);

	dai->playback_dma_data = &host->dma_params;

	return snd_soc_add_dai_controls(dai, spdif_out_controls,
				ARRAY_SIZE(spdif_out_controls));
}

static const struct snd_soc_dai_ops spdif_out_dai_ops = {
	.digital_mute	= spdif_digital_mute,
	.startup	= spdif_out_startup,
	.shutdown	= spdif_out_shutdown,
	.trigger	= spdif_out_trigger,
	.hw_params	= spdif_out_hw_params,
};

static struct snd_soc_dai_driver spdif_out_dai = {
	.playback = {
		.channels_min = 2,
		.channels_max = 2,
		.rates = (SNDRV_PCM_RATE_32000 | SNDRV_PCM_RATE_44100 | \
				 SNDRV_PCM_RATE_48000 | SNDRV_PCM_RATE_96000 | \
				 SNDRV_PCM_RATE_192000),
		.formats = SNDRV_PCM_FMTBIT_S16_LE,
	},
	.probe = spdif_soc_dai_probe,
	.ops = &spdif_out_dai_ops,
};

static const struct snd_soc_component_driver spdif_out_component = {
	.name		= "spdif-out",
};

static int spdif_out_probe(struct platform_device *pdev)
{
	struct spdif_out_dev *host;
	struct spear_spdif_platform_data *pdata;
	struct resource *res;
	int ret;

	host = devm_kzalloc(&pdev->dev, sizeof(*host), GFP_KERNEL);
	if (!host) {
		dev_warn(&pdev->dev, "kzalloc fail\n");
		return -ENOMEM;
	}

	res = platform_get_resource(pdev, IORESOURCE_MEM, 0);
	host->io_base = devm_ioremap_resource(&pdev->dev, res);
	if (IS_ERR(host->io_base))
		return PTR_ERR(host->io_base);

	host->clk = devm_clk_get(&pdev->dev, NULL);
	if (IS_ERR(host->clk))
		return PTR_ERR(host->clk);

	pdata = dev_get_platdata(&pdev->dev);

	host->dma_params.data = pdata->dma_params;
	host->dma_params.addr = res->start + SPDIF_OUT_FIFO_DATA;
	host->dma_params.max_burst = 16;
	host->dma_params.addr_width = DMA_SLAVE_BUSWIDTH_4_BYTES;
	host->dma_params.filter = pdata->filter;

	dev_set_drvdata(&pdev->dev, host);

	ret = snd_soc_register_component(&pdev->dev, &spdif_out_component,
					 &spdif_out_dai, 1);
<<<<<<< HEAD
	if (ret != 0) {
		clk_put(host->clk);
		return ret;
	}

	return 0;
=======
	return ret;
>>>>>>> d0e0ac97
}

static int spdif_out_remove(struct platform_device *pdev)
{
<<<<<<< HEAD
	struct spdif_out_dev *host = dev_get_drvdata(&pdev->dev);

	snd_soc_unregister_component(&pdev->dev);
	dev_set_drvdata(&pdev->dev, NULL);

	clk_put(host->clk);
=======
	snd_soc_unregister_component(&pdev->dev);
>>>>>>> d0e0ac97

	return 0;
}

#ifdef CONFIG_PM
static int spdif_out_suspend(struct device *dev)
{
	struct platform_device *pdev = to_platform_device(dev);
	struct spdif_out_dev *host = dev_get_drvdata(&pdev->dev);

	if (host->running)
		clk_disable(host->clk);

	return 0;
}

static int spdif_out_resume(struct device *dev)
{
	struct platform_device *pdev = to_platform_device(dev);
	struct spdif_out_dev *host = dev_get_drvdata(&pdev->dev);

	if (host->running) {
		clk_enable(host->clk);
		spdif_out_configure(host);
		spdif_out_clock(host, host->saved_params.core_freq,
				host->saved_params.rate);
	}
	return 0;
}

static SIMPLE_DEV_PM_OPS(spdif_out_dev_pm_ops, spdif_out_suspend, \
		spdif_out_resume);

#define SPDIF_OUT_DEV_PM_OPS (&spdif_out_dev_pm_ops)

#else
#define SPDIF_OUT_DEV_PM_OPS NULL

#endif

static struct platform_driver spdif_out_driver = {
	.probe		= spdif_out_probe,
	.remove		= spdif_out_remove,
	.driver		= {
		.name	= "spdif-out",
		.owner	= THIS_MODULE,
		.pm	= SPDIF_OUT_DEV_PM_OPS,
	},
};

module_platform_driver(spdif_out_driver);

MODULE_AUTHOR("Vipin Kumar <vipin.kumar@st.com>");
MODULE_DESCRIPTION("SPEAr SPDIF OUT SoC Interface");
MODULE_LICENSE("GPL");
MODULE_ALIAS("platform:spdif_out");<|MERGE_RESOLUTION|>--- conflicted
+++ resolved
@@ -309,30 +309,12 @@
 
 	ret = snd_soc_register_component(&pdev->dev, &spdif_out_component,
 					 &spdif_out_dai, 1);
-<<<<<<< HEAD
-	if (ret != 0) {
-		clk_put(host->clk);
-		return ret;
-	}
-
-	return 0;
-=======
 	return ret;
->>>>>>> d0e0ac97
 }
 
 static int spdif_out_remove(struct platform_device *pdev)
 {
-<<<<<<< HEAD
-	struct spdif_out_dev *host = dev_get_drvdata(&pdev->dev);
-
 	snd_soc_unregister_component(&pdev->dev);
-	dev_set_drvdata(&pdev->dev, NULL);
-
-	clk_put(host->clk);
-=======
-	snd_soc_unregister_component(&pdev->dev);
->>>>>>> d0e0ac97
 
 	return 0;
 }
