--- conflicted
+++ resolved
@@ -143,15 +143,9 @@
 #define INT_RXFIFO_FUL			(1 << 0)
 
 /* SPDIF Clock register */
-<<<<<<< HEAD
-#define STC_SYSCLK_DIV_OFFSET		11
-#define STC_SYSCLK_DIV_MASK		(0x1ff << STC_SYSCLK_DIV_OFFSET)
-#define STC_SYSCLK_DIV(x)		((((x) - 1) << STC_SYSCLK_DIV_OFFSET) & STC_SYSCLK_DIV_MASK)
-=======
 #define STC_SYSCLK_DF_OFFSET		11
 #define STC_SYSCLK_DF_MASK		(0x1ff << STC_SYSCLK_DF_OFFSET)
 #define STC_SYSCLK_DF(x)		((((x) - 1) << STC_SYSCLK_DF_OFFSET) & STC_SYSCLK_DF_MASK)
->>>>>>> a860d95f
 #define STC_TXCLK_SRC_OFFSET		8
 #define STC_TXCLK_SRC_MASK		(0x7 << STC_TXCLK_SRC_OFFSET)
 #define STC_TXCLK_SRC_SET(x)		((x << STC_TXCLK_SRC_OFFSET) & STC_TXCLK_SRC_MASK)
