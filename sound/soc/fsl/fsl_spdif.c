--- conflicted
+++ resolved
@@ -1076,11 +1076,7 @@
 				goto out;
 			} else if (arate / rate[index] == 1) {
 				/* A little bigger than expect */
-<<<<<<< HEAD
-				sub = (arate - rate[index]) * 100000;
-=======
 				sub = (u64)(arate - rate[index]) * 100000;
->>>>>>> 47ce335f
 				do_div(sub, rate[index]);
 				if (sub >= savesub)
 					continue;
@@ -1090,11 +1086,7 @@
 				spdif_priv->txrate[index] = arate;
 			} else if (rate[index] / arate == 1) {
 				/* A little smaller than expect */
-<<<<<<< HEAD
-				sub = (rate[index] - arate) * 100000;
-=======
 				sub = (u64)(rate[index] - arate) * 100000;
->>>>>>> 47ce335f
 				do_div(sub, rate[index]);
 				if (sub >= savesub)
 					continue;
