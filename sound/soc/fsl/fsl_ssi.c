/*
 * Freescale SSI ALSA SoC Digital Audio Interface (DAI) driver
 *
 * Author: Timur Tabi <timur@freescale.com>
 *
 * Copyright 2007-2010 Freescale Semiconductor, Inc.
 *
 * This file is licensed under the terms of the GNU General Public License
 * version 2.  This program is licensed "as is" without any warranty of any
 * kind, whether express or implied.
 */

#include <linux/init.h>
#include <linux/io.h>
#include <linux/module.h>
#include <linux/interrupt.h>
#include <linux/clk.h>
#include <linux/device.h>
#include <linux/delay.h>
#include <linux/slab.h>
#include <linux/of_address.h>
#include <linux/of_irq.h>
#include <linux/of_platform.h>

#include <sound/core.h>
#include <sound/pcm.h>
#include <sound/pcm_params.h>
#include <sound/initval.h>
#include <sound/soc.h>
#include <sound/dmaengine_pcm.h>

#include "fsl_ssi.h"
#include "imx-pcm.h"

#ifdef PPC
#define read_ssi(addr)			 in_be32(addr)
#define write_ssi(val, addr)		 out_be32(addr, val)
#define write_ssi_mask(addr, clear, set) clrsetbits_be32(addr, clear, set)
#elif defined ARM
#define read_ssi(addr)			 readl(addr)
#define write_ssi(val, addr)		 writel(val, addr)
/*
 * FIXME: Proper locking should be added at write_ssi_mask caller level
 * to ensure this register read/modify/write sequence is race free.
 */
static inline void write_ssi_mask(u32 __iomem *addr, u32 clear, u32 set)
{
	u32 val = readl(addr);
	val = (val & ~clear) | set;
	writel(val, addr);
}
#endif

/**
 * FSLSSI_I2S_RATES: sample rates supported by the I2S
 *
 * This driver currently only supports the SSI running in I2S slave mode,
 * which means the codec determines the sample rate.  Therefore, we tell
 * ALSA that we support all rates and let the codec driver decide what rates
 * are really supported.
 */
#define FSLSSI_I2S_RATES (SNDRV_PCM_RATE_5512 | SNDRV_PCM_RATE_8000_192000 | \
			  SNDRV_PCM_RATE_CONTINUOUS)

/**
 * FSLSSI_I2S_FORMATS: audio formats supported by the SSI
 *
 * This driver currently only supports the SSI running in I2S slave mode.
 *
 * The SSI has a limitation in that the samples must be in the same byte
 * order as the host CPU.  This is because when multiple bytes are written
 * to the STX register, the bytes and bits must be written in the same
 * order.  The STX is a shift register, so all the bits need to be aligned
 * (bit-endianness must match byte-endianness).  Processors typically write
 * the bits within a byte in the same order that the bytes of a word are
 * written in.  So if the host CPU is big-endian, then only big-endian
 * samples will be written to STX properly.
 */
#ifdef __BIG_ENDIAN
#define FSLSSI_I2S_FORMATS (SNDRV_PCM_FMTBIT_S8 | SNDRV_PCM_FMTBIT_S16_BE | \
	 SNDRV_PCM_FMTBIT_S18_3BE | SNDRV_PCM_FMTBIT_S20_3BE | \
	 SNDRV_PCM_FMTBIT_S24_3BE | SNDRV_PCM_FMTBIT_S24_BE)
#else
#define FSLSSI_I2S_FORMATS (SNDRV_PCM_FMTBIT_S8 | SNDRV_PCM_FMTBIT_S16_LE | \
	 SNDRV_PCM_FMTBIT_S18_3LE | SNDRV_PCM_FMTBIT_S20_3LE | \
	 SNDRV_PCM_FMTBIT_S24_3LE | SNDRV_PCM_FMTBIT_S24_LE)
#endif

/* SIER bitflag of interrupts to enable */
#define SIER_FLAGS (CCSR_SSI_SIER_TFRC_EN | CCSR_SSI_SIER_TDMAE | \
		    CCSR_SSI_SIER_TIE | CCSR_SSI_SIER_TUE0_EN | \
		    CCSR_SSI_SIER_TUE1_EN | CCSR_SSI_SIER_RFRC_EN | \
		    CCSR_SSI_SIER_RDMAE | CCSR_SSI_SIER_RIE | \
		    CCSR_SSI_SIER_ROE0_EN | CCSR_SSI_SIER_ROE1_EN)

/**
 * fsl_ssi_private: per-SSI private data
 *
 * @ssi: pointer to the SSI's registers
 * @ssi_phys: physical address of the SSI registers
 * @irq: IRQ of this SSI
 * @first_stream: pointer to the stream that was opened first
 * @second_stream: pointer to second stream
 * @playback: the number of playback streams opened
 * @capture: the number of capture streams opened
 * @cpu_dai: the CPU DAI for this device
 * @dev_attr: the sysfs device attribute structure
 * @stats: SSI statistics
 * @name: name for this device
 */
struct fsl_ssi_private {
	struct ccsr_ssi __iomem *ssi;
	dma_addr_t ssi_phys;
	unsigned int irq;
	struct snd_pcm_substream *first_stream;
	struct snd_pcm_substream *second_stream;
	unsigned int fifo_depth;
	struct snd_soc_dai_driver cpu_dai_drv;
	struct device_attribute dev_attr;
	struct platform_device *pdev;

	bool new_binding;
	bool ssi_on_imx;
	struct clk *clk;
<<<<<<< HEAD
	struct platform_device *imx_pcm_pdev;
=======
>>>>>>> d0e0ac97
	struct snd_dmaengine_dai_dma_data dma_params_tx;
	struct snd_dmaengine_dai_dma_data dma_params_rx;
	struct imx_dma_data filter_data_tx;
	struct imx_dma_data filter_data_rx;

	struct {
		unsigned int rfrc;
		unsigned int tfrc;
		unsigned int cmdau;
		unsigned int cmddu;
		unsigned int rxt;
		unsigned int rdr1;
		unsigned int rdr0;
		unsigned int tde1;
		unsigned int tde0;
		unsigned int roe1;
		unsigned int roe0;
		unsigned int tue1;
		unsigned int tue0;
		unsigned int tfs;
		unsigned int rfs;
		unsigned int tls;
		unsigned int rls;
		unsigned int rff1;
		unsigned int rff0;
		unsigned int tfe1;
		unsigned int tfe0;
	} stats;

	char name[1];
};

/**
 * fsl_ssi_isr: SSI interrupt handler
 *
 * Although it's possible to use the interrupt handler to send and receive
 * data to/from the SSI, we use the DMA instead.  Programming is more
 * complicated, but the performance is much better.
 *
 * This interrupt handler is used only to gather statistics.
 *
 * @irq: IRQ of the SSI device
 * @dev_id: pointer to the ssi_private structure for this SSI device
 */
static irqreturn_t fsl_ssi_isr(int irq, void *dev_id)
{
	struct fsl_ssi_private *ssi_private = dev_id;
	struct ccsr_ssi __iomem *ssi = ssi_private->ssi;
	irqreturn_t ret = IRQ_NONE;
	__be32 sisr;
	__be32 sisr2 = 0;

	/* We got an interrupt, so read the status register to see what we
	   were interrupted for.  We mask it with the Interrupt Enable register
	   so that we only check for events that we're interested in.
	 */
	sisr = read_ssi(&ssi->sisr) & SIER_FLAGS;

	if (sisr & CCSR_SSI_SISR_RFRC) {
		ssi_private->stats.rfrc++;
		sisr2 |= CCSR_SSI_SISR_RFRC;
		ret = IRQ_HANDLED;
	}

	if (sisr & CCSR_SSI_SISR_TFRC) {
		ssi_private->stats.tfrc++;
		sisr2 |= CCSR_SSI_SISR_TFRC;
		ret = IRQ_HANDLED;
	}

	if (sisr & CCSR_SSI_SISR_CMDAU) {
		ssi_private->stats.cmdau++;
		ret = IRQ_HANDLED;
	}

	if (sisr & CCSR_SSI_SISR_CMDDU) {
		ssi_private->stats.cmddu++;
		ret = IRQ_HANDLED;
	}

	if (sisr & CCSR_SSI_SISR_RXT) {
		ssi_private->stats.rxt++;
		ret = IRQ_HANDLED;
	}

	if (sisr & CCSR_SSI_SISR_RDR1) {
		ssi_private->stats.rdr1++;
		ret = IRQ_HANDLED;
	}

	if (sisr & CCSR_SSI_SISR_RDR0) {
		ssi_private->stats.rdr0++;
		ret = IRQ_HANDLED;
	}

	if (sisr & CCSR_SSI_SISR_TDE1) {
		ssi_private->stats.tde1++;
		ret = IRQ_HANDLED;
	}

	if (sisr & CCSR_SSI_SISR_TDE0) {
		ssi_private->stats.tde0++;
		ret = IRQ_HANDLED;
	}

	if (sisr & CCSR_SSI_SISR_ROE1) {
		ssi_private->stats.roe1++;
		sisr2 |= CCSR_SSI_SISR_ROE1;
		ret = IRQ_HANDLED;
	}

	if (sisr & CCSR_SSI_SISR_ROE0) {
		ssi_private->stats.roe0++;
		sisr2 |= CCSR_SSI_SISR_ROE0;
		ret = IRQ_HANDLED;
	}

	if (sisr & CCSR_SSI_SISR_TUE1) {
		ssi_private->stats.tue1++;
		sisr2 |= CCSR_SSI_SISR_TUE1;
		ret = IRQ_HANDLED;
	}

	if (sisr & CCSR_SSI_SISR_TUE0) {
		ssi_private->stats.tue0++;
		sisr2 |= CCSR_SSI_SISR_TUE0;
		ret = IRQ_HANDLED;
	}

	if (sisr & CCSR_SSI_SISR_TFS) {
		ssi_private->stats.tfs++;
		ret = IRQ_HANDLED;
	}

	if (sisr & CCSR_SSI_SISR_RFS) {
		ssi_private->stats.rfs++;
		ret = IRQ_HANDLED;
	}

	if (sisr & CCSR_SSI_SISR_TLS) {
		ssi_private->stats.tls++;
		ret = IRQ_HANDLED;
	}

	if (sisr & CCSR_SSI_SISR_RLS) {
		ssi_private->stats.rls++;
		ret = IRQ_HANDLED;
	}

	if (sisr & CCSR_SSI_SISR_RFF1) {
		ssi_private->stats.rff1++;
		ret = IRQ_HANDLED;
	}

	if (sisr & CCSR_SSI_SISR_RFF0) {
		ssi_private->stats.rff0++;
		ret = IRQ_HANDLED;
	}

	if (sisr & CCSR_SSI_SISR_TFE1) {
		ssi_private->stats.tfe1++;
		ret = IRQ_HANDLED;
	}

	if (sisr & CCSR_SSI_SISR_TFE0) {
		ssi_private->stats.tfe0++;
		ret = IRQ_HANDLED;
	}

	/* Clear the bits that we set */
	if (sisr2)
		write_ssi(sisr2, &ssi->sisr);

	return ret;
}

/**
 * fsl_ssi_startup: create a new substream
 *
 * This is the first function called when a stream is opened.
 *
 * If this is the first stream open, then grab the IRQ and program most of
 * the SSI registers.
 */
static int fsl_ssi_startup(struct snd_pcm_substream *substream,
			   struct snd_soc_dai *dai)
{
	struct snd_soc_pcm_runtime *rtd = substream->private_data;
	struct fsl_ssi_private *ssi_private =
		snd_soc_dai_get_drvdata(rtd->cpu_dai);
	int synchronous = ssi_private->cpu_dai_drv.symmetric_rates;

	/*
	 * If this is the first stream opened, then request the IRQ
	 * and initialize the SSI registers.
	 */
	if (!ssi_private->first_stream) {
		struct ccsr_ssi __iomem *ssi = ssi_private->ssi;

		ssi_private->first_stream = substream;

		/*
		 * Section 16.5 of the MPC8610 reference manual says that the
		 * SSI needs to be disabled before updating the registers we set
		 * here.
		 */
		write_ssi_mask(&ssi->scr, CCSR_SSI_SCR_SSIEN, 0);

		/*
		 * Program the SSI into I2S Slave Non-Network Synchronous mode.
		 * Also enable the transmit and receive FIFO.
		 *
		 * FIXME: Little-endian samples require a different shift dir
		 */
		write_ssi_mask(&ssi->scr,
			CCSR_SSI_SCR_I2S_MODE_MASK | CCSR_SSI_SCR_SYN,
			CCSR_SSI_SCR_TFR_CLK_DIS | CCSR_SSI_SCR_I2S_MODE_SLAVE
			| (synchronous ? CCSR_SSI_SCR_SYN : 0));

		write_ssi(CCSR_SSI_STCR_TXBIT0 | CCSR_SSI_STCR_TFEN0 |
			 CCSR_SSI_STCR_TFSI | CCSR_SSI_STCR_TEFS |
			 CCSR_SSI_STCR_TSCKP, &ssi->stcr);

		write_ssi(CCSR_SSI_SRCR_RXBIT0 | CCSR_SSI_SRCR_RFEN0 |
			 CCSR_SSI_SRCR_RFSI | CCSR_SSI_SRCR_REFS |
			 CCSR_SSI_SRCR_RSCKP, &ssi->srcr);

		/*
		 * The DC and PM bits are only used if the SSI is the clock
		 * master.
		 */

		/* Enable the interrupts and DMA requests */
		write_ssi(SIER_FLAGS, &ssi->sier);

		/*
		 * Set the watermark for transmit FIFI 0 and receive FIFO 0. We
		 * don't use FIFO 1.  We program the transmit water to signal a
		 * DMA transfer if there are only two (or fewer) elements left
		 * in the FIFO.  Two elements equals one frame (left channel,
		 * right channel).  This value, however, depends on the depth of
		 * the transmit buffer.
		 *
		 * We program the receive FIFO to notify us if at least two
		 * elements (one frame) have been written to the FIFO.  We could
		 * make this value larger (and maybe we should), but this way
		 * data will be written to memory as soon as it's available.
		 */
		write_ssi(CCSR_SSI_SFCSR_TFWM0(ssi_private->fifo_depth - 2) |
			CCSR_SSI_SFCSR_RFWM0(ssi_private->fifo_depth - 2),
			&ssi->sfcsr);

		/*
		 * We keep the SSI disabled because if we enable it, then the
		 * DMA controller will start.  It's not supposed to start until
		 * the SCR.TE (or SCR.RE) bit is set, but it does anyway.  The
		 * DMA controller will transfer one "BWC" of data (i.e. the
		 * amount of data that the MR.BWC bits are set to).  The reason
		 * this is bad is because at this point, the PCM driver has not
		 * finished initializing the DMA controller.
		 */
	} else {
		if (synchronous) {
			struct snd_pcm_runtime *first_runtime =
				ssi_private->first_stream->runtime;
			/*
			 * This is the second stream open, and we're in
			 * synchronous mode, so we need to impose sample
			 * sample size constraints. This is because STCCR is
			 * used for playback and capture in synchronous mode,
			 * so there's no way to specify different word
			 * lengths.
			 *
			 * Note that this can cause a race condition if the
			 * second stream is opened before the first stream is
			 * fully initialized.  We provide some protection by
			 * checking to make sure the first stream is
			 * initialized, but it's not perfect.  ALSA sometimes
			 * re-initializes the driver with a different sample
			 * rate or size.  If the second stream is opened
			 * before the first stream has received its final
			 * parameters, then the second stream may be
			 * constrained to the wrong sample rate or size.
			 */
			if (!first_runtime->sample_bits) {
				dev_err(substream->pcm->card->dev,
					"set sample size in %s stream first\n",
					substream->stream ==
					SNDRV_PCM_STREAM_PLAYBACK
					? "capture" : "playback");
				return -EAGAIN;
			}

			snd_pcm_hw_constraint_minmax(substream->runtime,
				SNDRV_PCM_HW_PARAM_SAMPLE_BITS,
				first_runtime->sample_bits,
				first_runtime->sample_bits);
		}

		ssi_private->second_stream = substream;
	}

	return 0;
}

/**
 * fsl_ssi_hw_params - program the sample size
 *
 * Most of the SSI registers have been programmed in the startup function,
 * but the word length must be programmed here.  Unfortunately, programming
 * the SxCCR.WL bits requires the SSI to be temporarily disabled.  This can
 * cause a problem with supporting simultaneous playback and capture.  If
 * the SSI is already playing a stream, then that stream may be temporarily
 * stopped when you start capture.
 *
 * Note: The SxCCR.DC and SxCCR.PM bits are only used if the SSI is the
 * clock master.
 */
static int fsl_ssi_hw_params(struct snd_pcm_substream *substream,
	struct snd_pcm_hw_params *hw_params, struct snd_soc_dai *cpu_dai)
{
	struct fsl_ssi_private *ssi_private = snd_soc_dai_get_drvdata(cpu_dai);
	struct ccsr_ssi __iomem *ssi = ssi_private->ssi;
	unsigned int sample_size =
		snd_pcm_format_width(params_format(hw_params));
	u32 wl = CCSR_SSI_SxCCR_WL(sample_size);
	int enabled = read_ssi(&ssi->scr) & CCSR_SSI_SCR_SSIEN;

	/*
	 * If we're in synchronous mode, and the SSI is already enabled,
	 * then STCCR is already set properly.
	 */
	if (enabled && ssi_private->cpu_dai_drv.symmetric_rates)
		return 0;

	/*
	 * FIXME: The documentation says that SxCCR[WL] should not be
	 * modified while the SSI is enabled.  The only time this can
	 * happen is if we're trying to do simultaneous playback and
	 * capture in asynchronous mode.  Unfortunately, I have been enable
	 * to get that to work at all on the P1022DS.  Therefore, we don't
	 * bother to disable/enable the SSI when setting SxCCR[WL], because
	 * the SSI will stop anyway.  Maybe one day, this will get fixed.
	 */

	/* In synchronous mode, the SSI uses STCCR for capture */
	if ((substream->stream == SNDRV_PCM_STREAM_PLAYBACK) ||
	    ssi_private->cpu_dai_drv.symmetric_rates)
		write_ssi_mask(&ssi->stccr, CCSR_SSI_SxCCR_WL_MASK, wl);
	else
		write_ssi_mask(&ssi->srccr, CCSR_SSI_SxCCR_WL_MASK, wl);

	return 0;
}

/**
 * fsl_ssi_trigger: start and stop the DMA transfer.
 *
 * This function is called by ALSA to start, stop, pause, and resume the DMA
 * transfer of data.
 *
 * The DMA channel is in external master start and pause mode, which
 * means the SSI completely controls the flow of data.
 */
static int fsl_ssi_trigger(struct snd_pcm_substream *substream, int cmd,
			   struct snd_soc_dai *dai)
{
	struct snd_soc_pcm_runtime *rtd = substream->private_data;
	struct fsl_ssi_private *ssi_private = snd_soc_dai_get_drvdata(rtd->cpu_dai);
	struct ccsr_ssi __iomem *ssi = ssi_private->ssi;

	switch (cmd) {
	case SNDRV_PCM_TRIGGER_START:
	case SNDRV_PCM_TRIGGER_PAUSE_RELEASE:
		if (substream->stream == SNDRV_PCM_STREAM_PLAYBACK)
			write_ssi_mask(&ssi->scr, 0,
				CCSR_SSI_SCR_SSIEN | CCSR_SSI_SCR_TE);
		else
			write_ssi_mask(&ssi->scr, 0,
				CCSR_SSI_SCR_SSIEN | CCSR_SSI_SCR_RE);
		break;

	case SNDRV_PCM_TRIGGER_STOP:
	case SNDRV_PCM_TRIGGER_PAUSE_PUSH:
		if (substream->stream == SNDRV_PCM_STREAM_PLAYBACK)
			write_ssi_mask(&ssi->scr, CCSR_SSI_SCR_TE, 0);
		else
			write_ssi_mask(&ssi->scr, CCSR_SSI_SCR_RE, 0);
		break;

	default:
		return -EINVAL;
	}

	return 0;
}

/**
 * fsl_ssi_shutdown: shutdown the SSI
 *
 * Shutdown the SSI if there are no other substreams open.
 */
static void fsl_ssi_shutdown(struct snd_pcm_substream *substream,
			     struct snd_soc_dai *dai)
{
	struct snd_soc_pcm_runtime *rtd = substream->private_data;
	struct fsl_ssi_private *ssi_private = snd_soc_dai_get_drvdata(rtd->cpu_dai);

	if (ssi_private->first_stream == substream)
		ssi_private->first_stream = ssi_private->second_stream;

	ssi_private->second_stream = NULL;

	/*
	 * If this is the last active substream, disable the SSI.
	 */
	if (!ssi_private->first_stream) {
		struct ccsr_ssi __iomem *ssi = ssi_private->ssi;

		write_ssi_mask(&ssi->scr, CCSR_SSI_SCR_SSIEN, 0);
	}
}

static int fsl_ssi_dai_probe(struct snd_soc_dai *dai)
{
	struct fsl_ssi_private *ssi_private = snd_soc_dai_get_drvdata(dai);

	if (ssi_private->ssi_on_imx) {
		dai->playback_dma_data = &ssi_private->dma_params_tx;
		dai->capture_dma_data = &ssi_private->dma_params_rx;
	}

	return 0;
}

static const struct snd_soc_dai_ops fsl_ssi_dai_ops = {
	.startup	= fsl_ssi_startup,
	.hw_params	= fsl_ssi_hw_params,
	.shutdown	= fsl_ssi_shutdown,
	.trigger	= fsl_ssi_trigger,
};

/* Template for the CPU dai driver structure */
static struct snd_soc_dai_driver fsl_ssi_dai_template = {
	.probe = fsl_ssi_dai_probe,
	.playback = {
		/* The SSI does not support monaural audio. */
		.channels_min = 2,
		.channels_max = 2,
		.rates = FSLSSI_I2S_RATES,
		.formats = FSLSSI_I2S_FORMATS,
	},
	.capture = {
		.channels_min = 2,
		.channels_max = 2,
		.rates = FSLSSI_I2S_RATES,
		.formats = FSLSSI_I2S_FORMATS,
	},
	.ops = &fsl_ssi_dai_ops,
};

static const struct snd_soc_component_driver fsl_ssi_component = {
	.name		= "fsl-ssi",
};

/* Show the statistics of a flag only if its interrupt is enabled.  The
 * compiler will optimze this code to a no-op if the interrupt is not
 * enabled.
 */
#define SIER_SHOW(flag, name) \
	do { \
		if (SIER_FLAGS & CCSR_SSI_SIER_##flag) \
			length += sprintf(buf + length, #name "=%u\n", \
				ssi_private->stats.name); \
	} while (0)


/**
 * fsl_sysfs_ssi_show: display SSI statistics
 *
 * Display the statistics for the current SSI device.  To avoid confusion,
 * we only show those counts that are enabled.
 */
static ssize_t fsl_sysfs_ssi_show(struct device *dev,
	struct device_attribute *attr, char *buf)
{
	struct fsl_ssi_private *ssi_private =
		container_of(attr, struct fsl_ssi_private, dev_attr);
	ssize_t length = 0;

	SIER_SHOW(RFRC_EN, rfrc);
	SIER_SHOW(TFRC_EN, tfrc);
	SIER_SHOW(CMDAU_EN, cmdau);
	SIER_SHOW(CMDDU_EN, cmddu);
	SIER_SHOW(RXT_EN, rxt);
	SIER_SHOW(RDR1_EN, rdr1);
	SIER_SHOW(RDR0_EN, rdr0);
	SIER_SHOW(TDE1_EN, tde1);
	SIER_SHOW(TDE0_EN, tde0);
	SIER_SHOW(ROE1_EN, roe1);
	SIER_SHOW(ROE0_EN, roe0);
	SIER_SHOW(TUE1_EN, tue1);
	SIER_SHOW(TUE0_EN, tue0);
	SIER_SHOW(TFS_EN, tfs);
	SIER_SHOW(RFS_EN, rfs);
	SIER_SHOW(TLS_EN, tls);
	SIER_SHOW(RLS_EN, rls);
	SIER_SHOW(RFF1_EN, rff1);
	SIER_SHOW(RFF0_EN, rff0);
	SIER_SHOW(TFE1_EN, tfe1);
	SIER_SHOW(TFE0_EN, tfe0);

	return length;
}

/**
 * Make every character in a string lower-case
 */
static void make_lowercase(char *s)
{
	char *p = s;
	char c;

	while ((c = *p)) {
		if ((c >= 'A') && (c <= 'Z'))
			*p = c + ('a' - 'A');
		p++;
	}
}

static int fsl_ssi_probe(struct platform_device *pdev)
{
	struct fsl_ssi_private *ssi_private;
	int ret = 0;
	struct device_attribute *dev_attr = NULL;
	struct device_node *np = pdev->dev.of_node;
	const char *p, *sprop;
	const uint32_t *iprop;
	struct resource res;
	char name[64];
	bool shared;

	/* SSIs that are not connected on the board should have a
	 *      status = "disabled"
	 * property in their device tree nodes.
	 */
	if (!of_device_is_available(np))
		return -ENODEV;

	/* We only support the SSI in "I2S Slave" mode */
	sprop = of_get_property(np, "fsl,mode", NULL);
	if (!sprop || strcmp(sprop, "i2s-slave")) {
		dev_notice(&pdev->dev, "mode %s is unsupported\n", sprop);
		return -ENODEV;
	}

	/* The DAI name is the last part of the full name of the node. */
	p = strrchr(np->full_name, '/') + 1;
	ssi_private = kzalloc(sizeof(struct fsl_ssi_private) + strlen(p),
			      GFP_KERNEL);
	if (!ssi_private) {
		dev_err(&pdev->dev, "could not allocate DAI object\n");
		return -ENOMEM;
	}

	strcpy(ssi_private->name, p);

	/* Initialize this copy of the CPU DAI driver structure */
	memcpy(&ssi_private->cpu_dai_drv, &fsl_ssi_dai_template,
	       sizeof(fsl_ssi_dai_template));
	ssi_private->cpu_dai_drv.name = ssi_private->name;

	/* Get the addresses and IRQ */
	ret = of_address_to_resource(np, 0, &res);
	if (ret) {
		dev_err(&pdev->dev, "could not determine device resources\n");
		goto error_kmalloc;
	}
	ssi_private->ssi = of_iomap(np, 0);
	if (!ssi_private->ssi) {
		dev_err(&pdev->dev, "could not map device resources\n");
		ret = -ENOMEM;
		goto error_kmalloc;
	}
	ssi_private->ssi_phys = res.start;

	ssi_private->irq = irq_of_parse_and_map(np, 0);
	if (ssi_private->irq == NO_IRQ) {
		dev_err(&pdev->dev, "no irq for node %s\n", np->full_name);
		ret = -ENXIO;
		goto error_iomap;
	}

	/* The 'name' should not have any slashes in it. */
	ret = request_irq(ssi_private->irq, fsl_ssi_isr, 0, ssi_private->name,
			  ssi_private);
	if (ret < 0) {
		dev_err(&pdev->dev, "could not claim irq %u\n", ssi_private->irq);
		goto error_irqmap;
	}

	/* Are the RX and the TX clocks locked? */
	if (!of_find_property(np, "fsl,ssi-asynchronous", NULL))
		ssi_private->cpu_dai_drv.symmetric_rates = 1;

	/* Determine the FIFO depth. */
	iprop = of_get_property(np, "fsl,fifo-depth", NULL);
	if (iprop)
		ssi_private->fifo_depth = be32_to_cpup(iprop);
	else
                /* Older 8610 DTs didn't have the fifo-depth property */
		ssi_private->fifo_depth = 8;

	if (of_device_is_compatible(pdev->dev.of_node, "fsl,imx21-ssi")) {
		u32 dma_events[2];
		ssi_private->ssi_on_imx = true;

		ssi_private->clk = clk_get(&pdev->dev, NULL);
		if (IS_ERR(ssi_private->clk)) {
			ret = PTR_ERR(ssi_private->clk);
			dev_err(&pdev->dev, "could not get clock: %d\n", ret);
			goto error_irq;
		}
		clk_prepare_enable(ssi_private->clk);

		/*
		 * We have burstsize be "fifo_depth - 2" to match the SSI
		 * watermark setting in fsl_ssi_startup().
		 */
		ssi_private->dma_params_tx.maxburst =
			ssi_private->fifo_depth - 2;
		ssi_private->dma_params_rx.maxburst =
			ssi_private->fifo_depth - 2;
		ssi_private->dma_params_tx.addr =
			ssi_private->ssi_phys + offsetof(struct ccsr_ssi, stx0);
		ssi_private->dma_params_rx.addr =
			ssi_private->ssi_phys + offsetof(struct ccsr_ssi, srx0);
		ssi_private->dma_params_tx.filter_data =
			&ssi_private->filter_data_tx;
		ssi_private->dma_params_rx.filter_data =
			&ssi_private->filter_data_rx;
		/*
		 * TODO: This is a temporary solution and should be changed
		 * to use generic DMA binding later when the helplers get in.
		 */
		ret = of_property_read_u32_array(pdev->dev.of_node,
					"fsl,ssi-dma-events", dma_events, 2);
		if (ret) {
			dev_err(&pdev->dev, "could not get dma events\n");
			goto error_clk;
		}

		shared = of_device_is_compatible(of_get_parent(np),
			    "fsl,spba-bus");

		imx_pcm_dma_params_init_data(&ssi_private->filter_data_tx,
			dma_events[0], shared);
		imx_pcm_dma_params_init_data(&ssi_private->filter_data_rx,
			dma_events[1], shared);
	}

	/* Initialize the the device_attribute structure */
	dev_attr = &ssi_private->dev_attr;
	sysfs_attr_init(&dev_attr->attr);
	dev_attr->attr.name = "statistics";
	dev_attr->attr.mode = S_IRUGO;
	dev_attr->show = fsl_sysfs_ssi_show;

	ret = device_create_file(&pdev->dev, dev_attr);
	if (ret) {
		dev_err(&pdev->dev, "could not create sysfs %s file\n",
			ssi_private->dev_attr.attr.name);
		goto error_irq;
	}

	/* Register with ASoC */
	dev_set_drvdata(&pdev->dev, ssi_private);

	ret = snd_soc_register_component(&pdev->dev, &fsl_ssi_component,
					 &ssi_private->cpu_dai_drv, 1);
	if (ret) {
		dev_err(&pdev->dev, "failed to register DAI: %d\n", ret);
		goto error_dev;
	}

	if (ssi_private->ssi_on_imx) {
		ret = imx_pcm_dma_init(pdev);
		if (ret)
			goto error_dev;
	}

	/*
	 * If codec-handle property is missing from SSI node, we assume
	 * that the machine driver uses new binding which does not require
	 * SSI driver to trigger machine driver's probe.
	 */
	if (!of_get_property(np, "codec-handle", NULL)) {
		ssi_private->new_binding = true;
		goto done;
	}

	/* Trigger the machine driver's probe function.  The platform driver
	 * name of the machine driver is taken from /compatible property of the
	 * device tree.  We also pass the address of the CPU DAI driver
	 * structure.
	 */
	sprop = of_get_property(of_find_node_by_path("/"), "compatible", NULL);
	/* Sometimes the compatible name has a "fsl," prefix, so we strip it. */
	p = strrchr(sprop, ',');
	if (p)
		sprop = p + 1;
	snprintf(name, sizeof(name), "snd-soc-%s", sprop);
	make_lowercase(name);

	ssi_private->pdev =
		platform_device_register_data(&pdev->dev, name, 0, NULL, 0);
	if (IS_ERR(ssi_private->pdev)) {
		ret = PTR_ERR(ssi_private->pdev);
		dev_err(&pdev->dev, "failed to register platform: %d\n", ret);
		goto error_dai;
	}

done:
	return 0;

error_dai:
	if (ssi_private->ssi_on_imx)
<<<<<<< HEAD
		platform_device_unregister(ssi_private->imx_pcm_pdev);
=======
		imx_pcm_dma_exit(pdev);
>>>>>>> d0e0ac97
	snd_soc_unregister_component(&pdev->dev);

error_dev:
	dev_set_drvdata(&pdev->dev, NULL);
	device_remove_file(&pdev->dev, dev_attr);

error_clk:
	if (ssi_private->ssi_on_imx) {
		clk_disable_unprepare(ssi_private->clk);
		clk_put(ssi_private->clk);
	}

error_irq:
	free_irq(ssi_private->irq, ssi_private);

error_irqmap:
	irq_dispose_mapping(ssi_private->irq);

error_iomap:
	iounmap(ssi_private->ssi);

error_kmalloc:
	kfree(ssi_private);

	return ret;
}

static int fsl_ssi_remove(struct platform_device *pdev)
{
	struct fsl_ssi_private *ssi_private = dev_get_drvdata(&pdev->dev);

	if (!ssi_private->new_binding)
		platform_device_unregister(ssi_private->pdev);
	if (ssi_private->ssi_on_imx) {
		imx_pcm_dma_exit(pdev);
		clk_disable_unprepare(ssi_private->clk);
		clk_put(ssi_private->clk);
	}
	snd_soc_unregister_component(&pdev->dev);
	device_remove_file(&pdev->dev, &ssi_private->dev_attr);

	free_irq(ssi_private->irq, ssi_private);
	irq_dispose_mapping(ssi_private->irq);

	kfree(ssi_private);
	dev_set_drvdata(&pdev->dev, NULL);

	return 0;
}

static const struct of_device_id fsl_ssi_ids[] = {
	{ .compatible = "fsl,mpc8610-ssi", },
	{ .compatible = "fsl,imx21-ssi", },
	{}
};
MODULE_DEVICE_TABLE(of, fsl_ssi_ids);

static struct platform_driver fsl_ssi_driver = {
	.driver = {
		.name = "fsl-ssi-dai",
		.owner = THIS_MODULE,
		.of_match_table = fsl_ssi_ids,
	},
	.probe = fsl_ssi_probe,
	.remove = fsl_ssi_remove,
};

module_platform_driver(fsl_ssi_driver);

MODULE_AUTHOR("Timur Tabi <timur@freescale.com>");
MODULE_DESCRIPTION("Freescale Synchronous Serial Interface (SSI) ASoC Driver");
MODULE_LICENSE("GPL v2");<|MERGE_RESOLUTION|>--- conflicted
+++ resolved
@@ -122,10 +122,6 @@
 	bool new_binding;
 	bool ssi_on_imx;
 	struct clk *clk;
-<<<<<<< HEAD
-	struct platform_device *imx_pcm_pdev;
-=======
->>>>>>> d0e0ac97
 	struct snd_dmaengine_dai_dma_data dma_params_tx;
 	struct snd_dmaengine_dai_dma_data dma_params_rx;
 	struct imx_dma_data filter_data_tx;
@@ -853,11 +849,7 @@
 
 error_dai:
 	if (ssi_private->ssi_on_imx)
-<<<<<<< HEAD
-		platform_device_unregister(ssi_private->imx_pcm_pdev);
-=======
 		imx_pcm_dma_exit(pdev);
->>>>>>> d0e0ac97
 	snd_soc_unregister_component(&pdev->dev);
 
 error_dev:
