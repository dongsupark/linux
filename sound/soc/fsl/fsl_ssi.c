/*
 * Freescale SSI ALSA SoC Digital Audio Interface (DAI) driver
 *
 * Author: Timur Tabi <timur@freescale.com>
 *
 * Copyright 2007-2010 Freescale Semiconductor, Inc.
 *
 * This file is licensed under the terms of the GNU General Public License
 * version 2.  This program is licensed "as is" without any warranty of any
 * kind, whether express or implied.
 *
 *
 * Some notes why imx-pcm-fiq is used instead of DMA on some boards:
 *
 * The i.MX SSI core has some nasty limitations in AC97 mode. While most
 * sane processor vendors have a FIFO per AC97 slot, the i.MX has only
 * one FIFO which combines all valid receive slots. We cannot even select
 * which slots we want to receive. The WM9712 with which this driver
 * was developed with always sends GPIO status data in slot 12 which
 * we receive in our (PCM-) data stream. The only chance we have is to
 * manually skip this data in the FIQ handler. With sampling rates different
 * from 48000Hz not every frame has valid receive data, so the ratio
 * between pcm data and GPIO status data changes. Our FIQ handler is not
 * able to handle this, hence this driver only works with 48000Hz sampling
 * rate.
 * Reading and writing AC97 registers is another challenge. The core
 * provides us status bits when the read register is updated with *another*
 * value. When we read the same register two times (and the register still
 * contains the same value) these status bits are not set. We work
 * around this by not polling these bits but only wait a fixed delay.
 */

#include <linux/init.h>
#include <linux/io.h>
#include <linux/module.h>
#include <linux/interrupt.h>
#include <linux/clk.h>
#include <linux/device.h>
#include <linux/delay.h>
#include <linux/slab.h>
#include <linux/of_address.h>
#include <linux/of_irq.h>
#include <linux/of_platform.h>

#include <sound/core.h>
#include <sound/pcm.h>
#include <sound/pcm_params.h>
#include <sound/initval.h>
#include <sound/soc.h>
#include <sound/dmaengine_pcm.h>

#include "fsl_ssi.h"
#include "imx-pcm.h"

#ifdef PPC
#define read_ssi(addr)			 in_be32(addr)
#define write_ssi(val, addr)		 out_be32(addr, val)
#define write_ssi_mask(addr, clear, set) clrsetbits_be32(addr, clear, set)
#else
#define read_ssi(addr)			 readl(addr)
#define write_ssi(val, addr)		 writel(val, addr)
/*
 * FIXME: Proper locking should be added at write_ssi_mask caller level
 * to ensure this register read/modify/write sequence is race free.
 */
static inline void write_ssi_mask(u32 __iomem *addr, u32 clear, u32 set)
{
	u32 val = readl(addr);
	val = (val & ~clear) | set;
	writel(val, addr);
}
#endif

/**
 * FSLSSI_I2S_RATES: sample rates supported by the I2S
 *
 * This driver currently only supports the SSI running in I2S slave mode,
 * which means the codec determines the sample rate.  Therefore, we tell
 * ALSA that we support all rates and let the codec driver decide what rates
 * are really supported.
 */
#define FSLSSI_I2S_RATES (SNDRV_PCM_RATE_5512 | SNDRV_PCM_RATE_8000_192000 | \
			  SNDRV_PCM_RATE_CONTINUOUS)

/**
 * FSLSSI_I2S_FORMATS: audio formats supported by the SSI
 *
 * This driver currently only supports the SSI running in I2S slave mode.
 *
 * The SSI has a limitation in that the samples must be in the same byte
 * order as the host CPU.  This is because when multiple bytes are written
 * to the STX register, the bytes and bits must be written in the same
 * order.  The STX is a shift register, so all the bits need to be aligned
 * (bit-endianness must match byte-endianness).  Processors typically write
 * the bits within a byte in the same order that the bytes of a word are
 * written in.  So if the host CPU is big-endian, then only big-endian
 * samples will be written to STX properly.
 */
#ifdef __BIG_ENDIAN
#define FSLSSI_I2S_FORMATS (SNDRV_PCM_FMTBIT_S8 | SNDRV_PCM_FMTBIT_S16_BE | \
	 SNDRV_PCM_FMTBIT_S18_3BE | SNDRV_PCM_FMTBIT_S20_3BE | \
	 SNDRV_PCM_FMTBIT_S24_3BE | SNDRV_PCM_FMTBIT_S24_BE)
#else
#define FSLSSI_I2S_FORMATS (SNDRV_PCM_FMTBIT_S8 | SNDRV_PCM_FMTBIT_S16_LE | \
	 SNDRV_PCM_FMTBIT_S18_3LE | SNDRV_PCM_FMTBIT_S20_3LE | \
	 SNDRV_PCM_FMTBIT_S24_3LE | SNDRV_PCM_FMTBIT_S24_LE)
#endif

/* SIER bitflag of interrupts to enable */
#define SIER_FLAGS (CCSR_SSI_SIER_TFRC_EN | CCSR_SSI_SIER_TDMAE | \
		    CCSR_SSI_SIER_TIE | CCSR_SSI_SIER_TUE0_EN | \
		    CCSR_SSI_SIER_TUE1_EN | CCSR_SSI_SIER_RFRC_EN | \
		    CCSR_SSI_SIER_RDMAE | CCSR_SSI_SIER_RIE | \
		    CCSR_SSI_SIER_ROE0_EN | CCSR_SSI_SIER_ROE1_EN)

/**
 * fsl_ssi_private: per-SSI private data
 *
 * @ssi: pointer to the SSI's registers
 * @ssi_phys: physical address of the SSI registers
 * @irq: IRQ of this SSI
 * @playback: the number of playback streams opened
 * @capture: the number of capture streams opened
 * @cpu_dai: the CPU DAI for this device
 * @dev_attr: the sysfs device attribute structure
 * @stats: SSI statistics
 * @name: name for this device
 */
struct fsl_ssi_private {
	struct ccsr_ssi __iomem *ssi;
	dma_addr_t ssi_phys;
	unsigned int irq;
	unsigned int fifo_depth;
	struct snd_soc_dai_driver cpu_dai_drv;
	struct device_attribute dev_attr;
	struct platform_device *pdev;

	bool new_binding;
	bool ssi_on_imx;
	bool imx_ac97;
	bool use_dma;
<<<<<<< HEAD
	bool use_dual_fifo;
=======
	u8 i2s_mode;
>>>>>>> 82f112bb
	struct clk *clk;
	struct snd_dmaengine_dai_dma_data dma_params_tx;
	struct snd_dmaengine_dai_dma_data dma_params_rx;
	struct imx_dma_data filter_data_tx;
	struct imx_dma_data filter_data_rx;
	struct imx_pcm_fiq_params fiq_params;

	struct {
		unsigned int rfrc;
		unsigned int tfrc;
		unsigned int cmdau;
		unsigned int cmddu;
		unsigned int rxt;
		unsigned int rdr1;
		unsigned int rdr0;
		unsigned int tde1;
		unsigned int tde0;
		unsigned int roe1;
		unsigned int roe0;
		unsigned int tue1;
		unsigned int tue0;
		unsigned int tfs;
		unsigned int rfs;
		unsigned int tls;
		unsigned int rls;
		unsigned int rff1;
		unsigned int rff0;
		unsigned int tfe1;
		unsigned int tfe0;
	} stats;

	char name[1];
};

/**
 * fsl_ssi_isr: SSI interrupt handler
 *
 * Although it's possible to use the interrupt handler to send and receive
 * data to/from the SSI, we use the DMA instead.  Programming is more
 * complicated, but the performance is much better.
 *
 * This interrupt handler is used only to gather statistics.
 *
 * @irq: IRQ of the SSI device
 * @dev_id: pointer to the ssi_private structure for this SSI device
 */
static irqreturn_t fsl_ssi_isr(int irq, void *dev_id)
{
	struct fsl_ssi_private *ssi_private = dev_id;
	struct ccsr_ssi __iomem *ssi = ssi_private->ssi;
	irqreturn_t ret = IRQ_NONE;
	__be32 sisr;
	__be32 sisr2 = 0;

	/* We got an interrupt, so read the status register to see what we
	   were interrupted for.  We mask it with the Interrupt Enable register
	   so that we only check for events that we're interested in.
	 */
	sisr = read_ssi(&ssi->sisr) & SIER_FLAGS;

	if (sisr & CCSR_SSI_SISR_RFRC) {
		ssi_private->stats.rfrc++;
		sisr2 |= CCSR_SSI_SISR_RFRC;
		ret = IRQ_HANDLED;
	}

	if (sisr & CCSR_SSI_SISR_TFRC) {
		ssi_private->stats.tfrc++;
		sisr2 |= CCSR_SSI_SISR_TFRC;
		ret = IRQ_HANDLED;
	}

	if (sisr & CCSR_SSI_SISR_CMDAU) {
		ssi_private->stats.cmdau++;
		ret = IRQ_HANDLED;
	}

	if (sisr & CCSR_SSI_SISR_CMDDU) {
		ssi_private->stats.cmddu++;
		ret = IRQ_HANDLED;
	}

	if (sisr & CCSR_SSI_SISR_RXT) {
		ssi_private->stats.rxt++;
		ret = IRQ_HANDLED;
	}

	if (sisr & CCSR_SSI_SISR_RDR1) {
		ssi_private->stats.rdr1++;
		ret = IRQ_HANDLED;
	}

	if (sisr & CCSR_SSI_SISR_RDR0) {
		ssi_private->stats.rdr0++;
		ret = IRQ_HANDLED;
	}

	if (sisr & CCSR_SSI_SISR_TDE1) {
		ssi_private->stats.tde1++;
		ret = IRQ_HANDLED;
	}

	if (sisr & CCSR_SSI_SISR_TDE0) {
		ssi_private->stats.tde0++;
		ret = IRQ_HANDLED;
	}

	if (sisr & CCSR_SSI_SISR_ROE1) {
		ssi_private->stats.roe1++;
		sisr2 |= CCSR_SSI_SISR_ROE1;
		ret = IRQ_HANDLED;
	}

	if (sisr & CCSR_SSI_SISR_ROE0) {
		ssi_private->stats.roe0++;
		sisr2 |= CCSR_SSI_SISR_ROE0;
		ret = IRQ_HANDLED;
	}

	if (sisr & CCSR_SSI_SISR_TUE1) {
		ssi_private->stats.tue1++;
		sisr2 |= CCSR_SSI_SISR_TUE1;
		ret = IRQ_HANDLED;
	}

	if (sisr & CCSR_SSI_SISR_TUE0) {
		ssi_private->stats.tue0++;
		sisr2 |= CCSR_SSI_SISR_TUE0;
		ret = IRQ_HANDLED;
	}

	if (sisr & CCSR_SSI_SISR_TFS) {
		ssi_private->stats.tfs++;
		ret = IRQ_HANDLED;
	}

	if (sisr & CCSR_SSI_SISR_RFS) {
		ssi_private->stats.rfs++;
		ret = IRQ_HANDLED;
	}

	if (sisr & CCSR_SSI_SISR_TLS) {
		ssi_private->stats.tls++;
		ret = IRQ_HANDLED;
	}

	if (sisr & CCSR_SSI_SISR_RLS) {
		ssi_private->stats.rls++;
		ret = IRQ_HANDLED;
	}

	if (sisr & CCSR_SSI_SISR_RFF1) {
		ssi_private->stats.rff1++;
		ret = IRQ_HANDLED;
	}

	if (sisr & CCSR_SSI_SISR_RFF0) {
		ssi_private->stats.rff0++;
		ret = IRQ_HANDLED;
	}

	if (sisr & CCSR_SSI_SISR_TFE1) {
		ssi_private->stats.tfe1++;
		ret = IRQ_HANDLED;
	}

	if (sisr & CCSR_SSI_SISR_TFE0) {
		ssi_private->stats.tfe0++;
		ret = IRQ_HANDLED;
	}

	/* Clear the bits that we set */
	if (sisr2)
		write_ssi(sisr2, &ssi->sisr);

	return ret;
}

static void fsl_ssi_setup_ac97(struct fsl_ssi_private *ssi_private)
{
	struct ccsr_ssi __iomem *ssi = ssi_private->ssi;

	/*
	 * Setup the clock control register
	 */
	write_ssi(CCSR_SSI_SxCCR_WL(17) | CCSR_SSI_SxCCR_DC(13),
			&ssi->stccr);
	write_ssi(CCSR_SSI_SxCCR_WL(17) | CCSR_SSI_SxCCR_DC(13),
			&ssi->srccr);

	/*
	 * Enable AC97 mode and startup the SSI
	 */
	write_ssi(CCSR_SSI_SACNT_AC97EN | CCSR_SSI_SACNT_FV,
			&ssi->sacnt);
	write_ssi(0xff, &ssi->saccdis);
	write_ssi(0x300, &ssi->saccen);

	/*
	 * Enable SSI, Transmit and Receive. AC97 has to communicate with the
	 * codec before a stream is started.
	 */
	write_ssi_mask(&ssi->scr, 0, CCSR_SSI_SCR_SSIEN |
			CCSR_SSI_SCR_TE | CCSR_SSI_SCR_RE);

	write_ssi(CCSR_SSI_SOR_WAIT(3), &ssi->sor);
}

static int fsl_ssi_setup(struct fsl_ssi_private *ssi_private)
{
	struct ccsr_ssi __iomem *ssi = ssi_private->ssi;
	u8 wm;
	int synchronous = ssi_private->cpu_dai_drv.symmetric_rates;

	if (ssi_private->imx_ac97)
		ssi_private->i2s_mode = CCSR_SSI_SCR_I2S_MODE_NORMAL | CCSR_SSI_SCR_NET;
	else
		ssi_private->i2s_mode = CCSR_SSI_SCR_I2S_MODE_SLAVE;

	/*
	 * Section 16.5 of the MPC8610 reference manual says that the SSI needs
	 * to be disabled before updating the registers we set here.
	 */
	write_ssi_mask(&ssi->scr, CCSR_SSI_SCR_SSIEN, 0);

	/*
	 * Program the SSI into I2S Slave Non-Network Synchronous mode. Also
	 * enable the transmit and receive FIFO.
	 *
	 * FIXME: Little-endian samples require a different shift dir
	 */
	write_ssi_mask(&ssi->scr,
		CCSR_SSI_SCR_I2S_MODE_MASK | CCSR_SSI_SCR_SYN,
		CCSR_SSI_SCR_TFR_CLK_DIS |
		ssi_private->i2s_mode |
		(synchronous ? CCSR_SSI_SCR_SYN : 0));

	write_ssi(CCSR_SSI_STCR_TXBIT0 | CCSR_SSI_STCR_TFEN0 |
		 CCSR_SSI_STCR_TFSI | CCSR_SSI_STCR_TEFS |
		 CCSR_SSI_STCR_TSCKP, &ssi->stcr);

	write_ssi(CCSR_SSI_SRCR_RXBIT0 | CCSR_SSI_SRCR_RFEN0 |
		 CCSR_SSI_SRCR_RFSI | CCSR_SSI_SRCR_REFS |
		 CCSR_SSI_SRCR_RSCKP, &ssi->srcr);
	/*
	 * The DC and PM bits are only used if the SSI is the clock master.
	 */

	/*
	 * Set the watermark for transmit FIFI 0 and receive FIFO 0. We don't
	 * use FIFO 1. We program the transmit water to signal a DMA transfer
	 * if there are only two (or fewer) elements left in the FIFO. Two
	 * elements equals one frame (left channel, right channel). This value,
	 * however, depends on the depth of the transmit buffer.
	 *
	 * We set the watermark on the same level as the DMA burstsize.  For
	 * fiq it is probably better to use the biggest possible watermark
	 * size.
	 */
	if (ssi_private->use_dma)
		wm = ssi_private->fifo_depth - 2;
	else
		wm = ssi_private->fifo_depth;

	write_ssi(CCSR_SSI_SFCSR_TFWM0(wm) | CCSR_SSI_SFCSR_RFWM0(wm) |
		CCSR_SSI_SFCSR_TFWM1(wm) | CCSR_SSI_SFCSR_RFWM1(wm),
		&ssi->sfcsr);

	/*
	 * For ac97 interrupts are enabled with the startup of the substream
	 * because it is also running without an active substream. Normally SSI
	 * is only enabled when there is a substream.
	 */
	if (ssi_private->imx_ac97)
		fsl_ssi_setup_ac97(ssi_private);

	if (ssi_private->use_dual_fifo) {
		write_ssi_mask(&ssi->srcr, 0, CCSR_SSI_SRCR_RFEN1);
		write_ssi_mask(&ssi->stcr, 0, CCSR_SSI_STCR_TFEN1);
		write_ssi_mask(&ssi->scr, 0, CCSR_SSI_SCR_TCH_EN);
	}

	return 0;
}


/**
 * fsl_ssi_startup: create a new substream
 *
 * This is the first function called when a stream is opened.
 *
 * If this is the first stream open, then grab the IRQ and program most of
 * the SSI registers.
 */
static int fsl_ssi_startup(struct snd_pcm_substream *substream,
			   struct snd_soc_dai *dai)
{
	struct snd_soc_pcm_runtime *rtd = substream->private_data;
	struct fsl_ssi_private *ssi_private =
		snd_soc_dai_get_drvdata(rtd->cpu_dai);

	/* First, we only do fsl_ssi_setup() when SSI is going to be active.
	 * Second, fsl_ssi_setup was already called by ac97_init earlier if
	 * the driver is in ac97 mode.
	 */
	if (!dai->active && !ssi_private->imx_ac97)
		fsl_ssi_setup(ssi_private);

	/* When using dual fifo mode, it is safer to ensure an even period
	 * size. If appearing to an odd number while DMA always starts its
	 * task from fifo0, fifo1 would be neglected at the end of each
	 * period. But SSI would still access fifo1 with an invalid data.
	 */
	if (ssi_private->use_dual_fifo)
		snd_pcm_hw_constraint_step(substream->runtime, 0,
				SNDRV_PCM_HW_PARAM_PERIOD_SIZE, 2);

	return 0;
}

/**
 * fsl_ssi_hw_params - program the sample size
 *
 * Most of the SSI registers have been programmed in the startup function,
 * but the word length must be programmed here.  Unfortunately, programming
 * the SxCCR.WL bits requires the SSI to be temporarily disabled.  This can
 * cause a problem with supporting simultaneous playback and capture.  If
 * the SSI is already playing a stream, then that stream may be temporarily
 * stopped when you start capture.
 *
 * Note: The SxCCR.DC and SxCCR.PM bits are only used if the SSI is the
 * clock master.
 */
static int fsl_ssi_hw_params(struct snd_pcm_substream *substream,
	struct snd_pcm_hw_params *hw_params, struct snd_soc_dai *cpu_dai)
{
	struct fsl_ssi_private *ssi_private = snd_soc_dai_get_drvdata(cpu_dai);
	struct ccsr_ssi __iomem *ssi = ssi_private->ssi;
	unsigned int channels = params_channels(hw_params);
	unsigned int sample_size =
		snd_pcm_format_width(params_format(hw_params));
	u32 wl = CCSR_SSI_SxCCR_WL(sample_size);
	int enabled = read_ssi(&ssi->scr) & CCSR_SSI_SCR_SSIEN;

	/*
	 * If we're in synchronous mode, and the SSI is already enabled,
	 * then STCCR is already set properly.
	 */
	if (enabled && ssi_private->cpu_dai_drv.symmetric_rates)
		return 0;

	/*
	 * FIXME: The documentation says that SxCCR[WL] should not be
	 * modified while the SSI is enabled.  The only time this can
	 * happen is if we're trying to do simultaneous playback and
	 * capture in asynchronous mode.  Unfortunately, I have been enable
	 * to get that to work at all on the P1022DS.  Therefore, we don't
	 * bother to disable/enable the SSI when setting SxCCR[WL], because
	 * the SSI will stop anyway.  Maybe one day, this will get fixed.
	 */

	/* In synchronous mode, the SSI uses STCCR for capture */
	if ((substream->stream == SNDRV_PCM_STREAM_PLAYBACK) ||
	    ssi_private->cpu_dai_drv.symmetric_rates)
		write_ssi_mask(&ssi->stccr, CCSR_SSI_SxCCR_WL_MASK, wl);
	else
		write_ssi_mask(&ssi->srccr, CCSR_SSI_SxCCR_WL_MASK, wl);

	if (!ssi_private->imx_ac97)
		write_ssi_mask(&ssi->scr,
				CCSR_SSI_SCR_NET | CCSR_SSI_SCR_I2S_MODE_MASK,
				channels == 1 ? 0 : ssi_private->i2s_mode);

	return 0;
}

/**
 * fsl_ssi_trigger: start and stop the DMA transfer.
 *
 * This function is called by ALSA to start, stop, pause, and resume the DMA
 * transfer of data.
 *
 * The DMA channel is in external master start and pause mode, which
 * means the SSI completely controls the flow of data.
 */
static int fsl_ssi_trigger(struct snd_pcm_substream *substream, int cmd,
			   struct snd_soc_dai *dai)
{
	struct snd_soc_pcm_runtime *rtd = substream->private_data;
	struct fsl_ssi_private *ssi_private = snd_soc_dai_get_drvdata(rtd->cpu_dai);
	struct ccsr_ssi __iomem *ssi = ssi_private->ssi;
	unsigned int sier_bits;

	/*
	 *  Enable only the interrupts and DMA requests
	 *  that are needed for the channel. As the fiq
	 *  is polling for this bits, we have to ensure
	 *  that this are aligned with the preallocated
	 *  buffers
	 */

	if (substream->stream == SNDRV_PCM_STREAM_PLAYBACK) {
		if (ssi_private->use_dma)
			sier_bits = SIER_FLAGS;
		else
			sier_bits = CCSR_SSI_SIER_TIE | CCSR_SSI_SIER_TFE0_EN;
	} else {
		if (ssi_private->use_dma)
			sier_bits = SIER_FLAGS;
		else
			sier_bits = CCSR_SSI_SIER_RIE | CCSR_SSI_SIER_RFF0_EN;
	}

	switch (cmd) {
	case SNDRV_PCM_TRIGGER_START:
	case SNDRV_PCM_TRIGGER_PAUSE_RELEASE:
		if (substream->stream == SNDRV_PCM_STREAM_PLAYBACK)
			write_ssi_mask(&ssi->scr, 0,
				CCSR_SSI_SCR_SSIEN | CCSR_SSI_SCR_TE);
		else
			write_ssi_mask(&ssi->scr, 0,
				CCSR_SSI_SCR_SSIEN | CCSR_SSI_SCR_RE);
		break;

	case SNDRV_PCM_TRIGGER_STOP:
	case SNDRV_PCM_TRIGGER_PAUSE_PUSH:
		if (substream->stream == SNDRV_PCM_STREAM_PLAYBACK)
			write_ssi_mask(&ssi->scr, CCSR_SSI_SCR_TE, 0);
		else
			write_ssi_mask(&ssi->scr, CCSR_SSI_SCR_RE, 0);

		if (!ssi_private->imx_ac97 && (read_ssi(&ssi->scr) &
					(CCSR_SSI_SCR_TE | CCSR_SSI_SCR_RE)) == 0)
			write_ssi_mask(&ssi->scr, CCSR_SSI_SCR_SSIEN, 0);
		break;

	default:
		return -EINVAL;
	}

	write_ssi(sier_bits, &ssi->sier);

	return 0;
}

static int fsl_ssi_dai_probe(struct snd_soc_dai *dai)
{
	struct fsl_ssi_private *ssi_private = snd_soc_dai_get_drvdata(dai);

	if (ssi_private->ssi_on_imx && ssi_private->use_dma) {
		dai->playback_dma_data = &ssi_private->dma_params_tx;
		dai->capture_dma_data = &ssi_private->dma_params_rx;
	}

	return 0;
}

static const struct snd_soc_dai_ops fsl_ssi_dai_ops = {
	.startup	= fsl_ssi_startup,
	.hw_params	= fsl_ssi_hw_params,
	.trigger	= fsl_ssi_trigger,
};

/* Template for the CPU dai driver structure */
static struct snd_soc_dai_driver fsl_ssi_dai_template = {
	.probe = fsl_ssi_dai_probe,
	.playback = {
		.channels_min = 1,
		.channels_max = 2,
		.rates = FSLSSI_I2S_RATES,
		.formats = FSLSSI_I2S_FORMATS,
	},
	.capture = {
		.channels_min = 1,
		.channels_max = 2,
		.rates = FSLSSI_I2S_RATES,
		.formats = FSLSSI_I2S_FORMATS,
	},
	.ops = &fsl_ssi_dai_ops,
};

static const struct snd_soc_component_driver fsl_ssi_component = {
	.name		= "fsl-ssi",
};

/**
 * fsl_ssi_ac97_trigger: start and stop the AC97 receive/transmit.
 *
 * This function is called by ALSA to start, stop, pause, and resume the
 * transfer of data.
 */
static int fsl_ssi_ac97_trigger(struct snd_pcm_substream *substream, int cmd,
			   struct snd_soc_dai *dai)
{
	struct snd_soc_pcm_runtime *rtd = substream->private_data;
	struct fsl_ssi_private *ssi_private = snd_soc_dai_get_drvdata(
			rtd->cpu_dai);
	struct ccsr_ssi __iomem *ssi = ssi_private->ssi;

	switch (cmd) {
	case SNDRV_PCM_TRIGGER_START:
	case SNDRV_PCM_TRIGGER_PAUSE_RELEASE:
		if (substream->stream == SNDRV_PCM_STREAM_PLAYBACK)
			write_ssi_mask(&ssi->sier, 0, CCSR_SSI_SIER_TIE |
					CCSR_SSI_SIER_TFE0_EN);
		else
			write_ssi_mask(&ssi->sier, 0, CCSR_SSI_SIER_RIE |
					CCSR_SSI_SIER_RFF0_EN);
		break;

	case SNDRV_PCM_TRIGGER_STOP:
	case SNDRV_PCM_TRIGGER_PAUSE_PUSH:
		if (substream->stream == SNDRV_PCM_STREAM_PLAYBACK)
			write_ssi_mask(&ssi->sier, CCSR_SSI_SIER_TIE |
					CCSR_SSI_SIER_TFE0_EN, 0);
		else
			write_ssi_mask(&ssi->sier, CCSR_SSI_SIER_RIE |
					CCSR_SSI_SIER_RFF0_EN, 0);
		break;

	default:
		return -EINVAL;
	}

	if (substream->stream == SNDRV_PCM_STREAM_PLAYBACK)
		write_ssi(CCSR_SSI_SOR_TX_CLR, &ssi->sor);
	else
		write_ssi(CCSR_SSI_SOR_RX_CLR, &ssi->sor);

	return 0;
}

static const struct snd_soc_dai_ops fsl_ssi_ac97_dai_ops = {
	.startup	= fsl_ssi_startup,
	.trigger	= fsl_ssi_ac97_trigger,
};

static struct snd_soc_dai_driver fsl_ssi_ac97_dai = {
	.ac97_control = 1,
	.playback = {
		.stream_name = "AC97 Playback",
		.channels_min = 2,
		.channels_max = 2,
		.rates = SNDRV_PCM_RATE_8000_48000,
		.formats = SNDRV_PCM_FMTBIT_S16_LE,
	},
	.capture = {
		.stream_name = "AC97 Capture",
		.channels_min = 2,
		.channels_max = 2,
		.rates = SNDRV_PCM_RATE_48000,
		.formats = SNDRV_PCM_FMTBIT_S16_LE,
	},
	.ops = &fsl_ssi_ac97_dai_ops,
};


static struct fsl_ssi_private *fsl_ac97_data;

static void fsl_ssi_ac97_init(void)
{
	fsl_ssi_setup(fsl_ac97_data);
}

static void fsl_ssi_ac97_write(struct snd_ac97 *ac97, unsigned short reg,
		unsigned short val)
{
	struct ccsr_ssi *ssi = fsl_ac97_data->ssi;
	unsigned int lreg;
	unsigned int lval;

	if (reg > 0x7f)
		return;


	lreg = reg <<  12;
	write_ssi(lreg, &ssi->sacadd);

	lval = val << 4;
	write_ssi(lval , &ssi->sacdat);

	write_ssi_mask(&ssi->sacnt, CCSR_SSI_SACNT_RDWR_MASK,
			CCSR_SSI_SACNT_WR);
	udelay(100);
}

static unsigned short fsl_ssi_ac97_read(struct snd_ac97 *ac97,
		unsigned short reg)
{
	struct ccsr_ssi *ssi = fsl_ac97_data->ssi;

	unsigned short val = -1;
	unsigned int lreg;

	lreg = (reg & 0x7f) <<  12;
	write_ssi(lreg, &ssi->sacadd);
	write_ssi_mask(&ssi->sacnt, CCSR_SSI_SACNT_RDWR_MASK,
			CCSR_SSI_SACNT_RD);

	udelay(100);

	val = (read_ssi(&ssi->sacdat) >> 4) & 0xffff;

	return val;
}

static struct snd_ac97_bus_ops fsl_ssi_ac97_ops = {
	.read		= fsl_ssi_ac97_read,
	.write		= fsl_ssi_ac97_write,
};

/* Show the statistics of a flag only if its interrupt is enabled.  The
 * compiler will optimze this code to a no-op if the interrupt is not
 * enabled.
 */
#define SIER_SHOW(flag, name) \
	do { \
		if (SIER_FLAGS & CCSR_SSI_SIER_##flag) \
			length += sprintf(buf + length, #name "=%u\n", \
				ssi_private->stats.name); \
	} while (0)


/**
 * fsl_sysfs_ssi_show: display SSI statistics
 *
 * Display the statistics for the current SSI device.  To avoid confusion,
 * we only show those counts that are enabled.
 */
static ssize_t fsl_sysfs_ssi_show(struct device *dev,
	struct device_attribute *attr, char *buf)
{
	struct fsl_ssi_private *ssi_private =
		container_of(attr, struct fsl_ssi_private, dev_attr);
	ssize_t length = 0;

	SIER_SHOW(RFRC_EN, rfrc);
	SIER_SHOW(TFRC_EN, tfrc);
	SIER_SHOW(CMDAU_EN, cmdau);
	SIER_SHOW(CMDDU_EN, cmddu);
	SIER_SHOW(RXT_EN, rxt);
	SIER_SHOW(RDR1_EN, rdr1);
	SIER_SHOW(RDR0_EN, rdr0);
	SIER_SHOW(TDE1_EN, tde1);
	SIER_SHOW(TDE0_EN, tde0);
	SIER_SHOW(ROE1_EN, roe1);
	SIER_SHOW(ROE0_EN, roe0);
	SIER_SHOW(TUE1_EN, tue1);
	SIER_SHOW(TUE0_EN, tue0);
	SIER_SHOW(TFS_EN, tfs);
	SIER_SHOW(RFS_EN, rfs);
	SIER_SHOW(TLS_EN, tls);
	SIER_SHOW(RLS_EN, rls);
	SIER_SHOW(RFF1_EN, rff1);
	SIER_SHOW(RFF0_EN, rff0);
	SIER_SHOW(TFE1_EN, tfe1);
	SIER_SHOW(TFE0_EN, tfe0);

	return length;
}

/**
 * Make every character in a string lower-case
 */
static void make_lowercase(char *s)
{
	char *p = s;
	char c;

	while ((c = *p)) {
		if ((c >= 'A') && (c <= 'Z'))
			*p = c + ('a' - 'A');
		p++;
	}
}

static int fsl_ssi_probe(struct platform_device *pdev)
{
	struct fsl_ssi_private *ssi_private;
	int ret = 0;
	struct device_attribute *dev_attr = NULL;
	struct device_node *np = pdev->dev.of_node;
	const char *p, *sprop;
	const uint32_t *iprop;
	struct resource res;
	char name[64];
	bool shared;
	bool ac97 = false;

	/* SSIs that are not connected on the board should have a
	 *      status = "disabled"
	 * property in their device tree nodes.
	 */
	if (!of_device_is_available(np))
		return -ENODEV;

	/* We only support the SSI in "I2S Slave" mode */
	sprop = of_get_property(np, "fsl,mode", NULL);
	if (!sprop) {
		dev_err(&pdev->dev, "fsl,mode property is necessary\n");
		return -EINVAL;
	}
	if (!strcmp(sprop, "ac97-slave")) {
		ac97 = true;
	} else if (strcmp(sprop, "i2s-slave")) {
		dev_notice(&pdev->dev, "mode %s is unsupported\n", sprop);
		return -ENODEV;
	}

	/* The DAI name is the last part of the full name of the node. */
	p = strrchr(np->full_name, '/') + 1;
	ssi_private = devm_kzalloc(&pdev->dev, sizeof(*ssi_private) + strlen(p),
			      GFP_KERNEL);
	if (!ssi_private) {
		dev_err(&pdev->dev, "could not allocate DAI object\n");
		return -ENOMEM;
	}

	strcpy(ssi_private->name, p);

	ssi_private->use_dma = !of_property_read_bool(np,
			"fsl,fiq-stream-filter");

	if (ac97) {
		memcpy(&ssi_private->cpu_dai_drv, &fsl_ssi_ac97_dai,
				sizeof(fsl_ssi_ac97_dai));

		fsl_ac97_data = ssi_private;
		ssi_private->imx_ac97 = true;

		snd_soc_set_ac97_ops_of_reset(&fsl_ssi_ac97_ops, pdev);
	} else {
		/* Initialize this copy of the CPU DAI driver structure */
		memcpy(&ssi_private->cpu_dai_drv, &fsl_ssi_dai_template,
		       sizeof(fsl_ssi_dai_template));
	}
	ssi_private->cpu_dai_drv.name = ssi_private->name;

	/* Get the addresses and IRQ */
	ret = of_address_to_resource(np, 0, &res);
	if (ret) {
		dev_err(&pdev->dev, "could not determine device resources\n");
		return ret;
	}
	ssi_private->ssi = of_iomap(np, 0);
	if (!ssi_private->ssi) {
		dev_err(&pdev->dev, "could not map device resources\n");
		return -ENOMEM;
	}
	ssi_private->ssi_phys = res.start;

	ssi_private->irq = irq_of_parse_and_map(np, 0);
	if (!ssi_private->irq) {
		dev_err(&pdev->dev, "no irq for node %s\n", np->full_name);
		return -ENXIO;
	}

	/* Are the RX and the TX clocks locked? */
	if (!of_find_property(np, "fsl,ssi-asynchronous", NULL)) {
		ssi_private->cpu_dai_drv.symmetric_rates = 1;
		ssi_private->cpu_dai_drv.symmetric_channels = 1;
		ssi_private->cpu_dai_drv.symmetric_samplebits = 1;
	}

	/* Determine the FIFO depth. */
	iprop = of_get_property(np, "fsl,fifo-depth", NULL);
	if (iprop)
		ssi_private->fifo_depth = be32_to_cpup(iprop);
	else
                /* Older 8610 DTs didn't have the fifo-depth property */
		ssi_private->fifo_depth = 8;

	if (of_device_is_compatible(pdev->dev.of_node, "fsl,imx21-ssi")) {
		u32 dma_events[2], dmas[4];
		ssi_private->ssi_on_imx = true;

		ssi_private->clk = devm_clk_get(&pdev->dev, NULL);
		if (IS_ERR(ssi_private->clk)) {
			ret = PTR_ERR(ssi_private->clk);
			dev_err(&pdev->dev, "could not get clock: %d\n", ret);
			goto error_irqmap;
		}
		ret = clk_prepare_enable(ssi_private->clk);
		if (ret) {
			dev_err(&pdev->dev, "clk_prepare_enable failed: %d\n",
				ret);
			goto error_irqmap;
		}

		/*
		 * We have burstsize be "fifo_depth - 2" to match the SSI
		 * watermark setting in fsl_ssi_startup().
		 */
		ssi_private->dma_params_tx.maxburst =
			ssi_private->fifo_depth - 2;
		ssi_private->dma_params_rx.maxburst =
			ssi_private->fifo_depth - 2;
		ssi_private->dma_params_tx.addr =
			ssi_private->ssi_phys + offsetof(struct ccsr_ssi, stx0);
		ssi_private->dma_params_rx.addr =
			ssi_private->ssi_phys + offsetof(struct ccsr_ssi, srx0);
		ssi_private->dma_params_tx.filter_data =
			&ssi_private->filter_data_tx;
		ssi_private->dma_params_rx.filter_data =
			&ssi_private->filter_data_rx;
		if (!of_property_read_bool(pdev->dev.of_node, "dmas") &&
				ssi_private->use_dma) {
			/*
			 * FIXME: This is a temporary solution until all
			 * necessary dma drivers support the generic dma
			 * bindings.
			 */
			ret = of_property_read_u32_array(pdev->dev.of_node,
					"fsl,ssi-dma-events", dma_events, 2);
			if (ret && ssi_private->use_dma) {
				dev_err(&pdev->dev, "could not get dma events but fsl-ssi is configured to use DMA\n");
				goto error_clk;
			}
		}

		shared = of_device_is_compatible(of_get_parent(np),
			    "fsl,spba-bus");

		imx_pcm_dma_params_init_data(&ssi_private->filter_data_tx,
			dma_events[0], shared ? IMX_DMATYPE_SSI_SP : IMX_DMATYPE_SSI);
		imx_pcm_dma_params_init_data(&ssi_private->filter_data_rx,
			dma_events[1], shared ? IMX_DMATYPE_SSI_SP : IMX_DMATYPE_SSI);
		if (!of_property_read_u32_array(pdev->dev.of_node, "dmas", dmas, 4)
				&& dmas[2] == IMX_DMATYPE_SSI_DUAL) {
			ssi_private->use_dual_fifo = true;
			/* When using dual fifo mode, we need to keep watermark
			 * as even numbers due to dma script limitation.
			 */
			ssi_private->dma_params_tx.maxburst &= ~0x1;
			ssi_private->dma_params_rx.maxburst &= ~0x1;
		}
	} else if (ssi_private->use_dma) {
		/* The 'name' should not have any slashes in it. */
		ret = devm_request_irq(&pdev->dev, ssi_private->irq,
					fsl_ssi_isr, 0, ssi_private->name,
					ssi_private);
		if (ret < 0) {
			dev_err(&pdev->dev, "could not claim irq %u\n",
					ssi_private->irq);
			goto error_irqmap;
		}
	}

	/* Initialize the the device_attribute structure */
	dev_attr = &ssi_private->dev_attr;
	sysfs_attr_init(&dev_attr->attr);
	dev_attr->attr.name = "statistics";
	dev_attr->attr.mode = S_IRUGO;
	dev_attr->show = fsl_sysfs_ssi_show;

	ret = device_create_file(&pdev->dev, dev_attr);
	if (ret) {
		dev_err(&pdev->dev, "could not create sysfs %s file\n",
			ssi_private->dev_attr.attr.name);
		goto error_clk;
	}

	/* Register with ASoC */
	dev_set_drvdata(&pdev->dev, ssi_private);

	ret = snd_soc_register_component(&pdev->dev, &fsl_ssi_component,
					 &ssi_private->cpu_dai_drv, 1);
	if (ret) {
		dev_err(&pdev->dev, "failed to register DAI: %d\n", ret);
		goto error_dev;
	}

	if (ssi_private->ssi_on_imx) {
		if (!ssi_private->use_dma) {

			/*
			 * Some boards use an incompatible codec. To get it
			 * working, we are using imx-fiq-pcm-audio, that
			 * can handle those codecs. DMA is not possible in this
			 * situation.
			 */

			ssi_private->fiq_params.irq = ssi_private->irq;
			ssi_private->fiq_params.base = ssi_private->ssi;
			ssi_private->fiq_params.dma_params_rx =
				&ssi_private->dma_params_rx;
			ssi_private->fiq_params.dma_params_tx =
				&ssi_private->dma_params_tx;

			ret = imx_pcm_fiq_init(pdev, &ssi_private->fiq_params);
			if (ret)
				goto error_dev;
		} else {
			ret = imx_pcm_dma_init(pdev);
			if (ret)
				goto error_dev;
		}
	}

	/*
	 * If codec-handle property is missing from SSI node, we assume
	 * that the machine driver uses new binding which does not require
	 * SSI driver to trigger machine driver's probe.
	 */
	if (!of_get_property(np, "codec-handle", NULL)) {
		ssi_private->new_binding = true;
		goto done;
	}

	/* Trigger the machine driver's probe function.  The platform driver
	 * name of the machine driver is taken from /compatible property of the
	 * device tree.  We also pass the address of the CPU DAI driver
	 * structure.
	 */
	sprop = of_get_property(of_find_node_by_path("/"), "compatible", NULL);
	/* Sometimes the compatible name has a "fsl," prefix, so we strip it. */
	p = strrchr(sprop, ',');
	if (p)
		sprop = p + 1;
	snprintf(name, sizeof(name), "snd-soc-%s", sprop);
	make_lowercase(name);

	ssi_private->pdev =
		platform_device_register_data(&pdev->dev, name, 0, NULL, 0);
	if (IS_ERR(ssi_private->pdev)) {
		ret = PTR_ERR(ssi_private->pdev);
		dev_err(&pdev->dev, "failed to register platform: %d\n", ret);
		goto error_dai;
	}

done:
	if (ssi_private->imx_ac97)
		fsl_ssi_ac97_init();

	return 0;

error_dai:
	snd_soc_unregister_component(&pdev->dev);

error_dev:
	device_remove_file(&pdev->dev, dev_attr);

error_clk:
	if (ssi_private->ssi_on_imx)
		clk_disable_unprepare(ssi_private->clk);

error_irqmap:
	irq_dispose_mapping(ssi_private->irq);

	return ret;
}

static int fsl_ssi_remove(struct platform_device *pdev)
{
	struct fsl_ssi_private *ssi_private = dev_get_drvdata(&pdev->dev);

	if (!ssi_private->new_binding)
		platform_device_unregister(ssi_private->pdev);
	snd_soc_unregister_component(&pdev->dev);
	device_remove_file(&pdev->dev, &ssi_private->dev_attr);
	if (ssi_private->ssi_on_imx)
		clk_disable_unprepare(ssi_private->clk);
	irq_dispose_mapping(ssi_private->irq);

	return 0;
}

static const struct of_device_id fsl_ssi_ids[] = {
	{ .compatible = "fsl,mpc8610-ssi", },
	{ .compatible = "fsl,imx21-ssi", },
	{}
};
MODULE_DEVICE_TABLE(of, fsl_ssi_ids);

static struct platform_driver fsl_ssi_driver = {
	.driver = {
		.name = "fsl-ssi-dai",
		.owner = THIS_MODULE,
		.of_match_table = fsl_ssi_ids,
	},
	.probe = fsl_ssi_probe,
	.remove = fsl_ssi_remove,
};

module_platform_driver(fsl_ssi_driver);

MODULE_ALIAS("platform:fsl-ssi-dai");
MODULE_AUTHOR("Timur Tabi <timur@freescale.com>");
MODULE_DESCRIPTION("Freescale Synchronous Serial Interface (SSI) ASoC Driver");
MODULE_LICENSE("GPL v2");<|MERGE_RESOLUTION|>--- conflicted
+++ resolved
@@ -139,11 +139,8 @@
 	bool ssi_on_imx;
 	bool imx_ac97;
 	bool use_dma;
-<<<<<<< HEAD
 	bool use_dual_fifo;
-=======
 	u8 i2s_mode;
->>>>>>> 82f112bb
 	struct clk *clk;
 	struct snd_dmaengine_dai_dma_data dma_params_tx;
 	struct snd_dmaengine_dai_dma_data dma_params_rx;
