/*
 * Copyright 2012-2013 Freescale Semiconductor, Inc.
 *
 * This program is free software; you can redistribute it and/or modify
 * it under the terms of the GNU General Public License version 2 as
 * published by the Free Software Foundation.
 */

#ifndef __FSL_SAI_H
#define __FSL_SAI_H

#include <sound/dmaengine_pcm.h>

#define FSL_SAI_FORMATS (SNDRV_PCM_FMTBIT_S16_LE |\
			 SNDRV_PCM_FMTBIT_S20_3LE |\
			 SNDRV_PCM_FMTBIT_S24_LE)

/* SAI Register Map Register */
#define FSL_SAI_TCSR	0x00 /* SAI Transmit Control */
#define FSL_SAI_TCR1	0x04 /* SAI Transmit Configuration 1 */
#define FSL_SAI_TCR2	0x08 /* SAI Transmit Configuration 2 */
#define FSL_SAI_TCR3	0x0c /* SAI Transmit Configuration 3 */
#define FSL_SAI_TCR4	0x10 /* SAI Transmit Configuration 4 */
#define FSL_SAI_TCR5	0x14 /* SAI Transmit Configuration 5 */
#define FSL_SAI_TDR	0x20 /* SAI Transmit Data */
#define FSL_SAI_TFR	0x40 /* SAI Transmit FIFO */
#define FSL_SAI_TMR	0x60 /* SAI Transmit Mask */
#define FSL_SAI_RCSR	0x80 /* SAI Receive Control */
#define FSL_SAI_RCR1	0x84 /* SAI Receive Configuration 1 */
#define FSL_SAI_RCR2	0x88 /* SAI Receive Configuration 2 */
#define FSL_SAI_RCR3	0x8c /* SAI Receive Configuration 3 */
#define FSL_SAI_RCR4	0x90 /* SAI Receive Configuration 4 */
#define FSL_SAI_RCR5	0x94 /* SAI Receive Configuration 5 */
#define FSL_SAI_RDR	0xa0 /* SAI Receive Data */
#define FSL_SAI_RFR	0xc0 /* SAI Receive FIFO */
#define FSL_SAI_RMR	0xe0 /* SAI Receive Mask */

/* SAI Transmit/Recieve Control Register */
#define FSL_SAI_CSR_TERE	BIT(31)
#define FSL_SAI_CSR_FR		BIT(25)
#define FSL_SAI_CSR_xF_SHIFT	16
#define FSL_SAI_CSR_xF_W_SHIFT	18
#define FSL_SAI_CSR_xF_MASK	(0x1f << FSL_SAI_CSR_xF_SHIFT)
#define FSL_SAI_CSR_xF_W_MASK	(0x7 << FSL_SAI_CSR_xF_W_SHIFT)
#define FSL_SAI_CSR_WSF		BIT(20)
#define FSL_SAI_CSR_SEF		BIT(19)
#define FSL_SAI_CSR_FEF		BIT(18)
#define FSL_SAI_CSR_FWF		BIT(17)
#define FSL_SAI_CSR_FRF		BIT(16)
#define FSL_SAI_CSR_xIE_SHIFT	8
#define FSL_SAI_CSR_WSIE	BIT(12)
#define FSL_SAI_CSR_SEIE	BIT(11)
#define FSL_SAI_CSR_FEIE	BIT(10)
#define FSL_SAI_CSR_FWIE	BIT(9)
#define FSL_SAI_CSR_FRIE	BIT(8)
#define FSL_SAI_CSR_FRDE	BIT(0)

/* SAI Transmit and Recieve Configuration 1 Register */
#define FSL_SAI_CR1_RFW_MASK	0x1f

/* SAI Transmit and Recieve Configuration 2 Register */
#define FSL_SAI_CR2_SYNC	BIT(30)
#define FSL_SAI_CR2_MSEL_MASK	(0xff << 26)
#define FSL_SAI_CR2_MSEL_BUS	0
#define FSL_SAI_CR2_MSEL_MCLK1	BIT(26)
#define FSL_SAI_CR2_MSEL_MCLK2	BIT(27)
#define FSL_SAI_CR2_MSEL_MCLK3	(BIT(26) | BIT(27))
#define FSL_SAI_CR2_BCP		BIT(25)
#define FSL_SAI_CR2_BCD_MSTR	BIT(24)

/* SAI Transmit and Recieve Configuration 3 Register */
#define FSL_SAI_CR3_TRCE	BIT(16)
#define FSL_SAI_CR3_WDFL(x)	(x)
#define FSL_SAI_CR3_WDFL_MASK	0x1f

/* SAI Transmit and Recieve Configuration 4 Register */
#define FSL_SAI_CR4_FRSZ(x)	(((x) - 1) << 16)
#define FSL_SAI_CR4_FRSZ_MASK	(0x1f << 16)
#define FSL_SAI_CR4_SYWD(x)	(((x) - 1) << 8)
#define FSL_SAI_CR4_SYWD_MASK	(0x1f << 8)
#define FSL_SAI_CR4_MF		BIT(4)
#define FSL_SAI_CR4_FSE		BIT(3)
#define FSL_SAI_CR4_FSP		BIT(1)
#define FSL_SAI_CR4_FSD_MSTR	BIT(0)

/* SAI Transmit and Recieve Configuration 5 Register */
#define FSL_SAI_CR5_WNW(x)	(((x) - 1) << 24)
#define FSL_SAI_CR5_WNW_MASK	(0x1f << 24)
#define FSL_SAI_CR5_W0W(x)	(((x) - 1) << 16)
#define FSL_SAI_CR5_W0W_MASK	(0x1f << 16)
#define FSL_SAI_CR5_FBT(x)	((x) << 8)
#define FSL_SAI_CR5_FBT_MASK	(0x1f << 8)

/* SAI type */
#define FSL_SAI_DMA		BIT(0)
#define FSL_SAI_USE_AC97	BIT(1)
#define FSL_SAI_NET		BIT(2)
#define FSL_SAI_TRA_SYN		BIT(3)
#define FSL_SAI_REC_SYN		BIT(4)
#define FSL_SAI_USE_I2S_SLAVE	BIT(5)

#define FSL_FMT_TRANSMITTER	0
#define FSL_FMT_RECEIVER	1

/* SAI clock sources */
#define FSL_SAI_CLK_BUS		0
#define FSL_SAI_CLK_MAST1	1
#define FSL_SAI_CLK_MAST2	2
#define FSL_SAI_CLK_MAST3	3

/* SAI data transfer numbers per DMA request */
#define FSL_SAI_MAXBURST_TX 6
#define FSL_SAI_MAXBURST_RX 6

struct fsl_sai {
<<<<<<< HEAD
=======
	struct platform_device *pdev;
>>>>>>> 821d8eed
	struct regmap *regmap;

	bool big_endian_regs;
	bool big_endian_data;
	bool is_dsp_mode;

	struct snd_dmaengine_dai_dma_data dma_params_rx;
	struct snd_dmaengine_dai_dma_data dma_params_tx;
};

#endif /* __FSL_SAI_H */<|MERGE_RESOLUTION|>--- conflicted
+++ resolved
@@ -113,10 +113,7 @@
 #define FSL_SAI_MAXBURST_RX 6
 
 struct fsl_sai {
-<<<<<<< HEAD
-=======
 	struct platform_device *pdev;
->>>>>>> 821d8eed
 	struct regmap *regmap;
 
 	bool big_endian_regs;
