/*
 * tegra30_ahub.c - Tegra30 AHUB driver
 *
 * Copyright (c) 2011,2012, NVIDIA CORPORATION.  All rights reserved.
 *
 * This program is free software; you can redistribute it and/or modify it
 * under the terms and conditions of the GNU General Public License,
 * version 2, as published by the Free Software Foundation.
 *
 * This program is distributed in the hope it will be useful, but WITHOUT
 * ANY WARRANTY; without even the implied warranty of MERCHANTABILITY or
 * FITNESS FOR A PARTICULAR PURPOSE.  See the GNU General Public License for
 * more details.
 *
 * You should have received a copy of the GNU General Public License
 * along with this program.  If not, see <http://www.gnu.org/licenses/>.
 */

#include <linux/clk.h>
#include <linux/device.h>
#include <linux/io.h>
#include <linux/module.h>
#include <linux/of_platform.h>
#include <linux/platform_device.h>
#include <linux/pm_runtime.h>
#include <linux/regmap.h>
#include <linux/slab.h>
#include <linux/clk/tegra.h>
#include <sound/soc.h>
#include "tegra30_ahub.h"

#define DRV_NAME "tegra30-ahub"

static struct tegra30_ahub *ahub;

static inline void tegra30_apbif_write(u32 reg, u32 val)
{
	regmap_write(ahub->regmap_apbif, reg, val);
}

static inline u32 tegra30_apbif_read(u32 reg)
{
	u32 val;
	regmap_read(ahub->regmap_apbif, reg, &val);
	return val;
}

static inline void tegra30_audio_write(u32 reg, u32 val)
{
	regmap_write(ahub->regmap_ahub, reg, val);
}

static int tegra30_ahub_runtime_suspend(struct device *dev)
{
	regcache_cache_only(ahub->regmap_apbif, true);
	regcache_cache_only(ahub->regmap_ahub, true);

	clk_disable_unprepare(ahub->clk_apbif);
	clk_disable_unprepare(ahub->clk_d_audio);

	return 0;
}

/*
 * clk_apbif isn't required for an I2S<->I2S configuration where no PCM data
 * is read from or sent to memory. However, that's not something the rest of
 * the driver supports right now, so we'll just treat the two clocks as one
 * for now.
 *
 * These functions should not be a plain ref-count. Instead, each active stream
 * contributes some requirement to the minimum clock rate, so starting or
 * stopping streams should dynamically adjust the clock as required.  However,
 * this is not yet implemented.
 */
static int tegra30_ahub_runtime_resume(struct device *dev)
{
	int ret;

	ret = clk_prepare_enable(ahub->clk_d_audio);
	if (ret) {
		dev_err(dev, "clk_enable d_audio failed: %d\n", ret);
		return ret;
	}
	ret = clk_prepare_enable(ahub->clk_apbif);
	if (ret) {
		dev_err(dev, "clk_enable apbif failed: %d\n", ret);
		clk_disable(ahub->clk_d_audio);
		return ret;
	}

	regcache_cache_only(ahub->regmap_apbif, false);
	regcache_cache_only(ahub->regmap_ahub, false);

	return 0;
}

int tegra30_ahub_allocate_rx_fifo(enum tegra30_ahub_rxcif *rxcif,
				  dma_addr_t *fiforeg,
				  unsigned int *reqsel)
{
	int channel;
	u32 reg, val;

	channel = find_first_zero_bit(ahub->rx_usage,
				      TEGRA30_AHUB_CHANNEL_CTRL_COUNT);
	if (channel >= TEGRA30_AHUB_CHANNEL_CTRL_COUNT)
		return -EBUSY;

	__set_bit(channel, ahub->rx_usage);

	*rxcif = TEGRA30_AHUB_RXCIF_APBIF_RX0 + channel;
	*fiforeg = ahub->apbif_addr + TEGRA30_AHUB_CHANNEL_RXFIFO +
		   (channel * TEGRA30_AHUB_CHANNEL_RXFIFO_STRIDE);
	*reqsel = ahub->dma_sel + channel;

	reg = TEGRA30_AHUB_CHANNEL_CTRL +
	      (channel * TEGRA30_AHUB_CHANNEL_CTRL_STRIDE);
	val = tegra30_apbif_read(reg);
	val &= ~(TEGRA30_AHUB_CHANNEL_CTRL_RX_THRESHOLD_MASK |
		 TEGRA30_AHUB_CHANNEL_CTRL_RX_PACK_MASK);
	val |= (7 << TEGRA30_AHUB_CHANNEL_CTRL_RX_THRESHOLD_SHIFT) |
	       TEGRA30_AHUB_CHANNEL_CTRL_RX_PACK_EN |
	       TEGRA30_AHUB_CHANNEL_CTRL_RX_PACK_16;
	tegra30_apbif_write(reg, val);

	reg = TEGRA30_AHUB_CIF_RX_CTRL +
	      (channel * TEGRA30_AHUB_CIF_RX_CTRL_STRIDE);
	val = (0 << TEGRA30_AUDIOCIF_CTRL_FIFO_THRESHOLD_SHIFT) |
	      (1 << TEGRA30_AUDIOCIF_CTRL_AUDIO_CHANNELS_SHIFT) |
	      (1 << TEGRA30_AUDIOCIF_CTRL_CLIENT_CHANNELS_SHIFT) |
	      TEGRA30_AUDIOCIF_CTRL_AUDIO_BITS_16 |
	      TEGRA30_AUDIOCIF_CTRL_CLIENT_BITS_16 |
	      TEGRA30_AUDIOCIF_CTRL_DIRECTION_RX;
	tegra30_apbif_write(reg, val);

	return 0;
}
EXPORT_SYMBOL_GPL(tegra30_ahub_allocate_rx_fifo);

int tegra30_ahub_enable_rx_fifo(enum tegra30_ahub_rxcif rxcif)
{
	int channel = rxcif - TEGRA30_AHUB_RXCIF_APBIF_RX0;
	int reg, val;

	reg = TEGRA30_AHUB_CHANNEL_CTRL +
	      (channel * TEGRA30_AHUB_CHANNEL_CTRL_STRIDE);
	val = tegra30_apbif_read(reg);
	val |= TEGRA30_AHUB_CHANNEL_CTRL_RX_EN;
	tegra30_apbif_write(reg, val);

	return 0;
}
EXPORT_SYMBOL_GPL(tegra30_ahub_enable_rx_fifo);

int tegra30_ahub_disable_rx_fifo(enum tegra30_ahub_rxcif rxcif)
{
	int channel = rxcif - TEGRA30_AHUB_RXCIF_APBIF_RX0;
	int reg, val;

	reg = TEGRA30_AHUB_CHANNEL_CTRL +
	      (channel * TEGRA30_AHUB_CHANNEL_CTRL_STRIDE);
	val = tegra30_apbif_read(reg);
	val &= ~TEGRA30_AHUB_CHANNEL_CTRL_RX_EN;
	tegra30_apbif_write(reg, val);

	return 0;
}
EXPORT_SYMBOL_GPL(tegra30_ahub_disable_rx_fifo);

int tegra30_ahub_free_rx_fifo(enum tegra30_ahub_rxcif rxcif)
{
	int channel = rxcif - TEGRA30_AHUB_RXCIF_APBIF_RX0;

	__clear_bit(channel, ahub->rx_usage);

	return 0;
}
EXPORT_SYMBOL_GPL(tegra30_ahub_free_rx_fifo);

int tegra30_ahub_allocate_tx_fifo(enum tegra30_ahub_txcif *txcif,
				  dma_addr_t *fiforeg,
				  unsigned int *reqsel)
{
	int channel;
	u32 reg, val;

	channel = find_first_zero_bit(ahub->tx_usage,
				      TEGRA30_AHUB_CHANNEL_CTRL_COUNT);
	if (channel >= TEGRA30_AHUB_CHANNEL_CTRL_COUNT)
		return -EBUSY;

	__set_bit(channel, ahub->tx_usage);

	*txcif = TEGRA30_AHUB_TXCIF_APBIF_TX0 + channel;
	*fiforeg = ahub->apbif_addr + TEGRA30_AHUB_CHANNEL_TXFIFO +
		   (channel * TEGRA30_AHUB_CHANNEL_TXFIFO_STRIDE);
	*reqsel = ahub->dma_sel + channel;

	reg = TEGRA30_AHUB_CHANNEL_CTRL +
	      (channel * TEGRA30_AHUB_CHANNEL_CTRL_STRIDE);
	val = tegra30_apbif_read(reg);
	val &= ~(TEGRA30_AHUB_CHANNEL_CTRL_TX_THRESHOLD_MASK |
		 TEGRA30_AHUB_CHANNEL_CTRL_TX_PACK_MASK);
	val |= (7 << TEGRA30_AHUB_CHANNEL_CTRL_TX_THRESHOLD_SHIFT) |
	       TEGRA30_AHUB_CHANNEL_CTRL_TX_PACK_EN |
	       TEGRA30_AHUB_CHANNEL_CTRL_TX_PACK_16;
	tegra30_apbif_write(reg, val);

	reg = TEGRA30_AHUB_CIF_TX_CTRL +
	      (channel * TEGRA30_AHUB_CIF_TX_CTRL_STRIDE);
	val = (0 << TEGRA30_AUDIOCIF_CTRL_FIFO_THRESHOLD_SHIFT) |
	      (1 << TEGRA30_AUDIOCIF_CTRL_AUDIO_CHANNELS_SHIFT) |
	      (1 << TEGRA30_AUDIOCIF_CTRL_CLIENT_CHANNELS_SHIFT) |
	      TEGRA30_AUDIOCIF_CTRL_AUDIO_BITS_16 |
	      TEGRA30_AUDIOCIF_CTRL_CLIENT_BITS_16 |
	      TEGRA30_AUDIOCIF_CTRL_DIRECTION_TX;
	tegra30_apbif_write(reg, val);

	return 0;
}
EXPORT_SYMBOL_GPL(tegra30_ahub_allocate_tx_fifo);

int tegra30_ahub_enable_tx_fifo(enum tegra30_ahub_txcif txcif)
{
	int channel = txcif - TEGRA30_AHUB_TXCIF_APBIF_TX0;
	int reg, val;

	reg = TEGRA30_AHUB_CHANNEL_CTRL +
	      (channel * TEGRA30_AHUB_CHANNEL_CTRL_STRIDE);
	val = tegra30_apbif_read(reg);
	val |= TEGRA30_AHUB_CHANNEL_CTRL_TX_EN;
	tegra30_apbif_write(reg, val);

	return 0;
}
EXPORT_SYMBOL_GPL(tegra30_ahub_enable_tx_fifo);

int tegra30_ahub_disable_tx_fifo(enum tegra30_ahub_txcif txcif)
{
	int channel = txcif - TEGRA30_AHUB_TXCIF_APBIF_TX0;
	int reg, val;

	reg = TEGRA30_AHUB_CHANNEL_CTRL +
	      (channel * TEGRA30_AHUB_CHANNEL_CTRL_STRIDE);
	val = tegra30_apbif_read(reg);
	val &= ~TEGRA30_AHUB_CHANNEL_CTRL_TX_EN;
	tegra30_apbif_write(reg, val);

	return 0;
}
EXPORT_SYMBOL_GPL(tegra30_ahub_disable_tx_fifo);

int tegra30_ahub_free_tx_fifo(enum tegra30_ahub_txcif txcif)
{
	int channel = txcif - TEGRA30_AHUB_TXCIF_APBIF_TX0;

	__clear_bit(channel, ahub->tx_usage);

	return 0;
}
EXPORT_SYMBOL_GPL(tegra30_ahub_free_tx_fifo);

int tegra30_ahub_set_rx_cif_source(enum tegra30_ahub_rxcif rxcif,
				   enum tegra30_ahub_txcif txcif)
{
	int channel = rxcif - TEGRA30_AHUB_RXCIF_APBIF_RX0;
	int reg;

	reg = TEGRA30_AHUB_AUDIO_RX +
	      (channel * TEGRA30_AHUB_AUDIO_RX_STRIDE);
	tegra30_audio_write(reg, 1 << txcif);

	return 0;
}
EXPORT_SYMBOL_GPL(tegra30_ahub_set_rx_cif_source);

int tegra30_ahub_unset_rx_cif_source(enum tegra30_ahub_rxcif rxcif)
{
	int channel = rxcif - TEGRA30_AHUB_RXCIF_APBIF_RX0;
	int reg;

	reg = TEGRA30_AHUB_AUDIO_RX +
	      (channel * TEGRA30_AHUB_AUDIO_RX_STRIDE);
	tegra30_audio_write(reg, 0);

	return 0;
}
EXPORT_SYMBOL_GPL(tegra30_ahub_unset_rx_cif_source);

#define CLK_LIST_MASK_TEGRA30	BIT(0)
#define CLK_LIST_MASK_TEGRA114	BIT(1)

#define CLK_LIST_MASK_TEGRA30_OR_LATER \
		(CLK_LIST_MASK_TEGRA30 | CLK_LIST_MASK_TEGRA114)

static const struct {
	const char *clk_name;
	u32 clk_list_mask;
} configlink_clocks[] = {
	{ "i2s0", CLK_LIST_MASK_TEGRA30_OR_LATER },
	{ "i2s1", CLK_LIST_MASK_TEGRA30_OR_LATER },
	{ "i2s2", CLK_LIST_MASK_TEGRA30_OR_LATER },
	{ "i2s3", CLK_LIST_MASK_TEGRA30_OR_LATER },
	{ "i2s4", CLK_LIST_MASK_TEGRA30_OR_LATER },
	{ "dam0", CLK_LIST_MASK_TEGRA30_OR_LATER },
	{ "dam1", CLK_LIST_MASK_TEGRA30_OR_LATER },
	{ "dam2", CLK_LIST_MASK_TEGRA30_OR_LATER },
	{ "spdif_in", CLK_LIST_MASK_TEGRA30_OR_LATER },
	{ "amx", CLK_LIST_MASK_TEGRA114 },
	{ "adx", CLK_LIST_MASK_TEGRA114 },
};

#define LAST_REG(name) \
	(TEGRA30_AHUB_##name + \
	 (TEGRA30_AHUB_##name##_STRIDE * TEGRA30_AHUB_##name##_COUNT) - 4)

#define REG_IN_ARRAY(reg, name) \
	((reg >= TEGRA30_AHUB_##name) && \
	 (reg <= LAST_REG(name) && \
	 (!((reg - TEGRA30_AHUB_##name) % TEGRA30_AHUB_##name##_STRIDE))))

static bool tegra30_ahub_apbif_wr_rd_reg(struct device *dev, unsigned int reg)
{
	switch (reg) {
	case TEGRA30_AHUB_CONFIG_LINK_CTRL:
	case TEGRA30_AHUB_MISC_CTRL:
	case TEGRA30_AHUB_APBDMA_LIVE_STATUS:
	case TEGRA30_AHUB_I2S_LIVE_STATUS:
	case TEGRA30_AHUB_SPDIF_LIVE_STATUS:
	case TEGRA30_AHUB_I2S_INT_MASK:
	case TEGRA30_AHUB_DAM_INT_MASK:
	case TEGRA30_AHUB_SPDIF_INT_MASK:
	case TEGRA30_AHUB_APBIF_INT_MASK:
	case TEGRA30_AHUB_I2S_INT_STATUS:
	case TEGRA30_AHUB_DAM_INT_STATUS:
	case TEGRA30_AHUB_SPDIF_INT_STATUS:
	case TEGRA30_AHUB_APBIF_INT_STATUS:
	case TEGRA30_AHUB_I2S_INT_SOURCE:
	case TEGRA30_AHUB_DAM_INT_SOURCE:
	case TEGRA30_AHUB_SPDIF_INT_SOURCE:
	case TEGRA30_AHUB_APBIF_INT_SOURCE:
	case TEGRA30_AHUB_I2S_INT_SET:
	case TEGRA30_AHUB_DAM_INT_SET:
	case TEGRA30_AHUB_SPDIF_INT_SET:
	case TEGRA30_AHUB_APBIF_INT_SET:
		return true;
	default:
		break;
	};

	if (REG_IN_ARRAY(reg, CHANNEL_CTRL) ||
	    REG_IN_ARRAY(reg, CHANNEL_CLEAR) ||
	    REG_IN_ARRAY(reg, CHANNEL_STATUS) ||
	    REG_IN_ARRAY(reg, CHANNEL_TXFIFO) ||
	    REG_IN_ARRAY(reg, CHANNEL_RXFIFO) ||
	    REG_IN_ARRAY(reg, CIF_TX_CTRL) ||
	    REG_IN_ARRAY(reg, CIF_RX_CTRL) ||
	    REG_IN_ARRAY(reg, DAM_LIVE_STATUS))
		return true;

	return false;
}

static bool tegra30_ahub_apbif_volatile_reg(struct device *dev,
					    unsigned int reg)
{
	switch (reg) {
	case TEGRA30_AHUB_CONFIG_LINK_CTRL:
	case TEGRA30_AHUB_MISC_CTRL:
	case TEGRA30_AHUB_APBDMA_LIVE_STATUS:
	case TEGRA30_AHUB_I2S_LIVE_STATUS:
	case TEGRA30_AHUB_SPDIF_LIVE_STATUS:
	case TEGRA30_AHUB_I2S_INT_STATUS:
	case TEGRA30_AHUB_DAM_INT_STATUS:
	case TEGRA30_AHUB_SPDIF_INT_STATUS:
	case TEGRA30_AHUB_APBIF_INT_STATUS:
	case TEGRA30_AHUB_I2S_INT_SET:
	case TEGRA30_AHUB_DAM_INT_SET:
	case TEGRA30_AHUB_SPDIF_INT_SET:
	case TEGRA30_AHUB_APBIF_INT_SET:
		return true;
	default:
		break;
	};

	if (REG_IN_ARRAY(reg, CHANNEL_CLEAR) ||
	    REG_IN_ARRAY(reg, CHANNEL_STATUS) ||
	    REG_IN_ARRAY(reg, CHANNEL_TXFIFO) ||
	    REG_IN_ARRAY(reg, CHANNEL_RXFIFO) ||
	    REG_IN_ARRAY(reg, DAM_LIVE_STATUS))
		return true;

	return false;
}

static bool tegra30_ahub_apbif_precious_reg(struct device *dev,
					    unsigned int reg)
{
	if (REG_IN_ARRAY(reg, CHANNEL_TXFIFO) ||
	    REG_IN_ARRAY(reg, CHANNEL_RXFIFO))
		return true;

	return false;
}

static const struct regmap_config tegra30_ahub_apbif_regmap_config = {
	.name = "apbif",
	.reg_bits = 32,
	.val_bits = 32,
	.reg_stride = 4,
	.max_register = TEGRA30_AHUB_APBIF_INT_SET,
	.writeable_reg = tegra30_ahub_apbif_wr_rd_reg,
	.readable_reg = tegra30_ahub_apbif_wr_rd_reg,
	.volatile_reg = tegra30_ahub_apbif_volatile_reg,
	.precious_reg = tegra30_ahub_apbif_precious_reg,
	.cache_type = REGCACHE_RBTREE,
};

static bool tegra30_ahub_ahub_wr_rd_reg(struct device *dev, unsigned int reg)
{
	if (REG_IN_ARRAY(reg, AUDIO_RX))
		return true;

	return false;
}

static const struct regmap_config tegra30_ahub_ahub_regmap_config = {
	.name = "ahub",
	.reg_bits = 32,
	.val_bits = 32,
	.reg_stride = 4,
	.max_register = LAST_REG(AUDIO_RX),
	.writeable_reg = tegra30_ahub_ahub_wr_rd_reg,
	.readable_reg = tegra30_ahub_ahub_wr_rd_reg,
	.cache_type = REGCACHE_RBTREE,
};

static struct tegra30_ahub_soc_data soc_data_tegra30 = {
	.clk_list_mask = CLK_LIST_MASK_TEGRA30,
};

static struct tegra30_ahub_soc_data soc_data_tegra114 = {
	.clk_list_mask = CLK_LIST_MASK_TEGRA114,
};

static const struct of_device_id tegra30_ahub_of_match[] = {
	{ .compatible = "nvidia,tegra114-ahub", .data = &soc_data_tegra114 },
	{ .compatible = "nvidia,tegra30-ahub",  .data = &soc_data_tegra30 },
	{},
};

static int tegra30_ahub_probe(struct platform_device *pdev)
{
	const struct of_device_id *match;
	const struct tegra30_ahub_soc_data *soc_data;
	struct clk *clk;
	int i;
	struct resource *res0, *res1, *region;
	u32 of_dma[2];
	void __iomem *regs_apbif, *regs_ahub;
	int ret = 0;

	if (ahub)
		return -ENODEV;

	match = of_match_device(tegra30_ahub_of_match, &pdev->dev);
	if (!match)
		return -EINVAL;
	soc_data = match->data;

	/*
	 * The AHUB hosts a register bus: the "configlink". For this to
	 * operate correctly, all devices on this bus must be out of reset.
	 * Ensure that here.
	 */
	for (i = 0; i < ARRAY_SIZE(configlink_clocks); i++) {
		if (!(configlink_clocks[i].clk_list_mask &
					soc_data->clk_list_mask))
			continue;
		clk = clk_get(&pdev->dev, configlink_clocks[i].clk_name);
		if (IS_ERR(clk)) {
			dev_err(&pdev->dev, "Can't get clock %s\n",
				configlink_clocks[i].clk_name);
			ret = PTR_ERR(clk);
			goto err;
		}
		tegra_periph_reset_deassert(clk);
		clk_put(clk);
	}

	ahub = devm_kzalloc(&pdev->dev, sizeof(struct tegra30_ahub),
			    GFP_KERNEL);
	if (!ahub) {
		dev_err(&pdev->dev, "Can't allocate tegra30_ahub\n");
		ret = -ENOMEM;
		goto err;
	}
	dev_set_drvdata(&pdev->dev, ahub);

	ahub->dev = &pdev->dev;

	ahub->clk_d_audio = clk_get(&pdev->dev, "d_audio");
	if (IS_ERR(ahub->clk_d_audio)) {
		dev_err(&pdev->dev, "Can't retrieve ahub d_audio clock\n");
		ret = PTR_ERR(ahub->clk_d_audio);
		goto err;
	}

	ahub->clk_apbif = clk_get(&pdev->dev, "apbif");
	if (IS_ERR(ahub->clk_apbif)) {
		dev_err(&pdev->dev, "Can't retrieve ahub apbif clock\n");
		ret = PTR_ERR(ahub->clk_apbif);
		goto err_clk_put_d_audio;
	}

	if (of_property_read_u32_array(pdev->dev.of_node,
				"nvidia,dma-request-selector",
				of_dma, 2) < 0) {
		dev_err(&pdev->dev,
			"Missing property nvidia,dma-request-selector\n");
		ret = -ENODEV;
		goto err_clk_put_d_audio;
	}
	ahub->dma_sel = of_dma[1];

	res0 = platform_get_resource(pdev, IORESOURCE_MEM, 0);
	if (!res0) {
		dev_err(&pdev->dev, "No apbif memory resource\n");
		ret = -ENODEV;
		goto err_clk_put_apbif;
	}

	region = devm_request_mem_region(&pdev->dev, res0->start,
					 resource_size(res0), DRV_NAME);
	if (!region) {
		dev_err(&pdev->dev, "request region apbif failed\n");
		ret = -EBUSY;
		goto err_clk_put_apbif;
	}
	ahub->apbif_addr = res0->start;

	regs_apbif = devm_ioremap(&pdev->dev, res0->start,
				  resource_size(res0));
	if (!regs_apbif) {
		dev_err(&pdev->dev, "ioremap apbif failed\n");
		ret = -ENOMEM;
		goto err_clk_put_apbif;
	}

	ahub->regmap_apbif = devm_regmap_init_mmio(&pdev->dev, regs_apbif,
					&tegra30_ahub_apbif_regmap_config);
	if (IS_ERR(ahub->regmap_apbif)) {
		dev_err(&pdev->dev, "apbif regmap init failed\n");
		ret = PTR_ERR(ahub->regmap_apbif);
		goto err_clk_put_apbif;
	}
	regcache_cache_only(ahub->regmap_apbif, true);

	res1 = platform_get_resource(pdev, IORESOURCE_MEM, 1);
	if (!res1) {
		dev_err(&pdev->dev, "No ahub memory resource\n");
		ret = -ENODEV;
		goto err_clk_put_apbif;
	}

	region = devm_request_mem_region(&pdev->dev, res1->start,
					 resource_size(res1), DRV_NAME);
	if (!region) {
		dev_err(&pdev->dev, "request region ahub failed\n");
		ret = -EBUSY;
		goto err_clk_put_apbif;
	}

	regs_ahub = devm_ioremap(&pdev->dev, res1->start,
				 resource_size(res1));
	if (!regs_ahub) {
		dev_err(&pdev->dev, "ioremap ahub failed\n");
		ret = -ENOMEM;
		goto err_clk_put_apbif;
	}

	ahub->regmap_ahub = devm_regmap_init_mmio(&pdev->dev, regs_ahub,
					&tegra30_ahub_ahub_regmap_config);
	if (IS_ERR(ahub->regmap_ahub)) {
		dev_err(&pdev->dev, "ahub regmap init failed\n");
		ret = PTR_ERR(ahub->regmap_ahub);
		goto err_clk_put_apbif;
	}
	regcache_cache_only(ahub->regmap_ahub, true);

	pm_runtime_enable(&pdev->dev);
	if (!pm_runtime_enabled(&pdev->dev)) {
		ret = tegra30_ahub_runtime_resume(&pdev->dev);
		if (ret)
			goto err_pm_disable;
	}

	of_platform_populate(pdev->dev.of_node, NULL, NULL, &pdev->dev);

	return 0;

err_pm_disable:
	pm_runtime_disable(&pdev->dev);
err_clk_put_apbif:
	clk_put(ahub->clk_apbif);
err_clk_put_d_audio:
	clk_put(ahub->clk_d_audio);
	ahub = NULL;
err:
	return ret;
}

static int tegra30_ahub_remove(struct platform_device *pdev)
{
	if (!ahub)
		return -ENODEV;

	pm_runtime_disable(&pdev->dev);
	if (!pm_runtime_status_suspended(&pdev->dev))
		tegra30_ahub_runtime_suspend(&pdev->dev);

	clk_put(ahub->clk_apbif);
	clk_put(ahub->clk_d_audio);

	ahub = NULL;

	return 0;
}

<<<<<<< HEAD
=======
#ifdef CONFIG_PM_SLEEP
static int tegra30_ahub_suspend(struct device *dev)
{
	regcache_mark_dirty(ahub->regmap_ahub);
	regcache_mark_dirty(ahub->regmap_apbif);

	return 0;
}

static int tegra30_ahub_resume(struct device *dev)
{
	int ret;

	ret = pm_runtime_get_sync(dev);
	if (ret < 0)
		return ret;
	ret = regcache_sync(ahub->regmap_ahub);
	ret |= regcache_sync(ahub->regmap_apbif);
	pm_runtime_put(dev);

	return ret;
}
#endif

>>>>>>> d0e0ac97
static const struct dev_pm_ops tegra30_ahub_pm_ops = {
	SET_RUNTIME_PM_OPS(tegra30_ahub_runtime_suspend,
			   tegra30_ahub_runtime_resume, NULL)
	SET_SYSTEM_SLEEP_PM_OPS(tegra30_ahub_suspend, tegra30_ahub_resume)
};

static struct platform_driver tegra30_ahub_driver = {
	.probe = tegra30_ahub_probe,
	.remove = tegra30_ahub_remove,
	.driver = {
		.name = DRV_NAME,
		.owner = THIS_MODULE,
		.of_match_table = tegra30_ahub_of_match,
		.pm = &tegra30_ahub_pm_ops,
	},
};
module_platform_driver(tegra30_ahub_driver);

MODULE_AUTHOR("Stephen Warren <swarren@nvidia.com>");
MODULE_DESCRIPTION("Tegra30 AHUB driver");
MODULE_LICENSE("GPL v2");
MODULE_ALIAS("platform:" DRV_NAME);
MODULE_DEVICE_TABLE(of, tegra30_ahub_of_match);<|MERGE_RESOLUTION|>--- conflicted
+++ resolved
@@ -627,8 +627,6 @@
 	return 0;
 }
 
-<<<<<<< HEAD
-=======
 #ifdef CONFIG_PM_SLEEP
 static int tegra30_ahub_suspend(struct device *dev)
 {
@@ -653,7 +651,6 @@
 }
 #endif
 
->>>>>>> d0e0ac97
 static const struct dev_pm_ops tegra30_ahub_pm_ops = {
 	SET_RUNTIME_PM_OPS(tegra30_ahub_runtime_suspend,
 			   tegra30_ahub_runtime_resume, NULL)
