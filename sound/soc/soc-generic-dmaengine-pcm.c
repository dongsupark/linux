/*
 *  Copyright (C) 2013, Analog Devices Inc.
 *	Author: Lars-Peter Clausen <lars@metafoo.de>
 *
 *  This program is free software; you can redistribute it and/or modify it
 *  under  the terms of the GNU General  Public License as published by the
 *  Free Software Foundation;  either version 2 of the License, or (at your
 *  option) any later version.
 *
 *  You should have received a copy of the GNU General Public License along
 *  with this program; if not, write to the Free Software Foundation, Inc.,
 *  675 Mass Ave, Cambridge, MA 02139, USA.
 *
 */
#include <linux/module.h>
#include <linux/init.h>
#include <linux/dmaengine.h>
#include <linux/slab.h>
#include <sound/pcm.h>
#include <sound/pcm_params.h>
#include <sound/soc.h>
#include <linux/dma-mapping.h>
#include <linux/of.h>

#include <sound/dmaengine_pcm.h>

struct dmaengine_pcm {
	struct dma_chan *chan[SNDRV_PCM_STREAM_LAST + 1];
	const struct snd_dmaengine_pcm_config *config;
	struct snd_soc_platform platform;
	unsigned int flags;
};

static struct dmaengine_pcm *soc_platform_to_pcm(struct snd_soc_platform *p)
{
	return container_of(p, struct dmaengine_pcm, platform);
}

static struct device *dmaengine_dma_dev(struct dmaengine_pcm *pcm,
	struct snd_pcm_substream *substream)
{
	if (!pcm->chan[substream->stream])
		return NULL;

	return pcm->chan[substream->stream]->device->dev;
}

/**
 * snd_dmaengine_pcm_prepare_slave_config() - Generic prepare_slave_config callback
 * @substream: PCM substream
 * @params: hw_params
 * @slave_config: DMA slave config to prepare
 *
 * This function can be used as a generic prepare_slave_config callback for
 * platforms which make use of the snd_dmaengine_dai_dma_data struct for their
 * DAI DMA data. Internally the function will first call
 * snd_hwparams_to_dma_slave_config to fill in the slave config based on the
 * hw_params, followed by snd_dmaengine_set_config_from_dai_data to fill in the
 * remaining fields based on the DAI DMA data.
 */
int snd_dmaengine_pcm_prepare_slave_config(struct snd_pcm_substream *substream,
	struct snd_pcm_hw_params *params, struct dma_slave_config *slave_config)
{
	struct snd_soc_pcm_runtime *rtd = substream->private_data;
	struct snd_dmaengine_dai_dma_data *dma_data;
	int ret;

	dma_data = snd_soc_dai_get_dma_data(rtd->cpu_dai, substream);

	ret = snd_hwparams_to_dma_slave_config(substream, params, slave_config);
	if (ret)
		return ret;

	snd_dmaengine_pcm_set_config_from_dai_data(substream, dma_data,
		slave_config);

	return 0;
}
EXPORT_SYMBOL_GPL(snd_dmaengine_pcm_prepare_slave_config);

static int dmaengine_pcm_hw_params(struct snd_pcm_substream *substream,
	struct snd_pcm_hw_params *params)
{
	struct snd_soc_pcm_runtime *rtd = substream->private_data;
	struct dmaengine_pcm *pcm = soc_platform_to_pcm(rtd->platform);
	struct dma_chan *chan = snd_dmaengine_pcm_get_chan(substream);
	int (*prepare_slave_config)(struct snd_pcm_substream *substream,
			struct snd_pcm_hw_params *params,
			struct dma_slave_config *slave_config);
	struct dma_slave_config slave_config;
	int ret;

	memset(&slave_config, 0, sizeof(slave_config));

	if (!pcm->config)
		prepare_slave_config = snd_dmaengine_pcm_prepare_slave_config;
	else
		prepare_slave_config = pcm->config->prepare_slave_config;

	if (prepare_slave_config) {
		ret = prepare_slave_config(substream, params, &slave_config);
		if (ret)
			return ret;

		ret = dmaengine_slave_config(chan, &slave_config);
		if (ret)
			return ret;
	}

	return snd_pcm_lib_malloc_pages(substream, params_buffer_bytes(params));
}

static int dmaengine_pcm_set_runtime_hwparams(struct snd_pcm_substream *substream)
{
	struct snd_soc_pcm_runtime *rtd = substream->private_data;
	struct dmaengine_pcm *pcm = soc_platform_to_pcm(rtd->platform);
	struct device *dma_dev = dmaengine_dma_dev(pcm, substream);
	struct dma_chan *chan = pcm->chan[substream->stream];
	struct snd_dmaengine_dai_dma_data *dma_data;
	struct dma_slave_caps dma_caps;
	struct snd_pcm_hardware hw;
	int ret;

	if (pcm->config && pcm->config->pcm_hardware)
		return snd_soc_set_runtime_hwparams(substream,
				pcm->config->pcm_hardware);

	dma_data = snd_soc_dai_get_dma_data(rtd->cpu_dai, substream);

	memset(&hw, 0, sizeof(hw));
	hw.info = SNDRV_PCM_INFO_MMAP | SNDRV_PCM_INFO_MMAP_VALID |
			SNDRV_PCM_INFO_INTERLEAVED;
	hw.periods_min = 2;
	hw.periods_max = UINT_MAX;
	hw.period_bytes_min = 256;
	hw.period_bytes_max = dma_get_max_seg_size(dma_dev);
	hw.buffer_bytes_max = SIZE_MAX;
	hw.fifo_size = dma_data->fifo_size;

	if (pcm->flags & SND_DMAENGINE_PCM_FLAG_NO_RESIDUE)
		hw.info |= SNDRV_PCM_INFO_BATCH;

	ret = dma_get_slave_caps(chan, &dma_caps);
	if (ret == 0) {
		if (dma_caps.cmd_pause)
			hw.info |= SNDRV_PCM_INFO_PAUSE | SNDRV_PCM_INFO_RESUME;
	}

	return snd_soc_set_runtime_hwparams(substream, &hw);
}

static int dmaengine_pcm_open(struct snd_pcm_substream *substream)
{
	struct snd_soc_pcm_runtime *rtd = substream->private_data;
	struct dmaengine_pcm *pcm = soc_platform_to_pcm(rtd->platform);
	struct dma_chan *chan = pcm->chan[substream->stream];
	int ret;

	ret = dmaengine_pcm_set_runtime_hwparams(substream);
	if (ret)
		return ret;

	return snd_dmaengine_pcm_open(substream, chan);
}

static void dmaengine_pcm_free(struct snd_pcm *pcm)
{
	snd_pcm_lib_preallocate_free_for_all(pcm);
}

static struct dma_chan *dmaengine_pcm_compat_request_channel(
	struct snd_soc_pcm_runtime *rtd,
	struct snd_pcm_substream *substream)
{
	struct dmaengine_pcm *pcm = soc_platform_to_pcm(rtd->platform);
	struct snd_dmaengine_dai_dma_data *dma_data;

	dma_data = snd_soc_dai_get_dma_data(rtd->cpu_dai, substream);

	if ((pcm->flags & SND_DMAENGINE_PCM_FLAG_HALF_DUPLEX) && pcm->chan[0])
		return pcm->chan[0];

	if (pcm->config->compat_request_channel)
		return pcm->config->compat_request_channel(rtd, substream);

	return snd_dmaengine_pcm_request_channel(pcm->config->compat_filter_fn,
						 dma_data->filter_data);
}

static int dmaengine_pcm_new(struct snd_soc_pcm_runtime *rtd)
{
	struct dmaengine_pcm *pcm = soc_platform_to_pcm(rtd->platform);
	const struct snd_dmaengine_pcm_config *config = pcm->config;
	struct device *dev = rtd->platform->dev;
	struct snd_dmaengine_dai_dma_data *dma_data;
	struct snd_pcm_substream *substream;
	size_t prealloc_buffer_size;
	size_t max_buffer_size;
	unsigned int i;
	int ret;

	if (config && config->prealloc_buffer_size) {
		prealloc_buffer_size = config->prealloc_buffer_size;
		max_buffer_size = config->pcm_hardware->buffer_bytes_max;
	} else {
		prealloc_buffer_size = 512 * 1024;
		max_buffer_size = SIZE_MAX;
	}


	for (i = SNDRV_PCM_STREAM_PLAYBACK; i <= SNDRV_PCM_STREAM_CAPTURE; i++) {
		substream = rtd->pcm->streams[i].substream;
		if (!substream)
			continue;

		dma_data = snd_soc_dai_get_dma_data(rtd->cpu_dai, substream);

		if (!pcm->chan[i] &&
		    (pcm->flags & SND_DMAENGINE_PCM_FLAG_CUSTOM_CHANNEL_NAME))
			pcm->chan[i] = dma_request_slave_channel(dev,
				dma_data->chan_name);

		if (!pcm->chan[i] && (pcm->flags & SND_DMAENGINE_PCM_FLAG_COMPAT)) {
			pcm->chan[i] = dmaengine_pcm_compat_request_channel(rtd,
				substream);
		}

		if (!pcm->chan[i]) {
			dev_err(rtd->platform->dev,
				"Missing dma channel for stream: %d\n", i);
			ret = -EINVAL;
			goto err_free;
		}

		ret = snd_pcm_lib_preallocate_pages(substream,
				SNDRV_DMA_TYPE_DEV_IRAM,
				dmaengine_dma_dev(pcm, substream),
				prealloc_buffer_size,
				max_buffer_size);
		if (ret)
			goto err_free;
	}

	return 0;

err_free:
	dmaengine_pcm_free(rtd->pcm);
	return ret;
}

static const struct snd_pcm_ops dmaengine_pcm_ops = {
	.open		= dmaengine_pcm_open,
	.close		= snd_dmaengine_pcm_close,
	.ioctl		= snd_pcm_lib_ioctl,
	.hw_params	= dmaengine_pcm_hw_params,
	.hw_free	= snd_pcm_lib_free_pages,
	.trigger	= snd_dmaengine_pcm_trigger,
	.pointer	= snd_dmaengine_pcm_pointer,
};

static const struct snd_soc_platform_driver dmaengine_pcm_platform = {
	.ops		= &dmaengine_pcm_ops,
	.pcm_new	= dmaengine_pcm_new,
	.pcm_free	= dmaengine_pcm_free,
	.probe_order	= SND_SOC_COMP_ORDER_LATE,
};

static const struct snd_pcm_ops dmaengine_no_residue_pcm_ops = {
	.open		= dmaengine_pcm_open,
	.close		= snd_dmaengine_pcm_close,
	.ioctl		= snd_pcm_lib_ioctl,
	.hw_params	= dmaengine_pcm_hw_params,
	.hw_free	= snd_pcm_lib_free_pages,
	.trigger	= snd_dmaengine_pcm_trigger,
	.pointer	= snd_dmaengine_pcm_pointer_no_residue,
};

static const struct snd_soc_platform_driver dmaengine_no_residue_pcm_platform = {
	.ops		= &dmaengine_no_residue_pcm_ops,
	.pcm_new	= dmaengine_pcm_new,
	.pcm_free	= dmaengine_pcm_free,
	.probe_order	= SND_SOC_COMP_ORDER_LATE,
};

static const char * const dmaengine_pcm_dma_channel_names[] = {
	[SNDRV_PCM_STREAM_PLAYBACK] = "tx",
	[SNDRV_PCM_STREAM_CAPTURE] = "rx",
};

static int dmaengine_pcm_request_chan_of(struct dmaengine_pcm *pcm,
	struct device *dev, const struct snd_dmaengine_pcm_config *config)
{
	unsigned int i;
	const char *name;
	struct dma_chan *chan;

	if ((pcm->flags & (SND_DMAENGINE_PCM_FLAG_NO_DT |
			   SND_DMAENGINE_PCM_FLAG_CUSTOM_CHANNEL_NAME)) ||
	    !dev->of_node)
		return 0;

<<<<<<< HEAD
	if (config->dma_dev) {
=======
	if (config && config->dma_dev) {
>>>>>>> 49971590
		/*
		 * If this warning is seen, it probably means that your Linux
		 * device structure does not match your HW device structure.
		 * It would be best to refactor the Linux device structure to
		 * correctly match the HW structure.
		 */
		dev_warn(dev, "DMA channels sourced from device %s",
			 dev_name(config->dma_dev));
		dev = config->dma_dev;
	}

	for (i = SNDRV_PCM_STREAM_PLAYBACK; i <= SNDRV_PCM_STREAM_CAPTURE;
	     i++) {
		if (pcm->flags & SND_DMAENGINE_PCM_FLAG_HALF_DUPLEX)
			name = "rx-tx";
		else
			name = dmaengine_pcm_dma_channel_names[i];
<<<<<<< HEAD
		if (config->chan_names[i])
=======
		if (config && config->chan_names[i])
>>>>>>> 49971590
			name = config->chan_names[i];
		chan = dma_request_slave_channel_reason(dev, name);
		if (IS_ERR(chan)) {
			if (PTR_ERR(chan) == -EPROBE_DEFER)
				return -EPROBE_DEFER;
			pcm->chan[i] = NULL;
		} else {
			pcm->chan[i] = chan;
		}
		if (pcm->flags & SND_DMAENGINE_PCM_FLAG_HALF_DUPLEX)
			break;
	}

	if (pcm->flags & SND_DMAENGINE_PCM_FLAG_HALF_DUPLEX)
		pcm->chan[1] = pcm->chan[0];

	return 0;
}

static void dmaengine_pcm_release_chan(struct dmaengine_pcm *pcm)
{
	unsigned int i;

	for (i = SNDRV_PCM_STREAM_PLAYBACK; i <= SNDRV_PCM_STREAM_CAPTURE;
	     i++) {
		if (!pcm->chan[i])
			continue;
		dma_release_channel(pcm->chan[i]);
		if (pcm->flags & SND_DMAENGINE_PCM_FLAG_HALF_DUPLEX)
			break;
	}
}

/**
 * snd_dmaengine_pcm_register - Register a dmaengine based PCM device
 * @dev: The parent device for the PCM device
 * @config: Platform specific PCM configuration
 * @flags: Platform specific quirks
 */
int snd_dmaengine_pcm_register(struct device *dev,
	const struct snd_dmaengine_pcm_config *config, unsigned int flags)
{
	struct dmaengine_pcm *pcm;
	int ret;

	pcm = kzalloc(sizeof(*pcm), GFP_KERNEL);
	if (!pcm)
		return -ENOMEM;

	pcm->config = config;
	pcm->flags = flags;

	ret = dmaengine_pcm_request_chan_of(pcm, dev, config);
	if (ret)
		goto err_free_dma;

	if (flags & SND_DMAENGINE_PCM_FLAG_NO_RESIDUE)
		ret = snd_soc_add_platform(dev, &pcm->platform,
				&dmaengine_no_residue_pcm_platform);
	else
		ret = snd_soc_add_platform(dev, &pcm->platform,
				&dmaengine_pcm_platform);
	if (ret)
		goto err_free_dma;

	return 0;

err_free_dma:
	dmaengine_pcm_release_chan(pcm);
	kfree(pcm);
	return ret;
}
EXPORT_SYMBOL_GPL(snd_dmaengine_pcm_register);

/**
 * snd_dmaengine_pcm_unregister - Removes a dmaengine based PCM device
 * @dev: Parent device the PCM was register with
 *
 * Removes a dmaengine based PCM device previously registered with
 * snd_dmaengine_pcm_register.
 */
void snd_dmaengine_pcm_unregister(struct device *dev)
{
	struct snd_soc_platform *platform;
	struct dmaengine_pcm *pcm;

	platform = snd_soc_lookup_platform(dev);
	if (!platform)
		return;

	pcm = soc_platform_to_pcm(platform);

	snd_soc_remove_platform(platform);
	dmaengine_pcm_release_chan(pcm);
	kfree(pcm);
}
EXPORT_SYMBOL_GPL(snd_dmaengine_pcm_unregister);

MODULE_LICENSE("GPL");<|MERGE_RESOLUTION|>--- conflicted
+++ resolved
@@ -299,11 +299,7 @@
 	    !dev->of_node)
 		return 0;
 
-<<<<<<< HEAD
-	if (config->dma_dev) {
-=======
 	if (config && config->dma_dev) {
->>>>>>> 49971590
 		/*
 		 * If this warning is seen, it probably means that your Linux
 		 * device structure does not match your HW device structure.
@@ -321,11 +317,7 @@
 			name = "rx-tx";
 		else
 			name = dmaengine_pcm_dma_channel_names[i];
-<<<<<<< HEAD
-		if (config->chan_names[i])
-=======
 		if (config && config->chan_names[i])
->>>>>>> 49971590
 			name = config->chan_names[i];
 		chan = dma_request_slave_channel_reason(dev, name);
 		if (IS_ERR(chan)) {
