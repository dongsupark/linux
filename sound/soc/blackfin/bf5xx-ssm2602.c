--- conflicted
+++ resolved
@@ -69,11 +69,7 @@
 		.codec_dai_name = "ssm2602-hifi",
 		.platform_name = "bfin-i2s-pcm-audio",
 		.codec_name = "ssm2602.0-001b",
-<<<<<<< HEAD
-		.ops = &bf5xx_ssm2602_ops,
-=======
 		.init = bf5xx_ssm2602_dai_init,
->>>>>>> cfaf0251
 		.dai_fmt = BF5XX_SSM2602_DAIFMT,
 	},
 	{
@@ -83,11 +79,7 @@
 		.codec_dai_name = "ssm2602-hifi",
 		.platform_name = "bfin-i2s-pcm-audio",
 		.codec_name = "ssm2602.0-001b",
-<<<<<<< HEAD
-		.ops = &bf5xx_ssm2602_ops,
-=======
 		.init = bf5xx_ssm2602_dai_init,
->>>>>>> cfaf0251
 		.dai_fmt = BF5XX_SSM2602_DAIFMT,
 	},
 };
