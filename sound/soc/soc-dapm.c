--- conflicted
+++ resolved
@@ -87,10 +87,7 @@
 	[snd_soc_dapm_value_mux] = 9,
 	[snd_soc_dapm_aif_in] = 10,
 	[snd_soc_dapm_aif_out] = 10,
-<<<<<<< HEAD
-=======
 	[snd_soc_dapm_dai] = 10,
->>>>>>> 650d6e25
 	[snd_soc_dapm_regulator_supply] = 11,
 	[snd_soc_dapm_supply] = 11,
 	[snd_soc_dapm_post] = 12,
@@ -2741,20 +2738,6 @@
 		break;
 	}
 
-	switch (w->id) {
-	case snd_soc_dapm_regulator_supply:
-		w->priv = devm_regulator_get(dapm->dev, w->name);
-		if (IS_ERR(w->priv)) {
-			ret = PTR_ERR(w->priv);
-			dev_err(dapm->dev, "Failed to request %s: %d\n",
-				w->name, ret);
-			return ret;
-		}
-		break;
-	default:
-		break;
-	}
-
 	name_len = strlen(widget->name) + 1;
 	if (dapm->codec && dapm->codec->name_prefix)
 		name_len += 1 + strlen(dapm->codec->name_prefix);
