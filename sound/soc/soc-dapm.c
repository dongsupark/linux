--- conflicted
+++ resolved
@@ -234,11 +234,7 @@
 
 		for (bitmask = 1; bitmask < e->max; bitmask <<= 1)
 			;
-<<<<<<< HEAD
-		val = snd_soc_read(w->codec, e->reg);
-=======
 		val = soc_widget_read(w, e->reg);
->>>>>>> 1ae4e9b9
 		item = (val >> e->shift_l) & (bitmask - 1);
 
 		p->connect = 0;
