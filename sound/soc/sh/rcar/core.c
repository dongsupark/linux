--- conflicted
+++ resolved
@@ -315,11 +315,7 @@
 		dst_mod = mod[index];
 	} else {
 		src_mod = mod[index];
-<<<<<<< HEAD
-		dst_mod = mod[index + 1];
-=======
 		dst_mod = mod[index - 1];
->>>>>>> 06d3ef05
 	}
 
 	index = 0;
