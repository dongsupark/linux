/*
 * ASoC simple sound card support
 *
 * Copyright (C) 2012 Renesas Solutions Corp.
 * Kuninori Morimoto <kuninori.morimoto.gx@renesas.com>
 *
 * This program is free software; you can redistribute it and/or modify
 * it under the terms of the GNU General Public License version 2 as
 * published by the Free Software Foundation.
 */
#include <linux/clk.h>
#include <linux/of.h>
#include <linux/platform_device.h>
#include <linux/module.h>
#include <sound/simple_card.h>

#define asoc_simple_get_card_info(p) \
	container_of(p->dai_link, struct asoc_simple_card_info, snd_link)

static int __asoc_simple_card_dai_init(struct snd_soc_dai *dai,
				       struct asoc_simple_dai *set,
				       unsigned int daifmt)
{
	int ret = 0;

	daifmt |= set->fmt;

	if (daifmt)
		ret = snd_soc_dai_set_fmt(dai, daifmt);

	if (ret == -ENOTSUPP) {
		dev_dbg(dai->dev, "ASoC: set_fmt is not supported\n");
		ret = 0;
	}

	if (!ret && set->sysclk)
		ret = snd_soc_dai_set_sysclk(dai, 0, set->sysclk, 0);

	return ret;
}

static int asoc_simple_card_dai_init(struct snd_soc_pcm_runtime *rtd)
{
	struct asoc_simple_card_info *info = asoc_simple_get_card_info(rtd);
	struct snd_soc_dai *codec = rtd->codec_dai;
	struct snd_soc_dai *cpu = rtd->cpu_dai;
	unsigned int daifmt = info->daifmt;
	int ret;

	ret = __asoc_simple_card_dai_init(codec, &info->codec_dai, daifmt);
	if (ret < 0)
		return ret;

	ret = __asoc_simple_card_dai_init(cpu, &info->cpu_dai, daifmt);
	if (ret < 0)
		return ret;

	return 0;
}

static int
asoc_simple_card_sub_parse_of(struct device_node *np,
			      struct asoc_simple_dai *dai,
			      struct device_node **node)
{
	struct clk *clk;
	int ret;

	/*
	 * get node via "sound-dai = <&phandle port>"
	 * it will be used as xxx_of_node on soc_bind_dai_link()
	 */
	*node = of_parse_phandle(np, "sound-dai", 0);
	if (!*node)
		return -ENODEV;

	/* get dai->name */
	ret = snd_soc_of_get_dai_name(np, &dai->name);
	if (ret < 0)
		goto parse_error;

	/*
	 * bitclock-inversion, frame-inversion
	 * bitclock-master,    frame-master
	 * and specific "format" if it has
	 */
	dai->fmt = snd_soc_of_parse_daifmt(np, NULL);

	/*
	 * dai->sysclk come from
	 *  "clocks = <&xxx>" (if system has common clock)
	 *  or "system-clock-frequency = <xxx>"
	 *  or device's module clock.
	 */
	if (of_property_read_bool(np, "clocks")) {
		clk = of_clk_get(np, 0);
		if (IS_ERR(clk)) {
			ret = PTR_ERR(clk);
			goto parse_error;
		}

		dai->sysclk = clk_get_rate(clk);
	} else if (of_property_read_bool(np, "system-clock-frequency")) {
		of_property_read_u32(np,
				     "system-clock-frequency",
				     &dai->sysclk);
	} else {
		clk = of_clk_get(*node, 0);
<<<<<<< HEAD
		if (IS_ERR(clk)) {
			ret = PTR_ERR(clk);
			goto parse_error;
		}

		dai->sysclk = clk_get_rate(clk);
=======
		if (!IS_ERR(clk))
			dai->sysclk = clk_get_rate(clk);
>>>>>>> ea5b180a
	}

	ret = 0;

parse_error:
	of_node_put(*node);

	return ret;
}

static int asoc_simple_card_parse_of(struct device_node *node,
				     struct asoc_simple_card_info *info,
				     struct device *dev,
				     struct device_node **of_cpu,
				     struct device_node **of_codec,
				     struct device_node **of_platform)
{
	struct device_node *np;
	char *name;
	int ret;

	/* get CPU/CODEC common format via simple-audio-card,format */
	info->daifmt = snd_soc_of_parse_daifmt(node, "simple-audio-card,") &
		(SND_SOC_DAIFMT_FORMAT_MASK | SND_SOC_DAIFMT_INV_MASK);

	/* DAPM routes */
<<<<<<< HEAD
	ret = snd_soc_of_parse_audio_routing(&info->snd_card,
					"simple-audio-routing");
	if (ret)
		return ret;
=======
	if (of_property_read_bool(node, "simple-audio-card,routing")) {
		ret = snd_soc_of_parse_audio_routing(&info->snd_card,
					"simple-audio-card,routing");
		if (ret)
			return ret;
	}
>>>>>>> ea5b180a

	/* CPU sub-node */
	ret = -EINVAL;
	np = of_get_child_by_name(node, "simple-audio-card,cpu");
	if (np)
		ret = asoc_simple_card_sub_parse_of(np,
						  &info->cpu_dai,
						  of_cpu);
	if (ret < 0)
		return ret;

	/* CODEC sub-node */
	ret = -EINVAL;
	np = of_get_child_by_name(node, "simple-audio-card,codec");
	if (np)
		ret = asoc_simple_card_sub_parse_of(np,
						  &info->codec_dai,
						  of_codec);
	if (ret < 0)
		return ret;

	if (!info->cpu_dai.name || !info->codec_dai.name)
		return -EINVAL;

	/* card name is created from CPU/CODEC dai name */
	name = devm_kzalloc(dev,
			    strlen(info->cpu_dai.name)   +
			    strlen(info->codec_dai.name) + 2,
			    GFP_KERNEL);
	sprintf(name, "%s-%s", info->cpu_dai.name, info->codec_dai.name);
	info->name = info->card = name;

	/* simple-card assumes platform == cpu */
	*of_platform = *of_cpu;

	dev_dbg(dev, "card-name : %s\n", info->card);
	dev_dbg(dev, "platform : %04x\n", info->daifmt);
	dev_dbg(dev, "cpu : %s / %04x / %d\n",
		info->cpu_dai.name,
		info->cpu_dai.fmt,
		info->cpu_dai.sysclk);
	dev_dbg(dev, "codec : %s / %04x / %d\n",
		info->codec_dai.name,
		info->codec_dai.fmt,
		info->codec_dai.sysclk);

	return 0;
}

static int asoc_simple_card_probe(struct platform_device *pdev)
{
	struct asoc_simple_card_info *cinfo;
	struct device_node *np = pdev->dev.of_node;
	struct device_node *of_cpu, *of_codec, *of_platform;
	struct device *dev = &pdev->dev;

	cinfo		= NULL;
	of_cpu		= NULL;
	of_codec	= NULL;
	of_platform	= NULL;
	if (np && of_device_is_available(np)) {
		cinfo = devm_kzalloc(dev, sizeof(*cinfo), GFP_KERNEL);
		if (cinfo) {
			int ret;
			cinfo->snd_card.dev = &pdev->dev;
			ret = asoc_simple_card_parse_of(np, cinfo, dev,
							&of_cpu,
							&of_codec,
							&of_platform);
			if (ret < 0) {
				if (ret != -EPROBE_DEFER)
					dev_err(dev, "parse error %d\n", ret);
				return ret;
			}
		}
	} else {
		cinfo->snd_card.dev = &pdev->dev;
		cinfo = pdev->dev.platform_data;
	}

	if (!cinfo) {
		dev_err(dev, "no info for asoc-simple-card\n");
		return -EINVAL;
	}

	if (!cinfo->name	||
	    !cinfo->card	||
	    !cinfo->codec_dai.name	||
	    !(cinfo->codec		|| of_codec)	||
	    !(cinfo->platform		|| of_platform)	||
	    !(cinfo->cpu_dai.name	|| of_cpu)) {
		dev_err(dev, "insufficient asoc_simple_card_info settings\n");
		return -EINVAL;
	}

	/*
	 * init snd_soc_dai_link
	 */
	cinfo->snd_link.name		= cinfo->name;
	cinfo->snd_link.stream_name	= cinfo->name;
	cinfo->snd_link.cpu_dai_name	= cinfo->cpu_dai.name;
	cinfo->snd_link.platform_name	= cinfo->platform;
	cinfo->snd_link.codec_name	= cinfo->codec;
	cinfo->snd_link.codec_dai_name	= cinfo->codec_dai.name;
	cinfo->snd_link.cpu_of_node	= of_cpu;
	cinfo->snd_link.codec_of_node	= of_codec;
	cinfo->snd_link.platform_of_node = of_platform;
	cinfo->snd_link.init		= asoc_simple_card_dai_init;

	/*
	 * init snd_soc_card
	 */
	cinfo->snd_card.name		= cinfo->card;
	cinfo->snd_card.owner		= THIS_MODULE;
	cinfo->snd_card.dai_link	= &cinfo->snd_link;
	cinfo->snd_card.num_links	= 1;

	return devm_snd_soc_register_card(&pdev->dev, &cinfo->snd_card);
}

static const struct of_device_id asoc_simple_of_match[] = {
	{ .compatible = "simple-audio-card", },
	{},
};
MODULE_DEVICE_TABLE(of, asoc_simple_of_match);

static struct platform_driver asoc_simple_card = {
	.driver = {
		.name	= "asoc-simple-card",
		.owner = THIS_MODULE,
		.of_match_table = asoc_simple_of_match,
	},
	.probe		= asoc_simple_card_probe,
};

module_platform_driver(asoc_simple_card);

MODULE_ALIAS("platform:asoc-simple-card");
MODULE_LICENSE("GPL");
MODULE_DESCRIPTION("ASoC Simple Sound Card");
MODULE_AUTHOR("Kuninori Morimoto <kuninori.morimoto.gx@renesas.com>");<|MERGE_RESOLUTION|>--- conflicted
+++ resolved
@@ -106,17 +106,8 @@
 				     &dai->sysclk);
 	} else {
 		clk = of_clk_get(*node, 0);
-<<<<<<< HEAD
-		if (IS_ERR(clk)) {
-			ret = PTR_ERR(clk);
-			goto parse_error;
-		}
-
-		dai->sysclk = clk_get_rate(clk);
-=======
 		if (!IS_ERR(clk))
 			dai->sysclk = clk_get_rate(clk);
->>>>>>> ea5b180a
 	}
 
 	ret = 0;
@@ -143,19 +134,12 @@
 		(SND_SOC_DAIFMT_FORMAT_MASK | SND_SOC_DAIFMT_INV_MASK);
 
 	/* DAPM routes */
-<<<<<<< HEAD
-	ret = snd_soc_of_parse_audio_routing(&info->snd_card,
-					"simple-audio-routing");
-	if (ret)
-		return ret;
-=======
 	if (of_property_read_bool(node, "simple-audio-card,routing")) {
 		ret = snd_soc_of_parse_audio_routing(&info->snd_card,
 					"simple-audio-card,routing");
 		if (ret)
 			return ret;
 	}
->>>>>>> ea5b180a
 
 	/* CPU sub-node */
 	ret = -EINVAL;
