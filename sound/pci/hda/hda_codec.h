--- conflicted
+++ resolved
@@ -865,11 +865,7 @@
 	unsigned int no_jack_detect:1;	/* Machine has no jack-detection */
 	unsigned int pcm_format_first:1; /* PCM format must be set first */
 	unsigned int epss:1;		/* supporting EPSS? */
-<<<<<<< HEAD
-#ifdef CONFIG_SND_HDA_POWER_SAVE
-=======
 #ifdef CONFIG_PM
->>>>>>> a8d372f1
 	unsigned int power_on :1;	/* current (global) power-state */
 	unsigned int d3_stop_clk:1;	/* support D3 operation without BCLK */
 	unsigned int pm_down_notified:1; /* PM notified to controller */
