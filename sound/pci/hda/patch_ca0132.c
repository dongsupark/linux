--- conflicted
+++ resolved
@@ -139,11 +139,7 @@
 #define DSP_SPEAKER_OUT_LATENCY         7
 
 struct ct_effect {
-<<<<<<< HEAD
-	char name[44];
-=======
 	char name[SNDRV_CTL_ELEM_ID_NAME_MAXLEN];
->>>>>>> d0e0ac97
 	hda_nid_t nid;
 	int mid; /*effect module ID*/
 	int reqs[EFFECT_VALS_MAX_COUNT]; /*effect module request*/
@@ -274,11 +270,7 @@
 };
 
 struct ct_tuning_ctl {
-<<<<<<< HEAD
-	char name[44];
-=======
 	char name[SNDRV_CTL_ELEM_ID_NAME_MAXLEN];
->>>>>>> d0e0ac97
 	hda_nid_t parent_nid;
 	hda_nid_t nid;
 	int mid; /*effect module ID*/
@@ -3111,11 +3103,7 @@
 				hda_nid_t pnid, hda_nid_t nid,
 				const char *name, int dir)
 {
-<<<<<<< HEAD
-	char namestr[44];
-=======
 	char namestr[SNDRV_CTL_ELEM_ID_NAME_MAXLEN];
->>>>>>> d0e0ac97
 	int type = dir ? HDA_INPUT : HDA_OUTPUT;
 	struct snd_kcontrol_new knew =
 		HDA_CODEC_VOLUME_MONO(namestr, nid, 1, 0, type);
@@ -3947,11 +3935,7 @@
 static int add_fx_switch(struct hda_codec *codec, hda_nid_t nid,
 			 const char *pfx, int dir)
 {
-<<<<<<< HEAD
-	char namestr[44];
-=======
 	char namestr[SNDRV_CTL_ELEM_ID_NAME_MAXLEN];
->>>>>>> d0e0ac97
 	int type = dir ? HDA_INPUT : HDA_OUTPUT;
 	struct snd_kcontrol_new knew =
 		CA0132_CODEC_MUTE_MONO(namestr, nid, 1, type);
