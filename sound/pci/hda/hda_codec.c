--- conflicted
+++ resolved
@@ -221,11 +221,8 @@
  again:
 	snd_hda_power_up(codec);
 	mutex_lock(&bus->cmd_mutex);
-<<<<<<< HEAD
-=======
 	if (flags & HDA_RW_NO_RESPONSE_FALLBACK)
 		bus->no_response_fallback = 1;
->>>>>>> d0e0ac97
 	for (;;) {
 		trace_hda_send_cmd(codec, cmd);
 		err = bus->ops.command(bus, cmd);
@@ -3605,11 +3602,7 @@
 
 	cache_only = codec->cached_write;
 	if (!cache_only) {
-<<<<<<< HEAD
-		err = snd_hda_codec_write(codec, nid, direct, verb, parm);
-=======
 		err = snd_hda_codec_write(codec, nid, flags, verb, parm);
->>>>>>> d0e0ac97
 		if (err < 0)
 			return err;
 	}
