--- conflicted
+++ resolved
@@ -399,7 +399,6 @@
 	if (result != list)
 		kfree(result);
 	return len;
-<<<<<<< HEAD
 }
 
 /**
@@ -442,51 +441,6 @@
 			return err;
 		added = true;
 	}
-=======
->>>>>>> a937536b
-}
-EXPORT_SYMBOL_HDA(snd_hda_get_conn_list);
-
-/**
- * snd_hda_get_conn_list - get connection list
- * @codec: the HDA codec
- * @nid: NID to parse
- * @len: number of connection list entries
- * @listp: the pointer to store NID list
- *
- * Parses the connection list of the given widget and stores the pointer
- * to the list of NIDs.
- *
- * Returns the number of connections, or a negative error code.
- *
- * Note that the returned pointer isn't protected against the list
- * modification.  If snd_hda_override_conn_list() might be called
- * concurrently, protect with a mutex appropriately.
- */
-int snd_hda_get_conn_list(struct hda_codec *codec, hda_nid_t nid,
-			  const hda_nid_t **listp)
-{
-	bool added = false;
-
-	for (;;) {
-		int err;
-		const struct hda_conn_list *p;
-
-		/* if the connection-list is already cached, read it */
-		p = lookup_conn_list(codec, nid);
-		if (p) {
-			if (listp)
-				*listp = p->conns;
-			return p->len;
-		}
-		if (snd_BUG_ON(added))
-			return -EINVAL;
-
-		err = read_and_add_raw_conns(codec, nid);
-		if (err < 0)
-			return err;
-		added = true;
-	}
 }
 EXPORT_SYMBOL_HDA(snd_hda_get_conn_list);
 
@@ -540,11 +494,7 @@
 
 int snd_hda_get_num_raw_conns(struct hda_codec *codec, hda_nid_t nid)
 {
-<<<<<<< HEAD
-	return get_num_conns(codec, nid) & AC_CLIST_LENGTH;
-=======
 	return snd_hda_get_raw_connections(codec, nid, NULL, 0);
->>>>>>> a937536b
 }
 
 /**
@@ -567,12 +517,6 @@
 	hda_nid_t prev_nid;
 	int null_count = 0;
 
-<<<<<<< HEAD
-	if (snd_BUG_ON(!conn_list || max_conns <= 0))
-		return -EINVAL;
-
-=======
->>>>>>> a937536b
 	parm = get_num_conns(codec, nid);
 	if (!parm)
 		return 0;
@@ -634,16 +578,6 @@
 				continue;
 			}
 			for (n = prev_nid + 1; n <= val; n++) {
-<<<<<<< HEAD
-				if (conns >= max_conns)
-					return -ENOSPC;
-				conn_list[conns++] = n;
-			}
-		} else {
-			if (conns >= max_conns)
-				return -ENOSPC;
-			conn_list[conns++] = val;
-=======
 				if (conn_list) {
 					if (conns >= max_conns)
 						return -ENOSPC;
@@ -658,7 +592,6 @@
 				conn_list[conns] = val;
 			}
 			conns++;
->>>>>>> a937536b
 		}
 		prev_nid = val;
 	}
