/*
 * HD audio interface patch for Cirrus Logic CS420x chip
 *
 * Copyright (c) 2009 Takashi Iwai <tiwai@suse.de>
 *
 *  This driver is free software; you can redistribute it and/or modify
 *  it under the terms of the GNU General Public License as published by
 *  the Free Software Foundation; either version 2 of the License, or
 *  (at your option) any later version.
 *
 *  This driver is distributed in the hope that it will be useful,
 *  but WITHOUT ANY WARRANTY; without even the implied warranty of
 *  MERCHANTABILITY or FITNESS FOR A PARTICULAR PURPOSE.  See the
 *  GNU General Public License for more details.
 *
 *  You should have received a copy of the GNU General Public License
 *  along with this program; if not, write to the Free Software
 *  Foundation, Inc., 59 Temple Place, Suite 330, Boston, MA  02111-1307 USA
 */

#include <linux/init.h>
#include <linux/delay.h>
#include <linux/slab.h>
#include <linux/pci.h>
#include <linux/module.h>
#include <sound/core.h>
#include "hda_codec.h"
#include "hda_local.h"
#include "hda_auto_parser.h"
#include "hda_jack.h"
#include <sound/tlv.h>

/*
 */

struct cs_spec {
	struct hda_gen_spec gen;

	struct auto_pin_cfg autocfg;
	struct hda_multi_out multiout;
	struct snd_kcontrol *vmaster_sw;
	struct snd_kcontrol *vmaster_vol;

	hda_nid_t dac_nid[AUTO_CFG_MAX_OUTS];
	hda_nid_t slave_dig_outs[2];

	unsigned int input_idx[AUTO_PIN_LAST];
	unsigned int capsrc_idx[AUTO_PIN_LAST];
	hda_nid_t adc_nid[AUTO_PIN_LAST];
	unsigned int adc_idx[AUTO_PIN_LAST];
	unsigned int num_inputs;
	unsigned int cur_input;
	unsigned int automic_idx;
	hda_nid_t cur_adc;
	unsigned int cur_adc_stream_tag;
	unsigned int cur_adc_format;
	hda_nid_t dig_in;

	const struct hda_bind_ctls *capture_bind[2];

	unsigned int gpio_mask;
	unsigned int gpio_dir;
	unsigned int gpio_data;
	unsigned int gpio_eapd_hp; /* EAPD GPIO bit for headphones */
	unsigned int gpio_eapd_speaker; /* EAPD GPIO bit for speakers */

	struct hda_pcm pcm_rec[2];	/* PCM information */

	unsigned int hp_detect:1;
	unsigned int mic_detect:1;
	unsigned int speaker_2_1:1;
	/* CS421x */
	unsigned int spdif_detect:1;
	unsigned int sense_b:1;
	hda_nid_t vendor_nid;
	struct hda_input_mux input_mux;
	unsigned int last_input;
};

/* available models with CS420x */
enum {
	CS420X_MBP53,
	CS420X_MBP55,
	CS420X_IMAC27,
	CS420X_GPIO_13,
	CS420X_GPIO_23,
	CS420X_MBP101,
	CS420X_MBP81,
	CS420X_AUTO,
	/* aliases */
	CS420X_IMAC27_122 = CS420X_GPIO_23,
	CS420X_APPLE = CS420X_GPIO_13,
};

/* CS421x boards */
enum {
	CS421X_CDB4210,
	CS421X_SENSE_B,
};

/* Vendor-specific processing widget */
#define CS420X_VENDOR_NID	0x11
#define CS_DIG_OUT1_PIN_NID	0x10
#define CS_DIG_OUT2_PIN_NID	0x15
#define CS_DMIC1_PIN_NID	0x0e
#define CS_DMIC2_PIN_NID	0x12

/* coef indices */
#define IDX_SPDIF_STAT		0x0000
#define IDX_SPDIF_CTL		0x0001
#define IDX_ADC_CFG		0x0002
/* SZC bitmask, 4 modes below:
 * 0 = immediate,
 * 1 = digital immediate, analog zero-cross
 * 2 = digtail & analog soft-ramp
 * 3 = digital soft-ramp, analog zero-cross
 */
#define   CS_COEF_ADC_SZC_MASK		(3 << 0)
#define   CS_COEF_ADC_MIC_SZC_MODE	(3 << 0) /* SZC setup for mic */
#define   CS_COEF_ADC_LI_SZC_MODE	(3 << 0) /* SZC setup for line-in */
/* PGA mode: 0 = differential, 1 = signle-ended */
#define   CS_COEF_ADC_MIC_PGA_MODE	(1 << 5) /* PGA setup for mic */
#define   CS_COEF_ADC_LI_PGA_MODE	(1 << 6) /* PGA setup for line-in */
#define IDX_DAC_CFG		0x0003
/* SZC bitmask, 4 modes below:
 * 0 = Immediate
 * 1 = zero-cross
 * 2 = soft-ramp
 * 3 = soft-ramp on zero-cross
 */
#define   CS_COEF_DAC_HP_SZC_MODE	(3 << 0) /* nid 0x02 */
#define   CS_COEF_DAC_LO_SZC_MODE	(3 << 2) /* nid 0x03 */
#define   CS_COEF_DAC_SPK_SZC_MODE	(3 << 4) /* nid 0x04 */

#define IDX_BEEP_CFG		0x0004
/* 0x0008 - test reg key */
/* 0x0009 - 0x0014 -> 12 test regs */
/* 0x0015 - visibility reg */

/*
 * Cirrus Logic CS4210
 *
 * 1 DAC => HP(sense) / Speakers,
 * 1 ADC <= LineIn(sense) / MicIn / DMicIn,
 * 1 SPDIF OUT => SPDIF Trasmitter(sense)
*/
#define CS4210_DAC_NID		0x02
#define CS4210_ADC_NID		0x03
#define CS4210_VENDOR_NID	0x0B
#define CS421X_DMIC_PIN_NID	0x09 /* Port E */
#define CS421X_SPDIF_PIN_NID	0x0A /* Port H */

#define CS421X_IDX_DEV_CFG	0x01
#define CS421X_IDX_ADC_CFG	0x02
#define CS421X_IDX_DAC_CFG	0x03
#define CS421X_IDX_SPK_CTL	0x04

#define SPDIF_EVENT		0x04

/* Cirrus Logic CS4213 is like CS4210 but does not have SPDIF input/output */
#define CS4213_VENDOR_NID	0x09


static inline int cs_vendor_coef_get(struct hda_codec *codec, unsigned int idx)
{
	struct cs_spec *spec = codec->spec;
	snd_hda_codec_write(codec, spec->vendor_nid, 0,
			    AC_VERB_SET_COEF_INDEX, idx);
	return snd_hda_codec_read(codec, spec->vendor_nid, 0,
				  AC_VERB_GET_PROC_COEF, 0);
}

static inline void cs_vendor_coef_set(struct hda_codec *codec, unsigned int idx,
				      unsigned int coef)
{
	struct cs_spec *spec = codec->spec;
	snd_hda_codec_write(codec, spec->vendor_nid, 0,
			    AC_VERB_SET_COEF_INDEX, idx);
	snd_hda_codec_write(codec, spec->vendor_nid, 0,
			    AC_VERB_SET_PROC_COEF, coef);
}


#define HP_EVENT	1
#define MIC_EVENT	2

/*
 * PCM callbacks
 */
static int cs_playback_pcm_open(struct hda_pcm_stream *hinfo,
				struct hda_codec *codec,
				struct snd_pcm_substream *substream)
{
	struct cs_spec *spec = codec->spec;
	return snd_hda_multi_out_analog_open(codec, &spec->multiout, substream,
					     hinfo);
}

static int cs_playback_pcm_prepare(struct hda_pcm_stream *hinfo,
				   struct hda_codec *codec,
				   unsigned int stream_tag,
				   unsigned int format,
				   struct snd_pcm_substream *substream)
{
	struct cs_spec *spec = codec->spec;
	return snd_hda_multi_out_analog_prepare(codec, &spec->multiout,
						stream_tag, format, substream);
}

static int cs_playback_pcm_cleanup(struct hda_pcm_stream *hinfo,
				   struct hda_codec *codec,
				   struct snd_pcm_substream *substream)
{
	struct cs_spec *spec = codec->spec;
	return snd_hda_multi_out_analog_cleanup(codec, &spec->multiout);
}

/*
 * Digital out
 */
static int cs_dig_playback_pcm_open(struct hda_pcm_stream *hinfo,
				    struct hda_codec *codec,
				    struct snd_pcm_substream *substream)
{
	struct cs_spec *spec = codec->spec;
	return snd_hda_multi_out_dig_open(codec, &spec->multiout);
}

static int cs_dig_playback_pcm_close(struct hda_pcm_stream *hinfo,
				     struct hda_codec *codec,
				     struct snd_pcm_substream *substream)
{
	struct cs_spec *spec = codec->spec;
	return snd_hda_multi_out_dig_close(codec, &spec->multiout);
}

static int cs_dig_playback_pcm_prepare(struct hda_pcm_stream *hinfo,
				       struct hda_codec *codec,
				       unsigned int stream_tag,
				       unsigned int format,
				       struct snd_pcm_substream *substream)
{
	struct cs_spec *spec = codec->spec;
	return snd_hda_multi_out_dig_prepare(codec, &spec->multiout, stream_tag,
					     format, substream);
}

static int cs_dig_playback_pcm_cleanup(struct hda_pcm_stream *hinfo,
				       struct hda_codec *codec,
				       struct snd_pcm_substream *substream)
{
	struct cs_spec *spec = codec->spec;
	return snd_hda_multi_out_dig_cleanup(codec, &spec->multiout);
}

static void cs_update_input_select(struct hda_codec *codec)
{
	struct cs_spec *spec = codec->spec;
	if (spec->cur_adc)
		snd_hda_codec_write(codec, spec->cur_adc, 0,
				    AC_VERB_SET_CONNECT_SEL,
				    spec->adc_idx[spec->cur_input]);
}

/*
 * Analog capture
 */
static int cs_capture_pcm_prepare(struct hda_pcm_stream *hinfo,
				  struct hda_codec *codec,
				  unsigned int stream_tag,
				  unsigned int format,
				  struct snd_pcm_substream *substream)
{
	struct cs_spec *spec = codec->spec;
	spec->cur_adc = spec->adc_nid[spec->cur_input];
	spec->cur_adc_stream_tag = stream_tag;
	spec->cur_adc_format = format;
	cs_update_input_select(codec);
	snd_hda_codec_setup_stream(codec, spec->cur_adc, stream_tag, 0, format);
	return 0;
}

static int cs_capture_pcm_cleanup(struct hda_pcm_stream *hinfo,
				  struct hda_codec *codec,
				  struct snd_pcm_substream *substream)
{
	struct cs_spec *spec = codec->spec;
	snd_hda_codec_cleanup_stream(codec, spec->cur_adc);
	spec->cur_adc = 0;
	return 0;
}

/*
 */
static const struct hda_pcm_stream cs_pcm_analog_playback = {
	.substreams = 1,
	.channels_min = 2,
	.channels_max = 2,
	.ops = {
		.open = cs_playback_pcm_open,
		.prepare = cs_playback_pcm_prepare,
		.cleanup = cs_playback_pcm_cleanup
	},
};

static const struct hda_pcm_stream cs_pcm_analog_capture = {
	.substreams = 1,
	.channels_min = 2,
	.channels_max = 2,
	.ops = {
		.prepare = cs_capture_pcm_prepare,
		.cleanup = cs_capture_pcm_cleanup
	},
};

static const struct hda_pcm_stream cs_pcm_digital_playback = {
	.substreams = 1,
	.channels_min = 2,
	.channels_max = 2,
	.ops = {
		.open = cs_dig_playback_pcm_open,
		.close = cs_dig_playback_pcm_close,
		.prepare = cs_dig_playback_pcm_prepare,
		.cleanup = cs_dig_playback_pcm_cleanup
	},
};

static const struct hda_pcm_stream cs_pcm_digital_capture = {
	.substreams = 1,
	.channels_min = 2,
	.channels_max = 2,
};

static int cs_build_pcms(struct hda_codec *codec)
{
	struct cs_spec *spec = codec->spec;
	struct hda_pcm *info = spec->pcm_rec;

	codec->pcm_info = info;
	codec->num_pcms = 0;

	info->name = "Cirrus Analog";
	info->stream[SNDRV_PCM_STREAM_PLAYBACK] = cs_pcm_analog_playback;
	info->stream[SNDRV_PCM_STREAM_PLAYBACK].nid = spec->dac_nid[0];
	info->stream[SNDRV_PCM_STREAM_PLAYBACK].channels_max =
		spec->multiout.max_channels;
	if (spec->speaker_2_1)
		info->stream[SNDRV_PCM_STREAM_PLAYBACK].chmap =
			snd_pcm_2_1_chmaps;
	info->stream[SNDRV_PCM_STREAM_CAPTURE] = cs_pcm_analog_capture;
	info->stream[SNDRV_PCM_STREAM_CAPTURE].nid =
		spec->adc_nid[spec->cur_input];
	codec->num_pcms++;

	if (!spec->multiout.dig_out_nid && !spec->dig_in)
		return 0;

	info++;
	info->name = "Cirrus Digital";
	info->pcm_type = spec->autocfg.dig_out_type[0];
	if (!info->pcm_type)
		info->pcm_type = HDA_PCM_TYPE_SPDIF;
	if (spec->multiout.dig_out_nid) {
		info->stream[SNDRV_PCM_STREAM_PLAYBACK] =
			cs_pcm_digital_playback;
		info->stream[SNDRV_PCM_STREAM_PLAYBACK].nid =
			spec->multiout.dig_out_nid;
	}
	if (spec->dig_in) {
		info->stream[SNDRV_PCM_STREAM_CAPTURE] =
			cs_pcm_digital_capture;
		info->stream[SNDRV_PCM_STREAM_CAPTURE].nid = spec->dig_in;
	}
	codec->num_pcms++;

	return 0;
}

/*
 * parse codec topology
 */

static hda_nid_t get_dac(struct hda_codec *codec, hda_nid_t pin)
{
	hda_nid_t dac;
	if (!pin)
		return 0;
	if (snd_hda_get_connections(codec, pin, &dac, 1) != 1)
		return 0;
	return dac;
}

static int is_ext_mic(struct hda_codec *codec, unsigned int idx)
{
	struct cs_spec *spec = codec->spec;
	struct auto_pin_cfg *cfg = &spec->autocfg;
	hda_nid_t pin = cfg->inputs[idx].pin;
	unsigned int val;
	if (!is_jack_detectable(codec, pin))
		return 0;
	val = snd_hda_codec_get_pincfg(codec, pin);
	return (snd_hda_get_input_pin_attr(val) != INPUT_PIN_ATTR_INT);
}

static hda_nid_t get_adc(struct hda_codec *codec, hda_nid_t pin,
			 unsigned int *idxp)
{
	int i, idx;
	hda_nid_t nid;

	nid = codec->start_nid;
	for (i = 0; i < codec->num_nodes; i++, nid++) {
		unsigned int type;
		type = get_wcaps_type(get_wcaps(codec, nid));
		if (type != AC_WID_AUD_IN)
			continue;
		idx = snd_hda_get_conn_index(codec, nid, pin, false);
		if (idx >= 0) {
			*idxp = idx;
			return nid;
		}
	}
	return 0;
}

static int is_active_pin(struct hda_codec *codec, hda_nid_t nid)
{
	unsigned int val;
	val = snd_hda_codec_get_pincfg(codec, nid);
	return (get_defcfg_connect(val) != AC_JACK_PORT_NONE);
}

static int parse_output(struct hda_codec *codec)
{
	struct cs_spec *spec = codec->spec;
	struct auto_pin_cfg *cfg = &spec->autocfg;
	int i, extra_nids;
	hda_nid_t dac;

	for (i = 0; i < cfg->line_outs; i++) {
		dac = get_dac(codec, cfg->line_out_pins[i]);
		if (!dac)
			break;
		spec->dac_nid[i] = dac;
	}
	spec->multiout.num_dacs = i;
	spec->multiout.dac_nids = spec->dac_nid;
	spec->multiout.max_channels = i * 2;

	if (cfg->line_out_type == AUTO_PIN_SPEAKER_OUT && i == 2)
		spec->speaker_2_1 = 1; /* assume 2.1 speakers */

	/* add HP and speakers */
	extra_nids = 0;
	for (i = 0; i < cfg->hp_outs; i++) {
		dac = get_dac(codec, cfg->hp_pins[i]);
		if (!dac)
			break;
		if (!i)
			spec->multiout.hp_nid = dac;
		else
			spec->multiout.extra_out_nid[extra_nids++] = dac;
	}
	for (i = 0; i < cfg->speaker_outs; i++) {
		dac = get_dac(codec, cfg->speaker_pins[i]);
		if (!dac)
			break;
		spec->multiout.extra_out_nid[extra_nids++] = dac;
	}

	if (cfg->line_out_type == AUTO_PIN_SPEAKER_OUT) {
		cfg->speaker_outs = cfg->line_outs;
		memcpy(cfg->speaker_pins, cfg->line_out_pins,
		       sizeof(cfg->speaker_pins));
		cfg->line_outs = 0;
		memset(cfg->line_out_pins, 0, sizeof(cfg->line_out_pins));
	}

	return 0;
}

static int parse_input(struct hda_codec *codec)
{
	struct cs_spec *spec = codec->spec;
	struct auto_pin_cfg *cfg = &spec->autocfg;
	int i;

	for (i = 0; i < cfg->num_inputs; i++) {
		hda_nid_t pin = cfg->inputs[i].pin;
		spec->input_idx[spec->num_inputs] = i;
		spec->capsrc_idx[i] = spec->num_inputs++;
		spec->cur_input = i;
		spec->adc_nid[i] = get_adc(codec, pin, &spec->adc_idx[i]);
	}
	if (!spec->num_inputs)
		return 0;

	/* check whether the automatic mic switch is available */
	if (spec->num_inputs == 2 &&
	    cfg->inputs[0].type == AUTO_PIN_MIC &&
	    cfg->inputs[1].type == AUTO_PIN_MIC) {
		if (is_ext_mic(codec, cfg->inputs[0].pin)) {
			if (!is_ext_mic(codec, cfg->inputs[1].pin)) {
				spec->mic_detect = 1;
				spec->automic_idx = 0;
			}
		} else {
			if (is_ext_mic(codec, cfg->inputs[1].pin)) {
				spec->mic_detect = 1;
				spec->automic_idx = 1;
			}
		}
	}
	return 0;
}


static int parse_digital_output(struct hda_codec *codec)
{
	struct cs_spec *spec = codec->spec;
	struct auto_pin_cfg *cfg = &spec->autocfg;
	hda_nid_t nid;

	if (!cfg->dig_outs)
		return 0;
	if (snd_hda_get_connections(codec, cfg->dig_out_pins[0], &nid, 1) < 1)
		return 0;
	spec->multiout.dig_out_nid = nid;
	spec->multiout.share_spdif = 1;
	if (cfg->dig_outs > 1 &&
	    snd_hda_get_connections(codec, cfg->dig_out_pins[1], &nid, 1) > 0) {
		spec->slave_dig_outs[0] = nid;
		codec->slave_dig_outs = spec->slave_dig_outs;
	}
	return 0;
}

static int parse_digital_input(struct hda_codec *codec)
{
	struct cs_spec *spec = codec->spec;
	struct auto_pin_cfg *cfg = &spec->autocfg;
	int idx;

	if (cfg->dig_in_pin)
		spec->dig_in = get_adc(codec, cfg->dig_in_pin, &idx);
	return 0;
}

/*
 * create mixer controls
 */

static const char * const dir_sfx[2] = { "Playback", "Capture" };

static int add_mute(struct hda_codec *codec, const char *name, int index,
		    unsigned int pval, int dir, struct snd_kcontrol **kctlp)
{
	char tmp[44];
	struct snd_kcontrol_new knew =
		HDA_CODEC_MUTE_IDX(tmp, index, 0, 0, HDA_OUTPUT);
	knew.private_value = pval;
	snprintf(tmp, sizeof(tmp), "%s %s Switch", name, dir_sfx[dir]);
	*kctlp = snd_ctl_new1(&knew, codec);
	(*kctlp)->id.subdevice = HDA_SUBDEV_AMP_FLAG;
	return snd_hda_ctl_add(codec, 0, *kctlp);
}

static int add_volume(struct hda_codec *codec, const char *name,
		      int index, unsigned int pval, int dir,
		      struct snd_kcontrol **kctlp)
{
	char tmp[44];
	struct snd_kcontrol_new knew =
		HDA_CODEC_VOLUME_IDX(tmp, index, 0, 0, HDA_OUTPUT);
	knew.private_value = pval;
	snprintf(tmp, sizeof(tmp), "%s %s Volume", name, dir_sfx[dir]);
	*kctlp = snd_ctl_new1(&knew, codec);
	(*kctlp)->id.subdevice = HDA_SUBDEV_AMP_FLAG;
	return snd_hda_ctl_add(codec, 0, *kctlp);
}

static void fix_volume_caps(struct hda_codec *codec, hda_nid_t dac)
{
	unsigned int caps;

	/* set the upper-limit for mixer amp to 0dB */
	caps = query_amp_caps(codec, dac, HDA_OUTPUT);
	caps &= ~(0x7f << AC_AMPCAP_NUM_STEPS_SHIFT);
	caps |= ((caps >> AC_AMPCAP_OFFSET_SHIFT) & 0x7f)
		<< AC_AMPCAP_NUM_STEPS_SHIFT;
	snd_hda_override_amp_caps(codec, dac, HDA_OUTPUT, caps);
}

static int add_vmaster(struct hda_codec *codec, hda_nid_t dac)
{
	struct cs_spec *spec = codec->spec;
	unsigned int tlv[4];
	int err;

	spec->vmaster_sw =
		snd_ctl_make_virtual_master("Master Playback Switch", NULL);
	err = snd_hda_ctl_add(codec, dac, spec->vmaster_sw);
	if (err < 0)
		return err;

	snd_hda_set_vmaster_tlv(codec, dac, HDA_OUTPUT, tlv);
	spec->vmaster_vol =
		snd_ctl_make_virtual_master("Master Playback Volume", tlv);
	err = snd_hda_ctl_add(codec, dac, spec->vmaster_vol);
	if (err < 0)
		return err;
	return 0;
}

static int add_output(struct hda_codec *codec, hda_nid_t dac, int idx,
		      int num_ctls, int type)
{
	struct cs_spec *spec = codec->spec;
	const char *name;
	int err, index;
	struct snd_kcontrol *kctl;
	static const char * const speakers[] = {
		"Front Speaker", "Surround Speaker", "Bass Speaker"
	};
	static const char * const line_outs[] = {
		"Front Line Out", "Surround Line Out", "Bass Line Out"
	};

	fix_volume_caps(codec, dac);
	if (!spec->vmaster_sw) {
		err = add_vmaster(codec, dac);
		if (err < 0)
			return err;
	}

	index = 0;
	switch (type) {
	case AUTO_PIN_HP_OUT:
		name = "Headphone";
		index = idx;
		break;
	case AUTO_PIN_SPEAKER_OUT:
		if (spec->speaker_2_1)
			name = idx ? "Bass Speaker" : "Speaker";
		else if (num_ctls > 1)
			name = speakers[idx];
		else
			name = "Speaker";
		break;
	default:
		if (num_ctls > 1)
			name = line_outs[idx];
		else
			name = "Line Out";
		break;
	}

	err = add_mute(codec, name, index,
		       HDA_COMPOSE_AMP_VAL(dac, 3, 0, HDA_OUTPUT), 0, &kctl);
	if (err < 0)
		return err;
	err = snd_ctl_add_slave(spec->vmaster_sw, kctl);
	if (err < 0)
		return err;

	err = add_volume(codec, name, index,
			 HDA_COMPOSE_AMP_VAL(dac, 3, 0, HDA_OUTPUT), 0, &kctl);
	if (err < 0)
		return err;
	err = snd_ctl_add_slave(spec->vmaster_vol, kctl);
	if (err < 0)
		return err;

	return 0;
}		

static int build_output(struct hda_codec *codec)
{
	struct cs_spec *spec = codec->spec;
	struct auto_pin_cfg *cfg = &spec->autocfg;
	int i, err;

	for (i = 0; i < cfg->line_outs; i++) {
		err = add_output(codec, get_dac(codec, cfg->line_out_pins[i]),
				 i, cfg->line_outs, cfg->line_out_type);
		if (err < 0)
			return err;
	}
	for (i = 0; i < cfg->hp_outs; i++) {
		err = add_output(codec, get_dac(codec, cfg->hp_pins[i]),
				 i, cfg->hp_outs, AUTO_PIN_HP_OUT);
		if (err < 0)
			return err;
	}
	for (i = 0; i < cfg->speaker_outs; i++) {
		err = add_output(codec, get_dac(codec, cfg->speaker_pins[i]),
				 i, cfg->speaker_outs, AUTO_PIN_SPEAKER_OUT);
		if (err < 0)
			return err;
	}
	return 0;
}

/*
 */

static const struct snd_kcontrol_new cs_capture_ctls[] = {
	HDA_BIND_SW("Capture Switch", 0),
	HDA_BIND_VOL("Capture Volume", 0),
};

static int change_cur_input(struct hda_codec *codec, unsigned int idx,
			    int force)
{
	struct cs_spec *spec = codec->spec;
	
	if (spec->cur_input == idx && !force)
		return 0;
	if (spec->cur_adc && spec->cur_adc != spec->adc_nid[idx]) {
		/* stream is running, let's swap the current ADC */
		__snd_hda_codec_cleanup_stream(codec, spec->cur_adc, 1);
		spec->cur_adc = spec->adc_nid[idx];
		snd_hda_codec_setup_stream(codec, spec->cur_adc,
					   spec->cur_adc_stream_tag, 0,
					   spec->cur_adc_format);
	}
	spec->cur_input = idx;
	cs_update_input_select(codec);
	return 1;
}

static int cs_capture_source_info(struct snd_kcontrol *kcontrol,
				  struct snd_ctl_elem_info *uinfo)
{
	struct hda_codec *codec = snd_kcontrol_chip(kcontrol);
	struct cs_spec *spec = codec->spec;
	struct auto_pin_cfg *cfg = &spec->autocfg;
	unsigned int idx;

	uinfo->type = SNDRV_CTL_ELEM_TYPE_ENUMERATED;
	uinfo->count = 1;
	uinfo->value.enumerated.items = spec->num_inputs;
	if (uinfo->value.enumerated.item >= spec->num_inputs)
		uinfo->value.enumerated.item = spec->num_inputs - 1;
	idx = spec->input_idx[uinfo->value.enumerated.item];
	snd_hda_get_pin_label(codec, cfg->inputs[idx].pin, cfg,
			      uinfo->value.enumerated.name,
			      sizeof(uinfo->value.enumerated.name), NULL);
	return 0;
}

static int cs_capture_source_get(struct snd_kcontrol *kcontrol,
				 struct snd_ctl_elem_value *ucontrol)
{
	struct hda_codec *codec = snd_kcontrol_chip(kcontrol);
	struct cs_spec *spec = codec->spec;
	ucontrol->value.enumerated.item[0] = spec->capsrc_idx[spec->cur_input];
	return 0;
}

static int cs_capture_source_put(struct snd_kcontrol *kcontrol,
				 struct snd_ctl_elem_value *ucontrol)
{
	struct hda_codec *codec = snd_kcontrol_chip(kcontrol);
	struct cs_spec *spec = codec->spec;
	unsigned int idx = ucontrol->value.enumerated.item[0];

	if (idx >= spec->num_inputs)
		return -EINVAL;
	idx = spec->input_idx[idx];
	return change_cur_input(codec, idx, 0);
}

static const struct snd_kcontrol_new cs_capture_source = {
	.iface = SNDRV_CTL_ELEM_IFACE_MIXER,
	.name = "Capture Source",
	.access = SNDRV_CTL_ELEM_ACCESS_READWRITE,
	.info = cs_capture_source_info,
	.get = cs_capture_source_get,
	.put = cs_capture_source_put,
};

static const struct hda_bind_ctls *make_bind_capture(struct hda_codec *codec,
					       struct hda_ctl_ops *ops)
{
	struct cs_spec *spec = codec->spec;
	struct hda_bind_ctls *bind;
	int i, n;

	bind = kzalloc(sizeof(*bind) + sizeof(long) * (spec->num_inputs + 1),
		       GFP_KERNEL);
	if (!bind)
		return NULL;
	bind->ops = ops;
	n = 0;
	for (i = 0; i < AUTO_PIN_LAST; i++) {
		if (!spec->adc_nid[i])
			continue;
		bind->values[n++] =
			HDA_COMPOSE_AMP_VAL(spec->adc_nid[i], 3,
					    spec->adc_idx[i], HDA_INPUT);
	}
	return bind;
}

/* add a (input-boost) volume control to the given input pin */
static int add_input_volume_control(struct hda_codec *codec,
				    struct auto_pin_cfg *cfg,
				    int item)
{
	hda_nid_t pin = cfg->inputs[item].pin;
	u32 caps;
	const char *label;
	struct snd_kcontrol *kctl;
		
	if (!(get_wcaps(codec, pin) & AC_WCAP_IN_AMP))
		return 0;
	caps = query_amp_caps(codec, pin, HDA_INPUT);
	caps = (caps & AC_AMPCAP_NUM_STEPS) >> AC_AMPCAP_NUM_STEPS_SHIFT;
	if (caps <= 1)
		return 0;
	label = hda_get_autocfg_input_label(codec, cfg, item);
	return add_volume(codec, label, 0,
			  HDA_COMPOSE_AMP_VAL(pin, 3, 0, HDA_INPUT), 1, &kctl);
}

static int build_input(struct hda_codec *codec)
{
	struct cs_spec *spec = codec->spec;
	int i, err;

	if (!spec->num_inputs)
		return 0;

	/* make bind-capture */
	spec->capture_bind[0] = make_bind_capture(codec, &snd_hda_bind_sw);
	spec->capture_bind[1] = make_bind_capture(codec, &snd_hda_bind_vol);
	for (i = 0; i < 2; i++) {
		struct snd_kcontrol *kctl;
		int n;
		if (!spec->capture_bind[i])
			return -ENOMEM;
		kctl = snd_ctl_new1(&cs_capture_ctls[i], codec);
		if (!kctl)
			return -ENOMEM;
		kctl->private_value = (long)spec->capture_bind[i];
		err = snd_hda_ctl_add(codec, 0, kctl);
		if (err < 0)
			return err;
		for (n = 0; n < AUTO_PIN_LAST; n++) {
			if (!spec->adc_nid[n])
				continue;
			err = snd_hda_add_nid(codec, kctl, 0, spec->adc_nid[n]);
			if (err < 0)
				return err;
		}
	}
	
	if (spec->num_inputs > 1 && !spec->mic_detect) {
		err = snd_hda_ctl_add(codec, 0,
				      snd_ctl_new1(&cs_capture_source, codec));
		if (err < 0)
			return err;
	}

	for (i = 0; i < spec->num_inputs; i++) {
		err = add_input_volume_control(codec, &spec->autocfg, i);
		if (err < 0)
			return err;
	}

	return 0;
}

/*
 */

static int build_digital_output(struct hda_codec *codec)
{
	struct cs_spec *spec = codec->spec;
	int err;

	if (!spec->multiout.dig_out_nid)
		return 0;

	err = snd_hda_create_dig_out_ctls(codec, spec->multiout.dig_out_nid,
					  spec->multiout.dig_out_nid,
					  spec->pcm_rec[1].pcm_type);
	if (err < 0)
		return err;
	err = snd_hda_create_spdif_share_sw(codec, &spec->multiout);
	if (err < 0)
		return err;
	return 0;
}

static int build_digital_input(struct hda_codec *codec)
{
	struct cs_spec *spec = codec->spec;
	if (spec->dig_in)
		return snd_hda_create_spdif_in_ctls(codec, spec->dig_in);
	return 0;
}

/*
 * auto-mute and auto-mic switching
 * CS421x auto-output redirecting
 * HP/SPK/SPDIF
 */

static void cs_automute(struct hda_codec *codec, struct hda_jack_tbl *tbl)
{
	struct cs_spec *spec = codec->spec;
	struct auto_pin_cfg *cfg = &spec->autocfg;
	unsigned int hp_present;
	unsigned int spdif_present;
	hda_nid_t nid;
	int i;

	spdif_present = 0;
	if (cfg->dig_outs) {
		nid = cfg->dig_out_pins[0];
		if (is_jack_detectable(codec, nid)) {
			/*
			TODO: SPDIF output redirect when SENSE_B is enabled.
			Shared (SENSE_A) jack (e.g HP/mini-TOSLINK)
			assumed.
			*/
			if (snd_hda_jack_detect(codec, nid)
				/* && spec->sense_b */)
				spdif_present = 1;
		}
	}

	hp_present = 0;
	for (i = 0; i < cfg->hp_outs; i++) {
		nid = cfg->hp_pins[i];
		if (!is_jack_detectable(codec, nid))
			continue;
		hp_present = snd_hda_jack_detect(codec, nid);
		if (hp_present)
			break;
	}

	/* mute speakers if spdif or hp jack is plugged in */
	for (i = 0; i < cfg->speaker_outs; i++) {
		int pin_ctl = hp_present ? 0 : PIN_OUT;
		/* detect on spdif is specific to CS4210 */
		if (spdif_present && (spec->vendor_nid == CS4210_VENDOR_NID))
			pin_ctl = 0;

		nid = cfg->speaker_pins[i];
		snd_hda_set_pin_ctl(codec, nid, pin_ctl);
	}
	if (spec->gpio_eapd_hp) {
		unsigned int gpio = hp_present ?
			spec->gpio_eapd_hp : spec->gpio_eapd_speaker;
		snd_hda_codec_write(codec, 0x01, 0,
				    AC_VERB_SET_GPIO_DATA, gpio);
	}

	/* specific to CS4210 */
	if (spec->vendor_nid == CS4210_VENDOR_NID) {
		/* mute HPs if spdif jack (SENSE_B) is present */
		for (i = 0; i < cfg->hp_outs; i++) {
			nid = cfg->hp_pins[i];
			snd_hda_set_pin_ctl(codec, nid,
				(spdif_present && spec->sense_b) ? 0 : PIN_HP);
		}

		/* SPDIF TX on/off */
		if (cfg->dig_outs) {
			nid = cfg->dig_out_pins[0];
			snd_hda_set_pin_ctl(codec, nid,
				spdif_present ? PIN_OUT : 0);

		}
		/* Update board GPIOs if neccessary ... */
	}
}

/*
 * Auto-input redirect for CS421x
 * Switch max 3 inputs of a single ADC (nid 3)
*/

static void cs_automic(struct hda_codec *codec, struct hda_jack_tbl *tbl)
{
	struct cs_spec *spec = codec->spec;
	struct auto_pin_cfg *cfg = &spec->autocfg;
	hda_nid_t nid;
	unsigned int present;

	nid = cfg->inputs[spec->automic_idx].pin;
	present = snd_hda_jack_detect(codec, nid);

	/* specific to CS421x, single ADC */
	if (spec->vendor_nid == CS420X_VENDOR_NID) {
		if (present)
			change_cur_input(codec, spec->automic_idx, 0);
		else
			change_cur_input(codec, !spec->automic_idx, 0);
	} else {
		if (present) {
			if (spec->cur_input != spec->automic_idx) {
				spec->last_input = spec->cur_input;
				spec->cur_input = spec->automic_idx;
			}
		} else  {
			spec->cur_input = spec->last_input;
		}
		cs_update_input_select(codec);
	}
}

/*
 */

static void init_output(struct hda_codec *codec)
{
	struct cs_spec *spec = codec->spec;
	struct auto_pin_cfg *cfg = &spec->autocfg;
	int i;

	/* mute first */
	for (i = 0; i < spec->multiout.num_dacs; i++)
		snd_hda_codec_write(codec, spec->multiout.dac_nids[i], 0,
				    AC_VERB_SET_AMP_GAIN_MUTE, AMP_OUT_MUTE);
	if (spec->multiout.hp_nid)
		snd_hda_codec_write(codec, spec->multiout.hp_nid, 0,
				    AC_VERB_SET_AMP_GAIN_MUTE, AMP_OUT_MUTE);
	for (i = 0; i < ARRAY_SIZE(spec->multiout.extra_out_nid); i++) {
		if (!spec->multiout.extra_out_nid[i])
			break;
		snd_hda_codec_write(codec, spec->multiout.extra_out_nid[i], 0,
				    AC_VERB_SET_AMP_GAIN_MUTE, AMP_OUT_MUTE);
	}

	/* set appropriate pin controls */
	for (i = 0; i < cfg->line_outs; i++)
		snd_hda_set_pin_ctl(codec, cfg->line_out_pins[i], PIN_OUT);
	/* HP */
	for (i = 0; i < cfg->hp_outs; i++) {
		hda_nid_t nid = cfg->hp_pins[i];
		snd_hda_set_pin_ctl(codec, nid, PIN_HP);
		if (!cfg->speaker_outs)
			continue;
		if (get_wcaps(codec, nid) & AC_WCAP_UNSOL_CAP) {
			snd_hda_jack_detect_enable_callback(codec, nid, HP_EVENT, cs_automute);
			spec->hp_detect = 1;
		}
	}

	/* Speaker */
	for (i = 0; i < cfg->speaker_outs; i++)
		snd_hda_set_pin_ctl(codec, cfg->speaker_pins[i], PIN_OUT);

	/* SPDIF is enabled on presence detect for CS421x */
	if (spec->hp_detect || spec->spdif_detect)
		cs_automute(codec, NULL);
}

static void init_input(struct hda_codec *codec)
{
	struct cs_spec *spec = codec->spec;
	struct auto_pin_cfg *cfg = &spec->autocfg;
	unsigned int coef;
	int i;

	for (i = 0; i < cfg->num_inputs; i++) {
		unsigned int ctl;
		hda_nid_t pin = cfg->inputs[i].pin;
		if (!spec->adc_nid[i])
			continue;
		/* set appropriate pin control and mute first */
		ctl = PIN_IN;
		if (cfg->inputs[i].type == AUTO_PIN_MIC)
			ctl |= snd_hda_get_default_vref(codec, pin);
		snd_hda_set_pin_ctl(codec, pin, ctl);
		snd_hda_codec_write(codec, spec->adc_nid[i], 0,
				    AC_VERB_SET_AMP_GAIN_MUTE,
				    AMP_IN_MUTE(spec->adc_idx[i]));
		if (spec->mic_detect && spec->automic_idx == i)
			snd_hda_jack_detect_enable_callback(codec, pin, MIC_EVENT, cs_automic);
	}
	/* CS420x has multiple ADC, CS421x has single ADC */
	if (spec->vendor_nid == CS420X_VENDOR_NID) {
		change_cur_input(codec, spec->cur_input, 1);
		if (spec->mic_detect)
			cs_automic(codec, NULL);

<<<<<<< HEAD
		coef = 0x000a; /* ADC1/2 - Digital and Analog Soft Ramp */
		cs_vendor_coef_set(codec, IDX_ADC_CFG, coef);

=======
>>>>>>> 9931faca
		coef = cs_vendor_coef_get(codec, IDX_BEEP_CFG);
		if (is_active_pin(codec, CS_DMIC2_PIN_NID))
			coef |= 1 << 4; /* DMIC2 2 chan on, GPIO1 off */
		if (is_active_pin(codec, CS_DMIC1_PIN_NID))
			coef |= 1 << 3; /* DMIC1 2 chan on, GPIO0 off
					 * No effect if SPDIF_OUT2 is
					 * selected in IDX_SPDIF_CTL.
					*/

		cs_vendor_coef_set(codec, IDX_BEEP_CFG, coef);
	} else {
		if (spec->mic_detect)
			cs_automic(codec, NULL);
		else  {
			spec->cur_adc = spec->adc_nid[spec->cur_input];
			cs_update_input_select(codec);
		}
	}
}

static const struct hda_verb cs_coef_init_verbs[] = {
	{0x11, AC_VERB_SET_PROC_STATE, 1},
	{0x11, AC_VERB_SET_COEF_INDEX, IDX_DAC_CFG},
	{0x11, AC_VERB_SET_PROC_COEF,
	 (0x002a /* DAC1/2/3 SZCMode Soft Ramp */
	  | 0x0040 /* Mute DACs on FIFO error */
	  | 0x1000 /* Enable DACs High Pass Filter */
	  | 0x0400 /* Disable Coefficient Auto increment */
	  )},
	/* ADC1/2 - Digital and Analog Soft Ramp */
	{0x11, AC_VERB_SET_COEF_INDEX, IDX_ADC_CFG},
	{0x11, AC_VERB_SET_PROC_COEF, 0x000a},
	/* Beep */
	{0x11, AC_VERB_SET_COEF_INDEX, IDX_BEEP_CFG},
	{0x11, AC_VERB_SET_PROC_COEF, 0x0007}, /* Enable Beep thru DAC1/2/3 */

	{} /* terminator */
};

/* Errata: CS4207 rev C0/C1/C2 Silicon
 *
 * http://www.cirrus.com/en/pubs/errata/ER880C3.pdf
 *
 * 6. At high temperature (TA > +85°C), the digital supply current (IVD)
 * may be excessive (up to an additional 200 μA), which is most easily
 * observed while the part is being held in reset (RESET# active low).
 *
 * Root Cause: At initial powerup of the device, the logic that drives
 * the clock and write enable to the S/PDIF SRC RAMs is not properly
 * initialized.
 * Certain random patterns will cause a steady leakage current in those
 * RAM cells. The issue will resolve once the SRCs are used (turned on).
 *
 * Workaround: The following verb sequence briefly turns on the S/PDIF SRC
 * blocks, which will alleviate the issue.
 */

static const struct hda_verb cs_errata_init_verbs[] = {
	{0x01, AC_VERB_SET_POWER_STATE, 0x00}, /* AFG: D0 */
	{0x11, AC_VERB_SET_PROC_STATE, 0x01},  /* VPW: processing on */

	{0x11, AC_VERB_SET_COEF_INDEX, 0x0008},
	{0x11, AC_VERB_SET_PROC_COEF, 0x9999},
	{0x11, AC_VERB_SET_COEF_INDEX, 0x0017},
	{0x11, AC_VERB_SET_PROC_COEF, 0xa412},
	{0x11, AC_VERB_SET_COEF_INDEX, 0x0001},
	{0x11, AC_VERB_SET_PROC_COEF, 0x0009},

	{0x07, AC_VERB_SET_POWER_STATE, 0x00}, /* S/PDIF Rx: D0 */
	{0x08, AC_VERB_SET_POWER_STATE, 0x00}, /* S/PDIF Tx: D0 */

	{0x11, AC_VERB_SET_COEF_INDEX, 0x0017},
	{0x11, AC_VERB_SET_PROC_COEF, 0x2412},
	{0x11, AC_VERB_SET_COEF_INDEX, 0x0008},
	{0x11, AC_VERB_SET_PROC_COEF, 0x0000},
	{0x11, AC_VERB_SET_COEF_INDEX, 0x0001},
	{0x11, AC_VERB_SET_PROC_COEF, 0x0008},
	{0x11, AC_VERB_SET_PROC_STATE, 0x00},

#if 0 /* Don't to set to D3 as we are in power-up sequence */
	{0x07, AC_VERB_SET_POWER_STATE, 0x03}, /* S/PDIF Rx: D3 */
	{0x08, AC_VERB_SET_POWER_STATE, 0x03}, /* S/PDIF Tx: D3 */
	/*{0x01, AC_VERB_SET_POWER_STATE, 0x03},*/ /* AFG: D3 This is already handled */
#endif

	{} /* terminator */
};

/* SPDIF setup */
static void init_digital(struct hda_codec *codec)
{
	unsigned int coef;

	coef = 0x0002; /* SRC_MUTE soft-mute on SPDIF (if no lock) */
	coef |= 0x0008; /* Replace with mute on error */
	if (is_active_pin(codec, CS_DIG_OUT2_PIN_NID))
		coef |= 0x4000; /* RX to TX1 or TX2 Loopthru / SPDIF2
				 * SPDIF_OUT2 is shared with GPIO1 and
				 * DMIC_SDA2.
				 */
	cs_vendor_coef_set(codec, IDX_SPDIF_CTL, coef);
}

static int cs_init(struct hda_codec *codec)
{
	struct cs_spec *spec = codec->spec;

	/* init_verb sequence for C0/C1/C2 errata*/
	snd_hda_sequence_write(codec, cs_errata_init_verbs);

	snd_hda_sequence_write(codec, cs_coef_init_verbs);

	snd_hda_gen_apply_verbs(codec);

	if (spec->gpio_mask) {
		snd_hda_codec_write(codec, 0x01, 0, AC_VERB_SET_GPIO_MASK,
				    spec->gpio_mask);
		snd_hda_codec_write(codec, 0x01, 0, AC_VERB_SET_GPIO_DIRECTION,
				    spec->gpio_dir);
		snd_hda_codec_write(codec, 0x01, 0, AC_VERB_SET_GPIO_DATA,
				    spec->gpio_data);
	}

	init_output(codec);
	init_input(codec);
	init_digital(codec);

	return 0;
}

static int cs_build_controls(struct hda_codec *codec)
{
	struct cs_spec *spec = codec->spec;
	int err;

	err = build_output(codec);
	if (err < 0)
		return err;
	err = build_input(codec);
	if (err < 0)
		return err;
	err = build_digital_output(codec);
	if (err < 0)
		return err;
	err = build_digital_input(codec);
	if (err < 0)
		return err;
	err = cs_init(codec);
	if (err < 0)
		return err;

	err = snd_hda_jack_add_kctls(codec, &spec->autocfg);
	if (err < 0)
		return err;

	return 0;
}

static void cs_free(struct hda_codec *codec)
{
	struct cs_spec *spec = codec->spec;
	kfree(spec->capture_bind[0]);
	kfree(spec->capture_bind[1]);
	snd_hda_gen_free(&spec->gen);
	kfree(codec->spec);
}

static const struct hda_codec_ops cs_patch_ops = {
	.build_controls = cs_build_controls,
	.build_pcms = cs_build_pcms,
	.init = cs_init,
	.free = cs_free,
	.unsol_event = snd_hda_jack_unsol_event,
};

static int cs_parse_auto_config(struct hda_codec *codec)
{
	struct cs_spec *spec = codec->spec;
	int err;

	err = snd_hda_parse_pin_def_config(codec, &spec->autocfg, NULL);
	if (err < 0)
		return err;

	err = parse_output(codec);
	if (err < 0)
		return err;
	err = parse_input(codec);
	if (err < 0)
		return err;
	err = parse_digital_output(codec);
	if (err < 0)
		return err;
	err = parse_digital_input(codec);
	if (err < 0)
		return err;
	return 0;
}

static const struct hda_model_fixup cs420x_models[] = {
	{ .id = CS420X_MBP53, .name = "mbp53" },
	{ .id = CS420X_MBP55, .name = "mbp55" },
	{ .id = CS420X_IMAC27, .name = "imac27" },
	{ .id = CS420X_IMAC27_122, .name = "imac27_122" },
	{ .id = CS420X_APPLE, .name = "apple" },
	{ .id = CS420X_MBP101, .name = "mbp101" },
	{ .id = CS420X_MBP81, .name = "mbp81" },
	{}
};

static const struct snd_pci_quirk cs420x_fixup_tbl[] = {
	SND_PCI_QUIRK(0x10de, 0x0ac0, "MacBookPro 5,3", CS420X_MBP53),
	SND_PCI_QUIRK(0x10de, 0x0d94, "MacBookAir 3,1(2)", CS420X_MBP55),
	SND_PCI_QUIRK(0x10de, 0xcb79, "MacBookPro 5,5", CS420X_MBP55),
	SND_PCI_QUIRK(0x10de, 0xcb89, "MacBookPro 7,1", CS420X_MBP55),
	/* this conflicts with too many other models */
	/*SND_PCI_QUIRK(0x8086, 0x7270, "IMac 27 Inch", CS420X_IMAC27),*/

	/* codec SSID */
	SND_PCI_QUIRK(0x106b, 0x1c00, "MacBookPro 8,1", CS420X_MBP81),
	SND_PCI_QUIRK(0x106b, 0x2000, "iMac 12,2", CS420X_IMAC27_122),
	SND_PCI_QUIRK(0x106b, 0x2800, "MacBookPro 10,1", CS420X_MBP101),
	SND_PCI_QUIRK_VENDOR(0x106b, "Apple", CS420X_APPLE),
	{} /* terminator */
};

static const struct hda_pintbl mbp53_pincfgs[] = {
	{ 0x09, 0x012b4050 },
	{ 0x0a, 0x90100141 },
	{ 0x0b, 0x90100140 },
	{ 0x0c, 0x018b3020 },
	{ 0x0d, 0x90a00110 },
	{ 0x0e, 0x400000f0 },
	{ 0x0f, 0x01cbe030 },
	{ 0x10, 0x014be060 },
	{ 0x12, 0x400000f0 },
	{ 0x15, 0x400000f0 },
	{} /* terminator */
};

static const struct hda_pintbl mbp55_pincfgs[] = {
	{ 0x09, 0x012b4030 },
	{ 0x0a, 0x90100121 },
	{ 0x0b, 0x90100120 },
	{ 0x0c, 0x400000f0 },
	{ 0x0d, 0x90a00110 },
	{ 0x0e, 0x400000f0 },
	{ 0x0f, 0x400000f0 },
	{ 0x10, 0x014be040 },
	{ 0x12, 0x400000f0 },
	{ 0x15, 0x400000f0 },
	{} /* terminator */
};

static const struct hda_pintbl imac27_pincfgs[] = {
	{ 0x09, 0x012b4050 },
	{ 0x0a, 0x90100140 },
	{ 0x0b, 0x90100142 },
	{ 0x0c, 0x018b3020 },
	{ 0x0d, 0x90a00110 },
	{ 0x0e, 0x400000f0 },
	{ 0x0f, 0x01cbe030 },
	{ 0x10, 0x014be060 },
	{ 0x12, 0x01ab9070 },
	{ 0x15, 0x400000f0 },
	{} /* terminator */
};

static const struct hda_pintbl mbp101_pincfgs[] = {
	{ 0x0d, 0x40ab90f0 },
	{ 0x0e, 0x90a600f0 },
	{ 0x12, 0x50a600f0 },
	{} /* terminator */
};

static void cs420x_fixup_gpio_13(struct hda_codec *codec,
				 const struct hda_fixup *fix, int action)
{
	if (action == HDA_FIXUP_ACT_PRE_PROBE) {
		struct cs_spec *spec = codec->spec;
		spec->gpio_eapd_hp = 2; /* GPIO1 = headphones */
		spec->gpio_eapd_speaker = 8; /* GPIO3 = speakers */
		spec->gpio_mask = spec->gpio_dir =
			spec->gpio_eapd_hp | spec->gpio_eapd_speaker;
	}
}

static void cs420x_fixup_gpio_23(struct hda_codec *codec,
				 const struct hda_fixup *fix, int action)
{
	if (action == HDA_FIXUP_ACT_PRE_PROBE) {
		struct cs_spec *spec = codec->spec;
		spec->gpio_eapd_hp = 4; /* GPIO2 = headphones */
		spec->gpio_eapd_speaker = 8; /* GPIO3 = speakers */
		spec->gpio_mask = spec->gpio_dir =
			spec->gpio_eapd_hp | spec->gpio_eapd_speaker;
	}
}

static const struct hda_fixup cs420x_fixups[] = {
	[CS420X_MBP53] = {
		.type = HDA_FIXUP_PINS,
		.v.pins = mbp53_pincfgs,
		.chained = true,
		.chain_id = CS420X_APPLE,
	},
	[CS420X_MBP55] = {
		.type = HDA_FIXUP_PINS,
		.v.pins = mbp55_pincfgs,
		.chained = true,
		.chain_id = CS420X_GPIO_13,
	},
	[CS420X_IMAC27] = {
		.type = HDA_FIXUP_PINS,
		.v.pins = imac27_pincfgs,
		.chained = true,
		.chain_id = CS420X_GPIO_13,
	},
	[CS420X_GPIO_13] = {
		.type = HDA_FIXUP_FUNC,
		.v.func = cs420x_fixup_gpio_13,
	},
	[CS420X_GPIO_23] = {
		.type = HDA_FIXUP_FUNC,
		.v.func = cs420x_fixup_gpio_23,
	},
	[CS420X_MBP101] = {
		.type = HDA_FIXUP_PINS,
		.v.pins = mbp101_pincfgs,
		.chained = true,
		.chain_id = CS420X_GPIO_13,
	},
	[CS420X_MBP81] = {
		.type = HDA_FIXUP_VERBS,
		.v.verbs = (const struct hda_verb[]) {
			/* internal mic ADC2: right only, single ended */
			{0x11, AC_VERB_SET_COEF_INDEX, IDX_ADC_CFG},
			{0x11, AC_VERB_SET_PROC_COEF, 0x102a},
			{}
		},
		.chained = true,
		.chain_id = CS420X_GPIO_13,
	},
};

static int patch_cs420x(struct hda_codec *codec)
{
	struct cs_spec *spec;
	int err;

	spec = kzalloc(sizeof(*spec), GFP_KERNEL);
	if (!spec)
		return -ENOMEM;
	codec->spec = spec;
	snd_hda_gen_init(&spec->gen);

	spec->vendor_nid = CS420X_VENDOR_NID;

	snd_hda_pick_fixup(codec, cs420x_models, cs420x_fixup_tbl,
			   cs420x_fixups);
	snd_hda_apply_fixup(codec, HDA_FIXUP_ACT_PRE_PROBE);

	err = cs_parse_auto_config(codec);
	if (err < 0)
		goto error;

	codec->patch_ops = cs_patch_ops;

	snd_hda_apply_fixup(codec, HDA_FIXUP_ACT_PROBE);

	return 0;

 error:
	cs_free(codec);
	codec->spec = NULL;
	return err;
}

/*
 * Cirrus Logic CS4210
 *
 * 1 DAC => HP(sense) / Speakers,
 * 1 ADC <= LineIn(sense) / MicIn / DMicIn,
 * 1 SPDIF OUT => SPDIF Trasmitter(sense)
*/

/* CS4210 board names */
static const struct hda_model_fixup cs421x_models[] = {
	{ .id = CS421X_CDB4210, .name = "cdb4210" },
	{}
};

static const struct snd_pci_quirk cs421x_fixup_tbl[] = {
	/* Test Intel board + CDB2410  */
	SND_PCI_QUIRK(0x8086, 0x5001, "DP45SG/CDB4210", CS421X_CDB4210),
	{} /* terminator */
};

/* CS4210 board pinconfigs */
/* Default CS4210 (CDB4210)*/
static const struct hda_pintbl cdb4210_pincfgs[] = {
	{ 0x05, 0x0321401f },
	{ 0x06, 0x90170010 },
	{ 0x07, 0x03813031 },
	{ 0x08, 0xb7a70037 },
	{ 0x09, 0xb7a6003e },
	{ 0x0a, 0x034510f0 },
	{} /* terminator */
};

/* Setup GPIO/SENSE for each board (if used) */
static void cs421x_fixup_sense_b(struct hda_codec *codec,
				 const struct hda_fixup *fix, int action)
{
	struct cs_spec *spec = codec->spec;
	if (action == HDA_FIXUP_ACT_PRE_PROBE)
		spec->sense_b = 1;
}

static const struct hda_fixup cs421x_fixups[] = {
	[CS421X_CDB4210] = {
		.type = HDA_FIXUP_PINS,
		.v.pins = cdb4210_pincfgs,
		.chained = true,
		.chain_id = CS421X_SENSE_B,
	},
	[CS421X_SENSE_B] = {
		.type = HDA_FIXUP_FUNC,
		.v.func = cs421x_fixup_sense_b,
	}
};

static const struct hda_verb cs421x_coef_init_verbs[] = {
	{0x0B, AC_VERB_SET_PROC_STATE, 1},
	{0x0B, AC_VERB_SET_COEF_INDEX, CS421X_IDX_DEV_CFG},
	/*
	    Disable Coefficient Index Auto-Increment(DAI)=1,
	    PDREF=0
	*/
	{0x0B, AC_VERB_SET_PROC_COEF, 0x0001 },

	{0x0B, AC_VERB_SET_COEF_INDEX, CS421X_IDX_ADC_CFG},
	/* ADC SZCMode = Digital Soft Ramp */
	{0x0B, AC_VERB_SET_PROC_COEF, 0x0002 },

	{0x0B, AC_VERB_SET_COEF_INDEX, CS421X_IDX_DAC_CFG},
	{0x0B, AC_VERB_SET_PROC_COEF,
	 (0x0002 /* DAC SZCMode = Digital Soft Ramp */
	  | 0x0004 /* Mute DAC on FIFO error */
	  | 0x0008 /* Enable DAC High Pass Filter */
	  )},
	{} /* terminator */
};

/* Errata: CS4210 rev A1 Silicon
 *
 * http://www.cirrus.com/en/pubs/errata/
 *
 * Description:
 * 1. Performance degredation is present in the ADC.
 * 2. Speaker output is not completely muted upon HP detect.
 * 3. Noise is present when clipping occurs on the amplified
 *    speaker outputs.
 *
 * Workaround:
 * The following verb sequence written to the registers during
 * initialization will correct the issues listed above.
 */

static const struct hda_verb cs421x_coef_init_verbs_A1_silicon_fixes[] = {
	{0x0B, AC_VERB_SET_PROC_STATE, 0x01},  /* VPW: processing on */

	{0x0B, AC_VERB_SET_COEF_INDEX, 0x0006},
	{0x0B, AC_VERB_SET_PROC_COEF, 0x9999}, /* Test mode: on */

	{0x0B, AC_VERB_SET_COEF_INDEX, 0x000A},
	{0x0B, AC_VERB_SET_PROC_COEF, 0x14CB}, /* Chop double */

	{0x0B, AC_VERB_SET_COEF_INDEX, 0x0011},
	{0x0B, AC_VERB_SET_PROC_COEF, 0xA2D0}, /* Increase ADC current */

	{0x0B, AC_VERB_SET_COEF_INDEX, 0x001A},
	{0x0B, AC_VERB_SET_PROC_COEF, 0x02A9}, /* Mute speaker */

	{0x0B, AC_VERB_SET_COEF_INDEX, 0x001B},
	{0x0B, AC_VERB_SET_PROC_COEF, 0X1006}, /* Remove noise */

	{} /* terminator */
};

/* Speaker Amp Gain is controlled by the vendor widget's coef 4 */
static const DECLARE_TLV_DB_SCALE(cs421x_speaker_boost_db_scale, 900, 300, 0);

static int cs421x_boost_vol_info(struct snd_kcontrol *kcontrol,
				struct snd_ctl_elem_info *uinfo)
{
	uinfo->type = SNDRV_CTL_ELEM_TYPE_INTEGER;
	uinfo->count = 1;
	uinfo->value.integer.min = 0;
	uinfo->value.integer.max = 3;
	return 0;
}

static int cs421x_boost_vol_get(struct snd_kcontrol *kcontrol,
				struct snd_ctl_elem_value *ucontrol)
{
	struct hda_codec *codec = snd_kcontrol_chip(kcontrol);

	ucontrol->value.integer.value[0] =
		cs_vendor_coef_get(codec, CS421X_IDX_SPK_CTL) & 0x0003;
	return 0;
}

static int cs421x_boost_vol_put(struct snd_kcontrol *kcontrol,
				struct snd_ctl_elem_value *ucontrol)
{
	struct hda_codec *codec = snd_kcontrol_chip(kcontrol);

	unsigned int vol = ucontrol->value.integer.value[0];
	unsigned int coef =
		cs_vendor_coef_get(codec, CS421X_IDX_SPK_CTL);
	unsigned int original_coef = coef;

	coef &= ~0x0003;
	coef |= (vol & 0x0003);
	if (original_coef == coef)
		return 0;
	else {
		cs_vendor_coef_set(codec, CS421X_IDX_SPK_CTL, coef);
		return 1;
	}
}

static const struct snd_kcontrol_new cs421x_speaker_bost_ctl = {

	.iface = SNDRV_CTL_ELEM_IFACE_MIXER,
	.access = (SNDRV_CTL_ELEM_ACCESS_READWRITE |
			SNDRV_CTL_ELEM_ACCESS_TLV_READ),
	.name = "Speaker Boost Playback Volume",
	.info = cs421x_boost_vol_info,
	.get = cs421x_boost_vol_get,
	.put = cs421x_boost_vol_put,
	.tlv = { .p = cs421x_speaker_boost_db_scale },
};

static void cs4210_pinmux_init(struct hda_codec *codec)
{
	struct cs_spec *spec = codec->spec;
	unsigned int def_conf, coef;

	/* GPIO, DMIC_SCL, DMIC_SDA and SENSE_B are multiplexed */
	coef = cs_vendor_coef_get(codec, CS421X_IDX_DEV_CFG);

	if (spec->gpio_mask)
		coef |= 0x0008; /* B1,B2 are GPIOs */
	else
		coef &= ~0x0008;

	if (spec->sense_b)
		coef |= 0x0010; /* B2 is SENSE_B, not inverted  */
	else
		coef &= ~0x0010;

	cs_vendor_coef_set(codec, CS421X_IDX_DEV_CFG, coef);

	if ((spec->gpio_mask || spec->sense_b) &&
	    is_active_pin(codec, CS421X_DMIC_PIN_NID)) {

		/*
		    GPIO or SENSE_B forced - disconnect the DMIC pin.
		*/
		def_conf = snd_hda_codec_get_pincfg(codec, CS421X_DMIC_PIN_NID);
		def_conf &= ~AC_DEFCFG_PORT_CONN;
		def_conf |= (AC_JACK_PORT_NONE << AC_DEFCFG_PORT_CONN_SHIFT);
		snd_hda_codec_set_pincfg(codec, CS421X_DMIC_PIN_NID, def_conf);
	}
}

static void init_cs421x_digital(struct hda_codec *codec)
{
	struct cs_spec *spec = codec->spec;
	struct auto_pin_cfg *cfg = &spec->autocfg;
	int i;


	for (i = 0; i < cfg->dig_outs; i++) {
		hda_nid_t nid = cfg->dig_out_pins[i];
		if (!cfg->speaker_outs)
			continue;
		if (get_wcaps(codec, nid) & AC_WCAP_UNSOL_CAP) {
			snd_hda_jack_detect_enable_callback(codec, nid, SPDIF_EVENT, cs_automute);
			spec->spdif_detect = 1;
		}
	}
}

static int cs421x_init(struct hda_codec *codec)
{
	struct cs_spec *spec = codec->spec;

	if (spec->vendor_nid == CS4210_VENDOR_NID) {
		snd_hda_sequence_write(codec, cs421x_coef_init_verbs);
		snd_hda_sequence_write(codec, cs421x_coef_init_verbs_A1_silicon_fixes);
		cs4210_pinmux_init(codec);
	}

	if (spec->gpio_mask) {
		snd_hda_codec_write(codec, 0x01, 0, AC_VERB_SET_GPIO_MASK,
				    spec->gpio_mask);
		snd_hda_codec_write(codec, 0x01, 0, AC_VERB_SET_GPIO_DIRECTION,
				    spec->gpio_dir);
		snd_hda_codec_write(codec, 0x01, 0, AC_VERB_SET_GPIO_DATA,
				    spec->gpio_data);
	}

	init_output(codec);
	init_input(codec);
	init_cs421x_digital(codec);

	return 0;
}

/*
 * CS4210 Input MUX (1 ADC)
 */
static int cs421x_mux_enum_info(struct snd_kcontrol *kcontrol,
					struct snd_ctl_elem_info *uinfo)
{
	struct hda_codec *codec = snd_kcontrol_chip(kcontrol);
	struct cs_spec *spec = codec->spec;

	return snd_hda_input_mux_info(&spec->input_mux, uinfo);
}

static int cs421x_mux_enum_get(struct snd_kcontrol *kcontrol,
					struct snd_ctl_elem_value *ucontrol)
{
	struct hda_codec *codec = snd_kcontrol_chip(kcontrol);
	struct cs_spec *spec = codec->spec;

	ucontrol->value.enumerated.item[0] = spec->cur_input;
	return 0;
}

static int cs421x_mux_enum_put(struct snd_kcontrol *kcontrol,
					struct snd_ctl_elem_value *ucontrol)
{
	struct hda_codec *codec = snd_kcontrol_chip(kcontrol);
	struct cs_spec *spec = codec->spec;

	return snd_hda_input_mux_put(codec, &spec->input_mux, ucontrol,
				spec->adc_nid[0], &spec->cur_input);

}

static const struct snd_kcontrol_new cs421x_capture_source = {
	.iface = SNDRV_CTL_ELEM_IFACE_MIXER,
	.name = "Capture Source",
	.access = SNDRV_CTL_ELEM_ACCESS_READWRITE,
	.info = cs421x_mux_enum_info,
	.get = cs421x_mux_enum_get,
	.put = cs421x_mux_enum_put,
};

static int cs421x_add_input_volume_control(struct hda_codec *codec, int item)
{
	struct cs_spec *spec = codec->spec;
	struct auto_pin_cfg *cfg = &spec->autocfg;
	const struct hda_input_mux *imux = &spec->input_mux;
	hda_nid_t pin = cfg->inputs[item].pin;
	struct snd_kcontrol *kctl;
	u32 caps;

	if (!(get_wcaps(codec, pin) & AC_WCAP_IN_AMP))
		return 0;

	caps = query_amp_caps(codec, pin, HDA_INPUT);
	caps = (caps & AC_AMPCAP_NUM_STEPS) >> AC_AMPCAP_NUM_STEPS_SHIFT;
	if (caps <= 1)
		return 0;

	return add_volume(codec,  imux->items[item].label, 0,
			  HDA_COMPOSE_AMP_VAL(pin, 3, 0, HDA_INPUT), 1, &kctl);
}

/* add a (input-boost) volume control to the given input pin */
static int build_cs421x_input(struct hda_codec *codec)
{
	struct cs_spec *spec = codec->spec;
	struct auto_pin_cfg *cfg = &spec->autocfg;
	struct hda_input_mux *imux = &spec->input_mux;
	int i, err, type_idx;
	const char *label;

	if (!spec->num_inputs)
		return 0;

	/* make bind-capture */
	spec->capture_bind[0] = make_bind_capture(codec, &snd_hda_bind_sw);
	spec->capture_bind[1] = make_bind_capture(codec, &snd_hda_bind_vol);
	for (i = 0; i < 2; i++) {
		struct snd_kcontrol *kctl;
		int n;
		if (!spec->capture_bind[i])
			return -ENOMEM;
		kctl = snd_ctl_new1(&cs_capture_ctls[i], codec);
		if (!kctl)
			return -ENOMEM;
		kctl->private_value = (long)spec->capture_bind[i];
		err = snd_hda_ctl_add(codec, 0, kctl);
		if (err < 0)
			return err;
		for (n = 0; n < AUTO_PIN_LAST; n++) {
			if (!spec->adc_nid[n])
				continue;
			err = snd_hda_add_nid(codec, kctl, 0, spec->adc_nid[n]);
			if (err < 0)
				return err;
		}
	}

	/* Add Input MUX Items + Capture Volume/Switch */
	for (i = 0; i < spec->num_inputs; i++) {
		label = hda_get_autocfg_input_label(codec, cfg, i);
		snd_hda_add_imux_item(imux, label, spec->adc_idx[i], &type_idx);

		err = cs421x_add_input_volume_control(codec, i);
		if (err < 0)
			return err;
	}

	/*
	    Add 'Capture Source' Switch if
		* 2 inputs and no mic detec
		* 3 inputs
	*/
	if ((spec->num_inputs == 2 && !spec->mic_detect) ||
	    (spec->num_inputs == 3)) {

		err = snd_hda_ctl_add(codec, spec->adc_nid[0],
			      snd_ctl_new1(&cs421x_capture_source, codec));
		if (err < 0)
			return err;
	}

	return 0;
}

/* Single DAC (Mute/Gain) */
static int build_cs421x_output(struct hda_codec *codec)
{
	hda_nid_t dac = CS4210_DAC_NID;
	struct cs_spec *spec = codec->spec;
	struct auto_pin_cfg *cfg = &spec->autocfg;
	struct snd_kcontrol *kctl;
	int err;
	char *name = "Master";

	fix_volume_caps(codec, dac);

	err = add_mute(codec, name, 0,
			HDA_COMPOSE_AMP_VAL(dac, 3, 0, HDA_OUTPUT), 0, &kctl);
	if (err < 0)
		return err;

	err = add_volume(codec, name, 0,
			HDA_COMPOSE_AMP_VAL(dac, 3, 0, HDA_OUTPUT), 0, &kctl);
	if (err < 0)
		return err;

	if (cfg->speaker_outs && (spec->vendor_nid == CS4210_VENDOR_NID)) {
		err = snd_hda_ctl_add(codec, 0,
			snd_ctl_new1(&cs421x_speaker_bost_ctl, codec));
		if (err < 0)
			return err;
	}
	return err;
}

static int cs421x_build_controls(struct hda_codec *codec)
{
	struct cs_spec *spec = codec->spec;
	int err;

	err = build_cs421x_output(codec);
	if (err < 0)
		return err;
	err = build_cs421x_input(codec);
	if (err < 0)
		return err;
	err = build_digital_output(codec);
	if (err < 0)
		return err;
	err =  cs421x_init(codec);
	if (err < 0)
		return err;

	err = snd_hda_jack_add_kctls(codec, &spec->autocfg);
	if (err < 0)
		return err;

	return 0;
}

static int parse_cs421x_input(struct hda_codec *codec)
{
	struct cs_spec *spec = codec->spec;
	struct auto_pin_cfg *cfg = &spec->autocfg;
	int i;

	for (i = 0; i < cfg->num_inputs; i++) {
		hda_nid_t pin = cfg->inputs[i].pin;
		spec->adc_nid[i] = get_adc(codec, pin, &spec->adc_idx[i]);
		spec->cur_input = spec->last_input = i;
		spec->num_inputs++;

		/* check whether the automatic mic switch is available */
		if (is_ext_mic(codec, i) && cfg->num_inputs >= 2) {
			spec->mic_detect = 1;
			spec->automic_idx = i;
		}
	}
	return 0;
}

static int cs421x_parse_auto_config(struct hda_codec *codec)
{
	struct cs_spec *spec = codec->spec;
	int err;

	err = snd_hda_parse_pin_def_config(codec, &spec->autocfg, NULL);
	if (err < 0)
		return err;
	err = parse_output(codec);
	if (err < 0)
		return err;
	err = parse_cs421x_input(codec);
	if (err < 0)
		return err;
	err = parse_digital_output(codec);
	if (err < 0)
		return err;
	return 0;
}

#ifdef CONFIG_PM
/*
	Manage PDREF, when transitioning to D3hot
	(DAC,ADC) -> D3, PDREF=1, AFG->D3
*/
static int cs421x_suspend(struct hda_codec *codec)
{
	struct cs_spec *spec = codec->spec;
	unsigned int coef;

	snd_hda_shutup_pins(codec);

	snd_hda_codec_write(codec, CS4210_DAC_NID, 0,
			    AC_VERB_SET_POWER_STATE,  AC_PWRST_D3);
	snd_hda_codec_write(codec, CS4210_ADC_NID, 0,
			    AC_VERB_SET_POWER_STATE,  AC_PWRST_D3);

	if (spec->vendor_nid == CS4210_VENDOR_NID) {
		coef = cs_vendor_coef_get(codec, CS421X_IDX_DEV_CFG);
		coef |= 0x0004; /* PDREF */
		cs_vendor_coef_set(codec, CS421X_IDX_DEV_CFG, coef);
	}

	return 0;
}
#endif

static const struct hda_codec_ops cs421x_patch_ops = {
	.build_controls = cs421x_build_controls,
	.build_pcms = cs_build_pcms,
	.init = cs421x_init,
	.free = cs_free,
	.unsol_event = snd_hda_jack_unsol_event,
#ifdef CONFIG_PM
	.suspend = cs421x_suspend,
#endif
};

static int patch_cs4210(struct hda_codec *codec)
{
	struct cs_spec *spec;
	int err;

	spec = kzalloc(sizeof(*spec), GFP_KERNEL);
	if (!spec)
		return -ENOMEM;
	codec->spec = spec;
	snd_hda_gen_init(&spec->gen);

	spec->vendor_nid = CS4210_VENDOR_NID;

	snd_hda_pick_fixup(codec, cs421x_models, cs421x_fixup_tbl,
			   cs421x_fixups);
	snd_hda_apply_fixup(codec, HDA_FIXUP_ACT_PRE_PROBE);

	/*
	    Update the GPIO/DMIC/SENSE_B pinmux before the configuration
	    is auto-parsed. If GPIO or SENSE_B is forced, DMIC input
	    is disabled.
	*/
	cs4210_pinmux_init(codec);

	err = cs421x_parse_auto_config(codec);
	if (err < 0)
		goto error;

	codec->patch_ops = cs421x_patch_ops;

	snd_hda_apply_fixup(codec, HDA_FIXUP_ACT_PROBE);

	return 0;

 error:
	cs_free(codec);
	codec->spec = NULL;
	return err;
}

static int patch_cs4213(struct hda_codec *codec)
{
	struct cs_spec *spec;
	int err;

	spec = kzalloc(sizeof(*spec), GFP_KERNEL);
	if (!spec)
		return -ENOMEM;
	codec->spec = spec;
	snd_hda_gen_init(&spec->gen);

	spec->vendor_nid = CS4213_VENDOR_NID;

	err = cs421x_parse_auto_config(codec);
	if (err < 0)
		goto error;

	codec->patch_ops = cs421x_patch_ops;
	return 0;

 error:
	cs_free(codec);
	codec->spec = NULL;
	return err;
}


/*
 * patch entries
 */
static const struct hda_codec_preset snd_hda_preset_cirrus[] = {
	{ .id = 0x10134206, .name = "CS4206", .patch = patch_cs420x },
	{ .id = 0x10134207, .name = "CS4207", .patch = patch_cs420x },
	{ .id = 0x10134210, .name = "CS4210", .patch = patch_cs4210 },
	{ .id = 0x10134213, .name = "CS4213", .patch = patch_cs4213 },
	{} /* terminator */
};

MODULE_ALIAS("snd-hda-codec-id:10134206");
MODULE_ALIAS("snd-hda-codec-id:10134207");
MODULE_ALIAS("snd-hda-codec-id:10134210");
MODULE_ALIAS("snd-hda-codec-id:10134213");

MODULE_LICENSE("GPL");
MODULE_DESCRIPTION("Cirrus Logic HD-audio codec");

static struct hda_codec_preset_list cirrus_list = {
	.preset = snd_hda_preset_cirrus,
	.owner = THIS_MODULE,
};

static int __init patch_cirrus_init(void)
{
	return snd_hda_add_codec_preset(&cirrus_list);
}

static void __exit patch_cirrus_exit(void)
{
	snd_hda_delete_codec_preset(&cirrus_list);
}

module_init(patch_cirrus_init)
module_exit(patch_cirrus_exit)<|MERGE_RESOLUTION|>--- conflicted
+++ resolved
@@ -1089,12 +1089,6 @@
 		if (spec->mic_detect)
 			cs_automic(codec, NULL);
 
-<<<<<<< HEAD
-		coef = 0x000a; /* ADC1/2 - Digital and Analog Soft Ramp */
-		cs_vendor_coef_set(codec, IDX_ADC_CFG, coef);
-
-=======
->>>>>>> 9931faca
 		coef = cs_vendor_coef_get(codec, IDX_BEEP_CFG);
 		if (is_active_pin(codec, CS_DMIC2_PIN_NID))
 			coef |= 1 << 4; /* DMIC2 2 chan on, GPIO1 off */
