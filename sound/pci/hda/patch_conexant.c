/*
 * HD audio interface patch for Conexant HDA audio codec
 *
 * Copyright (c) 2006 Pototskiy Akex <alex.pototskiy@gmail.com>
 * 		      Takashi Iwai <tiwai@suse.de>
 * 		      Tobin Davis  <tdavis@dsl-only.net>
 *
 *  This driver is free software; you can redistribute it and/or modify
 *  it under the terms of the GNU General Public License as published by
 *  the Free Software Foundation; either version 2 of the License, or
 *  (at your option) any later version.
 *
 *  This driver is distributed in the hope that it will be useful,
 *  but WITHOUT ANY WARRANTY; without even the implied warranty of
 *  MERCHANTABILITY or FITNESS FOR A PARTICULAR PURPOSE.  See the
 *  GNU General Public License for more details.
 *
 *  You should have received a copy of the GNU General Public License
 *  along with this program; if not, write to the Free Software
 *  Foundation, Inc., 59 Temple Place, Suite 330, Boston, MA  02111-1307 USA
 */

#include <linux/init.h>
#include <linux/delay.h>
#include <linux/slab.h>
#include <linux/pci.h>
#include <linux/module.h>
#include <sound/core.h>
#include <sound/jack.h>

#include "hda_codec.h"
#include "hda_local.h"
#include "hda_auto_parser.h"
#include "hda_beep.h"
#include "hda_jack.h"

#define CXT_PIN_DIR_IN              0x00
#define CXT_PIN_DIR_OUT             0x01
#define CXT_PIN_DIR_INOUT           0x02
#define CXT_PIN_DIR_IN_NOMICBIAS    0x03
#define CXT_PIN_DIR_INOUT_NOMICBIAS 0x04

#define CONEXANT_HP_EVENT	0x37
#define CONEXANT_MIC_EVENT	0x38
#define CONEXANT_LINE_EVENT	0x39

/* Conexant 5051 specific */

#define CXT5051_SPDIF_OUT	0x12
#define CXT5051_PORTB_EVENT	0x38
#define CXT5051_PORTC_EVENT	0x39

#define AUTO_MIC_PORTB		(1 << 1)
#define AUTO_MIC_PORTC		(1 << 2)

struct pin_dac_pair {
	hda_nid_t pin;
	hda_nid_t dac;
	int type;
};

struct imux_info {
	hda_nid_t pin;		/* input pin NID */
	hda_nid_t adc;		/* connected ADC NID */	
	hda_nid_t boost;	/* optional boost volume NID */
	int index;		/* corresponding to autocfg.input */
};

struct conexant_spec {
	struct hda_gen_spec gen;

	const struct snd_kcontrol_new *mixers[5];
	int num_mixers;
	hda_nid_t vmaster_nid;
	struct hda_vmaster_mute_hook vmaster_mute;
	bool vmaster_mute_led;

	const struct hda_verb *init_verbs[5];	/* initialization verbs
						 * don't forget NULL
						 * termination!
						 */
	unsigned int num_init_verbs;

	/* playback */
	struct hda_multi_out multiout;	/* playback set-up
					 * max_channels, dacs must be set
					 * dig_out_nid and hp_nid are optional
					 */
	unsigned int cur_eapd;
	unsigned int hp_present;
	unsigned int line_present;
	unsigned int auto_mic;
	int auto_mic_ext;		/* imux_pins[] index for ext mic */
	int auto_mic_dock;		/* imux_pins[] index for dock mic */
	int auto_mic_int;		/* imux_pins[] index for int mic */
	unsigned int need_dac_fix;
	hda_nid_t slave_dig_outs[2];

	/* capture */
	unsigned int num_adc_nids;
	const hda_nid_t *adc_nids;
	hda_nid_t dig_in_nid;		/* digital-in NID; optional */

	unsigned int cur_adc_idx;
	hda_nid_t cur_adc;
	unsigned int cur_adc_stream_tag;
	unsigned int cur_adc_format;

	const struct hda_pcm_stream *capture_stream;

	/* capture source */
	const struct hda_input_mux *input_mux;
	const hda_nid_t *capsrc_nids;
	unsigned int cur_mux[3];

	/* channel model */
	const struct hda_channel_mode *channel_mode;
	int num_channel_mode;

	/* PCM information */
	struct hda_pcm pcm_rec[2];	/* used in build_pcms() */

	unsigned int spdif_route;

	/* dynamic controls, init_verbs and input_mux */
	struct auto_pin_cfg autocfg;
	struct hda_input_mux private_imux;
	struct imux_info imux_info[HDA_MAX_NUM_INPUTS];
	hda_nid_t private_adc_nids[HDA_MAX_NUM_INPUTS];
	hda_nid_t private_dac_nids[AUTO_CFG_MAX_OUTS];
	struct pin_dac_pair dac_info[8];
	int dac_info_filled;

	unsigned int port_d_mode;
	unsigned int auto_mute:1;	/* used in auto-parser */
	unsigned int detect_line:1;	/* Line-out detection enabled */
	unsigned int automute_lines:1;	/* automute line-out as well */
	unsigned int automute_hp_lo:1;	/* both HP and LO available */
	unsigned int dell_automute:1;
	unsigned int dell_vostro:1;
	unsigned int ideapad:1;
	unsigned int thinkpad:1;
	unsigned int hp_laptop:1;
	unsigned int asus:1;
	unsigned int pin_eapd_ctrls:1;
	unsigned int fixup_stereo_dmic:1;

	unsigned int adc_switching:1;

	unsigned int ext_mic_present;
	unsigned int recording;
	void (*capture_prepare)(struct hda_codec *codec);
	void (*capture_cleanup)(struct hda_codec *codec);

	/* OLPC XO-1.5 supports DC input mode (e.g. for use with analog sensors)
	 * through the microphone jack.
	 * When the user enables this through a mixer switch, both internal and
	 * external microphones are disabled. Gain is fixed at 0dB. In this mode,
	 * we also allow the bias to be configured through a separate mixer
	 * control. */
	unsigned int dc_enable;
	unsigned int dc_input_bias; /* offset into cxt5066_olpc_dc_bias */
	unsigned int mic_boost; /* offset into cxt5066_analog_mic_boost */

	unsigned int beep_amp;

	/* extra EAPD pins */
	unsigned int num_eapds;
	hda_nid_t eapds[4];
};

static int conexant_playback_pcm_open(struct hda_pcm_stream *hinfo,
				      struct hda_codec *codec,
				      struct snd_pcm_substream *substream)
{
	struct conexant_spec *spec = codec->spec;
	return snd_hda_multi_out_analog_open(codec, &spec->multiout, substream,
					     hinfo);
}

static int conexant_playback_pcm_prepare(struct hda_pcm_stream *hinfo,
					 struct hda_codec *codec,
					 unsigned int stream_tag,
					 unsigned int format,
					 struct snd_pcm_substream *substream)
{
	struct conexant_spec *spec = codec->spec;
	return snd_hda_multi_out_analog_prepare(codec, &spec->multiout,
						stream_tag,
						format, substream);
}

static int conexant_playback_pcm_cleanup(struct hda_pcm_stream *hinfo,
					 struct hda_codec *codec,
					 struct snd_pcm_substream *substream)
{
	struct conexant_spec *spec = codec->spec;
	return snd_hda_multi_out_analog_cleanup(codec, &spec->multiout);
}

/*
 * Digital out
 */
static int conexant_dig_playback_pcm_open(struct hda_pcm_stream *hinfo,
					  struct hda_codec *codec,
					  struct snd_pcm_substream *substream)
{
	struct conexant_spec *spec = codec->spec;
	return snd_hda_multi_out_dig_open(codec, &spec->multiout);
}

static int conexant_dig_playback_pcm_close(struct hda_pcm_stream *hinfo,
					 struct hda_codec *codec,
					 struct snd_pcm_substream *substream)
{
	struct conexant_spec *spec = codec->spec;
	return snd_hda_multi_out_dig_close(codec, &spec->multiout);
}

static int conexant_dig_playback_pcm_prepare(struct hda_pcm_stream *hinfo,
					 struct hda_codec *codec,
					 unsigned int stream_tag,
					 unsigned int format,
					 struct snd_pcm_substream *substream)
{
	struct conexant_spec *spec = codec->spec;
	return snd_hda_multi_out_dig_prepare(codec, &spec->multiout,
					     stream_tag,
					     format, substream);
}

/*
 * Analog capture
 */
static int conexant_capture_pcm_prepare(struct hda_pcm_stream *hinfo,
				      struct hda_codec *codec,
				      unsigned int stream_tag,
				      unsigned int format,
				      struct snd_pcm_substream *substream)
{
	struct conexant_spec *spec = codec->spec;
	if (spec->capture_prepare)
		spec->capture_prepare(codec);
	snd_hda_codec_setup_stream(codec, spec->adc_nids[substream->number],
				   stream_tag, 0, format);
	return 0;
}

static int conexant_capture_pcm_cleanup(struct hda_pcm_stream *hinfo,
				      struct hda_codec *codec,
				      struct snd_pcm_substream *substream)
{
	struct conexant_spec *spec = codec->spec;
	snd_hda_codec_cleanup_stream(codec, spec->adc_nids[substream->number]);
	if (spec->capture_cleanup)
		spec->capture_cleanup(codec);
	return 0;
}



static const struct hda_pcm_stream conexant_pcm_analog_playback = {
	.substreams = 1,
	.channels_min = 2,
	.channels_max = 2,
	.nid = 0, /* fill later */
	.ops = {
		.open = conexant_playback_pcm_open,
		.prepare = conexant_playback_pcm_prepare,
		.cleanup = conexant_playback_pcm_cleanup
	},
};

static const struct hda_pcm_stream conexant_pcm_analog_capture = {
	.substreams = 1,
	.channels_min = 2,
	.channels_max = 2,
	.nid = 0, /* fill later */
	.ops = {
		.prepare = conexant_capture_pcm_prepare,
		.cleanup = conexant_capture_pcm_cleanup
	},
};


static const struct hda_pcm_stream conexant_pcm_digital_playback = {
	.substreams = 1,
	.channels_min = 2,
	.channels_max = 2,
	.nid = 0, /* fill later */
	.ops = {
		.open = conexant_dig_playback_pcm_open,
		.close = conexant_dig_playback_pcm_close,
		.prepare = conexant_dig_playback_pcm_prepare
	},
};

static const struct hda_pcm_stream conexant_pcm_digital_capture = {
	.substreams = 1,
	.channels_min = 2,
	.channels_max = 2,
	/* NID is set in alc_build_pcms */
};

static int cx5051_capture_pcm_prepare(struct hda_pcm_stream *hinfo,
				      struct hda_codec *codec,
				      unsigned int stream_tag,
				      unsigned int format,
				      struct snd_pcm_substream *substream)
{
	struct conexant_spec *spec = codec->spec;
	spec->cur_adc = spec->adc_nids[spec->cur_adc_idx];
	spec->cur_adc_stream_tag = stream_tag;
	spec->cur_adc_format = format;
	snd_hda_codec_setup_stream(codec, spec->cur_adc, stream_tag, 0, format);
	return 0;
}

static int cx5051_capture_pcm_cleanup(struct hda_pcm_stream *hinfo,
				      struct hda_codec *codec,
				      struct snd_pcm_substream *substream)
{
	struct conexant_spec *spec = codec->spec;
	snd_hda_codec_cleanup_stream(codec, spec->cur_adc);
	spec->cur_adc = 0;
	return 0;
}

static const struct hda_pcm_stream cx5051_pcm_analog_capture = {
	.substreams = 1,
	.channels_min = 2,
	.channels_max = 2,
	.nid = 0, /* fill later */
	.ops = {
		.prepare = cx5051_capture_pcm_prepare,
		.cleanup = cx5051_capture_pcm_cleanup
	},
};

static int conexant_build_pcms(struct hda_codec *codec)
{
	struct conexant_spec *spec = codec->spec;
	struct hda_pcm *info = spec->pcm_rec;

	codec->num_pcms = 1;
	codec->pcm_info = info;

	info->name = "CONEXANT Analog";
	info->stream[SNDRV_PCM_STREAM_PLAYBACK] = conexant_pcm_analog_playback;
	info->stream[SNDRV_PCM_STREAM_PLAYBACK].channels_max =
		spec->multiout.max_channels;
	info->stream[SNDRV_PCM_STREAM_PLAYBACK].nid =
		spec->multiout.dac_nids[0];
	if (spec->capture_stream)
		info->stream[SNDRV_PCM_STREAM_CAPTURE] = *spec->capture_stream;
	else {
		if (codec->vendor_id == 0x14f15051)
			info->stream[SNDRV_PCM_STREAM_CAPTURE] =
				cx5051_pcm_analog_capture;
		else {
			info->stream[SNDRV_PCM_STREAM_CAPTURE] =
				conexant_pcm_analog_capture;
			info->stream[SNDRV_PCM_STREAM_CAPTURE].substreams =
				spec->num_adc_nids;
		}
	}
	info->stream[SNDRV_PCM_STREAM_CAPTURE].nid = spec->adc_nids[0];

	if (spec->multiout.dig_out_nid) {
		info++;
		codec->num_pcms++;
		info->name = "Conexant Digital";
		info->pcm_type = HDA_PCM_TYPE_SPDIF;
		info->stream[SNDRV_PCM_STREAM_PLAYBACK] =
			conexant_pcm_digital_playback;
		info->stream[SNDRV_PCM_STREAM_PLAYBACK].nid =
			spec->multiout.dig_out_nid;
		if (spec->dig_in_nid) {
			info->stream[SNDRV_PCM_STREAM_CAPTURE] =
				conexant_pcm_digital_capture;
			info->stream[SNDRV_PCM_STREAM_CAPTURE].nid =
				spec->dig_in_nid;
		}
		if (spec->slave_dig_outs[0])
			codec->slave_dig_outs = spec->slave_dig_outs;
	}

	return 0;
}

static int conexant_mux_enum_info(struct snd_kcontrol *kcontrol,
	       			  struct snd_ctl_elem_info *uinfo)
{
	struct hda_codec *codec = snd_kcontrol_chip(kcontrol);
	struct conexant_spec *spec = codec->spec;

	return snd_hda_input_mux_info(spec->input_mux, uinfo);
}

static int conexant_mux_enum_get(struct snd_kcontrol *kcontrol,
				 struct snd_ctl_elem_value *ucontrol)
{
	struct hda_codec *codec = snd_kcontrol_chip(kcontrol);
	struct conexant_spec *spec = codec->spec;
	unsigned int adc_idx = snd_ctl_get_ioffidx(kcontrol, &ucontrol->id);

	ucontrol->value.enumerated.item[0] = spec->cur_mux[adc_idx];
	return 0;
}

static int conexant_mux_enum_put(struct snd_kcontrol *kcontrol,
				 struct snd_ctl_elem_value *ucontrol)
{
	struct hda_codec *codec = snd_kcontrol_chip(kcontrol);
	struct conexant_spec *spec = codec->spec;
	unsigned int adc_idx = snd_ctl_get_ioffidx(kcontrol, &ucontrol->id);

	return snd_hda_input_mux_put(codec, spec->input_mux, ucontrol,
				     spec->capsrc_nids[adc_idx],
				     &spec->cur_mux[adc_idx]);
}

static void conexant_set_power(struct hda_codec *codec, hda_nid_t fg,
			       unsigned int power_state)
{
	if (power_state == AC_PWRST_D3)
		msleep(100);
	snd_hda_codec_read(codec, fg, 0, AC_VERB_SET_POWER_STATE,
			    power_state);
	/* partial workaround for "azx_get_response timeout" */
	if (power_state == AC_PWRST_D0)
		msleep(10);
	snd_hda_codec_set_power_to_all(codec, fg, power_state, true);
}

static int conexant_init(struct hda_codec *codec)
{
	struct conexant_spec *spec = codec->spec;
	int i;

	for (i = 0; i < spec->num_init_verbs; i++)
		snd_hda_sequence_write(codec, spec->init_verbs[i]);
	return 0;
}

static void conexant_free(struct hda_codec *codec)
{
	snd_hda_detach_beep_device(codec);
	kfree(codec->spec);
}

static const struct snd_kcontrol_new cxt_capture_mixers[] = {
	{
		.iface = SNDRV_CTL_ELEM_IFACE_MIXER,
		.name = "Capture Source",
		.info = conexant_mux_enum_info,
		.get = conexant_mux_enum_get,
		.put = conexant_mux_enum_put
	},
	{}
};

#ifdef CONFIG_SND_HDA_INPUT_BEEP
/* additional beep mixers; the actual parameters are overwritten at build */
static const struct snd_kcontrol_new cxt_beep_mixer[] = {
	HDA_CODEC_VOLUME_MONO("Beep Playback Volume", 0, 1, 0, HDA_OUTPUT),
	HDA_CODEC_MUTE_BEEP_MONO("Beep Playback Switch", 0, 1, 0, HDA_OUTPUT),
	{ } /* end */
};
#endif

static const char * const slave_pfxs[] = {
	"Headphone", "Speaker", "Front", "Surround", "CLFE",
	NULL
};

static int conexant_build_controls(struct hda_codec *codec)
{
	struct conexant_spec *spec = codec->spec;
	unsigned int i;
	int err;

	for (i = 0; i < spec->num_mixers; i++) {
		err = snd_hda_add_new_ctls(codec, spec->mixers[i]);
		if (err < 0)
			return err;
	}
	if (spec->multiout.dig_out_nid) {
		err = snd_hda_create_spdif_out_ctls(codec,
						    spec->multiout.dig_out_nid,
						    spec->multiout.dig_out_nid);
		if (err < 0)
			return err;
		err = snd_hda_create_spdif_share_sw(codec,
						    &spec->multiout);
		if (err < 0)
			return err;
		spec->multiout.share_spdif = 1;
	} 
	if (spec->dig_in_nid) {
		err = snd_hda_create_spdif_in_ctls(codec,spec->dig_in_nid);
		if (err < 0)
			return err;
	}

	/* if we have no master control, let's create it */
	if (spec->vmaster_nid &&
	    !snd_hda_find_mixer_ctl(codec, "Master Playback Volume")) {
		unsigned int vmaster_tlv[4];
		snd_hda_set_vmaster_tlv(codec, spec->vmaster_nid,
					HDA_OUTPUT, vmaster_tlv);
		err = snd_hda_add_vmaster(codec, "Master Playback Volume",
					  vmaster_tlv, slave_pfxs,
					  "Playback Volume");
		if (err < 0)
			return err;
	}
	if (spec->vmaster_nid &&
	    !snd_hda_find_mixer_ctl(codec, "Master Playback Switch")) {
		err = __snd_hda_add_vmaster(codec, "Master Playback Switch",
					    NULL, slave_pfxs,
					    "Playback Switch", true,
					    &spec->vmaster_mute.sw_kctl);
		if (err < 0)
			return err;
	}

	if (spec->input_mux) {
		err = snd_hda_add_new_ctls(codec, cxt_capture_mixers);
		if (err < 0)
			return err;
	}

#ifdef CONFIG_SND_HDA_INPUT_BEEP
	/* create beep controls if needed */
	if (spec->beep_amp) {
		const struct snd_kcontrol_new *knew;
		for (knew = cxt_beep_mixer; knew->name; knew++) {
			struct snd_kcontrol *kctl;
			kctl = snd_ctl_new1(knew, codec);
			if (!kctl)
				return -ENOMEM;
			kctl->private_value = spec->beep_amp;
			err = snd_hda_ctl_add(codec, 0, kctl);
			if (err < 0)
				return err;
		}
	}
#endif

	return 0;
}

#ifdef CONFIG_SND_HDA_POWER_SAVE
static int conexant_suspend(struct hda_codec *codec, pm_message_t state)
{
	snd_hda_shutup_pins(codec);
	return 0;
}
#endif

static const struct hda_codec_ops conexant_patch_ops = {
	.build_controls = conexant_build_controls,
	.build_pcms = conexant_build_pcms,
	.init = conexant_init,
	.free = conexant_free,
	.set_power_state = conexant_set_power,
#ifdef CONFIG_SND_HDA_POWER_SAVE
	.suspend = conexant_suspend,
#endif
	.reboot_notify = snd_hda_shutup_pins,
};

#ifdef CONFIG_SND_HDA_INPUT_BEEP
#define set_beep_amp(spec, nid, idx, dir) \
	((spec)->beep_amp = HDA_COMPOSE_AMP_VAL(nid, 1, idx, dir))
#else
#define set_beep_amp(spec, nid, idx, dir) /* NOP */
#endif

static int patch_conexant_auto(struct hda_codec *codec);
/*
 * EAPD control
 * the private value = nid | (invert << 8)
 */

#define cxt_eapd_info		snd_ctl_boolean_mono_info

static int cxt_eapd_get(struct snd_kcontrol *kcontrol,
			     struct snd_ctl_elem_value *ucontrol)
{
	struct hda_codec *codec = snd_kcontrol_chip(kcontrol);
	struct conexant_spec *spec = codec->spec;
	int invert = (kcontrol->private_value >> 8) & 1;
	if (invert)
		ucontrol->value.integer.value[0] = !spec->cur_eapd;
	else
		ucontrol->value.integer.value[0] = spec->cur_eapd;
	return 0;

}

static int cxt_eapd_put(struct snd_kcontrol *kcontrol,
			     struct snd_ctl_elem_value *ucontrol)
{
	struct hda_codec *codec = snd_kcontrol_chip(kcontrol);
	struct conexant_spec *spec = codec->spec;
	int invert = (kcontrol->private_value >> 8) & 1;
	hda_nid_t nid = kcontrol->private_value & 0xff;
	unsigned int eapd;

	eapd = !!ucontrol->value.integer.value[0];
	if (invert)
		eapd = !eapd;
	if (eapd == spec->cur_eapd)
		return 0;
	
	spec->cur_eapd = eapd;
	snd_hda_codec_write_cache(codec, nid,
				  0, AC_VERB_SET_EAPD_BTLENABLE,
				  eapd ? 0x02 : 0x00);
	return 1;
}

/* controls for test mode */
#ifdef CONFIG_SND_DEBUG

#define CXT_EAPD_SWITCH(xname, nid, mask) \
	{ .iface = SNDRV_CTL_ELEM_IFACE_MIXER, .name = xname, .index = 0,  \
	  .info = cxt_eapd_info, \
	  .get = cxt_eapd_get, \
	  .put = cxt_eapd_put, \
	  .private_value = nid | (mask<<16) }



static int conexant_ch_mode_info(struct snd_kcontrol *kcontrol,
				 struct snd_ctl_elem_info *uinfo)
{
	struct hda_codec *codec = snd_kcontrol_chip(kcontrol);
	struct conexant_spec *spec = codec->spec;
	return snd_hda_ch_mode_info(codec, uinfo, spec->channel_mode,
				    spec->num_channel_mode);
}

static int conexant_ch_mode_get(struct snd_kcontrol *kcontrol,
				struct snd_ctl_elem_value *ucontrol)
{
	struct hda_codec *codec = snd_kcontrol_chip(kcontrol);
	struct conexant_spec *spec = codec->spec;
	return snd_hda_ch_mode_get(codec, ucontrol, spec->channel_mode,
				   spec->num_channel_mode,
				   spec->multiout.max_channels);
}

static int conexant_ch_mode_put(struct snd_kcontrol *kcontrol,
				struct snd_ctl_elem_value *ucontrol)
{
	struct hda_codec *codec = snd_kcontrol_chip(kcontrol);
	struct conexant_spec *spec = codec->spec;
	int err = snd_hda_ch_mode_put(codec, ucontrol, spec->channel_mode,
				      spec->num_channel_mode,
				      &spec->multiout.max_channels);
	if (err >= 0 && spec->need_dac_fix)
		spec->multiout.num_dacs = spec->multiout.max_channels / 2;
	return err;
}

#define CXT_PIN_MODE(xname, nid, dir) \
	{ .iface = SNDRV_CTL_ELEM_IFACE_MIXER, .name = xname, .index = 0,  \
	  .info = conexant_ch_mode_info, \
	  .get = conexant_ch_mode_get, \
	  .put = conexant_ch_mode_put, \
	  .private_value = nid | (dir<<16) }

#endif /* CONFIG_SND_DEBUG */

/* Conexant 5045 specific */

static const hda_nid_t cxt5045_dac_nids[1] = { 0x19 };
static const hda_nid_t cxt5045_adc_nids[1] = { 0x1a };
static const hda_nid_t cxt5045_capsrc_nids[1] = { 0x1a };
#define CXT5045_SPDIF_OUT	0x18

static const struct hda_channel_mode cxt5045_modes[1] = {
	{ 2, NULL },
};

static const struct hda_input_mux cxt5045_capture_source = {
	.num_items = 2,
	.items = {
		{ "Internal Mic", 0x1 },
		{ "Mic",          0x2 },
	}
};

static const struct hda_input_mux cxt5045_capture_source_benq = {
	.num_items = 4,
	.items = {
		{ "Internal Mic", 0x1 },
		{ "Mic",          0x2 },
		{ "Line",         0x3 },
		{ "Mixer",        0x0 },
	}
};

static const struct hda_input_mux cxt5045_capture_source_hp530 = {
	.num_items = 2,
	.items = {
		{ "Mic",          0x1 },
		{ "Internal Mic", 0x2 },
	}
};

/* turn on/off EAPD (+ mute HP) as a master switch */
static int cxt5045_hp_master_sw_put(struct snd_kcontrol *kcontrol,
				    struct snd_ctl_elem_value *ucontrol)
{
	struct hda_codec *codec = snd_kcontrol_chip(kcontrol);
	struct conexant_spec *spec = codec->spec;
	unsigned int bits;

	if (!cxt_eapd_put(kcontrol, ucontrol))
		return 0;

	/* toggle internal speakers mute depending of presence of
	 * the headphone jack
	 */
	bits = (!spec->hp_present && spec->cur_eapd) ? 0 : HDA_AMP_MUTE;
	snd_hda_codec_amp_stereo(codec, 0x10, HDA_OUTPUT, 0,
				 HDA_AMP_MUTE, bits);

	bits = spec->cur_eapd ? 0 : HDA_AMP_MUTE;
	snd_hda_codec_amp_stereo(codec, 0x11, HDA_OUTPUT, 0,
				 HDA_AMP_MUTE, bits);
	return 1;
}

/* bind volumes of both NID 0x10 and 0x11 */
static const struct hda_bind_ctls cxt5045_hp_bind_master_vol = {
	.ops = &snd_hda_bind_vol,
	.values = {
		HDA_COMPOSE_AMP_VAL(0x10, 3, 0, HDA_OUTPUT),
		HDA_COMPOSE_AMP_VAL(0x11, 3, 0, HDA_OUTPUT),
		0
	},
};

/* toggle input of built-in and mic jack appropriately */
static void cxt5045_hp_automic(struct hda_codec *codec)
{
	static const struct hda_verb mic_jack_on[] = {
		{0x14, AC_VERB_SET_AMP_GAIN_MUTE, 0xb080},
		{0x12, AC_VERB_SET_AMP_GAIN_MUTE, 0xb000},
		{}
	};
	static const struct hda_verb mic_jack_off[] = {
		{0x12, AC_VERB_SET_AMP_GAIN_MUTE, 0xb080},
		{0x14, AC_VERB_SET_AMP_GAIN_MUTE, 0xb000},
		{}
	};
	unsigned int present;

	present = snd_hda_jack_detect(codec, 0x12);
	if (present)
		snd_hda_sequence_write(codec, mic_jack_on);
	else
		snd_hda_sequence_write(codec, mic_jack_off);
}


/* mute internal speaker if HP is plugged */
static void cxt5045_hp_automute(struct hda_codec *codec)
{
	struct conexant_spec *spec = codec->spec;
	unsigned int bits;

	spec->hp_present = snd_hda_jack_detect(codec, 0x11);

	bits = (spec->hp_present || !spec->cur_eapd) ? HDA_AMP_MUTE : 0; 
	snd_hda_codec_amp_stereo(codec, 0x10, HDA_OUTPUT, 0,
				 HDA_AMP_MUTE, bits);
}

/* unsolicited event for HP jack sensing */
static void cxt5045_hp_unsol_event(struct hda_codec *codec,
				   unsigned int res)
{
	res >>= 26;
	switch (res) {
	case CONEXANT_HP_EVENT:
		cxt5045_hp_automute(codec);
		break;
	case CONEXANT_MIC_EVENT:
		cxt5045_hp_automic(codec);
		break;

	}
}

static const struct snd_kcontrol_new cxt5045_mixers[] = {
	HDA_CODEC_VOLUME("Capture Volume", 0x1a, 0x00, HDA_INPUT),
	HDA_CODEC_MUTE("Capture Switch", 0x1a, 0x0, HDA_INPUT),
	HDA_CODEC_VOLUME("PCM Playback Volume", 0x17, 0x0, HDA_INPUT),
	HDA_CODEC_MUTE("PCM Playback Switch", 0x17, 0x0, HDA_INPUT),
	HDA_CODEC_VOLUME("Internal Mic Playback Volume", 0x17, 0x1, HDA_INPUT),
	HDA_CODEC_MUTE("Internal Mic Playback Switch", 0x17, 0x1, HDA_INPUT),
	HDA_CODEC_VOLUME("Mic Playback Volume", 0x17, 0x2, HDA_INPUT),
	HDA_CODEC_MUTE("Mic Playback Switch", 0x17, 0x2, HDA_INPUT),
	HDA_BIND_VOL("Master Playback Volume", &cxt5045_hp_bind_master_vol),
	{
		.iface = SNDRV_CTL_ELEM_IFACE_MIXER,
		.name = "Master Playback Switch",
		.info = cxt_eapd_info,
		.get = cxt_eapd_get,
		.put = cxt5045_hp_master_sw_put,
		.private_value = 0x10,
	},

	{}
};

static const struct snd_kcontrol_new cxt5045_benq_mixers[] = {
	HDA_CODEC_VOLUME("Line Playback Volume", 0x17, 0x3, HDA_INPUT),
	HDA_CODEC_MUTE("Line Playback Switch", 0x17, 0x3, HDA_INPUT),

	{}
};

static const struct snd_kcontrol_new cxt5045_mixers_hp530[] = {
	HDA_CODEC_VOLUME("Capture Volume", 0x1a, 0x00, HDA_INPUT),
	HDA_CODEC_MUTE("Capture Switch", 0x1a, 0x0, HDA_INPUT),
	HDA_CODEC_VOLUME("PCM Playback Volume", 0x17, 0x0, HDA_INPUT),
	HDA_CODEC_MUTE("PCM Playback Switch", 0x17, 0x0, HDA_INPUT),
	HDA_CODEC_VOLUME("Internal Mic Playback Volume", 0x17, 0x2, HDA_INPUT),
	HDA_CODEC_MUTE("Internal Mic Playback Switch", 0x17, 0x2, HDA_INPUT),
	HDA_CODEC_VOLUME("Mic Playback Volume", 0x17, 0x1, HDA_INPUT),
	HDA_CODEC_MUTE("Mic Playback Switch", 0x17, 0x1, HDA_INPUT),
	HDA_BIND_VOL("Master Playback Volume", &cxt5045_hp_bind_master_vol),
	{
		.iface = SNDRV_CTL_ELEM_IFACE_MIXER,
		.name = "Master Playback Switch",
		.info = cxt_eapd_info,
		.get = cxt_eapd_get,
		.put = cxt5045_hp_master_sw_put,
		.private_value = 0x10,
	},

	{}
};

static const struct hda_verb cxt5045_init_verbs[] = {
	/* Line in, Mic */
	{0x12, AC_VERB_SET_PIN_WIDGET_CONTROL, PIN_IN|AC_PINCTL_VREF_80 },
	{0x14, AC_VERB_SET_PIN_WIDGET_CONTROL, PIN_IN|AC_PINCTL_VREF_80 },
	/* HP, Amp  */
	{0x10, AC_VERB_SET_PIN_WIDGET_CONTROL, PIN_OUT},
	{0x10, AC_VERB_SET_CONNECT_SEL, 0x1},
	{0x11, AC_VERB_SET_PIN_WIDGET_CONTROL, PIN_HP},
	{0x11, AC_VERB_SET_CONNECT_SEL, 0x1},
	{0x17, AC_VERB_SET_AMP_GAIN_MUTE, AMP_IN_MUTE(0)},
	{0x17, AC_VERB_SET_AMP_GAIN_MUTE, AMP_IN_MUTE(1)},
	{0x17, AC_VERB_SET_AMP_GAIN_MUTE, AMP_IN_MUTE(2)},
	{0x17, AC_VERB_SET_AMP_GAIN_MUTE, AMP_IN_MUTE(3)},
	{0x17, AC_VERB_SET_AMP_GAIN_MUTE, AMP_IN_MUTE(4)},
	/* Record selector: Internal mic */
	{0x1a, AC_VERB_SET_CONNECT_SEL,0x1},
	{0x1a, AC_VERB_SET_AMP_GAIN_MUTE,
	 AC_AMP_SET_INPUT|AC_AMP_SET_RIGHT|AC_AMP_SET_LEFT|0x17},
	/* SPDIF route: PCM */
	{0x13, AC_VERB_SET_PIN_WIDGET_CONTROL, PIN_OUT},
	{ 0x13, AC_VERB_SET_CONNECT_SEL, 0x0 },
	/* EAPD */
	{0x10, AC_VERB_SET_EAPD_BTLENABLE, 0x2 }, /* default on */ 
	{ } /* end */
};

static const struct hda_verb cxt5045_benq_init_verbs[] = {
	/* Internal Mic, Mic */
	{0x12, AC_VERB_SET_PIN_WIDGET_CONTROL, PIN_IN|AC_PINCTL_VREF_80 },
	{0x14, AC_VERB_SET_PIN_WIDGET_CONTROL, PIN_IN|AC_PINCTL_VREF_80 },
	/* Line In,HP, Amp  */
	{0x10, AC_VERB_SET_PIN_WIDGET_CONTROL, PIN_OUT},
	{0x10, AC_VERB_SET_CONNECT_SEL, 0x1},
	{0x11, AC_VERB_SET_PIN_WIDGET_CONTROL, PIN_IN},
	{0x11, AC_VERB_SET_CONNECT_SEL, 0x1},
	{0x17, AC_VERB_SET_AMP_GAIN_MUTE, AMP_IN_MUTE(0)},
	{0x17, AC_VERB_SET_AMP_GAIN_MUTE, AMP_IN_MUTE(1)},
	{0x17, AC_VERB_SET_AMP_GAIN_MUTE, AMP_IN_MUTE(2)},
	{0x17, AC_VERB_SET_AMP_GAIN_MUTE, AMP_IN_MUTE(3)},
	{0x17, AC_VERB_SET_AMP_GAIN_MUTE, AMP_IN_MUTE(4)},
	/* Record selector: Internal mic */
	{0x1a, AC_VERB_SET_CONNECT_SEL, 0x1},
	{0x1a, AC_VERB_SET_AMP_GAIN_MUTE,
	 AC_AMP_SET_INPUT|AC_AMP_SET_RIGHT|AC_AMP_SET_LEFT|0x17},
	/* SPDIF route: PCM */
	{0x13, AC_VERB_SET_PIN_WIDGET_CONTROL, PIN_OUT},
	{0x13, AC_VERB_SET_CONNECT_SEL, 0x0},
	/* EAPD */
	{0x10, AC_VERB_SET_EAPD_BTLENABLE, 0x2}, /* default on */
	{ } /* end */
};

static const struct hda_verb cxt5045_hp_sense_init_verbs[] = {
	/* pin sensing on HP jack */
	{0x11, AC_VERB_SET_UNSOLICITED_ENABLE, AC_USRSP_EN | CONEXANT_HP_EVENT},
	{ } /* end */
};

static const struct hda_verb cxt5045_mic_sense_init_verbs[] = {
	/* pin sensing on HP jack */
	{0x12, AC_VERB_SET_UNSOLICITED_ENABLE, AC_USRSP_EN | CONEXANT_MIC_EVENT},
	{ } /* end */
};

#ifdef CONFIG_SND_DEBUG
/* Test configuration for debugging, modelled after the ALC260 test
 * configuration.
 */
static const struct hda_input_mux cxt5045_test_capture_source = {
	.num_items = 5,
	.items = {
		{ "MIXER", 0x0 },
		{ "MIC1 pin", 0x1 },
		{ "LINE1 pin", 0x2 },
		{ "HP-OUT pin", 0x3 },
		{ "CD pin", 0x4 },
        },
};

static const struct snd_kcontrol_new cxt5045_test_mixer[] = {

	/* Output controls */
	HDA_CODEC_VOLUME("Speaker Playback Volume", 0x10, 0x0, HDA_OUTPUT),
	HDA_CODEC_MUTE("Speaker Playback Switch", 0x10, 0x0, HDA_OUTPUT),
	HDA_CODEC_VOLUME("HP-OUT Playback Volume", 0x11, 0x0, HDA_OUTPUT),
	HDA_CODEC_MUTE("HP-OUT Playback Switch", 0x11, 0x0, HDA_OUTPUT),
	HDA_CODEC_VOLUME("LINE1 Playback Volume", 0x12, 0x0, HDA_OUTPUT),
	HDA_CODEC_MUTE("LINE1 Playback Switch", 0x12, 0x0, HDA_OUTPUT),
	
	/* Modes for retasking pin widgets */
	CXT_PIN_MODE("HP-OUT pin mode", 0x11, CXT_PIN_DIR_INOUT),
	CXT_PIN_MODE("LINE1 pin mode", 0x12, CXT_PIN_DIR_INOUT),

	/* EAPD Switch Control */
	CXT_EAPD_SWITCH("External Amplifier", 0x10, 0x0),

	/* Loopback mixer controls */

	HDA_CODEC_VOLUME("PCM Volume", 0x17, 0x0, HDA_INPUT),
	HDA_CODEC_MUTE("PCM Switch", 0x17, 0x0, HDA_INPUT),
	HDA_CODEC_VOLUME("MIC1 pin Volume", 0x17, 0x1, HDA_INPUT),
	HDA_CODEC_MUTE("MIC1 pin Switch", 0x17, 0x1, HDA_INPUT),
	HDA_CODEC_VOLUME("LINE1 pin Volume", 0x17, 0x2, HDA_INPUT),
	HDA_CODEC_MUTE("LINE1 pin Switch", 0x17, 0x2, HDA_INPUT),
	HDA_CODEC_VOLUME("HP-OUT pin Volume", 0x17, 0x3, HDA_INPUT),
	HDA_CODEC_MUTE("HP-OUT pin Switch", 0x17, 0x3, HDA_INPUT),
	HDA_CODEC_VOLUME("CD pin Volume", 0x17, 0x4, HDA_INPUT),
	HDA_CODEC_MUTE("CD pin Switch", 0x17, 0x4, HDA_INPUT),
	{
		.iface = SNDRV_CTL_ELEM_IFACE_MIXER,
		.name = "Input Source",
		.info = conexant_mux_enum_info,
		.get = conexant_mux_enum_get,
		.put = conexant_mux_enum_put,
	},
	/* Audio input controls */
	HDA_CODEC_VOLUME("Capture Volume", 0x1a, 0x0, HDA_INPUT),
	HDA_CODEC_MUTE("Capture Switch", 0x1a, 0x0, HDA_INPUT),
	{ } /* end */
};

static const struct hda_verb cxt5045_test_init_verbs[] = {
	/* Set connections */
	{ 0x10, AC_VERB_SET_CONNECT_SEL, 0x0 },
	{ 0x11, AC_VERB_SET_CONNECT_SEL, 0x0 },
	{ 0x12, AC_VERB_SET_CONNECT_SEL, 0x0 },
	/* Enable retasking pins as output, initially without power amp */
	{0x12, AC_VERB_SET_PIN_WIDGET_CONTROL, PIN_OUT},
	{0x11, AC_VERB_SET_PIN_WIDGET_CONTROL, PIN_OUT},

	/* Disable digital (SPDIF) pins initially, but users can enable
	 * them via a mixer switch.  In the case of SPDIF-out, this initverb
	 * payload also sets the generation to 0, output to be in "consumer"
	 * PCM format, copyright asserted, no pre-emphasis and no validity
	 * control.
	 */
	{0x13, AC_VERB_SET_PIN_WIDGET_CONTROL, PIN_OUT},
	{0x18, AC_VERB_SET_DIGI_CONVERT_1, 0},

	/* Unmute retasking pin widget output buffers since the default
	 * state appears to be output.  As the pin mode is changed by the
	 * user the pin mode control will take care of enabling the pin's
	 * input/output buffers as needed.
	 */
	{0x12, AC_VERB_SET_AMP_GAIN_MUTE, AMP_OUT_UNMUTE},
	{0x11, AC_VERB_SET_AMP_GAIN_MUTE, AMP_OUT_UNMUTE},

	/* Mute capture amp left and right */
	{0x1a, AC_VERB_SET_AMP_GAIN_MUTE, AMP_IN_MUTE(0)},

	/* Set ADC connection select to match default mixer setting (mic1
	 * pin)
	 */
	{0x1a, AC_VERB_SET_CONNECT_SEL, 0x01},
	{0x17, AC_VERB_SET_CONNECT_SEL, 0x01},

	/* Mute all inputs to mixer widget (even unconnected ones) */
	{0x17, AC_VERB_SET_AMP_GAIN_MUTE, AMP_IN_MUTE(0)}, /* Mixer */
	{0x17, AC_VERB_SET_AMP_GAIN_MUTE, AMP_IN_MUTE(1)}, /* Mic1 pin */
	{0x17, AC_VERB_SET_AMP_GAIN_MUTE, AMP_IN_MUTE(2)}, /* Line pin */
	{0x17, AC_VERB_SET_AMP_GAIN_MUTE, AMP_IN_MUTE(3)}, /* HP pin */
	{0x17, AC_VERB_SET_AMP_GAIN_MUTE, AMP_IN_MUTE(4)}, /* CD pin */

	{ }
};
#endif


/* initialize jack-sensing, too */
static int cxt5045_init(struct hda_codec *codec)
{
	conexant_init(codec);
	cxt5045_hp_automute(codec);
	return 0;
}


enum {
	CXT5045_LAPTOP_HPSENSE,
	CXT5045_LAPTOP_MICSENSE,
	CXT5045_LAPTOP_HPMICSENSE,
	CXT5045_BENQ,
	CXT5045_LAPTOP_HP530,
#ifdef CONFIG_SND_DEBUG
	CXT5045_TEST,
#endif
	CXT5045_AUTO,
	CXT5045_MODELS
};

static const char * const cxt5045_models[CXT5045_MODELS] = {
	[CXT5045_LAPTOP_HPSENSE]	= "laptop-hpsense",
	[CXT5045_LAPTOP_MICSENSE]	= "laptop-micsense",
	[CXT5045_LAPTOP_HPMICSENSE]	= "laptop-hpmicsense",
	[CXT5045_BENQ]			= "benq",
	[CXT5045_LAPTOP_HP530]		= "laptop-hp530",
#ifdef CONFIG_SND_DEBUG
	[CXT5045_TEST]		= "test",
#endif
	[CXT5045_AUTO]			= "auto",
};

static const struct snd_pci_quirk cxt5045_cfg_tbl[] = {
	SND_PCI_QUIRK(0x103c, 0x30d5, "HP 530", CXT5045_LAPTOP_HP530),
	SND_PCI_QUIRK(0x1179, 0xff31, "Toshiba P105", CXT5045_LAPTOP_MICSENSE),
	SND_PCI_QUIRK(0x152d, 0x0753, "Benq R55E", CXT5045_BENQ),
	SND_PCI_QUIRK(0x1734, 0x10ad, "Fujitsu Si1520", CXT5045_LAPTOP_MICSENSE),
	SND_PCI_QUIRK(0x1734, 0x10cb, "Fujitsu Si3515", CXT5045_LAPTOP_HPMICSENSE),
	SND_PCI_QUIRK(0x1734, 0x110e, "Fujitsu V5505",
		      CXT5045_LAPTOP_HPMICSENSE),
	SND_PCI_QUIRK(0x1509, 0x1e40, "FIC", CXT5045_LAPTOP_HPMICSENSE),
	SND_PCI_QUIRK(0x1509, 0x2f05, "FIC", CXT5045_LAPTOP_HPMICSENSE),
	SND_PCI_QUIRK(0x1509, 0x2f06, "FIC", CXT5045_LAPTOP_HPMICSENSE),
	SND_PCI_QUIRK_MASK(0x1631, 0xff00, 0xc100, "Packard Bell",
			   CXT5045_LAPTOP_HPMICSENSE),
	SND_PCI_QUIRK(0x8086, 0x2111, "Conexant Reference board", CXT5045_LAPTOP_HPSENSE),
	{}
};

static int patch_cxt5045(struct hda_codec *codec)
{
	struct conexant_spec *spec;
	int board_config;

	board_config = snd_hda_check_board_config(codec, CXT5045_MODELS,
						  cxt5045_models,
						  cxt5045_cfg_tbl);
	if (board_config < 0)
		board_config = CXT5045_AUTO; /* model=auto as default */
	if (board_config == CXT5045_AUTO)
		return patch_conexant_auto(codec);

	spec = kzalloc(sizeof(*spec), GFP_KERNEL);
	if (!spec)
		return -ENOMEM;
	codec->spec = spec;
	codec->single_adc_amp = 1;

	spec->multiout.max_channels = 2;
	spec->multiout.num_dacs = ARRAY_SIZE(cxt5045_dac_nids);
	spec->multiout.dac_nids = cxt5045_dac_nids;
	spec->multiout.dig_out_nid = CXT5045_SPDIF_OUT;
	spec->num_adc_nids = 1;
	spec->adc_nids = cxt5045_adc_nids;
	spec->capsrc_nids = cxt5045_capsrc_nids;
	spec->input_mux = &cxt5045_capture_source;
	spec->num_mixers = 1;
	spec->mixers[0] = cxt5045_mixers;
	spec->num_init_verbs = 1;
	spec->init_verbs[0] = cxt5045_init_verbs;
	spec->spdif_route = 0;
	spec->num_channel_mode = ARRAY_SIZE(cxt5045_modes);
	spec->channel_mode = cxt5045_modes;

	set_beep_amp(spec, 0x16, 0, 1);

	codec->patch_ops = conexant_patch_ops;

	switch (board_config) {
	case CXT5045_LAPTOP_HPSENSE:
		codec->patch_ops.unsol_event = cxt5045_hp_unsol_event;
		spec->input_mux = &cxt5045_capture_source;
		spec->num_init_verbs = 2;
		spec->init_verbs[1] = cxt5045_hp_sense_init_verbs;
		spec->mixers[0] = cxt5045_mixers;
		codec->patch_ops.init = cxt5045_init;
		break;
	case CXT5045_LAPTOP_MICSENSE:
		codec->patch_ops.unsol_event = cxt5045_hp_unsol_event;
		spec->input_mux = &cxt5045_capture_source;
		spec->num_init_verbs = 2;
		spec->init_verbs[1] = cxt5045_mic_sense_init_verbs;
		spec->mixers[0] = cxt5045_mixers;
		codec->patch_ops.init = cxt5045_init;
		break;
	default:
	case CXT5045_LAPTOP_HPMICSENSE:
		codec->patch_ops.unsol_event = cxt5045_hp_unsol_event;
		spec->input_mux = &cxt5045_capture_source;
		spec->num_init_verbs = 3;
		spec->init_verbs[1] = cxt5045_hp_sense_init_verbs;
		spec->init_verbs[2] = cxt5045_mic_sense_init_verbs;
		spec->mixers[0] = cxt5045_mixers;
		codec->patch_ops.init = cxt5045_init;
		break;
	case CXT5045_BENQ:
		codec->patch_ops.unsol_event = cxt5045_hp_unsol_event;
		spec->input_mux = &cxt5045_capture_source_benq;
		spec->num_init_verbs = 1;
		spec->init_verbs[0] = cxt5045_benq_init_verbs;
		spec->mixers[0] = cxt5045_mixers;
		spec->mixers[1] = cxt5045_benq_mixers;
		spec->num_mixers = 2;
		codec->patch_ops.init = cxt5045_init;
		break;
	case CXT5045_LAPTOP_HP530:
		codec->patch_ops.unsol_event = cxt5045_hp_unsol_event;
		spec->input_mux = &cxt5045_capture_source_hp530;
		spec->num_init_verbs = 2;
		spec->init_verbs[1] = cxt5045_hp_sense_init_verbs;
		spec->mixers[0] = cxt5045_mixers_hp530;
		codec->patch_ops.init = cxt5045_init;
		break;
#ifdef CONFIG_SND_DEBUG
	case CXT5045_TEST:
		spec->input_mux = &cxt5045_test_capture_source;
		spec->mixers[0] = cxt5045_test_mixer;
		spec->init_verbs[0] = cxt5045_test_init_verbs;
		break;
		
#endif	
	}

	switch (codec->subsystem_id >> 16) {
	case 0x103c:
	case 0x1631:
	case 0x1734:
	case 0x17aa:
		/* HP, Packard Bell, Fujitsu-Siemens & Lenovo laptops have
		 * really bad sound over 0dB on NID 0x17. Fix max PCM level to
		 * 0 dB (originally it has 0x2b steps with 0dB offset 0x14)
		 */
		snd_hda_override_amp_caps(codec, 0x17, HDA_INPUT,
					  (0x14 << AC_AMPCAP_OFFSET_SHIFT) |
					  (0x14 << AC_AMPCAP_NUM_STEPS_SHIFT) |
					  (0x05 << AC_AMPCAP_STEP_SIZE_SHIFT) |
					  (1 << AC_AMPCAP_MUTE_SHIFT));
		break;
	}

	if (spec->beep_amp)
		snd_hda_attach_beep_device(codec, spec->beep_amp);

	return 0;
}


/* Conexant 5047 specific */
#define CXT5047_SPDIF_OUT	0x11

static const hda_nid_t cxt5047_dac_nids[1] = { 0x10 }; /* 0x1c */
static const hda_nid_t cxt5047_adc_nids[1] = { 0x12 };
static const hda_nid_t cxt5047_capsrc_nids[1] = { 0x1a };

static const struct hda_channel_mode cxt5047_modes[1] = {
	{ 2, NULL },
};

static const struct hda_input_mux cxt5047_toshiba_capture_source = {
	.num_items = 2,
	.items = {
		{ "ExtMic", 0x2 },
		{ "Line-In", 0x1 },
	}
};

/* turn on/off EAPD (+ mute HP) as a master switch */
static int cxt5047_hp_master_sw_put(struct snd_kcontrol *kcontrol,
				    struct snd_ctl_elem_value *ucontrol)
{
	struct hda_codec *codec = snd_kcontrol_chip(kcontrol);
	struct conexant_spec *spec = codec->spec;
	unsigned int bits;

	if (!cxt_eapd_put(kcontrol, ucontrol))
		return 0;

	/* toggle internal speakers mute depending of presence of
	 * the headphone jack
	 */
	bits = (!spec->hp_present && spec->cur_eapd) ? 0 : HDA_AMP_MUTE;
	/* NOTE: Conexat codec needs the index for *OUTPUT* amp of
	 * pin widgets unlike other codecs.  In this case, we need to
	 * set index 0x01 for the volume from the mixer amp 0x19.
	 */
	snd_hda_codec_amp_stereo(codec, 0x1d, HDA_OUTPUT, 0x01,
				 HDA_AMP_MUTE, bits);
	bits = spec->cur_eapd ? 0 : HDA_AMP_MUTE;
	snd_hda_codec_amp_stereo(codec, 0x13, HDA_OUTPUT, 0,
				 HDA_AMP_MUTE, bits);
	return 1;
}

/* mute internal speaker if HP is plugged */
static void cxt5047_hp_automute(struct hda_codec *codec)
{
	struct conexant_spec *spec = codec->spec;
	unsigned int bits;

	spec->hp_present = snd_hda_jack_detect(codec, 0x13);

	bits = (spec->hp_present || !spec->cur_eapd) ? HDA_AMP_MUTE : 0;
	/* See the note in cxt5047_hp_master_sw_put */
	snd_hda_codec_amp_stereo(codec, 0x1d, HDA_OUTPUT, 0x01,
				 HDA_AMP_MUTE, bits);
}

/* toggle input of built-in and mic jack appropriately */
static void cxt5047_hp_automic(struct hda_codec *codec)
{
	static const struct hda_verb mic_jack_on[] = {
		{0x15, AC_VERB_SET_AMP_GAIN_MUTE, AMP_OUT_MUTE},
		{0x17, AC_VERB_SET_AMP_GAIN_MUTE, AMP_OUT_UNMUTE},
		{}
	};
	static const struct hda_verb mic_jack_off[] = {
		{0x17, AC_VERB_SET_AMP_GAIN_MUTE, AMP_OUT_MUTE},
		{0x15, AC_VERB_SET_AMP_GAIN_MUTE, AMP_OUT_UNMUTE},
		{}
	};
	unsigned int present;

	present = snd_hda_jack_detect(codec, 0x15);
	if (present)
		snd_hda_sequence_write(codec, mic_jack_on);
	else
		snd_hda_sequence_write(codec, mic_jack_off);
}

/* unsolicited event for HP jack sensing */
static void cxt5047_hp_unsol_event(struct hda_codec *codec,
				  unsigned int res)
{
	switch (res >> 26) {
	case CONEXANT_HP_EVENT:
		cxt5047_hp_automute(codec);
		break;
	case CONEXANT_MIC_EVENT:
		cxt5047_hp_automic(codec);
		break;
	}
}

static const struct snd_kcontrol_new cxt5047_base_mixers[] = {
	HDA_CODEC_VOLUME("Mic Playback Volume", 0x19, 0x02, HDA_INPUT),
	HDA_CODEC_MUTE("Mic Playback Switch", 0x19, 0x02, HDA_INPUT),
	HDA_CODEC_VOLUME("Mic Boost Volume", 0x1a, 0x0, HDA_OUTPUT),
	HDA_CODEC_VOLUME("Capture Volume", 0x12, 0x03, HDA_INPUT),
	HDA_CODEC_MUTE("Capture Switch", 0x12, 0x03, HDA_INPUT),
	HDA_CODEC_VOLUME("PCM Volume", 0x10, 0x00, HDA_OUTPUT),
	HDA_CODEC_MUTE("PCM Switch", 0x10, 0x00, HDA_OUTPUT),
	{
		.iface = SNDRV_CTL_ELEM_IFACE_MIXER,
		.name = "Master Playback Switch",
		.info = cxt_eapd_info,
		.get = cxt_eapd_get,
		.put = cxt5047_hp_master_sw_put,
		.private_value = 0x13,
	},

	{}
};

static const struct snd_kcontrol_new cxt5047_hp_spk_mixers[] = {
	/* See the note in cxt5047_hp_master_sw_put */
	HDA_CODEC_VOLUME("Speaker Playback Volume", 0x1d, 0x01, HDA_OUTPUT),
	HDA_CODEC_VOLUME("Headphone Playback Volume", 0x13, 0x00, HDA_OUTPUT),
	{}
};

static const struct snd_kcontrol_new cxt5047_hp_only_mixers[] = {
	HDA_CODEC_VOLUME("Master Playback Volume", 0x13, 0x00, HDA_OUTPUT),
	{ } /* end */
};

static const struct hda_verb cxt5047_init_verbs[] = {
	/* Line in, Mic, Built-in Mic */
	{0x14, AC_VERB_SET_PIN_WIDGET_CONTROL, PIN_IN },
	{0x15, AC_VERB_SET_PIN_WIDGET_CONTROL, PIN_IN|AC_PINCTL_VREF_50 },
	{0x17, AC_VERB_SET_PIN_WIDGET_CONTROL, PIN_IN|AC_PINCTL_VREF_50 },
	/* HP, Speaker  */
	{0x13, AC_VERB_SET_PIN_WIDGET_CONTROL, PIN_HP },
	{0x13, AC_VERB_SET_CONNECT_SEL, 0x0}, /* mixer(0x19) */
	{0x1d, AC_VERB_SET_CONNECT_SEL, 0x1}, /* mixer(0x19) */
	/* Record selector: Mic */
	{0x12, AC_VERB_SET_CONNECT_SEL,0x03},
	{0x19, AC_VERB_SET_AMP_GAIN_MUTE,
	 AC_AMP_SET_INPUT|AC_AMP_SET_RIGHT|AC_AMP_SET_LEFT|0x17},
	{0x1A, AC_VERB_SET_CONNECT_SEL,0x02},
	{0x1A, AC_VERB_SET_AMP_GAIN_MUTE,
	 AC_AMP_SET_OUTPUT|AC_AMP_SET_RIGHT|AC_AMP_SET_LEFT|0x00},
	{0x1A, AC_VERB_SET_AMP_GAIN_MUTE,
	 AC_AMP_SET_OUTPUT|AC_AMP_SET_RIGHT|AC_AMP_SET_LEFT|0x03},
	/* SPDIF route: PCM */
	{ 0x18, AC_VERB_SET_CONNECT_SEL, 0x0 },
	/* Enable unsolicited events */
	{0x13, AC_VERB_SET_UNSOLICITED_ENABLE, AC_USRSP_EN | CONEXANT_HP_EVENT},
	{0x15, AC_VERB_SET_UNSOLICITED_ENABLE, AC_USRSP_EN | CONEXANT_MIC_EVENT},
	{ } /* end */
};

/* configuration for Toshiba Laptops */
static const struct hda_verb cxt5047_toshiba_init_verbs[] = {
	{0x13, AC_VERB_SET_EAPD_BTLENABLE, 0x0}, /* default off */
	{}
};

/* Test configuration for debugging, modelled after the ALC260 test
 * configuration.
 */
#ifdef CONFIG_SND_DEBUG
static const struct hda_input_mux cxt5047_test_capture_source = {
	.num_items = 4,
	.items = {
		{ "LINE1 pin", 0x0 },
		{ "MIC1 pin", 0x1 },
		{ "MIC2 pin", 0x2 },
		{ "CD pin", 0x3 },
        },
};

static const struct snd_kcontrol_new cxt5047_test_mixer[] = {

	/* Output only controls */
	HDA_CODEC_VOLUME("OutAmp-1 Volume", 0x10, 0x0, HDA_OUTPUT),
	HDA_CODEC_MUTE("OutAmp-1 Switch", 0x10,0x0, HDA_OUTPUT),
	HDA_CODEC_VOLUME("OutAmp-2 Volume", 0x1c, 0x0, HDA_OUTPUT),
	HDA_CODEC_MUTE("OutAmp-2 Switch", 0x1c, 0x0, HDA_OUTPUT),
	HDA_CODEC_VOLUME("Speaker Playback Volume", 0x1d, 0x0, HDA_OUTPUT),
	HDA_CODEC_MUTE("Speaker Playback Switch", 0x1d, 0x0, HDA_OUTPUT),
	HDA_CODEC_VOLUME("HeadPhone Playback Volume", 0x13, 0x0, HDA_OUTPUT),
	HDA_CODEC_MUTE("HeadPhone Playback Switch", 0x13, 0x0, HDA_OUTPUT),
	HDA_CODEC_VOLUME("Line1-Out Playback Volume", 0x14, 0x0, HDA_OUTPUT),
	HDA_CODEC_MUTE("Line1-Out Playback Switch", 0x14, 0x0, HDA_OUTPUT),
	HDA_CODEC_VOLUME("Line2-Out Playback Volume", 0x15, 0x0, HDA_OUTPUT),
	HDA_CODEC_MUTE("Line2-Out Playback Switch", 0x15, 0x0, HDA_OUTPUT),

	/* Modes for retasking pin widgets */
	CXT_PIN_MODE("LINE1 pin mode", 0x14, CXT_PIN_DIR_INOUT),
	CXT_PIN_MODE("MIC1 pin mode", 0x15, CXT_PIN_DIR_INOUT),

	/* EAPD Switch Control */
	CXT_EAPD_SWITCH("External Amplifier", 0x13, 0x0),

	/* Loopback mixer controls */
	HDA_CODEC_VOLUME("MIC1 Playback Volume", 0x12, 0x01, HDA_INPUT),
	HDA_CODEC_MUTE("MIC1 Playback Switch", 0x12, 0x01, HDA_INPUT),
	HDA_CODEC_VOLUME("MIC2 Playback Volume", 0x12, 0x02, HDA_INPUT),
	HDA_CODEC_MUTE("MIC2 Playback Switch", 0x12, 0x02, HDA_INPUT),
	HDA_CODEC_VOLUME("LINE Playback Volume", 0x12, 0x0, HDA_INPUT),
	HDA_CODEC_MUTE("LINE Playback Switch", 0x12, 0x0, HDA_INPUT),
	HDA_CODEC_VOLUME("CD Playback Volume", 0x12, 0x04, HDA_INPUT),
	HDA_CODEC_MUTE("CD Playback Switch", 0x12, 0x04, HDA_INPUT),

	HDA_CODEC_VOLUME("Capture-1 Volume", 0x19, 0x0, HDA_INPUT),
	HDA_CODEC_MUTE("Capture-1 Switch", 0x19, 0x0, HDA_INPUT),
	HDA_CODEC_VOLUME("Capture-2 Volume", 0x19, 0x1, HDA_INPUT),
	HDA_CODEC_MUTE("Capture-2 Switch", 0x19, 0x1, HDA_INPUT),
	HDA_CODEC_VOLUME("Capture-3 Volume", 0x19, 0x2, HDA_INPUT),
	HDA_CODEC_MUTE("Capture-3 Switch", 0x19, 0x2, HDA_INPUT),
	HDA_CODEC_VOLUME("Capture-4 Volume", 0x19, 0x3, HDA_INPUT),
	HDA_CODEC_MUTE("Capture-4 Switch", 0x19, 0x3, HDA_INPUT),
	{
		.iface = SNDRV_CTL_ELEM_IFACE_MIXER,
		.name = "Input Source",
		.info = conexant_mux_enum_info,
		.get = conexant_mux_enum_get,
		.put = conexant_mux_enum_put,
	},
	HDA_CODEC_VOLUME("Mic Boost Volume", 0x1a, 0x0, HDA_OUTPUT),

	{ } /* end */
};

static const struct hda_verb cxt5047_test_init_verbs[] = {
	/* Enable retasking pins as output, initially without power amp */
	{0x15, AC_VERB_SET_PIN_WIDGET_CONTROL, PIN_OUT},
	{0x14, AC_VERB_SET_PIN_WIDGET_CONTROL, PIN_OUT},
	{0x13, AC_VERB_SET_PIN_WIDGET_CONTROL, PIN_OUT},

	/* Disable digital (SPDIF) pins initially, but users can enable
	 * them via a mixer switch.  In the case of SPDIF-out, this initverb
	 * payload also sets the generation to 0, output to be in "consumer"
	 * PCM format, copyright asserted, no pre-emphasis and no validity
	 * control.
	 */
	{0x18, AC_VERB_SET_DIGI_CONVERT_1, 0},

	/* Ensure mic1, mic2, line1 pin widgets take input from the 
	 * OUT1 sum bus when acting as an output.
	 */
	{0x1a, AC_VERB_SET_CONNECT_SEL, 0},
	{0x1b, AC_VERB_SET_CONNECT_SEL, 0},

	/* Start with output sum widgets muted and their output gains at min */
	{0x19, AC_VERB_SET_AMP_GAIN_MUTE, AMP_IN_MUTE(0)},
	{0x19, AC_VERB_SET_AMP_GAIN_MUTE, AMP_IN_MUTE(1)},

	/* Unmute retasking pin widget output buffers since the default
	 * state appears to be output.  As the pin mode is changed by the
	 * user the pin mode control will take care of enabling the pin's
	 * input/output buffers as needed.
	 */
	{0x15, AC_VERB_SET_AMP_GAIN_MUTE, AMP_OUT_UNMUTE},
	{0x14, AC_VERB_SET_AMP_GAIN_MUTE, AMP_OUT_UNMUTE},
	{0x13, AC_VERB_SET_AMP_GAIN_MUTE, AMP_OUT_UNMUTE},

	/* Mute capture amp left and right */
	{0x12, AC_VERB_SET_AMP_GAIN_MUTE, AMP_IN_MUTE(0)},

	/* Set ADC connection select to match default mixer setting (mic1
	 * pin)
	 */
	{0x12, AC_VERB_SET_CONNECT_SEL, 0x00},

	/* Mute all inputs to mixer widget (even unconnected ones) */
	{0x19, AC_VERB_SET_AMP_GAIN_MUTE, AMP_IN_MUTE(0)}, /* mic1 pin */
	{0x19, AC_VERB_SET_AMP_GAIN_MUTE, AMP_IN_MUTE(1)}, /* mic2 pin */
	{0x19, AC_VERB_SET_AMP_GAIN_MUTE, AMP_IN_MUTE(2)}, /* line1 pin */
	{0x19, AC_VERB_SET_AMP_GAIN_MUTE, AMP_IN_MUTE(3)}, /* line2 pin */
	{0x19, AC_VERB_SET_AMP_GAIN_MUTE, AMP_IN_MUTE(4)}, /* CD pin */
	{0x19, AC_VERB_SET_AMP_GAIN_MUTE, AMP_IN_MUTE(5)}, /* Beep-gen pin */
	{0x19, AC_VERB_SET_AMP_GAIN_MUTE, AMP_IN_MUTE(6)}, /* Line-out pin */
	{0x19, AC_VERB_SET_AMP_GAIN_MUTE, AMP_IN_MUTE(7)}, /* HP-pin pin */

	{ }
};
#endif


/* initialize jack-sensing, too */
static int cxt5047_hp_init(struct hda_codec *codec)
{
	conexant_init(codec);
	cxt5047_hp_automute(codec);
	return 0;
}


enum {
	CXT5047_LAPTOP,		/* Laptops w/o EAPD support */
	CXT5047_LAPTOP_HP,	/* Some HP laptops */
	CXT5047_LAPTOP_EAPD,	/* Laptops with EAPD support */
#ifdef CONFIG_SND_DEBUG
	CXT5047_TEST,
#endif
	CXT5047_AUTO,
	CXT5047_MODELS
};

static const char * const cxt5047_models[CXT5047_MODELS] = {
	[CXT5047_LAPTOP]	= "laptop",
	[CXT5047_LAPTOP_HP]	= "laptop-hp",
	[CXT5047_LAPTOP_EAPD]	= "laptop-eapd",
#ifdef CONFIG_SND_DEBUG
	[CXT5047_TEST]		= "test",
#endif
	[CXT5047_AUTO]		= "auto",
};

static const struct snd_pci_quirk cxt5047_cfg_tbl[] = {
	SND_PCI_QUIRK(0x103c, 0x30a5, "HP DV5200T/DV8000T", CXT5047_LAPTOP_HP),
	SND_PCI_QUIRK_MASK(0x103c, 0xff00, 0x3000, "HP DV Series",
			   CXT5047_LAPTOP),
	SND_PCI_QUIRK(0x1179, 0xff31, "Toshiba P100", CXT5047_LAPTOP_EAPD),
	{}
};

static int patch_cxt5047(struct hda_codec *codec)
{
	struct conexant_spec *spec;
	int board_config;

	board_config = snd_hda_check_board_config(codec, CXT5047_MODELS,
						  cxt5047_models,
						  cxt5047_cfg_tbl);
	if (board_config < 0)
		board_config = CXT5047_AUTO; /* model=auto as default */
	if (board_config == CXT5047_AUTO)
		return patch_conexant_auto(codec);

	spec = kzalloc(sizeof(*spec), GFP_KERNEL);
	if (!spec)
		return -ENOMEM;
	codec->spec = spec;
	codec->pin_amp_workaround = 1;

	spec->multiout.max_channels = 2;
	spec->multiout.num_dacs = ARRAY_SIZE(cxt5047_dac_nids);
	spec->multiout.dac_nids = cxt5047_dac_nids;
	spec->multiout.dig_out_nid = CXT5047_SPDIF_OUT;
	spec->num_adc_nids = 1;
	spec->adc_nids = cxt5047_adc_nids;
	spec->capsrc_nids = cxt5047_capsrc_nids;
	spec->num_mixers = 1;
	spec->mixers[0] = cxt5047_base_mixers;
	spec->num_init_verbs = 1;
	spec->init_verbs[0] = cxt5047_init_verbs;
	spec->spdif_route = 0;
	spec->num_channel_mode = ARRAY_SIZE(cxt5047_modes),
	spec->channel_mode = cxt5047_modes,

	codec->patch_ops = conexant_patch_ops;

	switch (board_config) {
	case CXT5047_LAPTOP:
		spec->num_mixers = 2;
		spec->mixers[1] = cxt5047_hp_spk_mixers;
		codec->patch_ops.unsol_event = cxt5047_hp_unsol_event;
		break;
	case CXT5047_LAPTOP_HP:
		spec->num_mixers = 2;
		spec->mixers[1] = cxt5047_hp_only_mixers;
		codec->patch_ops.unsol_event = cxt5047_hp_unsol_event;
		codec->patch_ops.init = cxt5047_hp_init;
		break;
	case CXT5047_LAPTOP_EAPD:
		spec->input_mux = &cxt5047_toshiba_capture_source;
		spec->num_mixers = 2;
		spec->mixers[1] = cxt5047_hp_spk_mixers;
		spec->num_init_verbs = 2;
		spec->init_verbs[1] = cxt5047_toshiba_init_verbs;
		codec->patch_ops.unsol_event = cxt5047_hp_unsol_event;
		break;
#ifdef CONFIG_SND_DEBUG
	case CXT5047_TEST:
		spec->input_mux = &cxt5047_test_capture_source;
		spec->mixers[0] = cxt5047_test_mixer;
		spec->init_verbs[0] = cxt5047_test_init_verbs;
		codec->patch_ops.unsol_event = cxt5047_hp_unsol_event;
#endif	
	}
	spec->vmaster_nid = 0x13;

	switch (codec->subsystem_id >> 16) {
	case 0x103c:
		/* HP laptops have really bad sound over 0 dB on NID 0x10.
		 * Fix max PCM level to 0 dB (originally it has 0x1e steps
		 * with 0 dB offset 0x17)
		 */
		snd_hda_override_amp_caps(codec, 0x10, HDA_INPUT,
					  (0x17 << AC_AMPCAP_OFFSET_SHIFT) |
					  (0x17 << AC_AMPCAP_NUM_STEPS_SHIFT) |
					  (0x05 << AC_AMPCAP_STEP_SIZE_SHIFT) |
					  (1 << AC_AMPCAP_MUTE_SHIFT));
		break;
	}

	return 0;
}

/* Conexant 5051 specific */
static const hda_nid_t cxt5051_dac_nids[1] = { 0x10 };
static const hda_nid_t cxt5051_adc_nids[2] = { 0x14, 0x15 };

static const struct hda_channel_mode cxt5051_modes[1] = {
	{ 2, NULL },
};

static void cxt5051_update_speaker(struct hda_codec *codec)
{
	struct conexant_spec *spec = codec->spec;
	unsigned int pinctl;
	/* headphone pin */
	pinctl = (spec->hp_present && spec->cur_eapd) ? PIN_HP : 0;
	snd_hda_set_pin_ctl(codec, 0x16, pinctl);
	/* speaker pin */
	pinctl = (!spec->hp_present && spec->cur_eapd) ? PIN_OUT : 0;
	snd_hda_set_pin_ctl(codec, 0x1a, pinctl);
	/* on ideapad there is an additional speaker (subwoofer) to mute */
	if (spec->ideapad)
		snd_hda_set_pin_ctl(codec, 0x1b, pinctl);
}

/* turn on/off EAPD (+ mute HP) as a master switch */
static int cxt5051_hp_master_sw_put(struct snd_kcontrol *kcontrol,
				    struct snd_ctl_elem_value *ucontrol)
{
	struct hda_codec *codec = snd_kcontrol_chip(kcontrol);

	if (!cxt_eapd_put(kcontrol, ucontrol))
		return 0;
	cxt5051_update_speaker(codec);
	return 1;
}

/* toggle input of built-in and mic jack appropriately */
static void cxt5051_portb_automic(struct hda_codec *codec)
{
	struct conexant_spec *spec = codec->spec;
	unsigned int present;

	if (!(spec->auto_mic & AUTO_MIC_PORTB))
		return;
	present = snd_hda_jack_detect(codec, 0x17);
	snd_hda_codec_write(codec, 0x14, 0,
			    AC_VERB_SET_CONNECT_SEL,
			    present ? 0x01 : 0x00);
}

/* switch the current ADC according to the jack state */
static void cxt5051_portc_automic(struct hda_codec *codec)
{
	struct conexant_spec *spec = codec->spec;
	unsigned int present;
	hda_nid_t new_adc;

	if (!(spec->auto_mic & AUTO_MIC_PORTC))
		return;
	present = snd_hda_jack_detect(codec, 0x18);
	if (present)
		spec->cur_adc_idx = 1;
	else
		spec->cur_adc_idx = 0;
	new_adc = spec->adc_nids[spec->cur_adc_idx];
	if (spec->cur_adc && spec->cur_adc != new_adc) {
		/* stream is running, let's swap the current ADC */
		__snd_hda_codec_cleanup_stream(codec, spec->cur_adc, 1);
		spec->cur_adc = new_adc;
		snd_hda_codec_setup_stream(codec, new_adc,
					   spec->cur_adc_stream_tag, 0,
					   spec->cur_adc_format);
	}
}

/* mute internal speaker if HP is plugged */
static void cxt5051_hp_automute(struct hda_codec *codec)
{
	struct conexant_spec *spec = codec->spec;

	spec->hp_present = snd_hda_jack_detect(codec, 0x16);
	cxt5051_update_speaker(codec);
}

/* unsolicited event for HP jack sensing */
static void cxt5051_hp_unsol_event(struct hda_codec *codec,
				   unsigned int res)
{
	switch (res >> 26) {
	case CONEXANT_HP_EVENT:
		cxt5051_hp_automute(codec);
		break;
	case CXT5051_PORTB_EVENT:
		cxt5051_portb_automic(codec);
		break;
	case CXT5051_PORTC_EVENT:
		cxt5051_portc_automic(codec);
		break;
	}
}

static const struct snd_kcontrol_new cxt5051_playback_mixers[] = {
	HDA_CODEC_VOLUME("Master Playback Volume", 0x10, 0x00, HDA_OUTPUT),
	{
		.iface = SNDRV_CTL_ELEM_IFACE_MIXER,
		.name = "Master Playback Switch",
		.info = cxt_eapd_info,
		.get = cxt_eapd_get,
		.put = cxt5051_hp_master_sw_put,
		.private_value = 0x1a,
	},
	{}
};

static const struct snd_kcontrol_new cxt5051_capture_mixers[] = {
	HDA_CODEC_VOLUME("Internal Mic Volume", 0x14, 0x00, HDA_INPUT),
	HDA_CODEC_MUTE("Internal Mic Switch", 0x14, 0x00, HDA_INPUT),
	HDA_CODEC_VOLUME("Mic Volume", 0x14, 0x01, HDA_INPUT),
	HDA_CODEC_MUTE("Mic Switch", 0x14, 0x01, HDA_INPUT),
	HDA_CODEC_VOLUME("Docking Mic Volume", 0x15, 0x00, HDA_INPUT),
	HDA_CODEC_MUTE("Docking Mic Switch", 0x15, 0x00, HDA_INPUT),
	{}
};

static const struct snd_kcontrol_new cxt5051_hp_mixers[] = {
	HDA_CODEC_VOLUME("Internal Mic Volume", 0x14, 0x00, HDA_INPUT),
	HDA_CODEC_MUTE("Internal Mic Switch", 0x14, 0x00, HDA_INPUT),
	HDA_CODEC_VOLUME("Mic Volume", 0x15, 0x00, HDA_INPUT),
	HDA_CODEC_MUTE("Mic Switch", 0x15, 0x00, HDA_INPUT),
	{}
};

static const struct snd_kcontrol_new cxt5051_hp_dv6736_mixers[] = {
	HDA_CODEC_VOLUME("Capture Volume", 0x14, 0x00, HDA_INPUT),
	HDA_CODEC_MUTE("Capture Switch", 0x14, 0x00, HDA_INPUT),
	{}
};

static const struct snd_kcontrol_new cxt5051_f700_mixers[] = {
	HDA_CODEC_VOLUME("Capture Volume", 0x14, 0x01, HDA_INPUT),
	HDA_CODEC_MUTE("Capture Switch", 0x14, 0x01, HDA_INPUT),
	{}
};

static const struct snd_kcontrol_new cxt5051_toshiba_mixers[] = {
	HDA_CODEC_VOLUME("Internal Mic Volume", 0x14, 0x00, HDA_INPUT),
	HDA_CODEC_MUTE("Internal Mic Switch", 0x14, 0x00, HDA_INPUT),
	HDA_CODEC_VOLUME("Mic Volume", 0x14, 0x01, HDA_INPUT),
	HDA_CODEC_MUTE("Mic Switch", 0x14, 0x01, HDA_INPUT),
	{}
};

static const struct hda_verb cxt5051_init_verbs[] = {
	/* Line in, Mic */
	{0x17, AC_VERB_SET_AMP_GAIN_MUTE, AMP_IN_UNMUTE(0) | 0x03},
	{0x17, AC_VERB_SET_PIN_WIDGET_CONTROL, PIN_VREF80},
	{0x18, AC_VERB_SET_AMP_GAIN_MUTE, AMP_IN_UNMUTE(0) | 0x03},
	{0x18, AC_VERB_SET_PIN_WIDGET_CONTROL, PIN_VREF80},
	{0x1d, AC_VERB_SET_PIN_WIDGET_CONTROL, PIN_IN},
	{0x1d, AC_VERB_SET_AMP_GAIN_MUTE, AMP_IN_UNMUTE(0) | 0x03},
	/* SPK  */
	{0x1a, AC_VERB_SET_PIN_WIDGET_CONTROL, PIN_OUT},
	{0x1a, AC_VERB_SET_CONNECT_SEL, 0x00},
	/* HP, Amp  */
	{0x16, AC_VERB_SET_PIN_WIDGET_CONTROL, PIN_HP},
	{0x16, AC_VERB_SET_CONNECT_SEL, 0x00},
	/* DAC1 */	
	{0x10, AC_VERB_SET_AMP_GAIN_MUTE, AMP_OUT_UNMUTE},
	/* Record selector: Internal mic */
	{0x14, AC_VERB_SET_AMP_GAIN_MUTE, AMP_IN_UNMUTE(0) | 0x44},
	{0x14, AC_VERB_SET_AMP_GAIN_MUTE, AMP_IN_UNMUTE(1) | 0x44},
	{0x15, AC_VERB_SET_AMP_GAIN_MUTE, AMP_IN_UNMUTE(0) | 0x44},
	/* SPDIF route: PCM */
	{0x1c, AC_VERB_SET_PIN_WIDGET_CONTROL, PIN_OUT},
	{0x1c, AC_VERB_SET_CONNECT_SEL, 0x0},
	/* EAPD */
	{0x1a, AC_VERB_SET_EAPD_BTLENABLE, 0x2}, /* default on */ 
	{0x16, AC_VERB_SET_UNSOLICITED_ENABLE, AC_USRSP_EN|CONEXANT_HP_EVENT},
	{ } /* end */
};

static const struct hda_verb cxt5051_hp_dv6736_init_verbs[] = {
	/* Line in, Mic */
	{0x17, AC_VERB_SET_AMP_GAIN_MUTE, AMP_IN_UNMUTE(0) | 0x03},
	{0x17, AC_VERB_SET_PIN_WIDGET_CONTROL, PIN_VREF80},
	{0x18, AC_VERB_SET_PIN_WIDGET_CONTROL, 0x0},
	{0x1d, AC_VERB_SET_PIN_WIDGET_CONTROL, 0x0},
	/* SPK  */
	{0x1a, AC_VERB_SET_PIN_WIDGET_CONTROL, PIN_OUT},
	{0x1a, AC_VERB_SET_CONNECT_SEL, 0x00},
	/* HP, Amp  */
	{0x16, AC_VERB_SET_PIN_WIDGET_CONTROL, PIN_HP},
	{0x16, AC_VERB_SET_CONNECT_SEL, 0x00},
	/* DAC1 */
	{0x10, AC_VERB_SET_AMP_GAIN_MUTE, AMP_OUT_UNMUTE},
	/* Record selector: Internal mic */
	{0x14, AC_VERB_SET_AMP_GAIN_MUTE, AMP_IN_UNMUTE(1) | 0x44},
	{0x14, AC_VERB_SET_CONNECT_SEL, 0x1},
	/* SPDIF route: PCM */
	{0x1c, AC_VERB_SET_CONNECT_SEL, 0x0},
	/* EAPD */
	{0x1a, AC_VERB_SET_EAPD_BTLENABLE, 0x2}, /* default on */
	{0x16, AC_VERB_SET_UNSOLICITED_ENABLE, AC_USRSP_EN|CONEXANT_HP_EVENT},
	{ } /* end */
};

static const struct hda_verb cxt5051_f700_init_verbs[] = {
	/* Line in, Mic */
	{0x17, AC_VERB_SET_AMP_GAIN_MUTE, AMP_IN_UNMUTE(0) | 0x03},
	{0x17, AC_VERB_SET_PIN_WIDGET_CONTROL, PIN_VREF80},
	{0x18, AC_VERB_SET_PIN_WIDGET_CONTROL, 0x0},
	{0x1d, AC_VERB_SET_PIN_WIDGET_CONTROL, 0x0},
	/* SPK  */
	{0x1a, AC_VERB_SET_PIN_WIDGET_CONTROL, PIN_OUT},
	{0x1a, AC_VERB_SET_CONNECT_SEL, 0x00},
	/* HP, Amp  */
	{0x16, AC_VERB_SET_PIN_WIDGET_CONTROL, PIN_HP},
	{0x16, AC_VERB_SET_CONNECT_SEL, 0x00},
	/* DAC1 */
	{0x10, AC_VERB_SET_AMP_GAIN_MUTE, AMP_OUT_UNMUTE},
	/* Record selector: Internal mic */
	{0x14, AC_VERB_SET_AMP_GAIN_MUTE, AMP_IN_UNMUTE(1) | 0x44},
	{0x14, AC_VERB_SET_CONNECT_SEL, 0x1},
	/* SPDIF route: PCM */
	{0x1c, AC_VERB_SET_CONNECT_SEL, 0x0},
	/* EAPD */
	{0x1a, AC_VERB_SET_EAPD_BTLENABLE, 0x2}, /* default on */
	{0x16, AC_VERB_SET_UNSOLICITED_ENABLE, AC_USRSP_EN|CONEXANT_HP_EVENT},
	{ } /* end */
};

static void cxt5051_init_mic_port(struct hda_codec *codec, hda_nid_t nid,
				 unsigned int event)
{
	snd_hda_codec_write(codec, nid, 0,
			    AC_VERB_SET_UNSOLICITED_ENABLE,
			    AC_USRSP_EN | event);
}

static const struct hda_verb cxt5051_ideapad_init_verbs[] = {
	/* Subwoofer */
	{0x1b, AC_VERB_SET_PIN_WIDGET_CONTROL, PIN_OUT},
	{0x1b, AC_VERB_SET_CONNECT_SEL, 0x00},
	{ } /* end */
};

/* initialize jack-sensing, too */
static int cxt5051_init(struct hda_codec *codec)
{
	struct conexant_spec *spec = codec->spec;

	conexant_init(codec);

	if (spec->auto_mic & AUTO_MIC_PORTB)
		cxt5051_init_mic_port(codec, 0x17, CXT5051_PORTB_EVENT);
	if (spec->auto_mic & AUTO_MIC_PORTC)
		cxt5051_init_mic_port(codec, 0x18, CXT5051_PORTC_EVENT);

	if (codec->patch_ops.unsol_event) {
		cxt5051_hp_automute(codec);
		cxt5051_portb_automic(codec);
		cxt5051_portc_automic(codec);
	}
	return 0;
}


enum {
	CXT5051_LAPTOP,	 /* Laptops w/ EAPD support */
	CXT5051_HP,	/* no docking */
	CXT5051_HP_DV6736,	/* HP without mic switch */
	CXT5051_F700,       /* HP Compaq Presario F700 */
	CXT5051_TOSHIBA,	/* Toshiba M300 & co */
	CXT5051_IDEAPAD,	/* Lenovo IdeaPad Y430 */
	CXT5051_AUTO,		/* auto-parser */
	CXT5051_MODELS
};

static const char *const cxt5051_models[CXT5051_MODELS] = {
	[CXT5051_LAPTOP]	= "laptop",
	[CXT5051_HP]		= "hp",
	[CXT5051_HP_DV6736]	= "hp-dv6736",
	[CXT5051_F700]          = "hp-700",
	[CXT5051_TOSHIBA]	= "toshiba",
	[CXT5051_IDEAPAD]	= "ideapad",
	[CXT5051_AUTO]		= "auto",
};

static const struct snd_pci_quirk cxt5051_cfg_tbl[] = {
	SND_PCI_QUIRK(0x103c, 0x30cf, "HP DV6736", CXT5051_HP_DV6736),
	SND_PCI_QUIRK(0x103c, 0x360b, "Compaq Presario CQ60", CXT5051_HP),
	SND_PCI_QUIRK(0x103c, 0x30ea, "Compaq Presario F700", CXT5051_F700),
	SND_PCI_QUIRK(0x1179, 0xff50, "Toshiba M30x", CXT5051_TOSHIBA),
	SND_PCI_QUIRK(0x14f1, 0x0101, "Conexant Reference board",
		      CXT5051_LAPTOP),
	SND_PCI_QUIRK(0x14f1, 0x5051, "HP Spartan 1.1", CXT5051_HP),
	SND_PCI_QUIRK(0x17aa, 0x3a0d, "Lenovo IdeaPad", CXT5051_IDEAPAD),
	{}
};

static int patch_cxt5051(struct hda_codec *codec)
{
	struct conexant_spec *spec;
	int board_config;

	board_config = snd_hda_check_board_config(codec, CXT5051_MODELS,
						  cxt5051_models,
						  cxt5051_cfg_tbl);
	if (board_config < 0)
		board_config = CXT5051_AUTO; /* model=auto as default */
	if (board_config == CXT5051_AUTO)
		return patch_conexant_auto(codec);

	spec = kzalloc(sizeof(*spec), GFP_KERNEL);
	if (!spec)
		return -ENOMEM;
	codec->spec = spec;
	codec->pin_amp_workaround = 1;

	codec->patch_ops = conexant_patch_ops;
	codec->patch_ops.init = cxt5051_init;

	spec->multiout.max_channels = 2;
	spec->multiout.num_dacs = ARRAY_SIZE(cxt5051_dac_nids);
	spec->multiout.dac_nids = cxt5051_dac_nids;
	spec->multiout.dig_out_nid = CXT5051_SPDIF_OUT;
	spec->num_adc_nids = 1; /* not 2; via auto-mic switch */
	spec->adc_nids = cxt5051_adc_nids;
	spec->num_mixers = 2;
	spec->mixers[0] = cxt5051_capture_mixers;
	spec->mixers[1] = cxt5051_playback_mixers;
	spec->num_init_verbs = 1;
	spec->init_verbs[0] = cxt5051_init_verbs;
	spec->spdif_route = 0;
	spec->num_channel_mode = ARRAY_SIZE(cxt5051_modes);
	spec->channel_mode = cxt5051_modes;
	spec->cur_adc = 0;
	spec->cur_adc_idx = 0;

	set_beep_amp(spec, 0x13, 0, HDA_OUTPUT);

	codec->patch_ops.unsol_event = cxt5051_hp_unsol_event;

	spec->auto_mic = AUTO_MIC_PORTB | AUTO_MIC_PORTC;
	switch (board_config) {
	case CXT5051_HP:
		spec->mixers[0] = cxt5051_hp_mixers;
		break;
	case CXT5051_HP_DV6736:
		spec->init_verbs[0] = cxt5051_hp_dv6736_init_verbs;
		spec->mixers[0] = cxt5051_hp_dv6736_mixers;
		spec->auto_mic = 0;
		break;
	case CXT5051_F700:
		spec->init_verbs[0] = cxt5051_f700_init_verbs;
		spec->mixers[0] = cxt5051_f700_mixers;
		spec->auto_mic = 0;
		break;
	case CXT5051_TOSHIBA:
		spec->mixers[0] = cxt5051_toshiba_mixers;
		spec->auto_mic = AUTO_MIC_PORTB;
		break;
	case CXT5051_IDEAPAD:
		spec->init_verbs[spec->num_init_verbs++] =
			cxt5051_ideapad_init_verbs;
		spec->ideapad = 1;
		break;
	}

	if (spec->beep_amp)
		snd_hda_attach_beep_device(codec, spec->beep_amp);

	return 0;
}

/* Conexant 5066 specific */

static const hda_nid_t cxt5066_dac_nids[1] = { 0x10 };
static const hda_nid_t cxt5066_adc_nids[3] = { 0x14, 0x15, 0x16 };
static const hda_nid_t cxt5066_capsrc_nids[1] = { 0x17 };
static const hda_nid_t cxt5066_digout_pin_nids[2] = { 0x20, 0x22 };

/* OLPC's microphone port is DC coupled for use with external sensors,
 * therefore we use a 50% mic bias in order to center the input signal with
 * the DC input range of the codec. */
#define CXT5066_OLPC_EXT_MIC_BIAS PIN_VREF50

static const struct hda_channel_mode cxt5066_modes[1] = {
	{ 2, NULL },
};

#define HP_PRESENT_PORT_A	(1 << 0)
#define HP_PRESENT_PORT_D	(1 << 1)
#define hp_port_a_present(spec)	((spec)->hp_present & HP_PRESENT_PORT_A)
#define hp_port_d_present(spec)	((spec)->hp_present & HP_PRESENT_PORT_D)

static void cxt5066_update_speaker(struct hda_codec *codec)
{
	struct conexant_spec *spec = codec->spec;
	unsigned int pinctl;

	snd_printdd("CXT5066: update speaker, hp_present=%d, cur_eapd=%d\n",
		    spec->hp_present, spec->cur_eapd);

	/* Port A (HP) */
	pinctl = (hp_port_a_present(spec) && spec->cur_eapd) ? PIN_HP : 0;
	snd_hda_set_pin_ctl(codec, 0x19, pinctl);

	/* Port D (HP/LO) */
	pinctl = spec->cur_eapd ? spec->port_d_mode : 0;
	if (spec->dell_automute || spec->thinkpad) {
		/* Mute if Port A is connected */
		if (hp_port_a_present(spec))
			pinctl = 0;
	} else {
		/* Thinkpad/Dell doesn't give pin-D status */
		if (!hp_port_d_present(spec))
			pinctl = 0;
	}
	snd_hda_set_pin_ctl(codec, 0x1c, pinctl);

	/* CLASS_D AMP */
	pinctl = (!spec->hp_present && spec->cur_eapd) ? PIN_OUT : 0;
	snd_hda_set_pin_ctl(codec, 0x1f, pinctl);
}

/* turn on/off EAPD (+ mute HP) as a master switch */
static int cxt5066_hp_master_sw_put(struct snd_kcontrol *kcontrol,
				    struct snd_ctl_elem_value *ucontrol)
{
	struct hda_codec *codec = snd_kcontrol_chip(kcontrol);

	if (!cxt_eapd_put(kcontrol, ucontrol))
		return 0;

	cxt5066_update_speaker(codec);
	return 1;
}

static const struct hda_input_mux cxt5066_olpc_dc_bias = {
	.num_items = 3,
	.items = {
		{ "Off", PIN_IN },
		{ "50%", PIN_VREF50 },
		{ "80%", PIN_VREF80 },
	},
};

static int cxt5066_set_olpc_dc_bias(struct hda_codec *codec)
{
	struct conexant_spec *spec = codec->spec;
	/* Even though port F is the DC input, the bias is controlled on port B.
	 * we also leave that port as an active input (but unselected) in DC mode
	 * just in case that is necessary to make the bias setting take effect. */
	return snd_hda_set_pin_ctl_cache(codec, 0x1a,
		cxt5066_olpc_dc_bias.items[spec->dc_input_bias].index);
}

/* OLPC defers mic widget control until when capture is started because the
 * microphone LED comes on as soon as these settings are put in place. if we
 * did this before recording, it would give the false indication that recording
 * is happening when it is not. */
static void cxt5066_olpc_select_mic(struct hda_codec *codec)
{
	struct conexant_spec *spec = codec->spec;
	if (!spec->recording)
		return;

	if (spec->dc_enable) {
		/* in DC mode we ignore presence detection and just use the jack
		 * through our special DC port */
		const struct hda_verb enable_dc_mode[] = {
			/* disble internal mic, port C */
			{0x1b, AC_VERB_SET_PIN_WIDGET_CONTROL, 0},

			/* enable DC capture, port F */
			{0x1e, AC_VERB_SET_PIN_WIDGET_CONTROL, PIN_IN},
			{},
		};

		snd_hda_sequence_write(codec, enable_dc_mode);
		/* port B input disabled (and bias set) through the following call */
		cxt5066_set_olpc_dc_bias(codec);
		return;
	}

	/* disable DC (port F) */
	snd_hda_set_pin_ctl(codec, 0x1e, 0);

	/* external mic, port B */
	snd_hda_set_pin_ctl(codec, 0x1a,
		spec->ext_mic_present ? CXT5066_OLPC_EXT_MIC_BIAS : 0);

	/* internal mic, port C */
	snd_hda_set_pin_ctl(codec, 0x1b,
		spec->ext_mic_present ? 0 : PIN_VREF80);
}

/* toggle input of built-in and mic jack appropriately */
static void cxt5066_olpc_automic(struct hda_codec *codec)
{
	struct conexant_spec *spec = codec->spec;
	unsigned int present;

	if (spec->dc_enable) /* don't do presence detection in DC mode */
		return;

	present = snd_hda_codec_read(codec, 0x1a, 0,
				     AC_VERB_GET_PIN_SENSE, 0) & 0x80000000;
	if (present)
		snd_printdd("CXT5066: external microphone detected\n");
	else
		snd_printdd("CXT5066: external microphone absent\n");

	snd_hda_codec_write(codec, 0x17, 0, AC_VERB_SET_CONNECT_SEL,
		present ? 0 : 1);
	spec->ext_mic_present = !!present;

	cxt5066_olpc_select_mic(codec);
}

/* toggle input of built-in digital mic and mic jack appropriately */
static void cxt5066_vostro_automic(struct hda_codec *codec)
{
	unsigned int present;

	struct hda_verb ext_mic_present[] = {
		/* enable external mic, port B */
		{0x1a, AC_VERB_SET_PIN_WIDGET_CONTROL, PIN_VREF80},

		/* switch to external mic input */
		{0x17, AC_VERB_SET_CONNECT_SEL, 0},
		{0x14, AC_VERB_SET_CONNECT_SEL, 0},

		/* disable internal digital mic */
		{0x23, AC_VERB_SET_PIN_WIDGET_CONTROL, 0},
		{}
	};
	static const struct hda_verb ext_mic_absent[] = {
		/* enable internal mic, port C */
		{0x23, AC_VERB_SET_PIN_WIDGET_CONTROL, PIN_IN},

		/* switch to internal mic input */
		{0x14, AC_VERB_SET_CONNECT_SEL, 2},

		/* disable external mic, port B */
		{0x1a, AC_VERB_SET_PIN_WIDGET_CONTROL, 0},
		{}
	};

	present = snd_hda_jack_detect(codec, 0x1a);
	if (present) {
		snd_printdd("CXT5066: external microphone detected\n");
		snd_hda_sequence_write(codec, ext_mic_present);
	} else {
		snd_printdd("CXT5066: external microphone absent\n");
		snd_hda_sequence_write(codec, ext_mic_absent);
	}
}

/* toggle input of built-in digital mic and mic jack appropriately */
static void cxt5066_ideapad_automic(struct hda_codec *codec)
{
	unsigned int present;

	struct hda_verb ext_mic_present[] = {
		{0x14, AC_VERB_SET_CONNECT_SEL, 0},
		{0x1b, AC_VERB_SET_PIN_WIDGET_CONTROL, PIN_VREF80},
		{0x23, AC_VERB_SET_PIN_WIDGET_CONTROL, 0},
		{}
	};
	static const struct hda_verb ext_mic_absent[] = {
		{0x14, AC_VERB_SET_CONNECT_SEL, 2},
		{0x23, AC_VERB_SET_PIN_WIDGET_CONTROL, PIN_IN},
		{0x1b, AC_VERB_SET_PIN_WIDGET_CONTROL, 0},
		{}
	};

	present = snd_hda_jack_detect(codec, 0x1b);
	if (present) {
		snd_printdd("CXT5066: external microphone detected\n");
		snd_hda_sequence_write(codec, ext_mic_present);
	} else {
		snd_printdd("CXT5066: external microphone absent\n");
		snd_hda_sequence_write(codec, ext_mic_absent);
	}
}


/* toggle input of built-in digital mic and mic jack appropriately */
static void cxt5066_asus_automic(struct hda_codec *codec)
{
	unsigned int present;

	present = snd_hda_jack_detect(codec, 0x1b);
	snd_printdd("CXT5066: external microphone present=%d\n", present);
	snd_hda_codec_write(codec, 0x17, 0, AC_VERB_SET_CONNECT_SEL,
			    present ? 1 : 0);
}


/* toggle input of built-in digital mic and mic jack appropriately */
static void cxt5066_hp_laptop_automic(struct hda_codec *codec)
{
	unsigned int present;

	present = snd_hda_jack_detect(codec, 0x1b);
	snd_printdd("CXT5066: external microphone present=%d\n", present);
	snd_hda_codec_write(codec, 0x17, 0, AC_VERB_SET_CONNECT_SEL,
			    present ? 1 : 3);
}


/* toggle input of built-in digital mic and mic jack appropriately
   order is: external mic -> dock mic -> interal mic */
static void cxt5066_thinkpad_automic(struct hda_codec *codec)
{
	unsigned int ext_present, dock_present;

	static const struct hda_verb ext_mic_present[] = {
		{0x14, AC_VERB_SET_CONNECT_SEL, 0},
		{0x17, AC_VERB_SET_CONNECT_SEL, 1},
		{0x1b, AC_VERB_SET_PIN_WIDGET_CONTROL, PIN_VREF80},
		{0x23, AC_VERB_SET_PIN_WIDGET_CONTROL, 0},
		{0x1a, AC_VERB_SET_PIN_WIDGET_CONTROL, 0},
		{}
	};
	static const struct hda_verb dock_mic_present[] = {
		{0x14, AC_VERB_SET_CONNECT_SEL, 0},
		{0x17, AC_VERB_SET_CONNECT_SEL, 0},
		{0x1a, AC_VERB_SET_PIN_WIDGET_CONTROL, PIN_VREF80},
		{0x23, AC_VERB_SET_PIN_WIDGET_CONTROL, 0},
		{0x1b, AC_VERB_SET_PIN_WIDGET_CONTROL, 0},
		{}
	};
	static const struct hda_verb ext_mic_absent[] = {
		{0x14, AC_VERB_SET_CONNECT_SEL, 2},
		{0x23, AC_VERB_SET_PIN_WIDGET_CONTROL, PIN_IN},
		{0x1b, AC_VERB_SET_PIN_WIDGET_CONTROL, 0},
		{0x1a, AC_VERB_SET_PIN_WIDGET_CONTROL, 0},
		{}
	};

	ext_present = snd_hda_jack_detect(codec, 0x1b);
	dock_present = snd_hda_jack_detect(codec, 0x1a);
	if (ext_present) {
		snd_printdd("CXT5066: external microphone detected\n");
		snd_hda_sequence_write(codec, ext_mic_present);
	} else if (dock_present) {
		snd_printdd("CXT5066: dock microphone detected\n");
		snd_hda_sequence_write(codec, dock_mic_present);
	} else {
		snd_printdd("CXT5066: external microphone absent\n");
		snd_hda_sequence_write(codec, ext_mic_absent);
	}
}

/* mute internal speaker if HP is plugged */
static void cxt5066_hp_automute(struct hda_codec *codec)
{
	struct conexant_spec *spec = codec->spec;
	unsigned int portA, portD;

	/* Port A */
	portA = snd_hda_jack_detect(codec, 0x19);

	/* Port D */
	portD = snd_hda_jack_detect(codec, 0x1c);

	spec->hp_present = portA ? HP_PRESENT_PORT_A : 0;
	spec->hp_present |= portD ? HP_PRESENT_PORT_D : 0;
	snd_printdd("CXT5066: hp automute portA=%x portD=%x present=%d\n",
		portA, portD, spec->hp_present);
	cxt5066_update_speaker(codec);
}

/* Dispatch the right mic autoswitch function */
static void cxt5066_automic(struct hda_codec *codec)
{
	struct conexant_spec *spec = codec->spec;

	if (spec->dell_vostro)
		cxt5066_vostro_automic(codec);
	else if (spec->ideapad)
		cxt5066_ideapad_automic(codec);
	else if (spec->thinkpad)
		cxt5066_thinkpad_automic(codec);
	else if (spec->hp_laptop)
		cxt5066_hp_laptop_automic(codec);
	else if (spec->asus)
		cxt5066_asus_automic(codec);
}

/* unsolicited event for jack sensing */
static void cxt5066_olpc_unsol_event(struct hda_codec *codec, unsigned int res)
{
	struct conexant_spec *spec = codec->spec;
	snd_printdd("CXT5066: unsol event %x (%x)\n", res, res >> 26);
	switch (res >> 26) {
	case CONEXANT_HP_EVENT:
		cxt5066_hp_automute(codec);
		break;
	case CONEXANT_MIC_EVENT:
		/* ignore mic events in DC mode; we're always using the jack */
		if (!spec->dc_enable)
			cxt5066_olpc_automic(codec);
		break;
	}
}

/* unsolicited event for jack sensing */
static void cxt5066_unsol_event(struct hda_codec *codec, unsigned int res)
{
	snd_printdd("CXT5066: unsol event %x (%x)\n", res, res >> 26);
	switch (res >> 26) {
	case CONEXANT_HP_EVENT:
		cxt5066_hp_automute(codec);
		break;
	case CONEXANT_MIC_EVENT:
		cxt5066_automic(codec);
		break;
	}
}


static const struct hda_input_mux cxt5066_analog_mic_boost = {
	.num_items = 5,
	.items = {
		{ "0dB",  0 },
		{ "10dB", 1 },
		{ "20dB", 2 },
		{ "30dB", 3 },
		{ "40dB", 4 },
	},
};

static void cxt5066_set_mic_boost(struct hda_codec *codec)
{
	struct conexant_spec *spec = codec->spec;
	snd_hda_codec_write_cache(codec, 0x17, 0,
		AC_VERB_SET_AMP_GAIN_MUTE,
		AC_AMP_SET_RIGHT | AC_AMP_SET_LEFT | AC_AMP_SET_OUTPUT |
			cxt5066_analog_mic_boost.items[spec->mic_boost].index);
	if (spec->ideapad || spec->thinkpad) {
		/* adjust the internal mic as well...it is not through 0x17 */
		snd_hda_codec_write_cache(codec, 0x23, 0,
			AC_VERB_SET_AMP_GAIN_MUTE,
			AC_AMP_SET_RIGHT | AC_AMP_SET_LEFT | AC_AMP_SET_INPUT |
				cxt5066_analog_mic_boost.
					items[spec->mic_boost].index);
	}
}

static int cxt5066_mic_boost_mux_enum_info(struct snd_kcontrol *kcontrol,
					   struct snd_ctl_elem_info *uinfo)
{
	return snd_hda_input_mux_info(&cxt5066_analog_mic_boost, uinfo);
}

static int cxt5066_mic_boost_mux_enum_get(struct snd_kcontrol *kcontrol,
					  struct snd_ctl_elem_value *ucontrol)
{
	struct hda_codec *codec = snd_kcontrol_chip(kcontrol);
	struct conexant_spec *spec = codec->spec;
	ucontrol->value.enumerated.item[0] = spec->mic_boost;
	return 0;
}

static int cxt5066_mic_boost_mux_enum_put(struct snd_kcontrol *kcontrol,
					  struct snd_ctl_elem_value *ucontrol)
{
	struct hda_codec *codec = snd_kcontrol_chip(kcontrol);
	struct conexant_spec *spec = codec->spec;
	const struct hda_input_mux *imux = &cxt5066_analog_mic_boost;
	unsigned int idx;
	idx = ucontrol->value.enumerated.item[0];
	if (idx >= imux->num_items)
		idx = imux->num_items - 1;

	spec->mic_boost = idx;
	if (!spec->dc_enable)
		cxt5066_set_mic_boost(codec);
	return 1;
}

static void cxt5066_enable_dc(struct hda_codec *codec)
{
	const struct hda_verb enable_dc_mode[] = {
		/* disable gain */
		{0x17, AC_VERB_SET_AMP_GAIN_MUTE, AMP_OUT_UNMUTE},

		/* switch to DC input */
		{0x17, AC_VERB_SET_CONNECT_SEL, 3},
		{}
	};

	/* configure as input source */
	snd_hda_sequence_write(codec, enable_dc_mode);
	cxt5066_olpc_select_mic(codec); /* also sets configured bias */
}

static void cxt5066_disable_dc(struct hda_codec *codec)
{
	/* reconfigure input source */
	cxt5066_set_mic_boost(codec);
	/* automic also selects the right mic if we're recording */
	cxt5066_olpc_automic(codec);
}

static int cxt5066_olpc_dc_get(struct snd_kcontrol *kcontrol,
			     struct snd_ctl_elem_value *ucontrol)
{
	struct hda_codec *codec = snd_kcontrol_chip(kcontrol);
	struct conexant_spec *spec = codec->spec;
	ucontrol->value.integer.value[0] = spec->dc_enable;
	return 0;
}

static int cxt5066_olpc_dc_put(struct snd_kcontrol *kcontrol,
			     struct snd_ctl_elem_value *ucontrol)
{
	struct hda_codec *codec = snd_kcontrol_chip(kcontrol);
	struct conexant_spec *spec = codec->spec;
	int dc_enable = !!ucontrol->value.integer.value[0];

	if (dc_enable == spec->dc_enable)
		return 0;

	spec->dc_enable = dc_enable;
	if (dc_enable)
		cxt5066_enable_dc(codec);
	else
		cxt5066_disable_dc(codec);

	return 1;
}

static int cxt5066_olpc_dc_bias_enum_info(struct snd_kcontrol *kcontrol,
					   struct snd_ctl_elem_info *uinfo)
{
	return snd_hda_input_mux_info(&cxt5066_olpc_dc_bias, uinfo);
}

static int cxt5066_olpc_dc_bias_enum_get(struct snd_kcontrol *kcontrol,
					  struct snd_ctl_elem_value *ucontrol)
{
	struct hda_codec *codec = snd_kcontrol_chip(kcontrol);
	struct conexant_spec *spec = codec->spec;
	ucontrol->value.enumerated.item[0] = spec->dc_input_bias;
	return 0;
}

static int cxt5066_olpc_dc_bias_enum_put(struct snd_kcontrol *kcontrol,
					  struct snd_ctl_elem_value *ucontrol)
{
	struct hda_codec *codec = snd_kcontrol_chip(kcontrol);
	struct conexant_spec *spec = codec->spec;
	const struct hda_input_mux *imux = &cxt5066_analog_mic_boost;
	unsigned int idx;

	idx = ucontrol->value.enumerated.item[0];
	if (idx >= imux->num_items)
		idx = imux->num_items - 1;

	spec->dc_input_bias = idx;
	if (spec->dc_enable)
		cxt5066_set_olpc_dc_bias(codec);
	return 1;
}

static void cxt5066_olpc_capture_prepare(struct hda_codec *codec)
{
	struct conexant_spec *spec = codec->spec;
	/* mark as recording and configure the microphone widget so that the
	 * recording LED comes on. */
	spec->recording = 1;
	cxt5066_olpc_select_mic(codec);
}

static void cxt5066_olpc_capture_cleanup(struct hda_codec *codec)
{
	struct conexant_spec *spec = codec->spec;
	const struct hda_verb disable_mics[] = {
		/* disable external mic, port B */
		{0x1a, AC_VERB_SET_PIN_WIDGET_CONTROL, 0},

		/* disble internal mic, port C */
		{0x1b, AC_VERB_SET_PIN_WIDGET_CONTROL, 0},

		/* disable DC capture, port F */
		{0x1e, AC_VERB_SET_PIN_WIDGET_CONTROL, 0},
		{},
	};

	snd_hda_sequence_write(codec, disable_mics);
	spec->recording = 0;
}

static void conexant_check_dig_outs(struct hda_codec *codec,
				    const hda_nid_t *dig_pins,
				    int num_pins)
{
	struct conexant_spec *spec = codec->spec;
	hda_nid_t *nid_loc = &spec->multiout.dig_out_nid;
	int i;

	for (i = 0; i < num_pins; i++, dig_pins++) {
		unsigned int cfg = snd_hda_codec_get_pincfg(codec, *dig_pins);
		if (get_defcfg_connect(cfg) == AC_JACK_PORT_NONE)
			continue;
		if (snd_hda_get_connections(codec, *dig_pins, nid_loc, 1) != 1)
			continue;
		if (spec->slave_dig_outs[0])
			nid_loc++;
		else
			nid_loc = spec->slave_dig_outs;
	}
}

static const struct hda_input_mux cxt5066_capture_source = {
	.num_items = 4,
	.items = {
		{ "Mic B", 0 },
		{ "Mic C", 1 },
		{ "Mic E", 2 },
		{ "Mic F", 3 },
	},
};

static const struct hda_bind_ctls cxt5066_bind_capture_vol_others = {
	.ops = &snd_hda_bind_vol,
	.values = {
		HDA_COMPOSE_AMP_VAL(0x14, 3, 0, HDA_INPUT),
		HDA_COMPOSE_AMP_VAL(0x14, 3, 2, HDA_INPUT),
		0
	},
};

static const struct hda_bind_ctls cxt5066_bind_capture_sw_others = {
	.ops = &snd_hda_bind_sw,
	.values = {
		HDA_COMPOSE_AMP_VAL(0x14, 3, 0, HDA_INPUT),
		HDA_COMPOSE_AMP_VAL(0x14, 3, 2, HDA_INPUT),
		0
	},
};

static const struct snd_kcontrol_new cxt5066_mixer_master[] = {
	HDA_CODEC_VOLUME("Master Playback Volume", 0x10, 0x00, HDA_OUTPUT),
	{}
};

static const struct snd_kcontrol_new cxt5066_mixer_master_olpc[] = {
	{
		.iface = SNDRV_CTL_ELEM_IFACE_MIXER,
		.name = "Master Playback Volume",
		.access = SNDRV_CTL_ELEM_ACCESS_READWRITE |
				  SNDRV_CTL_ELEM_ACCESS_TLV_READ |
				  SNDRV_CTL_ELEM_ACCESS_TLV_CALLBACK,
		.subdevice = HDA_SUBDEV_AMP_FLAG,
		.info = snd_hda_mixer_amp_volume_info,
		.get = snd_hda_mixer_amp_volume_get,
		.put = snd_hda_mixer_amp_volume_put,
		.tlv = { .c = snd_hda_mixer_amp_tlv },
		/* offset by 28 volume steps to limit minimum gain to -46dB */
		.private_value =
			HDA_COMPOSE_AMP_VAL_OFS(0x10, 3, 0, HDA_OUTPUT, 28),
	},
	{}
};

static const struct snd_kcontrol_new cxt5066_mixer_olpc_dc[] = {
	{
		.iface = SNDRV_CTL_ELEM_IFACE_MIXER,
		.name = "DC Mode Enable Switch",
		.info = snd_ctl_boolean_mono_info,
		.get = cxt5066_olpc_dc_get,
		.put = cxt5066_olpc_dc_put,
	},
	{
		.iface = SNDRV_CTL_ELEM_IFACE_MIXER,
		.name = "DC Input Bias Enum",
		.info = cxt5066_olpc_dc_bias_enum_info,
		.get = cxt5066_olpc_dc_bias_enum_get,
		.put = cxt5066_olpc_dc_bias_enum_put,
	},
	{}
};

static const struct snd_kcontrol_new cxt5066_mixers[] = {
	{
		.iface = SNDRV_CTL_ELEM_IFACE_MIXER,
		.name = "Master Playback Switch",
		.info = cxt_eapd_info,
		.get = cxt_eapd_get,
		.put = cxt5066_hp_master_sw_put,
		.private_value = 0x1d,
	},

	{
		.iface = SNDRV_CTL_ELEM_IFACE_MIXER,
		.name = "Analog Mic Boost Capture Enum",
		.info = cxt5066_mic_boost_mux_enum_info,
		.get = cxt5066_mic_boost_mux_enum_get,
		.put = cxt5066_mic_boost_mux_enum_put,
	},

	HDA_BIND_VOL("Capture Volume", &cxt5066_bind_capture_vol_others),
	HDA_BIND_SW("Capture Switch", &cxt5066_bind_capture_sw_others),
	{}
};

static const struct snd_kcontrol_new cxt5066_vostro_mixers[] = {
	{
		.iface = SNDRV_CTL_ELEM_IFACE_MIXER,
		.name = "Internal Mic Boost Capture Enum",
		.info = cxt5066_mic_boost_mux_enum_info,
		.get = cxt5066_mic_boost_mux_enum_get,
		.put = cxt5066_mic_boost_mux_enum_put,
		.private_value = 0x23 | 0x100,
	},
	{}
};

static const struct hda_verb cxt5066_init_verbs[] = {
	{0x1a, AC_VERB_SET_PIN_WIDGET_CONTROL, PIN_VREF80}, /* Port B */
	{0x1b, AC_VERB_SET_PIN_WIDGET_CONTROL, PIN_VREF80}, /* Port C */
	{0x1e, AC_VERB_SET_PIN_WIDGET_CONTROL, PIN_IN}, /* Port F */
	{0x1d, AC_VERB_SET_PIN_WIDGET_CONTROL, PIN_IN}, /* Port E */

	/* Speakers  */
	{0x1f, AC_VERB_SET_PIN_WIDGET_CONTROL, PIN_OUT},
	{0x1f, AC_VERB_SET_CONNECT_SEL, 0x00}, /* DAC1 */

	/* HP, Amp  */
	{0x19, AC_VERB_SET_PIN_WIDGET_CONTROL, PIN_HP},
	{0x19, AC_VERB_SET_CONNECT_SEL, 0x00}, /* DAC1 */

	{0x1c, AC_VERB_SET_PIN_WIDGET_CONTROL, PIN_HP},
	{0x1c, AC_VERB_SET_CONNECT_SEL, 0x00}, /* DAC1 */

	/* DAC1 */
	{0x10, AC_VERB_SET_AMP_GAIN_MUTE, AMP_OUT_UNMUTE},

	/* Node 14 connections: 0x17 0x18 0x23 0x24 0x27 */
	{0x14, AC_VERB_SET_AMP_GAIN_MUTE, AMP_IN_UNMUTE(0) | 0x50},
	{0x14, AC_VERB_SET_AMP_GAIN_MUTE, AMP_IN_MUTE(1)},
	{0x14, AC_VERB_SET_AMP_GAIN_MUTE, AMP_IN_UNMUTE(2) | 0x50},
	{0x14, AC_VERB_SET_AMP_GAIN_MUTE, AMP_IN_MUTE(3)},
	{0x14, AC_VERB_SET_AMP_GAIN_MUTE, AMP_IN_MUTE(4)},

	/* no digital microphone support yet */
	{0x23, AC_VERB_SET_PIN_WIDGET_CONTROL, 0},

	/* Audio input selector */
	{0x17, AC_VERB_SET_AMP_GAIN_MUTE, AMP_OUT_UNMUTE | 0x3},

	/* SPDIF route: PCM */
	{0x20, AC_VERB_SET_CONNECT_SEL, 0x0},
	{0x22, AC_VERB_SET_CONNECT_SEL, 0x0},

	{0x20, AC_VERB_SET_PIN_WIDGET_CONTROL, PIN_OUT},
	{0x22, AC_VERB_SET_PIN_WIDGET_CONTROL, PIN_OUT},

	/* EAPD */
	{0x1d, AC_VERB_SET_EAPD_BTLENABLE, 0x2}, /* default on */

	/* not handling these yet */
	{0x19, AC_VERB_SET_UNSOLICITED_ENABLE, 0},
	{0x1a, AC_VERB_SET_UNSOLICITED_ENABLE, 0},
	{0x1b, AC_VERB_SET_UNSOLICITED_ENABLE, 0},
	{0x1c, AC_VERB_SET_UNSOLICITED_ENABLE, 0},
	{0x1d, AC_VERB_SET_UNSOLICITED_ENABLE, 0},
	{0x1e, AC_VERB_SET_UNSOLICITED_ENABLE, 0},
	{0x20, AC_VERB_SET_UNSOLICITED_ENABLE, 0},
	{0x22, AC_VERB_SET_UNSOLICITED_ENABLE, 0},
	{ } /* end */
};

static const struct hda_verb cxt5066_init_verbs_olpc[] = {
	/* Port A: headphones */
	{0x19, AC_VERB_SET_PIN_WIDGET_CONTROL, PIN_HP},
	{0x19, AC_VERB_SET_CONNECT_SEL, 0x00}, /* DAC1 */

	/* Port B: external microphone */
	{0x1a, AC_VERB_SET_PIN_WIDGET_CONTROL, 0},

	/* Port C: internal microphone */
	{0x1b, AC_VERB_SET_PIN_WIDGET_CONTROL, 0},

	/* Port D: unused */
	{0x1c, AC_VERB_SET_PIN_WIDGET_CONTROL, 0},

	/* Port E: unused, but has primary EAPD */
	{0x1d, AC_VERB_SET_PIN_WIDGET_CONTROL, 0},
	{0x1d, AC_VERB_SET_EAPD_BTLENABLE, 0x2}, /* default on */

	/* Port F: external DC input through microphone port */
	{0x1e, AC_VERB_SET_PIN_WIDGET_CONTROL, 0},

	/* Port G: internal speakers */
	{0x1f, AC_VERB_SET_PIN_WIDGET_CONTROL, PIN_OUT},
	{0x1f, AC_VERB_SET_CONNECT_SEL, 0x00}, /* DAC1 */

	/* DAC1 */
	{0x10, AC_VERB_SET_AMP_GAIN_MUTE, AMP_OUT_UNMUTE},

	/* DAC2: unused */
	{0x11, AC_VERB_SET_AMP_GAIN_MUTE, AMP_OUT_MUTE},

	{0x14, AC_VERB_SET_AMP_GAIN_MUTE, AMP_IN_UNMUTE(0) | 0x50},
	{0x14, AC_VERB_SET_AMP_GAIN_MUTE, AMP_IN_MUTE(1)},
	{0x14, AC_VERB_SET_AMP_GAIN_MUTE, AMP_IN_MUTE(2)},
	{0x14, AC_VERB_SET_AMP_GAIN_MUTE, AMP_IN_MUTE(3)},
	{0x15, AC_VERB_SET_AMP_GAIN_MUTE, AMP_IN_MUTE(0)},
	{0x15, AC_VERB_SET_AMP_GAIN_MUTE, AMP_IN_MUTE(1)},
	{0x15, AC_VERB_SET_AMP_GAIN_MUTE, AMP_IN_MUTE(2)},
	{0x15, AC_VERB_SET_AMP_GAIN_MUTE, AMP_IN_MUTE(3)},
	{0x16, AC_VERB_SET_AMP_GAIN_MUTE, AMP_IN_MUTE(0)},
	{0x16, AC_VERB_SET_AMP_GAIN_MUTE, AMP_IN_MUTE(1)},
	{0x16, AC_VERB_SET_AMP_GAIN_MUTE, AMP_IN_MUTE(2)},
	{0x16, AC_VERB_SET_AMP_GAIN_MUTE, AMP_IN_MUTE(3)},

	/* Disable digital microphone port */
	{0x23, AC_VERB_SET_PIN_WIDGET_CONTROL, 0},

	/* Audio input selectors */
	{0x17, AC_VERB_SET_AMP_GAIN_MUTE, AMP_OUT_UNMUTE | 0x3},
	{0x18, AC_VERB_SET_AMP_GAIN_MUTE, AMP_OUT_MUTE },

	/* Disable SPDIF */
	{0x20, AC_VERB_SET_PIN_WIDGET_CONTROL, 0},
	{0x22, AC_VERB_SET_PIN_WIDGET_CONTROL, 0},

	/* enable unsolicited events for Port A and B */
	{0x19, AC_VERB_SET_UNSOLICITED_ENABLE, AC_USRSP_EN | CONEXANT_HP_EVENT},
	{0x1a, AC_VERB_SET_UNSOLICITED_ENABLE, AC_USRSP_EN | CONEXANT_MIC_EVENT},
	{ } /* end */
};

static const struct hda_verb cxt5066_init_verbs_vostro[] = {
	/* Port A: headphones */
	{0x19, AC_VERB_SET_PIN_WIDGET_CONTROL, 0},
	{0x19, AC_VERB_SET_CONNECT_SEL, 0x00}, /* DAC1 */

	/* Port B: external microphone */
	{0x1a, AC_VERB_SET_PIN_WIDGET_CONTROL, 0},

	/* Port C: unused */
	{0x1b, AC_VERB_SET_PIN_WIDGET_CONTROL, 0},

	/* Port D: unused */
	{0x1c, AC_VERB_SET_PIN_WIDGET_CONTROL, 0},

	/* Port E: unused, but has primary EAPD */
	{0x1d, AC_VERB_SET_PIN_WIDGET_CONTROL, 0},
	{0x1d, AC_VERB_SET_EAPD_BTLENABLE, 0x2}, /* default on */

	/* Port F: unused */
	{0x1e, AC_VERB_SET_PIN_WIDGET_CONTROL, 0},

	/* Port G: internal speakers */
	{0x1f, AC_VERB_SET_PIN_WIDGET_CONTROL, PIN_OUT},
	{0x1f, AC_VERB_SET_CONNECT_SEL, 0x00}, /* DAC1 */

	/* DAC1 */
	{0x10, AC_VERB_SET_AMP_GAIN_MUTE, AMP_OUT_UNMUTE},

	/* DAC2: unused */
	{0x11, AC_VERB_SET_AMP_GAIN_MUTE, AMP_OUT_MUTE},

	{0x14, AC_VERB_SET_AMP_GAIN_MUTE, AMP_IN_MUTE(0)},
	{0x14, AC_VERB_SET_AMP_GAIN_MUTE, AMP_IN_MUTE(1)},
	{0x14, AC_VERB_SET_AMP_GAIN_MUTE, AMP_IN_MUTE(2)},
	{0x14, AC_VERB_SET_AMP_GAIN_MUTE, AMP_IN_MUTE(3)},
	{0x15, AC_VERB_SET_AMP_GAIN_MUTE, AMP_IN_MUTE(0)},
	{0x15, AC_VERB_SET_AMP_GAIN_MUTE, AMP_IN_MUTE(1)},
	{0x15, AC_VERB_SET_AMP_GAIN_MUTE, AMP_IN_MUTE(2)},
	{0x15, AC_VERB_SET_AMP_GAIN_MUTE, AMP_IN_MUTE(3)},
	{0x16, AC_VERB_SET_AMP_GAIN_MUTE, AMP_IN_MUTE(0)},
	{0x16, AC_VERB_SET_AMP_GAIN_MUTE, AMP_IN_MUTE(1)},
	{0x16, AC_VERB_SET_AMP_GAIN_MUTE, AMP_IN_MUTE(2)},
	{0x16, AC_VERB_SET_AMP_GAIN_MUTE, AMP_IN_MUTE(3)},

	/* Digital microphone port */
	{0x23, AC_VERB_SET_PIN_WIDGET_CONTROL, PIN_IN},

	/* Audio input selectors */
	{0x17, AC_VERB_SET_AMP_GAIN_MUTE, AMP_OUT_UNMUTE | 0x3},
	{0x18, AC_VERB_SET_AMP_GAIN_MUTE, AMP_OUT_MUTE },

	/* Disable SPDIF */
	{0x20, AC_VERB_SET_PIN_WIDGET_CONTROL, 0},
	{0x22, AC_VERB_SET_PIN_WIDGET_CONTROL, 0},

	/* enable unsolicited events for Port A and B */
	{0x19, AC_VERB_SET_UNSOLICITED_ENABLE, AC_USRSP_EN | CONEXANT_HP_EVENT},
	{0x1a, AC_VERB_SET_UNSOLICITED_ENABLE, AC_USRSP_EN | CONEXANT_MIC_EVENT},
	{ } /* end */
};

static const struct hda_verb cxt5066_init_verbs_ideapad[] = {
	{0x1a, AC_VERB_SET_PIN_WIDGET_CONTROL, PIN_VREF80}, /* Port B */
	{0x1b, AC_VERB_SET_PIN_WIDGET_CONTROL, PIN_VREF80}, /* Port C */
	{0x1e, AC_VERB_SET_PIN_WIDGET_CONTROL, PIN_IN}, /* Port F */
	{0x1d, AC_VERB_SET_PIN_WIDGET_CONTROL, PIN_IN}, /* Port E */

	/* Speakers  */
	{0x1f, AC_VERB_SET_PIN_WIDGET_CONTROL, PIN_OUT},
	{0x1f, AC_VERB_SET_CONNECT_SEL, 0x00}, /* DAC1 */

	/* HP, Amp  */
	{0x19, AC_VERB_SET_PIN_WIDGET_CONTROL, PIN_HP},
	{0x19, AC_VERB_SET_CONNECT_SEL, 0x00}, /* DAC1 */

	{0x1c, AC_VERB_SET_PIN_WIDGET_CONTROL, PIN_HP},
	{0x1c, AC_VERB_SET_CONNECT_SEL, 0x00}, /* DAC1 */

	/* DAC1 */
	{0x10, AC_VERB_SET_AMP_GAIN_MUTE, AMP_OUT_UNMUTE},

	/* Node 14 connections: 0x17 0x18 0x23 0x24 0x27 */
	{0x14, AC_VERB_SET_AMP_GAIN_MUTE, AMP_IN_UNMUTE(0) | 0x50},
	{0x14, AC_VERB_SET_AMP_GAIN_MUTE, AMP_IN_MUTE(1)},
	{0x14, AC_VERB_SET_AMP_GAIN_MUTE, AMP_IN_UNMUTE(2) | 0x50},
	{0x14, AC_VERB_SET_AMP_GAIN_MUTE, AMP_IN_MUTE(3)},
	{0x14, AC_VERB_SET_AMP_GAIN_MUTE, AMP_IN_MUTE(4)},
	{0x14, AC_VERB_SET_CONNECT_SEL, 2},	/* default to internal mic */

	/* Audio input selector */
	{0x17, AC_VERB_SET_AMP_GAIN_MUTE, AMP_OUT_UNMUTE | 0x2},
	{0x17, AC_VERB_SET_CONNECT_SEL, 1},	/* route ext mic */

	/* SPDIF route: PCM */
	{0x20, AC_VERB_SET_CONNECT_SEL, 0x0},
	{0x22, AC_VERB_SET_CONNECT_SEL, 0x0},

	{0x20, AC_VERB_SET_PIN_WIDGET_CONTROL, PIN_OUT},
	{0x22, AC_VERB_SET_PIN_WIDGET_CONTROL, PIN_OUT},

	/* internal microphone */
	{0x23, AC_VERB_SET_PIN_WIDGET_CONTROL, PIN_IN}, /* enable internal mic */

	/* EAPD */
	{0x1d, AC_VERB_SET_EAPD_BTLENABLE, 0x2}, /* default on */

	{0x19, AC_VERB_SET_UNSOLICITED_ENABLE, AC_USRSP_EN | CONEXANT_HP_EVENT},
	{0x1b, AC_VERB_SET_UNSOLICITED_ENABLE, AC_USRSP_EN | CONEXANT_MIC_EVENT},
	{ } /* end */
};

static const struct hda_verb cxt5066_init_verbs_thinkpad[] = {
	{0x1e, AC_VERB_SET_PIN_WIDGET_CONTROL, PIN_IN}, /* Port F */
	{0x1d, AC_VERB_SET_PIN_WIDGET_CONTROL, PIN_IN}, /* Port E */

	/* Port G: internal speakers  */
	{0x1f, AC_VERB_SET_PIN_WIDGET_CONTROL, PIN_OUT},
	{0x1f, AC_VERB_SET_CONNECT_SEL, 0x00}, /* DAC1 */

	/* Port A: HP, Amp  */
	{0x19, AC_VERB_SET_PIN_WIDGET_CONTROL, 0},
	{0x19, AC_VERB_SET_CONNECT_SEL, 0x00}, /* DAC1 */

	/* Port B: Mic Dock */
	{0x1a, AC_VERB_SET_PIN_WIDGET_CONTROL, 0},

	/* Port C: Mic */
	{0x1b, AC_VERB_SET_PIN_WIDGET_CONTROL, 0},

	/* Port D: HP Dock, Amp */
	{0x1c, AC_VERB_SET_PIN_WIDGET_CONTROL, 0},
	{0x1c, AC_VERB_SET_CONNECT_SEL, 0x00}, /* DAC1 */

	/* DAC1 */
	{0x10, AC_VERB_SET_AMP_GAIN_MUTE, AMP_OUT_UNMUTE},

	/* Node 14 connections: 0x17 0x18 0x23 0x24 0x27 */
	{0x14, AC_VERB_SET_AMP_GAIN_MUTE, AMP_IN_UNMUTE(0) | 0x50},
	{0x14, AC_VERB_SET_AMP_GAIN_MUTE, AMP_IN_MUTE(1)},
	{0x14, AC_VERB_SET_AMP_GAIN_MUTE, AMP_IN_UNMUTE(2) | 0x50},
	{0x14, AC_VERB_SET_AMP_GAIN_MUTE, AMP_IN_MUTE(3)},
	{0x14, AC_VERB_SET_AMP_GAIN_MUTE, AMP_IN_MUTE(4)},
	{0x14, AC_VERB_SET_CONNECT_SEL, 2},	/* default to internal mic */

	/* Audio input selector */
	{0x17, AC_VERB_SET_AMP_GAIN_MUTE, AMP_OUT_UNMUTE | 0x2},
	{0x17, AC_VERB_SET_CONNECT_SEL, 1},	/* route ext mic */

	/* SPDIF route: PCM */
	{0x20, AC_VERB_SET_CONNECT_SEL, 0x0},
	{0x22, AC_VERB_SET_CONNECT_SEL, 0x0},

	{0x20, AC_VERB_SET_PIN_WIDGET_CONTROL, PIN_OUT},
	{0x22, AC_VERB_SET_PIN_WIDGET_CONTROL, PIN_OUT},

	/* internal microphone */
	{0x23, AC_VERB_SET_PIN_WIDGET_CONTROL, PIN_IN}, /* enable internal mic */

	/* EAPD */
	{0x1d, AC_VERB_SET_EAPD_BTLENABLE, 0x2}, /* default on */

	/* enable unsolicited events for Port A, B, C and D */
	{0x19, AC_VERB_SET_UNSOLICITED_ENABLE, AC_USRSP_EN | CONEXANT_HP_EVENT},
	{0x1c, AC_VERB_SET_UNSOLICITED_ENABLE, AC_USRSP_EN | CONEXANT_HP_EVENT},
	{0x1a, AC_VERB_SET_UNSOLICITED_ENABLE, AC_USRSP_EN | CONEXANT_MIC_EVENT},
	{0x1b, AC_VERB_SET_UNSOLICITED_ENABLE, AC_USRSP_EN | CONEXANT_MIC_EVENT},
	{ } /* end */
};

static const struct hda_verb cxt5066_init_verbs_portd_lo[] = {
	{0x1c, AC_VERB_SET_PIN_WIDGET_CONTROL, PIN_OUT},
	{ } /* end */
};


static const struct hda_verb cxt5066_init_verbs_hp_laptop[] = {
	{0x14, AC_VERB_SET_CONNECT_SEL, 0x0},
	{0x19, AC_VERB_SET_UNSOLICITED_ENABLE, AC_USRSP_EN | CONEXANT_HP_EVENT},
	{0x1b, AC_VERB_SET_UNSOLICITED_ENABLE, AC_USRSP_EN | CONEXANT_MIC_EVENT},
	{ } /* end */
};

/* initialize jack-sensing, too */
static int cxt5066_init(struct hda_codec *codec)
{
	snd_printdd("CXT5066: init\n");
	conexant_init(codec);
	if (codec->patch_ops.unsol_event) {
		cxt5066_hp_automute(codec);
		cxt5066_automic(codec);
	}
	cxt5066_set_mic_boost(codec);
	return 0;
}

static int cxt5066_olpc_init(struct hda_codec *codec)
{
	struct conexant_spec *spec = codec->spec;
	snd_printdd("CXT5066: init\n");
	conexant_init(codec);
	cxt5066_hp_automute(codec);
	if (!spec->dc_enable) {
		cxt5066_set_mic_boost(codec);
		cxt5066_olpc_automic(codec);
	} else {
		cxt5066_enable_dc(codec);
	}
	return 0;
}

enum {
	CXT5066_LAPTOP,		/* Laptops w/ EAPD support */
	CXT5066_DELL_LAPTOP,	/* Dell Laptop */
	CXT5066_OLPC_XO_1_5,	/* OLPC XO 1.5 */
	CXT5066_DELL_VOSTRO,	/* Dell Vostro 1015i */
	CXT5066_IDEAPAD,	/* Lenovo IdeaPad U150 */
	CXT5066_THINKPAD,	/* Lenovo ThinkPad T410s, others? */
	CXT5066_ASUS,		/* Asus K52JU, Lenovo G560 - Int mic at 0x1a and Ext mic at 0x1b */
	CXT5066_HP_LAPTOP,      /* HP Laptop */
	CXT5066_AUTO,		/* BIOS auto-parser */
	CXT5066_MODELS
};

static const char * const cxt5066_models[CXT5066_MODELS] = {
	[CXT5066_LAPTOP]	= "laptop",
	[CXT5066_DELL_LAPTOP]	= "dell-laptop",
	[CXT5066_OLPC_XO_1_5]	= "olpc-xo-1_5",
	[CXT5066_DELL_VOSTRO]	= "dell-vostro",
	[CXT5066_IDEAPAD]	= "ideapad",
	[CXT5066_THINKPAD]	= "thinkpad",
	[CXT5066_ASUS]		= "asus",
	[CXT5066_HP_LAPTOP]	= "hp-laptop",
	[CXT5066_AUTO]		= "auto",
};

static const struct snd_pci_quirk cxt5066_cfg_tbl[] = {
	SND_PCI_QUIRK(0x1025, 0x054c, "Acer Aspire 3830TG", CXT5066_AUTO),
	SND_PCI_QUIRK_MASK(0x1025, 0xff00, 0x0400, "Acer", CXT5066_IDEAPAD),
	SND_PCI_QUIRK(0x1028, 0x02d8, "Dell Vostro", CXT5066_DELL_VOSTRO),
	SND_PCI_QUIRK(0x1028, 0x02f5, "Dell Vostro 320", CXT5066_IDEAPAD),
	SND_PCI_QUIRK(0x1028, 0x0401, "Dell Vostro 1014", CXT5066_DELL_VOSTRO),
	SND_PCI_QUIRK(0x1028, 0x0402, "Dell Vostro", CXT5066_DELL_VOSTRO),
	SND_PCI_QUIRK(0x1028, 0x0408, "Dell Inspiron One 19T", CXT5066_IDEAPAD),
	SND_PCI_QUIRK(0x1028, 0x050f, "Dell Inspiron", CXT5066_IDEAPAD),
	SND_PCI_QUIRK(0x1028, 0x0510, "Dell Vostro", CXT5066_IDEAPAD),
	SND_PCI_QUIRK(0x103c, 0x360b, "HP G60", CXT5066_HP_LAPTOP),
	SND_PCI_QUIRK(0x1043, 0x13f3, "Asus A52J", CXT5066_ASUS),
	SND_PCI_QUIRK(0x1043, 0x1643, "Asus K52JU", CXT5066_ASUS),
	SND_PCI_QUIRK(0x1043, 0x1993, "Asus U50F", CXT5066_ASUS),
	SND_PCI_QUIRK(0x1179, 0xff1e, "Toshiba Satellite C650D", CXT5066_IDEAPAD),
	SND_PCI_QUIRK(0x1179, 0xff50, "Toshiba Satellite P500-PSPGSC-01800T", CXT5066_OLPC_XO_1_5),
	SND_PCI_QUIRK(0x14f1, 0x0101, "Conexant Reference board",
		      CXT5066_LAPTOP),
	SND_PCI_QUIRK(0x152d, 0x0833, "OLPC XO-1.5", CXT5066_OLPC_XO_1_5),
	SND_PCI_QUIRK(0x17aa, 0x20f2, "Lenovo T400s", CXT5066_THINKPAD),
	SND_PCI_QUIRK(0x17aa, 0x21c5, "Thinkpad Edge 13", CXT5066_THINKPAD),
	SND_PCI_QUIRK(0x17aa, 0x21c6, "Thinkpad Edge 13", CXT5066_ASUS),
	SND_PCI_QUIRK(0x17aa, 0x215e, "Lenovo T510", CXT5066_AUTO),
	SND_PCI_QUIRK(0x17aa, 0x21cf, "Lenovo T520 & W520", CXT5066_AUTO),
	SND_PCI_QUIRK(0x17aa, 0x21da, "Lenovo X220", CXT5066_THINKPAD),
	SND_PCI_QUIRK(0x17aa, 0x21db, "Lenovo X220-tablet", CXT5066_THINKPAD),
	SND_PCI_QUIRK(0x17aa, 0x3a0d, "Lenovo U350", CXT5066_ASUS),
	SND_PCI_QUIRK(0x17aa, 0x38af, "Lenovo G560", CXT5066_ASUS),
	SND_PCI_QUIRK(0x17aa, 0x3938, "Lenovo G565", CXT5066_AUTO),
	SND_PCI_QUIRK(0x1b0a, 0x2092, "CyberpowerPC Gamer Xplorer N57001", CXT5066_AUTO),
	{}
};

static int patch_cxt5066(struct hda_codec *codec)
{
	struct conexant_spec *spec;
	int board_config;

	board_config = snd_hda_check_board_config(codec, CXT5066_MODELS,
						  cxt5066_models, cxt5066_cfg_tbl);
	if (board_config < 0)
		board_config = CXT5066_AUTO; /* model=auto as default */
	if (board_config == CXT5066_AUTO)
		return patch_conexant_auto(codec);

	spec = kzalloc(sizeof(*spec), GFP_KERNEL);
	if (!spec)
		return -ENOMEM;
	codec->spec = spec;

	codec->patch_ops = conexant_patch_ops;
	codec->patch_ops.init = conexant_init;

	spec->dell_automute = 0;
	spec->multiout.max_channels = 2;
	spec->multiout.num_dacs = ARRAY_SIZE(cxt5066_dac_nids);
	spec->multiout.dac_nids = cxt5066_dac_nids;
	conexant_check_dig_outs(codec, cxt5066_digout_pin_nids,
	    ARRAY_SIZE(cxt5066_digout_pin_nids));
	spec->num_adc_nids = 1;
	spec->adc_nids = cxt5066_adc_nids;
	spec->capsrc_nids = cxt5066_capsrc_nids;
	spec->input_mux = &cxt5066_capture_source;

	spec->port_d_mode = PIN_HP;

	spec->num_init_verbs = 1;
	spec->init_verbs[0] = cxt5066_init_verbs;
	spec->num_channel_mode = ARRAY_SIZE(cxt5066_modes);
	spec->channel_mode = cxt5066_modes;
	spec->cur_adc = 0;
	spec->cur_adc_idx = 0;

	set_beep_amp(spec, 0x13, 0, HDA_OUTPUT);

	switch (board_config) {
	default:
	case CXT5066_LAPTOP:
		spec->mixers[spec->num_mixers++] = cxt5066_mixer_master;
		spec->mixers[spec->num_mixers++] = cxt5066_mixers;
		break;
	case CXT5066_DELL_LAPTOP:
		spec->mixers[spec->num_mixers++] = cxt5066_mixer_master;
		spec->mixers[spec->num_mixers++] = cxt5066_mixers;

		spec->port_d_mode = PIN_OUT;
		spec->init_verbs[spec->num_init_verbs] = cxt5066_init_verbs_portd_lo;
		spec->num_init_verbs++;
		spec->dell_automute = 1;
		break;
	case CXT5066_ASUS:
	case CXT5066_HP_LAPTOP:
		codec->patch_ops.init = cxt5066_init;
		codec->patch_ops.unsol_event = cxt5066_unsol_event;
		spec->init_verbs[spec->num_init_verbs] =
			cxt5066_init_verbs_hp_laptop;
		spec->num_init_verbs++;
		spec->hp_laptop = board_config == CXT5066_HP_LAPTOP;
		spec->asus = board_config == CXT5066_ASUS;
		spec->mixers[spec->num_mixers++] = cxt5066_mixer_master;
		spec->mixers[spec->num_mixers++] = cxt5066_mixers;
		/* no S/PDIF out */
		if (board_config == CXT5066_HP_LAPTOP)
			spec->multiout.dig_out_nid = 0;
		/* input source automatically selected */
		spec->input_mux = NULL;
		spec->port_d_mode = 0;
		spec->mic_boost = 3; /* default 30dB gain */
		break;

	case CXT5066_OLPC_XO_1_5:
		codec->patch_ops.init = cxt5066_olpc_init;
		codec->patch_ops.unsol_event = cxt5066_olpc_unsol_event;
		spec->init_verbs[0] = cxt5066_init_verbs_olpc;
		spec->mixers[spec->num_mixers++] = cxt5066_mixer_master_olpc;
		spec->mixers[spec->num_mixers++] = cxt5066_mixer_olpc_dc;
		spec->mixers[spec->num_mixers++] = cxt5066_mixers;
		spec->port_d_mode = 0;
		spec->mic_boost = 3; /* default 30dB gain */

		/* no S/PDIF out */
		spec->multiout.dig_out_nid = 0;

		/* input source automatically selected */
		spec->input_mux = NULL;

		/* our capture hooks which allow us to turn on the microphone LED
		 * at the right time */
		spec->capture_prepare = cxt5066_olpc_capture_prepare;
		spec->capture_cleanup = cxt5066_olpc_capture_cleanup;
		break;
	case CXT5066_DELL_VOSTRO:
		codec->patch_ops.init = cxt5066_init;
		codec->patch_ops.unsol_event = cxt5066_unsol_event;
		spec->init_verbs[0] = cxt5066_init_verbs_vostro;
		spec->mixers[spec->num_mixers++] = cxt5066_mixer_master_olpc;
		spec->mixers[spec->num_mixers++] = cxt5066_mixers;
		spec->mixers[spec->num_mixers++] = cxt5066_vostro_mixers;
		spec->port_d_mode = 0;
		spec->dell_vostro = 1;
		spec->mic_boost = 3; /* default 30dB gain */

		/* no S/PDIF out */
		spec->multiout.dig_out_nid = 0;

		/* input source automatically selected */
		spec->input_mux = NULL;
		break;
	case CXT5066_IDEAPAD:
		codec->patch_ops.init = cxt5066_init;
		codec->patch_ops.unsol_event = cxt5066_unsol_event;
		spec->mixers[spec->num_mixers++] = cxt5066_mixer_master;
		spec->mixers[spec->num_mixers++] = cxt5066_mixers;
		spec->init_verbs[0] = cxt5066_init_verbs_ideapad;
		spec->port_d_mode = 0;
		spec->ideapad = 1;
		spec->mic_boost = 2;	/* default 20dB gain */

		/* no S/PDIF out */
		spec->multiout.dig_out_nid = 0;

		/* input source automatically selected */
		spec->input_mux = NULL;
		break;
	case CXT5066_THINKPAD:
		codec->patch_ops.init = cxt5066_init;
		codec->patch_ops.unsol_event = cxt5066_unsol_event;
		spec->mixers[spec->num_mixers++] = cxt5066_mixer_master;
		spec->mixers[spec->num_mixers++] = cxt5066_mixers;
		spec->init_verbs[0] = cxt5066_init_verbs_thinkpad;
		spec->thinkpad = 1;
		spec->port_d_mode = PIN_OUT;
		spec->mic_boost = 2;	/* default 20dB gain */

		/* no S/PDIF out */
		spec->multiout.dig_out_nid = 0;

		/* input source automatically selected */
		spec->input_mux = NULL;
		break;
	}

	if (spec->beep_amp)
		snd_hda_attach_beep_device(codec, spec->beep_amp);

	return 0;
}

/*
 * Automatic parser for CX20641 & co
 */

static int cx_auto_capture_pcm_prepare(struct hda_pcm_stream *hinfo,
				       struct hda_codec *codec,
				       unsigned int stream_tag,
				       unsigned int format,
				       struct snd_pcm_substream *substream)
{
	struct conexant_spec *spec = codec->spec;
	hda_nid_t adc = spec->imux_info[spec->cur_mux[0]].adc;
	if (spec->adc_switching) {
		spec->cur_adc = adc;
		spec->cur_adc_stream_tag = stream_tag;
		spec->cur_adc_format = format;
	}
	snd_hda_codec_setup_stream(codec, adc, stream_tag, 0, format);
	return 0;
}

static int cx_auto_capture_pcm_cleanup(struct hda_pcm_stream *hinfo,
				       struct hda_codec *codec,
				       struct snd_pcm_substream *substream)
{
	struct conexant_spec *spec = codec->spec;
	snd_hda_codec_cleanup_stream(codec, spec->cur_adc);
	spec->cur_adc = 0;
	return 0;
}

static const struct hda_pcm_stream cx_auto_pcm_analog_capture = {
	.substreams = 1,
	.channels_min = 2,
	.channels_max = 2,
	.nid = 0, /* fill later */
	.ops = {
		.prepare = cx_auto_capture_pcm_prepare,
		.cleanup = cx_auto_capture_pcm_cleanup
	},
};

static const hda_nid_t cx_auto_adc_nids[] = { 0x14 };

#define get_connection_index(codec, mux, nid)\
	snd_hda_get_conn_index(codec, mux, nid, 0)

/* get an unassigned DAC from the given list.
 * Return the nid if found and reduce the DAC list, or return zero if
 * not found
 */
static hda_nid_t get_unassigned_dac(struct hda_codec *codec, hda_nid_t pin,
				    hda_nid_t *dacs, int *num_dacs)
{
	int i, nums = *num_dacs;
	hda_nid_t ret = 0;

	for (i = 0; i < nums; i++) {
		if (get_connection_index(codec, pin, dacs[i]) >= 0) {
			ret = dacs[i];
			break;
		}
	}
	if (!ret)
		return 0;
	if (--nums > 0)
		memmove(dacs, dacs + 1, nums * sizeof(hda_nid_t));
	*num_dacs = nums;
	return ret;
}

#define MAX_AUTO_DACS	5

#define DAC_SLAVE_FLAG	0x8000	/* filled dac is a slave */

/* fill analog DAC list from the widget tree */
static int fill_cx_auto_dacs(struct hda_codec *codec, hda_nid_t *dacs)
{
	hda_nid_t nid, end_nid;
	int nums = 0;

	end_nid = codec->start_nid + codec->num_nodes;
	for (nid = codec->start_nid; nid < end_nid; nid++) {
		unsigned int wcaps = get_wcaps(codec, nid);
		unsigned int type = get_wcaps_type(wcaps);
		if (type == AC_WID_AUD_OUT && !(wcaps & AC_WCAP_DIGITAL)) {
			dacs[nums++] = nid;
			if (nums >= MAX_AUTO_DACS)
				break;
		}
	}
	return nums;
}

/* fill pin_dac_pair list from the pin and dac list */
static int fill_dacs_for_pins(struct hda_codec *codec, hda_nid_t *pins,
			      int num_pins, hda_nid_t *dacs, int *rest,
			      struct pin_dac_pair *filled, int nums, 
			      int type)
{
	int i, start = nums;

	for (i = 0; i < num_pins; i++, nums++) {
		filled[nums].pin = pins[i];
		filled[nums].type = type;
		filled[nums].dac = get_unassigned_dac(codec, pins[i], dacs, rest);
		if (filled[nums].dac) 
			continue;
		if (filled[start].dac && get_connection_index(codec, pins[i], filled[start].dac) >= 0) {
			filled[nums].dac = filled[start].dac | DAC_SLAVE_FLAG;
			continue;
		}
		if (filled[0].dac && get_connection_index(codec, pins[i], filled[0].dac) >= 0) {
			filled[nums].dac = filled[0].dac | DAC_SLAVE_FLAG;
			continue;
		}
		snd_printdd("Failed to find a DAC for pin 0x%x", pins[i]);
	}
	return nums;
}

/* parse analog output paths */
static void cx_auto_parse_output(struct hda_codec *codec)
{
	struct conexant_spec *spec = codec->spec;
	struct auto_pin_cfg *cfg = &spec->autocfg;
	hda_nid_t dacs[MAX_AUTO_DACS];
	int i, j, nums, rest;

	rest = fill_cx_auto_dacs(codec, dacs);
	/* parse all analog output pins */
	nums = fill_dacs_for_pins(codec, cfg->line_out_pins, cfg->line_outs,
			  dacs, &rest, spec->dac_info, 0,
			  AUTO_PIN_LINE_OUT);
	nums = fill_dacs_for_pins(codec, cfg->hp_pins, cfg->hp_outs,
			  dacs, &rest, spec->dac_info, nums,
			  AUTO_PIN_HP_OUT);
	nums = fill_dacs_for_pins(codec, cfg->speaker_pins, cfg->speaker_outs,
			  dacs, &rest, spec->dac_info, nums,
			  AUTO_PIN_SPEAKER_OUT);
	spec->dac_info_filled = nums;
	/* fill multiout struct */
	for (i = 0; i < nums; i++) {
		hda_nid_t dac = spec->dac_info[i].dac;
		if (!dac || (dac & DAC_SLAVE_FLAG))
			continue;
		switch (spec->dac_info[i].type) {
		case AUTO_PIN_LINE_OUT:
			spec->private_dac_nids[spec->multiout.num_dacs] = dac;
			spec->multiout.num_dacs++;
			break;
		case AUTO_PIN_HP_OUT:
		case AUTO_PIN_SPEAKER_OUT:
			if (!spec->multiout.hp_nid) {
				spec->multiout.hp_nid = dac;
				break;
			}
			for (j = 0; j < ARRAY_SIZE(spec->multiout.extra_out_nid); j++)
				if (!spec->multiout.extra_out_nid[j]) {
					spec->multiout.extra_out_nid[j] = dac;
					break;
				}
			break;
		}
	}
	spec->multiout.dac_nids = spec->private_dac_nids;
	spec->multiout.max_channels = spec->multiout.num_dacs * 2;

	for (i = 0; i < cfg->hp_outs; i++) {
		if (is_jack_detectable(codec, cfg->hp_pins[i])) {
			spec->auto_mute = 1;
			break;
		}
	}
	if (spec->auto_mute &&
	    cfg->line_out_pins[0] &&
	    cfg->line_out_type != AUTO_PIN_SPEAKER_OUT &&
	    cfg->line_out_pins[0] != cfg->hp_pins[0] &&
	    cfg->line_out_pins[0] != cfg->speaker_pins[0]) {
		for (i = 0; i < cfg->line_outs; i++) {
			if (is_jack_detectable(codec, cfg->line_out_pins[i])) {
				spec->detect_line = 1;
				break;
			}
		}
		spec->automute_lines = spec->detect_line;
	}

	spec->vmaster_nid = spec->private_dac_nids[0];
}

static void cx_auto_turn_eapd(struct hda_codec *codec, int num_pins,
			      hda_nid_t *pins, bool on);

static void do_automute(struct hda_codec *codec, int num_pins,
			hda_nid_t *pins, bool on)
{
	struct conexant_spec *spec = codec->spec;
	int i;
	for (i = 0; i < num_pins; i++)
		snd_hda_set_pin_ctl(codec, pins[i], on ? PIN_OUT : 0);
	if (spec->pin_eapd_ctrls)
		cx_auto_turn_eapd(codec, num_pins, pins, on);
}

static int detect_jacks(struct hda_codec *codec, int num_pins, hda_nid_t *pins)
{
	int i, present = 0;

	for (i = 0; i < num_pins; i++) {
		hda_nid_t nid = pins[i];
		if (!nid || !is_jack_detectable(codec, nid))
			break;
		present |= snd_hda_jack_detect(codec, nid);
	}
	return present;
}

/* auto-mute/unmute speaker and line outs according to headphone jack */
static void cx_auto_update_speakers(struct hda_codec *codec)
{
	struct conexant_spec *spec = codec->spec;
	struct auto_pin_cfg *cfg = &spec->autocfg;
	int on = 1;

	/* turn on HP EAPD when HP jacks are present */
	if (spec->pin_eapd_ctrls) {
		if (spec->auto_mute)
			on = spec->hp_present;
		cx_auto_turn_eapd(codec, cfg->hp_outs, cfg->hp_pins, on);
	}

	/* mute speakers in auto-mode if HP or LO jacks are plugged */
	if (spec->auto_mute)
		on = !(spec->hp_present ||
		       (spec->detect_line && spec->line_present));
	do_automute(codec, cfg->speaker_outs, cfg->speaker_pins, on);

	/* toggle line-out mutes if needed, too */
	/* if LO is a copy of either HP or Speaker, don't need to handle it */
	if (cfg->line_out_pins[0] == cfg->hp_pins[0] ||
	    cfg->line_out_pins[0] == cfg->speaker_pins[0])
		return;
	if (spec->auto_mute) {
		/* mute LO in auto-mode when HP jack is present */
		if (cfg->line_out_type == AUTO_PIN_SPEAKER_OUT ||
		    spec->automute_lines)
			on = !spec->hp_present;
		else
			on = 1;
	}
	do_automute(codec, cfg->line_outs, cfg->line_out_pins, on);
}

static void cx_auto_hp_automute(struct hda_codec *codec)
{
	struct conexant_spec *spec = codec->spec;
	struct auto_pin_cfg *cfg = &spec->autocfg;

	if (!spec->auto_mute)
		return;
	spec->hp_present = detect_jacks(codec, cfg->hp_outs, cfg->hp_pins);
	cx_auto_update_speakers(codec);
}

static void cx_auto_line_automute(struct hda_codec *codec)
{
	struct conexant_spec *spec = codec->spec;
	struct auto_pin_cfg *cfg = &spec->autocfg;

	if (!spec->auto_mute || !spec->detect_line)
		return;
	spec->line_present = detect_jacks(codec, cfg->line_outs,
					  cfg->line_out_pins);
	cx_auto_update_speakers(codec);
}

static int cx_automute_mode_info(struct snd_kcontrol *kcontrol,
				 struct snd_ctl_elem_info *uinfo)
{
	struct hda_codec *codec = snd_kcontrol_chip(kcontrol);
	struct conexant_spec *spec = codec->spec;
	static const char * const texts2[] = {
		"Disabled", "Enabled"
	};
	static const char * const texts3[] = {
		"Disabled", "Speaker Only", "Line Out+Speaker"
	};
	const char * const *texts;

	uinfo->type = SNDRV_CTL_ELEM_TYPE_ENUMERATED;
	uinfo->count = 1;
	if (spec->automute_hp_lo) {
		uinfo->value.enumerated.items = 3;
		texts = texts3;
	} else {
		uinfo->value.enumerated.items = 2;
		texts = texts2;
	}
	if (uinfo->value.enumerated.item >= uinfo->value.enumerated.items)
		uinfo->value.enumerated.item = uinfo->value.enumerated.items - 1;
	strcpy(uinfo->value.enumerated.name,
	       texts[uinfo->value.enumerated.item]);
	return 0;
}

static int cx_automute_mode_get(struct snd_kcontrol *kcontrol,
				struct snd_ctl_elem_value *ucontrol)
{
	struct hda_codec *codec = snd_kcontrol_chip(kcontrol);
	struct conexant_spec *spec = codec->spec;
	unsigned int val;
	if (!spec->auto_mute)
		val = 0;
	else if (!spec->automute_lines)
		val = 1;
	else
		val = 2;
	ucontrol->value.enumerated.item[0] = val;
	return 0;
}

static int cx_automute_mode_put(struct snd_kcontrol *kcontrol,
				struct snd_ctl_elem_value *ucontrol)
{
	struct hda_codec *codec = snd_kcontrol_chip(kcontrol);
	struct conexant_spec *spec = codec->spec;

	switch (ucontrol->value.enumerated.item[0]) {
	case 0:
		if (!spec->auto_mute)
			return 0;
		spec->auto_mute = 0;
		break;
	case 1:
		if (spec->auto_mute && !spec->automute_lines)
			return 0;
		spec->auto_mute = 1;
		spec->automute_lines = 0;
		break;
	case 2:
		if (!spec->automute_hp_lo)
			return -EINVAL;
		if (spec->auto_mute && spec->automute_lines)
			return 0;
		spec->auto_mute = 1;
		spec->automute_lines = 1;
		break;
	default:
		return -EINVAL;
	}
	cx_auto_update_speakers(codec);
	return 1;
}

static const struct snd_kcontrol_new cx_automute_mode_enum[] = {
	{
		.iface = SNDRV_CTL_ELEM_IFACE_MIXER,
		.name = "Auto-Mute Mode",
		.info = cx_automute_mode_info,
		.get = cx_automute_mode_get,
		.put = cx_automute_mode_put,
	},
	{ }
};

static int cx_auto_mux_enum_info(struct snd_kcontrol *kcontrol,
				 struct snd_ctl_elem_info *uinfo)
{
	struct hda_codec *codec = snd_kcontrol_chip(kcontrol);
	struct conexant_spec *spec = codec->spec;

	return snd_hda_input_mux_info(&spec->private_imux, uinfo);
}

static int cx_auto_mux_enum_get(struct snd_kcontrol *kcontrol,
				struct snd_ctl_elem_value *ucontrol)
{
	struct hda_codec *codec = snd_kcontrol_chip(kcontrol);
	struct conexant_spec *spec = codec->spec;

	ucontrol->value.enumerated.item[0] = spec->cur_mux[0];
	return 0;
}

/* look for the route the given pin from mux and return the index;
 * if do_select is set, actually select the route.
 */
static int __select_input_connection(struct hda_codec *codec, hda_nid_t mux,
				     hda_nid_t pin, hda_nid_t *srcp,
				     bool do_select, int depth)
{
	hda_nid_t conn[HDA_MAX_NUM_INPUTS];
	int i, nums;

	switch (get_wcaps_type(get_wcaps(codec, mux))) {
	case AC_WID_AUD_IN:
	case AC_WID_AUD_SEL:
	case AC_WID_AUD_MIX:
		break;
	default:
		return -1;
	}

	nums = snd_hda_get_connections(codec, mux, conn, ARRAY_SIZE(conn));
	for (i = 0; i < nums; i++)
		if (conn[i] == pin) {
			if (do_select)
				snd_hda_codec_write(codec, mux, 0,
						    AC_VERB_SET_CONNECT_SEL, i);
			if (srcp)
				*srcp = mux;
			return i;
		}
	depth++;
	if (depth == 2)
		return -1;
	for (i = 0; i < nums; i++) {
		int ret  = __select_input_connection(codec, conn[i], pin, srcp,
						     do_select, depth);
		if (ret >= 0) {
			if (do_select)
				snd_hda_codec_write(codec, mux, 0,
						    AC_VERB_SET_CONNECT_SEL, i);
			return i;
		}
	}
	return -1;
}

static void select_input_connection(struct hda_codec *codec, hda_nid_t mux,
				   hda_nid_t pin)
{
	__select_input_connection(codec, mux, pin, NULL, true, 0);
}

static int get_input_connection(struct hda_codec *codec, hda_nid_t mux,
				hda_nid_t pin)
{
	return __select_input_connection(codec, mux, pin, NULL, false, 0);
}

static int cx_auto_mux_enum_update(struct hda_codec *codec,
				   const struct hda_input_mux *imux,
				   unsigned int idx)
{
	struct conexant_spec *spec = codec->spec;
	hda_nid_t adc;
	int changed = 1;

	if (!imux->num_items)
		return 0;
	if (idx >= imux->num_items)
		idx = imux->num_items - 1;
	if (spec->cur_mux[0] == idx)
		changed = 0;
	adc = spec->imux_info[idx].adc;
	select_input_connection(codec, spec->imux_info[idx].adc,
				spec->imux_info[idx].pin);
	if (spec->cur_adc && spec->cur_adc != adc) {
		/* stream is running, let's swap the current ADC */
		__snd_hda_codec_cleanup_stream(codec, spec->cur_adc, 1);
		spec->cur_adc = adc;
		snd_hda_codec_setup_stream(codec, adc,
					   spec->cur_adc_stream_tag, 0,
					   spec->cur_adc_format);
	}
	spec->cur_mux[0] = idx;
	return changed;
}

static int cx_auto_mux_enum_put(struct snd_kcontrol *kcontrol,
				struct snd_ctl_elem_value *ucontrol)
{
	struct hda_codec *codec = snd_kcontrol_chip(kcontrol);
	struct conexant_spec *spec = codec->spec;

	return cx_auto_mux_enum_update(codec, &spec->private_imux,
				       ucontrol->value.enumerated.item[0]);
}

static const struct snd_kcontrol_new cx_auto_capture_mixers[] = {
	{
		.iface = SNDRV_CTL_ELEM_IFACE_MIXER,
		.name = "Capture Source",
		.info = cx_auto_mux_enum_info,
		.get = cx_auto_mux_enum_get,
		.put = cx_auto_mux_enum_put
	},
	{}
};

static bool select_automic(struct hda_codec *codec, int idx, bool detect)
{
	struct conexant_spec *spec = codec->spec;
	if (idx < 0)
		return false;
	if (detect && !snd_hda_jack_detect(codec, spec->imux_info[idx].pin))
		return false;
	cx_auto_mux_enum_update(codec, &spec->private_imux, idx);
	return true;
}

/* automatic switch internal and external mic */
static void cx_auto_automic(struct hda_codec *codec)
{
	struct conexant_spec *spec = codec->spec;

	if (!spec->auto_mic)
		return;
	if (!select_automic(codec, spec->auto_mic_ext, true))
		if (!select_automic(codec, spec->auto_mic_dock, true))
			select_automic(codec, spec->auto_mic_int, false);
}

static void cx_auto_unsol_event(struct hda_codec *codec, unsigned int res)
{
	switch (snd_hda_jack_get_action(codec, res >> 26)) {
	case CONEXANT_HP_EVENT:
		cx_auto_hp_automute(codec);
		break;
	case CONEXANT_LINE_EVENT:
		cx_auto_line_automute(codec);
		break;
	case CONEXANT_MIC_EVENT:
		cx_auto_automic(codec);
		break;
	}
	snd_hda_jack_report_sync(codec);
}

/* check whether the pin config is suitable for auto-mic switching;
 * auto-mic is enabled only when one int-mic and one ext- and/or
 * one dock-mic exist
 */
static void cx_auto_check_auto_mic(struct hda_codec *codec)
{
	struct conexant_spec *spec = codec->spec;
	int pset[INPUT_PIN_ATTR_NORMAL + 1];
	int i;

	for (i = 0; i < ARRAY_SIZE(pset); i++)
		pset[i] = -1;
	for (i = 0; i < spec->private_imux.num_items; i++) {
		hda_nid_t pin = spec->imux_info[i].pin;
		unsigned int def_conf = snd_hda_codec_get_pincfg(codec, pin);
		int type, attr;
		attr = snd_hda_get_input_pin_attr(def_conf);
		if (attr == INPUT_PIN_ATTR_UNUSED)
			return; /* invalid entry */
		if (attr > INPUT_PIN_ATTR_NORMAL)
			attr = INPUT_PIN_ATTR_NORMAL;
		if (attr != INPUT_PIN_ATTR_INT &&
		    !is_jack_detectable(codec, pin))
			return; /* non-detectable pin */
		type = get_defcfg_device(def_conf);
		if (type != AC_JACK_MIC_IN &&
		    (attr != INPUT_PIN_ATTR_DOCK || type != AC_JACK_LINE_IN))
			return; /* no valid input type */
		if (pset[attr] >= 0)
			return; /* already occupied */
		pset[attr] = i;
	}
	if (pset[INPUT_PIN_ATTR_INT] < 0 ||
	    (pset[INPUT_PIN_ATTR_NORMAL] < 0 && pset[INPUT_PIN_ATTR_DOCK]))
		return; /* no input to switch*/
	spec->auto_mic = 1;
	spec->auto_mic_ext = pset[INPUT_PIN_ATTR_NORMAL];
	spec->auto_mic_dock = pset[INPUT_PIN_ATTR_DOCK];
	spec->auto_mic_int = pset[INPUT_PIN_ATTR_INT];
}

static void cx_auto_parse_input(struct hda_codec *codec)
{
	struct conexant_spec *spec = codec->spec;
	struct auto_pin_cfg *cfg = &spec->autocfg;
	struct hda_input_mux *imux;
	int i, j;

	imux = &spec->private_imux;
	for (i = 0; i < cfg->num_inputs; i++) {
		for (j = 0; j < spec->num_adc_nids; j++) {
			hda_nid_t adc = spec->adc_nids[j];
			int idx = get_input_connection(codec, adc,
						       cfg->inputs[i].pin);
			if (idx >= 0) {
				const char *label;
				label = hda_get_autocfg_input_label(codec, cfg, i);
				spec->imux_info[imux->num_items].index = i;
				spec->imux_info[imux->num_items].boost = 0;
				spec->imux_info[imux->num_items].adc = adc;
				spec->imux_info[imux->num_items].pin =
					cfg->inputs[i].pin;
				snd_hda_add_imux_item(imux, label, idx, NULL);
				break;
			}
		}
	}
	if (imux->num_items >= 2 && cfg->num_inputs == imux->num_items)
		cx_auto_check_auto_mic(codec);
	if (imux->num_items > 1) {
		for (i = 1; i < imux->num_items; i++) {
			if (spec->imux_info[i].adc != spec->imux_info[0].adc) {
				spec->adc_switching = 1;
				break;
			}
		}
	}
}

/* get digital-input audio widget corresponding to the given pin */
static hda_nid_t cx_auto_get_dig_in(struct hda_codec *codec, hda_nid_t pin)
{
	hda_nid_t nid, end_nid;

	end_nid = codec->start_nid + codec->num_nodes;
	for (nid = codec->start_nid; nid < end_nid; nid++) {
		unsigned int wcaps = get_wcaps(codec, nid);
		unsigned int type = get_wcaps_type(wcaps);
		if (type == AC_WID_AUD_IN && (wcaps & AC_WCAP_DIGITAL)) {
			if (get_connection_index(codec, nid, pin) >= 0)
				return nid;
		}
	}
	return 0;
}

static void cx_auto_parse_digital(struct hda_codec *codec)
{
	struct conexant_spec *spec = codec->spec;
	struct auto_pin_cfg *cfg = &spec->autocfg;
	hda_nid_t nid;

	if (cfg->dig_outs &&
	    snd_hda_get_connections(codec, cfg->dig_out_pins[0], &nid, 1) == 1)
		spec->multiout.dig_out_nid = nid;
	if (cfg->dig_in_pin)
		spec->dig_in_nid = cx_auto_get_dig_in(codec, cfg->dig_in_pin);
}

#ifdef CONFIG_SND_HDA_INPUT_BEEP
static void cx_auto_parse_beep(struct hda_codec *codec)
{
	struct conexant_spec *spec = codec->spec;
	hda_nid_t nid, end_nid;

	end_nid = codec->start_nid + codec->num_nodes;
	for (nid = codec->start_nid; nid < end_nid; nid++)
		if (get_wcaps_type(get_wcaps(codec, nid)) == AC_WID_BEEP) {
			set_beep_amp(spec, nid, 0, HDA_OUTPUT);
			break;
		}
}
#else
#define cx_auto_parse_beep(codec)
#endif

/* parse EAPDs */
static void cx_auto_parse_eapd(struct hda_codec *codec)
{
	struct conexant_spec *spec = codec->spec;
	hda_nid_t nid, end_nid;

	end_nid = codec->start_nid + codec->num_nodes;
	for (nid = codec->start_nid; nid < end_nid; nid++) {
		if (get_wcaps_type(get_wcaps(codec, nid)) != AC_WID_PIN)
			continue;
		if (!(snd_hda_query_pin_caps(codec, nid) & AC_PINCAP_EAPD))
			continue;
		spec->eapds[spec->num_eapds++] = nid;
		if (spec->num_eapds >= ARRAY_SIZE(spec->eapds))
			break;
	}

	/* NOTE: below is a wild guess; if we have more than two EAPDs,
	 * it's a new chip, where EAPDs are supposed to be associated to
	 * pins, and we can control EAPD per pin.
	 * OTOH, if only one or two EAPDs are found, it's an old chip,
	 * thus it might control over all pins.
	 */
	spec->pin_eapd_ctrls = spec->num_eapds > 2;
}

static int cx_auto_parse_auto_config(struct hda_codec *codec)
{
	struct conexant_spec *spec = codec->spec;
	int err;

	err = snd_hda_parse_pin_def_config(codec, &spec->autocfg, NULL);
	if (err < 0)
		return err;

	cx_auto_parse_output(codec);
	cx_auto_parse_input(codec);
	cx_auto_parse_digital(codec);
	cx_auto_parse_beep(codec);
	cx_auto_parse_eapd(codec);
	return 0;
}

static void cx_auto_turn_eapd(struct hda_codec *codec, int num_pins,
			      hda_nid_t *pins, bool on)
{
	int i;
	for (i = 0; i < num_pins; i++) {
		if (snd_hda_query_pin_caps(codec, pins[i]) & AC_PINCAP_EAPD)
			snd_hda_codec_write(codec, pins[i], 0,
					    AC_VERB_SET_EAPD_BTLENABLE,
					    on ? 0x02 : 0);
	}
}

static void select_connection(struct hda_codec *codec, hda_nid_t pin,
			      hda_nid_t src)
{
	int idx = get_connection_index(codec, pin, src);
	if (idx >= 0)
		snd_hda_codec_write(codec, pin, 0,
				    AC_VERB_SET_CONNECT_SEL, idx);
}

static void mute_outputs(struct hda_codec *codec, int num_nids,
			 const hda_nid_t *nids)
{
	int i, val;

	for (i = 0; i < num_nids; i++) {
		hda_nid_t nid = nids[i];
		if (!(get_wcaps(codec, nid) & AC_WCAP_OUT_AMP))
			continue;
		if (query_amp_caps(codec, nid, HDA_OUTPUT) & AC_AMPCAP_MUTE)
			val = AMP_OUT_MUTE;
		else
			val = AMP_OUT_ZERO;
		snd_hda_codec_write(codec, nid, 0,
				    AC_VERB_SET_AMP_GAIN_MUTE, val);
	}
}

static void enable_unsol_pins(struct hda_codec *codec, int num_pins,
			      hda_nid_t *pins, unsigned int action)
{
	int i;
	for (i = 0; i < num_pins; i++)
		snd_hda_jack_detect_enable(codec, pins[i], action);
}

static bool found_in_nid_list(hda_nid_t nid, const hda_nid_t *list, int nums)
{
	int i;
	for (i = 0; i < nums; i++)
		if (list[i] == nid)
			return true;
	return false;
}

/* is the given NID found in any of autocfg items? */
static bool found_in_autocfg(struct auto_pin_cfg *cfg, hda_nid_t nid)
{
	int i;

	if (found_in_nid_list(nid, cfg->line_out_pins, cfg->line_outs) ||
	    found_in_nid_list(nid, cfg->hp_pins, cfg->hp_outs) ||
	    found_in_nid_list(nid, cfg->speaker_pins, cfg->speaker_outs) ||
	    found_in_nid_list(nid, cfg->dig_out_pins, cfg->dig_outs))
		return true;
	for (i = 0; i < cfg->num_inputs; i++)
		if (cfg->inputs[i].pin == nid)
			return true;
	if (cfg->dig_in_pin == nid)
		return true;
	return false;
}

/* clear unsol-event tags on unused pins; Conexant codecs seem to leave
 * invalid unsol tags by some reason
 */
static void clear_unsol_on_unused_pins(struct hda_codec *codec)
{
	struct conexant_spec *spec = codec->spec;
	struct auto_pin_cfg *cfg = &spec->autocfg;
	int i;

	for (i = 0; i < codec->init_pins.used; i++) {
		struct hda_pincfg *pin = snd_array_elem(&codec->init_pins, i);
		if (!found_in_autocfg(cfg, pin->nid))
			snd_hda_codec_write(codec, pin->nid, 0,
					    AC_VERB_SET_UNSOLICITED_ENABLE, 0);
	}
}

/* turn on/off EAPD according to Master switch */
static void cx_auto_vmaster_hook(void *private_data, int enabled)
{
	struct hda_codec *codec = private_data;
	struct conexant_spec *spec = codec->spec;

	if (enabled && spec->pin_eapd_ctrls) {
		cx_auto_update_speakers(codec);
		return;
	}
	cx_auto_turn_eapd(codec, spec->num_eapds, spec->eapds, enabled);
}

static void cx_auto_init_output(struct hda_codec *codec)
{
	struct conexant_spec *spec = codec->spec;
	struct auto_pin_cfg *cfg = &spec->autocfg;
	hda_nid_t nid;
	int i;

	mute_outputs(codec, spec->multiout.num_dacs, spec->multiout.dac_nids);
	for (i = 0; i < cfg->hp_outs; i++) {
		unsigned int val = PIN_OUT;
		if (snd_hda_query_pin_caps(codec, cfg->hp_pins[i]) &
		    AC_PINCAP_HP_DRV)
			val |= AC_PINCTL_HP_EN;
		snd_hda_set_pin_ctl(codec, cfg->hp_pins[i], val);
	}
	mute_outputs(codec, cfg->hp_outs, cfg->hp_pins);
	mute_outputs(codec, cfg->line_outs, cfg->line_out_pins);
	mute_outputs(codec, cfg->speaker_outs, cfg->speaker_pins);
	for (i = 0; i < spec->dac_info_filled; i++) {
		nid = spec->dac_info[i].dac;
		if (!nid)
			nid = spec->multiout.dac_nids[0];
		else if (nid & DAC_SLAVE_FLAG)
			nid &= ~DAC_SLAVE_FLAG;
		select_connection(codec, spec->dac_info[i].pin, nid);
	}
	if (spec->auto_mute) {
		enable_unsol_pins(codec, cfg->hp_outs, cfg->hp_pins,
				  CONEXANT_HP_EVENT);
		spec->hp_present = detect_jacks(codec, cfg->hp_outs,
						cfg->hp_pins);
		if (spec->detect_line) {
			enable_unsol_pins(codec, cfg->line_outs,
					  cfg->line_out_pins,
					  CONEXANT_LINE_EVENT);
			spec->line_present =
				detect_jacks(codec, cfg->line_outs,
					     cfg->line_out_pins);
		}
	}
	cx_auto_update_speakers(codec);
	/* turn on all EAPDs if no individual EAPD control is available */
	if (!spec->pin_eapd_ctrls)
		cx_auto_turn_eapd(codec, spec->num_eapds, spec->eapds, true);
	clear_unsol_on_unused_pins(codec);
}

static void cx_auto_init_input(struct hda_codec *codec)
{
	struct conexant_spec *spec = codec->spec;
	struct auto_pin_cfg *cfg = &spec->autocfg;
	int i, val;

	for (i = 0; i < spec->num_adc_nids; i++) {
		hda_nid_t nid = spec->adc_nids[i];
		if (!(get_wcaps(codec, nid) & AC_WCAP_IN_AMP))
			continue;
		if (query_amp_caps(codec, nid, HDA_INPUT) & AC_AMPCAP_MUTE)
			val = AMP_IN_MUTE(0);
		else
			val = AMP_IN_UNMUTE(0);
		snd_hda_codec_write(codec, nid, 0, AC_VERB_SET_AMP_GAIN_MUTE,
				    val);
	}

	for (i = 0; i < cfg->num_inputs; i++) {
		hda_nid_t pin = cfg->inputs[i].pin;
		unsigned int type = PIN_IN;
		if (cfg->inputs[i].type == AUTO_PIN_MIC)
			type |= snd_hda_get_default_vref(codec, pin);
		snd_hda_set_pin_ctl(codec, pin, type);
	}

	if (spec->auto_mic) {
		if (spec->auto_mic_ext >= 0) {
			snd_hda_jack_detect_enable(codec,
				cfg->inputs[spec->auto_mic_ext].pin,
				CONEXANT_MIC_EVENT);
		}
		if (spec->auto_mic_dock >= 0) {
			snd_hda_jack_detect_enable(codec,
				cfg->inputs[spec->auto_mic_dock].pin,
				CONEXANT_MIC_EVENT);
		}
		cx_auto_automic(codec);
	} else {
		select_input_connection(codec, spec->imux_info[0].adc,
					spec->imux_info[0].pin);
	}
}

static void cx_auto_init_digital(struct hda_codec *codec)
{
	struct conexant_spec *spec = codec->spec;
	struct auto_pin_cfg *cfg = &spec->autocfg;

	if (spec->multiout.dig_out_nid)
		snd_hda_set_pin_ctl(codec, cfg->dig_out_pins[0], PIN_OUT);
	if (spec->dig_in_nid)
		snd_hda_set_pin_ctl(codec, cfg->dig_in_pin, PIN_IN);
}

static int cx_auto_init(struct hda_codec *codec)
{
	struct conexant_spec *spec = codec->spec;
	/*snd_hda_sequence_write(codec, cx_auto_init_verbs);*/
	cx_auto_init_output(codec);
	cx_auto_init_input(codec);
	cx_auto_init_digital(codec);
	snd_hda_jack_report_sync(codec);
	snd_hda_sync_vmaster_hook(&spec->vmaster_mute);
	return 0;
}

static int cx_auto_add_volume_idx(struct hda_codec *codec, const char *basename,
			      const char *dir, int cidx,
			      hda_nid_t nid, int hda_dir, int amp_idx, int chs)
{
	static char name[44];
	static struct snd_kcontrol_new knew[] = {
		HDA_CODEC_VOLUME(name, 0, 0, 0),
		HDA_CODEC_MUTE(name, 0, 0, 0),
	};
	static const char * const sfx[2] = { "Volume", "Switch" };
	int i, err;

	for (i = 0; i < 2; i++) {
		struct snd_kcontrol *kctl;
		knew[i].private_value = HDA_COMPOSE_AMP_VAL(nid, chs, amp_idx,
							    hda_dir);
		knew[i].subdevice = HDA_SUBDEV_AMP_FLAG;
		knew[i].index = cidx;
		snprintf(name, sizeof(name), "%s%s %s", basename, dir, sfx[i]);
		kctl = snd_ctl_new1(&knew[i], codec);
		if (!kctl)
			return -ENOMEM;
		err = snd_hda_ctl_add(codec, nid, kctl);
		if (err < 0)
			return err;
		if (!(query_amp_caps(codec, nid, hda_dir) &
		      (AC_AMPCAP_MUTE | AC_AMPCAP_MIN_MUTE)))
			break;
	}
	return 0;
}

#define cx_auto_add_volume(codec, str, dir, cidx, nid, hda_dir)		\
	cx_auto_add_volume_idx(codec, str, dir, cidx, nid, hda_dir, 0, 3)

#define cx_auto_add_pb_volume(codec, nid, str, idx)			\
	cx_auto_add_volume(codec, str, " Playback", idx, nid, HDA_OUTPUT)

static int try_add_pb_volume(struct hda_codec *codec, hda_nid_t dac,
			     hda_nid_t pin, const char *name, int idx)
{
	unsigned int caps;
	if (dac && !(dac & DAC_SLAVE_FLAG)) {
		caps = query_amp_caps(codec, dac, HDA_OUTPUT);
		if (caps & AC_AMPCAP_NUM_STEPS)
			return cx_auto_add_pb_volume(codec, dac, name, idx);
	}
	caps = query_amp_caps(codec, pin, HDA_OUTPUT);
	if (caps & AC_AMPCAP_NUM_STEPS)
		return cx_auto_add_pb_volume(codec, pin, name, idx);
	return 0;
}

static int cx_auto_build_output_controls(struct hda_codec *codec)
{
	struct conexant_spec *spec = codec->spec;
	int i, err;
	int num_line = 0, num_hp = 0, num_spk = 0;
	static const char * const texts[3] = { "Front", "Surround", "CLFE" };

	if (spec->dac_info_filled == 1)
		return try_add_pb_volume(codec, spec->dac_info[0].dac,
					 spec->dac_info[0].pin,
					 "Master", 0);

	for (i = 0; i < spec->dac_info_filled; i++) {
		const char *label;
		int idx, type;
		hda_nid_t dac = spec->dac_info[i].dac;
		type = spec->dac_info[i].type;
		if (type == AUTO_PIN_LINE_OUT)
			type = spec->autocfg.line_out_type;
		switch (type) {
		case AUTO_PIN_LINE_OUT:
		default:
			label = texts[num_line++];
			idx = 0;
			break;
		case AUTO_PIN_HP_OUT:
			label = "Headphone";
			idx = num_hp++;
			break;
		case AUTO_PIN_SPEAKER_OUT:
			label = "Speaker";
			idx = num_spk++;
			break;
		}
		err = try_add_pb_volume(codec, dac,
					spec->dac_info[i].pin,
					label, idx);
		if (err < 0)
			return err;
	}

	if (spec->auto_mute) {
		err = snd_hda_add_new_ctls(codec, cx_automute_mode_enum);
		if (err < 0)
			return err;
	}
	
	return 0;
}

/* Returns zero if this is a normal stereo channel, and non-zero if it should
   be split in two independent channels.
   dest_label must be at least 44 characters. */
static int cx_auto_get_rightch_label(struct hda_codec *codec, const char *label,
				     char *dest_label, int nid)
{
	struct conexant_spec *spec = codec->spec;
	int i;

	if (!spec->fixup_stereo_dmic)
		return 0;

	for (i = 0; i < AUTO_CFG_MAX_INS; i++) {
		int def_conf;
		if (spec->autocfg.inputs[i].pin != nid)
			continue;

		if (spec->autocfg.inputs[i].type != AUTO_PIN_MIC)
			return 0;
		def_conf = snd_hda_codec_get_pincfg(codec, nid);
		if (snd_hda_get_input_pin_attr(def_conf) != INPUT_PIN_ATTR_INT)
			return 0;

		/* Finally found the inverted internal mic! */
		snprintf(dest_label, 44, "Inverted %s", label);
		return 1;
	}
	return 0;
}

static int cx_auto_add_capture_volume(struct hda_codec *codec, hda_nid_t nid,
				      const char *label, const char *pfx,
				      int cidx)
{
	struct conexant_spec *spec = codec->spec;
	int i;

	for (i = 0; i < spec->num_adc_nids; i++) {
		char rightch_label[44];
		hda_nid_t adc_nid = spec->adc_nids[i];
		int idx = get_input_connection(codec, adc_nid, nid);
		if (idx < 0)
			continue;
		if (codec->single_adc_amp)
			idx = 0;

		if (cx_auto_get_rightch_label(codec, label, rightch_label, nid)) {
			/* Make two independent kcontrols for left and right */
			int err = cx_auto_add_volume_idx(codec, label, pfx,
					      cidx, adc_nid, HDA_INPUT, idx, 1);
			if (err < 0)
				return err;
			return cx_auto_add_volume_idx(codec, rightch_label, pfx,
						      cidx, adc_nid, HDA_INPUT, idx, 2);
		}
		return cx_auto_add_volume_idx(codec, label, pfx,
					      cidx, adc_nid, HDA_INPUT, idx, 3);
	}
	return 0;
}

static int cx_auto_add_boost_volume(struct hda_codec *codec, int idx,
				    const char *label, int cidx)
{
	struct conexant_spec *spec = codec->spec;
	hda_nid_t mux, nid;
	int i, con;

	nid = spec->imux_info[idx].pin;
	if (get_wcaps(codec, nid) & AC_WCAP_IN_AMP) {
		char rightch_label[44];
		if (cx_auto_get_rightch_label(codec, label, rightch_label, nid)) {
			int err = cx_auto_add_volume_idx(codec, label, " Boost",
							 cidx, nid, HDA_INPUT, 0, 1);
			if (err < 0)
				return err;
			return cx_auto_add_volume_idx(codec, rightch_label, " Boost",
						      cidx, nid, HDA_INPUT, 0, 2);
		}
		return cx_auto_add_volume(codec, label, " Boost", cidx,
					  nid, HDA_INPUT);
	}
	con = __select_input_connection(codec, spec->imux_info[idx].adc, nid,
					&mux, false, 0);
	if (con < 0)
		return 0;
	for (i = 0; i < idx; i++) {
		if (spec->imux_info[i].boost == mux)
			return 0; /* already present */
	}

	if (get_wcaps(codec, mux) & AC_WCAP_OUT_AMP) {
		spec->imux_info[idx].boost = mux;
		return cx_auto_add_volume(codec, label, " Boost", 0,
					  mux, HDA_OUTPUT);
	}
	return 0;
}

static int cx_auto_build_input_controls(struct hda_codec *codec)
{
	struct conexant_spec *spec = codec->spec;
	struct hda_input_mux *imux = &spec->private_imux;
	const char *prev_label;
	int input_conn[HDA_MAX_NUM_INPUTS];
	int i, j, err, cidx;
	int multi_connection;

	if (!imux->num_items)
		return 0;

	multi_connection = 0;
	for (i = 0; i < imux->num_items; i++) {
		cidx = get_input_connection(codec, spec->imux_info[i].adc,
					    spec->imux_info[i].pin);
		if (cidx < 0)
			continue;
		input_conn[i] = spec->imux_info[i].adc;
		if (!codec->single_adc_amp)
			input_conn[i] |= cidx << 8;
		if (i > 0 && input_conn[i] != input_conn[0])
			multi_connection = 1;
	}

	prev_label = NULL;
	cidx = 0;
	for (i = 0; i < imux->num_items; i++) {
		hda_nid_t nid = spec->imux_info[i].pin;
		const char *label;

		label = hda_get_autocfg_input_label(codec, &spec->autocfg,
						    spec->imux_info[i].index);
		if (label == prev_label)
			cidx++;
		else
			cidx = 0;
		prev_label = label;

		err = cx_auto_add_boost_volume(codec, i, label, cidx);
		if (err < 0)
			return err;

		if (!multi_connection) {
			if (i > 0)
				continue;
			err = cx_auto_add_capture_volume(codec, nid,
							 "Capture", "", cidx);
		} else {
			bool dup_found = false;
			for (j = 0; j < i; j++) {
				if (input_conn[j] == input_conn[i]) {
					dup_found = true;
					break;
				}
			}
			if (dup_found)
				continue;
			err = cx_auto_add_capture_volume(codec, nid,
							 label, " Capture", cidx);
		}
		if (err < 0)
			return err;
	}

	if (spec->private_imux.num_items > 1 && !spec->auto_mic) {
		err = snd_hda_add_new_ctls(codec, cx_auto_capture_mixers);
		if (err < 0)
			return err;
	}

	return 0;
}

static int cx_auto_build_controls(struct hda_codec *codec)
{
	struct conexant_spec *spec = codec->spec;
	int err;

	err = cx_auto_build_output_controls(codec);
	if (err < 0)
		return err;
	err = cx_auto_build_input_controls(codec);
	if (err < 0)
		return err;
	err = conexant_build_controls(codec);
	if (err < 0)
		return err;
	err = snd_hda_jack_add_kctls(codec, &spec->autocfg);
	if (err < 0)
		return err;
	if (spec->vmaster_mute.sw_kctl) {
		spec->vmaster_mute.hook = cx_auto_vmaster_hook;
		err = snd_hda_add_vmaster_hook(codec, &spec->vmaster_mute,
					       spec->vmaster_mute_led);
		if (err < 0)
			return err;
	}
	return 0;
}

static int cx_auto_search_adcs(struct hda_codec *codec)
{
	struct conexant_spec *spec = codec->spec;
	hda_nid_t nid, end_nid;

	end_nid = codec->start_nid + codec->num_nodes;
	for (nid = codec->start_nid; nid < end_nid; nid++) {
		unsigned int caps = get_wcaps(codec, nid);
		if (get_wcaps_type(caps) != AC_WID_AUD_IN)
			continue;
		if (caps & AC_WCAP_DIGITAL)
			continue;
		if (snd_BUG_ON(spec->num_adc_nids >=
			       ARRAY_SIZE(spec->private_adc_nids)))
			break;
		spec->private_adc_nids[spec->num_adc_nids++] = nid;
	}
	spec->adc_nids = spec->private_adc_nids;
	return 0;
}

static const struct hda_codec_ops cx_auto_patch_ops = {
	.build_controls = cx_auto_build_controls,
	.build_pcms = conexant_build_pcms,
	.init = cx_auto_init,
	.free = conexant_free,
	.unsol_event = cx_auto_unsol_event,
#ifdef CONFIG_SND_HDA_POWER_SAVE
	.suspend = conexant_suspend,
#endif
	.reboot_notify = snd_hda_shutup_pins,
};

/*
 * pin fix-up
 */
<<<<<<< HEAD
struct cxt_pincfg {
	hda_nid_t nid;
	u32 val;
};

static void apply_pincfg(struct hda_codec *codec, const struct cxt_pincfg *cfg)
{
	for (; cfg->nid; cfg++)
		snd_hda_codec_set_pincfg(codec, cfg->nid, cfg->val);

}

=======
>>>>>>> 128bc4ba
enum {
	CXT_PINCFG_LENOVO_X200,
	CXT_PINCFG_LENOVO_TP410,
	CXT_FIXUP_STEREO_DMIC,
};

<<<<<<< HEAD
static void apply_fixup(struct hda_codec *codec,
			    const struct snd_pci_quirk *quirk,
			    const struct cxt_pincfg **table)
{
	struct conexant_spec *spec = codec->spec;

	quirk = snd_pci_quirk_lookup(codec->bus->pci, quirk);
	if (!quirk)
		return;
	if (table[quirk->value]) {
		snd_printdd(KERN_INFO "hda_codec: applying pincfg for %s\n",
			    quirk->name);
		apply_pincfg(codec, table[quirk->value]);
	}
	if (quirk->value == CXT_FIXUP_STEREO_DMIC) {
		snd_printdd(KERN_INFO "hda_codec: applying internal mic workaround for %s\n",
			    quirk->name);
		spec->fixup_stereo_dmic = 1;
	}
=======
static void cxt_fixup_stereo_dmic(struct hda_codec *codec,
				  const struct hda_fixup *fix, int action)
{
	struct conexant_spec *spec = codec->spec;
	spec->fixup_stereo_dmic = 1;
>>>>>>> 128bc4ba
}

/* ThinkPad X200 & co with cxt5051 */
static const struct hda_pintbl cxt_pincfg_lenovo_x200[] = {
	{ 0x16, 0x042140ff }, /* HP (seq# overridden) */
	{ 0x17, 0x21a11000 }, /* dock-mic */
	{ 0x19, 0x2121103f }, /* dock-HP */
	{ 0x1c, 0x21440100 }, /* dock SPDIF out */
	{}
};

/* ThinkPad 410/420/510/520, X201 & co with cxt5066 */
static const struct hda_pintbl cxt_pincfg_lenovo_tp410[] = {
	{ 0x19, 0x042110ff }, /* HP (seq# overridden) */
	{ 0x1a, 0x21a190f0 }, /* dock-mic */
	{ 0x1c, 0x212140ff }, /* dock-HP */
	{}
};

<<<<<<< HEAD
static const struct cxt_pincfg *cxt_pincfg_tbl[] = {
	[CXT_PINCFG_LENOVO_X200] = cxt_pincfg_lenovo_x200,
	[CXT_PINCFG_LENOVO_TP410] = cxt_pincfg_lenovo_tp410,
	[CXT_FIXUP_STEREO_DMIC] = NULL,
=======
static const struct hda_fixup cxt_fixups[] = {
	[CXT_PINCFG_LENOVO_X200] = {
		.type = HDA_FIXUP_PINS,
		.v.pins = cxt_pincfg_lenovo_x200,
	},
	[CXT_PINCFG_LENOVO_TP410] = {
		.type = HDA_FIXUP_PINS,
		.v.pins = cxt_pincfg_lenovo_tp410,
	},
	[CXT_FIXUP_STEREO_DMIC] = {
		.type = HDA_FIXUP_FUNC,
		.v.func = cxt_fixup_stereo_dmic,
	},
>>>>>>> 128bc4ba
};

static const struct snd_pci_quirk cxt5051_fixups[] = {
	SND_PCI_QUIRK(0x17aa, 0x20f2, "Lenovo X200", CXT_PINCFG_LENOVO_X200),
	{}
};

static const struct snd_pci_quirk cxt5066_fixups[] = {
	SND_PCI_QUIRK(0x17aa, 0x20f2, "Lenovo T400", CXT_PINCFG_LENOVO_TP410),
	SND_PCI_QUIRK(0x17aa, 0x215e, "Lenovo T410", CXT_PINCFG_LENOVO_TP410),
	SND_PCI_QUIRK(0x17aa, 0x215f, "Lenovo T510", CXT_PINCFG_LENOVO_TP410),
	SND_PCI_QUIRK(0x17aa, 0x21ce, "Lenovo T420", CXT_PINCFG_LENOVO_TP410),
	SND_PCI_QUIRK(0x17aa, 0x21cf, "Lenovo T520", CXT_PINCFG_LENOVO_TP410),
	SND_PCI_QUIRK(0x17aa, 0x3975, "Lenovo U300s", CXT_FIXUP_STEREO_DMIC),
	{}
};

/* add "fake" mute amp-caps to DACs on cx5051 so that mixer mute switches
 * can be created (bko#42825)
 */
static void add_cx5051_fake_mutes(struct hda_codec *codec)
{
	static hda_nid_t out_nids[] = {
		0x10, 0x11, 0
	};
	hda_nid_t *p;

	for (p = out_nids; *p; p++)
		snd_hda_override_amp_caps(codec, *p, HDA_OUTPUT,
					  AC_AMPCAP_MIN_MUTE |
					  query_amp_caps(codec, *p, HDA_OUTPUT));
}

static int patch_conexant_auto(struct hda_codec *codec)
{
	struct conexant_spec *spec;
	int err;

	printk(KERN_INFO "hda_codec: %s: BIOS auto-probing.\n",
	       codec->chip_name);

	spec = kzalloc(sizeof(*spec), GFP_KERNEL);
	if (!spec)
		return -ENOMEM;
	codec->spec = spec;

	switch (codec->vendor_id) {
	case 0x14f15045:
		codec->single_adc_amp = 1;
		break;
	case 0x14f15051:
		add_cx5051_fake_mutes(codec);
		codec->pin_amp_workaround = 1;
<<<<<<< HEAD
		apply_fixup(codec, cxt5051_fixups, cxt_pincfg_tbl);
		break;
	default:
		codec->pin_amp_workaround = 1;
		apply_fixup(codec, cxt5066_fixups, cxt_pincfg_tbl);
=======
		snd_hda_pick_fixup(codec, NULL, cxt5051_fixups, cxt_fixups);
		break;
	default:
		codec->pin_amp_workaround = 1;
		snd_hda_pick_fixup(codec, NULL, cxt5066_fixups, cxt_fixups);
		break;
>>>>>>> 128bc4ba
	}

	snd_hda_apply_fixup(codec, HDA_FIXUP_ACT_PRE_PROBE);

	/* Show mute-led control only on HP laptops
	 * This is a sort of white-list: on HP laptops, EAPD corresponds
	 * only to the mute-LED without actualy amp function.  Meanwhile,
	 * others may use EAPD really as an amp switch, so it might be
	 * not good to expose it blindly.
	 */
	switch (codec->subsystem_id >> 16) {
	case 0x103c:
		spec->vmaster_mute_led = 1;
		break;
	}

	err = cx_auto_search_adcs(codec);
	if (err < 0)
		return err;
	err = cx_auto_parse_auto_config(codec);
	if (err < 0) {
		kfree(codec->spec);
		codec->spec = NULL;
		return err;
	}
	spec->capture_stream = &cx_auto_pcm_analog_capture;
	codec->patch_ops = cx_auto_patch_ops;
	if (spec->beep_amp)
		snd_hda_attach_beep_device(codec, spec->beep_amp);

	/* Some laptops with Conexant chips show stalls in S3 resume,
	 * which falls into the single-cmd mode.
	 * Better to make reset, then.
	 */
	if (!codec->bus->sync_write) {
		snd_printd("hda_codec: "
			   "Enable sync_write for stable communication\n");
		codec->bus->sync_write = 1;
		codec->bus->allow_bus_reset = 1;
	}

	return 0;
}

/*
 */

static const struct hda_codec_preset snd_hda_preset_conexant[] = {
	{ .id = 0x14f15045, .name = "CX20549 (Venice)",
	  .patch = patch_cxt5045 },
	{ .id = 0x14f15047, .name = "CX20551 (Waikiki)",
	  .patch = patch_cxt5047 },
	{ .id = 0x14f15051, .name = "CX20561 (Hermosa)",
	  .patch = patch_cxt5051 },
	{ .id = 0x14f15066, .name = "CX20582 (Pebble)",
	  .patch = patch_cxt5066 },
	{ .id = 0x14f15067, .name = "CX20583 (Pebble HSF)",
	  .patch = patch_cxt5066 },
	{ .id = 0x14f15068, .name = "CX20584",
	  .patch = patch_cxt5066 },
	{ .id = 0x14f15069, .name = "CX20585",
	  .patch = patch_cxt5066 },
	{ .id = 0x14f1506c, .name = "CX20588",
	  .patch = patch_cxt5066 },
	{ .id = 0x14f1506e, .name = "CX20590",
	  .patch = patch_cxt5066 },
	{ .id = 0x14f15097, .name = "CX20631",
	  .patch = patch_conexant_auto },
	{ .id = 0x14f15098, .name = "CX20632",
	  .patch = patch_conexant_auto },
	{ .id = 0x14f150a1, .name = "CX20641",
	  .patch = patch_conexant_auto },
	{ .id = 0x14f150a2, .name = "CX20642",
	  .patch = patch_conexant_auto },
	{ .id = 0x14f150ab, .name = "CX20651",
	  .patch = patch_conexant_auto },
	{ .id = 0x14f150ac, .name = "CX20652",
	  .patch = patch_conexant_auto },
	{ .id = 0x14f150b8, .name = "CX20664",
	  .patch = patch_conexant_auto },
	{ .id = 0x14f150b9, .name = "CX20665",
	  .patch = patch_conexant_auto },
	{} /* terminator */
};

MODULE_ALIAS("snd-hda-codec-id:14f15045");
MODULE_ALIAS("snd-hda-codec-id:14f15047");
MODULE_ALIAS("snd-hda-codec-id:14f15051");
MODULE_ALIAS("snd-hda-codec-id:14f15066");
MODULE_ALIAS("snd-hda-codec-id:14f15067");
MODULE_ALIAS("snd-hda-codec-id:14f15068");
MODULE_ALIAS("snd-hda-codec-id:14f15069");
MODULE_ALIAS("snd-hda-codec-id:14f1506c");
MODULE_ALIAS("snd-hda-codec-id:14f1506e");
MODULE_ALIAS("snd-hda-codec-id:14f15097");
MODULE_ALIAS("snd-hda-codec-id:14f15098");
MODULE_ALIAS("snd-hda-codec-id:14f150a1");
MODULE_ALIAS("snd-hda-codec-id:14f150a2");
MODULE_ALIAS("snd-hda-codec-id:14f150ab");
MODULE_ALIAS("snd-hda-codec-id:14f150ac");
MODULE_ALIAS("snd-hda-codec-id:14f150b8");
MODULE_ALIAS("snd-hda-codec-id:14f150b9");

MODULE_LICENSE("GPL");
MODULE_DESCRIPTION("Conexant HD-audio codec");

static struct hda_codec_preset_list conexant_list = {
	.preset = snd_hda_preset_conexant,
	.owner = THIS_MODULE,
};

static int __init patch_conexant_init(void)
{
	return snd_hda_add_codec_preset(&conexant_list);
}

static void __exit patch_conexant_exit(void)
{
	snd_hda_delete_codec_preset(&conexant_list);
}

module_init(patch_conexant_init)
module_exit(patch_conexant_exit)<|MERGE_RESOLUTION|>--- conflicted
+++ resolved
@@ -4409,54 +4409,17 @@
 /*
  * pin fix-up
  */
-<<<<<<< HEAD
-struct cxt_pincfg {
-	hda_nid_t nid;
-	u32 val;
-};
-
-static void apply_pincfg(struct hda_codec *codec, const struct cxt_pincfg *cfg)
-{
-	for (; cfg->nid; cfg++)
-		snd_hda_codec_set_pincfg(codec, cfg->nid, cfg->val);
-
-}
-
-=======
->>>>>>> 128bc4ba
 enum {
 	CXT_PINCFG_LENOVO_X200,
 	CXT_PINCFG_LENOVO_TP410,
 	CXT_FIXUP_STEREO_DMIC,
 };
 
-<<<<<<< HEAD
-static void apply_fixup(struct hda_codec *codec,
-			    const struct snd_pci_quirk *quirk,
-			    const struct cxt_pincfg **table)
-{
-	struct conexant_spec *spec = codec->spec;
-
-	quirk = snd_pci_quirk_lookup(codec->bus->pci, quirk);
-	if (!quirk)
-		return;
-	if (table[quirk->value]) {
-		snd_printdd(KERN_INFO "hda_codec: applying pincfg for %s\n",
-			    quirk->name);
-		apply_pincfg(codec, table[quirk->value]);
-	}
-	if (quirk->value == CXT_FIXUP_STEREO_DMIC) {
-		snd_printdd(KERN_INFO "hda_codec: applying internal mic workaround for %s\n",
-			    quirk->name);
-		spec->fixup_stereo_dmic = 1;
-	}
-=======
 static void cxt_fixup_stereo_dmic(struct hda_codec *codec,
 				  const struct hda_fixup *fix, int action)
 {
 	struct conexant_spec *spec = codec->spec;
 	spec->fixup_stereo_dmic = 1;
->>>>>>> 128bc4ba
 }
 
 /* ThinkPad X200 & co with cxt5051 */
@@ -4476,12 +4439,6 @@
 	{}
 };
 
-<<<<<<< HEAD
-static const struct cxt_pincfg *cxt_pincfg_tbl[] = {
-	[CXT_PINCFG_LENOVO_X200] = cxt_pincfg_lenovo_x200,
-	[CXT_PINCFG_LENOVO_TP410] = cxt_pincfg_lenovo_tp410,
-	[CXT_FIXUP_STEREO_DMIC] = NULL,
-=======
 static const struct hda_fixup cxt_fixups[] = {
 	[CXT_PINCFG_LENOVO_X200] = {
 		.type = HDA_FIXUP_PINS,
@@ -4495,7 +4452,6 @@
 		.type = HDA_FIXUP_FUNC,
 		.v.func = cxt_fixup_stereo_dmic,
 	},
->>>>>>> 128bc4ba
 };
 
 static const struct snd_pci_quirk cxt5051_fixups[] = {
@@ -4549,20 +4505,12 @@
 	case 0x14f15051:
 		add_cx5051_fake_mutes(codec);
 		codec->pin_amp_workaround = 1;
-<<<<<<< HEAD
-		apply_fixup(codec, cxt5051_fixups, cxt_pincfg_tbl);
-		break;
-	default:
-		codec->pin_amp_workaround = 1;
-		apply_fixup(codec, cxt5066_fixups, cxt_pincfg_tbl);
-=======
 		snd_hda_pick_fixup(codec, NULL, cxt5051_fixups, cxt_fixups);
 		break;
 	default:
 		codec->pin_amp_workaround = 1;
 		snd_hda_pick_fixup(codec, NULL, cxt5066_fixups, cxt_fixups);
 		break;
->>>>>>> 128bc4ba
 	}
 
 	snd_hda_apply_fixup(codec, HDA_FIXUP_ACT_PRE_PROBE);
