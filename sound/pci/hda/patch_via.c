--- conflicted
+++ resolved
@@ -2784,10 +2784,7 @@
 
 	via_hp_automute(codec);
 	vt1708_update_hp_work(spec);
-<<<<<<< HEAD
-=======
 	snd_hda_jack_report_sync(codec);
->>>>>>> 192d9355
 
 	return 0;
 }
