--- conflicted
+++ resolved
@@ -3481,15 +3481,10 @@
 				return err;
 		}
 
-<<<<<<< HEAD
-		if (snd_hda_get_bool_hint(codec, "separate_dmux") != 1)
-			snd_hda_add_imux_item(imux, label, index, NULL);
-=======
 		if (snd_hda_get_bool_hint(codec, "separate_dmux") != 1) {
 			snd_hda_add_imux_item(imux, label, index, NULL);
 			spec->num_analog_muxes++;
 		}
->>>>>>> f41cc2a8
 	}
 
 	return 0;
