/*
 * Universal Interface for Intel High Definition Audio Codec
 *
 * HD audio interface patch for SigmaTel STAC92xx
 *
 * Copyright (c) 2005 Embedded Alley Solutions, Inc.
 * Matt Porter <mporter@embeddedalley.com>
 *
 * Based on patch_cmedia.c and patch_realtek.c
 * Copyright (c) 2004 Takashi Iwai <tiwai@suse.de>
 *
 *  This driver is free software; you can redistribute it and/or modify
 *  it under the terms of the GNU General Public License as published by
 *  the Free Software Foundation; either version 2 of the License, or
 *  (at your option) any later version.
 *
 *  This driver is distributed in the hope that it will be useful,
 *  but WITHOUT ANY WARRANTY; without even the implied warranty of
 *  MERCHANTABILITY or FITNESS FOR A PARTICULAR PURPOSE.  See the
 *  GNU General Public License for more details.
 *
 *  You should have received a copy of the GNU General Public License
 *  along with this program; if not, write to the Free Software
 *  Foundation, Inc., 59 Temple Place, Suite 330, Boston, MA  02111-1307 USA
 */

#include <linux/init.h>
#include <linux/delay.h>
#include <linux/slab.h>
#include <linux/pci.h>
#include <linux/dmi.h>
#include <linux/module.h>
#include <sound/core.h>
#include <sound/asoundef.h>
#include <sound/jack.h>
#include <sound/tlv.h>
#include "hda_codec.h"
#include "hda_local.h"
#include "hda_beep.h"
#include "hda_jack.h"

enum {
	STAC_VREF_EVENT	= 1,
	STAC_INSERT_EVENT,
	STAC_PWR_EVENT,
	STAC_HP_EVENT,
	STAC_LO_EVENT,
	STAC_MIC_EVENT,
};

enum {
	STAC_AUTO,
	STAC_REF,
	STAC_9200_OQO,
	STAC_9200_DELL_D21,
	STAC_9200_DELL_D22,
	STAC_9200_DELL_D23,
	STAC_9200_DELL_M21,
	STAC_9200_DELL_M22,
	STAC_9200_DELL_M23,
	STAC_9200_DELL_M24,
	STAC_9200_DELL_M25,
	STAC_9200_DELL_M26,
	STAC_9200_DELL_M27,
	STAC_9200_M4,
	STAC_9200_M4_2,
	STAC_9200_PANASONIC,
	STAC_9200_MODELS
};

enum {
	STAC_9205_AUTO,
	STAC_9205_REF,
	STAC_9205_DELL_M42,
	STAC_9205_DELL_M43,
	STAC_9205_DELL_M44,
	STAC_9205_EAPD,
	STAC_9205_MODELS
};

enum {
	STAC_92HD73XX_AUTO,
	STAC_92HD73XX_NO_JD, /* no jack-detection */
	STAC_92HD73XX_REF,
	STAC_92HD73XX_INTEL,
	STAC_DELL_M6_AMIC,
	STAC_DELL_M6_DMIC,
	STAC_DELL_M6_BOTH,
	STAC_DELL_EQ,
	STAC_ALIENWARE_M17X,
	STAC_92HD73XX_MODELS
};

enum {
	STAC_92HD83XXX_AUTO,
	STAC_92HD83XXX_REF,
	STAC_92HD83XXX_PWR_REF,
	STAC_DELL_S14,
	STAC_DELL_VOSTRO_3500,
	STAC_92HD83XXX_HP_cNB11_INTQUAD,
	STAC_HP_DV7_4000,
	STAC_HP_ZEPHYR,
	STAC_92HD83XXX_MODELS
};

enum {
	STAC_92HD71BXX_AUTO,
	STAC_92HD71BXX_REF,
	STAC_DELL_M4_1,
	STAC_DELL_M4_2,
	STAC_DELL_M4_3,
	STAC_HP_M4,
	STAC_HP_DV4,
	STAC_HP_DV5,
	STAC_HP_HDX,
	STAC_HP_DV4_1222NR,
	STAC_92HD71BXX_MODELS
};

enum {
	STAC_925x_AUTO,
	STAC_925x_REF,
	STAC_M1,
	STAC_M1_2,
	STAC_M2,
	STAC_M2_2,
	STAC_M3,
	STAC_M5,
	STAC_M6,
	STAC_925x_MODELS
};

enum {
	STAC_922X_AUTO,
	STAC_D945_REF,
	STAC_D945GTP3,
	STAC_D945GTP5,
	STAC_INTEL_MAC_V1,
	STAC_INTEL_MAC_V2,
	STAC_INTEL_MAC_V3,
	STAC_INTEL_MAC_V4,
	STAC_INTEL_MAC_V5,
	STAC_INTEL_MAC_AUTO, /* This model is selected if no module parameter
			      * is given, one of the above models will be
			      * chosen according to the subsystem id. */
	/* for backward compatibility */
	STAC_MACMINI,
	STAC_MACBOOK,
	STAC_MACBOOK_PRO_V1,
	STAC_MACBOOK_PRO_V2,
	STAC_IMAC_INTEL,
	STAC_IMAC_INTEL_20,
	STAC_ECS_202,
	STAC_922X_DELL_D81,
	STAC_922X_DELL_D82,
	STAC_922X_DELL_M81,
	STAC_922X_DELL_M82,
	STAC_922X_MODELS
};

enum {
	STAC_927X_AUTO,
	STAC_D965_REF_NO_JD, /* no jack-detection */
	STAC_D965_REF,
	STAC_D965_3ST,
	STAC_D965_5ST,
	STAC_D965_5ST_NO_FP,
	STAC_DELL_3ST,
	STAC_DELL_BIOS,
	STAC_927X_VOLKNOB,
	STAC_927X_MODELS
};

enum {
	STAC_9872_AUTO,
	STAC_9872_VAIO,
	STAC_9872_MODELS
};

struct sigmatel_mic_route {
	hda_nid_t pin;
	signed char mux_idx;
	signed char dmux_idx;
};

#define MAX_PINS_NUM 16
#define MAX_ADCS_NUM 4
#define MAX_DMICS_NUM 4

struct sigmatel_spec {
	struct snd_kcontrol_new *mixers[4];
	unsigned int num_mixers;

	int board_config;
	unsigned int eapd_switch: 1;
	unsigned int surr_switch: 1;
	unsigned int alt_switch: 1;
	unsigned int hp_detect: 1;
	unsigned int spdif_mute: 1;
	unsigned int check_volume_offset:1;
	unsigned int auto_mic:1;
	unsigned int linear_tone_beep:1;

	/* gpio lines */
	unsigned int eapd_mask;
	unsigned int gpio_mask;
	unsigned int gpio_dir;
	unsigned int gpio_data;
	unsigned int gpio_mute;
	unsigned int gpio_led;
	unsigned int gpio_led_polarity;
	unsigned int vref_mute_led_nid; /* pin NID for mute-LED vref control */
	unsigned int vref_led;

	/* stream */
	unsigned int stream_delay;

	/* analog loopback */
	const struct snd_kcontrol_new *aloopback_ctl;
	unsigned char aloopback_mask;
	unsigned char aloopback_shift;

	/* power management */
	unsigned int num_pwrs;
	const hda_nid_t *pwr_nids;
	const hda_nid_t *dac_list;

	/* playback */
	struct hda_input_mux *mono_mux;
	unsigned int cur_mmux;
	struct hda_multi_out multiout;
	hda_nid_t dac_nids[5];
	hda_nid_t hp_dacs[5];
	hda_nid_t speaker_dacs[5];

	int volume_offset;

	/* capture */
	const hda_nid_t *adc_nids;
	unsigned int num_adcs;
	const hda_nid_t *mux_nids;
	unsigned int num_muxes;
	const hda_nid_t *dmic_nids;
	unsigned int num_dmics;
	const hda_nid_t *dmux_nids;
	unsigned int num_dmuxes;
	const hda_nid_t *smux_nids;
	unsigned int num_smuxes;
	unsigned int num_analog_muxes;

	const unsigned long *capvols; /* amp-volume attr: HDA_COMPOSE_AMP_VAL() */
	const unsigned long *capsws; /* amp-mute attr: HDA_COMPOSE_AMP_VAL() */
	unsigned int num_caps; /* number of capture volume/switch elements */

	struct sigmatel_mic_route ext_mic;
	struct sigmatel_mic_route int_mic;
	struct sigmatel_mic_route dock_mic;

	const char * const *spdif_labels;

	hda_nid_t dig_in_nid;
	hda_nid_t mono_nid;
	hda_nid_t anabeep_nid;
	hda_nid_t digbeep_nid;

	/* pin widgets */
	const hda_nid_t *pin_nids;
	unsigned int num_pins;

	/* codec specific stuff */
	const struct hda_verb *init;
	const struct snd_kcontrol_new *mixer;

	/* capture source */
	struct hda_input_mux *dinput_mux;
	unsigned int cur_dmux[2];
	struct hda_input_mux *input_mux;
	unsigned int cur_mux[3];
	struct hda_input_mux *sinput_mux;
	unsigned int cur_smux[2];
	unsigned int cur_amux;
	hda_nid_t *amp_nids;
	unsigned int powerdown_adcs;

	/* i/o switches */
	unsigned int io_switch[2];
	unsigned int clfe_swap;
	hda_nid_t line_switch;	/* shared line-in for input and output */
	hda_nid_t mic_switch;	/* shared mic-in for input and output */
	hda_nid_t hp_switch; /* NID of HP as line-out */
	unsigned int aloopback;

	struct hda_pcm pcm_rec[2];	/* PCM information */

	/* dynamic controls and input_mux */
	struct auto_pin_cfg autocfg;
	struct snd_array kctls;
	struct hda_input_mux private_dimux;
	struct hda_input_mux private_imux;
	struct hda_input_mux private_smux;
	struct hda_input_mux private_mono_mux;

	/* auto spec */
	unsigned auto_pin_cnt;
	hda_nid_t auto_pin_nids[MAX_PINS_NUM];
	unsigned auto_adc_cnt;
	hda_nid_t auto_adc_nids[MAX_ADCS_NUM];
	hda_nid_t auto_mux_nids[MAX_ADCS_NUM];
	hda_nid_t auto_dmux_nids[MAX_ADCS_NUM];
	unsigned long auto_capvols[MAX_ADCS_NUM];
	unsigned auto_dmic_cnt;
	hda_nid_t auto_dmic_nids[MAX_DMICS_NUM];

	struct hda_vmaster_mute_hook vmaster_mute;
};

static const hda_nid_t stac9200_adc_nids[1] = {
        0x03,
};

static const hda_nid_t stac9200_mux_nids[1] = {
        0x0c,
};

static const hda_nid_t stac9200_dac_nids[1] = {
        0x02,
};

static const hda_nid_t stac92hd73xx_pwr_nids[8] = {
	0x0a, 0x0b, 0x0c, 0xd, 0x0e,
	0x0f, 0x10, 0x11
};

static const hda_nid_t stac92hd73xx_slave_dig_outs[2] = {
	0x26, 0,
};

static const hda_nid_t stac92hd73xx_adc_nids[2] = {
	0x1a, 0x1b
};

#define STAC92HD73XX_NUM_DMICS	2
static const hda_nid_t stac92hd73xx_dmic_nids[STAC92HD73XX_NUM_DMICS + 1] = {
	0x13, 0x14, 0
};

#define STAC92HD73_DAC_COUNT 5

static const hda_nid_t stac92hd73xx_mux_nids[2] = {
	0x20, 0x21,
};

static const hda_nid_t stac92hd73xx_dmux_nids[2] = {
	0x20, 0x21,
};

static const hda_nid_t stac92hd73xx_smux_nids[2] = {
	0x22, 0x23,
};

#define STAC92HD73XX_NUM_CAPS	2
static const unsigned long stac92hd73xx_capvols[] = {
	HDA_COMPOSE_AMP_VAL(0x20, 3, 0, HDA_OUTPUT),
	HDA_COMPOSE_AMP_VAL(0x21, 3, 0, HDA_OUTPUT),
};
#define stac92hd73xx_capsws	stac92hd73xx_capvols

#define STAC92HD83_DAC_COUNT 3

static const hda_nid_t stac92hd83xxx_pwr_nids[7] = {
	0x0a, 0x0b, 0x0c, 0xd, 0x0e,
	0x0f, 0x10
};

static const hda_nid_t stac92hd83xxx_slave_dig_outs[2] = {
	0x1e, 0,
};

static const hda_nid_t stac92hd83xxx_dmic_nids[] = {
		0x11, 0x20,
};

static const hda_nid_t stac92hd71bxx_pwr_nids[3] = {
	0x0a, 0x0d, 0x0f
};

static const hda_nid_t stac92hd71bxx_adc_nids[2] = {
	0x12, 0x13,
};

static const hda_nid_t stac92hd71bxx_mux_nids[2] = {
	0x1a, 0x1b
};

static const hda_nid_t stac92hd71bxx_dmux_nids[2] = {
	0x1c, 0x1d,
};

static const hda_nid_t stac92hd71bxx_smux_nids[2] = {
	0x24, 0x25,
};

#define STAC92HD71BXX_NUM_DMICS	2
static const hda_nid_t stac92hd71bxx_dmic_nids[STAC92HD71BXX_NUM_DMICS + 1] = {
	0x18, 0x19, 0
};

static const hda_nid_t stac92hd71bxx_dmic_5port_nids[STAC92HD71BXX_NUM_DMICS] = {
	0x18, 0
};

static const hda_nid_t stac92hd71bxx_slave_dig_outs[2] = {
	0x22, 0
};

#define STAC92HD71BXX_NUM_CAPS		2
static const unsigned long stac92hd71bxx_capvols[] = {
	HDA_COMPOSE_AMP_VAL(0x1c, 3, 0, HDA_OUTPUT),
	HDA_COMPOSE_AMP_VAL(0x1d, 3, 0, HDA_OUTPUT),
};
#define stac92hd71bxx_capsws	stac92hd71bxx_capvols

static const hda_nid_t stac925x_adc_nids[1] = {
        0x03,
};

static const hda_nid_t stac925x_mux_nids[1] = {
        0x0f,
};

static const hda_nid_t stac925x_dac_nids[1] = {
        0x02,
};

#define STAC925X_NUM_DMICS	1
static const hda_nid_t stac925x_dmic_nids[STAC925X_NUM_DMICS + 1] = {
	0x15, 0
};

static const hda_nid_t stac925x_dmux_nids[1] = {
	0x14,
};

static const unsigned long stac925x_capvols[] = {
	HDA_COMPOSE_AMP_VAL(0x09, 3, 0, HDA_OUTPUT),
};
static const unsigned long stac925x_capsws[] = {
	HDA_COMPOSE_AMP_VAL(0x14, 3, 0, HDA_OUTPUT),
};

static const hda_nid_t stac922x_adc_nids[2] = {
        0x06, 0x07,
};

static const hda_nid_t stac922x_mux_nids[2] = {
        0x12, 0x13,
};

#define STAC922X_NUM_CAPS	2
static const unsigned long stac922x_capvols[] = {
	HDA_COMPOSE_AMP_VAL(0x17, 3, 0, HDA_INPUT),
	HDA_COMPOSE_AMP_VAL(0x18, 3, 0, HDA_INPUT),
};
#define stac922x_capsws		stac922x_capvols

static const hda_nid_t stac927x_slave_dig_outs[2] = {
	0x1f, 0,
};

static const hda_nid_t stac927x_adc_nids[3] = {
        0x07, 0x08, 0x09
};

static const hda_nid_t stac927x_mux_nids[3] = {
        0x15, 0x16, 0x17
};

static const hda_nid_t stac927x_smux_nids[1] = {
	0x21,
};

static const hda_nid_t stac927x_dac_nids[6] = {
	0x02, 0x03, 0x04, 0x05, 0x06, 0
};

static const hda_nid_t stac927x_dmux_nids[1] = {
	0x1b,
};

#define STAC927X_NUM_DMICS 2
static const hda_nid_t stac927x_dmic_nids[STAC927X_NUM_DMICS + 1] = {
	0x13, 0x14, 0
};

#define STAC927X_NUM_CAPS	3
static const unsigned long stac927x_capvols[] = {
	HDA_COMPOSE_AMP_VAL(0x18, 3, 0, HDA_INPUT),
	HDA_COMPOSE_AMP_VAL(0x19, 3, 0, HDA_INPUT),
	HDA_COMPOSE_AMP_VAL(0x1a, 3, 0, HDA_INPUT),
};
static const unsigned long stac927x_capsws[] = {
	HDA_COMPOSE_AMP_VAL(0x1b, 3, 0, HDA_OUTPUT),
	HDA_COMPOSE_AMP_VAL(0x1c, 3, 0, HDA_OUTPUT),
	HDA_COMPOSE_AMP_VAL(0x1d, 3, 0, HDA_OUTPUT),
};

static const char * const stac927x_spdif_labels[5] = {
	"Digital Playback", "ADAT", "Analog Mux 1",
	"Analog Mux 2", "Analog Mux 3"
};

static const hda_nid_t stac9205_adc_nids[2] = {
        0x12, 0x13
};

static const hda_nid_t stac9205_mux_nids[2] = {
        0x19, 0x1a
};

static const hda_nid_t stac9205_dmux_nids[1] = {
	0x1d,
};

static const hda_nid_t stac9205_smux_nids[1] = {
	0x21,
};

#define STAC9205_NUM_DMICS	2
static const hda_nid_t stac9205_dmic_nids[STAC9205_NUM_DMICS + 1] = {
        0x17, 0x18, 0
};

#define STAC9205_NUM_CAPS	2
static const unsigned long stac9205_capvols[] = {
	HDA_COMPOSE_AMP_VAL(0x1b, 3, 0, HDA_INPUT),
	HDA_COMPOSE_AMP_VAL(0x1c, 3, 0, HDA_INPUT),
};
static const unsigned long stac9205_capsws[] = {
	HDA_COMPOSE_AMP_VAL(0x1d, 3, 0, HDA_OUTPUT),
	HDA_COMPOSE_AMP_VAL(0x1e, 3, 0, HDA_OUTPUT),
};

static const hda_nid_t stac9200_pin_nids[8] = {
	0x08, 0x09, 0x0d, 0x0e, 
	0x0f, 0x10, 0x11, 0x12,
};

static const hda_nid_t stac925x_pin_nids[8] = {
	0x07, 0x08, 0x0a, 0x0b, 
	0x0c, 0x0d, 0x10, 0x11,
};

static const hda_nid_t stac922x_pin_nids[10] = {
	0x0a, 0x0b, 0x0c, 0x0d, 0x0e,
	0x0f, 0x10, 0x11, 0x15, 0x1b,
};

static const hda_nid_t stac92hd73xx_pin_nids[13] = {
	0x0a, 0x0b, 0x0c, 0x0d, 0x0e,
	0x0f, 0x10, 0x11, 0x12, 0x13,
	0x14, 0x22, 0x23
};

#define STAC92HD71BXX_NUM_PINS 13
static const hda_nid_t stac92hd71bxx_pin_nids_4port[STAC92HD71BXX_NUM_PINS] = {
	0x0a, 0x0b, 0x0c, 0x0d, 0x00,
	0x00, 0x14, 0x18, 0x19, 0x1e,
	0x1f, 0x20, 0x27
};
static const hda_nid_t stac92hd71bxx_pin_nids_6port[STAC92HD71BXX_NUM_PINS] = {
	0x0a, 0x0b, 0x0c, 0x0d, 0x0e,
	0x0f, 0x14, 0x18, 0x19, 0x1e,
	0x1f, 0x20, 0x27
};

static const hda_nid_t stac927x_pin_nids[14] = {
	0x0a, 0x0b, 0x0c, 0x0d, 0x0e,
	0x0f, 0x10, 0x11, 0x12, 0x13,
	0x14, 0x21, 0x22, 0x23,
};

static const hda_nid_t stac9205_pin_nids[12] = {
	0x0a, 0x0b, 0x0c, 0x0d, 0x0e,
	0x0f, 0x14, 0x16, 0x17, 0x18,
	0x21, 0x22,
};

static int stac92xx_dmux_enum_info(struct snd_kcontrol *kcontrol,
				   struct snd_ctl_elem_info *uinfo)
{
	struct hda_codec *codec = snd_kcontrol_chip(kcontrol);
	struct sigmatel_spec *spec = codec->spec;
	return snd_hda_input_mux_info(spec->dinput_mux, uinfo);
}

static int stac92xx_dmux_enum_get(struct snd_kcontrol *kcontrol,
				  struct snd_ctl_elem_value *ucontrol)
{
	struct hda_codec *codec = snd_kcontrol_chip(kcontrol);
	struct sigmatel_spec *spec = codec->spec;
	unsigned int dmux_idx = snd_ctl_get_ioffidx(kcontrol, &ucontrol->id);

	ucontrol->value.enumerated.item[0] = spec->cur_dmux[dmux_idx];
	return 0;
}

static int stac92xx_dmux_enum_put(struct snd_kcontrol *kcontrol,
				  struct snd_ctl_elem_value *ucontrol)
{
	struct hda_codec *codec = snd_kcontrol_chip(kcontrol);
	struct sigmatel_spec *spec = codec->spec;
	unsigned int dmux_idx = snd_ctl_get_ioffidx(kcontrol, &ucontrol->id);

	return snd_hda_input_mux_put(codec, spec->dinput_mux, ucontrol,
			spec->dmux_nids[dmux_idx], &spec->cur_dmux[dmux_idx]);
}

static int stac92xx_smux_enum_info(struct snd_kcontrol *kcontrol,
				   struct snd_ctl_elem_info *uinfo)
{
	struct hda_codec *codec = snd_kcontrol_chip(kcontrol);
	struct sigmatel_spec *spec = codec->spec;
	return snd_hda_input_mux_info(spec->sinput_mux, uinfo);
}

static int stac92xx_smux_enum_get(struct snd_kcontrol *kcontrol,
				  struct snd_ctl_elem_value *ucontrol)
{
	struct hda_codec *codec = snd_kcontrol_chip(kcontrol);
	struct sigmatel_spec *spec = codec->spec;
	unsigned int smux_idx = snd_ctl_get_ioffidx(kcontrol, &ucontrol->id);

	ucontrol->value.enumerated.item[0] = spec->cur_smux[smux_idx];
	return 0;
}

static int stac92xx_smux_enum_put(struct snd_kcontrol *kcontrol,
				  struct snd_ctl_elem_value *ucontrol)
{
	struct hda_codec *codec = snd_kcontrol_chip(kcontrol);
	struct sigmatel_spec *spec = codec->spec;
	struct hda_input_mux *smux = &spec->private_smux;
	unsigned int smux_idx = snd_ctl_get_ioffidx(kcontrol, &ucontrol->id);
	int err, val;
	hda_nid_t nid;

	err = snd_hda_input_mux_put(codec, spec->sinput_mux, ucontrol,
			spec->smux_nids[smux_idx], &spec->cur_smux[smux_idx]);
	if (err < 0)
		return err;

	if (spec->spdif_mute) {
		if (smux_idx == 0)
			nid = spec->multiout.dig_out_nid;
		else
			nid = codec->slave_dig_outs[smux_idx - 1];
		if (spec->cur_smux[smux_idx] == smux->num_items - 1)
			val = HDA_AMP_MUTE;
		else
			val = 0;
		/* un/mute SPDIF out */
		snd_hda_codec_amp_stereo(codec, nid, HDA_OUTPUT, 0,
					 HDA_AMP_MUTE, val);
	}
	return 0;
}

static int stac_vrefout_set(struct hda_codec *codec,
					hda_nid_t nid, unsigned int new_vref)
{
	int error, pinctl;

	snd_printdd("%s, nid %x ctl %x\n", __func__, nid, new_vref);
	pinctl = snd_hda_codec_read(codec, nid, 0,
				AC_VERB_GET_PIN_WIDGET_CONTROL, 0);

	if (pinctl < 0)
		return pinctl;

	pinctl &= 0xff;
	pinctl &= ~AC_PINCTL_VREFEN;
	pinctl |= (new_vref & AC_PINCTL_VREFEN);

	error = snd_hda_codec_write_cache(codec, nid, 0,
					AC_VERB_SET_PIN_WIDGET_CONTROL, pinctl);
	if (error < 0)
		return error;

	return 1;
}

static unsigned int stac92xx_vref_set(struct hda_codec *codec,
					hda_nid_t nid, unsigned int new_vref)
{
	int error;
	unsigned int pincfg;
	pincfg = snd_hda_codec_read(codec, nid, 0,
				AC_VERB_GET_PIN_WIDGET_CONTROL, 0);

	pincfg &= 0xff;
	pincfg &= ~(AC_PINCTL_VREFEN | AC_PINCTL_IN_EN | AC_PINCTL_OUT_EN);
	pincfg |= new_vref;

	if (new_vref == AC_PINCTL_VREF_HIZ)
		pincfg |= AC_PINCTL_OUT_EN;
	else
		pincfg |= AC_PINCTL_IN_EN;

	error = snd_hda_codec_write_cache(codec, nid, 0,
					AC_VERB_SET_PIN_WIDGET_CONTROL, pincfg);
	if (error < 0)
		return error;
	else
		return 1;
}

static unsigned int stac92xx_vref_get(struct hda_codec *codec, hda_nid_t nid)
{
	unsigned int vref;
	vref = snd_hda_codec_read(codec, nid, 0,
				AC_VERB_GET_PIN_WIDGET_CONTROL, 0);
	vref &= AC_PINCTL_VREFEN;
	return vref;
}

static int stac92xx_mux_enum_info(struct snd_kcontrol *kcontrol, struct snd_ctl_elem_info *uinfo)
{
	struct hda_codec *codec = snd_kcontrol_chip(kcontrol);
	struct sigmatel_spec *spec = codec->spec;
	return snd_hda_input_mux_info(spec->input_mux, uinfo);
}

static int stac92xx_mux_enum_get(struct snd_kcontrol *kcontrol, struct snd_ctl_elem_value *ucontrol)
{
	struct hda_codec *codec = snd_kcontrol_chip(kcontrol);
	struct sigmatel_spec *spec = codec->spec;
	unsigned int adc_idx = snd_ctl_get_ioffidx(kcontrol, &ucontrol->id);

	ucontrol->value.enumerated.item[0] = spec->cur_mux[adc_idx];
	return 0;
}

static int stac92xx_mux_enum_put(struct snd_kcontrol *kcontrol, struct snd_ctl_elem_value *ucontrol)
{
	struct hda_codec *codec = snd_kcontrol_chip(kcontrol);
	struct sigmatel_spec *spec = codec->spec;
	unsigned int adc_idx = snd_ctl_get_ioffidx(kcontrol, &ucontrol->id);
	const struct hda_input_mux *imux = spec->input_mux;
	unsigned int idx, prev_idx, didx;

	idx = ucontrol->value.enumerated.item[0];
	if (idx >= imux->num_items)
		idx = imux->num_items - 1;
	prev_idx = spec->cur_mux[adc_idx];
	if (prev_idx == idx)
		return 0;
	if (idx < spec->num_analog_muxes) {
		snd_hda_codec_write_cache(codec, spec->mux_nids[adc_idx], 0,
					  AC_VERB_SET_CONNECT_SEL,
					  imux->items[idx].index);
		if (prev_idx >= spec->num_analog_muxes &&
		    spec->mux_nids[adc_idx] != spec->dmux_nids[adc_idx]) {
			imux = spec->dinput_mux;
			/* 0 = analog */
			snd_hda_codec_write_cache(codec,
						  spec->dmux_nids[adc_idx], 0,
						  AC_VERB_SET_CONNECT_SEL,
						  imux->items[0].index);
		}
	} else {
		imux = spec->dinput_mux;
		/* first dimux item is hardcoded to select analog imux,
		 * so lets skip it
		 */
		didx = idx - spec->num_analog_muxes + 1;
		snd_hda_codec_write_cache(codec, spec->dmux_nids[adc_idx], 0,
					  AC_VERB_SET_CONNECT_SEL,
					  imux->items[didx].index);
	}
	spec->cur_mux[adc_idx] = idx;
	return 1;
}

static int stac92xx_mono_mux_enum_info(struct snd_kcontrol *kcontrol,
	struct snd_ctl_elem_info *uinfo)
{
	struct hda_codec *codec = snd_kcontrol_chip(kcontrol);
	struct sigmatel_spec *spec = codec->spec;
	return snd_hda_input_mux_info(spec->mono_mux, uinfo);
}

static int stac92xx_mono_mux_enum_get(struct snd_kcontrol *kcontrol,
	struct snd_ctl_elem_value *ucontrol)
{
	struct hda_codec *codec = snd_kcontrol_chip(kcontrol);
	struct sigmatel_spec *spec = codec->spec;

	ucontrol->value.enumerated.item[0] = spec->cur_mmux;
	return 0;
}

static int stac92xx_mono_mux_enum_put(struct snd_kcontrol *kcontrol,
	struct snd_ctl_elem_value *ucontrol)
{
	struct hda_codec *codec = snd_kcontrol_chip(kcontrol);
	struct sigmatel_spec *spec = codec->spec;

	return snd_hda_input_mux_put(codec, spec->mono_mux, ucontrol,
				     spec->mono_nid, &spec->cur_mmux);
}

#define stac92xx_aloopback_info snd_ctl_boolean_mono_info

static int stac92xx_aloopback_get(struct snd_kcontrol *kcontrol,
	struct snd_ctl_elem_value *ucontrol)
{
	struct hda_codec *codec = snd_kcontrol_chip(kcontrol);
	unsigned int idx = snd_ctl_get_ioffidx(kcontrol, &ucontrol->id);
	struct sigmatel_spec *spec = codec->spec;

	ucontrol->value.integer.value[0] = !!(spec->aloopback &
					      (spec->aloopback_mask << idx));
	return 0;
}

static int stac92xx_aloopback_put(struct snd_kcontrol *kcontrol,
		struct snd_ctl_elem_value *ucontrol)
{
	struct hda_codec *codec = snd_kcontrol_chip(kcontrol);
	struct sigmatel_spec *spec = codec->spec;
	unsigned int idx = snd_ctl_get_ioffidx(kcontrol, &ucontrol->id);
	unsigned int dac_mode;
	unsigned int val, idx_val;

	idx_val = spec->aloopback_mask << idx;
	if (ucontrol->value.integer.value[0])
		val = spec->aloopback | idx_val;
	else
		val = spec->aloopback & ~idx_val;
	if (spec->aloopback == val)
		return 0;

	spec->aloopback = val;

	/* Only return the bits defined by the shift value of the
	 * first two bytes of the mask
	 */
	dac_mode = snd_hda_codec_read(codec, codec->afg, 0,
				      kcontrol->private_value & 0xFFFF, 0x0);
	dac_mode >>= spec->aloopback_shift;

	if (spec->aloopback & idx_val) {
		snd_hda_power_up(codec);
		dac_mode |= idx_val;
	} else {
		snd_hda_power_down(codec);
		dac_mode &= ~idx_val;
	}

	snd_hda_codec_write_cache(codec, codec->afg, 0,
		kcontrol->private_value >> 16, dac_mode);

	return 1;
}

static const struct hda_verb stac9200_core_init[] = {
	/* set dac0mux for dac converter */
	{ 0x07, AC_VERB_SET_CONNECT_SEL, 0x00},
	{}
};

static const struct hda_verb stac9200_eapd_init[] = {
	/* set dac0mux for dac converter */
	{0x07, AC_VERB_SET_CONNECT_SEL, 0x00},
	{0x08, AC_VERB_SET_EAPD_BTLENABLE, 0x02},
	{}
};

static const struct hda_verb dell_eq_core_init[] = {
	/* set master volume to max value without distortion
	 * and direct control */
	{ 0x1f, AC_VERB_SET_VOLUME_KNOB_CONTROL, 0xec},
	{}
};

static const struct hda_verb stac92hd73xx_core_init[] = {
	/* set master volume and direct control */
	{ 0x1f, AC_VERB_SET_VOLUME_KNOB_CONTROL, 0xff},
	{}
};

static const struct hda_verb stac92hd83xxx_core_init[] = {
	/* power state controls amps */
	{ 0x01, AC_VERB_SET_EAPD, 1 << 2},
	{}
};

static const struct hda_verb stac92hd83xxx_hp_zephyr_init[] = {
	{ 0x22, 0x785, 0x43 },
	{ 0x22, 0x782, 0xe0 },
	{ 0x22, 0x795, 0x00 },
	{}
};

static const struct hda_verb stac92hd71bxx_core_init[] = {
	/* set master volume and direct control */
	{ 0x28, AC_VERB_SET_VOLUME_KNOB_CONTROL, 0xff},
	{}
};

static const struct hda_verb stac92hd71bxx_unmute_core_init[] = {
	/* unmute right and left channels for nodes 0x0f, 0xa, 0x0d */
	{ 0x0f, AC_VERB_SET_AMP_GAIN_MUTE, AMP_IN_UNMUTE(0)},
	{ 0x0a, AC_VERB_SET_AMP_GAIN_MUTE, AMP_IN_UNMUTE(0)},
	{ 0x0d, AC_VERB_SET_AMP_GAIN_MUTE, AMP_IN_UNMUTE(0)},
	{}
};

static const struct hda_verb stac925x_core_init[] = {
	/* set dac0mux for dac converter */
	{ 0x06, AC_VERB_SET_CONNECT_SEL, 0x00},
	/* mute the master volume */
	{ 0x0e, AC_VERB_SET_AMP_GAIN_MUTE, AMP_OUT_MUTE },
	{}
};

static const struct hda_verb stac922x_core_init[] = {
	/* set master volume and direct control */	
	{ 0x16, AC_VERB_SET_VOLUME_KNOB_CONTROL, 0xff},
	{}
};

static const struct hda_verb d965_core_init[] = {
	/* set master volume and direct control */	
	{ 0x24, AC_VERB_SET_VOLUME_KNOB_CONTROL, 0xff},
	/* unmute node 0x1b */
	{ 0x1b, AC_VERB_SET_AMP_GAIN_MUTE, 0xb000},
	/* select node 0x03 as DAC */	
	{ 0x0b, AC_VERB_SET_CONNECT_SEL, 0x01},
	{}
};

static const struct hda_verb dell_3st_core_init[] = {
	/* don't set delta bit */
	{0x24, AC_VERB_SET_VOLUME_KNOB_CONTROL, 0x7f},
	/* unmute node 0x1b */
	{0x1b, AC_VERB_SET_AMP_GAIN_MUTE, 0xb000},
	/* select node 0x03 as DAC */
	{0x0b, AC_VERB_SET_CONNECT_SEL, 0x01},
	{}
};

static const struct hda_verb stac927x_core_init[] = {
	/* set master volume and direct control */	
	{ 0x24, AC_VERB_SET_VOLUME_KNOB_CONTROL, 0xff},
	/* enable analog pc beep path */
	{ 0x01, AC_VERB_SET_DIGI_CONVERT_2, 1 << 5},
	{}
};

static const struct hda_verb stac927x_volknob_core_init[] = {
	/* don't set delta bit */
	{0x24, AC_VERB_SET_VOLUME_KNOB_CONTROL, 0x7f},
	/* enable analog pc beep path */
	{0x01, AC_VERB_SET_DIGI_CONVERT_2, 1 << 5},
	{}
};

static const struct hda_verb stac9205_core_init[] = {
	/* set master volume and direct control */	
	{ 0x24, AC_VERB_SET_VOLUME_KNOB_CONTROL, 0xff},
	/* enable analog pc beep path */
	{ 0x01, AC_VERB_SET_DIGI_CONVERT_2, 1 << 5},
	{}
};

#define STAC_MONO_MUX \
	{ \
		.iface = SNDRV_CTL_ELEM_IFACE_MIXER, \
		.name = "Mono Mux", \
		.count = 1, \
		.info = stac92xx_mono_mux_enum_info, \
		.get = stac92xx_mono_mux_enum_get, \
		.put = stac92xx_mono_mux_enum_put, \
	}

#define STAC_ANALOG_LOOPBACK(verb_read, verb_write, cnt) \
	{ \
		.iface = SNDRV_CTL_ELEM_IFACE_MIXER, \
		.name  = "Analog Loopback", \
		.count = cnt, \
		.info  = stac92xx_aloopback_info, \
		.get   = stac92xx_aloopback_get, \
		.put   = stac92xx_aloopback_put, \
		.private_value = verb_read | (verb_write << 16), \
	}

#define DC_BIAS(xname, idx, nid) \
	{ \
		.iface = SNDRV_CTL_ELEM_IFACE_MIXER, \
		.name = xname, \
		.index = idx, \
		.info = stac92xx_dc_bias_info, \
		.get = stac92xx_dc_bias_get, \
		.put = stac92xx_dc_bias_put, \
		.private_value = nid, \
	}

static const struct snd_kcontrol_new stac9200_mixer[] = {
	HDA_CODEC_VOLUME_MIN_MUTE("PCM Playback Volume", 0xb, 0, HDA_OUTPUT),
	HDA_CODEC_MUTE("PCM Playback Switch", 0xb, 0, HDA_OUTPUT),
	HDA_CODEC_VOLUME("Capture Volume", 0x0a, 0, HDA_OUTPUT),
	HDA_CODEC_MUTE("Capture Switch", 0x0a, 0, HDA_OUTPUT),
	{ } /* end */
};

static const struct snd_kcontrol_new stac92hd73xx_6ch_loopback[] = {
	STAC_ANALOG_LOOPBACK(0xFA0, 0x7A1, 3),
	{}
};

static const struct snd_kcontrol_new stac92hd73xx_8ch_loopback[] = {
	STAC_ANALOG_LOOPBACK(0xFA0, 0x7A1, 4),
	{}
};

static const struct snd_kcontrol_new stac92hd73xx_10ch_loopback[] = {
	STAC_ANALOG_LOOPBACK(0xFA0, 0x7A1, 5),
	{}
};


static const struct snd_kcontrol_new stac92hd71bxx_loopback[] = {
	STAC_ANALOG_LOOPBACK(0xFA0, 0x7A0, 2)
};

static const struct snd_kcontrol_new stac925x_mixer[] = {
	HDA_CODEC_VOLUME_MIN_MUTE("PCM Playback Volume", 0xe, 0, HDA_OUTPUT),
	HDA_CODEC_MUTE("PCM Playback Switch", 0x0e, 0, HDA_OUTPUT),
	{ } /* end */
};

static const struct snd_kcontrol_new stac9205_loopback[] = {
	STAC_ANALOG_LOOPBACK(0xFE0, 0x7E0, 1),
	{}
};

static const struct snd_kcontrol_new stac927x_loopback[] = {
	STAC_ANALOG_LOOPBACK(0xFEB, 0x7EB, 1),
	{}
};

static struct snd_kcontrol_new stac_dmux_mixer = {
	.iface = SNDRV_CTL_ELEM_IFACE_MIXER,
	.name = "Digital Input Source",
	/* count set later */
	.info = stac92xx_dmux_enum_info,
	.get = stac92xx_dmux_enum_get,
	.put = stac92xx_dmux_enum_put,
};

static struct snd_kcontrol_new stac_smux_mixer = {
	.iface = SNDRV_CTL_ELEM_IFACE_MIXER,
	.name = "IEC958 Playback Source",
	/* count set later */
	.info = stac92xx_smux_enum_info,
	.get = stac92xx_smux_enum_get,
	.put = stac92xx_smux_enum_put,
};

static const char * const slave_pfxs[] = {
	"Front", "Surround", "Center", "LFE", "Side",
	"Headphone", "Speaker", "IEC958",
	NULL
};

static void stac92xx_update_led_status(struct hda_codec *codec, int enabled);

static void stac92xx_vmaster_hook(void *private_data, int val)
{
	stac92xx_update_led_status(private_data, val);
}

static void stac92xx_free_kctls(struct hda_codec *codec);

static int stac92xx_build_controls(struct hda_codec *codec)
{
	struct sigmatel_spec *spec = codec->spec;
	unsigned int vmaster_tlv[4];
	int err;
	int i;

	if (spec->mixer) {
		err = snd_hda_add_new_ctls(codec, spec->mixer);
		if (err < 0)
			return err;
	}

	for (i = 0; i < spec->num_mixers; i++) {
		err = snd_hda_add_new_ctls(codec, spec->mixers[i]);
		if (err < 0)
			return err;
	}
	if (!spec->auto_mic && spec->num_dmuxes > 0 &&
	    snd_hda_get_bool_hint(codec, "separate_dmux") == 1) {
		stac_dmux_mixer.count = spec->num_dmuxes;
		err = snd_hda_ctl_add(codec, 0,
				  snd_ctl_new1(&stac_dmux_mixer, codec));
		if (err < 0)
			return err;
	}
	if (spec->num_smuxes > 0) {
		int wcaps = get_wcaps(codec, spec->multiout.dig_out_nid);
		struct hda_input_mux *smux = &spec->private_smux;
		/* check for mute support on SPDIF out */
		if (wcaps & AC_WCAP_OUT_AMP) {
			snd_hda_add_imux_item(smux, "Off", 0, NULL);
			spec->spdif_mute = 1;
		}
		stac_smux_mixer.count = spec->num_smuxes;
		err = snd_hda_ctl_add(codec, 0,
				  snd_ctl_new1(&stac_smux_mixer, codec));
		if (err < 0)
			return err;
	}

	if (spec->multiout.dig_out_nid) {
		err = snd_hda_create_spdif_out_ctls(codec,
						    spec->multiout.dig_out_nid,
						    spec->multiout.dig_out_nid);
		if (err < 0)
			return err;
		err = snd_hda_create_spdif_share_sw(codec,
						    &spec->multiout);
		if (err < 0)
			return err;
		spec->multiout.share_spdif = 1;
	}
	if (spec->dig_in_nid && !(spec->gpio_dir & 0x01)) {
		err = snd_hda_create_spdif_in_ctls(codec, spec->dig_in_nid);
		if (err < 0)
			return err;
	}

	/* if we have no master control, let's create it */
	snd_hda_set_vmaster_tlv(codec, spec->multiout.dac_nids[0],
				HDA_OUTPUT, vmaster_tlv);
	/* correct volume offset */
	vmaster_tlv[2] += vmaster_tlv[3] * spec->volume_offset;
	/* minimum value is actually mute */
	vmaster_tlv[3] |= TLV_DB_SCALE_MUTE;
	err = snd_hda_add_vmaster(codec, "Master Playback Volume",
				  vmaster_tlv, slave_pfxs,
				  "Playback Volume");
	if (err < 0)
		return err;

	err = __snd_hda_add_vmaster(codec, "Master Playback Switch",
				    NULL, slave_pfxs,
				    "Playback Switch", true,
				    &spec->vmaster_mute.sw_kctl);
	if (err < 0)
		return err;

	if (spec->gpio_led) {
		spec->vmaster_mute.hook = stac92xx_vmaster_hook;
		err = snd_hda_add_vmaster_hook(codec, &spec->vmaster_mute, true);
		if (err < 0)
			return err;
	}

	if (spec->aloopback_ctl &&
	    snd_hda_get_bool_hint(codec, "loopback") == 1) {
		err = snd_hda_add_new_ctls(codec, spec->aloopback_ctl);
		if (err < 0)
			return err;
	}

	stac92xx_free_kctls(codec); /* no longer needed */

	err = snd_hda_jack_add_kctls(codec, &spec->autocfg);
	if (err < 0)
		return err;

	return 0;	
}

static const unsigned int ref9200_pin_configs[8] = {
	0x01c47010, 0x01447010, 0x0221401f, 0x01114010,
	0x02a19020, 0x01a19021, 0x90100140, 0x01813122,
};

static const unsigned int gateway9200_m4_pin_configs[8] = {
	0x400000fe, 0x404500f4, 0x400100f0, 0x90110010,
	0x400100f1, 0x02a1902e, 0x500000f2, 0x500000f3,
};
static const unsigned int gateway9200_m4_2_pin_configs[8] = {
	0x400000fe, 0x404500f4, 0x400100f0, 0x90110010,
	0x400100f1, 0x02a1902e, 0x500000f2, 0x500000f3,
};

/*
    STAC 9200 pin configs for
    102801A8
    102801DE
    102801E8
*/
static const unsigned int dell9200_d21_pin_configs[8] = {
	0x400001f0, 0x400001f1, 0x02214030, 0x01014010, 
	0x02a19020, 0x01a19021, 0x90100140, 0x01813122,
};

/* 
    STAC 9200 pin configs for
    102801C0
    102801C1
*/
static const unsigned int dell9200_d22_pin_configs[8] = {
	0x400001f0, 0x400001f1, 0x0221401f, 0x01014010, 
	0x01813020, 0x02a19021, 0x90100140, 0x400001f2,
};

/* 
    STAC 9200 pin configs for
    102801C4 (Dell Dimension E310)
    102801C5
    102801C7
    102801D9
    102801DA
    102801E3
*/
static const unsigned int dell9200_d23_pin_configs[8] = {
	0x400001f0, 0x400001f1, 0x0221401f, 0x01014010, 
	0x01813020, 0x01a19021, 0x90100140, 0x400001f2, 
};


/* 
    STAC 9200-32 pin configs for
    102801B5 (Dell Inspiron 630m)
    102801D8 (Dell Inspiron 640m)
*/
static const unsigned int dell9200_m21_pin_configs[8] = {
	0x40c003fa, 0x03441340, 0x0321121f, 0x90170310,
	0x408003fb, 0x03a11020, 0x401003fc, 0x403003fd,
};

/* 
    STAC 9200-32 pin configs for
    102801C2 (Dell Latitude D620)
    102801C8 
    102801CC (Dell Latitude D820)
    102801D4 
    102801D6 
*/
static const unsigned int dell9200_m22_pin_configs[8] = {
	0x40c003fa, 0x0144131f, 0x0321121f, 0x90170310, 
	0x90a70321, 0x03a11020, 0x401003fb, 0x40f000fc,
};

/* 
    STAC 9200-32 pin configs for
    102801CE (Dell XPS M1710)
    102801CF (Dell Precision M90)
*/
static const unsigned int dell9200_m23_pin_configs[8] = {
	0x40c003fa, 0x01441340, 0x0421421f, 0x90170310,
	0x408003fb, 0x04a1102e, 0x90170311, 0x403003fc,
};

/*
    STAC 9200-32 pin configs for 
    102801C9
    102801CA
    102801CB (Dell Latitude 120L)
    102801D3
*/
static const unsigned int dell9200_m24_pin_configs[8] = {
	0x40c003fa, 0x404003fb, 0x0321121f, 0x90170310, 
	0x408003fc, 0x03a11020, 0x401003fd, 0x403003fe, 
};

/*
    STAC 9200-32 pin configs for
    102801BD (Dell Inspiron E1505n)
    102801EE
    102801EF
*/
static const unsigned int dell9200_m25_pin_configs[8] = {
	0x40c003fa, 0x01441340, 0x0421121f, 0x90170310, 
	0x408003fb, 0x04a11020, 0x401003fc, 0x403003fd,
};

/*
    STAC 9200-32 pin configs for
    102801F5 (Dell Inspiron 1501)
    102801F6
*/
static const unsigned int dell9200_m26_pin_configs[8] = {
	0x40c003fa, 0x404003fb, 0x0421121f, 0x90170310, 
	0x408003fc, 0x04a11020, 0x401003fd, 0x403003fe,
};

/*
    STAC 9200-32
    102801CD (Dell Inspiron E1705/9400)
*/
static const unsigned int dell9200_m27_pin_configs[8] = {
	0x40c003fa, 0x01441340, 0x0421121f, 0x90170310,
	0x90170310, 0x04a11020, 0x90170310, 0x40f003fc,
};

static const unsigned int oqo9200_pin_configs[8] = {
	0x40c000f0, 0x404000f1, 0x0221121f, 0x02211210,
	0x90170111, 0x90a70120, 0x400000f2, 0x400000f3,
};


static const unsigned int *stac9200_brd_tbl[STAC_9200_MODELS] = {
	[STAC_REF] = ref9200_pin_configs,
	[STAC_9200_OQO] = oqo9200_pin_configs,
	[STAC_9200_DELL_D21] = dell9200_d21_pin_configs,
	[STAC_9200_DELL_D22] = dell9200_d22_pin_configs,
	[STAC_9200_DELL_D23] = dell9200_d23_pin_configs,
	[STAC_9200_DELL_M21] = dell9200_m21_pin_configs,
	[STAC_9200_DELL_M22] = dell9200_m22_pin_configs,
	[STAC_9200_DELL_M23] = dell9200_m23_pin_configs,
	[STAC_9200_DELL_M24] = dell9200_m24_pin_configs,
	[STAC_9200_DELL_M25] = dell9200_m25_pin_configs,
	[STAC_9200_DELL_M26] = dell9200_m26_pin_configs,
	[STAC_9200_DELL_M27] = dell9200_m27_pin_configs,
	[STAC_9200_M4] = gateway9200_m4_pin_configs,
	[STAC_9200_M4_2] = gateway9200_m4_2_pin_configs,
	[STAC_9200_PANASONIC] = ref9200_pin_configs,
};

static const char * const stac9200_models[STAC_9200_MODELS] = {
	[STAC_AUTO] = "auto",
	[STAC_REF] = "ref",
	[STAC_9200_OQO] = "oqo",
	[STAC_9200_DELL_D21] = "dell-d21",
	[STAC_9200_DELL_D22] = "dell-d22",
	[STAC_9200_DELL_D23] = "dell-d23",
	[STAC_9200_DELL_M21] = "dell-m21",
	[STAC_9200_DELL_M22] = "dell-m22",
	[STAC_9200_DELL_M23] = "dell-m23",
	[STAC_9200_DELL_M24] = "dell-m24",
	[STAC_9200_DELL_M25] = "dell-m25",
	[STAC_9200_DELL_M26] = "dell-m26",
	[STAC_9200_DELL_M27] = "dell-m27",
	[STAC_9200_M4] = "gateway-m4",
	[STAC_9200_M4_2] = "gateway-m4-2",
	[STAC_9200_PANASONIC] = "panasonic",
};

static const struct snd_pci_quirk stac9200_cfg_tbl[] = {
	/* SigmaTel reference board */
	SND_PCI_QUIRK(PCI_VENDOR_ID_INTEL, 0x2668,
		      "DFI LanParty", STAC_REF),
	SND_PCI_QUIRK(PCI_VENDOR_ID_DFI, 0x3101,
		      "DFI LanParty", STAC_REF),
	/* Dell laptops have BIOS problem */
	SND_PCI_QUIRK(PCI_VENDOR_ID_DELL, 0x01a8,
		      "unknown Dell", STAC_9200_DELL_D21),
	SND_PCI_QUIRK(PCI_VENDOR_ID_DELL, 0x01b5,
		      "Dell Inspiron 630m", STAC_9200_DELL_M21),
	SND_PCI_QUIRK(PCI_VENDOR_ID_DELL, 0x01bd,
		      "Dell Inspiron E1505n", STAC_9200_DELL_M25),
	SND_PCI_QUIRK(PCI_VENDOR_ID_DELL, 0x01c0,
		      "unknown Dell", STAC_9200_DELL_D22),
	SND_PCI_QUIRK(PCI_VENDOR_ID_DELL, 0x01c1,
		      "unknown Dell", STAC_9200_DELL_D22),
	SND_PCI_QUIRK(PCI_VENDOR_ID_DELL, 0x01c2,
		      "Dell Latitude D620", STAC_9200_DELL_M22),
	SND_PCI_QUIRK(PCI_VENDOR_ID_DELL, 0x01c5,
		      "unknown Dell", STAC_9200_DELL_D23),
	SND_PCI_QUIRK(PCI_VENDOR_ID_DELL, 0x01c7,
		      "unknown Dell", STAC_9200_DELL_D23),
	SND_PCI_QUIRK(PCI_VENDOR_ID_DELL, 0x01c8,
		      "unknown Dell", STAC_9200_DELL_M22),
	SND_PCI_QUIRK(PCI_VENDOR_ID_DELL, 0x01c9,
		      "unknown Dell", STAC_9200_DELL_M24),
	SND_PCI_QUIRK(PCI_VENDOR_ID_DELL, 0x01ca,
		      "unknown Dell", STAC_9200_DELL_M24),
	SND_PCI_QUIRK(PCI_VENDOR_ID_DELL, 0x01cb,
		      "Dell Latitude 120L", STAC_9200_DELL_M24),
	SND_PCI_QUIRK(PCI_VENDOR_ID_DELL, 0x01cc,
		      "Dell Latitude D820", STAC_9200_DELL_M22),
	SND_PCI_QUIRK(PCI_VENDOR_ID_DELL, 0x01cd,
		      "Dell Inspiron E1705/9400", STAC_9200_DELL_M27),
	SND_PCI_QUIRK(PCI_VENDOR_ID_DELL, 0x01ce,
		      "Dell XPS M1710", STAC_9200_DELL_M23),
	SND_PCI_QUIRK(PCI_VENDOR_ID_DELL, 0x01cf,
		      "Dell Precision M90", STAC_9200_DELL_M23),
	SND_PCI_QUIRK(PCI_VENDOR_ID_DELL, 0x01d3,
		      "unknown Dell", STAC_9200_DELL_M22),
	SND_PCI_QUIRK(PCI_VENDOR_ID_DELL, 0x01d4,
		      "unknown Dell", STAC_9200_DELL_M22),
	SND_PCI_QUIRK(PCI_VENDOR_ID_DELL, 0x01d6,
		      "unknown Dell", STAC_9200_DELL_M22),
	SND_PCI_QUIRK(PCI_VENDOR_ID_DELL, 0x01d8,
		      "Dell Inspiron 640m", STAC_9200_DELL_M21),
	SND_PCI_QUIRK(PCI_VENDOR_ID_DELL, 0x01d9,
		      "unknown Dell", STAC_9200_DELL_D23),
	SND_PCI_QUIRK(PCI_VENDOR_ID_DELL, 0x01da,
		      "unknown Dell", STAC_9200_DELL_D23),
	SND_PCI_QUIRK(PCI_VENDOR_ID_DELL, 0x01de,
		      "unknown Dell", STAC_9200_DELL_D21),
	SND_PCI_QUIRK(PCI_VENDOR_ID_DELL, 0x01e3,
		      "unknown Dell", STAC_9200_DELL_D23),
	SND_PCI_QUIRK(PCI_VENDOR_ID_DELL, 0x01e8,
		      "unknown Dell", STAC_9200_DELL_D21),
	SND_PCI_QUIRK(PCI_VENDOR_ID_DELL, 0x01ee,
		      "unknown Dell", STAC_9200_DELL_M25),
	SND_PCI_QUIRK(PCI_VENDOR_ID_DELL, 0x01ef,
		      "unknown Dell", STAC_9200_DELL_M25),
	SND_PCI_QUIRK(PCI_VENDOR_ID_DELL, 0x01f5,
		      "Dell Inspiron 1501", STAC_9200_DELL_M26),
	SND_PCI_QUIRK(PCI_VENDOR_ID_DELL, 0x01f6,
		      "unknown Dell", STAC_9200_DELL_M26),
	/* Panasonic */
	SND_PCI_QUIRK(0x10f7, 0x8338, "Panasonic CF-74", STAC_9200_PANASONIC),
	/* Gateway machines needs EAPD to be set on resume */
	SND_PCI_QUIRK(0x107b, 0x0205, "Gateway S-7110M", STAC_9200_M4),
	SND_PCI_QUIRK(0x107b, 0x0317, "Gateway MT3423, MX341*", STAC_9200_M4_2),
	SND_PCI_QUIRK(0x107b, 0x0318, "Gateway ML3019, MT3707", STAC_9200_M4_2),
	/* OQO Mobile */
	SND_PCI_QUIRK(0x1106, 0x3288, "OQO Model 2", STAC_9200_OQO),
	{} /* terminator */
};

static const unsigned int ref925x_pin_configs[8] = {
	0x40c003f0, 0x424503f2, 0x01813022, 0x02a19021,
	0x90a70320, 0x02214210, 0x01019020, 0x9033032e,
};

static const unsigned int stac925xM1_pin_configs[8] = {
	0x40c003f4, 0x424503f2, 0x400000f3, 0x02a19020,
	0x40a000f0, 0x90100210, 0x400003f1, 0x9033032e,
};

static const unsigned int stac925xM1_2_pin_configs[8] = {
	0x40c003f4, 0x424503f2, 0x400000f3, 0x02a19020,
	0x40a000f0, 0x90100210, 0x400003f1, 0x9033032e,
};

static const unsigned int stac925xM2_pin_configs[8] = {
	0x40c003f4, 0x424503f2, 0x400000f3, 0x02a19020,
	0x40a000f0, 0x90100210, 0x400003f1, 0x9033032e,
};

static const unsigned int stac925xM2_2_pin_configs[8] = {
	0x40c003f4, 0x424503f2, 0x400000f3, 0x02a19020,
	0x40a000f0, 0x90100210, 0x400003f1, 0x9033032e,
};

static const unsigned int stac925xM3_pin_configs[8] = {
	0x40c003f4, 0x424503f2, 0x400000f3, 0x02a19020,
	0x40a000f0, 0x90100210, 0x400003f1, 0x503303f3,
};

static const unsigned int stac925xM5_pin_configs[8] = {
	0x40c003f4, 0x424503f2, 0x400000f3, 0x02a19020,
	0x40a000f0, 0x90100210, 0x400003f1, 0x9033032e,
};

static const unsigned int stac925xM6_pin_configs[8] = {
	0x40c003f4, 0x424503f2, 0x400000f3, 0x02a19020,
	0x40a000f0, 0x90100210, 0x400003f1, 0x90330320,
};

static const unsigned int *stac925x_brd_tbl[STAC_925x_MODELS] = {
	[STAC_REF] = ref925x_pin_configs,
	[STAC_M1] = stac925xM1_pin_configs,
	[STAC_M1_2] = stac925xM1_2_pin_configs,
	[STAC_M2] = stac925xM2_pin_configs,
	[STAC_M2_2] = stac925xM2_2_pin_configs,
	[STAC_M3] = stac925xM3_pin_configs,
	[STAC_M5] = stac925xM5_pin_configs,
	[STAC_M6] = stac925xM6_pin_configs,
};

static const char * const stac925x_models[STAC_925x_MODELS] = {
	[STAC_925x_AUTO] = "auto",
	[STAC_REF] = "ref",
	[STAC_M1] = "m1",
	[STAC_M1_2] = "m1-2",
	[STAC_M2] = "m2",
	[STAC_M2_2] = "m2-2",
	[STAC_M3] = "m3",
	[STAC_M5] = "m5",
	[STAC_M6] = "m6",
};

static const struct snd_pci_quirk stac925x_codec_id_cfg_tbl[] = {
	SND_PCI_QUIRK(0x107b, 0x0316, "Gateway M255", STAC_M2),
	SND_PCI_QUIRK(0x107b, 0x0366, "Gateway MP6954", STAC_M5),
	SND_PCI_QUIRK(0x107b, 0x0461, "Gateway NX560XL", STAC_M1),
	SND_PCI_QUIRK(0x107b, 0x0681, "Gateway NX860", STAC_M2),
	SND_PCI_QUIRK(0x107b, 0x0367, "Gateway MX6453", STAC_M1_2),
	/* Not sure about the brand name for those */
	SND_PCI_QUIRK(0x107b, 0x0281, "Gateway mobile", STAC_M1),
	SND_PCI_QUIRK(0x107b, 0x0507, "Gateway mobile", STAC_M3),
	SND_PCI_QUIRK(0x107b, 0x0281, "Gateway mobile", STAC_M6),
	SND_PCI_QUIRK(0x107b, 0x0685, "Gateway mobile", STAC_M2_2),
	{} /* terminator */
};

static const struct snd_pci_quirk stac925x_cfg_tbl[] = {
	/* SigmaTel reference board */
	SND_PCI_QUIRK(PCI_VENDOR_ID_INTEL, 0x2668, "DFI LanParty", STAC_REF),
	SND_PCI_QUIRK(PCI_VENDOR_ID_DFI, 0x3101, "DFI LanParty", STAC_REF),
	SND_PCI_QUIRK(0x8384, 0x7632, "Stac9202 Reference Board", STAC_REF),

	/* Default table for unknown ID */
	SND_PCI_QUIRK(0x1002, 0x437b, "Gateway mobile", STAC_M2_2),

	{} /* terminator */
};

static const unsigned int ref92hd73xx_pin_configs[13] = {
	0x02214030, 0x02a19040, 0x01a19020, 0x02214030,
	0x0181302e, 0x01014010, 0x01014020, 0x01014030,
	0x02319040, 0x90a000f0, 0x90a000f0, 0x01452050,
	0x01452050,
};

static const unsigned int dell_m6_pin_configs[13] = {
	0x0321101f, 0x4f00000f, 0x4f0000f0, 0x90170110,
	0x03a11020, 0x0321101f, 0x4f0000f0, 0x4f0000f0,
	0x4f0000f0, 0x90a60160, 0x4f0000f0, 0x4f0000f0,
	0x4f0000f0,
};

static const unsigned int alienware_m17x_pin_configs[13] = {
	0x0321101f, 0x0321101f, 0x03a11020, 0x03014020,
	0x90170110, 0x4f0000f0, 0x4f0000f0, 0x4f0000f0,
	0x4f0000f0, 0x90a60160, 0x4f0000f0, 0x4f0000f0,
	0x904601b0,
};

static const unsigned int intel_dg45id_pin_configs[13] = {
	0x02214230, 0x02A19240, 0x01013214, 0x01014210,
	0x01A19250, 0x01011212, 0x01016211
};

static const unsigned int *stac92hd73xx_brd_tbl[STAC_92HD73XX_MODELS] = {
	[STAC_92HD73XX_REF]	= ref92hd73xx_pin_configs,
	[STAC_DELL_M6_AMIC]	= dell_m6_pin_configs,
	[STAC_DELL_M6_DMIC]	= dell_m6_pin_configs,
	[STAC_DELL_M6_BOTH]	= dell_m6_pin_configs,
	[STAC_DELL_EQ]	= dell_m6_pin_configs,
	[STAC_ALIENWARE_M17X]	= alienware_m17x_pin_configs,
	[STAC_92HD73XX_INTEL]	= intel_dg45id_pin_configs,
};

static const char * const stac92hd73xx_models[STAC_92HD73XX_MODELS] = {
	[STAC_92HD73XX_AUTO] = "auto",
	[STAC_92HD73XX_NO_JD] = "no-jd",
	[STAC_92HD73XX_REF] = "ref",
	[STAC_92HD73XX_INTEL] = "intel",
	[STAC_DELL_M6_AMIC] = "dell-m6-amic",
	[STAC_DELL_M6_DMIC] = "dell-m6-dmic",
	[STAC_DELL_M6_BOTH] = "dell-m6",
	[STAC_DELL_EQ] = "dell-eq",
	[STAC_ALIENWARE_M17X] = "alienware",
};

static const struct snd_pci_quirk stac92hd73xx_cfg_tbl[] = {
	/* SigmaTel reference board */
	SND_PCI_QUIRK(PCI_VENDOR_ID_INTEL, 0x2668,
				"DFI LanParty", STAC_92HD73XX_REF),
	SND_PCI_QUIRK(PCI_VENDOR_ID_DFI, 0x3101,
				"DFI LanParty", STAC_92HD73XX_REF),
	SND_PCI_QUIRK(PCI_VENDOR_ID_INTEL, 0x5002,
				"Intel DG45ID", STAC_92HD73XX_INTEL),
	SND_PCI_QUIRK(PCI_VENDOR_ID_INTEL, 0x5003,
				"Intel DG45FC", STAC_92HD73XX_INTEL),
	SND_PCI_QUIRK(PCI_VENDOR_ID_DELL, 0x0254,
				"Dell Studio 1535", STAC_DELL_M6_DMIC),
	SND_PCI_QUIRK(PCI_VENDOR_ID_DELL, 0x0255,
				"unknown Dell", STAC_DELL_M6_DMIC),
	SND_PCI_QUIRK(PCI_VENDOR_ID_DELL, 0x0256,
				"unknown Dell", STAC_DELL_M6_BOTH),
	SND_PCI_QUIRK(PCI_VENDOR_ID_DELL, 0x0257,
				"unknown Dell", STAC_DELL_M6_BOTH),
	SND_PCI_QUIRK(PCI_VENDOR_ID_DELL, 0x025e,
				"unknown Dell", STAC_DELL_M6_AMIC),
	SND_PCI_QUIRK(PCI_VENDOR_ID_DELL, 0x025f,
				"unknown Dell", STAC_DELL_M6_AMIC),
	SND_PCI_QUIRK(PCI_VENDOR_ID_DELL, 0x0271,
				"unknown Dell", STAC_DELL_M6_DMIC),
	SND_PCI_QUIRK(PCI_VENDOR_ID_DELL, 0x0272,
				"unknown Dell", STAC_DELL_M6_DMIC),
	SND_PCI_QUIRK(PCI_VENDOR_ID_DELL, 0x029f,
				"Dell Studio 1537", STAC_DELL_M6_DMIC),
	SND_PCI_QUIRK(PCI_VENDOR_ID_DELL, 0x02a0,
				"Dell Studio 17", STAC_DELL_M6_DMIC),
	SND_PCI_QUIRK(PCI_VENDOR_ID_DELL, 0x02be,
				"Dell Studio 1555", STAC_DELL_M6_DMIC),
	SND_PCI_QUIRK(PCI_VENDOR_ID_DELL, 0x02bd,
				"Dell Studio 1557", STAC_DELL_M6_DMIC),
	SND_PCI_QUIRK(PCI_VENDOR_ID_DELL, 0x02fe,
				"Dell Studio XPS 1645", STAC_DELL_M6_DMIC),
	SND_PCI_QUIRK(PCI_VENDOR_ID_DELL, 0x0413,
				"Dell Studio 1558", STAC_DELL_M6_DMIC),
	{} /* terminator */
};

static const struct snd_pci_quirk stac92hd73xx_codec_id_cfg_tbl[] = {
	SND_PCI_QUIRK(PCI_VENDOR_ID_DELL, 0x02a1,
		      "Alienware M17x", STAC_ALIENWARE_M17X),
	SND_PCI_QUIRK(PCI_VENDOR_ID_DELL, 0x043a,
		      "Alienware M17x", STAC_ALIENWARE_M17X),
	SND_PCI_QUIRK(PCI_VENDOR_ID_DELL, 0x0490,
		      "Alienware M17x R3", STAC_DELL_EQ),
	{} /* terminator */
};

static const unsigned int ref92hd83xxx_pin_configs[10] = {
	0x02214030, 0x02211010, 0x02a19020, 0x02170130,
	0x01014050, 0x01819040, 0x01014020, 0x90a3014e,
	0x01451160, 0x98560170,
};

static const unsigned int dell_s14_pin_configs[10] = {
	0x0221403f, 0x0221101f, 0x02a19020, 0x90170110,
	0x40f000f0, 0x40f000f0, 0x40f000f0, 0x90a60160,
	0x40f000f0, 0x40f000f0,
};

static const unsigned int dell_vostro_3500_pin_configs[10] = {
	0x02a11020, 0x0221101f, 0x400000f0, 0x90170110,
	0x400000f1, 0x400000f2, 0x400000f3, 0x90a60160,
	0x400000f4, 0x400000f5,
};

static const unsigned int hp_dv7_4000_pin_configs[10] = {
	0x03a12050, 0x0321201f, 0x40f000f0, 0x90170110,
	0x40f000f0, 0x40f000f0, 0x90170110, 0xd5a30140,
	0x40f000f0, 0x40f000f0,
};

static const unsigned int hp_zephyr_pin_configs[10] = {
	0x01813050, 0x0421201f, 0x04a1205e, 0x96130310,
	0x96130310, 0x0101401f, 0x1111611f, 0xd5a30130,
	0, 0,
};

static const unsigned int hp_cNB11_intquad_pin_configs[10] = {
	0x40f000f0, 0x0221101f, 0x02a11020, 0x92170110,
	0x40f000f0, 0x92170110, 0x40f000f0, 0xd5a30130,
	0x40f000f0, 0x40f000f0,
};

static const unsigned int *stac92hd83xxx_brd_tbl[STAC_92HD83XXX_MODELS] = {
	[STAC_92HD83XXX_REF] = ref92hd83xxx_pin_configs,
	[STAC_92HD83XXX_PWR_REF] = ref92hd83xxx_pin_configs,
	[STAC_DELL_S14] = dell_s14_pin_configs,
	[STAC_DELL_VOSTRO_3500] = dell_vostro_3500_pin_configs,
	[STAC_92HD83XXX_HP_cNB11_INTQUAD] = hp_cNB11_intquad_pin_configs,
	[STAC_HP_DV7_4000] = hp_dv7_4000_pin_configs,
	[STAC_HP_ZEPHYR] = hp_zephyr_pin_configs,
};

static const char * const stac92hd83xxx_models[STAC_92HD83XXX_MODELS] = {
	[STAC_92HD83XXX_AUTO] = "auto",
	[STAC_92HD83XXX_REF] = "ref",
	[STAC_92HD83XXX_PWR_REF] = "mic-ref",
	[STAC_DELL_S14] = "dell-s14",
	[STAC_DELL_VOSTRO_3500] = "dell-vostro-3500",
	[STAC_92HD83XXX_HP_cNB11_INTQUAD] = "hp_cNB11_intquad",
	[STAC_HP_DV7_4000] = "hp-dv7-4000",
	[STAC_HP_ZEPHYR] = "hp-zephyr",
};

static const struct snd_pci_quirk stac92hd83xxx_cfg_tbl[] = {
	/* SigmaTel reference board */
	SND_PCI_QUIRK(PCI_VENDOR_ID_INTEL, 0x2668,
		      "DFI LanParty", STAC_92HD83XXX_REF),
	SND_PCI_QUIRK(PCI_VENDOR_ID_DFI, 0x3101,
		      "DFI LanParty", STAC_92HD83XXX_REF),
	SND_PCI_QUIRK(PCI_VENDOR_ID_DELL, 0x02ba,
		      "unknown Dell", STAC_DELL_S14),
	SND_PCI_QUIRK(PCI_VENDOR_ID_DELL, 0x1028,
		      "Dell Vostro 3500", STAC_DELL_VOSTRO_3500),
	SND_PCI_QUIRK(PCI_VENDOR_ID_HP, 0x1656,
			  "HP", STAC_92HD83XXX_HP_cNB11_INTQUAD),
	SND_PCI_QUIRK(PCI_VENDOR_ID_HP, 0x1657,
			  "HP", STAC_92HD83XXX_HP_cNB11_INTQUAD),
	SND_PCI_QUIRK(PCI_VENDOR_ID_HP, 0x1658,
			  "HP", STAC_92HD83XXX_HP_cNB11_INTQUAD),
	SND_PCI_QUIRK(PCI_VENDOR_ID_HP, 0x1659,
			  "HP", STAC_92HD83XXX_HP_cNB11_INTQUAD),
	SND_PCI_QUIRK(PCI_VENDOR_ID_HP, 0x165A,
			  "HP", STAC_92HD83XXX_HP_cNB11_INTQUAD),
	SND_PCI_QUIRK(PCI_VENDOR_ID_HP, 0x165B,
			  "HP", STAC_92HD83XXX_HP_cNB11_INTQUAD),
	SND_PCI_QUIRK(PCI_VENDOR_ID_HP, 0x3388,
			  "HP", STAC_92HD83XXX_HP_cNB11_INTQUAD),
	SND_PCI_QUIRK(PCI_VENDOR_ID_HP, 0x3389,
			  "HP", STAC_92HD83XXX_HP_cNB11_INTQUAD),
	SND_PCI_QUIRK(PCI_VENDOR_ID_HP, 0x355B,
			  "HP", STAC_92HD83XXX_HP_cNB11_INTQUAD),
	SND_PCI_QUIRK(PCI_VENDOR_ID_HP, 0x355C,
			  "HP", STAC_92HD83XXX_HP_cNB11_INTQUAD),
	SND_PCI_QUIRK(PCI_VENDOR_ID_HP, 0x355D,
			  "HP", STAC_92HD83XXX_HP_cNB11_INTQUAD),
	SND_PCI_QUIRK(PCI_VENDOR_ID_HP, 0x355E,
			  "HP", STAC_92HD83XXX_HP_cNB11_INTQUAD),
	SND_PCI_QUIRK(PCI_VENDOR_ID_HP, 0x355F,
			  "HP", STAC_92HD83XXX_HP_cNB11_INTQUAD),
	SND_PCI_QUIRK(PCI_VENDOR_ID_HP, 0x3560,
			  "HP", STAC_92HD83XXX_HP_cNB11_INTQUAD),
	SND_PCI_QUIRK(PCI_VENDOR_ID_HP, 0x358B,
			  "HP", STAC_92HD83XXX_HP_cNB11_INTQUAD),
	SND_PCI_QUIRK(PCI_VENDOR_ID_HP, 0x358C,
			  "HP", STAC_92HD83XXX_HP_cNB11_INTQUAD),
	SND_PCI_QUIRK(PCI_VENDOR_ID_HP, 0x358D,
			  "HP", STAC_92HD83XXX_HP_cNB11_INTQUAD),
	SND_PCI_QUIRK(PCI_VENDOR_ID_HP, 0x3591,
			  "HP", STAC_92HD83XXX_HP_cNB11_INTQUAD),
	SND_PCI_QUIRK(PCI_VENDOR_ID_HP, 0x3592,
			  "HP", STAC_92HD83XXX_HP_cNB11_INTQUAD),
	SND_PCI_QUIRK(PCI_VENDOR_ID_HP, 0x3593,
			  "HP", STAC_92HD83XXX_HP_cNB11_INTQUAD),
	SND_PCI_QUIRK(PCI_VENDOR_ID_HP, 0x3561,
			  "HP", STAC_HP_ZEPHYR),
	{} /* terminator */
};

static const struct snd_pci_quirk stac92hd83xxx_codec_id_cfg_tbl[] = {
	SND_PCI_QUIRK(PCI_VENDOR_ID_HP, 0x3561,
			  "HP", STAC_HP_ZEPHYR),
	{} /* terminator */
};

static const unsigned int ref92hd71bxx_pin_configs[STAC92HD71BXX_NUM_PINS] = {
	0x02214030, 0x02a19040, 0x01a19020, 0x01014010,
	0x0181302e, 0x01014010, 0x01019020, 0x90a000f0,
	0x90a000f0, 0x01452050, 0x01452050, 0x00000000,
	0x00000000
};

static const unsigned int dell_m4_1_pin_configs[STAC92HD71BXX_NUM_PINS] = {
	0x0421101f, 0x04a11221, 0x40f000f0, 0x90170110,
	0x23a1902e, 0x23014250, 0x40f000f0, 0x90a000f0,
	0x40f000f0, 0x4f0000f0, 0x4f0000f0, 0x00000000,
	0x00000000
};

static const unsigned int dell_m4_2_pin_configs[STAC92HD71BXX_NUM_PINS] = {
	0x0421101f, 0x04a11221, 0x90a70330, 0x90170110,
	0x23a1902e, 0x23014250, 0x40f000f0, 0x40f000f0,
	0x40f000f0, 0x044413b0, 0x044413b0, 0x00000000,
	0x00000000
};

static const unsigned int dell_m4_3_pin_configs[STAC92HD71BXX_NUM_PINS] = {
	0x0421101f, 0x04a11221, 0x90a70330, 0x90170110,
	0x40f000f0, 0x40f000f0, 0x40f000f0, 0x90a000f0,
	0x40f000f0, 0x044413b0, 0x044413b0, 0x00000000,
	0x00000000
};

static const unsigned int *stac92hd71bxx_brd_tbl[STAC_92HD71BXX_MODELS] = {
	[STAC_92HD71BXX_REF] = ref92hd71bxx_pin_configs,
	[STAC_DELL_M4_1]	= dell_m4_1_pin_configs,
	[STAC_DELL_M4_2]	= dell_m4_2_pin_configs,
	[STAC_DELL_M4_3]	= dell_m4_3_pin_configs,
	[STAC_HP_M4]		= NULL,
	[STAC_HP_DV4]		= NULL,
	[STAC_HP_DV5]		= NULL,
	[STAC_HP_HDX]           = NULL,
	[STAC_HP_DV4_1222NR]	= NULL,
};

static const char * const stac92hd71bxx_models[STAC_92HD71BXX_MODELS] = {
	[STAC_92HD71BXX_AUTO] = "auto",
	[STAC_92HD71BXX_REF] = "ref",
	[STAC_DELL_M4_1] = "dell-m4-1",
	[STAC_DELL_M4_2] = "dell-m4-2",
	[STAC_DELL_M4_3] = "dell-m4-3",
	[STAC_HP_M4] = "hp-m4",
	[STAC_HP_DV4] = "hp-dv4",
	[STAC_HP_DV5] = "hp-dv5",
	[STAC_HP_HDX] = "hp-hdx",
	[STAC_HP_DV4_1222NR] = "hp-dv4-1222nr",
};

static const struct snd_pci_quirk stac92hd71bxx_cfg_tbl[] = {
	/* SigmaTel reference board */
	SND_PCI_QUIRK(PCI_VENDOR_ID_INTEL, 0x2668,
		      "DFI LanParty", STAC_92HD71BXX_REF),
	SND_PCI_QUIRK(PCI_VENDOR_ID_DFI, 0x3101,
		      "DFI LanParty", STAC_92HD71BXX_REF),
	SND_PCI_QUIRK(PCI_VENDOR_ID_HP, 0x30fb,
		      "HP dv4-1222nr", STAC_HP_DV4_1222NR),
	SND_PCI_QUIRK_MASK(PCI_VENDOR_ID_HP, 0xfff0, 0x1720,
			  "HP", STAC_HP_DV5),
	SND_PCI_QUIRK_MASK(PCI_VENDOR_ID_HP, 0xfff0, 0x3080,
		      "HP", STAC_HP_DV5),
	SND_PCI_QUIRK_MASK(PCI_VENDOR_ID_HP, 0xfff0, 0x30f0,
		      "HP dv4-7", STAC_HP_DV4),
	SND_PCI_QUIRK_MASK(PCI_VENDOR_ID_HP, 0xfff0, 0x3600,
		      "HP dv4-7", STAC_HP_DV5),
	SND_PCI_QUIRK(PCI_VENDOR_ID_HP, 0x3610,
		      "HP HDX", STAC_HP_HDX),  /* HDX18 */
	SND_PCI_QUIRK(PCI_VENDOR_ID_HP, 0x361a,
		      "HP mini 1000", STAC_HP_M4),
	SND_PCI_QUIRK(PCI_VENDOR_ID_HP, 0x361b,
		      "HP HDX", STAC_HP_HDX),  /* HDX16 */
	SND_PCI_QUIRK_MASK(PCI_VENDOR_ID_HP, 0xfff0, 0x3620,
		      "HP dv6", STAC_HP_DV5),
	SND_PCI_QUIRK(PCI_VENDOR_ID_HP, 0x3061,
		      "HP dv6", STAC_HP_DV5), /* HP dv6-1110ax */
	SND_PCI_QUIRK(PCI_VENDOR_ID_HP, 0x363e,
		      "HP DV6", STAC_HP_DV5),
	SND_PCI_QUIRK_MASK(PCI_VENDOR_ID_HP, 0xfff0, 0x7010,
		      "HP", STAC_HP_DV5),
	SND_PCI_QUIRK(PCI_VENDOR_ID_DELL, 0x0233,
				"unknown Dell", STAC_DELL_M4_1),
	SND_PCI_QUIRK(PCI_VENDOR_ID_DELL, 0x0234,
				"unknown Dell", STAC_DELL_M4_1),
	SND_PCI_QUIRK(PCI_VENDOR_ID_DELL, 0x0250,
				"unknown Dell", STAC_DELL_M4_1),
	SND_PCI_QUIRK(PCI_VENDOR_ID_DELL, 0x024f,
				"unknown Dell", STAC_DELL_M4_1),
	SND_PCI_QUIRK(PCI_VENDOR_ID_DELL, 0x024d,
				"unknown Dell", STAC_DELL_M4_1),
	SND_PCI_QUIRK(PCI_VENDOR_ID_DELL, 0x0251,
				"unknown Dell", STAC_DELL_M4_1),
	SND_PCI_QUIRK(PCI_VENDOR_ID_DELL, 0x0277,
				"unknown Dell", STAC_DELL_M4_1),
	SND_PCI_QUIRK(PCI_VENDOR_ID_DELL, 0x0263,
				"unknown Dell", STAC_DELL_M4_2),
	SND_PCI_QUIRK(PCI_VENDOR_ID_DELL, 0x0265,
				"unknown Dell", STAC_DELL_M4_2),
	SND_PCI_QUIRK(PCI_VENDOR_ID_DELL, 0x0262,
				"unknown Dell", STAC_DELL_M4_2),
	SND_PCI_QUIRK(PCI_VENDOR_ID_DELL, 0x0264,
				"unknown Dell", STAC_DELL_M4_2),
	SND_PCI_QUIRK(PCI_VENDOR_ID_DELL, 0x02aa,
				"unknown Dell", STAC_DELL_M4_3),
	{} /* terminator */
};

static const unsigned int ref922x_pin_configs[10] = {
	0x01014010, 0x01016011, 0x01012012, 0x0221401f,
	0x01813122, 0x01011014, 0x01441030, 0x01c41030,
	0x40000100, 0x40000100,
};

/*
    STAC 922X pin configs for
    102801A7
    102801AB
    102801A9
    102801D1
    102801D2
*/
static const unsigned int dell_922x_d81_pin_configs[10] = {
	0x02214030, 0x01a19021, 0x01111012, 0x01114010,
	0x02a19020, 0x01117011, 0x400001f0, 0x400001f1,
	0x01813122, 0x400001f2,
};

/*
    STAC 922X pin configs for
    102801AC
    102801D0
*/
static const unsigned int dell_922x_d82_pin_configs[10] = {
	0x02214030, 0x01a19021, 0x01111012, 0x01114010,
	0x02a19020, 0x01117011, 0x01451140, 0x400001f0,
	0x01813122, 0x400001f1,
};

/*
    STAC 922X pin configs for
    102801BF
*/
static const unsigned int dell_922x_m81_pin_configs[10] = {
	0x0321101f, 0x01112024, 0x01111222, 0x91174220,
	0x03a11050, 0x01116221, 0x90a70330, 0x01452340, 
	0x40C003f1, 0x405003f0,
};

/*
    STAC 9221 A1 pin configs for
    102801D7 (Dell XPS M1210)
*/
static const unsigned int dell_922x_m82_pin_configs[10] = {
	0x02211211, 0x408103ff, 0x02a1123e, 0x90100310, 
	0x408003f1, 0x0221121f, 0x03451340, 0x40c003f2, 
	0x508003f3, 0x405003f4, 
};

static const unsigned int d945gtp3_pin_configs[10] = {
	0x0221401f, 0x01a19022, 0x01813021, 0x01014010,
	0x40000100, 0x40000100, 0x40000100, 0x40000100,
	0x02a19120, 0x40000100,
};

static const unsigned int d945gtp5_pin_configs[10] = {
	0x0221401f, 0x01011012, 0x01813024, 0x01014010,
	0x01a19021, 0x01016011, 0x01452130, 0x40000100,
	0x02a19320, 0x40000100,
};

static const unsigned int intel_mac_v1_pin_configs[10] = {
	0x0121e21f, 0x400000ff, 0x9017e110, 0x400000fd,
	0x400000fe, 0x0181e020, 0x1145e030, 0x11c5e240,
	0x400000fc, 0x400000fb,
};

static const unsigned int intel_mac_v2_pin_configs[10] = {
	0x0121e21f, 0x90a7012e, 0x9017e110, 0x400000fd,
	0x400000fe, 0x0181e020, 0x1145e230, 0x500000fa,
	0x400000fc, 0x400000fb,
};

static const unsigned int intel_mac_v3_pin_configs[10] = {
	0x0121e21f, 0x90a7012e, 0x9017e110, 0x400000fd,
	0x400000fe, 0x0181e020, 0x1145e230, 0x11c5e240,
	0x400000fc, 0x400000fb,
};

static const unsigned int intel_mac_v4_pin_configs[10] = {
	0x0321e21f, 0x03a1e02e, 0x9017e110, 0x9017e11f,
	0x400000fe, 0x0381e020, 0x1345e230, 0x13c5e240,
	0x400000fc, 0x400000fb,
};

static const unsigned int intel_mac_v5_pin_configs[10] = {
	0x0321e21f, 0x03a1e02e, 0x9017e110, 0x9017e11f,
	0x400000fe, 0x0381e020, 0x1345e230, 0x13c5e240,
	0x400000fc, 0x400000fb,
};

static const unsigned int ecs202_pin_configs[10] = {
	0x0221401f, 0x02a19020, 0x01a19020, 0x01114010,
	0x408000f0, 0x01813022, 0x074510a0, 0x40c400f1,
	0x9037012e, 0x40e000f2,
};

static const unsigned int *stac922x_brd_tbl[STAC_922X_MODELS] = {
	[STAC_D945_REF] = ref922x_pin_configs,
	[STAC_D945GTP3] = d945gtp3_pin_configs,
	[STAC_D945GTP5] = d945gtp5_pin_configs,
	[STAC_INTEL_MAC_V1] = intel_mac_v1_pin_configs,
	[STAC_INTEL_MAC_V2] = intel_mac_v2_pin_configs,
	[STAC_INTEL_MAC_V3] = intel_mac_v3_pin_configs,
	[STAC_INTEL_MAC_V4] = intel_mac_v4_pin_configs,
	[STAC_INTEL_MAC_V5] = intel_mac_v5_pin_configs,
	[STAC_INTEL_MAC_AUTO] = intel_mac_v3_pin_configs,
	/* for backward compatibility */
	[STAC_MACMINI] = intel_mac_v3_pin_configs,
	[STAC_MACBOOK] = intel_mac_v5_pin_configs,
	[STAC_MACBOOK_PRO_V1] = intel_mac_v3_pin_configs,
	[STAC_MACBOOK_PRO_V2] = intel_mac_v3_pin_configs,
	[STAC_IMAC_INTEL] = intel_mac_v2_pin_configs,
	[STAC_IMAC_INTEL_20] = intel_mac_v3_pin_configs,
	[STAC_ECS_202] = ecs202_pin_configs,
	[STAC_922X_DELL_D81] = dell_922x_d81_pin_configs,
	[STAC_922X_DELL_D82] = dell_922x_d82_pin_configs,	
	[STAC_922X_DELL_M81] = dell_922x_m81_pin_configs,
	[STAC_922X_DELL_M82] = dell_922x_m82_pin_configs,	
};

static const char * const stac922x_models[STAC_922X_MODELS] = {
	[STAC_922X_AUTO] = "auto",
	[STAC_D945_REF]	= "ref",
	[STAC_D945GTP5]	= "5stack",
	[STAC_D945GTP3]	= "3stack",
	[STAC_INTEL_MAC_V1] = "intel-mac-v1",
	[STAC_INTEL_MAC_V2] = "intel-mac-v2",
	[STAC_INTEL_MAC_V3] = "intel-mac-v3",
	[STAC_INTEL_MAC_V4] = "intel-mac-v4",
	[STAC_INTEL_MAC_V5] = "intel-mac-v5",
	[STAC_INTEL_MAC_AUTO] = "intel-mac-auto",
	/* for backward compatibility */
	[STAC_MACMINI]	= "macmini",
	[STAC_MACBOOK]	= "macbook",
	[STAC_MACBOOK_PRO_V1]	= "macbook-pro-v1",
	[STAC_MACBOOK_PRO_V2]	= "macbook-pro",
	[STAC_IMAC_INTEL] = "imac-intel",
	[STAC_IMAC_INTEL_20] = "imac-intel-20",
	[STAC_ECS_202] = "ecs202",
	[STAC_922X_DELL_D81] = "dell-d81",
	[STAC_922X_DELL_D82] = "dell-d82",
	[STAC_922X_DELL_M81] = "dell-m81",
	[STAC_922X_DELL_M82] = "dell-m82",
};

static const struct snd_pci_quirk stac922x_cfg_tbl[] = {
	/* SigmaTel reference board */
	SND_PCI_QUIRK(PCI_VENDOR_ID_INTEL, 0x2668,
		      "DFI LanParty", STAC_D945_REF),
	SND_PCI_QUIRK(PCI_VENDOR_ID_DFI, 0x3101,
		      "DFI LanParty", STAC_D945_REF),
	/* Intel 945G based systems */
	SND_PCI_QUIRK(PCI_VENDOR_ID_INTEL, 0x0101,
		      "Intel D945G", STAC_D945GTP3),
	SND_PCI_QUIRK(PCI_VENDOR_ID_INTEL, 0x0202,
		      "Intel D945G", STAC_D945GTP3),
	SND_PCI_QUIRK(PCI_VENDOR_ID_INTEL, 0x0606,
		      "Intel D945G", STAC_D945GTP3),
	SND_PCI_QUIRK(PCI_VENDOR_ID_INTEL, 0x0601,
		      "Intel D945G", STAC_D945GTP3),
	SND_PCI_QUIRK(PCI_VENDOR_ID_INTEL, 0x0111,
		      "Intel D945G", STAC_D945GTP3),
	SND_PCI_QUIRK(PCI_VENDOR_ID_INTEL, 0x1115,
		      "Intel D945G", STAC_D945GTP3),
	SND_PCI_QUIRK(PCI_VENDOR_ID_INTEL, 0x1116,
		      "Intel D945G", STAC_D945GTP3),
	SND_PCI_QUIRK(PCI_VENDOR_ID_INTEL, 0x1117,
		      "Intel D945G", STAC_D945GTP3),
	SND_PCI_QUIRK(PCI_VENDOR_ID_INTEL, 0x1118,
		      "Intel D945G", STAC_D945GTP3),
	SND_PCI_QUIRK(PCI_VENDOR_ID_INTEL, 0x1119,
		      "Intel D945G", STAC_D945GTP3),
	SND_PCI_QUIRK(PCI_VENDOR_ID_INTEL, 0x8826,
		      "Intel D945G", STAC_D945GTP3),
	SND_PCI_QUIRK(PCI_VENDOR_ID_INTEL, 0x5049,
		      "Intel D945G", STAC_D945GTP3),
	SND_PCI_QUIRK(PCI_VENDOR_ID_INTEL, 0x5055,
		      "Intel D945G", STAC_D945GTP3),
	SND_PCI_QUIRK(PCI_VENDOR_ID_INTEL, 0x5048,
		      "Intel D945G", STAC_D945GTP3),
	SND_PCI_QUIRK(PCI_VENDOR_ID_INTEL, 0x0110,
		      "Intel D945G", STAC_D945GTP3),
	/* Intel D945G 5-stack systems */
	SND_PCI_QUIRK(PCI_VENDOR_ID_INTEL, 0x0404,
		      "Intel D945G", STAC_D945GTP5),
	SND_PCI_QUIRK(PCI_VENDOR_ID_INTEL, 0x0303,
		      "Intel D945G", STAC_D945GTP5),
	SND_PCI_QUIRK(PCI_VENDOR_ID_INTEL, 0x0013,
		      "Intel D945G", STAC_D945GTP5),
	SND_PCI_QUIRK(PCI_VENDOR_ID_INTEL, 0x0417,
		      "Intel D945G", STAC_D945GTP5),
	/* Intel 945P based systems */
	SND_PCI_QUIRK(PCI_VENDOR_ID_INTEL, 0x0b0b,
		      "Intel D945P", STAC_D945GTP3),
	SND_PCI_QUIRK(PCI_VENDOR_ID_INTEL, 0x0112,
		      "Intel D945P", STAC_D945GTP3),
	SND_PCI_QUIRK(PCI_VENDOR_ID_INTEL, 0x0d0d,
		      "Intel D945P", STAC_D945GTP3),
	SND_PCI_QUIRK(PCI_VENDOR_ID_INTEL, 0x0909,
		      "Intel D945P", STAC_D945GTP3),
	SND_PCI_QUIRK(PCI_VENDOR_ID_INTEL, 0x0505,
		      "Intel D945P", STAC_D945GTP3),
	SND_PCI_QUIRK(PCI_VENDOR_ID_INTEL, 0x0707,
		      "Intel D945P", STAC_D945GTP5),
	/* other intel */
	SND_PCI_QUIRK(PCI_VENDOR_ID_INTEL, 0x0204,
		      "Intel D945", STAC_D945_REF),
	/* other systems  */
	/* Apple Intel Mac (Mac Mini, MacBook, MacBook Pro...) */
	SND_PCI_QUIRK(0x8384, 0x7680,
		      "Mac", STAC_INTEL_MAC_AUTO),
	/* Dell systems  */
	SND_PCI_QUIRK(PCI_VENDOR_ID_DELL, 0x01a7,
		      "unknown Dell", STAC_922X_DELL_D81),
	SND_PCI_QUIRK(PCI_VENDOR_ID_DELL, 0x01a9,
		      "unknown Dell", STAC_922X_DELL_D81),
	SND_PCI_QUIRK(PCI_VENDOR_ID_DELL, 0x01ab,
		      "unknown Dell", STAC_922X_DELL_D81),
	SND_PCI_QUIRK(PCI_VENDOR_ID_DELL, 0x01ac,
		      "unknown Dell", STAC_922X_DELL_D82),
	SND_PCI_QUIRK(PCI_VENDOR_ID_DELL, 0x01bf,
		      "unknown Dell", STAC_922X_DELL_M81),
	SND_PCI_QUIRK(PCI_VENDOR_ID_DELL, 0x01d0,
		      "unknown Dell", STAC_922X_DELL_D82),
	SND_PCI_QUIRK(PCI_VENDOR_ID_DELL, 0x01d1,
		      "unknown Dell", STAC_922X_DELL_D81),
	SND_PCI_QUIRK(PCI_VENDOR_ID_DELL, 0x01d2,
		      "unknown Dell", STAC_922X_DELL_D81),
	SND_PCI_QUIRK(PCI_VENDOR_ID_DELL, 0x01d7,
		      "Dell XPS M1210", STAC_922X_DELL_M82),
	/* ECS/PC Chips boards */
	SND_PCI_QUIRK_MASK(0x1019, 0xf000, 0x2000,
		      "ECS/PC chips", STAC_ECS_202),
	{} /* terminator */
};

static const unsigned int ref927x_pin_configs[14] = {
	0x02214020, 0x02a19080, 0x0181304e, 0x01014010,
	0x01a19040, 0x01011012, 0x01016011, 0x0101201f, 
	0x183301f0, 0x18a001f0, 0x18a001f0, 0x01442070,
	0x01c42190, 0x40000100,
};

static const unsigned int d965_3st_pin_configs[14] = {
	0x0221401f, 0x02a19120, 0x40000100, 0x01014011,
	0x01a19021, 0x01813024, 0x40000100, 0x40000100,
	0x40000100, 0x40000100, 0x40000100, 0x40000100,
	0x40000100, 0x40000100
};

static const unsigned int d965_5st_pin_configs[14] = {
	0x02214020, 0x02a19080, 0x0181304e, 0x01014010,
	0x01a19040, 0x01011012, 0x01016011, 0x40000100,
	0x40000100, 0x40000100, 0x40000100, 0x01442070,
	0x40000100, 0x40000100
};

static const unsigned int d965_5st_no_fp_pin_configs[14] = {
	0x40000100, 0x40000100, 0x0181304e, 0x01014010,
	0x01a19040, 0x01011012, 0x01016011, 0x40000100,
	0x40000100, 0x40000100, 0x40000100, 0x01442070,
	0x40000100, 0x40000100
};

static const unsigned int dell_3st_pin_configs[14] = {
	0x02211230, 0x02a11220, 0x01a19040, 0x01114210,
	0x01111212, 0x01116211, 0x01813050, 0x01112214,
	0x403003fa, 0x90a60040, 0x90a60040, 0x404003fb,
	0x40c003fc, 0x40000100
};

static const unsigned int *stac927x_brd_tbl[STAC_927X_MODELS] = {
	[STAC_D965_REF_NO_JD] = ref927x_pin_configs,
	[STAC_D965_REF]  = ref927x_pin_configs,
	[STAC_D965_3ST]  = d965_3st_pin_configs,
	[STAC_D965_5ST]  = d965_5st_pin_configs,
	[STAC_D965_5ST_NO_FP]  = d965_5st_no_fp_pin_configs,
	[STAC_DELL_3ST]  = dell_3st_pin_configs,
	[STAC_DELL_BIOS] = NULL,
	[STAC_927X_VOLKNOB] = NULL,
};

static const char * const stac927x_models[STAC_927X_MODELS] = {
	[STAC_927X_AUTO]	= "auto",
	[STAC_D965_REF_NO_JD]	= "ref-no-jd",
	[STAC_D965_REF]		= "ref",
	[STAC_D965_3ST]		= "3stack",
	[STAC_D965_5ST]		= "5stack",
	[STAC_D965_5ST_NO_FP]	= "5stack-no-fp",
	[STAC_DELL_3ST]		= "dell-3stack",
	[STAC_DELL_BIOS]	= "dell-bios",
	[STAC_927X_VOLKNOB]	= "volknob",
};

static const struct snd_pci_quirk stac927x_cfg_tbl[] = {
	/* SigmaTel reference board */
	SND_PCI_QUIRK(PCI_VENDOR_ID_INTEL, 0x2668,
		      "DFI LanParty", STAC_D965_REF),
	SND_PCI_QUIRK(PCI_VENDOR_ID_DFI, 0x3101,
		      "DFI LanParty", STAC_D965_REF),
	 /* Intel 946 based systems */
	SND_PCI_QUIRK(PCI_VENDOR_ID_INTEL, 0x3d01, "Intel D946", STAC_D965_3ST),
	SND_PCI_QUIRK(PCI_VENDOR_ID_INTEL, 0xa301, "Intel D946", STAC_D965_3ST),
	/* 965 based 3 stack systems */
	SND_PCI_QUIRK_MASK(PCI_VENDOR_ID_INTEL, 0xff00, 0x2100,
			   "Intel D965", STAC_D965_3ST),
	SND_PCI_QUIRK_MASK(PCI_VENDOR_ID_INTEL, 0xff00, 0x2000,
			   "Intel D965", STAC_D965_3ST),
	/* Dell 3 stack systems */
	SND_PCI_QUIRK(PCI_VENDOR_ID_DELL,  0x01dd, "Dell Dimension E520", STAC_DELL_3ST),
	SND_PCI_QUIRK(PCI_VENDOR_ID_DELL,  0x01ed, "Dell     ", STAC_DELL_3ST),
	SND_PCI_QUIRK(PCI_VENDOR_ID_DELL,  0x01f4, "Dell     ", STAC_DELL_3ST),
	/* Dell 3 stack systems with verb table in BIOS */
	SND_PCI_QUIRK(PCI_VENDOR_ID_DELL,  0x01f3, "Dell Inspiron 1420", STAC_DELL_BIOS),
	SND_PCI_QUIRK(PCI_VENDOR_ID_DELL,  0x01f7, "Dell XPS M1730", STAC_DELL_BIOS),
	SND_PCI_QUIRK(PCI_VENDOR_ID_DELL,  0x0227, "Dell Vostro 1400  ", STAC_DELL_BIOS),
	SND_PCI_QUIRK(PCI_VENDOR_ID_DELL,  0x022e, "Dell     ", STAC_DELL_BIOS),
	SND_PCI_QUIRK(PCI_VENDOR_ID_DELL,  0x022f, "Dell Inspiron 1525", STAC_DELL_BIOS),
	SND_PCI_QUIRK(PCI_VENDOR_ID_DELL,  0x0242, "Dell     ", STAC_DELL_BIOS),
	SND_PCI_QUIRK(PCI_VENDOR_ID_DELL,  0x0243, "Dell     ", STAC_DELL_BIOS),
	SND_PCI_QUIRK(PCI_VENDOR_ID_DELL,  0x02ff, "Dell     ", STAC_DELL_BIOS),
	SND_PCI_QUIRK(PCI_VENDOR_ID_DELL,  0x0209, "Dell XPS 1330", STAC_DELL_BIOS),
	/* 965 based 5 stack systems */
	SND_PCI_QUIRK_MASK(PCI_VENDOR_ID_INTEL, 0xff00, 0x2300,
			   "Intel D965", STAC_D965_5ST),
	SND_PCI_QUIRK_MASK(PCI_VENDOR_ID_INTEL, 0xff00, 0x2500,
			   "Intel D965", STAC_D965_5ST),
	/* volume-knob fixes */
	SND_PCI_QUIRK_VENDOR(0x10cf, "FSC", STAC_927X_VOLKNOB),
	{} /* terminator */
};

static const unsigned int ref9205_pin_configs[12] = {
	0x40000100, 0x40000100, 0x01016011, 0x01014010,
	0x01813122, 0x01a19021, 0x01019020, 0x40000100,
	0x90a000f0, 0x90a000f0, 0x01441030, 0x01c41030
};

/*
    STAC 9205 pin configs for
    102801F1
    102801F2
    102801FC
    102801FD
    10280204
    1028021F
    10280228 (Dell Vostro 1500)
    10280229 (Dell Vostro 1700)
*/
static const unsigned int dell_9205_m42_pin_configs[12] = {
	0x0321101F, 0x03A11020, 0x400003FA, 0x90170310,
	0x400003FB, 0x400003FC, 0x400003FD, 0x40F000F9,
	0x90A60330, 0x400003FF, 0x0144131F, 0x40C003FE,
};

/*
    STAC 9205 pin configs for
    102801F9
    102801FA
    102801FE
    102801FF (Dell Precision M4300)
    10280206
    10280200
    10280201
*/
static const unsigned int dell_9205_m43_pin_configs[12] = {
	0x0321101f, 0x03a11020, 0x90a70330, 0x90170310,
	0x400000fe, 0x400000ff, 0x400000fd, 0x40f000f9,
	0x400000fa, 0x400000fc, 0x0144131f, 0x40c003f8,
};

static const unsigned int dell_9205_m44_pin_configs[12] = {
	0x0421101f, 0x04a11020, 0x400003fa, 0x90170310,
	0x400003fb, 0x400003fc, 0x400003fd, 0x400003f9,
	0x90a60330, 0x400003ff, 0x01441340, 0x40c003fe,
};

static const unsigned int *stac9205_brd_tbl[STAC_9205_MODELS] = {
	[STAC_9205_REF] = ref9205_pin_configs,
	[STAC_9205_DELL_M42] = dell_9205_m42_pin_configs,
	[STAC_9205_DELL_M43] = dell_9205_m43_pin_configs,
	[STAC_9205_DELL_M44] = dell_9205_m44_pin_configs,
	[STAC_9205_EAPD] = NULL,
};

static const char * const stac9205_models[STAC_9205_MODELS] = {
	[STAC_9205_AUTO] = "auto",
	[STAC_9205_REF] = "ref",
	[STAC_9205_DELL_M42] = "dell-m42",
	[STAC_9205_DELL_M43] = "dell-m43",
	[STAC_9205_DELL_M44] = "dell-m44",
	[STAC_9205_EAPD] = "eapd",
};

static const struct snd_pci_quirk stac9205_cfg_tbl[] = {
	/* SigmaTel reference board */
	SND_PCI_QUIRK(PCI_VENDOR_ID_INTEL, 0x2668,
		      "DFI LanParty", STAC_9205_REF),
	SND_PCI_QUIRK(PCI_VENDOR_ID_INTEL, 0xfb30,
		      "SigmaTel", STAC_9205_REF),
	SND_PCI_QUIRK(PCI_VENDOR_ID_DFI, 0x3101,
		      "DFI LanParty", STAC_9205_REF),
	/* Dell */
	SND_PCI_QUIRK(PCI_VENDOR_ID_DELL, 0x01f1,
		      "unknown Dell", STAC_9205_DELL_M42),
	SND_PCI_QUIRK(PCI_VENDOR_ID_DELL, 0x01f2,
		      "unknown Dell", STAC_9205_DELL_M42),
	SND_PCI_QUIRK(PCI_VENDOR_ID_DELL, 0x01f8,
		      "Dell Precision", STAC_9205_DELL_M43),
	SND_PCI_QUIRK(PCI_VENDOR_ID_DELL, 0x01f9,
		      "Dell Precision", STAC_9205_DELL_M43),
	SND_PCI_QUIRK(PCI_VENDOR_ID_DELL, 0x01fa,
		      "Dell Precision", STAC_9205_DELL_M43),
	SND_PCI_QUIRK(PCI_VENDOR_ID_DELL, 0x01fc,
		      "unknown Dell", STAC_9205_DELL_M42),
	SND_PCI_QUIRK(PCI_VENDOR_ID_DELL, 0x01fd,
		      "unknown Dell", STAC_9205_DELL_M42),
	SND_PCI_QUIRK(PCI_VENDOR_ID_DELL, 0x01fe,
		      "Dell Precision", STAC_9205_DELL_M43),
	SND_PCI_QUIRK(PCI_VENDOR_ID_DELL, 0x01ff,
		      "Dell Precision M4300", STAC_9205_DELL_M43),
	SND_PCI_QUIRK(PCI_VENDOR_ID_DELL, 0x0204,
		      "unknown Dell", STAC_9205_DELL_M42),
	SND_PCI_QUIRK(PCI_VENDOR_ID_DELL, 0x0206,
		      "Dell Precision", STAC_9205_DELL_M43),
	SND_PCI_QUIRK(PCI_VENDOR_ID_DELL, 0x021b,
		      "Dell Precision", STAC_9205_DELL_M43),
	SND_PCI_QUIRK(PCI_VENDOR_ID_DELL, 0x021c,
		      "Dell Precision", STAC_9205_DELL_M43),
	SND_PCI_QUIRK(PCI_VENDOR_ID_DELL, 0x021f,
		      "Dell Inspiron", STAC_9205_DELL_M44),
	SND_PCI_QUIRK(PCI_VENDOR_ID_DELL, 0x0228,
		      "Dell Vostro 1500", STAC_9205_DELL_M42),
	SND_PCI_QUIRK(PCI_VENDOR_ID_DELL, 0x0229,
		      "Dell Vostro 1700", STAC_9205_DELL_M42),
	/* Gateway */
	SND_PCI_QUIRK(0x107b, 0x0560, "Gateway T6834c", STAC_9205_EAPD),
	SND_PCI_QUIRK(0x107b, 0x0565, "Gateway T1616", STAC_9205_EAPD),
	{} /* terminator */
};

static void stac92xx_set_config_regs(struct hda_codec *codec,
				     const unsigned int *pincfgs)
{
	int i;
	struct sigmatel_spec *spec = codec->spec;

	if (!pincfgs)
		return;

	for (i = 0; i < spec->num_pins; i++)
		if (spec->pin_nids[i] && pincfgs[i])
			snd_hda_codec_set_pincfg(codec, spec->pin_nids[i],
						 pincfgs[i]);
}

/*
 * Analog playback callbacks
 */
static int stac92xx_playback_pcm_open(struct hda_pcm_stream *hinfo,
				      struct hda_codec *codec,
				      struct snd_pcm_substream *substream)
{
	struct sigmatel_spec *spec = codec->spec;
	if (spec->stream_delay)
		msleep(spec->stream_delay);
	return snd_hda_multi_out_analog_open(codec, &spec->multiout, substream,
					     hinfo);
}

static int stac92xx_playback_pcm_prepare(struct hda_pcm_stream *hinfo,
					 struct hda_codec *codec,
					 unsigned int stream_tag,
					 unsigned int format,
					 struct snd_pcm_substream *substream)
{
	struct sigmatel_spec *spec = codec->spec;
	return snd_hda_multi_out_analog_prepare(codec, &spec->multiout, stream_tag, format, substream);
}

static int stac92xx_playback_pcm_cleanup(struct hda_pcm_stream *hinfo,
					struct hda_codec *codec,
					struct snd_pcm_substream *substream)
{
	struct sigmatel_spec *spec = codec->spec;
	return snd_hda_multi_out_analog_cleanup(codec, &spec->multiout);
}

/*
 * Digital playback callbacks
 */
static int stac92xx_dig_playback_pcm_open(struct hda_pcm_stream *hinfo,
					  struct hda_codec *codec,
					  struct snd_pcm_substream *substream)
{
	struct sigmatel_spec *spec = codec->spec;
	return snd_hda_multi_out_dig_open(codec, &spec->multiout);
}

static int stac92xx_dig_playback_pcm_close(struct hda_pcm_stream *hinfo,
					   struct hda_codec *codec,
					   struct snd_pcm_substream *substream)
{
	struct sigmatel_spec *spec = codec->spec;
	return snd_hda_multi_out_dig_close(codec, &spec->multiout);
}

static int stac92xx_dig_playback_pcm_prepare(struct hda_pcm_stream *hinfo,
					 struct hda_codec *codec,
					 unsigned int stream_tag,
					 unsigned int format,
					 struct snd_pcm_substream *substream)
{
	struct sigmatel_spec *spec = codec->spec;
	return snd_hda_multi_out_dig_prepare(codec, &spec->multiout,
					     stream_tag, format, substream);
}

static int stac92xx_dig_playback_pcm_cleanup(struct hda_pcm_stream *hinfo,
					struct hda_codec *codec,
					struct snd_pcm_substream *substream)
{
	struct sigmatel_spec *spec = codec->spec;
	return snd_hda_multi_out_dig_cleanup(codec, &spec->multiout);
}


/*
 * Analog capture callbacks
 */
static int stac92xx_capture_pcm_prepare(struct hda_pcm_stream *hinfo,
					struct hda_codec *codec,
					unsigned int stream_tag,
					unsigned int format,
					struct snd_pcm_substream *substream)
{
	struct sigmatel_spec *spec = codec->spec;
	hda_nid_t nid = spec->adc_nids[substream->number];

	if (spec->powerdown_adcs) {
		msleep(40);
		snd_hda_codec_write(codec, nid, 0,
			AC_VERB_SET_POWER_STATE, AC_PWRST_D0);
	}
	snd_hda_codec_setup_stream(codec, nid, stream_tag, 0, format);
	return 0;
}

static int stac92xx_capture_pcm_cleanup(struct hda_pcm_stream *hinfo,
					struct hda_codec *codec,
					struct snd_pcm_substream *substream)
{
	struct sigmatel_spec *spec = codec->spec;
	hda_nid_t nid = spec->adc_nids[substream->number];

	snd_hda_codec_cleanup_stream(codec, nid);
	if (spec->powerdown_adcs)
		snd_hda_codec_write(codec, nid, 0,
			AC_VERB_SET_POWER_STATE, AC_PWRST_D3);
	return 0;
}

static const struct hda_pcm_stream stac92xx_pcm_digital_playback = {
	.substreams = 1,
	.channels_min = 2,
	.channels_max = 2,
	/* NID is set in stac92xx_build_pcms */
	.ops = {
		.open = stac92xx_dig_playback_pcm_open,
		.close = stac92xx_dig_playback_pcm_close,
		.prepare = stac92xx_dig_playback_pcm_prepare,
		.cleanup = stac92xx_dig_playback_pcm_cleanup
	},
};

static const struct hda_pcm_stream stac92xx_pcm_digital_capture = {
	.substreams = 1,
	.channels_min = 2,
	.channels_max = 2,
	/* NID is set in stac92xx_build_pcms */
};

static const struct hda_pcm_stream stac92xx_pcm_analog_playback = {
	.substreams = 1,
	.channels_min = 2,
	.channels_max = 8,
	.nid = 0x02, /* NID to query formats and rates */
	.ops = {
		.open = stac92xx_playback_pcm_open,
		.prepare = stac92xx_playback_pcm_prepare,
		.cleanup = stac92xx_playback_pcm_cleanup
	},
};

static const struct hda_pcm_stream stac92xx_pcm_analog_alt_playback = {
	.substreams = 1,
	.channels_min = 2,
	.channels_max = 2,
	.nid = 0x06, /* NID to query formats and rates */
	.ops = {
		.open = stac92xx_playback_pcm_open,
		.prepare = stac92xx_playback_pcm_prepare,
		.cleanup = stac92xx_playback_pcm_cleanup
	},
};

static const struct hda_pcm_stream stac92xx_pcm_analog_capture = {
	.channels_min = 2,
	.channels_max = 2,
	/* NID + .substreams is set in stac92xx_build_pcms */
	.ops = {
		.prepare = stac92xx_capture_pcm_prepare,
		.cleanup = stac92xx_capture_pcm_cleanup
	},
};

static int stac92xx_build_pcms(struct hda_codec *codec)
{
	struct sigmatel_spec *spec = codec->spec;
	struct hda_pcm *info = spec->pcm_rec;

	codec->num_pcms = 1;
	codec->pcm_info = info;

	info->name = "STAC92xx Analog";
	info->stream[SNDRV_PCM_STREAM_PLAYBACK] = stac92xx_pcm_analog_playback;
	info->stream[SNDRV_PCM_STREAM_PLAYBACK].nid =
		spec->multiout.dac_nids[0];
	info->stream[SNDRV_PCM_STREAM_CAPTURE] = stac92xx_pcm_analog_capture;
	info->stream[SNDRV_PCM_STREAM_CAPTURE].nid = spec->adc_nids[0];
	info->stream[SNDRV_PCM_STREAM_CAPTURE].substreams = spec->num_adcs;

	if (spec->alt_switch) {
		codec->num_pcms++;
		info++;
		info->name = "STAC92xx Analog Alt";
		info->stream[SNDRV_PCM_STREAM_PLAYBACK] = stac92xx_pcm_analog_alt_playback;
	}

	if (spec->multiout.dig_out_nid || spec->dig_in_nid) {
		codec->num_pcms++;
		info++;
		info->name = "STAC92xx Digital";
		info->pcm_type = spec->autocfg.dig_out_type[0];
		if (spec->multiout.dig_out_nid) {
			info->stream[SNDRV_PCM_STREAM_PLAYBACK] = stac92xx_pcm_digital_playback;
			info->stream[SNDRV_PCM_STREAM_PLAYBACK].nid = spec->multiout.dig_out_nid;
		}
		if (spec->dig_in_nid) {
			info->stream[SNDRV_PCM_STREAM_CAPTURE] = stac92xx_pcm_digital_capture;
			info->stream[SNDRV_PCM_STREAM_CAPTURE].nid = spec->dig_in_nid;
		}
	}

	return 0;
}

static unsigned int stac92xx_get_default_vref(struct hda_codec *codec,
					hda_nid_t nid)
{
	unsigned int pincap = snd_hda_query_pin_caps(codec, nid);
	pincap = (pincap & AC_PINCAP_VREF) >> AC_PINCAP_VREF_SHIFT;
	if (pincap & AC_PINCAP_VREF_100)
		return AC_PINCTL_VREF_100;
	if (pincap & AC_PINCAP_VREF_80)
		return AC_PINCTL_VREF_80;
	if (pincap & AC_PINCAP_VREF_50)
		return AC_PINCTL_VREF_50;
	if (pincap & AC_PINCAP_VREF_GRD)
		return AC_PINCTL_VREF_GRD;
	return 0;
}

static void stac92xx_auto_set_pinctl(struct hda_codec *codec, hda_nid_t nid, int pin_type)

{
	snd_hda_codec_write_cache(codec, nid, 0,
				  AC_VERB_SET_PIN_WIDGET_CONTROL, pin_type);
}

#define stac92xx_hp_switch_info		snd_ctl_boolean_mono_info

static int stac92xx_hp_switch_get(struct snd_kcontrol *kcontrol,
			struct snd_ctl_elem_value *ucontrol)
{
	struct hda_codec *codec = snd_kcontrol_chip(kcontrol);
	struct sigmatel_spec *spec = codec->spec;

	ucontrol->value.integer.value[0] = !!spec->hp_switch;
	return 0;
}

static void stac_issue_unsol_event(struct hda_codec *codec, hda_nid_t nid);

static int stac92xx_hp_switch_put(struct snd_kcontrol *kcontrol,
			struct snd_ctl_elem_value *ucontrol)
{
	struct hda_codec *codec = snd_kcontrol_chip(kcontrol);
	struct sigmatel_spec *spec = codec->spec;
	int nid = kcontrol->private_value;
 
	spec->hp_switch = ucontrol->value.integer.value[0] ? nid : 0;

	/* check to be sure that the ports are up to date with
	 * switch changes
	 */
	stac_issue_unsol_event(codec, nid);

	return 1;
}

static int stac92xx_dc_bias_info(struct snd_kcontrol *kcontrol,
				struct snd_ctl_elem_info *uinfo)
{
	int i;
	static const char * const texts[] = {
		"Mic In", "Line In", "Line Out"
	};

	struct hda_codec *codec = snd_kcontrol_chip(kcontrol);
	struct sigmatel_spec *spec = codec->spec;
	hda_nid_t nid = kcontrol->private_value;

	if (nid == spec->mic_switch || nid == spec->line_switch)
		i = 3;
	else
		i = 2;

	uinfo->type = SNDRV_CTL_ELEM_TYPE_ENUMERATED;
	uinfo->value.enumerated.items = i;
	uinfo->count = 1;
	if (uinfo->value.enumerated.item >= i)
		uinfo->value.enumerated.item = i-1;
	strcpy(uinfo->value.enumerated.name,
		texts[uinfo->value.enumerated.item]);

	return 0;
}

static int stac92xx_dc_bias_get(struct snd_kcontrol *kcontrol,
				struct snd_ctl_elem_value *ucontrol)
{
	struct hda_codec *codec = snd_kcontrol_chip(kcontrol);
	hda_nid_t nid = kcontrol->private_value;
	unsigned int vref = stac92xx_vref_get(codec, nid);

	if (vref == stac92xx_get_default_vref(codec, nid))
		ucontrol->value.enumerated.item[0] = 0;
	else if (vref == AC_PINCTL_VREF_GRD)
		ucontrol->value.enumerated.item[0] = 1;
	else if (vref == AC_PINCTL_VREF_HIZ)
		ucontrol->value.enumerated.item[0] = 2;

	return 0;
}

static int stac92xx_dc_bias_put(struct snd_kcontrol *kcontrol,
				struct snd_ctl_elem_value *ucontrol)
{
	struct hda_codec *codec = snd_kcontrol_chip(kcontrol);
	unsigned int new_vref = 0;
	int error;
	hda_nid_t nid = kcontrol->private_value;

	if (ucontrol->value.enumerated.item[0] == 0)
		new_vref = stac92xx_get_default_vref(codec, nid);
	else if (ucontrol->value.enumerated.item[0] == 1)
		new_vref = AC_PINCTL_VREF_GRD;
	else if (ucontrol->value.enumerated.item[0] == 2)
		new_vref = AC_PINCTL_VREF_HIZ;
	else
		return 0;

	if (new_vref != stac92xx_vref_get(codec, nid)) {
		error = stac92xx_vref_set(codec, nid, new_vref);
		return error;
	}

	return 0;
}

static int stac92xx_io_switch_info(struct snd_kcontrol *kcontrol,
				struct snd_ctl_elem_info *uinfo)
{
	char *texts[2];
	struct hda_codec *codec = snd_kcontrol_chip(kcontrol);
	struct sigmatel_spec *spec = codec->spec;

	if (kcontrol->private_value == spec->line_switch)
		texts[0] = "Line In";
	else
		texts[0] = "Mic In";
	texts[1] = "Line Out";
	uinfo->type = SNDRV_CTL_ELEM_TYPE_ENUMERATED;
	uinfo->value.enumerated.items = 2;
	uinfo->count = 1;

	if (uinfo->value.enumerated.item >= 2)
		uinfo->value.enumerated.item = 1;
	strcpy(uinfo->value.enumerated.name,
		texts[uinfo->value.enumerated.item]);

	return 0;
}

static int stac92xx_io_switch_get(struct snd_kcontrol *kcontrol, struct snd_ctl_elem_value *ucontrol)
{
	struct hda_codec *codec = snd_kcontrol_chip(kcontrol);
	struct sigmatel_spec *spec = codec->spec;
	hda_nid_t nid = kcontrol->private_value;
	int io_idx = (nid == spec->mic_switch) ? 1 : 0;

	ucontrol->value.enumerated.item[0] = spec->io_switch[io_idx];
	return 0;
}

static int stac92xx_io_switch_put(struct snd_kcontrol *kcontrol, struct snd_ctl_elem_value *ucontrol)
{
        struct hda_codec *codec = snd_kcontrol_chip(kcontrol);
	struct sigmatel_spec *spec = codec->spec;
	hda_nid_t nid = kcontrol->private_value;
	int io_idx = (nid == spec->mic_switch) ? 1 : 0;
	unsigned short val = !!ucontrol->value.enumerated.item[0];

	spec->io_switch[io_idx] = val;

	if (val)
		stac92xx_auto_set_pinctl(codec, nid, AC_PINCTL_OUT_EN);
	else {
		unsigned int pinctl = AC_PINCTL_IN_EN;
		if (io_idx) /* set VREF for mic */
			pinctl |= stac92xx_get_default_vref(codec, nid);
		stac92xx_auto_set_pinctl(codec, nid, pinctl);
	}

	/* check the auto-mute again: we need to mute/unmute the speaker
	 * appropriately according to the pin direction
	 */
	if (spec->hp_detect)
		stac_issue_unsol_event(codec, nid);

        return 1;
}

#define stac92xx_clfe_switch_info snd_ctl_boolean_mono_info

static int stac92xx_clfe_switch_get(struct snd_kcontrol *kcontrol,
		struct snd_ctl_elem_value *ucontrol)
{
	struct hda_codec *codec = snd_kcontrol_chip(kcontrol);
	struct sigmatel_spec *spec = codec->spec;

	ucontrol->value.integer.value[0] = spec->clfe_swap;
	return 0;
}

static int stac92xx_clfe_switch_put(struct snd_kcontrol *kcontrol,
		struct snd_ctl_elem_value *ucontrol)
{
	struct hda_codec *codec = snd_kcontrol_chip(kcontrol);
	struct sigmatel_spec *spec = codec->spec;
	hda_nid_t nid = kcontrol->private_value & 0xff;
	unsigned int val = !!ucontrol->value.integer.value[0];

	if (spec->clfe_swap == val)
		return 0;

	spec->clfe_swap = val;

	snd_hda_codec_write_cache(codec, nid, 0, AC_VERB_SET_EAPD_BTLENABLE,
		spec->clfe_swap ? 0x4 : 0x0);

	return 1;
}

#define STAC_CODEC_HP_SWITCH(xname) \
	{ .iface = SNDRV_CTL_ELEM_IFACE_MIXER, \
	  .name = xname, \
	  .index = 0, \
	  .info = stac92xx_hp_switch_info, \
	  .get = stac92xx_hp_switch_get, \
	  .put = stac92xx_hp_switch_put, \
	}

#define STAC_CODEC_IO_SWITCH(xname, xpval) \
	{ .iface = SNDRV_CTL_ELEM_IFACE_MIXER, \
	  .name = xname, \
	  .index = 0, \
          .info = stac92xx_io_switch_info, \
          .get = stac92xx_io_switch_get, \
          .put = stac92xx_io_switch_put, \
          .private_value = xpval, \
	}

#define STAC_CODEC_CLFE_SWITCH(xname, xpval) \
	{ .iface = SNDRV_CTL_ELEM_IFACE_MIXER, \
	  .name = xname, \
	  .index = 0, \
	  .info = stac92xx_clfe_switch_info, \
	  .get = stac92xx_clfe_switch_get, \
	  .put = stac92xx_clfe_switch_put, \
	  .private_value = xpval, \
	}

enum {
	STAC_CTL_WIDGET_VOL,
	STAC_CTL_WIDGET_MUTE,
	STAC_CTL_WIDGET_MUTE_BEEP,
	STAC_CTL_WIDGET_MONO_MUX,
	STAC_CTL_WIDGET_HP_SWITCH,
	STAC_CTL_WIDGET_IO_SWITCH,
	STAC_CTL_WIDGET_CLFE_SWITCH,
	STAC_CTL_WIDGET_DC_BIAS
};

static const struct snd_kcontrol_new stac92xx_control_templates[] = {
	HDA_CODEC_VOLUME(NULL, 0, 0, 0),
	HDA_CODEC_MUTE(NULL, 0, 0, 0),
	HDA_CODEC_MUTE_BEEP(NULL, 0, 0, 0),
	STAC_MONO_MUX,
	STAC_CODEC_HP_SWITCH(NULL),
	STAC_CODEC_IO_SWITCH(NULL, 0),
	STAC_CODEC_CLFE_SWITCH(NULL, 0),
	DC_BIAS(NULL, 0, 0),
};

/* add dynamic controls */
static struct snd_kcontrol_new *
stac_control_new(struct sigmatel_spec *spec,
		 const struct snd_kcontrol_new *ktemp,
		 const char *name,
		 unsigned int subdev)
{
	struct snd_kcontrol_new *knew;

	snd_array_init(&spec->kctls, sizeof(*knew), 32);
	knew = snd_array_new(&spec->kctls);
	if (!knew)
		return NULL;
	*knew = *ktemp;
	knew->name = kstrdup(name, GFP_KERNEL);
	if (!knew->name) {
		/* roolback */
		memset(knew, 0, sizeof(*knew));
		spec->kctls.alloced--;
		return NULL;
	}
	knew->subdevice = subdev;
	return knew;
}

static int stac92xx_add_control_temp(struct sigmatel_spec *spec,
				     const struct snd_kcontrol_new *ktemp,
				     int idx, const char *name,
				     unsigned long val)
{
	struct snd_kcontrol_new *knew = stac_control_new(spec, ktemp, name,
							 HDA_SUBDEV_AMP_FLAG);
	if (!knew)
		return -ENOMEM;
	knew->index = idx;
	knew->private_value = val;
	return 0;
}

static inline int stac92xx_add_control_idx(struct sigmatel_spec *spec,
					   int type, int idx, const char *name,
					   unsigned long val)
{
	return stac92xx_add_control_temp(spec,
					 &stac92xx_control_templates[type],
					 idx, name, val);
}


/* add dynamic controls */
static inline int stac92xx_add_control(struct sigmatel_spec *spec, int type,
				       const char *name, unsigned long val)
{
	return stac92xx_add_control_idx(spec, type, 0, name, val);
}

static const struct snd_kcontrol_new stac_input_src_temp = {
	.iface = SNDRV_CTL_ELEM_IFACE_MIXER,
	.name = "Input Source",
	.info = stac92xx_mux_enum_info,
	.get = stac92xx_mux_enum_get,
	.put = stac92xx_mux_enum_put,
};

static inline int stac92xx_add_jack_mode_control(struct hda_codec *codec,
						hda_nid_t nid, int idx)
{
	int def_conf = snd_hda_codec_get_pincfg(codec, nid);
	int control = 0;
	struct sigmatel_spec *spec = codec->spec;
	char name[22];

	if (snd_hda_get_input_pin_attr(def_conf) != INPUT_PIN_ATTR_INT) {
		if (stac92xx_get_default_vref(codec, nid) == AC_PINCTL_VREF_GRD
			&& nid == spec->line_switch)
			control = STAC_CTL_WIDGET_IO_SWITCH;
		else if (snd_hda_query_pin_caps(codec, nid)
			& (AC_PINCAP_VREF_GRD << AC_PINCAP_VREF_SHIFT))
			control = STAC_CTL_WIDGET_DC_BIAS;
		else if (nid == spec->mic_switch)
			control = STAC_CTL_WIDGET_IO_SWITCH;
	}

	if (control) {
		snd_hda_get_pin_label(codec, nid, &spec->autocfg,
				      name, sizeof(name), NULL);
		return stac92xx_add_control(codec->spec, control,
					strcat(name, " Jack Mode"), nid);
	}

	return 0;
}

static int stac92xx_add_input_source(struct sigmatel_spec *spec)
{
	struct snd_kcontrol_new *knew;
	struct hda_input_mux *imux = &spec->private_imux;

	if (spec->auto_mic)
		return 0; /* no need for input source */
	if (!spec->num_adcs || imux->num_items <= 1)
		return 0; /* no need for input source control */
	knew = stac_control_new(spec, &stac_input_src_temp,
				stac_input_src_temp.name, 0);
	if (!knew)
		return -ENOMEM;
	knew->count = spec->num_adcs;
	return 0;
}

/* check whether the line-input can be used as line-out */
static hda_nid_t check_line_out_switch(struct hda_codec *codec)
{
	struct sigmatel_spec *spec = codec->spec;
	struct auto_pin_cfg *cfg = &spec->autocfg;
	hda_nid_t nid;
	unsigned int pincap;
	int i;

	if (cfg->line_out_type != AUTO_PIN_LINE_OUT)
		return 0;
	for (i = 0; i < cfg->num_inputs; i++) {
		if (cfg->inputs[i].type == AUTO_PIN_LINE_IN) {
			nid = cfg->inputs[i].pin;
			pincap = snd_hda_query_pin_caps(codec, nid);
			if (pincap & AC_PINCAP_OUT)
				return nid;
		}
	}
	return 0;
}

static hda_nid_t get_unassigned_dac(struct hda_codec *codec, hda_nid_t nid);

/* check whether the mic-input can be used as line-out */
static hda_nid_t check_mic_out_switch(struct hda_codec *codec, hda_nid_t *dac)
{
	struct sigmatel_spec *spec = codec->spec;
	struct auto_pin_cfg *cfg = &spec->autocfg;
	unsigned int def_conf, pincap;
	int i;

	*dac = 0;
	if (cfg->line_out_type != AUTO_PIN_LINE_OUT)
		return 0;
	for (i = 0; i < cfg->num_inputs; i++) {
		hda_nid_t nid = cfg->inputs[i].pin;
		if (cfg->inputs[i].type != AUTO_PIN_MIC)
			continue;
		def_conf = snd_hda_codec_get_pincfg(codec, nid);
		/* some laptops have an internal analog microphone
		 * which can't be used as a output */
		if (snd_hda_get_input_pin_attr(def_conf) != INPUT_PIN_ATTR_INT) {
			pincap = snd_hda_query_pin_caps(codec, nid);
			if (pincap & AC_PINCAP_OUT) {
				*dac = get_unassigned_dac(codec, nid);
				if (*dac)
					return nid;
			}
		}
	}
	return 0;
}

static int is_in_dac_nids(struct sigmatel_spec *spec, hda_nid_t nid)
{
	int i;
	
	for (i = 0; i < spec->multiout.num_dacs; i++) {
		if (spec->multiout.dac_nids[i] == nid)
			return 1;
	}

	return 0;
}

static int check_all_dac_nids(struct sigmatel_spec *spec, hda_nid_t nid)
{
	int i;
	if (is_in_dac_nids(spec, nid))
		return 1;
	for (i = 0; i < spec->autocfg.hp_outs; i++)
		if (spec->hp_dacs[i] == nid)
			return 1;
	for (i = 0; i < spec->autocfg.speaker_outs; i++)
		if (spec->speaker_dacs[i] == nid)
			return 1;
	return 0;
}

static hda_nid_t get_unassigned_dac(struct hda_codec *codec, hda_nid_t nid)
{
	struct sigmatel_spec *spec = codec->spec;
	struct auto_pin_cfg *cfg = &spec->autocfg;
	int j, conn_len;
	hda_nid_t conn[HDA_MAX_CONNECTIONS], fallback_dac;
	unsigned int wcaps, wtype;

	conn_len = snd_hda_get_connections(codec, nid, conn,
					   HDA_MAX_CONNECTIONS);
	/* 92HD88: trace back up the link of nids to find the DAC */
	while (conn_len == 1 && (get_wcaps_type(get_wcaps(codec, conn[0]))
					!= AC_WID_AUD_OUT)) {
		nid = conn[0];
		conn_len = snd_hda_get_connections(codec, nid, conn,
			HDA_MAX_CONNECTIONS);
	}
	for (j = 0; j < conn_len; j++) {
		wcaps = get_wcaps(codec, conn[j]);
		wtype = get_wcaps_type(wcaps);
		/* we check only analog outputs */
		if (wtype != AC_WID_AUD_OUT || (wcaps & AC_WCAP_DIGITAL))
			continue;
		/* if this route has a free DAC, assign it */
		if (!check_all_dac_nids(spec, conn[j])) {
			if (conn_len > 1) {
				/* select this DAC in the pin's input mux */
				snd_hda_codec_write_cache(codec, nid, 0,
						  AC_VERB_SET_CONNECT_SEL, j);
			}
			return conn[j];
		}
	}

	/* if all DACs are already assigned, connect to the primary DAC,
	   unless we're assigning a secondary headphone */
	fallback_dac = spec->multiout.dac_nids[0];
	if (spec->multiout.hp_nid) {
		for (j = 0; j < cfg->hp_outs; j++)
			if (cfg->hp_pins[j] == nid) {
				fallback_dac = spec->multiout.hp_nid;
				break;
			}
	}

	if (conn_len > 1) {
		for (j = 0; j < conn_len; j++) {
			if (conn[j] == fallback_dac) {
				snd_hda_codec_write_cache(codec, nid, 0,
						  AC_VERB_SET_CONNECT_SEL, j);
				break;
			}
		}
	}
	return 0;
}

static int add_spec_dacs(struct sigmatel_spec *spec, hda_nid_t nid);
static int add_spec_extra_dacs(struct sigmatel_spec *spec, hda_nid_t nid);

/*
 * Fill in the dac_nids table from the parsed pin configuration
 * This function only works when every pin in line_out_pins[]
 * contains atleast one DAC in its connection list. Some 92xx
 * codecs are not connected directly to a DAC, such as the 9200
 * and 9202/925x. For those, dac_nids[] must be hard-coded.
 */
static int stac92xx_auto_fill_dac_nids(struct hda_codec *codec)
{
	struct sigmatel_spec *spec = codec->spec;
	struct auto_pin_cfg *cfg = &spec->autocfg;
	int i;
	hda_nid_t nid, dac;
	
	for (i = 0; i < cfg->line_outs; i++) {
		nid = cfg->line_out_pins[i];
		dac = get_unassigned_dac(codec, nid);
		if (!dac) {
			if (spec->multiout.num_dacs > 0) {
				/* we have already working output pins,
				 * so let's drop the broken ones again
				 */
				cfg->line_outs = spec->multiout.num_dacs;
				break;
			}
			/* error out, no available DAC found */
			snd_printk(KERN_ERR
				   "%s: No available DAC for pin 0x%x\n",
				   __func__, nid);
			return -ENODEV;
		}
		add_spec_dacs(spec, dac);
	}

	for (i = 0; i < cfg->hp_outs; i++) {
		nid = cfg->hp_pins[i];
		dac = get_unassigned_dac(codec, nid);
		if (dac) {
			if (!spec->multiout.hp_nid)
				spec->multiout.hp_nid = dac;
			else
				add_spec_extra_dacs(spec, dac);
		}
		spec->hp_dacs[i] = dac;
	}

	for (i = 0; i < cfg->speaker_outs; i++) {
		nid = cfg->speaker_pins[i];
		dac = get_unassigned_dac(codec, nid);
		if (dac)
			add_spec_extra_dacs(spec, dac);
		spec->speaker_dacs[i] = dac;
	}

	/* add line-in as output */
	nid = check_line_out_switch(codec);
	if (nid) {
		dac = get_unassigned_dac(codec, nid);
		if (dac) {
			snd_printdd("STAC: Add line-in 0x%x as output %d\n",
				    nid, cfg->line_outs);
			cfg->line_out_pins[cfg->line_outs] = nid;
			cfg->line_outs++;
			spec->line_switch = nid;
			add_spec_dacs(spec, dac);
		}
	}
	/* add mic as output */
	nid = check_mic_out_switch(codec, &dac);
	if (nid && dac) {
		snd_printdd("STAC: Add mic-in 0x%x as output %d\n",
			    nid, cfg->line_outs);
		cfg->line_out_pins[cfg->line_outs] = nid;
		cfg->line_outs++;
		spec->mic_switch = nid;
		add_spec_dacs(spec, dac);
	}

	snd_printd("stac92xx: dac_nids=%d (0x%x/0x%x/0x%x/0x%x/0x%x)\n",
		   spec->multiout.num_dacs,
		   spec->multiout.dac_nids[0],
		   spec->multiout.dac_nids[1],
		   spec->multiout.dac_nids[2],
		   spec->multiout.dac_nids[3],
		   spec->multiout.dac_nids[4]);

	return 0;
}

/* create volume control/switch for the given prefx type */
static int create_controls_idx(struct hda_codec *codec, const char *pfx,
			       int idx, hda_nid_t nid, int chs)
{
	struct sigmatel_spec *spec = codec->spec;
	char name[32];
	int err;

	if (!spec->check_volume_offset) {
		unsigned int caps, step, nums, db_scale;
		caps = query_amp_caps(codec, nid, HDA_OUTPUT);
		step = (caps & AC_AMPCAP_STEP_SIZE) >>
			AC_AMPCAP_STEP_SIZE_SHIFT;
		step = (step + 1) * 25; /* in .01dB unit */
		nums = (caps & AC_AMPCAP_NUM_STEPS) >>
			AC_AMPCAP_NUM_STEPS_SHIFT;
		db_scale = nums * step;
		/* if dB scale is over -64dB, and finer enough,
		 * let's reduce it to half
		 */
		if (db_scale > 6400 && nums >= 0x1f)
			spec->volume_offset = nums / 2;
		spec->check_volume_offset = 1;
	}

	sprintf(name, "%s Playback Volume", pfx);
	err = stac92xx_add_control_idx(spec, STAC_CTL_WIDGET_VOL, idx, name,
		HDA_COMPOSE_AMP_VAL_OFS(nid, chs, 0, HDA_OUTPUT,
					spec->volume_offset));
	if (err < 0)
		return err;
	sprintf(name, "%s Playback Switch", pfx);
	err = stac92xx_add_control_idx(spec, STAC_CTL_WIDGET_MUTE, idx, name,
				   HDA_COMPOSE_AMP_VAL(nid, chs, 0, HDA_OUTPUT));
	if (err < 0)
		return err;
	return 0;
}

#define create_controls(codec, pfx, nid, chs) \
	create_controls_idx(codec, pfx, 0, nid, chs)

static int add_spec_dacs(struct sigmatel_spec *spec, hda_nid_t nid)
{
	if (spec->multiout.num_dacs > 4) {
		printk(KERN_WARNING "stac92xx: No space for DAC 0x%x\n", nid);
		return 1;
	} else {
		snd_BUG_ON(spec->multiout.dac_nids != spec->dac_nids);
		spec->dac_nids[spec->multiout.num_dacs] = nid;
		spec->multiout.num_dacs++;
	}
	return 0;
}

static int add_spec_extra_dacs(struct sigmatel_spec *spec, hda_nid_t nid)
{
	int i;
	for (i = 0; i < ARRAY_SIZE(spec->multiout.extra_out_nid); i++) {
		if (!spec->multiout.extra_out_nid[i]) {
			spec->multiout.extra_out_nid[i] = nid;
			return 0;
		}
	}
	printk(KERN_WARNING "stac92xx: No space for extra DAC 0x%x\n", nid);
	return 1;
}

/* Create output controls
 * The mixer elements are named depending on the given type (AUTO_PIN_XXX_OUT)
 */
static int create_multi_out_ctls(struct hda_codec *codec, int num_outs,
				 const hda_nid_t *pins,
				 const hda_nid_t *dac_nids,
				 int type)
{
	struct sigmatel_spec *spec = codec->spec;
	static const char * const chname[4] = {
		"Front", "Surround", NULL /*CLFE*/, "Side"
	};
	hda_nid_t nid;
	int i, err;
	unsigned int wid_caps;

	for (i = 0; i < num_outs && i < ARRAY_SIZE(chname); i++) {
		if (type == AUTO_PIN_HP_OUT && !spec->hp_detect) {
			if (is_jack_detectable(codec, pins[i]))
				spec->hp_detect = 1;
		}
		nid = dac_nids[i];
		if (!nid)
			continue;
		if (type != AUTO_PIN_HP_OUT && i == 2) {
			/* Center/LFE */
			err = create_controls(codec, "Center", nid, 1);
			if (err < 0)
				return err;
			err = create_controls(codec, "LFE", nid, 2);
			if (err < 0)
				return err;

			wid_caps = get_wcaps(codec, nid);

			if (wid_caps & AC_WCAP_LR_SWAP) {
				err = stac92xx_add_control(spec,
					STAC_CTL_WIDGET_CLFE_SWITCH,
					"Swap Center/LFE Playback Switch", nid);

				if (err < 0)
					return err;
			}

		} else {
			const char *name;
			int idx;
			switch (type) {
			case AUTO_PIN_HP_OUT:
				name = "Headphone";
				idx = i;
				break;
			case AUTO_PIN_SPEAKER_OUT:
				name = "Speaker";
				idx = i;
				break;
			default:
				name = chname[i];
				idx = 0;
				break;
			}
			err = create_controls_idx(codec, name, idx, nid, 3);
			if (err < 0)
				return err;
		}
	}
	return 0;
}

static int stac92xx_add_capvol_ctls(struct hda_codec *codec, unsigned long vol,
				    unsigned long sw, int idx)
{
	int err;
	err = stac92xx_add_control_idx(codec->spec, STAC_CTL_WIDGET_VOL, idx,
				       "Capture Volume", vol);
	if (err < 0)
		return err;
	err = stac92xx_add_control_idx(codec->spec, STAC_CTL_WIDGET_MUTE, idx,
				       "Capture Switch", sw);
	if (err < 0)
		return err;
	return 0;
}

/* add playback controls from the parsed DAC table */
static int stac92xx_auto_create_multi_out_ctls(struct hda_codec *codec,
					       const struct auto_pin_cfg *cfg)
{
	struct sigmatel_spec *spec = codec->spec;
	hda_nid_t nid;
	int err;
	int idx;

	err = create_multi_out_ctls(codec, cfg->line_outs, cfg->line_out_pins,
				    spec->multiout.dac_nids,
				    cfg->line_out_type);
	if (err < 0)
		return err;

	if (cfg->hp_outs > 1 && cfg->line_out_type == AUTO_PIN_LINE_OUT) {
		err = stac92xx_add_control(spec,
			STAC_CTL_WIDGET_HP_SWITCH,
			"Headphone as Line Out Switch",
			cfg->hp_pins[cfg->hp_outs - 1]);
		if (err < 0)
			return err;
	}

	for (idx = 0; idx < cfg->num_inputs; idx++) {
		if (cfg->inputs[idx].type > AUTO_PIN_LINE_IN)
			break;
		nid = cfg->inputs[idx].pin;
		err = stac92xx_add_jack_mode_control(codec, nid, idx);
		if (err < 0)
			return err;
	}

	return 0;
}

/* add playback controls for Speaker and HP outputs */
static int stac92xx_auto_create_hp_ctls(struct hda_codec *codec,
					struct auto_pin_cfg *cfg)
{
	struct sigmatel_spec *spec = codec->spec;
	int err;

	err = create_multi_out_ctls(codec, cfg->hp_outs, cfg->hp_pins,
				    spec->hp_dacs, AUTO_PIN_HP_OUT);
	if (err < 0)
		return err;

	err = create_multi_out_ctls(codec, cfg->speaker_outs, cfg->speaker_pins,
				    spec->speaker_dacs, AUTO_PIN_SPEAKER_OUT);
	if (err < 0)
		return err;

	return 0;
}

/* labels for mono mux outputs */
static const char * const stac92xx_mono_labels[4] = {
	"DAC0", "DAC1", "Mixer", "DAC2"
};

/* create mono mux for mono out on capable codecs */
static int stac92xx_auto_create_mono_output_ctls(struct hda_codec *codec)
{
	struct sigmatel_spec *spec = codec->spec;
	struct hda_input_mux *mono_mux = &spec->private_mono_mux;
	int i, num_cons;
	hda_nid_t con_lst[ARRAY_SIZE(stac92xx_mono_labels)];

	num_cons = snd_hda_get_connections(codec,
				spec->mono_nid,
				con_lst,
				HDA_MAX_NUM_INPUTS);
	if (num_cons <= 0 || num_cons > ARRAY_SIZE(stac92xx_mono_labels))
		return -EINVAL;

	for (i = 0; i < num_cons; i++)
		snd_hda_add_imux_item(mono_mux, stac92xx_mono_labels[i], i,
				      NULL);

	return stac92xx_add_control(spec, STAC_CTL_WIDGET_MONO_MUX,
				"Mono Mux", spec->mono_nid);
}

/* create PC beep volume controls */
static int stac92xx_auto_create_beep_ctls(struct hda_codec *codec,
						hda_nid_t nid)
{
	struct sigmatel_spec *spec = codec->spec;
	u32 caps = query_amp_caps(codec, nid, HDA_OUTPUT);
	int err, type = STAC_CTL_WIDGET_MUTE_BEEP;

	if (spec->anabeep_nid == nid)
		type = STAC_CTL_WIDGET_MUTE;

	/* check for mute support for the the amp */
	if ((caps & AC_AMPCAP_MUTE) >> AC_AMPCAP_MUTE_SHIFT) {
		err = stac92xx_add_control(spec, type,
			"Beep Playback Switch",
			HDA_COMPOSE_AMP_VAL(nid, 1, 0, HDA_OUTPUT));
			if (err < 0)
				return err;
	}

	/* check to see if there is volume support for the amp */
	if ((caps & AC_AMPCAP_NUM_STEPS) >> AC_AMPCAP_NUM_STEPS_SHIFT) {
		err = stac92xx_add_control(spec, STAC_CTL_WIDGET_VOL,
			"Beep Playback Volume",
			HDA_COMPOSE_AMP_VAL(nid, 1, 0, HDA_OUTPUT));
			if (err < 0)
				return err;
	}
	return 0;
}

#ifdef CONFIG_SND_HDA_INPUT_BEEP
#define stac92xx_dig_beep_switch_info snd_ctl_boolean_mono_info

static int stac92xx_dig_beep_switch_get(struct snd_kcontrol *kcontrol,
					struct snd_ctl_elem_value *ucontrol)
{
	struct hda_codec *codec = snd_kcontrol_chip(kcontrol);
	ucontrol->value.integer.value[0] = codec->beep->enabled;
	return 0;
}

static int stac92xx_dig_beep_switch_put(struct snd_kcontrol *kcontrol,
					struct snd_ctl_elem_value *ucontrol)
{
	struct hda_codec *codec = snd_kcontrol_chip(kcontrol);
	return snd_hda_enable_beep_device(codec, ucontrol->value.integer.value[0]);
}

static const struct snd_kcontrol_new stac92xx_dig_beep_ctrl = {
	.iface = SNDRV_CTL_ELEM_IFACE_MIXER,
	.info = stac92xx_dig_beep_switch_info,
	.get = stac92xx_dig_beep_switch_get,
	.put = stac92xx_dig_beep_switch_put,
};

static int stac92xx_beep_switch_ctl(struct hda_codec *codec)
{
	return stac92xx_add_control_temp(codec->spec, &stac92xx_dig_beep_ctrl,
					 0, "Beep Playback Switch", 0);
}
#endif

static int stac92xx_auto_create_mux_input_ctls(struct hda_codec *codec)
{
	struct sigmatel_spec *spec = codec->spec;
	int i, j, err = 0;

	for (i = 0; i < spec->num_muxes; i++) {
		hda_nid_t nid;
		unsigned int wcaps;
		unsigned long val;

		nid = spec->mux_nids[i];
		wcaps = get_wcaps(codec, nid);
		if (!(wcaps & AC_WCAP_OUT_AMP))
			continue;

		/* check whether already the same control was created as
		 * normal Capture Volume.
		 */
		val = HDA_COMPOSE_AMP_VAL(nid, 3, 0, HDA_OUTPUT);
		for (j = 0; j < spec->num_caps; j++) {
			if (spec->capvols[j] == val)
				break;
		}
		if (j < spec->num_caps)
			continue;

		err = stac92xx_add_control_idx(spec, STAC_CTL_WIDGET_VOL, i,
					       "Mux Capture Volume", val);
		if (err < 0)
			return err;
	}
	return 0;
};

static const char * const stac92xx_spdif_labels[3] = {
	"Digital Playback", "Analog Mux 1", "Analog Mux 2",
};

static int stac92xx_auto_create_spdif_mux_ctls(struct hda_codec *codec)
{
	struct sigmatel_spec *spec = codec->spec;
	struct hda_input_mux *spdif_mux = &spec->private_smux;
	const char * const *labels = spec->spdif_labels;
	int i, num_cons;
	hda_nid_t con_lst[HDA_MAX_NUM_INPUTS];

	num_cons = snd_hda_get_connections(codec,
				spec->smux_nids[0],
				con_lst,
				HDA_MAX_NUM_INPUTS);
	if (num_cons <= 0)
		return -EINVAL;

	if (!labels)
		labels = stac92xx_spdif_labels;

	for (i = 0; i < num_cons; i++)
		snd_hda_add_imux_item(spdif_mux, labels[i], i, NULL);

	return 0;
}

/* labels for dmic mux inputs */
static const char * const stac92xx_dmic_labels[5] = {
	"Analog Inputs", "Digital Mic 1", "Digital Mic 2",
	"Digital Mic 3", "Digital Mic 4"
};

static hda_nid_t get_connected_node(struct hda_codec *codec, hda_nid_t mux,
				    int idx)
{
	hda_nid_t conn[HDA_MAX_NUM_INPUTS];
	int nums;
	nums = snd_hda_get_connections(codec, mux, conn, ARRAY_SIZE(conn));
	if (idx >= 0 && idx < nums)
		return conn[idx];
	return 0;
}

/* look for NID recursively */
#define get_connection_index(codec, mux, nid) \
	snd_hda_get_conn_index(codec, mux, nid, 1)

/* create a volume assigned to the given pin (only if supported) */
/* return 1 if the volume control is created */
static int create_elem_capture_vol(struct hda_codec *codec, hda_nid_t nid,
				   const char *label, int idx, int direction)
{
	unsigned int caps, nums;
	char name[32];
	int err;

	if (direction == HDA_OUTPUT)
		caps = AC_WCAP_OUT_AMP;
	else
		caps = AC_WCAP_IN_AMP;
	if (!(get_wcaps(codec, nid) & caps))
		return 0;
	caps = query_amp_caps(codec, nid, direction);
	nums = (caps & AC_AMPCAP_NUM_STEPS) >> AC_AMPCAP_NUM_STEPS_SHIFT;
	if (!nums)
		return 0;
	snprintf(name, sizeof(name), "%s Capture Volume", label);
	err = stac92xx_add_control_idx(codec->spec, STAC_CTL_WIDGET_VOL, idx, name,
				       HDA_COMPOSE_AMP_VAL(nid, 3, 0, direction));
	if (err < 0)
		return err;
	return 1;
}

/* create playback/capture controls for input pins on dmic capable codecs */
static int stac92xx_auto_create_dmic_input_ctls(struct hda_codec *codec,
						const struct auto_pin_cfg *cfg)
{
	struct sigmatel_spec *spec = codec->spec;
	struct hda_input_mux *imux = &spec->private_imux;
	struct hda_input_mux *dimux = &spec->private_dimux;
	int err, i;
	unsigned int def_conf;

	snd_hda_add_imux_item(dimux, stac92xx_dmic_labels[0], 0, NULL);

	for (i = 0; i < spec->num_dmics; i++) {
		hda_nid_t nid;
		int index, type_idx;
		char label[32];

		nid = spec->dmic_nids[i];
		if (get_wcaps_type(get_wcaps(codec, nid)) != AC_WID_PIN)
			continue;
		def_conf = snd_hda_codec_get_pincfg(codec, nid);
		if (get_defcfg_connect(def_conf) == AC_JACK_PORT_NONE)
			continue;

		index = get_connection_index(codec, spec->dmux_nids[0], nid);
		if (index < 0)
			continue;

		snd_hda_get_pin_label(codec, nid, &spec->autocfg,
				      label, sizeof(label), NULL);
		snd_hda_add_imux_item(dimux, label, index, &type_idx);
		if (snd_hda_get_bool_hint(codec, "separate_dmux") != 1)
			snd_hda_add_imux_item(imux, label, index, &type_idx);

		err = create_elem_capture_vol(codec, nid, label, type_idx,
					      HDA_INPUT);
		if (err < 0)
			return err;
		if (!err) {
			err = create_elem_capture_vol(codec, nid, label,
						      type_idx, HDA_OUTPUT);
			if (err < 0)
				return err;
			if (!err) {
				nid = get_connected_node(codec,
						spec->dmux_nids[0], index);
				if (nid)
					err = create_elem_capture_vol(codec,
							nid, label,
							type_idx, HDA_INPUT);
				if (err < 0)
					return err;
			}
		}
	}

	return 0;
}

static int check_mic_pin(struct hda_codec *codec, hda_nid_t nid,
			 hda_nid_t *fixed, hda_nid_t *ext, hda_nid_t *dock)
{
	unsigned int cfg;
	unsigned int type;

	if (!nid)
		return 0;
	cfg = snd_hda_codec_get_pincfg(codec, nid);
	type = get_defcfg_device(cfg);
	switch (snd_hda_get_input_pin_attr(cfg)) {
	case INPUT_PIN_ATTR_INT:
		if (*fixed)
			return 1; /* already occupied */
		if (type != AC_JACK_MIC_IN)
			return 1; /* invalid type */
		*fixed = nid;
		break;
	case INPUT_PIN_ATTR_UNUSED:
		break;
	case INPUT_PIN_ATTR_DOCK:
		if (*dock)
			return 1; /* already occupied */
		if (type != AC_JACK_MIC_IN && type != AC_JACK_LINE_IN)
			return 1; /* invalid type */
		*dock = nid;
		break;
	default:
		if (*ext)
			return 1; /* already occupied */
		if (type != AC_JACK_MIC_IN)
			return 1; /* invalid type */
		*ext = nid;
		break;
	}
	return 0;
}

static int set_mic_route(struct hda_codec *codec,
			 struct sigmatel_mic_route *mic,
			 hda_nid_t pin)
{
	struct sigmatel_spec *spec = codec->spec;
	struct auto_pin_cfg *cfg = &spec->autocfg;
	int i;

	mic->pin = pin;
	if (pin == 0)
		return 0;
	for (i = 0; i < cfg->num_inputs; i++) {
		if (pin == cfg->inputs[i].pin)
			break;
	}
	if (i < cfg->num_inputs && cfg->inputs[i].type == AUTO_PIN_MIC) {
		/* analog pin */
		i = get_connection_index(codec, spec->mux_nids[0], pin);
		if (i < 0)
			return -1;
		mic->mux_idx = i;
		mic->dmux_idx = -1;
		if (spec->dmux_nids)
			mic->dmux_idx = get_connection_index(codec,
							     spec->dmux_nids[0],
							     spec->mux_nids[0]);
	}  else if (spec->dmux_nids) {
		/* digital pin */
		i = get_connection_index(codec, spec->dmux_nids[0], pin);
		if (i < 0)
			return -1;
		mic->dmux_idx = i;
		mic->mux_idx = -1;
		if (spec->mux_nids)
			mic->mux_idx = get_connection_index(codec,
							    spec->mux_nids[0],
							    spec->dmux_nids[0]);
	}
	return 0;
}

/* return non-zero if the device is for automatic mic switch */
static int stac_check_auto_mic(struct hda_codec *codec)
{
	struct sigmatel_spec *spec = codec->spec;
	struct auto_pin_cfg *cfg = &spec->autocfg;
	hda_nid_t fixed, ext, dock;
	int i;

	fixed = ext = dock = 0;
	for (i = 0; i < cfg->num_inputs; i++)
		if (check_mic_pin(codec, cfg->inputs[i].pin,
		    &fixed, &ext, &dock))
			return 0;
	for (i = 0; i < spec->num_dmics; i++)
		if (check_mic_pin(codec, spec->dmic_nids[i],
		    &fixed, &ext, &dock))
			return 0;
	if (!fixed || (!ext && !dock))
		return 0; /* no input to switch */
	if (!is_jack_detectable(codec, ext))
		return 0; /* no unsol support */
	if (set_mic_route(codec, &spec->ext_mic, ext) ||
	    set_mic_route(codec, &spec->int_mic, fixed) ||
	    set_mic_route(codec, &spec->dock_mic, dock))
		return 0; /* something is wrong */
	return 1;
}

/* create playback/capture controls for input pins */
static int stac92xx_auto_create_analog_input_ctls(struct hda_codec *codec, const struct auto_pin_cfg *cfg)
{
	struct sigmatel_spec *spec = codec->spec;
	struct hda_input_mux *imux = &spec->private_imux;
	int i, j;
	const char *label;

	for (i = 0; i < cfg->num_inputs; i++) {
		hda_nid_t nid = cfg->inputs[i].pin;
		int index, err, type_idx;

		index = -1;
		for (j = 0; j < spec->num_muxes; j++) {
			index = get_connection_index(codec, spec->mux_nids[j],
						     nid);
			if (index >= 0)
				break;
		}
		if (index < 0)
			continue;

		label = hda_get_autocfg_input_label(codec, cfg, i);
		snd_hda_add_imux_item(imux, label, index, &type_idx);

		err = create_elem_capture_vol(codec, nid,
					      label, type_idx,
					      HDA_INPUT);
		if (err < 0)
			return err;
	}
	spec->num_analog_muxes = imux->num_items;

	if (imux->num_items) {
		/*
		 * Set the current input for the muxes.
		 * The STAC9221 has two input muxes with identical source
		 * NID lists.  Hopefully this won't get confused.
		 */
		for (i = 0; i < spec->num_muxes; i++) {
			snd_hda_codec_write_cache(codec, spec->mux_nids[i], 0,
						  AC_VERB_SET_CONNECT_SEL,
						  imux->items[0].index);
		}
	}

	return 0;
}

static void stac92xx_auto_init_multi_out(struct hda_codec *codec)
{
	struct sigmatel_spec *spec = codec->spec;
	int i;

	for (i = 0; i < spec->autocfg.line_outs; i++) {
		hda_nid_t nid = spec->autocfg.line_out_pins[i];
		stac92xx_auto_set_pinctl(codec, nid, AC_PINCTL_OUT_EN);
	}
}

static void stac92xx_auto_init_hp_out(struct hda_codec *codec)
{
	struct sigmatel_spec *spec = codec->spec;
	int i;

	for (i = 0; i < spec->autocfg.hp_outs; i++) {
		hda_nid_t pin;
		pin = spec->autocfg.hp_pins[i];
		if (pin) /* connect to front */
			stac92xx_auto_set_pinctl(codec, pin, AC_PINCTL_OUT_EN | AC_PINCTL_HP_EN);
	}
	for (i = 0; i < spec->autocfg.speaker_outs; i++) {
		hda_nid_t pin;
		pin = spec->autocfg.speaker_pins[i];
		if (pin) /* connect to front */
			stac92xx_auto_set_pinctl(codec, pin, AC_PINCTL_OUT_EN);
	}
}

static int is_dual_headphones(struct hda_codec *codec)
{
	struct sigmatel_spec *spec = codec->spec;
	int i, valid_hps;

	if (spec->autocfg.line_out_type != AUTO_PIN_SPEAKER_OUT ||
	    spec->autocfg.hp_outs <= 1)
		return 0;
	valid_hps = 0;
	for (i = 0; i < spec->autocfg.hp_outs; i++) {
		hda_nid_t nid = spec->autocfg.hp_pins[i];
		unsigned int cfg = snd_hda_codec_get_pincfg(codec, nid);
		if (get_defcfg_location(cfg) & AC_JACK_LOC_SEPARATE)
			continue;
		valid_hps++;
	}
	return (valid_hps > 1);
}


static int stac92xx_parse_auto_config(struct hda_codec *codec)
{
	struct sigmatel_spec *spec = codec->spec;
	hda_nid_t dig_out = 0, dig_in = 0;
	int hp_swap = 0;
	int i, err;

	if ((err = snd_hda_parse_pin_def_config(codec,
						&spec->autocfg,
						spec->dmic_nids)) < 0)
		return err;
	if (! spec->autocfg.line_outs)
		return 0; /* can't find valid pin config */

	/* If we have no real line-out pin and multiple hp-outs, HPs should
	 * be set up as multi-channel outputs.
	 */
	if (is_dual_headphones(codec)) {
		/* Copy hp_outs to line_outs, backup line_outs in
		 * speaker_outs so that the following routines can handle
		 * HP pins as primary outputs.
		 */
		snd_printdd("stac92xx: Enabling multi-HPs workaround\n");
		memcpy(spec->autocfg.speaker_pins, spec->autocfg.line_out_pins,
		       sizeof(spec->autocfg.line_out_pins));
		spec->autocfg.speaker_outs = spec->autocfg.line_outs;
		memcpy(spec->autocfg.line_out_pins, spec->autocfg.hp_pins,
		       sizeof(spec->autocfg.hp_pins));
		spec->autocfg.line_outs = spec->autocfg.hp_outs;
		spec->autocfg.line_out_type = AUTO_PIN_HP_OUT;
		spec->autocfg.hp_outs = 0;
		hp_swap = 1;
	}
	if (spec->autocfg.mono_out_pin) {
		int dir = get_wcaps(codec, spec->autocfg.mono_out_pin) &
			(AC_WCAP_OUT_AMP | AC_WCAP_IN_AMP);
		u32 caps = query_amp_caps(codec,
				spec->autocfg.mono_out_pin, dir);
		hda_nid_t conn_list[1];

		/* get the mixer node and then the mono mux if it exists */
		if (snd_hda_get_connections(codec,
				spec->autocfg.mono_out_pin, conn_list, 1) &&
				snd_hda_get_connections(codec, conn_list[0],
				conn_list, 1) > 0) {

				int wcaps = get_wcaps(codec, conn_list[0]);
				int wid_type = get_wcaps_type(wcaps);
				/* LR swap check, some stac925x have a mux that
 				 * changes the DACs output path instead of the
 				 * mono-mux path.
 				 */
				if (wid_type == AC_WID_AUD_SEL &&
						!(wcaps & AC_WCAP_LR_SWAP))
					spec->mono_nid = conn_list[0];
		}
		if (dir) {
			hda_nid_t nid = spec->autocfg.mono_out_pin;

			/* most mono outs have a least a mute/unmute switch */
			dir = (dir & AC_WCAP_OUT_AMP) ? HDA_OUTPUT : HDA_INPUT;
			err = stac92xx_add_control(spec, STAC_CTL_WIDGET_MUTE,
				"Mono Playback Switch",
				HDA_COMPOSE_AMP_VAL(nid, 1, 0, dir));
			if (err < 0)
				return err;
			/* check for volume support for the amp */
			if ((caps & AC_AMPCAP_NUM_STEPS)
					>> AC_AMPCAP_NUM_STEPS_SHIFT) {
				err = stac92xx_add_control(spec,
					STAC_CTL_WIDGET_VOL,
					"Mono Playback Volume",
				HDA_COMPOSE_AMP_VAL(nid, 1, 0, dir));
				if (err < 0)
					return err;
			}
		}

		stac92xx_auto_set_pinctl(codec, spec->autocfg.mono_out_pin,
					 AC_PINCTL_OUT_EN);
	}

	if (!spec->multiout.num_dacs) {
		err = stac92xx_auto_fill_dac_nids(codec);
		if (err < 0)
			return err;
		err = stac92xx_auto_create_multi_out_ctls(codec,
							  &spec->autocfg);
		if (err < 0)
			return err;
	}

	/* setup analog beep controls */
	if (spec->anabeep_nid > 0) {
		err = stac92xx_auto_create_beep_ctls(codec,
			spec->anabeep_nid);
		if (err < 0)
			return err;
	}

	/* setup digital beep controls and input device */
#ifdef CONFIG_SND_HDA_INPUT_BEEP
	if (spec->digbeep_nid > 0) {
		hda_nid_t nid = spec->digbeep_nid;
		unsigned int caps;

		err = stac92xx_auto_create_beep_ctls(codec, nid);
		if (err < 0)
			return err;
		err = snd_hda_attach_beep_device(codec, nid);
		if (err < 0)
			return err;
		if (codec->beep) {
			/* IDT/STAC codecs have linear beep tone parameter */
			codec->beep->linear_tone = spec->linear_tone_beep;
			/* if no beep switch is available, make its own one */
			caps = query_amp_caps(codec, nid, HDA_OUTPUT);
			if (!(caps & AC_AMPCAP_MUTE)) {
				err = stac92xx_beep_switch_ctl(codec);
				if (err < 0)
					return err;
			}
		}
	}
#endif

	err = stac92xx_auto_create_hp_ctls(codec, &spec->autocfg);
	if (err < 0)
		return err;

	/* All output parsing done, now restore the swapped hp pins */
	if (hp_swap) {
		memcpy(spec->autocfg.hp_pins, spec->autocfg.line_out_pins,
		       sizeof(spec->autocfg.hp_pins));
		spec->autocfg.hp_outs = spec->autocfg.line_outs;
		spec->autocfg.line_out_type = AUTO_PIN_HP_OUT;
		spec->autocfg.line_outs = 0;
	}

	if (stac_check_auto_mic(codec)) {
		spec->auto_mic = 1;
		/* only one capture for auto-mic */
		spec->num_adcs = 1;
		spec->num_caps = 1;
		spec->num_muxes = 1;
	}

	for (i = 0; i < spec->num_caps; i++) {
		err = stac92xx_add_capvol_ctls(codec, spec->capvols[i],
					       spec->capsws[i], i);
		if (err < 0)
			return err;
	}

	err = stac92xx_auto_create_analog_input_ctls(codec, &spec->autocfg);
	if (err < 0)
		return err;

	if (spec->mono_nid > 0) {
		err = stac92xx_auto_create_mono_output_ctls(codec);
		if (err < 0)
			return err;
	}
	if (spec->num_dmics > 0 && !spec->dinput_mux)
		if ((err = stac92xx_auto_create_dmic_input_ctls(codec,
						&spec->autocfg)) < 0)
			return err;
	if (spec->num_muxes > 0) {
		err = stac92xx_auto_create_mux_input_ctls(codec);
		if (err < 0)
			return err;
	}
	if (spec->num_smuxes > 0) {
		err = stac92xx_auto_create_spdif_mux_ctls(codec);
		if (err < 0)
			return err;
	}

	err = stac92xx_add_input_source(spec);
	if (err < 0)
		return err;

	spec->multiout.max_channels = spec->multiout.num_dacs * 2;
	if (spec->multiout.max_channels > 2)
		spec->surr_switch = 1;

	/* find digital out and in converters */
	for (i = codec->start_nid; i < codec->start_nid + codec->num_nodes; i++) {
		unsigned int wid_caps = get_wcaps(codec, i);
		if (wid_caps & AC_WCAP_DIGITAL) {
			switch (get_wcaps_type(wid_caps)) {
			case AC_WID_AUD_OUT:
				if (!dig_out)
					dig_out = i;
				break;
			case AC_WID_AUD_IN:
				if (!dig_in)
					dig_in = i;
				break;
			}
		}
	}
	if (spec->autocfg.dig_outs)
		spec->multiout.dig_out_nid = dig_out;
	if (dig_in && spec->autocfg.dig_in_pin)
		spec->dig_in_nid = dig_in;

	if (spec->kctls.list)
		spec->mixers[spec->num_mixers++] = spec->kctls.list;

	spec->input_mux = &spec->private_imux;
	if (!spec->dinput_mux)
		spec->dinput_mux = &spec->private_dimux;
	spec->sinput_mux = &spec->private_smux;
	spec->mono_mux = &spec->private_mono_mux;
	return 1;
}

/* add playback controls for HP output */
static int stac9200_auto_create_hp_ctls(struct hda_codec *codec,
					struct auto_pin_cfg *cfg)
{
	struct sigmatel_spec *spec = codec->spec;
	hda_nid_t pin = cfg->hp_pins[0];

	if (! pin)
		return 0;

	if (is_jack_detectable(codec, pin))
		spec->hp_detect = 1;

	return 0;
}

/* add playback controls for LFE output */
static int stac9200_auto_create_lfe_ctls(struct hda_codec *codec,
					struct auto_pin_cfg *cfg)
{
	struct sigmatel_spec *spec = codec->spec;
	int err;
	hda_nid_t lfe_pin = 0x0;
	int i;

	/*
	 * search speaker outs and line outs for a mono speaker pin
	 * with an amp.  If one is found, add LFE controls
	 * for it.
	 */
	for (i = 0; i < spec->autocfg.speaker_outs && lfe_pin == 0x0; i++) {
		hda_nid_t pin = spec->autocfg.speaker_pins[i];
		unsigned int wcaps = get_wcaps(codec, pin);
		wcaps &= (AC_WCAP_STEREO | AC_WCAP_OUT_AMP);
		if (wcaps == AC_WCAP_OUT_AMP)
			/* found a mono speaker with an amp, must be lfe */
			lfe_pin = pin;
	}

	/* if speaker_outs is 0, then speakers may be in line_outs */
	if (lfe_pin == 0 && spec->autocfg.speaker_outs == 0) {
		for (i = 0; i < spec->autocfg.line_outs && lfe_pin == 0x0; i++) {
			hda_nid_t pin = spec->autocfg.line_out_pins[i];
			unsigned int defcfg;
			defcfg = snd_hda_codec_get_pincfg(codec, pin);
			if (get_defcfg_device(defcfg) == AC_JACK_SPEAKER) {
				unsigned int wcaps = get_wcaps(codec, pin);
				wcaps &= (AC_WCAP_STEREO | AC_WCAP_OUT_AMP);
				if (wcaps == AC_WCAP_OUT_AMP)
					/* found a mono speaker with an amp,
					   must be lfe */
					lfe_pin = pin;
			}
		}
	}

	if (lfe_pin) {
		err = create_controls(codec, "LFE", lfe_pin, 1);
		if (err < 0)
			return err;
	}

	return 0;
}

static int stac9200_parse_auto_config(struct hda_codec *codec)
{
	struct sigmatel_spec *spec = codec->spec;
	int err;

	if ((err = snd_hda_parse_pin_def_config(codec, &spec->autocfg, NULL)) < 0)
		return err;

	if ((err = stac92xx_auto_create_analog_input_ctls(codec, &spec->autocfg)) < 0)
		return err;

	if ((err = stac9200_auto_create_hp_ctls(codec, &spec->autocfg)) < 0)
		return err;

	if ((err = stac9200_auto_create_lfe_ctls(codec, &spec->autocfg)) < 0)
		return err;

	if (spec->num_muxes > 0) {
		err = stac92xx_auto_create_mux_input_ctls(codec);
		if (err < 0)
			return err;
	}

	err = stac92xx_add_input_source(spec);
	if (err < 0)
		return err;

	if (spec->autocfg.dig_outs)
		spec->multiout.dig_out_nid = 0x05;
	if (spec->autocfg.dig_in_pin)
		spec->dig_in_nid = 0x04;

	if (spec->kctls.list)
		spec->mixers[spec->num_mixers++] = spec->kctls.list;

	spec->input_mux = &spec->private_imux;
	spec->dinput_mux = &spec->private_dimux;

	return 1;
}

/*
 * Early 2006 Intel Macintoshes with STAC9220X5 codecs seem to have a
 * funky external mute control using GPIO pins.
 */

static void stac_gpio_set(struct hda_codec *codec, unsigned int mask,
			  unsigned int dir_mask, unsigned int data)
{
	unsigned int gpiostate, gpiomask, gpiodir;

	snd_printdd("%s msk %x dir %x gpio %x\n", __func__, mask, dir_mask, data);

	gpiostate = snd_hda_codec_read(codec, codec->afg, 0,
				       AC_VERB_GET_GPIO_DATA, 0);
	gpiostate = (gpiostate & ~dir_mask) | (data & dir_mask);

	gpiomask = snd_hda_codec_read(codec, codec->afg, 0,
				      AC_VERB_GET_GPIO_MASK, 0);
	gpiomask |= mask;

	gpiodir = snd_hda_codec_read(codec, codec->afg, 0,
				     AC_VERB_GET_GPIO_DIRECTION, 0);
	gpiodir |= dir_mask;

	/* Configure GPIOx as CMOS */
	snd_hda_codec_write(codec, codec->afg, 0, 0x7e7, 0);

	snd_hda_codec_write(codec, codec->afg, 0,
			    AC_VERB_SET_GPIO_MASK, gpiomask);
	snd_hda_codec_read(codec, codec->afg, 0,
			   AC_VERB_SET_GPIO_DIRECTION, gpiodir); /* sync */

	msleep(1);

	snd_hda_codec_read(codec, codec->afg, 0,
			   AC_VERB_SET_GPIO_DATA, gpiostate); /* sync */
}

static int stac_add_event(struct hda_codec *codec, hda_nid_t nid,
			  unsigned char type, int data)
{
	struct hda_jack_tbl *event;

	event = snd_hda_jack_tbl_new(codec, nid);
	if (!event)
		return -ENOMEM;
	event->action = type;
	event->private_data = data;

	return 0;
}

/* check if given nid is a valid pin and no other events are assigned
 * to it.  If OK, assign the event, set the unsol flag, and returns 1.
 * Otherwise, returns zero.
 */
static int enable_pin_detect(struct hda_codec *codec, hda_nid_t nid,
			     unsigned int type)
{
	struct hda_jack_tbl *event;

	if (!is_jack_detectable(codec, nid))
		return 0;
	event = snd_hda_jack_tbl_new(codec, nid);
	if (!event)
		return -ENOMEM;
	if (event->action && event->action != type)
		return 0;
	event->action = type;
	snd_hda_jack_detect_enable(codec, nid, 0);
	return 1;
}

static int is_nid_out_jack_pin(struct auto_pin_cfg *cfg, hda_nid_t nid)
{
	int i;
	for (i = 0; i < cfg->hp_outs; i++)
		if (cfg->hp_pins[i] == nid)
			return 1; /* nid is a HP-Out */
	for (i = 0; i < cfg->line_outs; i++)
		if (cfg->line_out_pins[i] == nid)
			return 1; /* nid is a line-Out */
	return 0; /* nid is not a HP-Out */
};

static void stac92xx_power_down(struct hda_codec *codec)
{
	struct sigmatel_spec *spec = codec->spec;

	/* power down inactive DACs */
	const hda_nid_t *dac;
	for (dac = spec->dac_list; *dac; dac++)
		if (!check_all_dac_nids(spec, *dac))
			snd_hda_codec_write(codec, *dac, 0,
					AC_VERB_SET_POWER_STATE, AC_PWRST_D3);
}

static void stac_toggle_power_map(struct hda_codec *codec, hda_nid_t nid,
				  int enable);

static inline int get_int_hint(struct hda_codec *codec, const char *key,
			       int *valp)
{
	const char *p;
	p = snd_hda_get_hint(codec, key);
	if (p) {
		unsigned long val;
		if (!strict_strtoul(p, 0, &val)) {
			*valp = val;
			return 1;
		}
	}
	return 0;
}

/* override some hints from the hwdep entry */
static void stac_store_hints(struct hda_codec *codec)
{
	struct sigmatel_spec *spec = codec->spec;
	int val;

	val = snd_hda_get_bool_hint(codec, "hp_detect");
	if (val >= 0)
		spec->hp_detect = val;
	if (get_int_hint(codec, "gpio_mask", &spec->gpio_mask)) {
		spec->eapd_mask = spec->gpio_dir = spec->gpio_data =
			spec->gpio_mask;
	}
	if (get_int_hint(codec, "gpio_dir", &spec->gpio_dir))
		spec->gpio_mask &= spec->gpio_mask;
	if (get_int_hint(codec, "gpio_data", &spec->gpio_data))
		spec->gpio_dir &= spec->gpio_mask;
	if (get_int_hint(codec, "eapd_mask", &spec->eapd_mask))
		spec->eapd_mask &= spec->gpio_mask;
	if (get_int_hint(codec, "gpio_mute", &spec->gpio_mute))
		spec->gpio_mute &= spec->gpio_mask;
	val = snd_hda_get_bool_hint(codec, "eapd_switch");
	if (val >= 0)
		spec->eapd_switch = val;
	get_int_hint(codec, "gpio_led_polarity", &spec->gpio_led_polarity);
	if (get_int_hint(codec, "gpio_led", &spec->gpio_led)) {
		spec->gpio_mask |= spec->gpio_led;
		spec->gpio_dir |= spec->gpio_led;
		if (spec->gpio_led_polarity)
			spec->gpio_data |= spec->gpio_led;
	}
}

static void stac_issue_unsol_events(struct hda_codec *codec, int num_pins,
				    const hda_nid_t *pins)
{
	while (num_pins--)
		stac_issue_unsol_event(codec, *pins++);
}

/* fake event to set up pins */
static void stac_fake_hp_events(struct hda_codec *codec)
{
	struct sigmatel_spec *spec = codec->spec;

	if (spec->autocfg.hp_outs)
		stac_issue_unsol_events(codec, spec->autocfg.hp_outs,
					spec->autocfg.hp_pins);
	if (spec->autocfg.line_outs &&
	    spec->autocfg.line_out_pins[0] != spec->autocfg.hp_pins[0])
		stac_issue_unsol_events(codec, spec->autocfg.line_outs,
					spec->autocfg.line_out_pins);
}

static int stac92xx_init(struct hda_codec *codec)
{
	struct sigmatel_spec *spec = codec->spec;
	struct auto_pin_cfg *cfg = &spec->autocfg;
	unsigned int gpio;
	int i;

	snd_hda_sequence_write(codec, spec->init);

	/* power down adcs initially */
	if (spec->powerdown_adcs)
		for (i = 0; i < spec->num_adcs; i++)
			snd_hda_codec_write(codec,
				spec->adc_nids[i], 0,
				AC_VERB_SET_POWER_STATE, AC_PWRST_D3);

	/* override some hints */
	stac_store_hints(codec);

	/* set up GPIO */
	gpio = spec->gpio_data;
	/* turn on EAPD statically when spec->eapd_switch isn't set.
	 * otherwise, unsol event will turn it on/off dynamically
	 */
	if (!spec->eapd_switch)
		gpio |= spec->eapd_mask;
	stac_gpio_set(codec, spec->gpio_mask, spec->gpio_dir, gpio);

	/* set up pins */
	if (spec->hp_detect) {
		/* Enable unsolicited responses on the HP widget */
		for (i = 0; i < cfg->hp_outs; i++) {
			hda_nid_t nid = cfg->hp_pins[i];
			enable_pin_detect(codec, nid, STAC_HP_EVENT);
		}
		if (cfg->line_out_type == AUTO_PIN_LINE_OUT &&
		    cfg->speaker_outs > 0) {
			/* enable pin-detect for line-outs as well */
			for (i = 0; i < cfg->line_outs; i++) {
				hda_nid_t nid = cfg->line_out_pins[i];
				enable_pin_detect(codec, nid, STAC_LO_EVENT);
			}
		}

		/* force to enable the first line-out; the others are set up
		 * in unsol_event
		 */
		stac92xx_auto_set_pinctl(codec, spec->autocfg.line_out_pins[0],
				AC_PINCTL_OUT_EN);
		/* fake event to set up pins */
		stac_fake_hp_events(codec);
	} else {
		stac92xx_auto_init_multi_out(codec);
		stac92xx_auto_init_hp_out(codec);
		for (i = 0; i < cfg->hp_outs; i++)
			stac_toggle_power_map(codec, cfg->hp_pins[i], 1);
	}
	if (spec->auto_mic) {
		/* initialize connection to analog input */
		if (spec->dmux_nids)
			snd_hda_codec_write_cache(codec, spec->dmux_nids[0], 0,
					  AC_VERB_SET_CONNECT_SEL, 0);
		if (enable_pin_detect(codec, spec->ext_mic.pin, STAC_MIC_EVENT))
			stac_issue_unsol_event(codec, spec->ext_mic.pin);
		if (enable_pin_detect(codec, spec->dock_mic.pin,
		    STAC_MIC_EVENT))
			stac_issue_unsol_event(codec, spec->dock_mic.pin);
	}
	for (i = 0; i < cfg->num_inputs; i++) {
		hda_nid_t nid = cfg->inputs[i].pin;
		int type = cfg->inputs[i].type;
		unsigned int pinctl, conf;
		if (type == AUTO_PIN_MIC) {
			/* for mic pins, force to initialize */
			pinctl = stac92xx_get_default_vref(codec, nid);
			pinctl |= AC_PINCTL_IN_EN;
			stac92xx_auto_set_pinctl(codec, nid, pinctl);
		} else {
			pinctl = snd_hda_codec_read(codec, nid, 0,
					AC_VERB_GET_PIN_WIDGET_CONTROL, 0);
			/* if PINCTL already set then skip */
			/* Also, if both INPUT and OUTPUT are set,
			 * it must be a BIOS bug; need to override, too
			 */
			if (!(pinctl & AC_PINCTL_IN_EN) ||
			    (pinctl & AC_PINCTL_OUT_EN)) {
				pinctl &= ~AC_PINCTL_OUT_EN;
				pinctl |= AC_PINCTL_IN_EN;
				stac92xx_auto_set_pinctl(codec, nid, pinctl);
			}
		}
		conf = snd_hda_codec_get_pincfg(codec, nid);
		if (get_defcfg_connect(conf) != AC_JACK_PORT_FIXED) {
			if (enable_pin_detect(codec, nid, STAC_INSERT_EVENT))
				stac_issue_unsol_event(codec, nid);
		}
	}
	for (i = 0; i < spec->num_dmics; i++)
		stac92xx_auto_set_pinctl(codec, spec->dmic_nids[i],
					AC_PINCTL_IN_EN);
	if (cfg->dig_out_pins[0])
		stac92xx_auto_set_pinctl(codec, cfg->dig_out_pins[0],
					 AC_PINCTL_OUT_EN);
	if (cfg->dig_in_pin)
		stac92xx_auto_set_pinctl(codec, cfg->dig_in_pin,
					 AC_PINCTL_IN_EN);
	for (i = 0; i < spec->num_pwrs; i++)  {
		hda_nid_t nid = spec->pwr_nids[i];
		int pinctl, def_conf;

		/* power on when no jack detection is available */
		/* or when the VREF is used for controlling LED */
		if (!spec->hp_detect ||
		    spec->vref_mute_led_nid == nid) {
			stac_toggle_power_map(codec, nid, 1);
			continue;
		}

		if (is_nid_out_jack_pin(cfg, nid))
			continue; /* already has an unsol event */

		pinctl = snd_hda_codec_read(codec, nid, 0,
					    AC_VERB_GET_PIN_WIDGET_CONTROL, 0);
		/* outputs are only ports capable of power management
		 * any attempts on powering down a input port cause the
		 * referenced VREF to act quirky.
		 */
		if (pinctl & AC_PINCTL_IN_EN) {
			stac_toggle_power_map(codec, nid, 1);
			continue;
		}
		def_conf = snd_hda_codec_get_pincfg(codec, nid);
		def_conf = get_defcfg_connect(def_conf);
		/* skip any ports that don't have jacks since presence
 		 * detection is useless */
		if (def_conf != AC_JACK_PORT_COMPLEX) {
			if (def_conf != AC_JACK_PORT_NONE)
				stac_toggle_power_map(codec, nid, 1);
			continue;
		}
		if (enable_pin_detect(codec, nid, STAC_PWR_EVENT)) {
			stac_issue_unsol_event(codec, nid);
			continue;
		}
		/* none of the above, turn the port OFF */
		stac_toggle_power_map(codec, nid, 0);
	}

	snd_hda_jack_report_sync(codec);

	/* sync mute LED */
	snd_hda_sync_vmaster_hook(&spec->vmaster_mute);
	if (spec->dac_list)
		stac92xx_power_down(codec);
	return 0;
}

static void stac92xx_free_kctls(struct hda_codec *codec)
{
	struct sigmatel_spec *spec = codec->spec;

	if (spec->kctls.list) {
		struct snd_kcontrol_new *kctl = spec->kctls.list;
		int i;
		for (i = 0; i < spec->kctls.used; i++)
			kfree(kctl[i].name);
	}
	snd_array_free(&spec->kctls);
}

static void stac92xx_shutup_pins(struct hda_codec *codec)
{
	unsigned int i, def_conf;

	if (codec->bus->shutdown)
		return;
	for (i = 0; i < codec->init_pins.used; i++) {
		struct hda_pincfg *pin = snd_array_elem(&codec->init_pins, i);
		def_conf = snd_hda_codec_get_pincfg(codec, pin->nid);
		if (get_defcfg_connect(def_conf) != AC_JACK_PORT_NONE)
			snd_hda_codec_write(codec, pin->nid, 0,
				    AC_VERB_SET_PIN_WIDGET_CONTROL, 0);
	}
}

static void stac92xx_shutup(struct hda_codec *codec)
{
	struct sigmatel_spec *spec = codec->spec;

	stac92xx_shutup_pins(codec);

	if (spec->eapd_mask)
		stac_gpio_set(codec, spec->gpio_mask,
				spec->gpio_dir, spec->gpio_data &
				~spec->eapd_mask);
}

static void stac92xx_free(struct hda_codec *codec)
{
	struct sigmatel_spec *spec = codec->spec;

	if (! spec)
		return;

	stac92xx_shutup(codec);

	kfree(spec);
	snd_hda_detach_beep_device(codec);
}

static void stac92xx_set_pinctl(struct hda_codec *codec, hda_nid_t nid,
				unsigned int flag)
{
	unsigned int old_ctl, pin_ctl;

	pin_ctl = snd_hda_codec_read(codec, nid,
			0, AC_VERB_GET_PIN_WIDGET_CONTROL, 0x00);

	if (pin_ctl & AC_PINCTL_IN_EN) {
		/*
		 * we need to check the current set-up direction of
		 * shared input pins since they can be switched via
		 * "xxx as Output" mixer switch
		 */
		struct sigmatel_spec *spec = codec->spec;
		if (nid == spec->line_switch || nid == spec->mic_switch)
			return;
	}

	old_ctl = pin_ctl;
	/* if setting pin direction bits, clear the current
	   direction bits first */
	if (flag & (AC_PINCTL_IN_EN | AC_PINCTL_OUT_EN))
		pin_ctl &= ~(AC_PINCTL_IN_EN | AC_PINCTL_OUT_EN);
	
	pin_ctl |= flag;
	if (old_ctl != pin_ctl)
		snd_hda_codec_write_cache(codec, nid, 0,
					  AC_VERB_SET_PIN_WIDGET_CONTROL,
					  pin_ctl);
}

static void stac92xx_reset_pinctl(struct hda_codec *codec, hda_nid_t nid,
				  unsigned int flag)
{
	unsigned int pin_ctl = snd_hda_codec_read(codec, nid,
			0, AC_VERB_GET_PIN_WIDGET_CONTROL, 0x00);
	if (pin_ctl & flag)
		snd_hda_codec_write_cache(codec, nid, 0,
					  AC_VERB_SET_PIN_WIDGET_CONTROL,
					  pin_ctl & ~flag);
}

static inline int get_pin_presence(struct hda_codec *codec, hda_nid_t nid)
{
	if (!nid)
		return 0;
	return snd_hda_jack_detect(codec, nid);
}

static void stac92xx_line_out_detect(struct hda_codec *codec,
				     int presence)
{
	struct sigmatel_spec *spec = codec->spec;
	struct auto_pin_cfg *cfg = &spec->autocfg;
	int i;

	for (i = 0; i < cfg->line_outs; i++) {
		if (presence)
			break;
		presence = get_pin_presence(codec, cfg->line_out_pins[i]);
		if (presence) {
			unsigned int pinctl;
			pinctl = snd_hda_codec_read(codec,
						    cfg->line_out_pins[i], 0,
					    AC_VERB_GET_PIN_WIDGET_CONTROL, 0);
			if (pinctl & AC_PINCTL_IN_EN)
				presence = 0; /* mic- or line-input */
		}
	}

	if (presence) {
		/* disable speakers */
		for (i = 0; i < cfg->speaker_outs; i++)
			stac92xx_reset_pinctl(codec, cfg->speaker_pins[i],
						AC_PINCTL_OUT_EN);
		if (spec->eapd_mask && spec->eapd_switch)
			stac_gpio_set(codec, spec->gpio_mask,
				spec->gpio_dir, spec->gpio_data &
				~spec->eapd_mask);
	} else {
		/* enable speakers */
		for (i = 0; i < cfg->speaker_outs; i++)
			stac92xx_set_pinctl(codec, cfg->speaker_pins[i],
						AC_PINCTL_OUT_EN);
		if (spec->eapd_mask && spec->eapd_switch)
			stac_gpio_set(codec, spec->gpio_mask,
				spec->gpio_dir, spec->gpio_data |
				spec->eapd_mask);
	}
} 

/* return non-zero if the hp-pin of the given array index isn't
 * a jack-detection target
 */
static int no_hp_sensing(struct sigmatel_spec *spec, int i)
{
	struct auto_pin_cfg *cfg = &spec->autocfg;

	/* ignore sensing of shared line and mic jacks */
	if (cfg->hp_pins[i] == spec->line_switch)
		return 1;
	if (cfg->hp_pins[i] == spec->mic_switch)
		return 1;
	/* ignore if the pin is set as line-out */
	if (cfg->hp_pins[i] == spec->hp_switch)
		return 1;
	return 0;
}

static void stac92xx_hp_detect(struct hda_codec *codec)
{
	struct sigmatel_spec *spec = codec->spec;
	struct auto_pin_cfg *cfg = &spec->autocfg;
	int i, presence;

	presence = 0;
	if (spec->gpio_mute)
		presence = !(snd_hda_codec_read(codec, codec->afg, 0,
			AC_VERB_GET_GPIO_DATA, 0) & spec->gpio_mute);

	for (i = 0; i < cfg->hp_outs; i++) {
		if (presence)
			break;
		if (no_hp_sensing(spec, i))
			continue;
		presence = get_pin_presence(codec, cfg->hp_pins[i]);
		if (presence) {
			unsigned int pinctl;
			pinctl = snd_hda_codec_read(codec, cfg->hp_pins[i], 0,
					    AC_VERB_GET_PIN_WIDGET_CONTROL, 0);
			if (pinctl & AC_PINCTL_IN_EN)
				presence = 0; /* mic- or line-input */
		}
	}

	if (presence) {
		/* disable lineouts */
		if (spec->hp_switch)
			stac92xx_reset_pinctl(codec, spec->hp_switch,
					      AC_PINCTL_OUT_EN);
		for (i = 0; i < cfg->line_outs; i++)
			stac92xx_reset_pinctl(codec, cfg->line_out_pins[i],
						AC_PINCTL_OUT_EN);
	} else {
		/* enable lineouts */
		if (spec->hp_switch)
			stac92xx_set_pinctl(codec, spec->hp_switch,
					    AC_PINCTL_OUT_EN);
		for (i = 0; i < cfg->line_outs; i++)
			stac92xx_set_pinctl(codec, cfg->line_out_pins[i],
						AC_PINCTL_OUT_EN);
	}
	stac92xx_line_out_detect(codec, presence);
	/* toggle hp outs */
	for (i = 0; i < cfg->hp_outs; i++) {
		unsigned int val = AC_PINCTL_OUT_EN | AC_PINCTL_HP_EN;
		if (no_hp_sensing(spec, i))
			continue;
		if (1 /*presence*/)
			stac92xx_set_pinctl(codec, cfg->hp_pins[i], val);
#if 0 /* FIXME */
/* Resetting the pinctl like below may lead to (a sort of) regressions
 * on some devices since they use the HP pin actually for line/speaker
 * outs although the default pin config shows a different pin (that is
 * wrong and useless).
 *
 * So, it's basically a problem of default pin configs, likely a BIOS issue.
 * But, disabling the code below just works around it, and I'm too tired of
 * bug reports with such devices... 
 */
		else
			stac92xx_reset_pinctl(codec, cfg->hp_pins[i], val);
#endif /* FIXME */
	}
} 

static void stac_toggle_power_map(struct hda_codec *codec, hda_nid_t nid,
				  int enable)
{
	struct sigmatel_spec *spec = codec->spec;
	unsigned int idx, val;

	for (idx = 0; idx < spec->num_pwrs; idx++) {
		if (spec->pwr_nids[idx] == nid)
			break;
	}
	if (idx >= spec->num_pwrs)
		return;

	idx = 1 << idx;

	val = snd_hda_codec_read(codec, codec->afg, 0, 0x0fec, 0x0) & 0xff;
	if (enable)
		val &= ~idx;
	else
		val |= idx;

	/* power down unused output ports */
	snd_hda_codec_write(codec, codec->afg, 0, 0x7ec, val);
}

static void stac92xx_pin_sense(struct hda_codec *codec, hda_nid_t nid)
{
	stac_toggle_power_map(codec, nid, get_pin_presence(codec, nid));
}

/* get the pin connection (fixed, none, etc) */
static unsigned int stac_get_defcfg_connect(struct hda_codec *codec, int idx)
{
	struct sigmatel_spec *spec = codec->spec;
	unsigned int cfg;

	cfg = snd_hda_codec_get_pincfg(codec, spec->pin_nids[idx]);
	return get_defcfg_connect(cfg);
}

static int stac92xx_connected_ports(struct hda_codec *codec,
				    const hda_nid_t *nids, int num_nids)
{
	struct sigmatel_spec *spec = codec->spec;
	int idx, num;
	unsigned int def_conf;

	for (num = 0; num < num_nids; num++) {
		for (idx = 0; idx < spec->num_pins; idx++)
			if (spec->pin_nids[idx] == nids[num])
				break;
		if (idx >= spec->num_pins)
			break;
		def_conf = stac_get_defcfg_connect(codec, idx);
		if (def_conf == AC_JACK_PORT_NONE)
			break;
	}
	return num;
}

static void stac92xx_mic_detect(struct hda_codec *codec)
{
	struct sigmatel_spec *spec = codec->spec;
	struct sigmatel_mic_route *mic;

	if (get_pin_presence(codec, spec->ext_mic.pin))
		mic = &spec->ext_mic;
	else if (get_pin_presence(codec, spec->dock_mic.pin))
		mic = &spec->dock_mic;
	else
		mic = &spec->int_mic;
	if (mic->dmux_idx >= 0)
		snd_hda_codec_write_cache(codec, spec->dmux_nids[0], 0,
					  AC_VERB_SET_CONNECT_SEL,
					  mic->dmux_idx);
	if (mic->mux_idx >= 0)
		snd_hda_codec_write_cache(codec, spec->mux_nids[0], 0,
					  AC_VERB_SET_CONNECT_SEL,
					  mic->mux_idx);
}

static void handle_unsol_event(struct hda_codec *codec,
			       struct hda_jack_tbl *event)
{
	struct sigmatel_spec *spec = codec->spec;
	int data;

	switch (event->action) {
	case STAC_HP_EVENT:
	case STAC_LO_EVENT:
		stac92xx_hp_detect(codec);
		break;
	case STAC_MIC_EVENT:
		stac92xx_mic_detect(codec);
		break;
	}

	switch (event->action) {
	case STAC_HP_EVENT:
	case STAC_LO_EVENT:
	case STAC_MIC_EVENT:
	case STAC_INSERT_EVENT:
	case STAC_PWR_EVENT:
		if (spec->num_pwrs > 0)
			stac92xx_pin_sense(codec, event->nid);

		switch (codec->subsystem_id) {
		case 0x103c308f:
			if (event->nid == 0xb) {
				int pin = AC_PINCTL_IN_EN;

				if (get_pin_presence(codec, 0xa)
						&& get_pin_presence(codec, 0xb))
					pin |= AC_PINCTL_VREF_80;
				if (!get_pin_presence(codec, 0xb))
					pin |= AC_PINCTL_VREF_80;

				/* toggle VREF state based on mic + hp pin
				 * status
				 */
				stac92xx_auto_set_pinctl(codec, 0x0a, pin);
			}
		}
		break;
	case STAC_VREF_EVENT:
		data = snd_hda_codec_read(codec, codec->afg, 0,
					  AC_VERB_GET_GPIO_DATA, 0);
		/* toggle VREF state based on GPIOx status */
		snd_hda_codec_write(codec, codec->afg, 0, 0x7e0,
				    !!(data & (1 << event->private_data)));
		break;
	}
}

static void stac_issue_unsol_event(struct hda_codec *codec, hda_nid_t nid)
{
	struct hda_jack_tbl *event = snd_hda_jack_tbl_get(codec, nid);
	if (!event)
		return;
	handle_unsol_event(codec, event);
}

static void stac92xx_unsol_event(struct hda_codec *codec, unsigned int res)
{
	struct hda_jack_tbl *event;
	int tag;

	tag = (res >> 26) & 0x7f;
	event = snd_hda_jack_tbl_get_from_tag(codec, tag);
	if (!event)
		return;
	event->jack_dirty = 1;
	handle_unsol_event(codec, event);
	snd_hda_jack_report_sync(codec);
}

static int hp_blike_system(u32 subsystem_id);

static void set_hp_led_gpio(struct hda_codec *codec)
{
	struct sigmatel_spec *spec = codec->spec;
	unsigned int gpio;

	if (spec->gpio_led)
		return;

	gpio = snd_hda_param_read(codec, codec->afg, AC_PAR_GPIO_CAP);
	gpio &= AC_GPIO_IO_COUNT;
	if (gpio > 3)
		spec->gpio_led = 0x08; /* GPIO 3 */
	else
		spec->gpio_led = 0x01; /* GPIO 0 */
}

/*
 * This method searches for the mute LED GPIO configuration
 * provided as OEM string in SMBIOS. The format of that string
 * is HP_Mute_LED_P_G or HP_Mute_LED_P
 * where P can be 0 or 1 and defines mute LED GPIO control state (low/high)
 * that corresponds to the NOT muted state of the master volume
 * and G is the index of the GPIO to use as the mute LED control (0..9)
 * If _G portion is missing it is assigned based on the codec ID
 *
 * So, HP B-series like systems may have HP_Mute_LED_0 (current models)
 * or  HP_Mute_LED_0_3 (future models) OEM SMBIOS strings
 *
 *
 * The dv-series laptops don't seem to have the HP_Mute_LED* strings in
 * SMBIOS - at least the ones I have seen do not have them - which include
 * my own system (HP Pavilion dv6-1110ax) and my cousin's
 * HP Pavilion dv9500t CTO.
 * Need more information on whether it is true across the entire series.
 * -- kunal
 */
static int find_mute_led_cfg(struct hda_codec *codec, int default_polarity)
{
	struct sigmatel_spec *spec = codec->spec;
	const struct dmi_device *dev = NULL;

	if ((codec->subsystem_id >> 16) == PCI_VENDOR_ID_HP) {
		while ((dev = dmi_find_device(DMI_DEV_TYPE_OEM_STRING,
								NULL, dev))) {
			if (sscanf(dev->name, "HP_Mute_LED_%d_%x",
				  &spec->gpio_led_polarity,
				  &spec->gpio_led) == 2) {
				unsigned int max_gpio;
				max_gpio = snd_hda_param_read(codec, codec->afg,
							      AC_PAR_GPIO_CAP);
				max_gpio &= AC_GPIO_IO_COUNT;
				if (spec->gpio_led < max_gpio)
					spec->gpio_led = 1 << spec->gpio_led;
				else
					spec->vref_mute_led_nid = spec->gpio_led;
				return 1;
			}
			if (sscanf(dev->name, "HP_Mute_LED_%d",
				  &spec->gpio_led_polarity) == 1) {
				set_hp_led_gpio(codec);
				return 1;
			}
			/* BIOS bug: unfilled OEM string */
			if (strstr(dev->name, "HP_Mute_LED_P_G")) {
				set_hp_led_gpio(codec);
				switch (codec->subsystem_id) {
				case 0x103c148a:
					spec->gpio_led_polarity = 0;
					break;
				default:
					spec->gpio_led_polarity = 1;
					break;
				}
				return 1;
			}
		}

		/*
		 * Fallback case - if we don't find the DMI strings,
		 * we statically set the GPIO - if not a B-series system
		 * and default polarity is provided
		 */
		if (!hp_blike_system(codec->subsystem_id) &&
			(default_polarity == 0 || default_polarity == 1)) {
			set_hp_led_gpio(codec);
			spec->gpio_led_polarity = default_polarity;
			return 1;
		}
	}
	return 0;
}

static int hp_blike_system(u32 subsystem_id)
{
	switch (subsystem_id) {
	case 0x103c1520:
	case 0x103c1521:
	case 0x103c1523:
	case 0x103c1524:
	case 0x103c1525:
	case 0x103c1722:
	case 0x103c1723:
	case 0x103c1724:
	case 0x103c1725:
	case 0x103c1726:
	case 0x103c1727:
	case 0x103c1728:
	case 0x103c1729:
	case 0x103c172a:
	case 0x103c172b:
	case 0x103c307e:
	case 0x103c307f:
	case 0x103c3080:
	case 0x103c3081:
	case 0x103c7007:
	case 0x103c7008:
		return 1;
	}
	return 0;
}

#ifdef CONFIG_PROC_FS
static void stac92hd_proc_hook(struct snd_info_buffer *buffer,
			       struct hda_codec *codec, hda_nid_t nid)
{
	if (nid == codec->afg)
		snd_iprintf(buffer, "Power-Map: 0x%02x\n", 
			    snd_hda_codec_read(codec, nid, 0, 0x0fec, 0x0));
}

static void analog_loop_proc_hook(struct snd_info_buffer *buffer,
				  struct hda_codec *codec,
				  unsigned int verb)
{
	snd_iprintf(buffer, "Analog Loopback: 0x%02x\n",
		    snd_hda_codec_read(codec, codec->afg, 0, verb, 0));
}

/* stac92hd71bxx, stac92hd73xx */
static void stac92hd7x_proc_hook(struct snd_info_buffer *buffer,
				 struct hda_codec *codec, hda_nid_t nid)
{
	stac92hd_proc_hook(buffer, codec, nid);
	if (nid == codec->afg)
		analog_loop_proc_hook(buffer, codec, 0xfa0);
}

static void stac9205_proc_hook(struct snd_info_buffer *buffer,
			       struct hda_codec *codec, hda_nid_t nid)
{
	if (nid == codec->afg)
		analog_loop_proc_hook(buffer, codec, 0xfe0);
}

static void stac927x_proc_hook(struct snd_info_buffer *buffer,
			       struct hda_codec *codec, hda_nid_t nid)
{
	if (nid == codec->afg)
		analog_loop_proc_hook(buffer, codec, 0xfeb);
}
#else
#define stac92hd_proc_hook	NULL
#define stac92hd7x_proc_hook	NULL
#define stac9205_proc_hook	NULL
#define stac927x_proc_hook	NULL
#endif

#ifdef CONFIG_PM
static int stac92xx_resume(struct hda_codec *codec)
{
	stac92xx_init(codec);
	snd_hda_codec_resume_amp(codec);
	snd_hda_codec_resume_cache(codec);
	/* fake event to set up pins again to override cached values */
	stac_fake_hp_events(codec);
	return 0;
}

static int stac92xx_suspend(struct hda_codec *codec, pm_message_t state)
{
	stac92xx_shutup(codec);
	return 0;
}

static int stac92xx_pre_resume(struct hda_codec *codec)
{
	struct sigmatel_spec *spec = codec->spec;

	/* sync mute LED */
	if (spec->vref_mute_led_nid)
		stac_vrefout_set(codec, spec->vref_mute_led_nid,
				 spec->vref_led);
	else if (spec->gpio_led)
		stac_gpio_set(codec, spec->gpio_mask,
			      spec->gpio_dir, spec->gpio_data);
	return 0;
}

static void stac92xx_set_power_state(struct hda_codec *codec, hda_nid_t fg,
				unsigned int power_state)
{
	unsigned int afg_power_state = power_state;
	struct sigmatel_spec *spec = codec->spec;

	if (power_state == AC_PWRST_D3) {
		if (spec->vref_mute_led_nid) {
			/* with vref-out pin used for mute led control
			 * codec AFG is prevented from D3 state
			 */
			afg_power_state = AC_PWRST_D1;
		}
		/* this delay seems necessary to avoid click noise at power-down */
		msleep(100);
	}
	snd_hda_codec_read(codec, fg, 0, AC_VERB_SET_POWER_STATE,
			afg_power_state);
	snd_hda_codec_set_power_to_all(codec, fg, power_state, true);
}
#else
#define stac92xx_suspend	NULL
#define stac92xx_resume		NULL
#define stac92xx_pre_resume	NULL
#define stac92xx_set_power_state NULL
#endif /* CONFIG_PM */

/* update mute-LED accoring to the master switch */
static void stac92xx_update_led_status(struct hda_codec *codec, int enabled)
{
	struct sigmatel_spec *spec = codec->spec;
	int muted = !enabled;

	if (!spec->gpio_led)
		return;

	/* LED state is inverted on these systems */
	if (spec->gpio_led_polarity)
		muted = !muted;

<<<<<<< HEAD
	/*polarity defines *not* muted state level*/
=======
>>>>>>> 711e1bfb
	if (!spec->vref_mute_led_nid) {
		if (muted)
			spec->gpio_data |= spec->gpio_led;
		else
<<<<<<< HEAD
			spec->gpio_data |= spec->gpio_led; /* white */
=======
			spec->gpio_data &= ~spec->gpio_led;
>>>>>>> 711e1bfb
		stac_gpio_set(codec, spec->gpio_mask,
				spec->gpio_dir, spec->gpio_data);
	} else {
		spec->vref_led = muted ? AC_PINCTL_VREF_50 : AC_PINCTL_VREF_GRD;
		stac_vrefout_set(codec,	spec->vref_mute_led_nid,
				 spec->vref_led);
	}
}

static const struct hda_codec_ops stac92xx_patch_ops = {
	.build_controls = stac92xx_build_controls,
	.build_pcms = stac92xx_build_pcms,
	.init = stac92xx_init,
	.free = stac92xx_free,
	.unsol_event = stac92xx_unsol_event,
#ifdef CONFIG_PM
	.suspend = stac92xx_suspend,
	.resume = stac92xx_resume,
#endif
	.reboot_notify = stac92xx_shutup,
};

static int patch_stac9200(struct hda_codec *codec)
{
	struct sigmatel_spec *spec;
	int err;

	spec  = kzalloc(sizeof(*spec), GFP_KERNEL);
	if (spec == NULL)
		return -ENOMEM;

	codec->no_trigger_sense = 1;
	codec->spec = spec;
	spec->linear_tone_beep = 1;
	spec->num_pins = ARRAY_SIZE(stac9200_pin_nids);
	spec->pin_nids = stac9200_pin_nids;
	spec->board_config = snd_hda_check_board_config(codec, STAC_9200_MODELS,
							stac9200_models,
							stac9200_cfg_tbl);
	if (spec->board_config < 0)
		snd_printdd(KERN_INFO "hda_codec: %s: BIOS auto-probing.\n",
			    codec->chip_name);
	else
		stac92xx_set_config_regs(codec,
					 stac9200_brd_tbl[spec->board_config]);

	spec->multiout.max_channels = 2;
	spec->multiout.num_dacs = 1;
	spec->multiout.dac_nids = stac9200_dac_nids;
	spec->adc_nids = stac9200_adc_nids;
	spec->mux_nids = stac9200_mux_nids;
	spec->num_muxes = 1;
	spec->num_dmics = 0;
	spec->num_adcs = 1;
	spec->num_pwrs = 0;

	if (spec->board_config == STAC_9200_M4 ||
	    spec->board_config == STAC_9200_M4_2 ||
	    spec->board_config == STAC_9200_OQO)
		spec->init = stac9200_eapd_init;
	else
		spec->init = stac9200_core_init;
	spec->mixer = stac9200_mixer;

	if (spec->board_config == STAC_9200_PANASONIC) {
		spec->gpio_mask = spec->gpio_dir = 0x09;
		spec->gpio_data = 0x00;
	}

	err = stac9200_parse_auto_config(codec);
	if (err < 0) {
		stac92xx_free(codec);
		return err;
	}

	/* CF-74 has no headphone detection, and the driver should *NOT*
	 * do detection and HP/speaker toggle because the hardware does it.
	 */
	if (spec->board_config == STAC_9200_PANASONIC)
		spec->hp_detect = 0;

	codec->patch_ops = stac92xx_patch_ops;

	return 0;
}

static int patch_stac925x(struct hda_codec *codec)
{
	struct sigmatel_spec *spec;
	int err;

	spec  = kzalloc(sizeof(*spec), GFP_KERNEL);
	if (spec == NULL)
		return -ENOMEM;

	codec->no_trigger_sense = 1;
	codec->spec = spec;
	spec->linear_tone_beep = 1;
	spec->num_pins = ARRAY_SIZE(stac925x_pin_nids);
	spec->pin_nids = stac925x_pin_nids;

	/* Check first for codec ID */
	spec->board_config = snd_hda_check_board_codec_sid_config(codec,
							STAC_925x_MODELS,
							stac925x_models,
							stac925x_codec_id_cfg_tbl);

	/* Now checks for PCI ID, if codec ID is not found */
	if (spec->board_config < 0)
		spec->board_config = snd_hda_check_board_config(codec,
							STAC_925x_MODELS,
							stac925x_models,
							stac925x_cfg_tbl);
 again:
	if (spec->board_config < 0)
		snd_printdd(KERN_INFO "hda_codec: %s: BIOS auto-probing.\n",
			    codec->chip_name);
	else
		stac92xx_set_config_regs(codec,
					 stac925x_brd_tbl[spec->board_config]);

	spec->multiout.max_channels = 2;
	spec->multiout.num_dacs = 1;
	spec->multiout.dac_nids = stac925x_dac_nids;
	spec->adc_nids = stac925x_adc_nids;
	spec->mux_nids = stac925x_mux_nids;
	spec->num_muxes = 1;
	spec->num_adcs = 1;
	spec->num_pwrs = 0;
	switch (codec->vendor_id) {
	case 0x83847632: /* STAC9202  */
	case 0x83847633: /* STAC9202D */
	case 0x83847636: /* STAC9251  */
	case 0x83847637: /* STAC9251D */
		spec->num_dmics = STAC925X_NUM_DMICS;
		spec->dmic_nids = stac925x_dmic_nids;
		spec->num_dmuxes = ARRAY_SIZE(stac925x_dmux_nids);
		spec->dmux_nids = stac925x_dmux_nids;
		break;
	default:
		spec->num_dmics = 0;
		break;
	}

	spec->init = stac925x_core_init;
	spec->mixer = stac925x_mixer;
	spec->num_caps = 1;
	spec->capvols = stac925x_capvols;
	spec->capsws = stac925x_capsws;

	err = stac92xx_parse_auto_config(codec);
	if (!err) {
		if (spec->board_config < 0) {
			printk(KERN_WARNING "hda_codec: No auto-config is "
			       "available, default to model=ref\n");
			spec->board_config = STAC_925x_REF;
			goto again;
		}
		err = -EINVAL;
	}
	if (err < 0) {
		stac92xx_free(codec);
		return err;
	}

	codec->patch_ops = stac92xx_patch_ops;

	return 0;
}

static int patch_stac92hd73xx(struct hda_codec *codec)
{
	struct sigmatel_spec *spec;
	hda_nid_t conn[STAC92HD73_DAC_COUNT + 2];
	int err = 0;
	int num_dacs;

	spec  = kzalloc(sizeof(*spec), GFP_KERNEL);
	if (spec == NULL)
		return -ENOMEM;

	codec->no_trigger_sense = 1;
	codec->spec = spec;
	spec->linear_tone_beep = 0;
	codec->slave_dig_outs = stac92hd73xx_slave_dig_outs;
	spec->num_pins = ARRAY_SIZE(stac92hd73xx_pin_nids);
	spec->pin_nids = stac92hd73xx_pin_nids;
	spec->board_config = snd_hda_check_board_config(codec,
							STAC_92HD73XX_MODELS,
							stac92hd73xx_models,
							stac92hd73xx_cfg_tbl);
	/* check codec subsystem id if not found */
	if (spec->board_config < 0)
		spec->board_config =
			snd_hda_check_board_codec_sid_config(codec,
				STAC_92HD73XX_MODELS, stac92hd73xx_models,
				stac92hd73xx_codec_id_cfg_tbl);
again:
	if (spec->board_config < 0)
		snd_printdd(KERN_INFO "hda_codec: %s: BIOS auto-probing.\n",
			    codec->chip_name);
	else
		stac92xx_set_config_regs(codec,
				stac92hd73xx_brd_tbl[spec->board_config]);

	num_dacs = snd_hda_get_connections(codec, 0x0a,
			conn, STAC92HD73_DAC_COUNT + 2) - 1;

	if (num_dacs < 3 || num_dacs > 5) {
		printk(KERN_WARNING "hda_codec: Could not determine "
		       "number of channels defaulting to DAC count\n");
		num_dacs = STAC92HD73_DAC_COUNT;
	}
	spec->init = stac92hd73xx_core_init;
	switch (num_dacs) {
	case 0x3: /* 6 Channel */
		spec->aloopback_ctl = stac92hd73xx_6ch_loopback;
		break;
	case 0x4: /* 8 Channel */
		spec->aloopback_ctl = stac92hd73xx_8ch_loopback;
		break;
	case 0x5: /* 10 Channel */
		spec->aloopback_ctl = stac92hd73xx_10ch_loopback;
		break;
	}
	spec->multiout.dac_nids = spec->dac_nids;

	spec->aloopback_mask = 0x01;
	spec->aloopback_shift = 8;

	spec->digbeep_nid = 0x1c;
	spec->mux_nids = stac92hd73xx_mux_nids;
	spec->adc_nids = stac92hd73xx_adc_nids;
	spec->dmic_nids = stac92hd73xx_dmic_nids;
	spec->dmux_nids = stac92hd73xx_dmux_nids;
	spec->smux_nids = stac92hd73xx_smux_nids;

	spec->num_muxes = ARRAY_SIZE(stac92hd73xx_mux_nids);
	spec->num_adcs = ARRAY_SIZE(stac92hd73xx_adc_nids);
	spec->num_dmuxes = ARRAY_SIZE(stac92hd73xx_dmux_nids);

	spec->num_caps = STAC92HD73XX_NUM_CAPS;
	spec->capvols = stac92hd73xx_capvols;
	spec->capsws = stac92hd73xx_capsws;

	switch (spec->board_config) {
	case STAC_DELL_EQ:
		spec->init = dell_eq_core_init;
		/* fallthru */
	case STAC_DELL_M6_AMIC:
	case STAC_DELL_M6_DMIC:
	case STAC_DELL_M6_BOTH:
		spec->num_smuxes = 0;
		spec->eapd_switch = 0;

		switch (spec->board_config) {
		case STAC_DELL_M6_AMIC: /* Analog Mics */
			snd_hda_codec_set_pincfg(codec, 0x0b, 0x90A70170);
			spec->num_dmics = 0;
			break;
		case STAC_DELL_M6_DMIC: /* Digital Mics */
			snd_hda_codec_set_pincfg(codec, 0x13, 0x90A60160);
			spec->num_dmics = 1;
			break;
		case STAC_DELL_M6_BOTH: /* Both */
			snd_hda_codec_set_pincfg(codec, 0x0b, 0x90A70170);
			snd_hda_codec_set_pincfg(codec, 0x13, 0x90A60160);
			spec->num_dmics = 1;
			break;
		}
		break;
	case STAC_ALIENWARE_M17X:
		spec->num_dmics = STAC92HD73XX_NUM_DMICS;
		spec->num_smuxes = ARRAY_SIZE(stac92hd73xx_smux_nids);
		spec->eapd_switch = 0;
		break;
	default:
		spec->num_dmics = STAC92HD73XX_NUM_DMICS;
		spec->num_smuxes = ARRAY_SIZE(stac92hd73xx_smux_nids);
		spec->eapd_switch = 1;
		break;
	}
	if (spec->board_config != STAC_92HD73XX_REF) {
		/* GPIO0 High = Enable EAPD */
		spec->eapd_mask = spec->gpio_mask = spec->gpio_dir = 0x1;
		spec->gpio_data = 0x01;
	}

	spec->num_pwrs = ARRAY_SIZE(stac92hd73xx_pwr_nids);
	spec->pwr_nids = stac92hd73xx_pwr_nids;

	err = stac92xx_parse_auto_config(codec);

	if (!err) {
		if (spec->board_config < 0) {
			printk(KERN_WARNING "hda_codec: No auto-config is "
			       "available, default to model=ref\n");
			spec->board_config = STAC_92HD73XX_REF;
			goto again;
		}
		err = -EINVAL;
	}

	if (err < 0) {
		stac92xx_free(codec);
		return err;
	}

	if (spec->board_config == STAC_92HD73XX_NO_JD)
		spec->hp_detect = 0;

	codec->patch_ops = stac92xx_patch_ops;

	codec->proc_widget_hook = stac92hd7x_proc_hook;

	return 0;
}

static int hp_bnb2011_with_dock(struct hda_codec *codec)
{
	if (codec->vendor_id != 0x111d7605 &&
	    codec->vendor_id != 0x111d76d1)
		return 0;

	switch (codec->subsystem_id) {
	case 0x103c1618:
	case 0x103c1619:
	case 0x103c161a:
	case 0x103c161b:
	case 0x103c161c:
	case 0x103c161d:
	case 0x103c161e:
	case 0x103c161f:

	case 0x103c162a:
	case 0x103c162b:

	case 0x103c1630:
	case 0x103c1631:

	case 0x103c1633:
	case 0x103c1634:
	case 0x103c1635:

	case 0x103c3587:
	case 0x103c3588:
	case 0x103c3589:
	case 0x103c358a:

	case 0x103c3667:
	case 0x103c3668:
	case 0x103c3669:

		return 1;
	}
	return 0;
}

static void stac92hd8x_add_pin(struct hda_codec *codec, hda_nid_t nid)
{
	struct sigmatel_spec *spec = codec->spec;
	unsigned int def_conf = snd_hda_codec_get_pincfg(codec, nid);
	int i;

	spec->auto_pin_nids[spec->auto_pin_cnt] = nid;
	spec->auto_pin_cnt++;

	if (get_defcfg_device(def_conf) == AC_JACK_MIC_IN &&
	    get_defcfg_connect(def_conf) != AC_JACK_PORT_NONE) {
		for (i = 0; i < ARRAY_SIZE(stac92hd83xxx_dmic_nids); i++) {
			if (nid == stac92hd83xxx_dmic_nids[i]) {
				spec->auto_dmic_nids[spec->auto_dmic_cnt] = nid;
				spec->auto_dmic_cnt++;
			}
		}
	}
}

static void stac92hd8x_add_adc(struct hda_codec *codec, hda_nid_t nid)
{
	struct sigmatel_spec *spec = codec->spec;

	spec->auto_adc_nids[spec->auto_adc_cnt] = nid;
	spec->auto_adc_cnt++;
}

static void stac92hd8x_add_mux(struct hda_codec *codec, hda_nid_t nid)
{
	int i, j;
	struct sigmatel_spec *spec = codec->spec;

	for (i = 0; i < spec->auto_adc_cnt; i++) {
		if (get_connection_index(codec,
				spec->auto_adc_nids[i], nid) >= 0) {
			/* mux and volume for adc_nids[i] */
			if (!spec->auto_mux_nids[i]) {
				spec->auto_mux_nids[i] = nid;
				/* 92hd codecs capture volume is in mux */
				spec->auto_capvols[i] = HDA_COMPOSE_AMP_VAL(nid,
							3, 0, HDA_OUTPUT);
			}
			for (j = 0; j < spec->auto_dmic_cnt; j++) {
				if (get_connection_index(codec, nid,
						spec->auto_dmic_nids[j]) >= 0) {
					/* dmux for adc_nids[i] */
					if (!spec->auto_dmux_nids[i])
						spec->auto_dmux_nids[i] = nid;
					break;
				}
			}
			break;
		}
	}
}

static void stac92hd8x_fill_auto_spec(struct hda_codec *codec)
{
	hda_nid_t nid, end_nid;
	unsigned int wid_caps, wid_type;
	struct sigmatel_spec *spec = codec->spec;

	end_nid = codec->start_nid + codec->num_nodes;

	for (nid = codec->start_nid; nid < end_nid; nid++) {
		wid_caps = get_wcaps(codec, nid);
		wid_type = get_wcaps_type(wid_caps);

		if (wid_type == AC_WID_PIN)
			stac92hd8x_add_pin(codec, nid);

		if (wid_type == AC_WID_AUD_IN && !(wid_caps & AC_WCAP_DIGITAL))
			stac92hd8x_add_adc(codec, nid);
	}

	for (nid = codec->start_nid; nid < end_nid; nid++) {
		wid_caps = get_wcaps(codec, nid);
		wid_type = get_wcaps_type(wid_caps);

		if (wid_type == AC_WID_AUD_SEL)
			stac92hd8x_add_mux(codec, nid);
	}

	spec->pin_nids = spec->auto_pin_nids;
	spec->num_pins = spec->auto_pin_cnt;
	spec->adc_nids = spec->auto_adc_nids;
	spec->num_adcs = spec->auto_adc_cnt;
	spec->capvols = spec->auto_capvols;
	spec->capsws = spec->auto_capvols;
	spec->num_caps = spec->auto_adc_cnt;
	spec->mux_nids = spec->auto_mux_nids;
	spec->num_muxes = spec->auto_adc_cnt;
	spec->dmux_nids = spec->auto_dmux_nids;
	spec->num_dmuxes = spec->auto_adc_cnt;
	spec->dmic_nids = spec->auto_dmic_nids;
	spec->num_dmics = spec->auto_dmic_cnt;
}

static int patch_stac92hd83xxx(struct hda_codec *codec)
{
	struct sigmatel_spec *spec;
	int err;

	spec  = kzalloc(sizeof(*spec), GFP_KERNEL);
	if (spec == NULL)
		return -ENOMEM;

	if (hp_bnb2011_with_dock(codec)) {
		snd_hda_codec_set_pincfg(codec, 0xa, 0x2101201f);
		snd_hda_codec_set_pincfg(codec, 0xf, 0x2181205e);
	}

	codec->no_trigger_sense = 1;
	codec->spec = spec;

	stac92hd8x_fill_auto_spec(codec);

	spec->linear_tone_beep = 0;
	codec->slave_dig_outs = stac92hd83xxx_slave_dig_outs;
	spec->digbeep_nid = 0x21;
	spec->pwr_nids = stac92hd83xxx_pwr_nids;
	spec->num_pwrs = ARRAY_SIZE(stac92hd83xxx_pwr_nids);
	spec->multiout.dac_nids = spec->dac_nids;
	spec->init = stac92hd83xxx_core_init;

	spec->board_config = snd_hda_check_board_config(codec,
							STAC_92HD83XXX_MODELS,
							stac92hd83xxx_models,
							stac92hd83xxx_cfg_tbl);
	/* check codec subsystem id if not found */
	if (spec->board_config < 0)
		spec->board_config =
			snd_hda_check_board_codec_sid_config(codec,
				STAC_92HD83XXX_MODELS, stac92hd83xxx_models,
				stac92hd83xxx_codec_id_cfg_tbl);
again:
	if (spec->board_config < 0)
		snd_printdd(KERN_INFO "hda_codec: %s: BIOS auto-probing.\n",
			    codec->chip_name);
	else
		stac92xx_set_config_regs(codec,
				stac92hd83xxx_brd_tbl[spec->board_config]);

	codec->patch_ops = stac92xx_patch_ops;

	switch (spec->board_config) {
	case STAC_HP_ZEPHYR:
		spec->init = stac92hd83xxx_hp_zephyr_init;
		break;
	}

	if (find_mute_led_cfg(codec, -1/*no default cfg*/))
		snd_printd("mute LED gpio %d polarity %d\n",
				spec->gpio_led,
				spec->gpio_led_polarity);

	if (spec->gpio_led) {
		if (!spec->vref_mute_led_nid) {
			spec->gpio_mask |= spec->gpio_led;
			spec->gpio_dir |= spec->gpio_led;
			spec->gpio_data |= spec->gpio_led;
		} else {
			codec->patch_ops.set_power_state =
					stac92xx_set_power_state;
		}
#ifdef CONFIG_PM
		codec->patch_ops.pre_resume = stac92xx_pre_resume;
#endif
	}

	err = stac92xx_parse_auto_config(codec);
	if (!err) {
		if (spec->board_config < 0) {
			printk(KERN_WARNING "hda_codec: No auto-config is "
			       "available, default to model=ref\n");
			spec->board_config = STAC_92HD83XXX_REF;
			goto again;
		}
		err = -EINVAL;
	}

	if (err < 0) {
		stac92xx_free(codec);
		return err;
	}

	codec->proc_widget_hook = stac92hd_proc_hook;

	return 0;
}

static int stac92hd71bxx_connected_smuxes(struct hda_codec *codec,
					  hda_nid_t dig0pin)
{
	struct sigmatel_spec *spec = codec->spec;
	int idx;

	for (idx = 0; idx < spec->num_pins; idx++)
		if (spec->pin_nids[idx] == dig0pin)
			break;
	if ((idx + 2) >= spec->num_pins)
		return 0;

	/* dig1pin case */
	if (stac_get_defcfg_connect(codec, idx + 1) != AC_JACK_PORT_NONE)
		return 2;

	/* dig0pin + dig2pin case */
	if (stac_get_defcfg_connect(codec, idx + 2) != AC_JACK_PORT_NONE)
		return 2;
	if (stac_get_defcfg_connect(codec, idx) != AC_JACK_PORT_NONE)
		return 1;
	else
		return 0;
}

/* HP dv7 bass switch - GPIO5 */
#define stac_hp_bass_gpio_info	snd_ctl_boolean_mono_info
static int stac_hp_bass_gpio_get(struct snd_kcontrol *kcontrol,
				 struct snd_ctl_elem_value *ucontrol)
{
	struct hda_codec *codec = snd_kcontrol_chip(kcontrol);
	struct sigmatel_spec *spec = codec->spec;
	ucontrol->value.integer.value[0] = !!(spec->gpio_data & 0x20);
	return 0;
}

static int stac_hp_bass_gpio_put(struct snd_kcontrol *kcontrol,
				 struct snd_ctl_elem_value *ucontrol)
{
	struct hda_codec *codec = snd_kcontrol_chip(kcontrol);
	struct sigmatel_spec *spec = codec->spec;
	unsigned int gpio_data;

	gpio_data = (spec->gpio_data & ~0x20) |
		(ucontrol->value.integer.value[0] ? 0x20 : 0);
	if (gpio_data == spec->gpio_data)
		return 0;
	spec->gpio_data = gpio_data;
	stac_gpio_set(codec, spec->gpio_mask, spec->gpio_dir, spec->gpio_data);
	return 1;
}

static const struct snd_kcontrol_new stac_hp_bass_sw_ctrl = {
	.iface = SNDRV_CTL_ELEM_IFACE_MIXER,
	.info = stac_hp_bass_gpio_info,
	.get = stac_hp_bass_gpio_get,
	.put = stac_hp_bass_gpio_put,
};

static int stac_add_hp_bass_switch(struct hda_codec *codec)
{
	struct sigmatel_spec *spec = codec->spec;

	if (!stac_control_new(spec, &stac_hp_bass_sw_ctrl,
			      "Bass Speaker Playback Switch", 0))
		return -ENOMEM;

	spec->gpio_mask |= 0x20;
	spec->gpio_dir |= 0x20;
	spec->gpio_data |= 0x20;
	return 0;
}

static int patch_stac92hd71bxx(struct hda_codec *codec)
{
	struct sigmatel_spec *spec;
	const struct hda_verb *unmute_init = stac92hd71bxx_unmute_core_init;
	unsigned int pin_cfg;
	int err = 0;

	spec  = kzalloc(sizeof(*spec), GFP_KERNEL);
	if (spec == NULL)
		return -ENOMEM;

	codec->no_trigger_sense = 1;
	codec->spec = spec;
	spec->linear_tone_beep = 0;
	codec->patch_ops = stac92xx_patch_ops;
	spec->num_pins = STAC92HD71BXX_NUM_PINS;
	switch (codec->vendor_id) {
	case 0x111d76b6:
	case 0x111d76b7:
		spec->pin_nids = stac92hd71bxx_pin_nids_4port;
		break;
	case 0x111d7603:
	case 0x111d7608:
		/* On 92HD75Bx 0x27 isn't a pin nid */
		spec->num_pins--;
		/* fallthrough */
	default:
		spec->pin_nids = stac92hd71bxx_pin_nids_6port;
	}
	spec->num_pwrs = ARRAY_SIZE(stac92hd71bxx_pwr_nids);
	spec->board_config = snd_hda_check_board_config(codec,
							STAC_92HD71BXX_MODELS,
							stac92hd71bxx_models,
							stac92hd71bxx_cfg_tbl);
again:
	if (spec->board_config < 0)
		snd_printdd(KERN_INFO "hda_codec: %s: BIOS auto-probing.\n",
			    codec->chip_name);
	else
		stac92xx_set_config_regs(codec,
				stac92hd71bxx_brd_tbl[spec->board_config]);

	if (spec->board_config != STAC_92HD71BXX_REF) {
		/* GPIO0 = EAPD */
		spec->gpio_mask = 0x01;
		spec->gpio_dir = 0x01;
		spec->gpio_data = 0x01;
	}

	spec->dmic_nids = stac92hd71bxx_dmic_nids;
	spec->dmux_nids = stac92hd71bxx_dmux_nids;

	spec->num_caps = STAC92HD71BXX_NUM_CAPS;
	spec->capvols = stac92hd71bxx_capvols;
	spec->capsws = stac92hd71bxx_capsws;

	switch (codec->vendor_id) {
	case 0x111d76b6: /* 4 Port without Analog Mixer */
	case 0x111d76b7:
		unmute_init++;
		/* fallthru */
	case 0x111d76b4: /* 6 Port without Analog Mixer */
	case 0x111d76b5:
		spec->init = stac92hd71bxx_core_init;
		codec->slave_dig_outs = stac92hd71bxx_slave_dig_outs;
		spec->num_dmics = stac92xx_connected_ports(codec,
					stac92hd71bxx_dmic_nids,
					STAC92HD71BXX_NUM_DMICS);
		break;
	case 0x111d7608: /* 5 Port with Analog Mixer */
		switch (spec->board_config) {
		case STAC_HP_M4:
			/* Enable VREF power saving on GPIO1 detect */
			err = stac_add_event(codec, codec->afg,
					     STAC_VREF_EVENT, 0x02);
			if (err < 0)
				return err;
			snd_hda_codec_write_cache(codec, codec->afg, 0,
				AC_VERB_SET_GPIO_UNSOLICITED_RSP_MASK, 0x02);
			snd_hda_jack_detect_enable(codec, codec->afg, 0);
			spec->gpio_mask |= 0x02;
			break;
		}
		if ((codec->revision_id & 0xf) == 0 ||
		    (codec->revision_id & 0xf) == 1)
			spec->stream_delay = 40; /* 40 milliseconds */

		/* disable VSW */
		spec->init = stac92hd71bxx_core_init;
		unmute_init++;
		snd_hda_codec_set_pincfg(codec, 0x0f, 0x40f000f0);
		snd_hda_codec_set_pincfg(codec, 0x19, 0x40f000f3);
		spec->dmic_nids = stac92hd71bxx_dmic_5port_nids;
		spec->num_dmics = stac92xx_connected_ports(codec,
					stac92hd71bxx_dmic_5port_nids,
					STAC92HD71BXX_NUM_DMICS - 1);
		break;
	case 0x111d7603: /* 6 Port with Analog Mixer */
		if ((codec->revision_id & 0xf) == 1)
			spec->stream_delay = 40; /* 40 milliseconds */

		/* fallthru */
	default:
		spec->init = stac92hd71bxx_core_init;
		codec->slave_dig_outs = stac92hd71bxx_slave_dig_outs;
		spec->num_dmics = stac92xx_connected_ports(codec,
					stac92hd71bxx_dmic_nids,
					STAC92HD71BXX_NUM_DMICS);
		break;
	}

	if (get_wcaps(codec, 0xa) & AC_WCAP_IN_AMP)
		snd_hda_sequence_write_cache(codec, unmute_init);

	spec->aloopback_ctl = stac92hd71bxx_loopback;
	spec->aloopback_mask = 0x50;
	spec->aloopback_shift = 0;

	spec->powerdown_adcs = 1;
	spec->digbeep_nid = 0x26;
	spec->mux_nids = stac92hd71bxx_mux_nids;
	spec->adc_nids = stac92hd71bxx_adc_nids;
	spec->smux_nids = stac92hd71bxx_smux_nids;
	spec->pwr_nids = stac92hd71bxx_pwr_nids;

	spec->num_muxes = ARRAY_SIZE(stac92hd71bxx_mux_nids);
	spec->num_adcs = ARRAY_SIZE(stac92hd71bxx_adc_nids);
	spec->num_dmuxes = ARRAY_SIZE(stac92hd71bxx_dmux_nids);
	spec->num_smuxes = stac92hd71bxx_connected_smuxes(codec, 0x1e);

	snd_printdd("Found board config: %d\n", spec->board_config);

	switch (spec->board_config) {
	case STAC_HP_M4:
		/* enable internal microphone */
		snd_hda_codec_set_pincfg(codec, 0x0e, 0x01813040);
		stac92xx_auto_set_pinctl(codec, 0x0e,
			AC_PINCTL_IN_EN | AC_PINCTL_VREF_80);
		/* fallthru */
	case STAC_DELL_M4_2:
		spec->num_dmics = 0;
		spec->num_smuxes = 0;
		spec->num_dmuxes = 0;
		break;
	case STAC_DELL_M4_1:
	case STAC_DELL_M4_3:
		spec->num_dmics = 1;
		spec->num_smuxes = 0;
		spec->num_dmuxes = 1;
		break;
	case STAC_HP_DV4_1222NR:
		spec->num_dmics = 1;
		/* I don't know if it needs 1 or 2 smuxes - will wait for
		 * bug reports to fix if needed
		 */
		spec->num_smuxes = 1;
		spec->num_dmuxes = 1;
		/* fallthrough */
	case STAC_HP_DV4:
		spec->gpio_led = 0x01;
		/* fallthrough */
	case STAC_HP_DV5:
		snd_hda_codec_set_pincfg(codec, 0x0d, 0x90170010);
		stac92xx_auto_set_pinctl(codec, 0x0d, AC_PINCTL_OUT_EN);
		/* HP dv6 gives the headphone pin as a line-out.  Thus we
		 * need to set hp_detect flag here to force to enable HP
		 * detection.
		 */
		spec->hp_detect = 1;
		break;
	case STAC_HP_HDX:
		spec->num_dmics = 1;
		spec->num_dmuxes = 1;
		spec->num_smuxes = 1;
		spec->gpio_led = 0x08;
		break;
	}

	if (hp_blike_system(codec->subsystem_id)) {
		pin_cfg = snd_hda_codec_get_pincfg(codec, 0x0f);
		if (get_defcfg_device(pin_cfg) == AC_JACK_LINE_OUT ||
			get_defcfg_device(pin_cfg) == AC_JACK_SPEAKER  ||
			get_defcfg_device(pin_cfg) == AC_JACK_HP_OUT) {
			/* It was changed in the BIOS to just satisfy MS DTM.
			 * Lets turn it back into slaved HP
			 */
			pin_cfg = (pin_cfg & (~AC_DEFCFG_DEVICE))
					| (AC_JACK_HP_OUT <<
						AC_DEFCFG_DEVICE_SHIFT);
			pin_cfg = (pin_cfg & (~(AC_DEFCFG_DEF_ASSOC
							| AC_DEFCFG_SEQUENCE)))
								| 0x1f;
			snd_hda_codec_set_pincfg(codec, 0x0f, pin_cfg);
		}
	}

	if (find_mute_led_cfg(codec, 1))
		snd_printd("mute LED gpio %d polarity %d\n",
				spec->gpio_led,
				spec->gpio_led_polarity);

	if (spec->gpio_led) {
		if (!spec->vref_mute_led_nid) {
			spec->gpio_mask |= spec->gpio_led;
			spec->gpio_dir |= spec->gpio_led;
			spec->gpio_data |= spec->gpio_led;
		} else {
			codec->patch_ops.set_power_state =
					stac92xx_set_power_state;
		}
#ifdef CONFIG_PM
		codec->patch_ops.pre_resume = stac92xx_pre_resume;
#endif
	}

	spec->multiout.dac_nids = spec->dac_nids;

	err = stac92xx_parse_auto_config(codec);
	if (!err) {
		if (spec->board_config < 0) {
			printk(KERN_WARNING "hda_codec: No auto-config is "
			       "available, default to model=ref\n");
			spec->board_config = STAC_92HD71BXX_REF;
			goto again;
		}
		err = -EINVAL;
	}

	if (err < 0) {
		stac92xx_free(codec);
		return err;
	}

	/* enable bass on HP dv7 */
	if (spec->board_config == STAC_HP_DV4 ||
	    spec->board_config == STAC_HP_DV5) {
		unsigned int cap;
		cap = snd_hda_param_read(codec, 0x1, AC_PAR_GPIO_CAP);
		cap &= AC_GPIO_IO_COUNT;
		if (cap >= 6)
			stac_add_hp_bass_switch(codec);
	}

	codec->proc_widget_hook = stac92hd7x_proc_hook;

	return 0;
}

static int patch_stac922x(struct hda_codec *codec)
{
	struct sigmatel_spec *spec;
	int err;

	spec  = kzalloc(sizeof(*spec), GFP_KERNEL);
	if (spec == NULL)
		return -ENOMEM;

	codec->no_trigger_sense = 1;
	codec->spec = spec;
	spec->linear_tone_beep = 1;
	spec->num_pins = ARRAY_SIZE(stac922x_pin_nids);
	spec->pin_nids = stac922x_pin_nids;
	spec->board_config = snd_hda_check_board_config(codec, STAC_922X_MODELS,
							stac922x_models,
							stac922x_cfg_tbl);
	if (spec->board_config == STAC_INTEL_MAC_AUTO) {
		spec->gpio_mask = spec->gpio_dir = 0x03;
		spec->gpio_data = 0x03;
		/* Intel Macs have all same PCI SSID, so we need to check
		 * codec SSID to distinguish the exact models
		 */
		printk(KERN_INFO "hda_codec: STAC922x, Apple subsys_id=%x\n", codec->subsystem_id);
		switch (codec->subsystem_id) {

		case 0x106b0800:
			spec->board_config = STAC_INTEL_MAC_V1;
			break;
		case 0x106b0600:
		case 0x106b0700:
			spec->board_config = STAC_INTEL_MAC_V2;
			break;
		case 0x106b0e00:
		case 0x106b0f00:
		case 0x106b1600:
		case 0x106b1700:
		case 0x106b0200:
		case 0x106b1e00:
			spec->board_config = STAC_INTEL_MAC_V3;
			break;
		case 0x106b1a00:
		case 0x00000100:
			spec->board_config = STAC_INTEL_MAC_V4;
			break;
		case 0x106b0a00:
		case 0x106b2200:
			spec->board_config = STAC_INTEL_MAC_V5;
			break;
		default:
			spec->board_config = STAC_INTEL_MAC_V3;
			break;
		}
	}

 again:
	if (spec->board_config < 0)
		snd_printdd(KERN_INFO "hda_codec: %s: BIOS auto-probing.\n",
			    codec->chip_name);
	else
		stac92xx_set_config_regs(codec,
				stac922x_brd_tbl[spec->board_config]);

	spec->adc_nids = stac922x_adc_nids;
	spec->mux_nids = stac922x_mux_nids;
	spec->num_muxes = ARRAY_SIZE(stac922x_mux_nids);
	spec->num_adcs = ARRAY_SIZE(stac922x_adc_nids);
	spec->num_dmics = 0;
	spec->num_pwrs = 0;

	spec->init = stac922x_core_init;

	spec->num_caps = STAC922X_NUM_CAPS;
	spec->capvols = stac922x_capvols;
	spec->capsws = stac922x_capsws;

	spec->multiout.dac_nids = spec->dac_nids;
	
	err = stac92xx_parse_auto_config(codec);
	if (!err) {
		if (spec->board_config < 0) {
			printk(KERN_WARNING "hda_codec: No auto-config is "
			       "available, default to model=ref\n");
			spec->board_config = STAC_D945_REF;
			goto again;
		}
		err = -EINVAL;
	}
	if (err < 0) {
		stac92xx_free(codec);
		return err;
	}

	codec->patch_ops = stac92xx_patch_ops;

	/* Fix Mux capture level; max to 2 */
	snd_hda_override_amp_caps(codec, 0x12, HDA_OUTPUT,
				  (0 << AC_AMPCAP_OFFSET_SHIFT) |
				  (2 << AC_AMPCAP_NUM_STEPS_SHIFT) |
				  (0x27 << AC_AMPCAP_STEP_SIZE_SHIFT) |
				  (0 << AC_AMPCAP_MUTE_SHIFT));

	return 0;
}

static int patch_stac927x(struct hda_codec *codec)
{
	struct sigmatel_spec *spec;
	int err;

	spec  = kzalloc(sizeof(*spec), GFP_KERNEL);
	if (spec == NULL)
		return -ENOMEM;

	codec->no_trigger_sense = 1;
	codec->spec = spec;
	spec->linear_tone_beep = 1;
	codec->slave_dig_outs = stac927x_slave_dig_outs;
	spec->num_pins = ARRAY_SIZE(stac927x_pin_nids);
	spec->pin_nids = stac927x_pin_nids;
	spec->board_config = snd_hda_check_board_config(codec, STAC_927X_MODELS,
							stac927x_models,
							stac927x_cfg_tbl);
 again:
	if (spec->board_config < 0)
		snd_printdd(KERN_INFO "hda_codec: %s: BIOS auto-probing.\n",
			    codec->chip_name);
	else
		stac92xx_set_config_regs(codec,
				stac927x_brd_tbl[spec->board_config]);

	spec->digbeep_nid = 0x23;
	spec->adc_nids = stac927x_adc_nids;
	spec->num_adcs = ARRAY_SIZE(stac927x_adc_nids);
	spec->mux_nids = stac927x_mux_nids;
	spec->num_muxes = ARRAY_SIZE(stac927x_mux_nids);
	spec->smux_nids = stac927x_smux_nids;
	spec->num_smuxes = ARRAY_SIZE(stac927x_smux_nids);
	spec->spdif_labels = stac927x_spdif_labels;
	spec->dac_list = stac927x_dac_nids;
	spec->multiout.dac_nids = spec->dac_nids;

	if (spec->board_config != STAC_D965_REF) {
		/* GPIO0 High = Enable EAPD */
		spec->eapd_mask = spec->gpio_mask = 0x01;
		spec->gpio_dir = spec->gpio_data = 0x01;
	}

	switch (spec->board_config) {
	case STAC_D965_3ST:
	case STAC_D965_5ST:
		/* GPIO0 High = Enable EAPD */
		spec->num_dmics = 0;
		spec->init = d965_core_init;
		break;
	case STAC_DELL_BIOS:
		switch (codec->subsystem_id) {
		case 0x10280209:
		case 0x1028022e:
			/* correct the device field to SPDIF out */
			snd_hda_codec_set_pincfg(codec, 0x21, 0x01442070);
			break;
		}
		/* configure the analog microphone on some laptops */
		snd_hda_codec_set_pincfg(codec, 0x0c, 0x90a79130);
		/* correct the front output jack as a hp out */
		snd_hda_codec_set_pincfg(codec, 0x0f, 0x0227011f);
		/* correct the front input jack as a mic */
		snd_hda_codec_set_pincfg(codec, 0x0e, 0x02a79130);
		/* fallthru */
	case STAC_DELL_3ST:
		if (codec->subsystem_id != 0x1028022f) {
			/* GPIO2 High = Enable EAPD */
			spec->eapd_mask = spec->gpio_mask = 0x04;
			spec->gpio_dir = spec->gpio_data = 0x04;
		}
		spec->dmic_nids = stac927x_dmic_nids;
		spec->num_dmics = STAC927X_NUM_DMICS;

		spec->init = dell_3st_core_init;
		spec->dmux_nids = stac927x_dmux_nids;
		spec->num_dmuxes = ARRAY_SIZE(stac927x_dmux_nids);
		break;
	case STAC_927X_VOLKNOB:
		spec->num_dmics = 0;
		spec->init = stac927x_volknob_core_init;
		break;
	default:
		spec->num_dmics = 0;
		spec->init = stac927x_core_init;
		break;
	}

	spec->num_caps = STAC927X_NUM_CAPS;
	spec->capvols = stac927x_capvols;
	spec->capsws = stac927x_capsws;

	spec->num_pwrs = 0;
	spec->aloopback_ctl = stac927x_loopback;
	spec->aloopback_mask = 0x40;
	spec->aloopback_shift = 0;
	spec->eapd_switch = 1;

	err = stac92xx_parse_auto_config(codec);
	if (!err) {
		if (spec->board_config < 0) {
			printk(KERN_WARNING "hda_codec: No auto-config is "
			       "available, default to model=ref\n");
			spec->board_config = STAC_D965_REF;
			goto again;
		}
		err = -EINVAL;
	}
	if (err < 0) {
		stac92xx_free(codec);
		return err;
	}

	codec->patch_ops = stac92xx_patch_ops;

	codec->proc_widget_hook = stac927x_proc_hook;

	/*
	 * !!FIXME!!
	 * The STAC927x seem to require fairly long delays for certain
	 * command sequences.  With too short delays (even if the answer
	 * is set to RIRB properly), it results in the silence output
	 * on some hardwares like Dell.
	 *
	 * The below flag enables the longer delay (see get_response
	 * in hda_intel.c).
	 */
	codec->bus->needs_damn_long_delay = 1;

	/* no jack detecion for ref-no-jd model */
	if (spec->board_config == STAC_D965_REF_NO_JD)
		spec->hp_detect = 0;

	return 0;
}

static int patch_stac9205(struct hda_codec *codec)
{
	struct sigmatel_spec *spec;
	int err;

	spec  = kzalloc(sizeof(*spec), GFP_KERNEL);
	if (spec == NULL)
		return -ENOMEM;

	codec->no_trigger_sense = 1;
	codec->spec = spec;
	spec->linear_tone_beep = 1;
	spec->num_pins = ARRAY_SIZE(stac9205_pin_nids);
	spec->pin_nids = stac9205_pin_nids;
	spec->board_config = snd_hda_check_board_config(codec, STAC_9205_MODELS,
							stac9205_models,
							stac9205_cfg_tbl);
 again:
	if (spec->board_config < 0)
		snd_printdd(KERN_INFO "hda_codec: %s: BIOS auto-probing.\n",
			    codec->chip_name);
	else
		stac92xx_set_config_regs(codec,
					 stac9205_brd_tbl[spec->board_config]);

	spec->digbeep_nid = 0x23;
	spec->adc_nids = stac9205_adc_nids;
	spec->num_adcs = ARRAY_SIZE(stac9205_adc_nids);
	spec->mux_nids = stac9205_mux_nids;
	spec->num_muxes = ARRAY_SIZE(stac9205_mux_nids);
	spec->smux_nids = stac9205_smux_nids;
	spec->num_smuxes = ARRAY_SIZE(stac9205_smux_nids);
	spec->dmic_nids = stac9205_dmic_nids;
	spec->num_dmics = STAC9205_NUM_DMICS;
	spec->dmux_nids = stac9205_dmux_nids;
	spec->num_dmuxes = ARRAY_SIZE(stac9205_dmux_nids);
	spec->num_pwrs = 0;

	spec->init = stac9205_core_init;
	spec->aloopback_ctl = stac9205_loopback;

	spec->num_caps = STAC9205_NUM_CAPS;
	spec->capvols = stac9205_capvols;
	spec->capsws = stac9205_capsws;

	spec->aloopback_mask = 0x40;
	spec->aloopback_shift = 0;
	/* Turn on/off EAPD per HP plugging */
	if (spec->board_config != STAC_9205_EAPD)
		spec->eapd_switch = 1;
	spec->multiout.dac_nids = spec->dac_nids;
	
	switch (spec->board_config){
	case STAC_9205_DELL_M43:
		/* Enable SPDIF in/out */
		snd_hda_codec_set_pincfg(codec, 0x1f, 0x01441030);
		snd_hda_codec_set_pincfg(codec, 0x20, 0x1c410030);

		/* Enable unsol response for GPIO4/Dock HP connection */
		err = stac_add_event(codec, codec->afg, STAC_VREF_EVENT, 0x01);
		if (err < 0)
			return err;
		snd_hda_codec_write_cache(codec, codec->afg, 0,
			AC_VERB_SET_GPIO_UNSOLICITED_RSP_MASK, 0x10);
		snd_hda_jack_detect_enable(codec, codec->afg, 0);

		spec->gpio_dir = 0x0b;
		spec->eapd_mask = 0x01;
		spec->gpio_mask = 0x1b;
		spec->gpio_mute = 0x10;
		/* GPIO0 High = EAPD, GPIO1 Low = Headphone Mute,
		 * GPIO3 Low = DRM
		 */
		spec->gpio_data = 0x01;
		break;
	case STAC_9205_REF:
		/* SPDIF-In enabled */
		break;
	default:
		/* GPIO0 High = EAPD */
		spec->eapd_mask = spec->gpio_mask = spec->gpio_dir = 0x1;
		spec->gpio_data = 0x01;
		break;
	}

	err = stac92xx_parse_auto_config(codec);
	if (!err) {
		if (spec->board_config < 0) {
			printk(KERN_WARNING "hda_codec: No auto-config is "
			       "available, default to model=ref\n");
			spec->board_config = STAC_9205_REF;
			goto again;
		}
		err = -EINVAL;
	}
	if (err < 0) {
		stac92xx_free(codec);
		return err;
	}

	codec->patch_ops = stac92xx_patch_ops;

	codec->proc_widget_hook = stac9205_proc_hook;

	return 0;
}

/*
 * STAC9872 hack
 */

static const struct hda_verb stac9872_core_init[] = {
	{0x15, AC_VERB_SET_CONNECT_SEL, 0x1}, /* mic-sel: 0a,0d,14,02 */
	{0x15, AC_VERB_SET_AMP_GAIN_MUTE, AMP_OUT_UNMUTE}, /* Mic-in -> 0x9 */
	{}
};

static const hda_nid_t stac9872_pin_nids[] = {
	0x0a, 0x0b, 0x0c, 0x0d, 0x0e, 0x0f,
	0x11, 0x13, 0x14,
};

static const hda_nid_t stac9872_adc_nids[] = {
	0x8 /*,0x6*/
};

static const hda_nid_t stac9872_mux_nids[] = {
	0x15
};

static const unsigned long stac9872_capvols[] = {
	HDA_COMPOSE_AMP_VAL(0x09, 3, 0, HDA_INPUT),
};
#define stac9872_capsws		stac9872_capvols

static const unsigned int stac9872_vaio_pin_configs[9] = {
	0x03211020, 0x411111f0, 0x411111f0, 0x03a15030,
	0x411111f0, 0x90170110, 0x411111f0, 0x411111f0,
	0x90a7013e
};

static const char * const stac9872_models[STAC_9872_MODELS] = {
	[STAC_9872_AUTO] = "auto",
	[STAC_9872_VAIO] = "vaio",
};

static const unsigned int *stac9872_brd_tbl[STAC_9872_MODELS] = {
	[STAC_9872_VAIO] = stac9872_vaio_pin_configs,
};

static const struct snd_pci_quirk stac9872_cfg_tbl[] = {
	SND_PCI_QUIRK_MASK(0x104d, 0xfff0, 0x81e0,
			   "Sony VAIO F/S", STAC_9872_VAIO),
	{} /* terminator */
};

static int patch_stac9872(struct hda_codec *codec)
{
	struct sigmatel_spec *spec;
	int err;

	spec  = kzalloc(sizeof(*spec), GFP_KERNEL);
	if (spec == NULL)
		return -ENOMEM;
	codec->no_trigger_sense = 1;
	codec->spec = spec;
	spec->linear_tone_beep = 1;
	spec->num_pins = ARRAY_SIZE(stac9872_pin_nids);
	spec->pin_nids = stac9872_pin_nids;

	spec->board_config = snd_hda_check_board_config(codec, STAC_9872_MODELS,
							stac9872_models,
							stac9872_cfg_tbl);
	if (spec->board_config < 0)
		snd_printdd(KERN_INFO "hda_codec: %s: BIOS auto-probing.\n",
			    codec->chip_name);
	else
		stac92xx_set_config_regs(codec,
					 stac9872_brd_tbl[spec->board_config]);

	spec->multiout.dac_nids = spec->dac_nids;
	spec->num_adcs = ARRAY_SIZE(stac9872_adc_nids);
	spec->adc_nids = stac9872_adc_nids;
	spec->num_muxes = ARRAY_SIZE(stac9872_mux_nids);
	spec->mux_nids = stac9872_mux_nids;
	spec->init = stac9872_core_init;
	spec->num_caps = 1;
	spec->capvols = stac9872_capvols;
	spec->capsws = stac9872_capsws;

	err = stac92xx_parse_auto_config(codec);
	if (err < 0) {
		stac92xx_free(codec);
		return -EINVAL;
	}
	spec->input_mux = &spec->private_imux;
	codec->patch_ops = stac92xx_patch_ops;
	return 0;
}


/*
 * patch entries
 */
static const struct hda_codec_preset snd_hda_preset_sigmatel[] = {
 	{ .id = 0x83847690, .name = "STAC9200", .patch = patch_stac9200 },
 	{ .id = 0x83847882, .name = "STAC9220 A1", .patch = patch_stac922x },
 	{ .id = 0x83847680, .name = "STAC9221 A1", .patch = patch_stac922x },
 	{ .id = 0x83847880, .name = "STAC9220 A2", .patch = patch_stac922x },
 	{ .id = 0x83847681, .name = "STAC9220D/9223D A2", .patch = patch_stac922x },
 	{ .id = 0x83847682, .name = "STAC9221 A2", .patch = patch_stac922x },
 	{ .id = 0x83847683, .name = "STAC9221D A2", .patch = patch_stac922x },
 	{ .id = 0x83847618, .name = "STAC9227", .patch = patch_stac927x },
 	{ .id = 0x83847619, .name = "STAC9227", .patch = patch_stac927x },
 	{ .id = 0x83847616, .name = "STAC9228", .patch = patch_stac927x },
 	{ .id = 0x83847617, .name = "STAC9228", .patch = patch_stac927x },
 	{ .id = 0x83847614, .name = "STAC9229", .patch = patch_stac927x },
 	{ .id = 0x83847615, .name = "STAC9229", .patch = patch_stac927x },
 	{ .id = 0x83847620, .name = "STAC9274", .patch = patch_stac927x },
 	{ .id = 0x83847621, .name = "STAC9274D", .patch = patch_stac927x },
 	{ .id = 0x83847622, .name = "STAC9273X", .patch = patch_stac927x },
 	{ .id = 0x83847623, .name = "STAC9273D", .patch = patch_stac927x },
 	{ .id = 0x83847624, .name = "STAC9272X", .patch = patch_stac927x },
 	{ .id = 0x83847625, .name = "STAC9272D", .patch = patch_stac927x },
 	{ .id = 0x83847626, .name = "STAC9271X", .patch = patch_stac927x },
 	{ .id = 0x83847627, .name = "STAC9271D", .patch = patch_stac927x },
 	{ .id = 0x83847628, .name = "STAC9274X5NH", .patch = patch_stac927x },
 	{ .id = 0x83847629, .name = "STAC9274D5NH", .patch = patch_stac927x },
	{ .id = 0x83847632, .name = "STAC9202",  .patch = patch_stac925x },
	{ .id = 0x83847633, .name = "STAC9202D", .patch = patch_stac925x },
	{ .id = 0x83847634, .name = "STAC9250", .patch = patch_stac925x },
	{ .id = 0x83847635, .name = "STAC9250D", .patch = patch_stac925x },
	{ .id = 0x83847636, .name = "STAC9251", .patch = patch_stac925x },
	{ .id = 0x83847637, .name = "STAC9250D", .patch = patch_stac925x },
	{ .id = 0x83847645, .name = "92HD206X", .patch = patch_stac927x },
	{ .id = 0x83847646, .name = "92HD206D", .patch = patch_stac927x },
 	/* The following does not take into account .id=0x83847661 when subsys =
 	 * 104D0C00 which is STAC9225s. Because of this, some SZ Notebooks are
 	 * currently not fully supported.
 	 */
 	{ .id = 0x83847661, .name = "CXD9872RD/K", .patch = patch_stac9872 },
 	{ .id = 0x83847662, .name = "STAC9872AK", .patch = patch_stac9872 },
 	{ .id = 0x83847664, .name = "CXD9872AKD", .patch = patch_stac9872 },
	{ .id = 0x83847698, .name = "STAC9205", .patch = patch_stac9205 },
 	{ .id = 0x838476a0, .name = "STAC9205", .patch = patch_stac9205 },
 	{ .id = 0x838476a1, .name = "STAC9205D", .patch = patch_stac9205 },
 	{ .id = 0x838476a2, .name = "STAC9204", .patch = patch_stac9205 },
 	{ .id = 0x838476a3, .name = "STAC9204D", .patch = patch_stac9205 },
 	{ .id = 0x838476a4, .name = "STAC9255", .patch = patch_stac9205 },
 	{ .id = 0x838476a5, .name = "STAC9255D", .patch = patch_stac9205 },
 	{ .id = 0x838476a6, .name = "STAC9254", .patch = patch_stac9205 },
 	{ .id = 0x838476a7, .name = "STAC9254D", .patch = patch_stac9205 },
	{ .id = 0x111d7603, .name = "92HD75B3X5", .patch = patch_stac92hd71bxx},
	{ .id = 0x111d7604, .name = "92HD83C1X5", .patch = patch_stac92hd83xxx},
	{ .id = 0x111d76d4, .name = "92HD83C1C5", .patch = patch_stac92hd83xxx},
	{ .id = 0x111d7605, .name = "92HD81B1X5", .patch = patch_stac92hd83xxx},
	{ .id = 0x111d76d5, .name = "92HD81B1C5", .patch = patch_stac92hd83xxx},
	{ .id = 0x111d76d1, .name = "92HD87B1/3", .patch = patch_stac92hd83xxx},
	{ .id = 0x111d76d9, .name = "92HD87B2/4", .patch = patch_stac92hd83xxx},
	{ .id = 0x111d7666, .name = "92HD88B3", .patch = patch_stac92hd83xxx},
	{ .id = 0x111d7667, .name = "92HD88B1", .patch = patch_stac92hd83xxx},
	{ .id = 0x111d7668, .name = "92HD88B2", .patch = patch_stac92hd83xxx},
	{ .id = 0x111d7669, .name = "92HD88B4", .patch = patch_stac92hd83xxx},
	{ .id = 0x111d7608, .name = "92HD75B2X5", .patch = patch_stac92hd71bxx},
	{ .id = 0x111d7674, .name = "92HD73D1X5", .patch = patch_stac92hd73xx },
	{ .id = 0x111d7675, .name = "92HD73C1X5", .patch = patch_stac92hd73xx },
	{ .id = 0x111d7676, .name = "92HD73E1X5", .patch = patch_stac92hd73xx },
	{ .id = 0x111d76b0, .name = "92HD71B8X", .patch = patch_stac92hd71bxx },
	{ .id = 0x111d76b1, .name = "92HD71B8X", .patch = patch_stac92hd71bxx },
	{ .id = 0x111d76b2, .name = "92HD71B7X", .patch = patch_stac92hd71bxx },
	{ .id = 0x111d76b3, .name = "92HD71B7X", .patch = patch_stac92hd71bxx },
	{ .id = 0x111d76b4, .name = "92HD71B6X", .patch = patch_stac92hd71bxx },
	{ .id = 0x111d76b5, .name = "92HD71B6X", .patch = patch_stac92hd71bxx },
	{ .id = 0x111d76b6, .name = "92HD71B5X", .patch = patch_stac92hd71bxx },
	{ .id = 0x111d76b7, .name = "92HD71B5X", .patch = patch_stac92hd71bxx },
	{ .id = 0x111d76c0, .name = "92HD89C3", .patch = patch_stac92hd73xx },
	{ .id = 0x111d76c1, .name = "92HD89C2", .patch = patch_stac92hd73xx },
	{ .id = 0x111d76c2, .name = "92HD89C1", .patch = patch_stac92hd73xx },
	{ .id = 0x111d76c3, .name = "92HD89B3", .patch = patch_stac92hd73xx },
	{ .id = 0x111d76c4, .name = "92HD89B2", .patch = patch_stac92hd73xx },
	{ .id = 0x111d76c5, .name = "92HD89B1", .patch = patch_stac92hd73xx },
	{ .id = 0x111d76c6, .name = "92HD89E3", .patch = patch_stac92hd73xx },
	{ .id = 0x111d76c7, .name = "92HD89E2", .patch = patch_stac92hd73xx },
	{ .id = 0x111d76c8, .name = "92HD89E1", .patch = patch_stac92hd73xx },
	{ .id = 0x111d76c9, .name = "92HD89D3", .patch = patch_stac92hd73xx },
	{ .id = 0x111d76ca, .name = "92HD89D2", .patch = patch_stac92hd73xx },
	{ .id = 0x111d76cb, .name = "92HD89D1", .patch = patch_stac92hd73xx },
	{ .id = 0x111d76cc, .name = "92HD89F3", .patch = patch_stac92hd73xx },
	{ .id = 0x111d76cd, .name = "92HD89F2", .patch = patch_stac92hd73xx },
	{ .id = 0x111d76ce, .name = "92HD89F1", .patch = patch_stac92hd73xx },
	{ .id = 0x111d76df, .name = "92HD93BXX", .patch = patch_stac92hd83xxx},
	{ .id = 0x111d76e0, .name = "92HD91BXX", .patch = patch_stac92hd83xxx},
	{ .id = 0x111d76e3, .name = "92HD98BXX", .patch = patch_stac92hd83xxx},
	{ .id = 0x111d76e5, .name = "92HD99BXX", .patch = patch_stac92hd83xxx},
	{ .id = 0x111d76e7, .name = "92HD90BXX", .patch = patch_stac92hd83xxx},
	{ .id = 0x111d76e8, .name = "92HD66B1X5", .patch = patch_stac92hd83xxx},
	{ .id = 0x111d76e9, .name = "92HD66B2X5", .patch = patch_stac92hd83xxx},
	{ .id = 0x111d76ea, .name = "92HD66B3X5", .patch = patch_stac92hd83xxx},
	{ .id = 0x111d76eb, .name = "92HD66C1X5", .patch = patch_stac92hd83xxx},
	{ .id = 0x111d76ec, .name = "92HD66C2X5", .patch = patch_stac92hd83xxx},
	{ .id = 0x111d76ed, .name = "92HD66C3X5", .patch = patch_stac92hd83xxx},
	{ .id = 0x111d76ee, .name = "92HD66B1X3", .patch = patch_stac92hd83xxx},
	{ .id = 0x111d76ef, .name = "92HD66B2X3", .patch = patch_stac92hd83xxx},
	{ .id = 0x111d76f0, .name = "92HD66B3X3", .patch = patch_stac92hd83xxx},
	{ .id = 0x111d76f1, .name = "92HD66C1X3", .patch = patch_stac92hd83xxx},
	{ .id = 0x111d76f2, .name = "92HD66C2X3", .patch = patch_stac92hd83xxx},
	{ .id = 0x111d76f3, .name = "92HD66C3/65", .patch = patch_stac92hd83xxx},
	{} /* terminator */
};

MODULE_ALIAS("snd-hda-codec-id:8384*");
MODULE_ALIAS("snd-hda-codec-id:111d*");

MODULE_LICENSE("GPL");
MODULE_DESCRIPTION("IDT/Sigmatel HD-audio codec");

static struct hda_codec_preset_list sigmatel_list = {
	.preset = snd_hda_preset_sigmatel,
	.owner = THIS_MODULE,
};

static int __init patch_sigmatel_init(void)
{
	return snd_hda_add_codec_preset(&sigmatel_list);
}

static void __exit patch_sigmatel_exit(void)
{
	snd_hda_delete_codec_preset(&sigmatel_list);
}

module_init(patch_sigmatel_init)
module_exit(patch_sigmatel_exit)<|MERGE_RESOLUTION|>--- conflicted
+++ resolved
@@ -5063,19 +5063,11 @@
 	if (spec->gpio_led_polarity)
 		muted = !muted;
 
-<<<<<<< HEAD
-	/*polarity defines *not* muted state level*/
-=======
->>>>>>> 711e1bfb
 	if (!spec->vref_mute_led_nid) {
 		if (muted)
 			spec->gpio_data |= spec->gpio_led;
 		else
-<<<<<<< HEAD
-			spec->gpio_data |= spec->gpio_led; /* white */
-=======
 			spec->gpio_data &= ~spec->gpio_led;
->>>>>>> 711e1bfb
 		stac_gpio_set(codec, spec->gpio_mask,
 				spec->gpio_dir, spec->gpio_data);
 	} else {
