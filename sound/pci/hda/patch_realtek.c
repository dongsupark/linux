--- conflicted
+++ resolved
@@ -291,8 +291,6 @@
 /* Change EAPD to verb control */
 static void alc_fill_eapd_coef(struct hda_codec *codec)
 {
-<<<<<<< HEAD
-=======
 	int coef;
 
 	coef = alc_get_coef0(codec);
@@ -367,7 +365,6 @@
 /* additional initialization for ALC888 variants */
 static void alc888_coef_init(struct hda_codec *codec)
 {
->>>>>>> fc14f9c1
 	switch (alc_get_coef0(codec) & 0x00f0) {
 	/* alc888-VA */
 	case 0x00:
@@ -6221,13 +6218,6 @@
 	case 0x10ec0668:
 		spec->init_hook = alc668_restore_default_value;
 		break;
-<<<<<<< HEAD
-	default:
-		spec->init_hook = alc662_fill_coef;
-		alc662_fill_coef(codec);
-		break;
-=======
->>>>>>> fc14f9c1
 	}
 
 	snd_hda_pick_fixup(codec, alc662_fixup_models,
