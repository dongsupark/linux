--- conflicted
+++ resolved
@@ -36,12 +36,9 @@
 #include "hda_auto_parser.h"
 #include "hda_jack.h"
 #include "hda_generic.h"
-<<<<<<< HEAD
-=======
 
 /* keep halting ALC5505 DSP, for power saving */
 #define HALT_REALTEK_ALC5505
->>>>>>> d0e0ac97
 
 /* unsol event tags */
 #define ALC_DCVOL_EVENT		0x08
@@ -121,10 +118,7 @@
 
 	int init_amp;
 	int codec_variant;	/* flag for other variants */
-<<<<<<< HEAD
-=======
 	bool has_alc5505_dsp;
->>>>>>> d0e0ac97
 
 	/* for PLL fix */
 	hda_nid_t pll_nid;
@@ -801,7 +795,6 @@
 #endif
 
 	snd_hda_apply_fixup(codec, HDA_FIXUP_ACT_BUILD);
-<<<<<<< HEAD
 	return 0;
 }
 
@@ -850,13 +843,10 @@
 	alc_shutup(codec);
 	if (spec && spec->power_hook)
 		spec->power_hook(codec);
-=======
->>>>>>> d0e0ac97
 	return 0;
 }
 #endif
 
-<<<<<<< HEAD
 #ifdef CONFIG_PM
 static int alc_resume(struct hda_codec *codec)
 {
@@ -937,143 +927,9 @@
 			continue;
 		if ((alc_get_coef0(codec) & p->coef_mask) == p->coef_bits)
 			return alc_codec_rename(codec, p->name);
-=======
-
-/*
- * Common callbacks
- */
-
-static int alc_init(struct hda_codec *codec)
-{
-	struct alc_spec *spec = codec->spec;
-
-	if (spec->init_hook)
-		spec->init_hook(codec);
-
-	alc_fix_pll(codec);
-	alc_auto_init_amp(codec, spec->init_amp);
-
-	snd_hda_gen_init(codec);
-
-	snd_hda_apply_fixup(codec, HDA_FIXUP_ACT_INIT);
-
+	}
 	return 0;
 }
-
-static inline void alc_shutup(struct hda_codec *codec)
-{
-	struct alc_spec *spec = codec->spec;
-
-	if (spec && spec->shutup)
-		spec->shutup(codec);
-	snd_hda_shutup_pins(codec);
-}
-
-#define alc_free	snd_hda_gen_free
-
-#ifdef CONFIG_PM
-static void alc_power_eapd(struct hda_codec *codec)
-{
-	alc_auto_setup_eapd(codec, false);
-}
-
-static int alc_suspend(struct hda_codec *codec)
-{
-	struct alc_spec *spec = codec->spec;
-	alc_shutup(codec);
-	if (spec && spec->power_hook)
-		spec->power_hook(codec);
-	return 0;
-}
-#endif
-
-#ifdef CONFIG_PM
-static int alc_resume(struct hda_codec *codec)
-{
-	msleep(150); /* to avoid pop noise */
-	codec->patch_ops.init(codec);
-	snd_hda_codec_resume_amp(codec);
-	snd_hda_codec_resume_cache(codec);
-	alc_inv_dmic_sync(codec, true);
-	hda_call_check_power_status(codec, 0x01);
-	return 0;
-}
-#endif
-
-/*
- */
-static const struct hda_codec_ops alc_patch_ops = {
-	.build_controls = alc_build_controls,
-	.build_pcms = snd_hda_gen_build_pcms,
-	.init = alc_init,
-	.free = alc_free,
-	.unsol_event = snd_hda_jack_unsol_event,
-#ifdef CONFIG_PM
-	.resume = alc_resume,
-	.suspend = alc_suspend,
-	.check_power_status = snd_hda_gen_check_power_status,
-#endif
-	.reboot_notify = alc_shutup,
-};
-
-
-/* replace the codec chip_name with the given string */
-static int alc_codec_rename(struct hda_codec *codec, const char *name)
-{
-	kfree(codec->chip_name);
-	codec->chip_name = kstrdup(name, GFP_KERNEL);
-	if (!codec->chip_name) {
-		alc_free(codec);
-		return -ENOMEM;
->>>>>>> d0e0ac97
-	}
-	return 0;
-}
-
-<<<<<<< HEAD
-=======
-/*
- * Rename codecs appropriately from COEF value
- */
-struct alc_codec_rename_table {
-	unsigned int vendor_id;
-	unsigned short coef_mask;
-	unsigned short coef_bits;
-	const char *name;
-};
-
-static struct alc_codec_rename_table rename_tbl[] = {
-	{ 0x10ec0269, 0xfff0, 0x3010, "ALC277" },
-	{ 0x10ec0269, 0xf0f0, 0x2010, "ALC259" },
-	{ 0x10ec0269, 0xf0f0, 0x3010, "ALC258" },
-	{ 0x10ec0269, 0x00f0, 0x0010, "ALC269VB" },
-	{ 0x10ec0269, 0xffff, 0xa023, "ALC259" },
-	{ 0x10ec0269, 0xffff, 0x6023, "ALC281X" },
-	{ 0x10ec0269, 0x00f0, 0x0020, "ALC269VC" },
-	{ 0x10ec0269, 0x00f0, 0x0030, "ALC269VD" },
-	{ 0x10ec0887, 0x00f0, 0x0030, "ALC887-VD" },
-	{ 0x10ec0888, 0x00f0, 0x0030, "ALC888-VD" },
-	{ 0x10ec0888, 0xf0f0, 0x3020, "ALC886" },
-	{ 0x10ec0899, 0x2000, 0x2000, "ALC899" },
-	{ 0x10ec0892, 0xffff, 0x8020, "ALC661" },
-	{ 0x10ec0892, 0xffff, 0x8011, "ALC661" },
-	{ 0x10ec0892, 0xffff, 0x4011, "ALC656" },
-	{ } /* terminator */
-};
-
-static int alc_codec_rename_from_preset(struct hda_codec *codec)
-{
-	const struct alc_codec_rename_table *p;
-
-	for (p = rename_tbl; p->vendor_id; p++) {
-		if (p->vendor_id != codec->vendor_id)
-			continue;
-		if ((alc_get_coef0(codec) & p->coef_mask) == p->coef_bits)
-			return alc_codec_rename(codec, p->name);
-	}
-	return 0;
-}
->>>>>>> d0e0ac97
 
 
 /*
@@ -3360,7 +3216,6 @@
 	switch (action) {
 	case HDA_FIXUP_ACT_PRE_PROBE:
 		spec->parse_flags |= HDA_PINCFG_HEADSET_MIC | HDA_PINCFG_HEADPHONE_MIC;
-<<<<<<< HEAD
 		break;
 	case HDA_FIXUP_ACT_PROBE:
 		alc_probe_headset_mode(codec);
@@ -3368,41 +3223,8 @@
 	case HDA_FIXUP_ACT_INIT:
 		spec->current_headset_mode = 0;
 		alc_update_headset_mode(codec);
-=======
->>>>>>> d0e0ac97
-		break;
-	case HDA_FIXUP_ACT_PROBE:
-		alc_probe_headset_mode(codec);
-		break;
-	case HDA_FIXUP_ACT_INIT:
-		spec->current_headset_mode = 0;
-		alc_update_headset_mode(codec);
-		break;
-	}
-}
-
-static void alc_fixup_headset_mode_no_hp_mic(struct hda_codec *codec,
-				const struct hda_fixup *fix, int action)
-{
-	if (action == HDA_FIXUP_ACT_PRE_PROBE) {
-		struct alc_spec *spec = codec->spec;
-		spec->parse_flags |= HDA_PINCFG_HEADSET_MIC;
-	}
-	else
-		alc_fixup_headset_mode(codec, fix, action);
-}
-
-static void alc_fixup_headset_mode_alc668(struct hda_codec *codec,
-				const struct hda_fixup *fix, int action)
-{
-	if (action == HDA_FIXUP_ACT_PRE_PROBE) {
-		int val;
-		alc_write_coef_idx(codec, 0xc4, 0x8000);
-		val = alc_read_coef_idx(codec, 0xc2);
-		alc_write_coef_idx(codec, 0xc2, val & 0xfe);
-		snd_hda_set_pin_ctl_cache(codec, 0x18, 0);
-	}
-	alc_fixup_headset_mode(codec, fix, action);
+		break;
+	}
 }
 
 static void alc_fixup_headset_mode_no_hp_mic(struct hda_codec *codec,
@@ -3511,10 +3333,7 @@
 	ALC271_FIXUP_HP_GATE_MIC_JACK,
 	ALC269_FIXUP_ACER_AC700,
 	ALC269_FIXUP_LIMIT_INT_MIC_BOOST,
-<<<<<<< HEAD
-=======
 	ALC269VB_FIXUP_ORDISSIMO_EVE2,
->>>>>>> d0e0ac97
 };
 
 static const struct hda_fixup alc269_fixups[] = {
@@ -3757,8 +3576,6 @@
 		.type = HDA_FIXUP_FUNC,
 		.v.func = alc269_fixup_limit_int_mic_boost,
 	},
-<<<<<<< HEAD
-=======
 	[ALC269VB_FIXUP_ORDISSIMO_EVE2] = {
 		.type = HDA_FIXUP_PINS,
 		.v.pins = (const struct hda_pintbl[]) {
@@ -3768,7 +3585,6 @@
 			{ }
 		},
 	},
->>>>>>> d0e0ac97
 };
 
 static const struct snd_pci_quirk alc269_fixup_tbl[] = {
@@ -3784,14 +3600,10 @@
 	SND_PCI_QUIRK(0x1028, 0x05c9, "Dell", ALC269_FIXUP_DELL1_MIC_NO_PRESENCE),
 	SND_PCI_QUIRK(0x1028, 0x05ca, "Dell", ALC269_FIXUP_DELL2_MIC_NO_PRESENCE),
 	SND_PCI_QUIRK(0x1028, 0x05cb, "Dell", ALC269_FIXUP_DELL2_MIC_NO_PRESENCE),
-<<<<<<< HEAD
-	SND_PCI_QUIRK(0x1028, 0x05de, "Dell", ALC269_FIXUP_DELL2_MIC_NO_PRESENCE),
-=======
 	SND_PCI_QUIRK(0x1028, 0x05cc, "Dell X5 Precision", ALC269_FIXUP_DELL2_MIC_NO_PRESENCE),
 	SND_PCI_QUIRK(0x1028, 0x05cd, "Dell X5 Precision", ALC269_FIXUP_DELL2_MIC_NO_PRESENCE),
 	SND_PCI_QUIRK(0x1028, 0x05de, "Dell", ALC269_FIXUP_DELL2_MIC_NO_PRESENCE),
 	SND_PCI_QUIRK(0x1028, 0x05e0, "Dell", ALC269_FIXUP_DELL2_MIC_NO_PRESENCE),
->>>>>>> d0e0ac97
 	SND_PCI_QUIRK(0x1028, 0x05e9, "Dell", ALC269_FIXUP_DELL1_MIC_NO_PRESENCE),
 	SND_PCI_QUIRK(0x1028, 0x05ea, "Dell", ALC269_FIXUP_DELL1_MIC_NO_PRESENCE),
 	SND_PCI_QUIRK(0x1028, 0x05eb, "Dell", ALC269_FIXUP_DELL1_MIC_NO_PRESENCE),
@@ -3803,9 +3615,6 @@
 	SND_PCI_QUIRK(0x1028, 0x05f5, "Dell", ALC269_FIXUP_DELL1_MIC_NO_PRESENCE),
 	SND_PCI_QUIRK(0x1028, 0x05f6, "Dell", ALC269_FIXUP_DELL1_MIC_NO_PRESENCE),
 	SND_PCI_QUIRK(0x1028, 0x05f8, "Dell", ALC269_FIXUP_DELL1_MIC_NO_PRESENCE),
-<<<<<<< HEAD
-	SND_PCI_QUIRK(0x1028, 0x0609, "Dell", ALC269_FIXUP_DELL1_MIC_NO_PRESENCE),
-=======
 	SND_PCI_QUIRK(0x1028, 0x05f9, "Dell", ALC269_FIXUP_DELL1_MIC_NO_PRESENCE),
 	SND_PCI_QUIRK(0x1028, 0x05fb, "Dell", ALC269_FIXUP_DELL1_MIC_NO_PRESENCE),
 	SND_PCI_QUIRK(0x1028, 0x0606, "Dell", ALC269_FIXUP_DELL1_MIC_NO_PRESENCE),
@@ -3814,7 +3623,6 @@
 	SND_PCI_QUIRK(0x1028, 0x0613, "Dell", ALC269_FIXUP_DELL1_MIC_NO_PRESENCE),
 	SND_PCI_QUIRK(0x1028, 0x15cc, "Dell X5 Precision", ALC269_FIXUP_DELL2_MIC_NO_PRESENCE),
 	SND_PCI_QUIRK(0x1028, 0x15cd, "Dell X5 Precision", ALC269_FIXUP_DELL2_MIC_NO_PRESENCE),
->>>>>>> d0e0ac97
 	SND_PCI_QUIRK(0x103c, 0x1586, "HP", ALC269_FIXUP_HP_MUTE_LED_MIC2),
 	SND_PCI_QUIRK(0x103c, 0x18e6, "HP", ALC269_FIXUP_HP_GPIO_LED),
 	SND_PCI_QUIRK(0x103c, 0x1973, "HP Pavilion", ALC269_FIXUP_HP_MUTE_LED_MIC1),
@@ -3917,11 +3725,8 @@
 	{.id = ALC269_FIXUP_INV_DMIC, .name = "inv-dmic"},
 	{.id = ALC269_FIXUP_LENOVO_DOCK, .name = "lenovo-dock"},
 	{.id = ALC269_FIXUP_HP_GPIO_LED, .name = "hp-gpio-led"},
-<<<<<<< HEAD
-=======
 	{.id = ALC269_FIXUP_DELL1_MIC_NO_PRESENCE, .name = "dell-headset-multi"},
 	{.id = ALC269_FIXUP_DELL2_MIC_NO_PRESENCE, .name = "dell-headset-dock"},
->>>>>>> d0e0ac97
 	{}
 };
 
@@ -4037,14 +3842,11 @@
 	case 0x10ec0286:
 		spec->codec_variant = ALC269_TYPE_ALC286;
 		break;
-<<<<<<< HEAD
-=======
 	}
 
 	if (snd_hda_codec_read(codec, 0x51, 0, AC_VERB_PARAMETERS, 0) == 0x10ec5505) {
 		spec->has_alc5505_dsp = true;
 		spec->init_hook = alc5505_dsp_init;
->>>>>>> d0e0ac97
 	}
 
 	/* automatic parse from the BIOS config */
