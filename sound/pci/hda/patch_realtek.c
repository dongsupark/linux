/*
 * Universal Interface for Intel High Definition Audio Codec
 *
 * HD audio interface patch for Realtek ALC codecs
 *
 * Copyright (c) 2004 Kailang Yang <kailang@realtek.com.tw>
 *                    PeiSen Hou <pshou@realtek.com.tw>
 *                    Takashi Iwai <tiwai@suse.de>
 *                    Jonathan Woithe <jwoithe@physics.adelaide.edu.au>
 *
 *  This driver is free software; you can redistribute it and/or modify
 *  it under the terms of the GNU General Public License as published by
 *  the Free Software Foundation; either version 2 of the License, or
 *  (at your option) any later version.
 *
 *  This driver is distributed in the hope that it will be useful,
 *  but WITHOUT ANY WARRANTY; without even the implied warranty of
 *  MERCHANTABILITY or FITNESS FOR A PARTICULAR PURPOSE.  See the
 *  GNU General Public License for more details.
 *
 *  You should have received a copy of the GNU General Public License
 *  along with this program; if not, write to the Free Software
 *  Foundation, Inc., 59 Temple Place, Suite 330, Boston, MA  02111-1307 USA
 */

#include <linux/init.h>
#include <linux/delay.h>
#include <linux/slab.h>
#include <linux/pci.h>
#include <linux/module.h>
#include <sound/core.h>
#include <sound/jack.h>
#include "hda_codec.h"
#include "hda_local.h"
#include "hda_beep.h"

/* unsol event tags */
#define ALC_FRONT_EVENT		0x01
#define ALC_DCVOL_EVENT		0x02
#define ALC_HP_EVENT		0x04
#define ALC_MIC_EVENT		0x08

/* for GPIO Poll */
#define GPIO_MASK	0x03

/* extra amp-initialization sequence types */
enum {
	ALC_INIT_NONE,
	ALC_INIT_DEFAULT,
	ALC_INIT_GPIO1,
	ALC_INIT_GPIO2,
	ALC_INIT_GPIO3,
};

struct alc_customize_define {
	unsigned int  sku_cfg;
	unsigned char port_connectivity;
	unsigned char check_sum;
	unsigned char customization;
	unsigned char external_amp;
	unsigned int  enable_pcbeep:1;
	unsigned int  platform_type:1;
	unsigned int  swap:1;
	unsigned int  override:1;
	unsigned int  fixup:1; /* Means that this sku is set by driver, not read from hw */
};

struct alc_fixup;

struct alc_multi_io {
	hda_nid_t pin;		/* multi-io widget pin NID */
	hda_nid_t dac;		/* DAC to be connected */
	unsigned int ctl_in;	/* cached input-pin control value */
};

enum {
	ALC_AUTOMUTE_PIN,	/* change the pin control */
	ALC_AUTOMUTE_AMP,	/* mute/unmute the pin AMP */
	ALC_AUTOMUTE_MIXER,	/* mute/unmute mixer widget AMP */
};

struct alc_spec {
	/* codec parameterization */
	const struct snd_kcontrol_new *mixers[5];	/* mixer arrays */
	unsigned int num_mixers;
	const struct snd_kcontrol_new *cap_mixer;	/* capture mixer */
	unsigned int beep_amp;	/* beep amp value, set via set_beep_amp() */

	const struct hda_verb *init_verbs[10];	/* initialization verbs
						 * don't forget NULL
						 * termination!
						 */
	unsigned int num_init_verbs;

	char stream_name_analog[32];	/* analog PCM stream */
	const struct hda_pcm_stream *stream_analog_playback;
	const struct hda_pcm_stream *stream_analog_capture;
	const struct hda_pcm_stream *stream_analog_alt_playback;
	const struct hda_pcm_stream *stream_analog_alt_capture;

	char stream_name_digital[32];	/* digital PCM stream */
	const struct hda_pcm_stream *stream_digital_playback;
	const struct hda_pcm_stream *stream_digital_capture;

	/* playback */
	struct hda_multi_out multiout;	/* playback set-up
					 * max_channels, dacs must be set
					 * dig_out_nid and hp_nid are optional
					 */
	hda_nid_t alt_dac_nid;
	hda_nid_t slave_dig_outs[3];	/* optional - for auto-parsing */
	int dig_out_type;

	/* capture */
	unsigned int num_adc_nids;
	const hda_nid_t *adc_nids;
	const hda_nid_t *capsrc_nids;
	hda_nid_t dig_in_nid;		/* digital-in NID; optional */
	hda_nid_t mixer_nid;		/* analog-mixer NID */
	DECLARE_BITMAP(vol_ctls, 0x20 << 1);
	DECLARE_BITMAP(sw_ctls, 0x20 << 1);

	/* capture setup for dynamic dual-adc switch */
	hda_nid_t cur_adc;
	unsigned int cur_adc_stream_tag;
	unsigned int cur_adc_format;

	/* capture source */
	unsigned int num_mux_defs;
	const struct hda_input_mux *input_mux;
	unsigned int cur_mux[3];
	hda_nid_t ext_mic_pin;
	hda_nid_t dock_mic_pin;
	hda_nid_t int_mic_pin;

	/* channel model */
	const struct hda_channel_mode *channel_mode;
	int num_channel_mode;
	int need_dac_fix;
	int const_channel_count;
	int ext_channel_count;

	/* PCM information */
	struct hda_pcm pcm_rec[3];	/* used in alc_build_pcms() */

	/* dynamic controls, init_verbs and input_mux */
	struct auto_pin_cfg autocfg;
	struct alc_customize_define cdefine;
	struct snd_array kctls;
	struct hda_input_mux private_imux[3];
	hda_nid_t private_dac_nids[AUTO_CFG_MAX_OUTS];
	hda_nid_t private_adc_nids[AUTO_CFG_MAX_OUTS];
	hda_nid_t private_capsrc_nids[AUTO_CFG_MAX_OUTS];
	hda_nid_t imux_pins[HDA_MAX_NUM_INPUTS];
	unsigned int dyn_adc_idx[HDA_MAX_NUM_INPUTS];
	int int_mic_idx, ext_mic_idx, dock_mic_idx; /* for auto-mic */

	/* hooks */
	void (*init_hook)(struct hda_codec *codec);
	void (*unsol_event)(struct hda_codec *codec, unsigned int res);
#ifdef CONFIG_SND_HDA_POWER_SAVE
	void (*power_hook)(struct hda_codec *codec);
#endif
	void (*shutup)(struct hda_codec *codec);
	void (*automute_hook)(struct hda_codec *codec);

	/* for pin sensing */
	unsigned int hp_jack_present:1;
	unsigned int line_jack_present:1;
	unsigned int master_mute:1;
	unsigned int auto_mic:1;
	unsigned int auto_mic_valid_imux:1;	/* valid imux for auto-mic */
	unsigned int automute_speaker:1; /* automute speaker outputs */
	unsigned int automute_lo:1; /* automute LO outputs */
	unsigned int detect_hp:1;	/* Headphone detection enabled */
	unsigned int detect_lo:1;	/* Line-out detection enabled */
	unsigned int automute_speaker_possible:1; /* there are speakers and either LO or HP */
	unsigned int automute_lo_possible:1;	  /* there are line outs and HP */

	/* other flags */
	unsigned int no_analog :1; /* digital I/O only */
	unsigned int dyn_adc_switch:1; /* switch ADCs (for ALC275) */
	unsigned int single_input_src:1;
	unsigned int vol_in_capsrc:1; /* use capsrc volume (ADC has no vol) */
	unsigned int parse_flags; /* passed to snd_hda_parse_pin_defcfg() */
	unsigned int shared_mic_hp:1; /* HP/Mic-in sharing */

	/* auto-mute control */
	int automute_mode;
	hda_nid_t automute_mixer_nid[AUTO_CFG_MAX_OUTS];

	int init_amp;
	int codec_variant;	/* flag for other variants */

	/* for virtual master */
	hda_nid_t vmaster_nid;
#ifdef CONFIG_SND_HDA_POWER_SAVE
	struct hda_loopback_check loopback;
#endif

	/* for PLL fix */
	hda_nid_t pll_nid;
	unsigned int pll_coef_idx, pll_coef_bit;
	unsigned int coef0;

	/* fix-up list */
	int fixup_id;
	const struct alc_fixup *fixup_list;
	const char *fixup_name;

	/* multi-io */
	int multi_ios;
	struct alc_multi_io multi_io[4];

	/* bind volumes */
	struct snd_array bind_ctls;
};

#define ALC_MODEL_AUTO		0	/* common for all chips */

static bool check_amp_caps(struct hda_codec *codec, hda_nid_t nid,
			   int dir, unsigned int bits)
{
	if (!nid)
		return false;
	if (get_wcaps(codec, nid) & (1 << (dir + 1)))
		if (query_amp_caps(codec, nid, dir) & bits)
			return true;
	return false;
}

#define nid_has_mute(codec, nid, dir) \
	check_amp_caps(codec, nid, dir, AC_AMPCAP_MUTE)
#define nid_has_volume(codec, nid, dir) \
	check_amp_caps(codec, nid, dir, AC_AMPCAP_NUM_STEPS)

/*
 * input MUX handling
 */
static int alc_mux_enum_info(struct snd_kcontrol *kcontrol,
			     struct snd_ctl_elem_info *uinfo)
{
	struct hda_codec *codec = snd_kcontrol_chip(kcontrol);
	struct alc_spec *spec = codec->spec;
	unsigned int mux_idx = snd_ctl_get_ioffidx(kcontrol, &uinfo->id);
	if (mux_idx >= spec->num_mux_defs)
		mux_idx = 0;
	if (!spec->input_mux[mux_idx].num_items && mux_idx > 0)
		mux_idx = 0;
	return snd_hda_input_mux_info(&spec->input_mux[mux_idx], uinfo);
}

static int alc_mux_enum_get(struct snd_kcontrol *kcontrol,
			    struct snd_ctl_elem_value *ucontrol)
{
	struct hda_codec *codec = snd_kcontrol_chip(kcontrol);
	struct alc_spec *spec = codec->spec;
	unsigned int adc_idx = snd_ctl_get_ioffidx(kcontrol, &ucontrol->id);

	ucontrol->value.enumerated.item[0] = spec->cur_mux[adc_idx];
	return 0;
}

static bool alc_dyn_adc_pcm_resetup(struct hda_codec *codec, int cur)
{
	struct alc_spec *spec = codec->spec;
	hda_nid_t new_adc = spec->adc_nids[spec->dyn_adc_idx[cur]];

	if (spec->cur_adc && spec->cur_adc != new_adc) {
		/* stream is running, let's swap the current ADC */
		__snd_hda_codec_cleanup_stream(codec, spec->cur_adc, 1);
		spec->cur_adc = new_adc;
		snd_hda_codec_setup_stream(codec, new_adc,
					   spec->cur_adc_stream_tag, 0,
					   spec->cur_adc_format);
		return true;
	}
	return false;
}

static void call_update_outputs(struct hda_codec *codec);

/* select the given imux item; either unmute exclusively or select the route */
static int alc_mux_select(struct hda_codec *codec, unsigned int adc_idx,
			  unsigned int idx, bool force)
{
	struct alc_spec *spec = codec->spec;
	const struct hda_input_mux *imux;
	unsigned int mux_idx;
	int i, type, num_conns;
	hda_nid_t nid;

	mux_idx = adc_idx >= spec->num_mux_defs ? 0 : adc_idx;
	imux = &spec->input_mux[mux_idx];
	if (!imux->num_items && mux_idx > 0)
		imux = &spec->input_mux[0];

	if (idx >= imux->num_items)
		idx = imux->num_items - 1;
	if (spec->cur_mux[adc_idx] == idx && !force)
		return 0;
	spec->cur_mux[adc_idx] = idx;

	/* for shared I/O, change the pin-control accordingly */
	if (spec->shared_mic_hp) {
		/* NOTE: this assumes that there are only two inputs, the
		 * first is the real internal mic and the second is HP jack.
		 */
		snd_hda_codec_write(codec, spec->autocfg.inputs[1].pin, 0,
				    AC_VERB_SET_PIN_WIDGET_CONTROL,
				    spec->cur_mux[adc_idx] ?
				    PIN_VREF80 : PIN_HP);
		spec->automute_speaker = !spec->cur_mux[adc_idx];
		call_update_outputs(codec);
	}

	if (spec->dyn_adc_switch) {
		alc_dyn_adc_pcm_resetup(codec, idx);
		adc_idx = spec->dyn_adc_idx[idx];
	}

	nid = spec->capsrc_nids ?
		spec->capsrc_nids[adc_idx] : spec->adc_nids[adc_idx];

	/* no selection? */
	num_conns = snd_hda_get_conn_list(codec, nid, NULL);
	if (num_conns <= 1)
		return 1;

	type = get_wcaps_type(get_wcaps(codec, nid));
	if (type == AC_WID_AUD_MIX) {
		/* Matrix-mixer style (e.g. ALC882) */
		int active = imux->items[idx].index;
		for (i = 0; i < num_conns; i++) {
			unsigned int v = (i == active) ? 0 : HDA_AMP_MUTE;
			snd_hda_codec_amp_stereo(codec, nid, HDA_INPUT, i,
						 HDA_AMP_MUTE, v);
		}
	} else {
		/* MUX style (e.g. ALC880) */
		snd_hda_codec_write_cache(codec, nid, 0,
					  AC_VERB_SET_CONNECT_SEL,
					  imux->items[idx].index);
	}
	return 1;
}

static int alc_mux_enum_put(struct snd_kcontrol *kcontrol,
			    struct snd_ctl_elem_value *ucontrol)
{
	struct hda_codec *codec = snd_kcontrol_chip(kcontrol);
	unsigned int adc_idx = snd_ctl_get_ioffidx(kcontrol, &ucontrol->id);
	return alc_mux_select(codec, adc_idx,
			      ucontrol->value.enumerated.item[0], false);
}

/*
 * set up the input pin config (depending on the given auto-pin type)
 */
static void alc_set_input_pin(struct hda_codec *codec, hda_nid_t nid,
			      int auto_pin_type)
{
	unsigned int val = PIN_IN;

	if (auto_pin_type == AUTO_PIN_MIC) {
		unsigned int pincap;
		unsigned int oldval;
		oldval = snd_hda_codec_read(codec, nid, 0,
					    AC_VERB_GET_PIN_WIDGET_CONTROL, 0);
		pincap = snd_hda_query_pin_caps(codec, nid);
		pincap = (pincap & AC_PINCAP_VREF) >> AC_PINCAP_VREF_SHIFT;
		/* if the default pin setup is vref50, we give it priority */
		if ((pincap & AC_PINCAP_VREF_80) && oldval != PIN_VREF50)
			val = PIN_VREF80;
		else if (pincap & AC_PINCAP_VREF_50)
			val = PIN_VREF50;
		else if (pincap & AC_PINCAP_VREF_100)
			val = PIN_VREF100;
		else if (pincap & AC_PINCAP_VREF_GRD)
			val = PIN_VREFGRD;
	}
	snd_hda_codec_write(codec, nid, 0, AC_VERB_SET_PIN_WIDGET_CONTROL, val);
}

/*
 * Append the given mixer and verb elements for the later use
 * The mixer array is referred in build_controls(), and init_verbs are
 * called in init().
 */
static void add_mixer(struct alc_spec *spec, const struct snd_kcontrol_new *mix)
{
	if (snd_BUG_ON(spec->num_mixers >= ARRAY_SIZE(spec->mixers)))
		return;
	spec->mixers[spec->num_mixers++] = mix;
}

static void add_verb(struct alc_spec *spec, const struct hda_verb *verb)
{
	if (snd_BUG_ON(spec->num_init_verbs >= ARRAY_SIZE(spec->init_verbs)))
		return;
	spec->init_verbs[spec->num_init_verbs++] = verb;
}

/*
 * GPIO setup tables, used in initialization
 */
/* Enable GPIO mask and set output */
static const struct hda_verb alc_gpio1_init_verbs[] = {
	{0x01, AC_VERB_SET_GPIO_MASK, 0x01},
	{0x01, AC_VERB_SET_GPIO_DIRECTION, 0x01},
	{0x01, AC_VERB_SET_GPIO_DATA, 0x01},
	{ }
};

static const struct hda_verb alc_gpio2_init_verbs[] = {
	{0x01, AC_VERB_SET_GPIO_MASK, 0x02},
	{0x01, AC_VERB_SET_GPIO_DIRECTION, 0x02},
	{0x01, AC_VERB_SET_GPIO_DATA, 0x02},
	{ }
};

static const struct hda_verb alc_gpio3_init_verbs[] = {
	{0x01, AC_VERB_SET_GPIO_MASK, 0x03},
	{0x01, AC_VERB_SET_GPIO_DIRECTION, 0x03},
	{0x01, AC_VERB_SET_GPIO_DATA, 0x03},
	{ }
};

/*
 * Fix hardware PLL issue
 * On some codecs, the analog PLL gating control must be off while
 * the default value is 1.
 */
static void alc_fix_pll(struct hda_codec *codec)
{
	struct alc_spec *spec = codec->spec;
	unsigned int val;

	if (!spec->pll_nid)
		return;
	snd_hda_codec_write(codec, spec->pll_nid, 0, AC_VERB_SET_COEF_INDEX,
			    spec->pll_coef_idx);
	val = snd_hda_codec_read(codec, spec->pll_nid, 0,
				 AC_VERB_GET_PROC_COEF, 0);
	snd_hda_codec_write(codec, spec->pll_nid, 0, AC_VERB_SET_COEF_INDEX,
			    spec->pll_coef_idx);
	snd_hda_codec_write(codec, spec->pll_nid, 0, AC_VERB_SET_PROC_COEF,
			    val & ~(1 << spec->pll_coef_bit));
}

static void alc_fix_pll_init(struct hda_codec *codec, hda_nid_t nid,
			     unsigned int coef_idx, unsigned int coef_bit)
{
	struct alc_spec *spec = codec->spec;
	spec->pll_nid = nid;
	spec->pll_coef_idx = coef_idx;
	spec->pll_coef_bit = coef_bit;
	alc_fix_pll(codec);
}

/*
 * Jack-reporting via input-jack layer
 */

/* initialization of jacks; currently checks only a few known pins */
static int alc_init_jacks(struct hda_codec *codec)
{
#ifdef CONFIG_SND_HDA_INPUT_JACK
	struct alc_spec *spec = codec->spec;
	int err;
	unsigned int hp_nid = spec->autocfg.hp_pins[0];
	unsigned int mic_nid = spec->ext_mic_pin;
	unsigned int dock_nid = spec->dock_mic_pin;

	if (hp_nid) {
		err = snd_hda_input_jack_add(codec, hp_nid,
					     SND_JACK_HEADPHONE, NULL);
		if (err < 0)
			return err;
		snd_hda_input_jack_report(codec, hp_nid);
	}

	if (mic_nid) {
		err = snd_hda_input_jack_add(codec, mic_nid,
					     SND_JACK_MICROPHONE, NULL);
		if (err < 0)
			return err;
		snd_hda_input_jack_report(codec, mic_nid);
	}
	if (dock_nid) {
		err = snd_hda_input_jack_add(codec, dock_nid,
					     SND_JACK_MICROPHONE, NULL);
		if (err < 0)
			return err;
		snd_hda_input_jack_report(codec, dock_nid);
	}
#endif /* CONFIG_SND_HDA_INPUT_JACK */
	return 0;
}

/*
 * Jack detections for HP auto-mute and mic-switch
 */

/* check each pin in the given array; returns true if any of them is plugged */
static bool detect_jacks(struct hda_codec *codec, int num_pins, hda_nid_t *pins)
{
	int i, present = 0;

	for (i = 0; i < num_pins; i++) {
		hda_nid_t nid = pins[i];
		if (!nid)
			break;
		snd_hda_input_jack_report(codec, nid);
		present |= snd_hda_jack_detect(codec, nid);
	}
	return present;
}

/* standard HP/line-out auto-mute helper */
static void do_automute(struct hda_codec *codec, int num_pins, hda_nid_t *pins,
			bool mute, bool hp_out)
{
	struct alc_spec *spec = codec->spec;
	unsigned int mute_bits = mute ? HDA_AMP_MUTE : 0;
	unsigned int pin_bits = mute ? 0 : (hp_out ? PIN_HP : PIN_OUT);
	int i;

	for (i = 0; i < num_pins; i++) {
		hda_nid_t nid = pins[i];
		if (!nid)
			break;
		switch (spec->automute_mode) {
		case ALC_AUTOMUTE_PIN:
			snd_hda_codec_write(codec, nid, 0,
					    AC_VERB_SET_PIN_WIDGET_CONTROL,
					    pin_bits);
			break;
		case ALC_AUTOMUTE_AMP:
			snd_hda_codec_amp_stereo(codec, nid, HDA_OUTPUT, 0,
						 HDA_AMP_MUTE, mute_bits);
			break;
		case ALC_AUTOMUTE_MIXER:
			nid = spec->automute_mixer_nid[i];
			if (!nid)
				break;
			snd_hda_codec_amp_stereo(codec, nid, HDA_INPUT, 0,
						 HDA_AMP_MUTE, mute_bits);
			snd_hda_codec_amp_stereo(codec, nid, HDA_INPUT, 1,
						 HDA_AMP_MUTE, mute_bits);
			break;
		}
	}
}

/* Toggle outputs muting */
static void update_outputs(struct hda_codec *codec)
{
	struct alc_spec *spec = codec->spec;
	int on;

	/* Control HP pins/amps depending on master_mute state;
	 * in general, HP pins/amps control should be enabled in all cases,
	 * but currently set only for master_mute, just to be safe
	 */
	if (!spec->shared_mic_hp) /* don't change HP-pin when shared with mic */
		do_automute(codec, ARRAY_SIZE(spec->autocfg.hp_pins),
		    spec->autocfg.hp_pins, spec->master_mute, true);

	if (!spec->automute_speaker)
		on = 0;
	else
		on = spec->hp_jack_present | spec->line_jack_present;
	on |= spec->master_mute;
	do_automute(codec, ARRAY_SIZE(spec->autocfg.speaker_pins),
		    spec->autocfg.speaker_pins, on, false);

	/* toggle line-out mutes if needed, too */
	/* if LO is a copy of either HP or Speaker, don't need to handle it */
	if (spec->autocfg.line_out_pins[0] == spec->autocfg.hp_pins[0] ||
	    spec->autocfg.line_out_pins[0] == spec->autocfg.speaker_pins[0])
		return;
	if (!spec->automute_lo)
		on = 0;
	else
		on = spec->hp_jack_present;
	on |= spec->master_mute;
	do_automute(codec, ARRAY_SIZE(spec->autocfg.line_out_pins),
		    spec->autocfg.line_out_pins, on, false);
}

static void call_update_outputs(struct hda_codec *codec)
{
	struct alc_spec *spec = codec->spec;
	if (spec->automute_hook)
		spec->automute_hook(codec);
	else
		update_outputs(codec);
}

/* standard HP-automute helper */
static void alc_hp_automute(struct hda_codec *codec)
{
	struct alc_spec *spec = codec->spec;

	spec->hp_jack_present =
		detect_jacks(codec, ARRAY_SIZE(spec->autocfg.hp_pins),
			     spec->autocfg.hp_pins);
	if (!spec->detect_hp || (!spec->automute_speaker && !spec->automute_lo))
		return;
	call_update_outputs(codec);
}

/* standard line-out-automute helper */
static void alc_line_automute(struct hda_codec *codec)
{
	struct alc_spec *spec = codec->spec;

	/* check LO jack only when it's different from HP */
	if (spec->autocfg.line_out_pins[0] == spec->autocfg.hp_pins[0])
		return;

	spec->line_jack_present =
		detect_jacks(codec, ARRAY_SIZE(spec->autocfg.line_out_pins),
			     spec->autocfg.line_out_pins);
	if (!spec->automute_speaker || !spec->detect_lo)
		return;
	call_update_outputs(codec);
}

#define get_connection_index(codec, mux, nid) \
	snd_hda_get_conn_index(codec, mux, nid, 0)

/* standard mic auto-switch helper */
static void alc_mic_automute(struct hda_codec *codec)
{
	struct alc_spec *spec = codec->spec;
	hda_nid_t *pins = spec->imux_pins;

	if (!spec->auto_mic || !spec->auto_mic_valid_imux)
		return;
	if (snd_BUG_ON(!spec->adc_nids))
		return;
	if (snd_BUG_ON(spec->int_mic_idx < 0 || spec->ext_mic_idx < 0))
		return;

	if (snd_hda_jack_detect(codec, pins[spec->ext_mic_idx]))
		alc_mux_select(codec, 0, spec->ext_mic_idx, false);
	else if (spec->dock_mic_idx >= 0 &&
		   snd_hda_jack_detect(codec, pins[spec->dock_mic_idx]))
		alc_mux_select(codec, 0, spec->dock_mic_idx, false);
	else
		alc_mux_select(codec, 0, spec->int_mic_idx, false);

	snd_hda_input_jack_report(codec, pins[spec->ext_mic_idx]);
	if (spec->dock_mic_idx >= 0)
		snd_hda_input_jack_report(codec, pins[spec->dock_mic_idx]);
}

/* unsolicited event for HP jack sensing */
static void alc_sku_unsol_event(struct hda_codec *codec, unsigned int res)
{
	if (codec->vendor_id == 0x10ec0880)
		res >>= 28;
	else
		res >>= 26;
	switch (res) {
	case ALC_HP_EVENT:
		alc_hp_automute(codec);
		break;
	case ALC_FRONT_EVENT:
		alc_line_automute(codec);
		break;
	case ALC_MIC_EVENT:
		alc_mic_automute(codec);
		break;
	}
}

/* call init functions of standard auto-mute helpers */
static void alc_inithook(struct hda_codec *codec)
{
	alc_hp_automute(codec);
	alc_line_automute(codec);
	alc_mic_automute(codec);
}

/* additional initialization for ALC888 variants */
static void alc888_coef_init(struct hda_codec *codec)
{
	unsigned int tmp;

	snd_hda_codec_write(codec, 0x20, 0, AC_VERB_SET_COEF_INDEX, 0);
	tmp = snd_hda_codec_read(codec, 0x20, 0, AC_VERB_GET_PROC_COEF, 0);
	snd_hda_codec_write(codec, 0x20, 0, AC_VERB_SET_COEF_INDEX, 7);
	if ((tmp & 0xf0) == 0x20)
		/* alc888S-VC */
		snd_hda_codec_read(codec, 0x20, 0,
				   AC_VERB_SET_PROC_COEF, 0x830);
	 else
		 /* alc888-VB */
		 snd_hda_codec_read(codec, 0x20, 0,
				    AC_VERB_SET_PROC_COEF, 0x3030);
}

/* additional initialization for ALC889 variants */
static void alc889_coef_init(struct hda_codec *codec)
{
	unsigned int tmp;

	snd_hda_codec_write(codec, 0x20, 0, AC_VERB_SET_COEF_INDEX, 7);
	tmp = snd_hda_codec_read(codec, 0x20, 0, AC_VERB_GET_PROC_COEF, 0);
	snd_hda_codec_write(codec, 0x20, 0, AC_VERB_SET_COEF_INDEX, 7);
	snd_hda_codec_write(codec, 0x20, 0, AC_VERB_SET_PROC_COEF, tmp|0x2010);
}

/* turn on/off EAPD control (only if available) */
static void set_eapd(struct hda_codec *codec, hda_nid_t nid, int on)
{
	if (get_wcaps_type(get_wcaps(codec, nid)) != AC_WID_PIN)
		return;
	if (snd_hda_query_pin_caps(codec, nid) & AC_PINCAP_EAPD)
		snd_hda_codec_write(codec, nid, 0, AC_VERB_SET_EAPD_BTLENABLE,
				    on ? 2 : 0);
}

/* turn on/off EAPD controls of the codec */
static void alc_auto_setup_eapd(struct hda_codec *codec, bool on)
{
	/* We currently only handle front, HP */
	static hda_nid_t pins[] = {
		0x0f, 0x10, 0x14, 0x15, 0
	};
	hda_nid_t *p;
	for (p = pins; *p; p++)
		set_eapd(codec, *p, on);
}

/* generic shutup callback;
 * just turning off EPAD and a little pause for avoiding pop-noise
 */
static void alc_eapd_shutup(struct hda_codec *codec)
{
	alc_auto_setup_eapd(codec, false);
	msleep(200);
}

/* generic EAPD initialization */
static void alc_auto_init_amp(struct hda_codec *codec, int type)
{
	unsigned int tmp;

	alc_auto_setup_eapd(codec, true);
	switch (type) {
	case ALC_INIT_GPIO1:
		snd_hda_sequence_write(codec, alc_gpio1_init_verbs);
		break;
	case ALC_INIT_GPIO2:
		snd_hda_sequence_write(codec, alc_gpio2_init_verbs);
		break;
	case ALC_INIT_GPIO3:
		snd_hda_sequence_write(codec, alc_gpio3_init_verbs);
		break;
	case ALC_INIT_DEFAULT:
		switch (codec->vendor_id) {
		case 0x10ec0260:
			snd_hda_codec_write(codec, 0x1a, 0,
					    AC_VERB_SET_COEF_INDEX, 7);
			tmp = snd_hda_codec_read(codec, 0x1a, 0,
						 AC_VERB_GET_PROC_COEF, 0);
			snd_hda_codec_write(codec, 0x1a, 0,
					    AC_VERB_SET_COEF_INDEX, 7);
			snd_hda_codec_write(codec, 0x1a, 0,
					    AC_VERB_SET_PROC_COEF,
					    tmp | 0x2010);
			break;
		case 0x10ec0262:
		case 0x10ec0880:
		case 0x10ec0882:
		case 0x10ec0883:
		case 0x10ec0885:
		case 0x10ec0887:
		/*case 0x10ec0889:*/ /* this causes an SPDIF problem */
			alc889_coef_init(codec);
			break;
		case 0x10ec0888:
			alc888_coef_init(codec);
			break;
#if 0 /* XXX: This may cause the silent output on speaker on some machines */
		case 0x10ec0267:
		case 0x10ec0268:
			snd_hda_codec_write(codec, 0x20, 0,
					    AC_VERB_SET_COEF_INDEX, 7);
			tmp = snd_hda_codec_read(codec, 0x20, 0,
						 AC_VERB_GET_PROC_COEF, 0);
			snd_hda_codec_write(codec, 0x20, 0,
					    AC_VERB_SET_COEF_INDEX, 7);
			snd_hda_codec_write(codec, 0x20, 0,
					    AC_VERB_SET_PROC_COEF,
					    tmp | 0x3000);
			break;
#endif /* XXX */
		}
		break;
	}
}

/*
 * Auto-Mute mode mixer enum support
 */
static int alc_automute_mode_info(struct snd_kcontrol *kcontrol,
				  struct snd_ctl_elem_info *uinfo)
{
	struct hda_codec *codec = snd_kcontrol_chip(kcontrol);
	struct alc_spec *spec = codec->spec;
	static const char * const texts2[] = {
		"Disabled", "Enabled"
	};
	static const char * const texts3[] = {
		"Disabled", "Speaker Only", "Line-Out+Speaker"
	};
	const char * const *texts;

	uinfo->type = SNDRV_CTL_ELEM_TYPE_ENUMERATED;
	uinfo->count = 1;
	if (spec->automute_speaker_possible && spec->automute_lo_possible) {
		uinfo->value.enumerated.items = 3;
		texts = texts3;
	} else {
		uinfo->value.enumerated.items = 2;
		texts = texts2;
	}
	if (uinfo->value.enumerated.item >= uinfo->value.enumerated.items)
		uinfo->value.enumerated.item = uinfo->value.enumerated.items - 1;
	strcpy(uinfo->value.enumerated.name,
	       texts[uinfo->value.enumerated.item]);
	return 0;
}

static int alc_automute_mode_get(struct snd_kcontrol *kcontrol,
				 struct snd_ctl_elem_value *ucontrol)
{
	struct hda_codec *codec = snd_kcontrol_chip(kcontrol);
	struct alc_spec *spec = codec->spec;
	unsigned int val = 0;
	if (spec->automute_speaker)
		val++;
	if (spec->automute_lo)
		val++;

	ucontrol->value.enumerated.item[0] = val;
	return 0;
}

static int alc_automute_mode_put(struct snd_kcontrol *kcontrol,
				 struct snd_ctl_elem_value *ucontrol)
{
	struct hda_codec *codec = snd_kcontrol_chip(kcontrol);
	struct alc_spec *spec = codec->spec;

	switch (ucontrol->value.enumerated.item[0]) {
	case 0:
		if (!spec->automute_speaker && !spec->automute_lo)
			return 0;
		spec->automute_speaker = 0;
		spec->automute_lo = 0;
		break;
	case 1:
		if (spec->automute_speaker_possible) {
			if (!spec->automute_lo && spec->automute_speaker)
				return 0;
			spec->automute_speaker = 1;
			spec->automute_lo = 0;
		} else if (spec->automute_lo_possible) {
			if (spec->automute_lo)
				return 0;
			spec->automute_lo = 1;
		} else
			return -EINVAL;
		break;
	case 2:
		if (!spec->automute_lo_possible || !spec->automute_speaker_possible)
			return -EINVAL;
		if (spec->automute_speaker && spec->automute_lo)
			return 0;
		spec->automute_speaker = 1;
		spec->automute_lo = 1;
		break;
	default:
		return -EINVAL;
	}
	call_update_outputs(codec);
	return 1;
}

static const struct snd_kcontrol_new alc_automute_mode_enum = {
	.iface = SNDRV_CTL_ELEM_IFACE_MIXER,
	.name = "Auto-Mute Mode",
	.info = alc_automute_mode_info,
	.get = alc_automute_mode_get,
	.put = alc_automute_mode_put,
};

static struct snd_kcontrol_new *alc_kcontrol_new(struct alc_spec *spec)
{
	snd_array_init(&spec->kctls, sizeof(struct snd_kcontrol_new), 32);
	return snd_array_new(&spec->kctls);
}

static int alc_add_automute_mode_enum(struct hda_codec *codec)
{
	struct alc_spec *spec = codec->spec;
	struct snd_kcontrol_new *knew;

	knew = alc_kcontrol_new(spec);
	if (!knew)
		return -ENOMEM;
	*knew = alc_automute_mode_enum;
	knew->name = kstrdup("Auto-Mute Mode", GFP_KERNEL);
	if (!knew->name)
		return -ENOMEM;
	return 0;
}

/*
 * Check the availability of HP/line-out auto-mute;
 * Set up appropriately if really supported
 */
static void alc_init_automute(struct hda_codec *codec)
{
	struct alc_spec *spec = codec->spec;
	struct auto_pin_cfg *cfg = &spec->autocfg;
	int present = 0;
	int i;

	if (cfg->hp_pins[0])
		present++;
	if (cfg->line_out_pins[0])
		present++;
	if (cfg->speaker_pins[0])
		present++;
	if (present < 2) /* need two different output types */
		return;

	if (!cfg->speaker_pins[0] &&
	    cfg->line_out_type == AUTO_PIN_SPEAKER_OUT) {
		memcpy(cfg->speaker_pins, cfg->line_out_pins,
		       sizeof(cfg->speaker_pins));
		cfg->speaker_outs = cfg->line_outs;
	}

	if (!cfg->hp_pins[0] &&
	    cfg->line_out_type == AUTO_PIN_HP_OUT) {
		memcpy(cfg->hp_pins, cfg->line_out_pins,
		       sizeof(cfg->hp_pins));
		cfg->hp_outs = cfg->line_outs;
	}

	spec->automute_mode = ALC_AUTOMUTE_PIN;

	for (i = 0; i < cfg->hp_outs; i++) {
		hda_nid_t nid = cfg->hp_pins[i];
		if (!is_jack_detectable(codec, nid))
			continue;
		snd_printdd("realtek: Enable HP auto-muting on NID 0x%x\n",
			    nid);
		snd_hda_codec_write_cache(codec, nid, 0,
				  AC_VERB_SET_UNSOLICITED_ENABLE,
				  AC_USRSP_EN | ALC_HP_EVENT);
		spec->detect_hp = 1;
	}

	if (cfg->line_out_type == AUTO_PIN_LINE_OUT && cfg->line_outs) {
		if (cfg->speaker_outs)
			for (i = 0; i < cfg->line_outs; i++) {
				hda_nid_t nid = cfg->line_out_pins[i];
				if (!is_jack_detectable(codec, nid))
					continue;
				snd_printdd("realtek: Enable Line-Out "
					    "auto-muting on NID 0x%x\n", nid);
				snd_hda_codec_write_cache(codec, nid, 0,
						AC_VERB_SET_UNSOLICITED_ENABLE,
						AC_USRSP_EN | ALC_FRONT_EVENT);
				spec->detect_lo = 1;
		}
		spec->automute_lo_possible = spec->detect_hp;
	}

	spec->automute_speaker_possible = cfg->speaker_outs &&
		(spec->detect_hp || spec->detect_lo);

	spec->automute_lo = spec->automute_lo_possible;
	spec->automute_speaker = spec->automute_speaker_possible;

	if (spec->automute_speaker_possible || spec->automute_lo_possible) {
		/* create a control for automute mode */
		alc_add_automute_mode_enum(codec);
		spec->unsol_event = alc_sku_unsol_event;
	}
}

/* return the position of NID in the list, or -1 if not found */
static int find_idx_in_nid_list(hda_nid_t nid, const hda_nid_t *list, int nums)
{
	int i;
	for (i = 0; i < nums; i++)
		if (list[i] == nid)
			return i;
	return -1;
}

/* check whether dynamic ADC-switching is available */
static bool alc_check_dyn_adc_switch(struct hda_codec *codec)
{
	struct alc_spec *spec = codec->spec;
	struct hda_input_mux *imux = &spec->private_imux[0];
	int i, n, idx;
	hda_nid_t cap, pin;

	if (imux != spec->input_mux) /* no dynamic imux? */
		return false;

	for (n = 0; n < spec->num_adc_nids; n++) {
		cap = spec->private_capsrc_nids[n];
		for (i = 0; i < imux->num_items; i++) {
			pin = spec->imux_pins[i];
			if (!pin)
				return false;
			if (get_connection_index(codec, cap, pin) < 0)
				break;
		}
		if (i >= imux->num_items)
			return true; /* no ADC-switch is needed */
	}

	for (i = 0; i < imux->num_items; i++) {
		pin = spec->imux_pins[i];
		for (n = 0; n < spec->num_adc_nids; n++) {
			cap = spec->private_capsrc_nids[n];
			idx = get_connection_index(codec, cap, pin);
			if (idx >= 0) {
				imux->items[i].index = idx;
				spec->dyn_adc_idx[i] = n;
				break;
			}
		}
	}

	snd_printdd("realtek: enabling ADC switching\n");
	spec->dyn_adc_switch = 1;
	return true;
}

/* rebuild imux for matching with the given auto-mic pins (if not yet) */
static bool alc_rebuild_imux_for_auto_mic(struct hda_codec *codec)
{
	struct alc_spec *spec = codec->spec;
	struct hda_input_mux *imux;
	static char * const texts[3] = {
		"Mic", "Internal Mic", "Dock Mic"
	};
	int i;

	if (!spec->auto_mic)
		return false;
	imux = &spec->private_imux[0];
	if (spec->input_mux == imux)
		return true;
	spec->imux_pins[0] = spec->ext_mic_pin;
	spec->imux_pins[1] = spec->int_mic_pin;
	spec->imux_pins[2] = spec->dock_mic_pin;
	for (i = 0; i < 3; i++) {
		strcpy(imux->items[i].label, texts[i]);
		if (spec->imux_pins[i])
			imux->num_items = i + 1;
	}
	spec->num_mux_defs = 1;
	spec->input_mux = imux;
	return true;
}

/* check whether all auto-mic pins are valid; setup indices if OK */
static bool alc_auto_mic_check_imux(struct hda_codec *codec)
{
	struct alc_spec *spec = codec->spec;
	const struct hda_input_mux *imux;

	if (!spec->auto_mic)
		return false;
	if (spec->auto_mic_valid_imux)
		return true; /* already checked */

	/* fill up imux indices */
	if (!alc_check_dyn_adc_switch(codec)) {
		spec->auto_mic = 0;
		return false;
	}

	imux = spec->input_mux;
	spec->ext_mic_idx = find_idx_in_nid_list(spec->ext_mic_pin,
					spec->imux_pins, imux->num_items);
	spec->int_mic_idx = find_idx_in_nid_list(spec->int_mic_pin,
					spec->imux_pins, imux->num_items);
	spec->dock_mic_idx = find_idx_in_nid_list(spec->dock_mic_pin,
					spec->imux_pins, imux->num_items);
	if (spec->ext_mic_idx < 0 || spec->int_mic_idx < 0) {
		spec->auto_mic = 0;
		return false; /* no corresponding imux */
	}

	snd_hda_codec_write_cache(codec, spec->ext_mic_pin, 0,
				  AC_VERB_SET_UNSOLICITED_ENABLE,
				  AC_USRSP_EN | ALC_MIC_EVENT);
	if (spec->dock_mic_pin)
		snd_hda_codec_write_cache(codec, spec->dock_mic_pin, 0,
				  AC_VERB_SET_UNSOLICITED_ENABLE,
				  AC_USRSP_EN | ALC_MIC_EVENT);

	spec->auto_mic_valid_imux = 1;
	spec->auto_mic = 1;
	return true;
}

/*
 * Check the availability of auto-mic switch;
 * Set up if really supported
 */
static void alc_init_auto_mic(struct hda_codec *codec)
{
	struct alc_spec *spec = codec->spec;
	struct auto_pin_cfg *cfg = &spec->autocfg;
	hda_nid_t fixed, ext, dock;
	int i;

	if (spec->shared_mic_hp)
		return; /* no auto-mic for the shared I/O */

	spec->ext_mic_idx = spec->int_mic_idx = spec->dock_mic_idx = -1;

	fixed = ext = dock = 0;
	for (i = 0; i < cfg->num_inputs; i++) {
		hda_nid_t nid = cfg->inputs[i].pin;
		unsigned int defcfg;
		defcfg = snd_hda_codec_get_pincfg(codec, nid);
		switch (snd_hda_get_input_pin_attr(defcfg)) {
		case INPUT_PIN_ATTR_INT:
			if (fixed)
				return; /* already occupied */
			if (cfg->inputs[i].type != AUTO_PIN_MIC)
				return; /* invalid type */
			fixed = nid;
			break;
		case INPUT_PIN_ATTR_UNUSED:
			return; /* invalid entry */
		case INPUT_PIN_ATTR_DOCK:
			if (dock)
				return; /* already occupied */
			if (cfg->inputs[i].type > AUTO_PIN_LINE_IN)
				return; /* invalid type */
			dock = nid;
			break;
		default:
			if (ext)
				return; /* already occupied */
			if (cfg->inputs[i].type != AUTO_PIN_MIC)
				return; /* invalid type */
			ext = nid;
			break;
		}
	}
	if (!ext && dock) {
		ext = dock;
		dock = 0;
	}
	if (!ext || !fixed)
		return;
	if (!is_jack_detectable(codec, ext))
		return; /* no unsol support */
	if (dock && !is_jack_detectable(codec, dock))
		return; /* no unsol support */

	/* check imux indices */
	spec->ext_mic_pin = ext;
	spec->int_mic_pin = fixed;
	spec->dock_mic_pin = dock;

	spec->auto_mic = 1;
	if (!alc_auto_mic_check_imux(codec))
		return;

	snd_printdd("realtek: Enable auto-mic switch on NID 0x%x/0x%x/0x%x\n",
		    ext, fixed, dock);
	spec->unsol_event = alc_sku_unsol_event;
}

/* check the availabilities of auto-mute and auto-mic switches */
static void alc_auto_check_switches(struct hda_codec *codec)
{
	alc_init_automute(codec);
	alc_init_auto_mic(codec);
}

/*
 * Realtek SSID verification
 */

/* Could be any non-zero and even value. When used as fixup, tells
 * the driver to ignore any present sku defines.
 */
#define ALC_FIXUP_SKU_IGNORE (2)

static int alc_auto_parse_customize_define(struct hda_codec *codec)
{
	unsigned int ass, tmp, i;
	unsigned nid = 0;
	struct alc_spec *spec = codec->spec;

	spec->cdefine.enable_pcbeep = 1; /* assume always enabled */

	if (spec->cdefine.fixup) {
		ass = spec->cdefine.sku_cfg;
		if (ass == ALC_FIXUP_SKU_IGNORE)
			return -1;
		goto do_sku;
	}

	ass = codec->subsystem_id & 0xffff;
	if (ass != codec->bus->pci->subsystem_device && (ass & 1))
		goto do_sku;

	nid = 0x1d;
	if (codec->vendor_id == 0x10ec0260)
		nid = 0x17;
	ass = snd_hda_codec_get_pincfg(codec, nid);

	if (!(ass & 1)) {
		printk(KERN_INFO "hda_codec: %s: SKU not ready 0x%08x\n",
		       codec->chip_name, ass);
		return -1;
	}

	/* check sum */
	tmp = 0;
	for (i = 1; i < 16; i++) {
		if ((ass >> i) & 1)
			tmp++;
	}
	if (((ass >> 16) & 0xf) != tmp)
		return -1;

	spec->cdefine.port_connectivity = ass >> 30;
	spec->cdefine.enable_pcbeep = (ass & 0x100000) >> 20;
	spec->cdefine.check_sum = (ass >> 16) & 0xf;
	spec->cdefine.customization = ass >> 8;
do_sku:
	spec->cdefine.sku_cfg = ass;
	spec->cdefine.external_amp = (ass & 0x38) >> 3;
	spec->cdefine.platform_type = (ass & 0x4) >> 2;
	spec->cdefine.swap = (ass & 0x2) >> 1;
	spec->cdefine.override = ass & 0x1;

	snd_printd("SKU: Nid=0x%x sku_cfg=0x%08x\n",
		   nid, spec->cdefine.sku_cfg);
	snd_printd("SKU: port_connectivity=0x%x\n",
		   spec->cdefine.port_connectivity);
	snd_printd("SKU: enable_pcbeep=0x%x\n", spec->cdefine.enable_pcbeep);
	snd_printd("SKU: check_sum=0x%08x\n", spec->cdefine.check_sum);
	snd_printd("SKU: customization=0x%08x\n", spec->cdefine.customization);
	snd_printd("SKU: external_amp=0x%x\n", spec->cdefine.external_amp);
	snd_printd("SKU: platform_type=0x%x\n", spec->cdefine.platform_type);
	snd_printd("SKU: swap=0x%x\n", spec->cdefine.swap);
	snd_printd("SKU: override=0x%x\n", spec->cdefine.override);

	return 0;
}

/* return true if the given NID is found in the list */
static bool found_in_nid_list(hda_nid_t nid, const hda_nid_t *list, int nums)
{
	return find_idx_in_nid_list(nid, list, nums) >= 0;
}

/* check subsystem ID and set up device-specific initialization;
 * return 1 if initialized, 0 if invalid SSID
 */
/* 32-bit subsystem ID for BIOS loading in HD Audio codec.
 *	31 ~ 16 :	Manufacture ID
 *	15 ~ 8	:	SKU ID
 *	7  ~ 0	:	Assembly ID
 *	port-A --> pin 39/41, port-E --> pin 14/15, port-D --> pin 35/36
 */
static int alc_subsystem_id(struct hda_codec *codec,
			    hda_nid_t porta, hda_nid_t porte,
			    hda_nid_t portd, hda_nid_t porti)
{
	unsigned int ass, tmp, i;
	unsigned nid;
	struct alc_spec *spec = codec->spec;

	if (spec->cdefine.fixup) {
		ass = spec->cdefine.sku_cfg;
		if (ass == ALC_FIXUP_SKU_IGNORE)
			return 0;
		goto do_sku;
	}

	ass = codec->subsystem_id & 0xffff;
	if ((ass != codec->bus->pci->subsystem_device) && (ass & 1))
		goto do_sku;

	/* invalid SSID, check the special NID pin defcfg instead */
	/*
	 * 31~30	: port connectivity
	 * 29~21	: reserve
	 * 20		: PCBEEP input
	 * 19~16	: Check sum (15:1)
	 * 15~1		: Custom
	 * 0		: override
	*/
	nid = 0x1d;
	if (codec->vendor_id == 0x10ec0260)
		nid = 0x17;
	ass = snd_hda_codec_get_pincfg(codec, nid);
	snd_printd("realtek: No valid SSID, "
		   "checking pincfg 0x%08x for NID 0x%x\n",
		   ass, nid);
	if (!(ass & 1))
		return 0;
	if ((ass >> 30) != 1)	/* no physical connection */
		return 0;

	/* check sum */
	tmp = 0;
	for (i = 1; i < 16; i++) {
		if ((ass >> i) & 1)
			tmp++;
	}
	if (((ass >> 16) & 0xf) != tmp)
		return 0;
do_sku:
	snd_printd("realtek: Enabling init ASM_ID=0x%04x CODEC_ID=%08x\n",
		   ass & 0xffff, codec->vendor_id);
	/*
	 * 0 : override
	 * 1 :	Swap Jack
	 * 2 : 0 --> Desktop, 1 --> Laptop
	 * 3~5 : External Amplifier control
	 * 7~6 : Reserved
	*/
	tmp = (ass & 0x38) >> 3;	/* external Amp control */
	switch (tmp) {
	case 1:
		spec->init_amp = ALC_INIT_GPIO1;
		break;
	case 3:
		spec->init_amp = ALC_INIT_GPIO2;
		break;
	case 7:
		spec->init_amp = ALC_INIT_GPIO3;
		break;
	case 5:
	default:
		spec->init_amp = ALC_INIT_DEFAULT;
		break;
	}

	/* is laptop or Desktop and enable the function "Mute internal speaker
	 * when the external headphone out jack is plugged"
	 */
	if (!(ass & 0x8000))
		return 1;
	/*
	 * 10~8 : Jack location
	 * 12~11: Headphone out -> 00: PortA, 01: PortE, 02: PortD, 03: Resvered
	 * 14~13: Resvered
	 * 15   : 1 --> enable the function "Mute internal speaker
	 *	        when the external headphone out jack is plugged"
	 */
	if (!spec->autocfg.hp_pins[0] &&
	    !(spec->autocfg.line_out_pins[0] &&
	      spec->autocfg.line_out_type == AUTO_PIN_HP_OUT)) {
		hda_nid_t nid;
		tmp = (ass >> 11) & 0x3;	/* HP to chassis */
		if (tmp == 0)
			nid = porta;
		else if (tmp == 1)
			nid = porte;
		else if (tmp == 2)
			nid = portd;
		else if (tmp == 3)
			nid = porti;
		else
			return 1;
		if (found_in_nid_list(nid, spec->autocfg.line_out_pins,
				      spec->autocfg.line_outs))
			return 1;
		spec->autocfg.hp_pins[0] = nid;
	}
	return 1;
}

/* Check the validity of ALC subsystem-id
 * ports contains an array of 4 pin NIDs for port-A, E, D and I */
static void alc_ssid_check(struct hda_codec *codec, const hda_nid_t *ports)
{
	if (!alc_subsystem_id(codec, ports[0], ports[1], ports[2], ports[3])) {
		struct alc_spec *spec = codec->spec;
		snd_printd("realtek: "
			   "Enable default setup for auto mode as fallback\n");
		spec->init_amp = ALC_INIT_DEFAULT;
	}
}

/*
 * Fix-up pin default configurations and add default verbs
 */

struct alc_pincfg {
	hda_nid_t nid;
	u32 val;
};

struct alc_model_fixup {
	const int id;
	const char *name;
};

struct alc_fixup {
	int type;
	bool chained;
	int chain_id;
	union {
		unsigned int sku;
		const struct alc_pincfg *pins;
		const struct hda_verb *verbs;
		void (*func)(struct hda_codec *codec,
			     const struct alc_fixup *fix,
			     int action);
	} v;
};

enum {
	ALC_FIXUP_INVALID,
	ALC_FIXUP_SKU,
	ALC_FIXUP_PINS,
	ALC_FIXUP_VERBS,
	ALC_FIXUP_FUNC,
};

enum {
	ALC_FIXUP_ACT_PRE_PROBE,
	ALC_FIXUP_ACT_PROBE,
	ALC_FIXUP_ACT_INIT,
};

static void alc_apply_fixup(struct hda_codec *codec, int action)
{
	struct alc_spec *spec = codec->spec;
	int id = spec->fixup_id;
#ifdef CONFIG_SND_DEBUG_VERBOSE
	const char *modelname = spec->fixup_name;
#endif
	int depth = 0;

	if (!spec->fixup_list)
		return;

	while (id >= 0) {
		const struct alc_fixup *fix = spec->fixup_list + id;
		const struct alc_pincfg *cfg;

		switch (fix->type) {
		case ALC_FIXUP_SKU:
			if (action != ALC_FIXUP_ACT_PRE_PROBE || !fix->v.sku)
				break;;
			snd_printdd(KERN_INFO "hda_codec: %s: "
				    "Apply sku override for %s\n",
				    codec->chip_name, modelname);
			spec->cdefine.sku_cfg = fix->v.sku;
			spec->cdefine.fixup = 1;
			break;
		case ALC_FIXUP_PINS:
			cfg = fix->v.pins;
			if (action != ALC_FIXUP_ACT_PRE_PROBE || !cfg)
				break;
			snd_printdd(KERN_INFO "hda_codec: %s: "
				    "Apply pincfg for %s\n",
				    codec->chip_name, modelname);
			for (; cfg->nid; cfg++)
				snd_hda_codec_set_pincfg(codec, cfg->nid,
							 cfg->val);
			break;
		case ALC_FIXUP_VERBS:
			if (action != ALC_FIXUP_ACT_PROBE || !fix->v.verbs)
				break;
			snd_printdd(KERN_INFO "hda_codec: %s: "
				    "Apply fix-verbs for %s\n",
				    codec->chip_name, modelname);
			add_verb(codec->spec, fix->v.verbs);
			break;
		case ALC_FIXUP_FUNC:
			if (!fix->v.func)
				break;
			snd_printdd(KERN_INFO "hda_codec: %s: "
				    "Apply fix-func for %s\n",
				    codec->chip_name, modelname);
			fix->v.func(codec, fix, action);
			break;
		default:
			snd_printk(KERN_ERR "hda_codec: %s: "
				   "Invalid fixup type %d\n",
				   codec->chip_name, fix->type);
			break;
		}
		if (!fix->chained)
			break;
		if (++depth > 10)
			break;
		id = fix->chain_id;
	}
}

static void alc_pick_fixup(struct hda_codec *codec,
			   const struct alc_model_fixup *models,
			   const struct snd_pci_quirk *quirk,
			   const struct alc_fixup *fixlist)
{
	struct alc_spec *spec = codec->spec;
	const struct snd_pci_quirk *q;
	int id = -1;
	const char *name = NULL;

	if (codec->modelname && models) {
		while (models->name) {
			if (!strcmp(codec->modelname, models->name)) {
				id = models->id;
				name = models->name;
				break;
			}
			models++;
		}
	}
	if (id < 0) {
		q = snd_pci_quirk_lookup(codec->bus->pci, quirk);
		if (q) {
			id = q->value;
#ifdef CONFIG_SND_DEBUG_VERBOSE
			name = q->name;
#endif
		}
	}
	if (id < 0) {
		for (q = quirk; q->subvendor; q++) {
			unsigned int vendorid =
				q->subdevice | (q->subvendor << 16);
			if (vendorid == codec->subsystem_id) {
				id = q->value;
#ifdef CONFIG_SND_DEBUG_VERBOSE
				name = q->name;
#endif
				break;
			}
		}
	}

	spec->fixup_id = id;
	if (id >= 0) {
		spec->fixup_list = fixlist;
		spec->fixup_name = name;
	}
}

/*
 * COEF access helper functions
 */
static int alc_read_coef_idx(struct hda_codec *codec,
			unsigned int coef_idx)
{
	unsigned int val;
	snd_hda_codec_write(codec, 0x20, 0, AC_VERB_SET_COEF_INDEX,
		    		coef_idx);
	val = snd_hda_codec_read(codec, 0x20, 0,
			 	AC_VERB_GET_PROC_COEF, 0);
	return val;
}

static void alc_write_coef_idx(struct hda_codec *codec, unsigned int coef_idx,
							unsigned int coef_val)
{
	snd_hda_codec_write(codec, 0x20, 0, AC_VERB_SET_COEF_INDEX,
			    coef_idx);
	snd_hda_codec_write(codec, 0x20, 0, AC_VERB_SET_PROC_COEF,
			    coef_val);
}

/* a special bypass for COEF 0; read the cached value at the second time */
static unsigned int alc_get_coef0(struct hda_codec *codec)
{
	struct alc_spec *spec = codec->spec;
	if (!spec->coef0)
		spec->coef0 = alc_read_coef_idx(codec, 0);
	return spec->coef0;
}

/*
 * Digital I/O handling
 */

/* set right pin controls for digital I/O */
static void alc_auto_init_digital(struct hda_codec *codec)
{
	struct alc_spec *spec = codec->spec;
	int i;
	hda_nid_t pin, dac;

	for (i = 0; i < spec->autocfg.dig_outs; i++) {
		pin = spec->autocfg.dig_out_pins[i];
		if (!pin)
			continue;
		snd_hda_codec_write(codec, pin, 0,
				    AC_VERB_SET_PIN_WIDGET_CONTROL, PIN_OUT);
		if (!i)
			dac = spec->multiout.dig_out_nid;
		else
			dac = spec->slave_dig_outs[i - 1];
		if (!dac || !(get_wcaps(codec, dac) & AC_WCAP_OUT_AMP))
			continue;
		snd_hda_codec_write(codec, dac, 0,
				    AC_VERB_SET_AMP_GAIN_MUTE,
				    AMP_OUT_UNMUTE);
	}
	pin = spec->autocfg.dig_in_pin;
	if (pin)
		snd_hda_codec_write(codec, pin, 0,
				    AC_VERB_SET_PIN_WIDGET_CONTROL,
				    PIN_IN);
}

/* parse digital I/Os and set up NIDs in BIOS auto-parse mode */
static void alc_auto_parse_digital(struct hda_codec *codec)
{
	struct alc_spec *spec = codec->spec;
	int i, err, nums;
	hda_nid_t dig_nid;

	/* support multiple SPDIFs; the secondary is set up as a slave */
	nums = 0;
	for (i = 0; i < spec->autocfg.dig_outs; i++) {
		hda_nid_t conn[4];
		err = snd_hda_get_connections(codec,
					      spec->autocfg.dig_out_pins[i],
					      conn, ARRAY_SIZE(conn));
		if (err <= 0)
			continue;
		dig_nid = conn[0]; /* assume the first element is audio-out */
		if (!nums) {
			spec->multiout.dig_out_nid = dig_nid;
			spec->dig_out_type = spec->autocfg.dig_out_type[0];
		} else {
			spec->multiout.slave_dig_outs = spec->slave_dig_outs;
			if (nums >= ARRAY_SIZE(spec->slave_dig_outs) - 1)
				break;
			spec->slave_dig_outs[nums - 1] = dig_nid;
		}
		nums++;
	}

	if (spec->autocfg.dig_in_pin) {
		dig_nid = codec->start_nid;
		for (i = 0; i < codec->num_nodes; i++, dig_nid++) {
			unsigned int wcaps = get_wcaps(codec, dig_nid);
			if (get_wcaps_type(wcaps) != AC_WID_AUD_IN)
				continue;
			if (!(wcaps & AC_WCAP_DIGITAL))
				continue;
			if (!(wcaps & AC_WCAP_CONN_LIST))
				continue;
			err = get_connection_index(codec, dig_nid,
						   spec->autocfg.dig_in_pin);
			if (err >= 0) {
				spec->dig_in_nid = dig_nid;
				break;
			}
		}
	}
}

/*
 * capture mixer elements
 */
static int alc_cap_vol_info(struct snd_kcontrol *kcontrol,
			    struct snd_ctl_elem_info *uinfo)
{
	struct hda_codec *codec = snd_kcontrol_chip(kcontrol);
	struct alc_spec *spec = codec->spec;
	unsigned long val;
	int err;

	mutex_lock(&codec->control_mutex);
	if (spec->vol_in_capsrc)
		val = HDA_COMPOSE_AMP_VAL(spec->capsrc_nids[0], 3, 0, HDA_OUTPUT);
	else
		val = HDA_COMPOSE_AMP_VAL(spec->adc_nids[0], 3, 0, HDA_INPUT);
	kcontrol->private_value = val;
	err = snd_hda_mixer_amp_volume_info(kcontrol, uinfo);
	mutex_unlock(&codec->control_mutex);
	return err;
}

static int alc_cap_vol_tlv(struct snd_kcontrol *kcontrol, int op_flag,
			   unsigned int size, unsigned int __user *tlv)
{
	struct hda_codec *codec = snd_kcontrol_chip(kcontrol);
	struct alc_spec *spec = codec->spec;
	unsigned long val;
	int err;

	mutex_lock(&codec->control_mutex);
	if (spec->vol_in_capsrc)
		val = HDA_COMPOSE_AMP_VAL(spec->capsrc_nids[0], 3, 0, HDA_OUTPUT);
	else
		val = HDA_COMPOSE_AMP_VAL(spec->adc_nids[0], 3, 0, HDA_INPUT);
	kcontrol->private_value = val;
	err = snd_hda_mixer_amp_tlv(kcontrol, op_flag, size, tlv);
	mutex_unlock(&codec->control_mutex);
	return err;
}

typedef int (*getput_call_t)(struct snd_kcontrol *kcontrol,
			     struct snd_ctl_elem_value *ucontrol);

static int alc_cap_getput_caller(struct snd_kcontrol *kcontrol,
				 struct snd_ctl_elem_value *ucontrol,
				 getput_call_t func, bool check_adc_switch)
{
	struct hda_codec *codec = snd_kcontrol_chip(kcontrol);
	struct alc_spec *spec = codec->spec;
	int i, err = 0;

	mutex_lock(&codec->control_mutex);
	if (check_adc_switch && spec->dyn_adc_switch) {
		for (i = 0; i < spec->num_adc_nids; i++) {
			kcontrol->private_value =
				HDA_COMPOSE_AMP_VAL(spec->adc_nids[i],
						    3, 0, HDA_INPUT);
			err = func(kcontrol, ucontrol);
			if (err < 0)
				goto error;
		}
	} else {
		i = snd_ctl_get_ioffidx(kcontrol, &ucontrol->id);
		if (spec->vol_in_capsrc)
			kcontrol->private_value =
				HDA_COMPOSE_AMP_VAL(spec->capsrc_nids[i],
						    3, 0, HDA_OUTPUT);
		else
			kcontrol->private_value =
				HDA_COMPOSE_AMP_VAL(spec->adc_nids[i],
						    3, 0, HDA_INPUT);
		err = func(kcontrol, ucontrol);
	}
 error:
	mutex_unlock(&codec->control_mutex);
	return err;
}

static int alc_cap_vol_get(struct snd_kcontrol *kcontrol,
			   struct snd_ctl_elem_value *ucontrol)
{
	return alc_cap_getput_caller(kcontrol, ucontrol,
				     snd_hda_mixer_amp_volume_get, false);
}

static int alc_cap_vol_put(struct snd_kcontrol *kcontrol,
			   struct snd_ctl_elem_value *ucontrol)
{
	return alc_cap_getput_caller(kcontrol, ucontrol,
				     snd_hda_mixer_amp_volume_put, true);
}

/* capture mixer elements */
#define alc_cap_sw_info		snd_ctl_boolean_stereo_info

static int alc_cap_sw_get(struct snd_kcontrol *kcontrol,
			  struct snd_ctl_elem_value *ucontrol)
{
	return alc_cap_getput_caller(kcontrol, ucontrol,
				     snd_hda_mixer_amp_switch_get, false);
}

static int alc_cap_sw_put(struct snd_kcontrol *kcontrol,
			  struct snd_ctl_elem_value *ucontrol)
{
	return alc_cap_getput_caller(kcontrol, ucontrol,
				     snd_hda_mixer_amp_switch_put, true);
}

#define _DEFINE_CAPMIX(num) \
	{ \
		.iface = SNDRV_CTL_ELEM_IFACE_MIXER, \
		.name = "Capture Switch", \
		.access = SNDRV_CTL_ELEM_ACCESS_READWRITE, \
		.count = num, \
		.info = alc_cap_sw_info, \
		.get = alc_cap_sw_get, \
		.put = alc_cap_sw_put, \
	}, \
	{ \
		.iface = SNDRV_CTL_ELEM_IFACE_MIXER, \
		.name = "Capture Volume", \
		.access = (SNDRV_CTL_ELEM_ACCESS_READWRITE | \
			   SNDRV_CTL_ELEM_ACCESS_TLV_READ | \
			   SNDRV_CTL_ELEM_ACCESS_TLV_CALLBACK), \
		.count = num, \
		.info = alc_cap_vol_info, \
		.get = alc_cap_vol_get, \
		.put = alc_cap_vol_put, \
		.tlv = { .c = alc_cap_vol_tlv }, \
	}

#define _DEFINE_CAPSRC(num) \
	{ \
		.iface = SNDRV_CTL_ELEM_IFACE_MIXER, \
		/* .name = "Capture Source", */ \
		.name = "Input Source", \
		.count = num, \
		.info = alc_mux_enum_info, \
		.get = alc_mux_enum_get, \
		.put = alc_mux_enum_put, \
	}

#define DEFINE_CAPMIX(num) \
static const struct snd_kcontrol_new alc_capture_mixer ## num[] = { \
	_DEFINE_CAPMIX(num),				      \
	_DEFINE_CAPSRC(num),				      \
	{ } /* end */					      \
}

#define DEFINE_CAPMIX_NOSRC(num) \
static const struct snd_kcontrol_new alc_capture_mixer_nosrc ## num[] = { \
	_DEFINE_CAPMIX(num),					    \
	{ } /* end */						    \
}

/* up to three ADCs */
DEFINE_CAPMIX(1);
DEFINE_CAPMIX(2);
DEFINE_CAPMIX(3);
DEFINE_CAPMIX_NOSRC(1);
DEFINE_CAPMIX_NOSRC(2);
DEFINE_CAPMIX_NOSRC(3);

/*
 * virtual master controls
 */

/*
 * slave controls for virtual master
 */
static const char * const alc_slave_vols[] = {
	"Front Playback Volume",
	"Surround Playback Volume",
	"Center Playback Volume",
	"LFE Playback Volume",
	"Side Playback Volume",
	"Headphone Playback Volume",
	"Speaker Playback Volume",
	"Mono Playback Volume",
	"Line-Out Playback Volume",
	"PCM Playback Volume",
	NULL,
};

static const char * const alc_slave_sws[] = {
	"Front Playback Switch",
	"Surround Playback Switch",
	"Center Playback Switch",
	"LFE Playback Switch",
	"Side Playback Switch",
	"Headphone Playback Switch",
	"Speaker Playback Switch",
	"Mono Playback Switch",
	"IEC958 Playback Switch",
	"Line-Out Playback Switch",
	"PCM Playback Switch",
	NULL,
};

/*
 * build control elements
 */

#define NID_MAPPING		(-1)

#define SUBDEV_SPEAKER_		(0 << 6)
#define SUBDEV_HP_		(1 << 6)
#define SUBDEV_LINE_		(2 << 6)
#define SUBDEV_SPEAKER(x)	(SUBDEV_SPEAKER_ | ((x) & 0x3f))
#define SUBDEV_HP(x)		(SUBDEV_HP_ | ((x) & 0x3f))
#define SUBDEV_LINE(x)		(SUBDEV_LINE_ | ((x) & 0x3f))

static void alc_free_kctls(struct hda_codec *codec);

#ifdef CONFIG_SND_HDA_INPUT_BEEP
/* additional beep mixers; the actual parameters are overwritten at build */
static const struct snd_kcontrol_new alc_beep_mixer[] = {
	HDA_CODEC_VOLUME("Beep Playback Volume", 0, 0, HDA_INPUT),
	HDA_CODEC_MUTE_BEEP("Beep Playback Switch", 0, 0, HDA_INPUT),
	{ } /* end */
};
#endif

static int alc_build_controls(struct hda_codec *codec)
{
	struct alc_spec *spec = codec->spec;
	struct snd_kcontrol *kctl = NULL;
	const struct snd_kcontrol_new *knew;
	int i, j, err;
	unsigned int u;
	hda_nid_t nid;

	for (i = 0; i < spec->num_mixers; i++) {
		err = snd_hda_add_new_ctls(codec, spec->mixers[i]);
		if (err < 0)
			return err;
	}
	if (spec->cap_mixer) {
		err = snd_hda_add_new_ctls(codec, spec->cap_mixer);
		if (err < 0)
			return err;
	}
	if (spec->multiout.dig_out_nid) {
		err = snd_hda_create_spdif_out_ctls(codec,
						    spec->multiout.dig_out_nid,
						    spec->multiout.dig_out_nid);
		if (err < 0)
			return err;
		if (!spec->no_analog) {
			err = snd_hda_create_spdif_share_sw(codec,
							    &spec->multiout);
			if (err < 0)
				return err;
			spec->multiout.share_spdif = 1;
		}
	}
	if (spec->dig_in_nid) {
		err = snd_hda_create_spdif_in_ctls(codec, spec->dig_in_nid);
		if (err < 0)
			return err;
	}

#ifdef CONFIG_SND_HDA_INPUT_BEEP
	/* create beep controls if needed */
	if (spec->beep_amp) {
		const struct snd_kcontrol_new *knew;
		for (knew = alc_beep_mixer; knew->name; knew++) {
			struct snd_kcontrol *kctl;
			kctl = snd_ctl_new1(knew, codec);
			if (!kctl)
				return -ENOMEM;
			kctl->private_value = spec->beep_amp;
			err = snd_hda_ctl_add(codec, 0, kctl);
			if (err < 0)
				return err;
		}
	}
#endif

	/* if we have no master control, let's create it */
	if (!spec->no_analog &&
	    !snd_hda_find_mixer_ctl(codec, "Master Playback Volume")) {
		unsigned int vmaster_tlv[4];
		snd_hda_set_vmaster_tlv(codec, spec->vmaster_nid,
					HDA_OUTPUT, vmaster_tlv);
		err = snd_hda_add_vmaster(codec, "Master Playback Volume",
					  vmaster_tlv, alc_slave_vols);
		if (err < 0)
			return err;
	}
	if (!spec->no_analog &&
	    !snd_hda_find_mixer_ctl(codec, "Master Playback Switch")) {
		err = snd_hda_add_vmaster(codec, "Master Playback Switch",
					  NULL, alc_slave_sws);
		if (err < 0)
			return err;
	}

	/* assign Capture Source enums to NID */
	if (spec->capsrc_nids || spec->adc_nids) {
		kctl = snd_hda_find_mixer_ctl(codec, "Capture Source");
		if (!kctl)
			kctl = snd_hda_find_mixer_ctl(codec, "Input Source");
		for (i = 0; kctl && i < kctl->count; i++) {
			const hda_nid_t *nids = spec->capsrc_nids;
			if (!nids)
				nids = spec->adc_nids;
			err = snd_hda_add_nid(codec, kctl, i, nids[i]);
			if (err < 0)
				return err;
		}
	}
	if (spec->cap_mixer && spec->adc_nids) {
		const char *kname = kctl ? kctl->id.name : NULL;
		for (knew = spec->cap_mixer; knew->name; knew++) {
			if (kname && strcmp(knew->name, kname) == 0)
				continue;
			kctl = snd_hda_find_mixer_ctl(codec, knew->name);
			for (i = 0; kctl && i < kctl->count; i++) {
				err = snd_hda_add_nid(codec, kctl, i,
						      spec->adc_nids[i]);
				if (err < 0)
					return err;
			}
		}
	}

	/* other nid->control mapping */
	for (i = 0; i < spec->num_mixers; i++) {
		for (knew = spec->mixers[i]; knew->name; knew++) {
			if (knew->iface != NID_MAPPING)
				continue;
			kctl = snd_hda_find_mixer_ctl(codec, knew->name);
			if (kctl == NULL)
				continue;
			u = knew->subdevice;
			for (j = 0; j < 4; j++, u >>= 8) {
				nid = u & 0x3f;
				if (nid == 0)
					continue;
				switch (u & 0xc0) {
				case SUBDEV_SPEAKER_:
					nid = spec->autocfg.speaker_pins[nid];
					break;
				case SUBDEV_LINE_:
					nid = spec->autocfg.line_out_pins[nid];
					break;
				case SUBDEV_HP_:
					nid = spec->autocfg.hp_pins[nid];
					break;
				default:
					continue;
				}
				err = snd_hda_add_nid(codec, kctl, 0, nid);
				if (err < 0)
					return err;
			}
			u = knew->private_value;
			for (j = 0; j < 4; j++, u >>= 8) {
				nid = u & 0xff;
				if (nid == 0)
					continue;
				err = snd_hda_add_nid(codec, kctl, 0, nid);
				if (err < 0)
					return err;
			}
		}
	}

	alc_free_kctls(codec); /* no longer needed */

	return 0;
}


/*
 * Common callbacks
 */

static void alc_init_special_input_src(struct hda_codec *codec);

static int alc_init(struct hda_codec *codec)
{
	struct alc_spec *spec = codec->spec;
	unsigned int i;

	alc_fix_pll(codec);
	alc_auto_init_amp(codec, spec->init_amp);

	for (i = 0; i < spec->num_init_verbs; i++)
		snd_hda_sequence_write(codec, spec->init_verbs[i]);
	alc_init_special_input_src(codec);

	if (spec->init_hook)
		spec->init_hook(codec);

	alc_apply_fixup(codec, ALC_FIXUP_ACT_INIT);

	hda_call_check_power_status(codec, 0x01);
	return 0;
}

static void alc_unsol_event(struct hda_codec *codec, unsigned int res)
{
	struct alc_spec *spec = codec->spec;

	if (spec->unsol_event)
		spec->unsol_event(codec, res);
}

#ifdef CONFIG_SND_HDA_POWER_SAVE
static int alc_check_power_status(struct hda_codec *codec, hda_nid_t nid)
{
	struct alc_spec *spec = codec->spec;
	return snd_hda_check_amp_list_power(codec, &spec->loopback, nid);
}
#endif

/*
 * Analog playback callbacks
 */
static int alc_playback_pcm_open(struct hda_pcm_stream *hinfo,
				    struct hda_codec *codec,
				    struct snd_pcm_substream *substream)
{
	struct alc_spec *spec = codec->spec;
	return snd_hda_multi_out_analog_open(codec, &spec->multiout, substream,
					     hinfo);
}

static int alc_playback_pcm_prepare(struct hda_pcm_stream *hinfo,
				       struct hda_codec *codec,
				       unsigned int stream_tag,
				       unsigned int format,
				       struct snd_pcm_substream *substream)
{
	struct alc_spec *spec = codec->spec;
	return snd_hda_multi_out_analog_prepare(codec, &spec->multiout,
						stream_tag, format, substream);
}

static int alc_playback_pcm_cleanup(struct hda_pcm_stream *hinfo,
				       struct hda_codec *codec,
				       struct snd_pcm_substream *substream)
{
	struct alc_spec *spec = codec->spec;
	return snd_hda_multi_out_analog_cleanup(codec, &spec->multiout);
}

/*
 * Digital out
 */
static int alc_dig_playback_pcm_open(struct hda_pcm_stream *hinfo,
					struct hda_codec *codec,
					struct snd_pcm_substream *substream)
{
	struct alc_spec *spec = codec->spec;
	return snd_hda_multi_out_dig_open(codec, &spec->multiout);
}

static int alc_dig_playback_pcm_prepare(struct hda_pcm_stream *hinfo,
					   struct hda_codec *codec,
					   unsigned int stream_tag,
					   unsigned int format,
					   struct snd_pcm_substream *substream)
{
	struct alc_spec *spec = codec->spec;
	return snd_hda_multi_out_dig_prepare(codec, &spec->multiout,
					     stream_tag, format, substream);
}

static int alc_dig_playback_pcm_cleanup(struct hda_pcm_stream *hinfo,
					   struct hda_codec *codec,
					   struct snd_pcm_substream *substream)
{
	struct alc_spec *spec = codec->spec;
	return snd_hda_multi_out_dig_cleanup(codec, &spec->multiout);
}

static int alc_dig_playback_pcm_close(struct hda_pcm_stream *hinfo,
					 struct hda_codec *codec,
					 struct snd_pcm_substream *substream)
{
	struct alc_spec *spec = codec->spec;
	return snd_hda_multi_out_dig_close(codec, &spec->multiout);
}

/*
 * Analog capture
 */
static int alc_alt_capture_pcm_prepare(struct hda_pcm_stream *hinfo,
				      struct hda_codec *codec,
				      unsigned int stream_tag,
				      unsigned int format,
				      struct snd_pcm_substream *substream)
{
	struct alc_spec *spec = codec->spec;

	snd_hda_codec_setup_stream(codec, spec->adc_nids[substream->number + 1],
				   stream_tag, 0, format);
	return 0;
}

static int alc_alt_capture_pcm_cleanup(struct hda_pcm_stream *hinfo,
				      struct hda_codec *codec,
				      struct snd_pcm_substream *substream)
{
	struct alc_spec *spec = codec->spec;

	snd_hda_codec_cleanup_stream(codec,
				     spec->adc_nids[substream->number + 1]);
	return 0;
}

/* analog capture with dynamic dual-adc changes */
static int dyn_adc_capture_pcm_prepare(struct hda_pcm_stream *hinfo,
				       struct hda_codec *codec,
				       unsigned int stream_tag,
				       unsigned int format,
				       struct snd_pcm_substream *substream)
{
	struct alc_spec *spec = codec->spec;
	spec->cur_adc = spec->adc_nids[spec->dyn_adc_idx[spec->cur_mux[0]]];
	spec->cur_adc_stream_tag = stream_tag;
	spec->cur_adc_format = format;
	snd_hda_codec_setup_stream(codec, spec->cur_adc, stream_tag, 0, format);
	return 0;
}

static int dyn_adc_capture_pcm_cleanup(struct hda_pcm_stream *hinfo,
				       struct hda_codec *codec,
				       struct snd_pcm_substream *substream)
{
	struct alc_spec *spec = codec->spec;
	snd_hda_codec_cleanup_stream(codec, spec->cur_adc);
	spec->cur_adc = 0;
	return 0;
}

static const struct hda_pcm_stream dyn_adc_pcm_analog_capture = {
	.substreams = 1,
	.channels_min = 2,
	.channels_max = 2,
	.nid = 0, /* fill later */
	.ops = {
		.prepare = dyn_adc_capture_pcm_prepare,
		.cleanup = dyn_adc_capture_pcm_cleanup
	},
};

/*
 */
static const struct hda_pcm_stream alc_pcm_analog_playback = {
	.substreams = 1,
	.channels_min = 2,
	.channels_max = 8,
	/* NID is set in alc_build_pcms */
	.ops = {
		.open = alc_playback_pcm_open,
		.prepare = alc_playback_pcm_prepare,
		.cleanup = alc_playback_pcm_cleanup
	},
};

static const struct hda_pcm_stream alc_pcm_analog_capture = {
	.substreams = 1,
	.channels_min = 2,
	.channels_max = 2,
	/* NID is set in alc_build_pcms */
};

static const struct hda_pcm_stream alc_pcm_analog_alt_playback = {
	.substreams = 1,
	.channels_min = 2,
	.channels_max = 2,
	/* NID is set in alc_build_pcms */
};

static const struct hda_pcm_stream alc_pcm_analog_alt_capture = {
	.substreams = 2, /* can be overridden */
	.channels_min = 2,
	.channels_max = 2,
	/* NID is set in alc_build_pcms */
	.ops = {
		.prepare = alc_alt_capture_pcm_prepare,
		.cleanup = alc_alt_capture_pcm_cleanup
	},
};

static const struct hda_pcm_stream alc_pcm_digital_playback = {
	.substreams = 1,
	.channels_min = 2,
	.channels_max = 2,
	/* NID is set in alc_build_pcms */
	.ops = {
		.open = alc_dig_playback_pcm_open,
		.close = alc_dig_playback_pcm_close,
		.prepare = alc_dig_playback_pcm_prepare,
		.cleanup = alc_dig_playback_pcm_cleanup
	},
};

static const struct hda_pcm_stream alc_pcm_digital_capture = {
	.substreams = 1,
	.channels_min = 2,
	.channels_max = 2,
	/* NID is set in alc_build_pcms */
};

/* Used by alc_build_pcms to flag that a PCM has no playback stream */
static const struct hda_pcm_stream alc_pcm_null_stream = {
	.substreams = 0,
	.channels_min = 0,
	.channels_max = 0,
};

static int alc_build_pcms(struct hda_codec *codec)
{
	struct alc_spec *spec = codec->spec;
	struct hda_pcm *info = spec->pcm_rec;
	const struct hda_pcm_stream *p;
	bool have_multi_adcs;
	int i;

	codec->num_pcms = 1;
	codec->pcm_info = info;

	if (spec->no_analog)
		goto skip_analog;

	snprintf(spec->stream_name_analog, sizeof(spec->stream_name_analog),
		 "%s Analog", codec->chip_name);
	info->name = spec->stream_name_analog;

	if (spec->multiout.dac_nids > 0) {
		p = spec->stream_analog_playback;
		if (!p)
			p = &alc_pcm_analog_playback;
		info->stream[SNDRV_PCM_STREAM_PLAYBACK] = *p;
		info->stream[SNDRV_PCM_STREAM_PLAYBACK].nid = spec->multiout.dac_nids[0];
	}
	if (spec->adc_nids) {
		p = spec->stream_analog_capture;
		if (!p) {
			if (spec->dyn_adc_switch)
				p = &dyn_adc_pcm_analog_capture;
			else
				p = &alc_pcm_analog_capture;
		}
		info->stream[SNDRV_PCM_STREAM_CAPTURE] = *p;
		info->stream[SNDRV_PCM_STREAM_CAPTURE].nid = spec->adc_nids[0];
	}

	if (spec->channel_mode) {
		info->stream[SNDRV_PCM_STREAM_PLAYBACK].channels_max = 0;
		for (i = 0; i < spec->num_channel_mode; i++) {
			if (spec->channel_mode[i].channels > info->stream[SNDRV_PCM_STREAM_PLAYBACK].channels_max) {
				info->stream[SNDRV_PCM_STREAM_PLAYBACK].channels_max = spec->channel_mode[i].channels;
			}
		}
	}

 skip_analog:
	/* SPDIF for stream index #1 */
	if (spec->multiout.dig_out_nid || spec->dig_in_nid) {
		snprintf(spec->stream_name_digital,
			 sizeof(spec->stream_name_digital),
			 "%s Digital", codec->chip_name);
		codec->num_pcms = 2;
	        codec->slave_dig_outs = spec->multiout.slave_dig_outs;
		info = spec->pcm_rec + 1;
		info->name = spec->stream_name_digital;
		if (spec->dig_out_type)
			info->pcm_type = spec->dig_out_type;
		else
			info->pcm_type = HDA_PCM_TYPE_SPDIF;
		if (spec->multiout.dig_out_nid) {
			p = spec->stream_digital_playback;
			if (!p)
				p = &alc_pcm_digital_playback;
			info->stream[SNDRV_PCM_STREAM_PLAYBACK] = *p;
			info->stream[SNDRV_PCM_STREAM_PLAYBACK].nid = spec->multiout.dig_out_nid;
		}
		if (spec->dig_in_nid) {
			p = spec->stream_digital_capture;
			if (!p)
				p = &alc_pcm_digital_capture;
			info->stream[SNDRV_PCM_STREAM_CAPTURE] = *p;
			info->stream[SNDRV_PCM_STREAM_CAPTURE].nid = spec->dig_in_nid;
		}
		/* FIXME: do we need this for all Realtek codec models? */
		codec->spdif_status_reset = 1;
	}

	if (spec->no_analog)
		return 0;

	/* If the use of more than one ADC is requested for the current
	 * model, configure a second analog capture-only PCM.
	 */
	have_multi_adcs = (spec->num_adc_nids > 1) &&
		!spec->dyn_adc_switch && !spec->auto_mic &&
		(!spec->input_mux || spec->input_mux->num_items > 1);
	/* Additional Analaog capture for index #2 */
	if (spec->alt_dac_nid || have_multi_adcs) {
		codec->num_pcms = 3;
		info = spec->pcm_rec + 2;
		info->name = spec->stream_name_analog;
		if (spec->alt_dac_nid) {
			p = spec->stream_analog_alt_playback;
			if (!p)
				p = &alc_pcm_analog_alt_playback;
			info->stream[SNDRV_PCM_STREAM_PLAYBACK] = *p;
			info->stream[SNDRV_PCM_STREAM_PLAYBACK].nid =
				spec->alt_dac_nid;
		} else {
			info->stream[SNDRV_PCM_STREAM_PLAYBACK] =
				alc_pcm_null_stream;
			info->stream[SNDRV_PCM_STREAM_PLAYBACK].nid = 0;
		}
		if (have_multi_adcs) {
			p = spec->stream_analog_alt_capture;
			if (!p)
				p = &alc_pcm_analog_alt_capture;
			info->stream[SNDRV_PCM_STREAM_CAPTURE] = *p;
			info->stream[SNDRV_PCM_STREAM_CAPTURE].nid =
				spec->adc_nids[1];
			info->stream[SNDRV_PCM_STREAM_CAPTURE].substreams =
				spec->num_adc_nids - 1;
		} else {
			info->stream[SNDRV_PCM_STREAM_CAPTURE] =
				alc_pcm_null_stream;
			info->stream[SNDRV_PCM_STREAM_CAPTURE].nid = 0;
		}
	}

	return 0;
}

static inline void alc_shutup(struct hda_codec *codec)
{
	struct alc_spec *spec = codec->spec;

	if (spec && spec->shutup)
		spec->shutup(codec);
	snd_hda_shutup_pins(codec);
}

static void alc_free_kctls(struct hda_codec *codec)
{
	struct alc_spec *spec = codec->spec;

	if (spec->kctls.list) {
		struct snd_kcontrol_new *kctl = spec->kctls.list;
		int i;
		for (i = 0; i < spec->kctls.used; i++)
			kfree(kctl[i].name);
	}
	snd_array_free(&spec->kctls);
}

static void alc_free_bind_ctls(struct hda_codec *codec)
{
	struct alc_spec *spec = codec->spec;
	if (spec->bind_ctls.list) {
		struct hda_bind_ctls **ctl = spec->bind_ctls.list;
		int i;
		for (i = 0; i < spec->bind_ctls.used; i++)
			kfree(ctl[i]);
	}
	snd_array_free(&spec->bind_ctls);
}

static void alc_free(struct hda_codec *codec)
{
	struct alc_spec *spec = codec->spec;

	if (!spec)
		return;

	alc_shutup(codec);
	snd_hda_input_jack_free(codec);
	alc_free_kctls(codec);
	alc_free_bind_ctls(codec);
	kfree(spec);
	snd_hda_detach_beep_device(codec);
}

#ifdef CONFIG_SND_HDA_POWER_SAVE
static void alc_power_eapd(struct hda_codec *codec)
{
	alc_auto_setup_eapd(codec, false);
}

static int alc_suspend(struct hda_codec *codec, pm_message_t state)
{
	struct alc_spec *spec = codec->spec;
	alc_shutup(codec);
	if (spec && spec->power_hook)
		spec->power_hook(codec);
	return 0;
}
#endif

#ifdef CONFIG_PM
static int alc_resume(struct hda_codec *codec)
{
	msleep(150); /* to avoid pop noise */
	codec->patch_ops.init(codec);
	snd_hda_codec_resume_amp(codec);
	snd_hda_codec_resume_cache(codec);
	hda_call_check_power_status(codec, 0x01);
	return 0;
}
#endif

/*
 */
static const struct hda_codec_ops alc_patch_ops = {
	.build_controls = alc_build_controls,
	.build_pcms = alc_build_pcms,
	.init = alc_init,
	.free = alc_free,
	.unsol_event = alc_unsol_event,
#ifdef CONFIG_PM
	.resume = alc_resume,
#endif
#ifdef CONFIG_SND_HDA_POWER_SAVE
	.suspend = alc_suspend,
	.check_power_status = alc_check_power_status,
#endif
	.reboot_notify = alc_shutup,
};

/* replace the codec chip_name with the given string */
static int alc_codec_rename(struct hda_codec *codec, const char *name)
{
	kfree(codec->chip_name);
	codec->chip_name = kstrdup(name, GFP_KERNEL);
	if (!codec->chip_name) {
		alc_free(codec);
		return -ENOMEM;
	}
	return 0;
}

/*
 * Rename codecs appropriately from COEF value
 */
struct alc_codec_rename_table {
	unsigned int vendor_id;
	unsigned short coef_mask;
	unsigned short coef_bits;
	const char *name;
};

static struct alc_codec_rename_table rename_tbl[] = {
	{ 0x10ec0269, 0xfff0, 0x3010, "ALC277" },
	{ 0x10ec0269, 0xf0f0, 0x2010, "ALC259" },
	{ 0x10ec0269, 0xf0f0, 0x3010, "ALC258" },
	{ 0x10ec0269, 0x00f0, 0x0010, "ALC269VB" },
	{ 0x10ec0269, 0xffff, 0xa023, "ALC259" },
	{ 0x10ec0269, 0xffff, 0x6023, "ALC281X" },
	{ 0x10ec0269, 0x00f0, 0x0020, "ALC269VC" },
	{ 0x10ec0887, 0x00f0, 0x0030, "ALC887-VD" },
	{ 0x10ec0888, 0x00f0, 0x0030, "ALC888-VD" },
	{ 0x10ec0888, 0xf0f0, 0x3020, "ALC886" },
	{ 0x10ec0899, 0x2000, 0x2000, "ALC899" },
	{ 0x10ec0892, 0xffff, 0x8020, "ALC661" },
	{ 0x10ec0892, 0xffff, 0x8011, "ALC661" },
	{ 0x10ec0892, 0xffff, 0x4011, "ALC656" },
	{ } /* terminator */
};

static int alc_codec_rename_from_preset(struct hda_codec *codec)
{
	const struct alc_codec_rename_table *p;

	for (p = rename_tbl; p->vendor_id; p++) {
		if (p->vendor_id != codec->vendor_id)
			continue;
		if ((alc_get_coef0(codec) & p->coef_mask) == p->coef_bits)
			return alc_codec_rename(codec, p->name);
	}
	return 0;
}

/*
 * Automatic parse of I/O pins from the BIOS configuration
 */

enum {
	ALC_CTL_WIDGET_VOL,
	ALC_CTL_WIDGET_MUTE,
	ALC_CTL_BIND_MUTE,
	ALC_CTL_BIND_VOL,
	ALC_CTL_BIND_SW,
};
static const struct snd_kcontrol_new alc_control_templates[] = {
	HDA_CODEC_VOLUME(NULL, 0, 0, 0),
	HDA_CODEC_MUTE(NULL, 0, 0, 0),
	HDA_BIND_MUTE(NULL, 0, 0, 0),
	HDA_BIND_VOL(NULL, 0),
	HDA_BIND_SW(NULL, 0),
};

/* add dynamic controls */
static int add_control(struct alc_spec *spec, int type, const char *name,
		       int cidx, unsigned long val)
{
	struct snd_kcontrol_new *knew;

	knew = alc_kcontrol_new(spec);
	if (!knew)
		return -ENOMEM;
	*knew = alc_control_templates[type];
	knew->name = kstrdup(name, GFP_KERNEL);
	if (!knew->name)
		return -ENOMEM;
	knew->index = cidx;
	if (get_amp_nid_(val))
		knew->subdevice = HDA_SUBDEV_AMP_FLAG;
	knew->private_value = val;
	return 0;
}

static int add_control_with_pfx(struct alc_spec *spec, int type,
				const char *pfx, const char *dir,
				const char *sfx, int cidx, unsigned long val)
{
	char name[32];
	snprintf(name, sizeof(name), "%s %s %s", pfx, dir, sfx);
	return add_control(spec, type, name, cidx, val);
}

#define add_pb_vol_ctrl(spec, type, pfx, val)			\
	add_control_with_pfx(spec, type, pfx, "Playback", "Volume", 0, val)
#define add_pb_sw_ctrl(spec, type, pfx, val)			\
	add_control_with_pfx(spec, type, pfx, "Playback", "Switch", 0, val)
#define __add_pb_vol_ctrl(spec, type, pfx, cidx, val)			\
	add_control_with_pfx(spec, type, pfx, "Playback", "Volume", cidx, val)
#define __add_pb_sw_ctrl(spec, type, pfx, cidx, val)			\
	add_control_with_pfx(spec, type, pfx, "Playback", "Switch", cidx, val)

static const char * const channel_name[4] = {
	"Front", "Surround", "CLFE", "Side"
};

static const char *alc_get_line_out_pfx(struct alc_spec *spec, int ch,
					bool can_be_master, int *index)
{
	struct auto_pin_cfg *cfg = &spec->autocfg;

	*index = 0;
	if (cfg->line_outs == 1 && !spec->multi_ios &&
	    !cfg->hp_outs && !cfg->speaker_outs && can_be_master)
		return "Master";

	switch (cfg->line_out_type) {
	case AUTO_PIN_SPEAKER_OUT:
		if (cfg->line_outs == 1)
			return "Speaker";
		break;
	case AUTO_PIN_HP_OUT:
		/* for multi-io case, only the primary out */
		if (ch && spec->multi_ios)
			break;
		*index = ch;
		return "Headphone";
	default:
		if (cfg->line_outs == 1 && !spec->multi_ios)
			return "PCM";
		break;
	}
	if (snd_BUG_ON(ch >= ARRAY_SIZE(channel_name)))
		return "PCM";

	return channel_name[ch];
}

/* create input playback/capture controls for the given pin */
static int new_analog_input(struct alc_spec *spec, hda_nid_t pin,
			    const char *ctlname, int ctlidx,
			    int idx, hda_nid_t mix_nid)
{
	int err;

	err = __add_pb_vol_ctrl(spec, ALC_CTL_WIDGET_VOL, ctlname, ctlidx,
			  HDA_COMPOSE_AMP_VAL(mix_nid, 3, idx, HDA_INPUT));
	if (err < 0)
		return err;
	err = __add_pb_sw_ctrl(spec, ALC_CTL_WIDGET_MUTE, ctlname, ctlidx,
			  HDA_COMPOSE_AMP_VAL(mix_nid, 3, idx, HDA_INPUT));
	if (err < 0)
		return err;
	return 0;
}

static int alc_is_input_pin(struct hda_codec *codec, hda_nid_t nid)
{
	unsigned int pincap = snd_hda_query_pin_caps(codec, nid);
	return (pincap & AC_PINCAP_IN) != 0;
}

/* Parse the codec tree and retrieve ADCs and corresponding capsrc MUXs */
static int alc_auto_fill_adc_caps(struct hda_codec *codec)
{
	struct alc_spec *spec = codec->spec;
	hda_nid_t nid;
	hda_nid_t *adc_nids = spec->private_adc_nids;
	hda_nid_t *cap_nids = spec->private_capsrc_nids;
	int max_nums = ARRAY_SIZE(spec->private_adc_nids);
	int i, nums = 0;

	if (spec->shared_mic_hp)
		max_nums = 1; /* no multi streams with the shared HP/mic */

	nid = codec->start_nid;
	for (i = 0; i < codec->num_nodes; i++, nid++) {
		hda_nid_t src;
		const hda_nid_t *list;
		unsigned int caps = get_wcaps(codec, nid);
		int type = get_wcaps_type(caps);

		if (type != AC_WID_AUD_IN || (caps & AC_WCAP_DIGITAL))
			continue;
		adc_nids[nums] = nid;
		cap_nids[nums] = nid;
		src = nid;
		for (;;) {
			int n;
			type = get_wcaps_type(get_wcaps(codec, src));
			if (type == AC_WID_PIN)
				break;
			if (type == AC_WID_AUD_SEL) {
				cap_nids[nums] = src;
				break;
			}
			n = snd_hda_get_conn_list(codec, src, &list);
			if (n > 1) {
				cap_nids[nums] = src;
				break;
			} else if (n != 1)
				break;
			src = *list;
		}
		if (++nums >= max_nums)
			break;
	}
	spec->adc_nids = spec->private_adc_nids;
	spec->capsrc_nids = spec->private_capsrc_nids;
	spec->num_adc_nids = nums;
	return nums;
}

/* create playback/capture controls for input pins */
static int alc_auto_create_input_ctls(struct hda_codec *codec)
{
	struct alc_spec *spec = codec->spec;
	const struct auto_pin_cfg *cfg = &spec->autocfg;
	hda_nid_t mixer = spec->mixer_nid;
	struct hda_input_mux *imux = &spec->private_imux[0];
	int num_adcs;
	int i, c, err, idx, type_idx = 0;
	const char *prev_label = NULL;

	num_adcs = alc_auto_fill_adc_caps(codec);
	if (num_adcs < 0)
		return 0;

	for (i = 0; i < cfg->num_inputs; i++) {
		hda_nid_t pin;
		const char *label;

		pin = cfg->inputs[i].pin;
		if (!alc_is_input_pin(codec, pin))
			continue;

		label = hda_get_autocfg_input_label(codec, cfg, i);
		if (spec->shared_mic_hp && !strcmp(label, "Misc"))
			label = "Headphone Mic";
		if (prev_label && !strcmp(label, prev_label))
			type_idx++;
		else
			type_idx = 0;
		prev_label = label;

		if (mixer) {
			idx = get_connection_index(codec, mixer, pin);
			if (idx >= 0) {
				err = new_analog_input(spec, pin,
						       label, type_idx,
						       idx, mixer);
				if (err < 0)
					return err;
			}
		}

		for (c = 0; c < num_adcs; c++) {
			hda_nid_t cap = spec->capsrc_nids ?
				spec->capsrc_nids[c] : spec->adc_nids[c];
			idx = get_connection_index(codec, cap, pin);
			if (idx >= 0) {
				spec->imux_pins[imux->num_items] = pin;
				snd_hda_add_imux_item(imux, label, idx, NULL);
				break;
			}
		}
	}

	spec->num_mux_defs = 1;
	spec->input_mux = imux;

	return 0;
}

/* create a shared input with the headphone out */
static int alc_auto_create_shared_input(struct hda_codec *codec)
{
	struct alc_spec *spec = codec->spec;
	struct auto_pin_cfg *cfg = &spec->autocfg;
	unsigned int defcfg;
	hda_nid_t nid;

	/* only one internal input pin? */
	if (cfg->num_inputs != 1)
		return 0;
	defcfg = snd_hda_codec_get_pincfg(codec, cfg->inputs[0].pin);
	if (snd_hda_get_input_pin_attr(defcfg) != INPUT_PIN_ATTR_INT)
		return 0;

	if (cfg->hp_outs == 1 && cfg->line_out_type == AUTO_PIN_SPEAKER_OUT)
		nid = cfg->hp_pins[0]; /* OK, we have a single HP-out */
	else if (cfg->line_outs == 1 && cfg->line_out_type == AUTO_PIN_HP_OUT)
		nid = cfg->line_out_pins[0]; /* OK, we have a single line-out */
	else
		return 0; /* both not available */

	if (!(snd_hda_query_pin_caps(codec, nid) & AC_PINCAP_IN))
		return 0; /* no input */

	cfg->inputs[1].pin = nid;
	cfg->inputs[1].type = AUTO_PIN_MIC;
	cfg->num_inputs = 2;
	spec->shared_mic_hp = 1;
	snd_printdd("realtek: Enable shared I/O jack on NID 0x%x\n", nid);
	return 0;
}

static void alc_set_pin_output(struct hda_codec *codec, hda_nid_t nid,
			       unsigned int pin_type)
{
	snd_hda_codec_write(codec, nid, 0, AC_VERB_SET_PIN_WIDGET_CONTROL,
			    pin_type);
	/* unmute pin */
	if (nid_has_mute(codec, nid, HDA_OUTPUT))
		snd_hda_codec_write(codec, nid, 0, AC_VERB_SET_AMP_GAIN_MUTE,
			    AMP_OUT_UNMUTE);
}

static int get_pin_type(int line_out_type)
{
	if (line_out_type == AUTO_PIN_HP_OUT)
		return PIN_HP;
	else
		return PIN_OUT;
}

static void alc_auto_init_analog_input(struct hda_codec *codec)
{
	struct alc_spec *spec = codec->spec;
	struct auto_pin_cfg *cfg = &spec->autocfg;
	int i;

	for (i = 0; i < cfg->num_inputs; i++) {
		hda_nid_t nid = cfg->inputs[i].pin;
		if (alc_is_input_pin(codec, nid)) {
			alc_set_input_pin(codec, nid, cfg->inputs[i].type);
			if (get_wcaps(codec, nid) & AC_WCAP_OUT_AMP)
				snd_hda_codec_write(codec, nid, 0,
						    AC_VERB_SET_AMP_GAIN_MUTE,
						    AMP_OUT_MUTE);
		}
	}

	/* mute all loopback inputs */
	if (spec->mixer_nid) {
		int nums = snd_hda_get_conn_list(codec, spec->mixer_nid, NULL);
		for (i = 0; i < nums; i++)
			snd_hda_codec_write(codec, spec->mixer_nid, 0,
					    AC_VERB_SET_AMP_GAIN_MUTE,
					    AMP_IN_MUTE(i));
	}
}

/* convert from MIX nid to DAC */
static hda_nid_t alc_auto_mix_to_dac(struct hda_codec *codec, hda_nid_t nid)
{
	hda_nid_t list[5];
	int i, num;

	if (get_wcaps_type(get_wcaps(codec, nid)) == AC_WID_AUD_OUT)
		return nid;
	num = snd_hda_get_connections(codec, nid, list, ARRAY_SIZE(list));
	for (i = 0; i < num; i++) {
		if (get_wcaps_type(get_wcaps(codec, list[i])) == AC_WID_AUD_OUT)
			return list[i];
	}
	return 0;
}

/* go down to the selector widget before the mixer */
static hda_nid_t alc_go_down_to_selector(struct hda_codec *codec, hda_nid_t pin)
{
	hda_nid_t srcs[5];
	int num = snd_hda_get_connections(codec, pin, srcs,
					  ARRAY_SIZE(srcs));
	if (num != 1 ||
	    get_wcaps_type(get_wcaps(codec, srcs[0])) != AC_WID_AUD_SEL)
		return pin;
	return srcs[0];
}

/* get MIX nid connected to the given pin targeted to DAC */
static hda_nid_t alc_auto_dac_to_mix(struct hda_codec *codec, hda_nid_t pin,
				   hda_nid_t dac)
{
	hda_nid_t mix[5];
	int i, num;

	pin = alc_go_down_to_selector(codec, pin);
	num = snd_hda_get_connections(codec, pin, mix, ARRAY_SIZE(mix));
	for (i = 0; i < num; i++) {
		if (alc_auto_mix_to_dac(codec, mix[i]) == dac)
			return mix[i];
	}
	return 0;
}

/* select the connection from pin to DAC if needed */
static int alc_auto_select_dac(struct hda_codec *codec, hda_nid_t pin,
			       hda_nid_t dac)
{
	hda_nid_t mix[5];
	int i, num;

	pin = alc_go_down_to_selector(codec, pin);
	num = snd_hda_get_connections(codec, pin, mix, ARRAY_SIZE(mix));
	if (num < 2)
		return 0;
	for (i = 0; i < num; i++) {
		if (alc_auto_mix_to_dac(codec, mix[i]) == dac) {
			snd_hda_codec_update_cache(codec, pin, 0,
						   AC_VERB_SET_CONNECT_SEL, i);
			return 0;
		}
	}
	return 0;
}

/* look for an empty DAC slot */
static hda_nid_t alc_auto_look_for_dac(struct hda_codec *codec, hda_nid_t pin)
{
	struct alc_spec *spec = codec->spec;
	hda_nid_t srcs[5];
	int i, num;

	pin = alc_go_down_to_selector(codec, pin);
	num = snd_hda_get_connections(codec, pin, srcs, ARRAY_SIZE(srcs));
	for (i = 0; i < num; i++) {
		hda_nid_t nid = alc_auto_mix_to_dac(codec, srcs[i]);
		if (!nid)
			continue;
		if (found_in_nid_list(nid, spec->multiout.dac_nids,
				      spec->multiout.num_dacs))
			continue;
		if (found_in_nid_list(nid, spec->multiout.hp_out_nid,
				      ARRAY_SIZE(spec->multiout.hp_out_nid)))
		    continue;
		if (found_in_nid_list(nid, spec->multiout.extra_out_nid,
				      ARRAY_SIZE(spec->multiout.extra_out_nid)))
		    continue;
		return nid;
	}
	return 0;
}

/* check whether the DAC is reachable from the pin */
static bool alc_auto_is_dac_reachable(struct hda_codec *codec,
				      hda_nid_t pin, hda_nid_t dac)
{
	hda_nid_t srcs[5];
	int i, num;

	pin = alc_go_down_to_selector(codec, pin);
	num = snd_hda_get_connections(codec, pin, srcs, ARRAY_SIZE(srcs));
	for (i = 0; i < num; i++) {
		hda_nid_t nid = alc_auto_mix_to_dac(codec, srcs[i]);
		if (nid == dac)
			return true;
	}
	return false;
}

static hda_nid_t get_dac_if_single(struct hda_codec *codec, hda_nid_t pin)
{
	hda_nid_t sel = alc_go_down_to_selector(codec, pin);
	if (snd_hda_get_conn_list(codec, sel, NULL) == 1)
		return alc_auto_look_for_dac(codec, pin);
	return 0;
}

static int alc_auto_fill_extra_dacs(struct hda_codec *codec, int num_outs,
				    const hda_nid_t *pins, hda_nid_t *dacs)
{
	int i;

	if (num_outs && !dacs[0]) {
		dacs[0] = alc_auto_look_for_dac(codec, pins[0]);
		if (!dacs[0])
			return 0;
	}

	for (i = 1; i < num_outs; i++)
		dacs[i] = get_dac_if_single(codec, pins[i]);
	for (i = 1; i < num_outs; i++) {
		if (!dacs[i])
			dacs[i] = alc_auto_look_for_dac(codec, pins[i]);
	}
	return 0;
}

static int alc_auto_fill_multi_ios(struct hda_codec *codec,
				   unsigned int location, int offset);

/* fill in the dac_nids table from the parsed pin configuration */
static int alc_auto_fill_dac_nids(struct hda_codec *codec)
{
	struct alc_spec *spec = codec->spec;
	const struct auto_pin_cfg *cfg = &spec->autocfg;
	unsigned int location, defcfg;
	int num_pins;
	bool redone = false;
	int i;

 again:
	/* set num_dacs once to full for alc_auto_look_for_dac() */
	spec->multiout.num_dacs = cfg->line_outs;
	spec->multiout.hp_out_nid[0] = 0;
	spec->multiout.extra_out_nid[0] = 0;
	memset(spec->private_dac_nids, 0, sizeof(spec->private_dac_nids));
	spec->multiout.dac_nids = spec->private_dac_nids;

	/* fill hard-wired DACs first */
	if (!redone) {
		for (i = 0; i < cfg->line_outs; i++)
			spec->private_dac_nids[i] =
				get_dac_if_single(codec, cfg->line_out_pins[i]);
		if (cfg->hp_outs)
			spec->multiout.hp_out_nid[0] =
				get_dac_if_single(codec, cfg->hp_pins[0]);
		if (cfg->speaker_outs)
			spec->multiout.extra_out_nid[0] =
				get_dac_if_single(codec, cfg->speaker_pins[0]);
	}

	for (i = 0; i < cfg->line_outs; i++) {
		hda_nid_t pin = cfg->line_out_pins[i];
		if (spec->private_dac_nids[i])
			continue;
		spec->private_dac_nids[i] = alc_auto_look_for_dac(codec, pin);
		if (!spec->private_dac_nids[i] && !redone) {
			/* if we can't find primary DACs, re-probe without
			 * checking the hard-wired DACs
			 */
			redone = true;
			goto again;
		}
	}

	/* re-count num_dacs and squash invalid entries */
	spec->multiout.num_dacs = 0;
	for (i = 0; i < cfg->line_outs; i++) {
		if (spec->private_dac_nids[i])
			spec->multiout.num_dacs++;
		else
			memmove(spec->private_dac_nids + i,
				spec->private_dac_nids + i + 1,
				sizeof(hda_nid_t) * (cfg->line_outs - i - 1));
	}

	if (cfg->line_outs == 1 && cfg->line_out_type != AUTO_PIN_SPEAKER_OUT) {
		/* try to fill multi-io first */
		defcfg = snd_hda_codec_get_pincfg(codec, cfg->line_out_pins[0]);
		location = get_defcfg_location(defcfg);

		num_pins = alc_auto_fill_multi_ios(codec, location, 0);
		if (num_pins > 0) {
			spec->multi_ios = num_pins;
			spec->ext_channel_count = 2;
			spec->multiout.num_dacs = num_pins + 1;
		}
	}

	if (cfg->line_out_type != AUTO_PIN_HP_OUT)
		alc_auto_fill_extra_dacs(codec, cfg->hp_outs, cfg->hp_pins,
				 spec->multiout.hp_out_nid);
	if (cfg->line_out_type != AUTO_PIN_SPEAKER_OUT)
		alc_auto_fill_extra_dacs(codec, cfg->speaker_outs, cfg->speaker_pins,
				 spec->multiout.extra_out_nid);

	if (!spec->multi_ios &&
	    cfg->line_out_type == AUTO_PIN_SPEAKER_OUT &&
	    cfg->hp_outs) {
		/* try multi-ios with HP + inputs */
		defcfg = snd_hda_codec_get_pincfg(codec, cfg->hp_pins[0]);
		location = get_defcfg_location(defcfg);

		num_pins = alc_auto_fill_multi_ios(codec, location, 1);
		if (num_pins > 0) {
			spec->multi_ios = num_pins;
			spec->ext_channel_count = 2;
			spec->multiout.num_dacs = num_pins + 1;
		}
	}

	return 0;
}

static inline unsigned int get_ctl_pos(unsigned int data)
{
	hda_nid_t nid = get_amp_nid_(data);
	unsigned int dir = get_amp_direction_(data);
	return (nid << 1) | dir;
}

#define is_ctl_used(bits, data) \
	test_bit(get_ctl_pos(data), bits)
#define mark_ctl_usage(bits, data) \
	set_bit(get_ctl_pos(data), bits)

static int alc_auto_add_vol_ctl(struct hda_codec *codec,
			      const char *pfx, int cidx,
			      hda_nid_t nid, unsigned int chs)
{
	struct alc_spec *spec = codec->spec;
	unsigned int val;
	if (!nid)
		return 0;
	val = HDA_COMPOSE_AMP_VAL(nid, chs, 0, HDA_OUTPUT);
	if (is_ctl_used(spec->vol_ctls, val) && chs != 2) /* exclude LFE */
		return 0;
	mark_ctl_usage(spec->vol_ctls, val);
	return __add_pb_vol_ctrl(codec->spec, ALC_CTL_WIDGET_VOL, pfx, cidx,
				 val);
}

#define alc_auto_add_stereo_vol(codec, pfx, cidx, nid)	\
	alc_auto_add_vol_ctl(codec, pfx, cidx, nid, 3)

/* create a mute-switch for the given mixer widget;
 * if it has multiple sources (e.g. DAC and loopback), create a bind-mute
 */
static int alc_auto_add_sw_ctl(struct hda_codec *codec,
			     const char *pfx, int cidx,
			     hda_nid_t nid, unsigned int chs)
{
	struct alc_spec *spec = codec->spec;
	int wid_type;
	int type;
	unsigned long val;
	if (!nid)
		return 0;
	wid_type = get_wcaps_type(get_wcaps(codec, nid));
	if (wid_type == AC_WID_PIN || wid_type == AC_WID_AUD_OUT) {
		type = ALC_CTL_WIDGET_MUTE;
		val = HDA_COMPOSE_AMP_VAL(nid, chs, 0, HDA_OUTPUT);
	} else if (snd_hda_get_conn_list(codec, nid, NULL) == 1) {
		type = ALC_CTL_WIDGET_MUTE;
		val = HDA_COMPOSE_AMP_VAL(nid, chs, 0, HDA_INPUT);
	} else {
		type = ALC_CTL_BIND_MUTE;
		val = HDA_COMPOSE_AMP_VAL(nid, chs, 2, HDA_INPUT);
	}
	if (is_ctl_used(spec->sw_ctls, val) && chs != 2) /* exclude LFE */
		return 0;
	mark_ctl_usage(spec->sw_ctls, val);
	return __add_pb_sw_ctrl(codec->spec, type, pfx, cidx, val);
}

#define alc_auto_add_stereo_sw(codec, pfx, cidx, nid)	\
	alc_auto_add_sw_ctl(codec, pfx, cidx, nid, 3)

static hda_nid_t alc_look_for_out_mute_nid(struct hda_codec *codec,
					   hda_nid_t pin, hda_nid_t dac)
{
	hda_nid_t mix = alc_auto_dac_to_mix(codec, pin, dac);
	if (nid_has_mute(codec, pin, HDA_OUTPUT))
		return pin;
	else if (mix && nid_has_mute(codec, mix, HDA_INPUT))
		return mix;
	else if (nid_has_mute(codec, dac, HDA_OUTPUT))
		return dac;
	return 0;
}

static hda_nid_t alc_look_for_out_vol_nid(struct hda_codec *codec,
					  hda_nid_t pin, hda_nid_t dac)
{
	hda_nid_t mix = alc_auto_dac_to_mix(codec, pin, dac);
	if (nid_has_volume(codec, dac, HDA_OUTPUT))
		return dac;
	else if (nid_has_volume(codec, mix, HDA_OUTPUT))
		return mix;
	else if (nid_has_volume(codec, pin, HDA_OUTPUT))
		return pin;
	return 0;
}

/* add playback controls from the parsed DAC table */
static int alc_auto_create_multi_out_ctls(struct hda_codec *codec,
					     const struct auto_pin_cfg *cfg)
{
	struct alc_spec *spec = codec->spec;
	int i, err, noutputs;

	noutputs = cfg->line_outs;
	if (spec->multi_ios > 0)
		noutputs += spec->multi_ios;

	for (i = 0; i < noutputs; i++) {
		const char *name;
		int index;
		hda_nid_t dac, pin;
		hda_nid_t sw, vol;

		dac = spec->multiout.dac_nids[i];
		if (!dac)
			continue;
		if (i >= cfg->line_outs)
			pin = spec->multi_io[i - 1].pin;
		else
			pin = cfg->line_out_pins[i];

		sw = alc_look_for_out_mute_nid(codec, pin, dac);
		vol = alc_look_for_out_vol_nid(codec, pin, dac);
		name = alc_get_line_out_pfx(spec, i, true, &index);
		if (!name || !strcmp(name, "CLFE")) {
			/* Center/LFE */
			err = alc_auto_add_vol_ctl(codec, "Center", 0, vol, 1);
			if (err < 0)
				return err;
			err = alc_auto_add_vol_ctl(codec, "LFE", 0, vol, 2);
			if (err < 0)
				return err;
			err = alc_auto_add_sw_ctl(codec, "Center", 0, sw, 1);
			if (err < 0)
				return err;
			err = alc_auto_add_sw_ctl(codec, "LFE", 0, sw, 2);
			if (err < 0)
				return err;
		} else {
			err = alc_auto_add_stereo_vol(codec, name, index, vol);
			if (err < 0)
				return err;
			err = alc_auto_add_stereo_sw(codec, name, index, sw);
			if (err < 0)
				return err;
		}
	}
	return 0;
}

static int alc_auto_create_extra_out(struct hda_codec *codec, hda_nid_t pin,
				     hda_nid_t dac, const char *pfx)
{
	struct alc_spec *spec = codec->spec;
	hda_nid_t sw, vol;
	int err;

	if (!dac) {
		unsigned int val;
		/* the corresponding DAC is already occupied */
		if (!(get_wcaps(codec, pin) & AC_WCAP_OUT_AMP))
			return 0; /* no way */
		/* create a switch only */
		val = HDA_COMPOSE_AMP_VAL(pin, 3, 0, HDA_OUTPUT);
		if (is_ctl_used(spec->sw_ctls, val))
			return 0; /* already created */
		mark_ctl_usage(spec->sw_ctls, val);
		return add_pb_sw_ctrl(spec, ALC_CTL_WIDGET_MUTE, pfx, val);
	}

	sw = alc_look_for_out_mute_nid(codec, pin, dac);
	vol = alc_look_for_out_vol_nid(codec, pin, dac);
	err = alc_auto_add_stereo_vol(codec, pfx, 0, vol);
	if (err < 0)
		return err;
	err = alc_auto_add_stereo_sw(codec, pfx, 0, sw);
	if (err < 0)
		return err;
	return 0;
}

static struct hda_bind_ctls *new_bind_ctl(struct hda_codec *codec,
					  unsigned int nums,
					  struct hda_ctl_ops *ops)
{
	struct alc_spec *spec = codec->spec;
	struct hda_bind_ctls **ctlp, *ctl;
	snd_array_init(&spec->bind_ctls, sizeof(ctl), 8);
	ctlp = snd_array_new(&spec->bind_ctls);
	if (!ctlp)
		return NULL;
	ctl = kzalloc(sizeof(*ctl) + sizeof(long) * (nums + 1), GFP_KERNEL);
	*ctlp = ctl;
	if (ctl)
		ctl->ops = ops;
	return ctl;
}

/* add playback controls for speaker and HP outputs */
static int alc_auto_create_extra_outs(struct hda_codec *codec, int num_pins,
				      const hda_nid_t *pins,
				      const hda_nid_t *dacs,
				      const char *pfx)
{
	struct alc_spec *spec = codec->spec;
	struct hda_bind_ctls *ctl;
	char name[32];
	int i, n, err;

	if (!num_pins || !pins[0])
		return 0;

	if (num_pins == 1) {
		hda_nid_t dac = *dacs;
		if (!dac)
			dac = spec->multiout.dac_nids[0];
		return alc_auto_create_extra_out(codec, *pins, dac, pfx);
	}

	if (dacs[num_pins - 1]) {
		/* OK, we have a multi-output system with individual volumes */
		for (i = 0; i < num_pins; i++) {
			snprintf(name, sizeof(name), "%s %s",
				 pfx, channel_name[i]);
			err = alc_auto_create_extra_out(codec, pins[i], dacs[i],
							name);
			if (err < 0)
				return err;
		}
		return 0;
	}

	/* Let's create a bind-controls */
	ctl = new_bind_ctl(codec, num_pins, &snd_hda_bind_sw);
	if (!ctl)
		return -ENOMEM;
	n = 0;
	for (i = 0; i < num_pins; i++) {
		if (get_wcaps(codec, pins[i]) & AC_WCAP_OUT_AMP)
			ctl->values[n++] =
				HDA_COMPOSE_AMP_VAL(pins[i], 3, 0, HDA_OUTPUT);
	}
	if (n) {
		snprintf(name, sizeof(name), "%s Playback Switch", pfx);
		err = add_control(spec, ALC_CTL_BIND_SW, name, 0, (long)ctl);
		if (err < 0)
			return err;
	}

	ctl = new_bind_ctl(codec, num_pins, &snd_hda_bind_vol);
	if (!ctl)
		return -ENOMEM;
	n = 0;
	for (i = 0; i < num_pins; i++) {
		hda_nid_t vol;
		if (!pins[i] || !dacs[i])
			continue;
		vol = alc_look_for_out_vol_nid(codec, pins[i], dacs[i]);
		if (vol)
			ctl->values[n++] =
				HDA_COMPOSE_AMP_VAL(vol, 3, 0, HDA_OUTPUT);
	}
	if (n) {
		snprintf(name, sizeof(name), "%s Playback Volume", pfx);
		err = add_control(spec, ALC_CTL_BIND_VOL, name, 0, (long)ctl);
		if (err < 0)
			return err;
	}
	return 0;
}

static int alc_auto_create_hp_out(struct hda_codec *codec)
{
	struct alc_spec *spec = codec->spec;
	return alc_auto_create_extra_outs(codec, spec->autocfg.hp_outs,
					  spec->autocfg.hp_pins,
					  spec->multiout.hp_out_nid,
					  "Headphone");
}

static int alc_auto_create_speaker_out(struct hda_codec *codec)
{
	struct alc_spec *spec = codec->spec;
	return alc_auto_create_extra_outs(codec, spec->autocfg.speaker_outs,
					  spec->autocfg.speaker_pins,
					  spec->multiout.extra_out_nid,
					  "Speaker");
}

static void alc_auto_set_output_and_unmute(struct hda_codec *codec,
					      hda_nid_t pin, int pin_type,
					      hda_nid_t dac)
{
	int i, num;
	hda_nid_t nid, mix = 0;
	hda_nid_t srcs[HDA_MAX_CONNECTIONS];

	alc_set_pin_output(codec, pin, pin_type);
	nid = alc_go_down_to_selector(codec, pin);
	num = snd_hda_get_connections(codec, nid, srcs, ARRAY_SIZE(srcs));
	for (i = 0; i < num; i++) {
		if (alc_auto_mix_to_dac(codec, srcs[i]) != dac)
			continue;
		mix = srcs[i];
		break;
	}
	if (!mix)
		return;

	/* need the manual connection? */
	if (num > 1)
		snd_hda_codec_write(codec, nid, 0, AC_VERB_SET_CONNECT_SEL, i);
	/* unmute mixer widget inputs */
	if (nid_has_mute(codec, mix, HDA_INPUT)) {
		snd_hda_codec_write(codec, mix, 0, AC_VERB_SET_AMP_GAIN_MUTE,
			    AMP_IN_UNMUTE(0));
		snd_hda_codec_write(codec, mix, 0, AC_VERB_SET_AMP_GAIN_MUTE,
			    AMP_IN_UNMUTE(1));
	}
	/* initialize volume */
	nid = alc_look_for_out_vol_nid(codec, pin, dac);
	if (nid)
		snd_hda_codec_write(codec, nid, 0, AC_VERB_SET_AMP_GAIN_MUTE,
				    AMP_OUT_ZERO);

	/* unmute DAC if it's not assigned to a mixer */
	nid = alc_look_for_out_mute_nid(codec, pin, dac);
	if (nid == mix && nid_has_mute(codec, dac, HDA_OUTPUT))
		snd_hda_codec_write(codec, dac, 0, AC_VERB_SET_AMP_GAIN_MUTE,
				    AMP_OUT_ZERO);
}

static void alc_auto_init_multi_out(struct hda_codec *codec)
{
	struct alc_spec *spec = codec->spec;
	int pin_type = get_pin_type(spec->autocfg.line_out_type);
	int i;

	for (i = 0; i <= HDA_SIDE; i++) {
		hda_nid_t nid = spec->autocfg.line_out_pins[i];
		if (nid)
			alc_auto_set_output_and_unmute(codec, nid, pin_type,
					spec->multiout.dac_nids[i]);
	}
}

static void alc_auto_init_extra_out(struct hda_codec *codec)
{
	struct alc_spec *spec = codec->spec;
	int i;
	hda_nid_t pin, dac;

	for (i = 0; i < spec->autocfg.hp_outs; i++) {
		if (spec->autocfg.line_out_type == AUTO_PIN_HP_OUT)
			break;
		pin = spec->autocfg.hp_pins[i];
		if (!pin)
			break;
		dac = spec->multiout.hp_out_nid[i];
		if (!dac) {
			if (i > 0 && spec->multiout.hp_out_nid[0])
				dac = spec->multiout.hp_out_nid[0];
			else
				dac = spec->multiout.dac_nids[0];
		}
		alc_auto_set_output_and_unmute(codec, pin, PIN_HP, dac);
	}
	for (i = 0; i < spec->autocfg.speaker_outs; i++) {
		if (spec->autocfg.line_out_type == AUTO_PIN_SPEAKER_OUT)
			break;
		pin = spec->autocfg.speaker_pins[i];
		if (!pin)
			break;
		dac = spec->multiout.extra_out_nid[i];
		if (!dac) {
			if (i > 0 && spec->multiout.extra_out_nid[0])
				dac = spec->multiout.extra_out_nid[0];
			else
				dac = spec->multiout.dac_nids[0];
		}
		alc_auto_set_output_and_unmute(codec, pin, PIN_OUT, dac);
	}
}

/*
 * multi-io helper
 */
static int alc_auto_fill_multi_ios(struct hda_codec *codec,
				   unsigned int location,
				   int offset)
{
	struct alc_spec *spec = codec->spec;
	struct auto_pin_cfg *cfg = &spec->autocfg;
	hda_nid_t prime_dac = spec->private_dac_nids[0];
	int type, i, dacs, num_pins = 0;

	dacs = spec->multiout.num_dacs;
	for (type = AUTO_PIN_LINE_IN; type >= AUTO_PIN_MIC; type--) {
		for (i = 0; i < cfg->num_inputs; i++) {
			hda_nid_t nid = cfg->inputs[i].pin;
			hda_nid_t dac = 0;
			unsigned int defcfg, caps;
			if (cfg->inputs[i].type != type)
				continue;
			defcfg = snd_hda_codec_get_pincfg(codec, nid);
			if (get_defcfg_connect(defcfg) != AC_JACK_PORT_COMPLEX)
				continue;
			if (location && get_defcfg_location(defcfg) != location)
				continue;
			caps = snd_hda_query_pin_caps(codec, nid);
			if (!(caps & AC_PINCAP_OUT))
				continue;
			if (offset && offset + num_pins < dacs) {
				dac = spec->private_dac_nids[offset + num_pins];
				if (!alc_auto_is_dac_reachable(codec, nid, dac))
					dac = 0;
			}
			if (!dac)
				dac = alc_auto_look_for_dac(codec, nid);
			if (!dac)
				continue;
			spec->multi_io[num_pins].pin = nid;
			spec->multi_io[num_pins].dac = dac;
			num_pins++;
			spec->private_dac_nids[spec->multiout.num_dacs++] = dac;
		}
	}
	spec->multiout.num_dacs = dacs;
	if (num_pins < 2) {
		/* clear up again */
		memset(spec->private_dac_nids + dacs, 0,
		       sizeof(hda_nid_t) * (AUTO_CFG_MAX_OUTS - dacs));
		spec->private_dac_nids[0] = prime_dac;
		return 0;
	}
	return num_pins;
}

static int alc_auto_ch_mode_info(struct snd_kcontrol *kcontrol,
				 struct snd_ctl_elem_info *uinfo)
{
	struct hda_codec *codec = snd_kcontrol_chip(kcontrol);
	struct alc_spec *spec = codec->spec;

	uinfo->type = SNDRV_CTL_ELEM_TYPE_ENUMERATED;
	uinfo->count = 1;
	uinfo->value.enumerated.items = spec->multi_ios + 1;
	if (uinfo->value.enumerated.item > spec->multi_ios)
		uinfo->value.enumerated.item = spec->multi_ios;
	sprintf(uinfo->value.enumerated.name, "%dch",
		(uinfo->value.enumerated.item + 1) * 2);
	return 0;
}

static int alc_auto_ch_mode_get(struct snd_kcontrol *kcontrol,
				struct snd_ctl_elem_value *ucontrol)
{
	struct hda_codec *codec = snd_kcontrol_chip(kcontrol);
	struct alc_spec *spec = codec->spec;
	ucontrol->value.enumerated.item[0] = (spec->ext_channel_count - 1) / 2;
	return 0;
}

static int alc_set_multi_io(struct hda_codec *codec, int idx, bool output)
{
	struct alc_spec *spec = codec->spec;
	hda_nid_t nid = spec->multi_io[idx].pin;

	if (!spec->multi_io[idx].ctl_in)
		spec->multi_io[idx].ctl_in =
			snd_hda_codec_read(codec, nid, 0,
					   AC_VERB_GET_PIN_WIDGET_CONTROL, 0);
	if (output) {
		snd_hda_codec_update_cache(codec, nid, 0,
					   AC_VERB_SET_PIN_WIDGET_CONTROL,
					   PIN_OUT);
		if (get_wcaps(codec, nid) & AC_WCAP_OUT_AMP)
			snd_hda_codec_amp_stereo(codec, nid, HDA_OUTPUT, 0,
						 HDA_AMP_MUTE, 0);
		alc_auto_select_dac(codec, nid, spec->multi_io[idx].dac);
	} else {
		if (get_wcaps(codec, nid) & AC_WCAP_OUT_AMP)
			snd_hda_codec_amp_stereo(codec, nid, HDA_OUTPUT, 0,
						 HDA_AMP_MUTE, HDA_AMP_MUTE);
		snd_hda_codec_update_cache(codec, nid, 0,
					   AC_VERB_SET_PIN_WIDGET_CONTROL,
					   spec->multi_io[idx].ctl_in);
	}
	return 0;
}

static int alc_auto_ch_mode_put(struct snd_kcontrol *kcontrol,
				struct snd_ctl_elem_value *ucontrol)
{
	struct hda_codec *codec = snd_kcontrol_chip(kcontrol);
	struct alc_spec *spec = codec->spec;
	int i, ch;

	ch = ucontrol->value.enumerated.item[0];
	if (ch < 0 || ch > spec->multi_ios)
		return -EINVAL;
	if (ch == (spec->ext_channel_count - 1) / 2)
		return 0;
	spec->ext_channel_count = (ch + 1) * 2;
	for (i = 0; i < spec->multi_ios; i++)
		alc_set_multi_io(codec, i, i < ch);
	spec->multiout.max_channels = spec->ext_channel_count;
	if (spec->need_dac_fix && !spec->const_channel_count)
		spec->multiout.num_dacs = spec->multiout.max_channels / 2;
	return 1;
}

static const struct snd_kcontrol_new alc_auto_channel_mode_enum = {
	.iface = SNDRV_CTL_ELEM_IFACE_MIXER,
	.name = "Channel Mode",
	.info = alc_auto_ch_mode_info,
	.get = alc_auto_ch_mode_get,
	.put = alc_auto_ch_mode_put,
};

static int alc_auto_add_multi_channel_mode(struct hda_codec *codec)
{
	struct alc_spec *spec = codec->spec;

	if (spec->multi_ios > 0) {
		struct snd_kcontrol_new *knew;

		knew = alc_kcontrol_new(spec);
		if (!knew)
			return -ENOMEM;
		*knew = alc_auto_channel_mode_enum;
		knew->name = kstrdup("Channel Mode", GFP_KERNEL);
		if (!knew->name)
			return -ENOMEM;
	}
	return 0;
}

/* filter out invalid adc_nids (and capsrc_nids) that don't give all
 * active input pins
 */
static void alc_remove_invalid_adc_nids(struct hda_codec *codec)
{
	struct alc_spec *spec = codec->spec;
	const struct hda_input_mux *imux;
	hda_nid_t adc_nids[ARRAY_SIZE(spec->private_adc_nids)];
	hda_nid_t capsrc_nids[ARRAY_SIZE(spec->private_adc_nids)];
	int i, n, nums;

	imux = spec->input_mux;
	if (!imux)
		return;
	if (spec->dyn_adc_switch)
		return;

	nums = 0;
	for (n = 0; n < spec->num_adc_nids; n++) {
		hda_nid_t cap = spec->private_capsrc_nids[n];
		int num_conns = snd_hda_get_conn_list(codec, cap, NULL);
		for (i = 0; i < imux->num_items; i++) {
			hda_nid_t pin = spec->imux_pins[i];
			if (pin) {
				if (get_connection_index(codec, cap, pin) < 0)
					break;
			} else if (num_conns <= imux->items[i].index)
				break;
		}
		if (i >= imux->num_items) {
			adc_nids[nums] = spec->private_adc_nids[n];
			capsrc_nids[nums++] = cap;
		}
	}
	if (!nums) {
		/* check whether ADC-switch is possible */
		if (!alc_check_dyn_adc_switch(codec)) {
			printk(KERN_WARNING "hda_codec: %s: no valid ADC found;"
			       " using fallback 0x%x\n",
			       codec->chip_name, spec->private_adc_nids[0]);
			spec->num_adc_nids = 1;
			spec->auto_mic = 0;
			return;
		}
	} else if (nums != spec->num_adc_nids) {
		memcpy(spec->private_adc_nids, adc_nids,
		       nums * sizeof(hda_nid_t));
		memcpy(spec->private_capsrc_nids, capsrc_nids,
		       nums * sizeof(hda_nid_t));
		spec->num_adc_nids = nums;
	}

	if (spec->auto_mic)
		alc_auto_mic_check_imux(codec); /* check auto-mic setups */
	else if (spec->input_mux->num_items == 1)
		spec->num_adc_nids = 1; /* reduce to a single ADC */
}

/*
 * initialize ADC paths
 */
static void alc_auto_init_adc(struct hda_codec *codec, int adc_idx)
{
	struct alc_spec *spec = codec->spec;
	hda_nid_t nid;

	nid = spec->adc_nids[adc_idx];
	/* mute ADC */
	if (nid_has_mute(codec, nid, HDA_INPUT)) {
		snd_hda_codec_write(codec, nid, 0,
				    AC_VERB_SET_AMP_GAIN_MUTE,
				    AMP_IN_MUTE(0));
		return;
	}
	if (!spec->capsrc_nids)
		return;
	nid = spec->capsrc_nids[adc_idx];
	if (nid_has_mute(codec, nid, HDA_OUTPUT))
		snd_hda_codec_write(codec, nid, 0,
				    AC_VERB_SET_AMP_GAIN_MUTE,
				    AMP_OUT_MUTE);
}

static void alc_auto_init_input_src(struct hda_codec *codec)
{
	struct alc_spec *spec = codec->spec;
	int c, nums;

	for (c = 0; c < spec->num_adc_nids; c++)
		alc_auto_init_adc(codec, c);
	if (spec->dyn_adc_switch)
		nums = 1;
	else
		nums = spec->num_adc_nids;
	for (c = 0; c < nums; c++)
		alc_mux_select(codec, 0, spec->cur_mux[c], true);
}

/* add mic boosts if needed */
static int alc_auto_add_mic_boost(struct hda_codec *codec)
{
	struct alc_spec *spec = codec->spec;
	struct auto_pin_cfg *cfg = &spec->autocfg;
	int i, err;
	int type_idx = 0;
	hda_nid_t nid;
	const char *prev_label = NULL;

	for (i = 0; i < cfg->num_inputs; i++) {
		if (cfg->inputs[i].type > AUTO_PIN_MIC)
			break;
		nid = cfg->inputs[i].pin;
		if (get_wcaps(codec, nid) & AC_WCAP_IN_AMP) {
			const char *label;
			char boost_label[32];

			label = hda_get_autocfg_input_label(codec, cfg, i);
			if (spec->shared_mic_hp && !strcmp(label, "Misc"))
				label = "Headphone Mic";
			if (prev_label && !strcmp(label, prev_label))
				type_idx++;
			else
				type_idx = 0;
			prev_label = label;

			snprintf(boost_label, sizeof(boost_label),
				 "%s Boost Volume", label);
			err = add_control(spec, ALC_CTL_WIDGET_VOL,
					  boost_label, type_idx,
				  HDA_COMPOSE_AMP_VAL(nid, 3, 0, HDA_INPUT));
			if (err < 0)
				return err;
		}
	}
	return 0;
}

/* select or unmute the given capsrc route */
static void select_or_unmute_capsrc(struct hda_codec *codec, hda_nid_t cap,
				    int idx)
{
	if (get_wcaps_type(get_wcaps(codec, cap)) == AC_WID_AUD_MIX) {
		snd_hda_codec_amp_stereo(codec, cap, HDA_INPUT, idx,
					 HDA_AMP_MUTE, 0);
	} else if (snd_hda_get_conn_list(codec, cap, NULL) > 1) {
		snd_hda_codec_write_cache(codec, cap, 0,
					  AC_VERB_SET_CONNECT_SEL, idx);
	}
}

/* set the default connection to that pin */
static int init_capsrc_for_pin(struct hda_codec *codec, hda_nid_t pin)
{
	struct alc_spec *spec = codec->spec;
	int i;

	if (!pin)
		return 0;
	for (i = 0; i < spec->num_adc_nids; i++) {
		hda_nid_t cap = spec->capsrc_nids ?
			spec->capsrc_nids[i] : spec->adc_nids[i];
		int idx;

		idx = get_connection_index(codec, cap, pin);
		if (idx < 0)
			continue;
		select_or_unmute_capsrc(codec, cap, idx);
		return i; /* return the found index */
	}
	return -1; /* not found */
}

/* initialize some special cases for input sources */
static void alc_init_special_input_src(struct hda_codec *codec)
{
	struct alc_spec *spec = codec->spec;
	int i;

	for (i = 0; i < spec->autocfg.num_inputs; i++)
		init_capsrc_for_pin(codec, spec->autocfg.inputs[i].pin);
}

/* assign appropriate capture mixers */
static void set_capture_mixer(struct hda_codec *codec)
{
	struct alc_spec *spec = codec->spec;
	static const struct snd_kcontrol_new *caps[2][3] = {
		{ alc_capture_mixer_nosrc1,
		  alc_capture_mixer_nosrc2,
		  alc_capture_mixer_nosrc3 },
		{ alc_capture_mixer1,
		  alc_capture_mixer2,
		  alc_capture_mixer3 },
	};

	/* check whether either of ADC or MUX has a volume control */
	if (!nid_has_volume(codec, spec->adc_nids[0], HDA_INPUT)) {
		if (!spec->capsrc_nids)
			return; /* no volume */
		if (!nid_has_volume(codec, spec->capsrc_nids[0], HDA_OUTPUT))
			return; /* no volume in capsrc, too */
		spec->vol_in_capsrc = 1;
	}

	if (spec->num_adc_nids > 0) {
		int mux = 0;
		int num_adcs = 0;

		if (spec->input_mux && spec->input_mux->num_items > 1)
			mux = 1;
		if (spec->auto_mic) {
			num_adcs = 1;
			mux = 0;
		} else if (spec->dyn_adc_switch)
			num_adcs = 1;
		if (!num_adcs) {
			if (spec->num_adc_nids > 3)
				spec->num_adc_nids = 3;
			else if (!spec->num_adc_nids)
				return;
			num_adcs = spec->num_adc_nids;
		}
		spec->cap_mixer = caps[mux][num_adcs - 1];
	}
}

/*
 * standard auto-parser initializations
 */
static void alc_auto_init_std(struct hda_codec *codec)
{
	struct alc_spec *spec = codec->spec;
	alc_auto_init_multi_out(codec);
	alc_auto_init_extra_out(codec);
	alc_auto_init_analog_input(codec);
	alc_auto_init_input_src(codec);
	alc_auto_init_digital(codec);
	if (spec->unsol_event)
		alc_inithook(codec);
}

/*
 * Digital-beep handlers
 */
#ifdef CONFIG_SND_HDA_INPUT_BEEP
#define set_beep_amp(spec, nid, idx, dir) \
	((spec)->beep_amp = HDA_COMPOSE_AMP_VAL(nid, 3, idx, dir))

static const struct snd_pci_quirk beep_white_list[] = {
	SND_PCI_QUIRK(0x1043, 0x829f, "ASUS", 1),
	SND_PCI_QUIRK(0x1043, 0x83ce, "EeePC", 1),
	SND_PCI_QUIRK(0x1043, 0x831a, "EeePC", 1),
	SND_PCI_QUIRK(0x1043, 0x834a, "EeePC", 1),
	SND_PCI_QUIRK(0x8086, 0xd613, "Intel", 1),
	{}
};

static inline int has_cdefine_beep(struct hda_codec *codec)
{
	struct alc_spec *spec = codec->spec;
	const struct snd_pci_quirk *q;
	q = snd_pci_quirk_lookup(codec->bus->pci, beep_white_list);
	if (q)
		return q->value;
	return spec->cdefine.enable_pcbeep;
}
#else
#define set_beep_amp(spec, nid, idx, dir) /* NOP */
#define has_cdefine_beep(codec)		0
#endif

/* parse the BIOS configuration and set up the alc_spec */
/* return 1 if successful, 0 if the proper config is not found,
 * or a negative error code
 */
static int alc_parse_auto_config(struct hda_codec *codec,
				 const hda_nid_t *ignore_nids,
				 const hda_nid_t *ssid_nids)
{
	struct alc_spec *spec = codec->spec;
	struct auto_pin_cfg *cfg = &spec->autocfg;
	int err;

	err = snd_hda_parse_pin_defcfg(codec, cfg, ignore_nids,
				       spec->parse_flags);
	if (err < 0)
		return err;
	if (!cfg->line_outs) {
		if (cfg->dig_outs || cfg->dig_in_pin) {
			spec->multiout.max_channels = 2;
			spec->no_analog = 1;
			goto dig_only;
		}
		return 0; /* can't find valid BIOS pin config */
	}

	if (cfg->line_out_type == AUTO_PIN_SPEAKER_OUT &&
	    cfg->line_outs <= cfg->hp_outs) {
		/* use HP as primary out */
		cfg->speaker_outs = cfg->line_outs;
		memcpy(cfg->speaker_pins, cfg->line_out_pins,
		       sizeof(cfg->speaker_pins));
		cfg->line_outs = cfg->hp_outs;
		memcpy(cfg->line_out_pins, cfg->hp_pins, sizeof(cfg->hp_pins));
		cfg->hp_outs = 0;
		memset(cfg->hp_pins, 0, sizeof(cfg->hp_pins));
		cfg->line_out_type = AUTO_PIN_HP_OUT;
	}

	err = alc_auto_fill_dac_nids(codec);
	if (err < 0)
		return err;
	err = alc_auto_add_multi_channel_mode(codec);
	if (err < 0)
		return err;
	err = alc_auto_create_multi_out_ctls(codec, cfg);
	if (err < 0)
		return err;
	err = alc_auto_create_hp_out(codec);
	if (err < 0)
		return err;
	err = alc_auto_create_speaker_out(codec);
	if (err < 0)
		return err;
	err = alc_auto_create_shared_input(codec);
	if (err < 0)
		return err;
	err = alc_auto_create_input_ctls(codec);
	if (err < 0)
		return err;

	spec->multiout.max_channels = spec->multiout.num_dacs * 2;

 dig_only:
	alc_auto_parse_digital(codec);

	if (!spec->no_analog)
		alc_remove_invalid_adc_nids(codec);

	if (ssid_nids)
		alc_ssid_check(codec, ssid_nids);

	if (!spec->no_analog) {
		alc_auto_check_switches(codec);
		err = alc_auto_add_mic_boost(codec);
		if (err < 0)
			return err;
	}

	if (spec->kctls.list)
		add_mixer(spec, spec->kctls.list);

	return 1;
}

static int alc880_parse_auto_config(struct hda_codec *codec)
{
	static const hda_nid_t alc880_ignore[] = { 0x1d, 0 };
	static const hda_nid_t alc880_ssids[] = { 0x15, 0x1b, 0x14, 0 }; 
	return alc_parse_auto_config(codec, alc880_ignore, alc880_ssids);
}

#ifdef CONFIG_SND_HDA_POWER_SAVE
static const struct hda_amp_list alc880_loopbacks[] = {
	{ 0x0b, HDA_INPUT, 0 },
	{ 0x0b, HDA_INPUT, 1 },
	{ 0x0b, HDA_INPUT, 2 },
	{ 0x0b, HDA_INPUT, 3 },
	{ 0x0b, HDA_INPUT, 4 },
	{ } /* end */
};
#endif

/*
 * board setups
 */
#ifdef CONFIG_SND_HDA_ENABLE_REALTEK_QUIRKS
#define alc_board_config \
	snd_hda_check_board_config
#define alc_board_codec_sid_config \
	snd_hda_check_board_codec_sid_config
#include "alc_quirks.c"
#else
#define alc_board_config(codec, nums, models, tbl)	-1
#define alc_board_codec_sid_config(codec, nums, models, tbl)	-1
#define setup_preset(codec, x)	/* NOP */
#endif

/*
 * OK, here we have finally the patch for ALC880
 */
#ifdef CONFIG_SND_HDA_ENABLE_REALTEK_QUIRKS
#include "alc880_quirks.c"
#endif

static int patch_alc880(struct hda_codec *codec)
{
	struct alc_spec *spec;
	int board_config;
	int err;

	spec = kzalloc(sizeof(*spec), GFP_KERNEL);
	if (spec == NULL)
		return -ENOMEM;

	codec->spec = spec;

	spec->mixer_nid = 0x0b;
	spec->need_dac_fix = 1;

	board_config = alc_board_config(codec, ALC880_MODEL_LAST,
					alc880_models, alc880_cfg_tbl);
	if (board_config < 0) {
		printk(KERN_INFO "hda_codec: %s: BIOS auto-probing.\n",
		       codec->chip_name);
		board_config = ALC_MODEL_AUTO;
	}

	if (board_config == ALC_MODEL_AUTO) {
		/* automatic parse from the BIOS config */
		err = alc880_parse_auto_config(codec);
		if (err < 0)
			goto error;
#ifdef CONFIG_SND_HDA_ENABLE_REALTEK_QUIRKS
		else if (!err) {
			printk(KERN_INFO
			       "hda_codec: Cannot set up configuration "
			       "from BIOS.  Using 3-stack mode...\n");
			board_config = ALC880_3ST;
		}
#endif
	}

	if (board_config != ALC_MODEL_AUTO)
		setup_preset(codec, &alc880_presets[board_config]);

	if (!spec->no_analog && !spec->adc_nids) {
		alc_auto_fill_adc_caps(codec);
		alc_rebuild_imux_for_auto_mic(codec);
		alc_remove_invalid_adc_nids(codec);
	}

	if (!spec->no_analog && !spec->cap_mixer)
		set_capture_mixer(codec);

	if (!spec->no_analog) {
		err = snd_hda_attach_beep_device(codec, 0x1);
		if (err < 0)
			goto error;
		set_beep_amp(spec, 0x0b, 0x05, HDA_INPUT);
	}

	spec->vmaster_nid = 0x0c;

	codec->patch_ops = alc_patch_ops;
	if (board_config == ALC_MODEL_AUTO)
		spec->init_hook = alc_auto_init_std;
#ifdef CONFIG_SND_HDA_POWER_SAVE
	if (!spec->loopback.amplist)
		spec->loopback.amplist = alc880_loopbacks;
#endif

	return 0;

 error:
	alc_free(codec);
	return err;
}


/*
 * ALC260 support
 */
static int alc260_parse_auto_config(struct hda_codec *codec)
{
	static const hda_nid_t alc260_ignore[] = { 0x17, 0 };
	static const hda_nid_t alc260_ssids[] = { 0x10, 0x15, 0x0f, 0 };
	return alc_parse_auto_config(codec, alc260_ignore, alc260_ssids);
}

#ifdef CONFIG_SND_HDA_POWER_SAVE
static const struct hda_amp_list alc260_loopbacks[] = {
	{ 0x07, HDA_INPUT, 0 },
	{ 0x07, HDA_INPUT, 1 },
	{ 0x07, HDA_INPUT, 2 },
	{ 0x07, HDA_INPUT, 3 },
	{ 0x07, HDA_INPUT, 4 },
	{ } /* end */
};
#endif

/*
 * Pin config fixes
 */
enum {
	PINFIX_HP_DC5750,
};

static const struct alc_fixup alc260_fixups[] = {
	[PINFIX_HP_DC5750] = {
		.type = ALC_FIXUP_PINS,
		.v.pins = (const struct alc_pincfg[]) {
			{ 0x11, 0x90130110 }, /* speaker */
			{ }
		}
	},
};

static const struct snd_pci_quirk alc260_fixup_tbl[] = {
	SND_PCI_QUIRK(0x103c, 0x280a, "HP dc5750", PINFIX_HP_DC5750),
	{}
};

/*
 */
#ifdef CONFIG_SND_HDA_ENABLE_REALTEK_QUIRKS
#include "alc260_quirks.c"
#endif

static int patch_alc260(struct hda_codec *codec)
{
	struct alc_spec *spec;
	int err, board_config;

	spec = kzalloc(sizeof(*spec), GFP_KERNEL);
	if (spec == NULL)
		return -ENOMEM;

	codec->spec = spec;

	spec->mixer_nid = 0x07;

	board_config = alc_board_config(codec, ALC260_MODEL_LAST,
					alc260_models, alc260_cfg_tbl);
	if (board_config < 0) {
		snd_printd(KERN_INFO "hda_codec: %s: BIOS auto-probing.\n",
			   codec->chip_name);
		board_config = ALC_MODEL_AUTO;
	}

	if (board_config == ALC_MODEL_AUTO) {
		alc_pick_fixup(codec, NULL, alc260_fixup_tbl, alc260_fixups);
		alc_apply_fixup(codec, ALC_FIXUP_ACT_PRE_PROBE);
	}

	if (board_config == ALC_MODEL_AUTO) {
		/* automatic parse from the BIOS config */
		err = alc260_parse_auto_config(codec);
		if (err < 0)
			goto error;
#ifdef CONFIG_SND_HDA_ENABLE_REALTEK_QUIRKS
		else if (!err) {
			printk(KERN_INFO
			       "hda_codec: Cannot set up configuration "
			       "from BIOS.  Using base mode...\n");
			board_config = ALC260_BASIC;
		}
#endif
	}

	if (board_config != ALC_MODEL_AUTO)
		setup_preset(codec, &alc260_presets[board_config]);

	if (!spec->no_analog && !spec->adc_nids) {
		alc_auto_fill_adc_caps(codec);
		alc_rebuild_imux_for_auto_mic(codec);
		alc_remove_invalid_adc_nids(codec);
	}

	if (!spec->no_analog && !spec->cap_mixer)
		set_capture_mixer(codec);

	if (!spec->no_analog) {
		err = snd_hda_attach_beep_device(codec, 0x1);
		if (err < 0)
			goto error;
		set_beep_amp(spec, 0x07, 0x05, HDA_INPUT);
	}

	alc_apply_fixup(codec, ALC_FIXUP_ACT_PROBE);

	spec->vmaster_nid = 0x08;

	codec->patch_ops = alc_patch_ops;
	if (board_config == ALC_MODEL_AUTO)
		spec->init_hook = alc_auto_init_std;
	spec->shutup = alc_eapd_shutup;
#ifdef CONFIG_SND_HDA_POWER_SAVE
	if (!spec->loopback.amplist)
		spec->loopback.amplist = alc260_loopbacks;
#endif

	return 0;

 error:
	alc_free(codec);
	return err;
}


/*
 * ALC882/883/885/888/889 support
 *
 * ALC882 is almost identical with ALC880 but has cleaner and more flexible
 * configuration.  Each pin widget can choose any input DACs and a mixer.
 * Each ADC is connected from a mixer of all inputs.  This makes possible
 * 6-channel independent captures.
 *
 * In addition, an independent DAC for the multi-playback (not used in this
 * driver yet).
 */
#ifdef CONFIG_SND_HDA_POWER_SAVE
#define alc882_loopbacks	alc880_loopbacks
#endif

/*
 * Pin config fixes
 */
enum {
	ALC882_FIXUP_ABIT_AW9D_MAX,
	ALC882_FIXUP_LENOVO_Y530,
	ALC882_FIXUP_PB_M5210,
	ALC882_FIXUP_ACER_ASPIRE_7736,
	ALC882_FIXUP_ASUS_W90V,
	ALC889_FIXUP_VAIO_TT,
	ALC888_FIXUP_EEE1601,
	ALC882_FIXUP_EAPD,
	ALC883_FIXUP_EAPD,
	ALC883_FIXUP_ACER_EAPD,
	ALC882_FIXUP_GPIO3,
	ALC889_FIXUP_COEF,
	ALC882_FIXUP_ASUS_W2JC,
<<<<<<< HEAD
=======
	ALC882_FIXUP_ACER_ASPIRE_4930G,
	ALC882_FIXUP_ACER_ASPIRE_8930G,
	ALC882_FIXUP_ASPIRE_8930G_VERBS,
>>>>>>> c3e837bb
};

static void alc889_fixup_coef(struct hda_codec *codec,
			      const struct alc_fixup *fix, int action)
{
	if (action != ALC_FIXUP_ACT_INIT)
		return;
	alc889_coef_init(codec);
}

static const struct alc_fixup alc882_fixups[] = {
	[ALC882_FIXUP_ABIT_AW9D_MAX] = {
		.type = ALC_FIXUP_PINS,
		.v.pins = (const struct alc_pincfg[]) {
			{ 0x15, 0x01080104 }, /* side */
			{ 0x16, 0x01011012 }, /* rear */
			{ 0x17, 0x01016011 }, /* clfe */
			{ }
		}
	},
	[ALC882_FIXUP_LENOVO_Y530] = {
		.type = ALC_FIXUP_PINS,
		.v.pins = (const struct alc_pincfg[]) {
			{ 0x15, 0x99130112 }, /* rear int speakers */
			{ 0x16, 0x99130111 }, /* subwoofer */
			{ }
		}
	},
	[ALC882_FIXUP_PB_M5210] = {
		.type = ALC_FIXUP_VERBS,
		.v.verbs = (const struct hda_verb[]) {
			{ 0x19, AC_VERB_SET_PIN_WIDGET_CONTROL, PIN_VREF50 },
			{}
		}
	},
	[ALC882_FIXUP_ACER_ASPIRE_7736] = {
		.type = ALC_FIXUP_SKU,
		.v.sku = ALC_FIXUP_SKU_IGNORE,
	},
	[ALC882_FIXUP_ASUS_W90V] = {
		.type = ALC_FIXUP_PINS,
		.v.pins = (const struct alc_pincfg[]) {
			{ 0x16, 0x99130110 }, /* fix sequence for CLFE */
			{ }
		}
	},
	[ALC889_FIXUP_VAIO_TT] = {
		.type = ALC_FIXUP_PINS,
		.v.pins = (const struct alc_pincfg[]) {
			{ 0x17, 0x90170111 }, /* hidden surround speaker */
			{ }
		}
	},
	[ALC888_FIXUP_EEE1601] = {
		.type = ALC_FIXUP_VERBS,
		.v.verbs = (const struct hda_verb[]) {
			{ 0x20, AC_VERB_SET_COEF_INDEX, 0x0b },
			{ 0x20, AC_VERB_SET_PROC_COEF,  0x0838 },
			{ }
		}
	},
	[ALC882_FIXUP_EAPD] = {
		.type = ALC_FIXUP_VERBS,
		.v.verbs = (const struct hda_verb[]) {
			/* change to EAPD mode */
			{ 0x20, AC_VERB_SET_COEF_INDEX, 0x07 },
			{ 0x20, AC_VERB_SET_PROC_COEF, 0x3060 },
			{ }
		}
	},
	[ALC883_FIXUP_EAPD] = {
		.type = ALC_FIXUP_VERBS,
		.v.verbs = (const struct hda_verb[]) {
			/* change to EAPD mode */
			{ 0x20, AC_VERB_SET_COEF_INDEX, 0x07 },
			{ 0x20, AC_VERB_SET_PROC_COEF, 0x3070 },
			{ }
		}
	},
	[ALC883_FIXUP_ACER_EAPD] = {
		.type = ALC_FIXUP_VERBS,
		.v.verbs = (const struct hda_verb[]) {
			/* eanable EAPD on Acer laptops */
			{ 0x20, AC_VERB_SET_COEF_INDEX, 0x07 },
			{ 0x20, AC_VERB_SET_PROC_COEF, 0x3050 },
			{ }
		}
	},
	[ALC882_FIXUP_GPIO3] = {
		.type = ALC_FIXUP_VERBS,
		.v.verbs = alc_gpio3_init_verbs,
	},
	[ALC882_FIXUP_ASUS_W2JC] = {
		.type = ALC_FIXUP_VERBS,
		.v.verbs = alc_gpio1_init_verbs,
		.chained = true,
		.chain_id = ALC882_FIXUP_EAPD,
	},
	[ALC889_FIXUP_COEF] = {
		.type = ALC_FIXUP_FUNC,
		.v.func = alc889_fixup_coef,
	},
<<<<<<< HEAD
=======
	[ALC882_FIXUP_ACER_ASPIRE_4930G] = {
		.type = ALC_FIXUP_PINS,
		.v.pins = (const struct alc_pincfg[]) {
			{ 0x16, 0x99130111 }, /* CLFE speaker */
			{ 0x17, 0x99130112 }, /* surround speaker */
			{ }
		}
	},
	[ALC882_FIXUP_ACER_ASPIRE_8930G] = {
		.type = ALC_FIXUP_PINS,
		.v.pins = (const struct alc_pincfg[]) {
			{ 0x16, 0x99130111 }, /* CLFE speaker */
			{ 0x1b, 0x99130112 }, /* surround speaker */
			{ }
		},
		.chained = true,
		.chain_id = ALC882_FIXUP_ASPIRE_8930G_VERBS,
	},
	[ALC882_FIXUP_ASPIRE_8930G_VERBS] = {
		/* additional init verbs for Acer Aspire 8930G */
		.type = ALC_FIXUP_VERBS,
		.v.verbs = (const struct hda_verb[]) {
			/* Enable all DACs */
			/* DAC DISABLE/MUTE 1? */
			/*  setting bits 1-5 disables DAC nids 0x02-0x06
			 *  apparently. Init=0x38 */
			{ 0x20, AC_VERB_SET_COEF_INDEX, 0x03 },
			{ 0x20, AC_VERB_SET_PROC_COEF, 0x0000 },
			/* DAC DISABLE/MUTE 2? */
			/*  some bit here disables the other DACs.
			 *  Init=0x4900 */
			{ 0x20, AC_VERB_SET_COEF_INDEX, 0x08 },
			{ 0x20, AC_VERB_SET_PROC_COEF, 0x0000 },
			/* DMIC fix
			 * This laptop has a stereo digital microphone.
			 * The mics are only 1cm apart which makes the stereo
			 * useless. However, either the mic or the ALC889
			 * makes the signal become a difference/sum signal
			 * instead of standard stereo, which is annoying.
			 * So instead we flip this bit which makes the
			 * codec replicate the sum signal to both channels,
			 * turning it into a normal mono mic.
			 */
			/* DMIC_CONTROL? Init value = 0x0001 */
			{ 0x20, AC_VERB_SET_COEF_INDEX, 0x0b },
			{ 0x20, AC_VERB_SET_PROC_COEF, 0x0003 },
			{ 0x20, AC_VERB_SET_COEF_INDEX, 0x07 },
			{ 0x20, AC_VERB_SET_PROC_COEF, 0x3050 },
			{ }
		}
	},
>>>>>>> c3e837bb
};

static const struct snd_pci_quirk alc882_fixup_tbl[] = {
	SND_PCI_QUIRK(0x1025, 0x006c, "Acer Aspire 9810", ALC883_FIXUP_ACER_EAPD),
	SND_PCI_QUIRK(0x1025, 0x0090, "Acer Aspire", ALC883_FIXUP_ACER_EAPD),
	SND_PCI_QUIRK(0x1025, 0x010a, "Acer Ferrari 5000", ALC883_FIXUP_ACER_EAPD),
	SND_PCI_QUIRK(0x1025, 0x0110, "Acer Aspire", ALC883_FIXUP_ACER_EAPD),
	SND_PCI_QUIRK(0x1025, 0x0112, "Acer Aspire 9303", ALC883_FIXUP_ACER_EAPD),
	SND_PCI_QUIRK(0x1025, 0x0121, "Acer Aspire 5920G", ALC883_FIXUP_ACER_EAPD),
<<<<<<< HEAD
=======
	SND_PCI_QUIRK(0x1025, 0x013e, "Acer Aspire 4930G",
		      ALC882_FIXUP_ACER_ASPIRE_4930G),
	SND_PCI_QUIRK(0x1025, 0x013f, "Acer Aspire 5930G",
		      ALC882_FIXUP_ACER_ASPIRE_4930G),
	SND_PCI_QUIRK(0x1025, 0x0145, "Acer Aspire 8930G",
		      ALC882_FIXUP_ACER_ASPIRE_8930G),
	SND_PCI_QUIRK(0x1025, 0x0146, "Acer Aspire 6935G",
		      ALC882_FIXUP_ACER_ASPIRE_8930G),
	SND_PCI_QUIRK(0x1025, 0x015e, "Acer Aspire 6930G",
		      ALC882_FIXUP_ACER_ASPIRE_4930G),
	SND_PCI_QUIRK(0x1025, 0x0166, "Acer Aspire 6530G",
		      ALC882_FIXUP_ACER_ASPIRE_4930G),
	SND_PCI_QUIRK(0x1025, 0x0142, "Acer Aspire 7730G",
		      ALC882_FIXUP_ACER_ASPIRE_4930G),
>>>>>>> c3e837bb
	SND_PCI_QUIRK(0x1025, 0x0155, "Packard-Bell M5120", ALC882_FIXUP_PB_M5210),
	SND_PCI_QUIRK(0x1025, 0x0296, "Acer Aspire 7736z", ALC882_FIXUP_ACER_ASPIRE_7736),
	SND_PCI_QUIRK(0x1043, 0x13c2, "Asus A7M", ALC882_FIXUP_EAPD),
	SND_PCI_QUIRK(0x1043, 0x1873, "ASUS W90V", ALC882_FIXUP_ASUS_W90V),
	SND_PCI_QUIRK(0x1043, 0x1971, "Asus W2JC", ALC882_FIXUP_ASUS_W2JC),
	SND_PCI_QUIRK(0x1043, 0x835f, "Asus Eee 1601", ALC888_FIXUP_EEE1601),
	SND_PCI_QUIRK(0x104d, 0x9047, "Sony Vaio TT", ALC889_FIXUP_VAIO_TT),
	SND_PCI_QUIRK(0x106b, 0x3200, "iMac 7,1 Aluminum", ALC882_FIXUP_EAPD), /* codec SSID */
	SND_PCI_QUIRK(0x1071, 0x8258, "Evesham Voyaeger", ALC882_FIXUP_EAPD),
	SND_PCI_QUIRK_VENDOR(0x1462, "MSI", ALC882_FIXUP_GPIO3),
	SND_PCI_QUIRK(0x147b, 0x107a, "Abit AW9D-MAX", ALC882_FIXUP_ABIT_AW9D_MAX),
	SND_PCI_QUIRK_VENDOR(0x1558, "Clevo laptop", ALC882_FIXUP_EAPD),
	SND_PCI_QUIRK(0x161f, 0x2054, "Medion laptop", ALC883_FIXUP_EAPD),
	SND_PCI_QUIRK(0x17aa, 0x3a0d, "Lenovo Y530", ALC882_FIXUP_LENOVO_Y530),
	SND_PCI_QUIRK(0x8086, 0x0022, "DX58SO", ALC889_FIXUP_COEF),
	{}
};

/*
 * BIOS auto configuration
 */
/* almost identical with ALC880 parser... */
static int alc882_parse_auto_config(struct hda_codec *codec)
{
	static const hda_nid_t alc882_ignore[] = { 0x1d, 0 };
	static const hda_nid_t alc882_ssids[] = { 0x15, 0x1b, 0x14, 0 };
	return alc_parse_auto_config(codec, alc882_ignore, alc882_ssids);
}

/*
 */
#ifdef CONFIG_SND_HDA_ENABLE_REALTEK_QUIRKS
#include "alc882_quirks.c"
#endif

static int patch_alc882(struct hda_codec *codec)
{
	struct alc_spec *spec;
	int err, board_config;

	spec = kzalloc(sizeof(*spec), GFP_KERNEL);
	if (spec == NULL)
		return -ENOMEM;

	codec->spec = spec;

	spec->mixer_nid = 0x0b;

	switch (codec->vendor_id) {
	case 0x10ec0882:
	case 0x10ec0885:
		break;
	default:
		/* ALC883 and variants */
		alc_fix_pll_init(codec, 0x20, 0x0a, 10);
		break;
	}

	err = alc_codec_rename_from_preset(codec);
	if (err < 0)
		goto error;

	board_config = alc_board_codec_sid_config(codec,
			ALC882_MODEL_LAST, alc882_models, alc882_ssid_cfg_tbl);

	if (board_config < 0) {
		printk(KERN_INFO "hda_codec: %s: BIOS auto-probing.\n",
		       codec->chip_name);
		board_config = ALC_MODEL_AUTO;
	}

	if (board_config == ALC_MODEL_AUTO) {
		alc_pick_fixup(codec, NULL, alc882_fixup_tbl, alc882_fixups);
		alc_apply_fixup(codec, ALC_FIXUP_ACT_PRE_PROBE);
	}

	alc_auto_parse_customize_define(codec);

	if (board_config == ALC_MODEL_AUTO) {
		/* automatic parse from the BIOS config */
		err = alc882_parse_auto_config(codec);
		if (err < 0)
			goto error;
	}

	if (board_config != ALC_MODEL_AUTO)
		setup_preset(codec, &alc882_presets[board_config]);

	if (!spec->no_analog && !spec->adc_nids) {
		alc_auto_fill_adc_caps(codec);
		alc_rebuild_imux_for_auto_mic(codec);
		alc_remove_invalid_adc_nids(codec);
	}

	if (!spec->no_analog && !spec->cap_mixer)
		set_capture_mixer(codec);

	if (!spec->no_analog && has_cdefine_beep(codec)) {
		err = snd_hda_attach_beep_device(codec, 0x1);
		if (err < 0)
			goto error;
		set_beep_amp(spec, 0x0b, 0x05, HDA_INPUT);
	}

	alc_apply_fixup(codec, ALC_FIXUP_ACT_PROBE);

	spec->vmaster_nid = 0x0c;

	codec->patch_ops = alc_patch_ops;
	if (board_config == ALC_MODEL_AUTO)
		spec->init_hook = alc_auto_init_std;

	alc_init_jacks(codec);
#ifdef CONFIG_SND_HDA_POWER_SAVE
	if (!spec->loopback.amplist)
		spec->loopback.amplist = alc882_loopbacks;
#endif

	return 0;

 error:
	alc_free(codec);
	return err;
}


/*
 * ALC262 support
 */
static int alc262_parse_auto_config(struct hda_codec *codec)
{
	static const hda_nid_t alc262_ignore[] = { 0x1d, 0 };
	static const hda_nid_t alc262_ssids[] = { 0x15, 0x1b, 0x14, 0 };
	return alc_parse_auto_config(codec, alc262_ignore, alc262_ssids);
}

/*
 * Pin config fixes
 */
enum {
	ALC262_FIXUP_FSC_H270,
	ALC262_FIXUP_HP_Z200,
	ALC262_FIXUP_TYAN,
	ALC262_FIXUP_TOSHIBA_RX1,
	ALC262_FIXUP_LENOVO_3000,
	ALC262_FIXUP_BENQ,
	ALC262_FIXUP_BENQ_T31,
};

static const struct alc_fixup alc262_fixups[] = {
	[ALC262_FIXUP_FSC_H270] = {
		.type = ALC_FIXUP_PINS,
		.v.pins = (const struct alc_pincfg[]) {
			{ 0x14, 0x99130110 }, /* speaker */
			{ 0x15, 0x0221142f }, /* front HP */
			{ 0x1b, 0x0121141f }, /* rear HP */
			{ }
		}
	},
	[ALC262_FIXUP_HP_Z200] = {
		.type = ALC_FIXUP_PINS,
		.v.pins = (const struct alc_pincfg[]) {
			{ 0x16, 0x99130120 }, /* internal speaker */
			{ }
		}
	},
	[ALC262_FIXUP_TYAN] = {
		.type = ALC_FIXUP_PINS,
		.v.pins = (const struct alc_pincfg[]) {
			{ 0x14, 0x1993e1f0 }, /* int AUX */
			{ }
		}
	},
	[ALC262_FIXUP_TOSHIBA_RX1] = {
		.type = ALC_FIXUP_PINS,
		.v.pins = (const struct alc_pincfg[]) {
			{ 0x14, 0x90170110 }, /* speaker */
			{ 0x15, 0x0421101f }, /* HP */
			{ 0x1a, 0x40f000f0 }, /* N/A */
			{ 0x1b, 0x40f000f0 }, /* N/A */
			{ 0x1e, 0x40f000f0 }, /* N/A */
		}
	},
	[ALC262_FIXUP_LENOVO_3000] = {
		.type = ALC_FIXUP_VERBS,
		.v.verbs = (const struct hda_verb[]) {
			{ 0x19, AC_VERB_SET_PIN_WIDGET_CONTROL, PIN_VREF50 },
			{}
		},
		.chained = true,
		.chain_id = ALC262_FIXUP_BENQ,
	},
	[ALC262_FIXUP_BENQ] = {
		.type = ALC_FIXUP_VERBS,
		.v.verbs = (const struct hda_verb[]) {
			{ 0x20, AC_VERB_SET_COEF_INDEX, 0x07 },
			{ 0x20, AC_VERB_SET_PROC_COEF, 0x3070 },
			{}
		}
	},
	[ALC262_FIXUP_BENQ_T31] = {
		.type = ALC_FIXUP_VERBS,
		.v.verbs = (const struct hda_verb[]) {
			{ 0x20, AC_VERB_SET_COEF_INDEX, 0x07 },
			{ 0x20, AC_VERB_SET_PROC_COEF, 0x3050 },
			{}
		}
	},
};

static const struct snd_pci_quirk alc262_fixup_tbl[] = {
	SND_PCI_QUIRK(0x103c, 0x170b, "HP Z200", ALC262_FIXUP_HP_Z200),
	SND_PCI_QUIRK(0x10cf, 0x1397, "Fujitsu", ALC262_FIXUP_BENQ),
	SND_PCI_QUIRK(0x10cf, 0x142d, "Fujitsu Lifebook E8410", ALC262_FIXUP_BENQ),
	SND_PCI_QUIRK(0x10f1, 0x2915, "Tyan Thunder n6650W", ALC262_FIXUP_TYAN),
	SND_PCI_QUIRK(0x1179, 0x0001, "Toshiba dynabook SS RX1",
		      ALC262_FIXUP_TOSHIBA_RX1),
	SND_PCI_QUIRK(0x1734, 0x1147, "FSC Celsius H270", ALC262_FIXUP_FSC_H270),
	SND_PCI_QUIRK(0x17aa, 0x384e, "Lenovo 3000", ALC262_FIXUP_LENOVO_3000),
	SND_PCI_QUIRK(0x17ff, 0x0560, "Benq ED8", ALC262_FIXUP_BENQ),
	SND_PCI_QUIRK(0x17ff, 0x058d, "Benq T31-16", ALC262_FIXUP_BENQ_T31),
	{}
};


#ifdef CONFIG_SND_HDA_POWER_SAVE
#define alc262_loopbacks	alc880_loopbacks
#endif

/*
 */
static int patch_alc262(struct hda_codec *codec)
{
	struct alc_spec *spec;
	int err;

	spec = kzalloc(sizeof(*spec), GFP_KERNEL);
	if (spec == NULL)
		return -ENOMEM;

	codec->spec = spec;

	spec->mixer_nid = 0x0b;

#if 0
	/* pshou 07/11/05  set a zero PCM sample to DAC when FIFO is
	 * under-run
	 */
	{
	int tmp;
	snd_hda_codec_write(codec, 0x1a, 0, AC_VERB_SET_COEF_INDEX, 7);
	tmp = snd_hda_codec_read(codec, 0x20, 0, AC_VERB_GET_PROC_COEF, 0);
	snd_hda_codec_write(codec, 0x1a, 0, AC_VERB_SET_COEF_INDEX, 7);
	snd_hda_codec_write(codec, 0x1a, 0, AC_VERB_SET_PROC_COEF, tmp | 0x80);
	}
#endif
	alc_auto_parse_customize_define(codec);

	alc_fix_pll_init(codec, 0x20, 0x0a, 10);

	alc_pick_fixup(codec, NULL, alc262_fixup_tbl, alc262_fixups);
	alc_apply_fixup(codec, ALC_FIXUP_ACT_PRE_PROBE);

	/* automatic parse from the BIOS config */
	err = alc262_parse_auto_config(codec);
	if (err < 0)
		goto error;

	if (!spec->no_analog && !spec->adc_nids) {
		alc_auto_fill_adc_caps(codec);
		alc_rebuild_imux_for_auto_mic(codec);
		alc_remove_invalid_adc_nids(codec);
	}

	if (!spec->no_analog && !spec->cap_mixer)
		set_capture_mixer(codec);

	if (!spec->no_analog && has_cdefine_beep(codec)) {
		err = snd_hda_attach_beep_device(codec, 0x1);
		if (err < 0)
			goto error;
		set_beep_amp(spec, 0x0b, 0x05, HDA_INPUT);
	}

	alc_apply_fixup(codec, ALC_FIXUP_ACT_PROBE);

	spec->vmaster_nid = 0x0c;

	codec->patch_ops = alc_patch_ops;
	spec->init_hook = alc_auto_init_std;
	spec->shutup = alc_eapd_shutup;

	alc_init_jacks(codec);
#ifdef CONFIG_SND_HDA_POWER_SAVE
	if (!spec->loopback.amplist)
		spec->loopback.amplist = alc262_loopbacks;
#endif

	return 0;

 error:
	alc_free(codec);
	return err;
}

/*
 *  ALC268
 */
/* bind Beep switches of both NID 0x0f and 0x10 */
static const struct hda_bind_ctls alc268_bind_beep_sw = {
	.ops = &snd_hda_bind_sw,
	.values = {
		HDA_COMPOSE_AMP_VAL(0x0f, 3, 1, HDA_INPUT),
		HDA_COMPOSE_AMP_VAL(0x10, 3, 1, HDA_INPUT),
		0
	},
};

static const struct snd_kcontrol_new alc268_beep_mixer[] = {
	HDA_CODEC_VOLUME("Beep Playback Volume", 0x1d, 0x0, HDA_INPUT),
	HDA_BIND_SW("Beep Playback Switch", &alc268_bind_beep_sw),
	{ }
};

/* set PCBEEP vol = 0, mute connections */
static const struct hda_verb alc268_beep_init_verbs[] = {
	{0x1d, AC_VERB_SET_AMP_GAIN_MUTE, AMP_IN_UNMUTE(0)},
	{0x0f, AC_VERB_SET_AMP_GAIN_MUTE, AMP_IN_MUTE(1)},
	{0x10, AC_VERB_SET_AMP_GAIN_MUTE, AMP_IN_MUTE(1)},
	{ }
};

/*
 * BIOS auto configuration
 */
static int alc268_parse_auto_config(struct hda_codec *codec)
{
	static const hda_nid_t alc268_ssids[] = { 0x15, 0x1b, 0x14, 0 };
	struct alc_spec *spec = codec->spec;
	int err = alc_parse_auto_config(codec, NULL, alc268_ssids);
	if (err > 0) {
		if (!spec->no_analog && spec->autocfg.speaker_pins[0] != 0x1d) {
			add_mixer(spec, alc268_beep_mixer);
			add_verb(spec, alc268_beep_init_verbs);
		}
	}
	return err;
}

/*
 */
static int patch_alc268(struct hda_codec *codec)
{
	struct alc_spec *spec;
	int i, has_beep, err;

	spec = kzalloc(sizeof(*spec), GFP_KERNEL);
	if (spec == NULL)
		return -ENOMEM;

	codec->spec = spec;

	/* ALC268 has no aa-loopback mixer */

	/* automatic parse from the BIOS config */
	err = alc268_parse_auto_config(codec);
	if (err < 0)
		goto error;

	has_beep = 0;
	for (i = 0; i < spec->num_mixers; i++) {
		if (spec->mixers[i] == alc268_beep_mixer) {
			has_beep = 1;
			break;
		}
	}

	if (has_beep) {
		err = snd_hda_attach_beep_device(codec, 0x1);
		if (err < 0)
			goto error;
		if (!query_amp_caps(codec, 0x1d, HDA_INPUT))
			/* override the amp caps for beep generator */
			snd_hda_override_amp_caps(codec, 0x1d, HDA_INPUT,
					  (0x0c << AC_AMPCAP_OFFSET_SHIFT) |
					  (0x0c << AC_AMPCAP_NUM_STEPS_SHIFT) |
					  (0x07 << AC_AMPCAP_STEP_SIZE_SHIFT) |
					  (0 << AC_AMPCAP_MUTE_SHIFT));
	}

	if (!spec->no_analog && !spec->adc_nids) {
		alc_auto_fill_adc_caps(codec);
		alc_rebuild_imux_for_auto_mic(codec);
		alc_remove_invalid_adc_nids(codec);
	}

	if (!spec->no_analog && !spec->cap_mixer)
		set_capture_mixer(codec);

	spec->vmaster_nid = 0x02;

	codec->patch_ops = alc_patch_ops;
	spec->init_hook = alc_auto_init_std;
	spec->shutup = alc_eapd_shutup;

	alc_init_jacks(codec);

	return 0;

 error:
	alc_free(codec);
	return err;
}

/*
 * ALC269
 */
#ifdef CONFIG_SND_HDA_POWER_SAVE
#define alc269_loopbacks	alc880_loopbacks
#endif

static const struct hda_pcm_stream alc269_44k_pcm_analog_playback = {
	.substreams = 1,
	.channels_min = 2,
	.channels_max = 8,
	.rates = SNDRV_PCM_RATE_44100, /* fixed rate */
	/* NID is set in alc_build_pcms */
	.ops = {
		.open = alc_playback_pcm_open,
		.prepare = alc_playback_pcm_prepare,
		.cleanup = alc_playback_pcm_cleanup
	},
};

static const struct hda_pcm_stream alc269_44k_pcm_analog_capture = {
	.substreams = 1,
	.channels_min = 2,
	.channels_max = 2,
	.rates = SNDRV_PCM_RATE_44100, /* fixed rate */
	/* NID is set in alc_build_pcms */
};

#ifdef CONFIG_SND_HDA_POWER_SAVE
static int alc269_mic2_for_mute_led(struct hda_codec *codec)
{
	switch (codec->subsystem_id) {
	case 0x103c1586:
		return 1;
	}
	return 0;
}

static int alc269_mic2_mute_check_ps(struct hda_codec *codec, hda_nid_t nid)
{
	/* update mute-LED according to the speaker mute state */
	if (nid == 0x01 || nid == 0x14) {
		int pinval;
		if (snd_hda_codec_amp_read(codec, 0x14, 0, HDA_OUTPUT, 0) &
		    HDA_AMP_MUTE)
			pinval = 0x24;
		else
			pinval = 0x20;
		/* mic2 vref pin is used for mute LED control */
		snd_hda_codec_update_cache(codec, 0x19, 0,
					   AC_VERB_SET_PIN_WIDGET_CONTROL,
					   pinval);
	}
	return alc_check_power_status(codec, nid);
}
#endif /* CONFIG_SND_HDA_POWER_SAVE */

/* different alc269-variants */
enum {
	ALC269_TYPE_ALC269VA,
	ALC269_TYPE_ALC269VB,
	ALC269_TYPE_ALC269VC,
};

/*
 * BIOS auto configuration
 */
static int alc269_parse_auto_config(struct hda_codec *codec)
{
	static const hda_nid_t alc269_ignore[] = { 0x1d, 0 };
	static const hda_nid_t alc269_ssids[] = { 0, 0x1b, 0x14, 0x21 };
	static const hda_nid_t alc269va_ssids[] = { 0x15, 0x1b, 0x14, 0 };
	struct alc_spec *spec = codec->spec;
	const hda_nid_t *ssids = spec->codec_variant == ALC269_TYPE_ALC269VA ?
		alc269va_ssids : alc269_ssids;

	return alc_parse_auto_config(codec, alc269_ignore, ssids);
}

static void alc269_toggle_power_output(struct hda_codec *codec, int power_up)
{
	int val = alc_read_coef_idx(codec, 0x04);
	if (power_up)
		val |= 1 << 11;
	else
		val &= ~(1 << 11);
	alc_write_coef_idx(codec, 0x04, val);
}

static void alc269_shutup(struct hda_codec *codec)
{
	if ((alc_get_coef0(codec) & 0x00ff) == 0x017)
		alc269_toggle_power_output(codec, 0);
	if ((alc_get_coef0(codec) & 0x00ff) == 0x018) {
		alc269_toggle_power_output(codec, 0);
		msleep(150);
	}
}

#ifdef CONFIG_PM
static int alc269_resume(struct hda_codec *codec)
{
	if ((alc_get_coef0(codec) & 0x00ff) == 0x018) {
		alc269_toggle_power_output(codec, 0);
		msleep(150);
	}

	codec->patch_ops.init(codec);

	if ((alc_get_coef0(codec) & 0x00ff) == 0x017) {
		alc269_toggle_power_output(codec, 1);
		msleep(200);
	}

	if ((alc_get_coef0(codec) & 0x00ff) == 0x018)
		alc269_toggle_power_output(codec, 1);

	snd_hda_codec_resume_amp(codec);
	snd_hda_codec_resume_cache(codec);
	hda_call_check_power_status(codec, 0x01);
	return 0;
}
#endif /* CONFIG_PM */

static void alc269_fixup_hweq(struct hda_codec *codec,
			       const struct alc_fixup *fix, int action)
{
	int coef;

	if (action != ALC_FIXUP_ACT_INIT)
		return;
	coef = alc_read_coef_idx(codec, 0x1e);
	alc_write_coef_idx(codec, 0x1e, coef | 0x80);
}

static void alc271_fixup_dmic(struct hda_codec *codec,
			      const struct alc_fixup *fix, int action)
{
	static const struct hda_verb verbs[] = {
		{0x20, AC_VERB_SET_COEF_INDEX, 0x0d},
		{0x20, AC_VERB_SET_PROC_COEF, 0x4000},
		{}
	};
	unsigned int cfg;

	if (strcmp(codec->chip_name, "ALC271X"))
		return;
	cfg = snd_hda_codec_get_pincfg(codec, 0x12);
	if (get_defcfg_connect(cfg) == AC_JACK_PORT_FIXED)
		snd_hda_sequence_write(codec, verbs);
}

static void alc269_fixup_pcm_44k(struct hda_codec *codec,
				 const struct alc_fixup *fix, int action)
{
	struct alc_spec *spec = codec->spec;

	if (action != ALC_FIXUP_ACT_PROBE)
		return;

	/* Due to a hardware problem on Lenovo Ideadpad, we need to
	 * fix the sample rate of analog I/O to 44.1kHz
	 */
	spec->stream_analog_playback = &alc269_44k_pcm_analog_playback;
	spec->stream_analog_capture = &alc269_44k_pcm_analog_capture;
}

static void alc269_fixup_stereo_dmic(struct hda_codec *codec,
				     const struct alc_fixup *fix, int action)
{
	int coef;

	if (action != ALC_FIXUP_ACT_INIT)
		return;
	/* The digital-mic unit sends PDM (differential signal) instead of
	 * the standard PCM, thus you can't record a valid mono stream as is.
	 * Below is a workaround specific to ALC269 to control the dmic
	 * signal source as mono.
	 */
	coef = alc_read_coef_idx(codec, 0x07);
	alc_write_coef_idx(codec, 0x07, coef | 0x80);
}

static void alc269_quanta_automute(struct hda_codec *codec)
{
	update_outputs(codec);

	snd_hda_codec_write(codec, 0x20, 0,
			AC_VERB_SET_COEF_INDEX, 0x0c);
	snd_hda_codec_write(codec, 0x20, 0,
			AC_VERB_SET_PROC_COEF, 0x680);

	snd_hda_codec_write(codec, 0x20, 0,
			AC_VERB_SET_COEF_INDEX, 0x0c);
	snd_hda_codec_write(codec, 0x20, 0,
			AC_VERB_SET_PROC_COEF, 0x480);
}

static void alc269_fixup_quanta_mute(struct hda_codec *codec,
				     const struct alc_fixup *fix, int action)
{
	struct alc_spec *spec = codec->spec;
	if (action != ALC_FIXUP_ACT_PROBE)
		return;
	spec->automute_hook = alc269_quanta_automute;
}

enum {
	ALC269_FIXUP_SONY_VAIO,
	ALC275_FIXUP_SONY_VAIO_GPIO2,
	ALC269_FIXUP_DELL_M101Z,
	ALC269_FIXUP_SKU_IGNORE,
	ALC269_FIXUP_ASUS_G73JW,
	ALC269_FIXUP_LENOVO_EAPD,
	ALC275_FIXUP_SONY_HWEQ,
	ALC271_FIXUP_DMIC,
	ALC269_FIXUP_PCM_44K,
	ALC269_FIXUP_STEREO_DMIC,
	ALC269_FIXUP_QUANTA_MUTE,
	ALC269_FIXUP_LIFEBOOK,
	ALC269_FIXUP_AMIC,
	ALC269_FIXUP_DMIC,
	ALC269VB_FIXUP_AMIC,
	ALC269VB_FIXUP_DMIC,
};

static const struct alc_fixup alc269_fixups[] = {
	[ALC269_FIXUP_SONY_VAIO] = {
		.type = ALC_FIXUP_VERBS,
		.v.verbs = (const struct hda_verb[]) {
			{0x19, AC_VERB_SET_PIN_WIDGET_CONTROL, PIN_VREFGRD},
			{}
		}
	},
	[ALC275_FIXUP_SONY_VAIO_GPIO2] = {
		.type = ALC_FIXUP_VERBS,
		.v.verbs = (const struct hda_verb[]) {
			{0x01, AC_VERB_SET_GPIO_MASK, 0x04},
			{0x01, AC_VERB_SET_GPIO_DIRECTION, 0x04},
			{0x01, AC_VERB_SET_GPIO_DATA, 0x00},
			{ }
		},
		.chained = true,
		.chain_id = ALC269_FIXUP_SONY_VAIO
	},
	[ALC269_FIXUP_DELL_M101Z] = {
		.type = ALC_FIXUP_VERBS,
		.v.verbs = (const struct hda_verb[]) {
			/* Enables internal speaker */
			{0x20, AC_VERB_SET_COEF_INDEX, 13},
			{0x20, AC_VERB_SET_PROC_COEF, 0x4040},
			{}
		}
	},
	[ALC269_FIXUP_SKU_IGNORE] = {
		.type = ALC_FIXUP_SKU,
		.v.sku = ALC_FIXUP_SKU_IGNORE,
	},
	[ALC269_FIXUP_ASUS_G73JW] = {
		.type = ALC_FIXUP_PINS,
		.v.pins = (const struct alc_pincfg[]) {
			{ 0x17, 0x99130111 }, /* subwoofer */
			{ }
		}
	},
	[ALC269_FIXUP_LENOVO_EAPD] = {
		.type = ALC_FIXUP_VERBS,
		.v.verbs = (const struct hda_verb[]) {
			{0x14, AC_VERB_SET_EAPD_BTLENABLE, 0},
			{}
		}
	},
	[ALC275_FIXUP_SONY_HWEQ] = {
		.type = ALC_FIXUP_FUNC,
		.v.func = alc269_fixup_hweq,
		.chained = true,
		.chain_id = ALC275_FIXUP_SONY_VAIO_GPIO2
	},
	[ALC271_FIXUP_DMIC] = {
		.type = ALC_FIXUP_FUNC,
		.v.func = alc271_fixup_dmic,
	},
	[ALC269_FIXUP_PCM_44K] = {
		.type = ALC_FIXUP_FUNC,
		.v.func = alc269_fixup_pcm_44k,
	},
	[ALC269_FIXUP_STEREO_DMIC] = {
		.type = ALC_FIXUP_FUNC,
		.v.func = alc269_fixup_stereo_dmic,
	},
	[ALC269_FIXUP_QUANTA_MUTE] = {
		.type = ALC_FIXUP_FUNC,
		.v.func = alc269_fixup_quanta_mute,
	},
	[ALC269_FIXUP_LIFEBOOK] = {
		.type = ALC_FIXUP_PINS,
		.v.pins = (const struct alc_pincfg[]) {
			{ 0x1a, 0x2101103f }, /* dock line-out */
			{ 0x1b, 0x23a11040 }, /* dock mic-in */
			{ }
		},
		.chained = true,
		.chain_id = ALC269_FIXUP_QUANTA_MUTE
	},
	[ALC269_FIXUP_AMIC] = {
		.type = ALC_FIXUP_PINS,
		.v.pins = (const struct alc_pincfg[]) {
			{ 0x14, 0x99130110 }, /* speaker */
			{ 0x15, 0x0121401f }, /* HP out */
			{ 0x18, 0x01a19c20 }, /* mic */
			{ 0x19, 0x99a3092f }, /* int-mic */
			{ }
		},
	},
	[ALC269_FIXUP_DMIC] = {
		.type = ALC_FIXUP_PINS,
		.v.pins = (const struct alc_pincfg[]) {
			{ 0x12, 0x99a3092f }, /* int-mic */
			{ 0x14, 0x99130110 }, /* speaker */
			{ 0x15, 0x0121401f }, /* HP out */
			{ 0x18, 0x01a19c20 }, /* mic */
			{ }
		},
	},
	[ALC269VB_FIXUP_AMIC] = {
		.type = ALC_FIXUP_PINS,
		.v.pins = (const struct alc_pincfg[]) {
			{ 0x14, 0x99130110 }, /* speaker */
			{ 0x18, 0x01a19c20 }, /* mic */
			{ 0x19, 0x99a3092f }, /* int-mic */
			{ 0x21, 0x0121401f }, /* HP out */
			{ }
		},
	},
	[ALC269_FIXUP_DMIC] = {
		.type = ALC_FIXUP_PINS,
		.v.pins = (const struct alc_pincfg[]) {
			{ 0x12, 0x99a3092f }, /* int-mic */
			{ 0x14, 0x99130110 }, /* speaker */
			{ 0x18, 0x01a19c20 }, /* mic */
			{ 0x21, 0x0121401f }, /* HP out */
			{ }
		},
	},
};

static const struct snd_pci_quirk alc269_fixup_tbl[] = {
	SND_PCI_QUIRK(0x1043, 0x1a13, "Asus G73Jw", ALC269_FIXUP_ASUS_G73JW),
	SND_PCI_QUIRK(0x1043, 0x16e3, "ASUS UX50", ALC269_FIXUP_STEREO_DMIC),
	SND_PCI_QUIRK(0x1043, 0x831a, "ASUS P901", ALC269_FIXUP_STEREO_DMIC),
	SND_PCI_QUIRK(0x1043, 0x834a, "ASUS S101", ALC269_FIXUP_STEREO_DMIC),
	SND_PCI_QUIRK(0x1043, 0x8398, "ASUS P1005", ALC269_FIXUP_STEREO_DMIC),
	SND_PCI_QUIRK(0x1043, 0x83ce, "ASUS P1005", ALC269_FIXUP_STEREO_DMIC),
	SND_PCI_QUIRK(0x104d, 0x9073, "Sony VAIO", ALC275_FIXUP_SONY_VAIO_GPIO2),
	SND_PCI_QUIRK(0x104d, 0x907b, "Sony VAIO", ALC275_FIXUP_SONY_HWEQ),
	SND_PCI_QUIRK(0x104d, 0x9084, "Sony VAIO", ALC275_FIXUP_SONY_HWEQ),
	SND_PCI_QUIRK_VENDOR(0x104d, "Sony VAIO", ALC269_FIXUP_SONY_VAIO),
	SND_PCI_QUIRK(0x1028, 0x0470, "Dell M101z", ALC269_FIXUP_DELL_M101Z),
	SND_PCI_QUIRK_VENDOR(0x1025, "Acer Aspire", ALC271_FIXUP_DMIC),
	SND_PCI_QUIRK(0x10cf, 0x1475, "Lifebook", ALC269_FIXUP_LIFEBOOK),
	SND_PCI_QUIRK(0x17aa, 0x20f2, "Thinkpad SL410/510", ALC269_FIXUP_SKU_IGNORE),
	SND_PCI_QUIRK(0x17aa, 0x215e, "Thinkpad L512", ALC269_FIXUP_SKU_IGNORE),
	SND_PCI_QUIRK(0x17aa, 0x21b8, "Thinkpad Edge 14", ALC269_FIXUP_SKU_IGNORE),
	SND_PCI_QUIRK(0x17aa, 0x21ca, "Thinkpad L412", ALC269_FIXUP_SKU_IGNORE),
	SND_PCI_QUIRK(0x17aa, 0x21e9, "Thinkpad Edge 15", ALC269_FIXUP_SKU_IGNORE),
	SND_PCI_QUIRK(0x17aa, 0x3bf8, "Quanta FL1", ALC269_FIXUP_QUANTA_MUTE),
	SND_PCI_QUIRK(0x17aa, 0x3bf8, "Lenovo Ideapd", ALC269_FIXUP_PCM_44K),
	SND_PCI_QUIRK(0x17aa, 0x9e54, "LENOVO NB", ALC269_FIXUP_LENOVO_EAPD),

#if 1
	/* Below is a quirk table taken from the old code.
	 * Basically the device should work as is without the fixup table.
	 * If BIOS doesn't give a proper info, enable the corresponding
	 * fixup entry.
	 */ 
	SND_PCI_QUIRK(0x1043, 0x8330, "ASUS Eeepc P703 P900A",
		      ALC269_FIXUP_AMIC),
	SND_PCI_QUIRK(0x1043, 0x1013, "ASUS N61Da", ALC269_FIXUP_AMIC),
	SND_PCI_QUIRK(0x1043, 0x1113, "ASUS N63Jn", ALC269_FIXUP_AMIC),
	SND_PCI_QUIRK(0x1043, 0x1143, "ASUS B53f", ALC269_FIXUP_AMIC),
	SND_PCI_QUIRK(0x1043, 0x1133, "ASUS UJ20ft", ALC269_FIXUP_AMIC),
	SND_PCI_QUIRK(0x1043, 0x1183, "ASUS K72DR", ALC269_FIXUP_AMIC),
	SND_PCI_QUIRK(0x1043, 0x11b3, "ASUS K52DR", ALC269_FIXUP_AMIC),
	SND_PCI_QUIRK(0x1043, 0x11e3, "ASUS U33Jc", ALC269_FIXUP_AMIC),
	SND_PCI_QUIRK(0x1043, 0x1273, "ASUS UL80Jt", ALC269_FIXUP_AMIC),
	SND_PCI_QUIRK(0x1043, 0x1283, "ASUS U53Jc", ALC269_FIXUP_AMIC),
	SND_PCI_QUIRK(0x1043, 0x12b3, "ASUS N82JV", ALC269_FIXUP_AMIC),
	SND_PCI_QUIRK(0x1043, 0x12d3, "ASUS N61Jv", ALC269_FIXUP_AMIC),
	SND_PCI_QUIRK(0x1043, 0x13a3, "ASUS UL30Vt", ALC269_FIXUP_AMIC),
	SND_PCI_QUIRK(0x1043, 0x1373, "ASUS G73JX", ALC269_FIXUP_AMIC),
	SND_PCI_QUIRK(0x1043, 0x1383, "ASUS UJ30Jc", ALC269_FIXUP_AMIC),
	SND_PCI_QUIRK(0x1043, 0x13d3, "ASUS N61JA", ALC269_FIXUP_AMIC),
	SND_PCI_QUIRK(0x1043, 0x1413, "ASUS UL50", ALC269_FIXUP_AMIC),
	SND_PCI_QUIRK(0x1043, 0x1443, "ASUS UL30", ALC269_FIXUP_AMIC),
	SND_PCI_QUIRK(0x1043, 0x1453, "ASUS M60Jv", ALC269_FIXUP_AMIC),
	SND_PCI_QUIRK(0x1043, 0x1483, "ASUS UL80", ALC269_FIXUP_AMIC),
	SND_PCI_QUIRK(0x1043, 0x14f3, "ASUS F83Vf", ALC269_FIXUP_AMIC),
	SND_PCI_QUIRK(0x1043, 0x14e3, "ASUS UL20", ALC269_FIXUP_AMIC),
	SND_PCI_QUIRK(0x1043, 0x1513, "ASUS UX30", ALC269_FIXUP_AMIC),
	SND_PCI_QUIRK(0x1043, 0x1593, "ASUS N51Vn", ALC269_FIXUP_AMIC),
	SND_PCI_QUIRK(0x1043, 0x15a3, "ASUS N60Jv", ALC269_FIXUP_AMIC),
	SND_PCI_QUIRK(0x1043, 0x15b3, "ASUS N60Dp", ALC269_FIXUP_AMIC),
	SND_PCI_QUIRK(0x1043, 0x15c3, "ASUS N70De", ALC269_FIXUP_AMIC),
	SND_PCI_QUIRK(0x1043, 0x15e3, "ASUS F83T", ALC269_FIXUP_AMIC),
	SND_PCI_QUIRK(0x1043, 0x1643, "ASUS M60J", ALC269_FIXUP_AMIC),
	SND_PCI_QUIRK(0x1043, 0x1653, "ASUS U50", ALC269_FIXUP_AMIC),
	SND_PCI_QUIRK(0x1043, 0x1693, "ASUS F50N", ALC269_FIXUP_AMIC),
	SND_PCI_QUIRK(0x1043, 0x16a3, "ASUS F5Q", ALC269_FIXUP_AMIC),
	SND_PCI_QUIRK(0x1043, 0x1723, "ASUS P80", ALC269_FIXUP_AMIC),
	SND_PCI_QUIRK(0x1043, 0x1743, "ASUS U80", ALC269_FIXUP_AMIC),
	SND_PCI_QUIRK(0x1043, 0x1773, "ASUS U20A", ALC269_FIXUP_AMIC),
	SND_PCI_QUIRK(0x1043, 0x1883, "ASUS F81Se", ALC269_FIXUP_AMIC),
	SND_PCI_QUIRK(0x152d, 0x1778, "Quanta ON1", ALC269_FIXUP_DMIC),
	SND_PCI_QUIRK(0x17aa, 0x3be9, "Quanta Wistron", ALC269_FIXUP_AMIC),
	SND_PCI_QUIRK(0x17aa, 0x3bf8, "Quanta FL1", ALC269_FIXUP_AMIC),
	SND_PCI_QUIRK(0x17ff, 0x059a, "Quanta EL3", ALC269_FIXUP_DMIC),
	SND_PCI_QUIRK(0x17ff, 0x059b, "Quanta JR1", ALC269_FIXUP_DMIC),
#endif
	{}
};

static const struct alc_model_fixup alc269_fixup_models[] = {
	{.id = ALC269_FIXUP_AMIC, .name = "laptop-amic"},
	{.id = ALC269_FIXUP_DMIC, .name = "laptop-dmic"},
	{}
};


static int alc269_fill_coef(struct hda_codec *codec)
{
	int val;

	if ((alc_get_coef0(codec) & 0x00ff) < 0x015) {
		alc_write_coef_idx(codec, 0xf, 0x960b);
		alc_write_coef_idx(codec, 0xe, 0x8817);
	}

	if ((alc_get_coef0(codec) & 0x00ff) == 0x016) {
		alc_write_coef_idx(codec, 0xf, 0x960b);
		alc_write_coef_idx(codec, 0xe, 0x8814);
	}

	if ((alc_get_coef0(codec) & 0x00ff) == 0x017) {
		val = alc_read_coef_idx(codec, 0x04);
		/* Power up output pin */
		alc_write_coef_idx(codec, 0x04, val | (1<<11));
	}

	if ((alc_get_coef0(codec) & 0x00ff) == 0x018) {
		val = alc_read_coef_idx(codec, 0xd);
		if ((val & 0x0c00) >> 10 != 0x1) {
			/* Capless ramp up clock control */
			alc_write_coef_idx(codec, 0xd, val | (1<<10));
		}
		val = alc_read_coef_idx(codec, 0x17);
		if ((val & 0x01c0) >> 6 != 0x4) {
			/* Class D power on reset */
			alc_write_coef_idx(codec, 0x17, val | (1<<7));
		}
	}

	val = alc_read_coef_idx(codec, 0xd); /* Class D */
	alc_write_coef_idx(codec, 0xd, val | (1<<14));

	val = alc_read_coef_idx(codec, 0x4); /* HP */
	alc_write_coef_idx(codec, 0x4, val | (1<<11));

	return 0;
}

/*
 */
static int patch_alc269(struct hda_codec *codec)
{
	struct alc_spec *spec;
	int err = 0;

	spec = kzalloc(sizeof(*spec), GFP_KERNEL);
	if (spec == NULL)
		return -ENOMEM;

	codec->spec = spec;

	spec->mixer_nid = 0x0b;

	alc_auto_parse_customize_define(codec);

	err = alc_codec_rename_from_preset(codec);
	if (err < 0)
		goto error;

	if (codec->vendor_id == 0x10ec0269) {
		spec->codec_variant = ALC269_TYPE_ALC269VA;
		switch (alc_get_coef0(codec) & 0x00f0) {
		case 0x0010:
			if (codec->bus->pci->subsystem_vendor == 0x1025 &&
			    spec->cdefine.platform_type == 1)
				err = alc_codec_rename(codec, "ALC271X");
			spec->codec_variant = ALC269_TYPE_ALC269VB;
			break;
		case 0x0020:
			if (codec->bus->pci->subsystem_vendor == 0x17aa &&
			    codec->bus->pci->subsystem_device == 0x21f3)
				err = alc_codec_rename(codec, "ALC3202");
			spec->codec_variant = ALC269_TYPE_ALC269VC;
			break;
		default:
			alc_fix_pll_init(codec, 0x20, 0x04, 15);
		}
		if (err < 0)
			goto error;
		alc269_fill_coef(codec);
	}

	alc_pick_fixup(codec, alc269_fixup_models,
		       alc269_fixup_tbl, alc269_fixups);
	alc_apply_fixup(codec, ALC_FIXUP_ACT_PRE_PROBE);

	/* automatic parse from the BIOS config */
	err = alc269_parse_auto_config(codec);
	if (err < 0)
		goto error;

	if (!spec->no_analog && !spec->adc_nids) {
		alc_auto_fill_adc_caps(codec);
		alc_rebuild_imux_for_auto_mic(codec);
		alc_remove_invalid_adc_nids(codec);
	}

	if (!spec->no_analog && !spec->cap_mixer)
		set_capture_mixer(codec);

	if (!spec->no_analog && has_cdefine_beep(codec)) {
		err = snd_hda_attach_beep_device(codec, 0x1);
		if (err < 0)
			goto error;
		set_beep_amp(spec, 0x0b, 0x04, HDA_INPUT);
	}

	alc_apply_fixup(codec, ALC_FIXUP_ACT_PROBE);

	spec->vmaster_nid = 0x02;

	codec->patch_ops = alc_patch_ops;
#ifdef CONFIG_PM
	codec->patch_ops.resume = alc269_resume;
#endif
	spec->init_hook = alc_auto_init_std;
	spec->shutup = alc269_shutup;

	alc_init_jacks(codec);
#ifdef CONFIG_SND_HDA_POWER_SAVE
	if (!spec->loopback.amplist)
		spec->loopback.amplist = alc269_loopbacks;
	if (alc269_mic2_for_mute_led(codec))
		codec->patch_ops.check_power_status = alc269_mic2_mute_check_ps;
#endif

	return 0;

 error:
	alc_free(codec);
	return err;
}

/*
 * ALC861
 */

static int alc861_parse_auto_config(struct hda_codec *codec)
{
	static const hda_nid_t alc861_ignore[] = { 0x1d, 0 };
	static const hda_nid_t alc861_ssids[] = { 0x0e, 0x0f, 0x0b, 0 };
	return alc_parse_auto_config(codec, alc861_ignore, alc861_ssids);
}

#ifdef CONFIG_SND_HDA_POWER_SAVE
static const struct hda_amp_list alc861_loopbacks[] = {
	{ 0x15, HDA_INPUT, 0 },
	{ 0x15, HDA_INPUT, 1 },
	{ 0x15, HDA_INPUT, 2 },
	{ 0x15, HDA_INPUT, 3 },
	{ } /* end */
};
#endif


/* Pin config fixes */
enum {
	PINFIX_FSC_AMILO_PI1505,
};

static const struct alc_fixup alc861_fixups[] = {
	[PINFIX_FSC_AMILO_PI1505] = {
		.type = ALC_FIXUP_PINS,
		.v.pins = (const struct alc_pincfg[]) {
			{ 0x0b, 0x0221101f }, /* HP */
			{ 0x0f, 0x90170310 }, /* speaker */
			{ }
		}
	},
};

static const struct snd_pci_quirk alc861_fixup_tbl[] = {
	SND_PCI_QUIRK(0x1734, 0x10c7, "FSC Amilo Pi1505", PINFIX_FSC_AMILO_PI1505),
	{}
};

/*
 */
static int patch_alc861(struct hda_codec *codec)
{
	struct alc_spec *spec;
	int err;

	spec = kzalloc(sizeof(*spec), GFP_KERNEL);
	if (spec == NULL)
		return -ENOMEM;

	codec->spec = spec;

	spec->mixer_nid = 0x15;

	alc_pick_fixup(codec, NULL, alc861_fixup_tbl, alc861_fixups);
	alc_apply_fixup(codec, ALC_FIXUP_ACT_PRE_PROBE);

	/* automatic parse from the BIOS config */
	err = alc861_parse_auto_config(codec);
	if (err < 0)
		goto error;

	if (!spec->no_analog && !spec->adc_nids) {
		alc_auto_fill_adc_caps(codec);
		alc_rebuild_imux_for_auto_mic(codec);
		alc_remove_invalid_adc_nids(codec);
	}

	if (!spec->no_analog && !spec->cap_mixer)
		set_capture_mixer(codec);

	if (!spec->no_analog) {
		err = snd_hda_attach_beep_device(codec, 0x23);
		if (err < 0)
			goto error;
		set_beep_amp(spec, 0x23, 0, HDA_OUTPUT);
	}

	spec->vmaster_nid = 0x03;

	alc_apply_fixup(codec, ALC_FIXUP_ACT_PROBE);

	codec->patch_ops = alc_patch_ops;
	spec->init_hook = alc_auto_init_std;
#ifdef CONFIG_SND_HDA_POWER_SAVE
	spec->power_hook = alc_power_eapd;
	if (!spec->loopback.amplist)
		spec->loopback.amplist = alc861_loopbacks;
#endif

	return 0;

 error:
	alc_free(codec);
	return err;
}

/*
 * ALC861-VD support
 *
 * Based on ALC882
 *
 * In addition, an independent DAC
 */
#ifdef CONFIG_SND_HDA_POWER_SAVE
#define alc861vd_loopbacks	alc880_loopbacks
#endif

static int alc861vd_parse_auto_config(struct hda_codec *codec)
{
	static const hda_nid_t alc861vd_ignore[] = { 0x1d, 0 };
	static const hda_nid_t alc861vd_ssids[] = { 0x15, 0x1b, 0x14, 0 };
	return alc_parse_auto_config(codec, alc861vd_ignore, alc861vd_ssids);
}

enum {
	ALC660VD_FIX_ASUS_GPIO1,
	ALC861VD_FIX_DALLAS,
};

/* exclude VREF80 */
static void alc861vd_fixup_dallas(struct hda_codec *codec,
				  const struct alc_fixup *fix, int action)
{
	if (action == ALC_FIXUP_ACT_PRE_PROBE) {
		snd_hda_override_pin_caps(codec, 0x18, 0x00001714);
		snd_hda_override_pin_caps(codec, 0x19, 0x0000171c);
	}
}

static const struct alc_fixup alc861vd_fixups[] = {
	[ALC660VD_FIX_ASUS_GPIO1] = {
		.type = ALC_FIXUP_VERBS,
		.v.verbs = (const struct hda_verb[]) {
			/* reset GPIO1 */
			{0x01, AC_VERB_SET_GPIO_MASK, 0x03},
			{0x01, AC_VERB_SET_GPIO_DIRECTION, 0x01},
			{0x01, AC_VERB_SET_GPIO_DATA, 0x01},
			{ }
		}
	},
	[ALC861VD_FIX_DALLAS] = {
		.type = ALC_FIXUP_FUNC,
		.v.func = alc861vd_fixup_dallas,
	},
};

static const struct snd_pci_quirk alc861vd_fixup_tbl[] = {
	SND_PCI_QUIRK(0x103c, 0x30bf, "HP TX1000", ALC861VD_FIX_DALLAS),
	SND_PCI_QUIRK(0x1043, 0x1339, "ASUS A7-K", ALC660VD_FIX_ASUS_GPIO1),
	SND_PCI_QUIRK(0x1179, 0xff31, "Toshiba L30-149", ALC861VD_FIX_DALLAS),
	{}
};

static const struct hda_verb alc660vd_eapd_verbs[] = {
	{0x14, AC_VERB_SET_EAPD_BTLENABLE, 2},
	{0x15, AC_VERB_SET_EAPD_BTLENABLE, 2},
	{ }
};

/*
 */
static int patch_alc861vd(struct hda_codec *codec)
{
	struct alc_spec *spec;
	int err;

	spec = kzalloc(sizeof(*spec), GFP_KERNEL);
	if (spec == NULL)
		return -ENOMEM;

	codec->spec = spec;

	spec->mixer_nid = 0x0b;

	alc_pick_fixup(codec, NULL, alc861vd_fixup_tbl, alc861vd_fixups);
	alc_apply_fixup(codec, ALC_FIXUP_ACT_PRE_PROBE);

	/* automatic parse from the BIOS config */
	err = alc861vd_parse_auto_config(codec);
	if (err < 0)
		goto error;

	if (codec->vendor_id == 0x10ec0660) {
		/* always turn on EAPD */
		add_verb(spec, alc660vd_eapd_verbs);
	}

	if (!spec->no_analog && !spec->adc_nids) {
		alc_auto_fill_adc_caps(codec);
		alc_rebuild_imux_for_auto_mic(codec);
		alc_remove_invalid_adc_nids(codec);
	}

	if (!spec->no_analog && !spec->cap_mixer)
		set_capture_mixer(codec);

	if (!spec->no_analog) {
		err = snd_hda_attach_beep_device(codec, 0x23);
		if (err < 0)
			goto error;
		set_beep_amp(spec, 0x0b, 0x05, HDA_INPUT);
	}

	spec->vmaster_nid = 0x02;

	alc_apply_fixup(codec, ALC_FIXUP_ACT_PROBE);

	codec->patch_ops = alc_patch_ops;

	spec->init_hook = alc_auto_init_std;
	spec->shutup = alc_eapd_shutup;
#ifdef CONFIG_SND_HDA_POWER_SAVE
	if (!spec->loopback.amplist)
		spec->loopback.amplist = alc861vd_loopbacks;
#endif

	return 0;

 error:
	alc_free(codec);
	return err;
}

/*
 * ALC662 support
 *
 * ALC662 is almost identical with ALC880 but has cleaner and more flexible
 * configuration.  Each pin widget can choose any input DACs and a mixer.
 * Each ADC is connected from a mixer of all inputs.  This makes possible
 * 6-channel independent captures.
 *
 * In addition, an independent DAC for the multi-playback (not used in this
 * driver yet).
 */
#ifdef CONFIG_SND_HDA_POWER_SAVE
#define alc662_loopbacks	alc880_loopbacks
#endif

/*
 * BIOS auto configuration
 */

static int alc662_parse_auto_config(struct hda_codec *codec)
{
	static const hda_nid_t alc662_ignore[] = { 0x1d, 0 };
	static const hda_nid_t alc663_ssids[] = { 0x15, 0x1b, 0x14, 0x21 };
	static const hda_nid_t alc662_ssids[] = { 0x15, 0x1b, 0x14, 0 };
	const hda_nid_t *ssids;

	if (codec->vendor_id == 0x10ec0272 || codec->vendor_id == 0x10ec0663 ||
	    codec->vendor_id == 0x10ec0665 || codec->vendor_id == 0x10ec0670)
		ssids = alc663_ssids;
	else
		ssids = alc662_ssids;
	return alc_parse_auto_config(codec, alc662_ignore, ssids);
}

static void alc272_fixup_mario(struct hda_codec *codec,
			       const struct alc_fixup *fix, int action)
{
	if (action != ALC_FIXUP_ACT_PROBE)
		return;
	if (snd_hda_override_amp_caps(codec, 0x2, HDA_OUTPUT,
				      (0x3b << AC_AMPCAP_OFFSET_SHIFT) |
				      (0x3b << AC_AMPCAP_NUM_STEPS_SHIFT) |
				      (0x03 << AC_AMPCAP_STEP_SIZE_SHIFT) |
				      (0 << AC_AMPCAP_MUTE_SHIFT)))
		printk(KERN_WARNING
		       "hda_codec: failed to override amp caps for NID 0x2\n");
}

enum {
	ALC662_FIXUP_ASPIRE,
	ALC662_FIXUP_IDEAPAD,
	ALC272_FIXUP_MARIO,
	ALC662_FIXUP_CZC_P10T,
	ALC662_FIXUP_SKU_IGNORE,
	ALC662_FIXUP_HP_RP5800,
	ALC662_FIXUP_ASUS_MODE1,
	ALC662_FIXUP_ASUS_MODE2,
	ALC662_FIXUP_ASUS_MODE3,
	ALC662_FIXUP_ASUS_MODE4,
	ALC662_FIXUP_ASUS_MODE5,
	ALC662_FIXUP_ASUS_MODE6,
	ALC662_FIXUP_ASUS_MODE7,
	ALC662_FIXUP_ASUS_MODE8,
};

static const struct alc_fixup alc662_fixups[] = {
	[ALC662_FIXUP_ASPIRE] = {
		.type = ALC_FIXUP_PINS,
		.v.pins = (const struct alc_pincfg[]) {
			{ 0x15, 0x99130112 }, /* subwoofer */
			{ }
		}
	},
	[ALC662_FIXUP_IDEAPAD] = {
		.type = ALC_FIXUP_PINS,
		.v.pins = (const struct alc_pincfg[]) {
			{ 0x17, 0x99130112 }, /* subwoofer */
			{ }
		}
	},
	[ALC272_FIXUP_MARIO] = {
		.type = ALC_FIXUP_FUNC,
		.v.func = alc272_fixup_mario,
	},
	[ALC662_FIXUP_CZC_P10T] = {
		.type = ALC_FIXUP_VERBS,
		.v.verbs = (const struct hda_verb[]) {
			{0x14, AC_VERB_SET_EAPD_BTLENABLE, 0},
			{}
		}
	},
	[ALC662_FIXUP_SKU_IGNORE] = {
		.type = ALC_FIXUP_SKU,
		.v.sku = ALC_FIXUP_SKU_IGNORE,
	},
	[ALC662_FIXUP_HP_RP5800] = {
		.type = ALC_FIXUP_PINS,
		.v.pins = (const struct alc_pincfg[]) {
			{ 0x14, 0x0221201f }, /* HP out */
			{ }
		},
		.chained = true,
		.chain_id = ALC662_FIXUP_SKU_IGNORE
	},
	[ALC662_FIXUP_ASUS_MODE1] = {
		.type = ALC_FIXUP_PINS,
		.v.pins = (const struct alc_pincfg[]) {
			{ 0x14, 0x99130110 }, /* speaker */
			{ 0x18, 0x01a19c20 }, /* mic */
			{ 0x19, 0x99a3092f }, /* int-mic */
			{ 0x21, 0x0121401f }, /* HP out */
			{ }
		},
		.chained = true,
		.chain_id = ALC662_FIXUP_SKU_IGNORE
	},
	[ALC662_FIXUP_ASUS_MODE2] = {
		.type = ALC_FIXUP_PINS,
		.v.pins = (const struct alc_pincfg[]) {
			{ 0x14, 0x99130110 }, /* speaker */
			{ 0x18, 0x01a19820 }, /* mic */
			{ 0x19, 0x99a3092f }, /* int-mic */
			{ 0x1b, 0x0121401f }, /* HP out */
			{ }
		},
		.chained = true,
		.chain_id = ALC662_FIXUP_SKU_IGNORE
	},
	[ALC662_FIXUP_ASUS_MODE3] = {
		.type = ALC_FIXUP_PINS,
		.v.pins = (const struct alc_pincfg[]) {
			{ 0x14, 0x99130110 }, /* speaker */
			{ 0x15, 0x0121441f }, /* HP */
			{ 0x18, 0x01a19840 }, /* mic */
			{ 0x19, 0x99a3094f }, /* int-mic */
			{ 0x21, 0x01211420 }, /* HP2 */
			{ }
		},
		.chained = true,
		.chain_id = ALC662_FIXUP_SKU_IGNORE
	},
	[ALC662_FIXUP_ASUS_MODE4] = {
		.type = ALC_FIXUP_PINS,
		.v.pins = (const struct alc_pincfg[]) {
			{ 0x14, 0x99130110 }, /* speaker */
			{ 0x16, 0x99130111 }, /* speaker */
			{ 0x18, 0x01a19840 }, /* mic */
			{ 0x19, 0x99a3094f }, /* int-mic */
			{ 0x21, 0x0121441f }, /* HP */
			{ }
		},
		.chained = true,
		.chain_id = ALC662_FIXUP_SKU_IGNORE
	},
	[ALC662_FIXUP_ASUS_MODE5] = {
		.type = ALC_FIXUP_PINS,
		.v.pins = (const struct alc_pincfg[]) {
			{ 0x14, 0x99130110 }, /* speaker */
			{ 0x15, 0x0121441f }, /* HP */
			{ 0x16, 0x99130111 }, /* speaker */
			{ 0x18, 0x01a19840 }, /* mic */
			{ 0x19, 0x99a3094f }, /* int-mic */
			{ }
		},
		.chained = true,
		.chain_id = ALC662_FIXUP_SKU_IGNORE
	},
	[ALC662_FIXUP_ASUS_MODE6] = {
		.type = ALC_FIXUP_PINS,
		.v.pins = (const struct alc_pincfg[]) {
			{ 0x14, 0x99130110 }, /* speaker */
			{ 0x15, 0x01211420 }, /* HP2 */
			{ 0x18, 0x01a19840 }, /* mic */
			{ 0x19, 0x99a3094f }, /* int-mic */
			{ 0x1b, 0x0121441f }, /* HP */
			{ }
		},
		.chained = true,
		.chain_id = ALC662_FIXUP_SKU_IGNORE
	},
	[ALC662_FIXUP_ASUS_MODE7] = {
		.type = ALC_FIXUP_PINS,
		.v.pins = (const struct alc_pincfg[]) {
			{ 0x14, 0x99130110 }, /* speaker */
			{ 0x17, 0x99130111 }, /* speaker */
			{ 0x18, 0x01a19840 }, /* mic */
			{ 0x19, 0x99a3094f }, /* int-mic */
			{ 0x1b, 0x01214020 }, /* HP */
			{ 0x21, 0x0121401f }, /* HP */
			{ }
		},
		.chained = true,
		.chain_id = ALC662_FIXUP_SKU_IGNORE
	},
	[ALC662_FIXUP_ASUS_MODE8] = {
		.type = ALC_FIXUP_PINS,
		.v.pins = (const struct alc_pincfg[]) {
			{ 0x14, 0x99130110 }, /* speaker */
			{ 0x12, 0x99a30970 }, /* int-mic */
			{ 0x15, 0x01214020 }, /* HP */
			{ 0x17, 0x99130111 }, /* speaker */
			{ 0x18, 0x01a19840 }, /* mic */
			{ 0x21, 0x0121401f }, /* HP */
			{ }
		},
		.chained = true,
		.chain_id = ALC662_FIXUP_SKU_IGNORE
	},
};

static const struct snd_pci_quirk alc662_fixup_tbl[] = {
	SND_PCI_QUIRK(0x1019, 0x9087, "ECS", ALC662_FIXUP_ASUS_MODE2),
	SND_PCI_QUIRK(0x1025, 0x0308, "Acer Aspire 8942G", ALC662_FIXUP_ASPIRE),
	SND_PCI_QUIRK(0x1025, 0x031c, "Gateway NV79", ALC662_FIXUP_SKU_IGNORE),
	SND_PCI_QUIRK(0x1025, 0x038b, "Acer Aspire 8943G", ALC662_FIXUP_ASPIRE),
	SND_PCI_QUIRK(0x103c, 0x1632, "HP RP5800", ALC662_FIXUP_HP_RP5800),
	SND_PCI_QUIRK(0x105b, 0x0cd6, "Foxconn", ALC662_FIXUP_ASUS_MODE2),
	SND_PCI_QUIRK(0x144d, 0xc051, "Samsung R720", ALC662_FIXUP_IDEAPAD),
	SND_PCI_QUIRK(0x17aa, 0x38af, "Lenovo Ideapad Y550P", ALC662_FIXUP_IDEAPAD),
	SND_PCI_QUIRK(0x17aa, 0x3a0d, "Lenovo Ideapad Y550", ALC662_FIXUP_IDEAPAD),
	SND_PCI_QUIRK(0x1b35, 0x2206, "CZC P10T", ALC662_FIXUP_CZC_P10T),

#if 0
	/* Below is a quirk table taken from the old code.
	 * Basically the device should work as is without the fixup table.
	 * If BIOS doesn't give a proper info, enable the corresponding
	 * fixup entry.
	 */ 
	SND_PCI_QUIRK(0x1043, 0x1000, "ASUS N50Vm", ALC662_FIXUP_ASUS_MODE1),
	SND_PCI_QUIRK(0x1043, 0x1092, "ASUS NB", ALC662_FIXUP_ASUS_MODE3),
	SND_PCI_QUIRK(0x1043, 0x1173, "ASUS K73Jn", ALC662_FIXUP_ASUS_MODE1),
	SND_PCI_QUIRK(0x1043, 0x11c3, "ASUS M70V", ALC662_FIXUP_ASUS_MODE3),
	SND_PCI_QUIRK(0x1043, 0x11d3, "ASUS NB", ALC662_FIXUP_ASUS_MODE1),
	SND_PCI_QUIRK(0x1043, 0x11f3, "ASUS NB", ALC662_FIXUP_ASUS_MODE2),
	SND_PCI_QUIRK(0x1043, 0x1203, "ASUS NB", ALC662_FIXUP_ASUS_MODE1),
	SND_PCI_QUIRK(0x1043, 0x1303, "ASUS G60J", ALC662_FIXUP_ASUS_MODE1),
	SND_PCI_QUIRK(0x1043, 0x1333, "ASUS G60Jx", ALC662_FIXUP_ASUS_MODE1),
	SND_PCI_QUIRK(0x1043, 0x1339, "ASUS NB", ALC662_FIXUP_ASUS_MODE2),
	SND_PCI_QUIRK(0x1043, 0x13e3, "ASUS N71JA", ALC662_FIXUP_ASUS_MODE7),
	SND_PCI_QUIRK(0x1043, 0x1463, "ASUS N71", ALC662_FIXUP_ASUS_MODE7),
	SND_PCI_QUIRK(0x1043, 0x14d3, "ASUS G72", ALC662_FIXUP_ASUS_MODE8),
	SND_PCI_QUIRK(0x1043, 0x1563, "ASUS N90", ALC662_FIXUP_ASUS_MODE3),
	SND_PCI_QUIRK(0x1043, 0x15d3, "ASUS N50SF F50SF", ALC662_FIXUP_ASUS_MODE1),
	SND_PCI_QUIRK(0x1043, 0x16c3, "ASUS NB", ALC662_FIXUP_ASUS_MODE2),
	SND_PCI_QUIRK(0x1043, 0x16f3, "ASUS K40C K50C", ALC662_FIXUP_ASUS_MODE2),
	SND_PCI_QUIRK(0x1043, 0x1733, "ASUS N81De", ALC662_FIXUP_ASUS_MODE1),
	SND_PCI_QUIRK(0x1043, 0x1753, "ASUS NB", ALC662_FIXUP_ASUS_MODE2),
	SND_PCI_QUIRK(0x1043, 0x1763, "ASUS NB", ALC662_FIXUP_ASUS_MODE6),
	SND_PCI_QUIRK(0x1043, 0x1765, "ASUS NB", ALC662_FIXUP_ASUS_MODE6),
	SND_PCI_QUIRK(0x1043, 0x1783, "ASUS NB", ALC662_FIXUP_ASUS_MODE2),
	SND_PCI_QUIRK(0x1043, 0x1793, "ASUS F50GX", ALC662_FIXUP_ASUS_MODE1),
	SND_PCI_QUIRK(0x1043, 0x17b3, "ASUS F70SL", ALC662_FIXUP_ASUS_MODE3),
	SND_PCI_QUIRK(0x1043, 0x17f3, "ASUS X58LE", ALC662_FIXUP_ASUS_MODE2),
	SND_PCI_QUIRK(0x1043, 0x1813, "ASUS NB", ALC662_FIXUP_ASUS_MODE2),
	SND_PCI_QUIRK(0x1043, 0x1823, "ASUS NB", ALC662_FIXUP_ASUS_MODE5),
	SND_PCI_QUIRK(0x1043, 0x1833, "ASUS NB", ALC662_FIXUP_ASUS_MODE6),
	SND_PCI_QUIRK(0x1043, 0x1843, "ASUS NB", ALC662_FIXUP_ASUS_MODE2),
	SND_PCI_QUIRK(0x1043, 0x1853, "ASUS F50Z", ALC662_FIXUP_ASUS_MODE1),
	SND_PCI_QUIRK(0x1043, 0x1864, "ASUS NB", ALC662_FIXUP_ASUS_MODE2),
	SND_PCI_QUIRK(0x1043, 0x1876, "ASUS NB", ALC662_FIXUP_ASUS_MODE2),
	SND_PCI_QUIRK(0x1043, 0x1893, "ASUS M50Vm", ALC662_FIXUP_ASUS_MODE3),
	SND_PCI_QUIRK(0x1043, 0x1894, "ASUS X55", ALC662_FIXUP_ASUS_MODE3),
	SND_PCI_QUIRK(0x1043, 0x18b3, "ASUS N80Vc", ALC662_FIXUP_ASUS_MODE1),
	SND_PCI_QUIRK(0x1043, 0x18c3, "ASUS VX5", ALC662_FIXUP_ASUS_MODE1),
	SND_PCI_QUIRK(0x1043, 0x18d3, "ASUS N81Te", ALC662_FIXUP_ASUS_MODE1),
	SND_PCI_QUIRK(0x1043, 0x18f3, "ASUS N505Tp", ALC662_FIXUP_ASUS_MODE1),
	SND_PCI_QUIRK(0x1043, 0x1903, "ASUS F5GL", ALC662_FIXUP_ASUS_MODE1),
	SND_PCI_QUIRK(0x1043, 0x1913, "ASUS NB", ALC662_FIXUP_ASUS_MODE2),
	SND_PCI_QUIRK(0x1043, 0x1933, "ASUS F80Q", ALC662_FIXUP_ASUS_MODE2),
	SND_PCI_QUIRK(0x1043, 0x1943, "ASUS Vx3V", ALC662_FIXUP_ASUS_MODE1),
	SND_PCI_QUIRK(0x1043, 0x1953, "ASUS NB", ALC662_FIXUP_ASUS_MODE1),
	SND_PCI_QUIRK(0x1043, 0x1963, "ASUS X71C", ALC662_FIXUP_ASUS_MODE3),
	SND_PCI_QUIRK(0x1043, 0x1983, "ASUS N5051A", ALC662_FIXUP_ASUS_MODE1),
	SND_PCI_QUIRK(0x1043, 0x1993, "ASUS N20", ALC662_FIXUP_ASUS_MODE1),
	SND_PCI_QUIRK(0x1043, 0x19b3, "ASUS F7Z", ALC662_FIXUP_ASUS_MODE1),
	SND_PCI_QUIRK(0x1043, 0x19c3, "ASUS F5Z/F6x", ALC662_FIXUP_ASUS_MODE2),
	SND_PCI_QUIRK(0x1043, 0x19e3, "ASUS NB", ALC662_FIXUP_ASUS_MODE1),
	SND_PCI_QUIRK(0x1043, 0x19f3, "ASUS NB", ALC662_FIXUP_ASUS_MODE4),
#endif
	{}
};

static const struct alc_model_fixup alc662_fixup_models[] = {
	{.id = ALC272_FIXUP_MARIO, .name = "mario"},
	{.id = ALC662_FIXUP_ASUS_MODE1, .name = "asus-mode1"},
	{.id = ALC662_FIXUP_ASUS_MODE2, .name = "asus-mode2"},
	{.id = ALC662_FIXUP_ASUS_MODE3, .name = "asus-mode3"},
	{.id = ALC662_FIXUP_ASUS_MODE4, .name = "asus-mode4"},
	{.id = ALC662_FIXUP_ASUS_MODE5, .name = "asus-mode5"},
	{.id = ALC662_FIXUP_ASUS_MODE6, .name = "asus-mode6"},
	{.id = ALC662_FIXUP_ASUS_MODE7, .name = "asus-mode7"},
	{.id = ALC662_FIXUP_ASUS_MODE8, .name = "asus-mode8"},
	{}
};


/*
 */
static int patch_alc662(struct hda_codec *codec)
{
	struct alc_spec *spec;
	int err = 0;

	spec = kzalloc(sizeof(*spec), GFP_KERNEL);
	if (!spec)
		return -ENOMEM;

	codec->spec = spec;

	spec->mixer_nid = 0x0b;

	/* handle multiple HPs as is */
	spec->parse_flags = HDA_PINCFG_NO_HP_FIXUP;

	alc_auto_parse_customize_define(codec);

	alc_fix_pll_init(codec, 0x20, 0x04, 15);

	err = alc_codec_rename_from_preset(codec);
	if (err < 0)
		goto error;

	if ((alc_get_coef0(codec) & (1 << 14)) &&
	    codec->bus->pci->subsystem_vendor == 0x1025 &&
	    spec->cdefine.platform_type == 1) {
		if (alc_codec_rename(codec, "ALC272X") < 0)
			goto error;
	}

	alc_pick_fixup(codec, alc662_fixup_models,
		       alc662_fixup_tbl, alc662_fixups);
	alc_apply_fixup(codec, ALC_FIXUP_ACT_PRE_PROBE);
	/* automatic parse from the BIOS config */
	err = alc662_parse_auto_config(codec);
	if (err < 0)
		goto error;

	if (!spec->no_analog && !spec->adc_nids) {
		alc_auto_fill_adc_caps(codec);
		alc_rebuild_imux_for_auto_mic(codec);
		alc_remove_invalid_adc_nids(codec);
	}

	if (!spec->no_analog && !spec->cap_mixer)
		set_capture_mixer(codec);

	if (!spec->no_analog && has_cdefine_beep(codec)) {
		err = snd_hda_attach_beep_device(codec, 0x1);
		if (err < 0)
			goto error;
		switch (codec->vendor_id) {
		case 0x10ec0662:
			set_beep_amp(spec, 0x0b, 0x05, HDA_INPUT);
			break;
		case 0x10ec0272:
		case 0x10ec0663:
		case 0x10ec0665:
			set_beep_amp(spec, 0x0b, 0x04, HDA_INPUT);
			break;
		case 0x10ec0273:
			set_beep_amp(spec, 0x0b, 0x03, HDA_INPUT);
			break;
		}
	}
	spec->vmaster_nid = 0x02;

	alc_apply_fixup(codec, ALC_FIXUP_ACT_PROBE);

	codec->patch_ops = alc_patch_ops;
	spec->init_hook = alc_auto_init_std;
	spec->shutup = alc_eapd_shutup;

	alc_init_jacks(codec);

#ifdef CONFIG_SND_HDA_POWER_SAVE
	if (!spec->loopback.amplist)
		spec->loopback.amplist = alc662_loopbacks;
#endif

	return 0;

 error:
	alc_free(codec);
	return err;
}

/*
 * ALC680 support
 */

static int alc680_parse_auto_config(struct hda_codec *codec)
{
	return alc_parse_auto_config(codec, NULL, NULL);
}

/*
 */
static int patch_alc680(struct hda_codec *codec)
{
	struct alc_spec *spec;
	int err;

	spec = kzalloc(sizeof(*spec), GFP_KERNEL);
	if (spec == NULL)
		return -ENOMEM;

	codec->spec = spec;

	/* ALC680 has no aa-loopback mixer */

	/* automatic parse from the BIOS config */
	err = alc680_parse_auto_config(codec);
	if (err < 0) {
		alc_free(codec);
		return err;
	}

	if (!spec->no_analog && !spec->cap_mixer)
		set_capture_mixer(codec);

	spec->vmaster_nid = 0x02;

	codec->patch_ops = alc_patch_ops;
	spec->init_hook = alc_auto_init_std;

	return 0;
}

/*
 * patch entries
 */
static const struct hda_codec_preset snd_hda_preset_realtek[] = {
	{ .id = 0x10ec0221, .name = "ALC221", .patch = patch_alc269 },
	{ .id = 0x10ec0260, .name = "ALC260", .patch = patch_alc260 },
	{ .id = 0x10ec0262, .name = "ALC262", .patch = patch_alc262 },
	{ .id = 0x10ec0267, .name = "ALC267", .patch = patch_alc268 },
	{ .id = 0x10ec0268, .name = "ALC268", .patch = patch_alc268 },
	{ .id = 0x10ec0269, .name = "ALC269", .patch = patch_alc269 },
	{ .id = 0x10ec0270, .name = "ALC270", .patch = patch_alc269 },
	{ .id = 0x10ec0272, .name = "ALC272", .patch = patch_alc662 },
	{ .id = 0x10ec0275, .name = "ALC275", .patch = patch_alc269 },
	{ .id = 0x10ec0276, .name = "ALC276", .patch = patch_alc269 },
	{ .id = 0x10ec0861, .rev = 0x100340, .name = "ALC660",
	  .patch = patch_alc861 },
	{ .id = 0x10ec0660, .name = "ALC660-VD", .patch = patch_alc861vd },
	{ .id = 0x10ec0861, .name = "ALC861", .patch = patch_alc861 },
	{ .id = 0x10ec0862, .name = "ALC861-VD", .patch = patch_alc861vd },
	{ .id = 0x10ec0662, .rev = 0x100002, .name = "ALC662 rev2",
	  .patch = patch_alc882 },
	{ .id = 0x10ec0662, .rev = 0x100101, .name = "ALC662 rev1",
	  .patch = patch_alc662 },
	{ .id = 0x10ec0662, .rev = 0x100300, .name = "ALC662 rev3",
	  .patch = patch_alc662 },
	{ .id = 0x10ec0663, .name = "ALC663", .patch = patch_alc662 },
	{ .id = 0x10ec0665, .name = "ALC665", .patch = patch_alc662 },
	{ .id = 0x10ec0670, .name = "ALC670", .patch = patch_alc662 },
	{ .id = 0x10ec0680, .name = "ALC680", .patch = patch_alc680 },
	{ .id = 0x10ec0880, .name = "ALC880", .patch = patch_alc880 },
	{ .id = 0x10ec0882, .name = "ALC882", .patch = patch_alc882 },
	{ .id = 0x10ec0883, .name = "ALC883", .patch = patch_alc882 },
	{ .id = 0x10ec0885, .rev = 0x100101, .name = "ALC889A",
	  .patch = patch_alc882 },
	{ .id = 0x10ec0885, .rev = 0x100103, .name = "ALC889A",
	  .patch = patch_alc882 },
	{ .id = 0x10ec0885, .name = "ALC885", .patch = patch_alc882 },
	{ .id = 0x10ec0887, .name = "ALC887", .patch = patch_alc882 },
	{ .id = 0x10ec0888, .rev = 0x100101, .name = "ALC1200",
	  .patch = patch_alc882 },
	{ .id = 0x10ec0888, .name = "ALC888", .patch = patch_alc882 },
	{ .id = 0x10ec0889, .name = "ALC889", .patch = patch_alc882 },
	{ .id = 0x10ec0892, .name = "ALC892", .patch = patch_alc662 },
	{ .id = 0x10ec0899, .name = "ALC898", .patch = patch_alc882 },
	{} /* terminator */
};

MODULE_ALIAS("snd-hda-codec-id:10ec*");

MODULE_LICENSE("GPL");
MODULE_DESCRIPTION("Realtek HD-audio codec");

static struct hda_codec_preset_list realtek_list = {
	.preset = snd_hda_preset_realtek,
	.owner = THIS_MODULE,
};

static int __init patch_realtek_init(void)
{
	return snd_hda_add_codec_preset(&realtek_list);
}

static void __exit patch_realtek_exit(void)
{
	snd_hda_delete_codec_preset(&realtek_list);
}

module_init(patch_realtek_init)
module_exit(patch_realtek_exit)<|MERGE_RESOLUTION|>--- conflicted
+++ resolved
@@ -4280,12 +4280,9 @@
 	ALC882_FIXUP_GPIO3,
 	ALC889_FIXUP_COEF,
 	ALC882_FIXUP_ASUS_W2JC,
-<<<<<<< HEAD
-=======
 	ALC882_FIXUP_ACER_ASPIRE_4930G,
 	ALC882_FIXUP_ACER_ASPIRE_8930G,
 	ALC882_FIXUP_ASPIRE_8930G_VERBS,
->>>>>>> c3e837bb
 };
 
 static void alc889_fixup_coef(struct hda_codec *codec,
@@ -4388,8 +4385,6 @@
 		.type = ALC_FIXUP_FUNC,
 		.v.func = alc889_fixup_coef,
 	},
-<<<<<<< HEAD
-=======
 	[ALC882_FIXUP_ACER_ASPIRE_4930G] = {
 		.type = ALC_FIXUP_PINS,
 		.v.pins = (const struct alc_pincfg[]) {
@@ -4441,7 +4436,6 @@
 			{ }
 		}
 	},
->>>>>>> c3e837bb
 };
 
 static const struct snd_pci_quirk alc882_fixup_tbl[] = {
@@ -4451,8 +4445,6 @@
 	SND_PCI_QUIRK(0x1025, 0x0110, "Acer Aspire", ALC883_FIXUP_ACER_EAPD),
 	SND_PCI_QUIRK(0x1025, 0x0112, "Acer Aspire 9303", ALC883_FIXUP_ACER_EAPD),
 	SND_PCI_QUIRK(0x1025, 0x0121, "Acer Aspire 5920G", ALC883_FIXUP_ACER_EAPD),
-<<<<<<< HEAD
-=======
 	SND_PCI_QUIRK(0x1025, 0x013e, "Acer Aspire 4930G",
 		      ALC882_FIXUP_ACER_ASPIRE_4930G),
 	SND_PCI_QUIRK(0x1025, 0x013f, "Acer Aspire 5930G",
@@ -4467,7 +4459,6 @@
 		      ALC882_FIXUP_ACER_ASPIRE_4930G),
 	SND_PCI_QUIRK(0x1025, 0x0142, "Acer Aspire 7730G",
 		      ALC882_FIXUP_ACER_ASPIRE_4930G),
->>>>>>> c3e837bb
 	SND_PCI_QUIRK(0x1025, 0x0155, "Packard-Bell M5120", ALC882_FIXUP_PB_M5210),
 	SND_PCI_QUIRK(0x1025, 0x0296, "Acer Aspire 7736z", ALC882_FIXUP_ACER_ASPIRE_7736),
 	SND_PCI_QUIRK(0x1043, 0x13c2, "Asus A7M", ALC882_FIXUP_EAPD),
