--- conflicted
+++ resolved
@@ -3859,7 +3859,6 @@
 /* check whether the given pin can be a multi-io pin */
 static bool can_be_multiio_pin(struct hda_codec *codec,
 			       unsigned int location, hda_nid_t nid)
-<<<<<<< HEAD
 {
 	unsigned int defcfg, caps;
 
@@ -3886,34 +3885,6 @@
 				   hda_nid_t reference_pin,
 				   bool hardwired, int offset)
 {
-=======
-{
-	unsigned int defcfg, caps;
-
-	defcfg = snd_hda_codec_get_pincfg(codec, nid);
-	if (get_defcfg_connect(defcfg) != AC_JACK_PORT_COMPLEX)
-		return false;
-	if (location && get_defcfg_location(defcfg) != location)
-		return false;
-	caps = snd_hda_query_pin_caps(codec, nid);
-	if (!(caps & AC_PINCAP_OUT))
-		return false;
-	return true;
-}
-
-/*
- * multi-io helper
- *
- * When hardwired is set, try to fill ony hardwired pins, and returns
- * zero if any pins are filled, non-zero if nothing found.
- * When hardwired is off, try to fill possible input pins, and returns
- * the badness value.
- */
-static int alc_auto_fill_multi_ios(struct hda_codec *codec,
-				   hda_nid_t reference_pin,
-				   bool hardwired, int offset)
-{
->>>>>>> 711e1bfb
 	struct alc_spec *spec = codec->spec;
 	struct auto_pin_cfg *cfg = &spec->autocfg;
 	int type, i, j, dacs, num_pins, old_pins;
@@ -4895,10 +4866,7 @@
 	ALC260_FIXUP_GPIO1_TOGGLE,
 	ALC260_FIXUP_REPLACER,
 	ALC260_FIXUP_HP_B1900,
-<<<<<<< HEAD
-=======
 	ALC260_FIXUP_KN1,
->>>>>>> 711e1bfb
 };
 
 static void alc260_gpio1_automute(struct hda_codec *codec)
@@ -4926,8 +4894,6 @@
 	}
 }
 
-<<<<<<< HEAD
-=======
 static void alc260_fixup_kn1(struct hda_codec *codec,
 			     const struct alc_fixup *fix, int action)
 {
@@ -4958,7 +4924,6 @@
 	}
 }
 
->>>>>>> 711e1bfb
 static const struct alc_fixup alc260_fixups[] = {
 	[ALC260_FIXUP_HP_DC5750] = {
 		.type = ALC_FIXUP_PINS,
@@ -5009,15 +4974,11 @@
 		.v.func = alc260_fixup_gpio1_toggle,
 		.chained = true,
 		.chain_id = ALC260_FIXUP_COEF,
-<<<<<<< HEAD
-	}
-=======
 	},
 	[ALC260_FIXUP_KN1] = {
 		.type = ALC_FIXUP_FUNC,
 		.v.func = alc260_fixup_kn1,
 	},
->>>>>>> 711e1bfb
 };
 
 static const struct snd_pci_quirk alc260_fixup_tbl[] = {
@@ -5027,10 +4988,7 @@
 	SND_PCI_QUIRK(0x103c, 0x280a, "HP dc5750", ALC260_FIXUP_HP_DC5750),
 	SND_PCI_QUIRK(0x103c, 0x30ba, "HP Presario B1900", ALC260_FIXUP_HP_B1900),
 	SND_PCI_QUIRK(0x1509, 0x4540, "Favorit 100XS", ALC260_FIXUP_GPIO1),
-<<<<<<< HEAD
-=======
 	SND_PCI_QUIRK(0x152d, 0x0729, "Quanta KN1", ALC260_FIXUP_KN1),
->>>>>>> 711e1bfb
 	SND_PCI_QUIRK(0x161f, 0x2057, "Replacer 672V", ALC260_FIXUP_REPLACER),
 	SND_PCI_QUIRK(0x1631, 0xc017, "PB V7900", ALC260_FIXUP_COEF),
 	{}
@@ -6154,10 +6112,7 @@
 
 static const struct snd_pci_quirk alc269_fixup_tbl[] = {
 	SND_PCI_QUIRK(0x103c, 0x1586, "HP", ALC269_FIXUP_MIC2_MUTE_LED),
-<<<<<<< HEAD
-=======
 	SND_PCI_QUIRK(0x1043, 0x1427, "Asus Zenbook UX31E", ALC269VB_FIXUP_DMIC),
->>>>>>> 711e1bfb
 	SND_PCI_QUIRK(0x1043, 0x1a13, "Asus G73Jw", ALC269_FIXUP_ASUS_G73JW),
 	SND_PCI_QUIRK(0x1043, 0x16e3, "ASUS UX50", ALC269_FIXUP_STEREO_DMIC),
 	SND_PCI_QUIRK(0x1043, 0x831a, "ASUS P901", ALC269_FIXUP_STEREO_DMIC),
