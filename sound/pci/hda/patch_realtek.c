--- conflicted
+++ resolved
@@ -4770,8 +4770,6 @@
 	alc_write_coef_idx(codec, 0x07, coef | 0x80);
 }
 
-<<<<<<< HEAD
-=======
 static void alc269_quanta_automute(struct hda_codec *codec)
 {
 	update_outputs(codec);
@@ -4796,7 +4794,6 @@
 	spec->automute_hook = alc269_quanta_automute;
 }
 
->>>>>>> 0dacb764
 enum {
 	ALC269_FIXUP_SONY_VAIO,
 	ALC275_FIXUP_SONY_VAIO_GPIO2,
@@ -4808,15 +4805,12 @@
 	ALC271_FIXUP_DMIC,
 	ALC269_FIXUP_PCM_44K,
 	ALC269_FIXUP_STEREO_DMIC,
-<<<<<<< HEAD
-=======
 	ALC269_FIXUP_QUANTA_MUTE,
 	ALC269_FIXUP_LIFEBOOK,
 	ALC269_FIXUP_AMIC,
 	ALC269_FIXUP_DMIC,
 	ALC269VB_FIXUP_AMIC,
 	ALC269VB_FIXUP_DMIC,
->>>>>>> 0dacb764
 };
 
 static const struct alc_fixup alc269_fixups[] = {
@@ -4883,8 +4877,6 @@
 		.type = ALC_FIXUP_FUNC,
 		.v.func = alc269_fixup_stereo_dmic,
 	},
-<<<<<<< HEAD
-=======
 	[ALC269_FIXUP_QUANTA_MUTE] = {
 		.type = ALC_FIXUP_FUNC,
 		.v.func = alc269_fixup_quanta_mute,
@@ -4939,7 +4931,6 @@
 			{ }
 		},
 	},
->>>>>>> 0dacb764
 };
 
 static const struct snd_pci_quirk alc269_fixup_tbl[] = {
