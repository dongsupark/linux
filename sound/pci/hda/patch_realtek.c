--- conflicted
+++ resolved
@@ -302,8 +302,6 @@
 
 static void call_update_outputs(struct hda_codec *codec);
 static void alc_inv_dmic_sync(struct hda_codec *codec, bool force);
-<<<<<<< HEAD
-=======
 
 /* for shared I/O, change the pin-control accordingly */
 static void update_shared_mic_hp(struct hda_codec *codec, bool set_as_mic)
@@ -336,7 +334,6 @@
 	spec->automute_speaker = !set_as_mic;
 	call_update_outputs(codec);
 }
->>>>>>> 5780b627
 
 /* select the given imux item; either unmute exclusively or select the route */
 static int alc_mux_select(struct hda_codec *codec, unsigned int adc_idx,
