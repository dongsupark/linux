--- conflicted
+++ resolved
@@ -7067,10 +7067,7 @@
 	{ .id = 0x10ec0275, .name = "ALC275", .patch = patch_alc269 },
 	{ .id = 0x10ec0276, .name = "ALC276", .patch = patch_alc269 },
 	{ .id = 0x10ec0280, .name = "ALC280", .patch = patch_alc269 },
-<<<<<<< HEAD
-=======
 	{ .id = 0x10ec0282, .name = "ALC282", .patch = patch_alc269 },
->>>>>>> d9875690
 	{ .id = 0x10ec0861, .rev = 0x100340, .name = "ALC660",
 	  .patch = patch_alc861 },
 	{ .id = 0x10ec0660, .name = "ALC660-VD", .patch = patch_alc861vd },
