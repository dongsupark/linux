--- conflicted
+++ resolved
@@ -167,12 +167,9 @@
 		return -EINVAL;
 	}
 	alts = &iface->altsetting[fp->altset_idx];
-<<<<<<< HEAD
-=======
 	altsd = get_iface_desc(alts);
 	fp->protocol = altsd->bInterfaceProtocol;
 
->>>>>>> d0e0ac97
 	if (fp->datainterval == 0)
 		fp->datainterval = snd_usb_parse_datainterval(chip, alts);
 	if (fp->maxpacksize == 0)
