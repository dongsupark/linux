--- conflicted
+++ resolved
@@ -1248,18 +1248,11 @@
 	/* iFi Audio micro/nano iDSD */
 	case USB_ID(0x20b1, 0x3008):
 		if (fp->altsetting == 2)
-<<<<<<< HEAD
-			return SNDRV_PCM_FMTBIT_DSD_U32_LE;
-=======
 			return SNDRV_PCM_FMTBIT_DSD_U32_BE;
->>>>>>> e529fea9
 		break;
 	/* DIYINHK DSD DXD 384kHz USB to I2S/DSD */
 	case USB_ID(0x20b1, 0x2009):
 		if (fp->altsetting == 3)
-<<<<<<< HEAD
-			return SNDRV_PCM_FMTBIT_DSD_U32_LE;
-=======
 			return SNDRV_PCM_FMTBIT_DSD_U32_BE;
 		break;
 	default:
@@ -1272,7 +1265,6 @@
 	case USB_ID(0x154e, 0x3006): /* Marantz SA-14S1 */
 		if (fp->altsetting == 2)
 			return SNDRV_PCM_FMTBIT_DSD_U32_BE;
->>>>>>> e529fea9
 		break;
 	default:
 		break;
