/*
 * ALSA USB Audio Driver
 *
 * Copyright (c) 2002 by Takashi Iwai <tiwai@suse.de>,
 *                       Clemens Ladisch <clemens@ladisch.de>
 *
 *
 *  This program is free software; you can redistribute it and/or modify
 *  it under the terms of the GNU General Public License as published by
 *  the Free Software Foundation; either version 2 of the License, or
 *  (at your option) any later version.
 *
 *  This program is distributed in the hope that it will be useful,
 *  but WITHOUT ANY WARRANTY; without even the implied warranty of
 *  MERCHANTABILITY or FITNESS FOR A PARTICULAR PURPOSE.  See the
 *  GNU General Public License for more details.
 *
 *  You should have received a copy of the GNU General Public License
 *  along with this program; if not, write to the Free Software
 *  Foundation, Inc., 59 Temple Place, Suite 330, Boston, MA  02111-1307 USA
 */

/*
 * The contents of this file are part of the driver's id_table.
 *
 * In a perfect world, this file would be empty.
 */

/*
 * Use this for devices where other interfaces are standard compliant,
 * to prevent the quirk being applied to those interfaces. (To work with
 * hotplugging, bDeviceClass must be set to USB_CLASS_PER_INTERFACE.)
 */
#define USB_DEVICE_VENDOR_SPEC(vend, prod) \
	.match_flags = USB_DEVICE_ID_MATCH_VENDOR | \
		       USB_DEVICE_ID_MATCH_PRODUCT | \
		       USB_DEVICE_ID_MATCH_INT_CLASS, \
	.idVendor = vend, \
	.idProduct = prod, \
	.bInterfaceClass = USB_CLASS_VENDOR_SPEC

/* FTDI devices */
{
	USB_DEVICE(0x0403, 0xb8d8),
	.driver_info = (unsigned long) & (const struct snd_usb_audio_quirk) {
		/* .vendor_name = "STARR LABS", */
		/* .product_name = "Starr Labs MIDI USB device", */
		.ifnum = 0,
		.type = QUIRK_MIDI_FTDI
	}
},

{
	/* Creative BT-D1 */
	USB_DEVICE(0x041e, 0x0005),
	.driver_info = (unsigned long) &(const struct snd_usb_audio_quirk) {
		.ifnum = 1,
		.type = QUIRK_AUDIO_FIXED_ENDPOINT,
		.data = &(const struct audioformat) {
			.formats = SNDRV_PCM_FMTBIT_S16_LE,
			.channels = 2,
			.iface = 1,
			.altsetting = 1,
			.altset_idx = 1,
			.endpoint = 0x03,
			.ep_attr = USB_ENDPOINT_XFER_ISOC,
			.attributes = 0,
			.rates = SNDRV_PCM_RATE_CONTINUOUS,
			.rate_min = 48000,
			.rate_max = 48000,
		}
	}
},

/* Creative/Toshiba Multimedia Center SB-0500 */
{
	USB_DEVICE(0x041e, 0x3048),
	.driver_info = (unsigned long) & (const struct snd_usb_audio_quirk) {
		.vendor_name = "Toshiba",
		.product_name = "SB-0500",
		.ifnum = QUIRK_NO_INTERFACE
	}
},

/* Creative/E-Mu devices */
{
	USB_DEVICE(0x041e, 0x3010),
	.driver_info = (unsigned long) & (const struct snd_usb_audio_quirk) {
		.vendor_name = "Creative Labs",
		.product_name = "Sound Blaster MP3+",
		.ifnum = QUIRK_NO_INTERFACE
	}
},
{
	/* E-Mu 0202 USB */
	.match_flags = USB_DEVICE_ID_MATCH_DEVICE,
	.idVendor = 0x041e,
	.idProduct = 0x3f02,
	.bInterfaceClass = USB_CLASS_AUDIO,
},
{
	/* E-Mu 0404 USB */
	.match_flags = USB_DEVICE_ID_MATCH_DEVICE,
	.idVendor = 0x041e,
	.idProduct = 0x3f04,
	.bInterfaceClass = USB_CLASS_AUDIO,
},
{
	/* E-Mu Tracker Pre */
	.match_flags = USB_DEVICE_ID_MATCH_DEVICE,
	.idVendor = 0x041e,
	.idProduct = 0x3f0a,
	.bInterfaceClass = USB_CLASS_AUDIO,
},
{
	/* E-Mu 0204 USB */
	.match_flags = USB_DEVICE_ID_MATCH_DEVICE,
	.idVendor = 0x041e,
	.idProduct = 0x3f19,
	.bInterfaceClass = USB_CLASS_AUDIO,
},

/*
 * HP Wireless Audio
 * When not ignored, causes instability issues for some users, forcing them to
 * blacklist the entire module.
 */
{
	USB_DEVICE(0x0424, 0xb832),
	.driver_info = (unsigned long) &(const struct snd_usb_audio_quirk) {
		.vendor_name = "Standard Microsystems Corp.",
		.product_name = "HP Wireless Audio",
		.ifnum = QUIRK_ANY_INTERFACE,
		.type = QUIRK_COMPOSITE,
		.data = (const struct snd_usb_audio_quirk[]) {
			/* Mixer */
			{
				.ifnum = 0,
				.type = QUIRK_IGNORE_INTERFACE,
			},
			/* Playback */
			{
				.ifnum = 1,
				.type = QUIRK_IGNORE_INTERFACE,
			},
			/* Capture */
			{
				.ifnum = 2,
				.type = QUIRK_IGNORE_INTERFACE,
			},
			/* HID Device, .ifnum = 3 */
			{
				.ifnum = -1,
			}
		}
	}
},

/*
 * Logitech QuickCam: bDeviceClass is vendor-specific, so generic interface
 * class matches do not take effect without an explicit ID match.
 */
{
	.match_flags = USB_DEVICE_ID_MATCH_DEVICE |
		       USB_DEVICE_ID_MATCH_INT_CLASS |
		       USB_DEVICE_ID_MATCH_INT_SUBCLASS,
	.idVendor = 0x046d,
	.idProduct = 0x0850,
	.bInterfaceClass = USB_CLASS_AUDIO,
	.bInterfaceSubClass = USB_SUBCLASS_AUDIOCONTROL
},
{
	.match_flags = USB_DEVICE_ID_MATCH_DEVICE |
		       USB_DEVICE_ID_MATCH_INT_CLASS |
		       USB_DEVICE_ID_MATCH_INT_SUBCLASS,
	.idVendor = 0x046d,
	.idProduct = 0x08ae,
	.bInterfaceClass = USB_CLASS_AUDIO,
	.bInterfaceSubClass = USB_SUBCLASS_AUDIOCONTROL
},
{
	.match_flags = USB_DEVICE_ID_MATCH_DEVICE |
		       USB_DEVICE_ID_MATCH_INT_CLASS |
		       USB_DEVICE_ID_MATCH_INT_SUBCLASS,
	.idVendor = 0x046d,
	.idProduct = 0x08c6,
	.bInterfaceClass = USB_CLASS_AUDIO,
	.bInterfaceSubClass = USB_SUBCLASS_AUDIOCONTROL
},
{
	.match_flags = USB_DEVICE_ID_MATCH_DEVICE |
		       USB_DEVICE_ID_MATCH_INT_CLASS |
		       USB_DEVICE_ID_MATCH_INT_SUBCLASS,
	.idVendor = 0x046d,
	.idProduct = 0x08f0,
	.bInterfaceClass = USB_CLASS_AUDIO,
	.bInterfaceSubClass = USB_SUBCLASS_AUDIOCONTROL
},
{
	.match_flags = USB_DEVICE_ID_MATCH_DEVICE |
		       USB_DEVICE_ID_MATCH_INT_CLASS |
		       USB_DEVICE_ID_MATCH_INT_SUBCLASS,
	.idVendor = 0x046d,
	.idProduct = 0x08f5,
	.bInterfaceClass = USB_CLASS_AUDIO,
	.bInterfaceSubClass = USB_SUBCLASS_AUDIOCONTROL
},
{
	.match_flags = USB_DEVICE_ID_MATCH_DEVICE |
		       USB_DEVICE_ID_MATCH_INT_CLASS |
		       USB_DEVICE_ID_MATCH_INT_SUBCLASS,
	.idVendor = 0x046d,
	.idProduct = 0x08f6,
	.bInterfaceClass = USB_CLASS_AUDIO,
	.bInterfaceSubClass = USB_SUBCLASS_AUDIOCONTROL
},
{
	USB_DEVICE(0x046d, 0x0990),
	.driver_info = (unsigned long) & (const struct snd_usb_audio_quirk) {
		.vendor_name = "Logitech, Inc.",
		.product_name = "QuickCam Pro 9000",
		.ifnum = QUIRK_NO_INTERFACE
	}
},

/*
 * Yamaha devices
 */

#define YAMAHA_DEVICE(id, name) { \
	USB_DEVICE(0x0499, id), \
	.driver_info = (unsigned long) & (const struct snd_usb_audio_quirk) { \
		.vendor_name = "Yamaha", \
		.product_name = name, \
		.ifnum = QUIRK_ANY_INTERFACE, \
		.type = QUIRK_MIDI_YAMAHA \
	} \
}
#define YAMAHA_INTERFACE(id, intf, name) { \
	USB_DEVICE_VENDOR_SPEC(0x0499, id), \
	.driver_info = (unsigned long) & (const struct snd_usb_audio_quirk) { \
		.vendor_name = "Yamaha", \
		.product_name = name, \
		.ifnum = intf, \
		.type = QUIRK_MIDI_YAMAHA \
	} \
}
YAMAHA_DEVICE(0x1000, "UX256"),
YAMAHA_DEVICE(0x1001, "MU1000"),
YAMAHA_DEVICE(0x1002, "MU2000"),
YAMAHA_DEVICE(0x1003, "MU500"),
YAMAHA_INTERFACE(0x1004, 3, "UW500"),
YAMAHA_DEVICE(0x1005, "MOTIF6"),
YAMAHA_DEVICE(0x1006, "MOTIF7"),
YAMAHA_DEVICE(0x1007, "MOTIF8"),
YAMAHA_DEVICE(0x1008, "UX96"),
YAMAHA_DEVICE(0x1009, "UX16"),
YAMAHA_INTERFACE(0x100a, 3, "EOS BX"),
YAMAHA_DEVICE(0x100c, "UC-MX"),
YAMAHA_DEVICE(0x100d, "UC-KX"),
YAMAHA_DEVICE(0x100e, "S08"),
YAMAHA_DEVICE(0x100f, "CLP-150"),
YAMAHA_DEVICE(0x1010, "CLP-170"),
YAMAHA_DEVICE(0x1011, "P-250"),
YAMAHA_DEVICE(0x1012, "TYROS"),
YAMAHA_DEVICE(0x1013, "PF-500"),
YAMAHA_DEVICE(0x1014, "S90"),
YAMAHA_DEVICE(0x1015, "MOTIF-R"),
YAMAHA_DEVICE(0x1016, "MDP-5"),
YAMAHA_DEVICE(0x1017, "CVP-204"),
YAMAHA_DEVICE(0x1018, "CVP-206"),
YAMAHA_DEVICE(0x1019, "CVP-208"),
YAMAHA_DEVICE(0x101a, "CVP-210"),
YAMAHA_DEVICE(0x101b, "PSR-1100"),
YAMAHA_DEVICE(0x101c, "PSR-2100"),
YAMAHA_DEVICE(0x101d, "CLP-175"),
YAMAHA_DEVICE(0x101e, "PSR-K1"),
YAMAHA_DEVICE(0x101f, "EZ-J24"),
YAMAHA_DEVICE(0x1020, "EZ-250i"),
YAMAHA_DEVICE(0x1021, "MOTIF ES 6"),
YAMAHA_DEVICE(0x1022, "MOTIF ES 7"),
YAMAHA_DEVICE(0x1023, "MOTIF ES 8"),
YAMAHA_DEVICE(0x1024, "CVP-301"),
YAMAHA_DEVICE(0x1025, "CVP-303"),
YAMAHA_DEVICE(0x1026, "CVP-305"),
YAMAHA_DEVICE(0x1027, "CVP-307"),
YAMAHA_DEVICE(0x1028, "CVP-309"),
YAMAHA_DEVICE(0x1029, "CVP-309GP"),
YAMAHA_DEVICE(0x102a, "PSR-1500"),
YAMAHA_DEVICE(0x102b, "PSR-3000"),
YAMAHA_DEVICE(0x102e, "ELS-01/01C"),
YAMAHA_DEVICE(0x1030, "PSR-295/293"),
YAMAHA_DEVICE(0x1031, "DGX-205/203"),
YAMAHA_DEVICE(0x1032, "DGX-305"),
YAMAHA_DEVICE(0x1033, "DGX-505"),
YAMAHA_DEVICE(0x1034, NULL),
YAMAHA_DEVICE(0x1035, NULL),
YAMAHA_DEVICE(0x1036, NULL),
YAMAHA_DEVICE(0x1037, NULL),
YAMAHA_DEVICE(0x1038, NULL),
YAMAHA_DEVICE(0x1039, NULL),
YAMAHA_DEVICE(0x103a, NULL),
YAMAHA_DEVICE(0x103b, NULL),
YAMAHA_DEVICE(0x103c, NULL),
YAMAHA_DEVICE(0x103d, NULL),
YAMAHA_DEVICE(0x103e, NULL),
YAMAHA_DEVICE(0x103f, NULL),
YAMAHA_DEVICE(0x1040, NULL),
YAMAHA_DEVICE(0x1041, NULL),
YAMAHA_DEVICE(0x1042, NULL),
YAMAHA_DEVICE(0x1043, NULL),
YAMAHA_DEVICE(0x1044, NULL),
YAMAHA_DEVICE(0x1045, NULL),
YAMAHA_INTERFACE(0x104e, 0, NULL),
YAMAHA_DEVICE(0x104f, NULL),
YAMAHA_DEVICE(0x1050, NULL),
YAMAHA_DEVICE(0x1051, NULL),
YAMAHA_DEVICE(0x1052, NULL),
YAMAHA_INTERFACE(0x1053, 0, NULL),
YAMAHA_INTERFACE(0x1054, 0, NULL),
YAMAHA_DEVICE(0x1055, NULL),
YAMAHA_DEVICE(0x1056, NULL),
YAMAHA_DEVICE(0x1057, NULL),
YAMAHA_DEVICE(0x1058, NULL),
YAMAHA_DEVICE(0x1059, NULL),
YAMAHA_DEVICE(0x105a, NULL),
YAMAHA_DEVICE(0x105b, NULL),
YAMAHA_DEVICE(0x105c, NULL),
YAMAHA_DEVICE(0x105d, NULL),
{
	USB_DEVICE(0x0499, 0x1503),
	.driver_info = (unsigned long) & (const struct snd_usb_audio_quirk) {
		/* .vendor_name = "Yamaha", */
		/* .product_name = "MOX6/MOX8", */
		.ifnum = QUIRK_ANY_INTERFACE,
		.type = QUIRK_COMPOSITE,
		.data = (const struct snd_usb_audio_quirk[]) {
			{
				.ifnum = 1,
				.type = QUIRK_AUDIO_STANDARD_INTERFACE
			},
			{
				.ifnum = 2,
				.type = QUIRK_AUDIO_STANDARD_INTERFACE
			},
			{
				.ifnum = 3,
				.type = QUIRK_MIDI_YAMAHA
			},
			{
				.ifnum = -1
			}
		}
	}
},
YAMAHA_DEVICE(0x2000, "DGP-7"),
YAMAHA_DEVICE(0x2001, "DGP-5"),
YAMAHA_DEVICE(0x2002, NULL),
YAMAHA_DEVICE(0x2003, NULL),
YAMAHA_DEVICE(0x5000, "CS1D"),
YAMAHA_DEVICE(0x5001, "DSP1D"),
YAMAHA_DEVICE(0x5002, "DME32"),
YAMAHA_DEVICE(0x5003, "DM2000"),
YAMAHA_DEVICE(0x5004, "02R96"),
YAMAHA_DEVICE(0x5005, "ACU16-C"),
YAMAHA_DEVICE(0x5006, "NHB32-C"),
YAMAHA_DEVICE(0x5007, "DM1000"),
YAMAHA_DEVICE(0x5008, "01V96"),
YAMAHA_DEVICE(0x5009, "SPX2000"),
YAMAHA_DEVICE(0x500a, "PM5D"),
YAMAHA_DEVICE(0x500b, "DME64N"),
YAMAHA_DEVICE(0x500c, "DME24N"),
YAMAHA_DEVICE(0x500d, NULL),
YAMAHA_DEVICE(0x500e, NULL),
YAMAHA_DEVICE(0x500f, NULL),
YAMAHA_DEVICE(0x7000, "DTX"),
YAMAHA_DEVICE(0x7010, "UB99"),
#undef YAMAHA_DEVICE
#undef YAMAHA_INTERFACE

/*
 * Roland/RolandED/Edirol/BOSS devices
 */
{
	USB_DEVICE(0x0582, 0x0000),
	.driver_info = (unsigned long) & (const struct snd_usb_audio_quirk) {
		.vendor_name = "Roland",
		.product_name = "UA-100",
		.ifnum = QUIRK_ANY_INTERFACE,
		.type = QUIRK_COMPOSITE,
		.data = (const struct snd_usb_audio_quirk[]) {
			{
				.ifnum = 0,
				.type = QUIRK_AUDIO_FIXED_ENDPOINT,
				.data = & (const struct audioformat) {
					.formats = SNDRV_PCM_FMTBIT_S16_LE,
					.channels = 4,
					.iface = 0,
					.altsetting = 1,
					.altset_idx = 1,
					.attributes = 0,
					.endpoint = 0x01,
					.ep_attr = 0x09,
					.rates = SNDRV_PCM_RATE_CONTINUOUS,
					.rate_min = 44100,
					.rate_max = 44100,
				}
			},
			{
				.ifnum = 1,
				.type = QUIRK_AUDIO_FIXED_ENDPOINT,
				.data = & (const struct audioformat) {
					.formats = SNDRV_PCM_FMTBIT_S16_LE,
					.channels = 2,
					.iface = 1,
					.altsetting = 1,
					.altset_idx = 1,
					.attributes = UAC_EP_CS_ATTR_FILL_MAX,
					.endpoint = 0x81,
					.ep_attr = 0x05,
					.rates = SNDRV_PCM_RATE_CONTINUOUS,
					.rate_min = 44100,
					.rate_max = 44100,
				}
			},
			{
				.ifnum = 2,
				.type = QUIRK_MIDI_FIXED_ENDPOINT,
				.data = & (const struct snd_usb_midi_endpoint_info) {
					.out_cables = 0x0007,
					.in_cables  = 0x0007
				}
			},
			{
				.ifnum = -1
			}
		}
	}
},
{
	USB_DEVICE(0x0582, 0x0002),
	.driver_info = (unsigned long) & (const struct snd_usb_audio_quirk) {
		.vendor_name = "EDIROL",
		.product_name = "UM-4",
		.ifnum = QUIRK_ANY_INTERFACE,
		.type = QUIRK_COMPOSITE,
		.data = (const struct snd_usb_audio_quirk[]) {
			{
				.ifnum = 0,
				.type = QUIRK_IGNORE_INTERFACE
			},
			{
				.ifnum = 1,
				.type = QUIRK_IGNORE_INTERFACE
			},
			{
				.ifnum = 2,
				.type = QUIRK_MIDI_FIXED_ENDPOINT,
				.data = & (const struct snd_usb_midi_endpoint_info) {
					.out_cables = 0x000f,
					.in_cables  = 0x000f
				}
			},
			{
				.ifnum = -1
			}
		}
	}
},
{
	USB_DEVICE(0x0582, 0x0003),
	.driver_info = (unsigned long) & (const struct snd_usb_audio_quirk) {
		.vendor_name = "Roland",
		.product_name = "SC-8850",
		.ifnum = QUIRK_ANY_INTERFACE,
		.type = QUIRK_COMPOSITE,
		.data = (const struct snd_usb_audio_quirk[]) {
			{
				.ifnum = 0,
				.type = QUIRK_IGNORE_INTERFACE
			},
			{
				.ifnum = 1,
				.type = QUIRK_IGNORE_INTERFACE
			},
			{
				.ifnum = 2,
				.type = QUIRK_MIDI_FIXED_ENDPOINT,
				.data = & (const struct snd_usb_midi_endpoint_info) {
					.out_cables = 0x003f,
					.in_cables  = 0x003f
				}
			},
			{
				.ifnum = -1
			}
		}
	}
},
{
	USB_DEVICE(0x0582, 0x0004),
	.driver_info = (unsigned long) & (const struct snd_usb_audio_quirk) {
		.vendor_name = "Roland",
		.product_name = "U-8",
		.ifnum = QUIRK_ANY_INTERFACE,
		.type = QUIRK_COMPOSITE,
		.data = (const struct snd_usb_audio_quirk[]) {
			{
				.ifnum = 0,
				.type = QUIRK_IGNORE_INTERFACE
			},
			{
				.ifnum = 1,
				.type = QUIRK_IGNORE_INTERFACE
			},
			{
				.ifnum = 2,
				.type = QUIRK_MIDI_FIXED_ENDPOINT,
				.data = & (const struct snd_usb_midi_endpoint_info) {
					.out_cables = 0x0005,
					.in_cables  = 0x0005
				}
			},
			{
				.ifnum = -1
			}
		}
	}
},
{
	/* Has ID 0x0099 when not in "Advanced Driver" mode.
	 * The UM-2EX has only one input, but we cannot detect this. */
	USB_DEVICE(0x0582, 0x0005),
	.driver_info = (unsigned long) & (const struct snd_usb_audio_quirk) {
		.vendor_name = "EDIROL",
		.product_name = "UM-2",
		.ifnum = QUIRK_ANY_INTERFACE,
		.type = QUIRK_COMPOSITE,
		.data = (const struct snd_usb_audio_quirk[]) {
			{
				.ifnum = 0,
				.type = QUIRK_IGNORE_INTERFACE
			},
			{
				.ifnum = 1,
				.type = QUIRK_IGNORE_INTERFACE
			},
			{
				.ifnum = 2,
				.type = QUIRK_MIDI_FIXED_ENDPOINT,
				.data = & (const struct snd_usb_midi_endpoint_info) {
					.out_cables = 0x0003,
					.in_cables  = 0x0003
				}
			},
			{
				.ifnum = -1
			}
		}
	}
},
{
	USB_DEVICE(0x0582, 0x0007),
	.driver_info = (unsigned long) & (const struct snd_usb_audio_quirk) {
		.vendor_name = "Roland",
		.product_name = "SC-8820",
		.ifnum = QUIRK_ANY_INTERFACE,
		.type = QUIRK_COMPOSITE,
		.data = (const struct snd_usb_audio_quirk[]) {
			{
				.ifnum = 0,
				.type = QUIRK_IGNORE_INTERFACE
			},
			{
				.ifnum = 1,
				.type = QUIRK_IGNORE_INTERFACE
			},
			{
				.ifnum = 2,
				.type = QUIRK_MIDI_FIXED_ENDPOINT,
				.data = & (const struct snd_usb_midi_endpoint_info) {
					.out_cables = 0x0013,
					.in_cables  = 0x0013
				}
			},
			{
				.ifnum = -1
			}
		}
	}
},
{
	USB_DEVICE(0x0582, 0x0008),
	.driver_info = (unsigned long) & (const struct snd_usb_audio_quirk) {
		.vendor_name = "Roland",
		.product_name = "PC-300",
		.ifnum = QUIRK_ANY_INTERFACE,
		.type = QUIRK_COMPOSITE,
		.data = (const struct snd_usb_audio_quirk[]) {
			{
				.ifnum = 0,
				.type = QUIRK_IGNORE_INTERFACE
			},
			{
				.ifnum = 1,
				.type = QUIRK_IGNORE_INTERFACE
			},
			{
				.ifnum = 2,
				.type = QUIRK_MIDI_FIXED_ENDPOINT,
				.data = & (const struct snd_usb_midi_endpoint_info) {
					.out_cables = 0x0001,
					.in_cables  = 0x0001
				}
			},
			{
				.ifnum = -1
			}
		}
	}
},
{
	/* has ID 0x009d when not in "Advanced Driver" mode */
	USB_DEVICE(0x0582, 0x0009),
	.driver_info = (unsigned long) & (const struct snd_usb_audio_quirk) {
		.vendor_name = "EDIROL",
		.product_name = "UM-1",
		.ifnum = QUIRK_ANY_INTERFACE,
		.type = QUIRK_COMPOSITE,
		.data = (const struct snd_usb_audio_quirk[]) {
			{
				.ifnum = 0,
				.type = QUIRK_IGNORE_INTERFACE
			},
			{
				.ifnum = 1,
				.type = QUIRK_IGNORE_INTERFACE
			},
			{
				.ifnum = 2,
				.type = QUIRK_MIDI_FIXED_ENDPOINT,
				.data = & (const struct snd_usb_midi_endpoint_info) {
					.out_cables = 0x0001,
					.in_cables  = 0x0001
				}
			},
			{
				.ifnum = -1
			}
		}
	}
},
{
	USB_DEVICE(0x0582, 0x000b),
	.driver_info = (unsigned long) & (const struct snd_usb_audio_quirk) {
		.vendor_name = "Roland",
		.product_name = "SK-500",
		.ifnum = QUIRK_ANY_INTERFACE,
		.type = QUIRK_COMPOSITE,
		.data = (const struct snd_usb_audio_quirk[]) {
			{
				.ifnum = 0,
				.type = QUIRK_IGNORE_INTERFACE
			},
			{
				.ifnum = 1,
				.type = QUIRK_IGNORE_INTERFACE
			},
			{
				.ifnum = 2,
				.type = QUIRK_MIDI_FIXED_ENDPOINT,
				.data = & (const struct snd_usb_midi_endpoint_info) {
					.out_cables = 0x0013,
					.in_cables  = 0x0013
				}
			},
			{
				.ifnum = -1
			}
		}
	}
},
{
	/* thanks to Emiliano Grilli <emillo@libero.it>
	 * for helping researching this data */
	USB_DEVICE(0x0582, 0x000c),
	.driver_info = (unsigned long) & (const struct snd_usb_audio_quirk) {
		.vendor_name = "Roland",
		.product_name = "SC-D70",
		.ifnum = QUIRK_ANY_INTERFACE,
		.type = QUIRK_COMPOSITE,
		.data = (const struct snd_usb_audio_quirk[]) {
			{
				.ifnum = 0,
				.type = QUIRK_AUDIO_FIXED_ENDPOINT,
				.data = & (const struct audioformat) {
					.formats = SNDRV_PCM_FMTBIT_S24_3LE,
					.channels = 2,
					.iface = 0,
					.altsetting = 1,
					.altset_idx = 1,
					.attributes = 0,
					.endpoint = 0x01,
					.ep_attr = 0x01,
					.rates = SNDRV_PCM_RATE_CONTINUOUS,
					.rate_min = 44100,
					.rate_max = 44100,
				}
			},
			{
				.ifnum = 1,
				.type = QUIRK_AUDIO_FIXED_ENDPOINT,
				.data = & (const struct audioformat) {
					.formats = SNDRV_PCM_FMTBIT_S24_3LE,
					.channels = 2,
					.iface = 1,
					.altsetting = 1,
					.altset_idx = 1,
					.attributes = 0,
					.endpoint = 0x81,
					.ep_attr = 0x01,
					.rates = SNDRV_PCM_RATE_CONTINUOUS,
					.rate_min = 44100,
					.rate_max = 44100,
				}
			},
			{
				.ifnum = 2,
				.type = QUIRK_MIDI_FIXED_ENDPOINT,
				.data = & (const struct snd_usb_midi_endpoint_info) {
					.out_cables = 0x0007,
					.in_cables  = 0x0007
				}
			},
			{
				.ifnum = -1
			}
		}
	}
},
{	/*
	 * This quirk is for the "Advanced Driver" mode of the Edirol UA-5.
	 * If the advanced mode switch at the back of the unit is off, the
	 * UA-5 has ID 0x0582/0x0011 and is standard compliant (no quirks),
	 * but offers only 16-bit PCM.
	 * In advanced mode, the UA-5 will output S24_3LE samples (two
	 * channels) at the rate indicated on the front switch, including
	 * the 96kHz sample rate.
	 */
	USB_DEVICE(0x0582, 0x0010),
	.driver_info = (unsigned long) & (const struct snd_usb_audio_quirk) {
		.vendor_name = "EDIROL",
		.product_name = "UA-5",
		.ifnum = QUIRK_ANY_INTERFACE,
		.type = QUIRK_COMPOSITE,
		.data = (const struct snd_usb_audio_quirk[]) {
			{
				.ifnum = 1,
				.type = QUIRK_AUDIO_STANDARD_INTERFACE
			},
			{
				.ifnum = 2,
				.type = QUIRK_AUDIO_STANDARD_INTERFACE
			},
			{
				.ifnum = -1
			}
		}
	}
},
{
	/* has ID 0x0013 when not in "Advanced Driver" mode */
	USB_DEVICE(0x0582, 0x0012),
	.driver_info = (unsigned long) & (const struct snd_usb_audio_quirk) {
		.vendor_name = "Roland",
		.product_name = "XV-5050",
		.ifnum = 0,
		.type = QUIRK_MIDI_FIXED_ENDPOINT,
		.data = & (const struct snd_usb_midi_endpoint_info) {
			.out_cables = 0x0001,
			.in_cables  = 0x0001
		}
	}
},
{
	/* has ID 0x0015 when not in "Advanced Driver" mode */
	USB_DEVICE(0x0582, 0x0014),
	.driver_info = (unsigned long) & (const struct snd_usb_audio_quirk) {
		.vendor_name = "EDIROL",
		.product_name = "UM-880",
		.ifnum = 0,
		.type = QUIRK_MIDI_FIXED_ENDPOINT,
		.data = & (const struct snd_usb_midi_endpoint_info) {
			.out_cables = 0x01ff,
			.in_cables  = 0x01ff
		}
	}
},
{
	/* has ID 0x0017 when not in "Advanced Driver" mode */
	USB_DEVICE(0x0582, 0x0016),
	.driver_info = (unsigned long) & (const struct snd_usb_audio_quirk) {
		.vendor_name = "EDIROL",
		.product_name = "SD-90",
		.ifnum = QUIRK_ANY_INTERFACE,
		.type = QUIRK_COMPOSITE,
		.data = (const struct snd_usb_audio_quirk[]) {
			{
				.ifnum = 0,
				.type = QUIRK_AUDIO_STANDARD_INTERFACE
			},
			{
				.ifnum = 1,
				.type = QUIRK_AUDIO_STANDARD_INTERFACE
			},
			{
				.ifnum = 2,
				.type = QUIRK_MIDI_FIXED_ENDPOINT,
				.data = & (const struct snd_usb_midi_endpoint_info) {
					.out_cables = 0x000f,
					.in_cables  = 0x000f
				}
			},
			{
				.ifnum = -1
			}
		}
	}
},
{
	/* has ID 0x001c when not in "Advanced Driver" mode */
	USB_DEVICE(0x0582, 0x001b),
	.driver_info = (unsigned long) & (const struct snd_usb_audio_quirk) {
		.vendor_name = "Roland",
		.product_name = "MMP-2",
		.ifnum = QUIRK_ANY_INTERFACE,
		.type = QUIRK_COMPOSITE,
		.data = (const struct snd_usb_audio_quirk[]) {
			{
				.ifnum = 0,
				.type = QUIRK_IGNORE_INTERFACE
			},
			{
				.ifnum = 1,
				.type = QUIRK_IGNORE_INTERFACE
			},
			{
				.ifnum = 2,
				.type = QUIRK_MIDI_FIXED_ENDPOINT,
				.data = & (const struct snd_usb_midi_endpoint_info) {
					.out_cables = 0x0001,
					.in_cables  = 0x0001
				}
			},
			{
				.ifnum = -1
			}
		}
	}
},
{
	/* has ID 0x001e when not in "Advanced Driver" mode */
	USB_DEVICE(0x0582, 0x001d),
	.driver_info = (unsigned long) & (const struct snd_usb_audio_quirk) {
		.vendor_name = "Roland",
		.product_name = "V-SYNTH",
		.ifnum = 0,
		.type = QUIRK_MIDI_FIXED_ENDPOINT,
		.data = & (const struct snd_usb_midi_endpoint_info) {
			.out_cables = 0x0001,
			.in_cables  = 0x0001
		}
	}
},
{
	/* has ID 0x0024 when not in "Advanced Driver" mode */
	USB_DEVICE(0x0582, 0x0023),
	.driver_info = (unsigned long) & (const struct snd_usb_audio_quirk) {
		.vendor_name = "EDIROL",
		.product_name = "UM-550",
		.ifnum = 0,
		.type = QUIRK_MIDI_FIXED_ENDPOINT,
		.data = & (const struct snd_usb_midi_endpoint_info) {
			.out_cables = 0x003f,
			.in_cables  = 0x003f
		}
	}
},
{
	/*
	 * This quirk is for the "Advanced Driver" mode. If off, the UA-20
	 * has ID 0x0026 and is standard compliant, but has only 16-bit PCM
	 * and no MIDI.
	 */
	USB_DEVICE(0x0582, 0x0025),
	.driver_info = (unsigned long) & (const struct snd_usb_audio_quirk) {
		.vendor_name = "EDIROL",
		.product_name = "UA-20",
		.ifnum = QUIRK_ANY_INTERFACE,
		.type = QUIRK_COMPOSITE,
		.data = (const struct snd_usb_audio_quirk[]) {
			{
				.ifnum = 0,
				.type = QUIRK_IGNORE_INTERFACE
			},
			{
				.ifnum = 1,
				.type = QUIRK_AUDIO_FIXED_ENDPOINT,
				.data = & (const struct audioformat) {
					.formats = SNDRV_PCM_FMTBIT_S24_3LE,
					.channels = 2,
					.iface = 1,
					.altsetting = 1,
					.altset_idx = 1,
					.attributes = 0,
					.endpoint = 0x01,
					.ep_attr = 0x01,
					.rates = SNDRV_PCM_RATE_CONTINUOUS,
					.rate_min = 44100,
					.rate_max = 44100,
				}
			},
			{
				.ifnum = 2,
				.type = QUIRK_AUDIO_FIXED_ENDPOINT,
				.data = & (const struct audioformat) {
					.formats = SNDRV_PCM_FMTBIT_S24_3LE,
					.channels = 2,
					.iface = 2,
					.altsetting = 1,
					.altset_idx = 1,
					.attributes = 0,
					.endpoint = 0x82,
					.ep_attr = 0x01,
					.rates = SNDRV_PCM_RATE_CONTINUOUS,
					.rate_min = 44100,
					.rate_max = 44100,
				}
			},
			{
				.ifnum = 3,
				.type = QUIRK_MIDI_FIXED_ENDPOINT,
				.data = & (const struct snd_usb_midi_endpoint_info) {
					.out_cables = 0x0001,
					.in_cables  = 0x0001
				}
			},
			{
				.ifnum = -1
			}
		}
	}
},
{
	/* has ID 0x0028 when not in "Advanced Driver" mode */
	USB_DEVICE(0x0582, 0x0027),
	.driver_info = (unsigned long) & (const struct snd_usb_audio_quirk) {
		.vendor_name = "EDIROL",
		.product_name = "SD-20",
		.ifnum = 0,
		.type = QUIRK_MIDI_FIXED_ENDPOINT,
		.data = & (const struct snd_usb_midi_endpoint_info) {
			.out_cables = 0x0003,
			.in_cables  = 0x0007
		}
	}
},
{
	/* has ID 0x002a when not in "Advanced Driver" mode */
	USB_DEVICE(0x0582, 0x0029),
	.driver_info = (unsigned long) & (const struct snd_usb_audio_quirk) {
		.vendor_name = "EDIROL",
		.product_name = "SD-80",
		.ifnum = 0,
		.type = QUIRK_MIDI_FIXED_ENDPOINT,
		.data = & (const struct snd_usb_midi_endpoint_info) {
			.out_cables = 0x000f,
			.in_cables  = 0x000f
		}
	}
},
{	/*
	 * This quirk is for the "Advanced" modes of the Edirol UA-700.
	 * If the sample format switch is not in an advanced setting, the
	 * UA-700 has ID 0x0582/0x002c and is standard compliant (no quirks),
	 * but offers only 16-bit PCM and no MIDI.
	 */
	USB_DEVICE_VENDOR_SPEC(0x0582, 0x002b),
	.driver_info = (unsigned long) & (const struct snd_usb_audio_quirk) {
		.vendor_name = "EDIROL",
		.product_name = "UA-700",
		.ifnum = QUIRK_ANY_INTERFACE,
		.type = QUIRK_COMPOSITE,
		.data = (const struct snd_usb_audio_quirk[]) {
			{
				.ifnum = 1,
				.type = QUIRK_AUDIO_EDIROL_UAXX
			},
			{
				.ifnum = 2,
				.type = QUIRK_AUDIO_EDIROL_UAXX
			},
			{
				.ifnum = 3,
				.type = QUIRK_AUDIO_EDIROL_UAXX
			},
			{
				.ifnum = -1
			}
		}
	}
},
{
	/* has ID 0x002e when not in "Advanced Driver" mode */
	USB_DEVICE(0x0582, 0x002d),
	.driver_info = (unsigned long) & (const struct snd_usb_audio_quirk) {
		.vendor_name = "Roland",
		.product_name = "XV-2020",
		.ifnum = 0,
		.type = QUIRK_MIDI_FIXED_ENDPOINT,
		.data = & (const struct snd_usb_midi_endpoint_info) {
			.out_cables = 0x0001,
			.in_cables  = 0x0001
		}
	}
},
{
	/* has ID 0x0030 when not in "Advanced Driver" mode */
	USB_DEVICE(0x0582, 0x002f),
	.driver_info = (unsigned long) & (const struct snd_usb_audio_quirk) {
		.vendor_name = "Roland",
		.product_name = "VariOS",
		.ifnum = 0,
		.type = QUIRK_MIDI_FIXED_ENDPOINT,
		.data = & (const struct snd_usb_midi_endpoint_info) {
			.out_cables = 0x0007,
			.in_cables  = 0x0007
		}
	}
},
{
	/* has ID 0x0034 when not in "Advanced Driver" mode */
	USB_DEVICE(0x0582, 0x0033),
	.driver_info = (unsigned long) & (const struct snd_usb_audio_quirk) {
		.vendor_name = "EDIROL",
		.product_name = "PCR",
		.ifnum = 0,
		.type = QUIRK_MIDI_FIXED_ENDPOINT,
		.data = & (const struct snd_usb_midi_endpoint_info) {
			.out_cables = 0x0003,
			.in_cables  = 0x0007
		}
	}
},
	/* TODO: add Roland M-1000 support */
{
	/*
	 * Has ID 0x0038 when not in "Advanced Driver" mode;
	 * later revisions use IDs 0x0054 and 0x00a2.
	 */
	USB_DEVICE(0x0582, 0x0037),
	.driver_info = (unsigned long) & (const struct snd_usb_audio_quirk) {
		.vendor_name = "Roland",
		.product_name = "Digital Piano",
		.ifnum = 0,
		.type = QUIRK_MIDI_FIXED_ENDPOINT,
		.data = & (const struct snd_usb_midi_endpoint_info) {
			.out_cables = 0x0001,
			.in_cables  = 0x0001
		}
	}
},
{
	/*
	 * This quirk is for the "Advanced Driver" mode.  If off, the GS-10
	 * has ID 0x003c and is standard compliant, but has only 16-bit PCM
	 * and no MIDI.
	 */
	USB_DEVICE_VENDOR_SPEC(0x0582, 0x003b),
	.driver_info = (unsigned long) & (const struct snd_usb_audio_quirk) {
		.vendor_name = "BOSS",
		.product_name = "GS-10",
		.ifnum = QUIRK_ANY_INTERFACE,
		.type = QUIRK_COMPOSITE,
		.data = & (const struct snd_usb_audio_quirk[]) {
			{
				.ifnum = 1,
				.type = QUIRK_AUDIO_STANDARD_INTERFACE
			},
			{
				.ifnum = 2,
				.type = QUIRK_AUDIO_STANDARD_INTERFACE
			},
			{
				.ifnum = 3,
				.type = QUIRK_MIDI_STANDARD_INTERFACE
			},
			{
				.ifnum = -1
			}
		}
	}
},
{
	/* has ID 0x0041 when not in "Advanced Driver" mode */
	USB_DEVICE(0x0582, 0x0040),
	.driver_info = (unsigned long) & (const struct snd_usb_audio_quirk) {
		.vendor_name = "Roland",
		.product_name = "GI-20",
		.ifnum = 0,
		.type = QUIRK_MIDI_FIXED_ENDPOINT,
		.data = & (const struct snd_usb_midi_endpoint_info) {
			.out_cables = 0x0001,
			.in_cables  = 0x0001
		}
	}
},
{
	/* has ID 0x0043 when not in "Advanced Driver" mode */
	USB_DEVICE(0x0582, 0x0042),
	.driver_info = (unsigned long) & (const struct snd_usb_audio_quirk) {
		.vendor_name = "Roland",
		.product_name = "RS-70",
		.ifnum = 0,
		.type = QUIRK_MIDI_FIXED_ENDPOINT,
		.data = & (const struct snd_usb_midi_endpoint_info) {
			.out_cables = 0x0001,
			.in_cables  = 0x0001
		}
	}
},
{
	/* has ID 0x0049 when not in "Advanced Driver" mode */
	USB_DEVICE(0x0582, 0x0047),
	.driver_info = (unsigned long) & (const struct snd_usb_audio_quirk) {
		/* .vendor_name = "EDIROL", */
		/* .product_name = "UR-80", */
		.ifnum = QUIRK_ANY_INTERFACE,
		.type = QUIRK_COMPOSITE,
		.data = (const struct snd_usb_audio_quirk[]) {
			/* in the 96 kHz modes, only interface 1 is there */
			{
				.ifnum = 1,
				.type = QUIRK_AUDIO_STANDARD_INTERFACE
			},
			{
				.ifnum = 2,
				.type = QUIRK_AUDIO_STANDARD_INTERFACE
			},
			{
				.ifnum = -1
			}
		}
	}
},
{
	/* has ID 0x004a when not in "Advanced Driver" mode */
	USB_DEVICE(0x0582, 0x0048),
	.driver_info = (unsigned long) & (const struct snd_usb_audio_quirk) {
		/* .vendor_name = "EDIROL", */
		/* .product_name = "UR-80", */
		.ifnum = 0,
		.type = QUIRK_MIDI_FIXED_ENDPOINT,
		.data = & (const struct snd_usb_midi_endpoint_info) {
			.out_cables = 0x0003,
			.in_cables  = 0x0007
		}
	}
},
	/* TODO: add Edirol M-100FX support */
{
	/* has ID 0x004e when not in "Advanced Driver" mode */
	USB_DEVICE(0x0582, 0x004c),
	.driver_info = (unsigned long) & (const struct snd_usb_audio_quirk) {
		.vendor_name = "EDIROL",
		.product_name = "PCR-A",
		.ifnum = QUIRK_ANY_INTERFACE,
		.type = QUIRK_COMPOSITE,
		.data = (const struct snd_usb_audio_quirk[]) {
			{
				.ifnum = 1,
				.type = QUIRK_AUDIO_STANDARD_INTERFACE
			},
			{
				.ifnum = 2,
				.type = QUIRK_AUDIO_STANDARD_INTERFACE
			},
			{
				.ifnum = -1
			}
		}
	}
},
{
	/* has ID 0x004f when not in "Advanced Driver" mode */
	USB_DEVICE(0x0582, 0x004d),
	.driver_info = (unsigned long) & (const struct snd_usb_audio_quirk) {
		.vendor_name = "EDIROL",
		.product_name = "PCR-A",
		.ifnum = 0,
		.type = QUIRK_MIDI_FIXED_ENDPOINT,
		.data = & (const struct snd_usb_midi_endpoint_info) {
			.out_cables = 0x0003,
			.in_cables  = 0x0007
		}
	}
},
{
	/*
	 * This quirk is for the "Advanced Driver" mode. If off, the UA-3FX
	 * is standard compliant, but has only 16-bit PCM.
	 */
	USB_DEVICE(0x0582, 0x0050),
	.driver_info = (unsigned long) & (const struct snd_usb_audio_quirk) {
		.vendor_name = "EDIROL",
		.product_name = "UA-3FX",
		.ifnum = QUIRK_ANY_INTERFACE,
		.type = QUIRK_COMPOSITE,
		.data = (const struct snd_usb_audio_quirk[]) {
			{
				.ifnum = 1,
				.type = QUIRK_AUDIO_STANDARD_INTERFACE
			},
			{
				.ifnum = 2,
				.type = QUIRK_AUDIO_STANDARD_INTERFACE
			},
			{
				.ifnum = -1
			}
		}
	}
},
{
	USB_DEVICE(0x0582, 0x0052),
	.driver_info = (unsigned long) & (const struct snd_usb_audio_quirk) {
		.vendor_name = "EDIROL",
		.product_name = "UM-1SX",
		.ifnum = 0,
		.type = QUIRK_MIDI_STANDARD_INTERFACE
	}
},
{
	USB_DEVICE(0x0582, 0x0060),
	.driver_info = (unsigned long) & (const struct snd_usb_audio_quirk) {
		.vendor_name = "Roland",
		.product_name = "EXR Series",
		.ifnum = 0,
		.type = QUIRK_MIDI_STANDARD_INTERFACE
	}
},
{
	/* has ID 0x0066 when not in "Advanced Driver" mode */
	USB_DEVICE(0x0582, 0x0064),
	.driver_info = (unsigned long) & (const struct snd_usb_audio_quirk) {
		/* .vendor_name = "EDIROL", */
		/* .product_name = "PCR-1", */
		.ifnum = QUIRK_ANY_INTERFACE,
		.type = QUIRK_COMPOSITE,
		.data = (const struct snd_usb_audio_quirk[]) {
			{
				.ifnum = 1,
				.type = QUIRK_AUDIO_STANDARD_INTERFACE
			},
			{
				.ifnum = 2,
				.type = QUIRK_AUDIO_STANDARD_INTERFACE
			},
			{
				.ifnum = -1
			}
		}
	}
},
{
	/* has ID 0x0067 when not in "Advanced Driver" mode */
	USB_DEVICE(0x0582, 0x0065),
	.driver_info = (unsigned long) & (const struct snd_usb_audio_quirk) {
		/* .vendor_name = "EDIROL", */
		/* .product_name = "PCR-1", */
		.ifnum = 0,
		.type = QUIRK_MIDI_FIXED_ENDPOINT,
		.data = & (const struct snd_usb_midi_endpoint_info) {
			.out_cables = 0x0001,
			.in_cables  = 0x0003
		}
	}
},
{
	/* has ID 0x006b when not in "Advanced Driver" mode */
	USB_DEVICE_VENDOR_SPEC(0x0582, 0x006a),
	.driver_info = (unsigned long) & (const struct snd_usb_audio_quirk) {
		.vendor_name = "Roland",
		.product_name = "SP-606",
		.ifnum = 3,
		.type = QUIRK_MIDI_FIXED_ENDPOINT,
		.data = & (const struct snd_usb_midi_endpoint_info) {
			.out_cables = 0x0001,
			.in_cables  = 0x0001
		}
	}
},
{
	/* has ID 0x006e when not in "Advanced Driver" mode */
	USB_DEVICE(0x0582, 0x006d),
	.driver_info = (unsigned long) & (const struct snd_usb_audio_quirk) {
		.vendor_name = "Roland",
		.product_name = "FANTOM-X",
		.ifnum = 0,
		.type = QUIRK_MIDI_FIXED_ENDPOINT,
		.data = & (const struct snd_usb_midi_endpoint_info) {
			.out_cables = 0x0001,
			.in_cables  = 0x0001
		}
	}
},
{	/*
	 * This quirk is for the "Advanced" modes of the Edirol UA-25.
	 * If the switch is not in an advanced setting, the UA-25 has
	 * ID 0x0582/0x0073 and is standard compliant (no quirks), but
	 * offers only 16-bit PCM at 44.1 kHz and no MIDI.
	 */
	USB_DEVICE_VENDOR_SPEC(0x0582, 0x0074),
	.driver_info = (unsigned long) & (const struct snd_usb_audio_quirk) {
		.vendor_name = "EDIROL",
		.product_name = "UA-25",
		.ifnum = QUIRK_ANY_INTERFACE,
		.type = QUIRK_COMPOSITE,
		.data = (const struct snd_usb_audio_quirk[]) {
			{
				.ifnum = 0,
				.type = QUIRK_AUDIO_EDIROL_UAXX
			},
			{
				.ifnum = 1,
				.type = QUIRK_AUDIO_EDIROL_UAXX
			},
			{
				.ifnum = 2,
				.type = QUIRK_AUDIO_EDIROL_UAXX
			},
			{
				.ifnum = -1
			}
		}
	}
},
{
	/* has ID 0x0076 when not in "Advanced Driver" mode */
	USB_DEVICE(0x0582, 0x0075),
	.driver_info = (unsigned long) & (const struct snd_usb_audio_quirk) {
		.vendor_name = "BOSS",
		.product_name = "DR-880",
		.ifnum = 0,
		.type = QUIRK_MIDI_FIXED_ENDPOINT,
		.data = & (const struct snd_usb_midi_endpoint_info) {
			.out_cables = 0x0001,
			.in_cables  = 0x0001
		}
	}
},
{
	/* has ID 0x007b when not in "Advanced Driver" mode */
	USB_DEVICE_VENDOR_SPEC(0x0582, 0x007a),
	.driver_info = (unsigned long) & (const struct snd_usb_audio_quirk) {
		.vendor_name = "Roland",
		/* "RD" or "RD-700SX"? */
		.ifnum = 0,
		.type = QUIRK_MIDI_FIXED_ENDPOINT,
		.data = & (const struct snd_usb_midi_endpoint_info) {
			.out_cables = 0x0003,
			.in_cables  = 0x0003
		}
	}
},
{
	/* has ID 0x0081 when not in "Advanced Driver" mode */
	USB_DEVICE(0x0582, 0x0080),
	.driver_info = (unsigned long) & (const struct snd_usb_audio_quirk) {
		.vendor_name = "Roland",
		.product_name = "G-70",
		.ifnum = 0,
		.type = QUIRK_MIDI_FIXED_ENDPOINT,
		.data = & (const struct snd_usb_midi_endpoint_info) {
			.out_cables = 0x0001,
			.in_cables  = 0x0001
		}
	}
},
	/* TODO: add Roland V-SYNTH XT support */
	/* TODO: add BOSS GT-PRO support */
{
	/* has ID 0x008c when not in "Advanced Driver" mode */
	USB_DEVICE(0x0582, 0x008b),
	.driver_info = (unsigned long) & (const struct snd_usb_audio_quirk) {
		.vendor_name = "EDIROL",
		.product_name = "PC-50",
		.ifnum = 0,
		.type = QUIRK_MIDI_FIXED_ENDPOINT,
		.data = & (const struct snd_usb_midi_endpoint_info) {
			.out_cables = 0x0001,
			.in_cables  = 0x0001
		}
	}
},
	/* TODO: add Edirol PC-80 support */
{
	USB_DEVICE(0x0582, 0x0096),
	.driver_info = (unsigned long) & (const struct snd_usb_audio_quirk) {
		.vendor_name = "EDIROL",
		.product_name = "UA-1EX",
		.ifnum = QUIRK_ANY_INTERFACE,
		.type = QUIRK_COMPOSITE,
		.data = (const struct snd_usb_audio_quirk[]) {
			{
				.ifnum = 0,
				.type = QUIRK_AUDIO_STANDARD_INTERFACE
			},
			{
				.ifnum = 1,
				.type = QUIRK_AUDIO_STANDARD_INTERFACE
			},
			{
				.ifnum = -1
			}
		}
	}
},
{
	USB_DEVICE(0x0582, 0x009a),
	.driver_info = (unsigned long) & (const struct snd_usb_audio_quirk) {
		.vendor_name = "EDIROL",
		.product_name = "UM-3EX",
		.ifnum = 0,
		.type = QUIRK_MIDI_FIXED_ENDPOINT,
		.data = & (const struct snd_usb_midi_endpoint_info) {
			.out_cables = 0x000f,
			.in_cables  = 0x000f
		}
	}
},
{
	/*
	 * This quirk is for the "Advanced Driver" mode. If off, the UA-4FX
	 * is standard compliant, but has only 16-bit PCM and no MIDI.
	 */
	USB_DEVICE(0x0582, 0x00a3),
	.driver_info = (unsigned long) & (const struct snd_usb_audio_quirk) {
		.vendor_name = "EDIROL",
		.product_name = "UA-4FX",
		.ifnum = QUIRK_ANY_INTERFACE,
		.type = QUIRK_COMPOSITE,
		.data = (const struct snd_usb_audio_quirk[]) {
			{
				.ifnum = 0,
				.type = QUIRK_AUDIO_EDIROL_UAXX
			},
			{
				.ifnum = 1,
				.type = QUIRK_AUDIO_EDIROL_UAXX
			},
			{
				.ifnum = 2,
				.type = QUIRK_AUDIO_EDIROL_UAXX
			},
			{
				.ifnum = -1
			}
		}
	}
},
	/* TODO: add Edirol MD-P1 support */
{
	USB_DEVICE(0x582, 0x00a6),
	.driver_info = (unsigned long) & (const struct snd_usb_audio_quirk) {
		.vendor_name = "Roland",
		.product_name = "Juno-G",
		.ifnum = 0,
		.type = QUIRK_MIDI_FIXED_ENDPOINT,
		.data = & (const struct snd_usb_midi_endpoint_info) {
			.out_cables = 0x0001,
			.in_cables  = 0x0001
		}
	}
},
{
	/* Roland SH-201 */
	USB_DEVICE(0x0582, 0x00ad),
	.driver_info = (unsigned long) & (const struct snd_usb_audio_quirk) {
		.vendor_name = "Roland",
		.product_name = "SH-201",
		.ifnum = QUIRK_ANY_INTERFACE,
		.type = QUIRK_COMPOSITE,
		.data = (const struct snd_usb_audio_quirk[]) {
			{
				.ifnum = 0,
				.type = QUIRK_AUDIO_STANDARD_INTERFACE
			},
			{
				.ifnum = 1,
				.type = QUIRK_AUDIO_STANDARD_INTERFACE
			},
			{
				.ifnum = 2,
				.type = QUIRK_MIDI_FIXED_ENDPOINT,
				.data = & (const struct snd_usb_midi_endpoint_info) {
					.out_cables = 0x0001,
					.in_cables  = 0x0001
				}
			},
			{
				.ifnum = -1
			}
		}
	}
},
{
	/* Advanced mode of the Roland VG-99, with MIDI and 24-bit PCM at 44.1
	 * kHz. In standard mode, the device has ID 0582:00b3, and offers
	 * 16-bit PCM at 44.1 kHz with no MIDI.
	 */
	USB_DEVICE(0x0582, 0x00b2),
	.driver_info = (unsigned long) & (const struct snd_usb_audio_quirk) {
		.vendor_name = "Roland",
		.product_name = "VG-99",
		.ifnum = QUIRK_ANY_INTERFACE,
		.type = QUIRK_COMPOSITE,
		.data = (const struct snd_usb_audio_quirk[]) {
			{
				.ifnum = 0,
				.type = QUIRK_AUDIO_STANDARD_INTERFACE
			},
			{
				.ifnum = 1,
				.type = QUIRK_AUDIO_STANDARD_INTERFACE
			},
			{
				.ifnum = 2,
				.type = QUIRK_MIDI_FIXED_ENDPOINT,
				.data = & (const struct snd_usb_midi_endpoint_info) {
					.out_cables = 0x0003,
					.in_cables  = 0x0003
				}
			},
			{
				.ifnum = -1
			}
		}
	}
},
{
	/* Roland SonicCell */
	USB_DEVICE(0x0582, 0x00c2),
	.driver_info = (unsigned long) & (const struct snd_usb_audio_quirk) {
		.vendor_name = "Roland",
		.product_name = "SonicCell",
		.ifnum = QUIRK_ANY_INTERFACE,
		.type = QUIRK_COMPOSITE,
		.data = (const struct snd_usb_audio_quirk[]) {
			{
				.ifnum = 0,
				.type = QUIRK_AUDIO_STANDARD_INTERFACE
			},
			{
				.ifnum = 1,
				.type = QUIRK_AUDIO_STANDARD_INTERFACE
			},
			{
				.ifnum = 2,
				.type = QUIRK_MIDI_FIXED_ENDPOINT,
				.data = & (const struct snd_usb_midi_endpoint_info) {
					.out_cables = 0x0001,
					.in_cables  = 0x0001
				}
			},
			{
				.ifnum = -1
			}
		}
	}
},
{
	/* Edirol M-16DX */
	/* FIXME: This quirk gives a good-working capture stream but the
	 *        playback seems problematic because of lacking of sync
	 *        with capture stream.  It needs to sync with the capture
	 *        clock.  As now, you'll get frequent sound distortions
	 *        via the playback.
	 */
	USB_DEVICE(0x0582, 0x00c4),
	.driver_info = (unsigned long) & (const struct snd_usb_audio_quirk) {
		.ifnum = QUIRK_ANY_INTERFACE,
		.type = QUIRK_COMPOSITE,
		.data = (const struct snd_usb_audio_quirk[]) {
			{
				.ifnum = 0,
				.type = QUIRK_AUDIO_STANDARD_INTERFACE
			},
			{
				.ifnum = 1,
				.type = QUIRK_AUDIO_STANDARD_INTERFACE
			},
			{
				.ifnum = 2,
				.type = QUIRK_MIDI_FIXED_ENDPOINT,
				.data = & (const struct snd_usb_midi_endpoint_info) {
					.out_cables = 0x0001,
					.in_cables  = 0x0001
				}
			},
			{
				.ifnum = -1
			}
		}
	}
},
{
	/* BOSS GT-10 */
	USB_DEVICE(0x0582, 0x00da),
	.driver_info = (unsigned long) & (const struct snd_usb_audio_quirk) {
		.ifnum = QUIRK_ANY_INTERFACE,
		.type = QUIRK_COMPOSITE,
		.data = (const struct snd_usb_audio_quirk[]) {
			{
				.ifnum = 0,
				.type = QUIRK_AUDIO_STANDARD_INTERFACE
			},
			{
				.ifnum = 1,
				.type = QUIRK_AUDIO_STANDARD_INTERFACE
			},
			{
				.ifnum = 2,
				.type = QUIRK_MIDI_FIXED_ENDPOINT,
				.data = & (const struct snd_usb_midi_endpoint_info) {
					.out_cables = 0x0001,
					.in_cables  = 0x0001
				}
			},
			{
				.ifnum = -1
			}
		}
	}
},
{
	/* Advanced modes of the Edirol UA-25EX.
	 * For the standard mode, UA-25EX has ID 0582:00e7, which
	 * offers only 16-bit PCM at 44.1 kHz and no MIDI.
	 */
	USB_DEVICE_VENDOR_SPEC(0x0582, 0x00e6),
	.driver_info = (unsigned long) & (const struct snd_usb_audio_quirk) {
		.vendor_name = "EDIROL",
		.product_name = "UA-25EX",
		.ifnum = QUIRK_ANY_INTERFACE,
		.type = QUIRK_COMPOSITE,
		.data = (const struct snd_usb_audio_quirk[]) {
			{
				.ifnum = 0,
				.type = QUIRK_AUDIO_EDIROL_UAXX
			},
			{
				.ifnum = 1,
				.type = QUIRK_AUDIO_EDIROL_UAXX
			},
			{
				.ifnum = 2,
				.type = QUIRK_AUDIO_EDIROL_UAXX
			},
			{
				.ifnum = -1
			}
		}
	}
},
{
	/* has ID 0x00ea when not in Advanced Driver mode */
	USB_DEVICE_VENDOR_SPEC(0x0582, 0x00e9),
	.driver_info = (unsigned long) & (const struct snd_usb_audio_quirk) {
		/* .vendor_name = "Roland", */
		/* .product_name = "UA-1G", */
		.ifnum = QUIRK_ANY_INTERFACE,
		.type = QUIRK_COMPOSITE,
		.data = (const struct snd_usb_audio_quirk[]) {
			{
				.ifnum = 0,
				.type = QUIRK_AUDIO_STANDARD_INTERFACE
			},
			{
				.ifnum = 1,
				.type = QUIRK_AUDIO_STANDARD_INTERFACE
			},
			{
				.ifnum = -1
			}
		}
	}
},
{
	USB_DEVICE_VENDOR_SPEC(0x0582, 0x0104),
	.driver_info = (unsigned long) & (const struct snd_usb_audio_quirk) {
		/* .vendor_name = "Roland", */
		/* .product_name = "UM-1G", */
		.ifnum = 0,
		.type = QUIRK_MIDI_FIXED_ENDPOINT,
		.data = & (const struct snd_usb_midi_endpoint_info) {
			.out_cables = 0x0001,
			.in_cables  = 0x0001
		}
	}
},
{
	/* Edirol UM-3G */
	USB_DEVICE_VENDOR_SPEC(0x0582, 0x0108),
	.driver_info = (unsigned long) & (const struct snd_usb_audio_quirk) {
		.ifnum = 0,
		.type = QUIRK_MIDI_STANDARD_INTERFACE
	}
},
{
	/* Boss JS-8 Jam Station  */
	USB_DEVICE(0x0582, 0x0109),
	.driver_info = (unsigned long) & (const struct snd_usb_audio_quirk) {
		/* .vendor_name = "BOSS", */
		/* .product_name = "JS-8", */
		.ifnum = QUIRK_ANY_INTERFACE,
		.type = QUIRK_COMPOSITE,
		.data = (const struct snd_usb_audio_quirk[]) {
			{
				.ifnum = 0,
				.type = QUIRK_AUDIO_STANDARD_INTERFACE
			},
			{
				.ifnum = 1,
				.type = QUIRK_AUDIO_STANDARD_INTERFACE
			},
			{
				.ifnum = 2,
				.type = QUIRK_MIDI_STANDARD_INTERFACE
			},
			{
				.ifnum = -1
			}
		}
	}
},
{
	/* has ID 0x0110 when not in Advanced Driver mode */
	USB_DEVICE_VENDOR_SPEC(0x0582, 0x010f),
	.driver_info = (unsigned long) & (const struct snd_usb_audio_quirk) {
		/* .vendor_name = "Roland", */
		/* .product_name = "A-PRO", */
		.ifnum = 1,
		.type = QUIRK_MIDI_FIXED_ENDPOINT,
		.data = & (const struct snd_usb_midi_endpoint_info) {
			.out_cables = 0x0003,
			.in_cables  = 0x0007
		}
	}
},
{
	/* Roland GAIA SH-01 */
	USB_DEVICE(0x0582, 0x0111),
	.driver_info = (unsigned long) &(const struct snd_usb_audio_quirk) {
		.vendor_name = "Roland",
		.product_name = "GAIA",
		.ifnum = QUIRK_ANY_INTERFACE,
		.type = QUIRK_COMPOSITE,
		.data = (const struct snd_usb_audio_quirk[]) {
			{
				.ifnum = 0,
				.type = QUIRK_AUDIO_STANDARD_INTERFACE
			},
			{
				.ifnum = 1,
				.type = QUIRK_AUDIO_STANDARD_INTERFACE
			},
			{
				.ifnum = 2,
				.type = QUIRK_MIDI_FIXED_ENDPOINT,
				.data = &(const struct snd_usb_midi_endpoint_info) {
				.out_cables = 0x0003,
				.in_cables  = 0x0003
				}
			},
			{
				.ifnum = -1
			}
		}
	}
},
{
	USB_DEVICE(0x0582, 0x0113),
	.driver_info = (unsigned long) & (const struct snd_usb_audio_quirk) {
		/* .vendor_name = "BOSS", */
		/* .product_name = "ME-25", */
		.ifnum = QUIRK_ANY_INTERFACE,
		.type = QUIRK_COMPOSITE,
		.data = (const struct snd_usb_audio_quirk[]) {
			{
				.ifnum = 0,
				.type = QUIRK_AUDIO_STANDARD_INTERFACE
			},
			{
				.ifnum = 1,
				.type = QUIRK_AUDIO_STANDARD_INTERFACE
			},
			{
				.ifnum = 2,
				.type = QUIRK_MIDI_FIXED_ENDPOINT,
				.data = & (const struct snd_usb_midi_endpoint_info) {
					.out_cables = 0x0001,
					.in_cables  = 0x0001
				}
			},
			{
				.ifnum = -1
			}
		}
	}
},
{
	USB_DEVICE(0x0582, 0x0127),
	.driver_info = (unsigned long) & (const struct snd_usb_audio_quirk) {
		/* .vendor_name = "Roland", */
		/* .product_name = "GR-55", */
		.ifnum = QUIRK_ANY_INTERFACE,
		.type = QUIRK_COMPOSITE,
		.data = (const struct snd_usb_audio_quirk[]) {
			{
				.ifnum = 0,
				.type = QUIRK_AUDIO_STANDARD_INTERFACE
			},
			{
				.ifnum = 1,
				.type = QUIRK_AUDIO_STANDARD_INTERFACE
			},
			{
				.ifnum = 2,
				.type = QUIRK_MIDI_STANDARD_INTERFACE
			},
			{
				.ifnum = -1
			}
		}
	}
},
{
	/* Added support for Roland UM-ONE which differs from UM-1 */
	USB_DEVICE(0x0582, 0x012a),
	.driver_info = (unsigned long) & (const struct snd_usb_audio_quirk) {
		/* .vendor_name = "ROLAND", */
		/* .product_name = "UM-ONE", */
		.ifnum = 0,
		.type = QUIRK_MIDI_FIXED_ENDPOINT,
		.data = & (const struct snd_usb_midi_endpoint_info) {
			.out_cables = 0x0001,
			.in_cables  = 0x0003
		}
	}
},
{
	USB_DEVICE(0x0582, 0x011e),
	.driver_info = (unsigned long) & (const struct snd_usb_audio_quirk) {
		/* .vendor_name = "BOSS", */
		/* .product_name = "BR-800", */
		.ifnum = QUIRK_ANY_INTERFACE,
		.type = QUIRK_COMPOSITE,
		.data = (const struct snd_usb_audio_quirk[]) {
			{
				.ifnum = 0,
				.type = QUIRK_AUDIO_STANDARD_INTERFACE
			},
			{
				.ifnum = 1,
				.type = QUIRK_AUDIO_STANDARD_INTERFACE
			},
			{
				.ifnum = 2,
				.type = QUIRK_MIDI_FIXED_ENDPOINT,
				.data = & (const struct snd_usb_midi_endpoint_info) {
					.out_cables = 0x0001,
					.in_cables  = 0x0001
				}
			},
			{
				.ifnum = -1
			}
		}
	}
},
{
	USB_DEVICE(0x0582, 0x0130),
	.driver_info = (unsigned long) & (const struct snd_usb_audio_quirk) {
		/* .vendor_name = "BOSS", */
		/* .product_name = "MICRO BR-80", */
		.ifnum = QUIRK_ANY_INTERFACE,
		.type = QUIRK_COMPOSITE,
		.data = (const struct snd_usb_audio_quirk[]) {
			{
				.ifnum = 0,
				.type = QUIRK_IGNORE_INTERFACE
			},
			{
				.ifnum = 1,
				.type = QUIRK_AUDIO_STANDARD_INTERFACE
			},
			{
				.ifnum = 2,
				.type = QUIRK_AUDIO_STANDARD_INTERFACE
			},
			{
				.ifnum = 3,
				.type = QUIRK_MIDI_FIXED_ENDPOINT,
				.data = & (const struct snd_usb_midi_endpoint_info) {
					.out_cables = 0x0001,
					.in_cables  = 0x0001
				}
			},
			{
				.ifnum = -1
			}
		}
	}
},
{
	USB_DEVICE(0x0582, 0x014d),
	.driver_info = (unsigned long) & (const struct snd_usb_audio_quirk) {
		/* .vendor_name = "BOSS", */
		/* .product_name = "GT-100", */
		.ifnum = QUIRK_ANY_INTERFACE,
		.type = QUIRK_COMPOSITE,
		.data = (const struct snd_usb_audio_quirk[]) {
			{
				.ifnum = 1,
				.type = QUIRK_AUDIO_STANDARD_INTERFACE
			},
			{
				.ifnum = 2,
				.type = QUIRK_AUDIO_STANDARD_INTERFACE
			},
			{
				.ifnum = 3,
				.type = QUIRK_MIDI_FIXED_ENDPOINT,
				.data = & (const struct snd_usb_midi_endpoint_info) {
					.out_cables = 0x0001,
					.in_cables  = 0x0001
				}
			},
			{
				.ifnum = -1
			}
		}
	}
},

/* Guillemot devices */
{
	/*
	 * This is for the "Windows Edition" where the external MIDI ports are
	 * the only MIDI ports; the control data is reported through HID
	 * interfaces.  The "Macintosh Edition" has ID 0xd002 and uses standard
	 * compliant USB MIDI ports for external MIDI and controls.
	 */
	USB_DEVICE_VENDOR_SPEC(0x06f8, 0xb000),
	.driver_info = (unsigned long) & (const struct snd_usb_audio_quirk) {
		.vendor_name = "Hercules",
		.product_name = "DJ Console (WE)",
		.ifnum = 4,
		.type = QUIRK_MIDI_FIXED_ENDPOINT,
		.data = & (const struct snd_usb_midi_endpoint_info) {
			.out_cables = 0x0001,
			.in_cables = 0x0001
		}
	}
},

/* Midiman/M-Audio devices */
{
	USB_DEVICE_VENDOR_SPEC(0x0763, 0x1002),
	.driver_info = (unsigned long) & (const struct snd_usb_audio_quirk) {
		.vendor_name = "M-Audio",
		.product_name = "MidiSport 2x2",
		.ifnum = QUIRK_ANY_INTERFACE,
		.type = QUIRK_MIDI_MIDIMAN,
		.data = & (const struct snd_usb_midi_endpoint_info) {
			.out_cables = 0x0003,
			.in_cables  = 0x0003
		}
	}
},
{
	USB_DEVICE_VENDOR_SPEC(0x0763, 0x1011),
	.driver_info = (unsigned long) & (const struct snd_usb_audio_quirk) {
		.vendor_name = "M-Audio",
		.product_name = "MidiSport 1x1",
		.ifnum = QUIRK_ANY_INTERFACE,
		.type = QUIRK_MIDI_MIDIMAN,
		.data = & (const struct snd_usb_midi_endpoint_info) {
			.out_cables = 0x0001,
			.in_cables  = 0x0001
		}
	}
},
{
	USB_DEVICE_VENDOR_SPEC(0x0763, 0x1015),
	.driver_info = (unsigned long) & (const struct snd_usb_audio_quirk) {
		.vendor_name = "M-Audio",
		.product_name = "Keystation",
		.ifnum = QUIRK_ANY_INTERFACE,
		.type = QUIRK_MIDI_MIDIMAN,
		.data = & (const struct snd_usb_midi_endpoint_info) {
			.out_cables = 0x0001,
			.in_cables  = 0x0001
		}
	}
},
{
	USB_DEVICE_VENDOR_SPEC(0x0763, 0x1021),
	.driver_info = (unsigned long) & (const struct snd_usb_audio_quirk) {
		.vendor_name = "M-Audio",
		.product_name = "MidiSport 4x4",
		.ifnum = QUIRK_ANY_INTERFACE,
		.type = QUIRK_MIDI_MIDIMAN,
		.data = & (const struct snd_usb_midi_endpoint_info) {
			.out_cables = 0x000f,
			.in_cables  = 0x000f
		}
	}
},
{
	/*
	 * For hardware revision 1.05; in the later revisions (1.10 and
	 * 1.21), 0x1031 is the ID for the device without firmware.
	 * Thanks to Olaf Giesbrecht <Olaf_Giesbrecht@yahoo.de>
	 */
	USB_DEVICE_VER(0x0763, 0x1031, 0x0100, 0x0109),
	.driver_info = (unsigned long) & (const struct snd_usb_audio_quirk) {
		.vendor_name = "M-Audio",
		.product_name = "MidiSport 8x8",
		.ifnum = QUIRK_ANY_INTERFACE,
		.type = QUIRK_MIDI_MIDIMAN,
		.data = & (const struct snd_usb_midi_endpoint_info) {
			.out_cables = 0x01ff,
			.in_cables  = 0x01ff
		}
	}
},
{
	USB_DEVICE_VENDOR_SPEC(0x0763, 0x1033),
	.driver_info = (unsigned long) & (const struct snd_usb_audio_quirk) {
		.vendor_name = "M-Audio",
		.product_name = "MidiSport 8x8",
		.ifnum = QUIRK_ANY_INTERFACE,
		.type = QUIRK_MIDI_MIDIMAN,
		.data = & (const struct snd_usb_midi_endpoint_info) {
			.out_cables = 0x01ff,
			.in_cables  = 0x01ff
		}
	}
},
{
	USB_DEVICE_VENDOR_SPEC(0x0763, 0x1041),
	.driver_info = (unsigned long) & (const struct snd_usb_audio_quirk) {
		.vendor_name = "M-Audio",
		.product_name = "MidiSport 2x4",
		.ifnum = QUIRK_ANY_INTERFACE,
		.type = QUIRK_MIDI_MIDIMAN,
		.data = & (const struct snd_usb_midi_endpoint_info) {
			.out_cables = 0x000f,
			.in_cables  = 0x0003
		}
	}
},
{
	USB_DEVICE_VENDOR_SPEC(0x0763, 0x2001),
	.driver_info = (unsigned long) & (const struct snd_usb_audio_quirk) {
		.vendor_name = "M-Audio",
		.product_name = "Quattro",
		.ifnum = QUIRK_ANY_INTERFACE,
		.type = QUIRK_COMPOSITE,
		.data = & (const struct snd_usb_audio_quirk[]) {
			/*
			 * Interfaces 0-2 are "Windows-compatible", 16-bit only,
			 * and share endpoints with the other interfaces.
			 * Ignore them.  The other interfaces can do 24 bits,
			 * but captured samples are big-endian (see usbaudio.c).
			 */
			{
				.ifnum = 0,
				.type = QUIRK_IGNORE_INTERFACE
			},
			{
				.ifnum = 1,
				.type = QUIRK_IGNORE_INTERFACE
			},
			{
				.ifnum = 2,
				.type = QUIRK_IGNORE_INTERFACE
			},
			{
				.ifnum = 3,
				.type = QUIRK_IGNORE_INTERFACE
			},
			{
				.ifnum = 4,
				.type = QUIRK_AUDIO_STANDARD_INTERFACE
			},
			{
				.ifnum = 5,
				.type = QUIRK_AUDIO_STANDARD_INTERFACE
			},
			{
				.ifnum = 6,
				.type = QUIRK_IGNORE_INTERFACE
			},
			{
				.ifnum = 7,
				.type = QUIRK_AUDIO_STANDARD_INTERFACE
			},
			{
				.ifnum = 8,
				.type = QUIRK_AUDIO_STANDARD_INTERFACE
			},
			{
				.ifnum = 9,
				.type = QUIRK_MIDI_MIDIMAN,
				.data = & (const struct snd_usb_midi_endpoint_info) {
					.out_cables = 0x0001,
					.in_cables  = 0x0001
				}
			},
			{
				.ifnum = -1
			}
		}
	}
},
{
	USB_DEVICE_VENDOR_SPEC(0x0763, 0x2003),
	.driver_info = (unsigned long) & (const struct snd_usb_audio_quirk) {
		.vendor_name = "M-Audio",
		.product_name = "AudioPhile",
		.ifnum = 6,
		.type = QUIRK_MIDI_MIDIMAN,
		.data = & (const struct snd_usb_midi_endpoint_info) {
			.out_cables = 0x0001,
			.in_cables  = 0x0001
		}
	}
},
{
	USB_DEVICE_VENDOR_SPEC(0x0763, 0x2008),
	.driver_info = (unsigned long) & (const struct snd_usb_audio_quirk) {
		.vendor_name = "M-Audio",
		.product_name = "Ozone",
		.ifnum = 3,
		.type = QUIRK_MIDI_MIDIMAN,
		.data = & (const struct snd_usb_midi_endpoint_info) {
			.out_cables = 0x0001,
			.in_cables  = 0x0001
		}
	}
},
{
	USB_DEVICE_VENDOR_SPEC(0x0763, 0x200d),
	.driver_info = (unsigned long) & (const struct snd_usb_audio_quirk) {
		.vendor_name = "M-Audio",
		.product_name = "OmniStudio",
		.ifnum = QUIRK_ANY_INTERFACE,
		.type = QUIRK_COMPOSITE,
		.data = & (const struct snd_usb_audio_quirk[]) {
			{
				.ifnum = 0,
				.type = QUIRK_IGNORE_INTERFACE
			},
			{
				.ifnum = 1,
				.type = QUIRK_IGNORE_INTERFACE
			},
			{
				.ifnum = 2,
				.type = QUIRK_IGNORE_INTERFACE
			},
			{
				.ifnum = 3,
				.type = QUIRK_IGNORE_INTERFACE
			},
			{
				.ifnum = 4,
				.type = QUIRK_AUDIO_STANDARD_INTERFACE
			},
			{
				.ifnum = 5,
				.type = QUIRK_AUDIO_STANDARD_INTERFACE
			},
			{
				.ifnum = 6,
				.type = QUIRK_IGNORE_INTERFACE
			},
			{
				.ifnum = 7,
				.type = QUIRK_AUDIO_STANDARD_INTERFACE
			},
			{
				.ifnum = 8,
				.type = QUIRK_AUDIO_STANDARD_INTERFACE
			},
			{
				.ifnum = 9,
				.type = QUIRK_MIDI_MIDIMAN,
				.data = & (const struct snd_usb_midi_endpoint_info) {
					.out_cables = 0x0001,
					.in_cables  = 0x0001
				}
			},
			{
				.ifnum = -1
			}
		}
	}
},
{
	USB_DEVICE(0x0763, 0x2019),
	.driver_info = (unsigned long) & (const struct snd_usb_audio_quirk) {
		/* .vendor_name = "M-Audio", */
		/* .product_name = "Ozone Academic", */
		.ifnum = QUIRK_ANY_INTERFACE,
		.type = QUIRK_COMPOSITE,
		.data = & (const struct snd_usb_audio_quirk[]) {
			{
				.ifnum = 0,
				.type = QUIRK_AUDIO_STANDARD_INTERFACE
			},
			{
				.ifnum = 1,
				.type = QUIRK_AUDIO_STANDARD_INTERFACE
			},
			{
				.ifnum = 2,
				.type = QUIRK_AUDIO_STANDARD_INTERFACE
			},
			{
				.ifnum = 3,
				.type = QUIRK_MIDI_MIDIMAN,
				.data = & (const struct snd_usb_midi_endpoint_info) {
					.out_cables = 0x0001,
					.in_cables  = 0x0001
				}
			},
			{
				.ifnum = -1
			}
		}
	}
},
{
	USB_DEVICE_VENDOR_SPEC(0x0763, 0x2030),
	.driver_info = (unsigned long) &(const struct snd_usb_audio_quirk) {
		/* .vendor_name = "M-Audio", */
		/* .product_name = "Fast Track C400", */
		.ifnum = QUIRK_ANY_INTERFACE,
		.type = QUIRK_COMPOSITE,
		.data = &(const struct snd_usb_audio_quirk[]) {
			{
				.ifnum = 1,
				.type = QUIRK_AUDIO_STANDARD_MIXER,
			},
			/* Playback */
			{
				.ifnum = 2,
				.type = QUIRK_AUDIO_FIXED_ENDPOINT,
				.data = &(const struct audioformat) {
					.formats = SNDRV_PCM_FMTBIT_S24_3LE,
					.channels = 6,
					.iface = 2,
					.altsetting = 1,
					.altset_idx = 1,
					.attributes = UAC_EP_CS_ATTR_SAMPLE_RATE,
					.endpoint = 0x01,
					.ep_attr = 0x09,
					.rates = SNDRV_PCM_RATE_44100 |
						 SNDRV_PCM_RATE_48000 |
						 SNDRV_PCM_RATE_88200 |
						 SNDRV_PCM_RATE_96000,
					.rate_min = 44100,
					.rate_max = 96000,
					.nr_rates = 4,
					.rate_table = (unsigned int[]) {
							44100, 48000, 88200, 96000
					},
					.clock = 0x81,
				}
			},
			/* Capture */
			{
				.ifnum = 3,
				.type = QUIRK_AUDIO_FIXED_ENDPOINT,
				.data = &(const struct audioformat) {
					.formats = SNDRV_PCM_FMTBIT_S24_3LE,
					.channels = 4,
					.iface = 3,
					.altsetting = 1,
					.altset_idx = 1,
					.attributes = UAC_EP_CS_ATTR_SAMPLE_RATE,
					.endpoint = 0x81,
					.ep_attr = 0x05,
					.rates = SNDRV_PCM_RATE_44100 |
						 SNDRV_PCM_RATE_48000 |
						 SNDRV_PCM_RATE_88200 |
						 SNDRV_PCM_RATE_96000,
					.rate_min = 44100,
					.rate_max = 96000,
					.nr_rates = 4,
					.rate_table = (unsigned int[]) {
						44100, 48000, 88200, 96000
					},
					.clock = 0x81,
				}
			},
			/* MIDI */
			{
				.ifnum = -1 /* Interface = 4 */
			}
		}
	}
},
{
	USB_DEVICE_VENDOR_SPEC(0x0763, 0x2080),
	.driver_info = (unsigned long) & (const struct snd_usb_audio_quirk) {
		/* .vendor_name = "M-Audio", */
		/* .product_name = "Fast Track Ultra", */
		.ifnum = QUIRK_ANY_INTERFACE,
		.type = QUIRK_COMPOSITE,
		.data = & (const struct snd_usb_audio_quirk[]) {
			{
				.ifnum = 0,
				.type = QUIRK_AUDIO_STANDARD_MIXER,
			},
			{
				.ifnum = 1,
				.type = QUIRK_AUDIO_FIXED_ENDPOINT,
				.data = & (const struct audioformat) {
					.formats = SNDRV_PCM_FMTBIT_S24_3LE,
					.channels = 8,
					.iface = 1,
					.altsetting = 1,
					.altset_idx = 1,
					.attributes = UAC_EP_CS_ATTR_SAMPLE_RATE,
					.endpoint = 0x01,
					.ep_attr = 0x09,
					.rates = SNDRV_PCM_RATE_44100 |
						 SNDRV_PCM_RATE_48000 |
						 SNDRV_PCM_RATE_88200 |
						 SNDRV_PCM_RATE_96000,
					.rate_min = 44100,
					.rate_max = 96000,
					.nr_rates = 4,
					.rate_table = (unsigned int[]) {
						44100, 48000, 88200, 96000
					}
				}
			},
			{
				.ifnum = 2,
				.type = QUIRK_AUDIO_FIXED_ENDPOINT,
				.data = & (const struct audioformat) {
					.formats = SNDRV_PCM_FMTBIT_S24_3LE,
					.channels = 8,
					.iface = 2,
					.altsetting = 1,
					.altset_idx = 1,
					.attributes = UAC_EP_CS_ATTR_SAMPLE_RATE,
					.endpoint = 0x81,
					.ep_attr = 0x05,
					.rates = SNDRV_PCM_RATE_44100 |
						 SNDRV_PCM_RATE_48000 |
						 SNDRV_PCM_RATE_88200 |
						 SNDRV_PCM_RATE_96000,
					.rate_min = 44100,
					.rate_max = 96000,
					.nr_rates = 4,
					.rate_table = (unsigned int[]) {
						44100, 48000, 88200, 96000
					}
				}
			},
			/* interface 3 (MIDI) is standard compliant */
			{
				.ifnum = -1
			}
		}
	}
},
{
	USB_DEVICE_VENDOR_SPEC(0x0763, 0x2081),
	.driver_info = (unsigned long) & (const struct snd_usb_audio_quirk) {
		/* .vendor_name = "M-Audio", */
		/* .product_name = "Fast Track Ultra 8R", */
		.ifnum = QUIRK_ANY_INTERFACE,
		.type = QUIRK_COMPOSITE,
		.data = & (const struct snd_usb_audio_quirk[]) {
			{
				.ifnum = 0,
				.type = QUIRK_AUDIO_STANDARD_MIXER,
			},
			{
				.ifnum = 1,
				.type = QUIRK_AUDIO_FIXED_ENDPOINT,
				.data = & (const struct audioformat) {
					.formats = SNDRV_PCM_FMTBIT_S24_3LE,
					.channels = 8,
					.iface = 1,
					.altsetting = 1,
					.altset_idx = 1,
					.attributes = UAC_EP_CS_ATTR_SAMPLE_RATE,
					.endpoint = 0x01,
					.ep_attr = 0x09,
					.rates = SNDRV_PCM_RATE_44100 |
						 SNDRV_PCM_RATE_48000 |
						 SNDRV_PCM_RATE_88200 |
						 SNDRV_PCM_RATE_96000,
					.rate_min = 44100,
					.rate_max = 96000,
					.nr_rates = 4,
					.rate_table = (unsigned int[]) {
							44100, 48000, 88200, 96000
					}
				}
			},
			{
				.ifnum = 2,
				.type = QUIRK_AUDIO_FIXED_ENDPOINT,
				.data = & (const struct audioformat) {
					.formats = SNDRV_PCM_FMTBIT_S24_3LE,
					.channels = 8,
					.iface = 2,
					.altsetting = 1,
					.altset_idx = 1,
					.attributes = UAC_EP_CS_ATTR_SAMPLE_RATE,
					.endpoint = 0x81,
					.ep_attr = 0x05,
					.rates = SNDRV_PCM_RATE_44100 |
						 SNDRV_PCM_RATE_48000 |
						 SNDRV_PCM_RATE_88200 |
						 SNDRV_PCM_RATE_96000,
					.rate_min = 44100,
					.rate_max = 96000,
					.nr_rates = 4,
					.rate_table = (unsigned int[]) {
						44100, 48000, 88200, 96000
					}
				}
			},
			/* interface 3 (MIDI) is standard compliant */
			{
				.ifnum = -1
			}
		}
	}
},

/* Casio devices */
{
	USB_DEVICE(0x07cf, 0x6801),
	.driver_info = (unsigned long) & (const struct snd_usb_audio_quirk) {
		.vendor_name = "Casio",
		.product_name = "PL-40R",
		.ifnum = 0,
		.type = QUIRK_MIDI_YAMAHA
	}
},
{
	/* this ID is used by several devices without a product ID */
	USB_DEVICE(0x07cf, 0x6802),
	.driver_info = (unsigned long) & (const struct snd_usb_audio_quirk) {
		.vendor_name = "Casio",
		.product_name = "Keyboard",
		.ifnum = 0,
		.type = QUIRK_MIDI_YAMAHA
	}
},

/* Mark of the Unicorn devices */
{
	/* thanks to Robert A. Lerche <ral 'at' msbit.com> */
	.match_flags = USB_DEVICE_ID_MATCH_VENDOR |
		       USB_DEVICE_ID_MATCH_PRODUCT |
		       USB_DEVICE_ID_MATCH_DEV_SUBCLASS,
	.idVendor = 0x07fd,
	.idProduct = 0x0001,
	.bDeviceSubClass = 2,
	.driver_info = (unsigned long) & (const struct snd_usb_audio_quirk) {
		.vendor_name = "MOTU",
		.product_name = "Fastlane",
		.ifnum = QUIRK_ANY_INTERFACE,
		.type = QUIRK_COMPOSITE,
		.data = & (const struct snd_usb_audio_quirk[]) {
			{
				.ifnum = 0,
				.type = QUIRK_MIDI_RAW_BYTES
			},
			{
				.ifnum = 1,
				.type = QUIRK_IGNORE_INTERFACE
			},
			{
				.ifnum = -1
			}
		}
	}
},

/* Emagic devices */
{
	USB_DEVICE(0x086a, 0x0001),
	.driver_info = (unsigned long) & (const struct snd_usb_audio_quirk) {
		.vendor_name = "Emagic",
		/* .product_name = "Unitor8", */
		.ifnum = 2,
		.type = QUIRK_MIDI_EMAGIC,
		.data = & (const struct snd_usb_midi_endpoint_info) {
			.out_cables = 0x80ff,
			.in_cables  = 0x80ff
		}
	}
},
{
	USB_DEVICE(0x086a, 0x0002),
	.driver_info = (unsigned long) & (const struct snd_usb_audio_quirk) {
		.vendor_name = "Emagic",
		/* .product_name = "AMT8", */
		.ifnum = 2,
		.type = QUIRK_MIDI_EMAGIC,
		.data = & (const struct snd_usb_midi_endpoint_info) {
			.out_cables = 0x80ff,
			.in_cables  = 0x80ff
		}
	}
},
{
	USB_DEVICE(0x086a, 0x0003),
	.driver_info = (unsigned long) & (const struct snd_usb_audio_quirk) {
		.vendor_name = "Emagic",
		/* .product_name = "MT4", */
		.ifnum = 2,
		.type = QUIRK_MIDI_EMAGIC,
		.data = & (const struct snd_usb_midi_endpoint_info) {
			.out_cables = 0x800f,
			.in_cables  = 0x8003
		}
	}
},

/* KORG devices */
{
	USB_DEVICE_VENDOR_SPEC(0x0944, 0x0200),
	.driver_info = (unsigned long) & (const struct snd_usb_audio_quirk) {
		.vendor_name = "KORG, Inc.",
		/* .product_name = "PANDORA PX5D", */
		.ifnum = 3,
		.type = QUIRK_MIDI_STANDARD_INTERFACE,
	}
},

{
	USB_DEVICE_VENDOR_SPEC(0x0944, 0x0201),
	.driver_info = (unsigned long) & (const struct snd_usb_audio_quirk) {
		.vendor_name = "KORG, Inc.",
		/* .product_name = "ToneLab ST", */
		.ifnum = 3,
		.type = QUIRK_MIDI_STANDARD_INTERFACE,
	}
},

/* AKAI devices */
{
	USB_DEVICE(0x09e8, 0x0062),
	.driver_info = (unsigned long) & (const struct snd_usb_audio_quirk) {
		.vendor_name = "AKAI",
		.product_name = "MPD16",
		.ifnum = 0,
		.type = QUIRK_MIDI_AKAI,
	}
},

/* TerraTec devices */
{
	USB_DEVICE_VENDOR_SPEC(0x0ccd, 0x0012),
	.driver_info = (unsigned long) & (const struct snd_usb_audio_quirk) {
		.vendor_name = "TerraTec",
		.product_name = "PHASE 26",
		.ifnum = 3,
		.type = QUIRK_MIDI_STANDARD_INTERFACE
	}
},
{
	USB_DEVICE_VENDOR_SPEC(0x0ccd, 0x0013),
	.driver_info = (unsigned long) & (const struct snd_usb_audio_quirk) {
		.vendor_name = "TerraTec",
		.product_name = "PHASE 26",
		.ifnum = 3,
		.type = QUIRK_MIDI_STANDARD_INTERFACE
	}
},
{
	USB_DEVICE_VENDOR_SPEC(0x0ccd, 0x0014),
	.driver_info = (unsigned long) & (const struct snd_usb_audio_quirk) {
		.vendor_name = "TerraTec",
		.product_name = "PHASE 26",
		.ifnum = 3,
		.type = QUIRK_MIDI_STANDARD_INTERFACE
	}
},
{
	USB_DEVICE(0x0ccd, 0x0028),
	.driver_info = (unsigned long) & (const struct snd_usb_audio_quirk) {
		.vendor_name = "TerraTec",
		.product_name = "Aureon5.1MkII",
		.ifnum = QUIRK_NO_INTERFACE
	}
},
{
	USB_DEVICE(0x0ccd, 0x0035),
	.driver_info = (unsigned long) & (const struct snd_usb_audio_quirk) {
		.vendor_name = "Miditech",
		.product_name = "Play'n Roll",
		.ifnum = 0,
		.type = QUIRK_MIDI_CME
	}
},

/* Stanton/N2IT Final Scratch v1 device ('Scratchamp') */
{
	USB_DEVICE(0x103d, 0x0100),
		.driver_info = (unsigned long) & (const struct snd_usb_audio_quirk) {
		.vendor_name = "Stanton",
		.product_name = "ScratchAmp",
		.ifnum = QUIRK_NO_INTERFACE
	}
},
{
	USB_DEVICE(0x103d, 0x0101),
		.driver_info = (unsigned long) & (const struct snd_usb_audio_quirk) {
		.vendor_name = "Stanton",
		.product_name = "ScratchAmp",
		.ifnum = QUIRK_NO_INTERFACE
	}
},

/* Novation EMS devices */
{
	USB_DEVICE_VENDOR_SPEC(0x1235, 0x0001),
	.driver_info = (unsigned long) & (const struct snd_usb_audio_quirk) {
		.vendor_name = "Novation",
		.product_name = "ReMOTE Audio/XStation",
		.ifnum = 4,
		.type = QUIRK_MIDI_NOVATION
	}
},
{
	USB_DEVICE_VENDOR_SPEC(0x1235, 0x0002),
	.driver_info = (unsigned long) & (const struct snd_usb_audio_quirk) {
		.vendor_name = "Novation",
		.product_name = "Speedio",
		.ifnum = 3,
		.type = QUIRK_MIDI_NOVATION
	}
},
{
	USB_DEVICE(0x1235, 0x000e),
	.driver_info = (unsigned long) & (const struct snd_usb_audio_quirk) {
		/* .vendor_name = "Novation", */
		/* .product_name = "Launchpad", */
		.ifnum = 0,
		.type = QUIRK_MIDI_RAW_BYTES
	}
},
{
	USB_DEVICE_VENDOR_SPEC(0x1235, 0x4661),
	.driver_info = (unsigned long) & (const struct snd_usb_audio_quirk) {
		.vendor_name = "Novation",
		.product_name = "ReMOTE25",
		.ifnum = 0,
		.type = QUIRK_MIDI_NOVATION
	}
},

/* Access Music devices */
{
	/* VirusTI Desktop */
	USB_DEVICE_VENDOR_SPEC(0x133e, 0x0815),
	.driver_info = (unsigned long) &(const struct snd_usb_audio_quirk) {
		.ifnum = QUIRK_ANY_INTERFACE,
		.type = QUIRK_COMPOSITE,
		.data = &(const struct snd_usb_audio_quirk[]) {
			{
				.ifnum = 3,
				.type = QUIRK_MIDI_FIXED_ENDPOINT,
				.data = &(const struct snd_usb_midi_endpoint_info) {
					.out_cables = 0x0003,
					.in_cables  = 0x0003
				}
			},
			{
				.ifnum = 4,
				.type = QUIRK_IGNORE_INTERFACE
			},
			{
				.ifnum = -1
			}
		}
	}
},

/* */
{
	/* aka. Serato Scratch Live DJ Box */
	USB_DEVICE(0x13e5, 0x0001),
	.driver_info = (unsigned long) & (const struct snd_usb_audio_quirk) {
		.vendor_name = "Rane",
		.product_name = "SL-1",
		.ifnum = QUIRK_NO_INTERFACE
	}
},

/* Native Instruments MK2 series */
{
	/* Komplete Audio 6 */
	.match_flags = USB_DEVICE_ID_MATCH_DEVICE,
	.idVendor = 0x17cc,
	.idProduct = 0x1000,
},
{
	/* Traktor Audio 6 */
	.match_flags = USB_DEVICE_ID_MATCH_DEVICE,
	.idVendor = 0x17cc,
	.idProduct = 0x1010,
},
{
	/* Traktor Audio 10 */
	.match_flags = USB_DEVICE_ID_MATCH_DEVICE,
	.idVendor = 0x17cc,
	.idProduct = 0x1020,
},

/* KeithMcMillen Stringport */
{
	USB_DEVICE(0x1f38, 0x0001),
	.bInterfaceClass = USB_CLASS_AUDIO,
},

/* Miditech devices */
{
	USB_DEVICE(0x4752, 0x0011),
	.driver_info = (unsigned long) & (const struct snd_usb_audio_quirk) {
		.vendor_name = "Miditech",
		.product_name = "Midistart-2",
		.ifnum = 0,
		.type = QUIRK_MIDI_CME
	}
},

/* Central Music devices */
{
	/* this ID used by both Miditech MidiStudio-2 and CME UF-x */
	USB_DEVICE(0x7104, 0x2202),
	.driver_info = (unsigned long) & (const struct snd_usb_audio_quirk) {
		.ifnum = 0,
		.type = QUIRK_MIDI_CME
	}
},

/* Hauppauge HVR-950Q and HVR-850 */
{
	USB_DEVICE_VENDOR_SPEC(0x2040, 0x7200),
	.match_flags = USB_DEVICE_ID_MATCH_DEVICE |
		       USB_DEVICE_ID_MATCH_INT_CLASS |
		       USB_DEVICE_ID_MATCH_INT_SUBCLASS,
	.bInterfaceClass = USB_CLASS_AUDIO,
	.bInterfaceSubClass = USB_SUBCLASS_AUDIOCONTROL,
	.driver_info = (unsigned long) &(const struct snd_usb_audio_quirk) {
		.vendor_name = "Hauppauge",
		.product_name = "HVR-950Q",
		.ifnum = QUIRK_ANY_INTERFACE,
		.type = QUIRK_AUDIO_ALIGN_TRANSFER,
	}
},
{
	USB_DEVICE_VENDOR_SPEC(0x2040, 0x7240),
	.match_flags = USB_DEVICE_ID_MATCH_DEVICE |
		       USB_DEVICE_ID_MATCH_INT_CLASS |
		       USB_DEVICE_ID_MATCH_INT_SUBCLASS,
	.bInterfaceClass = USB_CLASS_AUDIO,
	.bInterfaceSubClass = USB_SUBCLASS_AUDIOCONTROL,
	.driver_info = (unsigned long) &(const struct snd_usb_audio_quirk) {
		.vendor_name = "Hauppauge",
		.product_name = "HVR-850",
		.ifnum = QUIRK_ANY_INTERFACE,
		.type = QUIRK_AUDIO_ALIGN_TRANSFER,
	}
},
{
	USB_DEVICE_VENDOR_SPEC(0x2040, 0x7210),
	.match_flags = USB_DEVICE_ID_MATCH_DEVICE |
		       USB_DEVICE_ID_MATCH_INT_CLASS |
		       USB_DEVICE_ID_MATCH_INT_SUBCLASS,
	.bInterfaceClass = USB_CLASS_AUDIO,
	.bInterfaceSubClass = USB_SUBCLASS_AUDIOCONTROL,
	.driver_info = (unsigned long) &(const struct snd_usb_audio_quirk) {
		.vendor_name = "Hauppauge",
		.product_name = "HVR-950Q",
		.ifnum = QUIRK_ANY_INTERFACE,
		.type = QUIRK_AUDIO_ALIGN_TRANSFER,
	}
},
{
	USB_DEVICE_VENDOR_SPEC(0x2040, 0x7217),
	.match_flags = USB_DEVICE_ID_MATCH_DEVICE |
		       USB_DEVICE_ID_MATCH_INT_CLASS |
		       USB_DEVICE_ID_MATCH_INT_SUBCLASS,
	.bInterfaceClass = USB_CLASS_AUDIO,
	.bInterfaceSubClass = USB_SUBCLASS_AUDIOCONTROL,
	.driver_info = (unsigned long) &(const struct snd_usb_audio_quirk) {
		.vendor_name = "Hauppauge",
		.product_name = "HVR-950Q",
		.ifnum = QUIRK_ANY_INTERFACE,
		.type = QUIRK_AUDIO_ALIGN_TRANSFER,
	}
},
{
	USB_DEVICE_VENDOR_SPEC(0x2040, 0x721b),
	.match_flags = USB_DEVICE_ID_MATCH_DEVICE |
		       USB_DEVICE_ID_MATCH_INT_CLASS |
		       USB_DEVICE_ID_MATCH_INT_SUBCLASS,
	.bInterfaceClass = USB_CLASS_AUDIO,
	.bInterfaceSubClass = USB_SUBCLASS_AUDIOCONTROL,
	.driver_info = (unsigned long) &(const struct snd_usb_audio_quirk) {
		.vendor_name = "Hauppauge",
		.product_name = "HVR-950Q",
		.ifnum = QUIRK_ANY_INTERFACE,
		.type = QUIRK_AUDIO_ALIGN_TRANSFER,
	}
},
{
	USB_DEVICE_VENDOR_SPEC(0x2040, 0x721e),
	.match_flags = USB_DEVICE_ID_MATCH_DEVICE |
		       USB_DEVICE_ID_MATCH_INT_CLASS |
		       USB_DEVICE_ID_MATCH_INT_SUBCLASS,
	.bInterfaceClass = USB_CLASS_AUDIO,
	.bInterfaceSubClass = USB_SUBCLASS_AUDIOCONTROL,
	.driver_info = (unsigned long) &(const struct snd_usb_audio_quirk) {
		.vendor_name = "Hauppauge",
		.product_name = "HVR-950Q",
		.ifnum = QUIRK_ANY_INTERFACE,
		.type = QUIRK_AUDIO_ALIGN_TRANSFER,
	}
},
{
	USB_DEVICE_VENDOR_SPEC(0x2040, 0x721f),
	.match_flags = USB_DEVICE_ID_MATCH_DEVICE |
		       USB_DEVICE_ID_MATCH_INT_CLASS |
		       USB_DEVICE_ID_MATCH_INT_SUBCLASS,
	.bInterfaceClass = USB_CLASS_AUDIO,
	.bInterfaceSubClass = USB_SUBCLASS_AUDIOCONTROL,
	.driver_info = (unsigned long) &(const struct snd_usb_audio_quirk) {
		.vendor_name = "Hauppauge",
		.product_name = "HVR-950Q",
		.ifnum = QUIRK_ANY_INTERFACE,
		.type = QUIRK_AUDIO_ALIGN_TRANSFER,
	}
},
{
	USB_DEVICE_VENDOR_SPEC(0x2040, 0x7280),
	.match_flags = USB_DEVICE_ID_MATCH_DEVICE |
		       USB_DEVICE_ID_MATCH_INT_CLASS |
		       USB_DEVICE_ID_MATCH_INT_SUBCLASS,
	.bInterfaceClass = USB_CLASS_AUDIO,
	.bInterfaceSubClass = USB_SUBCLASS_AUDIOCONTROL,
	.driver_info = (unsigned long) &(const struct snd_usb_audio_quirk) {
		.vendor_name = "Hauppauge",
		.product_name = "HVR-950Q",
		.ifnum = QUIRK_ANY_INTERFACE,
		.type = QUIRK_AUDIO_ALIGN_TRANSFER,
	}
},
{
	USB_DEVICE_VENDOR_SPEC(0x0fd9, 0x0008),
	.match_flags = USB_DEVICE_ID_MATCH_DEVICE |
		       USB_DEVICE_ID_MATCH_INT_CLASS |
		       USB_DEVICE_ID_MATCH_INT_SUBCLASS,
	.bInterfaceClass = USB_CLASS_AUDIO,
	.bInterfaceSubClass = USB_SUBCLASS_AUDIOCONTROL,
	.driver_info = (unsigned long) &(const struct snd_usb_audio_quirk) {
		.vendor_name = "Hauppauge",
		.product_name = "HVR-950Q",
		.ifnum = QUIRK_ANY_INTERFACE,
		.type = QUIRK_AUDIO_ALIGN_TRANSFER,
	}
},

/* Digidesign Mbox */
{
	/* Thanks to Clemens Ladisch <clemens@ladisch.de> */
	USB_DEVICE(0x0dba, 0x1000),
	.driver_info = (unsigned long) &(const struct snd_usb_audio_quirk) {
		.vendor_name = "Digidesign",
		.product_name = "MBox",
		.ifnum = QUIRK_ANY_INTERFACE,
		.type = QUIRK_COMPOSITE,
		.data = (const struct snd_usb_audio_quirk[]){
			{
				.ifnum = 0,
				.type = QUIRK_IGNORE_INTERFACE,
			},
			{
				.ifnum = 1,
				.type = QUIRK_AUDIO_FIXED_ENDPOINT,
				.data = &(const struct audioformat) {
					.formats = SNDRV_PCM_FMTBIT_S24_3BE,
					.channels = 2,
					.iface = 1,
					.altsetting = 1,
					.altset_idx = 1,
					.attributes = UAC_EP_CS_ATTR_SAMPLE_RATE,
					.endpoint = 0x02,
					.ep_attr = 0x01,
					.maxpacksize = 0x130,
					.rates = SNDRV_PCM_RATE_44100 |
						 SNDRV_PCM_RATE_48000,
					.rate_min = 44100,
					.rate_max = 48000,
					.nr_rates = 2,
					.rate_table = (unsigned int[]) {
						44100, 48000
					}
				}
			},
			{
				.ifnum = -1
			}
		}

	}
},

/* DIGIDESIGN MBOX 2 */
{
	USB_DEVICE(0x0dba, 0x3000),
	.driver_info = (unsigned long) &(const struct snd_usb_audio_quirk) {
		.vendor_name = "Digidesign",
		.product_name = "Mbox 2",
		.ifnum = QUIRK_ANY_INTERFACE,
		.type = QUIRK_COMPOSITE,
		.data = (const struct snd_usb_audio_quirk[]) {
			{
				.ifnum = 0,
				.type = QUIRK_IGNORE_INTERFACE
			},
			{
				.ifnum = 1,
				.type = QUIRK_IGNORE_INTERFACE
			},
			{
				.ifnum = 2,
				.type = QUIRK_AUDIO_FIXED_ENDPOINT,
				.data = &(const struct audioformat) {
					.formats = SNDRV_PCM_FMTBIT_S24_3BE,
					.channels = 2,
					.iface = 2,
					.altsetting = 2,
					.altset_idx = 1,
					.attributes = 0x00,
					.endpoint = 0x03,
					.ep_attr = USB_ENDPOINT_SYNC_ASYNC,
					.maxpacksize = 0x128,
					.rates = SNDRV_PCM_RATE_48000,
					.rate_min = 48000,
					.rate_max = 48000,
					.nr_rates = 1,
					.rate_table = (unsigned int[]) {
						48000
					}
				}
			},
			{
				.ifnum = 3,
				.type = QUIRK_IGNORE_INTERFACE
			},
			{
				.ifnum = 4,
				.type = QUIRK_AUDIO_FIXED_ENDPOINT,
				.data = &(const struct audioformat) {
				.formats = SNDRV_PCM_FMTBIT_S24_3BE,
					.channels = 2,
					.iface = 4,
					.altsetting = 2,
					.altset_idx = 1,
					.attributes = UAC_EP_CS_ATTR_SAMPLE_RATE,
					.endpoint = 0x85,
					.ep_attr = USB_ENDPOINT_SYNC_SYNC,
					.maxpacksize = 0x128,
					.rates = SNDRV_PCM_RATE_48000,
					.rate_min = 48000,
					.rate_max = 48000,
					.nr_rates = 1,
					.rate_table = (unsigned int[]) {
						48000
					}
				}
			},
			{
				.ifnum = 5,
				.type = QUIRK_IGNORE_INTERFACE
			},
			{
				.ifnum = 6,
<<<<<<< HEAD
				.type = QUIRK_MIDI_MBOX2,
=======
				.type = QUIRK_MIDI_MIDIMAN,
>>>>>>> 68d6f84b
				.data = &(const struct snd_usb_midi_endpoint_info) {
					.out_ep =  0x02,
					.out_cables = 0x0001,
					.in_ep = 0x81,
					.in_interval = 0x01,
					.in_cables = 0x0001
				}
			},
			{
				.ifnum = -1
			}
		}
	}
},
{
	/* Tascam US122 MKII - playback-only support */
	.match_flags = USB_DEVICE_ID_MATCH_DEVICE,
	.idVendor = 0x0644,
	.idProduct = 0x8021,
	.bInterfaceClass = USB_CLASS_AUDIO,
	.driver_info = (unsigned long) &(const struct snd_usb_audio_quirk) {
		.vendor_name = "TASCAM",
		.product_name = "US122 MKII",
		.ifnum = QUIRK_ANY_INTERFACE,
		.type = QUIRK_COMPOSITE,
		.data = (const struct snd_usb_audio_quirk[]) {
			{
				.ifnum = 0,
				.type = QUIRK_IGNORE_INTERFACE
			},
			{
				.ifnum = 1,
				.type = QUIRK_AUDIO_FIXED_ENDPOINT,
				.data = &(const struct audioformat) {
					.formats = SNDRV_PCM_FMTBIT_S24_3LE,
					.channels = 2,
					.iface = 1,
					.altsetting = 1,
					.altset_idx = 1,
					.attributes = UAC_EP_CS_ATTR_SAMPLE_RATE,
					.endpoint = 0x02,
					.ep_attr = USB_ENDPOINT_XFER_ISOC,
					.rates = SNDRV_PCM_RATE_44100 |
						 SNDRV_PCM_RATE_48000 |
						 SNDRV_PCM_RATE_88200 |
						 SNDRV_PCM_RATE_96000,
					.rate_min = 44100,
					.rate_max = 96000,
					.nr_rates = 4,
					.rate_table = (unsigned int[]) {
						44100, 48000, 88200, 96000
					}
				}
			},
			{
				.ifnum = -1
			}
		}
	}
},

/* Microsoft XboxLive Headset/Xbox Communicator */
{
	USB_DEVICE(0x045e, 0x0283),
	.bInterfaceClass = USB_CLASS_PER_INTERFACE,
	.driver_info = (unsigned long) &(const struct snd_usb_audio_quirk) {
		.vendor_name = "Microsoft",
		.product_name = "XboxLive Headset/Xbox Communicator",
		.ifnum = QUIRK_ANY_INTERFACE,
		.type = QUIRK_COMPOSITE,
		.data = &(const struct snd_usb_audio_quirk[]) {
			{
				/* playback */
				.ifnum = 0,
				.type = QUIRK_AUDIO_FIXED_ENDPOINT,
				.data = &(const struct audioformat) {
					.formats = SNDRV_PCM_FMTBIT_S16_LE,
					.channels = 1,
					.iface = 0,
					.altsetting = 0,
					.altset_idx = 0,
					.attributes = 0,
					.endpoint = 0x04,
					.ep_attr = 0x05,
					.rates = SNDRV_PCM_RATE_CONTINUOUS,
					.rate_min = 22050,
					.rate_max = 22050
				}
			},
			{
				/* capture */
				.ifnum = 1,
				.type = QUIRK_AUDIO_FIXED_ENDPOINT,
				.data = &(const struct audioformat) {
					.formats = SNDRV_PCM_FMTBIT_S16_LE,
					.channels = 1,
					.iface = 1,
					.altsetting = 0,
					.altset_idx = 0,
					.attributes = 0,
					.endpoint = 0x85,
					.ep_attr = 0x05,
					.rates = SNDRV_PCM_RATE_CONTINUOUS,
					.rate_min = 16000,
					.rate_max = 16000
				}
			},
			{
				.ifnum = -1
			}
		}
	}
},

/* Reloop Play */
{
	USB_DEVICE(0x200c, 0x100b),
	.bInterfaceClass = USB_CLASS_PER_INTERFACE,
	.driver_info = (unsigned long) &(const struct snd_usb_audio_quirk) {
		.ifnum = QUIRK_ANY_INTERFACE,
		.type = QUIRK_COMPOSITE,
		.data = &(const struct snd_usb_audio_quirk[]) {
			{
				.ifnum = 0,
				.type = QUIRK_AUDIO_STANDARD_MIXER,
			},
			{
				.ifnum = 1,
				.type = QUIRK_AUDIO_FIXED_ENDPOINT,
				.data = &(const struct audioformat) {
					.formats = SNDRV_PCM_FMTBIT_S24_3LE,
					.channels = 4,
					.iface = 1,
					.altsetting = 1,
					.altset_idx = 1,
					.attributes = UAC_EP_CS_ATTR_SAMPLE_RATE,
					.endpoint = 0x01,
					.ep_attr = USB_ENDPOINT_SYNC_ADAPTIVE,
					.rates = SNDRV_PCM_RATE_44100 |
						 SNDRV_PCM_RATE_48000,
					.rate_min = 44100,
					.rate_max = 48000,
					.nr_rates = 2,
					.rate_table = (unsigned int[]) {
						44100, 48000
					}
				}
			},
			{
				.ifnum = -1
			}
		}
	}
},

{
	/*
	 * Focusrite Scarlett 18i6
	 *
	 * Avoid mixer creation, which otherwise fails because some of
	 * the interface descriptor subtypes for interface 0 are
	 * unknown.  That should be fixed or worked-around but this at
	 * least allows the device to be used successfully with a DAW
	 * and an external mixer.  See comments below about other
	 * ignored interfaces.
	 */
	USB_DEVICE(0x1235, 0x8004),
	.driver_info = (unsigned long) & (const struct snd_usb_audio_quirk) {
		.vendor_name = "Focusrite",
		.product_name = "Scarlett 18i6",
		.ifnum = QUIRK_ANY_INTERFACE,
		.type = QUIRK_COMPOSITE,
		.data = & (const struct snd_usb_audio_quirk[]) {
			{
				/* InterfaceSubClass 1 (Control Device) */
				.ifnum = 0,
				.type = QUIRK_IGNORE_INTERFACE
			},
			{
				.ifnum = 1,
				.type = QUIRK_AUDIO_STANDARD_INTERFACE
			},
			{
				.ifnum = 2,
				.type = QUIRK_AUDIO_STANDARD_INTERFACE
			},
			{
				/* InterfaceSubClass 1 (Control Device) */
				.ifnum = 3,
				.type = QUIRK_IGNORE_INTERFACE
			},
			{
				.ifnum = 4,
				.type = QUIRK_MIDI_STANDARD_INTERFACE
			},
			{
				/* InterfaceSubClass 1 (Device Firmware Update) */
				.ifnum = 5,
				.type = QUIRK_IGNORE_INTERFACE
			},
			{
				.ifnum = -1
			}
		}
	}
},

{
	/*
	 * Some USB MIDI devices don't have an audio control interface,
	 * so we have to grab MIDI streaming interfaces here.
	 */
	.match_flags = USB_DEVICE_ID_MATCH_INT_CLASS |
		       USB_DEVICE_ID_MATCH_INT_SUBCLASS,
	.bInterfaceClass = USB_CLASS_AUDIO,
	.bInterfaceSubClass = USB_SUBCLASS_MIDISTREAMING,
	.driver_info = (unsigned long) & (const struct snd_usb_audio_quirk) {
		.ifnum = QUIRK_ANY_INTERFACE,
		.type = QUIRK_MIDI_STANDARD_INTERFACE
	}
},

#undef USB_DEVICE_VENDOR_SPEC<|MERGE_RESOLUTION|>--- conflicted
+++ resolved
@@ -3015,11 +3015,7 @@
 			},
 			{
 				.ifnum = 6,
-<<<<<<< HEAD
-				.type = QUIRK_MIDI_MBOX2,
-=======
 				.type = QUIRK_MIDI_MIDIMAN,
->>>>>>> 68d6f84b
 				.data = &(const struct snd_usb_midi_endpoint_info) {
 					.out_ep =  0x02,
 					.out_cables = 0x0001,
