/*
 * Copyright (c) 2007-2012 Nicira, Inc.
 *
 * This program is free software; you can redistribute it and/or
 * modify it under the terms of version 2 of the GNU General Public
 * License as published by the Free Software Foundation.
 *
 * This program is distributed in the hope that it will be useful, but
 * WITHOUT ANY WARRANTY; without even the implied warranty of
 * MERCHANTABILITY or FITNESS FOR A PARTICULAR PURPOSE. See the GNU
 * General Public License for more details.
 *
 * You should have received a copy of the GNU General Public License
 * along with this program; if not, write to the Free Software
 * Foundation, Inc., 51 Franklin Street, Fifth Floor, Boston, MA
 * 02110-1301, USA
 */

#include <linux/etherdevice.h>
#include <linux/if.h>
#include <linux/if_vlan.h>
#include <linux/jhash.h>
#include <linux/kernel.h>
#include <linux/list.h>
#include <linux/mutex.h>
#include <linux/percpu.h>
#include <linux/rcupdate.h>
#include <linux/rtnetlink.h>
#include <linux/compat.h>
#include <net/net_namespace.h>

#include "datapath.h"
#include "vport.h"
#include "vport-internal_dev.h"

/* List of statically compiled vport implementations.  Don't forget to also
 * add yours to the list at the bottom of vport.h. */
static const struct vport_ops *vport_ops_list[] = {
	&ovs_netdev_vport_ops,
	&ovs_internal_vport_ops,

#ifdef CONFIG_OPENVSWITCH_GRE
	&ovs_gre_vport_ops,
#endif
};

/* Protected by RCU read lock for reading, ovs_mutex for writing. */
static struct hlist_head *dev_table;
#define VPORT_HASH_BUCKETS 1024

/**
 *	ovs_vport_init - initialize vport subsystem
 *
 * Called at module load time to initialize the vport subsystem.
 */
int ovs_vport_init(void)
{
	dev_table = kzalloc(VPORT_HASH_BUCKETS * sizeof(struct hlist_head),
			    GFP_KERNEL);
	if (!dev_table)
		return -ENOMEM;

	return 0;
}

/**
 *	ovs_vport_exit - shutdown vport subsystem
 *
 * Called at module exit time to shutdown the vport subsystem.
 */
void ovs_vport_exit(void)
{
	kfree(dev_table);
}

static struct hlist_head *hash_bucket(struct net *net, const char *name)
{
	unsigned int hash = jhash(name, strlen(name), (unsigned long) net);
	return &dev_table[hash & (VPORT_HASH_BUCKETS - 1)];
}

/**
 *	ovs_vport_locate - find a port that has already been created
 *
 * @name: name of port to find
 *
 * Must be called with ovs or RCU read lock.
 */
struct vport *ovs_vport_locate(struct net *net, const char *name)
{
	struct hlist_head *bucket = hash_bucket(net, name);
	struct vport *vport;

	hlist_for_each_entry_rcu(vport, bucket, hash_node)
		if (!strcmp(name, vport->ops->get_name(vport)) &&
		    net_eq(ovs_dp_get_net(vport->dp), net))
			return vport;

	return NULL;
}

/**
 *	ovs_vport_alloc - allocate and initialize new vport
 *
 * @priv_size: Size of private data area to allocate.
 * @ops: vport device ops
 *
 * Allocate and initialize a new vport defined by @ops.  The vport will contain
 * a private data area of size @priv_size that can be accessed using
 * vport_priv().  vports that are no longer needed should be released with
 * vport_free().
 */
struct vport *ovs_vport_alloc(int priv_size, const struct vport_ops *ops,
			  const struct vport_parms *parms)
{
	struct vport *vport;
	size_t alloc_size;

	alloc_size = sizeof(struct vport);
	if (priv_size) {
		alloc_size = ALIGN(alloc_size, VPORT_ALIGN);
		alloc_size += priv_size;
	}

	vport = kzalloc(alloc_size, GFP_KERNEL);
	if (!vport)
		return ERR_PTR(-ENOMEM);

	vport->dp = parms->dp;
	vport->port_no = parms->port_no;
	vport->upcall_portid = parms->upcall_portid;
	vport->ops = ops;
	INIT_HLIST_NODE(&vport->dp_hash_node);

	vport->percpu_stats = alloc_percpu(struct pcpu_tstats);
	if (!vport->percpu_stats) {
		kfree(vport);
		return ERR_PTR(-ENOMEM);
	}

	spin_lock_init(&vport->stats_lock);

	return vport;
}

/**
 *	ovs_vport_free - uninitialize and free vport
 *
 * @vport: vport to free
 *
 * Frees a vport allocated with vport_alloc() when it is no longer needed.
 *
 * The caller must ensure that an RCU grace period has passed since the last
 * time @vport was in a datapath.
 */
void ovs_vport_free(struct vport *vport)
{
	free_percpu(vport->percpu_stats);
	kfree(vport);
}

/**
 *	ovs_vport_add - add vport device (for kernel callers)
 *
 * @parms: Information about new vport.
 *
 * Creates a new vport with the specified configuration (which is dependent on
 * device type).  ovs_mutex must be held.
 */
struct vport *ovs_vport_add(const struct vport_parms *parms)
{
	struct vport *vport;
	int err = 0;
	int i;

	for (i = 0; i < ARRAY_SIZE(vport_ops_list); i++) {
		if (vport_ops_list[i]->type == parms->type) {
			struct hlist_head *bucket;

			vport = vport_ops_list[i]->create(parms);
			if (IS_ERR(vport)) {
				err = PTR_ERR(vport);
				goto out;
			}

			bucket = hash_bucket(ovs_dp_get_net(vport->dp),
					     vport->ops->get_name(vport));
			hlist_add_head_rcu(&vport->hash_node, bucket);
			return vport;
		}
	}

	err = -EAFNOSUPPORT;

out:
	return ERR_PTR(err);
}

/**
 *	ovs_vport_set_options - modify existing vport device (for kernel callers)
 *
 * @vport: vport to modify.
 * @port: New configuration.
 *
 * Modifies an existing device with the specified configuration (which is
 * dependent on device type).  ovs_mutex must be held.
 */
int ovs_vport_set_options(struct vport *vport, struct nlattr *options)
{
	if (!vport->ops->set_options)
		return -EOPNOTSUPP;
	return vport->ops->set_options(vport, options);
}

/**
 *	ovs_vport_del - delete existing vport device
 *
 * @vport: vport to delete.
 *
 * Detaches @vport from its datapath and destroys it.  It is possible to fail
 * for reasons such as lack of memory.  ovs_mutex must be held.
 */
void ovs_vport_del(struct vport *vport)
{
	ASSERT_OVSL();

	hlist_del_rcu(&vport->hash_node);

	vport->ops->destroy(vport);
}

/**
 *	ovs_vport_get_stats - retrieve device stats
 *
 * @vport: vport from which to retrieve the stats
 * @stats: location to store stats
 *
 * Retrieves transmit, receive, and error stats for the given device.
 *
 * Must be called with ovs_mutex or rcu_read_lock.
 */
void ovs_vport_get_stats(struct vport *vport, struct ovs_vport_stats *stats)
{
	int i;

	memset(stats, 0, sizeof(*stats));

	/* We potentially have 2 sources of stats that need to be combined:
	 * those we have collected (split into err_stats and percpu_stats) from
	 * set_stats() and device error stats from netdev->get_stats() (for
	 * errors that happen  downstream and therefore aren't reported through
	 * our vport_record_error() function).
	 * Stats from first source are reported by ovs (OVS_VPORT_ATTR_STATS).
	 * netdev-stats can be directly read over netlink-ioctl.
	 */

	spin_lock_bh(&vport->stats_lock);

	stats->rx_errors	= vport->err_stats.rx_errors;
	stats->tx_errors	= vport->err_stats.tx_errors;
	stats->tx_dropped	= vport->err_stats.tx_dropped;
	stats->rx_dropped	= vport->err_stats.rx_dropped;

	spin_unlock_bh(&vport->stats_lock);

	for_each_possible_cpu(i) {
		const struct pcpu_tstats *percpu_stats;
		struct pcpu_tstats local_stats;
		unsigned int start;

		percpu_stats = per_cpu_ptr(vport->percpu_stats, i);

		do {
			start = u64_stats_fetch_begin_bh(&percpu_stats->syncp);
			local_stats = *percpu_stats;
		} while (u64_stats_fetch_retry_bh(&percpu_stats->syncp, start));

		stats->rx_bytes		+= local_stats.rx_bytes;
		stats->rx_packets	+= local_stats.rx_packets;
		stats->tx_bytes		+= local_stats.tx_bytes;
		stats->tx_packets	+= local_stats.tx_packets;
	}
}

/**
 *	ovs_vport_get_options - retrieve device options
 *
 * @vport: vport from which to retrieve the options.
 * @skb: sk_buff where options should be appended.
 *
 * Retrieves the configuration of the given device, appending an
 * %OVS_VPORT_ATTR_OPTIONS attribute that in turn contains nested
 * vport-specific attributes to @skb.
 *
 * Returns 0 if successful, -EMSGSIZE if @skb has insufficient room, or another
 * negative error code if a real error occurred.  If an error occurs, @skb is
 * left unmodified.
 *
 * Must be called with ovs_mutex or rcu_read_lock.
 */
int ovs_vport_get_options(const struct vport *vport, struct sk_buff *skb)
{
	struct nlattr *nla;
	int err;

	if (!vport->ops->get_options)
		return 0;

	nla = nla_nest_start(skb, OVS_VPORT_ATTR_OPTIONS);
	if (!nla)
		return -EMSGSIZE;

	err = vport->ops->get_options(vport, skb);
	if (err) {
		nla_nest_cancel(skb, nla);
		return err;
	}

	nla_nest_end(skb, nla);
	return 0;
}

/**
 *	ovs_vport_receive - pass up received packet to the datapath for processing
 *
 * @vport: vport that received the packet
 * @skb: skb that was received
 *
 * Must be called with rcu_read_lock.  The packet cannot be shared and
 * skb->data should point to the Ethernet header.
 */
void ovs_vport_receive(struct vport *vport, struct sk_buff *skb,
		       struct ovs_key_ipv4_tunnel *tun_key)
{
	struct pcpu_tstats *stats;

	stats = this_cpu_ptr(vport->percpu_stats);
	u64_stats_update_begin(&stats->syncp);
	stats->rx_packets++;
	stats->rx_bytes += skb->len;
	u64_stats_update_end(&stats->syncp);

	OVS_CB(skb)->tun_key = tun_key;
	ovs_dp_process_received_packet(vport, skb);
}

/**
 *	ovs_vport_send - send a packet on a device
 *
 * @vport: vport on which to send the packet
 * @skb: skb to send
 *
 * Sends the given packet and returns the length of data sent.  Either ovs
 * lock or rcu_read_lock must be held.
 */
int ovs_vport_send(struct vport *vport, struct sk_buff *skb)
{
	int sent = vport->ops->send(vport, skb);

<<<<<<< HEAD
	if (likely(sent)) {
=======
	if (likely(sent > 0)) {
>>>>>>> d0e0ac97
		struct pcpu_tstats *stats;

		stats = this_cpu_ptr(vport->percpu_stats);

		u64_stats_update_begin(&stats->syncp);
		stats->tx_packets++;
		stats->tx_bytes += sent;
		u64_stats_update_end(&stats->syncp);
<<<<<<< HEAD
	}
=======
	} else if (sent < 0) {
		ovs_vport_record_error(vport, VPORT_E_TX_ERROR);
		kfree_skb(skb);
	} else
		ovs_vport_record_error(vport, VPORT_E_TX_DROPPED);

>>>>>>> d0e0ac97
	return sent;
}

/**
 *	ovs_vport_record_error - indicate device error to generic stats layer
 *
 * @vport: vport that encountered the error
 * @err_type: one of enum vport_err_type types to indicate the error type
 *
 * If using the vport generic stats layer indicate that an error of the given
 * type has occurred.
 */
void ovs_vport_record_error(struct vport *vport, enum vport_err_type err_type)
{
	spin_lock(&vport->stats_lock);

	switch (err_type) {
	case VPORT_E_RX_DROPPED:
		vport->err_stats.rx_dropped++;
		break;

	case VPORT_E_RX_ERROR:
		vport->err_stats.rx_errors++;
		break;

	case VPORT_E_TX_DROPPED:
		vport->err_stats.tx_dropped++;
		break;

	case VPORT_E_TX_ERROR:
		vport->err_stats.tx_errors++;
		break;
	}

	spin_unlock(&vport->stats_lock);
}

static void free_vport_rcu(struct rcu_head *rcu)
{
	struct vport *vport = container_of(rcu, struct vport, rcu);

	ovs_vport_free(vport);
}

void ovs_vport_deferred_free(struct vport *vport)
{
	if (!vport)
		return;

	call_rcu(&vport->rcu, free_vport_rcu);
}<|MERGE_RESOLUTION|>--- conflicted
+++ resolved
@@ -357,11 +357,7 @@
 {
 	int sent = vport->ops->send(vport, skb);
 
-<<<<<<< HEAD
-	if (likely(sent)) {
-=======
 	if (likely(sent > 0)) {
->>>>>>> d0e0ac97
 		struct pcpu_tstats *stats;
 
 		stats = this_cpu_ptr(vport->percpu_stats);
@@ -370,16 +366,12 @@
 		stats->tx_packets++;
 		stats->tx_bytes += sent;
 		u64_stats_update_end(&stats->syncp);
-<<<<<<< HEAD
-	}
-=======
 	} else if (sent < 0) {
 		ovs_vport_record_error(vport, VPORT_E_TX_ERROR);
 		kfree_skb(skb);
 	} else
 		ovs_vport_record_error(vport, VPORT_E_TX_DROPPED);
 
->>>>>>> d0e0ac97
 	return sent;
 }
 
