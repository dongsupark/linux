/*
 * Copyright (c) 2007-2011 Nicira, Inc.
 *
 * This program is free software; you can redistribute it and/or
 * modify it under the terms of version 2 of the GNU General Public
 * License as published by the Free Software Foundation.
 *
 * This program is distributed in the hope that it will be useful, but
 * WITHOUT ANY WARRANTY; without even the implied warranty of
 * MERCHANTABILITY or FITNESS FOR A PARTICULAR PURPOSE. See the GNU
 * General Public License for more details.
 *
 * You should have received a copy of the GNU General Public License
 * along with this program; if not, write to the Free Software
 * Foundation, Inc., 51 Franklin Street, Fifth Floor, Boston, MA
 * 02110-1301, USA
 */

#ifndef VPORT_NETDEV_H
#define VPORT_NETDEV_H 1

#include <linux/netdevice.h>
#include <linux/rcupdate.h>

#include "vport.h"

struct vport *ovs_netdev_get_vport(struct net_device *dev);

struct netdev_vport {
	struct rcu_head rcu;

	struct net_device *dev;
};

static inline struct netdev_vport *
netdev_vport_priv(const struct vport *vport)
{
	return vport_priv(vport);
}

const char *ovs_netdev_get_name(const struct vport *);
<<<<<<< HEAD
const char *ovs_netdev_get_config(const struct vport *);
=======
>>>>>>> d0e0ac97

#endif /* vport_netdev.h */<|MERGE_RESOLUTION|>--- conflicted
+++ resolved
@@ -39,9 +39,5 @@
 }
 
 const char *ovs_netdev_get_name(const struct vport *);
-<<<<<<< HEAD
-const char *ovs_netdev_get_config(const struct vport *);
-=======
->>>>>>> d0e0ac97
 
 #endif /* vport_netdev.h */