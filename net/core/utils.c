--- conflicted
+++ resolved
@@ -337,30 +337,4 @@
 		*sum = ~csum_fold(csum_partial(diff, sizeof(diff),
 				  csum_unfold(*sum)));
 }
-<<<<<<< HEAD
-EXPORT_SYMBOL(inet_proto_csum_replace16);
-
-int mac_pton(const char *s, u8 *mac)
-{
-	int i;
-
-	/* XX:XX:XX:XX:XX:XX */
-	if (strlen(s) < 3 * ETH_ALEN - 1)
-		return 0;
-
-	/* Don't dirty result unless string is valid MAC. */
-	for (i = 0; i < ETH_ALEN; i++) {
-		if (!isxdigit(s[i * 3]) || !isxdigit(s[i * 3 + 1]))
-			return 0;
-		if (i != ETH_ALEN - 1 && s[i * 3 + 2] != ':')
-			return 0;
-	}
-	for (i = 0; i < ETH_ALEN; i++) {
-		mac[i] = (hex_to_bin(s[i * 3]) << 4) | hex_to_bin(s[i * 3 + 1]);
-	}
-	return 1;
-}
-EXPORT_SYMBOL(mac_pton);
-=======
-EXPORT_SYMBOL(inet_proto_csum_replace16);
->>>>>>> d0e0ac97
+EXPORT_SYMBOL(inet_proto_csum_replace16);