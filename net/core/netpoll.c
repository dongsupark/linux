/*
 * Common framework for low-level network console, dump, and debugger code
 *
 * Sep 8 2003  Matt Mackall <mpm@selenic.com>
 *
 * based on the netconsole code from:
 *
 * Copyright (C) 2001  Ingo Molnar <mingo@redhat.com>
 * Copyright (C) 2002  Red Hat, Inc.
 */

#define pr_fmt(fmt) KBUILD_MODNAME ": " fmt

#include <linux/moduleparam.h>
#include <linux/netdevice.h>
#include <linux/etherdevice.h>
#include <linux/string.h>
#include <linux/if_arp.h>
#include <linux/inetdevice.h>
#include <linux/inet.h>
#include <linux/interrupt.h>
#include <linux/netpoll.h>
#include <linux/sched.h>
#include <linux/delay.h>
#include <linux/rcupdate.h>
#include <linux/workqueue.h>
#include <linux/slab.h>
#include <linux/export.h>
#include <linux/if_vlan.h>
#include <net/tcp.h>
#include <net/udp.h>
#include <asm/unaligned.h>
#include <trace/events/napi.h>

/*
 * We maintain a small pool of fully-sized skbs, to make sure the
 * message gets out even in extreme OOM situations.
 */

#define MAX_UDP_CHUNK 1460
#define MAX_SKBS 32

static struct sk_buff_head skb_pool;

static atomic_t trapped;

#define USEC_PER_POLL	50
#define NETPOLL_RX_ENABLED  1
#define NETPOLL_RX_DROP     2

#define MAX_SKB_SIZE							\
	(sizeof(struct ethhdr) +					\
	 sizeof(struct iphdr) +						\
	 sizeof(struct udphdr) +					\
	 MAX_UDP_CHUNK)

static void zap_completion_queue(void);
static void netpoll_arp_reply(struct sk_buff *skb, struct netpoll_info *npinfo);

static unsigned int carrier_timeout = 4;
module_param(carrier_timeout, uint, 0644);

#define np_info(np, fmt, ...)				\
	pr_info("%s: " fmt, np->name, ##__VA_ARGS__)
#define np_err(np, fmt, ...)				\
	pr_err("%s: " fmt, np->name, ##__VA_ARGS__)
#define np_notice(np, fmt, ...)				\
	pr_notice("%s: " fmt, np->name, ##__VA_ARGS__)

static void queue_process(struct work_struct *work)
{
	struct netpoll_info *npinfo =
		container_of(work, struct netpoll_info, tx_work.work);
	struct sk_buff *skb;
	unsigned long flags;

	while ((skb = skb_dequeue(&npinfo->txq))) {
		struct net_device *dev = skb->dev;
		const struct net_device_ops *ops = dev->netdev_ops;
		struct netdev_queue *txq;

		if (!netif_device_present(dev) || !netif_running(dev)) {
			__kfree_skb(skb);
			continue;
		}

		txq = netdev_get_tx_queue(dev, skb_get_queue_mapping(skb));

		local_irq_save(flags);
		__netif_tx_lock(txq, smp_processor_id());
		if (netif_xmit_frozen_or_stopped(txq) ||
		    ops->ndo_start_xmit(skb, dev) != NETDEV_TX_OK) {
			skb_queue_head(&npinfo->txq, skb);
			__netif_tx_unlock(txq);
			local_irq_restore(flags);

			schedule_delayed_work(&npinfo->tx_work, HZ/10);
			return;
		}
		__netif_tx_unlock(txq);
		local_irq_restore(flags);
	}
}

static __sum16 checksum_udp(struct sk_buff *skb, struct udphdr *uh,
			    unsigned short ulen, __be32 saddr, __be32 daddr)
{
	__wsum psum;

	if (uh->check == 0 || skb_csum_unnecessary(skb))
		return 0;

	psum = csum_tcpudp_nofold(saddr, daddr, ulen, IPPROTO_UDP, 0);

	if (skb->ip_summed == CHECKSUM_COMPLETE &&
	    !csum_fold(csum_add(psum, skb->csum)))
		return 0;

	skb->csum = psum;

	return __skb_checksum_complete(skb);
}

/*
 * Check whether delayed processing was scheduled for our NIC. If so,
 * we attempt to grab the poll lock and use ->poll() to pump the card.
 * If this fails, either we've recursed in ->poll() or it's already
 * running on another CPU.
 *
 * Note: we don't mask interrupts with this lock because we're using
 * trylock here and interrupts are already disabled in the softirq
 * case. Further, we test the poll_owner to avoid recursion on UP
 * systems where the lock doesn't exist.
 *
 * In cases where there is bi-directional communications, reading only
 * one message at a time can lead to packets being dropped by the
 * network adapter, forcing superfluous retries and possibly timeouts.
 * Thus, we set our budget to greater than 1.
 */
static int poll_one_napi(struct netpoll_info *npinfo,
			 struct napi_struct *napi, int budget)
{
	int work;

	/* net_rx_action's ->poll() invocations and our's are
	 * synchronized by this test which is only made while
	 * holding the napi->poll_lock.
	 */
	if (!test_bit(NAPI_STATE_SCHED, &napi->state))
		return budget;

	npinfo->rx_flags |= NETPOLL_RX_DROP;
	atomic_inc(&trapped);
	set_bit(NAPI_STATE_NPSVC, &napi->state);

	work = napi->poll(napi, budget);
	trace_napi_poll(napi);

	clear_bit(NAPI_STATE_NPSVC, &napi->state);
	atomic_dec(&trapped);
	npinfo->rx_flags &= ~NETPOLL_RX_DROP;

	return budget - work;
}

static void poll_napi(struct net_device *dev)
{
	struct napi_struct *napi;
	int budget = 16;

	WARN_ON_ONCE(!irqs_disabled());

	list_for_each_entry(napi, &dev->napi_list, dev_list) {
		local_irq_enable();
		if (napi->poll_owner != smp_processor_id() &&
		    spin_trylock(&napi->poll_lock)) {
			rcu_read_lock_bh();
			budget = poll_one_napi(rcu_dereference_bh(dev->npinfo),
					       napi, budget);
			rcu_read_unlock_bh();
			spin_unlock(&napi->poll_lock);

			if (!budget) {
				local_irq_disable();
				break;
			}
		}
		local_irq_disable();
	}
}

static void service_arp_queue(struct netpoll_info *npi)
{
	if (npi) {
		struct sk_buff *skb;

		while ((skb = skb_dequeue(&npi->arp_tx)))
			netpoll_arp_reply(skb, npi);
	}
}

static void netpoll_poll_dev(struct net_device *dev)
{
	const struct net_device_ops *ops;
	struct netpoll_info *ni = rcu_dereference_bh(dev->npinfo);

	if (!dev || !netif_running(dev))
		return;

	ops = dev->netdev_ops;
	if (!ops->ndo_poll_controller)
		return;

	/* Process pending work on NIC */
	ops->ndo_poll_controller(dev);

	poll_napi(dev);

	if (dev->flags & IFF_SLAVE) {
		if (ni) {
			struct net_device *bond_dev = dev->master;
			struct sk_buff *skb;
			struct netpoll_info *bond_ni = rcu_dereference_bh(bond_dev->npinfo);
			while ((skb = skb_dequeue(&ni->arp_tx))) {
				skb->dev = bond_dev;
				skb_queue_tail(&bond_ni->arp_tx, skb);
			}
		}
	}

	service_arp_queue(ni);

	zap_completion_queue();
}

static void refill_skbs(void)
{
	struct sk_buff *skb;
	unsigned long flags;

	spin_lock_irqsave(&skb_pool.lock, flags);
	while (skb_pool.qlen < MAX_SKBS) {
		skb = alloc_skb(MAX_SKB_SIZE, GFP_ATOMIC);
		if (!skb)
			break;

		__skb_queue_tail(&skb_pool, skb);
	}
	spin_unlock_irqrestore(&skb_pool.lock, flags);
}

static void zap_completion_queue(void)
{
	unsigned long flags;
	struct softnet_data *sd = &get_cpu_var(softnet_data);

	if (sd->completion_queue) {
		struct sk_buff *clist;

		local_irq_save(flags);
		clist = sd->completion_queue;
		sd->completion_queue = NULL;
		local_irq_restore(flags);

		while (clist != NULL) {
			struct sk_buff *skb = clist;
			clist = clist->next;
			if (skb->destructor) {
				atomic_inc(&skb->users);
				dev_kfree_skb_any(skb); /* put this one back */
			} else {
				__kfree_skb(skb);
			}
		}
	}

	put_cpu_var(softnet_data);
}

static struct sk_buff *find_skb(struct netpoll *np, int len, int reserve)
{
	int count = 0;
	struct sk_buff *skb;

	zap_completion_queue();
	refill_skbs();
repeat:

	skb = alloc_skb(len, GFP_ATOMIC);
	if (!skb)
		skb = skb_dequeue(&skb_pool);

	if (!skb) {
		if (++count < 10) {
			netpoll_poll_dev(np->dev);
			goto repeat;
		}
		return NULL;
	}

	atomic_set(&skb->users, 1);
	skb_reserve(skb, reserve);
	return skb;
}

static int netpoll_owner_active(struct net_device *dev)
{
	struct napi_struct *napi;

	list_for_each_entry(napi, &dev->napi_list, dev_list) {
		if (napi->poll_owner == smp_processor_id())
			return 1;
	}
	return 0;
}

/* call with IRQ disabled */
void netpoll_send_skb_on_dev(struct netpoll *np, struct sk_buff *skb,
			     struct net_device *dev)
{
	int status = NETDEV_TX_BUSY;
	unsigned long tries;
	const struct net_device_ops *ops = dev->netdev_ops;
	/* It is up to the caller to keep npinfo alive. */
	struct netpoll_info *npinfo;

	WARN_ON_ONCE(!irqs_disabled());

	npinfo = rcu_dereference_bh(np->dev->npinfo);
	if (!npinfo || !netif_running(dev) || !netif_device_present(dev)) {
		__kfree_skb(skb);
		return;
	}

	/* don't get messages out of order, and no recursion */
	if (skb_queue_len(&npinfo->txq) == 0 && !netpoll_owner_active(dev)) {
		struct netdev_queue *txq;

		txq = netdev_get_tx_queue(dev, skb_get_queue_mapping(skb));

		/* try until next clock tick */
		for (tries = jiffies_to_usecs(1)/USEC_PER_POLL;
		     tries > 0; --tries) {
			if (__netif_tx_trylock(txq)) {
				if (!netif_xmit_stopped(txq)) {
					if (vlan_tx_tag_present(skb) &&
					    !(netif_skb_features(skb) & NETIF_F_HW_VLAN_TX)) {
						skb = __vlan_put_tag(skb, vlan_tx_tag_get(skb));
						if (unlikely(!skb))
							break;
						skb->vlan_tci = 0;
					}

					status = ops->ndo_start_xmit(skb, dev);
					if (status == NETDEV_TX_OK)
						txq_trans_update(txq);
				}
				__netif_tx_unlock(txq);

				if (status == NETDEV_TX_OK)
					break;

			}

			/* tickle device maybe there is some cleanup */
			netpoll_poll_dev(np->dev);

			udelay(USEC_PER_POLL);
		}

		WARN_ONCE(!irqs_disabled(),
			"netpoll_send_skb_on_dev(): %s enabled interrupts in poll (%pF)\n",
			dev->name, ops->ndo_start_xmit);

	}

	if (status != NETDEV_TX_OK) {
		skb_queue_tail(&npinfo->txq, skb);
		schedule_delayed_work(&npinfo->tx_work,0);
	}
}
EXPORT_SYMBOL(netpoll_send_skb_on_dev);

void netpoll_send_udp(struct netpoll *np, const char *msg, int len)
{
	int total_len, ip_len, udp_len;
	struct sk_buff *skb;
	struct udphdr *udph;
	struct iphdr *iph;
	struct ethhdr *eth;

	udp_len = len + sizeof(*udph);
	ip_len = udp_len + sizeof(*iph);
	total_len = ip_len + LL_RESERVED_SPACE(np->dev);

	skb = find_skb(np, total_len + np->dev->needed_tailroom,
		       total_len - len);
	if (!skb)
		return;

	skb_copy_to_linear_data(skb, msg, len);
	skb_put(skb, len);

	skb_push(skb, sizeof(*udph));
	skb_reset_transport_header(skb);
	udph = udp_hdr(skb);
	udph->source = htons(np->local_port);
	udph->dest = htons(np->remote_port);
	udph->len = htons(udp_len);
	udph->check = 0;
	udph->check = csum_tcpudp_magic(np->local_ip,
					np->remote_ip,
					udp_len, IPPROTO_UDP,
					csum_partial(udph, udp_len, 0));
	if (udph->check == 0)
		udph->check = CSUM_MANGLED_0;

	skb_push(skb, sizeof(*iph));
	skb_reset_network_header(skb);
	iph = ip_hdr(skb);

	/* iph->version = 4; iph->ihl = 5; */
	put_unaligned(0x45, (unsigned char *)iph);
	iph->tos      = 0;
	put_unaligned(htons(ip_len), &(iph->tot_len));
	iph->id       = 0;
	iph->frag_off = 0;
	iph->ttl      = 64;
	iph->protocol = IPPROTO_UDP;
	iph->check    = 0;
	put_unaligned(np->local_ip, &(iph->saddr));
	put_unaligned(np->remote_ip, &(iph->daddr));
	iph->check    = ip_fast_csum((unsigned char *)iph, iph->ihl);

	eth = (struct ethhdr *) skb_push(skb, ETH_HLEN);
	skb_reset_mac_header(skb);
	skb->protocol = eth->h_proto = htons(ETH_P_IP);
	memcpy(eth->h_source, np->dev->dev_addr, ETH_ALEN);
	memcpy(eth->h_dest, np->remote_mac, ETH_ALEN);

	skb->dev = np->dev;

	netpoll_send_skb(np, skb);
}
EXPORT_SYMBOL(netpoll_send_udp);

static void netpoll_arp_reply(struct sk_buff *skb, struct netpoll_info *npinfo)
{
	struct arphdr *arp;
	unsigned char *arp_ptr;
	int size, type = ARPOP_REPLY, ptype = ETH_P_ARP;
	__be32 sip, tip;
	unsigned char *sha;
	struct sk_buff *send_skb;
	struct netpoll *np, *tmp;
	unsigned long flags;
	int hlen, tlen;
	int hits = 0;

	if (list_empty(&npinfo->rx_np))
		return;

	/* Before checking the packet, we do some early
	   inspection whether this is interesting at all */
	spin_lock_irqsave(&npinfo->rx_lock, flags);
	list_for_each_entry_safe(np, tmp, &npinfo->rx_np, rx) {
		if (np->dev == skb->dev)
			hits++;
	}
	spin_unlock_irqrestore(&npinfo->rx_lock, flags);

	/* No netpoll struct is using this dev */
	if (!hits)
		return;

	/* No arp on this interface */
	if (skb->dev->flags & IFF_NOARP)
		return;

	if (!pskb_may_pull(skb, arp_hdr_len(skb->dev)))
		return;

	skb_reset_network_header(skb);
	skb_reset_transport_header(skb);
	arp = arp_hdr(skb);

	if ((arp->ar_hrd != htons(ARPHRD_ETHER) &&
	     arp->ar_hrd != htons(ARPHRD_IEEE802)) ||
	    arp->ar_pro != htons(ETH_P_IP) ||
	    arp->ar_op != htons(ARPOP_REQUEST))
		return;

	arp_ptr = (unsigned char *)(arp+1);
	/* save the location of the src hw addr */
	sha = arp_ptr;
	arp_ptr += skb->dev->addr_len;
	memcpy(&sip, arp_ptr, 4);
	arp_ptr += 4;
	/* If we actually cared about dst hw addr,
	   it would get copied here */
	arp_ptr += skb->dev->addr_len;
	memcpy(&tip, arp_ptr, 4);

	/* Should we ignore arp? */
	if (ipv4_is_loopback(tip) || ipv4_is_multicast(tip))
		return;

	size = arp_hdr_len(skb->dev);

	spin_lock_irqsave(&npinfo->rx_lock, flags);
	list_for_each_entry_safe(np, tmp, &npinfo->rx_np, rx) {
		if (tip != np->local_ip)
			continue;

		hlen = LL_RESERVED_SPACE(np->dev);
		tlen = np->dev->needed_tailroom;
		send_skb = find_skb(np, size + hlen + tlen, hlen);
		if (!send_skb)
			continue;

		skb_reset_network_header(send_skb);
		arp = (struct arphdr *) skb_put(send_skb, size);
		send_skb->dev = skb->dev;
		send_skb->protocol = htons(ETH_P_ARP);

		/* Fill the device header for the ARP frame */
		if (dev_hard_header(send_skb, skb->dev, ptype,
				    sha, np->dev->dev_addr,
				    send_skb->len) < 0) {
			kfree_skb(send_skb);
			continue;
		}

		/*
		 * Fill out the arp protocol part.
		 *
		 * we only support ethernet device type,
		 * which (according to RFC 1390) should
		 * always equal 1 (Ethernet).
		 */

		arp->ar_hrd = htons(np->dev->type);
		arp->ar_pro = htons(ETH_P_IP);
		arp->ar_hln = np->dev->addr_len;
		arp->ar_pln = 4;
		arp->ar_op = htons(type);

		arp_ptr = (unsigned char *)(arp + 1);
		memcpy(arp_ptr, np->dev->dev_addr, np->dev->addr_len);
		arp_ptr += np->dev->addr_len;
		memcpy(arp_ptr, &tip, 4);
		arp_ptr += 4;
		memcpy(arp_ptr, sha, np->dev->addr_len);
		arp_ptr += np->dev->addr_len;
		memcpy(arp_ptr, &sip, 4);

		netpoll_send_skb(np, send_skb);

		/* If there are several rx_hooks for the same address,
		   we're fine by sending a single reply */
		break;
	}
	spin_unlock_irqrestore(&npinfo->rx_lock, flags);
}

int __netpoll_rx(struct sk_buff *skb, struct netpoll_info *npinfo)
{
	int proto, len, ulen;
	int hits = 0;
	const struct iphdr *iph;
	struct udphdr *uh;
	struct netpoll *np, *tmp;

	if (list_empty(&npinfo->rx_np))
		goto out;

	if (skb->dev->type != ARPHRD_ETHER)
		goto out;

	/* check if netpoll clients need ARP */
	if (skb->protocol == htons(ETH_P_ARP) &&
	    atomic_read(&trapped)) {
		skb_queue_tail(&npinfo->arp_tx, skb);
		return 1;
	}

	if (skb->protocol == cpu_to_be16(ETH_P_8021Q)) {
		skb = vlan_untag(skb);
		if (unlikely(!skb))
			goto out;
	}

	proto = ntohs(eth_hdr(skb)->h_proto);
	if (proto != ETH_P_IP)
		goto out;
	if (skb->pkt_type == PACKET_OTHERHOST)
		goto out;
	if (skb_shared(skb))
		goto out;

	if (!pskb_may_pull(skb, sizeof(struct iphdr)))
		goto out;
	iph = (struct iphdr *)skb->data;
	if (iph->ihl < 5 || iph->version != 4)
		goto out;
	if (!pskb_may_pull(skb, iph->ihl*4))
		goto out;
	iph = (struct iphdr *)skb->data;
	if (ip_fast_csum((u8 *)iph, iph->ihl) != 0)
		goto out;

	len = ntohs(iph->tot_len);
	if (skb->len < len || len < iph->ihl*4)
		goto out;

	/*
	 * Our transport medium may have padded the buffer out.
	 * Now We trim to the true length of the frame.
	 */
	if (pskb_trim_rcsum(skb, len))
		goto out;

	iph = (struct iphdr *)skb->data;
	if (iph->protocol != IPPROTO_UDP)
		goto out;

	len -= iph->ihl*4;
	uh = (struct udphdr *)(((char *)iph) + iph->ihl*4);
	ulen = ntohs(uh->len);

	if (ulen != len)
		goto out;
	if (checksum_udp(skb, uh, ulen, iph->saddr, iph->daddr))
		goto out;

	list_for_each_entry_safe(np, tmp, &npinfo->rx_np, rx) {
		if (np->local_ip && np->local_ip != iph->daddr)
			continue;
		if (np->remote_ip && np->remote_ip != iph->saddr)
			continue;
		if (np->local_port && np->local_port != ntohs(uh->dest))
			continue;

		np->rx_hook(np, ntohs(uh->source),
			       (char *)(uh+1),
			       ulen - sizeof(struct udphdr));
		hits++;
	}

	if (!hits)
		goto out;

	kfree_skb(skb);
	return 1;

out:
	if (atomic_read(&trapped)) {
		kfree_skb(skb);
		return 1;
	}

	return 0;
}

void netpoll_print_options(struct netpoll *np)
{
	np_info(np, "local port %d\n", np->local_port);
	np_info(np, "local IP %pI4\n", &np->local_ip);
	np_info(np, "interface '%s'\n", np->dev_name);
	np_info(np, "remote port %d\n", np->remote_port);
	np_info(np, "remote IP %pI4\n", &np->remote_ip);
	np_info(np, "remote ethernet address %pM\n", np->remote_mac);
}
EXPORT_SYMBOL(netpoll_print_options);

int netpoll_parse_options(struct netpoll *np, char *opt)
{
	char *cur=opt, *delim;

	if (*cur != '@') {
		if ((delim = strchr(cur, '@')) == NULL)
			goto parse_failed;
		*delim = 0;
		np->local_port = simple_strtol(cur, NULL, 10);
		cur = delim;
	}
	cur++;

	if (*cur != '/') {
		if ((delim = strchr(cur, '/')) == NULL)
			goto parse_failed;
		*delim = 0;
		np->local_ip = in_aton(cur);
		cur = delim;
	}
	cur++;

	if (*cur != ',') {
		/* parse out dev name */
		if ((delim = strchr(cur, ',')) == NULL)
			goto parse_failed;
		*delim = 0;
		strlcpy(np->dev_name, cur, sizeof(np->dev_name));
		cur = delim;
	}
	cur++;

	if (*cur != '@') {
		/* dst port */
		if ((delim = strchr(cur, '@')) == NULL)
			goto parse_failed;
		*delim = 0;
		if (*cur == ' ' || *cur == '\t')
			np_info(np, "warning: whitespace is not allowed\n");
		np->remote_port = simple_strtol(cur, NULL, 10);
		cur = delim;
	}
	cur++;

	/* dst ip */
	if ((delim = strchr(cur, '/')) == NULL)
		goto parse_failed;
	*delim = 0;
	np->remote_ip = in_aton(cur);
	cur = delim + 1;

	if (*cur != 0) {
		/* MAC address */
		if (!mac_pton(cur, np->remote_mac))
			goto parse_failed;
	}

	netpoll_print_options(np);

	return 0;

 parse_failed:
	np_info(np, "couldn't parse config at '%s'!\n", cur);
	return -1;
}
EXPORT_SYMBOL(netpoll_parse_options);

<<<<<<< HEAD
int __netpoll_setup(struct netpoll *np, struct net_device *ndev)
=======
int __netpoll_setup(struct netpoll *np, struct net_device *ndev, gfp_t gfp)
>>>>>>> 4cbe5a55
{
	struct netpoll_info *npinfo;
	const struct net_device_ops *ops;
	unsigned long flags;
	int err;

	np->dev = ndev;
	strlcpy(np->dev_name, ndev->name, IFNAMSIZ);

	if ((ndev->priv_flags & IFF_DISABLE_NETPOLL) ||
	    !ndev->netdev_ops->ndo_poll_controller) {
		np_err(np, "%s doesn't support polling, aborting\n",
		       np->dev_name);
		err = -ENOTSUPP;
		goto out;
	}

	if (!ndev->npinfo) {
		npinfo = kmalloc(sizeof(*npinfo), gfp);
		if (!npinfo) {
			err = -ENOMEM;
			goto out;
		}

		npinfo->rx_flags = 0;
		INIT_LIST_HEAD(&npinfo->rx_np);

		spin_lock_init(&npinfo->rx_lock);
		skb_queue_head_init(&npinfo->arp_tx);
		skb_queue_head_init(&npinfo->txq);
		INIT_DELAYED_WORK(&npinfo->tx_work, queue_process);

		atomic_set(&npinfo->refcnt, 1);

		ops = np->dev->netdev_ops;
		if (ops->ndo_netpoll_setup) {
			err = ops->ndo_netpoll_setup(ndev, npinfo, gfp);
			if (err)
				goto free_npinfo;
		}
	} else {
		npinfo = ndev->npinfo;
		atomic_inc(&npinfo->refcnt);
	}

	npinfo->netpoll = np;

	if (np->rx_hook) {
		spin_lock_irqsave(&npinfo->rx_lock, flags);
		npinfo->rx_flags |= NETPOLL_RX_ENABLED;
		list_add_tail(&np->rx, &npinfo->rx_np);
		spin_unlock_irqrestore(&npinfo->rx_lock, flags);
	}

	/* last thing to do is link it to the net device structure */
	rcu_assign_pointer(ndev->npinfo, npinfo);

	return 0;

free_npinfo:
	kfree(npinfo);
out:
	return err;
}
EXPORT_SYMBOL_GPL(__netpoll_setup);

int netpoll_setup(struct netpoll *np)
{
	struct net_device *ndev = NULL;
	struct in_device *in_dev;
	int err;

	if (np->dev_name)
		ndev = dev_get_by_name(&init_net, np->dev_name);
	if (!ndev) {
		np_err(np, "%s doesn't exist, aborting\n", np->dev_name);
		return -ENODEV;
	}

	if (ndev->master) {
		np_err(np, "%s is a slave device, aborting\n", np->dev_name);
		err = -EBUSY;
		goto put;
	}

	if (!netif_running(ndev)) {
		unsigned long atmost, atleast;

		np_info(np, "device %s not up yet, forcing it\n", np->dev_name);

		rtnl_lock();
		err = dev_open(ndev);
		rtnl_unlock();

		if (err) {
			np_err(np, "failed to open %s\n", ndev->name);
			goto put;
		}

		atleast = jiffies + HZ/10;
		atmost = jiffies + carrier_timeout * HZ;
		while (!netif_carrier_ok(ndev)) {
			if (time_after(jiffies, atmost)) {
				np_notice(np, "timeout waiting for carrier\n");
				break;
			}
			msleep(1);
		}

		/* If carrier appears to come up instantly, we don't
		 * trust it and pause so that we don't pump all our
		 * queued console messages into the bitbucket.
		 */

		if (time_before(jiffies, atleast)) {
			np_notice(np, "carrier detect appears untrustworthy, waiting 4 seconds\n");
			msleep(4000);
		}
	}

	if (!np->local_ip) {
		rcu_read_lock();
		in_dev = __in_dev_get_rcu(ndev);

		if (!in_dev || !in_dev->ifa_list) {
			rcu_read_unlock();
			np_err(np, "no IP address for %s, aborting\n",
			       np->dev_name);
			err = -EDESTADDRREQ;
			goto put;
		}

		np->local_ip = in_dev->ifa_list->ifa_local;
		rcu_read_unlock();
		np_info(np, "local IP %pI4\n", &np->local_ip);
	}

	/* fill up the skb queue */
	refill_skbs();

	rtnl_lock();
<<<<<<< HEAD
	err = __netpoll_setup(np, ndev);
=======
	err = __netpoll_setup(np, ndev, GFP_KERNEL);
>>>>>>> 4cbe5a55
	rtnl_unlock();

	if (err)
		goto put;

	return 0;

put:
	dev_put(ndev);
	return err;
}
EXPORT_SYMBOL(netpoll_setup);

static int __init netpoll_init(void)
{
	skb_queue_head_init(&skb_pool);
	return 0;
}
core_initcall(netpoll_init);

static void rcu_cleanup_netpoll_info(struct rcu_head *rcu_head)
{
	struct netpoll_info *npinfo =
			container_of(rcu_head, struct netpoll_info, rcu);

	skb_queue_purge(&npinfo->arp_tx);
	skb_queue_purge(&npinfo->txq);

	/* we can't call cancel_delayed_work_sync here, as we are in softirq */
	cancel_delayed_work(&npinfo->tx_work);

	/* clean after last, unfinished work */
	__skb_queue_purge(&npinfo->txq);
	/* now cancel it again */
	cancel_delayed_work(&npinfo->tx_work);
	kfree(npinfo);
}

void __netpoll_cleanup(struct netpoll *np)
{
	struct netpoll_info *npinfo;
	unsigned long flags;

	npinfo = np->dev->npinfo;
	if (!npinfo)
		return;

	if (!list_empty(&npinfo->rx_np)) {
		spin_lock_irqsave(&npinfo->rx_lock, flags);
		list_del(&np->rx);
		if (list_empty(&npinfo->rx_np))
			npinfo->rx_flags &= ~NETPOLL_RX_ENABLED;
		spin_unlock_irqrestore(&npinfo->rx_lock, flags);
	}

	if (atomic_dec_and_test(&npinfo->refcnt)) {
		const struct net_device_ops *ops;

		ops = np->dev->netdev_ops;
		if (ops->ndo_netpoll_cleanup)
			ops->ndo_netpoll_cleanup(np->dev);

		RCU_INIT_POINTER(np->dev->npinfo, NULL);
		call_rcu_bh(&npinfo->rcu, rcu_cleanup_netpoll_info);
	}
}
EXPORT_SYMBOL_GPL(__netpoll_cleanup);

static void rcu_cleanup_netpoll(struct rcu_head *rcu_head)
{
	struct netpoll *np = container_of(rcu_head, struct netpoll, rcu);

	__netpoll_cleanup(np);
	kfree(np);
}

void __netpoll_free_rcu(struct netpoll *np)
{
	call_rcu_bh(&np->rcu, rcu_cleanup_netpoll);
}
EXPORT_SYMBOL_GPL(__netpoll_free_rcu);

void netpoll_cleanup(struct netpoll *np)
{
	if (!np->dev)
		return;

	rtnl_lock();
	__netpoll_cleanup(np);
	rtnl_unlock();

	dev_put(np->dev);
	np->dev = NULL;
}
EXPORT_SYMBOL(netpoll_cleanup);

int netpoll_trap(void)
{
	return atomic_read(&trapped);
}
EXPORT_SYMBOL(netpoll_trap);

void netpoll_set_trap(int trap)
{
	if (trap)
		atomic_inc(&trapped);
	else
		atomic_dec(&trapped);
}
EXPORT_SYMBOL(netpoll_set_trap);<|MERGE_RESOLUTION|>--- conflicted
+++ resolved
@@ -740,11 +740,7 @@
 }
 EXPORT_SYMBOL(netpoll_parse_options);
 
-<<<<<<< HEAD
-int __netpoll_setup(struct netpoll *np, struct net_device *ndev)
-=======
 int __netpoll_setup(struct netpoll *np, struct net_device *ndev, gfp_t gfp)
->>>>>>> 4cbe5a55
 {
 	struct netpoll_info *npinfo;
 	const struct net_device_ops *ops;
@@ -886,11 +882,7 @@
 	refill_skbs();
 
 	rtnl_lock();
-<<<<<<< HEAD
-	err = __netpoll_setup(np, ndev);
-=======
 	err = __netpoll_setup(np, ndev, GFP_KERNEL);
->>>>>>> 4cbe5a55
 	rtnl_unlock();
 
 	if (err)
