/*
 * INET		An implementation of the TCP/IP protocol suite for the LINUX
 *		operating system.  INET is implemented using the  BSD Socket
 *		interface as the means of communication with the user level.
 *
 *		Generic socket support routines. Memory allocators, socket lock/release
 *		handler for protocols to use and generic option handler.
 *
 *
 * Authors:	Ross Biro
 *		Fred N. van Kempen, <waltje@uWalt.NL.Mugnet.ORG>
 *		Florian La Roche, <flla@stud.uni-sb.de>
 *		Alan Cox, <A.Cox@swansea.ac.uk>
 *
 * Fixes:
 *		Alan Cox	: 	Numerous verify_area() problems
 *		Alan Cox	:	Connecting on a connecting socket
 *					now returns an error for tcp.
 *		Alan Cox	:	sock->protocol is set correctly.
 *					and is not sometimes left as 0.
 *		Alan Cox	:	connect handles icmp errors on a
 *					connect properly. Unfortunately there
 *					is a restart syscall nasty there. I
 *					can't match BSD without hacking the C
 *					library. Ideas urgently sought!
 *		Alan Cox	:	Disallow bind() to addresses that are
 *					not ours - especially broadcast ones!!
 *		Alan Cox	:	Socket 1024 _IS_ ok for users. (fencepost)
 *		Alan Cox	:	sock_wfree/sock_rfree don't destroy sockets,
 *					instead they leave that for the DESTROY timer.
 *		Alan Cox	:	Clean up error flag in accept
 *		Alan Cox	:	TCP ack handling is buggy, the DESTROY timer
 *					was buggy. Put a remove_sock() in the handler
 *					for memory when we hit 0. Also altered the timer
 *					code. The ACK stuff can wait and needs major
 *					TCP layer surgery.
 *		Alan Cox	:	Fixed TCP ack bug, removed remove sock
 *					and fixed timer/inet_bh race.
 *		Alan Cox	:	Added zapped flag for TCP
 *		Alan Cox	:	Move kfree_skb into skbuff.c and tidied up surplus code
 *		Alan Cox	:	for new sk_buff allocations wmalloc/rmalloc now call alloc_skb
 *		Alan Cox	:	kfree_s calls now are kfree_skbmem so we can track skb resources
 *		Alan Cox	:	Supports socket option broadcast now as does udp. Packet and raw need fixing.
 *		Alan Cox	:	Added RCVBUF,SNDBUF size setting. It suddenly occurred to me how easy it was so...
 *		Rick Sladkey	:	Relaxed UDP rules for matching packets.
 *		C.E.Hawkins	:	IFF_PROMISC/SIOCGHWADDR support
 *	Pauline Middelink	:	identd support
 *		Alan Cox	:	Fixed connect() taking signals I think.
 *		Alan Cox	:	SO_LINGER supported
 *		Alan Cox	:	Error reporting fixes
 *		Anonymous	:	inet_create tidied up (sk->reuse setting)
 *		Alan Cox	:	inet sockets don't set sk->type!
 *		Alan Cox	:	Split socket option code
 *		Alan Cox	:	Callbacks
 *		Alan Cox	:	Nagle flag for Charles & Johannes stuff
 *		Alex		:	Removed restriction on inet fioctl
 *		Alan Cox	:	Splitting INET from NET core
 *		Alan Cox	:	Fixed bogus SO_TYPE handling in getsockopt()
 *		Adam Caldwell	:	Missing return in SO_DONTROUTE/SO_DEBUG code
 *		Alan Cox	:	Split IP from generic code
 *		Alan Cox	:	New kfree_skbmem()
 *		Alan Cox	:	Make SO_DEBUG superuser only.
 *		Alan Cox	:	Allow anyone to clear SO_DEBUG
 *					(compatibility fix)
 *		Alan Cox	:	Added optimistic memory grabbing for AF_UNIX throughput.
 *		Alan Cox	:	Allocator for a socket is settable.
 *		Alan Cox	:	SO_ERROR includes soft errors.
 *		Alan Cox	:	Allow NULL arguments on some SO_ opts
 *		Alan Cox	: 	Generic socket allocation to make hooks
 *					easier (suggested by Craig Metz).
 *		Michael Pall	:	SO_ERROR returns positive errno again
 *              Steve Whitehouse:       Added default destructor to free
 *                                      protocol private data.
 *              Steve Whitehouse:       Added various other default routines
 *                                      common to several socket families.
 *              Chris Evans     :       Call suser() check last on F_SETOWN
 *		Jay Schulist	:	Added SO_ATTACH_FILTER and SO_DETACH_FILTER.
 *		Andi Kleen	:	Add sock_kmalloc()/sock_kfree_s()
 *		Andi Kleen	:	Fix write_space callback
 *		Chris Evans	:	Security fixes - signedness again
 *		Arnaldo C. Melo :       cleanups, use skb_queue_purge
 *
 * To Fix:
 *
 *
 *		This program is free software; you can redistribute it and/or
 *		modify it under the terms of the GNU General Public License
 *		as published by the Free Software Foundation; either version
 *		2 of the License, or (at your option) any later version.
 */

#define pr_fmt(fmt) KBUILD_MODNAME ": " fmt

#include <linux/capability.h>
#include <linux/errno.h>
#include <linux/types.h>
#include <linux/socket.h>
#include <linux/in.h>
#include <linux/kernel.h>
#include <linux/module.h>
#include <linux/proc_fs.h>
#include <linux/seq_file.h>
#include <linux/sched.h>
#include <linux/timer.h>
#include <linux/string.h>
#include <linux/sockios.h>
#include <linux/net.h>
#include <linux/mm.h>
#include <linux/slab.h>
#include <linux/interrupt.h>
#include <linux/poll.h>
#include <linux/tcp.h>
#include <linux/init.h>
#include <linux/highmem.h>
#include <linux/user_namespace.h>
#include <linux/static_key.h>
#include <linux/memcontrol.h>
#include <linux/prefetch.h>

#include <asm/uaccess.h>

#include <linux/netdevice.h>
#include <net/protocol.h>
#include <linux/skbuff.h>
#include <net/net_namespace.h>
#include <net/request_sock.h>
#include <net/sock.h>
#include <linux/net_tstamp.h>
#include <net/xfrm.h>
#include <linux/ipsec.h>
#include <net/cls_cgroup.h>
#include <net/netprio_cgroup.h>

#include <linux/filter.h>

#include <trace/events/sock.h>

#ifdef CONFIG_INET
#include <net/tcp.h>
#endif

<<<<<<< HEAD
#include <net/ll_poll.h>
=======
#include <net/busy_poll.h>
>>>>>>> bb78a92f

static DEFINE_MUTEX(proto_list_mutex);
static LIST_HEAD(proto_list);

#ifdef CONFIG_MEMCG_KMEM
int mem_cgroup_sockets_init(struct mem_cgroup *memcg, struct cgroup_subsys *ss)
{
	struct proto *proto;
	int ret = 0;

	mutex_lock(&proto_list_mutex);
	list_for_each_entry(proto, &proto_list, node) {
		if (proto->init_cgroup) {
			ret = proto->init_cgroup(memcg, ss);
			if (ret)
				goto out;
		}
	}

	mutex_unlock(&proto_list_mutex);
	return ret;
out:
	list_for_each_entry_continue_reverse(proto, &proto_list, node)
		if (proto->destroy_cgroup)
			proto->destroy_cgroup(memcg);
	mutex_unlock(&proto_list_mutex);
	return ret;
}

void mem_cgroup_sockets_destroy(struct mem_cgroup *memcg)
{
	struct proto *proto;

	mutex_lock(&proto_list_mutex);
	list_for_each_entry_reverse(proto, &proto_list, node)
		if (proto->destroy_cgroup)
			proto->destroy_cgroup(memcg);
	mutex_unlock(&proto_list_mutex);
}
#endif

/*
 * Each address family might have different locking rules, so we have
 * one slock key per address family:
 */
static struct lock_class_key af_family_keys[AF_MAX];
static struct lock_class_key af_family_slock_keys[AF_MAX];

#if defined(CONFIG_MEMCG_KMEM)
struct static_key memcg_socket_limit_enabled;
EXPORT_SYMBOL(memcg_socket_limit_enabled);
#endif

/*
 * Make lock validator output more readable. (we pre-construct these
 * strings build-time, so that runtime initialization of socket
 * locks is fast):
 */
static const char *const af_family_key_strings[AF_MAX+1] = {
  "sk_lock-AF_UNSPEC", "sk_lock-AF_UNIX"     , "sk_lock-AF_INET"     ,
  "sk_lock-AF_AX25"  , "sk_lock-AF_IPX"      , "sk_lock-AF_APPLETALK",
  "sk_lock-AF_NETROM", "sk_lock-AF_BRIDGE"   , "sk_lock-AF_ATMPVC"   ,
  "sk_lock-AF_X25"   , "sk_lock-AF_INET6"    , "sk_lock-AF_ROSE"     ,
  "sk_lock-AF_DECnet", "sk_lock-AF_NETBEUI"  , "sk_lock-AF_SECURITY" ,
  "sk_lock-AF_KEY"   , "sk_lock-AF_NETLINK"  , "sk_lock-AF_PACKET"   ,
  "sk_lock-AF_ASH"   , "sk_lock-AF_ECONET"   , "sk_lock-AF_ATMSVC"   ,
  "sk_lock-AF_RDS"   , "sk_lock-AF_SNA"      , "sk_lock-AF_IRDA"     ,
  "sk_lock-AF_PPPOX" , "sk_lock-AF_WANPIPE"  , "sk_lock-AF_LLC"      ,
  "sk_lock-27"       , "sk_lock-28"          , "sk_lock-AF_CAN"      ,
  "sk_lock-AF_TIPC"  , "sk_lock-AF_BLUETOOTH", "sk_lock-IUCV"        ,
  "sk_lock-AF_RXRPC" , "sk_lock-AF_ISDN"     , "sk_lock-AF_PHONET"   ,
  "sk_lock-AF_IEEE802154", "sk_lock-AF_CAIF" , "sk_lock-AF_ALG"      ,
  "sk_lock-AF_NFC"   , "sk_lock-AF_VSOCK"    , "sk_lock-AF_MAX"
};
static const char *const af_family_slock_key_strings[AF_MAX+1] = {
  "slock-AF_UNSPEC", "slock-AF_UNIX"     , "slock-AF_INET"     ,
  "slock-AF_AX25"  , "slock-AF_IPX"      , "slock-AF_APPLETALK",
  "slock-AF_NETROM", "slock-AF_BRIDGE"   , "slock-AF_ATMPVC"   ,
  "slock-AF_X25"   , "slock-AF_INET6"    , "slock-AF_ROSE"     ,
  "slock-AF_DECnet", "slock-AF_NETBEUI"  , "slock-AF_SECURITY" ,
  "slock-AF_KEY"   , "slock-AF_NETLINK"  , "slock-AF_PACKET"   ,
  "slock-AF_ASH"   , "slock-AF_ECONET"   , "slock-AF_ATMSVC"   ,
  "slock-AF_RDS"   , "slock-AF_SNA"      , "slock-AF_IRDA"     ,
  "slock-AF_PPPOX" , "slock-AF_WANPIPE"  , "slock-AF_LLC"      ,
  "slock-27"       , "slock-28"          , "slock-AF_CAN"      ,
  "slock-AF_TIPC"  , "slock-AF_BLUETOOTH", "slock-AF_IUCV"     ,
  "slock-AF_RXRPC" , "slock-AF_ISDN"     , "slock-AF_PHONET"   ,
  "slock-AF_IEEE802154", "slock-AF_CAIF" , "slock-AF_ALG"      ,
  "slock-AF_NFC"   , "slock-AF_VSOCK"    ,"slock-AF_MAX"
};
static const char *const af_family_clock_key_strings[AF_MAX+1] = {
  "clock-AF_UNSPEC", "clock-AF_UNIX"     , "clock-AF_INET"     ,
  "clock-AF_AX25"  , "clock-AF_IPX"      , "clock-AF_APPLETALK",
  "clock-AF_NETROM", "clock-AF_BRIDGE"   , "clock-AF_ATMPVC"   ,
  "clock-AF_X25"   , "clock-AF_INET6"    , "clock-AF_ROSE"     ,
  "clock-AF_DECnet", "clock-AF_NETBEUI"  , "clock-AF_SECURITY" ,
  "clock-AF_KEY"   , "clock-AF_NETLINK"  , "clock-AF_PACKET"   ,
  "clock-AF_ASH"   , "clock-AF_ECONET"   , "clock-AF_ATMSVC"   ,
  "clock-AF_RDS"   , "clock-AF_SNA"      , "clock-AF_IRDA"     ,
  "clock-AF_PPPOX" , "clock-AF_WANPIPE"  , "clock-AF_LLC"      ,
  "clock-27"       , "clock-28"          , "clock-AF_CAN"      ,
  "clock-AF_TIPC"  , "clock-AF_BLUETOOTH", "clock-AF_IUCV"     ,
  "clock-AF_RXRPC" , "clock-AF_ISDN"     , "clock-AF_PHONET"   ,
  "clock-AF_IEEE802154", "clock-AF_CAIF" , "clock-AF_ALG"      ,
  "clock-AF_NFC"   , "clock-AF_VSOCK"    , "clock-AF_MAX"
};

/*
 * sk_callback_lock locking rules are per-address-family,
 * so split the lock classes by using a per-AF key:
 */
static struct lock_class_key af_callback_keys[AF_MAX];

/* Take into consideration the size of the struct sk_buff overhead in the
 * determination of these values, since that is non-constant across
 * platforms.  This makes socket queueing behavior and performance
 * not depend upon such differences.
 */
#define _SK_MEM_PACKETS		256
#define _SK_MEM_OVERHEAD	SKB_TRUESIZE(256)
#define SK_WMEM_MAX		(_SK_MEM_OVERHEAD * _SK_MEM_PACKETS)
#define SK_RMEM_MAX		(_SK_MEM_OVERHEAD * _SK_MEM_PACKETS)

/* Run time adjustable parameters. */
__u32 sysctl_wmem_max __read_mostly = SK_WMEM_MAX;
EXPORT_SYMBOL(sysctl_wmem_max);
__u32 sysctl_rmem_max __read_mostly = SK_RMEM_MAX;
EXPORT_SYMBOL(sysctl_rmem_max);
__u32 sysctl_wmem_default __read_mostly = SK_WMEM_MAX;
__u32 sysctl_rmem_default __read_mostly = SK_RMEM_MAX;

/* Maximal space eaten by iovec or ancillary data plus some space */
int sysctl_optmem_max __read_mostly = sizeof(unsigned long)*(2*UIO_MAXIOV+512);
EXPORT_SYMBOL(sysctl_optmem_max);

struct static_key memalloc_socks = STATIC_KEY_INIT_FALSE;
EXPORT_SYMBOL_GPL(memalloc_socks);

/**
 * sk_set_memalloc - sets %SOCK_MEMALLOC
 * @sk: socket to set it on
 *
 * Set %SOCK_MEMALLOC on a socket for access to emergency reserves.
 * It's the responsibility of the admin to adjust min_free_kbytes
 * to meet the requirements
 */
void sk_set_memalloc(struct sock *sk)
{
	sock_set_flag(sk, SOCK_MEMALLOC);
	sk->sk_allocation |= __GFP_MEMALLOC;
	static_key_slow_inc(&memalloc_socks);
}
EXPORT_SYMBOL_GPL(sk_set_memalloc);

void sk_clear_memalloc(struct sock *sk)
{
	sock_reset_flag(sk, SOCK_MEMALLOC);
	sk->sk_allocation &= ~__GFP_MEMALLOC;
	static_key_slow_dec(&memalloc_socks);

	/*
	 * SOCK_MEMALLOC is allowed to ignore rmem limits to ensure forward
	 * progress of swapping. However, if SOCK_MEMALLOC is cleared while
	 * it has rmem allocations there is a risk that the user of the
	 * socket cannot make forward progress due to exceeding the rmem
	 * limits. By rights, sk_clear_memalloc() should only be called
	 * on sockets being torn down but warn and reset the accounting if
	 * that assumption breaks.
	 */
	if (WARN_ON(sk->sk_forward_alloc))
		sk_mem_reclaim(sk);
}
EXPORT_SYMBOL_GPL(sk_clear_memalloc);

int __sk_backlog_rcv(struct sock *sk, struct sk_buff *skb)
{
	int ret;
	unsigned long pflags = current->flags;

	/* these should have been dropped before queueing */
	BUG_ON(!sock_flag(sk, SOCK_MEMALLOC));

	current->flags |= PF_MEMALLOC;
	ret = sk->sk_backlog_rcv(sk, skb);
	tsk_restore_flags(current, pflags, PF_MEMALLOC);

	return ret;
}
EXPORT_SYMBOL(__sk_backlog_rcv);

static int sock_set_timeout(long *timeo_p, char __user *optval, int optlen)
{
	struct timeval tv;

	if (optlen < sizeof(tv))
		return -EINVAL;
	if (copy_from_user(&tv, optval, sizeof(tv)))
		return -EFAULT;
	if (tv.tv_usec < 0 || tv.tv_usec >= USEC_PER_SEC)
		return -EDOM;

	if (tv.tv_sec < 0) {
		static int warned __read_mostly;

		*timeo_p = 0;
		if (warned < 10 && net_ratelimit()) {
			warned++;
			pr_info("%s: `%s' (pid %d) tries to set negative timeout\n",
				__func__, current->comm, task_pid_nr(current));
		}
		return 0;
	}
	*timeo_p = MAX_SCHEDULE_TIMEOUT;
	if (tv.tv_sec == 0 && tv.tv_usec == 0)
		return 0;
	if (tv.tv_sec < (MAX_SCHEDULE_TIMEOUT/HZ - 1))
		*timeo_p = tv.tv_sec*HZ + (tv.tv_usec+(1000000/HZ-1))/(1000000/HZ);
	return 0;
}

static void sock_warn_obsolete_bsdism(const char *name)
{
	static int warned;
	static char warncomm[TASK_COMM_LEN];
	if (strcmp(warncomm, current->comm) && warned < 5) {
		strcpy(warncomm,  current->comm);
		pr_warn("process `%s' is using obsolete %s SO_BSDCOMPAT\n",
			warncomm, name);
		warned++;
	}
}

#define SK_FLAGS_TIMESTAMP ((1UL << SOCK_TIMESTAMP) | (1UL << SOCK_TIMESTAMPING_RX_SOFTWARE))

static void sock_disable_timestamp(struct sock *sk, unsigned long flags)
{
	if (sk->sk_flags & flags) {
		sk->sk_flags &= ~flags;
		if (!(sk->sk_flags & SK_FLAGS_TIMESTAMP))
			net_disable_timestamp();
	}
}


int sock_queue_rcv_skb(struct sock *sk, struct sk_buff *skb)
{
	int err;
	int skb_len;
	unsigned long flags;
	struct sk_buff_head *list = &sk->sk_receive_queue;

	if (atomic_read(&sk->sk_rmem_alloc) >= sk->sk_rcvbuf) {
		atomic_inc(&sk->sk_drops);
		trace_sock_rcvqueue_full(sk, skb);
		return -ENOMEM;
	}

	err = sk_filter(sk, skb);
	if (err)
		return err;

	if (!sk_rmem_schedule(sk, skb, skb->truesize)) {
		atomic_inc(&sk->sk_drops);
		return -ENOBUFS;
	}

	skb->dev = NULL;
	skb_set_owner_r(skb, sk);

	/* Cache the SKB length before we tack it onto the receive
	 * queue.  Once it is added it no longer belongs to us and
	 * may be freed by other threads of control pulling packets
	 * from the queue.
	 */
	skb_len = skb->len;

	/* we escape from rcu protected region, make sure we dont leak
	 * a norefcounted dst
	 */
	skb_dst_force(skb);

	spin_lock_irqsave(&list->lock, flags);
	skb->dropcount = atomic_read(&sk->sk_drops);
	__skb_queue_tail(list, skb);
	spin_unlock_irqrestore(&list->lock, flags);

	if (!sock_flag(sk, SOCK_DEAD))
		sk->sk_data_ready(sk, skb_len);
	return 0;
}
EXPORT_SYMBOL(sock_queue_rcv_skb);

int sk_receive_skb(struct sock *sk, struct sk_buff *skb, const int nested)
{
	int rc = NET_RX_SUCCESS;

	if (sk_filter(sk, skb))
		goto discard_and_relse;

	skb->dev = NULL;

	if (sk_rcvqueues_full(sk, skb, sk->sk_rcvbuf)) {
		atomic_inc(&sk->sk_drops);
		goto discard_and_relse;
	}
	if (nested)
		bh_lock_sock_nested(sk);
	else
		bh_lock_sock(sk);
	if (!sock_owned_by_user(sk)) {
		/*
		 * trylock + unlock semantics:
		 */
		mutex_acquire(&sk->sk_lock.dep_map, 0, 1, _RET_IP_);

		rc = sk_backlog_rcv(sk, skb);

		mutex_release(&sk->sk_lock.dep_map, 1, _RET_IP_);
	} else if (sk_add_backlog(sk, skb, sk->sk_rcvbuf)) {
		bh_unlock_sock(sk);
		atomic_inc(&sk->sk_drops);
		goto discard_and_relse;
	}

	bh_unlock_sock(sk);
out:
	sock_put(sk);
	return rc;
discard_and_relse:
	kfree_skb(skb);
	goto out;
}
EXPORT_SYMBOL(sk_receive_skb);

void sk_reset_txq(struct sock *sk)
{
	sk_tx_queue_clear(sk);
}
EXPORT_SYMBOL(sk_reset_txq);

struct dst_entry *__sk_dst_check(struct sock *sk, u32 cookie)
{
	struct dst_entry *dst = __sk_dst_get(sk);

	if (dst && dst->obsolete && dst->ops->check(dst, cookie) == NULL) {
		sk_tx_queue_clear(sk);
		RCU_INIT_POINTER(sk->sk_dst_cache, NULL);
		dst_release(dst);
		return NULL;
	}

	return dst;
}
EXPORT_SYMBOL(__sk_dst_check);

struct dst_entry *sk_dst_check(struct sock *sk, u32 cookie)
{
	struct dst_entry *dst = sk_dst_get(sk);

	if (dst && dst->obsolete && dst->ops->check(dst, cookie) == NULL) {
		sk_dst_reset(sk);
		dst_release(dst);
		return NULL;
	}

	return dst;
}
EXPORT_SYMBOL(sk_dst_check);

static int sock_setbindtodevice(struct sock *sk, char __user *optval,
				int optlen)
{
	int ret = -ENOPROTOOPT;
#ifdef CONFIG_NETDEVICES
	struct net *net = sock_net(sk);
	char devname[IFNAMSIZ];
	int index;

	/* Sorry... */
	ret = -EPERM;
	if (!ns_capable(net->user_ns, CAP_NET_RAW))
		goto out;

	ret = -EINVAL;
	if (optlen < 0)
		goto out;

	/* Bind this socket to a particular device like "eth0",
	 * as specified in the passed interface name. If the
	 * name is "" or the option length is zero the socket
	 * is not bound.
	 */
	if (optlen > IFNAMSIZ - 1)
		optlen = IFNAMSIZ - 1;
	memset(devname, 0, sizeof(devname));

	ret = -EFAULT;
	if (copy_from_user(devname, optval, optlen))
		goto out;

	index = 0;
	if (devname[0] != '\0') {
		struct net_device *dev;

		rcu_read_lock();
		dev = dev_get_by_name_rcu(net, devname);
		if (dev)
			index = dev->ifindex;
		rcu_read_unlock();
		ret = -ENODEV;
		if (!dev)
			goto out;
	}

	lock_sock(sk);
	sk->sk_bound_dev_if = index;
	sk_dst_reset(sk);
	release_sock(sk);

	ret = 0;

out:
#endif

	return ret;
}

static int sock_getbindtodevice(struct sock *sk, char __user *optval,
				int __user *optlen, int len)
{
	int ret = -ENOPROTOOPT;
#ifdef CONFIG_NETDEVICES
	struct net *net = sock_net(sk);
	char devname[IFNAMSIZ];

	if (sk->sk_bound_dev_if == 0) {
		len = 0;
		goto zero;
	}

	ret = -EINVAL;
	if (len < IFNAMSIZ)
		goto out;

	ret = netdev_get_name(net, devname, sk->sk_bound_dev_if);
	if (ret)
		goto out;

	len = strlen(devname) + 1;

	ret = -EFAULT;
	if (copy_to_user(optval, devname, len))
		goto out;

zero:
	ret = -EFAULT;
	if (put_user(len, optlen))
		goto out;

	ret = 0;

out:
#endif

	return ret;
}

static inline void sock_valbool_flag(struct sock *sk, int bit, int valbool)
{
	if (valbool)
		sock_set_flag(sk, bit);
	else
		sock_reset_flag(sk, bit);
}

/*
 *	This is meant for all protocols to use and covers goings on
 *	at the socket level. Everything here is generic.
 */

int sock_setsockopt(struct socket *sock, int level, int optname,
		    char __user *optval, unsigned int optlen)
{
	struct sock *sk = sock->sk;
	int val;
	int valbool;
	struct linger ling;
	int ret = 0;

	/*
	 *	Options without arguments
	 */

	if (optname == SO_BINDTODEVICE)
		return sock_setbindtodevice(sk, optval, optlen);

	if (optlen < sizeof(int))
		return -EINVAL;

	if (get_user(val, (int __user *)optval))
		return -EFAULT;

	valbool = val ? 1 : 0;

	lock_sock(sk);

	switch (optname) {
	case SO_DEBUG:
		if (val && !capable(CAP_NET_ADMIN))
			ret = -EACCES;
		else
			sock_valbool_flag(sk, SOCK_DBG, valbool);
		break;
	case SO_REUSEADDR:
		sk->sk_reuse = (valbool ? SK_CAN_REUSE : SK_NO_REUSE);
		break;
	case SO_REUSEPORT:
		sk->sk_reuseport = valbool;
		break;
	case SO_TYPE:
	case SO_PROTOCOL:
	case SO_DOMAIN:
	case SO_ERROR:
		ret = -ENOPROTOOPT;
		break;
	case SO_DONTROUTE:
		sock_valbool_flag(sk, SOCK_LOCALROUTE, valbool);
		break;
	case SO_BROADCAST:
		sock_valbool_flag(sk, SOCK_BROADCAST, valbool);
		break;
	case SO_SNDBUF:
		/* Don't error on this BSD doesn't and if you think
		 * about it this is right. Otherwise apps have to
		 * play 'guess the biggest size' games. RCVBUF/SNDBUF
		 * are treated in BSD as hints
		 */
		val = min_t(u32, val, sysctl_wmem_max);
set_sndbuf:
		sk->sk_userlocks |= SOCK_SNDBUF_LOCK;
		sk->sk_sndbuf = max_t(u32, val * 2, SOCK_MIN_SNDBUF);
		/* Wake up sending tasks if we upped the value. */
		sk->sk_write_space(sk);
		break;

	case SO_SNDBUFFORCE:
		if (!capable(CAP_NET_ADMIN)) {
			ret = -EPERM;
			break;
		}
		goto set_sndbuf;

	case SO_RCVBUF:
		/* Don't error on this BSD doesn't and if you think
		 * about it this is right. Otherwise apps have to
		 * play 'guess the biggest size' games. RCVBUF/SNDBUF
		 * are treated in BSD as hints
		 */
		val = min_t(u32, val, sysctl_rmem_max);
set_rcvbuf:
		sk->sk_userlocks |= SOCK_RCVBUF_LOCK;
		/*
		 * We double it on the way in to account for
		 * "struct sk_buff" etc. overhead.   Applications
		 * assume that the SO_RCVBUF setting they make will
		 * allow that much actual data to be received on that
		 * socket.
		 *
		 * Applications are unaware that "struct sk_buff" and
		 * other overheads allocate from the receive buffer
		 * during socket buffer allocation.
		 *
		 * And after considering the possible alternatives,
		 * returning the value we actually used in getsockopt
		 * is the most desirable behavior.
		 */
		sk->sk_rcvbuf = max_t(u32, val * 2, SOCK_MIN_RCVBUF);
		break;

	case SO_RCVBUFFORCE:
		if (!capable(CAP_NET_ADMIN)) {
			ret = -EPERM;
			break;
		}
		goto set_rcvbuf;

	case SO_KEEPALIVE:
#ifdef CONFIG_INET
		if (sk->sk_protocol == IPPROTO_TCP &&
		    sk->sk_type == SOCK_STREAM)
			tcp_set_keepalive(sk, valbool);
#endif
		sock_valbool_flag(sk, SOCK_KEEPOPEN, valbool);
		break;

	case SO_OOBINLINE:
		sock_valbool_flag(sk, SOCK_URGINLINE, valbool);
		break;

	case SO_NO_CHECK:
		sk->sk_no_check = valbool;
		break;

	case SO_PRIORITY:
		if ((val >= 0 && val <= 6) ||
		    ns_capable(sock_net(sk)->user_ns, CAP_NET_ADMIN))
			sk->sk_priority = val;
		else
			ret = -EPERM;
		break;

	case SO_LINGER:
		if (optlen < sizeof(ling)) {
			ret = -EINVAL;	/* 1003.1g */
			break;
		}
		if (copy_from_user(&ling, optval, sizeof(ling))) {
			ret = -EFAULT;
			break;
		}
		if (!ling.l_onoff)
			sock_reset_flag(sk, SOCK_LINGER);
		else {
#if (BITS_PER_LONG == 32)
			if ((unsigned int)ling.l_linger >= MAX_SCHEDULE_TIMEOUT/HZ)
				sk->sk_lingertime = MAX_SCHEDULE_TIMEOUT;
			else
#endif
				sk->sk_lingertime = (unsigned int)ling.l_linger * HZ;
			sock_set_flag(sk, SOCK_LINGER);
		}
		break;

	case SO_BSDCOMPAT:
		sock_warn_obsolete_bsdism("setsockopt");
		break;

	case SO_PASSCRED:
		if (valbool)
			set_bit(SOCK_PASSCRED, &sock->flags);
		else
			clear_bit(SOCK_PASSCRED, &sock->flags);
		break;

	case SO_TIMESTAMP:
	case SO_TIMESTAMPNS:
		if (valbool)  {
			if (optname == SO_TIMESTAMP)
				sock_reset_flag(sk, SOCK_RCVTSTAMPNS);
			else
				sock_set_flag(sk, SOCK_RCVTSTAMPNS);
			sock_set_flag(sk, SOCK_RCVTSTAMP);
			sock_enable_timestamp(sk, SOCK_TIMESTAMP);
		} else {
			sock_reset_flag(sk, SOCK_RCVTSTAMP);
			sock_reset_flag(sk, SOCK_RCVTSTAMPNS);
		}
		break;

	case SO_TIMESTAMPING:
		if (val & ~SOF_TIMESTAMPING_MASK) {
			ret = -EINVAL;
			break;
		}
		sock_valbool_flag(sk, SOCK_TIMESTAMPING_TX_HARDWARE,
				  val & SOF_TIMESTAMPING_TX_HARDWARE);
		sock_valbool_flag(sk, SOCK_TIMESTAMPING_TX_SOFTWARE,
				  val & SOF_TIMESTAMPING_TX_SOFTWARE);
		sock_valbool_flag(sk, SOCK_TIMESTAMPING_RX_HARDWARE,
				  val & SOF_TIMESTAMPING_RX_HARDWARE);
		if (val & SOF_TIMESTAMPING_RX_SOFTWARE)
			sock_enable_timestamp(sk,
					      SOCK_TIMESTAMPING_RX_SOFTWARE);
		else
			sock_disable_timestamp(sk,
					       (1UL << SOCK_TIMESTAMPING_RX_SOFTWARE));
		sock_valbool_flag(sk, SOCK_TIMESTAMPING_SOFTWARE,
				  val & SOF_TIMESTAMPING_SOFTWARE);
		sock_valbool_flag(sk, SOCK_TIMESTAMPING_SYS_HARDWARE,
				  val & SOF_TIMESTAMPING_SYS_HARDWARE);
		sock_valbool_flag(sk, SOCK_TIMESTAMPING_RAW_HARDWARE,
				  val & SOF_TIMESTAMPING_RAW_HARDWARE);
		break;

	case SO_RCVLOWAT:
		if (val < 0)
			val = INT_MAX;
		sk->sk_rcvlowat = val ? : 1;
		break;

	case SO_RCVTIMEO:
		ret = sock_set_timeout(&sk->sk_rcvtimeo, optval, optlen);
		break;

	case SO_SNDTIMEO:
		ret = sock_set_timeout(&sk->sk_sndtimeo, optval, optlen);
		break;

	case SO_ATTACH_FILTER:
		ret = -EINVAL;
		if (optlen == sizeof(struct sock_fprog)) {
			struct sock_fprog fprog;

			ret = -EFAULT;
			if (copy_from_user(&fprog, optval, sizeof(fprog)))
				break;

			ret = sk_attach_filter(&fprog, sk);
		}
		break;

	case SO_DETACH_FILTER:
		ret = sk_detach_filter(sk);
		break;

	case SO_LOCK_FILTER:
		if (sock_flag(sk, SOCK_FILTER_LOCKED) && !valbool)
			ret = -EPERM;
		else
			sock_valbool_flag(sk, SOCK_FILTER_LOCKED, valbool);
		break;

	case SO_PASSSEC:
		if (valbool)
			set_bit(SOCK_PASSSEC, &sock->flags);
		else
			clear_bit(SOCK_PASSSEC, &sock->flags);
		break;
	case SO_MARK:
		if (!ns_capable(sock_net(sk)->user_ns, CAP_NET_ADMIN))
			ret = -EPERM;
		else
			sk->sk_mark = val;
		break;

		/* We implement the SO_SNDLOWAT etc to
		   not be settable (1003.1g 5.3) */
	case SO_RXQ_OVFL:
		sock_valbool_flag(sk, SOCK_RXQ_OVFL, valbool);
		break;

	case SO_WIFI_STATUS:
		sock_valbool_flag(sk, SOCK_WIFI_STATUS, valbool);
		break;

	case SO_PEEK_OFF:
		if (sock->ops->set_peek_off)
			sock->ops->set_peek_off(sk, val);
		else
			ret = -EOPNOTSUPP;
		break;

	case SO_NOFCS:
		sock_valbool_flag(sk, SOCK_NOFCS, valbool);
		break;

	case SO_SELECT_ERR_QUEUE:
		sock_valbool_flag(sk, SOCK_SELECT_ERR_QUEUE, valbool);
		break;

<<<<<<< HEAD
#ifdef CONFIG_NET_LL_RX_POLL
	case SO_LL:
=======
#ifdef CONFIG_NET_RX_BUSY_POLL
	case SO_BUSY_POLL:
>>>>>>> bb78a92f
		/* allow unprivileged users to decrease the value */
		if ((val > sk->sk_ll_usec) && !capable(CAP_NET_ADMIN))
			ret = -EPERM;
		else {
			if (val < 0)
				ret = -EINVAL;
			else
				sk->sk_ll_usec = val;
		}
		break;
#endif
	default:
		ret = -ENOPROTOOPT;
		break;
	}
	release_sock(sk);
	return ret;
}
EXPORT_SYMBOL(sock_setsockopt);


void cred_to_ucred(struct pid *pid, const struct cred *cred,
		   struct ucred *ucred)
{
	ucred->pid = pid_vnr(pid);
	ucred->uid = ucred->gid = -1;
	if (cred) {
		struct user_namespace *current_ns = current_user_ns();

		ucred->uid = from_kuid_munged(current_ns, cred->euid);
		ucred->gid = from_kgid_munged(current_ns, cred->egid);
	}
}
EXPORT_SYMBOL_GPL(cred_to_ucred);

int sock_getsockopt(struct socket *sock, int level, int optname,
		    char __user *optval, int __user *optlen)
{
	struct sock *sk = sock->sk;

	union {
		int val;
		struct linger ling;
		struct timeval tm;
	} v;

	int lv = sizeof(int);
	int len;

	if (get_user(len, optlen))
		return -EFAULT;
	if (len < 0)
		return -EINVAL;

	memset(&v, 0, sizeof(v));

	switch (optname) {
	case SO_DEBUG:
		v.val = sock_flag(sk, SOCK_DBG);
		break;

	case SO_DONTROUTE:
		v.val = sock_flag(sk, SOCK_LOCALROUTE);
		break;

	case SO_BROADCAST:
		v.val = sock_flag(sk, SOCK_BROADCAST);
		break;

	case SO_SNDBUF:
		v.val = sk->sk_sndbuf;
		break;

	case SO_RCVBUF:
		v.val = sk->sk_rcvbuf;
		break;

	case SO_REUSEADDR:
		v.val = sk->sk_reuse;
		break;

	case SO_REUSEPORT:
		v.val = sk->sk_reuseport;
		break;

	case SO_KEEPALIVE:
		v.val = sock_flag(sk, SOCK_KEEPOPEN);
		break;

	case SO_TYPE:
		v.val = sk->sk_type;
		break;

	case SO_PROTOCOL:
		v.val = sk->sk_protocol;
		break;

	case SO_DOMAIN:
		v.val = sk->sk_family;
		break;

	case SO_ERROR:
		v.val = -sock_error(sk);
		if (v.val == 0)
			v.val = xchg(&sk->sk_err_soft, 0);
		break;

	case SO_OOBINLINE:
		v.val = sock_flag(sk, SOCK_URGINLINE);
		break;

	case SO_NO_CHECK:
		v.val = sk->sk_no_check;
		break;

	case SO_PRIORITY:
		v.val = sk->sk_priority;
		break;

	case SO_LINGER:
		lv		= sizeof(v.ling);
		v.ling.l_onoff	= sock_flag(sk, SOCK_LINGER);
		v.ling.l_linger	= sk->sk_lingertime / HZ;
		break;

	case SO_BSDCOMPAT:
		sock_warn_obsolete_bsdism("getsockopt");
		break;

	case SO_TIMESTAMP:
		v.val = sock_flag(sk, SOCK_RCVTSTAMP) &&
				!sock_flag(sk, SOCK_RCVTSTAMPNS);
		break;

	case SO_TIMESTAMPNS:
		v.val = sock_flag(sk, SOCK_RCVTSTAMPNS);
		break;

	case SO_TIMESTAMPING:
		v.val = 0;
		if (sock_flag(sk, SOCK_TIMESTAMPING_TX_HARDWARE))
			v.val |= SOF_TIMESTAMPING_TX_HARDWARE;
		if (sock_flag(sk, SOCK_TIMESTAMPING_TX_SOFTWARE))
			v.val |= SOF_TIMESTAMPING_TX_SOFTWARE;
		if (sock_flag(sk, SOCK_TIMESTAMPING_RX_HARDWARE))
			v.val |= SOF_TIMESTAMPING_RX_HARDWARE;
		if (sock_flag(sk, SOCK_TIMESTAMPING_RX_SOFTWARE))
			v.val |= SOF_TIMESTAMPING_RX_SOFTWARE;
		if (sock_flag(sk, SOCK_TIMESTAMPING_SOFTWARE))
			v.val |= SOF_TIMESTAMPING_SOFTWARE;
		if (sock_flag(sk, SOCK_TIMESTAMPING_SYS_HARDWARE))
			v.val |= SOF_TIMESTAMPING_SYS_HARDWARE;
		if (sock_flag(sk, SOCK_TIMESTAMPING_RAW_HARDWARE))
			v.val |= SOF_TIMESTAMPING_RAW_HARDWARE;
		break;

	case SO_RCVTIMEO:
		lv = sizeof(struct timeval);
		if (sk->sk_rcvtimeo == MAX_SCHEDULE_TIMEOUT) {
			v.tm.tv_sec = 0;
			v.tm.tv_usec = 0;
		} else {
			v.tm.tv_sec = sk->sk_rcvtimeo / HZ;
			v.tm.tv_usec = ((sk->sk_rcvtimeo % HZ) * 1000000) / HZ;
		}
		break;

	case SO_SNDTIMEO:
		lv = sizeof(struct timeval);
		if (sk->sk_sndtimeo == MAX_SCHEDULE_TIMEOUT) {
			v.tm.tv_sec = 0;
			v.tm.tv_usec = 0;
		} else {
			v.tm.tv_sec = sk->sk_sndtimeo / HZ;
			v.tm.tv_usec = ((sk->sk_sndtimeo % HZ) * 1000000) / HZ;
		}
		break;

	case SO_RCVLOWAT:
		v.val = sk->sk_rcvlowat;
		break;

	case SO_SNDLOWAT:
		v.val = 1;
		break;

	case SO_PASSCRED:
		v.val = !!test_bit(SOCK_PASSCRED, &sock->flags);
		break;

	case SO_PEERCRED:
	{
		struct ucred peercred;
		if (len > sizeof(peercred))
			len = sizeof(peercred);
		cred_to_ucred(sk->sk_peer_pid, sk->sk_peer_cred, &peercred);
		if (copy_to_user(optval, &peercred, len))
			return -EFAULT;
		goto lenout;
	}

	case SO_PEERNAME:
	{
		char address[128];

		if (sock->ops->getname(sock, (struct sockaddr *)address, &lv, 2))
			return -ENOTCONN;
		if (lv < len)
			return -EINVAL;
		if (copy_to_user(optval, address, len))
			return -EFAULT;
		goto lenout;
	}

	/* Dubious BSD thing... Probably nobody even uses it, but
	 * the UNIX standard wants it for whatever reason... -DaveM
	 */
	case SO_ACCEPTCONN:
		v.val = sk->sk_state == TCP_LISTEN;
		break;

	case SO_PASSSEC:
		v.val = !!test_bit(SOCK_PASSSEC, &sock->flags);
		break;

	case SO_PEERSEC:
		return security_socket_getpeersec_stream(sock, optval, optlen, len);

	case SO_MARK:
		v.val = sk->sk_mark;
		break;

	case SO_RXQ_OVFL:
		v.val = sock_flag(sk, SOCK_RXQ_OVFL);
		break;

	case SO_WIFI_STATUS:
		v.val = sock_flag(sk, SOCK_WIFI_STATUS);
		break;

	case SO_PEEK_OFF:
		if (!sock->ops->set_peek_off)
			return -EOPNOTSUPP;

		v.val = sk->sk_peek_off;
		break;
	case SO_NOFCS:
		v.val = sock_flag(sk, SOCK_NOFCS);
		break;

	case SO_BINDTODEVICE:
		return sock_getbindtodevice(sk, optval, optlen, len);

	case SO_GET_FILTER:
		len = sk_get_filter(sk, (struct sock_filter __user *)optval, len);
		if (len < 0)
			return len;

		goto lenout;

	case SO_LOCK_FILTER:
		v.val = sock_flag(sk, SOCK_FILTER_LOCKED);
		break;

	case SO_SELECT_ERR_QUEUE:
		v.val = sock_flag(sk, SOCK_SELECT_ERR_QUEUE);
		break;

<<<<<<< HEAD
#ifdef CONFIG_NET_LL_RX_POLL
	case SO_LL:
=======
#ifdef CONFIG_NET_RX_BUSY_POLL
	case SO_BUSY_POLL:
>>>>>>> bb78a92f
		v.val = sk->sk_ll_usec;
		break;
#endif

	default:
		return -ENOPROTOOPT;
	}

	if (len > lv)
		len = lv;
	if (copy_to_user(optval, &v, len))
		return -EFAULT;
lenout:
	if (put_user(len, optlen))
		return -EFAULT;
	return 0;
}

/*
 * Initialize an sk_lock.
 *
 * (We also register the sk_lock with the lock validator.)
 */
static inline void sock_lock_init(struct sock *sk)
{
	sock_lock_init_class_and_name(sk,
			af_family_slock_key_strings[sk->sk_family],
			af_family_slock_keys + sk->sk_family,
			af_family_key_strings[sk->sk_family],
			af_family_keys + sk->sk_family);
}

/*
 * Copy all fields from osk to nsk but nsk->sk_refcnt must not change yet,
 * even temporarly, because of RCU lookups. sk_node should also be left as is.
 * We must not copy fields between sk_dontcopy_begin and sk_dontcopy_end
 */
static void sock_copy(struct sock *nsk, const struct sock *osk)
{
#ifdef CONFIG_SECURITY_NETWORK
	void *sptr = nsk->sk_security;
#endif
	memcpy(nsk, osk, offsetof(struct sock, sk_dontcopy_begin));

	memcpy(&nsk->sk_dontcopy_end, &osk->sk_dontcopy_end,
	       osk->sk_prot->obj_size - offsetof(struct sock, sk_dontcopy_end));

#ifdef CONFIG_SECURITY_NETWORK
	nsk->sk_security = sptr;
	security_sk_clone(osk, nsk);
#endif
}

void sk_prot_clear_portaddr_nulls(struct sock *sk, int size)
{
	unsigned long nulls1, nulls2;

	nulls1 = offsetof(struct sock, __sk_common.skc_node.next);
	nulls2 = offsetof(struct sock, __sk_common.skc_portaddr_node.next);
	if (nulls1 > nulls2)
		swap(nulls1, nulls2);

	if (nulls1 != 0)
		memset((char *)sk, 0, nulls1);
	memset((char *)sk + nulls1 + sizeof(void *), 0,
	       nulls2 - nulls1 - sizeof(void *));
	memset((char *)sk + nulls2 + sizeof(void *), 0,
	       size - nulls2 - sizeof(void *));
}
EXPORT_SYMBOL(sk_prot_clear_portaddr_nulls);

static struct sock *sk_prot_alloc(struct proto *prot, gfp_t priority,
		int family)
{
	struct sock *sk;
	struct kmem_cache *slab;

	slab = prot->slab;
	if (slab != NULL) {
		sk = kmem_cache_alloc(slab, priority & ~__GFP_ZERO);
		if (!sk)
			return sk;
		if (priority & __GFP_ZERO) {
			if (prot->clear_sk)
				prot->clear_sk(sk, prot->obj_size);
			else
				sk_prot_clear_nulls(sk, prot->obj_size);
		}
	} else
		sk = kmalloc(prot->obj_size, priority);

	if (sk != NULL) {
		kmemcheck_annotate_bitfield(sk, flags);

		if (security_sk_alloc(sk, family, priority))
			goto out_free;

		if (!try_module_get(prot->owner))
			goto out_free_sec;
		sk_tx_queue_clear(sk);
	}

	return sk;

out_free_sec:
	security_sk_free(sk);
out_free:
	if (slab != NULL)
		kmem_cache_free(slab, sk);
	else
		kfree(sk);
	return NULL;
}

static void sk_prot_free(struct proto *prot, struct sock *sk)
{
	struct kmem_cache *slab;
	struct module *owner;

	owner = prot->owner;
	slab = prot->slab;

	security_sk_free(sk);
	if (slab != NULL)
		kmem_cache_free(slab, sk);
	else
		kfree(sk);
	module_put(owner);
}

#if IS_ENABLED(CONFIG_NET_CLS_CGROUP)
void sock_update_classid(struct sock *sk)
{
	u32 classid;

	classid = task_cls_classid(current);
	if (classid != sk->sk_classid)
		sk->sk_classid = classid;
}
EXPORT_SYMBOL(sock_update_classid);
#endif

#if IS_ENABLED(CONFIG_NETPRIO_CGROUP)
void sock_update_netprioidx(struct sock *sk)
{
	if (in_interrupt())
		return;

	sk->sk_cgrp_prioidx = task_netprioidx(current);
}
EXPORT_SYMBOL_GPL(sock_update_netprioidx);
#endif

/**
 *	sk_alloc - All socket objects are allocated here
 *	@net: the applicable net namespace
 *	@family: protocol family
 *	@priority: for allocation (%GFP_KERNEL, %GFP_ATOMIC, etc)
 *	@prot: struct proto associated with this new sock instance
 */
struct sock *sk_alloc(struct net *net, int family, gfp_t priority,
		      struct proto *prot)
{
	struct sock *sk;

	sk = sk_prot_alloc(prot, priority | __GFP_ZERO, family);
	if (sk) {
		sk->sk_family = family;
		/*
		 * See comment in struct sock definition to understand
		 * why we need sk_prot_creator -acme
		 */
		sk->sk_prot = sk->sk_prot_creator = prot;
		sock_lock_init(sk);
		sock_net_set(sk, get_net(net));
		atomic_set(&sk->sk_wmem_alloc, 1);

		sock_update_classid(sk);
		sock_update_netprioidx(sk);
	}

	return sk;
}
EXPORT_SYMBOL(sk_alloc);

static void __sk_free(struct sock *sk)
{
	struct sk_filter *filter;

	if (sk->sk_destruct)
		sk->sk_destruct(sk);

	filter = rcu_dereference_check(sk->sk_filter,
				       atomic_read(&sk->sk_wmem_alloc) == 0);
	if (filter) {
		sk_filter_uncharge(sk, filter);
		RCU_INIT_POINTER(sk->sk_filter, NULL);
	}

	sock_disable_timestamp(sk, SK_FLAGS_TIMESTAMP);

	if (atomic_read(&sk->sk_omem_alloc))
		pr_debug("%s: optmem leakage (%d bytes) detected\n",
			 __func__, atomic_read(&sk->sk_omem_alloc));

	if (sk->sk_peer_cred)
		put_cred(sk->sk_peer_cred);
	put_pid(sk->sk_peer_pid);
	put_net(sock_net(sk));
	sk_prot_free(sk->sk_prot_creator, sk);
}

void sk_free(struct sock *sk)
{
	/*
	 * We subtract one from sk_wmem_alloc and can know if
	 * some packets are still in some tx queue.
	 * If not null, sock_wfree() will call __sk_free(sk) later
	 */
	if (atomic_dec_and_test(&sk->sk_wmem_alloc))
		__sk_free(sk);
}
EXPORT_SYMBOL(sk_free);

/*
 * Last sock_put should drop reference to sk->sk_net. It has already
 * been dropped in sk_change_net. Taking reference to stopping namespace
 * is not an option.
 * Take reference to a socket to remove it from hash _alive_ and after that
 * destroy it in the context of init_net.
 */
void sk_release_kernel(struct sock *sk)
{
	if (sk == NULL || sk->sk_socket == NULL)
		return;

	sock_hold(sk);
	sock_release(sk->sk_socket);
	release_net(sock_net(sk));
	sock_net_set(sk, get_net(&init_net));
	sock_put(sk);
}
EXPORT_SYMBOL(sk_release_kernel);

static void sk_update_clone(const struct sock *sk, struct sock *newsk)
{
	if (mem_cgroup_sockets_enabled && sk->sk_cgrp)
		sock_update_memcg(newsk);
}

/**
 *	sk_clone_lock - clone a socket, and lock its clone
 *	@sk: the socket to clone
 *	@priority: for allocation (%GFP_KERNEL, %GFP_ATOMIC, etc)
 *
 *	Caller must unlock socket even in error path (bh_unlock_sock(newsk))
 */
struct sock *sk_clone_lock(const struct sock *sk, const gfp_t priority)
{
	struct sock *newsk;

	newsk = sk_prot_alloc(sk->sk_prot, priority, sk->sk_family);
	if (newsk != NULL) {
		struct sk_filter *filter;

		sock_copy(newsk, sk);

		/* SANITY */
		get_net(sock_net(newsk));
		sk_node_init(&newsk->sk_node);
		sock_lock_init(newsk);
		bh_lock_sock(newsk);
		newsk->sk_backlog.head	= newsk->sk_backlog.tail = NULL;
		newsk->sk_backlog.len = 0;

		atomic_set(&newsk->sk_rmem_alloc, 0);
		/*
		 * sk_wmem_alloc set to one (see sk_free() and sock_wfree())
		 */
		atomic_set(&newsk->sk_wmem_alloc, 1);
		atomic_set(&newsk->sk_omem_alloc, 0);
		skb_queue_head_init(&newsk->sk_receive_queue);
		skb_queue_head_init(&newsk->sk_write_queue);
#ifdef CONFIG_NET_DMA
		skb_queue_head_init(&newsk->sk_async_wait_queue);
#endif

		spin_lock_init(&newsk->sk_dst_lock);
		rwlock_init(&newsk->sk_callback_lock);
		lockdep_set_class_and_name(&newsk->sk_callback_lock,
				af_callback_keys + newsk->sk_family,
				af_family_clock_key_strings[newsk->sk_family]);

		newsk->sk_dst_cache	= NULL;
		newsk->sk_wmem_queued	= 0;
		newsk->sk_forward_alloc = 0;
		newsk->sk_send_head	= NULL;
		newsk->sk_userlocks	= sk->sk_userlocks & ~SOCK_BINDPORT_LOCK;

		sock_reset_flag(newsk, SOCK_DONE);
		skb_queue_head_init(&newsk->sk_error_queue);

		filter = rcu_dereference_protected(newsk->sk_filter, 1);
		if (filter != NULL)
			sk_filter_charge(newsk, filter);

		if (unlikely(xfrm_sk_clone_policy(newsk))) {
			/* It is still raw copy of parent, so invalidate
			 * destructor and make plain sk_free() */
			newsk->sk_destruct = NULL;
			bh_unlock_sock(newsk);
			sk_free(newsk);
			newsk = NULL;
			goto out;
		}

		newsk->sk_err	   = 0;
		newsk->sk_priority = 0;
		/*
		 * Before updating sk_refcnt, we must commit prior changes to memory
		 * (Documentation/RCU/rculist_nulls.txt for details)
		 */
		smp_wmb();
		atomic_set(&newsk->sk_refcnt, 2);

		/*
		 * Increment the counter in the same struct proto as the master
		 * sock (sk_refcnt_debug_inc uses newsk->sk_prot->socks, that
		 * is the same as sk->sk_prot->socks, as this field was copied
		 * with memcpy).
		 *
		 * This _changes_ the previous behaviour, where
		 * tcp_create_openreq_child always was incrementing the
		 * equivalent to tcp_prot->socks (inet_sock_nr), so this have
		 * to be taken into account in all callers. -acme
		 */
		sk_refcnt_debug_inc(newsk);
		sk_set_socket(newsk, NULL);
		newsk->sk_wq = NULL;

		sk_update_clone(sk, newsk);

		if (newsk->sk_prot->sockets_allocated)
			sk_sockets_allocated_inc(newsk);

		if (newsk->sk_flags & SK_FLAGS_TIMESTAMP)
			net_enable_timestamp();
	}
out:
	return newsk;
}
EXPORT_SYMBOL_GPL(sk_clone_lock);

void sk_setup_caps(struct sock *sk, struct dst_entry *dst)
{
	__sk_dst_set(sk, dst);
	sk->sk_route_caps = dst->dev->features;
	if (sk->sk_route_caps & NETIF_F_GSO)
		sk->sk_route_caps |= NETIF_F_GSO_SOFTWARE;
	sk->sk_route_caps &= ~sk->sk_route_nocaps;
	if (sk_can_gso(sk)) {
		if (dst->header_len) {
			sk->sk_route_caps &= ~NETIF_F_GSO_MASK;
		} else {
			sk->sk_route_caps |= NETIF_F_SG | NETIF_F_HW_CSUM;
			sk->sk_gso_max_size = dst->dev->gso_max_size;
			sk->sk_gso_max_segs = dst->dev->gso_max_segs;
		}
	}
}
EXPORT_SYMBOL_GPL(sk_setup_caps);

/*
 *	Simple resource managers for sockets.
 */


/*
 * Write buffer destructor automatically called from kfree_skb.
 */
void sock_wfree(struct sk_buff *skb)
{
	struct sock *sk = skb->sk;
	unsigned int len = skb->truesize;

	if (!sock_flag(sk, SOCK_USE_WRITE_QUEUE)) {
		/*
		 * Keep a reference on sk_wmem_alloc, this will be released
		 * after sk_write_space() call
		 */
		atomic_sub(len - 1, &sk->sk_wmem_alloc);
		sk->sk_write_space(sk);
		len = 1;
	}
	/*
	 * if sk_wmem_alloc reaches 0, we must finish what sk_free()
	 * could not do because of in-flight packets
	 */
	if (atomic_sub_and_test(len, &sk->sk_wmem_alloc))
		__sk_free(sk);
}
EXPORT_SYMBOL(sock_wfree);

/*
 * Read buffer destructor automatically called from kfree_skb.
 */
void sock_rfree(struct sk_buff *skb)
{
	struct sock *sk = skb->sk;
	unsigned int len = skb->truesize;

	atomic_sub(len, &sk->sk_rmem_alloc);
	sk_mem_uncharge(sk, len);
}
EXPORT_SYMBOL(sock_rfree);

void sock_edemux(struct sk_buff *skb)
{
	struct sock *sk = skb->sk;

#ifdef CONFIG_INET
	if (sk->sk_state == TCP_TIME_WAIT)
		inet_twsk_put(inet_twsk(sk));
	else
#endif
		sock_put(sk);
}
EXPORT_SYMBOL(sock_edemux);

kuid_t sock_i_uid(struct sock *sk)
{
	kuid_t uid;

	read_lock_bh(&sk->sk_callback_lock);
	uid = sk->sk_socket ? SOCK_INODE(sk->sk_socket)->i_uid : GLOBAL_ROOT_UID;
	read_unlock_bh(&sk->sk_callback_lock);
	return uid;
}
EXPORT_SYMBOL(sock_i_uid);

unsigned long sock_i_ino(struct sock *sk)
{
	unsigned long ino;

	read_lock_bh(&sk->sk_callback_lock);
	ino = sk->sk_socket ? SOCK_INODE(sk->sk_socket)->i_ino : 0;
	read_unlock_bh(&sk->sk_callback_lock);
	return ino;
}
EXPORT_SYMBOL(sock_i_ino);

/*
 * Allocate a skb from the socket's send buffer.
 */
struct sk_buff *sock_wmalloc(struct sock *sk, unsigned long size, int force,
			     gfp_t priority)
{
	if (force || atomic_read(&sk->sk_wmem_alloc) < sk->sk_sndbuf) {
		struct sk_buff *skb = alloc_skb(size, priority);
		if (skb) {
			skb_set_owner_w(skb, sk);
			return skb;
		}
	}
	return NULL;
}
EXPORT_SYMBOL(sock_wmalloc);

/*
 * Allocate a skb from the socket's receive buffer.
 */
struct sk_buff *sock_rmalloc(struct sock *sk, unsigned long size, int force,
			     gfp_t priority)
{
	if (force || atomic_read(&sk->sk_rmem_alloc) < sk->sk_rcvbuf) {
		struct sk_buff *skb = alloc_skb(size, priority);
		if (skb) {
			skb_set_owner_r(skb, sk);
			return skb;
		}
	}
	return NULL;
}

/*
 * Allocate a memory block from the socket's option memory buffer.
 */
void *sock_kmalloc(struct sock *sk, int size, gfp_t priority)
{
	if ((unsigned int)size <= sysctl_optmem_max &&
	    atomic_read(&sk->sk_omem_alloc) + size < sysctl_optmem_max) {
		void *mem;
		/* First do the add, to avoid the race if kmalloc
		 * might sleep.
		 */
		atomic_add(size, &sk->sk_omem_alloc);
		mem = kmalloc(size, priority);
		if (mem)
			return mem;
		atomic_sub(size, &sk->sk_omem_alloc);
	}
	return NULL;
}
EXPORT_SYMBOL(sock_kmalloc);

/*
 * Free an option memory block.
 */
void sock_kfree_s(struct sock *sk, void *mem, int size)
{
	kfree(mem);
	atomic_sub(size, &sk->sk_omem_alloc);
}
EXPORT_SYMBOL(sock_kfree_s);

/* It is almost wait_for_tcp_memory minus release_sock/lock_sock.
   I think, these locks should be removed for datagram sockets.
 */
static long sock_wait_for_wmem(struct sock *sk, long timeo)
{
	DEFINE_WAIT(wait);

	clear_bit(SOCK_ASYNC_NOSPACE, &sk->sk_socket->flags);
	for (;;) {
		if (!timeo)
			break;
		if (signal_pending(current))
			break;
		set_bit(SOCK_NOSPACE, &sk->sk_socket->flags);
		prepare_to_wait(sk_sleep(sk), &wait, TASK_INTERRUPTIBLE);
		if (atomic_read(&sk->sk_wmem_alloc) < sk->sk_sndbuf)
			break;
		if (sk->sk_shutdown & SEND_SHUTDOWN)
			break;
		if (sk->sk_err)
			break;
		timeo = schedule_timeout(timeo);
	}
	finish_wait(sk_sleep(sk), &wait);
	return timeo;
}


/*
 *	Generic send/receive buffer handlers
 */

struct sk_buff *sock_alloc_send_pskb(struct sock *sk, unsigned long header_len,
				     unsigned long data_len, int noblock,
				     int *errcode)
{
	struct sk_buff *skb;
	gfp_t gfp_mask;
	long timeo;
	int err;
	int npages = (data_len + (PAGE_SIZE - 1)) >> PAGE_SHIFT;

	err = -EMSGSIZE;
	if (npages > MAX_SKB_FRAGS)
		goto failure;

	gfp_mask = sk->sk_allocation;
	if (gfp_mask & __GFP_WAIT)
		gfp_mask |= __GFP_REPEAT;

	timeo = sock_sndtimeo(sk, noblock);
	while (1) {
		err = sock_error(sk);
		if (err != 0)
			goto failure;

		err = -EPIPE;
		if (sk->sk_shutdown & SEND_SHUTDOWN)
			goto failure;

		if (atomic_read(&sk->sk_wmem_alloc) < sk->sk_sndbuf) {
			skb = alloc_skb(header_len, gfp_mask);
			if (skb) {
				int i;

				/* No pages, we're done... */
				if (!data_len)
					break;

				skb->truesize += data_len;
				skb_shinfo(skb)->nr_frags = npages;
				for (i = 0; i < npages; i++) {
					struct page *page;

					page = alloc_pages(sk->sk_allocation, 0);
					if (!page) {
						err = -ENOBUFS;
						skb_shinfo(skb)->nr_frags = i;
						kfree_skb(skb);
						goto failure;
					}

					__skb_fill_page_desc(skb, i,
							page, 0,
							(data_len >= PAGE_SIZE ?
							 PAGE_SIZE :
							 data_len));
					data_len -= PAGE_SIZE;
				}

				/* Full success... */
				break;
			}
			err = -ENOBUFS;
			goto failure;
		}
		set_bit(SOCK_ASYNC_NOSPACE, &sk->sk_socket->flags);
		set_bit(SOCK_NOSPACE, &sk->sk_socket->flags);
		err = -EAGAIN;
		if (!timeo)
			goto failure;
		if (signal_pending(current))
			goto interrupted;
		timeo = sock_wait_for_wmem(sk, timeo);
	}

	skb_set_owner_w(skb, sk);
	return skb;

interrupted:
	err = sock_intr_errno(timeo);
failure:
	*errcode = err;
	return NULL;
}
EXPORT_SYMBOL(sock_alloc_send_pskb);

struct sk_buff *sock_alloc_send_skb(struct sock *sk, unsigned long size,
				    int noblock, int *errcode)
{
	return sock_alloc_send_pskb(sk, size, 0, noblock, errcode);
}
EXPORT_SYMBOL(sock_alloc_send_skb);

/* On 32bit arches, an skb frag is limited to 2^15 */
#define SKB_FRAG_PAGE_ORDER	get_order(32768)

bool sk_page_frag_refill(struct sock *sk, struct page_frag *pfrag)
{
	int order;

	if (pfrag->page) {
		if (atomic_read(&pfrag->page->_count) == 1) {
			pfrag->offset = 0;
			return true;
		}
		if (pfrag->offset < pfrag->size)
			return true;
		put_page(pfrag->page);
	}

	/* We restrict high order allocations to users that can afford to wait */
	order = (sk->sk_allocation & __GFP_WAIT) ? SKB_FRAG_PAGE_ORDER : 0;

	do {
		gfp_t gfp = sk->sk_allocation;

		if (order)
			gfp |= __GFP_COMP | __GFP_NOWARN;
		pfrag->page = alloc_pages(gfp, order);
		if (likely(pfrag->page)) {
			pfrag->offset = 0;
			pfrag->size = PAGE_SIZE << order;
			return true;
		}
	} while (--order >= 0);

	sk_enter_memory_pressure(sk);
	sk_stream_moderate_sndbuf(sk);
	return false;
}
EXPORT_SYMBOL(sk_page_frag_refill);

static void __lock_sock(struct sock *sk)
	__releases(&sk->sk_lock.slock)
	__acquires(&sk->sk_lock.slock)
{
	DEFINE_WAIT(wait);

	for (;;) {
		prepare_to_wait_exclusive(&sk->sk_lock.wq, &wait,
					TASK_UNINTERRUPTIBLE);
		spin_unlock_bh(&sk->sk_lock.slock);
		schedule();
		spin_lock_bh(&sk->sk_lock.slock);
		if (!sock_owned_by_user(sk))
			break;
	}
	finish_wait(&sk->sk_lock.wq, &wait);
}

static void __release_sock(struct sock *sk)
	__releases(&sk->sk_lock.slock)
	__acquires(&sk->sk_lock.slock)
{
	struct sk_buff *skb = sk->sk_backlog.head;

	do {
		sk->sk_backlog.head = sk->sk_backlog.tail = NULL;
		bh_unlock_sock(sk);

		do {
			struct sk_buff *next = skb->next;

			prefetch(next);
			WARN_ON_ONCE(skb_dst_is_noref(skb));
			skb->next = NULL;
			sk_backlog_rcv(sk, skb);

			/*
			 * We are in process context here with softirqs
			 * disabled, use cond_resched_softirq() to preempt.
			 * This is safe to do because we've taken the backlog
			 * queue private:
			 */
			cond_resched_softirq();

			skb = next;
		} while (skb != NULL);

		bh_lock_sock(sk);
	} while ((skb = sk->sk_backlog.head) != NULL);

	/*
	 * Doing the zeroing here guarantee we can not loop forever
	 * while a wild producer attempts to flood us.
	 */
	sk->sk_backlog.len = 0;
}

/**
 * sk_wait_data - wait for data to arrive at sk_receive_queue
 * @sk:    sock to wait on
 * @timeo: for how long
 *
 * Now socket state including sk->sk_err is changed only under lock,
 * hence we may omit checks after joining wait queue.
 * We check receive queue before schedule() only as optimization;
 * it is very likely that release_sock() added new data.
 */
int sk_wait_data(struct sock *sk, long *timeo)
{
	int rc;
	DEFINE_WAIT(wait);

	prepare_to_wait(sk_sleep(sk), &wait, TASK_INTERRUPTIBLE);
	set_bit(SOCK_ASYNC_WAITDATA, &sk->sk_socket->flags);
	rc = sk_wait_event(sk, timeo, !skb_queue_empty(&sk->sk_receive_queue));
	clear_bit(SOCK_ASYNC_WAITDATA, &sk->sk_socket->flags);
	finish_wait(sk_sleep(sk), &wait);
	return rc;
}
EXPORT_SYMBOL(sk_wait_data);

/**
 *	__sk_mem_schedule - increase sk_forward_alloc and memory_allocated
 *	@sk: socket
 *	@size: memory size to allocate
 *	@kind: allocation type
 *
 *	If kind is SK_MEM_SEND, it means wmem allocation. Otherwise it means
 *	rmem allocation. This function assumes that protocols which have
 *	memory_pressure use sk_wmem_queued as write buffer accounting.
 */
int __sk_mem_schedule(struct sock *sk, int size, int kind)
{
	struct proto *prot = sk->sk_prot;
	int amt = sk_mem_pages(size);
	long allocated;
	int parent_status = UNDER_LIMIT;

	sk->sk_forward_alloc += amt * SK_MEM_QUANTUM;

	allocated = sk_memory_allocated_add(sk, amt, &parent_status);

	/* Under limit. */
	if (parent_status == UNDER_LIMIT &&
			allocated <= sk_prot_mem_limits(sk, 0)) {
		sk_leave_memory_pressure(sk);
		return 1;
	}

	/* Under pressure. (we or our parents) */
	if ((parent_status > SOFT_LIMIT) ||
			allocated > sk_prot_mem_limits(sk, 1))
		sk_enter_memory_pressure(sk);

	/* Over hard limit (we or our parents) */
	if ((parent_status == OVER_LIMIT) ||
			(allocated > sk_prot_mem_limits(sk, 2)))
		goto suppress_allocation;

	/* guarantee minimum buffer size under pressure */
	if (kind == SK_MEM_RECV) {
		if (atomic_read(&sk->sk_rmem_alloc) < prot->sysctl_rmem[0])
			return 1;

	} else { /* SK_MEM_SEND */
		if (sk->sk_type == SOCK_STREAM) {
			if (sk->sk_wmem_queued < prot->sysctl_wmem[0])
				return 1;
		} else if (atomic_read(&sk->sk_wmem_alloc) <
			   prot->sysctl_wmem[0])
				return 1;
	}

	if (sk_has_memory_pressure(sk)) {
		int alloc;

		if (!sk_under_memory_pressure(sk))
			return 1;
		alloc = sk_sockets_allocated_read_positive(sk);
		if (sk_prot_mem_limits(sk, 2) > alloc *
		    sk_mem_pages(sk->sk_wmem_queued +
				 atomic_read(&sk->sk_rmem_alloc) +
				 sk->sk_forward_alloc))
			return 1;
	}

suppress_allocation:

	if (kind == SK_MEM_SEND && sk->sk_type == SOCK_STREAM) {
		sk_stream_moderate_sndbuf(sk);

		/* Fail only if socket is _under_ its sndbuf.
		 * In this case we cannot block, so that we have to fail.
		 */
		if (sk->sk_wmem_queued + size >= sk->sk_sndbuf)
			return 1;
	}

	trace_sock_exceed_buf_limit(sk, prot, allocated);

	/* Alas. Undo changes. */
	sk->sk_forward_alloc -= amt * SK_MEM_QUANTUM;

	sk_memory_allocated_sub(sk, amt);

	return 0;
}
EXPORT_SYMBOL(__sk_mem_schedule);

/**
 *	__sk_reclaim - reclaim memory_allocated
 *	@sk: socket
 */
void __sk_mem_reclaim(struct sock *sk)
{
	sk_memory_allocated_sub(sk,
				sk->sk_forward_alloc >> SK_MEM_QUANTUM_SHIFT);
	sk->sk_forward_alloc &= SK_MEM_QUANTUM - 1;

	if (sk_under_memory_pressure(sk) &&
	    (sk_memory_allocated(sk) < sk_prot_mem_limits(sk, 0)))
		sk_leave_memory_pressure(sk);
}
EXPORT_SYMBOL(__sk_mem_reclaim);


/*
 * Set of default routines for initialising struct proto_ops when
 * the protocol does not support a particular function. In certain
 * cases where it makes no sense for a protocol to have a "do nothing"
 * function, some default processing is provided.
 */

int sock_no_bind(struct socket *sock, struct sockaddr *saddr, int len)
{
	return -EOPNOTSUPP;
}
EXPORT_SYMBOL(sock_no_bind);

int sock_no_connect(struct socket *sock, struct sockaddr *saddr,
		    int len, int flags)
{
	return -EOPNOTSUPP;
}
EXPORT_SYMBOL(sock_no_connect);

int sock_no_socketpair(struct socket *sock1, struct socket *sock2)
{
	return -EOPNOTSUPP;
}
EXPORT_SYMBOL(sock_no_socketpair);

int sock_no_accept(struct socket *sock, struct socket *newsock, int flags)
{
	return -EOPNOTSUPP;
}
EXPORT_SYMBOL(sock_no_accept);

int sock_no_getname(struct socket *sock, struct sockaddr *saddr,
		    int *len, int peer)
{
	return -EOPNOTSUPP;
}
EXPORT_SYMBOL(sock_no_getname);

unsigned int sock_no_poll(struct file *file, struct socket *sock, poll_table *pt)
{
	return 0;
}
EXPORT_SYMBOL(sock_no_poll);

int sock_no_ioctl(struct socket *sock, unsigned int cmd, unsigned long arg)
{
	return -EOPNOTSUPP;
}
EXPORT_SYMBOL(sock_no_ioctl);

int sock_no_listen(struct socket *sock, int backlog)
{
	return -EOPNOTSUPP;
}
EXPORT_SYMBOL(sock_no_listen);

int sock_no_shutdown(struct socket *sock, int how)
{
	return -EOPNOTSUPP;
}
EXPORT_SYMBOL(sock_no_shutdown);

int sock_no_setsockopt(struct socket *sock, int level, int optname,
		    char __user *optval, unsigned int optlen)
{
	return -EOPNOTSUPP;
}
EXPORT_SYMBOL(sock_no_setsockopt);

int sock_no_getsockopt(struct socket *sock, int level, int optname,
		    char __user *optval, int __user *optlen)
{
	return -EOPNOTSUPP;
}
EXPORT_SYMBOL(sock_no_getsockopt);

int sock_no_sendmsg(struct kiocb *iocb, struct socket *sock, struct msghdr *m,
		    size_t len)
{
	return -EOPNOTSUPP;
}
EXPORT_SYMBOL(sock_no_sendmsg);

int sock_no_recvmsg(struct kiocb *iocb, struct socket *sock, struct msghdr *m,
		    size_t len, int flags)
{
	return -EOPNOTSUPP;
}
EXPORT_SYMBOL(sock_no_recvmsg);

int sock_no_mmap(struct file *file, struct socket *sock, struct vm_area_struct *vma)
{
	/* Mirror missing mmap method error code */
	return -ENODEV;
}
EXPORT_SYMBOL(sock_no_mmap);

ssize_t sock_no_sendpage(struct socket *sock, struct page *page, int offset, size_t size, int flags)
{
	ssize_t res;
	struct msghdr msg = {.msg_flags = flags};
	struct kvec iov;
	char *kaddr = kmap(page);
	iov.iov_base = kaddr + offset;
	iov.iov_len = size;
	res = kernel_sendmsg(sock, &msg, &iov, 1, size);
	kunmap(page);
	return res;
}
EXPORT_SYMBOL(sock_no_sendpage);

/*
 *	Default Socket Callbacks
 */

static void sock_def_wakeup(struct sock *sk)
{
	struct socket_wq *wq;

	rcu_read_lock();
	wq = rcu_dereference(sk->sk_wq);
	if (wq_has_sleeper(wq))
		wake_up_interruptible_all(&wq->wait);
	rcu_read_unlock();
}

static void sock_def_error_report(struct sock *sk)
{
	struct socket_wq *wq;

	rcu_read_lock();
	wq = rcu_dereference(sk->sk_wq);
	if (wq_has_sleeper(wq))
		wake_up_interruptible_poll(&wq->wait, POLLERR);
	sk_wake_async(sk, SOCK_WAKE_IO, POLL_ERR);
	rcu_read_unlock();
}

static void sock_def_readable(struct sock *sk, int len)
{
	struct socket_wq *wq;

	rcu_read_lock();
	wq = rcu_dereference(sk->sk_wq);
	if (wq_has_sleeper(wq))
		wake_up_interruptible_sync_poll(&wq->wait, POLLIN | POLLPRI |
						POLLRDNORM | POLLRDBAND);
	sk_wake_async(sk, SOCK_WAKE_WAITD, POLL_IN);
	rcu_read_unlock();
}

static void sock_def_write_space(struct sock *sk)
{
	struct socket_wq *wq;

	rcu_read_lock();

	/* Do not wake up a writer until he can make "significant"
	 * progress.  --DaveM
	 */
	if ((atomic_read(&sk->sk_wmem_alloc) << 1) <= sk->sk_sndbuf) {
		wq = rcu_dereference(sk->sk_wq);
		if (wq_has_sleeper(wq))
			wake_up_interruptible_sync_poll(&wq->wait, POLLOUT |
						POLLWRNORM | POLLWRBAND);

		/* Should agree with poll, otherwise some programs break */
		if (sock_writeable(sk))
			sk_wake_async(sk, SOCK_WAKE_SPACE, POLL_OUT);
	}

	rcu_read_unlock();
}

static void sock_def_destruct(struct sock *sk)
{
	kfree(sk->sk_protinfo);
}

void sk_send_sigurg(struct sock *sk)
{
	if (sk->sk_socket && sk->sk_socket->file)
		if (send_sigurg(&sk->sk_socket->file->f_owner))
			sk_wake_async(sk, SOCK_WAKE_URG, POLL_PRI);
}
EXPORT_SYMBOL(sk_send_sigurg);

void sk_reset_timer(struct sock *sk, struct timer_list* timer,
		    unsigned long expires)
{
	if (!mod_timer(timer, expires))
		sock_hold(sk);
}
EXPORT_SYMBOL(sk_reset_timer);

void sk_stop_timer(struct sock *sk, struct timer_list* timer)
{
	if (del_timer(timer))
		__sock_put(sk);
}
EXPORT_SYMBOL(sk_stop_timer);

void sock_init_data(struct socket *sock, struct sock *sk)
{
	skb_queue_head_init(&sk->sk_receive_queue);
	skb_queue_head_init(&sk->sk_write_queue);
	skb_queue_head_init(&sk->sk_error_queue);
#ifdef CONFIG_NET_DMA
	skb_queue_head_init(&sk->sk_async_wait_queue);
#endif

	sk->sk_send_head	=	NULL;

	init_timer(&sk->sk_timer);

	sk->sk_allocation	=	GFP_KERNEL;
	sk->sk_rcvbuf		=	sysctl_rmem_default;
	sk->sk_sndbuf		=	sysctl_wmem_default;
	sk->sk_state		=	TCP_CLOSE;
	sk_set_socket(sk, sock);

	sock_set_flag(sk, SOCK_ZAPPED);

	if (sock) {
		sk->sk_type	=	sock->type;
		sk->sk_wq	=	sock->wq;
		sock->sk	=	sk;
	} else
		sk->sk_wq	=	NULL;

	spin_lock_init(&sk->sk_dst_lock);
	rwlock_init(&sk->sk_callback_lock);
	lockdep_set_class_and_name(&sk->sk_callback_lock,
			af_callback_keys + sk->sk_family,
			af_family_clock_key_strings[sk->sk_family]);

	sk->sk_state_change	=	sock_def_wakeup;
	sk->sk_data_ready	=	sock_def_readable;
	sk->sk_write_space	=	sock_def_write_space;
	sk->sk_error_report	=	sock_def_error_report;
	sk->sk_destruct		=	sock_def_destruct;

	sk->sk_frag.page	=	NULL;
	sk->sk_frag.offset	=	0;
	sk->sk_peek_off		=	-1;

	sk->sk_peer_pid 	=	NULL;
	sk->sk_peer_cred	=	NULL;
	sk->sk_write_pending	=	0;
	sk->sk_rcvlowat		=	1;
	sk->sk_rcvtimeo		=	MAX_SCHEDULE_TIMEOUT;
	sk->sk_sndtimeo		=	MAX_SCHEDULE_TIMEOUT;

	sk->sk_stamp = ktime_set(-1L, 0);

<<<<<<< HEAD
#ifdef CONFIG_NET_LL_RX_POLL
	sk->sk_napi_id		=	0;
	sk->sk_ll_usec		=	sysctl_net_ll_read;
=======
#ifdef CONFIG_NET_RX_BUSY_POLL
	sk->sk_napi_id		=	0;
	sk->sk_ll_usec		=	sysctl_net_busy_read;
>>>>>>> bb78a92f
#endif

	/*
	 * Before updating sk_refcnt, we must commit prior changes to memory
	 * (Documentation/RCU/rculist_nulls.txt for details)
	 */
	smp_wmb();
	atomic_set(&sk->sk_refcnt, 1);
	atomic_set(&sk->sk_drops, 0);
}
EXPORT_SYMBOL(sock_init_data);

void lock_sock_nested(struct sock *sk, int subclass)
{
	might_sleep();
	spin_lock_bh(&sk->sk_lock.slock);
	if (sk->sk_lock.owned)
		__lock_sock(sk);
	sk->sk_lock.owned = 1;
	spin_unlock(&sk->sk_lock.slock);
	/*
	 * The sk_lock has mutex_lock() semantics here:
	 */
	mutex_acquire(&sk->sk_lock.dep_map, subclass, 0, _RET_IP_);
	local_bh_enable();
}
EXPORT_SYMBOL(lock_sock_nested);

void release_sock(struct sock *sk)
{
	/*
	 * The sk_lock has mutex_unlock() semantics:
	 */
	mutex_release(&sk->sk_lock.dep_map, 1, _RET_IP_);

	spin_lock_bh(&sk->sk_lock.slock);
	if (sk->sk_backlog.tail)
		__release_sock(sk);

	if (sk->sk_prot->release_cb)
		sk->sk_prot->release_cb(sk);

	sk->sk_lock.owned = 0;
	if (waitqueue_active(&sk->sk_lock.wq))
		wake_up(&sk->sk_lock.wq);
	spin_unlock_bh(&sk->sk_lock.slock);
}
EXPORT_SYMBOL(release_sock);

/**
 * lock_sock_fast - fast version of lock_sock
 * @sk: socket
 *
 * This version should be used for very small section, where process wont block
 * return false if fast path is taken
 *   sk_lock.slock locked, owned = 0, BH disabled
 * return true if slow path is taken
 *   sk_lock.slock unlocked, owned = 1, BH enabled
 */
bool lock_sock_fast(struct sock *sk)
{
	might_sleep();
	spin_lock_bh(&sk->sk_lock.slock);

	if (!sk->sk_lock.owned)
		/*
		 * Note : We must disable BH
		 */
		return false;

	__lock_sock(sk);
	sk->sk_lock.owned = 1;
	spin_unlock(&sk->sk_lock.slock);
	/*
	 * The sk_lock has mutex_lock() semantics here:
	 */
	mutex_acquire(&sk->sk_lock.dep_map, 0, 0, _RET_IP_);
	local_bh_enable();
	return true;
}
EXPORT_SYMBOL(lock_sock_fast);

int sock_get_timestamp(struct sock *sk, struct timeval __user *userstamp)
{
	struct timeval tv;
	if (!sock_flag(sk, SOCK_TIMESTAMP))
		sock_enable_timestamp(sk, SOCK_TIMESTAMP);
	tv = ktime_to_timeval(sk->sk_stamp);
	if (tv.tv_sec == -1)
		return -ENOENT;
	if (tv.tv_sec == 0) {
		sk->sk_stamp = ktime_get_real();
		tv = ktime_to_timeval(sk->sk_stamp);
	}
	return copy_to_user(userstamp, &tv, sizeof(tv)) ? -EFAULT : 0;
}
EXPORT_SYMBOL(sock_get_timestamp);

int sock_get_timestampns(struct sock *sk, struct timespec __user *userstamp)
{
	struct timespec ts;
	if (!sock_flag(sk, SOCK_TIMESTAMP))
		sock_enable_timestamp(sk, SOCK_TIMESTAMP);
	ts = ktime_to_timespec(sk->sk_stamp);
	if (ts.tv_sec == -1)
		return -ENOENT;
	if (ts.tv_sec == 0) {
		sk->sk_stamp = ktime_get_real();
		ts = ktime_to_timespec(sk->sk_stamp);
	}
	return copy_to_user(userstamp, &ts, sizeof(ts)) ? -EFAULT : 0;
}
EXPORT_SYMBOL(sock_get_timestampns);

void sock_enable_timestamp(struct sock *sk, int flag)
{
	if (!sock_flag(sk, flag)) {
		unsigned long previous_flags = sk->sk_flags;

		sock_set_flag(sk, flag);
		/*
		 * we just set one of the two flags which require net
		 * time stamping, but time stamping might have been on
		 * already because of the other one
		 */
		if (!(previous_flags & SK_FLAGS_TIMESTAMP))
			net_enable_timestamp();
	}
}

/*
 *	Get a socket option on an socket.
 *
 *	FIX: POSIX 1003.1g is very ambiguous here. It states that
 *	asynchronous errors should be reported by getsockopt. We assume
 *	this means if you specify SO_ERROR (otherwise whats the point of it).
 */
int sock_common_getsockopt(struct socket *sock, int level, int optname,
			   char __user *optval, int __user *optlen)
{
	struct sock *sk = sock->sk;

	return sk->sk_prot->getsockopt(sk, level, optname, optval, optlen);
}
EXPORT_SYMBOL(sock_common_getsockopt);

#ifdef CONFIG_COMPAT
int compat_sock_common_getsockopt(struct socket *sock, int level, int optname,
				  char __user *optval, int __user *optlen)
{
	struct sock *sk = sock->sk;

	if (sk->sk_prot->compat_getsockopt != NULL)
		return sk->sk_prot->compat_getsockopt(sk, level, optname,
						      optval, optlen);
	return sk->sk_prot->getsockopt(sk, level, optname, optval, optlen);
}
EXPORT_SYMBOL(compat_sock_common_getsockopt);
#endif

int sock_common_recvmsg(struct kiocb *iocb, struct socket *sock,
			struct msghdr *msg, size_t size, int flags)
{
	struct sock *sk = sock->sk;
	int addr_len = 0;
	int err;

	err = sk->sk_prot->recvmsg(iocb, sk, msg, size, flags & MSG_DONTWAIT,
				   flags & ~MSG_DONTWAIT, &addr_len);
	if (err >= 0)
		msg->msg_namelen = addr_len;
	return err;
}
EXPORT_SYMBOL(sock_common_recvmsg);

/*
 *	Set socket options on an inet socket.
 */
int sock_common_setsockopt(struct socket *sock, int level, int optname,
			   char __user *optval, unsigned int optlen)
{
	struct sock *sk = sock->sk;

	return sk->sk_prot->setsockopt(sk, level, optname, optval, optlen);
}
EXPORT_SYMBOL(sock_common_setsockopt);

#ifdef CONFIG_COMPAT
int compat_sock_common_setsockopt(struct socket *sock, int level, int optname,
				  char __user *optval, unsigned int optlen)
{
	struct sock *sk = sock->sk;

	if (sk->sk_prot->compat_setsockopt != NULL)
		return sk->sk_prot->compat_setsockopt(sk, level, optname,
						      optval, optlen);
	return sk->sk_prot->setsockopt(sk, level, optname, optval, optlen);
}
EXPORT_SYMBOL(compat_sock_common_setsockopt);
#endif

void sk_common_release(struct sock *sk)
{
	if (sk->sk_prot->destroy)
		sk->sk_prot->destroy(sk);

	/*
	 * Observation: when sock_common_release is called, processes have
	 * no access to socket. But net still has.
	 * Step one, detach it from networking:
	 *
	 * A. Remove from hash tables.
	 */

	sk->sk_prot->unhash(sk);

	/*
	 * In this point socket cannot receive new packets, but it is possible
	 * that some packets are in flight because some CPU runs receiver and
	 * did hash table lookup before we unhashed socket. They will achieve
	 * receive queue and will be purged by socket destructor.
	 *
	 * Also we still have packets pending on receive queue and probably,
	 * our own packets waiting in device queues. sock_destroy will drain
	 * receive queue, but transmitted packets will delay socket destruction
	 * until the last reference will be released.
	 */

	sock_orphan(sk);

	xfrm_sk_free_policy(sk);

	sk_refcnt_debug_release(sk);

	if (sk->sk_frag.page) {
		put_page(sk->sk_frag.page);
		sk->sk_frag.page = NULL;
	}

	sock_put(sk);
}
EXPORT_SYMBOL(sk_common_release);

#ifdef CONFIG_PROC_FS
#define PROTO_INUSE_NR	64	/* should be enough for the first time */
struct prot_inuse {
	int val[PROTO_INUSE_NR];
};

static DECLARE_BITMAP(proto_inuse_idx, PROTO_INUSE_NR);

#ifdef CONFIG_NET_NS
void sock_prot_inuse_add(struct net *net, struct proto *prot, int val)
{
	__this_cpu_add(net->core.inuse->val[prot->inuse_idx], val);
}
EXPORT_SYMBOL_GPL(sock_prot_inuse_add);

int sock_prot_inuse_get(struct net *net, struct proto *prot)
{
	int cpu, idx = prot->inuse_idx;
	int res = 0;

	for_each_possible_cpu(cpu)
		res += per_cpu_ptr(net->core.inuse, cpu)->val[idx];

	return res >= 0 ? res : 0;
}
EXPORT_SYMBOL_GPL(sock_prot_inuse_get);

static int __net_init sock_inuse_init_net(struct net *net)
{
	net->core.inuse = alloc_percpu(struct prot_inuse);
	return net->core.inuse ? 0 : -ENOMEM;
}

static void __net_exit sock_inuse_exit_net(struct net *net)
{
	free_percpu(net->core.inuse);
}

static struct pernet_operations net_inuse_ops = {
	.init = sock_inuse_init_net,
	.exit = sock_inuse_exit_net,
};

static __init int net_inuse_init(void)
{
	if (register_pernet_subsys(&net_inuse_ops))
		panic("Cannot initialize net inuse counters");

	return 0;
}

core_initcall(net_inuse_init);
#else
static DEFINE_PER_CPU(struct prot_inuse, prot_inuse);

void sock_prot_inuse_add(struct net *net, struct proto *prot, int val)
{
	__this_cpu_add(prot_inuse.val[prot->inuse_idx], val);
}
EXPORT_SYMBOL_GPL(sock_prot_inuse_add);

int sock_prot_inuse_get(struct net *net, struct proto *prot)
{
	int cpu, idx = prot->inuse_idx;
	int res = 0;

	for_each_possible_cpu(cpu)
		res += per_cpu(prot_inuse, cpu).val[idx];

	return res >= 0 ? res : 0;
}
EXPORT_SYMBOL_GPL(sock_prot_inuse_get);
#endif

static void assign_proto_idx(struct proto *prot)
{
	prot->inuse_idx = find_first_zero_bit(proto_inuse_idx, PROTO_INUSE_NR);

	if (unlikely(prot->inuse_idx == PROTO_INUSE_NR - 1)) {
		pr_err("PROTO_INUSE_NR exhausted\n");
		return;
	}

	set_bit(prot->inuse_idx, proto_inuse_idx);
}

static void release_proto_idx(struct proto *prot)
{
	if (prot->inuse_idx != PROTO_INUSE_NR - 1)
		clear_bit(prot->inuse_idx, proto_inuse_idx);
}
#else
static inline void assign_proto_idx(struct proto *prot)
{
}

static inline void release_proto_idx(struct proto *prot)
{
}
#endif

int proto_register(struct proto *prot, int alloc_slab)
{
	if (alloc_slab) {
		prot->slab = kmem_cache_create(prot->name, prot->obj_size, 0,
					SLAB_HWCACHE_ALIGN | prot->slab_flags,
					NULL);

		if (prot->slab == NULL) {
			pr_crit("%s: Can't create sock SLAB cache!\n",
				prot->name);
			goto out;
		}

		if (prot->rsk_prot != NULL) {
			prot->rsk_prot->slab_name = kasprintf(GFP_KERNEL, "request_sock_%s", prot->name);
			if (prot->rsk_prot->slab_name == NULL)
				goto out_free_sock_slab;

			prot->rsk_prot->slab = kmem_cache_create(prot->rsk_prot->slab_name,
								 prot->rsk_prot->obj_size, 0,
								 SLAB_HWCACHE_ALIGN, NULL);

			if (prot->rsk_prot->slab == NULL) {
				pr_crit("%s: Can't create request sock SLAB cache!\n",
					prot->name);
				goto out_free_request_sock_slab_name;
			}
		}

		if (prot->twsk_prot != NULL) {
			prot->twsk_prot->twsk_slab_name = kasprintf(GFP_KERNEL, "tw_sock_%s", prot->name);

			if (prot->twsk_prot->twsk_slab_name == NULL)
				goto out_free_request_sock_slab;

			prot->twsk_prot->twsk_slab =
				kmem_cache_create(prot->twsk_prot->twsk_slab_name,
						  prot->twsk_prot->twsk_obj_size,
						  0,
						  SLAB_HWCACHE_ALIGN |
							prot->slab_flags,
						  NULL);
			if (prot->twsk_prot->twsk_slab == NULL)
				goto out_free_timewait_sock_slab_name;
		}
	}

	mutex_lock(&proto_list_mutex);
	list_add(&prot->node, &proto_list);
	assign_proto_idx(prot);
	mutex_unlock(&proto_list_mutex);
	return 0;

out_free_timewait_sock_slab_name:
	kfree(prot->twsk_prot->twsk_slab_name);
out_free_request_sock_slab:
	if (prot->rsk_prot && prot->rsk_prot->slab) {
		kmem_cache_destroy(prot->rsk_prot->slab);
		prot->rsk_prot->slab = NULL;
	}
out_free_request_sock_slab_name:
	if (prot->rsk_prot)
		kfree(prot->rsk_prot->slab_name);
out_free_sock_slab:
	kmem_cache_destroy(prot->slab);
	prot->slab = NULL;
out:
	return -ENOBUFS;
}
EXPORT_SYMBOL(proto_register);

void proto_unregister(struct proto *prot)
{
	mutex_lock(&proto_list_mutex);
	release_proto_idx(prot);
	list_del(&prot->node);
	mutex_unlock(&proto_list_mutex);

	if (prot->slab != NULL) {
		kmem_cache_destroy(prot->slab);
		prot->slab = NULL;
	}

	if (prot->rsk_prot != NULL && prot->rsk_prot->slab != NULL) {
		kmem_cache_destroy(prot->rsk_prot->slab);
		kfree(prot->rsk_prot->slab_name);
		prot->rsk_prot->slab = NULL;
	}

	if (prot->twsk_prot != NULL && prot->twsk_prot->twsk_slab != NULL) {
		kmem_cache_destroy(prot->twsk_prot->twsk_slab);
		kfree(prot->twsk_prot->twsk_slab_name);
		prot->twsk_prot->twsk_slab = NULL;
	}
}
EXPORT_SYMBOL(proto_unregister);

#ifdef CONFIG_PROC_FS
static void *proto_seq_start(struct seq_file *seq, loff_t *pos)
	__acquires(proto_list_mutex)
{
	mutex_lock(&proto_list_mutex);
	return seq_list_start_head(&proto_list, *pos);
}

static void *proto_seq_next(struct seq_file *seq, void *v, loff_t *pos)
{
	return seq_list_next(v, &proto_list, pos);
}

static void proto_seq_stop(struct seq_file *seq, void *v)
	__releases(proto_list_mutex)
{
	mutex_unlock(&proto_list_mutex);
}

static char proto_method_implemented(const void *method)
{
	return method == NULL ? 'n' : 'y';
}
static long sock_prot_memory_allocated(struct proto *proto)
{
	return proto->memory_allocated != NULL ? proto_memory_allocated(proto) : -1L;
}

static char *sock_prot_memory_pressure(struct proto *proto)
{
	return proto->memory_pressure != NULL ?
	proto_memory_pressure(proto) ? "yes" : "no" : "NI";
}

static void proto_seq_printf(struct seq_file *seq, struct proto *proto)
{

	seq_printf(seq, "%-9s %4u %6d  %6ld   %-3s %6u   %-3s  %-10s "
			"%2c %2c %2c %2c %2c %2c %2c %2c %2c %2c %2c %2c %2c %2c %2c %2c %2c %2c %2c\n",
		   proto->name,
		   proto->obj_size,
		   sock_prot_inuse_get(seq_file_net(seq), proto),
		   sock_prot_memory_allocated(proto),
		   sock_prot_memory_pressure(proto),
		   proto->max_header,
		   proto->slab == NULL ? "no" : "yes",
		   module_name(proto->owner),
		   proto_method_implemented(proto->close),
		   proto_method_implemented(proto->connect),
		   proto_method_implemented(proto->disconnect),
		   proto_method_implemented(proto->accept),
		   proto_method_implemented(proto->ioctl),
		   proto_method_implemented(proto->init),
		   proto_method_implemented(proto->destroy),
		   proto_method_implemented(proto->shutdown),
		   proto_method_implemented(proto->setsockopt),
		   proto_method_implemented(proto->getsockopt),
		   proto_method_implemented(proto->sendmsg),
		   proto_method_implemented(proto->recvmsg),
		   proto_method_implemented(proto->sendpage),
		   proto_method_implemented(proto->bind),
		   proto_method_implemented(proto->backlog_rcv),
		   proto_method_implemented(proto->hash),
		   proto_method_implemented(proto->unhash),
		   proto_method_implemented(proto->get_port),
		   proto_method_implemented(proto->enter_memory_pressure));
}

static int proto_seq_show(struct seq_file *seq, void *v)
{
	if (v == &proto_list)
		seq_printf(seq, "%-9s %-4s %-8s %-6s %-5s %-7s %-4s %-10s %s",
			   "protocol",
			   "size",
			   "sockets",
			   "memory",
			   "press",
			   "maxhdr",
			   "slab",
			   "module",
			   "cl co di ac io in de sh ss gs se re sp bi br ha uh gp em\n");
	else
		proto_seq_printf(seq, list_entry(v, struct proto, node));
	return 0;
}

static const struct seq_operations proto_seq_ops = {
	.start  = proto_seq_start,
	.next   = proto_seq_next,
	.stop   = proto_seq_stop,
	.show   = proto_seq_show,
};

static int proto_seq_open(struct inode *inode, struct file *file)
{
	return seq_open_net(inode, file, &proto_seq_ops,
			    sizeof(struct seq_net_private));
}

static const struct file_operations proto_seq_fops = {
	.owner		= THIS_MODULE,
	.open		= proto_seq_open,
	.read		= seq_read,
	.llseek		= seq_lseek,
	.release	= seq_release_net,
};

static __net_init int proto_init_net(struct net *net)
{
	if (!proc_create("protocols", S_IRUGO, net->proc_net, &proto_seq_fops))
		return -ENOMEM;

	return 0;
}

static __net_exit void proto_exit_net(struct net *net)
{
	remove_proc_entry("protocols", net->proc_net);
}


static __net_initdata struct pernet_operations proto_net_ops = {
	.init = proto_init_net,
	.exit = proto_exit_net,
};

static int __init proto_init(void)
{
	return register_pernet_subsys(&proto_net_ops);
}

subsys_initcall(proto_init);

#endif /* PROC_FS */<|MERGE_RESOLUTION|>--- conflicted
+++ resolved
@@ -139,11 +139,7 @@
 #include <net/tcp.h>
 #endif
 
-<<<<<<< HEAD
-#include <net/ll_poll.h>
-=======
 #include <net/busy_poll.h>
->>>>>>> bb78a92f
 
 static DEFINE_MUTEX(proto_list_mutex);
 static LIST_HEAD(proto_list);
@@ -904,13 +900,8 @@
 		sock_valbool_flag(sk, SOCK_SELECT_ERR_QUEUE, valbool);
 		break;
 
-<<<<<<< HEAD
-#ifdef CONFIG_NET_LL_RX_POLL
-	case SO_LL:
-=======
 #ifdef CONFIG_NET_RX_BUSY_POLL
 	case SO_BUSY_POLL:
->>>>>>> bb78a92f
 		/* allow unprivileged users to decrease the value */
 		if ((val > sk->sk_ll_usec) && !capable(CAP_NET_ADMIN))
 			ret = -EPERM;
@@ -1179,13 +1170,8 @@
 		v.val = sock_flag(sk, SOCK_SELECT_ERR_QUEUE);
 		break;
 
-<<<<<<< HEAD
-#ifdef CONFIG_NET_LL_RX_POLL
-	case SO_LL:
-=======
 #ifdef CONFIG_NET_RX_BUSY_POLL
 	case SO_BUSY_POLL:
->>>>>>> bb78a92f
 		v.val = sk->sk_ll_usec;
 		break;
 #endif
@@ -2306,15 +2292,9 @@
 
 	sk->sk_stamp = ktime_set(-1L, 0);
 
-<<<<<<< HEAD
-#ifdef CONFIG_NET_LL_RX_POLL
-	sk->sk_napi_id		=	0;
-	sk->sk_ll_usec		=	sysctl_net_ll_read;
-=======
 #ifdef CONFIG_NET_RX_BUSY_POLL
 	sk->sk_napi_id		=	0;
 	sk->sk_ll_usec		=	sysctl_net_busy_read;
->>>>>>> bb78a92f
 #endif
 
 	/*
