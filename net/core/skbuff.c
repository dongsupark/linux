--- conflicted
+++ resolved
@@ -3362,11 +3362,7 @@
  * @to: prior buffer
  * @from: buffer to add
  * @fragstolen: pointer to boolean
-<<<<<<< HEAD
- *
-=======
  * @delta_truesize: how much more was allocated than was requested
->>>>>>> bd0a521e
  */
 bool skb_try_coalesce(struct sk_buff *to, struct sk_buff *from,
 		      bool *fragstolen, int *delta_truesize)
