--- conflicted
+++ resolved
@@ -740,11 +740,7 @@
 
 	skb_copy_secmark(new, old);
 
-<<<<<<< HEAD
-#ifdef CONFIG_NET_LL_RX_POLL
-=======
 #ifdef CONFIG_NET_RX_BUSY_POLL
->>>>>>> bb78a92f
 	new->napi_id	= old->napi_id;
 #endif
 }
