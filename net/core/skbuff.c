--- conflicted
+++ resolved
@@ -265,11 +265,7 @@
 		skb->fclone = SKB_FCLONE_ORIG;
 		atomic_set(&fclones->fclone_ref, 1);
 
-<<<<<<< HEAD
-		fclones->skb2.fclone = SKB_FCLONE_FREE;
-=======
 		fclones->skb2.fclone = SKB_FCLONE_CLONE;
->>>>>>> e529fea9
 		fclones->skb2.pfmemalloc = pfmemalloc;
 	}
 out:
@@ -355,11 +351,6 @@
 		nc->frag.size = PAGE_SIZE << (page ? order : 0);
 	}
 
-<<<<<<< HEAD
-	local_irq_save(flags);
-	nc = this_cpu_ptr(&netdev_alloc_cache);
-	if (unlikely(!nc->frag.page)) {
-=======
 	if (unlikely(!page))
 		page = alloc_pages_node(NUMA_NO_NODE, gfp, 0);
 
@@ -377,46 +368,11 @@
 	int offset;
 
 	if (unlikely(!page)) {
->>>>>>> e529fea9
 refill:
 		page = __page_frag_refill(nc, gfp_mask);
 		if (!page)
 			return NULL;
 
-<<<<<<< HEAD
-			if (order)
-				gfp |= __GFP_COMP | __GFP_NOWARN;
-			nc->frag.page = alloc_pages(gfp, order);
-			if (likely(nc->frag.page))
-				break;
-			if (--order < 0)
-				goto end;
-		}
-		nc->frag.size = PAGE_SIZE << order;
-		/* Even if we own the page, we do not use atomic_set().
-		 * This would break get_page_unless_zero() users.
-		 */
-		atomic_add(NETDEV_PAGECNT_MAX_BIAS - 1,
-			   &nc->frag.page->_count);
-		nc->pagecnt_bias = NETDEV_PAGECNT_MAX_BIAS;
-		nc->frag.offset = 0;
-	}
-
-	if (nc->frag.offset + fragsz > nc->frag.size) {
-		if (atomic_read(&nc->frag.page->_count) != nc->pagecnt_bias) {
-			if (!atomic_sub_and_test(nc->pagecnt_bias,
-						 &nc->frag.page->_count))
-				goto refill;
-			/* OK, page count is 0, we can safely set it */
-			atomic_set(&nc->frag.page->_count,
-				   NETDEV_PAGECNT_MAX_BIAS);
-		} else {
-			atomic_add(NETDEV_PAGECNT_MAX_BIAS - nc->pagecnt_bias,
-				   &nc->frag.page->_count);
-		}
-		nc->pagecnt_bias = NETDEV_PAGECNT_MAX_BIAS;
-		nc->frag.offset = 0;
-=======
 		/* if size can vary use frag.size else just use PAGE_SIZE */
 		size = NETDEV_FRAG_PAGE_MAX_ORDER ? nc->frag.size : PAGE_SIZE;
 
@@ -444,7 +400,6 @@
 		/* reset page count bias and offset to start of new frag */
 		nc->pagecnt_bias = size;
 		offset = size - fragsz;
->>>>>>> e529fea9
 	}
 
 	nc->pagecnt_bias--;
@@ -687,29 +642,6 @@
 
 	case SKB_FCLONE_ORIG:
 		fclones = container_of(skb, struct sk_buff_fclones, skb1);
-<<<<<<< HEAD
-		if (atomic_dec_and_test(&fclones->fclone_ref))
-			kmem_cache_free(skbuff_fclone_cache, fclones);
-		break;
-
-	case SKB_FCLONE_CLONE:
-		fclones = container_of(skb, struct sk_buff_fclones, skb2);
-
-		/* Warning : We must perform the atomic_dec_and_test() before
-		 * setting skb->fclone back to SKB_FCLONE_FREE, otherwise
-		 * skb_clone() could set clone_ref to 2 before our decrement.
-		 * Anyway, if we are going to free the structure, no need to
-		 * rewrite skb->fclone.
-		 */
-		if (atomic_dec_and_test(&fclones->fclone_ref)) {
-			kmem_cache_free(skbuff_fclone_cache, fclones);
-		} else {
-			/* The clone portion is available for
-			 * fast-cloning again.
-			 */
-			skb->fclone = SKB_FCLONE_FREE;
-		}
-=======
 
 		/* We usually free the clone (TX completion) before original skb
 		 * This test would have no chance to be true for the clone,
@@ -721,7 +653,6 @@
 
 	default: /* SKB_FCLONE_CLONE */
 		fclones = container_of(skb, struct sk_buff_fclones, skb2);
->>>>>>> e529fea9
 		break;
 	}
 	if (!atomic_dec_and_test(&fclones->fclone_ref))
@@ -1039,27 +970,14 @@
 	struct sk_buff_fclones *fclones = container_of(skb,
 						       struct sk_buff_fclones,
 						       skb1);
-<<<<<<< HEAD
-	struct sk_buff *n = &fclones->skb2;
-=======
 	struct sk_buff *n;
->>>>>>> e529fea9
 
 	if (skb_orphan_frags(skb, gfp_mask))
 		return NULL;
 
 	if (skb->fclone == SKB_FCLONE_ORIG &&
-<<<<<<< HEAD
-	    n->fclone == SKB_FCLONE_FREE) {
-		n->fclone = SKB_FCLONE_CLONE;
-		/* As our fastclone was free, clone_ref must be 1 at this point.
-		 * We could use atomic_inc() here, but it is faster
-		 * to set the final value.
-		 */
-=======
 	    atomic_read(&fclones->fclone_ref) == 1) {
 		n = &fclones->skb2;
->>>>>>> e529fea9
 		atomic_set(&fclones->fclone_ref, 2);
 	} else {
 		if (skb_pfmemalloc(skb))
@@ -3268,8 +3186,6 @@
 	 * (see validate_xmit_skb_list() for example)
 	 */
 	segs->prev = tail;
-<<<<<<< HEAD
-=======
 
 	/* Following permits correct backpressure, for protocols
 	 * using skb_set_owner_w().
@@ -3280,7 +3196,6 @@
 		swap(tail->destructor, head_skb->destructor);
 		swap(tail->sk, head_skb->sk);
 	}
->>>>>>> e529fea9
 	return segs;
 
 err:
@@ -4323,8 +4238,6 @@
 }
 EXPORT_SYMBOL(skb_vlan_untag);
 
-<<<<<<< HEAD
-=======
 int skb_ensure_writable(struct sk_buff *skb, int write_len)
 {
 	if (!pskb_may_pull(skb, write_len))
@@ -4432,7 +4345,6 @@
 }
 EXPORT_SYMBOL(skb_vlan_push);
 
->>>>>>> e529fea9
 /**
  * alloc_skb_with_frags - allocate skb with page frags
  *
