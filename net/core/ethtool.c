--- conflicted
+++ resolved
@@ -60,17 +60,10 @@
 	[NETIF_F_IPV6_CSUM_BIT] =        "tx-checksum-ipv6",
 	[NETIF_F_HIGHDMA_BIT] =          "highdma",
 	[NETIF_F_FRAGLIST_BIT] =         "tx-scatter-gather-fraglist",
-<<<<<<< HEAD
-	[NETIF_F_HW_VLAN_CTAG_TX_BIT] =  "tx-vlan-ctag-hw-insert",
-
-	[NETIF_F_HW_VLAN_CTAG_RX_BIT] =  "rx-vlan-ctag-hw-parse",
-	[NETIF_F_HW_VLAN_CTAG_FILTER_BIT] = "rx-vlan-ctag-filter",
-=======
 	[NETIF_F_HW_VLAN_CTAG_TX_BIT] =  "tx-vlan-hw-insert",
 
 	[NETIF_F_HW_VLAN_CTAG_RX_BIT] =  "rx-vlan-hw-parse",
 	[NETIF_F_HW_VLAN_CTAG_FILTER_BIT] = "rx-vlan-filter",
->>>>>>> d0e0ac97
 	[NETIF_F_HW_VLAN_STAG_TX_BIT] =  "tx-vlan-stag-hw-insert",
 	[NETIF_F_HW_VLAN_STAG_RX_BIT] =  "rx-vlan-stag-hw-parse",
 	[NETIF_F_HW_VLAN_STAG_FILTER_BIT] = "rx-vlan-stag-filter",
@@ -89,10 +82,7 @@
 	[NETIF_F_FSO_BIT] =              "tx-fcoe-segmentation",
 	[NETIF_F_GSO_GRE_BIT] =		 "tx-gre-segmentation",
 	[NETIF_F_GSO_UDP_TUNNEL_BIT] =	 "tx-udp_tnl-segmentation",
-<<<<<<< HEAD
-=======
 	[NETIF_F_GSO_MPLS_BIT] =	 "tx-mpls-segmentation",
->>>>>>> d0e0ac97
 
 	[NETIF_F_FCOE_CRC_BIT] =         "tx-checksum-fcoe-crc",
 	[NETIF_F_SCTP_CSUM_BIT] =        "tx-checksum-sctp",
