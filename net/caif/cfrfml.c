--- conflicted
+++ resolved
@@ -50,11 +50,7 @@
 		kzalloc(sizeof(struct cfrfml), GFP_ATOMIC);
 
 	if (!this) {
-<<<<<<< HEAD
-		pr_warning("CAIF: %s(): Out of memory\n", __func__);
-=======
 		pr_warn("Out of memory\n");
->>>>>>> 45f53cc9
 		return NULL;
 	}
 
@@ -184,13 +180,7 @@
 			cfpkt_destroy(rfml->incomplete_frm);
 		rfml->incomplete_frm = NULL;
 
-<<<<<<< HEAD
-		pr_info("CAIF: %s(): "
-				"Connection error %d triggered on RFM link\n",
-				__func__, err);
-=======
 		pr_info("Connection error %d triggered on RFM link\n", err);
->>>>>>> 45f53cc9
 
 		/* Trigger connection error upon failure.*/
 		layr->up->ctrlcmd(layr->up, CAIF_CTRLCMD_REMOTE_SHUTDOWN_IND,
@@ -290,13 +280,7 @@
 out:
 
 	if (err != 0) {
-<<<<<<< HEAD
-		pr_info("CAIF: %s(): "
-				"Connection error %d triggered on RFM link\n",
-				__func__, err);
-=======
 		pr_info("Connection error %d triggered on RFM link\n", err);
->>>>>>> 45f53cc9
 		/* Trigger connection error upon failure.*/
 
 		layr->up->ctrlcmd(layr->up, CAIF_CTRLCMD_REMOTE_SHUTDOWN_IND,
