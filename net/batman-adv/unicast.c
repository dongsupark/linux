--- conflicted
+++ resolved
@@ -432,14 +432,6 @@
 
 	switch (packet_type) {
 	case BATADV_UNICAST:
-<<<<<<< HEAD
-		batadv_unicast_prepare_skb(skb, orig_node);
-		header_len = sizeof(struct batadv_unicast_packet);
-		break;
-	case BATADV_UNICAST_4ADDR:
-		batadv_unicast_4addr_prepare_skb(bat_priv, skb, orig_node,
-						 packet_subtype);
-=======
 		if (!batadv_unicast_prepare_skb(skb, orig_node))
 			goto out;
 
@@ -450,7 +442,6 @@
 						      packet_subtype))
 			goto out;
 
->>>>>>> d8dfad38
 		header_len = sizeof(struct batadv_unicast_4addr_packet);
 		break;
 	default:
