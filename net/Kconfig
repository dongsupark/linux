--- conflicted
+++ resolved
@@ -6,12 +6,8 @@
 	bool "Networking support"
 	select NLATTR
 	select GENERIC_NET_UTILS
-<<<<<<< HEAD
 	select BPF
-=======
-	select ANON_INODES
 	select RHASHTABLE
->>>>>>> 77d8b496
 	---help---
 	  Unless you really know what you are doing, you should say Y here.
 	  The reason is that some programs need kernel networking support even
