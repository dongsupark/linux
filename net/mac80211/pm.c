--- conflicted
+++ resolved
@@ -150,7 +150,6 @@
 		}
 
 		ieee80211_quiesce(sdata);
-<<<<<<< HEAD
 
 		sdata->suspend_bss_conf = sdata->vif.bss_conf;
 		memset(&sdata->vif.bss_conf, 0, sizeof(sdata->vif.bss_conf));
@@ -158,15 +157,6 @@
 		if (sdata->suspend_bss_conf.bssid)
 			sdata->vif.bss_conf.bssid = zero_addr;
 
-=======
-
-		sdata->suspend_bss_conf = sdata->vif.bss_conf;
-		memset(&sdata->vif.bss_conf, 0, sizeof(sdata->vif.bss_conf));
-		sdata->vif.bss_conf.idle = true;
-		if (sdata->suspend_bss_conf.bssid)
-			sdata->vif.bss_conf.bssid = zero_addr;
-
->>>>>>> b56e681b
 		/* disable beaconing or remove association */
 		ieee80211_bss_info_change_notify(sdata, changed);
 
