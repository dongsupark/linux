/*
 * Copyright 2002-2005, Instant802 Networks, Inc.
 * Copyright 2005-2006, Devicescape Software, Inc.
 * Copyright 2006-2007	Jiri Benc <jbenc@suse.cz>
 *
 * This program is free software; you can redistribute it and/or modify
 * it under the terms of the GNU General Public License version 2 as
 * published by the Free Software Foundation.
 */

#include <net/mac80211.h>
#include <linux/module.h>
#include <linux/init.h>
#include <linux/netdevice.h>
#include <linux/types.h>
#include <linux/slab.h>
#include <linux/skbuff.h>
#include <linux/etherdevice.h>
#include <linux/if_arp.h>
#include <linux/rtnetlink.h>
#include <linux/bitmap.h>
#include <linux/pm_qos.h>
#include <linux/inetdevice.h>
#include <net/net_namespace.h>
#include <net/cfg80211.h>

#include "ieee80211_i.h"
#include "driver-ops.h"
#include "rate.h"
#include "mesh.h"
#include "wep.h"
#include "led.h"
#include "cfg.h"
#include "debugfs.h"

static struct lock_class_key ieee80211_rx_skb_queue_class;

void ieee80211_configure_filter(struct ieee80211_local *local)
{
	u64 mc;
	unsigned int changed_flags;
	unsigned int new_flags = 0;

	if (atomic_read(&local->iff_promiscs))
		new_flags |= FIF_PROMISC_IN_BSS;

	if (atomic_read(&local->iff_allmultis))
		new_flags |= FIF_ALLMULTI;

	if (local->monitors || local->scanning)
		new_flags |= FIF_BCN_PRBRESP_PROMISC;

	if (local->fif_probe_req || local->probe_req_reg)
		new_flags |= FIF_PROBE_REQ;

	if (local->fif_fcsfail)
		new_flags |= FIF_FCSFAIL;

	if (local->fif_plcpfail)
		new_flags |= FIF_PLCPFAIL;

	if (local->fif_control)
		new_flags |= FIF_CONTROL;

	if (local->fif_other_bss)
		new_flags |= FIF_OTHER_BSS;

	if (local->fif_pspoll)
		new_flags |= FIF_PSPOLL;

	spin_lock_bh(&local->filter_lock);
	changed_flags = local->filter_flags ^ new_flags;

	mc = drv_prepare_multicast(local, &local->mc_list);
	spin_unlock_bh(&local->filter_lock);

	/* be a bit nasty */
	new_flags |= (1<<31);

	drv_configure_filter(local, changed_flags, &new_flags, mc);

	WARN_ON(new_flags & (1<<31));

	local->filter_flags = new_flags & ~(1<<31);
}

static void ieee80211_reconfig_filter(struct work_struct *work)
{
	struct ieee80211_local *local =
		container_of(work, struct ieee80211_local, reconfig_filter);

	ieee80211_configure_filter(local);
}

int ieee80211_hw_config(struct ieee80211_local *local, u32 changed)
{
	struct ieee80211_channel *chan;
	int ret = 0;
	int power;
	enum nl80211_channel_type channel_type;
	u32 offchannel_flag;

	might_sleep();

	/* If this off-channel logic ever changes,  ieee80211_on_oper_channel
	 * may need to change as well.
	 */
	offchannel_flag = local->hw.conf.flags & IEEE80211_CONF_OFFCHANNEL;
	if (local->scan_channel) {
		chan = local->scan_channel;
		/* If scanning on oper channel, use whatever channel-type
		 * is currently in use.
		 */
		if (chan == local->oper_channel)
			channel_type = local->_oper_channel_type;
		else
			channel_type = NL80211_CHAN_NO_HT;
	} else if (local->tmp_channel) {
		chan = local->tmp_channel;
		channel_type = local->tmp_channel_type;
	} else {
		chan = local->oper_channel;
		channel_type = local->_oper_channel_type;
	}

	if (chan != local->oper_channel ||
	    channel_type != local->_oper_channel_type)
		local->hw.conf.flags |= IEEE80211_CONF_OFFCHANNEL;
	else
		local->hw.conf.flags &= ~IEEE80211_CONF_OFFCHANNEL;

	offchannel_flag ^= local->hw.conf.flags & IEEE80211_CONF_OFFCHANNEL;

	if (offchannel_flag || chan != local->hw.conf.channel ||
	    channel_type != local->hw.conf.channel_type) {
		local->hw.conf.channel = chan;
		local->hw.conf.channel_type = channel_type;
		changed |= IEEE80211_CONF_CHANGE_CHANNEL;
	}

	if (!conf_is_ht(&local->hw.conf)) {
		/*
		 * mac80211.h documents that this is only valid
		 * when the channel is set to an HT type, and
		 * that otherwise STATIC is used.
		 */
		local->hw.conf.smps_mode = IEEE80211_SMPS_STATIC;
	} else if (local->hw.conf.smps_mode != local->smps_mode) {
		local->hw.conf.smps_mode = local->smps_mode;
		changed |= IEEE80211_CONF_CHANGE_SMPS;
	}

	if ((local->scanning & SCAN_SW_SCANNING) ||
	    (local->scanning & SCAN_HW_SCANNING))
		power = chan->max_power;
	else
		power = local->power_constr_level ?
			(chan->max_power - local->power_constr_level) :
			chan->max_power;

	if (local->user_power_level >= 0)
		power = min(power, local->user_power_level);

	if (local->hw.conf.power_level != power) {
		changed |= IEEE80211_CONF_CHANGE_POWER;
		local->hw.conf.power_level = power;
	}

	if (changed && local->open_count) {
		ret = drv_config(local, changed);
		/*
		 * Goal:
		 * HW reconfiguration should never fail, the driver has told
		 * us what it can support so it should live up to that promise.
		 *
		 * Current status:
		 * rfkill is not integrated with mac80211 and a
		 * configuration command can thus fail if hardware rfkill
		 * is enabled
		 *
		 * FIXME: integrate rfkill with mac80211 and then add this
		 * WARN_ON() back
		 *
		 */
		/* WARN_ON(ret); */
	}

	return ret;
}

void ieee80211_bss_info_change_notify(struct ieee80211_sub_if_data *sdata,
				      u32 changed)
{
	struct ieee80211_local *local = sdata->local;
	static const u8 zero[ETH_ALEN] = { 0 };

	if (!changed)
		return;

	if (sdata->vif.type == NL80211_IFTYPE_STATION) {
		/*
		 * While not associated, claim a BSSID of all-zeroes
		 * so that drivers don't do any weird things with the
		 * BSSID at that time.
		 */
		if (sdata->vif.bss_conf.assoc)
			sdata->vif.bss_conf.bssid = sdata->u.mgd.bssid;
		else
			sdata->vif.bss_conf.bssid = zero;
	} else if (sdata->vif.type == NL80211_IFTYPE_ADHOC)
		sdata->vif.bss_conf.bssid = sdata->u.ibss.bssid;
	else if (sdata->vif.type == NL80211_IFTYPE_AP)
		sdata->vif.bss_conf.bssid = sdata->vif.addr;
	else if (sdata->vif.type == NL80211_IFTYPE_WDS)
		sdata->vif.bss_conf.bssid = NULL;
	else if (ieee80211_vif_is_mesh(&sdata->vif)) {
		sdata->vif.bss_conf.bssid = zero;
	} else {
		WARN_ON(1);
		return;
	}

	switch (sdata->vif.type) {
	case NL80211_IFTYPE_AP:
	case NL80211_IFTYPE_ADHOC:
	case NL80211_IFTYPE_WDS:
	case NL80211_IFTYPE_MESH_POINT:
		break;
	default:
		/* do not warn to simplify caller in scan.c */
		changed &= ~BSS_CHANGED_BEACON_ENABLED;
		if (WARN_ON(changed & BSS_CHANGED_BEACON))
			return;
		break;
	}

	if (changed & BSS_CHANGED_BEACON_ENABLED) {
		if (local->quiescing || !ieee80211_sdata_running(sdata) ||
		    test_bit(SDATA_STATE_OFFCHANNEL, &sdata->state)) {
			sdata->vif.bss_conf.enable_beacon = false;
		} else {
			/*
			 * Beacon should be enabled, but AP mode must
			 * check whether there is a beacon configured.
			 */
			switch (sdata->vif.type) {
			case NL80211_IFTYPE_AP:
				sdata->vif.bss_conf.enable_beacon =
					!!sdata->u.ap.beacon;
				break;
			case NL80211_IFTYPE_ADHOC:
				sdata->vif.bss_conf.enable_beacon =
					!!sdata->u.ibss.presp;
				break;
#ifdef CONFIG_MAC80211_MESH
			case NL80211_IFTYPE_MESH_POINT:
				sdata->vif.bss_conf.enable_beacon =
					!!sdata->u.mesh.mesh_id_len;
				break;
#endif
			default:
				/* not reached */
				WARN_ON(1);
				break;
			}
		}
	}

	drv_bss_info_changed(local, sdata, &sdata->vif.bss_conf, changed);
}

u32 ieee80211_reset_erp_info(struct ieee80211_sub_if_data *sdata)
{
	sdata->vif.bss_conf.use_cts_prot = false;
	sdata->vif.bss_conf.use_short_preamble = false;
	sdata->vif.bss_conf.use_short_slot = false;
	return BSS_CHANGED_ERP_CTS_PROT |
	       BSS_CHANGED_ERP_PREAMBLE |
	       BSS_CHANGED_ERP_SLOT;
}

static void ieee80211_tasklet_handler(unsigned long data)
{
	struct ieee80211_local *local = (struct ieee80211_local *) data;
	struct sta_info *sta, *tmp;
	struct skb_eosp_msg_data *eosp_data;
	struct sk_buff *skb;

	while ((skb = skb_dequeue(&local->skb_queue)) ||
	       (skb = skb_dequeue(&local->skb_queue_unreliable))) {
		switch (skb->pkt_type) {
		case IEEE80211_RX_MSG:
			/* Clear skb->pkt_type in order to not confuse kernel
			 * netstack. */
			skb->pkt_type = 0;
			ieee80211_rx(local_to_hw(local), skb);
			break;
		case IEEE80211_TX_STATUS_MSG:
			skb->pkt_type = 0;
			ieee80211_tx_status(local_to_hw(local), skb);
			break;
		case IEEE80211_EOSP_MSG:
			eosp_data = (void *)skb->cb;
			for_each_sta_info(local, eosp_data->sta, sta, tmp) {
				/* skip wrong virtual interface */
				if (memcmp(eosp_data->iface,
					   sta->sdata->vif.addr, ETH_ALEN))
					continue;
				clear_sta_flag(sta, WLAN_STA_SP);
				break;
			}
			dev_kfree_skb(skb);
			break;
		default:
			WARN(1, "mac80211: Packet is of unknown type %d\n",
			     skb->pkt_type);
			dev_kfree_skb(skb);
			break;
		}
	}
}

static void ieee80211_restart_work(struct work_struct *work)
{
	struct ieee80211_local *local =
		container_of(work, struct ieee80211_local, restart_work);

	/* wait for scan work complete */
	flush_workqueue(local->workqueue);

	mutex_lock(&local->mtx);
	WARN(test_bit(SCAN_HW_SCANNING, &local->scanning) ||
	     local->sched_scanning,
		"%s called with hardware scan in progress\n", __func__);
	mutex_unlock(&local->mtx);

	rtnl_lock();
	ieee80211_scan_cancel(local);
	ieee80211_reconfig(local);
	rtnl_unlock();
}

void ieee80211_restart_hw(struct ieee80211_hw *hw)
{
	struct ieee80211_local *local = hw_to_local(hw);

	trace_api_restart_hw(local);

	wiphy_info(hw->wiphy,
		   "Hardware restart was requested\n");

	/* use this reason, ieee80211_reconfig will unblock it */
	ieee80211_stop_queues_by_reason(hw,
		IEEE80211_QUEUE_STOP_REASON_SUSPEND);

	schedule_work(&local->restart_work);
}
EXPORT_SYMBOL(ieee80211_restart_hw);

static void ieee80211_recalc_smps_work(struct work_struct *work)
{
	struct ieee80211_local *local =
		container_of(work, struct ieee80211_local, recalc_smps);

	mutex_lock(&local->iflist_mtx);
	ieee80211_recalc_smps(local);
	mutex_unlock(&local->iflist_mtx);
}

#ifdef CONFIG_INET
static int ieee80211_ifa_changed(struct notifier_block *nb,
				 unsigned long data, void *arg)
{
	struct in_ifaddr *ifa = arg;
	struct ieee80211_local *local =
		container_of(nb, struct ieee80211_local,
			     ifa_notifier);
	struct net_device *ndev = ifa->ifa_dev->dev;
	struct wireless_dev *wdev = ndev->ieee80211_ptr;
	struct in_device *idev;
	struct ieee80211_sub_if_data *sdata;
	struct ieee80211_bss_conf *bss_conf;
	struct ieee80211_if_managed *ifmgd;
	int c = 0;

	/* Make sure it's our interface that got changed */
	if (!wdev)
		return NOTIFY_DONE;

	if (wdev->wiphy != local->hw.wiphy)
		return NOTIFY_DONE;

	sdata = IEEE80211_DEV_TO_SUB_IF(ndev);
	bss_conf = &sdata->vif.bss_conf;

	if (!ieee80211_sdata_running(sdata))
		return NOTIFY_DONE;

	/* ARP filtering is only supported in managed mode */
	if (sdata->vif.type != NL80211_IFTYPE_STATION)
		return NOTIFY_DONE;

	idev = __in_dev_get_rtnl(sdata->dev);
	if (!idev)
		return NOTIFY_DONE;

	ifmgd = &sdata->u.mgd;
	mutex_lock(&ifmgd->mtx);

	/* Copy the addresses to the bss_conf list */
	ifa = idev->ifa_list;
	while (c < IEEE80211_BSS_ARP_ADDR_LIST_LEN && ifa) {
		bss_conf->arp_addr_list[c] = ifa->ifa_address;
		ifa = ifa->ifa_next;
		c++;
	}

	/* If not all addresses fit the list, disable filtering */
	if (ifa) {
		sdata->arp_filter_state = false;
		c = 0;
	} else {
		sdata->arp_filter_state = true;
	}
	bss_conf->arp_addr_cnt = c;

	/* Configure driver only if associated */
	if (ifmgd->associated) {
		bss_conf->arp_filter_enabled = sdata->arp_filter_state;
		ieee80211_bss_info_change_notify(sdata,
						 BSS_CHANGED_ARP_FILTER);
	}

	mutex_unlock(&ifmgd->mtx);

	return NOTIFY_DONE;
}
#endif

static int ieee80211_napi_poll(struct napi_struct *napi, int budget)
{
	struct ieee80211_local *local =
		container_of(napi, struct ieee80211_local, napi);

	return local->ops->napi_poll(&local->hw, budget);
}

void ieee80211_napi_schedule(struct ieee80211_hw *hw)
{
	struct ieee80211_local *local = hw_to_local(hw);

	napi_schedule(&local->napi);
}
EXPORT_SYMBOL(ieee80211_napi_schedule);

void ieee80211_napi_complete(struct ieee80211_hw *hw)
{
	struct ieee80211_local *local = hw_to_local(hw);

	napi_complete(&local->napi);
}
EXPORT_SYMBOL(ieee80211_napi_complete);

/* There isn't a lot of sense in it, but you can transmit anything you like */
static const struct ieee80211_txrx_stypes
ieee80211_default_mgmt_stypes[NUM_NL80211_IFTYPES] = {
	[NL80211_IFTYPE_ADHOC] = {
		.tx = 0xffff,
		.rx = BIT(IEEE80211_STYPE_ACTION >> 4),
	},
	[NL80211_IFTYPE_STATION] = {
		.tx = 0xffff,
		.rx = BIT(IEEE80211_STYPE_ACTION >> 4) |
			BIT(IEEE80211_STYPE_PROBE_REQ >> 4),
	},
	[NL80211_IFTYPE_AP] = {
		.tx = 0xffff,
		.rx = BIT(IEEE80211_STYPE_ASSOC_REQ >> 4) |
			BIT(IEEE80211_STYPE_REASSOC_REQ >> 4) |
			BIT(IEEE80211_STYPE_PROBE_REQ >> 4) |
			BIT(IEEE80211_STYPE_DISASSOC >> 4) |
			BIT(IEEE80211_STYPE_AUTH >> 4) |
			BIT(IEEE80211_STYPE_DEAUTH >> 4) |
			BIT(IEEE80211_STYPE_ACTION >> 4),
	},
	[NL80211_IFTYPE_AP_VLAN] = {
		/* copy AP */
		.tx = 0xffff,
		.rx = BIT(IEEE80211_STYPE_ASSOC_REQ >> 4) |
			BIT(IEEE80211_STYPE_REASSOC_REQ >> 4) |
			BIT(IEEE80211_STYPE_PROBE_REQ >> 4) |
			BIT(IEEE80211_STYPE_DISASSOC >> 4) |
			BIT(IEEE80211_STYPE_AUTH >> 4) |
			BIT(IEEE80211_STYPE_DEAUTH >> 4) |
			BIT(IEEE80211_STYPE_ACTION >> 4),
	},
	[NL80211_IFTYPE_P2P_CLIENT] = {
		.tx = 0xffff,
		.rx = BIT(IEEE80211_STYPE_ACTION >> 4) |
			BIT(IEEE80211_STYPE_PROBE_REQ >> 4),
	},
	[NL80211_IFTYPE_P2P_GO] = {
		.tx = 0xffff,
		.rx = BIT(IEEE80211_STYPE_ASSOC_REQ >> 4) |
			BIT(IEEE80211_STYPE_REASSOC_REQ >> 4) |
			BIT(IEEE80211_STYPE_PROBE_REQ >> 4) |
			BIT(IEEE80211_STYPE_DISASSOC >> 4) |
			BIT(IEEE80211_STYPE_AUTH >> 4) |
			BIT(IEEE80211_STYPE_DEAUTH >> 4) |
			BIT(IEEE80211_STYPE_ACTION >> 4),
	},
	[NL80211_IFTYPE_MESH_POINT] = {
		.tx = 0xffff,
		.rx = BIT(IEEE80211_STYPE_ACTION >> 4) |
			BIT(IEEE80211_STYPE_AUTH >> 4) |
			BIT(IEEE80211_STYPE_DEAUTH >> 4),
	},
};

static const struct ieee80211_ht_cap mac80211_ht_capa_mod_mask = {
	.ampdu_params_info = IEEE80211_HT_AMPDU_PARM_FACTOR |
			     IEEE80211_HT_AMPDU_PARM_DENSITY,

	.cap_info = cpu_to_le16(IEEE80211_HT_CAP_SUP_WIDTH_20_40 |
				IEEE80211_HT_CAP_MAX_AMSDU |
				IEEE80211_HT_CAP_SGI_40),
	.mcs = {
		.rx_mask = { 0xff, 0xff, 0xff, 0xff, 0xff,
			     0xff, 0xff, 0xff, 0xff, 0xff, },
	},
};

struct ieee80211_hw *ieee80211_alloc_hw(size_t priv_data_len,
					const struct ieee80211_ops *ops)
{
	struct ieee80211_local *local;
	int priv_size, i;
	struct wiphy *wiphy;

	/* Ensure 32-byte alignment of our private data and hw private data.
	 * We use the wiphy priv data for both our ieee80211_local and for
	 * the driver's private data
	 *
	 * In memory it'll be like this:
	 *
	 * +-------------------------+
	 * | struct wiphy	    |
	 * +-------------------------+
	 * | struct ieee80211_local  |
	 * +-------------------------+
	 * | driver's private data   |
	 * +-------------------------+
	 *
	 */
	priv_size = ALIGN(sizeof(*local), NETDEV_ALIGN) + priv_data_len;

	wiphy = wiphy_new(&mac80211_config_ops, priv_size);

	if (!wiphy)
		return NULL;

	wiphy->mgmt_stypes = ieee80211_default_mgmt_stypes;

	wiphy->privid = mac80211_wiphy_privid;

	wiphy->flags |= WIPHY_FLAG_NETNS_OK |
			WIPHY_FLAG_4ADDR_AP |
			WIPHY_FLAG_4ADDR_STATION |
			WIPHY_FLAG_REPORTS_OBSS |
			WIPHY_FLAG_OFFCHAN_TX |
			WIPHY_FLAG_HAS_REMAIN_ON_CHANNEL;

<<<<<<< HEAD
	wiphy->features = NL80211_FEATURE_SK_TX_STATUS;
=======
	wiphy->features = NL80211_FEATURE_SK_TX_STATUS |
			  NL80211_FEATURE_HT_IBSS;
>>>>>>> 0052d812

	if (!ops->set_key)
		wiphy->flags |= WIPHY_FLAG_IBSS_RSN;

	wiphy->bss_priv_size = sizeof(struct ieee80211_bss);

	local = wiphy_priv(wiphy);

	local->hw.wiphy = wiphy;

	local->hw.priv = (char *)local + ALIGN(sizeof(*local), NETDEV_ALIGN);

	BUG_ON(!ops->tx && !ops->tx_frags);
	BUG_ON(!ops->start);
	BUG_ON(!ops->stop);
	BUG_ON(!ops->config);
	BUG_ON(!ops->add_interface);
	BUG_ON(!ops->remove_interface);
	BUG_ON(!ops->configure_filter);
	local->ops = ops;

	/* set up some defaults */
	local->hw.queues = 1;
	local->hw.max_rates = 1;
	local->hw.max_report_rates = 0;
	local->hw.max_rx_aggregation_subframes = IEEE80211_MAX_AMPDU_BUF;
	local->hw.max_tx_aggregation_subframes = IEEE80211_MAX_AMPDU_BUF;
	local->hw.conf.long_frame_max_tx_count = wiphy->retry_long;
	local->hw.conf.short_frame_max_tx_count = wiphy->retry_short;
	local->user_power_level = -1;
	local->uapsd_queues = IEEE80211_DEFAULT_UAPSD_QUEUES;
	local->uapsd_max_sp_len = IEEE80211_DEFAULT_MAX_SP_LEN;
	wiphy->ht_capa_mod_mask = &mac80211_ht_capa_mod_mask;

	INIT_LIST_HEAD(&local->interfaces);

	__hw_addr_init(&local->mc_list);

	mutex_init(&local->iflist_mtx);
	mutex_init(&local->mtx);

	mutex_init(&local->key_mtx);
	spin_lock_init(&local->filter_lock);
	spin_lock_init(&local->queue_stop_reason_lock);

	/*
	 * The rx_skb_queue is only accessed from tasklets,
	 * but other SKB queues are used from within IRQ
	 * context. Therefore, this one needs a different
	 * locking class so our direct, non-irq-safe use of
	 * the queue's lock doesn't throw lockdep warnings.
	 */
	skb_queue_head_init_class(&local->rx_skb_queue,
				  &ieee80211_rx_skb_queue_class);

	INIT_DELAYED_WORK(&local->scan_work, ieee80211_scan_work);

	ieee80211_work_init(local);

	INIT_WORK(&local->restart_work, ieee80211_restart_work);

	INIT_WORK(&local->reconfig_filter, ieee80211_reconfig_filter);
	INIT_WORK(&local->recalc_smps, ieee80211_recalc_smps_work);
	local->smps_mode = IEEE80211_SMPS_OFF;

	INIT_WORK(&local->dynamic_ps_enable_work,
		  ieee80211_dynamic_ps_enable_work);
	INIT_WORK(&local->dynamic_ps_disable_work,
		  ieee80211_dynamic_ps_disable_work);
	setup_timer(&local->dynamic_ps_timer,
		    ieee80211_dynamic_ps_timer, (unsigned long) local);

	INIT_WORK(&local->sched_scan_stopped_work,
		  ieee80211_sched_scan_stopped_work);

	spin_lock_init(&local->ack_status_lock);
	idr_init(&local->ack_status_frames);
	/* preallocate at least one entry */
	idr_pre_get(&local->ack_status_frames, GFP_KERNEL);

	sta_info_init(local);

	for (i = 0; i < IEEE80211_MAX_QUEUES; i++) {
		skb_queue_head_init(&local->pending[i]);
		atomic_set(&local->agg_queue_stop[i], 0);
	}
	tasklet_init(&local->tx_pending_tasklet, ieee80211_tx_pending,
		     (unsigned long)local);

	tasklet_init(&local->tasklet,
		     ieee80211_tasklet_handler,
		     (unsigned long) local);

	skb_queue_head_init(&local->skb_queue);
	skb_queue_head_init(&local->skb_queue_unreliable);

	/* init dummy netdev for use w/ NAPI */
	init_dummy_netdev(&local->napi_dev);

	ieee80211_led_names(local);

	ieee80211_hw_roc_setup(local);

	return local_to_hw(local);
}
EXPORT_SYMBOL(ieee80211_alloc_hw);

int ieee80211_register_hw(struct ieee80211_hw *hw)
{
	struct ieee80211_local *local = hw_to_local(hw);
	int result, i;
	enum ieee80211_band band;
	int channels, max_bitrates;
	bool supp_ht;
	static const u32 cipher_suites[] = {
		/* keep WEP first, it may be removed below */
		WLAN_CIPHER_SUITE_WEP40,
		WLAN_CIPHER_SUITE_WEP104,
		WLAN_CIPHER_SUITE_TKIP,
		WLAN_CIPHER_SUITE_CCMP,

		/* keep last -- depends on hw flags! */
		WLAN_CIPHER_SUITE_AES_CMAC
	};

	if ((hw->wiphy->wowlan.flags || hw->wiphy->wowlan.n_patterns)
#ifdef CONFIG_PM
	    && (!local->ops->suspend || !local->ops->resume)
#endif
	    )
		return -EINVAL;

	if (hw->max_report_rates == 0)
		hw->max_report_rates = hw->max_rates;

	/*
	 * generic code guarantees at least one band,
	 * set this very early because much code assumes
	 * that hw.conf.channel is assigned
	 */
	channels = 0;
	max_bitrates = 0;
	supp_ht = false;
	for (band = 0; band < IEEE80211_NUM_BANDS; band++) {
		struct ieee80211_supported_band *sband;

		sband = local->hw.wiphy->bands[band];
		if (!sband)
			continue;
		if (!local->oper_channel) {
			/* init channel we're on */
			local->hw.conf.channel =
			local->oper_channel = &sband->channels[0];
			local->hw.conf.channel_type = NL80211_CHAN_NO_HT;
		}
		channels += sband->n_channels;

		if (max_bitrates < sband->n_bitrates)
			max_bitrates = sband->n_bitrates;
		supp_ht = supp_ht || sband->ht_cap.ht_supported;
	}

	local->int_scan_req = kzalloc(sizeof(*local->int_scan_req) +
				      sizeof(void *) * channels, GFP_KERNEL);
	if (!local->int_scan_req)
		return -ENOMEM;

	for (band = 0; band < IEEE80211_NUM_BANDS; band++) {
		if (!local->hw.wiphy->bands[band])
			continue;
		local->int_scan_req->rates[band] = (u32) -1;
	}

	/* if low-level driver supports AP, we also support VLAN */
	if (local->hw.wiphy->interface_modes & BIT(NL80211_IFTYPE_AP)) {
		hw->wiphy->interface_modes |= BIT(NL80211_IFTYPE_AP_VLAN);
		hw->wiphy->software_iftypes |= BIT(NL80211_IFTYPE_AP_VLAN);
	}

	/* mac80211 always supports monitor */
	hw->wiphy->interface_modes |= BIT(NL80211_IFTYPE_MONITOR);
	hw->wiphy->software_iftypes |= BIT(NL80211_IFTYPE_MONITOR);

	/*
	 * mac80211 doesn't support more than 1 channel, and also not more
	 * than one IBSS interface
	 */
	for (i = 0; i < hw->wiphy->n_iface_combinations; i++) {
		const struct ieee80211_iface_combination *c;
		int j;

		c = &hw->wiphy->iface_combinations[i];

		if (c->num_different_channels > 1)
			return -EINVAL;

		for (j = 0; j < c->n_limits; j++)
			if ((c->limits[j].types & BIT(NL80211_IFTYPE_ADHOC)) &&
			    c->limits[j].max > 1)
				return -EINVAL;
	}

#ifndef CONFIG_MAC80211_MESH
	/* mesh depends on Kconfig, but drivers should set it if they want */
	local->hw.wiphy->interface_modes &= ~BIT(NL80211_IFTYPE_MESH_POINT);
#endif

	/* if the underlying driver supports mesh, mac80211 will (at least)
	 * provide routing of mesh authentication frames to userspace */
	if (local->hw.wiphy->interface_modes & BIT(NL80211_IFTYPE_MESH_POINT))
		local->hw.wiphy->flags |= WIPHY_FLAG_MESH_AUTH;

	/* mac80211 supports control port protocol changing */
	local->hw.wiphy->flags |= WIPHY_FLAG_CONTROL_PORT_PROTOCOL;

	if (local->hw.flags & IEEE80211_HW_SIGNAL_DBM)
		local->hw.wiphy->signal_type = CFG80211_SIGNAL_TYPE_MBM;
	else if (local->hw.flags & IEEE80211_HW_SIGNAL_UNSPEC)
		local->hw.wiphy->signal_type = CFG80211_SIGNAL_TYPE_UNSPEC;

	WARN((local->hw.flags & IEEE80211_HW_SUPPORTS_UAPSD)
	     && (local->hw.flags & IEEE80211_HW_PS_NULLFUNC_STACK),
	     "U-APSD not supported with HW_PS_NULLFUNC_STACK\n");

	/*
	 * Calculate scan IE length -- we need this to alloc
	 * memory and to subtract from the driver limit. It
	 * includes the DS Params, (extended) supported rates, and HT
	 * information -- SSID is the driver's responsibility.
	 */
	local->scan_ies_len = 4 + max_bitrates /* (ext) supp rates */ +
		3 /* DS Params */;
	if (supp_ht)
		local->scan_ies_len += 2 + sizeof(struct ieee80211_ht_cap);

	if (!local->ops->hw_scan) {
		/* For hw_scan, driver needs to set these up. */
		local->hw.wiphy->max_scan_ssids = 4;
		local->hw.wiphy->max_scan_ie_len = IEEE80211_MAX_DATA_LEN;
	}

	/*
	 * If the driver supports any scan IEs, then assume the
	 * limit includes the IEs mac80211 will add, otherwise
	 * leave it at zero and let the driver sort it out; we
	 * still pass our IEs to the driver but userspace will
	 * not be allowed to in that case.
	 */
	if (local->hw.wiphy->max_scan_ie_len)
		local->hw.wiphy->max_scan_ie_len -= local->scan_ies_len;

	/* Set up cipher suites unless driver already did */
	if (!local->hw.wiphy->cipher_suites) {
		local->hw.wiphy->cipher_suites = cipher_suites;
		local->hw.wiphy->n_cipher_suites = ARRAY_SIZE(cipher_suites);
		if (!(local->hw.flags & IEEE80211_HW_MFP_CAPABLE))
			local->hw.wiphy->n_cipher_suites--;
	}
	if (IS_ERR(local->wep_tx_tfm) || IS_ERR(local->wep_rx_tfm)) {
		if (local->hw.wiphy->cipher_suites == cipher_suites) {
			local->hw.wiphy->cipher_suites += 2;
			local->hw.wiphy->n_cipher_suites -= 2;
		} else {
			u32 *suites;
			int r, w = 0;

			/* Filter out WEP */

			suites = kmemdup(
				local->hw.wiphy->cipher_suites,
				sizeof(u32) * local->hw.wiphy->n_cipher_suites,
				GFP_KERNEL);
			if (!suites)
				return -ENOMEM;
			for (r = 0; r < local->hw.wiphy->n_cipher_suites; r++) {
				u32 suite = local->hw.wiphy->cipher_suites[r];
				if (suite == WLAN_CIPHER_SUITE_WEP40 ||
				    suite == WLAN_CIPHER_SUITE_WEP104)
					continue;
				suites[w++] = suite;
			}
			local->hw.wiphy->cipher_suites = suites;
			local->hw.wiphy->n_cipher_suites = w;
			local->wiphy_ciphers_allocated = true;
		}
	}

	if (!local->ops->remain_on_channel)
		local->hw.wiphy->max_remain_on_channel_duration = 5000;

	if (local->ops->sched_scan_start)
		local->hw.wiphy->flags |= WIPHY_FLAG_SUPPORTS_SCHED_SCAN;

	/* mac80211 based drivers don't support internal TDLS setup */
	if (local->hw.wiphy->flags & WIPHY_FLAG_SUPPORTS_TDLS)
		local->hw.wiphy->flags |= WIPHY_FLAG_TDLS_EXTERNAL_SETUP;

	result = wiphy_register(local->hw.wiphy);
	if (result < 0)
		goto fail_wiphy_register;

	/*
	 * We use the number of queues for feature tests (QoS, HT) internally
	 * so restrict them appropriately.
	 */
	if (hw->queues > IEEE80211_MAX_QUEUES)
		hw->queues = IEEE80211_MAX_QUEUES;

	local->workqueue =
		alloc_ordered_workqueue(wiphy_name(local->hw.wiphy), 0);
	if (!local->workqueue) {
		result = -ENOMEM;
		goto fail_workqueue;
	}

	/*
	 * The hardware needs headroom for sending the frame,
	 * and we need some headroom for passing the frame to monitor
	 * interfaces, but never both at the same time.
	 */
	local->tx_headroom = max_t(unsigned int , local->hw.extra_tx_headroom,
				   IEEE80211_TX_STATUS_HEADROOM);

	debugfs_hw_add(local);

	/*
	 * if the driver doesn't specify a max listen interval we
	 * use 5 which should be a safe default
	 */
	if (local->hw.max_listen_interval == 0)
		local->hw.max_listen_interval = 5;

	local->hw.conf.listen_interval = local->hw.max_listen_interval;

	local->dynamic_ps_forced_timeout = -1;

	result = ieee80211_wep_init(local);
	if (result < 0)
		wiphy_debug(local->hw.wiphy, "Failed to initialize wep: %d\n",
			    result);

	rtnl_lock();

	result = ieee80211_init_rate_ctrl_alg(local,
					      hw->rate_control_algorithm);
	if (result < 0) {
		wiphy_debug(local->hw.wiphy,
			    "Failed to initialize rate control algorithm\n");
		goto fail_rate;
	}

	/* add one default STA interface if supported */
	if (local->hw.wiphy->interface_modes & BIT(NL80211_IFTYPE_STATION)) {
		result = ieee80211_if_add(local, "wlan%d", NULL,
					  NL80211_IFTYPE_STATION, NULL);
		if (result)
			wiphy_warn(local->hw.wiphy,
				   "Failed to add default virtual iface\n");
	}

	rtnl_unlock();

	ieee80211_led_init(local);

	local->network_latency_notifier.notifier_call =
		ieee80211_max_network_latency;
	result = pm_qos_add_notifier(PM_QOS_NETWORK_LATENCY,
				     &local->network_latency_notifier);
	if (result) {
		rtnl_lock();
		goto fail_pm_qos;
	}

#ifdef CONFIG_INET
	local->ifa_notifier.notifier_call = ieee80211_ifa_changed;
	result = register_inetaddr_notifier(&local->ifa_notifier);
	if (result)
		goto fail_ifa;
#endif

	netif_napi_add(&local->napi_dev, &local->napi, ieee80211_napi_poll,
			local->hw.napi_weight);

	return 0;

#ifdef CONFIG_INET
 fail_ifa:
	pm_qos_remove_notifier(PM_QOS_NETWORK_LATENCY,
			       &local->network_latency_notifier);
	rtnl_lock();
#endif
 fail_pm_qos:
	ieee80211_led_exit(local);
	ieee80211_remove_interfaces(local);
 fail_rate:
	rtnl_unlock();
	ieee80211_wep_free(local);
	sta_info_stop(local);
	destroy_workqueue(local->workqueue);
 fail_workqueue:
	wiphy_unregister(local->hw.wiphy);
 fail_wiphy_register:
	if (local->wiphy_ciphers_allocated)
		kfree(local->hw.wiphy->cipher_suites);
	kfree(local->int_scan_req);
	return result;
}
EXPORT_SYMBOL(ieee80211_register_hw);

void ieee80211_unregister_hw(struct ieee80211_hw *hw)
{
	struct ieee80211_local *local = hw_to_local(hw);

	tasklet_kill(&local->tx_pending_tasklet);
	tasklet_kill(&local->tasklet);

	pm_qos_remove_notifier(PM_QOS_NETWORK_LATENCY,
			       &local->network_latency_notifier);
#ifdef CONFIG_INET
	unregister_inetaddr_notifier(&local->ifa_notifier);
#endif

	rtnl_lock();

	/*
	 * At this point, interface list manipulations are fine
	 * because the driver cannot be handing us frames any
	 * more and the tasklet is killed.
	 */
	ieee80211_remove_interfaces(local);

	rtnl_unlock();

	/*
	 * Now all work items will be gone, but the
	 * timer might still be armed, so delete it
	 */
	del_timer_sync(&local->work_timer);

	cancel_work_sync(&local->restart_work);
	cancel_work_sync(&local->reconfig_filter);

	ieee80211_clear_tx_pending(local);
	rate_control_deinitialize(local);

	if (skb_queue_len(&local->skb_queue) ||
	    skb_queue_len(&local->skb_queue_unreliable))
		wiphy_warn(local->hw.wiphy, "skb_queue not empty\n");
	skb_queue_purge(&local->skb_queue);
	skb_queue_purge(&local->skb_queue_unreliable);
	skb_queue_purge(&local->rx_skb_queue);

	destroy_workqueue(local->workqueue);
	wiphy_unregister(local->hw.wiphy);
	sta_info_stop(local);
	ieee80211_wep_free(local);
	ieee80211_led_exit(local);
	kfree(local->int_scan_req);
}
EXPORT_SYMBOL(ieee80211_unregister_hw);

static int ieee80211_free_ack_frame(int id, void *p, void *data)
{
	WARN_ONCE(1, "Have pending ack frames!\n");
	kfree_skb(p);
	return 0;
}

void ieee80211_free_hw(struct ieee80211_hw *hw)
{
	struct ieee80211_local *local = hw_to_local(hw);

	mutex_destroy(&local->iflist_mtx);
	mutex_destroy(&local->mtx);

	if (local->wiphy_ciphers_allocated)
		kfree(local->hw.wiphy->cipher_suites);

	idr_for_each(&local->ack_status_frames,
		     ieee80211_free_ack_frame, NULL);
	idr_destroy(&local->ack_status_frames);

	wiphy_free(local->hw.wiphy);
}
EXPORT_SYMBOL(ieee80211_free_hw);

static int __init ieee80211_init(void)
{
	struct sk_buff *skb;
	int ret;

	BUILD_BUG_ON(sizeof(struct ieee80211_tx_info) > sizeof(skb->cb));
	BUILD_BUG_ON(offsetof(struct ieee80211_tx_info, driver_data) +
		     IEEE80211_TX_INFO_DRIVER_DATA_SIZE > sizeof(skb->cb));

	ret = rc80211_minstrel_init();
	if (ret)
		return ret;

	ret = rc80211_minstrel_ht_init();
	if (ret)
		goto err_minstrel;

	ret = rc80211_pid_init();
	if (ret)
		goto err_pid;

	ret = ieee80211_iface_init();
	if (ret)
		goto err_netdev;

	return 0;
 err_netdev:
	rc80211_pid_exit();
 err_pid:
	rc80211_minstrel_ht_exit();
 err_minstrel:
	rc80211_minstrel_exit();

	return ret;
}

static void __exit ieee80211_exit(void)
{
	rc80211_pid_exit();
	rc80211_minstrel_ht_exit();
	rc80211_minstrel_exit();

	if (mesh_allocated)
		ieee80211s_stop();

	ieee80211_iface_exit();

	rcu_barrier();
}


subsys_initcall(ieee80211_init);
module_exit(ieee80211_exit);

MODULE_DESCRIPTION("IEEE 802.11 subsystem");
MODULE_LICENSE("GPL");<|MERGE_RESOLUTION|>--- conflicted
+++ resolved
@@ -570,12 +570,8 @@
 			WIPHY_FLAG_OFFCHAN_TX |
 			WIPHY_FLAG_HAS_REMAIN_ON_CHANNEL;
 
-<<<<<<< HEAD
-	wiphy->features = NL80211_FEATURE_SK_TX_STATUS;
-=======
 	wiphy->features = NL80211_FEATURE_SK_TX_STATUS |
 			  NL80211_FEATURE_HT_IBSS;
->>>>>>> 0052d812
 
 	if (!ops->set_key)
 		wiphy->flags |= WIPHY_FLAG_IBSS_RSN;
