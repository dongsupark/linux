/*
 * Copyright 2002-2005, Instant802 Networks, Inc.
 * Copyright 2005-2006, Devicescape Software, Inc.
 * Copyright 2006-2007	Jiri Benc <jbenc@suse.cz>
 * Copyright 2008-2010	Johannes Berg <johannes@sipsolutions.net>
 *
 * This program is free software; you can redistribute it and/or modify
 * it under the terms of the GNU General Public License version 2 as
 * published by the Free Software Foundation.
 */

#include <linux/export.h>
#include <linux/etherdevice.h>
#include <net/mac80211.h>
#include <asm/unaligned.h>
#include "ieee80211_i.h"
#include "rate.h"
#include "mesh.h"
#include "led.h"
#include "wme.h"


void ieee80211_tx_status_irqsafe(struct ieee80211_hw *hw,
				 struct sk_buff *skb)
{
	struct ieee80211_local *local = hw_to_local(hw);
	struct ieee80211_tx_info *info = IEEE80211_SKB_CB(skb);
	int tmp;

	skb->pkt_type = IEEE80211_TX_STATUS_MSG;
	skb_queue_tail(info->flags & IEEE80211_TX_CTL_REQ_TX_STATUS ?
		       &local->skb_queue : &local->skb_queue_unreliable, skb);
	tmp = skb_queue_len(&local->skb_queue) +
		skb_queue_len(&local->skb_queue_unreliable);
	while (tmp > IEEE80211_IRQSAFE_QUEUE_LIMIT &&
	       (skb = skb_dequeue(&local->skb_queue_unreliable))) {
		dev_kfree_skb_irq(skb);
		tmp--;
		I802_DEBUG_INC(local->tx_status_drop);
	}
	tasklet_schedule(&local->tasklet);
}
EXPORT_SYMBOL(ieee80211_tx_status_irqsafe);

static void ieee80211_handle_filtered_frame(struct ieee80211_local *local,
					    struct sta_info *sta,
					    struct sk_buff *skb)
{
	struct ieee80211_tx_info *info = IEEE80211_SKB_CB(skb);
	struct ieee80211_hdr *hdr = (void *)skb->data;
	int ac;

	/*
	 * This skb 'survived' a round-trip through the driver, and
	 * hopefully the driver didn't mangle it too badly. However,
	 * we can definitely not rely on the control information
	 * being correct. Clear it so we don't get junk there, and
	 * indicate that it needs new processing, but must not be
	 * modified/encrypted again.
	 */
	memset(&info->control, 0, sizeof(info->control));

	info->control.jiffies = jiffies;
	info->control.vif = &sta->sdata->vif;
	info->flags |= IEEE80211_TX_INTFL_NEED_TXPROCESSING |
		       IEEE80211_TX_INTFL_RETRANSMISSION;
	info->flags &= ~IEEE80211_TX_TEMPORARY_FLAGS;

	sta->tx_filtered_count++;

	/*
	 * Clear more-data bit on filtered frames, it might be set
	 * but later frames might time out so it might have to be
	 * clear again ... It's all rather unlikely (this frame
	 * should time out first, right?) but let's not confuse
	 * peers unnecessarily.
	 */
	if (hdr->frame_control & cpu_to_le16(IEEE80211_FCTL_MOREDATA))
		hdr->frame_control &= ~cpu_to_le16(IEEE80211_FCTL_MOREDATA);

	if (ieee80211_is_data_qos(hdr->frame_control)) {
		u8 *p = ieee80211_get_qos_ctl(hdr);
		int tid = *p & IEEE80211_QOS_CTL_TID_MASK;

		/*
		 * Clear EOSP if set, this could happen e.g.
		 * if an absence period (us being a P2P GO)
		 * shortens the SP.
		 */
		if (*p & IEEE80211_QOS_CTL_EOSP)
			*p &= ~IEEE80211_QOS_CTL_EOSP;
		ac = ieee802_1d_to_ac[tid & 7];
	} else {
		ac = IEEE80211_AC_BE;
	}

	/*
	 * Clear the TX filter mask for this STA when sending the next
	 * packet. If the STA went to power save mode, this will happen
	 * when it wakes up for the next time.
	 */
	set_sta_flag(sta, WLAN_STA_CLEAR_PS_FILT);

	/*
	 * This code races in the following way:
	 *
	 *  (1) STA sends frame indicating it will go to sleep and does so
	 *  (2) hardware/firmware adds STA to filter list, passes frame up
	 *  (3) hardware/firmware processes TX fifo and suppresses a frame
	 *  (4) we get TX status before having processed the frame and
	 *	knowing that the STA has gone to sleep.
	 *
	 * This is actually quite unlikely even when both those events are
	 * processed from interrupts coming in quickly after one another or
	 * even at the same time because we queue both TX status events and
	 * RX frames to be processed by a tasklet and process them in the
	 * same order that they were received or TX status last. Hence, there
	 * is no race as long as the frame RX is processed before the next TX
	 * status, which drivers can ensure, see below.
	 *
	 * Note that this can only happen if the hardware or firmware can
	 * actually add STAs to the filter list, if this is done by the
	 * driver in response to set_tim() (which will only reduce the race
	 * this whole filtering tries to solve, not completely solve it)
	 * this situation cannot happen.
	 *
	 * To completely solve this race drivers need to make sure that they
	 *  (a) don't mix the irq-safe/not irq-safe TX status/RX processing
	 *	functions and
	 *  (b) always process RX events before TX status events if ordering
	 *      can be unknown, for example with different interrupt status
	 *	bits.
	 *  (c) if PS mode transitions are manual (i.e. the flag
	 *      %IEEE80211_HW_AP_LINK_PS is set), always process PS state
	 *      changes before calling TX status events if ordering can be
	 *	unknown.
	 */
	if (test_sta_flag(sta, WLAN_STA_PS_STA) &&
	    skb_queue_len(&sta->tx_filtered[ac]) < STA_MAX_TX_BUFFER) {
		skb_queue_tail(&sta->tx_filtered[ac], skb);
		sta_info_recalc_tim(sta);

		if (!timer_pending(&local->sta_cleanup))
			mod_timer(&local->sta_cleanup,
				  round_jiffies(jiffies +
						STA_INFO_CLEANUP_INTERVAL));
		return;
	}

	if (!test_sta_flag(sta, WLAN_STA_PS_STA) &&
	    !(info->flags & IEEE80211_TX_INTFL_RETRIED)) {
		/* Software retry the packet once */
		info->flags |= IEEE80211_TX_INTFL_RETRIED;
		ieee80211_add_pending_skb(local, skb);
		return;
	}

	ps_dbg_ratelimited(sta->sdata,
			   "dropped TX filtered frame, queue_len=%d PS=%d @%lu\n",
			   skb_queue_len(&sta->tx_filtered[ac]),
			   !!test_sta_flag(sta, WLAN_STA_PS_STA), jiffies);
	dev_kfree_skb(skb);
}

static void ieee80211_check_pending_bar(struct sta_info *sta, u8 *addr, u8 tid)
{
	struct tid_ampdu_tx *tid_tx;

	tid_tx = rcu_dereference(sta->ampdu_mlme.tid_tx[tid]);
	if (!tid_tx || !tid_tx->bar_pending)
		return;

	tid_tx->bar_pending = false;
	ieee80211_send_bar(&sta->sdata->vif, addr, tid, tid_tx->failed_bar_ssn);
}

static void ieee80211_frame_acked(struct sta_info *sta, struct sk_buff *skb)
{
	struct ieee80211_mgmt *mgmt = (void *) skb->data;
	struct ieee80211_local *local = sta->local;
	struct ieee80211_sub_if_data *sdata = sta->sdata;

	if (ieee80211_is_data_qos(mgmt->frame_control)) {
		struct ieee80211_hdr *hdr = (void *) skb->data;
		u8 *qc = ieee80211_get_qos_ctl(hdr);
		u16 tid = qc[0] & 0xf;

		ieee80211_check_pending_bar(sta, hdr->addr1, tid);
	}

	if (ieee80211_is_action(mgmt->frame_control) &&
	    sdata->vif.type == NL80211_IFTYPE_STATION &&
	    mgmt->u.action.category == WLAN_CATEGORY_HT &&
	    mgmt->u.action.u.ht_smps.action == WLAN_HT_ACTION_SMPS) {
		/*
		 * This update looks racy, but isn't -- if we come
		 * here we've definitely got a station that we're
		 * talking to, and on a managed interface that can
		 * only be the AP. And the only other place updating
		 * this variable is before we're associated.
		 */
		switch (mgmt->u.action.u.ht_smps.smps_control) {
		case WLAN_HT_SMPS_CONTROL_DYNAMIC:
			sta->sdata->u.mgd.ap_smps = IEEE80211_SMPS_DYNAMIC;
			break;
		case WLAN_HT_SMPS_CONTROL_STATIC:
			sta->sdata->u.mgd.ap_smps = IEEE80211_SMPS_STATIC;
			break;
		case WLAN_HT_SMPS_CONTROL_DISABLED:
		default: /* shouldn't happen since we don't send that */
			sta->sdata->u.mgd.ap_smps = IEEE80211_SMPS_OFF;
			break;
		}

		ieee80211_queue_work(&local->hw, &local->recalc_smps);
	}
}

static void ieee80211_set_bar_pending(struct sta_info *sta, u8 tid, u16 ssn)
{
	struct tid_ampdu_tx *tid_tx;

	tid_tx = rcu_dereference(sta->ampdu_mlme.tid_tx[tid]);
	if (!tid_tx)
		return;

	tid_tx->failed_bar_ssn = ssn;
	tid_tx->bar_pending = true;
}

static int ieee80211_tx_radiotap_len(struct ieee80211_tx_info *info)
{
	int len = sizeof(struct ieee80211_radiotap_header);

	/* IEEE80211_RADIOTAP_RATE rate */
	if (info->status.rates[0].idx >= 0 &&
	    !(info->status.rates[0].flags & IEEE80211_TX_RC_MCS))
		len += 2;

	/* IEEE80211_RADIOTAP_TX_FLAGS */
	len += 2;

	/* IEEE80211_RADIOTAP_DATA_RETRIES */
	len += 1;

	/* IEEE80211_TX_RC_MCS */
	if (info->status.rates[0].idx >= 0 &&
	    info->status.rates[0].flags & IEEE80211_TX_RC_MCS)
		len += 3;

	return len;
}

static void ieee80211_add_tx_radiotap_header(struct ieee80211_supported_band
					     *sband, struct sk_buff *skb,
					     int retry_count, int rtap_len)
{
	struct ieee80211_tx_info *info = IEEE80211_SKB_CB(skb);
	struct ieee80211_hdr *hdr = (struct ieee80211_hdr *) skb->data;
	struct ieee80211_radiotap_header *rthdr;
	unsigned char *pos;
	u16 txflags;

	rthdr = (struct ieee80211_radiotap_header *) skb_push(skb, rtap_len);

	memset(rthdr, 0, rtap_len);
	rthdr->it_len = cpu_to_le16(rtap_len);
	rthdr->it_present =
		cpu_to_le32((1 << IEEE80211_RADIOTAP_TX_FLAGS) |
			    (1 << IEEE80211_RADIOTAP_DATA_RETRIES));
	pos = (unsigned char *)(rthdr + 1);

	/*
	 * XXX: Once radiotap gets the bitmap reset thing the vendor
	 *	extensions proposal contains, we can actually report
	 *	the whole set of tries we did.
	 */

	/* IEEE80211_RADIOTAP_RATE */
	if (info->status.rates[0].idx >= 0 &&
	    !(info->status.rates[0].flags & IEEE80211_TX_RC_MCS)) {
		rthdr->it_present |= cpu_to_le32(1 << IEEE80211_RADIOTAP_RATE);
		*pos = sband->bitrates[info->status.rates[0].idx].bitrate / 5;
		/* padding for tx flags */
		pos += 2;
	}

	/* IEEE80211_RADIOTAP_TX_FLAGS */
	txflags = 0;
	if (!(info->flags & IEEE80211_TX_STAT_ACK) &&
	    !is_multicast_ether_addr(hdr->addr1))
		txflags |= IEEE80211_RADIOTAP_F_TX_FAIL;

	if ((info->status.rates[0].flags & IEEE80211_TX_RC_USE_RTS_CTS) ||
	    (info->status.rates[0].flags & IEEE80211_TX_RC_USE_CTS_PROTECT))
		txflags |= IEEE80211_RADIOTAP_F_TX_CTS;
	else if (info->status.rates[0].flags & IEEE80211_TX_RC_USE_RTS_CTS)
		txflags |= IEEE80211_RADIOTAP_F_TX_RTS;

	put_unaligned_le16(txflags, pos);
	pos += 2;

	/* IEEE80211_RADIOTAP_DATA_RETRIES */
	/* for now report the total retry_count */
	*pos = retry_count;
	pos++;

	/* IEEE80211_TX_RC_MCS */
	if (info->status.rates[0].idx >= 0 &&
	    info->status.rates[0].flags & IEEE80211_TX_RC_MCS) {
		rthdr->it_present |= cpu_to_le32(1 << IEEE80211_RADIOTAP_MCS);
		pos[0] = IEEE80211_RADIOTAP_MCS_HAVE_MCS |
			 IEEE80211_RADIOTAP_MCS_HAVE_GI |
			 IEEE80211_RADIOTAP_MCS_HAVE_BW;
		if (info->status.rates[0].flags & IEEE80211_TX_RC_SHORT_GI)
			pos[1] |= IEEE80211_RADIOTAP_MCS_SGI;
		if (info->status.rates[0].flags & IEEE80211_TX_RC_40_MHZ_WIDTH)
			pos[1] |= IEEE80211_RADIOTAP_MCS_BW_40;
		if (info->status.rates[0].flags & IEEE80211_TX_RC_GREEN_FIELD)
			pos[1] |= IEEE80211_RADIOTAP_MCS_FMT_GF;
		pos[2] = info->status.rates[0].idx;
		pos += 3;
	}

}

/*
 * Use a static threshold for now, best value to be determined
 * by testing ...
 * Should it depend on:
 *  - on # of retransmissions
 *  - current throughput (higher value for higher tpt)?
 */
#define STA_LOST_PKT_THRESHOLD	50

void ieee80211_tx_status(struct ieee80211_hw *hw, struct sk_buff *skb)
{
	struct sk_buff *skb2;
	struct ieee80211_hdr *hdr = (struct ieee80211_hdr *) skb->data;
	struct ieee80211_local *local = hw_to_local(hw);
	struct ieee80211_tx_info *info = IEEE80211_SKB_CB(skb);
	__le16 fc;
	struct ieee80211_supported_band *sband;
	struct ieee80211_sub_if_data *sdata;
	struct net_device *prev_dev = NULL;
	struct sta_info *sta, *tmp;
	int retry_count = -1, i;
	int rates_idx = -1;
	bool send_to_cooked;
	bool acked;
	struct ieee80211_bar *bar;
	int rtap_len;

	for (i = 0; i < IEEE80211_TX_MAX_RATES; i++) {
		if ((info->flags & IEEE80211_TX_CTL_AMPDU) &&
		    !(info->flags & IEEE80211_TX_STAT_AMPDU)) {
			/* just the first aggr frame carry status info */
			info->status.rates[i].idx = -1;
			info->status.rates[i].count = 0;
			break;
		} else if (info->status.rates[i].idx < 0) {
			break;
		} else if (i >= hw->max_report_rates) {
			/* the HW cannot have attempted that rate */
			info->status.rates[i].idx = -1;
			info->status.rates[i].count = 0;
			break;
		}

		retry_count += info->status.rates[i].count;
	}
	rates_idx = i - 1;

	if (retry_count < 0)
		retry_count = 0;

	rcu_read_lock();

	sband = local->hw.wiphy->bands[info->band];
	fc = hdr->frame_control;

	for_each_sta_info(local, hdr->addr1, sta, tmp) {
		/* skip wrong virtual interface */
		if (!ether_addr_equal(hdr->addr2, sta->sdata->vif.addr))
			continue;

		if (info->flags & IEEE80211_TX_STATUS_EOSP)
			clear_sta_flag(sta, WLAN_STA_SP);

		acked = !!(info->flags & IEEE80211_TX_STAT_ACK);
		if (!acked && test_sta_flag(sta, WLAN_STA_PS_STA)) {
			/*
			 * The STA is in power save mode, so assume
			 * that this TX packet failed because of that.
			 */
			ieee80211_handle_filtered_frame(local, sta, skb);
			rcu_read_unlock();
			return;
		}

		if ((local->hw.flags & IEEE80211_HW_HAS_RATE_CONTROL) &&
		    (rates_idx != -1))
			sta->last_tx_rate = info->status.rates[rates_idx];

		if ((info->flags & IEEE80211_TX_STAT_AMPDU_NO_BACK) &&
		    (ieee80211_is_data_qos(fc))) {
			u16 tid, ssn;
			u8 *qc;

			qc = ieee80211_get_qos_ctl(hdr);
			tid = qc[0] & 0xf;
			ssn = ((le16_to_cpu(hdr->seq_ctrl) + 0x10)
						& IEEE80211_SCTL_SEQ);
			ieee80211_send_bar(&sta->sdata->vif, hdr->addr1,
					   tid, ssn);
		}

		if (!acked && ieee80211_is_back_req(fc)) {
			u16 tid, control;

			/*
			 * BAR failed, store the last SSN and retry sending
			 * the BAR when the next unicast transmission on the
			 * same TID succeeds.
			 */
			bar = (struct ieee80211_bar *) skb->data;
			control = le16_to_cpu(bar->control);
			if (!(control & IEEE80211_BAR_CTRL_MULTI_TID)) {
				u16 ssn = le16_to_cpu(bar->start_seq_num);

				tid = (control &
				       IEEE80211_BAR_CTRL_TID_INFO_MASK) >>
				      IEEE80211_BAR_CTRL_TID_INFO_SHIFT;

				ieee80211_set_bar_pending(sta, tid, ssn);
			}
		}

		if (info->flags & IEEE80211_TX_STAT_TX_FILTERED) {
			ieee80211_handle_filtered_frame(local, sta, skb);
			rcu_read_unlock();
			return;
		} else {
			if (!acked)
				sta->tx_retry_failed++;
			sta->tx_retry_count += retry_count;
		}

		rate_control_tx_status(local, sband, sta, skb);
		if (ieee80211_vif_is_mesh(&sta->sdata->vif))
			ieee80211s_update_metric(local, sta, skb);

		if (!(info->flags & IEEE80211_TX_CTL_INJECTED) && acked)
			ieee80211_frame_acked(sta, skb);

		if ((sta->sdata->vif.type == NL80211_IFTYPE_STATION) &&
		    (local->hw.flags & IEEE80211_HW_REPORTS_TX_ACK_STATUS))
			ieee80211_sta_tx_notify(sta->sdata, (void *) skb->data, acked);

		if (local->hw.flags & IEEE80211_HW_REPORTS_TX_ACK_STATUS) {
			if (info->flags & IEEE80211_TX_STAT_ACK) {
				if (sta->lost_packets)
					sta->lost_packets = 0;
			} else if (++sta->lost_packets >= STA_LOST_PKT_THRESHOLD) {
				cfg80211_cqm_pktloss_notify(sta->sdata->dev,
							    sta->sta.addr,
							    sta->lost_packets,
							    GFP_ATOMIC);
				sta->lost_packets = 0;
			}
		}
	}

	rcu_read_unlock();

	ieee80211_led_tx(local, 0);

	/* SNMP counters
	 * Fragments are passed to low-level drivers as separate skbs, so these
	 * are actually fragments, not frames. Update frame counters only for
	 * the first fragment of the frame. */
	if (info->flags & IEEE80211_TX_STAT_ACK) {
		if (ieee80211_is_first_frag(hdr->seq_ctrl)) {
			local->dot11TransmittedFrameCount++;
			if (is_multicast_ether_addr(hdr->addr1))
				local->dot11MulticastTransmittedFrameCount++;
			if (retry_count > 0)
				local->dot11RetryCount++;
			if (retry_count > 1)
				local->dot11MultipleRetryCount++;
		}

		/* This counter shall be incremented for an acknowledged MPDU
		 * with an individual address in the address 1 field or an MPDU
		 * with a multicast address in the address 1 field of type Data
		 * or Management. */
		if (!is_multicast_ether_addr(hdr->addr1) ||
		    ieee80211_is_data(fc) ||
		    ieee80211_is_mgmt(fc))
			local->dot11TransmittedFragmentCount++;
	} else {
		if (ieee80211_is_first_frag(hdr->seq_ctrl))
			local->dot11FailedCount++;
	}

	if (ieee80211_is_nullfunc(fc) && ieee80211_has_pm(fc) &&
	    (local->hw.flags & IEEE80211_HW_REPORTS_TX_ACK_STATUS) &&
	    !(info->flags & IEEE80211_TX_CTL_INJECTED) &&
	    local->ps_sdata && !(local->scanning)) {
		if (info->flags & IEEE80211_TX_STAT_ACK) {
			local->ps_sdata->u.mgd.flags |=
					IEEE80211_STA_NULLFUNC_ACKED;
		} else
			mod_timer(&local->dynamic_ps_timer, jiffies +
					msecs_to_jiffies(10));
	}

	if (info->flags & IEEE80211_TX_INTFL_NL80211_FRAME_TX) {
		u64 cookie = (unsigned long)skb;
		acked = info->flags & IEEE80211_TX_STAT_ACK;

<<<<<<< HEAD
=======
		/*
		 * TODO: When we have non-netdev frame TX,
		 * we cannot use skb->dev->ieee80211_ptr
		 */

>>>>>>> 040a7831
		if (ieee80211_is_nullfunc(hdr->frame_control) ||
		    ieee80211_is_qos_nullfunc(hdr->frame_control))
			cfg80211_probe_status(skb->dev, hdr->addr1,
					      cookie, acked, GFP_ATOMIC);
		else
			cfg80211_mgmt_tx_status(
<<<<<<< HEAD
				skb->dev, cookie, skb->data, skb->len,
				acked, GFP_ATOMIC);
=======
				skb->dev->ieee80211_ptr, cookie, skb->data,
				skb->len, acked, GFP_ATOMIC);
>>>>>>> 040a7831
	}

	if (unlikely(info->ack_frame_id)) {
		struct sk_buff *ack_skb;
		unsigned long flags;

		spin_lock_irqsave(&local->ack_status_lock, flags);
		ack_skb = idr_find(&local->ack_status_frames,
				   info->ack_frame_id);
		if (ack_skb)
			idr_remove(&local->ack_status_frames,
				   info->ack_frame_id);
		spin_unlock_irqrestore(&local->ack_status_lock, flags);

		/* consumes ack_skb */
		if (ack_skb)
			skb_complete_wifi_ack(ack_skb,
				info->flags & IEEE80211_TX_STAT_ACK);
	}

	/* this was a transmitted frame, but now we want to reuse it */
	skb_orphan(skb);

	/* Need to make a copy before skb->cb gets cleared */
	send_to_cooked = !!(info->flags & IEEE80211_TX_CTL_INJECTED) ||
			 !(ieee80211_is_data(fc));

	/*
	 * This is a bit racy but we can avoid a lot of work
	 * with this test...
	 */
	if (!local->monitors && (!send_to_cooked || !local->cooked_mntrs)) {
		dev_kfree_skb(skb);
		return;
	}

	/* send frame to monitor interfaces now */
	rtap_len = ieee80211_tx_radiotap_len(info);
	if (WARN_ON_ONCE(skb_headroom(skb) < rtap_len)) {
		pr_err("ieee80211_tx_status: headroom too small\n");
		dev_kfree_skb(skb);
		return;
	}
	ieee80211_add_tx_radiotap_header(sband, skb, retry_count, rtap_len);

	/* XXX: is this sufficient for BPF? */
	skb_set_mac_header(skb, 0);
	skb->ip_summed = CHECKSUM_UNNECESSARY;
	skb->pkt_type = PACKET_OTHERHOST;
	skb->protocol = htons(ETH_P_802_2);
	memset(skb->cb, 0, sizeof(skb->cb));

	rcu_read_lock();
	list_for_each_entry_rcu(sdata, &local->interfaces, list) {
		if (sdata->vif.type == NL80211_IFTYPE_MONITOR) {
			if (!ieee80211_sdata_running(sdata))
				continue;

			if ((sdata->u.mntr_flags & MONITOR_FLAG_COOK_FRAMES) &&
			    !send_to_cooked)
				continue;

			if (prev_dev) {
				skb2 = skb_clone(skb, GFP_ATOMIC);
				if (skb2) {
					skb2->dev = prev_dev;
					netif_rx(skb2);
				}
			}

			prev_dev = sdata->dev;
		}
	}
	if (prev_dev) {
		skb->dev = prev_dev;
		netif_rx(skb);
		skb = NULL;
	}
	rcu_read_unlock();
	dev_kfree_skb(skb);
}
EXPORT_SYMBOL(ieee80211_tx_status);

void ieee80211_report_low_ack(struct ieee80211_sta *pubsta, u32 num_packets)
{
	struct sta_info *sta = container_of(pubsta, struct sta_info, sta);
	cfg80211_cqm_pktloss_notify(sta->sdata->dev, sta->sta.addr,
				    num_packets, GFP_ATOMIC);
}
EXPORT_SYMBOL(ieee80211_report_low_ack);

void ieee80211_free_txskb(struct ieee80211_hw *hw, struct sk_buff *skb)
{
	struct ieee80211_local *local = hw_to_local(hw);
	struct ieee80211_tx_info *info = IEEE80211_SKB_CB(skb);

	if (unlikely(info->ack_frame_id)) {
		struct sk_buff *ack_skb;
		unsigned long flags;

		spin_lock_irqsave(&local->ack_status_lock, flags);
		ack_skb = idr_find(&local->ack_status_frames,
				   info->ack_frame_id);
		if (ack_skb)
			idr_remove(&local->ack_status_frames,
				   info->ack_frame_id);
		spin_unlock_irqrestore(&local->ack_status_lock, flags);

		/* consumes ack_skb */
		if (ack_skb)
			dev_kfree_skb_any(ack_skb);
	}

	dev_kfree_skb_any(skb);
}
EXPORT_SYMBOL(ieee80211_free_txskb);<|MERGE_RESOLUTION|>--- conflicted
+++ resolved
@@ -519,27 +519,19 @@
 		u64 cookie = (unsigned long)skb;
 		acked = info->flags & IEEE80211_TX_STAT_ACK;
 
-<<<<<<< HEAD
-=======
 		/*
 		 * TODO: When we have non-netdev frame TX,
 		 * we cannot use skb->dev->ieee80211_ptr
 		 */
 
->>>>>>> 040a7831
 		if (ieee80211_is_nullfunc(hdr->frame_control) ||
 		    ieee80211_is_qos_nullfunc(hdr->frame_control))
 			cfg80211_probe_status(skb->dev, hdr->addr1,
 					      cookie, acked, GFP_ATOMIC);
 		else
 			cfg80211_mgmt_tx_status(
-<<<<<<< HEAD
-				skb->dev, cookie, skb->data, skb->len,
-				acked, GFP_ATOMIC);
-=======
 				skb->dev->ieee80211_ptr, cookie, skb->data,
 				skb->len, acked, GFP_ATOMIC);
->>>>>>> 040a7831
 	}
 
 	if (unlikely(info->ack_frame_id)) {
