--- conflicted
+++ resolved
@@ -112,18 +112,11 @@
 		}
 	}
 
-<<<<<<< HEAD
-	if (local->scan_sdata &&
-	    !(local->hw.flags & IEEE80211_HW_SCAN_WHILE_IDLE)) {
-		scanning = true;
-		local->scan_sdata->vif.bss_conf.idle = false;
-=======
 	sdata = rcu_dereference_protected(local->scan_sdata,
 					  lockdep_is_held(&local->mtx));
 	if (sdata && !(local->hw.flags & IEEE80211_HW_SCAN_WHILE_IDLE)) {
 		scanning = true;
 		sdata->vif.bss_conf.idle = false;
->>>>>>> 36eb22e9
 	}
 
 	list_for_each_entry(sdata, &local->interfaces, list) {
@@ -338,7 +331,7 @@
 	sdata->vif.cab_queue = IEEE80211_INVAL_HW_QUEUE;
 }
 
-int ieee80211_add_virtual_monitor(struct ieee80211_local *local)
+static int ieee80211_add_virtual_monitor(struct ieee80211_local *local)
 {
 	struct ieee80211_sub_if_data *sdata;
 	int ret = 0;
@@ -384,7 +377,7 @@
 	return ret;
 }
 
-void ieee80211_del_virtual_monitor(struct ieee80211_local *local)
+static void ieee80211_del_virtual_monitor(struct ieee80211_local *local)
 {
 	struct ieee80211_sub_if_data *sdata;
 
@@ -504,6 +497,12 @@
 			break;
 		}
 
+		if (local->monitors == 0 && local->open_count == 0) {
+			res = ieee80211_add_virtual_monitor(local);
+			if (res)
+				goto err_stop;
+		}
+
 		/* must be before the call to ieee80211_configure_filter */
 		local->monitors++;
 		if (local->monitors == 1) {
@@ -518,6 +517,8 @@
 		break;
 	default:
 		if (coming_up) {
+			ieee80211_del_virtual_monitor(local);
+
 			res = drv_add_interface(local, sdata);
 			if (res)
 				goto err_stop;
@@ -752,6 +753,7 @@
 		if (local->monitors == 0) {
 			local->hw.conf.flags &= ~IEEE80211_CONF_MONITOR;
 			hw_reconf_flags |= IEEE80211_CONF_CHANGE_MONITOR;
+			ieee80211_del_virtual_monitor(local);
 		}
 
 		ieee80211_adjust_monitor_flags(sdata, -1);
@@ -825,6 +827,9 @@
 		}
 	}
 	spin_unlock_irqrestore(&local->queue_stop_reason_lock, flags);
+
+	if (local->monitors == local->open_count && local->monitors > 0)
+		ieee80211_add_virtual_monitor(local);
 }
 
 static int ieee80211_stop(struct net_device *dev)
