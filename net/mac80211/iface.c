--- conflicted
+++ resolved
@@ -318,14 +318,9 @@
 			goto err_del_interface;
 		}
 
-<<<<<<< HEAD
-		/* no atomic bitop required since STA is not live yet */
-		set_sta_flag(sta, WLAN_STA_AUTHORIZED);
-=======
 		sta_info_move_state(sta, IEEE80211_STA_AUTH);
 		sta_info_move_state(sta, IEEE80211_STA_ASSOC);
 		sta_info_move_state(sta, IEEE80211_STA_AUTHORIZED);
->>>>>>> dcd6c922
 
 		res = sta_info_insert(sta);
 		if (res) {
@@ -475,19 +470,12 @@
 		ieee80211_bss_info_change_notify(sdata,
 						 BSS_CHANGED_BEACON_ENABLED);
 
-<<<<<<< HEAD
-		/* remove beacon */
-		RCU_INIT_POINTER(sdata->u.ap.beacon, NULL);
-		synchronize_rcu();
-		kfree(old_beacon);
-=======
 		/* remove beacon and probe response */
 		RCU_INIT_POINTER(sdata->u.ap.beacon, NULL);
 		RCU_INIT_POINTER(sdata->u.ap.probe_resp, NULL);
 		synchronize_rcu();
 		kfree(old_beacon);
 		kfree_skb(old_probe_resp);
->>>>>>> dcd6c922
 
 		/* down all dependent devices, that is VLANs */
 		list_for_each_entry_safe(vlan, tmpsdata, &sdata->u.ap.vlans,
