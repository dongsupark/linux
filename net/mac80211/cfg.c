/*
 * mac80211 configuration hooks for cfg80211
 *
 * Copyright 2006-2010	Johannes Berg <johannes@sipsolutions.net>
 *
 * This file is GPLv2 as found in COPYING.
 */

#include <linux/ieee80211.h>
#include <linux/nl80211.h>
#include <linux/rtnetlink.h>
#include <linux/slab.h>
#include <net/net_namespace.h>
#include <linux/rcupdate.h>
#include <linux/if_ether.h>
#include <net/cfg80211.h>
#include "ieee80211_i.h"
#include "driver-ops.h"
#include "cfg.h"
#include "rate.h"
#include "mesh.h"

static struct net_device *ieee80211_add_iface(struct wiphy *wiphy, char *name,
					      enum nl80211_iftype type,
					      u32 *flags,
					      struct vif_params *params)
{
	struct ieee80211_local *local = wiphy_priv(wiphy);
	struct net_device *dev;
	struct ieee80211_sub_if_data *sdata;
	int err;

	err = ieee80211_if_add(local, name, &dev, type, params);
	if (err)
		return ERR_PTR(err);

	if (type == NL80211_IFTYPE_MONITOR && flags) {
		sdata = IEEE80211_DEV_TO_SUB_IF(dev);
		sdata->u.mntr_flags = *flags;
	}

	return dev;
}

static int ieee80211_del_iface(struct wiphy *wiphy, struct net_device *dev)
{
	ieee80211_if_remove(IEEE80211_DEV_TO_SUB_IF(dev));

	return 0;
}

static int ieee80211_change_iface(struct wiphy *wiphy,
				  struct net_device *dev,
				  enum nl80211_iftype type, u32 *flags,
				  struct vif_params *params)
{
	struct ieee80211_sub_if_data *sdata = IEEE80211_DEV_TO_SUB_IF(dev);
	int ret;

	ret = ieee80211_if_change_type(sdata, type);
	if (ret)
		return ret;

	if (type == NL80211_IFTYPE_AP_VLAN &&
	    params && params->use_4addr == 0)
		RCU_INIT_POINTER(sdata->u.vlan.sta, NULL);
	else if (type == NL80211_IFTYPE_STATION &&
		 params && params->use_4addr >= 0)
		sdata->u.mgd.use_4addr = params->use_4addr;

	if (sdata->vif.type == NL80211_IFTYPE_MONITOR && flags) {
		struct ieee80211_local *local = sdata->local;

		if (ieee80211_sdata_running(sdata)) {
			/*
			 * Prohibit MONITOR_FLAG_COOK_FRAMES to be
			 * changed while the interface is up.
			 * Else we would need to add a lot of cruft
			 * to update everything:
			 *	cooked_mntrs, monitor and all fif_* counters
			 *	reconfigure hardware
			 */
			if ((*flags & MONITOR_FLAG_COOK_FRAMES) !=
			    (sdata->u.mntr_flags & MONITOR_FLAG_COOK_FRAMES))
				return -EBUSY;

			ieee80211_adjust_monitor_flags(sdata, -1);
			sdata->u.mntr_flags = *flags;
			ieee80211_adjust_monitor_flags(sdata, 1);

			ieee80211_configure_filter(local);
		} else {
			/*
			 * Because the interface is down, ieee80211_do_stop
			 * and ieee80211_do_open take care of "everything"
			 * mentioned in the comment above.
			 */
			sdata->u.mntr_flags = *flags;
		}
	}

	return 0;
}

static int ieee80211_set_noack_map(struct wiphy *wiphy,
				  struct net_device *dev,
				  u16 noack_map)
{
	struct ieee80211_sub_if_data *sdata = IEEE80211_DEV_TO_SUB_IF(dev);

	sdata->noack_map = noack_map;
	return 0;
}

static int ieee80211_add_key(struct wiphy *wiphy, struct net_device *dev,
			     u8 key_idx, bool pairwise, const u8 *mac_addr,
			     struct key_params *params)
{
	struct ieee80211_sub_if_data *sdata = IEEE80211_DEV_TO_SUB_IF(dev);
	struct sta_info *sta = NULL;
	struct ieee80211_key *key;
	int err;

	if (!ieee80211_sdata_running(sdata))
		return -ENETDOWN;

	/* reject WEP and TKIP keys if WEP failed to initialize */
	switch (params->cipher) {
	case WLAN_CIPHER_SUITE_WEP40:
	case WLAN_CIPHER_SUITE_TKIP:
	case WLAN_CIPHER_SUITE_WEP104:
		if (IS_ERR(sdata->local->wep_tx_tfm))
			return -EINVAL;
		break;
	default:
		break;
	}

	key = ieee80211_key_alloc(params->cipher, key_idx, params->key_len,
				  params->key, params->seq_len, params->seq);
	if (IS_ERR(key))
		return PTR_ERR(key);

	if (pairwise)
		key->conf.flags |= IEEE80211_KEY_FLAG_PAIRWISE;

	mutex_lock(&sdata->local->sta_mtx);

	if (mac_addr) {
		if (ieee80211_vif_is_mesh(&sdata->vif))
			sta = sta_info_get(sdata, mac_addr);
		else
			sta = sta_info_get_bss(sdata, mac_addr);
		if (!sta) {
			ieee80211_key_free(sdata->local, key);
			err = -ENOENT;
			goto out_unlock;
		}
	}

	err = ieee80211_key_link(key, sdata, sta);
	if (err)
		ieee80211_key_free(sdata->local, key);

 out_unlock:
	mutex_unlock(&sdata->local->sta_mtx);

	return err;
}

static int ieee80211_del_key(struct wiphy *wiphy, struct net_device *dev,
			     u8 key_idx, bool pairwise, const u8 *mac_addr)
{
	struct ieee80211_sub_if_data *sdata = IEEE80211_DEV_TO_SUB_IF(dev);
	struct ieee80211_local *local = sdata->local;
	struct sta_info *sta;
	struct ieee80211_key *key = NULL;
	int ret;

	mutex_lock(&local->sta_mtx);
	mutex_lock(&local->key_mtx);

	if (mac_addr) {
		ret = -ENOENT;

		sta = sta_info_get_bss(sdata, mac_addr);
		if (!sta)
			goto out_unlock;

		if (pairwise)
			key = key_mtx_dereference(local, sta->ptk);
		else
			key = key_mtx_dereference(local, sta->gtk[key_idx]);
	} else
		key = key_mtx_dereference(local, sdata->keys[key_idx]);

	if (!key) {
		ret = -ENOENT;
		goto out_unlock;
	}

	__ieee80211_key_free(key);

	ret = 0;
 out_unlock:
	mutex_unlock(&local->key_mtx);
	mutex_unlock(&local->sta_mtx);

	return ret;
}

static int ieee80211_get_key(struct wiphy *wiphy, struct net_device *dev,
			     u8 key_idx, bool pairwise, const u8 *mac_addr,
			     void *cookie,
			     void (*callback)(void *cookie,
					      struct key_params *params))
{
	struct ieee80211_sub_if_data *sdata;
	struct sta_info *sta = NULL;
	u8 seq[6] = {0};
	struct key_params params;
	struct ieee80211_key *key = NULL;
	u64 pn64;
	u32 iv32;
	u16 iv16;
	int err = -ENOENT;

	sdata = IEEE80211_DEV_TO_SUB_IF(dev);

	rcu_read_lock();

	if (mac_addr) {
		sta = sta_info_get_bss(sdata, mac_addr);
		if (!sta)
			goto out;

		if (pairwise)
			key = rcu_dereference(sta->ptk);
		else if (key_idx < NUM_DEFAULT_KEYS)
			key = rcu_dereference(sta->gtk[key_idx]);
	} else
		key = rcu_dereference(sdata->keys[key_idx]);

	if (!key)
		goto out;

	memset(&params, 0, sizeof(params));

	params.cipher = key->conf.cipher;

	switch (key->conf.cipher) {
	case WLAN_CIPHER_SUITE_TKIP:
		iv32 = key->u.tkip.tx.iv32;
		iv16 = key->u.tkip.tx.iv16;

		if (key->flags & KEY_FLAG_UPLOADED_TO_HARDWARE)
			drv_get_tkip_seq(sdata->local,
					 key->conf.hw_key_idx,
					 &iv32, &iv16);

		seq[0] = iv16 & 0xff;
		seq[1] = (iv16 >> 8) & 0xff;
		seq[2] = iv32 & 0xff;
		seq[3] = (iv32 >> 8) & 0xff;
		seq[4] = (iv32 >> 16) & 0xff;
		seq[5] = (iv32 >> 24) & 0xff;
		params.seq = seq;
		params.seq_len = 6;
		break;
	case WLAN_CIPHER_SUITE_CCMP:
		pn64 = atomic64_read(&key->u.ccmp.tx_pn);
		seq[0] = pn64;
		seq[1] = pn64 >> 8;
		seq[2] = pn64 >> 16;
		seq[3] = pn64 >> 24;
		seq[4] = pn64 >> 32;
		seq[5] = pn64 >> 40;
		params.seq = seq;
		params.seq_len = 6;
		break;
	case WLAN_CIPHER_SUITE_AES_CMAC:
		pn64 = atomic64_read(&key->u.aes_cmac.tx_pn);
		seq[0] = pn64;
		seq[1] = pn64 >> 8;
		seq[2] = pn64 >> 16;
		seq[3] = pn64 >> 24;
		seq[4] = pn64 >> 32;
		seq[5] = pn64 >> 40;
		params.seq = seq;
		params.seq_len = 6;
		break;
	}

	params.key = key->conf.key;
	params.key_len = key->conf.keylen;

	callback(cookie, &params);
	err = 0;

 out:
	rcu_read_unlock();
	return err;
}

static int ieee80211_config_default_key(struct wiphy *wiphy,
					struct net_device *dev,
					u8 key_idx, bool uni,
					bool multi)
{
	struct ieee80211_sub_if_data *sdata = IEEE80211_DEV_TO_SUB_IF(dev);

	ieee80211_set_default_key(sdata, key_idx, uni, multi);

	return 0;
}

static int ieee80211_config_default_mgmt_key(struct wiphy *wiphy,
					     struct net_device *dev,
					     u8 key_idx)
{
	struct ieee80211_sub_if_data *sdata = IEEE80211_DEV_TO_SUB_IF(dev);

	ieee80211_set_default_mgmt_key(sdata, key_idx);

	return 0;
}

static void rate_idx_to_bitrate(struct rate_info *rate, struct sta_info *sta, int idx)
{
	if (!(rate->flags & RATE_INFO_FLAGS_MCS)) {
		struct ieee80211_supported_band *sband;
		sband = sta->local->hw.wiphy->bands[
				sta->local->hw.conf.channel->band];
		rate->legacy = sband->bitrates[idx].bitrate;
	} else
		rate->mcs = idx;
}

void sta_set_rate_info_tx(struct sta_info *sta,
			  const struct ieee80211_tx_rate *rate,
			  struct rate_info *rinfo)
{
	rinfo->flags = 0;
	if (rate->flags & IEEE80211_TX_RC_MCS)
		rinfo->flags |= RATE_INFO_FLAGS_MCS;
	if (rate->flags & IEEE80211_TX_RC_40_MHZ_WIDTH)
		rinfo->flags |= RATE_INFO_FLAGS_40_MHZ_WIDTH;
	if (rate->flags & IEEE80211_TX_RC_SHORT_GI)
		rinfo->flags |= RATE_INFO_FLAGS_SHORT_GI;
	rate_idx_to_bitrate(rinfo, sta, rate->idx);
}

static void sta_set_sinfo(struct sta_info *sta, struct station_info *sinfo)
{
	struct ieee80211_sub_if_data *sdata = sta->sdata;
	struct timespec uptime;

	sinfo->generation = sdata->local->sta_generation;

	sinfo->filled = STATION_INFO_INACTIVE_TIME |
			STATION_INFO_RX_BYTES |
			STATION_INFO_TX_BYTES |
			STATION_INFO_RX_PACKETS |
			STATION_INFO_TX_PACKETS |
			STATION_INFO_TX_RETRIES |
			STATION_INFO_TX_FAILED |
			STATION_INFO_TX_BITRATE |
			STATION_INFO_RX_BITRATE |
			STATION_INFO_RX_DROP_MISC |
			STATION_INFO_BSS_PARAM |
			STATION_INFO_CONNECTED_TIME |
			STATION_INFO_STA_FLAGS |
			STATION_INFO_BEACON_LOSS_COUNT;

	do_posix_clock_monotonic_gettime(&uptime);
	sinfo->connected_time = uptime.tv_sec - sta->last_connected;

	sinfo->inactive_time = jiffies_to_msecs(jiffies - sta->last_rx);
	sinfo->rx_bytes = sta->rx_bytes;
	sinfo->tx_bytes = sta->tx_bytes;
	sinfo->rx_packets = sta->rx_packets;
	sinfo->tx_packets = sta->tx_packets;
	sinfo->tx_retries = sta->tx_retry_count;
	sinfo->tx_failed = sta->tx_retry_failed;
	sinfo->rx_dropped_misc = sta->rx_dropped;
	sinfo->beacon_loss_count = sta->beacon_loss_count;

	if ((sta->local->hw.flags & IEEE80211_HW_SIGNAL_DBM) ||
	    (sta->local->hw.flags & IEEE80211_HW_SIGNAL_UNSPEC)) {
		sinfo->filled |= STATION_INFO_SIGNAL | STATION_INFO_SIGNAL_AVG;
		sinfo->signal = (s8)sta->last_signal;
		sinfo->signal_avg = (s8) -ewma_read(&sta->avg_signal);
	}

	sta_set_rate_info_tx(sta, &sta->last_tx_rate, &sinfo->txrate);

	sinfo->rxrate.flags = 0;
	if (sta->last_rx_rate_flag & RX_FLAG_HT)
		sinfo->rxrate.flags |= RATE_INFO_FLAGS_MCS;
	if (sta->last_rx_rate_flag & RX_FLAG_40MHZ)
		sinfo->rxrate.flags |= RATE_INFO_FLAGS_40_MHZ_WIDTH;
	if (sta->last_rx_rate_flag & RX_FLAG_SHORT_GI)
		sinfo->rxrate.flags |= RATE_INFO_FLAGS_SHORT_GI;
	rate_idx_to_bitrate(&sinfo->rxrate, sta, sta->last_rx_rate_idx);

	if (ieee80211_vif_is_mesh(&sdata->vif)) {
#ifdef CONFIG_MAC80211_MESH
		sinfo->filled |= STATION_INFO_LLID |
				 STATION_INFO_PLID |
				 STATION_INFO_PLINK_STATE;

		sinfo->llid = le16_to_cpu(sta->llid);
		sinfo->plid = le16_to_cpu(sta->plid);
		sinfo->plink_state = sta->plink_state;
		if (test_sta_flag(sta, WLAN_STA_TOFFSET_KNOWN)) {
			sinfo->filled |= STATION_INFO_T_OFFSET;
			sinfo->t_offset = sta->t_offset;
		}
#endif
	}

	sinfo->bss_param.flags = 0;
	if (sdata->vif.bss_conf.use_cts_prot)
		sinfo->bss_param.flags |= BSS_PARAM_FLAGS_CTS_PROT;
	if (sdata->vif.bss_conf.use_short_preamble)
		sinfo->bss_param.flags |= BSS_PARAM_FLAGS_SHORT_PREAMBLE;
	if (sdata->vif.bss_conf.use_short_slot)
		sinfo->bss_param.flags |= BSS_PARAM_FLAGS_SHORT_SLOT_TIME;
	sinfo->bss_param.dtim_period = sdata->local->hw.conf.ps_dtim_period;
	sinfo->bss_param.beacon_interval = sdata->vif.bss_conf.beacon_int;

	sinfo->sta_flags.set = 0;
	sinfo->sta_flags.mask = BIT(NL80211_STA_FLAG_AUTHORIZED) |
				BIT(NL80211_STA_FLAG_SHORT_PREAMBLE) |
				BIT(NL80211_STA_FLAG_WME) |
				BIT(NL80211_STA_FLAG_MFP) |
				BIT(NL80211_STA_FLAG_AUTHENTICATED) |
				BIT(NL80211_STA_FLAG_TDLS_PEER);
	if (test_sta_flag(sta, WLAN_STA_AUTHORIZED))
		sinfo->sta_flags.set |= BIT(NL80211_STA_FLAG_AUTHORIZED);
	if (test_sta_flag(sta, WLAN_STA_SHORT_PREAMBLE))
		sinfo->sta_flags.set |= BIT(NL80211_STA_FLAG_SHORT_PREAMBLE);
	if (test_sta_flag(sta, WLAN_STA_WME))
		sinfo->sta_flags.set |= BIT(NL80211_STA_FLAG_WME);
	if (test_sta_flag(sta, WLAN_STA_MFP))
		sinfo->sta_flags.set |= BIT(NL80211_STA_FLAG_MFP);
	if (test_sta_flag(sta, WLAN_STA_AUTH))
		sinfo->sta_flags.set |= BIT(NL80211_STA_FLAG_AUTHENTICATED);
	if (test_sta_flag(sta, WLAN_STA_TDLS_PEER))
		sinfo->sta_flags.set |= BIT(NL80211_STA_FLAG_TDLS_PEER);
}

static const char ieee80211_gstrings_sta_stats[][ETH_GSTRING_LEN] = {
	"rx_packets", "rx_bytes", "wep_weak_iv_count",
	"rx_duplicates", "rx_fragments", "rx_dropped",
	"tx_packets", "tx_bytes", "tx_fragments",
	"tx_filtered", "tx_retry_failed", "tx_retries",
	"beacon_loss", "sta_state", "txrate", "rxrate", "signal",
	"channel", "noise", "ch_time", "ch_time_busy",
	"ch_time_ext_busy", "ch_time_rx", "ch_time_tx"
};
#define STA_STATS_LEN	ARRAY_SIZE(ieee80211_gstrings_sta_stats)

static int ieee80211_get_et_sset_count(struct wiphy *wiphy,
				       struct net_device *dev,
				       int sset)
{
	struct ieee80211_sub_if_data *sdata = IEEE80211_DEV_TO_SUB_IF(dev);
	int rv = 0;

	if (sset == ETH_SS_STATS)
		rv += STA_STATS_LEN;

	rv += drv_get_et_sset_count(sdata, sset);

	if (rv == 0)
		return -EOPNOTSUPP;
	return rv;
}

static void ieee80211_get_et_stats(struct wiphy *wiphy,
				   struct net_device *dev,
				   struct ethtool_stats *stats,
				   u64 *data)
{
	struct ieee80211_sub_if_data *sdata = IEEE80211_DEV_TO_SUB_IF(dev);
	struct sta_info *sta;
	struct ieee80211_local *local = sdata->local;
	struct station_info sinfo;
	struct survey_info survey;
	int i, q;
#define STA_STATS_SURVEY_LEN 7

	memset(data, 0, sizeof(u64) * STA_STATS_LEN);

#define ADD_STA_STATS(sta)				\
	do {						\
		data[i++] += sta->rx_packets;		\
		data[i++] += sta->rx_bytes;		\
		data[i++] += sta->wep_weak_iv_count;	\
		data[i++] += sta->num_duplicates;	\
		data[i++] += sta->rx_fragments;		\
		data[i++] += sta->rx_dropped;		\
							\
		data[i++] += sta->tx_packets;		\
		data[i++] += sta->tx_bytes;		\
		data[i++] += sta->tx_fragments;		\
		data[i++] += sta->tx_filtered_count;	\
		data[i++] += sta->tx_retry_failed;	\
		data[i++] += sta->tx_retry_count;	\
		data[i++] += sta->beacon_loss_count;	\
	} while (0)

	/* For Managed stations, find the single station based on BSSID
	 * and use that.  For interface types, iterate through all available
	 * stations and add stats for any station that is assigned to this
	 * network device.
	 */

	rcu_read_lock();

	if (sdata->vif.type == NL80211_IFTYPE_STATION) {
		sta = sta_info_get_bss(sdata, sdata->u.mgd.bssid);

		if (!(sta && !WARN_ON(sta->sdata->dev != dev)))
			goto do_survey;

		i = 0;
		ADD_STA_STATS(sta);

		data[i++] = sta->sta_state;

		sinfo.filled = 0;
		sta_set_sinfo(sta, &sinfo);

		if (sinfo.filled | STATION_INFO_TX_BITRATE)
			data[i] = 100000 *
				cfg80211_calculate_bitrate(&sinfo.txrate);
		i++;
		if (sinfo.filled | STATION_INFO_RX_BITRATE)
			data[i] = 100000 *
				cfg80211_calculate_bitrate(&sinfo.rxrate);
		i++;

		if (sinfo.filled | STATION_INFO_SIGNAL_AVG)
			data[i] = (u8)sinfo.signal_avg;
		i++;
	} else {
		list_for_each_entry_rcu(sta, &local->sta_list, list) {
			/* Make sure this station belongs to the proper dev */
			if (sta->sdata->dev != dev)
				continue;

			i = 0;
			ADD_STA_STATS(sta);
		}
	}

do_survey:
	i = STA_STATS_LEN - STA_STATS_SURVEY_LEN;
	/* Get survey stats for current channel */
	q = 0;
	while (true) {
		survey.filled = 0;
		if (drv_get_survey(local, q, &survey) != 0) {
			survey.filled = 0;
			break;
		}

		if (survey.channel &&
		    (local->oper_channel->center_freq ==
		     survey.channel->center_freq))
			break;
		q++;
	}

	if (survey.filled)
		data[i++] = survey.channel->center_freq;
	else
		data[i++] = 0;
	if (survey.filled & SURVEY_INFO_NOISE_DBM)
		data[i++] = (u8)survey.noise;
	else
		data[i++] = -1LL;
	if (survey.filled & SURVEY_INFO_CHANNEL_TIME)
		data[i++] = survey.channel_time;
	else
		data[i++] = -1LL;
	if (survey.filled & SURVEY_INFO_CHANNEL_TIME_BUSY)
		data[i++] = survey.channel_time_busy;
	else
		data[i++] = -1LL;
	if (survey.filled & SURVEY_INFO_CHANNEL_TIME_EXT_BUSY)
		data[i++] = survey.channel_time_ext_busy;
	else
		data[i++] = -1LL;
	if (survey.filled & SURVEY_INFO_CHANNEL_TIME_RX)
		data[i++] = survey.channel_time_rx;
	else
		data[i++] = -1LL;
	if (survey.filled & SURVEY_INFO_CHANNEL_TIME_TX)
		data[i++] = survey.channel_time_tx;
	else
		data[i++] = -1LL;

	rcu_read_unlock();

	if (WARN_ON(i != STA_STATS_LEN))
		return;

	drv_get_et_stats(sdata, stats, &(data[STA_STATS_LEN]));
}

static void ieee80211_get_et_strings(struct wiphy *wiphy,
				     struct net_device *dev,
				     u32 sset, u8 *data)
{
	struct ieee80211_sub_if_data *sdata = IEEE80211_DEV_TO_SUB_IF(dev);
	int sz_sta_stats = 0;

	if (sset == ETH_SS_STATS) {
		sz_sta_stats = sizeof(ieee80211_gstrings_sta_stats);
		memcpy(data, *ieee80211_gstrings_sta_stats, sz_sta_stats);
	}
	drv_get_et_strings(sdata, sset, &(data[sz_sta_stats]));
}

static int ieee80211_dump_station(struct wiphy *wiphy, struct net_device *dev,
				 int idx, u8 *mac, struct station_info *sinfo)
{
	struct ieee80211_sub_if_data *sdata = IEEE80211_DEV_TO_SUB_IF(dev);
	struct sta_info *sta;
	int ret = -ENOENT;

	rcu_read_lock();

	sta = sta_info_get_by_idx(sdata, idx);
	if (sta) {
		ret = 0;
		memcpy(mac, sta->sta.addr, ETH_ALEN);
		sta_set_sinfo(sta, sinfo);
	}

	rcu_read_unlock();

	return ret;
}

static int ieee80211_dump_survey(struct wiphy *wiphy, struct net_device *dev,
				 int idx, struct survey_info *survey)
{
	struct ieee80211_local *local = wdev_priv(dev->ieee80211_ptr);

	return drv_get_survey(local, idx, survey);
}

static int ieee80211_get_station(struct wiphy *wiphy, struct net_device *dev,
				 u8 *mac, struct station_info *sinfo)
{
	struct ieee80211_sub_if_data *sdata = IEEE80211_DEV_TO_SUB_IF(dev);
	struct sta_info *sta;
	int ret = -ENOENT;

	rcu_read_lock();

	sta = sta_info_get_bss(sdata, mac);
	if (sta) {
		ret = 0;
		sta_set_sinfo(sta, sinfo);
	}

	rcu_read_unlock();

	return ret;
}

static int ieee80211_set_probe_resp(struct ieee80211_sub_if_data *sdata,
				    const u8 *resp, size_t resp_len)
{
	struct sk_buff *new, *old;

	if (!resp || !resp_len)
		return 1;

	old = rtnl_dereference(sdata->u.ap.probe_resp);

	new = dev_alloc_skb(resp_len);
	if (!new)
		return -ENOMEM;

	memcpy(skb_put(new, resp_len), resp, resp_len);

	rcu_assign_pointer(sdata->u.ap.probe_resp, new);
	if (old) {
		/* TODO: use call_rcu() */
		synchronize_rcu();
		dev_kfree_skb(old);
	}

	return 0;
}

static int ieee80211_assign_beacon(struct ieee80211_sub_if_data *sdata,
				   struct cfg80211_beacon_data *params)
{
	struct beacon_data *new, *old;
	int new_head_len, new_tail_len;
	int size, err;
	u32 changed = BSS_CHANGED_BEACON;

	old = rtnl_dereference(sdata->u.ap.beacon);

	/* Need to have a beacon head if we don't have one yet */
	if (!params->head && !old)
		return -EINVAL;

	/* new or old head? */
	if (params->head)
		new_head_len = params->head_len;
	else
		new_head_len = old->head_len;

	/* new or old tail? */
	if (params->tail || !old)
		/* params->tail_len will be zero for !params->tail */
		new_tail_len = params->tail_len;
	else
		new_tail_len = old->tail_len;

	size = sizeof(*new) + new_head_len + new_tail_len;

	new = kzalloc(size, GFP_KERNEL);
	if (!new)
		return -ENOMEM;

	/* start filling the new info now */

	/*
	 * pointers go into the block we allocated,
	 * memory is | beacon_data | head | tail |
	 */
	new->head = ((u8 *) new) + sizeof(*new);
	new->tail = new->head + new_head_len;
	new->head_len = new_head_len;
	new->tail_len = new_tail_len;

	/* copy in head */
	if (params->head)
		memcpy(new->head, params->head, new_head_len);
	else
		memcpy(new->head, old->head, new_head_len);

	/* copy in optional tail */
	if (params->tail)
		memcpy(new->tail, params->tail, new_tail_len);
	else
		if (old)
			memcpy(new->tail, old->tail, new_tail_len);

	err = ieee80211_set_probe_resp(sdata, params->probe_resp,
				       params->probe_resp_len);
	if (err < 0)
		return err;
	if (err == 0)
		changed |= BSS_CHANGED_AP_PROBE_RESP;

	rcu_assign_pointer(sdata->u.ap.beacon, new);

	if (old)
		kfree_rcu(old, rcu_head);

	return changed;
}

static int ieee80211_start_ap(struct wiphy *wiphy, struct net_device *dev,
			      struct cfg80211_ap_settings *params)
{
	struct ieee80211_sub_if_data *sdata = IEEE80211_DEV_TO_SUB_IF(dev);
	struct beacon_data *old;
	struct ieee80211_sub_if_data *vlan;
	u32 changed = BSS_CHANGED_BEACON_INT |
		      BSS_CHANGED_BEACON_ENABLED |
		      BSS_CHANGED_BEACON |
		      BSS_CHANGED_SSID;
	int err;

	old = rtnl_dereference(sdata->u.ap.beacon);
	if (old)
		return -EALREADY;

	/*
	 * Apply control port protocol, this allows us to
	 * not encrypt dynamic WEP control frames.
	 */
	sdata->control_port_protocol = params->crypto.control_port_ethertype;
	sdata->control_port_no_encrypt = params->crypto.control_port_no_encrypt;
	list_for_each_entry(vlan, &sdata->u.ap.vlans, u.vlan.list) {
		vlan->control_port_protocol =
			params->crypto.control_port_ethertype;
		vlan->control_port_no_encrypt =
			params->crypto.control_port_no_encrypt;
	}

	sdata->vif.bss_conf.beacon_int = params->beacon_interval;
	sdata->vif.bss_conf.dtim_period = params->dtim_period;

	sdata->vif.bss_conf.ssid_len = params->ssid_len;
	if (params->ssid_len)
		memcpy(sdata->vif.bss_conf.ssid, params->ssid,
		       params->ssid_len);
	sdata->vif.bss_conf.hidden_ssid =
		(params->hidden_ssid != NL80211_HIDDEN_SSID_NOT_IN_USE);

	err = ieee80211_assign_beacon(sdata, &params->beacon);
	if (err < 0)
		return err;
	changed |= err;

	ieee80211_bss_info_change_notify(sdata, changed);

	netif_carrier_on(dev);
	list_for_each_entry(vlan, &sdata->u.ap.vlans, u.vlan.list)
		netif_carrier_on(vlan->dev);

	return 0;
}

static int ieee80211_change_beacon(struct wiphy *wiphy, struct net_device *dev,
				   struct cfg80211_beacon_data *params)
{
	struct ieee80211_sub_if_data *sdata;
	struct beacon_data *old;
	int err;

	sdata = IEEE80211_DEV_TO_SUB_IF(dev);

	old = rtnl_dereference(sdata->u.ap.beacon);
	if (!old)
		return -ENOENT;

	err = ieee80211_assign_beacon(sdata, params);
	if (err < 0)
		return err;
	ieee80211_bss_info_change_notify(sdata, err);
	return 0;
}

static int ieee80211_stop_ap(struct wiphy *wiphy, struct net_device *dev)
{
	struct ieee80211_sub_if_data *sdata, *vlan;
	struct beacon_data *old;

	sdata = IEEE80211_DEV_TO_SUB_IF(dev);

	old = rtnl_dereference(sdata->u.ap.beacon);
	if (!old)
		return -ENOENT;

	list_for_each_entry(vlan, &sdata->u.ap.vlans, u.vlan.list)
		netif_carrier_off(vlan->dev);
	netif_carrier_off(dev);

	RCU_INIT_POINTER(sdata->u.ap.beacon, NULL);

	kfree_rcu(old, rcu_head);

	ieee80211_bss_info_change_notify(sdata, BSS_CHANGED_BEACON_ENABLED);

	return 0;
}

/* Layer 2 Update frame (802.2 Type 1 LLC XID Update response) */
struct iapp_layer2_update {
	u8 da[ETH_ALEN];	/* broadcast */
	u8 sa[ETH_ALEN];	/* STA addr */
	__be16 len;		/* 6 */
	u8 dsap;		/* 0 */
	u8 ssap;		/* 0 */
	u8 control;
	u8 xid_info[3];
} __packed;

static void ieee80211_send_layer2_update(struct sta_info *sta)
{
	struct iapp_layer2_update *msg;
	struct sk_buff *skb;

	/* Send Level 2 Update Frame to update forwarding tables in layer 2
	 * bridge devices */

	skb = dev_alloc_skb(sizeof(*msg));
	if (!skb)
		return;
	msg = (struct iapp_layer2_update *)skb_put(skb, sizeof(*msg));

	/* 802.2 Type 1 Logical Link Control (LLC) Exchange Identifier (XID)
	 * Update response frame; IEEE Std 802.2-1998, 5.4.1.2.1 */

	memset(msg->da, 0xff, ETH_ALEN);
	memcpy(msg->sa, sta->sta.addr, ETH_ALEN);
	msg->len = htons(6);
	msg->dsap = 0;
	msg->ssap = 0x01;	/* NULL LSAP, CR Bit: Response */
	msg->control = 0xaf;	/* XID response lsb.1111F101.
				 * F=0 (no poll command; unsolicited frame) */
	msg->xid_info[0] = 0x81;	/* XID format identifier */
	msg->xid_info[1] = 1;	/* LLC types/classes: Type 1 LLC */
	msg->xid_info[2] = 0;	/* XID sender's receive window size (RW) */

	skb->dev = sta->sdata->dev;
	skb->protocol = eth_type_trans(skb, sta->sdata->dev);
	memset(skb->cb, 0, sizeof(skb->cb));
	netif_rx_ni(skb);
}

static int sta_apply_parameters(struct ieee80211_local *local,
				struct sta_info *sta,
				struct station_parameters *params)
{
	int ret = 0;
	u32 rates;
	int i, j;
	struct ieee80211_supported_band *sband;
	struct ieee80211_sub_if_data *sdata = sta->sdata;
	u32 mask, set;

	sband = local->hw.wiphy->bands[local->oper_channel->band];

	mask = params->sta_flags_mask;
	set = params->sta_flags_set;

	/*
	 * In mesh mode, we can clear AUTHENTICATED flag but must
	 * also make ASSOCIATED follow appropriately for the driver
	 * API. See also below, after AUTHORIZED changes.
	 */
	if (mask & BIT(NL80211_STA_FLAG_AUTHENTICATED)) {
		/* cfg80211 should not allow this in non-mesh modes */
		if (WARN_ON(!ieee80211_vif_is_mesh(&sdata->vif)))
			return -EINVAL;

		if (set & BIT(NL80211_STA_FLAG_AUTHENTICATED) &&
		    !test_sta_flag(sta, WLAN_STA_AUTH)) {
			ret = sta_info_move_state(sta, IEEE80211_STA_AUTH);
			if (ret)
				return ret;
			ret = sta_info_move_state(sta, IEEE80211_STA_ASSOC);
			if (ret)
				return ret;
		}
	}

	if (mask & BIT(NL80211_STA_FLAG_AUTHORIZED)) {
		if (set & BIT(NL80211_STA_FLAG_AUTHORIZED))
			ret = sta_info_move_state(sta, IEEE80211_STA_AUTHORIZED);
		else if (test_sta_flag(sta, WLAN_STA_AUTHORIZED))
			ret = sta_info_move_state(sta, IEEE80211_STA_ASSOC);
		if (ret)
			return ret;
	}

	if (mask & BIT(NL80211_STA_FLAG_AUTHENTICATED)) {
		/* cfg80211 should not allow this in non-mesh modes */
		if (WARN_ON(!ieee80211_vif_is_mesh(&sdata->vif)))
			return -EINVAL;

		if (!(set & BIT(NL80211_STA_FLAG_AUTHENTICATED)) &&
		    test_sta_flag(sta, WLAN_STA_AUTH)) {
			ret = sta_info_move_state(sta, IEEE80211_STA_AUTH);
			if (ret)
				return ret;
			ret = sta_info_move_state(sta, IEEE80211_STA_NONE);
			if (ret)
				return ret;
		}
	}


	if (mask & BIT(NL80211_STA_FLAG_SHORT_PREAMBLE)) {
		if (set & BIT(NL80211_STA_FLAG_SHORT_PREAMBLE))
			set_sta_flag(sta, WLAN_STA_SHORT_PREAMBLE);
		else
			clear_sta_flag(sta, WLAN_STA_SHORT_PREAMBLE);
	}

	if (mask & BIT(NL80211_STA_FLAG_WME)) {
		if (set & BIT(NL80211_STA_FLAG_WME)) {
			set_sta_flag(sta, WLAN_STA_WME);
			sta->sta.wme = true;
		} else {
			clear_sta_flag(sta, WLAN_STA_WME);
			sta->sta.wme = false;
		}
	}

	if (mask & BIT(NL80211_STA_FLAG_MFP)) {
		if (set & BIT(NL80211_STA_FLAG_MFP))
			set_sta_flag(sta, WLAN_STA_MFP);
		else
			clear_sta_flag(sta, WLAN_STA_MFP);
	}

	if (mask & BIT(NL80211_STA_FLAG_TDLS_PEER)) {
		if (set & BIT(NL80211_STA_FLAG_TDLS_PEER))
			set_sta_flag(sta, WLAN_STA_TDLS_PEER);
		else
			clear_sta_flag(sta, WLAN_STA_TDLS_PEER);
	}

	if (params->sta_modify_mask & STATION_PARAM_APPLY_UAPSD) {
		sta->sta.uapsd_queues = params->uapsd_queues;
		sta->sta.max_sp = params->max_sp;
	}

	/*
	 * cfg80211 validates this (1-2007) and allows setting the AID
	 * only when creating a new station entry
	 */
	if (params->aid)
		sta->sta.aid = params->aid;

	/*
	 * FIXME: updating the following information is racy when this
	 *	  function is called from ieee80211_change_station().
	 *	  However, all this information should be static so
	 *	  maybe we should just reject attemps to change it.
	 */

	if (params->listen_interval >= 0)
		sta->listen_interval = params->listen_interval;

	if (params->supported_rates) {
		rates = 0;

		for (i = 0; i < params->supported_rates_len; i++) {
			int rate = (params->supported_rates[i] & 0x7f) * 5;
			for (j = 0; j < sband->n_bitrates; j++) {
				if (sband->bitrates[j].bitrate == rate)
					rates |= BIT(j);
			}
		}
		sta->sta.supp_rates[local->oper_channel->band] = rates;
	}

	if (params->ht_capa)
		ieee80211_ht_cap_ie_to_sta_ht_cap(sdata, sband,
						  params->ht_capa,
						  &sta->sta.ht_cap);

	if (ieee80211_vif_is_mesh(&sdata->vif)) {
#ifdef CONFIG_MAC80211_MESH
		if (sdata->u.mesh.security & IEEE80211_MESH_SEC_SECURED)
			switch (params->plink_state) {
			case NL80211_PLINK_LISTEN:
			case NL80211_PLINK_ESTAB:
			case NL80211_PLINK_BLOCKED:
				sta->plink_state = params->plink_state;
				break;
			default:
				/*  nothing  */
				break;
			}
		else
			switch (params->plink_action) {
			case PLINK_ACTION_OPEN:
				mesh_plink_open(sta);
				break;
			case PLINK_ACTION_BLOCK:
				mesh_plink_block(sta);
				break;
			}
#endif
	}

	return 0;
}

static int ieee80211_add_station(struct wiphy *wiphy, struct net_device *dev,
				 u8 *mac, struct station_parameters *params)
{
	struct ieee80211_local *local = wiphy_priv(wiphy);
	struct sta_info *sta;
	struct ieee80211_sub_if_data *sdata;
	int err;
	int layer2_update;

	if (params->vlan) {
		sdata = IEEE80211_DEV_TO_SUB_IF(params->vlan);

		if (sdata->vif.type != NL80211_IFTYPE_AP_VLAN &&
		    sdata->vif.type != NL80211_IFTYPE_AP)
			return -EINVAL;
	} else
		sdata = IEEE80211_DEV_TO_SUB_IF(dev);

	if (compare_ether_addr(mac, sdata->vif.addr) == 0)
		return -EINVAL;

	if (is_multicast_ether_addr(mac))
		return -EINVAL;

	sta = sta_info_alloc(sdata, mac, GFP_KERNEL);
	if (!sta)
		return -ENOMEM;

	sta_info_pre_move_state(sta, IEEE80211_STA_AUTH);
	sta_info_pre_move_state(sta, IEEE80211_STA_ASSOC);

	err = sta_apply_parameters(local, sta, params);
	if (err) {
		sta_info_free(local, sta);
		return err;
	}

	/*
	 * for TDLS, rate control should be initialized only when supported
	 * rates are known.
	 */
	if (!test_sta_flag(sta, WLAN_STA_TDLS_PEER))
		rate_control_rate_init(sta);

	layer2_update = sdata->vif.type == NL80211_IFTYPE_AP_VLAN ||
		sdata->vif.type == NL80211_IFTYPE_AP;

	err = sta_info_insert_rcu(sta);
	if (err) {
		rcu_read_unlock();
		return err;
	}

	if (layer2_update)
		ieee80211_send_layer2_update(sta);

	rcu_read_unlock();

	return 0;
}

static int ieee80211_del_station(struct wiphy *wiphy, struct net_device *dev,
				 u8 *mac)
{
	struct ieee80211_local *local = wiphy_priv(wiphy);
	struct ieee80211_sub_if_data *sdata;

	sdata = IEEE80211_DEV_TO_SUB_IF(dev);

	if (mac)
		return sta_info_destroy_addr_bss(sdata, mac);

	sta_info_flush(local, sdata);
	return 0;
}

static int ieee80211_change_station(struct wiphy *wiphy,
				    struct net_device *dev,
				    u8 *mac,
				    struct station_parameters *params)
{
	struct ieee80211_sub_if_data *sdata = IEEE80211_DEV_TO_SUB_IF(dev);
	struct ieee80211_local *local = wiphy_priv(wiphy);
	struct sta_info *sta;
	struct ieee80211_sub_if_data *vlansdata;
	int err;

	mutex_lock(&local->sta_mtx);

	sta = sta_info_get_bss(sdata, mac);
	if (!sta) {
		mutex_unlock(&local->sta_mtx);
		return -ENOENT;
	}

	/* in station mode, supported rates are only valid with TDLS */
	if (sdata->vif.type == NL80211_IFTYPE_STATION &&
	    params->supported_rates &&
	    !test_sta_flag(sta, WLAN_STA_TDLS_PEER)) {
		mutex_unlock(&local->sta_mtx);
		return -EINVAL;
	}

	if (params->vlan && params->vlan != sta->sdata->dev) {
		bool prev_4addr = false;
		bool new_4addr = false;

		vlansdata = IEEE80211_DEV_TO_SUB_IF(params->vlan);

		if (vlansdata->vif.type != NL80211_IFTYPE_AP_VLAN &&
		    vlansdata->vif.type != NL80211_IFTYPE_AP) {
			mutex_unlock(&local->sta_mtx);
			return -EINVAL;
		}

		if (params->vlan->ieee80211_ptr->use_4addr) {
			if (vlansdata->u.vlan.sta) {
				mutex_unlock(&local->sta_mtx);
				return -EBUSY;
			}

			rcu_assign_pointer(vlansdata->u.vlan.sta, sta);
			new_4addr = true;
		}

		if (sta->sdata->vif.type == NL80211_IFTYPE_AP_VLAN &&
		    sta->sdata->u.vlan.sta) {
			rcu_assign_pointer(sta->sdata->u.vlan.sta, NULL);
			prev_4addr = true;
		}

		sta->sdata = vlansdata;

		if (sta->sta_state == IEEE80211_STA_AUTHORIZED &&
		    prev_4addr != new_4addr) {
			if (new_4addr)
				atomic_dec(&sta->sdata->bss->num_mcast_sta);
			else
				atomic_inc(&sta->sdata->bss->num_mcast_sta);
		}

		ieee80211_send_layer2_update(sta);
	}

	err = sta_apply_parameters(local, sta, params);
	if (err) {
		mutex_unlock(&local->sta_mtx);
		return err;
	}

	if (test_sta_flag(sta, WLAN_STA_TDLS_PEER) && params->supported_rates)
		rate_control_rate_init(sta);

	mutex_unlock(&local->sta_mtx);

	if (sdata->vif.type == NL80211_IFTYPE_STATION &&
	    params->sta_flags_mask & BIT(NL80211_STA_FLAG_AUTHORIZED))
		ieee80211_recalc_ps(local, -1);

	return 0;
}

#ifdef CONFIG_MAC80211_MESH
static int ieee80211_add_mpath(struct wiphy *wiphy, struct net_device *dev,
				 u8 *dst, u8 *next_hop)
{
	struct ieee80211_sub_if_data *sdata;
	struct mesh_path *mpath;
	struct sta_info *sta;
	int err;

	sdata = IEEE80211_DEV_TO_SUB_IF(dev);

	rcu_read_lock();
	sta = sta_info_get(sdata, next_hop);
	if (!sta) {
		rcu_read_unlock();
		return -ENOENT;
	}

	err = mesh_path_add(dst, sdata);
	if (err) {
		rcu_read_unlock();
		return err;
	}

	mpath = mesh_path_lookup(dst, sdata);
	if (!mpath) {
		rcu_read_unlock();
		return -ENXIO;
	}
	mesh_path_fix_nexthop(mpath, sta);

	rcu_read_unlock();
	return 0;
}

static int ieee80211_del_mpath(struct wiphy *wiphy, struct net_device *dev,
				 u8 *dst)
{
	struct ieee80211_sub_if_data *sdata = IEEE80211_DEV_TO_SUB_IF(dev);

	if (dst)
		return mesh_path_del(dst, sdata);

	mesh_path_flush_by_iface(sdata);
	return 0;
}

static int ieee80211_change_mpath(struct wiphy *wiphy,
				    struct net_device *dev,
				    u8 *dst, u8 *next_hop)
{
	struct ieee80211_sub_if_data *sdata;
	struct mesh_path *mpath;
	struct sta_info *sta;

	sdata = IEEE80211_DEV_TO_SUB_IF(dev);

	rcu_read_lock();

	sta = sta_info_get(sdata, next_hop);
	if (!sta) {
		rcu_read_unlock();
		return -ENOENT;
	}

	mpath = mesh_path_lookup(dst, sdata);
	if (!mpath) {
		rcu_read_unlock();
		return -ENOENT;
	}

	mesh_path_fix_nexthop(mpath, sta);

	rcu_read_unlock();
	return 0;
}

static void mpath_set_pinfo(struct mesh_path *mpath, u8 *next_hop,
			    struct mpath_info *pinfo)
{
	struct sta_info *next_hop_sta = rcu_dereference(mpath->next_hop);

	if (next_hop_sta)
		memcpy(next_hop, next_hop_sta->sta.addr, ETH_ALEN);
	else
		memset(next_hop, 0, ETH_ALEN);

	pinfo->generation = mesh_paths_generation;

	pinfo->filled = MPATH_INFO_FRAME_QLEN |
			MPATH_INFO_SN |
			MPATH_INFO_METRIC |
			MPATH_INFO_EXPTIME |
			MPATH_INFO_DISCOVERY_TIMEOUT |
			MPATH_INFO_DISCOVERY_RETRIES |
			MPATH_INFO_FLAGS;

	pinfo->frame_qlen = mpath->frame_queue.qlen;
	pinfo->sn = mpath->sn;
	pinfo->metric = mpath->metric;
	if (time_before(jiffies, mpath->exp_time))
		pinfo->exptime = jiffies_to_msecs(mpath->exp_time - jiffies);
	pinfo->discovery_timeout =
			jiffies_to_msecs(mpath->discovery_timeout);
	pinfo->discovery_retries = mpath->discovery_retries;
	pinfo->flags = 0;
	if (mpath->flags & MESH_PATH_ACTIVE)
		pinfo->flags |= NL80211_MPATH_FLAG_ACTIVE;
	if (mpath->flags & MESH_PATH_RESOLVING)
		pinfo->flags |= NL80211_MPATH_FLAG_RESOLVING;
	if (mpath->flags & MESH_PATH_SN_VALID)
		pinfo->flags |= NL80211_MPATH_FLAG_SN_VALID;
	if (mpath->flags & MESH_PATH_FIXED)
		pinfo->flags |= NL80211_MPATH_FLAG_FIXED;
	if (mpath->flags & MESH_PATH_RESOLVING)
		pinfo->flags |= NL80211_MPATH_FLAG_RESOLVING;

	pinfo->flags = mpath->flags;
}

static int ieee80211_get_mpath(struct wiphy *wiphy, struct net_device *dev,
			       u8 *dst, u8 *next_hop, struct mpath_info *pinfo)

{
	struct ieee80211_sub_if_data *sdata;
	struct mesh_path *mpath;

	sdata = IEEE80211_DEV_TO_SUB_IF(dev);

	rcu_read_lock();
	mpath = mesh_path_lookup(dst, sdata);
	if (!mpath) {
		rcu_read_unlock();
		return -ENOENT;
	}
	memcpy(dst, mpath->dst, ETH_ALEN);
	mpath_set_pinfo(mpath, next_hop, pinfo);
	rcu_read_unlock();
	return 0;
}

static int ieee80211_dump_mpath(struct wiphy *wiphy, struct net_device *dev,
				 int idx, u8 *dst, u8 *next_hop,
				 struct mpath_info *pinfo)
{
	struct ieee80211_sub_if_data *sdata;
	struct mesh_path *mpath;

	sdata = IEEE80211_DEV_TO_SUB_IF(dev);

	rcu_read_lock();
	mpath = mesh_path_lookup_by_idx(idx, sdata);
	if (!mpath) {
		rcu_read_unlock();
		return -ENOENT;
	}
	memcpy(dst, mpath->dst, ETH_ALEN);
	mpath_set_pinfo(mpath, next_hop, pinfo);
	rcu_read_unlock();
	return 0;
}

static int ieee80211_get_mesh_config(struct wiphy *wiphy,
				struct net_device *dev,
				struct mesh_config *conf)
{
	struct ieee80211_sub_if_data *sdata;
	sdata = IEEE80211_DEV_TO_SUB_IF(dev);

	memcpy(conf, &(sdata->u.mesh.mshcfg), sizeof(struct mesh_config));
	return 0;
}

static inline bool _chg_mesh_attr(enum nl80211_meshconf_params parm, u32 mask)
{
	return (mask >> (parm-1)) & 0x1;
}

static int copy_mesh_setup(struct ieee80211_if_mesh *ifmsh,
		const struct mesh_setup *setup)
{
	u8 *new_ie;
	const u8 *old_ie;
	struct ieee80211_sub_if_data *sdata = container_of(ifmsh,
					struct ieee80211_sub_if_data, u.mesh);

	/* allocate information elements */
	new_ie = NULL;
	old_ie = ifmsh->ie;

	if (setup->ie_len) {
		new_ie = kmemdup(setup->ie, setup->ie_len,
				GFP_KERNEL);
		if (!new_ie)
			return -ENOMEM;
	}
	ifmsh->ie_len = setup->ie_len;
	ifmsh->ie = new_ie;
	kfree(old_ie);

	/* now copy the rest of the setup parameters */
	ifmsh->mesh_id_len = setup->mesh_id_len;
	memcpy(ifmsh->mesh_id, setup->mesh_id, ifmsh->mesh_id_len);
	ifmsh->mesh_sp_id = setup->sync_method;
	ifmsh->mesh_pp_id = setup->path_sel_proto;
	ifmsh->mesh_pm_id = setup->path_metric;
	ifmsh->security = IEEE80211_MESH_SEC_NONE;
	if (setup->is_authenticated)
		ifmsh->security |= IEEE80211_MESH_SEC_AUTHED;
	if (setup->is_secure)
		ifmsh->security |= IEEE80211_MESH_SEC_SECURED;

	/* mcast rate setting in Mesh Node */
	memcpy(sdata->vif.bss_conf.mcast_rate, setup->mcast_rate,
						sizeof(setup->mcast_rate));

	return 0;
}

static int ieee80211_update_mesh_config(struct wiphy *wiphy,
					struct net_device *dev, u32 mask,
					const struct mesh_config *nconf)
{
	struct mesh_config *conf;
	struct ieee80211_sub_if_data *sdata;
	struct ieee80211_if_mesh *ifmsh;

	sdata = IEEE80211_DEV_TO_SUB_IF(dev);
	ifmsh = &sdata->u.mesh;

	/* Set the config options which we are interested in setting */
	conf = &(sdata->u.mesh.mshcfg);
	if (_chg_mesh_attr(NL80211_MESHCONF_RETRY_TIMEOUT, mask))
		conf->dot11MeshRetryTimeout = nconf->dot11MeshRetryTimeout;
	if (_chg_mesh_attr(NL80211_MESHCONF_CONFIRM_TIMEOUT, mask))
		conf->dot11MeshConfirmTimeout = nconf->dot11MeshConfirmTimeout;
	if (_chg_mesh_attr(NL80211_MESHCONF_HOLDING_TIMEOUT, mask))
		conf->dot11MeshHoldingTimeout = nconf->dot11MeshHoldingTimeout;
	if (_chg_mesh_attr(NL80211_MESHCONF_MAX_PEER_LINKS, mask))
		conf->dot11MeshMaxPeerLinks = nconf->dot11MeshMaxPeerLinks;
	if (_chg_mesh_attr(NL80211_MESHCONF_MAX_RETRIES, mask))
		conf->dot11MeshMaxRetries = nconf->dot11MeshMaxRetries;
	if (_chg_mesh_attr(NL80211_MESHCONF_TTL, mask))
		conf->dot11MeshTTL = nconf->dot11MeshTTL;
	if (_chg_mesh_attr(NL80211_MESHCONF_ELEMENT_TTL, mask))
		conf->dot11MeshTTL = nconf->element_ttl;
	if (_chg_mesh_attr(NL80211_MESHCONF_AUTO_OPEN_PLINKS, mask))
		conf->auto_open_plinks = nconf->auto_open_plinks;
	if (_chg_mesh_attr(NL80211_MESHCONF_SYNC_OFFSET_MAX_NEIGHBOR, mask))
		conf->dot11MeshNbrOffsetMaxNeighbor =
			nconf->dot11MeshNbrOffsetMaxNeighbor;
	if (_chg_mesh_attr(NL80211_MESHCONF_HWMP_MAX_PREQ_RETRIES, mask))
		conf->dot11MeshHWMPmaxPREQretries =
			nconf->dot11MeshHWMPmaxPREQretries;
	if (_chg_mesh_attr(NL80211_MESHCONF_PATH_REFRESH_TIME, mask))
		conf->path_refresh_time = nconf->path_refresh_time;
	if (_chg_mesh_attr(NL80211_MESHCONF_MIN_DISCOVERY_TIMEOUT, mask))
		conf->min_discovery_timeout = nconf->min_discovery_timeout;
	if (_chg_mesh_attr(NL80211_MESHCONF_HWMP_ACTIVE_PATH_TIMEOUT, mask))
		conf->dot11MeshHWMPactivePathTimeout =
			nconf->dot11MeshHWMPactivePathTimeout;
	if (_chg_mesh_attr(NL80211_MESHCONF_HWMP_PREQ_MIN_INTERVAL, mask))
		conf->dot11MeshHWMPpreqMinInterval =
			nconf->dot11MeshHWMPpreqMinInterval;
	if (_chg_mesh_attr(NL80211_MESHCONF_HWMP_PERR_MIN_INTERVAL, mask))
		conf->dot11MeshHWMPperrMinInterval =
			nconf->dot11MeshHWMPperrMinInterval;
	if (_chg_mesh_attr(NL80211_MESHCONF_HWMP_NET_DIAM_TRVS_TIME,
			   mask))
		conf->dot11MeshHWMPnetDiameterTraversalTime =
			nconf->dot11MeshHWMPnetDiameterTraversalTime;
	if (_chg_mesh_attr(NL80211_MESHCONF_HWMP_ROOTMODE, mask)) {
		conf->dot11MeshHWMPRootMode = nconf->dot11MeshHWMPRootMode;
		ieee80211_mesh_root_setup(ifmsh);
	}
	if (_chg_mesh_attr(NL80211_MESHCONF_GATE_ANNOUNCEMENTS, mask)) {
		/* our current gate announcement implementation rides on root
		 * announcements, so require this ifmsh to also be a root node
		 * */
		if (nconf->dot11MeshGateAnnouncementProtocol &&
		    !conf->dot11MeshHWMPRootMode) {
			conf->dot11MeshHWMPRootMode = 1;
			ieee80211_mesh_root_setup(ifmsh);
		}
		conf->dot11MeshGateAnnouncementProtocol =
			nconf->dot11MeshGateAnnouncementProtocol;
	}
	if (_chg_mesh_attr(NL80211_MESHCONF_HWMP_RANN_INTERVAL, mask)) {
		conf->dot11MeshHWMPRannInterval =
			nconf->dot11MeshHWMPRannInterval;
	}
	if (_chg_mesh_attr(NL80211_MESHCONF_FORWARDING, mask))
		conf->dot11MeshForwarding = nconf->dot11MeshForwarding;
	if (_chg_mesh_attr(NL80211_MESHCONF_RSSI_THRESHOLD, mask)) {
		/* our RSSI threshold implementation is supported only for
		 * devices that report signal in dBm.
		 */
		if (!(sdata->local->hw.flags & IEEE80211_HW_SIGNAL_DBM))
			return -ENOTSUPP;
		conf->rssi_threshold = nconf->rssi_threshold;
	}
	if (_chg_mesh_attr(NL80211_MESHCONF_HT_OPMODE, mask)) {
		conf->ht_opmode = nconf->ht_opmode;
		sdata->vif.bss_conf.ht_operation_mode = nconf->ht_opmode;
		ieee80211_bss_info_change_notify(sdata, BSS_CHANGED_HT);
	}
	return 0;
}

static int ieee80211_join_mesh(struct wiphy *wiphy, struct net_device *dev,
			       const struct mesh_config *conf,
			       const struct mesh_setup *setup)
{
	struct ieee80211_sub_if_data *sdata = IEEE80211_DEV_TO_SUB_IF(dev);
	struct ieee80211_if_mesh *ifmsh = &sdata->u.mesh;
	int err;

	memcpy(&ifmsh->mshcfg, conf, sizeof(struct mesh_config));
	err = copy_mesh_setup(ifmsh, setup);
	if (err)
		return err;
	ieee80211_start_mesh(sdata);

	return 0;
}

static int ieee80211_leave_mesh(struct wiphy *wiphy, struct net_device *dev)
{
	struct ieee80211_sub_if_data *sdata = IEEE80211_DEV_TO_SUB_IF(dev);

	ieee80211_stop_mesh(sdata);

	return 0;
}
#endif

static int ieee80211_change_bss(struct wiphy *wiphy,
				struct net_device *dev,
				struct bss_parameters *params)
{
	struct ieee80211_sub_if_data *sdata;
	u32 changed = 0;

	sdata = IEEE80211_DEV_TO_SUB_IF(dev);

	if (params->use_cts_prot >= 0) {
		sdata->vif.bss_conf.use_cts_prot = params->use_cts_prot;
		changed |= BSS_CHANGED_ERP_CTS_PROT;
	}
	if (params->use_short_preamble >= 0) {
		sdata->vif.bss_conf.use_short_preamble =
			params->use_short_preamble;
		changed |= BSS_CHANGED_ERP_PREAMBLE;
	}

	if (!sdata->vif.bss_conf.use_short_slot &&
	    sdata->local->hw.conf.channel->band == IEEE80211_BAND_5GHZ) {
		sdata->vif.bss_conf.use_short_slot = true;
		changed |= BSS_CHANGED_ERP_SLOT;
	}

	if (params->use_short_slot_time >= 0) {
		sdata->vif.bss_conf.use_short_slot =
			params->use_short_slot_time;
		changed |= BSS_CHANGED_ERP_SLOT;
	}

	if (params->basic_rates) {
		int i, j;
		u32 rates = 0;
		struct ieee80211_local *local = wiphy_priv(wiphy);
		struct ieee80211_supported_band *sband =
			wiphy->bands[local->oper_channel->band];

		for (i = 0; i < params->basic_rates_len; i++) {
			int rate = (params->basic_rates[i] & 0x7f) * 5;
			for (j = 0; j < sband->n_bitrates; j++) {
				if (sband->bitrates[j].bitrate == rate)
					rates |= BIT(j);
			}
		}
		sdata->vif.bss_conf.basic_rates = rates;
		changed |= BSS_CHANGED_BASIC_RATES;
	}

	if (params->ap_isolate >= 0) {
		if (params->ap_isolate)
			sdata->flags |= IEEE80211_SDATA_DONT_BRIDGE_PACKETS;
		else
			sdata->flags &= ~IEEE80211_SDATA_DONT_BRIDGE_PACKETS;
	}

	if (params->ht_opmode >= 0) {
		sdata->vif.bss_conf.ht_operation_mode =
			(u16) params->ht_opmode;
		changed |= BSS_CHANGED_HT;
	}

	ieee80211_bss_info_change_notify(sdata, changed);

	return 0;
}

static int ieee80211_set_txq_params(struct wiphy *wiphy,
				    struct net_device *dev,
				    struct ieee80211_txq_params *params)
{
	struct ieee80211_local *local = wiphy_priv(wiphy);
	struct ieee80211_sub_if_data *sdata = IEEE80211_DEV_TO_SUB_IF(dev);
	struct ieee80211_tx_queue_params p;

	if (!local->ops->conf_tx)
		return -EOPNOTSUPP;

	if (local->hw.queues < IEEE80211_NUM_ACS)
		return -EOPNOTSUPP;

	memset(&p, 0, sizeof(p));
	p.aifs = params->aifs;
	p.cw_max = params->cwmax;
	p.cw_min = params->cwmin;
	p.txop = params->txop;

	/*
	 * Setting tx queue params disables u-apsd because it's only
	 * called in master mode.
	 */
	p.uapsd = false;

	sdata->tx_conf[params->ac] = p;
	if (drv_conf_tx(local, sdata, params->ac, &p)) {
		wiphy_debug(local->hw.wiphy,
			    "failed to set TX queue parameters for AC %d\n",
			    params->ac);
		return -EINVAL;
	}

	return 0;
}

static int ieee80211_set_channel(struct wiphy *wiphy,
				 struct net_device *netdev,
				 struct ieee80211_channel *chan,
				 enum nl80211_channel_type channel_type)
{
	struct ieee80211_local *local = wiphy_priv(wiphy);
	struct ieee80211_sub_if_data *sdata = NULL;
	struct ieee80211_channel *old_oper;
	enum nl80211_channel_type old_oper_type;
	enum nl80211_channel_type old_vif_oper_type= NL80211_CHAN_NO_HT;

	if (netdev)
		sdata = IEEE80211_DEV_TO_SUB_IF(netdev);

	switch (ieee80211_get_channel_mode(local, NULL)) {
	case CHAN_MODE_HOPPING:
		return -EBUSY;
	case CHAN_MODE_FIXED:
		if (local->oper_channel != chan)
			return -EBUSY;
		if (!sdata && local->_oper_channel_type == channel_type)
			return 0;
		break;
	case CHAN_MODE_UNDEFINED:
		break;
	}

	if (sdata)
		old_vif_oper_type = sdata->vif.bss_conf.channel_type;
	old_oper_type = local->_oper_channel_type;

	if (!ieee80211_set_channel_type(local, sdata, channel_type))
		return -EBUSY;

	old_oper = local->oper_channel;
	local->oper_channel = chan;

	/* Update driver if changes were actually made. */
	if ((old_oper != local->oper_channel) ||
	    (old_oper_type != local->_oper_channel_type))
		ieee80211_hw_config(local, IEEE80211_CONF_CHANGE_CHANNEL);

	if (sdata && sdata->vif.type != NL80211_IFTYPE_MONITOR &&
	    old_vif_oper_type != sdata->vif.bss_conf.channel_type)
		ieee80211_bss_info_change_notify(sdata, BSS_CHANGED_HT);

	return 0;
}

#ifdef CONFIG_PM
static int ieee80211_suspend(struct wiphy *wiphy,
			     struct cfg80211_wowlan *wowlan)
{
	return __ieee80211_suspend(wiphy_priv(wiphy), wowlan);
}

static int ieee80211_resume(struct wiphy *wiphy)
{
	return __ieee80211_resume(wiphy_priv(wiphy));
}
#else
#define ieee80211_suspend NULL
#define ieee80211_resume NULL
#endif

static int ieee80211_scan(struct wiphy *wiphy,
			  struct net_device *dev,
			  struct cfg80211_scan_request *req)
{
	struct ieee80211_sub_if_data *sdata = IEEE80211_DEV_TO_SUB_IF(dev);

	switch (ieee80211_vif_type_p2p(&sdata->vif)) {
	case NL80211_IFTYPE_STATION:
	case NL80211_IFTYPE_ADHOC:
	case NL80211_IFTYPE_MESH_POINT:
	case NL80211_IFTYPE_P2P_CLIENT:
		break;
	case NL80211_IFTYPE_P2P_GO:
		if (sdata->local->ops->hw_scan)
			break;
		/*
		 * FIXME: implement NoA while scanning in software,
		 * for now fall through to allow scanning only when
		 * beaconing hasn't been configured yet
		 */
	case NL80211_IFTYPE_AP:
		if (sdata->u.ap.beacon)
			return -EOPNOTSUPP;
		break;
	default:
		return -EOPNOTSUPP;
	}

	return ieee80211_request_scan(sdata, req);
}

static int
ieee80211_sched_scan_start(struct wiphy *wiphy,
			   struct net_device *dev,
			   struct cfg80211_sched_scan_request *req)
{
	struct ieee80211_sub_if_data *sdata = IEEE80211_DEV_TO_SUB_IF(dev);

	if (!sdata->local->ops->sched_scan_start)
		return -EOPNOTSUPP;

	return ieee80211_request_sched_scan_start(sdata, req);
}

static int
ieee80211_sched_scan_stop(struct wiphy *wiphy, struct net_device *dev)
{
	struct ieee80211_sub_if_data *sdata = IEEE80211_DEV_TO_SUB_IF(dev);

	if (!sdata->local->ops->sched_scan_stop)
		return -EOPNOTSUPP;

	return ieee80211_request_sched_scan_stop(sdata);
}

static int ieee80211_auth(struct wiphy *wiphy, struct net_device *dev,
			  struct cfg80211_auth_request *req)
{
	return ieee80211_mgd_auth(IEEE80211_DEV_TO_SUB_IF(dev), req);
}

static int ieee80211_assoc(struct wiphy *wiphy, struct net_device *dev,
			   struct cfg80211_assoc_request *req)
{
	struct ieee80211_local *local = wiphy_priv(wiphy);
	struct ieee80211_sub_if_data *sdata = IEEE80211_DEV_TO_SUB_IF(dev);

	switch (ieee80211_get_channel_mode(local, sdata)) {
	case CHAN_MODE_HOPPING:
		return -EBUSY;
	case CHAN_MODE_FIXED:
		if (local->oper_channel == req->bss->channel)
			break;
		return -EBUSY;
	case CHAN_MODE_UNDEFINED:
		break;
	}

	return ieee80211_mgd_assoc(IEEE80211_DEV_TO_SUB_IF(dev), req);
}

static int ieee80211_deauth(struct wiphy *wiphy, struct net_device *dev,
			    struct cfg80211_deauth_request *req)
{
	return ieee80211_mgd_deauth(IEEE80211_DEV_TO_SUB_IF(dev), req);
}

static int ieee80211_disassoc(struct wiphy *wiphy, struct net_device *dev,
			      struct cfg80211_disassoc_request *req)
{
	return ieee80211_mgd_disassoc(IEEE80211_DEV_TO_SUB_IF(dev), req);
}

static int ieee80211_join_ibss(struct wiphy *wiphy, struct net_device *dev,
			       struct cfg80211_ibss_params *params)
{
	struct ieee80211_local *local = wiphy_priv(wiphy);
	struct ieee80211_sub_if_data *sdata = IEEE80211_DEV_TO_SUB_IF(dev);

	switch (ieee80211_get_channel_mode(local, sdata)) {
	case CHAN_MODE_HOPPING:
		return -EBUSY;
	case CHAN_MODE_FIXED:
		if (!params->channel_fixed)
			return -EBUSY;
		if (local->oper_channel == params->channel)
			break;
		return -EBUSY;
	case CHAN_MODE_UNDEFINED:
		break;
	}

	return ieee80211_ibss_join(sdata, params);
}

static int ieee80211_leave_ibss(struct wiphy *wiphy, struct net_device *dev)
{
	struct ieee80211_sub_if_data *sdata = IEEE80211_DEV_TO_SUB_IF(dev);

	return ieee80211_ibss_leave(sdata);
}

static int ieee80211_set_wiphy_params(struct wiphy *wiphy, u32 changed)
{
	struct ieee80211_local *local = wiphy_priv(wiphy);
	int err;

	if (changed & WIPHY_PARAM_FRAG_THRESHOLD) {
		err = drv_set_frag_threshold(local, wiphy->frag_threshold);

		if (err)
			return err;
	}

	if (changed & WIPHY_PARAM_COVERAGE_CLASS) {
		err = drv_set_coverage_class(local, wiphy->coverage_class);

		if (err)
			return err;
	}

	if (changed & WIPHY_PARAM_RTS_THRESHOLD) {
		err = drv_set_rts_threshold(local, wiphy->rts_threshold);

		if (err)
			return err;
	}

	if (changed & WIPHY_PARAM_RETRY_SHORT)
		local->hw.conf.short_frame_max_tx_count = wiphy->retry_short;
	if (changed & WIPHY_PARAM_RETRY_LONG)
		local->hw.conf.long_frame_max_tx_count = wiphy->retry_long;
	if (changed &
	    (WIPHY_PARAM_RETRY_SHORT | WIPHY_PARAM_RETRY_LONG))
		ieee80211_hw_config(local, IEEE80211_CONF_CHANGE_RETRY_LIMITS);

	return 0;
}

static int ieee80211_set_tx_power(struct wiphy *wiphy,
				  enum nl80211_tx_power_setting type, int mbm)
{
	struct ieee80211_local *local = wiphy_priv(wiphy);
	struct ieee80211_channel *chan = local->hw.conf.channel;
	u32 changes = 0;

	switch (type) {
	case NL80211_TX_POWER_AUTOMATIC:
		local->user_power_level = -1;
		break;
	case NL80211_TX_POWER_LIMITED:
		if (mbm < 0 || (mbm % 100))
			return -EOPNOTSUPP;
		local->user_power_level = MBM_TO_DBM(mbm);
		break;
	case NL80211_TX_POWER_FIXED:
		if (mbm < 0 || (mbm % 100))
			return -EOPNOTSUPP;
		/* TODO: move to cfg80211 when it knows the channel */
		if (MBM_TO_DBM(mbm) > chan->max_power)
			return -EINVAL;
		local->user_power_level = MBM_TO_DBM(mbm);
		break;
	}

	ieee80211_hw_config(local, changes);

	return 0;
}

static int ieee80211_get_tx_power(struct wiphy *wiphy, int *dbm)
{
	struct ieee80211_local *local = wiphy_priv(wiphy);

	*dbm = local->hw.conf.power_level;

	return 0;
}

static int ieee80211_set_wds_peer(struct wiphy *wiphy, struct net_device *dev,
				  const u8 *addr)
{
	struct ieee80211_sub_if_data *sdata = IEEE80211_DEV_TO_SUB_IF(dev);

	memcpy(&sdata->u.wds.remote_addr, addr, ETH_ALEN);

	return 0;
}

static void ieee80211_rfkill_poll(struct wiphy *wiphy)
{
	struct ieee80211_local *local = wiphy_priv(wiphy);

	drv_rfkill_poll(local);
}

#ifdef CONFIG_NL80211_TESTMODE
static int ieee80211_testmode_cmd(struct wiphy *wiphy, void *data, int len)
{
	struct ieee80211_local *local = wiphy_priv(wiphy);

	if (!local->ops->testmode_cmd)
		return -EOPNOTSUPP;

	return local->ops->testmode_cmd(&local->hw, data, len);
}

static int ieee80211_testmode_dump(struct wiphy *wiphy,
				   struct sk_buff *skb,
				   struct netlink_callback *cb,
				   void *data, int len)
{
	struct ieee80211_local *local = wiphy_priv(wiphy);

	if (!local->ops->testmode_dump)
		return -EOPNOTSUPP;

	return local->ops->testmode_dump(&local->hw, skb, cb, data, len);
}
#endif

int __ieee80211_request_smps(struct ieee80211_sub_if_data *sdata,
			     enum ieee80211_smps_mode smps_mode)
{
	const u8 *ap;
	enum ieee80211_smps_mode old_req;
	int err;

	lockdep_assert_held(&sdata->u.mgd.mtx);

	old_req = sdata->u.mgd.req_smps;
	sdata->u.mgd.req_smps = smps_mode;

	if (old_req == smps_mode &&
	    smps_mode != IEEE80211_SMPS_AUTOMATIC)
		return 0;

	/*
	 * If not associated, or current association is not an HT
	 * association, there's no need to send an action frame.
	 */
	if (!sdata->u.mgd.associated ||
	    sdata->vif.bss_conf.channel_type == NL80211_CHAN_NO_HT) {
		mutex_lock(&sdata->local->iflist_mtx);
		ieee80211_recalc_smps(sdata->local);
		mutex_unlock(&sdata->local->iflist_mtx);
		return 0;
	}

	ap = sdata->u.mgd.associated->bssid;

	if (smps_mode == IEEE80211_SMPS_AUTOMATIC) {
		if (sdata->u.mgd.powersave)
			smps_mode = IEEE80211_SMPS_DYNAMIC;
		else
			smps_mode = IEEE80211_SMPS_OFF;
	}

	/* send SM PS frame to AP */
	err = ieee80211_send_smps_action(sdata, smps_mode,
					 ap, ap);
	if (err)
		sdata->u.mgd.req_smps = old_req;

	return err;
}

static int ieee80211_set_power_mgmt(struct wiphy *wiphy, struct net_device *dev,
				    bool enabled, int timeout)
{
	struct ieee80211_sub_if_data *sdata = IEEE80211_DEV_TO_SUB_IF(dev);
	struct ieee80211_local *local = wdev_priv(dev->ieee80211_ptr);

	if (sdata->vif.type != NL80211_IFTYPE_STATION)
		return -EOPNOTSUPP;

	if (!(local->hw.flags & IEEE80211_HW_SUPPORTS_PS))
		return -EOPNOTSUPP;

	if (enabled == sdata->u.mgd.powersave &&
	    timeout == local->dynamic_ps_forced_timeout)
		return 0;

	sdata->u.mgd.powersave = enabled;
	local->dynamic_ps_forced_timeout = timeout;

	/* no change, but if automatic follow powersave */
	mutex_lock(&sdata->u.mgd.mtx);
	__ieee80211_request_smps(sdata, sdata->u.mgd.req_smps);
	mutex_unlock(&sdata->u.mgd.mtx);

	if (local->hw.flags & IEEE80211_HW_SUPPORTS_DYNAMIC_PS)
		ieee80211_hw_config(local, IEEE80211_CONF_CHANGE_PS);

	ieee80211_recalc_ps(local, -1);

	return 0;
}

static int ieee80211_set_cqm_rssi_config(struct wiphy *wiphy,
					 struct net_device *dev,
					 s32 rssi_thold, u32 rssi_hyst)
{
	struct ieee80211_sub_if_data *sdata = IEEE80211_DEV_TO_SUB_IF(dev);
	struct ieee80211_vif *vif = &sdata->vif;
	struct ieee80211_bss_conf *bss_conf = &vif->bss_conf;

	if (rssi_thold == bss_conf->cqm_rssi_thold &&
	    rssi_hyst == bss_conf->cqm_rssi_hyst)
		return 0;

	bss_conf->cqm_rssi_thold = rssi_thold;
	bss_conf->cqm_rssi_hyst = rssi_hyst;

	/* tell the driver upon association, unless already associated */
	if (sdata->u.mgd.associated &&
	    sdata->vif.driver_flags & IEEE80211_VIF_SUPPORTS_CQM_RSSI)
		ieee80211_bss_info_change_notify(sdata, BSS_CHANGED_CQM);

	return 0;
}

static int ieee80211_set_bitrate_mask(struct wiphy *wiphy,
				      struct net_device *dev,
				      const u8 *addr,
				      const struct cfg80211_bitrate_mask *mask)
{
	struct ieee80211_sub_if_data *sdata = IEEE80211_DEV_TO_SUB_IF(dev);
	struct ieee80211_local *local = wdev_priv(dev->ieee80211_ptr);
	int i, ret;

	if (local->hw.flags & IEEE80211_HW_HAS_RATE_CONTROL) {
		ret = drv_set_bitrate_mask(local, sdata, mask);
		if (ret)
			return ret;
	}

	for (i = 0; i < IEEE80211_NUM_BANDS; i++) {
		sdata->rc_rateidx_mask[i] = mask->control[i].legacy;
		memcpy(sdata->rc_rateidx_mcs_mask[i], mask->control[i].mcs,
		       sizeof(mask->control[i].mcs));
	}

	return 0;
}

static int ieee80211_remain_on_channel_hw(struct ieee80211_local *local,
					  struct net_device *dev,
					  struct ieee80211_channel *chan,
					  enum nl80211_channel_type chantype,
					  unsigned int duration, u64 *cookie)
{
	int ret;
	u32 random_cookie;

	lockdep_assert_held(&local->mtx);

	if (local->hw_roc_cookie)
		return -EBUSY;
	/* must be nonzero */
	random_cookie = random32() | 1;

	*cookie = random_cookie;
	local->hw_roc_dev = dev;
	local->hw_roc_cookie = random_cookie;
	local->hw_roc_channel = chan;
	local->hw_roc_channel_type = chantype;
	local->hw_roc_duration = duration;
	ret = drv_remain_on_channel(local, chan, chantype, duration);
	if (ret) {
		local->hw_roc_channel = NULL;
		local->hw_roc_cookie = 0;
	}

	return ret;
}

static int ieee80211_remain_on_channel(struct wiphy *wiphy,
				       struct net_device *dev,
				       struct ieee80211_channel *chan,
				       enum nl80211_channel_type channel_type,
				       unsigned int duration,
				       u64 *cookie)
{
	struct ieee80211_sub_if_data *sdata = IEEE80211_DEV_TO_SUB_IF(dev);
	struct ieee80211_local *local = sdata->local;

	if (local->ops->remain_on_channel) {
		int ret;

		mutex_lock(&local->mtx);
		ret = ieee80211_remain_on_channel_hw(local, dev,
						     chan, channel_type,
						     duration, cookie);
		local->hw_roc_for_tx = false;
		mutex_unlock(&local->mtx);

		return ret;
	}

	return ieee80211_wk_remain_on_channel(sdata, chan, channel_type,
					      duration, cookie);
}

static int ieee80211_cancel_remain_on_channel_hw(struct ieee80211_local *local,
						 u64 cookie)
{
	int ret;

	lockdep_assert_held(&local->mtx);

	if (local->hw_roc_cookie != cookie)
		return -ENOENT;

	ret = drv_cancel_remain_on_channel(local);
	if (ret)
		return ret;

	local->hw_roc_cookie = 0;
	local->hw_roc_channel = NULL;

	ieee80211_recalc_idle(local);

	return 0;
}

static int ieee80211_cancel_remain_on_channel(struct wiphy *wiphy,
					      struct net_device *dev,
					      u64 cookie)
{
	struct ieee80211_sub_if_data *sdata = IEEE80211_DEV_TO_SUB_IF(dev);
	struct ieee80211_local *local = sdata->local;

	if (local->ops->cancel_remain_on_channel) {
		int ret;

		mutex_lock(&local->mtx);
		ret = ieee80211_cancel_remain_on_channel_hw(local, cookie);
		mutex_unlock(&local->mtx);

		return ret;
	}

	return ieee80211_wk_cancel_remain_on_channel(sdata, cookie);
}

static enum work_done_result
ieee80211_offchan_tx_done(struct ieee80211_work *wk, struct sk_buff *skb)
{
	/*
	 * Use the data embedded in the work struct for reporting
	 * here so if the driver mangled the SKB before dropping
	 * it (which is the only way we really should get here)
	 * then we don't report mangled data.
	 *
	 * If there was no wait time, then by the time we get here
	 * the driver will likely not have reported the status yet,
	 * so in that case userspace will have to deal with it.
	 */

	if (wk->offchan_tx.wait && !wk->offchan_tx.status)
		cfg80211_mgmt_tx_status(wk->sdata->dev,
					(unsigned long) wk->offchan_tx.frame,
					wk->data, wk->data_len, false, GFP_KERNEL);

	return WORK_DONE_DESTROY;
}

static int ieee80211_mgmt_tx(struct wiphy *wiphy, struct net_device *dev,
			     struct ieee80211_channel *chan, bool offchan,
			     enum nl80211_channel_type channel_type,
			     bool channel_type_valid, unsigned int wait,
			     const u8 *buf, size_t len, bool no_cck,
			     bool dont_wait_for_ack, u64 *cookie)
{
	struct ieee80211_sub_if_data *sdata = IEEE80211_DEV_TO_SUB_IF(dev);
	struct ieee80211_local *local = sdata->local;
	struct sk_buff *skb;
	struct sta_info *sta;
	struct ieee80211_work *wk;
	const struct ieee80211_mgmt *mgmt = (void *)buf;
	u32 flags;
	bool is_offchan = false;

	if (dont_wait_for_ack)
		flags = IEEE80211_TX_CTL_NO_ACK;
	else
		flags = IEEE80211_TX_INTFL_NL80211_FRAME_TX |
			IEEE80211_TX_CTL_REQ_TX_STATUS;

	/* Check that we are on the requested channel for transmission */
	if (chan != local->tmp_channel &&
	    chan != local->oper_channel)
		is_offchan = true;
	if (channel_type_valid &&
	    (channel_type != local->tmp_channel_type &&
	     channel_type != local->_oper_channel_type))
		is_offchan = true;

	if (chan == local->hw_roc_channel) {
		/* TODO: check channel type? */
		is_offchan = false;
		flags |= IEEE80211_TX_CTL_TX_OFFCHAN;
	}

	if (no_cck)
		flags |= IEEE80211_TX_CTL_NO_CCK_RATE;

	if (is_offchan && !offchan)
		return -EBUSY;

	switch (sdata->vif.type) {
	case NL80211_IFTYPE_ADHOC:
	case NL80211_IFTYPE_AP:
	case NL80211_IFTYPE_AP_VLAN:
	case NL80211_IFTYPE_P2P_GO:
	case NL80211_IFTYPE_MESH_POINT:
		if (!ieee80211_is_action(mgmt->frame_control) ||
		    mgmt->u.action.category == WLAN_CATEGORY_PUBLIC)
			break;
		rcu_read_lock();
		sta = sta_info_get(sdata, mgmt->da);
		rcu_read_unlock();
		if (!sta)
			return -ENOLINK;
		break;
	case NL80211_IFTYPE_STATION:
	case NL80211_IFTYPE_P2P_CLIENT:
		break;
	default:
		return -EOPNOTSUPP;
	}

	skb = dev_alloc_skb(local->hw.extra_tx_headroom + len);
	if (!skb)
		return -ENOMEM;
	skb_reserve(skb, local->hw.extra_tx_headroom);

	memcpy(skb_put(skb, len), buf, len);

	IEEE80211_SKB_CB(skb)->flags = flags;

	if (flags & IEEE80211_TX_CTL_TX_OFFCHAN)
		IEEE80211_SKB_CB(skb)->hw_queue =
			local->hw.offchannel_tx_hw_queue;

	skb->dev = sdata->dev;

	*cookie = (unsigned long) skb;

	if (is_offchan && local->ops->remain_on_channel) {
		unsigned int duration;
		int ret;

		mutex_lock(&local->mtx);
		/*
		 * If the duration is zero, then the driver
		 * wouldn't actually do anything. Set it to
		 * 100 for now.
		 *
		 * TODO: cancel the off-channel operation
		 *       when we get the SKB's TX status and
		 *       the wait time was zero before.
		 */
		duration = 100;
		if (wait)
			duration = wait;
		ret = ieee80211_remain_on_channel_hw(local, dev, chan,
						     channel_type,
						     duration, cookie);
		if (ret) {
			kfree_skb(skb);
			mutex_unlock(&local->mtx);
			return ret;
		}

		local->hw_roc_for_tx = true;
		local->hw_roc_duration = wait;

		/*
		 * queue up frame for transmission after
		 * ieee80211_ready_on_channel call
		 */

		/* modify cookie to prevent API mismatches */
		*cookie ^= 2;
		IEEE80211_SKB_CB(skb)->flags |= IEEE80211_TX_CTL_TX_OFFCHAN;
		IEEE80211_SKB_CB(skb)->hw_queue =
			local->hw.offchannel_tx_hw_queue;
		local->hw_roc_skb = skb;
		local->hw_roc_skb_for_status = skb;
		mutex_unlock(&local->mtx);

		return 0;
	}

	/*
	 * Can transmit right away if the channel was the
	 * right one and there's no wait involved... If a
	 * wait is involved, we might otherwise not be on
	 * the right channel for long enough!
	 */
	if (!is_offchan && !wait && !sdata->vif.bss_conf.idle) {
		ieee80211_tx_skb(sdata, skb);
		return 0;
	}

	wk = kzalloc(sizeof(*wk) + len, GFP_KERNEL);
	if (!wk) {
		kfree_skb(skb);
		return -ENOMEM;
	}

	wk->type = IEEE80211_WORK_OFFCHANNEL_TX;
	wk->chan = chan;
	wk->chan_type = channel_type;
	wk->sdata = sdata;
	wk->done = ieee80211_offchan_tx_done;
	wk->offchan_tx.frame = skb;
	wk->offchan_tx.wait = wait;
	wk->data_len = len;
	memcpy(wk->data, buf, len);

	ieee80211_add_work(wk);
	return 0;
}

static int ieee80211_mgmt_tx_cancel_wait(struct wiphy *wiphy,
					 struct net_device *dev,
					 u64 cookie)
{
	struct ieee80211_sub_if_data *sdata = IEEE80211_DEV_TO_SUB_IF(dev);
	struct ieee80211_local *local = sdata->local;
	struct ieee80211_work *wk;
	int ret = -ENOENT;

	mutex_lock(&local->mtx);

	if (local->ops->cancel_remain_on_channel) {
		cookie ^= 2;
		ret = ieee80211_cancel_remain_on_channel_hw(local, cookie);

		if (ret == 0) {
			kfree_skb(local->hw_roc_skb);
			local->hw_roc_skb = NULL;
			local->hw_roc_skb_for_status = NULL;
		}

		mutex_unlock(&local->mtx);

		return ret;
	}

	list_for_each_entry(wk, &local->work_list, list) {
		if (wk->sdata != sdata)
			continue;

		if (wk->type != IEEE80211_WORK_OFFCHANNEL_TX)
			continue;

		if (cookie != (unsigned long) wk->offchan_tx.frame)
			continue;

		wk->timeout = jiffies;

		ieee80211_queue_work(&local->hw, &local->work_work);
		ret = 0;
		break;
	}
	mutex_unlock(&local->mtx);

	return ret;
}

static void ieee80211_mgmt_frame_register(struct wiphy *wiphy,
					  struct net_device *dev,
					  u16 frame_type, bool reg)
{
	struct ieee80211_local *local = wiphy_priv(wiphy);

	if (frame_type != (IEEE80211_FTYPE_MGMT | IEEE80211_STYPE_PROBE_REQ))
		return;

	if (reg)
		local->probe_req_reg++;
	else
		local->probe_req_reg--;

	ieee80211_queue_work(&local->hw, &local->reconfig_filter);
}

static int ieee80211_set_antenna(struct wiphy *wiphy, u32 tx_ant, u32 rx_ant)
{
	struct ieee80211_local *local = wiphy_priv(wiphy);

	if (local->started)
		return -EOPNOTSUPP;

	return drv_set_antenna(local, tx_ant, rx_ant);
}

static int ieee80211_get_antenna(struct wiphy *wiphy, u32 *tx_ant, u32 *rx_ant)
{
	struct ieee80211_local *local = wiphy_priv(wiphy);

	return drv_get_antenna(local, tx_ant, rx_ant);
}

static int ieee80211_set_ringparam(struct wiphy *wiphy, u32 tx, u32 rx)
{
	struct ieee80211_local *local = wiphy_priv(wiphy);

	return drv_set_ringparam(local, tx, rx);
}

static void ieee80211_get_ringparam(struct wiphy *wiphy,
				    u32 *tx, u32 *tx_max, u32 *rx, u32 *rx_max)
{
	struct ieee80211_local *local = wiphy_priv(wiphy);

	drv_get_ringparam(local, tx, tx_max, rx, rx_max);
}

static int ieee80211_set_rekey_data(struct wiphy *wiphy,
				    struct net_device *dev,
				    struct cfg80211_gtk_rekey_data *data)
{
	struct ieee80211_local *local = wiphy_priv(wiphy);
	struct ieee80211_sub_if_data *sdata = IEEE80211_DEV_TO_SUB_IF(dev);

	if (!local->ops->set_rekey_data)
		return -EOPNOTSUPP;

	drv_set_rekey_data(local, sdata, data);

	return 0;
}

static void ieee80211_tdls_add_ext_capab(struct sk_buff *skb)
{
	u8 *pos = (void *)skb_put(skb, 7);

	*pos++ = WLAN_EID_EXT_CAPABILITY;
	*pos++ = 5; /* len */
	*pos++ = 0x0;
	*pos++ = 0x0;
	*pos++ = 0x0;
	*pos++ = 0x0;
	*pos++ = WLAN_EXT_CAPA5_TDLS_ENABLED;
}

static u16 ieee80211_get_tdls_sta_capab(struct ieee80211_sub_if_data *sdata)
{
	struct ieee80211_local *local = sdata->local;
	u16 capab;

	capab = 0;
	if (local->oper_channel->band != IEEE80211_BAND_2GHZ)
		return capab;

	if (!(local->hw.flags & IEEE80211_HW_2GHZ_SHORT_SLOT_INCAPABLE))
		capab |= WLAN_CAPABILITY_SHORT_SLOT_TIME;
	if (!(local->hw.flags & IEEE80211_HW_2GHZ_SHORT_PREAMBLE_INCAPABLE))
		capab |= WLAN_CAPABILITY_SHORT_PREAMBLE;

	return capab;
}

static void ieee80211_tdls_add_link_ie(struct sk_buff *skb, u8 *src_addr,
				       u8 *peer, u8 *bssid)
{
	struct ieee80211_tdls_lnkie *lnkid;

	lnkid = (void *)skb_put(skb, sizeof(struct ieee80211_tdls_lnkie));

	lnkid->ie_type = WLAN_EID_LINK_ID;
	lnkid->ie_len = sizeof(struct ieee80211_tdls_lnkie) - 2;

	memcpy(lnkid->bssid, bssid, ETH_ALEN);
	memcpy(lnkid->init_sta, src_addr, ETH_ALEN);
	memcpy(lnkid->resp_sta, peer, ETH_ALEN);
}

static int
ieee80211_prep_tdls_encap_data(struct wiphy *wiphy, struct net_device *dev,
			       u8 *peer, u8 action_code, u8 dialog_token,
			       u16 status_code, struct sk_buff *skb)
{
	struct ieee80211_sub_if_data *sdata = IEEE80211_DEV_TO_SUB_IF(dev);
	struct ieee80211_tdls_data *tf;

	tf = (void *)skb_put(skb, offsetof(struct ieee80211_tdls_data, u));

	memcpy(tf->da, peer, ETH_ALEN);
	memcpy(tf->sa, sdata->vif.addr, ETH_ALEN);
	tf->ether_type = cpu_to_be16(ETH_P_TDLS);
	tf->payload_type = WLAN_TDLS_SNAP_RFTYPE;

	switch (action_code) {
	case WLAN_TDLS_SETUP_REQUEST:
		tf->category = WLAN_CATEGORY_TDLS;
		tf->action_code = WLAN_TDLS_SETUP_REQUEST;

		skb_put(skb, sizeof(tf->u.setup_req));
		tf->u.setup_req.dialog_token = dialog_token;
		tf->u.setup_req.capability =
			cpu_to_le16(ieee80211_get_tdls_sta_capab(sdata));

		ieee80211_add_srates_ie(&sdata->vif, skb, false);
		ieee80211_add_ext_srates_ie(&sdata->vif, skb, false);
		ieee80211_tdls_add_ext_capab(skb);
		break;
	case WLAN_TDLS_SETUP_RESPONSE:
		tf->category = WLAN_CATEGORY_TDLS;
		tf->action_code = WLAN_TDLS_SETUP_RESPONSE;

		skb_put(skb, sizeof(tf->u.setup_resp));
		tf->u.setup_resp.status_code = cpu_to_le16(status_code);
		tf->u.setup_resp.dialog_token = dialog_token;
		tf->u.setup_resp.capability =
			cpu_to_le16(ieee80211_get_tdls_sta_capab(sdata));

		ieee80211_add_srates_ie(&sdata->vif, skb, false);
		ieee80211_add_ext_srates_ie(&sdata->vif, skb, false);
		ieee80211_tdls_add_ext_capab(skb);
		break;
	case WLAN_TDLS_SETUP_CONFIRM:
		tf->category = WLAN_CATEGORY_TDLS;
		tf->action_code = WLAN_TDLS_SETUP_CONFIRM;

		skb_put(skb, sizeof(tf->u.setup_cfm));
		tf->u.setup_cfm.status_code = cpu_to_le16(status_code);
		tf->u.setup_cfm.dialog_token = dialog_token;
		break;
	case WLAN_TDLS_TEARDOWN:
		tf->category = WLAN_CATEGORY_TDLS;
		tf->action_code = WLAN_TDLS_TEARDOWN;

		skb_put(skb, sizeof(tf->u.teardown));
		tf->u.teardown.reason_code = cpu_to_le16(status_code);
		break;
	case WLAN_TDLS_DISCOVERY_REQUEST:
		tf->category = WLAN_CATEGORY_TDLS;
		tf->action_code = WLAN_TDLS_DISCOVERY_REQUEST;

		skb_put(skb, sizeof(tf->u.discover_req));
		tf->u.discover_req.dialog_token = dialog_token;
		break;
	default:
		return -EINVAL;
	}

	return 0;
}

static int
ieee80211_prep_tdls_direct(struct wiphy *wiphy, struct net_device *dev,
			   u8 *peer, u8 action_code, u8 dialog_token,
			   u16 status_code, struct sk_buff *skb)
{
	struct ieee80211_sub_if_data *sdata = IEEE80211_DEV_TO_SUB_IF(dev);
	struct ieee80211_mgmt *mgmt;

	mgmt = (void *)skb_put(skb, 24);
	memset(mgmt, 0, 24);
	memcpy(mgmt->da, peer, ETH_ALEN);
	memcpy(mgmt->sa, sdata->vif.addr, ETH_ALEN);
	memcpy(mgmt->bssid, sdata->u.mgd.bssid, ETH_ALEN);

	mgmt->frame_control = cpu_to_le16(IEEE80211_FTYPE_MGMT |
					  IEEE80211_STYPE_ACTION);

	switch (action_code) {
	case WLAN_PUB_ACTION_TDLS_DISCOVER_RES:
		skb_put(skb, 1 + sizeof(mgmt->u.action.u.tdls_discover_resp));
		mgmt->u.action.category = WLAN_CATEGORY_PUBLIC;
		mgmt->u.action.u.tdls_discover_resp.action_code =
			WLAN_PUB_ACTION_TDLS_DISCOVER_RES;
		mgmt->u.action.u.tdls_discover_resp.dialog_token =
			dialog_token;
		mgmt->u.action.u.tdls_discover_resp.capability =
			cpu_to_le16(ieee80211_get_tdls_sta_capab(sdata));

		ieee80211_add_srates_ie(&sdata->vif, skb, false);
		ieee80211_add_ext_srates_ie(&sdata->vif, skb, false);
		ieee80211_tdls_add_ext_capab(skb);
		break;
	default:
		return -EINVAL;
	}

	return 0;
}

static int ieee80211_tdls_mgmt(struct wiphy *wiphy, struct net_device *dev,
			       u8 *peer, u8 action_code, u8 dialog_token,
			       u16 status_code, const u8 *extra_ies,
			       size_t extra_ies_len)
{
	struct ieee80211_sub_if_data *sdata = IEEE80211_DEV_TO_SUB_IF(dev);
	struct ieee80211_local *local = sdata->local;
	struct ieee80211_tx_info *info;
	struct sk_buff *skb = NULL;
	bool send_direct;
	int ret;

	if (!(wiphy->flags & WIPHY_FLAG_SUPPORTS_TDLS))
		return -ENOTSUPP;

	/* make sure we are in managed mode, and associated */
	if (sdata->vif.type != NL80211_IFTYPE_STATION ||
	    !sdata->u.mgd.associated)
		return -EINVAL;

#ifdef CONFIG_MAC80211_VERBOSE_TDLS_DEBUG
	printk(KERN_DEBUG "TDLS mgmt action %d peer %pM\n", action_code, peer);
#endif

	skb = dev_alloc_skb(local->hw.extra_tx_headroom +
			    max(sizeof(struct ieee80211_mgmt),
				sizeof(struct ieee80211_tdls_data)) +
			    50 + /* supported rates */
			    7 + /* ext capab */
			    extra_ies_len +
			    sizeof(struct ieee80211_tdls_lnkie));
	if (!skb)
		return -ENOMEM;

	info = IEEE80211_SKB_CB(skb);
	skb_reserve(skb, local->hw.extra_tx_headroom);

	switch (action_code) {
	case WLAN_TDLS_SETUP_REQUEST:
	case WLAN_TDLS_SETUP_RESPONSE:
	case WLAN_TDLS_SETUP_CONFIRM:
	case WLAN_TDLS_TEARDOWN:
	case WLAN_TDLS_DISCOVERY_REQUEST:
		ret = ieee80211_prep_tdls_encap_data(wiphy, dev, peer,
						     action_code, dialog_token,
						     status_code, skb);
		send_direct = false;
		break;
	case WLAN_PUB_ACTION_TDLS_DISCOVER_RES:
		ret = ieee80211_prep_tdls_direct(wiphy, dev, peer, action_code,
						 dialog_token, status_code,
						 skb);
		send_direct = true;
		break;
	default:
		ret = -ENOTSUPP;
		break;
	}

	if (ret < 0)
		goto fail;

	if (extra_ies_len)
		memcpy(skb_put(skb, extra_ies_len), extra_ies, extra_ies_len);

	/* the TDLS link IE is always added last */
	switch (action_code) {
	case WLAN_TDLS_SETUP_REQUEST:
	case WLAN_TDLS_SETUP_CONFIRM:
	case WLAN_TDLS_TEARDOWN:
	case WLAN_TDLS_DISCOVERY_REQUEST:
		/* we are the initiator */
		ieee80211_tdls_add_link_ie(skb, sdata->vif.addr, peer,
					   sdata->u.mgd.bssid);
		break;
	case WLAN_TDLS_SETUP_RESPONSE:
	case WLAN_PUB_ACTION_TDLS_DISCOVER_RES:
		/* we are the responder */
		ieee80211_tdls_add_link_ie(skb, peer, sdata->vif.addr,
					   sdata->u.mgd.bssid);
		break;
	default:
		ret = -ENOTSUPP;
		goto fail;
	}

	if (send_direct) {
		ieee80211_tx_skb(sdata, skb);
		return 0;
	}

	/*
	 * According to 802.11z: Setup req/resp are sent in AC_BK, otherwise
	 * we should default to AC_VI.
	 */
	switch (action_code) {
	case WLAN_TDLS_SETUP_REQUEST:
	case WLAN_TDLS_SETUP_RESPONSE:
		skb_set_queue_mapping(skb, IEEE80211_AC_BK);
		skb->priority = 2;
		break;
	default:
		skb_set_queue_mapping(skb, IEEE80211_AC_VI);
		skb->priority = 5;
		break;
	}

	/* disable bottom halves when entering the Tx path */
	local_bh_disable();
	ret = ieee80211_subif_start_xmit(skb, dev);
	local_bh_enable();

	return ret;

fail:
	dev_kfree_skb(skb);
	return ret;
}

static int ieee80211_tdls_oper(struct wiphy *wiphy, struct net_device *dev,
			       u8 *peer, enum nl80211_tdls_operation oper)
{
	struct sta_info *sta;
	struct ieee80211_sub_if_data *sdata = IEEE80211_DEV_TO_SUB_IF(dev);

	if (!(wiphy->flags & WIPHY_FLAG_SUPPORTS_TDLS))
		return -ENOTSUPP;

	if (sdata->vif.type != NL80211_IFTYPE_STATION)
		return -EINVAL;

#ifdef CONFIG_MAC80211_VERBOSE_TDLS_DEBUG
	printk(KERN_DEBUG "TDLS oper %d peer %pM\n", oper, peer);
#endif

	switch (oper) {
	case NL80211_TDLS_ENABLE_LINK:
		rcu_read_lock();
		sta = sta_info_get(sdata, peer);
		if (!sta) {
			rcu_read_unlock();
			return -ENOLINK;
		}

		set_sta_flag(sta, WLAN_STA_TDLS_PEER_AUTH);
		rcu_read_unlock();
		break;
	case NL80211_TDLS_DISABLE_LINK:
		return sta_info_destroy_addr(sdata, peer);
	case NL80211_TDLS_TEARDOWN:
	case NL80211_TDLS_SETUP:
	case NL80211_TDLS_DISCOVERY_REQ:
		/* We don't support in-driver setup/teardown/discovery */
		return -ENOTSUPP;
	default:
		return -ENOTSUPP;
	}

	return 0;
}

static int ieee80211_probe_client(struct wiphy *wiphy, struct net_device *dev,
				  const u8 *peer, u64 *cookie)
{
	struct ieee80211_sub_if_data *sdata = IEEE80211_DEV_TO_SUB_IF(dev);
	struct ieee80211_local *local = sdata->local;
	struct ieee80211_qos_hdr *nullfunc;
	struct sk_buff *skb;
	int size = sizeof(*nullfunc);
	__le16 fc;
	bool qos;
	struct ieee80211_tx_info *info;
	struct sta_info *sta;

	rcu_read_lock();
	sta = sta_info_get(sdata, peer);
	if (sta) {
		qos = test_sta_flag(sta, WLAN_STA_WME);
		rcu_read_unlock();
	} else {
		rcu_read_unlock();
		return -ENOLINK;
	}

	if (qos) {
		fc = cpu_to_le16(IEEE80211_FTYPE_DATA |
				 IEEE80211_STYPE_QOS_NULLFUNC |
				 IEEE80211_FCTL_FROMDS);
	} else {
		size -= 2;
		fc = cpu_to_le16(IEEE80211_FTYPE_DATA |
				 IEEE80211_STYPE_NULLFUNC |
				 IEEE80211_FCTL_FROMDS);
	}

	skb = dev_alloc_skb(local->hw.extra_tx_headroom + size);
	if (!skb)
		return -ENOMEM;

	skb->dev = dev;

	skb_reserve(skb, local->hw.extra_tx_headroom);

	nullfunc = (void *) skb_put(skb, size);
	nullfunc->frame_control = fc;
	nullfunc->duration_id = 0;
	memcpy(nullfunc->addr1, sta->sta.addr, ETH_ALEN);
	memcpy(nullfunc->addr2, sdata->vif.addr, ETH_ALEN);
	memcpy(nullfunc->addr3, sdata->vif.addr, ETH_ALEN);
	nullfunc->seq_ctrl = 0;

	info = IEEE80211_SKB_CB(skb);

	info->flags |= IEEE80211_TX_CTL_REQ_TX_STATUS |
		       IEEE80211_TX_INTFL_NL80211_FRAME_TX;

	skb_set_queue_mapping(skb, IEEE80211_AC_VO);
	skb->priority = 7;
	if (qos)
		nullfunc->qos_ctrl = cpu_to_le16(7);

	local_bh_disable();
	ieee80211_xmit(sdata, skb);
	local_bh_enable();

	*cookie = (unsigned long) skb;
	return 0;
}

static struct ieee80211_channel *
ieee80211_wiphy_get_channel(struct wiphy *wiphy,
			    enum nl80211_channel_type *type)
{
	struct ieee80211_local *local = wiphy_priv(wiphy);

	*type = local->_oper_channel_type;
	return local->oper_channel;
}

#ifdef CONFIG_PM
static void ieee80211_set_wakeup(struct wiphy *wiphy, bool enabled)
{
	drv_set_wakeup(wiphy_priv(wiphy), enabled);
}
#endif

struct cfg80211_ops mac80211_config_ops = {
	.add_virtual_intf = ieee80211_add_iface,
	.del_virtual_intf = ieee80211_del_iface,
	.change_virtual_intf = ieee80211_change_iface,
	.add_key = ieee80211_add_key,
	.del_key = ieee80211_del_key,
	.get_key = ieee80211_get_key,
	.set_default_key = ieee80211_config_default_key,
	.set_default_mgmt_key = ieee80211_config_default_mgmt_key,
	.start_ap = ieee80211_start_ap,
	.change_beacon = ieee80211_change_beacon,
	.stop_ap = ieee80211_stop_ap,
	.add_station = ieee80211_add_station,
	.del_station = ieee80211_del_station,
	.change_station = ieee80211_change_station,
	.get_station = ieee80211_get_station,
	.dump_station = ieee80211_dump_station,
	.dump_survey = ieee80211_dump_survey,
#ifdef CONFIG_MAC80211_MESH
	.add_mpath = ieee80211_add_mpath,
	.del_mpath = ieee80211_del_mpath,
	.change_mpath = ieee80211_change_mpath,
	.get_mpath = ieee80211_get_mpath,
	.dump_mpath = ieee80211_dump_mpath,
	.update_mesh_config = ieee80211_update_mesh_config,
	.get_mesh_config = ieee80211_get_mesh_config,
	.join_mesh = ieee80211_join_mesh,
	.leave_mesh = ieee80211_leave_mesh,
#endif
	.change_bss = ieee80211_change_bss,
	.set_txq_params = ieee80211_set_txq_params,
	.set_channel = ieee80211_set_channel,
	.suspend = ieee80211_suspend,
	.resume = ieee80211_resume,
	.scan = ieee80211_scan,
	.sched_scan_start = ieee80211_sched_scan_start,
	.sched_scan_stop = ieee80211_sched_scan_stop,
	.auth = ieee80211_auth,
	.assoc = ieee80211_assoc,
	.deauth = ieee80211_deauth,
	.disassoc = ieee80211_disassoc,
	.join_ibss = ieee80211_join_ibss,
	.leave_ibss = ieee80211_leave_ibss,
	.set_wiphy_params = ieee80211_set_wiphy_params,
	.set_tx_power = ieee80211_set_tx_power,
	.get_tx_power = ieee80211_get_tx_power,
	.set_wds_peer = ieee80211_set_wds_peer,
	.rfkill_poll = ieee80211_rfkill_poll,
	CFG80211_TESTMODE_CMD(ieee80211_testmode_cmd)
	CFG80211_TESTMODE_DUMP(ieee80211_testmode_dump)
	.set_power_mgmt = ieee80211_set_power_mgmt,
	.set_bitrate_mask = ieee80211_set_bitrate_mask,
	.remain_on_channel = ieee80211_remain_on_channel,
	.cancel_remain_on_channel = ieee80211_cancel_remain_on_channel,
	.mgmt_tx = ieee80211_mgmt_tx,
	.mgmt_tx_cancel_wait = ieee80211_mgmt_tx_cancel_wait,
	.set_cqm_rssi_config = ieee80211_set_cqm_rssi_config,
	.mgmt_frame_register = ieee80211_mgmt_frame_register,
	.set_antenna = ieee80211_set_antenna,
	.get_antenna = ieee80211_get_antenna,
	.set_ringparam = ieee80211_set_ringparam,
	.get_ringparam = ieee80211_get_ringparam,
	.set_rekey_data = ieee80211_set_rekey_data,
	.tdls_oper = ieee80211_tdls_oper,
	.tdls_mgmt = ieee80211_tdls_mgmt,
	.probe_client = ieee80211_probe_client,
	.get_channel = ieee80211_wiphy_get_channel,
	.set_noack_map = ieee80211_set_noack_map,
#ifdef CONFIG_PM
	.set_wakeup = ieee80211_set_wakeup,
#endif
<<<<<<< HEAD
=======
	.get_et_sset_count = ieee80211_get_et_sset_count,
	.get_et_stats = ieee80211_get_et_stats,
	.get_et_strings = ieee80211_get_et_strings,
>>>>>>> 0a9b3782
};<|MERGE_RESOLUTION|>--- conflicted
+++ resolved
@@ -2973,10 +2973,7 @@
 #ifdef CONFIG_PM
 	.set_wakeup = ieee80211_set_wakeup,
 #endif
-<<<<<<< HEAD
-=======
 	.get_et_sset_count = ieee80211_get_et_sset_count,
 	.get_et_stats = ieee80211_get_et_stats,
 	.get_et_strings = ieee80211_get_et_strings,
->>>>>>> 0a9b3782
 };