--- conflicted
+++ resolved
@@ -1270,13 +1270,10 @@
 					changed = mesh_plink_inc_estab_count(
 							sdata);
 				sta->plink_state = params->plink_state;
-<<<<<<< HEAD
-=======
 
 				ieee80211_mps_sta_status_update(sta);
 				ieee80211_mps_set_sta_local_pm(sta,
 					sdata->u.mesh.mshcfg.power_mode);
->>>>>>> b56e681b
 				break;
 			case NL80211_PLINK_LISTEN:
 			case NL80211_PLINK_BLOCKED:
@@ -1307,12 +1304,9 @@
 				break;
 			}
 		}
-<<<<<<< HEAD
-=======
 
 		if (params->local_pm)
 			ieee80211_mps_set_sta_local_pm(sta, params->local_pm);
->>>>>>> b56e681b
 #endif
 	}
 
