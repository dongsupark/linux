--- conflicted
+++ resolved
@@ -447,11 +447,7 @@
 	struct ieee80211_local *local = sdata->local;
 	struct timespec uptime;
 	u64 packets = 0;
-<<<<<<< HEAD
-	int ac;
-=======
 	int i, ac;
->>>>>>> d0e0ac97
 
 	sinfo->generation = sdata->local->sta_generation;
 
@@ -1759,10 +1755,7 @@
 	ifmsh->mesh_pp_id = setup->path_sel_proto;
 	ifmsh->mesh_pm_id = setup->path_metric;
 	ifmsh->user_mpm = setup->user_mpm;
-<<<<<<< HEAD
-=======
 	ifmsh->mesh_auth_id = setup->auth_id;
->>>>>>> d0e0ac97
 	ifmsh->security = IEEE80211_MESH_SEC_NONE;
 	if (setup->is_authenticated)
 		ifmsh->security |= IEEE80211_MESH_SEC_AUTHED;
@@ -1773,9 +1766,6 @@
 	memcpy(sdata->vif.bss_conf.mcast_rate, setup->mcast_rate,
 						sizeof(setup->mcast_rate));
 	sdata->vif.bss_conf.basic_rates = setup->basic_rates;
-
-	sdata->vif.bss_conf.beacon_int = setup->beacon_interval;
-	sdata->vif.bss_conf.dtim_period = setup->dtim_period;
 
 	sdata->vif.bss_conf.beacon_int = setup->beacon_interval;
 	sdata->vif.bss_conf.dtim_period = setup->dtim_period;
@@ -1888,11 +1878,8 @@
 	if (_chg_mesh_attr(NL80211_MESHCONF_AWAKE_WINDOW, mask))
 		conf->dot11MeshAwakeWindowDuration =
 			nconf->dot11MeshAwakeWindowDuration;
-<<<<<<< HEAD
-=======
 	if (_chg_mesh_attr(NL80211_MESHCONF_PLINK_TIMEOUT, mask))
 		conf->plink_timeout = nconf->plink_timeout;
->>>>>>> d0e0ac97
 	ieee80211_mbss_info_change_notify(sdata, BSS_CHANGED_BEACON);
 	return 0;
 }
