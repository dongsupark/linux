/*
 * mac80211 configuration hooks for cfg80211
 *
 * Copyright 2006-2010	Johannes Berg <johannes@sipsolutions.net>
 *
 * This file is GPLv2 as found in COPYING.
 */

#include <linux/ieee80211.h>
#include <linux/nl80211.h>
#include <linux/rtnetlink.h>
#include <linux/slab.h>
#include <net/net_namespace.h>
#include <linux/rcupdate.h>
#include <linux/if_ether.h>
#include <net/cfg80211.h>
#include "ieee80211_i.h"
#include "driver-ops.h"
#include "cfg.h"
#include "rate.h"
#include "mesh.h"

static struct wireless_dev *ieee80211_add_iface(struct wiphy *wiphy,
						const char *name,
						enum nl80211_iftype type,
						u32 *flags,
						struct vif_params *params)
{
	struct ieee80211_local *local = wiphy_priv(wiphy);
	struct wireless_dev *wdev;
	struct ieee80211_sub_if_data *sdata;
	int err;

	err = ieee80211_if_add(local, name, &wdev, type, params);
	if (err)
		return ERR_PTR(err);

	if (type == NL80211_IFTYPE_MONITOR && flags) {
		sdata = IEEE80211_WDEV_TO_SUB_IF(wdev);
		sdata->u.mntr_flags = *flags;
	}

	return wdev;
}

static int ieee80211_del_iface(struct wiphy *wiphy, struct wireless_dev *wdev)
{
	ieee80211_if_remove(IEEE80211_WDEV_TO_SUB_IF(wdev));

	return 0;
}

static int ieee80211_change_iface(struct wiphy *wiphy,
				  struct net_device *dev,
				  enum nl80211_iftype type, u32 *flags,
				  struct vif_params *params)
{
	struct ieee80211_sub_if_data *sdata = IEEE80211_DEV_TO_SUB_IF(dev);
	int ret;

	ret = ieee80211_if_change_type(sdata, type);
	if (ret)
		return ret;

	if (type == NL80211_IFTYPE_AP_VLAN &&
	    params && params->use_4addr == 0)
		RCU_INIT_POINTER(sdata->u.vlan.sta, NULL);
	else if (type == NL80211_IFTYPE_STATION &&
		 params && params->use_4addr >= 0)
		sdata->u.mgd.use_4addr = params->use_4addr;

	if (sdata->vif.type == NL80211_IFTYPE_MONITOR && flags) {
		struct ieee80211_local *local = sdata->local;

		if (ieee80211_sdata_running(sdata)) {
			/*
			 * Prohibit MONITOR_FLAG_COOK_FRAMES to be
			 * changed while the interface is up.
			 * Else we would need to add a lot of cruft
			 * to update everything:
			 *	cooked_mntrs, monitor and all fif_* counters
			 *	reconfigure hardware
			 */
			if ((*flags & MONITOR_FLAG_COOK_FRAMES) !=
			    (sdata->u.mntr_flags & MONITOR_FLAG_COOK_FRAMES))
				return -EBUSY;

			ieee80211_adjust_monitor_flags(sdata, -1);
			sdata->u.mntr_flags = *flags;
			ieee80211_adjust_monitor_flags(sdata, 1);

			ieee80211_configure_filter(local);
		} else {
			/*
			 * Because the interface is down, ieee80211_do_stop
			 * and ieee80211_do_open take care of "everything"
			 * mentioned in the comment above.
			 */
			sdata->u.mntr_flags = *flags;
		}
	}

	return 0;
}

static int ieee80211_start_p2p_device(struct wiphy *wiphy,
				      struct wireless_dev *wdev)
{
	return ieee80211_do_open(wdev, true);
}

static void ieee80211_stop_p2p_device(struct wiphy *wiphy,
				      struct wireless_dev *wdev)
{
	ieee80211_sdata_stop(IEEE80211_WDEV_TO_SUB_IF(wdev));
}

static int ieee80211_set_noack_map(struct wiphy *wiphy,
				  struct net_device *dev,
				  u16 noack_map)
{
	struct ieee80211_sub_if_data *sdata = IEEE80211_DEV_TO_SUB_IF(dev);

	sdata->noack_map = noack_map;
	return 0;
}

static int ieee80211_add_key(struct wiphy *wiphy, struct net_device *dev,
			     u8 key_idx, bool pairwise, const u8 *mac_addr,
			     struct key_params *params)
{
	struct ieee80211_sub_if_data *sdata = IEEE80211_DEV_TO_SUB_IF(dev);
	struct sta_info *sta = NULL;
	struct ieee80211_key *key;
	int err;

	if (!ieee80211_sdata_running(sdata))
		return -ENETDOWN;

	/* reject WEP and TKIP keys if WEP failed to initialize */
	switch (params->cipher) {
	case WLAN_CIPHER_SUITE_WEP40:
	case WLAN_CIPHER_SUITE_TKIP:
	case WLAN_CIPHER_SUITE_WEP104:
		if (IS_ERR(sdata->local->wep_tx_tfm))
			return -EINVAL;
		break;
	default:
		break;
	}

	key = ieee80211_key_alloc(params->cipher, key_idx, params->key_len,
				  params->key, params->seq_len, params->seq);
	if (IS_ERR(key))
		return PTR_ERR(key);

	if (pairwise)
		key->conf.flags |= IEEE80211_KEY_FLAG_PAIRWISE;

	mutex_lock(&sdata->local->sta_mtx);

	if (mac_addr) {
		if (ieee80211_vif_is_mesh(&sdata->vif))
			sta = sta_info_get(sdata, mac_addr);
		else
			sta = sta_info_get_bss(sdata, mac_addr);
		/*
		 * The ASSOC test makes sure the driver is ready to
		 * receive the key. When wpa_supplicant has roamed
		 * using FT, it attempts to set the key before
		 * association has completed, this rejects that attempt
		 * so it will set the key again after assocation.
		 *
		 * TODO: accept the key if we have a station entry and
		 *       add it to the device after the station.
		 */
		if (!sta || !test_sta_flag(sta, WLAN_STA_ASSOC)) {
			ieee80211_key_free(sdata->local, key);
			err = -ENOENT;
			goto out_unlock;
		}
	}

	switch (sdata->vif.type) {
	case NL80211_IFTYPE_STATION:
		if (sdata->u.mgd.mfp != IEEE80211_MFP_DISABLED)
			key->conf.flags |= IEEE80211_KEY_FLAG_RX_MGMT;
		break;
	case NL80211_IFTYPE_AP:
	case NL80211_IFTYPE_AP_VLAN:
		/* Keys without a station are used for TX only */
		if (key->sta && test_sta_flag(key->sta, WLAN_STA_MFP))
			key->conf.flags |= IEEE80211_KEY_FLAG_RX_MGMT;
		break;
	case NL80211_IFTYPE_ADHOC:
		/* no MFP (yet) */
		break;
	case NL80211_IFTYPE_MESH_POINT:
#ifdef CONFIG_MAC80211_MESH
		if (sdata->u.mesh.security != IEEE80211_MESH_SEC_NONE)
			key->conf.flags |= IEEE80211_KEY_FLAG_RX_MGMT;
		break;
#endif
	case NL80211_IFTYPE_WDS:
	case NL80211_IFTYPE_MONITOR:
	case NL80211_IFTYPE_P2P_DEVICE:
	case NL80211_IFTYPE_UNSPECIFIED:
	case NUM_NL80211_IFTYPES:
	case NL80211_IFTYPE_P2P_CLIENT:
	case NL80211_IFTYPE_P2P_GO:
		/* shouldn't happen */
		WARN_ON_ONCE(1);
		break;
	}

	err = ieee80211_key_link(key, sdata, sta);
	if (err)
		ieee80211_key_free(sdata->local, key);

 out_unlock:
	mutex_unlock(&sdata->local->sta_mtx);

	return err;
}

static int ieee80211_del_key(struct wiphy *wiphy, struct net_device *dev,
			     u8 key_idx, bool pairwise, const u8 *mac_addr)
{
	struct ieee80211_sub_if_data *sdata = IEEE80211_DEV_TO_SUB_IF(dev);
	struct ieee80211_local *local = sdata->local;
	struct sta_info *sta;
	struct ieee80211_key *key = NULL;
	int ret;

	mutex_lock(&local->sta_mtx);
	mutex_lock(&local->key_mtx);

	if (mac_addr) {
		ret = -ENOENT;

		sta = sta_info_get_bss(sdata, mac_addr);
		if (!sta)
			goto out_unlock;

		if (pairwise)
			key = key_mtx_dereference(local, sta->ptk);
		else
			key = key_mtx_dereference(local, sta->gtk[key_idx]);
	} else
		key = key_mtx_dereference(local, sdata->keys[key_idx]);

	if (!key) {
		ret = -ENOENT;
		goto out_unlock;
	}

	__ieee80211_key_free(key);

	ret = 0;
 out_unlock:
	mutex_unlock(&local->key_mtx);
	mutex_unlock(&local->sta_mtx);

	return ret;
}

static int ieee80211_get_key(struct wiphy *wiphy, struct net_device *dev,
			     u8 key_idx, bool pairwise, const u8 *mac_addr,
			     void *cookie,
			     void (*callback)(void *cookie,
					      struct key_params *params))
{
	struct ieee80211_sub_if_data *sdata;
	struct sta_info *sta = NULL;
	u8 seq[6] = {0};
	struct key_params params;
	struct ieee80211_key *key = NULL;
	u64 pn64;
	u32 iv32;
	u16 iv16;
	int err = -ENOENT;

	sdata = IEEE80211_DEV_TO_SUB_IF(dev);

	rcu_read_lock();

	if (mac_addr) {
		sta = sta_info_get_bss(sdata, mac_addr);
		if (!sta)
			goto out;

		if (pairwise)
			key = rcu_dereference(sta->ptk);
		else if (key_idx < NUM_DEFAULT_KEYS)
			key = rcu_dereference(sta->gtk[key_idx]);
	} else
		key = rcu_dereference(sdata->keys[key_idx]);

	if (!key)
		goto out;

	memset(&params, 0, sizeof(params));

	params.cipher = key->conf.cipher;

	switch (key->conf.cipher) {
	case WLAN_CIPHER_SUITE_TKIP:
		iv32 = key->u.tkip.tx.iv32;
		iv16 = key->u.tkip.tx.iv16;

		if (key->flags & KEY_FLAG_UPLOADED_TO_HARDWARE)
			drv_get_tkip_seq(sdata->local,
					 key->conf.hw_key_idx,
					 &iv32, &iv16);

		seq[0] = iv16 & 0xff;
		seq[1] = (iv16 >> 8) & 0xff;
		seq[2] = iv32 & 0xff;
		seq[3] = (iv32 >> 8) & 0xff;
		seq[4] = (iv32 >> 16) & 0xff;
		seq[5] = (iv32 >> 24) & 0xff;
		params.seq = seq;
		params.seq_len = 6;
		break;
	case WLAN_CIPHER_SUITE_CCMP:
		pn64 = atomic64_read(&key->u.ccmp.tx_pn);
		seq[0] = pn64;
		seq[1] = pn64 >> 8;
		seq[2] = pn64 >> 16;
		seq[3] = pn64 >> 24;
		seq[4] = pn64 >> 32;
		seq[5] = pn64 >> 40;
		params.seq = seq;
		params.seq_len = 6;
		break;
	case WLAN_CIPHER_SUITE_AES_CMAC:
		pn64 = atomic64_read(&key->u.aes_cmac.tx_pn);
		seq[0] = pn64;
		seq[1] = pn64 >> 8;
		seq[2] = pn64 >> 16;
		seq[3] = pn64 >> 24;
		seq[4] = pn64 >> 32;
		seq[5] = pn64 >> 40;
		params.seq = seq;
		params.seq_len = 6;
		break;
	}

	params.key = key->conf.key;
	params.key_len = key->conf.keylen;

	callback(cookie, &params);
	err = 0;

 out:
	rcu_read_unlock();
	return err;
}

static int ieee80211_config_default_key(struct wiphy *wiphy,
					struct net_device *dev,
					u8 key_idx, bool uni,
					bool multi)
{
	struct ieee80211_sub_if_data *sdata = IEEE80211_DEV_TO_SUB_IF(dev);

	ieee80211_set_default_key(sdata, key_idx, uni, multi);

	return 0;
}

static int ieee80211_config_default_mgmt_key(struct wiphy *wiphy,
					     struct net_device *dev,
					     u8 key_idx)
{
	struct ieee80211_sub_if_data *sdata = IEEE80211_DEV_TO_SUB_IF(dev);

	ieee80211_set_default_mgmt_key(sdata, key_idx);

	return 0;
}

void sta_set_rate_info_tx(struct sta_info *sta,
			  const struct ieee80211_tx_rate *rate,
			  struct rate_info *rinfo)
{
	rinfo->flags = 0;
	if (rate->flags & IEEE80211_TX_RC_MCS) {
		rinfo->flags |= RATE_INFO_FLAGS_MCS;
		rinfo->mcs = rate->idx;
	} else if (rate->flags & IEEE80211_TX_RC_VHT_MCS) {
		rinfo->flags |= RATE_INFO_FLAGS_VHT_MCS;
		rinfo->mcs = ieee80211_rate_get_vht_mcs(rate);
		rinfo->nss = ieee80211_rate_get_vht_nss(rate);
	} else {
		struct ieee80211_supported_band *sband;
		sband = sta->local->hw.wiphy->bands[
				ieee80211_get_sdata_band(sta->sdata)];
		rinfo->legacy = sband->bitrates[rate->idx].bitrate;
	}
	if (rate->flags & IEEE80211_TX_RC_40_MHZ_WIDTH)
		rinfo->flags |= RATE_INFO_FLAGS_40_MHZ_WIDTH;
	if (rate->flags & IEEE80211_TX_RC_80_MHZ_WIDTH)
		rinfo->flags |= RATE_INFO_FLAGS_80_MHZ_WIDTH;
	if (rate->flags & IEEE80211_TX_RC_160_MHZ_WIDTH)
		rinfo->flags |= RATE_INFO_FLAGS_160_MHZ_WIDTH;
	if (rate->flags & IEEE80211_TX_RC_SHORT_GI)
		rinfo->flags |= RATE_INFO_FLAGS_SHORT_GI;
}

void sta_set_rate_info_rx(struct sta_info *sta, struct rate_info *rinfo)
{
	rinfo->flags = 0;

	if (sta->last_rx_rate_flag & RX_FLAG_HT) {
		rinfo->flags |= RATE_INFO_FLAGS_MCS;
		rinfo->mcs = sta->last_rx_rate_idx;
	} else if (sta->last_rx_rate_flag & RX_FLAG_VHT) {
		rinfo->flags |= RATE_INFO_FLAGS_VHT_MCS;
		rinfo->nss = sta->last_rx_rate_vht_nss;
		rinfo->mcs = sta->last_rx_rate_idx;
	} else {
		struct ieee80211_supported_band *sband;

		sband = sta->local->hw.wiphy->bands[
				ieee80211_get_sdata_band(sta->sdata)];
		rinfo->legacy =
			sband->bitrates[sta->last_rx_rate_idx].bitrate;
	}

	if (sta->last_rx_rate_flag & RX_FLAG_40MHZ)
		rinfo->flags |= RATE_INFO_FLAGS_40_MHZ_WIDTH;
	if (sta->last_rx_rate_flag & RX_FLAG_SHORT_GI)
		rinfo->flags |= RATE_INFO_FLAGS_SHORT_GI;
	if (sta->last_rx_rate_flag & RX_FLAG_80MHZ)
		rinfo->flags |= RATE_INFO_FLAGS_80_MHZ_WIDTH;
	if (sta->last_rx_rate_flag & RX_FLAG_80P80MHZ)
		rinfo->flags |= RATE_INFO_FLAGS_80P80_MHZ_WIDTH;
	if (sta->last_rx_rate_flag & RX_FLAG_160MHZ)
		rinfo->flags |= RATE_INFO_FLAGS_160_MHZ_WIDTH;
}

static void sta_set_sinfo(struct sta_info *sta, struct station_info *sinfo)
{
	struct ieee80211_sub_if_data *sdata = sta->sdata;
	struct ieee80211_local *local = sdata->local;
	struct timespec uptime;

	sinfo->generation = sdata->local->sta_generation;

	sinfo->filled = STATION_INFO_INACTIVE_TIME |
			STATION_INFO_RX_BYTES |
			STATION_INFO_TX_BYTES |
			STATION_INFO_RX_PACKETS |
			STATION_INFO_TX_PACKETS |
			STATION_INFO_TX_RETRIES |
			STATION_INFO_TX_FAILED |
			STATION_INFO_TX_BITRATE |
			STATION_INFO_RX_BITRATE |
			STATION_INFO_RX_DROP_MISC |
			STATION_INFO_BSS_PARAM |
			STATION_INFO_CONNECTED_TIME |
			STATION_INFO_STA_FLAGS |
			STATION_INFO_BEACON_LOSS_COUNT;

	do_posix_clock_monotonic_gettime(&uptime);
	sinfo->connected_time = uptime.tv_sec - sta->last_connected;

	sinfo->inactive_time = jiffies_to_msecs(jiffies - sta->last_rx);
	sinfo->rx_bytes = sta->rx_bytes;
	sinfo->tx_bytes = sta->tx_bytes;
	sinfo->rx_packets = sta->rx_packets;
	sinfo->tx_packets = sta->tx_packets;
	sinfo->tx_retries = sta->tx_retry_count;
	sinfo->tx_failed = sta->tx_retry_failed;
	sinfo->rx_dropped_misc = sta->rx_dropped;
	sinfo->beacon_loss_count = sta->beacon_loss_count;

	if ((sta->local->hw.flags & IEEE80211_HW_SIGNAL_DBM) ||
	    (sta->local->hw.flags & IEEE80211_HW_SIGNAL_UNSPEC)) {
		sinfo->filled |= STATION_INFO_SIGNAL | STATION_INFO_SIGNAL_AVG;
		if (!local->ops->get_rssi ||
		    drv_get_rssi(local, sdata, &sta->sta, &sinfo->signal))
			sinfo->signal = (s8)sta->last_signal;
		sinfo->signal_avg = (s8) -ewma_read(&sta->avg_signal);
	}

	sta_set_rate_info_tx(sta, &sta->last_tx_rate, &sinfo->txrate);
	sta_set_rate_info_rx(sta, &sinfo->rxrate);

	if (ieee80211_vif_is_mesh(&sdata->vif)) {
#ifdef CONFIG_MAC80211_MESH
		sinfo->filled |= STATION_INFO_LLID |
				 STATION_INFO_PLID |
				 STATION_INFO_PLINK_STATE;

		sinfo->llid = le16_to_cpu(sta->llid);
		sinfo->plid = le16_to_cpu(sta->plid);
		sinfo->plink_state = sta->plink_state;
		if (test_sta_flag(sta, WLAN_STA_TOFFSET_KNOWN)) {
			sinfo->filled |= STATION_INFO_T_OFFSET;
			sinfo->t_offset = sta->t_offset;
		}
#endif
	}

	sinfo->bss_param.flags = 0;
	if (sdata->vif.bss_conf.use_cts_prot)
		sinfo->bss_param.flags |= BSS_PARAM_FLAGS_CTS_PROT;
	if (sdata->vif.bss_conf.use_short_preamble)
		sinfo->bss_param.flags |= BSS_PARAM_FLAGS_SHORT_PREAMBLE;
	if (sdata->vif.bss_conf.use_short_slot)
		sinfo->bss_param.flags |= BSS_PARAM_FLAGS_SHORT_SLOT_TIME;
	sinfo->bss_param.dtim_period = sdata->local->hw.conf.ps_dtim_period;
	sinfo->bss_param.beacon_interval = sdata->vif.bss_conf.beacon_int;

	sinfo->sta_flags.set = 0;
	sinfo->sta_flags.mask = BIT(NL80211_STA_FLAG_AUTHORIZED) |
				BIT(NL80211_STA_FLAG_SHORT_PREAMBLE) |
				BIT(NL80211_STA_FLAG_WME) |
				BIT(NL80211_STA_FLAG_MFP) |
				BIT(NL80211_STA_FLAG_AUTHENTICATED) |
				BIT(NL80211_STA_FLAG_TDLS_PEER);
	if (test_sta_flag(sta, WLAN_STA_AUTHORIZED))
		sinfo->sta_flags.set |= BIT(NL80211_STA_FLAG_AUTHORIZED);
	if (test_sta_flag(sta, WLAN_STA_SHORT_PREAMBLE))
		sinfo->sta_flags.set |= BIT(NL80211_STA_FLAG_SHORT_PREAMBLE);
	if (test_sta_flag(sta, WLAN_STA_WME))
		sinfo->sta_flags.set |= BIT(NL80211_STA_FLAG_WME);
	if (test_sta_flag(sta, WLAN_STA_MFP))
		sinfo->sta_flags.set |= BIT(NL80211_STA_FLAG_MFP);
	if (test_sta_flag(sta, WLAN_STA_AUTH))
		sinfo->sta_flags.set |= BIT(NL80211_STA_FLAG_AUTHENTICATED);
	if (test_sta_flag(sta, WLAN_STA_TDLS_PEER))
		sinfo->sta_flags.set |= BIT(NL80211_STA_FLAG_TDLS_PEER);
}

static const char ieee80211_gstrings_sta_stats[][ETH_GSTRING_LEN] = {
	"rx_packets", "rx_bytes", "wep_weak_iv_count",
	"rx_duplicates", "rx_fragments", "rx_dropped",
	"tx_packets", "tx_bytes", "tx_fragments",
	"tx_filtered", "tx_retry_failed", "tx_retries",
	"beacon_loss", "sta_state", "txrate", "rxrate", "signal",
	"channel", "noise", "ch_time", "ch_time_busy",
	"ch_time_ext_busy", "ch_time_rx", "ch_time_tx"
};
#define STA_STATS_LEN	ARRAY_SIZE(ieee80211_gstrings_sta_stats)

static int ieee80211_get_et_sset_count(struct wiphy *wiphy,
				       struct net_device *dev,
				       int sset)
{
	struct ieee80211_sub_if_data *sdata = IEEE80211_DEV_TO_SUB_IF(dev);
	int rv = 0;

	if (sset == ETH_SS_STATS)
		rv += STA_STATS_LEN;

	rv += drv_get_et_sset_count(sdata, sset);

	if (rv == 0)
		return -EOPNOTSUPP;
	return rv;
}

static void ieee80211_get_et_stats(struct wiphy *wiphy,
				   struct net_device *dev,
				   struct ethtool_stats *stats,
				   u64 *data)
{
	struct ieee80211_sub_if_data *sdata = IEEE80211_DEV_TO_SUB_IF(dev);
	struct ieee80211_chanctx_conf *chanctx_conf;
	struct ieee80211_channel *channel;
	struct sta_info *sta;
	struct ieee80211_local *local = sdata->local;
	struct station_info sinfo;
	struct survey_info survey;
	int i, q;
#define STA_STATS_SURVEY_LEN 7

	memset(data, 0, sizeof(u64) * STA_STATS_LEN);

#define ADD_STA_STATS(sta)				\
	do {						\
		data[i++] += sta->rx_packets;		\
		data[i++] += sta->rx_bytes;		\
		data[i++] += sta->wep_weak_iv_count;	\
		data[i++] += sta->num_duplicates;	\
		data[i++] += sta->rx_fragments;		\
		data[i++] += sta->rx_dropped;		\
							\
		data[i++] += sta->tx_packets;		\
		data[i++] += sta->tx_bytes;		\
		data[i++] += sta->tx_fragments;		\
		data[i++] += sta->tx_filtered_count;	\
		data[i++] += sta->tx_retry_failed;	\
		data[i++] += sta->tx_retry_count;	\
		data[i++] += sta->beacon_loss_count;	\
	} while (0)

	/* For Managed stations, find the single station based on BSSID
	 * and use that.  For interface types, iterate through all available
	 * stations and add stats for any station that is assigned to this
	 * network device.
	 */

	mutex_lock(&local->sta_mtx);

	if (sdata->vif.type == NL80211_IFTYPE_STATION) {
		sta = sta_info_get_bss(sdata, sdata->u.mgd.bssid);

		if (!(sta && !WARN_ON(sta->sdata->dev != dev)))
			goto do_survey;

		i = 0;
		ADD_STA_STATS(sta);

		data[i++] = sta->sta_state;

		sinfo.filled = 0;
		sta_set_sinfo(sta, &sinfo);

		if (sinfo.filled & STATION_INFO_TX_BITRATE)
			data[i] = 100000 *
				cfg80211_calculate_bitrate(&sinfo.txrate);
		i++;
		if (sinfo.filled & STATION_INFO_RX_BITRATE)
			data[i] = 100000 *
				cfg80211_calculate_bitrate(&sinfo.rxrate);
		i++;

		if (sinfo.filled & STATION_INFO_SIGNAL_AVG)
			data[i] = (u8)sinfo.signal_avg;
		i++;
	} else {
		list_for_each_entry(sta, &local->sta_list, list) {
			/* Make sure this station belongs to the proper dev */
			if (sta->sdata->dev != dev)
				continue;

			i = 0;
			ADD_STA_STATS(sta);
		}
	}

do_survey:
	i = STA_STATS_LEN - STA_STATS_SURVEY_LEN;
	/* Get survey stats for current channel */
	survey.filled = 0;

	rcu_read_lock();
	chanctx_conf = rcu_dereference(sdata->vif.chanctx_conf);
	if (chanctx_conf)
		channel = chanctx_conf->def.chan;
	else
		channel = NULL;
	rcu_read_unlock();

	if (channel) {
		q = 0;
		do {
			survey.filled = 0;
			if (drv_get_survey(local, q, &survey) != 0) {
				survey.filled = 0;
				break;
			}
			q++;
		} while (channel != survey.channel);
	}

	if (survey.filled)
		data[i++] = survey.channel->center_freq;
	else
		data[i++] = 0;
	if (survey.filled & SURVEY_INFO_NOISE_DBM)
		data[i++] = (u8)survey.noise;
	else
		data[i++] = -1LL;
	if (survey.filled & SURVEY_INFO_CHANNEL_TIME)
		data[i++] = survey.channel_time;
	else
		data[i++] = -1LL;
	if (survey.filled & SURVEY_INFO_CHANNEL_TIME_BUSY)
		data[i++] = survey.channel_time_busy;
	else
		data[i++] = -1LL;
	if (survey.filled & SURVEY_INFO_CHANNEL_TIME_EXT_BUSY)
		data[i++] = survey.channel_time_ext_busy;
	else
		data[i++] = -1LL;
	if (survey.filled & SURVEY_INFO_CHANNEL_TIME_RX)
		data[i++] = survey.channel_time_rx;
	else
		data[i++] = -1LL;
	if (survey.filled & SURVEY_INFO_CHANNEL_TIME_TX)
		data[i++] = survey.channel_time_tx;
	else
		data[i++] = -1LL;

	mutex_unlock(&local->sta_mtx);

	if (WARN_ON(i != STA_STATS_LEN))
		return;

	drv_get_et_stats(sdata, stats, &(data[STA_STATS_LEN]));
}

static void ieee80211_get_et_strings(struct wiphy *wiphy,
				     struct net_device *dev,
				     u32 sset, u8 *data)
{
	struct ieee80211_sub_if_data *sdata = IEEE80211_DEV_TO_SUB_IF(dev);
	int sz_sta_stats = 0;

	if (sset == ETH_SS_STATS) {
		sz_sta_stats = sizeof(ieee80211_gstrings_sta_stats);
		memcpy(data, *ieee80211_gstrings_sta_stats, sz_sta_stats);
	}
	drv_get_et_strings(sdata, sset, &(data[sz_sta_stats]));
}

static int ieee80211_dump_station(struct wiphy *wiphy, struct net_device *dev,
				 int idx, u8 *mac, struct station_info *sinfo)
{
	struct ieee80211_sub_if_data *sdata = IEEE80211_DEV_TO_SUB_IF(dev);
	struct ieee80211_local *local = sdata->local;
	struct sta_info *sta;
	int ret = -ENOENT;

	mutex_lock(&local->sta_mtx);

	sta = sta_info_get_by_idx(sdata, idx);
	if (sta) {
		ret = 0;
		memcpy(mac, sta->sta.addr, ETH_ALEN);
		sta_set_sinfo(sta, sinfo);
	}

	mutex_unlock(&local->sta_mtx);

	return ret;
}

static int ieee80211_dump_survey(struct wiphy *wiphy, struct net_device *dev,
				 int idx, struct survey_info *survey)
{
	struct ieee80211_local *local = wdev_priv(dev->ieee80211_ptr);

	return drv_get_survey(local, idx, survey);
}

static int ieee80211_get_station(struct wiphy *wiphy, struct net_device *dev,
				 u8 *mac, struct station_info *sinfo)
{
	struct ieee80211_sub_if_data *sdata = IEEE80211_DEV_TO_SUB_IF(dev);
	struct ieee80211_local *local = sdata->local;
	struct sta_info *sta;
	int ret = -ENOENT;

	mutex_lock(&local->sta_mtx);

	sta = sta_info_get_bss(sdata, mac);
	if (sta) {
		ret = 0;
		sta_set_sinfo(sta, sinfo);
	}

	mutex_unlock(&local->sta_mtx);

	return ret;
}

static int ieee80211_set_monitor_channel(struct wiphy *wiphy,
					 struct cfg80211_chan_def *chandef)
{
	struct ieee80211_local *local = wiphy_priv(wiphy);
	struct ieee80211_sub_if_data *sdata;
	int ret = 0;

	if (cfg80211_chandef_identical(&local->monitor_chandef, chandef))
		return 0;

	mutex_lock(&local->iflist_mtx);
	if (local->use_chanctx) {
		sdata = rcu_dereference_protected(
				local->monitor_sdata,
				lockdep_is_held(&local->iflist_mtx));
		if (sdata) {
			ieee80211_vif_release_channel(sdata);
			ret = ieee80211_vif_use_channel(sdata, chandef,
					IEEE80211_CHANCTX_EXCLUSIVE);
		}
	} else if (local->open_count == local->monitors) {
		local->_oper_channel = chandef->chan;
		local->_oper_channel_type = cfg80211_get_chandef_type(chandef);
		ieee80211_hw_config(local, 0);
	}

	if (ret == 0)
		local->monitor_chandef = *chandef;
	mutex_unlock(&local->iflist_mtx);

	return ret;
}

static int ieee80211_set_probe_resp(struct ieee80211_sub_if_data *sdata,
				    const u8 *resp, size_t resp_len)
{
	struct probe_resp *new, *old;

	if (!resp || !resp_len)
		return 1;

	old = rtnl_dereference(sdata->u.ap.probe_resp);

	new = kzalloc(sizeof(struct probe_resp) + resp_len, GFP_KERNEL);
	if (!new)
		return -ENOMEM;

	new->len = resp_len;
	memcpy(new->data, resp, resp_len);

	rcu_assign_pointer(sdata->u.ap.probe_resp, new);
	if (old)
		kfree_rcu(old, rcu_head);

	return 0;
}

static int ieee80211_assign_beacon(struct ieee80211_sub_if_data *sdata,
				   struct cfg80211_beacon_data *params)
{
	struct beacon_data *new, *old;
	int new_head_len, new_tail_len;
	int size, err;
	u32 changed = BSS_CHANGED_BEACON;

	old = rtnl_dereference(sdata->u.ap.beacon);

	/* Need to have a beacon head if we don't have one yet */
	if (!params->head && !old)
		return -EINVAL;

	/* new or old head? */
	if (params->head)
		new_head_len = params->head_len;
	else
		new_head_len = old->head_len;

	/* new or old tail? */
	if (params->tail || !old)
		/* params->tail_len will be zero for !params->tail */
		new_tail_len = params->tail_len;
	else
		new_tail_len = old->tail_len;

	size = sizeof(*new) + new_head_len + new_tail_len;

	new = kzalloc(size, GFP_KERNEL);
	if (!new)
		return -ENOMEM;

	/* start filling the new info now */

	/*
	 * pointers go into the block we allocated,
	 * memory is | beacon_data | head | tail |
	 */
	new->head = ((u8 *) new) + sizeof(*new);
	new->tail = new->head + new_head_len;
	new->head_len = new_head_len;
	new->tail_len = new_tail_len;

	/* copy in head */
	if (params->head)
		memcpy(new->head, params->head, new_head_len);
	else
		memcpy(new->head, old->head, new_head_len);

	/* copy in optional tail */
	if (params->tail)
		memcpy(new->tail, params->tail, new_tail_len);
	else
		if (old)
			memcpy(new->tail, old->tail, new_tail_len);

	err = ieee80211_set_probe_resp(sdata, params->probe_resp,
				       params->probe_resp_len);
	if (err < 0)
		return err;
	if (err == 0)
		changed |= BSS_CHANGED_AP_PROBE_RESP;

	rcu_assign_pointer(sdata->u.ap.beacon, new);

	if (old)
		kfree_rcu(old, rcu_head);

	return changed;
}

static int ieee80211_start_ap(struct wiphy *wiphy, struct net_device *dev,
			      struct cfg80211_ap_settings *params)
{
	struct ieee80211_sub_if_data *sdata = IEEE80211_DEV_TO_SUB_IF(dev);
	struct beacon_data *old;
	struct ieee80211_sub_if_data *vlan;
	u32 changed = BSS_CHANGED_BEACON_INT |
		      BSS_CHANGED_BEACON_ENABLED |
		      BSS_CHANGED_BEACON |
		      BSS_CHANGED_SSID |
		      BSS_CHANGED_P2P_PS;
	int err;

	old = rtnl_dereference(sdata->u.ap.beacon);
	if (old)
		return -EALREADY;

	/* TODO: make hostapd tell us what it wants */
	sdata->smps_mode = IEEE80211_SMPS_OFF;
	sdata->needed_rx_chains = sdata->local->rx_chains;

	err = ieee80211_vif_use_channel(sdata, &params->chandef,
					IEEE80211_CHANCTX_SHARED);
	if (err)
		return err;

	/*
	 * Apply control port protocol, this allows us to
	 * not encrypt dynamic WEP control frames.
	 */
	sdata->control_port_protocol = params->crypto.control_port_ethertype;
	sdata->control_port_no_encrypt = params->crypto.control_port_no_encrypt;
	list_for_each_entry(vlan, &sdata->u.ap.vlans, u.vlan.list) {
		vlan->control_port_protocol =
			params->crypto.control_port_ethertype;
		vlan->control_port_no_encrypt =
			params->crypto.control_port_no_encrypt;
	}

	sdata->vif.bss_conf.beacon_int = params->beacon_interval;
	sdata->vif.bss_conf.dtim_period = params->dtim_period;

	sdata->vif.bss_conf.ssid_len = params->ssid_len;
	if (params->ssid_len)
		memcpy(sdata->vif.bss_conf.ssid, params->ssid,
		       params->ssid_len);
	sdata->vif.bss_conf.hidden_ssid =
		(params->hidden_ssid != NL80211_HIDDEN_SSID_NOT_IN_USE);

	sdata->vif.bss_conf.p2p_ctwindow = params->p2p_ctwindow;
	sdata->vif.bss_conf.p2p_oppps = params->p2p_opp_ps;

	err = ieee80211_assign_beacon(sdata, &params->beacon);
	if (err < 0)
		return err;
	changed |= err;

	err = drv_start_ap(sdata->local, sdata);
	if (err) {
		old = rtnl_dereference(sdata->u.ap.beacon);
		if (old)
			kfree_rcu(old, rcu_head);
		RCU_INIT_POINTER(sdata->u.ap.beacon, NULL);
		return err;
	}

	ieee80211_bss_info_change_notify(sdata, changed);

	netif_carrier_on(dev);
	list_for_each_entry(vlan, &sdata->u.ap.vlans, u.vlan.list)
		netif_carrier_on(vlan->dev);

	return 0;
}

static int ieee80211_change_beacon(struct wiphy *wiphy, struct net_device *dev,
				   struct cfg80211_beacon_data *params)
{
	struct ieee80211_sub_if_data *sdata;
	struct beacon_data *old;
	int err;

	sdata = IEEE80211_DEV_TO_SUB_IF(dev);

	old = rtnl_dereference(sdata->u.ap.beacon);
	if (!old)
		return -ENOENT;

	err = ieee80211_assign_beacon(sdata, params);
	if (err < 0)
		return err;
	ieee80211_bss_info_change_notify(sdata, err);
	return 0;
}

static int ieee80211_stop_ap(struct wiphy *wiphy, struct net_device *dev)
{
	struct ieee80211_sub_if_data *sdata = IEEE80211_DEV_TO_SUB_IF(dev);
	struct ieee80211_sub_if_data *vlan;
	struct ieee80211_local *local = sdata->local;
	struct beacon_data *old_beacon;
	struct probe_resp *old_probe_resp;

	old_beacon = rtnl_dereference(sdata->u.ap.beacon);
	if (!old_beacon)
		return -ENOENT;
	old_probe_resp = rtnl_dereference(sdata->u.ap.probe_resp);

	/* turn off carrier for this interface and dependent VLANs */
	list_for_each_entry(vlan, &sdata->u.ap.vlans, u.vlan.list)
		netif_carrier_off(vlan->dev);
	netif_carrier_off(dev);

	/* remove beacon and probe response */
	RCU_INIT_POINTER(sdata->u.ap.beacon, NULL);
	RCU_INIT_POINTER(sdata->u.ap.probe_resp, NULL);
	kfree_rcu(old_beacon, rcu_head);
	if (old_probe_resp)
		kfree_rcu(old_probe_resp, rcu_head);

	list_for_each_entry(vlan, &sdata->u.ap.vlans, u.vlan.list)
		sta_info_flush(local, vlan);
	sta_info_flush(local, sdata);
	ieee80211_bss_info_change_notify(sdata, BSS_CHANGED_BEACON_ENABLED);

	drv_stop_ap(sdata->local, sdata);

	/* free all potentially still buffered bcast frames */
	local->total_ps_buffered -= skb_queue_len(&sdata->u.ap.ps.bc_buf);
	skb_queue_purge(&sdata->u.ap.ps.bc_buf);

	ieee80211_vif_release_channel(sdata);

	return 0;
}

/* Layer 2 Update frame (802.2 Type 1 LLC XID Update response) */
struct iapp_layer2_update {
	u8 da[ETH_ALEN];	/* broadcast */
	u8 sa[ETH_ALEN];	/* STA addr */
	__be16 len;		/* 6 */
	u8 dsap;		/* 0 */
	u8 ssap;		/* 0 */
	u8 control;
	u8 xid_info[3];
} __packed;

static void ieee80211_send_layer2_update(struct sta_info *sta)
{
	struct iapp_layer2_update *msg;
	struct sk_buff *skb;

	/* Send Level 2 Update Frame to update forwarding tables in layer 2
	 * bridge devices */

	skb = dev_alloc_skb(sizeof(*msg));
	if (!skb)
		return;
	msg = (struct iapp_layer2_update *)skb_put(skb, sizeof(*msg));

	/* 802.2 Type 1 Logical Link Control (LLC) Exchange Identifier (XID)
	 * Update response frame; IEEE Std 802.2-1998, 5.4.1.2.1 */

	eth_broadcast_addr(msg->da);
	memcpy(msg->sa, sta->sta.addr, ETH_ALEN);
	msg->len = htons(6);
	msg->dsap = 0;
	msg->ssap = 0x01;	/* NULL LSAP, CR Bit: Response */
	msg->control = 0xaf;	/* XID response lsb.1111F101.
				 * F=0 (no poll command; unsolicited frame) */
	msg->xid_info[0] = 0x81;	/* XID format identifier */
	msg->xid_info[1] = 1;	/* LLC types/classes: Type 1 LLC */
	msg->xid_info[2] = 0;	/* XID sender's receive window size (RW) */

	skb->dev = sta->sdata->dev;
	skb->protocol = eth_type_trans(skb, sta->sdata->dev);
	memset(skb->cb, 0, sizeof(skb->cb));
	netif_rx_ni(skb);
}

static int sta_apply_parameters(struct ieee80211_local *local,
				struct sta_info *sta,
				struct station_parameters *params)
{
	int ret = 0;
	u32 rates;
	int i, j;
	struct ieee80211_supported_band *sband;
	struct ieee80211_sub_if_data *sdata = sta->sdata;
	enum ieee80211_band band = ieee80211_get_sdata_band(sdata);
	u32 mask, set;

	sband = local->hw.wiphy->bands[band];

	mask = params->sta_flags_mask;
	set = params->sta_flags_set;

	/*
	 * In mesh mode, we can clear AUTHENTICATED flag but must
	 * also make ASSOCIATED follow appropriately for the driver
	 * API. See also below, after AUTHORIZED changes.
	 */
	if (mask & BIT(NL80211_STA_FLAG_AUTHENTICATED)) {
		/* cfg80211 should not allow this in non-mesh modes */
		if (WARN_ON(!ieee80211_vif_is_mesh(&sdata->vif)))
			return -EINVAL;

		if (set & BIT(NL80211_STA_FLAG_AUTHENTICATED) &&
		    !test_sta_flag(sta, WLAN_STA_AUTH)) {
			ret = sta_info_move_state(sta, IEEE80211_STA_AUTH);
			if (ret)
				return ret;
			ret = sta_info_move_state(sta, IEEE80211_STA_ASSOC);
			if (ret)
				return ret;
		}
	}

	if (mask & BIT(NL80211_STA_FLAG_AUTHORIZED)) {
		if (set & BIT(NL80211_STA_FLAG_AUTHORIZED))
			ret = sta_info_move_state(sta, IEEE80211_STA_AUTHORIZED);
		else if (test_sta_flag(sta, WLAN_STA_AUTHORIZED))
			ret = sta_info_move_state(sta, IEEE80211_STA_ASSOC);
		if (ret)
			return ret;
	}

	if (mask & BIT(NL80211_STA_FLAG_AUTHENTICATED)) {
		/* cfg80211 should not allow this in non-mesh modes */
		if (WARN_ON(!ieee80211_vif_is_mesh(&sdata->vif)))
			return -EINVAL;

		if (!(set & BIT(NL80211_STA_FLAG_AUTHENTICATED)) &&
		    test_sta_flag(sta, WLAN_STA_AUTH)) {
			ret = sta_info_move_state(sta, IEEE80211_STA_AUTH);
			if (ret)
				return ret;
			ret = sta_info_move_state(sta, IEEE80211_STA_NONE);
			if (ret)
				return ret;
		}
	}


	if (mask & BIT(NL80211_STA_FLAG_SHORT_PREAMBLE)) {
		if (set & BIT(NL80211_STA_FLAG_SHORT_PREAMBLE))
			set_sta_flag(sta, WLAN_STA_SHORT_PREAMBLE);
		else
			clear_sta_flag(sta, WLAN_STA_SHORT_PREAMBLE);
	}

	if (mask & BIT(NL80211_STA_FLAG_WME)) {
		if (set & BIT(NL80211_STA_FLAG_WME)) {
			set_sta_flag(sta, WLAN_STA_WME);
			sta->sta.wme = true;
		} else {
			clear_sta_flag(sta, WLAN_STA_WME);
			sta->sta.wme = false;
		}
	}

	if (mask & BIT(NL80211_STA_FLAG_MFP)) {
		if (set & BIT(NL80211_STA_FLAG_MFP))
			set_sta_flag(sta, WLAN_STA_MFP);
		else
			clear_sta_flag(sta, WLAN_STA_MFP);
	}

	if (mask & BIT(NL80211_STA_FLAG_TDLS_PEER)) {
		if (set & BIT(NL80211_STA_FLAG_TDLS_PEER))
			set_sta_flag(sta, WLAN_STA_TDLS_PEER);
		else
			clear_sta_flag(sta, WLAN_STA_TDLS_PEER);
	}

	if (params->sta_modify_mask & STATION_PARAM_APPLY_UAPSD) {
		sta->sta.uapsd_queues = params->uapsd_queues;
		sta->sta.max_sp = params->max_sp;
	}

	/*
	 * cfg80211 validates this (1-2007) and allows setting the AID
	 * only when creating a new station entry
	 */
	if (params->aid)
		sta->sta.aid = params->aid;

	/*
	 * FIXME: updating the following information is racy when this
	 *	  function is called from ieee80211_change_station().
	 *	  However, all this information should be static so
	 *	  maybe we should just reject attemps to change it.
	 */

	if (params->listen_interval >= 0)
		sta->listen_interval = params->listen_interval;

	if (params->supported_rates) {
		rates = 0;

		for (i = 0; i < params->supported_rates_len; i++) {
			int rate = (params->supported_rates[i] & 0x7f) * 5;
			for (j = 0; j < sband->n_bitrates; j++) {
				if (sband->bitrates[j].bitrate == rate)
					rates |= BIT(j);
			}
		}
		sta->sta.supp_rates[band] = rates;
	}

	if (params->ht_capa)
		ieee80211_ht_cap_ie_to_sta_ht_cap(sdata, sband,
						  params->ht_capa,
						  &sta->sta.ht_cap);

	if (params->vht_capa)
		ieee80211_vht_cap_ie_to_sta_vht_cap(sdata, sband,
						    params->vht_capa,
						    &sta->sta.vht_cap);

	if (ieee80211_vif_is_mesh(&sdata->vif)) {
#ifdef CONFIG_MAC80211_MESH
		if (sdata->u.mesh.security & IEEE80211_MESH_SEC_SECURED)
			switch (params->plink_state) {
			case NL80211_PLINK_LISTEN:
			case NL80211_PLINK_ESTAB:
			case NL80211_PLINK_BLOCKED:
				sta->plink_state = params->plink_state;
				break;
			default:
				/*  nothing  */
				break;
			}
		else
			switch (params->plink_action) {
			case PLINK_ACTION_OPEN:
				mesh_plink_open(sta);
				break;
			case PLINK_ACTION_BLOCK:
				mesh_plink_block(sta);
				break;
			}
#endif
	}

	return 0;
}

static int ieee80211_add_station(struct wiphy *wiphy, struct net_device *dev,
				 u8 *mac, struct station_parameters *params)
{
	struct ieee80211_local *local = wiphy_priv(wiphy);
	struct sta_info *sta;
	struct ieee80211_sub_if_data *sdata;
	int err;
	int layer2_update;

	if (params->vlan) {
		sdata = IEEE80211_DEV_TO_SUB_IF(params->vlan);

		if (sdata->vif.type != NL80211_IFTYPE_AP_VLAN &&
		    sdata->vif.type != NL80211_IFTYPE_AP)
			return -EINVAL;
	} else
		sdata = IEEE80211_DEV_TO_SUB_IF(dev);

	if (ether_addr_equal(mac, sdata->vif.addr))
		return -EINVAL;

	if (is_multicast_ether_addr(mac))
		return -EINVAL;

	sta = sta_info_alloc(sdata, mac, GFP_KERNEL);
	if (!sta)
		return -ENOMEM;

	sta_info_pre_move_state(sta, IEEE80211_STA_AUTH);
	sta_info_pre_move_state(sta, IEEE80211_STA_ASSOC);

	err = sta_apply_parameters(local, sta, params);
	if (err) {
		sta_info_free(local, sta);
		return err;
	}

	/*
	 * for TDLS, rate control should be initialized only when supported
	 * rates are known.
	 */
	if (!test_sta_flag(sta, WLAN_STA_TDLS_PEER))
		rate_control_rate_init(sta);

	layer2_update = sdata->vif.type == NL80211_IFTYPE_AP_VLAN ||
		sdata->vif.type == NL80211_IFTYPE_AP;

	err = sta_info_insert_rcu(sta);
	if (err) {
		rcu_read_unlock();
		return err;
	}

	if (layer2_update)
		ieee80211_send_layer2_update(sta);

	rcu_read_unlock();

	return 0;
}

static int ieee80211_del_station(struct wiphy *wiphy, struct net_device *dev,
				 u8 *mac)
{
	struct ieee80211_local *local = wiphy_priv(wiphy);
	struct ieee80211_sub_if_data *sdata;

	sdata = IEEE80211_DEV_TO_SUB_IF(dev);

	if (mac)
		return sta_info_destroy_addr_bss(sdata, mac);

	sta_info_flush(local, sdata);
	return 0;
}

static int ieee80211_change_station(struct wiphy *wiphy,
				    struct net_device *dev,
				    u8 *mac,
				    struct station_parameters *params)
{
	struct ieee80211_sub_if_data *sdata = IEEE80211_DEV_TO_SUB_IF(dev);
	struct ieee80211_local *local = wiphy_priv(wiphy);
	struct sta_info *sta;
	struct ieee80211_sub_if_data *vlansdata;
	int err;

	mutex_lock(&local->sta_mtx);

	sta = sta_info_get_bss(sdata, mac);
	if (!sta) {
		mutex_unlock(&local->sta_mtx);
		return -ENOENT;
	}

	/* in station mode, supported rates are only valid with TDLS */
	if (sdata->vif.type == NL80211_IFTYPE_STATION &&
	    params->supported_rates &&
	    !test_sta_flag(sta, WLAN_STA_TDLS_PEER)) {
		mutex_unlock(&local->sta_mtx);
		return -EINVAL;
	}

	if (params->vlan && params->vlan != sta->sdata->dev) {
		bool prev_4addr = false;
		bool new_4addr = false;

		vlansdata = IEEE80211_DEV_TO_SUB_IF(params->vlan);

		if (vlansdata->vif.type != NL80211_IFTYPE_AP_VLAN &&
		    vlansdata->vif.type != NL80211_IFTYPE_AP) {
			mutex_unlock(&local->sta_mtx);
			return -EINVAL;
		}

		if (params->vlan->ieee80211_ptr->use_4addr) {
			if (vlansdata->u.vlan.sta) {
				mutex_unlock(&local->sta_mtx);
				return -EBUSY;
			}

			rcu_assign_pointer(vlansdata->u.vlan.sta, sta);
			new_4addr = true;
		}

		if (sta->sdata->vif.type == NL80211_IFTYPE_AP_VLAN &&
		    sta->sdata->u.vlan.sta) {
			rcu_assign_pointer(sta->sdata->u.vlan.sta, NULL);
			prev_4addr = true;
		}

		sta->sdata = vlansdata;

		if (sta->sta_state == IEEE80211_STA_AUTHORIZED &&
		    prev_4addr != new_4addr) {
			if (new_4addr)
				atomic_dec(&sta->sdata->bss->num_mcast_sta);
			else
				atomic_inc(&sta->sdata->bss->num_mcast_sta);
		}

		ieee80211_send_layer2_update(sta);
	}

	err = sta_apply_parameters(local, sta, params);
	if (err) {
		mutex_unlock(&local->sta_mtx);
		return err;
	}

	if (test_sta_flag(sta, WLAN_STA_TDLS_PEER) && params->supported_rates)
		rate_control_rate_init(sta);

	mutex_unlock(&local->sta_mtx);

	if (sdata->vif.type == NL80211_IFTYPE_STATION &&
	    params->sta_flags_mask & BIT(NL80211_STA_FLAG_AUTHORIZED)) {
		ieee80211_recalc_ps(local, -1);
		ieee80211_recalc_ps_vif(sdata);
	}
	return 0;
}

#ifdef CONFIG_MAC80211_MESH
static int ieee80211_add_mpath(struct wiphy *wiphy, struct net_device *dev,
				 u8 *dst, u8 *next_hop)
{
	struct ieee80211_sub_if_data *sdata;
	struct mesh_path *mpath;
	struct sta_info *sta;
	int err;

	sdata = IEEE80211_DEV_TO_SUB_IF(dev);

	rcu_read_lock();
	sta = sta_info_get(sdata, next_hop);
	if (!sta) {
		rcu_read_unlock();
		return -ENOENT;
	}

	err = mesh_path_add(dst, sdata);
	if (err) {
		rcu_read_unlock();
		return err;
	}

	mpath = mesh_path_lookup(dst, sdata);
	if (!mpath) {
		rcu_read_unlock();
		return -ENXIO;
	}
	mesh_path_fix_nexthop(mpath, sta);

	rcu_read_unlock();
	return 0;
}

static int ieee80211_del_mpath(struct wiphy *wiphy, struct net_device *dev,
				 u8 *dst)
{
	struct ieee80211_sub_if_data *sdata = IEEE80211_DEV_TO_SUB_IF(dev);

	if (dst)
		return mesh_path_del(dst, sdata);

	mesh_path_flush_by_iface(sdata);
	return 0;
}

static int ieee80211_change_mpath(struct wiphy *wiphy,
				    struct net_device *dev,
				    u8 *dst, u8 *next_hop)
{
	struct ieee80211_sub_if_data *sdata;
	struct mesh_path *mpath;
	struct sta_info *sta;

	sdata = IEEE80211_DEV_TO_SUB_IF(dev);

	rcu_read_lock();

	sta = sta_info_get(sdata, next_hop);
	if (!sta) {
		rcu_read_unlock();
		return -ENOENT;
	}

	mpath = mesh_path_lookup(dst, sdata);
	if (!mpath) {
		rcu_read_unlock();
		return -ENOENT;
	}

	mesh_path_fix_nexthop(mpath, sta);

	rcu_read_unlock();
	return 0;
}

static void mpath_set_pinfo(struct mesh_path *mpath, u8 *next_hop,
			    struct mpath_info *pinfo)
{
	struct sta_info *next_hop_sta = rcu_dereference(mpath->next_hop);

	if (next_hop_sta)
		memcpy(next_hop, next_hop_sta->sta.addr, ETH_ALEN);
	else
		memset(next_hop, 0, ETH_ALEN);

	memset(pinfo, 0, sizeof(*pinfo));

	pinfo->generation = mesh_paths_generation;

	pinfo->filled = MPATH_INFO_FRAME_QLEN |
			MPATH_INFO_SN |
			MPATH_INFO_METRIC |
			MPATH_INFO_EXPTIME |
			MPATH_INFO_DISCOVERY_TIMEOUT |
			MPATH_INFO_DISCOVERY_RETRIES |
			MPATH_INFO_FLAGS;

	pinfo->frame_qlen = mpath->frame_queue.qlen;
	pinfo->sn = mpath->sn;
	pinfo->metric = mpath->metric;
	if (time_before(jiffies, mpath->exp_time))
		pinfo->exptime = jiffies_to_msecs(mpath->exp_time - jiffies);
	pinfo->discovery_timeout =
			jiffies_to_msecs(mpath->discovery_timeout);
	pinfo->discovery_retries = mpath->discovery_retries;
	if (mpath->flags & MESH_PATH_ACTIVE)
		pinfo->flags |= NL80211_MPATH_FLAG_ACTIVE;
	if (mpath->flags & MESH_PATH_RESOLVING)
		pinfo->flags |= NL80211_MPATH_FLAG_RESOLVING;
	if (mpath->flags & MESH_PATH_SN_VALID)
		pinfo->flags |= NL80211_MPATH_FLAG_SN_VALID;
	if (mpath->flags & MESH_PATH_FIXED)
		pinfo->flags |= NL80211_MPATH_FLAG_FIXED;
	if (mpath->flags & MESH_PATH_RESOLVED)
		pinfo->flags |= NL80211_MPATH_FLAG_RESOLVED;
}

static int ieee80211_get_mpath(struct wiphy *wiphy, struct net_device *dev,
			       u8 *dst, u8 *next_hop, struct mpath_info *pinfo)

{
	struct ieee80211_sub_if_data *sdata;
	struct mesh_path *mpath;

	sdata = IEEE80211_DEV_TO_SUB_IF(dev);

	rcu_read_lock();
	mpath = mesh_path_lookup(dst, sdata);
	if (!mpath) {
		rcu_read_unlock();
		return -ENOENT;
	}
	memcpy(dst, mpath->dst, ETH_ALEN);
	mpath_set_pinfo(mpath, next_hop, pinfo);
	rcu_read_unlock();
	return 0;
}

static int ieee80211_dump_mpath(struct wiphy *wiphy, struct net_device *dev,
				 int idx, u8 *dst, u8 *next_hop,
				 struct mpath_info *pinfo)
{
	struct ieee80211_sub_if_data *sdata;
	struct mesh_path *mpath;

	sdata = IEEE80211_DEV_TO_SUB_IF(dev);

	rcu_read_lock();
	mpath = mesh_path_lookup_by_idx(idx, sdata);
	if (!mpath) {
		rcu_read_unlock();
		return -ENOENT;
	}
	memcpy(dst, mpath->dst, ETH_ALEN);
	mpath_set_pinfo(mpath, next_hop, pinfo);
	rcu_read_unlock();
	return 0;
}

static int ieee80211_get_mesh_config(struct wiphy *wiphy,
				struct net_device *dev,
				struct mesh_config *conf)
{
	struct ieee80211_sub_if_data *sdata;
	sdata = IEEE80211_DEV_TO_SUB_IF(dev);

	memcpy(conf, &(sdata->u.mesh.mshcfg), sizeof(struct mesh_config));
	return 0;
}

static inline bool _chg_mesh_attr(enum nl80211_meshconf_params parm, u32 mask)
{
	return (mask >> (parm-1)) & 0x1;
}

static int copy_mesh_setup(struct ieee80211_if_mesh *ifmsh,
		const struct mesh_setup *setup)
{
	u8 *new_ie;
	const u8 *old_ie;
	struct ieee80211_sub_if_data *sdata = container_of(ifmsh,
					struct ieee80211_sub_if_data, u.mesh);

	/* allocate information elements */
	new_ie = NULL;
	old_ie = ifmsh->ie;

	if (setup->ie_len) {
		new_ie = kmemdup(setup->ie, setup->ie_len,
				GFP_KERNEL);
		if (!new_ie)
			return -ENOMEM;
	}
	ifmsh->ie_len = setup->ie_len;
	ifmsh->ie = new_ie;
	kfree(old_ie);

	/* now copy the rest of the setup parameters */
	ifmsh->mesh_id_len = setup->mesh_id_len;
	memcpy(ifmsh->mesh_id, setup->mesh_id, ifmsh->mesh_id_len);
	ifmsh->mesh_sp_id = setup->sync_method;
	ifmsh->mesh_pp_id = setup->path_sel_proto;
	ifmsh->mesh_pm_id = setup->path_metric;
	ifmsh->security = IEEE80211_MESH_SEC_NONE;
	if (setup->is_authenticated)
		ifmsh->security |= IEEE80211_MESH_SEC_AUTHED;
	if (setup->is_secure)
		ifmsh->security |= IEEE80211_MESH_SEC_SECURED;

	/* mcast rate setting in Mesh Node */
	memcpy(sdata->vif.bss_conf.mcast_rate, setup->mcast_rate,
						sizeof(setup->mcast_rate));

	return 0;
}

static int ieee80211_update_mesh_config(struct wiphy *wiphy,
					struct net_device *dev, u32 mask,
					const struct mesh_config *nconf)
{
	struct mesh_config *conf;
	struct ieee80211_sub_if_data *sdata;
	struct ieee80211_if_mesh *ifmsh;

	sdata = IEEE80211_DEV_TO_SUB_IF(dev);
	ifmsh = &sdata->u.mesh;

	/* Set the config options which we are interested in setting */
	conf = &(sdata->u.mesh.mshcfg);
	if (_chg_mesh_attr(NL80211_MESHCONF_RETRY_TIMEOUT, mask))
		conf->dot11MeshRetryTimeout = nconf->dot11MeshRetryTimeout;
	if (_chg_mesh_attr(NL80211_MESHCONF_CONFIRM_TIMEOUT, mask))
		conf->dot11MeshConfirmTimeout = nconf->dot11MeshConfirmTimeout;
	if (_chg_mesh_attr(NL80211_MESHCONF_HOLDING_TIMEOUT, mask))
		conf->dot11MeshHoldingTimeout = nconf->dot11MeshHoldingTimeout;
	if (_chg_mesh_attr(NL80211_MESHCONF_MAX_PEER_LINKS, mask))
		conf->dot11MeshMaxPeerLinks = nconf->dot11MeshMaxPeerLinks;
	if (_chg_mesh_attr(NL80211_MESHCONF_MAX_RETRIES, mask))
		conf->dot11MeshMaxRetries = nconf->dot11MeshMaxRetries;
	if (_chg_mesh_attr(NL80211_MESHCONF_TTL, mask))
		conf->dot11MeshTTL = nconf->dot11MeshTTL;
	if (_chg_mesh_attr(NL80211_MESHCONF_ELEMENT_TTL, mask))
		conf->element_ttl = nconf->element_ttl;
	if (_chg_mesh_attr(NL80211_MESHCONF_AUTO_OPEN_PLINKS, mask))
		conf->auto_open_plinks = nconf->auto_open_plinks;
	if (_chg_mesh_attr(NL80211_MESHCONF_SYNC_OFFSET_MAX_NEIGHBOR, mask))
		conf->dot11MeshNbrOffsetMaxNeighbor =
			nconf->dot11MeshNbrOffsetMaxNeighbor;
	if (_chg_mesh_attr(NL80211_MESHCONF_HWMP_MAX_PREQ_RETRIES, mask))
		conf->dot11MeshHWMPmaxPREQretries =
			nconf->dot11MeshHWMPmaxPREQretries;
	if (_chg_mesh_attr(NL80211_MESHCONF_PATH_REFRESH_TIME, mask))
		conf->path_refresh_time = nconf->path_refresh_time;
	if (_chg_mesh_attr(NL80211_MESHCONF_MIN_DISCOVERY_TIMEOUT, mask))
		conf->min_discovery_timeout = nconf->min_discovery_timeout;
	if (_chg_mesh_attr(NL80211_MESHCONF_HWMP_ACTIVE_PATH_TIMEOUT, mask))
		conf->dot11MeshHWMPactivePathTimeout =
			nconf->dot11MeshHWMPactivePathTimeout;
	if (_chg_mesh_attr(NL80211_MESHCONF_HWMP_PREQ_MIN_INTERVAL, mask))
		conf->dot11MeshHWMPpreqMinInterval =
			nconf->dot11MeshHWMPpreqMinInterval;
	if (_chg_mesh_attr(NL80211_MESHCONF_HWMP_PERR_MIN_INTERVAL, mask))
		conf->dot11MeshHWMPperrMinInterval =
			nconf->dot11MeshHWMPperrMinInterval;
	if (_chg_mesh_attr(NL80211_MESHCONF_HWMP_NET_DIAM_TRVS_TIME,
			   mask))
		conf->dot11MeshHWMPnetDiameterTraversalTime =
			nconf->dot11MeshHWMPnetDiameterTraversalTime;
	if (_chg_mesh_attr(NL80211_MESHCONF_HWMP_ROOTMODE, mask)) {
		conf->dot11MeshHWMPRootMode = nconf->dot11MeshHWMPRootMode;
		ieee80211_mesh_root_setup(ifmsh);
	}
	if (_chg_mesh_attr(NL80211_MESHCONF_GATE_ANNOUNCEMENTS, mask)) {
		/* our current gate announcement implementation rides on root
		 * announcements, so require this ifmsh to also be a root node
		 * */
		if (nconf->dot11MeshGateAnnouncementProtocol &&
		    !(conf->dot11MeshHWMPRootMode > IEEE80211_ROOTMODE_ROOT)) {
			conf->dot11MeshHWMPRootMode = IEEE80211_PROACTIVE_RANN;
			ieee80211_mesh_root_setup(ifmsh);
		}
		conf->dot11MeshGateAnnouncementProtocol =
			nconf->dot11MeshGateAnnouncementProtocol;
	}
	if (_chg_mesh_attr(NL80211_MESHCONF_HWMP_RANN_INTERVAL, mask))
		conf->dot11MeshHWMPRannInterval =
			nconf->dot11MeshHWMPRannInterval;
	if (_chg_mesh_attr(NL80211_MESHCONF_FORWARDING, mask))
		conf->dot11MeshForwarding = nconf->dot11MeshForwarding;
	if (_chg_mesh_attr(NL80211_MESHCONF_RSSI_THRESHOLD, mask)) {
		/* our RSSI threshold implementation is supported only for
		 * devices that report signal in dBm.
		 */
		if (!(sdata->local->hw.flags & IEEE80211_HW_SIGNAL_DBM))
			return -ENOTSUPP;
		conf->rssi_threshold = nconf->rssi_threshold;
	}
	if (_chg_mesh_attr(NL80211_MESHCONF_HT_OPMODE, mask)) {
		conf->ht_opmode = nconf->ht_opmode;
		sdata->vif.bss_conf.ht_operation_mode = nconf->ht_opmode;
		ieee80211_bss_info_change_notify(sdata, BSS_CHANGED_HT);
	}
	if (_chg_mesh_attr(NL80211_MESHCONF_HWMP_PATH_TO_ROOT_TIMEOUT, mask))
		conf->dot11MeshHWMPactivePathToRootTimeout =
			nconf->dot11MeshHWMPactivePathToRootTimeout;
	if (_chg_mesh_attr(NL80211_MESHCONF_HWMP_ROOT_INTERVAL, mask))
		conf->dot11MeshHWMProotInterval =
			nconf->dot11MeshHWMProotInterval;
	if (_chg_mesh_attr(NL80211_MESHCONF_HWMP_CONFIRMATION_INTERVAL, mask))
		conf->dot11MeshHWMPconfirmationInterval =
			nconf->dot11MeshHWMPconfirmationInterval;
	return 0;
}

static int ieee80211_join_mesh(struct wiphy *wiphy, struct net_device *dev,
			       const struct mesh_config *conf,
			       const struct mesh_setup *setup)
{
	struct ieee80211_sub_if_data *sdata = IEEE80211_DEV_TO_SUB_IF(dev);
	struct ieee80211_if_mesh *ifmsh = &sdata->u.mesh;
	int err;

	memcpy(&ifmsh->mshcfg, conf, sizeof(struct mesh_config));
	err = copy_mesh_setup(ifmsh, setup);
	if (err)
		return err;

	/* can mesh use other SMPS modes? */
	sdata->smps_mode = IEEE80211_SMPS_OFF;
	sdata->needed_rx_chains = sdata->local->rx_chains;

	err = ieee80211_vif_use_channel(sdata, &setup->chandef,
					IEEE80211_CHANCTX_SHARED);
	if (err)
		return err;

	ieee80211_start_mesh(sdata);

	return 0;
}

static int ieee80211_leave_mesh(struct wiphy *wiphy, struct net_device *dev)
{
	struct ieee80211_sub_if_data *sdata = IEEE80211_DEV_TO_SUB_IF(dev);

	ieee80211_stop_mesh(sdata);
	ieee80211_vif_release_channel(sdata);

	return 0;
}
#endif

static int ieee80211_change_bss(struct wiphy *wiphy,
				struct net_device *dev,
				struct bss_parameters *params)
{
	struct ieee80211_sub_if_data *sdata = IEEE80211_DEV_TO_SUB_IF(dev);
	enum ieee80211_band band;
	u32 changed = 0;

	if (!rtnl_dereference(sdata->u.ap.beacon))
		return -ENOENT;

	band = ieee80211_get_sdata_band(sdata);

	if (params->use_cts_prot >= 0) {
		sdata->vif.bss_conf.use_cts_prot = params->use_cts_prot;
		changed |= BSS_CHANGED_ERP_CTS_PROT;
	}
	if (params->use_short_preamble >= 0) {
		sdata->vif.bss_conf.use_short_preamble =
			params->use_short_preamble;
		changed |= BSS_CHANGED_ERP_PREAMBLE;
	}

	if (!sdata->vif.bss_conf.use_short_slot &&
	    band == IEEE80211_BAND_5GHZ) {
		sdata->vif.bss_conf.use_short_slot = true;
		changed |= BSS_CHANGED_ERP_SLOT;
	}

	if (params->use_short_slot_time >= 0) {
		sdata->vif.bss_conf.use_short_slot =
			params->use_short_slot_time;
		changed |= BSS_CHANGED_ERP_SLOT;
	}

	if (params->basic_rates) {
		int i, j;
		u32 rates = 0;
		struct ieee80211_supported_band *sband = wiphy->bands[band];

		for (i = 0; i < params->basic_rates_len; i++) {
			int rate = (params->basic_rates[i] & 0x7f) * 5;
			for (j = 0; j < sband->n_bitrates; j++) {
				if (sband->bitrates[j].bitrate == rate)
					rates |= BIT(j);
			}
		}
		sdata->vif.bss_conf.basic_rates = rates;
		changed |= BSS_CHANGED_BASIC_RATES;
	}

	if (params->ap_isolate >= 0) {
		if (params->ap_isolate)
			sdata->flags |= IEEE80211_SDATA_DONT_BRIDGE_PACKETS;
		else
			sdata->flags &= ~IEEE80211_SDATA_DONT_BRIDGE_PACKETS;
	}

	if (params->ht_opmode >= 0) {
		sdata->vif.bss_conf.ht_operation_mode =
			(u16) params->ht_opmode;
		changed |= BSS_CHANGED_HT;
	}

	if (params->p2p_ctwindow >= 0) {
		sdata->vif.bss_conf.p2p_ctwindow = params->p2p_ctwindow;
		changed |= BSS_CHANGED_P2P_PS;
	}

	if (params->p2p_opp_ps >= 0) {
		sdata->vif.bss_conf.p2p_oppps = params->p2p_opp_ps;
		changed |= BSS_CHANGED_P2P_PS;
	}

	ieee80211_bss_info_change_notify(sdata, changed);

	return 0;
}

static int ieee80211_set_txq_params(struct wiphy *wiphy,
				    struct net_device *dev,
				    struct ieee80211_txq_params *params)
{
	struct ieee80211_local *local = wiphy_priv(wiphy);
	struct ieee80211_sub_if_data *sdata = IEEE80211_DEV_TO_SUB_IF(dev);
	struct ieee80211_tx_queue_params p;

	if (!local->ops->conf_tx)
		return -EOPNOTSUPP;

	if (local->hw.queues < IEEE80211_NUM_ACS)
		return -EOPNOTSUPP;

	memset(&p, 0, sizeof(p));
	p.aifs = params->aifs;
	p.cw_max = params->cwmax;
	p.cw_min = params->cwmin;
	p.txop = params->txop;

	/*
	 * Setting tx queue params disables u-apsd because it's only
	 * called in master mode.
	 */
	p.uapsd = false;

	sdata->tx_conf[params->ac] = p;
	if (drv_conf_tx(local, sdata, params->ac, &p)) {
		wiphy_debug(local->hw.wiphy,
			    "failed to set TX queue parameters for AC %d\n",
			    params->ac);
		return -EINVAL;
	}

	ieee80211_bss_info_change_notify(sdata, BSS_CHANGED_QOS);

	return 0;
}

#ifdef CONFIG_PM
static int ieee80211_suspend(struct wiphy *wiphy,
			     struct cfg80211_wowlan *wowlan)
{
	return __ieee80211_suspend(wiphy_priv(wiphy), wowlan);
}

static int ieee80211_resume(struct wiphy *wiphy)
{
	return __ieee80211_resume(wiphy_priv(wiphy));
}
#else
#define ieee80211_suspend NULL
#define ieee80211_resume NULL
#endif

static int ieee80211_scan(struct wiphy *wiphy,
			  struct cfg80211_scan_request *req)
{
	struct ieee80211_sub_if_data *sdata;

	sdata = IEEE80211_WDEV_TO_SUB_IF(req->wdev);

	switch (ieee80211_vif_type_p2p(&sdata->vif)) {
	case NL80211_IFTYPE_STATION:
	case NL80211_IFTYPE_ADHOC:
	case NL80211_IFTYPE_MESH_POINT:
	case NL80211_IFTYPE_P2P_CLIENT:
	case NL80211_IFTYPE_P2P_DEVICE:
		break;
	case NL80211_IFTYPE_P2P_GO:
		if (sdata->local->ops->hw_scan)
			break;
		/*
		 * FIXME: implement NoA while scanning in software,
		 * for now fall through to allow scanning only when
		 * beaconing hasn't been configured yet
		 */
	case NL80211_IFTYPE_AP:
		/*
		 * If the scan has been forced (and the driver supports
		 * forcing), don't care about being beaconing already.
		 * This will create problems to the attached stations (e.g. all
		 * the  frames sent while scanning on other channel will be
		 * lost)
		 */
		if (sdata->u.ap.beacon &&
		    (!(wiphy->features & NL80211_FEATURE_AP_SCAN) ||
		     !(req->flags & NL80211_SCAN_FLAG_AP)))
			return -EOPNOTSUPP;
		break;
	default:
		return -EOPNOTSUPP;
	}

	return ieee80211_request_scan(sdata, req);
}

static int
ieee80211_sched_scan_start(struct wiphy *wiphy,
			   struct net_device *dev,
			   struct cfg80211_sched_scan_request *req)
{
	struct ieee80211_sub_if_data *sdata = IEEE80211_DEV_TO_SUB_IF(dev);

	if (!sdata->local->ops->sched_scan_start)
		return -EOPNOTSUPP;

	return ieee80211_request_sched_scan_start(sdata, req);
}

static int
ieee80211_sched_scan_stop(struct wiphy *wiphy, struct net_device *dev)
{
	struct ieee80211_sub_if_data *sdata = IEEE80211_DEV_TO_SUB_IF(dev);

	if (!sdata->local->ops->sched_scan_stop)
		return -EOPNOTSUPP;

	return ieee80211_request_sched_scan_stop(sdata);
}

static int ieee80211_auth(struct wiphy *wiphy, struct net_device *dev,
			  struct cfg80211_auth_request *req)
{
	return ieee80211_mgd_auth(IEEE80211_DEV_TO_SUB_IF(dev), req);
}

static int ieee80211_assoc(struct wiphy *wiphy, struct net_device *dev,
			   struct cfg80211_assoc_request *req)
{
	return ieee80211_mgd_assoc(IEEE80211_DEV_TO_SUB_IF(dev), req);
}

static int ieee80211_deauth(struct wiphy *wiphy, struct net_device *dev,
			    struct cfg80211_deauth_request *req)
{
	return ieee80211_mgd_deauth(IEEE80211_DEV_TO_SUB_IF(dev), req);
}

static int ieee80211_disassoc(struct wiphy *wiphy, struct net_device *dev,
			      struct cfg80211_disassoc_request *req)
{
	return ieee80211_mgd_disassoc(IEEE80211_DEV_TO_SUB_IF(dev), req);
}

static int ieee80211_join_ibss(struct wiphy *wiphy, struct net_device *dev,
			       struct cfg80211_ibss_params *params)
{
	return ieee80211_ibss_join(IEEE80211_DEV_TO_SUB_IF(dev), params);
}

static int ieee80211_leave_ibss(struct wiphy *wiphy, struct net_device *dev)
{
	return ieee80211_ibss_leave(IEEE80211_DEV_TO_SUB_IF(dev));
}

static int ieee80211_set_mcast_rate(struct wiphy *wiphy, struct net_device *dev,
				    int rate[IEEE80211_NUM_BANDS])
{
	struct ieee80211_sub_if_data *sdata = IEEE80211_DEV_TO_SUB_IF(dev);

<<<<<<< HEAD
	memcpy(sdata->vif.bss_conf.mcast_rate, rate, sizeof(rate));
=======
	memcpy(sdata->vif.bss_conf.mcast_rate, rate,
	       sizeof(int) * IEEE80211_NUM_BANDS);
>>>>>>> 19f949f5

	return 0;
}

static int ieee80211_set_wiphy_params(struct wiphy *wiphy, u32 changed)
{
	struct ieee80211_local *local = wiphy_priv(wiphy);
	int err;

	if (changed & WIPHY_PARAM_FRAG_THRESHOLD) {
		err = drv_set_frag_threshold(local, wiphy->frag_threshold);

		if (err)
			return err;
	}

	if (changed & WIPHY_PARAM_COVERAGE_CLASS) {
		err = drv_set_coverage_class(local, wiphy->coverage_class);

		if (err)
			return err;
	}

	if (changed & WIPHY_PARAM_RTS_THRESHOLD) {
		err = drv_set_rts_threshold(local, wiphy->rts_threshold);

		if (err)
			return err;
	}

	if (changed & WIPHY_PARAM_RETRY_SHORT) {
		if (wiphy->retry_short > IEEE80211_MAX_TX_RETRY)
			return -EINVAL;
		local->hw.conf.short_frame_max_tx_count = wiphy->retry_short;
	}
	if (changed & WIPHY_PARAM_RETRY_LONG) {
		if (wiphy->retry_long > IEEE80211_MAX_TX_RETRY)
			return -EINVAL;
		local->hw.conf.long_frame_max_tx_count = wiphy->retry_long;
	}
	if (changed &
	    (WIPHY_PARAM_RETRY_SHORT | WIPHY_PARAM_RETRY_LONG))
		ieee80211_hw_config(local, IEEE80211_CONF_CHANGE_RETRY_LIMITS);

	return 0;
}

static int ieee80211_set_tx_power(struct wiphy *wiphy,
				  struct wireless_dev *wdev,
				  enum nl80211_tx_power_setting type, int mbm)
{
	struct ieee80211_local *local = wiphy_priv(wiphy);
	struct ieee80211_sub_if_data *sdata;

	if (wdev) {
		sdata = IEEE80211_WDEV_TO_SUB_IF(wdev);

		switch (type) {
		case NL80211_TX_POWER_AUTOMATIC:
			sdata->user_power_level = IEEE80211_UNSET_POWER_LEVEL;
			break;
		case NL80211_TX_POWER_LIMITED:
		case NL80211_TX_POWER_FIXED:
			if (mbm < 0 || (mbm % 100))
				return -EOPNOTSUPP;
			sdata->user_power_level = MBM_TO_DBM(mbm);
			break;
		}

		ieee80211_recalc_txpower(sdata);

		return 0;
	}

	switch (type) {
	case NL80211_TX_POWER_AUTOMATIC:
		local->user_power_level = IEEE80211_UNSET_POWER_LEVEL;
		break;
	case NL80211_TX_POWER_LIMITED:
	case NL80211_TX_POWER_FIXED:
		if (mbm < 0 || (mbm % 100))
			return -EOPNOTSUPP;
		local->user_power_level = MBM_TO_DBM(mbm);
		break;
	}

	mutex_lock(&local->iflist_mtx);
	list_for_each_entry(sdata, &local->interfaces, list)
		sdata->user_power_level = local->user_power_level;
	list_for_each_entry(sdata, &local->interfaces, list)
		ieee80211_recalc_txpower(sdata);
	mutex_unlock(&local->iflist_mtx);

	return 0;
}

static int ieee80211_get_tx_power(struct wiphy *wiphy,
				  struct wireless_dev *wdev,
				  int *dbm)
{
	struct ieee80211_local *local = wiphy_priv(wiphy);
	struct ieee80211_sub_if_data *sdata = IEEE80211_WDEV_TO_SUB_IF(wdev);

	if (!local->use_chanctx)
		*dbm = local->hw.conf.power_level;
	else
		*dbm = sdata->vif.bss_conf.txpower;

	return 0;
}

static int ieee80211_set_wds_peer(struct wiphy *wiphy, struct net_device *dev,
				  const u8 *addr)
{
	struct ieee80211_sub_if_data *sdata = IEEE80211_DEV_TO_SUB_IF(dev);

	memcpy(&sdata->u.wds.remote_addr, addr, ETH_ALEN);

	return 0;
}

static void ieee80211_rfkill_poll(struct wiphy *wiphy)
{
	struct ieee80211_local *local = wiphy_priv(wiphy);

	drv_rfkill_poll(local);
}

#ifdef CONFIG_NL80211_TESTMODE
static int ieee80211_testmode_cmd(struct wiphy *wiphy, void *data, int len)
{
	struct ieee80211_local *local = wiphy_priv(wiphy);

	if (!local->ops->testmode_cmd)
		return -EOPNOTSUPP;

	return local->ops->testmode_cmd(&local->hw, data, len);
}

static int ieee80211_testmode_dump(struct wiphy *wiphy,
				   struct sk_buff *skb,
				   struct netlink_callback *cb,
				   void *data, int len)
{
	struct ieee80211_local *local = wiphy_priv(wiphy);

	if (!local->ops->testmode_dump)
		return -EOPNOTSUPP;

	return local->ops->testmode_dump(&local->hw, skb, cb, data, len);
}
#endif

int __ieee80211_request_smps(struct ieee80211_sub_if_data *sdata,
			     enum ieee80211_smps_mode smps_mode)
{
	const u8 *ap;
	enum ieee80211_smps_mode old_req;
	int err;

	lockdep_assert_held(&sdata->u.mgd.mtx);

	old_req = sdata->u.mgd.req_smps;
	sdata->u.mgd.req_smps = smps_mode;

	if (old_req == smps_mode &&
	    smps_mode != IEEE80211_SMPS_AUTOMATIC)
		return 0;

	/*
	 * If not associated, or current association is not an HT
	 * association, there's no need to do anything, just store
	 * the new value until we associate.
	 */
	if (!sdata->u.mgd.associated ||
	    sdata->vif.bss_conf.chandef.width == NL80211_CHAN_WIDTH_20_NOHT)
		return 0;

	ap = sdata->u.mgd.associated->bssid;

	if (smps_mode == IEEE80211_SMPS_AUTOMATIC) {
		if (sdata->u.mgd.powersave)
			smps_mode = IEEE80211_SMPS_DYNAMIC;
		else
			smps_mode = IEEE80211_SMPS_OFF;
	}

	/* send SM PS frame to AP */
	err = ieee80211_send_smps_action(sdata, smps_mode,
					 ap, ap);
	if (err)
		sdata->u.mgd.req_smps = old_req;

	return err;
}

static int ieee80211_set_power_mgmt(struct wiphy *wiphy, struct net_device *dev,
				    bool enabled, int timeout)
{
	struct ieee80211_sub_if_data *sdata = IEEE80211_DEV_TO_SUB_IF(dev);
	struct ieee80211_local *local = wdev_priv(dev->ieee80211_ptr);

	if (sdata->vif.type != NL80211_IFTYPE_STATION)
		return -EOPNOTSUPP;

	if (!(local->hw.flags & IEEE80211_HW_SUPPORTS_PS))
		return -EOPNOTSUPP;

	if (enabled == sdata->u.mgd.powersave &&
	    timeout == local->dynamic_ps_forced_timeout)
		return 0;

	sdata->u.mgd.powersave = enabled;
	local->dynamic_ps_forced_timeout = timeout;

	/* no change, but if automatic follow powersave */
	mutex_lock(&sdata->u.mgd.mtx);
	__ieee80211_request_smps(sdata, sdata->u.mgd.req_smps);
	mutex_unlock(&sdata->u.mgd.mtx);

	if (local->hw.flags & IEEE80211_HW_SUPPORTS_DYNAMIC_PS)
		ieee80211_hw_config(local, IEEE80211_CONF_CHANGE_PS);

	ieee80211_recalc_ps(local, -1);
	ieee80211_recalc_ps_vif(sdata);

	return 0;
}

static int ieee80211_set_cqm_rssi_config(struct wiphy *wiphy,
					 struct net_device *dev,
					 s32 rssi_thold, u32 rssi_hyst)
{
	struct ieee80211_sub_if_data *sdata = IEEE80211_DEV_TO_SUB_IF(dev);
	struct ieee80211_vif *vif = &sdata->vif;
	struct ieee80211_bss_conf *bss_conf = &vif->bss_conf;

	if (rssi_thold == bss_conf->cqm_rssi_thold &&
	    rssi_hyst == bss_conf->cqm_rssi_hyst)
		return 0;

	bss_conf->cqm_rssi_thold = rssi_thold;
	bss_conf->cqm_rssi_hyst = rssi_hyst;

	/* tell the driver upon association, unless already associated */
	if (sdata->u.mgd.associated &&
	    sdata->vif.driver_flags & IEEE80211_VIF_SUPPORTS_CQM_RSSI)
		ieee80211_bss_info_change_notify(sdata, BSS_CHANGED_CQM);

	return 0;
}

static int ieee80211_set_bitrate_mask(struct wiphy *wiphy,
				      struct net_device *dev,
				      const u8 *addr,
				      const struct cfg80211_bitrate_mask *mask)
{
	struct ieee80211_sub_if_data *sdata = IEEE80211_DEV_TO_SUB_IF(dev);
	struct ieee80211_local *local = wdev_priv(dev->ieee80211_ptr);
	int i, ret;

	if (!ieee80211_sdata_running(sdata))
		return -ENETDOWN;

	if (local->hw.flags & IEEE80211_HW_HAS_RATE_CONTROL) {
		ret = drv_set_bitrate_mask(local, sdata, mask);
		if (ret)
			return ret;
	}

	for (i = 0; i < IEEE80211_NUM_BANDS; i++) {
		sdata->rc_rateidx_mask[i] = mask->control[i].legacy;
		memcpy(sdata->rc_rateidx_mcs_mask[i], mask->control[i].mcs,
		       sizeof(mask->control[i].mcs));
	}

	return 0;
}

static int ieee80211_start_roc_work(struct ieee80211_local *local,
				    struct ieee80211_sub_if_data *sdata,
				    struct ieee80211_channel *channel,
				    unsigned int duration, u64 *cookie,
				    struct sk_buff *txskb)
{
	struct ieee80211_roc_work *roc, *tmp;
	bool queued = false;
	int ret;

	lockdep_assert_held(&local->mtx);

	if (local->use_chanctx && !local->ops->remain_on_channel)
		return -EOPNOTSUPP;

	roc = kzalloc(sizeof(*roc), GFP_KERNEL);
	if (!roc)
		return -ENOMEM;

	roc->chan = channel;
	roc->duration = duration;
	roc->req_duration = duration;
	roc->frame = txskb;
	roc->mgmt_tx_cookie = (unsigned long)txskb;
	roc->sdata = sdata;
	INIT_DELAYED_WORK(&roc->work, ieee80211_sw_roc_work);
	INIT_LIST_HEAD(&roc->dependents);

	/* if there's one pending or we're scanning, queue this one */
	if (!list_empty(&local->roc_list) || local->scanning)
		goto out_check_combine;

	/* if not HW assist, just queue & schedule work */
	if (!local->ops->remain_on_channel) {
		ieee80211_queue_delayed_work(&local->hw, &roc->work, 0);
		goto out_queue;
	}

	/* otherwise actually kick it off here (for error handling) */

	/*
	 * If the duration is zero, then the driver
	 * wouldn't actually do anything. Set it to
	 * 10 for now.
	 *
	 * TODO: cancel the off-channel operation
	 *       when we get the SKB's TX status and
	 *       the wait time was zero before.
	 */
	if (!duration)
		duration = 10;

	ret = drv_remain_on_channel(local, sdata, channel, duration);
	if (ret) {
		kfree(roc);
		return ret;
	}

	roc->started = true;
	goto out_queue;

 out_check_combine:
	list_for_each_entry(tmp, &local->roc_list, list) {
		if (tmp->chan != channel || tmp->sdata != sdata)
			continue;

		/*
		 * Extend this ROC if possible:
		 *
		 * If it hasn't started yet, just increase the duration
		 * and add the new one to the list of dependents.
		 */
		if (!tmp->started) {
			list_add_tail(&roc->list, &tmp->dependents);
			tmp->duration = max(tmp->duration, roc->duration);
			queued = true;
			break;
		}

		/* If it has already started, it's more difficult ... */
		if (local->ops->remain_on_channel) {
			unsigned long j = jiffies;

			/*
			 * In the offloaded ROC case, if it hasn't begun, add
			 * this new one to the dependent list to be handled
			 * when the the master one begins. If it has begun,
			 * check that there's still a minimum time left and
			 * if so, start this one, transmitting the frame, but
			 * add it to the list directly after this one with a
			 * a reduced time so we'll ask the driver to execute
			 * it right after finishing the previous one, in the
			 * hope that it'll also be executed right afterwards,
			 * effectively extending the old one.
			 * If there's no minimum time left, just add it to the
			 * normal list.
			 */
			if (!tmp->hw_begun) {
				list_add_tail(&roc->list, &tmp->dependents);
				queued = true;
				break;
			}

			if (time_before(j + IEEE80211_ROC_MIN_LEFT,
					tmp->hw_start_time +
					msecs_to_jiffies(tmp->duration))) {
				int new_dur;

				ieee80211_handle_roc_started(roc);

				new_dur = roc->duration -
					  jiffies_to_msecs(tmp->hw_start_time +
							   msecs_to_jiffies(
								tmp->duration) -
							   j);

				if (new_dur > 0) {
					/* add right after tmp */
					list_add(&roc->list, &tmp->list);
				} else {
					list_add_tail(&roc->list,
						      &tmp->dependents);
				}
				queued = true;
			}
		} else if (del_timer_sync(&tmp->work.timer)) {
			unsigned long new_end;

			/*
			 * In the software ROC case, cancel the timer, if
			 * that fails then the finish work is already
			 * queued/pending and thus we queue the new ROC
			 * normally, if that succeeds then we can extend
			 * the timer duration and TX the frame (if any.)
			 */

			list_add_tail(&roc->list, &tmp->dependents);
			queued = true;

			new_end = jiffies + msecs_to_jiffies(roc->duration);

			/* ok, it was started & we canceled timer */
			if (time_after(new_end, tmp->work.timer.expires))
				mod_timer(&tmp->work.timer, new_end);
			else
				add_timer(&tmp->work.timer);

			ieee80211_handle_roc_started(roc);
		}
		break;
	}

 out_queue:
	if (!queued)
		list_add_tail(&roc->list, &local->roc_list);

	/*
	 * cookie is either the roc cookie (for normal roc)
	 * or the SKB (for mgmt TX)
	 */
	if (!txskb) {
		/* local->mtx protects this */
		local->roc_cookie_counter++;
		roc->cookie = local->roc_cookie_counter;
		/* wow, you wrapped 64 bits ... more likely a bug */
		if (WARN_ON(roc->cookie == 0)) {
			roc->cookie = 1;
			local->roc_cookie_counter++;
		}
		*cookie = roc->cookie;
	} else {
		*cookie = (unsigned long)txskb;
	}

	return 0;
}

static int ieee80211_remain_on_channel(struct wiphy *wiphy,
				       struct wireless_dev *wdev,
				       struct ieee80211_channel *chan,
				       unsigned int duration,
				       u64 *cookie)
{
	struct ieee80211_sub_if_data *sdata = IEEE80211_WDEV_TO_SUB_IF(wdev);
	struct ieee80211_local *local = sdata->local;
	int ret;

	mutex_lock(&local->mtx);
	ret = ieee80211_start_roc_work(local, sdata, chan,
				       duration, cookie, NULL);
	mutex_unlock(&local->mtx);

	return ret;
}

static int ieee80211_cancel_roc(struct ieee80211_local *local,
				u64 cookie, bool mgmt_tx)
{
	struct ieee80211_roc_work *roc, *tmp, *found = NULL;
	int ret;

	mutex_lock(&local->mtx);
	list_for_each_entry_safe(roc, tmp, &local->roc_list, list) {
		struct ieee80211_roc_work *dep, *tmp2;

		list_for_each_entry_safe(dep, tmp2, &roc->dependents, list) {
			if (!mgmt_tx && dep->cookie != cookie)
				continue;
			else if (mgmt_tx && dep->mgmt_tx_cookie != cookie)
				continue;
			/* found dependent item -- just remove it */
			list_del(&dep->list);
			mutex_unlock(&local->mtx);

			ieee80211_roc_notify_destroy(dep);
			return 0;
		}

		if (!mgmt_tx && roc->cookie != cookie)
			continue;
		else if (mgmt_tx && roc->mgmt_tx_cookie != cookie)
			continue;

		found = roc;
		break;
	}

	if (!found) {
		mutex_unlock(&local->mtx);
		return -ENOENT;
	}

	/*
	 * We found the item to cancel, so do that. Note that it
	 * may have dependents, which we also cancel (and send
	 * the expired signal for.) Not doing so would be quite
	 * tricky here, but we may need to fix it later.
	 */

	if (local->ops->remain_on_channel) {
		if (found->started) {
			ret = drv_cancel_remain_on_channel(local);
			if (WARN_ON_ONCE(ret)) {
				mutex_unlock(&local->mtx);
				return ret;
			}
		}

		list_del(&found->list);

		if (found->started)
			ieee80211_start_next_roc(local);
		mutex_unlock(&local->mtx);

		ieee80211_roc_notify_destroy(found);
	} else {
		/* work may be pending so use it all the time */
		found->abort = true;
		ieee80211_queue_delayed_work(&local->hw, &found->work, 0);

		mutex_unlock(&local->mtx);

		/* work will clean up etc */
		flush_delayed_work(&found->work);
	}

	return 0;
}

static int ieee80211_cancel_remain_on_channel(struct wiphy *wiphy,
					      struct wireless_dev *wdev,
					      u64 cookie)
{
	struct ieee80211_sub_if_data *sdata = IEEE80211_WDEV_TO_SUB_IF(wdev);
	struct ieee80211_local *local = sdata->local;

	return ieee80211_cancel_roc(local, cookie, false);
}

static int ieee80211_mgmt_tx(struct wiphy *wiphy, struct wireless_dev *wdev,
			     struct ieee80211_channel *chan, bool offchan,
			     unsigned int wait, const u8 *buf, size_t len,
			     bool no_cck, bool dont_wait_for_ack, u64 *cookie)
{
	struct ieee80211_sub_if_data *sdata = IEEE80211_WDEV_TO_SUB_IF(wdev);
	struct ieee80211_local *local = sdata->local;
	struct sk_buff *skb;
	struct sta_info *sta;
	const struct ieee80211_mgmt *mgmt = (void *)buf;
	bool need_offchan = false;
	u32 flags;
	int ret;

	if (dont_wait_for_ack)
		flags = IEEE80211_TX_CTL_NO_ACK;
	else
		flags = IEEE80211_TX_INTFL_NL80211_FRAME_TX |
			IEEE80211_TX_CTL_REQ_TX_STATUS;

	if (no_cck)
		flags |= IEEE80211_TX_CTL_NO_CCK_RATE;

	switch (sdata->vif.type) {
	case NL80211_IFTYPE_ADHOC:
		if (!sdata->vif.bss_conf.ibss_joined)
			need_offchan = true;
		/* fall through */
#ifdef CONFIG_MAC80211_MESH
	case NL80211_IFTYPE_MESH_POINT:
		if (ieee80211_vif_is_mesh(&sdata->vif) &&
		    !sdata->u.mesh.mesh_id_len)
			need_offchan = true;
		/* fall through */
#endif
	case NL80211_IFTYPE_AP:
	case NL80211_IFTYPE_AP_VLAN:
	case NL80211_IFTYPE_P2P_GO:
		if (sdata->vif.type != NL80211_IFTYPE_ADHOC &&
		    !ieee80211_vif_is_mesh(&sdata->vif) &&
		    !rcu_access_pointer(sdata->bss->beacon))
			need_offchan = true;
		if (!ieee80211_is_action(mgmt->frame_control) ||
		    mgmt->u.action.category == WLAN_CATEGORY_PUBLIC)
			break;
		rcu_read_lock();
		sta = sta_info_get(sdata, mgmt->da);
		rcu_read_unlock();
		if (!sta)
			return -ENOLINK;
		break;
	case NL80211_IFTYPE_STATION:
	case NL80211_IFTYPE_P2P_CLIENT:
		if (!sdata->u.mgd.associated)
			need_offchan = true;
		break;
	case NL80211_IFTYPE_P2P_DEVICE:
		need_offchan = true;
		break;
	default:
		return -EOPNOTSUPP;
	}

	mutex_lock(&local->mtx);

	/* Check if the operating channel is the requested channel */
	if (!need_offchan) {
		struct ieee80211_chanctx_conf *chanctx_conf;

		rcu_read_lock();
		chanctx_conf = rcu_dereference(sdata->vif.chanctx_conf);

		if (chanctx_conf)
			need_offchan = chan != chanctx_conf->def.chan;
		else
			need_offchan = true;
		rcu_read_unlock();
	}

	if (need_offchan && !offchan) {
		ret = -EBUSY;
		goto out_unlock;
	}

	skb = dev_alloc_skb(local->hw.extra_tx_headroom + len);
	if (!skb) {
		ret = -ENOMEM;
		goto out_unlock;
	}
	skb_reserve(skb, local->hw.extra_tx_headroom);

	memcpy(skb_put(skb, len), buf, len);

	IEEE80211_SKB_CB(skb)->flags = flags;

	skb->dev = sdata->dev;

	if (!need_offchan) {
		*cookie = (unsigned long) skb;
		ieee80211_tx_skb(sdata, skb);
		ret = 0;
		goto out_unlock;
	}

	IEEE80211_SKB_CB(skb)->flags |= IEEE80211_TX_CTL_TX_OFFCHAN;
	if (local->hw.flags & IEEE80211_HW_QUEUE_CONTROL)
		IEEE80211_SKB_CB(skb)->hw_queue =
			local->hw.offchannel_tx_hw_queue;

	/* This will handle all kinds of coalescing and immediate TX */
	ret = ieee80211_start_roc_work(local, sdata, chan,
				       wait, cookie, skb);
	if (ret)
		kfree_skb(skb);
 out_unlock:
	mutex_unlock(&local->mtx);
	return ret;
}

static int ieee80211_mgmt_tx_cancel_wait(struct wiphy *wiphy,
					 struct wireless_dev *wdev,
					 u64 cookie)
{
	struct ieee80211_local *local = wiphy_priv(wiphy);

	return ieee80211_cancel_roc(local, cookie, true);
}

static void ieee80211_mgmt_frame_register(struct wiphy *wiphy,
					  struct wireless_dev *wdev,
					  u16 frame_type, bool reg)
{
	struct ieee80211_local *local = wiphy_priv(wiphy);
	struct ieee80211_sub_if_data *sdata = IEEE80211_WDEV_TO_SUB_IF(wdev);

	switch (frame_type) {
	case IEEE80211_FTYPE_MGMT | IEEE80211_STYPE_AUTH:
		if (sdata->vif.type == NL80211_IFTYPE_ADHOC) {
			struct ieee80211_if_ibss *ifibss = &sdata->u.ibss;

			if (reg)
				ifibss->auth_frame_registrations++;
			else
				ifibss->auth_frame_registrations--;
		}
		break;
	case IEEE80211_FTYPE_MGMT | IEEE80211_STYPE_PROBE_REQ:
		if (reg)
			local->probe_req_reg++;
		else
			local->probe_req_reg--;

		if (!local->open_count)
			break;

		ieee80211_queue_work(&local->hw, &local->reconfig_filter);
		break;
	default:
		break;
	}
}

static int ieee80211_set_antenna(struct wiphy *wiphy, u32 tx_ant, u32 rx_ant)
{
	struct ieee80211_local *local = wiphy_priv(wiphy);

	if (local->started)
		return -EOPNOTSUPP;

	return drv_set_antenna(local, tx_ant, rx_ant);
}

static int ieee80211_get_antenna(struct wiphy *wiphy, u32 *tx_ant, u32 *rx_ant)
{
	struct ieee80211_local *local = wiphy_priv(wiphy);

	return drv_get_antenna(local, tx_ant, rx_ant);
}

static int ieee80211_set_ringparam(struct wiphy *wiphy, u32 tx, u32 rx)
{
	struct ieee80211_local *local = wiphy_priv(wiphy);

	return drv_set_ringparam(local, tx, rx);
}

static void ieee80211_get_ringparam(struct wiphy *wiphy,
				    u32 *tx, u32 *tx_max, u32 *rx, u32 *rx_max)
{
	struct ieee80211_local *local = wiphy_priv(wiphy);

	drv_get_ringparam(local, tx, tx_max, rx, rx_max);
}

static int ieee80211_set_rekey_data(struct wiphy *wiphy,
				    struct net_device *dev,
				    struct cfg80211_gtk_rekey_data *data)
{
	struct ieee80211_local *local = wiphy_priv(wiphy);
	struct ieee80211_sub_if_data *sdata = IEEE80211_DEV_TO_SUB_IF(dev);

	if (!local->ops->set_rekey_data)
		return -EOPNOTSUPP;

	drv_set_rekey_data(local, sdata, data);

	return 0;
}

static void ieee80211_tdls_add_ext_capab(struct sk_buff *skb)
{
	u8 *pos = (void *)skb_put(skb, 7);

	*pos++ = WLAN_EID_EXT_CAPABILITY;
	*pos++ = 5; /* len */
	*pos++ = 0x0;
	*pos++ = 0x0;
	*pos++ = 0x0;
	*pos++ = 0x0;
	*pos++ = WLAN_EXT_CAPA5_TDLS_ENABLED;
}

static u16 ieee80211_get_tdls_sta_capab(struct ieee80211_sub_if_data *sdata)
{
	struct ieee80211_local *local = sdata->local;
	u16 capab;

	capab = 0;
	if (ieee80211_get_sdata_band(sdata) != IEEE80211_BAND_2GHZ)
		return capab;

	if (!(local->hw.flags & IEEE80211_HW_2GHZ_SHORT_SLOT_INCAPABLE))
		capab |= WLAN_CAPABILITY_SHORT_SLOT_TIME;
	if (!(local->hw.flags & IEEE80211_HW_2GHZ_SHORT_PREAMBLE_INCAPABLE))
		capab |= WLAN_CAPABILITY_SHORT_PREAMBLE;

	return capab;
}

static void ieee80211_tdls_add_link_ie(struct sk_buff *skb, u8 *src_addr,
				       u8 *peer, u8 *bssid)
{
	struct ieee80211_tdls_lnkie *lnkid;

	lnkid = (void *)skb_put(skb, sizeof(struct ieee80211_tdls_lnkie));

	lnkid->ie_type = WLAN_EID_LINK_ID;
	lnkid->ie_len = sizeof(struct ieee80211_tdls_lnkie) - 2;

	memcpy(lnkid->bssid, bssid, ETH_ALEN);
	memcpy(lnkid->init_sta, src_addr, ETH_ALEN);
	memcpy(lnkid->resp_sta, peer, ETH_ALEN);
}

static int
ieee80211_prep_tdls_encap_data(struct wiphy *wiphy, struct net_device *dev,
			       u8 *peer, u8 action_code, u8 dialog_token,
			       u16 status_code, struct sk_buff *skb)
{
	struct ieee80211_sub_if_data *sdata = IEEE80211_DEV_TO_SUB_IF(dev);
	enum ieee80211_band band = ieee80211_get_sdata_band(sdata);
	struct ieee80211_tdls_data *tf;

	tf = (void *)skb_put(skb, offsetof(struct ieee80211_tdls_data, u));

	memcpy(tf->da, peer, ETH_ALEN);
	memcpy(tf->sa, sdata->vif.addr, ETH_ALEN);
	tf->ether_type = cpu_to_be16(ETH_P_TDLS);
	tf->payload_type = WLAN_TDLS_SNAP_RFTYPE;

	switch (action_code) {
	case WLAN_TDLS_SETUP_REQUEST:
		tf->category = WLAN_CATEGORY_TDLS;
		tf->action_code = WLAN_TDLS_SETUP_REQUEST;

		skb_put(skb, sizeof(tf->u.setup_req));
		tf->u.setup_req.dialog_token = dialog_token;
		tf->u.setup_req.capability =
			cpu_to_le16(ieee80211_get_tdls_sta_capab(sdata));

		ieee80211_add_srates_ie(sdata, skb, false, band);
		ieee80211_add_ext_srates_ie(sdata, skb, false, band);
		ieee80211_tdls_add_ext_capab(skb);
		break;
	case WLAN_TDLS_SETUP_RESPONSE:
		tf->category = WLAN_CATEGORY_TDLS;
		tf->action_code = WLAN_TDLS_SETUP_RESPONSE;

		skb_put(skb, sizeof(tf->u.setup_resp));
		tf->u.setup_resp.status_code = cpu_to_le16(status_code);
		tf->u.setup_resp.dialog_token = dialog_token;
		tf->u.setup_resp.capability =
			cpu_to_le16(ieee80211_get_tdls_sta_capab(sdata));

		ieee80211_add_srates_ie(sdata, skb, false, band);
		ieee80211_add_ext_srates_ie(sdata, skb, false, band);
		ieee80211_tdls_add_ext_capab(skb);
		break;
	case WLAN_TDLS_SETUP_CONFIRM:
		tf->category = WLAN_CATEGORY_TDLS;
		tf->action_code = WLAN_TDLS_SETUP_CONFIRM;

		skb_put(skb, sizeof(tf->u.setup_cfm));
		tf->u.setup_cfm.status_code = cpu_to_le16(status_code);
		tf->u.setup_cfm.dialog_token = dialog_token;
		break;
	case WLAN_TDLS_TEARDOWN:
		tf->category = WLAN_CATEGORY_TDLS;
		tf->action_code = WLAN_TDLS_TEARDOWN;

		skb_put(skb, sizeof(tf->u.teardown));
		tf->u.teardown.reason_code = cpu_to_le16(status_code);
		break;
	case WLAN_TDLS_DISCOVERY_REQUEST:
		tf->category = WLAN_CATEGORY_TDLS;
		tf->action_code = WLAN_TDLS_DISCOVERY_REQUEST;

		skb_put(skb, sizeof(tf->u.discover_req));
		tf->u.discover_req.dialog_token = dialog_token;
		break;
	default:
		return -EINVAL;
	}

	return 0;
}

static int
ieee80211_prep_tdls_direct(struct wiphy *wiphy, struct net_device *dev,
			   u8 *peer, u8 action_code, u8 dialog_token,
			   u16 status_code, struct sk_buff *skb)
{
	struct ieee80211_sub_if_data *sdata = IEEE80211_DEV_TO_SUB_IF(dev);
	enum ieee80211_band band = ieee80211_get_sdata_band(sdata);
	struct ieee80211_mgmt *mgmt;

	mgmt = (void *)skb_put(skb, 24);
	memset(mgmt, 0, 24);
	memcpy(mgmt->da, peer, ETH_ALEN);
	memcpy(mgmt->sa, sdata->vif.addr, ETH_ALEN);
	memcpy(mgmt->bssid, sdata->u.mgd.bssid, ETH_ALEN);

	mgmt->frame_control = cpu_to_le16(IEEE80211_FTYPE_MGMT |
					  IEEE80211_STYPE_ACTION);

	switch (action_code) {
	case WLAN_PUB_ACTION_TDLS_DISCOVER_RES:
		skb_put(skb, 1 + sizeof(mgmt->u.action.u.tdls_discover_resp));
		mgmt->u.action.category = WLAN_CATEGORY_PUBLIC;
		mgmt->u.action.u.tdls_discover_resp.action_code =
			WLAN_PUB_ACTION_TDLS_DISCOVER_RES;
		mgmt->u.action.u.tdls_discover_resp.dialog_token =
			dialog_token;
		mgmt->u.action.u.tdls_discover_resp.capability =
			cpu_to_le16(ieee80211_get_tdls_sta_capab(sdata));

		ieee80211_add_srates_ie(sdata, skb, false, band);
		ieee80211_add_ext_srates_ie(sdata, skb, false, band);
		ieee80211_tdls_add_ext_capab(skb);
		break;
	default:
		return -EINVAL;
	}

	return 0;
}

static int ieee80211_tdls_mgmt(struct wiphy *wiphy, struct net_device *dev,
			       u8 *peer, u8 action_code, u8 dialog_token,
			       u16 status_code, const u8 *extra_ies,
			       size_t extra_ies_len)
{
	struct ieee80211_sub_if_data *sdata = IEEE80211_DEV_TO_SUB_IF(dev);
	struct ieee80211_local *local = sdata->local;
	struct sk_buff *skb = NULL;
	bool send_direct;
	int ret;

	if (!(wiphy->flags & WIPHY_FLAG_SUPPORTS_TDLS))
		return -ENOTSUPP;

	/* make sure we are in managed mode, and associated */
	if (sdata->vif.type != NL80211_IFTYPE_STATION ||
	    !sdata->u.mgd.associated)
		return -EINVAL;

	tdls_dbg(sdata, "TDLS mgmt action %d peer %pM\n",
		 action_code, peer);

	skb = dev_alloc_skb(local->hw.extra_tx_headroom +
			    max(sizeof(struct ieee80211_mgmt),
				sizeof(struct ieee80211_tdls_data)) +
			    50 + /* supported rates */
			    7 + /* ext capab */
			    extra_ies_len +
			    sizeof(struct ieee80211_tdls_lnkie));
	if (!skb)
		return -ENOMEM;

	skb_reserve(skb, local->hw.extra_tx_headroom);

	switch (action_code) {
	case WLAN_TDLS_SETUP_REQUEST:
	case WLAN_TDLS_SETUP_RESPONSE:
	case WLAN_TDLS_SETUP_CONFIRM:
	case WLAN_TDLS_TEARDOWN:
	case WLAN_TDLS_DISCOVERY_REQUEST:
		ret = ieee80211_prep_tdls_encap_data(wiphy, dev, peer,
						     action_code, dialog_token,
						     status_code, skb);
		send_direct = false;
		break;
	case WLAN_PUB_ACTION_TDLS_DISCOVER_RES:
		ret = ieee80211_prep_tdls_direct(wiphy, dev, peer, action_code,
						 dialog_token, status_code,
						 skb);
		send_direct = true;
		break;
	default:
		ret = -ENOTSUPP;
		break;
	}

	if (ret < 0)
		goto fail;

	if (extra_ies_len)
		memcpy(skb_put(skb, extra_ies_len), extra_ies, extra_ies_len);

	/* the TDLS link IE is always added last */
	switch (action_code) {
	case WLAN_TDLS_SETUP_REQUEST:
	case WLAN_TDLS_SETUP_CONFIRM:
	case WLAN_TDLS_TEARDOWN:
	case WLAN_TDLS_DISCOVERY_REQUEST:
		/* we are the initiator */
		ieee80211_tdls_add_link_ie(skb, sdata->vif.addr, peer,
					   sdata->u.mgd.bssid);
		break;
	case WLAN_TDLS_SETUP_RESPONSE:
	case WLAN_PUB_ACTION_TDLS_DISCOVER_RES:
		/* we are the responder */
		ieee80211_tdls_add_link_ie(skb, peer, sdata->vif.addr,
					   sdata->u.mgd.bssid);
		break;
	default:
		ret = -ENOTSUPP;
		goto fail;
	}

	if (send_direct) {
		ieee80211_tx_skb(sdata, skb);
		return 0;
	}

	/*
	 * According to 802.11z: Setup req/resp are sent in AC_BK, otherwise
	 * we should default to AC_VI.
	 */
	switch (action_code) {
	case WLAN_TDLS_SETUP_REQUEST:
	case WLAN_TDLS_SETUP_RESPONSE:
		skb_set_queue_mapping(skb, IEEE80211_AC_BK);
		skb->priority = 2;
		break;
	default:
		skb_set_queue_mapping(skb, IEEE80211_AC_VI);
		skb->priority = 5;
		break;
	}

	/* disable bottom halves when entering the Tx path */
	local_bh_disable();
	ret = ieee80211_subif_start_xmit(skb, dev);
	local_bh_enable();

	return ret;

fail:
	dev_kfree_skb(skb);
	return ret;
}

static int ieee80211_tdls_oper(struct wiphy *wiphy, struct net_device *dev,
			       u8 *peer, enum nl80211_tdls_operation oper)
{
	struct sta_info *sta;
	struct ieee80211_sub_if_data *sdata = IEEE80211_DEV_TO_SUB_IF(dev);

	if (!(wiphy->flags & WIPHY_FLAG_SUPPORTS_TDLS))
		return -ENOTSUPP;

	if (sdata->vif.type != NL80211_IFTYPE_STATION)
		return -EINVAL;

	tdls_dbg(sdata, "TDLS oper %d peer %pM\n", oper, peer);

	switch (oper) {
	case NL80211_TDLS_ENABLE_LINK:
		rcu_read_lock();
		sta = sta_info_get(sdata, peer);
		if (!sta) {
			rcu_read_unlock();
			return -ENOLINK;
		}

		set_sta_flag(sta, WLAN_STA_TDLS_PEER_AUTH);
		rcu_read_unlock();
		break;
	case NL80211_TDLS_DISABLE_LINK:
		return sta_info_destroy_addr(sdata, peer);
	case NL80211_TDLS_TEARDOWN:
	case NL80211_TDLS_SETUP:
	case NL80211_TDLS_DISCOVERY_REQ:
		/* We don't support in-driver setup/teardown/discovery */
		return -ENOTSUPP;
	default:
		return -ENOTSUPP;
	}

	return 0;
}

static int ieee80211_probe_client(struct wiphy *wiphy, struct net_device *dev,
				  const u8 *peer, u64 *cookie)
{
	struct ieee80211_sub_if_data *sdata = IEEE80211_DEV_TO_SUB_IF(dev);
	struct ieee80211_local *local = sdata->local;
	struct ieee80211_qos_hdr *nullfunc;
	struct sk_buff *skb;
	int size = sizeof(*nullfunc);
	__le16 fc;
	bool qos;
	struct ieee80211_tx_info *info;
	struct sta_info *sta;
	struct ieee80211_chanctx_conf *chanctx_conf;
	enum ieee80211_band band;

	rcu_read_lock();
	chanctx_conf = rcu_dereference(sdata->vif.chanctx_conf);
	if (WARN_ON(!chanctx_conf)) {
		rcu_read_unlock();
		return -EINVAL;
	}
	band = chanctx_conf->def.chan->band;
	sta = sta_info_get(sdata, peer);
	if (sta) {
		qos = test_sta_flag(sta, WLAN_STA_WME);
	} else {
		rcu_read_unlock();
		return -ENOLINK;
	}

	if (qos) {
		fc = cpu_to_le16(IEEE80211_FTYPE_DATA |
				 IEEE80211_STYPE_QOS_NULLFUNC |
				 IEEE80211_FCTL_FROMDS);
	} else {
		size -= 2;
		fc = cpu_to_le16(IEEE80211_FTYPE_DATA |
				 IEEE80211_STYPE_NULLFUNC |
				 IEEE80211_FCTL_FROMDS);
	}

	skb = dev_alloc_skb(local->hw.extra_tx_headroom + size);
	if (!skb) {
		rcu_read_unlock();
		return -ENOMEM;
	}

	skb->dev = dev;

	skb_reserve(skb, local->hw.extra_tx_headroom);

	nullfunc = (void *) skb_put(skb, size);
	nullfunc->frame_control = fc;
	nullfunc->duration_id = 0;
	memcpy(nullfunc->addr1, sta->sta.addr, ETH_ALEN);
	memcpy(nullfunc->addr2, sdata->vif.addr, ETH_ALEN);
	memcpy(nullfunc->addr3, sdata->vif.addr, ETH_ALEN);
	nullfunc->seq_ctrl = 0;

	info = IEEE80211_SKB_CB(skb);

	info->flags |= IEEE80211_TX_CTL_REQ_TX_STATUS |
		       IEEE80211_TX_INTFL_NL80211_FRAME_TX;

	skb_set_queue_mapping(skb, IEEE80211_AC_VO);
	skb->priority = 7;
	if (qos)
		nullfunc->qos_ctrl = cpu_to_le16(7);

	local_bh_disable();
	ieee80211_xmit(sdata, skb, band);
	local_bh_enable();
	rcu_read_unlock();

	*cookie = (unsigned long) skb;
	return 0;
}

static int ieee80211_cfg_get_channel(struct wiphy *wiphy,
				     struct wireless_dev *wdev,
				     struct cfg80211_chan_def *chandef)
{
	struct ieee80211_sub_if_data *sdata = IEEE80211_WDEV_TO_SUB_IF(wdev);
	struct ieee80211_chanctx_conf *chanctx_conf;
	int ret = -ENODATA;

	rcu_read_lock();
	chanctx_conf = rcu_dereference(sdata->vif.chanctx_conf);
	if (chanctx_conf) {
		*chandef = chanctx_conf->def;
		ret = 0;
	}
	rcu_read_unlock();

	return ret;
}

#ifdef CONFIG_PM
static void ieee80211_set_wakeup(struct wiphy *wiphy, bool enabled)
{
	drv_set_wakeup(wiphy_priv(wiphy), enabled);
}
#endif

struct cfg80211_ops mac80211_config_ops = {
	.add_virtual_intf = ieee80211_add_iface,
	.del_virtual_intf = ieee80211_del_iface,
	.change_virtual_intf = ieee80211_change_iface,
	.start_p2p_device = ieee80211_start_p2p_device,
	.stop_p2p_device = ieee80211_stop_p2p_device,
	.add_key = ieee80211_add_key,
	.del_key = ieee80211_del_key,
	.get_key = ieee80211_get_key,
	.set_default_key = ieee80211_config_default_key,
	.set_default_mgmt_key = ieee80211_config_default_mgmt_key,
	.start_ap = ieee80211_start_ap,
	.change_beacon = ieee80211_change_beacon,
	.stop_ap = ieee80211_stop_ap,
	.add_station = ieee80211_add_station,
	.del_station = ieee80211_del_station,
	.change_station = ieee80211_change_station,
	.get_station = ieee80211_get_station,
	.dump_station = ieee80211_dump_station,
	.dump_survey = ieee80211_dump_survey,
#ifdef CONFIG_MAC80211_MESH
	.add_mpath = ieee80211_add_mpath,
	.del_mpath = ieee80211_del_mpath,
	.change_mpath = ieee80211_change_mpath,
	.get_mpath = ieee80211_get_mpath,
	.dump_mpath = ieee80211_dump_mpath,
	.update_mesh_config = ieee80211_update_mesh_config,
	.get_mesh_config = ieee80211_get_mesh_config,
	.join_mesh = ieee80211_join_mesh,
	.leave_mesh = ieee80211_leave_mesh,
#endif
	.change_bss = ieee80211_change_bss,
	.set_txq_params = ieee80211_set_txq_params,
	.set_monitor_channel = ieee80211_set_monitor_channel,
	.suspend = ieee80211_suspend,
	.resume = ieee80211_resume,
	.scan = ieee80211_scan,
	.sched_scan_start = ieee80211_sched_scan_start,
	.sched_scan_stop = ieee80211_sched_scan_stop,
	.auth = ieee80211_auth,
	.assoc = ieee80211_assoc,
	.deauth = ieee80211_deauth,
	.disassoc = ieee80211_disassoc,
	.join_ibss = ieee80211_join_ibss,
	.leave_ibss = ieee80211_leave_ibss,
	.set_mcast_rate = ieee80211_set_mcast_rate,
	.set_wiphy_params = ieee80211_set_wiphy_params,
	.set_tx_power = ieee80211_set_tx_power,
	.get_tx_power = ieee80211_get_tx_power,
	.set_wds_peer = ieee80211_set_wds_peer,
	.rfkill_poll = ieee80211_rfkill_poll,
	CFG80211_TESTMODE_CMD(ieee80211_testmode_cmd)
	CFG80211_TESTMODE_DUMP(ieee80211_testmode_dump)
	.set_power_mgmt = ieee80211_set_power_mgmt,
	.set_bitrate_mask = ieee80211_set_bitrate_mask,
	.remain_on_channel = ieee80211_remain_on_channel,
	.cancel_remain_on_channel = ieee80211_cancel_remain_on_channel,
	.mgmt_tx = ieee80211_mgmt_tx,
	.mgmt_tx_cancel_wait = ieee80211_mgmt_tx_cancel_wait,
	.set_cqm_rssi_config = ieee80211_set_cqm_rssi_config,
	.mgmt_frame_register = ieee80211_mgmt_frame_register,
	.set_antenna = ieee80211_set_antenna,
	.get_antenna = ieee80211_get_antenna,
	.set_ringparam = ieee80211_set_ringparam,
	.get_ringparam = ieee80211_get_ringparam,
	.set_rekey_data = ieee80211_set_rekey_data,
	.tdls_oper = ieee80211_tdls_oper,
	.tdls_mgmt = ieee80211_tdls_mgmt,
	.probe_client = ieee80211_probe_client,
	.set_noack_map = ieee80211_set_noack_map,
#ifdef CONFIG_PM
	.set_wakeup = ieee80211_set_wakeup,
#endif
	.get_et_sset_count = ieee80211_get_et_sset_count,
	.get_et_stats = ieee80211_get_et_stats,
	.get_et_strings = ieee80211_get_et_strings,
	.get_channel = ieee80211_cfg_get_channel,
};<|MERGE_RESOLUTION|>--- conflicted
+++ resolved
@@ -2004,12 +2004,8 @@
 {
 	struct ieee80211_sub_if_data *sdata = IEEE80211_DEV_TO_SUB_IF(dev);
 
-<<<<<<< HEAD
-	memcpy(sdata->vif.bss_conf.mcast_rate, rate, sizeof(rate));
-=======
 	memcpy(sdata->vif.bss_conf.mcast_rate, rate,
 	       sizeof(int) * IEEE80211_NUM_BANDS);
->>>>>>> 19f949f5
 
 	return 0;
 }
