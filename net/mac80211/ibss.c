--- conflicted
+++ resolved
@@ -164,11 +164,7 @@
 		pos = ieee80211_ie_build_ht_cap(pos, &sband->ht_cap,
 						sband->ht_cap.cap);
 		pos = ieee80211_ie_build_ht_oper(pos, &sband->ht_cap,
-<<<<<<< HEAD
-						 chan, channel_type);
-=======
 						 chan, channel_type, 0);
->>>>>>> 0a9b3782
 	}
 
 	if (local->hw.queues >= IEEE80211_NUM_ACS) {
