/*
 * Copyright (c) 2008, 2009 open80211s Ltd.
 * Author:     Luis Carlos Cobo <luisca@cozybit.com>
 *
 * This program is free software; you can redistribute it and/or modify
 * it under the terms of the GNU General Public License version 2 as
 * published by the Free Software Foundation.
 */
#include <linux/gfp.h>
#include <linux/kernel.h>
#include <linux/random.h>
#include "ieee80211_i.h"
#include "rate.h"
#include "mesh.h"

#ifdef CONFIG_MAC80211_VERBOSE_MPL_DEBUG
#define mpl_dbg(fmt, args...)	printk(KERN_DEBUG fmt, ##args)
#else
#define mpl_dbg(fmt, args...)	do { (void)(0); } while (0)
#endif

#define PLINK_GET_LLID(p) (p + 2)
#define PLINK_GET_PLID(p) (p + 4)

#define mod_plink_timer(s, t) (mod_timer(&s->plink_timer, \
				jiffies + HZ * t / 1000))

#define dot11MeshMaxRetries(s) (s->u.mesh.mshcfg.dot11MeshMaxRetries)
#define dot11MeshRetryTimeout(s) (s->u.mesh.mshcfg.dot11MeshRetryTimeout)
#define dot11MeshConfirmTimeout(s) (s->u.mesh.mshcfg.dot11MeshConfirmTimeout)
#define dot11MeshHoldingTimeout(s) (s->u.mesh.mshcfg.dot11MeshHoldingTimeout)
#define dot11MeshMaxPeerLinks(s) (s->u.mesh.mshcfg.dot11MeshMaxPeerLinks)

enum plink_event {
	PLINK_UNDEFINED,
	OPN_ACPT,
	OPN_RJCT,
	OPN_IGNR,
	CNF_ACPT,
	CNF_RJCT,
	CNF_IGNR,
	CLS_ACPT,
	CLS_IGNR
};

static int mesh_plink_frame_tx(struct ieee80211_sub_if_data *sdata,
		enum ieee80211_self_protected_actioncode action,
		u8 *da, __le16 llid, __le16 plid, __le16 reason);

static inline
void mesh_plink_inc_estab_count(struct ieee80211_sub_if_data *sdata)
{
	atomic_inc(&sdata->u.mesh.mshstats.estab_plinks);
	mesh_accept_plinks_update(sdata);
}

static inline
void mesh_plink_dec_estab_count(struct ieee80211_sub_if_data *sdata)
{
	atomic_dec(&sdata->u.mesh.mshstats.estab_plinks);
	mesh_accept_plinks_update(sdata);
}

/**
 * mesh_plink_fsm_restart - restart a mesh peer link finite state machine
 *
 * @sta: mesh peer link to restart
 *
 * Locking: this function must be called holding sta->lock
 */
static inline void mesh_plink_fsm_restart(struct sta_info *sta)
{
	sta->plink_state = NL80211_PLINK_LISTEN;
	sta->llid = sta->plid = sta->reason = 0;
	sta->plink_retries = 0;
}

/*
 * NOTE: This is just an alias for sta_info_alloc(), see notes
 *       on it in the lifecycle management section!
 */
static struct sta_info *mesh_plink_alloc(struct ieee80211_sub_if_data *sdata,
					 u8 *hw_addr, u32 rates,
					 struct ieee802_11_elems *elems)
{
	struct ieee80211_local *local = sdata->local;
	struct ieee80211_supported_band *sband;
	struct sta_info *sta;

	sband = local->hw.wiphy->bands[local->oper_channel->band];

	if (local->num_sta >= MESH_MAX_PLINKS)
		return NULL;

	sta = sta_info_alloc(sdata, hw_addr, GFP_KERNEL);
	if (!sta)
		return NULL;

<<<<<<< HEAD
	set_sta_flag(sta, WLAN_STA_AUTH);
	set_sta_flag(sta, WLAN_STA_AUTHORIZED);
	set_sta_flag(sta, WLAN_STA_WME);
=======
	sta_info_move_state(sta, IEEE80211_STA_AUTH);
	sta_info_move_state(sta, IEEE80211_STA_ASSOC);
	sta_info_move_state(sta, IEEE80211_STA_AUTHORIZED);

	set_sta_flag(sta, WLAN_STA_WME);

>>>>>>> dcd6c922
	sta->sta.supp_rates[local->hw.conf.channel->band] = rates;
	if (elems->ht_cap_elem)
		ieee80211_ht_cap_ie_to_sta_ht_cap(sdata, sband,
						  elems->ht_cap_elem,
						  &sta->sta.ht_cap);
	rate_control_rate_init(sta);

	return sta;
}

/**
 * __mesh_plink_deactivate - deactivate mesh peer link
 *
 * @sta: mesh peer link to deactivate
 *
 * All mesh paths with this peer as next hop will be flushed
 *
 * Locking: the caller must hold sta->lock
 */
static bool __mesh_plink_deactivate(struct sta_info *sta)
{
	struct ieee80211_sub_if_data *sdata = sta->sdata;
	bool deactivated = false;

	if (sta->plink_state == NL80211_PLINK_ESTAB) {
		mesh_plink_dec_estab_count(sdata);
		deactivated = true;
	}
	sta->plink_state = NL80211_PLINK_BLOCKED;
	mesh_path_flush_by_nexthop(sta);

	return deactivated;
}

/**
 * mesh_plink_deactivate - deactivate mesh peer link
 *
 * @sta: mesh peer link to deactivate
 *
 * All mesh paths with this peer as next hop will be flushed
 */
void mesh_plink_deactivate(struct sta_info *sta)
{
	struct ieee80211_sub_if_data *sdata = sta->sdata;
	bool deactivated;

	spin_lock_bh(&sta->lock);
	deactivated = __mesh_plink_deactivate(sta);
	sta->reason = cpu_to_le16(WLAN_REASON_MESH_PEER_CANCELED);
	mesh_plink_frame_tx(sdata, WLAN_SP_MESH_PEERING_CLOSE,
			    sta->sta.addr, sta->llid, sta->plid,
			    sta->reason);
	spin_unlock_bh(&sta->lock);

	if (deactivated)
		ieee80211_bss_info_change_notify(sdata, BSS_CHANGED_BEACON);
}

static int mesh_plink_frame_tx(struct ieee80211_sub_if_data *sdata,
		enum ieee80211_self_protected_actioncode action,
		u8 *da, __le16 llid, __le16 plid, __le16 reason) {
	struct ieee80211_local *local = sdata->local;
	struct sk_buff *skb;
	struct ieee80211_mgmt *mgmt;
	bool include_plid = false;
<<<<<<< HEAD
	int ie_len = 4;
	u16 peering_proto = 0;
	u8 *pos;

	if (!skb)
		return -1;
	skb_reserve(skb, local->hw.extra_tx_headroom);
	/* 25 is the size of the common mgmt part (24) plus the size of the
	 * common action part (1)
	 */
	mgmt = (struct ieee80211_mgmt *)
		skb_put(skb, 25 + sizeof(mgmt->u.action.u.self_prot));
	memset(mgmt, 0, 25 + sizeof(mgmt->u.action.u.self_prot));
=======
	u16 peering_proto = 0;
	u8 *pos, ie_len = 4;
	int hdr_len = offsetof(struct ieee80211_mgmt, u.action.u.self_prot) +
		      sizeof(mgmt->u.action.u.self_prot);

	skb = dev_alloc_skb(local->hw.extra_tx_headroom +
			    hdr_len +
			    2 + /* capability info */
			    2 + /* AID */
			    2 + 8 + /* supported rates */
			    2 + (IEEE80211_MAX_SUPP_RATES - 8) +
			    2 + sdata->u.mesh.mesh_id_len +
			    2 + sizeof(struct ieee80211_meshconf_ie) +
			    2 + sizeof(struct ieee80211_ht_cap) +
			    2 + sizeof(struct ieee80211_ht_info) +
			    2 + 8 + /* peering IE */
			    sdata->u.mesh.ie_len);
	if (!skb)
		return -1;
	skb_reserve(skb, local->hw.extra_tx_headroom);
	mgmt = (struct ieee80211_mgmt *) skb_put(skb, hdr_len);
	memset(mgmt, 0, hdr_len);
>>>>>>> dcd6c922
	mgmt->frame_control = cpu_to_le16(IEEE80211_FTYPE_MGMT |
					  IEEE80211_STYPE_ACTION);
	memcpy(mgmt->da, da, ETH_ALEN);
	memcpy(mgmt->sa, sdata->vif.addr, ETH_ALEN);
	memcpy(mgmt->bssid, sdata->vif.addr, ETH_ALEN);
	mgmt->u.action.category = WLAN_CATEGORY_SELF_PROTECTED;
	mgmt->u.action.u.self_prot.action_code = action;

	if (action != WLAN_SP_MESH_PEERING_CLOSE) {
		/* capability info */
		pos = skb_put(skb, 2);
		memset(pos, 0, 2);
		if (action == WLAN_SP_MESH_PEERING_CONFIRM) {
			/* AID */
			pos = skb_put(skb, 2);
			memcpy(pos + 2, &plid, 2);
		}
		if (ieee80211_add_srates_ie(&sdata->vif, skb) ||
		    ieee80211_add_ext_srates_ie(&sdata->vif, skb) ||
		    mesh_add_rsn_ie(skb, sdata) ||
		    mesh_add_meshid_ie(skb, sdata) ||
		    mesh_add_meshconf_ie(skb, sdata))
			return -1;
	} else {	/* WLAN_SP_MESH_PEERING_CLOSE */
		if (mesh_add_meshid_ie(skb, sdata))
			return -1;
	}

	/* Add Mesh Peering Management element */
	switch (action) {
	case WLAN_SP_MESH_PEERING_OPEN:
		break;
	case WLAN_SP_MESH_PEERING_CONFIRM:
		ie_len += 2;
		include_plid = true;
		break;
	case WLAN_SP_MESH_PEERING_CLOSE:
		if (plid) {
			ie_len += 2;
			include_plid = true;
		}
		ie_len += 2;	/* reason code */
		break;
	default:
		return -EINVAL;
	}

	if (WARN_ON(skb_tailroom(skb) < 2 + ie_len))
		return -ENOMEM;

	pos = skb_put(skb, 2 + ie_len);
	*pos++ = WLAN_EID_PEER_MGMT;
	*pos++ = ie_len;
	memcpy(pos, &peering_proto, 2);
	pos += 2;
	memcpy(pos, &llid, 2);
	pos += 2;
	if (include_plid) {
		memcpy(pos, &plid, 2);
		pos += 2;
	}
	if (action == WLAN_SP_MESH_PEERING_CLOSE) {
		memcpy(pos, &reason, 2);
		pos += 2;
	}
	if (mesh_add_vendor_ies(skb, sdata))
		return -1;

	if (action != WLAN_SP_MESH_PEERING_CLOSE) {
		if (mesh_add_ht_cap_ie(skb, sdata) ||
		    mesh_add_ht_info_ie(skb, sdata))
			return -1;
	}

	if (mesh_add_vendor_ies(skb, sdata))
		return -1;

	ieee80211_tx_skb(sdata, skb);
	return 0;
}

void mesh_neighbour_update(u8 *hw_addr, u32 rates,
		struct ieee80211_sub_if_data *sdata,
		struct ieee802_11_elems *elems)
{
	struct ieee80211_local *local = sdata->local;
	struct sta_info *sta;

	rcu_read_lock();

	sta = sta_info_get(sdata, hw_addr);
	if (!sta) {
		rcu_read_unlock();
		/* Userspace handles peer allocation when security is enabled
		 * */
		if (sdata->u.mesh.security & IEEE80211_MESH_SEC_AUTHED)
			cfg80211_notify_new_peer_candidate(sdata->dev, hw_addr,
					elems->ie_start, elems->total_len,
					GFP_KERNEL);
		else
			sta = mesh_plink_alloc(sdata, hw_addr, rates, elems);
		if (!sta)
			return;
		if (sta_info_insert_rcu(sta)) {
			rcu_read_unlock();
			return;
		}
	}

	sta->last_rx = jiffies;
	sta->sta.supp_rates[local->hw.conf.channel->band] = rates;
	if (mesh_peer_accepts_plinks(elems) &&
			sta->plink_state == NL80211_PLINK_LISTEN &&
			sdata->u.mesh.accepting_plinks &&
			sdata->u.mesh.mshcfg.auto_open_plinks)
		mesh_plink_open(sta);

	rcu_read_unlock();
}

static void mesh_plink_timer(unsigned long data)
{
	struct sta_info *sta;
	__le16 llid, plid, reason;
	struct ieee80211_sub_if_data *sdata;

	/*
	 * This STA is valid because sta_info_destroy() will
	 * del_timer_sync() this timer after having made sure
	 * it cannot be readded (by deleting the plink.)
	 */
	sta = (struct sta_info *) data;

	if (sta->sdata->local->quiescing) {
		sta->plink_timer_was_running = true;
		return;
	}

	spin_lock_bh(&sta->lock);
	if (sta->ignore_plink_timer) {
		sta->ignore_plink_timer = false;
		spin_unlock_bh(&sta->lock);
		return;
	}
	mpl_dbg("Mesh plink timer for %pM fired on state %d\n",
		sta->sta.addr, sta->plink_state);
	reason = 0;
	llid = sta->llid;
	plid = sta->plid;
	sdata = sta->sdata;

	switch (sta->plink_state) {
	case NL80211_PLINK_OPN_RCVD:
	case NL80211_PLINK_OPN_SNT:
		/* retry timer */
		if (sta->plink_retries < dot11MeshMaxRetries(sdata)) {
			u32 rand;
			mpl_dbg("Mesh plink for %pM (retry, timeout): %d %d\n",
				sta->sta.addr, sta->plink_retries,
				sta->plink_timeout);
			get_random_bytes(&rand, sizeof(u32));
			sta->plink_timeout = sta->plink_timeout +
					     rand % sta->plink_timeout;
			++sta->plink_retries;
			mod_plink_timer(sta, sta->plink_timeout);
			spin_unlock_bh(&sta->lock);
			mesh_plink_frame_tx(sdata, WLAN_SP_MESH_PEERING_OPEN,
					    sta->sta.addr, llid, 0, 0);
			break;
		}
		reason = cpu_to_le16(WLAN_REASON_MESH_MAX_RETRIES);
		/* fall through on else */
	case NL80211_PLINK_CNF_RCVD:
		/* confirm timer */
		if (!reason)
			reason = cpu_to_le16(WLAN_REASON_MESH_CONFIRM_TIMEOUT);
		sta->plink_state = NL80211_PLINK_HOLDING;
		mod_plink_timer(sta, dot11MeshHoldingTimeout(sdata));
		spin_unlock_bh(&sta->lock);
		mesh_plink_frame_tx(sdata, WLAN_SP_MESH_PEERING_CLOSE,
				    sta->sta.addr, llid, plid, reason);
		break;
	case NL80211_PLINK_HOLDING:
		/* holding timer */
		del_timer(&sta->plink_timer);
		mesh_plink_fsm_restart(sta);
		spin_unlock_bh(&sta->lock);
		break;
	default:
		spin_unlock_bh(&sta->lock);
		break;
	}
}

#ifdef CONFIG_PM
void mesh_plink_quiesce(struct sta_info *sta)
{
	if (del_timer_sync(&sta->plink_timer))
		sta->plink_timer_was_running = true;
}

void mesh_plink_restart(struct sta_info *sta)
{
	if (sta->plink_timer_was_running) {
		add_timer(&sta->plink_timer);
		sta->plink_timer_was_running = false;
	}
}
#endif

static inline void mesh_plink_timer_set(struct sta_info *sta, int timeout)
{
	sta->plink_timer.expires = jiffies + (HZ * timeout / 1000);
	sta->plink_timer.data = (unsigned long) sta;
	sta->plink_timer.function = mesh_plink_timer;
	sta->plink_timeout = timeout;
	add_timer(&sta->plink_timer);
}

int mesh_plink_open(struct sta_info *sta)
{
	__le16 llid;
	struct ieee80211_sub_if_data *sdata = sta->sdata;

	if (!test_sta_flag(sta, WLAN_STA_AUTH))
		return -EPERM;

	spin_lock_bh(&sta->lock);
	get_random_bytes(&llid, 2);
	sta->llid = llid;
	if (sta->plink_state != NL80211_PLINK_LISTEN) {
		spin_unlock_bh(&sta->lock);
		return -EBUSY;
	}
	sta->plink_state = NL80211_PLINK_OPN_SNT;
	mesh_plink_timer_set(sta, dot11MeshRetryTimeout(sdata));
	spin_unlock_bh(&sta->lock);
	mpl_dbg("Mesh plink: starting establishment with %pM\n",
		sta->sta.addr);

	return mesh_plink_frame_tx(sdata, WLAN_SP_MESH_PEERING_OPEN,
				   sta->sta.addr, llid, 0, 0);
}

void mesh_plink_block(struct sta_info *sta)
{
	struct ieee80211_sub_if_data *sdata = sta->sdata;
	bool deactivated;

	spin_lock_bh(&sta->lock);
	deactivated = __mesh_plink_deactivate(sta);
	sta->plink_state = NL80211_PLINK_BLOCKED;
	spin_unlock_bh(&sta->lock);

	if (deactivated)
		ieee80211_bss_info_change_notify(sdata, BSS_CHANGED_BEACON);
}


void mesh_rx_plink_frame(struct ieee80211_sub_if_data *sdata, struct ieee80211_mgmt *mgmt,
			 size_t len, struct ieee80211_rx_status *rx_status)
{
	struct ieee80211_local *local = sdata->local;
	struct ieee802_11_elems elems;
	struct sta_info *sta;
	enum plink_event event;
	enum ieee80211_self_protected_actioncode ftype;
	size_t baselen;
	bool deactivated, matches_local = true;
	u8 ie_len;
	u8 *baseaddr;
	__le16 plid, llid, reason;
#ifdef CONFIG_MAC80211_VERBOSE_MPL_DEBUG
	static const char *mplstates[] = {
		[NL80211_PLINK_LISTEN] = "LISTEN",
		[NL80211_PLINK_OPN_SNT] = "OPN-SNT",
		[NL80211_PLINK_OPN_RCVD] = "OPN-RCVD",
		[NL80211_PLINK_CNF_RCVD] = "CNF_RCVD",
		[NL80211_PLINK_ESTAB] = "ESTAB",
		[NL80211_PLINK_HOLDING] = "HOLDING",
		[NL80211_PLINK_BLOCKED] = "BLOCKED"
	};
#endif

	/* need action_code, aux */
	if (len < IEEE80211_MIN_ACTION_SIZE + 3)
		return;

	if (is_multicast_ether_addr(mgmt->da)) {
		mpl_dbg("Mesh plink: ignore frame from multicast address");
		return;
	}

	baseaddr = mgmt->u.action.u.self_prot.variable;
	baselen = (u8 *) mgmt->u.action.u.self_prot.variable - (u8 *) mgmt;
	if (mgmt->u.action.u.self_prot.action_code ==
						WLAN_SP_MESH_PEERING_CONFIRM) {
		baseaddr += 4;
		baselen += 4;
	}
	ieee802_11_parse_elems(baseaddr, len - baselen, &elems);
	if (!elems.peering) {
		mpl_dbg("Mesh plink: missing necessary peer link ie\n");
		return;
	}
	if (elems.rsn_len &&
			sdata->u.mesh.security == IEEE80211_MESH_SEC_NONE) {
		mpl_dbg("Mesh plink: can't establish link with secure peer\n");
		return;
	}

	ftype = mgmt->u.action.u.self_prot.action_code;
	ie_len = elems.peering_len;
	if ((ftype == WLAN_SP_MESH_PEERING_OPEN && ie_len != 4) ||
	    (ftype == WLAN_SP_MESH_PEERING_CONFIRM && ie_len != 6) ||
	    (ftype == WLAN_SP_MESH_PEERING_CLOSE && ie_len != 6
							&& ie_len != 8)) {
		mpl_dbg("Mesh plink: incorrect plink ie length %d %d\n",
		    ftype, ie_len);
		return;
	}

	if (ftype != WLAN_SP_MESH_PEERING_CLOSE &&
				(!elems.mesh_id || !elems.mesh_config)) {
		mpl_dbg("Mesh plink: missing necessary ie\n");
		return;
	}
	/* Note the lines below are correct, the llid in the frame is the plid
	 * from the point of view of this host.
	 */
	memcpy(&plid, PLINK_GET_LLID(elems.peering), 2);
	if (ftype == WLAN_SP_MESH_PEERING_CONFIRM ||
	    (ftype == WLAN_SP_MESH_PEERING_CLOSE && ie_len == 8))
		memcpy(&llid, PLINK_GET_PLID(elems.peering), 2);

	rcu_read_lock();

	sta = sta_info_get(sdata, mgmt->sa);
	if (!sta && ftype != WLAN_SP_MESH_PEERING_OPEN) {
		mpl_dbg("Mesh plink: cls or cnf from unknown peer\n");
		rcu_read_unlock();
		return;
	}

	if (sta && !test_sta_flag(sta, WLAN_STA_AUTH)) {
		mpl_dbg("Mesh plink: Action frame from non-authed peer\n");
		rcu_read_unlock();
		return;
	}

	if (sta && sta->plink_state == NL80211_PLINK_BLOCKED) {
		rcu_read_unlock();
		return;
	}

	/* Now we will figure out the appropriate event... */
	event = PLINK_UNDEFINED;
	if (ftype != WLAN_SP_MESH_PEERING_CLOSE &&
	    (!mesh_matches_local(&elems, sdata))) {
		matches_local = false;
		switch (ftype) {
		case WLAN_SP_MESH_PEERING_OPEN:
			event = OPN_RJCT;
			break;
		case WLAN_SP_MESH_PEERING_CONFIRM:
			event = CNF_RJCT;
			break;
		default:
			break;
		}
	}

	if (!sta && !matches_local) {
		rcu_read_unlock();
		reason = cpu_to_le16(WLAN_REASON_MESH_CONFIG);
		llid = 0;
		mesh_plink_frame_tx(sdata, WLAN_SP_MESH_PEERING_CLOSE,
				    mgmt->sa, llid, plid, reason);
		return;
	} else if (!sta) {
		/* ftype == WLAN_SP_MESH_PEERING_OPEN */
		u32 rates;

		rcu_read_unlock();

		if (!mesh_plink_free_count(sdata)) {
			mpl_dbg("Mesh plink error: no more free plinks\n");
			return;
		}

		rates = ieee80211_sta_get_rates(local, &elems, rx_status->band);
		sta = mesh_plink_alloc(sdata, mgmt->sa, rates, &elems);
		if (!sta) {
			mpl_dbg("Mesh plink error: plink table full\n");
			return;
		}
		if (sta_info_insert_rcu(sta)) {
			rcu_read_unlock();
			return;
		}
		event = OPN_ACPT;
		spin_lock_bh(&sta->lock);
	} else if (matches_local) {
		spin_lock_bh(&sta->lock);
		switch (ftype) {
		case WLAN_SP_MESH_PEERING_OPEN:
			if (!mesh_plink_free_count(sdata) ||
			    (sta->plid && sta->plid != plid))
				event = OPN_IGNR;
			else
				event = OPN_ACPT;
			break;
		case WLAN_SP_MESH_PEERING_CONFIRM:
			if (!mesh_plink_free_count(sdata) ||
			    (sta->llid != llid || sta->plid != plid))
				event = CNF_IGNR;
			else
				event = CNF_ACPT;
			break;
		case WLAN_SP_MESH_PEERING_CLOSE:
			if (sta->plink_state == NL80211_PLINK_ESTAB)
				/* Do not check for llid or plid. This does not
				 * follow the standard but since multiple plinks
				 * per sta are not supported, it is necessary in
				 * order to avoid a livelock when MP A sees an
				 * establish peer link to MP B but MP B does not
				 * see it. This can be caused by a timeout in
				 * B's peer link establishment or B beign
				 * restarted.
				 */
				event = CLS_ACPT;
			else if (sta->plid != plid)
				event = CLS_IGNR;
			else if (ie_len == 7 && sta->llid != llid)
				event = CLS_IGNR;
			else
				event = CLS_ACPT;
			break;
		default:
			mpl_dbg("Mesh plink: unknown frame subtype\n");
			spin_unlock_bh(&sta->lock);
			rcu_read_unlock();
			return;
		}
	} else {
		spin_lock_bh(&sta->lock);
	}

	mpl_dbg("Mesh plink (peer, state, llid, plid, event): %pM %s %d %d %d\n",
		mgmt->sa, mplstates[sta->plink_state],
		le16_to_cpu(sta->llid), le16_to_cpu(sta->plid),
		event);
	reason = 0;
	switch (sta->plink_state) {
		/* spin_unlock as soon as state is updated at each case */
	case NL80211_PLINK_LISTEN:
		switch (event) {
		case CLS_ACPT:
			mesh_plink_fsm_restart(sta);
			spin_unlock_bh(&sta->lock);
			break;
		case OPN_ACPT:
			sta->plink_state = NL80211_PLINK_OPN_RCVD;
			sta->plid = plid;
			get_random_bytes(&llid, 2);
			sta->llid = llid;
			mesh_plink_timer_set(sta, dot11MeshRetryTimeout(sdata));
			spin_unlock_bh(&sta->lock);
			mesh_plink_frame_tx(sdata,
					    WLAN_SP_MESH_PEERING_OPEN,
					    sta->sta.addr, llid, 0, 0);
			mesh_plink_frame_tx(sdata,
					    WLAN_SP_MESH_PEERING_CONFIRM,
					    sta->sta.addr, llid, plid, 0);
			break;
		default:
			spin_unlock_bh(&sta->lock);
			break;
		}
		break;

	case NL80211_PLINK_OPN_SNT:
		switch (event) {
		case OPN_RJCT:
		case CNF_RJCT:
			reason = cpu_to_le16(WLAN_REASON_MESH_CONFIG);
		case CLS_ACPT:
			if (!reason)
				reason = cpu_to_le16(WLAN_REASON_MESH_CLOSE);
			sta->reason = reason;
			sta->plink_state = NL80211_PLINK_HOLDING;
			if (!mod_plink_timer(sta,
					     dot11MeshHoldingTimeout(sdata)))
				sta->ignore_plink_timer = true;

			llid = sta->llid;
			spin_unlock_bh(&sta->lock);
			mesh_plink_frame_tx(sdata,
					    WLAN_SP_MESH_PEERING_CLOSE,
					    sta->sta.addr, llid, plid, reason);
			break;
		case OPN_ACPT:
			/* retry timer is left untouched */
			sta->plink_state = NL80211_PLINK_OPN_RCVD;
			sta->plid = plid;
			llid = sta->llid;
			spin_unlock_bh(&sta->lock);
			mesh_plink_frame_tx(sdata,
					    WLAN_SP_MESH_PEERING_CONFIRM,
					    sta->sta.addr, llid, plid, 0);
			break;
		case CNF_ACPT:
			sta->plink_state = NL80211_PLINK_CNF_RCVD;
			if (!mod_plink_timer(sta,
					     dot11MeshConfirmTimeout(sdata)))
				sta->ignore_plink_timer = true;

			spin_unlock_bh(&sta->lock);
			break;
		default:
			spin_unlock_bh(&sta->lock);
			break;
		}
		break;

	case NL80211_PLINK_OPN_RCVD:
		switch (event) {
		case OPN_RJCT:
		case CNF_RJCT:
			reason = cpu_to_le16(WLAN_REASON_MESH_CONFIG);
		case CLS_ACPT:
			if (!reason)
				reason = cpu_to_le16(WLAN_REASON_MESH_CLOSE);
			sta->reason = reason;
			sta->plink_state = NL80211_PLINK_HOLDING;
			if (!mod_plink_timer(sta,
					     dot11MeshHoldingTimeout(sdata)))
				sta->ignore_plink_timer = true;

			llid = sta->llid;
			spin_unlock_bh(&sta->lock);
			mesh_plink_frame_tx(sdata, WLAN_SP_MESH_PEERING_CLOSE,
					    sta->sta.addr, llid, plid, reason);
			break;
		case OPN_ACPT:
			llid = sta->llid;
			spin_unlock_bh(&sta->lock);
			mesh_plink_frame_tx(sdata,
					    WLAN_SP_MESH_PEERING_CONFIRM,
					    sta->sta.addr, llid, plid, 0);
			break;
		case CNF_ACPT:
			del_timer(&sta->plink_timer);
			sta->plink_state = NL80211_PLINK_ESTAB;
			spin_unlock_bh(&sta->lock);
			mesh_plink_inc_estab_count(sdata);
			ieee80211_bss_info_change_notify(sdata, BSS_CHANGED_BEACON);
			mpl_dbg("Mesh plink with %pM ESTABLISHED\n",
				sta->sta.addr);
			break;
		default:
			spin_unlock_bh(&sta->lock);
			break;
		}
		break;

	case NL80211_PLINK_CNF_RCVD:
		switch (event) {
		case OPN_RJCT:
		case CNF_RJCT:
			reason = cpu_to_le16(WLAN_REASON_MESH_CONFIG);
		case CLS_ACPT:
			if (!reason)
				reason = cpu_to_le16(WLAN_REASON_MESH_CLOSE);
			sta->reason = reason;
			sta->plink_state = NL80211_PLINK_HOLDING;
			if (!mod_plink_timer(sta,
					     dot11MeshHoldingTimeout(sdata)))
				sta->ignore_plink_timer = true;

			llid = sta->llid;
			spin_unlock_bh(&sta->lock);
			mesh_plink_frame_tx(sdata,
					    WLAN_SP_MESH_PEERING_CLOSE,
					    sta->sta.addr, llid, plid, reason);
			break;
		case OPN_ACPT:
			del_timer(&sta->plink_timer);
			sta->plink_state = NL80211_PLINK_ESTAB;
			spin_unlock_bh(&sta->lock);
			mesh_plink_inc_estab_count(sdata);
			ieee80211_bss_info_change_notify(sdata, BSS_CHANGED_BEACON);
			mpl_dbg("Mesh plink with %pM ESTABLISHED\n",
				sta->sta.addr);
			mesh_plink_frame_tx(sdata,
					    WLAN_SP_MESH_PEERING_CONFIRM,
					    sta->sta.addr, llid, plid, 0);
			break;
		default:
			spin_unlock_bh(&sta->lock);
			break;
		}
		break;

	case NL80211_PLINK_ESTAB:
		switch (event) {
		case CLS_ACPT:
			reason = cpu_to_le16(WLAN_REASON_MESH_CLOSE);
			sta->reason = reason;
			deactivated = __mesh_plink_deactivate(sta);
			sta->plink_state = NL80211_PLINK_HOLDING;
			llid = sta->llid;
			mod_plink_timer(sta, dot11MeshHoldingTimeout(sdata));
			spin_unlock_bh(&sta->lock);
			if (deactivated)
				ieee80211_bss_info_change_notify(sdata, BSS_CHANGED_BEACON);
			mesh_plink_frame_tx(sdata, WLAN_SP_MESH_PEERING_CLOSE,
					    sta->sta.addr, llid, plid, reason);
			break;
		case OPN_ACPT:
			llid = sta->llid;
			spin_unlock_bh(&sta->lock);
			mesh_plink_frame_tx(sdata,
					    WLAN_SP_MESH_PEERING_CONFIRM,
					    sta->sta.addr, llid, plid, 0);
			break;
		default:
			spin_unlock_bh(&sta->lock);
			break;
		}
		break;
	case NL80211_PLINK_HOLDING:
		switch (event) {
		case CLS_ACPT:
			if (del_timer(&sta->plink_timer))
				sta->ignore_plink_timer = 1;
			mesh_plink_fsm_restart(sta);
			spin_unlock_bh(&sta->lock);
			break;
		case OPN_ACPT:
		case CNF_ACPT:
		case OPN_RJCT:
		case CNF_RJCT:
			llid = sta->llid;
			reason = sta->reason;
			spin_unlock_bh(&sta->lock);
			mesh_plink_frame_tx(sdata, WLAN_SP_MESH_PEERING_CLOSE,
					    sta->sta.addr, llid, plid, reason);
			break;
		default:
			spin_unlock_bh(&sta->lock);
		}
		break;
	default:
		/* should not get here, PLINK_BLOCKED is dealt with at the
		 * beginning of the function
		 */
		spin_unlock_bh(&sta->lock);
		break;
	}

	rcu_read_unlock();
}<|MERGE_RESOLUTION|>--- conflicted
+++ resolved
@@ -96,18 +96,12 @@
 	if (!sta)
 		return NULL;
 
-<<<<<<< HEAD
-	set_sta_flag(sta, WLAN_STA_AUTH);
-	set_sta_flag(sta, WLAN_STA_AUTHORIZED);
-	set_sta_flag(sta, WLAN_STA_WME);
-=======
 	sta_info_move_state(sta, IEEE80211_STA_AUTH);
 	sta_info_move_state(sta, IEEE80211_STA_ASSOC);
 	sta_info_move_state(sta, IEEE80211_STA_AUTHORIZED);
 
 	set_sta_flag(sta, WLAN_STA_WME);
 
->>>>>>> dcd6c922
 	sta->sta.supp_rates[local->hw.conf.channel->band] = rates;
 	if (elems->ht_cap_elem)
 		ieee80211_ht_cap_ie_to_sta_ht_cap(sdata, sband,
@@ -173,21 +167,6 @@
 	struct sk_buff *skb;
 	struct ieee80211_mgmt *mgmt;
 	bool include_plid = false;
-<<<<<<< HEAD
-	int ie_len = 4;
-	u16 peering_proto = 0;
-	u8 *pos;
-
-	if (!skb)
-		return -1;
-	skb_reserve(skb, local->hw.extra_tx_headroom);
-	/* 25 is the size of the common mgmt part (24) plus the size of the
-	 * common action part (1)
-	 */
-	mgmt = (struct ieee80211_mgmt *)
-		skb_put(skb, 25 + sizeof(mgmt->u.action.u.self_prot));
-	memset(mgmt, 0, 25 + sizeof(mgmt->u.action.u.self_prot));
-=======
 	u16 peering_proto = 0;
 	u8 *pos, ie_len = 4;
 	int hdr_len = offsetof(struct ieee80211_mgmt, u.action.u.self_prot) +
@@ -210,7 +189,6 @@
 	skb_reserve(skb, local->hw.extra_tx_headroom);
 	mgmt = (struct ieee80211_mgmt *) skb_put(skb, hdr_len);
 	memset(mgmt, 0, hdr_len);
->>>>>>> dcd6c922
 	mgmt->frame_control = cpu_to_le16(IEEE80211_FTYPE_MGMT |
 					  IEEE80211_STYPE_ACTION);
 	memcpy(mgmt->da, da, ETH_ALEN);
@@ -276,8 +254,6 @@
 		memcpy(pos, &reason, 2);
 		pos += 2;
 	}
-	if (mesh_add_vendor_ies(skb, sdata))
-		return -1;
 
 	if (action != WLAN_SP_MESH_PEERING_CLOSE) {
 		if (mesh_add_ht_cap_ie(skb, sdata) ||
