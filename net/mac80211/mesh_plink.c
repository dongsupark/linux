/*
 * Copyright (c) 2008, 2009 open80211s Ltd.
 * Author:     Luis Carlos Cobo <luisca@cozybit.com>
 *
 * This program is free software; you can redistribute it and/or modify
 * it under the terms of the GNU General Public License version 2 as
 * published by the Free Software Foundation.
 */
#include <linux/gfp.h>
#include <linux/kernel.h>
#include <linux/random.h>
#include "ieee80211_i.h"
#include "rate.h"
#include "mesh.h"

#define PLINK_GET_LLID(p) (p + 2)
#define PLINK_GET_PLID(p) (p + 4)

#define mod_plink_timer(s, t) (mod_timer(&s->plink_timer, \
				jiffies + HZ * t / 1000))

/* We only need a valid sta if user configured a minimum rssi_threshold. */
#define rssi_threshold_check(sta, sdata) \
		(sdata->u.mesh.mshcfg.rssi_threshold == 0 ||\
		(sta && (s8) -ewma_read(&sta->avg_signal) > \
		sdata->u.mesh.mshcfg.rssi_threshold))

enum plink_event {
	PLINK_UNDEFINED,
	OPN_ACPT,
	OPN_RJCT,
	OPN_IGNR,
	CNF_ACPT,
	CNF_RJCT,
	CNF_IGNR,
	CLS_ACPT,
	CLS_IGNR
};

static int mesh_plink_frame_tx(struct ieee80211_sub_if_data *sdata,
		enum ieee80211_self_protected_actioncode action,
		u8 *da, __le16 llid, __le16 plid, __le16 reason);

/**
 * mesh_plink_fsm_restart - restart a mesh peer link finite state machine
 *
 * @sta: mesh peer link to restart
 *
 * Locking: this function must be called holding sta->lock
 */
static inline void mesh_plink_fsm_restart(struct sta_info *sta)
{
	sta->plink_state = NL80211_PLINK_LISTEN;
	sta->llid = sta->plid = sta->reason = 0;
	sta->plink_retries = 0;
}

<<<<<<< HEAD
=======
/*
 * mesh_set_short_slot_time - enable / disable ERP short slot time.
 *
 * The standard indirectly mandates mesh STAs to turn off short slot time by
 * disallowing advertising this (802.11-2012 8.4.1.4), but that doesn't mean we
 * can't be sneaky about it. Enable short slot time if all mesh STAs in the
 * MBSS support ERP rates.
 *
 * Returns BSS_CHANGED_ERP_SLOT or 0 for no change.
 */
static u32 mesh_set_short_slot_time(struct ieee80211_sub_if_data *sdata)
{
	struct ieee80211_local *local = sdata->local;
	enum ieee80211_band band = ieee80211_get_sdata_band(sdata);
	struct ieee80211_supported_band *sband = local->hw.wiphy->bands[band];
	struct sta_info *sta;
	u32 erp_rates = 0, changed = 0;
	int i;
	bool short_slot = false;

	if (band == IEEE80211_BAND_5GHZ) {
		/* (IEEE 802.11-2012 19.4.5) */
		short_slot = true;
		goto out;
	} else if (band != IEEE80211_BAND_2GHZ ||
		   (band == IEEE80211_BAND_2GHZ &&
		    local->hw.flags & IEEE80211_HW_2GHZ_SHORT_SLOT_INCAPABLE))
		goto out;

	for (i = 0; i < sband->n_bitrates; i++)
		if (sband->bitrates[i].flags & IEEE80211_RATE_ERP_G)
			erp_rates |= BIT(i);

	if (!erp_rates)
		goto out;

	rcu_read_lock();
	list_for_each_entry_rcu(sta, &local->sta_list, list) {
		if (sdata != sta->sdata ||
		    sta->plink_state != NL80211_PLINK_ESTAB)
			continue;

		short_slot = false;
		if (erp_rates & sta->sta.supp_rates[band])
			short_slot = true;
		 else
			break;
	}
	rcu_read_unlock();

out:
	if (sdata->vif.bss_conf.use_short_slot != short_slot) {
		sdata->vif.bss_conf.use_short_slot = short_slot;
		changed = BSS_CHANGED_ERP_SLOT;
		mpl_dbg(sdata, "mesh_plink %pM: ERP short slot time %d\n",
			sdata->vif.addr, short_slot);
	}
	return changed;
}

>>>>>>> b56e681b
/**
 * mesh_set_ht_prot_mode - set correct HT protection mode
 *
 * Section 9.23.3.5 of IEEE 80211-2012 describes the protection rules for HT
 * mesh STA in a MBSS. Three HT protection modes are supported for now, non-HT
 * mixed mode, 20MHz-protection and no-protection mode. non-HT mixed mode is
 * selected if any non-HT peers are present in our MBSS.  20MHz-protection mode
 * is selected if all peers in our 20/40MHz MBSS support HT and atleast one
 * HT20 peer is present. Otherwise no-protection mode is selected.
 */
static u32 mesh_set_ht_prot_mode(struct ieee80211_sub_if_data *sdata)
{
	struct ieee80211_local *local = sdata->local;
	struct sta_info *sta;
	u32 changed = 0;
	u16 ht_opmode;
	bool non_ht_sta = false, ht20_sta = false;

	if (sdata->vif.bss_conf.chandef.width == NL80211_CHAN_WIDTH_20_NOHT)
		return 0;

	rcu_read_lock();
	list_for_each_entry_rcu(sta, &local->sta_list, list) {
		if (sdata != sta->sdata ||
		    sta->plink_state != NL80211_PLINK_ESTAB)
			continue;

		switch (sta->ch_width) {
		case NL80211_CHAN_WIDTH_20_NOHT:
			mpl_dbg(sdata,
				"mesh_plink %pM: nonHT sta (%pM) is present\n",
				sdata->vif.addr, sta->sta.addr);
			non_ht_sta = true;
			goto out;
		case NL80211_CHAN_WIDTH_20:
			mpl_dbg(sdata,
				"mesh_plink %pM: HT20 sta (%pM) is present\n",
				sdata->vif.addr, sta->sta.addr);
			ht20_sta = true;
		default:
			break;
		}
	}
out:
	rcu_read_unlock();

	if (non_ht_sta)
		ht_opmode = IEEE80211_HT_OP_MODE_PROTECTION_NONHT_MIXED;
	else if (ht20_sta &&
		 sdata->vif.bss_conf.chandef.width > NL80211_CHAN_WIDTH_20)
		ht_opmode = IEEE80211_HT_OP_MODE_PROTECTION_20MHZ;
	else
		ht_opmode = IEEE80211_HT_OP_MODE_PROTECTION_NONE;

	if (sdata->vif.bss_conf.ht_operation_mode != ht_opmode) {
		sdata->vif.bss_conf.ht_operation_mode = ht_opmode;
		sdata->u.mesh.mshcfg.ht_opmode = ht_opmode;
		changed = BSS_CHANGED_HT;
		mpl_dbg(sdata,
			"mesh_plink %pM: protection mode changed to %d\n",
			sdata->vif.addr, ht_opmode);
	}

	return changed;
}

/**
 * __mesh_plink_deactivate - deactivate mesh peer link
 *
 * @sta: mesh peer link to deactivate
 *
 * All mesh paths with this peer as next hop will be flushed
 * Returns beacon changed flag if the beacon content changed.
 *
 * Locking: the caller must hold sta->lock
 */
static u32 __mesh_plink_deactivate(struct sta_info *sta)
{
	struct ieee80211_sub_if_data *sdata = sta->sdata;
	u32 changed = 0;

	if (sta->plink_state == NL80211_PLINK_ESTAB)
		changed = mesh_plink_dec_estab_count(sdata);
	sta->plink_state = NL80211_PLINK_BLOCKED;
	mesh_path_flush_by_nexthop(sta);

	ieee80211_mps_sta_status_update(sta);
	ieee80211_mps_local_status_update(sdata);

	return changed;
}

/**
 * mesh_plink_deactivate - deactivate mesh peer link
 *
 * @sta: mesh peer link to deactivate
 *
 * All mesh paths with this peer as next hop will be flushed
 */
u32 mesh_plink_deactivate(struct sta_info *sta)
{
	struct ieee80211_sub_if_data *sdata = sta->sdata;
	u32 changed;

	spin_lock_bh(&sta->lock);
	changed = __mesh_plink_deactivate(sta);
	sta->reason = cpu_to_le16(WLAN_REASON_MESH_PEER_CANCELED);
	mesh_plink_frame_tx(sdata, WLAN_SP_MESH_PEERING_CLOSE,
			    sta->sta.addr, sta->llid, sta->plid,
			    sta->reason);
	spin_unlock_bh(&sta->lock);

	return changed;
}

static int mesh_plink_frame_tx(struct ieee80211_sub_if_data *sdata,
		enum ieee80211_self_protected_actioncode action,
		u8 *da, __le16 llid, __le16 plid, __le16 reason) {
	struct ieee80211_local *local = sdata->local;
	struct sk_buff *skb;
	struct ieee80211_tx_info *info;
	struct ieee80211_mgmt *mgmt;
	bool include_plid = false;
	u16 peering_proto = 0;
	u8 *pos, ie_len = 4;
	int hdr_len = offsetof(struct ieee80211_mgmt, u.action.u.self_prot) +
		      sizeof(mgmt->u.action.u.self_prot);
	int err = -ENOMEM;

	skb = dev_alloc_skb(local->tx_headroom +
			    hdr_len +
			    2 + /* capability info */
			    2 + /* AID */
			    2 + 8 + /* supported rates */
			    2 + (IEEE80211_MAX_SUPP_RATES - 8) +
			    2 + sdata->u.mesh.mesh_id_len +
			    2 + sizeof(struct ieee80211_meshconf_ie) +
			    2 + sizeof(struct ieee80211_ht_cap) +
			    2 + sizeof(struct ieee80211_ht_operation) +
			    2 + 8 + /* peering IE */
			    sdata->u.mesh.ie_len);
	if (!skb)
		return -1;
	info = IEEE80211_SKB_CB(skb);
	skb_reserve(skb, local->tx_headroom);
	mgmt = (struct ieee80211_mgmt *) skb_put(skb, hdr_len);
	memset(mgmt, 0, hdr_len);
	mgmt->frame_control = cpu_to_le16(IEEE80211_FTYPE_MGMT |
					  IEEE80211_STYPE_ACTION);
	memcpy(mgmt->da, da, ETH_ALEN);
	memcpy(mgmt->sa, sdata->vif.addr, ETH_ALEN);
	memcpy(mgmt->bssid, sdata->vif.addr, ETH_ALEN);
	mgmt->u.action.category = WLAN_CATEGORY_SELF_PROTECTED;
	mgmt->u.action.u.self_prot.action_code = action;

	if (action != WLAN_SP_MESH_PEERING_CLOSE) {
		enum ieee80211_band band = ieee80211_get_sdata_band(sdata);

		/* capability info */
		pos = skb_put(skb, 2);
		memset(pos, 0, 2);
		if (action == WLAN_SP_MESH_PEERING_CONFIRM) {
			/* AID */
			pos = skb_put(skb, 2);
			memcpy(pos + 2, &plid, 2);
		}
		if (ieee80211_add_srates_ie(sdata, skb, true, band) ||
		    ieee80211_add_ext_srates_ie(sdata, skb, true, band) ||
		    mesh_add_rsn_ie(skb, sdata) ||
		    mesh_add_meshid_ie(skb, sdata) ||
		    mesh_add_meshconf_ie(skb, sdata))
			goto free;
	} else {	/* WLAN_SP_MESH_PEERING_CLOSE */
		info->flags |= IEEE80211_TX_CTL_NO_ACK;
		if (mesh_add_meshid_ie(skb, sdata))
			goto free;
	}

	/* Add Mesh Peering Management element */
	switch (action) {
	case WLAN_SP_MESH_PEERING_OPEN:
		break;
	case WLAN_SP_MESH_PEERING_CONFIRM:
		ie_len += 2;
		include_plid = true;
		break;
	case WLAN_SP_MESH_PEERING_CLOSE:
		if (plid) {
			ie_len += 2;
			include_plid = true;
		}
		ie_len += 2;	/* reason code */
		break;
	default:
		err = -EINVAL;
		goto free;
	}

	if (WARN_ON(skb_tailroom(skb) < 2 + ie_len))
		goto free;

	pos = skb_put(skb, 2 + ie_len);
	*pos++ = WLAN_EID_PEER_MGMT;
	*pos++ = ie_len;
	memcpy(pos, &peering_proto, 2);
	pos += 2;
	memcpy(pos, &llid, 2);
	pos += 2;
	if (include_plid) {
		memcpy(pos, &plid, 2);
		pos += 2;
	}
	if (action == WLAN_SP_MESH_PEERING_CLOSE) {
		memcpy(pos, &reason, 2);
		pos += 2;
	}

	if (action != WLAN_SP_MESH_PEERING_CLOSE) {
		if (mesh_add_ht_cap_ie(skb, sdata) ||
		    mesh_add_ht_oper_ie(skb, sdata))
			goto free;
	}

	if (mesh_add_vendor_ies(skb, sdata))
		goto free;

	ieee80211_tx_skb(sdata, skb);
	return 0;
free:
	kfree_skb(skb);
	return err;
}

static void mesh_sta_info_init(struct ieee80211_sub_if_data *sdata,
			       struct sta_info *sta,
			       struct ieee802_11_elems *elems, bool insert)
{
	struct ieee80211_local *local = sdata->local;
	enum ieee80211_band band = ieee80211_get_sdata_band(sdata);
	struct ieee80211_supported_band *sband;
	u32 rates, basic_rates = 0, changed = 0;

	sband = local->hw.wiphy->bands[band];
	rates = ieee80211_sta_get_rates(local, elems, band, &basic_rates);

	spin_lock_bh(&sta->lock);
	sta->last_rx = jiffies;

	/* rates and capabilities don't change during peering */
	if (sta->plink_state == NL80211_PLINK_ESTAB)
		goto out;

	if (sta->sta.supp_rates[band] != rates)
		changed |= IEEE80211_RC_SUPP_RATES_CHANGED;
	sta->sta.supp_rates[band] = rates;
	if (elems->ht_cap_elem &&
	    sdata->vif.bss_conf.chandef.width != NL80211_CHAN_WIDTH_20_NOHT)
		ieee80211_ht_cap_ie_to_sta_ht_cap(sdata, sband,
						  elems->ht_cap_elem,
						  &sta->sta.ht_cap);
	else
		memset(&sta->sta.ht_cap, 0, sizeof(sta->sta.ht_cap));

	if (elems->ht_operation) {
		struct cfg80211_chan_def chandef;

		if (!(elems->ht_operation->ht_param &
		      IEEE80211_HT_PARAM_CHAN_WIDTH_ANY))
			sta->sta.ht_cap.cap &=
					    ~IEEE80211_HT_CAP_SUP_WIDTH_20_40;
		ieee80211_ht_oper_to_chandef(sdata->vif.bss_conf.chandef.chan,
					     elems->ht_operation, &chandef);
		if (sta->ch_width != chandef.width)
			changed |= IEEE80211_RC_BW_CHANGED;
		sta->ch_width = chandef.width;
	}

	if (insert)
		rate_control_rate_init(sta);
	else
		rate_control_rate_update(local, sband, sta, changed);
out:
	spin_unlock_bh(&sta->lock);
}

static struct sta_info *
__mesh_sta_info_alloc(struct ieee80211_sub_if_data *sdata, u8 *hw_addr)
{
	struct sta_info *sta;

	if (sdata->local->num_sta >= MESH_MAX_PLINKS)
<<<<<<< HEAD
		return NULL;

	sta = sta_info_alloc(sdata, hw_addr, GFP_KERNEL);
	if (!sta)
		return NULL;

=======
		return NULL;

	sta = sta_info_alloc(sdata, hw_addr, GFP_KERNEL);
	if (!sta)
		return NULL;

>>>>>>> b56e681b
	sta->plink_state = NL80211_PLINK_LISTEN;
	init_timer(&sta->plink_timer);

	sta_info_pre_move_state(sta, IEEE80211_STA_AUTH);
	sta_info_pre_move_state(sta, IEEE80211_STA_ASSOC);
	sta_info_pre_move_state(sta, IEEE80211_STA_AUTHORIZED);

	set_sta_flag(sta, WLAN_STA_WME);

	return sta;
}

static struct sta_info *
mesh_sta_info_alloc(struct ieee80211_sub_if_data *sdata, u8 *addr,
		    struct ieee802_11_elems *elems)
{
	struct sta_info *sta = NULL;

	/* Userspace handles peer allocation when security is enabled */
	if (sdata->u.mesh.security & IEEE80211_MESH_SEC_AUTHED)
		cfg80211_notify_new_peer_candidate(sdata->dev, addr,
						   elems->ie_start,
						   elems->total_len,
						   GFP_KERNEL);
	else
		sta = __mesh_sta_info_alloc(sdata, addr);

<<<<<<< HEAD
=======
	return sta;
}

/*
 * mesh_sta_info_get - return mesh sta info entry for @addr.
 *
 * @sdata: local meshif
 * @addr: peer's address
 * @elems: IEs from beacon or mesh peering frame.
 *
 * Return existing or newly allocated sta_info under RCU read lock.
 * (re)initialize with given IEs.
 */
static struct sta_info *
mesh_sta_info_get(struct ieee80211_sub_if_data *sdata,
		  u8 *addr, struct ieee802_11_elems *elems) __acquires(RCU)
{
	struct sta_info *sta = NULL;

	rcu_read_lock();
	sta = sta_info_get(sdata, addr);
	if (sta) {
		mesh_sta_info_init(sdata, sta, elems, false);
	} else {
		rcu_read_unlock();
		/* can't run atomic */
		sta = mesh_sta_info_alloc(sdata, addr, elems);
		if (!sta) {
			rcu_read_lock();
			return NULL;
		}

		mesh_sta_info_init(sdata, sta, elems, true);

		if (sta_info_insert_rcu(sta))
			return NULL;
	}

>>>>>>> b56e681b
	return sta;
}

/*
<<<<<<< HEAD
 * mesh_sta_info_get - return mesh sta info entry for @addr.
 *
 * @sdata: local meshif
 * @addr: peer's address
 * @elems: IEs from beacon or mesh peering frame.
 *
 * Return existing or newly allocated sta_info under RCU read lock.
 * (re)initialize with given IEs.
 */
static struct sta_info *
mesh_sta_info_get(struct ieee80211_sub_if_data *sdata,
		  u8 *addr, struct ieee802_11_elems *elems) __acquires(RCU)
{
	struct sta_info *sta = NULL;

	rcu_read_lock();
	sta = sta_info_get(sdata, addr);
	if (sta) {
		mesh_sta_info_init(sdata, sta, elems, false);
	} else {
		rcu_read_unlock();
		/* can't run atomic */
		sta = mesh_sta_info_alloc(sdata, addr, elems);
		if (!sta) {
			rcu_read_lock();
			return NULL;
		}

		mesh_sta_info_init(sdata, sta, elems, true);

		if (sta_info_insert_rcu(sta))
			return NULL;
	}

	return sta;
}

/*
=======
>>>>>>> b56e681b
 * mesh_neighbour_update - update or initialize new mesh neighbor.
 *
 * @sdata: local meshif
 * @addr: peer's address
 * @elems: IEs from beacon or mesh peering frame
 *
 * Initiates peering if appropriate.
 */
void mesh_neighbour_update(struct ieee80211_sub_if_data *sdata,
			   u8 *hw_addr,
			   struct ieee802_11_elems *elems)
{
	struct sta_info *sta;

	sta = mesh_sta_info_get(sdata, hw_addr, elems);
	if (!sta)
		goto out;

	if (mesh_peer_accepts_plinks(elems) &&
	    sta->plink_state == NL80211_PLINK_LISTEN &&
	    sdata->u.mesh.accepting_plinks &&
	    sdata->u.mesh.mshcfg.auto_open_plinks &&
	    rssi_threshold_check(sta, sdata))
		mesh_plink_open(sta);

	ieee80211_mps_frame_release(sta, elems);
out:
	rcu_read_unlock();
}

static void mesh_plink_timer(unsigned long data)
{
	struct sta_info *sta;
	__le16 llid, plid, reason;
	struct ieee80211_sub_if_data *sdata;
	struct mesh_config *mshcfg;

	/*
	 * This STA is valid because sta_info_destroy() will
	 * del_timer_sync() this timer after having made sure
	 * it cannot be readded (by deleting the plink.)
	 */
	sta = (struct sta_info *) data;

	if (sta->sdata->local->quiescing) {
		sta->plink_timer_was_running = true;
		return;
	}

	spin_lock_bh(&sta->lock);
	if (sta->ignore_plink_timer) {
		sta->ignore_plink_timer = false;
		spin_unlock_bh(&sta->lock);
		return;
	}
	mpl_dbg(sta->sdata,
		"Mesh plink timer for %pM fired on state %d\n",
		sta->sta.addr, sta->plink_state);
	reason = 0;
	llid = sta->llid;
	plid = sta->plid;
	sdata = sta->sdata;
	mshcfg = &sdata->u.mesh.mshcfg;

	switch (sta->plink_state) {
	case NL80211_PLINK_OPN_RCVD:
	case NL80211_PLINK_OPN_SNT:
		/* retry timer */
		if (sta->plink_retries < mshcfg->dot11MeshMaxRetries) {
			u32 rand;
			mpl_dbg(sta->sdata,
				"Mesh plink for %pM (retry, timeout): %d %d\n",
				sta->sta.addr, sta->plink_retries,
				sta->plink_timeout);
			get_random_bytes(&rand, sizeof(u32));
			sta->plink_timeout = sta->plink_timeout +
					     rand % sta->plink_timeout;
			++sta->plink_retries;
			mod_plink_timer(sta, sta->plink_timeout);
			spin_unlock_bh(&sta->lock);
			mesh_plink_frame_tx(sdata, WLAN_SP_MESH_PEERING_OPEN,
					    sta->sta.addr, llid, 0, 0);
			break;
		}
		reason = cpu_to_le16(WLAN_REASON_MESH_MAX_RETRIES);
		/* fall through on else */
	case NL80211_PLINK_CNF_RCVD:
		/* confirm timer */
		if (!reason)
			reason = cpu_to_le16(WLAN_REASON_MESH_CONFIRM_TIMEOUT);
		sta->plink_state = NL80211_PLINK_HOLDING;
		mod_plink_timer(sta, mshcfg->dot11MeshHoldingTimeout);
		spin_unlock_bh(&sta->lock);
		mesh_plink_frame_tx(sdata, WLAN_SP_MESH_PEERING_CLOSE,
				    sta->sta.addr, llid, plid, reason);
		break;
	case NL80211_PLINK_HOLDING:
		/* holding timer */
		del_timer(&sta->plink_timer);
		mesh_plink_fsm_restart(sta);
		spin_unlock_bh(&sta->lock);
		break;
	default:
		spin_unlock_bh(&sta->lock);
		break;
	}
}

#ifdef CONFIG_PM
void mesh_plink_quiesce(struct sta_info *sta)
{
	if (!ieee80211_vif_is_mesh(&sta->sdata->vif))
		return;

	/* no kernel mesh sta timers have been initialized */
	if (sta->sdata->u.mesh.security != IEEE80211_MESH_SEC_NONE)
		return;

	if (del_timer_sync(&sta->plink_timer))
		sta->plink_timer_was_running = true;
}

void mesh_plink_restart(struct sta_info *sta)
{
	if (sta->plink_timer_was_running) {
		add_timer(&sta->plink_timer);
		sta->plink_timer_was_running = false;
	}
}
#endif

static inline void mesh_plink_timer_set(struct sta_info *sta, int timeout)
{
	sta->plink_timer.expires = jiffies + (HZ * timeout / 1000);
	sta->plink_timer.data = (unsigned long) sta;
	sta->plink_timer.function = mesh_plink_timer;
	sta->plink_timeout = timeout;
	add_timer(&sta->plink_timer);
}

int mesh_plink_open(struct sta_info *sta)
{
	__le16 llid;
	struct ieee80211_sub_if_data *sdata = sta->sdata;

	if (!test_sta_flag(sta, WLAN_STA_AUTH))
		return -EPERM;

	spin_lock_bh(&sta->lock);
	get_random_bytes(&llid, 2);
	sta->llid = llid;
	if (sta->plink_state != NL80211_PLINK_LISTEN &&
	    sta->plink_state != NL80211_PLINK_BLOCKED) {
		spin_unlock_bh(&sta->lock);
		return -EBUSY;
	}
	sta->plink_state = NL80211_PLINK_OPN_SNT;
	mesh_plink_timer_set(sta, sdata->u.mesh.mshcfg.dot11MeshRetryTimeout);
	spin_unlock_bh(&sta->lock);
	mpl_dbg(sdata,
		"Mesh plink: starting establishment with %pM\n",
		sta->sta.addr);

	/* set the non-peer mode to active during peering */
	ieee80211_mps_local_status_update(sdata);

	return mesh_plink_frame_tx(sdata, WLAN_SP_MESH_PEERING_OPEN,
				   sta->sta.addr, llid, 0, 0);
}

void mesh_plink_block(struct sta_info *sta)
{
	struct ieee80211_sub_if_data *sdata = sta->sdata;
	u32 changed;

	spin_lock_bh(&sta->lock);
	changed = __mesh_plink_deactivate(sta);
	sta->plink_state = NL80211_PLINK_BLOCKED;
	spin_unlock_bh(&sta->lock);

	ieee80211_bss_info_change_notify(sdata, changed);
}


void mesh_rx_plink_frame(struct ieee80211_sub_if_data *sdata, struct ieee80211_mgmt *mgmt,
			 size_t len, struct ieee80211_rx_status *rx_status)
{
	struct mesh_config *mshcfg = &sdata->u.mesh.mshcfg;
	struct ieee802_11_elems elems;
	struct sta_info *sta;
	enum plink_event event;
	enum ieee80211_self_protected_actioncode ftype;
	size_t baselen;
	bool matches_local = true;
	u8 ie_len;
	u8 *baseaddr;
	u32 changed = 0;
	__le16 plid, llid, reason;
	static const char *mplstates[] = {
		[NL80211_PLINK_LISTEN] = "LISTEN",
		[NL80211_PLINK_OPN_SNT] = "OPN-SNT",
		[NL80211_PLINK_OPN_RCVD] = "OPN-RCVD",
		[NL80211_PLINK_CNF_RCVD] = "CNF_RCVD",
		[NL80211_PLINK_ESTAB] = "ESTAB",
		[NL80211_PLINK_HOLDING] = "HOLDING",
		[NL80211_PLINK_BLOCKED] = "BLOCKED"
	};

	/* need action_code, aux */
	if (len < IEEE80211_MIN_ACTION_SIZE + 3)
		return;

	if (is_multicast_ether_addr(mgmt->da)) {
		mpl_dbg(sdata,
			"Mesh plink: ignore frame from multicast address\n");
		return;
	}

	baseaddr = mgmt->u.action.u.self_prot.variable;
	baselen = (u8 *) mgmt->u.action.u.self_prot.variable - (u8 *) mgmt;
	if (mgmt->u.action.u.self_prot.action_code ==
						WLAN_SP_MESH_PEERING_CONFIRM) {
		baseaddr += 4;
		baselen += 4;
	}
	ieee802_11_parse_elems(baseaddr, len - baselen, &elems);
	if (!elems.peering) {
		mpl_dbg(sdata,
			"Mesh plink: missing necessary peer link ie\n");
		return;
	}
	if (elems.rsn_len &&
			sdata->u.mesh.security == IEEE80211_MESH_SEC_NONE) {
		mpl_dbg(sdata,
			"Mesh plink: can't establish link with secure peer\n");
		return;
	}

	ftype = mgmt->u.action.u.self_prot.action_code;
	ie_len = elems.peering_len;
	if ((ftype == WLAN_SP_MESH_PEERING_OPEN && ie_len != 4) ||
	    (ftype == WLAN_SP_MESH_PEERING_CONFIRM && ie_len != 6) ||
	    (ftype == WLAN_SP_MESH_PEERING_CLOSE && ie_len != 6
							&& ie_len != 8)) {
		mpl_dbg(sdata,
			"Mesh plink: incorrect plink ie length %d %d\n",
			ftype, ie_len);
		return;
	}

	if (ftype != WLAN_SP_MESH_PEERING_CLOSE &&
				(!elems.mesh_id || !elems.mesh_config)) {
		mpl_dbg(sdata, "Mesh plink: missing necessary ie\n");
		return;
	}
	/* Note the lines below are correct, the llid in the frame is the plid
	 * from the point of view of this host.
	 */
	memcpy(&plid, PLINK_GET_LLID(elems.peering), 2);
	if (ftype == WLAN_SP_MESH_PEERING_CONFIRM ||
	    (ftype == WLAN_SP_MESH_PEERING_CLOSE && ie_len == 8))
		memcpy(&llid, PLINK_GET_PLID(elems.peering), 2);

	/* WARNING: Only for sta pointer, is dropped & re-acquired */
	rcu_read_lock();

	sta = sta_info_get(sdata, mgmt->sa);
	if (!sta && ftype != WLAN_SP_MESH_PEERING_OPEN) {
		mpl_dbg(sdata, "Mesh plink: cls or cnf from unknown peer\n");
		rcu_read_unlock();
		return;
	}

	if (ftype == WLAN_SP_MESH_PEERING_OPEN &&
	    !rssi_threshold_check(sta, sdata)) {
		mpl_dbg(sdata, "Mesh plink: %pM does not meet rssi threshold\n",
			mgmt->sa);
		rcu_read_unlock();
		return;
	}

	if (sta && !test_sta_flag(sta, WLAN_STA_AUTH)) {
		mpl_dbg(sdata, "Mesh plink: Action frame from non-authed peer\n");
		rcu_read_unlock();
		return;
	}

	if (sta && sta->plink_state == NL80211_PLINK_BLOCKED) {
		rcu_read_unlock();
		return;
	}

	/* Now we will figure out the appropriate event... */
	event = PLINK_UNDEFINED;
	if (ftype != WLAN_SP_MESH_PEERING_CLOSE &&
	    !mesh_matches_local(sdata, &elems)) {
		matches_local = false;
		switch (ftype) {
		case WLAN_SP_MESH_PEERING_OPEN:
			event = OPN_RJCT;
			break;
		case WLAN_SP_MESH_PEERING_CONFIRM:
			event = CNF_RJCT;
			break;
		default:
			break;
		}
	}

	if (!sta && !matches_local) {
		rcu_read_unlock();
		reason = cpu_to_le16(WLAN_REASON_MESH_CONFIG);
		llid = 0;
		mesh_plink_frame_tx(sdata, WLAN_SP_MESH_PEERING_CLOSE,
				    mgmt->sa, llid, plid, reason);
		return;
	} else if (!sta) {
		/* ftype == WLAN_SP_MESH_PEERING_OPEN */
		if (!mesh_plink_free_count(sdata)) {
			mpl_dbg(sdata, "Mesh plink error: no more free plinks\n");
			rcu_read_unlock();
			return;
		}
		event = OPN_ACPT;
	} else if (matches_local) {
		switch (ftype) {
		case WLAN_SP_MESH_PEERING_OPEN:
			if (!mesh_plink_free_count(sdata) ||
			    (sta->plid && sta->plid != plid))
				event = OPN_IGNR;
			else
				event = OPN_ACPT;
			break;
		case WLAN_SP_MESH_PEERING_CONFIRM:
			if (!mesh_plink_free_count(sdata) ||
			    (sta->llid != llid || sta->plid != plid))
				event = CNF_IGNR;
			else
				event = CNF_ACPT;
			break;
		case WLAN_SP_MESH_PEERING_CLOSE:
			if (sta->plink_state == NL80211_PLINK_ESTAB)
				/* Do not check for llid or plid. This does not
				 * follow the standard but since multiple plinks
				 * per sta are not supported, it is necessary in
				 * order to avoid a livelock when MP A sees an
				 * establish peer link to MP B but MP B does not
				 * see it. This can be caused by a timeout in
				 * B's peer link establishment or B beign
				 * restarted.
				 */
				event = CLS_ACPT;
			else if (sta->plid != plid)
				event = CLS_IGNR;
			else if (ie_len == 7 && sta->llid != llid)
				event = CLS_IGNR;
			else
				event = CLS_ACPT;
			break;
		default:
			mpl_dbg(sdata, "Mesh plink: unknown frame subtype\n");
			rcu_read_unlock();
			return;
		}
	}

	if (event == OPN_ACPT) {
		rcu_read_unlock();
		/* allocate sta entry if necessary and update info */
		sta = mesh_sta_info_get(sdata, mgmt->sa, &elems);
		if (!sta) {
			mpl_dbg(sdata, "Mesh plink: failed to init peer!\n");
			rcu_read_unlock();
			return;
		}
	}

	mpl_dbg(sdata,
		"Mesh plink (peer, state, llid, plid, event): %pM %s %d %d %d\n",
		mgmt->sa, mplstates[sta->plink_state],
		le16_to_cpu(sta->llid), le16_to_cpu(sta->plid),
		event);
	reason = 0;
	spin_lock_bh(&sta->lock);
	switch (sta->plink_state) {
		/* spin_unlock as soon as state is updated at each case */
	case NL80211_PLINK_LISTEN:
		switch (event) {
		case CLS_ACPT:
			mesh_plink_fsm_restart(sta);
			spin_unlock_bh(&sta->lock);
			break;
		case OPN_ACPT:
			sta->plink_state = NL80211_PLINK_OPN_RCVD;
			sta->plid = plid;
			get_random_bytes(&llid, 2);
			sta->llid = llid;
			mesh_plink_timer_set(sta,
					     mshcfg->dot11MeshRetryTimeout);

			/* set the non-peer mode to active during peering */
			ieee80211_mps_local_status_update(sdata);

			spin_unlock_bh(&sta->lock);
			mesh_plink_frame_tx(sdata,
					    WLAN_SP_MESH_PEERING_OPEN,
					    sta->sta.addr, llid, 0, 0);
			mesh_plink_frame_tx(sdata,
					    WLAN_SP_MESH_PEERING_CONFIRM,
					    sta->sta.addr, llid, plid, 0);
			break;
		default:
			spin_unlock_bh(&sta->lock);
			break;
		}
		break;

	case NL80211_PLINK_OPN_SNT:
		switch (event) {
		case OPN_RJCT:
		case CNF_RJCT:
			reason = cpu_to_le16(WLAN_REASON_MESH_CONFIG);
		case CLS_ACPT:
			if (!reason)
				reason = cpu_to_le16(WLAN_REASON_MESH_CLOSE);
			sta->reason = reason;
			sta->plink_state = NL80211_PLINK_HOLDING;
			if (!mod_plink_timer(sta,
					     mshcfg->dot11MeshHoldingTimeout))
				sta->ignore_plink_timer = true;

			llid = sta->llid;
			spin_unlock_bh(&sta->lock);
			mesh_plink_frame_tx(sdata,
					    WLAN_SP_MESH_PEERING_CLOSE,
					    sta->sta.addr, llid, plid, reason);
			break;
		case OPN_ACPT:
			/* retry timer is left untouched */
			sta->plink_state = NL80211_PLINK_OPN_RCVD;
			sta->plid = plid;
			llid = sta->llid;
			spin_unlock_bh(&sta->lock);
			mesh_plink_frame_tx(sdata,
					    WLAN_SP_MESH_PEERING_CONFIRM,
					    sta->sta.addr, llid, plid, 0);
			break;
		case CNF_ACPT:
			sta->plink_state = NL80211_PLINK_CNF_RCVD;
			if (!mod_plink_timer(sta,
					     mshcfg->dot11MeshConfirmTimeout))
				sta->ignore_plink_timer = true;

			spin_unlock_bh(&sta->lock);
			break;
		default:
			spin_unlock_bh(&sta->lock);
			break;
		}
		break;

	case NL80211_PLINK_OPN_RCVD:
		switch (event) {
		case OPN_RJCT:
		case CNF_RJCT:
			reason = cpu_to_le16(WLAN_REASON_MESH_CONFIG);
		case CLS_ACPT:
			if (!reason)
				reason = cpu_to_le16(WLAN_REASON_MESH_CLOSE);
			sta->reason = reason;
			sta->plink_state = NL80211_PLINK_HOLDING;
			if (!mod_plink_timer(sta,
					     mshcfg->dot11MeshHoldingTimeout))
				sta->ignore_plink_timer = true;

			llid = sta->llid;
			spin_unlock_bh(&sta->lock);
			mesh_plink_frame_tx(sdata, WLAN_SP_MESH_PEERING_CLOSE,
					    sta->sta.addr, llid, plid, reason);
			break;
		case OPN_ACPT:
			llid = sta->llid;
			spin_unlock_bh(&sta->lock);
			mesh_plink_frame_tx(sdata,
					    WLAN_SP_MESH_PEERING_CONFIRM,
					    sta->sta.addr, llid, plid, 0);
			break;
		case CNF_ACPT:
			del_timer(&sta->plink_timer);
			sta->plink_state = NL80211_PLINK_ESTAB;
			spin_unlock_bh(&sta->lock);
			changed |= mesh_plink_inc_estab_count(sdata);
			changed |= mesh_set_ht_prot_mode(sdata);
			changed |= mesh_set_short_slot_time(sdata);
			mpl_dbg(sdata, "Mesh plink with %pM ESTABLISHED\n",
				sta->sta.addr);
			ieee80211_mps_sta_status_update(sta);
			ieee80211_mps_set_sta_local_pm(sta,
						       mshcfg->power_mode);
			break;
		default:
			spin_unlock_bh(&sta->lock);
			break;
		}
		break;

	case NL80211_PLINK_CNF_RCVD:
		switch (event) {
		case OPN_RJCT:
		case CNF_RJCT:
			reason = cpu_to_le16(WLAN_REASON_MESH_CONFIG);
		case CLS_ACPT:
			if (!reason)
				reason = cpu_to_le16(WLAN_REASON_MESH_CLOSE);
			sta->reason = reason;
			sta->plink_state = NL80211_PLINK_HOLDING;
			if (!mod_plink_timer(sta,
					     mshcfg->dot11MeshHoldingTimeout))
				sta->ignore_plink_timer = true;

			llid = sta->llid;
			spin_unlock_bh(&sta->lock);
			mesh_plink_frame_tx(sdata,
					    WLAN_SP_MESH_PEERING_CLOSE,
					    sta->sta.addr, llid, plid, reason);
			break;
		case OPN_ACPT:
			del_timer(&sta->plink_timer);
			sta->plink_state = NL80211_PLINK_ESTAB;
			spin_unlock_bh(&sta->lock);
			changed |= mesh_plink_inc_estab_count(sdata);
			changed |= mesh_set_ht_prot_mode(sdata);
			changed |= mesh_set_short_slot_time(sdata);
			mpl_dbg(sdata, "Mesh plink with %pM ESTABLISHED\n",
				sta->sta.addr);
			mesh_plink_frame_tx(sdata,
					    WLAN_SP_MESH_PEERING_CONFIRM,
					    sta->sta.addr, llid, plid, 0);
			ieee80211_mps_sta_status_update(sta);
			ieee80211_mps_set_sta_local_pm(sta,
						       mshcfg->power_mode);
			break;
		default:
			spin_unlock_bh(&sta->lock);
			break;
		}
		break;

	case NL80211_PLINK_ESTAB:
		switch (event) {
		case CLS_ACPT:
			reason = cpu_to_le16(WLAN_REASON_MESH_CLOSE);
			sta->reason = reason;
			changed |= __mesh_plink_deactivate(sta);
			sta->plink_state = NL80211_PLINK_HOLDING;
			llid = sta->llid;
			mod_plink_timer(sta, mshcfg->dot11MeshHoldingTimeout);
			spin_unlock_bh(&sta->lock);
			changed |= mesh_set_ht_prot_mode(sdata);
			changed |= mesh_set_short_slot_time(sdata);
			mesh_plink_frame_tx(sdata, WLAN_SP_MESH_PEERING_CLOSE,
					    sta->sta.addr, llid, plid, reason);
			break;
		case OPN_ACPT:
			llid = sta->llid;
			spin_unlock_bh(&sta->lock);
			mesh_plink_frame_tx(sdata,
					    WLAN_SP_MESH_PEERING_CONFIRM,
					    sta->sta.addr, llid, plid, 0);
			break;
		default:
			spin_unlock_bh(&sta->lock);
			break;
		}
		break;
	case NL80211_PLINK_HOLDING:
		switch (event) {
		case CLS_ACPT:
			if (del_timer(&sta->plink_timer))
				sta->ignore_plink_timer = 1;
			mesh_plink_fsm_restart(sta);
			spin_unlock_bh(&sta->lock);
			break;
		case OPN_ACPT:
		case CNF_ACPT:
		case OPN_RJCT:
		case CNF_RJCT:
			llid = sta->llid;
			reason = sta->reason;
			spin_unlock_bh(&sta->lock);
			mesh_plink_frame_tx(sdata, WLAN_SP_MESH_PEERING_CLOSE,
					    sta->sta.addr, llid, plid, reason);
			break;
		default:
			spin_unlock_bh(&sta->lock);
		}
		break;
	default:
		/* should not get here, PLINK_BLOCKED is dealt with at the
		 * beginning of the function
		 */
		spin_unlock_bh(&sta->lock);
		break;
	}

	rcu_read_unlock();

	if (changed)
		ieee80211_bss_info_change_notify(sdata, changed);
}<|MERGE_RESOLUTION|>--- conflicted
+++ resolved
@@ -55,8 +55,6 @@
 	sta->plink_retries = 0;
 }
 
-<<<<<<< HEAD
-=======
 /*
  * mesh_set_short_slot_time - enable / disable ERP short slot time.
  *
@@ -117,7 +115,6 @@
 	return changed;
 }
 
->>>>>>> b56e681b
 /**
  * mesh_set_ht_prot_mode - set correct HT protection mode
  *
@@ -409,21 +406,12 @@
 	struct sta_info *sta;
 
 	if (sdata->local->num_sta >= MESH_MAX_PLINKS)
-<<<<<<< HEAD
 		return NULL;
 
 	sta = sta_info_alloc(sdata, hw_addr, GFP_KERNEL);
 	if (!sta)
 		return NULL;
 
-=======
-		return NULL;
-
-	sta = sta_info_alloc(sdata, hw_addr, GFP_KERNEL);
-	if (!sta)
-		return NULL;
-
->>>>>>> b56e681b
 	sta->plink_state = NL80211_PLINK_LISTEN;
 	init_timer(&sta->plink_timer);
 
@@ -451,8 +439,6 @@
 	else
 		sta = __mesh_sta_info_alloc(sdata, addr);
 
-<<<<<<< HEAD
-=======
 	return sta;
 }
 
@@ -491,52 +477,10 @@
 			return NULL;
 	}
 
->>>>>>> b56e681b
 	return sta;
 }
 
 /*
-<<<<<<< HEAD
- * mesh_sta_info_get - return mesh sta info entry for @addr.
- *
- * @sdata: local meshif
- * @addr: peer's address
- * @elems: IEs from beacon or mesh peering frame.
- *
- * Return existing or newly allocated sta_info under RCU read lock.
- * (re)initialize with given IEs.
- */
-static struct sta_info *
-mesh_sta_info_get(struct ieee80211_sub_if_data *sdata,
-		  u8 *addr, struct ieee802_11_elems *elems) __acquires(RCU)
-{
-	struct sta_info *sta = NULL;
-
-	rcu_read_lock();
-	sta = sta_info_get(sdata, addr);
-	if (sta) {
-		mesh_sta_info_init(sdata, sta, elems, false);
-	} else {
-		rcu_read_unlock();
-		/* can't run atomic */
-		sta = mesh_sta_info_alloc(sdata, addr, elems);
-		if (!sta) {
-			rcu_read_lock();
-			return NULL;
-		}
-
-		mesh_sta_info_init(sdata, sta, elems, true);
-
-		if (sta_info_insert_rcu(sta))
-			return NULL;
-	}
-
-	return sta;
-}
-
-/*
-=======
->>>>>>> b56e681b
  * mesh_neighbour_update - update or initialize new mesh neighbor.
  *
  * @sdata: local meshif
