/*
 * mac80211 - channel management
 */

#include <linux/nl80211.h>
#include <linux/export.h>
#include <linux/rtnetlink.h>
#include <net/cfg80211.h>
#include "ieee80211_i.h"
#include "driver-ops.h"

static int ieee80211_chanctx_num_assigned(struct ieee80211_local *local,
					  struct ieee80211_chanctx *ctx)
{
	struct ieee80211_sub_if_data *sdata;
	int num = 0;

	lockdep_assert_held(&local->chanctx_mtx);

	list_for_each_entry(sdata, &ctx->assigned_vifs, assigned_chanctx_list)
		num++;

	return num;
}

static int ieee80211_chanctx_num_reserved(struct ieee80211_local *local,
					  struct ieee80211_chanctx *ctx)
{
	struct ieee80211_sub_if_data *sdata;
	int num = 0;

	lockdep_assert_held(&local->chanctx_mtx);

	list_for_each_entry(sdata, &ctx->reserved_vifs, reserved_chanctx_list)
		num++;

	return num;
}

int ieee80211_chanctx_refcount(struct ieee80211_local *local,
			       struct ieee80211_chanctx *ctx)
{
	return ieee80211_chanctx_num_assigned(local, ctx) +
	       ieee80211_chanctx_num_reserved(local, ctx);
}

static int ieee80211_num_chanctx(struct ieee80211_local *local)
{
	struct ieee80211_chanctx *ctx;
	int num = 0;

	lockdep_assert_held(&local->chanctx_mtx);

	list_for_each_entry(ctx, &local->chanctx_list, list)
		num++;

	return num;
}

static bool ieee80211_can_create_new_chanctx(struct ieee80211_local *local)
{
	lockdep_assert_held(&local->chanctx_mtx);
	return ieee80211_num_chanctx(local) < ieee80211_max_num_channels(local);
}

static const struct cfg80211_chan_def *
ieee80211_chanctx_reserved_chandef(struct ieee80211_local *local,
				   struct ieee80211_chanctx *ctx,
				   const struct cfg80211_chan_def *compat)
{
	struct ieee80211_sub_if_data *sdata;

	lockdep_assert_held(&local->chanctx_mtx);

	list_for_each_entry(sdata, &ctx->reserved_vifs,
			    reserved_chanctx_list) {
		if (!compat)
			compat = &sdata->reserved_chandef;

		compat = cfg80211_chandef_compatible(&sdata->reserved_chandef,
						     compat);
		if (!compat)
			break;
	}

	return compat;
}

static const struct cfg80211_chan_def *
ieee80211_chanctx_non_reserved_chandef(struct ieee80211_local *local,
				       struct ieee80211_chanctx *ctx,
				       const struct cfg80211_chan_def *compat)
{
	struct ieee80211_sub_if_data *sdata;

	lockdep_assert_held(&local->chanctx_mtx);

	list_for_each_entry(sdata, &ctx->assigned_vifs,
			    assigned_chanctx_list) {
		if (sdata->reserved_chanctx != NULL)
			continue;

		if (!compat)
			compat = &sdata->vif.bss_conf.chandef;

		compat = cfg80211_chandef_compatible(
				&sdata->vif.bss_conf.chandef, compat);
		if (!compat)
			break;
	}

	return compat;
}

static const struct cfg80211_chan_def *
ieee80211_chanctx_combined_chandef(struct ieee80211_local *local,
				   struct ieee80211_chanctx *ctx,
				   const struct cfg80211_chan_def *compat)
{
	lockdep_assert_held(&local->chanctx_mtx);

	compat = ieee80211_chanctx_reserved_chandef(local, ctx, compat);
	if (!compat)
		return NULL;

	compat = ieee80211_chanctx_non_reserved_chandef(local, ctx, compat);
	if (!compat)
		return NULL;

	return compat;
}

static bool
ieee80211_chanctx_can_reserve_chandef(struct ieee80211_local *local,
				      struct ieee80211_chanctx *ctx,
				      const struct cfg80211_chan_def *def)
{
	lockdep_assert_held(&local->chanctx_mtx);

	if (ieee80211_chanctx_combined_chandef(local, ctx, def))
		return true;

	if (!list_empty(&ctx->reserved_vifs) &&
	    ieee80211_chanctx_reserved_chandef(local, ctx, def))
		return true;

	return false;
}

static struct ieee80211_chanctx *
ieee80211_find_reservation_chanctx(struct ieee80211_local *local,
				   const struct cfg80211_chan_def *chandef,
				   enum ieee80211_chanctx_mode mode)
{
	struct ieee80211_chanctx *ctx;

	lockdep_assert_held(&local->chanctx_mtx);

	if (mode == IEEE80211_CHANCTX_EXCLUSIVE)
		return NULL;

	list_for_each_entry(ctx, &local->chanctx_list, list) {
		if (ctx->mode == IEEE80211_CHANCTX_EXCLUSIVE)
			continue;

		if (!ieee80211_chanctx_can_reserve_chandef(local, ctx,
							   chandef))
			continue;

		return ctx;
	}

	return NULL;
}

static enum nl80211_chan_width ieee80211_get_sta_bw(struct ieee80211_sta *sta)
{
	switch (sta->bandwidth) {
	case IEEE80211_STA_RX_BW_20:
		if (sta->ht_cap.ht_supported)
			return NL80211_CHAN_WIDTH_20;
		else
			return NL80211_CHAN_WIDTH_20_NOHT;
	case IEEE80211_STA_RX_BW_40:
		return NL80211_CHAN_WIDTH_40;
	case IEEE80211_STA_RX_BW_80:
		return NL80211_CHAN_WIDTH_80;
	case IEEE80211_STA_RX_BW_160:
		/*
		 * This applied for both 160 and 80+80. since we use
		 * the returned value to consider degradation of
		 * ctx->conf.min_def, we have to make sure to take
		 * the bigger one (NL80211_CHAN_WIDTH_160).
		 * Otherwise we might try degrading even when not
		 * needed, as the max required sta_bw returned (80+80)
		 * might be smaller than the configured bw (160).
		 */
		return NL80211_CHAN_WIDTH_160;
	default:
		WARN_ON(1);
		return NL80211_CHAN_WIDTH_20;
	}
}

static enum nl80211_chan_width
ieee80211_get_max_required_bw(struct ieee80211_sub_if_data *sdata)
{
	enum nl80211_chan_width max_bw = NL80211_CHAN_WIDTH_20_NOHT;
	struct sta_info *sta;

	rcu_read_lock();
	list_for_each_entry_rcu(sta, &sdata->local->sta_list, list) {
		if (sdata != sta->sdata &&
		    !(sta->sdata->bss && sta->sdata->bss == sdata->bss))
			continue;

		if (!sta->uploaded)
			continue;

		max_bw = max(max_bw, ieee80211_get_sta_bw(&sta->sta));
	}
	rcu_read_unlock();

	return max_bw;
}

static enum nl80211_chan_width
ieee80211_get_chanctx_max_required_bw(struct ieee80211_local *local,
				      struct ieee80211_chanctx_conf *conf)
{
	struct ieee80211_sub_if_data *sdata;
	enum nl80211_chan_width max_bw = NL80211_CHAN_WIDTH_20_NOHT;

	rcu_read_lock();
	list_for_each_entry_rcu(sdata, &local->interfaces, list) {
		struct ieee80211_vif *vif = &sdata->vif;
		enum nl80211_chan_width width = NL80211_CHAN_WIDTH_20_NOHT;

		if (!ieee80211_sdata_running(sdata))
			continue;

		if (rcu_access_pointer(sdata->vif.chanctx_conf) != conf)
			continue;

		switch (vif->type) {
		case NL80211_IFTYPE_AP:
		case NL80211_IFTYPE_AP_VLAN:
			width = ieee80211_get_max_required_bw(sdata);
			break;
		case NL80211_IFTYPE_P2P_DEVICE:
			continue;
		case NL80211_IFTYPE_STATION:
		case NL80211_IFTYPE_ADHOC:
		case NL80211_IFTYPE_WDS:
		case NL80211_IFTYPE_MESH_POINT:
			width = vif->bss_conf.chandef.width;
			break;
		case NL80211_IFTYPE_UNSPECIFIED:
		case NUM_NL80211_IFTYPES:
		case NL80211_IFTYPE_MONITOR:
		case NL80211_IFTYPE_P2P_CLIENT:
		case NL80211_IFTYPE_P2P_GO:
			WARN_ON_ONCE(1);
		}
		max_bw = max(max_bw, width);
	}

	/* use the configured bandwidth in case of monitor interface */
	sdata = rcu_dereference(local->monitor_sdata);
	if (sdata && rcu_access_pointer(sdata->vif.chanctx_conf) == conf)
		max_bw = max(max_bw, conf->def.width);

	rcu_read_unlock();

	return max_bw;
}

/*
 * recalc the min required chan width of the channel context, which is
 * the max of min required widths of all the interfaces bound to this
 * channel context.
 */
void ieee80211_recalc_chanctx_min_def(struct ieee80211_local *local,
				      struct ieee80211_chanctx *ctx)
{
	enum nl80211_chan_width max_bw;
	struct cfg80211_chan_def min_def;

	lockdep_assert_held(&local->chanctx_mtx);

	/* don't optimize 5MHz, 10MHz, and radar_enabled confs */
	if (ctx->conf.def.width == NL80211_CHAN_WIDTH_5 ||
	    ctx->conf.def.width == NL80211_CHAN_WIDTH_10 ||
	    ctx->conf.radar_enabled) {
		ctx->conf.min_def = ctx->conf.def;
		return;
	}

	max_bw = ieee80211_get_chanctx_max_required_bw(local, &ctx->conf);

	/* downgrade chandef up to max_bw */
	min_def = ctx->conf.def;
	while (min_def.width > max_bw)
		ieee80211_chandef_downgrade(&min_def);

	if (cfg80211_chandef_identical(&ctx->conf.min_def, &min_def))
		return;

	ctx->conf.min_def = min_def;
	if (!ctx->driver_present)
		return;

	drv_change_chanctx(local, ctx, IEEE80211_CHANCTX_CHANGE_MIN_WIDTH);
}

static void ieee80211_change_chanctx(struct ieee80211_local *local,
				     struct ieee80211_chanctx *ctx,
				     const struct cfg80211_chan_def *chandef)
{
	if (cfg80211_chandef_identical(&ctx->conf.def, chandef))
		return;

	WARN_ON(!cfg80211_chandef_compatible(&ctx->conf.def, chandef));

	ctx->conf.def = *chandef;
	drv_change_chanctx(local, ctx, IEEE80211_CHANCTX_CHANGE_WIDTH);
	ieee80211_recalc_chanctx_min_def(local, ctx);

	if (!local->use_chanctx) {
		local->_oper_chandef = *chandef;
		ieee80211_hw_config(local, 0);
	}
}

static struct ieee80211_chanctx *
ieee80211_find_chanctx(struct ieee80211_local *local,
		       const struct cfg80211_chan_def *chandef,
		       enum ieee80211_chanctx_mode mode)
{
	struct ieee80211_chanctx *ctx;

	lockdep_assert_held(&local->chanctx_mtx);

	if (mode == IEEE80211_CHANCTX_EXCLUSIVE)
		return NULL;

	list_for_each_entry(ctx, &local->chanctx_list, list) {
		const struct cfg80211_chan_def *compat;

		if (ctx->mode == IEEE80211_CHANCTX_EXCLUSIVE)
			continue;

		compat = cfg80211_chandef_compatible(&ctx->conf.def, chandef);
		if (!compat)
			continue;

		compat = ieee80211_chanctx_reserved_chandef(local, ctx,
							    compat);
		if (!compat)
			continue;

		ieee80211_change_chanctx(local, ctx, compat);

		return ctx;
	}

	return NULL;
}

static bool ieee80211_is_radar_required(struct ieee80211_local *local)
{
	struct ieee80211_sub_if_data *sdata;

	lockdep_assert_held(&local->mtx);

	rcu_read_lock();
	list_for_each_entry_rcu(sdata, &local->interfaces, list) {
		if (sdata->radar_required) {
			rcu_read_unlock();
			return true;
		}
	}
	rcu_read_unlock();

	return false;
}

static struct ieee80211_chanctx *
ieee80211_alloc_chanctx(struct ieee80211_local *local,
			const struct cfg80211_chan_def *chandef,
			enum ieee80211_chanctx_mode mode)
{
	struct ieee80211_chanctx *ctx;

	lockdep_assert_held(&local->chanctx_mtx);

	ctx = kzalloc(sizeof(*ctx) + local->hw.chanctx_data_size, GFP_KERNEL);
	if (!ctx)
		return NULL;

	INIT_LIST_HEAD(&ctx->assigned_vifs);
	INIT_LIST_HEAD(&ctx->reserved_vifs);
	ctx->conf.def = *chandef;
	ctx->conf.rx_chains_static = 1;
	ctx->conf.rx_chains_dynamic = 1;
	ctx->mode = mode;
	ctx->conf.radar_enabled = ieee80211_is_radar_required(local);
	ieee80211_recalc_chanctx_min_def(local, ctx);

	return ctx;
}

static int ieee80211_add_chanctx(struct ieee80211_local *local,
				 struct ieee80211_chanctx *ctx)
{
	u32 changed;
	int err;

	lockdep_assert_held(&local->mtx);
	lockdep_assert_held(&local->chanctx_mtx);

	if (!local->use_chanctx)
		local->hw.conf.radar_enabled = ctx->conf.radar_enabled;

	/* turn idle off *before* setting channel -- some drivers need that */
	changed = ieee80211_idle_off(local);
	if (changed)
		ieee80211_hw_config(local, changed);

	if (!local->use_chanctx) {
		local->_oper_chandef = ctx->conf.def;
		ieee80211_hw_config(local, IEEE80211_CONF_CHANGE_CHANNEL);
	} else {
		err = drv_add_chanctx(local, ctx);
		if (err) {
			ieee80211_recalc_idle(local);
			return err;
		}
	}

	return 0;
}

static struct ieee80211_chanctx *
ieee80211_new_chanctx(struct ieee80211_local *local,
		      const struct cfg80211_chan_def *chandef,
		      enum ieee80211_chanctx_mode mode)
{
	struct ieee80211_chanctx *ctx;
	int err;

	lockdep_assert_held(&local->mtx);
	lockdep_assert_held(&local->chanctx_mtx);

	ctx = ieee80211_alloc_chanctx(local, chandef, mode);
	if (!ctx)
		return ERR_PTR(-ENOMEM);

	err = ieee80211_add_chanctx(local, ctx);
	if (err) {
		kfree(ctx);
		return ERR_PTR(err);
	}

	list_add_rcu(&ctx->list, &local->chanctx_list);
	return ctx;
}

static void ieee80211_del_chanctx(struct ieee80211_local *local,
				  struct ieee80211_chanctx *ctx)
{
	lockdep_assert_held(&local->chanctx_mtx);

	if (!local->use_chanctx) {
		struct cfg80211_chan_def *chandef = &local->_oper_chandef;
		chandef->width = NL80211_CHAN_WIDTH_20_NOHT;
		chandef->center_freq1 = chandef->chan->center_freq;
		chandef->center_freq2 = 0;

		/* NOTE: Disabling radar is only valid here for
		 * single channel context. To be sure, check it ...
		 */
		WARN_ON(local->hw.conf.radar_enabled &&
			!list_empty(&local->chanctx_list));

		local->hw.conf.radar_enabled = false;

		ieee80211_hw_config(local, IEEE80211_CONF_CHANGE_CHANNEL);
	} else {
		drv_remove_chanctx(local, ctx);
	}

	ieee80211_recalc_idle(local);
}

static void ieee80211_free_chanctx(struct ieee80211_local *local,
				   struct ieee80211_chanctx *ctx)
{
	lockdep_assert_held(&local->chanctx_mtx);

	WARN_ON_ONCE(ieee80211_chanctx_refcount(local, ctx) != 0);

	list_del_rcu(&ctx->list);
	ieee80211_del_chanctx(local, ctx);
	kfree_rcu(ctx, rcu_head);
}

static void ieee80211_recalc_chanctx_chantype(struct ieee80211_local *local,
					      struct ieee80211_chanctx *ctx)
{
	struct ieee80211_chanctx_conf *conf = &ctx->conf;
	struct ieee80211_sub_if_data *sdata;
	const struct cfg80211_chan_def *compat = NULL;

	lockdep_assert_held(&local->chanctx_mtx);

	rcu_read_lock();
	list_for_each_entry_rcu(sdata, &local->interfaces, list) {

		if (!ieee80211_sdata_running(sdata))
			continue;
		if (rcu_access_pointer(sdata->vif.chanctx_conf) != conf)
			continue;

		if (!compat)
			compat = &sdata->vif.bss_conf.chandef;

		compat = cfg80211_chandef_compatible(
				&sdata->vif.bss_conf.chandef, compat);
		if (!compat)
			break;
	}
	rcu_read_unlock();

	if (WARN_ON_ONCE(!compat))
		return;

	ieee80211_change_chanctx(local, ctx, compat);
}

static void ieee80211_recalc_radar_chanctx(struct ieee80211_local *local,
					   struct ieee80211_chanctx *chanctx)
{
	bool radar_enabled;

	lockdep_assert_held(&local->chanctx_mtx);
	/* for setting local->radar_detect_enabled */
	lockdep_assert_held(&local->mtx);

	radar_enabled = ieee80211_is_radar_required(local);

	if (radar_enabled == chanctx->conf.radar_enabled)
		return;

	chanctx->conf.radar_enabled = radar_enabled;
	local->radar_detect_enabled = chanctx->conf.radar_enabled;

	if (!local->use_chanctx) {
		local->hw.conf.radar_enabled = chanctx->conf.radar_enabled;
		ieee80211_hw_config(local, IEEE80211_CONF_CHANGE_CHANNEL);
	}

	drv_change_chanctx(local, chanctx, IEEE80211_CHANCTX_CHANGE_RADAR);
}

static int ieee80211_assign_vif_chanctx(struct ieee80211_sub_if_data *sdata,
					struct ieee80211_chanctx *new_ctx)
{
	struct ieee80211_local *local = sdata->local;
	struct ieee80211_chanctx_conf *conf;
	struct ieee80211_chanctx *curr_ctx = NULL;
	int ret = 0;

	conf = rcu_dereference_protected(sdata->vif.chanctx_conf,
					 lockdep_is_held(&local->chanctx_mtx));

	if (conf) {
		curr_ctx = container_of(conf, struct ieee80211_chanctx, conf);

		drv_unassign_vif_chanctx(local, sdata, curr_ctx);
		conf = NULL;
		list_del(&sdata->assigned_chanctx_list);
	}

	if (new_ctx) {
		ret = drv_assign_vif_chanctx(local, sdata, new_ctx);
		if (ret)
			goto out;

		conf = &new_ctx->conf;
		list_add(&sdata->assigned_chanctx_list,
			 &new_ctx->assigned_vifs);
	}

out:
	rcu_assign_pointer(sdata->vif.chanctx_conf, conf);
<<<<<<< HEAD

	sdata->vif.bss_conf.idle = !conf;

	if (curr_ctx && ieee80211_chanctx_num_assigned(local, curr_ctx) > 0) {
		ieee80211_recalc_chanctx_chantype(local, curr_ctx);
		ieee80211_recalc_smps_chanctx(local, curr_ctx);
		ieee80211_recalc_radar_chanctx(local, curr_ctx);
		ieee80211_recalc_chanctx_min_def(local, curr_ctx);
	}

	if (new_ctx && ieee80211_chanctx_num_assigned(local, new_ctx) > 0) {
		ieee80211_recalc_txpower(sdata);
		ieee80211_recalc_chanctx_min_def(local, new_ctx);
	}

=======

	sdata->vif.bss_conf.idle = !conf;

	if (curr_ctx && ieee80211_chanctx_num_assigned(local, curr_ctx) > 0) {
		ieee80211_recalc_chanctx_chantype(local, curr_ctx);
		ieee80211_recalc_smps_chanctx(local, curr_ctx);
		ieee80211_recalc_radar_chanctx(local, curr_ctx);
		ieee80211_recalc_chanctx_min_def(local, curr_ctx);
	}

	if (new_ctx && ieee80211_chanctx_num_assigned(local, new_ctx) > 0) {
		ieee80211_recalc_txpower(sdata);
		ieee80211_recalc_chanctx_min_def(local, new_ctx);
	}

>>>>>>> ef1b075c
	if (sdata->vif.type != NL80211_IFTYPE_P2P_DEVICE &&
	    sdata->vif.type != NL80211_IFTYPE_MONITOR)
		ieee80211_bss_info_change_notify(sdata,
						 BSS_CHANGED_IDLE);

	return ret;
}

static void __ieee80211_vif_release_channel(struct ieee80211_sub_if_data *sdata)
{
	struct ieee80211_local *local = sdata->local;
	struct ieee80211_chanctx_conf *conf;
	struct ieee80211_chanctx *ctx;

	lockdep_assert_held(&local->chanctx_mtx);

	conf = rcu_dereference_protected(sdata->vif.chanctx_conf,
					 lockdep_is_held(&local->chanctx_mtx));
	if (!conf)
		return;

	ctx = container_of(conf, struct ieee80211_chanctx, conf);

	if (sdata->reserved_chanctx)
		ieee80211_vif_unreserve_chanctx(sdata);

	ieee80211_assign_vif_chanctx(sdata, NULL);
	if (ieee80211_chanctx_refcount(local, ctx) == 0)
		ieee80211_free_chanctx(local, ctx);
}

void ieee80211_recalc_smps_chanctx(struct ieee80211_local *local,
				   struct ieee80211_chanctx *chanctx)
{
	struct ieee80211_sub_if_data *sdata;
	u8 rx_chains_static, rx_chains_dynamic;

	lockdep_assert_held(&local->chanctx_mtx);

	rx_chains_static = 1;
	rx_chains_dynamic = 1;

	rcu_read_lock();
	list_for_each_entry_rcu(sdata, &local->interfaces, list) {
		u8 needed_static, needed_dynamic;

		if (!ieee80211_sdata_running(sdata))
			continue;

		if (rcu_access_pointer(sdata->vif.chanctx_conf) !=
						&chanctx->conf)
			continue;

		switch (sdata->vif.type) {
		case NL80211_IFTYPE_P2P_DEVICE:
			continue;
		case NL80211_IFTYPE_STATION:
			if (!sdata->u.mgd.associated)
				continue;
			break;
		case NL80211_IFTYPE_AP_VLAN:
			continue;
		case NL80211_IFTYPE_AP:
		case NL80211_IFTYPE_ADHOC:
		case NL80211_IFTYPE_WDS:
		case NL80211_IFTYPE_MESH_POINT:
			break;
		default:
			WARN_ON_ONCE(1);
		}

		switch (sdata->smps_mode) {
		default:
			WARN_ONCE(1, "Invalid SMPS mode %d\n",
				  sdata->smps_mode);
			/* fall through */
		case IEEE80211_SMPS_OFF:
			needed_static = sdata->needed_rx_chains;
			needed_dynamic = sdata->needed_rx_chains;
			break;
		case IEEE80211_SMPS_DYNAMIC:
			needed_static = 1;
			needed_dynamic = sdata->needed_rx_chains;
			break;
		case IEEE80211_SMPS_STATIC:
			needed_static = 1;
			needed_dynamic = 1;
			break;
		}

		rx_chains_static = max(rx_chains_static, needed_static);
		rx_chains_dynamic = max(rx_chains_dynamic, needed_dynamic);
	}

	/* Disable SMPS for the monitor interface */
	sdata = rcu_dereference(local->monitor_sdata);
	if (sdata &&
	    rcu_access_pointer(sdata->vif.chanctx_conf) == &chanctx->conf)
		rx_chains_dynamic = rx_chains_static = local->rx_chains;

	rcu_read_unlock();

	if (!local->use_chanctx) {
		if (rx_chains_static > 1)
			local->smps_mode = IEEE80211_SMPS_OFF;
		else if (rx_chains_dynamic > 1)
			local->smps_mode = IEEE80211_SMPS_DYNAMIC;
		else
			local->smps_mode = IEEE80211_SMPS_STATIC;
		ieee80211_hw_config(local, 0);
	}

	if (rx_chains_static == chanctx->conf.rx_chains_static &&
	    rx_chains_dynamic == chanctx->conf.rx_chains_dynamic)
		return;

	chanctx->conf.rx_chains_static = rx_chains_static;
	chanctx->conf.rx_chains_dynamic = rx_chains_dynamic;
	drv_change_chanctx(local, chanctx, IEEE80211_CHANCTX_CHANGE_RX_CHAINS);
}

int ieee80211_vif_use_channel(struct ieee80211_sub_if_data *sdata,
			      const struct cfg80211_chan_def *chandef,
			      enum ieee80211_chanctx_mode mode)
{
	struct ieee80211_local *local = sdata->local;
	struct ieee80211_chanctx *ctx;
	u8 radar_detect_width = 0;
	int ret;

	lockdep_assert_held(&local->mtx);

	WARN_ON(sdata->dev && netif_carrier_ok(sdata->dev));

	mutex_lock(&local->chanctx_mtx);

	ret = cfg80211_chandef_dfs_required(local->hw.wiphy,
					    chandef,
					    sdata->wdev.iftype);
	if (ret < 0)
		goto out;
	if (ret > 0)
		radar_detect_width = BIT(chandef->width);

	sdata->radar_required = ret;

	ret = ieee80211_check_combinations(sdata, chandef, mode,
					   radar_detect_width);
	if (ret < 0)
		goto out;

	__ieee80211_vif_release_channel(sdata);

	ctx = ieee80211_find_chanctx(local, chandef, mode);
	if (!ctx)
		ctx = ieee80211_new_chanctx(local, chandef, mode);
	if (IS_ERR(ctx)) {
		ret = PTR_ERR(ctx);
		goto out;
	}

	sdata->vif.bss_conf.chandef = *chandef;

	ret = ieee80211_assign_vif_chanctx(sdata, ctx);
	if (ret) {
		/* if assign fails refcount stays the same */
		if (ieee80211_chanctx_refcount(local, ctx) == 0)
			ieee80211_free_chanctx(local, ctx);
		goto out;
	}

	ieee80211_recalc_smps_chanctx(local, ctx);
	ieee80211_recalc_radar_chanctx(local, ctx);
 out:
	mutex_unlock(&local->chanctx_mtx);
	return ret;
}

static int __ieee80211_vif_change_channel(struct ieee80211_sub_if_data *sdata,
					  struct ieee80211_chanctx *ctx,
					  u32 *changed)
{
	struct ieee80211_local *local = sdata->local;
	const struct cfg80211_chan_def *chandef = &sdata->csa_chandef;
	u32 chanctx_changed = 0;

	if (!cfg80211_chandef_usable(sdata->local->hw.wiphy, chandef,
				     IEEE80211_CHAN_DISABLED))
		return -EINVAL;

	if (ieee80211_chanctx_refcount(local, ctx) != 1)
		return -EINVAL;

	if (sdata->vif.bss_conf.chandef.width != chandef->width) {
		chanctx_changed = IEEE80211_CHANCTX_CHANGE_WIDTH;
		*changed |= BSS_CHANGED_BANDWIDTH;
	}

	sdata->vif.bss_conf.chandef = *chandef;
	ctx->conf.def = *chandef;

	chanctx_changed |= IEEE80211_CHANCTX_CHANGE_CHANNEL;
	drv_change_chanctx(local, ctx, chanctx_changed);

	ieee80211_recalc_chanctx_chantype(local, ctx);
	ieee80211_recalc_smps_chanctx(local, ctx);
	ieee80211_recalc_radar_chanctx(local, ctx);
	ieee80211_recalc_chanctx_min_def(local, ctx);

	return 0;
}

int ieee80211_vif_change_channel(struct ieee80211_sub_if_data *sdata,
				 u32 *changed)
{
	struct ieee80211_local *local = sdata->local;
	struct ieee80211_chanctx_conf *conf;
	struct ieee80211_chanctx *ctx;
	int ret;

	lockdep_assert_held(&local->mtx);

	/* should never be called if not performing a channel switch. */
	if (WARN_ON(!sdata->vif.csa_active))
		return -EINVAL;

	mutex_lock(&local->chanctx_mtx);
	conf = rcu_dereference_protected(sdata->vif.chanctx_conf,
					 lockdep_is_held(&local->chanctx_mtx));
	if (!conf) {
		ret = -EINVAL;
		goto out;
	}

	ctx = container_of(conf, struct ieee80211_chanctx, conf);

	ret = __ieee80211_vif_change_channel(sdata, ctx, changed);
 out:
	mutex_unlock(&local->chanctx_mtx);
	return ret;
}

static void
__ieee80211_vif_copy_chanctx_to_vlans(struct ieee80211_sub_if_data *sdata,
				      bool clear)
{
<<<<<<< HEAD
	struct ieee80211_local *local = sdata->local;
=======
	struct ieee80211_local *local __maybe_unused = sdata->local;
>>>>>>> ef1b075c
	struct ieee80211_sub_if_data *vlan;
	struct ieee80211_chanctx_conf *conf;

	if (WARN_ON(sdata->vif.type != NL80211_IFTYPE_AP))
		return;

	lockdep_assert_held(&local->mtx);

	/* Check that conf exists, even when clearing this function
	 * must be called with the AP's channel context still there
	 * as it would otherwise cause VLANs to have an invalid
	 * channel context pointer for a while, possibly pointing
	 * to a channel context that has already been freed.
	 */
	conf = rcu_dereference_protected(sdata->vif.chanctx_conf,
<<<<<<< HEAD
				lockdep_is_held(&local->chanctx_mtx));
=======
					 lockdep_is_held(&local->chanctx_mtx));
>>>>>>> ef1b075c
	WARN_ON(!conf);

	if (clear)
		conf = NULL;

	list_for_each_entry(vlan, &sdata->u.ap.vlans, u.vlan.list)
		rcu_assign_pointer(vlan->vif.chanctx_conf, conf);
}

void ieee80211_vif_copy_chanctx_to_vlans(struct ieee80211_sub_if_data *sdata,
					 bool clear)
{
	struct ieee80211_local *local = sdata->local;

	mutex_lock(&local->chanctx_mtx);

	__ieee80211_vif_copy_chanctx_to_vlans(sdata, clear);

	mutex_unlock(&local->chanctx_mtx);
}

int ieee80211_vif_unreserve_chanctx(struct ieee80211_sub_if_data *sdata)
{
	struct ieee80211_chanctx *ctx = sdata->reserved_chanctx;

	lockdep_assert_held(&sdata->local->chanctx_mtx);

	if (WARN_ON(!ctx))
		return -EINVAL;

	list_del(&sdata->reserved_chanctx_list);
	sdata->reserved_chanctx = NULL;

	if (ieee80211_chanctx_refcount(sdata->local, ctx) == 0)
		ieee80211_free_chanctx(sdata->local, ctx);

	return 0;
}

int ieee80211_vif_reserve_chanctx(struct ieee80211_sub_if_data *sdata,
				  const struct cfg80211_chan_def *chandef,
				  enum ieee80211_chanctx_mode mode,
				  bool radar_required)
{
	struct ieee80211_local *local = sdata->local;
	struct ieee80211_chanctx_conf *conf;
	struct ieee80211_chanctx *new_ctx, *curr_ctx;
	int ret = 0;

	mutex_lock(&local->chanctx_mtx);

	conf = rcu_dereference_protected(sdata->vif.chanctx_conf,
					 lockdep_is_held(&local->chanctx_mtx));
	if (!conf) {
		ret = -EINVAL;
		goto out;
	}

	curr_ctx = container_of(conf, struct ieee80211_chanctx, conf);

	new_ctx = ieee80211_find_reservation_chanctx(local, chandef, mode);
	if (!new_ctx) {
		if (ieee80211_chanctx_refcount(local, curr_ctx) == 1 &&
		    (local->hw.flags & IEEE80211_HW_CHANGE_RUNNING_CHANCTX)) {
			/* if we're the only users of the chanctx and
			 * the driver supports changing a running
			 * context, reserve our current context
			 */
			new_ctx = curr_ctx;
		} else if (ieee80211_can_create_new_chanctx(local)) {
			/* create a new context and reserve it */
			new_ctx = ieee80211_new_chanctx(local, chandef, mode);
			if (IS_ERR(new_ctx)) {
				ret = PTR_ERR(new_ctx);
				goto out;
			}
		} else {
			ret = -EBUSY;
			goto out;
		}
	}

	list_add(&sdata->reserved_chanctx_list, &new_ctx->reserved_vifs);
	sdata->reserved_chanctx = new_ctx;
	sdata->reserved_chandef = *chandef;
	sdata->reserved_radar_required = radar_required;
out:
	mutex_unlock(&local->chanctx_mtx);
	return ret;
}

int ieee80211_vif_use_reserved_context(struct ieee80211_sub_if_data *sdata,
				       u32 *changed)
{
	struct ieee80211_local *local = sdata->local;
	struct ieee80211_chanctx *ctx;
	struct ieee80211_chanctx *old_ctx;
	struct ieee80211_chanctx_conf *conf;
	int ret;
	u32 tmp_changed = *changed;

	/* TODO: need to recheck if the chandef is usable etc.? */

	lockdep_assert_held(&local->mtx);

	mutex_lock(&local->chanctx_mtx);

	ctx = sdata->reserved_chanctx;
	if (WARN_ON(!ctx)) {
		ret = -EINVAL;
		goto out;
	}

	conf = rcu_dereference_protected(sdata->vif.chanctx_conf,
					 lockdep_is_held(&local->chanctx_mtx));
	if (!conf) {
		ret = -EINVAL;
		goto out;
	}

	old_ctx = container_of(conf, struct ieee80211_chanctx, conf);

	if (sdata->vif.bss_conf.chandef.width != sdata->reserved_chandef.width)
		tmp_changed |= BSS_CHANGED_BANDWIDTH;

	sdata->vif.bss_conf.chandef = sdata->reserved_chandef;

	/* unref our reservation */
	sdata->reserved_chanctx = NULL;
	sdata->radar_required = sdata->reserved_radar_required;
	list_del(&sdata->reserved_chanctx_list);

	if (old_ctx == ctx) {
		/* This is our own context, just change it */
		ret = __ieee80211_vif_change_channel(sdata, old_ctx,
						     &tmp_changed);
		if (ret)
			goto out;
	} else {
		ret = ieee80211_assign_vif_chanctx(sdata, ctx);
		if (ieee80211_chanctx_refcount(local, old_ctx) == 0)
			ieee80211_free_chanctx(local, old_ctx);
		if (ret) {
			/* if assign fails refcount stays the same */
			if (ieee80211_chanctx_refcount(local, ctx) == 0)
				ieee80211_free_chanctx(local, ctx);
			goto out;
		}

		if (sdata->vif.type == NL80211_IFTYPE_AP)
			__ieee80211_vif_copy_chanctx_to_vlans(sdata, false);
	}

	*changed = tmp_changed;

	ieee80211_recalc_chanctx_chantype(local, ctx);
	ieee80211_recalc_smps_chanctx(local, ctx);
	ieee80211_recalc_radar_chanctx(local, ctx);
	ieee80211_recalc_chanctx_min_def(local, ctx);
out:
	mutex_unlock(&local->chanctx_mtx);
	return ret;
}

int ieee80211_vif_change_bandwidth(struct ieee80211_sub_if_data *sdata,
				   const struct cfg80211_chan_def *chandef,
				   u32 *changed)
{
	struct ieee80211_local *local = sdata->local;
	struct ieee80211_chanctx_conf *conf;
	struct ieee80211_chanctx *ctx;
	int ret;

	if (!cfg80211_chandef_usable(sdata->local->hw.wiphy, chandef,
				     IEEE80211_CHAN_DISABLED))
		return -EINVAL;

	mutex_lock(&local->chanctx_mtx);
	if (cfg80211_chandef_identical(chandef, &sdata->vif.bss_conf.chandef)) {
		ret = 0;
		goto out;
	}

	if (chandef->width == NL80211_CHAN_WIDTH_20_NOHT ||
	    sdata->vif.bss_conf.chandef.width == NL80211_CHAN_WIDTH_20_NOHT) {
		ret = -EINVAL;
		goto out;
	}

	conf = rcu_dereference_protected(sdata->vif.chanctx_conf,
					 lockdep_is_held(&local->chanctx_mtx));
	if (!conf) {
		ret = -EINVAL;
		goto out;
	}

	ctx = container_of(conf, struct ieee80211_chanctx, conf);
	if (!cfg80211_chandef_compatible(&conf->def, chandef)) {
		ret = -EINVAL;
		goto out;
	}

	sdata->vif.bss_conf.chandef = *chandef;

	ieee80211_recalc_chanctx_chantype(local, ctx);

	*changed |= BSS_CHANGED_BANDWIDTH;
	ret = 0;
 out:
	mutex_unlock(&local->chanctx_mtx);
	return ret;
}

void ieee80211_vif_release_channel(struct ieee80211_sub_if_data *sdata)
{
	WARN_ON(sdata->dev && netif_carrier_ok(sdata->dev));

	lockdep_assert_held(&sdata->local->mtx);

	mutex_lock(&sdata->local->chanctx_mtx);
	__ieee80211_vif_release_channel(sdata);
	mutex_unlock(&sdata->local->chanctx_mtx);
}

void ieee80211_vif_vlan_copy_chanctx(struct ieee80211_sub_if_data *sdata)
{
	struct ieee80211_local *local = sdata->local;
	struct ieee80211_sub_if_data *ap;
	struct ieee80211_chanctx_conf *conf;

	if (WARN_ON(sdata->vif.type != NL80211_IFTYPE_AP_VLAN || !sdata->bss))
		return;

	ap = container_of(sdata->bss, struct ieee80211_sub_if_data, u.ap);

	mutex_lock(&local->chanctx_mtx);

	conf = rcu_dereference_protected(ap->vif.chanctx_conf,
					 lockdep_is_held(&local->chanctx_mtx));
	rcu_assign_pointer(sdata->vif.chanctx_conf, conf);
	mutex_unlock(&local->chanctx_mtx);
}

void ieee80211_iter_chan_contexts_atomic(
	struct ieee80211_hw *hw,
	void (*iter)(struct ieee80211_hw *hw,
		     struct ieee80211_chanctx_conf *chanctx_conf,
		     void *data),
	void *iter_data)
{
	struct ieee80211_local *local = hw_to_local(hw);
	struct ieee80211_chanctx *ctx;

	rcu_read_lock();
	list_for_each_entry_rcu(ctx, &local->chanctx_list, list)
		if (ctx->driver_present)
			iter(hw, &ctx->conf, iter_data);
	rcu_read_unlock();
}
EXPORT_SYMBOL_GPL(ieee80211_iter_chan_contexts_atomic);<|MERGE_RESOLUTION|>--- conflicted
+++ resolved
@@ -594,7 +594,6 @@
 
 out:
 	rcu_assign_pointer(sdata->vif.chanctx_conf, conf);
-<<<<<<< HEAD
 
 	sdata->vif.bss_conf.idle = !conf;
 
@@ -610,23 +609,6 @@
 		ieee80211_recalc_chanctx_min_def(local, new_ctx);
 	}
 
-=======
-
-	sdata->vif.bss_conf.idle = !conf;
-
-	if (curr_ctx && ieee80211_chanctx_num_assigned(local, curr_ctx) > 0) {
-		ieee80211_recalc_chanctx_chantype(local, curr_ctx);
-		ieee80211_recalc_smps_chanctx(local, curr_ctx);
-		ieee80211_recalc_radar_chanctx(local, curr_ctx);
-		ieee80211_recalc_chanctx_min_def(local, curr_ctx);
-	}
-
-	if (new_ctx && ieee80211_chanctx_num_assigned(local, new_ctx) > 0) {
-		ieee80211_recalc_txpower(sdata);
-		ieee80211_recalc_chanctx_min_def(local, new_ctx);
-	}
-
->>>>>>> ef1b075c
 	if (sdata->vif.type != NL80211_IFTYPE_P2P_DEVICE &&
 	    sdata->vif.type != NL80211_IFTYPE_MONITOR)
 		ieee80211_bss_info_change_notify(sdata,
@@ -873,11 +855,7 @@
 __ieee80211_vif_copy_chanctx_to_vlans(struct ieee80211_sub_if_data *sdata,
 				      bool clear)
 {
-<<<<<<< HEAD
-	struct ieee80211_local *local = sdata->local;
-=======
 	struct ieee80211_local *local __maybe_unused = sdata->local;
->>>>>>> ef1b075c
 	struct ieee80211_sub_if_data *vlan;
 	struct ieee80211_chanctx_conf *conf;
 
@@ -893,11 +871,7 @@
 	 * to a channel context that has already been freed.
 	 */
 	conf = rcu_dereference_protected(sdata->vif.chanctx_conf,
-<<<<<<< HEAD
-				lockdep_is_held(&local->chanctx_mtx));
-=======
 					 lockdep_is_held(&local->chanctx_mtx));
->>>>>>> ef1b075c
 	WARN_ON(!conf);
 
 	if (clear)
