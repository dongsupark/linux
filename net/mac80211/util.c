--- conflicted
+++ resolved
@@ -1221,11 +1221,7 @@
 		mutex_lock(&local->sta_mtx);
 
 		list_for_each_entry(sta, &local->sta_list, list) {
-<<<<<<< HEAD
-			ieee80211_sta_tear_down_BA_sessions(sta);
-=======
 			ieee80211_sta_tear_down_BA_sessions(sta, true);
->>>>>>> 45f53cc9
 			clear_sta_flags(sta, WLAN_STA_BLOCK_BA);
 		}
 
