/*
 * Copyright 2002-2005, Instant802 Networks, Inc.
 * Copyright 2005-2006, Devicescape Software, Inc.
 * Copyright 2006-2007	Jiri Benc <jbenc@suse.cz>
 * Copyright 2007	Johannes Berg <johannes@sipsolutions.net>
 *
 * This program is free software; you can redistribute it and/or modify
 * it under the terms of the GNU General Public License version 2 as
 * published by the Free Software Foundation.
 *
 * utilities for mac80211
 */

#include <net/mac80211.h>
#include <linux/netdevice.h>
#include <linux/export.h>
#include <linux/types.h>
#include <linux/slab.h>
#include <linux/skbuff.h>
#include <linux/etherdevice.h>
#include <linux/if_arp.h>
#include <linux/bitmap.h>
#include <linux/crc32.h>
#include <net/net_namespace.h>
#include <net/cfg80211.h>
#include <net/rtnetlink.h>

#include "ieee80211_i.h"
#include "driver-ops.h"
#include "rate.h"
#include "mesh.h"
#include "wme.h"
#include "led.h"
#include "wep.h"

/* privid for wiphys to determine whether they belong to us or not */
void *mac80211_wiphy_privid = &mac80211_wiphy_privid;

struct ieee80211_hw *wiphy_to_ieee80211_hw(struct wiphy *wiphy)
{
	struct ieee80211_local *local;
	BUG_ON(!wiphy);

	local = wiphy_priv(wiphy);
	return &local->hw;
}
EXPORT_SYMBOL(wiphy_to_ieee80211_hw);

u8 *ieee80211_get_bssid(struct ieee80211_hdr *hdr, size_t len,
			enum nl80211_iftype type)
{
	__le16 fc = hdr->frame_control;

	 /* drop ACK/CTS frames and incorrect hdr len (ctrl) */
	if (len < 16)
		return NULL;

	if (ieee80211_is_data(fc)) {
		if (len < 24) /* drop incorrect hdr len (data) */
			return NULL;

		if (ieee80211_has_a4(fc))
			return NULL;
		if (ieee80211_has_tods(fc))
			return hdr->addr1;
		if (ieee80211_has_fromds(fc))
			return hdr->addr2;

		return hdr->addr3;
	}

	if (ieee80211_is_mgmt(fc)) {
		if (len < 24) /* drop incorrect hdr len (mgmt) */
			return NULL;
		return hdr->addr3;
	}

	if (ieee80211_is_ctl(fc)) {
		if(ieee80211_is_pspoll(fc))
			return hdr->addr1;

		if (ieee80211_is_back_req(fc)) {
			switch (type) {
			case NL80211_IFTYPE_STATION:
				return hdr->addr2;
			case NL80211_IFTYPE_AP:
			case NL80211_IFTYPE_AP_VLAN:
				return hdr->addr1;
			default:
				break; /* fall through to the return */
			}
		}
	}

	return NULL;
}

void ieee80211_tx_set_protected(struct ieee80211_tx_data *tx)
{
	struct sk_buff *skb;
	struct ieee80211_hdr *hdr;

	skb_queue_walk(&tx->skbs, skb) {
		hdr = (struct ieee80211_hdr *) skb->data;
		hdr->frame_control |= cpu_to_le16(IEEE80211_FCTL_PROTECTED);
	}
}

int ieee80211_frame_duration(enum ieee80211_band band, size_t len,
			     int rate, int erp, int short_preamble)
{
	int dur;

	/* calculate duration (in microseconds, rounded up to next higher
	 * integer if it includes a fractional microsecond) to send frame of
	 * len bytes (does not include FCS) at the given rate. Duration will
	 * also include SIFS.
	 *
	 * rate is in 100 kbps, so divident is multiplied by 10 in the
	 * DIV_ROUND_UP() operations.
	 */

	if (band == IEEE80211_BAND_5GHZ || erp) {
		/*
		 * OFDM:
		 *
		 * N_DBPS = DATARATE x 4
		 * N_SYM = Ceiling((16+8xLENGTH+6) / N_DBPS)
		 *	(16 = SIGNAL time, 6 = tail bits)
		 * TXTIME = T_PREAMBLE + T_SIGNAL + T_SYM x N_SYM + Signal Ext
		 *
		 * T_SYM = 4 usec
		 * 802.11a - 17.5.2: aSIFSTime = 16 usec
		 * 802.11g - 19.8.4: aSIFSTime = 10 usec +
		 *	signal ext = 6 usec
		 */
		dur = 16; /* SIFS + signal ext */
		dur += 16; /* 17.3.2.3: T_PREAMBLE = 16 usec */
		dur += 4; /* 17.3.2.3: T_SIGNAL = 4 usec */
		dur += 4 * DIV_ROUND_UP((16 + 8 * (len + 4) + 6) * 10,
					4 * rate); /* T_SYM x N_SYM */
	} else {
		/*
		 * 802.11b or 802.11g with 802.11b compatibility:
		 * 18.3.4: TXTIME = PreambleLength + PLCPHeaderTime +
		 * Ceiling(((LENGTH+PBCC)x8)/DATARATE). PBCC=0.
		 *
		 * 802.11 (DS): 15.3.3, 802.11b: 18.3.4
		 * aSIFSTime = 10 usec
		 * aPreambleLength = 144 usec or 72 usec with short preamble
		 * aPLCPHeaderLength = 48 usec or 24 usec with short preamble
		 */
		dur = 10; /* aSIFSTime = 10 usec */
		dur += short_preamble ? (72 + 24) : (144 + 48);

		dur += DIV_ROUND_UP(8 * (len + 4) * 10, rate);
	}

	return dur;
}

/* Exported duration function for driver use */
__le16 ieee80211_generic_frame_duration(struct ieee80211_hw *hw,
					struct ieee80211_vif *vif,
					enum ieee80211_band band,
					size_t frame_len,
					struct ieee80211_rate *rate)
{
	struct ieee80211_sub_if_data *sdata;
	u16 dur;
	int erp;
	bool short_preamble = false;

	erp = 0;
	if (vif) {
		sdata = vif_to_sdata(vif);
		short_preamble = sdata->vif.bss_conf.use_short_preamble;
		if (sdata->flags & IEEE80211_SDATA_OPERATING_GMODE)
			erp = rate->flags & IEEE80211_RATE_ERP_G;
	}

	dur = ieee80211_frame_duration(band, frame_len, rate->bitrate, erp,
				       short_preamble);

	return cpu_to_le16(dur);
}
EXPORT_SYMBOL(ieee80211_generic_frame_duration);

__le16 ieee80211_rts_duration(struct ieee80211_hw *hw,
			      struct ieee80211_vif *vif, size_t frame_len,
			      const struct ieee80211_tx_info *frame_txctl)
{
	struct ieee80211_local *local = hw_to_local(hw);
	struct ieee80211_rate *rate;
	struct ieee80211_sub_if_data *sdata;
	bool short_preamble;
	int erp;
	u16 dur;
	struct ieee80211_supported_band *sband;

	sband = local->hw.wiphy->bands[frame_txctl->band];

	short_preamble = false;

	rate = &sband->bitrates[frame_txctl->control.rts_cts_rate_idx];

	erp = 0;
	if (vif) {
		sdata = vif_to_sdata(vif);
		short_preamble = sdata->vif.bss_conf.use_short_preamble;
		if (sdata->flags & IEEE80211_SDATA_OPERATING_GMODE)
			erp = rate->flags & IEEE80211_RATE_ERP_G;
	}

	/* CTS duration */
	dur = ieee80211_frame_duration(sband->band, 10, rate->bitrate,
				       erp, short_preamble);
	/* Data frame duration */
	dur += ieee80211_frame_duration(sband->band, frame_len, rate->bitrate,
					erp, short_preamble);
	/* ACK duration */
	dur += ieee80211_frame_duration(sband->band, 10, rate->bitrate,
					erp, short_preamble);

	return cpu_to_le16(dur);
}
EXPORT_SYMBOL(ieee80211_rts_duration);

__le16 ieee80211_ctstoself_duration(struct ieee80211_hw *hw,
				    struct ieee80211_vif *vif,
				    size_t frame_len,
				    const struct ieee80211_tx_info *frame_txctl)
{
	struct ieee80211_local *local = hw_to_local(hw);
	struct ieee80211_rate *rate;
	struct ieee80211_sub_if_data *sdata;
	bool short_preamble;
	int erp;
	u16 dur;
	struct ieee80211_supported_band *sband;

	sband = local->hw.wiphy->bands[frame_txctl->band];

	short_preamble = false;

	rate = &sband->bitrates[frame_txctl->control.rts_cts_rate_idx];
	erp = 0;
	if (vif) {
		sdata = vif_to_sdata(vif);
		short_preamble = sdata->vif.bss_conf.use_short_preamble;
		if (sdata->flags & IEEE80211_SDATA_OPERATING_GMODE)
			erp = rate->flags & IEEE80211_RATE_ERP_G;
	}

	/* Data frame duration */
	dur = ieee80211_frame_duration(sband->band, frame_len, rate->bitrate,
				       erp, short_preamble);
	if (!(frame_txctl->flags & IEEE80211_TX_CTL_NO_ACK)) {
		/* ACK duration */
		dur += ieee80211_frame_duration(sband->band, 10, rate->bitrate,
						erp, short_preamble);
	}

	return cpu_to_le16(dur);
}
EXPORT_SYMBOL(ieee80211_ctstoself_duration);

void ieee80211_propagate_queue_wake(struct ieee80211_local *local, int queue)
{
	struct ieee80211_sub_if_data *sdata;
	int n_acs = IEEE80211_NUM_ACS;

	if (local->hw.queues < IEEE80211_NUM_ACS)
		n_acs = 1;

	list_for_each_entry_rcu(sdata, &local->interfaces, list) {
		int ac;

		if (!sdata->dev)
			continue;

		if (test_bit(SDATA_STATE_OFFCHANNEL, &sdata->state))
			continue;

		if (sdata->vif.cab_queue != IEEE80211_INVAL_HW_QUEUE &&
		    local->queue_stop_reasons[sdata->vif.cab_queue] != 0)
			continue;

		for (ac = 0; ac < n_acs; ac++) {
			int ac_queue = sdata->vif.hw_queue[ac];

			if (ac_queue == queue ||
			    (sdata->vif.cab_queue == queue &&
			     local->queue_stop_reasons[ac_queue] == 0 &&
			     skb_queue_empty(&local->pending[ac_queue])))
				netif_wake_subqueue(sdata->dev, ac);
		}
	}
}

static void __ieee80211_wake_queue(struct ieee80211_hw *hw, int queue,
				   enum queue_stop_reason reason)
{
	struct ieee80211_local *local = hw_to_local(hw);

	trace_wake_queue(local, queue, reason);

	if (WARN_ON(queue >= hw->queues))
		return;

	if (!test_bit(reason, &local->queue_stop_reasons[queue]))
		return;

	__clear_bit(reason, &local->queue_stop_reasons[queue]);

	if (local->queue_stop_reasons[queue] != 0)
		/* someone still has this queue stopped */
		return;

	if (skb_queue_empty(&local->pending[queue])) {
		rcu_read_lock();
		ieee80211_propagate_queue_wake(local, queue);
		rcu_read_unlock();
	} else
		tasklet_schedule(&local->tx_pending_tasklet);
}

void ieee80211_wake_queue_by_reason(struct ieee80211_hw *hw, int queue,
				    enum queue_stop_reason reason)
{
	struct ieee80211_local *local = hw_to_local(hw);
	unsigned long flags;

	spin_lock_irqsave(&local->queue_stop_reason_lock, flags);
	__ieee80211_wake_queue(hw, queue, reason);
	spin_unlock_irqrestore(&local->queue_stop_reason_lock, flags);
}

void ieee80211_wake_queue(struct ieee80211_hw *hw, int queue)
{
	ieee80211_wake_queue_by_reason(hw, queue,
				       IEEE80211_QUEUE_STOP_REASON_DRIVER);
}
EXPORT_SYMBOL(ieee80211_wake_queue);

static void __ieee80211_stop_queue(struct ieee80211_hw *hw, int queue,
				   enum queue_stop_reason reason)
{
	struct ieee80211_local *local = hw_to_local(hw);
	struct ieee80211_sub_if_data *sdata;
	int n_acs = IEEE80211_NUM_ACS;

	trace_stop_queue(local, queue, reason);

	if (WARN_ON(queue >= hw->queues))
		return;

	if (test_bit(reason, &local->queue_stop_reasons[queue]))
		return;

	__set_bit(reason, &local->queue_stop_reasons[queue]);

	if (local->hw.queues < IEEE80211_NUM_ACS)
		n_acs = 1;

	rcu_read_lock();
	list_for_each_entry_rcu(sdata, &local->interfaces, list) {
		int ac;

		if (!sdata->dev)
			continue;

		for (ac = 0; ac < n_acs; ac++) {
			if (sdata->vif.hw_queue[ac] == queue ||
			    sdata->vif.cab_queue == queue)
				netif_stop_subqueue(sdata->dev, ac);
		}
	}
	rcu_read_unlock();
}

void ieee80211_stop_queue_by_reason(struct ieee80211_hw *hw, int queue,
				    enum queue_stop_reason reason)
{
	struct ieee80211_local *local = hw_to_local(hw);
	unsigned long flags;

	spin_lock_irqsave(&local->queue_stop_reason_lock, flags);
	__ieee80211_stop_queue(hw, queue, reason);
	spin_unlock_irqrestore(&local->queue_stop_reason_lock, flags);
}

void ieee80211_stop_queue(struct ieee80211_hw *hw, int queue)
{
	ieee80211_stop_queue_by_reason(hw, queue,
				       IEEE80211_QUEUE_STOP_REASON_DRIVER);
}
EXPORT_SYMBOL(ieee80211_stop_queue);

void ieee80211_add_pending_skb(struct ieee80211_local *local,
			       struct sk_buff *skb)
{
	struct ieee80211_hw *hw = &local->hw;
	unsigned long flags;
	struct ieee80211_tx_info *info = IEEE80211_SKB_CB(skb);
	int queue = info->hw_queue;

	if (WARN_ON(!info->control.vif)) {
		ieee80211_free_txskb(&local->hw, skb);
		return;
	}

	spin_lock_irqsave(&local->queue_stop_reason_lock, flags);
	__ieee80211_stop_queue(hw, queue, IEEE80211_QUEUE_STOP_REASON_SKB_ADD);
	__skb_queue_tail(&local->pending[queue], skb);
	__ieee80211_wake_queue(hw, queue, IEEE80211_QUEUE_STOP_REASON_SKB_ADD);
	spin_unlock_irqrestore(&local->queue_stop_reason_lock, flags);
}

void ieee80211_add_pending_skbs_fn(struct ieee80211_local *local,
				   struct sk_buff_head *skbs,
				   void (*fn)(void *data), void *data)
{
	struct ieee80211_hw *hw = &local->hw;
	struct sk_buff *skb;
	unsigned long flags;
	int queue, i;

	spin_lock_irqsave(&local->queue_stop_reason_lock, flags);
	while ((skb = skb_dequeue(skbs))) {
		struct ieee80211_tx_info *info = IEEE80211_SKB_CB(skb);

		if (WARN_ON(!info->control.vif)) {
			ieee80211_free_txskb(&local->hw, skb);
			continue;
		}

		queue = info->hw_queue;

		__ieee80211_stop_queue(hw, queue,
				IEEE80211_QUEUE_STOP_REASON_SKB_ADD);

		__skb_queue_tail(&local->pending[queue], skb);
	}

	if (fn)
		fn(data);

	for (i = 0; i < hw->queues; i++)
		__ieee80211_wake_queue(hw, i,
			IEEE80211_QUEUE_STOP_REASON_SKB_ADD);
	spin_unlock_irqrestore(&local->queue_stop_reason_lock, flags);
}

void ieee80211_stop_queues_by_reason(struct ieee80211_hw *hw,
				     unsigned long queues,
				     enum queue_stop_reason reason)
{
	struct ieee80211_local *local = hw_to_local(hw);
	unsigned long flags;
	int i;

	spin_lock_irqsave(&local->queue_stop_reason_lock, flags);

	for_each_set_bit(i, &queues, hw->queues)
		__ieee80211_stop_queue(hw, i, reason);

	spin_unlock_irqrestore(&local->queue_stop_reason_lock, flags);
}

void ieee80211_stop_queues(struct ieee80211_hw *hw)
{
	ieee80211_stop_queues_by_reason(hw, IEEE80211_MAX_QUEUE_MAP,
					IEEE80211_QUEUE_STOP_REASON_DRIVER);
}
EXPORT_SYMBOL(ieee80211_stop_queues);

int ieee80211_queue_stopped(struct ieee80211_hw *hw, int queue)
{
	struct ieee80211_local *local = hw_to_local(hw);
	unsigned long flags;
	int ret;

	if (WARN_ON(queue >= hw->queues))
		return true;

	spin_lock_irqsave(&local->queue_stop_reason_lock, flags);
	ret = test_bit(IEEE80211_QUEUE_STOP_REASON_DRIVER,
		       &local->queue_stop_reasons[queue]);
	spin_unlock_irqrestore(&local->queue_stop_reason_lock, flags);
	return ret;
}
EXPORT_SYMBOL(ieee80211_queue_stopped);

void ieee80211_wake_queues_by_reason(struct ieee80211_hw *hw,
				     unsigned long queues,
				     enum queue_stop_reason reason)
{
	struct ieee80211_local *local = hw_to_local(hw);
	unsigned long flags;
	int i;

	spin_lock_irqsave(&local->queue_stop_reason_lock, flags);

	for_each_set_bit(i, &queues, hw->queues)
		__ieee80211_wake_queue(hw, i, reason);

	spin_unlock_irqrestore(&local->queue_stop_reason_lock, flags);
}

void ieee80211_wake_queues(struct ieee80211_hw *hw)
{
	ieee80211_wake_queues_by_reason(hw, IEEE80211_MAX_QUEUE_MAP,
					IEEE80211_QUEUE_STOP_REASON_DRIVER);
}
EXPORT_SYMBOL(ieee80211_wake_queues);

void ieee80211_flush_queues(struct ieee80211_local *local,
			    struct ieee80211_sub_if_data *sdata)
{
	u32 queues;

	if (!local->ops->flush)
		return;

	if (sdata && local->hw.flags & IEEE80211_HW_QUEUE_CONTROL) {
		int ac;

		queues = 0;

		for (ac = 0; ac < IEEE80211_NUM_ACS; ac++)
			queues |= BIT(sdata->vif.hw_queue[ac]);
		if (sdata->vif.cab_queue != IEEE80211_INVAL_HW_QUEUE)
			queues |= BIT(sdata->vif.cab_queue);
	} else {
		/* all queues */
		queues = BIT(local->hw.queues) - 1;
	}

	ieee80211_stop_queues_by_reason(&local->hw, IEEE80211_MAX_QUEUE_MAP,
					IEEE80211_QUEUE_STOP_REASON_FLUSH);

	drv_flush(local, queues, false);

	ieee80211_wake_queues_by_reason(&local->hw, IEEE80211_MAX_QUEUE_MAP,
					IEEE80211_QUEUE_STOP_REASON_FLUSH);
}

void ieee80211_iterate_active_interfaces(
	struct ieee80211_hw *hw, u32 iter_flags,
	void (*iterator)(void *data, u8 *mac,
			 struct ieee80211_vif *vif),
	void *data)
{
	struct ieee80211_local *local = hw_to_local(hw);
	struct ieee80211_sub_if_data *sdata;

	mutex_lock(&local->iflist_mtx);

	list_for_each_entry(sdata, &local->interfaces, list) {
		switch (sdata->vif.type) {
		case NL80211_IFTYPE_MONITOR:
			if (!(sdata->u.mntr_flags & MONITOR_FLAG_ACTIVE))
				continue;
			break;
		case NL80211_IFTYPE_AP_VLAN:
			continue;
		default:
			break;
		}
		if (!(iter_flags & IEEE80211_IFACE_ITER_RESUME_ALL) &&
		    !(sdata->flags & IEEE80211_SDATA_IN_DRIVER))
			continue;
		if (ieee80211_sdata_running(sdata))
			iterator(data, sdata->vif.addr,
				 &sdata->vif);
	}

	sdata = rcu_dereference_protected(local->monitor_sdata,
					  lockdep_is_held(&local->iflist_mtx));
	if (sdata &&
	    (iter_flags & IEEE80211_IFACE_ITER_RESUME_ALL ||
	     sdata->flags & IEEE80211_SDATA_IN_DRIVER))
		iterator(data, sdata->vif.addr, &sdata->vif);

	mutex_unlock(&local->iflist_mtx);
}
EXPORT_SYMBOL_GPL(ieee80211_iterate_active_interfaces);

void ieee80211_iterate_active_interfaces_atomic(
	struct ieee80211_hw *hw, u32 iter_flags,
	void (*iterator)(void *data, u8 *mac,
			 struct ieee80211_vif *vif),
	void *data)
{
	struct ieee80211_local *local = hw_to_local(hw);
	struct ieee80211_sub_if_data *sdata;

	rcu_read_lock();

	list_for_each_entry_rcu(sdata, &local->interfaces, list) {
		switch (sdata->vif.type) {
		case NL80211_IFTYPE_MONITOR:
			if (!(sdata->u.mntr_flags & MONITOR_FLAG_ACTIVE))
				continue;
			break;
		case NL80211_IFTYPE_AP_VLAN:
			continue;
		default:
			break;
		}
		if (!(iter_flags & IEEE80211_IFACE_ITER_RESUME_ALL) &&
		    !(sdata->flags & IEEE80211_SDATA_IN_DRIVER))
			continue;
		if (ieee80211_sdata_running(sdata))
			iterator(data, sdata->vif.addr,
				 &sdata->vif);
	}

	sdata = rcu_dereference(local->monitor_sdata);
	if (sdata &&
	    (iter_flags & IEEE80211_IFACE_ITER_RESUME_ALL ||
	     sdata->flags & IEEE80211_SDATA_IN_DRIVER))
		iterator(data, sdata->vif.addr, &sdata->vif);

	rcu_read_unlock();
}
EXPORT_SYMBOL_GPL(ieee80211_iterate_active_interfaces_atomic);

/*
 * Nothing should have been stuffed into the workqueue during
 * the suspend->resume cycle. If this WARN is seen then there
 * is a bug with either the driver suspend or something in
 * mac80211 stuffing into the workqueue which we haven't yet
 * cleared during mac80211's suspend cycle.
 */
static bool ieee80211_can_queue_work(struct ieee80211_local *local)
{
	if (WARN(local->suspended && !local->resuming,
		 "queueing ieee80211 work while going to suspend\n"))
		return false;

	return true;
}

void ieee80211_queue_work(struct ieee80211_hw *hw, struct work_struct *work)
{
	struct ieee80211_local *local = hw_to_local(hw);

	if (!ieee80211_can_queue_work(local))
		return;

	queue_work(local->workqueue, work);
}
EXPORT_SYMBOL(ieee80211_queue_work);

void ieee80211_queue_delayed_work(struct ieee80211_hw *hw,
				  struct delayed_work *dwork,
				  unsigned long delay)
{
	struct ieee80211_local *local = hw_to_local(hw);

	if (!ieee80211_can_queue_work(local))
		return;

	queue_delayed_work(local->workqueue, dwork, delay);
}
EXPORT_SYMBOL(ieee80211_queue_delayed_work);

<<<<<<< HEAD
u32 ieee802_11_parse_elems_crc(u8 *start, size_t len, bool action,
=======
u32 ieee802_11_parse_elems_crc(const u8 *start, size_t len, bool action,
>>>>>>> d0e0ac97
			       struct ieee802_11_elems *elems,
			       u64 filter, u32 crc)
{
	size_t left = len;
	const u8 *pos = start;
	bool calc_crc = filter != 0;
	DECLARE_BITMAP(seen_elems, 256);
	const u8 *ie;

	bitmap_zero(seen_elems, 256);
	memset(elems, 0, sizeof(*elems));
	elems->ie_start = start;
	elems->total_len = len;

	while (left >= 2) {
		u8 id, elen;
		bool elem_parse_failed;

		id = *pos++;
		elen = *pos++;
		left -= 2;

		if (elen > left) {
			elems->parse_error = true;
			break;
		}

		switch (id) {
		case WLAN_EID_SSID:
		case WLAN_EID_SUPP_RATES:
		case WLAN_EID_FH_PARAMS:
		case WLAN_EID_DS_PARAMS:
		case WLAN_EID_CF_PARAMS:
		case WLAN_EID_TIM:
		case WLAN_EID_IBSS_PARAMS:
		case WLAN_EID_CHALLENGE:
		case WLAN_EID_RSN:
		case WLAN_EID_ERP_INFO:
		case WLAN_EID_EXT_SUPP_RATES:
		case WLAN_EID_HT_CAPABILITY:
		case WLAN_EID_HT_OPERATION:
		case WLAN_EID_VHT_CAPABILITY:
		case WLAN_EID_VHT_OPERATION:
		case WLAN_EID_MESH_ID:
		case WLAN_EID_MESH_CONFIG:
		case WLAN_EID_PEER_MGMT:
		case WLAN_EID_PREQ:
		case WLAN_EID_PREP:
		case WLAN_EID_PERR:
		case WLAN_EID_RANN:
		case WLAN_EID_CHANNEL_SWITCH:
		case WLAN_EID_EXT_CHANSWITCH_ANN:
		case WLAN_EID_COUNTRY:
		case WLAN_EID_PWR_CONSTRAINT:
		case WLAN_EID_TIMEOUT_INTERVAL:
		case WLAN_EID_SECONDARY_CHANNEL_OFFSET:
		case WLAN_EID_WIDE_BW_CHANNEL_SWITCH:
		/*
		 * not listing WLAN_EID_CHANNEL_SWITCH_WRAPPER -- it seems possible
		 * that if the content gets bigger it might be needed more than once
		 */
			if (test_bit(id, seen_elems)) {
				elems->parse_error = true;
				left -= elen;
				pos += elen;
				continue;
			}
			break;
		}

		if (calc_crc && id < 64 && (filter & (1ULL << id)))
			crc = crc32_be(crc, pos - 2, elen + 2);

		elem_parse_failed = false;

		switch (id) {
		case WLAN_EID_SSID:
			elems->ssid = pos;
			elems->ssid_len = elen;
			break;
		case WLAN_EID_SUPP_RATES:
			elems->supp_rates = pos;
			elems->supp_rates_len = elen;
			break;
		case WLAN_EID_DS_PARAMS:
			if (elen >= 1)
				elems->ds_params = pos;
			else
				elem_parse_failed = true;
			break;
		case WLAN_EID_TIM:
			if (elen >= sizeof(struct ieee80211_tim_ie)) {
				elems->tim = (void *)pos;
				elems->tim_len = elen;
			} else
				elem_parse_failed = true;
			break;
		case WLAN_EID_CHALLENGE:
			elems->challenge = pos;
			elems->challenge_len = elen;
			break;
		case WLAN_EID_VENDOR_SPECIFIC:
			if (elen >= 4 && pos[0] == 0x00 && pos[1] == 0x50 &&
			    pos[2] == 0xf2) {
				/* Microsoft OUI (00:50:F2) */

				if (calc_crc)
					crc = crc32_be(crc, pos - 2, elen + 2);

				if (elen >= 5 && pos[3] == 2) {
					/* OUI Type 2 - WMM IE */
					if (pos[4] == 0) {
						elems->wmm_info = pos;
						elems->wmm_info_len = elen;
					} else if (pos[4] == 1) {
						elems->wmm_param = pos;
						elems->wmm_param_len = elen;
					}
				}
			}
			break;
		case WLAN_EID_RSN:
			elems->rsn = pos;
			elems->rsn_len = elen;
			break;
		case WLAN_EID_ERP_INFO:
			if (elen >= 1)
				elems->erp_info = pos;
			else
				elem_parse_failed = true;
			break;
		case WLAN_EID_EXT_SUPP_RATES:
			elems->ext_supp_rates = pos;
			elems->ext_supp_rates_len = elen;
			break;
		case WLAN_EID_HT_CAPABILITY:
			if (elen >= sizeof(struct ieee80211_ht_cap))
				elems->ht_cap_elem = (void *)pos;
			else
				elem_parse_failed = true;
			break;
		case WLAN_EID_HT_OPERATION:
			if (elen >= sizeof(struct ieee80211_ht_operation))
				elems->ht_operation = (void *)pos;
			else
				elem_parse_failed = true;
			break;
		case WLAN_EID_VHT_CAPABILITY:
			if (elen >= sizeof(struct ieee80211_vht_cap))
				elems->vht_cap_elem = (void *)pos;
			else
				elem_parse_failed = true;
			break;
		case WLAN_EID_VHT_OPERATION:
			if (elen >= sizeof(struct ieee80211_vht_operation))
				elems->vht_operation = (void *)pos;
			else
				elem_parse_failed = true;
			break;
		case WLAN_EID_OPMODE_NOTIF:
			if (elen > 0)
				elems->opmode_notif = pos;
			else
				elem_parse_failed = true;
			break;
		case WLAN_EID_MESH_ID:
			elems->mesh_id = pos;
			elems->mesh_id_len = elen;
			break;
		case WLAN_EID_MESH_CONFIG:
			if (elen >= sizeof(struct ieee80211_meshconf_ie))
				elems->mesh_config = (void *)pos;
			else
				elem_parse_failed = true;
			break;
		case WLAN_EID_PEER_MGMT:
			elems->peering = pos;
			elems->peering_len = elen;
			break;
		case WLAN_EID_MESH_AWAKE_WINDOW:
			if (elen >= 2)
				elems->awake_window = (void *)pos;
			break;
		case WLAN_EID_PREQ:
			elems->preq = pos;
			elems->preq_len = elen;
			break;
		case WLAN_EID_PREP:
			elems->prep = pos;
			elems->prep_len = elen;
			break;
		case WLAN_EID_PERR:
			elems->perr = pos;
			elems->perr_len = elen;
			break;
		case WLAN_EID_RANN:
			if (elen >= sizeof(struct ieee80211_rann_ie))
				elems->rann = (void *)pos;
			else
				elem_parse_failed = true;
			break;
		case WLAN_EID_CHANNEL_SWITCH:
			if (elen != sizeof(struct ieee80211_channel_sw_ie)) {
				elem_parse_failed = true;
				break;
			}
			elems->ch_switch_ie = (void *)pos;
			break;
		case WLAN_EID_EXT_CHANSWITCH_ANN:
			if (elen != sizeof(struct ieee80211_ext_chansw_ie)) {
				elem_parse_failed = true;
				break;
			}
			elems->ext_chansw_ie = (void *)pos;
			break;
		case WLAN_EID_SECONDARY_CHANNEL_OFFSET:
			if (elen != sizeof(struct ieee80211_sec_chan_offs_ie)) {
				elem_parse_failed = true;
				break;
			}
			elems->sec_chan_offs = (void *)pos;
			break;
		case WLAN_EID_WIDE_BW_CHANNEL_SWITCH:
			if (!action ||
			    elen != sizeof(*elems->wide_bw_chansw_ie)) {
				elem_parse_failed = true;
				break;
			}
			elems->wide_bw_chansw_ie = (void *)pos;
			break;
		case WLAN_EID_CHANNEL_SWITCH_WRAPPER:
			if (action) {
				elem_parse_failed = true;
				break;
			}
			/*
			 * This is a bit tricky, but as we only care about
			 * the wide bandwidth channel switch element, so
			 * just parse it out manually.
			 */
			ie = cfg80211_find_ie(WLAN_EID_WIDE_BW_CHANNEL_SWITCH,
					      pos, elen);
			if (ie) {
				if (ie[1] == sizeof(*elems->wide_bw_chansw_ie))
					elems->wide_bw_chansw_ie =
						(void *)(ie + 2);
				else
					elem_parse_failed = true;
			}
			break;
		case WLAN_EID_COUNTRY:
			elems->country_elem = pos;
			elems->country_elem_len = elen;
			break;
		case WLAN_EID_PWR_CONSTRAINT:
			if (elen != 1) {
				elem_parse_failed = true;
				break;
			}
			elems->pwr_constr_elem = pos;
			break;
		case WLAN_EID_TIMEOUT_INTERVAL:
			if (elen >= sizeof(struct ieee80211_timeout_interval_ie))
				elems->timeout_int = (void *)pos;
			else
				elem_parse_failed = true;
			break;
		default:
			break;
		}

		if (elem_parse_failed)
			elems->parse_error = true;
		else
			__set_bit(id, seen_elems);

		left -= elen;
		pos += elen;
	}

	if (left != 0)
		elems->parse_error = true;

	return crc;
}

void ieee80211_set_wmm_default(struct ieee80211_sub_if_data *sdata,
			       bool bss_notify)
{
	struct ieee80211_local *local = sdata->local;
	struct ieee80211_tx_queue_params qparam;
	struct ieee80211_chanctx_conf *chanctx_conf;
	int ac;
	bool use_11b, enable_qos;
	int aCWmin, aCWmax;

	if (!local->ops->conf_tx)
		return;

	if (local->hw.queues < IEEE80211_NUM_ACS)
		return;

	memset(&qparam, 0, sizeof(qparam));

	rcu_read_lock();
	chanctx_conf = rcu_dereference(sdata->vif.chanctx_conf);
	use_11b = (chanctx_conf &&
		   chanctx_conf->def.chan->band == IEEE80211_BAND_2GHZ) &&
		 !(sdata->flags & IEEE80211_SDATA_OPERATING_GMODE);
	rcu_read_unlock();

	/*
	 * By default disable QoS in STA mode for old access points, which do
	 * not support 802.11e. New APs will provide proper queue parameters,
	 * that we will configure later.
	 */
	enable_qos = (sdata->vif.type != NL80211_IFTYPE_STATION);

	for (ac = 0; ac < IEEE80211_NUM_ACS; ac++) {
		/* Set defaults according to 802.11-2007 Table 7-37 */
		aCWmax = 1023;
		if (use_11b)
			aCWmin = 31;
		else
			aCWmin = 15;

		if (enable_qos) {
			switch (ac) {
			case IEEE80211_AC_BK:
				qparam.cw_max = aCWmax;
				qparam.cw_min = aCWmin;
				qparam.txop = 0;
				qparam.aifs = 7;
				break;
			/* never happens but let's not leave undefined */
			default:
			case IEEE80211_AC_BE:
				qparam.cw_max = aCWmax;
				qparam.cw_min = aCWmin;
				qparam.txop = 0;
				qparam.aifs = 3;
				break;
			case IEEE80211_AC_VI:
				qparam.cw_max = aCWmin;
				qparam.cw_min = (aCWmin + 1) / 2 - 1;
				if (use_11b)
					qparam.txop = 6016/32;
				else
					qparam.txop = 3008/32;
				qparam.aifs = 2;
				break;
			case IEEE80211_AC_VO:
				qparam.cw_max = (aCWmin + 1) / 2 - 1;
				qparam.cw_min = (aCWmin + 1) / 4 - 1;
				if (use_11b)
					qparam.txop = 3264/32;
				else
					qparam.txop = 1504/32;
				qparam.aifs = 2;
				break;
			}
		} else {
			/* Confiure old 802.11b/g medium access rules. */
			qparam.cw_max = aCWmax;
			qparam.cw_min = aCWmin;
			qparam.txop = 0;
			qparam.aifs = 2;
		}

		qparam.uapsd = false;

		sdata->tx_conf[ac] = qparam;
		drv_conf_tx(local, sdata, ac, &qparam);
	}

	if (sdata->vif.type != NL80211_IFTYPE_MONITOR &&
	    sdata->vif.type != NL80211_IFTYPE_P2P_DEVICE) {
		sdata->vif.bss_conf.qos = enable_qos;
		if (bss_notify)
			ieee80211_bss_info_change_notify(sdata,
							 BSS_CHANGED_QOS);
	}
}

void ieee80211_sta_def_wmm_params(struct ieee80211_sub_if_data *sdata,
				  const size_t supp_rates_len,
				  const u8 *supp_rates)
{
	struct ieee80211_chanctx_conf *chanctx_conf;
	int i, have_higher_than_11mbit = 0;

	/* cf. IEEE 802.11 9.2.12 */
	for (i = 0; i < supp_rates_len; i++)
		if ((supp_rates[i] & 0x7f) * 5 > 110)
			have_higher_than_11mbit = 1;

	rcu_read_lock();
	chanctx_conf = rcu_dereference(sdata->vif.chanctx_conf);

	if (chanctx_conf &&
	    chanctx_conf->def.chan->band == IEEE80211_BAND_2GHZ &&
	    have_higher_than_11mbit)
		sdata->flags |= IEEE80211_SDATA_OPERATING_GMODE;
	else
		sdata->flags &= ~IEEE80211_SDATA_OPERATING_GMODE;
	rcu_read_unlock();

	ieee80211_set_wmm_default(sdata, true);
}

void ieee80211_send_auth(struct ieee80211_sub_if_data *sdata,
			 u16 transaction, u16 auth_alg, u16 status,
			 const u8 *extra, size_t extra_len, const u8 *da,
			 const u8 *bssid, const u8 *key, u8 key_len, u8 key_idx,
			 u32 tx_flags)
{
	struct ieee80211_local *local = sdata->local;
	struct sk_buff *skb;
	struct ieee80211_mgmt *mgmt;
	int err;

	skb = dev_alloc_skb(local->hw.extra_tx_headroom +
			    sizeof(*mgmt) + 6 + extra_len);
	if (!skb)
		return;

	skb_reserve(skb, local->hw.extra_tx_headroom);

	mgmt = (struct ieee80211_mgmt *) skb_put(skb, 24 + 6);
	memset(mgmt, 0, 24 + 6);
	mgmt->frame_control = cpu_to_le16(IEEE80211_FTYPE_MGMT |
					  IEEE80211_STYPE_AUTH);
	memcpy(mgmt->da, da, ETH_ALEN);
	memcpy(mgmt->sa, sdata->vif.addr, ETH_ALEN);
	memcpy(mgmt->bssid, bssid, ETH_ALEN);
	mgmt->u.auth.auth_alg = cpu_to_le16(auth_alg);
	mgmt->u.auth.auth_transaction = cpu_to_le16(transaction);
	mgmt->u.auth.status_code = cpu_to_le16(status);
	if (extra)
		memcpy(skb_put(skb, extra_len), extra, extra_len);

	if (auth_alg == WLAN_AUTH_SHARED_KEY && transaction == 3) {
		mgmt->frame_control |= cpu_to_le16(IEEE80211_FCTL_PROTECTED);
		err = ieee80211_wep_encrypt(local, skb, key, key_len, key_idx);
		WARN_ON(err);
	}

	IEEE80211_SKB_CB(skb)->flags |= IEEE80211_TX_INTFL_DONT_ENCRYPT |
					tx_flags;
	ieee80211_tx_skb(sdata, skb);
}

void ieee80211_send_deauth_disassoc(struct ieee80211_sub_if_data *sdata,
				    const u8 *bssid, u16 stype, u16 reason,
				    bool send_frame, u8 *frame_buf)
{
	struct ieee80211_local *local = sdata->local;
	struct sk_buff *skb;
	struct ieee80211_mgmt *mgmt = (void *)frame_buf;

	/* build frame */
	mgmt->frame_control = cpu_to_le16(IEEE80211_FTYPE_MGMT | stype);
	mgmt->duration = 0; /* initialize only */
	mgmt->seq_ctrl = 0; /* initialize only */
	memcpy(mgmt->da, bssid, ETH_ALEN);
	memcpy(mgmt->sa, sdata->vif.addr, ETH_ALEN);
	memcpy(mgmt->bssid, bssid, ETH_ALEN);
	/* u.deauth.reason_code == u.disassoc.reason_code */
	mgmt->u.deauth.reason_code = cpu_to_le16(reason);

	if (send_frame) {
		skb = dev_alloc_skb(local->hw.extra_tx_headroom +
				    IEEE80211_DEAUTH_FRAME_LEN);
		if (!skb)
			return;

		skb_reserve(skb, local->hw.extra_tx_headroom);

		/* copy in frame */
		memcpy(skb_put(skb, IEEE80211_DEAUTH_FRAME_LEN),
		       mgmt, IEEE80211_DEAUTH_FRAME_LEN);

		if (sdata->vif.type != NL80211_IFTYPE_STATION ||
		    !(sdata->u.mgd.flags & IEEE80211_STA_MFP_ENABLED))
			IEEE80211_SKB_CB(skb)->flags |=
				IEEE80211_TX_INTFL_DONT_ENCRYPT;

		ieee80211_tx_skb(sdata, skb);
	}
}

int ieee80211_build_preq_ies(struct ieee80211_local *local, u8 *buffer,
			     size_t buffer_len, const u8 *ie, size_t ie_len,
			     enum ieee80211_band band, u32 rate_mask,
			     u8 channel)
{
	struct ieee80211_supported_band *sband;
	u8 *pos = buffer, *end = buffer + buffer_len;
	size_t offset = 0, noffset;
	int supp_rates_len, i;
	u8 rates[32];
	int num_rates;
	int ext_rates_len;

	sband = local->hw.wiphy->bands[band];
	if (WARN_ON_ONCE(!sband))
		return 0;

	num_rates = 0;
	for (i = 0; i < sband->n_bitrates; i++) {
		if ((BIT(i) & rate_mask) == 0)
			continue; /* skip rate */
		rates[num_rates++] = (u8) (sband->bitrates[i].bitrate / 5);
	}

	supp_rates_len = min_t(int, num_rates, 8);

	if (end - pos < 2 + supp_rates_len)
		goto out_err;
	*pos++ = WLAN_EID_SUPP_RATES;
	*pos++ = supp_rates_len;
	memcpy(pos, rates, supp_rates_len);
	pos += supp_rates_len;

	/* insert "request information" if in custom IEs */
	if (ie && ie_len) {
		static const u8 before_extrates[] = {
			WLAN_EID_SSID,
			WLAN_EID_SUPP_RATES,
			WLAN_EID_REQUEST,
		};
		noffset = ieee80211_ie_split(ie, ie_len,
					     before_extrates,
					     ARRAY_SIZE(before_extrates),
					     offset);
		if (end - pos < noffset - offset)
			goto out_err;
		memcpy(pos, ie + offset, noffset - offset);
		pos += noffset - offset;
		offset = noffset;
	}

	ext_rates_len = num_rates - supp_rates_len;
	if (ext_rates_len > 0) {
		if (end - pos < 2 + ext_rates_len)
			goto out_err;
		*pos++ = WLAN_EID_EXT_SUPP_RATES;
		*pos++ = ext_rates_len;
		memcpy(pos, rates + supp_rates_len, ext_rates_len);
		pos += ext_rates_len;
	}

	if (channel && sband->band == IEEE80211_BAND_2GHZ) {
		if (end - pos < 3)
			goto out_err;
		*pos++ = WLAN_EID_DS_PARAMS;
		*pos++ = 1;
		*pos++ = channel;
	}

	/* insert custom IEs that go before HT */
	if (ie && ie_len) {
		static const u8 before_ht[] = {
			WLAN_EID_SSID,
			WLAN_EID_SUPP_RATES,
			WLAN_EID_REQUEST,
			WLAN_EID_EXT_SUPP_RATES,
			WLAN_EID_DS_PARAMS,
			WLAN_EID_SUPPORTED_REGULATORY_CLASSES,
		};
		noffset = ieee80211_ie_split(ie, ie_len,
					     before_ht, ARRAY_SIZE(before_ht),
					     offset);
		if (end - pos < noffset - offset)
			goto out_err;
		memcpy(pos, ie + offset, noffset - offset);
		pos += noffset - offset;
		offset = noffset;
	}

	if (sband->ht_cap.ht_supported) {
		if (end - pos < 2 + sizeof(struct ieee80211_ht_cap))
			goto out_err;
		pos = ieee80211_ie_build_ht_cap(pos, &sband->ht_cap,
						sband->ht_cap.cap);
	}

	/*
	 * If adding more here, adjust code in main.c
	 * that calculates local->scan_ies_len.
	 */

	/* add any remaining custom IEs */
	if (ie && ie_len) {
		noffset = ie_len;
		if (end - pos < noffset - offset)
			goto out_err;
		memcpy(pos, ie + offset, noffset - offset);
		pos += noffset - offset;
	}

	if (sband->vht_cap.vht_supported) {
		if (end - pos < 2 + sizeof(struct ieee80211_vht_cap))
			goto out_err;
		pos = ieee80211_ie_build_vht_cap(pos, &sband->vht_cap,
						 sband->vht_cap.cap);
	}

	return pos - buffer;
 out_err:
	WARN_ONCE(1, "not enough space for preq IEs\n");
	return pos - buffer;
}

struct sk_buff *ieee80211_build_probe_req(struct ieee80211_sub_if_data *sdata,
					  u8 *dst, u32 ratemask,
					  struct ieee80211_channel *chan,
					  const u8 *ssid, size_t ssid_len,
					  const u8 *ie, size_t ie_len,
					  bool directed)
{
	struct ieee80211_local *local = sdata->local;
	struct sk_buff *skb;
	struct ieee80211_mgmt *mgmt;
	u8 chan_no;
	int ies_len;

	/*
	 * Do not send DS Channel parameter for directed probe requests
	 * in order to maximize the chance that we get a response.  Some
	 * badly-behaved APs don't respond when this parameter is included.
	 */
	if (directed)
		chan_no = 0;
	else
		chan_no = ieee80211_frequency_to_channel(chan->center_freq);

	skb = ieee80211_probereq_get(&local->hw, &sdata->vif,
				     ssid, ssid_len, 100 + ie_len);
	if (!skb)
		return NULL;

	ies_len = ieee80211_build_preq_ies(local, skb_tail_pointer(skb),
					   skb_tailroom(skb),
					   ie, ie_len, chan->band,
					   ratemask, chan_no);
	skb_put(skb, ies_len);

	if (dst) {
		mgmt = (struct ieee80211_mgmt *) skb->data;
		memcpy(mgmt->da, dst, ETH_ALEN);
		memcpy(mgmt->bssid, dst, ETH_ALEN);
	}

	IEEE80211_SKB_CB(skb)->flags |= IEEE80211_TX_INTFL_DONT_ENCRYPT;

	return skb;
}

void ieee80211_send_probe_req(struct ieee80211_sub_if_data *sdata, u8 *dst,
			      const u8 *ssid, size_t ssid_len,
			      const u8 *ie, size_t ie_len,
			      u32 ratemask, bool directed, u32 tx_flags,
			      struct ieee80211_channel *channel, bool scan)
{
	struct sk_buff *skb;

	skb = ieee80211_build_probe_req(sdata, dst, ratemask, channel,
					ssid, ssid_len,
					ie, ie_len, directed);
	if (skb) {
		IEEE80211_SKB_CB(skb)->flags |= tx_flags;
		if (scan)
			ieee80211_tx_skb_tid_band(sdata, skb, 7, channel->band);
		else
			ieee80211_tx_skb(sdata, skb);
	}
}

u32 ieee80211_sta_get_rates(struct ieee80211_local *local,
			    struct ieee802_11_elems *elems,
			    enum ieee80211_band band, u32 *basic_rates)
{
	struct ieee80211_supported_band *sband;
	struct ieee80211_rate *bitrates;
	size_t num_rates;
	u32 supp_rates;
	int i, j;
	sband = local->hw.wiphy->bands[band];

	if (WARN_ON(!sband))
		return 1;

	bitrates = sband->bitrates;
	num_rates = sband->n_bitrates;
	supp_rates = 0;
	for (i = 0; i < elems->supp_rates_len +
		     elems->ext_supp_rates_len; i++) {
		u8 rate = 0;
		int own_rate;
		bool is_basic;
		if (i < elems->supp_rates_len)
			rate = elems->supp_rates[i];
		else if (elems->ext_supp_rates)
			rate = elems->ext_supp_rates
				[i - elems->supp_rates_len];
		own_rate = 5 * (rate & 0x7f);
		is_basic = !!(rate & 0x80);

		if (is_basic && (rate & 0x7f) == BSS_MEMBERSHIP_SELECTOR_HT_PHY)
			continue;

		for (j = 0; j < num_rates; j++) {
			if (bitrates[j].bitrate == own_rate) {
				supp_rates |= BIT(j);
				if (basic_rates && is_basic)
					*basic_rates |= BIT(j);
			}
		}
	}
	return supp_rates;
}

void ieee80211_stop_device(struct ieee80211_local *local)
{
	ieee80211_led_radio(local, false);
	ieee80211_mod_tpt_led_trig(local, 0, IEEE80211_TPT_LEDTRIG_FL_RADIO);

	cancel_work_sync(&local->reconfig_filter);

	flush_workqueue(local->workqueue);
	drv_stop(local);
}

static void ieee80211_assign_chanctx(struct ieee80211_local *local,
				     struct ieee80211_sub_if_data *sdata)
{
	struct ieee80211_chanctx_conf *conf;
	struct ieee80211_chanctx *ctx;

	if (!local->use_chanctx)
		return;

	mutex_lock(&local->chanctx_mtx);
	conf = rcu_dereference_protected(sdata->vif.chanctx_conf,
					 lockdep_is_held(&local->chanctx_mtx));
	if (conf) {
		ctx = container_of(conf, struct ieee80211_chanctx, conf);
		drv_assign_vif_chanctx(local, sdata, ctx);
	}
	mutex_unlock(&local->chanctx_mtx);
}

int ieee80211_reconfig(struct ieee80211_local *local)
{
	struct ieee80211_hw *hw = &local->hw;
	struct ieee80211_sub_if_data *sdata;
	struct ieee80211_chanctx *ctx;
	struct sta_info *sta;
	int res, i;
	bool reconfig_due_to_wowlan = false;

#ifdef CONFIG_PM
	if (local->suspended)
		local->resuming = true;

	if (local->wowlan) {
		local->wowlan = false;
		res = drv_resume(local);
		if (res < 0) {
			local->resuming = false;
			return res;
		}
		if (res == 0)
			goto wake_up;
		WARN_ON(res > 1);
		/*
		 * res is 1, which means the driver requested
		 * to go through a regular reset on wakeup.
		 */
		reconfig_due_to_wowlan = true;
	}
#endif
	/* everything else happens only if HW was up & running */
	if (!local->open_count)
		goto wake_up;

	/*
	 * Upon resume hardware can sometimes be goofy due to
	 * various platform / driver / bus issues, so restarting
	 * the device may at times not work immediately. Propagate
	 * the error.
	 */
	res = drv_start(local);
	if (res) {
		WARN(local->suspended, "Hardware became unavailable "
		     "upon resume. This could be a software issue "
		     "prior to suspend or a hardware issue.\n");
		return res;
	}

	/* setup fragmentation threshold */
	drv_set_frag_threshold(local, hw->wiphy->frag_threshold);

	/* setup RTS threshold */
	drv_set_rts_threshold(local, hw->wiphy->rts_threshold);

	/* reset coverage class */
	drv_set_coverage_class(local, hw->wiphy->coverage_class);

	ieee80211_led_radio(local, true);
	ieee80211_mod_tpt_led_trig(local,
				   IEEE80211_TPT_LEDTRIG_FL_RADIO, 0);

	/* add interfaces */
	sdata = rtnl_dereference(local->monitor_sdata);
	if (sdata) {
		/* in HW restart it exists already */
		WARN_ON(local->resuming);
		res = drv_add_interface(local, sdata);
		if (WARN_ON(res)) {
			rcu_assign_pointer(local->monitor_sdata, NULL);
			synchronize_net();
			kfree(sdata);
		}
	}

	list_for_each_entry(sdata, &local->interfaces, list) {
		if (sdata->vif.type != NL80211_IFTYPE_AP_VLAN &&
		    sdata->vif.type != NL80211_IFTYPE_MONITOR &&
		    ieee80211_sdata_running(sdata))
			res = drv_add_interface(local, sdata);
	}

	/* add channel contexts */
	if (local->use_chanctx) {
		mutex_lock(&local->chanctx_mtx);
		list_for_each_entry(ctx, &local->chanctx_list, list)
			WARN_ON(drv_add_chanctx(local, ctx));
		mutex_unlock(&local->chanctx_mtx);
	}

	list_for_each_entry(sdata, &local->interfaces, list) {
		if (!ieee80211_sdata_running(sdata))
			continue;
		ieee80211_assign_chanctx(local, sdata);
	}

	sdata = rtnl_dereference(local->monitor_sdata);
	if (sdata && ieee80211_sdata_running(sdata))
		ieee80211_assign_chanctx(local, sdata);

	/* add STAs back */
	mutex_lock(&local->sta_mtx);
	list_for_each_entry(sta, &local->sta_list, list) {
		enum ieee80211_sta_state state;

		if (!sta->uploaded)
			continue;

		/* AP-mode stations will be added later */
		if (sta->sdata->vif.type == NL80211_IFTYPE_AP)
			continue;

		for (state = IEEE80211_STA_NOTEXIST;
		     state < sta->sta_state; state++)
			WARN_ON(drv_sta_state(local, sta->sdata, sta, state,
					      state + 1));
	}
	mutex_unlock(&local->sta_mtx);

	/* reconfigure tx conf */
	if (hw->queues >= IEEE80211_NUM_ACS) {
		list_for_each_entry(sdata, &local->interfaces, list) {
			if (sdata->vif.type == NL80211_IFTYPE_AP_VLAN ||
			    sdata->vif.type == NL80211_IFTYPE_MONITOR ||
			    !ieee80211_sdata_running(sdata))
				continue;

			for (i = 0; i < IEEE80211_NUM_ACS; i++)
				drv_conf_tx(local, sdata, i,
					    &sdata->tx_conf[i]);
		}
	}

	/* reconfigure hardware */
	ieee80211_hw_config(local, ~0);

	ieee80211_configure_filter(local);

	/* Finally also reconfigure all the BSS information */
	list_for_each_entry(sdata, &local->interfaces, list) {
		u32 changed;

		if (!ieee80211_sdata_running(sdata))
			continue;

		/* common change flags for all interface types */
		changed = BSS_CHANGED_ERP_CTS_PROT |
			  BSS_CHANGED_ERP_PREAMBLE |
			  BSS_CHANGED_ERP_SLOT |
			  BSS_CHANGED_HT |
			  BSS_CHANGED_BASIC_RATES |
			  BSS_CHANGED_BEACON_INT |
			  BSS_CHANGED_BSSID |
			  BSS_CHANGED_CQM |
			  BSS_CHANGED_QOS |
			  BSS_CHANGED_IDLE |
			  BSS_CHANGED_TXPOWER;

		switch (sdata->vif.type) {
		case NL80211_IFTYPE_STATION:
			changed |= BSS_CHANGED_ASSOC |
				   BSS_CHANGED_ARP_FILTER |
				   BSS_CHANGED_PS;

<<<<<<< HEAD
			if (sdata->u.mgd.dtim_period)
				changed |= BSS_CHANGED_DTIM_PERIOD;

			mutex_lock(&sdata->u.mgd.mtx);
=======
			/* Re-send beacon info report to the driver */
			if (sdata->u.mgd.have_beacon)
				changed |= BSS_CHANGED_BEACON_INFO;

			sdata_lock(sdata);
>>>>>>> d0e0ac97
			ieee80211_bss_info_change_notify(sdata, changed);
			sdata_unlock(sdata);
			break;
		case NL80211_IFTYPE_ADHOC:
			changed |= BSS_CHANGED_IBSS;
			/* fall through */
		case NL80211_IFTYPE_AP:
			changed |= BSS_CHANGED_SSID | BSS_CHANGED_P2P_PS;

			if (sdata->vif.type == NL80211_IFTYPE_AP) {
				changed |= BSS_CHANGED_AP_PROBE_RESP;

				if (rcu_access_pointer(sdata->u.ap.beacon))
					drv_start_ap(local, sdata);
			}

			/* fall through */
		case NL80211_IFTYPE_MESH_POINT:
			if (sdata->vif.bss_conf.enable_beacon) {
				changed |= BSS_CHANGED_BEACON |
					   BSS_CHANGED_BEACON_ENABLED;
				ieee80211_bss_info_change_notify(sdata, changed);
			}
			break;
		case NL80211_IFTYPE_WDS:
			break;
		case NL80211_IFTYPE_AP_VLAN:
		case NL80211_IFTYPE_MONITOR:
			/* ignore virtual */
			break;
		case NL80211_IFTYPE_P2P_DEVICE:
			changed = BSS_CHANGED_IDLE;
			break;
		case NL80211_IFTYPE_UNSPECIFIED:
		case NUM_NL80211_IFTYPES:
		case NL80211_IFTYPE_P2P_CLIENT:
		case NL80211_IFTYPE_P2P_GO:
			WARN_ON(1);
			break;
		}
	}

	ieee80211_recalc_ps(local, -1);

	/*
	 * The sta might be in psm against the ap (e.g. because
	 * this was the state before a hw restart), so we
	 * explicitly send a null packet in order to make sure
	 * it'll sync against the ap (and get out of psm).
	 */
	if (!(local->hw.conf.flags & IEEE80211_CONF_PS)) {
		list_for_each_entry(sdata, &local->interfaces, list) {
			if (sdata->vif.type != NL80211_IFTYPE_STATION)
				continue;
			if (!sdata->u.mgd.associated)
				continue;

			ieee80211_send_nullfunc(local, sdata, 0);
		}
	}

	/* APs are now beaconing, add back stations */
	mutex_lock(&local->sta_mtx);
	list_for_each_entry(sta, &local->sta_list, list) {
		enum ieee80211_sta_state state;

		if (!sta->uploaded)
			continue;

		if (sta->sdata->vif.type != NL80211_IFTYPE_AP)
			continue;

		for (state = IEEE80211_STA_NOTEXIST;
		     state < sta->sta_state; state++)
			WARN_ON(drv_sta_state(local, sta->sdata, sta, state,
					      state + 1));
	}
	mutex_unlock(&local->sta_mtx);

	/* add back keys */
	list_for_each_entry(sdata, &local->interfaces, list)
		if (ieee80211_sdata_running(sdata))
			ieee80211_enable_keys(sdata);

 wake_up:
	local->in_reconfig = false;
	barrier();

	if (local->monitors == local->open_count && local->monitors > 0)
		ieee80211_add_virtual_monitor(local);

	/*
	 * Clear the WLAN_STA_BLOCK_BA flag so new aggregation
	 * sessions can be established after a resume.
	 *
	 * Also tear down aggregation sessions since reconfiguring
	 * them in a hardware restart scenario is not easily done
	 * right now, and the hardware will have lost information
	 * about the sessions, but we and the AP still think they
	 * are active. This is really a workaround though.
	 */
	if (hw->flags & IEEE80211_HW_AMPDU_AGGREGATION) {
		mutex_lock(&local->sta_mtx);

		list_for_each_entry(sta, &local->sta_list, list) {
			ieee80211_sta_tear_down_BA_sessions(
					sta, AGG_STOP_LOCAL_REQUEST);
			clear_sta_flag(sta, WLAN_STA_BLOCK_BA);
		}

		mutex_unlock(&local->sta_mtx);
	}

	ieee80211_wake_queues_by_reason(hw, IEEE80211_MAX_QUEUE_MAP,
					IEEE80211_QUEUE_STOP_REASON_SUSPEND);

	/*
	 * If this is for hw restart things are still running.
	 * We may want to change that later, however.
	 */
	if (!local->suspended || reconfig_due_to_wowlan)
		drv_restart_complete(local);

	if (!local->suspended)
		return 0;

#ifdef CONFIG_PM
	/* first set suspended false, then resuming */
	local->suspended = false;
	mb();
	local->resuming = false;

	list_for_each_entry(sdata, &local->interfaces, list) {
		if (!ieee80211_sdata_running(sdata))
			continue;
		if (sdata->vif.type == NL80211_IFTYPE_STATION)
			ieee80211_sta_restart(sdata);
	}

	mod_timer(&local->sta_cleanup, jiffies + 1);
#else
	WARN_ON(1);
#endif
	return 0;
}

void ieee80211_resume_disconnect(struct ieee80211_vif *vif)
{
	struct ieee80211_sub_if_data *sdata;
	struct ieee80211_local *local;
	struct ieee80211_key *key;

	if (WARN_ON(!vif))
		return;

	sdata = vif_to_sdata(vif);
	local = sdata->local;

	if (WARN_ON(!local->resuming))
		return;

	if (WARN_ON(vif->type != NL80211_IFTYPE_STATION))
		return;

	sdata->flags |= IEEE80211_SDATA_DISCONNECT_RESUME;

	mutex_lock(&local->key_mtx);
	list_for_each_entry(key, &sdata->key_list, list)
		key->flags |= KEY_FLAG_TAINTED;
	mutex_unlock(&local->key_mtx);
}
EXPORT_SYMBOL_GPL(ieee80211_resume_disconnect);

void ieee80211_recalc_smps(struct ieee80211_sub_if_data *sdata)
{
	struct ieee80211_local *local = sdata->local;
	struct ieee80211_chanctx_conf *chanctx_conf;
	struct ieee80211_chanctx *chanctx;

	mutex_lock(&local->chanctx_mtx);

	chanctx_conf = rcu_dereference_protected(sdata->vif.chanctx_conf,
					lockdep_is_held(&local->chanctx_mtx));

	if (WARN_ON_ONCE(!chanctx_conf))
		goto unlock;

	chanctx = container_of(chanctx_conf, struct ieee80211_chanctx, conf);
	ieee80211_recalc_smps_chanctx(local, chanctx);
 unlock:
	mutex_unlock(&local->chanctx_mtx);
}

static bool ieee80211_id_in_list(const u8 *ids, int n_ids, u8 id)
{
	int i;

	for (i = 0; i < n_ids; i++)
		if (ids[i] == id)
			return true;
	return false;
}

/**
 * ieee80211_ie_split - split an IE buffer according to ordering
 *
 * @ies: the IE buffer
 * @ielen: the length of the IE buffer
 * @ids: an array with element IDs that are allowed before
 *	the split
 * @n_ids: the size of the element ID array
 * @offset: offset where to start splitting in the buffer
 *
 * This function splits an IE buffer by updating the @offset
 * variable to point to the location where the buffer should be
 * split.
 *
 * It assumes that the given IE buffer is well-formed, this
 * has to be guaranteed by the caller!
 *
 * It also assumes that the IEs in the buffer are ordered
 * correctly, if not the result of using this function will not
 * be ordered correctly either, i.e. it does no reordering.
 *
 * The function returns the offset where the next part of the
 * buffer starts, which may be @ielen if the entire (remainder)
 * of the buffer should be used.
 */
size_t ieee80211_ie_split(const u8 *ies, size_t ielen,
			  const u8 *ids, int n_ids, size_t offset)
{
	size_t pos = offset;

	while (pos < ielen && ieee80211_id_in_list(ids, n_ids, ies[pos]))
		pos += 2 + ies[pos + 1];

	return pos;
}

size_t ieee80211_ie_split_vendor(const u8 *ies, size_t ielen, size_t offset)
{
	size_t pos = offset;

	while (pos < ielen && ies[pos] != WLAN_EID_VENDOR_SPECIFIC)
		pos += 2 + ies[pos + 1];

	return pos;
}

static void _ieee80211_enable_rssi_reports(struct ieee80211_sub_if_data *sdata,
					    int rssi_min_thold,
					    int rssi_max_thold)
{
	trace_api_enable_rssi_reports(sdata, rssi_min_thold, rssi_max_thold);

	if (WARN_ON(sdata->vif.type != NL80211_IFTYPE_STATION))
		return;

	/*
	 * Scale up threshold values before storing it, as the RSSI averaging
	 * algorithm uses a scaled up value as well. Change this scaling
	 * factor if the RSSI averaging algorithm changes.
	 */
	sdata->u.mgd.rssi_min_thold = rssi_min_thold*16;
	sdata->u.mgd.rssi_max_thold = rssi_max_thold*16;
}

void ieee80211_enable_rssi_reports(struct ieee80211_vif *vif,
				    int rssi_min_thold,
				    int rssi_max_thold)
{
	struct ieee80211_sub_if_data *sdata = vif_to_sdata(vif);

	WARN_ON(rssi_min_thold == rssi_max_thold ||
		rssi_min_thold > rssi_max_thold);

	_ieee80211_enable_rssi_reports(sdata, rssi_min_thold,
				       rssi_max_thold);
}
EXPORT_SYMBOL(ieee80211_enable_rssi_reports);

void ieee80211_disable_rssi_reports(struct ieee80211_vif *vif)
{
	struct ieee80211_sub_if_data *sdata = vif_to_sdata(vif);

	_ieee80211_enable_rssi_reports(sdata, 0, 0);
}
EXPORT_SYMBOL(ieee80211_disable_rssi_reports);

u8 *ieee80211_ie_build_ht_cap(u8 *pos, struct ieee80211_sta_ht_cap *ht_cap,
			      u16 cap)
{
	__le16 tmp;

	*pos++ = WLAN_EID_HT_CAPABILITY;
	*pos++ = sizeof(struct ieee80211_ht_cap);
	memset(pos, 0, sizeof(struct ieee80211_ht_cap));

	/* capability flags */
	tmp = cpu_to_le16(cap);
	memcpy(pos, &tmp, sizeof(u16));
	pos += sizeof(u16);

	/* AMPDU parameters */
	*pos++ = ht_cap->ampdu_factor |
		 (ht_cap->ampdu_density <<
			IEEE80211_HT_AMPDU_PARM_DENSITY_SHIFT);

	/* MCS set */
	memcpy(pos, &ht_cap->mcs, sizeof(ht_cap->mcs));
	pos += sizeof(ht_cap->mcs);

	/* extended capabilities */
	pos += sizeof(__le16);

	/* BF capabilities */
	pos += sizeof(__le32);

	/* antenna selection */
	pos += sizeof(u8);

	return pos;
}

u8 *ieee80211_ie_build_vht_cap(u8 *pos, struct ieee80211_sta_vht_cap *vht_cap,
			       u32 cap)
{
	__le32 tmp;

	*pos++ = WLAN_EID_VHT_CAPABILITY;
	*pos++ = sizeof(struct ieee80211_vht_cap);
	memset(pos, 0, sizeof(struct ieee80211_vht_cap));

	/* capability flags */
	tmp = cpu_to_le32(cap);
	memcpy(pos, &tmp, sizeof(u32));
	pos += sizeof(u32);

	/* VHT MCS set */
	memcpy(pos, &vht_cap->vht_mcs, sizeof(vht_cap->vht_mcs));
	pos += sizeof(vht_cap->vht_mcs);

	return pos;
}

u8 *ieee80211_ie_build_ht_oper(u8 *pos, struct ieee80211_sta_ht_cap *ht_cap,
			       const struct cfg80211_chan_def *chandef,
			       u16 prot_mode)
{
	struct ieee80211_ht_operation *ht_oper;
	/* Build HT Information */
	*pos++ = WLAN_EID_HT_OPERATION;
	*pos++ = sizeof(struct ieee80211_ht_operation);
	ht_oper = (struct ieee80211_ht_operation *)pos;
	ht_oper->primary_chan = ieee80211_frequency_to_channel(
					chandef->chan->center_freq);
	switch (chandef->width) {
	case NL80211_CHAN_WIDTH_160:
	case NL80211_CHAN_WIDTH_80P80:
	case NL80211_CHAN_WIDTH_80:
	case NL80211_CHAN_WIDTH_40:
		if (chandef->center_freq1 > chandef->chan->center_freq)
			ht_oper->ht_param = IEEE80211_HT_PARAM_CHA_SEC_ABOVE;
		else
			ht_oper->ht_param = IEEE80211_HT_PARAM_CHA_SEC_BELOW;
		break;
	default:
		ht_oper->ht_param = IEEE80211_HT_PARAM_CHA_SEC_NONE;
		break;
	}
	if (ht_cap->cap & IEEE80211_HT_CAP_SUP_WIDTH_20_40 &&
	    chandef->width != NL80211_CHAN_WIDTH_20_NOHT &&
	    chandef->width != NL80211_CHAN_WIDTH_20)
		ht_oper->ht_param |= IEEE80211_HT_PARAM_CHAN_WIDTH_ANY;

	ht_oper->operation_mode = cpu_to_le16(prot_mode);
	ht_oper->stbc_param = 0x0000;

	/* It seems that Basic MCS set and Supported MCS set
	   are identical for the first 10 bytes */
	memset(&ht_oper->basic_set, 0, 16);
	memcpy(&ht_oper->basic_set, &ht_cap->mcs, 10);

	return pos + sizeof(struct ieee80211_ht_operation);
}

void ieee80211_ht_oper_to_chandef(struct ieee80211_channel *control_chan,
				  const struct ieee80211_ht_operation *ht_oper,
				  struct cfg80211_chan_def *chandef)
{
	enum nl80211_channel_type channel_type;

	if (!ht_oper) {
		cfg80211_chandef_create(chandef, control_chan,
					NL80211_CHAN_NO_HT);
		return;
	}

	switch (ht_oper->ht_param & IEEE80211_HT_PARAM_CHA_SEC_OFFSET) {
	case IEEE80211_HT_PARAM_CHA_SEC_NONE:
		channel_type = NL80211_CHAN_HT20;
		break;
	case IEEE80211_HT_PARAM_CHA_SEC_ABOVE:
		channel_type = NL80211_CHAN_HT40PLUS;
		break;
	case IEEE80211_HT_PARAM_CHA_SEC_BELOW:
		channel_type = NL80211_CHAN_HT40MINUS;
		break;
	default:
		channel_type = NL80211_CHAN_NO_HT;
	}

	cfg80211_chandef_create(chandef, control_chan, channel_type);
}

int ieee80211_add_srates_ie(struct ieee80211_sub_if_data *sdata,
			    struct sk_buff *skb, bool need_basic,
			    enum ieee80211_band band)
{
	struct ieee80211_local *local = sdata->local;
	struct ieee80211_supported_band *sband;
	int rate;
	u8 i, rates, *pos;
	u32 basic_rates = sdata->vif.bss_conf.basic_rates;

	sband = local->hw.wiphy->bands[band];
	rates = sband->n_bitrates;
	if (rates > 8)
		rates = 8;

	if (skb_tailroom(skb) < rates + 2)
		return -ENOMEM;

	pos = skb_put(skb, rates + 2);
	*pos++ = WLAN_EID_SUPP_RATES;
	*pos++ = rates;
	for (i = 0; i < rates; i++) {
		u8 basic = 0;
		if (need_basic && basic_rates & BIT(i))
			basic = 0x80;
		rate = sband->bitrates[i].bitrate;
		*pos++ = basic | (u8) (rate / 5);
	}

	return 0;
}

int ieee80211_add_ext_srates_ie(struct ieee80211_sub_if_data *sdata,
				struct sk_buff *skb, bool need_basic,
				enum ieee80211_band band)
{
	struct ieee80211_local *local = sdata->local;
	struct ieee80211_supported_band *sband;
	int rate;
	u8 i, exrates, *pos;
	u32 basic_rates = sdata->vif.bss_conf.basic_rates;

	sband = local->hw.wiphy->bands[band];
	exrates = sband->n_bitrates;
	if (exrates > 8)
		exrates -= 8;
	else
		exrates = 0;

	if (skb_tailroom(skb) < exrates + 2)
		return -ENOMEM;

	if (exrates) {
		pos = skb_put(skb, exrates + 2);
		*pos++ = WLAN_EID_EXT_SUPP_RATES;
		*pos++ = exrates;
		for (i = 8; i < sband->n_bitrates; i++) {
			u8 basic = 0;
			if (need_basic && basic_rates & BIT(i))
				basic = 0x80;
			rate = sband->bitrates[i].bitrate;
			*pos++ = basic | (u8) (rate / 5);
		}
	}
	return 0;
}

int ieee80211_ave_rssi(struct ieee80211_vif *vif)
{
	struct ieee80211_sub_if_data *sdata = vif_to_sdata(vif);
	struct ieee80211_if_managed *ifmgd = &sdata->u.mgd;

	if (WARN_ON_ONCE(sdata->vif.type != NL80211_IFTYPE_STATION)) {
		/* non-managed type inferfaces */
		return 0;
	}
	return ifmgd->ave_beacon_signal / 16;
}
EXPORT_SYMBOL_GPL(ieee80211_ave_rssi);

u8 ieee80211_mcs_to_chains(const struct ieee80211_mcs_info *mcs)
{
	if (!mcs)
		return 1;

	/* TODO: consider rx_highest */

	if (mcs->rx_mask[3])
		return 4;
	if (mcs->rx_mask[2])
		return 3;
	if (mcs->rx_mask[1])
		return 2;
	return 1;
}

/**
 * ieee80211_calculate_rx_timestamp - calculate timestamp in frame
 * @local: mac80211 hw info struct
 * @status: RX status
 * @mpdu_len: total MPDU length (including FCS)
 * @mpdu_offset: offset into MPDU to calculate timestamp at
 *
 * This function calculates the RX timestamp at the given MPDU offset, taking
 * into account what the RX timestamp was. An offset of 0 will just normalize
 * the timestamp to TSF at beginning of MPDU reception.
 */
u64 ieee80211_calculate_rx_timestamp(struct ieee80211_local *local,
				     struct ieee80211_rx_status *status,
				     unsigned int mpdu_len,
				     unsigned int mpdu_offset)
{
	u64 ts = status->mactime;
	struct rate_info ri;
	u16 rate;

	if (WARN_ON(!ieee80211_have_rx_timestamp(status)))
		return 0;

	memset(&ri, 0, sizeof(ri));

	/* Fill cfg80211 rate info */
	if (status->flag & RX_FLAG_HT) {
		ri.mcs = status->rate_idx;
		ri.flags |= RATE_INFO_FLAGS_MCS;
		if (status->flag & RX_FLAG_40MHZ)
			ri.flags |= RATE_INFO_FLAGS_40_MHZ_WIDTH;
		if (status->flag & RX_FLAG_SHORT_GI)
			ri.flags |= RATE_INFO_FLAGS_SHORT_GI;
	} else if (status->flag & RX_FLAG_VHT) {
		ri.flags |= RATE_INFO_FLAGS_VHT_MCS;
		ri.mcs = status->rate_idx;
		ri.nss = status->vht_nss;
		if (status->flag & RX_FLAG_40MHZ)
			ri.flags |= RATE_INFO_FLAGS_40_MHZ_WIDTH;
		if (status->flag & RX_FLAG_80MHZ)
			ri.flags |= RATE_INFO_FLAGS_80_MHZ_WIDTH;
		if (status->flag & RX_FLAG_80P80MHZ)
			ri.flags |= RATE_INFO_FLAGS_80P80_MHZ_WIDTH;
		if (status->flag & RX_FLAG_160MHZ)
			ri.flags |= RATE_INFO_FLAGS_160_MHZ_WIDTH;
		if (status->flag & RX_FLAG_SHORT_GI)
			ri.flags |= RATE_INFO_FLAGS_SHORT_GI;
	} else {
		struct ieee80211_supported_band *sband;

		sband = local->hw.wiphy->bands[status->band];
		ri.legacy = sband->bitrates[status->rate_idx].bitrate;
	}

	rate = cfg80211_calculate_bitrate(&ri);

	/* rewind from end of MPDU */
	if (status->flag & RX_FLAG_MACTIME_END)
		ts -= mpdu_len * 8 * 10 / rate;

	ts += mpdu_offset * 8 * 10 / rate;

	return ts;
}

void ieee80211_dfs_cac_cancel(struct ieee80211_local *local)
{
	struct ieee80211_sub_if_data *sdata;

	mutex_lock(&local->iflist_mtx);
	list_for_each_entry(sdata, &local->interfaces, list) {
		cancel_delayed_work_sync(&sdata->dfs_cac_timer_work);

		if (sdata->wdev.cac_started) {
			ieee80211_vif_release_channel(sdata);
			cfg80211_cac_event(sdata->dev,
					   NL80211_RADAR_CAC_ABORTED,
					   GFP_KERNEL);
		}
	}
	mutex_unlock(&local->iflist_mtx);
}

void ieee80211_dfs_radar_detected_work(struct work_struct *work)
{
	struct ieee80211_local *local =
		container_of(work, struct ieee80211_local, radar_detected_work);
	struct cfg80211_chan_def chandef;

	ieee80211_dfs_cac_cancel(local);

	if (local->use_chanctx)
		/* currently not handled */
		WARN_ON(1);
	else {
		chandef = local->hw.conf.chandef;
		cfg80211_radar_event(local->hw.wiphy, &chandef, GFP_KERNEL);
	}
}

void ieee80211_radar_detected(struct ieee80211_hw *hw)
{
	struct ieee80211_local *local = hw_to_local(hw);

	trace_api_radar_detected(local);

	ieee80211_queue_work(hw, &local->radar_detected_work);
}
EXPORT_SYMBOL(ieee80211_radar_detected);<|MERGE_RESOLUTION|>--- conflicted
+++ resolved
@@ -667,11 +667,7 @@
 }
 EXPORT_SYMBOL(ieee80211_queue_delayed_work);
 
-<<<<<<< HEAD
-u32 ieee802_11_parse_elems_crc(u8 *start, size_t len, bool action,
-=======
 u32 ieee802_11_parse_elems_crc(const u8 *start, size_t len, bool action,
->>>>>>> d0e0ac97
 			       struct ieee802_11_elems *elems,
 			       u64 filter, u32 crc)
 {
@@ -1588,18 +1584,11 @@
 				   BSS_CHANGED_ARP_FILTER |
 				   BSS_CHANGED_PS;
 
-<<<<<<< HEAD
-			if (sdata->u.mgd.dtim_period)
-				changed |= BSS_CHANGED_DTIM_PERIOD;
-
-			mutex_lock(&sdata->u.mgd.mtx);
-=======
 			/* Re-send beacon info report to the driver */
 			if (sdata->u.mgd.have_beacon)
 				changed |= BSS_CHANGED_BEACON_INFO;
 
 			sdata_lock(sdata);
->>>>>>> d0e0ac97
 			ieee80211_bss_info_change_notify(sdata, changed);
 			sdata_unlock(sdata);
 			break;
