--- conflicted
+++ resolved
@@ -3206,12 +3206,8 @@
 		mlme_dbg(sdata, "driver requested disconnect after resume\n");
 		ieee80211_sta_connection_lost(sdata,
 					      ifmgd->associated->bssid,
-<<<<<<< HEAD
-					      WLAN_REASON_UNSPECIFIED);
-=======
 					      WLAN_REASON_UNSPECIFIED,
 					      true);
->>>>>>> b56e681b
 		mutex_unlock(&ifmgd->mtx);
 		return;
 	}
