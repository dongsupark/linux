--- conflicted
+++ resolved
@@ -988,16 +988,6 @@
 	ifmgd->associated->channel = sdata->csa_chandef.chan;
 
 	sdata->vif.csa_active = false;
-<<<<<<< HEAD
-
-	/* XXX: wait for a beacon first? */
-	if (sdata->csa_block_tx) {
-		ieee80211_wake_vif_queues(local, sdata,
-					  IEEE80211_QUEUE_STOP_REASON_CSA);
-		sdata->csa_block_tx = false;
-	}
-=======
->>>>>>> 9a244409
 
 	/* XXX: wait for a beacon first? */
 	if (sdata->csa_block_tx) {
@@ -1090,11 +1080,6 @@
 		return;
 	}
 
-<<<<<<< HEAD
-	ifmgd->flags |= IEEE80211_STA_CSA_RECEIVED;
-
-=======
->>>>>>> 9a244409
 	mutex_lock(&local->mtx);
 	mutex_lock(&local->chanctx_mtx);
 	conf = rcu_dereference_protected(sdata->vif.chanctx_conf,
