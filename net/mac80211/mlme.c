--- conflicted
+++ resolved
@@ -210,11 +210,7 @@
 		disable_40 = true;
 
 	if (sta && (!reconfig ||
-<<<<<<< HEAD
-		    (disable_40 != !!(sta->sta.ht_cap.cap &
-=======
 		    (disable_40 != !(sta->sta.ht_cap.cap &
->>>>>>> 0a9b3782
 					IEEE80211_HT_CAP_SUP_WIDTH_20_40)))) {
 
 		if (disable_40)
