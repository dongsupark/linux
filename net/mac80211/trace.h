--- conflicted
+++ resolved
@@ -36,11 +36,7 @@
 			__entry->control_freq = (c)->chan->center_freq;		\
 			__entry->chan_width = (c)->width;			\
 			__entry->center_freq1 = (c)->center_freq1;		\
-<<<<<<< HEAD
-			__entry->center_freq1 = (c)->center_freq2;
-=======
 			__entry->center_freq2 = (c)->center_freq2;
->>>>>>> b56e681b
 #define CHANDEF_PR_FMT	" control:%d MHz width:%d center: %d/%d MHz"
 #define CHANDEF_PR_ARG	__entry->control_freq, __entry->chan_width,		\
 			__entry->center_freq1, __entry->center_freq2
