/*
 * Off-channel operation helpers
 *
 * Copyright 2003, Jouni Malinen <jkmaline@cc.hut.fi>
 * Copyright 2004, Instant802 Networks, Inc.
 * Copyright 2005, Devicescape Software, Inc.
 * Copyright 2006-2007	Jiri Benc <jbenc@suse.cz>
 * Copyright 2007, Michael Wu <flamingice@sourmilk.net>
 * Copyright 2009	Johannes Berg <johannes@sipsolutions.net>
 *
 * This program is free software; you can redistribute it and/or modify
 * it under the terms of the GNU General Public License version 2 as
 * published by the Free Software Foundation.
 */
#include <linux/export.h>
#include <net/mac80211.h>
#include "ieee80211_i.h"
#include "driver-ops.h"

/*
 * Tell our hardware to disable PS.
 * Optionally inform AP that we will go to sleep so that it will buffer
 * the frames while we are doing off-channel work.  This is optional
 * because we *may* be doing work on-operating channel, and want our
 * hardware unconditionally awake, but still let the AP send us normal frames.
 */
static void ieee80211_offchannel_ps_enable(struct ieee80211_sub_if_data *sdata)
{
	struct ieee80211_local *local = sdata->local;
	struct ieee80211_if_managed *ifmgd = &sdata->u.mgd;

	local->offchannel_ps_enabled = false;

	/* FIXME: what to do when local->pspolling is true? */

	del_timer_sync(&local->dynamic_ps_timer);
	del_timer_sync(&ifmgd->bcn_mon_timer);
	del_timer_sync(&ifmgd->conn_mon_timer);

	cancel_work_sync(&local->dynamic_ps_enable_work);

	if (local->hw.conf.flags & IEEE80211_CONF_PS) {
		local->offchannel_ps_enabled = true;
		local->hw.conf.flags &= ~IEEE80211_CONF_PS;
		ieee80211_hw_config(local, IEEE80211_CONF_CHANGE_PS);
	}

	if (!local->offchannel_ps_enabled ||
	    !(local->hw.flags & IEEE80211_HW_PS_NULLFUNC_STACK))
		/*
		 * If power save was enabled, no need to send a nullfunc
		 * frame because AP knows that we are sleeping. But if the
		 * hardware is creating the nullfunc frame for power save
		 * status (ie. IEEE80211_HW_PS_NULLFUNC_STACK is not
		 * enabled) and power save was enabled, the firmware just
		 * sent a null frame with power save disabled. So we need
		 * to send a new nullfunc frame to inform the AP that we
		 * are again sleeping.
		 */
		ieee80211_send_nullfunc(local, sdata, 1);
}

/* inform AP that we are awake again, unless power save is enabled */
static void ieee80211_offchannel_ps_disable(struct ieee80211_sub_if_data *sdata)
{
	struct ieee80211_local *local = sdata->local;

	if (!local->ps_sdata)
		ieee80211_send_nullfunc(local, sdata, 0);
	else if (local->offchannel_ps_enabled) {
		/*
		 * In !IEEE80211_HW_PS_NULLFUNC_STACK case the hardware
		 * will send a nullfunc frame with the powersave bit set
		 * even though the AP already knows that we are sleeping.
		 * This could be avoided by sending a null frame with power
		 * save bit disabled before enabling the power save, but
		 * this doesn't gain anything.
		 *
		 * When IEEE80211_HW_PS_NULLFUNC_STACK is enabled, no need
		 * to send a nullfunc frame because AP already knows that
		 * we are sleeping, let's just enable power save mode in
		 * hardware.
		 */
		/* TODO:  Only set hardware if CONF_PS changed?
		 * TODO:  Should we set offchannel_ps_enabled to false?
		 */
		local->hw.conf.flags |= IEEE80211_CONF_PS;
		ieee80211_hw_config(local, IEEE80211_CONF_CHANGE_PS);
	} else if (local->hw.conf.dynamic_ps_timeout > 0) {
		/*
		 * If IEEE80211_CONF_PS was not set and the dynamic_ps_timer
		 * had been running before leaving the operating channel,
		 * restart the timer now and send a nullfunc frame to inform
		 * the AP that we are awake.
		 */
		ieee80211_send_nullfunc(local, sdata, 0);
		mod_timer(&local->dynamic_ps_timer, jiffies +
			  msecs_to_jiffies(local->hw.conf.dynamic_ps_timeout));
	}

	ieee80211_sta_reset_beacon_monitor(sdata);
	ieee80211_sta_reset_conn_monitor(sdata);
}

void ieee80211_offchannel_stop_vifs(struct ieee80211_local *local,
				    bool offchannel_ps_enable)
{
	struct ieee80211_sub_if_data *sdata;

	/*
	 * notify the AP about us leaving the channel and stop all
	 * STA interfaces.
	 */
	mutex_lock(&local->iflist_mtx);
	list_for_each_entry(sdata, &local->interfaces, list) {
		if (!ieee80211_sdata_running(sdata))
			continue;

		if (sdata->vif.type != NL80211_IFTYPE_MONITOR)
			set_bit(SDATA_STATE_OFFCHANNEL, &sdata->state);

		/* Check to see if we should disable beaconing. */
		if (sdata->vif.type == NL80211_IFTYPE_AP ||
		    sdata->vif.type == NL80211_IFTYPE_ADHOC ||
		    sdata->vif.type == NL80211_IFTYPE_MESH_POINT)
			ieee80211_bss_info_change_notify(
				sdata, BSS_CHANGED_BEACON_ENABLED);

		if (sdata->vif.type != NL80211_IFTYPE_MONITOR) {
			netif_tx_stop_all_queues(sdata->dev);
			if (offchannel_ps_enable &&
			    (sdata->vif.type == NL80211_IFTYPE_STATION) &&
			    sdata->u.mgd.associated)
				ieee80211_offchannel_ps_enable(sdata);
		}
	}
	mutex_unlock(&local->iflist_mtx);
}

void ieee80211_offchannel_return(struct ieee80211_local *local,
				 bool offchannel_ps_disable)
{
	struct ieee80211_sub_if_data *sdata;

	mutex_lock(&local->iflist_mtx);
	list_for_each_entry(sdata, &local->interfaces, list) {
		if (sdata->vif.type != NL80211_IFTYPE_MONITOR)
			clear_bit(SDATA_STATE_OFFCHANNEL, &sdata->state);

		if (!ieee80211_sdata_running(sdata))
			continue;

		/* Tell AP we're back */
		if (offchannel_ps_disable &&
		    sdata->vif.type == NL80211_IFTYPE_STATION) {
			if (sdata->u.mgd.associated)
				ieee80211_offchannel_ps_disable(sdata);
		}

		if (sdata->vif.type != NL80211_IFTYPE_MONITOR) {
			/*
			 * This may wake up queues even though the driver
			 * currently has them stopped. This is not very
			 * likely, since the driver won't have gotten any
			 * (or hardly any) new packets while we weren't
			 * on the right channel, and even if it happens
			 * it will at most lead to queueing up one more
			 * packet per queue in mac80211 rather than on
			 * the interface qdisc.
			 */
			netif_tx_wake_all_queues(sdata->dev);
		}

		if (sdata->vif.type == NL80211_IFTYPE_AP ||
		    sdata->vif.type == NL80211_IFTYPE_ADHOC ||
		    sdata->vif.type == NL80211_IFTYPE_MESH_POINT)
			ieee80211_bss_info_change_notify(
				sdata, BSS_CHANGED_BEACON_ENABLED);
	}
	mutex_unlock(&local->iflist_mtx);
}

void ieee80211_handle_roc_started(struct ieee80211_roc_work *roc)
{
	if (roc->notified)
		return;

	if (roc->mgmt_tx_cookie) {
		if (!WARN_ON(!roc->frame)) {
			ieee80211_tx_skb(roc->sdata, roc->frame);
			roc->frame = NULL;
		}
	} else {
<<<<<<< HEAD
		cfg80211_ready_on_channel(roc->sdata->dev, (unsigned long)roc,
=======
		cfg80211_ready_on_channel(&roc->sdata->wdev, (unsigned long)roc,
>>>>>>> 36eb22e9
					  roc->chan, roc->chan_type,
					  roc->req_duration, GFP_KERNEL);
	}

	roc->notified = true;
}

static void ieee80211_hw_roc_start(struct work_struct *work)
{
	struct ieee80211_local *local =
		container_of(work, struct ieee80211_local, hw_roc_start);
	struct ieee80211_roc_work *roc, *dep, *tmp;

	mutex_lock(&local->mtx);

	if (list_empty(&local->roc_list))
		goto out_unlock;

	roc = list_first_entry(&local->roc_list, struct ieee80211_roc_work,
			       list);

	if (!roc->started)
		goto out_unlock;

	roc->hw_begun = true;
	roc->hw_start_time = local->hw_roc_start_time;

	ieee80211_handle_roc_started(roc);
	list_for_each_entry_safe(dep, tmp, &roc->dependents, list) {
		ieee80211_handle_roc_started(dep);

		if (dep->duration > roc->duration) {
			u32 dur = dep->duration;
			dep->duration = dur - roc->duration;
			roc->duration = dur;
			list_del(&dep->list);
			list_add(&dep->list, &roc->list);
		}
	}
 out_unlock:
	mutex_unlock(&local->mtx);
}

void ieee80211_ready_on_channel(struct ieee80211_hw *hw)
{
	struct ieee80211_local *local = hw_to_local(hw);

	local->hw_roc_start_time = jiffies;

	trace_api_ready_on_channel(local);

	ieee80211_queue_work(hw, &local->hw_roc_start);
}
EXPORT_SYMBOL_GPL(ieee80211_ready_on_channel);

void ieee80211_start_next_roc(struct ieee80211_local *local)
{
	struct ieee80211_roc_work *roc;

	lockdep_assert_held(&local->mtx);

	if (list_empty(&local->roc_list)) {
		ieee80211_run_deferred_scan(local);
		return;
	}

	roc = list_first_entry(&local->roc_list, struct ieee80211_roc_work,
			       list);

	if (WARN_ON_ONCE(roc->started))
		return;

	if (local->ops->remain_on_channel) {
		int ret, duration = roc->duration;

		/* XXX: duplicated, see ieee80211_start_roc_work() */
		if (!duration)
			duration = 10;

		ret = drv_remain_on_channel(local, roc->chan,
					    roc->chan_type,
					    duration);

		roc->started = true;

		if (ret) {
			wiphy_warn(local->hw.wiphy,
				   "failed to start next HW ROC (%d)\n", ret);
			/*
			 * queue the work struct again to avoid recursion
			 * when multiple failures occur
			 */
			ieee80211_remain_on_channel_expired(&local->hw);
		}
	} else {
		/* delay it a bit */
		ieee80211_queue_delayed_work(&local->hw, &roc->work,
					     round_jiffies_relative(HZ/2));
	}
}

void ieee80211_roc_notify_destroy(struct ieee80211_roc_work *roc)
{
	struct ieee80211_roc_work *dep, *tmp;

	/* was never transmitted */
	if (roc->frame) {
<<<<<<< HEAD
		cfg80211_mgmt_tx_status(roc->sdata->dev,
=======
		cfg80211_mgmt_tx_status(&roc->sdata->wdev,
>>>>>>> 36eb22e9
					(unsigned long)roc->frame,
					roc->frame->data, roc->frame->len,
					false, GFP_KERNEL);
		kfree_skb(roc->frame);
	}

	if (!roc->mgmt_tx_cookie)
<<<<<<< HEAD
		cfg80211_remain_on_channel_expired(roc->sdata->dev,
=======
		cfg80211_remain_on_channel_expired(&roc->sdata->wdev,
>>>>>>> 36eb22e9
						   (unsigned long)roc,
						   roc->chan, roc->chan_type,
						   GFP_KERNEL);

	list_for_each_entry_safe(dep, tmp, &roc->dependents, list)
		ieee80211_roc_notify_destroy(dep);

	kfree(roc);
}

void ieee80211_sw_roc_work(struct work_struct *work)
{
	struct ieee80211_roc_work *roc =
		container_of(work, struct ieee80211_roc_work, work.work);
	struct ieee80211_sub_if_data *sdata = roc->sdata;
	struct ieee80211_local *local = sdata->local;
<<<<<<< HEAD
=======
	bool started;
>>>>>>> 36eb22e9

	mutex_lock(&local->mtx);

	if (roc->abort)
		goto finish;

	if (WARN_ON(list_empty(&local->roc_list)))
		goto out_unlock;

	if (WARN_ON(roc != list_first_entry(&local->roc_list,
					    struct ieee80211_roc_work,
					    list)))
		goto out_unlock;

	if (!roc->started) {
		struct ieee80211_roc_work *dep;

		/* start this ROC */

		/* switch channel etc */
		ieee80211_recalc_idle(local);

		local->tmp_channel = roc->chan;
		local->tmp_channel_type = roc->chan_type;
		ieee80211_hw_config(local, 0);

		/* tell userspace or send frame */
		ieee80211_handle_roc_started(roc);
		list_for_each_entry(dep, &roc->dependents, list)
			ieee80211_handle_roc_started(dep);

		/* if it was pure TX, just finish right away */
		if (!roc->duration)
			goto finish;

		roc->started = true;
		ieee80211_queue_delayed_work(&local->hw, &roc->work,
					     msecs_to_jiffies(roc->duration));
	} else {
		/* finish this ROC */
 finish:
		list_del(&roc->list);
<<<<<<< HEAD
		ieee80211_roc_notify_destroy(roc);

		if (roc->started) {
=======
		started = roc->started;
		ieee80211_roc_notify_destroy(roc);

		if (started) {
>>>>>>> 36eb22e9
			drv_flush(local, false);

			local->tmp_channel = NULL;
			ieee80211_hw_config(local, 0);

			ieee80211_offchannel_return(local, true);
		}

		ieee80211_recalc_idle(local);

<<<<<<< HEAD
		if (roc->started)
=======
		if (started)
>>>>>>> 36eb22e9
			ieee80211_start_next_roc(local);
	}

 out_unlock:
	mutex_unlock(&local->mtx);
}

static void ieee80211_hw_roc_done(struct work_struct *work)
{
	struct ieee80211_local *local =
		container_of(work, struct ieee80211_local, hw_roc_done);
	struct ieee80211_roc_work *roc;

	mutex_lock(&local->mtx);

	if (list_empty(&local->roc_list))
		goto out_unlock;

	roc = list_first_entry(&local->roc_list, struct ieee80211_roc_work,
			       list);

	if (!roc->started)
		goto out_unlock;

	list_del(&roc->list);

	ieee80211_roc_notify_destroy(roc);

	/* if there's another roc, start it now */
	ieee80211_start_next_roc(local);

 out_unlock:
	mutex_unlock(&local->mtx);
}

void ieee80211_remain_on_channel_expired(struct ieee80211_hw *hw)
{
	struct ieee80211_local *local = hw_to_local(hw);

	trace_api_remain_on_channel_expired(local);

	ieee80211_queue_work(hw, &local->hw_roc_done);
}
EXPORT_SYMBOL_GPL(ieee80211_remain_on_channel_expired);

void ieee80211_roc_setup(struct ieee80211_local *local)
{
	INIT_WORK(&local->hw_roc_start, ieee80211_hw_roc_start);
	INIT_WORK(&local->hw_roc_done, ieee80211_hw_roc_done);
	INIT_LIST_HEAD(&local->roc_list);
}

void ieee80211_roc_purge(struct ieee80211_sub_if_data *sdata)
{
	struct ieee80211_local *local = sdata->local;
	struct ieee80211_roc_work *roc, *tmp;
	LIST_HEAD(tmp_list);

	mutex_lock(&local->mtx);
	list_for_each_entry_safe(roc, tmp, &local->roc_list, list) {
		if (roc->sdata != sdata)
			continue;

		if (roc->started && local->ops->remain_on_channel) {
			/* can race, so ignore return value */
			drv_cancel_remain_on_channel(local);
		}

		list_move_tail(&roc->list, &tmp_list);
		roc->abort = true;
	}

	ieee80211_start_next_roc(local);
	mutex_unlock(&local->mtx);

	list_for_each_entry_safe(roc, tmp, &tmp_list, list) {
		if (local->ops->remain_on_channel) {
			list_del(&roc->list);
			ieee80211_roc_notify_destroy(roc);
		} else {
			ieee80211_queue_delayed_work(&local->hw, &roc->work, 0);

			/* work will clean up etc */
			flush_delayed_work(&roc->work);
		}
	}

	WARN_ON_ONCE(!list_empty(&tmp_list));
}<|MERGE_RESOLUTION|>--- conflicted
+++ resolved
@@ -191,11 +191,7 @@
 			roc->frame = NULL;
 		}
 	} else {
-<<<<<<< HEAD
-		cfg80211_ready_on_channel(roc->sdata->dev, (unsigned long)roc,
-=======
 		cfg80211_ready_on_channel(&roc->sdata->wdev, (unsigned long)roc,
->>>>>>> 36eb22e9
 					  roc->chan, roc->chan_type,
 					  roc->req_duration, GFP_KERNEL);
 	}
@@ -303,11 +299,7 @@
 
 	/* was never transmitted */
 	if (roc->frame) {
-<<<<<<< HEAD
-		cfg80211_mgmt_tx_status(roc->sdata->dev,
-=======
 		cfg80211_mgmt_tx_status(&roc->sdata->wdev,
->>>>>>> 36eb22e9
 					(unsigned long)roc->frame,
 					roc->frame->data, roc->frame->len,
 					false, GFP_KERNEL);
@@ -315,11 +307,7 @@
 	}
 
 	if (!roc->mgmt_tx_cookie)
-<<<<<<< HEAD
-		cfg80211_remain_on_channel_expired(roc->sdata->dev,
-=======
 		cfg80211_remain_on_channel_expired(&roc->sdata->wdev,
->>>>>>> 36eb22e9
 						   (unsigned long)roc,
 						   roc->chan, roc->chan_type,
 						   GFP_KERNEL);
@@ -336,10 +324,7 @@
 		container_of(work, struct ieee80211_roc_work, work.work);
 	struct ieee80211_sub_if_data *sdata = roc->sdata;
 	struct ieee80211_local *local = sdata->local;
-<<<<<<< HEAD
-=======
 	bool started;
->>>>>>> 36eb22e9
 
 	mutex_lock(&local->mtx);
 
@@ -382,16 +367,10 @@
 		/* finish this ROC */
  finish:
 		list_del(&roc->list);
-<<<<<<< HEAD
-		ieee80211_roc_notify_destroy(roc);
-
-		if (roc->started) {
-=======
 		started = roc->started;
 		ieee80211_roc_notify_destroy(roc);
 
 		if (started) {
->>>>>>> 36eb22e9
 			drv_flush(local, false);
 
 			local->tmp_channel = NULL;
@@ -402,11 +381,7 @@
 
 		ieee80211_recalc_idle(local);
 
-<<<<<<< HEAD
-		if (roc->started)
-=======
 		if (started)
->>>>>>> 36eb22e9
 			ieee80211_start_next_roc(local);
 	}
 
