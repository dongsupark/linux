--- conflicted
+++ resolved
@@ -528,13 +528,10 @@
 	/* TDLS support */
 	u8 tdls_peer[ETH_ALEN] __aligned(2);
 	struct delayed_work tdls_peer_del_work;
-<<<<<<< HEAD
-=======
 	struct sk_buff *orig_teardown_skb; /* The original teardown skb */
 	struct sk_buff *teardown_skb; /* A copy to send through the AP */
 	spinlock_t teardown_lock; /* To lock changing teardown_skb */
 	bool tdls_chan_switch_prohibited;
->>>>>>> 9e6f3f47
 
 	/* WMM-AC TSPEC support */
 	struct ieee80211_sta_tx_tspec tx_tspec[IEEE80211_NUM_ACS];
