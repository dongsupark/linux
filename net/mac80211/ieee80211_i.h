--- conflicted
+++ resolved
@@ -1497,12 +1497,8 @@
 			      u16 cap);
 u8 *ieee80211_ie_build_ht_oper(u8 *pos, struct ieee80211_sta_ht_cap *ht_cap,
 			       struct ieee80211_channel *channel,
-<<<<<<< HEAD
-			       enum nl80211_channel_type channel_type);
-=======
 			       enum nl80211_channel_type channel_type,
 			       u16 prot_mode);
->>>>>>> 0a9b3782
 
 /* internal work items */
 void ieee80211_work_init(struct ieee80211_local *local);
