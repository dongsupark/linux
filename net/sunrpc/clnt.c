--- conflicted
+++ resolved
@@ -380,21 +380,6 @@
 
 	atomic_set(&clnt->cl_count, 1);
 
-<<<<<<< HEAD
-	err = rpc_setup_pipedir(clnt, program->pipe_dir_name);
-	if (err < 0)
-		goto out_no_path;
-
-	auth = rpcauth_create(args->authflavor, clnt);
-	if (IS_ERR(auth)) {
-		dprintk("RPC:       Couldn't create auth handle (flavor %u)\n",
-				args->authflavor);
-		err = PTR_ERR(auth);
-		goto out_no_auth;
-	}
-
-=======
->>>>>>> d0e0ac97
 	/* save the nodename */
 	rpc_clnt_set_nodename(clnt, utsname()->nodename);
 
