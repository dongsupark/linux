/*
 *  linux/net/sunrpc/clnt.c
 *
 *  This file contains the high-level RPC interface.
 *  It is modeled as a finite state machine to support both synchronous
 *  and asynchronous requests.
 *
 *  -	RPC header generation and argument serialization.
 *  -	Credential refresh.
 *  -	TCP connect handling.
 *  -	Retry of operation when it is suspected the operation failed because
 *	of uid squashing on the server, or when the credentials were stale
 *	and need to be refreshed, or when a packet was damaged in transit.
 *	This may be have to be moved to the VFS layer.
 *
 *  NB: BSD uses a more intelligent approach to guessing when a request
 *  or reply has been lost by keeping the RTO estimate for each procedure.
 *  We currently make do with a constant timeout value.
 *
 *  Copyright (C) 1992,1993 Rick Sladkey <jrs@world.std.com>
 *  Copyright (C) 1995,1996 Olaf Kirch <okir@monad.swb.de>
 */

#include <asm/system.h>

#include <linux/module.h>
#include <linux/types.h>
#include <linux/kallsyms.h>
#include <linux/mm.h>
#include <linux/namei.h>
#include <linux/mount.h>
#include <linux/slab.h>
#include <linux/utsname.h>
#include <linux/workqueue.h>
#include <linux/in6.h>

#include <linux/sunrpc/clnt.h>
#include <linux/sunrpc/rpc_pipe_fs.h>
#include <linux/sunrpc/metrics.h>
#include <linux/sunrpc/bc_xprt.h>

#include "sunrpc.h"

#ifdef RPC_DEBUG
# define RPCDBG_FACILITY	RPCDBG_CALL
#endif

#define dprint_status(t)					\
	dprintk("RPC: %5u %s (status %d)\n", t->tk_pid,		\
			__func__, t->tk_status)

/*
 * All RPC clients are linked into this list
 */
static LIST_HEAD(all_clients);
static DEFINE_SPINLOCK(rpc_client_lock);

static DECLARE_WAIT_QUEUE_HEAD(destroy_wait);


static void	call_start(struct rpc_task *task);
static void	call_reserve(struct rpc_task *task);
static void	call_reserveresult(struct rpc_task *task);
static void	call_allocate(struct rpc_task *task);
static void	call_decode(struct rpc_task *task);
static void	call_bind(struct rpc_task *task);
static void	call_bind_status(struct rpc_task *task);
static void	call_transmit(struct rpc_task *task);
#if defined(CONFIG_NFS_V4_1)
static void	call_bc_transmit(struct rpc_task *task);
#endif /* CONFIG_NFS_V4_1 */
static void	call_status(struct rpc_task *task);
static void	call_transmit_status(struct rpc_task *task);
static void	call_refresh(struct rpc_task *task);
static void	call_refreshresult(struct rpc_task *task);
static void	call_timeout(struct rpc_task *task);
static void	call_connect(struct rpc_task *task);
static void	call_connect_status(struct rpc_task *task);

static __be32	*rpc_encode_header(struct rpc_task *task);
static __be32	*rpc_verify_header(struct rpc_task *task);
static int	rpc_ping(struct rpc_clnt *clnt);

static void rpc_register_client(struct rpc_clnt *clnt)
{
	spin_lock(&rpc_client_lock);
	list_add(&clnt->cl_clients, &all_clients);
	spin_unlock(&rpc_client_lock);
}

static void rpc_unregister_client(struct rpc_clnt *clnt)
{
	spin_lock(&rpc_client_lock);
	list_del(&clnt->cl_clients);
	spin_unlock(&rpc_client_lock);
}

static int
rpc_setup_pipedir(struct rpc_clnt *clnt, char *dir_name)
{
	static uint32_t clntid;
	struct nameidata nd;
	struct path path;
	char name[15];
	struct qstr q = {
		.name = name,
	};
	int error;

	clnt->cl_path.mnt = ERR_PTR(-ENOENT);
	clnt->cl_path.dentry = ERR_PTR(-ENOENT);
	if (dir_name == NULL)
		return 0;

	path.mnt = rpc_get_mount();
	if (IS_ERR(path.mnt))
		return PTR_ERR(path.mnt);
	error = vfs_path_lookup(path.mnt->mnt_root, path.mnt, dir_name, 0, &nd);
	if (error)
		goto err;

	for (;;) {
		q.len = snprintf(name, sizeof(name), "clnt%x", (unsigned int)clntid++);
		name[sizeof(name) - 1] = '\0';
		q.hash = full_name_hash(q.name, q.len);
		path.dentry = rpc_create_client_dir(nd.path.dentry, &q, clnt);
		if (!IS_ERR(path.dentry))
			break;
		error = PTR_ERR(path.dentry);
		if (error != -EEXIST) {
			printk(KERN_INFO "RPC: Couldn't create pipefs entry"
					" %s/%s, error %d\n",
					dir_name, name, error);
			goto err_path_put;
		}
	}
	path_put(&nd.path);
	clnt->cl_path = path;
	return 0;
err_path_put:
	path_put(&nd.path);
err:
	rpc_put_mount();
	return error;
}

static struct rpc_clnt * rpc_new_client(const struct rpc_create_args *args, struct rpc_xprt *xprt)
{
	struct rpc_program	*program = args->program;
	struct rpc_version	*version;
	struct rpc_clnt		*clnt = NULL;
	struct rpc_auth		*auth;
	int err;
	size_t len;

	/* sanity check the name before trying to print it */
	err = -EINVAL;
	len = strlen(args->servername);
	if (len > RPC_MAXNETNAMELEN)
		goto out_no_rpciod;
	len++;

	dprintk("RPC:       creating %s client for %s (xprt %p)\n",
			program->name, args->servername, xprt);

	err = rpciod_up();
	if (err)
		goto out_no_rpciod;
	err = -EINVAL;
	if (!xprt)
		goto out_no_xprt;

	if (args->version >= program->nrvers)
		goto out_err;
	version = program->version[args->version];
	if (version == NULL)
		goto out_err;

	err = -ENOMEM;
	clnt = kzalloc(sizeof(*clnt), GFP_KERNEL);
	if (!clnt)
		goto out_err;
	clnt->cl_parent = clnt;

	clnt->cl_server = clnt->cl_inline_name;
	if (len > sizeof(clnt->cl_inline_name)) {
		char *buf = kmalloc(len, GFP_KERNEL);
		if (buf != NULL)
			clnt->cl_server = buf;
		else
			len = sizeof(clnt->cl_inline_name);
	}
	strlcpy(clnt->cl_server, args->servername, len);

	clnt->cl_xprt     = xprt;
	clnt->cl_procinfo = version->procs;
	clnt->cl_maxproc  = version->nrprocs;
	clnt->cl_protname = program->name;
	clnt->cl_prog     = args->prognumber ? : program->number;
	clnt->cl_vers     = version->number;
	clnt->cl_stats    = program->stats;
	clnt->cl_metrics  = rpc_alloc_iostats(clnt);
	err = -ENOMEM;
	if (clnt->cl_metrics == NULL)
		goto out_no_stats;
	clnt->cl_program  = program;
	INIT_LIST_HEAD(&clnt->cl_tasks);
	spin_lock_init(&clnt->cl_lock);

	if (!xprt_bound(clnt->cl_xprt))
		clnt->cl_autobind = 1;

	clnt->cl_timeout = xprt->timeout;
	if (args->timeout != NULL) {
		memcpy(&clnt->cl_timeout_default, args->timeout,
				sizeof(clnt->cl_timeout_default));
		clnt->cl_timeout = &clnt->cl_timeout_default;
	}

	clnt->cl_rtt = &clnt->cl_rtt_default;
	rpc_init_rtt(&clnt->cl_rtt_default, clnt->cl_timeout->to_initval);
	clnt->cl_principal = NULL;
	if (args->client_name) {
		clnt->cl_principal = kstrdup(args->client_name, GFP_KERNEL);
		if (!clnt->cl_principal)
			goto out_no_principal;
	}

	atomic_set(&clnt->cl_count, 1);

	err = rpc_setup_pipedir(clnt, program->pipe_dir_name);
	if (err < 0)
		goto out_no_path;

	auth = rpcauth_create(args->authflavor, clnt);
	if (IS_ERR(auth)) {
		printk(KERN_INFO "RPC: Couldn't create auth handle (flavor %u)\n",
				args->authflavor);
		err = PTR_ERR(auth);
		goto out_no_auth;
	}

	/* save the nodename */
	clnt->cl_nodelen = strlen(init_utsname()->nodename);
	if (clnt->cl_nodelen > UNX_MAXNODENAME)
		clnt->cl_nodelen = UNX_MAXNODENAME;
	memcpy(clnt->cl_nodename, init_utsname()->nodename, clnt->cl_nodelen);
	rpc_register_client(clnt);
	return clnt;

out_no_auth:
	if (!IS_ERR(clnt->cl_path.dentry)) {
		rpc_remove_client_dir(clnt->cl_path.dentry);
		rpc_put_mount();
	}
out_no_path:
	kfree(clnt->cl_principal);
out_no_principal:
	rpc_free_iostats(clnt->cl_metrics);
out_no_stats:
	if (clnt->cl_server != clnt->cl_inline_name)
		kfree(clnt->cl_server);
	kfree(clnt);
out_err:
	xprt_put(xprt);
out_no_xprt:
	rpciod_down();
out_no_rpciod:
	return ERR_PTR(err);
}

/*
 * rpc_create - create an RPC client and transport with one call
 * @args: rpc_clnt create argument structure
 *
 * Creates and initializes an RPC transport and an RPC client.
 *
 * It can ping the server in order to determine if it is up, and to see if
 * it supports this program and version.  RPC_CLNT_CREATE_NOPING disables
 * this behavior so asynchronous tasks can also use rpc_create.
 */
struct rpc_clnt *rpc_create(struct rpc_create_args *args)
{
	struct rpc_xprt *xprt;
	struct rpc_clnt *clnt;
	struct xprt_create xprtargs = {
		.net = args->net,
		.ident = args->protocol,
		.srcaddr = args->saddress,
		.dstaddr = args->address,
		.addrlen = args->addrsize,
		.bc_xprt = args->bc_xprt,
	};
	char servername[48];

	/*
	 * If the caller chooses not to specify a hostname, whip
	 * up a string representation of the passed-in address.
	 */
	if (args->servername == NULL) {
		servername[0] = '\0';
		switch (args->address->sa_family) {
		case AF_INET: {
			struct sockaddr_in *sin =
					(struct sockaddr_in *)args->address;
			snprintf(servername, sizeof(servername), "%pI4",
				 &sin->sin_addr.s_addr);
			break;
		}
		case AF_INET6: {
			struct sockaddr_in6 *sin =
					(struct sockaddr_in6 *)args->address;
			snprintf(servername, sizeof(servername), "%pI6",
				 &sin->sin6_addr);
			break;
		}
		default:
			/* caller wants default server name, but
			 * address family isn't recognized. */
			return ERR_PTR(-EINVAL);
		}
		args->servername = servername;
	}

	xprt = xprt_create_transport(&xprtargs);
	if (IS_ERR(xprt))
		return (struct rpc_clnt *)xprt;

	/*
	 * By default, kernel RPC client connects from a reserved port.
	 * CAP_NET_BIND_SERVICE will not be set for unprivileged requesters,
	 * but it is always enabled for rpciod, which handles the connect
	 * operation.
	 */
	xprt->resvport = 1;
	if (args->flags & RPC_CLNT_CREATE_NONPRIVPORT)
		xprt->resvport = 0;

	clnt = rpc_new_client(args, xprt);
	if (IS_ERR(clnt))
		return clnt;

	if (!(args->flags & RPC_CLNT_CREATE_NOPING)) {
		int err = rpc_ping(clnt);
		if (err != 0) {
			rpc_shutdown_client(clnt);
			return ERR_PTR(err);
		}
	}

	clnt->cl_softrtry = 1;
	if (args->flags & RPC_CLNT_CREATE_HARDRTRY)
		clnt->cl_softrtry = 0;

	if (args->flags & RPC_CLNT_CREATE_AUTOBIND)
		clnt->cl_autobind = 1;
	if (args->flags & RPC_CLNT_CREATE_DISCRTRY)
		clnt->cl_discrtry = 1;
	if (!(args->flags & RPC_CLNT_CREATE_QUIET))
		clnt->cl_chatty = 1;

	return clnt;
}
EXPORT_SYMBOL_GPL(rpc_create);

/*
 * This function clones the RPC client structure. It allows us to share the
 * same transport while varying parameters such as the authentication
 * flavour.
 */
struct rpc_clnt *
rpc_clone_client(struct rpc_clnt *clnt)
{
	struct rpc_clnt *new;
	int err = -ENOMEM;

	new = kmemdup(clnt, sizeof(*new), GFP_KERNEL);
	if (!new)
		goto out_no_clnt;
	new->cl_parent = clnt;
	/* Turn off autobind on clones */
	new->cl_autobind = 0;
	INIT_LIST_HEAD(&new->cl_tasks);
	spin_lock_init(&new->cl_lock);
	rpc_init_rtt(&new->cl_rtt_default, clnt->cl_timeout->to_initval);
	new->cl_metrics = rpc_alloc_iostats(clnt);
	if (new->cl_metrics == NULL)
		goto out_no_stats;
	if (clnt->cl_principal) {
		new->cl_principal = kstrdup(clnt->cl_principal, GFP_KERNEL);
		if (new->cl_principal == NULL)
			goto out_no_principal;
	}
	atomic_set(&new->cl_count, 1);
	err = rpc_setup_pipedir(new, clnt->cl_program->pipe_dir_name);
	if (err != 0)
		goto out_no_path;
	if (new->cl_auth)
		atomic_inc(&new->cl_auth->au_count);
	xprt_get(clnt->cl_xprt);
	atomic_inc(&clnt->cl_count);
	rpc_register_client(new);
	rpciod_up();
	return new;
out_no_path:
	kfree(new->cl_principal);
out_no_principal:
	rpc_free_iostats(new->cl_metrics);
out_no_stats:
	kfree(new);
out_no_clnt:
	dprintk("RPC:       %s: returned error %d\n", __func__, err);
	return ERR_PTR(err);
}
EXPORT_SYMBOL_GPL(rpc_clone_client);

/*
 * Kill all tasks for the given client.
 * XXX: kill their descendants as well?
 */
void rpc_killall_tasks(struct rpc_clnt *clnt)
{
	struct rpc_task	*rovr;


	if (list_empty(&clnt->cl_tasks))
		return;
	dprintk("RPC:       killing all tasks for client %p\n", clnt);
	/*
	 * Spin lock all_tasks to prevent changes...
	 */
	spin_lock(&clnt->cl_lock);
	list_for_each_entry(rovr, &clnt->cl_tasks, tk_task) {
		if (!RPC_IS_ACTIVATED(rovr))
			continue;
		if (!(rovr->tk_flags & RPC_TASK_KILLED)) {
			rovr->tk_flags |= RPC_TASK_KILLED;
			rpc_exit(rovr, -EIO);
			rpc_wake_up_queued_task(rovr->tk_waitqueue, rovr);
		}
	}
	spin_unlock(&clnt->cl_lock);
}
EXPORT_SYMBOL_GPL(rpc_killall_tasks);

/*
 * Properly shut down an RPC client, terminating all outstanding
 * requests.
 */
void rpc_shutdown_client(struct rpc_clnt *clnt)
{
	dprintk("RPC:       shutting down %s client for %s\n",
			clnt->cl_protname, clnt->cl_server);

	while (!list_empty(&clnt->cl_tasks)) {
		rpc_killall_tasks(clnt);
		wait_event_timeout(destroy_wait,
			list_empty(&clnt->cl_tasks), 1*HZ);
	}

	rpc_release_client(clnt);
}
EXPORT_SYMBOL_GPL(rpc_shutdown_client);

/*
 * Free an RPC client
 */
static void
rpc_free_client(struct rpc_clnt *clnt)
{
	dprintk("RPC:       destroying %s client for %s\n",
			clnt->cl_protname, clnt->cl_server);
	if (!IS_ERR(clnt->cl_path.dentry)) {
		rpc_remove_client_dir(clnt->cl_path.dentry);
		rpc_put_mount();
	}
	if (clnt->cl_parent != clnt) {
		rpc_release_client(clnt->cl_parent);
		goto out_free;
	}
	if (clnt->cl_server != clnt->cl_inline_name)
		kfree(clnt->cl_server);
out_free:
	rpc_unregister_client(clnt);
	rpc_free_iostats(clnt->cl_metrics);
	kfree(clnt->cl_principal);
	clnt->cl_metrics = NULL;
	xprt_put(clnt->cl_xprt);
	rpciod_down();
	kfree(clnt);
}

/*
 * Free an RPC client
 */
static void
rpc_free_auth(struct rpc_clnt *clnt)
{
	if (clnt->cl_auth == NULL) {
		rpc_free_client(clnt);
		return;
	}

	/*
	 * Note: RPCSEC_GSS may need to send NULL RPC calls in order to
	 *       release remaining GSS contexts. This mechanism ensures
	 *       that it can do so safely.
	 */
	atomic_inc(&clnt->cl_count);
	rpcauth_release(clnt->cl_auth);
	clnt->cl_auth = NULL;
	if (atomic_dec_and_test(&clnt->cl_count))
		rpc_free_client(clnt);
}

/*
 * Release reference to the RPC client
 */
void
rpc_release_client(struct rpc_clnt *clnt)
{
	dprintk("RPC:       rpc_release_client(%p)\n", clnt);

	if (list_empty(&clnt->cl_tasks))
		wake_up(&destroy_wait);
	if (atomic_dec_and_test(&clnt->cl_count))
		rpc_free_auth(clnt);
}

/**
 * rpc_bind_new_program - bind a new RPC program to an existing client
 * @old: old rpc_client
 * @program: rpc program to set
 * @vers: rpc program version
 *
 * Clones the rpc client and sets up a new RPC program. This is mainly
 * of use for enabling different RPC programs to share the same transport.
 * The Sun NFSv2/v3 ACL protocol can do this.
 */
struct rpc_clnt *rpc_bind_new_program(struct rpc_clnt *old,
				      struct rpc_program *program,
				      u32 vers)
{
	struct rpc_clnt *clnt;
	struct rpc_version *version;
	int err;

	BUG_ON(vers >= program->nrvers || !program->version[vers]);
	version = program->version[vers];
	clnt = rpc_clone_client(old);
	if (IS_ERR(clnt))
		goto out;
	clnt->cl_procinfo = version->procs;
	clnt->cl_maxproc  = version->nrprocs;
	clnt->cl_protname = program->name;
	clnt->cl_prog     = program->number;
	clnt->cl_vers     = version->number;
	clnt->cl_stats    = program->stats;
	err = rpc_ping(clnt);
	if (err != 0) {
		rpc_shutdown_client(clnt);
		clnt = ERR_PTR(err);
	}
out:
	return clnt;
}
EXPORT_SYMBOL_GPL(rpc_bind_new_program);

void rpc_task_release_client(struct rpc_task *task)
{
	struct rpc_clnt *clnt = task->tk_client;

	if (clnt != NULL) {
		/* Remove from client task list */
		spin_lock(&clnt->cl_lock);
		list_del(&task->tk_task);
		spin_unlock(&clnt->cl_lock);
		task->tk_client = NULL;

		rpc_release_client(clnt);
	}
}

static
void rpc_task_set_client(struct rpc_task *task, struct rpc_clnt *clnt)
{
	if (clnt != NULL) {
		rpc_task_release_client(task);
		task->tk_client = clnt;
		atomic_inc(&clnt->cl_count);
		if (clnt->cl_softrtry)
			task->tk_flags |= RPC_TASK_SOFT;
		/* Add to the client's list of all tasks */
		spin_lock(&clnt->cl_lock);
		list_add_tail(&task->tk_task, &clnt->cl_tasks);
		spin_unlock(&clnt->cl_lock);
	}
}

static void
rpc_task_set_rpc_message(struct rpc_task *task, const struct rpc_message *msg)
{
	if (msg != NULL) {
		task->tk_msg.rpc_proc = msg->rpc_proc;
		task->tk_msg.rpc_argp = msg->rpc_argp;
		task->tk_msg.rpc_resp = msg->rpc_resp;
		if (msg->rpc_cred != NULL)
			task->tk_msg.rpc_cred = get_rpccred(msg->rpc_cred);
	}
}

/*
 * Default callback for async RPC calls
 */
static void
rpc_default_callback(struct rpc_task *task, void *data)
{
}

static const struct rpc_call_ops rpc_default_ops = {
	.rpc_call_done = rpc_default_callback,
};

/**
 * rpc_run_task - Allocate a new RPC task, then run rpc_execute against it
 * @task_setup_data: pointer to task initialisation data
 */
struct rpc_task *rpc_run_task(const struct rpc_task_setup *task_setup_data)
{
	struct rpc_task *task;

	task = rpc_new_task(task_setup_data);
	if (IS_ERR(task))
		goto out;

	rpc_task_set_client(task, task_setup_data->rpc_client);
	rpc_task_set_rpc_message(task, task_setup_data->rpc_message);

	if (task->tk_status != 0) {
		int ret = task->tk_status;
		rpc_put_task(task);
		return ERR_PTR(ret);
	}

	if (task->tk_action == NULL)
		rpc_call_start(task);

	atomic_inc(&task->tk_count);
	rpc_execute(task);
out:
	return task;
}
EXPORT_SYMBOL_GPL(rpc_run_task);

/**
 * rpc_call_sync - Perform a synchronous RPC call
 * @clnt: pointer to RPC client
 * @msg: RPC call parameters
 * @flags: RPC call flags
 */
int rpc_call_sync(struct rpc_clnt *clnt, const struct rpc_message *msg, int flags)
{
	struct rpc_task	*task;
	struct rpc_task_setup task_setup_data = {
		.rpc_client = clnt,
		.rpc_message = msg,
		.callback_ops = &rpc_default_ops,
		.flags = flags,
	};
	int status;

	BUG_ON(flags & RPC_TASK_ASYNC);

	task = rpc_run_task(&task_setup_data);
	if (IS_ERR(task))
		return PTR_ERR(task);
	status = task->tk_status;
	rpc_put_task(task);
	return status;
}
EXPORT_SYMBOL_GPL(rpc_call_sync);

/**
 * rpc_call_async - Perform an asynchronous RPC call
 * @clnt: pointer to RPC client
 * @msg: RPC call parameters
 * @flags: RPC call flags
 * @tk_ops: RPC call ops
 * @data: user call data
 */
int
rpc_call_async(struct rpc_clnt *clnt, const struct rpc_message *msg, int flags,
	       const struct rpc_call_ops *tk_ops, void *data)
{
	struct rpc_task	*task;
	struct rpc_task_setup task_setup_data = {
		.rpc_client = clnt,
		.rpc_message = msg,
		.callback_ops = tk_ops,
		.callback_data = data,
		.flags = flags|RPC_TASK_ASYNC,
	};

	task = rpc_run_task(&task_setup_data);
	if (IS_ERR(task))
		return PTR_ERR(task);
	rpc_put_task(task);
	return 0;
}
EXPORT_SYMBOL_GPL(rpc_call_async);

#if defined(CONFIG_NFS_V4_1)
/**
 * rpc_run_bc_task - Allocate a new RPC task for backchannel use, then run
 * rpc_execute against it
 * @req: RPC request
 * @tk_ops: RPC call ops
 */
struct rpc_task *rpc_run_bc_task(struct rpc_rqst *req,
				const struct rpc_call_ops *tk_ops)
{
	struct rpc_task *task;
	struct xdr_buf *xbufp = &req->rq_snd_buf;
	struct rpc_task_setup task_setup_data = {
		.callback_ops = tk_ops,
	};

	dprintk("RPC: rpc_run_bc_task req= %p\n", req);
	/*
	 * Create an rpc_task to send the data
	 */
	task = rpc_new_task(&task_setup_data);
	if (IS_ERR(task)) {
		xprt_free_bc_request(req);
		goto out;
	}
	task->tk_rqstp = req;

	/*
	 * Set up the xdr_buf length.
	 * This also indicates that the buffer is XDR encoded already.
	 */
	xbufp->len = xbufp->head[0].iov_len + xbufp->page_len +
			xbufp->tail[0].iov_len;

	task->tk_action = call_bc_transmit;
	atomic_inc(&task->tk_count);
	BUG_ON(atomic_read(&task->tk_count) != 2);
	rpc_execute(task);

out:
	dprintk("RPC: rpc_run_bc_task: task= %p\n", task);
	return task;
}
#endif /* CONFIG_NFS_V4_1 */

void
rpc_call_start(struct rpc_task *task)
{
	task->tk_action = call_start;
}
EXPORT_SYMBOL_GPL(rpc_call_start);

/**
 * rpc_peeraddr - extract remote peer address from clnt's xprt
 * @clnt: RPC client structure
 * @buf: target buffer
 * @bufsize: length of target buffer
 *
 * Returns the number of bytes that are actually in the stored address.
 */
size_t rpc_peeraddr(struct rpc_clnt *clnt, struct sockaddr *buf, size_t bufsize)
{
	size_t bytes;
	struct rpc_xprt *xprt = clnt->cl_xprt;

	bytes = sizeof(xprt->addr);
	if (bytes > bufsize)
		bytes = bufsize;
	memcpy(buf, &clnt->cl_xprt->addr, bytes);
	return xprt->addrlen;
}
EXPORT_SYMBOL_GPL(rpc_peeraddr);

/**
 * rpc_peeraddr2str - return remote peer address in printable format
 * @clnt: RPC client structure
 * @format: address format
 *
 */
const char *rpc_peeraddr2str(struct rpc_clnt *clnt,
			     enum rpc_display_format_t format)
{
	struct rpc_xprt *xprt = clnt->cl_xprt;

	if (xprt->address_strings[format] != NULL)
		return xprt->address_strings[format];
	else
		return "unprintable";
}
EXPORT_SYMBOL_GPL(rpc_peeraddr2str);

void
rpc_setbufsize(struct rpc_clnt *clnt, unsigned int sndsize, unsigned int rcvsize)
{
	struct rpc_xprt *xprt = clnt->cl_xprt;
	if (xprt->ops->set_buffer_size)
		xprt->ops->set_buffer_size(xprt, sndsize, rcvsize);
}
EXPORT_SYMBOL_GPL(rpc_setbufsize);

/*
 * Return size of largest payload RPC client can support, in bytes
 *
 * For stream transports, this is one RPC record fragment (see RFC
 * 1831), as we don't support multi-record requests yet.  For datagram
 * transports, this is the size of an IP packet minus the IP, UDP, and
 * RPC header sizes.
 */
size_t rpc_max_payload(struct rpc_clnt *clnt)
{
	return clnt->cl_xprt->max_payload;
}
EXPORT_SYMBOL_GPL(rpc_max_payload);

/**
 * rpc_force_rebind - force transport to check that remote port is unchanged
 * @clnt: client to rebind
 *
 */
void rpc_force_rebind(struct rpc_clnt *clnt)
{
	if (clnt->cl_autobind)
		xprt_clear_bound(clnt->cl_xprt);
}
EXPORT_SYMBOL_GPL(rpc_force_rebind);

/*
 * Restart an (async) RPC call from the call_prepare state.
 * Usually called from within the exit handler.
 */
int
rpc_restart_call_prepare(struct rpc_task *task)
{
	if (RPC_ASSASSINATED(task))
		return 0;
	task->tk_action = rpc_prepare_task;
	return 1;
}
EXPORT_SYMBOL_GPL(rpc_restart_call_prepare);

/*
 * Restart an (async) RPC call. Usually called from within the
 * exit handler.
 */
int
rpc_restart_call(struct rpc_task *task)
{
	if (RPC_ASSASSINATED(task))
		return 0;
	task->tk_action = call_start;
	return 1;
}
EXPORT_SYMBOL_GPL(rpc_restart_call);

#ifdef RPC_DEBUG
static const char *rpc_proc_name(const struct rpc_task *task)
{
	const struct rpc_procinfo *proc = task->tk_msg.rpc_proc;

	if (proc) {
		if (proc->p_name)
			return proc->p_name;
		else
			return "NULL";
	} else
		return "no proc";
}
#endif

/*
 * 0.  Initial state
 *
 *     Other FSM states can be visited zero or more times, but
 *     this state is visited exactly once for each RPC.
 */
static void
call_start(struct rpc_task *task)
{
	struct rpc_clnt	*clnt = task->tk_client;

	dprintk("RPC: %5u call_start %s%d proc %s (%s)\n", task->tk_pid,
			clnt->cl_protname, clnt->cl_vers,
			rpc_proc_name(task),
			(RPC_IS_ASYNC(task) ? "async" : "sync"));

	/* Increment call count */
	task->tk_msg.rpc_proc->p_count++;
	clnt->cl_stats->rpccnt++;
	task->tk_action = call_reserve;
}

/*
 * 1.	Reserve an RPC call slot
 */
static void
call_reserve(struct rpc_task *task)
{
	dprint_status(task);

	task->tk_status  = 0;
	task->tk_action  = call_reserveresult;
	xprt_reserve(task);
}

/*
 * 1b.	Grok the result of xprt_reserve()
 */
static void
call_reserveresult(struct rpc_task *task)
{
	int status = task->tk_status;

	dprint_status(task);

	/*
	 * After a call to xprt_reserve(), we must have either
	 * a request slot or else an error status.
	 */
	task->tk_status = 0;
	if (status >= 0) {
		if (task->tk_rqstp) {
			task->tk_action = call_refresh;
			return;
		}

		printk(KERN_ERR "%s: status=%d, but no request slot, exiting\n",
				__func__, status);
		rpc_exit(task, -EIO);
		return;
	}

	/*
	 * Even though there was an error, we may have acquired
	 * a request slot somehow.  Make sure not to leak it.
	 */
	if (task->tk_rqstp) {
		printk(KERN_ERR "%s: status=%d, request allocated anyway\n",
				__func__, status);
		xprt_release(task);
	}

	switch (status) {
	case -EAGAIN:	/* woken up; retry */
		task->tk_action = call_reserve;
		return;
	case -EIO:	/* probably a shutdown */
		break;
	default:
		printk(KERN_ERR "%s: unrecognized error %d, exiting\n",
				__func__, status);
		break;
	}
	rpc_exit(task, status);
}

/*
 * 2.	Bind and/or refresh the credentials
 */
static void
call_refresh(struct rpc_task *task)
{
	dprint_status(task);

	task->tk_action = call_refreshresult;
	task->tk_status = 0;
	task->tk_client->cl_stats->rpcauthrefresh++;
	rpcauth_refreshcred(task);
}

/*
 * 2a.	Process the results of a credential refresh
 */
static void
call_refreshresult(struct rpc_task *task)
{
	int status = task->tk_status;

	dprint_status(task);

	task->tk_status = 0;
<<<<<<< HEAD
	task->tk_action = call_allocate;
	if (status >= 0 && rpcauth_uptodatecred(task))
		return;
	switch (status) {
	case -EACCES:
		rpc_exit(task, -EACCES);
		return;
	case -ENOMEM:
		rpc_exit(task, -ENOMEM);
		return;
	case -ETIMEDOUT:
		rpc_delay(task, 3*HZ);
	}
	task->tk_action = call_refresh;
=======
	task->tk_action = call_refresh;
	switch (status) {
	case 0:
		if (rpcauth_uptodatecred(task))
			task->tk_action = call_allocate;
		return;
	case -ETIMEDOUT:
		rpc_delay(task, 3*HZ);
	case -EAGAIN:
		status = -EACCES;
		if (!task->tk_cred_retry)
			break;
		task->tk_cred_retry--;
		dprintk("RPC: %5u %s: retry refresh creds\n",
				task->tk_pid, __func__);
		return;
	}
	dprintk("RPC: %5u %s: refresh creds failed with error %d\n",
				task->tk_pid, __func__, status);
	rpc_exit(task, status);
>>>>>>> 3cbea436
}

/*
 * 2b.	Allocate the buffer. For details, see sched.c:rpc_malloc.
 *	(Note: buffer memory is freed in xprt_release).
 */
static void
call_allocate(struct rpc_task *task)
{
	unsigned int slack = task->tk_rqstp->rq_cred->cr_auth->au_cslack;
	struct rpc_rqst *req = task->tk_rqstp;
	struct rpc_xprt *xprt = task->tk_xprt;
	struct rpc_procinfo *proc = task->tk_msg.rpc_proc;

	dprint_status(task);

	task->tk_status = 0;
	task->tk_action = call_bind;

	if (req->rq_buffer)
		return;

	if (proc->p_proc != 0) {
		BUG_ON(proc->p_arglen == 0);
		if (proc->p_decode != NULL)
			BUG_ON(proc->p_replen == 0);
	}

	/*
	 * Calculate the size (in quads) of the RPC call
	 * and reply headers, and convert both values
	 * to byte sizes.
	 */
	req->rq_callsize = RPC_CALLHDRSIZE + (slack << 1) + proc->p_arglen;
	req->rq_callsize <<= 2;
	req->rq_rcvsize = RPC_REPHDRSIZE + slack + proc->p_replen;
	req->rq_rcvsize <<= 2;

	req->rq_buffer = xprt->ops->buf_alloc(task,
					req->rq_callsize + req->rq_rcvsize);
	if (req->rq_buffer != NULL)
		return;

	dprintk("RPC: %5u rpc_buffer allocation failed\n", task->tk_pid);

	if (RPC_IS_ASYNC(task) || !signalled()) {
		task->tk_action = call_allocate;
		rpc_delay(task, HZ>>4);
		return;
	}

	rpc_exit(task, -ERESTARTSYS);
}

static inline int
rpc_task_need_encode(struct rpc_task *task)
{
	return task->tk_rqstp->rq_snd_buf.len == 0;
}

static inline void
rpc_task_force_reencode(struct rpc_task *task)
{
	task->tk_rqstp->rq_snd_buf.len = 0;
	task->tk_rqstp->rq_bytes_sent = 0;
}

static inline void
rpc_xdr_buf_init(struct xdr_buf *buf, void *start, size_t len)
{
	buf->head[0].iov_base = start;
	buf->head[0].iov_len = len;
	buf->tail[0].iov_len = 0;
	buf->page_len = 0;
	buf->flags = 0;
	buf->len = 0;
	buf->buflen = len;
}

/*
 * 3.	Encode arguments of an RPC call
 */
static void
rpc_xdr_encode(struct rpc_task *task)
{
	struct rpc_rqst	*req = task->tk_rqstp;
	kxdreproc_t	encode;
	__be32		*p;

	dprint_status(task);

	rpc_xdr_buf_init(&req->rq_snd_buf,
			 req->rq_buffer,
			 req->rq_callsize);
	rpc_xdr_buf_init(&req->rq_rcv_buf,
			 (char *)req->rq_buffer + req->rq_callsize,
			 req->rq_rcvsize);

	p = rpc_encode_header(task);
	if (p == NULL) {
		printk(KERN_INFO "RPC: couldn't encode RPC header, exit EIO\n");
		rpc_exit(task, -EIO);
		return;
	}

	encode = task->tk_msg.rpc_proc->p_encode;
	if (encode == NULL)
		return;

	task->tk_status = rpcauth_wrap_req(task, encode, req, p,
			task->tk_msg.rpc_argp);
}

/*
 * 4.	Get the server port number if not yet set
 */
static void
call_bind(struct rpc_task *task)
{
	struct rpc_xprt *xprt = task->tk_xprt;

	dprint_status(task);

	task->tk_action = call_connect;
	if (!xprt_bound(xprt)) {
		task->tk_action = call_bind_status;
		task->tk_timeout = xprt->bind_timeout;
		xprt->ops->rpcbind(task);
	}
}

/*
 * 4a.	Sort out bind result
 */
static void
call_bind_status(struct rpc_task *task)
{
	int status = -EIO;

	if (task->tk_status >= 0) {
		dprint_status(task);
		task->tk_status = 0;
		task->tk_action = call_connect;
		return;
	}

	switch (task->tk_status) {
	case -ENOMEM:
		dprintk("RPC: %5u rpcbind out of memory\n", task->tk_pid);
		rpc_delay(task, HZ >> 2);
		goto retry_timeout;
	case -EACCES:
		dprintk("RPC: %5u remote rpcbind: RPC program/version "
				"unavailable\n", task->tk_pid);
		/* fail immediately if this is an RPC ping */
		if (task->tk_msg.rpc_proc->p_proc == 0) {
			status = -EOPNOTSUPP;
			break;
		}
		rpc_delay(task, 3*HZ);
		goto retry_timeout;
	case -ETIMEDOUT:
		dprintk("RPC: %5u rpcbind request timed out\n",
				task->tk_pid);
		goto retry_timeout;
	case -EPFNOSUPPORT:
		/* server doesn't support any rpcbind version we know of */
		dprintk("RPC: %5u unrecognized remote rpcbind service\n",
				task->tk_pid);
		break;
	case -EPROTONOSUPPORT:
		dprintk("RPC: %5u remote rpcbind version unavailable, retrying\n",
				task->tk_pid);
		task->tk_status = 0;
		task->tk_action = call_bind;
		return;
	case -ECONNREFUSED:		/* connection problems */
	case -ECONNRESET:
	case -ENOTCONN:
	case -EHOSTDOWN:
	case -EHOSTUNREACH:
	case -ENETUNREACH:
	case -EPIPE:
		dprintk("RPC: %5u remote rpcbind unreachable: %d\n",
				task->tk_pid, task->tk_status);
		if (!RPC_IS_SOFTCONN(task)) {
			rpc_delay(task, 5*HZ);
			goto retry_timeout;
		}
		status = task->tk_status;
		break;
	default:
		dprintk("RPC: %5u unrecognized rpcbind error (%d)\n",
				task->tk_pid, -task->tk_status);
	}

	rpc_exit(task, status);
	return;

retry_timeout:
	task->tk_action = call_timeout;
}

/*
 * 4b.	Connect to the RPC server
 */
static void
call_connect(struct rpc_task *task)
{
	struct rpc_xprt *xprt = task->tk_xprt;

	dprintk("RPC: %5u call_connect xprt %p %s connected\n",
			task->tk_pid, xprt,
			(xprt_connected(xprt) ? "is" : "is not"));

	task->tk_action = call_transmit;
	if (!xprt_connected(xprt)) {
		task->tk_action = call_connect_status;
		if (task->tk_status < 0)
			return;
		xprt_connect(task);
	}
}

/*
 * 4c.	Sort out connect result
 */
static void
call_connect_status(struct rpc_task *task)
{
	struct rpc_clnt *clnt = task->tk_client;
	int status = task->tk_status;

	dprint_status(task);

	task->tk_status = 0;
	if (status >= 0 || status == -EAGAIN) {
		clnt->cl_stats->netreconn++;
		task->tk_action = call_transmit;
		return;
	}

	switch (status) {
		/* if soft mounted, test if we've timed out */
	case -ETIMEDOUT:
		task->tk_action = call_timeout;
		break;
	default:
		rpc_exit(task, -EIO);
	}
}

/*
 * 5.	Transmit the RPC request, and wait for reply
 */
static void
call_transmit(struct rpc_task *task)
{
	dprint_status(task);

	task->tk_action = call_status;
	if (task->tk_status < 0)
		return;
	task->tk_status = xprt_prepare_transmit(task);
	if (task->tk_status != 0)
		return;
	task->tk_action = call_transmit_status;
	/* Encode here so that rpcsec_gss can use correct sequence number. */
	if (rpc_task_need_encode(task)) {
		BUG_ON(task->tk_rqstp->rq_bytes_sent != 0);
		rpc_xdr_encode(task);
		/* Did the encode result in an error condition? */
		if (task->tk_status != 0) {
			/* Was the error nonfatal? */
			if (task->tk_status == -EAGAIN)
				rpc_delay(task, HZ >> 4);
			else
				rpc_exit(task, task->tk_status);
			return;
		}
	}
	xprt_transmit(task);
	if (task->tk_status < 0)
		return;
	/*
	 * On success, ensure that we call xprt_end_transmit() before sleeping
	 * in order to allow access to the socket to other RPC requests.
	 */
	call_transmit_status(task);
	if (rpc_reply_expected(task))
		return;
	task->tk_action = rpc_exit_task;
	rpc_wake_up_queued_task(&task->tk_xprt->pending, task);
}

/*
 * 5a.	Handle cleanup after a transmission
 */
static void
call_transmit_status(struct rpc_task *task)
{
	task->tk_action = call_status;

	/*
	 * Common case: success.  Force the compiler to put this
	 * test first.
	 */
	if (task->tk_status == 0) {
		xprt_end_transmit(task);
		rpc_task_force_reencode(task);
		return;
	}

	switch (task->tk_status) {
	case -EAGAIN:
		break;
	default:
		dprint_status(task);
		xprt_end_transmit(task);
		rpc_task_force_reencode(task);
		break;
		/*
		 * Special cases: if we've been waiting on the
		 * socket's write_space() callback, or if the
		 * socket just returned a connection error,
		 * then hold onto the transport lock.
		 */
	case -ECONNREFUSED:
	case -EHOSTDOWN:
	case -EHOSTUNREACH:
	case -ENETUNREACH:
		if (RPC_IS_SOFTCONN(task)) {
			xprt_end_transmit(task);
			rpc_exit(task, task->tk_status);
			break;
		}
	case -ECONNRESET:
	case -ENOTCONN:
	case -EPIPE:
		rpc_task_force_reencode(task);
	}
}

#if defined(CONFIG_NFS_V4_1)
/*
 * 5b.	Send the backchannel RPC reply.  On error, drop the reply.  In
 * addition, disconnect on connectivity errors.
 */
static void
call_bc_transmit(struct rpc_task *task)
{
	struct rpc_rqst *req = task->tk_rqstp;

	BUG_ON(task->tk_status != 0);
	task->tk_status = xprt_prepare_transmit(task);
	if (task->tk_status == -EAGAIN) {
		/*
		 * Could not reserve the transport. Try again after the
		 * transport is released.
		 */
		task->tk_status = 0;
		task->tk_action = call_bc_transmit;
		return;
	}

	task->tk_action = rpc_exit_task;
	if (task->tk_status < 0) {
		printk(KERN_NOTICE "RPC: Could not send backchannel reply "
			"error: %d\n", task->tk_status);
		return;
	}

	xprt_transmit(task);
	xprt_end_transmit(task);
	dprint_status(task);
	switch (task->tk_status) {
	case 0:
		/* Success */
		break;
	case -EHOSTDOWN:
	case -EHOSTUNREACH:
	case -ENETUNREACH:
	case -ETIMEDOUT:
		/*
		 * Problem reaching the server.  Disconnect and let the
		 * forechannel reestablish the connection.  The server will
		 * have to retransmit the backchannel request and we'll
		 * reprocess it.  Since these ops are idempotent, there's no
		 * need to cache our reply at this time.
		 */
		printk(KERN_NOTICE "RPC: Could not send backchannel reply "
			"error: %d\n", task->tk_status);
		xprt_conditional_disconnect(task->tk_xprt,
			req->rq_connect_cookie);
		break;
	default:
		/*
		 * We were unable to reply and will have to drop the
		 * request.  The server should reconnect and retransmit.
		 */
		BUG_ON(task->tk_status == -EAGAIN);
		printk(KERN_NOTICE "RPC: Could not send backchannel reply "
			"error: %d\n", task->tk_status);
		break;
	}
	rpc_wake_up_queued_task(&req->rq_xprt->pending, task);
}
#endif /* CONFIG_NFS_V4_1 */

/*
 * 6.	Sort out the RPC call status
 */
static void
call_status(struct rpc_task *task)
{
	struct rpc_clnt	*clnt = task->tk_client;
	struct rpc_rqst	*req = task->tk_rqstp;
	int		status;

	if (req->rq_reply_bytes_recvd > 0 && !req->rq_bytes_sent)
		task->tk_status = req->rq_reply_bytes_recvd;

	dprint_status(task);

	status = task->tk_status;
	if (status >= 0) {
		task->tk_action = call_decode;
		return;
	}

	task->tk_status = 0;
	switch(status) {
	case -EHOSTDOWN:
	case -EHOSTUNREACH:
	case -ENETUNREACH:
		/*
		 * Delay any retries for 3 seconds, then handle as if it
		 * were a timeout.
		 */
		rpc_delay(task, 3*HZ);
	case -ETIMEDOUT:
		task->tk_action = call_timeout;
		if (task->tk_client->cl_discrtry)
			xprt_conditional_disconnect(task->tk_xprt,
					req->rq_connect_cookie);
		break;
	case -ECONNRESET:
	case -ECONNREFUSED:
		rpc_force_rebind(clnt);
		rpc_delay(task, 3*HZ);
	case -EPIPE:
	case -ENOTCONN:
		task->tk_action = call_bind;
		break;
	case -EAGAIN:
		task->tk_action = call_transmit;
		break;
	case -EIO:
		/* shutdown or soft timeout */
		rpc_exit(task, status);
		break;
	default:
		if (clnt->cl_chatty)
			printk("%s: RPC call returned error %d\n",
			       clnt->cl_protname, -status);
		rpc_exit(task, status);
	}
}

/*
 * 6a.	Handle RPC timeout
 * 	We do not release the request slot, so we keep using the
 *	same XID for all retransmits.
 */
static void
call_timeout(struct rpc_task *task)
{
	struct rpc_clnt	*clnt = task->tk_client;

	if (xprt_adjust_timeout(task->tk_rqstp) == 0) {
		dprintk("RPC: %5u call_timeout (minor)\n", task->tk_pid);
		goto retry;
	}

	dprintk("RPC: %5u call_timeout (major)\n", task->tk_pid);
	task->tk_timeouts++;

	if (RPC_IS_SOFTCONN(task)) {
		rpc_exit(task, -ETIMEDOUT);
		return;
	}
	if (RPC_IS_SOFT(task)) {
		if (clnt->cl_chatty)
			printk(KERN_NOTICE "%s: server %s not responding, timed out\n",
				clnt->cl_protname, clnt->cl_server);
		rpc_exit(task, -EIO);
		return;
	}

	if (!(task->tk_flags & RPC_CALL_MAJORSEEN)) {
		task->tk_flags |= RPC_CALL_MAJORSEEN;
		if (clnt->cl_chatty)
			printk(KERN_NOTICE "%s: server %s not responding, still trying\n",
			clnt->cl_protname, clnt->cl_server);
	}
	rpc_force_rebind(clnt);
	/*
	 * Did our request time out due to an RPCSEC_GSS out-of-sequence
	 * event? RFC2203 requires the server to drop all such requests.
	 */
	rpcauth_invalcred(task);

retry:
	clnt->cl_stats->rpcretrans++;
	task->tk_action = call_bind;
	task->tk_status = 0;
}

/*
 * 7.	Decode the RPC reply
 */
static void
call_decode(struct rpc_task *task)
{
	struct rpc_clnt	*clnt = task->tk_client;
	struct rpc_rqst	*req = task->tk_rqstp;
	kxdrdproc_t	decode = task->tk_msg.rpc_proc->p_decode;
	__be32		*p;

	dprintk("RPC: %5u call_decode (status %d)\n",
			task->tk_pid, task->tk_status);

	if (task->tk_flags & RPC_CALL_MAJORSEEN) {
		if (clnt->cl_chatty)
			printk(KERN_NOTICE "%s: server %s OK\n",
				clnt->cl_protname, clnt->cl_server);
		task->tk_flags &= ~RPC_CALL_MAJORSEEN;
	}

	/*
	 * Ensure that we see all writes made by xprt_complete_rqst()
	 * before it changed req->rq_reply_bytes_recvd.
	 */
	smp_rmb();
	req->rq_rcv_buf.len = req->rq_private_buf.len;

	/* Check that the softirq receive buffer is valid */
	WARN_ON(memcmp(&req->rq_rcv_buf, &req->rq_private_buf,
				sizeof(req->rq_rcv_buf)) != 0);

	if (req->rq_rcv_buf.len < 12) {
		if (!RPC_IS_SOFT(task)) {
			task->tk_action = call_bind;
			clnt->cl_stats->rpcretrans++;
			goto out_retry;
		}
		dprintk("RPC:       %s: too small RPC reply size (%d bytes)\n",
				clnt->cl_protname, task->tk_status);
		task->tk_action = call_timeout;
		goto out_retry;
	}

	p = rpc_verify_header(task);
	if (IS_ERR(p)) {
		if (p == ERR_PTR(-EAGAIN))
			goto out_retry;
		return;
	}

	task->tk_action = rpc_exit_task;

	if (decode) {
		task->tk_status = rpcauth_unwrap_resp(task, decode, req, p,
						      task->tk_msg.rpc_resp);
	}
	dprintk("RPC: %5u call_decode result %d\n", task->tk_pid,
			task->tk_status);
	return;
out_retry:
	task->tk_status = 0;
	/* Note: rpc_verify_header() may have freed the RPC slot */
	if (task->tk_rqstp == req) {
		req->rq_reply_bytes_recvd = req->rq_rcv_buf.len = 0;
		if (task->tk_client->cl_discrtry)
			xprt_conditional_disconnect(task->tk_xprt,
					req->rq_connect_cookie);
	}
}

static __be32 *
rpc_encode_header(struct rpc_task *task)
{
	struct rpc_clnt *clnt = task->tk_client;
	struct rpc_rqst	*req = task->tk_rqstp;
	__be32		*p = req->rq_svec[0].iov_base;

	/* FIXME: check buffer size? */

	p = xprt_skip_transport_header(task->tk_xprt, p);
	*p++ = req->rq_xid;		/* XID */
	*p++ = htonl(RPC_CALL);		/* CALL */
	*p++ = htonl(RPC_VERSION);	/* RPC version */
	*p++ = htonl(clnt->cl_prog);	/* program number */
	*p++ = htonl(clnt->cl_vers);	/* program version */
	*p++ = htonl(task->tk_msg.rpc_proc->p_proc);	/* procedure */
	p = rpcauth_marshcred(task, p);
	req->rq_slen = xdr_adjust_iovec(&req->rq_svec[0], p);
	return p;
}

static __be32 *
rpc_verify_header(struct rpc_task *task)
{
	struct kvec *iov = &task->tk_rqstp->rq_rcv_buf.head[0];
	int len = task->tk_rqstp->rq_rcv_buf.len >> 2;
	__be32	*p = iov->iov_base;
	u32 n;
	int error = -EACCES;

	if ((task->tk_rqstp->rq_rcv_buf.len & 3) != 0) {
		/* RFC-1014 says that the representation of XDR data must be a
		 * multiple of four bytes
		 * - if it isn't pointer subtraction in the NFS client may give
		 *   undefined results
		 */
		dprintk("RPC: %5u %s: XDR representation not a multiple of"
		       " 4 bytes: 0x%x\n", task->tk_pid, __func__,
		       task->tk_rqstp->rq_rcv_buf.len);
		goto out_eio;
	}
	if ((len -= 3) < 0)
		goto out_overflow;

	p += 1; /* skip XID */
	if ((n = ntohl(*p++)) != RPC_REPLY) {
		dprintk("RPC: %5u %s: not an RPC reply: %x\n",
			task->tk_pid, __func__, n);
		goto out_garbage;
	}

	if ((n = ntohl(*p++)) != RPC_MSG_ACCEPTED) {
		if (--len < 0)
			goto out_overflow;
		switch ((n = ntohl(*p++))) {
			case RPC_AUTH_ERROR:
				break;
			case RPC_MISMATCH:
				dprintk("RPC: %5u %s: RPC call version "
						"mismatch!\n",
						task->tk_pid, __func__);
				error = -EPROTONOSUPPORT;
				goto out_err;
			default:
				dprintk("RPC: %5u %s: RPC call rejected, "
						"unknown error: %x\n",
						task->tk_pid, __func__, n);
				goto out_eio;
		}
		if (--len < 0)
			goto out_overflow;
		switch ((n = ntohl(*p++))) {
		case RPC_AUTH_REJECTEDCRED:
		case RPC_AUTH_REJECTEDVERF:
		case RPCSEC_GSS_CREDPROBLEM:
		case RPCSEC_GSS_CTXPROBLEM:
			if (!task->tk_cred_retry)
				break;
			task->tk_cred_retry--;
			dprintk("RPC: %5u %s: retry stale creds\n",
					task->tk_pid, __func__);
			rpcauth_invalcred(task);
			/* Ensure we obtain a new XID! */
			xprt_release(task);
			task->tk_action = call_reserve;
			goto out_retry;
		case RPC_AUTH_BADCRED:
		case RPC_AUTH_BADVERF:
			/* possibly garbled cred/verf? */
			if (!task->tk_garb_retry)
				break;
			task->tk_garb_retry--;
			dprintk("RPC: %5u %s: retry garbled creds\n",
					task->tk_pid, __func__);
			task->tk_action = call_bind;
			goto out_retry;
		case RPC_AUTH_TOOWEAK:
			printk(KERN_NOTICE "RPC: server %s requires stronger "
			       "authentication.\n", task->tk_client->cl_server);
			break;
		default:
			dprintk("RPC: %5u %s: unknown auth error: %x\n",
					task->tk_pid, __func__, n);
			error = -EIO;
		}
		dprintk("RPC: %5u %s: call rejected %d\n",
				task->tk_pid, __func__, n);
		goto out_err;
	}
	if (!(p = rpcauth_checkverf(task, p))) {
		dprintk("RPC: %5u %s: auth check failed\n",
				task->tk_pid, __func__);
		goto out_garbage;		/* bad verifier, retry */
	}
	len = p - (__be32 *)iov->iov_base - 1;
	if (len < 0)
		goto out_overflow;
	switch ((n = ntohl(*p++))) {
	case RPC_SUCCESS:
		return p;
	case RPC_PROG_UNAVAIL:
		dprintk("RPC: %5u %s: program %u is unsupported by server %s\n",
				task->tk_pid, __func__,
				(unsigned int)task->tk_client->cl_prog,
				task->tk_client->cl_server);
		error = -EPFNOSUPPORT;
		goto out_err;
	case RPC_PROG_MISMATCH:
		dprintk("RPC: %5u %s: program %u, version %u unsupported by "
				"server %s\n", task->tk_pid, __func__,
				(unsigned int)task->tk_client->cl_prog,
				(unsigned int)task->tk_client->cl_vers,
				task->tk_client->cl_server);
		error = -EPROTONOSUPPORT;
		goto out_err;
	case RPC_PROC_UNAVAIL:
		dprintk("RPC: %5u %s: proc %s unsupported by program %u, "
				"version %u on server %s\n",
				task->tk_pid, __func__,
				rpc_proc_name(task),
				task->tk_client->cl_prog,
				task->tk_client->cl_vers,
				task->tk_client->cl_server);
		error = -EOPNOTSUPP;
		goto out_err;
	case RPC_GARBAGE_ARGS:
		dprintk("RPC: %5u %s: server saw garbage\n",
				task->tk_pid, __func__);
		break;			/* retry */
	default:
		dprintk("RPC: %5u %s: server accept status: %x\n",
				task->tk_pid, __func__, n);
		/* Also retry */
	}

out_garbage:
	task->tk_client->cl_stats->rpcgarbage++;
	if (task->tk_garb_retry) {
		task->tk_garb_retry--;
		dprintk("RPC: %5u %s: retrying\n",
				task->tk_pid, __func__);
		task->tk_action = call_bind;
out_retry:
		return ERR_PTR(-EAGAIN);
	}
out_eio:
	error = -EIO;
out_err:
	rpc_exit(task, error);
	dprintk("RPC: %5u %s: call failed with error %d\n", task->tk_pid,
			__func__, error);
	return ERR_PTR(error);
out_overflow:
	dprintk("RPC: %5u %s: server reply was truncated.\n", task->tk_pid,
			__func__);
	goto out_garbage;
}

static void rpcproc_encode_null(void *rqstp, struct xdr_stream *xdr, void *obj)
{
}

static int rpcproc_decode_null(void *rqstp, struct xdr_stream *xdr, void *obj)
{
	return 0;
}

static struct rpc_procinfo rpcproc_null = {
	.p_encode = rpcproc_encode_null,
	.p_decode = rpcproc_decode_null,
};

static int rpc_ping(struct rpc_clnt *clnt)
{
	struct rpc_message msg = {
		.rpc_proc = &rpcproc_null,
	};
	int err;
	msg.rpc_cred = authnull_ops.lookup_cred(NULL, NULL, 0);
	err = rpc_call_sync(clnt, &msg, RPC_TASK_SOFT | RPC_TASK_SOFTCONN);
	put_rpccred(msg.rpc_cred);
	return err;
}

struct rpc_task *rpc_call_null(struct rpc_clnt *clnt, struct rpc_cred *cred, int flags)
{
	struct rpc_message msg = {
		.rpc_proc = &rpcproc_null,
		.rpc_cred = cred,
	};
	struct rpc_task_setup task_setup_data = {
		.rpc_client = clnt,
		.rpc_message = &msg,
		.callback_ops = &rpc_default_ops,
		.flags = flags,
	};
	return rpc_run_task(&task_setup_data);
}
EXPORT_SYMBOL_GPL(rpc_call_null);

#ifdef RPC_DEBUG
static void rpc_show_header(void)
{
	printk(KERN_INFO "-pid- flgs status -client- --rqstp- "
		"-timeout ---ops--\n");
}

static void rpc_show_task(const struct rpc_clnt *clnt,
			  const struct rpc_task *task)
{
	const char *rpc_waitq = "none";

	if (RPC_IS_QUEUED(task))
		rpc_waitq = rpc_qname(task->tk_waitqueue);

	printk(KERN_INFO "%5u %04x %6d %8p %8p %8ld %8p %sv%u %s a:%ps q:%s\n",
		task->tk_pid, task->tk_flags, task->tk_status,
		clnt, task->tk_rqstp, task->tk_timeout, task->tk_ops,
		clnt->cl_protname, clnt->cl_vers, rpc_proc_name(task),
		task->tk_action, rpc_waitq);
}

void rpc_show_tasks(void)
{
	struct rpc_clnt *clnt;
	struct rpc_task *task;
	int header = 0;

	spin_lock(&rpc_client_lock);
	list_for_each_entry(clnt, &all_clients, cl_clients) {
		spin_lock(&clnt->cl_lock);
		list_for_each_entry(task, &clnt->cl_tasks, tk_task) {
			if (!header) {
				rpc_show_header();
				header++;
			}
			rpc_show_task(clnt, task);
		}
		spin_unlock(&clnt->cl_lock);
	}
	spin_unlock(&rpc_client_lock);
}
#endif<|MERGE_RESOLUTION|>--- conflicted
+++ resolved
@@ -989,22 +989,6 @@
 	dprint_status(task);
 
 	task->tk_status = 0;
-<<<<<<< HEAD
-	task->tk_action = call_allocate;
-	if (status >= 0 && rpcauth_uptodatecred(task))
-		return;
-	switch (status) {
-	case -EACCES:
-		rpc_exit(task, -EACCES);
-		return;
-	case -ENOMEM:
-		rpc_exit(task, -ENOMEM);
-		return;
-	case -ETIMEDOUT:
-		rpc_delay(task, 3*HZ);
-	}
-	task->tk_action = call_refresh;
-=======
 	task->tk_action = call_refresh;
 	switch (status) {
 	case 0:
@@ -1025,7 +1009,6 @@
 	dprintk("RPC: %5u %s: refresh creds failed with error %d\n",
 				task->tk_pid, __func__, status);
 	rpc_exit(task, status);
->>>>>>> 3cbea436
 }
 
 /*
