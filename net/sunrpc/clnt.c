--- conflicted
+++ resolved
@@ -610,14 +610,6 @@
  */
 void rpc_shutdown_client(struct rpc_clnt *clnt)
 {
-<<<<<<< HEAD
-	/*
-	 * To avoid deadlock, never call rpc_shutdown_client from a
-	 * workqueue context!
-	 */
-	WARN_ON_ONCE(current->flags & PF_WQ_WORKER);
-=======
->>>>>>> 68d6f84b
 	might_sleep();
 
 	dprintk_rcu("RPC:       shutting down %s client for %s\n",
