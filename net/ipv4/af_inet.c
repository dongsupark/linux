--- conflicted
+++ resolved
@@ -1333,12 +1333,7 @@
 				iph->frag_off |= htons(IP_MF);
 			offset += (skb->len - skb->mac_len - iph->ihl * 4);
 		} else  {
-<<<<<<< HEAD
-			if (!(iph->frag_off & htons(IP_DF)))
-				iph->id = htons(id++);
-=======
 			iph->id = htons(id++);
->>>>>>> 07961ac7
 		}
 		iph->tot_len = htons(skb->len - skb->mac_len);
 		iph->check = 0;
