--- conflicted
+++ resolved
@@ -1295,10 +1295,7 @@
 		       SKB_GSO_GRE |
 		       SKB_GSO_TCPV6 |
 		       SKB_GSO_UDP_TUNNEL |
-<<<<<<< HEAD
-=======
 		       SKB_GSO_MPLS |
->>>>>>> d0e0ac97
 		       0)))
 		goto out;
 
