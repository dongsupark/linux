--- conflicted
+++ resolved
@@ -3010,12 +3010,8 @@
  * tcp_xmit_retransmit_queue().
  */
 static void tcp_fastretrans_alert(struct sock *sk, int pkts_acked,
-<<<<<<< HEAD
-				  int newly_acked_sacked, int flag)
-=======
 				  int newly_acked_sacked, bool is_dupack,
 				  int flag)
->>>>>>> dcd6c922
 {
 	struct inet_connection_sock *icsk = inet_csk(sk);
 	struct tcp_sock *tp = tcp_sk(sk);
@@ -3680,10 +3676,7 @@
 	u32 prior_fackets;
 	int prior_packets;
 	int prior_sacked = tp->sacked_out;
-<<<<<<< HEAD
-=======
 	int pkts_acked = 0;
->>>>>>> dcd6c922
 	int newly_acked_sacked = 0;
 	int frto_cwnd = 0;
 
@@ -3756,10 +3749,7 @@
 	/* See if we can take anything off of the retransmit queue. */
 	flag |= tcp_clean_rtx_queue(sk, prior_fackets, prior_snd_una);
 
-<<<<<<< HEAD
-=======
 	pkts_acked = prior_packets - tp->packets_out;
->>>>>>> dcd6c922
 	newly_acked_sacked = (prior_packets - prior_sacked) -
 			     (tp->packets_out - tp->sacked_out);
 
@@ -3774,14 +3764,9 @@
 		if ((flag & FLAG_DATA_ACKED) && !frto_cwnd &&
 		    tcp_may_raise_cwnd(sk, flag))
 			tcp_cong_avoid(sk, ack, prior_in_flight);
-<<<<<<< HEAD
-		tcp_fastretrans_alert(sk, prior_packets - tp->packets_out,
-				      newly_acked_sacked, flag);
-=======
 		is_dupack = !(flag & (FLAG_SND_UNA_ADVANCED | FLAG_NOT_DUP));
 		tcp_fastretrans_alert(sk, pkts_acked, newly_acked_sacked,
 				      is_dupack, flag);
->>>>>>> dcd6c922
 	} else {
 		if ((flag & FLAG_DATA_ACKED) && !frto_cwnd)
 			tcp_cong_avoid(sk, ack, prior_in_flight);
