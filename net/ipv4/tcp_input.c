/*
 * INET		An implementation of the TCP/IP protocol suite for the LINUX
 *		operating system.  INET is implemented using the  BSD Socket
 *		interface as the means of communication with the user level.
 *
 *		Implementation of the Transmission Control Protocol(TCP).
 *
 * Authors:	Ross Biro
 *		Fred N. van Kempen, <waltje@uWalt.NL.Mugnet.ORG>
 *		Mark Evans, <evansmp@uhura.aston.ac.uk>
 *		Corey Minyard <wf-rch!minyard@relay.EU.net>
 *		Florian La Roche, <flla@stud.uni-sb.de>
 *		Charles Hedrick, <hedrick@klinzhai.rutgers.edu>
 *		Linus Torvalds, <torvalds@cs.helsinki.fi>
 *		Alan Cox, <gw4pts@gw4pts.ampr.org>
 *		Matthew Dillon, <dillon@apollo.west.oic.com>
 *		Arnt Gulbrandsen, <agulbra@nvg.unit.no>
 *		Jorge Cwik, <jorge@laser.satlink.net>
 */

/*
 * Changes:
 *		Pedro Roque	:	Fast Retransmit/Recovery.
 *					Two receive queues.
 *					Retransmit queue handled by TCP.
 *					Better retransmit timer handling.
 *					New congestion avoidance.
 *					Header prediction.
 *					Variable renaming.
 *
 *		Eric		:	Fast Retransmit.
 *		Randy Scott	:	MSS option defines.
 *		Eric Schenk	:	Fixes to slow start algorithm.
 *		Eric Schenk	:	Yet another double ACK bug.
 *		Eric Schenk	:	Delayed ACK bug fixes.
 *		Eric Schenk	:	Floyd style fast retrans war avoidance.
 *		David S. Miller	:	Don't allow zero congestion window.
 *		Eric Schenk	:	Fix retransmitter so that it sends
 *					next packet on ack of previous packet.
 *		Andi Kleen	:	Moved open_request checking here
 *					and process RSTs for open_requests.
 *		Andi Kleen	:	Better prune_queue, and other fixes.
 *		Andrey Savochkin:	Fix RTT measurements in the presence of
 *					timestamps.
 *		Andrey Savochkin:	Check sequence numbers correctly when
 *					removing SACKs due to in sequence incoming
 *					data segments.
 *		Andi Kleen:		Make sure we never ack data there is not
 *					enough room for. Also make this condition
 *					a fatal error if it might still happen.
 *		Andi Kleen:		Add tcp_measure_rcv_mss to make
 *					connections with MSS<min(MTU,ann. MSS)
 *					work without delayed acks.
 *		Andi Kleen:		Process packets with PSH set in the
 *					fast path.
 *		J Hadi Salim:		ECN support
 *	 	Andrei Gurtov,
 *		Pasi Sarolahti,
 *		Panu Kuhlberg:		Experimental audit of TCP (re)transmission
 *					engine. Lots of bugs are found.
 *		Pasi Sarolahti:		F-RTO for dealing with spurious RTOs
 */

#define pr_fmt(fmt) "TCP: " fmt

#include <linux/mm.h>
#include <linux/slab.h>
#include <linux/module.h>
#include <linux/sysctl.h>
#include <linux/kernel.h>
#include <net/dst.h>
#include <net/tcp.h>
#include <net/inet_common.h>
#include <linux/ipsec.h>
#include <asm/unaligned.h>
#include <net/netdma.h>

int sysctl_tcp_timestamps __read_mostly = 1;
int sysctl_tcp_window_scaling __read_mostly = 1;
int sysctl_tcp_sack __read_mostly = 1;
int sysctl_tcp_fack __read_mostly = 1;
int sysctl_tcp_reordering __read_mostly = TCP_FASTRETRANS_THRESH;
EXPORT_SYMBOL(sysctl_tcp_reordering);
int sysctl_tcp_dsack __read_mostly = 1;
int sysctl_tcp_app_win __read_mostly = 31;
int sysctl_tcp_adv_win_scale __read_mostly = 1;
EXPORT_SYMBOL(sysctl_tcp_adv_win_scale);

/* rfc5961 challenge ack rate limiting */
int sysctl_tcp_challenge_ack_limit = 100;

int sysctl_tcp_stdurg __read_mostly;
int sysctl_tcp_rfc1337 __read_mostly;
int sysctl_tcp_max_orphans __read_mostly = NR_FILE;
int sysctl_tcp_frto __read_mostly = 2;

int sysctl_tcp_thin_dupack __read_mostly;

int sysctl_tcp_moderate_rcvbuf __read_mostly = 1;
int sysctl_tcp_early_retrans __read_mostly = 3;

#define FLAG_DATA		0x01 /* Incoming frame contained data.		*/
#define FLAG_WIN_UPDATE		0x02 /* Incoming ACK was a window update.	*/
#define FLAG_DATA_ACKED		0x04 /* This ACK acknowledged new data.		*/
#define FLAG_RETRANS_DATA_ACKED	0x08 /* "" "" some of which was retransmitted.	*/
#define FLAG_SYN_ACKED		0x10 /* This ACK acknowledged SYN.		*/
#define FLAG_DATA_SACKED	0x20 /* New SACK.				*/
#define FLAG_ECE		0x40 /* ECE in this ACK				*/
#define FLAG_SLOWPATH		0x100 /* Do not skip RFC checks for window update.*/
#define FLAG_ORIG_SACK_ACKED	0x200 /* Never retransmitted data are (s)acked	*/
#define FLAG_SND_UNA_ADVANCED	0x400 /* Snd_una was changed (!= FLAG_DATA_ACKED) */
#define FLAG_DSACKING_ACK	0x800 /* SACK blocks contained D-SACK info */
#define FLAG_SACK_RENEGING	0x2000 /* snd_una advanced to a sacked seq */
#define FLAG_UPDATE_TS_RECENT	0x4000 /* tcp_replace_ts_recent() */

#define FLAG_ACKED		(FLAG_DATA_ACKED|FLAG_SYN_ACKED)
#define FLAG_NOT_DUP		(FLAG_DATA|FLAG_WIN_UPDATE|FLAG_ACKED)
#define FLAG_CA_ALERT		(FLAG_DATA_SACKED|FLAG_ECE)
#define FLAG_FORWARD_PROGRESS	(FLAG_ACKED|FLAG_DATA_SACKED)

#define TCP_REMNANT (TCP_FLAG_FIN|TCP_FLAG_URG|TCP_FLAG_SYN|TCP_FLAG_PSH)
#define TCP_HP_BITS (~(TCP_RESERVED_BITS|TCP_FLAG_PSH))

/* Adapt the MSS value used to make delayed ack decision to the
 * real world.
 */
static void tcp_measure_rcv_mss(struct sock *sk, const struct sk_buff *skb)
{
	struct inet_connection_sock *icsk = inet_csk(sk);
	const unsigned int lss = icsk->icsk_ack.last_seg_size;
	unsigned int len;

	icsk->icsk_ack.last_seg_size = 0;

	/* skb->len may jitter because of SACKs, even if peer
	 * sends good full-sized frames.
	 */
	len = skb_shinfo(skb)->gso_size ? : skb->len;
	if (len >= icsk->icsk_ack.rcv_mss) {
		icsk->icsk_ack.rcv_mss = len;
	} else {
		/* Otherwise, we make more careful check taking into account,
		 * that SACKs block is variable.
		 *
		 * "len" is invariant segment length, including TCP header.
		 */
		len += skb->data - skb_transport_header(skb);
		if (len >= TCP_MSS_DEFAULT + sizeof(struct tcphdr) ||
		    /* If PSH is not set, packet should be
		     * full sized, provided peer TCP is not badly broken.
		     * This observation (if it is correct 8)) allows
		     * to handle super-low mtu links fairly.
		     */
		    (len >= TCP_MIN_MSS + sizeof(struct tcphdr) &&
		     !(tcp_flag_word(tcp_hdr(skb)) & TCP_REMNANT))) {
			/* Subtract also invariant (if peer is RFC compliant),
			 * tcp header plus fixed timestamp option length.
			 * Resulting "len" is MSS free of SACK jitter.
			 */
			len -= tcp_sk(sk)->tcp_header_len;
			icsk->icsk_ack.last_seg_size = len;
			if (len == lss) {
				icsk->icsk_ack.rcv_mss = len;
				return;
			}
		}
		if (icsk->icsk_ack.pending & ICSK_ACK_PUSHED)
			icsk->icsk_ack.pending |= ICSK_ACK_PUSHED2;
		icsk->icsk_ack.pending |= ICSK_ACK_PUSHED;
	}
}

static void tcp_incr_quickack(struct sock *sk)
{
	struct inet_connection_sock *icsk = inet_csk(sk);
	unsigned int quickacks = tcp_sk(sk)->rcv_wnd / (2 * icsk->icsk_ack.rcv_mss);

	if (quickacks == 0)
		quickacks = 2;
	if (quickacks > icsk->icsk_ack.quick)
		icsk->icsk_ack.quick = min(quickacks, TCP_MAX_QUICKACKS);
}

static void tcp_enter_quickack_mode(struct sock *sk)
{
	struct inet_connection_sock *icsk = inet_csk(sk);
	tcp_incr_quickack(sk);
	icsk->icsk_ack.pingpong = 0;
	icsk->icsk_ack.ato = TCP_ATO_MIN;
}

/* Send ACKs quickly, if "quick" count is not exhausted
 * and the session is not interactive.
 */

static inline bool tcp_in_quickack_mode(const struct sock *sk)
{
	const struct inet_connection_sock *icsk = inet_csk(sk);

	return icsk->icsk_ack.quick && !icsk->icsk_ack.pingpong;
}

static inline void TCP_ECN_queue_cwr(struct tcp_sock *tp)
{
	if (tp->ecn_flags & TCP_ECN_OK)
		tp->ecn_flags |= TCP_ECN_QUEUE_CWR;
}

static inline void TCP_ECN_accept_cwr(struct tcp_sock *tp, const struct sk_buff *skb)
{
	if (tcp_hdr(skb)->cwr)
		tp->ecn_flags &= ~TCP_ECN_DEMAND_CWR;
}

static inline void TCP_ECN_withdraw_cwr(struct tcp_sock *tp)
{
	tp->ecn_flags &= ~TCP_ECN_DEMAND_CWR;
}

static inline void TCP_ECN_check_ce(struct tcp_sock *tp, const struct sk_buff *skb)
{
	if (!(tp->ecn_flags & TCP_ECN_OK))
		return;

	switch (TCP_SKB_CB(skb)->ip_dsfield & INET_ECN_MASK) {
	case INET_ECN_NOT_ECT:
		/* Funny extension: if ECT is not set on a segment,
		 * and we already seen ECT on a previous segment,
		 * it is probably a retransmit.
		 */
		if (tp->ecn_flags & TCP_ECN_SEEN)
			tcp_enter_quickack_mode((struct sock *)tp);
		break;
	case INET_ECN_CE:
		if (!(tp->ecn_flags & TCP_ECN_DEMAND_CWR)) {
			/* Better not delay acks, sender can have a very low cwnd */
			tcp_enter_quickack_mode((struct sock *)tp);
			tp->ecn_flags |= TCP_ECN_DEMAND_CWR;
		}
		/* fallinto */
	default:
		tp->ecn_flags |= TCP_ECN_SEEN;
	}
}

static inline void TCP_ECN_rcv_synack(struct tcp_sock *tp, const struct tcphdr *th)
{
	if ((tp->ecn_flags & TCP_ECN_OK) && (!th->ece || th->cwr))
		tp->ecn_flags &= ~TCP_ECN_OK;
}

static inline void TCP_ECN_rcv_syn(struct tcp_sock *tp, const struct tcphdr *th)
{
	if ((tp->ecn_flags & TCP_ECN_OK) && (!th->ece || !th->cwr))
		tp->ecn_flags &= ~TCP_ECN_OK;
}

static bool TCP_ECN_rcv_ecn_echo(const struct tcp_sock *tp, const struct tcphdr *th)
{
	if (th->ece && !th->syn && (tp->ecn_flags & TCP_ECN_OK))
		return true;
	return false;
}

/* Buffer size and advertised window tuning.
 *
 * 1. Tuning sk->sk_sndbuf, when connection enters established state.
 */

static void tcp_fixup_sndbuf(struct sock *sk)
{
	int sndmem = SKB_TRUESIZE(tcp_sk(sk)->rx_opt.mss_clamp + MAX_TCP_HEADER);

	sndmem *= TCP_INIT_CWND;
	if (sk->sk_sndbuf < sndmem)
		sk->sk_sndbuf = min(sndmem, sysctl_tcp_wmem[2]);
}

/* 2. Tuning advertised window (window_clamp, rcv_ssthresh)
 *
 * All tcp_full_space() is split to two parts: "network" buffer, allocated
 * forward and advertised in receiver window (tp->rcv_wnd) and
 * "application buffer", required to isolate scheduling/application
 * latencies from network.
 * window_clamp is maximal advertised window. It can be less than
 * tcp_full_space(), in this case tcp_full_space() - window_clamp
 * is reserved for "application" buffer. The less window_clamp is
 * the smoother our behaviour from viewpoint of network, but the lower
 * throughput and the higher sensitivity of the connection to losses. 8)
 *
 * rcv_ssthresh is more strict window_clamp used at "slow start"
 * phase to predict further behaviour of this connection.
 * It is used for two goals:
 * - to enforce header prediction at sender, even when application
 *   requires some significant "application buffer". It is check #1.
 * - to prevent pruning of receive queue because of misprediction
 *   of receiver window. Check #2.
 *
 * The scheme does not work when sender sends good segments opening
 * window and then starts to feed us spaghetti. But it should work
 * in common situations. Otherwise, we have to rely on queue collapsing.
 */

/* Slow part of check#2. */
static int __tcp_grow_window(const struct sock *sk, const struct sk_buff *skb)
{
	struct tcp_sock *tp = tcp_sk(sk);
	/* Optimize this! */
	int truesize = tcp_win_from_space(skb->truesize) >> 1;
	int window = tcp_win_from_space(sysctl_tcp_rmem[2]) >> 1;

	while (tp->rcv_ssthresh <= window) {
		if (truesize <= skb->len)
			return 2 * inet_csk(sk)->icsk_ack.rcv_mss;

		truesize >>= 1;
		window >>= 1;
	}
	return 0;
}

static void tcp_grow_window(struct sock *sk, const struct sk_buff *skb)
{
	struct tcp_sock *tp = tcp_sk(sk);

	/* Check #1 */
	if (tp->rcv_ssthresh < tp->window_clamp &&
	    (int)tp->rcv_ssthresh < tcp_space(sk) &&
	    !sk_under_memory_pressure(sk)) {
		int incr;

		/* Check #2. Increase window, if skb with such overhead
		 * will fit to rcvbuf in future.
		 */
		if (tcp_win_from_space(skb->truesize) <= skb->len)
			incr = 2 * tp->advmss;
		else
			incr = __tcp_grow_window(sk, skb);

		if (incr) {
			incr = max_t(int, incr, 2 * skb->len);
			tp->rcv_ssthresh = min(tp->rcv_ssthresh + incr,
					       tp->window_clamp);
			inet_csk(sk)->icsk_ack.quick |= 1;
		}
	}
}

/* 3. Tuning rcvbuf, when connection enters established state. */
static void tcp_fixup_rcvbuf(struct sock *sk)
{
	u32 mss = tcp_sk(sk)->advmss;
	int rcvmem;

	rcvmem = 2 * SKB_TRUESIZE(mss + MAX_TCP_HEADER) *
		 tcp_default_init_rwnd(mss);

	if (sk->sk_rcvbuf < rcvmem)
		sk->sk_rcvbuf = min(rcvmem, sysctl_tcp_rmem[2]);
}

/* 4. Try to fixup all. It is made immediately after connection enters
 *    established state.
 */
void tcp_init_buffer_space(struct sock *sk)
{
	struct tcp_sock *tp = tcp_sk(sk);
	int maxwin;

	if (!(sk->sk_userlocks & SOCK_RCVBUF_LOCK))
		tcp_fixup_rcvbuf(sk);
	if (!(sk->sk_userlocks & SOCK_SNDBUF_LOCK))
		tcp_fixup_sndbuf(sk);

	tp->rcvq_space.space = tp->rcv_wnd;

	maxwin = tcp_full_space(sk);

	if (tp->window_clamp >= maxwin) {
		tp->window_clamp = maxwin;

		if (sysctl_tcp_app_win && maxwin > 4 * tp->advmss)
			tp->window_clamp = max(maxwin -
					       (maxwin >> sysctl_tcp_app_win),
					       4 * tp->advmss);
	}

	/* Force reservation of one segment. */
	if (sysctl_tcp_app_win &&
	    tp->window_clamp > 2 * tp->advmss &&
	    tp->window_clamp + tp->advmss > maxwin)
		tp->window_clamp = max(2 * tp->advmss, maxwin - tp->advmss);

	tp->rcv_ssthresh = min(tp->rcv_ssthresh, tp->window_clamp);
	tp->snd_cwnd_stamp = tcp_time_stamp;
}

/* 5. Recalculate window clamp after socket hit its memory bounds. */
static void tcp_clamp_window(struct sock *sk)
{
	struct tcp_sock *tp = tcp_sk(sk);
	struct inet_connection_sock *icsk = inet_csk(sk);

	icsk->icsk_ack.quick = 0;

	if (sk->sk_rcvbuf < sysctl_tcp_rmem[2] &&
	    !(sk->sk_userlocks & SOCK_RCVBUF_LOCK) &&
	    !sk_under_memory_pressure(sk) &&
	    sk_memory_allocated(sk) < sk_prot_mem_limits(sk, 0)) {
		sk->sk_rcvbuf = min(atomic_read(&sk->sk_rmem_alloc),
				    sysctl_tcp_rmem[2]);
	}
	if (atomic_read(&sk->sk_rmem_alloc) > sk->sk_rcvbuf)
		tp->rcv_ssthresh = min(tp->window_clamp, 2U * tp->advmss);
}

/* Initialize RCV_MSS value.
 * RCV_MSS is an our guess about MSS used by the peer.
 * We haven't any direct information about the MSS.
 * It's better to underestimate the RCV_MSS rather than overestimate.
 * Overestimations make us ACKing less frequently than needed.
 * Underestimations are more easy to detect and fix by tcp_measure_rcv_mss().
 */
void tcp_initialize_rcv_mss(struct sock *sk)
{
	const struct tcp_sock *tp = tcp_sk(sk);
	unsigned int hint = min_t(unsigned int, tp->advmss, tp->mss_cache);

	hint = min(hint, tp->rcv_wnd / 2);
	hint = min(hint, TCP_MSS_DEFAULT);
	hint = max(hint, TCP_MIN_MSS);

	inet_csk(sk)->icsk_ack.rcv_mss = hint;
}
EXPORT_SYMBOL(tcp_initialize_rcv_mss);

/* Receiver "autotuning" code.
 *
 * The algorithm for RTT estimation w/o timestamps is based on
 * Dynamic Right-Sizing (DRS) by Wu Feng and Mike Fisk of LANL.
 * <http://public.lanl.gov/radiant/pubs.html#DRS>
 *
 * More detail on this code can be found at
 * <http://staff.psc.edu/jheffner/>,
 * though this reference is out of date.  A new paper
 * is pending.
 */
static void tcp_rcv_rtt_update(struct tcp_sock *tp, u32 sample, int win_dep)
{
	u32 new_sample = tp->rcv_rtt_est.rtt;
	long m = sample;

	if (m == 0)
		m = 1;

	if (new_sample != 0) {
		/* If we sample in larger samples in the non-timestamp
		 * case, we could grossly overestimate the RTT especially
		 * with chatty applications or bulk transfer apps which
		 * are stalled on filesystem I/O.
		 *
		 * Also, since we are only going for a minimum in the
		 * non-timestamp case, we do not smooth things out
		 * else with timestamps disabled convergence takes too
		 * long.
		 */
		if (!win_dep) {
			m -= (new_sample >> 3);
			new_sample += m;
		} else {
			m <<= 3;
			if (m < new_sample)
				new_sample = m;
		}
	} else {
		/* No previous measure. */
		new_sample = m << 3;
	}

	if (tp->rcv_rtt_est.rtt != new_sample)
		tp->rcv_rtt_est.rtt = new_sample;
}

static inline void tcp_rcv_rtt_measure(struct tcp_sock *tp)
{
	if (tp->rcv_rtt_est.time == 0)
		goto new_measure;
	if (before(tp->rcv_nxt, tp->rcv_rtt_est.seq))
		return;
	tcp_rcv_rtt_update(tp, tcp_time_stamp - tp->rcv_rtt_est.time, 1);

new_measure:
	tp->rcv_rtt_est.seq = tp->rcv_nxt + tp->rcv_wnd;
	tp->rcv_rtt_est.time = tcp_time_stamp;
}

static inline void tcp_rcv_rtt_measure_ts(struct sock *sk,
					  const struct sk_buff *skb)
{
	struct tcp_sock *tp = tcp_sk(sk);
	if (tp->rx_opt.rcv_tsecr &&
	    (TCP_SKB_CB(skb)->end_seq -
	     TCP_SKB_CB(skb)->seq >= inet_csk(sk)->icsk_ack.rcv_mss))
		tcp_rcv_rtt_update(tp, tcp_time_stamp - tp->rx_opt.rcv_tsecr, 0);
}

/*
 * This function should be called every time data is copied to user space.
 * It calculates the appropriate TCP receive buffer space.
 */
void tcp_rcv_space_adjust(struct sock *sk)
{
	struct tcp_sock *tp = tcp_sk(sk);
	int time;
	int space;

	if (tp->rcvq_space.time == 0)
		goto new_measure;

	time = tcp_time_stamp - tp->rcvq_space.time;
	if (time < (tp->rcv_rtt_est.rtt >> 3) || tp->rcv_rtt_est.rtt == 0)
		return;

	space = 2 * (tp->copied_seq - tp->rcvq_space.seq);

	space = max(tp->rcvq_space.space, space);

	if (tp->rcvq_space.space != space) {
		int rcvmem;

		tp->rcvq_space.space = space;

		if (sysctl_tcp_moderate_rcvbuf &&
		    !(sk->sk_userlocks & SOCK_RCVBUF_LOCK)) {
			int new_clamp = space;

			/* Receive space grows, normalize in order to
			 * take into account packet headers and sk_buff
			 * structure overhead.
			 */
			space /= tp->advmss;
			if (!space)
				space = 1;
			rcvmem = SKB_TRUESIZE(tp->advmss + MAX_TCP_HEADER);
			while (tcp_win_from_space(rcvmem) < tp->advmss)
				rcvmem += 128;
			space *= rcvmem;
			space = min(space, sysctl_tcp_rmem[2]);
			if (space > sk->sk_rcvbuf) {
				sk->sk_rcvbuf = space;

				/* Make the window clamp follow along.  */
				tp->window_clamp = new_clamp;
			}
		}
	}

new_measure:
	tp->rcvq_space.seq = tp->copied_seq;
	tp->rcvq_space.time = tcp_time_stamp;
}

/* There is something which you must keep in mind when you analyze the
 * behavior of the tp->ato delayed ack timeout interval.  When a
 * connection starts up, we want to ack as quickly as possible.  The
 * problem is that "good" TCP's do slow start at the beginning of data
 * transmission.  The means that until we send the first few ACK's the
 * sender will sit on his end and only queue most of his data, because
 * he can only send snd_cwnd unacked packets at any given time.  For
 * each ACK we send, he increments snd_cwnd and transmits more of his
 * queue.  -DaveM
 */
static void tcp_event_data_recv(struct sock *sk, struct sk_buff *skb)
{
	struct tcp_sock *tp = tcp_sk(sk);
	struct inet_connection_sock *icsk = inet_csk(sk);
	u32 now;

	inet_csk_schedule_ack(sk);

	tcp_measure_rcv_mss(sk, skb);

	tcp_rcv_rtt_measure(tp);

	now = tcp_time_stamp;

	if (!icsk->icsk_ack.ato) {
		/* The _first_ data packet received, initialize
		 * delayed ACK engine.
		 */
		tcp_incr_quickack(sk);
		icsk->icsk_ack.ato = TCP_ATO_MIN;
	} else {
		int m = now - icsk->icsk_ack.lrcvtime;

		if (m <= TCP_ATO_MIN / 2) {
			/* The fastest case is the first. */
			icsk->icsk_ack.ato = (icsk->icsk_ack.ato >> 1) + TCP_ATO_MIN / 2;
		} else if (m < icsk->icsk_ack.ato) {
			icsk->icsk_ack.ato = (icsk->icsk_ack.ato >> 1) + m;
			if (icsk->icsk_ack.ato > icsk->icsk_rto)
				icsk->icsk_ack.ato = icsk->icsk_rto;
		} else if (m > icsk->icsk_rto) {
			/* Too long gap. Apparently sender failed to
			 * restart window, so that we send ACKs quickly.
			 */
			tcp_incr_quickack(sk);
			sk_mem_reclaim(sk);
		}
	}
	icsk->icsk_ack.lrcvtime = now;

	TCP_ECN_check_ce(tp, skb);

	if (skb->len >= 128)
		tcp_grow_window(sk, skb);
}

/* Called to compute a smoothed rtt estimate. The data fed to this
 * routine either comes from timestamps, or from segments that were
 * known _not_ to have been retransmitted [see Karn/Partridge
 * Proceedings SIGCOMM 87]. The algorithm is from the SIGCOMM 88
 * piece by Van Jacobson.
 * NOTE: the next three routines used to be one big routine.
 * To save cycles in the RFC 1323 implementation it was better to break
 * it up into three procedures. -- erics
 */
static void tcp_rtt_estimator(struct sock *sk, const __u32 mrtt)
{
	struct tcp_sock *tp = tcp_sk(sk);
	long m = mrtt; /* RTT */

	/*	The following amusing code comes from Jacobson's
	 *	article in SIGCOMM '88.  Note that rtt and mdev
	 *	are scaled versions of rtt and mean deviation.
	 *	This is designed to be as fast as possible
	 *	m stands for "measurement".
	 *
	 *	On a 1990 paper the rto value is changed to:
	 *	RTO = rtt + 4 * mdev
	 *
	 * Funny. This algorithm seems to be very broken.
	 * These formulae increase RTO, when it should be decreased, increase
	 * too slowly, when it should be increased quickly, decrease too quickly
	 * etc. I guess in BSD RTO takes ONE value, so that it is absolutely
	 * does not matter how to _calculate_ it. Seems, it was trap
	 * that VJ failed to avoid. 8)
	 */
	if (m == 0)
		m = 1;
	if (tp->srtt != 0) {
		m -= (tp->srtt >> 3);	/* m is now error in rtt est */
		tp->srtt += m;		/* rtt = 7/8 rtt + 1/8 new */
		if (m < 0) {
			m = -m;		/* m is now abs(error) */
			m -= (tp->mdev >> 2);   /* similar update on mdev */
			/* This is similar to one of Eifel findings.
			 * Eifel blocks mdev updates when rtt decreases.
			 * This solution is a bit different: we use finer gain
			 * for mdev in this case (alpha*beta).
			 * Like Eifel it also prevents growth of rto,
			 * but also it limits too fast rto decreases,
			 * happening in pure Eifel.
			 */
			if (m > 0)
				m >>= 3;
		} else {
			m -= (tp->mdev >> 2);   /* similar update on mdev */
		}
		tp->mdev += m;	    	/* mdev = 3/4 mdev + 1/4 new */
		if (tp->mdev > tp->mdev_max) {
			tp->mdev_max = tp->mdev;
			if (tp->mdev_max > tp->rttvar)
				tp->rttvar = tp->mdev_max;
		}
		if (after(tp->snd_una, tp->rtt_seq)) {
			if (tp->mdev_max < tp->rttvar)
				tp->rttvar -= (tp->rttvar - tp->mdev_max) >> 2;
			tp->rtt_seq = tp->snd_nxt;
			tp->mdev_max = tcp_rto_min(sk);
		}
	} else {
		/* no previous measure. */
		tp->srtt = m << 3;	/* take the measured time to be rtt */
		tp->mdev = m << 1;	/* make sure rto = 3*rtt */
		tp->mdev_max = tp->rttvar = max(tp->mdev, tcp_rto_min(sk));
		tp->rtt_seq = tp->snd_nxt;
	}
}

/* Calculate rto without backoff.  This is the second half of Van Jacobson's
 * routine referred to above.
 */
void tcp_set_rto(struct sock *sk)
{
	const struct tcp_sock *tp = tcp_sk(sk);
	/* Old crap is replaced with new one. 8)
	 *
	 * More seriously:
	 * 1. If rtt variance happened to be less 50msec, it is hallucination.
	 *    It cannot be less due to utterly erratic ACK generation made
	 *    at least by solaris and freebsd. "Erratic ACKs" has _nothing_
	 *    to do with delayed acks, because at cwnd>2 true delack timeout
	 *    is invisible. Actually, Linux-2.4 also generates erratic
	 *    ACKs in some circumstances.
	 */
	inet_csk(sk)->icsk_rto = __tcp_set_rto(tp);

	/* 2. Fixups made earlier cannot be right.
	 *    If we do not estimate RTO correctly without them,
	 *    all the algo is pure shit and should be replaced
	 *    with correct one. It is exactly, which we pretend to do.
	 */

	/* NOTE: clamping at TCP_RTO_MIN is not required, current algo
	 * guarantees that rto is higher.
	 */
	tcp_bound_rto(sk);
}

__u32 tcp_init_cwnd(const struct tcp_sock *tp, const struct dst_entry *dst)
{
	__u32 cwnd = (dst ? dst_metric(dst, RTAX_INITCWND) : 0);

	if (!cwnd)
		cwnd = TCP_INIT_CWND;
	return min_t(__u32, cwnd, tp->snd_cwnd_clamp);
}

/*
 * Packet counting of FACK is based on in-order assumptions, therefore TCP
 * disables it when reordering is detected
 */
void tcp_disable_fack(struct tcp_sock *tp)
{
	/* RFC3517 uses different metric in lost marker => reset on change */
	if (tcp_is_fack(tp))
		tp->lost_skb_hint = NULL;
	tp->rx_opt.sack_ok &= ~TCP_FACK_ENABLED;
}

/* Take a notice that peer is sending D-SACKs */
static void tcp_dsack_seen(struct tcp_sock *tp)
{
	tp->rx_opt.sack_ok |= TCP_DSACK_SEEN;
}

static void tcp_update_reordering(struct sock *sk, const int metric,
				  const int ts)
{
	struct tcp_sock *tp = tcp_sk(sk);
	if (metric > tp->reordering) {
		int mib_idx;

		tp->reordering = min(TCP_MAX_REORDERING, metric);

		/* This exciting event is worth to be remembered. 8) */
		if (ts)
			mib_idx = LINUX_MIB_TCPTSREORDER;
		else if (tcp_is_reno(tp))
			mib_idx = LINUX_MIB_TCPRENOREORDER;
		else if (tcp_is_fack(tp))
			mib_idx = LINUX_MIB_TCPFACKREORDER;
		else
			mib_idx = LINUX_MIB_TCPSACKREORDER;

		NET_INC_STATS_BH(sock_net(sk), mib_idx);
#if FASTRETRANS_DEBUG > 1
		pr_debug("Disorder%d %d %u f%u s%u rr%d\n",
			 tp->rx_opt.sack_ok, inet_csk(sk)->icsk_ca_state,
			 tp->reordering,
			 tp->fackets_out,
			 tp->sacked_out,
			 tp->undo_marker ? tp->undo_retrans : 0);
#endif
		tcp_disable_fack(tp);
	}

	if (metric > 0)
		tcp_disable_early_retrans(tp);
}

/* This must be called before lost_out is incremented */
static void tcp_verify_retransmit_hint(struct tcp_sock *tp, struct sk_buff *skb)
{
	if ((tp->retransmit_skb_hint == NULL) ||
	    before(TCP_SKB_CB(skb)->seq,
		   TCP_SKB_CB(tp->retransmit_skb_hint)->seq))
		tp->retransmit_skb_hint = skb;

	if (!tp->lost_out ||
	    after(TCP_SKB_CB(skb)->end_seq, tp->retransmit_high))
		tp->retransmit_high = TCP_SKB_CB(skb)->end_seq;
}

static void tcp_skb_mark_lost(struct tcp_sock *tp, struct sk_buff *skb)
{
	if (!(TCP_SKB_CB(skb)->sacked & (TCPCB_LOST|TCPCB_SACKED_ACKED))) {
		tcp_verify_retransmit_hint(tp, skb);

		tp->lost_out += tcp_skb_pcount(skb);
		TCP_SKB_CB(skb)->sacked |= TCPCB_LOST;
	}
}

static void tcp_skb_mark_lost_uncond_verify(struct tcp_sock *tp,
					    struct sk_buff *skb)
{
	tcp_verify_retransmit_hint(tp, skb);

	if (!(TCP_SKB_CB(skb)->sacked & (TCPCB_LOST|TCPCB_SACKED_ACKED))) {
		tp->lost_out += tcp_skb_pcount(skb);
		TCP_SKB_CB(skb)->sacked |= TCPCB_LOST;
	}
}

/* This procedure tags the retransmission queue when SACKs arrive.
 *
 * We have three tag bits: SACKED(S), RETRANS(R) and LOST(L).
 * Packets in queue with these bits set are counted in variables
 * sacked_out, retrans_out and lost_out, correspondingly.
 *
 * Valid combinations are:
 * Tag  InFlight	Description
 * 0	1		- orig segment is in flight.
 * S	0		- nothing flies, orig reached receiver.
 * L	0		- nothing flies, orig lost by net.
 * R	2		- both orig and retransmit are in flight.
 * L|R	1		- orig is lost, retransmit is in flight.
 * S|R  1		- orig reached receiver, retrans is still in flight.
 * (L|S|R is logically valid, it could occur when L|R is sacked,
 *  but it is equivalent to plain S and code short-curcuits it to S.
 *  L|S is logically invalid, it would mean -1 packet in flight 8))
 *
 * These 6 states form finite state machine, controlled by the following events:
 * 1. New ACK (+SACK) arrives. (tcp_sacktag_write_queue())
 * 2. Retransmission. (tcp_retransmit_skb(), tcp_xmit_retransmit_queue())
 * 3. Loss detection event of two flavors:
 *	A. Scoreboard estimator decided the packet is lost.
 *	   A'. Reno "three dupacks" marks head of queue lost.
 *	   A''. Its FACK modification, head until snd.fack is lost.
 *	B. SACK arrives sacking SND.NXT at the moment, when the
 *	   segment was retransmitted.
 * 4. D-SACK added new rule: D-SACK changes any tag to S.
 *
 * It is pleasant to note, that state diagram turns out to be commutative,
 * so that we are allowed not to be bothered by order of our actions,
 * when multiple events arrive simultaneously. (see the function below).
 *
 * Reordering detection.
 * --------------------
 * Reordering metric is maximal distance, which a packet can be displaced
 * in packet stream. With SACKs we can estimate it:
 *
 * 1. SACK fills old hole and the corresponding segment was not
 *    ever retransmitted -> reordering. Alas, we cannot use it
 *    when segment was retransmitted.
 * 2. The last flaw is solved with D-SACK. D-SACK arrives
 *    for retransmitted and already SACKed segment -> reordering..
 * Both of these heuristics are not used in Loss state, when we cannot
 * account for retransmits accurately.
 *
 * SACK block validation.
 * ----------------------
 *
 * SACK block range validation checks that the received SACK block fits to
 * the expected sequence limits, i.e., it is between SND.UNA and SND.NXT.
 * Note that SND.UNA is not included to the range though being valid because
 * it means that the receiver is rather inconsistent with itself reporting
 * SACK reneging when it should advance SND.UNA. Such SACK block this is
 * perfectly valid, however, in light of RFC2018 which explicitly states
 * that "SACK block MUST reflect the newest segment.  Even if the newest
 * segment is going to be discarded ...", not that it looks very clever
 * in case of head skb. Due to potentional receiver driven attacks, we
 * choose to avoid immediate execution of a walk in write queue due to
 * reneging and defer head skb's loss recovery to standard loss recovery
 * procedure that will eventually trigger (nothing forbids us doing this).
 *
 * Implements also blockage to start_seq wrap-around. Problem lies in the
 * fact that though start_seq (s) is before end_seq (i.e., not reversed),
 * there's no guarantee that it will be before snd_nxt (n). The problem
 * happens when start_seq resides between end_seq wrap (e_w) and snd_nxt
 * wrap (s_w):
 *
 *         <- outs wnd ->                          <- wrapzone ->
 *         u     e      n                         u_w   e_w  s n_w
 *         |     |      |                          |     |   |  |
 * |<------------+------+----- TCP seqno space --------------+---------->|
 * ...-- <2^31 ->|                                           |<--------...
 * ...---- >2^31 ------>|                                    |<--------...
 *
 * Current code wouldn't be vulnerable but it's better still to discard such
 * crazy SACK blocks. Doing this check for start_seq alone closes somewhat
 * similar case (end_seq after snd_nxt wrap) as earlier reversed check in
 * snd_nxt wrap -> snd_una region will then become "well defined", i.e.,
 * equal to the ideal case (infinite seqno space without wrap caused issues).
 *
 * With D-SACK the lower bound is extended to cover sequence space below
 * SND.UNA down to undo_marker, which is the last point of interest. Yet
 * again, D-SACK block must not to go across snd_una (for the same reason as
 * for the normal SACK blocks, explained above). But there all simplicity
 * ends, TCP might receive valid D-SACKs below that. As long as they reside
 * fully below undo_marker they do not affect behavior in anyway and can
 * therefore be safely ignored. In rare cases (which are more or less
 * theoretical ones), the D-SACK will nicely cross that boundary due to skb
 * fragmentation and packet reordering past skb's retransmission. To consider
 * them correctly, the acceptable range must be extended even more though
 * the exact amount is rather hard to quantify. However, tp->max_window can
 * be used as an exaggerated estimate.
 */
static bool tcp_is_sackblock_valid(struct tcp_sock *tp, bool is_dsack,
				   u32 start_seq, u32 end_seq)
{
	/* Too far in future, or reversed (interpretation is ambiguous) */
	if (after(end_seq, tp->snd_nxt) || !before(start_seq, end_seq))
		return false;

	/* Nasty start_seq wrap-around check (see comments above) */
	if (!before(start_seq, tp->snd_nxt))
		return false;

	/* In outstanding window? ...This is valid exit for D-SACKs too.
	 * start_seq == snd_una is non-sensical (see comments above)
	 */
	if (after(start_seq, tp->snd_una))
		return true;

	if (!is_dsack || !tp->undo_marker)
		return false;

	/* ...Then it's D-SACK, and must reside below snd_una completely */
	if (after(end_seq, tp->snd_una))
		return false;

	if (!before(start_seq, tp->undo_marker))
		return true;

	/* Too old */
	if (!after(end_seq, tp->undo_marker))
		return false;

	/* Undo_marker boundary crossing (overestimates a lot). Known already:
	 *   start_seq < undo_marker and end_seq >= undo_marker.
	 */
	return !before(start_seq, end_seq - tp->max_window);
}

/* Check for lost retransmit. This superb idea is borrowed from "ratehalving".
 * Event "B". Later note: FACK people cheated me again 8), we have to account
 * for reordering! Ugly, but should help.
 *
 * Search retransmitted skbs from write_queue that were sent when snd_nxt was
 * less than what is now known to be received by the other end (derived from
 * highest SACK block). Also calculate the lowest snd_nxt among the remaining
 * retransmitted skbs to avoid some costly processing per ACKs.
 */
static void tcp_mark_lost_retrans(struct sock *sk)
{
	const struct inet_connection_sock *icsk = inet_csk(sk);
	struct tcp_sock *tp = tcp_sk(sk);
	struct sk_buff *skb;
	int cnt = 0;
	u32 new_low_seq = tp->snd_nxt;
	u32 received_upto = tcp_highest_sack_seq(tp);

	if (!tcp_is_fack(tp) || !tp->retrans_out ||
	    !after(received_upto, tp->lost_retrans_low) ||
	    icsk->icsk_ca_state != TCP_CA_Recovery)
		return;

	tcp_for_write_queue(skb, sk) {
		u32 ack_seq = TCP_SKB_CB(skb)->ack_seq;

		if (skb == tcp_send_head(sk))
			break;
		if (cnt == tp->retrans_out)
			break;
		if (!after(TCP_SKB_CB(skb)->end_seq, tp->snd_una))
			continue;

		if (!(TCP_SKB_CB(skb)->sacked & TCPCB_SACKED_RETRANS))
			continue;

		/* TODO: We would like to get rid of tcp_is_fack(tp) only
		 * constraint here (see above) but figuring out that at
		 * least tp->reordering SACK blocks reside between ack_seq
		 * and received_upto is not easy task to do cheaply with
		 * the available datastructures.
		 *
		 * Whether FACK should check here for tp->reordering segs
		 * in-between one could argue for either way (it would be
		 * rather simple to implement as we could count fack_count
		 * during the walk and do tp->fackets_out - fack_count).
		 */
		if (after(received_upto, ack_seq)) {
			TCP_SKB_CB(skb)->sacked &= ~TCPCB_SACKED_RETRANS;
			tp->retrans_out -= tcp_skb_pcount(skb);

			tcp_skb_mark_lost_uncond_verify(tp, skb);
			NET_INC_STATS_BH(sock_net(sk), LINUX_MIB_TCPLOSTRETRANSMIT);
		} else {
			if (before(ack_seq, new_low_seq))
				new_low_seq = ack_seq;
			cnt += tcp_skb_pcount(skb);
		}
	}

	if (tp->retrans_out)
		tp->lost_retrans_low = new_low_seq;
}

static bool tcp_check_dsack(struct sock *sk, const struct sk_buff *ack_skb,
			    struct tcp_sack_block_wire *sp, int num_sacks,
			    u32 prior_snd_una)
{
	struct tcp_sock *tp = tcp_sk(sk);
	u32 start_seq_0 = get_unaligned_be32(&sp[0].start_seq);
	u32 end_seq_0 = get_unaligned_be32(&sp[0].end_seq);
	bool dup_sack = false;

	if (before(start_seq_0, TCP_SKB_CB(ack_skb)->ack_seq)) {
		dup_sack = true;
		tcp_dsack_seen(tp);
		NET_INC_STATS_BH(sock_net(sk), LINUX_MIB_TCPDSACKRECV);
	} else if (num_sacks > 1) {
		u32 end_seq_1 = get_unaligned_be32(&sp[1].end_seq);
		u32 start_seq_1 = get_unaligned_be32(&sp[1].start_seq);

		if (!after(end_seq_0, end_seq_1) &&
		    !before(start_seq_0, start_seq_1)) {
			dup_sack = true;
			tcp_dsack_seen(tp);
			NET_INC_STATS_BH(sock_net(sk),
					LINUX_MIB_TCPDSACKOFORECV);
		}
	}

	/* D-SACK for already forgotten data... Do dumb counting. */
	if (dup_sack && tp->undo_marker && tp->undo_retrans &&
	    !after(end_seq_0, prior_snd_una) &&
	    after(end_seq_0, tp->undo_marker))
		tp->undo_retrans--;

	return dup_sack;
}

struct tcp_sacktag_state {
	int reord;
	int fack_count;
	int flag;
};

/* Check if skb is fully within the SACK block. In presence of GSO skbs,
 * the incoming SACK may not exactly match but we can find smaller MSS
 * aligned portion of it that matches. Therefore we might need to fragment
 * which may fail and creates some hassle (caller must handle error case
 * returns).
 *
 * FIXME: this could be merged to shift decision code
 */
static int tcp_match_skb_to_sack(struct sock *sk, struct sk_buff *skb,
				  u32 start_seq, u32 end_seq)
{
	int err;
	bool in_sack;
	unsigned int pkt_len;
	unsigned int mss;

	in_sack = !after(start_seq, TCP_SKB_CB(skb)->seq) &&
		  !before(end_seq, TCP_SKB_CB(skb)->end_seq);

	if (tcp_skb_pcount(skb) > 1 && !in_sack &&
	    after(TCP_SKB_CB(skb)->end_seq, start_seq)) {
		mss = tcp_skb_mss(skb);
		in_sack = !after(start_seq, TCP_SKB_CB(skb)->seq);

		if (!in_sack) {
			pkt_len = start_seq - TCP_SKB_CB(skb)->seq;
			if (pkt_len < mss)
				pkt_len = mss;
		} else {
			pkt_len = end_seq - TCP_SKB_CB(skb)->seq;
			if (pkt_len < mss)
				return -EINVAL;
		}

		/* Round if necessary so that SACKs cover only full MSSes
		 * and/or the remaining small portion (if present)
		 */
		if (pkt_len > mss) {
			unsigned int new_len = (pkt_len / mss) * mss;
			if (!in_sack && new_len < pkt_len) {
				new_len += mss;
				if (new_len > skb->len)
					return 0;
			}
			pkt_len = new_len;
		}
		err = tcp_fragment(sk, skb, pkt_len, mss);
		if (err < 0)
			return err;
	}

	return in_sack;
}

/* Mark the given newly-SACKed range as such, adjusting counters and hints. */
static u8 tcp_sacktag_one(struct sock *sk,
			  struct tcp_sacktag_state *state, u8 sacked,
			  u32 start_seq, u32 end_seq,
			  bool dup_sack, int pcount)
{
	struct tcp_sock *tp = tcp_sk(sk);
	int fack_count = state->fack_count;

	/* Account D-SACK for retransmitted packet. */
	if (dup_sack && (sacked & TCPCB_RETRANS)) {
		if (tp->undo_marker && tp->undo_retrans &&
		    after(end_seq, tp->undo_marker))
			tp->undo_retrans--;
		if (sacked & TCPCB_SACKED_ACKED)
			state->reord = min(fack_count, state->reord);
	}

	/* Nothing to do; acked frame is about to be dropped (was ACKed). */
	if (!after(end_seq, tp->snd_una))
		return sacked;

	if (!(sacked & TCPCB_SACKED_ACKED)) {
		if (sacked & TCPCB_SACKED_RETRANS) {
			/* If the segment is not tagged as lost,
			 * we do not clear RETRANS, believing
			 * that retransmission is still in flight.
			 */
			if (sacked & TCPCB_LOST) {
				sacked &= ~(TCPCB_LOST|TCPCB_SACKED_RETRANS);
				tp->lost_out -= pcount;
				tp->retrans_out -= pcount;
			}
		} else {
			if (!(sacked & TCPCB_RETRANS)) {
				/* New sack for not retransmitted frame,
				 * which was in hole. It is reordering.
				 */
				if (before(start_seq,
					   tcp_highest_sack_seq(tp)))
					state->reord = min(fack_count,
							   state->reord);
				if (!after(end_seq, tp->high_seq))
					state->flag |= FLAG_ORIG_SACK_ACKED;
			}

			if (sacked & TCPCB_LOST) {
				sacked &= ~TCPCB_LOST;
				tp->lost_out -= pcount;
			}
		}

		sacked |= TCPCB_SACKED_ACKED;
		state->flag |= FLAG_DATA_SACKED;
		tp->sacked_out += pcount;

		fack_count += pcount;

		/* Lost marker hint past SACKed? Tweak RFC3517 cnt */
		if (!tcp_is_fack(tp) && (tp->lost_skb_hint != NULL) &&
		    before(start_seq, TCP_SKB_CB(tp->lost_skb_hint)->seq))
			tp->lost_cnt_hint += pcount;

		if (fack_count > tp->fackets_out)
			tp->fackets_out = fack_count;
	}

	/* D-SACK. We can detect redundant retransmission in S|R and plain R
	 * frames and clear it. undo_retrans is decreased above, L|R frames
	 * are accounted above as well.
	 */
	if (dup_sack && (sacked & TCPCB_SACKED_RETRANS)) {
		sacked &= ~TCPCB_SACKED_RETRANS;
		tp->retrans_out -= pcount;
	}

	return sacked;
}

/* Shift newly-SACKed bytes from this skb to the immediately previous
 * already-SACKed sk_buff. Mark the newly-SACKed bytes as such.
 */
static bool tcp_shifted_skb(struct sock *sk, struct sk_buff *skb,
			    struct tcp_sacktag_state *state,
			    unsigned int pcount, int shifted, int mss,
			    bool dup_sack)
{
	struct tcp_sock *tp = tcp_sk(sk);
	struct sk_buff *prev = tcp_write_queue_prev(sk, skb);
	u32 start_seq = TCP_SKB_CB(skb)->seq;	/* start of newly-SACKed */
	u32 end_seq = start_seq + shifted;	/* end of newly-SACKed */

	BUG_ON(!pcount);

	/* Adjust counters and hints for the newly sacked sequence
	 * range but discard the return value since prev is already
	 * marked. We must tag the range first because the seq
	 * advancement below implicitly advances
	 * tcp_highest_sack_seq() when skb is highest_sack.
	 */
	tcp_sacktag_one(sk, state, TCP_SKB_CB(skb)->sacked,
			start_seq, end_seq, dup_sack, pcount);

	if (skb == tp->lost_skb_hint)
		tp->lost_cnt_hint += pcount;

	TCP_SKB_CB(prev)->end_seq += shifted;
	TCP_SKB_CB(skb)->seq += shifted;

	skb_shinfo(prev)->gso_segs += pcount;
	BUG_ON(skb_shinfo(skb)->gso_segs < pcount);
	skb_shinfo(skb)->gso_segs -= pcount;

	/* When we're adding to gso_segs == 1, gso_size will be zero,
	 * in theory this shouldn't be necessary but as long as DSACK
	 * code can come after this skb later on it's better to keep
	 * setting gso_size to something.
	 */
	if (!skb_shinfo(prev)->gso_size) {
		skb_shinfo(prev)->gso_size = mss;
		skb_shinfo(prev)->gso_type = sk->sk_gso_type;
	}

	/* CHECKME: To clear or not to clear? Mimics normal skb currently */
	if (skb_shinfo(skb)->gso_segs <= 1) {
		skb_shinfo(skb)->gso_size = 0;
		skb_shinfo(skb)->gso_type = 0;
	}

	/* Difference in this won't matter, both ACKed by the same cumul. ACK */
	TCP_SKB_CB(prev)->sacked |= (TCP_SKB_CB(skb)->sacked & TCPCB_EVER_RETRANS);

	if (skb->len > 0) {
		BUG_ON(!tcp_skb_pcount(skb));
		NET_INC_STATS_BH(sock_net(sk), LINUX_MIB_SACKSHIFTED);
		return false;
	}

	/* Whole SKB was eaten :-) */

	if (skb == tp->retransmit_skb_hint)
		tp->retransmit_skb_hint = prev;
	if (skb == tp->lost_skb_hint) {
		tp->lost_skb_hint = prev;
		tp->lost_cnt_hint -= tcp_skb_pcount(prev);
	}

	TCP_SKB_CB(skb)->tcp_flags |= TCP_SKB_CB(prev)->tcp_flags;
	if (skb == tcp_highest_sack(sk))
		tcp_advance_highest_sack(sk, skb);

	tcp_unlink_write_queue(skb, sk);
	sk_wmem_free_skb(sk, skb);

	NET_INC_STATS_BH(sock_net(sk), LINUX_MIB_SACKMERGED);

	return true;
}

/* I wish gso_size would have a bit more sane initialization than
 * something-or-zero which complicates things
 */
static int tcp_skb_seglen(const struct sk_buff *skb)
{
	return tcp_skb_pcount(skb) == 1 ? skb->len : tcp_skb_mss(skb);
}

/* Shifting pages past head area doesn't work */
static int skb_can_shift(const struct sk_buff *skb)
{
	return !skb_headlen(skb) && skb_is_nonlinear(skb);
}

/* Try collapsing SACK blocks spanning across multiple skbs to a single
 * skb.
 */
static struct sk_buff *tcp_shift_skb_data(struct sock *sk, struct sk_buff *skb,
					  struct tcp_sacktag_state *state,
					  u32 start_seq, u32 end_seq,
					  bool dup_sack)
{
	struct tcp_sock *tp = tcp_sk(sk);
	struct sk_buff *prev;
	int mss;
	int pcount = 0;
	int len;
	int in_sack;

	if (!sk_can_gso(sk))
		goto fallback;

	/* Normally R but no L won't result in plain S */
	if (!dup_sack &&
	    (TCP_SKB_CB(skb)->sacked & (TCPCB_LOST|TCPCB_SACKED_RETRANS)) == TCPCB_SACKED_RETRANS)
		goto fallback;
	if (!skb_can_shift(skb))
		goto fallback;
	/* This frame is about to be dropped (was ACKed). */
	if (!after(TCP_SKB_CB(skb)->end_seq, tp->snd_una))
		goto fallback;

	/* Can only happen with delayed DSACK + discard craziness */
	if (unlikely(skb == tcp_write_queue_head(sk)))
		goto fallback;
	prev = tcp_write_queue_prev(sk, skb);

	if ((TCP_SKB_CB(prev)->sacked & TCPCB_TAGBITS) != TCPCB_SACKED_ACKED)
		goto fallback;

	in_sack = !after(start_seq, TCP_SKB_CB(skb)->seq) &&
		  !before(end_seq, TCP_SKB_CB(skb)->end_seq);

	if (in_sack) {
		len = skb->len;
		pcount = tcp_skb_pcount(skb);
		mss = tcp_skb_seglen(skb);

		/* TODO: Fix DSACKs to not fragment already SACKed and we can
		 * drop this restriction as unnecessary
		 */
		if (mss != tcp_skb_seglen(prev))
			goto fallback;
	} else {
		if (!after(TCP_SKB_CB(skb)->end_seq, start_seq))
			goto noop;
		/* CHECKME: This is non-MSS split case only?, this will
		 * cause skipped skbs due to advancing loop btw, original
		 * has that feature too
		 */
		if (tcp_skb_pcount(skb) <= 1)
			goto noop;

		in_sack = !after(start_seq, TCP_SKB_CB(skb)->seq);
		if (!in_sack) {
			/* TODO: head merge to next could be attempted here
			 * if (!after(TCP_SKB_CB(skb)->end_seq, end_seq)),
			 * though it might not be worth of the additional hassle
			 *
			 * ...we can probably just fallback to what was done
			 * previously. We could try merging non-SACKed ones
			 * as well but it probably isn't going to buy off
			 * because later SACKs might again split them, and
			 * it would make skb timestamp tracking considerably
			 * harder problem.
			 */
			goto fallback;
		}

		len = end_seq - TCP_SKB_CB(skb)->seq;
		BUG_ON(len < 0);
		BUG_ON(len > skb->len);

		/* MSS boundaries should be honoured or else pcount will
		 * severely break even though it makes things bit trickier.
		 * Optimize common case to avoid most of the divides
		 */
		mss = tcp_skb_mss(skb);

		/* TODO: Fix DSACKs to not fragment already SACKed and we can
		 * drop this restriction as unnecessary
		 */
		if (mss != tcp_skb_seglen(prev))
			goto fallback;

		if (len == mss) {
			pcount = 1;
		} else if (len < mss) {
			goto noop;
		} else {
			pcount = len / mss;
			len = pcount * mss;
		}
	}

	/* tcp_sacktag_one() won't SACK-tag ranges below snd_una */
	if (!after(TCP_SKB_CB(skb)->seq + len, tp->snd_una))
		goto fallback;

	if (!skb_shift(prev, skb, len))
		goto fallback;
	if (!tcp_shifted_skb(sk, skb, state, pcount, len, mss, dup_sack))
		goto out;

	/* Hole filled allows collapsing with the next as well, this is very
	 * useful when hole on every nth skb pattern happens
	 */
	if (prev == tcp_write_queue_tail(sk))
		goto out;
	skb = tcp_write_queue_next(sk, prev);

	if (!skb_can_shift(skb) ||
	    (skb == tcp_send_head(sk)) ||
	    ((TCP_SKB_CB(skb)->sacked & TCPCB_TAGBITS) != TCPCB_SACKED_ACKED) ||
	    (mss != tcp_skb_seglen(skb)))
		goto out;

	len = skb->len;
	if (skb_shift(prev, skb, len)) {
		pcount += tcp_skb_pcount(skb);
		tcp_shifted_skb(sk, skb, state, tcp_skb_pcount(skb), len, mss, 0);
	}

out:
	state->fack_count += pcount;
	return prev;

noop:
	return skb;

fallback:
	NET_INC_STATS_BH(sock_net(sk), LINUX_MIB_SACKSHIFTFALLBACK);
	return NULL;
}

static struct sk_buff *tcp_sacktag_walk(struct sk_buff *skb, struct sock *sk,
					struct tcp_sack_block *next_dup,
					struct tcp_sacktag_state *state,
					u32 start_seq, u32 end_seq,
					bool dup_sack_in)
{
	struct tcp_sock *tp = tcp_sk(sk);
	struct sk_buff *tmp;

	tcp_for_write_queue_from(skb, sk) {
		int in_sack = 0;
		bool dup_sack = dup_sack_in;

		if (skb == tcp_send_head(sk))
			break;

		/* queue is in-order => we can short-circuit the walk early */
		if (!before(TCP_SKB_CB(skb)->seq, end_seq))
			break;

		if ((next_dup != NULL) &&
		    before(TCP_SKB_CB(skb)->seq, next_dup->end_seq)) {
			in_sack = tcp_match_skb_to_sack(sk, skb,
							next_dup->start_seq,
							next_dup->end_seq);
			if (in_sack > 0)
				dup_sack = true;
		}

		/* skb reference here is a bit tricky to get right, since
		 * shifting can eat and free both this skb and the next,
		 * so not even _safe variant of the loop is enough.
		 */
		if (in_sack <= 0) {
			tmp = tcp_shift_skb_data(sk, skb, state,
						 start_seq, end_seq, dup_sack);
			if (tmp != NULL) {
				if (tmp != skb) {
					skb = tmp;
					continue;
				}

				in_sack = 0;
			} else {
				in_sack = tcp_match_skb_to_sack(sk, skb,
								start_seq,
								end_seq);
			}
		}

		if (unlikely(in_sack < 0))
			break;

		if (in_sack) {
			TCP_SKB_CB(skb)->sacked =
				tcp_sacktag_one(sk,
						state,
						TCP_SKB_CB(skb)->sacked,
						TCP_SKB_CB(skb)->seq,
						TCP_SKB_CB(skb)->end_seq,
						dup_sack,
						tcp_skb_pcount(skb));

			if (!before(TCP_SKB_CB(skb)->seq,
				    tcp_highest_sack_seq(tp)))
				tcp_advance_highest_sack(sk, skb);
		}

		state->fack_count += tcp_skb_pcount(skb);
	}
	return skb;
}

/* Avoid all extra work that is being done by sacktag while walking in
 * a normal way
 */
static struct sk_buff *tcp_sacktag_skip(struct sk_buff *skb, struct sock *sk,
					struct tcp_sacktag_state *state,
					u32 skip_to_seq)
{
	tcp_for_write_queue_from(skb, sk) {
		if (skb == tcp_send_head(sk))
			break;

		if (after(TCP_SKB_CB(skb)->end_seq, skip_to_seq))
			break;

		state->fack_count += tcp_skb_pcount(skb);
	}
	return skb;
}

static struct sk_buff *tcp_maybe_skipping_dsack(struct sk_buff *skb,
						struct sock *sk,
						struct tcp_sack_block *next_dup,
						struct tcp_sacktag_state *state,
						u32 skip_to_seq)
{
	if (next_dup == NULL)
		return skb;

	if (before(next_dup->start_seq, skip_to_seq)) {
		skb = tcp_sacktag_skip(skb, sk, state, next_dup->start_seq);
		skb = tcp_sacktag_walk(skb, sk, NULL, state,
				       next_dup->start_seq, next_dup->end_seq,
				       1);
	}

	return skb;
}

static int tcp_sack_cache_ok(const struct tcp_sock *tp, const struct tcp_sack_block *cache)
{
	return cache < tp->recv_sack_cache + ARRAY_SIZE(tp->recv_sack_cache);
}

static int
tcp_sacktag_write_queue(struct sock *sk, const struct sk_buff *ack_skb,
			u32 prior_snd_una)
{
	struct tcp_sock *tp = tcp_sk(sk);
	const unsigned char *ptr = (skb_transport_header(ack_skb) +
				    TCP_SKB_CB(ack_skb)->sacked);
	struct tcp_sack_block_wire *sp_wire = (struct tcp_sack_block_wire *)(ptr+2);
	struct tcp_sack_block sp[TCP_NUM_SACKS];
	struct tcp_sack_block *cache;
	struct tcp_sacktag_state state;
	struct sk_buff *skb;
	int num_sacks = min(TCP_NUM_SACKS, (ptr[1] - TCPOLEN_SACK_BASE) >> 3);
	int used_sacks;
	bool found_dup_sack = false;
	int i, j;
	int first_sack_index;

	state.flag = 0;
	state.reord = tp->packets_out;

	if (!tp->sacked_out) {
		if (WARN_ON(tp->fackets_out))
			tp->fackets_out = 0;
		tcp_highest_sack_reset(sk);
	}

	found_dup_sack = tcp_check_dsack(sk, ack_skb, sp_wire,
					 num_sacks, prior_snd_una);
	if (found_dup_sack)
		state.flag |= FLAG_DSACKING_ACK;

	/* Eliminate too old ACKs, but take into
	 * account more or less fresh ones, they can
	 * contain valid SACK info.
	 */
	if (before(TCP_SKB_CB(ack_skb)->ack_seq, prior_snd_una - tp->max_window))
		return 0;

	if (!tp->packets_out)
		goto out;

	used_sacks = 0;
	first_sack_index = 0;
	for (i = 0; i < num_sacks; i++) {
		bool dup_sack = !i && found_dup_sack;

		sp[used_sacks].start_seq = get_unaligned_be32(&sp_wire[i].start_seq);
		sp[used_sacks].end_seq = get_unaligned_be32(&sp_wire[i].end_seq);

		if (!tcp_is_sackblock_valid(tp, dup_sack,
					    sp[used_sacks].start_seq,
					    sp[used_sacks].end_seq)) {
			int mib_idx;

			if (dup_sack) {
				if (!tp->undo_marker)
					mib_idx = LINUX_MIB_TCPDSACKIGNOREDNOUNDO;
				else
					mib_idx = LINUX_MIB_TCPDSACKIGNOREDOLD;
			} else {
				/* Don't count olds caused by ACK reordering */
				if ((TCP_SKB_CB(ack_skb)->ack_seq != tp->snd_una) &&
				    !after(sp[used_sacks].end_seq, tp->snd_una))
					continue;
				mib_idx = LINUX_MIB_TCPSACKDISCARD;
			}

			NET_INC_STATS_BH(sock_net(sk), mib_idx);
			if (i == 0)
				first_sack_index = -1;
			continue;
		}

		/* Ignore very old stuff early */
		if (!after(sp[used_sacks].end_seq, prior_snd_una))
			continue;

		used_sacks++;
	}

	/* order SACK blocks to allow in order walk of the retrans queue */
	for (i = used_sacks - 1; i > 0; i--) {
		for (j = 0; j < i; j++) {
			if (after(sp[j].start_seq, sp[j + 1].start_seq)) {
				swap(sp[j], sp[j + 1]);

				/* Track where the first SACK block goes to */
				if (j == first_sack_index)
					first_sack_index = j + 1;
			}
		}
	}

	skb = tcp_write_queue_head(sk);
	state.fack_count = 0;
	i = 0;

	if (!tp->sacked_out) {
		/* It's already past, so skip checking against it */
		cache = tp->recv_sack_cache + ARRAY_SIZE(tp->recv_sack_cache);
	} else {
		cache = tp->recv_sack_cache;
		/* Skip empty blocks in at head of the cache */
		while (tcp_sack_cache_ok(tp, cache) && !cache->start_seq &&
		       !cache->end_seq)
			cache++;
	}

	while (i < used_sacks) {
		u32 start_seq = sp[i].start_seq;
		u32 end_seq = sp[i].end_seq;
		bool dup_sack = (found_dup_sack && (i == first_sack_index));
		struct tcp_sack_block *next_dup = NULL;

		if (found_dup_sack && ((i + 1) == first_sack_index))
			next_dup = &sp[i + 1];

		/* Skip too early cached blocks */
		while (tcp_sack_cache_ok(tp, cache) &&
		       !before(start_seq, cache->end_seq))
			cache++;

		/* Can skip some work by looking recv_sack_cache? */
		if (tcp_sack_cache_ok(tp, cache) && !dup_sack &&
		    after(end_seq, cache->start_seq)) {

			/* Head todo? */
			if (before(start_seq, cache->start_seq)) {
				skb = tcp_sacktag_skip(skb, sk, &state,
						       start_seq);
				skb = tcp_sacktag_walk(skb, sk, next_dup,
						       &state,
						       start_seq,
						       cache->start_seq,
						       dup_sack);
			}

			/* Rest of the block already fully processed? */
			if (!after(end_seq, cache->end_seq))
				goto advance_sp;

			skb = tcp_maybe_skipping_dsack(skb, sk, next_dup,
						       &state,
						       cache->end_seq);

			/* ...tail remains todo... */
			if (tcp_highest_sack_seq(tp) == cache->end_seq) {
				/* ...but better entrypoint exists! */
				skb = tcp_highest_sack(sk);
				if (skb == NULL)
					break;
				state.fack_count = tp->fackets_out;
				cache++;
				goto walk;
			}

			skb = tcp_sacktag_skip(skb, sk, &state, cache->end_seq);
			/* Check overlap against next cached too (past this one already) */
			cache++;
			continue;
		}

		if (!before(start_seq, tcp_highest_sack_seq(tp))) {
			skb = tcp_highest_sack(sk);
			if (skb == NULL)
				break;
			state.fack_count = tp->fackets_out;
		}
		skb = tcp_sacktag_skip(skb, sk, &state, start_seq);

walk:
		skb = tcp_sacktag_walk(skb, sk, next_dup, &state,
				       start_seq, end_seq, dup_sack);

advance_sp:
		i++;
	}

	/* Clear the head of the cache sack blocks so we can skip it next time */
	for (i = 0; i < ARRAY_SIZE(tp->recv_sack_cache) - used_sacks; i++) {
		tp->recv_sack_cache[i].start_seq = 0;
		tp->recv_sack_cache[i].end_seq = 0;
	}
	for (j = 0; j < used_sacks; j++)
		tp->recv_sack_cache[i++] = sp[j];

	tcp_mark_lost_retrans(sk);

	tcp_verify_left_out(tp);

	if ((state.reord < tp->fackets_out) &&
	    ((inet_csk(sk)->icsk_ca_state != TCP_CA_Loss) || tp->undo_marker))
		tcp_update_reordering(sk, tp->fackets_out - state.reord, 0);

out:

#if FASTRETRANS_DEBUG > 0
	WARN_ON((int)tp->sacked_out < 0);
	WARN_ON((int)tp->lost_out < 0);
	WARN_ON((int)tp->retrans_out < 0);
	WARN_ON((int)tcp_packets_in_flight(tp) < 0);
#endif
	return state.flag;
}

/* Limits sacked_out so that sum with lost_out isn't ever larger than
 * packets_out. Returns false if sacked_out adjustement wasn't necessary.
 */
static bool tcp_limit_reno_sacked(struct tcp_sock *tp)
{
	u32 holes;

	holes = max(tp->lost_out, 1U);
	holes = min(holes, tp->packets_out);

	if ((tp->sacked_out + holes) > tp->packets_out) {
		tp->sacked_out = tp->packets_out - holes;
		return true;
	}
	return false;
}

/* If we receive more dupacks than we expected counting segments
 * in assumption of absent reordering, interpret this as reordering.
 * The only another reason could be bug in receiver TCP.
 */
static void tcp_check_reno_reordering(struct sock *sk, const int addend)
{
	struct tcp_sock *tp = tcp_sk(sk);
	if (tcp_limit_reno_sacked(tp))
		tcp_update_reordering(sk, tp->packets_out + addend, 0);
}

/* Emulate SACKs for SACKless connection: account for a new dupack. */

static void tcp_add_reno_sack(struct sock *sk)
{
	struct tcp_sock *tp = tcp_sk(sk);
	tp->sacked_out++;
	tcp_check_reno_reordering(sk, 0);
	tcp_verify_left_out(tp);
}

/* Account for ACK, ACKing some data in Reno Recovery phase. */

static void tcp_remove_reno_sacks(struct sock *sk, int acked)
{
	struct tcp_sock *tp = tcp_sk(sk);

	if (acked > 0) {
		/* One ACK acked hole. The rest eat duplicate ACKs. */
		if (acked - 1 >= tp->sacked_out)
			tp->sacked_out = 0;
		else
			tp->sacked_out -= acked - 1;
	}
	tcp_check_reno_reordering(sk, acked);
	tcp_verify_left_out(tp);
}

static inline void tcp_reset_reno_sack(struct tcp_sock *tp)
{
	tp->sacked_out = 0;
}

static void tcp_clear_retrans_partial(struct tcp_sock *tp)
{
	tp->retrans_out = 0;
	tp->lost_out = 0;

	tp->undo_marker = 0;
	tp->undo_retrans = 0;
}

void tcp_clear_retrans(struct tcp_sock *tp)
{
	tcp_clear_retrans_partial(tp);

	tp->fackets_out = 0;
	tp->sacked_out = 0;
}

/* Enter Loss state. If "how" is not zero, forget all SACK information
 * and reset tags completely, otherwise preserve SACKs. If receiver
 * dropped its ofo queue, we will know this due to reneging detection.
 */
void tcp_enter_loss(struct sock *sk, int how)
{
	const struct inet_connection_sock *icsk = inet_csk(sk);
	struct tcp_sock *tp = tcp_sk(sk);
	struct sk_buff *skb;
	bool new_recovery = false;

	/* Reduce ssthresh if it has not yet been made inside this window. */
	if (icsk->icsk_ca_state <= TCP_CA_Disorder ||
	    !after(tp->high_seq, tp->snd_una) ||
	    (icsk->icsk_ca_state == TCP_CA_Loss && !icsk->icsk_retransmits)) {
		new_recovery = true;
		tp->prior_ssthresh = tcp_current_ssthresh(sk);
		tp->snd_ssthresh = icsk->icsk_ca_ops->ssthresh(sk);
		tcp_ca_event(sk, CA_EVENT_LOSS);
	}
	tp->snd_cwnd	   = 1;
	tp->snd_cwnd_cnt   = 0;
	tp->snd_cwnd_stamp = tcp_time_stamp;

	tcp_clear_retrans_partial(tp);

	if (tcp_is_reno(tp))
		tcp_reset_reno_sack(tp);

	tp->undo_marker = tp->snd_una;
	if (how) {
		tp->sacked_out = 0;
		tp->fackets_out = 0;
	}
	tcp_clear_all_retrans_hints(tp);

	tcp_for_write_queue(skb, sk) {
		if (skb == tcp_send_head(sk))
			break;

		if (TCP_SKB_CB(skb)->sacked & TCPCB_RETRANS)
			tp->undo_marker = 0;
		TCP_SKB_CB(skb)->sacked &= (~TCPCB_TAGBITS)|TCPCB_SACKED_ACKED;
		if (!(TCP_SKB_CB(skb)->sacked&TCPCB_SACKED_ACKED) || how) {
			TCP_SKB_CB(skb)->sacked &= ~TCPCB_SACKED_ACKED;
			TCP_SKB_CB(skb)->sacked |= TCPCB_LOST;
			tp->lost_out += tcp_skb_pcount(skb);
			tp->retransmit_high = TCP_SKB_CB(skb)->end_seq;
		}
	}
	tcp_verify_left_out(tp);

	tp->reordering = min_t(unsigned int, tp->reordering,
			       sysctl_tcp_reordering);
	tcp_set_ca_state(sk, TCP_CA_Loss);
	tp->high_seq = tp->snd_nxt;
	TCP_ECN_queue_cwr(tp);

	/* F-RTO RFC5682 sec 3.1 step 1: retransmit SND.UNA if no previous
	 * loss recovery is underway except recurring timeout(s) on
	 * the same SND.UNA (sec 3.2). Disable F-RTO on path MTU probing
	 */
	tp->frto = sysctl_tcp_frto &&
		   (new_recovery || icsk->icsk_retransmits) &&
		   !inet_csk(sk)->icsk_mtup.probe_size;
}

/* If ACK arrived pointing to a remembered SACK, it means that our
 * remembered SACKs do not reflect real state of receiver i.e.
 * receiver _host_ is heavily congested (or buggy).
 *
 * Do processing similar to RTO timeout.
 */
static bool tcp_check_sack_reneging(struct sock *sk, int flag)
{
	if (flag & FLAG_SACK_RENEGING) {
		struct inet_connection_sock *icsk = inet_csk(sk);
		NET_INC_STATS_BH(sock_net(sk), LINUX_MIB_TCPSACKRENEGING);

		tcp_enter_loss(sk, 1);
		icsk->icsk_retransmits++;
		tcp_retransmit_skb(sk, tcp_write_queue_head(sk));
		inet_csk_reset_xmit_timer(sk, ICSK_TIME_RETRANS,
					  icsk->icsk_rto, TCP_RTO_MAX);
		return true;
	}
	return false;
}

static inline int tcp_fackets_out(const struct tcp_sock *tp)
{
	return tcp_is_reno(tp) ? tp->sacked_out + 1 : tp->fackets_out;
}

/* Heurestics to calculate number of duplicate ACKs. There's no dupACKs
 * counter when SACK is enabled (without SACK, sacked_out is used for
 * that purpose).
 *
 * Instead, with FACK TCP uses fackets_out that includes both SACKed
 * segments up to the highest received SACK block so far and holes in
 * between them.
 *
 * With reordering, holes may still be in flight, so RFC3517 recovery
 * uses pure sacked_out (total number of SACKed segments) even though
 * it violates the RFC that uses duplicate ACKs, often these are equal
 * but when e.g. out-of-window ACKs or packet duplication occurs,
 * they differ. Since neither occurs due to loss, TCP should really
 * ignore them.
 */
static inline int tcp_dupack_heuristics(const struct tcp_sock *tp)
{
	return tcp_is_fack(tp) ? tp->fackets_out : tp->sacked_out + 1;
}

static bool tcp_pause_early_retransmit(struct sock *sk, int flag)
{
	struct tcp_sock *tp = tcp_sk(sk);
	unsigned long delay;

	/* Delay early retransmit and entering fast recovery for
	 * max(RTT/4, 2msec) unless ack has ECE mark, no RTT samples
	 * available, or RTO is scheduled to fire first.
	 */
	if (sysctl_tcp_early_retrans < 2 || sysctl_tcp_early_retrans > 3 ||
	    (flag & FLAG_ECE) || !tp->srtt)
		return false;

	delay = max_t(unsigned long, (tp->srtt >> 5), msecs_to_jiffies(2));
	if (!time_after(inet_csk(sk)->icsk_timeout, (jiffies + delay)))
		return false;

	inet_csk_reset_xmit_timer(sk, ICSK_TIME_EARLY_RETRANS, delay,
				  TCP_RTO_MAX);
	return true;
}

/* Linux NewReno/SACK/FACK/ECN state machine.
 * --------------------------------------
 *
 * "Open"	Normal state, no dubious events, fast path.
 * "Disorder"   In all the respects it is "Open",
 *		but requires a bit more attention. It is entered when
 *		we see some SACKs or dupacks. It is split of "Open"
 *		mainly to move some processing from fast path to slow one.
 * "CWR"	CWND was reduced due to some Congestion Notification event.
 *		It can be ECN, ICMP source quench, local device congestion.
 * "Recovery"	CWND was reduced, we are fast-retransmitting.
 * "Loss"	CWND was reduced due to RTO timeout or SACK reneging.
 *
 * tcp_fastretrans_alert() is entered:
 * - each incoming ACK, if state is not "Open"
 * - when arrived ACK is unusual, namely:
 *	* SACK
 *	* Duplicate ACK.
 *	* ECN ECE.
 *
 * Counting packets in flight is pretty simple.
 *
 *	in_flight = packets_out - left_out + retrans_out
 *
 *	packets_out is SND.NXT-SND.UNA counted in packets.
 *
 *	retrans_out is number of retransmitted segments.
 *
 *	left_out is number of segments left network, but not ACKed yet.
 *
 *		left_out = sacked_out + lost_out
 *
 *     sacked_out: Packets, which arrived to receiver out of order
 *		   and hence not ACKed. With SACKs this number is simply
 *		   amount of SACKed data. Even without SACKs
 *		   it is easy to give pretty reliable estimate of this number,
 *		   counting duplicate ACKs.
 *
 *       lost_out: Packets lost by network. TCP has no explicit
 *		   "loss notification" feedback from network (for now).
 *		   It means that this number can be only _guessed_.
 *		   Actually, it is the heuristics to predict lossage that
 *		   distinguishes different algorithms.
 *
 *	F.e. after RTO, when all the queue is considered as lost,
 *	lost_out = packets_out and in_flight = retrans_out.
 *
 *		Essentially, we have now two algorithms counting
 *		lost packets.
 *
 *		FACK: It is the simplest heuristics. As soon as we decided
 *		that something is lost, we decide that _all_ not SACKed
 *		packets until the most forward SACK are lost. I.e.
 *		lost_out = fackets_out - sacked_out and left_out = fackets_out.
 *		It is absolutely correct estimate, if network does not reorder
 *		packets. And it loses any connection to reality when reordering
 *		takes place. We use FACK by default until reordering
 *		is suspected on the path to this destination.
 *
 *		NewReno: when Recovery is entered, we assume that one segment
 *		is lost (classic Reno). While we are in Recovery and
 *		a partial ACK arrives, we assume that one more packet
 *		is lost (NewReno). This heuristics are the same in NewReno
 *		and SACK.
 *
 *  Imagine, that's all! Forget about all this shamanism about CWND inflation
 *  deflation etc. CWND is real congestion window, never inflated, changes
 *  only according to classic VJ rules.
 *
 * Really tricky (and requiring careful tuning) part of algorithm
 * is hidden in functions tcp_time_to_recover() and tcp_xmit_retransmit_queue().
 * The first determines the moment _when_ we should reduce CWND and,
 * hence, slow down forward transmission. In fact, it determines the moment
 * when we decide that hole is caused by loss, rather than by a reorder.
 *
 * tcp_xmit_retransmit_queue() decides, _what_ we should retransmit to fill
 * holes, caused by lost packets.
 *
 * And the most logically complicated part of algorithm is undo
 * heuristics. We detect false retransmits due to both too early
 * fast retransmit (reordering) and underestimated RTO, analyzing
 * timestamps and D-SACKs. When we detect that some segments were
 * retransmitted by mistake and CWND reduction was wrong, we undo
 * window reduction and abort recovery phase. This logic is hidden
 * inside several functions named tcp_try_undo_<something>.
 */

/* This function decides, when we should leave Disordered state
 * and enter Recovery phase, reducing congestion window.
 *
 * Main question: may we further continue forward transmission
 * with the same cwnd?
 */
static bool tcp_time_to_recover(struct sock *sk, int flag)
{
	struct tcp_sock *tp = tcp_sk(sk);
	__u32 packets_out;

	/* Trick#1: The loss is proven. */
	if (tp->lost_out)
		return true;

	/* Not-A-Trick#2 : Classic rule... */
	if (tcp_dupack_heuristics(tp) > tp->reordering)
		return true;

	/* Trick#4: It is still not OK... But will it be useful to delay
	 * recovery more?
	 */
	packets_out = tp->packets_out;
	if (packets_out <= tp->reordering &&
	    tp->sacked_out >= max_t(__u32, packets_out/2, sysctl_tcp_reordering) &&
	    !tcp_may_send_now(sk)) {
		/* We have nothing to send. This connection is limited
		 * either by receiver window or by application.
		 */
		return true;
	}

	/* If a thin stream is detected, retransmit after first
	 * received dupack. Employ only if SACK is supported in order
	 * to avoid possible corner-case series of spurious retransmissions
	 * Use only if there are no unsent data.
	 */
	if ((tp->thin_dupack || sysctl_tcp_thin_dupack) &&
	    tcp_stream_is_thin(tp) && tcp_dupack_heuristics(tp) > 1 &&
	    tcp_is_sack(tp) && !tcp_send_head(sk))
		return true;

	/* Trick#6: TCP early retransmit, per RFC5827.  To avoid spurious
	 * retransmissions due to small network reorderings, we implement
	 * Mitigation A.3 in the RFC and delay the retransmission for a short
	 * interval if appropriate.
	 */
	if (tp->do_early_retrans && !tp->retrans_out && tp->sacked_out &&
	    (tp->packets_out >= (tp->sacked_out + 1) && tp->packets_out < 4) &&
	    !tcp_may_send_now(sk))
		return !tcp_pause_early_retransmit(sk, flag);

	return false;
}

/* Detect loss in event "A" above by marking head of queue up as lost.
 * For FACK or non-SACK(Reno) senders, the first "packets" number of segments
 * are considered lost. For RFC3517 SACK, a segment is considered lost if it
 * has at least tp->reordering SACKed seqments above it; "packets" refers to
 * the maximum SACKed segments to pass before reaching this limit.
 */
static void tcp_mark_head_lost(struct sock *sk, int packets, int mark_head)
{
	struct tcp_sock *tp = tcp_sk(sk);
	struct sk_buff *skb;
	int cnt, oldcnt;
	int err;
	unsigned int mss;
	/* Use SACK to deduce losses of new sequences sent during recovery */
	const u32 loss_high = tcp_is_sack(tp) ?  tp->snd_nxt : tp->high_seq;

	WARN_ON(packets > tp->packets_out);
	if (tp->lost_skb_hint) {
		skb = tp->lost_skb_hint;
		cnt = tp->lost_cnt_hint;
		/* Head already handled? */
		if (mark_head && skb != tcp_write_queue_head(sk))
			return;
	} else {
		skb = tcp_write_queue_head(sk);
		cnt = 0;
	}

	tcp_for_write_queue_from(skb, sk) {
		if (skb == tcp_send_head(sk))
			break;
		/* TODO: do this better */
		/* this is not the most efficient way to do this... */
		tp->lost_skb_hint = skb;
		tp->lost_cnt_hint = cnt;

		if (after(TCP_SKB_CB(skb)->end_seq, loss_high))
			break;

		oldcnt = cnt;
		if (tcp_is_fack(tp) || tcp_is_reno(tp) ||
		    (TCP_SKB_CB(skb)->sacked & TCPCB_SACKED_ACKED))
			cnt += tcp_skb_pcount(skb);

		if (cnt > packets) {
			if ((tcp_is_sack(tp) && !tcp_is_fack(tp)) ||
			    (TCP_SKB_CB(skb)->sacked & TCPCB_SACKED_ACKED) ||
			    (oldcnt >= packets))
				break;

			mss = skb_shinfo(skb)->gso_size;
			err = tcp_fragment(sk, skb, (packets - oldcnt) * mss, mss);
			if (err < 0)
				break;
			cnt = packets;
		}

		tcp_skb_mark_lost(tp, skb);

		if (mark_head)
			break;
	}
	tcp_verify_left_out(tp);
}

/* Account newly detected lost packet(s) */

static void tcp_update_scoreboard(struct sock *sk, int fast_rexmit)
{
	struct tcp_sock *tp = tcp_sk(sk);

	if (tcp_is_reno(tp)) {
		tcp_mark_head_lost(sk, 1, 1);
	} else if (tcp_is_fack(tp)) {
		int lost = tp->fackets_out - tp->reordering;
		if (lost <= 0)
			lost = 1;
		tcp_mark_head_lost(sk, lost, 0);
	} else {
		int sacked_upto = tp->sacked_out - tp->reordering;
		if (sacked_upto >= 0)
			tcp_mark_head_lost(sk, sacked_upto, 0);
		else if (fast_rexmit)
			tcp_mark_head_lost(sk, 1, 1);
	}
}

/* CWND moderation, preventing bursts due to too big ACKs
 * in dubious situations.
 */
static inline void tcp_moderate_cwnd(struct tcp_sock *tp)
{
	tp->snd_cwnd = min(tp->snd_cwnd,
			   tcp_packets_in_flight(tp) + tcp_max_burst(tp));
	tp->snd_cwnd_stamp = tcp_time_stamp;
}

/* Nothing was retransmitted or returned timestamp is less
 * than timestamp of the first retransmission.
 */
static inline bool tcp_packet_delayed(const struct tcp_sock *tp)
{
	return !tp->retrans_stamp ||
		(tp->rx_opt.saw_tstamp && tp->rx_opt.rcv_tsecr &&
		 before(tp->rx_opt.rcv_tsecr, tp->retrans_stamp));
}

/* Undo procedures. */

#if FASTRETRANS_DEBUG > 1
static void DBGUNDO(struct sock *sk, const char *msg)
{
	struct tcp_sock *tp = tcp_sk(sk);
	struct inet_sock *inet = inet_sk(sk);

	if (sk->sk_family == AF_INET) {
		pr_debug("Undo %s %pI4/%u c%u l%u ss%u/%u p%u\n",
			 msg,
			 &inet->inet_daddr, ntohs(inet->inet_dport),
			 tp->snd_cwnd, tcp_left_out(tp),
			 tp->snd_ssthresh, tp->prior_ssthresh,
			 tp->packets_out);
	}
#if IS_ENABLED(CONFIG_IPV6)
	else if (sk->sk_family == AF_INET6) {
		struct ipv6_pinfo *np = inet6_sk(sk);
		pr_debug("Undo %s %pI6/%u c%u l%u ss%u/%u p%u\n",
			 msg,
			 &np->daddr, ntohs(inet->inet_dport),
			 tp->snd_cwnd, tcp_left_out(tp),
			 tp->snd_ssthresh, tp->prior_ssthresh,
			 tp->packets_out);
	}
#endif
}
#else
#define DBGUNDO(x...) do { } while (0)
#endif

static void tcp_undo_cwnd_reduction(struct sock *sk, bool unmark_loss)
{
	struct tcp_sock *tp = tcp_sk(sk);

	if (unmark_loss) {
		struct sk_buff *skb;

		tcp_for_write_queue(skb, sk) {
			if (skb == tcp_send_head(sk))
				break;
			TCP_SKB_CB(skb)->sacked &= ~TCPCB_LOST;
		}
		tp->lost_out = 0;
		tcp_clear_all_retrans_hints(tp);
	}

	if (tp->prior_ssthresh) {
		const struct inet_connection_sock *icsk = inet_csk(sk);

		if (icsk->icsk_ca_ops->undo_cwnd)
			tp->snd_cwnd = icsk->icsk_ca_ops->undo_cwnd(sk);
		else
			tp->snd_cwnd = max(tp->snd_cwnd, tp->snd_ssthresh << 1);

		if (tp->prior_ssthresh > tp->snd_ssthresh) {
			tp->snd_ssthresh = tp->prior_ssthresh;
			TCP_ECN_withdraw_cwr(tp);
		}
	} else {
		tp->snd_cwnd = max(tp->snd_cwnd, tp->snd_ssthresh);
	}
	tp->snd_cwnd_stamp = tcp_time_stamp;
	tp->undo_marker = 0;
}

static inline bool tcp_may_undo(const struct tcp_sock *tp)
{
	return tp->undo_marker && (!tp->undo_retrans || tcp_packet_delayed(tp));
}

/* People celebrate: "We love our President!" */
static bool tcp_try_undo_recovery(struct sock *sk)
{
	struct tcp_sock *tp = tcp_sk(sk);

	if (tcp_may_undo(tp)) {
		int mib_idx;

		/* Happy end! We did not retransmit anything
		 * or our original transmission succeeded.
		 */
		DBGUNDO(sk, inet_csk(sk)->icsk_ca_state == TCP_CA_Loss ? "loss" : "retrans");
		tcp_undo_cwnd_reduction(sk, false);
		if (inet_csk(sk)->icsk_ca_state == TCP_CA_Loss)
			mib_idx = LINUX_MIB_TCPLOSSUNDO;
		else
			mib_idx = LINUX_MIB_TCPFULLUNDO;

		NET_INC_STATS_BH(sock_net(sk), mib_idx);
	}
	if (tp->snd_una == tp->high_seq && tcp_is_reno(tp)) {
		/* Hold old state until something *above* high_seq
		 * is ACKed. For Reno it is MUST to prevent false
		 * fast retransmits (RFC2582). SACK TCP is safe. */
		tcp_moderate_cwnd(tp);
		return true;
	}
	tcp_set_ca_state(sk, TCP_CA_Open);
	return false;
}

/* Try to undo cwnd reduction, because D-SACKs acked all retransmitted data */
static bool tcp_try_undo_dsack(struct sock *sk)
{
	struct tcp_sock *tp = tcp_sk(sk);

	if (tp->undo_marker && !tp->undo_retrans) {
		DBGUNDO(sk, "D-SACK");
		tcp_undo_cwnd_reduction(sk, false);
		NET_INC_STATS_BH(sock_net(sk), LINUX_MIB_TCPDSACKUNDO);
		return true;
	}
	return false;
}

/* We can clear retrans_stamp when there are no retransmissions in the
 * window. It would seem that it is trivially available for us in
 * tp->retrans_out, however, that kind of assumptions doesn't consider
 * what will happen if errors occur when sending retransmission for the
 * second time. ...It could the that such segment has only
 * TCPCB_EVER_RETRANS set at the present time. It seems that checking
 * the head skb is enough except for some reneging corner cases that
 * are not worth the effort.
 *
 * Main reason for all this complexity is the fact that connection dying
 * time now depends on the validity of the retrans_stamp, in particular,
 * that successive retransmissions of a segment must not advance
 * retrans_stamp under any conditions.
 */
static bool tcp_any_retrans_done(const struct sock *sk)
{
	const struct tcp_sock *tp = tcp_sk(sk);
	struct sk_buff *skb;

	if (tp->retrans_out)
		return true;

	skb = tcp_write_queue_head(sk);
	if (unlikely(skb && TCP_SKB_CB(skb)->sacked & TCPCB_EVER_RETRANS))
		return true;

	return false;
}

/* Undo during loss recovery after partial ACK or using F-RTO. */
static bool tcp_try_undo_loss(struct sock *sk, bool frto_undo)
{
	struct tcp_sock *tp = tcp_sk(sk);

<<<<<<< HEAD
		DBGUNDO(sk, "Hoe");
		tcp_undo_cwr(sk, false);
		NET_INC_STATS_BH(sock_net(sk), LINUX_MIB_TCPPARTIALUNDO);

		/* So... Do not make Hoe's retransmit yet.
		 * If the first packet was delayed, the rest
		 * ones are most probably delayed as well.
		 */
		failed = 0;
	}
	return failed;
}

/* Undo during loss recovery after partial ACK or using F-RTO. */
static bool tcp_try_undo_loss(struct sock *sk, bool frto_undo)
{
	struct tcp_sock *tp = tcp_sk(sk);

	if (frto_undo || tcp_may_undo(tp)) {
		struct sk_buff *skb;
		tcp_for_write_queue(skb, sk) {
			if (skb == tcp_send_head(sk))
				break;
			TCP_SKB_CB(skb)->sacked &= ~TCPCB_LOST;
		}

		tcp_clear_all_retrans_hints(tp);
=======
	if (frto_undo || tcp_may_undo(tp)) {
		tcp_undo_cwnd_reduction(sk, true);
>>>>>>> d0e0ac97

		DBGUNDO(sk, "partial loss");
		NET_INC_STATS_BH(sock_net(sk), LINUX_MIB_TCPLOSSUNDO);
		if (frto_undo)
			NET_INC_STATS_BH(sock_net(sk),
					 LINUX_MIB_TCPSPURIOUSRTOS);
		inet_csk(sk)->icsk_retransmits = 0;
<<<<<<< HEAD
		tp->undo_marker = 0;
=======
>>>>>>> d0e0ac97
		if (frto_undo || tcp_is_sack(tp))
			tcp_set_ca_state(sk, TCP_CA_Open);
		return true;
	}
	return false;
}

/* The cwnd reduction in CWR and Recovery use the PRR algorithm
 * https://datatracker.ietf.org/doc/draft-ietf-tcpm-proportional-rate-reduction/
 * It computes the number of packets to send (sndcnt) based on packets newly
 * delivered:
 *   1) If the packets in flight is larger than ssthresh, PRR spreads the
 *	cwnd reductions across a full RTT.
 *   2) If packets in flight is lower than ssthresh (such as due to excess
 *	losses and/or application stalls), do not perform any further cwnd
 *	reductions, but instead slow start up to ssthresh.
 */
static void tcp_init_cwnd_reduction(struct sock *sk, const bool set_ssthresh)
{
	struct tcp_sock *tp = tcp_sk(sk);

	tp->high_seq = tp->snd_nxt;
	tp->tlp_high_seq = 0;
	tp->snd_cwnd_cnt = 0;
	tp->prior_cwnd = tp->snd_cwnd;
	tp->prr_delivered = 0;
	tp->prr_out = 0;
	if (set_ssthresh)
		tp->snd_ssthresh = inet_csk(sk)->icsk_ca_ops->ssthresh(sk);
	TCP_ECN_queue_cwr(tp);
}

static void tcp_cwnd_reduction(struct sock *sk, const int prior_unsacked,
			       int fast_rexmit)
{
	struct tcp_sock *tp = tcp_sk(sk);
	int sndcnt = 0;
	int delta = tp->snd_ssthresh - tcp_packets_in_flight(tp);
	int newly_acked_sacked = prior_unsacked -
				 (tp->packets_out - tp->sacked_out);

	tp->prr_delivered += newly_acked_sacked;
	if (tcp_packets_in_flight(tp) > tp->snd_ssthresh) {
		u64 dividend = (u64)tp->snd_ssthresh * tp->prr_delivered +
			       tp->prior_cwnd - 1;
		sndcnt = div_u64(dividend, tp->prior_cwnd) - tp->prr_out;
	} else {
		sndcnt = min_t(int, delta,
			       max_t(int, tp->prr_delivered - tp->prr_out,
				     newly_acked_sacked) + 1);
	}

	sndcnt = max(sndcnt, (fast_rexmit ? 1 : 0));
	tp->snd_cwnd = tcp_packets_in_flight(tp) + sndcnt;
}

static inline void tcp_end_cwnd_reduction(struct sock *sk)
{
	struct tcp_sock *tp = tcp_sk(sk);

	/* Reset cwnd to ssthresh in CWR or Recovery (unless it's undone) */
	if (inet_csk(sk)->icsk_ca_state == TCP_CA_CWR ||
	    (tp->undo_marker && tp->snd_ssthresh < TCP_INFINITE_SSTHRESH)) {
		tp->snd_cwnd = tp->snd_ssthresh;
		tp->snd_cwnd_stamp = tcp_time_stamp;
	}
	tcp_ca_event(sk, CA_EVENT_COMPLETE_CWR);
}

/* Enter CWR state. Disable cwnd undo since congestion is proven with ECN */
void tcp_enter_cwr(struct sock *sk, const int set_ssthresh)
{
	struct tcp_sock *tp = tcp_sk(sk);

	tp->prior_ssthresh = 0;
	if (inet_csk(sk)->icsk_ca_state < TCP_CA_CWR) {
		tp->undo_marker = 0;
		tcp_init_cwnd_reduction(sk, set_ssthresh);
		tcp_set_ca_state(sk, TCP_CA_CWR);
	}
}

static void tcp_try_keep_open(struct sock *sk)
{
	struct tcp_sock *tp = tcp_sk(sk);
	int state = TCP_CA_Open;

	if (tcp_left_out(tp) || tcp_any_retrans_done(sk))
		state = TCP_CA_Disorder;

	if (inet_csk(sk)->icsk_ca_state != state) {
		tcp_set_ca_state(sk, state);
		tp->high_seq = tp->snd_nxt;
	}
}

static void tcp_try_to_open(struct sock *sk, int flag, const int prior_unsacked)
{
	struct tcp_sock *tp = tcp_sk(sk);

	tcp_verify_left_out(tp);

	if (!tcp_any_retrans_done(sk))
		tp->retrans_stamp = 0;

	if (flag & FLAG_ECE)
		tcp_enter_cwr(sk, 1);

	if (inet_csk(sk)->icsk_ca_state != TCP_CA_CWR) {
		tcp_try_keep_open(sk);
		if (inet_csk(sk)->icsk_ca_state != TCP_CA_Open)
			tcp_moderate_cwnd(tp);
	} else {
		tcp_cwnd_reduction(sk, prior_unsacked, 0);
	}
}

static void tcp_mtup_probe_failed(struct sock *sk)
{
	struct inet_connection_sock *icsk = inet_csk(sk);

	icsk->icsk_mtup.search_high = icsk->icsk_mtup.probe_size - 1;
	icsk->icsk_mtup.probe_size = 0;
}

static void tcp_mtup_probe_success(struct sock *sk)
{
	struct tcp_sock *tp = tcp_sk(sk);
	struct inet_connection_sock *icsk = inet_csk(sk);

	/* FIXME: breaks with very large cwnd */
	tp->prior_ssthresh = tcp_current_ssthresh(sk);
	tp->snd_cwnd = tp->snd_cwnd *
		       tcp_mss_to_mtu(sk, tp->mss_cache) /
		       icsk->icsk_mtup.probe_size;
	tp->snd_cwnd_cnt = 0;
	tp->snd_cwnd_stamp = tcp_time_stamp;
	tp->snd_ssthresh = tcp_current_ssthresh(sk);

	icsk->icsk_mtup.search_low = icsk->icsk_mtup.probe_size;
	icsk->icsk_mtup.probe_size = 0;
	tcp_sync_mss(sk, icsk->icsk_pmtu_cookie);
}

/* Do a simple retransmit without using the backoff mechanisms in
 * tcp_timer. This is used for path mtu discovery.
 * The socket is already locked here.
 */
void tcp_simple_retransmit(struct sock *sk)
{
	const struct inet_connection_sock *icsk = inet_csk(sk);
	struct tcp_sock *tp = tcp_sk(sk);
	struct sk_buff *skb;
	unsigned int mss = tcp_current_mss(sk);
	u32 prior_lost = tp->lost_out;

	tcp_for_write_queue(skb, sk) {
		if (skb == tcp_send_head(sk))
			break;
		if (tcp_skb_seglen(skb) > mss &&
		    !(TCP_SKB_CB(skb)->sacked & TCPCB_SACKED_ACKED)) {
			if (TCP_SKB_CB(skb)->sacked & TCPCB_SACKED_RETRANS) {
				TCP_SKB_CB(skb)->sacked &= ~TCPCB_SACKED_RETRANS;
				tp->retrans_out -= tcp_skb_pcount(skb);
			}
			tcp_skb_mark_lost_uncond_verify(tp, skb);
		}
	}

	tcp_clear_retrans_hints_partial(tp);

	if (prior_lost == tp->lost_out)
		return;

	if (tcp_is_reno(tp))
		tcp_limit_reno_sacked(tp);

	tcp_verify_left_out(tp);

	/* Don't muck with the congestion window here.
	 * Reason is that we do not increase amount of _data_
	 * in network, but units changed and effective
	 * cwnd/ssthresh really reduced now.
	 */
	if (icsk->icsk_ca_state != TCP_CA_Loss) {
		tp->high_seq = tp->snd_nxt;
		tp->snd_ssthresh = tcp_current_ssthresh(sk);
		tp->prior_ssthresh = 0;
		tp->undo_marker = 0;
		tcp_set_ca_state(sk, TCP_CA_Loss);
	}
	tcp_xmit_retransmit_queue(sk);
}
EXPORT_SYMBOL(tcp_simple_retransmit);

static void tcp_enter_recovery(struct sock *sk, bool ece_ack)
{
	struct tcp_sock *tp = tcp_sk(sk);
	int mib_idx;

	if (tcp_is_reno(tp))
		mib_idx = LINUX_MIB_TCPRENORECOVERY;
	else
		mib_idx = LINUX_MIB_TCPSACKRECOVERY;

	NET_INC_STATS_BH(sock_net(sk), mib_idx);

	tp->prior_ssthresh = 0;
	tp->undo_marker = tp->snd_una;
	tp->undo_retrans = tp->retrans_out;

	if (inet_csk(sk)->icsk_ca_state < TCP_CA_CWR) {
		if (!ece_ack)
			tp->prior_ssthresh = tcp_current_ssthresh(sk);
		tcp_init_cwnd_reduction(sk, true);
	}
	tcp_set_ca_state(sk, TCP_CA_Recovery);
}

/* Process an ACK in CA_Loss state. Move to CA_Open if lost data are
 * recovered or spurious. Otherwise retransmits more on partial ACKs.
 */
static void tcp_process_loss(struct sock *sk, int flag, bool is_dupack)
{
	struct inet_connection_sock *icsk = inet_csk(sk);
	struct tcp_sock *tp = tcp_sk(sk);
	bool recovered = !before(tp->snd_una, tp->high_seq);

	if (tp->frto) { /* F-RTO RFC5682 sec 3.1 (sack enhanced version). */
		if (flag & FLAG_ORIG_SACK_ACKED) {
			/* Step 3.b. A timeout is spurious if not all data are
			 * lost, i.e., never-retransmitted data are (s)acked.
			 */
			tcp_try_undo_loss(sk, true);
			return;
		}
		if (after(tp->snd_nxt, tp->high_seq) &&
		    (flag & FLAG_DATA_SACKED || is_dupack)) {
			tp->frto = 0; /* Loss was real: 2nd part of step 3.a */
		} else if (flag & FLAG_SND_UNA_ADVANCED && !recovered) {
			tp->high_seq = tp->snd_nxt;
			__tcp_push_pending_frames(sk, tcp_current_mss(sk),
						  TCP_NAGLE_OFF);
			if (after(tp->snd_nxt, tp->high_seq))
				return; /* Step 2.b */
			tp->frto = 0;
		}
	}

	if (recovered) {
		/* F-RTO RFC5682 sec 3.1 step 2.a and 1st part of step 3.a */
		icsk->icsk_retransmits = 0;
		tcp_try_undo_recovery(sk);
		return;
	}
	if (flag & FLAG_DATA_ACKED)
		icsk->icsk_retransmits = 0;
	if (tcp_is_reno(tp)) {
		/* A Reno DUPACK means new data in F-RTO step 2.b above are
		 * delivered. Lower inflight to clock out (re)tranmissions.
		 */
		if (after(tp->snd_nxt, tp->high_seq) && is_dupack)
			tcp_add_reno_sack(sk);
		else if (flag & FLAG_SND_UNA_ADVANCED)
			tcp_reset_reno_sack(tp);
	}
	if (tcp_try_undo_loss(sk, false))
		return;
	tcp_xmit_retransmit_queue(sk);
}

<<<<<<< HEAD
=======
/* Undo during fast recovery after partial ACK. */
static bool tcp_try_undo_partial(struct sock *sk, const int acked,
				 const int prior_unsacked)
{
	struct tcp_sock *tp = tcp_sk(sk);

	if (tp->undo_marker && tcp_packet_delayed(tp)) {
		/* Plain luck! Hole if filled with delayed
		 * packet, rather than with a retransmit.
		 */
		tcp_update_reordering(sk, tcp_fackets_out(tp) + acked, 1);

		/* We are getting evidence that the reordering degree is higher
		 * than we realized. If there are no retransmits out then we
		 * can undo. Otherwise we clock out new packets but do not
		 * mark more packets lost or retransmit more.
		 */
		if (tp->retrans_out) {
			tcp_cwnd_reduction(sk, prior_unsacked, 0);
			return true;
		}

		if (!tcp_any_retrans_done(sk))
			tp->retrans_stamp = 0;

		DBGUNDO(sk, "partial recovery");
		tcp_undo_cwnd_reduction(sk, true);
		NET_INC_STATS_BH(sock_net(sk), LINUX_MIB_TCPPARTIALUNDO);
		tcp_try_keep_open(sk);
		return true;
	}
	return false;
}

>>>>>>> d0e0ac97
/* Process an event, which can update packets-in-flight not trivially.
 * Main goal of this function is to calculate new estimate for left_out,
 * taking into account both packets sitting in receiver's buffer and
 * packets lost by network.
 *
 * Besides that it does CWND reduction, when packet loss is detected
 * and changes state of machine.
 *
 * It does _not_ decide what to send, it is made in function
 * tcp_xmit_retransmit_queue().
 */
<<<<<<< HEAD
static void tcp_fastretrans_alert(struct sock *sk, int pkts_acked,
				  int prior_sacked, int prior_packets,
=======
static void tcp_fastretrans_alert(struct sock *sk, const int acked,
				  const int prior_unsacked,
>>>>>>> d0e0ac97
				  bool is_dupack, int flag)
{
	struct inet_connection_sock *icsk = inet_csk(sk);
	struct tcp_sock *tp = tcp_sk(sk);
	bool do_lost = is_dupack || ((flag & FLAG_DATA_SACKED) &&
				    (tcp_fackets_out(tp) > tp->reordering));
	int fast_rexmit = 0;

	if (WARN_ON(!tp->packets_out && tp->sacked_out))
		tp->sacked_out = 0;
	if (WARN_ON(!tp->sacked_out && tp->fackets_out))
		tp->fackets_out = 0;

	/* Now state machine starts.
	 * A. ECE, hence prohibit cwnd undoing, the reduction is required. */
	if (flag & FLAG_ECE)
		tp->prior_ssthresh = 0;

	/* B. In all the states check for reneging SACKs. */
	if (tcp_check_sack_reneging(sk, flag))
		return;

	/* C. Check consistency of the current state. */
	tcp_verify_left_out(tp);

	/* D. Check state exit conditions. State can be terminated
	 *    when high_seq is ACKed. */
	if (icsk->icsk_ca_state == TCP_CA_Open) {
		WARN_ON(tp->retrans_out != 0);
		tp->retrans_stamp = 0;
	} else if (!before(tp->snd_una, tp->high_seq)) {
		switch (icsk->icsk_ca_state) {
		case TCP_CA_CWR:
			/* CWR is to be held something *above* high_seq
			 * is ACKed for CWR bit to reach receiver. */
			if (tp->snd_una != tp->high_seq) {
				tcp_end_cwnd_reduction(sk);
				tcp_set_ca_state(sk, TCP_CA_Open);
			}
			break;

		case TCP_CA_Recovery:
			if (tcp_is_reno(tp))
				tcp_reset_reno_sack(tp);
			if (tcp_try_undo_recovery(sk))
				return;
			tcp_end_cwnd_reduction(sk);
			break;
		}
	}

	/* E. Process state. */
	switch (icsk->icsk_ca_state) {
	case TCP_CA_Recovery:
		if (!(flag & FLAG_SND_UNA_ADVANCED)) {
			if (tcp_is_reno(tp) && is_dupack)
				tcp_add_reno_sack(sk);
<<<<<<< HEAD
		} else
			do_lost = tcp_try_undo_partial(sk, pkts_acked);
		newly_acked_sacked = prior_packets - tp->packets_out +
				     tp->sacked_out - prior_sacked;
=======
		} else {
			if (tcp_try_undo_partial(sk, acked, prior_unsacked))
				return;
			/* Partial ACK arrived. Force fast retransmit. */
			do_lost = tcp_is_reno(tp) ||
				  tcp_fackets_out(tp) > tp->reordering;
		}
		if (tcp_try_undo_dsack(sk)) {
			tcp_try_keep_open(sk);
			return;
		}
>>>>>>> d0e0ac97
		break;
	case TCP_CA_Loss:
		tcp_process_loss(sk, flag, is_dupack);
		if (icsk->icsk_ca_state != TCP_CA_Open)
			return;
		/* Fall through to processing in Open state. */
	default:
		if (tcp_is_reno(tp)) {
			if (flag & FLAG_SND_UNA_ADVANCED)
				tcp_reset_reno_sack(tp);
			if (is_dupack)
				tcp_add_reno_sack(sk);
		}
<<<<<<< HEAD
		newly_acked_sacked = prior_packets - tp->packets_out +
				     tp->sacked_out - prior_sacked;
=======
>>>>>>> d0e0ac97

		if (icsk->icsk_ca_state <= TCP_CA_Disorder)
			tcp_try_undo_dsack(sk);

		if (!tcp_time_to_recover(sk, flag)) {
			tcp_try_to_open(sk, flag, prior_unsacked);
			return;
		}

		/* MTU probe failure: don't reduce cwnd */
		if (icsk->icsk_ca_state < TCP_CA_CWR &&
		    icsk->icsk_mtup.probe_size &&
		    tp->snd_una == tp->mtu_probe.probe_seq_start) {
			tcp_mtup_probe_failed(sk);
			/* Restores the reduction we did in tcp_mtup_probe() */
			tp->snd_cwnd++;
			tcp_simple_retransmit(sk);
			return;
		}

		/* Otherwise enter Recovery state */
		tcp_enter_recovery(sk, (flag & FLAG_ECE));
		fast_rexmit = 1;
	}

	if (do_lost)
		tcp_update_scoreboard(sk, fast_rexmit);
	tcp_cwnd_reduction(sk, prior_unsacked, fast_rexmit);
	tcp_xmit_retransmit_queue(sk);
}

void tcp_valid_rtt_meas(struct sock *sk, u32 seq_rtt)
{
	tcp_rtt_estimator(sk, seq_rtt);
	tcp_set_rto(sk);
	inet_csk(sk)->icsk_backoff = 0;
}
EXPORT_SYMBOL(tcp_valid_rtt_meas);

/* Read draft-ietf-tcplw-high-performance before mucking
 * with this code. (Supersedes RFC1323)
 */
static void tcp_ack_saw_tstamp(struct sock *sk, int flag)
{
	/* RTTM Rule: A TSecr value received in a segment is used to
	 * update the averaged RTT measurement only if the segment
	 * acknowledges some new data, i.e., only if it advances the
	 * left edge of the send window.
	 *
	 * See draft-ietf-tcplw-high-performance-00, section 3.3.
	 * 1998/04/10 Andrey V. Savochkin <saw@msu.ru>
	 *
	 * Changed: reset backoff as soon as we see the first valid sample.
	 * If we do not, we get strongly overestimated rto. With timestamps
	 * samples are accepted even from very old segments: f.e., when rtt=1
	 * increases to 8, we retransmit 5 times and after 8 seconds delayed
	 * answer arrives rto becomes 120 seconds! If at least one of segments
	 * in window is lost... Voila.	 			--ANK (010210)
	 */
	struct tcp_sock *tp = tcp_sk(sk);

	tcp_valid_rtt_meas(sk, tcp_time_stamp - tp->rx_opt.rcv_tsecr);
}

static void tcp_ack_no_tstamp(struct sock *sk, u32 seq_rtt, int flag)
{
	/* We don't have a timestamp. Can only use
	 * packets that are not retransmitted to determine
	 * rtt estimates. Also, we must not reset the
	 * backoff for rto until we get a non-retransmitted
	 * packet. This allows us to deal with a situation
	 * where the network delay has increased suddenly.
	 * I.e. Karn's algorithm. (SIGCOMM '87, p5.)
	 */

	if (flag & FLAG_RETRANS_DATA_ACKED)
		return;

	tcp_valid_rtt_meas(sk, seq_rtt);
}

static inline void tcp_ack_update_rtt(struct sock *sk, const int flag,
				      const s32 seq_rtt)
{
	const struct tcp_sock *tp = tcp_sk(sk);
	/* Note that peer MAY send zero echo. In this case it is ignored. (rfc1323) */
	if (tp->rx_opt.saw_tstamp && tp->rx_opt.rcv_tsecr)
		tcp_ack_saw_tstamp(sk, flag);
	else if (seq_rtt >= 0)
		tcp_ack_no_tstamp(sk, seq_rtt, flag);
}

static void tcp_cong_avoid(struct sock *sk, u32 ack, u32 in_flight)
{
	const struct inet_connection_sock *icsk = inet_csk(sk);
	icsk->icsk_ca_ops->cong_avoid(sk, ack, in_flight);
	tcp_sk(sk)->snd_cwnd_stamp = tcp_time_stamp;
}

/* Restart timer after forward progress on connection.
 * RFC2988 recommends to restart timer to now+rto.
 */
void tcp_rearm_rto(struct sock *sk)
{
	const struct inet_connection_sock *icsk = inet_csk(sk);
	struct tcp_sock *tp = tcp_sk(sk);

	/* If the retrans timer is currently being used by Fast Open
	 * for SYN-ACK retrans purpose, stay put.
	 */
	if (tp->fastopen_rsk)
		return;

	if (!tp->packets_out) {
		inet_csk_clear_xmit_timer(sk, ICSK_TIME_RETRANS);
	} else {
		u32 rto = inet_csk(sk)->icsk_rto;
		/* Offset the time elapsed after installing regular RTO */
		if (icsk->icsk_pending == ICSK_TIME_EARLY_RETRANS ||
		    icsk->icsk_pending == ICSK_TIME_LOSS_PROBE) {
			struct sk_buff *skb = tcp_write_queue_head(sk);
			const u32 rto_time_stamp = TCP_SKB_CB(skb)->when + rto;
			s32 delta = (s32)(rto_time_stamp - tcp_time_stamp);
			/* delta may not be positive if the socket is locked
			 * when the retrans timer fires and is rescheduled.
			 */
			if (delta > 0)
				rto = delta;
		}
		inet_csk_reset_xmit_timer(sk, ICSK_TIME_RETRANS, rto,
					  TCP_RTO_MAX);
	}
}

/* This function is called when the delayed ER timer fires. TCP enters
 * fast recovery and performs fast-retransmit.
 */
void tcp_resume_early_retransmit(struct sock *sk)
{
	struct tcp_sock *tp = tcp_sk(sk);

	tcp_rearm_rto(sk);

	/* Stop if ER is disabled after the delayed ER timer is scheduled */
	if (!tp->do_early_retrans)
		return;

	tcp_enter_recovery(sk, false);
	tcp_update_scoreboard(sk, 1);
	tcp_xmit_retransmit_queue(sk);
}

/* If we get here, the whole TSO packet has not been acked. */
static u32 tcp_tso_acked(struct sock *sk, struct sk_buff *skb)
{
	struct tcp_sock *tp = tcp_sk(sk);
	u32 packets_acked;

	BUG_ON(!after(TCP_SKB_CB(skb)->end_seq, tp->snd_una));

	packets_acked = tcp_skb_pcount(skb);
	if (tcp_trim_head(sk, skb, tp->snd_una - TCP_SKB_CB(skb)->seq))
		return 0;
	packets_acked -= tcp_skb_pcount(skb);

	if (packets_acked) {
		BUG_ON(tcp_skb_pcount(skb) == 0);
		BUG_ON(!before(TCP_SKB_CB(skb)->seq, TCP_SKB_CB(skb)->end_seq));
	}

	return packets_acked;
}

/* Remove acknowledged frames from the retransmission queue. If our packet
 * is before the ack sequence we can discard it as it's confirmed to have
 * arrived at the other end.
 */
static int tcp_clean_rtx_queue(struct sock *sk, int prior_fackets,
			       u32 prior_snd_una)
{
	struct tcp_sock *tp = tcp_sk(sk);
	const struct inet_connection_sock *icsk = inet_csk(sk);
	struct sk_buff *skb;
	u32 now = tcp_time_stamp;
	int fully_acked = true;
	int flag = 0;
	u32 pkts_acked = 0;
	u32 reord = tp->packets_out;
	u32 prior_sacked = tp->sacked_out;
	s32 seq_rtt = -1;
	s32 ca_seq_rtt = -1;
	ktime_t last_ackt = net_invalid_timestamp();

	while ((skb = tcp_write_queue_head(sk)) && skb != tcp_send_head(sk)) {
		struct tcp_skb_cb *scb = TCP_SKB_CB(skb);
		u32 acked_pcount;
		u8 sacked = scb->sacked;

		/* Determine how many packets and what bytes were acked, tso and else */
		if (after(scb->end_seq, tp->snd_una)) {
			if (tcp_skb_pcount(skb) == 1 ||
			    !after(tp->snd_una, scb->seq))
				break;

			acked_pcount = tcp_tso_acked(sk, skb);
			if (!acked_pcount)
				break;

			fully_acked = false;
		} else {
			acked_pcount = tcp_skb_pcount(skb);
		}

		if (sacked & TCPCB_RETRANS) {
			if (sacked & TCPCB_SACKED_RETRANS)
				tp->retrans_out -= acked_pcount;
			flag |= FLAG_RETRANS_DATA_ACKED;
			ca_seq_rtt = -1;
			seq_rtt = -1;
		} else {
			ca_seq_rtt = now - scb->when;
			last_ackt = skb->tstamp;
			if (seq_rtt < 0) {
				seq_rtt = ca_seq_rtt;
			}
			if (!(sacked & TCPCB_SACKED_ACKED))
				reord = min(pkts_acked, reord);
			if (!after(scb->end_seq, tp->high_seq))
				flag |= FLAG_ORIG_SACK_ACKED;
		}

		if (sacked & TCPCB_SACKED_ACKED)
			tp->sacked_out -= acked_pcount;
		if (sacked & TCPCB_LOST)
			tp->lost_out -= acked_pcount;

		tp->packets_out -= acked_pcount;
		pkts_acked += acked_pcount;

		/* Initial outgoing SYN's get put onto the write_queue
		 * just like anything else we transmit.  It is not
		 * true data, and if we misinform our callers that
		 * this ACK acks real data, we will erroneously exit
		 * connection startup slow start one packet too
		 * quickly.  This is severely frowned upon behavior.
		 */
		if (!(scb->tcp_flags & TCPHDR_SYN)) {
			flag |= FLAG_DATA_ACKED;
		} else {
			flag |= FLAG_SYN_ACKED;
			tp->retrans_stamp = 0;
		}

		if (!fully_acked)
			break;

		tcp_unlink_write_queue(skb, sk);
		sk_wmem_free_skb(sk, skb);
		if (skb == tp->retransmit_skb_hint)
			tp->retransmit_skb_hint = NULL;
		if (skb == tp->lost_skb_hint)
			tp->lost_skb_hint = NULL;
	}

	if (likely(between(tp->snd_up, prior_snd_una, tp->snd_una)))
		tp->snd_up = tp->snd_una;

	if (skb && (TCP_SKB_CB(skb)->sacked & TCPCB_SACKED_ACKED))
		flag |= FLAG_SACK_RENEGING;

	if (flag & FLAG_ACKED) {
		const struct tcp_congestion_ops *ca_ops
			= inet_csk(sk)->icsk_ca_ops;

		if (unlikely(icsk->icsk_mtup.probe_size &&
			     !after(tp->mtu_probe.probe_seq_end, tp->snd_una))) {
			tcp_mtup_probe_success(sk);
		}

		tcp_ack_update_rtt(sk, flag, seq_rtt);
		tcp_rearm_rto(sk);

		if (tcp_is_reno(tp)) {
			tcp_remove_reno_sacks(sk, pkts_acked);
		} else {
			int delta;

			/* Non-retransmitted hole got filled? That's reordering */
			if (reord < prior_fackets)
				tcp_update_reordering(sk, tp->fackets_out - reord, 0);

			delta = tcp_is_fack(tp) ? pkts_acked :
						  prior_sacked - tp->sacked_out;
			tp->lost_cnt_hint -= min(tp->lost_cnt_hint, delta);
		}

		tp->fackets_out -= min(pkts_acked, tp->fackets_out);

		if (ca_ops->pkts_acked) {
			s32 rtt_us = -1;

			/* Is the ACK triggering packet unambiguous? */
			if (!(flag & FLAG_RETRANS_DATA_ACKED)) {
				/* High resolution needed and available? */
				if (ca_ops->flags & TCP_CONG_RTT_STAMP &&
				    !ktime_equal(last_ackt,
						 net_invalid_timestamp()))
					rtt_us = ktime_us_delta(ktime_get_real(),
								last_ackt);
				else if (ca_seq_rtt >= 0)
					rtt_us = jiffies_to_usecs(ca_seq_rtt);
			}

			ca_ops->pkts_acked(sk, pkts_acked, rtt_us);
		}
	}

#if FASTRETRANS_DEBUG > 0
	WARN_ON((int)tp->sacked_out < 0);
	WARN_ON((int)tp->lost_out < 0);
	WARN_ON((int)tp->retrans_out < 0);
	if (!tp->packets_out && tcp_is_sack(tp)) {
		icsk = inet_csk(sk);
		if (tp->lost_out) {
			pr_debug("Leak l=%u %d\n",
				 tp->lost_out, icsk->icsk_ca_state);
			tp->lost_out = 0;
		}
		if (tp->sacked_out) {
			pr_debug("Leak s=%u %d\n",
				 tp->sacked_out, icsk->icsk_ca_state);
			tp->sacked_out = 0;
		}
		if (tp->retrans_out) {
			pr_debug("Leak r=%u %d\n",
				 tp->retrans_out, icsk->icsk_ca_state);
			tp->retrans_out = 0;
		}
	}
#endif
	return flag;
}

static void tcp_ack_probe(struct sock *sk)
{
	const struct tcp_sock *tp = tcp_sk(sk);
	struct inet_connection_sock *icsk = inet_csk(sk);

	/* Was it a usable window open? */

	if (!after(TCP_SKB_CB(tcp_send_head(sk))->end_seq, tcp_wnd_end(tp))) {
		icsk->icsk_backoff = 0;
		inet_csk_clear_xmit_timer(sk, ICSK_TIME_PROBE0);
		/* Socket must be waked up by subsequent tcp_data_snd_check().
		 * This function is not for random using!
		 */
	} else {
		inet_csk_reset_xmit_timer(sk, ICSK_TIME_PROBE0,
					  min(icsk->icsk_rto << icsk->icsk_backoff, TCP_RTO_MAX),
					  TCP_RTO_MAX);
	}
}

static inline bool tcp_ack_is_dubious(const struct sock *sk, const int flag)
{
	return !(flag & FLAG_NOT_DUP) || (flag & FLAG_CA_ALERT) ||
		inet_csk(sk)->icsk_ca_state != TCP_CA_Open;
}

static inline bool tcp_may_raise_cwnd(const struct sock *sk, const int flag)
{
	const struct tcp_sock *tp = tcp_sk(sk);
	return (!(flag & FLAG_ECE) || tp->snd_cwnd < tp->snd_ssthresh) &&
		!tcp_in_cwnd_reduction(sk);
}

/* Check that window update is acceptable.
 * The function assumes that snd_una<=ack<=snd_next.
 */
static inline bool tcp_may_update_window(const struct tcp_sock *tp,
					const u32 ack, const u32 ack_seq,
					const u32 nwin)
{
	return	after(ack, tp->snd_una) ||
		after(ack_seq, tp->snd_wl1) ||
		(ack_seq == tp->snd_wl1 && nwin > tp->snd_wnd);
}

/* Update our send window.
 *
 * Window update algorithm, described in RFC793/RFC1122 (used in linux-2.2
 * and in FreeBSD. NetBSD's one is even worse.) is wrong.
 */
static int tcp_ack_update_window(struct sock *sk, const struct sk_buff *skb, u32 ack,
				 u32 ack_seq)
{
	struct tcp_sock *tp = tcp_sk(sk);
	int flag = 0;
	u32 nwin = ntohs(tcp_hdr(skb)->window);

	if (likely(!tcp_hdr(skb)->syn))
		nwin <<= tp->rx_opt.snd_wscale;

	if (tcp_may_update_window(tp, ack, ack_seq, nwin)) {
		flag |= FLAG_WIN_UPDATE;
		tcp_update_wl(tp, ack_seq);

		if (tp->snd_wnd != nwin) {
			tp->snd_wnd = nwin;

			/* Note, it is the only place, where
			 * fast path is recovered for sending TCP.
			 */
			tp->pred_flags = 0;
			tcp_fast_path_check(sk);

			if (nwin > tp->max_window) {
				tp->max_window = nwin;
				tcp_sync_mss(sk, inet_csk(sk)->icsk_pmtu_cookie);
			}
		}
	}

	tp->snd_una = ack;

	return flag;
}

/* RFC 5961 7 [ACK Throttling] */
static void tcp_send_challenge_ack(struct sock *sk)
{
	/* unprotected vars, we dont care of overwrites */
	static u32 challenge_timestamp;
	static unsigned int challenge_count;
	u32 now = jiffies / HZ;

	if (now != challenge_timestamp) {
		challenge_timestamp = now;
		challenge_count = 0;
	}
	if (++challenge_count <= sysctl_tcp_challenge_ack_limit) {
		NET_INC_STATS_BH(sock_net(sk), LINUX_MIB_TCPCHALLENGEACK);
		tcp_send_ack(sk);
	}
}

static void tcp_store_ts_recent(struct tcp_sock *tp)
{
	tp->rx_opt.ts_recent = tp->rx_opt.rcv_tsval;
	tp->rx_opt.ts_recent_stamp = get_seconds();
}

static void tcp_replace_ts_recent(struct tcp_sock *tp, u32 seq)
{
	if (tp->rx_opt.saw_tstamp && !after(seq, tp->rcv_wup)) {
		/* PAWS bug workaround wrt. ACK frames, the PAWS discard
		 * extra check below makes sure this can only happen
		 * for pure ACK frames.  -DaveM
		 *
		 * Not only, also it occurs for expired timestamps.
		 */

		if (tcp_paws_check(&tp->rx_opt, 0))
			tcp_store_ts_recent(tp);
	}
}

/* This routine deals with acks during a TLP episode.
 * Ref: loss detection algorithm in draft-dukkipati-tcpm-tcp-loss-probe.
 */
static void tcp_process_tlp_ack(struct sock *sk, u32 ack, int flag)
{
	struct tcp_sock *tp = tcp_sk(sk);
	bool is_tlp_dupack = (ack == tp->tlp_high_seq) &&
			     !(flag & (FLAG_SND_UNA_ADVANCED |
				       FLAG_NOT_DUP | FLAG_DATA_SACKED));

	/* Mark the end of TLP episode on receiving TLP dupack or when
	 * ack is after tlp_high_seq.
	 */
	if (is_tlp_dupack) {
		tp->tlp_high_seq = 0;
		return;
	}

	if (after(ack, tp->tlp_high_seq)) {
		tp->tlp_high_seq = 0;
		/* Don't reduce cwnd if DSACK arrives for TLP retrans. */
		if (!(flag & FLAG_DSACKING_ACK)) {
			tcp_init_cwnd_reduction(sk, true);
			tcp_set_ca_state(sk, TCP_CA_CWR);
			tcp_end_cwnd_reduction(sk);
			tcp_set_ca_state(sk, TCP_CA_Open);
			NET_INC_STATS_BH(sock_net(sk),
					 LINUX_MIB_TCPLOSSPROBERECOVERY);
		}
	}
}

/* This routine deals with incoming acks, but not outgoing ones. */
static int tcp_ack(struct sock *sk, const struct sk_buff *skb, int flag)
{
	struct inet_connection_sock *icsk = inet_csk(sk);
	struct tcp_sock *tp = tcp_sk(sk);
	u32 prior_snd_una = tp->snd_una;
	u32 ack_seq = TCP_SKB_CB(skb)->seq;
	u32 ack = TCP_SKB_CB(skb)->ack_seq;
	bool is_dupack = false;
	u32 prior_in_flight;
	u32 prior_fackets;
	int prior_packets = tp->packets_out;
<<<<<<< HEAD
	int prior_sacked = tp->sacked_out;
	int pkts_acked = 0;
	int previous_packets_out = 0;
=======
	const int prior_unsacked = tp->packets_out - tp->sacked_out;
	int acked = 0; /* Number of packets newly acked */
>>>>>>> d0e0ac97

	/* If the ack is older than previous acks
	 * then we can probably ignore it.
	 */
	if (before(ack, prior_snd_una)) {
		/* RFC 5961 5.2 [Blind Data Injection Attack].[Mitigation] */
		if (before(ack, prior_snd_una - tp->max_window)) {
			tcp_send_challenge_ack(sk);
			return -1;
		}
		goto old_ack;
	}

	/* If the ack includes data we haven't sent yet, discard
	 * this segment (RFC793 Section 3.9).
	 */
	if (after(ack, tp->snd_nxt))
		goto invalid_ack;

	if (icsk->icsk_pending == ICSK_TIME_EARLY_RETRANS ||
	    icsk->icsk_pending == ICSK_TIME_LOSS_PROBE)
		tcp_rearm_rto(sk);

	if (after(ack, prior_snd_una))
		flag |= FLAG_SND_UNA_ADVANCED;

	prior_fackets = tp->fackets_out;
	prior_in_flight = tcp_packets_in_flight(tp);

	/* ts_recent update must be made after we are sure that the packet
	 * is in window.
	 */
	if (flag & FLAG_UPDATE_TS_RECENT)
		tcp_replace_ts_recent(tp, TCP_SKB_CB(skb)->seq);

	if (!(flag & FLAG_SLOWPATH) && after(ack, prior_snd_una)) {
		/* Window is constant, pure forward advance.
		 * No more checks are required.
		 * Note, we use the fact that SND.UNA>=SND.WL2.
		 */
		tcp_update_wl(tp, ack_seq);
		tp->snd_una = ack;
		flag |= FLAG_WIN_UPDATE;

		tcp_ca_event(sk, CA_EVENT_FAST_ACK);

		NET_INC_STATS_BH(sock_net(sk), LINUX_MIB_TCPHPACKS);
	} else {
		if (ack_seq != TCP_SKB_CB(skb)->end_seq)
			flag |= FLAG_DATA;
		else
			NET_INC_STATS_BH(sock_net(sk), LINUX_MIB_TCPPUREACKS);

		flag |= tcp_ack_update_window(sk, skb, ack, ack_seq);

		if (TCP_SKB_CB(skb)->sacked)
			flag |= tcp_sacktag_write_queue(sk, skb, prior_snd_una);

		if (TCP_ECN_rcv_ecn_echo(tp, tcp_hdr(skb)))
			flag |= FLAG_ECE;

		tcp_ca_event(sk, CA_EVENT_SLOW_ACK);
	}

	/* We passed data and got it acked, remove any soft error
	 * log. Something worked...
	 */
	sk->sk_err_soft = 0;
	icsk->icsk_probes_out = 0;
	tp->rcv_tstamp = tcp_time_stamp;
	if (!prior_packets)
		goto no_queue;

	/* See if we can take anything off of the retransmit queue. */
<<<<<<< HEAD
	previous_packets_out = tp->packets_out;
	flag |= tcp_clean_rtx_queue(sk, prior_fackets, prior_snd_una);

	pkts_acked = previous_packets_out - tp->packets_out;
=======
	acked = tp->packets_out;
	flag |= tcp_clean_rtx_queue(sk, prior_fackets, prior_snd_una);
	acked -= tp->packets_out;
>>>>>>> d0e0ac97

	if (tcp_ack_is_dubious(sk, flag)) {
		/* Advance CWND, if state allows this. */
		if ((flag & FLAG_DATA_ACKED) && tcp_may_raise_cwnd(sk, flag))
			tcp_cong_avoid(sk, ack, prior_in_flight);
		is_dupack = !(flag & (FLAG_SND_UNA_ADVANCED | FLAG_NOT_DUP));
<<<<<<< HEAD
		tcp_fastretrans_alert(sk, pkts_acked, prior_sacked,
				      prior_packets, is_dupack, flag);
=======
		tcp_fastretrans_alert(sk, acked, prior_unsacked,
				      is_dupack, flag);
>>>>>>> d0e0ac97
	} else {
		if (flag & FLAG_DATA_ACKED)
			tcp_cong_avoid(sk, ack, prior_in_flight);
	}

	if (tp->tlp_high_seq)
		tcp_process_tlp_ack(sk, ack, flag);

	if ((flag & FLAG_FORWARD_PROGRESS) || !(flag & FLAG_NOT_DUP)) {
		struct dst_entry *dst = __sk_dst_get(sk);
		if (dst)
			dst_confirm(dst);
	}

	if (icsk->icsk_pending == ICSK_TIME_RETRANS)
		tcp_schedule_loss_probe(sk);
	return 1;

no_queue:
	/* If data was DSACKed, see if we can undo a cwnd reduction. */
	if (flag & FLAG_DSACKING_ACK)
<<<<<<< HEAD
		tcp_fastretrans_alert(sk, pkts_acked, prior_sacked,
				      prior_packets, is_dupack, flag);
=======
		tcp_fastretrans_alert(sk, acked, prior_unsacked,
				      is_dupack, flag);
>>>>>>> d0e0ac97
	/* If this ack opens up a zero window, clear backoff.  It was
	 * being used to time the probes, and is probably far higher than
	 * it needs to be for normal retransmission.
	 */
	if (tcp_send_head(sk))
		tcp_ack_probe(sk);

	if (tp->tlp_high_seq)
		tcp_process_tlp_ack(sk, ack, flag);
	return 1;

invalid_ack:
	SOCK_DEBUG(sk, "Ack %u after %u:%u\n", ack, tp->snd_una, tp->snd_nxt);
	return -1;

old_ack:
	/* If data was SACKed, tag it and see if we should send more data.
	 * If data was DSACKed, see if we can undo a cwnd reduction.
	 */
	if (TCP_SKB_CB(skb)->sacked) {
		flag |= tcp_sacktag_write_queue(sk, skb, prior_snd_una);
<<<<<<< HEAD
		tcp_fastretrans_alert(sk, pkts_acked, prior_sacked,
				      prior_packets, is_dupack, flag);
=======
		tcp_fastretrans_alert(sk, acked, prior_unsacked,
				      is_dupack, flag);
>>>>>>> d0e0ac97
	}

	SOCK_DEBUG(sk, "Ack %u before %u:%u\n", ack, tp->snd_una, tp->snd_nxt);
	return 0;
}

/* Look for tcp options. Normally only called on SYN and SYNACK packets.
 * But, this can also be called on packets in the established flow when
 * the fast version below fails.
 */
void tcp_parse_options(const struct sk_buff *skb,
		       struct tcp_options_received *opt_rx, int estab,
		       struct tcp_fastopen_cookie *foc)
{
	const unsigned char *ptr;
	const struct tcphdr *th = tcp_hdr(skb);
	int length = (th->doff * 4) - sizeof(struct tcphdr);

	ptr = (const unsigned char *)(th + 1);
	opt_rx->saw_tstamp = 0;

	while (length > 0) {
		int opcode = *ptr++;
		int opsize;

		switch (opcode) {
		case TCPOPT_EOL:
			return;
		case TCPOPT_NOP:	/* Ref: RFC 793 section 3.1 */
			length--;
			continue;
		default:
			opsize = *ptr++;
			if (opsize < 2) /* "silly options" */
				return;
			if (opsize > length)
				return;	/* don't parse partial options */
			switch (opcode) {
			case TCPOPT_MSS:
				if (opsize == TCPOLEN_MSS && th->syn && !estab) {
					u16 in_mss = get_unaligned_be16(ptr);
					if (in_mss) {
						if (opt_rx->user_mss &&
						    opt_rx->user_mss < in_mss)
							in_mss = opt_rx->user_mss;
						opt_rx->mss_clamp = in_mss;
					}
				}
				break;
			case TCPOPT_WINDOW:
				if (opsize == TCPOLEN_WINDOW && th->syn &&
				    !estab && sysctl_tcp_window_scaling) {
					__u8 snd_wscale = *(__u8 *)ptr;
					opt_rx->wscale_ok = 1;
					if (snd_wscale > 14) {
						net_info_ratelimited("%s: Illegal window scaling value %d >14 received\n",
								     __func__,
								     snd_wscale);
						snd_wscale = 14;
					}
					opt_rx->snd_wscale = snd_wscale;
				}
				break;
			case TCPOPT_TIMESTAMP:
				if ((opsize == TCPOLEN_TIMESTAMP) &&
				    ((estab && opt_rx->tstamp_ok) ||
				     (!estab && sysctl_tcp_timestamps))) {
					opt_rx->saw_tstamp = 1;
					opt_rx->rcv_tsval = get_unaligned_be32(ptr);
					opt_rx->rcv_tsecr = get_unaligned_be32(ptr + 4);
				}
				break;
			case TCPOPT_SACK_PERM:
				if (opsize == TCPOLEN_SACK_PERM && th->syn &&
				    !estab && sysctl_tcp_sack) {
					opt_rx->sack_ok = TCP_SACK_SEEN;
					tcp_sack_reset(opt_rx);
				}
				break;

			case TCPOPT_SACK:
				if ((opsize >= (TCPOLEN_SACK_BASE + TCPOLEN_SACK_PERBLOCK)) &&
				   !((opsize - TCPOLEN_SACK_BASE) % TCPOLEN_SACK_PERBLOCK) &&
				   opt_rx->sack_ok) {
					TCP_SKB_CB(skb)->sacked = (ptr - 2) - (unsigned char *)th;
				}
				break;
#ifdef CONFIG_TCP_MD5SIG
			case TCPOPT_MD5SIG:
				/*
				 * The MD5 Hash has already been
				 * checked (see tcp_v{4,6}_do_rcv()).
				 */
				break;
#endif
			case TCPOPT_EXP:
				/* Fast Open option shares code 254 using a
				 * 16 bits magic number. It's valid only in
				 * SYN or SYN-ACK with an even size.
				 */
				if (opsize < TCPOLEN_EXP_FASTOPEN_BASE ||
				    get_unaligned_be16(ptr) != TCPOPT_FASTOPEN_MAGIC ||
				    foc == NULL || !th->syn || (opsize & 1))
					break;
				foc->len = opsize - TCPOLEN_EXP_FASTOPEN_BASE;
				if (foc->len >= TCP_FASTOPEN_COOKIE_MIN &&
				    foc->len <= TCP_FASTOPEN_COOKIE_MAX)
					memcpy(foc->val, ptr + 2, foc->len);
				else if (foc->len != 0)
					foc->len = -1;
				break;

			}
			ptr += opsize-2;
			length -= opsize;
		}
	}
}
EXPORT_SYMBOL(tcp_parse_options);

static bool tcp_parse_aligned_timestamp(struct tcp_sock *tp, const struct tcphdr *th)
{
	const __be32 *ptr = (const __be32 *)(th + 1);

	if (*ptr == htonl((TCPOPT_NOP << 24) | (TCPOPT_NOP << 16)
			  | (TCPOPT_TIMESTAMP << 8) | TCPOLEN_TIMESTAMP)) {
		tp->rx_opt.saw_tstamp = 1;
		++ptr;
		tp->rx_opt.rcv_tsval = ntohl(*ptr);
		++ptr;
		tp->rx_opt.rcv_tsecr = ntohl(*ptr) - tp->tsoffset;
		return true;
	}
	return false;
}

/* Fast parse options. This hopes to only see timestamps.
 * If it is wrong it falls back on tcp_parse_options().
 */
static bool tcp_fast_parse_options(const struct sk_buff *skb,
				   const struct tcphdr *th, struct tcp_sock *tp)
{
	/* In the spirit of fast parsing, compare doff directly to constant
	 * values.  Because equality is used, short doff can be ignored here.
	 */
	if (th->doff == (sizeof(*th) / 4)) {
		tp->rx_opt.saw_tstamp = 0;
		return false;
	} else if (tp->rx_opt.tstamp_ok &&
		   th->doff == ((sizeof(*th) + TCPOLEN_TSTAMP_ALIGNED) / 4)) {
		if (tcp_parse_aligned_timestamp(tp, th))
			return true;
	}

	tcp_parse_options(skb, &tp->rx_opt, 1, NULL);
	if (tp->rx_opt.saw_tstamp)
		tp->rx_opt.rcv_tsecr -= tp->tsoffset;

	return true;
}

#ifdef CONFIG_TCP_MD5SIG
/*
 * Parse MD5 Signature option
 */
const u8 *tcp_parse_md5sig_option(const struct tcphdr *th)
{
	int length = (th->doff << 2) - sizeof(*th);
	const u8 *ptr = (const u8 *)(th + 1);

	/* If the TCP option is too short, we can short cut */
	if (length < TCPOLEN_MD5SIG)
		return NULL;

	while (length > 0) {
		int opcode = *ptr++;
		int opsize;

		switch(opcode) {
		case TCPOPT_EOL:
			return NULL;
		case TCPOPT_NOP:
			length--;
			continue;
		default:
			opsize = *ptr++;
			if (opsize < 2 || opsize > length)
				return NULL;
			if (opcode == TCPOPT_MD5SIG)
				return opsize == TCPOLEN_MD5SIG ? ptr : NULL;
		}
		ptr += opsize - 2;
		length -= opsize;
	}
	return NULL;
}
EXPORT_SYMBOL(tcp_parse_md5sig_option);
#endif

/* Sorry, PAWS as specified is broken wrt. pure-ACKs -DaveM
 *
 * It is not fatal. If this ACK does _not_ change critical state (seqs, window)
 * it can pass through stack. So, the following predicate verifies that
 * this segment is not used for anything but congestion avoidance or
 * fast retransmit. Moreover, we even are able to eliminate most of such
 * second order effects, if we apply some small "replay" window (~RTO)
 * to timestamp space.
 *
 * All these measures still do not guarantee that we reject wrapped ACKs
 * on networks with high bandwidth, when sequence space is recycled fastly,
 * but it guarantees that such events will be very rare and do not affect
 * connection seriously. This doesn't look nice, but alas, PAWS is really
 * buggy extension.
 *
 * [ Later note. Even worse! It is buggy for segments _with_ data. RFC
 * states that events when retransmit arrives after original data are rare.
 * It is a blatant lie. VJ forgot about fast retransmit! 8)8) It is
 * the biggest problem on large power networks even with minor reordering.
 * OK, let's give it small replay window. If peer clock is even 1hz, it is safe
 * up to bandwidth of 18Gigabit/sec. 8) ]
 */

static int tcp_disordered_ack(const struct sock *sk, const struct sk_buff *skb)
{
	const struct tcp_sock *tp = tcp_sk(sk);
	const struct tcphdr *th = tcp_hdr(skb);
	u32 seq = TCP_SKB_CB(skb)->seq;
	u32 ack = TCP_SKB_CB(skb)->ack_seq;

	return (/* 1. Pure ACK with correct sequence number. */
		(th->ack && seq == TCP_SKB_CB(skb)->end_seq && seq == tp->rcv_nxt) &&

		/* 2. ... and duplicate ACK. */
		ack == tp->snd_una &&

		/* 3. ... and does not update window. */
		!tcp_may_update_window(tp, ack, seq, ntohs(th->window) << tp->rx_opt.snd_wscale) &&

		/* 4. ... and sits in replay window. */
		(s32)(tp->rx_opt.ts_recent - tp->rx_opt.rcv_tsval) <= (inet_csk(sk)->icsk_rto * 1024) / HZ);
}

static inline bool tcp_paws_discard(const struct sock *sk,
				   const struct sk_buff *skb)
{
	const struct tcp_sock *tp = tcp_sk(sk);

	return !tcp_paws_check(&tp->rx_opt, TCP_PAWS_WINDOW) &&
	       !tcp_disordered_ack(sk, skb);
}

/* Check segment sequence number for validity.
 *
 * Segment controls are considered valid, if the segment
 * fits to the window after truncation to the window. Acceptability
 * of data (and SYN, FIN, of course) is checked separately.
 * See tcp_data_queue(), for example.
 *
 * Also, controls (RST is main one) are accepted using RCV.WUP instead
 * of RCV.NXT. Peer still did not advance his SND.UNA when we
 * delayed ACK, so that hisSND.UNA<=ourRCV.WUP.
 * (borrowed from freebsd)
 */

static inline bool tcp_sequence(const struct tcp_sock *tp, u32 seq, u32 end_seq)
{
	return	!before(end_seq, tp->rcv_wup) &&
		!after(seq, tp->rcv_nxt + tcp_receive_window(tp));
}

/* When we get a reset we do this. */
void tcp_reset(struct sock *sk)
{
	/* We want the right error as BSD sees it (and indeed as we do). */
	switch (sk->sk_state) {
	case TCP_SYN_SENT:
		sk->sk_err = ECONNREFUSED;
		break;
	case TCP_CLOSE_WAIT:
		sk->sk_err = EPIPE;
		break;
	case TCP_CLOSE:
		return;
	default:
		sk->sk_err = ECONNRESET;
	}
	/* This barrier is coupled with smp_rmb() in tcp_poll() */
	smp_wmb();

	if (!sock_flag(sk, SOCK_DEAD))
		sk->sk_error_report(sk);

	tcp_done(sk);
}

/*
 * 	Process the FIN bit. This now behaves as it is supposed to work
 *	and the FIN takes effect when it is validly part of sequence
 *	space. Not before when we get holes.
 *
 *	If we are ESTABLISHED, a received fin moves us to CLOSE-WAIT
 *	(and thence onto LAST-ACK and finally, CLOSE, we never enter
 *	TIME-WAIT)
 *
 *	If we are in FINWAIT-1, a received FIN indicates simultaneous
 *	close and we go into CLOSING (and later onto TIME-WAIT)
 *
 *	If we are in FINWAIT-2, a received FIN moves us to TIME-WAIT.
 */
static void tcp_fin(struct sock *sk)
{
	struct tcp_sock *tp = tcp_sk(sk);
	const struct dst_entry *dst;

	inet_csk_schedule_ack(sk);

	sk->sk_shutdown |= RCV_SHUTDOWN;
	sock_set_flag(sk, SOCK_DONE);

	switch (sk->sk_state) {
	case TCP_SYN_RECV:
	case TCP_ESTABLISHED:
		/* Move to CLOSE_WAIT */
		tcp_set_state(sk, TCP_CLOSE_WAIT);
		dst = __sk_dst_get(sk);
		if (!dst || !dst_metric(dst, RTAX_QUICKACK))
			inet_csk(sk)->icsk_ack.pingpong = 1;
		break;

	case TCP_CLOSE_WAIT:
	case TCP_CLOSING:
		/* Received a retransmission of the FIN, do
		 * nothing.
		 */
		break;
	case TCP_LAST_ACK:
		/* RFC793: Remain in the LAST-ACK state. */
		break;

	case TCP_FIN_WAIT1:
		/* This case occurs when a simultaneous close
		 * happens, we must ack the received FIN and
		 * enter the CLOSING state.
		 */
		tcp_send_ack(sk);
		tcp_set_state(sk, TCP_CLOSING);
		break;
	case TCP_FIN_WAIT2:
		/* Received a FIN -- send ACK and enter TIME_WAIT. */
		tcp_send_ack(sk);
		tcp_time_wait(sk, TCP_TIME_WAIT, 0);
		break;
	default:
		/* Only TCP_LISTEN and TCP_CLOSE are left, in these
		 * cases we should never reach this piece of code.
		 */
		pr_err("%s: Impossible, sk->sk_state=%d\n",
		       __func__, sk->sk_state);
		break;
	}

	/* It _is_ possible, that we have something out-of-order _after_ FIN.
	 * Probably, we should reset in this case. For now drop them.
	 */
	__skb_queue_purge(&tp->out_of_order_queue);
	if (tcp_is_sack(tp))
		tcp_sack_reset(&tp->rx_opt);
	sk_mem_reclaim(sk);

	if (!sock_flag(sk, SOCK_DEAD)) {
		sk->sk_state_change(sk);

		/* Do not send POLL_HUP for half duplex close. */
		if (sk->sk_shutdown == SHUTDOWN_MASK ||
		    sk->sk_state == TCP_CLOSE)
			sk_wake_async(sk, SOCK_WAKE_WAITD, POLL_HUP);
		else
			sk_wake_async(sk, SOCK_WAKE_WAITD, POLL_IN);
	}
}

static inline bool tcp_sack_extend(struct tcp_sack_block *sp, u32 seq,
				  u32 end_seq)
{
	if (!after(seq, sp->end_seq) && !after(sp->start_seq, end_seq)) {
		if (before(seq, sp->start_seq))
			sp->start_seq = seq;
		if (after(end_seq, sp->end_seq))
			sp->end_seq = end_seq;
		return true;
	}
	return false;
}

static void tcp_dsack_set(struct sock *sk, u32 seq, u32 end_seq)
{
	struct tcp_sock *tp = tcp_sk(sk);

	if (tcp_is_sack(tp) && sysctl_tcp_dsack) {
		int mib_idx;

		if (before(seq, tp->rcv_nxt))
			mib_idx = LINUX_MIB_TCPDSACKOLDSENT;
		else
			mib_idx = LINUX_MIB_TCPDSACKOFOSENT;

		NET_INC_STATS_BH(sock_net(sk), mib_idx);

		tp->rx_opt.dsack = 1;
		tp->duplicate_sack[0].start_seq = seq;
		tp->duplicate_sack[0].end_seq = end_seq;
	}
}

static void tcp_dsack_extend(struct sock *sk, u32 seq, u32 end_seq)
{
	struct tcp_sock *tp = tcp_sk(sk);

	if (!tp->rx_opt.dsack)
		tcp_dsack_set(sk, seq, end_seq);
	else
		tcp_sack_extend(tp->duplicate_sack, seq, end_seq);
}

static void tcp_send_dupack(struct sock *sk, const struct sk_buff *skb)
{
	struct tcp_sock *tp = tcp_sk(sk);

	if (TCP_SKB_CB(skb)->end_seq != TCP_SKB_CB(skb)->seq &&
	    before(TCP_SKB_CB(skb)->seq, tp->rcv_nxt)) {
		NET_INC_STATS_BH(sock_net(sk), LINUX_MIB_DELAYEDACKLOST);
		tcp_enter_quickack_mode(sk);

		if (tcp_is_sack(tp) && sysctl_tcp_dsack) {
			u32 end_seq = TCP_SKB_CB(skb)->end_seq;

			if (after(TCP_SKB_CB(skb)->end_seq, tp->rcv_nxt))
				end_seq = tp->rcv_nxt;
			tcp_dsack_set(sk, TCP_SKB_CB(skb)->seq, end_seq);
		}
	}

	tcp_send_ack(sk);
}

/* These routines update the SACK block as out-of-order packets arrive or
 * in-order packets close up the sequence space.
 */
static void tcp_sack_maybe_coalesce(struct tcp_sock *tp)
{
	int this_sack;
	struct tcp_sack_block *sp = &tp->selective_acks[0];
	struct tcp_sack_block *swalk = sp + 1;

	/* See if the recent change to the first SACK eats into
	 * or hits the sequence space of other SACK blocks, if so coalesce.
	 */
	for (this_sack = 1; this_sack < tp->rx_opt.num_sacks;) {
		if (tcp_sack_extend(sp, swalk->start_seq, swalk->end_seq)) {
			int i;

			/* Zap SWALK, by moving every further SACK up by one slot.
			 * Decrease num_sacks.
			 */
			tp->rx_opt.num_sacks--;
			for (i = this_sack; i < tp->rx_opt.num_sacks; i++)
				sp[i] = sp[i + 1];
			continue;
		}
		this_sack++, swalk++;
	}
}

static void tcp_sack_new_ofo_skb(struct sock *sk, u32 seq, u32 end_seq)
{
	struct tcp_sock *tp = tcp_sk(sk);
	struct tcp_sack_block *sp = &tp->selective_acks[0];
	int cur_sacks = tp->rx_opt.num_sacks;
	int this_sack;

	if (!cur_sacks)
		goto new_sack;

	for (this_sack = 0; this_sack < cur_sacks; this_sack++, sp++) {
		if (tcp_sack_extend(sp, seq, end_seq)) {
			/* Rotate this_sack to the first one. */
			for (; this_sack > 0; this_sack--, sp--)
				swap(*sp, *(sp - 1));
			if (cur_sacks > 1)
				tcp_sack_maybe_coalesce(tp);
			return;
		}
	}

	/* Could not find an adjacent existing SACK, build a new one,
	 * put it at the front, and shift everyone else down.  We
	 * always know there is at least one SACK present already here.
	 *
	 * If the sack array is full, forget about the last one.
	 */
	if (this_sack >= TCP_NUM_SACKS) {
		this_sack--;
		tp->rx_opt.num_sacks--;
		sp--;
	}
	for (; this_sack > 0; this_sack--, sp--)
		*sp = *(sp - 1);

new_sack:
	/* Build the new head SACK, and we're done. */
	sp->start_seq = seq;
	sp->end_seq = end_seq;
	tp->rx_opt.num_sacks++;
}

/* RCV.NXT advances, some SACKs should be eaten. */

static void tcp_sack_remove(struct tcp_sock *tp)
{
	struct tcp_sack_block *sp = &tp->selective_acks[0];
	int num_sacks = tp->rx_opt.num_sacks;
	int this_sack;

	/* Empty ofo queue, hence, all the SACKs are eaten. Clear. */
	if (skb_queue_empty(&tp->out_of_order_queue)) {
		tp->rx_opt.num_sacks = 0;
		return;
	}

	for (this_sack = 0; this_sack < num_sacks;) {
		/* Check if the start of the sack is covered by RCV.NXT. */
		if (!before(tp->rcv_nxt, sp->start_seq)) {
			int i;

			/* RCV.NXT must cover all the block! */
			WARN_ON(before(tp->rcv_nxt, sp->end_seq));

			/* Zap this SACK, by moving forward any other SACKS. */
			for (i=this_sack+1; i < num_sacks; i++)
				tp->selective_acks[i-1] = tp->selective_acks[i];
			num_sacks--;
			continue;
		}
		this_sack++;
		sp++;
	}
	tp->rx_opt.num_sacks = num_sacks;
}

/* This one checks to see if we can put data from the
 * out_of_order queue into the receive_queue.
 */
static void tcp_ofo_queue(struct sock *sk)
{
	struct tcp_sock *tp = tcp_sk(sk);
	__u32 dsack_high = tp->rcv_nxt;
	struct sk_buff *skb;

	while ((skb = skb_peek(&tp->out_of_order_queue)) != NULL) {
		if (after(TCP_SKB_CB(skb)->seq, tp->rcv_nxt))
			break;

		if (before(TCP_SKB_CB(skb)->seq, dsack_high)) {
			__u32 dsack = dsack_high;
			if (before(TCP_SKB_CB(skb)->end_seq, dsack_high))
				dsack_high = TCP_SKB_CB(skb)->end_seq;
			tcp_dsack_extend(sk, TCP_SKB_CB(skb)->seq, dsack);
		}

		if (!after(TCP_SKB_CB(skb)->end_seq, tp->rcv_nxt)) {
			SOCK_DEBUG(sk, "ofo packet was already received\n");
			__skb_unlink(skb, &tp->out_of_order_queue);
			__kfree_skb(skb);
			continue;
		}
		SOCK_DEBUG(sk, "ofo requeuing : rcv_next %X seq %X - %X\n",
			   tp->rcv_nxt, TCP_SKB_CB(skb)->seq,
			   TCP_SKB_CB(skb)->end_seq);

		__skb_unlink(skb, &tp->out_of_order_queue);
		__skb_queue_tail(&sk->sk_receive_queue, skb);
		tp->rcv_nxt = TCP_SKB_CB(skb)->end_seq;
		if (tcp_hdr(skb)->fin)
			tcp_fin(sk);
	}
}

static bool tcp_prune_ofo_queue(struct sock *sk);
static int tcp_prune_queue(struct sock *sk);

static int tcp_try_rmem_schedule(struct sock *sk, struct sk_buff *skb,
				 unsigned int size)
{
	if (atomic_read(&sk->sk_rmem_alloc) > sk->sk_rcvbuf ||
	    !sk_rmem_schedule(sk, skb, size)) {

		if (tcp_prune_queue(sk) < 0)
			return -1;

		if (!sk_rmem_schedule(sk, skb, size)) {
			if (!tcp_prune_ofo_queue(sk))
				return -1;

			if (!sk_rmem_schedule(sk, skb, size))
				return -1;
		}
	}
	return 0;
}

/**
 * tcp_try_coalesce - try to merge skb to prior one
 * @sk: socket
 * @to: prior buffer
 * @from: buffer to add in queue
 * @fragstolen: pointer to boolean
 *
 * Before queueing skb @from after @to, try to merge them
 * to reduce overall memory use and queue lengths, if cost is small.
 * Packets in ofo or receive queues can stay a long time.
 * Better try to coalesce them right now to avoid future collapses.
 * Returns true if caller should free @from instead of queueing it
 */
static bool tcp_try_coalesce(struct sock *sk,
			     struct sk_buff *to,
			     struct sk_buff *from,
			     bool *fragstolen)
{
	int delta;

	*fragstolen = false;

	if (tcp_hdr(from)->fin)
		return false;

	/* Its possible this segment overlaps with prior segment in queue */
	if (TCP_SKB_CB(from)->seq != TCP_SKB_CB(to)->end_seq)
		return false;

	if (!skb_try_coalesce(to, from, fragstolen, &delta))
		return false;

	atomic_add(delta, &sk->sk_rmem_alloc);
	sk_mem_charge(sk, delta);
	NET_INC_STATS_BH(sock_net(sk), LINUX_MIB_TCPRCVCOALESCE);
	TCP_SKB_CB(to)->end_seq = TCP_SKB_CB(from)->end_seq;
	TCP_SKB_CB(to)->ack_seq = TCP_SKB_CB(from)->ack_seq;
	return true;
}

static void tcp_data_queue_ofo(struct sock *sk, struct sk_buff *skb)
{
	struct tcp_sock *tp = tcp_sk(sk);
	struct sk_buff *skb1;
	u32 seq, end_seq;

	TCP_ECN_check_ce(tp, skb);

	if (unlikely(tcp_try_rmem_schedule(sk, skb, skb->truesize))) {
		NET_INC_STATS_BH(sock_net(sk), LINUX_MIB_TCPOFODROP);
		__kfree_skb(skb);
		return;
	}

	/* Disable header prediction. */
	tp->pred_flags = 0;
	inet_csk_schedule_ack(sk);

	NET_INC_STATS_BH(sock_net(sk), LINUX_MIB_TCPOFOQUEUE);
	SOCK_DEBUG(sk, "out of order segment: rcv_next %X seq %X - %X\n",
		   tp->rcv_nxt, TCP_SKB_CB(skb)->seq, TCP_SKB_CB(skb)->end_seq);

	skb1 = skb_peek_tail(&tp->out_of_order_queue);
	if (!skb1) {
		/* Initial out of order segment, build 1 SACK. */
		if (tcp_is_sack(tp)) {
			tp->rx_opt.num_sacks = 1;
			tp->selective_acks[0].start_seq = TCP_SKB_CB(skb)->seq;
			tp->selective_acks[0].end_seq =
						TCP_SKB_CB(skb)->end_seq;
		}
		__skb_queue_head(&tp->out_of_order_queue, skb);
		goto end;
	}

	seq = TCP_SKB_CB(skb)->seq;
	end_seq = TCP_SKB_CB(skb)->end_seq;

	if (seq == TCP_SKB_CB(skb1)->end_seq) {
		bool fragstolen;

		if (!tcp_try_coalesce(sk, skb1, skb, &fragstolen)) {
			__skb_queue_after(&tp->out_of_order_queue, skb1, skb);
		} else {
			kfree_skb_partial(skb, fragstolen);
			skb = NULL;
		}

		if (!tp->rx_opt.num_sacks ||
		    tp->selective_acks[0].end_seq != seq)
			goto add_sack;

		/* Common case: data arrive in order after hole. */
		tp->selective_acks[0].end_seq = end_seq;
		goto end;
	}

	/* Find place to insert this segment. */
	while (1) {
		if (!after(TCP_SKB_CB(skb1)->seq, seq))
			break;
		if (skb_queue_is_first(&tp->out_of_order_queue, skb1)) {
			skb1 = NULL;
			break;
		}
		skb1 = skb_queue_prev(&tp->out_of_order_queue, skb1);
	}

	/* Do skb overlap to previous one? */
	if (skb1 && before(seq, TCP_SKB_CB(skb1)->end_seq)) {
		if (!after(end_seq, TCP_SKB_CB(skb1)->end_seq)) {
			/* All the bits are present. Drop. */
			NET_INC_STATS_BH(sock_net(sk), LINUX_MIB_TCPOFOMERGE);
			__kfree_skb(skb);
			skb = NULL;
			tcp_dsack_set(sk, seq, end_seq);
			goto add_sack;
		}
		if (after(seq, TCP_SKB_CB(skb1)->seq)) {
			/* Partial overlap. */
			tcp_dsack_set(sk, seq,
				      TCP_SKB_CB(skb1)->end_seq);
		} else {
			if (skb_queue_is_first(&tp->out_of_order_queue,
					       skb1))
				skb1 = NULL;
			else
				skb1 = skb_queue_prev(
					&tp->out_of_order_queue,
					skb1);
		}
	}
	if (!skb1)
		__skb_queue_head(&tp->out_of_order_queue, skb);
	else
		__skb_queue_after(&tp->out_of_order_queue, skb1, skb);

	/* And clean segments covered by new one as whole. */
	while (!skb_queue_is_last(&tp->out_of_order_queue, skb)) {
		skb1 = skb_queue_next(&tp->out_of_order_queue, skb);

		if (!after(end_seq, TCP_SKB_CB(skb1)->seq))
			break;
		if (before(end_seq, TCP_SKB_CB(skb1)->end_seq)) {
			tcp_dsack_extend(sk, TCP_SKB_CB(skb1)->seq,
					 end_seq);
			break;
		}
		__skb_unlink(skb1, &tp->out_of_order_queue);
		tcp_dsack_extend(sk, TCP_SKB_CB(skb1)->seq,
				 TCP_SKB_CB(skb1)->end_seq);
		NET_INC_STATS_BH(sock_net(sk), LINUX_MIB_TCPOFOMERGE);
		__kfree_skb(skb1);
	}

add_sack:
	if (tcp_is_sack(tp))
		tcp_sack_new_ofo_skb(sk, seq, end_seq);
end:
	if (skb)
		skb_set_owner_r(skb, sk);
}

static int __must_check tcp_queue_rcv(struct sock *sk, struct sk_buff *skb, int hdrlen,
		  bool *fragstolen)
{
	int eaten;
	struct sk_buff *tail = skb_peek_tail(&sk->sk_receive_queue);

	__skb_pull(skb, hdrlen);
	eaten = (tail &&
		 tcp_try_coalesce(sk, tail, skb, fragstolen)) ? 1 : 0;
	tcp_sk(sk)->rcv_nxt = TCP_SKB_CB(skb)->end_seq;
	if (!eaten) {
		__skb_queue_tail(&sk->sk_receive_queue, skb);
		skb_set_owner_r(skb, sk);
	}
	return eaten;
}

int tcp_send_rcvq(struct sock *sk, struct msghdr *msg, size_t size)
{
	struct sk_buff *skb = NULL;
	struct tcphdr *th;
	bool fragstolen;

	if (size == 0)
		return 0;

	skb = alloc_skb(size + sizeof(*th), sk->sk_allocation);
	if (!skb)
		goto err;

	if (tcp_try_rmem_schedule(sk, skb, size + sizeof(*th)))
		goto err_free;

	th = (struct tcphdr *)skb_put(skb, sizeof(*th));
	skb_reset_transport_header(skb);
	memset(th, 0, sizeof(*th));

	if (memcpy_fromiovec(skb_put(skb, size), msg->msg_iov, size))
		goto err_free;

	TCP_SKB_CB(skb)->seq = tcp_sk(sk)->rcv_nxt;
	TCP_SKB_CB(skb)->end_seq = TCP_SKB_CB(skb)->seq + size;
	TCP_SKB_CB(skb)->ack_seq = tcp_sk(sk)->snd_una - 1;

	if (tcp_queue_rcv(sk, skb, sizeof(*th), &fragstolen)) {
		WARN_ON_ONCE(fragstolen); /* should not happen */
		__kfree_skb(skb);
	}
	return size;

err_free:
	kfree_skb(skb);
err:
	return -ENOMEM;
}

static void tcp_data_queue(struct sock *sk, struct sk_buff *skb)
{
	const struct tcphdr *th = tcp_hdr(skb);
	struct tcp_sock *tp = tcp_sk(sk);
	int eaten = -1;
	bool fragstolen = false;

	if (TCP_SKB_CB(skb)->seq == TCP_SKB_CB(skb)->end_seq)
		goto drop;

	skb_dst_drop(skb);
	__skb_pull(skb, th->doff * 4);

	TCP_ECN_accept_cwr(tp, skb);

	tp->rx_opt.dsack = 0;

	/*  Queue data for delivery to the user.
	 *  Packets in sequence go to the receive queue.
	 *  Out of sequence packets to the out_of_order_queue.
	 */
	if (TCP_SKB_CB(skb)->seq == tp->rcv_nxt) {
		if (tcp_receive_window(tp) == 0)
			goto out_of_window;

		/* Ok. In sequence. In window. */
		if (tp->ucopy.task == current &&
		    tp->copied_seq == tp->rcv_nxt && tp->ucopy.len &&
		    sock_owned_by_user(sk) && !tp->urg_data) {
			int chunk = min_t(unsigned int, skb->len,
					  tp->ucopy.len);

			__set_current_state(TASK_RUNNING);

			local_bh_enable();
			if (!skb_copy_datagram_iovec(skb, 0, tp->ucopy.iov, chunk)) {
				tp->ucopy.len -= chunk;
				tp->copied_seq += chunk;
				eaten = (chunk == skb->len);
				tcp_rcv_space_adjust(sk);
			}
			local_bh_disable();
		}

		if (eaten <= 0) {
queue_and_out:
			if (eaten < 0 &&
			    tcp_try_rmem_schedule(sk, skb, skb->truesize))
				goto drop;

			eaten = tcp_queue_rcv(sk, skb, 0, &fragstolen);
		}
		tp->rcv_nxt = TCP_SKB_CB(skb)->end_seq;
		if (skb->len)
			tcp_event_data_recv(sk, skb);
		if (th->fin)
			tcp_fin(sk);

		if (!skb_queue_empty(&tp->out_of_order_queue)) {
			tcp_ofo_queue(sk);

			/* RFC2581. 4.2. SHOULD send immediate ACK, when
			 * gap in queue is filled.
			 */
			if (skb_queue_empty(&tp->out_of_order_queue))
				inet_csk(sk)->icsk_ack.pingpong = 0;
		}

		if (tp->rx_opt.num_sacks)
			tcp_sack_remove(tp);

		tcp_fast_path_check(sk);

		if (eaten > 0)
			kfree_skb_partial(skb, fragstolen);
		if (!sock_flag(sk, SOCK_DEAD))
			sk->sk_data_ready(sk, 0);
		return;
	}

	if (!after(TCP_SKB_CB(skb)->end_seq, tp->rcv_nxt)) {
		/* A retransmit, 2nd most common case.  Force an immediate ack. */
		NET_INC_STATS_BH(sock_net(sk), LINUX_MIB_DELAYEDACKLOST);
		tcp_dsack_set(sk, TCP_SKB_CB(skb)->seq, TCP_SKB_CB(skb)->end_seq);

out_of_window:
		tcp_enter_quickack_mode(sk);
		inet_csk_schedule_ack(sk);
drop:
		__kfree_skb(skb);
		return;
	}

	/* Out of window. F.e. zero window probe. */
	if (!before(TCP_SKB_CB(skb)->seq, tp->rcv_nxt + tcp_receive_window(tp)))
		goto out_of_window;

	tcp_enter_quickack_mode(sk);

	if (before(TCP_SKB_CB(skb)->seq, tp->rcv_nxt)) {
		/* Partial packet, seq < rcv_next < end_seq */
		SOCK_DEBUG(sk, "partial packet: rcv_next %X seq %X - %X\n",
			   tp->rcv_nxt, TCP_SKB_CB(skb)->seq,
			   TCP_SKB_CB(skb)->end_seq);

		tcp_dsack_set(sk, TCP_SKB_CB(skb)->seq, tp->rcv_nxt);

		/* If window is closed, drop tail of packet. But after
		 * remembering D-SACK for its head made in previous line.
		 */
		if (!tcp_receive_window(tp))
			goto out_of_window;
		goto queue_and_out;
	}

	tcp_data_queue_ofo(sk, skb);
}

static struct sk_buff *tcp_collapse_one(struct sock *sk, struct sk_buff *skb,
					struct sk_buff_head *list)
{
	struct sk_buff *next = NULL;

	if (!skb_queue_is_last(list, skb))
		next = skb_queue_next(list, skb);

	__skb_unlink(skb, list);
	__kfree_skb(skb);
	NET_INC_STATS_BH(sock_net(sk), LINUX_MIB_TCPRCVCOLLAPSED);

	return next;
}

/* Collapse contiguous sequence of skbs head..tail with
 * sequence numbers start..end.
 *
 * If tail is NULL, this means until the end of the list.
 *
 * Segments with FIN/SYN are not collapsed (only because this
 * simplifies code)
 */
static void
tcp_collapse(struct sock *sk, struct sk_buff_head *list,
	     struct sk_buff *head, struct sk_buff *tail,
	     u32 start, u32 end)
{
	struct sk_buff *skb, *n;
	bool end_of_skbs;

	/* First, check that queue is collapsible and find
	 * the point where collapsing can be useful. */
	skb = head;
restart:
	end_of_skbs = true;
	skb_queue_walk_from_safe(list, skb, n) {
		if (skb == tail)
			break;
		/* No new bits? It is possible on ofo queue. */
		if (!before(start, TCP_SKB_CB(skb)->end_seq)) {
			skb = tcp_collapse_one(sk, skb, list);
			if (!skb)
				break;
			goto restart;
		}

		/* The first skb to collapse is:
		 * - not SYN/FIN and
		 * - bloated or contains data before "start" or
		 *   overlaps to the next one.
		 */
		if (!tcp_hdr(skb)->syn && !tcp_hdr(skb)->fin &&
		    (tcp_win_from_space(skb->truesize) > skb->len ||
		     before(TCP_SKB_CB(skb)->seq, start))) {
			end_of_skbs = false;
			break;
		}

		if (!skb_queue_is_last(list, skb)) {
			struct sk_buff *next = skb_queue_next(list, skb);
			if (next != tail &&
			    TCP_SKB_CB(skb)->end_seq != TCP_SKB_CB(next)->seq) {
				end_of_skbs = false;
				break;
			}
		}

		/* Decided to skip this, advance start seq. */
		start = TCP_SKB_CB(skb)->end_seq;
	}
	if (end_of_skbs || tcp_hdr(skb)->syn || tcp_hdr(skb)->fin)
		return;

	while (before(start, end)) {
		struct sk_buff *nskb;
		unsigned int header = skb_headroom(skb);
		int copy = SKB_MAX_ORDER(header, 0);

		/* Too big header? This can happen with IPv6. */
		if (copy < 0)
			return;
		if (end - start < copy)
			copy = end - start;
		nskb = alloc_skb(copy + header, GFP_ATOMIC);
		if (!nskb)
			return;

		skb_set_mac_header(nskb, skb_mac_header(skb) - skb->head);
		skb_set_network_header(nskb, (skb_network_header(skb) -
					      skb->head));
		skb_set_transport_header(nskb, (skb_transport_header(skb) -
						skb->head));
		skb_reserve(nskb, header);
		memcpy(nskb->head, skb->head, header);
		memcpy(nskb->cb, skb->cb, sizeof(skb->cb));
		TCP_SKB_CB(nskb)->seq = TCP_SKB_CB(nskb)->end_seq = start;
		__skb_queue_before(list, skb, nskb);
		skb_set_owner_r(nskb, sk);

		/* Copy data, releasing collapsed skbs. */
		while (copy > 0) {
			int offset = start - TCP_SKB_CB(skb)->seq;
			int size = TCP_SKB_CB(skb)->end_seq - start;

			BUG_ON(offset < 0);
			if (size > 0) {
				size = min(copy, size);
				if (skb_copy_bits(skb, offset, skb_put(nskb, size), size))
					BUG();
				TCP_SKB_CB(nskb)->end_seq += size;
				copy -= size;
				start += size;
			}
			if (!before(start, TCP_SKB_CB(skb)->end_seq)) {
				skb = tcp_collapse_one(sk, skb, list);
				if (!skb ||
				    skb == tail ||
				    tcp_hdr(skb)->syn ||
				    tcp_hdr(skb)->fin)
					return;
			}
		}
	}
}

/* Collapse ofo queue. Algorithm: select contiguous sequence of skbs
 * and tcp_collapse() them until all the queue is collapsed.
 */
static void tcp_collapse_ofo_queue(struct sock *sk)
{
	struct tcp_sock *tp = tcp_sk(sk);
	struct sk_buff *skb = skb_peek(&tp->out_of_order_queue);
	struct sk_buff *head;
	u32 start, end;

	if (skb == NULL)
		return;

	start = TCP_SKB_CB(skb)->seq;
	end = TCP_SKB_CB(skb)->end_seq;
	head = skb;

	for (;;) {
		struct sk_buff *next = NULL;

		if (!skb_queue_is_last(&tp->out_of_order_queue, skb))
			next = skb_queue_next(&tp->out_of_order_queue, skb);
		skb = next;

		/* Segment is terminated when we see gap or when
		 * we are at the end of all the queue. */
		if (!skb ||
		    after(TCP_SKB_CB(skb)->seq, end) ||
		    before(TCP_SKB_CB(skb)->end_seq, start)) {
			tcp_collapse(sk, &tp->out_of_order_queue,
				     head, skb, start, end);
			head = skb;
			if (!skb)
				break;
			/* Start new segment */
			start = TCP_SKB_CB(skb)->seq;
			end = TCP_SKB_CB(skb)->end_seq;
		} else {
			if (before(TCP_SKB_CB(skb)->seq, start))
				start = TCP_SKB_CB(skb)->seq;
			if (after(TCP_SKB_CB(skb)->end_seq, end))
				end = TCP_SKB_CB(skb)->end_seq;
		}
	}
}

/*
 * Purge the out-of-order queue.
 * Return true if queue was pruned.
 */
static bool tcp_prune_ofo_queue(struct sock *sk)
{
	struct tcp_sock *tp = tcp_sk(sk);
	bool res = false;

	if (!skb_queue_empty(&tp->out_of_order_queue)) {
		NET_INC_STATS_BH(sock_net(sk), LINUX_MIB_OFOPRUNED);
		__skb_queue_purge(&tp->out_of_order_queue);

		/* Reset SACK state.  A conforming SACK implementation will
		 * do the same at a timeout based retransmit.  When a connection
		 * is in a sad state like this, we care only about integrity
		 * of the connection not performance.
		 */
		if (tp->rx_opt.sack_ok)
			tcp_sack_reset(&tp->rx_opt);
		sk_mem_reclaim(sk);
		res = true;
	}
	return res;
}

/* Reduce allocated memory if we can, trying to get
 * the socket within its memory limits again.
 *
 * Return less than zero if we should start dropping frames
 * until the socket owning process reads some of the data
 * to stabilize the situation.
 */
static int tcp_prune_queue(struct sock *sk)
{
	struct tcp_sock *tp = tcp_sk(sk);

	SOCK_DEBUG(sk, "prune_queue: c=%x\n", tp->copied_seq);

	NET_INC_STATS_BH(sock_net(sk), LINUX_MIB_PRUNECALLED);

	if (atomic_read(&sk->sk_rmem_alloc) >= sk->sk_rcvbuf)
		tcp_clamp_window(sk);
	else if (sk_under_memory_pressure(sk))
		tp->rcv_ssthresh = min(tp->rcv_ssthresh, 4U * tp->advmss);

	tcp_collapse_ofo_queue(sk);
	if (!skb_queue_empty(&sk->sk_receive_queue))
		tcp_collapse(sk, &sk->sk_receive_queue,
			     skb_peek(&sk->sk_receive_queue),
			     NULL,
			     tp->copied_seq, tp->rcv_nxt);
	sk_mem_reclaim(sk);

	if (atomic_read(&sk->sk_rmem_alloc) <= sk->sk_rcvbuf)
		return 0;

	/* Collapsing did not help, destructive actions follow.
	 * This must not ever occur. */

	tcp_prune_ofo_queue(sk);

	if (atomic_read(&sk->sk_rmem_alloc) <= sk->sk_rcvbuf)
		return 0;

	/* If we are really being abused, tell the caller to silently
	 * drop receive data on the floor.  It will get retransmitted
	 * and hopefully then we'll have sufficient space.
	 */
	NET_INC_STATS_BH(sock_net(sk), LINUX_MIB_RCVPRUNED);

	/* Massive buffer overcommit. */
	tp->pred_flags = 0;
	return -1;
}

/* RFC2861, slow part. Adjust cwnd, after it was not full during one rto.
 * As additional protections, we do not touch cwnd in retransmission phases,
 * and if application hit its sndbuf limit recently.
 */
void tcp_cwnd_application_limited(struct sock *sk)
{
	struct tcp_sock *tp = tcp_sk(sk);

	if (inet_csk(sk)->icsk_ca_state == TCP_CA_Open &&
	    sk->sk_socket && !test_bit(SOCK_NOSPACE, &sk->sk_socket->flags)) {
		/* Limited by application or receiver window. */
		u32 init_win = tcp_init_cwnd(tp, __sk_dst_get(sk));
		u32 win_used = max(tp->snd_cwnd_used, init_win);
		if (win_used < tp->snd_cwnd) {
			tp->snd_ssthresh = tcp_current_ssthresh(sk);
			tp->snd_cwnd = (tp->snd_cwnd + win_used) >> 1;
		}
		tp->snd_cwnd_used = 0;
	}
	tp->snd_cwnd_stamp = tcp_time_stamp;
}

static bool tcp_should_expand_sndbuf(const struct sock *sk)
{
	const struct tcp_sock *tp = tcp_sk(sk);

	/* If the user specified a specific send buffer setting, do
	 * not modify it.
	 */
	if (sk->sk_userlocks & SOCK_SNDBUF_LOCK)
		return false;

	/* If we are under global TCP memory pressure, do not expand.  */
	if (sk_under_memory_pressure(sk))
		return false;

	/* If we are under soft global TCP memory pressure, do not expand.  */
	if (sk_memory_allocated(sk) >= sk_prot_mem_limits(sk, 0))
		return false;

	/* If we filled the congestion window, do not expand.  */
	if (tp->packets_out >= tp->snd_cwnd)
		return false;

	return true;
}

/* When incoming ACK allowed to free some skb from write_queue,
 * we remember this event in flag SOCK_QUEUE_SHRUNK and wake up socket
 * on the exit from tcp input handler.
 *
 * PROBLEM: sndbuf expansion does not work well with largesend.
 */
static void tcp_new_space(struct sock *sk)
{
	struct tcp_sock *tp = tcp_sk(sk);

	if (tcp_should_expand_sndbuf(sk)) {
		int sndmem = SKB_TRUESIZE(max_t(u32,
						tp->rx_opt.mss_clamp,
						tp->mss_cache) +
					  MAX_TCP_HEADER);
		int demanded = max_t(unsigned int, tp->snd_cwnd,
				     tp->reordering + 1);
		sndmem *= 2 * demanded;
		if (sndmem > sk->sk_sndbuf)
			sk->sk_sndbuf = min(sndmem, sysctl_tcp_wmem[2]);
		tp->snd_cwnd_stamp = tcp_time_stamp;
	}

	sk->sk_write_space(sk);
}

static void tcp_check_space(struct sock *sk)
{
	if (sock_flag(sk, SOCK_QUEUE_SHRUNK)) {
		sock_reset_flag(sk, SOCK_QUEUE_SHRUNK);
		if (sk->sk_socket &&
		    test_bit(SOCK_NOSPACE, &sk->sk_socket->flags))
			tcp_new_space(sk);
	}
}

static inline void tcp_data_snd_check(struct sock *sk)
{
	tcp_push_pending_frames(sk);
	tcp_check_space(sk);
}

/*
 * Check if sending an ack is needed.
 */
static void __tcp_ack_snd_check(struct sock *sk, int ofo_possible)
{
	struct tcp_sock *tp = tcp_sk(sk);

	    /* More than one full frame received... */
	if (((tp->rcv_nxt - tp->rcv_wup) > inet_csk(sk)->icsk_ack.rcv_mss &&
	     /* ... and right edge of window advances far enough.
	      * (tcp_recvmsg() will send ACK otherwise). Or...
	      */
	     __tcp_select_window(sk) >= tp->rcv_wnd) ||
	    /* We ACK each frame or... */
	    tcp_in_quickack_mode(sk) ||
	    /* We have out of order data. */
	    (ofo_possible && skb_peek(&tp->out_of_order_queue))) {
		/* Then ack it now */
		tcp_send_ack(sk);
	} else {
		/* Else, send delayed ack. */
		tcp_send_delayed_ack(sk);
	}
}

static inline void tcp_ack_snd_check(struct sock *sk)
{
	if (!inet_csk_ack_scheduled(sk)) {
		/* We sent a data segment already. */
		return;
	}
	__tcp_ack_snd_check(sk, 1);
}

/*
 *	This routine is only called when we have urgent data
 *	signaled. Its the 'slow' part of tcp_urg. It could be
 *	moved inline now as tcp_urg is only called from one
 *	place. We handle URGent data wrong. We have to - as
 *	BSD still doesn't use the correction from RFC961.
 *	For 1003.1g we should support a new option TCP_STDURG to permit
 *	either form (or just set the sysctl tcp_stdurg).
 */

static void tcp_check_urg(struct sock *sk, const struct tcphdr *th)
{
	struct tcp_sock *tp = tcp_sk(sk);
	u32 ptr = ntohs(th->urg_ptr);

	if (ptr && !sysctl_tcp_stdurg)
		ptr--;
	ptr += ntohl(th->seq);

	/* Ignore urgent data that we've already seen and read. */
	if (after(tp->copied_seq, ptr))
		return;

	/* Do not replay urg ptr.
	 *
	 * NOTE: interesting situation not covered by specs.
	 * Misbehaving sender may send urg ptr, pointing to segment,
	 * which we already have in ofo queue. We are not able to fetch
	 * such data and will stay in TCP_URG_NOTYET until will be eaten
	 * by recvmsg(). Seems, we are not obliged to handle such wicked
	 * situations. But it is worth to think about possibility of some
	 * DoSes using some hypothetical application level deadlock.
	 */
	if (before(ptr, tp->rcv_nxt))
		return;

	/* Do we already have a newer (or duplicate) urgent pointer? */
	if (tp->urg_data && !after(ptr, tp->urg_seq))
		return;

	/* Tell the world about our new urgent pointer. */
	sk_send_sigurg(sk);

	/* We may be adding urgent data when the last byte read was
	 * urgent. To do this requires some care. We cannot just ignore
	 * tp->copied_seq since we would read the last urgent byte again
	 * as data, nor can we alter copied_seq until this data arrives
	 * or we break the semantics of SIOCATMARK (and thus sockatmark())
	 *
	 * NOTE. Double Dutch. Rendering to plain English: author of comment
	 * above did something sort of 	send("A", MSG_OOB); send("B", MSG_OOB);
	 * and expect that both A and B disappear from stream. This is _wrong_.
	 * Though this happens in BSD with high probability, this is occasional.
	 * Any application relying on this is buggy. Note also, that fix "works"
	 * only in this artificial test. Insert some normal data between A and B and we will
	 * decline of BSD again. Verdict: it is better to remove to trap
	 * buggy users.
	 */
	if (tp->urg_seq == tp->copied_seq && tp->urg_data &&
	    !sock_flag(sk, SOCK_URGINLINE) && tp->copied_seq != tp->rcv_nxt) {
		struct sk_buff *skb = skb_peek(&sk->sk_receive_queue);
		tp->copied_seq++;
		if (skb && !before(tp->copied_seq, TCP_SKB_CB(skb)->end_seq)) {
			__skb_unlink(skb, &sk->sk_receive_queue);
			__kfree_skb(skb);
		}
	}

	tp->urg_data = TCP_URG_NOTYET;
	tp->urg_seq = ptr;

	/* Disable header prediction. */
	tp->pred_flags = 0;
}

/* This is the 'fast' part of urgent handling. */
static void tcp_urg(struct sock *sk, struct sk_buff *skb, const struct tcphdr *th)
{
	struct tcp_sock *tp = tcp_sk(sk);

	/* Check if we get a new urgent pointer - normally not. */
	if (th->urg)
		tcp_check_urg(sk, th);

	/* Do we wait for any urgent data? - normally not... */
	if (tp->urg_data == TCP_URG_NOTYET) {
		u32 ptr = tp->urg_seq - ntohl(th->seq) + (th->doff * 4) -
			  th->syn;

		/* Is the urgent pointer pointing into this packet? */
		if (ptr < skb->len) {
			u8 tmp;
			if (skb_copy_bits(skb, ptr, &tmp, 1))
				BUG();
			tp->urg_data = TCP_URG_VALID | tmp;
			if (!sock_flag(sk, SOCK_DEAD))
				sk->sk_data_ready(sk, 0);
		}
	}
}

static int tcp_copy_to_iovec(struct sock *sk, struct sk_buff *skb, int hlen)
{
	struct tcp_sock *tp = tcp_sk(sk);
	int chunk = skb->len - hlen;
	int err;

	local_bh_enable();
	if (skb_csum_unnecessary(skb))
		err = skb_copy_datagram_iovec(skb, hlen, tp->ucopy.iov, chunk);
	else
		err = skb_copy_and_csum_datagram_iovec(skb, hlen,
						       tp->ucopy.iov);

	if (!err) {
		tp->ucopy.len -= chunk;
		tp->copied_seq += chunk;
		tcp_rcv_space_adjust(sk);
	}

	local_bh_disable();
	return err;
}

static __sum16 __tcp_checksum_complete_user(struct sock *sk,
					    struct sk_buff *skb)
{
	__sum16 result;

	if (sock_owned_by_user(sk)) {
		local_bh_enable();
		result = __tcp_checksum_complete(skb);
		local_bh_disable();
	} else {
		result = __tcp_checksum_complete(skb);
	}
	return result;
}

static inline bool tcp_checksum_complete_user(struct sock *sk,
					     struct sk_buff *skb)
{
	return !skb_csum_unnecessary(skb) &&
	       __tcp_checksum_complete_user(sk, skb);
}

#ifdef CONFIG_NET_DMA
static bool tcp_dma_try_early_copy(struct sock *sk, struct sk_buff *skb,
				  int hlen)
{
	struct tcp_sock *tp = tcp_sk(sk);
	int chunk = skb->len - hlen;
	int dma_cookie;
	bool copied_early = false;

	if (tp->ucopy.wakeup)
		return false;

	if (!tp->ucopy.dma_chan && tp->ucopy.pinned_list)
		tp->ucopy.dma_chan = net_dma_find_channel();

	if (tp->ucopy.dma_chan && skb_csum_unnecessary(skb)) {

		dma_cookie = dma_skb_copy_datagram_iovec(tp->ucopy.dma_chan,
							 skb, hlen,
							 tp->ucopy.iov, chunk,
							 tp->ucopy.pinned_list);

		if (dma_cookie < 0)
			goto out;

		tp->ucopy.dma_cookie = dma_cookie;
		copied_early = true;

		tp->ucopy.len -= chunk;
		tp->copied_seq += chunk;
		tcp_rcv_space_adjust(sk);

		if ((tp->ucopy.len == 0) ||
		    (tcp_flag_word(tcp_hdr(skb)) & TCP_FLAG_PSH) ||
		    (atomic_read(&sk->sk_rmem_alloc) > (sk->sk_rcvbuf >> 1))) {
			tp->ucopy.wakeup = 1;
			sk->sk_data_ready(sk, 0);
		}
	} else if (chunk > 0) {
		tp->ucopy.wakeup = 1;
		sk->sk_data_ready(sk, 0);
	}
out:
	return copied_early;
}
#endif /* CONFIG_NET_DMA */

/* Does PAWS and seqno based validation of an incoming segment, flags will
 * play significant role here.
 */
static bool tcp_validate_incoming(struct sock *sk, struct sk_buff *skb,
				  const struct tcphdr *th, int syn_inerr)
{
	struct tcp_sock *tp = tcp_sk(sk);

	/* RFC1323: H1. Apply PAWS check first. */
	if (tcp_fast_parse_options(skb, th, tp) && tp->rx_opt.saw_tstamp &&
	    tcp_paws_discard(sk, skb)) {
		if (!th->rst) {
			NET_INC_STATS_BH(sock_net(sk), LINUX_MIB_PAWSESTABREJECTED);
			tcp_send_dupack(sk, skb);
			goto discard;
		}
		/* Reset is accepted even if it did not pass PAWS. */
	}

	/* Step 1: check sequence number */
	if (!tcp_sequence(tp, TCP_SKB_CB(skb)->seq, TCP_SKB_CB(skb)->end_seq)) {
		/* RFC793, page 37: "In all states except SYN-SENT, all reset
		 * (RST) segments are validated by checking their SEQ-fields."
		 * And page 69: "If an incoming segment is not acceptable,
		 * an acknowledgment should be sent in reply (unless the RST
		 * bit is set, if so drop the segment and return)".
		 */
		if (!th->rst) {
			if (th->syn)
				goto syn_challenge;
			tcp_send_dupack(sk, skb);
		}
		goto discard;
	}

	/* Step 2: check RST bit */
	if (th->rst) {
		/* RFC 5961 3.2 :
		 * If sequence number exactly matches RCV.NXT, then
		 *     RESET the connection
		 * else
		 *     Send a challenge ACK
		 */
		if (TCP_SKB_CB(skb)->seq == tp->rcv_nxt)
			tcp_reset(sk);
		else
			tcp_send_challenge_ack(sk);
		goto discard;
	}

	/* step 3: check security and precedence [ignored] */

	/* step 4: Check for a SYN
	 * RFC 5691 4.2 : Send a challenge ack
	 */
	if (th->syn) {
syn_challenge:
		if (syn_inerr)
			TCP_INC_STATS_BH(sock_net(sk), TCP_MIB_INERRS);
		NET_INC_STATS_BH(sock_net(sk), LINUX_MIB_TCPSYNCHALLENGE);
		tcp_send_challenge_ack(sk);
		goto discard;
	}

	return true;

discard:
	__kfree_skb(skb);
	return false;
}

/*
 *	TCP receive function for the ESTABLISHED state.
 *
 *	It is split into a fast path and a slow path. The fast path is
 * 	disabled when:
 *	- A zero window was announced from us - zero window probing
 *        is only handled properly in the slow path.
 *	- Out of order segments arrived.
 *	- Urgent data is expected.
 *	- There is no buffer space left
 *	- Unexpected TCP flags/window values/header lengths are received
 *	  (detected by checking the TCP header against pred_flags)
 *	- Data is sent in both directions. Fast path only supports pure senders
 *	  or pure receivers (this means either the sequence number or the ack
 *	  value must stay constant)
 *	- Unexpected TCP option.
 *
 *	When these conditions are not satisfied it drops into a standard
 *	receive procedure patterned after RFC793 to handle all cases.
 *	The first three cases are guaranteed by proper pred_flags setting,
 *	the rest is checked inline. Fast processing is turned on in
 *	tcp_data_queue when everything is OK.
 */
int tcp_rcv_established(struct sock *sk, struct sk_buff *skb,
			const struct tcphdr *th, unsigned int len)
{
	struct tcp_sock *tp = tcp_sk(sk);

	if (unlikely(sk->sk_rx_dst == NULL))
		inet_csk(sk)->icsk_af_ops->sk_rx_dst_set(sk, skb);
	/*
	 *	Header prediction.
	 *	The code loosely follows the one in the famous
	 *	"30 instruction TCP receive" Van Jacobson mail.
	 *
	 *	Van's trick is to deposit buffers into socket queue
	 *	on a device interrupt, to call tcp_recv function
	 *	on the receive process context and checksum and copy
	 *	the buffer to user space. smart...
	 *
	 *	Our current scheme is not silly either but we take the
	 *	extra cost of the net_bh soft interrupt processing...
	 *	We do checksum and copy also but from device to kernel.
	 */

	tp->rx_opt.saw_tstamp = 0;

	/*	pred_flags is 0xS?10 << 16 + snd_wnd
	 *	if header_prediction is to be made
	 *	'S' will always be tp->tcp_header_len >> 2
	 *	'?' will be 0 for the fast path, otherwise pred_flags is 0 to
	 *  turn it off	(when there are holes in the receive
	 *	 space for instance)
	 *	PSH flag is ignored.
	 */

	if ((tcp_flag_word(th) & TCP_HP_BITS) == tp->pred_flags &&
	    TCP_SKB_CB(skb)->seq == tp->rcv_nxt &&
	    !after(TCP_SKB_CB(skb)->ack_seq, tp->snd_nxt)) {
		int tcp_header_len = tp->tcp_header_len;

		/* Timestamp header prediction: tcp_header_len
		 * is automatically equal to th->doff*4 due to pred_flags
		 * match.
		 */

		/* Check timestamp */
		if (tcp_header_len == sizeof(struct tcphdr) + TCPOLEN_TSTAMP_ALIGNED) {
			/* No? Slow path! */
			if (!tcp_parse_aligned_timestamp(tp, th))
				goto slow_path;

			/* If PAWS failed, check it more carefully in slow path */
			if ((s32)(tp->rx_opt.rcv_tsval - tp->rx_opt.ts_recent) < 0)
				goto slow_path;

			/* DO NOT update ts_recent here, if checksum fails
			 * and timestamp was corrupted part, it will result
			 * in a hung connection since we will drop all
			 * future packets due to the PAWS test.
			 */
		}

		if (len <= tcp_header_len) {
			/* Bulk data transfer: sender */
			if (len == tcp_header_len) {
				/* Predicted packet is in window by definition.
				 * seq == rcv_nxt and rcv_wup <= rcv_nxt.
				 * Hence, check seq<=rcv_wup reduces to:
				 */
				if (tcp_header_len ==
				    (sizeof(struct tcphdr) + TCPOLEN_TSTAMP_ALIGNED) &&
				    tp->rcv_nxt == tp->rcv_wup)
					tcp_store_ts_recent(tp);

				/* We know that such packets are checksummed
				 * on entry.
				 */
				tcp_ack(sk, skb, 0);
				__kfree_skb(skb);
				tcp_data_snd_check(sk);
				return 0;
			} else { /* Header too small */
				TCP_INC_STATS_BH(sock_net(sk), TCP_MIB_INERRS);
				goto discard;
			}
		} else {
			int eaten = 0;
			int copied_early = 0;
			bool fragstolen = false;

			if (tp->copied_seq == tp->rcv_nxt &&
			    len - tcp_header_len <= tp->ucopy.len) {
#ifdef CONFIG_NET_DMA
				if (tp->ucopy.task == current &&
				    sock_owned_by_user(sk) &&
				    tcp_dma_try_early_copy(sk, skb, tcp_header_len)) {
					copied_early = 1;
					eaten = 1;
				}
#endif
				if (tp->ucopy.task == current &&
				    sock_owned_by_user(sk) && !copied_early) {
					__set_current_state(TASK_RUNNING);

					if (!tcp_copy_to_iovec(sk, skb, tcp_header_len))
						eaten = 1;
				}
				if (eaten) {
					/* Predicted packet is in window by definition.
					 * seq == rcv_nxt and rcv_wup <= rcv_nxt.
					 * Hence, check seq<=rcv_wup reduces to:
					 */
					if (tcp_header_len ==
					    (sizeof(struct tcphdr) +
					     TCPOLEN_TSTAMP_ALIGNED) &&
					    tp->rcv_nxt == tp->rcv_wup)
						tcp_store_ts_recent(tp);

					tcp_rcv_rtt_measure_ts(sk, skb);

					__skb_pull(skb, tcp_header_len);
					tp->rcv_nxt = TCP_SKB_CB(skb)->end_seq;
					NET_INC_STATS_BH(sock_net(sk), LINUX_MIB_TCPHPHITSTOUSER);
				}
				if (copied_early)
					tcp_cleanup_rbuf(sk, skb->len);
			}
			if (!eaten) {
				if (tcp_checksum_complete_user(sk, skb))
					goto csum_error;

				if ((int)skb->truesize > sk->sk_forward_alloc)
					goto step5;

				/* Predicted packet is in window by definition.
				 * seq == rcv_nxt and rcv_wup <= rcv_nxt.
				 * Hence, check seq<=rcv_wup reduces to:
				 */
				if (tcp_header_len ==
				    (sizeof(struct tcphdr) + TCPOLEN_TSTAMP_ALIGNED) &&
				    tp->rcv_nxt == tp->rcv_wup)
					tcp_store_ts_recent(tp);

				tcp_rcv_rtt_measure_ts(sk, skb);

				NET_INC_STATS_BH(sock_net(sk), LINUX_MIB_TCPHPHITS);

				/* Bulk data transfer: receiver */
				eaten = tcp_queue_rcv(sk, skb, tcp_header_len,
						      &fragstolen);
			}

			tcp_event_data_recv(sk, skb);

			if (TCP_SKB_CB(skb)->ack_seq != tp->snd_una) {
				/* Well, only one small jumplet in fast path... */
				tcp_ack(sk, skb, FLAG_DATA);
				tcp_data_snd_check(sk);
				if (!inet_csk_ack_scheduled(sk))
					goto no_ack;
			}

			if (!copied_early || tp->rcv_nxt != tp->rcv_wup)
				__tcp_ack_snd_check(sk, 0);
no_ack:
#ifdef CONFIG_NET_DMA
			if (copied_early)
				__skb_queue_tail(&sk->sk_async_wait_queue, skb);
			else
#endif
			if (eaten)
				kfree_skb_partial(skb, fragstolen);
			sk->sk_data_ready(sk, 0);
			return 0;
		}
	}

slow_path:
	if (len < (th->doff << 2) || tcp_checksum_complete_user(sk, skb))
		goto csum_error;

	if (!th->ack && !th->rst)
		goto discard;

	/*
	 *	Standard slow path.
	 */

	if (!tcp_validate_incoming(sk, skb, th, 1))
		return 0;

step5:
	if (tcp_ack(sk, skb, FLAG_SLOWPATH | FLAG_UPDATE_TS_RECENT) < 0)
		goto discard;

	tcp_rcv_rtt_measure_ts(sk, skb);

	/* Process urgent data. */
	tcp_urg(sk, skb, th);

	/* step 7: process the segment text */
	tcp_data_queue(sk, skb);

	tcp_data_snd_check(sk);
	tcp_ack_snd_check(sk);
	return 0;

csum_error:
	TCP_INC_STATS_BH(sock_net(sk), TCP_MIB_CSUMERRORS);
	TCP_INC_STATS_BH(sock_net(sk), TCP_MIB_INERRS);

discard:
	__kfree_skb(skb);
	return 0;
}
EXPORT_SYMBOL(tcp_rcv_established);

void tcp_finish_connect(struct sock *sk, struct sk_buff *skb)
{
	struct tcp_sock *tp = tcp_sk(sk);
	struct inet_connection_sock *icsk = inet_csk(sk);

	tcp_set_state(sk, TCP_ESTABLISHED);

	if (skb != NULL) {
		icsk->icsk_af_ops->sk_rx_dst_set(sk, skb);
		security_inet_conn_established(sk, skb);
	}

	/* Make sure socket is routed, for correct metrics.  */
	icsk->icsk_af_ops->rebuild_header(sk);

	tcp_init_metrics(sk);

	tcp_init_congestion_control(sk);

	/* Prevent spurious tcp_cwnd_restart() on first data
	 * packet.
	 */
	tp->lsndtime = tcp_time_stamp;

	tcp_init_buffer_space(sk);

	if (sock_flag(sk, SOCK_KEEPOPEN))
		inet_csk_reset_keepalive_timer(sk, keepalive_time_when(tp));

	if (!tp->rx_opt.snd_wscale)
		__tcp_fast_path_on(tp, tp->snd_wnd);
	else
		tp->pred_flags = 0;

	if (!sock_flag(sk, SOCK_DEAD)) {
		sk->sk_state_change(sk);
		sk_wake_async(sk, SOCK_WAKE_IO, POLL_OUT);
	}
}

static bool tcp_rcv_fastopen_synack(struct sock *sk, struct sk_buff *synack,
				    struct tcp_fastopen_cookie *cookie)
{
	struct tcp_sock *tp = tcp_sk(sk);
	struct sk_buff *data = tp->syn_data ? tcp_write_queue_head(sk) : NULL;
	u16 mss = tp->rx_opt.mss_clamp;
	bool syn_drop;

	if (mss == tp->rx_opt.user_mss) {
		struct tcp_options_received opt;

		/* Get original SYNACK MSS value if user MSS sets mss_clamp */
		tcp_clear_options(&opt);
		opt.user_mss = opt.mss_clamp = 0;
		tcp_parse_options(synack, &opt, 0, NULL);
		mss = opt.mss_clamp;
	}

	if (!tp->syn_fastopen)  /* Ignore an unsolicited cookie */
		cookie->len = -1;

	/* The SYN-ACK neither has cookie nor acknowledges the data. Presumably
	 * the remote receives only the retransmitted (regular) SYNs: either
	 * the original SYN-data or the corresponding SYN-ACK is lost.
	 */
	syn_drop = (cookie->len <= 0 && data && tp->total_retrans);

	tcp_fastopen_cache_set(sk, mss, cookie, syn_drop);

	if (data) { /* Retransmit unacked data in SYN */
		tcp_for_write_queue_from(data, sk) {
			if (data == tcp_send_head(sk) ||
			    __tcp_retransmit_skb(sk, data))
				break;
		}
		tcp_rearm_rto(sk);
		return true;
	}
	tp->syn_data_acked = tp->syn_data;
	return false;
}

static int tcp_rcv_synsent_state_process(struct sock *sk, struct sk_buff *skb,
					 const struct tcphdr *th, unsigned int len)
{
	struct inet_connection_sock *icsk = inet_csk(sk);
	struct tcp_sock *tp = tcp_sk(sk);
	struct tcp_fastopen_cookie foc = { .len = -1 };
	int saved_clamp = tp->rx_opt.mss_clamp;

	tcp_parse_options(skb, &tp->rx_opt, 0, &foc);
	if (tp->rx_opt.saw_tstamp)
		tp->rx_opt.rcv_tsecr -= tp->tsoffset;

	if (th->ack) {
		/* rfc793:
		 * "If the state is SYN-SENT then
		 *    first check the ACK bit
		 *      If the ACK bit is set
		 *	  If SEG.ACK =< ISS, or SEG.ACK > SND.NXT, send
		 *        a reset (unless the RST bit is set, if so drop
		 *        the segment and return)"
		 */
		if (!after(TCP_SKB_CB(skb)->ack_seq, tp->snd_una) ||
		    after(TCP_SKB_CB(skb)->ack_seq, tp->snd_nxt))
			goto reset_and_undo;

		if (tp->rx_opt.saw_tstamp && tp->rx_opt.rcv_tsecr &&
		    !between(tp->rx_opt.rcv_tsecr, tp->retrans_stamp,
			     tcp_time_stamp)) {
			NET_INC_STATS_BH(sock_net(sk), LINUX_MIB_PAWSACTIVEREJECTED);
			goto reset_and_undo;
		}

		/* Now ACK is acceptable.
		 *
		 * "If the RST bit is set
		 *    If the ACK was acceptable then signal the user "error:
		 *    connection reset", drop the segment, enter CLOSED state,
		 *    delete TCB, and return."
		 */

		if (th->rst) {
			tcp_reset(sk);
			goto discard;
		}

		/* rfc793:
		 *   "fifth, if neither of the SYN or RST bits is set then
		 *    drop the segment and return."
		 *
		 *    See note below!
		 *                                        --ANK(990513)
		 */
		if (!th->syn)
			goto discard_and_undo;

		/* rfc793:
		 *   "If the SYN bit is on ...
		 *    are acceptable then ...
		 *    (our SYN has been ACKed), change the connection
		 *    state to ESTABLISHED..."
		 */

		TCP_ECN_rcv_synack(tp, th);

		tcp_init_wl(tp, TCP_SKB_CB(skb)->seq);
		tcp_ack(sk, skb, FLAG_SLOWPATH);

		/* Ok.. it's good. Set up sequence numbers and
		 * move to established.
		 */
		tp->rcv_nxt = TCP_SKB_CB(skb)->seq + 1;
		tp->rcv_wup = TCP_SKB_CB(skb)->seq + 1;

		/* RFC1323: The window in SYN & SYN/ACK segments is
		 * never scaled.
		 */
		tp->snd_wnd = ntohs(th->window);

		if (!tp->rx_opt.wscale_ok) {
			tp->rx_opt.snd_wscale = tp->rx_opt.rcv_wscale = 0;
			tp->window_clamp = min(tp->window_clamp, 65535U);
		}

		if (tp->rx_opt.saw_tstamp) {
			tp->rx_opt.tstamp_ok	   = 1;
			tp->tcp_header_len =
				sizeof(struct tcphdr) + TCPOLEN_TSTAMP_ALIGNED;
			tp->advmss	    -= TCPOLEN_TSTAMP_ALIGNED;
			tcp_store_ts_recent(tp);
		} else {
			tp->tcp_header_len = sizeof(struct tcphdr);
		}

		if (tcp_is_sack(tp) && sysctl_tcp_fack)
			tcp_enable_fack(tp);

		tcp_mtup_init(sk);
		tcp_sync_mss(sk, icsk->icsk_pmtu_cookie);
		tcp_initialize_rcv_mss(sk);

		/* Remember, tcp_poll() does not lock socket!
		 * Change state from SYN-SENT only after copied_seq
		 * is initialized. */
		tp->copied_seq = tp->rcv_nxt;

		smp_mb();

		tcp_finish_connect(sk, skb);

		if ((tp->syn_fastopen || tp->syn_data) &&
		    tcp_rcv_fastopen_synack(sk, skb, &foc))
			return -1;

		if (sk->sk_write_pending ||
		    icsk->icsk_accept_queue.rskq_defer_accept ||
		    icsk->icsk_ack.pingpong) {
			/* Save one ACK. Data will be ready after
			 * several ticks, if write_pending is set.
			 *
			 * It may be deleted, but with this feature tcpdumps
			 * look so _wonderfully_ clever, that I was not able
			 * to stand against the temptation 8)     --ANK
			 */
			inet_csk_schedule_ack(sk);
			icsk->icsk_ack.lrcvtime = tcp_time_stamp;
			tcp_enter_quickack_mode(sk);
			inet_csk_reset_xmit_timer(sk, ICSK_TIME_DACK,
						  TCP_DELACK_MAX, TCP_RTO_MAX);

discard:
			__kfree_skb(skb);
			return 0;
		} else {
			tcp_send_ack(sk);
		}
		return -1;
	}

	/* No ACK in the segment */

	if (th->rst) {
		/* rfc793:
		 * "If the RST bit is set
		 *
		 *      Otherwise (no ACK) drop the segment and return."
		 */

		goto discard_and_undo;
	}

	/* PAWS check. */
	if (tp->rx_opt.ts_recent_stamp && tp->rx_opt.saw_tstamp &&
	    tcp_paws_reject(&tp->rx_opt, 0))
		goto discard_and_undo;

	if (th->syn) {
		/* We see SYN without ACK. It is attempt of
		 * simultaneous connect with crossed SYNs.
		 * Particularly, it can be connect to self.
		 */
		tcp_set_state(sk, TCP_SYN_RECV);

		if (tp->rx_opt.saw_tstamp) {
			tp->rx_opt.tstamp_ok = 1;
			tcp_store_ts_recent(tp);
			tp->tcp_header_len =
				sizeof(struct tcphdr) + TCPOLEN_TSTAMP_ALIGNED;
		} else {
			tp->tcp_header_len = sizeof(struct tcphdr);
		}

		tp->rcv_nxt = TCP_SKB_CB(skb)->seq + 1;
		tp->rcv_wup = TCP_SKB_CB(skb)->seq + 1;

		/* RFC1323: The window in SYN & SYN/ACK segments is
		 * never scaled.
		 */
		tp->snd_wnd    = ntohs(th->window);
		tp->snd_wl1    = TCP_SKB_CB(skb)->seq;
		tp->max_window = tp->snd_wnd;

		TCP_ECN_rcv_syn(tp, th);

		tcp_mtup_init(sk);
		tcp_sync_mss(sk, icsk->icsk_pmtu_cookie);
		tcp_initialize_rcv_mss(sk);

		tcp_send_synack(sk);
#if 0
		/* Note, we could accept data and URG from this segment.
		 * There are no obstacles to make this (except that we must
		 * either change tcp_recvmsg() to prevent it from returning data
		 * before 3WHS completes per RFC793, or employ TCP Fast Open).
		 *
		 * However, if we ignore data in ACKless segments sometimes,
		 * we have no reasons to accept it sometimes.
		 * Also, seems the code doing it in step6 of tcp_rcv_state_process
		 * is not flawless. So, discard packet for sanity.
		 * Uncomment this return to process the data.
		 */
		return -1;
#else
		goto discard;
#endif
	}
	/* "fifth, if neither of the SYN or RST bits is set then
	 * drop the segment and return."
	 */

discard_and_undo:
	tcp_clear_options(&tp->rx_opt);
	tp->rx_opt.mss_clamp = saved_clamp;
	goto discard;

reset_and_undo:
	tcp_clear_options(&tp->rx_opt);
	tp->rx_opt.mss_clamp = saved_clamp;
	return 1;
}

/*
 *	This function implements the receiving procedure of RFC 793 for
 *	all states except ESTABLISHED and TIME_WAIT.
 *	It's called from both tcp_v4_rcv and tcp_v6_rcv and should be
 *	address independent.
 */

int tcp_rcv_state_process(struct sock *sk, struct sk_buff *skb,
			  const struct tcphdr *th, unsigned int len)
{
	struct tcp_sock *tp = tcp_sk(sk);
	struct inet_connection_sock *icsk = inet_csk(sk);
	struct request_sock *req;
	int queued = 0;
	bool acceptable;

	tp->rx_opt.saw_tstamp = 0;

	switch (sk->sk_state) {
	case TCP_CLOSE:
		goto discard;

	case TCP_LISTEN:
		if (th->ack)
			return 1;

		if (th->rst)
			goto discard;

		if (th->syn) {
			if (th->fin)
				goto discard;
			if (icsk->icsk_af_ops->conn_request(sk, skb) < 0)
				return 1;

			/* Now we have several options: In theory there is
			 * nothing else in the frame. KA9Q has an option to
			 * send data with the syn, BSD accepts data with the
			 * syn up to the [to be] advertised window and
			 * Solaris 2.1 gives you a protocol error. For now
			 * we just ignore it, that fits the spec precisely
			 * and avoids incompatibilities. It would be nice in
			 * future to drop through and process the data.
			 *
			 * Now that TTCP is starting to be used we ought to
			 * queue this data.
			 * But, this leaves one open to an easy denial of
			 * service attack, and SYN cookies can't defend
			 * against this problem. So, we drop the data
			 * in the interest of security over speed unless
			 * it's still in use.
			 */
			kfree_skb(skb);
			return 0;
		}
		goto discard;

	case TCP_SYN_SENT:
		queued = tcp_rcv_synsent_state_process(sk, skb, th, len);
		if (queued >= 0)
			return queued;

		/* Do step6 onward by hand. */
		tcp_urg(sk, skb, th);
		__kfree_skb(skb);
		tcp_data_snd_check(sk);
		return 0;
	}

	req = tp->fastopen_rsk;
	if (req != NULL) {
		WARN_ON_ONCE(sk->sk_state != TCP_SYN_RECV &&
		    sk->sk_state != TCP_FIN_WAIT1);

		if (tcp_check_req(sk, skb, req, NULL, true) == NULL)
			goto discard;
	}

	if (!th->ack && !th->rst)
		goto discard;

	if (!tcp_validate_incoming(sk, skb, th, 0))
		return 0;

	/* step 5: check the ACK field */
<<<<<<< HEAD
	if (true) {
		int acceptable = tcp_ack(sk, skb, FLAG_SLOWPATH |
						  FLAG_UPDATE_TS_RECENT) > 0;
=======
	acceptable = tcp_ack(sk, skb, FLAG_SLOWPATH |
				      FLAG_UPDATE_TS_RECENT) > 0;
>>>>>>> d0e0ac97

	switch (sk->sk_state) {
	case TCP_SYN_RECV:
		if (!acceptable)
			return 1;

		/* Once we leave TCP_SYN_RECV, we no longer need req
		 * so release it.
		 */
		if (req) {
			tcp_synack_rtt_meas(sk, req);
			tp->total_retrans = req->num_retrans;

			reqsk_fastopen_remove(sk, req, false);
		} else {
			/* Make sure socket is routed, for correct metrics. */
			icsk->icsk_af_ops->rebuild_header(sk);
			tcp_init_congestion_control(sk);

			tcp_mtup_init(sk);
			tcp_init_buffer_space(sk);
			tp->copied_seq = tp->rcv_nxt;
		}
		smp_mb();
		tcp_set_state(sk, TCP_ESTABLISHED);
		sk->sk_state_change(sk);

		/* Note, that this wakeup is only for marginal crossed SYN case.
		 * Passively open sockets are not waked up, because
		 * sk->sk_sleep == NULL and sk->sk_socket == NULL.
		 */
		if (sk->sk_socket)
			sk_wake_async(sk, SOCK_WAKE_IO, POLL_OUT);

		tp->snd_una = TCP_SKB_CB(skb)->ack_seq;
		tp->snd_wnd = ntohs(th->window) << tp->rx_opt.snd_wscale;
		tcp_init_wl(tp, TCP_SKB_CB(skb)->seq);

		if (tp->rx_opt.tstamp_ok)
			tp->advmss -= TCPOLEN_TSTAMP_ALIGNED;

		if (req) {
			/* Re-arm the timer because data may have been sent out.
			 * This is similar to the regular data transmission case
			 * when new data has just been ack'ed.
			 *
			 * (TFO) - we could try to be more aggressive and
			 * retransmitting any data sooner based on when they
			 * are sent out.
			 */
			tcp_rearm_rto(sk);
		} else
			tcp_init_metrics(sk);

		/* Prevent spurious tcp_cwnd_restart() on first data packet */
		tp->lsndtime = tcp_time_stamp;

		tcp_initialize_rcv_mss(sk);
		tcp_fast_path_on(tp);
		break;

	case TCP_FIN_WAIT1: {
		struct dst_entry *dst;
		int tmo;

		/* If we enter the TCP_FIN_WAIT1 state and we are a
		 * Fast Open socket and this is the first acceptable
		 * ACK we have received, this would have acknowledged
		 * our SYNACK so stop the SYNACK timer.
		 */
		if (req != NULL) {
			/* Return RST if ack_seq is invalid.
			 * Note that RFC793 only says to generate a
			 * DUPACK for it but for TCP Fast Open it seems
			 * better to treat this case like TCP_SYN_RECV
			 * above.
			 */
			if (!acceptable)
				return 1;
			/* We no longer need the request sock. */
			reqsk_fastopen_remove(sk, req, false);
			tcp_rearm_rto(sk);
		}
		if (tp->snd_una != tp->write_seq)
			break;

		tcp_set_state(sk, TCP_FIN_WAIT2);
		sk->sk_shutdown |= SEND_SHUTDOWN;

		dst = __sk_dst_get(sk);
		if (dst)
			dst_confirm(dst);

		if (!sock_flag(sk, SOCK_DEAD)) {
			/* Wake up lingering close() */
			sk->sk_state_change(sk);
			break;
		}
<<<<<<< HEAD
=======

		if (tp->linger2 < 0 ||
		    (TCP_SKB_CB(skb)->end_seq != TCP_SKB_CB(skb)->seq &&
		     after(TCP_SKB_CB(skb)->end_seq - th->fin, tp->rcv_nxt))) {
			tcp_done(sk);
			NET_INC_STATS_BH(sock_net(sk), LINUX_MIB_TCPABORTONDATA);
			return 1;
		}

		tmo = tcp_fin_time(sk);
		if (tmo > TCP_TIMEWAIT_LEN) {
			inet_csk_reset_keepalive_timer(sk, tmo - TCP_TIMEWAIT_LEN);
		} else if (th->fin || sock_owned_by_user(sk)) {
			/* Bad case. We could lose such FIN otherwise.
			 * It is not a big problem, but it looks confusing
			 * and not so rare event. We still can lose it now,
			 * if it spins in bh_lock_sock(), but it is really
			 * marginal case.
			 */
			inet_csk_reset_keepalive_timer(sk, tmo);
		} else {
			tcp_time_wait(sk, TCP_FIN_WAIT2, tmo);
			goto discard;
		}
		break;
	}

	case TCP_CLOSING:
		if (tp->snd_una == tp->write_seq) {
			tcp_time_wait(sk, TCP_TIME_WAIT, 0);
			goto discard;
		}
		break;

	case TCP_LAST_ACK:
		if (tp->snd_una == tp->write_seq) {
			tcp_update_metrics(sk);
			tcp_done(sk);
			goto discard;
		}
		break;
>>>>>>> d0e0ac97
	}

	/* step 6: check the URG bit */
	tcp_urg(sk, skb, th);

	/* step 7: process the segment text */
	switch (sk->sk_state) {
	case TCP_CLOSE_WAIT:
	case TCP_CLOSING:
	case TCP_LAST_ACK:
		if (!before(TCP_SKB_CB(skb)->seq, tp->rcv_nxt))
			break;
	case TCP_FIN_WAIT1:
	case TCP_FIN_WAIT2:
		/* RFC 793 says to queue data in these states,
		 * RFC 1122 says we MUST send a reset.
		 * BSD 4.4 also does reset.
		 */
		if (sk->sk_shutdown & RCV_SHUTDOWN) {
			if (TCP_SKB_CB(skb)->end_seq != TCP_SKB_CB(skb)->seq &&
			    after(TCP_SKB_CB(skb)->end_seq - th->fin, tp->rcv_nxt)) {
				NET_INC_STATS_BH(sock_net(sk), LINUX_MIB_TCPABORTONDATA);
				tcp_reset(sk);
				return 1;
			}
		}
		/* Fall through */
	case TCP_ESTABLISHED:
		tcp_data_queue(sk, skb);
		queued = 1;
		break;
	}

	/* tcp_data could move socket to TIME-WAIT */
	if (sk->sk_state != TCP_CLOSE) {
		tcp_data_snd_check(sk);
		tcp_ack_snd_check(sk);
	}

	if (!queued) {
discard:
		__kfree_skb(skb);
	}
	return 0;
}
EXPORT_SYMBOL(tcp_rcv_state_process);<|MERGE_RESOLUTION|>--- conflicted
+++ resolved
@@ -2353,38 +2353,8 @@
 {
 	struct tcp_sock *tp = tcp_sk(sk);
 
-<<<<<<< HEAD
-		DBGUNDO(sk, "Hoe");
-		tcp_undo_cwr(sk, false);
-		NET_INC_STATS_BH(sock_net(sk), LINUX_MIB_TCPPARTIALUNDO);
-
-		/* So... Do not make Hoe's retransmit yet.
-		 * If the first packet was delayed, the rest
-		 * ones are most probably delayed as well.
-		 */
-		failed = 0;
-	}
-	return failed;
-}
-
-/* Undo during loss recovery after partial ACK or using F-RTO. */
-static bool tcp_try_undo_loss(struct sock *sk, bool frto_undo)
-{
-	struct tcp_sock *tp = tcp_sk(sk);
-
-	if (frto_undo || tcp_may_undo(tp)) {
-		struct sk_buff *skb;
-		tcp_for_write_queue(skb, sk) {
-			if (skb == tcp_send_head(sk))
-				break;
-			TCP_SKB_CB(skb)->sacked &= ~TCPCB_LOST;
-		}
-
-		tcp_clear_all_retrans_hints(tp);
-=======
 	if (frto_undo || tcp_may_undo(tp)) {
 		tcp_undo_cwnd_reduction(sk, true);
->>>>>>> d0e0ac97
 
 		DBGUNDO(sk, "partial loss");
 		NET_INC_STATS_BH(sock_net(sk), LINUX_MIB_TCPLOSSUNDO);
@@ -2392,10 +2362,6 @@
 			NET_INC_STATS_BH(sock_net(sk),
 					 LINUX_MIB_TCPSPURIOUSRTOS);
 		inet_csk(sk)->icsk_retransmits = 0;
-<<<<<<< HEAD
-		tp->undo_marker = 0;
-=======
->>>>>>> d0e0ac97
 		if (frto_undo || tcp_is_sack(tp))
 			tcp_set_ca_state(sk, TCP_CA_Open);
 		return true;
@@ -2667,8 +2633,6 @@
 	tcp_xmit_retransmit_queue(sk);
 }
 
-<<<<<<< HEAD
-=======
 /* Undo during fast recovery after partial ACK. */
 static bool tcp_try_undo_partial(struct sock *sk, const int acked,
 				 const int prior_unsacked)
@@ -2703,7 +2667,6 @@
 	return false;
 }
 
->>>>>>> d0e0ac97
 /* Process an event, which can update packets-in-flight not trivially.
  * Main goal of this function is to calculate new estimate for left_out,
  * taking into account both packets sitting in receiver's buffer and
@@ -2715,13 +2678,8 @@
  * It does _not_ decide what to send, it is made in function
  * tcp_xmit_retransmit_queue().
  */
-<<<<<<< HEAD
-static void tcp_fastretrans_alert(struct sock *sk, int pkts_acked,
-				  int prior_sacked, int prior_packets,
-=======
 static void tcp_fastretrans_alert(struct sock *sk, const int acked,
 				  const int prior_unsacked,
->>>>>>> d0e0ac97
 				  bool is_dupack, int flag)
 {
 	struct inet_connection_sock *icsk = inet_csk(sk);
@@ -2779,12 +2737,6 @@
 		if (!(flag & FLAG_SND_UNA_ADVANCED)) {
 			if (tcp_is_reno(tp) && is_dupack)
 				tcp_add_reno_sack(sk);
-<<<<<<< HEAD
-		} else
-			do_lost = tcp_try_undo_partial(sk, pkts_acked);
-		newly_acked_sacked = prior_packets - tp->packets_out +
-				     tp->sacked_out - prior_sacked;
-=======
 		} else {
 			if (tcp_try_undo_partial(sk, acked, prior_unsacked))
 				return;
@@ -2796,7 +2748,6 @@
 			tcp_try_keep_open(sk);
 			return;
 		}
->>>>>>> d0e0ac97
 		break;
 	case TCP_CA_Loss:
 		tcp_process_loss(sk, flag, is_dupack);
@@ -2810,11 +2761,6 @@
 			if (is_dupack)
 				tcp_add_reno_sack(sk);
 		}
-<<<<<<< HEAD
-		newly_acked_sacked = prior_packets - tp->packets_out +
-				     tp->sacked_out - prior_sacked;
-=======
->>>>>>> d0e0ac97
 
 		if (icsk->icsk_ca_state <= TCP_CA_Disorder)
 			tcp_try_undo_dsack(sk);
@@ -3326,14 +3272,8 @@
 	u32 prior_in_flight;
 	u32 prior_fackets;
 	int prior_packets = tp->packets_out;
-<<<<<<< HEAD
-	int prior_sacked = tp->sacked_out;
-	int pkts_acked = 0;
-	int previous_packets_out = 0;
-=======
 	const int prior_unsacked = tp->packets_out - tp->sacked_out;
 	int acked = 0; /* Number of packets newly acked */
->>>>>>> d0e0ac97
 
 	/* If the ack is older than previous acks
 	 * then we can probably ignore it.
@@ -3408,29 +3348,17 @@
 		goto no_queue;
 
 	/* See if we can take anything off of the retransmit queue. */
-<<<<<<< HEAD
-	previous_packets_out = tp->packets_out;
-	flag |= tcp_clean_rtx_queue(sk, prior_fackets, prior_snd_una);
-
-	pkts_acked = previous_packets_out - tp->packets_out;
-=======
 	acked = tp->packets_out;
 	flag |= tcp_clean_rtx_queue(sk, prior_fackets, prior_snd_una);
 	acked -= tp->packets_out;
->>>>>>> d0e0ac97
 
 	if (tcp_ack_is_dubious(sk, flag)) {
 		/* Advance CWND, if state allows this. */
 		if ((flag & FLAG_DATA_ACKED) && tcp_may_raise_cwnd(sk, flag))
 			tcp_cong_avoid(sk, ack, prior_in_flight);
 		is_dupack = !(flag & (FLAG_SND_UNA_ADVANCED | FLAG_NOT_DUP));
-<<<<<<< HEAD
-		tcp_fastretrans_alert(sk, pkts_acked, prior_sacked,
-				      prior_packets, is_dupack, flag);
-=======
 		tcp_fastretrans_alert(sk, acked, prior_unsacked,
 				      is_dupack, flag);
->>>>>>> d0e0ac97
 	} else {
 		if (flag & FLAG_DATA_ACKED)
 			tcp_cong_avoid(sk, ack, prior_in_flight);
@@ -3452,13 +3380,8 @@
 no_queue:
 	/* If data was DSACKed, see if we can undo a cwnd reduction. */
 	if (flag & FLAG_DSACKING_ACK)
-<<<<<<< HEAD
-		tcp_fastretrans_alert(sk, pkts_acked, prior_sacked,
-				      prior_packets, is_dupack, flag);
-=======
 		tcp_fastretrans_alert(sk, acked, prior_unsacked,
 				      is_dupack, flag);
->>>>>>> d0e0ac97
 	/* If this ack opens up a zero window, clear backoff.  It was
 	 * being used to time the probes, and is probably far higher than
 	 * it needs to be for normal retransmission.
@@ -3480,13 +3403,8 @@
 	 */
 	if (TCP_SKB_CB(skb)->sacked) {
 		flag |= tcp_sacktag_write_queue(sk, skb, prior_snd_una);
-<<<<<<< HEAD
-		tcp_fastretrans_alert(sk, pkts_acked, prior_sacked,
-				      prior_packets, is_dupack, flag);
-=======
 		tcp_fastretrans_alert(sk, acked, prior_unsacked,
 				      is_dupack, flag);
->>>>>>> d0e0ac97
 	}
 
 	SOCK_DEBUG(sk, "Ack %u before %u:%u\n", ack, tp->snd_una, tp->snd_nxt);
@@ -5694,14 +5612,8 @@
 		return 0;
 
 	/* step 5: check the ACK field */
-<<<<<<< HEAD
-	if (true) {
-		int acceptable = tcp_ack(sk, skb, FLAG_SLOWPATH |
-						  FLAG_UPDATE_TS_RECENT) > 0;
-=======
 	acceptable = tcp_ack(sk, skb, FLAG_SLOWPATH |
 				      FLAG_UPDATE_TS_RECENT) > 0;
->>>>>>> d0e0ac97
 
 	switch (sk->sk_state) {
 	case TCP_SYN_RECV:
@@ -5800,8 +5712,6 @@
 			sk->sk_state_change(sk);
 			break;
 		}
-<<<<<<< HEAD
-=======
 
 		if (tp->linger2 < 0 ||
 		    (TCP_SKB_CB(skb)->end_seq != TCP_SKB_CB(skb)->seq &&
@@ -5843,7 +5753,6 @@
 			goto discard;
 		}
 		break;
->>>>>>> d0e0ac97
 	}
 
 	/* step 6: check the URG bit */
