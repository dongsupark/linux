/*
 * INET		An implementation of the TCP/IP protocol suite for the LINUX
 *		operating system.  INET is implemented using the  BSD Socket
 *		interface as the means of communication with the user level.
 *
 *		"Ping" sockets
 *
 *		This program is free software; you can redistribute it and/or
 *		modify it under the terms of the GNU General Public License
 *		as published by the Free Software Foundation; either version
 *		2 of the License, or (at your option) any later version.
 *
 * Based on ipv4/udp.c code.
 *
 * Authors:	Vasiliy Kulikov / Openwall (for Linux 2.6),
 *		Pavel Kankovsky (for Linux 2.4.32)
 *
 * Pavel gave all rights to bugs to Vasiliy,
 * none of the bugs are Pavel's now.
 *
 */

#include <linux/uaccess.h>
#include <linux/types.h>
#include <linux/fcntl.h>
#include <linux/socket.h>
#include <linux/sockios.h>
#include <linux/in.h>
#include <linux/errno.h>
#include <linux/timer.h>
#include <linux/mm.h>
#include <linux/inet.h>
#include <linux/netdevice.h>
#include <net/snmp.h>
#include <net/ip.h>
#include <net/icmp.h>
#include <net/protocol.h>
#include <linux/skbuff.h>
#include <linux/proc_fs.h>
#include <linux/export.h>
#include <net/sock.h>
#include <net/ping.h>
#include <net/udp.h>
#include <net/route.h>
#include <net/inet_common.h>
#include <net/checksum.h>

#if IS_ENABLED(CONFIG_IPV6)
#include <linux/in6.h>
#include <linux/icmpv6.h>
#include <net/addrconf.h>
#include <net/ipv6.h>
#include <net/transp_v6.h>
#endif


struct ping_table ping_table;
struct pingv6_ops pingv6_ops;
EXPORT_SYMBOL_GPL(pingv6_ops);

static u16 ping_port_rover;

static inline int ping_hashfn(struct net *net, unsigned int num, unsigned int mask)
{
	int res = (num + net_hash_mix(net)) & mask;

	pr_debug("hash(%d) = %d\n", num, res);
	return res;
}
EXPORT_SYMBOL_GPL(ping_hash);

static inline struct hlist_nulls_head *ping_hashslot(struct ping_table *table,
					     struct net *net, unsigned int num)
{
	return &table->hash[ping_hashfn(net, num, PING_HTABLE_MASK)];
}

int ping_get_port(struct sock *sk, unsigned short ident)
{
	struct hlist_nulls_node *node;
	struct hlist_nulls_head *hlist;
	struct inet_sock *isk, *isk2;
	struct sock *sk2 = NULL;

	isk = inet_sk(sk);
	write_lock_bh(&ping_table.lock);
	if (ident == 0) {
		u32 i;
		u16 result = ping_port_rover + 1;

		for (i = 0; i < (1L << 16); i++, result++) {
			if (!result)
				result++; /* avoid zero */
			hlist = ping_hashslot(&ping_table, sock_net(sk),
					    result);
			ping_portaddr_for_each_entry(sk2, node, hlist) {
				isk2 = inet_sk(sk2);

				if (isk2->inet_num == result)
					goto next_port;
			}

			/* found */
			ping_port_rover = ident = result;
			break;
next_port:
			;
		}
		if (i >= (1L << 16))
			goto fail;
	} else {
		hlist = ping_hashslot(&ping_table, sock_net(sk), ident);
		ping_portaddr_for_each_entry(sk2, node, hlist) {
			isk2 = inet_sk(sk2);

			/* BUG? Why is this reuse and not reuseaddr? ping.c
			 * doesn't turn off SO_REUSEADDR, and it doesn't expect
			 * that other ping processes can steal its packets.
			 */
			if ((isk2->inet_num == ident) &&
			    (sk2 != sk) &&
			    (!sk2->sk_reuse || !sk->sk_reuse))
				goto fail;
		}
	}

	pr_debug("found port/ident = %d\n", ident);
	isk->inet_num = ident;
	if (sk_unhashed(sk)) {
		pr_debug("was not hashed\n");
		sock_hold(sk);
		hlist_nulls_add_head(&sk->sk_nulls_node, hlist);
		sock_prot_inuse_add(sock_net(sk), sk->sk_prot, 1);
	}
	write_unlock_bh(&ping_table.lock);
	return 0;

fail:
	write_unlock_bh(&ping_table.lock);
	return 1;
}
EXPORT_SYMBOL_GPL(ping_get_port);

void ping_hash(struct sock *sk)
{
	pr_debug("ping_hash(sk->port=%u)\n", inet_sk(sk)->inet_num);
	BUG(); /* "Please do not press this button again." */
}

void ping_unhash(struct sock *sk)
{
	struct inet_sock *isk = inet_sk(sk);
	pr_debug("ping_unhash(isk=%p,isk->num=%u)\n", isk, isk->inet_num);
	if (sk_hashed(sk)) {
		write_lock_bh(&ping_table.lock);
		hlist_nulls_del(&sk->sk_nulls_node);
		sock_put(sk);
		isk->inet_num = 0;
		isk->inet_sport = 0;
		sock_prot_inuse_add(sock_net(sk), sk->sk_prot, -1);
		write_unlock_bh(&ping_table.lock);
	}
}
EXPORT_SYMBOL_GPL(ping_unhash);

static struct sock *ping_lookup(struct net *net, struct sk_buff *skb, u16 ident)
{
	struct hlist_nulls_head *hslot = ping_hashslot(&ping_table, net, ident);
	struct sock *sk = NULL;
	struct inet_sock *isk;
	struct hlist_nulls_node *hnode;
	int dif = skb->dev->ifindex;

	if (skb->protocol == htons(ETH_P_IP)) {
		pr_debug("try to find: num = %d, daddr = %pI4, dif = %d\n",
			 (int)ident, &ip_hdr(skb)->daddr, dif);
#if IS_ENABLED(CONFIG_IPV6)
	} else if (skb->protocol == htons(ETH_P_IPV6)) {
		pr_debug("try to find: num = %d, daddr = %pI6c, dif = %d\n",
			 (int)ident, &ipv6_hdr(skb)->daddr, dif);
#endif
	}

	read_lock_bh(&ping_table.lock);

	ping_portaddr_for_each_entry(sk, hnode, hslot) {
		isk = inet_sk(sk);

		pr_debug("iterate\n");
		if (isk->inet_num != ident)
			continue;

		if (skb->protocol == htons(ETH_P_IP) &&
		    sk->sk_family == AF_INET) {
			pr_debug("found: %p: num=%d, daddr=%pI4, dif=%d\n", sk,
				 (int) isk->inet_num, &isk->inet_rcv_saddr,
				 sk->sk_bound_dev_if);

			if (isk->inet_rcv_saddr &&
			    isk->inet_rcv_saddr != ip_hdr(skb)->daddr)
				continue;
#if IS_ENABLED(CONFIG_IPV6)
		} else if (skb->protocol == htons(ETH_P_IPV6) &&
			   sk->sk_family == AF_INET6) {
			struct ipv6_pinfo *np = inet6_sk(sk);

			pr_debug("found: %p: num=%d, daddr=%pI6c, dif=%d\n", sk,
				 (int) isk->inet_num,
				 &inet6_sk(sk)->rcv_saddr,
				 sk->sk_bound_dev_if);

			if (!ipv6_addr_any(&np->rcv_saddr) &&
			    !ipv6_addr_equal(&np->rcv_saddr,
					     &ipv6_hdr(skb)->daddr))
				continue;
#endif
		}

		if (sk->sk_bound_dev_if && sk->sk_bound_dev_if != dif)
			continue;

		sock_hold(sk);
		goto exit;
	}

	sk = NULL;
exit:
	read_unlock_bh(&ping_table.lock);

	return sk;
}

static void inet_get_ping_group_range_net(struct net *net, kgid_t *low,
					  kgid_t *high)
{
	kgid_t *data = net->ipv4.sysctl_ping_group_range;
	unsigned int seq;

	do {
		seq = read_seqbegin(&sysctl_local_ports.lock);

		*low = data[0];
		*high = data[1];
	} while (read_seqretry(&sysctl_local_ports.lock, seq));
}


int ping_init_sock(struct sock *sk)
{
	struct net *net = sock_net(sk);
	kgid_t group = current_egid();
	struct group_info *group_info = get_current_groups();
	int i, j, count = group_info->ngroups;
	kgid_t low, high;

	inet_get_ping_group_range_net(net, &low, &high);
	if (gid_lte(low, group) && gid_lte(group, high))
		return 0;

	for (i = 0; i < group_info->nblocks; i++) {
		int cp_count = min_t(int, NGROUPS_PER_BLOCK, count);
		for (j = 0; j < cp_count; j++) {
			kgid_t gid = group_info->blocks[i][j];
			if (gid_lte(low, gid) && gid_lte(gid, high))
				return 0;
		}

		count -= cp_count;
	}

	return -EACCES;
}
EXPORT_SYMBOL_GPL(ping_init_sock);

void ping_close(struct sock *sk, long timeout)
{
	pr_debug("ping_close(sk=%p,sk->num=%u)\n",
		 inet_sk(sk), inet_sk(sk)->inet_num);
	pr_debug("isk->refcnt = %d\n", sk->sk_refcnt.counter);

	sk_common_release(sk);
}
EXPORT_SYMBOL_GPL(ping_close);

/* Checks the bind address and possibly modifies sk->sk_bound_dev_if. */
static int ping_check_bind_addr(struct sock *sk, struct inet_sock *isk,
				struct sockaddr *uaddr, int addr_len) {
	struct net *net = sock_net(sk);
	if (sk->sk_family == AF_INET) {
		struct sockaddr_in *addr = (struct sockaddr_in *) uaddr;
		int chk_addr_ret;

		if (addr_len < sizeof(*addr))
			return -EINVAL;

		pr_debug("ping_check_bind_addr(sk=%p,addr=%pI4,port=%d)\n",
			 sk, &addr->sin_addr.s_addr, ntohs(addr->sin_port));

		chk_addr_ret = inet_addr_type(net, addr->sin_addr.s_addr);

		if (addr->sin_addr.s_addr == htonl(INADDR_ANY))
			chk_addr_ret = RTN_LOCAL;

		if ((sysctl_ip_nonlocal_bind == 0 &&
		    isk->freebind == 0 && isk->transparent == 0 &&
		     chk_addr_ret != RTN_LOCAL) ||
		    chk_addr_ret == RTN_MULTICAST ||
		    chk_addr_ret == RTN_BROADCAST)
			return -EADDRNOTAVAIL;

#if IS_ENABLED(CONFIG_IPV6)
	} else if (sk->sk_family == AF_INET6) {
		struct sockaddr_in6 *addr = (struct sockaddr_in6 *) uaddr;
		int addr_type, scoped, has_addr;
		struct net_device *dev = NULL;

		if (addr_len < sizeof(*addr))
			return -EINVAL;

		pr_debug("ping_check_bind_addr(sk=%p,addr=%pI6c,port=%d)\n",
			 sk, addr->sin6_addr.s6_addr, ntohs(addr->sin6_port));

		addr_type = ipv6_addr_type(&addr->sin6_addr);
		scoped = __ipv6_addr_needs_scope_id(addr_type);
		if ((addr_type != IPV6_ADDR_ANY &&
		     !(addr_type & IPV6_ADDR_UNICAST)) ||
		    (scoped && !addr->sin6_scope_id))
			return -EINVAL;

		rcu_read_lock();
		if (addr->sin6_scope_id) {
			dev = dev_get_by_index_rcu(net, addr->sin6_scope_id);
			if (!dev) {
				rcu_read_unlock();
				return -ENODEV;
			}
		}
		has_addr = pingv6_ops.ipv6_chk_addr(net, &addr->sin6_addr, dev,
						    scoped);
		rcu_read_unlock();

		if (!(isk->freebind || isk->transparent || has_addr ||
		      addr_type == IPV6_ADDR_ANY))
			return -EADDRNOTAVAIL;

		if (scoped)
			sk->sk_bound_dev_if = addr->sin6_scope_id;
#endif
	} else {
		return -EAFNOSUPPORT;
	}
	return 0;
}

static void ping_set_saddr(struct sock *sk, struct sockaddr *saddr)
{
	if (saddr->sa_family == AF_INET) {
		struct inet_sock *isk = inet_sk(sk);
		struct sockaddr_in *addr = (struct sockaddr_in *) saddr;
		isk->inet_rcv_saddr = isk->inet_saddr = addr->sin_addr.s_addr;
#if IS_ENABLED(CONFIG_IPV6)
	} else if (saddr->sa_family == AF_INET6) {
		struct sockaddr_in6 *addr = (struct sockaddr_in6 *) saddr;
		struct ipv6_pinfo *np = inet6_sk(sk);
		np->rcv_saddr = np->saddr = addr->sin6_addr;
#endif
	}
}

static void ping_clear_saddr(struct sock *sk, int dif)
{
	sk->sk_bound_dev_if = dif;
	if (sk->sk_family == AF_INET) {
		struct inet_sock *isk = inet_sk(sk);
		isk->inet_rcv_saddr = isk->inet_saddr = 0;
#if IS_ENABLED(CONFIG_IPV6)
	} else if (sk->sk_family == AF_INET6) {
		struct ipv6_pinfo *np = inet6_sk(sk);
		memset(&np->rcv_saddr, 0, sizeof(np->rcv_saddr));
		memset(&np->saddr, 0, sizeof(np->saddr));
#endif
	}
}
/*
 * We need our own bind because there are no privileged id's == local ports.
 * Moreover, we don't allow binding to multi- and broadcast addresses.
 */

int ping_bind(struct sock *sk, struct sockaddr *uaddr, int addr_len)
{
	struct inet_sock *isk = inet_sk(sk);
	unsigned short snum;
	int err;
	int dif = sk->sk_bound_dev_if;

	err = ping_check_bind_addr(sk, isk, uaddr, addr_len);
	if (err)
		return err;

	lock_sock(sk);

	err = -EINVAL;
	if (isk->inet_num != 0)
		goto out;

	err = -EADDRINUSE;
	ping_set_saddr(sk, uaddr);
	snum = ntohs(((struct sockaddr_in *)uaddr)->sin_port);
	if (ping_get_port(sk, snum) != 0) {
		ping_clear_saddr(sk, dif);
		goto out;
	}

	pr_debug("after bind(): num = %d, dif = %d\n",
		 (int)isk->inet_num,
		 (int)sk->sk_bound_dev_if);

	err = 0;
	if ((sk->sk_family == AF_INET && isk->inet_rcv_saddr) ||
	    (sk->sk_family == AF_INET6 &&
	     !ipv6_addr_any(&inet6_sk(sk)->rcv_saddr)))
		sk->sk_userlocks |= SOCK_BINDADDR_LOCK;

	if (snum)
		sk->sk_userlocks |= SOCK_BINDPORT_LOCK;
	isk->inet_sport = htons(isk->inet_num);
	isk->inet_daddr = 0;
	isk->inet_dport = 0;

#if IS_ENABLED(CONFIG_IPV6)
	if (sk->sk_family == AF_INET6)
		memset(&inet6_sk(sk)->daddr, 0, sizeof(inet6_sk(sk)->daddr));
#endif

	sk_dst_reset(sk);
out:
	release_sock(sk);
	pr_debug("ping_v4_bind -> %d\n", err);
	return err;
}
EXPORT_SYMBOL_GPL(ping_bind);

/*
 * Is this a supported type of ICMP message?
 */

static inline int ping_supported(int family, int type, int code)
{
	return (family == AF_INET && type == ICMP_ECHO && code == 0) ||
	       (family == AF_INET6 && type == ICMPV6_ECHO_REQUEST && code == 0);
}

/*
 * This routine is called by the ICMP module when it gets some
 * sort of error condition.
 */

void ping_err(struct sk_buff *skb, int offset, u32 info)
{
	int family;
	struct icmphdr *icmph;
	struct inet_sock *inet_sock;
<<<<<<< HEAD
	int type = icmp_hdr(skb)->type;
	int code = icmp_hdr(skb)->code;
=======
	int type;
	int code;
>>>>>>> d0e0ac97
	struct net *net = dev_net(skb->dev);
	struct sock *sk;
	int harderr;
	int err;

	if (skb->protocol == htons(ETH_P_IP)) {
		family = AF_INET;
		type = icmp_hdr(skb)->type;
		code = icmp_hdr(skb)->code;
		icmph = (struct icmphdr *)(skb->data + offset);
	} else if (skb->protocol == htons(ETH_P_IPV6)) {
		family = AF_INET6;
		type = icmp6_hdr(skb)->icmp6_type;
		code = icmp6_hdr(skb)->icmp6_code;
		icmph = (struct icmphdr *) (skb->data + offset);
	} else {
		BUG();
	}

	/* We assume the packet has already been checked by icmp_unreach */

	if (!ping_supported(family, icmph->type, icmph->code))
		return;

	pr_debug("ping_err(proto=0x%x,type=%d,code=%d,id=%04x,seq=%04x)\n",
		 skb->protocol, type, code, ntohs(icmph->un.echo.id),
		 ntohs(icmph->un.echo.sequence));

	sk = ping_lookup(net, skb, ntohs(icmph->un.echo.id));
	if (sk == NULL) {
		pr_debug("no socket, dropping\n");
		return;	/* No socket for error */
	}
	pr_debug("err on socket %p\n", sk);

	err = 0;
	harderr = 0;
	inet_sock = inet_sk(sk);

	if (skb->protocol == htons(ETH_P_IP)) {
		switch (type) {
		default:
		case ICMP_TIME_EXCEEDED:
			err = EHOSTUNREACH;
			break;
		case ICMP_SOURCE_QUENCH:
			/* This is not a real error but ping wants to see it.
			 * Report it with some fake errno.
			 */
			err = EREMOTEIO;
			break;
		case ICMP_PARAMETERPROB:
			err = EPROTO;
			harderr = 1;
			break;
		case ICMP_DEST_UNREACH:
			if (code == ICMP_FRAG_NEEDED) { /* Path MTU discovery */
				ipv4_sk_update_pmtu(skb, sk, info);
				if (inet_sock->pmtudisc != IP_PMTUDISC_DONT) {
					err = EMSGSIZE;
					harderr = 1;
					break;
				}
				goto out;
			}
			err = EHOSTUNREACH;
			if (code <= NR_ICMP_UNREACH) {
				harderr = icmp_err_convert[code].fatal;
				err = icmp_err_convert[code].errno;
			}
			break;
		case ICMP_REDIRECT:
			/* See ICMP_SOURCE_QUENCH */
			ipv4_sk_redirect(skb, sk);
			err = EREMOTEIO;
			break;
		}
#if IS_ENABLED(CONFIG_IPV6)
	} else if (skb->protocol == htons(ETH_P_IPV6)) {
		harderr = pingv6_ops.icmpv6_err_convert(type, code, &err);
#endif
	}

	/*
	 *      RFC1122: OK.  Passes ICMP errors back to application, as per
	 *	4.1.3.3.
	 */
	if ((family == AF_INET && !inet_sock->recverr) ||
	    (family == AF_INET6 && !inet6_sk(sk)->recverr)) {
		if (!harderr || sk->sk_state != TCP_ESTABLISHED)
			goto out;
	} else {
		if (family == AF_INET) {
			ip_icmp_error(sk, skb, err, 0 /* no remote port */,
				      info, (u8 *)icmph);
#if IS_ENABLED(CONFIG_IPV6)
		} else if (family == AF_INET6) {
			pingv6_ops.ipv6_icmp_error(sk, skb, err, 0,
						   info, (u8 *)icmph);
#endif
		}
	}
	sk->sk_err = err;
	sk->sk_error_report(sk);
out:
	sock_put(sk);
}
EXPORT_SYMBOL_GPL(ping_err);

/*
 *	Copy and checksum an ICMP Echo packet from user space into a buffer
 *	starting from the payload.
 */

int ping_getfrag(void *from, char *to,
		 int offset, int fraglen, int odd, struct sk_buff *skb)
{
	struct pingfakehdr *pfh = (struct pingfakehdr *)from;

	if (offset == 0) {
		if (fraglen < sizeof(struct icmphdr))
			BUG();
		if (csum_partial_copy_fromiovecend(to + sizeof(struct icmphdr),
			    pfh->iov, 0, fraglen - sizeof(struct icmphdr),
			    &pfh->wcheck))
			return -EFAULT;
	} else if (offset < sizeof(struct icmphdr)) {
			BUG();
	} else {
		if (csum_partial_copy_fromiovecend
				(to, pfh->iov, offset - sizeof(struct icmphdr),
				 fraglen, &pfh->wcheck))
			return -EFAULT;
	}

#if IS_ENABLED(CONFIG_IPV6)
	/* For IPv6, checksum each skb as we go along, as expected by
	 * icmpv6_push_pending_frames. For IPv4, accumulate the checksum in
	 * wcheck, it will be finalized in ping_v4_push_pending_frames.
	 */
	if (pfh->family == AF_INET6) {
		skb->csum = pfh->wcheck;
		skb->ip_summed = CHECKSUM_NONE;
		pfh->wcheck = 0;
	}
#endif

	return 0;
}
EXPORT_SYMBOL_GPL(ping_getfrag);

static int ping_v4_push_pending_frames(struct sock *sk, struct pingfakehdr *pfh,
				       struct flowi4 *fl4)
{
	struct sk_buff *skb = skb_peek(&sk->sk_write_queue);

	pfh->wcheck = csum_partial((char *)&pfh->icmph,
		sizeof(struct icmphdr), pfh->wcheck);
	pfh->icmph.checksum = csum_fold(pfh->wcheck);
	memcpy(icmp_hdr(skb), &pfh->icmph, sizeof(struct icmphdr));
	skb->ip_summed = CHECKSUM_NONE;
	return ip_push_pending_frames(sk, fl4);
}

int ping_common_sendmsg(int family, struct msghdr *msg, size_t len,
			void *user_icmph, size_t icmph_len) {
	u8 type, code;

	if (len > 0xFFFF)
		return -EMSGSIZE;

	/*
	 *	Check the flags.
	 */

	/* Mirror BSD error message compatibility */
	if (msg->msg_flags & MSG_OOB)
		return -EOPNOTSUPP;

	/*
	 *	Fetch the ICMP header provided by the userland.
	 *	iovec is modified! The ICMP header is consumed.
	 */
	if (memcpy_fromiovec(user_icmph, msg->msg_iov, icmph_len))
		return -EFAULT;

	if (family == AF_INET) {
		type = ((struct icmphdr *) user_icmph)->type;
		code = ((struct icmphdr *) user_icmph)->code;
#if IS_ENABLED(CONFIG_IPV6)
	} else if (family == AF_INET6) {
		type = ((struct icmp6hdr *) user_icmph)->icmp6_type;
		code = ((struct icmp6hdr *) user_icmph)->icmp6_code;
#endif
	} else {
		BUG();
	}

	if (!ping_supported(family, type, code))
		return -EINVAL;

	return 0;
}
EXPORT_SYMBOL_GPL(ping_common_sendmsg);

int ping_v4_sendmsg(struct kiocb *iocb, struct sock *sk, struct msghdr *msg,
		    size_t len)
{
	struct net *net = sock_net(sk);
	struct flowi4 fl4;
	struct inet_sock *inet = inet_sk(sk);
	struct ipcm_cookie ipc;
	struct icmphdr user_icmph;
	struct pingfakehdr pfh;
	struct rtable *rt = NULL;
	struct ip_options_data opt_copy;
	int free = 0;
	__be32 saddr, daddr, faddr;
	u8  tos;
	int err;

	pr_debug("ping_v4_sendmsg(sk=%p,sk->num=%u)\n", inet, inet->inet_num);

	err = ping_common_sendmsg(AF_INET, msg, len, &user_icmph,
				  sizeof(user_icmph));
	if (err)
		return err;

	/*
	 *	Get and verify the address.
	 */

	if (msg->msg_name) {
		struct sockaddr_in *usin = (struct sockaddr_in *)msg->msg_name;
		if (msg->msg_namelen < sizeof(*usin))
			return -EINVAL;
		if (usin->sin_family != AF_INET)
			return -EINVAL;
		daddr = usin->sin_addr.s_addr;
		/* no remote port */
	} else {
		if (sk->sk_state != TCP_ESTABLISHED)
			return -EDESTADDRREQ;
		daddr = inet->inet_daddr;
		/* no remote port */
	}

	ipc.addr = inet->inet_saddr;
	ipc.opt = NULL;
	ipc.oif = sk->sk_bound_dev_if;
	ipc.tx_flags = 0;

	sock_tx_timestamp(sk, &ipc.tx_flags);

	if (msg->msg_controllen) {
		err = ip_cmsg_send(sock_net(sk), msg, &ipc);
		if (err)
			return err;
		if (ipc.opt)
			free = 1;
	}
	if (!ipc.opt) {
		struct ip_options_rcu *inet_opt;

		rcu_read_lock();
		inet_opt = rcu_dereference(inet->inet_opt);
		if (inet_opt) {
			memcpy(&opt_copy, inet_opt,
			       sizeof(*inet_opt) + inet_opt->opt.optlen);
			ipc.opt = &opt_copy.opt;
		}
		rcu_read_unlock();
	}

	saddr = ipc.addr;
	ipc.addr = faddr = daddr;

	if (ipc.opt && ipc.opt->opt.srr) {
		if (!daddr)
			return -EINVAL;
		faddr = ipc.opt->opt.faddr;
	}
	tos = RT_TOS(inet->tos);
	if (sock_flag(sk, SOCK_LOCALROUTE) ||
	    (msg->msg_flags & MSG_DONTROUTE) ||
	    (ipc.opt && ipc.opt->opt.is_strictroute)) {
		tos |= RTO_ONLINK;
	}

	if (ipv4_is_multicast(daddr)) {
		if (!ipc.oif)
			ipc.oif = inet->mc_index;
		if (!saddr)
			saddr = inet->mc_addr;
	} else if (!ipc.oif)
		ipc.oif = inet->uc_index;

	flowi4_init_output(&fl4, ipc.oif, sk->sk_mark, tos,
			   RT_SCOPE_UNIVERSE, sk->sk_protocol,
			   inet_sk_flowi_flags(sk), faddr, saddr, 0, 0);

	security_sk_classify_flow(sk, flowi4_to_flowi(&fl4));
	rt = ip_route_output_flow(net, &fl4, sk);
	if (IS_ERR(rt)) {
		err = PTR_ERR(rt);
		rt = NULL;
		if (err == -ENETUNREACH)
			IP_INC_STATS_BH(net, IPSTATS_MIB_OUTNOROUTES);
		goto out;
	}

	err = -EACCES;
	if ((rt->rt_flags & RTCF_BROADCAST) &&
	    !sock_flag(sk, SOCK_BROADCAST))
		goto out;

	if (msg->msg_flags & MSG_CONFIRM)
		goto do_confirm;
back_from_confirm:

	if (!ipc.addr)
		ipc.addr = fl4.daddr;

	lock_sock(sk);

	pfh.icmph.type = user_icmph.type; /* already checked */
	pfh.icmph.code = user_icmph.code; /* ditto */
	pfh.icmph.checksum = 0;
	pfh.icmph.un.echo.id = inet->inet_sport;
	pfh.icmph.un.echo.sequence = user_icmph.un.echo.sequence;
	pfh.iov = msg->msg_iov;
	pfh.wcheck = 0;
	pfh.family = AF_INET;

	err = ip_append_data(sk, &fl4, ping_getfrag, &pfh, len,
			0, &ipc, &rt, msg->msg_flags);
	if (err)
		ip_flush_pending_frames(sk);
	else
		err = ping_v4_push_pending_frames(sk, &pfh, &fl4);
	release_sock(sk);

out:
	ip_rt_put(rt);
	if (free)
		kfree(ipc.opt);
	if (!err) {
		icmp_out_count(sock_net(sk), user_icmph.type);
		return len;
	}
	return err;

do_confirm:
	dst_confirm(&rt->dst);
	if (!(msg->msg_flags & MSG_PROBE) || len)
		goto back_from_confirm;
	err = 0;
	goto out;
}

int ping_recvmsg(struct kiocb *iocb, struct sock *sk, struct msghdr *msg,
		 size_t len, int noblock, int flags, int *addr_len)
{
	struct inet_sock *isk = inet_sk(sk);
	int family = sk->sk_family;
	struct sockaddr_in *sin;
	struct sockaddr_in6 *sin6;
	struct sk_buff *skb;
	int copied, err;

	pr_debug("ping_recvmsg(sk=%p,sk->num=%u)\n", isk, isk->inet_num);

	err = -EOPNOTSUPP;
	if (flags & MSG_OOB)
		goto out;

	if (addr_len) {
		if (family == AF_INET)
			*addr_len = sizeof(*sin);
		else if (family == AF_INET6 && addr_len)
			*addr_len = sizeof(*sin6);
	}

	if (flags & MSG_ERRQUEUE) {
		if (family == AF_INET) {
			return ip_recv_error(sk, msg, len);
#if IS_ENABLED(CONFIG_IPV6)
		} else if (family == AF_INET6) {
			return pingv6_ops.ipv6_recv_error(sk, msg, len);
#endif
		}
	}

	skb = skb_recv_datagram(sk, flags, noblock, &err);
	if (!skb)
		goto out;

	copied = skb->len;
	if (copied > len) {
		msg->msg_flags |= MSG_TRUNC;
		copied = len;
	}

	/* Don't bother checking the checksum */
	err = skb_copy_datagram_iovec(skb, 0, msg->msg_iov, copied);
	if (err)
		goto done;

	sock_recv_timestamp(msg, sk, skb);

	/* Copy the address and add cmsg data. */
	if (family == AF_INET) {
		sin = (struct sockaddr_in *) msg->msg_name;
		sin->sin_family = AF_INET;
		sin->sin_port = 0 /* skb->h.uh->source */;
		sin->sin_addr.s_addr = ip_hdr(skb)->saddr;
		memset(sin->sin_zero, 0, sizeof(sin->sin_zero));

		if (isk->cmsg_flags)
			ip_cmsg_recv(msg, skb);

#if IS_ENABLED(CONFIG_IPV6)
	} else if (family == AF_INET6) {
		struct ipv6_pinfo *np = inet6_sk(sk);
		struct ipv6hdr *ip6 = ipv6_hdr(skb);
		sin6 = (struct sockaddr_in6 *) msg->msg_name;
		sin6->sin6_family = AF_INET6;
		sin6->sin6_port = 0;
		sin6->sin6_addr = ip6->saddr;

		sin6->sin6_flowinfo = 0;
		if (np->sndflow)
			sin6->sin6_flowinfo = ip6_flowinfo(ip6);

		sin6->sin6_scope_id = ipv6_iface_scope_id(&sin6->sin6_addr,
							  IP6CB(skb)->iif);

		if (inet6_sk(sk)->rxopt.all)
			pingv6_ops.ip6_datagram_recv_ctl(sk, msg, skb);
#endif
	} else {
		BUG();
	}

	err = copied;

done:
	skb_free_datagram(sk, skb);
out:
	pr_debug("ping_recvmsg -> %d\n", err);
	return err;
}
EXPORT_SYMBOL_GPL(ping_recvmsg);

int ping_queue_rcv_skb(struct sock *sk, struct sk_buff *skb)
{
	pr_debug("ping_queue_rcv_skb(sk=%p,sk->num=%d,skb=%p)\n",
		 inet_sk(sk), inet_sk(sk)->inet_num, skb);
	if (sock_queue_rcv_skb(sk, skb) < 0) {
		kfree_skb(skb);
		pr_debug("ping_queue_rcv_skb -> failed\n");
		return -1;
	}
	return 0;
}
EXPORT_SYMBOL_GPL(ping_queue_rcv_skb);


/*
 *	All we need to do is get the socket.
 */

void ping_rcv(struct sk_buff *skb)
{
	struct sock *sk;
	struct net *net = dev_net(skb->dev);
	struct icmphdr *icmph = icmp_hdr(skb);

	/* We assume the packet has already been checked by icmp_rcv */

	pr_debug("ping_rcv(skb=%p,id=%04x,seq=%04x)\n",
		 skb, ntohs(icmph->un.echo.id), ntohs(icmph->un.echo.sequence));

	/* Push ICMP header back */
	skb_push(skb, skb->data - (u8 *)icmph);

	sk = ping_lookup(net, skb, ntohs(icmph->un.echo.id));
	if (sk != NULL) {
		pr_debug("rcv on socket %p\n", sk);
		ping_queue_rcv_skb(sk, skb_get(skb));
		sock_put(sk);
		return;
	}
	pr_debug("no socket, dropping\n");

	/* We're called from icmp_rcv(). kfree_skb() is done there. */
}
EXPORT_SYMBOL_GPL(ping_rcv);

struct proto ping_prot = {
	.name =		"PING",
	.owner =	THIS_MODULE,
	.init =		ping_init_sock,
	.close =	ping_close,
	.connect =	ip4_datagram_connect,
	.disconnect =	udp_disconnect,
	.setsockopt =	ip_setsockopt,
	.getsockopt =	ip_getsockopt,
	.sendmsg =	ping_v4_sendmsg,
	.recvmsg =	ping_recvmsg,
	.bind =		ping_bind,
	.backlog_rcv =	ping_queue_rcv_skb,
	.release_cb =	ip4_datagram_release_cb,
<<<<<<< HEAD
	.hash =		ping_v4_hash,
	.unhash =	ping_v4_unhash,
	.get_port =	ping_v4_get_port,
=======
	.hash =		ping_hash,
	.unhash =	ping_unhash,
	.get_port =	ping_get_port,
>>>>>>> d0e0ac97
	.obj_size =	sizeof(struct inet_sock),
};
EXPORT_SYMBOL(ping_prot);

#ifdef CONFIG_PROC_FS

static struct sock *ping_get_first(struct seq_file *seq, int start)
{
	struct sock *sk;
	struct ping_iter_state *state = seq->private;
	struct net *net = seq_file_net(seq);

	for (state->bucket = start; state->bucket < PING_HTABLE_SIZE;
	     ++state->bucket) {
		struct hlist_nulls_node *node;
		struct hlist_nulls_head *hslot;

		hslot = &ping_table.hash[state->bucket];

		if (hlist_nulls_empty(hslot))
			continue;

		sk_nulls_for_each(sk, node, hslot) {
			if (net_eq(sock_net(sk), net) &&
			    sk->sk_family == state->family)
				goto found;
		}
	}
	sk = NULL;
found:
	return sk;
}

static struct sock *ping_get_next(struct seq_file *seq, struct sock *sk)
{
	struct ping_iter_state *state = seq->private;
	struct net *net = seq_file_net(seq);

	do {
		sk = sk_nulls_next(sk);
	} while (sk && (!net_eq(sock_net(sk), net)));

	if (!sk)
		return ping_get_first(seq, state->bucket + 1);
	return sk;
}

static struct sock *ping_get_idx(struct seq_file *seq, loff_t pos)
{
	struct sock *sk = ping_get_first(seq, 0);

	if (sk)
		while (pos && (sk = ping_get_next(seq, sk)) != NULL)
			--pos;
	return pos ? NULL : sk;
}

void *ping_seq_start(struct seq_file *seq, loff_t *pos, sa_family_t family)
{
	struct ping_iter_state *state = seq->private;
	state->bucket = 0;
	state->family = family;

	read_lock_bh(&ping_table.lock);

	return *pos ? ping_get_idx(seq, *pos-1) : SEQ_START_TOKEN;
}
EXPORT_SYMBOL_GPL(ping_seq_start);

static void *ping_v4_seq_start(struct seq_file *seq, loff_t *pos)
{
	return ping_seq_start(seq, pos, AF_INET);
}

void *ping_seq_next(struct seq_file *seq, void *v, loff_t *pos)
{
	struct sock *sk;

	if (v == SEQ_START_TOKEN)
		sk = ping_get_idx(seq, 0);
	else
		sk = ping_get_next(seq, v);

	++*pos;
	return sk;
}
EXPORT_SYMBOL_GPL(ping_seq_next);

void ping_seq_stop(struct seq_file *seq, void *v)
{
	read_unlock_bh(&ping_table.lock);
}
EXPORT_SYMBOL_GPL(ping_seq_stop);

static void ping_v4_format_sock(struct sock *sp, struct seq_file *f,
		int bucket, int *len)
{
	struct inet_sock *inet = inet_sk(sp);
	__be32 dest = inet->inet_daddr;
	__be32 src = inet->inet_rcv_saddr;
	__u16 destp = ntohs(inet->inet_dport);
	__u16 srcp = ntohs(inet->inet_sport);

	seq_printf(f, "%5d: %08X:%04X %08X:%04X"
		" %02X %08X:%08X %02X:%08lX %08X %5d %8d %lu %d %pK %d%n",
		bucket, src, srcp, dest, destp, sp->sk_state,
		sk_wmem_alloc_get(sp),
		sk_rmem_alloc_get(sp),
		0, 0L, 0,
		from_kuid_munged(seq_user_ns(f), sock_i_uid(sp)),
		0, sock_i_ino(sp),
		atomic_read(&sp->sk_refcnt), sp,
		atomic_read(&sp->sk_drops), len);
}

static int ping_v4_seq_show(struct seq_file *seq, void *v)
{
	if (v == SEQ_START_TOKEN)
		seq_printf(seq, "%-127s\n",
			   "  sl  local_address rem_address   st tx_queue "
			   "rx_queue tr tm->when retrnsmt   uid  timeout "
			   "inode ref pointer drops");
	else {
		struct ping_iter_state *state = seq->private;
		int len;

		ping_v4_format_sock(v, seq, state->bucket, &len);
		seq_printf(seq, "%*s\n", 127 - len, "");
	}
	return 0;
}

static const struct seq_operations ping_v4_seq_ops = {
	.show		= ping_v4_seq_show,
	.start		= ping_v4_seq_start,
	.next		= ping_seq_next,
	.stop		= ping_seq_stop,
};

static int ping_seq_open(struct inode *inode, struct file *file)
{
	struct ping_seq_afinfo *afinfo = PDE_DATA(inode);
	return seq_open_net(inode, file, &afinfo->seq_ops,
			   sizeof(struct ping_iter_state));
}

const struct file_operations ping_seq_fops = {
	.open		= ping_seq_open,
	.read		= seq_read,
	.llseek		= seq_lseek,
	.release	= seq_release_net,
};
EXPORT_SYMBOL_GPL(ping_seq_fops);

static struct ping_seq_afinfo ping_v4_seq_afinfo = {
	.name		= "icmp",
	.family		= AF_INET,
	.seq_fops	= &ping_seq_fops,
	.seq_ops	= {
		.start		= ping_v4_seq_start,
		.show		= ping_v4_seq_show,
		.next		= ping_seq_next,
		.stop		= ping_seq_stop,
	},
};

int ping_proc_register(struct net *net, struct ping_seq_afinfo *afinfo)
{
	struct proc_dir_entry *p;
<<<<<<< HEAD
	int rc = 0;

	p = proc_create("icmp", S_IRUGO, net->proc_net, &ping_seq_fops);
=======
	p = proc_create_data(afinfo->name, S_IRUGO, net->proc_net,
			     afinfo->seq_fops, afinfo);
>>>>>>> d0e0ac97
	if (!p)
		return -ENOMEM;
	return 0;
}
EXPORT_SYMBOL_GPL(ping_proc_register);

void ping_proc_unregister(struct net *net, struct ping_seq_afinfo *afinfo)
{
<<<<<<< HEAD
	remove_proc_entry("icmp", net->proc_net);
=======
	remove_proc_entry(afinfo->name, net->proc_net);
>>>>>>> d0e0ac97
}
EXPORT_SYMBOL_GPL(ping_proc_unregister);

static int __net_init ping_v4_proc_init_net(struct net *net)
{
	return ping_proc_register(net, &ping_v4_seq_afinfo);
}

static void __net_exit ping_v4_proc_exit_net(struct net *net)
{
	ping_proc_unregister(net, &ping_v4_seq_afinfo);
}

static struct pernet_operations ping_v4_net_ops = {
	.init = ping_v4_proc_init_net,
	.exit = ping_v4_proc_exit_net,
};

int __init ping_proc_init(void)
{
	return register_pernet_subsys(&ping_v4_net_ops);
}

void ping_proc_exit(void)
{
	unregister_pernet_subsys(&ping_v4_net_ops);
}

#endif

void __init ping_init(void)
{
	int i;

	for (i = 0; i < PING_HTABLE_SIZE; i++)
		INIT_HLIST_NULLS_HEAD(&ping_table.hash[i], i);
	rwlock_init(&ping_table.lock);
}<|MERGE_RESOLUTION|>--- conflicted
+++ resolved
@@ -460,13 +460,8 @@
 	int family;
 	struct icmphdr *icmph;
 	struct inet_sock *inet_sock;
-<<<<<<< HEAD
-	int type = icmp_hdr(skb)->type;
-	int code = icmp_hdr(skb)->code;
-=======
 	int type;
 	int code;
->>>>>>> d0e0ac97
 	struct net *net = dev_net(skb->dev);
 	struct sock *sk;
 	int harderr;
@@ -980,15 +975,9 @@
 	.bind =		ping_bind,
 	.backlog_rcv =	ping_queue_rcv_skb,
 	.release_cb =	ip4_datagram_release_cb,
-<<<<<<< HEAD
-	.hash =		ping_v4_hash,
-	.unhash =	ping_v4_unhash,
-	.get_port =	ping_v4_get_port,
-=======
 	.hash =		ping_hash,
 	.unhash =	ping_unhash,
 	.get_port =	ping_get_port,
->>>>>>> d0e0ac97
 	.obj_size =	sizeof(struct inet_sock),
 };
 EXPORT_SYMBOL(ping_prot);
@@ -1158,14 +1147,8 @@
 int ping_proc_register(struct net *net, struct ping_seq_afinfo *afinfo)
 {
 	struct proc_dir_entry *p;
-<<<<<<< HEAD
-	int rc = 0;
-
-	p = proc_create("icmp", S_IRUGO, net->proc_net, &ping_seq_fops);
-=======
 	p = proc_create_data(afinfo->name, S_IRUGO, net->proc_net,
 			     afinfo->seq_fops, afinfo);
->>>>>>> d0e0ac97
 	if (!p)
 		return -ENOMEM;
 	return 0;
@@ -1174,11 +1157,7 @@
 
 void ping_proc_unregister(struct net *net, struct ping_seq_afinfo *afinfo)
 {
-<<<<<<< HEAD
-	remove_proc_entry("icmp", net->proc_net);
-=======
 	remove_proc_entry(afinfo->name, net->proc_net);
->>>>>>> d0e0ac97
 }
 EXPORT_SYMBOL_GPL(ping_proc_unregister);
 
