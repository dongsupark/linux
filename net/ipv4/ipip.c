/*
 *	Linux NET3:	IP/IP protocol decoder.
 *
 *	Authors:
 *		Sam Lantinga (slouken@cs.ucdavis.edu)  02/01/95
 *
 *	Fixes:
 *		Alan Cox	:	Merged and made usable non modular (its so tiny its silly as
 *					a module taking up 2 pages).
 *		Alan Cox	: 	Fixed bug with 1.3.18 and IPIP not working (now needs to set skb->h.iph)
 *					to keep ip_forward happy.
 *		Alan Cox	:	More fixes for 1.3.21, and firewall fix. Maybe this will work soon 8).
 *		Kai Schulte	:	Fixed #defines for IP_FIREWALL->FIREWALL
 *              David Woodhouse :       Perform some basic ICMP handling.
 *                                      IPIP Routing without decapsulation.
 *              Carlos Picoto   :       GRE over IP support
 *		Alexey Kuznetsov:	Reworked. Really, now it is truncated version of ipv4/ip_gre.c.
 *					I do not want to merge them together.
 *
 *	This program is free software; you can redistribute it and/or
 *	modify it under the terms of the GNU General Public License
 *	as published by the Free Software Foundation; either version
 *	2 of the License, or (at your option) any later version.
 *
 */

/* tunnel.c: an IP tunnel driver

	The purpose of this driver is to provide an IP tunnel through
	which you can tunnel network traffic transparently across subnets.

	This was written by looking at Nick Holloway's dummy driver
	Thanks for the great code!

		-Sam Lantinga	(slouken@cs.ucdavis.edu)  02/01/95

	Minor tweaks:
		Cleaned up the code a little and added some pre-1.3.0 tweaks.
		dev->hard_header/hard_header_len changed to use no headers.
		Comments/bracketing tweaked.
		Made the tunnels use dev->name not tunnel: when error reporting.
		Added tx_dropped stat

		-Alan Cox	(alan@lxorguk.ukuu.org.uk) 21 March 95

	Reworked:
		Changed to tunnel to destination gateway in addition to the
			tunnel's pointopoint address
		Almost completely rewritten
		Note:  There is currently no firewall or ICMP handling done.

		-Sam Lantinga	(slouken@cs.ucdavis.edu) 02/13/96

*/

/* Things I wish I had known when writing the tunnel driver:

	When the tunnel_xmit() function is called, the skb contains the
	packet to be sent (plus a great deal of extra info), and dev
	contains the tunnel device that _we_ are.

	When we are passed a packet, we are expected to fill in the
	source address with our source IP address.

	What is the proper way to allocate, copy and free a buffer?
	After you allocate it, it is a "0 length" chunk of memory
	starting at zero.  If you want to add headers to the buffer
	later, you'll have to call "skb_reserve(skb, amount)" with
	the amount of memory you want reserved.  Then, you call
	"skb_put(skb, amount)" with the amount of space you want in
	the buffer.  skb_put() returns a pointer to the top (#0) of
	that buffer.  skb->len is set to the amount of space you have
	"allocated" with skb_put().  You can then write up to skb->len
	bytes to that buffer.  If you need more, you can call skb_put()
	again with the additional amount of space you need.  You can
	find out how much more space you can allocate by calling
	"skb_tailroom(skb)".
	Now, to add header space, call "skb_push(skb, header_len)".
	This creates space at the beginning of the buffer and returns
	a pointer to this new space.  If later you need to strip a
	header from a buffer, call "skb_pull(skb, header_len)".
	skb_headroom() will return how much space is left at the top
	of the buffer (before the main data).  Remember, this headroom
	space must be reserved before the skb_put() function is called.
	*/

/*
   This version of net/ipv4/ipip.c is cloned of net/ipv4/ip_gre.c

   For comments look at net/ipv4/ip_gre.c --ANK
 */


#include <linux/capability.h>
#include <linux/module.h>
#include <linux/types.h>
#include <linux/kernel.h>
#include <asm/uaccess.h>
#include <linux/skbuff.h>
#include <linux/netdevice.h>
#include <linux/in.h>
#include <linux/tcp.h>
#include <linux/udp.h>
#include <linux/if_arp.h>
#include <linux/mroute.h>
#include <linux/init.h>
#include <linux/netfilter_ipv4.h>
#include <linux/if_ether.h>

#include <net/sock.h>
#include <net/ip.h>
#include <net/icmp.h>
#include <net/ipip.h>
#include <net/inet_ecn.h>
#include <net/xfrm.h>
#include <net/net_namespace.h>
#include <net/netns/generic.h>

#define HASH_SIZE  16
#define HASH(addr) (((__force u32)addr^((__force u32)addr>>4))&0xF)

static int ipip_net_id;
struct ipip_net {
	struct ip_tunnel *tunnels_r_l[HASH_SIZE];
	struct ip_tunnel *tunnels_r[HASH_SIZE];
	struct ip_tunnel *tunnels_l[HASH_SIZE];
	struct ip_tunnel *tunnels_wc[1];
	struct ip_tunnel **tunnels[4];

	struct net_device *fb_tunnel_dev;
};

static void ipip_fb_tunnel_init(struct net_device *dev);
static void ipip_tunnel_init(struct net_device *dev);
static void ipip_tunnel_setup(struct net_device *dev);

static DEFINE_RWLOCK(ipip_lock);

static struct ip_tunnel * ipip_tunnel_lookup(struct net *net,
		__be32 remote, __be32 local)
{
	unsigned h0 = HASH(remote);
	unsigned h1 = HASH(local);
	struct ip_tunnel *t;
	struct ipip_net *ipn = net_generic(net, ipip_net_id);

	for (t = ipn->tunnels_r_l[h0^h1]; t; t = t->next) {
		if (local == t->parms.iph.saddr &&
		    remote == t->parms.iph.daddr && (t->dev->flags&IFF_UP))
			return t;
	}
	for (t = ipn->tunnels_r[h0]; t; t = t->next) {
		if (remote == t->parms.iph.daddr && (t->dev->flags&IFF_UP))
			return t;
	}
	for (t = ipn->tunnels_l[h1]; t; t = t->next) {
		if (local == t->parms.iph.saddr && (t->dev->flags&IFF_UP))
			return t;
	}
	if ((t = ipn->tunnels_wc[0]) != NULL && (t->dev->flags&IFF_UP))
		return t;
	return NULL;
}

static struct ip_tunnel **__ipip_bucket(struct ipip_net *ipn,
		struct ip_tunnel_parm *parms)
{
	__be32 remote = parms->iph.daddr;
	__be32 local = parms->iph.saddr;
	unsigned h = 0;
	int prio = 0;

	if (remote) {
		prio |= 2;
		h ^= HASH(remote);
	}
	if (local) {
		prio |= 1;
		h ^= HASH(local);
	}
	return &ipn->tunnels[prio][h];
}

static inline struct ip_tunnel **ipip_bucket(struct ipip_net *ipn,
		struct ip_tunnel *t)
{
	return __ipip_bucket(ipn, &t->parms);
}

static void ipip_tunnel_unlink(struct ipip_net *ipn, struct ip_tunnel *t)
{
	struct ip_tunnel **tp;

	for (tp = ipip_bucket(ipn, t); *tp; tp = &(*tp)->next) {
		if (t == *tp) {
			write_lock_bh(&ipip_lock);
			*tp = t->next;
			write_unlock_bh(&ipip_lock);
			break;
		}
	}
}

static void ipip_tunnel_link(struct ipip_net *ipn, struct ip_tunnel *t)
{
	struct ip_tunnel **tp = ipip_bucket(ipn, t);

	t->next = *tp;
	write_lock_bh(&ipip_lock);
	*tp = t;
	write_unlock_bh(&ipip_lock);
}

static struct ip_tunnel * ipip_tunnel_locate(struct net *net,
		struct ip_tunnel_parm *parms, int create)
{
	__be32 remote = parms->iph.daddr;
	__be32 local = parms->iph.saddr;
	struct ip_tunnel *t, **tp, *nt;
	struct net_device *dev;
	char name[IFNAMSIZ];
	struct ipip_net *ipn = net_generic(net, ipip_net_id);

	for (tp = __ipip_bucket(ipn, parms); (t = *tp) != NULL; tp = &t->next) {
		if (local == t->parms.iph.saddr && remote == t->parms.iph.daddr)
			return t;
	}
	if (!create)
		return NULL;

	if (parms->name[0])
		strlcpy(name, parms->name, IFNAMSIZ);
	else
		sprintf(name, "tunl%%d");

	dev = alloc_netdev(sizeof(*t), name, ipip_tunnel_setup);
	if (dev == NULL)
		return NULL;

	dev_net_set(dev, net);

	if (strchr(name, '%')) {
		if (dev_alloc_name(dev, name) < 0)
			goto failed_free;
	}

	nt = netdev_priv(dev);
	nt->parms = *parms;

	ipip_tunnel_init(dev);

	if (register_netdevice(dev) < 0)
		goto failed_free;

	dev_hold(dev);
	ipip_tunnel_link(ipn, nt);
	return nt;

failed_free:
	free_netdev(dev);
	return NULL;
}

static void ipip_tunnel_uninit(struct net_device *dev)
{
	struct net *net = dev_net(dev);
	struct ipip_net *ipn = net_generic(net, ipip_net_id);

	if (dev == ipn->fb_tunnel_dev) {
		write_lock_bh(&ipip_lock);
		ipn->tunnels_wc[0] = NULL;
		write_unlock_bh(&ipip_lock);
	} else
		ipip_tunnel_unlink(ipn, netdev_priv(dev));
	dev_put(dev);
}

static int ipip_err(struct sk_buff *skb, u32 info)
{

/* All the routers (except for Linux) return only
   8 bytes of packet payload. It means, that precise relaying of
   ICMP in the real Internet is absolutely infeasible.
 */
	struct iphdr *iph = (struct iphdr *)skb->data;
	const int type = icmp_hdr(skb)->type;
	const int code = icmp_hdr(skb)->code;
	struct ip_tunnel *t;
	int err;

	switch (type) {
	default:
	case ICMP_PARAMETERPROB:
		return 0;

	case ICMP_DEST_UNREACH:
		switch (code) {
		case ICMP_SR_FAILED:
		case ICMP_PORT_UNREACH:
			/* Impossible event. */
			return 0;
		case ICMP_FRAG_NEEDED:
			/* Soft state for pmtu is maintained by IP core. */
			return 0;
		default:
			/* All others are translated to HOST_UNREACH.
			   rfc2003 contains "deep thoughts" about NET_UNREACH,
			   I believe they are just ether pollution. --ANK
			 */
			break;
		}
		break;
	case ICMP_TIME_EXCEEDED:
		if (code != ICMP_EXC_TTL)
			return 0;
		break;
	}

	err = -ENOENT;

	read_lock(&ipip_lock);
	t = ipip_tunnel_lookup(dev_net(skb->dev), iph->daddr, iph->saddr);
	if (t == NULL || t->parms.iph.daddr == 0)
		goto out;

	err = 0;
	if (t->parms.iph.ttl == 0 && type == ICMP_TIME_EXCEEDED)
		goto out;

	if (time_before(jiffies, t->err_time + IPTUNNEL_ERR_TIMEO))
		t->err_count++;
	else
		t->err_count = 1;
	t->err_time = jiffies;
out:
	read_unlock(&ipip_lock);
	return err;
}

static inline void ipip_ecn_decapsulate(const struct iphdr *outer_iph,
					struct sk_buff *skb)
{
	struct iphdr *inner_iph = ip_hdr(skb);

	if (INET_ECN_is_ce(outer_iph->tos))
		IP_ECN_set_ce(inner_iph);
}

static int ipip_rcv(struct sk_buff *skb)
{
	struct ip_tunnel *tunnel;
	const struct iphdr *iph = ip_hdr(skb);

	read_lock(&ipip_lock);
	if ((tunnel = ipip_tunnel_lookup(dev_net(skb->dev),
					iph->saddr, iph->daddr)) != NULL) {
		if (!xfrm4_policy_check(NULL, XFRM_POLICY_IN, skb)) {
			read_unlock(&ipip_lock);
			kfree_skb(skb);
			return 0;
		}

		secpath_reset(skb);

		skb->mac_header = skb->network_header;
		skb_reset_network_header(skb);
		skb->protocol = htons(ETH_P_IP);
		skb->pkt_type = PACKET_HOST;

		tunnel->dev->stats.rx_packets++;
		tunnel->dev->stats.rx_bytes += skb->len;
		skb->dev = tunnel->dev;
		skb_dst_drop(skb);
		nf_reset(skb);
		ipip_ecn_decapsulate(iph, skb);
		netif_rx(skb);
		read_unlock(&ipip_lock);
		return 0;
	}
	read_unlock(&ipip_lock);

	return -1;
}

/*
 *	This function assumes it is being called from dev_queue_xmit()
 *	and that skb is filled properly by that function.
 */

static netdev_tx_t ipip_tunnel_xmit(struct sk_buff *skb, struct net_device *dev)
{
	struct ip_tunnel *tunnel = netdev_priv(dev);
	struct net_device_stats *stats = &tunnel->dev->stats;
	struct iphdr  *tiph = &tunnel->parms.iph;
	u8     tos = tunnel->parms.iph.tos;
	__be16 df = tiph->frag_off;
	struct rtable *rt;     			/* Route to the other host */
	struct net_device *tdev;			/* Device to other host */
	struct iphdr  *old_iph = ip_hdr(skb);
	struct iphdr  *iph;			/* Our new IP header */
	unsigned int max_headroom;		/* The extra header space needed */
	__be32 dst = tiph->daddr;
	int    mtu;

	if (skb->protocol != htons(ETH_P_IP))
		goto tx_error;

	if (tos&1)
		tos = old_iph->tos;

	if (!dst) {
		/* NBMA tunnel */
		if ((rt = skb_rtable(skb)) == NULL) {
			stats->tx_fifo_errors++;
			goto tx_error;
		}
		if ((dst = rt->rt_gateway) == 0)
			goto tx_error_icmp;
	}

	{
		struct flowi fl = { .oif = tunnel->parms.link,
				    .nl_u = { .ip4_u =
					      { .daddr = dst,
						.saddr = tiph->saddr,
						.tos = RT_TOS(tos) } },
				    .proto = IPPROTO_IPIP };
		if (ip_route_output_key(dev_net(dev), &rt, &fl)) {
			stats->tx_carrier_errors++;
			goto tx_error_icmp;
		}
	}
	tdev = rt->u.dst.dev;

	if (tdev == dev) {
		ip_rt_put(rt);
		stats->collisions++;
		goto tx_error;
	}

	if (tiph->frag_off)
		mtu = dst_mtu(&rt->u.dst) - sizeof(struct iphdr);
	else
		mtu = skb_dst(skb) ? dst_mtu(skb_dst(skb)) : dev->mtu;

	if (mtu < 68) {
		stats->collisions++;
		ip_rt_put(rt);
		goto tx_error;
	}
	if (skb_dst(skb))
		skb_dst(skb)->ops->update_pmtu(skb_dst(skb), mtu);

	df |= (old_iph->frag_off&htons(IP_DF));

	if ((old_iph->frag_off&htons(IP_DF)) && mtu < ntohs(old_iph->tot_len)) {
		icmp_send(skb, ICMP_DEST_UNREACH, ICMP_FRAG_NEEDED, htonl(mtu));
		ip_rt_put(rt);
		goto tx_error;
	}

	if (tunnel->err_count > 0) {
		if (time_before(jiffies,
				tunnel->err_time + IPTUNNEL_ERR_TIMEO)) {
			tunnel->err_count--;
			dst_link_failure(skb);
		} else
			tunnel->err_count = 0;
	}

	/*
	 * Okay, now see if we can stuff it in the buffer as-is.
	 */
	max_headroom = (LL_RESERVED_SPACE(tdev)+sizeof(struct iphdr));

	if (skb_headroom(skb) < max_headroom || skb_shared(skb) ||
	    (skb_cloned(skb) && !skb_clone_writable(skb, 0))) {
		struct sk_buff *new_skb = skb_realloc_headroom(skb, max_headroom);
		if (!new_skb) {
			ip_rt_put(rt);
			stats->tx_dropped++;
			dev_kfree_skb(skb);
<<<<<<< HEAD
			tunnel->recursion--;
=======
>>>>>>> 71623855
			return NETDEV_TX_OK;
		}
		if (skb->sk)
			skb_set_owner_w(new_skb, skb->sk);
		dev_kfree_skb(skb);
		skb = new_skb;
		old_iph = ip_hdr(skb);
	}

	skb->transport_header = skb->network_header;
	skb_push(skb, sizeof(struct iphdr));
	skb_reset_network_header(skb);
	memset(&(IPCB(skb)->opt), 0, sizeof(IPCB(skb)->opt));
	IPCB(skb)->flags &= ~(IPSKB_XFRM_TUNNEL_SIZE | IPSKB_XFRM_TRANSFORMED |
			      IPSKB_REROUTED);
	skb_dst_drop(skb);
	skb_dst_set(skb, &rt->u.dst);

	/*
	 *	Push down and install the IPIP header.
	 */

	iph 			=	ip_hdr(skb);
	iph->version		=	4;
	iph->ihl		=	sizeof(struct iphdr)>>2;
	iph->frag_off		=	df;
	iph->protocol		=	IPPROTO_IPIP;
	iph->tos		=	INET_ECN_encapsulate(tos, old_iph->tos);
	iph->daddr		=	rt->rt_dst;
	iph->saddr		=	rt->rt_src;

	if ((iph->ttl = tiph->ttl) == 0)
		iph->ttl	=	old_iph->ttl;

	nf_reset(skb);

	IPTUNNEL_XMIT();
<<<<<<< HEAD
	tunnel->recursion--;
=======
>>>>>>> 71623855
	return NETDEV_TX_OK;

tx_error_icmp:
	dst_link_failure(skb);
tx_error:
	stats->tx_errors++;
	dev_kfree_skb(skb);
<<<<<<< HEAD
	tunnel->recursion--;
=======
>>>>>>> 71623855
	return NETDEV_TX_OK;
}

static void ipip_tunnel_bind_dev(struct net_device *dev)
{
	struct net_device *tdev = NULL;
	struct ip_tunnel *tunnel;
	struct iphdr *iph;

	tunnel = netdev_priv(dev);
	iph = &tunnel->parms.iph;

	if (iph->daddr) {
		struct flowi fl = { .oif = tunnel->parms.link,
				    .nl_u = { .ip4_u =
					      { .daddr = iph->daddr,
						.saddr = iph->saddr,
						.tos = RT_TOS(iph->tos) } },
				    .proto = IPPROTO_IPIP };
		struct rtable *rt;
		if (!ip_route_output_key(dev_net(dev), &rt, &fl)) {
			tdev = rt->u.dst.dev;
			ip_rt_put(rt);
		}
		dev->flags |= IFF_POINTOPOINT;
	}

	if (!tdev && tunnel->parms.link)
		tdev = __dev_get_by_index(dev_net(dev), tunnel->parms.link);

	if (tdev) {
		dev->hard_header_len = tdev->hard_header_len + sizeof(struct iphdr);
		dev->mtu = tdev->mtu - sizeof(struct iphdr);
	}
	dev->iflink = tunnel->parms.link;
}

static int
ipip_tunnel_ioctl (struct net_device *dev, struct ifreq *ifr, int cmd)
{
	int err = 0;
	struct ip_tunnel_parm p;
	struct ip_tunnel *t;
	struct net *net = dev_net(dev);
	struct ipip_net *ipn = net_generic(net, ipip_net_id);

	switch (cmd) {
	case SIOCGETTUNNEL:
		t = NULL;
		if (dev == ipn->fb_tunnel_dev) {
			if (copy_from_user(&p, ifr->ifr_ifru.ifru_data, sizeof(p))) {
				err = -EFAULT;
				break;
			}
			t = ipip_tunnel_locate(net, &p, 0);
		}
		if (t == NULL)
			t = netdev_priv(dev);
		memcpy(&p, &t->parms, sizeof(p));
		if (copy_to_user(ifr->ifr_ifru.ifru_data, &p, sizeof(p)))
			err = -EFAULT;
		break;

	case SIOCADDTUNNEL:
	case SIOCCHGTUNNEL:
		err = -EPERM;
		if (!capable(CAP_NET_ADMIN))
			goto done;

		err = -EFAULT;
		if (copy_from_user(&p, ifr->ifr_ifru.ifru_data, sizeof(p)))
			goto done;

		err = -EINVAL;
		if (p.iph.version != 4 || p.iph.protocol != IPPROTO_IPIP ||
		    p.iph.ihl != 5 || (p.iph.frag_off&htons(~IP_DF)))
			goto done;
		if (p.iph.ttl)
			p.iph.frag_off |= htons(IP_DF);

		t = ipip_tunnel_locate(net, &p, cmd == SIOCADDTUNNEL);

		if (dev != ipn->fb_tunnel_dev && cmd == SIOCCHGTUNNEL) {
			if (t != NULL) {
				if (t->dev != dev) {
					err = -EEXIST;
					break;
				}
			} else {
				if (((dev->flags&IFF_POINTOPOINT) && !p.iph.daddr) ||
				    (!(dev->flags&IFF_POINTOPOINT) && p.iph.daddr)) {
					err = -EINVAL;
					break;
				}
				t = netdev_priv(dev);
				ipip_tunnel_unlink(ipn, t);
				t->parms.iph.saddr = p.iph.saddr;
				t->parms.iph.daddr = p.iph.daddr;
				memcpy(dev->dev_addr, &p.iph.saddr, 4);
				memcpy(dev->broadcast, &p.iph.daddr, 4);
				ipip_tunnel_link(ipn, t);
				netdev_state_change(dev);
			}
		}

		if (t) {
			err = 0;
			if (cmd == SIOCCHGTUNNEL) {
				t->parms.iph.ttl = p.iph.ttl;
				t->parms.iph.tos = p.iph.tos;
				t->parms.iph.frag_off = p.iph.frag_off;
				if (t->parms.link != p.link) {
					t->parms.link = p.link;
					ipip_tunnel_bind_dev(dev);
					netdev_state_change(dev);
				}
			}
			if (copy_to_user(ifr->ifr_ifru.ifru_data, &t->parms, sizeof(p)))
				err = -EFAULT;
		} else
			err = (cmd == SIOCADDTUNNEL ? -ENOBUFS : -ENOENT);
		break;

	case SIOCDELTUNNEL:
		err = -EPERM;
		if (!capable(CAP_NET_ADMIN))
			goto done;

		if (dev == ipn->fb_tunnel_dev) {
			err = -EFAULT;
			if (copy_from_user(&p, ifr->ifr_ifru.ifru_data, sizeof(p)))
				goto done;
			err = -ENOENT;
			if ((t = ipip_tunnel_locate(net, &p, 0)) == NULL)
				goto done;
			err = -EPERM;
			if (t->dev == ipn->fb_tunnel_dev)
				goto done;
			dev = t->dev;
		}
		unregister_netdevice(dev);
		err = 0;
		break;

	default:
		err = -EINVAL;
	}

done:
	return err;
}

static int ipip_tunnel_change_mtu(struct net_device *dev, int new_mtu)
{
	if (new_mtu < 68 || new_mtu > 0xFFF8 - sizeof(struct iphdr))
		return -EINVAL;
	dev->mtu = new_mtu;
	return 0;
}

static const struct net_device_ops ipip_netdev_ops = {
	.ndo_uninit	= ipip_tunnel_uninit,
	.ndo_start_xmit	= ipip_tunnel_xmit,
	.ndo_do_ioctl	= ipip_tunnel_ioctl,
	.ndo_change_mtu	= ipip_tunnel_change_mtu,

};

static void ipip_tunnel_setup(struct net_device *dev)
{
	dev->netdev_ops		= &ipip_netdev_ops;
	dev->destructor		= free_netdev;

	dev->type		= ARPHRD_TUNNEL;
	dev->hard_header_len 	= LL_MAX_HEADER + sizeof(struct iphdr);
	dev->mtu		= ETH_DATA_LEN - sizeof(struct iphdr);
	dev->flags		= IFF_NOARP;
	dev->iflink		= 0;
	dev->addr_len		= 4;
	dev->features		|= NETIF_F_NETNS_LOCAL;
	dev->priv_flags		&= ~IFF_XMIT_DST_RELEASE;
}

static void ipip_tunnel_init(struct net_device *dev)
{
	struct ip_tunnel *tunnel = netdev_priv(dev);

	tunnel->dev = dev;
	strcpy(tunnel->parms.name, dev->name);

	memcpy(dev->dev_addr, &tunnel->parms.iph.saddr, 4);
	memcpy(dev->broadcast, &tunnel->parms.iph.daddr, 4);

	ipip_tunnel_bind_dev(dev);
}

static void ipip_fb_tunnel_init(struct net_device *dev)
{
	struct ip_tunnel *tunnel = netdev_priv(dev);
	struct iphdr *iph = &tunnel->parms.iph;
	struct ipip_net *ipn = net_generic(dev_net(dev), ipip_net_id);

	tunnel->dev = dev;
	strcpy(tunnel->parms.name, dev->name);

	iph->version		= 4;
	iph->protocol		= IPPROTO_IPIP;
	iph->ihl		= 5;

	dev_hold(dev);
	ipn->tunnels_wc[0]	= tunnel;
}

static struct xfrm_tunnel ipip_handler = {
	.handler	=	ipip_rcv,
	.err_handler	=	ipip_err,
	.priority	=	1,
};

static const char banner[] __initconst =
	KERN_INFO "IPv4 over IPv4 tunneling driver\n";

static void ipip_destroy_tunnels(struct ipip_net *ipn)
{
	int prio;

	for (prio = 1; prio < 4; prio++) {
		int h;
		for (h = 0; h < HASH_SIZE; h++) {
			struct ip_tunnel *t;
			while ((t = ipn->tunnels[prio][h]) != NULL)
				unregister_netdevice(t->dev);
		}
	}
}

static int ipip_init_net(struct net *net)
{
	int err;
	struct ipip_net *ipn;

	err = -ENOMEM;
	ipn = kzalloc(sizeof(struct ipip_net), GFP_KERNEL);
	if (ipn == NULL)
		goto err_alloc;

	err = net_assign_generic(net, ipip_net_id, ipn);
	if (err < 0)
		goto err_assign;

	ipn->tunnels[0] = ipn->tunnels_wc;
	ipn->tunnels[1] = ipn->tunnels_l;
	ipn->tunnels[2] = ipn->tunnels_r;
	ipn->tunnels[3] = ipn->tunnels_r_l;

	ipn->fb_tunnel_dev = alloc_netdev(sizeof(struct ip_tunnel),
					   "tunl0",
					   ipip_tunnel_setup);
	if (!ipn->fb_tunnel_dev) {
		err = -ENOMEM;
		goto err_alloc_dev;
	}
	dev_net_set(ipn->fb_tunnel_dev, net);

	ipip_fb_tunnel_init(ipn->fb_tunnel_dev);

	if ((err = register_netdev(ipn->fb_tunnel_dev)))
		goto err_reg_dev;

	return 0;

err_reg_dev:
	free_netdev(ipn->fb_tunnel_dev);
err_alloc_dev:
	/* nothing */
err_assign:
	kfree(ipn);
err_alloc:
	return err;
}

static void ipip_exit_net(struct net *net)
{
	struct ipip_net *ipn;

	ipn = net_generic(net, ipip_net_id);
	rtnl_lock();
	ipip_destroy_tunnels(ipn);
	unregister_netdevice(ipn->fb_tunnel_dev);
	rtnl_unlock();
	kfree(ipn);
}

static struct pernet_operations ipip_net_ops = {
	.init = ipip_init_net,
	.exit = ipip_exit_net,
};

static int __init ipip_init(void)
{
	int err;

	printk(banner);

	if (xfrm4_tunnel_register(&ipip_handler, AF_INET)) {
		printk(KERN_INFO "ipip init: can't register tunnel\n");
		return -EAGAIN;
	}

	err = register_pernet_gen_device(&ipip_net_id, &ipip_net_ops);
	if (err)
		xfrm4_tunnel_deregister(&ipip_handler, AF_INET);

	return err;
}

static void __exit ipip_fini(void)
{
	if (xfrm4_tunnel_deregister(&ipip_handler, AF_INET))
		printk(KERN_INFO "ipip close: can't deregister tunnel\n");

	unregister_pernet_gen_device(ipip_net_id, &ipip_net_ops);
}

module_init(ipip_init);
module_exit(ipip_fini);
MODULE_LICENSE("GPL");<|MERGE_RESOLUTION|>--- conflicted
+++ resolved
@@ -480,10 +480,6 @@
 			ip_rt_put(rt);
 			stats->tx_dropped++;
 			dev_kfree_skb(skb);
-<<<<<<< HEAD
-			tunnel->recursion--;
-=======
->>>>>>> 71623855
 			return NETDEV_TX_OK;
 		}
 		if (skb->sk)
@@ -521,10 +517,6 @@
 	nf_reset(skb);
 
 	IPTUNNEL_XMIT();
-<<<<<<< HEAD
-	tunnel->recursion--;
-=======
->>>>>>> 71623855
 	return NETDEV_TX_OK;
 
 tx_error_icmp:
@@ -532,10 +524,6 @@
 tx_error:
 	stats->tx_errors++;
 	dev_kfree_skb(skb);
-<<<<<<< HEAD
-	tunnel->recursion--;
-=======
->>>>>>> 71623855
 	return NETDEV_TX_OK;
 }
 
