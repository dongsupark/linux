/*
 * INET		An implementation of the TCP/IP protocol suite for the LINUX
 *		operating system.  INET is implemented using the  BSD Socket
 *		interface as the means of communication with the user level.
 *
 *		ROUTE - implementation of the IP router.
 *
 * Authors:	Ross Biro
 *		Fred N. van Kempen, <waltje@uWalt.NL.Mugnet.ORG>
 *		Alan Cox, <gw4pts@gw4pts.ampr.org>
 *		Linus Torvalds, <Linus.Torvalds@helsinki.fi>
 *		Alexey Kuznetsov, <kuznet@ms2.inr.ac.ru>
 *
 * Fixes:
 *		Alan Cox	:	Verify area fixes.
 *		Alan Cox	:	cli() protects routing changes
 *		Rui Oliveira	:	ICMP routing table updates
 *		(rco@di.uminho.pt)	Routing table insertion and update
 *		Linus Torvalds	:	Rewrote bits to be sensible
 *		Alan Cox	:	Added BSD route gw semantics
 *		Alan Cox	:	Super /proc >4K
 *		Alan Cox	:	MTU in route table
 *		Alan Cox	: 	MSS actually. Also added the window
 *					clamper.
 *		Sam Lantinga	:	Fixed route matching in rt_del()
 *		Alan Cox	:	Routing cache support.
 *		Alan Cox	:	Removed compatibility cruft.
 *		Alan Cox	:	RTF_REJECT support.
 *		Alan Cox	:	TCP irtt support.
 *		Jonathan Naylor	:	Added Metric support.
 *	Miquel van Smoorenburg	:	BSD API fixes.
 *	Miquel van Smoorenburg	:	Metrics.
 *		Alan Cox	:	Use __u32 properly
 *		Alan Cox	:	Aligned routing errors more closely with BSD
 *					our system is still very different.
 *		Alan Cox	:	Faster /proc handling
 *	Alexey Kuznetsov	:	Massive rework to support tree based routing,
 *					routing caches and better behaviour.
 *
 *		Olaf Erb	:	irtt wasn't being copied right.
 *		Bjorn Ekwall	:	Kerneld route support.
 *		Alan Cox	:	Multicast fixed (I hope)
 * 		Pavel Krauz	:	Limited broadcast fixed
 *		Mike McLagan	:	Routing by source
 *	Alexey Kuznetsov	:	End of old history. Split to fib.c and
 *					route.c and rewritten from scratch.
 *		Andi Kleen	:	Load-limit warning messages.
 *	Vitaly E. Lavrov	:	Transparent proxy revived after year coma.
 *	Vitaly E. Lavrov	:	Race condition in ip_route_input_slow.
 *	Tobias Ringstrom	:	Uninitialized res.type in ip_route_output_slow.
 *	Vladimir V. Ivanov	:	IP rule info (flowid) is really useful.
 *		Marc Boucher	:	routing by fwmark
 *	Robert Olsson		:	Added rt_cache statistics
 *	Arnaldo C. Melo		:	Convert proc stuff to seq_file
 *	Eric Dumazet		:	hashed spinlocks and rt_check_expire() fixes.
 * 	Ilia Sotnikov		:	Ignore TOS on PMTUD and Redirect
 * 	Ilia Sotnikov		:	Removed TOS from hash calculations
 *
 *		This program is free software; you can redistribute it and/or
 *		modify it under the terms of the GNU General Public License
 *		as published by the Free Software Foundation; either version
 *		2 of the License, or (at your option) any later version.
 */

#include <linux/module.h>
#include <asm/uaccess.h>
#include <asm/system.h>
#include <linux/bitops.h>
#include <linux/types.h>
#include <linux/kernel.h>
#include <linux/mm.h>
#include <linux/bootmem.h>
#include <linux/string.h>
#include <linux/socket.h>
#include <linux/sockios.h>
#include <linux/errno.h>
#include <linux/in.h>
#include <linux/inet.h>
#include <linux/netdevice.h>
#include <linux/proc_fs.h>
#include <linux/init.h>
#include <linux/workqueue.h>
#include <linux/skbuff.h>
#include <linux/inetdevice.h>
#include <linux/igmp.h>
#include <linux/pkt_sched.h>
#include <linux/mroute.h>
#include <linux/netfilter_ipv4.h>
#include <linux/random.h>
#include <linux/jhash.h>
#include <linux/rcupdate.h>
#include <linux/times.h>
#include <linux/slab.h>
#include <linux/prefetch.h>
#include <net/dst.h>
#include <net/net_namespace.h>
#include <net/protocol.h>
#include <net/ip.h>
#include <net/route.h>
#include <net/inetpeer.h>
#include <net/sock.h>
#include <net/ip_fib.h>
#include <net/arp.h>
#include <net/tcp.h>
#include <net/icmp.h>
#include <net/xfrm.h>
#include <net/netevent.h>
#include <net/rtnetlink.h>
#ifdef CONFIG_SYSCTL
#include <linux/sysctl.h>
#endif
#include <net/secure_seq.h>

#define RT_FL_TOS(oldflp4) \
	((oldflp4)->flowi4_tos & (IPTOS_RT_MASK | RTO_ONLINK))

#define IP_MAX_MTU	0xFFF0

#define RT_GC_TIMEOUT (300*HZ)

static int ip_rt_max_size;
static int ip_rt_gc_timeout __read_mostly	= RT_GC_TIMEOUT;
<<<<<<< HEAD
=======
static int ip_rt_gc_interval __read_mostly  = 60 * HZ;
>>>>>>> dcd6c922
static int ip_rt_gc_min_interval __read_mostly	= HZ / 2;
static int ip_rt_redirect_number __read_mostly	= 9;
static int ip_rt_redirect_load __read_mostly	= HZ / 50;
static int ip_rt_redirect_silence __read_mostly	= ((HZ / 50) << (9 + 1));
static int ip_rt_error_cost __read_mostly	= HZ;
static int ip_rt_error_burst __read_mostly	= 5 * HZ;
static int ip_rt_gc_elasticity __read_mostly	= 8;
static int ip_rt_mtu_expires __read_mostly	= 10 * 60 * HZ;
static int ip_rt_min_pmtu __read_mostly		= 512 + 20 + 20;
static int ip_rt_min_advmss __read_mostly	= 256;
static int rt_chain_length_max __read_mostly	= 20;
static int redirect_genid;

static struct delayed_work expires_work;
static unsigned long expires_ljiffies;

/*
 *	Interface to generic destination cache.
 */

static struct dst_entry *ipv4_dst_check(struct dst_entry *dst, u32 cookie);
static unsigned int	 ipv4_default_advmss(const struct dst_entry *dst);
static unsigned int	 ipv4_mtu(const struct dst_entry *dst);
static void		 ipv4_dst_destroy(struct dst_entry *dst);
static struct dst_entry *ipv4_negative_advice(struct dst_entry *dst);
static void		 ipv4_link_failure(struct sk_buff *skb);
static void		 ip_rt_update_pmtu(struct dst_entry *dst, u32 mtu);
static int rt_garbage_collect(struct dst_ops *ops);

static void ipv4_dst_ifdown(struct dst_entry *dst, struct net_device *dev,
			    int how)
{
}

static u32 *ipv4_cow_metrics(struct dst_entry *dst, unsigned long old)
{
	struct rtable *rt = (struct rtable *) dst;
	struct inet_peer *peer;
	u32 *p = NULL;

	if (!rt->peer)
		rt_bind_peer(rt, rt->rt_dst, 1);

	peer = rt->peer;
	if (peer) {
		u32 *old_p = __DST_METRICS_PTR(old);
		unsigned long prev, new;

		p = peer->metrics;
		if (inet_metrics_new(peer))
			memcpy(p, old_p, sizeof(u32) * RTAX_MAX);

		new = (unsigned long) p;
		prev = cmpxchg(&dst->_metrics, old, new);

		if (prev != old) {
			p = __DST_METRICS_PTR(prev);
			if (prev & DST_METRICS_READ_ONLY)
				p = NULL;
		} else {
			if (rt->fi) {
				fib_info_put(rt->fi);
				rt->fi = NULL;
			}
		}
	}
	return p;
}

static struct neighbour *ipv4_neigh_lookup(const struct dst_entry *dst, const void *daddr);

static struct dst_ops ipv4_dst_ops = {
	.family =		AF_INET,
	.protocol =		cpu_to_be16(ETH_P_IP),
	.gc =			rt_garbage_collect,
	.check =		ipv4_dst_check,
	.default_advmss =	ipv4_default_advmss,
	.mtu =			ipv4_mtu,
	.cow_metrics =		ipv4_cow_metrics,
	.destroy =		ipv4_dst_destroy,
	.ifdown =		ipv4_dst_ifdown,
	.negative_advice =	ipv4_negative_advice,
	.link_failure =		ipv4_link_failure,
	.update_pmtu =		ip_rt_update_pmtu,
	.local_out =		__ip_local_out,
	.neigh_lookup =		ipv4_neigh_lookup,
};

#define ECN_OR_COST(class)	TC_PRIO_##class

const __u8 ip_tos2prio[16] = {
	TC_PRIO_BESTEFFORT,
	ECN_OR_COST(BESTEFFORT),
	TC_PRIO_BESTEFFORT,
	ECN_OR_COST(BESTEFFORT),
	TC_PRIO_BULK,
	ECN_OR_COST(BULK),
	TC_PRIO_BULK,
	ECN_OR_COST(BULK),
	TC_PRIO_INTERACTIVE,
	ECN_OR_COST(INTERACTIVE),
	TC_PRIO_INTERACTIVE,
	ECN_OR_COST(INTERACTIVE),
	TC_PRIO_INTERACTIVE_BULK,
	ECN_OR_COST(INTERACTIVE_BULK),
	TC_PRIO_INTERACTIVE_BULK,
	ECN_OR_COST(INTERACTIVE_BULK)
};


/*
 * Route cache.
 */

/* The locking scheme is rather straight forward:
 *
 * 1) Read-Copy Update protects the buckets of the central route hash.
 * 2) Only writers remove entries, and they hold the lock
 *    as they look at rtable reference counts.
 * 3) Only readers acquire references to rtable entries,
 *    they do so with atomic increments and with the
 *    lock held.
 */

struct rt_hash_bucket {
	struct rtable __rcu	*chain;
};

#if defined(CONFIG_SMP) || defined(CONFIG_DEBUG_SPINLOCK) || \
	defined(CONFIG_PROVE_LOCKING)
/*
 * Instead of using one spinlock for each rt_hash_bucket, we use a table of spinlocks
 * The size of this table is a power of two and depends on the number of CPUS.
 * (on lockdep we have a quite big spinlock_t, so keep the size down there)
 */
#ifdef CONFIG_LOCKDEP
# define RT_HASH_LOCK_SZ	256
#else
# if NR_CPUS >= 32
#  define RT_HASH_LOCK_SZ	4096
# elif NR_CPUS >= 16
#  define RT_HASH_LOCK_SZ	2048
# elif NR_CPUS >= 8
#  define RT_HASH_LOCK_SZ	1024
# elif NR_CPUS >= 4
#  define RT_HASH_LOCK_SZ	512
# else
#  define RT_HASH_LOCK_SZ	256
# endif
#endif

static spinlock_t	*rt_hash_locks;
# define rt_hash_lock_addr(slot) &rt_hash_locks[(slot) & (RT_HASH_LOCK_SZ - 1)]

static __init void rt_hash_lock_init(void)
{
	int i;

	rt_hash_locks = kmalloc(sizeof(spinlock_t) * RT_HASH_LOCK_SZ,
			GFP_KERNEL);
	if (!rt_hash_locks)
		panic("IP: failed to allocate rt_hash_locks\n");

	for (i = 0; i < RT_HASH_LOCK_SZ; i++)
		spin_lock_init(&rt_hash_locks[i]);
}
#else
# define rt_hash_lock_addr(slot) NULL

static inline void rt_hash_lock_init(void)
{
}
#endif

static struct rt_hash_bucket 	*rt_hash_table __read_mostly;
static unsigned			rt_hash_mask __read_mostly;
static unsigned int		rt_hash_log  __read_mostly;

static DEFINE_PER_CPU(struct rt_cache_stat, rt_cache_stat);
#define RT_CACHE_STAT_INC(field) __this_cpu_inc(rt_cache_stat.field)

static inline unsigned int rt_hash(__be32 daddr, __be32 saddr, int idx,
				   int genid)
{
	return jhash_3words((__force u32)daddr, (__force u32)saddr,
			    idx, genid)
		& rt_hash_mask;
}

static inline int rt_genid(struct net *net)
{
	return atomic_read(&net->ipv4.rt_genid);
}

#ifdef CONFIG_PROC_FS
struct rt_cache_iter_state {
	struct seq_net_private p;
	int bucket;
	int genid;
};

static struct rtable *rt_cache_get_first(struct seq_file *seq)
{
	struct rt_cache_iter_state *st = seq->private;
	struct rtable *r = NULL;

	for (st->bucket = rt_hash_mask; st->bucket >= 0; --st->bucket) {
		if (!rcu_access_pointer(rt_hash_table[st->bucket].chain))
			continue;
		rcu_read_lock_bh();
		r = rcu_dereference_bh(rt_hash_table[st->bucket].chain);
		while (r) {
			if (dev_net(r->dst.dev) == seq_file_net(seq) &&
			    r->rt_genid == st->genid)
				return r;
			r = rcu_dereference_bh(r->dst.rt_next);
		}
		rcu_read_unlock_bh();
	}
	return r;
}

static struct rtable *__rt_cache_get_next(struct seq_file *seq,
					  struct rtable *r)
{
	struct rt_cache_iter_state *st = seq->private;

	r = rcu_dereference_bh(r->dst.rt_next);
	while (!r) {
		rcu_read_unlock_bh();
		do {
			if (--st->bucket < 0)
				return NULL;
		} while (!rcu_access_pointer(rt_hash_table[st->bucket].chain));
		rcu_read_lock_bh();
		r = rcu_dereference_bh(rt_hash_table[st->bucket].chain);
	}
	return r;
}

static struct rtable *rt_cache_get_next(struct seq_file *seq,
					struct rtable *r)
{
	struct rt_cache_iter_state *st = seq->private;
	while ((r = __rt_cache_get_next(seq, r)) != NULL) {
		if (dev_net(r->dst.dev) != seq_file_net(seq))
			continue;
		if (r->rt_genid == st->genid)
			break;
	}
	return r;
}

static struct rtable *rt_cache_get_idx(struct seq_file *seq, loff_t pos)
{
	struct rtable *r = rt_cache_get_first(seq);

	if (r)
		while (pos && (r = rt_cache_get_next(seq, r)))
			--pos;
	return pos ? NULL : r;
}

static void *rt_cache_seq_start(struct seq_file *seq, loff_t *pos)
{
	struct rt_cache_iter_state *st = seq->private;
	if (*pos)
		return rt_cache_get_idx(seq, *pos - 1);
	st->genid = rt_genid(seq_file_net(seq));
	return SEQ_START_TOKEN;
}

static void *rt_cache_seq_next(struct seq_file *seq, void *v, loff_t *pos)
{
	struct rtable *r;

	if (v == SEQ_START_TOKEN)
		r = rt_cache_get_first(seq);
	else
		r = rt_cache_get_next(seq, v);
	++*pos;
	return r;
}

static void rt_cache_seq_stop(struct seq_file *seq, void *v)
{
	if (v && v != SEQ_START_TOKEN)
		rcu_read_unlock_bh();
}

static int rt_cache_seq_show(struct seq_file *seq, void *v)
{
	if (v == SEQ_START_TOKEN)
		seq_printf(seq, "%-127s\n",
			   "Iface\tDestination\tGateway \tFlags\t\tRefCnt\tUse\t"
			   "Metric\tSource\t\tMTU\tWindow\tIRTT\tTOS\tHHRef\t"
			   "HHUptod\tSpecDst");
	else {
		struct rtable *r = v;
		struct neighbour *n;
		int len, HHUptod;

		rcu_read_lock();
		n = dst_get_neighbour_noref(&r->dst);
		HHUptod = (n && (n->nud_state & NUD_CONNECTED)) ? 1 : 0;
		rcu_read_unlock();

		seq_printf(seq, "%s\t%08X\t%08X\t%8X\t%d\t%u\t%d\t"
			      "%08X\t%d\t%u\t%u\t%02X\t%d\t%1d\t%08X%n",
			r->dst.dev ? r->dst.dev->name : "*",
			(__force u32)r->rt_dst,
			(__force u32)r->rt_gateway,
			r->rt_flags, atomic_read(&r->dst.__refcnt),
			r->dst.__use, 0, (__force u32)r->rt_src,
			dst_metric_advmss(&r->dst) + 40,
			dst_metric(&r->dst, RTAX_WINDOW),
			(int)((dst_metric(&r->dst, RTAX_RTT) >> 3) +
			      dst_metric(&r->dst, RTAX_RTTVAR)),
			r->rt_key_tos,
			-1,
			HHUptod,
			r->rt_spec_dst, &len);

		seq_printf(seq, "%*s\n", 127 - len, "");
	}
	return 0;
}

static const struct seq_operations rt_cache_seq_ops = {
	.start  = rt_cache_seq_start,
	.next   = rt_cache_seq_next,
	.stop   = rt_cache_seq_stop,
	.show   = rt_cache_seq_show,
};

static int rt_cache_seq_open(struct inode *inode, struct file *file)
{
	return seq_open_net(inode, file, &rt_cache_seq_ops,
			sizeof(struct rt_cache_iter_state));
}

static const struct file_operations rt_cache_seq_fops = {
	.owner	 = THIS_MODULE,
	.open	 = rt_cache_seq_open,
	.read	 = seq_read,
	.llseek	 = seq_lseek,
	.release = seq_release_net,
};


static void *rt_cpu_seq_start(struct seq_file *seq, loff_t *pos)
{
	int cpu;

	if (*pos == 0)
		return SEQ_START_TOKEN;

	for (cpu = *pos-1; cpu < nr_cpu_ids; ++cpu) {
		if (!cpu_possible(cpu))
			continue;
		*pos = cpu+1;
		return &per_cpu(rt_cache_stat, cpu);
	}
	return NULL;
}

static void *rt_cpu_seq_next(struct seq_file *seq, void *v, loff_t *pos)
{
	int cpu;

	for (cpu = *pos; cpu < nr_cpu_ids; ++cpu) {
		if (!cpu_possible(cpu))
			continue;
		*pos = cpu+1;
		return &per_cpu(rt_cache_stat, cpu);
	}
	return NULL;

}

static void rt_cpu_seq_stop(struct seq_file *seq, void *v)
{

}

static int rt_cpu_seq_show(struct seq_file *seq, void *v)
{
	struct rt_cache_stat *st = v;

	if (v == SEQ_START_TOKEN) {
		seq_printf(seq, "entries  in_hit in_slow_tot in_slow_mc in_no_route in_brd in_martian_dst in_martian_src  out_hit out_slow_tot out_slow_mc  gc_total gc_ignored gc_goal_miss gc_dst_overflow in_hlist_search out_hlist_search\n");
		return 0;
	}

	seq_printf(seq,"%08x  %08x %08x %08x %08x %08x %08x %08x "
		   " %08x %08x %08x %08x %08x %08x %08x %08x %08x \n",
		   dst_entries_get_slow(&ipv4_dst_ops),
		   st->in_hit,
		   st->in_slow_tot,
		   st->in_slow_mc,
		   st->in_no_route,
		   st->in_brd,
		   st->in_martian_dst,
		   st->in_martian_src,

		   st->out_hit,
		   st->out_slow_tot,
		   st->out_slow_mc,

		   st->gc_total,
		   st->gc_ignored,
		   st->gc_goal_miss,
		   st->gc_dst_overflow,
		   st->in_hlist_search,
		   st->out_hlist_search
		);
	return 0;
}

static const struct seq_operations rt_cpu_seq_ops = {
	.start  = rt_cpu_seq_start,
	.next   = rt_cpu_seq_next,
	.stop   = rt_cpu_seq_stop,
	.show   = rt_cpu_seq_show,
};


static int rt_cpu_seq_open(struct inode *inode, struct file *file)
{
	return seq_open(file, &rt_cpu_seq_ops);
}

static const struct file_operations rt_cpu_seq_fops = {
	.owner	 = THIS_MODULE,
	.open	 = rt_cpu_seq_open,
	.read	 = seq_read,
	.llseek	 = seq_lseek,
	.release = seq_release,
};

#ifdef CONFIG_IP_ROUTE_CLASSID
static int rt_acct_proc_show(struct seq_file *m, void *v)
{
	struct ip_rt_acct *dst, *src;
	unsigned int i, j;

	dst = kcalloc(256, sizeof(struct ip_rt_acct), GFP_KERNEL);
	if (!dst)
		return -ENOMEM;

	for_each_possible_cpu(i) {
		src = (struct ip_rt_acct *)per_cpu_ptr(ip_rt_acct, i);
		for (j = 0; j < 256; j++) {
			dst[j].o_bytes   += src[j].o_bytes;
			dst[j].o_packets += src[j].o_packets;
			dst[j].i_bytes   += src[j].i_bytes;
			dst[j].i_packets += src[j].i_packets;
		}
	}

	seq_write(m, dst, 256 * sizeof(struct ip_rt_acct));
	kfree(dst);
	return 0;
}

static int rt_acct_proc_open(struct inode *inode, struct file *file)
{
	return single_open(file, rt_acct_proc_show, NULL);
}

static const struct file_operations rt_acct_proc_fops = {
	.owner		= THIS_MODULE,
	.open		= rt_acct_proc_open,
	.read		= seq_read,
	.llseek		= seq_lseek,
	.release	= single_release,
};
#endif

static int __net_init ip_rt_do_proc_init(struct net *net)
{
	struct proc_dir_entry *pde;

	pde = proc_net_fops_create(net, "rt_cache", S_IRUGO,
			&rt_cache_seq_fops);
	if (!pde)
		goto err1;

	pde = proc_create("rt_cache", S_IRUGO,
			  net->proc_net_stat, &rt_cpu_seq_fops);
	if (!pde)
		goto err2;

#ifdef CONFIG_IP_ROUTE_CLASSID
	pde = proc_create("rt_acct", 0, net->proc_net, &rt_acct_proc_fops);
	if (!pde)
		goto err3;
#endif
	return 0;

#ifdef CONFIG_IP_ROUTE_CLASSID
err3:
	remove_proc_entry("rt_cache", net->proc_net_stat);
#endif
err2:
	remove_proc_entry("rt_cache", net->proc_net);
err1:
	return -ENOMEM;
}

static void __net_exit ip_rt_do_proc_exit(struct net *net)
{
	remove_proc_entry("rt_cache", net->proc_net_stat);
	remove_proc_entry("rt_cache", net->proc_net);
#ifdef CONFIG_IP_ROUTE_CLASSID
	remove_proc_entry("rt_acct", net->proc_net);
#endif
}

static struct pernet_operations ip_rt_proc_ops __net_initdata =  {
	.init = ip_rt_do_proc_init,
	.exit = ip_rt_do_proc_exit,
};

static int __init ip_rt_proc_init(void)
{
	return register_pernet_subsys(&ip_rt_proc_ops);
}

#else
static inline int ip_rt_proc_init(void)
{
	return 0;
}
#endif /* CONFIG_PROC_FS */

static inline void rt_free(struct rtable *rt)
{
	call_rcu_bh(&rt->dst.rcu_head, dst_rcu_free);
}

static inline void rt_drop(struct rtable *rt)
{
	ip_rt_put(rt);
	call_rcu_bh(&rt->dst.rcu_head, dst_rcu_free);
}

static inline int rt_fast_clean(struct rtable *rth)
{
	/* Kill broadcast/multicast entries very aggresively, if they
	   collide in hash table with more useful entries */
	return (rth->rt_flags & (RTCF_BROADCAST | RTCF_MULTICAST)) &&
		rt_is_input_route(rth) && rth->dst.rt_next;
}

static inline int rt_valuable(struct rtable *rth)
{
	return (rth->rt_flags & (RTCF_REDIRECTED | RTCF_NOTIFY)) ||
		(rth->peer && rth->peer->pmtu_expires);
}

static int rt_may_expire(struct rtable *rth, unsigned long tmo1, unsigned long tmo2)
{
	unsigned long age;
	int ret = 0;

	if (atomic_read(&rth->dst.__refcnt))
		goto out;

	age = jiffies - rth->dst.lastuse;
	if ((age <= tmo1 && !rt_fast_clean(rth)) ||
	    (age <= tmo2 && rt_valuable(rth)))
		goto out;
	ret = 1;
out:	return ret;
}

/* Bits of score are:
 * 31: very valuable
 * 30: not quite useless
 * 29..0: usage counter
 */
static inline u32 rt_score(struct rtable *rt)
{
	u32 score = jiffies - rt->dst.lastuse;

	score = ~score & ~(3<<30);

	if (rt_valuable(rt))
		score |= (1<<31);

	if (rt_is_output_route(rt) ||
	    !(rt->rt_flags & (RTCF_BROADCAST|RTCF_MULTICAST|RTCF_LOCAL)))
		score |= (1<<30);

	return score;
}

static inline bool rt_caching(const struct net *net)
{
	return net->ipv4.current_rt_cache_rebuild_count <=
		net->ipv4.sysctl_rt_cache_rebuild_count;
}

static inline bool compare_hash_inputs(const struct rtable *rt1,
				       const struct rtable *rt2)
{
	return ((((__force u32)rt1->rt_key_dst ^ (__force u32)rt2->rt_key_dst) |
		((__force u32)rt1->rt_key_src ^ (__force u32)rt2->rt_key_src) |
		(rt1->rt_route_iif ^ rt2->rt_route_iif)) == 0);
}

static inline int compare_keys(struct rtable *rt1, struct rtable *rt2)
{
	return (((__force u32)rt1->rt_key_dst ^ (__force u32)rt2->rt_key_dst) |
		((__force u32)rt1->rt_key_src ^ (__force u32)rt2->rt_key_src) |
		(rt1->rt_mark ^ rt2->rt_mark) |
		(rt1->rt_key_tos ^ rt2->rt_key_tos) |
		(rt1->rt_route_iif ^ rt2->rt_route_iif) |
		(rt1->rt_oif ^ rt2->rt_oif)) == 0;
}

static inline int compare_netns(struct rtable *rt1, struct rtable *rt2)
{
	return net_eq(dev_net(rt1->dst.dev), dev_net(rt2->dst.dev));
}

static inline int rt_is_expired(struct rtable *rth)
{
	return rth->rt_genid != rt_genid(dev_net(rth->dst.dev));
}

/*
 * Perform a full scan of hash table and free all entries.
 * Can be called by a softirq or a process.
 * In the later case, we want to be reschedule if necessary
 */
static void rt_do_flush(struct net *net, int process_context)
{
	unsigned int i;
	struct rtable *rth, *next;

	for (i = 0; i <= rt_hash_mask; i++) {
		struct rtable __rcu **pprev;
		struct rtable *list;

		if (process_context && need_resched())
			cond_resched();
		rth = rcu_access_pointer(rt_hash_table[i].chain);
		if (!rth)
			continue;

		spin_lock_bh(rt_hash_lock_addr(i));

		list = NULL;
		pprev = &rt_hash_table[i].chain;
		rth = rcu_dereference_protected(*pprev,
			lockdep_is_held(rt_hash_lock_addr(i)));

		while (rth) {
			next = rcu_dereference_protected(rth->dst.rt_next,
				lockdep_is_held(rt_hash_lock_addr(i)));

			if (!net ||
			    net_eq(dev_net(rth->dst.dev), net)) {
				rcu_assign_pointer(*pprev, next);
				rcu_assign_pointer(rth->dst.rt_next, list);
				list = rth;
			} else {
				pprev = &rth->dst.rt_next;
			}
			rth = next;
		}

		spin_unlock_bh(rt_hash_lock_addr(i));

		for (; list; list = next) {
			next = rcu_dereference_protected(list->dst.rt_next, 1);
			rt_free(list);
		}
	}
}

/*
 * While freeing expired entries, we compute average chain length
 * and standard deviation, using fixed-point arithmetic.
 * This to have an estimation of rt_chain_length_max
 *  rt_chain_length_max = max(elasticity, AVG + 4*SD)
 * We use 3 bits for frational part, and 29 (or 61) for magnitude.
 */

#define FRACT_BITS 3
#define ONE (1UL << FRACT_BITS)

/*
 * Given a hash chain and an item in this hash chain,
 * find if a previous entry has the same hash_inputs
 * (but differs on tos, mark or oif)
 * Returns 0 if an alias is found.
 * Returns ONE if rth has no alias before itself.
 */
static int has_noalias(const struct rtable *head, const struct rtable *rth)
{
	const struct rtable *aux = head;

	while (aux != rth) {
		if (compare_hash_inputs(aux, rth))
			return 0;
		aux = rcu_dereference_protected(aux->dst.rt_next, 1);
	}
	return ONE;
}

static void rt_check_expire(void)
{
	static unsigned int rover;
	unsigned int i = rover, goal;
	struct rtable *rth;
	struct rtable __rcu **rthp;
	unsigned long samples = 0;
	unsigned long sum = 0, sum2 = 0;
	unsigned long delta;
	u64 mult;

	delta = jiffies - expires_ljiffies;
	expires_ljiffies = jiffies;
	mult = ((u64)delta) << rt_hash_log;
	if (ip_rt_gc_timeout > 1)
		do_div(mult, ip_rt_gc_timeout);
	goal = (unsigned int)mult;
	if (goal > rt_hash_mask)
		goal = rt_hash_mask + 1;
	for (; goal > 0; goal--) {
		unsigned long tmo = ip_rt_gc_timeout;
		unsigned long length;

		i = (i + 1) & rt_hash_mask;
		rthp = &rt_hash_table[i].chain;

		if (need_resched())
			cond_resched();

		samples++;

		if (rcu_dereference_raw(*rthp) == NULL)
			continue;
		length = 0;
		spin_lock_bh(rt_hash_lock_addr(i));
		while ((rth = rcu_dereference_protected(*rthp,
					lockdep_is_held(rt_hash_lock_addr(i)))) != NULL) {
			prefetch(rth->dst.rt_next);
			if (rt_is_expired(rth)) {
				*rthp = rth->dst.rt_next;
				rt_free(rth);
				continue;
			}
			if (rth->dst.expires) {
				/* Entry is expired even if it is in use */
				if (time_before_eq(jiffies, rth->dst.expires)) {
nofree:
					tmo >>= 1;
					rthp = &rth->dst.rt_next;
					/*
					 * We only count entries on
					 * a chain with equal hash inputs once
					 * so that entries for different QOS
					 * levels, and other non-hash input
					 * attributes don't unfairly skew
					 * the length computation
					 */
					length += has_noalias(rt_hash_table[i].chain, rth);
					continue;
				}
			} else if (!rt_may_expire(rth, tmo, ip_rt_gc_timeout))
				goto nofree;

			/* Cleanup aged off entries. */
			*rthp = rth->dst.rt_next;
			rt_free(rth);
		}
		spin_unlock_bh(rt_hash_lock_addr(i));
		sum += length;
		sum2 += length*length;
	}
	if (samples) {
		unsigned long avg = sum / samples;
		unsigned long sd = int_sqrt(sum2 / samples - avg*avg);
		rt_chain_length_max = max_t(unsigned long,
					ip_rt_gc_elasticity,
					(avg + 4*sd) >> FRACT_BITS);
	}
	rover = i;
}

/*
 * rt_worker_func() is run in process context.
 * we call rt_check_expire() to scan part of the hash table
 */
static void rt_worker_func(struct work_struct *work)
{
	rt_check_expire();
	schedule_delayed_work(&expires_work, ip_rt_gc_interval);
}

/*
 * Perturbation of rt_genid by a small quantity [1..256]
 * Using 8 bits of shuffling ensure we can call rt_cache_invalidate()
 * many times (2^24) without giving recent rt_genid.
 * Jenkins hash is strong enough that litle changes of rt_genid are OK.
 */
static void rt_cache_invalidate(struct net *net)
{
	unsigned char shuffle;

	get_random_bytes(&shuffle, sizeof(shuffle));
	atomic_add(shuffle + 1U, &net->ipv4.rt_genid);
	redirect_genid++;
}

/*
 * delay < 0  : invalidate cache (fast : entries will be deleted later)
 * delay >= 0 : invalidate & flush cache (can be long)
 */
void rt_cache_flush(struct net *net, int delay)
{
	rt_cache_invalidate(net);
	if (delay >= 0)
		rt_do_flush(net, !in_softirq());
}

/* Flush previous cache invalidated entries from the cache */
void rt_cache_flush_batch(struct net *net)
{
	rt_do_flush(net, !in_softirq());
}

static void rt_emergency_hash_rebuild(struct net *net)
{
	if (net_ratelimit())
		printk(KERN_WARNING "Route hash chain too long!\n");
	rt_cache_invalidate(net);
}

/*
   Short description of GC goals.

   We want to build algorithm, which will keep routing cache
   at some equilibrium point, when number of aged off entries
   is kept approximately equal to newly generated ones.

   Current expiration strength is variable "expire".
   We try to adjust it dynamically, so that if networking
   is idle expires is large enough to keep enough of warm entries,
   and when load increases it reduces to limit cache size.
 */

static int rt_garbage_collect(struct dst_ops *ops)
{
	static unsigned long expire = RT_GC_TIMEOUT;
	static unsigned long last_gc;
	static int rover;
	static int equilibrium;
	struct rtable *rth;
	struct rtable __rcu **rthp;
	unsigned long now = jiffies;
	int goal;
	int entries = dst_entries_get_fast(&ipv4_dst_ops);

	/*
	 * Garbage collection is pretty expensive,
	 * do not make it too frequently.
	 */

	RT_CACHE_STAT_INC(gc_total);

	if (now - last_gc < ip_rt_gc_min_interval &&
	    entries < ip_rt_max_size) {
		RT_CACHE_STAT_INC(gc_ignored);
		goto out;
	}

	entries = dst_entries_get_slow(&ipv4_dst_ops);
	/* Calculate number of entries, which we want to expire now. */
	goal = entries - (ip_rt_gc_elasticity << rt_hash_log);
	if (goal <= 0) {
		if (equilibrium < ipv4_dst_ops.gc_thresh)
			equilibrium = ipv4_dst_ops.gc_thresh;
		goal = entries - equilibrium;
		if (goal > 0) {
			equilibrium += min_t(unsigned int, goal >> 1, rt_hash_mask + 1);
			goal = entries - equilibrium;
		}
	} else {
		/* We are in dangerous area. Try to reduce cache really
		 * aggressively.
		 */
		goal = max_t(unsigned int, goal >> 1, rt_hash_mask + 1);
		equilibrium = entries - goal;
	}

	if (now - last_gc >= ip_rt_gc_min_interval)
		last_gc = now;

	if (goal <= 0) {
		equilibrium += goal;
		goto work_done;
	}

	do {
		int i, k;

		for (i = rt_hash_mask, k = rover; i >= 0; i--) {
			unsigned long tmo = expire;

			k = (k + 1) & rt_hash_mask;
			rthp = &rt_hash_table[k].chain;
			spin_lock_bh(rt_hash_lock_addr(k));
			while ((rth = rcu_dereference_protected(*rthp,
					lockdep_is_held(rt_hash_lock_addr(k)))) != NULL) {
				if (!rt_is_expired(rth) &&
					!rt_may_expire(rth, tmo, expire)) {
					tmo >>= 1;
					rthp = &rth->dst.rt_next;
					continue;
				}
				*rthp = rth->dst.rt_next;
				rt_free(rth);
				goal--;
			}
			spin_unlock_bh(rt_hash_lock_addr(k));
			if (goal <= 0)
				break;
		}
		rover = k;

		if (goal <= 0)
			goto work_done;

		/* Goal is not achieved. We stop process if:

		   - if expire reduced to zero. Otherwise, expire is halfed.
		   - if table is not full.
		   - if we are called from interrupt.
		   - jiffies check is just fallback/debug loop breaker.
		     We will not spin here for long time in any case.
		 */

		RT_CACHE_STAT_INC(gc_goal_miss);

		if (expire == 0)
			break;

		expire >>= 1;

		if (dst_entries_get_fast(&ipv4_dst_ops) < ip_rt_max_size)
			goto out;
	} while (!in_softirq() && time_before_eq(jiffies, now));

	if (dst_entries_get_fast(&ipv4_dst_ops) < ip_rt_max_size)
		goto out;
	if (dst_entries_get_slow(&ipv4_dst_ops) < ip_rt_max_size)
		goto out;
	if (net_ratelimit())
		printk(KERN_WARNING "dst cache overflow\n");
	RT_CACHE_STAT_INC(gc_dst_overflow);
	return 1;

work_done:
	expire += ip_rt_gc_min_interval;
	if (expire > ip_rt_gc_timeout ||
	    dst_entries_get_fast(&ipv4_dst_ops) < ipv4_dst_ops.gc_thresh ||
	    dst_entries_get_slow(&ipv4_dst_ops) < ipv4_dst_ops.gc_thresh)
		expire = ip_rt_gc_timeout;
out:	return 0;
}

/*
 * Returns number of entries in a hash chain that have different hash_inputs
 */
static int slow_chain_length(const struct rtable *head)
{
	int length = 0;
	const struct rtable *rth = head;

	while (rth) {
		length += has_noalias(head, rth);
		rth = rcu_dereference_protected(rth->dst.rt_next, 1);
	}
	return length >> FRACT_BITS;
}

static struct neighbour *ipv4_neigh_lookup(const struct dst_entry *dst, const void *daddr)
{
	static const __be32 inaddr_any = 0;
	struct net_device *dev = dst->dev;
	const __be32 *pkey = daddr;
	struct neighbour *n;

	if (dev->flags & (IFF_LOOPBACK | IFF_POINTOPOINT))
		pkey = &inaddr_any;

	n = __ipv4_neigh_lookup(&arp_tbl, dev, *(__force u32 *)pkey);
	if (n)
		return n;
	return neigh_create(&arp_tbl, pkey, dev);
}

static int rt_bind_neighbour(struct rtable *rt)
{
	struct neighbour *n = ipv4_neigh_lookup(&rt->dst, &rt->rt_gateway);
	if (IS_ERR(n))
		return PTR_ERR(n);
	dst_set_neighbour(&rt->dst, n);

	return 0;
}

static struct rtable *rt_intern_hash(unsigned hash, struct rtable *rt,
				     struct sk_buff *skb, int ifindex)
{
	struct rtable	*rth, *cand;
	struct rtable __rcu **rthp, **candp;
	unsigned long	now;
	u32 		min_score;
	int		chain_length;
	int attempts = !in_softirq();

restart:
	chain_length = 0;
	min_score = ~(u32)0;
	cand = NULL;
	candp = NULL;
	now = jiffies;

	if (!rt_caching(dev_net(rt->dst.dev))) {
		/*
		 * If we're not caching, just tell the caller we
		 * were successful and don't touch the route.  The
		 * caller hold the sole reference to the cache entry, and
		 * it will be released when the caller is done with it.
		 * If we drop it here, the callers have no way to resolve routes
		 * when we're not caching.  Instead, just point *rp at rt, so
		 * the caller gets a single use out of the route
		 * Note that we do rt_free on this new route entry, so that
		 * once its refcount hits zero, we are still able to reap it
		 * (Thanks Alexey)
		 * Note: To avoid expensive rcu stuff for this uncached dst,
		 * we set DST_NOCACHE so that dst_release() can free dst without
		 * waiting a grace period.
		 */

		rt->dst.flags |= DST_NOCACHE;
		if (rt->rt_type == RTN_UNICAST || rt_is_output_route(rt)) {
			int err = rt_bind_neighbour(rt);
			if (err) {
				if (net_ratelimit())
					printk(KERN_WARNING
					    "Neighbour table failure & not caching routes.\n");
				ip_rt_put(rt);
				return ERR_PTR(err);
			}
		}

		goto skip_hashing;
	}

	rthp = &rt_hash_table[hash].chain;

	spin_lock_bh(rt_hash_lock_addr(hash));
	while ((rth = rcu_dereference_protected(*rthp,
			lockdep_is_held(rt_hash_lock_addr(hash)))) != NULL) {
		if (rt_is_expired(rth)) {
			*rthp = rth->dst.rt_next;
			rt_free(rth);
			continue;
		}
		if (compare_keys(rth, rt) && compare_netns(rth, rt)) {
			/* Put it first */
			*rthp = rth->dst.rt_next;
			/*
			 * Since lookup is lockfree, the deletion
			 * must be visible to another weakly ordered CPU before
			 * the insertion at the start of the hash chain.
			 */
			rcu_assign_pointer(rth->dst.rt_next,
					   rt_hash_table[hash].chain);
			/*
			 * Since lookup is lockfree, the update writes
			 * must be ordered for consistency on SMP.
			 */
			rcu_assign_pointer(rt_hash_table[hash].chain, rth);

			dst_use(&rth->dst, now);
			spin_unlock_bh(rt_hash_lock_addr(hash));

			rt_drop(rt);
			if (skb)
				skb_dst_set(skb, &rth->dst);
			return rth;
		}

		if (!atomic_read(&rth->dst.__refcnt)) {
			u32 score = rt_score(rth);

			if (score <= min_score) {
				cand = rth;
				candp = rthp;
				min_score = score;
			}
		}

		chain_length++;

		rthp = &rth->dst.rt_next;
	}

	if (cand) {
		/* ip_rt_gc_elasticity used to be average length of chain
		 * length, when exceeded gc becomes really aggressive.
		 *
		 * The second limit is less certain. At the moment it allows
		 * only 2 entries per bucket. We will see.
		 */
		if (chain_length > ip_rt_gc_elasticity) {
			*candp = cand->dst.rt_next;
			rt_free(cand);
		}
	} else {
		if (chain_length > rt_chain_length_max &&
		    slow_chain_length(rt_hash_table[hash].chain) > rt_chain_length_max) {
			struct net *net = dev_net(rt->dst.dev);
			int num = ++net->ipv4.current_rt_cache_rebuild_count;
			if (!rt_caching(net)) {
				printk(KERN_WARNING "%s: %d rebuilds is over limit, route caching disabled\n",
					rt->dst.dev->name, num);
			}
			rt_emergency_hash_rebuild(net);
			spin_unlock_bh(rt_hash_lock_addr(hash));

			hash = rt_hash(rt->rt_key_dst, rt->rt_key_src,
					ifindex, rt_genid(net));
			goto restart;
		}
	}

	/* Try to bind route to arp only if it is output
	   route or unicast forwarding path.
	 */
	if (rt->rt_type == RTN_UNICAST || rt_is_output_route(rt)) {
		int err = rt_bind_neighbour(rt);
		if (err) {
			spin_unlock_bh(rt_hash_lock_addr(hash));

			if (err != -ENOBUFS) {
				rt_drop(rt);
				return ERR_PTR(err);
			}

			/* Neighbour tables are full and nothing
			   can be released. Try to shrink route cache,
			   it is most likely it holds some neighbour records.
			 */
			if (attempts-- > 0) {
				int saved_elasticity = ip_rt_gc_elasticity;
				int saved_int = ip_rt_gc_min_interval;
				ip_rt_gc_elasticity	= 1;
				ip_rt_gc_min_interval	= 0;
				rt_garbage_collect(&ipv4_dst_ops);
				ip_rt_gc_min_interval	= saved_int;
				ip_rt_gc_elasticity	= saved_elasticity;
				goto restart;
			}

			if (net_ratelimit())
				printk(KERN_WARNING "ipv4: Neighbour table overflow.\n");
			rt_drop(rt);
			return ERR_PTR(-ENOBUFS);
		}
	}

	rt->dst.rt_next = rt_hash_table[hash].chain;

	/*
	 * Since lookup is lockfree, we must make sure
	 * previous writes to rt are committed to memory
	 * before making rt visible to other CPUS.
	 */
	rcu_assign_pointer(rt_hash_table[hash].chain, rt);

	spin_unlock_bh(rt_hash_lock_addr(hash));

skip_hashing:
	if (skb)
		skb_dst_set(skb, &rt->dst);
	return rt;
}

static atomic_t __rt_peer_genid = ATOMIC_INIT(0);

static u32 rt_peer_genid(void)
{
	return atomic_read(&__rt_peer_genid);
}

void rt_bind_peer(struct rtable *rt, __be32 daddr, int create)
{
	struct inet_peer *peer;

	peer = inet_getpeer_v4(daddr, create);

	if (peer && cmpxchg(&rt->peer, NULL, peer) != NULL)
		inet_putpeer(peer);
	else
		rt->rt_peer_genid = rt_peer_genid();
}

/*
 * Peer allocation may fail only in serious out-of-memory conditions.  However
 * we still can generate some output.
 * Random ID selection looks a bit dangerous because we have no chances to
 * select ID being unique in a reasonable period of time.
 * But broken packet identifier may be better than no packet at all.
 */
static void ip_select_fb_ident(struct iphdr *iph)
{
	static DEFINE_SPINLOCK(ip_fb_id_lock);
	static u32 ip_fallback_id;
	u32 salt;

	spin_lock_bh(&ip_fb_id_lock);
	salt = secure_ip_id((__force __be32)ip_fallback_id ^ iph->daddr);
	iph->id = htons(salt & 0xFFFF);
	ip_fallback_id = salt;
	spin_unlock_bh(&ip_fb_id_lock);
}

void __ip_select_ident(struct iphdr *iph, struct dst_entry *dst, int more)
{
	struct rtable *rt = (struct rtable *) dst;

	if (rt && !(rt->dst.flags & DST_NOPEER)) {
		if (rt->peer == NULL)
			rt_bind_peer(rt, rt->rt_dst, 1);

		/* If peer is attached to destination, it is never detached,
		   so that we need not to grab a lock to dereference it.
		 */
		if (rt->peer) {
			iph->id = htons(inet_getid(rt->peer, more));
			return;
		}
	} else if (!rt)
		printk(KERN_DEBUG "rt_bind_peer(0) @%p\n",
		       __builtin_return_address(0));

	ip_select_fb_ident(iph);
}
EXPORT_SYMBOL(__ip_select_ident);

static void rt_del(unsigned hash, struct rtable *rt)
{
	struct rtable __rcu **rthp;
	struct rtable *aux;

	rthp = &rt_hash_table[hash].chain;
	spin_lock_bh(rt_hash_lock_addr(hash));
	ip_rt_put(rt);
	while ((aux = rcu_dereference_protected(*rthp,
			lockdep_is_held(rt_hash_lock_addr(hash)))) != NULL) {
		if (aux == rt || rt_is_expired(aux)) {
			*rthp = aux->dst.rt_next;
			rt_free(aux);
			continue;
		}
		rthp = &aux->dst.rt_next;
	}
	spin_unlock_bh(rt_hash_lock_addr(hash));
}

static void check_peer_redir(struct dst_entry *dst, struct inet_peer *peer)
{
	struct rtable *rt = (struct rtable *) dst;
	__be32 orig_gw = rt->rt_gateway;
	struct neighbour *n, *old_n;

	dst_confirm(&rt->dst);

	rt->rt_gateway = peer->redirect_learned.a4;

	n = ipv4_neigh_lookup(&rt->dst, &rt->rt_gateway);
	if (IS_ERR(n)) {
		rt->rt_gateway = orig_gw;
		return;
	}
	old_n = xchg(&rt->dst._neighbour, n);
	if (old_n)
		neigh_release(old_n);
	if (!(n->nud_state & NUD_VALID)) {
		neigh_event_send(n, NULL);
	} else {
		rt->rt_flags |= RTCF_REDIRECTED;
		call_netevent_notifiers(NETEVENT_NEIGH_UPDATE, n);
	}
}

/* called in rcu_read_lock() section */
void ip_rt_redirect(__be32 old_gw, __be32 daddr, __be32 new_gw,
		    __be32 saddr, struct net_device *dev)
{
	int s, i;
	struct in_device *in_dev = __in_dev_get_rcu(dev);
<<<<<<< HEAD
	struct rtable *rt;
	__be32 skeys[2] = { saddr, 0 };
	int    ikeys[2] = { dev->ifindex, 0 };
	struct flowi4 fl4;
=======
	__be32 skeys[2] = { saddr, 0 };
	int    ikeys[2] = { dev->ifindex, 0 };
>>>>>>> dcd6c922
	struct inet_peer *peer;
	struct net *net;

	if (!in_dev)
		return;

	net = dev_net(dev);
	if (new_gw == old_gw || !IN_DEV_RX_REDIRECTS(in_dev) ||
	    ipv4_is_multicast(new_gw) || ipv4_is_lbcast(new_gw) ||
	    ipv4_is_zeronet(new_gw))
		goto reject_redirect;

	if (!IN_DEV_SHARED_MEDIA(in_dev)) {
		if (!inet_addr_onlink(in_dev, new_gw, old_gw))
			goto reject_redirect;
		if (IN_DEV_SEC_REDIRECTS(in_dev) && ip_fib_check_default(new_gw, dev))
			goto reject_redirect;
	} else {
		if (inet_addr_type(net, new_gw) != RTN_UNICAST)
			goto reject_redirect;
	}

<<<<<<< HEAD
	memset(&fl4, 0, sizeof(fl4));
	fl4.daddr = daddr;
	for (s = 0; s < 2; s++) {
		for (i = 0; i < 2; i++) {
			fl4.flowi4_oif = ikeys[i];
			fl4.saddr = skeys[s];
			rt = __ip_route_output_key(net, &fl4);
			if (IS_ERR(rt))
				continue;

			if (rt->dst.error || rt->dst.dev != dev ||
			    rt->rt_gateway != old_gw) {
				ip_rt_put(rt);
				continue;
			}

			if (!rt->peer)
				rt_bind_peer(rt, rt->rt_dst, 1);

			peer = rt->peer;
			if (peer) {
				peer->redirect_learned.a4 = new_gw;
				atomic_inc(&__rt_peer_genid);
			}

			ip_rt_put(rt);
			return;
=======
	for (s = 0; s < 2; s++) {
		for (i = 0; i < 2; i++) {
			unsigned int hash;
			struct rtable __rcu **rthp;
			struct rtable *rt;

			hash = rt_hash(daddr, skeys[s], ikeys[i], rt_genid(net));

			rthp = &rt_hash_table[hash].chain;

			while ((rt = rcu_dereference(*rthp)) != NULL) {
				rthp = &rt->dst.rt_next;

				if (rt->rt_key_dst != daddr ||
				    rt->rt_key_src != skeys[s] ||
				    rt->rt_oif != ikeys[i] ||
				    rt_is_input_route(rt) ||
				    rt_is_expired(rt) ||
				    !net_eq(dev_net(rt->dst.dev), net) ||
				    rt->dst.error ||
				    rt->dst.dev != dev ||
				    rt->rt_gateway != old_gw)
					continue;

				if (!rt->peer)
					rt_bind_peer(rt, rt->rt_dst, 1);

				peer = rt->peer;
				if (peer) {
					if (peer->redirect_learned.a4 != new_gw ||
					    peer->redirect_genid != redirect_genid) {
						peer->redirect_learned.a4 = new_gw;
						peer->redirect_genid = redirect_genid;
						atomic_inc(&__rt_peer_genid);
					}
					check_peer_redir(&rt->dst, peer);
				}
			}
>>>>>>> dcd6c922
		}
	}
	return;

reject_redirect:
#ifdef CONFIG_IP_ROUTE_VERBOSE
	if (IN_DEV_LOG_MARTIANS(in_dev) && net_ratelimit())
		printk(KERN_INFO "Redirect from %pI4 on %s about %pI4 ignored.\n"
			"  Advised path = %pI4 -> %pI4\n",
		       &old_gw, dev->name, &new_gw,
		       &saddr, &daddr);
#endif
	;
}

static bool peer_pmtu_expired(struct inet_peer *peer)
{
	unsigned long orig = ACCESS_ONCE(peer->pmtu_expires);

	return orig &&
	       time_after_eq(jiffies, orig) &&
	       cmpxchg(&peer->pmtu_expires, orig, 0) == orig;
}

static bool peer_pmtu_cleaned(struct inet_peer *peer)
{
	unsigned long orig = ACCESS_ONCE(peer->pmtu_expires);

	return orig &&
	       cmpxchg(&peer->pmtu_expires, orig, 0) == orig;
}

static struct dst_entry *ipv4_negative_advice(struct dst_entry *dst)
{
	struct rtable *rt = (struct rtable *)dst;
	struct dst_entry *ret = dst;

	if (rt) {
		if (dst->obsolete > 0) {
			ip_rt_put(rt);
			ret = NULL;
		} else if (rt->rt_flags & RTCF_REDIRECTED) {
			unsigned hash = rt_hash(rt->rt_key_dst, rt->rt_key_src,
						rt->rt_oif,
						rt_genid(dev_net(dst->dev)));
			rt_del(hash, rt);
			ret = NULL;
		} else if (rt->peer && peer_pmtu_expired(rt->peer)) {
			dst_metric_set(dst, RTAX_MTU, rt->peer->pmtu_orig);
		}
	}
	return ret;
}

/*
 * Algorithm:
 *	1. The first ip_rt_redirect_number redirects are sent
 *	   with exponential backoff, then we stop sending them at all,
 *	   assuming that the host ignores our redirects.
 *	2. If we did not see packets requiring redirects
 *	   during ip_rt_redirect_silence, we assume that the host
 *	   forgot redirected route and start to send redirects again.
 *
 * This algorithm is much cheaper and more intelligent than dumb load limiting
 * in icmp.c.
 *
 * NOTE. Do not forget to inhibit load limiting for redirects (redundant)
 * and "frag. need" (breaks PMTU discovery) in icmp.c.
 */

void ip_rt_send_redirect(struct sk_buff *skb)
{
	struct rtable *rt = skb_rtable(skb);
	struct in_device *in_dev;
	struct inet_peer *peer;
	int log_martians;

	rcu_read_lock();
	in_dev = __in_dev_get_rcu(rt->dst.dev);
	if (!in_dev || !IN_DEV_TX_REDIRECTS(in_dev)) {
		rcu_read_unlock();
		return;
	}
	log_martians = IN_DEV_LOG_MARTIANS(in_dev);
	rcu_read_unlock();

	if (!rt->peer)
		rt_bind_peer(rt, rt->rt_dst, 1);
	peer = rt->peer;
	if (!peer) {
		icmp_send(skb, ICMP_REDIRECT, ICMP_REDIR_HOST, rt->rt_gateway);
		return;
	}

	/* No redirected packets during ip_rt_redirect_silence;
	 * reset the algorithm.
	 */
	if (time_after(jiffies, peer->rate_last + ip_rt_redirect_silence))
		peer->rate_tokens = 0;

	/* Too many ignored redirects; do not send anything
	 * set dst.rate_last to the last seen redirected packet.
	 */
	if (peer->rate_tokens >= ip_rt_redirect_number) {
		peer->rate_last = jiffies;
		return;
	}

	/* Check for load limit; set rate_last to the latest sent
	 * redirect.
	 */
	if (peer->rate_tokens == 0 ||
	    time_after(jiffies,
		       (peer->rate_last +
			(ip_rt_redirect_load << peer->rate_tokens)))) {
		icmp_send(skb, ICMP_REDIRECT, ICMP_REDIR_HOST, rt->rt_gateway);
		peer->rate_last = jiffies;
		++peer->rate_tokens;
#ifdef CONFIG_IP_ROUTE_VERBOSE
		if (log_martians &&
		    peer->rate_tokens == ip_rt_redirect_number &&
		    net_ratelimit())
			printk(KERN_WARNING "host %pI4/if%d ignores redirects for %pI4 to %pI4.\n",
			       &ip_hdr(skb)->saddr, rt->rt_iif,
				&rt->rt_dst, &rt->rt_gateway);
#endif
	}
}

static int ip_error(struct sk_buff *skb)
{
	struct rtable *rt = skb_rtable(skb);
	struct inet_peer *peer;
	unsigned long now;
	bool send;
	int code;

	switch (rt->dst.error) {
	case EINVAL:
	default:
		goto out;
	case EHOSTUNREACH:
		code = ICMP_HOST_UNREACH;
		break;
	case ENETUNREACH:
		code = ICMP_NET_UNREACH;
		IP_INC_STATS_BH(dev_net(rt->dst.dev),
				IPSTATS_MIB_INNOROUTES);
		break;
	case EACCES:
		code = ICMP_PKT_FILTERED;
		break;
	}

	if (!rt->peer)
		rt_bind_peer(rt, rt->rt_dst, 1);
	peer = rt->peer;

	send = true;
	if (peer) {
		now = jiffies;
		peer->rate_tokens += now - peer->rate_last;
		if (peer->rate_tokens > ip_rt_error_burst)
			peer->rate_tokens = ip_rt_error_burst;
		peer->rate_last = now;
		if (peer->rate_tokens >= ip_rt_error_cost)
			peer->rate_tokens -= ip_rt_error_cost;
		else
			send = false;
	}
	if (send)
		icmp_send(skb, ICMP_DEST_UNREACH, code, 0);

out:	kfree_skb(skb);
	return 0;
}

/*
 *	The last two values are not from the RFC but
 *	are needed for AMPRnet AX.25 paths.
 */

static const unsigned short mtu_plateau[] =
{32000, 17914, 8166, 4352, 2002, 1492, 576, 296, 216, 128 };

static inline unsigned short guess_mtu(unsigned short old_mtu)
{
	int i;

	for (i = 0; i < ARRAY_SIZE(mtu_plateau); i++)
		if (old_mtu > mtu_plateau[i])
			return mtu_plateau[i];
	return 68;
}

unsigned short ip_rt_frag_needed(struct net *net, const struct iphdr *iph,
				 unsigned short new_mtu,
				 struct net_device *dev)
{
	unsigned short old_mtu = ntohs(iph->tot_len);
	unsigned short est_mtu = 0;
	struct inet_peer *peer;

	peer = inet_getpeer_v4(iph->daddr, 1);
	if (peer) {
		unsigned short mtu = new_mtu;

		if (new_mtu < 68 || new_mtu >= old_mtu) {
			/* BSD 4.2 derived systems incorrectly adjust
			 * tot_len by the IP header length, and report
			 * a zero MTU in the ICMP message.
			 */
			if (mtu == 0 &&
			    old_mtu >= 68 + (iph->ihl << 2))
				old_mtu -= iph->ihl << 2;
			mtu = guess_mtu(old_mtu);
		}

		if (mtu < ip_rt_min_pmtu)
			mtu = ip_rt_min_pmtu;
		if (!peer->pmtu_expires || mtu < peer->pmtu_learned) {
			unsigned long pmtu_expires;

			pmtu_expires = jiffies + ip_rt_mtu_expires;
			if (!pmtu_expires)
				pmtu_expires = 1UL;

			est_mtu = mtu;
			peer->pmtu_learned = mtu;
			peer->pmtu_expires = pmtu_expires;
			atomic_inc(&__rt_peer_genid);
		}

		inet_putpeer(peer);
	}
	return est_mtu ? : new_mtu;
}

static void check_peer_pmtu(struct dst_entry *dst, struct inet_peer *peer)
{
	unsigned long expires = ACCESS_ONCE(peer->pmtu_expires);

	if (!expires)
		return;
	if (time_before(jiffies, expires)) {
		u32 orig_dst_mtu = dst_mtu(dst);
		if (peer->pmtu_learned < orig_dst_mtu) {
			if (!peer->pmtu_orig)
				peer->pmtu_orig = dst_metric_raw(dst, RTAX_MTU);
			dst_metric_set(dst, RTAX_MTU, peer->pmtu_learned);
		}
	} else if (cmpxchg(&peer->pmtu_expires, expires, 0) == expires)
		dst_metric_set(dst, RTAX_MTU, peer->pmtu_orig);
}

static void ip_rt_update_pmtu(struct dst_entry *dst, u32 mtu)
{
	struct rtable *rt = (struct rtable *) dst;
	struct inet_peer *peer;

	dst_confirm(dst);

	if (!rt->peer)
		rt_bind_peer(rt, rt->rt_dst, 1);
	peer = rt->peer;
	if (peer) {
		unsigned long pmtu_expires = ACCESS_ONCE(peer->pmtu_expires);

		if (mtu < ip_rt_min_pmtu)
			mtu = ip_rt_min_pmtu;
		if (!pmtu_expires || mtu < peer->pmtu_learned) {

			pmtu_expires = jiffies + ip_rt_mtu_expires;
			if (!pmtu_expires)
				pmtu_expires = 1UL;

			peer->pmtu_learned = mtu;
			peer->pmtu_expires = pmtu_expires;

			atomic_inc(&__rt_peer_genid);
			rt->rt_peer_genid = rt_peer_genid();
		}
		check_peer_pmtu(dst, peer);
	}
}


static void ipv4_validate_peer(struct rtable *rt)
{
	if (rt->rt_peer_genid != rt_peer_genid()) {
		struct inet_peer *peer;

		if (!rt->peer)
			rt_bind_peer(rt, rt->rt_dst, 0);

		peer = rt->peer;
		if (peer) {
			check_peer_pmtu(&rt->dst, peer);

			if (peer->redirect_genid != redirect_genid)
				peer->redirect_learned.a4 = 0;
			if (peer->redirect_learned.a4 &&
			    peer->redirect_learned.a4 != rt->rt_gateway)
				check_peer_redir(&rt->dst, peer);
		}

		rt->rt_peer_genid = rt_peer_genid();
	}
}

static struct dst_entry *ipv4_dst_check(struct dst_entry *dst, u32 cookie)
{
	struct rtable *rt = (struct rtable *) dst;

	if (rt_is_expired(rt))
		return NULL;
	ipv4_validate_peer(rt);
	return dst;
}

static void ipv4_dst_destroy(struct dst_entry *dst)
{
	struct rtable *rt = (struct rtable *) dst;
	struct inet_peer *peer = rt->peer;

	if (rt->fi) {
		fib_info_put(rt->fi);
		rt->fi = NULL;
	}
	if (peer) {
		rt->peer = NULL;
		inet_putpeer(peer);
	}
}


static void ipv4_link_failure(struct sk_buff *skb)
{
	struct rtable *rt;

	icmp_send(skb, ICMP_DEST_UNREACH, ICMP_HOST_UNREACH, 0);

	rt = skb_rtable(skb);
	if (rt && rt->peer && peer_pmtu_cleaned(rt->peer))
		dst_metric_set(&rt->dst, RTAX_MTU, rt->peer->pmtu_orig);
}

static int ip_rt_bug(struct sk_buff *skb)
{
	printk(KERN_DEBUG "ip_rt_bug: %pI4 -> %pI4, %s\n",
		&ip_hdr(skb)->saddr, &ip_hdr(skb)->daddr,
		skb->dev ? skb->dev->name : "?");
	kfree_skb(skb);
	WARN_ON(1);
	return 0;
}

/*
   We do not cache source address of outgoing interface,
   because it is used only by IP RR, TS and SRR options,
   so that it out of fast path.

   BTW remember: "addr" is allowed to be not aligned
   in IP options!
 */

void ip_rt_get_source(u8 *addr, struct sk_buff *skb, struct rtable *rt)
{
	__be32 src;

	if (rt_is_output_route(rt))
		src = ip_hdr(skb)->saddr;
	else {
		struct fib_result res;
		struct flowi4 fl4;
		struct iphdr *iph;

		iph = ip_hdr(skb);

		memset(&fl4, 0, sizeof(fl4));
		fl4.daddr = iph->daddr;
		fl4.saddr = iph->saddr;
		fl4.flowi4_tos = RT_TOS(iph->tos);
		fl4.flowi4_oif = rt->dst.dev->ifindex;
		fl4.flowi4_iif = skb->dev->ifindex;
		fl4.flowi4_mark = skb->mark;

		rcu_read_lock();
		if (fib_lookup(dev_net(rt->dst.dev), &fl4, &res) == 0)
			src = FIB_RES_PREFSRC(dev_net(rt->dst.dev), res);
		else
			src = inet_select_addr(rt->dst.dev, rt->rt_gateway,
					RT_SCOPE_UNIVERSE);
		rcu_read_unlock();
	}
	memcpy(addr, &src, 4);
}

#ifdef CONFIG_IP_ROUTE_CLASSID
static void set_class_tag(struct rtable *rt, u32 tag)
{
	if (!(rt->dst.tclassid & 0xFFFF))
		rt->dst.tclassid |= tag & 0xFFFF;
	if (!(rt->dst.tclassid & 0xFFFF0000))
		rt->dst.tclassid |= tag & 0xFFFF0000;
}
#endif

static unsigned int ipv4_default_advmss(const struct dst_entry *dst)
{
	unsigned int advmss = dst_metric_raw(dst, RTAX_ADVMSS);

	if (advmss == 0) {
		advmss = max_t(unsigned int, dst->dev->mtu - 40,
			       ip_rt_min_advmss);
		if (advmss > 65535 - 40)
			advmss = 65535 - 40;
	}
	return advmss;
}

static unsigned int ipv4_mtu(const struct dst_entry *dst)
{
	const struct rtable *rt = (const struct rtable *) dst;
	unsigned int mtu = dst_metric_raw(dst, RTAX_MTU);

	if (mtu && rt_is_output_route(rt))
		return mtu;

	mtu = dst->dev->mtu;

	if (unlikely(dst_metric_locked(dst, RTAX_MTU))) {

		if (rt->rt_gateway != rt->rt_dst && mtu > 576)
			mtu = 576;
	}

	if (mtu > IP_MAX_MTU)
		mtu = IP_MAX_MTU;

	return mtu;
}

static void rt_init_metrics(struct rtable *rt, const struct flowi4 *fl4,
			    struct fib_info *fi)
{
	struct inet_peer *peer;
	int create = 0;

	/* If a peer entry exists for this destination, we must hook
	 * it up in order to get at cached metrics.
	 */
	if (fl4 && (fl4->flowi4_flags & FLOWI_FLAG_PRECOW_METRICS))
		create = 1;

	rt->peer = peer = inet_getpeer_v4(rt->rt_dst, create);
	if (peer) {
		rt->rt_peer_genid = rt_peer_genid();
		if (inet_metrics_new(peer))
			memcpy(peer->metrics, fi->fib_metrics,
			       sizeof(u32) * RTAX_MAX);
		dst_init_metrics(&rt->dst, peer->metrics, false);

		check_peer_pmtu(&rt->dst, peer);
		if (peer->redirect_genid != redirect_genid)
			peer->redirect_learned.a4 = 0;
		if (peer->redirect_learned.a4 &&
		    peer->redirect_learned.a4 != rt->rt_gateway) {
			rt->rt_gateway = peer->redirect_learned.a4;
			rt->rt_flags |= RTCF_REDIRECTED;
		}
	} else {
		if (fi->fib_metrics != (u32 *) dst_default_metrics) {
			rt->fi = fi;
			atomic_inc(&fi->fib_clntref);
		}
		dst_init_metrics(&rt->dst, fi->fib_metrics, true);
	}
}

static void rt_set_nexthop(struct rtable *rt, const struct flowi4 *fl4,
			   const struct fib_result *res,
			   struct fib_info *fi, u16 type, u32 itag)
{
	struct dst_entry *dst = &rt->dst;

	if (fi) {
		if (FIB_RES_GW(*res) &&
		    FIB_RES_NH(*res).nh_scope == RT_SCOPE_LINK)
			rt->rt_gateway = FIB_RES_GW(*res);
		rt_init_metrics(rt, fl4, fi);
#ifdef CONFIG_IP_ROUTE_CLASSID
		dst->tclassid = FIB_RES_NH(*res).nh_tclassid;
#endif
	}

	if (dst_mtu(dst) > IP_MAX_MTU)
		dst_metric_set(dst, RTAX_MTU, IP_MAX_MTU);
	if (dst_metric_raw(dst, RTAX_ADVMSS) > 65535 - 40)
		dst_metric_set(dst, RTAX_ADVMSS, 65535 - 40);

#ifdef CONFIG_IP_ROUTE_CLASSID
#ifdef CONFIG_IP_MULTIPLE_TABLES
	set_class_tag(rt, fib_rules_tclass(res));
#endif
	set_class_tag(rt, itag);
#endif
}

static struct rtable *rt_dst_alloc(struct net_device *dev,
				   bool nopolicy, bool noxfrm)
{
	return dst_alloc(&ipv4_dst_ops, dev, 1, -1,
			 DST_HOST |
			 (nopolicy ? DST_NOPOLICY : 0) |
			 (noxfrm ? DST_NOXFRM : 0));
}

/* called in rcu_read_lock() section */
static int ip_route_input_mc(struct sk_buff *skb, __be32 daddr, __be32 saddr,
				u8 tos, struct net_device *dev, int our)
{
	unsigned int hash;
	struct rtable *rth;
	__be32 spec_dst;
	struct in_device *in_dev = __in_dev_get_rcu(dev);
	u32 itag = 0;
	int err;

	/* Primary sanity checks. */

	if (in_dev == NULL)
		return -EINVAL;

	if (ipv4_is_multicast(saddr) || ipv4_is_lbcast(saddr) ||
	    ipv4_is_loopback(saddr) || skb->protocol != htons(ETH_P_IP))
		goto e_inval;

	if (ipv4_is_zeronet(saddr)) {
		if (!ipv4_is_local_multicast(daddr))
			goto e_inval;
		spec_dst = inet_select_addr(dev, 0, RT_SCOPE_LINK);
	} else {
		err = fib_validate_source(skb, saddr, 0, tos, 0, dev, &spec_dst,
					  &itag);
		if (err < 0)
			goto e_err;
	}
	rth = rt_dst_alloc(init_net.loopback_dev,
			   IN_DEV_CONF_GET(in_dev, NOPOLICY), false);
	if (!rth)
		goto e_nobufs;

#ifdef CONFIG_IP_ROUTE_CLASSID
	rth->dst.tclassid = itag;
#endif
	rth->dst.output = ip_rt_bug;

	rth->rt_key_dst	= daddr;
	rth->rt_key_src	= saddr;
	rth->rt_genid	= rt_genid(dev_net(dev));
	rth->rt_flags	= RTCF_MULTICAST;
	rth->rt_type	= RTN_MULTICAST;
	rth->rt_key_tos	= tos;
	rth->rt_dst	= daddr;
	rth->rt_src	= saddr;
	rth->rt_route_iif = dev->ifindex;
	rth->rt_iif	= dev->ifindex;
	rth->rt_oif	= 0;
	rth->rt_mark    = skb->mark;
	rth->rt_gateway	= daddr;
	rth->rt_spec_dst= spec_dst;
	rth->rt_peer_genid = 0;
	rth->peer = NULL;
	rth->fi = NULL;
	if (our) {
		rth->dst.input= ip_local_deliver;
		rth->rt_flags |= RTCF_LOCAL;
	}

#ifdef CONFIG_IP_MROUTE
	if (!ipv4_is_local_multicast(daddr) && IN_DEV_MFORWARD(in_dev))
		rth->dst.input = ip_mr_input;
#endif
	RT_CACHE_STAT_INC(in_slow_mc);

	hash = rt_hash(daddr, saddr, dev->ifindex, rt_genid(dev_net(dev)));
	rth = rt_intern_hash(hash, rth, skb, dev->ifindex);
	return IS_ERR(rth) ? PTR_ERR(rth) : 0;

e_nobufs:
	return -ENOBUFS;
e_inval:
	return -EINVAL;
e_err:
	return err;
}


static void ip_handle_martian_source(struct net_device *dev,
				     struct in_device *in_dev,
				     struct sk_buff *skb,
				     __be32 daddr,
				     __be32 saddr)
{
	RT_CACHE_STAT_INC(in_martian_src);
#ifdef CONFIG_IP_ROUTE_VERBOSE
	if (IN_DEV_LOG_MARTIANS(in_dev) && net_ratelimit()) {
		/*
		 *	RFC1812 recommendation, if source is martian,
		 *	the only hint is MAC header.
		 */
		printk(KERN_WARNING "martian source %pI4 from %pI4, on dev %s\n",
			&daddr, &saddr, dev->name);
		if (dev->hard_header_len && skb_mac_header_was_set(skb)) {
			int i;
			const unsigned char *p = skb_mac_header(skb);
			printk(KERN_WARNING "ll header: ");
			for (i = 0; i < dev->hard_header_len; i++, p++) {
				printk("%02x", *p);
				if (i < (dev->hard_header_len - 1))
					printk(":");
			}
			printk("\n");
		}
	}
#endif
}

/* called in rcu_read_lock() section */
static int __mkroute_input(struct sk_buff *skb,
			   const struct fib_result *res,
			   struct in_device *in_dev,
			   __be32 daddr, __be32 saddr, u32 tos,
			   struct rtable **result)
{
	struct rtable *rth;
	int err;
	struct in_device *out_dev;
	unsigned int flags = 0;
	__be32 spec_dst;
	u32 itag;

	/* get a working reference to the output device */
	out_dev = __in_dev_get_rcu(FIB_RES_DEV(*res));
	if (out_dev == NULL) {
		if (net_ratelimit())
			printk(KERN_CRIT "Bug in ip_route_input" \
			       "_slow(). Please, report\n");
		return -EINVAL;
	}


	err = fib_validate_source(skb, saddr, daddr, tos, FIB_RES_OIF(*res),
				  in_dev->dev, &spec_dst, &itag);
	if (err < 0) {
		ip_handle_martian_source(in_dev->dev, in_dev, skb, daddr,
					 saddr);

		goto cleanup;
	}

	if (err)
		flags |= RTCF_DIRECTSRC;

	if (out_dev == in_dev && err &&
	    (IN_DEV_SHARED_MEDIA(out_dev) ||
	     inet_addr_onlink(out_dev, saddr, FIB_RES_GW(*res))))
		flags |= RTCF_DOREDIRECT;

	if (skb->protocol != htons(ETH_P_IP)) {
		/* Not IP (i.e. ARP). Do not create route, if it is
		 * invalid for proxy arp. DNAT routes are always valid.
		 *
		 * Proxy arp feature have been extended to allow, ARP
		 * replies back to the same interface, to support
		 * Private VLAN switch technologies. See arp.c.
		 */
		if (out_dev == in_dev &&
		    IN_DEV_PROXY_ARP_PVLAN(in_dev) == 0) {
			err = -EINVAL;
			goto cleanup;
		}
	}

	rth = rt_dst_alloc(out_dev->dev,
			   IN_DEV_CONF_GET(in_dev, NOPOLICY),
			   IN_DEV_CONF_GET(out_dev, NOXFRM));
	if (!rth) {
		err = -ENOBUFS;
		goto cleanup;
	}

	rth->rt_key_dst	= daddr;
	rth->rt_key_src	= saddr;
	rth->rt_genid = rt_genid(dev_net(rth->dst.dev));
	rth->rt_flags = flags;
	rth->rt_type = res->type;
	rth->rt_key_tos	= tos;
	rth->rt_dst	= daddr;
	rth->rt_src	= saddr;
	rth->rt_route_iif = in_dev->dev->ifindex;
	rth->rt_iif 	= in_dev->dev->ifindex;
	rth->rt_oif 	= 0;
	rth->rt_mark    = skb->mark;
	rth->rt_gateway	= daddr;
	rth->rt_spec_dst= spec_dst;
	rth->rt_peer_genid = 0;
	rth->peer = NULL;
	rth->fi = NULL;

	rth->dst.input = ip_forward;
	rth->dst.output = ip_output;

	rt_set_nexthop(rth, NULL, res, res->fi, res->type, itag);

	*result = rth;
	err = 0;
 cleanup:
	return err;
}

static int ip_mkroute_input(struct sk_buff *skb,
			    struct fib_result *res,
			    const struct flowi4 *fl4,
			    struct in_device *in_dev,
			    __be32 daddr, __be32 saddr, u32 tos)
{
	struct rtable* rth = NULL;
	int err;
	unsigned hash;

#ifdef CONFIG_IP_ROUTE_MULTIPATH
	if (res->fi && res->fi->fib_nhs > 1)
		fib_select_multipath(res);
#endif

	/* create a routing cache entry */
	err = __mkroute_input(skb, res, in_dev, daddr, saddr, tos, &rth);
	if (err)
		return err;

	/* put it into the cache */
	hash = rt_hash(daddr, saddr, fl4->flowi4_iif,
		       rt_genid(dev_net(rth->dst.dev)));
	rth = rt_intern_hash(hash, rth, skb, fl4->flowi4_iif);
	if (IS_ERR(rth))
		return PTR_ERR(rth);
	return 0;
}

/*
 *	NOTE. We drop all the packets that has local source
 *	addresses, because every properly looped back packet
 *	must have correct destination already attached by output routine.
 *
 *	Such approach solves two big problems:
 *	1. Not simplex devices are handled properly.
 *	2. IP spoofing attempts are filtered with 100% of guarantee.
 *	called with rcu_read_lock()
 */

static int ip_route_input_slow(struct sk_buff *skb, __be32 daddr, __be32 saddr,
			       u8 tos, struct net_device *dev)
{
	struct fib_result res;
	struct in_device *in_dev = __in_dev_get_rcu(dev);
	struct flowi4	fl4;
	unsigned	flags = 0;
	u32		itag = 0;
	struct rtable * rth;
	unsigned	hash;
	__be32		spec_dst;
	int		err = -EINVAL;
	struct net    * net = dev_net(dev);

	/* IP on this device is disabled. */

	if (!in_dev)
		goto out;

	/* Check for the most weird martians, which can be not detected
	   by fib_lookup.
	 */

	if (ipv4_is_multicast(saddr) || ipv4_is_lbcast(saddr) ||
	    ipv4_is_loopback(saddr))
		goto martian_source;

	if (ipv4_is_lbcast(daddr) || (saddr == 0 && daddr == 0))
		goto brd_input;

	/* Accept zero addresses only to limited broadcast;
	 * I even do not know to fix it or not. Waiting for complains :-)
	 */
	if (ipv4_is_zeronet(saddr))
		goto martian_source;

	if (ipv4_is_zeronet(daddr) || ipv4_is_loopback(daddr))
		goto martian_destination;

	/*
	 *	Now we are ready to route packet.
	 */
	fl4.flowi4_oif = 0;
	fl4.flowi4_iif = dev->ifindex;
	fl4.flowi4_mark = skb->mark;
	fl4.flowi4_tos = tos;
	fl4.flowi4_scope = RT_SCOPE_UNIVERSE;
	fl4.daddr = daddr;
	fl4.saddr = saddr;
	err = fib_lookup(net, &fl4, &res);
	if (err != 0) {
		if (!IN_DEV_FORWARD(in_dev))
			goto e_hostunreach;
		goto no_route;
	}

	RT_CACHE_STAT_INC(in_slow_tot);

	if (res.type == RTN_BROADCAST)
		goto brd_input;

	if (res.type == RTN_LOCAL) {
		err = fib_validate_source(skb, saddr, daddr, tos,
					  net->loopback_dev->ifindex,
					  dev, &spec_dst, &itag);
		if (err < 0)
			goto martian_source_keep_err;
		if (err)
			flags |= RTCF_DIRECTSRC;
		spec_dst = daddr;
		goto local_input;
	}

	if (!IN_DEV_FORWARD(in_dev))
		goto e_hostunreach;
	if (res.type != RTN_UNICAST)
		goto martian_destination;

	err = ip_mkroute_input(skb, &res, &fl4, in_dev, daddr, saddr, tos);
out:	return err;

brd_input:
	if (skb->protocol != htons(ETH_P_IP))
		goto e_inval;

	if (ipv4_is_zeronet(saddr))
		spec_dst = inet_select_addr(dev, 0, RT_SCOPE_LINK);
	else {
		err = fib_validate_source(skb, saddr, 0, tos, 0, dev, &spec_dst,
					  &itag);
		if (err < 0)
			goto martian_source_keep_err;
		if (err)
			flags |= RTCF_DIRECTSRC;
	}
	flags |= RTCF_BROADCAST;
	res.type = RTN_BROADCAST;
	RT_CACHE_STAT_INC(in_brd);

local_input:
	rth = rt_dst_alloc(net->loopback_dev,
			   IN_DEV_CONF_GET(in_dev, NOPOLICY), false);
	if (!rth)
		goto e_nobufs;

	rth->dst.input= ip_local_deliver;
	rth->dst.output= ip_rt_bug;
#ifdef CONFIG_IP_ROUTE_CLASSID
	rth->dst.tclassid = itag;
#endif

	rth->rt_key_dst	= daddr;
	rth->rt_key_src	= saddr;
	rth->rt_genid = rt_genid(net);
	rth->rt_flags 	= flags|RTCF_LOCAL;
	rth->rt_type	= res.type;
	rth->rt_key_tos	= tos;
	rth->rt_dst	= daddr;
	rth->rt_src	= saddr;
#ifdef CONFIG_IP_ROUTE_CLASSID
	rth->dst.tclassid = itag;
#endif
	rth->rt_route_iif = dev->ifindex;
	rth->rt_iif	= dev->ifindex;
	rth->rt_oif	= 0;
	rth->rt_mark    = skb->mark;
	rth->rt_gateway	= daddr;
	rth->rt_spec_dst= spec_dst;
	rth->rt_peer_genid = 0;
	rth->peer = NULL;
	rth->fi = NULL;
	if (res.type == RTN_UNREACHABLE) {
		rth->dst.input= ip_error;
		rth->dst.error= -err;
		rth->rt_flags 	&= ~RTCF_LOCAL;
	}
	hash = rt_hash(daddr, saddr, fl4.flowi4_iif, rt_genid(net));
	rth = rt_intern_hash(hash, rth, skb, fl4.flowi4_iif);
	err = 0;
	if (IS_ERR(rth))
		err = PTR_ERR(rth);
	goto out;

no_route:
	RT_CACHE_STAT_INC(in_no_route);
	spec_dst = inet_select_addr(dev, 0, RT_SCOPE_UNIVERSE);
	res.type = RTN_UNREACHABLE;
	if (err == -ESRCH)
		err = -ENETUNREACH;
	goto local_input;

	/*
	 *	Do not cache martian addresses: they should be logged (RFC1812)
	 */
martian_destination:
	RT_CACHE_STAT_INC(in_martian_dst);
#ifdef CONFIG_IP_ROUTE_VERBOSE
	if (IN_DEV_LOG_MARTIANS(in_dev) && net_ratelimit())
		printk(KERN_WARNING "martian destination %pI4 from %pI4, dev %s\n",
			&daddr, &saddr, dev->name);
#endif

e_hostunreach:
	err = -EHOSTUNREACH;
	goto out;

e_inval:
	err = -EINVAL;
	goto out;

e_nobufs:
	err = -ENOBUFS;
	goto out;

martian_source:
	err = -EINVAL;
martian_source_keep_err:
	ip_handle_martian_source(dev, in_dev, skb, daddr, saddr);
	goto out;
}

int ip_route_input_common(struct sk_buff *skb, __be32 daddr, __be32 saddr,
			   u8 tos, struct net_device *dev, bool noref)
{
	struct rtable * rth;
	unsigned	hash;
	int iif = dev->ifindex;
	struct net *net;
	int res;

	net = dev_net(dev);

	rcu_read_lock();

	if (!rt_caching(net))
		goto skip_cache;

	tos &= IPTOS_RT_MASK;
	hash = rt_hash(daddr, saddr, iif, rt_genid(net));

	for (rth = rcu_dereference(rt_hash_table[hash].chain); rth;
	     rth = rcu_dereference(rth->dst.rt_next)) {
		if ((((__force u32)rth->rt_key_dst ^ (__force u32)daddr) |
		     ((__force u32)rth->rt_key_src ^ (__force u32)saddr) |
		     (rth->rt_route_iif ^ iif) |
		     (rth->rt_key_tos ^ tos)) == 0 &&
		    rth->rt_mark == skb->mark &&
		    net_eq(dev_net(rth->dst.dev), net) &&
		    !rt_is_expired(rth)) {
			ipv4_validate_peer(rth);
			if (noref) {
				dst_use_noref(&rth->dst, jiffies);
				skb_dst_set_noref(skb, &rth->dst);
			} else {
				dst_use(&rth->dst, jiffies);
				skb_dst_set(skb, &rth->dst);
			}
			RT_CACHE_STAT_INC(in_hit);
			rcu_read_unlock();
			return 0;
		}
		RT_CACHE_STAT_INC(in_hlist_search);
	}

skip_cache:
	/* Multicast recognition logic is moved from route cache to here.
	   The problem was that too many Ethernet cards have broken/missing
	   hardware multicast filters :-( As result the host on multicasting
	   network acquires a lot of useless route cache entries, sort of
	   SDR messages from all the world. Now we try to get rid of them.
	   Really, provided software IP multicast filter is organized
	   reasonably (at least, hashed), it does not result in a slowdown
	   comparing with route cache reject entries.
	   Note, that multicast routers are not affected, because
	   route cache entry is created eventually.
	 */
	if (ipv4_is_multicast(daddr)) {
		struct in_device *in_dev = __in_dev_get_rcu(dev);

		if (in_dev) {
			int our = ip_check_mc_rcu(in_dev, daddr, saddr,
						  ip_hdr(skb)->protocol);
			if (our
#ifdef CONFIG_IP_MROUTE
				||
			    (!ipv4_is_local_multicast(daddr) &&
			     IN_DEV_MFORWARD(in_dev))
#endif
			   ) {
				int res = ip_route_input_mc(skb, daddr, saddr,
							    tos, dev, our);
				rcu_read_unlock();
				return res;
			}
		}
		rcu_read_unlock();
		return -EINVAL;
	}
	res = ip_route_input_slow(skb, daddr, saddr, tos, dev);
	rcu_read_unlock();
	return res;
}
EXPORT_SYMBOL(ip_route_input_common);

/* called with rcu_read_lock() */
static struct rtable *__mkroute_output(const struct fib_result *res,
				       const struct flowi4 *fl4,
				       __be32 orig_daddr, __be32 orig_saddr,
				       int orig_oif, __u8 orig_rtos,
				       struct net_device *dev_out,
				       unsigned int flags)
{
	struct fib_info *fi = res->fi;
	struct in_device *in_dev;
	u16 type = res->type;
	struct rtable *rth;

	if (ipv4_is_loopback(fl4->saddr) && !(dev_out->flags & IFF_LOOPBACK))
		return ERR_PTR(-EINVAL);

	if (ipv4_is_lbcast(fl4->daddr))
		type = RTN_BROADCAST;
	else if (ipv4_is_multicast(fl4->daddr))
		type = RTN_MULTICAST;
	else if (ipv4_is_zeronet(fl4->daddr))
		return ERR_PTR(-EINVAL);

	if (dev_out->flags & IFF_LOOPBACK)
		flags |= RTCF_LOCAL;

	in_dev = __in_dev_get_rcu(dev_out);
	if (!in_dev)
		return ERR_PTR(-EINVAL);

	if (type == RTN_BROADCAST) {
		flags |= RTCF_BROADCAST | RTCF_LOCAL;
		fi = NULL;
	} else if (type == RTN_MULTICAST) {
		flags |= RTCF_MULTICAST | RTCF_LOCAL;
		if (!ip_check_mc_rcu(in_dev, fl4->daddr, fl4->saddr,
				     fl4->flowi4_proto))
			flags &= ~RTCF_LOCAL;
		/* If multicast route do not exist use
		 * default one, but do not gateway in this case.
		 * Yes, it is hack.
		 */
		if (fi && res->prefixlen < 4)
			fi = NULL;
	}

	rth = rt_dst_alloc(dev_out,
			   IN_DEV_CONF_GET(in_dev, NOPOLICY),
			   IN_DEV_CONF_GET(in_dev, NOXFRM));
	if (!rth)
		return ERR_PTR(-ENOBUFS);

	rth->dst.output = ip_output;

	rth->rt_key_dst	= orig_daddr;
	rth->rt_key_src	= orig_saddr;
	rth->rt_genid = rt_genid(dev_net(dev_out));
	rth->rt_flags	= flags;
	rth->rt_type	= type;
	rth->rt_key_tos	= orig_rtos;
	rth->rt_dst	= fl4->daddr;
	rth->rt_src	= fl4->saddr;
	rth->rt_route_iif = 0;
	rth->rt_iif	= orig_oif ? : dev_out->ifindex;
	rth->rt_oif	= orig_oif;
	rth->rt_mark    = fl4->flowi4_mark;
	rth->rt_gateway = fl4->daddr;
	rth->rt_spec_dst= fl4->saddr;
	rth->rt_peer_genid = 0;
	rth->peer = NULL;
	rth->fi = NULL;

	RT_CACHE_STAT_INC(out_slow_tot);

	if (flags & RTCF_LOCAL) {
		rth->dst.input = ip_local_deliver;
		rth->rt_spec_dst = fl4->daddr;
	}
	if (flags & (RTCF_BROADCAST | RTCF_MULTICAST)) {
		rth->rt_spec_dst = fl4->saddr;
		if (flags & RTCF_LOCAL &&
		    !(dev_out->flags & IFF_LOOPBACK)) {
			rth->dst.output = ip_mc_output;
			RT_CACHE_STAT_INC(out_slow_mc);
		}
#ifdef CONFIG_IP_MROUTE
		if (type == RTN_MULTICAST) {
			if (IN_DEV_MFORWARD(in_dev) &&
			    !ipv4_is_local_multicast(fl4->daddr)) {
				rth->dst.input = ip_mr_input;
				rth->dst.output = ip_mc_output;
			}
		}
#endif
	}

	rt_set_nexthop(rth, fl4, res, fi, type, 0);

	return rth;
}

/*
 * Major route resolver routine.
 * called with rcu_read_lock();
 */

static struct rtable *ip_route_output_slow(struct net *net, struct flowi4 *fl4)
{
	struct net_device *dev_out = NULL;
	__u8 tos = RT_FL_TOS(fl4);
	unsigned int flags = 0;
	struct fib_result res;
	struct rtable *rth;
	__be32 orig_daddr;
	__be32 orig_saddr;
	int orig_oif;

	res.fi		= NULL;
#ifdef CONFIG_IP_MULTIPLE_TABLES
	res.r		= NULL;
#endif

	orig_daddr = fl4->daddr;
	orig_saddr = fl4->saddr;
	orig_oif = fl4->flowi4_oif;

	fl4->flowi4_iif = net->loopback_dev->ifindex;
	fl4->flowi4_tos = tos & IPTOS_RT_MASK;
	fl4->flowi4_scope = ((tos & RTO_ONLINK) ?
			 RT_SCOPE_LINK : RT_SCOPE_UNIVERSE);

	rcu_read_lock();
	if (fl4->saddr) {
		rth = ERR_PTR(-EINVAL);
		if (ipv4_is_multicast(fl4->saddr) ||
		    ipv4_is_lbcast(fl4->saddr) ||
		    ipv4_is_zeronet(fl4->saddr))
			goto out;

		/* I removed check for oif == dev_out->oif here.
		   It was wrong for two reasons:
		   1. ip_dev_find(net, saddr) can return wrong iface, if saddr
		      is assigned to multiple interfaces.
		   2. Moreover, we are allowed to send packets with saddr
		      of another iface. --ANK
		 */

		if (fl4->flowi4_oif == 0 &&
		    (ipv4_is_multicast(fl4->daddr) ||
		     ipv4_is_lbcast(fl4->daddr))) {
			/* It is equivalent to inet_addr_type(saddr) == RTN_LOCAL */
			dev_out = __ip_dev_find(net, fl4->saddr, false);
			if (dev_out == NULL)
				goto out;

			/* Special hack: user can direct multicasts
			   and limited broadcast via necessary interface
			   without fiddling with IP_MULTICAST_IF or IP_PKTINFO.
			   This hack is not just for fun, it allows
			   vic,vat and friends to work.
			   They bind socket to loopback, set ttl to zero
			   and expect that it will work.
			   From the viewpoint of routing cache they are broken,
			   because we are not allowed to build multicast path
			   with loopback source addr (look, routing cache
			   cannot know, that ttl is zero, so that packet
			   will not leave this host and route is valid).
			   Luckily, this hack is good workaround.
			 */

			fl4->flowi4_oif = dev_out->ifindex;
			goto make_route;
		}

		if (!(fl4->flowi4_flags & FLOWI_FLAG_ANYSRC)) {
			/* It is equivalent to inet_addr_type(saddr) == RTN_LOCAL */
			if (!__ip_dev_find(net, fl4->saddr, false))
				goto out;
		}
	}


	if (fl4->flowi4_oif) {
		dev_out = dev_get_by_index_rcu(net, fl4->flowi4_oif);
		rth = ERR_PTR(-ENODEV);
		if (dev_out == NULL)
			goto out;

		/* RACE: Check return value of inet_select_addr instead. */
		if (!(dev_out->flags & IFF_UP) || !__in_dev_get_rcu(dev_out)) {
			rth = ERR_PTR(-ENETUNREACH);
			goto out;
		}
		if (ipv4_is_local_multicast(fl4->daddr) ||
		    ipv4_is_lbcast(fl4->daddr)) {
			if (!fl4->saddr)
				fl4->saddr = inet_select_addr(dev_out, 0,
							      RT_SCOPE_LINK);
			goto make_route;
		}
		if (fl4->saddr) {
			if (ipv4_is_multicast(fl4->daddr))
				fl4->saddr = inet_select_addr(dev_out, 0,
							      fl4->flowi4_scope);
			else if (!fl4->daddr)
				fl4->saddr = inet_select_addr(dev_out, 0,
							      RT_SCOPE_HOST);
		}
	}

	if (!fl4->daddr) {
		fl4->daddr = fl4->saddr;
		if (!fl4->daddr)
			fl4->daddr = fl4->saddr = htonl(INADDR_LOOPBACK);
		dev_out = net->loopback_dev;
		fl4->flowi4_oif = net->loopback_dev->ifindex;
		res.type = RTN_LOCAL;
		flags |= RTCF_LOCAL;
		goto make_route;
	}

	if (fib_lookup(net, fl4, &res)) {
		res.fi = NULL;
		if (fl4->flowi4_oif) {
			/* Apparently, routing tables are wrong. Assume,
			   that the destination is on link.

			   WHY? DW.
			   Because we are allowed to send to iface
			   even if it has NO routes and NO assigned
			   addresses. When oif is specified, routing
			   tables are looked up with only one purpose:
			   to catch if destination is gatewayed, rather than
			   direct. Moreover, if MSG_DONTROUTE is set,
			   we send packet, ignoring both routing tables
			   and ifaddr state. --ANK


			   We could make it even if oif is unknown,
			   likely IPv6, but we do not.
			 */

			if (fl4->saddr == 0)
				fl4->saddr = inet_select_addr(dev_out, 0,
							      RT_SCOPE_LINK);
			res.type = RTN_UNICAST;
			goto make_route;
		}
		rth = ERR_PTR(-ENETUNREACH);
		goto out;
	}

	if (res.type == RTN_LOCAL) {
		if (!fl4->saddr) {
			if (res.fi->fib_prefsrc)
				fl4->saddr = res.fi->fib_prefsrc;
			else
				fl4->saddr = fl4->daddr;
		}
		dev_out = net->loopback_dev;
		fl4->flowi4_oif = dev_out->ifindex;
		res.fi = NULL;
		flags |= RTCF_LOCAL;
		goto make_route;
	}

#ifdef CONFIG_IP_ROUTE_MULTIPATH
	if (res.fi->fib_nhs > 1 && fl4->flowi4_oif == 0)
		fib_select_multipath(&res);
	else
#endif
	if (!res.prefixlen &&
	    res.table->tb_num_default > 1 &&
	    res.type == RTN_UNICAST && !fl4->flowi4_oif)
		fib_select_default(&res);

	if (!fl4->saddr)
		fl4->saddr = FIB_RES_PREFSRC(net, res);

	dev_out = FIB_RES_DEV(res);
	fl4->flowi4_oif = dev_out->ifindex;


make_route:
	rth = __mkroute_output(&res, fl4, orig_daddr, orig_saddr, orig_oif,
			       tos, dev_out, flags);
	if (!IS_ERR(rth)) {
		unsigned int hash;

		hash = rt_hash(orig_daddr, orig_saddr, orig_oif,
			       rt_genid(dev_net(dev_out)));
		rth = rt_intern_hash(hash, rth, NULL, orig_oif);
	}

out:
	rcu_read_unlock();
	return rth;
}

struct rtable *__ip_route_output_key(struct net *net, struct flowi4 *flp4)
{
	struct rtable *rth;
	unsigned int hash;

	if (!rt_caching(net))
		goto slow_output;

	hash = rt_hash(flp4->daddr, flp4->saddr, flp4->flowi4_oif, rt_genid(net));

	rcu_read_lock_bh();
	for (rth = rcu_dereference_bh(rt_hash_table[hash].chain); rth;
		rth = rcu_dereference_bh(rth->dst.rt_next)) {
		if (rth->rt_key_dst == flp4->daddr &&
		    rth->rt_key_src == flp4->saddr &&
		    rt_is_output_route(rth) &&
		    rth->rt_oif == flp4->flowi4_oif &&
		    rth->rt_mark == flp4->flowi4_mark &&
		    !((rth->rt_key_tos ^ flp4->flowi4_tos) &
			    (IPTOS_RT_MASK | RTO_ONLINK)) &&
		    net_eq(dev_net(rth->dst.dev), net) &&
		    !rt_is_expired(rth)) {
			ipv4_validate_peer(rth);
			dst_use(&rth->dst, jiffies);
			RT_CACHE_STAT_INC(out_hit);
			rcu_read_unlock_bh();
			if (!flp4->saddr)
				flp4->saddr = rth->rt_src;
			if (!flp4->daddr)
				flp4->daddr = rth->rt_dst;
			return rth;
		}
		RT_CACHE_STAT_INC(out_hlist_search);
	}
	rcu_read_unlock_bh();

slow_output:
	return ip_route_output_slow(net, flp4);
}
EXPORT_SYMBOL_GPL(__ip_route_output_key);

static struct dst_entry *ipv4_blackhole_dst_check(struct dst_entry *dst, u32 cookie)
{
	return NULL;
}

static unsigned int ipv4_blackhole_mtu(const struct dst_entry *dst)
{
	unsigned int mtu = dst_metric_raw(dst, RTAX_MTU);

	return mtu ? : dst->dev->mtu;
}

static void ipv4_rt_blackhole_update_pmtu(struct dst_entry *dst, u32 mtu)
{
}

static u32 *ipv4_rt_blackhole_cow_metrics(struct dst_entry *dst,
					  unsigned long old)
{
	return NULL;
}

static struct dst_ops ipv4_dst_blackhole_ops = {
	.family			=	AF_INET,
	.protocol		=	cpu_to_be16(ETH_P_IP),
	.destroy		=	ipv4_dst_destroy,
	.check			=	ipv4_blackhole_dst_check,
	.mtu			=	ipv4_blackhole_mtu,
	.default_advmss		=	ipv4_default_advmss,
	.update_pmtu		=	ipv4_rt_blackhole_update_pmtu,
	.cow_metrics		=	ipv4_rt_blackhole_cow_metrics,
	.neigh_lookup		=	ipv4_neigh_lookup,
};

struct dst_entry *ipv4_blackhole_route(struct net *net, struct dst_entry *dst_orig)
{
	struct rtable *rt = dst_alloc(&ipv4_dst_blackhole_ops, NULL, 1, 0, 0);
	struct rtable *ort = (struct rtable *) dst_orig;

	if (rt) {
		struct dst_entry *new = &rt->dst;

		new->__use = 1;
		new->input = dst_discard;
		new->output = dst_discard;
		dst_copy_metrics(new, &ort->dst);

		new->dev = ort->dst.dev;
		if (new->dev)
			dev_hold(new->dev);

		rt->rt_key_dst = ort->rt_key_dst;
		rt->rt_key_src = ort->rt_key_src;
		rt->rt_key_tos = ort->rt_key_tos;
		rt->rt_route_iif = ort->rt_route_iif;
		rt->rt_iif = ort->rt_iif;
		rt->rt_oif = ort->rt_oif;
		rt->rt_mark = ort->rt_mark;

		rt->rt_genid = rt_genid(net);
		rt->rt_flags = ort->rt_flags;
		rt->rt_type = ort->rt_type;
		rt->rt_dst = ort->rt_dst;
		rt->rt_src = ort->rt_src;
		rt->rt_gateway = ort->rt_gateway;
		rt->rt_spec_dst = ort->rt_spec_dst;
		rt->peer = ort->peer;
		if (rt->peer)
			atomic_inc(&rt->peer->refcnt);
		rt->fi = ort->fi;
		if (rt->fi)
			atomic_inc(&rt->fi->fib_clntref);

		dst_free(new);
	}

	dst_release(dst_orig);

	return rt ? &rt->dst : ERR_PTR(-ENOMEM);
}

struct rtable *ip_route_output_flow(struct net *net, struct flowi4 *flp4,
				    struct sock *sk)
{
	struct rtable *rt = __ip_route_output_key(net, flp4);

	if (IS_ERR(rt))
		return rt;

	if (flp4->flowi4_proto)
		rt = (struct rtable *) xfrm_lookup(net, &rt->dst,
						   flowi4_to_flowi(flp4),
						   sk, 0);

	return rt;
}
EXPORT_SYMBOL_GPL(ip_route_output_flow);

static int rt_fill_info(struct net *net,
			struct sk_buff *skb, u32 pid, u32 seq, int event,
			int nowait, unsigned int flags)
{
	struct rtable *rt = skb_rtable(skb);
	struct rtmsg *r;
	struct nlmsghdr *nlh;
	unsigned long expires = 0;
	const struct inet_peer *peer = rt->peer;
	u32 id = 0, ts = 0, tsage = 0, error;

	nlh = nlmsg_put(skb, pid, seq, event, sizeof(*r), flags);
	if (nlh == NULL)
		return -EMSGSIZE;

	r = nlmsg_data(nlh);
	r->rtm_family	 = AF_INET;
	r->rtm_dst_len	= 32;
	r->rtm_src_len	= 0;
	r->rtm_tos	= rt->rt_key_tos;
	r->rtm_table	= RT_TABLE_MAIN;
	NLA_PUT_U32(skb, RTA_TABLE, RT_TABLE_MAIN);
	r->rtm_type	= rt->rt_type;
	r->rtm_scope	= RT_SCOPE_UNIVERSE;
	r->rtm_protocol = RTPROT_UNSPEC;
	r->rtm_flags	= (rt->rt_flags & ~0xFFFF) | RTM_F_CLONED;
	if (rt->rt_flags & RTCF_NOTIFY)
		r->rtm_flags |= RTM_F_NOTIFY;

	NLA_PUT_BE32(skb, RTA_DST, rt->rt_dst);

	if (rt->rt_key_src) {
		r->rtm_src_len = 32;
		NLA_PUT_BE32(skb, RTA_SRC, rt->rt_key_src);
	}
	if (rt->dst.dev)
		NLA_PUT_U32(skb, RTA_OIF, rt->dst.dev->ifindex);
#ifdef CONFIG_IP_ROUTE_CLASSID
	if (rt->dst.tclassid)
		NLA_PUT_U32(skb, RTA_FLOW, rt->dst.tclassid);
#endif
	if (rt_is_input_route(rt))
		NLA_PUT_BE32(skb, RTA_PREFSRC, rt->rt_spec_dst);
	else if (rt->rt_src != rt->rt_key_src)
		NLA_PUT_BE32(skb, RTA_PREFSRC, rt->rt_src);

	if (rt->rt_dst != rt->rt_gateway)
		NLA_PUT_BE32(skb, RTA_GATEWAY, rt->rt_gateway);

	if (rtnetlink_put_metrics(skb, dst_metrics_ptr(&rt->dst)) < 0)
		goto nla_put_failure;

	if (rt->rt_mark)
		NLA_PUT_BE32(skb, RTA_MARK, rt->rt_mark);

	error = rt->dst.error;
	if (peer) {
		inet_peer_refcheck(rt->peer);
		id = atomic_read(&peer->ip_id_count) & 0xffff;
		if (peer->tcp_ts_stamp) {
			ts = peer->tcp_ts;
			tsage = get_seconds() - peer->tcp_ts_stamp;
		}
		expires = ACCESS_ONCE(peer->pmtu_expires);
		if (expires) {
			if (time_before(jiffies, expires))
				expires -= jiffies;
			else
				expires = 0;
		}
	}

	if (rt_is_input_route(rt)) {
#ifdef CONFIG_IP_MROUTE
		__be32 dst = rt->rt_dst;

		if (ipv4_is_multicast(dst) && !ipv4_is_local_multicast(dst) &&
		    IPV4_DEVCONF_ALL(net, MC_FORWARDING)) {
			int err = ipmr_get_route(net, skb,
						 rt->rt_src, rt->rt_dst,
						 r, nowait);
			if (err <= 0) {
				if (!nowait) {
					if (err == 0)
						return 0;
					goto nla_put_failure;
				} else {
					if (err == -EMSGSIZE)
						goto nla_put_failure;
					error = err;
				}
			}
		} else
#endif
			NLA_PUT_U32(skb, RTA_IIF, rt->rt_iif);
	}

	if (rtnl_put_cacheinfo(skb, &rt->dst, id, ts, tsage,
			       expires, error) < 0)
		goto nla_put_failure;

	return nlmsg_end(skb, nlh);

nla_put_failure:
	nlmsg_cancel(skb, nlh);
	return -EMSGSIZE;
}

static int inet_rtm_getroute(struct sk_buff *in_skb, struct nlmsghdr* nlh, void *arg)
{
	struct net *net = sock_net(in_skb->sk);
	struct rtmsg *rtm;
	struct nlattr *tb[RTA_MAX+1];
	struct rtable *rt = NULL;
	__be32 dst = 0;
	__be32 src = 0;
	u32 iif;
	int err;
	int mark;
	struct sk_buff *skb;

	err = nlmsg_parse(nlh, sizeof(*rtm), tb, RTA_MAX, rtm_ipv4_policy);
	if (err < 0)
		goto errout;

	rtm = nlmsg_data(nlh);

	skb = alloc_skb(NLMSG_GOODSIZE, GFP_KERNEL);
	if (skb == NULL) {
		err = -ENOBUFS;
		goto errout;
	}

	/* Reserve room for dummy headers, this skb can pass
	   through good chunk of routing engine.
	 */
	skb_reset_mac_header(skb);
	skb_reset_network_header(skb);

	/* Bugfix: need to give ip_route_input enough of an IP header to not gag. */
	ip_hdr(skb)->protocol = IPPROTO_ICMP;
	skb_reserve(skb, MAX_HEADER + sizeof(struct iphdr));

	src = tb[RTA_SRC] ? nla_get_be32(tb[RTA_SRC]) : 0;
	dst = tb[RTA_DST] ? nla_get_be32(tb[RTA_DST]) : 0;
	iif = tb[RTA_IIF] ? nla_get_u32(tb[RTA_IIF]) : 0;
	mark = tb[RTA_MARK] ? nla_get_u32(tb[RTA_MARK]) : 0;

	if (iif) {
		struct net_device *dev;

		dev = __dev_get_by_index(net, iif);
		if (dev == NULL) {
			err = -ENODEV;
			goto errout_free;
		}

		skb->protocol	= htons(ETH_P_IP);
		skb->dev	= dev;
		skb->mark	= mark;
		local_bh_disable();
		err = ip_route_input(skb, dst, src, rtm->rtm_tos, dev);
		local_bh_enable();

		rt = skb_rtable(skb);
		if (err == 0 && rt->dst.error)
			err = -rt->dst.error;
	} else {
		struct flowi4 fl4 = {
			.daddr = dst,
			.saddr = src,
			.flowi4_tos = rtm->rtm_tos,
			.flowi4_oif = tb[RTA_OIF] ? nla_get_u32(tb[RTA_OIF]) : 0,
			.flowi4_mark = mark,
		};
		rt = ip_route_output_key(net, &fl4);

		err = 0;
		if (IS_ERR(rt))
			err = PTR_ERR(rt);
	}

	if (err)
		goto errout_free;

	skb_dst_set(skb, &rt->dst);
	if (rtm->rtm_flags & RTM_F_NOTIFY)
		rt->rt_flags |= RTCF_NOTIFY;

	err = rt_fill_info(net, skb, NETLINK_CB(in_skb).pid, nlh->nlmsg_seq,
			   RTM_NEWROUTE, 0, 0);
	if (err <= 0)
		goto errout_free;

	err = rtnl_unicast(skb, net, NETLINK_CB(in_skb).pid);
errout:
	return err;

errout_free:
	kfree_skb(skb);
	goto errout;
}

int ip_rt_dump(struct sk_buff *skb,  struct netlink_callback *cb)
{
	struct rtable *rt;
	int h, s_h;
	int idx, s_idx;
	struct net *net;

	net = sock_net(skb->sk);

	s_h = cb->args[0];
	if (s_h < 0)
		s_h = 0;
	s_idx = idx = cb->args[1];
	for (h = s_h; h <= rt_hash_mask; h++, s_idx = 0) {
		if (!rt_hash_table[h].chain)
			continue;
		rcu_read_lock_bh();
		for (rt = rcu_dereference_bh(rt_hash_table[h].chain), idx = 0; rt;
		     rt = rcu_dereference_bh(rt->dst.rt_next), idx++) {
			if (!net_eq(dev_net(rt->dst.dev), net) || idx < s_idx)
				continue;
			if (rt_is_expired(rt))
				continue;
			skb_dst_set_noref(skb, &rt->dst);
			if (rt_fill_info(net, skb, NETLINK_CB(cb->skb).pid,
					 cb->nlh->nlmsg_seq, RTM_NEWROUTE,
					 1, NLM_F_MULTI) <= 0) {
				skb_dst_drop(skb);
				rcu_read_unlock_bh();
				goto done;
			}
			skb_dst_drop(skb);
		}
		rcu_read_unlock_bh();
	}

done:
	cb->args[0] = h;
	cb->args[1] = idx;
	return skb->len;
}

void ip_rt_multicast_event(struct in_device *in_dev)
{
	rt_cache_flush(dev_net(in_dev->dev), 0);
}

#ifdef CONFIG_SYSCTL
static int ipv4_sysctl_rtcache_flush(ctl_table *__ctl, int write,
					void __user *buffer,
					size_t *lenp, loff_t *ppos)
{
	if (write) {
		int flush_delay;
		ctl_table ctl;
		struct net *net;

		memcpy(&ctl, __ctl, sizeof(ctl));
		ctl.data = &flush_delay;
		proc_dointvec(&ctl, write, buffer, lenp, ppos);

		net = (struct net *)__ctl->extra1;
		rt_cache_flush(net, flush_delay);
		return 0;
	}

	return -EINVAL;
}

static ctl_table ipv4_route_table[] = {
	{
		.procname	= "gc_thresh",
		.data		= &ipv4_dst_ops.gc_thresh,
		.maxlen		= sizeof(int),
		.mode		= 0644,
		.proc_handler	= proc_dointvec,
	},
	{
		.procname	= "max_size",
		.data		= &ip_rt_max_size,
		.maxlen		= sizeof(int),
		.mode		= 0644,
		.proc_handler	= proc_dointvec,
	},
	{
		/*  Deprecated. Use gc_min_interval_ms */

		.procname	= "gc_min_interval",
		.data		= &ip_rt_gc_min_interval,
		.maxlen		= sizeof(int),
		.mode		= 0644,
		.proc_handler	= proc_dointvec_jiffies,
	},
	{
		.procname	= "gc_min_interval_ms",
		.data		= &ip_rt_gc_min_interval,
		.maxlen		= sizeof(int),
		.mode		= 0644,
		.proc_handler	= proc_dointvec_ms_jiffies,
	},
	{
		.procname	= "gc_timeout",
		.data		= &ip_rt_gc_timeout,
		.maxlen		= sizeof(int),
		.mode		= 0644,
		.proc_handler	= proc_dointvec_jiffies,
	},
	{
		.procname	= "redirect_load",
		.data		= &ip_rt_redirect_load,
		.maxlen		= sizeof(int),
		.mode		= 0644,
		.proc_handler	= proc_dointvec,
	},
	{
		.procname	= "redirect_number",
		.data		= &ip_rt_redirect_number,
		.maxlen		= sizeof(int),
		.mode		= 0644,
		.proc_handler	= proc_dointvec,
	},
	{
		.procname	= "redirect_silence",
		.data		= &ip_rt_redirect_silence,
		.maxlen		= sizeof(int),
		.mode		= 0644,
		.proc_handler	= proc_dointvec,
	},
	{
		.procname	= "error_cost",
		.data		= &ip_rt_error_cost,
		.maxlen		= sizeof(int),
		.mode		= 0644,
		.proc_handler	= proc_dointvec,
	},
	{
		.procname	= "error_burst",
		.data		= &ip_rt_error_burst,
		.maxlen		= sizeof(int),
		.mode		= 0644,
		.proc_handler	= proc_dointvec,
	},
	{
		.procname	= "gc_elasticity",
		.data		= &ip_rt_gc_elasticity,
		.maxlen		= sizeof(int),
		.mode		= 0644,
		.proc_handler	= proc_dointvec,
	},
	{
		.procname	= "mtu_expires",
		.data		= &ip_rt_mtu_expires,
		.maxlen		= sizeof(int),
		.mode		= 0644,
		.proc_handler	= proc_dointvec_jiffies,
	},
	{
		.procname	= "min_pmtu",
		.data		= &ip_rt_min_pmtu,
		.maxlen		= sizeof(int),
		.mode		= 0644,
		.proc_handler	= proc_dointvec,
	},
	{
		.procname	= "min_adv_mss",
		.data		= &ip_rt_min_advmss,
		.maxlen		= sizeof(int),
		.mode		= 0644,
		.proc_handler	= proc_dointvec,
	},
	{ }
};

static struct ctl_table empty[1];

static struct ctl_table ipv4_skeleton[] =
{
	{ .procname = "route", 
	  .mode = 0555, .child = ipv4_route_table},
	{ .procname = "neigh", 
	  .mode = 0555, .child = empty},
	{ }
};

static __net_initdata struct ctl_path ipv4_path[] = {
	{ .procname = "net", },
	{ .procname = "ipv4", },
	{ },
};

static struct ctl_table ipv4_route_flush_table[] = {
	{
		.procname	= "flush",
		.maxlen		= sizeof(int),
		.mode		= 0200,
		.proc_handler	= ipv4_sysctl_rtcache_flush,
	},
	{ },
};

static __net_initdata struct ctl_path ipv4_route_path[] = {
	{ .procname = "net", },
	{ .procname = "ipv4", },
	{ .procname = "route", },
	{ },
};

static __net_init int sysctl_route_net_init(struct net *net)
{
	struct ctl_table *tbl;

	tbl = ipv4_route_flush_table;
	if (!net_eq(net, &init_net)) {
		tbl = kmemdup(tbl, sizeof(ipv4_route_flush_table), GFP_KERNEL);
		if (tbl == NULL)
			goto err_dup;
	}
	tbl[0].extra1 = net;

	net->ipv4.route_hdr =
		register_net_sysctl_table(net, ipv4_route_path, tbl);
	if (net->ipv4.route_hdr == NULL)
		goto err_reg;
	return 0;

err_reg:
	if (tbl != ipv4_route_flush_table)
		kfree(tbl);
err_dup:
	return -ENOMEM;
}

static __net_exit void sysctl_route_net_exit(struct net *net)
{
	struct ctl_table *tbl;

	tbl = net->ipv4.route_hdr->ctl_table_arg;
	unregister_net_sysctl_table(net->ipv4.route_hdr);
	BUG_ON(tbl == ipv4_route_flush_table);
	kfree(tbl);
}

static __net_initdata struct pernet_operations sysctl_route_ops = {
	.init = sysctl_route_net_init,
	.exit = sysctl_route_net_exit,
};
#endif

static __net_init int rt_genid_init(struct net *net)
{
	get_random_bytes(&net->ipv4.rt_genid,
			 sizeof(net->ipv4.rt_genid));
	get_random_bytes(&net->ipv4.dev_addr_genid,
			 sizeof(net->ipv4.dev_addr_genid));
	return 0;
}

static __net_initdata struct pernet_operations rt_genid_ops = {
	.init = rt_genid_init,
};


#ifdef CONFIG_IP_ROUTE_CLASSID
struct ip_rt_acct __percpu *ip_rt_acct __read_mostly;
#endif /* CONFIG_IP_ROUTE_CLASSID */

static __initdata unsigned long rhash_entries;
static int __init set_rhash_entries(char *str)
{
	if (!str)
		return 0;
	rhash_entries = simple_strtoul(str, &str, 0);
	return 1;
}
__setup("rhash_entries=", set_rhash_entries);

int __init ip_rt_init(void)
{
	int rc = 0;

#ifdef CONFIG_IP_ROUTE_CLASSID
	ip_rt_acct = __alloc_percpu(256 * sizeof(struct ip_rt_acct), __alignof__(struct ip_rt_acct));
	if (!ip_rt_acct)
		panic("IP: failed to allocate ip_rt_acct\n");
#endif

	ipv4_dst_ops.kmem_cachep =
		kmem_cache_create("ip_dst_cache", sizeof(struct rtable), 0,
				  SLAB_HWCACHE_ALIGN|SLAB_PANIC, NULL);

	ipv4_dst_blackhole_ops.kmem_cachep = ipv4_dst_ops.kmem_cachep;

	if (dst_entries_init(&ipv4_dst_ops) < 0)
		panic("IP: failed to allocate ipv4_dst_ops counter\n");

	if (dst_entries_init(&ipv4_dst_blackhole_ops) < 0)
		panic("IP: failed to allocate ipv4_dst_blackhole_ops counter\n");

	rt_hash_table = (struct rt_hash_bucket *)
		alloc_large_system_hash("IP route cache",
					sizeof(struct rt_hash_bucket),
					rhash_entries,
					(totalram_pages >= 128 * 1024) ?
					15 : 17,
					0,
					&rt_hash_log,
					&rt_hash_mask,
					rhash_entries ? 0 : 512 * 1024);
	memset(rt_hash_table, 0, (rt_hash_mask + 1) * sizeof(struct rt_hash_bucket));
	rt_hash_lock_init();

	ipv4_dst_ops.gc_thresh = (rt_hash_mask + 1);
	ip_rt_max_size = (rt_hash_mask + 1) * 16;

	devinet_init();
	ip_fib_init();

	INIT_DELAYED_WORK_DEFERRABLE(&expires_work, rt_worker_func);
	expires_ljiffies = jiffies;
	schedule_delayed_work(&expires_work,
		net_random() % ip_rt_gc_interval + ip_rt_gc_interval);

	if (ip_rt_proc_init())
		printk(KERN_ERR "Unable to create route proc files\n");
#ifdef CONFIG_XFRM
	xfrm_init();
	xfrm4_init(ip_rt_max_size);
#endif
	rtnl_register(PF_INET, RTM_GETROUTE, inet_rtm_getroute, NULL, NULL);

#ifdef CONFIG_SYSCTL
	register_pernet_subsys(&sysctl_route_ops);
#endif
	register_pernet_subsys(&rt_genid_ops);
	return rc;
}

#ifdef CONFIG_SYSCTL
/*
 * We really need to sanitize the damn ipv4 init order, then all
 * this nonsense will go away.
 */
void __init ip_static_sysctl_init(void)
{
	register_sysctl_paths(ipv4_path, ipv4_skeleton);
}
#endif<|MERGE_RESOLUTION|>--- conflicted
+++ resolved
@@ -120,10 +120,7 @@
 
 static int ip_rt_max_size;
 static int ip_rt_gc_timeout __read_mostly	= RT_GC_TIMEOUT;
-<<<<<<< HEAD
-=======
 static int ip_rt_gc_interval __read_mostly  = 60 * HZ;
->>>>>>> dcd6c922
 static int ip_rt_gc_min_interval __read_mostly	= HZ / 2;
 static int ip_rt_redirect_number __read_mostly	= 9;
 static int ip_rt_redirect_load __read_mostly	= HZ / 50;
@@ -1435,15 +1432,8 @@
 {
 	int s, i;
 	struct in_device *in_dev = __in_dev_get_rcu(dev);
-<<<<<<< HEAD
-	struct rtable *rt;
 	__be32 skeys[2] = { saddr, 0 };
 	int    ikeys[2] = { dev->ifindex, 0 };
-	struct flowi4 fl4;
-=======
-	__be32 skeys[2] = { saddr, 0 };
-	int    ikeys[2] = { dev->ifindex, 0 };
->>>>>>> dcd6c922
 	struct inet_peer *peer;
 	struct net *net;
 
@@ -1466,35 +1456,6 @@
 			goto reject_redirect;
 	}
 
-<<<<<<< HEAD
-	memset(&fl4, 0, sizeof(fl4));
-	fl4.daddr = daddr;
-	for (s = 0; s < 2; s++) {
-		for (i = 0; i < 2; i++) {
-			fl4.flowi4_oif = ikeys[i];
-			fl4.saddr = skeys[s];
-			rt = __ip_route_output_key(net, &fl4);
-			if (IS_ERR(rt))
-				continue;
-
-			if (rt->dst.error || rt->dst.dev != dev ||
-			    rt->rt_gateway != old_gw) {
-				ip_rt_put(rt);
-				continue;
-			}
-
-			if (!rt->peer)
-				rt_bind_peer(rt, rt->rt_dst, 1);
-
-			peer = rt->peer;
-			if (peer) {
-				peer->redirect_learned.a4 = new_gw;
-				atomic_inc(&__rt_peer_genid);
-			}
-
-			ip_rt_put(rt);
-			return;
-=======
 	for (s = 0; s < 2; s++) {
 		for (i = 0; i < 2; i++) {
 			unsigned int hash;
@@ -1533,7 +1494,6 @@
 					check_peer_redir(&rt->dst, peer);
 				}
 			}
->>>>>>> dcd6c922
 		}
 	}
 	return;
@@ -3304,6 +3264,13 @@
 	{
 		.procname	= "gc_timeout",
 		.data		= &ip_rt_gc_timeout,
+		.maxlen		= sizeof(int),
+		.mode		= 0644,
+		.proc_handler	= proc_dointvec_jiffies,
+	},
+	{
+		.procname	= "gc_interval",
+		.data		= &ip_rt_gc_interval,
 		.maxlen		= sizeof(int),
 		.mode		= 0644,
 		.proc_handler	= proc_dointvec_jiffies,
