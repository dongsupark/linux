/*
 * ip_vs_xmit.c: various packet transmitters for IPVS
 *
 * Authors:     Wensong Zhang <wensong@linuxvirtualserver.org>
 *              Julian Anastasov <ja@ssi.bg>
 *
 *              This program is free software; you can redistribute it and/or
 *              modify it under the terms of the GNU General Public License
 *              as published by the Free Software Foundation; either version
 *              2 of the License, or (at your option) any later version.
 *
 * Changes:
 *
 * Description of forwarding methods:
 * - all transmitters are called from LOCAL_IN (remote clients) and
 * LOCAL_OUT (local clients) but for ICMP can be called from FORWARD
 * - not all connections have destination server, for example,
 * connections in backup server when fwmark is used
 * - bypass connections use daddr from packet
 * LOCAL_OUT rules:
 * - skb->dev is NULL, skb->protocol is not set (both are set in POST_ROUTING)
 * - skb->pkt_type is not set yet
 * - the only place where we can see skb->sk != NULL
 */

#define KMSG_COMPONENT "IPVS"
#define pr_fmt(fmt) KMSG_COMPONENT ": " fmt

#include <linux/kernel.h>
#include <linux/slab.h>
#include <linux/tcp.h>                  /* for tcphdr */
#include <net/ip.h>
#include <net/tcp.h>                    /* for csum_tcpudp_magic */
#include <net/udp.h>
#include <net/icmp.h>                   /* for icmp_send */
#include <net/route.h>                  /* for ip_route_output */
#include <net/ipv6.h>
#include <net/ip6_route.h>
#include <net/addrconf.h>
#include <linux/icmpv6.h>
#include <linux/netfilter.h>
#include <net/netfilter/nf_conntrack.h>
#include <linux/netfilter_ipv4.h>

#include <net/ip_vs.h>


/*
 *      Destination cache to speed up outgoing route lookup
 */
static inline void
__ip_vs_dst_set(struct ip_vs_dest *dest, u32 rtos, struct dst_entry *dst,
		u32 dst_cookie)
{
	struct dst_entry *old_dst;

	old_dst = dest->dst_cache;
	dest->dst_cache = dst;
	dest->dst_rtos = rtos;
	dest->dst_cookie = dst_cookie;
	dst_release(old_dst);
}

static inline struct dst_entry *
__ip_vs_dst_check(struct ip_vs_dest *dest, u32 rtos)
{
	struct dst_entry *dst = dest->dst_cache;

	if (!dst)
		return NULL;
	if ((dst->obsolete || rtos != dest->dst_rtos) &&
	    dst->ops->check(dst, dest->dst_cookie) == NULL) {
		dest->dst_cache = NULL;
		dst_release(dst);
		return NULL;
	}
	dst_hold(dst);
	return dst;
}

/*
 * Get route to destination or remote server
 * rt_mode: flags, &1=Allow local dest, &2=Allow non-local dest,
 *	    &4=Allow redirect from remote daddr to local
 */
static struct rtable *
__ip_vs_get_out_rt(struct sk_buff *skb, struct ip_vs_dest *dest,
		   __be32 daddr, u32 rtos, int rt_mode)
{
	struct net *net = dev_net(skb_dst(skb)->dev);
	struct rtable *rt;			/* Route to the other host */
	struct rtable *ort;			/* Original route */
	int local;

	if (dest) {
		spin_lock(&dest->dst_lock);
		if (!(rt = (struct rtable *)
		      __ip_vs_dst_check(dest, rtos))) {
			struct flowi fl = {
				.oif = 0,
				.nl_u = {
					.ip4_u = {
						.daddr = dest->addr.ip,
						.saddr = 0,
						.tos = rtos, } },
			};

			if (ip_route_output_key(net, &rt, &fl)) {
				spin_unlock(&dest->dst_lock);
				IP_VS_DBG_RL("ip_route_output error, dest: %pI4\n",
					     &dest->addr.ip);
				return NULL;
			}
<<<<<<< HEAD
			__ip_vs_dst_set(dest, rtos, dst_clone(&rt->dst));
=======
			__ip_vs_dst_set(dest, rtos, dst_clone(&rt->dst), 0);
>>>>>>> 45f53cc9
			IP_VS_DBG(10, "new dst %pI4, refcnt=%d, rtos=%X\n",
				  &dest->addr.ip,
				  atomic_read(&rt->dst.__refcnt), rtos);
		}
		spin_unlock(&dest->dst_lock);
	} else {
		struct flowi fl = {
			.oif = 0,
			.nl_u = {
				.ip4_u = {
					.daddr = daddr,
					.saddr = 0,
					.tos = rtos, } },
		};

		if (ip_route_output_key(net, &rt, &fl)) {
			IP_VS_DBG_RL("ip_route_output error, dest: %pI4\n",
				     &daddr);
			return NULL;
		}
	}

	local = rt->rt_flags & RTCF_LOCAL;
	if (!((local ? 1 : 2) & rt_mode)) {
		IP_VS_DBG_RL("Stopping traffic to %s address, dest: %pI4\n",
			     (rt->rt_flags & RTCF_LOCAL) ?
			     "local":"non-local", &rt->rt_dst);
		ip_rt_put(rt);
		return NULL;
	}
	if (local && !(rt_mode & 4) && !((ort = skb_rtable(skb)) &&
					 ort->rt_flags & RTCF_LOCAL)) {
		IP_VS_DBG_RL("Redirect from non-local address %pI4 to local "
			     "requires NAT method, dest: %pI4\n",
			     &ip_hdr(skb)->daddr, &rt->rt_dst);
		ip_rt_put(rt);
		return NULL;
	}
	if (unlikely(!local && ipv4_is_loopback(ip_hdr(skb)->saddr))) {
		IP_VS_DBG_RL("Stopping traffic from loopback address %pI4 "
			     "to non-local address, dest: %pI4\n",
			     &ip_hdr(skb)->saddr, &rt->rt_dst);
		ip_rt_put(rt);
		return NULL;
	}

	return rt;
}

/* Reroute packet to local IPv4 stack after DNAT */
static int
__ip_vs_reroute_locally(struct sk_buff *skb)
{
	struct rtable *rt = skb_rtable(skb);
	struct net_device *dev = rt->dst.dev;
	struct net *net = dev_net(dev);
	struct iphdr *iph = ip_hdr(skb);

	if (rt->fl.iif) {
		unsigned long orefdst = skb->_skb_refdst;

		if (ip_route_input(skb, iph->daddr, iph->saddr,
				   iph->tos, skb->dev))
			return 0;
		refdst_drop(orefdst);
	} else {
		struct flowi fl = {
			.oif = 0,
			.nl_u = {
				.ip4_u = {
					.daddr = iph->daddr,
					.saddr = iph->saddr,
					.tos = RT_TOS(iph->tos),
				}
			},
			.mark = skb->mark,
		};
		struct rtable *rt;

		if (ip_route_output_key(net, &rt, &fl))
			return 0;
		if (!(rt->rt_flags & RTCF_LOCAL)) {
			ip_rt_put(rt);
			return 0;
		}
		/* Drop old route. */
		skb_dst_drop(skb);
		skb_dst_set(skb, &rt->dst);
	}
	return 1;
}

#ifdef CONFIG_IP_VS_IPV6

static inline int __ip_vs_is_local_route6(struct rt6_info *rt)
{
	return rt->rt6i_dev && rt->rt6i_dev->flags & IFF_LOOPBACK;
}

static struct dst_entry *
__ip_vs_route_output_v6(struct net *net, struct in6_addr *daddr,
			struct in6_addr *ret_saddr, int do_xfrm)
{
	struct dst_entry *dst;
	struct flowi fl = {
		.oif = 0,
		.nl_u = {
			.ip6_u = {
				.daddr = *daddr,
			},
		},
	};

	dst = ip6_route_output(net, NULL, &fl);
	if (dst->error)
		goto out_err;
	if (!ret_saddr)
		return dst;
	if (ipv6_addr_any(&fl.fl6_src) &&
	    ipv6_dev_get_saddr(net, ip6_dst_idev(dst)->dev,
			       &fl.fl6_dst, 0, &fl.fl6_src) < 0)
		goto out_err;
	if (do_xfrm && xfrm_lookup(net, &dst, &fl, NULL, 0) < 0)
		goto out_err;
	ipv6_addr_copy(ret_saddr, &fl.fl6_src);
	return dst;

out_err:
	dst_release(dst);
	IP_VS_DBG_RL("ip6_route_output error, dest: %pI6\n", daddr);
	return NULL;
}

/*
 * Get route to destination or remote server
 * rt_mode: flags, &1=Allow local dest, &2=Allow non-local dest,
 *	    &4=Allow redirect from remote daddr to local
 */
static struct rt6_info *
__ip_vs_get_out_rt_v6(struct sk_buff *skb, struct ip_vs_dest *dest,
		      struct in6_addr *daddr, struct in6_addr *ret_saddr,
		      int do_xfrm, int rt_mode)
{
	struct net *net = dev_net(skb_dst(skb)->dev);
	struct rt6_info *rt;			/* Route to the other host */
	struct rt6_info *ort;			/* Original route */
	struct dst_entry *dst;
	int local;

	if (dest) {
		spin_lock(&dest->dst_lock);
		rt = (struct rt6_info *)__ip_vs_dst_check(dest, 0);
		if (!rt) {
			u32 cookie;

			dst = __ip_vs_route_output_v6(net, &dest->addr.in6,
						      &dest->dst_saddr,
						      do_xfrm);
			if (!dst) {
				spin_unlock(&dest->dst_lock);
				return NULL;
			}
<<<<<<< HEAD
			__ip_vs_dst_set(dest, 0, dst_clone(&rt->dst));
			IP_VS_DBG(10, "new dst %pI6, refcnt=%d\n",
				  &dest->addr.in6,
=======
			rt = (struct rt6_info *) dst;
			cookie = rt->rt6i_node ? rt->rt6i_node->fn_sernum : 0;
			__ip_vs_dst_set(dest, 0, dst_clone(&rt->dst), cookie);
			IP_VS_DBG(10, "new dst %pI6, src %pI6, refcnt=%d\n",
				  &dest->addr.in6, &dest->dst_saddr,
>>>>>>> 45f53cc9
				  atomic_read(&rt->dst.__refcnt));
		}
		if (ret_saddr)
			ipv6_addr_copy(ret_saddr, &dest->dst_saddr);
		spin_unlock(&dest->dst_lock);
	} else {
		dst = __ip_vs_route_output_v6(net, daddr, ret_saddr, do_xfrm);
		if (!dst)
			return NULL;
		rt = (struct rt6_info *) dst;
	}

	local = __ip_vs_is_local_route6(rt);
	if (!((local ? 1 : 2) & rt_mode)) {
		IP_VS_DBG_RL("Stopping traffic to %s address, dest: %pI6\n",
			     local ? "local":"non-local", daddr);
		dst_release(&rt->dst);
		return NULL;
	}
	if (local && !(rt_mode & 4) &&
	    !((ort = (struct rt6_info *) skb_dst(skb)) &&
	      __ip_vs_is_local_route6(ort))) {
		IP_VS_DBG_RL("Redirect from non-local address %pI6 to local "
			     "requires NAT method, dest: %pI6\n",
			     &ipv6_hdr(skb)->daddr, daddr);
		dst_release(&rt->dst);
		return NULL;
	}
	if (unlikely(!local && (!skb->dev || skb->dev->flags & IFF_LOOPBACK) &&
		     ipv6_addr_type(&ipv6_hdr(skb)->saddr) &
				    IPV6_ADDR_LOOPBACK)) {
		IP_VS_DBG_RL("Stopping traffic from loopback address %pI6 "
			     "to non-local address, dest: %pI6\n",
			     &ipv6_hdr(skb)->saddr, daddr);
		dst_release(&rt->dst);
		return NULL;
	}

	return rt;
}
#endif


/*
 *	Release dest->dst_cache before a dest is removed
 */
void
ip_vs_dst_reset(struct ip_vs_dest *dest)
{
	struct dst_entry *old_dst;

	old_dst = dest->dst_cache;
	dest->dst_cache = NULL;
	dst_release(old_dst);
}

#define IP_VS_XMIT_TUNNEL(skb, cp)				\
({								\
	int __ret = NF_ACCEPT;					\
								\
	(skb)->ipvs_property = 1;				\
	if (unlikely((cp)->flags & IP_VS_CONN_F_NFCT))		\
		__ret = ip_vs_confirm_conntrack(skb, cp);	\
	if (__ret == NF_ACCEPT) {				\
		nf_reset(skb);					\
		skb_forward_csum(skb);				\
	}							\
	__ret;							\
})

#define IP_VS_XMIT_NAT(pf, skb, cp, local)		\
do {							\
	(skb)->ipvs_property = 1;			\
	if (likely(!((cp)->flags & IP_VS_CONN_F_NFCT)))	\
		ip_vs_notrack(skb);			\
	else						\
		ip_vs_update_conntrack(skb, cp, 1);	\
	if (local)					\
		return NF_ACCEPT;			\
	skb_forward_csum(skb);				\
	NF_HOOK(pf, NF_INET_LOCAL_OUT, (skb), NULL,	\
		skb_dst(skb)->dev, dst_output);		\
} while (0)

#define IP_VS_XMIT(pf, skb, cp, local)			\
do {							\
	(skb)->ipvs_property = 1;			\
	if (likely(!((cp)->flags & IP_VS_CONN_F_NFCT)))	\
		ip_vs_notrack(skb);			\
	if (local)					\
		return NF_ACCEPT;			\
	skb_forward_csum(skb);				\
	NF_HOOK(pf, NF_INET_LOCAL_OUT, (skb), NULL,	\
<<<<<<< HEAD
		(rt)->dst.dev, dst_output);		\
=======
		skb_dst(skb)->dev, dst_output);		\
>>>>>>> 45f53cc9
} while (0)


/*
 *      NULL transmitter (do nothing except return NF_ACCEPT)
 */
int
ip_vs_null_xmit(struct sk_buff *skb, struct ip_vs_conn *cp,
		struct ip_vs_protocol *pp)
{
	/* we do not touch skb and do not need pskb ptr */
	IP_VS_XMIT(NFPROTO_IPV4, skb, cp, 1);
}


/*
 *      Bypass transmitter
 *      Let packets bypass the destination when the destination is not
 *      available, it may be only used in transparent cache cluster.
 */
int
ip_vs_bypass_xmit(struct sk_buff *skb, struct ip_vs_conn *cp,
		  struct ip_vs_protocol *pp)
{
	struct rtable *rt;			/* Route to the other host */
	struct iphdr  *iph = ip_hdr(skb);
	int    mtu;

	EnterFunction(10);

	if (!(rt = __ip_vs_get_out_rt(skb, NULL, iph->daddr,
				      RT_TOS(iph->tos), 2)))
		goto tx_error_icmp;

	/* MTU checking */
	mtu = dst_mtu(&rt->dst);
	if ((skb->len > mtu) && (iph->frag_off & htons(IP_DF))) {
		ip_rt_put(rt);
		icmp_send(skb, ICMP_DEST_UNREACH,ICMP_FRAG_NEEDED, htonl(mtu));
		IP_VS_DBG_RL("%s(): frag needed\n", __func__);
		goto tx_error;
	}

	/*
	 * Call ip_send_check because we are not sure it is called
	 * after ip_defrag. Is copy-on-write needed?
	 */
	if (unlikely((skb = skb_share_check(skb, GFP_ATOMIC)) == NULL)) {
		ip_rt_put(rt);
		return NF_STOLEN;
	}
	ip_send_check(ip_hdr(skb));

	/* drop old route */
	skb_dst_drop(skb);
	skb_dst_set(skb, &rt->dst);

	/* Another hack: avoid icmp_send in ip_fragment */
	skb->local_df = 1;

	IP_VS_XMIT(NFPROTO_IPV4, skb, cp, 0);

	LeaveFunction(10);
	return NF_STOLEN;

 tx_error_icmp:
	dst_link_failure(skb);
 tx_error:
	kfree_skb(skb);
	LeaveFunction(10);
	return NF_STOLEN;
}

#ifdef CONFIG_IP_VS_IPV6
int
ip_vs_bypass_xmit_v6(struct sk_buff *skb, struct ip_vs_conn *cp,
		     struct ip_vs_protocol *pp)
{
	struct rt6_info *rt;			/* Route to the other host */
	struct ipv6hdr  *iph = ipv6_hdr(skb);
	int    mtu;

	EnterFunction(10);

	if (!(rt = __ip_vs_get_out_rt_v6(skb, NULL, &iph->daddr, NULL, 0, 2)))
		goto tx_error_icmp;

	/* MTU checking */
	mtu = dst_mtu(&rt->dst);
	if (skb->len > mtu) {
<<<<<<< HEAD
		dst_release(&rt->dst);
=======
		if (!skb->dev) {
			struct net *net = dev_net(skb_dst(skb)->dev);

			skb->dev = net->loopback_dev;
		}
>>>>>>> 45f53cc9
		icmpv6_send(skb, ICMPV6_PKT_TOOBIG, 0, mtu);
		dst_release(&rt->dst);
		IP_VS_DBG_RL("%s(): frag needed\n", __func__);
		goto tx_error;
	}

	/*
	 * Call ip_send_check because we are not sure it is called
	 * after ip_defrag. Is copy-on-write needed?
	 */
	skb = skb_share_check(skb, GFP_ATOMIC);
	if (unlikely(skb == NULL)) {
		dst_release(&rt->dst);
		return NF_STOLEN;
	}

	/* drop old route */
	skb_dst_drop(skb);
	skb_dst_set(skb, &rt->dst);

	/* Another hack: avoid icmp_send in ip_fragment */
	skb->local_df = 1;

	IP_VS_XMIT(NFPROTO_IPV6, skb, cp, 0);

	LeaveFunction(10);
	return NF_STOLEN;

 tx_error_icmp:
	dst_link_failure(skb);
 tx_error:
	kfree_skb(skb);
	LeaveFunction(10);
	return NF_STOLEN;
}
#endif

void
ip_vs_update_conntrack(struct sk_buff *skb, struct ip_vs_conn *cp, int outin)
{
	struct nf_conn *ct = (struct nf_conn *)skb->nfct;
	struct nf_conntrack_tuple new_tuple;

	if (ct == NULL || nf_ct_is_untracked(ct) || nf_ct_is_confirmed(ct))
		return;

	/*
	 * The connection is not yet in the hashtable, so we update it.
	 * CIP->VIP will remain the same, so leave the tuple in
	 * IP_CT_DIR_ORIGINAL untouched.  When the reply comes back from the
	 * real-server we will see RIP->DIP.
	 */
	new_tuple = ct->tuplehash[IP_CT_DIR_REPLY].tuple;
	if (outin)
		new_tuple.src.u3 = cp->daddr;
	else
		new_tuple.dst.u3 = cp->vaddr;
	/*
	 * This will also take care of UDP and other protocols.
	 */
	if (outin)
		new_tuple.src.u.tcp.port = cp->dport;
	else
		new_tuple.dst.u.tcp.port = cp->vport;
	nf_conntrack_alter_reply(ct, &new_tuple);
}

/*
 *      NAT transmitter (only for outside-to-inside nat forwarding)
 *      Not used for related ICMP
 */
int
ip_vs_nat_xmit(struct sk_buff *skb, struct ip_vs_conn *cp,
	       struct ip_vs_protocol *pp)
{
	struct rtable *rt;		/* Route to the other host */
	int mtu;
	struct iphdr *iph = ip_hdr(skb);
	int local;

	EnterFunction(10);

	/* check if it is a connection of no-client-port */
	if (unlikely(cp->flags & IP_VS_CONN_F_NO_CPORT)) {
		__be16 _pt, *p;
		p = skb_header_pointer(skb, iph->ihl*4, sizeof(_pt), &_pt);
		if (p == NULL)
			goto tx_error;
		ip_vs_conn_fill_cport(cp, *p);
		IP_VS_DBG(10, "filled cport=%d\n", ntohs(*p));
	}

	if (!(rt = __ip_vs_get_out_rt(skb, cp->dest, cp->daddr.ip,
				      RT_TOS(iph->tos), 1|2|4)))
		goto tx_error_icmp;
	local = rt->rt_flags & RTCF_LOCAL;
	/*
	 * Avoid duplicate tuple in reply direction for NAT traffic
	 * to local address when connection is sync-ed
	 */
#if defined(CONFIG_NF_CONNTRACK) || defined(CONFIG_NF_CONNTRACK_MODULE)
	if (cp->flags & IP_VS_CONN_F_SYNC && local) {
		enum ip_conntrack_info ctinfo;
		struct nf_conn *ct = ct = nf_ct_get(skb, &ctinfo);

		if (ct && !nf_ct_is_untracked(ct)) {
			IP_VS_DBG_RL_PKT(10, AF_INET, pp, skb, 0,
					 "ip_vs_nat_xmit(): "
					 "stopping DNAT to local address");
			goto tx_error_put;
		}
	}
#endif

	/* From world but DNAT to loopback address? */
	if (local && ipv4_is_loopback(rt->rt_dst) && skb_rtable(skb)->fl.iif) {
		IP_VS_DBG_RL_PKT(1, AF_INET, pp, skb, 0, "ip_vs_nat_xmit(): "
				 "stopping DNAT to loopback address");
		goto tx_error_put;
	}

	/* MTU checking */
	mtu = dst_mtu(&rt->dst);
	if ((skb->len > mtu) && (iph->frag_off & htons(IP_DF))) {
		icmp_send(skb, ICMP_DEST_UNREACH,ICMP_FRAG_NEEDED, htonl(mtu));
		IP_VS_DBG_RL_PKT(0, AF_INET, pp, skb, 0,
				 "ip_vs_nat_xmit(): frag needed for");
		goto tx_error_put;
	}

	/* copy-on-write the packet before mangling it */
	if (!skb_make_writable(skb, sizeof(struct iphdr)))
		goto tx_error_put;

	if (skb_cow(skb, rt->dst.dev->hard_header_len))
		goto tx_error_put;

<<<<<<< HEAD
	/* drop old route */
	skb_dst_drop(skb);
	skb_dst_set(skb, &rt->dst);

=======
>>>>>>> 45f53cc9
	/* mangle the packet */
	if (pp->dnat_handler && !pp->dnat_handler(skb, pp, cp))
		goto tx_error_put;
	ip_hdr(skb)->daddr = cp->daddr.ip;
	ip_send_check(ip_hdr(skb));

	if (!local) {
		/* drop old route */
		skb_dst_drop(skb);
		skb_dst_set(skb, &rt->dst);
	} else {
		ip_rt_put(rt);
		/*
		 * Some IPv4 replies get local address from routes,
		 * not from iph, so while we DNAT after routing
		 * we need this second input/output route.
		 */
		if (!__ip_vs_reroute_locally(skb))
			goto tx_error;
	}

	IP_VS_DBG_PKT(10, AF_INET, pp, skb, 0, "After DNAT");

	ip_vs_update_conntrack(skb, cp, 1);

	/* FIXME: when application helper enlarges the packet and the length
	   is larger than the MTU of outgoing device, there will be still
	   MTU problem. */

	/* Another hack: avoid icmp_send in ip_fragment */
	skb->local_df = 1;

	IP_VS_XMIT_NAT(NFPROTO_IPV4, skb, cp, local);

	LeaveFunction(10);
	return NF_STOLEN;

  tx_error_icmp:
	dst_link_failure(skb);
  tx_error:
	kfree_skb(skb);
	LeaveFunction(10);
	return NF_STOLEN;
  tx_error_put:
	ip_rt_put(rt);
	goto tx_error;
}

#ifdef CONFIG_IP_VS_IPV6
int
ip_vs_nat_xmit_v6(struct sk_buff *skb, struct ip_vs_conn *cp,
		  struct ip_vs_protocol *pp)
{
	struct rt6_info *rt;		/* Route to the other host */
	int mtu;
	int local;

	EnterFunction(10);

	/* check if it is a connection of no-client-port */
	if (unlikely(cp->flags & IP_VS_CONN_F_NO_CPORT)) {
		__be16 _pt, *p;
		p = skb_header_pointer(skb, sizeof(struct ipv6hdr),
				       sizeof(_pt), &_pt);
		if (p == NULL)
			goto tx_error;
		ip_vs_conn_fill_cport(cp, *p);
		IP_VS_DBG(10, "filled cport=%d\n", ntohs(*p));
	}

	if (!(rt = __ip_vs_get_out_rt_v6(skb, cp->dest, &cp->daddr.in6, NULL,
					 0, 1|2|4)))
		goto tx_error_icmp;
	local = __ip_vs_is_local_route6(rt);
	/*
	 * Avoid duplicate tuple in reply direction for NAT traffic
	 * to local address when connection is sync-ed
	 */
#if defined(CONFIG_NF_CONNTRACK) || defined(CONFIG_NF_CONNTRACK_MODULE)
	if (cp->flags & IP_VS_CONN_F_SYNC && local) {
		enum ip_conntrack_info ctinfo;
		struct nf_conn *ct = ct = nf_ct_get(skb, &ctinfo);

		if (ct && !nf_ct_is_untracked(ct)) {
			IP_VS_DBG_RL_PKT(10, AF_INET6, pp, skb, 0,
					 "ip_vs_nat_xmit_v6(): "
					 "stopping DNAT to local address");
			goto tx_error_put;
		}
	}
#endif

	/* From world but DNAT to loopback address? */
	if (local && skb->dev && !(skb->dev->flags & IFF_LOOPBACK) &&
	    ipv6_addr_type(&rt->rt6i_dst.addr) & IPV6_ADDR_LOOPBACK) {
		IP_VS_DBG_RL_PKT(1, AF_INET6, pp, skb, 0,
				 "ip_vs_nat_xmit_v6(): "
				 "stopping DNAT to loopback address");
		goto tx_error_put;
	}

	/* MTU checking */
	mtu = dst_mtu(&rt->dst);
	if (skb->len > mtu) {
<<<<<<< HEAD
		dst_release(&rt->dst);
=======
		if (!skb->dev) {
			struct net *net = dev_net(skb_dst(skb)->dev);

			skb->dev = net->loopback_dev;
		}
>>>>>>> 45f53cc9
		icmpv6_send(skb, ICMPV6_PKT_TOOBIG, 0, mtu);
		IP_VS_DBG_RL_PKT(0, AF_INET6, pp, skb, 0,
				 "ip_vs_nat_xmit_v6(): frag needed for");
		goto tx_error_put;
	}

	/* copy-on-write the packet before mangling it */
	if (!skb_make_writable(skb, sizeof(struct ipv6hdr)))
		goto tx_error_put;

	if (skb_cow(skb, rt->dst.dev->hard_header_len))
		goto tx_error_put;

<<<<<<< HEAD
	/* drop old route */
	skb_dst_drop(skb);
	skb_dst_set(skb, &rt->dst);

=======
>>>>>>> 45f53cc9
	/* mangle the packet */
	if (pp->dnat_handler && !pp->dnat_handler(skb, pp, cp))
		goto tx_error;
	ipv6_addr_copy(&ipv6_hdr(skb)->daddr, &cp->daddr.in6);

	if (!local || !skb->dev) {
		/* drop the old route when skb is not shared */
		skb_dst_drop(skb);
		skb_dst_set(skb, &rt->dst);
	} else {
		/* destined to loopback, do we need to change route? */
		dst_release(&rt->dst);
	}

	IP_VS_DBG_PKT(10, AF_INET6, pp, skb, 0, "After DNAT");

	ip_vs_update_conntrack(skb, cp, 1);

	/* FIXME: when application helper enlarges the packet and the length
	   is larger than the MTU of outgoing device, there will be still
	   MTU problem. */

	/* Another hack: avoid icmp_send in ip_fragment */
	skb->local_df = 1;

	IP_VS_XMIT_NAT(NFPROTO_IPV6, skb, cp, local);

	LeaveFunction(10);
	return NF_STOLEN;

tx_error_icmp:
	dst_link_failure(skb);
tx_error:
	LeaveFunction(10);
	kfree_skb(skb);
	return NF_STOLEN;
tx_error_put:
	dst_release(&rt->dst);
	goto tx_error;
}
#endif


/*
 *   IP Tunneling transmitter
 *
 *   This function encapsulates the packet in a new IP packet, its
 *   destination will be set to cp->daddr. Most code of this function
 *   is taken from ipip.c.
 *
 *   It is used in VS/TUN cluster. The load balancer selects a real
 *   server from a cluster based on a scheduling algorithm,
 *   encapsulates the request packet and forwards it to the selected
 *   server. For example, all real servers are configured with
 *   "ifconfig tunl0 <Virtual IP Address> up". When the server receives
 *   the encapsulated packet, it will decapsulate the packet, processe
 *   the request and return the response packets directly to the client
 *   without passing the load balancer. This can greatly increase the
 *   scalability of virtual server.
 *
 *   Used for ANY protocol
 */
int
ip_vs_tunnel_xmit(struct sk_buff *skb, struct ip_vs_conn *cp,
		  struct ip_vs_protocol *pp)
{
	struct rtable *rt;			/* Route to the other host */
	struct net_device *tdev;		/* Device to other host */
	struct iphdr  *old_iph = ip_hdr(skb);
	u8     tos = old_iph->tos;
	__be16 df = old_iph->frag_off;
	struct iphdr  *iph;			/* Our new IP header */
	unsigned int max_headroom;		/* The extra header space needed */
	int    mtu;
	int ret;

	EnterFunction(10);

	if (!(rt = __ip_vs_get_out_rt(skb, cp->dest, cp->daddr.ip,
				      RT_TOS(tos), 1|2)))
		goto tx_error_icmp;
	if (rt->rt_flags & RTCF_LOCAL) {
		ip_rt_put(rt);
		IP_VS_XMIT(NFPROTO_IPV4, skb, cp, 1);
	}

	tdev = rt->dst.dev;

	mtu = dst_mtu(&rt->dst) - sizeof(struct iphdr);
	if (mtu < 68) {
		IP_VS_DBG_RL("%s(): mtu less than 68\n", __func__);
		goto tx_error_put;
	}
	if (skb_dst(skb))
		skb_dst(skb)->ops->update_pmtu(skb_dst(skb), mtu);

	df |= (old_iph->frag_off & htons(IP_DF));

	if ((old_iph->frag_off & htons(IP_DF))
	    && mtu < ntohs(old_iph->tot_len)) {
		icmp_send(skb, ICMP_DEST_UNREACH,ICMP_FRAG_NEEDED, htonl(mtu));
		IP_VS_DBG_RL("%s(): frag needed\n", __func__);
		goto tx_error_put;
	}

	/*
	 * Okay, now see if we can stuff it in the buffer as-is.
	 */
	max_headroom = LL_RESERVED_SPACE(tdev) + sizeof(struct iphdr);

	if (skb_headroom(skb) < max_headroom
	    || skb_cloned(skb) || skb_shared(skb)) {
		struct sk_buff *new_skb =
			skb_realloc_headroom(skb, max_headroom);
		if (!new_skb) {
			ip_rt_put(rt);
			kfree_skb(skb);
			IP_VS_ERR_RL("%s(): no memory\n", __func__);
			return NF_STOLEN;
		}
		kfree_skb(skb);
		skb = new_skb;
		old_iph = ip_hdr(skb);
	}

	skb->transport_header = skb->network_header;

	/* fix old IP header checksum */
	ip_send_check(old_iph);

	skb_push(skb, sizeof(struct iphdr));
	skb_reset_network_header(skb);
	memset(&(IPCB(skb)->opt), 0, sizeof(IPCB(skb)->opt));

	/* drop old route */
	skb_dst_drop(skb);
	skb_dst_set(skb, &rt->dst);

	/*
	 *	Push down and install the IPIP header.
	 */
	iph			=	ip_hdr(skb);
	iph->version		=	4;
	iph->ihl		=	sizeof(struct iphdr)>>2;
	iph->frag_off		=	df;
	iph->protocol		=	IPPROTO_IPIP;
	iph->tos		=	tos;
	iph->daddr		=	rt->rt_dst;
	iph->saddr		=	rt->rt_src;
	iph->ttl		=	old_iph->ttl;
	ip_select_ident(iph, &rt->dst, NULL);

	/* Another hack: avoid icmp_send in ip_fragment */
	skb->local_df = 1;

	ret = IP_VS_XMIT_TUNNEL(skb, cp);
	if (ret == NF_ACCEPT)
		ip_local_out(skb);
	else if (ret == NF_DROP)
		kfree_skb(skb);

	LeaveFunction(10);

	return NF_STOLEN;

  tx_error_icmp:
	dst_link_failure(skb);
  tx_error:
	kfree_skb(skb);
	LeaveFunction(10);
	return NF_STOLEN;
tx_error_put:
	ip_rt_put(rt);
	goto tx_error;
}

#ifdef CONFIG_IP_VS_IPV6
int
ip_vs_tunnel_xmit_v6(struct sk_buff *skb, struct ip_vs_conn *cp,
		     struct ip_vs_protocol *pp)
{
	struct rt6_info *rt;		/* Route to the other host */
	struct in6_addr saddr;		/* Source for tunnel */
	struct net_device *tdev;	/* Device to other host */
	struct ipv6hdr  *old_iph = ipv6_hdr(skb);
	struct ipv6hdr  *iph;		/* Our new IP header */
	unsigned int max_headroom;	/* The extra header space needed */
	int    mtu;
	int ret;

	EnterFunction(10);

	if (!(rt = __ip_vs_get_out_rt_v6(skb, cp->dest, &cp->daddr.in6,
					 &saddr, 1, 1|2)))
		goto tx_error_icmp;
	if (__ip_vs_is_local_route6(rt)) {
		dst_release(&rt->dst);
		IP_VS_XMIT(NFPROTO_IPV6, skb, cp, 1);
	}

	tdev = rt->dst.dev;

	mtu = dst_mtu(&rt->dst) - sizeof(struct ipv6hdr);
<<<<<<< HEAD
	/* TODO IPv6: do we need this check in IPv6? */
	if (mtu < 1280) {
		dst_release(&rt->dst);
		IP_VS_DBG_RL("%s(): mtu less than 1280\n", __func__);
		goto tx_error;
=======
	if (mtu < IPV6_MIN_MTU) {
		IP_VS_DBG_RL("%s(): mtu less than %d\n", __func__,
			     IPV6_MIN_MTU);
		goto tx_error_put;
>>>>>>> 45f53cc9
	}
	if (skb_dst(skb))
		skb_dst(skb)->ops->update_pmtu(skb_dst(skb), mtu);

	if (mtu < ntohs(old_iph->payload_len) + sizeof(struct ipv6hdr)) {
		if (!skb->dev) {
			struct net *net = dev_net(skb_dst(skb)->dev);

			skb->dev = net->loopback_dev;
		}
		icmpv6_send(skb, ICMPV6_PKT_TOOBIG, 0, mtu);
<<<<<<< HEAD
		dst_release(&rt->dst);
=======
>>>>>>> 45f53cc9
		IP_VS_DBG_RL("%s(): frag needed\n", __func__);
		goto tx_error_put;
	}

	/*
	 * Okay, now see if we can stuff it in the buffer as-is.
	 */
	max_headroom = LL_RESERVED_SPACE(tdev) + sizeof(struct ipv6hdr);

	if (skb_headroom(skb) < max_headroom
	    || skb_cloned(skb) || skb_shared(skb)) {
		struct sk_buff *new_skb =
			skb_realloc_headroom(skb, max_headroom);
		if (!new_skb) {
			dst_release(&rt->dst);
			kfree_skb(skb);
			IP_VS_ERR_RL("%s(): no memory\n", __func__);
			return NF_STOLEN;
		}
		kfree_skb(skb);
		skb = new_skb;
		old_iph = ipv6_hdr(skb);
	}

	skb->transport_header = skb->network_header;

	skb_push(skb, sizeof(struct ipv6hdr));
	skb_reset_network_header(skb);
	memset(&(IPCB(skb)->opt), 0, sizeof(IPCB(skb)->opt));

	/* drop old route */
	skb_dst_drop(skb);
	skb_dst_set(skb, &rt->dst);

	/*
	 *	Push down and install the IPIP header.
	 */
	iph			=	ipv6_hdr(skb);
	iph->version		=	6;
	iph->nexthdr		=	IPPROTO_IPV6;
	iph->payload_len	=	old_iph->payload_len;
	be16_add_cpu(&iph->payload_len, sizeof(*old_iph));
	iph->priority		=	old_iph->priority;
	memset(&iph->flow_lbl, 0, sizeof(iph->flow_lbl));
	ipv6_addr_copy(&iph->daddr, &cp->daddr.in6);
	ipv6_addr_copy(&iph->saddr, &saddr);
	iph->hop_limit		=	old_iph->hop_limit;

	/* Another hack: avoid icmp_send in ip_fragment */
	skb->local_df = 1;

	ret = IP_VS_XMIT_TUNNEL(skb, cp);
	if (ret == NF_ACCEPT)
		ip6_local_out(skb);
	else if (ret == NF_DROP)
		kfree_skb(skb);

	LeaveFunction(10);

	return NF_STOLEN;

tx_error_icmp:
	dst_link_failure(skb);
tx_error:
	kfree_skb(skb);
	LeaveFunction(10);
	return NF_STOLEN;
tx_error_put:
	dst_release(&rt->dst);
	goto tx_error;
}
#endif


/*
 *      Direct Routing transmitter
 *      Used for ANY protocol
 */
int
ip_vs_dr_xmit(struct sk_buff *skb, struct ip_vs_conn *cp,
	      struct ip_vs_protocol *pp)
{
	struct rtable *rt;			/* Route to the other host */
	struct iphdr  *iph = ip_hdr(skb);
	int    mtu;

	EnterFunction(10);

	if (!(rt = __ip_vs_get_out_rt(skb, cp->dest, cp->daddr.ip,
				      RT_TOS(iph->tos), 1|2)))
		goto tx_error_icmp;
	if (rt->rt_flags & RTCF_LOCAL) {
		ip_rt_put(rt);
		IP_VS_XMIT(NFPROTO_IPV4, skb, cp, 1);
	}

	/* MTU checking */
	mtu = dst_mtu(&rt->dst);
	if ((iph->frag_off & htons(IP_DF)) && skb->len > mtu) {
		icmp_send(skb, ICMP_DEST_UNREACH,ICMP_FRAG_NEEDED, htonl(mtu));
		ip_rt_put(rt);
		IP_VS_DBG_RL("%s(): frag needed\n", __func__);
		goto tx_error;
	}

	/*
	 * Call ip_send_check because we are not sure it is called
	 * after ip_defrag. Is copy-on-write needed?
	 */
	if (unlikely((skb = skb_share_check(skb, GFP_ATOMIC)) == NULL)) {
		ip_rt_put(rt);
		return NF_STOLEN;
	}
	ip_send_check(ip_hdr(skb));

	/* drop old route */
	skb_dst_drop(skb);
	skb_dst_set(skb, &rt->dst);

	/* Another hack: avoid icmp_send in ip_fragment */
	skb->local_df = 1;

	IP_VS_XMIT(NFPROTO_IPV4, skb, cp, 0);

	LeaveFunction(10);
	return NF_STOLEN;

  tx_error_icmp:
	dst_link_failure(skb);
  tx_error:
	kfree_skb(skb);
	LeaveFunction(10);
	return NF_STOLEN;
}

#ifdef CONFIG_IP_VS_IPV6
int
ip_vs_dr_xmit_v6(struct sk_buff *skb, struct ip_vs_conn *cp,
		 struct ip_vs_protocol *pp)
{
	struct rt6_info *rt;			/* Route to the other host */
	int    mtu;

	EnterFunction(10);

	if (!(rt = __ip_vs_get_out_rt_v6(skb, cp->dest, &cp->daddr.in6, NULL,
					 0, 1|2)))
		goto tx_error_icmp;
	if (__ip_vs_is_local_route6(rt)) {
		dst_release(&rt->dst);
		IP_VS_XMIT(NFPROTO_IPV6, skb, cp, 1);
	}

	/* MTU checking */
	mtu = dst_mtu(&rt->dst);
	if (skb->len > mtu) {
		if (!skb->dev) {
			struct net *net = dev_net(skb_dst(skb)->dev);

			skb->dev = net->loopback_dev;
		}
		icmpv6_send(skb, ICMPV6_PKT_TOOBIG, 0, mtu);
		dst_release(&rt->dst);
		IP_VS_DBG_RL("%s(): frag needed\n", __func__);
		goto tx_error;
	}

	/*
	 * Call ip_send_check because we are not sure it is called
	 * after ip_defrag. Is copy-on-write needed?
	 */
	skb = skb_share_check(skb, GFP_ATOMIC);
	if (unlikely(skb == NULL)) {
		dst_release(&rt->dst);
		return NF_STOLEN;
	}

	/* drop old route */
	skb_dst_drop(skb);
	skb_dst_set(skb, &rt->dst);

	/* Another hack: avoid icmp_send in ip_fragment */
	skb->local_df = 1;

	IP_VS_XMIT(NFPROTO_IPV6, skb, cp, 0);

	LeaveFunction(10);
	return NF_STOLEN;

tx_error_icmp:
	dst_link_failure(skb);
tx_error:
	kfree_skb(skb);
	LeaveFunction(10);
	return NF_STOLEN;
}
#endif


/*
 *	ICMP packet transmitter
 *	called by the ip_vs_in_icmp
 */
int
ip_vs_icmp_xmit(struct sk_buff *skb, struct ip_vs_conn *cp,
		struct ip_vs_protocol *pp, int offset)
{
	struct rtable	*rt;	/* Route to the other host */
	int mtu;
	int rc;
	int local;

	EnterFunction(10);

	/* The ICMP packet for VS/TUN, VS/DR and LOCALNODE will be
	   forwarded directly here, because there is no need to
	   translate address/port back */
	if (IP_VS_FWD_METHOD(cp) != IP_VS_CONN_F_MASQ) {
		if (cp->packet_xmit)
			rc = cp->packet_xmit(skb, cp, pp);
		else
			rc = NF_ACCEPT;
		/* do not touch skb anymore */
		atomic_inc(&cp->in_pkts);
		goto out;
	}

	/*
	 * mangle and send the packet here (only for VS/NAT)
	 */

	if (!(rt = __ip_vs_get_out_rt(skb, cp->dest, cp->daddr.ip,
				      RT_TOS(ip_hdr(skb)->tos), 1|2|4)))
		goto tx_error_icmp;
	local = rt->rt_flags & RTCF_LOCAL;

	/*
	 * Avoid duplicate tuple in reply direction for NAT traffic
	 * to local address when connection is sync-ed
	 */
#if defined(CONFIG_NF_CONNTRACK) || defined(CONFIG_NF_CONNTRACK_MODULE)
	if (cp->flags & IP_VS_CONN_F_SYNC && local) {
		enum ip_conntrack_info ctinfo;
		struct nf_conn *ct = ct = nf_ct_get(skb, &ctinfo);

		if (ct && !nf_ct_is_untracked(ct)) {
			IP_VS_DBG(10, "%s(): "
				  "stopping DNAT to local address %pI4\n",
				  __func__, &cp->daddr.ip);
			goto tx_error_put;
		}
	}
#endif

	/* From world but DNAT to loopback address? */
	if (local && ipv4_is_loopback(rt->rt_dst) && skb_rtable(skb)->fl.iif) {
		IP_VS_DBG(1, "%s(): "
			  "stopping DNAT to loopback %pI4\n",
			  __func__, &cp->daddr.ip);
		goto tx_error_put;
	}

	/* MTU checking */
	mtu = dst_mtu(&rt->dst);
	if ((skb->len > mtu) && (ip_hdr(skb)->frag_off & htons(IP_DF))) {
		icmp_send(skb, ICMP_DEST_UNREACH, ICMP_FRAG_NEEDED, htonl(mtu));
		IP_VS_DBG_RL("%s(): frag needed\n", __func__);
		goto tx_error_put;
	}

	/* copy-on-write the packet before mangling it */
	if (!skb_make_writable(skb, offset))
		goto tx_error_put;

	if (skb_cow(skb, rt->dst.dev->hard_header_len))
		goto tx_error_put;

<<<<<<< HEAD
	/* drop the old route when skb is not shared */
	skb_dst_drop(skb);
	skb_dst_set(skb, &rt->dst);

=======
>>>>>>> 45f53cc9
	ip_vs_nat_icmp(skb, pp, cp, 0);

	if (!local) {
		/* drop the old route when skb is not shared */
		skb_dst_drop(skb);
		skb_dst_set(skb, &rt->dst);
	} else {
		ip_rt_put(rt);
		/*
		 * Some IPv4 replies get local address from routes,
		 * not from iph, so while we DNAT after routing
		 * we need this second input/output route.
		 */
		if (!__ip_vs_reroute_locally(skb))
			goto tx_error;
	}

	/* Another hack: avoid icmp_send in ip_fragment */
	skb->local_df = 1;

	IP_VS_XMIT_NAT(NFPROTO_IPV4, skb, cp, local);

	rc = NF_STOLEN;
	goto out;

  tx_error_icmp:
	dst_link_failure(skb);
  tx_error:
	dev_kfree_skb(skb);
	rc = NF_STOLEN;
  out:
	LeaveFunction(10);
	return rc;
  tx_error_put:
	ip_rt_put(rt);
	goto tx_error;
}

#ifdef CONFIG_IP_VS_IPV6
int
ip_vs_icmp_xmit_v6(struct sk_buff *skb, struct ip_vs_conn *cp,
		struct ip_vs_protocol *pp, int offset)
{
	struct rt6_info	*rt;	/* Route to the other host */
	int mtu;
	int rc;
	int local;

	EnterFunction(10);

	/* The ICMP packet for VS/TUN, VS/DR and LOCALNODE will be
	   forwarded directly here, because there is no need to
	   translate address/port back */
	if (IP_VS_FWD_METHOD(cp) != IP_VS_CONN_F_MASQ) {
		if (cp->packet_xmit)
			rc = cp->packet_xmit(skb, cp, pp);
		else
			rc = NF_ACCEPT;
		/* do not touch skb anymore */
		atomic_inc(&cp->in_pkts);
		goto out;
	}

	/*
	 * mangle and send the packet here (only for VS/NAT)
	 */

	if (!(rt = __ip_vs_get_out_rt_v6(skb, cp->dest, &cp->daddr.in6, NULL,
					 0, 1|2|4)))
		goto tx_error_icmp;

	local = __ip_vs_is_local_route6(rt);
	/*
	 * Avoid duplicate tuple in reply direction for NAT traffic
	 * to local address when connection is sync-ed
	 */
#if defined(CONFIG_NF_CONNTRACK) || defined(CONFIG_NF_CONNTRACK_MODULE)
	if (cp->flags & IP_VS_CONN_F_SYNC && local) {
		enum ip_conntrack_info ctinfo;
		struct nf_conn *ct = ct = nf_ct_get(skb, &ctinfo);

		if (ct && !nf_ct_is_untracked(ct)) {
			IP_VS_DBG(10, "%s(): "
				  "stopping DNAT to local address %pI6\n",
				  __func__, &cp->daddr.in6);
			goto tx_error_put;
		}
	}
#endif

	/* From world but DNAT to loopback address? */
	if (local && skb->dev && !(skb->dev->flags & IFF_LOOPBACK) &&
	    ipv6_addr_type(&rt->rt6i_dst.addr) & IPV6_ADDR_LOOPBACK) {
		IP_VS_DBG(1, "%s(): "
			  "stopping DNAT to loopback %pI6\n",
			  __func__, &cp->daddr.in6);
		goto tx_error_put;
	}

	/* MTU checking */
	mtu = dst_mtu(&rt->dst);
	if (skb->len > mtu) {
<<<<<<< HEAD
		dst_release(&rt->dst);
=======
		if (!skb->dev) {
			struct net *net = dev_net(skb_dst(skb)->dev);

			skb->dev = net->loopback_dev;
		}
>>>>>>> 45f53cc9
		icmpv6_send(skb, ICMPV6_PKT_TOOBIG, 0, mtu);
		IP_VS_DBG_RL("%s(): frag needed\n", __func__);
		goto tx_error_put;
	}

	/* copy-on-write the packet before mangling it */
	if (!skb_make_writable(skb, offset))
		goto tx_error_put;

	if (skb_cow(skb, rt->dst.dev->hard_header_len))
		goto tx_error_put;

<<<<<<< HEAD
	/* drop the old route when skb is not shared */
	skb_dst_drop(skb);
	skb_dst_set(skb, &rt->dst);

=======
>>>>>>> 45f53cc9
	ip_vs_nat_icmp_v6(skb, pp, cp, 0);

	if (!local || !skb->dev) {
		/* drop the old route when skb is not shared */
		skb_dst_drop(skb);
		skb_dst_set(skb, &rt->dst);
	} else {
		/* destined to loopback, do we need to change route? */
		dst_release(&rt->dst);
	}

	/* Another hack: avoid icmp_send in ip_fragment */
	skb->local_df = 1;

	IP_VS_XMIT_NAT(NFPROTO_IPV6, skb, cp, local);

	rc = NF_STOLEN;
	goto out;

tx_error_icmp:
	dst_link_failure(skb);
tx_error:
	dev_kfree_skb(skb);
	rc = NF_STOLEN;
out:
	LeaveFunction(10);
	return rc;
tx_error_put:
	dst_release(&rt->dst);
	goto tx_error;
}
#endif<|MERGE_RESOLUTION|>--- conflicted
+++ resolved
@@ -39,7 +39,6 @@
 #include <net/addrconf.h>
 #include <linux/icmpv6.h>
 #include <linux/netfilter.h>
-#include <net/netfilter/nf_conntrack.h>
 #include <linux/netfilter_ipv4.h>
 
 #include <net/ip_vs.h>
@@ -111,11 +110,7 @@
 					     &dest->addr.ip);
 				return NULL;
 			}
-<<<<<<< HEAD
-			__ip_vs_dst_set(dest, rtos, dst_clone(&rt->dst));
-=======
 			__ip_vs_dst_set(dest, rtos, dst_clone(&rt->dst), 0);
->>>>>>> 45f53cc9
 			IP_VS_DBG(10, "new dst %pI4, refcnt=%d, rtos=%X\n",
 				  &dest->addr.ip,
 				  atomic_read(&rt->dst.__refcnt), rtos);
@@ -278,17 +273,11 @@
 				spin_unlock(&dest->dst_lock);
 				return NULL;
 			}
-<<<<<<< HEAD
-			__ip_vs_dst_set(dest, 0, dst_clone(&rt->dst));
-			IP_VS_DBG(10, "new dst %pI6, refcnt=%d\n",
-				  &dest->addr.in6,
-=======
 			rt = (struct rt6_info *) dst;
 			cookie = rt->rt6i_node ? rt->rt6i_node->fn_sernum : 0;
 			__ip_vs_dst_set(dest, 0, dst_clone(&rt->dst), cookie);
 			IP_VS_DBG(10, "new dst %pI6, src %pI6, refcnt=%d\n",
 				  &dest->addr.in6, &dest->dst_saddr,
->>>>>>> 45f53cc9
 				  atomic_read(&rt->dst.__refcnt));
 		}
 		if (ret_saddr)
@@ -382,11 +371,7 @@
 		return NF_ACCEPT;			\
 	skb_forward_csum(skb);				\
 	NF_HOOK(pf, NF_INET_LOCAL_OUT, (skb), NULL,	\
-<<<<<<< HEAD
-		(rt)->dst.dev, dst_output);		\
-=======
 		skb_dst(skb)->dev, dst_output);		\
->>>>>>> 45f53cc9
 } while (0)
 
 
@@ -477,15 +462,11 @@
 	/* MTU checking */
 	mtu = dst_mtu(&rt->dst);
 	if (skb->len > mtu) {
-<<<<<<< HEAD
-		dst_release(&rt->dst);
-=======
 		if (!skb->dev) {
 			struct net *net = dev_net(skb_dst(skb)->dev);
 
 			skb->dev = net->loopback_dev;
 		}
->>>>>>> 45f53cc9
 		icmpv6_send(skb, ICMPV6_PKT_TOOBIG, 0, mtu);
 		dst_release(&rt->dst);
 		IP_VS_DBG_RL("%s(): frag needed\n", __func__);
@@ -522,36 +503,6 @@
 	return NF_STOLEN;
 }
 #endif
-
-void
-ip_vs_update_conntrack(struct sk_buff *skb, struct ip_vs_conn *cp, int outin)
-{
-	struct nf_conn *ct = (struct nf_conn *)skb->nfct;
-	struct nf_conntrack_tuple new_tuple;
-
-	if (ct == NULL || nf_ct_is_untracked(ct) || nf_ct_is_confirmed(ct))
-		return;
-
-	/*
-	 * The connection is not yet in the hashtable, so we update it.
-	 * CIP->VIP will remain the same, so leave the tuple in
-	 * IP_CT_DIR_ORIGINAL untouched.  When the reply comes back from the
-	 * real-server we will see RIP->DIP.
-	 */
-	new_tuple = ct->tuplehash[IP_CT_DIR_REPLY].tuple;
-	if (outin)
-		new_tuple.src.u3 = cp->daddr;
-	else
-		new_tuple.dst.u3 = cp->vaddr;
-	/*
-	 * This will also take care of UDP and other protocols.
-	 */
-	if (outin)
-		new_tuple.src.u.tcp.port = cp->dport;
-	else
-		new_tuple.dst.u.tcp.port = cp->vport;
-	nf_conntrack_alter_reply(ct, &new_tuple);
-}
 
 /*
  *      NAT transmitter (only for outside-to-inside nat forwarding)
@@ -623,13 +574,6 @@
 	if (skb_cow(skb, rt->dst.dev->hard_header_len))
 		goto tx_error_put;
 
-<<<<<<< HEAD
-	/* drop old route */
-	skb_dst_drop(skb);
-	skb_dst_set(skb, &rt->dst);
-
-=======
->>>>>>> 45f53cc9
 	/* mangle the packet */
 	if (pp->dnat_handler && !pp->dnat_handler(skb, pp, cp))
 		goto tx_error_put;
@@ -653,8 +597,6 @@
 
 	IP_VS_DBG_PKT(10, AF_INET, pp, skb, 0, "After DNAT");
 
-	ip_vs_update_conntrack(skb, cp, 1);
-
 	/* FIXME: when application helper enlarges the packet and the length
 	   is larger than the MTU of outgoing device, there will be still
 	   MTU problem. */
@@ -734,15 +676,11 @@
 	/* MTU checking */
 	mtu = dst_mtu(&rt->dst);
 	if (skb->len > mtu) {
-<<<<<<< HEAD
-		dst_release(&rt->dst);
-=======
 		if (!skb->dev) {
 			struct net *net = dev_net(skb_dst(skb)->dev);
 
 			skb->dev = net->loopback_dev;
 		}
->>>>>>> 45f53cc9
 		icmpv6_send(skb, ICMPV6_PKT_TOOBIG, 0, mtu);
 		IP_VS_DBG_RL_PKT(0, AF_INET6, pp, skb, 0,
 				 "ip_vs_nat_xmit_v6(): frag needed for");
@@ -756,13 +694,6 @@
 	if (skb_cow(skb, rt->dst.dev->hard_header_len))
 		goto tx_error_put;
 
-<<<<<<< HEAD
-	/* drop old route */
-	skb_dst_drop(skb);
-	skb_dst_set(skb, &rt->dst);
-
-=======
->>>>>>> 45f53cc9
 	/* mangle the packet */
 	if (pp->dnat_handler && !pp->dnat_handler(skb, pp, cp))
 		goto tx_error;
@@ -778,8 +709,6 @@
 	}
 
 	IP_VS_DBG_PKT(10, AF_INET6, pp, skb, 0, "After DNAT");
-
-	ip_vs_update_conntrack(skb, cp, 1);
 
 	/* FIXME: when application helper enlarges the packet and the length
 	   is larger than the MTU of outgoing device, there will be still
@@ -966,18 +895,10 @@
 	tdev = rt->dst.dev;
 
 	mtu = dst_mtu(&rt->dst) - sizeof(struct ipv6hdr);
-<<<<<<< HEAD
-	/* TODO IPv6: do we need this check in IPv6? */
-	if (mtu < 1280) {
-		dst_release(&rt->dst);
-		IP_VS_DBG_RL("%s(): mtu less than 1280\n", __func__);
-		goto tx_error;
-=======
 	if (mtu < IPV6_MIN_MTU) {
 		IP_VS_DBG_RL("%s(): mtu less than %d\n", __func__,
 			     IPV6_MIN_MTU);
 		goto tx_error_put;
->>>>>>> 45f53cc9
 	}
 	if (skb_dst(skb))
 		skb_dst(skb)->ops->update_pmtu(skb_dst(skb), mtu);
@@ -989,10 +910,6 @@
 			skb->dev = net->loopback_dev;
 		}
 		icmpv6_send(skb, ICMPV6_PKT_TOOBIG, 0, mtu);
-<<<<<<< HEAD
-		dst_release(&rt->dst);
-=======
->>>>>>> 45f53cc9
 		IP_VS_DBG_RL("%s(): frag needed\n", __func__);
 		goto tx_error_put;
 	}
@@ -1270,13 +1187,6 @@
 	if (skb_cow(skb, rt->dst.dev->hard_header_len))
 		goto tx_error_put;
 
-<<<<<<< HEAD
-	/* drop the old route when skb is not shared */
-	skb_dst_drop(skb);
-	skb_dst_set(skb, &rt->dst);
-
-=======
->>>>>>> 45f53cc9
 	ip_vs_nat_icmp(skb, pp, cp, 0);
 
 	if (!local) {
@@ -1379,15 +1289,11 @@
 	/* MTU checking */
 	mtu = dst_mtu(&rt->dst);
 	if (skb->len > mtu) {
-<<<<<<< HEAD
-		dst_release(&rt->dst);
-=======
 		if (!skb->dev) {
 			struct net *net = dev_net(skb_dst(skb)->dev);
 
 			skb->dev = net->loopback_dev;
 		}
->>>>>>> 45f53cc9
 		icmpv6_send(skb, ICMPV6_PKT_TOOBIG, 0, mtu);
 		IP_VS_DBG_RL("%s(): frag needed\n", __func__);
 		goto tx_error_put;
@@ -1400,13 +1306,6 @@
 	if (skb_cow(skb, rt->dst.dev->hard_header_len))
 		goto tx_error_put;
 
-<<<<<<< HEAD
-	/* drop the old route when skb is not shared */
-	skb_dst_drop(skb);
-	skb_dst_set(skb, &rt->dst);
-
-=======
->>>>>>> 45f53cc9
 	ip_vs_nat_icmp_v6(skb, pp, cp, 0);
 
 	if (!local || !skb->dev) {
