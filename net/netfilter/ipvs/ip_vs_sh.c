--- conflicted
+++ resolved
@@ -74,8 +74,6 @@
 	struct rcu_head			rcu_head;
 	struct ip_vs_sh_bucket		buckets[IP_VS_SH_TAB_SIZE];
 };
-<<<<<<< HEAD
-=======
 
 /* Helper function to determine if server is unavailable */
 static inline bool is_unavailable(struct ip_vs_dest *dest)
@@ -83,7 +81,6 @@
 	return atomic_read(&dest->weight) <= 0 ||
 	       dest->flags & IP_VS_DEST_F_OVERLOAD;
 }
->>>>>>> d0e0ac97
 
 /*
  *	Returns hash value for IPVS SH entry
@@ -108,11 +105,6 @@
  *      Get ip_vs_dest associated with supplied parameters.
  */
 static inline struct ip_vs_dest *
-<<<<<<< HEAD
-ip_vs_sh_get(int af, struct ip_vs_sh_state *s, const union nf_inet_addr *addr)
-{
-	return rcu_dereference(s->buckets[ip_vs_sh_hashkey(af, addr)].dest);
-=======
 ip_vs_sh_get(struct ip_vs_service *svc, struct ip_vs_sh_state *s,
 	     const union nf_inet_addr *addr, __be16 port)
 {
@@ -120,7 +112,6 @@
 	struct ip_vs_dest *dest = rcu_dereference(s->buckets[hash].dest);
 
 	return (!dest || is_unavailable(dest)) ? NULL : dest;
->>>>>>> d0e0ac97
 }
 
 
@@ -305,20 +296,6 @@
 {
 	struct ip_vs_dest *dest;
 	struct ip_vs_sh_state *s;
-<<<<<<< HEAD
-	struct ip_vs_iphdr iph;
-
-	ip_vs_fill_iph_addr_only(svc->af, skb, &iph);
-
-	IP_VS_DBG(6, "ip_vs_sh_schedule(): Scheduling...\n");
-
-	s = (struct ip_vs_sh_state *) svc->sched_data;
-	dest = ip_vs_sh_get(svc->af, s, &iph.saddr);
-	if (!dest
-	    || !(dest->flags & IP_VS_DEST_F_AVAILABLE)
-	    || atomic_read(&dest->weight) <= 0
-	    || is_overloaded(dest)) {
-=======
 	__be16 port = 0;
 
 	IP_VS_DBG(6, "ip_vs_sh_schedule(): Scheduling...\n");
@@ -334,7 +311,6 @@
 		dest = ip_vs_sh_get(svc, s, &iph->saddr, port);
 
 	if (!dest) {
->>>>>>> d0e0ac97
 		ip_vs_scheduler_err(svc, "no destination available");
 		return NULL;
 	}
