/*
 * ip_vs_ftp.c: IPVS ftp application module
 *
 * Authors:	Wensong Zhang <wensong@linuxvirtualserver.org>
 *
 * Changes:
 *
 *
 *	This program is free software; you can redistribute it and/or
 *	modify it under the terms of the GNU General Public License
 *	as published by the Free Software Foundation; either version
 *	2 of the License, or (at your option) any later version.
 *
 * Most code here is taken from ip_masq_ftp.c in kernel 2.2. The difference
 * is that ip_vs_ftp module handles the reverse direction to ip_masq_ftp.
 *
 *		IP_MASQ_FTP ftp masquerading module
 *
 * Version:	@(#)ip_masq_ftp.c 0.04   02/05/96
 *
 * Author:	Wouter Gadeyne
 *
 *
 * Code for ip_vs_expect_related and ip_vs_expect_callback is taken from
 * http://www.ssi.bg/~ja/nfct/:
 *
 * ip_vs_nfct.c:	Netfilter connection tracking support for IPVS
 *
 * Portions Copyright (C) 2001-2002
 * Antefacto Ltd, 181 Parnell St, Dublin 1, Ireland.
 *
 * Portions Copyright (C) 2003-2008
 * Julian Anastasov
 */

#define KMSG_COMPONENT "IPVS"
#define pr_fmt(fmt) KMSG_COMPONENT ": " fmt

#include <linux/module.h>
#include <linux/moduleparam.h>
#include <linux/kernel.h>
#include <linux/skbuff.h>
#include <linux/in.h>
#include <linux/ip.h>
#include <linux/netfilter.h>
#include <net/netfilter/nf_conntrack.h>
#include <net/netfilter/nf_conntrack_expect.h>
#include <net/netfilter/nf_nat.h>
#include <net/netfilter/nf_nat_helper.h>
#include <linux/gfp.h>
#include <net/protocol.h>
#include <net/tcp.h>
#include <asm/unaligned.h>

#include <net/ip_vs.h>


#define SERVER_STRING "227 Entering Passive Mode ("
#define CLIENT_STRING "PORT "

#define FMT_TUPLE	"%pI4:%u->%pI4:%u/%u"
#define ARG_TUPLE(T)	&(T)->src.u3.ip, ntohs((T)->src.u.all), \
			&(T)->dst.u3.ip, ntohs((T)->dst.u.all), \
			(T)->dst.protonum

#define FMT_CONN	"%pI4:%u->%pI4:%u->%pI4:%u/%u:%u"
#define ARG_CONN(C)	&((C)->caddr.ip), ntohs((C)->cport), \
			&((C)->vaddr.ip), ntohs((C)->vport), \
			&((C)->daddr.ip), ntohs((C)->dport), \
			(C)->protocol, (C)->state

/*
 * List of ports (up to IP_VS_APP_MAX_PORTS) to be handled by helper
 * First port is set to the default port.
 */
static unsigned short ports[IP_VS_APP_MAX_PORTS] = {21, 0};
module_param_array(ports, ushort, NULL, 0);
MODULE_PARM_DESC(ports, "Ports to monitor for FTP control commands");


/*	Dummy variable */
static int ip_vs_ftp_pasv;


static int
ip_vs_ftp_init_conn(struct ip_vs_app *app, struct ip_vs_conn *cp)
{
	/* We use connection tracking for the command connection */
	cp->flags |= IP_VS_CONN_F_NFCT;
	return 0;
}


static int
ip_vs_ftp_done_conn(struct ip_vs_app *app, struct ip_vs_conn *cp)
{
	return 0;
}


/*
 * Get <addr,port> from the string "xxx.xxx.xxx.xxx,ppp,ppp", started
 * with the "pattern" and terminated with the "term" character.
 * <addr,port> is in network order.
 */
static int ip_vs_ftp_get_addrport(char *data, char *data_limit,
				  const char *pattern, size_t plen, char term,
				  __be32 *addr, __be16 *port,
				  char **start, char **end)
{
	unsigned char p[6];
	int i = 0;

	if (data_limit - data < plen) {
		/* check if there is partial match */
		if (strnicmp(data, pattern, data_limit - data) == 0)
			return -1;
		else
			return 0;
	}

	if (strnicmp(data, pattern, plen) != 0) {
		return 0;
	}
	*start = data + plen;

	for (data = *start; *data != term; data++) {
		if (data == data_limit)
			return -1;
	}
	*end = data;

	memset(p, 0, sizeof(p));
	for (data = *start; data != *end; data++) {
		if (*data >= '0' && *data <= '9') {
			p[i] = p[i]*10 + *data - '0';
		} else if (*data == ',' && i < 5) {
			i++;
		} else {
			/* unexpected character */
			return -1;
		}
	}

	if (i != 5)
		return -1;

	*addr = get_unaligned((__be32 *)p);
	*port = get_unaligned((__be16 *)(p + 4));
	return 1;
}

<<<<<<< HEAD
/*
 * Called from init_conntrack() as expectfn handler.
 */
static void
ip_vs_expect_callback(struct nf_conn *ct,
		      struct nf_conntrack_expect *exp)
{
	struct nf_conntrack_tuple *orig, new_reply;
	struct ip_vs_conn *cp;

	if (exp->tuple.src.l3num != PF_INET)
		return;

	/*
	 * We assume that no NF locks are held before this callback.
	 * ip_vs_conn_out_get and ip_vs_conn_in_get should match their
	 * expectations even if they use wildcard values, now we provide the
	 * actual values from the newly created original conntrack direction.
	 * The conntrack is confirmed when packet reaches IPVS hooks.
	 */

	/* RS->CLIENT */
	orig = &ct->tuplehash[IP_CT_DIR_ORIGINAL].tuple;
	cp = ip_vs_conn_out_get(exp->tuple.src.l3num, orig->dst.protonum,
				&orig->src.u3, orig->src.u.tcp.port,
				&orig->dst.u3, orig->dst.u.tcp.port);
	if (cp) {
		/* Change reply CLIENT->RS to CLIENT->VS */
		new_reply = ct->tuplehash[IP_CT_DIR_REPLY].tuple;
		IP_VS_DBG(7, "%s(): ct=%p, status=0x%lX, tuples=" FMT_TUPLE ", "
			  FMT_TUPLE ", found inout cp=" FMT_CONN "\n",
			  __func__, ct, ct->status,
			  ARG_TUPLE(orig), ARG_TUPLE(&new_reply),
			  ARG_CONN(cp));
		new_reply.dst.u3 = cp->vaddr;
		new_reply.dst.u.tcp.port = cp->vport;
		IP_VS_DBG(7, "%s(): ct=%p, new tuples=" FMT_TUPLE ", " FMT_TUPLE
			  ", inout cp=" FMT_CONN "\n",
			  __func__, ct,
			  ARG_TUPLE(orig), ARG_TUPLE(&new_reply),
			  ARG_CONN(cp));
		goto alter;
	}

	/* CLIENT->VS */
	cp = ip_vs_conn_in_get(exp->tuple.src.l3num, orig->dst.protonum,
			       &orig->src.u3, orig->src.u.tcp.port,
			       &orig->dst.u3, orig->dst.u.tcp.port);
	if (cp) {
		/* Change reply VS->CLIENT to RS->CLIENT */
		new_reply = ct->tuplehash[IP_CT_DIR_REPLY].tuple;
		IP_VS_DBG(7, "%s(): ct=%p, status=0x%lX, tuples=" FMT_TUPLE ", "
			  FMT_TUPLE ", found outin cp=" FMT_CONN "\n",
			  __func__, ct, ct->status,
			  ARG_TUPLE(orig), ARG_TUPLE(&new_reply),
			  ARG_CONN(cp));
		new_reply.src.u3 = cp->daddr;
		new_reply.src.u.tcp.port = cp->dport;
		IP_VS_DBG(7, "%s(): ct=%p, new tuples=" FMT_TUPLE ", "
			  FMT_TUPLE ", outin cp=" FMT_CONN "\n",
			  __func__, ct,
			  ARG_TUPLE(orig), ARG_TUPLE(&new_reply),
			  ARG_CONN(cp));
		goto alter;
	}

	IP_VS_DBG(7, "%s(): ct=%p, status=0x%lX, tuple=" FMT_TUPLE
		  " - unknown expect\n",
		  __func__, ct, ct->status, ARG_TUPLE(orig));
	return;

alter:
	/* Never alter conntrack for non-NAT conns */
	if (IP_VS_FWD_METHOD(cp) == IP_VS_CONN_F_MASQ)
		nf_conntrack_alter_reply(ct, &new_reply);
	ip_vs_conn_put(cp);
	return;
}

/*
 * Create NF conntrack expectation with wildcard (optional) source port.
 * Then the default callback function will alter the reply and will confirm
 * the conntrack entry when the first packet comes.
 */
static void
ip_vs_expect_related(struct sk_buff *skb, struct nf_conn *ct,
		     struct ip_vs_conn *cp, u_int8_t proto,
		     const __be16 *port, int from_rs)
{
	struct nf_conntrack_expect *exp;

	BUG_ON(!ct || ct == &nf_conntrack_untracked);

	exp = nf_ct_expect_alloc(ct);
	if (!exp)
		return;

	if (from_rs)
		nf_ct_expect_init(exp, NF_CT_EXPECT_CLASS_DEFAULT,
				  nf_ct_l3num(ct), &cp->daddr, &cp->caddr,
				  proto, port, &cp->cport);
	else
		nf_ct_expect_init(exp, NF_CT_EXPECT_CLASS_DEFAULT,
				  nf_ct_l3num(ct), &cp->caddr, &cp->vaddr,
				  proto, port, &cp->vport);

	exp->expectfn = ip_vs_expect_callback;

	IP_VS_DBG(7, "%s(): ct=%p, expect tuple=" FMT_TUPLE "\n",
		  __func__, ct, ARG_TUPLE(&exp->tuple));
	nf_ct_expect_related(exp);
	nf_ct_expect_put(exp);
}

=======
>>>>>>> 45f53cc9
/*
 * Look at outgoing ftp packets to catch the response to a PASV command
 * from the server (inside-to-outside).
 * When we see one, we build a connection entry with the client address,
 * client port 0 (unknown at the moment), the server address and the
 * server port.  Mark the current connection entry as a control channel
 * of the new entry. All this work is just to make the data connection
 * can be scheduled to the right server later.
 *
 * The outgoing packet should be something like
 *   "227 Entering Passive Mode (xxx,xxx,xxx,xxx,ppp,ppp)".
 * xxx,xxx,xxx,xxx is the server address, ppp,ppp is the server port number.
 */
static int ip_vs_ftp_out(struct ip_vs_app *app, struct ip_vs_conn *cp,
			 struct sk_buff *skb, int *diff)
{
	struct iphdr *iph;
	struct tcphdr *th;
	char *data, *data_limit;
	char *start, *end;
	union nf_inet_addr from;
	__be16 port;
	struct ip_vs_conn *n_cp;
	char buf[24];		/* xxx.xxx.xxx.xxx,ppp,ppp\000 */
	unsigned buf_len;
	int ret = 0;
	enum ip_conntrack_info ctinfo;
	struct nf_conn *ct;

#ifdef CONFIG_IP_VS_IPV6
	/* This application helper doesn't work with IPv6 yet,
	 * so turn this into a no-op for IPv6 packets
	 */
	if (cp->af == AF_INET6)
		return 1;
#endif

	*diff = 0;

	/* Only useful for established sessions */
	if (cp->state != IP_VS_TCP_S_ESTABLISHED)
		return 1;

	/* Linear packets are much easier to deal with. */
	if (!skb_make_writable(skb, skb->len))
		return 0;

	if (cp->app_data == &ip_vs_ftp_pasv) {
		iph = ip_hdr(skb);
		th = (struct tcphdr *)&(((char *)iph)[iph->ihl*4]);
		data = (char *)th + (th->doff << 2);
		data_limit = skb_tail_pointer(skb);

		if (ip_vs_ftp_get_addrport(data, data_limit,
					   SERVER_STRING,
					   sizeof(SERVER_STRING)-1, ')',
					   &from.ip, &port,
					   &start, &end) != 1)
			return 1;

		IP_VS_DBG(7, "PASV response (%pI4:%d) -> %pI4:%d detected\n",
			  &from.ip, ntohs(port), &cp->caddr.ip, 0);

		/*
		 * Now update or create an connection entry for it
		 */
		{
			struct ip_vs_conn_param p;
			ip_vs_conn_fill_param(AF_INET, iph->protocol,
					      &from, port, &cp->caddr, 0, &p);
			n_cp = ip_vs_conn_out_get(&p);
		}
		if (!n_cp) {
			struct ip_vs_conn_param p;
			ip_vs_conn_fill_param(AF_INET, IPPROTO_TCP, &cp->caddr,
					      0, &cp->vaddr, port, &p);
			n_cp = ip_vs_conn_new(&p, &from, port,
					      IP_VS_CONN_F_NO_CPORT |
					      IP_VS_CONN_F_NFCT,
					      cp->dest);
			if (!n_cp)
				return 0;

			/* add its controller */
			ip_vs_control_add(n_cp, cp);
		}

		/*
		 * Replace the old passive address with the new one
		 */
		from.ip = n_cp->vaddr.ip;
		port = n_cp->vport;
		snprintf(buf, sizeof(buf), "%u,%u,%u,%u,%u,%u",
			 ((unsigned char *)&from.ip)[0],
			 ((unsigned char *)&from.ip)[1],
			 ((unsigned char *)&from.ip)[2],
			 ((unsigned char *)&from.ip)[3],
			 ntohs(port) >> 8,
			 ntohs(port) & 0xFF);

		buf_len = strlen(buf);

		ct = nf_ct_get(skb, &ctinfo);
		if (ct && !nf_ct_is_untracked(ct) && nfct_nat(ct)) {
			/* If mangling fails this function will return 0
			 * which will cause the packet to be dropped.
			 * Mangling can only fail under memory pressure,
			 * hopefully it will succeed on the retransmitted
			 * packet.
			 */
			ret = nf_nat_mangle_tcp_packet(skb, ct, ctinfo,
						       start-data, end-start,
						       buf, buf_len);
<<<<<<< HEAD
			if (ret)
				ip_vs_expect_related(skb, ct, n_cp,
						     IPPROTO_TCP, NULL, 0);
=======
			if (ret) {
				ip_vs_nfct_expect_related(skb, ct, n_cp,
							  IPPROTO_TCP, 0, 0);
				if (skb->ip_summed == CHECKSUM_COMPLETE)
					skb->ip_summed = CHECKSUM_UNNECESSARY;
				/* csum is updated */
				ret = 1;
			}
>>>>>>> 45f53cc9
		}

		/*
		 * Not setting 'diff' is intentional, otherwise the sequence
		 * would be adjusted twice.
		 */

		cp->app_data = NULL;
		ip_vs_tcp_conn_listen(n_cp);
		ip_vs_conn_put(n_cp);
		return ret;
	}
	return 1;
}


/*
 * Look at incoming ftp packets to catch the PASV/PORT command
 * (outside-to-inside).
 *
 * The incoming packet having the PORT command should be something like
 *      "PORT xxx,xxx,xxx,xxx,ppp,ppp\n".
 * xxx,xxx,xxx,xxx is the client address, ppp,ppp is the client port number.
 * In this case, we create a connection entry using the client address and
 * port, so that the active ftp data connection from the server can reach
 * the client.
 */
static int ip_vs_ftp_in(struct ip_vs_app *app, struct ip_vs_conn *cp,
			struct sk_buff *skb, int *diff)
{
	struct iphdr *iph;
	struct tcphdr *th;
	char *data, *data_start, *data_limit;
	char *start, *end;
	union nf_inet_addr to;
	__be16 port;
	struct ip_vs_conn *n_cp;

#ifdef CONFIG_IP_VS_IPV6
	/* This application helper doesn't work with IPv6 yet,
	 * so turn this into a no-op for IPv6 packets
	 */
	if (cp->af == AF_INET6)
		return 1;
#endif

	/* no diff required for incoming packets */
	*diff = 0;

	/* Only useful for established sessions */
	if (cp->state != IP_VS_TCP_S_ESTABLISHED)
		return 1;

	/* Linear packets are much easier to deal with. */
	if (!skb_make_writable(skb, skb->len))
		return 0;

	/*
	 * Detecting whether it is passive
	 */
	iph = ip_hdr(skb);
	th = (struct tcphdr *)&(((char *)iph)[iph->ihl*4]);

	/* Since there may be OPTIONS in the TCP packet and the HLEN is
	   the length of the header in 32-bit multiples, it is accurate
	   to calculate data address by th+HLEN*4 */
	data = data_start = (char *)th + (th->doff << 2);
	data_limit = skb_tail_pointer(skb);

	while (data <= data_limit - 6) {
		if (strnicmp(data, "PASV\r\n", 6) == 0) {
			/* Passive mode on */
			IP_VS_DBG(7, "got PASV at %td of %td\n",
				  data - data_start,
				  data_limit - data_start);
			cp->app_data = &ip_vs_ftp_pasv;
			return 1;
		}
		data++;
	}

	/*
	 * To support virtual FTP server, the scenerio is as follows:
	 *       FTP client ----> Load Balancer ----> FTP server
	 * First detect the port number in the application data,
	 * then create a new connection entry for the coming data
	 * connection.
	 */
	if (ip_vs_ftp_get_addrport(data_start, data_limit,
				   CLIENT_STRING, sizeof(CLIENT_STRING)-1,
				   '\r', &to.ip, &port,
				   &start, &end) != 1)
		return 1;

	IP_VS_DBG(7, "PORT %pI4:%d detected\n", &to.ip, ntohs(port));

	/* Passive mode off */
	cp->app_data = NULL;

	/*
	 * Now update or create a connection entry for it
	 */
	IP_VS_DBG(7, "protocol %s %pI4:%d %pI4:%d\n",
		  ip_vs_proto_name(iph->protocol),
		  &to.ip, ntohs(port), &cp->vaddr.ip, 0);

	{
		struct ip_vs_conn_param p;
		ip_vs_conn_fill_param(AF_INET, iph->protocol, &to, port,
				      &cp->vaddr, htons(ntohs(cp->vport)-1),
				      &p);
		n_cp = ip_vs_conn_in_get(&p);
		if (!n_cp) {
			n_cp = ip_vs_conn_new(&p, &cp->daddr,
					      htons(ntohs(cp->dport)-1),
					      IP_VS_CONN_F_NFCT, cp->dest);
			if (!n_cp)
				return 0;

			/* add its controller */
			ip_vs_control_add(n_cp, cp);
		}
	}

	/*
	 *	Move tunnel to listen state
	 */
	ip_vs_tcp_conn_listen(n_cp);
	ip_vs_conn_put(n_cp);

	return 1;
}


static struct ip_vs_app ip_vs_ftp = {
	.name =		"ftp",
	.type =		IP_VS_APP_TYPE_FTP,
	.protocol =	IPPROTO_TCP,
	.module =	THIS_MODULE,
	.incs_list =	LIST_HEAD_INIT(ip_vs_ftp.incs_list),
	.init_conn =	ip_vs_ftp_init_conn,
	.done_conn =	ip_vs_ftp_done_conn,
	.bind_conn =	NULL,
	.unbind_conn =	NULL,
	.pkt_out =	ip_vs_ftp_out,
	.pkt_in =	ip_vs_ftp_in,
};


/*
 *	ip_vs_ftp initialization
 */
static int __init ip_vs_ftp_init(void)
{
	int i, ret;
	struct ip_vs_app *app = &ip_vs_ftp;

	ret = register_ip_vs_app(app);
	if (ret)
		return ret;

	for (i=0; i<IP_VS_APP_MAX_PORTS; i++) {
		if (!ports[i])
			continue;
		ret = register_ip_vs_app_inc(app, app->protocol, ports[i]);
		if (ret)
			break;
		pr_info("%s: loaded support on port[%d] = %d\n",
			app->name, i, ports[i]);
	}

	if (ret)
		unregister_ip_vs_app(app);

	return ret;
}


/*
 *	ip_vs_ftp finish.
 */
static void __exit ip_vs_ftp_exit(void)
{
	unregister_ip_vs_app(&ip_vs_ftp);
}


module_init(ip_vs_ftp_init);
module_exit(ip_vs_ftp_exit);
MODULE_LICENSE("GPL");<|MERGE_RESOLUTION|>--- conflicted
+++ resolved
@@ -20,17 +20,6 @@
  *
  * Author:	Wouter Gadeyne
  *
- *
- * Code for ip_vs_expect_related and ip_vs_expect_callback is taken from
- * http://www.ssi.bg/~ja/nfct/:
- *
- * ip_vs_nfct.c:	Netfilter connection tracking support for IPVS
- *
- * Portions Copyright (C) 2001-2002
- * Antefacto Ltd, 181 Parnell St, Dublin 1, Ireland.
- *
- * Portions Copyright (C) 2003-2008
- * Julian Anastasov
  */
 
 #define KMSG_COMPONENT "IPVS"
@@ -58,16 +47,6 @@
 #define SERVER_STRING "227 Entering Passive Mode ("
 #define CLIENT_STRING "PORT "
 
-#define FMT_TUPLE	"%pI4:%u->%pI4:%u/%u"
-#define ARG_TUPLE(T)	&(T)->src.u3.ip, ntohs((T)->src.u.all), \
-			&(T)->dst.u3.ip, ntohs((T)->dst.u.all), \
-			(T)->dst.protonum
-
-#define FMT_CONN	"%pI4:%u->%pI4:%u->%pI4:%u/%u:%u"
-#define ARG_CONN(C)	&((C)->caddr.ip), ntohs((C)->cport), \
-			&((C)->vaddr.ip), ntohs((C)->vport), \
-			&((C)->daddr.ip), ntohs((C)->dport), \
-			(C)->protocol, (C)->state
 
 /*
  * List of ports (up to IP_VS_APP_MAX_PORTS) to be handled by helper
@@ -150,123 +129,6 @@
 	return 1;
 }
 
-<<<<<<< HEAD
-/*
- * Called from init_conntrack() as expectfn handler.
- */
-static void
-ip_vs_expect_callback(struct nf_conn *ct,
-		      struct nf_conntrack_expect *exp)
-{
-	struct nf_conntrack_tuple *orig, new_reply;
-	struct ip_vs_conn *cp;
-
-	if (exp->tuple.src.l3num != PF_INET)
-		return;
-
-	/*
-	 * We assume that no NF locks are held before this callback.
-	 * ip_vs_conn_out_get and ip_vs_conn_in_get should match their
-	 * expectations even if they use wildcard values, now we provide the
-	 * actual values from the newly created original conntrack direction.
-	 * The conntrack is confirmed when packet reaches IPVS hooks.
-	 */
-
-	/* RS->CLIENT */
-	orig = &ct->tuplehash[IP_CT_DIR_ORIGINAL].tuple;
-	cp = ip_vs_conn_out_get(exp->tuple.src.l3num, orig->dst.protonum,
-				&orig->src.u3, orig->src.u.tcp.port,
-				&orig->dst.u3, orig->dst.u.tcp.port);
-	if (cp) {
-		/* Change reply CLIENT->RS to CLIENT->VS */
-		new_reply = ct->tuplehash[IP_CT_DIR_REPLY].tuple;
-		IP_VS_DBG(7, "%s(): ct=%p, status=0x%lX, tuples=" FMT_TUPLE ", "
-			  FMT_TUPLE ", found inout cp=" FMT_CONN "\n",
-			  __func__, ct, ct->status,
-			  ARG_TUPLE(orig), ARG_TUPLE(&new_reply),
-			  ARG_CONN(cp));
-		new_reply.dst.u3 = cp->vaddr;
-		new_reply.dst.u.tcp.port = cp->vport;
-		IP_VS_DBG(7, "%s(): ct=%p, new tuples=" FMT_TUPLE ", " FMT_TUPLE
-			  ", inout cp=" FMT_CONN "\n",
-			  __func__, ct,
-			  ARG_TUPLE(orig), ARG_TUPLE(&new_reply),
-			  ARG_CONN(cp));
-		goto alter;
-	}
-
-	/* CLIENT->VS */
-	cp = ip_vs_conn_in_get(exp->tuple.src.l3num, orig->dst.protonum,
-			       &orig->src.u3, orig->src.u.tcp.port,
-			       &orig->dst.u3, orig->dst.u.tcp.port);
-	if (cp) {
-		/* Change reply VS->CLIENT to RS->CLIENT */
-		new_reply = ct->tuplehash[IP_CT_DIR_REPLY].tuple;
-		IP_VS_DBG(7, "%s(): ct=%p, status=0x%lX, tuples=" FMT_TUPLE ", "
-			  FMT_TUPLE ", found outin cp=" FMT_CONN "\n",
-			  __func__, ct, ct->status,
-			  ARG_TUPLE(orig), ARG_TUPLE(&new_reply),
-			  ARG_CONN(cp));
-		new_reply.src.u3 = cp->daddr;
-		new_reply.src.u.tcp.port = cp->dport;
-		IP_VS_DBG(7, "%s(): ct=%p, new tuples=" FMT_TUPLE ", "
-			  FMT_TUPLE ", outin cp=" FMT_CONN "\n",
-			  __func__, ct,
-			  ARG_TUPLE(orig), ARG_TUPLE(&new_reply),
-			  ARG_CONN(cp));
-		goto alter;
-	}
-
-	IP_VS_DBG(7, "%s(): ct=%p, status=0x%lX, tuple=" FMT_TUPLE
-		  " - unknown expect\n",
-		  __func__, ct, ct->status, ARG_TUPLE(orig));
-	return;
-
-alter:
-	/* Never alter conntrack for non-NAT conns */
-	if (IP_VS_FWD_METHOD(cp) == IP_VS_CONN_F_MASQ)
-		nf_conntrack_alter_reply(ct, &new_reply);
-	ip_vs_conn_put(cp);
-	return;
-}
-
-/*
- * Create NF conntrack expectation with wildcard (optional) source port.
- * Then the default callback function will alter the reply and will confirm
- * the conntrack entry when the first packet comes.
- */
-static void
-ip_vs_expect_related(struct sk_buff *skb, struct nf_conn *ct,
-		     struct ip_vs_conn *cp, u_int8_t proto,
-		     const __be16 *port, int from_rs)
-{
-	struct nf_conntrack_expect *exp;
-
-	BUG_ON(!ct || ct == &nf_conntrack_untracked);
-
-	exp = nf_ct_expect_alloc(ct);
-	if (!exp)
-		return;
-
-	if (from_rs)
-		nf_ct_expect_init(exp, NF_CT_EXPECT_CLASS_DEFAULT,
-				  nf_ct_l3num(ct), &cp->daddr, &cp->caddr,
-				  proto, port, &cp->cport);
-	else
-		nf_ct_expect_init(exp, NF_CT_EXPECT_CLASS_DEFAULT,
-				  nf_ct_l3num(ct), &cp->caddr, &cp->vaddr,
-				  proto, port, &cp->vport);
-
-	exp->expectfn = ip_vs_expect_callback;
-
-	IP_VS_DBG(7, "%s(): ct=%p, expect tuple=" FMT_TUPLE "\n",
-		  __func__, ct, ARG_TUPLE(&exp->tuple));
-	nf_ct_expect_related(exp);
-	nf_ct_expect_put(exp);
-}
-
-=======
->>>>>>> 45f53cc9
 /*
  * Look at outgoing ftp packets to catch the response to a PASV command
  * from the server (inside-to-outside).
@@ -380,11 +242,6 @@
 			ret = nf_nat_mangle_tcp_packet(skb, ct, ctinfo,
 						       start-data, end-start,
 						       buf, buf_len);
-<<<<<<< HEAD
-			if (ret)
-				ip_vs_expect_related(skb, ct, n_cp,
-						     IPPROTO_TCP, NULL, 0);
-=======
 			if (ret) {
 				ip_vs_nfct_expect_related(skb, ct, n_cp,
 							  IPPROTO_TCP, 0, 0);
@@ -393,7 +250,6 @@
 				/* csum is updated */
 				ret = 1;
 			}
->>>>>>> 45f53cc9
 		}
 
 		/*
