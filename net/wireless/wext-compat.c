--- conflicted
+++ resolved
@@ -1228,7 +1228,6 @@
 		fixed = rate->value / 100000;
 	} else {
 		maxrate = rate->value / 100000;
-<<<<<<< HEAD
 	}
 
 	for (band = 0; band < IEEE80211_NUM_BANDS; band++) {
@@ -1249,28 +1248,6 @@
 		}
 	}
 
-=======
-	}
-
-	for (band = 0; band < IEEE80211_NUM_BANDS; band++) {
-		sband = wdev->wiphy->bands[band];
-		if (sband == NULL)
-			continue;
-		for (ridx = 0; ridx < sband->n_bitrates; ridx++) {
-			struct ieee80211_rate *srate = &sband->bitrates[ridx];
-			if (fixed == srate->bitrate) {
-				mask.control[band].legacy = 1 << ridx;
-				match = true;
-				break;
-			}
-			if (srate->bitrate <= maxrate) {
-				mask.control[band].legacy |= 1 << ridx;
-				match = true;
-			}
-		}
-	}
-
->>>>>>> 062c1825
 	if (!match)
 		return -EINVAL;
 
