/*
 * This file contains helper code to handle channel
 * settings and keeping track of what is possible at
 * any point in time.
 *
 * Copyright 2009	Johannes Berg <johannes@sipsolutions.net>
 */

#include <linux/export.h>
#include <net/cfg80211.h>
#include "core.h"

struct ieee80211_channel *
rdev_freq_to_chan(struct cfg80211_registered_device *rdev,
		  int freq, enum nl80211_channel_type channel_type)
{
	struct ieee80211_channel *chan;
	struct ieee80211_sta_ht_cap *ht_cap;

	chan = ieee80211_get_channel(&rdev->wiphy, freq);

	/* Primary channel not allowed */
	if (!chan || chan->flags & IEEE80211_CHAN_DISABLED)
		return NULL;

	if (channel_type == NL80211_CHAN_HT40MINUS &&
	    chan->flags & IEEE80211_CHAN_NO_HT40MINUS)
		return NULL;
	else if (channel_type == NL80211_CHAN_HT40PLUS &&
		 chan->flags & IEEE80211_CHAN_NO_HT40PLUS)
		return NULL;

	ht_cap = &rdev->wiphy.bands[chan->band]->ht_cap;

	if (channel_type != NL80211_CHAN_NO_HT) {
		if (!ht_cap->ht_supported)
			return NULL;

		if (channel_type != NL80211_CHAN_HT20 &&
		    (!(ht_cap->cap & IEEE80211_HT_CAP_SUP_WIDTH_20_40) ||
		    ht_cap->cap & IEEE80211_HT_CAP_40MHZ_INTOLERANT))
			return NULL;
	}

	return chan;
}

bool cfg80211_can_beacon_sec_chan(struct wiphy *wiphy,
				  struct ieee80211_channel *chan,
				  enum nl80211_channel_type channel_type)
{
	struct ieee80211_channel *sec_chan;
	int diff;

	switch (channel_type) {
	case NL80211_CHAN_HT40PLUS:
		diff = 20;
		break;
	case NL80211_CHAN_HT40MINUS:
		diff = -20;
		break;
	default:
		return true;
	}

	sec_chan = ieee80211_get_channel(wiphy, chan->center_freq + diff);
	if (!sec_chan)
		return false;

	/* we'll need a DFS capability later */
	if (sec_chan->flags & (IEEE80211_CHAN_DISABLED |
			       IEEE80211_CHAN_PASSIVE_SCAN |
			       IEEE80211_CHAN_NO_IBSS |
			       IEEE80211_CHAN_RADAR))
		return false;

	return true;
}
EXPORT_SYMBOL(cfg80211_can_beacon_sec_chan);

int cfg80211_set_monitor_channel(struct cfg80211_registered_device *rdev,
				 int freq, enum nl80211_channel_type chantype)
{
	struct ieee80211_channel *chan;
<<<<<<< HEAD
	int err;
=======
>>>>>>> 36eb22e9

	if (!rdev->ops->set_monitor_channel)
		return -EOPNOTSUPP;
	if (!cfg80211_has_monitors_only(rdev))
		return -EBUSY;

	chan = rdev_freq_to_chan(rdev, freq, chantype);
	if (!chan)
		return -EINVAL;

<<<<<<< HEAD
	err = rdev->ops->set_monitor_channel(&rdev->wiphy, chan, chantype);
	if (!err) {
		rdev->monitor_channel = chan;
		rdev->monitor_channel_type = chantype;
	}

	return err;
}

void
cfg80211_get_chan_state(struct cfg80211_registered_device *rdev,
		        struct wireless_dev *wdev,
		        struct ieee80211_channel **chan,
		        enum cfg80211_chan_mode *chanmode)
{
	*chan = NULL;
	*chanmode = CHAN_MODE_UNDEFINED;

	ASSERT_RDEV_LOCK(rdev);
	ASSERT_WDEV_LOCK(wdev);

	if (!netif_running(wdev->netdev))
		return;

	switch (wdev->iftype) {
	case NL80211_IFTYPE_ADHOC:
		if (wdev->current_bss) {
			*chan = wdev->current_bss->pub.channel;
			*chanmode = wdev->ibss_fixed
				  ? CHAN_MODE_SHARED
				  : CHAN_MODE_EXCLUSIVE;
			return;
		}
	case NL80211_IFTYPE_STATION:
	case NL80211_IFTYPE_P2P_CLIENT:
		if (wdev->current_bss) {
			*chan = wdev->current_bss->pub.channel;
			*chanmode = CHAN_MODE_SHARED;
			return;
		}
		break;
	case NL80211_IFTYPE_AP:
	case NL80211_IFTYPE_P2P_GO:
	case NL80211_IFTYPE_MESH_POINT:
		*chan = wdev->channel;
		*chanmode = CHAN_MODE_SHARED;
		return;
	case NL80211_IFTYPE_MONITOR:
	case NL80211_IFTYPE_AP_VLAN:
	case NL80211_IFTYPE_WDS:
		/* these interface types don't really have a channel */
		return;
	case NL80211_IFTYPE_UNSPECIFIED:
	case NUM_NL80211_IFTYPES:
		WARN_ON(1);
	}

=======
	return rdev->ops->set_monitor_channel(&rdev->wiphy, chan, chantype);
}

void
cfg80211_get_chan_state(struct wireless_dev *wdev,
		        struct ieee80211_channel **chan,
		        enum cfg80211_chan_mode *chanmode)
{
	*chan = NULL;
	*chanmode = CHAN_MODE_UNDEFINED;

	ASSERT_WDEV_LOCK(wdev);

	if (!netif_running(wdev->netdev))
		return;

	switch (wdev->iftype) {
	case NL80211_IFTYPE_ADHOC:
		if (wdev->current_bss) {
			*chan = wdev->current_bss->pub.channel;
			*chanmode = wdev->ibss_fixed
				  ? CHAN_MODE_SHARED
				  : CHAN_MODE_EXCLUSIVE;
			return;
		}
	case NL80211_IFTYPE_STATION:
	case NL80211_IFTYPE_P2P_CLIENT:
		if (wdev->current_bss) {
			*chan = wdev->current_bss->pub.channel;
			*chanmode = CHAN_MODE_SHARED;
			return;
		}
		break;
	case NL80211_IFTYPE_AP:
	case NL80211_IFTYPE_P2P_GO:
		if (wdev->beacon_interval) {
			*chan = wdev->channel;
			*chanmode = CHAN_MODE_SHARED;
		}
		return;
	case NL80211_IFTYPE_MESH_POINT:
		if (wdev->mesh_id_len) {
			*chan = wdev->channel;
			*chanmode = CHAN_MODE_SHARED;
		}
		return;
	case NL80211_IFTYPE_MONITOR:
	case NL80211_IFTYPE_AP_VLAN:
	case NL80211_IFTYPE_WDS:
		/* these interface types don't really have a channel */
		return;
	case NL80211_IFTYPE_UNSPECIFIED:
	case NUM_NL80211_IFTYPES:
		WARN_ON(1);
	}

>>>>>>> 36eb22e9
	return;
}<|MERGE_RESOLUTION|>--- conflicted
+++ resolved
@@ -82,10 +82,6 @@
 				 int freq, enum nl80211_channel_type chantype)
 {
 	struct ieee80211_channel *chan;
-<<<<<<< HEAD
-	int err;
-=======
->>>>>>> 36eb22e9
 
 	if (!rdev->ops->set_monitor_channel)
 		return -EOPNOTSUPP;
@@ -96,65 +92,6 @@
 	if (!chan)
 		return -EINVAL;
 
-<<<<<<< HEAD
-	err = rdev->ops->set_monitor_channel(&rdev->wiphy, chan, chantype);
-	if (!err) {
-		rdev->monitor_channel = chan;
-		rdev->monitor_channel_type = chantype;
-	}
-
-	return err;
-}
-
-void
-cfg80211_get_chan_state(struct cfg80211_registered_device *rdev,
-		        struct wireless_dev *wdev,
-		        struct ieee80211_channel **chan,
-		        enum cfg80211_chan_mode *chanmode)
-{
-	*chan = NULL;
-	*chanmode = CHAN_MODE_UNDEFINED;
-
-	ASSERT_RDEV_LOCK(rdev);
-	ASSERT_WDEV_LOCK(wdev);
-
-	if (!netif_running(wdev->netdev))
-		return;
-
-	switch (wdev->iftype) {
-	case NL80211_IFTYPE_ADHOC:
-		if (wdev->current_bss) {
-			*chan = wdev->current_bss->pub.channel;
-			*chanmode = wdev->ibss_fixed
-				  ? CHAN_MODE_SHARED
-				  : CHAN_MODE_EXCLUSIVE;
-			return;
-		}
-	case NL80211_IFTYPE_STATION:
-	case NL80211_IFTYPE_P2P_CLIENT:
-		if (wdev->current_bss) {
-			*chan = wdev->current_bss->pub.channel;
-			*chanmode = CHAN_MODE_SHARED;
-			return;
-		}
-		break;
-	case NL80211_IFTYPE_AP:
-	case NL80211_IFTYPE_P2P_GO:
-	case NL80211_IFTYPE_MESH_POINT:
-		*chan = wdev->channel;
-		*chanmode = CHAN_MODE_SHARED;
-		return;
-	case NL80211_IFTYPE_MONITOR:
-	case NL80211_IFTYPE_AP_VLAN:
-	case NL80211_IFTYPE_WDS:
-		/* these interface types don't really have a channel */
-		return;
-	case NL80211_IFTYPE_UNSPECIFIED:
-	case NUM_NL80211_IFTYPES:
-		WARN_ON(1);
-	}
-
-=======
 	return rdev->ops->set_monitor_channel(&rdev->wiphy, chan, chantype);
 }
 
@@ -211,6 +148,5 @@
 		WARN_ON(1);
 	}
 
->>>>>>> 36eb22e9
 	return;
 }