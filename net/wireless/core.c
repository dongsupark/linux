/*
 * This is the linux wireless configuration interface.
 *
 * Copyright 2006-2010		Johannes Berg <johannes@sipsolutions.net>
 */

#define pr_fmt(fmt) KBUILD_MODNAME ": " fmt

#include <linux/if.h>
#include <linux/module.h>
#include <linux/err.h>
#include <linux/list.h>
#include <linux/slab.h>
#include <linux/nl80211.h>
#include <linux/debugfs.h>
#include <linux/notifier.h>
#include <linux/device.h>
#include <linux/etherdevice.h>
#include <linux/rtnetlink.h>
#include <linux/sched.h>
#include <net/genetlink.h>
#include <net/cfg80211.h>
#include "nl80211.h"
#include "core.h"
#include "sysfs.h"
#include "debugfs.h"
#include "wext-compat.h"
#include "ethtool.h"
#include "rdev-ops.h"

/* name for sysfs, %d is appended */
#define PHY_NAME "phy"

MODULE_AUTHOR("Johannes Berg");
MODULE_LICENSE("GPL");
MODULE_DESCRIPTION("wireless configuration support");
MODULE_ALIAS_GENL_FAMILY(NL80211_GENL_NAME);

/* RCU-protected (and RTNL for writers) */
LIST_HEAD(cfg80211_rdev_list);
int cfg80211_rdev_list_generation;

/* for debugfs */
static struct dentry *ieee80211_debugfs_dir;

/* for the cleanup, scan and event works */
struct workqueue_struct *cfg80211_wq;

static bool cfg80211_disable_40mhz_24ghz;
module_param(cfg80211_disable_40mhz_24ghz, bool, 0644);
MODULE_PARM_DESC(cfg80211_disable_40mhz_24ghz,
		 "Disable 40MHz support in the 2.4GHz band");

struct cfg80211_registered_device *cfg80211_rdev_by_wiphy_idx(int wiphy_idx)
{
	struct cfg80211_registered_device *result = NULL, *rdev;

<<<<<<< HEAD
	assert_cfg80211_lock();
=======
	ASSERT_RTNL();
>>>>>>> d0e0ac97

	list_for_each_entry(rdev, &cfg80211_rdev_list, list) {
		if (rdev->wiphy_idx == wiphy_idx) {
			result = rdev;
			break;
		}
	}

	return result;
}

int get_wiphy_idx(struct wiphy *wiphy)
{
	struct cfg80211_registered_device *rdev = wiphy_to_dev(wiphy);

	return rdev->wiphy_idx;
}

struct wiphy *wiphy_idx_to_wiphy(int wiphy_idx)
{
	struct cfg80211_registered_device *rdev;

<<<<<<< HEAD
	assert_cfg80211_lock();
=======
	ASSERT_RTNL();
>>>>>>> d0e0ac97

	rdev = cfg80211_rdev_by_wiphy_idx(wiphy_idx);
	if (!rdev)
		return NULL;
	return &rdev->wiphy;
}

int cfg80211_dev_rename(struct cfg80211_registered_device *rdev,
			char *newname)
{
	struct cfg80211_registered_device *rdev2;
	int wiphy_idx, taken = -1, result, digits;

	ASSERT_RTNL();

	/* prohibit calling the thing phy%d when %d is not its number */
	sscanf(newname, PHY_NAME "%d%n", &wiphy_idx, &taken);
	if (taken == strlen(newname) && wiphy_idx != rdev->wiphy_idx) {
		/* count number of places needed to print wiphy_idx */
		digits = 1;
		while (wiphy_idx /= 10)
			digits++;
		/*
		 * deny the name if it is phy<idx> where <idx> is printed
		 * without leading zeroes. taken == strlen(newname) here
		 */
		if (taken == strlen(PHY_NAME) + digits)
			return -EINVAL;
	}


	/* Ignore nop renames */
	if (strcmp(newname, dev_name(&rdev->wiphy.dev)) == 0)
		return 0;

	/* Ensure another device does not already have this name. */
	list_for_each_entry(rdev2, &cfg80211_rdev_list, list)
		if (strcmp(newname, dev_name(&rdev2->wiphy.dev)) == 0)
			return -EINVAL;

	result = device_rename(&rdev->wiphy.dev, newname);
	if (result)
		return result;

	if (rdev->wiphy.debugfsdir &&
	    !debugfs_rename(rdev->wiphy.debugfsdir->d_parent,
			    rdev->wiphy.debugfsdir,
			    rdev->wiphy.debugfsdir->d_parent,
			    newname))
		pr_err("failed to rename debugfs dir to %s!\n", newname);

	nl80211_notify_dev_rename(rdev);

	return 0;
}

int cfg80211_switch_netns(struct cfg80211_registered_device *rdev,
			  struct net *net)
{
	struct wireless_dev *wdev;
	int err = 0;

	if (!(rdev->wiphy.flags & WIPHY_FLAG_NETNS_OK))
		return -EOPNOTSUPP;

	list_for_each_entry(wdev, &rdev->wdev_list, list) {
		if (!wdev->netdev)
			continue;
		wdev->netdev->features &= ~NETIF_F_NETNS_LOCAL;
		err = dev_change_net_namespace(wdev->netdev, net, "wlan%d");
		if (err)
			break;
		wdev->netdev->features |= NETIF_F_NETNS_LOCAL;
	}

	if (err) {
		/* failed -- clean up to old netns */
		net = wiphy_net(&rdev->wiphy);

		list_for_each_entry_continue_reverse(wdev, &rdev->wdev_list,
						     list) {
			if (!wdev->netdev)
				continue;
			wdev->netdev->features &= ~NETIF_F_NETNS_LOCAL;
			err = dev_change_net_namespace(wdev->netdev, net,
							"wlan%d");
			WARN_ON(err);
			wdev->netdev->features |= NETIF_F_NETNS_LOCAL;
		}

		return err;
	}

	wiphy_net_set(&rdev->wiphy, net);

	err = device_rename(&rdev->wiphy.dev, dev_name(&rdev->wiphy.dev));
	WARN_ON(err);

	return 0;
}

static void cfg80211_rfkill_poll(struct rfkill *rfkill, void *data)
{
	struct cfg80211_registered_device *rdev = data;

	rdev_rfkill_poll(rdev);
}

void cfg80211_stop_p2p_device(struct cfg80211_registered_device *rdev,
			      struct wireless_dev *wdev)
{
<<<<<<< HEAD
	lockdep_assert_held(&rdev->devlist_mtx);
	lockdep_assert_held(&rdev->sched_scan_mtx);
=======
	ASSERT_RTNL();
>>>>>>> d0e0ac97

	if (WARN_ON(wdev->iftype != NL80211_IFTYPE_P2P_DEVICE))
		return;

	if (!wdev->p2p_started)
		return;

	rdev_stop_p2p_device(rdev, wdev);
	wdev->p2p_started = false;

	rdev->opencount--;

	if (rdev->scan_req && rdev->scan_req->wdev == wdev) {
<<<<<<< HEAD
		bool busy = work_busy(&rdev->scan_done_wk);

		/*
		 * If the work isn't pending or running (in which case it would
		 * be waiting for the lock we hold) the driver didn't properly
		 * cancel the scan when the interface was removed. In this case
		 * warn and leak the scan request object to not crash later.
		 */
		WARN_ON(!busy);

		rdev->scan_req->aborted = true;
		___cfg80211_scan_done(rdev, !busy);
=======
		/*
		 * If the scan request wasn't notified as done, set it
		 * to aborted and leak it after a warning. The driver
		 * should have notified us that it ended at the latest
		 * during rdev_stop_p2p_device().
		 */
		if (WARN_ON(!rdev->scan_req->notified))
			rdev->scan_req->aborted = true;
		___cfg80211_scan_done(rdev, !rdev->scan_req->notified);
>>>>>>> d0e0ac97
	}
}

static int cfg80211_rfkill_set_block(void *data, bool blocked)
{
	struct cfg80211_registered_device *rdev = data;
	struct wireless_dev *wdev;

	if (!blocked)
		return 0;

	rtnl_lock();
<<<<<<< HEAD

	/* read-only iteration need not hold the devlist_mtx */
=======
>>>>>>> d0e0ac97

	list_for_each_entry(wdev, &rdev->wdev_list, list) {
		if (wdev->netdev) {
			dev_close(wdev->netdev);
			continue;
		}
		/* otherwise, check iftype */
		switch (wdev->iftype) {
		case NL80211_IFTYPE_P2P_DEVICE:
<<<<<<< HEAD
			/* but this requires it */
			mutex_lock(&rdev->devlist_mtx);
			mutex_lock(&rdev->sched_scan_mtx);
			cfg80211_stop_p2p_device(rdev, wdev);
			mutex_unlock(&rdev->sched_scan_mtx);
			mutex_unlock(&rdev->devlist_mtx);
=======
			cfg80211_stop_p2p_device(rdev, wdev);
>>>>>>> d0e0ac97
			break;
		default:
			break;
		}
	}

	rtnl_unlock();

	return 0;
}

static void cfg80211_rfkill_sync_work(struct work_struct *work)
{
	struct cfg80211_registered_device *rdev;

	rdev = container_of(work, struct cfg80211_registered_device, rfkill_sync);
	cfg80211_rfkill_set_block(rdev, rfkill_blocked(rdev->rfkill));
}

static void cfg80211_event_work(struct work_struct *work)
{
	struct cfg80211_registered_device *rdev;

	rdev = container_of(work, struct cfg80211_registered_device,
			    event_work);

	rtnl_lock();
	cfg80211_process_rdev_events(rdev);
	rtnl_unlock();
}

/* exported functions */

struct wiphy *wiphy_new(const struct cfg80211_ops *ops, int sizeof_priv)
{
	static atomic_t wiphy_counter = ATOMIC_INIT(0);

	struct cfg80211_registered_device *rdev;
	int alloc_size;

	WARN_ON(ops->add_key && (!ops->del_key || !ops->set_default_key));
	WARN_ON(ops->auth && (!ops->assoc || !ops->deauth || !ops->disassoc));
	WARN_ON(ops->connect && !ops->disconnect);
	WARN_ON(ops->join_ibss && !ops->leave_ibss);
	WARN_ON(ops->add_virtual_intf && !ops->del_virtual_intf);
	WARN_ON(ops->add_station && !ops->del_station);
	WARN_ON(ops->add_mpath && !ops->del_mpath);
	WARN_ON(ops->join_mesh && !ops->leave_mesh);

	alloc_size = sizeof(*rdev) + sizeof_priv;

	rdev = kzalloc(alloc_size, GFP_KERNEL);
	if (!rdev)
		return NULL;

	rdev->ops = ops;

	rdev->wiphy_idx = atomic_inc_return(&wiphy_counter);

<<<<<<< HEAD
	rdev->wiphy_idx = wiphy_counter++;

	if (unlikely(rdev->wiphy_idx < 0)) {
		wiphy_counter--;
		mutex_unlock(&cfg80211_mutex);
=======
	if (unlikely(rdev->wiphy_idx < 0)) {
>>>>>>> d0e0ac97
		/* ugh, wrapped! */
		atomic_dec(&wiphy_counter);
		kfree(rdev);
		return NULL;
	}

	/* atomic_inc_return makes it start at 1, make it start at 0 */
	rdev->wiphy_idx--;

	/* give it a proper name */
	dev_set_name(&rdev->wiphy.dev, PHY_NAME "%d", rdev->wiphy_idx);

	INIT_LIST_HEAD(&rdev->wdev_list);
	INIT_LIST_HEAD(&rdev->beacon_registrations);
	spin_lock_init(&rdev->beacon_registrations_lock);
	spin_lock_init(&rdev->bss_lock);
	INIT_LIST_HEAD(&rdev->bss_list);
	INIT_WORK(&rdev->scan_done_wk, __cfg80211_scan_done);
	INIT_WORK(&rdev->sched_scan_results_wk, __cfg80211_sched_scan_results);
	INIT_DELAYED_WORK(&rdev->dfs_update_channels_wk,
			  cfg80211_dfs_channels_update_work);
#ifdef CONFIG_CFG80211_WEXT
	rdev->wiphy.wext = &cfg80211_wext_handler;
#endif

	device_initialize(&rdev->wiphy.dev);
	rdev->wiphy.dev.class = &ieee80211_class;
	rdev->wiphy.dev.platform_data = rdev;

#ifdef CONFIG_CFG80211_DEFAULT_PS
	rdev->wiphy.flags |= WIPHY_FLAG_PS_ON_BY_DEFAULT;
#endif

	wiphy_net_set(&rdev->wiphy, &init_net);

	rdev->rfkill_ops.set_block = cfg80211_rfkill_set_block;
	rdev->rfkill = rfkill_alloc(dev_name(&rdev->wiphy.dev),
				   &rdev->wiphy.dev, RFKILL_TYPE_WLAN,
				   &rdev->rfkill_ops, rdev);

	if (!rdev->rfkill) {
		kfree(rdev);
		return NULL;
	}

	INIT_WORK(&rdev->rfkill_sync, cfg80211_rfkill_sync_work);
	INIT_WORK(&rdev->conn_work, cfg80211_conn_work);
	INIT_WORK(&rdev->event_work, cfg80211_event_work);

	init_waitqueue_head(&rdev->dev_wait);

	/*
	 * Initialize wiphy parameters to IEEE 802.11 MIB default values.
	 * Fragmentation and RTS threshold are disabled by default with the
	 * special -1 value.
	 */
	rdev->wiphy.retry_short = 7;
	rdev->wiphy.retry_long = 4;
	rdev->wiphy.frag_threshold = (u32) -1;
	rdev->wiphy.rts_threshold = (u32) -1;
	rdev->wiphy.coverage_class = 0;

	rdev->wiphy.features = NL80211_FEATURE_SCAN_FLUSH;

	return &rdev->wiphy;
}
EXPORT_SYMBOL(wiphy_new);

static int wiphy_verify_combinations(struct wiphy *wiphy)
{
	const struct ieee80211_iface_combination *c;
	int i, j;

	for (i = 0; i < wiphy->n_iface_combinations; i++) {
		u32 cnt = 0;
		u16 all_iftypes = 0;

		c = &wiphy->iface_combinations[i];

		/*
		 * Combinations with just one interface aren't real,
		 * however we make an exception for DFS.
		 */
		if (WARN_ON((c->max_interfaces < 2) && !c->radar_detect_widths))
			return -EINVAL;

		/* Need at least one channel */
		if (WARN_ON(!c->num_different_channels))
			return -EINVAL;

		/*
		 * Put a sane limit on maximum number of different
		 * channels to simplify channel accounting code.
		 */
		if (WARN_ON(c->num_different_channels >
				CFG80211_MAX_NUM_DIFFERENT_CHANNELS))
			return -EINVAL;

		/* DFS only works on one channel. */
		if (WARN_ON(c->radar_detect_widths &&
			    (c->num_different_channels > 1)))
			return -EINVAL;

		if (WARN_ON(!c->n_limits))
			return -EINVAL;

		for (j = 0; j < c->n_limits; j++) {
			u16 types = c->limits[j].types;

			/*
			 * interface types shouldn't overlap, this is
			 * used in cfg80211_can_change_interface()
			 */
			if (WARN_ON(types & all_iftypes))
				return -EINVAL;
			all_iftypes |= types;

			if (WARN_ON(!c->limits[j].max))
				return -EINVAL;

			/* Shouldn't list software iftypes in combinations! */
			if (WARN_ON(wiphy->software_iftypes & types))
				return -EINVAL;

			/* Only a single P2P_DEVICE can be allowed */
			if (WARN_ON(types & BIT(NL80211_IFTYPE_P2P_DEVICE) &&
				    c->limits[j].max > 1))
				return -EINVAL;

			cnt += c->limits[j].max;
			/*
			 * Don't advertise an unsupported type
			 * in a combination.
			 */
			if (WARN_ON((wiphy->interface_modes & types) != types))
				return -EINVAL;
		}

		/* You can't even choose that many! */
		if (WARN_ON(cnt < c->max_interfaces))
			return -EINVAL;
	}

	return 0;
}

int wiphy_register(struct wiphy *wiphy)
{
	struct cfg80211_registered_device *rdev = wiphy_to_dev(wiphy);
	int res;
	enum ieee80211_band band;
	struct ieee80211_supported_band *sband;
	bool have_band = false;
	int i;
	u16 ifmodes = wiphy->interface_modes;

#ifdef CONFIG_PM
	if (WARN_ON(wiphy->wowlan &&
		    (wiphy->wowlan->flags & WIPHY_WOWLAN_GTK_REKEY_FAILURE) &&
		    !(wiphy->wowlan->flags & WIPHY_WOWLAN_SUPPORTS_GTK_REKEY)))
		return -EINVAL;
	if (WARN_ON(wiphy->wowlan &&
		    !wiphy->wowlan->flags && !wiphy->wowlan->n_patterns &&
		    !wiphy->wowlan->tcp))
		return -EINVAL;
#endif

	if (WARN_ON(wiphy->ap_sme_capa &&
		    !(wiphy->flags & WIPHY_FLAG_HAVE_AP_SME)))
		return -EINVAL;

	if (WARN_ON(wiphy->addresses && !wiphy->n_addresses))
		return -EINVAL;

	if (WARN_ON(wiphy->addresses &&
		    !is_zero_ether_addr(wiphy->perm_addr) &&
		    memcmp(wiphy->perm_addr, wiphy->addresses[0].addr,
			   ETH_ALEN)))
		return -EINVAL;

	if (WARN_ON(wiphy->max_acl_mac_addrs &&
		    (!(wiphy->flags & WIPHY_FLAG_HAVE_AP_SME) ||
		     !rdev->ops->set_mac_acl)))
		return -EINVAL;

	if (wiphy->addresses)
		memcpy(wiphy->perm_addr, wiphy->addresses[0].addr, ETH_ALEN);

	/* sanity check ifmodes */
	WARN_ON(!ifmodes);
	ifmodes &= ((1 << NUM_NL80211_IFTYPES) - 1) & ~1;
	if (WARN_ON(ifmodes != wiphy->interface_modes))
		wiphy->interface_modes = ifmodes;

	res = wiphy_verify_combinations(wiphy);
	if (res)
		return res;

	/* sanity check supported bands/channels */
	for (band = 0; band < IEEE80211_NUM_BANDS; band++) {
		sband = wiphy->bands[band];
		if (!sband)
			continue;

		sband->band = band;
		if (WARN_ON(!sband->n_channels))
			return -EINVAL;
		/*
		 * on 60gHz band, there are no legacy rates, so
		 * n_bitrates is 0
		 */
		if (WARN_ON(band != IEEE80211_BAND_60GHZ &&
			    !sband->n_bitrates))
			return -EINVAL;

		/*
		 * Since cfg80211_disable_40mhz_24ghz is global, we can
		 * modify the sband's ht data even if the driver uses a
		 * global structure for that.
		 */
		if (cfg80211_disable_40mhz_24ghz &&
		    band == IEEE80211_BAND_2GHZ &&
		    sband->ht_cap.ht_supported) {
			sband->ht_cap.cap &= ~IEEE80211_HT_CAP_SUP_WIDTH_20_40;
			sband->ht_cap.cap &= ~IEEE80211_HT_CAP_SGI_40;
		}

		/*
		 * Since we use a u32 for rate bitmaps in
		 * ieee80211_get_response_rate, we cannot
		 * have more than 32 legacy rates.
		 */
		if (WARN_ON(sband->n_bitrates > 32))
			return -EINVAL;

		for (i = 0; i < sband->n_channels; i++) {
			sband->channels[i].orig_flags =
				sband->channels[i].flags;
			sband->channels[i].orig_mag = INT_MAX;
			sband->channels[i].orig_mpwr =
				sband->channels[i].max_power;
			sband->channels[i].band = band;
		}

		have_band = true;
	}

	if (!have_band) {
		WARN_ON(1);
		return -EINVAL;
	}

#ifdef CONFIG_PM
	if (WARN_ON(rdev->wiphy.wowlan && rdev->wiphy.wowlan->n_patterns &&
		    (!rdev->wiphy.wowlan->pattern_min_len ||
		     rdev->wiphy.wowlan->pattern_min_len >
				rdev->wiphy.wowlan->pattern_max_len)))
		return -EINVAL;
#endif

	/* check and set up bitrates */
	ieee80211_set_bitrate_flags(wiphy);


	res = device_add(&rdev->wiphy.dev);
	if (res)
		return res;

	res = rfkill_register(rdev->rfkill);
	if (res) {
		device_del(&rdev->wiphy.dev);
		return res;
	}

	rtnl_lock();
	/* set up regulatory info */
	wiphy_regulatory_register(wiphy);

	list_add_rcu(&rdev->list, &cfg80211_rdev_list);
	cfg80211_rdev_list_generation++;

	/* add to debugfs */
	rdev->wiphy.debugfsdir =
		debugfs_create_dir(wiphy_name(&rdev->wiphy),
				   ieee80211_debugfs_dir);
	if (IS_ERR(rdev->wiphy.debugfsdir))
		rdev->wiphy.debugfsdir = NULL;

	if (wiphy->flags & WIPHY_FLAG_CUSTOM_REGULATORY) {
		struct regulatory_request request;

		request.wiphy_idx = get_wiphy_idx(wiphy);
		request.initiator = NL80211_REGDOM_SET_BY_DRIVER;
		request.alpha2[0] = '9';
		request.alpha2[1] = '9';

		nl80211_send_reg_change_event(&request);
	}

	cfg80211_debugfs_rdev_add(rdev);

<<<<<<< HEAD
	/*
	 * due to a locking dependency this has to be outside of the
	 * cfg80211_mutex lock
	 */
	res = rfkill_register(rdev->rfkill);
	if (res) {
		device_del(&rdev->wiphy.dev);

		mutex_lock(&cfg80211_mutex);
		debugfs_remove_recursive(rdev->wiphy.debugfsdir);
		list_del_rcu(&rdev->list);
		wiphy_regulatory_deregister(wiphy);
		mutex_unlock(&cfg80211_mutex);
		return res;
	}

	rtnl_lock();
=======
>>>>>>> d0e0ac97
	rdev->wiphy.registered = true;
	rtnl_unlock();
	return 0;
}
EXPORT_SYMBOL(wiphy_register);

void wiphy_rfkill_start_polling(struct wiphy *wiphy)
{
	struct cfg80211_registered_device *rdev = wiphy_to_dev(wiphy);

	if (!rdev->ops->rfkill_poll)
		return;
	rdev->rfkill_ops.poll = cfg80211_rfkill_poll;
	rfkill_resume_polling(rdev->rfkill);
}
EXPORT_SYMBOL(wiphy_rfkill_start_polling);

void wiphy_rfkill_stop_polling(struct wiphy *wiphy)
{
	struct cfg80211_registered_device *rdev = wiphy_to_dev(wiphy);

	rfkill_pause_polling(rdev->rfkill);
}
EXPORT_SYMBOL(wiphy_rfkill_stop_polling);

void wiphy_unregister(struct wiphy *wiphy)
{
	struct cfg80211_registered_device *rdev = wiphy_to_dev(wiphy);

	wait_event(rdev->dev_wait, ({
		int __count;
		rtnl_lock();
		__count = rdev->opencount;
		rtnl_unlock();
		__count == 0; }));

	rfkill_unregister(rdev->rfkill);

	rtnl_lock();
	rdev->wiphy.registered = false;

	BUG_ON(!list_empty(&rdev->wdev_list));

	/*
	 * First remove the hardware from everywhere, this makes
	 * it impossible to find from userspace.
	 */
	debugfs_remove_recursive(rdev->wiphy.debugfsdir);
	list_del_rcu(&rdev->list);
	synchronize_rcu();

	/*
	 * If this device got a regulatory hint tell core its
	 * free to listen now to a new shiny device regulatory hint
	 */
	wiphy_regulatory_deregister(wiphy);

	cfg80211_rdev_list_generation++;
	device_del(&rdev->wiphy.dev);

	rtnl_unlock();

	flush_work(&rdev->scan_done_wk);
	cancel_work_sync(&rdev->conn_work);
	flush_work(&rdev->event_work);
	cancel_delayed_work_sync(&rdev->dfs_update_channels_wk);

#ifdef CONFIG_PM
	if (rdev->wiphy.wowlan_config && rdev->ops->set_wakeup)
		rdev_set_wakeup(rdev, false);
#endif
	cfg80211_rdev_free_wowlan(rdev);
}
EXPORT_SYMBOL(wiphy_unregister);

void cfg80211_dev_free(struct cfg80211_registered_device *rdev)
{
	struct cfg80211_internal_bss *scan, *tmp;
	struct cfg80211_beacon_registration *reg, *treg;
	rfkill_destroy(rdev->rfkill);
	list_for_each_entry_safe(reg, treg, &rdev->beacon_registrations, list) {
		list_del(&reg->list);
		kfree(reg);
	}
	list_for_each_entry_safe(scan, tmp, &rdev->bss_list, list)
		cfg80211_put_bss(&rdev->wiphy, &scan->pub);
	kfree(rdev);
}

void wiphy_free(struct wiphy *wiphy)
{
	put_device(&wiphy->dev);
}
EXPORT_SYMBOL(wiphy_free);

void wiphy_rfkill_set_hw_state(struct wiphy *wiphy, bool blocked)
{
	struct cfg80211_registered_device *rdev = wiphy_to_dev(wiphy);

	if (rfkill_set_hw_state(rdev->rfkill, blocked))
		schedule_work(&rdev->rfkill_sync);
}
EXPORT_SYMBOL(wiphy_rfkill_set_hw_state);

<<<<<<< HEAD
static void wdev_cleanup_work(struct work_struct *work)
{
	struct wireless_dev *wdev;
	struct cfg80211_registered_device *rdev;

	wdev = container_of(work, struct wireless_dev, cleanup_work);
	rdev = wiphy_to_dev(wdev->wiphy);

	mutex_lock(&rdev->sched_scan_mtx);

	if (WARN_ON(rdev->scan_req && rdev->scan_req->wdev == wdev)) {
		rdev->scan_req->aborted = true;
		___cfg80211_scan_done(rdev, true);
	}

	if (WARN_ON(rdev->sched_scan_req &&
		    rdev->sched_scan_req->dev == wdev->netdev)) {
		__cfg80211_stop_sched_scan(rdev, false);
	}

	mutex_unlock(&rdev->sched_scan_mtx);

	mutex_lock(&rdev->devlist_mtx);
	rdev->opencount--;
	mutex_unlock(&rdev->devlist_mtx);
	wake_up(&rdev->dev_wait);

	dev_put(wdev->netdev);
}

=======
>>>>>>> d0e0ac97
void cfg80211_unregister_wdev(struct wireless_dev *wdev)
{
	struct cfg80211_registered_device *rdev = wiphy_to_dev(wdev->wiphy);

	ASSERT_RTNL();

	if (WARN_ON(wdev->netdev))
		return;

<<<<<<< HEAD
	mutex_lock(&rdev->devlist_mtx);
	mutex_lock(&rdev->sched_scan_mtx);
=======
>>>>>>> d0e0ac97
	list_del_rcu(&wdev->list);
	rdev->devlist_generation++;

	switch (wdev->iftype) {
	case NL80211_IFTYPE_P2P_DEVICE:
		cfg80211_stop_p2p_device(rdev, wdev);
		break;
	default:
		WARN_ON_ONCE(1);
		break;
	}
<<<<<<< HEAD
	mutex_unlock(&rdev->sched_scan_mtx);
	mutex_unlock(&rdev->devlist_mtx);
=======
>>>>>>> d0e0ac97
}
EXPORT_SYMBOL(cfg80211_unregister_wdev);

static struct device_type wiphy_type = {
	.name	= "wlan",
};

void cfg80211_update_iface_num(struct cfg80211_registered_device *rdev,
			       enum nl80211_iftype iftype, int num)
{
	ASSERT_RTNL();

	rdev->num_running_ifaces += num;
	if (iftype == NL80211_IFTYPE_MONITOR)
		rdev->num_running_monitor_ifaces += num;
}

void cfg80211_leave(struct cfg80211_registered_device *rdev,
<<<<<<< HEAD
		   struct wireless_dev *wdev)
=======
		    struct wireless_dev *wdev)
>>>>>>> d0e0ac97
{
	struct net_device *dev = wdev->netdev;

	switch (wdev->iftype) {
	case NL80211_IFTYPE_ADHOC:
		cfg80211_leave_ibss(rdev, dev, true);
		break;
	case NL80211_IFTYPE_P2P_CLIENT:
	case NL80211_IFTYPE_STATION:
<<<<<<< HEAD
		mutex_lock(&rdev->sched_scan_mtx);
		__cfg80211_stop_sched_scan(rdev, false);
		mutex_unlock(&rdev->sched_scan_mtx);
=======
		__cfg80211_stop_sched_scan(rdev, false);
>>>>>>> d0e0ac97

		wdev_lock(wdev);
#ifdef CONFIG_CFG80211_WEXT
		kfree(wdev->wext.ie);
		wdev->wext.ie = NULL;
		wdev->wext.ie_len = 0;
		wdev->wext.connect.auth_type = NL80211_AUTHTYPE_AUTOMATIC;
#endif
<<<<<<< HEAD
		__cfg80211_disconnect(rdev, dev,
				      WLAN_REASON_DEAUTH_LEAVING, true);
=======
		cfg80211_disconnect(rdev, dev,
				    WLAN_REASON_DEAUTH_LEAVING, true);
>>>>>>> d0e0ac97
		wdev_unlock(wdev);
		break;
	case NL80211_IFTYPE_MESH_POINT:
		cfg80211_leave_mesh(rdev, dev);
		break;
	case NL80211_IFTYPE_AP:
		cfg80211_stop_ap(rdev, dev);
		break;
	default:
		break;
	}

	wdev->beacon_interval = 0;
}

static int cfg80211_netdev_notifier_call(struct notifier_block *nb,
					 unsigned long state, void *ptr)
{
	struct net_device *dev = netdev_notifier_info_to_dev(ptr);
	struct wireless_dev *wdev = dev->ieee80211_ptr;
	struct cfg80211_registered_device *rdev;
	int ret;

	if (!wdev)
		return NOTIFY_DONE;

	rdev = wiphy_to_dev(wdev->wiphy);

	WARN_ON(wdev->iftype == NL80211_IFTYPE_UNSPECIFIED);

	switch (state) {
	case NETDEV_POST_INIT:
		SET_NETDEV_DEVTYPE(dev, &wiphy_type);
		break;
	case NETDEV_REGISTER:
		/*
		 * NB: cannot take rdev->mtx here because this may be
		 * called within code protected by it when interfaces
		 * are added with nl80211.
		 */
		mutex_init(&wdev->mtx);
		INIT_LIST_HEAD(&wdev->event_list);
		spin_lock_init(&wdev->event_lock);
		INIT_LIST_HEAD(&wdev->mgmt_registrations);
		spin_lock_init(&wdev->mgmt_registrations_lock);

		wdev->identifier = ++rdev->wdev_id;
		list_add_rcu(&wdev->list, &rdev->wdev_list);
		rdev->devlist_generation++;
		/* can only change netns with wiphy */
		dev->features |= NETIF_F_NETNS_LOCAL;

		if (sysfs_create_link(&dev->dev.kobj, &rdev->wiphy.dev.kobj,
				      "phy80211")) {
			pr_err("failed to add phy80211 symlink to netdev!\n");
		}
		wdev->netdev = dev;
#ifdef CONFIG_CFG80211_WEXT
		wdev->wext.default_key = -1;
		wdev->wext.default_mgmt_key = -1;
		wdev->wext.connect.auth_type = NL80211_AUTHTYPE_AUTOMATIC;
#endif

		if (wdev->wiphy->flags & WIPHY_FLAG_PS_ON_BY_DEFAULT)
			wdev->ps = true;
		else
			wdev->ps = false;
		/* allow mac80211 to determine the timeout */
		wdev->ps_timeout = -1;

		netdev_set_default_ethtool_ops(dev, &cfg80211_ethtool_ops);

		if ((wdev->iftype == NL80211_IFTYPE_STATION ||
		     wdev->iftype == NL80211_IFTYPE_P2P_CLIENT ||
		     wdev->iftype == NL80211_IFTYPE_ADHOC) && !wdev->use_4addr)
			dev->priv_flags |= IFF_DONT_BRIDGE;
		break;
	case NETDEV_GOING_DOWN:
		cfg80211_leave(rdev, wdev);
		break;
	case NETDEV_DOWN:
		cfg80211_update_iface_num(rdev, wdev->iftype, -1);
		if (rdev->scan_req && rdev->scan_req->wdev == wdev) {
			if (WARN_ON(!rdev->scan_req->notified))
				rdev->scan_req->aborted = true;
			___cfg80211_scan_done(rdev, true);
		}

		if (WARN_ON(rdev->sched_scan_req &&
			    rdev->sched_scan_req->dev == wdev->netdev)) {
			__cfg80211_stop_sched_scan(rdev, false);
		}

		rdev->opencount--;
		wake_up(&rdev->dev_wait);
		break;
	case NETDEV_UP:
		cfg80211_update_iface_num(rdev, wdev->iftype, 1);
<<<<<<< HEAD
		cfg80211_lock_rdev(rdev);
		mutex_lock(&rdev->devlist_mtx);
		mutex_lock(&rdev->sched_scan_mtx);
=======
>>>>>>> d0e0ac97
		wdev_lock(wdev);
		switch (wdev->iftype) {
#ifdef CONFIG_CFG80211_WEXT
		case NL80211_IFTYPE_ADHOC:
			cfg80211_ibss_wext_join(rdev, wdev);
			break;
		case NL80211_IFTYPE_STATION:
			cfg80211_mgd_wext_connect(rdev, wdev);
			break;
#endif
#ifdef CONFIG_MAC80211_MESH
		case NL80211_IFTYPE_MESH_POINT:
			{
				/* backward compat code... */
				struct mesh_setup setup;
				memcpy(&setup, &default_mesh_setup,
						sizeof(setup));
				 /* back compat only needed for mesh_id */
				setup.mesh_id = wdev->ssid;
				setup.mesh_id_len = wdev->mesh_id_up_len;
				if (wdev->mesh_id_up_len)
					__cfg80211_join_mesh(rdev, dev,
							&setup,
							&default_mesh_config);
				break;
			}
#endif
		default:
			break;
		}
		wdev_unlock(wdev);
		mutex_unlock(&rdev->sched_scan_mtx);
		rdev->opencount++;

		/*
		 * Configure power management to the driver here so that its
		 * correctly set also after interface type changes etc.
		 */
		if ((wdev->iftype == NL80211_IFTYPE_STATION ||
		     wdev->iftype == NL80211_IFTYPE_P2P_CLIENT) &&
		    rdev->ops->set_power_mgmt)
			if (rdev_set_power_mgmt(rdev, dev, wdev->ps,
						wdev->ps_timeout)) {
				/* assume this means it's off */
				wdev->ps = false;
			}
		break;
	case NETDEV_UNREGISTER:
		/*
		 * It is possible to get NETDEV_UNREGISTER
		 * multiple times. To detect that, check
		 * that the interface is still on the list
		 * of registered interfaces, and only then
		 * remove and clean it up.
		 */
		if (!list_empty(&wdev->list)) {
			sysfs_remove_link(&dev->dev.kobj, "phy80211");
			list_del_rcu(&wdev->list);
			rdev->devlist_generation++;
			cfg80211_mlme_purge_registrations(wdev);
#ifdef CONFIG_CFG80211_WEXT
			kfree(wdev->wext.keys);
#endif
		}
		/*
		 * synchronise (so that we won't find this netdev
		 * from other code any more) and then clear the list
		 * head so that the above code can safely check for
		 * !list_empty() to avoid double-cleanup.
		 */
		synchronize_rcu();
		INIT_LIST_HEAD(&wdev->list);
		/*
		 * Ensure that all events have been processed and
		 * freed.
		 */
		cfg80211_process_wdev_events(wdev);

		if (WARN_ON(wdev->current_bss)) {
			cfg80211_unhold_bss(wdev->current_bss);
			cfg80211_put_bss(wdev->wiphy, &wdev->current_bss->pub);
			wdev->current_bss = NULL;
		}
		break;
	case NETDEV_PRE_UP:
		if (!(wdev->wiphy->interface_modes & BIT(wdev->iftype)))
			return notifier_from_errno(-EOPNOTSUPP);
		if (rfkill_blocked(rdev->rfkill))
			return notifier_from_errno(-ERFKILL);
		ret = cfg80211_can_add_interface(rdev, wdev->iftype);
		if (ret)
			return notifier_from_errno(ret);
		break;
	}

	return NOTIFY_DONE;
}

static struct notifier_block cfg80211_netdev_notifier = {
	.notifier_call = cfg80211_netdev_notifier_call,
};

static void __net_exit cfg80211_pernet_exit(struct net *net)
{
	struct cfg80211_registered_device *rdev;

	rtnl_lock();
	list_for_each_entry(rdev, &cfg80211_rdev_list, list) {
		if (net_eq(wiphy_net(&rdev->wiphy), net))
			WARN_ON(cfg80211_switch_netns(rdev, &init_net));
	}
	rtnl_unlock();
}

static struct pernet_operations cfg80211_pernet_ops = {
	.exit = cfg80211_pernet_exit,
};

static int __init cfg80211_init(void)
{
	int err;

	err = register_pernet_device(&cfg80211_pernet_ops);
	if (err)
		goto out_fail_pernet;

	err = wiphy_sysfs_init();
	if (err)
		goto out_fail_sysfs;

	err = register_netdevice_notifier(&cfg80211_netdev_notifier);
	if (err)
		goto out_fail_notifier;

	err = nl80211_init();
	if (err)
		goto out_fail_nl80211;

	ieee80211_debugfs_dir = debugfs_create_dir("ieee80211", NULL);

	err = regulatory_init();
	if (err)
		goto out_fail_reg;

	cfg80211_wq = create_singlethread_workqueue("cfg80211");
	if (!cfg80211_wq) {
		err = -ENOMEM;
		goto out_fail_wq;
	}

	return 0;

out_fail_wq:
	regulatory_exit();
out_fail_reg:
	debugfs_remove(ieee80211_debugfs_dir);
out_fail_nl80211:
	unregister_netdevice_notifier(&cfg80211_netdev_notifier);
out_fail_notifier:
	wiphy_sysfs_exit();
out_fail_sysfs:
	unregister_pernet_device(&cfg80211_pernet_ops);
out_fail_pernet:
	return err;
}
subsys_initcall(cfg80211_init);

static void __exit cfg80211_exit(void)
{
	debugfs_remove(ieee80211_debugfs_dir);
	nl80211_exit();
	unregister_netdevice_notifier(&cfg80211_netdev_notifier);
	wiphy_sysfs_exit();
	regulatory_exit();
	unregister_pernet_device(&cfg80211_pernet_ops);
	destroy_workqueue(cfg80211_wq);
}
module_exit(cfg80211_exit);<|MERGE_RESOLUTION|>--- conflicted
+++ resolved
@@ -55,11 +55,7 @@
 {
 	struct cfg80211_registered_device *result = NULL, *rdev;
 
-<<<<<<< HEAD
-	assert_cfg80211_lock();
-=======
 	ASSERT_RTNL();
->>>>>>> d0e0ac97
 
 	list_for_each_entry(rdev, &cfg80211_rdev_list, list) {
 		if (rdev->wiphy_idx == wiphy_idx) {
@@ -82,11 +78,7 @@
 {
 	struct cfg80211_registered_device *rdev;
 
-<<<<<<< HEAD
-	assert_cfg80211_lock();
-=======
 	ASSERT_RTNL();
->>>>>>> d0e0ac97
 
 	rdev = cfg80211_rdev_by_wiphy_idx(wiphy_idx);
 	if (!rdev)
@@ -198,12 +190,7 @@
 void cfg80211_stop_p2p_device(struct cfg80211_registered_device *rdev,
 			      struct wireless_dev *wdev)
 {
-<<<<<<< HEAD
-	lockdep_assert_held(&rdev->devlist_mtx);
-	lockdep_assert_held(&rdev->sched_scan_mtx);
-=======
 	ASSERT_RTNL();
->>>>>>> d0e0ac97
 
 	if (WARN_ON(wdev->iftype != NL80211_IFTYPE_P2P_DEVICE))
 		return;
@@ -217,20 +204,6 @@
 	rdev->opencount--;
 
 	if (rdev->scan_req && rdev->scan_req->wdev == wdev) {
-<<<<<<< HEAD
-		bool busy = work_busy(&rdev->scan_done_wk);
-
-		/*
-		 * If the work isn't pending or running (in which case it would
-		 * be waiting for the lock we hold) the driver didn't properly
-		 * cancel the scan when the interface was removed. In this case
-		 * warn and leak the scan request object to not crash later.
-		 */
-		WARN_ON(!busy);
-
-		rdev->scan_req->aborted = true;
-		___cfg80211_scan_done(rdev, !busy);
-=======
 		/*
 		 * If the scan request wasn't notified as done, set it
 		 * to aborted and leak it after a warning. The driver
@@ -240,7 +213,6 @@
 		if (WARN_ON(!rdev->scan_req->notified))
 			rdev->scan_req->aborted = true;
 		___cfg80211_scan_done(rdev, !rdev->scan_req->notified);
->>>>>>> d0e0ac97
 	}
 }
 
@@ -253,11 +225,6 @@
 		return 0;
 
 	rtnl_lock();
-<<<<<<< HEAD
-
-	/* read-only iteration need not hold the devlist_mtx */
-=======
->>>>>>> d0e0ac97
 
 	list_for_each_entry(wdev, &rdev->wdev_list, list) {
 		if (wdev->netdev) {
@@ -267,16 +234,7 @@
 		/* otherwise, check iftype */
 		switch (wdev->iftype) {
 		case NL80211_IFTYPE_P2P_DEVICE:
-<<<<<<< HEAD
-			/* but this requires it */
-			mutex_lock(&rdev->devlist_mtx);
-			mutex_lock(&rdev->sched_scan_mtx);
 			cfg80211_stop_p2p_device(rdev, wdev);
-			mutex_unlock(&rdev->sched_scan_mtx);
-			mutex_unlock(&rdev->devlist_mtx);
-=======
-			cfg80211_stop_p2p_device(rdev, wdev);
->>>>>>> d0e0ac97
 			break;
 		default:
 			break;
@@ -336,15 +294,7 @@
 
 	rdev->wiphy_idx = atomic_inc_return(&wiphy_counter);
 
-<<<<<<< HEAD
-	rdev->wiphy_idx = wiphy_counter++;
-
 	if (unlikely(rdev->wiphy_idx < 0)) {
-		wiphy_counter--;
-		mutex_unlock(&cfg80211_mutex);
-=======
-	if (unlikely(rdev->wiphy_idx < 0)) {
->>>>>>> d0e0ac97
 		/* ugh, wrapped! */
 		atomic_dec(&wiphy_counter);
 		kfree(rdev);
@@ -646,26 +596,6 @@
 
 	cfg80211_debugfs_rdev_add(rdev);
 
-<<<<<<< HEAD
-	/*
-	 * due to a locking dependency this has to be outside of the
-	 * cfg80211_mutex lock
-	 */
-	res = rfkill_register(rdev->rfkill);
-	if (res) {
-		device_del(&rdev->wiphy.dev);
-
-		mutex_lock(&cfg80211_mutex);
-		debugfs_remove_recursive(rdev->wiphy.debugfsdir);
-		list_del_rcu(&rdev->list);
-		wiphy_regulatory_deregister(wiphy);
-		mutex_unlock(&cfg80211_mutex);
-		return res;
-	}
-
-	rtnl_lock();
-=======
->>>>>>> d0e0ac97
 	rdev->wiphy.registered = true;
 	rtnl_unlock();
 	return 0;
@@ -770,39 +700,6 @@
 }
 EXPORT_SYMBOL(wiphy_rfkill_set_hw_state);
 
-<<<<<<< HEAD
-static void wdev_cleanup_work(struct work_struct *work)
-{
-	struct wireless_dev *wdev;
-	struct cfg80211_registered_device *rdev;
-
-	wdev = container_of(work, struct wireless_dev, cleanup_work);
-	rdev = wiphy_to_dev(wdev->wiphy);
-
-	mutex_lock(&rdev->sched_scan_mtx);
-
-	if (WARN_ON(rdev->scan_req && rdev->scan_req->wdev == wdev)) {
-		rdev->scan_req->aborted = true;
-		___cfg80211_scan_done(rdev, true);
-	}
-
-	if (WARN_ON(rdev->sched_scan_req &&
-		    rdev->sched_scan_req->dev == wdev->netdev)) {
-		__cfg80211_stop_sched_scan(rdev, false);
-	}
-
-	mutex_unlock(&rdev->sched_scan_mtx);
-
-	mutex_lock(&rdev->devlist_mtx);
-	rdev->opencount--;
-	mutex_unlock(&rdev->devlist_mtx);
-	wake_up(&rdev->dev_wait);
-
-	dev_put(wdev->netdev);
-}
-
-=======
->>>>>>> d0e0ac97
 void cfg80211_unregister_wdev(struct wireless_dev *wdev)
 {
 	struct cfg80211_registered_device *rdev = wiphy_to_dev(wdev->wiphy);
@@ -812,11 +709,6 @@
 	if (WARN_ON(wdev->netdev))
 		return;
 
-<<<<<<< HEAD
-	mutex_lock(&rdev->devlist_mtx);
-	mutex_lock(&rdev->sched_scan_mtx);
-=======
->>>>>>> d0e0ac97
 	list_del_rcu(&wdev->list);
 	rdev->devlist_generation++;
 
@@ -828,11 +720,6 @@
 		WARN_ON_ONCE(1);
 		break;
 	}
-<<<<<<< HEAD
-	mutex_unlock(&rdev->sched_scan_mtx);
-	mutex_unlock(&rdev->devlist_mtx);
-=======
->>>>>>> d0e0ac97
 }
 EXPORT_SYMBOL(cfg80211_unregister_wdev);
 
@@ -851,11 +738,7 @@
 }
 
 void cfg80211_leave(struct cfg80211_registered_device *rdev,
-<<<<<<< HEAD
-		   struct wireless_dev *wdev)
-=======
 		    struct wireless_dev *wdev)
->>>>>>> d0e0ac97
 {
 	struct net_device *dev = wdev->netdev;
 
@@ -865,13 +748,7 @@
 		break;
 	case NL80211_IFTYPE_P2P_CLIENT:
 	case NL80211_IFTYPE_STATION:
-<<<<<<< HEAD
-		mutex_lock(&rdev->sched_scan_mtx);
 		__cfg80211_stop_sched_scan(rdev, false);
-		mutex_unlock(&rdev->sched_scan_mtx);
-=======
-		__cfg80211_stop_sched_scan(rdev, false);
->>>>>>> d0e0ac97
 
 		wdev_lock(wdev);
 #ifdef CONFIG_CFG80211_WEXT
@@ -880,13 +757,8 @@
 		wdev->wext.ie_len = 0;
 		wdev->wext.connect.auth_type = NL80211_AUTHTYPE_AUTOMATIC;
 #endif
-<<<<<<< HEAD
-		__cfg80211_disconnect(rdev, dev,
-				      WLAN_REASON_DEAUTH_LEAVING, true);
-=======
 		cfg80211_disconnect(rdev, dev,
 				    WLAN_REASON_DEAUTH_LEAVING, true);
->>>>>>> d0e0ac97
 		wdev_unlock(wdev);
 		break;
 	case NL80211_IFTYPE_MESH_POINT:
@@ -985,12 +857,6 @@
 		break;
 	case NETDEV_UP:
 		cfg80211_update_iface_num(rdev, wdev->iftype, 1);
-<<<<<<< HEAD
-		cfg80211_lock_rdev(rdev);
-		mutex_lock(&rdev->devlist_mtx);
-		mutex_lock(&rdev->sched_scan_mtx);
-=======
->>>>>>> d0e0ac97
 		wdev_lock(wdev);
 		switch (wdev->iftype) {
 #ifdef CONFIG_CFG80211_WEXT
@@ -1022,7 +888,6 @@
 			break;
 		}
 		wdev_unlock(wdev);
-		mutex_unlock(&rdev->sched_scan_mtx);
 		rdev->opencount++;
 
 		/*
