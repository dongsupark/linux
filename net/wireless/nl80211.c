--- conflicted
+++ resolved
@@ -144,94 +144,6 @@
 			rdev = tmp;
 		}
 	}
-
-	if (attrs[NL80211_ATTR_IFINDEX]) {
-		int ifindex = nla_get_u32(attrs[NL80211_ATTR_IFINDEX]);
-		netdev = dev_get_by_index(netns, ifindex);
-		if (netdev) {
-			if (netdev->ieee80211_ptr)
-				tmp = wiphy_to_dev(
-						netdev->ieee80211_ptr->wiphy);
-			else
-				tmp = NULL;
-
-			dev_put(netdev);
-
-			/* not wireless device -- return error */
-			if (!tmp)
-				return ERR_PTR(-EINVAL);
-
-			/* mismatch -- return error */
-			if (rdev && tmp != rdev)
-				return ERR_PTR(-EINVAL);
-
-			rdev = tmp;
-		}
-	}
-
-	if (!rdev)
-		return ERR_PTR(-ENODEV);
-
-	if (netns != wiphy_net(&rdev->wiphy))
-		return ERR_PTR(-ENODEV);
-
-	return rdev;
-}
-
-/*
- * This function returns a pointer to the driver
- * that the genl_info item that is passed refers to.
- * If successful, it returns non-NULL and also locks
- * the driver's mutex!
- *
- * This means that you need to call cfg80211_unlock_rdev()
- * before being allowed to acquire &cfg80211_mutex!
- *
- * This is necessary because we need to lock the global
- * mutex to get an item off the list safely, and then
- * we lock the rdev mutex so it doesn't go away under us.
- *
- * We don't want to keep cfg80211_mutex locked
- * for all the time in order to allow requests on
- * other interfaces to go through at the same time.
- *
- * The result of this can be a PTR_ERR and hence must
- * be checked with IS_ERR() for errors.
- */
-static struct cfg80211_registered_device *
-cfg80211_get_dev_from_info(struct net *netns, struct genl_info *info)
-{
-	struct cfg80211_registered_device *rdev;
-
-	mutex_lock(&cfg80211_mutex);
-	rdev = __cfg80211_rdev_from_attrs(netns, info->attrs);
-
-	/* if it is not an error we grab the lock on
-	 * it to assure it won't be going away while
-	 * we operate on it */
-	if (!IS_ERR(rdev))
-		mutex_lock(&rdev->mtx);
-
-	mutex_unlock(&cfg80211_mutex);
-
-	return rdev;
-}
-
-static struct cfg80211_registered_device *
-__cfg80211_rdev_from_attrs(struct net *netns, struct nlattr **attrs)
-{
-	struct cfg80211_registered_device *rdev = NULL, *tmp;
-	struct net_device *netdev;
-
-	assert_cfg80211_lock();
-
-	if (!attrs[NL80211_ATTR_WIPHY] &&
-	    !attrs[NL80211_ATTR_IFINDEX])
-		return ERR_PTR(-EINVAL);
-
-	if (attrs[NL80211_ATTR_WIPHY])
-		rdev = cfg80211_rdev_by_wiphy_idx(
-				nla_get_u32(attrs[NL80211_ATTR_WIPHY]));
 
 	if (attrs[NL80211_ATTR_IFINDEX]) {
 		int ifindex = nla_get_u32(attrs[NL80211_ATTR_IFINDEX]);
@@ -2529,11 +2441,7 @@
 
 	mutex_lock(&rdev->devlist_mtx);
 
-<<<<<<< HEAD
-	list_for_each_entry(wdev, &rdev->netdev_list, list) {
-=======
 	list_for_each_entry(wdev, &rdev->wdev_list, list) {
->>>>>>> 040a7831
 		if (wdev->iftype != NL80211_IFTYPE_AP &&
 		    wdev->iftype != NL80211_IFTYPE_P2P_GO)
 			continue;
@@ -2661,8 +2569,6 @@
 					  params.channel_type))
 		return -EINVAL;
 
-<<<<<<< HEAD
-=======
 	mutex_lock(&rdev->devlist_mtx);
 	err = cfg80211_can_use_chan(rdev, wdev, params.channel,
 				    CHAN_MODE_SHARED);
@@ -2671,16 +2577,12 @@
 	if (err)
 		return err;
 
->>>>>>> 040a7831
 	err = rdev->ops->start_ap(&rdev->wiphy, dev, &params);
 	if (!err) {
 		wdev->preset_chan = params.channel;
 		wdev->preset_chantype = params.channel_type;
 		wdev->beacon_interval = params.beacon_interval;
-<<<<<<< HEAD
-=======
 		wdev->channel = params.channel;
->>>>>>> 040a7831
 	}
 	return err;
 }
