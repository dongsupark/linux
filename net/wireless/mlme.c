/*
 * cfg80211 MLME SAP interface
 *
 * Copyright (c) 2009, Jouni Malinen <j@w1.fi>
 */

#include <linux/kernel.h>
#include <linux/module.h>
#include <linux/netdevice.h>
#include <linux/nl80211.h>
#include <linux/slab.h>
#include <linux/wireless.h>
#include <net/cfg80211.h>
#include <net/iw_handler.h>
#include "core.h"
#include "nl80211.h"

void cfg80211_send_rx_auth(struct net_device *dev, const u8 *buf, size_t len)
{
	struct wireless_dev *wdev = dev->ieee80211_ptr;
	struct wiphy *wiphy = wdev->wiphy;
	struct cfg80211_registered_device *rdev = wiphy_to_dev(wiphy);
	struct ieee80211_mgmt *mgmt = (struct ieee80211_mgmt *)buf;
	u8 *bssid = mgmt->bssid;
	int i;
	u16 status = le16_to_cpu(mgmt->u.auth.status_code);
	bool done = false;

	wdev_lock(wdev);

	for (i = 0; i < MAX_AUTH_BSSES; i++) {
		if (wdev->authtry_bsses[i] &&
		    memcmp(wdev->authtry_bsses[i]->pub.bssid, bssid,
							ETH_ALEN) == 0) {
			if (status == WLAN_STATUS_SUCCESS) {
				wdev->auth_bsses[i] = wdev->authtry_bsses[i];
			} else {
				cfg80211_unhold_bss(wdev->authtry_bsses[i]);
				cfg80211_put_bss(&wdev->authtry_bsses[i]->pub);
			}
			wdev->authtry_bsses[i] = NULL;
			done = true;
			break;
		}
	}

	if (done) {
		nl80211_send_rx_auth(rdev, dev, buf, len, GFP_KERNEL);
		cfg80211_sme_rx_auth(dev, buf, len);
	}

	wdev_unlock(wdev);
}
EXPORT_SYMBOL(cfg80211_send_rx_auth);

void cfg80211_send_rx_assoc(struct net_device *dev, const u8 *buf, size_t len)
{
	u16 status_code;
	struct wireless_dev *wdev = dev->ieee80211_ptr;
	struct wiphy *wiphy = wdev->wiphy;
	struct cfg80211_registered_device *rdev = wiphy_to_dev(wiphy);
	struct ieee80211_mgmt *mgmt = (struct ieee80211_mgmt *)buf;
	u8 *ie = mgmt->u.assoc_resp.variable;
	int i, ieoffs = offsetof(struct ieee80211_mgmt, u.assoc_resp.variable);
	struct cfg80211_internal_bss *bss = NULL;

	wdev_lock(wdev);

	status_code = le16_to_cpu(mgmt->u.assoc_resp.status_code);

	/*
	 * This is a bit of a hack, we don't notify userspace of
	 * a (re-)association reply if we tried to send a reassoc
	 * and got a reject -- we only try again with an assoc
	 * frame instead of reassoc.
	 */
	if (status_code != WLAN_STATUS_SUCCESS && wdev->conn &&
	    cfg80211_sme_failed_reassoc(wdev))
		goto out;

	nl80211_send_rx_assoc(rdev, dev, buf, len, GFP_KERNEL);

	if (status_code == WLAN_STATUS_SUCCESS) {
		for (i = 0; i < MAX_AUTH_BSSES; i++) {
			if (!wdev->auth_bsses[i])
				continue;
			if (memcmp(wdev->auth_bsses[i]->pub.bssid, mgmt->bssid,
				   ETH_ALEN) == 0) {
				bss = wdev->auth_bsses[i];
				wdev->auth_bsses[i] = NULL;
				/* additional reference to drop hold */
				cfg80211_ref_bss(bss);
				break;
			}
		}

		/*
		 * We might be coming here because the driver reported
		 * a successful association at the same time as the
		 * user requested a deauth. In that case, we will have
		 * removed the BSS from the auth_bsses list due to the
		 * deauth request when the assoc response makes it. If
		 * the two code paths acquire the lock the other way
		 * around, that's just the standard situation of a
		 * deauth being requested while connected.
		 */
		if (!bss)
			goto out;
	} else if (wdev->conn) {
		cfg80211_sme_failed_assoc(wdev);
		/*
		 * do not call connect_result() now because the
		 * sme will schedule work that does it later.
		 */
		goto out;
	}

	if (!wdev->conn && wdev->sme_state == CFG80211_SME_IDLE) {
		/*
		 * This is for the userspace SME, the CONNECTING
		 * state will be changed to CONNECTED by
		 * __cfg80211_connect_result() below.
		 */
		wdev->sme_state = CFG80211_SME_CONNECTING;
	}

	/* this consumes one bss reference (unless bss is NULL) */
	__cfg80211_connect_result(dev, mgmt->bssid, NULL, 0, ie, len - ieoffs,
				  status_code,
				  status_code == WLAN_STATUS_SUCCESS,
				  bss ? &bss->pub : NULL);
	/* drop hold now, and also reference acquired above */
	if (bss) {
		cfg80211_unhold_bss(bss);
		cfg80211_put_bss(&bss->pub);
	}

 out:
	wdev_unlock(wdev);
}
EXPORT_SYMBOL(cfg80211_send_rx_assoc);

void __cfg80211_send_deauth(struct net_device *dev,
				   const u8 *buf, size_t len)
{
	struct wireless_dev *wdev = dev->ieee80211_ptr;
	struct wiphy *wiphy = wdev->wiphy;
	struct cfg80211_registered_device *rdev = wiphy_to_dev(wiphy);
	struct ieee80211_mgmt *mgmt = (struct ieee80211_mgmt *)buf;
	const u8 *bssid = mgmt->bssid;
	int i;
	bool found = false, was_current = false;

	ASSERT_WDEV_LOCK(wdev);

	if (wdev->current_bss &&
	    memcmp(wdev->current_bss->pub.bssid, bssid, ETH_ALEN) == 0) {
		cfg80211_unhold_bss(wdev->current_bss);
		cfg80211_put_bss(&wdev->current_bss->pub);
		wdev->current_bss = NULL;
		found = true;
		was_current = true;
	} else for (i = 0; i < MAX_AUTH_BSSES; i++) {
		if (wdev->auth_bsses[i] &&
		    memcmp(wdev->auth_bsses[i]->pub.bssid, bssid, ETH_ALEN) == 0) {
			cfg80211_unhold_bss(wdev->auth_bsses[i]);
			cfg80211_put_bss(&wdev->auth_bsses[i]->pub);
			wdev->auth_bsses[i] = NULL;
			found = true;
			break;
		}
		if (wdev->authtry_bsses[i] &&
		    memcmp(wdev->authtry_bsses[i]->pub.bssid, bssid, ETH_ALEN) == 0) {
			cfg80211_unhold_bss(wdev->authtry_bsses[i]);
			cfg80211_put_bss(&wdev->authtry_bsses[i]->pub);
			wdev->authtry_bsses[i] = NULL;
			found = true;
			break;
		}
	}

	if (!found)
		return;

	nl80211_send_deauth(rdev, dev, buf, len, GFP_KERNEL);

	if (wdev->sme_state == CFG80211_SME_CONNECTED && was_current) {
		u16 reason_code;
		bool from_ap;

		reason_code = le16_to_cpu(mgmt->u.deauth.reason_code);

		from_ap = memcmp(mgmt->sa, dev->dev_addr, ETH_ALEN) != 0;
		__cfg80211_disconnected(dev, NULL, 0, reason_code, from_ap);
	} else if (wdev->sme_state == CFG80211_SME_CONNECTING) {
		__cfg80211_connect_result(dev, mgmt->bssid, NULL, 0, NULL, 0,
					  WLAN_STATUS_UNSPECIFIED_FAILURE,
					  false, NULL);
	}
}
EXPORT_SYMBOL(__cfg80211_send_deauth);

void cfg80211_send_deauth(struct net_device *dev, const u8 *buf, size_t len)
{
	struct wireless_dev *wdev = dev->ieee80211_ptr;

	wdev_lock(wdev);
	__cfg80211_send_deauth(dev, buf, len);
	wdev_unlock(wdev);
}
EXPORT_SYMBOL(cfg80211_send_deauth);

void __cfg80211_send_disassoc(struct net_device *dev,
				     const u8 *buf, size_t len)
{
	struct wireless_dev *wdev = dev->ieee80211_ptr;
	struct wiphy *wiphy = wdev->wiphy;
	struct cfg80211_registered_device *rdev = wiphy_to_dev(wiphy);
	struct ieee80211_mgmt *mgmt = (struct ieee80211_mgmt *)buf;
	const u8 *bssid = mgmt->bssid;
	int i;
	u16 reason_code;
	bool from_ap;
	bool done = false;

	ASSERT_WDEV_LOCK(wdev);

	nl80211_send_disassoc(rdev, dev, buf, len, GFP_KERNEL);

	if (wdev->sme_state != CFG80211_SME_CONNECTED)
		return;

	if (wdev->current_bss &&
	    memcmp(wdev->current_bss->pub.bssid, bssid, ETH_ALEN) == 0) {
		for (i = 0; i < MAX_AUTH_BSSES; i++) {
			if (wdev->authtry_bsses[i] || wdev->auth_bsses[i])
				continue;
			wdev->auth_bsses[i] = wdev->current_bss;
			wdev->current_bss = NULL;
			done = true;
			cfg80211_sme_disassoc(dev, i);
			break;
		}
		WARN_ON(!done);
	} else
		WARN_ON(1);


	reason_code = le16_to_cpu(mgmt->u.disassoc.reason_code);

	from_ap = memcmp(mgmt->sa, dev->dev_addr, ETH_ALEN) != 0;
	__cfg80211_disconnected(dev, NULL, 0, reason_code, from_ap);
}
EXPORT_SYMBOL(__cfg80211_send_disassoc);

void cfg80211_send_disassoc(struct net_device *dev, const u8 *buf, size_t len)
{
	struct wireless_dev *wdev = dev->ieee80211_ptr;

	wdev_lock(wdev);
	__cfg80211_send_disassoc(dev, buf, len);
	wdev_unlock(wdev);
}
EXPORT_SYMBOL(cfg80211_send_disassoc);

static void __cfg80211_auth_remove(struct wireless_dev *wdev, const u8 *addr)
{
	int i;
	bool done = false;

	ASSERT_WDEV_LOCK(wdev);

	for (i = 0; addr && i < MAX_AUTH_BSSES; i++) {
		if (wdev->authtry_bsses[i] &&
		    memcmp(wdev->authtry_bsses[i]->pub.bssid,
			   addr, ETH_ALEN) == 0) {
			cfg80211_unhold_bss(wdev->authtry_bsses[i]);
			cfg80211_put_bss(&wdev->authtry_bsses[i]->pub);
			wdev->authtry_bsses[i] = NULL;
			done = true;
			break;
		}
	}

	WARN_ON(!done);
}

void __cfg80211_auth_canceled(struct net_device *dev, const u8 *addr)
{
	__cfg80211_auth_remove(dev->ieee80211_ptr, addr);
}
EXPORT_SYMBOL(__cfg80211_auth_canceled);

void cfg80211_send_auth_timeout(struct net_device *dev, const u8 *addr)
{
	struct wireless_dev *wdev = dev->ieee80211_ptr;
	struct wiphy *wiphy = wdev->wiphy;
	struct cfg80211_registered_device *rdev = wiphy_to_dev(wiphy);

	wdev_lock(wdev);

	nl80211_send_auth_timeout(rdev, dev, addr, GFP_KERNEL);
	if (wdev->sme_state == CFG80211_SME_CONNECTING)
		__cfg80211_connect_result(dev, addr, NULL, 0, NULL, 0,
					  WLAN_STATUS_UNSPECIFIED_FAILURE,
					  false, NULL);

	__cfg80211_auth_remove(wdev, addr);

	wdev_unlock(wdev);
}
EXPORT_SYMBOL(cfg80211_send_auth_timeout);

void cfg80211_send_assoc_timeout(struct net_device *dev, const u8 *addr)
{
	struct wireless_dev *wdev = dev->ieee80211_ptr;
	struct wiphy *wiphy = wdev->wiphy;
	struct cfg80211_registered_device *rdev = wiphy_to_dev(wiphy);
	int i;
	bool done = false;

	wdev_lock(wdev);

	nl80211_send_assoc_timeout(rdev, dev, addr, GFP_KERNEL);
	if (wdev->sme_state == CFG80211_SME_CONNECTING)
		__cfg80211_connect_result(dev, addr, NULL, 0, NULL, 0,
					  WLAN_STATUS_UNSPECIFIED_FAILURE,
					  false, NULL);

	for (i = 0; addr && i < MAX_AUTH_BSSES; i++) {
		if (wdev->auth_bsses[i] &&
		    memcmp(wdev->auth_bsses[i]->pub.bssid,
			   addr, ETH_ALEN) == 0) {
			cfg80211_unhold_bss(wdev->auth_bsses[i]);
			cfg80211_put_bss(&wdev->auth_bsses[i]->pub);
			wdev->auth_bsses[i] = NULL;
			done = true;
			break;
		}
	}

	WARN_ON(!done);

	wdev_unlock(wdev);
}
EXPORT_SYMBOL(cfg80211_send_assoc_timeout);

void cfg80211_michael_mic_failure(struct net_device *dev, const u8 *addr,
				  enum nl80211_key_type key_type, int key_id,
				  const u8 *tsc, gfp_t gfp)
{
	struct wiphy *wiphy = dev->ieee80211_ptr->wiphy;
	struct cfg80211_registered_device *rdev = wiphy_to_dev(wiphy);
#ifdef CONFIG_CFG80211_WEXT
	union iwreq_data wrqu;
	char *buf = kmalloc(128, gfp);

	if (buf) {
		sprintf(buf, "MLME-MICHAELMICFAILURE.indication("
			"keyid=%d %scast addr=%pM)", key_id,
			key_type == NL80211_KEYTYPE_GROUP ? "broad" : "uni",
			addr);
		memset(&wrqu, 0, sizeof(wrqu));
		wrqu.data.length = strlen(buf);
		wireless_send_event(dev, IWEVCUSTOM, &wrqu, buf);
		kfree(buf);
	}
#endif

	nl80211_michael_mic_failure(rdev, dev, addr, key_type, key_id, tsc, gfp);
}
EXPORT_SYMBOL(cfg80211_michael_mic_failure);

/* some MLME handling for userspace SME */
int __cfg80211_mlme_auth(struct cfg80211_registered_device *rdev,
			 struct net_device *dev,
			 struct ieee80211_channel *chan,
			 enum nl80211_auth_type auth_type,
			 const u8 *bssid,
			 const u8 *ssid, int ssid_len,
			 const u8 *ie, int ie_len,
			 const u8 *key, int key_len, int key_idx,
			 bool local_state_change)
{
	struct wireless_dev *wdev = dev->ieee80211_ptr;
	struct cfg80211_auth_request req;
	struct cfg80211_internal_bss *bss;
	int i, err, slot = -1, nfree = 0;

	ASSERT_WDEV_LOCK(wdev);

	if (auth_type == NL80211_AUTHTYPE_SHARED_KEY)
		if (!key || !key_len || key_idx < 0 || key_idx > 4)
			return -EINVAL;

	if (wdev->current_bss &&
	    memcmp(bssid, wdev->current_bss->pub.bssid, ETH_ALEN) == 0)
		return -EALREADY;

	for (i = 0; i < MAX_AUTH_BSSES; i++) {
		if (wdev->authtry_bsses[i] &&
		    memcmp(bssid, wdev->authtry_bsses[i]->pub.bssid,
						ETH_ALEN) == 0)
			return -EALREADY;
		if (wdev->auth_bsses[i] &&
		    memcmp(bssid, wdev->auth_bsses[i]->pub.bssid,
						ETH_ALEN) == 0)
			return -EALREADY;
	}

	memset(&req, 0, sizeof(req));

	req.local_state_change = local_state_change;
	req.ie = ie;
	req.ie_len = ie_len;
	req.auth_type = auth_type;
	req.bss = cfg80211_get_bss(&rdev->wiphy, chan, bssid, ssid, ssid_len,
				   WLAN_CAPABILITY_ESS, WLAN_CAPABILITY_ESS);
	req.key = key;
	req.key_len = key_len;
	req.key_idx = key_idx;
	if (!req.bss)
		return -ENOENT;

	bss = bss_from_pub(req.bss);

	for (i = 0; i < MAX_AUTH_BSSES; i++) {
		if (!wdev->auth_bsses[i] && !wdev->authtry_bsses[i]) {
			slot = i;
			nfree++;
		}
	}

	/* we need one free slot for disassoc and one for this auth */
	if (nfree < 2) {
		err = -ENOSPC;
		goto out;
	}

	if (local_state_change)
		wdev->auth_bsses[slot] = bss;
	else
		wdev->authtry_bsses[slot] = bss;
	cfg80211_hold_bss(bss);

	err = rdev->ops->auth(&rdev->wiphy, dev, &req);
	if (err) {
		if (local_state_change)
			wdev->auth_bsses[slot] = NULL;
		else
			wdev->authtry_bsses[slot] = NULL;
		cfg80211_unhold_bss(bss);
	}

 out:
	if (err)
		cfg80211_put_bss(req.bss);
	return err;
}

int cfg80211_mlme_auth(struct cfg80211_registered_device *rdev,
		       struct net_device *dev, struct ieee80211_channel *chan,
		       enum nl80211_auth_type auth_type, const u8 *bssid,
		       const u8 *ssid, int ssid_len,
		       const u8 *ie, int ie_len,
		       const u8 *key, int key_len, int key_idx,
		       bool local_state_change)
{
	int err;

	wdev_lock(dev->ieee80211_ptr);
	err = __cfg80211_mlme_auth(rdev, dev, chan, auth_type, bssid,
				   ssid, ssid_len, ie, ie_len,
				   key, key_len, key_idx, local_state_change);
	wdev_unlock(dev->ieee80211_ptr);

	return err;
}

int __cfg80211_mlme_assoc(struct cfg80211_registered_device *rdev,
			  struct net_device *dev,
			  struct ieee80211_channel *chan,
			  const u8 *bssid, const u8 *prev_bssid,
			  const u8 *ssid, int ssid_len,
			  const u8 *ie, int ie_len, bool use_mfp,
			  struct cfg80211_crypto_settings *crypt)
{
	struct wireless_dev *wdev = dev->ieee80211_ptr;
	struct cfg80211_assoc_request req;
	struct cfg80211_internal_bss *bss;
	int i, err, slot = -1;
	bool was_connected = false;

	ASSERT_WDEV_LOCK(wdev);

	memset(&req, 0, sizeof(req));

	if (wdev->current_bss && prev_bssid &&
	    memcmp(wdev->current_bss->pub.bssid, prev_bssid, ETH_ALEN) == 0) {
		/*
		 * Trying to reassociate: Allow this to proceed and let the old
		 * association to be dropped when the new one is completed.
		 */
		if (wdev->sme_state == CFG80211_SME_CONNECTED) {
			was_connected = true;
			wdev->sme_state = CFG80211_SME_CONNECTING;
		}
	} else if (wdev->current_bss)
		return -EALREADY;

	req.ie = ie;
	req.ie_len = ie_len;
	memcpy(&req.crypto, crypt, sizeof(req.crypto));
	req.use_mfp = use_mfp;
	req.prev_bssid = prev_bssid;
	req.bss = cfg80211_get_bss(&rdev->wiphy, chan, bssid, ssid, ssid_len,
				   WLAN_CAPABILITY_ESS, WLAN_CAPABILITY_ESS);
	if (!req.bss) {
		if (was_connected)
			wdev->sme_state = CFG80211_SME_CONNECTED;
		return -ENOENT;
	}

	bss = bss_from_pub(req.bss);

	for (i = 0; i < MAX_AUTH_BSSES; i++) {
		if (bss == wdev->auth_bsses[i]) {
			slot = i;
			break;
		}
	}

	if (slot < 0) {
		err = -ENOTCONN;
		goto out;
	}

	err = rdev->ops->assoc(&rdev->wiphy, dev, &req);
 out:
	if (err && was_connected)
		wdev->sme_state = CFG80211_SME_CONNECTED;
	/* still a reference in wdev->auth_bsses[slot] */
	cfg80211_put_bss(req.bss);
	return err;
}

int cfg80211_mlme_assoc(struct cfg80211_registered_device *rdev,
			struct net_device *dev,
			struct ieee80211_channel *chan,
			const u8 *bssid, const u8 *prev_bssid,
			const u8 *ssid, int ssid_len,
			const u8 *ie, int ie_len, bool use_mfp,
			struct cfg80211_crypto_settings *crypt)
{
	struct wireless_dev *wdev = dev->ieee80211_ptr;
	int err;

	wdev_lock(wdev);
	err = __cfg80211_mlme_assoc(rdev, dev, chan, bssid, prev_bssid,
				    ssid, ssid_len, ie, ie_len, use_mfp, crypt);
	wdev_unlock(wdev);

	return err;
}

int __cfg80211_mlme_deauth(struct cfg80211_registered_device *rdev,
			   struct net_device *dev, const u8 *bssid,
			   const u8 *ie, int ie_len, u16 reason,
			   bool local_state_change)
{
	struct wireless_dev *wdev = dev->ieee80211_ptr;
	struct cfg80211_deauth_request req;
	int i;

	ASSERT_WDEV_LOCK(wdev);

	memset(&req, 0, sizeof(req));
	req.reason_code = reason;
	req.local_state_change = local_state_change;
	req.ie = ie;
	req.ie_len = ie_len;
	if (wdev->current_bss &&
	    memcmp(wdev->current_bss->pub.bssid, bssid, ETH_ALEN) == 0) {
		req.bss = &wdev->current_bss->pub;
	} else for (i = 0; i < MAX_AUTH_BSSES; i++) {
		if (wdev->auth_bsses[i] &&
		    memcmp(bssid, wdev->auth_bsses[i]->pub.bssid, ETH_ALEN) == 0) {
			req.bss = &wdev->auth_bsses[i]->pub;
			break;
		}
		if (wdev->authtry_bsses[i] &&
		    memcmp(bssid, wdev->authtry_bsses[i]->pub.bssid, ETH_ALEN) == 0) {
			req.bss = &wdev->authtry_bsses[i]->pub;
			break;
		}
	}

	if (!req.bss)
		return -ENOTCONN;

	return rdev->ops->deauth(&rdev->wiphy, dev, &req, wdev);
}

int cfg80211_mlme_deauth(struct cfg80211_registered_device *rdev,
			 struct net_device *dev, const u8 *bssid,
			 const u8 *ie, int ie_len, u16 reason,
			 bool local_state_change)
{
	struct wireless_dev *wdev = dev->ieee80211_ptr;
	int err;

	wdev_lock(wdev);
	err = __cfg80211_mlme_deauth(rdev, dev, bssid, ie, ie_len, reason,
				     local_state_change);
	wdev_unlock(wdev);

	return err;
}

static int __cfg80211_mlme_disassoc(struct cfg80211_registered_device *rdev,
				    struct net_device *dev, const u8 *bssid,
				    const u8 *ie, int ie_len, u16 reason,
				    bool local_state_change)
{
	struct wireless_dev *wdev = dev->ieee80211_ptr;
	struct cfg80211_disassoc_request req;

	ASSERT_WDEV_LOCK(wdev);

	if (wdev->sme_state != CFG80211_SME_CONNECTED)
		return -ENOTCONN;

	if (WARN_ON(!wdev->current_bss))
		return -ENOTCONN;

	memset(&req, 0, sizeof(req));
	req.reason_code = reason;
	req.local_state_change = local_state_change;
	req.ie = ie;
	req.ie_len = ie_len;
	if (memcmp(wdev->current_bss->pub.bssid, bssid, ETH_ALEN) == 0)
		req.bss = &wdev->current_bss->pub;
	else
		return -ENOTCONN;

	return rdev->ops->disassoc(&rdev->wiphy, dev, &req, wdev);
}

int cfg80211_mlme_disassoc(struct cfg80211_registered_device *rdev,
			   struct net_device *dev, const u8 *bssid,
			   const u8 *ie, int ie_len, u16 reason,
			   bool local_state_change)
{
	struct wireless_dev *wdev = dev->ieee80211_ptr;
	int err;

	wdev_lock(wdev);
	err = __cfg80211_mlme_disassoc(rdev, dev, bssid, ie, ie_len, reason,
				       local_state_change);
	wdev_unlock(wdev);

	return err;
}

void cfg80211_mlme_down(struct cfg80211_registered_device *rdev,
			struct net_device *dev)
{
	struct wireless_dev *wdev = dev->ieee80211_ptr;
	struct cfg80211_deauth_request req;
	int i;

	ASSERT_WDEV_LOCK(wdev);

	if (!rdev->ops->deauth)
		return;

	memset(&req, 0, sizeof(req));
	req.reason_code = WLAN_REASON_DEAUTH_LEAVING;
	req.ie = NULL;
	req.ie_len = 0;

	if (wdev->current_bss) {
		req.bss = &wdev->current_bss->pub;
		rdev->ops->deauth(&rdev->wiphy, dev, &req, wdev);
		if (wdev->current_bss) {
			cfg80211_unhold_bss(wdev->current_bss);
			cfg80211_put_bss(&wdev->current_bss->pub);
			wdev->current_bss = NULL;
		}
	}

	for (i = 0; i < MAX_AUTH_BSSES; i++) {
		if (wdev->auth_bsses[i]) {
			req.bss = &wdev->auth_bsses[i]->pub;
			rdev->ops->deauth(&rdev->wiphy, dev, &req, wdev);
			if (wdev->auth_bsses[i]) {
				cfg80211_unhold_bss(wdev->auth_bsses[i]);
				cfg80211_put_bss(&wdev->auth_bsses[i]->pub);
				wdev->auth_bsses[i] = NULL;
			}
		}
		if (wdev->authtry_bsses[i]) {
			req.bss = &wdev->authtry_bsses[i]->pub;
			rdev->ops->deauth(&rdev->wiphy, dev, &req, wdev);
			if (wdev->authtry_bsses[i]) {
				cfg80211_unhold_bss(wdev->authtry_bsses[i]);
				cfg80211_put_bss(&wdev->authtry_bsses[i]->pub);
				wdev->authtry_bsses[i] = NULL;
			}
		}
	}
}

void cfg80211_ready_on_channel(struct net_device *dev, u64 cookie,
			       struct ieee80211_channel *chan,
			       enum nl80211_channel_type channel_type,
			       unsigned int duration, gfp_t gfp)
{
	struct wiphy *wiphy = dev->ieee80211_ptr->wiphy;
	struct cfg80211_registered_device *rdev = wiphy_to_dev(wiphy);

	nl80211_send_remain_on_channel(rdev, dev, cookie, chan, channel_type,
				       duration, gfp);
}
EXPORT_SYMBOL(cfg80211_ready_on_channel);

void cfg80211_remain_on_channel_expired(struct net_device *dev,
					u64 cookie,
					struct ieee80211_channel *chan,
					enum nl80211_channel_type channel_type,
					gfp_t gfp)
{
	struct wiphy *wiphy = dev->ieee80211_ptr->wiphy;
	struct cfg80211_registered_device *rdev = wiphy_to_dev(wiphy);

	nl80211_send_remain_on_channel_cancel(rdev, dev, cookie, chan,
					      channel_type, gfp);
}
EXPORT_SYMBOL(cfg80211_remain_on_channel_expired);

void cfg80211_new_sta(struct net_device *dev, const u8 *mac_addr,
		      struct station_info *sinfo, gfp_t gfp)
{
	struct wiphy *wiphy = dev->ieee80211_ptr->wiphy;
	struct cfg80211_registered_device *rdev = wiphy_to_dev(wiphy);

	nl80211_send_sta_event(rdev, dev, mac_addr, sinfo, gfp);
}
EXPORT_SYMBOL(cfg80211_new_sta);

struct cfg80211_mgmt_registration {
	struct list_head list;

	u32 nlpid;

	int match_len;

	__le16 frame_type;

	u8 match[];
};

int cfg80211_mlme_register_mgmt(struct wireless_dev *wdev, u32 snd_pid,
				u16 frame_type, const u8 *match_data,
				int match_len)
{
	struct wiphy *wiphy = wdev->wiphy;
	struct cfg80211_registered_device *rdev = wiphy_to_dev(wiphy);
	struct cfg80211_mgmt_registration *reg, *nreg;
	int err = 0;
	u16 mgmt_type;

	if (!wdev->wiphy->mgmt_stypes)
		return -EOPNOTSUPP;

	if ((frame_type & IEEE80211_FCTL_FTYPE) != IEEE80211_FTYPE_MGMT)
		return -EINVAL;

	if (frame_type & ~(IEEE80211_FCTL_FTYPE | IEEE80211_FCTL_STYPE))
		return -EINVAL;

	mgmt_type = (frame_type & IEEE80211_FCTL_STYPE) >> 4;
	if (!(wdev->wiphy->mgmt_stypes[wdev->iftype].rx & BIT(mgmt_type)))
		return -EINVAL;

	nreg = kzalloc(sizeof(*reg) + match_len, GFP_KERNEL);
	if (!nreg)
		return -ENOMEM;

	spin_lock_bh(&wdev->mgmt_registrations_lock);

	list_for_each_entry(reg, &wdev->mgmt_registrations, list) {
		int mlen = min(match_len, reg->match_len);

		if (frame_type != le16_to_cpu(reg->frame_type))
			continue;

		if (memcmp(reg->match, match_data, mlen) == 0) {
			err = -EALREADY;
			break;
		}
	}

	if (err) {
		kfree(nreg);
		goto out;
	}

	memcpy(nreg->match, match_data, match_len);
	nreg->match_len = match_len;
	nreg->nlpid = snd_pid;
	nreg->frame_type = cpu_to_le16(frame_type);
	list_add(&nreg->list, &wdev->mgmt_registrations);

	if (rdev->ops->mgmt_frame_register)
		rdev->ops->mgmt_frame_register(wiphy, wdev->netdev,
					       frame_type, true);

 out:
	spin_unlock_bh(&wdev->mgmt_registrations_lock);

	return err;
}

void cfg80211_mlme_unregister_socket(struct wireless_dev *wdev, u32 nlpid)
{
	struct wiphy *wiphy = wdev->wiphy;
	struct cfg80211_registered_device *rdev = wiphy_to_dev(wiphy);
	struct cfg80211_mgmt_registration *reg, *tmp;

	spin_lock_bh(&wdev->mgmt_registrations_lock);

	list_for_each_entry_safe(reg, tmp, &wdev->mgmt_registrations, list) {
		if (reg->nlpid != nlpid)
			continue;

		if (rdev->ops->mgmt_frame_register) {
			u16 frame_type = le16_to_cpu(reg->frame_type);

			rdev->ops->mgmt_frame_register(wiphy, wdev->netdev,
						       frame_type, false);
		}

		list_del(&reg->list);
		kfree(reg);
	}

	spin_unlock_bh(&wdev->mgmt_registrations_lock);
}

void cfg80211_mlme_purge_registrations(struct wireless_dev *wdev)
{
	struct cfg80211_mgmt_registration *reg, *tmp;

	spin_lock_bh(&wdev->mgmt_registrations_lock);

	list_for_each_entry_safe(reg, tmp, &wdev->mgmt_registrations, list) {
		list_del(&reg->list);
		kfree(reg);
	}

	spin_unlock_bh(&wdev->mgmt_registrations_lock);
}

<<<<<<< HEAD
int cfg80211_mlme_action(struct cfg80211_registered_device *rdev,
			 struct net_device *dev,
			 struct ieee80211_channel *chan,
			 enum nl80211_channel_type channel_type,
			 bool channel_type_valid,
			 const u8 *buf, size_t len, u64 *cookie)
=======
int cfg80211_mlme_mgmt_tx(struct cfg80211_registered_device *rdev,
			  struct net_device *dev,
			  struct ieee80211_channel *chan,
			  enum nl80211_channel_type channel_type,
			  bool channel_type_valid,
			  const u8 *buf, size_t len, u64 *cookie)
>>>>>>> 45f53cc9
{
	struct wireless_dev *wdev = dev->ieee80211_ptr;
	const struct ieee80211_mgmt *mgmt;
	u16 stype;

	if (!wdev->wiphy->mgmt_stypes)
		return -EOPNOTSUPP;

	if (!rdev->ops->mgmt_tx)
		return -EOPNOTSUPP;

	if (len < 24 + 1)
		return -EINVAL;

	mgmt = (const struct ieee80211_mgmt *) buf;

	if (!ieee80211_is_mgmt(mgmt->frame_control))
		return -EINVAL;

	stype = le16_to_cpu(mgmt->frame_control) & IEEE80211_FCTL_STYPE;
	if (!(wdev->wiphy->mgmt_stypes[wdev->iftype].tx & BIT(stype >> 4)))
		return -EINVAL;
<<<<<<< HEAD
	if (mgmt->u.action.category != WLAN_CATEGORY_PUBLIC) {
		/* Verify that we are associated with the destination AP */
		wdev_lock(wdev);

		if (!wdev->current_bss ||
		    memcmp(wdev->current_bss->pub.bssid, mgmt->bssid,
			   ETH_ALEN) != 0 ||
		    (wdev->iftype == NL80211_IFTYPE_STATION &&
		     memcmp(wdev->current_bss->pub.bssid, mgmt->da,
			    ETH_ALEN) != 0)) {
			wdev_unlock(wdev);
			return -ENOTCONN;
		}

		wdev_unlock(wdev);
=======

	if (ieee80211_is_action(mgmt->frame_control) &&
	    mgmt->u.action.category != WLAN_CATEGORY_PUBLIC) {
		int err = 0;

		wdev_lock(wdev);

		switch (wdev->iftype) {
		case NL80211_IFTYPE_ADHOC:
		case NL80211_IFTYPE_STATION:
		case NL80211_IFTYPE_P2P_CLIENT:
			if (!wdev->current_bss) {
				err = -ENOTCONN;
				break;
			}

			if (memcmp(wdev->current_bss->pub.bssid,
				   mgmt->bssid, ETH_ALEN)) {
				err = -ENOTCONN;
				break;
			}

			/*
			 * check for IBSS DA must be done by driver as
			 * cfg80211 doesn't track the stations
			 */
			if (wdev->iftype == NL80211_IFTYPE_ADHOC)
				break;

			/* for station, check that DA is the AP */
			if (memcmp(wdev->current_bss->pub.bssid,
				   mgmt->da, ETH_ALEN)) {
				err = -ENOTCONN;
				break;
			}
			break;
		case NL80211_IFTYPE_AP:
		case NL80211_IFTYPE_P2P_GO:
		case NL80211_IFTYPE_AP_VLAN:
			if (memcmp(mgmt->bssid, dev->dev_addr, ETH_ALEN))
				err = -EINVAL;
			break;
		default:
			err = -EOPNOTSUPP;
			break;
		}
		wdev_unlock(wdev);

		if (err)
			return err;
>>>>>>> 45f53cc9
	}

	if (memcmp(mgmt->sa, dev->dev_addr, ETH_ALEN) != 0)
		return -EINVAL;

	/* Transmit the Action frame as requested by user space */
<<<<<<< HEAD
	return rdev->ops->action(&rdev->wiphy, dev, chan, channel_type,
				 channel_type_valid, buf, len, cookie);
=======
	return rdev->ops->mgmt_tx(&rdev->wiphy, dev, chan, channel_type,
				  channel_type_valid, buf, len, cookie);
>>>>>>> 45f53cc9
}

bool cfg80211_rx_mgmt(struct net_device *dev, int freq, const u8 *buf,
		      size_t len, gfp_t gfp)
{
	struct wireless_dev *wdev = dev->ieee80211_ptr;
	struct wiphy *wiphy = wdev->wiphy;
	struct cfg80211_registered_device *rdev = wiphy_to_dev(wiphy);
	struct cfg80211_mgmt_registration *reg;
	const struct ieee80211_txrx_stypes *stypes =
		&wiphy->mgmt_stypes[wdev->iftype];
	struct ieee80211_mgmt *mgmt = (void *)buf;
	const u8 *data;
	int data_len;
	bool result = false;
	__le16 ftype = mgmt->frame_control &
		cpu_to_le16(IEEE80211_FCTL_FTYPE | IEEE80211_FCTL_STYPE);
	u16 stype;

	stype = (le16_to_cpu(mgmt->frame_control) & IEEE80211_FCTL_STYPE) >> 4;

	if (!(stypes->rx & BIT(stype)))
		return false;

	data = buf + ieee80211_hdrlen(mgmt->frame_control);
	data_len = len - ieee80211_hdrlen(mgmt->frame_control);

	spin_lock_bh(&wdev->mgmt_registrations_lock);

	list_for_each_entry(reg, &wdev->mgmt_registrations, list) {
		if (reg->frame_type != ftype)
			continue;

		if (reg->match_len > data_len)
			continue;

		if (memcmp(reg->match, data, reg->match_len))
			continue;

		/* found match! */

		/* Indicate the received Action frame to user space */
		if (nl80211_send_mgmt(rdev, dev, reg->nlpid, freq,
				      buf, len, gfp))
			continue;

		result = true;
		break;
	}

	spin_unlock_bh(&wdev->mgmt_registrations_lock);

	return result;
}
EXPORT_SYMBOL(cfg80211_rx_mgmt);

void cfg80211_mgmt_tx_status(struct net_device *dev, u64 cookie,
			     const u8 *buf, size_t len, bool ack, gfp_t gfp)
{
	struct wireless_dev *wdev = dev->ieee80211_ptr;
	struct wiphy *wiphy = wdev->wiphy;
	struct cfg80211_registered_device *rdev = wiphy_to_dev(wiphy);

	/* Indicate TX status of the Action frame to user space */
	nl80211_send_mgmt_tx_status(rdev, dev, cookie, buf, len, ack, gfp);
}
EXPORT_SYMBOL(cfg80211_mgmt_tx_status);

void cfg80211_cqm_rssi_notify(struct net_device *dev,
			      enum nl80211_cqm_rssi_threshold_event rssi_event,
			      gfp_t gfp)
{
	struct wireless_dev *wdev = dev->ieee80211_ptr;
	struct wiphy *wiphy = wdev->wiphy;
	struct cfg80211_registered_device *rdev = wiphy_to_dev(wiphy);

	/* Indicate roaming trigger event to user space */
	nl80211_send_cqm_rssi_notify(rdev, dev, rssi_event, gfp);
}
EXPORT_SYMBOL(cfg80211_cqm_rssi_notify);<|MERGE_RESOLUTION|>--- conflicted
+++ resolved
@@ -862,21 +862,12 @@
 	spin_unlock_bh(&wdev->mgmt_registrations_lock);
 }
 
-<<<<<<< HEAD
-int cfg80211_mlme_action(struct cfg80211_registered_device *rdev,
-			 struct net_device *dev,
-			 struct ieee80211_channel *chan,
-			 enum nl80211_channel_type channel_type,
-			 bool channel_type_valid,
-			 const u8 *buf, size_t len, u64 *cookie)
-=======
 int cfg80211_mlme_mgmt_tx(struct cfg80211_registered_device *rdev,
 			  struct net_device *dev,
 			  struct ieee80211_channel *chan,
 			  enum nl80211_channel_type channel_type,
 			  bool channel_type_valid,
 			  const u8 *buf, size_t len, u64 *cookie)
->>>>>>> 45f53cc9
 {
 	struct wireless_dev *wdev = dev->ieee80211_ptr;
 	const struct ieee80211_mgmt *mgmt;
@@ -899,23 +890,6 @@
 	stype = le16_to_cpu(mgmt->frame_control) & IEEE80211_FCTL_STYPE;
 	if (!(wdev->wiphy->mgmt_stypes[wdev->iftype].tx & BIT(stype >> 4)))
 		return -EINVAL;
-<<<<<<< HEAD
-	if (mgmt->u.action.category != WLAN_CATEGORY_PUBLIC) {
-		/* Verify that we are associated with the destination AP */
-		wdev_lock(wdev);
-
-		if (!wdev->current_bss ||
-		    memcmp(wdev->current_bss->pub.bssid, mgmt->bssid,
-			   ETH_ALEN) != 0 ||
-		    (wdev->iftype == NL80211_IFTYPE_STATION &&
-		     memcmp(wdev->current_bss->pub.bssid, mgmt->da,
-			    ETH_ALEN) != 0)) {
-			wdev_unlock(wdev);
-			return -ENOTCONN;
-		}
-
-		wdev_unlock(wdev);
-=======
 
 	if (ieee80211_is_action(mgmt->frame_control) &&
 	    mgmt->u.action.category != WLAN_CATEGORY_PUBLIC) {
@@ -966,20 +940,14 @@
 
 		if (err)
 			return err;
->>>>>>> 45f53cc9
 	}
 
 	if (memcmp(mgmt->sa, dev->dev_addr, ETH_ALEN) != 0)
 		return -EINVAL;
 
 	/* Transmit the Action frame as requested by user space */
-<<<<<<< HEAD
-	return rdev->ops->action(&rdev->wiphy, dev, chan, channel_type,
-				 channel_type_valid, buf, len, cookie);
-=======
 	return rdev->ops->mgmt_tx(&rdev->wiphy, dev, chan, channel_type,
 				  channel_type_valid, buf, len, cookie);
->>>>>>> 45f53cc9
 }
 
 bool cfg80211_rx_mgmt(struct net_device *dev, int freq, const u8 *buf,
