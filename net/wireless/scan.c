--- conflicted
+++ resolved
@@ -169,11 +169,7 @@
 	union iwreq_data wrqu;
 #endif
 
-<<<<<<< HEAD
-	lockdep_assert_held(&rdev->sched_scan_mtx);
-=======
 	ASSERT_RTNL();
->>>>>>> d0e0ac97
 
 	request = rdev->scan_req;
 
@@ -234,15 +230,9 @@
 	rdev = container_of(wk, struct cfg80211_registered_device,
 			    scan_done_wk);
 
-<<<<<<< HEAD
-	mutex_lock(&rdev->sched_scan_mtx);
-	___cfg80211_scan_done(rdev, false);
-	mutex_unlock(&rdev->sched_scan_mtx);
-=======
 	rtnl_lock();
 	___cfg80211_scan_done(rdev, false);
 	rtnl_unlock();
->>>>>>> d0e0ac97
 }
 
 void cfg80211_scan_done(struct cfg80211_scan_request *request, bool aborted)
@@ -1096,7 +1086,6 @@
 	if (IS_ERR(rdev))
 		return PTR_ERR(rdev);
 
-	mutex_lock(&rdev->sched_scan_mtx);
 	if (rdev->scan_req) {
 		err = -EBUSY;
 		goto out;
@@ -1203,7 +1192,6 @@
 		dev_hold(dev);
 	}
  out:
-	mutex_unlock(&rdev->sched_scan_mtx);
 	kfree(creq);
 	return err;
 }
