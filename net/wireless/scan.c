/*
 * cfg80211 scan result handling
 *
 * Copyright 2008 Johannes Berg <johannes@sipsolutions.net>
 */
#include <linux/kernel.h>
#include <linux/slab.h>
#include <linux/module.h>
#include <linux/netdevice.h>
#include <linux/wireless.h>
#include <linux/nl80211.h>
#include <linux/etherdevice.h>
#include <net/arp.h>
#include <net/cfg80211.h>
#include <net/cfg80211-wext.h>
#include <net/iw_handler.h>
#include "core.h"
#include "nl80211.h"
#include "wext-compat.h"

#define IEEE80211_SCAN_RESULT_EXPIRE	(30 * HZ)

void ___cfg80211_scan_done(struct cfg80211_registered_device *rdev, bool leak)
{
	struct cfg80211_scan_request *request;
	struct net_device *dev;
#ifdef CONFIG_CFG80211_WEXT
	union iwreq_data wrqu;
#endif

	ASSERT_RDEV_LOCK(rdev);

	request = rdev->scan_req;

	if (!request)
		return;

	dev = request->dev;

	/*
	 * This must be before sending the other events!
	 * Otherwise, wpa_supplicant gets completely confused with
	 * wext events.
	 */
	cfg80211_sme_scan_done(dev);

	if (request->aborted)
		nl80211_send_scan_aborted(rdev, dev);
	else
		nl80211_send_scan_done(rdev, dev);

#ifdef CONFIG_CFG80211_WEXT
	if (!request->aborted) {
		memset(&wrqu, 0, sizeof(wrqu));

		wireless_send_event(dev, SIOCGIWSCAN, &wrqu, NULL);
	}
#endif

	dev_put(dev);

	rdev->scan_req = NULL;

	/*
	 * OK. If this is invoked with "leak" then we can't
	 * free this ... but we've cleaned it up anyway. The
	 * driver failed to call the scan_done callback, so
	 * all bets are off, it might still be trying to use
	 * the scan request or not ... if it accesses the dev
	 * in there (it shouldn't anyway) then it may crash.
	 */
	if (!leak)
		kfree(request);
}

void __cfg80211_scan_done(struct work_struct *wk)
{
	struct cfg80211_registered_device *rdev;

	rdev = container_of(wk, struct cfg80211_registered_device,
			    scan_done_wk);

	cfg80211_lock_rdev(rdev);
	___cfg80211_scan_done(rdev, false);
	cfg80211_unlock_rdev(rdev);
}

void cfg80211_scan_done(struct cfg80211_scan_request *request, bool aborted)
{
	WARN_ON(request != wiphy_to_dev(request->wiphy)->scan_req);

	request->aborted = aborted;
	queue_work(cfg80211_wq, &wiphy_to_dev(request->wiphy)->scan_done_wk);
}
EXPORT_SYMBOL(cfg80211_scan_done);

void __cfg80211_sched_scan_results(struct work_struct *wk)
{
	struct cfg80211_registered_device *rdev;

	rdev = container_of(wk, struct cfg80211_registered_device,
			    sched_scan_results_wk);

	mutex_lock(&rdev->sched_scan_mtx);

	/* we don't have sched_scan_req anymore if the scan is stopping */
	if (rdev->sched_scan_req)
		nl80211_send_sched_scan_results(rdev,
						rdev->sched_scan_req->dev);

	mutex_unlock(&rdev->sched_scan_mtx);
}

void cfg80211_sched_scan_results(struct wiphy *wiphy)
{
	/* ignore if we're not scanning */
	if (wiphy_to_dev(wiphy)->sched_scan_req)
		queue_work(cfg80211_wq,
			   &wiphy_to_dev(wiphy)->sched_scan_results_wk);
}
EXPORT_SYMBOL(cfg80211_sched_scan_results);

void cfg80211_sched_scan_stopped(struct wiphy *wiphy)
{
	struct cfg80211_registered_device *rdev = wiphy_to_dev(wiphy);

	mutex_lock(&rdev->sched_scan_mtx);
	__cfg80211_stop_sched_scan(rdev, true);
	mutex_unlock(&rdev->sched_scan_mtx);
}
EXPORT_SYMBOL(cfg80211_sched_scan_stopped);

int __cfg80211_stop_sched_scan(struct cfg80211_registered_device *rdev,
			       bool driver_initiated)
{
	struct net_device *dev;

	lockdep_assert_held(&rdev->sched_scan_mtx);

	if (!rdev->sched_scan_req)
		return -ENOENT;

	dev = rdev->sched_scan_req->dev;

	if (!driver_initiated) {
		int err = rdev->ops->sched_scan_stop(&rdev->wiphy, dev);
		if (err)
			return err;
	}

	nl80211_send_sched_scan(rdev, dev, NL80211_CMD_SCHED_SCAN_STOPPED);

	kfree(rdev->sched_scan_req);
	rdev->sched_scan_req = NULL;

	return 0;
}

static void bss_release(struct kref *ref)
{
	struct cfg80211_internal_bss *bss;

	bss = container_of(ref, struct cfg80211_internal_bss, ref);
	if (bss->pub.free_priv)
		bss->pub.free_priv(&bss->pub);

	if (bss->beacon_ies_allocated)
		kfree(bss->pub.beacon_ies);
	if (bss->proberesp_ies_allocated)
		kfree(bss->pub.proberesp_ies);

	BUG_ON(atomic_read(&bss->hold));

	kfree(bss);
}

/* must hold dev->bss_lock! */
void cfg80211_bss_age(struct cfg80211_registered_device *dev,
                      unsigned long age_secs)
{
	struct cfg80211_internal_bss *bss;
	unsigned long age_jiffies = msecs_to_jiffies(age_secs * MSEC_PER_SEC);

	list_for_each_entry(bss, &dev->bss_list, list) {
		bss->ts -= age_jiffies;
	}
}

/* must hold dev->bss_lock! */
static void __cfg80211_unlink_bss(struct cfg80211_registered_device *dev,
				  struct cfg80211_internal_bss *bss)
{
	list_del_init(&bss->list);
	rb_erase(&bss->rbn, &dev->bss_tree);
	kref_put(&bss->ref, bss_release);
}

/* must hold dev->bss_lock! */
void cfg80211_bss_expire(struct cfg80211_registered_device *dev)
{
	struct cfg80211_internal_bss *bss, *tmp;
	bool expired = false;

	list_for_each_entry_safe(bss, tmp, &dev->bss_list, list) {
		if (atomic_read(&bss->hold))
			continue;
		if (!time_after(jiffies, bss->ts + IEEE80211_SCAN_RESULT_EXPIRE))
			continue;
		__cfg80211_unlink_bss(dev, bss);
		expired = true;
	}

	if (expired)
		dev->bss_generation++;
}

const u8 *cfg80211_find_ie(u8 eid, const u8 *ies, int len)
{
	while (len > 2 && ies[0] != eid) {
		len -= ies[1] + 2;
		ies += ies[1] + 2;
	}
	if (len < 2)
		return NULL;
	if (len < 2 + ies[1])
		return NULL;
	return ies;
}
EXPORT_SYMBOL(cfg80211_find_ie);

const u8 *cfg80211_find_vendor_ie(unsigned int oui, u8 oui_type,
				  const u8 *ies, int len)
{
	struct ieee80211_vendor_ie *ie;
	const u8 *pos = ies, *end = ies + len;
	int ie_oui;

	while (pos < end) {
		pos = cfg80211_find_ie(WLAN_EID_VENDOR_SPECIFIC, pos,
				       end - pos);
		if (!pos)
			return NULL;

		if (end - pos < sizeof(*ie))
			return NULL;

		ie = (struct ieee80211_vendor_ie *)pos;
		ie_oui = ie->oui[0] << 16 | ie->oui[1] << 8 | ie->oui[2];
		if (ie_oui == oui && ie->oui_type == oui_type)
			return pos;

		pos += 2 + ie->len;
	}
	return NULL;
}
EXPORT_SYMBOL(cfg80211_find_vendor_ie);

static int cmp_ies(u8 num, u8 *ies1, size_t len1, u8 *ies2, size_t len2)
{
	const u8 *ie1 = cfg80211_find_ie(num, ies1, len1);
	const u8 *ie2 = cfg80211_find_ie(num, ies2, len2);

	/* equal if both missing */
	if (!ie1 && !ie2)
		return 0;
	/* sort missing IE before (left of) present IE */
	if (!ie1)
		return -1;
	if (!ie2)
		return 1;

	/* sort by length first, then by contents */
	if (ie1[1] != ie2[1])
		return ie2[1] - ie1[1];
	return memcmp(ie1 + 2, ie2 + 2, ie1[1]);
}

static bool is_bss(struct cfg80211_bss *a,
		   const u8 *bssid,
		   const u8 *ssid, size_t ssid_len)
{
	const u8 *ssidie;

	if (bssid && compare_ether_addr(a->bssid, bssid))
		return false;

	if (!ssid)
		return true;

	ssidie = cfg80211_find_ie(WLAN_EID_SSID,
				  a->information_elements,
				  a->len_information_elements);
	if (!ssidie)
		return false;
	if (ssidie[1] != ssid_len)
		return false;
	return memcmp(ssidie + 2, ssid, ssid_len) == 0;
}

static bool is_mesh_bss(struct cfg80211_bss *a)
{
	const u8 *ie;

	if (!WLAN_CAPABILITY_IS_STA_BSS(a->capability))
		return false;

	ie = cfg80211_find_ie(WLAN_EID_MESH_ID,
			      a->information_elements,
			      a->len_information_elements);
	if (!ie)
		return false;

	ie = cfg80211_find_ie(WLAN_EID_MESH_CONFIG,
			      a->information_elements,
			      a->len_information_elements);
	if (!ie)
		return false;

	return true;
}

static bool is_mesh(struct cfg80211_bss *a,
		    const u8 *meshid, size_t meshidlen,
		    const u8 *meshcfg)
{
	const u8 *ie;

	if (!WLAN_CAPABILITY_IS_STA_BSS(a->capability))
		return false;

	ie = cfg80211_find_ie(WLAN_EID_MESH_ID,
			      a->information_elements,
			      a->len_information_elements);
	if (!ie)
		return false;
	if (ie[1] != meshidlen)
		return false;
	if (memcmp(ie + 2, meshid, meshidlen))
		return false;

	ie = cfg80211_find_ie(WLAN_EID_MESH_CONFIG,
			      a->information_elements,
			      a->len_information_elements);
	if (!ie)
		return false;
	if (ie[1] != sizeof(struct ieee80211_meshconf_ie))
		return false;

	/*
	 * Ignore mesh capability (last two bytes of the IE) when
	 * comparing since that may differ between stations taking
	 * part in the same mesh.
	 */
	return memcmp(ie + 2, meshcfg,
	    sizeof(struct ieee80211_meshconf_ie) - 2) == 0;
}

static int cmp_bss_core(struct cfg80211_bss *a,
			struct cfg80211_bss *b)
{
	int r;

	if (a->channel != b->channel)
		return b->channel->center_freq - a->channel->center_freq;

	if (is_mesh_bss(a) && is_mesh_bss(b)) {
		r = cmp_ies(WLAN_EID_MESH_ID,
			    a->information_elements,
			    a->len_information_elements,
			    b->information_elements,
			    b->len_information_elements);
		if (r)
			return r;
		return cmp_ies(WLAN_EID_MESH_CONFIG,
			       a->information_elements,
			       a->len_information_elements,
			       b->information_elements,
			       b->len_information_elements);
	}

<<<<<<< HEAD
	return compare_ether_addr(a->bssid, b->bssid);
=======
	/*
	 * we can't use compare_ether_addr here since we need a < > operator.
	 * The binary return value of compare_ether_addr isn't enough
	 */
	return memcmp(a->bssid, b->bssid, sizeof(a->bssid));
>>>>>>> 0a9b3782
}

static int cmp_bss(struct cfg80211_bss *a,
		   struct cfg80211_bss *b)
{
	int r;

	r = cmp_bss_core(a, b);
	if (r)
		return r;

	return cmp_ies(WLAN_EID_SSID,
		       a->information_elements,
		       a->len_information_elements,
		       b->information_elements,
		       b->len_information_elements);
}

static int cmp_hidden_bss(struct cfg80211_bss *a,
		   struct cfg80211_bss *b)
{
	const u8 *ie1;
	const u8 *ie2;
	int i;
	int r;

	r = cmp_bss_core(a, b);
	if (r)
		return r;

	ie1 = cfg80211_find_ie(WLAN_EID_SSID,
			a->information_elements,
			a->len_information_elements);
	ie2 = cfg80211_find_ie(WLAN_EID_SSID,
			b->information_elements,
			b->len_information_elements);

	/* Key comparator must use same algorithm in any rb-tree
	 * search function (order is important), otherwise ordering
	 * of items in the tree is broken and search gives incorrect
	 * results. This code uses same order as cmp_ies() does. */

	/* sort missing IE before (left of) present IE */
	if (!ie1)
		return -1;
	if (!ie2)
		return 1;

	/* zero-size SSID is used as an indication of the hidden bss */
	if (!ie2[1])
		return 0;

	/* sort by length first, then by contents */
	if (ie1[1] != ie2[1])
		return ie2[1] - ie1[1];

	/* zeroed SSID ie is another indication of a hidden bss */
	for (i = 0; i < ie2[1]; i++)
		if (ie2[i + 2])
			return -1;

	return 0;
}

struct cfg80211_bss *cfg80211_get_bss(struct wiphy *wiphy,
				      struct ieee80211_channel *channel,
				      const u8 *bssid,
				      const u8 *ssid, size_t ssid_len,
				      u16 capa_mask, u16 capa_val)
{
	struct cfg80211_registered_device *dev = wiphy_to_dev(wiphy);
	struct cfg80211_internal_bss *bss, *res = NULL;
	unsigned long now = jiffies;

	spin_lock_bh(&dev->bss_lock);

	list_for_each_entry(bss, &dev->bss_list, list) {
		if ((bss->pub.capability & capa_mask) != capa_val)
			continue;
		if (channel && bss->pub.channel != channel)
			continue;
		/* Don't get expired BSS structs */
		if (time_after(now, bss->ts + IEEE80211_SCAN_RESULT_EXPIRE) &&
		    !atomic_read(&bss->hold))
			continue;
		if (is_bss(&bss->pub, bssid, ssid, ssid_len)) {
			res = bss;
			kref_get(&res->ref);
			break;
		}
	}

	spin_unlock_bh(&dev->bss_lock);
	if (!res)
		return NULL;
	return &res->pub;
}
EXPORT_SYMBOL(cfg80211_get_bss);

struct cfg80211_bss *cfg80211_get_mesh(struct wiphy *wiphy,
				       struct ieee80211_channel *channel,
				       const u8 *meshid, size_t meshidlen,
				       const u8 *meshcfg)
{
	struct cfg80211_registered_device *dev = wiphy_to_dev(wiphy);
	struct cfg80211_internal_bss *bss, *res = NULL;

	spin_lock_bh(&dev->bss_lock);

	list_for_each_entry(bss, &dev->bss_list, list) {
		if (channel && bss->pub.channel != channel)
			continue;
		if (is_mesh(&bss->pub, meshid, meshidlen, meshcfg)) {
			res = bss;
			kref_get(&res->ref);
			break;
		}
	}

	spin_unlock_bh(&dev->bss_lock);
	if (!res)
		return NULL;
	return &res->pub;
}
EXPORT_SYMBOL(cfg80211_get_mesh);


static void rb_insert_bss(struct cfg80211_registered_device *dev,
			  struct cfg80211_internal_bss *bss)
{
	struct rb_node **p = &dev->bss_tree.rb_node;
	struct rb_node *parent = NULL;
	struct cfg80211_internal_bss *tbss;
	int cmp;

	while (*p) {
		parent = *p;
		tbss = rb_entry(parent, struct cfg80211_internal_bss, rbn);

		cmp = cmp_bss(&bss->pub, &tbss->pub);

		if (WARN_ON(!cmp)) {
			/* will sort of leak this BSS */
			return;
		}

		if (cmp < 0)
			p = &(*p)->rb_left;
		else
			p = &(*p)->rb_right;
	}

	rb_link_node(&bss->rbn, parent, p);
	rb_insert_color(&bss->rbn, &dev->bss_tree);
}

static struct cfg80211_internal_bss *
rb_find_bss(struct cfg80211_registered_device *dev,
	    struct cfg80211_internal_bss *res)
{
	struct rb_node *n = dev->bss_tree.rb_node;
	struct cfg80211_internal_bss *bss;
	int r;

	while (n) {
		bss = rb_entry(n, struct cfg80211_internal_bss, rbn);
		r = cmp_bss(&res->pub, &bss->pub);

		if (r == 0)
			return bss;
		else if (r < 0)
			n = n->rb_left;
		else
			n = n->rb_right;
	}

	return NULL;
}

static struct cfg80211_internal_bss *
rb_find_hidden_bss(struct cfg80211_registered_device *dev,
	    struct cfg80211_internal_bss *res)
{
	struct rb_node *n = dev->bss_tree.rb_node;
	struct cfg80211_internal_bss *bss;
	int r;

	while (n) {
		bss = rb_entry(n, struct cfg80211_internal_bss, rbn);
		r = cmp_hidden_bss(&res->pub, &bss->pub);

		if (r == 0)
			return bss;
		else if (r < 0)
			n = n->rb_left;
		else
			n = n->rb_right;
	}

	return NULL;
}

static void
copy_hidden_ies(struct cfg80211_internal_bss *res,
		 struct cfg80211_internal_bss *hidden)
{
	if (unlikely(res->pub.beacon_ies))
		return;
	if (WARN_ON(!hidden->pub.beacon_ies))
		return;

	res->pub.beacon_ies = kmalloc(hidden->pub.len_beacon_ies, GFP_ATOMIC);
	if (unlikely(!res->pub.beacon_ies))
		return;

	res->beacon_ies_allocated = true;
	res->pub.len_beacon_ies = hidden->pub.len_beacon_ies;
	memcpy(res->pub.beacon_ies, hidden->pub.beacon_ies,
			res->pub.len_beacon_ies);
}

static struct cfg80211_internal_bss *
cfg80211_bss_update(struct cfg80211_registered_device *dev,
		    struct cfg80211_internal_bss *res)
{
	struct cfg80211_internal_bss *found = NULL;

	/*
	 * The reference to "res" is donated to this function.
	 */

	if (WARN_ON(!res->pub.channel)) {
		kref_put(&res->ref, bss_release);
		return NULL;
	}

	res->ts = jiffies;

	spin_lock_bh(&dev->bss_lock);

	found = rb_find_bss(dev, res);

	if (found) {
		found->pub.beacon_interval = res->pub.beacon_interval;
		found->pub.tsf = res->pub.tsf;
		found->pub.signal = res->pub.signal;
		found->pub.capability = res->pub.capability;
		found->ts = res->ts;

		/* Update IEs */
		if (res->pub.proberesp_ies) {
			size_t used = dev->wiphy.bss_priv_size + sizeof(*res);
			size_t ielen = res->pub.len_proberesp_ies;

			if (found->pub.proberesp_ies &&
			    !found->proberesp_ies_allocated &&
			    ksize(found) >= used + ielen) {
				memcpy(found->pub.proberesp_ies,
				       res->pub.proberesp_ies, ielen);
				found->pub.len_proberesp_ies = ielen;
			} else {
				u8 *ies = found->pub.proberesp_ies;

				if (found->proberesp_ies_allocated)
					ies = krealloc(ies, ielen, GFP_ATOMIC);
				else
					ies = kmalloc(ielen, GFP_ATOMIC);

				if (ies) {
					memcpy(ies, res->pub.proberesp_ies,
					       ielen);
					found->proberesp_ies_allocated = true;
					found->pub.proberesp_ies = ies;
					found->pub.len_proberesp_ies = ielen;
				}
			}

			/* Override possible earlier Beacon frame IEs */
			found->pub.information_elements =
				found->pub.proberesp_ies;
			found->pub.len_information_elements =
				found->pub.len_proberesp_ies;
		}
		if (res->pub.beacon_ies) {
			size_t used = dev->wiphy.bss_priv_size + sizeof(*res);
			size_t ielen = res->pub.len_beacon_ies;
			bool information_elements_is_beacon_ies =
				(found->pub.information_elements ==
				 found->pub.beacon_ies);

			if (found->pub.beacon_ies &&
			    !found->beacon_ies_allocated &&
			    ksize(found) >= used + ielen) {
				memcpy(found->pub.beacon_ies,
				       res->pub.beacon_ies, ielen);
				found->pub.len_beacon_ies = ielen;
			} else {
				u8 *ies = found->pub.beacon_ies;

				if (found->beacon_ies_allocated)
					ies = krealloc(ies, ielen, GFP_ATOMIC);
				else
					ies = kmalloc(ielen, GFP_ATOMIC);

				if (ies) {
					memcpy(ies, res->pub.beacon_ies,
					       ielen);
					found->beacon_ies_allocated = true;
					found->pub.beacon_ies = ies;
					found->pub.len_beacon_ies = ielen;
				}
			}

			/* Override IEs if they were from a beacon before */
			if (information_elements_is_beacon_ies) {
				found->pub.information_elements =
					found->pub.beacon_ies;
				found->pub.len_information_elements =
					found->pub.len_beacon_ies;
			}
		}

		kref_put(&res->ref, bss_release);
	} else {
		struct cfg80211_internal_bss *hidden;

		/* First check if the beacon is a probe response from
		 * a hidden bss. If so, copy beacon ies (with nullified
		 * ssid) into the probe response bss entry (with real ssid).
		 * It is required basically for PSM implementation
		 * (probe responses do not contain tim ie) */

		/* TODO: The code is not trying to update existing probe
		 * response bss entries when beacon ies are
		 * getting changed. */
		hidden = rb_find_hidden_bss(dev, res);
		if (hidden)
			copy_hidden_ies(res, hidden);

		/* this "consumes" the reference */
		list_add_tail(&res->list, &dev->bss_list);
		rb_insert_bss(dev, res);
		found = res;
	}

	dev->bss_generation++;
	spin_unlock_bh(&dev->bss_lock);

	kref_get(&found->ref);
	return found;
}

struct cfg80211_bss*
cfg80211_inform_bss(struct wiphy *wiphy,
		    struct ieee80211_channel *channel,
		    const u8 *bssid, u64 tsf, u16 capability,
		    u16 beacon_interval, const u8 *ie, size_t ielen,
		    s32 signal, gfp_t gfp)
{
	struct cfg80211_internal_bss *res;
	size_t privsz;

	if (WARN_ON(!wiphy))
		return NULL;

	privsz = wiphy->bss_priv_size;

	if (WARN_ON(wiphy->signal_type == CFG80211_SIGNAL_TYPE_UNSPEC &&
			(signal < 0 || signal > 100)))
		return NULL;

	res = kzalloc(sizeof(*res) + privsz + ielen, gfp);
	if (!res)
		return NULL;

	memcpy(res->pub.bssid, bssid, ETH_ALEN);
	res->pub.channel = channel;
	res->pub.signal = signal;
	res->pub.tsf = tsf;
	res->pub.beacon_interval = beacon_interval;
	res->pub.capability = capability;
	/*
	 * Since we do not know here whether the IEs are from a Beacon or Probe
	 * Response frame, we need to pick one of the options and only use it
	 * with the driver that does not provide the full Beacon/Probe Response
	 * frame. Use Beacon frame pointer to avoid indicating that this should
	 * override the information_elements pointer should we have received an
	 * earlier indication of Probe Response data.
	 *
	 * The initial buffer for the IEs is allocated with the BSS entry and
	 * is located after the private area.
	 */
	res->pub.beacon_ies = (u8 *)res + sizeof(*res) + privsz;
	memcpy(res->pub.beacon_ies, ie, ielen);
	res->pub.len_beacon_ies = ielen;
	res->pub.information_elements = res->pub.beacon_ies;
	res->pub.len_information_elements = res->pub.len_beacon_ies;

	kref_init(&res->ref);

	res = cfg80211_bss_update(wiphy_to_dev(wiphy), res);
	if (!res)
		return NULL;

	if (res->pub.capability & WLAN_CAPABILITY_ESS)
		regulatory_hint_found_beacon(wiphy, channel, gfp);

	/* cfg80211_bss_update gives us a referenced result */
	return &res->pub;
}
EXPORT_SYMBOL(cfg80211_inform_bss);

struct cfg80211_bss *
cfg80211_inform_bss_frame(struct wiphy *wiphy,
			  struct ieee80211_channel *channel,
			  struct ieee80211_mgmt *mgmt, size_t len,
			  s32 signal, gfp_t gfp)
{
	struct cfg80211_internal_bss *res;
	size_t ielen = len - offsetof(struct ieee80211_mgmt,
				      u.probe_resp.variable);
	size_t privsz;

	if (WARN_ON(!mgmt))
		return NULL;

	if (WARN_ON(!wiphy))
		return NULL;

	if (WARN_ON(wiphy->signal_type == CFG80211_SIGNAL_TYPE_UNSPEC &&
	            (signal < 0 || signal > 100)))
		return NULL;

	if (WARN_ON(len < offsetof(struct ieee80211_mgmt, u.probe_resp.variable)))
		return NULL;

	privsz = wiphy->bss_priv_size;

	res = kzalloc(sizeof(*res) + privsz + ielen, gfp);
	if (!res)
		return NULL;

	memcpy(res->pub.bssid, mgmt->bssid, ETH_ALEN);
	res->pub.channel = channel;
	res->pub.signal = signal;
	res->pub.tsf = le64_to_cpu(mgmt->u.probe_resp.timestamp);
	res->pub.beacon_interval = le16_to_cpu(mgmt->u.probe_resp.beacon_int);
	res->pub.capability = le16_to_cpu(mgmt->u.probe_resp.capab_info);
	/*
	 * The initial buffer for the IEs is allocated with the BSS entry and
	 * is located after the private area.
	 */
	if (ieee80211_is_probe_resp(mgmt->frame_control)) {
		res->pub.proberesp_ies = (u8 *) res + sizeof(*res) + privsz;
		memcpy(res->pub.proberesp_ies, mgmt->u.probe_resp.variable,
		       ielen);
		res->pub.len_proberesp_ies = ielen;
		res->pub.information_elements = res->pub.proberesp_ies;
		res->pub.len_information_elements = res->pub.len_proberesp_ies;
	} else {
		res->pub.beacon_ies = (u8 *) res + sizeof(*res) + privsz;
		memcpy(res->pub.beacon_ies, mgmt->u.beacon.variable, ielen);
		res->pub.len_beacon_ies = ielen;
		res->pub.information_elements = res->pub.beacon_ies;
		res->pub.len_information_elements = res->pub.len_beacon_ies;
	}

	kref_init(&res->ref);

	res = cfg80211_bss_update(wiphy_to_dev(wiphy), res);
	if (!res)
		return NULL;

	if (res->pub.capability & WLAN_CAPABILITY_ESS)
		regulatory_hint_found_beacon(wiphy, channel, gfp);

	/* cfg80211_bss_update gives us a referenced result */
	return &res->pub;
}
EXPORT_SYMBOL(cfg80211_inform_bss_frame);

void cfg80211_ref_bss(struct cfg80211_bss *pub)
{
	struct cfg80211_internal_bss *bss;

	if (!pub)
		return;

	bss = container_of(pub, struct cfg80211_internal_bss, pub);
	kref_get(&bss->ref);
}
EXPORT_SYMBOL(cfg80211_ref_bss);

void cfg80211_put_bss(struct cfg80211_bss *pub)
{
	struct cfg80211_internal_bss *bss;

	if (!pub)
		return;

	bss = container_of(pub, struct cfg80211_internal_bss, pub);
	kref_put(&bss->ref, bss_release);
}
EXPORT_SYMBOL(cfg80211_put_bss);

void cfg80211_unlink_bss(struct wiphy *wiphy, struct cfg80211_bss *pub)
{
	struct cfg80211_registered_device *dev = wiphy_to_dev(wiphy);
	struct cfg80211_internal_bss *bss;

	if (WARN_ON(!pub))
		return;

	bss = container_of(pub, struct cfg80211_internal_bss, pub);

	spin_lock_bh(&dev->bss_lock);
	if (!list_empty(&bss->list)) {
		__cfg80211_unlink_bss(dev, bss);
		dev->bss_generation++;
	}
	spin_unlock_bh(&dev->bss_lock);
}
EXPORT_SYMBOL(cfg80211_unlink_bss);

#ifdef CONFIG_CFG80211_WEXT
int cfg80211_wext_siwscan(struct net_device *dev,
			  struct iw_request_info *info,
			  union iwreq_data *wrqu, char *extra)
{
	struct cfg80211_registered_device *rdev;
	struct wiphy *wiphy;
	struct iw_scan_req *wreq = NULL;
	struct cfg80211_scan_request *creq = NULL;
	int i, err, n_channels = 0;
	enum ieee80211_band band;

	if (!netif_running(dev))
		return -ENETDOWN;

	if (wrqu->data.length == sizeof(struct iw_scan_req))
		wreq = (struct iw_scan_req *)extra;

	rdev = cfg80211_get_dev_from_ifindex(dev_net(dev), dev->ifindex);

	if (IS_ERR(rdev))
		return PTR_ERR(rdev);

	if (rdev->scan_req) {
		err = -EBUSY;
		goto out;
	}

	wiphy = &rdev->wiphy;

	/* Determine number of channels, needed to allocate creq */
	if (wreq && wreq->num_channels)
		n_channels = wreq->num_channels;
	else {
		for (band = 0; band < IEEE80211_NUM_BANDS; band++)
			if (wiphy->bands[band])
				n_channels += wiphy->bands[band]->n_channels;
	}

	creq = kzalloc(sizeof(*creq) + sizeof(struct cfg80211_ssid) +
		       n_channels * sizeof(void *),
		       GFP_ATOMIC);
	if (!creq) {
		err = -ENOMEM;
		goto out;
	}

	creq->wiphy = wiphy;
	creq->dev = dev;
	/* SSIDs come after channels */
	creq->ssids = (void *)&creq->channels[n_channels];
	creq->n_channels = n_channels;
	creq->n_ssids = 1;

	/* translate "Scan on frequencies" request */
	i = 0;
	for (band = 0; band < IEEE80211_NUM_BANDS; band++) {
		int j;

		if (!wiphy->bands[band])
			continue;

		for (j = 0; j < wiphy->bands[band]->n_channels; j++) {
			/* ignore disabled channels */
			if (wiphy->bands[band]->channels[j].flags &
						IEEE80211_CHAN_DISABLED)
				continue;

			/* If we have a wireless request structure and the
			 * wireless request specifies frequencies, then search
			 * for the matching hardware channel.
			 */
			if (wreq && wreq->num_channels) {
				int k;
				int wiphy_freq = wiphy->bands[band]->channels[j].center_freq;
				for (k = 0; k < wreq->num_channels; k++) {
					int wext_freq = cfg80211_wext_freq(wiphy, &wreq->channel_list[k]);
					if (wext_freq == wiphy_freq)
						goto wext_freq_found;
				}
				goto wext_freq_not_found;
			}

		wext_freq_found:
			creq->channels[i] = &wiphy->bands[band]->channels[j];
			i++;
		wext_freq_not_found: ;
		}
	}
	/* No channels found? */
	if (!i) {
		err = -EINVAL;
		goto out;
	}

	/* Set real number of channels specified in creq->channels[] */
	creq->n_channels = i;

	/* translate "Scan for SSID" request */
	if (wreq) {
		if (wrqu->data.flags & IW_SCAN_THIS_ESSID) {
			if (wreq->essid_len > IEEE80211_MAX_SSID_LEN) {
				err = -EINVAL;
				goto out;
			}
			memcpy(creq->ssids[0].ssid, wreq->essid, wreq->essid_len);
			creq->ssids[0].ssid_len = wreq->essid_len;
		}
		if (wreq->scan_type == IW_SCAN_TYPE_PASSIVE)
			creq->n_ssids = 0;
	}

	for (i = 0; i < IEEE80211_NUM_BANDS; i++)
		if (wiphy->bands[i])
			creq->rates[i] = (1 << wiphy->bands[i]->n_bitrates) - 1;

	rdev->scan_req = creq;
	err = rdev->ops->scan(wiphy, dev, creq);
	if (err) {
		rdev->scan_req = NULL;
		/* creq will be freed below */
	} else {
		nl80211_send_scan_start(rdev, dev);
		/* creq now owned by driver */
		creq = NULL;
		dev_hold(dev);
	}
 out:
	kfree(creq);
	cfg80211_unlock_rdev(rdev);
	return err;
}
EXPORT_SYMBOL_GPL(cfg80211_wext_siwscan);

static void ieee80211_scan_add_ies(struct iw_request_info *info,
				   struct cfg80211_bss *bss,
				   char **current_ev, char *end_buf)
{
	u8 *pos, *end, *next;
	struct iw_event iwe;

	if (!bss->information_elements ||
	    !bss->len_information_elements)
		return;

	/*
	 * If needed, fragment the IEs buffer (at IE boundaries) into short
	 * enough fragments to fit into IW_GENERIC_IE_MAX octet messages.
	 */
	pos = bss->information_elements;
	end = pos + bss->len_information_elements;

	while (end - pos > IW_GENERIC_IE_MAX) {
		next = pos + 2 + pos[1];
		while (next + 2 + next[1] - pos < IW_GENERIC_IE_MAX)
			next = next + 2 + next[1];

		memset(&iwe, 0, sizeof(iwe));
		iwe.cmd = IWEVGENIE;
		iwe.u.data.length = next - pos;
		*current_ev = iwe_stream_add_point(info, *current_ev,
						   end_buf, &iwe, pos);

		pos = next;
	}

	if (end > pos) {
		memset(&iwe, 0, sizeof(iwe));
		iwe.cmd = IWEVGENIE;
		iwe.u.data.length = end - pos;
		*current_ev = iwe_stream_add_point(info, *current_ev,
						   end_buf, &iwe, pos);
	}
}

static inline unsigned int elapsed_jiffies_msecs(unsigned long start)
{
	unsigned long end = jiffies;

	if (end >= start)
		return jiffies_to_msecs(end - start);

	return jiffies_to_msecs(end + (MAX_JIFFY_OFFSET - start) + 1);
}

static char *
ieee80211_bss(struct wiphy *wiphy, struct iw_request_info *info,
	      struct cfg80211_internal_bss *bss, char *current_ev,
	      char *end_buf)
{
	struct iw_event iwe;
	u8 *buf, *cfg, *p;
	u8 *ie = bss->pub.information_elements;
	int rem = bss->pub.len_information_elements, i, sig;
	bool ismesh = false;

	memset(&iwe, 0, sizeof(iwe));
	iwe.cmd = SIOCGIWAP;
	iwe.u.ap_addr.sa_family = ARPHRD_ETHER;
	memcpy(iwe.u.ap_addr.sa_data, bss->pub.bssid, ETH_ALEN);
	current_ev = iwe_stream_add_event(info, current_ev, end_buf, &iwe,
					  IW_EV_ADDR_LEN);

	memset(&iwe, 0, sizeof(iwe));
	iwe.cmd = SIOCGIWFREQ;
	iwe.u.freq.m = ieee80211_frequency_to_channel(bss->pub.channel->center_freq);
	iwe.u.freq.e = 0;
	current_ev = iwe_stream_add_event(info, current_ev, end_buf, &iwe,
					  IW_EV_FREQ_LEN);

	memset(&iwe, 0, sizeof(iwe));
	iwe.cmd = SIOCGIWFREQ;
	iwe.u.freq.m = bss->pub.channel->center_freq;
	iwe.u.freq.e = 6;
	current_ev = iwe_stream_add_event(info, current_ev, end_buf, &iwe,
					  IW_EV_FREQ_LEN);

	if (wiphy->signal_type != CFG80211_SIGNAL_TYPE_NONE) {
		memset(&iwe, 0, sizeof(iwe));
		iwe.cmd = IWEVQUAL;
		iwe.u.qual.updated = IW_QUAL_LEVEL_UPDATED |
				     IW_QUAL_NOISE_INVALID |
				     IW_QUAL_QUAL_UPDATED;
		switch (wiphy->signal_type) {
		case CFG80211_SIGNAL_TYPE_MBM:
			sig = bss->pub.signal / 100;
			iwe.u.qual.level = sig;
			iwe.u.qual.updated |= IW_QUAL_DBM;
			if (sig < -110)		/* rather bad */
				sig = -110;
			else if (sig > -40)	/* perfect */
				sig = -40;
			/* will give a range of 0 .. 70 */
			iwe.u.qual.qual = sig + 110;
			break;
		case CFG80211_SIGNAL_TYPE_UNSPEC:
			iwe.u.qual.level = bss->pub.signal;
			/* will give range 0 .. 100 */
			iwe.u.qual.qual = bss->pub.signal;
			break;
		default:
			/* not reached */
			break;
		}
		current_ev = iwe_stream_add_event(info, current_ev, end_buf,
						  &iwe, IW_EV_QUAL_LEN);
	}

	memset(&iwe, 0, sizeof(iwe));
	iwe.cmd = SIOCGIWENCODE;
	if (bss->pub.capability & WLAN_CAPABILITY_PRIVACY)
		iwe.u.data.flags = IW_ENCODE_ENABLED | IW_ENCODE_NOKEY;
	else
		iwe.u.data.flags = IW_ENCODE_DISABLED;
	iwe.u.data.length = 0;
	current_ev = iwe_stream_add_point(info, current_ev, end_buf,
					  &iwe, "");

	while (rem >= 2) {
		/* invalid data */
		if (ie[1] > rem - 2)
			break;

		switch (ie[0]) {
		case WLAN_EID_SSID:
			memset(&iwe, 0, sizeof(iwe));
			iwe.cmd = SIOCGIWESSID;
			iwe.u.data.length = ie[1];
			iwe.u.data.flags = 1;
			current_ev = iwe_stream_add_point(info, current_ev, end_buf,
							  &iwe, ie + 2);
			break;
		case WLAN_EID_MESH_ID:
			memset(&iwe, 0, sizeof(iwe));
			iwe.cmd = SIOCGIWESSID;
			iwe.u.data.length = ie[1];
			iwe.u.data.flags = 1;
			current_ev = iwe_stream_add_point(info, current_ev, end_buf,
							  &iwe, ie + 2);
			break;
		case WLAN_EID_MESH_CONFIG:
			ismesh = true;
			if (ie[1] != sizeof(struct ieee80211_meshconf_ie))
				break;
			buf = kmalloc(50, GFP_ATOMIC);
			if (!buf)
				break;
			cfg = ie + 2;
			memset(&iwe, 0, sizeof(iwe));
			iwe.cmd = IWEVCUSTOM;
			sprintf(buf, "Mesh Network Path Selection Protocol ID: "
				"0x%02X", cfg[0]);
			iwe.u.data.length = strlen(buf);
			current_ev = iwe_stream_add_point(info, current_ev,
							  end_buf,
							  &iwe, buf);
			sprintf(buf, "Path Selection Metric ID: 0x%02X",
				cfg[1]);
			iwe.u.data.length = strlen(buf);
			current_ev = iwe_stream_add_point(info, current_ev,
							  end_buf,
							  &iwe, buf);
			sprintf(buf, "Congestion Control Mode ID: 0x%02X",
				cfg[2]);
			iwe.u.data.length = strlen(buf);
			current_ev = iwe_stream_add_point(info, current_ev,
							  end_buf,
							  &iwe, buf);
			sprintf(buf, "Synchronization ID: 0x%02X", cfg[3]);
			iwe.u.data.length = strlen(buf);
			current_ev = iwe_stream_add_point(info, current_ev,
							  end_buf,
							  &iwe, buf);
			sprintf(buf, "Authentication ID: 0x%02X", cfg[4]);
			iwe.u.data.length = strlen(buf);
			current_ev = iwe_stream_add_point(info, current_ev,
							  end_buf,
							  &iwe, buf);
			sprintf(buf, "Formation Info: 0x%02X", cfg[5]);
			iwe.u.data.length = strlen(buf);
			current_ev = iwe_stream_add_point(info, current_ev,
							  end_buf,
							  &iwe, buf);
			sprintf(buf, "Capabilities: 0x%02X", cfg[6]);
			iwe.u.data.length = strlen(buf);
			current_ev = iwe_stream_add_point(info, current_ev,
							  end_buf,
							  &iwe, buf);
			kfree(buf);
			break;
		case WLAN_EID_SUPP_RATES:
		case WLAN_EID_EXT_SUPP_RATES:
			/* display all supported rates in readable format */
			p = current_ev + iwe_stream_lcp_len(info);

			memset(&iwe, 0, sizeof(iwe));
			iwe.cmd = SIOCGIWRATE;
			/* Those two flags are ignored... */
			iwe.u.bitrate.fixed = iwe.u.bitrate.disabled = 0;

			for (i = 0; i < ie[1]; i++) {
				iwe.u.bitrate.value =
					((ie[i + 2] & 0x7f) * 500000);
				p = iwe_stream_add_value(info, current_ev, p,
						end_buf, &iwe, IW_EV_PARAM_LEN);
			}
			current_ev = p;
			break;
		}
		rem -= ie[1] + 2;
		ie += ie[1] + 2;
	}

	if (bss->pub.capability & (WLAN_CAPABILITY_ESS | WLAN_CAPABILITY_IBSS) ||
	    ismesh) {
		memset(&iwe, 0, sizeof(iwe));
		iwe.cmd = SIOCGIWMODE;
		if (ismesh)
			iwe.u.mode = IW_MODE_MESH;
		else if (bss->pub.capability & WLAN_CAPABILITY_ESS)
			iwe.u.mode = IW_MODE_MASTER;
		else
			iwe.u.mode = IW_MODE_ADHOC;
		current_ev = iwe_stream_add_event(info, current_ev, end_buf,
						  &iwe, IW_EV_UINT_LEN);
	}

	buf = kmalloc(30, GFP_ATOMIC);
	if (buf) {
		memset(&iwe, 0, sizeof(iwe));
		iwe.cmd = IWEVCUSTOM;
		sprintf(buf, "tsf=%016llx", (unsigned long long)(bss->pub.tsf));
		iwe.u.data.length = strlen(buf);
		current_ev = iwe_stream_add_point(info, current_ev, end_buf,
						  &iwe, buf);
		memset(&iwe, 0, sizeof(iwe));
		iwe.cmd = IWEVCUSTOM;
		sprintf(buf, " Last beacon: %ums ago",
			elapsed_jiffies_msecs(bss->ts));
		iwe.u.data.length = strlen(buf);
		current_ev = iwe_stream_add_point(info, current_ev,
						  end_buf, &iwe, buf);
		kfree(buf);
	}

	ieee80211_scan_add_ies(info, &bss->pub, &current_ev, end_buf);

	return current_ev;
}


static int ieee80211_scan_results(struct cfg80211_registered_device *dev,
				  struct iw_request_info *info,
				  char *buf, size_t len)
{
	char *current_ev = buf;
	char *end_buf = buf + len;
	struct cfg80211_internal_bss *bss;

	spin_lock_bh(&dev->bss_lock);
	cfg80211_bss_expire(dev);

	list_for_each_entry(bss, &dev->bss_list, list) {
		if (buf + len - current_ev <= IW_EV_ADDR_LEN) {
			spin_unlock_bh(&dev->bss_lock);
			return -E2BIG;
		}
		current_ev = ieee80211_bss(&dev->wiphy, info, bss,
					   current_ev, end_buf);
	}
	spin_unlock_bh(&dev->bss_lock);
	return current_ev - buf;
}


int cfg80211_wext_giwscan(struct net_device *dev,
			  struct iw_request_info *info,
			  struct iw_point *data, char *extra)
{
	struct cfg80211_registered_device *rdev;
	int res;

	if (!netif_running(dev))
		return -ENETDOWN;

	rdev = cfg80211_get_dev_from_ifindex(dev_net(dev), dev->ifindex);

	if (IS_ERR(rdev))
		return PTR_ERR(rdev);

	if (rdev->scan_req) {
		res = -EAGAIN;
		goto out;
	}

	res = ieee80211_scan_results(rdev, info, extra, data->length);
	data->length = 0;
	if (res >= 0) {
		data->length = res;
		res = 0;
	}

 out:
	cfg80211_unlock_rdev(rdev);
	return res;
}
EXPORT_SYMBOL_GPL(cfg80211_wext_giwscan);
#endif<|MERGE_RESOLUTION|>--- conflicted
+++ resolved
@@ -378,15 +378,11 @@
 			       b->len_information_elements);
 	}
 
-<<<<<<< HEAD
-	return compare_ether_addr(a->bssid, b->bssid);
-=======
 	/*
 	 * we can't use compare_ether_addr here since we need a < > operator.
 	 * The binary return value of compare_ether_addr isn't enough
 	 */
 	return memcmp(a->bssid, b->bssid, sizeof(a->bssid));
->>>>>>> 0a9b3782
 }
 
 static int cmp_bss(struct cfg80211_bss *a,
