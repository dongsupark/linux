--- conflicted
+++ resolved
@@ -2189,11 +2189,6 @@
 		 * However if a driver requested this specific regulatory
 		 * domain we keep it for its private use
 		 */
-<<<<<<< HEAD
-		if (lr->initiator == NL80211_REGDOM_SET_BY_DRIVER)
-			rcu_assign_pointer(request_wiphy->regd, rd);
-		else
-=======
 		if (lr->initiator == NL80211_REGDOM_SET_BY_DRIVER) {
 			const struct ieee80211_regdomain *tmp;
 
@@ -2201,7 +2196,6 @@
 			rcu_assign_pointer(request_wiphy->regd, rd);
 			rcu_free_regdom(tmp);
 		} else {
->>>>>>> b56e681b
 			kfree(rd);
 		}
 
