/*
 *  The NFC Controller Interface is the communication protocol between an
 *  NFC Controller (NFCC) and a Device Host (DH).
 *
 *  Copyright (C) 2011 Texas Instruments, Inc.
 *  Copyright (C) 2014 Marvell International Ltd.
 *
 *  Written by Ilan Elias <ilane@ti.com>
 *
 *  This program is free software; you can redistribute it and/or modify
 *  it under the terms of the GNU General Public License version 2
 *  as published by the Free Software Foundation
 *
 *  This program is distributed in the hope that it will be useful,
 *  but WITHOUT ANY WARRANTY; without even the implied warranty of
 *  MERCHANTABILITY or FITNESS FOR A PARTICULAR PURPOSE.  See the
 *  GNU General Public License for more details.
 *
 *  You should have received a copy of the GNU General Public License
 *  along with this program; if not, see <http://www.gnu.org/licenses/>.
 *
 */

#define pr_fmt(fmt) KBUILD_MODNAME ": %s: " fmt, __func__

#include <linux/types.h>
#include <linux/interrupt.h>
#include <linux/wait.h>
#include <linux/bitops.h>
#include <linux/skbuff.h>

#include "../nfc.h"
#include <net/nfc/nci.h>
#include <net/nfc/nci_core.h>
#include <linux/nfc.h>

/* Complete data exchange transaction and forward skb to nfc core */
void nci_data_exchange_complete(struct nci_dev *ndev, struct sk_buff *skb,
				int err)
{
	data_exchange_cb_t cb = ndev->data_exchange_cb;
	void *cb_context = ndev->data_exchange_cb_context;

	pr_debug("len %d, err %d\n", skb ? skb->len : 0, err);

	/* data exchange is complete, stop the data timer */
	del_timer_sync(&ndev->data_timer);
	clear_bit(NCI_DATA_EXCHANGE_TO, &ndev->flags);

	if (cb) {
		ndev->data_exchange_cb = NULL;
		ndev->data_exchange_cb_context = NULL;

		/* forward skb to nfc core */
		cb(cb_context, skb, err);
	} else if (skb) {
		pr_err("no rx callback, dropping rx data...\n");

		/* no waiting callback, free skb */
		kfree_skb(skb);
	}

	clear_bit(NCI_DATA_EXCHANGE, &ndev->flags);
}

/* ----------------- NCI TX Data ----------------- */

static inline void nci_push_data_hdr(struct nci_dev *ndev,
				     __u8 conn_id,
				     struct sk_buff *skb,
				     __u8 pbf)
{
	struct nci_data_hdr *hdr;
	int plen = skb->len;

	hdr = (struct nci_data_hdr *) skb_push(skb, NCI_DATA_HDR_SIZE);
	hdr->conn_id = conn_id;
	hdr->rfu = 0;
	hdr->plen = plen;

	nci_mt_set((__u8 *)hdr, NCI_MT_DATA_PKT);
	nci_pbf_set((__u8 *)hdr, pbf);
}

static int nci_queue_tx_data_frags(struct nci_dev *ndev,
				   __u8 conn_id,
				   struct sk_buff *skb) {
	int total_len = skb->len;
	unsigned char *data = skb->data;
	unsigned long flags;
	struct sk_buff_head frags_q;
	struct sk_buff *skb_frag;
	int frag_len;
	int rc = 0;

	pr_debug("conn_id 0x%x, total_len %d\n", conn_id, total_len);

	__skb_queue_head_init(&frags_q);

	while (total_len) {
		frag_len =
			min_t(int, total_len, ndev->max_data_pkt_payload_size);

		skb_frag = nci_skb_alloc(ndev,
					 (NCI_DATA_HDR_SIZE + frag_len),
					 GFP_KERNEL);
		if (skb_frag == NULL) {
			rc = -ENOMEM;
			goto free_exit;
		}
		skb_reserve(skb_frag, NCI_DATA_HDR_SIZE);

		/* first, copy the data */
		memcpy(skb_put(skb_frag, frag_len), data, frag_len);

		/* second, set the header */
		nci_push_data_hdr(ndev, conn_id, skb_frag,
				  ((total_len == frag_len) ?
				   (NCI_PBF_LAST) : (NCI_PBF_CONT)));

		__skb_queue_tail(&frags_q, skb_frag);

		data += frag_len;
		total_len -= frag_len;

		pr_debug("frag_len %d, remaining total_len %d\n",
			 frag_len, total_len);
	}

	/* queue all fragments atomically */
	spin_lock_irqsave(&ndev->tx_q.lock, flags);

	while ((skb_frag = __skb_dequeue(&frags_q)) != NULL)
		__skb_queue_tail(&ndev->tx_q, skb_frag);

	spin_unlock_irqrestore(&ndev->tx_q.lock, flags);

	/* free the original skb */
	kfree_skb(skb);

	goto exit;

free_exit:
	while ((skb_frag = __skb_dequeue(&frags_q)) != NULL)
		kfree_skb(skb_frag);

exit:
	return rc;
}

/* Send NCI data */
int nci_send_data(struct nci_dev *ndev, __u8 conn_id, struct sk_buff *skb)
{
	int rc = 0;

	pr_debug("conn_id 0x%x, plen %d\n", conn_id, skb->len);

	/* check if the packet need to be fragmented */
	if (skb->len <= ndev->max_data_pkt_payload_size) {
		/* no need to fragment packet */
		nci_push_data_hdr(ndev, conn_id, skb, NCI_PBF_LAST);

		skb_queue_tail(&ndev->tx_q, skb);
	} else {
		/* fragment packet and queue the fragments */
		rc = nci_queue_tx_data_frags(ndev, conn_id, skb);
		if (rc) {
			pr_err("failed to fragment tx data packet\n");
			goto free_exit;
		}
	}

	queue_work(ndev->tx_wq, &ndev->tx_work);

	goto exit;

free_exit:
	kfree_skb(skb);

exit:
	return rc;
}

/* ----------------- NCI RX Data ----------------- */

static void nci_add_rx_data_frag(struct nci_dev *ndev,
				 struct sk_buff *skb,
				 __u8 pbf, __u8 status)
{
	int reassembly_len;
	int err = 0;

	if (status) {
		err = status;
		goto exit;
	}

	if (ndev->rx_data_reassembly) {
		reassembly_len = ndev->rx_data_reassembly->len;

		/* first, make enough room for the already accumulated data */
		if (skb_cow_head(skb, reassembly_len)) {
			pr_err("error adding room for accumulated rx data\n");

			kfree_skb(skb);
			skb = NULL;

			kfree_skb(ndev->rx_data_reassembly);
			ndev->rx_data_reassembly = NULL;

			err = -ENOMEM;
			goto exit;
		}

		/* second, combine the two fragments */
		memcpy(skb_push(skb, reassembly_len),
		       ndev->rx_data_reassembly->data,
		       reassembly_len);

		/* third, free old reassembly */
		kfree_skb(ndev->rx_data_reassembly);
		ndev->rx_data_reassembly = NULL;
	}

	if (pbf == NCI_PBF_CONT) {
		/* need to wait for next fragment, store skb and exit */
		ndev->rx_data_reassembly = skb;
		return;
	}

exit:
	if (ndev->nfc_dev->rf_mode == NFC_RF_INITIATOR) {
		nci_data_exchange_complete(ndev, skb, err);
	} else if (ndev->nfc_dev->rf_mode == NFC_RF_TARGET) {
		/* Data received in Target mode, forward to nfc core */
		err = nfc_tm_data_received(ndev->nfc_dev, skb);
		if (err)
			pr_err("unable to handle received data\n");
	} else {
		pr_err("rf mode unknown\n");
		kfree_skb(skb);
	}
}

/* Rx Data packet */
void nci_rx_data_packet(struct nci_dev *ndev, struct sk_buff *skb)
{
	__u8 pbf = nci_pbf(skb->data);
	__u8 status = 0;

	pr_debug("len %d\n", skb->len);

	pr_debug("NCI RX: MT=data, PBF=%d, conn_id=%d, plen=%d\n",
		 nci_pbf(skb->data),
		 nci_conn_id(skb->data),
		 nci_plen(skb->data));

	/* strip the nci data header */
	skb_pull(skb, NCI_DATA_HDR_SIZE);

	if (ndev->target_active_prot == NFC_PROTO_MIFARE ||
	    ndev->target_active_prot == NFC_PROTO_JEWEL ||
	    ndev->target_active_prot == NFC_PROTO_FELICA ||
	    ndev->target_active_prot == NFC_PROTO_ISO15693) {
		/* frame I/F => remove the status byte */
		pr_debug("frame I/F => remove the status byte\n");
<<<<<<< HEAD
=======
		status = skb->data[skb->len - 1];
>>>>>>> e529fea9
		skb_trim(skb, (skb->len - 1));
	}

	nci_add_rx_data_frag(ndev, skb, pbf, nci_to_errno(status));
}<|MERGE_RESOLUTION|>--- conflicted
+++ resolved
@@ -264,10 +264,7 @@
 	    ndev->target_active_prot == NFC_PROTO_ISO15693) {
 		/* frame I/F => remove the status byte */
 		pr_debug("frame I/F => remove the status byte\n");
-<<<<<<< HEAD
-=======
 		status = skb->data[skb->len - 1];
->>>>>>> e529fea9
 		skb_trim(skb, (skb->len - 1));
 	}
 
