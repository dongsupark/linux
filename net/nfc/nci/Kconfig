config NFC_NCI
	depends on NFC
	tristate "NCI protocol support"
	default n
	help
	  NCI (NFC Controller Interface) is a communication protocol between
	  an NFC Controller (NFCC) and a Device Host (DH).

	  Say Y here to compile NCI support into the kernel or say M to
	  compile it as module (nci).

config NFC_NCI_SPI
	depends on NFC_NCI && SPI
<<<<<<< HEAD
=======
	select CRC_CCITT
>>>>>>> bb78a92f
	bool "NCI over SPI protocol support"
	default n
	help
	  NCI (NFC Controller Interface) is a communication protocol between
	  an NFC Controller (NFCC) and a Device Host (DH).

	  Say yes if you use an NCI driver that requires SPI link layer.<|MERGE_RESOLUTION|>--- conflicted
+++ resolved
@@ -11,10 +11,7 @@
 
 config NFC_NCI_SPI
 	depends on NFC_NCI && SPI
-<<<<<<< HEAD
-=======
 	select CRC_CCITT
->>>>>>> bb78a92f
 	bool "NCI over SPI protocol support"
 	default n
 	help
