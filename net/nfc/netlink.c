--- conflicted
+++ resolved
@@ -1089,11 +1089,7 @@
 	return rc;
 }
 
-<<<<<<< HEAD
-static int nfc_genl_fw_upload(struct sk_buff *skb, struct genl_info *info)
-=======
 static int nfc_genl_fw_download(struct sk_buff *skb, struct genl_info *info)
->>>>>>> bb78a92f
 {
 	struct nfc_dev *dev;
 	int rc;
@@ -1112,21 +1108,13 @@
 	nla_strlcpy(firmware_name, info->attrs[NFC_ATTR_FIRMWARE_NAME],
 		    sizeof(firmware_name));
 
-<<<<<<< HEAD
-	rc = nfc_fw_upload(dev, firmware_name);
-=======
 	rc = nfc_fw_download(dev, firmware_name);
->>>>>>> bb78a92f
 
 	nfc_put_device(dev);
 	return rc;
 }
 
-<<<<<<< HEAD
-int nfc_genl_fw_upload_done(struct nfc_dev *dev, const char *firmware_name)
-=======
 int nfc_genl_fw_download_done(struct nfc_dev *dev, const char *firmware_name)
->>>>>>> bb78a92f
 {
 	struct sk_buff *msg;
 	void *hdr;
@@ -1136,11 +1124,7 @@
 		return -ENOMEM;
 
 	hdr = genlmsg_put(msg, 0, 0, &nfc_genl_family, 0,
-<<<<<<< HEAD
-			  NFC_CMD_FW_UPLOAD);
-=======
 			  NFC_CMD_FW_DOWNLOAD);
->>>>>>> bb78a92f
 	if (!hdr)
 		goto free_msg;
 
@@ -1267,13 +1251,8 @@
 		.policy = nfc_genl_policy,
 	},
 	{
-<<<<<<< HEAD
-		.cmd = NFC_CMD_FW_UPLOAD,
-		.doit = nfc_genl_fw_upload,
-=======
 		.cmd = NFC_CMD_FW_DOWNLOAD,
 		.doit = nfc_genl_fw_download,
->>>>>>> bb78a92f
 		.policy = nfc_genl_policy,
 	},
 	{
