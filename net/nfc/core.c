--- conflicted
+++ resolved
@@ -44,11 +44,7 @@
 /* NFC device ID bitmap */
 static DEFINE_IDA(nfc_index_ida);
 
-<<<<<<< HEAD
-int nfc_fw_upload(struct nfc_dev *dev, const char *firmware_name)
-=======
 int nfc_fw_download(struct nfc_dev *dev, const char *firmware_name)
->>>>>>> bb78a92f
 {
 	int rc = 0;
 
@@ -66,41 +62,21 @@
 		goto error;
 	}
 
-<<<<<<< HEAD
-	if (!dev->ops->fw_upload) {
-=======
 	if (!dev->ops->fw_download) {
->>>>>>> bb78a92f
 		rc = -EOPNOTSUPP;
 		goto error;
 	}
 
-<<<<<<< HEAD
-	dev->fw_upload_in_progress = true;
-	rc = dev->ops->fw_upload(dev, firmware_name);
-	if (rc)
-		dev->fw_upload_in_progress = false;
-=======
 	dev->fw_download_in_progress = true;
 	rc = dev->ops->fw_download(dev, firmware_name);
 	if (rc)
 		dev->fw_download_in_progress = false;
->>>>>>> bb78a92f
 
 error:
 	device_unlock(&dev->dev);
 	return rc;
 }
 
-<<<<<<< HEAD
-int nfc_fw_upload_done(struct nfc_dev *dev, const char *firmware_name)
-{
-	dev->fw_upload_in_progress = false;
-
-	return nfc_genl_fw_upload_done(dev, firmware_name);
-}
-EXPORT_SYMBOL(nfc_fw_upload_done);
-=======
 int nfc_fw_download_done(struct nfc_dev *dev, const char *firmware_name)
 {
 	dev->fw_download_in_progress = false;
@@ -108,7 +84,6 @@
 	return nfc_genl_fw_download_done(dev, firmware_name);
 }
 EXPORT_SYMBOL(nfc_fw_download_done);
->>>>>>> bb78a92f
 
 /**
  * nfc_dev_up - turn on the NFC device
@@ -135,11 +110,7 @@
 		goto error;
 	}
 
-<<<<<<< HEAD
-	if (dev->fw_upload_in_progress) {
-=======
 	if (dev->fw_download_in_progress) {
->>>>>>> bb78a92f
 		rc = -EBUSY;
 		goto error;
 	}
