/*
 * Netlink inteface for IEEE 802.15.4 stack
 *
 * Copyright 2007, 2008 Siemens AG
 *
 * This program is free software; you can redistribute it and/or modify
 * it under the terms of the GNU General Public License version 2
 * as published by the Free Software Foundation.
 *
 * This program is distributed in the hope that it will be useful,
 * but WITHOUT ANY WARRANTY; without even the implied warranty of
 * MERCHANTABILITY or FITNESS FOR A PARTICULAR PURPOSE.  See the
 * GNU General Public License for more details.
 *
 * Written by:
 * Sergey Lapin <slapin@ossfans.org>
 * Dmitry Eremin-Solenikov <dbaryshkov@gmail.com>
 * Maxim Osipov <maxim.osipov@siemens.com>
 */

#include <linux/gfp.h>
#include <linux/kernel.h>
#include <linux/if_arp.h>
#include <linux/netdevice.h>
#include <linux/ieee802154.h>
#include <net/netlink.h>
#include <net/genetlink.h>
#include <net/sock.h>
#include <linux/nl802154.h>
#include <linux/export.h>
#include <net/af_ieee802154.h>
<<<<<<< HEAD
#include <net/nl802154.h>
=======
>>>>>>> 9e6f3f47
#include <net/ieee802154_netdev.h>
#include <net/cfg802154.h>

#include "ieee802154.h"

static int nla_put_hwaddr(struct sk_buff *msg, int type, __le64 hwaddr)
{
	return nla_put_u64(msg, type, swab64((__force u64)hwaddr));
}

static __le64 nla_get_hwaddr(const struct nlattr *nla)
{
	return ieee802154_devaddr_from_raw(nla_data(nla));
}

static int nla_put_shortaddr(struct sk_buff *msg, int type, __le16 addr)
{
	return nla_put_u16(msg, type, le16_to_cpu(addr));
}

static __le16 nla_get_shortaddr(const struct nlattr *nla)
{
	return cpu_to_le16(nla_get_u16(nla));
}

static int ieee802154_nl_start_confirm(struct net_device *dev, u8 status)
{
	struct sk_buff *msg;

	pr_debug("%s\n", __func__);

	msg = ieee802154_nl_create(0, IEEE802154_START_CONF);
	if (!msg)
		return -ENOBUFS;

	if (nla_put_string(msg, IEEE802154_ATTR_DEV_NAME, dev->name) ||
	    nla_put_u32(msg, IEEE802154_ATTR_DEV_INDEX, dev->ifindex) ||
	    nla_put(msg, IEEE802154_ATTR_HW_ADDR, IEEE802154_ADDR_LEN,
		    dev->dev_addr) ||
	    nla_put_u8(msg, IEEE802154_ATTR_STATUS, status))
		goto nla_put_failure;
	return ieee802154_nl_mcast(msg, IEEE802154_COORD_MCGRP);

nla_put_failure:
	nlmsg_free(msg);
	return -ENOBUFS;
}
EXPORT_SYMBOL(ieee802154_nl_start_confirm);

static int ieee802154_nl_fill_iface(struct sk_buff *msg, u32 portid,
				    u32 seq, int flags, struct net_device *dev)
{
	void *hdr;
	struct wpan_phy *phy;
	struct ieee802154_mlme_ops *ops;
	__le16 short_addr, pan_id;

	pr_debug("%s\n", __func__);

	hdr = genlmsg_put(msg, 0, seq, &nl802154_family, flags,
			  IEEE802154_LIST_IFACE);
	if (!hdr)
		goto out;

	ops = ieee802154_mlme_ops(dev);
	phy = dev->ieee802154_ptr->wpan_phy;
	BUG_ON(!phy);
	get_device(&phy->dev);

	short_addr = ops->get_short_addr(dev);
	pan_id = ops->get_pan_id(dev);

	if (nla_put_string(msg, IEEE802154_ATTR_DEV_NAME, dev->name) ||
	    nla_put_string(msg, IEEE802154_ATTR_PHY_NAME, wpan_phy_name(phy)) ||
	    nla_put_u32(msg, IEEE802154_ATTR_DEV_INDEX, dev->ifindex) ||
	    nla_put(msg, IEEE802154_ATTR_HW_ADDR, IEEE802154_ADDR_LEN,
		    dev->dev_addr) ||
	    nla_put_shortaddr(msg, IEEE802154_ATTR_SHORT_ADDR, short_addr) ||
	    nla_put_shortaddr(msg, IEEE802154_ATTR_PAN_ID, pan_id))
		goto nla_put_failure;

	if (ops->get_mac_params) {
		struct ieee802154_mac_params params;

		rtnl_lock();
		ops->get_mac_params(dev, &params);
		rtnl_unlock();

		if (nla_put_s8(msg, IEEE802154_ATTR_TXPOWER,
			       params.transmit_power) ||
		    nla_put_u8(msg, IEEE802154_ATTR_LBT_ENABLED, params.lbt) ||
		    nla_put_u8(msg, IEEE802154_ATTR_CCA_MODE,
			       params.cca_mode) ||
		    nla_put_s32(msg, IEEE802154_ATTR_CCA_ED_LEVEL,
				params.cca_ed_level) ||
		    nla_put_u8(msg, IEEE802154_ATTR_CSMA_RETRIES,
			       params.csma_retries) ||
		    nla_put_u8(msg, IEEE802154_ATTR_CSMA_MIN_BE,
			       params.min_be) ||
		    nla_put_u8(msg, IEEE802154_ATTR_CSMA_MAX_BE,
			       params.max_be) ||
		    nla_put_s8(msg, IEEE802154_ATTR_FRAME_RETRIES,
			       params.frame_retries))
			goto nla_put_failure;
	}

	wpan_phy_put(phy);
	return genlmsg_end(msg, hdr);

nla_put_failure:
	wpan_phy_put(phy);
	genlmsg_cancel(msg, hdr);
out:
	return -EMSGSIZE;
}

/* Requests from userspace */
static struct net_device *ieee802154_nl_get_dev(struct genl_info *info)
{
	struct net_device *dev;

	if (info->attrs[IEEE802154_ATTR_DEV_NAME]) {
		char name[IFNAMSIZ + 1];

		nla_strlcpy(name, info->attrs[IEEE802154_ATTR_DEV_NAME],
			    sizeof(name));
		dev = dev_get_by_name(&init_net, name);
	} else if (info->attrs[IEEE802154_ATTR_DEV_INDEX]) {
		dev = dev_get_by_index(&init_net,
			nla_get_u32(info->attrs[IEEE802154_ATTR_DEV_INDEX]));
	} else {
		return NULL;
	}

	if (!dev)
		return NULL;

	/* Check on mtu is currently a hacked solution because lowpan
	 * and wpan have the same ARPHRD type.
	 */
	if (dev->type != ARPHRD_IEEE802154 || dev->mtu != IEEE802154_MTU) {
		dev_put(dev);
		return NULL;
	}

	return dev;
}

int ieee802154_associate_req(struct sk_buff *skb, struct genl_info *info)
{
	struct net_device *dev;
	struct ieee802154_addr addr;
	u8 page;
	int ret = -EOPNOTSUPP;

	if (!info->attrs[IEEE802154_ATTR_CHANNEL] ||
	    !info->attrs[IEEE802154_ATTR_COORD_PAN_ID] ||
	    (!info->attrs[IEEE802154_ATTR_COORD_HW_ADDR] &&
		!info->attrs[IEEE802154_ATTR_COORD_SHORT_ADDR]) ||
	    !info->attrs[IEEE802154_ATTR_CAPABILITY])
		return -EINVAL;

	dev = ieee802154_nl_get_dev(info);
	if (!dev)
		return -ENODEV;
	if (!ieee802154_mlme_ops(dev)->assoc_req)
		goto out;

	if (info->attrs[IEEE802154_ATTR_COORD_HW_ADDR]) {
		addr.mode = IEEE802154_ADDR_LONG;
		addr.extended_addr = nla_get_hwaddr(
				info->attrs[IEEE802154_ATTR_COORD_HW_ADDR]);
	} else {
		addr.mode = IEEE802154_ADDR_SHORT;
		addr.short_addr = nla_get_shortaddr(
				info->attrs[IEEE802154_ATTR_COORD_SHORT_ADDR]);
	}
	addr.pan_id = nla_get_shortaddr(
			info->attrs[IEEE802154_ATTR_COORD_PAN_ID]);

	if (info->attrs[IEEE802154_ATTR_PAGE])
		page = nla_get_u8(info->attrs[IEEE802154_ATTR_PAGE]);
	else
		page = 0;

	ret = ieee802154_mlme_ops(dev)->assoc_req(dev, &addr,
			nla_get_u8(info->attrs[IEEE802154_ATTR_CHANNEL]),
			page,
			nla_get_u8(info->attrs[IEEE802154_ATTR_CAPABILITY]));

out:
	dev_put(dev);
	return ret;
}

int ieee802154_associate_resp(struct sk_buff *skb, struct genl_info *info)
{
	struct net_device *dev;
	struct ieee802154_addr addr;
	int ret = -EOPNOTSUPP;

	if (!info->attrs[IEEE802154_ATTR_STATUS] ||
	    !info->attrs[IEEE802154_ATTR_DEST_HW_ADDR] ||
	    !info->attrs[IEEE802154_ATTR_DEST_SHORT_ADDR])
		return -EINVAL;

	dev = ieee802154_nl_get_dev(info);
	if (!dev)
		return -ENODEV;
	if (!ieee802154_mlme_ops(dev)->assoc_resp)
		goto out;

	addr.mode = IEEE802154_ADDR_LONG;
	addr.extended_addr = nla_get_hwaddr(
			info->attrs[IEEE802154_ATTR_DEST_HW_ADDR]);
	addr.pan_id = ieee802154_mlme_ops(dev)->get_pan_id(dev);

	ret = ieee802154_mlme_ops(dev)->assoc_resp(dev, &addr,
		nla_get_shortaddr(info->attrs[IEEE802154_ATTR_DEST_SHORT_ADDR]),
		nla_get_u8(info->attrs[IEEE802154_ATTR_STATUS]));

out:
	dev_put(dev);
	return ret;
}

int ieee802154_disassociate_req(struct sk_buff *skb, struct genl_info *info)
{
	struct net_device *dev;
	struct ieee802154_addr addr;
	int ret = -EOPNOTSUPP;

	if ((!info->attrs[IEEE802154_ATTR_DEST_HW_ADDR] &&
	    !info->attrs[IEEE802154_ATTR_DEST_SHORT_ADDR]) ||
	    !info->attrs[IEEE802154_ATTR_REASON])
		return -EINVAL;

	dev = ieee802154_nl_get_dev(info);
	if (!dev)
		return -ENODEV;
	if (!ieee802154_mlme_ops(dev)->disassoc_req)
		goto out;

	if (info->attrs[IEEE802154_ATTR_DEST_HW_ADDR]) {
		addr.mode = IEEE802154_ADDR_LONG;
		addr.extended_addr = nla_get_hwaddr(
				info->attrs[IEEE802154_ATTR_DEST_HW_ADDR]);
	} else {
		addr.mode = IEEE802154_ADDR_SHORT;
		addr.short_addr = nla_get_shortaddr(
				info->attrs[IEEE802154_ATTR_DEST_SHORT_ADDR]);
	}
	addr.pan_id = ieee802154_mlme_ops(dev)->get_pan_id(dev);

	ret = ieee802154_mlme_ops(dev)->disassoc_req(dev, &addr,
			nla_get_u8(info->attrs[IEEE802154_ATTR_REASON]));

out:
	dev_put(dev);
	return ret;
}

/* PANid, channel, beacon_order = 15, superframe_order = 15,
 * PAN_coordinator, battery_life_extension = 0,
 * coord_realignment = 0, security_enable = 0
*/
int ieee802154_start_req(struct sk_buff *skb, struct genl_info *info)
{
	struct net_device *dev;
	struct ieee802154_addr addr;

	u8 channel, bcn_ord, sf_ord;
	u8 page;
	int pan_coord, blx, coord_realign;
	int ret = -EBUSY;

	if (!info->attrs[IEEE802154_ATTR_COORD_PAN_ID] ||
	    !info->attrs[IEEE802154_ATTR_COORD_SHORT_ADDR] ||
	    !info->attrs[IEEE802154_ATTR_CHANNEL] ||
	    !info->attrs[IEEE802154_ATTR_BCN_ORD] ||
	    !info->attrs[IEEE802154_ATTR_SF_ORD] ||
	    !info->attrs[IEEE802154_ATTR_PAN_COORD] ||
	    !info->attrs[IEEE802154_ATTR_BAT_EXT] ||
	    !info->attrs[IEEE802154_ATTR_COORD_REALIGN]
	 )
		return -EINVAL;

	dev = ieee802154_nl_get_dev(info);
	if (!dev)
		return -ENODEV;

	if (netif_running(dev))
		goto out;

	if (!ieee802154_mlme_ops(dev)->start_req) {
		ret = -EOPNOTSUPP;
		goto out;
	}

	addr.mode = IEEE802154_ADDR_SHORT;
	addr.short_addr = nla_get_shortaddr(
			info->attrs[IEEE802154_ATTR_COORD_SHORT_ADDR]);
	addr.pan_id = nla_get_shortaddr(
			info->attrs[IEEE802154_ATTR_COORD_PAN_ID]);

	channel = nla_get_u8(info->attrs[IEEE802154_ATTR_CHANNEL]);
	bcn_ord = nla_get_u8(info->attrs[IEEE802154_ATTR_BCN_ORD]);
	sf_ord = nla_get_u8(info->attrs[IEEE802154_ATTR_SF_ORD]);
	pan_coord = nla_get_u8(info->attrs[IEEE802154_ATTR_PAN_COORD]);
	blx = nla_get_u8(info->attrs[IEEE802154_ATTR_BAT_EXT]);
	coord_realign = nla_get_u8(info->attrs[IEEE802154_ATTR_COORD_REALIGN]);

	if (info->attrs[IEEE802154_ATTR_PAGE])
		page = nla_get_u8(info->attrs[IEEE802154_ATTR_PAGE]);
	else
		page = 0;


	if (addr.short_addr == cpu_to_le16(IEEE802154_ADDR_BROADCAST)) {
		ieee802154_nl_start_confirm(dev, IEEE802154_NO_SHORT_ADDRESS);
		dev_put(dev);
		return -EINVAL;
	}

	rtnl_lock();
	ret = ieee802154_mlme_ops(dev)->start_req(dev, &addr, channel, page,
		bcn_ord, sf_ord, pan_coord, blx, coord_realign);
	rtnl_unlock();

	/* FIXME: add validation for unused parameters to be sane
	 * for SoftMAC
	 */
	ieee802154_nl_start_confirm(dev, IEEE802154_SUCCESS);

out:
	dev_put(dev);
	return ret;
}

int ieee802154_scan_req(struct sk_buff *skb, struct genl_info *info)
{
	struct net_device *dev;
	int ret = -EOPNOTSUPP;
	u8 type;
	u32 channels;
	u8 duration;
	u8 page;

	if (!info->attrs[IEEE802154_ATTR_SCAN_TYPE] ||
	    !info->attrs[IEEE802154_ATTR_CHANNELS] ||
	    !info->attrs[IEEE802154_ATTR_DURATION])
		return -EINVAL;

	dev = ieee802154_nl_get_dev(info);
	if (!dev)
		return -ENODEV;
	if (!ieee802154_mlme_ops(dev)->scan_req)
		goto out;

	type = nla_get_u8(info->attrs[IEEE802154_ATTR_SCAN_TYPE]);
	channels = nla_get_u32(info->attrs[IEEE802154_ATTR_CHANNELS]);
	duration = nla_get_u8(info->attrs[IEEE802154_ATTR_DURATION]);

	if (info->attrs[IEEE802154_ATTR_PAGE])
		page = nla_get_u8(info->attrs[IEEE802154_ATTR_PAGE]);
	else
		page = 0;


	ret = ieee802154_mlme_ops(dev)->scan_req(dev, type, channels,
						 page, duration);

out:
	dev_put(dev);
	return ret;
}

int ieee802154_list_iface(struct sk_buff *skb, struct genl_info *info)
{
	/* Request for interface name, index, type, IEEE address,
	 * PAN Id, short address
	 */
	struct sk_buff *msg;
	struct net_device *dev = NULL;
	int rc = -ENOBUFS;

	pr_debug("%s\n", __func__);

	dev = ieee802154_nl_get_dev(info);
	if (!dev)
		return -ENODEV;

	msg = nlmsg_new(NLMSG_DEFAULT_SIZE, GFP_KERNEL);
	if (!msg)
		goto out_dev;

	rc = ieee802154_nl_fill_iface(msg, info->snd_portid, info->snd_seq,
				      0, dev);
	if (rc < 0)
		goto out_free;

	dev_put(dev);

	return genlmsg_reply(msg, info);
out_free:
	nlmsg_free(msg);
out_dev:
	dev_put(dev);
	return rc;
}

int ieee802154_dump_iface(struct sk_buff *skb, struct netlink_callback *cb)
{
	struct net *net = sock_net(skb->sk);
	struct net_device *dev;
	int idx;
	int s_idx = cb->args[0];

	pr_debug("%s\n", __func__);

	idx = 0;
	for_each_netdev(net, dev) {
		/* Check on mtu is currently a hacked solution because lowpan
		 * and wpan have the same ARPHRD type.
		 */
		if (idx < s_idx || dev->type != ARPHRD_IEEE802154 ||
		    dev->mtu != IEEE802154_MTU)
			goto cont;

		if (ieee802154_nl_fill_iface(skb, NETLINK_CB(cb->skb).portid,
					     cb->nlh->nlmsg_seq,
					     NLM_F_MULTI, dev) < 0)
			break;
cont:
		idx++;
	}
	cb->args[0] = idx;

	return skb->len;
}

int ieee802154_set_macparams(struct sk_buff *skb, struct genl_info *info)
{
	struct net_device *dev = NULL;
	struct ieee802154_mlme_ops *ops;
	struct ieee802154_mac_params params;
	struct wpan_phy *phy;
	int rc = -EINVAL;

	pr_debug("%s\n", __func__);

	dev = ieee802154_nl_get_dev(info);
	if (!dev)
		return -ENODEV;

	ops = ieee802154_mlme_ops(dev);

	if (!ops->get_mac_params || !ops->set_mac_params) {
		rc = -EOPNOTSUPP;
		goto out;
	}

	if (netif_running(dev)) {
		rc = -EBUSY;
		goto out;
	}

	if (!info->attrs[IEEE802154_ATTR_LBT_ENABLED] &&
	    !info->attrs[IEEE802154_ATTR_CCA_MODE] &&
	    !info->attrs[IEEE802154_ATTR_CCA_ED_LEVEL] &&
	    !info->attrs[IEEE802154_ATTR_CSMA_RETRIES] &&
	    !info->attrs[IEEE802154_ATTR_CSMA_MIN_BE] &&
	    !info->attrs[IEEE802154_ATTR_CSMA_MAX_BE] &&
	    !info->attrs[IEEE802154_ATTR_FRAME_RETRIES])
		goto out;

<<<<<<< HEAD
	phy = ops->get_phy(dev);

=======
	phy = dev->ieee802154_ptr->wpan_phy;
	get_device(&phy->dev);

	rtnl_lock();
>>>>>>> 9e6f3f47
	ops->get_mac_params(dev, &params);

	if (info->attrs[IEEE802154_ATTR_TXPOWER])
		params.transmit_power = nla_get_s8(info->attrs[IEEE802154_ATTR_TXPOWER]);

	if (info->attrs[IEEE802154_ATTR_LBT_ENABLED])
		params.lbt = nla_get_u8(info->attrs[IEEE802154_ATTR_LBT_ENABLED]);

	if (info->attrs[IEEE802154_ATTR_CCA_MODE])
		params.cca_mode = nla_get_u8(info->attrs[IEEE802154_ATTR_CCA_MODE]);

	if (info->attrs[IEEE802154_ATTR_CCA_ED_LEVEL])
		params.cca_ed_level = nla_get_s32(info->attrs[IEEE802154_ATTR_CCA_ED_LEVEL]);

	if (info->attrs[IEEE802154_ATTR_CSMA_RETRIES])
		params.csma_retries = nla_get_u8(info->attrs[IEEE802154_ATTR_CSMA_RETRIES]);

	if (info->attrs[IEEE802154_ATTR_CSMA_MIN_BE])
		params.min_be = nla_get_u8(info->attrs[IEEE802154_ATTR_CSMA_MIN_BE]);

	if (info->attrs[IEEE802154_ATTR_CSMA_MAX_BE])
		params.max_be = nla_get_u8(info->attrs[IEEE802154_ATTR_CSMA_MAX_BE]);

	if (info->attrs[IEEE802154_ATTR_FRAME_RETRIES])
		params.frame_retries = nla_get_s8(info->attrs[IEEE802154_ATTR_FRAME_RETRIES]);

	rc = ops->set_mac_params(dev, &params);
	rtnl_unlock();

	wpan_phy_put(phy);
	dev_put(dev);

	return 0;

out:
	dev_put(dev);
	return rc;
}



static int
ieee802154_llsec_parse_key_id(struct genl_info *info,
			      struct ieee802154_llsec_key_id *desc)
{
	memset(desc, 0, sizeof(*desc));

	if (!info->attrs[IEEE802154_ATTR_LLSEC_KEY_MODE])
		return -EINVAL;

	desc->mode = nla_get_u8(info->attrs[IEEE802154_ATTR_LLSEC_KEY_MODE]);

	if (desc->mode == IEEE802154_SCF_KEY_IMPLICIT) {
		if (!info->attrs[IEEE802154_ATTR_PAN_ID] &&
		    !(info->attrs[IEEE802154_ATTR_SHORT_ADDR] ||
		      info->attrs[IEEE802154_ATTR_HW_ADDR]))
			return -EINVAL;

		desc->device_addr.pan_id = nla_get_shortaddr(info->attrs[IEEE802154_ATTR_PAN_ID]);

		if (info->attrs[IEEE802154_ATTR_SHORT_ADDR]) {
			desc->device_addr.mode = IEEE802154_ADDR_SHORT;
			desc->device_addr.short_addr = nla_get_shortaddr(info->attrs[IEEE802154_ATTR_SHORT_ADDR]);
		} else {
			desc->device_addr.mode = IEEE802154_ADDR_LONG;
			desc->device_addr.extended_addr = nla_get_hwaddr(info->attrs[IEEE802154_ATTR_HW_ADDR]);
		}
	}

	if (desc->mode != IEEE802154_SCF_KEY_IMPLICIT &&
	    !info->attrs[IEEE802154_ATTR_LLSEC_KEY_ID])
		return -EINVAL;

	if (desc->mode == IEEE802154_SCF_KEY_SHORT_INDEX &&
	    !info->attrs[IEEE802154_ATTR_LLSEC_KEY_SOURCE_SHORT])
		return -EINVAL;

	if (desc->mode == IEEE802154_SCF_KEY_HW_INDEX &&
	    !info->attrs[IEEE802154_ATTR_LLSEC_KEY_SOURCE_EXTENDED])
		return -EINVAL;

	if (desc->mode != IEEE802154_SCF_KEY_IMPLICIT)
		desc->id = nla_get_u8(info->attrs[IEEE802154_ATTR_LLSEC_KEY_ID]);

	switch (desc->mode) {
	case IEEE802154_SCF_KEY_SHORT_INDEX:
	{
		u32 source = nla_get_u32(info->attrs[IEEE802154_ATTR_LLSEC_KEY_SOURCE_SHORT]);

		desc->short_source = cpu_to_le32(source);
		break;
	}
	case IEEE802154_SCF_KEY_HW_INDEX:
		desc->extended_source = nla_get_hwaddr(info->attrs[IEEE802154_ATTR_LLSEC_KEY_SOURCE_EXTENDED]);
		break;
	}

	return 0;
}

static int
ieee802154_llsec_fill_key_id(struct sk_buff *msg,
			     const struct ieee802154_llsec_key_id *desc)
{
	if (nla_put_u8(msg, IEEE802154_ATTR_LLSEC_KEY_MODE, desc->mode))
		return -EMSGSIZE;

	if (desc->mode == IEEE802154_SCF_KEY_IMPLICIT) {
		if (nla_put_shortaddr(msg, IEEE802154_ATTR_PAN_ID,
				      desc->device_addr.pan_id))
			return -EMSGSIZE;

		if (desc->device_addr.mode == IEEE802154_ADDR_SHORT &&
		    nla_put_shortaddr(msg, IEEE802154_ATTR_SHORT_ADDR,
				      desc->device_addr.short_addr))
			return -EMSGSIZE;

		if (desc->device_addr.mode == IEEE802154_ADDR_LONG &&
		    nla_put_hwaddr(msg, IEEE802154_ATTR_HW_ADDR,
				   desc->device_addr.extended_addr))
			return -EMSGSIZE;
	}

	if (desc->mode != IEEE802154_SCF_KEY_IMPLICIT &&
	    nla_put_u8(msg, IEEE802154_ATTR_LLSEC_KEY_ID, desc->id))
		return -EMSGSIZE;

	if (desc->mode == IEEE802154_SCF_KEY_SHORT_INDEX &&
	    nla_put_u32(msg, IEEE802154_ATTR_LLSEC_KEY_SOURCE_SHORT,
			le32_to_cpu(desc->short_source)))
		return -EMSGSIZE;

	if (desc->mode == IEEE802154_SCF_KEY_HW_INDEX &&
	    nla_put_hwaddr(msg, IEEE802154_ATTR_LLSEC_KEY_SOURCE_EXTENDED,
			   desc->extended_source))
		return -EMSGSIZE;

	return 0;
}

int ieee802154_llsec_getparams(struct sk_buff *skb, struct genl_info *info)
{
	struct sk_buff *msg;
	struct net_device *dev = NULL;
	int rc = -ENOBUFS;
	struct ieee802154_mlme_ops *ops;
	void *hdr;
	struct ieee802154_llsec_params params;

	pr_debug("%s\n", __func__);

	dev = ieee802154_nl_get_dev(info);
	if (!dev)
		return -ENODEV;

	ops = ieee802154_mlme_ops(dev);
	if (!ops->llsec) {
		rc = -EOPNOTSUPP;
		goto out_dev;
	}

	msg = nlmsg_new(NLMSG_DEFAULT_SIZE, GFP_KERNEL);
	if (!msg)
		goto out_dev;

	hdr = genlmsg_put(msg, 0, info->snd_seq, &nl802154_family, 0,
			  IEEE802154_LLSEC_GETPARAMS);
	if (!hdr)
		goto out_free;

	rc = ops->llsec->get_params(dev, &params);
	if (rc < 0)
		goto out_free;

	if (nla_put_string(msg, IEEE802154_ATTR_DEV_NAME, dev->name) ||
	    nla_put_u32(msg, IEEE802154_ATTR_DEV_INDEX, dev->ifindex) ||
	    nla_put_u8(msg, IEEE802154_ATTR_LLSEC_ENABLED, params.enabled) ||
	    nla_put_u8(msg, IEEE802154_ATTR_LLSEC_SECLEVEL, params.out_level) ||
	    nla_put_u32(msg, IEEE802154_ATTR_LLSEC_FRAME_COUNTER,
			be32_to_cpu(params.frame_counter)) ||
	    ieee802154_llsec_fill_key_id(msg, &params.out_key))
		goto out_free;

	dev_put(dev);

	return ieee802154_nl_reply(msg, info);
out_free:
	nlmsg_free(msg);
out_dev:
	dev_put(dev);
	return rc;
}

int ieee802154_llsec_setparams(struct sk_buff *skb, struct genl_info *info)
{
	struct net_device *dev = NULL;
	int rc = -EINVAL;
	struct ieee802154_mlme_ops *ops;
	struct ieee802154_llsec_params params;
	int changed = 0;

	pr_debug("%s\n", __func__);

	dev = ieee802154_nl_get_dev(info);
	if (!dev)
		return -ENODEV;

	if (!info->attrs[IEEE802154_ATTR_LLSEC_ENABLED] &&
	    !info->attrs[IEEE802154_ATTR_LLSEC_KEY_MODE] &&
	    !info->attrs[IEEE802154_ATTR_LLSEC_SECLEVEL])
		goto out;

	ops = ieee802154_mlme_ops(dev);
	if (!ops->llsec) {
		rc = -EOPNOTSUPP;
		goto out;
	}

	if (info->attrs[IEEE802154_ATTR_LLSEC_SECLEVEL] &&
	    nla_get_u8(info->attrs[IEEE802154_ATTR_LLSEC_SECLEVEL]) > 7)
		goto out;

	if (info->attrs[IEEE802154_ATTR_LLSEC_ENABLED]) {
		params.enabled = nla_get_u8(info->attrs[IEEE802154_ATTR_LLSEC_ENABLED]);
		changed |= IEEE802154_LLSEC_PARAM_ENABLED;
	}

	if (info->attrs[IEEE802154_ATTR_LLSEC_KEY_MODE]) {
		if (ieee802154_llsec_parse_key_id(info, &params.out_key))
			goto out;

		changed |= IEEE802154_LLSEC_PARAM_OUT_KEY;
	}

	if (info->attrs[IEEE802154_ATTR_LLSEC_SECLEVEL]) {
		params.out_level = nla_get_u8(info->attrs[IEEE802154_ATTR_LLSEC_SECLEVEL]);
		changed |= IEEE802154_LLSEC_PARAM_OUT_LEVEL;
	}

	if (info->attrs[IEEE802154_ATTR_LLSEC_FRAME_COUNTER]) {
		u32 fc = nla_get_u32(info->attrs[IEEE802154_ATTR_LLSEC_FRAME_COUNTER]);

		params.frame_counter = cpu_to_be32(fc);
		changed |= IEEE802154_LLSEC_PARAM_FRAME_COUNTER;
	}

	rc = ops->llsec->set_params(dev, &params, changed);

	dev_put(dev);

	return rc;
out:
	dev_put(dev);
	return rc;
}



struct llsec_dump_data {
	struct sk_buff *skb;
	int s_idx, s_idx2;
	int portid;
	int nlmsg_seq;
	struct net_device *dev;
	struct ieee802154_mlme_ops *ops;
	struct ieee802154_llsec_table *table;
};

static int
ieee802154_llsec_dump_table(struct sk_buff *skb, struct netlink_callback *cb,
			    int (*step)(struct llsec_dump_data *))
{
	struct net *net = sock_net(skb->sk);
	struct net_device *dev;
	struct llsec_dump_data data;
	int idx = 0;
	int first_dev = cb->args[0];
	int rc;

	for_each_netdev(net, dev) {
		/* Check on mtu is currently a hacked solution because lowpan
		 * and wpan have the same ARPHRD type.
		 */
		if (idx < first_dev || dev->type != ARPHRD_IEEE802154 ||
		    dev->mtu != IEEE802154_MTU)
			goto skip;

		data.ops = ieee802154_mlme_ops(dev);
		if (!data.ops->llsec)
			goto skip;

		data.skb = skb;
		data.s_idx = cb->args[1];
		data.s_idx2 = cb->args[2];
		data.dev = dev;
		data.portid = NETLINK_CB(cb->skb).portid;
		data.nlmsg_seq = cb->nlh->nlmsg_seq;

		data.ops->llsec->lock_table(dev);
		data.ops->llsec->get_table(data.dev, &data.table);
		rc = step(&data);
		data.ops->llsec->unlock_table(dev);

		if (rc < 0)
			break;

skip:
		idx++;
	}
	cb->args[0] = idx;

	return skb->len;
}

static int
ieee802154_nl_llsec_change(struct sk_buff *skb, struct genl_info *info,
			   int (*fn)(struct net_device*, struct genl_info*))
{
	struct net_device *dev = NULL;
	int rc = -EINVAL;

	dev = ieee802154_nl_get_dev(info);
	if (!dev)
		return -ENODEV;

	if (!ieee802154_mlme_ops(dev)->llsec)
		rc = -EOPNOTSUPP;
	else
		rc = fn(dev, info);

	dev_put(dev);
	return rc;
}



static int
ieee802154_llsec_parse_key(struct genl_info *info,
			   struct ieee802154_llsec_key *key)
{
	u8 frames;
	u32 commands[256 / 32];

	memset(key, 0, sizeof(*key));

	if (!info->attrs[IEEE802154_ATTR_LLSEC_KEY_USAGE_FRAME_TYPES] ||
	    !info->attrs[IEEE802154_ATTR_LLSEC_KEY_BYTES])
		return -EINVAL;

	frames = nla_get_u8(info->attrs[IEEE802154_ATTR_LLSEC_KEY_USAGE_FRAME_TYPES]);
	if ((frames & BIT(IEEE802154_FC_TYPE_MAC_CMD)) &&
	    !info->attrs[IEEE802154_ATTR_LLSEC_KEY_USAGE_COMMANDS])
		return -EINVAL;

	if (info->attrs[IEEE802154_ATTR_LLSEC_KEY_USAGE_COMMANDS]) {
		nla_memcpy(commands,
			   info->attrs[IEEE802154_ATTR_LLSEC_KEY_USAGE_COMMANDS],
			   256 / 8);

		if (commands[0] || commands[1] || commands[2] || commands[3] ||
		    commands[4] || commands[5] || commands[6] ||
		    commands[7] >= BIT(IEEE802154_CMD_GTS_REQ + 1))
			return -EINVAL;

		key->cmd_frame_ids = commands[7];
	}

	key->frame_types = frames;

	nla_memcpy(key->key, info->attrs[IEEE802154_ATTR_LLSEC_KEY_BYTES],
		   IEEE802154_LLSEC_KEY_SIZE);

	return 0;
}

static int llsec_add_key(struct net_device *dev, struct genl_info *info)
{
	struct ieee802154_mlme_ops *ops = ieee802154_mlme_ops(dev);
	struct ieee802154_llsec_key key;
	struct ieee802154_llsec_key_id id;

	if (ieee802154_llsec_parse_key(info, &key) ||
	    ieee802154_llsec_parse_key_id(info, &id))
		return -EINVAL;

	return ops->llsec->add_key(dev, &id, &key);
}

int ieee802154_llsec_add_key(struct sk_buff *skb, struct genl_info *info)
{
	if ((info->nlhdr->nlmsg_flags & (NLM_F_CREATE | NLM_F_EXCL)) !=
	    (NLM_F_CREATE | NLM_F_EXCL))
		return -EINVAL;

	return ieee802154_nl_llsec_change(skb, info, llsec_add_key);
}

static int llsec_remove_key(struct net_device *dev, struct genl_info *info)
{
	struct ieee802154_mlme_ops *ops = ieee802154_mlme_ops(dev);
	struct ieee802154_llsec_key_id id;

	if (ieee802154_llsec_parse_key_id(info, &id))
		return -EINVAL;

	return ops->llsec->del_key(dev, &id);
}

int ieee802154_llsec_del_key(struct sk_buff *skb, struct genl_info *info)
{
	return ieee802154_nl_llsec_change(skb, info, llsec_remove_key);
}

static int
ieee802154_nl_fill_key(struct sk_buff *msg, u32 portid, u32 seq,
		       const struct ieee802154_llsec_key_entry *key,
		       const struct net_device *dev)
{
	void *hdr;
	u32 commands[256 / 32];

	hdr = genlmsg_put(msg, 0, seq, &nl802154_family, NLM_F_MULTI,
			  IEEE802154_LLSEC_LIST_KEY);
	if (!hdr)
		goto out;

	if (nla_put_string(msg, IEEE802154_ATTR_DEV_NAME, dev->name) ||
	    nla_put_u32(msg, IEEE802154_ATTR_DEV_INDEX, dev->ifindex) ||
	    ieee802154_llsec_fill_key_id(msg, &key->id) ||
	    nla_put_u8(msg, IEEE802154_ATTR_LLSEC_KEY_USAGE_FRAME_TYPES,
		       key->key->frame_types))
		goto nla_put_failure;

	if (key->key->frame_types & BIT(IEEE802154_FC_TYPE_MAC_CMD)) {
		memset(commands, 0, sizeof(commands));
		commands[7] = key->key->cmd_frame_ids;
		if (nla_put(msg, IEEE802154_ATTR_LLSEC_KEY_USAGE_COMMANDS,
			    sizeof(commands), commands))
			goto nla_put_failure;
	}

	if (nla_put(msg, IEEE802154_ATTR_LLSEC_KEY_BYTES,
		    IEEE802154_LLSEC_KEY_SIZE, key->key->key))
		goto nla_put_failure;

	genlmsg_end(msg, hdr);
	return 0;

nla_put_failure:
	genlmsg_cancel(msg, hdr);
out:
	return -EMSGSIZE;
}

static int llsec_iter_keys(struct llsec_dump_data *data)
{
	struct ieee802154_llsec_key_entry *pos;
	int rc = 0, idx = 0;

	list_for_each_entry(pos, &data->table->keys, list) {
		if (idx++ < data->s_idx)
			continue;

		if (ieee802154_nl_fill_key(data->skb, data->portid,
					   data->nlmsg_seq, pos, data->dev)) {
			rc = -EMSGSIZE;
			break;
		}

		data->s_idx++;
	}

	return rc;
}

int ieee802154_llsec_dump_keys(struct sk_buff *skb, struct netlink_callback *cb)
{
	return ieee802154_llsec_dump_table(skb, cb, llsec_iter_keys);
}



static int
llsec_parse_dev(struct genl_info *info,
		struct ieee802154_llsec_device *dev)
{
	memset(dev, 0, sizeof(*dev));

	if (!info->attrs[IEEE802154_ATTR_LLSEC_FRAME_COUNTER] ||
	    !info->attrs[IEEE802154_ATTR_HW_ADDR] ||
	    !info->attrs[IEEE802154_ATTR_LLSEC_DEV_OVERRIDE] ||
	    !info->attrs[IEEE802154_ATTR_LLSEC_DEV_KEY_MODE] ||
	    (!!info->attrs[IEEE802154_ATTR_PAN_ID] !=
	     !!info->attrs[IEEE802154_ATTR_SHORT_ADDR]))
		return -EINVAL;

	if (info->attrs[IEEE802154_ATTR_PAN_ID]) {
		dev->pan_id = nla_get_shortaddr(info->attrs[IEEE802154_ATTR_PAN_ID]);
		dev->short_addr = nla_get_shortaddr(info->attrs[IEEE802154_ATTR_SHORT_ADDR]);
	} else {
		dev->short_addr = cpu_to_le16(IEEE802154_ADDR_UNDEF);
	}

	dev->hwaddr = nla_get_hwaddr(info->attrs[IEEE802154_ATTR_HW_ADDR]);
	dev->frame_counter = nla_get_u32(info->attrs[IEEE802154_ATTR_LLSEC_FRAME_COUNTER]);
	dev->seclevel_exempt = !!nla_get_u8(info->attrs[IEEE802154_ATTR_LLSEC_DEV_OVERRIDE]);
	dev->key_mode = nla_get_u8(info->attrs[IEEE802154_ATTR_LLSEC_DEV_KEY_MODE]);

	if (dev->key_mode >= __IEEE802154_LLSEC_DEVKEY_MAX)
		return -EINVAL;

	return 0;
}

static int llsec_add_dev(struct net_device *dev, struct genl_info *info)
{
	struct ieee802154_mlme_ops *ops = ieee802154_mlme_ops(dev);
	struct ieee802154_llsec_device desc;

	if (llsec_parse_dev(info, &desc))
		return -EINVAL;

	return ops->llsec->add_dev(dev, &desc);
}

int ieee802154_llsec_add_dev(struct sk_buff *skb, struct genl_info *info)
{
	if ((info->nlhdr->nlmsg_flags & (NLM_F_CREATE | NLM_F_EXCL)) !=
	    (NLM_F_CREATE | NLM_F_EXCL))
		return -EINVAL;

	return ieee802154_nl_llsec_change(skb, info, llsec_add_dev);
}

static int llsec_del_dev(struct net_device *dev, struct genl_info *info)
{
	struct ieee802154_mlme_ops *ops = ieee802154_mlme_ops(dev);
	__le64 devaddr;

	if (!info->attrs[IEEE802154_ATTR_HW_ADDR])
		return -EINVAL;

	devaddr = nla_get_hwaddr(info->attrs[IEEE802154_ATTR_HW_ADDR]);

	return ops->llsec->del_dev(dev, devaddr);
}

int ieee802154_llsec_del_dev(struct sk_buff *skb, struct genl_info *info)
{
	return ieee802154_nl_llsec_change(skb, info, llsec_del_dev);
}

static int
ieee802154_nl_fill_dev(struct sk_buff *msg, u32 portid, u32 seq,
		       const struct ieee802154_llsec_device *desc,
		       const struct net_device *dev)
{
	void *hdr;

	hdr = genlmsg_put(msg, 0, seq, &nl802154_family, NLM_F_MULTI,
			  IEEE802154_LLSEC_LIST_DEV);
	if (!hdr)
		goto out;

	if (nla_put_string(msg, IEEE802154_ATTR_DEV_NAME, dev->name) ||
	    nla_put_u32(msg, IEEE802154_ATTR_DEV_INDEX, dev->ifindex) ||
	    nla_put_shortaddr(msg, IEEE802154_ATTR_PAN_ID, desc->pan_id) ||
	    nla_put_shortaddr(msg, IEEE802154_ATTR_SHORT_ADDR,
			      desc->short_addr) ||
	    nla_put_hwaddr(msg, IEEE802154_ATTR_HW_ADDR, desc->hwaddr) ||
	    nla_put_u32(msg, IEEE802154_ATTR_LLSEC_FRAME_COUNTER,
			desc->frame_counter) ||
	    nla_put_u8(msg, IEEE802154_ATTR_LLSEC_DEV_OVERRIDE,
		       desc->seclevel_exempt) ||
	    nla_put_u8(msg, IEEE802154_ATTR_LLSEC_DEV_KEY_MODE, desc->key_mode))
		goto nla_put_failure;

	genlmsg_end(msg, hdr);
	return 0;

nla_put_failure:
	genlmsg_cancel(msg, hdr);
out:
	return -EMSGSIZE;
}

static int llsec_iter_devs(struct llsec_dump_data *data)
{
	struct ieee802154_llsec_device *pos;
	int rc = 0, idx = 0;

	list_for_each_entry(pos, &data->table->devices, list) {
		if (idx++ < data->s_idx)
			continue;

		if (ieee802154_nl_fill_dev(data->skb, data->portid,
					   data->nlmsg_seq, pos, data->dev)) {
			rc = -EMSGSIZE;
			break;
		}

		data->s_idx++;
	}

	return rc;
}

int ieee802154_llsec_dump_devs(struct sk_buff *skb, struct netlink_callback *cb)
{
	return ieee802154_llsec_dump_table(skb, cb, llsec_iter_devs);
}



static int llsec_add_devkey(struct net_device *dev, struct genl_info *info)
{
	struct ieee802154_mlme_ops *ops = ieee802154_mlme_ops(dev);
	struct ieee802154_llsec_device_key key;
	__le64 devaddr;

	if (!info->attrs[IEEE802154_ATTR_LLSEC_FRAME_COUNTER] ||
	    !info->attrs[IEEE802154_ATTR_HW_ADDR] ||
	    ieee802154_llsec_parse_key_id(info, &key.key_id))
		return -EINVAL;

	devaddr = nla_get_hwaddr(info->attrs[IEEE802154_ATTR_HW_ADDR]);
	key.frame_counter = nla_get_u32(info->attrs[IEEE802154_ATTR_LLSEC_FRAME_COUNTER]);

	return ops->llsec->add_devkey(dev, devaddr, &key);
}

int ieee802154_llsec_add_devkey(struct sk_buff *skb, struct genl_info *info)
{
	if ((info->nlhdr->nlmsg_flags & (NLM_F_CREATE | NLM_F_EXCL)) !=
	    (NLM_F_CREATE | NLM_F_EXCL))
		return -EINVAL;

	return ieee802154_nl_llsec_change(skb, info, llsec_add_devkey);
}

static int llsec_del_devkey(struct net_device *dev, struct genl_info *info)
{
	struct ieee802154_mlme_ops *ops = ieee802154_mlme_ops(dev);
	struct ieee802154_llsec_device_key key;
	__le64 devaddr;

	if (!info->attrs[IEEE802154_ATTR_HW_ADDR] ||
	    ieee802154_llsec_parse_key_id(info, &key.key_id))
		return -EINVAL;

	devaddr = nla_get_hwaddr(info->attrs[IEEE802154_ATTR_HW_ADDR]);

	return ops->llsec->del_devkey(dev, devaddr, &key);
}

int ieee802154_llsec_del_devkey(struct sk_buff *skb, struct genl_info *info)
{
	return ieee802154_nl_llsec_change(skb, info, llsec_del_devkey);
}

static int
ieee802154_nl_fill_devkey(struct sk_buff *msg, u32 portid, u32 seq,
			  __le64 devaddr,
			  const struct ieee802154_llsec_device_key *devkey,
			  const struct net_device *dev)
{
	void *hdr;

	hdr = genlmsg_put(msg, 0, seq, &nl802154_family, NLM_F_MULTI,
			  IEEE802154_LLSEC_LIST_DEVKEY);
	if (!hdr)
		goto out;

	if (nla_put_string(msg, IEEE802154_ATTR_DEV_NAME, dev->name) ||
	    nla_put_u32(msg, IEEE802154_ATTR_DEV_INDEX, dev->ifindex) ||
	    nla_put_hwaddr(msg, IEEE802154_ATTR_HW_ADDR, devaddr) ||
	    nla_put_u32(msg, IEEE802154_ATTR_LLSEC_FRAME_COUNTER,
			devkey->frame_counter) ||
	    ieee802154_llsec_fill_key_id(msg, &devkey->key_id))
		goto nla_put_failure;

	genlmsg_end(msg, hdr);
	return 0;

nla_put_failure:
	genlmsg_cancel(msg, hdr);
out:
	return -EMSGSIZE;
}

static int llsec_iter_devkeys(struct llsec_dump_data *data)
{
	struct ieee802154_llsec_device *dpos;
	struct ieee802154_llsec_device_key *kpos;
	int rc = 0, idx = 0, idx2;

	list_for_each_entry(dpos, &data->table->devices, list) {
		if (idx++ < data->s_idx)
			continue;

		idx2 = 0;

		list_for_each_entry(kpos, &dpos->keys, list) {
			if (idx2++ < data->s_idx2)
				continue;

			if (ieee802154_nl_fill_devkey(data->skb, data->portid,
						      data->nlmsg_seq,
						      dpos->hwaddr, kpos,
						      data->dev)) {
				return rc = -EMSGSIZE;
			}

			data->s_idx2++;
		}

		data->s_idx++;
	}

	return rc;
}

int ieee802154_llsec_dump_devkeys(struct sk_buff *skb,
				  struct netlink_callback *cb)
{
	return ieee802154_llsec_dump_table(skb, cb, llsec_iter_devkeys);
}



static int
llsec_parse_seclevel(struct genl_info *info,
		     struct ieee802154_llsec_seclevel *sl)
{
	memset(sl, 0, sizeof(*sl));

	if (!info->attrs[IEEE802154_ATTR_LLSEC_FRAME_TYPE] ||
	    !info->attrs[IEEE802154_ATTR_LLSEC_SECLEVELS] ||
	    !info->attrs[IEEE802154_ATTR_LLSEC_DEV_OVERRIDE])
		return -EINVAL;

	sl->frame_type = nla_get_u8(info->attrs[IEEE802154_ATTR_LLSEC_FRAME_TYPE]);
	if (sl->frame_type == IEEE802154_FC_TYPE_MAC_CMD) {
		if (!info->attrs[IEEE802154_ATTR_LLSEC_CMD_FRAME_ID])
			return -EINVAL;

		sl->cmd_frame_id = nla_get_u8(info->attrs[IEEE802154_ATTR_LLSEC_CMD_FRAME_ID]);
	}

	sl->sec_levels = nla_get_u8(info->attrs[IEEE802154_ATTR_LLSEC_SECLEVELS]);
	sl->device_override = nla_get_u8(info->attrs[IEEE802154_ATTR_LLSEC_DEV_OVERRIDE]);

	return 0;
}

static int llsec_add_seclevel(struct net_device *dev, struct genl_info *info)
{
	struct ieee802154_mlme_ops *ops = ieee802154_mlme_ops(dev);
	struct ieee802154_llsec_seclevel sl;

	if (llsec_parse_seclevel(info, &sl))
		return -EINVAL;

	return ops->llsec->add_seclevel(dev, &sl);
}

int ieee802154_llsec_add_seclevel(struct sk_buff *skb, struct genl_info *info)
{
	if ((info->nlhdr->nlmsg_flags & (NLM_F_CREATE | NLM_F_EXCL)) !=
	    (NLM_F_CREATE | NLM_F_EXCL))
		return -EINVAL;

	return ieee802154_nl_llsec_change(skb, info, llsec_add_seclevel);
}

static int llsec_del_seclevel(struct net_device *dev, struct genl_info *info)
{
	struct ieee802154_mlme_ops *ops = ieee802154_mlme_ops(dev);
	struct ieee802154_llsec_seclevel sl;

	if (llsec_parse_seclevel(info, &sl))
		return -EINVAL;

	return ops->llsec->del_seclevel(dev, &sl);
}

int ieee802154_llsec_del_seclevel(struct sk_buff *skb, struct genl_info *info)
{
	return ieee802154_nl_llsec_change(skb, info, llsec_del_seclevel);
}

static int
ieee802154_nl_fill_seclevel(struct sk_buff *msg, u32 portid, u32 seq,
			    const struct ieee802154_llsec_seclevel *sl,
			    const struct net_device *dev)
{
	void *hdr;

	hdr = genlmsg_put(msg, 0, seq, &nl802154_family, NLM_F_MULTI,
			  IEEE802154_LLSEC_LIST_SECLEVEL);
	if (!hdr)
		goto out;

	if (nla_put_string(msg, IEEE802154_ATTR_DEV_NAME, dev->name) ||
	    nla_put_u32(msg, IEEE802154_ATTR_DEV_INDEX, dev->ifindex) ||
	    nla_put_u8(msg, IEEE802154_ATTR_LLSEC_FRAME_TYPE, sl->frame_type) ||
	    nla_put_u8(msg, IEEE802154_ATTR_LLSEC_SECLEVELS, sl->sec_levels) ||
	    nla_put_u8(msg, IEEE802154_ATTR_LLSEC_DEV_OVERRIDE,
		       sl->device_override))
		goto nla_put_failure;

	if (sl->frame_type == IEEE802154_FC_TYPE_MAC_CMD &&
	    nla_put_u8(msg, IEEE802154_ATTR_LLSEC_CMD_FRAME_ID,
		       sl->cmd_frame_id))
		goto nla_put_failure;

	genlmsg_end(msg, hdr);
	return 0;

nla_put_failure:
	genlmsg_cancel(msg, hdr);
out:
	return -EMSGSIZE;
}

static int llsec_iter_seclevels(struct llsec_dump_data *data)
{
	struct ieee802154_llsec_seclevel *pos;
	int rc = 0, idx = 0;

	list_for_each_entry(pos, &data->table->security_levels, list) {
		if (idx++ < data->s_idx)
			continue;

		if (ieee802154_nl_fill_seclevel(data->skb, data->portid,
						data->nlmsg_seq, pos,
						data->dev)) {
			rc = -EMSGSIZE;
			break;
		}

		data->s_idx++;
	}

	return rc;
}

int ieee802154_llsec_dump_seclevels(struct sk_buff *skb,
				    struct netlink_callback *cb)
{
	return ieee802154_llsec_dump_table(skb, cb, llsec_iter_seclevels);
}<|MERGE_RESOLUTION|>--- conflicted
+++ resolved
@@ -29,10 +29,6 @@
 #include <linux/nl802154.h>
 #include <linux/export.h>
 #include <net/af_ieee802154.h>
-<<<<<<< HEAD
-#include <net/nl802154.h>
-=======
->>>>>>> 9e6f3f47
 #include <net/ieee802154_netdev.h>
 #include <net/cfg802154.h>
 
@@ -509,15 +505,10 @@
 	    !info->attrs[IEEE802154_ATTR_FRAME_RETRIES])
 		goto out;
 
-<<<<<<< HEAD
-	phy = ops->get_phy(dev);
-
-=======
 	phy = dev->ieee802154_ptr->wpan_phy;
 	get_device(&phy->dev);
 
 	rtnl_lock();
->>>>>>> 9e6f3f47
 	ops->get_mac_params(dev, &params);
 
 	if (info->attrs[IEEE802154_ATTR_TXPOWER])
