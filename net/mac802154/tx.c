/*
 * Copyright 2007-2012 Siemens AG
 *
 * This program is free software; you can redistribute it and/or modify
 * it under the terms of the GNU General Public License version 2
 * as published by the Free Software Foundation.
 *
 * This program is distributed in the hope that it will be useful,
 * but WITHOUT ANY WARRANTY; without even the implied warranty of
 * MERCHANTABILITY or FITNESS FOR A PARTICULAR PURPOSE.  See the
 * GNU General Public License for more details.
 *
 * Written by:
 * Dmitry Eremin-Solenikov <dbaryshkov@gmail.com>
 * Sergey Lapin <slapin@ossfans.org>
 * Maxim Gorbachyov <maxim.gorbachev@siemens.com>
 * Alexander Smirnov <alex.bluesman.smirnov@gmail.com>
 */

#include <linux/netdevice.h>
#include <linux/if_arp.h>
#include <linux/crc-ccitt.h>
#include <asm/unaligned.h>

#include <net/rtnetlink.h>
#include <net/ieee802154_netdev.h>
#include <net/mac802154.h>
#include <net/cfg802154.h>

#include "ieee802154_i.h"
#include "driver-ops.h"

/* IEEE 802.15.4 transceivers can sleep during the xmit session, so process
 * packets through the workqueue.
 */
struct ieee802154_xmit_cb {
	struct sk_buff *skb;
	struct work_struct work;
	struct ieee802154_local *local;
};

static struct ieee802154_xmit_cb ieee802154_xmit_cb;

static void ieee802154_xmit_worker(struct work_struct *work)
{
	struct ieee802154_xmit_cb *cb =
		container_of(work, struct ieee802154_xmit_cb, work);
	struct ieee802154_local *local = cb->local;
	struct sk_buff *skb = cb->skb;
	struct net_device *dev = skb->dev;
	int res;

	rtnl_lock();

	/* check if ifdown occurred while schedule */
	if (!netif_running(dev))
		goto err_tx;

	res = drv_xmit_sync(local, skb);
	if (res)
		goto err_tx;

<<<<<<< HEAD
	ieee802154_xmit_complete(&local->hw, skb);
=======
	ieee802154_xmit_complete(&local->hw, skb, false);
>>>>>>> 9e6f3f47

	dev->stats.tx_packets++;
	dev->stats.tx_bytes += skb->len;

	rtnl_unlock();

	return;

err_tx:
	/* Restart the netif queue on each sub_if_data object. */
	ieee802154_wake_queue(&local->hw);
	rtnl_unlock();
	kfree_skb(skb);
	netdev_dbg(dev, "transmission failed\n");
}

static netdev_tx_t
ieee802154_tx(struct ieee802154_local *local, struct sk_buff *skb)
{
	struct net_device *dev = skb->dev;
	int ret;

	if (!(local->hw.flags & IEEE802154_HW_TX_OMIT_CKSUM)) {
		u16 crc = crc_ccitt(0, skb->data, skb->len);

		put_unaligned_le16(crc, skb_put(skb, 2));
	}

	if (skb_cow_head(skb, local->hw.extra_tx_headroom))
		goto err_tx;

	/* Stop the netif queue on each sub_if_data object. */
	ieee802154_stop_queue(&local->hw);

	/* async is priority, otherwise sync is fallback */
	if (local->ops->xmit_async) {
		ret = drv_xmit_async(local, skb);
		if (ret) {
			ieee802154_wake_queue(&local->hw);
			goto err_tx;
		}

		dev->stats.tx_packets++;
		dev->stats.tx_bytes += skb->len;
	} else {
		INIT_WORK(&ieee802154_xmit_cb.work, ieee802154_xmit_worker);
		ieee802154_xmit_cb.skb = skb;
		ieee802154_xmit_cb.local = local;

		queue_work(local->workqueue, &ieee802154_xmit_cb.work);
	}

	return NETDEV_TX_OK;

err_tx:
	kfree_skb(skb);
	return NETDEV_TX_OK;
}

netdev_tx_t
ieee802154_monitor_start_xmit(struct sk_buff *skb, struct net_device *dev)
{
	struct ieee802154_sub_if_data *sdata = IEEE802154_DEV_TO_SUB_IF(dev);

	skb->skb_iif = dev->ifindex;

	return ieee802154_tx(sdata->local, skb);
}

netdev_tx_t
ieee802154_subif_start_xmit(struct sk_buff *skb, struct net_device *dev)
{
	struct ieee802154_sub_if_data *sdata = IEEE802154_DEV_TO_SUB_IF(dev);
	int rc;

	rc = mac802154_llsec_encrypt(&sdata->sec, skb);
	if (rc) {
		netdev_warn(dev, "encryption failed: %i\n", rc);
		kfree_skb(skb);
		return NETDEV_TX_OK;
	}

	skb->skb_iif = dev->ifindex;

	return ieee802154_tx(sdata->local, skb);
}<|MERGE_RESOLUTION|>--- conflicted
+++ resolved
@@ -60,11 +60,7 @@
 	if (res)
 		goto err_tx;
 
-<<<<<<< HEAD
-	ieee802154_xmit_complete(&local->hw, skb);
-=======
 	ieee802154_xmit_complete(&local->hw, skb, false);
->>>>>>> 9e6f3f47
 
 	dev->stats.tx_packets++;
 	dev->stats.tx_bytes += skb->len;
