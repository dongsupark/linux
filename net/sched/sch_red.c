--- conflicted
+++ resolved
@@ -217,13 +217,10 @@
 		      nla_data(tb[TCA_RED_STAB]),
 		      max_P);
 
-<<<<<<< HEAD
-=======
 	del_timer(&q->adapt_timer);
 	if (ctl->flags & TC_RED_ADAPTATIVE)
 		mod_timer(&q->adapt_timer, jiffies + HZ/2);
 
->>>>>>> 7d6c429b
 	if (!q->qdisc->q.qlen)
 		red_start_of_idle_period(&q->parms);
 
