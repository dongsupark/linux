--- conflicted
+++ resolved
@@ -68,11 +68,7 @@
 	  If unsure, say N
 choice
 	prompt "Default SCTP cookie HMAC encoding"
-<<<<<<< HEAD
-	default SCTP_COOKIE_HMAC_MD5
-=======
 	default SCTP_DEFAULT_COOKIE_HMAC_MD5
->>>>>>> 68d6f84b
 	help
 	  This option sets the default sctp cookie hmac algorithm
 	  when in doubt select 'md5'
