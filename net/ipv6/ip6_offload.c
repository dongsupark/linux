--- conflicted
+++ resolved
@@ -98,10 +98,7 @@
 		       SKB_GSO_TCP_ECN |
 		       SKB_GSO_GRE |
 		       SKB_GSO_UDP_TUNNEL |
-<<<<<<< HEAD
-=======
 		       SKB_GSO_MPLS |
->>>>>>> d0e0ac97
 		       SKB_GSO_TCPV6 |
 		       0)))
 		goto out;
