--- conflicted
+++ resolved
@@ -1712,11 +1712,7 @@
 	    nla_put_u16(skb, IFLA_IPTUN_ENCAP_DPORT,
 			tunnel->encap.dport) ||
 	    nla_put_u16(skb, IFLA_IPTUN_ENCAP_FLAGS,
-<<<<<<< HEAD
-			tunnel->encap.dport))
-=======
 			tunnel->encap.flags))
->>>>>>> e529fea9
 		goto nla_put_failure;
 
 	return 0;
