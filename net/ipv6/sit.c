--- conflicted
+++ resolved
@@ -593,11 +593,7 @@
 				tunnel->dev->stats.rx_errors++;
 				goto out;
 			}
-<<<<<<< HEAD
-		} else {
-=======
 		} else if (!(tunnel->dev->flags&IFF_POINTOPOINT)) {
->>>>>>> d0e0ac97
 			if (is_spoofed_6rd(tunnel, iph->saddr,
 					   &ipv6_hdr(skb)->saddr) ||
 			    is_spoofed_6rd(tunnel, iph->daddr,
@@ -933,12 +929,6 @@
 		goto tx_err;
 	}
 
-<<<<<<< HEAD
-	skb->ip_summed = CHECKSUM_NONE;
-	ip_select_ident(iph, skb_dst(skb), NULL);
-	iptunnel_xmit(skb, dev);
-=======
->>>>>>> d0e0ac97
 	return NETDEV_TX_OK;
 
 tx_err:
