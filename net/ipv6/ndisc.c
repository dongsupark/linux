--- conflicted
+++ resolved
@@ -1259,12 +1259,8 @@
 	if (ra_msg->icmph.icmp6_hop_limit) {
 		in6_dev->cnf.hop_limit = ra_msg->icmph.icmp6_hop_limit;
 		if (rt)
-<<<<<<< HEAD
-			rt->dst.metrics[RTAX_HOPLIMIT-1] = ra_msg->icmph.icmp6_hop_limit;
-=======
 			dst_metric_set(&rt->dst, RTAX_HOPLIMIT,
 				       ra_msg->icmph.icmp6_hop_limit);
->>>>>>> 3cbea436
 	}
 
 skip_defrtr:
@@ -1382,11 +1378,7 @@
 			in6_dev->cnf.mtu6 = mtu;
 
 			if (rt)
-<<<<<<< HEAD
-				rt->dst.metrics[RTAX_MTU-1] = mtu;
-=======
 				dst_metric_set(&rt->dst, RTAX_MTU, mtu);
->>>>>>> 3cbea436
 
 			rt6_mtu_change(skb->dev, mtu);
 		}
