/*
 *	Neighbour Discovery for IPv6
 *	Linux INET6 implementation
 *
 *	Authors:
 *	Pedro Roque		<roque@di.fc.ul.pt>
 *	Mike Shaver		<shaver@ingenia.com>
 *
 *	This program is free software; you can redistribute it and/or
 *      modify it under the terms of the GNU General Public License
 *      as published by the Free Software Foundation; either version
 *      2 of the License, or (at your option) any later version.
 */

/*
 *	Changes:
 *
 *	Alexey I. Froloff		:	RFC6106 (DNSSL) support
 *	Pierre Ynard			:	export userland ND options
 *						through netlink (RDNSS support)
 *	Lars Fenneberg			:	fixed MTU setting on receipt
 *						of an RA.
 *	Janos Farkas			:	kmalloc failure checks
 *	Alexey Kuznetsov		:	state machine reworked
 *						and moved to net/core.
 *	Pekka Savola			:	RFC2461 validation
 *	YOSHIFUJI Hideaki @USAGI	:	Verify ND options properly
 */

#define pr_fmt(fmt) "ICMPv6: " fmt

#include <linux/module.h>
#include <linux/errno.h>
#include <linux/types.h>
#include <linux/socket.h>
#include <linux/sockios.h>
#include <linux/sched.h>
#include <linux/net.h>
#include <linux/in6.h>
#include <linux/route.h>
#include <linux/init.h>
#include <linux/rcupdate.h>
#include <linux/slab.h>
#ifdef CONFIG_SYSCTL
#include <linux/sysctl.h>
#endif

#include <linux/if_addr.h>
#include <linux/if_arp.h>
#include <linux/ipv6.h>
#include <linux/icmpv6.h>
#include <linux/jhash.h>

#include <net/sock.h>
#include <net/snmp.h>

#include <net/ipv6.h>
#include <net/protocol.h>
#include <net/ndisc.h>
#include <net/ip6_route.h>
#include <net/addrconf.h>
#include <net/icmp.h>

#include <net/netlink.h>
#include <linux/rtnetlink.h>

#include <net/flow.h>
#include <net/ip6_checksum.h>
#include <net/inet_common.h>
#include <linux/proc_fs.h>

#include <linux/netfilter.h>
#include <linux/netfilter_ipv6.h>

/* Set to 3 to get tracing... */
#define ND_DEBUG 1

#define ND_PRINTK(val, level, fmt, ...)				\
do {								\
	if (val <= ND_DEBUG)					\
		net_##level##_ratelimited(fmt, ##__VA_ARGS__);	\
} while (0)

static u32 ndisc_hash(const void *pkey,
		      const struct net_device *dev,
		      __u32 *hash_rnd);
static int ndisc_constructor(struct neighbour *neigh);
static void ndisc_solicit(struct neighbour *neigh, struct sk_buff *skb);
static void ndisc_error_report(struct neighbour *neigh, struct sk_buff *skb);
static int pndisc_constructor(struct pneigh_entry *n);
static void pndisc_destructor(struct pneigh_entry *n);
static void pndisc_redo(struct sk_buff *skb);

static const struct neigh_ops ndisc_generic_ops = {
	.family =		AF_INET6,
	.solicit =		ndisc_solicit,
	.error_report =		ndisc_error_report,
	.output =		neigh_resolve_output,
	.connected_output =	neigh_connected_output,
};

static const struct neigh_ops ndisc_hh_ops = {
	.family =		AF_INET6,
	.solicit =		ndisc_solicit,
	.error_report =		ndisc_error_report,
	.output =		neigh_resolve_output,
	.connected_output =	neigh_resolve_output,
};


static const struct neigh_ops ndisc_direct_ops = {
	.family =		AF_INET6,
	.output =		neigh_direct_output,
	.connected_output =	neigh_direct_output,
};

struct neigh_table nd_tbl = {
	.family =	AF_INET6,
	.key_len =	sizeof(struct in6_addr),
	.hash =		ndisc_hash,
	.constructor =	ndisc_constructor,
	.pconstructor =	pndisc_constructor,
	.pdestructor =	pndisc_destructor,
	.proxy_redo =	pndisc_redo,
	.id =		"ndisc_cache",
	.parms = {
		.tbl			= &nd_tbl,
		.base_reachable_time	= ND_REACHABLE_TIME,
		.retrans_time		= ND_RETRANS_TIMER,
		.gc_staletime		= 60 * HZ,
		.reachable_time		= ND_REACHABLE_TIME,
		.delay_probe_time	= 5 * HZ,
		.queue_len_bytes	= 64*1024,
		.ucast_probes		= 3,
		.mcast_probes		= 3,
		.anycast_delay		= 1 * HZ,
		.proxy_delay		= (8 * HZ) / 10,
		.proxy_qlen		= 64,
	},
	.gc_interval =	  30 * HZ,
	.gc_thresh1 =	 128,
	.gc_thresh2 =	 512,
	.gc_thresh3 =	1024,
};

static void ndisc_fill_addr_option(struct sk_buff *skb, int type, void *data)
{
	int pad   = ndisc_addr_option_pad(skb->dev->type);
	int data_len = skb->dev->addr_len;
	int space = ndisc_opt_addr_space(skb->dev);
	u8 *opt = skb_put(skb, space);

	opt[0] = type;
	opt[1] = space>>3;

	memset(opt + 2, 0, pad);
	opt   += pad;
	space -= pad;

	memcpy(opt+2, data, data_len);
	data_len += 2;
	opt += data_len;
	if ((space -= data_len) > 0)
		memset(opt, 0, space);
}

static struct nd_opt_hdr *ndisc_next_option(struct nd_opt_hdr *cur,
					    struct nd_opt_hdr *end)
{
	int type;
	if (!cur || !end || cur >= end)
		return NULL;
	type = cur->nd_opt_type;
	do {
		cur = ((void *)cur) + (cur->nd_opt_len << 3);
	} while(cur < end && cur->nd_opt_type != type);
	return cur <= end && cur->nd_opt_type == type ? cur : NULL;
}

static inline int ndisc_is_useropt(struct nd_opt_hdr *opt)
{
	return opt->nd_opt_type == ND_OPT_RDNSS ||
		opt->nd_opt_type == ND_OPT_DNSSL;
}

static struct nd_opt_hdr *ndisc_next_useropt(struct nd_opt_hdr *cur,
					     struct nd_opt_hdr *end)
{
	if (!cur || !end || cur >= end)
		return NULL;
	do {
		cur = ((void *)cur) + (cur->nd_opt_len << 3);
	} while(cur < end && !ndisc_is_useropt(cur));
	return cur <= end && ndisc_is_useropt(cur) ? cur : NULL;
}

struct ndisc_options *ndisc_parse_options(u8 *opt, int opt_len,
					  struct ndisc_options *ndopts)
{
	struct nd_opt_hdr *nd_opt = (struct nd_opt_hdr *)opt;

	if (!nd_opt || opt_len < 0 || !ndopts)
		return NULL;
	memset(ndopts, 0, sizeof(*ndopts));
	while (opt_len) {
		int l;
		if (opt_len < sizeof(struct nd_opt_hdr))
			return NULL;
		l = nd_opt->nd_opt_len << 3;
		if (opt_len < l || l == 0)
			return NULL;
		switch (nd_opt->nd_opt_type) {
		case ND_OPT_SOURCE_LL_ADDR:
		case ND_OPT_TARGET_LL_ADDR:
		case ND_OPT_MTU:
		case ND_OPT_REDIRECT_HDR:
			if (ndopts->nd_opt_array[nd_opt->nd_opt_type]) {
				ND_PRINTK(2, warn,
					  "%s: duplicated ND6 option found: type=%d\n",
					  __func__, nd_opt->nd_opt_type);
			} else {
				ndopts->nd_opt_array[nd_opt->nd_opt_type] = nd_opt;
			}
			break;
		case ND_OPT_PREFIX_INFO:
			ndopts->nd_opts_pi_end = nd_opt;
			if (!ndopts->nd_opt_array[nd_opt->nd_opt_type])
				ndopts->nd_opt_array[nd_opt->nd_opt_type] = nd_opt;
			break;
#ifdef CONFIG_IPV6_ROUTE_INFO
		case ND_OPT_ROUTE_INFO:
			ndopts->nd_opts_ri_end = nd_opt;
			if (!ndopts->nd_opts_ri)
				ndopts->nd_opts_ri = nd_opt;
			break;
#endif
		default:
			if (ndisc_is_useropt(nd_opt)) {
				ndopts->nd_useropts_end = nd_opt;
				if (!ndopts->nd_useropts)
					ndopts->nd_useropts = nd_opt;
			} else {
				/*
				 * Unknown options must be silently ignored,
				 * to accommodate future extension to the
				 * protocol.
				 */
				ND_PRINTK(2, notice,
					  "%s: ignored unsupported option; type=%d, len=%d\n",
					  __func__,
					  nd_opt->nd_opt_type,
					  nd_opt->nd_opt_len);
			}
		}
		opt_len -= l;
		nd_opt = ((void *)nd_opt) + l;
	}
	return ndopts;
}

int ndisc_mc_map(const struct in6_addr *addr, char *buf, struct net_device *dev, int dir)
{
	switch (dev->type) {
	case ARPHRD_ETHER:
	case ARPHRD_IEEE802:	/* Not sure. Check it later. --ANK */
	case ARPHRD_FDDI:
		ipv6_eth_mc_map(addr, buf);
		return 0;
	case ARPHRD_ARCNET:
		ipv6_arcnet_mc_map(addr, buf);
		return 0;
	case ARPHRD_INFINIBAND:
		ipv6_ib_mc_map(addr, dev->broadcast, buf);
		return 0;
	case ARPHRD_IPGRE:
		return ipv6_ipgre_mc_map(addr, dev->broadcast, buf);
	default:
		if (dir) {
			memcpy(buf, dev->broadcast, dev->addr_len);
			return 0;
		}
	}
	return -EINVAL;
}

EXPORT_SYMBOL(ndisc_mc_map);

static u32 ndisc_hash(const void *pkey,
		      const struct net_device *dev,
		      __u32 *hash_rnd)
{
	return ndisc_hashfn(pkey, dev, hash_rnd);
}

static int ndisc_constructor(struct neighbour *neigh)
{
	struct in6_addr *addr = (struct in6_addr*)&neigh->primary_key;
	struct net_device *dev = neigh->dev;
	struct inet6_dev *in6_dev;
	struct neigh_parms *parms;
	bool is_multicast = ipv6_addr_is_multicast(addr);

	in6_dev = in6_dev_get(dev);
	if (in6_dev == NULL) {
		return -EINVAL;
	}

	parms = in6_dev->nd_parms;
	__neigh_parms_put(neigh->parms);
	neigh->parms = neigh_parms_clone(parms);

	neigh->type = is_multicast ? RTN_MULTICAST : RTN_UNICAST;
	if (!dev->header_ops) {
		neigh->nud_state = NUD_NOARP;
		neigh->ops = &ndisc_direct_ops;
		neigh->output = neigh_direct_output;
	} else {
		if (is_multicast) {
			neigh->nud_state = NUD_NOARP;
			ndisc_mc_map(addr, neigh->ha, dev, 1);
		} else if (dev->flags&(IFF_NOARP|IFF_LOOPBACK)) {
			neigh->nud_state = NUD_NOARP;
			memcpy(neigh->ha, dev->dev_addr, dev->addr_len);
			if (dev->flags&IFF_LOOPBACK)
				neigh->type = RTN_LOCAL;
		} else if (dev->flags&IFF_POINTOPOINT) {
			neigh->nud_state = NUD_NOARP;
			memcpy(neigh->ha, dev->broadcast, dev->addr_len);
		}
		if (dev->header_ops->cache)
			neigh->ops = &ndisc_hh_ops;
		else
			neigh->ops = &ndisc_generic_ops;
		if (neigh->nud_state&NUD_VALID)
			neigh->output = neigh->ops->connected_output;
		else
			neigh->output = neigh->ops->output;
	}
	in6_dev_put(in6_dev);
	return 0;
}

static int pndisc_constructor(struct pneigh_entry *n)
{
	struct in6_addr *addr = (struct in6_addr*)&n->key;
	struct in6_addr maddr;
	struct net_device *dev = n->dev;

	if (dev == NULL || __in6_dev_get(dev) == NULL)
		return -EINVAL;
	addrconf_addr_solict_mult(addr, &maddr);
	ipv6_dev_mc_inc(dev, &maddr);
	return 0;
}

static void pndisc_destructor(struct pneigh_entry *n)
{
	struct in6_addr *addr = (struct in6_addr*)&n->key;
	struct in6_addr maddr;
	struct net_device *dev = n->dev;

	if (dev == NULL || __in6_dev_get(dev) == NULL)
		return;
	addrconf_addr_solict_mult(addr, &maddr);
	ipv6_dev_mc_dec(dev, &maddr);
}

static struct sk_buff *ndisc_alloc_skb(struct net_device *dev,
				       int len)
{
	int hlen = LL_RESERVED_SPACE(dev);
	int tlen = dev->needed_tailroom;
	struct sock *sk = dev_net(dev)->ipv6.ndisc_sk;
	struct sk_buff *skb;
	int err;

	skb = sock_alloc_send_skb(sk,
				  hlen + sizeof(struct ipv6hdr) + len + tlen,
				  1, &err);
	if (!skb) {
		ND_PRINTK(0, err, "ndisc: %s failed to allocate an skb, err=%d\n",
			  __func__, err);
		return NULL;
	}

	skb->protocol = htons(ETH_P_IPV6);
	skb->dev = dev;

	skb_reserve(skb, hlen + sizeof(struct ipv6hdr));
	skb_reset_transport_header(skb);

	return skb;
}

static void ip6_nd_hdr(struct sk_buff *skb,
		       const struct in6_addr *saddr,
		       const struct in6_addr *daddr,
		       int hop_limit, int len)
{
	struct ipv6hdr *hdr;

	skb_push(skb, sizeof(*hdr));
	skb_reset_network_header(skb);
	hdr = ipv6_hdr(skb);

	ip6_flow_hdr(hdr, 0, 0);

	hdr->payload_len = htons(len);
	hdr->nexthdr = IPPROTO_ICMPV6;
	hdr->hop_limit = hop_limit;

	hdr->saddr = *saddr;
	hdr->daddr = *daddr;
}

static void ndisc_send_skb(struct sk_buff *skb,
			   const struct in6_addr *daddr,
			   const struct in6_addr *saddr)
{
	struct dst_entry *dst = skb_dst(skb);
	struct net *net = dev_net(skb->dev);
	struct sock *sk = net->ipv6.ndisc_sk;
	struct inet6_dev *idev;
	int err;
	struct icmp6hdr *icmp6h = icmp6_hdr(skb);
	u8 type;

	type = icmp6h->icmp6_type;

	if (!dst) {
		struct sock *sk = net->ipv6.ndisc_sk;
		struct flowi6 fl6;

		icmpv6_flow_init(sk, &fl6, type, saddr, daddr, skb->dev->ifindex);
		dst = icmp6_dst_alloc(skb->dev, &fl6);
		if (IS_ERR(dst)) {
			kfree_skb(skb);
			return;
		}

		skb_dst_set(skb, dst);
	}

	icmp6h->icmp6_cksum = csum_ipv6_magic(saddr, daddr, skb->len,
					      IPPROTO_ICMPV6,
					      csum_partial(icmp6h,
							   skb->len, 0));

	ip6_nd_hdr(skb, saddr, daddr, inet6_sk(sk)->hop_limit, skb->len);

	rcu_read_lock();
	idev = __in6_dev_get(dst->dev);
	IP6_UPD_PO_STATS(net, idev, IPSTATS_MIB_OUT, skb->len);

	err = NF_HOOK(NFPROTO_IPV6, NF_INET_LOCAL_OUT, skb, NULL, dst->dev,
		      dst_output);
	if (!err) {
		ICMP6MSGOUT_INC_STATS(net, idev, type);
		ICMP6_INC_STATS(net, idev, ICMP6_MIB_OUTMSGS);
	}

	rcu_read_unlock();
}

static void ndisc_send_na(struct net_device *dev, struct neighbour *neigh,
			  const struct in6_addr *daddr,
			  const struct in6_addr *solicited_addr,
			  bool router, bool solicited, bool override, bool inc_opt)
{
	struct sk_buff *skb;
	struct in6_addr tmpaddr;
	struct inet6_ifaddr *ifp;
	const struct in6_addr *src_addr;
	struct nd_msg *msg;
	int optlen = 0;

	/* for anycast or proxy, solicited_addr != src_addr */
	ifp = ipv6_get_ifaddr(dev_net(dev), solicited_addr, dev, 1);
	if (ifp) {
		src_addr = solicited_addr;
		if (ifp->flags & IFA_F_OPTIMISTIC)
			override = 0;
		inc_opt |= ifp->idev->cnf.force_tllao;
		in6_ifa_put(ifp);
	} else {
		if (ipv6_dev_get_saddr(dev_net(dev), dev, daddr,
				       inet6_sk(dev_net(dev)->ipv6.ndisc_sk)->srcprefs,
				       &tmpaddr))
			return;
		src_addr = &tmpaddr;
	}

	if (!dev->addr_len)
		inc_opt = 0;
	if (inc_opt)
		optlen += ndisc_opt_addr_space(dev);

	skb = ndisc_alloc_skb(dev, sizeof(*msg) + optlen);
	if (!skb)
		return;

	msg = (struct nd_msg *)skb_put(skb, sizeof(*msg));
	*msg = (struct nd_msg) {
		.icmph = {
			.icmp6_type = NDISC_NEIGHBOUR_ADVERTISEMENT,
			.icmp6_router = router,
			.icmp6_solicited = solicited,
			.icmp6_override = override,
		},
		.target = *solicited_addr,
	};

	if (inc_opt)
		ndisc_fill_addr_option(skb, ND_OPT_TARGET_LL_ADDR,
				       dev->dev_addr);


	ndisc_send_skb(skb, daddr, src_addr);
}

static void ndisc_send_unsol_na(struct net_device *dev)
{
	struct inet6_dev *idev;
	struct inet6_ifaddr *ifa;

	idev = in6_dev_get(dev);
	if (!idev)
		return;

	read_lock_bh(&idev->lock);
	list_for_each_entry(ifa, &idev->addr_list, if_list) {
		ndisc_send_na(dev, NULL, &in6addr_linklocal_allnodes, &ifa->addr,
			      /*router=*/ !!idev->cnf.forwarding,
			      /*solicited=*/ false, /*override=*/ true,
			      /*inc_opt=*/ true);
	}
	read_unlock_bh(&idev->lock);

	in6_dev_put(idev);
}

void ndisc_send_ns(struct net_device *dev, struct neighbour *neigh,
		   const struct in6_addr *solicit,
		   const struct in6_addr *daddr, const struct in6_addr *saddr)
{
	struct sk_buff *skb;
	struct in6_addr addr_buf;
	int inc_opt = dev->addr_len;
	int optlen = 0;
	struct nd_msg *msg;

	if (saddr == NULL) {
		if (ipv6_get_lladdr(dev, &addr_buf,
				   (IFA_F_TENTATIVE|IFA_F_OPTIMISTIC)))
			return;
		saddr = &addr_buf;
	}

	if (ipv6_addr_any(saddr))
		inc_opt = 0;
	if (inc_opt)
		optlen += ndisc_opt_addr_space(dev);

	skb = ndisc_alloc_skb(dev, sizeof(*msg) + optlen);
	if (!skb)
		return;

	msg = (struct nd_msg *)skb_put(skb, sizeof(*msg));
	*msg = (struct nd_msg) {
		.icmph = {
			.icmp6_type = NDISC_NEIGHBOUR_SOLICITATION,
		},
		.target = *solicit,
	};

	if (inc_opt)
		ndisc_fill_addr_option(skb, ND_OPT_SOURCE_LL_ADDR,
				       dev->dev_addr);

	ndisc_send_skb(skb, daddr, saddr);
}

void ndisc_send_rs(struct net_device *dev, const struct in6_addr *saddr,
		   const struct in6_addr *daddr)
{
	struct sk_buff *skb;
	struct rs_msg *msg;
	int send_sllao = dev->addr_len;
	int optlen = 0;

#ifdef CONFIG_IPV6_OPTIMISTIC_DAD
	/*
	 * According to section 2.2 of RFC 4429, we must not
	 * send router solicitations with a sllao from
	 * optimistic addresses, but we may send the solicitation
	 * if we don't include the sllao.  So here we check
	 * if our address is optimistic, and if so, we
	 * suppress the inclusion of the sllao.
	 */
	if (send_sllao) {
		struct inet6_ifaddr *ifp = ipv6_get_ifaddr(dev_net(dev), saddr,
							   dev, 1);
		if (ifp) {
			if (ifp->flags & IFA_F_OPTIMISTIC)  {
				send_sllao = 0;
			}
			in6_ifa_put(ifp);
		} else {
			send_sllao = 0;
		}
	}
#endif
	if (send_sllao)
		optlen += ndisc_opt_addr_space(dev);

	skb = ndisc_alloc_skb(dev, sizeof(*msg) + optlen);
	if (!skb)
		return;

	msg = (struct rs_msg *)skb_put(skb, sizeof(*msg));
	*msg = (struct rs_msg) {
		.icmph = {
			.icmp6_type = NDISC_ROUTER_SOLICITATION,
		},
	};

	if (send_sllao)
		ndisc_fill_addr_option(skb, ND_OPT_SOURCE_LL_ADDR,
				       dev->dev_addr);

	ndisc_send_skb(skb, daddr, saddr);
}


static void ndisc_error_report(struct neighbour *neigh, struct sk_buff *skb)
{
	/*
	 *	"The sender MUST return an ICMP
	 *	 destination unreachable"
	 */
	dst_link_failure(skb);
	kfree_skb(skb);
}

/* Called with locked neigh: either read or both */

static void ndisc_solicit(struct neighbour *neigh, struct sk_buff *skb)
{
	struct in6_addr *saddr = NULL;
	struct in6_addr mcaddr;
	struct net_device *dev = neigh->dev;
	struct in6_addr *target = (struct in6_addr *)&neigh->primary_key;
	int probes = atomic_read(&neigh->probes);

	if (skb && ipv6_chk_addr(dev_net(dev), &ipv6_hdr(skb)->saddr, dev, 1))
		saddr = &ipv6_hdr(skb)->saddr;

	if ((probes -= neigh->parms->ucast_probes) < 0) {
		if (!(neigh->nud_state & NUD_VALID)) {
			ND_PRINTK(1, dbg,
				  "%s: trying to ucast probe in NUD_INVALID: %pI6\n",
				  __func__, target);
		}
		ndisc_send_ns(dev, neigh, target, target, saddr);
	} else if ((probes -= neigh->parms->app_probes) < 0) {
#ifdef CONFIG_ARPD
		neigh_app_ns(neigh);
#endif
	} else {
		addrconf_addr_solict_mult(target, &mcaddr);
		ndisc_send_ns(dev, NULL, target, &mcaddr, saddr);
	}
}

static int pndisc_is_router(const void *pkey,
			    struct net_device *dev)
{
	struct pneigh_entry *n;
	int ret = -1;

	read_lock_bh(&nd_tbl.lock);
	n = __pneigh_lookup(&nd_tbl, dev_net(dev), pkey, dev);
	if (n)
		ret = !!(n->flags & NTF_ROUTER);
	read_unlock_bh(&nd_tbl.lock);

	return ret;
}

static void ndisc_recv_ns(struct sk_buff *skb)
{
	struct nd_msg *msg = (struct nd_msg *)skb_transport_header(skb);
	const struct in6_addr *saddr = &ipv6_hdr(skb)->saddr;
	const struct in6_addr *daddr = &ipv6_hdr(skb)->daddr;
	u8 *lladdr = NULL;
	u32 ndoptlen = skb_tail_pointer(skb) - (skb_transport_header(skb) +
				    offsetof(struct nd_msg, opt));
	struct ndisc_options ndopts;
	struct net_device *dev = skb->dev;
	struct inet6_ifaddr *ifp;
	struct inet6_dev *idev = NULL;
	struct neighbour *neigh;
	int dad = ipv6_addr_any(saddr);
	bool inc;
	int is_router = -1;

	if (skb->len < sizeof(struct nd_msg)) {
		ND_PRINTK(2, warn, "NS: packet too short\n");
		return;
	}

	if (ipv6_addr_is_multicast(&msg->target)) {
		ND_PRINTK(2, warn, "NS: multicast target address\n");
		return;
	}

	/*
	 * RFC2461 7.1.1:
	 * DAD has to be destined for solicited node multicast address.
	 */
	if (dad && !ipv6_addr_is_solict_mult(daddr)) {
		ND_PRINTK(2, warn, "NS: bad DAD packet (wrong destination)\n");
		return;
	}

	if (!ndisc_parse_options(msg->opt, ndoptlen, &ndopts)) {
		ND_PRINTK(2, warn, "NS: invalid ND options\n");
		return;
	}

	if (ndopts.nd_opts_src_lladdr) {
		lladdr = ndisc_opt_addr_data(ndopts.nd_opts_src_lladdr, dev);
		if (!lladdr) {
			ND_PRINTK(2, warn,
				  "NS: invalid link-layer address length\n");
			return;
		}

		/* RFC2461 7.1.1:
		 *	If the IP source address is the unspecified address,
		 *	there MUST NOT be source link-layer address option
		 *	in the message.
		 */
		if (dad) {
			ND_PRINTK(2, warn,
				  "NS: bad DAD packet (link-layer address option)\n");
			return;
		}
	}

	inc = ipv6_addr_is_multicast(daddr);

	ifp = ipv6_get_ifaddr(dev_net(dev), &msg->target, dev, 1);
	if (ifp) {

		if (ifp->flags & (IFA_F_TENTATIVE|IFA_F_OPTIMISTIC)) {
			if (dad) {
				/*
				 * We are colliding with another node
				 * who is doing DAD
				 * so fail our DAD process
				 */
				addrconf_dad_failure(ifp);
				return;
			} else {
				/*
				 * This is not a dad solicitation.
				 * If we are an optimistic node,
				 * we should respond.
				 * Otherwise, we should ignore it.
				 */
				if (!(ifp->flags & IFA_F_OPTIMISTIC))
					goto out;
			}
		}

		idev = ifp->idev;
	} else {
		struct net *net = dev_net(dev);

		idev = in6_dev_get(dev);
		if (!idev) {
			/* XXX: count this drop? */
			return;
		}

		if (ipv6_chk_acast_addr(net, dev, &msg->target) ||
		    (idev->cnf.forwarding &&
		     (net->ipv6.devconf_all->proxy_ndp || idev->cnf.proxy_ndp) &&
		     (is_router = pndisc_is_router(&msg->target, dev)) >= 0)) {
			if (!(NEIGH_CB(skb)->flags & LOCALLY_ENQUEUED) &&
			    skb->pkt_type != PACKET_HOST &&
			    inc != 0 &&
			    idev->nd_parms->proxy_delay != 0) {
				/*
				 * for anycast or proxy,
				 * sender should delay its response
				 * by a random time between 0 and
				 * MAX_ANYCAST_DELAY_TIME seconds.
				 * (RFC2461) -- yoshfuji
				 */
				struct sk_buff *n = skb_clone(skb, GFP_ATOMIC);
				if (n)
					pneigh_enqueue(&nd_tbl, idev->nd_parms, n);
				goto out;
			}
		} else
			goto out;
	}

	if (is_router < 0)
		is_router = idev->cnf.forwarding;

	if (dad) {
		ndisc_send_na(dev, NULL, &in6addr_linklocal_allnodes, &msg->target,
			      !!is_router, false, (ifp != NULL), true);
		goto out;
	}

	if (inc)
		NEIGH_CACHE_STAT_INC(&nd_tbl, rcv_probes_mcast);
	else
		NEIGH_CACHE_STAT_INC(&nd_tbl, rcv_probes_ucast);

	/*
	 *	update / create cache entry
	 *	for the source address
	 */
	neigh = __neigh_lookup(&nd_tbl, saddr, dev,
			       !inc || lladdr || !dev->addr_len);
	if (neigh)
		neigh_update(neigh, lladdr, NUD_STALE,
			     NEIGH_UPDATE_F_WEAK_OVERRIDE|
			     NEIGH_UPDATE_F_OVERRIDE);
	if (neigh || !dev->header_ops) {
		ndisc_send_na(dev, neigh, saddr, &msg->target,
			      !!is_router,
			      true, (ifp != NULL && inc), inc);
		if (neigh)
			neigh_release(neigh);
	}

out:
	if (ifp)
		in6_ifa_put(ifp);
	else
		in6_dev_put(idev);
}

static void ndisc_recv_na(struct sk_buff *skb)
{
	struct nd_msg *msg = (struct nd_msg *)skb_transport_header(skb);
	const struct in6_addr *saddr = &ipv6_hdr(skb)->saddr;
	const struct in6_addr *daddr = &ipv6_hdr(skb)->daddr;
	u8 *lladdr = NULL;
	u32 ndoptlen = skb_tail_pointer(skb) - (skb_transport_header(skb) +
				    offsetof(struct nd_msg, opt));
	struct ndisc_options ndopts;
	struct net_device *dev = skb->dev;
	struct inet6_ifaddr *ifp;
	struct neighbour *neigh;

	if (skb->len < sizeof(struct nd_msg)) {
		ND_PRINTK(2, warn, "NA: packet too short\n");
		return;
	}

	if (ipv6_addr_is_multicast(&msg->target)) {
		ND_PRINTK(2, warn, "NA: target address is multicast\n");
		return;
	}

	if (ipv6_addr_is_multicast(daddr) &&
	    msg->icmph.icmp6_solicited) {
		ND_PRINTK(2, warn, "NA: solicited NA is multicasted\n");
		return;
	}

	if (!ndisc_parse_options(msg->opt, ndoptlen, &ndopts)) {
		ND_PRINTK(2, warn, "NS: invalid ND option\n");
		return;
	}
	if (ndopts.nd_opts_tgt_lladdr) {
		lladdr = ndisc_opt_addr_data(ndopts.nd_opts_tgt_lladdr, dev);
		if (!lladdr) {
			ND_PRINTK(2, warn,
				  "NA: invalid link-layer address length\n");
			return;
		}
	}
	ifp = ipv6_get_ifaddr(dev_net(dev), &msg->target, dev, 1);
	if (ifp) {
		if (skb->pkt_type != PACKET_LOOPBACK
		    && (ifp->flags & IFA_F_TENTATIVE)) {
				addrconf_dad_failure(ifp);
				return;
		}
		/* What should we make now? The advertisement
		   is invalid, but ndisc specs say nothing
		   about it. It could be misconfiguration, or
		   an smart proxy agent tries to help us :-)

		   We should not print the error if NA has been
		   received from loopback - it is just our own
		   unsolicited advertisement.
		 */
		if (skb->pkt_type != PACKET_LOOPBACK)
			ND_PRINTK(1, warn,
				  "NA: someone advertises our address %pI6 on %s!\n",
				  &ifp->addr, ifp->idev->dev->name);
		in6_ifa_put(ifp);
		return;
	}
	neigh = neigh_lookup(&nd_tbl, &msg->target, dev);

	if (neigh) {
		u8 old_flags = neigh->flags;
		struct net *net = dev_net(dev);

		if (neigh->nud_state & NUD_FAILED)
			goto out;

		/*
		 * Don't update the neighbor cache entry on a proxy NA from
		 * ourselves because either the proxied node is off link or it
		 * has already sent a NA to us.
		 */
		if (lladdr && !memcmp(lladdr, dev->dev_addr, dev->addr_len) &&
		    net->ipv6.devconf_all->forwarding && net->ipv6.devconf_all->proxy_ndp &&
		    pneigh_lookup(&nd_tbl, net, &msg->target, dev, 0)) {
			/* XXX: idev->cnf.proxy_ndp */
			goto out;
		}

		neigh_update(neigh, lladdr,
			     msg->icmph.icmp6_solicited ? NUD_REACHABLE : NUD_STALE,
			     NEIGH_UPDATE_F_WEAK_OVERRIDE|
			     (msg->icmph.icmp6_override ? NEIGH_UPDATE_F_OVERRIDE : 0)|
			     NEIGH_UPDATE_F_OVERRIDE_ISROUTER|
			     (msg->icmph.icmp6_router ? NEIGH_UPDATE_F_ISROUTER : 0));

		if ((old_flags & ~neigh->flags) & NTF_ROUTER) {
			/*
			 * Change: router to host
			 */
			struct rt6_info *rt;
			rt = rt6_get_dflt_router(saddr, dev);
			if (rt)
				ip6_del_rt(rt);
		}

out:
		neigh_release(neigh);
	}
}

static void ndisc_recv_rs(struct sk_buff *skb)
{
	struct rs_msg *rs_msg = (struct rs_msg *)skb_transport_header(skb);
	unsigned long ndoptlen = skb->len - sizeof(*rs_msg);
	struct neighbour *neigh;
	struct inet6_dev *idev;
	const struct in6_addr *saddr = &ipv6_hdr(skb)->saddr;
	struct ndisc_options ndopts;
	u8 *lladdr = NULL;

	if (skb->len < sizeof(*rs_msg))
		return;

	idev = __in6_dev_get(skb->dev);
	if (!idev) {
		ND_PRINTK(1, err, "RS: can't find in6 device\n");
		return;
	}

	/* Don't accept RS if we're not in router mode */
	if (!idev->cnf.forwarding)
		goto out;

	/*
	 * Don't update NCE if src = ::;
	 * this implies that the source node has no ip address assigned yet.
	 */
	if (ipv6_addr_any(saddr))
		goto out;

	/* Parse ND options */
	if (!ndisc_parse_options(rs_msg->opt, ndoptlen, &ndopts)) {
		ND_PRINTK(2, notice, "NS: invalid ND option, ignored\n");
		goto out;
	}

	if (ndopts.nd_opts_src_lladdr) {
		lladdr = ndisc_opt_addr_data(ndopts.nd_opts_src_lladdr,
					     skb->dev);
		if (!lladdr)
			goto out;
	}

	neigh = __neigh_lookup(&nd_tbl, saddr, skb->dev, 1);
	if (neigh) {
		neigh_update(neigh, lladdr, NUD_STALE,
			     NEIGH_UPDATE_F_WEAK_OVERRIDE|
			     NEIGH_UPDATE_F_OVERRIDE|
			     NEIGH_UPDATE_F_OVERRIDE_ISROUTER);
		neigh_release(neigh);
	}
out:
	return;
}

static void ndisc_ra_useropt(struct sk_buff *ra, struct nd_opt_hdr *opt)
{
	struct icmp6hdr *icmp6h = (struct icmp6hdr *)skb_transport_header(ra);
	struct sk_buff *skb;
	struct nlmsghdr *nlh;
	struct nduseroptmsg *ndmsg;
	struct net *net = dev_net(ra->dev);
	int err;
	int base_size = NLMSG_ALIGN(sizeof(struct nduseroptmsg)
				    + (opt->nd_opt_len << 3));
	size_t msg_size = base_size + nla_total_size(sizeof(struct in6_addr));

	skb = nlmsg_new(msg_size, GFP_ATOMIC);
	if (skb == NULL) {
		err = -ENOBUFS;
		goto errout;
	}

	nlh = nlmsg_put(skb, 0, 0, RTM_NEWNDUSEROPT, base_size, 0);
	if (nlh == NULL) {
		goto nla_put_failure;
	}

	ndmsg = nlmsg_data(nlh);
	ndmsg->nduseropt_family = AF_INET6;
	ndmsg->nduseropt_ifindex = ra->dev->ifindex;
	ndmsg->nduseropt_icmp_type = icmp6h->icmp6_type;
	ndmsg->nduseropt_icmp_code = icmp6h->icmp6_code;
	ndmsg->nduseropt_opts_len = opt->nd_opt_len << 3;

	memcpy(ndmsg + 1, opt, opt->nd_opt_len << 3);

	if (nla_put(skb, NDUSEROPT_SRCADDR, sizeof(struct in6_addr),
		    &ipv6_hdr(ra)->saddr))
		goto nla_put_failure;
	nlmsg_end(skb, nlh);

	rtnl_notify(skb, net, 0, RTNLGRP_ND_USEROPT, NULL, GFP_ATOMIC);
	return;

nla_put_failure:
	nlmsg_free(skb);
	err = -EMSGSIZE;
errout:
	rtnl_set_sk_err(net, RTNLGRP_ND_USEROPT, err);
}

static void ndisc_router_discovery(struct sk_buff *skb)
{
	struct ra_msg *ra_msg = (struct ra_msg *)skb_transport_header(skb);
	struct neighbour *neigh = NULL;
	struct inet6_dev *in6_dev;
	struct rt6_info *rt = NULL;
	int lifetime;
	struct ndisc_options ndopts;
	int optlen;
	unsigned int pref = 0;

	__u8 * opt = (__u8 *)(ra_msg + 1);

	optlen = (skb_tail_pointer(skb) - skb_transport_header(skb)) -
		sizeof(struct ra_msg);

	if (!(ipv6_addr_type(&ipv6_hdr(skb)->saddr) & IPV6_ADDR_LINKLOCAL)) {
		ND_PRINTK(2, warn, "RA: source address is not link-local\n");
		return;
	}
	if (optlen < 0) {
		ND_PRINTK(2, warn, "RA: packet too short\n");
		return;
	}

#ifdef CONFIG_IPV6_NDISC_NODETYPE
	if (skb->ndisc_nodetype == NDISC_NODETYPE_HOST) {
		ND_PRINTK(2, warn, "RA: from host or unauthorized router\n");
		return;
	}
#endif

	/*
	 *	set the RA_RECV flag in the interface
	 */

	in6_dev = __in6_dev_get(skb->dev);
	if (in6_dev == NULL) {
		ND_PRINTK(0, err, "RA: can't find inet6 device for %s\n",
			  skb->dev->name);
		return;
	}

	if (!ndisc_parse_options(opt, optlen, &ndopts)) {
		ND_PRINTK(2, warn, "RA: invalid ND options\n");
		return;
	}

	if (!ipv6_accept_ra(in6_dev))
		goto skip_linkparms;

#ifdef CONFIG_IPV6_NDISC_NODETYPE
	/* skip link-specific parameters from interior routers */
	if (skb->ndisc_nodetype == NDISC_NODETYPE_NODEFAULT)
		goto skip_linkparms;
#endif

	if (in6_dev->if_flags & IF_RS_SENT) {
		/*
		 *	flag that an RA was received after an RS was sent
		 *	out on this interface.
		 */
		in6_dev->if_flags |= IF_RA_RCVD;
	}

	/*
	 * Remember the managed/otherconf flags from most recently
	 * received RA message (RFC 2462) -- yoshfuji
	 */
	in6_dev->if_flags = (in6_dev->if_flags & ~(IF_RA_MANAGED |
				IF_RA_OTHERCONF)) |
				(ra_msg->icmph.icmp6_addrconf_managed ?
					IF_RA_MANAGED : 0) |
				(ra_msg->icmph.icmp6_addrconf_other ?
					IF_RA_OTHERCONF : 0);

	if (!in6_dev->cnf.accept_ra_defrtr)
		goto skip_defrtr;

	if (ipv6_chk_addr(dev_net(in6_dev->dev), &ipv6_hdr(skb)->saddr, NULL, 0))
		goto skip_defrtr;

	lifetime = ntohs(ra_msg->icmph.icmp6_rt_lifetime);

#ifdef CONFIG_IPV6_ROUTER_PREF
	pref = ra_msg->icmph.icmp6_router_pref;
	/* 10b is handled as if it were 00b (medium) */
	if (pref == ICMPV6_ROUTER_PREF_INVALID ||
	    !in6_dev->cnf.accept_ra_rtr_pref)
		pref = ICMPV6_ROUTER_PREF_MEDIUM;
#endif

	rt = rt6_get_dflt_router(&ipv6_hdr(skb)->saddr, skb->dev);

	if (rt) {
		neigh = dst_neigh_lookup(&rt->dst, &ipv6_hdr(skb)->saddr);
		if (!neigh) {
			ND_PRINTK(0, err,
				  "RA: %s got default router without neighbour\n",
				  __func__);
			ip6_rt_put(rt);
			return;
		}
	}
	if (rt && lifetime == 0) {
		ip6_del_rt(rt);
		rt = NULL;
	}

	if (rt == NULL && lifetime) {
		ND_PRINTK(3, dbg, "RA: adding default router\n");

		rt = rt6_add_dflt_router(&ipv6_hdr(skb)->saddr, skb->dev, pref);
		if (rt == NULL) {
			ND_PRINTK(0, err,
				  "RA: %s failed to add default route\n",
				  __func__);
			return;
		}

		neigh = dst_neigh_lookup(&rt->dst, &ipv6_hdr(skb)->saddr);
		if (neigh == NULL) {
			ND_PRINTK(0, err,
				  "RA: %s got default router without neighbour\n",
				  __func__);
			ip6_rt_put(rt);
			return;
		}
		neigh->flags |= NTF_ROUTER;
	} else if (rt) {
		rt->rt6i_flags = (rt->rt6i_flags & ~RTF_PREF_MASK) | RTF_PREF(pref);
	}

	if (rt)
		rt6_set_expires(rt, jiffies + (HZ * lifetime));
	if (ra_msg->icmph.icmp6_hop_limit) {
		in6_dev->cnf.hop_limit = ra_msg->icmph.icmp6_hop_limit;
		if (rt)
			dst_metric_set(&rt->dst, RTAX_HOPLIMIT,
				       ra_msg->icmph.icmp6_hop_limit);
	}

skip_defrtr:

	/*
	 *	Update Reachable Time and Retrans Timer
	 */

	if (in6_dev->nd_parms) {
		unsigned long rtime = ntohl(ra_msg->retrans_timer);

		if (rtime && rtime/1000 < MAX_SCHEDULE_TIMEOUT/HZ) {
			rtime = (rtime*HZ)/1000;
			if (rtime < HZ/10)
				rtime = HZ/10;
			in6_dev->nd_parms->retrans_time = rtime;
			in6_dev->tstamp = jiffies;
			inet6_ifinfo_notify(RTM_NEWLINK, in6_dev);
		}

		rtime = ntohl(ra_msg->reachable_time);
		if (rtime && rtime/1000 < MAX_SCHEDULE_TIMEOUT/(3*HZ)) {
			rtime = (rtime*HZ)/1000;

			if (rtime < HZ/10)
				rtime = HZ/10;

			if (rtime != in6_dev->nd_parms->base_reachable_time) {
				in6_dev->nd_parms->base_reachable_time = rtime;
				in6_dev->nd_parms->gc_staletime = 3 * rtime;
				in6_dev->nd_parms->reachable_time = neigh_rand_reach_time(rtime);
				in6_dev->tstamp = jiffies;
				inet6_ifinfo_notify(RTM_NEWLINK, in6_dev);
			}
		}
	}

skip_linkparms:

	/*
	 *	Process options.
	 */

	if (!neigh)
		neigh = __neigh_lookup(&nd_tbl, &ipv6_hdr(skb)->saddr,
				       skb->dev, 1);
	if (neigh) {
		u8 *lladdr = NULL;
		if (ndopts.nd_opts_src_lladdr) {
			lladdr = ndisc_opt_addr_data(ndopts.nd_opts_src_lladdr,
						     skb->dev);
			if (!lladdr) {
				ND_PRINTK(2, warn,
					  "RA: invalid link-layer address length\n");
				goto out;
			}
		}
		neigh_update(neigh, lladdr, NUD_STALE,
			     NEIGH_UPDATE_F_WEAK_OVERRIDE|
			     NEIGH_UPDATE_F_OVERRIDE|
			     NEIGH_UPDATE_F_OVERRIDE_ISROUTER|
			     NEIGH_UPDATE_F_ISROUTER);
	}

	if (!ipv6_accept_ra(in6_dev))
		goto out;

#ifdef CONFIG_IPV6_ROUTE_INFO
	if (ipv6_chk_addr(dev_net(in6_dev->dev), &ipv6_hdr(skb)->saddr, NULL, 0))
		goto skip_routeinfo;

	if (in6_dev->cnf.accept_ra_rtr_pref && ndopts.nd_opts_ri) {
		struct nd_opt_hdr *p;
		for (p = ndopts.nd_opts_ri;
		     p;
		     p = ndisc_next_option(p, ndopts.nd_opts_ri_end)) {
			struct route_info *ri = (struct route_info *)p;
#ifdef CONFIG_IPV6_NDISC_NODETYPE
			if (skb->ndisc_nodetype == NDISC_NODETYPE_NODEFAULT &&
			    ri->prefix_len == 0)
				continue;
#endif
			if (ri->prefix_len > in6_dev->cnf.accept_ra_rt_info_max_plen)
				continue;
			rt6_route_rcv(skb->dev, (u8*)p, (p->nd_opt_len) << 3,
				      &ipv6_hdr(skb)->saddr);
		}
	}

skip_routeinfo:
#endif

#ifdef CONFIG_IPV6_NDISC_NODETYPE
	/* skip link-specific ndopts from interior routers */
	if (skb->ndisc_nodetype == NDISC_NODETYPE_NODEFAULT)
		goto out;
#endif

	if (in6_dev->cnf.accept_ra_pinfo && ndopts.nd_opts_pi) {
		struct nd_opt_hdr *p;
		for (p = ndopts.nd_opts_pi;
		     p;
		     p = ndisc_next_option(p, ndopts.nd_opts_pi_end)) {
			addrconf_prefix_rcv(skb->dev, (u8 *)p,
					    (p->nd_opt_len) << 3,
					    ndopts.nd_opts_src_lladdr != NULL);
		}
	}

	if (ndopts.nd_opts_mtu) {
		__be32 n;
		u32 mtu;

		memcpy(&n, ((u8*)(ndopts.nd_opts_mtu+1))+2, sizeof(mtu));
		mtu = ntohl(n);

		if (mtu < IPV6_MIN_MTU || mtu > skb->dev->mtu) {
			ND_PRINTK(2, warn, "RA: invalid mtu: %d\n", mtu);
		} else if (in6_dev->cnf.mtu6 != mtu) {
			in6_dev->cnf.mtu6 = mtu;

			if (rt)
				dst_metric_set(&rt->dst, RTAX_MTU, mtu);

			rt6_mtu_change(skb->dev, mtu);
		}
	}

	if (ndopts.nd_useropts) {
		struct nd_opt_hdr *p;
		for (p = ndopts.nd_useropts;
		     p;
		     p = ndisc_next_useropt(p, ndopts.nd_useropts_end)) {
			ndisc_ra_useropt(skb, p);
		}
	}

	if (ndopts.nd_opts_tgt_lladdr || ndopts.nd_opts_rh) {
		ND_PRINTK(2, warn, "RA: invalid RA options\n");
	}
out:
	ip6_rt_put(rt);
	if (neigh)
		neigh_release(neigh);
}

static void ndisc_redirect_rcv(struct sk_buff *skb)
{
	u8 *hdr;
	struct ndisc_options ndopts;
	struct rd_msg *msg = (struct rd_msg *)skb_transport_header(skb);
	u32 ndoptlen = skb_tail_pointer(skb) - (skb_transport_header(skb) +
				    offsetof(struct rd_msg, opt));

#ifdef CONFIG_IPV6_NDISC_NODETYPE
	switch (skb->ndisc_nodetype) {
	case NDISC_NODETYPE_HOST:
	case NDISC_NODETYPE_NODEFAULT:
		ND_PRINTK(2, warn,
			  "Redirect: from host or unauthorized router\n");
		return;
	}
#endif

	if (!(ipv6_addr_type(&ipv6_hdr(skb)->saddr) & IPV6_ADDR_LINKLOCAL)) {
		ND_PRINTK(2, warn,
			  "Redirect: source address is not link-local\n");
		return;
	}

	if (!ndisc_parse_options(msg->opt, ndoptlen, &ndopts))
		return;

	if (!ndopts.nd_opts_rh)
		return;

	hdr = (u8 *)ndopts.nd_opts_rh;
	hdr += 8;
	if (!pskb_pull(skb, hdr - skb_transport_header(skb)))
		return;

	icmpv6_notify(skb, NDISC_REDIRECT, 0, 0);
}

static void ndisc_fill_redirect_hdr_option(struct sk_buff *skb,
					   struct sk_buff *orig_skb,
					   int rd_len)
{
	u8 *opt = skb_put(skb, rd_len);

	memset(opt, 0, 8);
	*(opt++) = ND_OPT_REDIRECT_HDR;
	*(opt++) = (rd_len >> 3);
	opt += 6;

	memcpy(opt, ipv6_hdr(orig_skb), rd_len - 8);
}

void ndisc_send_redirect(struct sk_buff *skb, const struct in6_addr *target)
{
	struct net_device *dev = skb->dev;
	struct net *net = dev_net(dev);
	struct sock *sk = net->ipv6.ndisc_sk;
	int optlen = 0;
	struct inet_peer *peer;
	struct sk_buff *buff;
	struct rd_msg *msg;
	struct in6_addr saddr_buf;
	struct rt6_info *rt;
	struct dst_entry *dst;
	struct flowi6 fl6;
	int rd_len;
	u8 ha_buf[MAX_ADDR_LEN], *ha = NULL;
	bool ret;

	if (ipv6_get_lladdr(dev, &saddr_buf, IFA_F_TENTATIVE)) {
		ND_PRINTK(2, warn, "Redirect: no link-local address on %s\n",
			  dev->name);
		return;
	}

	if (!ipv6_addr_equal(&ipv6_hdr(skb)->daddr, target) &&
	    ipv6_addr_type(target) != (IPV6_ADDR_UNICAST|IPV6_ADDR_LINKLOCAL)) {
		ND_PRINTK(2, warn,
			  "Redirect: target address is not link-local unicast\n");
		return;
	}

	icmpv6_flow_init(sk, &fl6, NDISC_REDIRECT,
			 &saddr_buf, &ipv6_hdr(skb)->saddr, dev->ifindex);

	dst = ip6_route_output(net, NULL, &fl6);
	if (dst->error) {
		dst_release(dst);
		return;
	}
	dst = xfrm_lookup(net, dst, flowi6_to_flowi(&fl6), NULL, 0);
	if (IS_ERR(dst))
		return;

	rt = (struct rt6_info *) dst;

	if (rt->rt6i_flags & RTF_GATEWAY) {
		ND_PRINTK(2, warn,
			  "Redirect: destination is not a neighbour\n");
		goto release;
	}
	peer = inet_getpeer_v6(net->ipv6.peers, &rt->rt6i_dst.addr, 1);
	ret = inet_peer_xrlim_allow(peer, 1*HZ);
	if (peer)
		inet_putpeer(peer);
	if (!ret)
		goto release;

	if (dev->addr_len) {
		struct neighbour *neigh = dst_neigh_lookup(skb_dst(skb), target);
		if (!neigh) {
			ND_PRINTK(2, warn,
				  "Redirect: no neigh for target address\n");
			goto release;
		}

		read_lock_bh(&neigh->lock);
		if (neigh->nud_state & NUD_VALID) {
			memcpy(ha_buf, neigh->ha, dev->addr_len);
			read_unlock_bh(&neigh->lock);
			ha = ha_buf;
			optlen += ndisc_opt_addr_space(dev);
		} else
			read_unlock_bh(&neigh->lock);

		neigh_release(neigh);
	}

	rd_len = min_t(unsigned int,
		       IPV6_MIN_MTU - sizeof(struct ipv6hdr) - sizeof(*msg) - optlen,
		       skb->len + 8);
	rd_len &= ~0x7;
	optlen += rd_len;

	buff = ndisc_alloc_skb(dev, sizeof(*msg) + optlen);
	if (!buff)
		goto release;

	msg = (struct rd_msg *)skb_put(buff, sizeof(*msg));
	*msg = (struct rd_msg) {
		.icmph = {
			.icmp6_type = NDISC_REDIRECT,
		},
		.target = *target,
		.dest = ipv6_hdr(skb)->daddr,
	};

	/*
	 *	include target_address option
	 */

	if (ha)
<<<<<<< HEAD
		ndisc_fill_addr_option(skb, ND_OPT_TARGET_LL_ADDR, ha);
=======
		ndisc_fill_addr_option(buff, ND_OPT_TARGET_LL_ADDR, ha);
>>>>>>> d0e0ac97

	/*
	 *	build redirect option and copy skb over to the new packet.
	 */

	if (rd_len)
		ndisc_fill_redirect_hdr_option(buff, skb, rd_len);

	skb_dst_set(buff, dst);
	ndisc_send_skb(buff, &ipv6_hdr(skb)->saddr, &saddr_buf);
	return;

release:
	dst_release(dst);
}

static void pndisc_redo(struct sk_buff *skb)
{
	ndisc_recv_ns(skb);
	kfree_skb(skb);
}

int ndisc_rcv(struct sk_buff *skb)
{
	struct nd_msg *msg;

	if (skb_linearize(skb))
		return 0;

	msg = (struct nd_msg *)skb_transport_header(skb);

	__skb_push(skb, skb->data - skb_transport_header(skb));

	if (ipv6_hdr(skb)->hop_limit != 255) {
		ND_PRINTK(2, warn, "NDISC: invalid hop-limit: %d\n",
			  ipv6_hdr(skb)->hop_limit);
		return 0;
	}

	if (msg->icmph.icmp6_code != 0) {
		ND_PRINTK(2, warn, "NDISC: invalid ICMPv6 code: %d\n",
			  msg->icmph.icmp6_code);
		return 0;
	}

	memset(NEIGH_CB(skb), 0, sizeof(struct neighbour_cb));

	switch (msg->icmph.icmp6_type) {
	case NDISC_NEIGHBOUR_SOLICITATION:
		ndisc_recv_ns(skb);
		break;

	case NDISC_NEIGHBOUR_ADVERTISEMENT:
		ndisc_recv_na(skb);
		break;

	case NDISC_ROUTER_SOLICITATION:
		ndisc_recv_rs(skb);
		break;

	case NDISC_ROUTER_ADVERTISEMENT:
		ndisc_router_discovery(skb);
		break;

	case NDISC_REDIRECT:
		ndisc_redirect_rcv(skb);
		break;
	}

	return 0;
}

static int ndisc_netdev_event(struct notifier_block *this, unsigned long event, void *ptr)
{
	struct net_device *dev = netdev_notifier_info_to_dev(ptr);
	struct net *net = dev_net(dev);
	struct inet6_dev *idev;

	switch (event) {
	case NETDEV_CHANGEADDR:
		neigh_changeaddr(&nd_tbl, dev);
		fib6_run_gc(~0UL, net);
		idev = in6_dev_get(dev);
		if (!idev)
			break;
		if (idev->cnf.ndisc_notify)
			ndisc_send_unsol_na(dev);
		in6_dev_put(idev);
		break;
	case NETDEV_DOWN:
		neigh_ifdown(&nd_tbl, dev);
		fib6_run_gc(~0UL, net);
		break;
	case NETDEV_NOTIFY_PEERS:
		ndisc_send_unsol_na(dev);
		break;
	default:
		break;
	}

	return NOTIFY_DONE;
}

static struct notifier_block ndisc_netdev_notifier = {
	.notifier_call = ndisc_netdev_event,
};

#ifdef CONFIG_SYSCTL
static void ndisc_warn_deprecated_sysctl(struct ctl_table *ctl,
					 const char *func, const char *dev_name)
{
	static char warncomm[TASK_COMM_LEN];
	static int warned;
	if (strcmp(warncomm, current->comm) && warned < 5) {
		strcpy(warncomm, current->comm);
		pr_warn("process `%s' is using deprecated sysctl (%s) net.ipv6.neigh.%s.%s - use net.ipv6.neigh.%s.%s_ms instead\n",
			warncomm, func,
			dev_name, ctl->procname,
			dev_name, ctl->procname);
		warned++;
	}
}

int ndisc_ifinfo_sysctl_change(struct ctl_table *ctl, int write, void __user *buffer, size_t *lenp, loff_t *ppos)
{
	struct net_device *dev = ctl->extra1;
	struct inet6_dev *idev;
	int ret;

	if ((strcmp(ctl->procname, "retrans_time") == 0) ||
	    (strcmp(ctl->procname, "base_reachable_time") == 0))
		ndisc_warn_deprecated_sysctl(ctl, "syscall", dev ? dev->name : "default");

	if (strcmp(ctl->procname, "retrans_time") == 0)
		ret = proc_dointvec(ctl, write, buffer, lenp, ppos);

	else if (strcmp(ctl->procname, "base_reachable_time") == 0)
		ret = proc_dointvec_jiffies(ctl, write,
					    buffer, lenp, ppos);

	else if ((strcmp(ctl->procname, "retrans_time_ms") == 0) ||
		 (strcmp(ctl->procname, "base_reachable_time_ms") == 0))
		ret = proc_dointvec_ms_jiffies(ctl, write,
					       buffer, lenp, ppos);
	else
		ret = -1;

	if (write && ret == 0 && dev && (idev = in6_dev_get(dev)) != NULL) {
		if (ctl->data == &idev->nd_parms->base_reachable_time)
			idev->nd_parms->reachable_time = neigh_rand_reach_time(idev->nd_parms->base_reachable_time);
		idev->tstamp = jiffies;
		inet6_ifinfo_notify(RTM_NEWLINK, idev);
		in6_dev_put(idev);
	}
	return ret;
}


#endif

static int __net_init ndisc_net_init(struct net *net)
{
	struct ipv6_pinfo *np;
	struct sock *sk;
	int err;

	err = inet_ctl_sock_create(&sk, PF_INET6,
				   SOCK_RAW, IPPROTO_ICMPV6, net);
	if (err < 0) {
		ND_PRINTK(0, err,
			  "NDISC: Failed to initialize the control socket (err %d)\n",
			  err);
		return err;
	}

	net->ipv6.ndisc_sk = sk;

	np = inet6_sk(sk);
	np->hop_limit = 255;
	/* Do not loopback ndisc messages */
	np->mc_loop = 0;

	return 0;
}

static void __net_exit ndisc_net_exit(struct net *net)
{
	inet_ctl_sock_destroy(net->ipv6.ndisc_sk);
}

static struct pernet_operations ndisc_net_ops = {
	.init = ndisc_net_init,
	.exit = ndisc_net_exit,
};

int __init ndisc_init(void)
{
	int err;

	err = register_pernet_subsys(&ndisc_net_ops);
	if (err)
		return err;
	/*
	 * Initialize the neighbour table
	 */
	neigh_table_init(&nd_tbl);

#ifdef CONFIG_SYSCTL
	err = neigh_sysctl_register(NULL, &nd_tbl.parms, "ipv6",
				    &ndisc_ifinfo_sysctl_change);
	if (err)
		goto out_unregister_pernet;
#endif
	err = register_netdevice_notifier(&ndisc_netdev_notifier);
	if (err)
		goto out_unregister_sysctl;
out:
	return err;

out_unregister_sysctl:
#ifdef CONFIG_SYSCTL
	neigh_sysctl_unregister(&nd_tbl.parms);
out_unregister_pernet:
#endif
	unregister_pernet_subsys(&ndisc_net_ops);
	goto out;
}

void ndisc_cleanup(void)
{
	unregister_netdevice_notifier(&ndisc_netdev_notifier);
#ifdef CONFIG_SYSCTL
	neigh_sysctl_unregister(&nd_tbl.parms);
#endif
	neigh_table_clear(&nd_tbl);
	unregister_pernet_subsys(&ndisc_net_ops);
}<|MERGE_RESOLUTION|>--- conflicted
+++ resolved
@@ -1494,11 +1494,7 @@
 	 */
 
 	if (ha)
-<<<<<<< HEAD
-		ndisc_fill_addr_option(skb, ND_OPT_TARGET_LL_ADDR, ha);
-=======
 		ndisc_fill_addr_option(buff, ND_OPT_TARGET_LL_ADDR, ha);
->>>>>>> d0e0ac97
 
 	/*
 	 *	build redirect option and copy skb over to the new packet.
