/*
 *	common UDP/RAW code
 *	Linux INET6 implementation
 *
 *	Authors:
 *	Pedro Roque		<roque@di.fc.ul.pt>
 *
 *	This program is free software; you can redistribute it and/or
 *      modify it under the terms of the GNU General Public License
 *      as published by the Free Software Foundation; either version
 *      2 of the License, or (at your option) any later version.
 */

#include <linux/capability.h>
#include <linux/errno.h>
#include <linux/types.h>
#include <linux/kernel.h>
#include <linux/interrupt.h>
#include <linux/socket.h>
#include <linux/sockios.h>
#include <linux/in6.h>
#include <linux/ipv6.h>
#include <linux/route.h>
#include <linux/slab.h>

#include <net/ipv6.h>
#include <net/ndisc.h>
#include <net/addrconf.h>
#include <net/transp_v6.h>
#include <net/ip6_route.h>
#include <net/tcp_states.h>

#include <linux/errqueue.h>
#include <asm/uaccess.h>

static inline int ipv6_mapped_addr_any(const struct in6_addr *a)
{
	return (ipv6_addr_v4mapped(a) && (a->s6_addr32[3] == 0));
}

int ip6_datagram_connect(struct sock *sk, struct sockaddr *uaddr, int addr_len)
{
	struct sockaddr_in6	*usin = (struct sockaddr_in6 *) uaddr;
	struct inet_sock      	*inet = inet_sk(sk);
	struct ipv6_pinfo      	*np = inet6_sk(sk);
	struct in6_addr		*daddr, *final_p, final;
	struct dst_entry	*dst;
	struct flowi6		fl6;
	struct ip6_flowlabel	*flowlabel = NULL;
	struct ipv6_txoptions   *opt;
	int			addr_type;
	int			err;

	if (usin->sin6_family == AF_INET) {
		if (__ipv6_only_sock(sk))
			return -EAFNOSUPPORT;
		err = ip4_datagram_connect(sk, uaddr, addr_len);
		goto ipv4_connected;
	}

	if (addr_len < SIN6_LEN_RFC2133)
		return -EINVAL;

	if (usin->sin6_family != AF_INET6)
		return -EAFNOSUPPORT;

	memset(&fl6, 0, sizeof(fl6));
	if (np->sndflow) {
		fl6.flowlabel = usin->sin6_flowinfo&IPV6_FLOWINFO_MASK;
		if (fl6.flowlabel&IPV6_FLOWLABEL_MASK) {
			flowlabel = fl6_sock_lookup(sk, fl6.flowlabel);
			if (flowlabel == NULL)
				return -EINVAL;
			usin->sin6_addr = flowlabel->dst;
		}
	}

	addr_type = ipv6_addr_type(&usin->sin6_addr);

	if (addr_type == IPV6_ADDR_ANY) {
		/*
		 *	connect to self
		 */
		usin->sin6_addr.s6_addr[15] = 0x01;
	}

	daddr = &usin->sin6_addr;

	if (addr_type == IPV6_ADDR_MAPPED) {
		struct sockaddr_in sin;

		if (__ipv6_only_sock(sk)) {
			err = -ENETUNREACH;
			goto out;
		}
		sin.sin_family = AF_INET;
		sin.sin_addr.s_addr = daddr->s6_addr32[3];
		sin.sin_port = usin->sin6_port;

		err = ip4_datagram_connect(sk,
					   (struct sockaddr*) &sin,
					   sizeof(sin));

ipv4_connected:
		if (err)
			goto out;

		ipv6_addr_set_v4mapped(inet->inet_daddr, &np->daddr);

		if (ipv6_addr_any(&np->saddr) ||
		    ipv6_mapped_addr_any(&np->saddr))
			ipv6_addr_set_v4mapped(inet->inet_saddr, &np->saddr);

		if (ipv6_addr_any(&np->rcv_saddr) ||
		    ipv6_mapped_addr_any(&np->rcv_saddr)) {
			ipv6_addr_set_v4mapped(inet->inet_rcv_saddr,
					       &np->rcv_saddr);
			if (sk->sk_prot->rehash)
				sk->sk_prot->rehash(sk);
		}

		goto out;
	}

	if (addr_type&IPV6_ADDR_LINKLOCAL) {
		if (addr_len >= sizeof(struct sockaddr_in6) &&
		    usin->sin6_scope_id) {
			if (sk->sk_bound_dev_if &&
			    sk->sk_bound_dev_if != usin->sin6_scope_id) {
				err = -EINVAL;
				goto out;
			}
			sk->sk_bound_dev_if = usin->sin6_scope_id;
		}

		if (!sk->sk_bound_dev_if && (addr_type & IPV6_ADDR_MULTICAST))
			sk->sk_bound_dev_if = np->mcast_oif;

		/* Connect to link-local address requires an interface */
		if (!sk->sk_bound_dev_if) {
			err = -EINVAL;
			goto out;
		}
	}

	np->daddr = *daddr;
	np->flow_label = fl6.flowlabel;

	inet->inet_dport = usin->sin6_port;

	/*
	 *	Check for a route to destination an obtain the
	 *	destination cache for it.
	 */

	fl6.flowi6_proto = sk->sk_protocol;
	fl6.daddr = np->daddr;
	fl6.saddr = np->saddr;
	fl6.flowi6_oif = sk->sk_bound_dev_if;
	fl6.flowi6_mark = sk->sk_mark;
	fl6.fl6_dport = inet->inet_dport;
	fl6.fl6_sport = inet->inet_sport;

	if (!fl6.flowi6_oif && (addr_type&IPV6_ADDR_MULTICAST))
		fl6.flowi6_oif = np->mcast_oif;

	security_sk_classify_flow(sk, flowi6_to_flowi(&fl6));

	opt = flowlabel ? flowlabel->opt : np->opt;
	final_p = fl6_update_dst(&fl6, opt, &final);

	dst = ip6_dst_lookup_flow(sk, &fl6, final_p, true);
	err = 0;
	if (IS_ERR(dst)) {
		err = PTR_ERR(dst);
		goto out;
	}

	/* source address lookup done in ip6_dst_lookup */

	if (ipv6_addr_any(&np->saddr))
		np->saddr = fl6.saddr;

	if (ipv6_addr_any(&np->rcv_saddr)) {
		np->rcv_saddr = fl6.saddr;
		inet->inet_rcv_saddr = LOOPBACK4_IPV6;
		if (sk->sk_prot->rehash)
			sk->sk_prot->rehash(sk);
	}

	ip6_dst_store(sk, dst,
		      ipv6_addr_equal(&fl6.daddr, &np->daddr) ?
		      &np->daddr : NULL,
#ifdef CONFIG_IPV6_SUBTREES
		      ipv6_addr_equal(&fl6.saddr, &np->saddr) ?
		      &np->saddr :
#endif
		      NULL);

	sk->sk_state = TCP_ESTABLISHED;
out:
	fl6_sock_release(flowlabel);
	return err;
}

void ipv6_icmp_error(struct sock *sk, struct sk_buff *skb, int err,
		     __be16 port, u32 info, u8 *payload)
{
	struct ipv6_pinfo *np  = inet6_sk(sk);
	struct icmp6hdr *icmph = icmp6_hdr(skb);
	struct sock_exterr_skb *serr;

	if (!np->recverr)
		return;

	skb = skb_clone(skb, GFP_ATOMIC);
	if (!skb)
		return;

	skb->protocol = htons(ETH_P_IPV6);

	serr = SKB_EXT_ERR(skb);
	serr->ee.ee_errno = err;
	serr->ee.ee_origin = SO_EE_ORIGIN_ICMP6;
	serr->ee.ee_type = icmph->icmp6_type;
	serr->ee.ee_code = icmph->icmp6_code;
	serr->ee.ee_pad = 0;
	serr->ee.ee_info = info;
	serr->ee.ee_data = 0;
	serr->addr_offset = (u8 *)&(((struct ipv6hdr *)(icmph + 1))->daddr) -
				  skb_network_header(skb);
	serr->port = port;

	__skb_pull(skb, payload - skb->data);
	skb_reset_transport_header(skb);

	if (sock_queue_err_skb(sk, skb))
		kfree_skb(skb);
}

void ipv6_local_error(struct sock *sk, int err, struct flowi6 *fl6, u32 info)
{
	struct ipv6_pinfo *np = inet6_sk(sk);
	struct sock_exterr_skb *serr;
	struct ipv6hdr *iph;
	struct sk_buff *skb;

	if (!np->recverr)
		return;

	skb = alloc_skb(sizeof(struct ipv6hdr), GFP_ATOMIC);
	if (!skb)
		return;

	skb->protocol = htons(ETH_P_IPV6);

	skb_put(skb, sizeof(struct ipv6hdr));
	skb_reset_network_header(skb);
	iph = ipv6_hdr(skb);
	iph->daddr = fl6->daddr;

	serr = SKB_EXT_ERR(skb);
	serr->ee.ee_errno = err;
	serr->ee.ee_origin = SO_EE_ORIGIN_LOCAL;
	serr->ee.ee_type = 0;
	serr->ee.ee_code = 0;
	serr->ee.ee_pad = 0;
	serr->ee.ee_info = info;
	serr->ee.ee_data = 0;
	serr->addr_offset = (u8 *)&iph->daddr - skb_network_header(skb);
	serr->port = fl6->fl6_dport;

	__skb_pull(skb, skb_tail_pointer(skb) - skb->data);
	skb_reset_transport_header(skb);

	if (sock_queue_err_skb(sk, skb))
		kfree_skb(skb);
}

void ipv6_local_rxpmtu(struct sock *sk, struct flowi6 *fl6, u32 mtu)
{
	struct ipv6_pinfo *np = inet6_sk(sk);
	struct ipv6hdr *iph;
	struct sk_buff *skb;
	struct ip6_mtuinfo *mtu_info;

	if (!np->rxopt.bits.rxpmtu)
		return;

	skb = alloc_skb(sizeof(struct ipv6hdr), GFP_ATOMIC);
	if (!skb)
		return;

	skb_put(skb, sizeof(struct ipv6hdr));
	skb_reset_network_header(skb);
	iph = ipv6_hdr(skb);
	iph->daddr = fl6->daddr;

	mtu_info = IP6CBMTU(skb);

	mtu_info->ip6m_mtu = mtu;
	mtu_info->ip6m_addr.sin6_family = AF_INET6;
	mtu_info->ip6m_addr.sin6_port = 0;
	mtu_info->ip6m_addr.sin6_flowinfo = 0;
	mtu_info->ip6m_addr.sin6_scope_id = fl6->flowi6_oif;
	mtu_info->ip6m_addr.sin6_addr = ipv6_hdr(skb)->daddr;

	__skb_pull(skb, skb_tail_pointer(skb) - skb->data);
	skb_reset_transport_header(skb);

	skb = xchg(&np->rxpmtu, skb);
	kfree_skb(skb);
}

/*
 *	Handle MSG_ERRQUEUE
 */
int ipv6_recv_error(struct sock *sk, struct msghdr *msg, int len)
{
	struct ipv6_pinfo *np = inet6_sk(sk);
	struct sock_exterr_skb *serr;
	struct sk_buff *skb, *skb2;
	struct sockaddr_in6 *sin;
	struct {
		struct sock_extended_err ee;
		struct sockaddr_in6	 offender;
	} errhdr;
	int err;
	int copied;

	err = -EAGAIN;
	skb = skb_dequeue(&sk->sk_error_queue);
	if (skb == NULL)
		goto out;

	copied = skb->len;
	if (copied > len) {
		msg->msg_flags |= MSG_TRUNC;
		copied = len;
	}
	err = skb_copy_datagram_iovec(skb, 0, msg->msg_iov, copied);
	if (err)
		goto out_free_skb;

	sock_recv_timestamp(msg, sk, skb);

	serr = SKB_EXT_ERR(skb);

	sin = (struct sockaddr_in6 *)msg->msg_name;
	if (sin) {
		const unsigned char *nh = skb_network_header(skb);
		sin->sin6_family = AF_INET6;
		sin->sin6_flowinfo = 0;
		sin->sin6_port = serr->port;
		sin->sin6_scope_id = 0;
		if (skb->protocol == htons(ETH_P_IPV6)) {
			sin->sin6_addr =
				*(struct in6_addr *)(nh + serr->addr_offset);
			if (np->sndflow)
				sin->sin6_flowinfo =
					(*(__be32 *)(nh + serr->addr_offset - 24) &
					 IPV6_FLOWINFO_MASK);
			if (ipv6_addr_type(&sin->sin6_addr) & IPV6_ADDR_LINKLOCAL)
				sin->sin6_scope_id = IP6CB(skb)->iif;
		} else {
			ipv6_addr_set_v4mapped(*(__be32 *)(nh + serr->addr_offset),
					       &sin->sin6_addr);
		}
	}

	memcpy(&errhdr.ee, &serr->ee, sizeof(struct sock_extended_err));
	sin = &errhdr.offender;
	sin->sin6_family = AF_UNSPEC;
	if (serr->ee.ee_origin != SO_EE_ORIGIN_LOCAL) {
		sin->sin6_family = AF_INET6;
		sin->sin6_flowinfo = 0;
		sin->sin6_scope_id = 0;
		if (skb->protocol == htons(ETH_P_IPV6)) {
			sin->sin6_addr = ipv6_hdr(skb)->saddr;
			if (np->rxopt.all)
				datagram_recv_ctl(sk, msg, skb);
			if (ipv6_addr_type(&sin->sin6_addr) & IPV6_ADDR_LINKLOCAL)
				sin->sin6_scope_id = IP6CB(skb)->iif;
		} else {
			struct inet_sock *inet = inet_sk(sk);

			ipv6_addr_set_v4mapped(ip_hdr(skb)->saddr,
					       &sin->sin6_addr);
			if (inet->cmsg_flags)
				ip_cmsg_recv(msg, skb);
		}
	}

	put_cmsg(msg, SOL_IPV6, IPV6_RECVERR, sizeof(errhdr), &errhdr);

	/* Now we could try to dump offended packet options */

	msg->msg_flags |= MSG_ERRQUEUE;
	err = copied;

	/* Reset and regenerate socket error */
	spin_lock_bh(&sk->sk_error_queue.lock);
	sk->sk_err = 0;
	if ((skb2 = skb_peek(&sk->sk_error_queue)) != NULL) {
		sk->sk_err = SKB_EXT_ERR(skb2)->ee.ee_errno;
		spin_unlock_bh(&sk->sk_error_queue.lock);
		sk->sk_error_report(sk);
	} else {
		spin_unlock_bh(&sk->sk_error_queue.lock);
	}

out_free_skb:
	kfree_skb(skb);
out:
	return err;
}

/*
 *	Handle IPV6_RECVPATHMTU
 */
int ipv6_recv_rxpmtu(struct sock *sk, struct msghdr *msg, int len)
{
	struct ipv6_pinfo *np = inet6_sk(sk);
	struct sk_buff *skb;
	struct sockaddr_in6 *sin;
	struct ip6_mtuinfo mtu_info;
	int err;
	int copied;

	err = -EAGAIN;
	skb = xchg(&np->rxpmtu, NULL);
	if (skb == NULL)
		goto out;

	copied = skb->len;
	if (copied > len) {
		msg->msg_flags |= MSG_TRUNC;
		copied = len;
	}
	err = skb_copy_datagram_iovec(skb, 0, msg->msg_iov, copied);
	if (err)
		goto out_free_skb;

	sock_recv_timestamp(msg, sk, skb);

	memcpy(&mtu_info, IP6CBMTU(skb), sizeof(mtu_info));

	sin = (struct sockaddr_in6 *)msg->msg_name;
	if (sin) {
		sin->sin6_family = AF_INET6;
		sin->sin6_flowinfo = 0;
		sin->sin6_port = 0;
		sin->sin6_scope_id = mtu_info.ip6m_addr.sin6_scope_id;
		sin->sin6_addr = mtu_info.ip6m_addr.sin6_addr;
	}

	put_cmsg(msg, SOL_IPV6, IPV6_PATHMTU, sizeof(mtu_info), &mtu_info);

	err = copied;

out_free_skb:
	kfree_skb(skb);
out:
	return err;
}


int datagram_recv_ctl(struct sock *sk, struct msghdr *msg, struct sk_buff *skb)
{
	struct ipv6_pinfo *np = inet6_sk(sk);
	struct inet6_skb_parm *opt = IP6CB(skb);
	unsigned char *nh = skb_network_header(skb);

	if (np->rxopt.bits.rxinfo) {
		struct in6_pktinfo src_info;

		src_info.ipi6_ifindex = opt->iif;
		src_info.ipi6_addr = ipv6_hdr(skb)->daddr;
		put_cmsg(msg, SOL_IPV6, IPV6_PKTINFO, sizeof(src_info), &src_info);
	}

	if (np->rxopt.bits.rxhlim) {
		int hlim = ipv6_hdr(skb)->hop_limit;
		put_cmsg(msg, SOL_IPV6, IPV6_HOPLIMIT, sizeof(hlim), &hlim);
	}

	if (np->rxopt.bits.rxtclass) {
		int tclass = (ntohl(*(__be32 *)ipv6_hdr(skb)) >> 20) & 0xff;
		put_cmsg(msg, SOL_IPV6, IPV6_TCLASS, sizeof(tclass), &tclass);
	}

	if (np->rxopt.bits.rxflow && (*(__be32 *)nh & IPV6_FLOWINFO_MASK)) {
		__be32 flowinfo = *(__be32 *)nh & IPV6_FLOWINFO_MASK;
		put_cmsg(msg, SOL_IPV6, IPV6_FLOWINFO, sizeof(flowinfo), &flowinfo);
	}

	/* HbH is allowed only once */
	if (np->rxopt.bits.hopopts && opt->hop) {
		u8 *ptr = nh + opt->hop;
		put_cmsg(msg, SOL_IPV6, IPV6_HOPOPTS, (ptr[1]+1)<<3, ptr);
	}

	if (opt->lastopt &&
	    (np->rxopt.bits.dstopts || np->rxopt.bits.srcrt)) {
		/*
		 * Silly enough, but we need to reparse in order to
		 * report extension headers (except for HbH)
		 * in order.
		 *
		 * Also note that IPV6_RECVRTHDRDSTOPTS is NOT
		 * (and WILL NOT be) defined because
		 * IPV6_RECVDSTOPTS is more generic. --yoshfuji
		 */
		unsigned int off = sizeof(struct ipv6hdr);
		u8 nexthdr = ipv6_hdr(skb)->nexthdr;

		while (off <= opt->lastopt) {
			unsigned len;
			u8 *ptr = nh + off;

			switch(nexthdr) {
			case IPPROTO_DSTOPTS:
				nexthdr = ptr[0];
				len = (ptr[1] + 1) << 3;
				if (np->rxopt.bits.dstopts)
					put_cmsg(msg, SOL_IPV6, IPV6_DSTOPTS, len, ptr);
				break;
			case IPPROTO_ROUTING:
				nexthdr = ptr[0];
				len = (ptr[1] + 1) << 3;
				if (np->rxopt.bits.srcrt)
					put_cmsg(msg, SOL_IPV6, IPV6_RTHDR, len, ptr);
				break;
			case IPPROTO_AH:
				nexthdr = ptr[0];
				len = (ptr[1] + 2) << 2;
				break;
			default:
				nexthdr = ptr[0];
				len = (ptr[1] + 1) << 3;
				break;
			}

			off += len;
		}
	}

	/* socket options in old style */
	if (np->rxopt.bits.rxoinfo) {
		struct in6_pktinfo src_info;

		src_info.ipi6_ifindex = opt->iif;
		src_info.ipi6_addr = ipv6_hdr(skb)->daddr;
		put_cmsg(msg, SOL_IPV6, IPV6_2292PKTINFO, sizeof(src_info), &src_info);
	}
	if (np->rxopt.bits.rxohlim) {
		int hlim = ipv6_hdr(skb)->hop_limit;
		put_cmsg(msg, SOL_IPV6, IPV6_2292HOPLIMIT, sizeof(hlim), &hlim);
	}
	if (np->rxopt.bits.ohopopts && opt->hop) {
		u8 *ptr = nh + opt->hop;
		put_cmsg(msg, SOL_IPV6, IPV6_2292HOPOPTS, (ptr[1]+1)<<3, ptr);
	}
	if (np->rxopt.bits.odstopts && opt->dst0) {
		u8 *ptr = nh + opt->dst0;
		put_cmsg(msg, SOL_IPV6, IPV6_2292DSTOPTS, (ptr[1]+1)<<3, ptr);
	}
	if (np->rxopt.bits.osrcrt && opt->srcrt) {
		struct ipv6_rt_hdr *rthdr = (struct ipv6_rt_hdr *)(nh + opt->srcrt);
		put_cmsg(msg, SOL_IPV6, IPV6_2292RTHDR, (rthdr->hdrlen+1) << 3, rthdr);
	}
	if (np->rxopt.bits.odstopts && opt->dst1) {
		u8 *ptr = nh + opt->dst1;
		put_cmsg(msg, SOL_IPV6, IPV6_2292DSTOPTS, (ptr[1]+1)<<3, ptr);
	}
	if (np->rxopt.bits.rxorigdstaddr) {
		struct sockaddr_in6 sin6;
		__be16 *ports = (__be16 *) skb_transport_header(skb);

		if (skb_transport_offset(skb) + 4 <= skb->len) {
			/* All current transport protocols have the port numbers in the
			 * first four bytes of the transport header and this function is
			 * written with this assumption in mind.
			 */

			sin6.sin6_family = AF_INET6;
			sin6.sin6_addr = ipv6_hdr(skb)->daddr;
			sin6.sin6_port = ports[1];
			sin6.sin6_flowinfo = 0;
			sin6.sin6_scope_id = 0;

			put_cmsg(msg, SOL_IPV6, IPV6_ORIGDSTADDR, sizeof(sin6), &sin6);
		}
	}
	return 0;
}

int datagram_send_ctl(struct net *net, struct sock *sk,
		      struct msghdr *msg, struct flowi6 *fl6,
		      struct ipv6_txoptions *opt,
		      int *hlimit, int *tclass, int *dontfrag)
{
	struct in6_pktinfo *src_info;
	struct cmsghdr *cmsg;
	struct ipv6_rt_hdr *rthdr;
	struct ipv6_opt_hdr *hdr;
	int len;
	int err = 0;

	for (cmsg = CMSG_FIRSTHDR(msg); cmsg; cmsg = CMSG_NXTHDR(msg, cmsg)) {
		int addr_type;

		if (!CMSG_OK(msg, cmsg)) {
			err = -EINVAL;
			goto exit_f;
		}

		if (cmsg->cmsg_level != SOL_IPV6)
			continue;

		switch (cmsg->cmsg_type) {
		case IPV6_PKTINFO:
		case IPV6_2292PKTINFO:
		    {
			struct net_device *dev = NULL;

			if (cmsg->cmsg_len < CMSG_LEN(sizeof(struct in6_pktinfo))) {
				err = -EINVAL;
				goto exit_f;
			}

			src_info = (struct in6_pktinfo *)CMSG_DATA(cmsg);

			if (src_info->ipi6_ifindex) {
				if (fl6->flowi6_oif &&
				    src_info->ipi6_ifindex != fl6->flowi6_oif)
					return -EINVAL;
				fl6->flowi6_oif = src_info->ipi6_ifindex;
			}

			addr_type = __ipv6_addr_type(&src_info->ipi6_addr);

			rcu_read_lock();
			if (fl6->flowi6_oif) {
				dev = dev_get_by_index_rcu(net, fl6->flowi6_oif);
				if (!dev) {
					rcu_read_unlock();
					return -ENODEV;
				}
			} else if (addr_type & IPV6_ADDR_LINKLOCAL) {
				rcu_read_unlock();
				return -EINVAL;
			}

			if (addr_type != IPV6_ADDR_ANY) {
				int strict = __ipv6_addr_src_scope(addr_type) <= IPV6_ADDR_SCOPE_LINKLOCAL;
<<<<<<< HEAD
				if (!inet_sk(sk)->transparent &&
=======
				if (!(inet_sk(sk)->freebind || inet_sk(sk)->transparent) &&
>>>>>>> dcd6c922
				    !ipv6_chk_addr(net, &src_info->ipi6_addr,
						   strict ? dev : NULL, 0))
					err = -EINVAL;
				else
					fl6->saddr = src_info->ipi6_addr;
			}

			rcu_read_unlock();

			if (err)
				goto exit_f;

			break;
		    }

		case IPV6_FLOWINFO:
			if (cmsg->cmsg_len < CMSG_LEN(4)) {
				err = -EINVAL;
				goto exit_f;
			}

			if (fl6->flowlabel&IPV6_FLOWINFO_MASK) {
				if ((fl6->flowlabel^*(__be32 *)CMSG_DATA(cmsg))&~IPV6_FLOWINFO_MASK) {
					err = -EINVAL;
					goto exit_f;
				}
			}
			fl6->flowlabel = IPV6_FLOWINFO_MASK & *(__be32 *)CMSG_DATA(cmsg);
			break;

		case IPV6_2292HOPOPTS:
		case IPV6_HOPOPTS:
			if (opt->hopopt || cmsg->cmsg_len < CMSG_LEN(sizeof(struct ipv6_opt_hdr))) {
				err = -EINVAL;
				goto exit_f;
			}

			hdr = (struct ipv6_opt_hdr *)CMSG_DATA(cmsg);
			len = ((hdr->hdrlen + 1) << 3);
			if (cmsg->cmsg_len < CMSG_LEN(len)) {
				err = -EINVAL;
				goto exit_f;
			}
			if (!capable(CAP_NET_RAW)) {
				err = -EPERM;
				goto exit_f;
			}
			opt->opt_nflen += len;
			opt->hopopt = hdr;
			break;

		case IPV6_2292DSTOPTS:
			if (cmsg->cmsg_len < CMSG_LEN(sizeof(struct ipv6_opt_hdr))) {
				err = -EINVAL;
				goto exit_f;
			}

			hdr = (struct ipv6_opt_hdr *)CMSG_DATA(cmsg);
			len = ((hdr->hdrlen + 1) << 3);
			if (cmsg->cmsg_len < CMSG_LEN(len)) {
				err = -EINVAL;
				goto exit_f;
			}
			if (!capable(CAP_NET_RAW)) {
				err = -EPERM;
				goto exit_f;
			}
			if (opt->dst1opt) {
				err = -EINVAL;
				goto exit_f;
			}
			opt->opt_flen += len;
			opt->dst1opt = hdr;
			break;

		case IPV6_DSTOPTS:
		case IPV6_RTHDRDSTOPTS:
			if (cmsg->cmsg_len < CMSG_LEN(sizeof(struct ipv6_opt_hdr))) {
				err = -EINVAL;
				goto exit_f;
			}

			hdr = (struct ipv6_opt_hdr *)CMSG_DATA(cmsg);
			len = ((hdr->hdrlen + 1) << 3);
			if (cmsg->cmsg_len < CMSG_LEN(len)) {
				err = -EINVAL;
				goto exit_f;
			}
			if (!capable(CAP_NET_RAW)) {
				err = -EPERM;
				goto exit_f;
			}
			if (cmsg->cmsg_type == IPV6_DSTOPTS) {
				opt->opt_flen += len;
				opt->dst1opt = hdr;
			} else {
				opt->opt_nflen += len;
				opt->dst0opt = hdr;
			}
			break;

		case IPV6_2292RTHDR:
		case IPV6_RTHDR:
			if (cmsg->cmsg_len < CMSG_LEN(sizeof(struct ipv6_rt_hdr))) {
				err = -EINVAL;
				goto exit_f;
			}

			rthdr = (struct ipv6_rt_hdr *)CMSG_DATA(cmsg);

			switch (rthdr->type) {
#if defined(CONFIG_IPV6_MIP6) || defined(CONFIG_IPV6_MIP6_MODULE)
			case IPV6_SRCRT_TYPE_2:
				if (rthdr->hdrlen != 2 ||
				    rthdr->segments_left != 1) {
					err = -EINVAL;
					goto exit_f;
				}
				break;
#endif
			default:
				err = -EINVAL;
				goto exit_f;
			}

			len = ((rthdr->hdrlen + 1) << 3);

			if (cmsg->cmsg_len < CMSG_LEN(len)) {
				err = -EINVAL;
				goto exit_f;
			}

			/* segments left must also match */
			if ((rthdr->hdrlen >> 1) != rthdr->segments_left) {
				err = -EINVAL;
				goto exit_f;
			}

			opt->opt_nflen += len;
			opt->srcrt = rthdr;

			if (cmsg->cmsg_type == IPV6_2292RTHDR && opt->dst1opt) {
				int dsthdrlen = ((opt->dst1opt->hdrlen+1)<<3);

				opt->opt_nflen += dsthdrlen;
				opt->dst0opt = opt->dst1opt;
				opt->dst1opt = NULL;
				opt->opt_flen -= dsthdrlen;
			}

			break;

		case IPV6_2292HOPLIMIT:
		case IPV6_HOPLIMIT:
			if (cmsg->cmsg_len != CMSG_LEN(sizeof(int))) {
				err = -EINVAL;
				goto exit_f;
			}

			*hlimit = *(int *)CMSG_DATA(cmsg);
			if (*hlimit < -1 || *hlimit > 0xff) {
				err = -EINVAL;
				goto exit_f;
			}

			break;

		case IPV6_TCLASS:
		    {
			int tc;

			err = -EINVAL;
			if (cmsg->cmsg_len != CMSG_LEN(sizeof(int))) {
				goto exit_f;
			}

			tc = *(int *)CMSG_DATA(cmsg);
			if (tc < -1 || tc > 0xff)
				goto exit_f;

			err = 0;
			*tclass = tc;

			break;
		    }

		case IPV6_DONTFRAG:
		    {
			int df;

			err = -EINVAL;
			if (cmsg->cmsg_len != CMSG_LEN(sizeof(int))) {
				goto exit_f;
			}

			df = *(int *)CMSG_DATA(cmsg);
			if (df < 0 || df > 1)
				goto exit_f;

			err = 0;
			*dontfrag = df;

			break;
		    }
		default:
			LIMIT_NETDEBUG(KERN_DEBUG "invalid cmsg type: %d\n",
				       cmsg->cmsg_type);
			err = -EINVAL;
			goto exit_f;
		}
	}

exit_f:
	return err;
}<|MERGE_RESOLUTION|>--- conflicted
+++ resolved
@@ -654,11 +654,7 @@
 
 			if (addr_type != IPV6_ADDR_ANY) {
 				int strict = __ipv6_addr_src_scope(addr_type) <= IPV6_ADDR_SCOPE_LINKLOCAL;
-<<<<<<< HEAD
-				if (!inet_sk(sk)->transparent &&
-=======
 				if (!(inet_sk(sk)->freebind || inet_sk(sk)->transparent) &&
->>>>>>> dcd6c922
 				    !ipv6_chk_addr(net, &src_info->ipi6_addr,
 						   strict ? dev : NULL, 0))
 					err = -EINVAL;
