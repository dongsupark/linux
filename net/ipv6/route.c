--- conflicted
+++ resolved
@@ -884,11 +884,7 @@
 	dst_hold(&rt->dst);
 	read_unlock_bh(&table->tb6_lock);
 
-<<<<<<< HEAD
-	if (!rt->n && !(rt->rt6i_flags & (RTF_NONEXTHOP | RTF_LOCAL)))
-=======
-	if (!(rt->rt6i_flags & (RTF_NONEXTHOP | RTF_GATEWAY)))
->>>>>>> 4f463855
+	if (!(rt->rt6i_flags & (RTF_NONEXTHOP | RTF_LOCAL | RTF_GATEWAY)))
 		nrt = rt6_alloc_cow(rt, &fl6->daddr, &fl6->saddr);
 	else if (!(rt->dst.flags & DST_HOST))
 		nrt = rt6_alloc_clone(rt, &fl6->daddr);
