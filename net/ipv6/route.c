--- conflicted
+++ resolved
@@ -339,21 +339,13 @@
 
 	if (rt->rt6i_flags & RTF_EXPIRES) {
 		if (time_after(jiffies, rt->dst.expires))
-<<<<<<< HEAD
-			return 1;
-=======
 			return true;
->>>>>>> cfaf0251
 	} else if (rt->dst.from) {
 		ort = (struct rt6_info *) rt->dst.from;
 		return (ort->rt6i_flags & RTF_EXPIRES) &&
 			time_after(jiffies, ort->dst.expires);
 	}
-<<<<<<< HEAD
-	return 0;
-=======
 	return false;
->>>>>>> cfaf0251
 }
 
 static bool rt6_need_strict(const struct in6_addr *daddr)
