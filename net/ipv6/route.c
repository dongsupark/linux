--- conflicted
+++ resolved
@@ -782,15 +782,9 @@
 	read_unlock_bh(&table->tb6_lock);
 
 	if (!rt->rt6i_nexthop && !(rt->rt6i_flags & RTF_NONEXTHOP))
-<<<<<<< HEAD
-		nrt = rt6_alloc_cow(rt, &fl->fl6_dst, &fl->fl6_src);
-	else if (!(rt->dst.flags & DST_HOST))
-		nrt = rt6_alloc_clone(rt, &fl->fl6_dst);
-=======
 		nrt = rt6_alloc_cow(rt, &fl6->daddr, &fl6->saddr);
 	else if (!(rt->dst.flags & DST_HOST))
 		nrt = rt6_alloc_clone(rt, &fl6->daddr);
->>>>>>> 0ce790e7
 	else
 		goto out2;
 
