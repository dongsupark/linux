--- conflicted
+++ resolved
@@ -238,12 +238,8 @@
 			} else
 				(void) ip6_mc_leave_src(sk, mc_lst, NULL);
 			rcu_read_unlock();
-<<<<<<< HEAD
-			sock_kfree_s(sk, mc_lst, sizeof(*mc_lst));
-=======
 			atomic_sub(sizeof(*mc_lst), &sk->sk_omem_alloc);
 			call_rcu(&mc_lst->rcu, ipv6_mc_socklist_reclaim);
->>>>>>> 3cbea436
 			return 0;
 		}
 	}
@@ -275,11 +271,7 @@
 		return NULL;
 	idev = __in6_dev_get(dev);
 	if (!idev)
-<<<<<<< HEAD
-		return NULL;;
-=======
 		return NULL;
->>>>>>> 3cbea436
 	read_lock_bh(&idev->lock);
 	if (idev->dead) {
 		read_unlock_bh(&idev->lock);
@@ -313,13 +305,9 @@
 		} else
 			(void) ip6_mc_leave_src(sk, mc_lst, NULL);
 		rcu_read_unlock();
-<<<<<<< HEAD
-		sock_kfree_s(sk, mc_lst, sizeof(*mc_lst));
-=======
 
 		atomic_sub(sizeof(*mc_lst), &sk->sk_omem_alloc);
 		call_rcu(&mc_lst->rcu, ipv6_mc_socklist_reclaim);
->>>>>>> 3cbea436
 
 		spin_lock(&ipv6_sk_mc_lock);
 	}
@@ -357,12 +345,7 @@
 
 	err = -EADDRNOTAVAIL;
 
-<<<<<<< HEAD
-	read_lock(&ipv6_sk_mc_lock);
-	for (pmc=inet6->ipv6_mc_list; pmc; pmc=pmc->next) {
-=======
 	for_each_pmc_rcu(inet6, pmc) {
->>>>>>> 3cbea436
 		if (pgsr->gsr_interface && pmc->ifindex != pgsr->gsr_interface)
 			continue;
 		if (ipv6_addr_equal(&pmc->addr, group))
@@ -461,10 +444,6 @@
 done:
 	if (pmclocked)
 		write_unlock(&pmc->sflock);
-<<<<<<< HEAD
-	read_unlock(&ipv6_sk_mc_lock);
-=======
->>>>>>> 3cbea436
 	read_unlock_bh(&idev->lock);
 	rcu_read_unlock();
 	if (leavegroup)
@@ -502,10 +481,6 @@
 	dev = idev->dev;
 
 	err = 0;
-<<<<<<< HEAD
-	read_lock(&ipv6_sk_mc_lock);
-=======
->>>>>>> 3cbea436
 
 	if (gsf->gf_fmode == MCAST_INCLUDE && gsf->gf_numsrc == 0) {
 		leavegroup = 1;
@@ -560,10 +535,6 @@
 	write_unlock(&pmc->sflock);
 	err = 0;
 done:
-<<<<<<< HEAD
-	read_unlock(&ipv6_sk_mc_lock);
-=======
->>>>>>> 3cbea436
 	read_unlock_bh(&idev->lock);
 	rcu_read_unlock();
 	if (leavegroup)
