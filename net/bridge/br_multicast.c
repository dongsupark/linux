--- conflicted
+++ resolved
@@ -618,12 +618,9 @@
 
 	mp->br = br;
 	mp->addr = *group;
-<<<<<<< HEAD
-=======
 
 	setup_timer(&mp->timer, br_multicast_group_expired,
 		    (unsigned long)mp);
->>>>>>> bb78a92f
 
 	hlist_add_head_rcu(&mp->hlist[mdb->ver], &mdb->mhash[hash]);
 	mdb->size++;
@@ -1142,10 +1139,6 @@
 	if (!mp)
 		goto out;
 
-<<<<<<< HEAD
-	setup_timer(&mp->timer, br_multicast_group_expired, (unsigned long)mp);
-=======
->>>>>>> bb78a92f
 	mod_timer(&mp->timer, now + br->multicast_membership_interval);
 	mp->timer_armed = true;
 
@@ -1224,10 +1217,6 @@
 	if (!mp)
 		goto out;
 
-<<<<<<< HEAD
-	setup_timer(&mp->timer, br_multicast_group_expired, (unsigned long)mp);
-=======
->>>>>>> bb78a92f
 	mod_timer(&mp->timer, now + br->multicast_membership_interval);
 	mp->timer_armed = true;
 
