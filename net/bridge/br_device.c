--- conflicted
+++ resolved
@@ -73,11 +73,7 @@
 		if (mdst || BR_INPUT_SKB_CB_MROUTERS_ONLY(skb))
 			br_multicast_deliver(mdst, skb);
 		else
-<<<<<<< HEAD
-			br_flood_deliver(br, skb);
-=======
 			br_flood_deliver(br, skb, false);
->>>>>>> d0e0ac97
 	} else if ((dst = __br_fdb_get(br, dest, vid)) != NULL)
 		br_deliver(dst->dst, skb);
 	else
@@ -353,19 +349,10 @@
 	dev->tx_queue_len = 0;
 	dev->priv_flags = IFF_EBRIDGE;
 
-<<<<<<< HEAD
-	dev->features = NETIF_F_SG | NETIF_F_FRAGLIST | NETIF_F_HIGHDMA |
-			NETIF_F_GSO_MASK | NETIF_F_HW_CSUM | NETIF_F_LLTX |
-			NETIF_F_NETNS_LOCAL | NETIF_F_HW_VLAN_CTAG_TX;
-	dev->hw_features = NETIF_F_SG | NETIF_F_FRAGLIST | NETIF_F_HIGHDMA |
-			   NETIF_F_GSO_MASK | NETIF_F_HW_CSUM |
-			   NETIF_F_HW_VLAN_CTAG_TX;
-=======
 	dev->features = COMMON_FEATURES | NETIF_F_LLTX | NETIF_F_NETNS_LOCAL |
 			NETIF_F_HW_VLAN_CTAG_TX;
 	dev->hw_features = COMMON_FEATURES | NETIF_F_HW_VLAN_CTAG_TX;
 	dev->vlan_features = COMMON_FEATURES;
->>>>>>> d0e0ac97
 
 	br->dev = dev;
 	spin_lock_init(&br->lock);
