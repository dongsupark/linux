/*
 *	Linux ethernet bridge
 *
 *	Authors:
 *	Lennert Buytenhek		<buytenh@gnu.org>
 *
 *	This program is free software; you can redistribute it and/or
 *	modify it under the terms of the GNU General Public License
 *	as published by the Free Software Foundation; either version
 *	2 of the License, or (at your option) any later version.
 */

#ifndef _BR_PRIVATE_H
#define _BR_PRIVATE_H

#include <linux/netdevice.h>
#include <linux/if_bridge.h>
#include <linux/netpoll.h>
#include <linux/u64_stats_sync.h>
#include <net/route.h>
#include <linux/if_vlan.h>

#define BR_HASH_BITS 8
#define BR_HASH_SIZE (1 << BR_HASH_BITS)

#define BR_HOLD_TIME (1*HZ)

#define BR_PORT_BITS	10
#define BR_MAX_PORTS	(1<<BR_PORT_BITS)
#define BR_VLAN_BITMAP_LEN	BITS_TO_LONGS(VLAN_N_VID)

#define BR_VERSION	"2.3"

/* Control of forwarding link local multicast */
#define BR_GROUPFWD_DEFAULT	0
/* Don't allow forwarding control protocols like STP and LLDP */
#define BR_GROUPFWD_RESTRICTED	0x4007u

/* Path to usermode spanning tree program */
#define BR_STP_PROG	"/sbin/bridge-stp"

typedef struct bridge_id bridge_id;
typedef struct mac_addr mac_addr;
typedef __u16 port_id;

struct bridge_id
{
	unsigned char	prio[2];
	unsigned char	addr[6];
};

struct mac_addr
{
	unsigned char	addr[6];
};

struct br_ip
{
	union {
		__be32	ip4;
#if IS_ENABLED(CONFIG_IPV6)
		struct in6_addr ip6;
#endif
	} u;
	__be16		proto;
	__u16		vid;
};

struct net_port_vlans {
	u16				port_idx;
	u16				pvid;
	union {
		struct net_bridge_port		*port;
		struct net_bridge		*br;
	}				parent;
	struct rcu_head			rcu;
	unsigned long			vlan_bitmap[BR_VLAN_BITMAP_LEN];
	unsigned long			untagged_bitmap[BR_VLAN_BITMAP_LEN];
	u16				num_vlans;
};

struct net_bridge_fdb_entry
{
	struct hlist_node		hlist;
	struct net_bridge_port		*dst;

	struct rcu_head			rcu;
	unsigned long			updated;
	unsigned long			used;
	mac_addr			addr;
	unsigned char			is_local;
	unsigned char			is_static;
	__u16				vlan_id;
};

struct net_bridge_port_group {
	struct net_bridge_port		*port;
	struct net_bridge_port_group __rcu *next;
	struct hlist_node		mglist;
	struct rcu_head			rcu;
	struct timer_list		timer;
	struct br_ip			addr;
	unsigned char			state;
};

struct net_bridge_mdb_entry
{
	struct hlist_node		hlist[2];
	struct net_bridge		*br;
	struct net_bridge_port_group __rcu *ports;
	struct rcu_head			rcu;
	struct timer_list		timer;
	struct br_ip			addr;
	bool				mglist;
	bool				timer_armed;
};

struct net_bridge_mdb_htable
{
	struct hlist_head		*mhash;
	struct rcu_head			rcu;
	struct net_bridge_mdb_htable	*old;
	u32				size;
	u32				max;
	u32				secret;
	u32				ver;
};

struct net_bridge_port
{
	struct net_bridge		*br;
	struct net_device		*dev;
	struct list_head		list;

	/* STP */
	u8				priority;
	u8				state;
	u16				port_no;
	unsigned char			topology_change_ack;
	unsigned char			config_pending;
	port_id				port_id;
	port_id				designated_port;
	bridge_id			designated_root;
	bridge_id			designated_bridge;
	u32				path_cost;
	u32				designated_cost;
	unsigned long			designated_age;

	struct timer_list		forward_delay_timer;
	struct timer_list		hold_timer;
	struct timer_list		message_age_timer;
	struct kobject			kobj;
	struct rcu_head			rcu;

	unsigned long 			flags;
#define BR_HAIRPIN_MODE		0x00000001
#define BR_BPDU_GUARD           0x00000002
#define BR_ROOT_BLOCK		0x00000004
#define BR_MULTICAST_FAST_LEAVE	0x00000008
#define BR_ADMIN_COST		0x00000010
<<<<<<< HEAD
=======
#define BR_LEARNING		0x00000020
#define BR_FLOOD		0x00000040
>>>>>>> d0e0ac97

#ifdef CONFIG_BRIDGE_IGMP_SNOOPING
	u32				multicast_startup_queries_sent;
	unsigned char			multicast_router;
	struct timer_list		multicast_router_timer;
	struct timer_list		multicast_query_timer;
	struct hlist_head		mglist;
	struct hlist_node		rlist;
#endif

#ifdef CONFIG_SYSFS
	char				sysfs_name[IFNAMSIZ];
#endif

#ifdef CONFIG_NET_POLL_CONTROLLER
	struct netpoll			*np;
#endif
#ifdef CONFIG_BRIDGE_VLAN_FILTERING
	struct net_port_vlans __rcu	*vlan_info;
#endif
};

#define br_port_exists(dev) (dev->priv_flags & IFF_BRIDGE_PORT)

static inline struct net_bridge_port *br_port_get_rcu(const struct net_device *dev)
{
	struct net_bridge_port *port =
			rcu_dereference_rtnl(dev->rx_handler_data);

	return br_port_exists(dev) ? port : NULL;
}

static inline struct net_bridge_port *br_port_get_rtnl(struct net_device *dev)
{
	return br_port_exists(dev) ?
		rtnl_dereference(dev->rx_handler_data) : NULL;
}

struct br_cpu_netstats {
	u64			rx_packets;
	u64			rx_bytes;
	u64			tx_packets;
	u64			tx_bytes;
	struct u64_stats_sync	syncp;
};

struct net_bridge
{
	spinlock_t			lock;
	struct list_head		port_list;
	struct net_device		*dev;

	struct br_cpu_netstats __percpu *stats;
	spinlock_t			hash_lock;
	struct hlist_head		hash[BR_HASH_SIZE];
#ifdef CONFIG_BRIDGE_NETFILTER
	struct rtable 			fake_rtable;
	bool				nf_call_iptables;
	bool				nf_call_ip6tables;
	bool				nf_call_arptables;
#endif
	u16				group_fwd_mask;

	/* STP */
	bridge_id			designated_root;
	bridge_id			bridge_id;
	u32				root_path_cost;
	unsigned long			max_age;
	unsigned long			hello_time;
	unsigned long			forward_delay;
	unsigned long			bridge_max_age;
	unsigned long			ageing_time;
	unsigned long			bridge_hello_time;
	unsigned long			bridge_forward_delay;

	u8				group_addr[ETH_ALEN];
	u16				root_port;

	enum {
		BR_NO_STP, 		/* no spanning tree */
		BR_KERNEL_STP,		/* old STP in kernel */
		BR_USER_STP,		/* new RSTP in userspace */
	} stp_enabled;

	unsigned char			topology_change;
	unsigned char			topology_change_detected;

#ifdef CONFIG_BRIDGE_IGMP_SNOOPING
	unsigned char			multicast_router;

	u8				multicast_disabled:1;
	u8				multicast_querier:1;
	u8				multicast_query_use_ifaddr:1;

	u32				hash_elasticity;
	u32				hash_max;

	u32				multicast_last_member_count;
	u32				multicast_startup_queries_sent;
	u32				multicast_startup_query_count;

	unsigned long			multicast_last_member_interval;
	unsigned long			multicast_membership_interval;
	unsigned long			multicast_querier_interval;
	unsigned long			multicast_query_interval;
	unsigned long			multicast_query_response_interval;
	unsigned long			multicast_startup_query_interval;

	spinlock_t			multicast_lock;
	struct net_bridge_mdb_htable __rcu *mdb;
	struct hlist_head		router_list;

	struct timer_list		multicast_router_timer;
	struct timer_list		multicast_querier_timer;
	struct timer_list		multicast_query_timer;
#endif

	struct timer_list		hello_timer;
	struct timer_list		tcn_timer;
	struct timer_list		topology_change_timer;
	struct timer_list		gc_timer;
	struct kobject			*ifobj;
#ifdef CONFIG_BRIDGE_VLAN_FILTERING
	u8				vlan_enabled;
	struct net_port_vlans __rcu	*vlan_info;
#endif
};

struct br_input_skb_cb {
	struct net_device *brdev;
#ifdef CONFIG_BRIDGE_IGMP_SNOOPING
	int igmp;
	int mrouters_only;
#endif
};

#define BR_INPUT_SKB_CB(__skb)	((struct br_input_skb_cb *)(__skb)->cb)

#ifdef CONFIG_BRIDGE_IGMP_SNOOPING
# define BR_INPUT_SKB_CB_MROUTERS_ONLY(__skb)	(BR_INPUT_SKB_CB(__skb)->mrouters_only)
#else
# define BR_INPUT_SKB_CB_MROUTERS_ONLY(__skb)	(0)
#endif

#define br_printk(level, br, format, args...)	\
	printk(level "%s: " format, (br)->dev->name, ##args)

#define br_err(__br, format, args...)			\
	br_printk(KERN_ERR, __br, format, ##args)
#define br_warn(__br, format, args...)			\
	br_printk(KERN_WARNING, __br, format, ##args)
#define br_notice(__br, format, args...)		\
	br_printk(KERN_NOTICE, __br, format, ##args)
#define br_info(__br, format, args...)			\
	br_printk(KERN_INFO, __br, format, ##args)

#define br_debug(br, format, args...)			\
	pr_debug("%s: " format,  (br)->dev->name, ##args)

extern struct notifier_block br_device_notifier;

/* called under bridge lock */
static inline int br_is_root_bridge(const struct net_bridge *br)
{
	return !memcmp(&br->bridge_id, &br->designated_root, 8);
}

/* br_device.c */
extern void br_dev_setup(struct net_device *dev);
extern void br_dev_delete(struct net_device *dev, struct list_head *list);
extern netdev_tx_t br_dev_xmit(struct sk_buff *skb,
			       struct net_device *dev);
#ifdef CONFIG_NET_POLL_CONTROLLER
static inline struct netpoll_info *br_netpoll_info(struct net_bridge *br)
{
	return br->dev->npinfo;
}

static inline void br_netpoll_send_skb(const struct net_bridge_port *p,
				       struct sk_buff *skb)
{
	struct netpoll *np = p->np;

	if (np)
		netpoll_send_skb(np, skb);
}

extern int br_netpoll_enable(struct net_bridge_port *p, gfp_t gfp);
extern void br_netpoll_disable(struct net_bridge_port *p);
#else
static inline struct netpoll_info *br_netpoll_info(struct net_bridge *br)
{
	return NULL;
}

static inline void br_netpoll_send_skb(const struct net_bridge_port *p,
				       struct sk_buff *skb)
{
}

static inline int br_netpoll_enable(struct net_bridge_port *p, gfp_t gfp)
{
	return 0;
}

static inline void br_netpoll_disable(struct net_bridge_port *p)
{
}
#endif

/* br_fdb.c */
extern int br_fdb_init(void);
extern void br_fdb_fini(void);
extern void br_fdb_flush(struct net_bridge *br);
extern void br_fdb_changeaddr(struct net_bridge_port *p,
			      const unsigned char *newaddr);
extern void br_fdb_change_mac_address(struct net_bridge *br, const u8 *newaddr);
extern void br_fdb_cleanup(unsigned long arg);
extern void br_fdb_delete_by_port(struct net_bridge *br,
				  const struct net_bridge_port *p, int do_all);
extern struct net_bridge_fdb_entry *__br_fdb_get(struct net_bridge *br,
						 const unsigned char *addr,
						 __u16 vid);
extern int br_fdb_test_addr(struct net_device *dev, unsigned char *addr);
extern int br_fdb_fillbuf(struct net_bridge *br, void *buf,
			  unsigned long count, unsigned long off);
extern int br_fdb_insert(struct net_bridge *br,
			 struct net_bridge_port *source,
			 const unsigned char *addr,
			 u16 vid);
extern void br_fdb_update(struct net_bridge *br,
			  struct net_bridge_port *source,
			  const unsigned char *addr,
			  u16 vid);
extern int fdb_delete_by_addr(struct net_bridge *br, const u8 *addr, u16 vid);

extern int br_fdb_delete(struct ndmsg *ndm, struct nlattr *tb[],
			 struct net_device *dev,
			 const unsigned char *addr);
extern int br_fdb_add(struct ndmsg *nlh, struct nlattr *tb[],
		      struct net_device *dev,
		      const unsigned char *addr,
		      u16 nlh_flags);
extern int br_fdb_dump(struct sk_buff *skb,
		       struct netlink_callback *cb,
		       struct net_device *dev,
		       int idx);

/* br_forward.c */
extern void br_deliver(const struct net_bridge_port *to,
		struct sk_buff *skb);
extern int br_dev_queue_push_xmit(struct sk_buff *skb);
extern void br_forward(const struct net_bridge_port *to,
		struct sk_buff *skb, struct sk_buff *skb0);
extern int br_forward_finish(struct sk_buff *skb);
extern void br_flood_deliver(struct net_bridge *br, struct sk_buff *skb,
			     bool unicast);
extern void br_flood_forward(struct net_bridge *br, struct sk_buff *skb,
			     struct sk_buff *skb2, bool unicast);

/* br_if.c */
extern void br_port_carrier_check(struct net_bridge_port *p);
extern int br_add_bridge(struct net *net, const char *name);
extern int br_del_bridge(struct net *net, const char *name);
extern void br_net_exit(struct net *net);
extern int br_add_if(struct net_bridge *br,
	      struct net_device *dev);
extern int br_del_if(struct net_bridge *br,
	      struct net_device *dev);
extern int br_min_mtu(const struct net_bridge *br);
extern netdev_features_t br_features_recompute(struct net_bridge *br,
	netdev_features_t features);

/* br_input.c */
extern int br_handle_frame_finish(struct sk_buff *skb);
extern rx_handler_result_t br_handle_frame(struct sk_buff **pskb);

/* br_ioctl.c */
extern int br_dev_ioctl(struct net_device *dev, struct ifreq *rq, int cmd);
extern int br_ioctl_deviceless_stub(struct net *net, unsigned int cmd, void __user *arg);

/* br_multicast.c */
#ifdef CONFIG_BRIDGE_IGMP_SNOOPING
extern unsigned int br_mdb_rehash_seq;
extern int br_multicast_rcv(struct net_bridge *br,
			    struct net_bridge_port *port,
			    struct sk_buff *skb);
extern struct net_bridge_mdb_entry *br_mdb_get(struct net_bridge *br,
					       struct sk_buff *skb, u16 vid);
extern void br_multicast_add_port(struct net_bridge_port *port);
extern void br_multicast_del_port(struct net_bridge_port *port);
extern void br_multicast_enable_port(struct net_bridge_port *port);
extern void br_multicast_disable_port(struct net_bridge_port *port);
extern void br_multicast_init(struct net_bridge *br);
extern void br_multicast_open(struct net_bridge *br);
extern void br_multicast_stop(struct net_bridge *br);
extern void br_multicast_deliver(struct net_bridge_mdb_entry *mdst,
				 struct sk_buff *skb);
extern void br_multicast_forward(struct net_bridge_mdb_entry *mdst,
				 struct sk_buff *skb, struct sk_buff *skb2);
extern int br_multicast_set_router(struct net_bridge *br, unsigned long val);
extern int br_multicast_set_port_router(struct net_bridge_port *p,
					unsigned long val);
extern int br_multicast_toggle(struct net_bridge *br, unsigned long val);
extern int br_multicast_set_querier(struct net_bridge *br, unsigned long val);
extern int br_multicast_set_hash_max(struct net_bridge *br, unsigned long val);
extern struct net_bridge_mdb_entry *br_mdb_ip_get(
				struct net_bridge_mdb_htable *mdb,
				struct br_ip *dst);
extern struct net_bridge_mdb_entry *br_multicast_new_group(struct net_bridge *br,
				struct net_bridge_port *port, struct br_ip *group);
extern void br_multicast_free_pg(struct rcu_head *head);
extern struct net_bridge_port_group *br_multicast_new_port_group(
				struct net_bridge_port *port,
				struct br_ip *group,
				struct net_bridge_port_group *next,
				unsigned char state);
extern void br_mdb_init(void);
extern void br_mdb_uninit(void);
extern void br_mdb_notify(struct net_device *dev, struct net_bridge_port *port,
			  struct br_ip *group, int type);

#define mlock_dereference(X, br) \
	rcu_dereference_protected(X, lockdep_is_held(&br->multicast_lock))

#if IS_ENABLED(CONFIG_IPV6)
#include <net/addrconf.h>
static inline int ipv6_is_transient_multicast(const struct in6_addr *addr)
{
	if (ipv6_addr_is_multicast(addr) && IPV6_ADDR_MC_FLAG_TRANSIENT(addr))
		return 1;
	return 0;
}
#endif

static inline bool br_multicast_is_router(struct net_bridge *br)
{
	return br->multicast_router == 2 ||
	       (br->multicast_router == 1 &&
		timer_pending(&br->multicast_router_timer));
}
#else
static inline int br_multicast_rcv(struct net_bridge *br,
				   struct net_bridge_port *port,
				   struct sk_buff *skb)
{
	return 0;
}

static inline struct net_bridge_mdb_entry *br_mdb_get(struct net_bridge *br,
						      struct sk_buff *skb, u16 vid)
{
	return NULL;
}

static inline void br_multicast_add_port(struct net_bridge_port *port)
{
}

static inline void br_multicast_del_port(struct net_bridge_port *port)
{
}

static inline void br_multicast_enable_port(struct net_bridge_port *port)
{
}

static inline void br_multicast_disable_port(struct net_bridge_port *port)
{
}

static inline void br_multicast_init(struct net_bridge *br)
{
}

static inline void br_multicast_open(struct net_bridge *br)
{
}

static inline void br_multicast_stop(struct net_bridge *br)
{
}

static inline void br_multicast_deliver(struct net_bridge_mdb_entry *mdst,
					struct sk_buff *skb)
{
}

static inline void br_multicast_forward(struct net_bridge_mdb_entry *mdst,
					struct sk_buff *skb,
					struct sk_buff *skb2)
{
}
static inline bool br_multicast_is_router(struct net_bridge *br)
{
	return 0;
}
static inline void br_mdb_init(void)
{
}
static inline void br_mdb_uninit(void)
{
}
#endif

/* br_vlan.c */
#ifdef CONFIG_BRIDGE_VLAN_FILTERING
extern bool br_allowed_ingress(struct net_bridge *br, struct net_port_vlans *v,
			       struct sk_buff *skb, u16 *vid);
extern bool br_allowed_egress(struct net_bridge *br,
			      const struct net_port_vlans *v,
			      const struct sk_buff *skb);
extern struct sk_buff *br_handle_vlan(struct net_bridge *br,
				      const struct net_port_vlans *v,
				      struct sk_buff *skb);
extern int br_vlan_add(struct net_bridge *br, u16 vid, u16 flags);
extern int br_vlan_delete(struct net_bridge *br, u16 vid);
extern void br_vlan_flush(struct net_bridge *br);
extern int br_vlan_filter_toggle(struct net_bridge *br, unsigned long val);
extern int nbp_vlan_add(struct net_bridge_port *port, u16 vid, u16 flags);
extern int nbp_vlan_delete(struct net_bridge_port *port, u16 vid);
extern void nbp_vlan_flush(struct net_bridge_port *port);
extern bool nbp_vlan_find(struct net_bridge_port *port, u16 vid);

static inline struct net_port_vlans *br_get_vlan_info(
						const struct net_bridge *br)
{
	return rcu_dereference_rtnl(br->vlan_info);
}

static inline struct net_port_vlans *nbp_get_vlan_info(
						const struct net_bridge_port *p)
{
	return rcu_dereference_rtnl(p->vlan_info);
}

/* Since bridge now depends on 8021Q module, but the time bridge sees the
 * skb, the vlan tag will always be present if the frame was tagged.
 */
static inline int br_vlan_get_tag(const struct sk_buff *skb, u16 *vid)
{
	int err = 0;

	if (vlan_tx_tag_present(skb))
		*vid = vlan_tx_tag_get(skb) & VLAN_VID_MASK;
	else {
		*vid = 0;
		err = -EINVAL;
	}

	return err;
}

static inline u16 br_get_pvid(const struct net_port_vlans *v)
{
	/* Return just the VID if it is set, or VLAN_N_VID (invalid vid) if
	 * vid wasn't set
	 */
	smp_rmb();
	return (v->pvid & VLAN_TAG_PRESENT) ?
			(v->pvid & ~VLAN_TAG_PRESENT) :
			VLAN_N_VID;
}

#else
static inline bool br_allowed_ingress(struct net_bridge *br,
				      struct net_port_vlans *v,
				      struct sk_buff *skb,
				      u16 *vid)
{
	return true;
}

static inline bool br_allowed_egress(struct net_bridge *br,
				     const struct net_port_vlans *v,
				     const struct sk_buff *skb)
{
	return true;
}

static inline struct sk_buff *br_handle_vlan(struct net_bridge *br,
					     const struct net_port_vlans *v,
					     struct sk_buff *skb)
{
	return skb;
}

static inline int br_vlan_add(struct net_bridge *br, u16 vid, u16 flags)
{
	return -EOPNOTSUPP;
}

static inline int br_vlan_delete(struct net_bridge *br, u16 vid)
{
	return -EOPNOTSUPP;
}

static inline void br_vlan_flush(struct net_bridge *br)
{
}

static inline int nbp_vlan_add(struct net_bridge_port *port, u16 vid, u16 flags)
{
	return -EOPNOTSUPP;
}

static inline int nbp_vlan_delete(struct net_bridge_port *port, u16 vid)
{
	return -EOPNOTSUPP;
}

static inline void nbp_vlan_flush(struct net_bridge_port *port)
{
}

static inline struct net_port_vlans *br_get_vlan_info(
						const struct net_bridge *br)
{
	return NULL;
}
static inline struct net_port_vlans *nbp_get_vlan_info(
						const struct net_bridge_port *p)
{
	return NULL;
}

static inline bool nbp_vlan_find(struct net_bridge_port *port, u16 vid)
{
	return false;
}

static inline u16 br_vlan_get_tag(const struct sk_buff *skb, u16 *tag)
{
	return 0;
}
static inline u16 br_get_pvid(const struct net_port_vlans *v)
{
	return VLAN_N_VID;	/* Returns invalid vid */
}
#endif

/* br_netfilter.c */
#ifdef CONFIG_BRIDGE_NETFILTER
extern int br_netfilter_init(void);
extern void br_netfilter_fini(void);
extern void br_netfilter_rtable_init(struct net_bridge *);
#else
#define br_netfilter_init()	(0)
#define br_netfilter_fini()	do { } while(0)
#define br_netfilter_rtable_init(x)
#endif

/* br_stp.c */
extern void br_log_state(const struct net_bridge_port *p);
extern struct net_bridge_port *br_get_port(struct net_bridge *br,
					   u16 port_no);
extern void br_init_port(struct net_bridge_port *p);
extern void br_become_designated_port(struct net_bridge_port *p);

extern int br_set_forward_delay(struct net_bridge *br, unsigned long x);
extern int br_set_hello_time(struct net_bridge *br, unsigned long x);
extern int br_set_max_age(struct net_bridge *br, unsigned long x);


/* br_stp_if.c */
extern void br_stp_enable_bridge(struct net_bridge *br);
extern void br_stp_disable_bridge(struct net_bridge *br);
extern void br_stp_set_enabled(struct net_bridge *br, unsigned long val);
extern void br_stp_enable_port(struct net_bridge_port *p);
extern void br_stp_disable_port(struct net_bridge_port *p);
extern bool br_stp_recalculate_bridge_id(struct net_bridge *br);
extern void br_stp_change_bridge_id(struct net_bridge *br, const unsigned char *a);
extern void br_stp_set_bridge_priority(struct net_bridge *br,
				       u16 newprio);
extern int br_stp_set_port_priority(struct net_bridge_port *p,
				    unsigned long newprio);
extern int br_stp_set_path_cost(struct net_bridge_port *p,
				unsigned long path_cost);
extern ssize_t br_show_bridge_id(char *buf, const struct bridge_id *id);

/* br_stp_bpdu.c */
struct stp_proto;
extern void br_stp_rcv(const struct stp_proto *proto, struct sk_buff *skb,
		       struct net_device *dev);

/* br_stp_timer.c */
extern void br_stp_timer_init(struct net_bridge *br);
extern void br_stp_port_timer_init(struct net_bridge_port *p);
extern unsigned long br_timer_value(const struct timer_list *timer);

/* br.c */
#if IS_ENABLED(CONFIG_ATM_LANE)
extern int (*br_fdb_test_addr_hook)(struct net_device *dev, unsigned char *addr);
#endif

/* br_netlink.c */
extern struct rtnl_link_ops br_link_ops;
extern int br_netlink_init(void);
extern void br_netlink_fini(void);
extern void br_ifinfo_notify(int event, struct net_bridge_port *port);
extern int br_setlink(struct net_device *dev, struct nlmsghdr *nlmsg);
extern int br_dellink(struct net_device *dev, struct nlmsghdr *nlmsg);
extern int br_getlink(struct sk_buff *skb, u32 pid, u32 seq,
		      struct net_device *dev, u32 filter_mask);

#ifdef CONFIG_SYSFS
/* br_sysfs_if.c */
extern const struct sysfs_ops brport_sysfs_ops;
extern int br_sysfs_addif(struct net_bridge_port *p);
extern int br_sysfs_renameif(struct net_bridge_port *p);

/* br_sysfs_br.c */
extern int br_sysfs_addbr(struct net_device *dev);
extern void br_sysfs_delbr(struct net_device *dev);

#else

static inline int br_sysfs_addif(struct net_bridge_port *p) { return 0; }
static inline int br_sysfs_renameif(struct net_bridge_port *p) { return 0; }
static inline int br_sysfs_addbr(struct net_device *dev) { return 0; }
static inline void br_sysfs_delbr(struct net_device *dev) { return; }
#endif /* CONFIG_SYSFS */

#endif<|MERGE_RESOLUTION|>--- conflicted
+++ resolved
@@ -158,11 +158,8 @@
 #define BR_ROOT_BLOCK		0x00000004
 #define BR_MULTICAST_FAST_LEAVE	0x00000008
 #define BR_ADMIN_COST		0x00000010
-<<<<<<< HEAD
-=======
 #define BR_LEARNING		0x00000020
 #define BR_FLOOD		0x00000040
->>>>>>> d0e0ac97
 
 #ifdef CONFIG_BRIDGE_IGMP_SNOOPING
 	u32				multicast_startup_queries_sent;
