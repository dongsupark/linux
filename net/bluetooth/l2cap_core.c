--- conflicted
+++ resolved
@@ -57,7 +57,6 @@
 #include <net/bluetooth/smp.h>
 
 int disable_ertm;
-int enable_hs;
 
 static u32 l2cap_feat_mask = L2CAP_FEAT_FIXED_CHAN;
 static u8 l2cap_fixed_chan[8] = { L2CAP_FC_L2CAP, };
@@ -603,7 +602,6 @@
 
 	BT_DBG("chan %p, skb %p len %d priority %u", chan, skb, skb->len,
 							skb->priority);
-<<<<<<< HEAD
 
 	if (!test_bit(FLAG_FLUSHABLE, &chan->flags) &&
 					lmp_no_flush_capable(hcon->hdev))
@@ -611,15 +609,6 @@
 	else
 		flags = ACL_START;
 
-=======
-
-	if (!test_bit(FLAG_FLUSHABLE, &chan->flags) &&
-					lmp_no_flush_capable(hcon->hdev))
-		flags = ACL_START_NO_FLUSH;
-	else
-		flags = ACL_START;
-
->>>>>>> 0052d812
 	bt_cb(skb)->force_active = test_bit(FLAG_FORCE_ACTIVE, &chan->flags);
 	hci_send_acl(chan->conn->hchan, skb, flags);
 }
@@ -1939,11 +1928,7 @@
 {
 	struct l2cap_conf_efs efs;
 
-<<<<<<< HEAD
-	switch(chan->mode) {
-=======
 	switch (chan->mode) {
->>>>>>> 0052d812
 	case L2CAP_MODE_ERTM:
 		efs.id		= chan->local_id;
 		efs.stype	= chan->local_stype;
@@ -2205,7 +2190,6 @@
 			if (val == L2CAP_FCS_NONE)
 				set_bit(CONF_NO_FCS_RECV, &chan->conf_state);
 			break;
-<<<<<<< HEAD
 
 		case L2CAP_CONF_EFS:
 			remote_efs = 1;
@@ -2217,19 +2201,6 @@
 			if (!enable_hs)
 				return -ECONNREFUSED;
 
-=======
-
-		case L2CAP_CONF_EFS:
-			remote_efs = 1;
-			if (olen == sizeof(efs))
-				memcpy(&efs, (void *) val, olen);
-			break;
-
-		case L2CAP_CONF_EWS:
-			if (!enable_hs)
-				return -ECONNREFUSED;
-
->>>>>>> 0052d812
 			set_bit(FLAG_EXT_CTRL, &chan->flags);
 			set_bit(CONF_EWS_RECV, &chan->conf_state);
 			chan->tx_win_max = L2CAP_DEFAULT_EXT_WINDOW;
@@ -3836,11 +3807,7 @@
 	}
 }
 
-<<<<<<< HEAD
-static void l2cap_send_srejframe(struct l2cap_chan *chan, u16 tx_seq)
-=======
 static int l2cap_send_srejframe(struct l2cap_chan *chan, u16 tx_seq)
->>>>>>> 0052d812
 {
 	struct srej_list *new;
 	u32 control;
@@ -3862,11 +3829,8 @@
 	}
 
 	chan->expected_tx_seq = __next_seq(chan, chan->expected_tx_seq);
-<<<<<<< HEAD
-=======
 
 	return 0;
->>>>>>> 0052d812
 }
 
 static inline int l2cap_data_channel_iframe(struct l2cap_chan *chan, u32 rx_control, struct sk_buff *skb)
@@ -4837,7 +4801,4 @@
 }
 
 module_param(disable_ertm, bool, 0644);
-MODULE_PARM_DESC(disable_ertm, "Disable enhanced retransmission mode");
-
-module_param(enable_hs, bool, 0644);
-MODULE_PARM_DESC(enable_hs, "Enable High Speed");+MODULE_PARM_DESC(disable_ertm, "Disable enhanced retransmission mode");