--- conflicted
+++ resolved
@@ -946,16 +946,9 @@
 		chan->max_tx = pchan->max_tx;
 		chan->tx_win = pchan->tx_win;
 		chan->sec_level = pchan->sec_level;
-<<<<<<< HEAD
-		chan->role_switch = pchan->role_switch;
-		chan->force_reliable = pchan->force_reliable;
-		chan->flushable = pchan->flushable;
-		chan->force_active = pchan->force_active;
+		chan->flags = pchan->flags;
 
 		security_sk_clone(parent, sk);
-=======
-		chan->flags = pchan->flags;
->>>>>>> 42dceae2
 	} else {
 
 		switch (sk->sk_type) {
