/*
   BlueZ - Bluetooth protocol stack for Linux
   Copyright (C) 2000-2001 Qualcomm Incorporated
   Copyright (C) 2009-2010 Gustavo F. Padovan <gustavo@padovan.org>
   Copyright (C) 2010 Google Inc.

   Written 2000,2001 by Maxim Krasnyansky <maxk@qualcomm.com>

   This program is free software; you can redistribute it and/or modify
   it under the terms of the GNU General Public License version 2 as
   published by the Free Software Foundation;

   THE SOFTWARE IS PROVIDED "AS IS", WITHOUT WARRANTY OF ANY KIND, EXPRESS
   OR IMPLIED, INCLUDING BUT NOT LIMITED TO THE WARRANTIES OF MERCHANTABILITY,
   FITNESS FOR A PARTICULAR PURPOSE AND NONINFRINGEMENT OF THIRD PARTY RIGHTS.
   IN NO EVENT SHALL THE COPYRIGHT HOLDER(S) AND AUTHOR(S) BE LIABLE FOR ANY
   CLAIM, OR ANY SPECIAL INDIRECT OR CONSEQUENTIAL DAMAGES, OR ANY DAMAGES
   WHATSOEVER RESULTING FROM LOSS OF USE, DATA OR PROFITS, WHETHER IN AN
   ACTION OF CONTRACT, NEGLIGENCE OR OTHER TORTIOUS ACTION, ARISING OUT OF
   OR IN CONNECTION WITH THE USE OR PERFORMANCE OF THIS SOFTWARE.

   ALL LIABILITY, INCLUDING LIABILITY FOR INFRINGEMENT OF ANY PATENTS,
   COPYRIGHTS, TRADEMARKS OR OTHER RIGHTS, RELATING TO USE OF THIS
   SOFTWARE IS DISCLAIMED.
*/

/* Bluetooth L2CAP sockets. */

<<<<<<< HEAD
#include <linux/security.h>
=======
#include <linux/export.h>
>>>>>>> 0699285f

#include <net/bluetooth/bluetooth.h>
#include <net/bluetooth/hci_core.h>
#include <net/bluetooth/l2cap.h>
#include <net/bluetooth/smp.h>

static const struct proto_ops l2cap_sock_ops;
static void l2cap_sock_init(struct sock *sk, struct sock *parent);
static struct sock *l2cap_sock_alloc(struct net *net, struct socket *sock, int proto, gfp_t prio);

static int l2cap_sock_bind(struct socket *sock, struct sockaddr *addr, int alen)
{
	struct sock *sk = sock->sk;
	struct l2cap_chan *chan = l2cap_pi(sk)->chan;
	struct sockaddr_l2 la;
	int len, err = 0;

	BT_DBG("sk %p", sk);

	if (!addr || addr->sa_family != AF_BLUETOOTH)
		return -EINVAL;

	memset(&la, 0, sizeof(la));
	len = min_t(unsigned int, sizeof(la), alen);
	memcpy(&la, addr, len);

	if (la.l2_cid && la.l2_psm)
		return -EINVAL;

	lock_sock(sk);

	if (sk->sk_state != BT_OPEN) {
		err = -EBADFD;
		goto done;
	}

	if (la.l2_psm) {
		__u16 psm = __le16_to_cpu(la.l2_psm);

		/* PSM must be odd and lsb of upper byte must be 0 */
		if ((psm & 0x0101) != 0x0001) {
			err = -EINVAL;
			goto done;
		}

		/* Restrict usage of well-known PSMs */
		if (psm < 0x1001 && !capable(CAP_NET_BIND_SERVICE)) {
			err = -EACCES;
			goto done;
		}
	}

	if (la.l2_cid)
		err = l2cap_add_scid(chan, la.l2_cid);
	else
		err = l2cap_add_psm(chan, &la.l2_bdaddr, la.l2_psm);

	if (err < 0)
		goto done;

	if (__le16_to_cpu(la.l2_psm) == 0x0001 ||
				__le16_to_cpu(la.l2_psm) == 0x0003)
		chan->sec_level = BT_SECURITY_SDP;

	bacpy(&bt_sk(sk)->src, &la.l2_bdaddr);

	chan->state = BT_BOUND;
	sk->sk_state = BT_BOUND;

done:
	release_sock(sk);
	return err;
}

static int l2cap_sock_connect(struct socket *sock, struct sockaddr *addr, int alen, int flags)
{
	struct sock *sk = sock->sk;
	struct l2cap_chan *chan = l2cap_pi(sk)->chan;
	struct sockaddr_l2 la;
	int len, err = 0;

	BT_DBG("sk %p", sk);

	if (!addr || alen < sizeof(addr->sa_family) ||
	    addr->sa_family != AF_BLUETOOTH)
		return -EINVAL;

	memset(&la, 0, sizeof(la));
	len = min_t(unsigned int, sizeof(la), alen);
	memcpy(&la, addr, len);

	if (la.l2_cid && la.l2_psm)
		return -EINVAL;

	lock_sock(sk);

	if (chan->chan_type == L2CAP_CHAN_CONN_ORIENTED
			&& !(la.l2_psm || la.l2_cid)) {
		err = -EINVAL;
		goto done;
	}

	switch (chan->mode) {
	case L2CAP_MODE_BASIC:
		break;
	case L2CAP_MODE_ERTM:
	case L2CAP_MODE_STREAMING:
		if (!disable_ertm)
			break;
		/* fall through */
	default:
		err = -ENOTSUPP;
		goto done;
	}

	switch (sk->sk_state) {
	case BT_CONNECT:
	case BT_CONNECT2:
	case BT_CONFIG:
		/* Already connecting */
		goto wait;

	case BT_CONNECTED:
		/* Already connected */
		err = -EISCONN;
		goto done;

	case BT_OPEN:
	case BT_BOUND:
		/* Can connect */
		break;

	default:
		err = -EBADFD;
		goto done;
	}

	/* PSM must be odd and lsb of upper byte must be 0 */
	if ((__le16_to_cpu(la.l2_psm) & 0x0101) != 0x0001 && !la.l2_cid &&
					chan->chan_type != L2CAP_CHAN_RAW) {
		err = -EINVAL;
		goto done;
	}

	/* Set destination address and psm */
	bacpy(&bt_sk(sk)->dst, &la.l2_bdaddr);
	chan->psm = la.l2_psm;
	chan->dcid = la.l2_cid;

	err = l2cap_chan_connect(l2cap_pi(sk)->chan);
	if (err)
		goto done;

wait:
	err = bt_sock_wait_state(sk, BT_CONNECTED,
			sock_sndtimeo(sk, flags & O_NONBLOCK));
done:
	release_sock(sk);
	return err;
}

static int l2cap_sock_listen(struct socket *sock, int backlog)
{
	struct sock *sk = sock->sk;
	struct l2cap_chan *chan = l2cap_pi(sk)->chan;
	int err = 0;

	BT_DBG("sk %p backlog %d", sk, backlog);

	lock_sock(sk);

	if ((sock->type != SOCK_SEQPACKET && sock->type != SOCK_STREAM)
			|| sk->sk_state != BT_BOUND) {
		err = -EBADFD;
		goto done;
	}

	switch (chan->mode) {
	case L2CAP_MODE_BASIC:
		break;
	case L2CAP_MODE_ERTM:
	case L2CAP_MODE_STREAMING:
		if (!disable_ertm)
			break;
		/* fall through */
	default:
		err = -ENOTSUPP;
		goto done;
	}

	sk->sk_max_ack_backlog = backlog;
	sk->sk_ack_backlog = 0;

	chan->state = BT_LISTEN;
	sk->sk_state = BT_LISTEN;

done:
	release_sock(sk);
	return err;
}

static int l2cap_sock_accept(struct socket *sock, struct socket *newsock, int flags)
{
	DECLARE_WAITQUEUE(wait, current);
	struct sock *sk = sock->sk, *nsk;
	long timeo;
	int err = 0;

	lock_sock_nested(sk, SINGLE_DEPTH_NESTING);

	timeo = sock_rcvtimeo(sk, flags & O_NONBLOCK);

	BT_DBG("sk %p timeo %ld", sk, timeo);

	/* Wait for an incoming connection. (wake-one). */
	add_wait_queue_exclusive(sk_sleep(sk), &wait);
	while (1) {
		set_current_state(TASK_INTERRUPTIBLE);

		if (sk->sk_state != BT_LISTEN) {
			err = -EBADFD;
			break;
		}

		nsk = bt_accept_dequeue(sk, newsock);
		if (nsk)
			break;

		if (!timeo) {
			err = -EAGAIN;
			break;
		}

		if (signal_pending(current)) {
			err = sock_intr_errno(timeo);
			break;
		}

		release_sock(sk);
		timeo = schedule_timeout(timeo);
		lock_sock_nested(sk, SINGLE_DEPTH_NESTING);
	}
	__set_current_state(TASK_RUNNING);
	remove_wait_queue(sk_sleep(sk), &wait);

	if (err)
		goto done;

	newsock->state = SS_CONNECTED;

	BT_DBG("new socket %p", nsk);

done:
	release_sock(sk);
	return err;
}

static int l2cap_sock_getname(struct socket *sock, struct sockaddr *addr, int *len, int peer)
{
	struct sockaddr_l2 *la = (struct sockaddr_l2 *) addr;
	struct sock *sk = sock->sk;
	struct l2cap_chan *chan = l2cap_pi(sk)->chan;

	BT_DBG("sock %p, sk %p", sock, sk);

	addr->sa_family = AF_BLUETOOTH;
	*len = sizeof(struct sockaddr_l2);

	if (peer) {
		la->l2_psm = chan->psm;
		bacpy(&la->l2_bdaddr, &bt_sk(sk)->dst);
		la->l2_cid = cpu_to_le16(chan->dcid);
	} else {
		la->l2_psm = chan->sport;
		bacpy(&la->l2_bdaddr, &bt_sk(sk)->src);
		la->l2_cid = cpu_to_le16(chan->scid);
	}

	return 0;
}

static int l2cap_sock_getsockopt_old(struct socket *sock, int optname, char __user *optval, int __user *optlen)
{
	struct sock *sk = sock->sk;
	struct l2cap_chan *chan = l2cap_pi(sk)->chan;
	struct l2cap_options opts;
	struct l2cap_conninfo cinfo;
	int len, err = 0;
	u32 opt;

	BT_DBG("sk %p", sk);

	if (get_user(len, optlen))
		return -EFAULT;

	lock_sock(sk);

	switch (optname) {
	case L2CAP_OPTIONS:
		memset(&opts, 0, sizeof(opts));
		opts.imtu     = chan->imtu;
		opts.omtu     = chan->omtu;
		opts.flush_to = chan->flush_to;
		opts.mode     = chan->mode;
		opts.fcs      = chan->fcs;
		opts.max_tx   = chan->max_tx;
		opts.txwin_size = chan->tx_win;

		len = min_t(unsigned int, len, sizeof(opts));
		if (copy_to_user(optval, (char *) &opts, len))
			err = -EFAULT;

		break;

	case L2CAP_LM:
		switch (chan->sec_level) {
		case BT_SECURITY_LOW:
			opt = L2CAP_LM_AUTH;
			break;
		case BT_SECURITY_MEDIUM:
			opt = L2CAP_LM_AUTH | L2CAP_LM_ENCRYPT;
			break;
		case BT_SECURITY_HIGH:
			opt = L2CAP_LM_AUTH | L2CAP_LM_ENCRYPT |
							L2CAP_LM_SECURE;
			break;
		default:
			opt = 0;
			break;
		}

		if (test_bit(FLAG_ROLE_SWITCH, &chan->flags))
			opt |= L2CAP_LM_MASTER;

		if (test_bit(FLAG_FORCE_RELIABLE, &chan->flags))
			opt |= L2CAP_LM_RELIABLE;

		if (put_user(opt, (u32 __user *) optval))
			err = -EFAULT;
		break;

	case L2CAP_CONNINFO:
		if (sk->sk_state != BT_CONNECTED &&
					!(sk->sk_state == BT_CONNECT2 &&
						bt_sk(sk)->defer_setup)) {
			err = -ENOTCONN;
			break;
		}

		memset(&cinfo, 0, sizeof(cinfo));
		cinfo.hci_handle = chan->conn->hcon->handle;
		memcpy(cinfo.dev_class, chan->conn->hcon->dev_class, 3);

		len = min_t(unsigned int, len, sizeof(cinfo));
		if (copy_to_user(optval, (char *) &cinfo, len))
			err = -EFAULT;

		break;

	default:
		err = -ENOPROTOOPT;
		break;
	}

	release_sock(sk);
	return err;
}

static int l2cap_sock_getsockopt(struct socket *sock, int level, int optname, char __user *optval, int __user *optlen)
{
	struct sock *sk = sock->sk;
	struct l2cap_chan *chan = l2cap_pi(sk)->chan;
	struct bt_security sec;
	struct bt_power pwr;
	int len, err = 0;

	BT_DBG("sk %p", sk);

	if (level == SOL_L2CAP)
		return l2cap_sock_getsockopt_old(sock, optname, optval, optlen);

	if (level != SOL_BLUETOOTH)
		return -ENOPROTOOPT;

	if (get_user(len, optlen))
		return -EFAULT;

	lock_sock(sk);

	switch (optname) {
	case BT_SECURITY:
		if (chan->chan_type != L2CAP_CHAN_CONN_ORIENTED &&
					chan->chan_type != L2CAP_CHAN_RAW) {
			err = -EINVAL;
			break;
		}

		memset(&sec, 0, sizeof(sec));
		sec.level = chan->sec_level;

		if (sk->sk_state == BT_CONNECTED)
			sec.key_size = chan->conn->hcon->enc_key_size;

		len = min_t(unsigned int, len, sizeof(sec));
		if (copy_to_user(optval, (char *) &sec, len))
			err = -EFAULT;

		break;

	case BT_DEFER_SETUP:
		if (sk->sk_state != BT_BOUND && sk->sk_state != BT_LISTEN) {
			err = -EINVAL;
			break;
		}

		if (put_user(bt_sk(sk)->defer_setup, (u32 __user *) optval))
			err = -EFAULT;

		break;

	case BT_FLUSHABLE:
		if (put_user(test_bit(FLAG_FLUSHABLE, &chan->flags),
						(u32 __user *) optval))
			err = -EFAULT;

		break;

	case BT_POWER:
		if (sk->sk_type != SOCK_SEQPACKET && sk->sk_type != SOCK_STREAM
				&& sk->sk_type != SOCK_RAW) {
			err = -EINVAL;
			break;
		}

		pwr.force_active = test_bit(FLAG_FORCE_ACTIVE, &chan->flags);

		len = min_t(unsigned int, len, sizeof(pwr));
		if (copy_to_user(optval, (char *) &pwr, len))
			err = -EFAULT;

		break;

	default:
		err = -ENOPROTOOPT;
		break;
	}

	release_sock(sk);
	return err;
}

static int l2cap_sock_setsockopt_old(struct socket *sock, int optname, char __user *optval, unsigned int optlen)
{
	struct sock *sk = sock->sk;
	struct l2cap_chan *chan = l2cap_pi(sk)->chan;
	struct l2cap_options opts;
	int len, err = 0;
	u32 opt;

	BT_DBG("sk %p", sk);

	lock_sock(sk);

	switch (optname) {
	case L2CAP_OPTIONS:
		if (sk->sk_state == BT_CONNECTED) {
			err = -EINVAL;
			break;
		}

		opts.imtu     = chan->imtu;
		opts.omtu     = chan->omtu;
		opts.flush_to = chan->flush_to;
		opts.mode     = chan->mode;
		opts.fcs      = chan->fcs;
		opts.max_tx   = chan->max_tx;
		opts.txwin_size = chan->tx_win;

		len = min_t(unsigned int, sizeof(opts), optlen);
		if (copy_from_user((char *) &opts, optval, len)) {
			err = -EFAULT;
			break;
		}

		if (opts.txwin_size > L2CAP_DEFAULT_EXT_WINDOW) {
			err = -EINVAL;
			break;
		}

		chan->mode = opts.mode;
		switch (chan->mode) {
		case L2CAP_MODE_BASIC:
			clear_bit(CONF_STATE2_DEVICE, &chan->conf_state);
			break;
		case L2CAP_MODE_ERTM:
		case L2CAP_MODE_STREAMING:
			if (!disable_ertm)
				break;
			/* fall through */
		default:
			err = -EINVAL;
			break;
		}

		chan->imtu = opts.imtu;
		chan->omtu = opts.omtu;
		chan->fcs  = opts.fcs;
		chan->max_tx = opts.max_tx;
		chan->tx_win = opts.txwin_size;
		break;

	case L2CAP_LM:
		if (get_user(opt, (u32 __user *) optval)) {
			err = -EFAULT;
			break;
		}

		if (opt & L2CAP_LM_AUTH)
			chan->sec_level = BT_SECURITY_LOW;
		if (opt & L2CAP_LM_ENCRYPT)
			chan->sec_level = BT_SECURITY_MEDIUM;
		if (opt & L2CAP_LM_SECURE)
			chan->sec_level = BT_SECURITY_HIGH;

		if (opt & L2CAP_LM_MASTER)
			set_bit(FLAG_ROLE_SWITCH, &chan->flags);
		else
			clear_bit(FLAG_ROLE_SWITCH, &chan->flags);

		if (opt & L2CAP_LM_RELIABLE)
			set_bit(FLAG_FORCE_RELIABLE, &chan->flags);
		else
			clear_bit(FLAG_FORCE_RELIABLE, &chan->flags);
		break;

	default:
		err = -ENOPROTOOPT;
		break;
	}

	release_sock(sk);
	return err;
}

static int l2cap_sock_setsockopt(struct socket *sock, int level, int optname, char __user *optval, unsigned int optlen)
{
	struct sock *sk = sock->sk;
	struct l2cap_chan *chan = l2cap_pi(sk)->chan;
	struct bt_security sec;
	struct bt_power pwr;
	struct l2cap_conn *conn;
	int len, err = 0;
	u32 opt;

	BT_DBG("sk %p", sk);

	if (level == SOL_L2CAP)
		return l2cap_sock_setsockopt_old(sock, optname, optval, optlen);

	if (level != SOL_BLUETOOTH)
		return -ENOPROTOOPT;

	lock_sock(sk);

	switch (optname) {
	case BT_SECURITY:
		if (chan->chan_type != L2CAP_CHAN_CONN_ORIENTED &&
					chan->chan_type != L2CAP_CHAN_RAW) {
			err = -EINVAL;
			break;
		}

		sec.level = BT_SECURITY_LOW;

		len = min_t(unsigned int, sizeof(sec), optlen);
		if (copy_from_user((char *) &sec, optval, len)) {
			err = -EFAULT;
			break;
		}

		if (sec.level < BT_SECURITY_LOW ||
					sec.level > BT_SECURITY_HIGH) {
			err = -EINVAL;
			break;
		}

		chan->sec_level = sec.level;

		conn = chan->conn;
		if (conn && chan->scid == L2CAP_CID_LE_DATA) {
			if (!conn->hcon->out) {
				err = -EINVAL;
				break;
			}

			if (smp_conn_security(conn, sec.level))
				break;

			err = 0;
			sk->sk_state = BT_CONFIG;
		}
		break;

	case BT_DEFER_SETUP:
		if (sk->sk_state != BT_BOUND && sk->sk_state != BT_LISTEN) {
			err = -EINVAL;
			break;
		}

		if (get_user(opt, (u32 __user *) optval)) {
			err = -EFAULT;
			break;
		}

		bt_sk(sk)->defer_setup = opt;
		break;

	case BT_FLUSHABLE:
		if (get_user(opt, (u32 __user *) optval)) {
			err = -EFAULT;
			break;
		}

		if (opt > BT_FLUSHABLE_ON) {
			err = -EINVAL;
			break;
		}

		if (opt == BT_FLUSHABLE_OFF) {
			struct l2cap_conn *conn = chan->conn;
			/* proceed further only when we have l2cap_conn and
			   No Flush support in the LM */
			if (!conn || !lmp_no_flush_capable(conn->hcon->hdev)) {
				err = -EINVAL;
				break;
			}
		}

		if (opt)
			set_bit(FLAG_FLUSHABLE, &chan->flags);
		else
			clear_bit(FLAG_FLUSHABLE, &chan->flags);
		break;

	case BT_POWER:
		if (chan->chan_type != L2CAP_CHAN_CONN_ORIENTED &&
					chan->chan_type != L2CAP_CHAN_RAW) {
			err = -EINVAL;
			break;
		}

		pwr.force_active = BT_POWER_FORCE_ACTIVE_ON;

		len = min_t(unsigned int, sizeof(pwr), optlen);
		if (copy_from_user((char *) &pwr, optval, len)) {
			err = -EFAULT;
			break;
		}

		if (pwr.force_active)
			set_bit(FLAG_FORCE_ACTIVE, &chan->flags);
		else
			clear_bit(FLAG_FORCE_ACTIVE, &chan->flags);
		break;

	default:
		err = -ENOPROTOOPT;
		break;
	}

	release_sock(sk);
	return err;
}

static int l2cap_sock_sendmsg(struct kiocb *iocb, struct socket *sock, struct msghdr *msg, size_t len)
{
	struct sock *sk = sock->sk;
	struct l2cap_chan *chan = l2cap_pi(sk)->chan;
	int err;

	BT_DBG("sock %p, sk %p", sock, sk);

	err = sock_error(sk);
	if (err)
		return err;

	if (msg->msg_flags & MSG_OOB)
		return -EOPNOTSUPP;

	lock_sock(sk);

	if (sk->sk_state != BT_CONNECTED) {
		release_sock(sk);
		return -ENOTCONN;
	}

	err = l2cap_chan_send(chan, msg, len);

	release_sock(sk);
	return err;
}

static int l2cap_sock_recvmsg(struct kiocb *iocb, struct socket *sock, struct msghdr *msg, size_t len, int flags)
{
	struct sock *sk = sock->sk;
	struct l2cap_pinfo *pi = l2cap_pi(sk);
	int err;

	lock_sock(sk);

	if (sk->sk_state == BT_CONNECT2 && bt_sk(sk)->defer_setup) {
		sk->sk_state = BT_CONFIG;

		__l2cap_connect_rsp_defer(pi->chan);
		release_sock(sk);
		return 0;
	}

	release_sock(sk);

	if (sock->type == SOCK_STREAM)
		err = bt_sock_stream_recvmsg(iocb, sock, msg, len, flags);
	else
		err = bt_sock_recvmsg(iocb, sock, msg, len, flags);

	if (pi->chan->mode != L2CAP_MODE_ERTM)
		return err;

	/* Attempt to put pending rx data in the socket buffer */

	lock_sock(sk);

	if (!test_bit(CONN_LOCAL_BUSY, &pi->chan->conn_state))
		goto done;

	if (pi->rx_busy_skb) {
		if (!sock_queue_rcv_skb(sk, pi->rx_busy_skb))
			pi->rx_busy_skb = NULL;
		else
			goto done;
	}

	/* Restore data flow when half of the receive buffer is
	 * available.  This avoids resending large numbers of
	 * frames.
	 */
	if (atomic_read(&sk->sk_rmem_alloc) <= sk->sk_rcvbuf >> 1)
		l2cap_chan_busy(pi->chan, 0);

done:
	release_sock(sk);
	return err;
}

/* Kill socket (only if zapped and orphan)
 * Must be called on unlocked socket.
 */
static void l2cap_sock_kill(struct sock *sk)
{
	if (!sock_flag(sk, SOCK_ZAPPED) || sk->sk_socket)
		return;

	BT_DBG("sk %p state %d", sk, sk->sk_state);

	/* Kill poor orphan */

	l2cap_chan_destroy(l2cap_pi(sk)->chan);
	sock_set_flag(sk, SOCK_DEAD);
	sock_put(sk);
}

static int l2cap_sock_shutdown(struct socket *sock, int how)
{
	struct sock *sk = sock->sk;
	struct l2cap_chan *chan = l2cap_pi(sk)->chan;
	int err = 0;

	BT_DBG("sock %p, sk %p", sock, sk);

	if (!sk)
		return 0;

	lock_sock(sk);
	if (!sk->sk_shutdown) {
		if (chan->mode == L2CAP_MODE_ERTM)
			err = __l2cap_wait_ack(sk);

		sk->sk_shutdown = SHUTDOWN_MASK;
		l2cap_chan_close(chan, 0);

		if (sock_flag(sk, SOCK_LINGER) && sk->sk_lingertime)
			err = bt_sock_wait_state(sk, BT_CLOSED,
							sk->sk_lingertime);
	}

	if (!err && sk->sk_err)
		err = -sk->sk_err;

	release_sock(sk);
	return err;
}

static int l2cap_sock_release(struct socket *sock)
{
	struct sock *sk = sock->sk;
	int err;

	BT_DBG("sock %p, sk %p", sock, sk);

	if (!sk)
		return 0;

	err = l2cap_sock_shutdown(sock, 2);

	sock_orphan(sk);
	l2cap_sock_kill(sk);
	return err;
}

static struct l2cap_chan *l2cap_sock_new_connection_cb(void *data)
{
	struct sock *sk, *parent = data;

	sk = l2cap_sock_alloc(sock_net(parent), NULL, BTPROTO_L2CAP,
								GFP_ATOMIC);
	if (!sk)
		return NULL;

	l2cap_sock_init(sk, parent);

	return l2cap_pi(sk)->chan;
}

static int l2cap_sock_recv_cb(void *data, struct sk_buff *skb)
{
	int err;
	struct sock *sk = data;
	struct l2cap_pinfo *pi = l2cap_pi(sk);

	if (pi->rx_busy_skb)
		return -ENOMEM;

	err = sock_queue_rcv_skb(sk, skb);

	/* For ERTM, handle one skb that doesn't fit into the recv
	 * buffer.  This is important to do because the data frames
	 * have already been acked, so the skb cannot be discarded.
	 *
	 * Notify the l2cap core that the buffer is full, so the
	 * LOCAL_BUSY state is entered and no more frames are
	 * acked and reassembled until there is buffer space
	 * available.
	 */
	if (err < 0 && pi->chan->mode == L2CAP_MODE_ERTM) {
		pi->rx_busy_skb = skb;
		l2cap_chan_busy(pi->chan, 1);
		err = 0;
	}

	return err;
}

static void l2cap_sock_close_cb(void *data)
{
	struct sock *sk = data;

	l2cap_sock_kill(sk);
}

static void l2cap_sock_state_change_cb(void *data, int state)
{
	struct sock *sk = data;

	sk->sk_state = state;
}

static struct l2cap_ops l2cap_chan_ops = {
	.name		= "L2CAP Socket Interface",
	.new_connection	= l2cap_sock_new_connection_cb,
	.recv		= l2cap_sock_recv_cb,
	.close		= l2cap_sock_close_cb,
	.state_change	= l2cap_sock_state_change_cb,
};

static void l2cap_sock_destruct(struct sock *sk)
{
	BT_DBG("sk %p", sk);

	if (l2cap_pi(sk)->rx_busy_skb) {
		kfree_skb(l2cap_pi(sk)->rx_busy_skb);
		l2cap_pi(sk)->rx_busy_skb = NULL;
	}

	skb_queue_purge(&sk->sk_receive_queue);
	skb_queue_purge(&sk->sk_write_queue);
}

static void l2cap_sock_init(struct sock *sk, struct sock *parent)
{
	struct l2cap_pinfo *pi = l2cap_pi(sk);
	struct l2cap_chan *chan = pi->chan;

	BT_DBG("sk %p", sk);

	if (parent) {
		struct l2cap_chan *pchan = l2cap_pi(parent)->chan;

		sk->sk_type = parent->sk_type;
		bt_sk(sk)->defer_setup = bt_sk(parent)->defer_setup;

		chan->chan_type = pchan->chan_type;
		chan->imtu = pchan->imtu;
		chan->omtu = pchan->omtu;
		chan->conf_state = pchan->conf_state;
		chan->mode = pchan->mode;
		chan->fcs  = pchan->fcs;
		chan->max_tx = pchan->max_tx;
		chan->tx_win = pchan->tx_win;
		chan->sec_level = pchan->sec_level;
		chan->flags = pchan->flags;

		security_sk_clone(parent, sk);
	} else {

		switch (sk->sk_type) {
		case SOCK_RAW:
			chan->chan_type = L2CAP_CHAN_RAW;
			break;
		case SOCK_DGRAM:
			chan->chan_type = L2CAP_CHAN_CONN_LESS;
			break;
		case SOCK_SEQPACKET:
		case SOCK_STREAM:
			chan->chan_type = L2CAP_CHAN_CONN_ORIENTED;
			break;
		}

		chan->imtu = L2CAP_DEFAULT_MTU;
		chan->omtu = 0;
		if (!disable_ertm && sk->sk_type == SOCK_STREAM) {
			chan->mode = L2CAP_MODE_ERTM;
			set_bit(CONF_STATE2_DEVICE, &chan->conf_state);
		} else {
			chan->mode = L2CAP_MODE_BASIC;
		}
		chan->max_tx = L2CAP_DEFAULT_MAX_TX;
		chan->fcs  = L2CAP_FCS_CRC16;
		chan->tx_win = L2CAP_DEFAULT_TX_WINDOW;
		chan->sec_level = BT_SECURITY_LOW;
		chan->flags = 0;
		set_bit(FLAG_FORCE_ACTIVE, &chan->flags);
	}

	/* Default config options */
	chan->flush_to = L2CAP_DEFAULT_FLUSH_TO;

	chan->data = sk;
	chan->ops = &l2cap_chan_ops;
}

static struct proto l2cap_proto = {
	.name		= "L2CAP",
	.owner		= THIS_MODULE,
	.obj_size	= sizeof(struct l2cap_pinfo)
};

static struct sock *l2cap_sock_alloc(struct net *net, struct socket *sock, int proto, gfp_t prio)
{
	struct sock *sk;
	struct l2cap_chan *chan;

	sk = sk_alloc(net, PF_BLUETOOTH, prio, &l2cap_proto);
	if (!sk)
		return NULL;

	sock_init_data(sock, sk);
	INIT_LIST_HEAD(&bt_sk(sk)->accept_q);

	sk->sk_destruct = l2cap_sock_destruct;
	sk->sk_sndtimeo = L2CAP_CONN_TIMEOUT;

	sock_reset_flag(sk, SOCK_ZAPPED);

	sk->sk_protocol = proto;
	sk->sk_state = BT_OPEN;

	chan = l2cap_chan_create(sk);
	if (!chan) {
		l2cap_sock_kill(sk);
		return NULL;
	}

	l2cap_pi(sk)->chan = chan;

	return sk;
}

static int l2cap_sock_create(struct net *net, struct socket *sock, int protocol,
			     int kern)
{
	struct sock *sk;

	BT_DBG("sock %p", sock);

	sock->state = SS_UNCONNECTED;

	if (sock->type != SOCK_SEQPACKET && sock->type != SOCK_STREAM &&
			sock->type != SOCK_DGRAM && sock->type != SOCK_RAW)
		return -ESOCKTNOSUPPORT;

	if (sock->type == SOCK_RAW && !kern && !capable(CAP_NET_RAW))
		return -EPERM;

	sock->ops = &l2cap_sock_ops;

	sk = l2cap_sock_alloc(net, sock, protocol, GFP_ATOMIC);
	if (!sk)
		return -ENOMEM;

	l2cap_sock_init(sk, NULL);
	return 0;
}

static const struct proto_ops l2cap_sock_ops = {
	.family		= PF_BLUETOOTH,
	.owner		= THIS_MODULE,
	.release	= l2cap_sock_release,
	.bind		= l2cap_sock_bind,
	.connect	= l2cap_sock_connect,
	.listen		= l2cap_sock_listen,
	.accept		= l2cap_sock_accept,
	.getname	= l2cap_sock_getname,
	.sendmsg	= l2cap_sock_sendmsg,
	.recvmsg	= l2cap_sock_recvmsg,
	.poll		= bt_sock_poll,
	.ioctl		= bt_sock_ioctl,
	.mmap		= sock_no_mmap,
	.socketpair	= sock_no_socketpair,
	.shutdown	= l2cap_sock_shutdown,
	.setsockopt	= l2cap_sock_setsockopt,
	.getsockopt	= l2cap_sock_getsockopt
};

static const struct net_proto_family l2cap_sock_family_ops = {
	.family	= PF_BLUETOOTH,
	.owner	= THIS_MODULE,
	.create	= l2cap_sock_create,
};

int __init l2cap_init_sockets(void)
{
	int err;

	err = proto_register(&l2cap_proto, 0);
	if (err < 0)
		return err;

	err = bt_sock_register(BTPROTO_L2CAP, &l2cap_sock_family_ops);
	if (err < 0)
		goto error;

	BT_INFO("L2CAP socket layer initialized");

	return 0;

error:
	BT_ERR("L2CAP socket registration failed");
	proto_unregister(&l2cap_proto);
	return err;
}

void l2cap_cleanup_sockets(void)
{
	if (bt_sock_unregister(BTPROTO_L2CAP) < 0)
		BT_ERR("L2CAP socket unregistration failed");

	proto_unregister(&l2cap_proto);
}<|MERGE_RESOLUTION|>--- conflicted
+++ resolved
@@ -26,11 +26,8 @@
 
 /* Bluetooth L2CAP sockets. */
 
-<<<<<<< HEAD
 #include <linux/security.h>
-=======
 #include <linux/export.h>
->>>>>>> 0699285f
 
 #include <net/bluetooth/bluetooth.h>
 #include <net/bluetooth/hci_core.h>
