--- conflicted
+++ resolved
@@ -101,17 +101,8 @@
 	hci_dev_lock(hdev);
 
 	conn = hci_conn_hash_lookup_handle(hdev, __le16_to_cpu(rp->handle));
-<<<<<<< HEAD
-	if (conn) {
-		if (rp->role)
-			clear_bit(HCI_CONN_MASTER, &conn->flags);
-		else
-			set_bit(HCI_CONN_MASTER, &conn->flags);
-	}
-=======
 	if (conn)
 		conn->role = rp->role;
->>>>>>> bac98320
 
 	hci_dev_unlock(hdev);
 }
@@ -301,10 +292,6 @@
 {
 	__u8 status = *((__u8 *) skb->data);
 	__u8 param;
-<<<<<<< HEAD
-	int old_pscan, old_iscan;
-=======
->>>>>>> bac98320
 	void *sent;
 
 	BT_DBG("%s status 0x%2.2x", hdev->name, status);
@@ -1427,17 +1414,9 @@
 		}
 	} else {
 		if (!conn) {
-<<<<<<< HEAD
-			conn = hci_conn_add(hdev, ACL_LINK, &cp->bdaddr);
-			if (conn) {
-				conn->out = true;
-				set_bit(HCI_CONN_MASTER, &conn->flags);
-			} else
-=======
 			conn = hci_conn_add(hdev, ACL_LINK, &cp->bdaddr,
 					    HCI_ROLE_MASTER);
 			if (!conn)
->>>>>>> bac98320
 				BT_ERR("No memory for new connection");
 		}
 	}
@@ -2152,22 +2131,6 @@
 		return;
 	}
 
-<<<<<<< HEAD
-	if (test_bit(HCI_CONNECTABLE, &hdev->dev_flags)) {
-		if (hci_bdaddr_list_lookup(&hdev->blacklist, &ev->bdaddr,
-					   BDADDR_BREDR)) {
-			hci_reject_conn(hdev, &ev->bdaddr);
-			return;
-		}
-	} else {
-		if (!hci_bdaddr_list_lookup(&hdev->whitelist, &ev->bdaddr,
-					    BDADDR_BREDR)) {
-			hci_reject_conn(hdev, &ev->bdaddr);
-			return;
-		}
-	}
-
-=======
 	if (hci_bdaddr_list_lookup(&hdev->blacklist, &ev->bdaddr,
 				   BDADDR_BREDR)) {
 		hci_reject_conn(hdev, &ev->bdaddr);
@@ -2181,7 +2144,6 @@
 		    return;
 	}
 
->>>>>>> bac98320
 	/* Connection accepted */
 
 	hci_dev_lock(hdev);
@@ -2193,12 +2155,8 @@
 	conn = hci_conn_hash_lookup_ba(hdev, ev->link_type,
 			&ev->bdaddr);
 	if (!conn) {
-<<<<<<< HEAD
-		conn = hci_conn_add(hdev, ev->link_type, &ev->bdaddr);
-=======
 		conn = hci_conn_add(hdev, ev->link_type, &ev->bdaddr,
 				    HCI_ROLE_SLAVE);
->>>>>>> bac98320
 		if (!conn) {
 			BT_ERR("No memory for new connection");
 			hci_dev_unlock(hdev);
@@ -2965,17 +2923,8 @@
 
 	conn = hci_conn_hash_lookup_ba(hdev, ACL_LINK, &ev->bdaddr);
 	if (conn) {
-<<<<<<< HEAD
-		if (!ev->status) {
-			if (ev->role)
-				clear_bit(HCI_CONN_MASTER, &conn->flags);
-			else
-				set_bit(HCI_CONN_MASTER, &conn->flags);
-		}
-=======
 		if (!ev->status)
 			conn->role = ev->role;
->>>>>>> bac98320
 
 		clear_bit(HCI_CONN_RSWITCH_PEND, &conn->flags);
 
@@ -3278,15 +3227,9 @@
 			        ev->key_type, pin_len, &persistent);
 	if (!key)
 		goto unlock;
-<<<<<<< HEAD
 
 	mgmt_new_link_key(hdev, key, persistent);
 
-=======
-
-	mgmt_new_link_key(hdev, key, persistent);
-
->>>>>>> bac98320
 	/* Keep debug keys around only if the HCI_KEEP_DEBUG_KEYS flag
 	 * is set. If it's not set simply remove the key from the kernel
 	 * list (we've still notified user space about it but with
@@ -3723,13 +3666,6 @@
 		if (conn->remote_auth == 0xff) {
 			/* Request MITM protection if our IO caps allow it
 			 * except for the no-bonding case.
-<<<<<<< HEAD
-			 * conn->auth_type is not updated here since
-			 * that might cause the user confirmation to be
-			 * rejected in case the remote doesn't have the
-			 * IO capabilities for MITM.
-=======
->>>>>>> bac98320
 			 */
 			if (conn->io_capability != HCI_IO_NO_INPUT_OUTPUT &&
 			    conn->auth_type != HCI_AT_NO_BONDING)
@@ -3826,17 +3762,11 @@
 		/* If we're not the initiators request authorization to
 		 * proceed from user space (mgmt_user_confirm with
 		 * confirm_hint set to 1). The exception is if neither
-<<<<<<< HEAD
-		 * side had MITM in which case we do auto-accept.
-		 */
-		if (!test_bit(HCI_CONN_AUTH_PEND, &conn->flags) &&
-=======
 		 * side had MITM or if the local IO capability is
 		 * NoInputNoOutput, in which case we do auto-accept
 		 */
 		if (!test_bit(HCI_CONN_AUTH_PEND, &conn->flags) &&
 		    conn->io_capability != HCI_IO_NO_INPUT_OUTPUT &&
->>>>>>> bac98320
 		    (loc_mitm || rem_mitm)) {
 			BT_DBG("Confirming auto-accept as acceptor");
 			confirm_hint = 1;
@@ -4191,14 +4121,6 @@
 
 		conn->dst_type = ev->bdaddr_type;
 
-<<<<<<< HEAD
-		if (ev->role == LE_CONN_ROLE_MASTER) {
-			conn->out = true;
-			set_bit(HCI_CONN_MASTER, &conn->flags);
-		}
-
-=======
->>>>>>> bac98320
 		/* If we didn't have a hci_conn object previously
 		 * but we're in master role this must be something
 		 * initiated using a white list. Since white list based
@@ -4265,15 +4187,6 @@
 	else
 		addr_type = BDADDR_LE_RANDOM;
 
-<<<<<<< HEAD
-	/* Drop the connection if he device is blocked */
-	if (hci_bdaddr_list_lookup(&hdev->blacklist, &conn->dst, addr_type)) {
-		hci_conn_drop(conn);
-		goto unlock;
-	}
-
-=======
->>>>>>> bac98320
 	if (ev->status) {
 		hci_le_conn_failed(conn, ev->status);
 		goto unlock;
@@ -4342,10 +4255,15 @@
 	/* If the event is not connectable don't proceed further */
 	if (adv_type != LE_ADV_IND && adv_type != LE_ADV_DIRECT_IND)
 		return;
-<<<<<<< HEAD
 
 	/* Ignore if the device is blocked */
 	if (hci_bdaddr_list_lookup(&hdev->blacklist, addr, addr_type))
+		return;
+
+	/* Most controller will fail if we try to create new connections
+	 * while we have an existing one in slave role.
+	 */
+	if (hdev->conn_hash.le_num_slave > 0)
 		return;
 
 	/* If we're connectable, always connect any ADV_DIRECT_IND event */
@@ -4360,36 +4278,8 @@
 		return;
 
 connect:
-	/* Request connection in master = true role */
-	conn = hci_connect_le(hdev, addr, addr_type, BT_SECURITY_LOW,
-			      HCI_LE_AUTOCONN_TIMEOUT, true);
-=======
-
-	/* Ignore if the device is blocked */
-	if (hci_bdaddr_list_lookup(&hdev->blacklist, addr, addr_type))
-		return;
-
-	/* Most controller will fail if we try to create new connections
-	 * while we have an existing one in slave role.
-	 */
-	if (hdev->conn_hash.le_num_slave > 0)
-		return;
-
-	/* If we're connectable, always connect any ADV_DIRECT_IND event */
-	if (test_bit(HCI_CONNECTABLE, &hdev->dev_flags) &&
-	    adv_type == LE_ADV_DIRECT_IND)
-		goto connect;
-
-	/* If we're not connectable only connect devices that we have in
-	 * our pend_le_conns list.
-	 */
-	if (!hci_pend_le_action_lookup(&hdev->pend_le_conns, addr, addr_type))
-		return;
-
-connect:
 	conn = hci_connect_le(hdev, addr, addr_type, BT_SECURITY_LOW,
 			      HCI_LE_AUTOCONN_TIMEOUT, HCI_ROLE_MASTER);
->>>>>>> bac98320
 	if (!IS_ERR(conn))
 		return;
 
@@ -4429,22 +4319,11 @@
 	 * device found events.
 	 */
 	if (hdev->le_scan_type == LE_SCAN_PASSIVE) {
-<<<<<<< HEAD
-		struct hci_conn_params *param;
-
 		if (type == LE_ADV_DIRECT_IND)
 			return;
 
-		param = hci_pend_le_action_lookup(&hdev->pend_le_reports,
-						  bdaddr, bdaddr_type);
-		if (!param)
-=======
-		if (type == LE_ADV_DIRECT_IND)
-			return;
-
 		if (!hci_pend_le_action_lookup(&hdev->pend_le_reports,
 					       bdaddr, bdaddr_type))
->>>>>>> bac98320
 			return;
 
 		if (type == LE_ADV_NONCONN_IND || type == LE_ADV_SCAN_IND)
@@ -4653,11 +4532,7 @@
 		return send_conn_param_neg_reply(hdev, handle,
 						 HCI_ERROR_INVALID_LL_PARAMS);
 
-<<<<<<< HEAD
-	if (test_bit(HCI_CONN_MASTER, &hcon->flags)) {
-=======
 	if (hcon->role == HCI_ROLE_MASTER) {
->>>>>>> bac98320
 		struct hci_conn_params *params;
 		u8 store_hint;
 
