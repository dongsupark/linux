/*
   BlueZ - Bluetooth protocol stack for Linux
   Copyright (c) 2000-2001, 2010, Code Aurora Forum. All rights reserved.

   Written 2000,2001 by Maxim Krasnyansky <maxk@qualcomm.com>

   This program is free software; you can redistribute it and/or modify
   it under the terms of the GNU General Public License version 2 as
   published by the Free Software Foundation;

   THE SOFTWARE IS PROVIDED "AS IS", WITHOUT WARRANTY OF ANY KIND, EXPRESS
   OR IMPLIED, INCLUDING BUT NOT LIMITED TO THE WARRANTIES OF MERCHANTABILITY,
   FITNESS FOR A PARTICULAR PURPOSE AND NONINFRINGEMENT OF THIRD PARTY RIGHTS.
   IN NO EVENT SHALL THE COPYRIGHT HOLDER(S) AND AUTHOR(S) BE LIABLE FOR ANY
   CLAIM, OR ANY SPECIAL INDIRECT OR CONSEQUENTIAL DAMAGES, OR ANY DAMAGES
   WHATSOEVER RESULTING FROM LOSS OF USE, DATA OR PROFITS, WHETHER IN AN
   ACTION OF CONTRACT, NEGLIGENCE OR OTHER TORTIOUS ACTION, ARISING OUT OF
   OR IN CONNECTION WITH THE USE OR PERFORMANCE OF THIS SOFTWARE.

   ALL LIABILITY, INCLUDING LIABILITY FOR INFRINGEMENT OF ANY PATENTS,
   COPYRIGHTS, TRADEMARKS OR OTHER RIGHTS, RELATING TO USE OF THIS
   SOFTWARE IS DISCLAIMED.
*/

/* Bluetooth HCI event handling. */

#include <linux/module.h>

#include <linux/types.h>
#include <linux/errno.h>
#include <linux/kernel.h>
#include <linux/slab.h>
#include <linux/poll.h>
#include <linux/fcntl.h>
#include <linux/init.h>
#include <linux/skbuff.h>
#include <linux/interrupt.h>
#include <linux/notifier.h>
#include <net/sock.h>

#include <asm/system.h>
#include <linux/uaccess.h>
#include <asm/unaligned.h>

#include <net/bluetooth/bluetooth.h>
#include <net/bluetooth/hci_core.h>

static int enable_le;

/* Handle HCI Event packets */

static void hci_cc_inquiry_cancel(struct hci_dev *hdev, struct sk_buff *skb)
{
	__u8 status = *((__u8 *) skb->data);

	BT_DBG("%s status 0x%x", hdev->name, status);

	if (status) {
		hci_dev_lock(hdev);
		mgmt_stop_discovery_failed(hdev, status);
		hci_dev_unlock(hdev);
		return;
	}

	clear_bit(HCI_INQUIRY, &hdev->flags);

	hci_dev_lock(hdev);
	mgmt_discovering(hdev, 0);
	hci_dev_unlock(hdev);

	hci_req_complete(hdev, HCI_OP_INQUIRY_CANCEL, status);

	hci_conn_check_pending(hdev);
}

static void hci_cc_exit_periodic_inq(struct hci_dev *hdev, struct sk_buff *skb)
{
	__u8 status = *((__u8 *) skb->data);

	BT_DBG("%s status 0x%x", hdev->name, status);

	if (status)
		return;

	hci_conn_check_pending(hdev);
}

static void hci_cc_remote_name_req_cancel(struct hci_dev *hdev, struct sk_buff *skb)
{
	BT_DBG("%s", hdev->name);
}

static void hci_cc_role_discovery(struct hci_dev *hdev, struct sk_buff *skb)
{
	struct hci_rp_role_discovery *rp = (void *) skb->data;
	struct hci_conn *conn;

	BT_DBG("%s status 0x%x", hdev->name, rp->status);

	if (rp->status)
		return;

	hci_dev_lock(hdev);

	conn = hci_conn_hash_lookup_handle(hdev, __le16_to_cpu(rp->handle));
	if (conn) {
		if (rp->role)
			conn->link_mode &= ~HCI_LM_MASTER;
		else
			conn->link_mode |= HCI_LM_MASTER;
	}

	hci_dev_unlock(hdev);
}

static void hci_cc_read_link_policy(struct hci_dev *hdev, struct sk_buff *skb)
{
	struct hci_rp_read_link_policy *rp = (void *) skb->data;
	struct hci_conn *conn;

	BT_DBG("%s status 0x%x", hdev->name, rp->status);

	if (rp->status)
		return;

	hci_dev_lock(hdev);

	conn = hci_conn_hash_lookup_handle(hdev, __le16_to_cpu(rp->handle));
	if (conn)
		conn->link_policy = __le16_to_cpu(rp->policy);

	hci_dev_unlock(hdev);
}

static void hci_cc_write_link_policy(struct hci_dev *hdev, struct sk_buff *skb)
{
	struct hci_rp_write_link_policy *rp = (void *) skb->data;
	struct hci_conn *conn;
	void *sent;

	BT_DBG("%s status 0x%x", hdev->name, rp->status);

	if (rp->status)
		return;

	sent = hci_sent_cmd_data(hdev, HCI_OP_WRITE_LINK_POLICY);
	if (!sent)
		return;

	hci_dev_lock(hdev);

	conn = hci_conn_hash_lookup_handle(hdev, __le16_to_cpu(rp->handle));
	if (conn)
		conn->link_policy = get_unaligned_le16(sent + 2);

	hci_dev_unlock(hdev);
}

static void hci_cc_read_def_link_policy(struct hci_dev *hdev, struct sk_buff *skb)
{
	struct hci_rp_read_def_link_policy *rp = (void *) skb->data;

	BT_DBG("%s status 0x%x", hdev->name, rp->status);

	if (rp->status)
		return;

	hdev->link_policy = __le16_to_cpu(rp->policy);
}

static void hci_cc_write_def_link_policy(struct hci_dev *hdev, struct sk_buff *skb)
{
	__u8 status = *((__u8 *) skb->data);
	void *sent;

	BT_DBG("%s status 0x%x", hdev->name, status);

	sent = hci_sent_cmd_data(hdev, HCI_OP_WRITE_DEF_LINK_POLICY);
	if (!sent)
		return;

	if (!status)
		hdev->link_policy = get_unaligned_le16(sent);

	hci_req_complete(hdev, HCI_OP_WRITE_DEF_LINK_POLICY, status);
}

static void hci_cc_reset(struct hci_dev *hdev, struct sk_buff *skb)
{
	__u8 status = *((__u8 *) skb->data);

	BT_DBG("%s status 0x%x", hdev->name, status);

	clear_bit(HCI_RESET, &hdev->flags);

	hci_req_complete(hdev, HCI_OP_RESET, status);

	hdev->dev_flags = 0;
}

static void hci_cc_write_local_name(struct hci_dev *hdev, struct sk_buff *skb)
{
	__u8 status = *((__u8 *) skb->data);
	void *sent;

	BT_DBG("%s status 0x%x", hdev->name, status);

	sent = hci_sent_cmd_data(hdev, HCI_OP_WRITE_LOCAL_NAME);
	if (!sent)
		return;

	hci_dev_lock(hdev);

	if (test_bit(HCI_MGMT, &hdev->flags))
		mgmt_set_local_name_complete(hdev, sent, status);

	if (status == 0)
		memcpy(hdev->dev_name, sent, HCI_MAX_NAME_LENGTH);

	hci_dev_unlock(hdev);
}

static void hci_cc_read_local_name(struct hci_dev *hdev, struct sk_buff *skb)
{
	struct hci_rp_read_local_name *rp = (void *) skb->data;

	BT_DBG("%s status 0x%x", hdev->name, rp->status);

	if (rp->status)
		return;

	memcpy(hdev->dev_name, rp->name, HCI_MAX_NAME_LENGTH);
}

static void hci_cc_write_auth_enable(struct hci_dev *hdev, struct sk_buff *skb)
{
	__u8 status = *((__u8 *) skb->data);
	void *sent;

	BT_DBG("%s status 0x%x", hdev->name, status);

	sent = hci_sent_cmd_data(hdev, HCI_OP_WRITE_AUTH_ENABLE);
	if (!sent)
		return;

	if (!status) {
		__u8 param = *((__u8 *) sent);

		if (param == AUTH_ENABLED)
			set_bit(HCI_AUTH, &hdev->flags);
		else
			clear_bit(HCI_AUTH, &hdev->flags);
	}

	hci_req_complete(hdev, HCI_OP_WRITE_AUTH_ENABLE, status);
}

static void hci_cc_write_encrypt_mode(struct hci_dev *hdev, struct sk_buff *skb)
{
	__u8 status = *((__u8 *) skb->data);
	void *sent;

	BT_DBG("%s status 0x%x", hdev->name, status);

	sent = hci_sent_cmd_data(hdev, HCI_OP_WRITE_ENCRYPT_MODE);
	if (!sent)
		return;

	if (!status) {
		__u8 param = *((__u8 *) sent);

		if (param)
			set_bit(HCI_ENCRYPT, &hdev->flags);
		else
			clear_bit(HCI_ENCRYPT, &hdev->flags);
	}

	hci_req_complete(hdev, HCI_OP_WRITE_ENCRYPT_MODE, status);
}

static void hci_cc_write_scan_enable(struct hci_dev *hdev, struct sk_buff *skb)
{
	__u8 param, status = *((__u8 *) skb->data);
	int old_pscan, old_iscan;
	void *sent;

	BT_DBG("%s status 0x%x", hdev->name, status);

	sent = hci_sent_cmd_data(hdev, HCI_OP_WRITE_SCAN_ENABLE);
	if (!sent)
		return;

	param = *((__u8 *) sent);

	hci_dev_lock(hdev);

	if (status != 0) {
		mgmt_write_scan_failed(hdev, param, status);
		hdev->discov_timeout = 0;
		goto done;
	}

	old_pscan = test_and_clear_bit(HCI_PSCAN, &hdev->flags);
	old_iscan = test_and_clear_bit(HCI_ISCAN, &hdev->flags);

	if (param & SCAN_INQUIRY) {
		set_bit(HCI_ISCAN, &hdev->flags);
		if (!old_iscan)
			mgmt_discoverable(hdev, 1);
		if (hdev->discov_timeout > 0) {
			int to = msecs_to_jiffies(hdev->discov_timeout * 1000);
			queue_delayed_work(hdev->workqueue, &hdev->discov_off,
									to);
		}
	} else if (old_iscan)
		mgmt_discoverable(hdev, 0);

	if (param & SCAN_PAGE) {
		set_bit(HCI_PSCAN, &hdev->flags);
		if (!old_pscan)
			mgmt_connectable(hdev, 1);
	} else if (old_pscan)
		mgmt_connectable(hdev, 0);

done:
	hci_dev_unlock(hdev);
	hci_req_complete(hdev, HCI_OP_WRITE_SCAN_ENABLE, status);
}

static void hci_cc_read_class_of_dev(struct hci_dev *hdev, struct sk_buff *skb)
{
	struct hci_rp_read_class_of_dev *rp = (void *) skb->data;

	BT_DBG("%s status 0x%x", hdev->name, rp->status);

	if (rp->status)
		return;

	memcpy(hdev->dev_class, rp->dev_class, 3);

	BT_DBG("%s class 0x%.2x%.2x%.2x", hdev->name,
		hdev->dev_class[2], hdev->dev_class[1], hdev->dev_class[0]);
}

static void hci_cc_write_class_of_dev(struct hci_dev *hdev, struct sk_buff *skb)
{
	__u8 status = *((__u8 *) skb->data);
	void *sent;

	BT_DBG("%s status 0x%x", hdev->name, status);

	if (status)
		return;

	sent = hci_sent_cmd_data(hdev, HCI_OP_WRITE_CLASS_OF_DEV);
	if (!sent)
		return;

	memcpy(hdev->dev_class, sent, 3);
}

static void hci_cc_read_voice_setting(struct hci_dev *hdev, struct sk_buff *skb)
{
	struct hci_rp_read_voice_setting *rp = (void *) skb->data;
	__u16 setting;

	BT_DBG("%s status 0x%x", hdev->name, rp->status);

	if (rp->status)
		return;

	setting = __le16_to_cpu(rp->voice_setting);

	if (hdev->voice_setting == setting)
		return;

	hdev->voice_setting = setting;

	BT_DBG("%s voice setting 0x%04x", hdev->name, setting);

	if (hdev->notify) {
		tasklet_disable(&hdev->tx_task);
		hdev->notify(hdev, HCI_NOTIFY_VOICE_SETTING);
		tasklet_enable(&hdev->tx_task);
	}
}

static void hci_cc_write_voice_setting(struct hci_dev *hdev, struct sk_buff *skb)
{
	__u8 status = *((__u8 *) skb->data);
	__u16 setting;
	void *sent;

	BT_DBG("%s status 0x%x", hdev->name, status);

	if (status)
		return;

	sent = hci_sent_cmd_data(hdev, HCI_OP_WRITE_VOICE_SETTING);
	if (!sent)
		return;

	setting = get_unaligned_le16(sent);

	if (hdev->voice_setting == setting)
		return;

	hdev->voice_setting = setting;

	BT_DBG("%s voice setting 0x%04x", hdev->name, setting);

	if (hdev->notify) {
		tasklet_disable(&hdev->tx_task);
		hdev->notify(hdev, HCI_NOTIFY_VOICE_SETTING);
		tasklet_enable(&hdev->tx_task);
	}
}

static void hci_cc_host_buffer_size(struct hci_dev *hdev, struct sk_buff *skb)
{
	__u8 status = *((__u8 *) skb->data);

	BT_DBG("%s status 0x%x", hdev->name, status);

	hci_req_complete(hdev, HCI_OP_HOST_BUFFER_SIZE, status);
}

static void hci_cc_read_ssp_mode(struct hci_dev *hdev, struct sk_buff *skb)
{
	struct hci_rp_read_ssp_mode *rp = (void *) skb->data;

	BT_DBG("%s status 0x%x", hdev->name, rp->status);

	if (rp->status)
		return;

	hdev->ssp_mode = rp->mode;
}

static void hci_cc_write_ssp_mode(struct hci_dev *hdev, struct sk_buff *skb)
{
	__u8 status = *((__u8 *) skb->data);
	void *sent;

	BT_DBG("%s status 0x%x", hdev->name, status);

	if (status)
		return;

	sent = hci_sent_cmd_data(hdev, HCI_OP_WRITE_SSP_MODE);
	if (!sent)
		return;

	hdev->ssp_mode = *((__u8 *) sent);
}

static u8 hci_get_inquiry_mode(struct hci_dev *hdev)
{
	if (hdev->features[6] & LMP_EXT_INQ)
		return 2;

	if (hdev->features[3] & LMP_RSSI_INQ)
		return 1;

	if (hdev->manufacturer == 11 && hdev->hci_rev == 0x00 &&
						hdev->lmp_subver == 0x0757)
		return 1;

	if (hdev->manufacturer == 15) {
		if (hdev->hci_rev == 0x03 && hdev->lmp_subver == 0x6963)
			return 1;
		if (hdev->hci_rev == 0x09 && hdev->lmp_subver == 0x6963)
			return 1;
		if (hdev->hci_rev == 0x00 && hdev->lmp_subver == 0x6965)
			return 1;
	}

	if (hdev->manufacturer == 31 && hdev->hci_rev == 0x2005 &&
						hdev->lmp_subver == 0x1805)
		return 1;

	return 0;
}

static void hci_setup_inquiry_mode(struct hci_dev *hdev)
{
	u8 mode;

	mode = hci_get_inquiry_mode(hdev);

	hci_send_cmd(hdev, HCI_OP_WRITE_INQUIRY_MODE, 1, &mode);
}

static void hci_setup_event_mask(struct hci_dev *hdev)
{
	/* The second byte is 0xff instead of 0x9f (two reserved bits
	 * disabled) since a Broadcom 1.2 dongle doesn't respond to the
	 * command otherwise */
	u8 events[8] = { 0xff, 0xff, 0xfb, 0xff, 0x00, 0x00, 0x00, 0x00 };

	/* CSR 1.1 dongles does not accept any bitfield so don't try to set
	 * any event mask for pre 1.2 devices */
	if (hdev->hci_ver < BLUETOOTH_VER_1_2)
		return;

	events[4] |= 0x01; /* Flow Specification Complete */
	events[4] |= 0x02; /* Inquiry Result with RSSI */
	events[4] |= 0x04; /* Read Remote Extended Features Complete */
	events[5] |= 0x08; /* Synchronous Connection Complete */
	events[5] |= 0x10; /* Synchronous Connection Changed */

	if (hdev->features[3] & LMP_RSSI_INQ)
		events[4] |= 0x04; /* Inquiry Result with RSSI */

	if (hdev->features[5] & LMP_SNIFF_SUBR)
		events[5] |= 0x20; /* Sniff Subrating */

	if (hdev->features[5] & LMP_PAUSE_ENC)
		events[5] |= 0x80; /* Encryption Key Refresh Complete */

	if (hdev->features[6] & LMP_EXT_INQ)
		events[5] |= 0x40; /* Extended Inquiry Result */

	if (hdev->features[6] & LMP_NO_FLUSH)
		events[7] |= 0x01; /* Enhanced Flush Complete */

	if (hdev->features[7] & LMP_LSTO)
		events[6] |= 0x80; /* Link Supervision Timeout Changed */

	if (hdev->features[6] & LMP_SIMPLE_PAIR) {
		events[6] |= 0x01;	/* IO Capability Request */
		events[6] |= 0x02;	/* IO Capability Response */
		events[6] |= 0x04;	/* User Confirmation Request */
		events[6] |= 0x08;	/* User Passkey Request */
		events[6] |= 0x10;	/* Remote OOB Data Request */
		events[6] |= 0x20;	/* Simple Pairing Complete */
		events[7] |= 0x04;	/* User Passkey Notification */
		events[7] |= 0x08;	/* Keypress Notification */
		events[7] |= 0x10;	/* Remote Host Supported
					 * Features Notification */
	}

	if (hdev->features[4] & LMP_LE)
		events[7] |= 0x20;	/* LE Meta-Event */

	hci_send_cmd(hdev, HCI_OP_SET_EVENT_MASK, sizeof(events), events);
}

static void hci_set_le_support(struct hci_dev *hdev)
{
	struct hci_cp_write_le_host_supported cp;

	memset(&cp, 0, sizeof(cp));

	if (enable_le) {
		cp.le = 1;
		cp.simul = !!(hdev->features[6] & LMP_SIMUL_LE_BR);
	}

	hci_send_cmd(hdev, HCI_OP_WRITE_LE_HOST_SUPPORTED, sizeof(cp), &cp);
}

static void hci_setup(struct hci_dev *hdev)
{
	hci_setup_event_mask(hdev);

	if (hdev->hci_ver > BLUETOOTH_VER_1_1)
		hci_send_cmd(hdev, HCI_OP_READ_LOCAL_COMMANDS, 0, NULL);

	if (hdev->features[6] & LMP_SIMPLE_PAIR) {
		u8 mode = 0x01;
		hci_send_cmd(hdev, HCI_OP_WRITE_SSP_MODE, sizeof(mode), &mode);
	}

	if (hdev->features[3] & LMP_RSSI_INQ)
		hci_setup_inquiry_mode(hdev);

	if (hdev->features[7] & LMP_INQ_TX_PWR)
		hci_send_cmd(hdev, HCI_OP_READ_INQ_RSP_TX_POWER, 0, NULL);

	if (hdev->features[7] & LMP_EXTFEATURES) {
		struct hci_cp_read_local_ext_features cp;

		cp.page = 0x01;
		hci_send_cmd(hdev, HCI_OP_READ_LOCAL_EXT_FEATURES,
							sizeof(cp), &cp);
	}

	if (hdev->features[4] & LMP_LE)
		hci_set_le_support(hdev);
}

static void hci_cc_read_local_version(struct hci_dev *hdev, struct sk_buff *skb)
{
	struct hci_rp_read_local_version *rp = (void *) skb->data;

	BT_DBG("%s status 0x%x", hdev->name, rp->status);

	if (rp->status)
		return;

	hdev->hci_ver = rp->hci_ver;
	hdev->hci_rev = __le16_to_cpu(rp->hci_rev);
	hdev->lmp_ver = rp->lmp_ver;
	hdev->manufacturer = __le16_to_cpu(rp->manufacturer);
	hdev->lmp_subver = __le16_to_cpu(rp->lmp_subver);

	BT_DBG("%s manufacturer %d hci ver %d:%d", hdev->name,
					hdev->manufacturer,
					hdev->hci_ver, hdev->hci_rev);

	if (test_bit(HCI_INIT, &hdev->flags))
		hci_setup(hdev);
}

static void hci_setup_link_policy(struct hci_dev *hdev)
{
	u16 link_policy = 0;

	if (hdev->features[0] & LMP_RSWITCH)
		link_policy |= HCI_LP_RSWITCH;
	if (hdev->features[0] & LMP_HOLD)
		link_policy |= HCI_LP_HOLD;
	if (hdev->features[0] & LMP_SNIFF)
		link_policy |= HCI_LP_SNIFF;
	if (hdev->features[1] & LMP_PARK)
		link_policy |= HCI_LP_PARK;

	link_policy = cpu_to_le16(link_policy);
	hci_send_cmd(hdev, HCI_OP_WRITE_DEF_LINK_POLICY,
					sizeof(link_policy), &link_policy);
}

static void hci_cc_read_local_commands(struct hci_dev *hdev, struct sk_buff *skb)
{
	struct hci_rp_read_local_commands *rp = (void *) skb->data;

	BT_DBG("%s status 0x%x", hdev->name, rp->status);

	if (rp->status)
		goto done;

	memcpy(hdev->commands, rp->commands, sizeof(hdev->commands));

	if (test_bit(HCI_INIT, &hdev->flags) && (hdev->commands[5] & 0x10))
		hci_setup_link_policy(hdev);

done:
	hci_req_complete(hdev, HCI_OP_READ_LOCAL_COMMANDS, rp->status);
}

static void hci_cc_read_local_features(struct hci_dev *hdev, struct sk_buff *skb)
{
	struct hci_rp_read_local_features *rp = (void *) skb->data;

	BT_DBG("%s status 0x%x", hdev->name, rp->status);

	if (rp->status)
		return;

	memcpy(hdev->features, rp->features, 8);

	/* Adjust default settings according to features
	 * supported by device. */

	if (hdev->features[0] & LMP_3SLOT)
		hdev->pkt_type |= (HCI_DM3 | HCI_DH3);

	if (hdev->features[0] & LMP_5SLOT)
		hdev->pkt_type |= (HCI_DM5 | HCI_DH5);

	if (hdev->features[1] & LMP_HV2) {
		hdev->pkt_type  |= (HCI_HV2);
		hdev->esco_type |= (ESCO_HV2);
	}

	if (hdev->features[1] & LMP_HV3) {
		hdev->pkt_type  |= (HCI_HV3);
		hdev->esco_type |= (ESCO_HV3);
	}

	if (hdev->features[3] & LMP_ESCO)
		hdev->esco_type |= (ESCO_EV3);

	if (hdev->features[4] & LMP_EV4)
		hdev->esco_type |= (ESCO_EV4);

	if (hdev->features[4] & LMP_EV5)
		hdev->esco_type |= (ESCO_EV5);

	if (hdev->features[5] & LMP_EDR_ESCO_2M)
		hdev->esco_type |= (ESCO_2EV3);

	if (hdev->features[5] & LMP_EDR_ESCO_3M)
		hdev->esco_type |= (ESCO_3EV3);

	if (hdev->features[5] & LMP_EDR_3S_ESCO)
		hdev->esco_type |= (ESCO_2EV5 | ESCO_3EV5);

	BT_DBG("%s features 0x%.2x%.2x%.2x%.2x%.2x%.2x%.2x%.2x", hdev->name,
					hdev->features[0], hdev->features[1],
					hdev->features[2], hdev->features[3],
					hdev->features[4], hdev->features[5],
					hdev->features[6], hdev->features[7]);
}

static void hci_cc_read_local_ext_features(struct hci_dev *hdev,
							struct sk_buff *skb)
{
	struct hci_rp_read_local_ext_features *rp = (void *) skb->data;

	BT_DBG("%s status 0x%x", hdev->name, rp->status);

	if (rp->status)
		return;

	memcpy(hdev->extfeatures, rp->features, 8);

	hci_req_complete(hdev, HCI_OP_READ_LOCAL_EXT_FEATURES, rp->status);
}

static void hci_cc_read_flow_control_mode(struct hci_dev *hdev,
						struct sk_buff *skb)
{
	struct hci_rp_read_flow_control_mode *rp = (void *) skb->data;

	BT_DBG("%s status 0x%x", hdev->name, rp->status);

	if (rp->status)
		return;

	hdev->flow_ctl_mode = rp->mode;

	hci_req_complete(hdev, HCI_OP_READ_FLOW_CONTROL_MODE, rp->status);
}

static void hci_cc_read_buffer_size(struct hci_dev *hdev, struct sk_buff *skb)
{
	struct hci_rp_read_buffer_size *rp = (void *) skb->data;

	BT_DBG("%s status 0x%x", hdev->name, rp->status);

	if (rp->status)
		return;

	hdev->acl_mtu  = __le16_to_cpu(rp->acl_mtu);
	hdev->sco_mtu  = rp->sco_mtu;
	hdev->acl_pkts = __le16_to_cpu(rp->acl_max_pkt);
	hdev->sco_pkts = __le16_to_cpu(rp->sco_max_pkt);

	if (test_bit(HCI_QUIRK_FIXUP_BUFFER_SIZE, &hdev->quirks)) {
		hdev->sco_mtu  = 64;
		hdev->sco_pkts = 8;
	}

	hdev->acl_cnt = hdev->acl_pkts;
	hdev->sco_cnt = hdev->sco_pkts;

	BT_DBG("%s acl mtu %d:%d sco mtu %d:%d", hdev->name,
					hdev->acl_mtu, hdev->acl_pkts,
					hdev->sco_mtu, hdev->sco_pkts);
}

static void hci_cc_read_bd_addr(struct hci_dev *hdev, struct sk_buff *skb)
{
	struct hci_rp_read_bd_addr *rp = (void *) skb->data;

	BT_DBG("%s status 0x%x", hdev->name, rp->status);

	if (!rp->status)
		bacpy(&hdev->bdaddr, &rp->bdaddr);

	hci_req_complete(hdev, HCI_OP_READ_BD_ADDR, rp->status);
}

static void hci_cc_write_ca_timeout(struct hci_dev *hdev, struct sk_buff *skb)
{
	__u8 status = *((__u8 *) skb->data);

	BT_DBG("%s status 0x%x", hdev->name, status);

	hci_req_complete(hdev, HCI_OP_WRITE_CA_TIMEOUT, status);
}

static void hci_cc_read_local_amp_info(struct hci_dev *hdev,
		struct sk_buff *skb)
{
	struct hci_rp_read_local_amp_info *rp = (void *) skb->data;

	BT_DBG("%s status 0x%x", hdev->name, rp->status);

	if (rp->status)
		return;

	hdev->amp_status = rp->amp_status;
	hdev->amp_total_bw = __le32_to_cpu(rp->total_bw);
	hdev->amp_max_bw = __le32_to_cpu(rp->max_bw);
	hdev->amp_min_latency = __le32_to_cpu(rp->min_latency);
	hdev->amp_max_pdu = __le32_to_cpu(rp->max_pdu);
	hdev->amp_type = rp->amp_type;
	hdev->amp_pal_cap = __le16_to_cpu(rp->pal_cap);
	hdev->amp_assoc_size = __le16_to_cpu(rp->max_assoc_size);
	hdev->amp_be_flush_to = __le32_to_cpu(rp->be_flush_to);
	hdev->amp_max_flush_to = __le32_to_cpu(rp->max_flush_to);

	hci_req_complete(hdev, HCI_OP_READ_LOCAL_AMP_INFO, rp->status);
}

static void hci_cc_delete_stored_link_key(struct hci_dev *hdev,
							struct sk_buff *skb)
{
	__u8 status = *((__u8 *) skb->data);

	BT_DBG("%s status 0x%x", hdev->name, status);

	hci_req_complete(hdev, HCI_OP_DELETE_STORED_LINK_KEY, status);
}

static void hci_cc_set_event_mask(struct hci_dev *hdev, struct sk_buff *skb)
{
	__u8 status = *((__u8 *) skb->data);

	BT_DBG("%s status 0x%x", hdev->name, status);

	hci_req_complete(hdev, HCI_OP_SET_EVENT_MASK, status);
}

static void hci_cc_write_inquiry_mode(struct hci_dev *hdev,
							struct sk_buff *skb)
{
	__u8 status = *((__u8 *) skb->data);

	BT_DBG("%s status 0x%x", hdev->name, status);

	hci_req_complete(hdev, HCI_OP_WRITE_INQUIRY_MODE, status);
}

static void hci_cc_read_inq_rsp_tx_power(struct hci_dev *hdev,
							struct sk_buff *skb)
{
	__u8 status = *((__u8 *) skb->data);

	BT_DBG("%s status 0x%x", hdev->name, status);

	hci_req_complete(hdev, HCI_OP_READ_INQ_RSP_TX_POWER, status);
}

static void hci_cc_set_event_flt(struct hci_dev *hdev, struct sk_buff *skb)
{
	__u8 status = *((__u8 *) skb->data);

	BT_DBG("%s status 0x%x", hdev->name, status);

	hci_req_complete(hdev, HCI_OP_SET_EVENT_FLT, status);
}

static void hci_cc_pin_code_reply(struct hci_dev *hdev, struct sk_buff *skb)
{
	struct hci_rp_pin_code_reply *rp = (void *) skb->data;
	struct hci_cp_pin_code_reply *cp;
	struct hci_conn *conn;

	BT_DBG("%s status 0x%x", hdev->name, rp->status);

	hci_dev_lock(hdev);

	if (test_bit(HCI_MGMT, &hdev->flags))
		mgmt_pin_code_reply_complete(hdev, &rp->bdaddr, rp->status);

	if (rp->status != 0)
		goto unlock;

	cp = hci_sent_cmd_data(hdev, HCI_OP_PIN_CODE_REPLY);
	if (!cp)
		goto unlock;

	conn = hci_conn_hash_lookup_ba(hdev, ACL_LINK, &cp->bdaddr);
	if (conn)
		conn->pin_length = cp->pin_len;

unlock:
	hci_dev_unlock(hdev);
}

static void hci_cc_pin_code_neg_reply(struct hci_dev *hdev, struct sk_buff *skb)
{
	struct hci_rp_pin_code_neg_reply *rp = (void *) skb->data;

	BT_DBG("%s status 0x%x", hdev->name, rp->status);

	hci_dev_lock(hdev);

	if (test_bit(HCI_MGMT, &hdev->flags))
		mgmt_pin_code_neg_reply_complete(hdev, &rp->bdaddr,
								rp->status);

	hci_dev_unlock(hdev);
}

static void hci_cc_le_read_buffer_size(struct hci_dev *hdev,
				       struct sk_buff *skb)
{
	struct hci_rp_le_read_buffer_size *rp = (void *) skb->data;

	BT_DBG("%s status 0x%x", hdev->name, rp->status);

	if (rp->status)
		return;

	hdev->le_mtu = __le16_to_cpu(rp->le_mtu);
	hdev->le_pkts = rp->le_max_pkt;

	hdev->le_cnt = hdev->le_pkts;

	BT_DBG("%s le mtu %d:%d", hdev->name, hdev->le_mtu, hdev->le_pkts);

	hci_req_complete(hdev, HCI_OP_LE_READ_BUFFER_SIZE, rp->status);
}

static void hci_cc_user_confirm_reply(struct hci_dev *hdev, struct sk_buff *skb)
{
	struct hci_rp_user_confirm_reply *rp = (void *) skb->data;

	BT_DBG("%s status 0x%x", hdev->name, rp->status);

	hci_dev_lock(hdev);

	if (test_bit(HCI_MGMT, &hdev->flags))
		mgmt_user_confirm_reply_complete(hdev, &rp->bdaddr,
								rp->status);

	hci_dev_unlock(hdev);
}

static void hci_cc_user_confirm_neg_reply(struct hci_dev *hdev,
							struct sk_buff *skb)
{
	struct hci_rp_user_confirm_reply *rp = (void *) skb->data;

	BT_DBG("%s status 0x%x", hdev->name, rp->status);

	hci_dev_lock(hdev);

<<<<<<< HEAD
	if (test_bit(HCI_MGMT, &hdev->flags))
		mgmt_user_confirm_neg_reply_complete(hdev, &rp->bdaddr,
=======
	if (test_bit(HCI_MGMT, &hdev->flags))
		mgmt_user_confirm_neg_reply_complete(hdev, &rp->bdaddr,
								rp->status);

	hci_dev_unlock(hdev);
}

static void hci_cc_user_passkey_reply(struct hci_dev *hdev, struct sk_buff *skb)
{
	struct hci_rp_user_confirm_reply *rp = (void *) skb->data;

	BT_DBG("%s status 0x%x", hdev->name, rp->status);

	hci_dev_lock(hdev);

	if (test_bit(HCI_MGMT, &hdev->flags))
		mgmt_user_passkey_reply_complete(hdev, &rp->bdaddr,
								rp->status);

	hci_dev_unlock(hdev);
}

static void hci_cc_user_passkey_neg_reply(struct hci_dev *hdev,
							struct sk_buff *skb)
{
	struct hci_rp_user_confirm_reply *rp = (void *) skb->data;

	BT_DBG("%s status 0x%x", hdev->name, rp->status);

	hci_dev_lock(hdev);

	if (test_bit(HCI_MGMT, &hdev->flags))
		mgmt_user_passkey_neg_reply_complete(hdev, &rp->bdaddr,
>>>>>>> 0052d812
								rp->status);

	hci_dev_unlock(hdev);
}

static void hci_cc_read_local_oob_data_reply(struct hci_dev *hdev,
							struct sk_buff *skb)
{
	struct hci_rp_read_local_oob_data *rp = (void *) skb->data;

	BT_DBG("%s status 0x%x", hdev->name, rp->status);

	hci_dev_lock(hdev);
	mgmt_read_local_oob_data_reply_complete(hdev, rp->hash,
						rp->randomizer, rp->status);
	hci_dev_unlock(hdev);
<<<<<<< HEAD
=======
}

static void hci_cc_le_set_scan_param(struct hci_dev *hdev, struct sk_buff *skb)
{
	__u8 status = *((__u8 *) skb->data);

	BT_DBG("%s status 0x%x", hdev->name, status);
>>>>>>> 0052d812
}

static void hci_cc_le_set_scan_enable(struct hci_dev *hdev,
					struct sk_buff *skb)
{
	struct hci_cp_le_set_scan_enable *cp;
	__u8 status = *((__u8 *) skb->data);

	BT_DBG("%s status 0x%x", hdev->name, status);

	if (status)
		return;

	cp = hci_sent_cmd_data(hdev, HCI_OP_LE_SET_SCAN_ENABLE);
	if (!cp)
		return;

	if (cp->enable == 0x01) {
		set_bit(HCI_LE_SCAN, &hdev->dev_flags);

		del_timer(&hdev->adv_timer);

		hci_dev_lock(hdev);
		hci_adv_entries_clear(hdev);
		hci_dev_unlock(hdev);
	} else if (cp->enable == 0x00) {
		clear_bit(HCI_LE_SCAN, &hdev->dev_flags);

		mod_timer(&hdev->adv_timer, jiffies + ADV_CLEAR_TIMEOUT);
	}
}

static void hci_cc_le_ltk_reply(struct hci_dev *hdev, struct sk_buff *skb)
{
	struct hci_rp_le_ltk_reply *rp = (void *) skb->data;

	BT_DBG("%s status 0x%x", hdev->name, rp->status);

	if (rp->status)
		return;

	hci_req_complete(hdev, HCI_OP_LE_LTK_REPLY, rp->status);
}

static void hci_cc_le_ltk_neg_reply(struct hci_dev *hdev, struct sk_buff *skb)
{
	struct hci_rp_le_ltk_neg_reply *rp = (void *) skb->data;

	BT_DBG("%s status 0x%x", hdev->name, rp->status);

	if (rp->status)
		return;

	hci_req_complete(hdev, HCI_OP_LE_LTK_NEG_REPLY, rp->status);
}

static inline void hci_cc_write_le_host_supported(struct hci_dev *hdev,
							struct sk_buff *skb)
{
	struct hci_cp_read_local_ext_features cp;
	__u8 status = *((__u8 *) skb->data);

	BT_DBG("%s status 0x%x", hdev->name, status);

	if (status)
		return;

	cp.page = 0x01;
	hci_send_cmd(hdev, HCI_OP_READ_LOCAL_EXT_FEATURES, sizeof(cp), &cp);
}

static inline void hci_cs_inquiry(struct hci_dev *hdev, __u8 status)
{
	BT_DBG("%s status 0x%x", hdev->name, status);

	if (status) {
		hci_req_complete(hdev, HCI_OP_INQUIRY, status);
		hci_conn_check_pending(hdev);
		hci_dev_lock(hdev);
		if (test_bit(HCI_MGMT, &hdev->flags))
<<<<<<< HEAD
			mgmt_inquiry_failed(hdev, status);
=======
			mgmt_start_discovery_failed(hdev, status);
>>>>>>> 0052d812
		hci_dev_unlock(hdev);
		return;
	}

	set_bit(HCI_INQUIRY, &hdev->flags);

	hci_dev_lock(hdev);
	mgmt_discovering(hdev, 1);
	hci_dev_unlock(hdev);
}

static inline void hci_cs_create_conn(struct hci_dev *hdev, __u8 status)
{
	struct hci_cp_create_conn *cp;
	struct hci_conn *conn;

	BT_DBG("%s status 0x%x", hdev->name, status);

	cp = hci_sent_cmd_data(hdev, HCI_OP_CREATE_CONN);
	if (!cp)
		return;

	hci_dev_lock(hdev);

	conn = hci_conn_hash_lookup_ba(hdev, ACL_LINK, &cp->bdaddr);

	BT_DBG("%s bdaddr %s conn %p", hdev->name, batostr(&cp->bdaddr), conn);

	if (status) {
		if (conn && conn->state == BT_CONNECT) {
			if (status != 0x0c || conn->attempt > 2) {
				conn->state = BT_CLOSED;
				hci_proto_connect_cfm(conn, status);
				hci_conn_del(conn);
			} else
				conn->state = BT_CONNECT2;
		}
	} else {
		if (!conn) {
			conn = hci_conn_add(hdev, ACL_LINK, &cp->bdaddr);
			if (conn) {
				conn->out = 1;
				conn->link_mode |= HCI_LM_MASTER;
			} else
				BT_ERR("No memory for new connection");
		}
	}

	hci_dev_unlock(hdev);
}

static void hci_cs_add_sco(struct hci_dev *hdev, __u8 status)
{
	struct hci_cp_add_sco *cp;
	struct hci_conn *acl, *sco;
	__u16 handle;

	BT_DBG("%s status 0x%x", hdev->name, status);

	if (!status)
		return;

	cp = hci_sent_cmd_data(hdev, HCI_OP_ADD_SCO);
	if (!cp)
		return;

	handle = __le16_to_cpu(cp->handle);

	BT_DBG("%s handle %d", hdev->name, handle);

	hci_dev_lock(hdev);

	acl = hci_conn_hash_lookup_handle(hdev, handle);
	if (acl) {
		sco = acl->link;
		if (sco) {
			sco->state = BT_CLOSED;

			hci_proto_connect_cfm(sco, status);
			hci_conn_del(sco);
		}
	}

	hci_dev_unlock(hdev);
}

static void hci_cs_auth_requested(struct hci_dev *hdev, __u8 status)
{
	struct hci_cp_auth_requested *cp;
	struct hci_conn *conn;

	BT_DBG("%s status 0x%x", hdev->name, status);

	if (!status)
		return;

	cp = hci_sent_cmd_data(hdev, HCI_OP_AUTH_REQUESTED);
	if (!cp)
		return;

	hci_dev_lock(hdev);

	conn = hci_conn_hash_lookup_handle(hdev, __le16_to_cpu(cp->handle));
	if (conn) {
		if (conn->state == BT_CONFIG) {
			hci_proto_connect_cfm(conn, status);
			hci_conn_put(conn);
		}
	}

	hci_dev_unlock(hdev);
}

static void hci_cs_set_conn_encrypt(struct hci_dev *hdev, __u8 status)
{
	struct hci_cp_set_conn_encrypt *cp;
	struct hci_conn *conn;

	BT_DBG("%s status 0x%x", hdev->name, status);

	if (!status)
		return;

	cp = hci_sent_cmd_data(hdev, HCI_OP_SET_CONN_ENCRYPT);
	if (!cp)
		return;

	hci_dev_lock(hdev);

	conn = hci_conn_hash_lookup_handle(hdev, __le16_to_cpu(cp->handle));
	if (conn) {
		if (conn->state == BT_CONFIG) {
			hci_proto_connect_cfm(conn, status);
			hci_conn_put(conn);
		}
	}

	hci_dev_unlock(hdev);
}

static int hci_outgoing_auth_needed(struct hci_dev *hdev,
							struct hci_conn *conn)
{
	if (conn->state != BT_CONFIG || !conn->out)
		return 0;

	if (conn->pending_sec_level == BT_SECURITY_SDP)
		return 0;

	/* Only request authentication for SSP connections or non-SSP
	 * devices with sec_level HIGH or if MITM protection is requested */
	if (!(hdev->ssp_mode > 0 && conn->ssp_mode > 0) &&
				conn->pending_sec_level != BT_SECURITY_HIGH &&
				!(conn->auth_type & 0x01))
		return 0;

	return 1;
}

static void hci_cs_remote_name_req(struct hci_dev *hdev, __u8 status)
{
	struct hci_cp_remote_name_req *cp;
	struct hci_conn *conn;

	BT_DBG("%s status 0x%x", hdev->name, status);

	/* If successful wait for the name req complete event before
	 * checking for the need to do authentication */
	if (!status)
		return;

	cp = hci_sent_cmd_data(hdev, HCI_OP_REMOTE_NAME_REQ);
	if (!cp)
		return;

	hci_dev_lock(hdev);

	conn = hci_conn_hash_lookup_ba(hdev, ACL_LINK, &cp->bdaddr);
	if (!conn)
		goto unlock;

	if (!hci_outgoing_auth_needed(hdev, conn))
		goto unlock;

	if (!test_and_set_bit(HCI_CONN_AUTH_PEND, &conn->pend)) {
		struct hci_cp_auth_requested cp;
		cp.handle = __cpu_to_le16(conn->handle);
		hci_send_cmd(hdev, HCI_OP_AUTH_REQUESTED, sizeof(cp), &cp);
	}

unlock:
	hci_dev_unlock(hdev);
}

static void hci_cs_read_remote_features(struct hci_dev *hdev, __u8 status)
{
	struct hci_cp_read_remote_features *cp;
	struct hci_conn *conn;

	BT_DBG("%s status 0x%x", hdev->name, status);

	if (!status)
		return;

	cp = hci_sent_cmd_data(hdev, HCI_OP_READ_REMOTE_FEATURES);
	if (!cp)
		return;

	hci_dev_lock(hdev);

	conn = hci_conn_hash_lookup_handle(hdev, __le16_to_cpu(cp->handle));
	if (conn) {
		if (conn->state == BT_CONFIG) {
			hci_proto_connect_cfm(conn, status);
			hci_conn_put(conn);
		}
	}

	hci_dev_unlock(hdev);
}

static void hci_cs_read_remote_ext_features(struct hci_dev *hdev, __u8 status)
{
	struct hci_cp_read_remote_ext_features *cp;
	struct hci_conn *conn;

	BT_DBG("%s status 0x%x", hdev->name, status);

	if (!status)
		return;

	cp = hci_sent_cmd_data(hdev, HCI_OP_READ_REMOTE_EXT_FEATURES);
	if (!cp)
		return;

	hci_dev_lock(hdev);

	conn = hci_conn_hash_lookup_handle(hdev, __le16_to_cpu(cp->handle));
	if (conn) {
		if (conn->state == BT_CONFIG) {
			hci_proto_connect_cfm(conn, status);
			hci_conn_put(conn);
		}
	}

	hci_dev_unlock(hdev);
}

static void hci_cs_setup_sync_conn(struct hci_dev *hdev, __u8 status)
{
	struct hci_cp_setup_sync_conn *cp;
	struct hci_conn *acl, *sco;
	__u16 handle;

	BT_DBG("%s status 0x%x", hdev->name, status);

	if (!status)
		return;

	cp = hci_sent_cmd_data(hdev, HCI_OP_SETUP_SYNC_CONN);
	if (!cp)
		return;

	handle = __le16_to_cpu(cp->handle);

	BT_DBG("%s handle %d", hdev->name, handle);

	hci_dev_lock(hdev);

	acl = hci_conn_hash_lookup_handle(hdev, handle);
	if (acl) {
		sco = acl->link;
		if (sco) {
			sco->state = BT_CLOSED;

			hci_proto_connect_cfm(sco, status);
			hci_conn_del(sco);
		}
	}

	hci_dev_unlock(hdev);
}

static void hci_cs_sniff_mode(struct hci_dev *hdev, __u8 status)
{
	struct hci_cp_sniff_mode *cp;
	struct hci_conn *conn;

	BT_DBG("%s status 0x%x", hdev->name, status);

	if (!status)
		return;

	cp = hci_sent_cmd_data(hdev, HCI_OP_SNIFF_MODE);
	if (!cp)
		return;

	hci_dev_lock(hdev);

	conn = hci_conn_hash_lookup_handle(hdev, __le16_to_cpu(cp->handle));
	if (conn) {
		clear_bit(HCI_CONN_MODE_CHANGE_PEND, &conn->pend);

		if (test_and_clear_bit(HCI_CONN_SCO_SETUP_PEND, &conn->pend))
			hci_sco_setup(conn, status);
	}

	hci_dev_unlock(hdev);
}

static void hci_cs_exit_sniff_mode(struct hci_dev *hdev, __u8 status)
{
	struct hci_cp_exit_sniff_mode *cp;
	struct hci_conn *conn;

	BT_DBG("%s status 0x%x", hdev->name, status);

	if (!status)
		return;

	cp = hci_sent_cmd_data(hdev, HCI_OP_EXIT_SNIFF_MODE);
	if (!cp)
		return;

	hci_dev_lock(hdev);

	conn = hci_conn_hash_lookup_handle(hdev, __le16_to_cpu(cp->handle));
	if (conn) {
		clear_bit(HCI_CONN_MODE_CHANGE_PEND, &conn->pend);

		if (test_and_clear_bit(HCI_CONN_SCO_SETUP_PEND, &conn->pend))
			hci_sco_setup(conn, status);
	}

	hci_dev_unlock(hdev);
}

static void hci_cs_le_create_conn(struct hci_dev *hdev, __u8 status)
{
	struct hci_cp_le_create_conn *cp;
	struct hci_conn *conn;

	BT_DBG("%s status 0x%x", hdev->name, status);

	cp = hci_sent_cmd_data(hdev, HCI_OP_LE_CREATE_CONN);
	if (!cp)
		return;

	hci_dev_lock(hdev);

	conn = hci_conn_hash_lookup_ba(hdev, LE_LINK, &cp->peer_addr);

	BT_DBG("%s bdaddr %s conn %p", hdev->name, batostr(&cp->peer_addr),
		conn);

	if (status) {
		if (conn && conn->state == BT_CONNECT) {
			conn->state = BT_CLOSED;
			hci_proto_connect_cfm(conn, status);
			hci_conn_del(conn);
		}
	} else {
		if (!conn) {
			conn = hci_conn_add(hdev, LE_LINK, &cp->peer_addr);
			if (conn) {
				conn->dst_type = cp->peer_addr_type;
				conn->out = 1;
			} else {
				BT_ERR("No memory for new connection");
			}
		}
	}

	hci_dev_unlock(hdev);
}

static void hci_cs_le_start_enc(struct hci_dev *hdev, u8 status)
{
	BT_DBG("%s status 0x%x", hdev->name, status);
}

static inline void hci_inquiry_complete_evt(struct hci_dev *hdev, struct sk_buff *skb)
{
	__u8 status = *((__u8 *) skb->data);

	BT_DBG("%s status %d", hdev->name, status);

	hci_req_complete(hdev, HCI_OP_INQUIRY, status);

	hci_conn_check_pending(hdev);

	if (!test_and_clear_bit(HCI_INQUIRY, &hdev->flags))
		return;

	hci_dev_lock(hdev);
	mgmt_discovering(hdev, 0);
	hci_dev_unlock(hdev);
}

static inline void hci_inquiry_result_evt(struct hci_dev *hdev, struct sk_buff *skb)
{
	struct inquiry_data data;
	struct inquiry_info *info = (void *) (skb->data + 1);
	int num_rsp = *((__u8 *) skb->data);

	BT_DBG("%s num_rsp %d", hdev->name, num_rsp);

	if (!num_rsp)
		return;

	hci_dev_lock(hdev);

	for (; num_rsp; num_rsp--, info++) {
		bacpy(&data.bdaddr, &info->bdaddr);
		data.pscan_rep_mode	= info->pscan_rep_mode;
		data.pscan_period_mode	= info->pscan_period_mode;
		data.pscan_mode		= info->pscan_mode;
		memcpy(data.dev_class, info->dev_class, 3);
		data.clock_offset	= info->clock_offset;
		data.rssi		= 0x00;
		data.ssp_mode		= 0x00;
		hci_inquiry_cache_update(hdev, &data);
<<<<<<< HEAD
		mgmt_device_found(hdev, &info->bdaddr, ACL_LINK,
=======
		mgmt_device_found(hdev, &info->bdaddr, ACL_LINK, 0x00,
>>>>>>> 0052d812
						info->dev_class, 0, NULL);
	}

	hci_dev_unlock(hdev);
}

static inline void hci_conn_complete_evt(struct hci_dev *hdev, struct sk_buff *skb)
{
	struct hci_ev_conn_complete *ev = (void *) skb->data;
	struct hci_conn *conn;

	BT_DBG("%s", hdev->name);

	hci_dev_lock(hdev);

	conn = hci_conn_hash_lookup_ba(hdev, ev->link_type, &ev->bdaddr);
	if (!conn) {
		if (ev->link_type != SCO_LINK)
			goto unlock;

		conn = hci_conn_hash_lookup_ba(hdev, ESCO_LINK, &ev->bdaddr);
		if (!conn)
			goto unlock;

		conn->type = SCO_LINK;
	}

	if (!ev->status) {
		conn->handle = __le16_to_cpu(ev->handle);

		if (conn->type == ACL_LINK) {
			conn->state = BT_CONFIG;
			hci_conn_hold(conn);
			conn->disc_timeout = HCI_DISCONN_TIMEOUT;
<<<<<<< HEAD
			mgmt_connected(hdev, &ev->bdaddr, conn->type);
=======
			mgmt_connected(hdev, &ev->bdaddr, conn->type,
							conn->dst_type);
>>>>>>> 0052d812
		} else
			conn->state = BT_CONNECTED;

		hci_conn_hold_device(conn);
		hci_conn_add_sysfs(conn);

		if (test_bit(HCI_AUTH, &hdev->flags))
			conn->link_mode |= HCI_LM_AUTH;

		if (test_bit(HCI_ENCRYPT, &hdev->flags))
			conn->link_mode |= HCI_LM_ENCRYPT;

		/* Get remote features */
		if (conn->type == ACL_LINK) {
			struct hci_cp_read_remote_features cp;
			cp.handle = ev->handle;
			hci_send_cmd(hdev, HCI_OP_READ_REMOTE_FEATURES,
							sizeof(cp), &cp);
		}

		/* Set packet type for incoming connection */
		if (!conn->out && hdev->hci_ver < BLUETOOTH_VER_2_0) {
			struct hci_cp_change_conn_ptype cp;
			cp.handle = ev->handle;
			cp.pkt_type = cpu_to_le16(conn->pkt_type);
			hci_send_cmd(hdev, HCI_OP_CHANGE_CONN_PTYPE,
							sizeof(cp), &cp);
		}
	} else {
		conn->state = BT_CLOSED;
		if (conn->type == ACL_LINK)
			mgmt_connect_failed(hdev, &ev->bdaddr, conn->type,
<<<<<<< HEAD
								ev->status);
=======
						conn->dst_type, ev->status);
>>>>>>> 0052d812
	}

	if (conn->type == ACL_LINK)
		hci_sco_setup(conn, ev->status);

	if (ev->status) {
		hci_proto_connect_cfm(conn, ev->status);
		hci_conn_del(conn);
	} else if (ev->link_type != ACL_LINK)
		hci_proto_connect_cfm(conn, ev->status);

unlock:
	hci_dev_unlock(hdev);

	hci_conn_check_pending(hdev);
}

static inline void hci_conn_request_evt(struct hci_dev *hdev, struct sk_buff *skb)
{
	struct hci_ev_conn_request *ev = (void *) skb->data;
	int mask = hdev->link_mode;

	BT_DBG("%s bdaddr %s type 0x%x", hdev->name,
					batostr(&ev->bdaddr), ev->link_type);

	mask |= hci_proto_connect_ind(hdev, &ev->bdaddr, ev->link_type);

	if ((mask & HCI_LM_ACCEPT) &&
			!hci_blacklist_lookup(hdev, &ev->bdaddr)) {
		/* Connection accepted */
		struct inquiry_entry *ie;
		struct hci_conn *conn;

		hci_dev_lock(hdev);

		ie = hci_inquiry_cache_lookup(hdev, &ev->bdaddr);
		if (ie)
			memcpy(ie->data.dev_class, ev->dev_class, 3);

		conn = hci_conn_hash_lookup_ba(hdev, ev->link_type, &ev->bdaddr);
		if (!conn) {
			conn = hci_conn_add(hdev, ev->link_type, &ev->bdaddr);
			if (!conn) {
				BT_ERR("No memory for new connection");
				hci_dev_unlock(hdev);
				return;
			}
		}

		memcpy(conn->dev_class, ev->dev_class, 3);
		conn->state = BT_CONNECT;

		hci_dev_unlock(hdev);

		if (ev->link_type == ACL_LINK || !lmp_esco_capable(hdev)) {
			struct hci_cp_accept_conn_req cp;

			bacpy(&cp.bdaddr, &ev->bdaddr);

			if (lmp_rswitch_capable(hdev) && (mask & HCI_LM_MASTER))
				cp.role = 0x00; /* Become master */
			else
				cp.role = 0x01; /* Remain slave */

			hci_send_cmd(hdev, HCI_OP_ACCEPT_CONN_REQ,
							sizeof(cp), &cp);
		} else {
			struct hci_cp_accept_sync_conn_req cp;

			bacpy(&cp.bdaddr, &ev->bdaddr);
			cp.pkt_type = cpu_to_le16(conn->pkt_type);

			cp.tx_bandwidth   = cpu_to_le32(0x00001f40);
			cp.rx_bandwidth   = cpu_to_le32(0x00001f40);
			cp.max_latency    = cpu_to_le16(0xffff);
			cp.content_format = cpu_to_le16(hdev->voice_setting);
			cp.retrans_effort = 0xff;

			hci_send_cmd(hdev, HCI_OP_ACCEPT_SYNC_CONN_REQ,
							sizeof(cp), &cp);
		}
	} else {
		/* Connection rejected */
		struct hci_cp_reject_conn_req cp;

		bacpy(&cp.bdaddr, &ev->bdaddr);
		cp.reason = HCI_ERROR_REJ_BAD_ADDR;
		hci_send_cmd(hdev, HCI_OP_REJECT_CONN_REQ, sizeof(cp), &cp);
	}
}

static inline void hci_disconn_complete_evt(struct hci_dev *hdev, struct sk_buff *skb)
{
	struct hci_ev_disconn_complete *ev = (void *) skb->data;
	struct hci_conn *conn;

	BT_DBG("%s status %d", hdev->name, ev->status);

<<<<<<< HEAD
	if (ev->status) {
		hci_dev_lock(hdev);
		mgmt_disconnect_failed(hdev);
		hci_dev_unlock(hdev);
		return;
	}

=======
>>>>>>> 0052d812
	hci_dev_lock(hdev);

	conn = hci_conn_hash_lookup_handle(hdev, __le16_to_cpu(ev->handle));
	if (!conn)
		goto unlock;

	if (ev->status == 0)
		conn->state = BT_CLOSED;

<<<<<<< HEAD
	if (conn->type == ACL_LINK || conn->type == LE_LINK)
		mgmt_disconnected(hdev, &conn->dst, conn->type);
=======
	if (conn->type == ACL_LINK || conn->type == LE_LINK) {
		if (ev->status != 0)
			mgmt_disconnect_failed(hdev, &conn->dst, ev->status);
		else
			mgmt_disconnected(hdev, &conn->dst, conn->type,
							conn->dst_type);
	}
>>>>>>> 0052d812

	if (ev->status == 0) {
		hci_proto_disconn_cfm(conn, ev->reason);
		hci_conn_del(conn);
	}

unlock:
	hci_dev_unlock(hdev);
}

static inline void hci_auth_complete_evt(struct hci_dev *hdev, struct sk_buff *skb)
{
	struct hci_ev_auth_complete *ev = (void *) skb->data;
	struct hci_conn *conn;

	BT_DBG("%s status %d", hdev->name, ev->status);

	hci_dev_lock(hdev);

	conn = hci_conn_hash_lookup_handle(hdev, __le16_to_cpu(ev->handle));
	if (!conn)
		goto unlock;

	if (!ev->status) {
		if (!(conn->ssp_mode > 0 && hdev->ssp_mode > 0) &&
				test_bit(HCI_CONN_REAUTH_PEND,	&conn->pend)) {
			BT_INFO("re-auth of legacy device is not possible.");
		} else {
			conn->link_mode |= HCI_LM_AUTH;
			conn->sec_level = conn->pending_sec_level;
		}
	} else {
		mgmt_auth_failed(hdev, &conn->dst, ev->status);
	}

	clear_bit(HCI_CONN_AUTH_PEND, &conn->pend);
	clear_bit(HCI_CONN_REAUTH_PEND, &conn->pend);

	if (conn->state == BT_CONFIG) {
		if (!ev->status && hdev->ssp_mode > 0 && conn->ssp_mode > 0) {
			struct hci_cp_set_conn_encrypt cp;
			cp.handle  = ev->handle;
			cp.encrypt = 0x01;
			hci_send_cmd(hdev, HCI_OP_SET_CONN_ENCRYPT, sizeof(cp),
									&cp);
		} else {
			conn->state = BT_CONNECTED;
			hci_proto_connect_cfm(conn, ev->status);
			hci_conn_put(conn);
		}
	} else {
		hci_auth_cfm(conn, ev->status);

		hci_conn_hold(conn);
		conn->disc_timeout = HCI_DISCONN_TIMEOUT;
		hci_conn_put(conn);
	}

	if (test_bit(HCI_CONN_ENCRYPT_PEND, &conn->pend)) {
		if (!ev->status) {
			struct hci_cp_set_conn_encrypt cp;
			cp.handle  = ev->handle;
			cp.encrypt = 0x01;
			hci_send_cmd(hdev, HCI_OP_SET_CONN_ENCRYPT, sizeof(cp),
									&cp);
		} else {
			clear_bit(HCI_CONN_ENCRYPT_PEND, &conn->pend);
			hci_encrypt_cfm(conn, ev->status, 0x00);
		}
	}

unlock:
	hci_dev_unlock(hdev);
}

static inline void hci_remote_name_evt(struct hci_dev *hdev, struct sk_buff *skb)
{
	struct hci_ev_remote_name *ev = (void *) skb->data;
	struct hci_conn *conn;

	BT_DBG("%s", hdev->name);

	hci_conn_check_pending(hdev);

	hci_dev_lock(hdev);

	if (ev->status == 0 && test_bit(HCI_MGMT, &hdev->flags))
		mgmt_remote_name(hdev, &ev->bdaddr, ev->name);

	conn = hci_conn_hash_lookup_ba(hdev, ACL_LINK, &ev->bdaddr);
	if (!conn)
		goto unlock;

	if (!hci_outgoing_auth_needed(hdev, conn))
		goto unlock;

	if (!test_and_set_bit(HCI_CONN_AUTH_PEND, &conn->pend)) {
		struct hci_cp_auth_requested cp;
		cp.handle = __cpu_to_le16(conn->handle);
		hci_send_cmd(hdev, HCI_OP_AUTH_REQUESTED, sizeof(cp), &cp);
	}

unlock:
	hci_dev_unlock(hdev);
}

static inline void hci_encrypt_change_evt(struct hci_dev *hdev, struct sk_buff *skb)
{
	struct hci_ev_encrypt_change *ev = (void *) skb->data;
	struct hci_conn *conn;

	BT_DBG("%s status %d", hdev->name, ev->status);

	hci_dev_lock(hdev);

	conn = hci_conn_hash_lookup_handle(hdev, __le16_to_cpu(ev->handle));
	if (conn) {
		if (!ev->status) {
			if (ev->encrypt) {
				/* Encryption implies authentication */
				conn->link_mode |= HCI_LM_AUTH;
				conn->link_mode |= HCI_LM_ENCRYPT;
				conn->sec_level = conn->pending_sec_level;
			} else
				conn->link_mode &= ~HCI_LM_ENCRYPT;
		}

		clear_bit(HCI_CONN_ENCRYPT_PEND, &conn->pend);

		if (conn->state == BT_CONFIG) {
			if (!ev->status)
				conn->state = BT_CONNECTED;

			hci_proto_connect_cfm(conn, ev->status);
			hci_conn_put(conn);
		} else
			hci_encrypt_cfm(conn, ev->status, ev->encrypt);
	}

	hci_dev_unlock(hdev);
}

static inline void hci_change_link_key_complete_evt(struct hci_dev *hdev, struct sk_buff *skb)
{
	struct hci_ev_change_link_key_complete *ev = (void *) skb->data;
	struct hci_conn *conn;

	BT_DBG("%s status %d", hdev->name, ev->status);

	hci_dev_lock(hdev);

	conn = hci_conn_hash_lookup_handle(hdev, __le16_to_cpu(ev->handle));
	if (conn) {
		if (!ev->status)
			conn->link_mode |= HCI_LM_SECURE;

		clear_bit(HCI_CONN_AUTH_PEND, &conn->pend);

		hci_key_change_cfm(conn, ev->status);
	}

	hci_dev_unlock(hdev);
}

static inline void hci_remote_features_evt(struct hci_dev *hdev, struct sk_buff *skb)
{
	struct hci_ev_remote_features *ev = (void *) skb->data;
	struct hci_conn *conn;

	BT_DBG("%s status %d", hdev->name, ev->status);

	hci_dev_lock(hdev);

	conn = hci_conn_hash_lookup_handle(hdev, __le16_to_cpu(ev->handle));
	if (!conn)
		goto unlock;

	if (!ev->status)
		memcpy(conn->features, ev->features, 8);

	if (conn->state != BT_CONFIG)
		goto unlock;

	if (!ev->status && lmp_ssp_capable(hdev) && lmp_ssp_capable(conn)) {
		struct hci_cp_read_remote_ext_features cp;
		cp.handle = ev->handle;
		cp.page = 0x01;
		hci_send_cmd(hdev, HCI_OP_READ_REMOTE_EXT_FEATURES,
							sizeof(cp), &cp);
		goto unlock;
	}

	if (!ev->status) {
		struct hci_cp_remote_name_req cp;
		memset(&cp, 0, sizeof(cp));
		bacpy(&cp.bdaddr, &conn->dst);
		cp.pscan_rep_mode = 0x02;
		hci_send_cmd(hdev, HCI_OP_REMOTE_NAME_REQ, sizeof(cp), &cp);
	}

	if (!hci_outgoing_auth_needed(hdev, conn)) {
		conn->state = BT_CONNECTED;
		hci_proto_connect_cfm(conn, ev->status);
		hci_conn_put(conn);
	}

unlock:
	hci_dev_unlock(hdev);
}

static inline void hci_remote_version_evt(struct hci_dev *hdev, struct sk_buff *skb)
{
	BT_DBG("%s", hdev->name);
}

static inline void hci_qos_setup_complete_evt(struct hci_dev *hdev, struct sk_buff *skb)
{
	BT_DBG("%s", hdev->name);
}

static inline void hci_cmd_complete_evt(struct hci_dev *hdev, struct sk_buff *skb)
{
	struct hci_ev_cmd_complete *ev = (void *) skb->data;
	__u16 opcode;

	skb_pull(skb, sizeof(*ev));

	opcode = __le16_to_cpu(ev->opcode);

	switch (opcode) {
	case HCI_OP_INQUIRY_CANCEL:
		hci_cc_inquiry_cancel(hdev, skb);
		break;

	case HCI_OP_EXIT_PERIODIC_INQ:
		hci_cc_exit_periodic_inq(hdev, skb);
		break;

	case HCI_OP_REMOTE_NAME_REQ_CANCEL:
		hci_cc_remote_name_req_cancel(hdev, skb);
		break;

	case HCI_OP_ROLE_DISCOVERY:
		hci_cc_role_discovery(hdev, skb);
		break;

	case HCI_OP_READ_LINK_POLICY:
		hci_cc_read_link_policy(hdev, skb);
		break;

	case HCI_OP_WRITE_LINK_POLICY:
		hci_cc_write_link_policy(hdev, skb);
		break;

	case HCI_OP_READ_DEF_LINK_POLICY:
		hci_cc_read_def_link_policy(hdev, skb);
		break;

	case HCI_OP_WRITE_DEF_LINK_POLICY:
		hci_cc_write_def_link_policy(hdev, skb);
		break;

	case HCI_OP_RESET:
		hci_cc_reset(hdev, skb);
		break;

	case HCI_OP_WRITE_LOCAL_NAME:
		hci_cc_write_local_name(hdev, skb);
		break;

	case HCI_OP_READ_LOCAL_NAME:
		hci_cc_read_local_name(hdev, skb);
		break;

	case HCI_OP_WRITE_AUTH_ENABLE:
		hci_cc_write_auth_enable(hdev, skb);
		break;

	case HCI_OP_WRITE_ENCRYPT_MODE:
		hci_cc_write_encrypt_mode(hdev, skb);
		break;

	case HCI_OP_WRITE_SCAN_ENABLE:
		hci_cc_write_scan_enable(hdev, skb);
		break;

	case HCI_OP_READ_CLASS_OF_DEV:
		hci_cc_read_class_of_dev(hdev, skb);
		break;

	case HCI_OP_WRITE_CLASS_OF_DEV:
		hci_cc_write_class_of_dev(hdev, skb);
		break;

	case HCI_OP_READ_VOICE_SETTING:
		hci_cc_read_voice_setting(hdev, skb);
		break;

	case HCI_OP_WRITE_VOICE_SETTING:
		hci_cc_write_voice_setting(hdev, skb);
		break;

	case HCI_OP_HOST_BUFFER_SIZE:
		hci_cc_host_buffer_size(hdev, skb);
		break;

	case HCI_OP_READ_SSP_MODE:
		hci_cc_read_ssp_mode(hdev, skb);
		break;

	case HCI_OP_WRITE_SSP_MODE:
		hci_cc_write_ssp_mode(hdev, skb);
		break;

	case HCI_OP_READ_LOCAL_VERSION:
		hci_cc_read_local_version(hdev, skb);
		break;

	case HCI_OP_READ_LOCAL_COMMANDS:
		hci_cc_read_local_commands(hdev, skb);
		break;

	case HCI_OP_READ_LOCAL_FEATURES:
		hci_cc_read_local_features(hdev, skb);
		break;

	case HCI_OP_READ_LOCAL_EXT_FEATURES:
		hci_cc_read_local_ext_features(hdev, skb);
		break;

	case HCI_OP_READ_BUFFER_SIZE:
		hci_cc_read_buffer_size(hdev, skb);
		break;

	case HCI_OP_READ_BD_ADDR:
		hci_cc_read_bd_addr(hdev, skb);
		break;

	case HCI_OP_WRITE_CA_TIMEOUT:
		hci_cc_write_ca_timeout(hdev, skb);
		break;

<<<<<<< HEAD
=======
	case HCI_OP_READ_FLOW_CONTROL_MODE:
		hci_cc_read_flow_control_mode(hdev, skb);
		break;

>>>>>>> 0052d812
	case HCI_OP_READ_LOCAL_AMP_INFO:
		hci_cc_read_local_amp_info(hdev, skb);
		break;

	case HCI_OP_DELETE_STORED_LINK_KEY:
		hci_cc_delete_stored_link_key(hdev, skb);
		break;

	case HCI_OP_SET_EVENT_MASK:
		hci_cc_set_event_mask(hdev, skb);
		break;

	case HCI_OP_WRITE_INQUIRY_MODE:
		hci_cc_write_inquiry_mode(hdev, skb);
		break;

	case HCI_OP_READ_INQ_RSP_TX_POWER:
		hci_cc_read_inq_rsp_tx_power(hdev, skb);
		break;

	case HCI_OP_SET_EVENT_FLT:
		hci_cc_set_event_flt(hdev, skb);
		break;

	case HCI_OP_PIN_CODE_REPLY:
		hci_cc_pin_code_reply(hdev, skb);
		break;

	case HCI_OP_PIN_CODE_NEG_REPLY:
		hci_cc_pin_code_neg_reply(hdev, skb);
		break;

	case HCI_OP_READ_LOCAL_OOB_DATA:
		hci_cc_read_local_oob_data_reply(hdev, skb);
		break;

	case HCI_OP_LE_READ_BUFFER_SIZE:
		hci_cc_le_read_buffer_size(hdev, skb);
		break;

	case HCI_OP_USER_CONFIRM_REPLY:
		hci_cc_user_confirm_reply(hdev, skb);
		break;

	case HCI_OP_USER_CONFIRM_NEG_REPLY:
		hci_cc_user_confirm_neg_reply(hdev, skb);
		break;

	case HCI_OP_USER_PASSKEY_REPLY:
		hci_cc_user_passkey_reply(hdev, skb);
		break;

	case HCI_OP_USER_PASSKEY_NEG_REPLY:
		hci_cc_user_passkey_neg_reply(hdev, skb);

	case HCI_OP_LE_SET_SCAN_PARAM:
		hci_cc_le_set_scan_param(hdev, skb);
		break;

	case HCI_OP_LE_SET_SCAN_ENABLE:
		hci_cc_le_set_scan_enable(hdev, skb);
		break;

	case HCI_OP_LE_LTK_REPLY:
		hci_cc_le_ltk_reply(hdev, skb);
		break;

	case HCI_OP_LE_LTK_NEG_REPLY:
		hci_cc_le_ltk_neg_reply(hdev, skb);
		break;

	case HCI_OP_WRITE_LE_HOST_SUPPORTED:
		hci_cc_write_le_host_supported(hdev, skb);
		break;

	default:
		BT_DBG("%s opcode 0x%x", hdev->name, opcode);
		break;
	}

	if (ev->opcode != HCI_OP_NOP)
		del_timer(&hdev->cmd_timer);

	if (ev->ncmd) {
		atomic_set(&hdev->cmd_cnt, 1);
		if (!skb_queue_empty(&hdev->cmd_q))
			tasklet_schedule(&hdev->cmd_task);
	}
}

static inline void hci_cmd_status_evt(struct hci_dev *hdev, struct sk_buff *skb)
{
	struct hci_ev_cmd_status *ev = (void *) skb->data;
	__u16 opcode;

	skb_pull(skb, sizeof(*ev));

	opcode = __le16_to_cpu(ev->opcode);

	switch (opcode) {
	case HCI_OP_INQUIRY:
		hci_cs_inquiry(hdev, ev->status);
		break;

	case HCI_OP_CREATE_CONN:
		hci_cs_create_conn(hdev, ev->status);
		break;

	case HCI_OP_ADD_SCO:
		hci_cs_add_sco(hdev, ev->status);
		break;

	case HCI_OP_AUTH_REQUESTED:
		hci_cs_auth_requested(hdev, ev->status);
		break;

	case HCI_OP_SET_CONN_ENCRYPT:
		hci_cs_set_conn_encrypt(hdev, ev->status);
		break;

	case HCI_OP_REMOTE_NAME_REQ:
		hci_cs_remote_name_req(hdev, ev->status);
		break;

	case HCI_OP_READ_REMOTE_FEATURES:
		hci_cs_read_remote_features(hdev, ev->status);
		break;

	case HCI_OP_READ_REMOTE_EXT_FEATURES:
		hci_cs_read_remote_ext_features(hdev, ev->status);
		break;

	case HCI_OP_SETUP_SYNC_CONN:
		hci_cs_setup_sync_conn(hdev, ev->status);
		break;

	case HCI_OP_SNIFF_MODE:
		hci_cs_sniff_mode(hdev, ev->status);
		break;

	case HCI_OP_EXIT_SNIFF_MODE:
		hci_cs_exit_sniff_mode(hdev, ev->status);
		break;

	case HCI_OP_DISCONNECT:
		if (ev->status != 0)
<<<<<<< HEAD
			mgmt_disconnect_failed(hdev);
=======
			mgmt_disconnect_failed(hdev, NULL, ev->status);
>>>>>>> 0052d812
		break;

	case HCI_OP_LE_CREATE_CONN:
		hci_cs_le_create_conn(hdev, ev->status);
		break;

	case HCI_OP_LE_START_ENC:
		hci_cs_le_start_enc(hdev, ev->status);
		break;

	default:
		BT_DBG("%s opcode 0x%x", hdev->name, opcode);
		break;
	}

	if (ev->opcode != HCI_OP_NOP)
		del_timer(&hdev->cmd_timer);

	if (ev->ncmd && !test_bit(HCI_RESET, &hdev->flags)) {
		atomic_set(&hdev->cmd_cnt, 1);
		if (!skb_queue_empty(&hdev->cmd_q))
			tasklet_schedule(&hdev->cmd_task);
	}
}

static inline void hci_role_change_evt(struct hci_dev *hdev, struct sk_buff *skb)
{
	struct hci_ev_role_change *ev = (void *) skb->data;
	struct hci_conn *conn;

	BT_DBG("%s status %d", hdev->name, ev->status);

	hci_dev_lock(hdev);

	conn = hci_conn_hash_lookup_ba(hdev, ACL_LINK, &ev->bdaddr);
	if (conn) {
		if (!ev->status) {
			if (ev->role)
				conn->link_mode &= ~HCI_LM_MASTER;
			else
				conn->link_mode |= HCI_LM_MASTER;
		}

		clear_bit(HCI_CONN_RSWITCH_PEND, &conn->pend);

		hci_role_switch_cfm(conn, ev->status, ev->role);
	}

	hci_dev_unlock(hdev);
}

static inline void hci_num_comp_pkts_evt(struct hci_dev *hdev, struct sk_buff *skb)
{
	struct hci_ev_num_comp_pkts *ev = (void *) skb->data;
	__le16 *ptr;
	int i;

	skb_pull(skb, sizeof(*ev));

	BT_DBG("%s num_hndl %d", hdev->name, ev->num_hndl);

	if (skb->len < ev->num_hndl * 4) {
		BT_DBG("%s bad parameters", hdev->name);
		return;
	}

	tasklet_disable(&hdev->tx_task);

	for (i = 0, ptr = (__le16 *) skb->data; i < ev->num_hndl; i++) {
		struct hci_conn *conn;
		__u16  handle, count;

		handle = get_unaligned_le16(ptr++);
		count  = get_unaligned_le16(ptr++);

		conn = hci_conn_hash_lookup_handle(hdev, handle);
		if (conn) {
			conn->sent -= count;

			if (conn->type == ACL_LINK) {
				hdev->acl_cnt += count;
				if (hdev->acl_cnt > hdev->acl_pkts)
					hdev->acl_cnt = hdev->acl_pkts;
			} else if (conn->type == LE_LINK) {
				if (hdev->le_pkts) {
					hdev->le_cnt += count;
					if (hdev->le_cnt > hdev->le_pkts)
						hdev->le_cnt = hdev->le_pkts;
				} else {
					hdev->acl_cnt += count;
					if (hdev->acl_cnt > hdev->acl_pkts)
						hdev->acl_cnt = hdev->acl_pkts;
				}
			} else {
				hdev->sco_cnt += count;
				if (hdev->sco_cnt > hdev->sco_pkts)
					hdev->sco_cnt = hdev->sco_pkts;
			}
		}
	}

	tasklet_schedule(&hdev->tx_task);

	tasklet_enable(&hdev->tx_task);
}

static inline void hci_mode_change_evt(struct hci_dev *hdev, struct sk_buff *skb)
{
	struct hci_ev_mode_change *ev = (void *) skb->data;
	struct hci_conn *conn;

	BT_DBG("%s status %d", hdev->name, ev->status);

	hci_dev_lock(hdev);

	conn = hci_conn_hash_lookup_handle(hdev, __le16_to_cpu(ev->handle));
	if (conn) {
		conn->mode = ev->mode;
		conn->interval = __le16_to_cpu(ev->interval);

		if (!test_and_clear_bit(HCI_CONN_MODE_CHANGE_PEND, &conn->pend)) {
			if (conn->mode == HCI_CM_ACTIVE)
				conn->power_save = 1;
			else
				conn->power_save = 0;
		}

		if (test_and_clear_bit(HCI_CONN_SCO_SETUP_PEND, &conn->pend))
			hci_sco_setup(conn, ev->status);
	}

	hci_dev_unlock(hdev);
}

static inline void hci_pin_code_request_evt(struct hci_dev *hdev, struct sk_buff *skb)
{
	struct hci_ev_pin_code_req *ev = (void *) skb->data;
	struct hci_conn *conn;

	BT_DBG("%s", hdev->name);

	hci_dev_lock(hdev);

	conn = hci_conn_hash_lookup_ba(hdev, ACL_LINK, &ev->bdaddr);
	if (!conn)
		goto unlock;

	if (conn->state == BT_CONNECTED) {
		hci_conn_hold(conn);
		conn->disc_timeout = HCI_PAIRING_TIMEOUT;
		hci_conn_put(conn);
	}

	if (!test_bit(HCI_PAIRABLE, &hdev->flags))
		hci_send_cmd(hdev, HCI_OP_PIN_CODE_NEG_REPLY,
					sizeof(ev->bdaddr), &ev->bdaddr);
	else if (test_bit(HCI_MGMT, &hdev->flags)) {
		u8 secure;

		if (conn->pending_sec_level == BT_SECURITY_HIGH)
			secure = 1;
		else
			secure = 0;

		mgmt_pin_code_request(hdev, &ev->bdaddr, secure);
	}

unlock:
	hci_dev_unlock(hdev);
}

static inline void hci_link_key_request_evt(struct hci_dev *hdev, struct sk_buff *skb)
{
	struct hci_ev_link_key_req *ev = (void *) skb->data;
	struct hci_cp_link_key_reply cp;
	struct hci_conn *conn;
	struct link_key *key;

	BT_DBG("%s", hdev->name);

	if (!test_bit(HCI_LINK_KEYS, &hdev->flags))
		return;

	hci_dev_lock(hdev);

	key = hci_find_link_key(hdev, &ev->bdaddr);
	if (!key) {
		BT_DBG("%s link key not found for %s", hdev->name,
							batostr(&ev->bdaddr));
		goto not_found;
	}

	BT_DBG("%s found key type %u for %s", hdev->name, key->type,
							batostr(&ev->bdaddr));

	if (!test_bit(HCI_DEBUG_KEYS, &hdev->flags) &&
				key->type == HCI_LK_DEBUG_COMBINATION) {
		BT_DBG("%s ignoring debug key", hdev->name);
		goto not_found;
	}

	conn = hci_conn_hash_lookup_ba(hdev, ACL_LINK, &ev->bdaddr);
	if (conn) {
		if (key->type == HCI_LK_UNAUTH_COMBINATION &&
				conn->auth_type != 0xff &&
				(conn->auth_type & 0x01)) {
			BT_DBG("%s ignoring unauthenticated key", hdev->name);
			goto not_found;
		}

		if (key->type == HCI_LK_COMBINATION && key->pin_len < 16 &&
				conn->pending_sec_level == BT_SECURITY_HIGH) {
			BT_DBG("%s ignoring key unauthenticated for high \
							security", hdev->name);
			goto not_found;
		}

		conn->key_type = key->type;
		conn->pin_length = key->pin_len;
	}

	bacpy(&cp.bdaddr, &ev->bdaddr);
	memcpy(cp.link_key, key->val, 16);

	hci_send_cmd(hdev, HCI_OP_LINK_KEY_REPLY, sizeof(cp), &cp);

	hci_dev_unlock(hdev);

	return;

not_found:
	hci_send_cmd(hdev, HCI_OP_LINK_KEY_NEG_REPLY, 6, &ev->bdaddr);
	hci_dev_unlock(hdev);
}

static inline void hci_link_key_notify_evt(struct hci_dev *hdev, struct sk_buff *skb)
{
	struct hci_ev_link_key_notify *ev = (void *) skb->data;
	struct hci_conn *conn;
	u8 pin_len = 0;

	BT_DBG("%s", hdev->name);

	hci_dev_lock(hdev);

	conn = hci_conn_hash_lookup_ba(hdev, ACL_LINK, &ev->bdaddr);
	if (conn) {
		hci_conn_hold(conn);
		conn->disc_timeout = HCI_DISCONN_TIMEOUT;
		pin_len = conn->pin_length;

		if (ev->key_type != HCI_LK_CHANGED_COMBINATION)
			conn->key_type = ev->key_type;

		hci_conn_put(conn);
	}

	if (test_bit(HCI_LINK_KEYS, &hdev->flags))
		hci_add_link_key(hdev, conn, 1, &ev->bdaddr, ev->link_key,
							ev->key_type, pin_len);

	hci_dev_unlock(hdev);
}

static inline void hci_clock_offset_evt(struct hci_dev *hdev, struct sk_buff *skb)
{
	struct hci_ev_clock_offset *ev = (void *) skb->data;
	struct hci_conn *conn;

	BT_DBG("%s status %d", hdev->name, ev->status);

	hci_dev_lock(hdev);

	conn = hci_conn_hash_lookup_handle(hdev, __le16_to_cpu(ev->handle));
	if (conn && !ev->status) {
		struct inquiry_entry *ie;

		ie = hci_inquiry_cache_lookup(hdev, &conn->dst);
		if (ie) {
			ie->data.clock_offset = ev->clock_offset;
			ie->timestamp = jiffies;
		}
	}

	hci_dev_unlock(hdev);
}

static inline void hci_pkt_type_change_evt(struct hci_dev *hdev, struct sk_buff *skb)
{
	struct hci_ev_pkt_type_change *ev = (void *) skb->data;
	struct hci_conn *conn;

	BT_DBG("%s status %d", hdev->name, ev->status);

	hci_dev_lock(hdev);

	conn = hci_conn_hash_lookup_handle(hdev, __le16_to_cpu(ev->handle));
	if (conn && !ev->status)
		conn->pkt_type = __le16_to_cpu(ev->pkt_type);

	hci_dev_unlock(hdev);
}

static inline void hci_pscan_rep_mode_evt(struct hci_dev *hdev, struct sk_buff *skb)
{
	struct hci_ev_pscan_rep_mode *ev = (void *) skb->data;
	struct inquiry_entry *ie;

	BT_DBG("%s", hdev->name);

	hci_dev_lock(hdev);

	ie = hci_inquiry_cache_lookup(hdev, &ev->bdaddr);
	if (ie) {
		ie->data.pscan_rep_mode = ev->pscan_rep_mode;
		ie->timestamp = jiffies;
	}

	hci_dev_unlock(hdev);
}

static inline void hci_inquiry_result_with_rssi_evt(struct hci_dev *hdev, struct sk_buff *skb)
{
	struct inquiry_data data;
	int num_rsp = *((__u8 *) skb->data);

	BT_DBG("%s num_rsp %d", hdev->name, num_rsp);

	if (!num_rsp)
		return;

	hci_dev_lock(hdev);

	if ((skb->len - 1) / num_rsp != sizeof(struct inquiry_info_with_rssi)) {
		struct inquiry_info_with_rssi_and_pscan_mode *info;
		info = (void *) (skb->data + 1);

		for (; num_rsp; num_rsp--, info++) {
			bacpy(&data.bdaddr, &info->bdaddr);
			data.pscan_rep_mode	= info->pscan_rep_mode;
			data.pscan_period_mode	= info->pscan_period_mode;
			data.pscan_mode		= info->pscan_mode;
			memcpy(data.dev_class, info->dev_class, 3);
			data.clock_offset	= info->clock_offset;
			data.rssi		= info->rssi;
			data.ssp_mode		= 0x00;
			hci_inquiry_cache_update(hdev, &data);
<<<<<<< HEAD
			mgmt_device_found(hdev, &info->bdaddr, ACL_LINK,
=======
			mgmt_device_found(hdev, &info->bdaddr, ACL_LINK, 0x00,
>>>>>>> 0052d812
						info->dev_class, info->rssi,
						NULL);
		}
	} else {
		struct inquiry_info_with_rssi *info = (void *) (skb->data + 1);

		for (; num_rsp; num_rsp--, info++) {
			bacpy(&data.bdaddr, &info->bdaddr);
			data.pscan_rep_mode	= info->pscan_rep_mode;
			data.pscan_period_mode	= info->pscan_period_mode;
			data.pscan_mode		= 0x00;
			memcpy(data.dev_class, info->dev_class, 3);
			data.clock_offset	= info->clock_offset;
			data.rssi		= info->rssi;
			data.ssp_mode		= 0x00;
			hci_inquiry_cache_update(hdev, &data);
<<<<<<< HEAD
			mgmt_device_found(hdev, &info->bdaddr, ACL_LINK,
=======
			mgmt_device_found(hdev, &info->bdaddr, ACL_LINK, 0x00,
>>>>>>> 0052d812
						info->dev_class, info->rssi,
						NULL);
		}
	}

	hci_dev_unlock(hdev);
}

static inline void hci_remote_ext_features_evt(struct hci_dev *hdev, struct sk_buff *skb)
{
	struct hci_ev_remote_ext_features *ev = (void *) skb->data;
	struct hci_conn *conn;

	BT_DBG("%s", hdev->name);

	hci_dev_lock(hdev);

	conn = hci_conn_hash_lookup_handle(hdev, __le16_to_cpu(ev->handle));
	if (!conn)
		goto unlock;

	if (!ev->status && ev->page == 0x01) {
		struct inquiry_entry *ie;

		ie = hci_inquiry_cache_lookup(hdev, &conn->dst);
		if (ie)
			ie->data.ssp_mode = (ev->features[0] & 0x01);

		conn->ssp_mode = (ev->features[0] & 0x01);
	}

	if (conn->state != BT_CONFIG)
		goto unlock;

	if (!ev->status) {
		struct hci_cp_remote_name_req cp;
		memset(&cp, 0, sizeof(cp));
		bacpy(&cp.bdaddr, &conn->dst);
		cp.pscan_rep_mode = 0x02;
		hci_send_cmd(hdev, HCI_OP_REMOTE_NAME_REQ, sizeof(cp), &cp);
	}

	if (!hci_outgoing_auth_needed(hdev, conn)) {
		conn->state = BT_CONNECTED;
		hci_proto_connect_cfm(conn, ev->status);
		hci_conn_put(conn);
	}

unlock:
	hci_dev_unlock(hdev);
}

static inline void hci_sync_conn_complete_evt(struct hci_dev *hdev, struct sk_buff *skb)
{
	struct hci_ev_sync_conn_complete *ev = (void *) skb->data;
	struct hci_conn *conn;

	BT_DBG("%s status %d", hdev->name, ev->status);

	hci_dev_lock(hdev);

	conn = hci_conn_hash_lookup_ba(hdev, ev->link_type, &ev->bdaddr);
	if (!conn) {
		if (ev->link_type == ESCO_LINK)
			goto unlock;

		conn = hci_conn_hash_lookup_ba(hdev, ESCO_LINK, &ev->bdaddr);
		if (!conn)
			goto unlock;

		conn->type = SCO_LINK;
	}

	switch (ev->status) {
	case 0x00:
		conn->handle = __le16_to_cpu(ev->handle);
		conn->state  = BT_CONNECTED;

		hci_conn_hold_device(conn);
		hci_conn_add_sysfs(conn);
		break;

	case 0x11:	/* Unsupported Feature or Parameter Value */
	case 0x1c:	/* SCO interval rejected */
	case 0x1a:	/* Unsupported Remote Feature */
	case 0x1f:	/* Unspecified error */
		if (conn->out && conn->attempt < 2) {
			conn->pkt_type = (hdev->esco_type & SCO_ESCO_MASK) |
					(hdev->esco_type & EDR_ESCO_MASK);
			hci_setup_sync(conn, conn->link->handle);
			goto unlock;
		}
		/* fall through */

	default:
		conn->state = BT_CLOSED;
		break;
	}

	hci_proto_connect_cfm(conn, ev->status);
	if (ev->status)
		hci_conn_del(conn);

unlock:
	hci_dev_unlock(hdev);
}

static inline void hci_sync_conn_changed_evt(struct hci_dev *hdev, struct sk_buff *skb)
{
	BT_DBG("%s", hdev->name);
}

static inline void hci_sniff_subrate_evt(struct hci_dev *hdev, struct sk_buff *skb)
{
	struct hci_ev_sniff_subrate *ev = (void *) skb->data;

	BT_DBG("%s status %d", hdev->name, ev->status);
}

static inline void hci_extended_inquiry_result_evt(struct hci_dev *hdev, struct sk_buff *skb)
{
	struct inquiry_data data;
	struct extended_inquiry_info *info = (void *) (skb->data + 1);
	int num_rsp = *((__u8 *) skb->data);

	BT_DBG("%s num_rsp %d", hdev->name, num_rsp);

	if (!num_rsp)
		return;

	hci_dev_lock(hdev);

	for (; num_rsp; num_rsp--, info++) {
		bacpy(&data.bdaddr, &info->bdaddr);
		data.pscan_rep_mode	= info->pscan_rep_mode;
		data.pscan_period_mode	= info->pscan_period_mode;
		data.pscan_mode		= 0x00;
		memcpy(data.dev_class, info->dev_class, 3);
		data.clock_offset	= info->clock_offset;
		data.rssi		= info->rssi;
		data.ssp_mode		= 0x01;
		hci_inquiry_cache_update(hdev, &data);
<<<<<<< HEAD
		mgmt_device_found(hdev, &info->bdaddr, ACL_LINK,
=======
		mgmt_device_found(hdev, &info->bdaddr, ACL_LINK, 0x00,
>>>>>>> 0052d812
				info->dev_class, info->rssi, info->data);
	}

	hci_dev_unlock(hdev);
}

static inline u8 hci_get_auth_req(struct hci_conn *conn)
{
	/* If remote requests dedicated bonding follow that lead */
	if (conn->remote_auth == 0x02 || conn->remote_auth == 0x03) {
		/* If both remote and local IO capabilities allow MITM
		 * protection then require it, otherwise don't */
		if (conn->remote_cap == 0x03 || conn->io_capability == 0x03)
			return 0x02;
		else
			return 0x03;
	}

	/* If remote requests no-bonding follow that lead */
	if (conn->remote_auth == 0x00 || conn->remote_auth == 0x01)
		return conn->remote_auth | (conn->auth_type & 0x01);

	return conn->auth_type;
}

static inline void hci_io_capa_request_evt(struct hci_dev *hdev, struct sk_buff *skb)
{
	struct hci_ev_io_capa_request *ev = (void *) skb->data;
	struct hci_conn *conn;

	BT_DBG("%s", hdev->name);

	hci_dev_lock(hdev);

	conn = hci_conn_hash_lookup_ba(hdev, ACL_LINK, &ev->bdaddr);
	if (!conn)
		goto unlock;

	hci_conn_hold(conn);

	if (!test_bit(HCI_MGMT, &hdev->flags))
		goto unlock;

	if (test_bit(HCI_PAIRABLE, &hdev->flags) ||
			(conn->remote_auth & ~0x01) == HCI_AT_NO_BONDING) {
		struct hci_cp_io_capability_reply cp;

		bacpy(&cp.bdaddr, &ev->bdaddr);
		cp.capability = conn->io_capability;
		conn->auth_type = hci_get_auth_req(conn);
		cp.authentication = conn->auth_type;

		if ((conn->out == 0x01 || conn->remote_oob == 0x01) &&
				hci_find_remote_oob_data(hdev, &conn->dst))
			cp.oob_data = 0x01;
		else
			cp.oob_data = 0x00;

		hci_send_cmd(hdev, HCI_OP_IO_CAPABILITY_REPLY,
							sizeof(cp), &cp);
	} else {
		struct hci_cp_io_capability_neg_reply cp;

		bacpy(&cp.bdaddr, &ev->bdaddr);
		cp.reason = HCI_ERROR_PAIRING_NOT_ALLOWED;

		hci_send_cmd(hdev, HCI_OP_IO_CAPABILITY_NEG_REPLY,
							sizeof(cp), &cp);
	}

unlock:
	hci_dev_unlock(hdev);
}

static inline void hci_io_capa_reply_evt(struct hci_dev *hdev, struct sk_buff *skb)
{
	struct hci_ev_io_capa_reply *ev = (void *) skb->data;
	struct hci_conn *conn;

	BT_DBG("%s", hdev->name);

	hci_dev_lock(hdev);

	conn = hci_conn_hash_lookup_ba(hdev, ACL_LINK, &ev->bdaddr);
	if (!conn)
		goto unlock;

	conn->remote_cap = ev->capability;
	conn->remote_oob = ev->oob_data;
	conn->remote_auth = ev->authentication;

unlock:
	hci_dev_unlock(hdev);
}

static inline void hci_user_confirm_request_evt(struct hci_dev *hdev,
							struct sk_buff *skb)
{
	struct hci_ev_user_confirm_req *ev = (void *) skb->data;
	int loc_mitm, rem_mitm, confirm_hint = 0;
	struct hci_conn *conn;

	BT_DBG("%s", hdev->name);

	hci_dev_lock(hdev);

	if (!test_bit(HCI_MGMT, &hdev->flags))
		goto unlock;

	conn = hci_conn_hash_lookup_ba(hdev, ACL_LINK, &ev->bdaddr);
	if (!conn)
		goto unlock;

	loc_mitm = (conn->auth_type & 0x01);
	rem_mitm = (conn->remote_auth & 0x01);

	/* If we require MITM but the remote device can't provide that
	 * (it has NoInputNoOutput) then reject the confirmation
	 * request. The only exception is when we're dedicated bonding
	 * initiators (connect_cfm_cb set) since then we always have the MITM
	 * bit set. */
	if (!conn->connect_cfm_cb && loc_mitm && conn->remote_cap == 0x03) {
		BT_DBG("Rejecting request: remote device can't provide MITM");
		hci_send_cmd(hdev, HCI_OP_USER_CONFIRM_NEG_REPLY,
					sizeof(ev->bdaddr), &ev->bdaddr);
		goto unlock;
	}

	/* If no side requires MITM protection; auto-accept */
	if ((!loc_mitm || conn->remote_cap == 0x03) &&
				(!rem_mitm || conn->io_capability == 0x03)) {

		/* If we're not the initiators request authorization to
		 * proceed from user space (mgmt_user_confirm with
		 * confirm_hint set to 1). */
		if (!test_bit(HCI_CONN_AUTH_PEND, &conn->pend)) {
			BT_DBG("Confirming auto-accept as acceptor");
			confirm_hint = 1;
			goto confirm;
		}

		BT_DBG("Auto-accept of user confirmation with %ums delay",
						hdev->auto_accept_delay);

		if (hdev->auto_accept_delay > 0) {
			int delay = msecs_to_jiffies(hdev->auto_accept_delay);
			mod_timer(&conn->auto_accept_timer, jiffies + delay);
			goto unlock;
		}

		hci_send_cmd(hdev, HCI_OP_USER_CONFIRM_REPLY,
						sizeof(ev->bdaddr), &ev->bdaddr);
		goto unlock;
	}

confirm:
	mgmt_user_confirm_request(hdev, &ev->bdaddr, ev->passkey,
								confirm_hint);

unlock:
	hci_dev_unlock(hdev);
}

static inline void hci_user_passkey_request_evt(struct hci_dev *hdev,
							struct sk_buff *skb)
{
	struct hci_ev_user_passkey_req *ev = (void *) skb->data;

	BT_DBG("%s", hdev->name);

	hci_dev_lock(hdev);

	if (test_bit(HCI_MGMT, &hdev->flags))
		mgmt_user_passkey_request(hdev, &ev->bdaddr);

	hci_dev_unlock(hdev);
}

static inline void hci_simple_pair_complete_evt(struct hci_dev *hdev, struct sk_buff *skb)
{
	struct hci_ev_simple_pair_complete *ev = (void *) skb->data;
	struct hci_conn *conn;

	BT_DBG("%s", hdev->name);

	hci_dev_lock(hdev);

	conn = hci_conn_hash_lookup_ba(hdev, ACL_LINK, &ev->bdaddr);
	if (!conn)
		goto unlock;

	/* To avoid duplicate auth_failed events to user space we check
	 * the HCI_CONN_AUTH_PEND flag which will be set if we
	 * initiated the authentication. A traditional auth_complete
	 * event gets always produced as initiator and is also mapped to
	 * the mgmt_auth_failed event */
	if (!test_bit(HCI_CONN_AUTH_PEND, &conn->pend) && ev->status != 0)
		mgmt_auth_failed(hdev, &conn->dst, ev->status);

	hci_conn_put(conn);

unlock:
	hci_dev_unlock(hdev);
}

static inline void hci_remote_host_features_evt(struct hci_dev *hdev, struct sk_buff *skb)
{
	struct hci_ev_remote_host_features *ev = (void *) skb->data;
	struct inquiry_entry *ie;

	BT_DBG("%s", hdev->name);

	hci_dev_lock(hdev);

	ie = hci_inquiry_cache_lookup(hdev, &ev->bdaddr);
	if (ie)
		ie->data.ssp_mode = (ev->features[0] & 0x01);

	hci_dev_unlock(hdev);
}

static inline void hci_remote_oob_data_request_evt(struct hci_dev *hdev,
							struct sk_buff *skb)
{
	struct hci_ev_remote_oob_data_request *ev = (void *) skb->data;
	struct oob_data *data;

	BT_DBG("%s", hdev->name);

	hci_dev_lock(hdev);

	if (!test_bit(HCI_MGMT, &hdev->flags))
		goto unlock;

	data = hci_find_remote_oob_data(hdev, &ev->bdaddr);
	if (data) {
		struct hci_cp_remote_oob_data_reply cp;

		bacpy(&cp.bdaddr, &ev->bdaddr);
		memcpy(cp.hash, data->hash, sizeof(cp.hash));
		memcpy(cp.randomizer, data->randomizer, sizeof(cp.randomizer));

		hci_send_cmd(hdev, HCI_OP_REMOTE_OOB_DATA_REPLY, sizeof(cp),
									&cp);
	} else {
		struct hci_cp_remote_oob_data_neg_reply cp;

		bacpy(&cp.bdaddr, &ev->bdaddr);
		hci_send_cmd(hdev, HCI_OP_REMOTE_OOB_DATA_NEG_REPLY, sizeof(cp),
									&cp);
	}

unlock:
	hci_dev_unlock(hdev);
}

static inline void hci_le_conn_complete_evt(struct hci_dev *hdev, struct sk_buff *skb)
{
	struct hci_ev_le_conn_complete *ev = (void *) skb->data;
	struct hci_conn *conn;

	BT_DBG("%s status %d", hdev->name, ev->status);

	hci_dev_lock(hdev);

	conn = hci_conn_hash_lookup_ba(hdev, LE_LINK, &ev->bdaddr);
	if (!conn) {
		conn = hci_conn_add(hdev, LE_LINK, &ev->bdaddr);
		if (!conn) {
			BT_ERR("No memory for new connection");
			hci_dev_unlock(hdev);
			return;
		}

		conn->dst_type = ev->bdaddr_type;
	}

	if (ev->status) {
<<<<<<< HEAD
		mgmt_connect_failed(hdev, &ev->bdaddr, conn->type, ev->status);
=======
		mgmt_connect_failed(hdev, &ev->bdaddr, conn->type,
						conn->dst_type, ev->status);
>>>>>>> 0052d812
		hci_proto_connect_cfm(conn, ev->status);
		conn->state = BT_CLOSED;
		hci_conn_del(conn);
		goto unlock;
	}

<<<<<<< HEAD
	mgmt_connected(hdev, &ev->bdaddr, conn->type);
=======
	mgmt_connected(hdev, &ev->bdaddr, conn->type, conn->dst_type);
>>>>>>> 0052d812

	conn->sec_level = BT_SECURITY_LOW;
	conn->handle = __le16_to_cpu(ev->handle);
	conn->state = BT_CONNECTED;

	hci_conn_hold_device(conn);
	hci_conn_add_sysfs(conn);

	hci_proto_connect_cfm(conn, ev->status);

unlock:
	hci_dev_unlock(hdev);
}

static inline void hci_le_adv_report_evt(struct hci_dev *hdev,
						struct sk_buff *skb)
{
	u8 num_reports = skb->data[0];
	void *ptr = &skb->data[1];

	hci_dev_lock(hdev);

	while (num_reports--) {
		struct hci_ev_le_advertising_info *ev = ptr;

		hci_add_adv_entry(hdev, ev);

		ptr += sizeof(*ev) + ev->length + 1;
	}

	hci_dev_unlock(hdev);
}

static inline void hci_le_ltk_request_evt(struct hci_dev *hdev,
						struct sk_buff *skb)
{
	struct hci_ev_le_ltk_req *ev = (void *) skb->data;
	struct hci_cp_le_ltk_reply cp;
	struct hci_cp_le_ltk_neg_reply neg;
	struct hci_conn *conn;
	struct link_key *ltk;

	BT_DBG("%s handle %d", hdev->name, cpu_to_le16(ev->handle));

	hci_dev_lock(hdev);

	conn = hci_conn_hash_lookup_handle(hdev, __le16_to_cpu(ev->handle));
	if (conn == NULL)
		goto not_found;

	ltk = hci_find_ltk(hdev, ev->ediv, ev->random);
	if (ltk == NULL)
		goto not_found;

	memcpy(cp.ltk, ltk->val, sizeof(ltk->val));
	cp.handle = cpu_to_le16(conn->handle);
	conn->pin_length = ltk->pin_len;

	hci_send_cmd(hdev, HCI_OP_LE_LTK_REPLY, sizeof(cp), &cp);

	hci_dev_unlock(hdev);

	return;

not_found:
	neg.handle = ev->handle;
	hci_send_cmd(hdev, HCI_OP_LE_LTK_NEG_REPLY, sizeof(neg), &neg);
	hci_dev_unlock(hdev);
}

static inline void hci_le_meta_evt(struct hci_dev *hdev, struct sk_buff *skb)
{
	struct hci_ev_le_meta *le_ev = (void *) skb->data;

	skb_pull(skb, sizeof(*le_ev));

	switch (le_ev->subevent) {
	case HCI_EV_LE_CONN_COMPLETE:
		hci_le_conn_complete_evt(hdev, skb);
		break;

	case HCI_EV_LE_ADVERTISING_REPORT:
		hci_le_adv_report_evt(hdev, skb);
		break;

	case HCI_EV_LE_LTK_REQ:
		hci_le_ltk_request_evt(hdev, skb);
		break;

	default:
		break;
	}
}

void hci_event_packet(struct hci_dev *hdev, struct sk_buff *skb)
{
	struct hci_event_hdr *hdr = (void *) skb->data;
	__u8 event = hdr->evt;

	skb_pull(skb, HCI_EVENT_HDR_SIZE);

	switch (event) {
	case HCI_EV_INQUIRY_COMPLETE:
		hci_inquiry_complete_evt(hdev, skb);
		break;

	case HCI_EV_INQUIRY_RESULT:
		hci_inquiry_result_evt(hdev, skb);
		break;

	case HCI_EV_CONN_COMPLETE:
		hci_conn_complete_evt(hdev, skb);
		break;

	case HCI_EV_CONN_REQUEST:
		hci_conn_request_evt(hdev, skb);
		break;

	case HCI_EV_DISCONN_COMPLETE:
		hci_disconn_complete_evt(hdev, skb);
		break;

	case HCI_EV_AUTH_COMPLETE:
		hci_auth_complete_evt(hdev, skb);
		break;

	case HCI_EV_REMOTE_NAME:
		hci_remote_name_evt(hdev, skb);
		break;

	case HCI_EV_ENCRYPT_CHANGE:
		hci_encrypt_change_evt(hdev, skb);
		break;

	case HCI_EV_CHANGE_LINK_KEY_COMPLETE:
		hci_change_link_key_complete_evt(hdev, skb);
		break;

	case HCI_EV_REMOTE_FEATURES:
		hci_remote_features_evt(hdev, skb);
		break;

	case HCI_EV_REMOTE_VERSION:
		hci_remote_version_evt(hdev, skb);
		break;

	case HCI_EV_QOS_SETUP_COMPLETE:
		hci_qos_setup_complete_evt(hdev, skb);
		break;

	case HCI_EV_CMD_COMPLETE:
		hci_cmd_complete_evt(hdev, skb);
		break;

	case HCI_EV_CMD_STATUS:
		hci_cmd_status_evt(hdev, skb);
		break;

	case HCI_EV_ROLE_CHANGE:
		hci_role_change_evt(hdev, skb);
		break;

	case HCI_EV_NUM_COMP_PKTS:
		hci_num_comp_pkts_evt(hdev, skb);
		break;

	case HCI_EV_MODE_CHANGE:
		hci_mode_change_evt(hdev, skb);
		break;

	case HCI_EV_PIN_CODE_REQ:
		hci_pin_code_request_evt(hdev, skb);
		break;

	case HCI_EV_LINK_KEY_REQ:
		hci_link_key_request_evt(hdev, skb);
		break;

	case HCI_EV_LINK_KEY_NOTIFY:
		hci_link_key_notify_evt(hdev, skb);
		break;

	case HCI_EV_CLOCK_OFFSET:
		hci_clock_offset_evt(hdev, skb);
		break;

	case HCI_EV_PKT_TYPE_CHANGE:
		hci_pkt_type_change_evt(hdev, skb);
		break;

	case HCI_EV_PSCAN_REP_MODE:
		hci_pscan_rep_mode_evt(hdev, skb);
		break;

	case HCI_EV_INQUIRY_RESULT_WITH_RSSI:
		hci_inquiry_result_with_rssi_evt(hdev, skb);
		break;

	case HCI_EV_REMOTE_EXT_FEATURES:
		hci_remote_ext_features_evt(hdev, skb);
		break;

	case HCI_EV_SYNC_CONN_COMPLETE:
		hci_sync_conn_complete_evt(hdev, skb);
		break;

	case HCI_EV_SYNC_CONN_CHANGED:
		hci_sync_conn_changed_evt(hdev, skb);
		break;

	case HCI_EV_SNIFF_SUBRATE:
		hci_sniff_subrate_evt(hdev, skb);
		break;

	case HCI_EV_EXTENDED_INQUIRY_RESULT:
		hci_extended_inquiry_result_evt(hdev, skb);
		break;

	case HCI_EV_IO_CAPA_REQUEST:
		hci_io_capa_request_evt(hdev, skb);
		break;

	case HCI_EV_IO_CAPA_REPLY:
		hci_io_capa_reply_evt(hdev, skb);
		break;

	case HCI_EV_USER_CONFIRM_REQUEST:
		hci_user_confirm_request_evt(hdev, skb);
		break;

	case HCI_EV_USER_PASSKEY_REQUEST:
		hci_user_passkey_request_evt(hdev, skb);
		break;

	case HCI_EV_SIMPLE_PAIR_COMPLETE:
		hci_simple_pair_complete_evt(hdev, skb);
		break;

	case HCI_EV_REMOTE_HOST_FEATURES:
		hci_remote_host_features_evt(hdev, skb);
		break;

	case HCI_EV_LE_META:
		hci_le_meta_evt(hdev, skb);
		break;

	case HCI_EV_REMOTE_OOB_DATA_REQUEST:
		hci_remote_oob_data_request_evt(hdev, skb);
		break;

	default:
		BT_DBG("%s event 0x%x", hdev->name, event);
		break;
	}

	kfree_skb(skb);
	hdev->stat.evt_rx++;
}

/* Generate internal stack event */
void hci_si_event(struct hci_dev *hdev, int type, int dlen, void *data)
{
	struct hci_event_hdr *hdr;
	struct hci_ev_stack_internal *ev;
	struct sk_buff *skb;

	skb = bt_skb_alloc(HCI_EVENT_HDR_SIZE + sizeof(*ev) + dlen, GFP_ATOMIC);
	if (!skb)
		return;

	hdr = (void *) skb_put(skb, HCI_EVENT_HDR_SIZE);
	hdr->evt  = HCI_EV_STACK_INTERNAL;
	hdr->plen = sizeof(*ev) + dlen;

	ev  = (void *) skb_put(skb, sizeof(*ev) + dlen);
	ev->type = type;
	memcpy(ev->data, data, dlen);

	bt_cb(skb)->incoming = 1;
	__net_timestamp(skb);

	bt_cb(skb)->pkt_type = HCI_EVENT_PKT;
	skb->dev = (void *) hdev;
	hci_send_to_sock(hdev, skb, NULL);
	kfree_skb(skb);
}

module_param(enable_le, bool, 0644);
MODULE_PARM_DESC(enable_le, "Enable LE support");<|MERGE_RESOLUTION|>--- conflicted
+++ resolved
@@ -941,10 +941,6 @@
 
 	hci_dev_lock(hdev);
 
-<<<<<<< HEAD
-	if (test_bit(HCI_MGMT, &hdev->flags))
-		mgmt_user_confirm_neg_reply_complete(hdev, &rp->bdaddr,
-=======
 	if (test_bit(HCI_MGMT, &hdev->flags))
 		mgmt_user_confirm_neg_reply_complete(hdev, &rp->bdaddr,
 								rp->status);
@@ -978,7 +974,6 @@
 
 	if (test_bit(HCI_MGMT, &hdev->flags))
 		mgmt_user_passkey_neg_reply_complete(hdev, &rp->bdaddr,
->>>>>>> 0052d812
 								rp->status);
 
 	hci_dev_unlock(hdev);
@@ -995,8 +990,6 @@
 	mgmt_read_local_oob_data_reply_complete(hdev, rp->hash,
 						rp->randomizer, rp->status);
 	hci_dev_unlock(hdev);
-<<<<<<< HEAD
-=======
 }
 
 static void hci_cc_le_set_scan_param(struct hci_dev *hdev, struct sk_buff *skb)
@@ -1004,7 +997,6 @@
 	__u8 status = *((__u8 *) skb->data);
 
 	BT_DBG("%s status 0x%x", hdev->name, status);
->>>>>>> 0052d812
 }
 
 static void hci_cc_le_set_scan_enable(struct hci_dev *hdev,
@@ -1085,11 +1077,7 @@
 		hci_conn_check_pending(hdev);
 		hci_dev_lock(hdev);
 		if (test_bit(HCI_MGMT, &hdev->flags))
-<<<<<<< HEAD
-			mgmt_inquiry_failed(hdev, status);
-=======
 			mgmt_start_discovery_failed(hdev, status);
->>>>>>> 0052d812
 		hci_dev_unlock(hdev);
 		return;
 	}
@@ -1512,11 +1500,7 @@
 		data.rssi		= 0x00;
 		data.ssp_mode		= 0x00;
 		hci_inquiry_cache_update(hdev, &data);
-<<<<<<< HEAD
-		mgmt_device_found(hdev, &info->bdaddr, ACL_LINK,
-=======
 		mgmt_device_found(hdev, &info->bdaddr, ACL_LINK, 0x00,
->>>>>>> 0052d812
 						info->dev_class, 0, NULL);
 	}
 
@@ -1551,12 +1535,8 @@
 			conn->state = BT_CONFIG;
 			hci_conn_hold(conn);
 			conn->disc_timeout = HCI_DISCONN_TIMEOUT;
-<<<<<<< HEAD
-			mgmt_connected(hdev, &ev->bdaddr, conn->type);
-=======
 			mgmt_connected(hdev, &ev->bdaddr, conn->type,
 							conn->dst_type);
->>>>>>> 0052d812
 		} else
 			conn->state = BT_CONNECTED;
 
@@ -1589,11 +1569,7 @@
 		conn->state = BT_CLOSED;
 		if (conn->type == ACL_LINK)
 			mgmt_connect_failed(hdev, &ev->bdaddr, conn->type,
-<<<<<<< HEAD
-								ev->status);
-=======
 						conn->dst_type, ev->status);
->>>>>>> 0052d812
 	}
 
 	if (conn->type == ACL_LINK)
@@ -1692,16 +1668,6 @@
 
 	BT_DBG("%s status %d", hdev->name, ev->status);
 
-<<<<<<< HEAD
-	if (ev->status) {
-		hci_dev_lock(hdev);
-		mgmt_disconnect_failed(hdev);
-		hci_dev_unlock(hdev);
-		return;
-	}
-
-=======
->>>>>>> 0052d812
 	hci_dev_lock(hdev);
 
 	conn = hci_conn_hash_lookup_handle(hdev, __le16_to_cpu(ev->handle));
@@ -1711,10 +1677,6 @@
 	if (ev->status == 0)
 		conn->state = BT_CLOSED;
 
-<<<<<<< HEAD
-	if (conn->type == ACL_LINK || conn->type == LE_LINK)
-		mgmt_disconnected(hdev, &conn->dst, conn->type);
-=======
 	if (conn->type == ACL_LINK || conn->type == LE_LINK) {
 		if (ev->status != 0)
 			mgmt_disconnect_failed(hdev, &conn->dst, ev->status);
@@ -1722,7 +1684,6 @@
 			mgmt_disconnected(hdev, &conn->dst, conn->type,
 							conn->dst_type);
 	}
->>>>>>> 0052d812
 
 	if (ev->status == 0) {
 		hci_proto_disconn_cfm(conn, ev->reason);
@@ -2065,13 +2026,10 @@
 		hci_cc_write_ca_timeout(hdev, skb);
 		break;
 
-<<<<<<< HEAD
-=======
 	case HCI_OP_READ_FLOW_CONTROL_MODE:
 		hci_cc_read_flow_control_mode(hdev, skb);
 		break;
 
->>>>>>> 0052d812
 	case HCI_OP_READ_LOCAL_AMP_INFO:
 		hci_cc_read_local_amp_info(hdev, skb);
 		break;
@@ -2218,11 +2176,7 @@
 
 	case HCI_OP_DISCONNECT:
 		if (ev->status != 0)
-<<<<<<< HEAD
-			mgmt_disconnect_failed(hdev);
-=======
 			mgmt_disconnect_failed(hdev, NULL, ev->status);
->>>>>>> 0052d812
 		break;
 
 	case HCI_OP_LE_CREATE_CONN:
@@ -2570,11 +2524,7 @@
 			data.rssi		= info->rssi;
 			data.ssp_mode		= 0x00;
 			hci_inquiry_cache_update(hdev, &data);
-<<<<<<< HEAD
-			mgmt_device_found(hdev, &info->bdaddr, ACL_LINK,
-=======
 			mgmt_device_found(hdev, &info->bdaddr, ACL_LINK, 0x00,
->>>>>>> 0052d812
 						info->dev_class, info->rssi,
 						NULL);
 		}
@@ -2591,11 +2541,7 @@
 			data.rssi		= info->rssi;
 			data.ssp_mode		= 0x00;
 			hci_inquiry_cache_update(hdev, &data);
-<<<<<<< HEAD
-			mgmt_device_found(hdev, &info->bdaddr, ACL_LINK,
-=======
 			mgmt_device_found(hdev, &info->bdaddr, ACL_LINK, 0x00,
->>>>>>> 0052d812
 						info->dev_class, info->rssi,
 						NULL);
 		}
@@ -2738,11 +2684,7 @@
 		data.rssi		= info->rssi;
 		data.ssp_mode		= 0x01;
 		hci_inquiry_cache_update(hdev, &data);
-<<<<<<< HEAD
-		mgmt_device_found(hdev, &info->bdaddr, ACL_LINK,
-=======
 		mgmt_device_found(hdev, &info->bdaddr, ACL_LINK, 0x00,
->>>>>>> 0052d812
 				info->dev_class, info->rssi, info->data);
 	}
 
@@ -3021,23 +2963,15 @@
 	}
 
 	if (ev->status) {
-<<<<<<< HEAD
-		mgmt_connect_failed(hdev, &ev->bdaddr, conn->type, ev->status);
-=======
 		mgmt_connect_failed(hdev, &ev->bdaddr, conn->type,
 						conn->dst_type, ev->status);
->>>>>>> 0052d812
 		hci_proto_connect_cfm(conn, ev->status);
 		conn->state = BT_CLOSED;
 		hci_conn_del(conn);
 		goto unlock;
 	}
 
-<<<<<<< HEAD
-	mgmt_connected(hdev, &ev->bdaddr, conn->type);
-=======
 	mgmt_connected(hdev, &ev->bdaddr, conn->type, conn->dst_type);
->>>>>>> 0052d812
 
 	conn->sec_level = BT_SECURITY_LOW;
 	conn->handle = __le16_to_cpu(ev->handle);
