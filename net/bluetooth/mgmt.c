--- conflicted
+++ resolved
@@ -3249,18 +3249,7 @@
 	}
 
 	if (addr->type == BDADDR_LE_PUBLIC || addr->type == BDADDR_LE_RANDOM) {
-<<<<<<< HEAD
-		/* Continue with pairing via SMP. The hdev lock must be
-		 * released as SMP may try to recquire it for crypto
-		 * purposes.
-		 */
-		hci_dev_unlock(hdev);
 		err = smp_user_confirm_reply(conn, mgmt_op, passkey);
-		hci_dev_lock(hdev);
-
-=======
-		err = smp_user_confirm_reply(conn, mgmt_op, passkey);
->>>>>>> a70f4b5f
 		if (!err)
 			err = cmd_complete(sk, hdev->id, mgmt_op,
 					   MGMT_STATUS_SUCCESS, addr,
