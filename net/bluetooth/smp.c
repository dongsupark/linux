/*
   BlueZ - Bluetooth protocol stack for Linux
   Copyright (C) 2011 Nokia Corporation and/or its subsidiary(-ies).

   This program is free software; you can redistribute it and/or modify
   it under the terms of the GNU General Public License version 2 as
   published by the Free Software Foundation;

   THE SOFTWARE IS PROVIDED "AS IS", WITHOUT WARRANTY OF ANY KIND, EXPRESS
   OR IMPLIED, INCLUDING BUT NOT LIMITED TO THE WARRANTIES OF MERCHANTABILITY,
   FITNESS FOR A PARTICULAR PURPOSE AND NONINFRINGEMENT OF THIRD PARTY RIGHTS.
   IN NO EVENT SHALL THE COPYRIGHT HOLDER(S) AND AUTHOR(S) BE LIABLE FOR ANY
   CLAIM, OR ANY SPECIAL INDIRECT OR CONSEQUENTIAL DAMAGES, OR ANY DAMAGES
   WHATSOEVER RESULTING FROM LOSS OF USE, DATA OR PROFITS, WHETHER IN AN
   ACTION OF CONTRACT, NEGLIGENCE OR OTHER TORTIOUS ACTION, ARISING OUT OF
   OR IN CONNECTION WITH THE USE OR PERFORMANCE OF THIS SOFTWARE.

   ALL LIABILITY, INCLUDING LIABILITY FOR INFRINGEMENT OF ANY PATENTS,
   COPYRIGHTS, TRADEMARKS OR OTHER RIGHTS, RELATING TO USE OF THIS
   SOFTWARE IS DISCLAIMED.
*/

#include <linux/crypto.h>
#include <linux/scatterlist.h>
#include <crypto/b128ops.h>

#include <net/bluetooth/bluetooth.h>
#include <net/bluetooth/hci_core.h>
#include <net/bluetooth/l2cap.h>
#include <net/bluetooth/mgmt.h>

#include "ecc.h"
#include "smp.h"

<<<<<<< HEAD
#define SMP_ALLOW_CMD(smp, code)	set_bit(code, &smp->allow_cmd)

#define SMP_TIMEOUT	msecs_to_jiffies(30000)

#define AUTH_REQ_MASK   0x07
#define KEY_DIST_MASK	0x07
=======
/* Low-level debug macros to be used for stuff that we don't want
 * accidentially in dmesg, i.e. the values of the various crypto keys
 * and the inputs & outputs of crypto functions.
 */
#ifdef DEBUG
#define SMP_DBG(fmt, ...) printk(KERN_DEBUG "%s: " fmt, __func__, \
				 ##__VA_ARGS__)
#else
#define SMP_DBG(fmt, ...) no_printk(KERN_DEBUG "%s: " fmt, __func__, \
				    ##__VA_ARGS__)
#endif

#define SMP_ALLOW_CMD(smp, code)	set_bit(code, &smp->allow_cmd)

/* Keys which are not distributed with Secure Connections */
#define SMP_SC_NO_DIST (SMP_DIST_ENC_KEY | SMP_DIST_LINK_KEY);

#define SMP_TIMEOUT	msecs_to_jiffies(30000)

#define AUTH_REQ_MASK(dev)	(test_bit(HCI_SC_ENABLED, &(dev)->dev_flags) ? \
				 0x1f : 0x07)
#define KEY_DIST_MASK		0x07

/* Maximum message length that can be passed to aes_cmac */
#define CMAC_MSG_MAX	80
>>>>>>> e529fea9

enum {
	SMP_FLAG_TK_VALID,
	SMP_FLAG_CFM_PENDING,
	SMP_FLAG_MITM_AUTH,
	SMP_FLAG_COMPLETE,
	SMP_FLAG_INITIATOR,
	SMP_FLAG_SC,
	SMP_FLAG_REMOTE_PK,
	SMP_FLAG_DEBUG_KEY,
	SMP_FLAG_WAIT_USER,
	SMP_FLAG_DHKEY_PENDING,
	SMP_FLAG_OOB,
};

struct smp_chan {
	struct l2cap_conn	*conn;
	struct delayed_work	security_timer;
	unsigned long           allow_cmd; /* Bitmask of allowed commands */

	u8		preq[7]; /* SMP Pairing Request */
	u8		prsp[7]; /* SMP Pairing Response */
	u8		prnd[16]; /* SMP Pairing Random (local) */
	u8		rrnd[16]; /* SMP Pairing Random (remote) */
	u8		pcnf[16]; /* SMP Pairing Confirm */
	u8		tk[16]; /* SMP Temporary Key */
	u8		rr[16];
	u8		enc_key_size;
	u8		remote_key_dist;
	bdaddr_t	id_addr;
	u8		id_addr_type;
	u8		irk[16];
	struct smp_csrk	*csrk;
	struct smp_csrk	*slave_csrk;
	struct smp_ltk	*ltk;
	struct smp_ltk	*slave_ltk;
	struct smp_irk	*remote_irk;
	u8		*link_key;
	unsigned long	flags;
	u8		method;
	u8		passkey_round;

	/* Secure Connections variables */
	u8			local_pk[64];
	u8			local_sk[32];
	u8			remote_pk[64];
	u8			dhkey[32];
	u8			mackey[16];

	struct crypto_blkcipher	*tfm_aes;
	struct crypto_hash	*tfm_cmac;
};

/* These debug key values are defined in the SMP section of the core
 * specification. debug_pk is the public debug key and debug_sk the
 * private debug key.
 */
static const u8 debug_pk[64] = {
		0xe6, 0x9d, 0x35, 0x0e, 0x48, 0x01, 0x03, 0xcc,
		0xdb, 0xfd, 0xf4, 0xac, 0x11, 0x91, 0xf4, 0xef,
		0xb9, 0xa5, 0xf9, 0xe9, 0xa7, 0x83, 0x2c, 0x5e,
		0x2c, 0xbe, 0x97, 0xf2, 0xd2, 0x03, 0xb0, 0x20,

		0x8b, 0xd2, 0x89, 0x15, 0xd0, 0x8e, 0x1c, 0x74,
		0x24, 0x30, 0xed, 0x8f, 0xc2, 0x45, 0x63, 0x76,
		0x5c, 0x15, 0x52, 0x5a, 0xbf, 0x9a, 0x32, 0x63,
		0x6d, 0xeb, 0x2a, 0x65, 0x49, 0x9c, 0x80, 0xdc,
};

static const u8 debug_sk[32] = {
		0xbd, 0x1a, 0x3c, 0xcd, 0xa6, 0xb8, 0x99, 0x58,
		0x99, 0xb7, 0x40, 0xeb, 0x7b, 0x60, 0xff, 0x4a,
		0x50, 0x3f, 0x10, 0xd2, 0xe3, 0xb3, 0xc9, 0x74,
		0x38, 0x5f, 0xc5, 0xa3, 0xd4, 0xf6, 0x49, 0x3f,
};

static inline void swap_buf(const u8 *src, u8 *dst, size_t len)
{
	size_t i;

	for (i = 0; i < len; i++)
		dst[len - 1 - i] = src[i];
}

/* The following functions map to the LE SC SMP crypto functions
 * AES-CMAC, f4, f5, f6, g2 and h6.
 */

static int aes_cmac(struct crypto_hash *tfm, const u8 k[16], const u8 *m,
		    size_t len, u8 mac[16])
{
	uint8_t tmp[16], mac_msb[16], msg_msb[CMAC_MSG_MAX];
	struct hash_desc desc;
	struct scatterlist sg;
	int err;

	if (len > CMAC_MSG_MAX)
		return -EFBIG;

	if (!tfm) {
		BT_ERR("tfm %p", tfm);
		return -EINVAL;
	}

	desc.tfm = tfm;
	desc.flags = 0;

	crypto_hash_init(&desc);

	/* Swap key and message from LSB to MSB */
	swap_buf(k, tmp, 16);
	swap_buf(m, msg_msb, len);

	SMP_DBG("msg (len %zu) %*phN", len, (int) len, m);
	SMP_DBG("key %16phN", k);

	err = crypto_hash_setkey(tfm, tmp, 16);
	if (err) {
		BT_ERR("cipher setkey failed: %d", err);
		return err;
	}

	sg_init_one(&sg, msg_msb, len);

	err = crypto_hash_update(&desc, &sg, len);
	if (err) {
		BT_ERR("Hash update error %d", err);
		return err;
	}

	err = crypto_hash_final(&desc, mac_msb);
	if (err) {
		BT_ERR("Hash final error %d", err);
		return err;
	}

	swap_buf(mac_msb, mac, 16);

	SMP_DBG("mac %16phN", mac);

	return 0;
}

static int smp_f4(struct crypto_hash *tfm_cmac, const u8 u[32], const u8 v[32],
		  const u8 x[16], u8 z, u8 res[16])
{
	u8 m[65];
	int err;

	SMP_DBG("u %32phN", u);
	SMP_DBG("v %32phN", v);
	SMP_DBG("x %16phN z %02x", x, z);

	m[0] = z;
	memcpy(m + 1, v, 32);
	memcpy(m + 33, u, 32);

	err = aes_cmac(tfm_cmac, x, m, sizeof(m), res);
	if (err)
		return err;

	SMP_DBG("res %16phN", res);

	return err;
}

static int smp_f5(struct crypto_hash *tfm_cmac, u8 w[32], u8 n1[16], u8 n2[16],
		  u8 a1[7], u8 a2[7], u8 mackey[16], u8 ltk[16])
{
	/* The btle, salt and length "magic" values are as defined in
	 * the SMP section of the Bluetooth core specification. In ASCII
	 * the btle value ends up being 'btle'. The salt is just a
	 * random number whereas length is the value 256 in little
	 * endian format.
	 */
	const u8 btle[4] = { 0x65, 0x6c, 0x74, 0x62 };
	const u8 salt[16] = { 0xbe, 0x83, 0x60, 0x5a, 0xdb, 0x0b, 0x37, 0x60,
			      0x38, 0xa5, 0xf5, 0xaa, 0x91, 0x83, 0x88, 0x6c };
	const u8 length[2] = { 0x00, 0x01 };
	u8 m[53], t[16];
	int err;

	SMP_DBG("w %32phN", w);
	SMP_DBG("n1 %16phN n2 %16phN", n1, n2);
	SMP_DBG("a1 %7phN a2 %7phN", a1, a2);

	err = aes_cmac(tfm_cmac, salt, w, 32, t);
	if (err)
		return err;

	SMP_DBG("t %16phN", t);

	memcpy(m, length, 2);
	memcpy(m + 2, a2, 7);
	memcpy(m + 9, a1, 7);
	memcpy(m + 16, n2, 16);
	memcpy(m + 32, n1, 16);
	memcpy(m + 48, btle, 4);

	m[52] = 0; /* Counter */

	err = aes_cmac(tfm_cmac, t, m, sizeof(m), mackey);
	if (err)
		return err;

	SMP_DBG("mackey %16phN", mackey);

	m[52] = 1; /* Counter */

	err = aes_cmac(tfm_cmac, t, m, sizeof(m), ltk);
	if (err)
		return err;

	SMP_DBG("ltk %16phN", ltk);

	return 0;
}

<<<<<<< HEAD
bool smp_irk_matches(struct hci_dev *hdev, u8 irk[16], bdaddr_t *bdaddr)
{
	struct l2cap_chan *chan = hdev->smp_data;
	struct crypto_blkcipher *tfm;
	u8 hash[3];
	int err;

	if (!chan || !chan->data)
		return false;

	tfm = chan->data;

	BT_DBG("RPA %pMR IRK %*phN", bdaddr, 16, irk);
=======
static int smp_f6(struct crypto_hash *tfm_cmac, const u8 w[16],
		  const u8 n1[16], u8 n2[16], const u8 r[16],
		  const u8 io_cap[3], const u8 a1[7], const u8 a2[7],
		  u8 res[16])
{
	u8 m[65];
	int err;

	SMP_DBG("w %16phN", w);
	SMP_DBG("n1 %16phN n2 %16phN", n1, n2);
	SMP_DBG("r %16phN io_cap %3phN a1 %7phN a2 %7phN", r, io_cap, a1, a2);
>>>>>>> e529fea9

	memcpy(m, a2, 7);
	memcpy(m + 7, a1, 7);
	memcpy(m + 14, io_cap, 3);
	memcpy(m + 17, r, 16);
	memcpy(m + 33, n2, 16);
	memcpy(m + 49, n1, 16);

	err = aes_cmac(tfm_cmac, w, m, sizeof(m), res);
	if (err)
		return err;

	BT_DBG("res %16phN", res);

	return err;
}

<<<<<<< HEAD
int smp_generate_rpa(struct hci_dev *hdev, u8 irk[16], bdaddr_t *rpa)
{
	struct l2cap_chan *chan = hdev->smp_data;
	struct crypto_blkcipher *tfm;
	int err;

	if (!chan || !chan->data)
		return -EOPNOTSUPP;

	tfm = chan->data;

	get_random_bytes(&rpa->b[3], 3);
=======
static int smp_g2(struct crypto_hash *tfm_cmac, const u8 u[32], const u8 v[32],
		  const u8 x[16], const u8 y[16], u32 *val)
{
	u8 m[80], tmp[16];
	int err;

	SMP_DBG("u %32phN", u);
	SMP_DBG("v %32phN", v);
	SMP_DBG("x %16phN y %16phN", x, y);
>>>>>>> e529fea9

	memcpy(m, y, 16);
	memcpy(m + 16, v, 32);
	memcpy(m + 48, u, 32);

	err = aes_cmac(tfm_cmac, x, m, sizeof(m), tmp);
	if (err)
		return err;

	*val = get_unaligned_le32(tmp);
	*val %= 1000000;

	SMP_DBG("val %06u", *val);

	return 0;
}

static int smp_h6(struct crypto_hash *tfm_cmac, const u8 w[16],
		  const u8 key_id[4], u8 res[16])
{
	int err;

	SMP_DBG("w %16phN key_id %4phN", w, key_id);

	err = aes_cmac(tfm_cmac, w, key_id, 4, res);
	if (err)
		return err;

	SMP_DBG("res %16phN", res);

	return err;
}

/* The following functions map to the legacy SMP crypto functions e, c1,
 * s1 and ah.
 */

static int smp_e(struct crypto_blkcipher *tfm, const u8 *k, u8 *r)
{
	struct blkcipher_desc desc;
	struct scatterlist sg;
	uint8_t tmp[16], data[16];
	int err;

	if (!tfm) {
		BT_ERR("tfm %p", tfm);
		return -EINVAL;
	}

	desc.tfm = tfm;
	desc.flags = 0;

	/* The most significant octet of key corresponds to k[0] */
	swap_buf(k, tmp, 16);

	err = crypto_blkcipher_setkey(tfm, tmp, 16);
	if (err) {
		BT_ERR("cipher setkey failed: %d", err);
		return err;
	}

	/* Most significant octet of plaintextData corresponds to data[0] */
	swap_buf(r, data, 16);

	sg_init_one(&sg, data, 16);

	err = crypto_blkcipher_encrypt(&desc, &sg, &sg, 16);
	if (err)
		BT_ERR("Encrypt data error %d", err);

	/* Most significant octet of encryptedData corresponds to data[0] */
	swap_buf(data, r, 16);

	return err;
}

static int smp_c1(struct crypto_blkcipher *tfm_aes, const u8 k[16],
		  const u8 r[16], const u8 preq[7], const u8 pres[7], u8 _iat,
		  const bdaddr_t *ia, u8 _rat, const bdaddr_t *ra, u8 res[16])
{
	u8 p1[16], p2[16];
	int err;

	memset(p1, 0, 16);

	/* p1 = pres || preq || _rat || _iat */
	p1[0] = _iat;
	p1[1] = _rat;
	memcpy(p1 + 2, preq, 7);
	memcpy(p1 + 9, pres, 7);

	/* p2 = padding || ia || ra */
	memcpy(p2, ra, 6);
	memcpy(p2 + 6, ia, 6);
	memset(p2 + 12, 0, 4);

	/* res = r XOR p1 */
	u128_xor((u128 *) res, (u128 *) r, (u128 *) p1);

	/* res = e(k, res) */
	err = smp_e(tfm_aes, k, res);
	if (err) {
		BT_ERR("Encrypt data error");
		return err;
	}

	/* res = res XOR p2 */
	u128_xor((u128 *) res, (u128 *) res, (u128 *) p2);

	/* res = e(k, res) */
	err = smp_e(tfm_aes, k, res);
	if (err)
		BT_ERR("Encrypt data error");

	return err;
}

static int smp_s1(struct crypto_blkcipher *tfm_aes, const u8 k[16],
		  const u8 r1[16], const u8 r2[16], u8 _r[16])
{
	int err;

	/* Just least significant octets from r1 and r2 are considered */
	memcpy(_r, r2, 8);
	memcpy(_r + 8, r1, 8);

	err = smp_e(tfm_aes, k, _r);
	if (err)
		BT_ERR("Encrypt data error");

	return err;
}

<<<<<<< HEAD
static void smp_send_cmd(struct l2cap_conn *conn, u8 code, u16 len, void *data)
{
	struct l2cap_chan *chan = conn->smp;
	struct smp_chan *smp;
	struct kvec iv[2];
	struct msghdr msg;

	if (!chan)
		return;

	BT_DBG("code 0x%2.2x", code);

	iv[0].iov_base = &code;
	iv[0].iov_len = 1;

	iv[1].iov_base = data;
	iv[1].iov_len = len;

	memset(&msg, 0, sizeof(msg));

	msg.msg_iov = (struct iovec *) &iv;
	msg.msg_iovlen = 2;
=======
static int smp_ah(struct crypto_blkcipher *tfm, const u8 irk[16],
		  const u8 r[3], u8 res[3])
{
	u8 _res[16];
	int err;

	/* r' = padding || r */
	memcpy(_res, r, 3);
	memset(_res + 3, 0, 13);

	err = smp_e(tfm, irk, _res);
	if (err) {
		BT_ERR("Encrypt error");
		return err;
	}

	/* The output of the random address function ah is:
	 *	ah(h, r) = e(k, r') mod 2^24
	 * The output of the security function e is then truncated to 24 bits
	 * by taking the least significant 24 bits of the output of e as the
	 * result of ah.
	 */
	memcpy(res, _res, 3);

	return 0;
}

bool smp_irk_matches(struct hci_dev *hdev, const u8 irk[16],
		     const bdaddr_t *bdaddr)
{
	struct l2cap_chan *chan = hdev->smp_data;
	struct crypto_blkcipher *tfm;
	u8 hash[3];
	int err;

	if (!chan || !chan->data)
		return false;

	tfm = chan->data;

	BT_DBG("RPA %pMR IRK %*phN", bdaddr, 16, irk);

	err = smp_ah(tfm, irk, &bdaddr->b[3], hash);
	if (err)
		return false;

	return !memcmp(bdaddr->b, hash, 3);
}

int smp_generate_rpa(struct hci_dev *hdev, const u8 irk[16], bdaddr_t *rpa)
{
	struct l2cap_chan *chan = hdev->smp_data;
	struct crypto_blkcipher *tfm;
	int err;

	if (!chan || !chan->data)
		return -EOPNOTSUPP;

	tfm = chan->data;

	get_random_bytes(&rpa->b[3], 3);

	rpa->b[5] &= 0x3f;	/* Clear two most significant bits */
	rpa->b[5] |= 0x40;	/* Set second most significant bit */

	err = smp_ah(tfm, irk, &rpa->b[3], rpa->b);
	if (err < 0)
		return err;

	BT_DBG("RPA %pMR", rpa);

	return 0;
}

static void smp_send_cmd(struct l2cap_conn *conn, u8 code, u16 len, void *data)
{
	struct l2cap_chan *chan = conn->smp;
	struct smp_chan *smp;
	struct kvec iv[2];
	struct msghdr msg;

	if (!chan)
		return;
>>>>>>> e529fea9

	l2cap_chan_send(chan, &msg, 1 + len);

<<<<<<< HEAD
=======
	iv[0].iov_base = &code;
	iv[0].iov_len = 1;

	iv[1].iov_base = data;
	iv[1].iov_len = len;

	memset(&msg, 0, sizeof(msg));

	iov_iter_kvec(&msg.msg_iter, WRITE | ITER_KVEC, iv, 2, 1 + len);

	l2cap_chan_send(chan, &msg, 1 + len);

>>>>>>> e529fea9
	if (!chan->data)
		return;

	smp = chan->data;

	cancel_delayed_work_sync(&smp->security_timer);
	schedule_delayed_work(&smp->security_timer, SMP_TIMEOUT);
}

static u8 authreq_to_seclevel(u8 authreq)
{
	if (authreq & SMP_AUTH_MITM) {
		if (authreq & SMP_AUTH_SC)
			return BT_SECURITY_FIPS;
		else
			return BT_SECURITY_HIGH;
	} else {
		return BT_SECURITY_MEDIUM;
	}
}

static __u8 seclevel_to_authreq(__u8 sec_level)
{
	switch (sec_level) {
	case BT_SECURITY_FIPS:
	case BT_SECURITY_HIGH:
		return SMP_AUTH_MITM | SMP_AUTH_BONDING;
	case BT_SECURITY_MEDIUM:
		return SMP_AUTH_BONDING;
	default:
		return SMP_AUTH_NONE;
	}
}

static void build_pairing_cmd(struct l2cap_conn *conn,
			      struct smp_cmd_pairing *req,
			      struct smp_cmd_pairing *rsp, __u8 authreq)
{
	struct l2cap_chan *chan = conn->smp;
	struct smp_chan *smp = chan->data;
	struct hci_conn *hcon = conn->hcon;
	struct hci_dev *hdev = hcon->hdev;
	u8 local_dist = 0, remote_dist = 0, oob_flag = SMP_OOB_NOT_PRESENT;

	if (test_bit(HCI_BONDABLE, &conn->hcon->hdev->dev_flags)) {
		local_dist = SMP_DIST_ENC_KEY | SMP_DIST_SIGN;
		remote_dist = SMP_DIST_ENC_KEY | SMP_DIST_SIGN;
		authreq |= SMP_AUTH_BONDING;
	} else {
		authreq &= ~SMP_AUTH_BONDING;
	}

	if (test_bit(HCI_RPA_RESOLVING, &hdev->dev_flags))
		remote_dist |= SMP_DIST_ID_KEY;

	if (test_bit(HCI_PRIVACY, &hdev->dev_flags))
		local_dist |= SMP_DIST_ID_KEY;

	if (test_bit(HCI_SC_ENABLED, &hdev->dev_flags) &&
	    (authreq & SMP_AUTH_SC)) {
		struct oob_data *oob_data;
		u8 bdaddr_type;

		if (test_bit(HCI_SSP_ENABLED, &hdev->dev_flags)) {
			local_dist |= SMP_DIST_LINK_KEY;
			remote_dist |= SMP_DIST_LINK_KEY;
		}

		if (hcon->dst_type == ADDR_LE_DEV_PUBLIC)
			bdaddr_type = BDADDR_LE_PUBLIC;
		else
			bdaddr_type = BDADDR_LE_RANDOM;

		oob_data = hci_find_remote_oob_data(hdev, &hcon->dst,
						    bdaddr_type);
		if (oob_data) {
			set_bit(SMP_FLAG_OOB, &smp->flags);
			oob_flag = SMP_OOB_PRESENT;
			memcpy(smp->rr, oob_data->rand256, 16);
			memcpy(smp->pcnf, oob_data->hash256, 16);
		}

	} else {
		authreq &= ~SMP_AUTH_SC;
	}

	if (rsp == NULL) {
		req->io_capability = conn->hcon->io_capability;
		req->oob_flag = oob_flag;
		req->max_key_size = SMP_MAX_ENC_KEY_SIZE;
		req->init_key_dist = local_dist;
		req->resp_key_dist = remote_dist;
		req->auth_req = (authreq & AUTH_REQ_MASK(hdev));

		smp->remote_key_dist = remote_dist;
		return;
	}

	rsp->io_capability = conn->hcon->io_capability;
	rsp->oob_flag = oob_flag;
	rsp->max_key_size = SMP_MAX_ENC_KEY_SIZE;
	rsp->init_key_dist = req->init_key_dist & remote_dist;
	rsp->resp_key_dist = req->resp_key_dist & local_dist;
	rsp->auth_req = (authreq & AUTH_REQ_MASK(hdev));

	smp->remote_key_dist = rsp->init_key_dist;
}

static u8 check_enc_key_size(struct l2cap_conn *conn, __u8 max_key_size)
{
	struct l2cap_chan *chan = conn->smp;
	struct smp_chan *smp = chan->data;

	if ((max_key_size > SMP_MAX_ENC_KEY_SIZE) ||
	    (max_key_size < SMP_MIN_ENC_KEY_SIZE))
		return SMP_ENC_KEY_SIZE;

	smp->enc_key_size = max_key_size;

	return 0;
}

static void smp_chan_destroy(struct l2cap_conn *conn)
<<<<<<< HEAD
{
	struct l2cap_chan *chan = conn->smp;
	struct smp_chan *smp = chan->data;
	bool complete;

	BUG_ON(!smp);

	cancel_delayed_work_sync(&smp->security_timer);

	complete = test_bit(SMP_FLAG_COMPLETE, &smp->flags);
	mgmt_smp_complete(conn->hcon, complete);

	kfree(smp->csrk);
	kfree(smp->slave_csrk);

	crypto_free_blkcipher(smp->tfm_aes);

	/* If pairing failed clean up any keys we might have */
	if (!complete) {
		if (smp->ltk) {
			list_del(&smp->ltk->list);
			kfree(smp->ltk);
		}

		if (smp->slave_ltk) {
			list_del(&smp->slave_ltk->list);
			kfree(smp->slave_ltk);
		}

		if (smp->remote_irk) {
			list_del(&smp->remote_irk->list);
			kfree(smp->remote_irk);
		}
	}

	chan->data = NULL;
	kfree(smp);
	hci_conn_drop(conn->hcon);
}

static void smp_failure(struct l2cap_conn *conn, u8 reason)
=======
>>>>>>> e529fea9
{
	struct l2cap_chan *chan = conn->smp;
	struct smp_chan *smp = chan->data;
	struct hci_conn *hcon = conn->hcon;
<<<<<<< HEAD
	struct l2cap_chan *chan = conn->smp;
=======
	bool complete;
>>>>>>> e529fea9

	BUG_ON(!smp);

<<<<<<< HEAD
	clear_bit(HCI_CONN_ENCRYPT_PEND, &hcon->flags);
	mgmt_auth_failed(hcon, HCI_ERROR_AUTH_FAILURE);

	if (chan->data)
		smp_chan_destroy(conn);
}
=======
	cancel_delayed_work_sync(&smp->security_timer);

	complete = test_bit(SMP_FLAG_COMPLETE, &smp->flags);
	mgmt_smp_complete(hcon, complete);

	kfree(smp->csrk);
	kfree(smp->slave_csrk);
	kfree(smp->link_key);
>>>>>>> e529fea9

	crypto_free_blkcipher(smp->tfm_aes);
	crypto_free_hash(smp->tfm_cmac);

	/* Ensure that we don't leave any debug key around if debug key
	 * support hasn't been explicitly enabled.
	 */
	if (smp->ltk && smp->ltk->type == SMP_LTK_P256_DEBUG &&
	    !test_bit(HCI_KEEP_DEBUG_KEYS, &hcon->hdev->dev_flags)) {
		list_del_rcu(&smp->ltk->list);
		kfree_rcu(smp->ltk, rcu);
		smp->ltk = NULL;
	}

	/* If pairing failed clean up any keys we might have */
	if (!complete) {
		if (smp->ltk) {
			list_del_rcu(&smp->ltk->list);
			kfree_rcu(smp->ltk, rcu);
		}

		if (smp->slave_ltk) {
			list_del_rcu(&smp->slave_ltk->list);
			kfree_rcu(smp->slave_ltk, rcu);
		}

		if (smp->remote_irk) {
			list_del_rcu(&smp->remote_irk->list);
			kfree_rcu(smp->remote_irk, rcu);
		}
	}

	chan->data = NULL;
	kfree(smp);
	hci_conn_drop(hcon);
}

static void smp_failure(struct l2cap_conn *conn, u8 reason)
{
	struct hci_conn *hcon = conn->hcon;
	struct l2cap_chan *chan = conn->smp;

	if (reason)
		smp_send_cmd(conn, SMP_CMD_PAIRING_FAIL, sizeof(reason),
			     &reason);

	clear_bit(HCI_CONN_ENCRYPT_PEND, &hcon->flags);
	mgmt_auth_failed(hcon, HCI_ERROR_AUTH_FAILURE);

	if (chan->data)
		smp_chan_destroy(conn);
}

#define JUST_WORKS	0x00
#define JUST_CFM	0x01
#define REQ_PASSKEY	0x02
#define CFM_PASSKEY	0x03
#define REQ_OOB		0x04
#define DSP_PASSKEY	0x05
#define OVERLAP		0xFF

static const u8 gen_method[5][5] = {
	{ JUST_WORKS,  JUST_CFM,    REQ_PASSKEY, JUST_WORKS, REQ_PASSKEY },
	{ JUST_WORKS,  JUST_CFM,    REQ_PASSKEY, JUST_WORKS, REQ_PASSKEY },
	{ CFM_PASSKEY, CFM_PASSKEY, REQ_PASSKEY, JUST_WORKS, CFM_PASSKEY },
	{ JUST_WORKS,  JUST_CFM,    JUST_WORKS,  JUST_WORKS, JUST_CFM    },
	{ CFM_PASSKEY, CFM_PASSKEY, REQ_PASSKEY, JUST_WORKS, OVERLAP     },
};

static const u8 sc_method[5][5] = {
	{ JUST_WORKS,  JUST_CFM,    REQ_PASSKEY, JUST_WORKS, REQ_PASSKEY },
	{ JUST_WORKS,  CFM_PASSKEY, REQ_PASSKEY, JUST_WORKS, CFM_PASSKEY },
	{ DSP_PASSKEY, DSP_PASSKEY, REQ_PASSKEY, JUST_WORKS, DSP_PASSKEY },
	{ JUST_WORKS,  JUST_CFM,    JUST_WORKS,  JUST_WORKS, JUST_CFM    },
	{ DSP_PASSKEY, CFM_PASSKEY, REQ_PASSKEY, JUST_WORKS, CFM_PASSKEY },
};

static u8 get_auth_method(struct smp_chan *smp, u8 local_io, u8 remote_io)
{
	/* If either side has unknown io_caps, use JUST_CFM (which gets
	 * converted later to JUST_WORKS if we're initiators.
	 */
	if (local_io > SMP_IO_KEYBOARD_DISPLAY ||
	    remote_io > SMP_IO_KEYBOARD_DISPLAY)
		return JUST_CFM;

	if (test_bit(SMP_FLAG_SC, &smp->flags))
		return sc_method[remote_io][local_io];

	return gen_method[remote_io][local_io];
}

static int tk_request(struct l2cap_conn *conn, u8 remote_oob, u8 auth,
						u8 local_io, u8 remote_io)
{
	struct hci_conn *hcon = conn->hcon;
	struct l2cap_chan *chan = conn->smp;
	struct smp_chan *smp = chan->data;
<<<<<<< HEAD
	u8 method;
=======
>>>>>>> e529fea9
	u32 passkey = 0;
	int ret = 0;

	/* Initialize key for JUST WORKS */
	memset(smp->tk, 0, sizeof(smp->tk));
	clear_bit(SMP_FLAG_TK_VALID, &smp->flags);

	BT_DBG("tk_request: auth:%d lcl:%d rem:%d", auth, local_io, remote_io);

	/* If neither side wants MITM, either "just" confirm an incoming
	 * request or use just-works for outgoing ones. The JUST_CFM
	 * will be converted to JUST_WORKS if necessary later in this
	 * function. If either side has MITM look up the method from the
	 * table.
	 */
	if (!(auth & SMP_AUTH_MITM))
		smp->method = JUST_CFM;
	else
		smp->method = get_auth_method(smp, local_io, remote_io);

	/* Don't confirm locally initiated pairing attempts */
	if (smp->method == JUST_CFM && test_bit(SMP_FLAG_INITIATOR,
						&smp->flags))
		smp->method = JUST_WORKS;

	/* Don't bother user space with no IO capabilities */
	if (smp->method == JUST_CFM &&
	    hcon->io_capability == HCI_IO_NO_INPUT_OUTPUT)
		smp->method = JUST_WORKS;

	/* If Just Works, Continue with Zero TK */
	if (smp->method == JUST_WORKS) {
		set_bit(SMP_FLAG_TK_VALID, &smp->flags);
		return 0;
	}

	/* Not Just Works/Confirm results in MITM Authentication */
<<<<<<< HEAD
	if (method != JUST_CFM) {
=======
	if (smp->method != JUST_CFM) {
>>>>>>> e529fea9
		set_bit(SMP_FLAG_MITM_AUTH, &smp->flags);
		if (hcon->pending_sec_level < BT_SECURITY_HIGH)
			hcon->pending_sec_level = BT_SECURITY_HIGH;
	}

	/* If both devices have Keyoard-Display I/O, the master
	 * Confirms and the slave Enters the passkey.
	 */
	if (smp->method == OVERLAP) {
		if (hcon->role == HCI_ROLE_MASTER)
			smp->method = CFM_PASSKEY;
		else
			smp->method = REQ_PASSKEY;
	}

	/* Generate random passkey. */
	if (smp->method == CFM_PASSKEY) {
		memset(smp->tk, 0, sizeof(smp->tk));
		get_random_bytes(&passkey, sizeof(passkey));
		passkey %= 1000000;
		put_unaligned_le32(passkey, smp->tk);
		BT_DBG("PassKey: %d", passkey);
		set_bit(SMP_FLAG_TK_VALID, &smp->flags);
	}

	if (smp->method == REQ_PASSKEY)
		ret = mgmt_user_passkey_request(hcon->hdev, &hcon->dst,
						hcon->type, hcon->dst_type);
	else if (smp->method == JUST_CFM)
		ret = mgmt_user_confirm_request(hcon->hdev, &hcon->dst,
						hcon->type, hcon->dst_type,
						passkey, 1);
	else
		ret = mgmt_user_passkey_notify(hcon->hdev, &hcon->dst,
						hcon->type, hcon->dst_type,
						passkey, 0);

	return ret;
}

static u8 smp_confirm(struct smp_chan *smp)
{
	struct l2cap_conn *conn = smp->conn;
	struct smp_cmd_pairing_confirm cp;
	int ret;

	BT_DBG("conn %p", conn);

	ret = smp_c1(smp->tfm_aes, smp->tk, smp->prnd, smp->preq, smp->prsp,
		     conn->hcon->init_addr_type, &conn->hcon->init_addr,
		     conn->hcon->resp_addr_type, &conn->hcon->resp_addr,
		     cp.confirm_val);
	if (ret)
		return SMP_UNSPECIFIED;

	clear_bit(SMP_FLAG_CFM_PENDING, &smp->flags);

	smp_send_cmd(smp->conn, SMP_CMD_PAIRING_CONFIRM, sizeof(cp), &cp);

	if (conn->hcon->out)
		SMP_ALLOW_CMD(smp, SMP_CMD_PAIRING_CONFIRM);
	else
		SMP_ALLOW_CMD(smp, SMP_CMD_PAIRING_RANDOM);

	return 0;
}

static u8 smp_random(struct smp_chan *smp)
{
	struct l2cap_conn *conn = smp->conn;
	struct hci_conn *hcon = conn->hcon;
	u8 confirm[16];
	int ret;

	if (IS_ERR_OR_NULL(smp->tfm_aes))
		return SMP_UNSPECIFIED;

	BT_DBG("conn %p %s", conn, conn->hcon->out ? "master" : "slave");

	ret = smp_c1(smp->tfm_aes, smp->tk, smp->rrnd, smp->preq, smp->prsp,
		     hcon->init_addr_type, &hcon->init_addr,
		     hcon->resp_addr_type, &hcon->resp_addr, confirm);
	if (ret)
		return SMP_UNSPECIFIED;

	if (memcmp(smp->pcnf, confirm, sizeof(smp->pcnf)) != 0) {
		BT_ERR("Pairing failed (confirmation values mismatch)");
		return SMP_CONFIRM_FAILED;
	}

	if (hcon->out) {
		u8 stk[16];
		__le64 rand = 0;
		__le16 ediv = 0;

		smp_s1(smp->tfm_aes, smp->tk, smp->rrnd, smp->prnd, stk);

		memset(stk + smp->enc_key_size, 0,
		       SMP_MAX_ENC_KEY_SIZE - smp->enc_key_size);

		if (test_and_set_bit(HCI_CONN_ENCRYPT_PEND, &hcon->flags))
			return SMP_UNSPECIFIED;

		hci_le_start_enc(hcon, ediv, rand, stk);
		hcon->enc_key_size = smp->enc_key_size;
		set_bit(HCI_CONN_STK_ENCRYPT, &hcon->flags);
	} else {
		u8 stk[16], auth;
		__le64 rand = 0;
		__le16 ediv = 0;

		smp_send_cmd(conn, SMP_CMD_PAIRING_RANDOM, sizeof(smp->prnd),
			     smp->prnd);

		smp_s1(smp->tfm_aes, smp->tk, smp->prnd, smp->rrnd, stk);

		memset(stk + smp->enc_key_size, 0,
		       SMP_MAX_ENC_KEY_SIZE - smp->enc_key_size);

		if (hcon->pending_sec_level == BT_SECURITY_HIGH)
			auth = 1;
		else
			auth = 0;

		/* Even though there's no _SLAVE suffix this is the
		 * slave STK we're adding for later lookup (the master
		 * STK never needs to be stored).
		 */
		hci_add_ltk(hcon->hdev, &hcon->dst, hcon->dst_type,
			    SMP_STK, auth, stk, smp->enc_key_size, ediv, rand);
	}

	return 0;
}

static void smp_notify_keys(struct l2cap_conn *conn)
{
	struct l2cap_chan *chan = conn->smp;
	struct smp_chan *smp = chan->data;
	struct hci_conn *hcon = conn->hcon;
	struct hci_dev *hdev = hcon->hdev;
	struct smp_cmd_pairing *req = (void *) &smp->preq[1];
	struct smp_cmd_pairing *rsp = (void *) &smp->prsp[1];
	bool persistent;

	if (smp->remote_irk) {
		mgmt_new_irk(hdev, smp->remote_irk);
		/* Now that user space can be considered to know the
		 * identity address track the connection based on it
<<<<<<< HEAD
		 * from now on.
		 */
		bacpy(&hcon->dst, &smp->remote_irk->bdaddr);
		hcon->dst_type = smp->remote_irk->addr_type;
		queue_work(hdev->workqueue, &conn->id_addr_update_work);
=======
		 * from now on (assuming this is an LE link).
		 */
		if (hcon->type == LE_LINK) {
			bacpy(&hcon->dst, &smp->remote_irk->bdaddr);
			hcon->dst_type = smp->remote_irk->addr_type;
			queue_work(hdev->workqueue, &conn->id_addr_update_work);
		}
>>>>>>> e529fea9

		/* When receiving an indentity resolving key for
		 * a remote device that does not use a resolvable
		 * private address, just remove the key so that
		 * it is possible to use the controller white
		 * list for scanning.
		 *
		 * Userspace will have been told to not store
		 * this key at this point. So it is safe to
		 * just remove it.
		 */
		if (!bacmp(&smp->remote_irk->rpa, BDADDR_ANY)) {
<<<<<<< HEAD
			list_del(&smp->remote_irk->list);
			kfree(smp->remote_irk);
=======
			list_del_rcu(&smp->remote_irk->list);
			kfree_rcu(smp->remote_irk, rcu);
>>>>>>> e529fea9
			smp->remote_irk = NULL;
		}
	}

<<<<<<< HEAD
	/* The LTKs and CSRKs should be persistent only if both sides
	 * had the bonding bit set in their authentication requests.
	 */
	persistent = !!((req->auth_req & rsp->auth_req) & SMP_AUTH_BONDING);

	if (smp->csrk) {
		smp->csrk->bdaddr_type = hcon->dst_type;
		bacpy(&smp->csrk->bdaddr, &hcon->dst);
		mgmt_new_csrk(hdev, smp->csrk, persistent);
	}

	if (smp->slave_csrk) {
		smp->slave_csrk->bdaddr_type = hcon->dst_type;
		bacpy(&smp->slave_csrk->bdaddr, &hcon->dst);
		mgmt_new_csrk(hdev, smp->slave_csrk, persistent);
	}

	if (smp->ltk) {
		smp->ltk->bdaddr_type = hcon->dst_type;
		bacpy(&smp->ltk->bdaddr, &hcon->dst);
		mgmt_new_ltk(hdev, smp->ltk, persistent);
	}

	if (smp->slave_ltk) {
		smp->slave_ltk->bdaddr_type = hcon->dst_type;
		bacpy(&smp->slave_ltk->bdaddr, &hcon->dst);
		mgmt_new_ltk(hdev, smp->slave_ltk, persistent);
	}
}

static void smp_allow_key_dist(struct smp_chan *smp)
{
	/* Allow the first expected phase 3 PDU. The rest of the PDUs
	 * will be allowed in each PDU handler to ensure we receive
	 * them in the correct order.
	 */
	if (smp->remote_key_dist & SMP_DIST_ENC_KEY)
		SMP_ALLOW_CMD(smp, SMP_CMD_ENCRYPT_INFO);
	else if (smp->remote_key_dist & SMP_DIST_ID_KEY)
		SMP_ALLOW_CMD(smp, SMP_CMD_IDENT_INFO);
	else if (smp->remote_key_dist & SMP_DIST_SIGN)
		SMP_ALLOW_CMD(smp, SMP_CMD_SIGN_INFO);
}

static void smp_distribute_keys(struct smp_chan *smp)
{
	struct smp_cmd_pairing *req, *rsp;
	struct l2cap_conn *conn = smp->conn;
	struct hci_conn *hcon = conn->hcon;
	struct hci_dev *hdev = hcon->hdev;
	__u8 *keydist;

	BT_DBG("conn %p", conn);

	rsp = (void *) &smp->prsp[1];

	/* The responder sends its keys first */
	if (hcon->out && (smp->remote_key_dist & KEY_DIST_MASK)) {
		smp_allow_key_dist(smp);
		return;
	}

	req = (void *) &smp->preq[1];

	if (hcon->out) {
		keydist = &rsp->init_key_dist;
		*keydist &= req->init_key_dist;
	} else {
		keydist = &rsp->resp_key_dist;
		*keydist &= req->resp_key_dist;
	}

	BT_DBG("keydist 0x%x", *keydist);

	if (*keydist & SMP_DIST_ENC_KEY) {
		struct smp_cmd_encrypt_info enc;
		struct smp_cmd_master_ident ident;
		struct smp_ltk *ltk;
		u8 authenticated;
		__le16 ediv;
		__le64 rand;

		get_random_bytes(enc.ltk, sizeof(enc.ltk));
		get_random_bytes(&ediv, sizeof(ediv));
		get_random_bytes(&rand, sizeof(rand));

		smp_send_cmd(conn, SMP_CMD_ENCRYPT_INFO, sizeof(enc), &enc);

		authenticated = hcon->sec_level == BT_SECURITY_HIGH;
		ltk = hci_add_ltk(hdev, &hcon->dst, hcon->dst_type,
				  SMP_LTK_SLAVE, authenticated, enc.ltk,
				  smp->enc_key_size, ediv, rand);
		smp->slave_ltk = ltk;

		ident.ediv = ediv;
		ident.rand = rand;

		smp_send_cmd(conn, SMP_CMD_MASTER_IDENT, sizeof(ident), &ident);

		*keydist &= ~SMP_DIST_ENC_KEY;
	}

	if (*keydist & SMP_DIST_ID_KEY) {
		struct smp_cmd_ident_addr_info addrinfo;
		struct smp_cmd_ident_info idinfo;

		memcpy(idinfo.irk, hdev->irk, sizeof(idinfo.irk));

		smp_send_cmd(conn, SMP_CMD_IDENT_INFO, sizeof(idinfo), &idinfo);

		/* The hci_conn contains the local identity address
		 * after the connection has been established.
		 *
		 * This is true even when the connection has been
		 * established using a resolvable random address.
		 */
		bacpy(&addrinfo.bdaddr, &hcon->src);
		addrinfo.addr_type = hcon->src_type;

		smp_send_cmd(conn, SMP_CMD_IDENT_ADDR_INFO, sizeof(addrinfo),
			     &addrinfo);

		*keydist &= ~SMP_DIST_ID_KEY;
	}

	if (*keydist & SMP_DIST_SIGN) {
		struct smp_cmd_sign_info sign;
		struct smp_csrk *csrk;

		/* Generate a new random key */
		get_random_bytes(sign.csrk, sizeof(sign.csrk));

		csrk = kzalloc(sizeof(*csrk), GFP_KERNEL);
		if (csrk) {
			csrk->master = 0x00;
			memcpy(csrk->val, sign.csrk, sizeof(csrk->val));
		}
		smp->slave_csrk = csrk;

		smp_send_cmd(conn, SMP_CMD_SIGN_INFO, sizeof(sign), &sign);

		*keydist &= ~SMP_DIST_SIGN;
	}

	/* If there are still keys to be received wait for them */
	if (smp->remote_key_dist & KEY_DIST_MASK) {
		smp_allow_key_dist(smp);
		return;
	}

	set_bit(SMP_FLAG_COMPLETE, &smp->flags);
	smp_notify_keys(conn);

	smp_chan_destroy(conn);
}

static void smp_timeout(struct work_struct *work)
{
	struct smp_chan *smp = container_of(work, struct smp_chan,
					    security_timer.work);
	struct l2cap_conn *conn = smp->conn;

	BT_DBG("conn %p", conn);

	hci_disconnect(conn->hcon, HCI_ERROR_REMOTE_USER_TERM);
}

static struct smp_chan *smp_chan_create(struct l2cap_conn *conn)
{
	struct l2cap_chan *chan = conn->smp;
	struct smp_chan *smp;

	smp = kzalloc(sizeof(*smp), GFP_ATOMIC);
	if (!smp)
		return NULL;

	smp->tfm_aes = crypto_alloc_blkcipher("ecb(aes)", 0, CRYPTO_ALG_ASYNC);
	if (IS_ERR(smp->tfm_aes)) {
		BT_ERR("Unable to create ECB crypto context");
		kfree(smp);
		return NULL;
	}

	smp->conn = conn;
	chan->data = smp;

	SMP_ALLOW_CMD(smp, SMP_CMD_PAIRING_FAIL);

	INIT_DELAYED_WORK(&smp->security_timer, smp_timeout);

	hci_conn_hold(conn->hcon);

	return smp;
=======
	if (hcon->type == ACL_LINK) {
		if (hcon->key_type == HCI_LK_DEBUG_COMBINATION)
			persistent = false;
		else
			persistent = !test_bit(HCI_CONN_FLUSH_KEY,
					       &hcon->flags);
	} else {
		/* The LTKs and CSRKs should be persistent only if both sides
		 * had the bonding bit set in their authentication requests.
		 */
		persistent = !!((req->auth_req & rsp->auth_req) &
				SMP_AUTH_BONDING);
	}


	if (smp->csrk) {
		smp->csrk->bdaddr_type = hcon->dst_type;
		bacpy(&smp->csrk->bdaddr, &hcon->dst);
		mgmt_new_csrk(hdev, smp->csrk, persistent);
	}

	if (smp->slave_csrk) {
		smp->slave_csrk->bdaddr_type = hcon->dst_type;
		bacpy(&smp->slave_csrk->bdaddr, &hcon->dst);
		mgmt_new_csrk(hdev, smp->slave_csrk, persistent);
	}

	if (smp->ltk) {
		smp->ltk->bdaddr_type = hcon->dst_type;
		bacpy(&smp->ltk->bdaddr, &hcon->dst);
		mgmt_new_ltk(hdev, smp->ltk, persistent);
	}

	if (smp->slave_ltk) {
		smp->slave_ltk->bdaddr_type = hcon->dst_type;
		bacpy(&smp->slave_ltk->bdaddr, &hcon->dst);
		mgmt_new_ltk(hdev, smp->slave_ltk, persistent);
	}

	if (smp->link_key) {
		struct link_key *key;
		u8 type;

		if (test_bit(SMP_FLAG_DEBUG_KEY, &smp->flags))
			type = HCI_LK_DEBUG_COMBINATION;
		else if (hcon->sec_level == BT_SECURITY_FIPS)
			type = HCI_LK_AUTH_COMBINATION_P256;
		else
			type = HCI_LK_UNAUTH_COMBINATION_P256;

		key = hci_add_link_key(hdev, smp->conn->hcon, &hcon->dst,
				       smp->link_key, type, 0, &persistent);
		if (key) {
			mgmt_new_link_key(hdev, key, persistent);

			/* Don't keep debug keys around if the relevant
			 * flag is not set.
			 */
			if (!test_bit(HCI_KEEP_DEBUG_KEYS, &hdev->dev_flags) &&
			    key->type == HCI_LK_DEBUG_COMBINATION) {
				list_del_rcu(&key->list);
				kfree_rcu(key, rcu);
			}
		}
	}
}

static void sc_add_ltk(struct smp_chan *smp)
{
	struct hci_conn *hcon = smp->conn->hcon;
	u8 key_type, auth;

	if (test_bit(SMP_FLAG_DEBUG_KEY, &smp->flags))
		key_type = SMP_LTK_P256_DEBUG;
	else
		key_type = SMP_LTK_P256;

	if (hcon->pending_sec_level == BT_SECURITY_FIPS)
		auth = 1;
	else
		auth = 0;

	memset(smp->tk + smp->enc_key_size, 0,
	       SMP_MAX_ENC_KEY_SIZE - smp->enc_key_size);

	smp->ltk = hci_add_ltk(hcon->hdev, &hcon->dst, hcon->dst_type,
			       key_type, auth, smp->tk, smp->enc_key_size,
			       0, 0);
>>>>>>> e529fea9
}

static void sc_generate_link_key(struct smp_chan *smp)
{
<<<<<<< HEAD
	struct l2cap_conn *conn = hcon->l2cap_data;
	struct l2cap_chan *chan;
	struct smp_chan *smp;
	u32 value;
	int err;

	BT_DBG("");

	if (!conn)
		return -ENOTCONN;

	chan = conn->smp;
	if (!chan)
		return -ENOTCONN;

	l2cap_chan_lock(chan);
	if (!chan->data) {
		err = -ENOTCONN;
		goto unlock;
	}

	smp = chan->data;

	switch (mgmt_op) {
	case MGMT_OP_USER_PASSKEY_REPLY:
		value = le32_to_cpu(passkey);
		memset(smp->tk, 0, sizeof(smp->tk));
		BT_DBG("PassKey: %d", value);
		put_unaligned_le32(value, smp->tk);
		/* Fall Through */
	case MGMT_OP_USER_CONFIRM_REPLY:
		set_bit(SMP_FLAG_TK_VALID, &smp->flags);
		break;
	case MGMT_OP_USER_PASSKEY_NEG_REPLY:
	case MGMT_OP_USER_CONFIRM_NEG_REPLY:
		smp_failure(conn, SMP_PASSKEY_ENTRY_FAILED);
		err = 0;
		goto unlock;
	default:
		smp_failure(conn, SMP_PASSKEY_ENTRY_FAILED);
		err = -EOPNOTSUPP;
		goto unlock;
	}

	err = 0;

	/* If it is our turn to send Pairing Confirm, do so now */
	if (test_bit(SMP_FLAG_CFM_PENDING, &smp->flags)) {
		u8 rsp = smp_confirm(smp);
		if (rsp)
			smp_failure(conn, rsp);
=======
	/* These constants are as specified in the core specification.
	 * In ASCII they spell out to 'tmp1' and 'lebr'.
	 */
	const u8 tmp1[4] = { 0x31, 0x70, 0x6d, 0x74 };
	const u8 lebr[4] = { 0x72, 0x62, 0x65, 0x6c };

	smp->link_key = kzalloc(16, GFP_KERNEL);
	if (!smp->link_key)
		return;

	if (smp_h6(smp->tfm_cmac, smp->tk, tmp1, smp->link_key)) {
		kfree(smp->link_key);
		smp->link_key = NULL;
		return;
	}

	if (smp_h6(smp->tfm_cmac, smp->link_key, lebr, smp->link_key)) {
		kfree(smp->link_key);
		smp->link_key = NULL;
		return;
>>>>>>> e529fea9
	}
}

<<<<<<< HEAD
unlock:
	l2cap_chan_unlock(chan);
	return err;
=======
static void smp_allow_key_dist(struct smp_chan *smp)
{
	/* Allow the first expected phase 3 PDU. The rest of the PDUs
	 * will be allowed in each PDU handler to ensure we receive
	 * them in the correct order.
	 */
	if (smp->remote_key_dist & SMP_DIST_ENC_KEY)
		SMP_ALLOW_CMD(smp, SMP_CMD_ENCRYPT_INFO);
	else if (smp->remote_key_dist & SMP_DIST_ID_KEY)
		SMP_ALLOW_CMD(smp, SMP_CMD_IDENT_INFO);
	else if (smp->remote_key_dist & SMP_DIST_SIGN)
		SMP_ALLOW_CMD(smp, SMP_CMD_SIGN_INFO);
>>>>>>> e529fea9
}

static void sc_generate_ltk(struct smp_chan *smp)
{
<<<<<<< HEAD
	struct smp_cmd_pairing rsp, *req = (void *) skb->data;
	struct l2cap_chan *chan = conn->smp;
	struct hci_dev *hdev = conn->hcon->hdev;
	struct smp_chan *smp;
	u8 key_size, auth, sec_level;
	int ret;
=======
	/* These constants are as specified in the core specification.
	 * In ASCII they spell out to 'tmp2' and 'brle'.
	 */
	const u8 tmp2[4] = { 0x32, 0x70, 0x6d, 0x74 };
	const u8 brle[4] = { 0x65, 0x6c, 0x72, 0x62 };
	struct hci_conn *hcon = smp->conn->hcon;
	struct hci_dev *hdev = hcon->hdev;
	struct link_key *key;
>>>>>>> e529fea9

	key = hci_find_link_key(hdev, &hcon->dst);
	if (!key) {
		BT_ERR("%s No Link Key found to generate LTK", hdev->name);
		return;
	}

	if (key->type == HCI_LK_DEBUG_COMBINATION)
		set_bit(SMP_FLAG_DEBUG_KEY, &smp->flags);

	if (smp_h6(smp->tfm_cmac, key->val, tmp2, smp->tk))
		return;

<<<<<<< HEAD
	if (!chan->data)
		smp = smp_chan_create(conn);
	else
		smp = chan->data;
=======
	if (smp_h6(smp->tfm_cmac, smp->tk, brle, smp->tk))
		return;
>>>>>>> e529fea9

	sc_add_ltk(smp);
}

<<<<<<< HEAD
	/* We didn't start the pairing, so match remote */
	auth = req->auth_req & AUTH_REQ_MASK;

	if (!test_bit(HCI_BONDABLE, &hdev->dev_flags) &&
	    (auth & SMP_AUTH_BONDING))
		return SMP_PAIRING_NOTSUPP;
=======
static void smp_distribute_keys(struct smp_chan *smp)
{
	struct smp_cmd_pairing *req, *rsp;
	struct l2cap_conn *conn = smp->conn;
	struct hci_conn *hcon = conn->hcon;
	struct hci_dev *hdev = hcon->hdev;
	__u8 *keydist;
>>>>>>> e529fea9

	BT_DBG("conn %p", conn);

<<<<<<< HEAD
	if (conn->hcon->io_capability == HCI_IO_NO_INPUT_OUTPUT)
		sec_level = BT_SECURITY_MEDIUM;
	else
		sec_level = authreq_to_seclevel(auth);

	if (sec_level > conn->hcon->pending_sec_level)
		conn->hcon->pending_sec_level = sec_level;
=======
	rsp = (void *) &smp->prsp[1];

	/* The responder sends its keys first */
	if (hcon->out && (smp->remote_key_dist & KEY_DIST_MASK)) {
		smp_allow_key_dist(smp);
		return;
	}
>>>>>>> e529fea9

	req = (void *) &smp->preq[1];

	if (hcon->out) {
		keydist = &rsp->init_key_dist;
		*keydist &= req->init_key_dist;
	} else {
		keydist = &rsp->resp_key_dist;
		*keydist &= req->resp_key_dist;
	}

	if (test_bit(SMP_FLAG_SC, &smp->flags)) {
		if (hcon->type == LE_LINK && (*keydist & SMP_DIST_LINK_KEY))
			sc_generate_link_key(smp);
		if (hcon->type == ACL_LINK && (*keydist & SMP_DIST_ENC_KEY))
			sc_generate_ltk(smp);

		/* Clear the keys which are generated but not distributed */
		*keydist &= ~SMP_SC_NO_DIST;
	}

	BT_DBG("keydist 0x%x", *keydist);

<<<<<<< HEAD
	smp_send_cmd(conn, SMP_CMD_PAIRING_RSP, sizeof(rsp), &rsp);
	SMP_ALLOW_CMD(smp, SMP_CMD_PAIRING_CONFIRM);
=======
	if (*keydist & SMP_DIST_ENC_KEY) {
		struct smp_cmd_encrypt_info enc;
		struct smp_cmd_master_ident ident;
		struct smp_ltk *ltk;
		u8 authenticated;
		__le16 ediv;
		__le64 rand;

		get_random_bytes(enc.ltk, sizeof(enc.ltk));
		get_random_bytes(&ediv, sizeof(ediv));
		get_random_bytes(&rand, sizeof(rand));

		smp_send_cmd(conn, SMP_CMD_ENCRYPT_INFO, sizeof(enc), &enc);

		authenticated = hcon->sec_level == BT_SECURITY_HIGH;
		ltk = hci_add_ltk(hdev, &hcon->dst, hcon->dst_type,
				  SMP_LTK_SLAVE, authenticated, enc.ltk,
				  smp->enc_key_size, ediv, rand);
		smp->slave_ltk = ltk;

		ident.ediv = ediv;
		ident.rand = rand;

		smp_send_cmd(conn, SMP_CMD_MASTER_IDENT, sizeof(ident), &ident);

		*keydist &= ~SMP_DIST_ENC_KEY;
	}

	if (*keydist & SMP_DIST_ID_KEY) {
		struct smp_cmd_ident_addr_info addrinfo;
		struct smp_cmd_ident_info idinfo;

		memcpy(idinfo.irk, hdev->irk, sizeof(idinfo.irk));

		smp_send_cmd(conn, SMP_CMD_IDENT_INFO, sizeof(idinfo), &idinfo);

		/* The hci_conn contains the local identity address
		 * after the connection has been established.
		 *
		 * This is true even when the connection has been
		 * established using a resolvable random address.
		 */
		bacpy(&addrinfo.bdaddr, &hcon->src);
		addrinfo.addr_type = hcon->src_type;

		smp_send_cmd(conn, SMP_CMD_IDENT_ADDR_INFO, sizeof(addrinfo),
			     &addrinfo);

		*keydist &= ~SMP_DIST_ID_KEY;
	}

	if (*keydist & SMP_DIST_SIGN) {
		struct smp_cmd_sign_info sign;
		struct smp_csrk *csrk;

		/* Generate a new random key */
		get_random_bytes(sign.csrk, sizeof(sign.csrk));

		csrk = kzalloc(sizeof(*csrk), GFP_KERNEL);
		if (csrk) {
			csrk->master = 0x00;
			memcpy(csrk->val, sign.csrk, sizeof(csrk->val));
		}
		smp->slave_csrk = csrk;

		smp_send_cmd(conn, SMP_CMD_SIGN_INFO, sizeof(sign), &sign);

		*keydist &= ~SMP_DIST_SIGN;
	}

	/* If there are still keys to be received wait for them */
	if (smp->remote_key_dist & KEY_DIST_MASK) {
		smp_allow_key_dist(smp);
		return;
	}

	set_bit(SMP_FLAG_COMPLETE, &smp->flags);
	smp_notify_keys(conn);

	smp_chan_destroy(conn);
}

static void smp_timeout(struct work_struct *work)
{
	struct smp_chan *smp = container_of(work, struct smp_chan,
					    security_timer.work);
	struct l2cap_conn *conn = smp->conn;

	BT_DBG("conn %p", conn);

	hci_disconnect(conn->hcon, HCI_ERROR_REMOTE_USER_TERM);
}

static struct smp_chan *smp_chan_create(struct l2cap_conn *conn)
{
	struct l2cap_chan *chan = conn->smp;
	struct smp_chan *smp;

	smp = kzalloc(sizeof(*smp), GFP_ATOMIC);
	if (!smp)
		return NULL;

	smp->tfm_aes = crypto_alloc_blkcipher("ecb(aes)", 0, CRYPTO_ALG_ASYNC);
	if (IS_ERR(smp->tfm_aes)) {
		BT_ERR("Unable to create ECB crypto context");
		kfree(smp);
		return NULL;
	}

	smp->tfm_cmac = crypto_alloc_hash("cmac(aes)", 0, CRYPTO_ALG_ASYNC);
	if (IS_ERR(smp->tfm_cmac)) {
		BT_ERR("Unable to create CMAC crypto context");
		crypto_free_blkcipher(smp->tfm_aes);
		kfree(smp);
		return NULL;
	}

	smp->conn = conn;
	chan->data = smp;

	SMP_ALLOW_CMD(smp, SMP_CMD_PAIRING_FAIL);

	INIT_DELAYED_WORK(&smp->security_timer, smp_timeout);

	hci_conn_hold(conn->hcon);

	return smp;
}

static int sc_mackey_and_ltk(struct smp_chan *smp, u8 mackey[16], u8 ltk[16])
{
	struct hci_conn *hcon = smp->conn->hcon;
	u8 *na, *nb, a[7], b[7];

	if (hcon->out) {
		na   = smp->prnd;
		nb   = smp->rrnd;
	} else {
		na   = smp->rrnd;
		nb   = smp->prnd;
	}

	memcpy(a, &hcon->init_addr, 6);
	memcpy(b, &hcon->resp_addr, 6);
	a[6] = hcon->init_addr_type;
	b[6] = hcon->resp_addr_type;

	return smp_f5(smp->tfm_cmac, smp->dhkey, na, nb, a, b, mackey, ltk);
}

static void sc_dhkey_check(struct smp_chan *smp)
{
	struct hci_conn *hcon = smp->conn->hcon;
	struct smp_cmd_dhkey_check check;
	u8 a[7], b[7], *local_addr, *remote_addr;
	u8 io_cap[3], r[16];

	memcpy(a, &hcon->init_addr, 6);
	memcpy(b, &hcon->resp_addr, 6);
	a[6] = hcon->init_addr_type;
	b[6] = hcon->resp_addr_type;

	if (hcon->out) {
		local_addr = a;
		remote_addr = b;
		memcpy(io_cap, &smp->preq[1], 3);
	} else {
		local_addr = b;
		remote_addr = a;
		memcpy(io_cap, &smp->prsp[1], 3);
	}

	memset(r, 0, sizeof(r));

	if (smp->method == REQ_PASSKEY || smp->method == DSP_PASSKEY)
		put_unaligned_le32(hcon->passkey_notify, r);

	if (smp->method == REQ_OOB)
		memcpy(r, smp->rr, 16);

	smp_f6(smp->tfm_cmac, smp->mackey, smp->prnd, smp->rrnd, r, io_cap,
	       local_addr, remote_addr, check.e);

	smp_send_cmd(smp->conn, SMP_CMD_DHKEY_CHECK, sizeof(check), &check);
}

static u8 sc_passkey_send_confirm(struct smp_chan *smp)
{
	struct l2cap_conn *conn = smp->conn;
	struct hci_conn *hcon = conn->hcon;
	struct smp_cmd_pairing_confirm cfm;
	u8 r;

	r = ((hcon->passkey_notify >> smp->passkey_round) & 0x01);
	r |= 0x80;

	get_random_bytes(smp->prnd, sizeof(smp->prnd));

	if (smp_f4(smp->tfm_cmac, smp->local_pk, smp->remote_pk, smp->prnd, r,
		   cfm.confirm_val))
		return SMP_UNSPECIFIED;

	smp_send_cmd(conn, SMP_CMD_PAIRING_CONFIRM, sizeof(cfm), &cfm);

	return 0;
}

static u8 sc_passkey_round(struct smp_chan *smp, u8 smp_op)
{
	struct l2cap_conn *conn = smp->conn;
	struct hci_conn *hcon = conn->hcon;
	struct hci_dev *hdev = hcon->hdev;
	u8 cfm[16], r;

	/* Ignore the PDU if we've already done 20 rounds (0 - 19) */
	if (smp->passkey_round >= 20)
		return 0;

	switch (smp_op) {
	case SMP_CMD_PAIRING_RANDOM:
		r = ((hcon->passkey_notify >> smp->passkey_round) & 0x01);
		r |= 0x80;

		if (smp_f4(smp->tfm_cmac, smp->remote_pk, smp->local_pk,
			   smp->rrnd, r, cfm))
			return SMP_UNSPECIFIED;

		if (memcmp(smp->pcnf, cfm, 16))
			return SMP_CONFIRM_FAILED;

		smp->passkey_round++;

		if (smp->passkey_round == 20) {
			/* Generate MacKey and LTK */
			if (sc_mackey_and_ltk(smp, smp->mackey, smp->tk))
				return SMP_UNSPECIFIED;
		}

		/* The round is only complete when the initiator
		 * receives pairing random.
		 */
		if (!hcon->out) {
			smp_send_cmd(conn, SMP_CMD_PAIRING_RANDOM,
				     sizeof(smp->prnd), smp->prnd);
			if (smp->passkey_round == 20)
				SMP_ALLOW_CMD(smp, SMP_CMD_DHKEY_CHECK);
			else
				SMP_ALLOW_CMD(smp, SMP_CMD_PAIRING_CONFIRM);
			return 0;
		}

		/* Start the next round */
		if (smp->passkey_round != 20)
			return sc_passkey_round(smp, 0);

		/* Passkey rounds are complete - start DHKey Check */
		sc_dhkey_check(smp);
		SMP_ALLOW_CMD(smp, SMP_CMD_DHKEY_CHECK);

		break;

	case SMP_CMD_PAIRING_CONFIRM:
		if (test_bit(SMP_FLAG_WAIT_USER, &smp->flags)) {
			set_bit(SMP_FLAG_CFM_PENDING, &smp->flags);
			return 0;
		}

		SMP_ALLOW_CMD(smp, SMP_CMD_PAIRING_RANDOM);

		if (hcon->out) {
			smp_send_cmd(conn, SMP_CMD_PAIRING_RANDOM,
				     sizeof(smp->prnd), smp->prnd);
			return 0;
		}

		return sc_passkey_send_confirm(smp);

	case SMP_CMD_PUBLIC_KEY:
	default:
		/* Initiating device starts the round */
		if (!hcon->out)
			return 0;

		BT_DBG("%s Starting passkey round %u", hdev->name,
		       smp->passkey_round + 1);

		SMP_ALLOW_CMD(smp, SMP_CMD_PAIRING_CONFIRM);

		return sc_passkey_send_confirm(smp);
	}

	return 0;
}

static int sc_user_reply(struct smp_chan *smp, u16 mgmt_op, __le32 passkey)
{
	struct l2cap_conn *conn = smp->conn;
	struct hci_conn *hcon = conn->hcon;
	u8 smp_op;

	clear_bit(SMP_FLAG_WAIT_USER, &smp->flags);

	switch (mgmt_op) {
	case MGMT_OP_USER_PASSKEY_NEG_REPLY:
		smp_failure(smp->conn, SMP_PASSKEY_ENTRY_FAILED);
		return 0;
	case MGMT_OP_USER_CONFIRM_NEG_REPLY:
		smp_failure(smp->conn, SMP_NUMERIC_COMP_FAILED);
		return 0;
	case MGMT_OP_USER_PASSKEY_REPLY:
		hcon->passkey_notify = le32_to_cpu(passkey);
		smp->passkey_round = 0;

		if (test_and_clear_bit(SMP_FLAG_CFM_PENDING, &smp->flags))
			smp_op = SMP_CMD_PAIRING_CONFIRM;
		else
			smp_op = 0;

		if (sc_passkey_round(smp, smp_op))
			return -EIO;

		return 0;
	}

	/* Initiator sends DHKey check first */
	if (hcon->out) {
		sc_dhkey_check(smp);
		SMP_ALLOW_CMD(smp, SMP_CMD_DHKEY_CHECK);
	} else if (test_and_clear_bit(SMP_FLAG_DHKEY_PENDING, &smp->flags)) {
		sc_dhkey_check(smp);
		sc_add_ltk(smp);
	}

	return 0;
}

int smp_user_confirm_reply(struct hci_conn *hcon, u16 mgmt_op, __le32 passkey)
{
	struct l2cap_conn *conn = hcon->l2cap_data;
	struct l2cap_chan *chan;
	struct smp_chan *smp;
	u32 value;
	int err;

	BT_DBG("");

	if (!conn)
		return -ENOTCONN;

	chan = conn->smp;
	if (!chan)
		return -ENOTCONN;

	l2cap_chan_lock(chan);
	if (!chan->data) {
		err = -ENOTCONN;
		goto unlock;
	}

	smp = chan->data;

	if (test_bit(SMP_FLAG_SC, &smp->flags)) {
		err = sc_user_reply(smp, mgmt_op, passkey);
		goto unlock;
	}

	switch (mgmt_op) {
	case MGMT_OP_USER_PASSKEY_REPLY:
		value = le32_to_cpu(passkey);
		memset(smp->tk, 0, sizeof(smp->tk));
		BT_DBG("PassKey: %d", value);
		put_unaligned_le32(value, smp->tk);
		/* Fall Through */
	case MGMT_OP_USER_CONFIRM_REPLY:
		set_bit(SMP_FLAG_TK_VALID, &smp->flags);
		break;
	case MGMT_OP_USER_PASSKEY_NEG_REPLY:
	case MGMT_OP_USER_CONFIRM_NEG_REPLY:
		smp_failure(conn, SMP_PASSKEY_ENTRY_FAILED);
		err = 0;
		goto unlock;
	default:
		smp_failure(conn, SMP_PASSKEY_ENTRY_FAILED);
		err = -EOPNOTSUPP;
		goto unlock;
	}

	err = 0;

	/* If it is our turn to send Pairing Confirm, do so now */
	if (test_bit(SMP_FLAG_CFM_PENDING, &smp->flags)) {
		u8 rsp = smp_confirm(smp);
		if (rsp)
			smp_failure(conn, rsp);
	}

unlock:
	l2cap_chan_unlock(chan);
	return err;
}

static void build_bredr_pairing_cmd(struct smp_chan *smp,
				    struct smp_cmd_pairing *req,
				    struct smp_cmd_pairing *rsp)
{
	struct l2cap_conn *conn = smp->conn;
	struct hci_dev *hdev = conn->hcon->hdev;
	u8 local_dist = 0, remote_dist = 0;

	if (test_bit(HCI_BONDABLE, &hdev->dev_flags)) {
		local_dist = SMP_DIST_ENC_KEY | SMP_DIST_SIGN;
		remote_dist = SMP_DIST_ENC_KEY | SMP_DIST_SIGN;
	}

	if (test_bit(HCI_RPA_RESOLVING, &hdev->dev_flags))
		remote_dist |= SMP_DIST_ID_KEY;

	if (test_bit(HCI_PRIVACY, &hdev->dev_flags))
		local_dist |= SMP_DIST_ID_KEY;

	if (!rsp) {
		memset(req, 0, sizeof(*req));

		req->init_key_dist   = local_dist;
		req->resp_key_dist   = remote_dist;
		req->max_key_size    = SMP_MAX_ENC_KEY_SIZE;

		smp->remote_key_dist = remote_dist;

		return;
	}

	memset(rsp, 0, sizeof(*rsp));

	rsp->max_key_size    = SMP_MAX_ENC_KEY_SIZE;
	rsp->init_key_dist   = req->init_key_dist & remote_dist;
	rsp->resp_key_dist   = req->resp_key_dist & local_dist;

	smp->remote_key_dist = rsp->init_key_dist;
}

static u8 smp_cmd_pairing_req(struct l2cap_conn *conn, struct sk_buff *skb)
{
	struct smp_cmd_pairing rsp, *req = (void *) skb->data;
	struct l2cap_chan *chan = conn->smp;
	struct hci_dev *hdev = conn->hcon->hdev;
	struct smp_chan *smp;
	u8 key_size, auth, sec_level;
	int ret;

	BT_DBG("conn %p", conn);

	if (skb->len < sizeof(*req))
		return SMP_INVALID_PARAMS;

	if (conn->hcon->role != HCI_ROLE_SLAVE)
		return SMP_CMD_NOTSUPP;

	if (!chan->data)
		smp = smp_chan_create(conn);
	else
		smp = chan->data;

	if (!smp)
		return SMP_UNSPECIFIED;

	/* We didn't start the pairing, so match remote */
	auth = req->auth_req & AUTH_REQ_MASK(hdev);

	if (!test_bit(HCI_BONDABLE, &hdev->dev_flags) &&
	    (auth & SMP_AUTH_BONDING))
		return SMP_PAIRING_NOTSUPP;

	if (test_bit(HCI_SC_ONLY, &hdev->dev_flags) && !(auth & SMP_AUTH_SC))
		return SMP_AUTH_REQUIREMENTS;

	smp->preq[0] = SMP_CMD_PAIRING_REQ;
	memcpy(&smp->preq[1], req, sizeof(*req));
	skb_pull(skb, sizeof(*req));

	/* SMP over BR/EDR requires special treatment */
	if (conn->hcon->type == ACL_LINK) {
		/* We must have a BR/EDR SC link */
		if (!test_bit(HCI_CONN_AES_CCM, &conn->hcon->flags))
			return SMP_CROSS_TRANSP_NOT_ALLOWED;

		set_bit(SMP_FLAG_SC, &smp->flags);

		build_bredr_pairing_cmd(smp, req, &rsp);

		key_size = min(req->max_key_size, rsp.max_key_size);
		if (check_enc_key_size(conn, key_size))
			return SMP_ENC_KEY_SIZE;

		/* Clear bits which are generated but not distributed */
		smp->remote_key_dist &= ~SMP_SC_NO_DIST;

		smp->prsp[0] = SMP_CMD_PAIRING_RSP;
		memcpy(&smp->prsp[1], &rsp, sizeof(rsp));
		smp_send_cmd(conn, SMP_CMD_PAIRING_RSP, sizeof(rsp), &rsp);

		smp_distribute_keys(smp);
		return 0;
	}

	build_pairing_cmd(conn, req, &rsp, auth);

	if (rsp.auth_req & SMP_AUTH_SC)
		set_bit(SMP_FLAG_SC, &smp->flags);

	if (conn->hcon->io_capability == HCI_IO_NO_INPUT_OUTPUT)
		sec_level = BT_SECURITY_MEDIUM;
	else
		sec_level = authreq_to_seclevel(auth);

	if (sec_level > conn->hcon->pending_sec_level)
		conn->hcon->pending_sec_level = sec_level;

	/* If we need MITM check that it can be achieved */
	if (conn->hcon->pending_sec_level >= BT_SECURITY_HIGH) {
		u8 method;

		method = get_auth_method(smp, conn->hcon->io_capability,
					 req->io_capability);
		if (method == JUST_WORKS || method == JUST_CFM)
			return SMP_AUTH_REQUIREMENTS;
	}

	key_size = min(req->max_key_size, rsp.max_key_size);
	if (check_enc_key_size(conn, key_size))
		return SMP_ENC_KEY_SIZE;

	get_random_bytes(smp->prnd, sizeof(smp->prnd));

	smp->prsp[0] = SMP_CMD_PAIRING_RSP;
	memcpy(&smp->prsp[1], &rsp, sizeof(rsp));

	smp_send_cmd(conn, SMP_CMD_PAIRING_RSP, sizeof(rsp), &rsp);

	clear_bit(SMP_FLAG_INITIATOR, &smp->flags);

	if (test_bit(SMP_FLAG_SC, &smp->flags)) {
		SMP_ALLOW_CMD(smp, SMP_CMD_PUBLIC_KEY);
		/* Clear bits which are generated but not distributed */
		smp->remote_key_dist &= ~SMP_SC_NO_DIST;
		/* Wait for Public Key from Initiating Device */
		return 0;
	} else {
		SMP_ALLOW_CMD(smp, SMP_CMD_PAIRING_CONFIRM);
	}
>>>>>>> e529fea9

	/* Request setup of TK */
	ret = tk_request(conn, 0, auth, rsp.io_capability, req->io_capability);
	if (ret)
		return SMP_UNSPECIFIED;

	return 0;
}

static u8 sc_send_public_key(struct smp_chan *smp)
{
	struct hci_dev *hdev = smp->conn->hcon->hdev;

	BT_DBG("");

	if (test_bit(HCI_USE_DEBUG_KEYS, &hdev->dev_flags)) {
		BT_DBG("Using debug keys");
		memcpy(smp->local_pk, debug_pk, 64);
		memcpy(smp->local_sk, debug_sk, 32);
		set_bit(SMP_FLAG_DEBUG_KEY, &smp->flags);
	} else {
		while (true) {
			/* Generate local key pair for Secure Connections */
			if (!ecc_make_key(smp->local_pk, smp->local_sk))
				return SMP_UNSPECIFIED;

			/* This is unlikely, but we need to check that
			 * we didn't accidentially generate a debug key.
			 */
			if (memcmp(smp->local_sk, debug_sk, 32))
				break;
		}
	}

	SMP_DBG("Local Public Key X: %32phN", smp->local_pk);
	SMP_DBG("Local Public Key Y: %32phN", &smp->local_pk[32]);
	SMP_DBG("Local Private Key:  %32phN", smp->local_sk);

	smp_send_cmd(smp->conn, SMP_CMD_PUBLIC_KEY, 64, smp->local_pk);

	return 0;
}

static u8 smp_cmd_pairing_rsp(struct l2cap_conn *conn, struct sk_buff *skb)
{
	struct smp_cmd_pairing *req, *rsp = (void *) skb->data;
	struct l2cap_chan *chan = conn->smp;
	struct smp_chan *smp = chan->data;
<<<<<<< HEAD
=======
	struct hci_dev *hdev = conn->hcon->hdev;
>>>>>>> e529fea9
	u8 key_size, auth;
	int ret;

	BT_DBG("conn %p", conn);

	if (skb->len < sizeof(*rsp))
		return SMP_INVALID_PARAMS;

	if (conn->hcon->role != HCI_ROLE_MASTER)
		return SMP_CMD_NOTSUPP;

	skb_pull(skb, sizeof(*rsp));

	req = (void *) &smp->preq[1];

	key_size = min(req->max_key_size, rsp->max_key_size);
	if (check_enc_key_size(conn, key_size))
		return SMP_ENC_KEY_SIZE;

<<<<<<< HEAD
	auth = rsp->auth_req & AUTH_REQ_MASK;

	/* If we need MITM check that it can be acheived */
=======
	auth = rsp->auth_req & AUTH_REQ_MASK(hdev);

	if (test_bit(HCI_SC_ONLY, &hdev->dev_flags) && !(auth & SMP_AUTH_SC))
		return SMP_AUTH_REQUIREMENTS;

	smp->prsp[0] = SMP_CMD_PAIRING_RSP;
	memcpy(&smp->prsp[1], rsp, sizeof(*rsp));

	/* Update remote key distribution in case the remote cleared
	 * some bits that we had enabled in our request.
	 */
	smp->remote_key_dist &= rsp->resp_key_dist;

	/* For BR/EDR this means we're done and can start phase 3 */
	if (conn->hcon->type == ACL_LINK) {
		/* Clear bits which are generated but not distributed */
		smp->remote_key_dist &= ~SMP_SC_NO_DIST;
		smp_distribute_keys(smp);
		return 0;
	}

	if ((req->auth_req & SMP_AUTH_SC) && (auth & SMP_AUTH_SC))
		set_bit(SMP_FLAG_SC, &smp->flags);
	else if (conn->hcon->pending_sec_level > BT_SECURITY_HIGH)
		conn->hcon->pending_sec_level = BT_SECURITY_HIGH;

	/* If we need MITM check that it can be achieved */
>>>>>>> e529fea9
	if (conn->hcon->pending_sec_level >= BT_SECURITY_HIGH) {
		u8 method;

		method = get_auth_method(smp, req->io_capability,
					 rsp->io_capability);
		if (method == JUST_WORKS || method == JUST_CFM)
			return SMP_AUTH_REQUIREMENTS;
	}

	get_random_bytes(smp->prnd, sizeof(smp->prnd));

	/* Update remote key distribution in case the remote cleared
	 * some bits that we had enabled in our request.
	 */
	smp->remote_key_dist &= rsp->resp_key_dist;

<<<<<<< HEAD
=======
	if (test_bit(SMP_FLAG_SC, &smp->flags)) {
		/* Clear bits which are generated but not distributed */
		smp->remote_key_dist &= ~SMP_SC_NO_DIST;
		SMP_ALLOW_CMD(smp, SMP_CMD_PUBLIC_KEY);
		return sc_send_public_key(smp);
	}

>>>>>>> e529fea9
	auth |= req->auth_req;

	ret = tk_request(conn, 0, auth, req->io_capability, rsp->io_capability);
	if (ret)
		return SMP_UNSPECIFIED;

	set_bit(SMP_FLAG_CFM_PENDING, &smp->flags);

	/* Can't compose response until we have been confirmed */
	if (test_bit(SMP_FLAG_TK_VALID, &smp->flags))
		return smp_confirm(smp);

	return 0;
}

static u8 sc_check_confirm(struct smp_chan *smp)
{
	struct l2cap_conn *conn = smp->conn;

	BT_DBG("");

	/* Public Key exchange must happen before any other steps */
	if (!test_bit(SMP_FLAG_REMOTE_PK, &smp->flags))
		return SMP_UNSPECIFIED;

	if (smp->method == REQ_PASSKEY || smp->method == DSP_PASSKEY)
		return sc_passkey_round(smp, SMP_CMD_PAIRING_CONFIRM);

	if (conn->hcon->out) {
		smp_send_cmd(conn, SMP_CMD_PAIRING_RANDOM, sizeof(smp->prnd),
			     smp->prnd);
		SMP_ALLOW_CMD(smp, SMP_CMD_PAIRING_RANDOM);
	}

	return 0;
}

static u8 smp_cmd_pairing_confirm(struct l2cap_conn *conn, struct sk_buff *skb)
{
	struct l2cap_chan *chan = conn->smp;
	struct smp_chan *smp = chan->data;

	BT_DBG("conn %p %s", conn, conn->hcon->out ? "master" : "slave");

	if (skb->len < sizeof(smp->pcnf))
		return SMP_INVALID_PARAMS;

	memcpy(smp->pcnf, skb->data, sizeof(smp->pcnf));
	skb_pull(skb, sizeof(smp->pcnf));

<<<<<<< HEAD
=======
	if (test_bit(SMP_FLAG_SC, &smp->flags))
		return sc_check_confirm(smp);

>>>>>>> e529fea9
	if (conn->hcon->out) {
		smp_send_cmd(conn, SMP_CMD_PAIRING_RANDOM, sizeof(smp->prnd),
			     smp->prnd);
		SMP_ALLOW_CMD(smp, SMP_CMD_PAIRING_RANDOM);
		return 0;
	}

	if (test_bit(SMP_FLAG_TK_VALID, &smp->flags))
		return smp_confirm(smp);
	else
		set_bit(SMP_FLAG_CFM_PENDING, &smp->flags);

	return 0;
}

static u8 smp_cmd_pairing_random(struct l2cap_conn *conn, struct sk_buff *skb)
{
	struct l2cap_chan *chan = conn->smp;
	struct smp_chan *smp = chan->data;
<<<<<<< HEAD
=======
	struct hci_conn *hcon = conn->hcon;
	u8 *pkax, *pkbx, *na, *nb;
	u32 passkey;
	int err;
>>>>>>> e529fea9

	BT_DBG("conn %p", conn);

	if (skb->len < sizeof(smp->rrnd))
		return SMP_INVALID_PARAMS;

	memcpy(smp->rrnd, skb->data, sizeof(smp->rrnd));
	skb_pull(skb, sizeof(smp->rrnd));

	if (!test_bit(SMP_FLAG_SC, &smp->flags))
		return smp_random(smp);

	if (hcon->out) {
		pkax = smp->local_pk;
		pkbx = smp->remote_pk;
		na   = smp->prnd;
		nb   = smp->rrnd;
	} else {
		pkax = smp->remote_pk;
		pkbx = smp->local_pk;
		na   = smp->rrnd;
		nb   = smp->prnd;
	}

	if (smp->method == REQ_OOB) {
		if (!hcon->out)
			smp_send_cmd(conn, SMP_CMD_PAIRING_RANDOM,
				     sizeof(smp->prnd), smp->prnd);
		SMP_ALLOW_CMD(smp, SMP_CMD_DHKEY_CHECK);
		goto mackey_and_ltk;
	}

	/* Passkey entry has special treatment */
	if (smp->method == REQ_PASSKEY || smp->method == DSP_PASSKEY)
		return sc_passkey_round(smp, SMP_CMD_PAIRING_RANDOM);

	if (hcon->out) {
		u8 cfm[16];

		err = smp_f4(smp->tfm_cmac, smp->remote_pk, smp->local_pk,
			     smp->rrnd, 0, cfm);
		if (err)
			return SMP_UNSPECIFIED;

		if (memcmp(smp->pcnf, cfm, 16))
			return SMP_CONFIRM_FAILED;
	} else {
		smp_send_cmd(conn, SMP_CMD_PAIRING_RANDOM, sizeof(smp->prnd),
			     smp->prnd);
		SMP_ALLOW_CMD(smp, SMP_CMD_DHKEY_CHECK);
	}

mackey_and_ltk:
	/* Generate MacKey and LTK */
	err = sc_mackey_and_ltk(smp, smp->mackey, smp->tk);
	if (err)
		return SMP_UNSPECIFIED;

	if (smp->method == JUST_WORKS || smp->method == REQ_OOB) {
		if (hcon->out) {
			sc_dhkey_check(smp);
			SMP_ALLOW_CMD(smp, SMP_CMD_DHKEY_CHECK);
		}
		return 0;
	}

	err = smp_g2(smp->tfm_cmac, pkax, pkbx, na, nb, &passkey);
	if (err)
		return SMP_UNSPECIFIED;

	err = mgmt_user_confirm_request(hcon->hdev, &hcon->dst, hcon->type,
					hcon->dst_type, passkey, 0);
	if (err)
		return SMP_UNSPECIFIED;

	set_bit(SMP_FLAG_WAIT_USER, &smp->flags);

	return 0;
}

static bool smp_ltk_encrypt(struct l2cap_conn *conn, u8 sec_level)
{
	struct smp_ltk *key;
	struct hci_conn *hcon = conn->hcon;

	key = hci_find_ltk(hcon->hdev, &hcon->dst, hcon->dst_type, hcon->role);
	if (!key)
		return false;

	if (smp_ltk_sec_level(key) < sec_level)
		return false;

	if (test_and_set_bit(HCI_CONN_ENCRYPT_PEND, &hcon->flags))
		return true;

	hci_le_start_enc(hcon, key->ediv, key->rand, key->val);
	hcon->enc_key_size = key->enc_size;

	/* We never store STKs for master role, so clear this flag */
	clear_bit(HCI_CONN_STK_ENCRYPT, &hcon->flags);

	return true;
}

bool smp_sufficient_security(struct hci_conn *hcon, u8 sec_level,
			     enum smp_key_pref key_pref)
{
	if (sec_level == BT_SECURITY_LOW)
		return true;

	/* If we're encrypted with an STK but the caller prefers using
	 * LTK claim insufficient security. This way we allow the
	 * connection to be re-encrypted with an LTK, even if the LTK
	 * provides the same level of security. Only exception is if we
	 * don't have an LTK (e.g. because of key distribution bits).
	 */
	if (key_pref == SMP_USE_LTK &&
	    test_bit(HCI_CONN_STK_ENCRYPT, &hcon->flags) &&
	    hci_find_ltk(hcon->hdev, &hcon->dst, hcon->dst_type, hcon->role))
		return false;

	if (hcon->sec_level >= sec_level)
		return true;

	return false;
}

static u8 smp_cmd_security_req(struct l2cap_conn *conn, struct sk_buff *skb)
{
	struct smp_cmd_security_req *rp = (void *) skb->data;
	struct smp_cmd_pairing cp;
	struct hci_conn *hcon = conn->hcon;
	struct hci_dev *hdev = hcon->hdev;
	struct smp_chan *smp;
	u8 sec_level, auth;

	BT_DBG("conn %p", conn);

	if (skb->len < sizeof(*rp))
		return SMP_INVALID_PARAMS;

	if (hcon->role != HCI_ROLE_MASTER)
		return SMP_CMD_NOTSUPP;

<<<<<<< HEAD
	auth = rp->auth_req & AUTH_REQ_MASK;
=======
	auth = rp->auth_req & AUTH_REQ_MASK(hdev);

	if (test_bit(HCI_SC_ONLY, &hdev->dev_flags) && !(auth & SMP_AUTH_SC))
		return SMP_AUTH_REQUIREMENTS;
>>>>>>> e529fea9

	if (hcon->io_capability == HCI_IO_NO_INPUT_OUTPUT)
		sec_level = BT_SECURITY_MEDIUM;
	else
		sec_level = authreq_to_seclevel(auth);

<<<<<<< HEAD
	if (smp_sufficient_security(hcon, sec_level))
=======
	if (smp_sufficient_security(hcon, sec_level, SMP_USE_LTK))
>>>>>>> e529fea9
		return 0;

	if (sec_level > hcon->pending_sec_level)
		hcon->pending_sec_level = sec_level;

	if (smp_ltk_encrypt(conn, hcon->pending_sec_level))
		return 0;

	smp = smp_chan_create(conn);
	if (!smp)
		return SMP_UNSPECIFIED;

	if (!test_bit(HCI_BONDABLE, &hcon->hdev->dev_flags) &&
	    (auth & SMP_AUTH_BONDING))
		return SMP_PAIRING_NOTSUPP;

	skb_pull(skb, sizeof(*rp));

	memset(&cp, 0, sizeof(cp));
	build_pairing_cmd(conn, &cp, NULL, auth);

	smp->preq[0] = SMP_CMD_PAIRING_REQ;
	memcpy(&smp->preq[1], &cp, sizeof(cp));

	smp_send_cmd(conn, SMP_CMD_PAIRING_REQ, sizeof(cp), &cp);
	SMP_ALLOW_CMD(smp, SMP_CMD_PAIRING_RSP);

	return 0;
}

int smp_conn_security(struct hci_conn *hcon, __u8 sec_level)
{
	struct l2cap_conn *conn = hcon->l2cap_data;
	struct l2cap_chan *chan;
	struct smp_chan *smp;
	__u8 authreq;
	int ret;

	BT_DBG("conn %p hcon %p level 0x%2.2x", conn, hcon, sec_level);

	/* This may be NULL if there's an unexpected disconnection */
	if (!conn)
		return 1;

	chan = conn->smp;

	if (!test_bit(HCI_LE_ENABLED, &hcon->hdev->dev_flags))
		return 1;

	if (smp_sufficient_security(hcon, sec_level, SMP_USE_LTK))
		return 1;

	if (sec_level > hcon->pending_sec_level)
		hcon->pending_sec_level = sec_level;

	if (hcon->role == HCI_ROLE_MASTER)
		if (smp_ltk_encrypt(conn, hcon->pending_sec_level))
			return 0;

	l2cap_chan_lock(chan);

	/* If SMP is already in progress ignore this request */
	if (chan->data) {
		ret = 0;
		goto unlock;
	}

	smp = smp_chan_create(conn);
	if (!smp) {
		ret = 1;
		goto unlock;
	}

	authreq = seclevel_to_authreq(sec_level);

	if (test_bit(HCI_SC_ENABLED, &hcon->hdev->dev_flags))
		authreq |= SMP_AUTH_SC;

	/* Require MITM if IO Capability allows or the security level
	 * requires it.
	 */
	if (hcon->io_capability != HCI_IO_NO_INPUT_OUTPUT ||
	    hcon->pending_sec_level > BT_SECURITY_MEDIUM)
		authreq |= SMP_AUTH_MITM;

	if (hcon->role == HCI_ROLE_MASTER) {
		struct smp_cmd_pairing cp;

		build_pairing_cmd(conn, &cp, NULL, authreq);
		smp->preq[0] = SMP_CMD_PAIRING_REQ;
		memcpy(&smp->preq[1], &cp, sizeof(cp));

		smp_send_cmd(conn, SMP_CMD_PAIRING_REQ, sizeof(cp), &cp);
		SMP_ALLOW_CMD(smp, SMP_CMD_PAIRING_RSP);
	} else {
		struct smp_cmd_security_req cp;
		cp.auth_req = authreq;
		smp_send_cmd(conn, SMP_CMD_SECURITY_REQ, sizeof(cp), &cp);
		SMP_ALLOW_CMD(smp, SMP_CMD_PAIRING_REQ);
	}

	set_bit(SMP_FLAG_INITIATOR, &smp->flags);
	ret = 0;

unlock:
	l2cap_chan_unlock(chan);
	return ret;
}

static int smp_cmd_encrypt_info(struct l2cap_conn *conn, struct sk_buff *skb)
{
	struct smp_cmd_encrypt_info *rp = (void *) skb->data;
	struct l2cap_chan *chan = conn->smp;
	struct smp_chan *smp = chan->data;

	BT_DBG("conn %p", conn);

	if (skb->len < sizeof(*rp))
		return SMP_INVALID_PARAMS;

	SMP_ALLOW_CMD(smp, SMP_CMD_MASTER_IDENT);

	skb_pull(skb, sizeof(*rp));

	memcpy(smp->tk, rp->ltk, sizeof(smp->tk));

	return 0;
}

static int smp_cmd_master_ident(struct l2cap_conn *conn, struct sk_buff *skb)
{
	struct smp_cmd_master_ident *rp = (void *) skb->data;
	struct l2cap_chan *chan = conn->smp;
	struct smp_chan *smp = chan->data;
	struct hci_dev *hdev = conn->hcon->hdev;
	struct hci_conn *hcon = conn->hcon;
	struct smp_ltk *ltk;
	u8 authenticated;

	BT_DBG("conn %p", conn);

	if (skb->len < sizeof(*rp))
		return SMP_INVALID_PARAMS;

	/* Mark the information as received */
	smp->remote_key_dist &= ~SMP_DIST_ENC_KEY;

	if (smp->remote_key_dist & SMP_DIST_ID_KEY)
		SMP_ALLOW_CMD(smp, SMP_CMD_IDENT_INFO);
	else if (smp->remote_key_dist & SMP_DIST_SIGN)
		SMP_ALLOW_CMD(smp, SMP_CMD_SIGN_INFO);

	skb_pull(skb, sizeof(*rp));

	authenticated = (hcon->sec_level == BT_SECURITY_HIGH);
	ltk = hci_add_ltk(hdev, &hcon->dst, hcon->dst_type, SMP_LTK,
			  authenticated, smp->tk, smp->enc_key_size,
			  rp->ediv, rp->rand);
	smp->ltk = ltk;
	if (!(smp->remote_key_dist & KEY_DIST_MASK))
		smp_distribute_keys(smp);
<<<<<<< HEAD
	hci_dev_unlock(hdev);
=======
>>>>>>> e529fea9

	return 0;
}

static int smp_cmd_ident_info(struct l2cap_conn *conn, struct sk_buff *skb)
{
	struct smp_cmd_ident_info *info = (void *) skb->data;
	struct l2cap_chan *chan = conn->smp;
	struct smp_chan *smp = chan->data;

	BT_DBG("");

	if (skb->len < sizeof(*info))
		return SMP_INVALID_PARAMS;

	SMP_ALLOW_CMD(smp, SMP_CMD_IDENT_ADDR_INFO);

	skb_pull(skb, sizeof(*info));

	memcpy(smp->irk, info->irk, 16);

	return 0;
}

static int smp_cmd_ident_addr_info(struct l2cap_conn *conn,
				   struct sk_buff *skb)
{
	struct smp_cmd_ident_addr_info *info = (void *) skb->data;
	struct l2cap_chan *chan = conn->smp;
	struct smp_chan *smp = chan->data;
	struct hci_conn *hcon = conn->hcon;
	bdaddr_t rpa;

	BT_DBG("");

	if (skb->len < sizeof(*info))
		return SMP_INVALID_PARAMS;

	/* Mark the information as received */
	smp->remote_key_dist &= ~SMP_DIST_ID_KEY;

	if (smp->remote_key_dist & SMP_DIST_SIGN)
		SMP_ALLOW_CMD(smp, SMP_CMD_SIGN_INFO);
<<<<<<< HEAD

	skb_pull(skb, sizeof(*info));
=======
>>>>>>> e529fea9

	skb_pull(skb, sizeof(*info));

	/* Strictly speaking the Core Specification (4.1) allows sending
	 * an empty address which would force us to rely on just the IRK
	 * as "identity information". However, since such
	 * implementations are not known of and in order to not over
	 * complicate our implementation, simply pretend that we never
	 * received an IRK for such a device.
	 */
	if (!bacmp(&info->bdaddr, BDADDR_ANY)) {
		BT_ERR("Ignoring IRK with no identity address");
		goto distribute;
	}

	bacpy(&smp->id_addr, &info->bdaddr);
	smp->id_addr_type = info->addr_type;

	if (hci_bdaddr_is_rpa(&hcon->dst, hcon->dst_type))
		bacpy(&rpa, &hcon->dst);
	else
		bacpy(&rpa, BDADDR_ANY);

	smp->remote_irk = hci_add_irk(conn->hcon->hdev, &smp->id_addr,
				      smp->id_addr_type, smp->irk, &rpa);

distribute:
	if (!(smp->remote_key_dist & KEY_DIST_MASK))
		smp_distribute_keys(smp);
<<<<<<< HEAD

	hci_dev_unlock(hcon->hdev);
=======
>>>>>>> e529fea9

	return 0;
}

static int smp_cmd_sign_info(struct l2cap_conn *conn, struct sk_buff *skb)
{
	struct smp_cmd_sign_info *rp = (void *) skb->data;
	struct l2cap_chan *chan = conn->smp;
	struct smp_chan *smp = chan->data;
<<<<<<< HEAD
	struct hci_dev *hdev = conn->hcon->hdev;
=======
>>>>>>> e529fea9
	struct smp_csrk *csrk;

	BT_DBG("conn %p", conn);

	if (skb->len < sizeof(*rp))
		return SMP_INVALID_PARAMS;

	/* Mark the information as received */
	smp->remote_key_dist &= ~SMP_DIST_SIGN;
<<<<<<< HEAD
=======

	skb_pull(skb, sizeof(*rp));

	csrk = kzalloc(sizeof(*csrk), GFP_KERNEL);
	if (csrk) {
		csrk->master = 0x01;
		memcpy(csrk->val, rp->csrk, sizeof(csrk->val));
	}
	smp->csrk = csrk;
	smp_distribute_keys(smp);

	return 0;
}

static u8 sc_select_method(struct smp_chan *smp)
{
	struct l2cap_conn *conn = smp->conn;
	struct hci_conn *hcon = conn->hcon;
	struct smp_cmd_pairing *local, *remote;
	u8 local_mitm, remote_mitm, local_io, remote_io, method;

	if (test_bit(SMP_FLAG_OOB, &smp->flags))
		return REQ_OOB;

	/* The preq/prsp contain the raw Pairing Request/Response PDUs
	 * which are needed as inputs to some crypto functions. To get
	 * the "struct smp_cmd_pairing" from them we need to skip the
	 * first byte which contains the opcode.
	 */
	if (hcon->out) {
		local = (void *) &smp->preq[1];
		remote = (void *) &smp->prsp[1];
	} else {
		local = (void *) &smp->prsp[1];
		remote = (void *) &smp->preq[1];
	}

	local_io = local->io_capability;
	remote_io = remote->io_capability;

	local_mitm = (local->auth_req & SMP_AUTH_MITM);
	remote_mitm = (remote->auth_req & SMP_AUTH_MITM);

	/* If either side wants MITM, look up the method from the table,
	 * otherwise use JUST WORKS.
	 */
	if (local_mitm || remote_mitm)
		method = get_auth_method(smp, local_io, remote_io);
	else
		method = JUST_WORKS;

	/* Don't confirm locally initiated pairing attempts */
	if (method == JUST_CFM && test_bit(SMP_FLAG_INITIATOR, &smp->flags))
		method = JUST_WORKS;

	return method;
}

static int smp_cmd_public_key(struct l2cap_conn *conn, struct sk_buff *skb)
{
	struct smp_cmd_public_key *key = (void *) skb->data;
	struct hci_conn *hcon = conn->hcon;
	struct l2cap_chan *chan = conn->smp;
	struct smp_chan *smp = chan->data;
	struct hci_dev *hdev = hcon->hdev;
	struct smp_cmd_pairing_confirm cfm;
	int err;

	BT_DBG("conn %p", conn);

	if (skb->len < sizeof(*key))
		return SMP_INVALID_PARAMS;

	memcpy(smp->remote_pk, key, 64);

	/* Non-initiating device sends its public key after receiving
	 * the key from the initiating device.
	 */
	if (!hcon->out) {
		err = sc_send_public_key(smp);
		if (err)
			return err;
	}

	SMP_DBG("Remote Public Key X: %32phN", smp->remote_pk);
	SMP_DBG("Remote Public Key Y: %32phN", &smp->remote_pk[32]);

	if (!ecdh_shared_secret(smp->remote_pk, smp->local_sk, smp->dhkey))
		return SMP_UNSPECIFIED;

	SMP_DBG("DHKey %32phN", smp->dhkey);

	set_bit(SMP_FLAG_REMOTE_PK, &smp->flags);

	smp->method = sc_select_method(smp);

	BT_DBG("%s selected method 0x%02x", hdev->name, smp->method);

	/* JUST_WORKS and JUST_CFM result in an unauthenticated key */
	if (smp->method == JUST_WORKS || smp->method == JUST_CFM)
		hcon->pending_sec_level = BT_SECURITY_MEDIUM;
	else
		hcon->pending_sec_level = BT_SECURITY_FIPS;

	if (!memcmp(debug_pk, smp->remote_pk, 64))
		set_bit(SMP_FLAG_DEBUG_KEY, &smp->flags);

	if (smp->method == DSP_PASSKEY) {
		get_random_bytes(&hcon->passkey_notify,
				 sizeof(hcon->passkey_notify));
		hcon->passkey_notify %= 1000000;
		hcon->passkey_entered = 0;
		smp->passkey_round = 0;
		if (mgmt_user_passkey_notify(hdev, &hcon->dst, hcon->type,
					     hcon->dst_type,
					     hcon->passkey_notify,
					     hcon->passkey_entered))
			return SMP_UNSPECIFIED;
		SMP_ALLOW_CMD(smp, SMP_CMD_PAIRING_CONFIRM);
		return sc_passkey_round(smp, SMP_CMD_PUBLIC_KEY);
	}

	if (smp->method == REQ_OOB) {
		err = smp_f4(smp->tfm_cmac, smp->remote_pk, smp->remote_pk,
			     smp->rr, 0, cfm.confirm_val);
		if (err)
			return SMP_UNSPECIFIED;

		if (memcmp(cfm.confirm_val, smp->pcnf, 16))
			return SMP_CONFIRM_FAILED;

		if (hcon->out)
			smp_send_cmd(conn, SMP_CMD_PAIRING_RANDOM,
				     sizeof(smp->prnd), smp->prnd);

		SMP_ALLOW_CMD(smp, SMP_CMD_PAIRING_RANDOM);

		return 0;
	}

	if (hcon->out)
		SMP_ALLOW_CMD(smp, SMP_CMD_PAIRING_CONFIRM);

	if (smp->method == REQ_PASSKEY) {
		if (mgmt_user_passkey_request(hdev, &hcon->dst, hcon->type,
					      hcon->dst_type))
			return SMP_UNSPECIFIED;
		SMP_ALLOW_CMD(smp, SMP_CMD_PAIRING_CONFIRM);
		set_bit(SMP_FLAG_WAIT_USER, &smp->flags);
		return 0;
	}

	/* The Initiating device waits for the non-initiating device to
	 * send the confirm value.
	 */
	if (conn->hcon->out)
		return 0;

	err = smp_f4(smp->tfm_cmac, smp->local_pk, smp->remote_pk, smp->prnd,
		     0, cfm.confirm_val);
	if (err)
		return SMP_UNSPECIFIED;

	smp_send_cmd(conn, SMP_CMD_PAIRING_CONFIRM, sizeof(cfm), &cfm);
	SMP_ALLOW_CMD(smp, SMP_CMD_PAIRING_RANDOM);

	return 0;
}

static int smp_cmd_dhkey_check(struct l2cap_conn *conn, struct sk_buff *skb)
{
	struct smp_cmd_dhkey_check *check = (void *) skb->data;
	struct l2cap_chan *chan = conn->smp;
	struct hci_conn *hcon = conn->hcon;
	struct smp_chan *smp = chan->data;
	u8 a[7], b[7], *local_addr, *remote_addr;
	u8 io_cap[3], r[16], e[16];
	int err;

	BT_DBG("conn %p", conn);

	if (skb->len < sizeof(*check))
		return SMP_INVALID_PARAMS;

	memcpy(a, &hcon->init_addr, 6);
	memcpy(b, &hcon->resp_addr, 6);
	a[6] = hcon->init_addr_type;
	b[6] = hcon->resp_addr_type;

	if (hcon->out) {
		local_addr = a;
		remote_addr = b;
		memcpy(io_cap, &smp->prsp[1], 3);
	} else {
		local_addr = b;
		remote_addr = a;
		memcpy(io_cap, &smp->preq[1], 3);
	}

	memset(r, 0, sizeof(r));

	if (smp->method == REQ_PASSKEY || smp->method == DSP_PASSKEY)
		put_unaligned_le32(hcon->passkey_notify, r);

	err = smp_f6(smp->tfm_cmac, smp->mackey, smp->rrnd, smp->prnd, r,
		     io_cap, remote_addr, local_addr, e);
	if (err)
		return SMP_UNSPECIFIED;

	if (memcmp(check->e, e, 16))
		return SMP_DHKEY_CHECK_FAILED;

	if (!hcon->out) {
		if (test_bit(SMP_FLAG_WAIT_USER, &smp->flags)) {
			set_bit(SMP_FLAG_DHKEY_PENDING, &smp->flags);
			return 0;
		}

		/* Slave sends DHKey check as response to master */
		sc_dhkey_check(smp);
	}
>>>>>>> e529fea9

	sc_add_ltk(smp);

	if (hcon->out) {
		hci_le_start_enc(hcon, 0, 0, smp->tk);
		hcon->enc_key_size = smp->enc_key_size;
	}
<<<<<<< HEAD
	smp->csrk = csrk;
	smp_distribute_keys(smp);
	hci_dev_unlock(hdev);
=======
>>>>>>> e529fea9

	return 0;
}

<<<<<<< HEAD
=======
static int smp_cmd_keypress_notify(struct l2cap_conn *conn,
				   struct sk_buff *skb)
{
	struct smp_cmd_keypress_notify *kp = (void *) skb->data;

	BT_DBG("value 0x%02x", kp->value);

	return 0;
}

>>>>>>> e529fea9
static int smp_sig_channel(struct l2cap_chan *chan, struct sk_buff *skb)
{
	struct l2cap_conn *conn = chan->conn;
	struct hci_conn *hcon = conn->hcon;
	struct smp_chan *smp;
	__u8 code, reason;
	int err = 0;

<<<<<<< HEAD
	if (hcon->type != LE_LINK) {
		kfree_skb(skb);
		return 0;
	}

=======
>>>>>>> e529fea9
	if (skb->len < 1)
		return -EILSEQ;

	if (!test_bit(HCI_LE_ENABLED, &hcon->hdev->dev_flags)) {
		reason = SMP_PAIRING_NOTSUPP;
		goto done;
	}

	code = skb->data[0];
	skb_pull(skb, sizeof(code));

	smp = chan->data;

	if (code > SMP_CMD_MAX)
		goto drop;

	if (smp && !test_and_clear_bit(code, &smp->allow_cmd))
		goto drop;

	/* If we don't have a context the only allowed commands are
	 * pairing request and security request.
	 */
	if (!smp && code != SMP_CMD_PAIRING_REQ && code != SMP_CMD_SECURITY_REQ)
		goto drop;

	switch (code) {
	case SMP_CMD_PAIRING_REQ:
		reason = smp_cmd_pairing_req(conn, skb);
		break;

	case SMP_CMD_PAIRING_FAIL:
		smp_failure(conn, 0);
		err = -EPERM;
		break;

	case SMP_CMD_PAIRING_RSP:
		reason = smp_cmd_pairing_rsp(conn, skb);
		break;

	case SMP_CMD_SECURITY_REQ:
		reason = smp_cmd_security_req(conn, skb);
		break;

	case SMP_CMD_PAIRING_CONFIRM:
		reason = smp_cmd_pairing_confirm(conn, skb);
		break;

	case SMP_CMD_PAIRING_RANDOM:
		reason = smp_cmd_pairing_random(conn, skb);
		break;

	case SMP_CMD_ENCRYPT_INFO:
		reason = smp_cmd_encrypt_info(conn, skb);
		break;

	case SMP_CMD_MASTER_IDENT:
		reason = smp_cmd_master_ident(conn, skb);
		break;

	case SMP_CMD_IDENT_INFO:
		reason = smp_cmd_ident_info(conn, skb);
		break;

	case SMP_CMD_IDENT_ADDR_INFO:
		reason = smp_cmd_ident_addr_info(conn, skb);
		break;

	case SMP_CMD_SIGN_INFO:
		reason = smp_cmd_sign_info(conn, skb);
		break;

	case SMP_CMD_PUBLIC_KEY:
		reason = smp_cmd_public_key(conn, skb);
		break;

	case SMP_CMD_DHKEY_CHECK:
		reason = smp_cmd_dhkey_check(conn, skb);
		break;

	case SMP_CMD_KEYPRESS_NOTIFY:
		reason = smp_cmd_keypress_notify(conn, skb);
		break;

	default:
		BT_DBG("Unknown command code 0x%2.2x", code);
		reason = SMP_CMD_NOTSUPP;
		goto done;
	}

done:
	if (!err) {
		if (reason)
			smp_failure(conn, reason);
		kfree_skb(skb);
	}

	return err;

drop:
	BT_ERR("%s unexpected SMP command 0x%02x from %pMR", hcon->hdev->name,
	       code, &hcon->dst);
	kfree_skb(skb);
	return 0;
}

static void smp_teardown_cb(struct l2cap_chan *chan, int err)
{
	struct l2cap_conn *conn = chan->conn;
<<<<<<< HEAD

	BT_DBG("chan %p", chan);

	if (chan->data)
		smp_chan_destroy(conn);

	conn->smp = NULL;
	l2cap_chan_put(chan);
}

static void smp_resume_cb(struct l2cap_chan *chan)
{
	struct smp_chan *smp = chan->data;
	struct l2cap_conn *conn = chan->conn;
	struct hci_conn *hcon = conn->hcon;

	BT_DBG("chan %p", chan);

	if (!smp)
		return;

=======

	BT_DBG("chan %p", chan);

	if (chan->data)
		smp_chan_destroy(conn);

	conn->smp = NULL;
	l2cap_chan_put(chan);
}

static void bredr_pairing(struct l2cap_chan *chan)
{
	struct l2cap_conn *conn = chan->conn;
	struct hci_conn *hcon = conn->hcon;
	struct hci_dev *hdev = hcon->hdev;
	struct smp_cmd_pairing req;
	struct smp_chan *smp;

	BT_DBG("chan %p", chan);

	/* Only new pairings are interesting */
	if (!test_bit(HCI_CONN_NEW_LINK_KEY, &hcon->flags))
		return;

	/* Don't bother if we're not encrypted */
	if (!test_bit(HCI_CONN_ENCRYPT, &hcon->flags))
		return;

	/* Only master may initiate SMP over BR/EDR */
	if (hcon->role != HCI_ROLE_MASTER)
		return;

	/* Secure Connections support must be enabled */
	if (!test_bit(HCI_SC_ENABLED, &hdev->dev_flags))
		return;

	/* BR/EDR must use Secure Connections for SMP */
	if (!test_bit(HCI_CONN_AES_CCM, &hcon->flags) &&
	    !test_bit(HCI_FORCE_LESC, &hdev->dbg_flags))
		return;

	/* If our LE support is not enabled don't do anything */
	if (!test_bit(HCI_LE_ENABLED, &hdev->dev_flags))
		return;

	/* Don't bother if remote LE support is not enabled */
	if (!lmp_host_le_capable(hcon))
		return;

	/* Remote must support SMP fixed chan for BR/EDR */
	if (!(conn->remote_fixed_chan & L2CAP_FC_SMP_BREDR))
		return;

	/* Don't bother if SMP is already ongoing */
	if (chan->data)
		return;

	smp = smp_chan_create(conn);
	if (!smp) {
		BT_ERR("%s unable to create SMP context for BR/EDR",
		       hdev->name);
		return;
	}

	set_bit(SMP_FLAG_SC, &smp->flags);

	BT_DBG("%s starting SMP over BR/EDR", hdev->name);

	/* Prepare and send the BR/EDR SMP Pairing Request */
	build_bredr_pairing_cmd(smp, &req, NULL);

	smp->preq[0] = SMP_CMD_PAIRING_REQ;
	memcpy(&smp->preq[1], &req, sizeof(req));

	smp_send_cmd(conn, SMP_CMD_PAIRING_REQ, sizeof(req), &req);
	SMP_ALLOW_CMD(smp, SMP_CMD_PAIRING_RSP);
}

static void smp_resume_cb(struct l2cap_chan *chan)
{
	struct smp_chan *smp = chan->data;
	struct l2cap_conn *conn = chan->conn;
	struct hci_conn *hcon = conn->hcon;

	BT_DBG("chan %p", chan);

	if (hcon->type == ACL_LINK) {
		bredr_pairing(chan);
		return;
	}

	if (!smp)
		return;

>>>>>>> e529fea9
	if (!test_bit(HCI_CONN_ENCRYPT, &hcon->flags))
		return;

	cancel_delayed_work(&smp->security_timer);

	smp_distribute_keys(smp);
}

static void smp_ready_cb(struct l2cap_chan *chan)
{
	struct l2cap_conn *conn = chan->conn;
<<<<<<< HEAD
=======
	struct hci_conn *hcon = conn->hcon;
>>>>>>> e529fea9

	BT_DBG("chan %p", chan);

	conn->smp = chan;
	l2cap_chan_hold(chan);
<<<<<<< HEAD
}

static int smp_recv_cb(struct l2cap_chan *chan, struct sk_buff *skb)
{
	int err;

	BT_DBG("chan %p", chan);

	err = smp_sig_channel(chan, skb);
	if (err) {
		struct smp_chan *smp = chan->data;

=======

	if (hcon->type == ACL_LINK && test_bit(HCI_CONN_ENCRYPT, &hcon->flags))
		bredr_pairing(chan);
}

static int smp_recv_cb(struct l2cap_chan *chan, struct sk_buff *skb)
{
	int err;

	BT_DBG("chan %p", chan);

	err = smp_sig_channel(chan, skb);
	if (err) {
		struct smp_chan *smp = chan->data;

>>>>>>> e529fea9
		if (smp)
			cancel_delayed_work_sync(&smp->security_timer);

		hci_disconnect(chan->conn->hcon, HCI_ERROR_AUTH_FAILURE);
	}

	return err;
}

static struct sk_buff *smp_alloc_skb_cb(struct l2cap_chan *chan,
					unsigned long hdr_len,
					unsigned long len, int nb)
{
	struct sk_buff *skb;

	skb = bt_skb_alloc(hdr_len + len, GFP_KERNEL);
	if (!skb)
		return ERR_PTR(-ENOMEM);

	skb->priority = HCI_PRIO_MAX;
	bt_cb(skb)->chan = chan;

	return skb;
}

static const struct l2cap_ops smp_chan_ops = {
	.name			= "Security Manager",
	.ready			= smp_ready_cb,
	.recv			= smp_recv_cb,
	.alloc_skb		= smp_alloc_skb_cb,
	.teardown		= smp_teardown_cb,
	.resume			= smp_resume_cb,

	.new_connection		= l2cap_chan_no_new_connection,
	.state_change		= l2cap_chan_no_state_change,
	.close			= l2cap_chan_no_close,
	.defer			= l2cap_chan_no_defer,
	.suspend		= l2cap_chan_no_suspend,
	.set_shutdown		= l2cap_chan_no_set_shutdown,
	.get_sndtimeo		= l2cap_chan_no_get_sndtimeo,
<<<<<<< HEAD
	.memcpy_fromiovec	= l2cap_chan_no_memcpy_fromiovec,
=======
>>>>>>> e529fea9
};

static inline struct l2cap_chan *smp_new_conn_cb(struct l2cap_chan *pchan)
{
	struct l2cap_chan *chan;

	BT_DBG("pchan %p", pchan);

	chan = l2cap_chan_create();
	if (!chan)
		return NULL;

	chan->chan_type	= pchan->chan_type;
	chan->ops	= &smp_chan_ops;
	chan->scid	= pchan->scid;
	chan->dcid	= chan->scid;
	chan->imtu	= pchan->imtu;
	chan->omtu	= pchan->omtu;
	chan->mode	= pchan->mode;
<<<<<<< HEAD
=======

	/* Other L2CAP channels may request SMP routines in order to
	 * change the security level. This means that the SMP channel
	 * lock must be considered in its own category to avoid lockdep
	 * warnings.
	 */
	atomic_set(&chan->nesting, L2CAP_NESTING_SMP);
>>>>>>> e529fea9

	BT_DBG("created chan %p", chan);

	return chan;
}

static const struct l2cap_ops smp_root_chan_ops = {
	.name			= "Security Manager Root",
	.new_connection		= smp_new_conn_cb,

	/* None of these are implemented for the root channel */
	.close			= l2cap_chan_no_close,
	.alloc_skb		= l2cap_chan_no_alloc_skb,
	.recv			= l2cap_chan_no_recv,
	.state_change		= l2cap_chan_no_state_change,
	.teardown		= l2cap_chan_no_teardown,
	.ready			= l2cap_chan_no_ready,
	.defer			= l2cap_chan_no_defer,
	.suspend		= l2cap_chan_no_suspend,
	.resume			= l2cap_chan_no_resume,
	.set_shutdown		= l2cap_chan_no_set_shutdown,
	.get_sndtimeo		= l2cap_chan_no_get_sndtimeo,
<<<<<<< HEAD
	.memcpy_fromiovec	= l2cap_chan_no_memcpy_fromiovec,
};

int smp_register(struct hci_dev *hdev)
{
	struct l2cap_chan *chan;
	struct crypto_blkcipher	*tfm_aes;

	BT_DBG("%s", hdev->name);

	tfm_aes = crypto_alloc_blkcipher("ecb(aes)", 0, CRYPTO_ALG_ASYNC);
	if (IS_ERR(tfm_aes)) {
		int err = PTR_ERR(tfm_aes);
		BT_ERR("Unable to create crypto context");
		return err;
	}

	chan = l2cap_chan_create();
	if (!chan) {
		crypto_free_blkcipher(tfm_aes);
		return -ENOMEM;
	}

	chan->data = tfm_aes;

	l2cap_add_scid(chan, L2CAP_CID_SMP);

	l2cap_chan_set_defaults(chan);

	bacpy(&chan->src, &hdev->bdaddr);
	chan->src_type = BDADDR_LE_PUBLIC;
	chan->state = BT_LISTEN;
	chan->mode = L2CAP_MODE_BASIC;
	chan->imtu = L2CAP_DEFAULT_MTU;
	chan->ops = &smp_root_chan_ops;

	hdev->smp_data = chan;
=======
};

static struct l2cap_chan *smp_add_cid(struct hci_dev *hdev, u16 cid)
{
	struct l2cap_chan *chan;
	struct crypto_blkcipher	*tfm_aes;

	if (cid == L2CAP_CID_SMP_BREDR) {
		tfm_aes = NULL;
		goto create_chan;
	}

	tfm_aes = crypto_alloc_blkcipher("ecb(aes)", 0, 0);
	if (IS_ERR(tfm_aes)) {
		BT_ERR("Unable to create crypto context");
		return ERR_PTR(PTR_ERR(tfm_aes));
	}

create_chan:
	chan = l2cap_chan_create();
	if (!chan) {
		crypto_free_blkcipher(tfm_aes);
		return ERR_PTR(-ENOMEM);
	}

	chan->data = tfm_aes;

	l2cap_add_scid(chan, cid);

	l2cap_chan_set_defaults(chan);

	bacpy(&chan->src, &hdev->bdaddr);
	if (cid == L2CAP_CID_SMP)
		chan->src_type = BDADDR_LE_PUBLIC;
	else
		chan->src_type = BDADDR_BREDR;
	chan->state = BT_LISTEN;
	chan->mode = L2CAP_MODE_BASIC;
	chan->imtu = L2CAP_DEFAULT_MTU;
	chan->ops = &smp_root_chan_ops;

	/* Set correct nesting level for a parent/listening channel */
	atomic_set(&chan->nesting, L2CAP_NESTING_PARENT);

	return chan;
}

static void smp_del_chan(struct l2cap_chan *chan)
{
	struct crypto_blkcipher	*tfm_aes;

	BT_DBG("chan %p", chan);

	tfm_aes = chan->data;
	if (tfm_aes) {
		chan->data = NULL;
		crypto_free_blkcipher(tfm_aes);
	}

	l2cap_chan_put(chan);
}

int smp_register(struct hci_dev *hdev)
{
	struct l2cap_chan *chan;

	BT_DBG("%s", hdev->name);

	chan = smp_add_cid(hdev, L2CAP_CID_SMP);
	if (IS_ERR(chan))
		return PTR_ERR(chan);

	hdev->smp_data = chan;

	if (!lmp_sc_capable(hdev) &&
	    !test_bit(HCI_FORCE_LESC, &hdev->dbg_flags))
		return 0;

	chan = smp_add_cid(hdev, L2CAP_CID_SMP_BREDR);
	if (IS_ERR(chan)) {
		int err = PTR_ERR(chan);
		chan = hdev->smp_data;
		hdev->smp_data = NULL;
		smp_del_chan(chan);
		return err;
	}

	hdev->smp_bredr_data = chan;
>>>>>>> e529fea9

	return 0;
}

void smp_unregister(struct hci_dev *hdev)
{
<<<<<<< HEAD
	struct l2cap_chan *chan = hdev->smp_data;
	struct crypto_blkcipher *tfm_aes;

	if (!chan)
		return;

	BT_DBG("%s chan %p", hdev->name, chan);

	tfm_aes = chan->data;
	if (tfm_aes) {
		chan->data = NULL;
		crypto_free_blkcipher(tfm_aes);
	}

	hdev->smp_data = NULL;
	l2cap_chan_put(chan);
=======
	struct l2cap_chan *chan;

	if (hdev->smp_bredr_data) {
		chan = hdev->smp_bredr_data;
		hdev->smp_bredr_data = NULL;
		smp_del_chan(chan);
	}

	if (hdev->smp_data) {
		chan = hdev->smp_data;
		hdev->smp_data = NULL;
		smp_del_chan(chan);
	}
>>>>>>> e529fea9
}<|MERGE_RESOLUTION|>--- conflicted
+++ resolved
@@ -32,14 +32,6 @@
 #include "ecc.h"
 #include "smp.h"
 
-<<<<<<< HEAD
-#define SMP_ALLOW_CMD(smp, code)	set_bit(code, &smp->allow_cmd)
-
-#define SMP_TIMEOUT	msecs_to_jiffies(30000)
-
-#define AUTH_REQ_MASK   0x07
-#define KEY_DIST_MASK	0x07
-=======
 /* Low-level debug macros to be used for stuff that we don't want
  * accidentially in dmesg, i.e. the values of the various crypto keys
  * and the inputs & outputs of crypto functions.
@@ -65,7 +57,6 @@
 
 /* Maximum message length that can be passed to aes_cmac */
 #define CMAC_MSG_MAX	80
->>>>>>> e529fea9
 
 enum {
 	SMP_FLAG_TK_VALID,
@@ -284,21 +275,6 @@
 	return 0;
 }
 
-<<<<<<< HEAD
-bool smp_irk_matches(struct hci_dev *hdev, u8 irk[16], bdaddr_t *bdaddr)
-{
-	struct l2cap_chan *chan = hdev->smp_data;
-	struct crypto_blkcipher *tfm;
-	u8 hash[3];
-	int err;
-
-	if (!chan || !chan->data)
-		return false;
-
-	tfm = chan->data;
-
-	BT_DBG("RPA %pMR IRK %*phN", bdaddr, 16, irk);
-=======
 static int smp_f6(struct crypto_hash *tfm_cmac, const u8 w[16],
 		  const u8 n1[16], u8 n2[16], const u8 r[16],
 		  const u8 io_cap[3], const u8 a1[7], const u8 a2[7],
@@ -310,7 +286,6 @@
 	SMP_DBG("w %16phN", w);
 	SMP_DBG("n1 %16phN n2 %16phN", n1, n2);
 	SMP_DBG("r %16phN io_cap %3phN a1 %7phN a2 %7phN", r, io_cap, a1, a2);
->>>>>>> e529fea9
 
 	memcpy(m, a2, 7);
 	memcpy(m + 7, a1, 7);
@@ -328,20 +303,6 @@
 	return err;
 }
 
-<<<<<<< HEAD
-int smp_generate_rpa(struct hci_dev *hdev, u8 irk[16], bdaddr_t *rpa)
-{
-	struct l2cap_chan *chan = hdev->smp_data;
-	struct crypto_blkcipher *tfm;
-	int err;
-
-	if (!chan || !chan->data)
-		return -EOPNOTSUPP;
-
-	tfm = chan->data;
-
-	get_random_bytes(&rpa->b[3], 3);
-=======
 static int smp_g2(struct crypto_hash *tfm_cmac, const u8 u[32], const u8 v[32],
 		  const u8 x[16], const u8 y[16], u32 *val)
 {
@@ -351,7 +312,6 @@
 	SMP_DBG("u %32phN", u);
 	SMP_DBG("v %32phN", v);
 	SMP_DBG("x %16phN y %16phN", x, y);
->>>>>>> e529fea9
 
 	memcpy(m, y, 16);
 	memcpy(m + 16, v, 32);
@@ -485,30 +445,6 @@
 	return err;
 }
 
-<<<<<<< HEAD
-static void smp_send_cmd(struct l2cap_conn *conn, u8 code, u16 len, void *data)
-{
-	struct l2cap_chan *chan = conn->smp;
-	struct smp_chan *smp;
-	struct kvec iv[2];
-	struct msghdr msg;
-
-	if (!chan)
-		return;
-
-	BT_DBG("code 0x%2.2x", code);
-
-	iv[0].iov_base = &code;
-	iv[0].iov_len = 1;
-
-	iv[1].iov_base = data;
-	iv[1].iov_len = len;
-
-	memset(&msg, 0, sizeof(msg));
-
-	msg.msg_iov = (struct iovec *) &iv;
-	msg.msg_iovlen = 2;
-=======
 static int smp_ah(struct crypto_blkcipher *tfm, const u8 irk[16],
 		  const u8 r[3], u8 res[3])
 {
@@ -592,12 +528,9 @@
 
 	if (!chan)
 		return;
->>>>>>> e529fea9
-
-	l2cap_chan_send(chan, &msg, 1 + len);
-
-<<<<<<< HEAD
-=======
+
+	BT_DBG("code 0x%2.2x", code);
+
 	iv[0].iov_base = &code;
 	iv[0].iov_len = 1;
 
@@ -610,7 +543,6 @@
 
 	l2cap_chan_send(chan, &msg, 1 + len);
 
->>>>>>> e529fea9
 	if (!chan->data)
 		return;
 
@@ -734,70 +666,14 @@
 }
 
 static void smp_chan_destroy(struct l2cap_conn *conn)
-<<<<<<< HEAD
-{
-	struct l2cap_chan *chan = conn->smp;
-	struct smp_chan *smp = chan->data;
-	bool complete;
-
-	BUG_ON(!smp);
-
-	cancel_delayed_work_sync(&smp->security_timer);
-
-	complete = test_bit(SMP_FLAG_COMPLETE, &smp->flags);
-	mgmt_smp_complete(conn->hcon, complete);
-
-	kfree(smp->csrk);
-	kfree(smp->slave_csrk);
-
-	crypto_free_blkcipher(smp->tfm_aes);
-
-	/* If pairing failed clean up any keys we might have */
-	if (!complete) {
-		if (smp->ltk) {
-			list_del(&smp->ltk->list);
-			kfree(smp->ltk);
-		}
-
-		if (smp->slave_ltk) {
-			list_del(&smp->slave_ltk->list);
-			kfree(smp->slave_ltk);
-		}
-
-		if (smp->remote_irk) {
-			list_del(&smp->remote_irk->list);
-			kfree(smp->remote_irk);
-		}
-	}
-
-	chan->data = NULL;
-	kfree(smp);
-	hci_conn_drop(conn->hcon);
-}
-
-static void smp_failure(struct l2cap_conn *conn, u8 reason)
-=======
->>>>>>> e529fea9
 {
 	struct l2cap_chan *chan = conn->smp;
 	struct smp_chan *smp = chan->data;
 	struct hci_conn *hcon = conn->hcon;
-<<<<<<< HEAD
-	struct l2cap_chan *chan = conn->smp;
-=======
 	bool complete;
->>>>>>> e529fea9
 
 	BUG_ON(!smp);
 
-<<<<<<< HEAD
-	clear_bit(HCI_CONN_ENCRYPT_PEND, &hcon->flags);
-	mgmt_auth_failed(hcon, HCI_ERROR_AUTH_FAILURE);
-
-	if (chan->data)
-		smp_chan_destroy(conn);
-}
-=======
 	cancel_delayed_work_sync(&smp->security_timer);
 
 	complete = test_bit(SMP_FLAG_COMPLETE, &smp->flags);
@@ -806,7 +682,6 @@
 	kfree(smp->csrk);
 	kfree(smp->slave_csrk);
 	kfree(smp->link_key);
->>>>>>> e529fea9
 
 	crypto_free_blkcipher(smp->tfm_aes);
 	crypto_free_hash(smp->tfm_cmac);
@@ -905,10 +780,6 @@
 	struct hci_conn *hcon = conn->hcon;
 	struct l2cap_chan *chan = conn->smp;
 	struct smp_chan *smp = chan->data;
-<<<<<<< HEAD
-	u8 method;
-=======
->>>>>>> e529fea9
 	u32 passkey = 0;
 	int ret = 0;
 
@@ -946,11 +817,7 @@
 	}
 
 	/* Not Just Works/Confirm results in MITM Authentication */
-<<<<<<< HEAD
-	if (method != JUST_CFM) {
-=======
 	if (smp->method != JUST_CFM) {
->>>>>>> e529fea9
 		set_bit(SMP_FLAG_MITM_AUTH, &smp->flags);
 		if (hcon->pending_sec_level < BT_SECURITY_HIGH)
 			hcon->pending_sec_level = BT_SECURITY_HIGH;
@@ -1100,13 +967,6 @@
 		mgmt_new_irk(hdev, smp->remote_irk);
 		/* Now that user space can be considered to know the
 		 * identity address track the connection based on it
-<<<<<<< HEAD
-		 * from now on.
-		 */
-		bacpy(&hcon->dst, &smp->remote_irk->bdaddr);
-		hcon->dst_type = smp->remote_irk->addr_type;
-		queue_work(hdev->workqueue, &conn->id_addr_update_work);
-=======
 		 * from now on (assuming this is an LE link).
 		 */
 		if (hcon->type == LE_LINK) {
@@ -1114,7 +974,6 @@
 			hcon->dst_type = smp->remote_irk->addr_type;
 			queue_work(hdev->workqueue, &conn->id_addr_update_work);
 		}
->>>>>>> e529fea9
 
 		/* When receiving an indentity resolving key for
 		 * a remote device that does not use a resolvable
@@ -1127,212 +986,12 @@
 		 * just remove it.
 		 */
 		if (!bacmp(&smp->remote_irk->rpa, BDADDR_ANY)) {
-<<<<<<< HEAD
-			list_del(&smp->remote_irk->list);
-			kfree(smp->remote_irk);
-=======
 			list_del_rcu(&smp->remote_irk->list);
 			kfree_rcu(smp->remote_irk, rcu);
->>>>>>> e529fea9
 			smp->remote_irk = NULL;
 		}
 	}
 
-<<<<<<< HEAD
-	/* The LTKs and CSRKs should be persistent only if both sides
-	 * had the bonding bit set in their authentication requests.
-	 */
-	persistent = !!((req->auth_req & rsp->auth_req) & SMP_AUTH_BONDING);
-
-	if (smp->csrk) {
-		smp->csrk->bdaddr_type = hcon->dst_type;
-		bacpy(&smp->csrk->bdaddr, &hcon->dst);
-		mgmt_new_csrk(hdev, smp->csrk, persistent);
-	}
-
-	if (smp->slave_csrk) {
-		smp->slave_csrk->bdaddr_type = hcon->dst_type;
-		bacpy(&smp->slave_csrk->bdaddr, &hcon->dst);
-		mgmt_new_csrk(hdev, smp->slave_csrk, persistent);
-	}
-
-	if (smp->ltk) {
-		smp->ltk->bdaddr_type = hcon->dst_type;
-		bacpy(&smp->ltk->bdaddr, &hcon->dst);
-		mgmt_new_ltk(hdev, smp->ltk, persistent);
-	}
-
-	if (smp->slave_ltk) {
-		smp->slave_ltk->bdaddr_type = hcon->dst_type;
-		bacpy(&smp->slave_ltk->bdaddr, &hcon->dst);
-		mgmt_new_ltk(hdev, smp->slave_ltk, persistent);
-	}
-}
-
-static void smp_allow_key_dist(struct smp_chan *smp)
-{
-	/* Allow the first expected phase 3 PDU. The rest of the PDUs
-	 * will be allowed in each PDU handler to ensure we receive
-	 * them in the correct order.
-	 */
-	if (smp->remote_key_dist & SMP_DIST_ENC_KEY)
-		SMP_ALLOW_CMD(smp, SMP_CMD_ENCRYPT_INFO);
-	else if (smp->remote_key_dist & SMP_DIST_ID_KEY)
-		SMP_ALLOW_CMD(smp, SMP_CMD_IDENT_INFO);
-	else if (smp->remote_key_dist & SMP_DIST_SIGN)
-		SMP_ALLOW_CMD(smp, SMP_CMD_SIGN_INFO);
-}
-
-static void smp_distribute_keys(struct smp_chan *smp)
-{
-	struct smp_cmd_pairing *req, *rsp;
-	struct l2cap_conn *conn = smp->conn;
-	struct hci_conn *hcon = conn->hcon;
-	struct hci_dev *hdev = hcon->hdev;
-	__u8 *keydist;
-
-	BT_DBG("conn %p", conn);
-
-	rsp = (void *) &smp->prsp[1];
-
-	/* The responder sends its keys first */
-	if (hcon->out && (smp->remote_key_dist & KEY_DIST_MASK)) {
-		smp_allow_key_dist(smp);
-		return;
-	}
-
-	req = (void *) &smp->preq[1];
-
-	if (hcon->out) {
-		keydist = &rsp->init_key_dist;
-		*keydist &= req->init_key_dist;
-	} else {
-		keydist = &rsp->resp_key_dist;
-		*keydist &= req->resp_key_dist;
-	}
-
-	BT_DBG("keydist 0x%x", *keydist);
-
-	if (*keydist & SMP_DIST_ENC_KEY) {
-		struct smp_cmd_encrypt_info enc;
-		struct smp_cmd_master_ident ident;
-		struct smp_ltk *ltk;
-		u8 authenticated;
-		__le16 ediv;
-		__le64 rand;
-
-		get_random_bytes(enc.ltk, sizeof(enc.ltk));
-		get_random_bytes(&ediv, sizeof(ediv));
-		get_random_bytes(&rand, sizeof(rand));
-
-		smp_send_cmd(conn, SMP_CMD_ENCRYPT_INFO, sizeof(enc), &enc);
-
-		authenticated = hcon->sec_level == BT_SECURITY_HIGH;
-		ltk = hci_add_ltk(hdev, &hcon->dst, hcon->dst_type,
-				  SMP_LTK_SLAVE, authenticated, enc.ltk,
-				  smp->enc_key_size, ediv, rand);
-		smp->slave_ltk = ltk;
-
-		ident.ediv = ediv;
-		ident.rand = rand;
-
-		smp_send_cmd(conn, SMP_CMD_MASTER_IDENT, sizeof(ident), &ident);
-
-		*keydist &= ~SMP_DIST_ENC_KEY;
-	}
-
-	if (*keydist & SMP_DIST_ID_KEY) {
-		struct smp_cmd_ident_addr_info addrinfo;
-		struct smp_cmd_ident_info idinfo;
-
-		memcpy(idinfo.irk, hdev->irk, sizeof(idinfo.irk));
-
-		smp_send_cmd(conn, SMP_CMD_IDENT_INFO, sizeof(idinfo), &idinfo);
-
-		/* The hci_conn contains the local identity address
-		 * after the connection has been established.
-		 *
-		 * This is true even when the connection has been
-		 * established using a resolvable random address.
-		 */
-		bacpy(&addrinfo.bdaddr, &hcon->src);
-		addrinfo.addr_type = hcon->src_type;
-
-		smp_send_cmd(conn, SMP_CMD_IDENT_ADDR_INFO, sizeof(addrinfo),
-			     &addrinfo);
-
-		*keydist &= ~SMP_DIST_ID_KEY;
-	}
-
-	if (*keydist & SMP_DIST_SIGN) {
-		struct smp_cmd_sign_info sign;
-		struct smp_csrk *csrk;
-
-		/* Generate a new random key */
-		get_random_bytes(sign.csrk, sizeof(sign.csrk));
-
-		csrk = kzalloc(sizeof(*csrk), GFP_KERNEL);
-		if (csrk) {
-			csrk->master = 0x00;
-			memcpy(csrk->val, sign.csrk, sizeof(csrk->val));
-		}
-		smp->slave_csrk = csrk;
-
-		smp_send_cmd(conn, SMP_CMD_SIGN_INFO, sizeof(sign), &sign);
-
-		*keydist &= ~SMP_DIST_SIGN;
-	}
-
-	/* If there are still keys to be received wait for them */
-	if (smp->remote_key_dist & KEY_DIST_MASK) {
-		smp_allow_key_dist(smp);
-		return;
-	}
-
-	set_bit(SMP_FLAG_COMPLETE, &smp->flags);
-	smp_notify_keys(conn);
-
-	smp_chan_destroy(conn);
-}
-
-static void smp_timeout(struct work_struct *work)
-{
-	struct smp_chan *smp = container_of(work, struct smp_chan,
-					    security_timer.work);
-	struct l2cap_conn *conn = smp->conn;
-
-	BT_DBG("conn %p", conn);
-
-	hci_disconnect(conn->hcon, HCI_ERROR_REMOTE_USER_TERM);
-}
-
-static struct smp_chan *smp_chan_create(struct l2cap_conn *conn)
-{
-	struct l2cap_chan *chan = conn->smp;
-	struct smp_chan *smp;
-
-	smp = kzalloc(sizeof(*smp), GFP_ATOMIC);
-	if (!smp)
-		return NULL;
-
-	smp->tfm_aes = crypto_alloc_blkcipher("ecb(aes)", 0, CRYPTO_ALG_ASYNC);
-	if (IS_ERR(smp->tfm_aes)) {
-		BT_ERR("Unable to create ECB crypto context");
-		kfree(smp);
-		return NULL;
-	}
-
-	smp->conn = conn;
-	chan->data = smp;
-
-	SMP_ALLOW_CMD(smp, SMP_CMD_PAIRING_FAIL);
-
-	INIT_DELAYED_WORK(&smp->security_timer, smp_timeout);
-
-	hci_conn_hold(conn->hcon);
-
-	return smp;
-=======
 	if (hcon->type == ACL_LINK) {
 		if (hcon->key_type == HCI_LK_DEBUG_COMBINATION)
 			persistent = false;
@@ -1421,12 +1080,454 @@
 	smp->ltk = hci_add_ltk(hcon->hdev, &hcon->dst, hcon->dst_type,
 			       key_type, auth, smp->tk, smp->enc_key_size,
 			       0, 0);
->>>>>>> e529fea9
 }
 
 static void sc_generate_link_key(struct smp_chan *smp)
 {
-<<<<<<< HEAD
+	/* These constants are as specified in the core specification.
+	 * In ASCII they spell out to 'tmp1' and 'lebr'.
+	 */
+	const u8 tmp1[4] = { 0x31, 0x70, 0x6d, 0x74 };
+	const u8 lebr[4] = { 0x72, 0x62, 0x65, 0x6c };
+
+	smp->link_key = kzalloc(16, GFP_KERNEL);
+	if (!smp->link_key)
+		return;
+
+	if (smp_h6(smp->tfm_cmac, smp->tk, tmp1, smp->link_key)) {
+		kfree(smp->link_key);
+		smp->link_key = NULL;
+		return;
+	}
+
+	if (smp_h6(smp->tfm_cmac, smp->link_key, lebr, smp->link_key)) {
+		kfree(smp->link_key);
+		smp->link_key = NULL;
+		return;
+	}
+}
+
+static void smp_allow_key_dist(struct smp_chan *smp)
+{
+	/* Allow the first expected phase 3 PDU. The rest of the PDUs
+	 * will be allowed in each PDU handler to ensure we receive
+	 * them in the correct order.
+	 */
+	if (smp->remote_key_dist & SMP_DIST_ENC_KEY)
+		SMP_ALLOW_CMD(smp, SMP_CMD_ENCRYPT_INFO);
+	else if (smp->remote_key_dist & SMP_DIST_ID_KEY)
+		SMP_ALLOW_CMD(smp, SMP_CMD_IDENT_INFO);
+	else if (smp->remote_key_dist & SMP_DIST_SIGN)
+		SMP_ALLOW_CMD(smp, SMP_CMD_SIGN_INFO);
+}
+
+static void sc_generate_ltk(struct smp_chan *smp)
+{
+	/* These constants are as specified in the core specification.
+	 * In ASCII they spell out to 'tmp2' and 'brle'.
+	 */
+	const u8 tmp2[4] = { 0x32, 0x70, 0x6d, 0x74 };
+	const u8 brle[4] = { 0x65, 0x6c, 0x72, 0x62 };
+	struct hci_conn *hcon = smp->conn->hcon;
+	struct hci_dev *hdev = hcon->hdev;
+	struct link_key *key;
+
+	key = hci_find_link_key(hdev, &hcon->dst);
+	if (!key) {
+		BT_ERR("%s No Link Key found to generate LTK", hdev->name);
+		return;
+	}
+
+	if (key->type == HCI_LK_DEBUG_COMBINATION)
+		set_bit(SMP_FLAG_DEBUG_KEY, &smp->flags);
+
+	if (smp_h6(smp->tfm_cmac, key->val, tmp2, smp->tk))
+		return;
+
+	if (smp_h6(smp->tfm_cmac, smp->tk, brle, smp->tk))
+		return;
+
+	sc_add_ltk(smp);
+}
+
+static void smp_distribute_keys(struct smp_chan *smp)
+{
+	struct smp_cmd_pairing *req, *rsp;
+	struct l2cap_conn *conn = smp->conn;
+	struct hci_conn *hcon = conn->hcon;
+	struct hci_dev *hdev = hcon->hdev;
+	__u8 *keydist;
+
+	BT_DBG("conn %p", conn);
+
+	rsp = (void *) &smp->prsp[1];
+
+	/* The responder sends its keys first */
+	if (hcon->out && (smp->remote_key_dist & KEY_DIST_MASK)) {
+		smp_allow_key_dist(smp);
+		return;
+	}
+
+	req = (void *) &smp->preq[1];
+
+	if (hcon->out) {
+		keydist = &rsp->init_key_dist;
+		*keydist &= req->init_key_dist;
+	} else {
+		keydist = &rsp->resp_key_dist;
+		*keydist &= req->resp_key_dist;
+	}
+
+	if (test_bit(SMP_FLAG_SC, &smp->flags)) {
+		if (hcon->type == LE_LINK && (*keydist & SMP_DIST_LINK_KEY))
+			sc_generate_link_key(smp);
+		if (hcon->type == ACL_LINK && (*keydist & SMP_DIST_ENC_KEY))
+			sc_generate_ltk(smp);
+
+		/* Clear the keys which are generated but not distributed */
+		*keydist &= ~SMP_SC_NO_DIST;
+	}
+
+	BT_DBG("keydist 0x%x", *keydist);
+
+	if (*keydist & SMP_DIST_ENC_KEY) {
+		struct smp_cmd_encrypt_info enc;
+		struct smp_cmd_master_ident ident;
+		struct smp_ltk *ltk;
+		u8 authenticated;
+		__le16 ediv;
+		__le64 rand;
+
+		get_random_bytes(enc.ltk, sizeof(enc.ltk));
+		get_random_bytes(&ediv, sizeof(ediv));
+		get_random_bytes(&rand, sizeof(rand));
+
+		smp_send_cmd(conn, SMP_CMD_ENCRYPT_INFO, sizeof(enc), &enc);
+
+		authenticated = hcon->sec_level == BT_SECURITY_HIGH;
+		ltk = hci_add_ltk(hdev, &hcon->dst, hcon->dst_type,
+				  SMP_LTK_SLAVE, authenticated, enc.ltk,
+				  smp->enc_key_size, ediv, rand);
+		smp->slave_ltk = ltk;
+
+		ident.ediv = ediv;
+		ident.rand = rand;
+
+		smp_send_cmd(conn, SMP_CMD_MASTER_IDENT, sizeof(ident), &ident);
+
+		*keydist &= ~SMP_DIST_ENC_KEY;
+	}
+
+	if (*keydist & SMP_DIST_ID_KEY) {
+		struct smp_cmd_ident_addr_info addrinfo;
+		struct smp_cmd_ident_info idinfo;
+
+		memcpy(idinfo.irk, hdev->irk, sizeof(idinfo.irk));
+
+		smp_send_cmd(conn, SMP_CMD_IDENT_INFO, sizeof(idinfo), &idinfo);
+
+		/* The hci_conn contains the local identity address
+		 * after the connection has been established.
+		 *
+		 * This is true even when the connection has been
+		 * established using a resolvable random address.
+		 */
+		bacpy(&addrinfo.bdaddr, &hcon->src);
+		addrinfo.addr_type = hcon->src_type;
+
+		smp_send_cmd(conn, SMP_CMD_IDENT_ADDR_INFO, sizeof(addrinfo),
+			     &addrinfo);
+
+		*keydist &= ~SMP_DIST_ID_KEY;
+	}
+
+	if (*keydist & SMP_DIST_SIGN) {
+		struct smp_cmd_sign_info sign;
+		struct smp_csrk *csrk;
+
+		/* Generate a new random key */
+		get_random_bytes(sign.csrk, sizeof(sign.csrk));
+
+		csrk = kzalloc(sizeof(*csrk), GFP_KERNEL);
+		if (csrk) {
+			csrk->master = 0x00;
+			memcpy(csrk->val, sign.csrk, sizeof(csrk->val));
+		}
+		smp->slave_csrk = csrk;
+
+		smp_send_cmd(conn, SMP_CMD_SIGN_INFO, sizeof(sign), &sign);
+
+		*keydist &= ~SMP_DIST_SIGN;
+	}
+
+	/* If there are still keys to be received wait for them */
+	if (smp->remote_key_dist & KEY_DIST_MASK) {
+		smp_allow_key_dist(smp);
+		return;
+	}
+
+	set_bit(SMP_FLAG_COMPLETE, &smp->flags);
+	smp_notify_keys(conn);
+
+	smp_chan_destroy(conn);
+}
+
+static void smp_timeout(struct work_struct *work)
+{
+	struct smp_chan *smp = container_of(work, struct smp_chan,
+					    security_timer.work);
+	struct l2cap_conn *conn = smp->conn;
+
+	BT_DBG("conn %p", conn);
+
+	hci_disconnect(conn->hcon, HCI_ERROR_REMOTE_USER_TERM);
+}
+
+static struct smp_chan *smp_chan_create(struct l2cap_conn *conn)
+{
+	struct l2cap_chan *chan = conn->smp;
+	struct smp_chan *smp;
+
+	smp = kzalloc(sizeof(*smp), GFP_ATOMIC);
+	if (!smp)
+		return NULL;
+
+	smp->tfm_aes = crypto_alloc_blkcipher("ecb(aes)", 0, CRYPTO_ALG_ASYNC);
+	if (IS_ERR(smp->tfm_aes)) {
+		BT_ERR("Unable to create ECB crypto context");
+		kfree(smp);
+		return NULL;
+	}
+
+	smp->tfm_cmac = crypto_alloc_hash("cmac(aes)", 0, CRYPTO_ALG_ASYNC);
+	if (IS_ERR(smp->tfm_cmac)) {
+		BT_ERR("Unable to create CMAC crypto context");
+		crypto_free_blkcipher(smp->tfm_aes);
+		kfree(smp);
+		return NULL;
+	}
+
+	smp->conn = conn;
+	chan->data = smp;
+
+	SMP_ALLOW_CMD(smp, SMP_CMD_PAIRING_FAIL);
+
+	INIT_DELAYED_WORK(&smp->security_timer, smp_timeout);
+
+	hci_conn_hold(conn->hcon);
+
+	return smp;
+}
+
+static int sc_mackey_and_ltk(struct smp_chan *smp, u8 mackey[16], u8 ltk[16])
+{
+	struct hci_conn *hcon = smp->conn->hcon;
+	u8 *na, *nb, a[7], b[7];
+
+	if (hcon->out) {
+		na   = smp->prnd;
+		nb   = smp->rrnd;
+	} else {
+		na   = smp->rrnd;
+		nb   = smp->prnd;
+	}
+
+	memcpy(a, &hcon->init_addr, 6);
+	memcpy(b, &hcon->resp_addr, 6);
+	a[6] = hcon->init_addr_type;
+	b[6] = hcon->resp_addr_type;
+
+	return smp_f5(smp->tfm_cmac, smp->dhkey, na, nb, a, b, mackey, ltk);
+}
+
+static void sc_dhkey_check(struct smp_chan *smp)
+{
+	struct hci_conn *hcon = smp->conn->hcon;
+	struct smp_cmd_dhkey_check check;
+	u8 a[7], b[7], *local_addr, *remote_addr;
+	u8 io_cap[3], r[16];
+
+	memcpy(a, &hcon->init_addr, 6);
+	memcpy(b, &hcon->resp_addr, 6);
+	a[6] = hcon->init_addr_type;
+	b[6] = hcon->resp_addr_type;
+
+	if (hcon->out) {
+		local_addr = a;
+		remote_addr = b;
+		memcpy(io_cap, &smp->preq[1], 3);
+	} else {
+		local_addr = b;
+		remote_addr = a;
+		memcpy(io_cap, &smp->prsp[1], 3);
+	}
+
+	memset(r, 0, sizeof(r));
+
+	if (smp->method == REQ_PASSKEY || smp->method == DSP_PASSKEY)
+		put_unaligned_le32(hcon->passkey_notify, r);
+
+	if (smp->method == REQ_OOB)
+		memcpy(r, smp->rr, 16);
+
+	smp_f6(smp->tfm_cmac, smp->mackey, smp->prnd, smp->rrnd, r, io_cap,
+	       local_addr, remote_addr, check.e);
+
+	smp_send_cmd(smp->conn, SMP_CMD_DHKEY_CHECK, sizeof(check), &check);
+}
+
+static u8 sc_passkey_send_confirm(struct smp_chan *smp)
+{
+	struct l2cap_conn *conn = smp->conn;
+	struct hci_conn *hcon = conn->hcon;
+	struct smp_cmd_pairing_confirm cfm;
+	u8 r;
+
+	r = ((hcon->passkey_notify >> smp->passkey_round) & 0x01);
+	r |= 0x80;
+
+	get_random_bytes(smp->prnd, sizeof(smp->prnd));
+
+	if (smp_f4(smp->tfm_cmac, smp->local_pk, smp->remote_pk, smp->prnd, r,
+		   cfm.confirm_val))
+		return SMP_UNSPECIFIED;
+
+	smp_send_cmd(conn, SMP_CMD_PAIRING_CONFIRM, sizeof(cfm), &cfm);
+
+	return 0;
+}
+
+static u8 sc_passkey_round(struct smp_chan *smp, u8 smp_op)
+{
+	struct l2cap_conn *conn = smp->conn;
+	struct hci_conn *hcon = conn->hcon;
+	struct hci_dev *hdev = hcon->hdev;
+	u8 cfm[16], r;
+
+	/* Ignore the PDU if we've already done 20 rounds (0 - 19) */
+	if (smp->passkey_round >= 20)
+		return 0;
+
+	switch (smp_op) {
+	case SMP_CMD_PAIRING_RANDOM:
+		r = ((hcon->passkey_notify >> smp->passkey_round) & 0x01);
+		r |= 0x80;
+
+		if (smp_f4(smp->tfm_cmac, smp->remote_pk, smp->local_pk,
+			   smp->rrnd, r, cfm))
+			return SMP_UNSPECIFIED;
+
+		if (memcmp(smp->pcnf, cfm, 16))
+			return SMP_CONFIRM_FAILED;
+
+		smp->passkey_round++;
+
+		if (smp->passkey_round == 20) {
+			/* Generate MacKey and LTK */
+			if (sc_mackey_and_ltk(smp, smp->mackey, smp->tk))
+				return SMP_UNSPECIFIED;
+		}
+
+		/* The round is only complete when the initiator
+		 * receives pairing random.
+		 */
+		if (!hcon->out) {
+			smp_send_cmd(conn, SMP_CMD_PAIRING_RANDOM,
+				     sizeof(smp->prnd), smp->prnd);
+			if (smp->passkey_round == 20)
+				SMP_ALLOW_CMD(smp, SMP_CMD_DHKEY_CHECK);
+			else
+				SMP_ALLOW_CMD(smp, SMP_CMD_PAIRING_CONFIRM);
+			return 0;
+		}
+
+		/* Start the next round */
+		if (smp->passkey_round != 20)
+			return sc_passkey_round(smp, 0);
+
+		/* Passkey rounds are complete - start DHKey Check */
+		sc_dhkey_check(smp);
+		SMP_ALLOW_CMD(smp, SMP_CMD_DHKEY_CHECK);
+
+		break;
+
+	case SMP_CMD_PAIRING_CONFIRM:
+		if (test_bit(SMP_FLAG_WAIT_USER, &smp->flags)) {
+			set_bit(SMP_FLAG_CFM_PENDING, &smp->flags);
+			return 0;
+		}
+
+		SMP_ALLOW_CMD(smp, SMP_CMD_PAIRING_RANDOM);
+
+		if (hcon->out) {
+			smp_send_cmd(conn, SMP_CMD_PAIRING_RANDOM,
+				     sizeof(smp->prnd), smp->prnd);
+			return 0;
+		}
+
+		return sc_passkey_send_confirm(smp);
+
+	case SMP_CMD_PUBLIC_KEY:
+	default:
+		/* Initiating device starts the round */
+		if (!hcon->out)
+			return 0;
+
+		BT_DBG("%s Starting passkey round %u", hdev->name,
+		       smp->passkey_round + 1);
+
+		SMP_ALLOW_CMD(smp, SMP_CMD_PAIRING_CONFIRM);
+
+		return sc_passkey_send_confirm(smp);
+	}
+
+	return 0;
+}
+
+static int sc_user_reply(struct smp_chan *smp, u16 mgmt_op, __le32 passkey)
+{
+	struct l2cap_conn *conn = smp->conn;
+	struct hci_conn *hcon = conn->hcon;
+	u8 smp_op;
+
+	clear_bit(SMP_FLAG_WAIT_USER, &smp->flags);
+
+	switch (mgmt_op) {
+	case MGMT_OP_USER_PASSKEY_NEG_REPLY:
+		smp_failure(smp->conn, SMP_PASSKEY_ENTRY_FAILED);
+		return 0;
+	case MGMT_OP_USER_CONFIRM_NEG_REPLY:
+		smp_failure(smp->conn, SMP_NUMERIC_COMP_FAILED);
+		return 0;
+	case MGMT_OP_USER_PASSKEY_REPLY:
+		hcon->passkey_notify = le32_to_cpu(passkey);
+		smp->passkey_round = 0;
+
+		if (test_and_clear_bit(SMP_FLAG_CFM_PENDING, &smp->flags))
+			smp_op = SMP_CMD_PAIRING_CONFIRM;
+		else
+			smp_op = 0;
+
+		if (sc_passkey_round(smp, smp_op))
+			return -EIO;
+
+		return 0;
+	}
+
+	/* Initiator sends DHKey check first */
+	if (hcon->out) {
+		sc_dhkey_check(smp);
+		SMP_ALLOW_CMD(smp, SMP_CMD_DHKEY_CHECK);
+	} else if (test_and_clear_bit(SMP_FLAG_DHKEY_PENDING, &smp->flags)) {
+		sc_dhkey_check(smp);
+		sc_add_ltk(smp);
+	}
+
+	return 0;
+}
+
+int smp_user_confirm_reply(struct hci_conn *hcon, u16 mgmt_op, __le32 passkey)
+{
 	struct l2cap_conn *conn = hcon->l2cap_data;
 	struct l2cap_chan *chan;
 	struct smp_chan *smp;
@@ -1449,6 +1550,11 @@
 	}
 
 	smp = chan->data;
+
+	if (test_bit(SMP_FLAG_SC, &smp->flags)) {
+		err = sc_user_reply(smp, mgmt_op, passkey);
+		goto unlock;
+	}
 
 	switch (mgmt_op) {
 	case MGMT_OP_USER_PASSKEY_REPLY:
@@ -1478,553 +1584,6 @@
 		u8 rsp = smp_confirm(smp);
 		if (rsp)
 			smp_failure(conn, rsp);
-=======
-	/* These constants are as specified in the core specification.
-	 * In ASCII they spell out to 'tmp1' and 'lebr'.
-	 */
-	const u8 tmp1[4] = { 0x31, 0x70, 0x6d, 0x74 };
-	const u8 lebr[4] = { 0x72, 0x62, 0x65, 0x6c };
-
-	smp->link_key = kzalloc(16, GFP_KERNEL);
-	if (!smp->link_key)
-		return;
-
-	if (smp_h6(smp->tfm_cmac, smp->tk, tmp1, smp->link_key)) {
-		kfree(smp->link_key);
-		smp->link_key = NULL;
-		return;
-	}
-
-	if (smp_h6(smp->tfm_cmac, smp->link_key, lebr, smp->link_key)) {
-		kfree(smp->link_key);
-		smp->link_key = NULL;
-		return;
->>>>>>> e529fea9
-	}
-}
-
-<<<<<<< HEAD
-unlock:
-	l2cap_chan_unlock(chan);
-	return err;
-=======
-static void smp_allow_key_dist(struct smp_chan *smp)
-{
-	/* Allow the first expected phase 3 PDU. The rest of the PDUs
-	 * will be allowed in each PDU handler to ensure we receive
-	 * them in the correct order.
-	 */
-	if (smp->remote_key_dist & SMP_DIST_ENC_KEY)
-		SMP_ALLOW_CMD(smp, SMP_CMD_ENCRYPT_INFO);
-	else if (smp->remote_key_dist & SMP_DIST_ID_KEY)
-		SMP_ALLOW_CMD(smp, SMP_CMD_IDENT_INFO);
-	else if (smp->remote_key_dist & SMP_DIST_SIGN)
-		SMP_ALLOW_CMD(smp, SMP_CMD_SIGN_INFO);
->>>>>>> e529fea9
-}
-
-static void sc_generate_ltk(struct smp_chan *smp)
-{
-<<<<<<< HEAD
-	struct smp_cmd_pairing rsp, *req = (void *) skb->data;
-	struct l2cap_chan *chan = conn->smp;
-	struct hci_dev *hdev = conn->hcon->hdev;
-	struct smp_chan *smp;
-	u8 key_size, auth, sec_level;
-	int ret;
-=======
-	/* These constants are as specified in the core specification.
-	 * In ASCII they spell out to 'tmp2' and 'brle'.
-	 */
-	const u8 tmp2[4] = { 0x32, 0x70, 0x6d, 0x74 };
-	const u8 brle[4] = { 0x65, 0x6c, 0x72, 0x62 };
-	struct hci_conn *hcon = smp->conn->hcon;
-	struct hci_dev *hdev = hcon->hdev;
-	struct link_key *key;
->>>>>>> e529fea9
-
-	key = hci_find_link_key(hdev, &hcon->dst);
-	if (!key) {
-		BT_ERR("%s No Link Key found to generate LTK", hdev->name);
-		return;
-	}
-
-	if (key->type == HCI_LK_DEBUG_COMBINATION)
-		set_bit(SMP_FLAG_DEBUG_KEY, &smp->flags);
-
-	if (smp_h6(smp->tfm_cmac, key->val, tmp2, smp->tk))
-		return;
-
-<<<<<<< HEAD
-	if (!chan->data)
-		smp = smp_chan_create(conn);
-	else
-		smp = chan->data;
-=======
-	if (smp_h6(smp->tfm_cmac, smp->tk, brle, smp->tk))
-		return;
->>>>>>> e529fea9
-
-	sc_add_ltk(smp);
-}
-
-<<<<<<< HEAD
-	/* We didn't start the pairing, so match remote */
-	auth = req->auth_req & AUTH_REQ_MASK;
-
-	if (!test_bit(HCI_BONDABLE, &hdev->dev_flags) &&
-	    (auth & SMP_AUTH_BONDING))
-		return SMP_PAIRING_NOTSUPP;
-=======
-static void smp_distribute_keys(struct smp_chan *smp)
-{
-	struct smp_cmd_pairing *req, *rsp;
-	struct l2cap_conn *conn = smp->conn;
-	struct hci_conn *hcon = conn->hcon;
-	struct hci_dev *hdev = hcon->hdev;
-	__u8 *keydist;
->>>>>>> e529fea9
-
-	BT_DBG("conn %p", conn);
-
-<<<<<<< HEAD
-	if (conn->hcon->io_capability == HCI_IO_NO_INPUT_OUTPUT)
-		sec_level = BT_SECURITY_MEDIUM;
-	else
-		sec_level = authreq_to_seclevel(auth);
-
-	if (sec_level > conn->hcon->pending_sec_level)
-		conn->hcon->pending_sec_level = sec_level;
-=======
-	rsp = (void *) &smp->prsp[1];
-
-	/* The responder sends its keys first */
-	if (hcon->out && (smp->remote_key_dist & KEY_DIST_MASK)) {
-		smp_allow_key_dist(smp);
-		return;
-	}
->>>>>>> e529fea9
-
-	req = (void *) &smp->preq[1];
-
-	if (hcon->out) {
-		keydist = &rsp->init_key_dist;
-		*keydist &= req->init_key_dist;
-	} else {
-		keydist = &rsp->resp_key_dist;
-		*keydist &= req->resp_key_dist;
-	}
-
-	if (test_bit(SMP_FLAG_SC, &smp->flags)) {
-		if (hcon->type == LE_LINK && (*keydist & SMP_DIST_LINK_KEY))
-			sc_generate_link_key(smp);
-		if (hcon->type == ACL_LINK && (*keydist & SMP_DIST_ENC_KEY))
-			sc_generate_ltk(smp);
-
-		/* Clear the keys which are generated but not distributed */
-		*keydist &= ~SMP_SC_NO_DIST;
-	}
-
-	BT_DBG("keydist 0x%x", *keydist);
-
-<<<<<<< HEAD
-	smp_send_cmd(conn, SMP_CMD_PAIRING_RSP, sizeof(rsp), &rsp);
-	SMP_ALLOW_CMD(smp, SMP_CMD_PAIRING_CONFIRM);
-=======
-	if (*keydist & SMP_DIST_ENC_KEY) {
-		struct smp_cmd_encrypt_info enc;
-		struct smp_cmd_master_ident ident;
-		struct smp_ltk *ltk;
-		u8 authenticated;
-		__le16 ediv;
-		__le64 rand;
-
-		get_random_bytes(enc.ltk, sizeof(enc.ltk));
-		get_random_bytes(&ediv, sizeof(ediv));
-		get_random_bytes(&rand, sizeof(rand));
-
-		smp_send_cmd(conn, SMP_CMD_ENCRYPT_INFO, sizeof(enc), &enc);
-
-		authenticated = hcon->sec_level == BT_SECURITY_HIGH;
-		ltk = hci_add_ltk(hdev, &hcon->dst, hcon->dst_type,
-				  SMP_LTK_SLAVE, authenticated, enc.ltk,
-				  smp->enc_key_size, ediv, rand);
-		smp->slave_ltk = ltk;
-
-		ident.ediv = ediv;
-		ident.rand = rand;
-
-		smp_send_cmd(conn, SMP_CMD_MASTER_IDENT, sizeof(ident), &ident);
-
-		*keydist &= ~SMP_DIST_ENC_KEY;
-	}
-
-	if (*keydist & SMP_DIST_ID_KEY) {
-		struct smp_cmd_ident_addr_info addrinfo;
-		struct smp_cmd_ident_info idinfo;
-
-		memcpy(idinfo.irk, hdev->irk, sizeof(idinfo.irk));
-
-		smp_send_cmd(conn, SMP_CMD_IDENT_INFO, sizeof(idinfo), &idinfo);
-
-		/* The hci_conn contains the local identity address
-		 * after the connection has been established.
-		 *
-		 * This is true even when the connection has been
-		 * established using a resolvable random address.
-		 */
-		bacpy(&addrinfo.bdaddr, &hcon->src);
-		addrinfo.addr_type = hcon->src_type;
-
-		smp_send_cmd(conn, SMP_CMD_IDENT_ADDR_INFO, sizeof(addrinfo),
-			     &addrinfo);
-
-		*keydist &= ~SMP_DIST_ID_KEY;
-	}
-
-	if (*keydist & SMP_DIST_SIGN) {
-		struct smp_cmd_sign_info sign;
-		struct smp_csrk *csrk;
-
-		/* Generate a new random key */
-		get_random_bytes(sign.csrk, sizeof(sign.csrk));
-
-		csrk = kzalloc(sizeof(*csrk), GFP_KERNEL);
-		if (csrk) {
-			csrk->master = 0x00;
-			memcpy(csrk->val, sign.csrk, sizeof(csrk->val));
-		}
-		smp->slave_csrk = csrk;
-
-		smp_send_cmd(conn, SMP_CMD_SIGN_INFO, sizeof(sign), &sign);
-
-		*keydist &= ~SMP_DIST_SIGN;
-	}
-
-	/* If there are still keys to be received wait for them */
-	if (smp->remote_key_dist & KEY_DIST_MASK) {
-		smp_allow_key_dist(smp);
-		return;
-	}
-
-	set_bit(SMP_FLAG_COMPLETE, &smp->flags);
-	smp_notify_keys(conn);
-
-	smp_chan_destroy(conn);
-}
-
-static void smp_timeout(struct work_struct *work)
-{
-	struct smp_chan *smp = container_of(work, struct smp_chan,
-					    security_timer.work);
-	struct l2cap_conn *conn = smp->conn;
-
-	BT_DBG("conn %p", conn);
-
-	hci_disconnect(conn->hcon, HCI_ERROR_REMOTE_USER_TERM);
-}
-
-static struct smp_chan *smp_chan_create(struct l2cap_conn *conn)
-{
-	struct l2cap_chan *chan = conn->smp;
-	struct smp_chan *smp;
-
-	smp = kzalloc(sizeof(*smp), GFP_ATOMIC);
-	if (!smp)
-		return NULL;
-
-	smp->tfm_aes = crypto_alloc_blkcipher("ecb(aes)", 0, CRYPTO_ALG_ASYNC);
-	if (IS_ERR(smp->tfm_aes)) {
-		BT_ERR("Unable to create ECB crypto context");
-		kfree(smp);
-		return NULL;
-	}
-
-	smp->tfm_cmac = crypto_alloc_hash("cmac(aes)", 0, CRYPTO_ALG_ASYNC);
-	if (IS_ERR(smp->tfm_cmac)) {
-		BT_ERR("Unable to create CMAC crypto context");
-		crypto_free_blkcipher(smp->tfm_aes);
-		kfree(smp);
-		return NULL;
-	}
-
-	smp->conn = conn;
-	chan->data = smp;
-
-	SMP_ALLOW_CMD(smp, SMP_CMD_PAIRING_FAIL);
-
-	INIT_DELAYED_WORK(&smp->security_timer, smp_timeout);
-
-	hci_conn_hold(conn->hcon);
-
-	return smp;
-}
-
-static int sc_mackey_and_ltk(struct smp_chan *smp, u8 mackey[16], u8 ltk[16])
-{
-	struct hci_conn *hcon = smp->conn->hcon;
-	u8 *na, *nb, a[7], b[7];
-
-	if (hcon->out) {
-		na   = smp->prnd;
-		nb   = smp->rrnd;
-	} else {
-		na   = smp->rrnd;
-		nb   = smp->prnd;
-	}
-
-	memcpy(a, &hcon->init_addr, 6);
-	memcpy(b, &hcon->resp_addr, 6);
-	a[6] = hcon->init_addr_type;
-	b[6] = hcon->resp_addr_type;
-
-	return smp_f5(smp->tfm_cmac, smp->dhkey, na, nb, a, b, mackey, ltk);
-}
-
-static void sc_dhkey_check(struct smp_chan *smp)
-{
-	struct hci_conn *hcon = smp->conn->hcon;
-	struct smp_cmd_dhkey_check check;
-	u8 a[7], b[7], *local_addr, *remote_addr;
-	u8 io_cap[3], r[16];
-
-	memcpy(a, &hcon->init_addr, 6);
-	memcpy(b, &hcon->resp_addr, 6);
-	a[6] = hcon->init_addr_type;
-	b[6] = hcon->resp_addr_type;
-
-	if (hcon->out) {
-		local_addr = a;
-		remote_addr = b;
-		memcpy(io_cap, &smp->preq[1], 3);
-	} else {
-		local_addr = b;
-		remote_addr = a;
-		memcpy(io_cap, &smp->prsp[1], 3);
-	}
-
-	memset(r, 0, sizeof(r));
-
-	if (smp->method == REQ_PASSKEY || smp->method == DSP_PASSKEY)
-		put_unaligned_le32(hcon->passkey_notify, r);
-
-	if (smp->method == REQ_OOB)
-		memcpy(r, smp->rr, 16);
-
-	smp_f6(smp->tfm_cmac, smp->mackey, smp->prnd, smp->rrnd, r, io_cap,
-	       local_addr, remote_addr, check.e);
-
-	smp_send_cmd(smp->conn, SMP_CMD_DHKEY_CHECK, sizeof(check), &check);
-}
-
-static u8 sc_passkey_send_confirm(struct smp_chan *smp)
-{
-	struct l2cap_conn *conn = smp->conn;
-	struct hci_conn *hcon = conn->hcon;
-	struct smp_cmd_pairing_confirm cfm;
-	u8 r;
-
-	r = ((hcon->passkey_notify >> smp->passkey_round) & 0x01);
-	r |= 0x80;
-
-	get_random_bytes(smp->prnd, sizeof(smp->prnd));
-
-	if (smp_f4(smp->tfm_cmac, smp->local_pk, smp->remote_pk, smp->prnd, r,
-		   cfm.confirm_val))
-		return SMP_UNSPECIFIED;
-
-	smp_send_cmd(conn, SMP_CMD_PAIRING_CONFIRM, sizeof(cfm), &cfm);
-
-	return 0;
-}
-
-static u8 sc_passkey_round(struct smp_chan *smp, u8 smp_op)
-{
-	struct l2cap_conn *conn = smp->conn;
-	struct hci_conn *hcon = conn->hcon;
-	struct hci_dev *hdev = hcon->hdev;
-	u8 cfm[16], r;
-
-	/* Ignore the PDU if we've already done 20 rounds (0 - 19) */
-	if (smp->passkey_round >= 20)
-		return 0;
-
-	switch (smp_op) {
-	case SMP_CMD_PAIRING_RANDOM:
-		r = ((hcon->passkey_notify >> smp->passkey_round) & 0x01);
-		r |= 0x80;
-
-		if (smp_f4(smp->tfm_cmac, smp->remote_pk, smp->local_pk,
-			   smp->rrnd, r, cfm))
-			return SMP_UNSPECIFIED;
-
-		if (memcmp(smp->pcnf, cfm, 16))
-			return SMP_CONFIRM_FAILED;
-
-		smp->passkey_round++;
-
-		if (smp->passkey_round == 20) {
-			/* Generate MacKey and LTK */
-			if (sc_mackey_and_ltk(smp, smp->mackey, smp->tk))
-				return SMP_UNSPECIFIED;
-		}
-
-		/* The round is only complete when the initiator
-		 * receives pairing random.
-		 */
-		if (!hcon->out) {
-			smp_send_cmd(conn, SMP_CMD_PAIRING_RANDOM,
-				     sizeof(smp->prnd), smp->prnd);
-			if (smp->passkey_round == 20)
-				SMP_ALLOW_CMD(smp, SMP_CMD_DHKEY_CHECK);
-			else
-				SMP_ALLOW_CMD(smp, SMP_CMD_PAIRING_CONFIRM);
-			return 0;
-		}
-
-		/* Start the next round */
-		if (smp->passkey_round != 20)
-			return sc_passkey_round(smp, 0);
-
-		/* Passkey rounds are complete - start DHKey Check */
-		sc_dhkey_check(smp);
-		SMP_ALLOW_CMD(smp, SMP_CMD_DHKEY_CHECK);
-
-		break;
-
-	case SMP_CMD_PAIRING_CONFIRM:
-		if (test_bit(SMP_FLAG_WAIT_USER, &smp->flags)) {
-			set_bit(SMP_FLAG_CFM_PENDING, &smp->flags);
-			return 0;
-		}
-
-		SMP_ALLOW_CMD(smp, SMP_CMD_PAIRING_RANDOM);
-
-		if (hcon->out) {
-			smp_send_cmd(conn, SMP_CMD_PAIRING_RANDOM,
-				     sizeof(smp->prnd), smp->prnd);
-			return 0;
-		}
-
-		return sc_passkey_send_confirm(smp);
-
-	case SMP_CMD_PUBLIC_KEY:
-	default:
-		/* Initiating device starts the round */
-		if (!hcon->out)
-			return 0;
-
-		BT_DBG("%s Starting passkey round %u", hdev->name,
-		       smp->passkey_round + 1);
-
-		SMP_ALLOW_CMD(smp, SMP_CMD_PAIRING_CONFIRM);
-
-		return sc_passkey_send_confirm(smp);
-	}
-
-	return 0;
-}
-
-static int sc_user_reply(struct smp_chan *smp, u16 mgmt_op, __le32 passkey)
-{
-	struct l2cap_conn *conn = smp->conn;
-	struct hci_conn *hcon = conn->hcon;
-	u8 smp_op;
-
-	clear_bit(SMP_FLAG_WAIT_USER, &smp->flags);
-
-	switch (mgmt_op) {
-	case MGMT_OP_USER_PASSKEY_NEG_REPLY:
-		smp_failure(smp->conn, SMP_PASSKEY_ENTRY_FAILED);
-		return 0;
-	case MGMT_OP_USER_CONFIRM_NEG_REPLY:
-		smp_failure(smp->conn, SMP_NUMERIC_COMP_FAILED);
-		return 0;
-	case MGMT_OP_USER_PASSKEY_REPLY:
-		hcon->passkey_notify = le32_to_cpu(passkey);
-		smp->passkey_round = 0;
-
-		if (test_and_clear_bit(SMP_FLAG_CFM_PENDING, &smp->flags))
-			smp_op = SMP_CMD_PAIRING_CONFIRM;
-		else
-			smp_op = 0;
-
-		if (sc_passkey_round(smp, smp_op))
-			return -EIO;
-
-		return 0;
-	}
-
-	/* Initiator sends DHKey check first */
-	if (hcon->out) {
-		sc_dhkey_check(smp);
-		SMP_ALLOW_CMD(smp, SMP_CMD_DHKEY_CHECK);
-	} else if (test_and_clear_bit(SMP_FLAG_DHKEY_PENDING, &smp->flags)) {
-		sc_dhkey_check(smp);
-		sc_add_ltk(smp);
-	}
-
-	return 0;
-}
-
-int smp_user_confirm_reply(struct hci_conn *hcon, u16 mgmt_op, __le32 passkey)
-{
-	struct l2cap_conn *conn = hcon->l2cap_data;
-	struct l2cap_chan *chan;
-	struct smp_chan *smp;
-	u32 value;
-	int err;
-
-	BT_DBG("");
-
-	if (!conn)
-		return -ENOTCONN;
-
-	chan = conn->smp;
-	if (!chan)
-		return -ENOTCONN;
-
-	l2cap_chan_lock(chan);
-	if (!chan->data) {
-		err = -ENOTCONN;
-		goto unlock;
-	}
-
-	smp = chan->data;
-
-	if (test_bit(SMP_FLAG_SC, &smp->flags)) {
-		err = sc_user_reply(smp, mgmt_op, passkey);
-		goto unlock;
-	}
-
-	switch (mgmt_op) {
-	case MGMT_OP_USER_PASSKEY_REPLY:
-		value = le32_to_cpu(passkey);
-		memset(smp->tk, 0, sizeof(smp->tk));
-		BT_DBG("PassKey: %d", value);
-		put_unaligned_le32(value, smp->tk);
-		/* Fall Through */
-	case MGMT_OP_USER_CONFIRM_REPLY:
-		set_bit(SMP_FLAG_TK_VALID, &smp->flags);
-		break;
-	case MGMT_OP_USER_PASSKEY_NEG_REPLY:
-	case MGMT_OP_USER_CONFIRM_NEG_REPLY:
-		smp_failure(conn, SMP_PASSKEY_ENTRY_FAILED);
-		err = 0;
-		goto unlock;
-	default:
-		smp_failure(conn, SMP_PASSKEY_ENTRY_FAILED);
-		err = -EOPNOTSUPP;
-		goto unlock;
-	}
-
-	err = 0;
-
-	/* If it is our turn to send Pairing Confirm, do so now */
-	if (test_bit(SMP_FLAG_CFM_PENDING, &smp->flags)) {
-		u8 rsp = smp_confirm(smp);
-		if (rsp)
-			smp_failure(conn, rsp);
 	}
 
 unlock:
@@ -2181,7 +1740,6 @@
 	} else {
 		SMP_ALLOW_CMD(smp, SMP_CMD_PAIRING_CONFIRM);
 	}
->>>>>>> e529fea9
 
 	/* Request setup of TK */
 	ret = tk_request(conn, 0, auth, rsp.io_capability, req->io_capability);
@@ -2230,10 +1788,7 @@
 	struct smp_cmd_pairing *req, *rsp = (void *) skb->data;
 	struct l2cap_chan *chan = conn->smp;
 	struct smp_chan *smp = chan->data;
-<<<<<<< HEAD
-=======
 	struct hci_dev *hdev = conn->hcon->hdev;
->>>>>>> e529fea9
 	u8 key_size, auth;
 	int ret;
 
@@ -2253,11 +1808,6 @@
 	if (check_enc_key_size(conn, key_size))
 		return SMP_ENC_KEY_SIZE;
 
-<<<<<<< HEAD
-	auth = rsp->auth_req & AUTH_REQ_MASK;
-
-	/* If we need MITM check that it can be acheived */
-=======
 	auth = rsp->auth_req & AUTH_REQ_MASK(hdev);
 
 	if (test_bit(HCI_SC_ONLY, &hdev->dev_flags) && !(auth & SMP_AUTH_SC))
@@ -2285,7 +1835,6 @@
 		conn->hcon->pending_sec_level = BT_SECURITY_HIGH;
 
 	/* If we need MITM check that it can be achieved */
->>>>>>> e529fea9
 	if (conn->hcon->pending_sec_level >= BT_SECURITY_HIGH) {
 		u8 method;
 
@@ -2302,8 +1851,6 @@
 	 */
 	smp->remote_key_dist &= rsp->resp_key_dist;
 
-<<<<<<< HEAD
-=======
 	if (test_bit(SMP_FLAG_SC, &smp->flags)) {
 		/* Clear bits which are generated but not distributed */
 		smp->remote_key_dist &= ~SMP_SC_NO_DIST;
@@ -2311,7 +1858,6 @@
 		return sc_send_public_key(smp);
 	}
 
->>>>>>> e529fea9
 	auth |= req->auth_req;
 
 	ret = tk_request(conn, 0, auth, req->io_capability, rsp->io_capability);
@@ -2362,12 +1908,9 @@
 	memcpy(smp->pcnf, skb->data, sizeof(smp->pcnf));
 	skb_pull(skb, sizeof(smp->pcnf));
 
-<<<<<<< HEAD
-=======
 	if (test_bit(SMP_FLAG_SC, &smp->flags))
 		return sc_check_confirm(smp);
 
->>>>>>> e529fea9
 	if (conn->hcon->out) {
 		smp_send_cmd(conn, SMP_CMD_PAIRING_RANDOM, sizeof(smp->prnd),
 			     smp->prnd);
@@ -2387,13 +1930,10 @@
 {
 	struct l2cap_chan *chan = conn->smp;
 	struct smp_chan *smp = chan->data;
-<<<<<<< HEAD
-=======
 	struct hci_conn *hcon = conn->hcon;
 	u8 *pkax, *pkbx, *na, *nb;
 	u32 passkey;
 	int err;
->>>>>>> e529fea9
 
 	BT_DBG("conn %p", conn);
 
@@ -2538,25 +2078,17 @@
 	if (hcon->role != HCI_ROLE_MASTER)
 		return SMP_CMD_NOTSUPP;
 
-<<<<<<< HEAD
-	auth = rp->auth_req & AUTH_REQ_MASK;
-=======
 	auth = rp->auth_req & AUTH_REQ_MASK(hdev);
 
 	if (test_bit(HCI_SC_ONLY, &hdev->dev_flags) && !(auth & SMP_AUTH_SC))
 		return SMP_AUTH_REQUIREMENTS;
->>>>>>> e529fea9
 
 	if (hcon->io_capability == HCI_IO_NO_INPUT_OUTPUT)
 		sec_level = BT_SECURITY_MEDIUM;
 	else
 		sec_level = authreq_to_seclevel(auth);
 
-<<<<<<< HEAD
-	if (smp_sufficient_security(hcon, sec_level))
-=======
 	if (smp_sufficient_security(hcon, sec_level, SMP_USE_LTK))
->>>>>>> e529fea9
 		return 0;
 
 	if (sec_level > hcon->pending_sec_level)
@@ -2718,10 +2250,6 @@
 	smp->ltk = ltk;
 	if (!(smp->remote_key_dist & KEY_DIST_MASK))
 		smp_distribute_keys(smp);
-<<<<<<< HEAD
-	hci_dev_unlock(hdev);
-=======
->>>>>>> e529fea9
 
 	return 0;
 }
@@ -2765,11 +2293,6 @@
 
 	if (smp->remote_key_dist & SMP_DIST_SIGN)
 		SMP_ALLOW_CMD(smp, SMP_CMD_SIGN_INFO);
-<<<<<<< HEAD
-
-	skb_pull(skb, sizeof(*info));
-=======
->>>>>>> e529fea9
 
 	skb_pull(skb, sizeof(*info));
 
@@ -2799,11 +2322,6 @@
 distribute:
 	if (!(smp->remote_key_dist & KEY_DIST_MASK))
 		smp_distribute_keys(smp);
-<<<<<<< HEAD
-
-	hci_dev_unlock(hcon->hdev);
-=======
->>>>>>> e529fea9
 
 	return 0;
 }
@@ -2813,10 +2331,6 @@
 	struct smp_cmd_sign_info *rp = (void *) skb->data;
 	struct l2cap_chan *chan = conn->smp;
 	struct smp_chan *smp = chan->data;
-<<<<<<< HEAD
-	struct hci_dev *hdev = conn->hcon->hdev;
-=======
->>>>>>> e529fea9
 	struct smp_csrk *csrk;
 
 	BT_DBG("conn %p", conn);
@@ -2826,8 +2340,6 @@
 
 	/* Mark the information as received */
 	smp->remote_key_dist &= ~SMP_DIST_SIGN;
-<<<<<<< HEAD
-=======
 
 	skb_pull(skb, sizeof(*rp));
 
@@ -3049,7 +2561,6 @@
 		/* Slave sends DHKey check as response to master */
 		sc_dhkey_check(smp);
 	}
->>>>>>> e529fea9
 
 	sc_add_ltk(smp);
 
@@ -3057,18 +2568,10 @@
 		hci_le_start_enc(hcon, 0, 0, smp->tk);
 		hcon->enc_key_size = smp->enc_key_size;
 	}
-<<<<<<< HEAD
-	smp->csrk = csrk;
-	smp_distribute_keys(smp);
-	hci_dev_unlock(hdev);
-=======
->>>>>>> e529fea9
 
 	return 0;
 }
 
-<<<<<<< HEAD
-=======
 static int smp_cmd_keypress_notify(struct l2cap_conn *conn,
 				   struct sk_buff *skb)
 {
@@ -3079,7 +2582,6 @@
 	return 0;
 }
 
->>>>>>> e529fea9
 static int smp_sig_channel(struct l2cap_chan *chan, struct sk_buff *skb)
 {
 	struct l2cap_conn *conn = chan->conn;
@@ -3088,14 +2590,6 @@
 	__u8 code, reason;
 	int err = 0;
 
-<<<<<<< HEAD
-	if (hcon->type != LE_LINK) {
-		kfree_skb(skb);
-		return 0;
-	}
-
-=======
->>>>>>> e529fea9
 	if (skb->len < 1)
 		return -EILSEQ;
 
@@ -3204,29 +2698,6 @@
 static void smp_teardown_cb(struct l2cap_chan *chan, int err)
 {
 	struct l2cap_conn *conn = chan->conn;
-<<<<<<< HEAD
-
-	BT_DBG("chan %p", chan);
-
-	if (chan->data)
-		smp_chan_destroy(conn);
-
-	conn->smp = NULL;
-	l2cap_chan_put(chan);
-}
-
-static void smp_resume_cb(struct l2cap_chan *chan)
-{
-	struct smp_chan *smp = chan->data;
-	struct l2cap_conn *conn = chan->conn;
-	struct hci_conn *hcon = conn->hcon;
-
-	BT_DBG("chan %p", chan);
-
-	if (!smp)
-		return;
-
-=======
 
 	BT_DBG("chan %p", chan);
 
@@ -3321,7 +2792,6 @@
 	if (!smp)
 		return;
 
->>>>>>> e529fea9
 	if (!test_bit(HCI_CONN_ENCRYPT, &hcon->flags))
 		return;
 
@@ -3333,16 +2803,15 @@
 static void smp_ready_cb(struct l2cap_chan *chan)
 {
 	struct l2cap_conn *conn = chan->conn;
-<<<<<<< HEAD
-=======
 	struct hci_conn *hcon = conn->hcon;
->>>>>>> e529fea9
 
 	BT_DBG("chan %p", chan);
 
 	conn->smp = chan;
 	l2cap_chan_hold(chan);
-<<<<<<< HEAD
+
+	if (hcon->type == ACL_LINK && test_bit(HCI_CONN_ENCRYPT, &hcon->flags))
+		bredr_pairing(chan);
 }
 
 static int smp_recv_cb(struct l2cap_chan *chan, struct sk_buff *skb)
@@ -3355,23 +2824,6 @@
 	if (err) {
 		struct smp_chan *smp = chan->data;
 
-=======
-
-	if (hcon->type == ACL_LINK && test_bit(HCI_CONN_ENCRYPT, &hcon->flags))
-		bredr_pairing(chan);
-}
-
-static int smp_recv_cb(struct l2cap_chan *chan, struct sk_buff *skb)
-{
-	int err;
-
-	BT_DBG("chan %p", chan);
-
-	err = smp_sig_channel(chan, skb);
-	if (err) {
-		struct smp_chan *smp = chan->data;
-
->>>>>>> e529fea9
 		if (smp)
 			cancel_delayed_work_sync(&smp->security_timer);
 
@@ -3412,10 +2864,6 @@
 	.suspend		= l2cap_chan_no_suspend,
 	.set_shutdown		= l2cap_chan_no_set_shutdown,
 	.get_sndtimeo		= l2cap_chan_no_get_sndtimeo,
-<<<<<<< HEAD
-	.memcpy_fromiovec	= l2cap_chan_no_memcpy_fromiovec,
-=======
->>>>>>> e529fea9
 };
 
 static inline struct l2cap_chan *smp_new_conn_cb(struct l2cap_chan *pchan)
@@ -3435,8 +2883,6 @@
 	chan->imtu	= pchan->imtu;
 	chan->omtu	= pchan->omtu;
 	chan->mode	= pchan->mode;
-<<<<<<< HEAD
-=======
 
 	/* Other L2CAP channels may request SMP routines in order to
 	 * change the security level. This means that the SMP channel
@@ -3444,7 +2890,6 @@
 	 * warnings.
 	 */
 	atomic_set(&chan->nesting, L2CAP_NESTING_SMP);
->>>>>>> e529fea9
 
 	BT_DBG("created chan %p", chan);
 
@@ -3467,45 +2912,6 @@
 	.resume			= l2cap_chan_no_resume,
 	.set_shutdown		= l2cap_chan_no_set_shutdown,
 	.get_sndtimeo		= l2cap_chan_no_get_sndtimeo,
-<<<<<<< HEAD
-	.memcpy_fromiovec	= l2cap_chan_no_memcpy_fromiovec,
-};
-
-int smp_register(struct hci_dev *hdev)
-{
-	struct l2cap_chan *chan;
-	struct crypto_blkcipher	*tfm_aes;
-
-	BT_DBG("%s", hdev->name);
-
-	tfm_aes = crypto_alloc_blkcipher("ecb(aes)", 0, CRYPTO_ALG_ASYNC);
-	if (IS_ERR(tfm_aes)) {
-		int err = PTR_ERR(tfm_aes);
-		BT_ERR("Unable to create crypto context");
-		return err;
-	}
-
-	chan = l2cap_chan_create();
-	if (!chan) {
-		crypto_free_blkcipher(tfm_aes);
-		return -ENOMEM;
-	}
-
-	chan->data = tfm_aes;
-
-	l2cap_add_scid(chan, L2CAP_CID_SMP);
-
-	l2cap_chan_set_defaults(chan);
-
-	bacpy(&chan->src, &hdev->bdaddr);
-	chan->src_type = BDADDR_LE_PUBLIC;
-	chan->state = BT_LISTEN;
-	chan->mode = L2CAP_MODE_BASIC;
-	chan->imtu = L2CAP_DEFAULT_MTU;
-	chan->ops = &smp_root_chan_ops;
-
-	hdev->smp_data = chan;
-=======
 };
 
 static struct l2cap_chan *smp_add_cid(struct hci_dev *hdev, u16 cid)
@@ -3594,31 +3000,12 @@
 	}
 
 	hdev->smp_bredr_data = chan;
->>>>>>> e529fea9
 
 	return 0;
 }
 
 void smp_unregister(struct hci_dev *hdev)
 {
-<<<<<<< HEAD
-	struct l2cap_chan *chan = hdev->smp_data;
-	struct crypto_blkcipher *tfm_aes;
-
-	if (!chan)
-		return;
-
-	BT_DBG("%s chan %p", hdev->name, chan);
-
-	tfm_aes = chan->data;
-	if (tfm_aes) {
-		chan->data = NULL;
-		crypto_free_blkcipher(tfm_aes);
-	}
-
-	hdev->smp_data = NULL;
-	l2cap_chan_put(chan);
-=======
 	struct l2cap_chan *chan;
 
 	if (hdev->smp_bredr_data) {
@@ -3632,5 +3019,4 @@
 		hdev->smp_data = NULL;
 		smp_del_chan(chan);
 	}
->>>>>>> e529fea9
 }