/*
   BlueZ - Bluetooth protocol stack for Linux
   Copyright (c) 2000-2001, 2010, Code Aurora Forum. All rights reserved.

   Written 2000,2001 by Maxim Krasnyansky <maxk@qualcomm.com>

   This program is free software; you can redistribute it and/or modify
   it under the terms of the GNU General Public License version 2 as
   published by the Free Software Foundation;

   THE SOFTWARE IS PROVIDED "AS IS", WITHOUT WARRANTY OF ANY KIND, EXPRESS
   OR IMPLIED, INCLUDING BUT NOT LIMITED TO THE WARRANTIES OF MERCHANTABILITY,
   FITNESS FOR A PARTICULAR PURPOSE AND NONINFRINGEMENT OF THIRD PARTY RIGHTS.
   IN NO EVENT SHALL THE COPYRIGHT HOLDER(S) AND AUTHOR(S) BE LIABLE FOR ANY
   CLAIM, OR ANY SPECIAL INDIRECT OR CONSEQUENTIAL DAMAGES, OR ANY DAMAGES
   WHATSOEVER RESULTING FROM LOSS OF USE, DATA OR PROFITS, WHETHER IN AN
   ACTION OF CONTRACT, NEGLIGENCE OR OTHER TORTIOUS ACTION, ARISING OUT OF
   OR IN CONNECTION WITH THE USE OR PERFORMANCE OF THIS SOFTWARE.

   ALL LIABILITY, INCLUDING LIABILITY FOR INFRINGEMENT OF ANY PATENTS,
   COPYRIGHTS, TRADEMARKS OR OTHER RIGHTS, RELATING TO USE OF THIS
   SOFTWARE IS DISCLAIMED.
*/

/* Bluetooth HCI connection handling. */

#include <linux/export.h>

#include <net/bluetooth/bluetooth.h>
#include <net/bluetooth/hci_core.h>
#include <net/bluetooth/l2cap.h>

#include "smp.h"
#include "a2mp.h"

struct sco_param {
	u16 pkt_type;
	u16 max_latency;
};

static const struct sco_param sco_param_cvsd[] = {
	{ EDR_ESCO_MASK & ~ESCO_2EV3, 0x000a }, /* S3 */
	{ EDR_ESCO_MASK & ~ESCO_2EV3, 0x0007 }, /* S2 */
	{ EDR_ESCO_MASK | ESCO_EV3,   0x0007 }, /* S1 */
	{ EDR_ESCO_MASK | ESCO_HV3,   0xffff }, /* D1 */
	{ EDR_ESCO_MASK | ESCO_HV1,   0xffff }, /* D0 */
};

static const struct sco_param sco_param_wideband[] = {
	{ EDR_ESCO_MASK & ~ESCO_2EV3, 0x000d }, /* T2 */
	{ EDR_ESCO_MASK | ESCO_EV3,   0x0008 }, /* T1 */
};

static void hci_le_create_connection_cancel(struct hci_conn *conn)
{
	hci_send_cmd(conn->hdev, HCI_OP_LE_CREATE_CONN_CANCEL, 0, NULL);
}

static void hci_acl_create_connection(struct hci_conn *conn)
{
	struct hci_dev *hdev = conn->hdev;
	struct inquiry_entry *ie;
	struct hci_cp_create_conn cp;

	BT_DBG("hcon %p", conn);

	conn->state = BT_CONNECT;
	conn->out = true;
<<<<<<< HEAD

	set_bit(HCI_CONN_MASTER, &conn->flags);
=======
	conn->role = HCI_ROLE_MASTER;
>>>>>>> 9a244409

	conn->attempt++;

	conn->link_policy = hdev->link_policy;

	memset(&cp, 0, sizeof(cp));
	bacpy(&cp.bdaddr, &conn->dst);
	cp.pscan_rep_mode = 0x02;

	ie = hci_inquiry_cache_lookup(hdev, &conn->dst);
	if (ie) {
		if (inquiry_entry_age(ie) <= INQUIRY_ENTRY_AGE_MAX) {
			cp.pscan_rep_mode = ie->data.pscan_rep_mode;
			cp.pscan_mode     = ie->data.pscan_mode;
			cp.clock_offset   = ie->data.clock_offset |
					    cpu_to_le16(0x8000);
		}

		memcpy(conn->dev_class, ie->data.dev_class, 3);
		if (ie->data.ssp_mode > 0)
			set_bit(HCI_CONN_SSP_ENABLED, &conn->flags);
	}

	cp.pkt_type = cpu_to_le16(conn->pkt_type);
	if (lmp_rswitch_capable(hdev) && !(hdev->link_mode & HCI_LM_MASTER))
		cp.role_switch = 0x01;
	else
		cp.role_switch = 0x00;

	hci_send_cmd(hdev, HCI_OP_CREATE_CONN, sizeof(cp), &cp);
}

static void hci_acl_create_connection_cancel(struct hci_conn *conn)
{
	struct hci_cp_create_conn_cancel cp;

	BT_DBG("hcon %p", conn);

	if (conn->hdev->hci_ver < BLUETOOTH_VER_1_2)
		return;

	bacpy(&cp.bdaddr, &conn->dst);
	hci_send_cmd(conn->hdev, HCI_OP_CREATE_CONN_CANCEL, sizeof(cp), &cp);
}

static void hci_reject_sco(struct hci_conn *conn)
{
	struct hci_cp_reject_sync_conn_req cp;

	cp.reason = HCI_ERROR_REMOTE_USER_TERM;
	bacpy(&cp.bdaddr, &conn->dst);

	hci_send_cmd(conn->hdev, HCI_OP_REJECT_SYNC_CONN_REQ, sizeof(cp), &cp);
}

void hci_disconnect(struct hci_conn *conn, __u8 reason)
{
	struct hci_cp_disconnect cp;

	BT_DBG("hcon %p", conn);

	conn->state = BT_DISCONN;

	cp.handle = cpu_to_le16(conn->handle);
	cp.reason = reason;
	hci_send_cmd(conn->hdev, HCI_OP_DISCONNECT, sizeof(cp), &cp);
}

static void hci_amp_disconn(struct hci_conn *conn)
{
	struct hci_cp_disconn_phy_link cp;

	BT_DBG("hcon %p", conn);

	conn->state = BT_DISCONN;

	cp.phy_handle = HCI_PHY_HANDLE(conn->handle);
	cp.reason = hci_proto_disconn_ind(conn);
	hci_send_cmd(conn->hdev, HCI_OP_DISCONN_PHY_LINK,
		     sizeof(cp), &cp);
}

static void hci_add_sco(struct hci_conn *conn, __u16 handle)
{
	struct hci_dev *hdev = conn->hdev;
	struct hci_cp_add_sco cp;

	BT_DBG("hcon %p", conn);

	conn->state = BT_CONNECT;
	conn->out = true;

	conn->attempt++;

	cp.handle   = cpu_to_le16(handle);
	cp.pkt_type = cpu_to_le16(conn->pkt_type);

	hci_send_cmd(hdev, HCI_OP_ADD_SCO, sizeof(cp), &cp);
}

bool hci_setup_sync(struct hci_conn *conn, __u16 handle)
{
	struct hci_dev *hdev = conn->hdev;
	struct hci_cp_setup_sync_conn cp;
	const struct sco_param *param;

	BT_DBG("hcon %p", conn);

	conn->state = BT_CONNECT;
	conn->out = true;

	conn->attempt++;

	cp.handle   = cpu_to_le16(handle);

	cp.tx_bandwidth   = cpu_to_le32(0x00001f40);
	cp.rx_bandwidth   = cpu_to_le32(0x00001f40);
	cp.voice_setting  = cpu_to_le16(conn->setting);

	switch (conn->setting & SCO_AIRMODE_MASK) {
	case SCO_AIRMODE_TRANSP:
		if (conn->attempt > ARRAY_SIZE(sco_param_wideband))
			return false;
		cp.retrans_effort = 0x02;
		param = &sco_param_wideband[conn->attempt - 1];
		break;
	case SCO_AIRMODE_CVSD:
		if (conn->attempt > ARRAY_SIZE(sco_param_cvsd))
			return false;
		cp.retrans_effort = 0x01;
		param = &sco_param_cvsd[conn->attempt - 1];
		break;
	default:
		return false;
	}

	cp.pkt_type = __cpu_to_le16(param->pkt_type);
	cp.max_latency = __cpu_to_le16(param->max_latency);

	if (hci_send_cmd(hdev, HCI_OP_SETUP_SYNC_CONN, sizeof(cp), &cp) < 0)
		return false;

	return true;
}

u8 hci_le_conn_update(struct hci_conn *conn, u16 min, u16 max, u16 latency,
		      u16 to_multiplier)
{
	struct hci_dev *hdev = conn->hdev;
	struct hci_conn_params *params;
	struct hci_cp_le_conn_update cp;

	hci_dev_lock(hdev);

	params = hci_conn_params_lookup(hdev, &conn->dst, conn->dst_type);
	if (params) {
		params->conn_min_interval = min;
		params->conn_max_interval = max;
		params->conn_latency = latency;
		params->supervision_timeout = to_multiplier;
	}

	hci_dev_unlock(hdev);

	memset(&cp, 0, sizeof(cp));
	cp.handle		= cpu_to_le16(conn->handle);
	cp.conn_interval_min	= cpu_to_le16(min);
	cp.conn_interval_max	= cpu_to_le16(max);
	cp.conn_latency		= cpu_to_le16(latency);
	cp.supervision_timeout	= cpu_to_le16(to_multiplier);
	cp.min_ce_len		= cpu_to_le16(0x0000);
	cp.max_ce_len		= cpu_to_le16(0x0000);

	hci_send_cmd(hdev, HCI_OP_LE_CONN_UPDATE, sizeof(cp), &cp);

	if (params)
		return 0x01;

	return 0x00;
}

void hci_le_start_enc(struct hci_conn *conn, __le16 ediv, __le64 rand,
		      __u8 ltk[16])
{
	struct hci_dev *hdev = conn->hdev;
	struct hci_cp_le_start_enc cp;

	BT_DBG("hcon %p", conn);

	memset(&cp, 0, sizeof(cp));

	cp.handle = cpu_to_le16(conn->handle);
	cp.rand = rand;
	cp.ediv = ediv;
	memcpy(cp.ltk, ltk, sizeof(cp.ltk));

	hci_send_cmd(hdev, HCI_OP_LE_START_ENC, sizeof(cp), &cp);
}

/* Device _must_ be locked */
void hci_sco_setup(struct hci_conn *conn, __u8 status)
{
	struct hci_conn *sco = conn->link;

	if (!sco)
		return;

	BT_DBG("hcon %p", conn);

	if (!status) {
		if (lmp_esco_capable(conn->hdev))
			hci_setup_sync(sco, conn->handle);
		else
			hci_add_sco(sco, conn->handle);
	} else {
		hci_proto_connect_cfm(sco, status);
		hci_conn_del(sco);
	}
}

static void hci_conn_timeout(struct work_struct *work)
{
	struct hci_conn *conn = container_of(work, struct hci_conn,
					     disc_work.work);
	int refcnt = atomic_read(&conn->refcnt);

	BT_DBG("hcon %p state %s", conn, state_to_string(conn->state));

	WARN_ON(refcnt < 0);

	/* FIXME: It was observed that in pairing failed scenario, refcnt
	 * drops below 0. Probably this is because l2cap_conn_del calls
	 * l2cap_chan_del for each channel, and inside l2cap_chan_del conn is
	 * dropped. After that loop hci_chan_del is called which also drops
	 * conn. For now make sure that ACL is alive if refcnt is higher then 0,
	 * otherwise drop it.
	 */
	if (refcnt > 0)
		return;

	switch (conn->state) {
	case BT_CONNECT:
	case BT_CONNECT2:
		if (conn->out) {
			if (conn->type == ACL_LINK)
				hci_acl_create_connection_cancel(conn);
			else if (conn->type == LE_LINK)
				hci_le_create_connection_cancel(conn);
		} else if (conn->type == SCO_LINK || conn->type == ESCO_LINK) {
			hci_reject_sco(conn);
		}
		break;
	case BT_CONFIG:
	case BT_CONNECTED:
		if (conn->type == AMP_LINK) {
			hci_amp_disconn(conn);
		} else {
			__u8 reason = hci_proto_disconn_ind(conn);

			/* When we are master of an established connection
			 * and it enters the disconnect timeout, then go
			 * ahead and try to read the current clock offset.
			 *
			 * Processing of the result is done within the
			 * event handling and hci_clock_offset_evt function.
			 */
			if (conn->type == ACL_LINK &&
<<<<<<< HEAD
			    test_bit(HCI_CONN_MASTER, &conn->flags)) {
=======
			    conn->role == HCI_ROLE_MASTER) {
>>>>>>> 9a244409
				struct hci_dev *hdev = conn->hdev;
				struct hci_cp_read_clock_offset cp;

				cp.handle = cpu_to_le16(conn->handle);

				hci_send_cmd(hdev, HCI_OP_READ_CLOCK_OFFSET,
					     sizeof(cp), &cp);
			}

			hci_disconnect(conn, reason);
		}
		break;
	default:
		conn->state = BT_CLOSED;
		break;
	}
}

/* Enter sniff mode */
static void hci_conn_idle(struct work_struct *work)
{
	struct hci_conn *conn = container_of(work, struct hci_conn,
					     idle_work.work);
	struct hci_dev *hdev = conn->hdev;

	BT_DBG("hcon %p mode %d", conn, conn->mode);

	if (!lmp_sniff_capable(hdev) || !lmp_sniff_capable(conn))
		return;

	if (conn->mode != HCI_CM_ACTIVE || !(conn->link_policy & HCI_LP_SNIFF))
		return;

	if (lmp_sniffsubr_capable(hdev) && lmp_sniffsubr_capable(conn)) {
		struct hci_cp_sniff_subrate cp;
		cp.handle             = cpu_to_le16(conn->handle);
		cp.max_latency        = cpu_to_le16(0);
		cp.min_remote_timeout = cpu_to_le16(0);
		cp.min_local_timeout  = cpu_to_le16(0);
		hci_send_cmd(hdev, HCI_OP_SNIFF_SUBRATE, sizeof(cp), &cp);
	}

	if (!test_and_set_bit(HCI_CONN_MODE_CHANGE_PEND, &conn->flags)) {
		struct hci_cp_sniff_mode cp;
		cp.handle       = cpu_to_le16(conn->handle);
		cp.max_interval = cpu_to_le16(hdev->sniff_max_interval);
		cp.min_interval = cpu_to_le16(hdev->sniff_min_interval);
		cp.attempt      = cpu_to_le16(4);
		cp.timeout      = cpu_to_le16(1);
		hci_send_cmd(hdev, HCI_OP_SNIFF_MODE, sizeof(cp), &cp);
	}
}

static void hci_conn_auto_accept(struct work_struct *work)
{
	struct hci_conn *conn = container_of(work, struct hci_conn,
					     auto_accept_work.work);

	hci_send_cmd(conn->hdev, HCI_OP_USER_CONFIRM_REPLY, sizeof(conn->dst),
		     &conn->dst);
}

static void le_conn_timeout(struct work_struct *work)
{
	struct hci_conn *conn = container_of(work, struct hci_conn,
					     le_conn_timeout.work);
	struct hci_dev *hdev = conn->hdev;

	BT_DBG("");

	/* We could end up here due to having done directed advertising,
	 * so clean up the state if necessary. This should however only
	 * happen with broken hardware or if low duty cycle was used
	 * (which doesn't have a timeout of its own).
	 */
	if (test_bit(HCI_ADVERTISING, &hdev->dev_flags)) {
		u8 enable = 0x00;
		hci_send_cmd(hdev, HCI_OP_LE_SET_ADV_ENABLE, sizeof(enable),
			     &enable);
		hci_le_conn_failed(conn, HCI_ERROR_ADVERTISING_TIMEOUT);
		return;
	}

	hci_le_create_connection_cancel(conn);
}

struct hci_conn *hci_conn_add(struct hci_dev *hdev, int type, bdaddr_t *dst,
			      u8 role)
{
	struct hci_conn *conn;

	BT_DBG("%s dst %pMR", hdev->name, dst);

	conn = kzalloc(sizeof(*conn), GFP_KERNEL);
	if (!conn)
		return NULL;

	bacpy(&conn->dst, dst);
	bacpy(&conn->src, &hdev->bdaddr);
	conn->hdev  = hdev;
	conn->type  = type;
	conn->role  = role;
	conn->mode  = HCI_CM_ACTIVE;
	conn->state = BT_OPEN;
	conn->auth_type = HCI_AT_GENERAL_BONDING;
	conn->io_capability = hdev->io_capability;
	conn->remote_auth = 0xff;
	conn->key_type = 0xff;
	conn->tx_power = HCI_TX_POWER_INVALID;
	conn->max_tx_power = HCI_TX_POWER_INVALID;

	set_bit(HCI_CONN_POWER_SAVE, &conn->flags);
	conn->disc_timeout = HCI_DISCONN_TIMEOUT;

	if (conn->role == HCI_ROLE_MASTER)
		conn->out = true;

	switch (type) {
	case ACL_LINK:
		conn->pkt_type = hdev->pkt_type & ACL_PTYPE_MASK;
		break;
	case LE_LINK:
		/* conn->src should reflect the local identity address */
		hci_copy_identity_address(hdev, &conn->src, &conn->src_type);
		break;
	case SCO_LINK:
		if (lmp_esco_capable(hdev))
			conn->pkt_type = (hdev->esco_type & SCO_ESCO_MASK) |
					(hdev->esco_type & EDR_ESCO_MASK);
		else
			conn->pkt_type = hdev->pkt_type & SCO_PTYPE_MASK;
		break;
	case ESCO_LINK:
		conn->pkt_type = hdev->esco_type & ~EDR_ESCO_MASK;
		break;
	}

	skb_queue_head_init(&conn->data_q);

	INIT_LIST_HEAD(&conn->chan_list);

	INIT_DELAYED_WORK(&conn->disc_work, hci_conn_timeout);
	INIT_DELAYED_WORK(&conn->auto_accept_work, hci_conn_auto_accept);
	INIT_DELAYED_WORK(&conn->idle_work, hci_conn_idle);
	INIT_DELAYED_WORK(&conn->le_conn_timeout, le_conn_timeout);

	atomic_set(&conn->refcnt, 0);

	hci_dev_hold(hdev);

	hci_conn_hash_add(hdev, conn);
	if (hdev->notify)
		hdev->notify(hdev, HCI_NOTIFY_CONN_ADD);

	hci_conn_init_sysfs(conn);

	return conn;
}

int hci_conn_del(struct hci_conn *conn)
{
	struct hci_dev *hdev = conn->hdev;

	BT_DBG("%s hcon %p handle %d", hdev->name, conn, conn->handle);

	cancel_delayed_work_sync(&conn->disc_work);
	cancel_delayed_work_sync(&conn->auto_accept_work);
	cancel_delayed_work_sync(&conn->idle_work);

	if (conn->type == ACL_LINK) {
		struct hci_conn *sco = conn->link;
		if (sco)
			sco->link = NULL;

		/* Unacked frames */
		hdev->acl_cnt += conn->sent;
	} else if (conn->type == LE_LINK) {
		cancel_delayed_work_sync(&conn->le_conn_timeout);

		if (hdev->le_pkts)
			hdev->le_cnt += conn->sent;
		else
			hdev->acl_cnt += conn->sent;
	} else {
		struct hci_conn *acl = conn->link;
		if (acl) {
			acl->link = NULL;
			hci_conn_drop(acl);
		}
	}

	hci_chan_list_flush(conn);

	if (conn->amp_mgr)
		amp_mgr_put(conn->amp_mgr);

	hci_conn_hash_del(hdev, conn);
	if (hdev->notify)
		hdev->notify(hdev, HCI_NOTIFY_CONN_DEL);

	skb_queue_purge(&conn->data_q);

	hci_conn_del_sysfs(conn);

	hci_dev_put(hdev);

	hci_conn_put(conn);

	return 0;
}

struct hci_dev *hci_get_route(bdaddr_t *dst, bdaddr_t *src)
{
	int use_src = bacmp(src, BDADDR_ANY);
	struct hci_dev *hdev = NULL, *d;

	BT_DBG("%pMR -> %pMR", src, dst);

	read_lock(&hci_dev_list_lock);

	list_for_each_entry(d, &hci_dev_list, list) {
		if (!test_bit(HCI_UP, &d->flags) ||
		    test_bit(HCI_USER_CHANNEL, &d->dev_flags) ||
		    d->dev_type != HCI_BREDR)
			continue;

		/* Simple routing:
		 *   No source address - find interface with bdaddr != dst
		 *   Source address    - find interface with bdaddr == src
		 */

		if (use_src) {
			if (!bacmp(&d->bdaddr, src)) {
				hdev = d; break;
			}
		} else {
			if (bacmp(&d->bdaddr, dst)) {
				hdev = d; break;
			}
		}
	}

	if (hdev)
		hdev = hci_dev_hold(hdev);

	read_unlock(&hci_dev_list_lock);
	return hdev;
}
EXPORT_SYMBOL(hci_get_route);

/* This function requires the caller holds hdev->lock */
void hci_le_conn_failed(struct hci_conn *conn, u8 status)
{
	struct hci_dev *hdev = conn->hdev;

	conn->state = BT_CLOSED;

	mgmt_connect_failed(hdev, &conn->dst, conn->type, conn->dst_type,
			    status);

	hci_proto_connect_cfm(conn, status);

	hci_conn_del(conn);

	/* Since we may have temporarily stopped the background scanning in
	 * favor of connection establishment, we should restart it.
	 */
	hci_update_background_scan(hdev);

	/* Re-enable advertising in case this was a failed connection
	 * attempt as a peripheral.
	 */
	mgmt_reenable_advertising(hdev);
}

static void create_le_conn_complete(struct hci_dev *hdev, u8 status)
{
	struct hci_conn *conn;

	if (status == 0)
		return;

	BT_ERR("HCI request failed to create LE connection: status 0x%2.2x",
	       status);

	hci_dev_lock(hdev);

	conn = hci_conn_hash_lookup_state(hdev, LE_LINK, BT_CONNECT);
	if (!conn)
		goto done;

	hci_le_conn_failed(conn, status);

done:
	hci_dev_unlock(hdev);
}

static void hci_req_add_le_create_conn(struct hci_request *req,
				       struct hci_conn *conn)
{
	struct hci_cp_le_create_conn cp;
	struct hci_dev *hdev = conn->hdev;
	u8 own_addr_type;

	memset(&cp, 0, sizeof(cp));

	/* Update random address, but set require_privacy to false so
	 * that we never connect with an unresolvable address.
	 */
	if (hci_update_random_address(req, false, &own_addr_type))
		return;

	cp.scan_interval = cpu_to_le16(hdev->le_scan_interval);
	cp.scan_window = cpu_to_le16(hdev->le_scan_window);
	bacpy(&cp.peer_addr, &conn->dst);
	cp.peer_addr_type = conn->dst_type;
	cp.own_address_type = own_addr_type;
	cp.conn_interval_min = cpu_to_le16(conn->le_conn_min_interval);
	cp.conn_interval_max = cpu_to_le16(conn->le_conn_max_interval);
	cp.conn_latency = cpu_to_le16(conn->le_conn_latency);
	cp.supervision_timeout = cpu_to_le16(conn->le_supv_timeout);
	cp.min_ce_len = cpu_to_le16(0x0000);
	cp.max_ce_len = cpu_to_le16(0x0000);

	hci_req_add(req, HCI_OP_LE_CREATE_CONN, sizeof(cp), &cp);

	conn->state = BT_CONNECT;
}

static void hci_req_directed_advertising(struct hci_request *req,
					 struct hci_conn *conn)
{
	struct hci_dev *hdev = req->hdev;
	struct hci_cp_le_set_adv_param cp;
	u8 own_addr_type;
	u8 enable;

	/* Clear the HCI_LE_ADV bit temporarily so that the
	 * hci_update_random_address knows that it's safe to go ahead
	 * and write a new random address. The flag will be set back on
	 * as soon as the SET_ADV_ENABLE HCI command completes.
	 */
	clear_bit(HCI_LE_ADV, &hdev->dev_flags);

	/* Set require_privacy to false so that the remote device has a
	 * chance of identifying us.
	 */
	if (hci_update_random_address(req, false, &own_addr_type) < 0)
		return;

	memset(&cp, 0, sizeof(cp));
	cp.type = LE_ADV_DIRECT_IND;
	cp.own_address_type = own_addr_type;
	cp.direct_addr_type = conn->dst_type;
	bacpy(&cp.direct_addr, &conn->dst);
	cp.channel_map = hdev->le_adv_channel_map;

	hci_req_add(req, HCI_OP_LE_SET_ADV_PARAM, sizeof(cp), &cp);

	enable = 0x01;
	hci_req_add(req, HCI_OP_LE_SET_ADV_ENABLE, sizeof(enable), &enable);

	conn->state = BT_CONNECT;
}

struct hci_conn *hci_connect_le(struct hci_dev *hdev, bdaddr_t *dst,
				u8 dst_type, u8 sec_level, u16 conn_timeout,
<<<<<<< HEAD
				bool master)
=======
				u8 role)
>>>>>>> 9a244409
{
	struct hci_conn_params *params;
	struct hci_conn *conn;
	struct smp_irk *irk;
	struct hci_request req;
	int err;

	/* Some devices send ATT messages as soon as the physical link is
	 * established. To be able to handle these ATT messages, the user-
	 * space first establishes the connection and then starts the pairing
	 * process.
	 *
	 * So if a hci_conn object already exists for the following connection
	 * attempt, we simply update pending_sec_level and auth_type fields
	 * and return the object found.
	 */
	conn = hci_conn_hash_lookup_ba(hdev, LE_LINK, dst);
	if (conn) {
		conn->pending_sec_level = sec_level;
		goto done;
	}

	/* Since the controller supports only one LE connection attempt at a
	 * time, we return -EBUSY if there is any connection attempt running.
	 */
	conn = hci_conn_hash_lookup_state(hdev, LE_LINK, BT_CONNECT);
	if (conn)
		return ERR_PTR(-EBUSY);

	/* When given an identity address with existing identity
	 * resolving key, the connection needs to be established
	 * to a resolvable random address.
	 *
	 * This uses the cached random resolvable address from
	 * a previous scan. When no cached address is available,
	 * try connecting to the identity address instead.
	 *
	 * Storing the resolvable random address is required here
	 * to handle connection failures. The address will later
	 * be resolved back into the original identity address
	 * from the connect request.
	 */
	irk = hci_find_irk_by_addr(hdev, dst, dst_type);
	if (irk && bacmp(&irk->rpa, BDADDR_ANY)) {
		dst = &irk->rpa;
		dst_type = ADDR_LE_DEV_RANDOM;
	}

	conn = hci_conn_add(hdev, LE_LINK, dst, role);
	if (!conn)
		return ERR_PTR(-ENOMEM);

	conn->dst_type = dst_type;
	conn->sec_level = BT_SECURITY_LOW;
	conn->pending_sec_level = sec_level;
	conn->conn_timeout = conn_timeout;

	hci_req_init(&req, hdev);

	/* Disable advertising if we're active. For master role
	 * connections most controllers will refuse to connect if
	 * advertising is enabled, and for slave role connections we
	 * anyway have to disable it in order to start directed
	 * advertising.
	 */
	if (test_bit(HCI_LE_ADV, &hdev->dev_flags)) {
		u8 enable = 0x00;
		hci_req_add(&req, HCI_OP_LE_SET_ADV_ENABLE, sizeof(enable),
			    &enable);
	}

	/* If requested to connect as slave use directed advertising */
<<<<<<< HEAD
	if (!master) {
=======
	if (conn->role == HCI_ROLE_SLAVE) {
>>>>>>> 9a244409
		/* If we're active scanning most controllers are unable
		 * to initiate advertising. Simply reject the attempt.
		 */
		if (test_bit(HCI_LE_SCAN, &hdev->dev_flags) &&
		    hdev->le_scan_type == LE_SCAN_ACTIVE) {
			skb_queue_purge(&req.cmd_q);
			hci_conn_del(conn);
			return ERR_PTR(-EBUSY);
		}

		hci_req_directed_advertising(&req, conn);
		goto create_conn;
	}

<<<<<<< HEAD
	conn->out = true;
	set_bit(HCI_CONN_MASTER, &conn->flags);

=======
>>>>>>> 9a244409
	params = hci_conn_params_lookup(hdev, &conn->dst, conn->dst_type);
	if (params) {
		conn->le_conn_min_interval = params->conn_min_interval;
		conn->le_conn_max_interval = params->conn_max_interval;
		conn->le_conn_latency = params->conn_latency;
		conn->le_supv_timeout = params->supervision_timeout;
	} else {
		conn->le_conn_min_interval = hdev->le_conn_min_interval;
		conn->le_conn_max_interval = hdev->le_conn_max_interval;
		conn->le_conn_latency = hdev->le_conn_latency;
		conn->le_supv_timeout = hdev->le_supv_timeout;
	}

	/* If controller is scanning, we stop it since some controllers are
	 * not able to scan and connect at the same time. Also set the
	 * HCI_LE_SCAN_INTERRUPTED flag so that the command complete
	 * handler for scan disabling knows to set the correct discovery
	 * state.
	 */
	if (test_bit(HCI_LE_SCAN, &hdev->dev_flags)) {
		hci_req_add_le_scan_disable(&req);
		set_bit(HCI_LE_SCAN_INTERRUPTED, &hdev->dev_flags);
	}

	hci_req_add_le_create_conn(&req, conn);

create_conn:
	err = hci_req_run(&req, create_le_conn_complete);
	if (err) {
		hci_conn_del(conn);
		return ERR_PTR(err);
	}

done:
	hci_conn_hold(conn);
	return conn;
}

struct hci_conn *hci_connect_acl(struct hci_dev *hdev, bdaddr_t *dst,
				 u8 sec_level, u8 auth_type)
{
	struct hci_conn *acl;

	if (!test_bit(HCI_BREDR_ENABLED, &hdev->dev_flags))
		return ERR_PTR(-EOPNOTSUPP);

	acl = hci_conn_hash_lookup_ba(hdev, ACL_LINK, dst);
	if (!acl) {
		acl = hci_conn_add(hdev, ACL_LINK, dst, HCI_ROLE_MASTER);
		if (!acl)
			return ERR_PTR(-ENOMEM);
	}

	hci_conn_hold(acl);

	if (acl->state == BT_OPEN || acl->state == BT_CLOSED) {
		acl->sec_level = BT_SECURITY_LOW;
		acl->pending_sec_level = sec_level;
		acl->auth_type = auth_type;
		hci_acl_create_connection(acl);
	}

	return acl;
}

struct hci_conn *hci_connect_sco(struct hci_dev *hdev, int type, bdaddr_t *dst,
				 __u16 setting)
{
	struct hci_conn *acl;
	struct hci_conn *sco;

	acl = hci_connect_acl(hdev, dst, BT_SECURITY_LOW, HCI_AT_NO_BONDING);
	if (IS_ERR(acl))
		return acl;

	sco = hci_conn_hash_lookup_ba(hdev, type, dst);
	if (!sco) {
		sco = hci_conn_add(hdev, type, dst, HCI_ROLE_MASTER);
		if (!sco) {
			hci_conn_drop(acl);
			return ERR_PTR(-ENOMEM);
		}
	}

	acl->link = sco;
	sco->link = acl;

	hci_conn_hold(sco);

	sco->setting = setting;

	if (acl->state == BT_CONNECTED &&
	    (sco->state == BT_OPEN || sco->state == BT_CLOSED)) {
		set_bit(HCI_CONN_POWER_SAVE, &acl->flags);
		hci_conn_enter_active_mode(acl, BT_POWER_FORCE_ACTIVE_ON);

		if (test_bit(HCI_CONN_MODE_CHANGE_PEND, &acl->flags)) {
			/* defer SCO setup until mode change completed */
			set_bit(HCI_CONN_SCO_SETUP_PEND, &acl->flags);
			return sco;
		}

		hci_sco_setup(acl, 0x00);
	}

	return sco;
}

/* Check link security requirement */
int hci_conn_check_link_mode(struct hci_conn *conn)
{
	BT_DBG("hcon %p", conn);

	/* In Secure Connections Only mode, it is required that Secure
	 * Connections is used and the link is encrypted with AES-CCM
	 * using a P-256 authenticated combination key.
	 */
	if (test_bit(HCI_SC_ONLY, &conn->hdev->flags)) {
		if (!hci_conn_sc_enabled(conn) ||
		    !test_bit(HCI_CONN_AES_CCM, &conn->flags) ||
		    conn->key_type != HCI_LK_AUTH_COMBINATION_P256)
			return 0;
	}

	if (hci_conn_ssp_enabled(conn) &&
	    !test_bit(HCI_CONN_ENCRYPT, &conn->flags))
		return 0;

	return 1;
}

/* Authenticate remote device */
static int hci_conn_auth(struct hci_conn *conn, __u8 sec_level, __u8 auth_type)
{
	BT_DBG("hcon %p", conn);

	if (conn->pending_sec_level > sec_level)
		sec_level = conn->pending_sec_level;

	if (sec_level > conn->sec_level)
		conn->pending_sec_level = sec_level;
	else if (test_bit(HCI_CONN_AUTH, &conn->flags))
		return 1;

	/* Make sure we preserve an existing MITM requirement*/
	auth_type |= (conn->auth_type & 0x01);

	conn->auth_type = auth_type;

	if (!test_and_set_bit(HCI_CONN_AUTH_PEND, &conn->flags)) {
		struct hci_cp_auth_requested cp;

		cp.handle = cpu_to_le16(conn->handle);
		hci_send_cmd(conn->hdev, HCI_OP_AUTH_REQUESTED,
			     sizeof(cp), &cp);

		/* If we're already encrypted set the REAUTH_PEND flag,
		 * otherwise set the ENCRYPT_PEND.
		 */
		if (test_bit(HCI_CONN_ENCRYPT, &conn->flags))
			set_bit(HCI_CONN_REAUTH_PEND, &conn->flags);
		else
			set_bit(HCI_CONN_ENCRYPT_PEND, &conn->flags);
	}

	return 0;
}

/* Encrypt the the link */
static void hci_conn_encrypt(struct hci_conn *conn)
{
	BT_DBG("hcon %p", conn);

	if (!test_and_set_bit(HCI_CONN_ENCRYPT_PEND, &conn->flags)) {
		struct hci_cp_set_conn_encrypt cp;
		cp.handle  = cpu_to_le16(conn->handle);
		cp.encrypt = 0x01;
		hci_send_cmd(conn->hdev, HCI_OP_SET_CONN_ENCRYPT, sizeof(cp),
			     &cp);
	}
}

/* Enable security */
int hci_conn_security(struct hci_conn *conn, __u8 sec_level, __u8 auth_type,
		      bool initiator)
{
	BT_DBG("hcon %p", conn);

	if (conn->type == LE_LINK)
		return smp_conn_security(conn, sec_level);

	/* For sdp we don't need the link key. */
	if (sec_level == BT_SECURITY_SDP)
		return 1;

	/* For non 2.1 devices and low security level we don't need the link
	   key. */
	if (sec_level == BT_SECURITY_LOW && !hci_conn_ssp_enabled(conn))
		return 1;

	/* For other security levels we need the link key. */
	if (!test_bit(HCI_CONN_AUTH, &conn->flags))
		goto auth;

	/* An authenticated FIPS approved combination key has sufficient
	 * security for security level 4. */
	if (conn->key_type == HCI_LK_AUTH_COMBINATION_P256 &&
	    sec_level == BT_SECURITY_FIPS)
		goto encrypt;

	/* An authenticated combination key has sufficient security for
	   security level 3. */
	if ((conn->key_type == HCI_LK_AUTH_COMBINATION_P192 ||
	     conn->key_type == HCI_LK_AUTH_COMBINATION_P256) &&
	    sec_level == BT_SECURITY_HIGH)
		goto encrypt;

	/* An unauthenticated combination key has sufficient security for
	   security level 1 and 2. */
	if ((conn->key_type == HCI_LK_UNAUTH_COMBINATION_P192 ||
	     conn->key_type == HCI_LK_UNAUTH_COMBINATION_P256) &&
	    (sec_level == BT_SECURITY_MEDIUM || sec_level == BT_SECURITY_LOW))
		goto encrypt;

	/* A combination key has always sufficient security for the security
	   levels 1 or 2. High security level requires the combination key
	   is generated using maximum PIN code length (16).
	   For pre 2.1 units. */
	if (conn->key_type == HCI_LK_COMBINATION &&
	    (sec_level == BT_SECURITY_MEDIUM || sec_level == BT_SECURITY_LOW ||
	     conn->pin_length == 16))
		goto encrypt;

auth:
	if (test_bit(HCI_CONN_ENCRYPT_PEND, &conn->flags))
		return 0;

	if (initiator)
		set_bit(HCI_CONN_AUTH_INITIATOR, &conn->flags);

	if (!hci_conn_auth(conn, sec_level, auth_type))
		return 0;

encrypt:
	if (test_bit(HCI_CONN_ENCRYPT, &conn->flags))
		return 1;

	hci_conn_encrypt(conn);
	return 0;
}
EXPORT_SYMBOL(hci_conn_security);

/* Check secure link requirement */
int hci_conn_check_secure(struct hci_conn *conn, __u8 sec_level)
{
	BT_DBG("hcon %p", conn);

	/* Accept if non-secure or higher security level is required */
	if (sec_level != BT_SECURITY_HIGH && sec_level != BT_SECURITY_FIPS)
		return 1;

	/* Accept if secure or higher security level is already present */
	if (conn->sec_level == BT_SECURITY_HIGH ||
	    conn->sec_level == BT_SECURITY_FIPS)
		return 1;

	/* Reject not secure link */
	return 0;
}
EXPORT_SYMBOL(hci_conn_check_secure);

/* Change link key */
int hci_conn_change_link_key(struct hci_conn *conn)
{
	BT_DBG("hcon %p", conn);

	if (!test_and_set_bit(HCI_CONN_AUTH_PEND, &conn->flags)) {
		struct hci_cp_change_conn_link_key cp;
		cp.handle = cpu_to_le16(conn->handle);
		hci_send_cmd(conn->hdev, HCI_OP_CHANGE_CONN_LINK_KEY,
			     sizeof(cp), &cp);
	}

	return 0;
}

/* Switch role */
int hci_conn_switch_role(struct hci_conn *conn, __u8 role)
{
	BT_DBG("hcon %p", conn);

<<<<<<< HEAD
	if (!role && test_bit(HCI_CONN_MASTER, &conn->flags))
=======
	if (role == conn->role)
>>>>>>> 9a244409
		return 1;

	if (!test_and_set_bit(HCI_CONN_RSWITCH_PEND, &conn->flags)) {
		struct hci_cp_switch_role cp;
		bacpy(&cp.bdaddr, &conn->dst);
		cp.role = role;
		hci_send_cmd(conn->hdev, HCI_OP_SWITCH_ROLE, sizeof(cp), &cp);
	}

	return 0;
}
EXPORT_SYMBOL(hci_conn_switch_role);

/* Enter active mode */
void hci_conn_enter_active_mode(struct hci_conn *conn, __u8 force_active)
{
	struct hci_dev *hdev = conn->hdev;

	BT_DBG("hcon %p mode %d", conn, conn->mode);

	if (conn->mode != HCI_CM_SNIFF)
		goto timer;

	if (!test_bit(HCI_CONN_POWER_SAVE, &conn->flags) && !force_active)
		goto timer;

	if (!test_and_set_bit(HCI_CONN_MODE_CHANGE_PEND, &conn->flags)) {
		struct hci_cp_exit_sniff_mode cp;
		cp.handle = cpu_to_le16(conn->handle);
		hci_send_cmd(hdev, HCI_OP_EXIT_SNIFF_MODE, sizeof(cp), &cp);
	}

timer:
	if (hdev->idle_timeout > 0)
		queue_delayed_work(hdev->workqueue, &conn->idle_work,
				   msecs_to_jiffies(hdev->idle_timeout));
}

/* Drop all connection on the device */
void hci_conn_hash_flush(struct hci_dev *hdev)
{
	struct hci_conn_hash *h = &hdev->conn_hash;
	struct hci_conn *c, *n;

	BT_DBG("hdev %s", hdev->name);

	list_for_each_entry_safe(c, n, &h->list, list) {
		c->state = BT_CLOSED;

		hci_proto_disconn_cfm(c, HCI_ERROR_LOCAL_HOST_TERM);
		hci_conn_del(c);
	}
}

/* Check pending connect attempts */
void hci_conn_check_pending(struct hci_dev *hdev)
{
	struct hci_conn *conn;

	BT_DBG("hdev %s", hdev->name);

	hci_dev_lock(hdev);

	conn = hci_conn_hash_lookup_state(hdev, ACL_LINK, BT_CONNECT2);
	if (conn)
		hci_acl_create_connection(conn);

	hci_dev_unlock(hdev);
}

static u32 get_link_mode(struct hci_conn *conn)
{
	u32 link_mode = 0;

<<<<<<< HEAD
	if (test_bit(HCI_CONN_MASTER, &conn->flags))
=======
	if (conn->role == HCI_ROLE_MASTER)
>>>>>>> 9a244409
		link_mode |= HCI_LM_MASTER;

	if (test_bit(HCI_CONN_ENCRYPT, &conn->flags))
		link_mode |= HCI_LM_ENCRYPT;

	if (test_bit(HCI_CONN_AUTH, &conn->flags))
		link_mode |= HCI_LM_AUTH;

	if (test_bit(HCI_CONN_SECURE, &conn->flags))
		link_mode |= HCI_LM_SECURE;

	if (test_bit(HCI_CONN_FIPS, &conn->flags))
		link_mode |= HCI_LM_FIPS;

	return link_mode;
}

int hci_get_conn_list(void __user *arg)
{
	struct hci_conn *c;
	struct hci_conn_list_req req, *cl;
	struct hci_conn_info *ci;
	struct hci_dev *hdev;
	int n = 0, size, err;

	if (copy_from_user(&req, arg, sizeof(req)))
		return -EFAULT;

	if (!req.conn_num || req.conn_num > (PAGE_SIZE * 2) / sizeof(*ci))
		return -EINVAL;

	size = sizeof(req) + req.conn_num * sizeof(*ci);

	cl = kmalloc(size, GFP_KERNEL);
	if (!cl)
		return -ENOMEM;

	hdev = hci_dev_get(req.dev_id);
	if (!hdev) {
		kfree(cl);
		return -ENODEV;
	}

	ci = cl->conn_info;

	hci_dev_lock(hdev);
	list_for_each_entry(c, &hdev->conn_hash.list, list) {
		bacpy(&(ci + n)->bdaddr, &c->dst);
		(ci + n)->handle = c->handle;
		(ci + n)->type  = c->type;
		(ci + n)->out   = c->out;
		(ci + n)->state = c->state;
		(ci + n)->link_mode = get_link_mode(c);
		if (++n >= req.conn_num)
			break;
	}
	hci_dev_unlock(hdev);

	cl->dev_id = hdev->id;
	cl->conn_num = n;
	size = sizeof(req) + n * sizeof(*ci);

	hci_dev_put(hdev);

	err = copy_to_user(arg, cl, size);
	kfree(cl);

	return err ? -EFAULT : 0;
}

int hci_get_conn_info(struct hci_dev *hdev, void __user *arg)
{
	struct hci_conn_info_req req;
	struct hci_conn_info ci;
	struct hci_conn *conn;
	char __user *ptr = arg + sizeof(req);

	if (copy_from_user(&req, arg, sizeof(req)))
		return -EFAULT;

	hci_dev_lock(hdev);
	conn = hci_conn_hash_lookup_ba(hdev, req.type, &req.bdaddr);
	if (conn) {
		bacpy(&ci.bdaddr, &conn->dst);
		ci.handle = conn->handle;
		ci.type  = conn->type;
		ci.out   = conn->out;
		ci.state = conn->state;
		ci.link_mode = get_link_mode(conn);
	}
	hci_dev_unlock(hdev);

	if (!conn)
		return -ENOENT;

	return copy_to_user(ptr, &ci, sizeof(ci)) ? -EFAULT : 0;
}

int hci_get_auth_info(struct hci_dev *hdev, void __user *arg)
{
	struct hci_auth_info_req req;
	struct hci_conn *conn;

	if (copy_from_user(&req, arg, sizeof(req)))
		return -EFAULT;

	hci_dev_lock(hdev);
	conn = hci_conn_hash_lookup_ba(hdev, ACL_LINK, &req.bdaddr);
	if (conn)
		req.type = conn->auth_type;
	hci_dev_unlock(hdev);

	if (!conn)
		return -ENOENT;

	return copy_to_user(arg, &req, sizeof(req)) ? -EFAULT : 0;
}

struct hci_chan *hci_chan_create(struct hci_conn *conn)
{
	struct hci_dev *hdev = conn->hdev;
	struct hci_chan *chan;

	BT_DBG("%s hcon %p", hdev->name, conn);

	chan = kzalloc(sizeof(*chan), GFP_KERNEL);
	if (!chan)
		return NULL;

	chan->conn = conn;
	skb_queue_head_init(&chan->data_q);
	chan->state = BT_CONNECTED;

	list_add_rcu(&chan->list, &conn->chan_list);

	return chan;
}

void hci_chan_del(struct hci_chan *chan)
{
	struct hci_conn *conn = chan->conn;
	struct hci_dev *hdev = conn->hdev;

	BT_DBG("%s hcon %p chan %p", hdev->name, conn, chan);

	list_del_rcu(&chan->list);

	synchronize_rcu();

	hci_conn_drop(conn);

	skb_queue_purge(&chan->data_q);
	kfree(chan);
}

void hci_chan_list_flush(struct hci_conn *conn)
{
	struct hci_chan *chan, *n;

	BT_DBG("hcon %p", conn);

	list_for_each_entry_safe(chan, n, &conn->chan_list, list)
		hci_chan_del(chan);
}

static struct hci_chan *__hci_chan_lookup_handle(struct hci_conn *hcon,
						 __u16 handle)
{
	struct hci_chan *hchan;

	list_for_each_entry(hchan, &hcon->chan_list, list) {
		if (hchan->handle == handle)
			return hchan;
	}

	return NULL;
}

struct hci_chan *hci_chan_lookup_handle(struct hci_dev *hdev, __u16 handle)
{
	struct hci_conn_hash *h = &hdev->conn_hash;
	struct hci_conn *hcon;
	struct hci_chan *hchan = NULL;

	rcu_read_lock();

	list_for_each_entry_rcu(hcon, &h->list, list) {
		hchan = __hci_chan_lookup_handle(hcon, handle);
		if (hchan)
			break;
	}

	rcu_read_unlock();

	return hchan;
}<|MERGE_RESOLUTION|>--- conflicted
+++ resolved
@@ -66,12 +66,7 @@
 
 	conn->state = BT_CONNECT;
 	conn->out = true;
-<<<<<<< HEAD
-
-	set_bit(HCI_CONN_MASTER, &conn->flags);
-=======
 	conn->role = HCI_ROLE_MASTER;
->>>>>>> 9a244409
 
 	conn->attempt++;
 
@@ -339,11 +334,7 @@
 			 * event handling and hci_clock_offset_evt function.
 			 */
 			if (conn->type == ACL_LINK &&
-<<<<<<< HEAD
-			    test_bit(HCI_CONN_MASTER, &conn->flags)) {
-=======
 			    conn->role == HCI_ROLE_MASTER) {
->>>>>>> 9a244409
 				struct hci_dev *hdev = conn->hdev;
 				struct hci_cp_read_clock_offset cp;
 
@@ -711,11 +702,7 @@
 
 struct hci_conn *hci_connect_le(struct hci_dev *hdev, bdaddr_t *dst,
 				u8 dst_type, u8 sec_level, u16 conn_timeout,
-<<<<<<< HEAD
-				bool master)
-=======
 				u8 role)
->>>>>>> 9a244409
 {
 	struct hci_conn_params *params;
 	struct hci_conn *conn;
@@ -788,11 +775,7 @@
 	}
 
 	/* If requested to connect as slave use directed advertising */
-<<<<<<< HEAD
-	if (!master) {
-=======
 	if (conn->role == HCI_ROLE_SLAVE) {
->>>>>>> 9a244409
 		/* If we're active scanning most controllers are unable
 		 * to initiate advertising. Simply reject the attempt.
 		 */
@@ -807,12 +790,6 @@
 		goto create_conn;
 	}
 
-<<<<<<< HEAD
-	conn->out = true;
-	set_bit(HCI_CONN_MASTER, &conn->flags);
-
-=======
->>>>>>> 9a244409
 	params = hci_conn_params_lookup(hdev, &conn->dst, conn->dst_type);
 	if (params) {
 		conn->le_conn_min_interval = params->conn_min_interval;
@@ -1104,11 +1081,7 @@
 {
 	BT_DBG("hcon %p", conn);
 
-<<<<<<< HEAD
-	if (!role && test_bit(HCI_CONN_MASTER, &conn->flags))
-=======
 	if (role == conn->role)
->>>>>>> 9a244409
 		return 1;
 
 	if (!test_and_set_bit(HCI_CONN_RSWITCH_PEND, &conn->flags)) {
@@ -1183,11 +1156,7 @@
 {
 	u32 link_mode = 0;
 
-<<<<<<< HEAD
-	if (test_bit(HCI_CONN_MASTER, &conn->flags))
-=======
 	if (conn->role == HCI_ROLE_MASTER)
->>>>>>> 9a244409
 		link_mode |= HCI_LM_MASTER;
 
 	if (test_bit(HCI_CONN_ENCRYPT, &conn->flags))
