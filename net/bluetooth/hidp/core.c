--- conflicted
+++ resolved
@@ -719,11 +719,7 @@
 		while ((skb = skb_dequeue(&intr_sk->sk_receive_queue))) {
 			skb_orphan(skb);
 			if (!skb_linearize(skb))
-<<<<<<< HEAD
-				hidp_recv_ctrl_frame(session, skb);
-=======
 				hidp_recv_intr_frame(session, skb);
->>>>>>> e14f47b1
 			else
 				kfree_skb(skb);
 		}
@@ -733,11 +729,7 @@
 		while ((skb = skb_dequeue(&ctrl_sk->sk_receive_queue))) {
 			skb_orphan(skb);
 			if (!skb_linearize(skb))
-<<<<<<< HEAD
-				hidp_recv_intr_frame(session, skb);
-=======
 				hidp_recv_ctrl_frame(session, skb);
->>>>>>> e14f47b1
 			else
 				kfree_skb(skb);
 		}
