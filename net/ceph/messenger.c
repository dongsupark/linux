--- conflicted
+++ resolved
@@ -1666,10 +1666,6 @@
 	int size;
 	int end;
 	int ret;
-<<<<<<< HEAD
-	int to, left;
-=======
->>>>>>> f8f5701b
 	unsigned int front_len, middle_len, data_len;
 	bool do_datacrc = !con->msgr->nocrc;
 	int skip;
