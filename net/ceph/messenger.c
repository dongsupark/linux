--- conflicted
+++ resolved
@@ -2311,22 +2311,11 @@
 
 	if (test_and_clear_bit(CON_FLAG_BACKOFF, &con->flags)) {
 		dout("con_work %p backing off\n", con);
-<<<<<<< HEAD
-		if (queue_delayed_work(ceph_msgr_wq, &con->work,
-				       round_jiffies_relative(con->delay))) {
-			dout("con_work %p backoff %lu\n", con, con->delay);
-			mutex_unlock(&con->mutex);
-			return;
-		} else {
-			dout("con_work %p FAILED to back off %lu\n", con,
-			     con->delay);
-=======
 		ret = queue_con_delay(con, round_jiffies_relative(con->delay));
 		if (ret) {
 			dout("con_work %p FAILED to back off %lu\n", con,
 			     con->delay);
 			BUG_ON(ret == -ENOENT);
->>>>>>> 9931faca
 			set_bit(CON_FLAG_BACKOFF, &con->flags);
 		}
 		goto done;
