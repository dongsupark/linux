--- conflicted
+++ resolved
@@ -654,24 +654,6 @@
 	return 0;
 }
 
-static int __decode_pgid(void **p, void *end, struct ceph_pg *pg)
-{
-	u8 v;
-
-	ceph_decode_need(p, end, 1+8+4+4, bad);
-	v = ceph_decode_8(p);
-	if (v != 1)
-		goto bad;
-	pg->pool = ceph_decode_64(p);
-	pg->seed = ceph_decode_32(p);
-	*p += 4; /* skip preferred */
-	return 0;
-
-bad:
-	dout("error decoding pgid\n");
-	return -EINVAL;
-}
-
 /*
  * decode a full map.
  */
@@ -765,11 +747,7 @@
 		struct ceph_pg pgid;
 		struct ceph_pg_mapping *pg;
 
-<<<<<<< HEAD
-		err = __decode_pgid(p, end, &pgid);
-=======
 		err = ceph_decode_pgid(p, end, &pgid);
->>>>>>> 625d6ec6
 		if (err)
 			goto bad;
 		ceph_decode_need(p, end, sizeof(u32), bad);
@@ -987,11 +965,7 @@
 		struct ceph_pg pgid;
 		u32 pglen;
 
-<<<<<<< HEAD
-		err = __decode_pgid(p, end, &pgid);
-=======
 		err = ceph_decode_pgid(p, end, &pgid);
->>>>>>> 625d6ec6
 		if (err)
 			goto bad;
 		ceph_decode_need(p, end, sizeof(u32), bad);
