-------------------------------------------------------------------
<<<<<<< HEAD
Mon Apr 26 18:11:58 CEST 2010 - jbenc@suse.cz

- supported.conf: removed hv drivers, as they are built as
  a separate KMP.
=======
Mon Apr 26 18:10:37 CEST 2010 - mmarek@suse.cz

- patches.kabi/revert-2.6.32.12-b43: Revert b43 changes to
  preserve the kabi.
>>>>>>> 2df39396

-------------------------------------------------------------------
Mon Apr 26 17:16:32 CEST 2010 - gregkh@suse.de

- Update to final 2.6.32.12 release

-------------------------------------------------------------------
Mon Apr 26 16:08:35 CEST 2010 - jbenc@suse.cz

- patches.suse/sched-revert-latency-defaults: Disable FAIR_SLEEPERS
  on s390.
- Update config files.

-------------------------------------------------------------------
Mon Apr 26 12:28:37 CEST 2010 - jbeulich@novell.com

- patches.xen/xen3-patch-2.6.32.12-rc2: Linux 2.6.32.12-rc2.
- patches.xen/xen3-add-support-for-intel-cougar-point-chipset.patch:
  Delete.

-------------------------------------------------------------------
Mon Apr 26 09:12:53 CEST 2010 - hare@suse.de

- patches.drivers/qla4xxx-5.01.00.00.11.01-k13_5.01.00.00.11.01-k14.patch:
  QLA4xxx driver fixes for RC3 (bnc#585296).

-------------------------------------------------------------------
Mon Apr 26 09:06:58 CEST 2010 - hare@suse.de

- patches.suse/fcoe-fix-a-circular-locking-is: fcoe: fix a
  circular locking issue with rtnl and sysfs mutex (bnc#595074).
- patches.suse/fcoe-fixes-wrong-error-exit-in: fcoe: fixes wrong
  error exit in fcoe_create (bnc#595074).
- patches.suse/libfc-set-seq_id-for-incoming: libfc: set seq_id
  for incoming sequence (bnc#595074).

-------------------------------------------------------------------
Sat Apr 24 05:38:33 CEST 2010 - agraf@suse.de

- patches.fixes/kvm-rcu-0021-KVM-convert-slots_lock-to-a-mutex.patch:
  Unfuzz

-------------------------------------------------------------------
Sat Apr 24 05:25:52 CEST 2010 - agraf@suse.de

- patches.fixes/kvm-rcu-0017-KVM-use-SRCU-for-dirty-log.patch:
  Rebase and enable again.

-------------------------------------------------------------------
Sat Apr 24 00:10:49 CEST 2010 - gregkh@suse.de

- Update vanilla config files for .12-rc2 changes

-------------------------------------------------------------------
Fri Apr 23 22:22:20 CEST 2010 - gregkh@suse.de

- Update to 2.6.32.12-rc2:
  - lots of bugfixes
  - security fixes
  - obsoletes:
    - patches.arch/i386-do-a-global-tlb-flush-in-S4-resume.patch
    - patches.arch/x86-32-clean-up-rwsem-inline-asm-statements.patch
    - patches.arch/x86-64-rwsem-64-bit-xadd-rwsem-implementation.patch
    - patches.arch/x86-64-rwsem-Avoid-store-forwarding-hazard-in-__downgrade_write.patch
    - patches.arch/x86-64-support-native-xadd-rwsem-implementation.patch
    - patches.arch/x86-Fix-breakage-of-UML-from-the-changes-in-the-rwsem-system.patch
    - patches.arch/x86-clean-up-rwsem-type-system.patch
    - patches.arch/x86_hpet_erratum_15.patch
    - patches.arch/x86_x2apic_double_enable_non_smp.patch
    - patches.drivers/add-support-for-intel-cougar-point-chipset.patch
    - patches.drivers/igb-add-support-for-82576NS-SerDes-adapter.patch
    - patches.drivers/lis3-fix-show-rate-for-8-bits-chips
    - patches.drivers/r8169-offical-fix-for-CVE-2009-4537-overlength-frame.patch
    - patches.fixes/PCIe-AER-reject-aer-inject-if-hardware-mask-error-reporting.patch
    - patches.fixes/dm-mpath-requeue-stall
    - patches.fixes/fc_bsg_request_packed
    - patches.fixes/fix-sched_getaffinity-1
    - patches.fixes/fix-sched_getaffinity-2
    - patches.fixes/fix-sched_getaffinity-3
    - patches.fixes/hid-fix-gyration-oops.patch
    - patches.fixes/ipoib-tx-queue-lockup-fix.patch
    - patches.fixes/kvm-disable-pvmmu-0001-KVM-x86-disable-paravirt-mmu-reporting.patch
    - patches.fixes/ocfs2-Change-bg_chain-check-for-ocfs2_validate_gd_parent.patch
    - patches.fixes/ocfs2-set-i_mode-on-disk-during-acl-operations.patch
    - patches.fixes/oom-fix-the-unsafe-usage-of-badness-in-proc_oom_score
    - patches.fixes/pci-fix-nested-spinlock-hang-in-aer_inject.patch
    - patches.fixes/pci-update-pci_set_vga_state-to-call-arch-functions.patch
    - patches.fixes/raw-fsync-EINVAL-fix.diff
    - patches.fixes/scsi-add-scsi-target-reset-support-to-ioctl
    - patches.fixes/scsi-fc-class-failfast-bsg-requests
    - patches.fixes/tty-release_one_tty-forgets-to-put-pids
    - patches.fixes/vgaarb-fix-vga-arbiter-to-accept-pci-domains-other-than-0.patch
    - patches.fixes/x86-amd-gart_Disable_GART_explicitly_before_initialization.patch
    - patches.fixes/x86-amd-iommu_enable_iommu_before_attaching_devices.patch
    - patches.fixes/x86-amd-iommu_revert_disable_IOMMUs_on_kernel_crash.patch
    - patches.fixes/x86-get-multinode-cpu-info-from-msr.patch
    - patches.fixes/xfs-nonblocking-inode-locking-io-completion.patch
    - patches.suse/rlim-0002-resource-move-kernel-function-inside-__KERNEL__.patch
    - patches.xfs/xfs-Avoid-inodes-in-reclaim-when-flushing-from-inode.patch
    - patches.xfs/xfs-Don-t-flush-stale-inodes.patch
    - patches.xfs/xfs-Ensure-we-force-all-busy-extents-in-range-to-dis.patch
    - patches.xfs/xfs-Fix-error-return-for-fallocate-on-XFS.patch
    - patches.xfs/xfs-I-O-completion-handlers-must-use-NOFS-allocation.patch
    - patches.xfs/xfs-Wrapped-journal-record-corruption-on-read-at-rec.patch
    - patches.xfs/xfs-check-for-not-fully-initialized-inodes-in-xfs_ir.patch
    - patches.xfs/xfs-fix-mmap_sem-iolock-inversion-in-xfs_free_eofblo.patch
    - patches.xfs/xfs-fix-stale-inode-flush-avoidance.patch
    - patches.xfs/xfs-fix-timestamp-handling-in-xfs_setattr.patch
    - patches.xfs/xfs-reclaim-all-inodes-by-background-tree-walks.patch
    - patches.xfs/xfs-reclaim-inodes-under-a-write-lock.patch
    - patches.xfs/xfs-simplify-inode-teardown.patch
    - patches.xfs/xfs-xfs_swap_extents-needs-to-handle-dynamic-fork-of.patch

-------------------------------------------------------------------
Fri Apr 23 16:39:17 CEST 2010 - garloff@suse.de

- patches.suse/pagecache-limit-shmem.diff: Subtract shared memory
  when enforcing pagecache limit (FATE309111).

-------------------------------------------------------------------
Fri Apr 23 06:44:52 CEST 2010 - rwysocki@suse.de

- patches.arch/intel-iommu-Dont-complain-that-ACPI_DMAR_SCOPE_TYPE_IOAPIC-is-not-supported.patch:
  intel-iommu: Don't complain that ACPI_DMAR_SCOPE_TYPE_IOAPIC
  is not supported (bnc#579639, FATE#306952).

-------------------------------------------------------------------
Thu Apr 22 21:06:42 CEST 2010 - jslaby@suse.de

- patches.fixes/kdb-no-printk-logging.patch: Refresh.
  Added hunks in kdb_lsmod and kdb_env.

-------------------------------------------------------------------
Thu Apr 22 18:50:58 CEST 2010 - jbohac@suse.cz

- patches.fixes/ipv6-fix-dad-race.patch: IPV6 - fix DAD race
  (bnc#577967, bnc#569916).

-------------------------------------------------------------------
Thu Apr 22 16:04:09 CEST 2010 - jjolly@suse.de

- patches.arch/s390-13-01-nss-add-previous-stmt.patch:
  nss: add missing .previous statement to asm function
  (bnc#598553,LTC#62329).
- patches.arch/s390-13-02-zcore-reipl-check.patch: zcore: Fix
  reipl device detection (bnc#598553).

-------------------------------------------------------------------
Thu Apr 22 15:57:34 CEST 2010 - tiwai@suse.de

- patches.drivers/drm-i915-IronLake-fix-VGA-output-at-S4: Fix
  IronLake VGA output at S4 (bnc#595755).

-------------------------------------------------------------------
Thu Apr 22 13:57:46 CEST 2010 - agruen@suse.de

- patches.fixes/fix-sched_getaffinity-3: sched: Follow-up to
  the sched_getaffinity() fix (bnc#596720, bnc#598837).

-------------------------------------------------------------------
Thu Apr 22 13:38:49 CEST 2010 - trenn@suse.de

- patches.fixes/x86_hp_add_more_usecrs_to_whitelist.patch:
  Add more HP machines to use pci=use_crs by default (bnc#578572).

-------------------------------------------------------------------
Thu Apr 22 07:33:23 CEST 2010 - rwysocki@suse.de

- patches.fixes/kernel-core-add-pid_max-start-option.patch:
  init: Provide a kernel start parameter to increase pid_max
  (bnc#598253, FATE#306952).

-------------------------------------------------------------------
Thu Apr 22 07:20:10 CEST 2010 - rwysocki@suse.de

- patches.arch/x86-UV-Delete-unneeded-boot-messages.patch: x86,
  UV: Delete unneeded boot messages (bnc#590585, FATE#306952).

-------------------------------------------------------------------
Thu Apr 22 06:41:56 CEST 2010 - rwysocki@suse.de

- patches.arch/tlb_uv_update2.patch: Refresh.

-------------------------------------------------------------------
Wed Apr 21 16:56:48 CEST 2010 - trenn@suse.de

- These fix kexec/kdump with AMD IOMMU enabled:
- patches.fixes/x86-amd-gart_Disable_GART_explicitly_before_initialization.patch:
  x86/gart: Disable GART explicitly before initialization
  (bnc#589650).
- patches.fixes/x86-amd-iommu_enable_iommu_before_attaching_devices.patch:
  x86/amd-iommu: enable iommu before attaching devices
  (bnc#589650).
- patches.fixes/x86-amd-iommu_revert_disable_IOMMUs_on_kernel_crash.patch:
  Revert "x86: disable IOMMUs on kernel crash" (bnc#589650).

-------------------------------------------------------------------
Wed Apr 21 16:49:26 CEST 2010 - duwe@suse.de

- patches.fixes/ibmvscsi-add-barriers: ibmvfc: Fix command
  completion handling (bnc#598270).
- patches.fixes/ibmvscsi-reduce-error-recovery-timeout: ibmvfc:
  Reduce error recovery timeout (bnc#598270).

-------------------------------------------------------------------
Wed Apr 21 16:29:07 CEST 2010 - jslaby@suse.de

- patches.fixes/kdb-no-printk-logging.patch: printk,kdb: capture
  printk() when in kdb shell (bnc#598246).

-------------------------------------------------------------------
Wed Apr 21 16:21:01 CEST 2010 - tiwai@suse.de

- patches.drivers/drm-i915-Clear-TV-sense-state-bits-on-GM45:
  drm/i915: Clear the TV sense state bits on cantiga to make TV
  detection reliable (bnc#597648, bnc#597650).

-------------------------------------------------------------------
Wed Apr 21 15:40:58 CEST 2010 - jbeulich@novell.com

- Update Xen patches to 2.6.32.11 and c/s 1014 (bnc#569194,
  bnc#591371).
- patches.xen/xen-blktap-teardown: blktap: fix cleanup after
  unclean application exit #2 (bnc#569194).

-------------------------------------------------------------------
Wed Apr 21 09:22:26 CEST 2010 - sjayaraman@suse.de

- patches.suse/sched-revert-latency-defaults: Re-enable FAIR_SLEEPERS.
  Also disable NORMALIZED_SLEEPER which was actually a dead code earlier.

-------------------------------------------------------------------
Tue Apr 20 18:50:27 CEST 2010 - jkosina@suse.cz

- patches.fixes/x86-get-multinode-cpu-info-from-msr.patch: x86,
  amd: Get multi-node CPU info from NodeId MSR instead of PCI
  config space (bnc#594066).

-------------------------------------------------------------------
Tue Apr 20 12:29:49 CEST 2010 - nfbrown@suse.de

- patches.fixes/md-write-behind-race: md/raid1: delay reads that
  could overtake behind-writes (bnc#590415).

-------------------------------------------------------------------
Tue Apr 20 12:06:28 CEST 2010 - hare@suse.de

- patches.drivers/qla2xxx-8.03.01.05.11.1-k8-update: qla2xxx:
  minor updates and fixes from upstream (bnc#596783).

-------------------------------------------------------------------
Tue Apr 20 04:26:19 CEST 2010 - bphilips@suse.de

- patches.fixes/cnic-fix-crash-during-bnx2x-mtu-change.patch:
  Fix back port and add git-commit (bnc#564640)

-------------------------------------------------------------------
Tue Apr 20 00:17:32 CEST 2010 - jack@suse.de

- patches.fixes/novfs-LFS-initialization: fs: novfs: Initialize
  super-block with standard macros.
- patches.fixes/novfs-return-ENOTEMPTY-when-deleting-nonempty-dir:
  fs: novfs: Return ENOTEMPTY when tyring to delete a non-empty
  folder (bnc#583964).

-------------------------------------------------------------------
Mon Apr 19 20:07:05 CEST 2010 - jeffm@suse.com

- patches.fixes/tty-release_one_tty-forgets-to-put-pids: tty:
  release_one_tty() forgets to put pids (bnc#596462).

-------------------------------------------------------------------
Mon Apr 19 17:38:23 CEST 2010 - jeffm@suse.com

- patches.fixes/oom-fix-the-unsafe-usage-of-badness-in-proc_oom_score:
  oom: fix the unsafe usage of badness() in proc_oom_score()
  (bnc#596460).

-------------------------------------------------------------------
Mon Apr 19 17:36:42 CEST 2010 - duwe@suse.de

- patches.drivers/ehea-0102-0103-update: Fix feastlp3 drop to xmon
  with .free_pages+0x48/0x70 (ehea) (bnc#597120).

-------------------------------------------------------------------
Mon Apr 19 12:29:29 CEST 2010 - duwe@suse.de

- patches.arch/ppc-pseries-cmm4kdump: kdump support for CMM
  (bnc#597583).
- Update appropriate ppc config files.

-------------------------------------------------------------------
Mon Apr 19 11:20:13 CEST 2010 - npiggin@suse.de

- patches.fixes/kernel-mutex-adaptive-cpu-offline-livelock.patch:
  kernel mutex adaptive cpu offline livelock (bnc#595960,
  bnc#597135).

-------------------------------------------------------------------
Fri Apr 16 12:28:22 CEST 2010 - mmarek@suse.cz

- rpm/kernel-binary.spec.in, rpm/mkspec, rpm/old-packages.conf:
  Obsolete kernel-vmi-base by kernel-pae-base (bnc#594271).

-------------------------------------------------------------------
Fri Apr 16 12:21:36 CEST 2010 - mmarek@suse.cz

- rpm/mkspec, rpm/old-packages.conf: Explicitly list ppc64 flavors
  that obsolete kernel-kdump.

-------------------------------------------------------------------
Fri Apr 16 12:11:44 CEST 2010 - mmarek@suse.cz

- rpm/old-packages.conf: s390(x) provides/obsoletes not needed
  anymore.

-------------------------------------------------------------------
Thu Apr 15 16:39:39 CEST 2010 - tiwai@suse.de

- patches.drivers/lis3-add-support-for-hp-probook-2: lis3:
  Add axis quirk for HP ProBook 532x (bnc#596943).

-------------------------------------------------------------------
Thu Apr 15 02:10:11 CEST 2010 - teheo@suse.de

- patches.fixes/block-blk_abort_request-lock-fix: libata/SCSI:
  fix locking around blk_abort_request() (bnc#585927).

-------------------------------------------------------------------
Thu Apr 15 00:46:28 CEST 2010 - agruen@suse.de

- patches.fixes/fix-sched_getaffinity-{1,2}: sched_getaffinity():
  Allow less than NR_CPUS length (bnc#596720).

-------------------------------------------------------------------
Wed Apr 14 22:43:17 CEST 2010 - jack@suse.de

- patches.fixes/raw-fsync-EINVAL-fix.diff: raw: fsync method is
  now required (bnc#590937).

-------------------------------------------------------------------
Tue Apr 13 12:33:46 CEST 2010 - tiwai@suse.de

- patches.suse/bootsplash-console-fix: Fix rendering on linux
  console with bootsplash (bnc#595657).

-------------------------------------------------------------------
Mon Apr 12 18:25:02 CEST 2010 - jack@suse.de

- patches.fixes/novfs-dentry-cache-limit.patch: novfs: Remove
  dcache count restricting code (bnc#576026).

-------------------------------------------------------------------
Mon Apr 12 18:03:37 CEST 2010 - sjayaraman@suse.de

- patches.suse/SoN-11-mm-reserve.patch: Fix a build warning.

-------------------------------------------------------------------
Mon Apr 12 13:52:30 CEST 2010 - bphilips@suse.de

- patches.drivers/igb-add-support-for-82576-et2-quad-port-server-adapter.patch:
  Delete, duplicate patch.

-------------------------------------------------------------------
Mon Apr 12 13:33:20 CEST 2010 - jack@suse.de

- patches.fixes/novfs-fix-oops-in-scope-finding: novfs: fix an
  oops in novfs scope-finding code (bnc#588579) - actually enable
  the patch

-------------------------------------------------------------------
Mon Apr 12 12:30:41 CEST 2010 - hare@suse.de

- patches.drivers/cnic-give-a-chance-for-the-uio-device-to-be-opened:
  Fixup compilation warnings.
- patches.drivers/qla2xxx-8.03.01.03.11.1-k8-update: Fixup compilation
  warnings.
- patches.fixes/ipr-strstrip-retval-fix: Fixup compilation
  warnings in ipr.
- patches.suse/dm-mpath-leastpending-select-path-fix: Compile
  warning in dm-least-pending.

-------------------------------------------------------------------
Mon Apr 12 12:15:11 CEST 2010 - mszeredi@suse.cz

- patches.fixes/mempolicy-fix-get_mempolicy-for-relative-and-static-nodes.patch:
  mempolicy: fix get_mempolicy() for relative and static nodes
  (bnc#594305).

-------------------------------------------------------------------
Mon Apr 12 10:43:27 CEST 2010 - hare@suse.de

- patches.drivers/hpsa-only-unmap-buffer-when-allocated: hpsa:
  unmap ioctl xfer buffer correctly (bnc#590856).
- patches.drivers/hpsa-update: Update HP SA driver to version
  2.0.2-1 (bnc#591376).

-------------------------------------------------------------------
Mon Apr 12 10:05:42 CEST 2010 - jkosina@suse.cz

- series.conf: remove stale patch

-------------------------------------------------------------------
Mon Apr 12 09:54:35 CEST 2010 - jkosina@suse.cz

- series.conf: added forgotten
  patches.drivers/igb-add-support-for-82576-et2-quad-port-server-adapter.patch

-------------------------------------------------------------------
Mon Apr 12 09:30:29 CEST 2010 - bphilips@suse.de

- patches.fixes/ixgbe-power-down-phy-during-driver-resets.patch:
  ixgbe: Power down PHY during driver resets (bnc#594997).

-------------------------------------------------------------------
Mon Apr 12 07:58:49 CEST 2010 - bphilips@suse.de

- patches.drivers/igb-add-support-for-82576-et2-quad-port-server-adapter.patch:
  igb: Add support for 82576 ET2 Quad Port Server Adapter.

-------------------------------------------------------------------
Mon Apr 12 07:56:16 CEST 2010 - bphilips@suse.de

- patches.drivers/r8169-offical-fix-for-CVE-2009-4537-overlength-frame.patch:
  r8169: offical fix for CVE-2009-4537 (overlength frame DMAs)
  (bnc#567376, CVE-2009-4537).

-------------------------------------------------------------------
Mon Apr 12 07:46:03 CEST 2010 - bphilips@suse.de

- patches.drivers/bnx2x-initialize-cnic-status-block-during-chip-reset.patch:
  bnx2x: Initialize cnic status block during chip reset
  (bnc#564640).

-------------------------------------------------------------------
Sun Apr 11 19:54:47 CEST 2010 - coly.li@suse.de

- patches.fixes/ocfs2-avoid-direct-write-if-we-fall-back-to-buffered.patch:
  ocfs2: avoid direct write if we fall back to buffered
  (BNC#591039).

-------------------------------------------------------------------
Sat Apr 10 09:29:48 CEST 2010 - mfasheh@suse.com

- patches.suse/ocfs2-Add-dir_resv_level-mount-option.patch:
  ocfs2: Add dir_resv_level mount option (bnc#501563 FATE#307247
  bnc#583539).
- patches.suse/ocfs2-change-default-reservation-window-sizes.patch:
  ocfs2: change default reservation window sizes (bnc#501563
  FATE#307247 bnc#583539).
- patches.suse/ocfs2-clean-up-localalloc-mount-option-size-parsing.patch:
  ocfs2: clean up localalloc mount option size parsing (bnc#501563
  FATE#307247 bnc#583539).
- patches.suse/ocfs2-increase-the-default-size-of-local-alloc-windo.patch:
  ocfs2: increase the default size of local alloc windows
  (bnc#501563 FATE#307247 bnc#583539).

-------------------------------------------------------------------
Sat Apr 10 09:26:19 CEST 2010 - mfasheh@suse.com

Ocfs2 fixes from the ocfs2.git repository which will go upstream soon:

- patches.fixes/ocfs2-Check-the-owner-of-a-lockres-inside-the-spinlo.patch:
  ocfs2: Check the owner of a lockres inside the spinlock.
- patches.fixes/ocfs2_dlmfs-User-DLM_-when-decoding-file-open-flags.patch:
  ocfs2_dlmfs: User DLM_* when decoding file open flags.

-------------------------------------------------------------------
Sat Apr 10 09:08:34 CEST 2010 - coly.li@suse.de

- patches.fixes/ocfs2-Compute-metaecc-for-superblocks-during-online-.patch:
  ocfs2: Compute metaecc for superblocks during online resize. (BNC#592945).
- backport upstream ocfs2 to SLES11 SP1 kernel.
  - patches.fixes/Ocfs2-Handle-deletion-of-reflinked-oprhan-inodes-cor.patch:
    Ocfs2: Handle deletion of reflinked oprhan inodes correctly..
  - patches.fixes/Ocfs2-Journaling-i_flags-and-i_orphaned_slot-when-ad.patch:
    Ocfs2: Journaling i_flags and i_orphaned_slot when adding
    inode to orphan dir..
  - patches.fixes/PATCH-Skip-check-for-mandatory-locks-when-unlocking.patch:
    [PATCH] Skip check for mandatory locks when unlocking.
  - patches.fixes/fs-ocfs2-cluster-tcp.c-remove-use-of-NIPQUAD-use-pI4.patch:
    fs/ocfs2/cluster/tcp.c: remove use of NIPQUAD, use %pI4.
  - patches.fixes/ocfs2-Clear-undo-bits-when-local-alloc-is-freed.patch:
    ocfs2: Clear undo bits when local alloc is freed.
  - patches.fixes/ocfs2-Fix-a-race-in-o2dlm-lockres-mastery.patch:
    ocfs2: Fix a race in o2dlm lockres mastery.
  - patches.fixes/ocfs2-Fix-the-update-of-name_offset-when-removing-xa.patch:
    ocfs2: Fix the update of name_offset when removing xattrs.
  - patches.fixes/ocfs2-Init-meta_ac-properly-in-ocfs2_create_empty_xa.patch:
    ocfs2: Init meta_ac properly in ocfs2_create_empty_xattr_block..
  - patches.fixes/ocfs2-Update-i_blocks-in-reflink-operations.patch:
    ocfs2: Update i_blocks in reflink operations..

-------------------------------------------------------------------
Sat Apr 10 01:28:02 CEST 2010 - mfasheh@suse.com

- patches.fixes/sd-retry-readcap-on-ua: Fix build breakage in
  drivers/scsi/sd.c:

/usr/src/packages/BUILD/kernel-default-2.6.32.11/linux-2.6.32/drivers/scsi/sd.c:
 In function 'read_capacity_10':
/usr/src/packages/BUILD/kernel-default-2.6.32.11/linux-2.6.32/drivers/scsi/sd.c:
1470: error: lvalue required as left operand of assignment
make[4]: *** [drivers/scsi/sd.o] Error 1
make[3]: *** [drivers/scsi] Error 2
make[3]: *** Waiting for unfinished jobs....

-------------------------------------------------------------------
Fri Apr  9 16:22:43 CEST 2010 - tiwai@suse.de

- patches.drivers/synaptics-hp-clickpad: Refresh.  Add missing
  call to restore LED status at reconnection (bnc#594835)

-------------------------------------------------------------------
Fri Apr  9 16:01:40 CEST 2010 - hare@suse.de

- patches.fixes/sd-retry-readcap-on-ua: Compilation fix.

-------------------------------------------------------------------
Fri Apr  9 15:14:46 CEST 2010 - hare@suse.de

- patches.fixes/sd-retry-readcap-on-ua: sd: retry read_capacity
  on UNIT_ATTENTION (bnc#590687).

-------------------------------------------------------------------
Fri Apr  9 13:56:45 CEST 2010 - duwe@suse.de

- patches.arch/power7-type1-numa-affinity: powerpc: Add form 1
  NUMA affinity (bnc#594586).

-------------------------------------------------------------------
Fri Apr  9 10:56:11 CEST 2010 - hare@suse.de

- patches.drivers/cnic-give-a-chance-for-the-uio-device-to-be-opened:
  Compile fix.

-------------------------------------------------------------------
Fri Apr  9 09:57:16 CEST 2010 - hare@suse.de

- patches.suse/fcoe-libfc-increased-cdb-size: fcoe, libfc:
  increased CDB size to 16 bytes for fcoe. (bnc#595074).
- patches.suse/libfc-bug-in-erroring-out-upon: libfc: bug in
  erroring out upon FCP_RSP_LEN_VAL in fc_fcp_resp (bnc#595074).

-------------------------------------------------------------------
Fri Apr  9 09:48:38 CEST 2010 - hare@suse.de

- patches.drivers/cnic-give-a-chance-for-the-uio-device-to-be-opened:
  cnic: Give a chance for the uio device to be opened
  (bnc#564640).

-------------------------------------------------------------------
Fri Apr  9 09:44:16 CEST 2010 - hare@suse.de

- patches.drivers/bnx2i-mtu-change-bugfix: bnx2i: Bug fixes
  related to MTU changes (bnc#564640).

-------------------------------------------------------------------
Fri Apr  9 09:03:06 CEST 2010 - knikanth@suse.de

- patches.fixes/loop-update-mtime.patch: loop: Update mtime when
  writing using aops (bnc#590738).

-------------------------------------------------------------------
Fri Apr  9 07:23:15 CEST 2010 - jjolly@suse.de

- patches.arch/s390-12-01_callhome.patch: callhome:  fix broken
  proc interface and activate compid (bnc#594473).
- patches.arch/s390-12-02-vmalloc.patch: vmalloc: ipl failure
  with enabled memory cgroups (bnc#594473).

-------------------------------------------------------------------
Fri Apr  9 00:48:22 CEST 2010 - rjw@suse.de

- patches.arch/tlb_uv_update2.patch: x86 / UV: TLB shootdown
  (BAU) update (bnc#594131, FATE#306952).

-------------------------------------------------------------------
Fri Apr  9 00:44:29 CEST 2010 - rjw@suse.de

- patches.arch/x86-MCE-fix-MSR_IA32_MCI_CTL2-CMCI-threshold-setup.patch:
  x86, MCE, fix MSR_IA32_MCI_CTL2 CMCI threshold setup
  (bnc#592176).

-------------------------------------------------------------------
Fri Apr  9 00:23:33 CEST 2010 - jeffm@suse.de

- patches.fixes/reiserfs-fix-permissions-on-reiserfs_priv:
  reiserfs: Fix permissions on .reiserfs_priv (bnc#593906
  CVE-2010-1146).

-------------------------------------------------------------------
Thu Apr  8 22:01:44 CEST 2010 - bphilips@suse.de

- patches.drivers/ixgbe-Fix-82599-multispeed-fiber-link-issues-due-to-.patch:
  ixgbe: Fix 82599 multispeed fiber link issues due to Tx laser
  flapping (bnc#589804).

-------------------------------------------------------------------
Thu Apr  8 21:13:25 CEST 2010 - jslaby@suse.de

- patches.suse/cgroup-disable-memcg-when-low-lowmem.patch:
  disable memory cgroup if low lowmem (bnc#586684).

-------------------------------------------------------------------
Thu Apr  8 15:52:58 CEST 2010 - hare@suse.de

- patches.drivers/mpt2sas-04.100.01.03-update: Add missing
  hunk (bnc#591950).

-------------------------------------------------------------------
Thu Apr  8 14:04:51 CEST 2010 - trenn@suse.de

- patches.fixes/pci_use_acpi_resources_whitelist.patch: Whitelist
  HP ProLiant DL980 to use pci=use_crs by default (bnc#578572).

-------------------------------------------------------------------
Thu Apr  8 12:09:27 CEST 2010 - hare@suse.de

- patches.drivers/mpt2sas-04.100.01.03-update: mpt2sas: IOs
  needs to be pause until all handles are refreshed (bnc#591950).

-------------------------------------------------------------------
Thu Apr  8 09:45:41 CEST 2010 - hare@suse.de

- patches.drivers/lpfc-8.3.5.8-update: Emulex lpfc fixes for RC3 -
  8.3.5.8 (bnc#594391).

-------------------------------------------------------------------
Wed Apr  7 23:51:45 CEST 2010 - bphilips@suse.de

- patches.drivers/be2net-fix-bug-in-vlan-rx-path-for-big-endian-archit.patch:
  be2net: fix bug in vlan rx path for big endian architecture
  (bnc#594583).

-------------------------------------------------------------------
Wed Apr  7 23:38:11 CEST 2010 - tiwai@suse.de

- patches.drivers/lis3-add-support-for-hp-probook: lis3: add
  support for HP ProBook 432x/442x/452x/522x (bnc#594399).

-------------------------------------------------------------------
Wed Apr  7 20:00:38 CEST 2010 - jslaby@suse.de

- patches.fixes/sched-fix-cputime-monotonicity.patch: Update
  references (bnc#585241 bnc#590927).
- patches.fixes/sched-fix-task-times_granularity.patch: sched:
  Fix granularity of task_u/stime() (bnc#585241 bnc#590927).
- patches.fixes/sched-time-define-nsecs_to_jiffies.patch: sched,
  time: Define nsecs_to_jiffies() (bnc#585241 bnc#590927).

-------------------------------------------------------------------
Wed Apr  7 16:09:28 CEST 2010 - jdelvare@suse.de

- patches.drivers/ipmi-add-parameter-to-limit-cpu-usage-in-kipmid.patch:
  ipmi: add parameter to limit CPU usage in kipmid (bnc#468397).

-------------------------------------------------------------------
Wed Apr  7 15:41:16 CEST 2010 - tiwai@suse.de

- patches.drivers/lis3-fix-show-rate-for-8-bits-chips: lis3:
  fix show rate for 8 bits chips (bnc#594367).

-------------------------------------------------------------------
Wed Apr  7 11:13:03 CEST 2010 - jkosina@suse.cz

- patches.fixes/hpwdt-fix-lower-timeout-limit.patch: hpwdt -
  fix lower timeout limit (bnc#581103).

-------------------------------------------------------------------
Wed Apr  7 11:06:36 CEST 2010 - jkosina@suse.cz

- patches.fixes/hid-fix-gyration-oops.patch: HID: fix oops in
  gyration_event() (bnc#589329).

-------------------------------------------------------------------
Wed Apr  7 00:18:19 CEST 2010 - bphilips@suse.de

- patches.drivers/cnic-Use-union-for-the-status-blocks-of-different-de.patch:
  cnic: Use union for the status blocks of different
  devices. (bnc#564640).
- patches.fixes/cnic-fix-crash-during-bnx2x-mtu-change.patch:
  cnic: Fix crash during bnx2x MTU change. (bnc#564640).

-------------------------------------------------------------------
Tue Apr  6 22:34:39 CEST 2010 - rjw@suse.de

- patches.arch/x86-fix-unknown_nmi_error.patch: x86: Fix
  unknown_nmi_error() (bnc#593731).

-------------------------------------------------------------------
Tue Apr  6 19:20:11 CEST 2010 - gregkh@suse.de

- patches.kabi/kabi-fix-up-struct-hrtimer_cpu_base-change.patch:
  KABI: fix up struct hrtimer_cpu_base change.

-------------------------------------------------------------------
Tue Apr  6 13:04:21 CEST 2010 - tiwai@suse.de

- patches.drivers/drm-i915-Add-display-hotplug-event-on-Ironlake:
  drm/i915: Add display hotplug event on Ironlake (bnc#593318).
- patches.drivers/drm-i915-fix-eDP-pipe-mask: drm/i915: fix eDP
  pipe mask (bnc#593319).
- patches.drivers/drm-i915-fix-pixel-color-depth-setting-on-eDP:
  drm/i915: fix pixel color depth setting on eDP (bnc#593319).
- patches.drivers/drm-i915-parse-eDP-panel-color-depth-from-VBT-block:
  drm/i915: parse eDP panel color depth from VBT block
  (bnc#593319).

-------------------------------------------------------------------
Tue Apr  6 12:08:26 CEST 2010 - trenn@suse.de

- patches.arch/x86_hpet_erratum_15.patch: x86, hpet: Erratum
  workaround for read after write of HPET comparator (bnc#587746).
- patches.arch/x86_x2apic_double_enable_non_smp.patch: x86: Fix
  double enable_IR_x2apic() call on SMP kernel on !SMP boards
  (bnc#593934).

-------------------------------------------------------------------
Tue Apr  6 07:11:19 CEST 2010 - bphilips@suse.de

- Move patches.drivers/broadcom-Fix-slow-link-problem.patch to the right
  location in the series

-------------------------------------------------------------------
Tue Apr  6 04:53:44 CEST 2010 - bphilips@suse.de

Missed a tg3 fix
- patches.drivers/broadcom-Fix-slow-link-problem.patch: broadcom:
  Fix slow link problem (bnc#556234).

-------------------------------------------------------------------
Tue Apr  6 04:21:08 CEST 2010 - bphilips@suse.de

Break out these monolithic patches into individual patches from upstream:
    patches.drivers/phy-broadcom-bug-fixes-for-sp1.patch
    patches.drivers/tg3-update-version-to-3.104.patch
    patches.drivers/tg3-updates-from-f4188d-to-ba5b0bf.patch

- patches.drivers/broadcom-Consolidate-dev_flags-definitions.patch:
  broadcom: Consolidate dev_flags definitions (FATE#307117,
  bnc#556234).
- patches.drivers/broadcom-Isolate-phy-dsp-accesses.patch:
  broadcom: Isolate phy dsp accesses (FATE#307117, bnc#556234).
- patches.drivers/drivers-net-Move-and-to-end-of-previous-line.patch:
  drivers/net: Move && and || to end of previous line
  (bnc#573237).
- patches.drivers/drivers-net-use-DEFINE_PCI_DEVICE_TABLE.patch:
  drivers/net/: use DEFINE_PCI_DEVICE_TABLE() (bnc#573237).
- patches.drivers/tg3-5785-Set-port-mode-to-MII-when-link-down.patch:
  tg3: 5785: Set port mode to MII when link down (bnc#556234,
  FATE#307117).
- patches.drivers/tg3-Abort-phy-init-for-5717-serdes-devices.patch:
  tg3: Abort phy init for 5717 serdes devices (bnc#573237).
- patches.drivers/tg3-Add-50610M-phy-ID-for-5785.patch: tg3:
  Add 50610M phy ID for 5785 (bnc#556234, FATE#307117).
- patches.drivers/tg3-Add-5717-phy-ID.patch: tg3: Add 5717 phy ID
  (FATE#307117, bnc#556234).
- patches.drivers/tg3-Add-5717-serdes-phy-ID.patch: tg3: Add
  5717 serdes phy ID (bnc#573237).
- patches.drivers/tg3-Add-57765-asic-rev.patch: tg3: Add 57765
  asic rev (bnc#573237).
- patches.drivers/tg3-Add-57765-phy-ID-and-enable-devices.patch:
  tg3: Add 57765 phy ID and enable devices. (bnc#573237).
- patches.drivers/tg3-Add-AC131-power-down-support.patch: tg3:
  Add AC131 power down support (bnc#556234, FATE#307117).
- patches.drivers/tg3-Add-more-PCI-DMA-map-error-checking.patch:
  tg3: Add more PCI DMA map error checking (bnc#556234,
  FATE#307117).
- patches.drivers/tg3-Add-new-HW_TSO_3-flag-for-5717.patch: tg3:
  Add new HW_TSO_3 flag for 5717 (FATE#307117, bnc#556234).
- patches.drivers/tg3-Add-prodring-parameter-to-tg3_alloc_rx_skb.patch:
  tg3: Add prodring parameter to tg3_alloc_rx_skb() (FATE#307117,
  bnc#556234).
- patches.drivers/tg3-Add-reliable-serdes-detection-for-5717-A0.patch:
  tg3: Add reliable serdes detection for 5717 A0 (bnc#573237).
- patches.drivers/tg3-Add-rx-prod-ring-consolidation.patch: tg3:
  Add rx prod ring consolidation (FATE#307117, bnc#556234).
- patches.drivers/tg3-Add-some-VPD-preprocessor-constants.patch:
  tg3: Add some VPD preprocessor constants (bnc#573237).
- patches.drivers/tg3-Allow-DMAs-to-cross-cacheline-boundaries.patch:
  tg3: Allow DMAs to cross cacheline boundaries (FATE#307117,
  bnc#556234).
- patches.drivers/tg3-Assign-flags-to-fixes-in-start_xmit_dma_bug.patch:
  tg3: Assign flags to fixes in start_xmit_dma_bug (bnc#556234,
  FATE#307117).
- patches.drivers/tg3-Bypass-power-source-switching-for-57765.patch:
  tg3: Bypass power source switching for 57765 (bnc#573237).
- patches.drivers/tg3-Clean-tg3_init_one.patch: tg3: Clean
  tg3_init_one() (bnc#573237).
- patches.drivers/tg3-Consider-rx_std_prod_idx-a-hw-mailbox.patch:
  tg3: Consider rx_std_prod_idx a hw mailbox (FATE#307117,
  bnc#556234).
- patches.drivers/tg3-Convert-PHY_ADDR-TG3_PHY_MII_ADDR.patch:
  tg3: Convert PHY_ADDR => TG3_PHY_MII_ADDR (bnc#556234,
  FATE#307117).
- patches.drivers/tg3-Create-aliases-for-rx-producer-mailbox-regs.patch:
  tg3: Create aliases for rx producer mailbox regs (FATE#307117,
  bnc#556234).
- patches.drivers/tg3-Create-tg3_poll_msix-for-non-zero-MSIX-vecs.patch:
  tg3: Create tg3_poll_msix() for non-zero MSIX vecs (FATE#307117,
  bnc#556234).
- patches.drivers/tg3-Disable-5717-serdes-and-B0-support.patch:
  tg3: Disable 5717 serdes and B0 support (bnc#573237).
- patches.drivers/tg3-Don-t-touch-RCB-nic-addresses.patch: tg3:
  Don't touch RCB nic addresses (FATE#307117, bnc#556234).
- patches.drivers/tg3-Enable-PLL-PD-when-CLKREQ-disabled-for-5717A0.patch:
  tg3: Enable PLL PD when CLKREQ disabled for 5717A0 (bnc#573237).
- patches.drivers/tg3-Extend-loopback-test-timeout.patch: tg3:
  Extend loopback test timeout (bnc#556234, FATE#307117).
- patches.drivers/tg3-Fix-5717-and-57765-memory-selftests.patch:
  tg3: Fix 5717 and 57765 memory selftests (bnc#573237).
- patches.drivers/tg3-Fix-DIDs-Enable-5717-support.patch: tg3:
  Fix DIDs, Enable 5717 support (FATE#307117, bnc#556234).
- patches.drivers/tg3-Fix-disappearing-57780-devices.patch: tg3:
  Fix disappearing 57780 devices (bnc#556234, FATE#307117).
- patches.drivers/tg3-Fix-std-prod-ring-nicaddr-for-5787-and-57765.patch:
  tg3: Fix std prod ring nicaddr for 5787 and 57765 (bnc#573237).
- patches.drivers/tg3-Fix-std-rx-prod-ring-handling.patch: tg3:
  Fix std rx prod ring handling (bnc#573237).
- patches.drivers/tg3-Fix-tx-mailbox-initialization.patch: tg3:
  Fix tx mailbox initialization (bnc#573237).
- patches.drivers/tg3-Improve-5785-PCIe-performance.patch: tg3:
  Improve 5785 PCIe performance (bnc#556234, FATE#307117).
- patches.drivers/tg3-Improve-internal-resource-allocations.patch:
  tg3: Improve internal resource allocations (bnc#573237).
- patches.drivers/tg3-Lay-proucer-ring-handling-groundwork.patch:
  tg3: Lay proucer ring handling groundwork (FATE#307117,
  bnc#556234).
- patches.drivers/tg3-Make-TSS-enable-independent-of-MSI-X-enable.patch:
  tg3: Make TSS enable independent of MSI-X enable (bnc#573237).
- patches.drivers/tg3-Make-tg3_alloc_rx_skb-a-dst-only-operation.patch:
  tg3: Make tg3_alloc_rx_skb() a dst-only operation (FATE#307117,
  bnc#556234).
- patches.drivers/tg3-Move-TG3_FLG2_PROTECTED_NVRAM-to-tg3_flags3.patch:
  tg3: Move TG3_FLG2_PROTECTED_NVRAM to tg3_flags3 (FATE#307117,
  bnc#556234).
- patches.drivers/tg3-Move-napi_add-calls-below-tg3_get_invariants.patch:
  tg3: Move napi_add calls below tg3_get_invariants (FATE#307117,
  bnc#556234).
- patches.drivers/tg3-Napify-tg3_start_xmit_dma_bug.patch: tg3:
  Napify tg3_start_xmit_dma_bug() (FATE#307117, bnc#556234).
- patches.drivers/tg3-Prevent-a-PCIe-tx-glitch.patch: tg3:
  Prevent a PCIe tx glitch (bnc#556234, FATE#307117).
- patches.drivers/tg3-Refine-TSO-and-MSI-discovery.patch: tg3:
  Refine TSO and MSI discovery (FATE#307117, bnc#556234).
- patches.drivers/tg3-Supply-a-nicaddr-for-57765-jumbo-RCB.patch:
  tg3: Supply a nicaddr for 57765 jumbo RCB (bnc#573237).
- patches.drivers/tg3-Turn-off-the-debug-UART-for-57765.patch:
  tg3: Turn off the debug UART for 57765 (bnc#573237).
- patches.drivers/tg3-Update-copyright-and-driver-version.patch:
  tg3: Update copyright and driver version (bnc#573237).
- patches.drivers/tg3-Update-version-to-3.103.patch: tg3: Update
  version to 3.103 (FATE#307117, bnc#556234).
- patches.drivers/tg3-Update-version-to-3.104.patch: tg3: Update
  version to 3.104 (FATE#307117, bnc#556234).
- patches.drivers/tg3-Use-pci_read_vpd-instead-of-private-method.patch:
  tg3: Use pci_read_vpd() instead of private method (bnc#573237).
- patches.drivers/tg3-Use-tg3_start_xmit_dma_bug-for-5717-A0.patch:
  tg3: Use tg3_start_xmit_dma_bug for 5717 A0 (FATE#307117,
  bnc#556234).
- patches.drivers/tg3-broadcom-Add-APD-support-for-GPHYs.patch:
  tg3 / broadcom: Add APD support for GPHYs (FATE#307117,
  bnc#556234).
- patches.drivers/tg3-broadcom-Add-PHY_BRCM_CLEAR_RGMII_MODE-flag.patch:
  tg3 / broadcom: Add PHY_BRCM_CLEAR_RGMII_MODE flag (FATE#307117,
  bnc#556234).
- patches.drivers/tg3-broadcom-Add-code-to-disable-rxc-refclk.patch:
  tg3 / broadcom: Add code to disable rxc refclk (FATE#307117,
  bnc#556234).
- patches.drivers/tg3-broadcom-Optionally-disable-TXC-if-no-link.patch:
  tg3 / broadcom: Optionally disable TXC if no link (FATE#307117,
  bnc#556234).
- patches.drivers/tg3-broadcom-Refine-AC131-APD-support.patch: tg3
  / broadcom: Refine AC131 APD support (FATE#307117, bnc#556234).
- patches.drivers/tg3-entropy-source.patch: Refresh.
- patches.drivers/tg3-remove-use-of-skb_dma_map-unmap.patch:
  tg3: remove use of skb_dma_map/unmap (bnc#573237).
- patches.drivers/tg3-rename-rx_-std-jmb-_ptr.patch: tg3: rename
  rx_[std|jmb]_ptr (FATE#307117, bnc#556234).
- patches.drivers/tg3-tg3_alloc_rx_skb-tnapi-tp.patch: tg3:
  tg3_alloc_rx_skb(tnapi => tp) (FATE#307117, bnc#556234).

-------------------------------------------------------------------
Tue Apr  6 00:00:59 CEST 2010 - gregkh@suse.de

- update to 2.6.32.11:
  - security fixes
  - bugfixes
  - obsoletes:
    - patches.arch/x86-Fix-sched_clock_cpu-for-systems-with-unsynchronized-TSC.patch
    - patches.arch/x86-apic-use-logical-flat-for-systems-with-8-or-fewer-logical-cpus.patch
    - patches.arch/x86-revert-apic-Use-logical-flat-on-intel-with-8-or-fewer-logical-cpus.patch
    - patches.arch/x86_64_apic_consider_hotplug_for_mode_logical_flat.patch
    - patches.drivers/alsa-sp1-hda-48-alc260-will-quirk-for-acer
    - patches.drivers/alsa-sp1-hda-68-fix-realtek-secondary-adcs
    - patches.drivers/alsa-sp1-hda-72-alc260-fix-basic-model
    - patches.drivers/drm-i915-Avoid-NULL-deref-in-get_pages-unwind-after-error.patch
    - patches.drivers/e1000e-enable-new-82567V-3-device.patch
    - patches.drivers/ixgbe-add-support-for-82599-KR-device-0x1517.patch
    - patches.fixes/cpuset-fix-cpuset_mem_spread_node-offline-node.patch
    - patches.fixes/pci_aer_unconditionally_clear_uncor_status.patch
    - patches.fixes/readahead-unplug-dev.patch
    - patches.fixes/sched-fix-sched_mc-regression-caused-by-change-in-sched-cpu_power

-------------------------------------------------------------------
Mon Apr  5 23:49:29 CEST 2010 - tiwai@suse.de

- patches.drivers/alsa-sp1-hda-73-alc-fix-invalid-connection:
  Refresh.  Backported the fix for the fix

-------------------------------------------------------------------
Mon Apr  5 23:19:13 CEST 2010 - jjolly@suse.de

- patches.arch/s390-phys_device.patch: memory hotplug: allow
  setting of phys_device (bnc#592703,LTC#62065).

-------------------------------------------------------------------
Thu Apr  1 17:10:02 CEST 2010 - jeffm@suse.de

- Enabled TN3270 for use during boot (bnc#592943).

-------------------------------------------------------------------
Thu Apr  1 17:03:43 CEST 2010 - jeffm@suse.de

- patches.fixes/reiserfs-fix-oops-while-creating-privroot-with-selinux-enabled:
  reiserfs: fix oops while creating privroot with selinux enabled.

-------------------------------------------------------------------
Thu Apr  1 16:13:07 CEST 2010 - tiwai@suse.de

- patches.drivers/alsa-sp1-hda-70-alc269vb-support: ALSA: hda -
  Add ALC269VB support (bnc#591870).
- patches.drivers/alsa-sp1-hda-71-alc269-missing-hp-pins:
  ALSA: hda - Add missing hp_pins definitions for ALC269 quirks
  (bnc#591870).
- patches.drivers/alsa-sp1-hda-72-alc260-fix-basic-model: ALSA:
  hda - Fix secondary ADC of ALC260 basic model (bnc#591870).
- patches.drivers/alsa-sp1-hda-73-alc-fix-invalid-connection:
  ALSA: hda - Don't set invalid connection index in Realtek
  initialiaiton (bnc#591870).
- patches.drivers/alsa-sp1-hda-74-alc-fix-invalid-mute: ALSA: hda
  - Fix invalid bit values passed to snd_hda_codec_amp_stereo()
  (bnc#591870).
- patches.drivers/alsa-sp1-hda-75-alc269-fillup-adcs: ALSA:
  hda - Fix ADC/MUX assignment of ALC269 codec (bnc#591870).
- patches.drivers/alsa-sp1-hda-76-alc269-mute-led: ALSA: hda -
  Add mute LED support for HP laptop with ALC269 (bnc#591870).

-------------------------------------------------------------------
Thu Apr  1 14:05:33 CEST 2010 - hare@suse.de

- patches.fixes/cciss-unmap-xfer-buffer-correctly: cciss causes
  kernel WARNING with intel_iommu=on (bnc#590856).

-------------------------------------------------------------------
Thu Apr  1 12:40:26 CEST 2010 - hare@suse.de

- patches.drivers/mpt2sas-base-map-resources: mpt2sas: use
  correct pci_resource_flag (bnc#592472).

-------------------------------------------------------------------
Thu Apr  1 02:47:33 CEST 2010 - bphilips@suse.de

- patches.drivers/r8169-offical-fix-for-CVE-2009-4537-overlength-frame.patch:
  r8169: offical fix for CVE-2009-4537 (overlength frame DMAs)
  (bnc#567376, CVE-2009-4537).

-------------------------------------------------------------------
Thu Apr  1 01:21:07 CEST 2010 - bphilips@suse.de

- patches.fixes/module-drop-the-lock-while-waiting-for-module-to-complete-initialization.patch:
  module: drop the lock while waiting for module to complete
  initialization. (bnc#564638).

-------------------------------------------------------------------
Wed Mar 31 15:39:08 CEST 2010 - trenn@suse.de

- patches.fixes/pci_fix_invalid_resource_length.patch: Refresh.

-------------------------------------------------------------------
Wed Mar 31 13:14:03 CEST 2010 - trenn@suse.de

- patches.fixes/pci_fix_invalid_resource_length.patch: x86/PCI:
  truncate _CRS windows with _LEN > _MAX - _MIN + 1 (bnc#587427).

-------------------------------------------------------------------
Wed Mar 31 12:12:42 CEST 2010 - mmarek@suse.de

- Import RC2 kabi files for ppc64.

-------------------------------------------------------------------
Wed Mar 31 11:07:42 CEST 2010 - mmarek@suse.de

- Import RC2 kabi files for x86(_64), ia64 and s390x.

-------------------------------------------------------------------
Wed Mar 31 10:43:58 CEST 2010 - jbeulich@novell.com

- Update Xen patches to c/s 1011.

-------------------------------------------------------------------
Wed Mar 31 09:31:24 CEST 2010 - teheo@suse.de

- patches.drivers/libata-ata_piix-clear-spurious-IRQ:
  libata,ata_piix: detect and clear spurious IRQs (bnc#445872,
  bnc#589449).

-------------------------------------------------------------------
Tue Mar 30 00:51:27 CEST 2010 - jjolly@suse.de

- patches.fixes/ipoib-tx-queue-lockup-fix.patch: ipoib: Fix
  lockup of the tx queue (bnc#587199).

-------------------------------------------------------------------
Mon Mar 29 18:14:30 CEST 2010 - jjolly@suse.de

- patches.arch/s390-11-01-zfcp-ccw_remove_lock_dep.patch: zfcp:
  Remove lock dependency on CCW remove. (bnc#590926).
- patches.arch/s390-11-02-zfcp-unit_add_lock_dep.patch: zfcp:
  Remove lock dependency on unit add. (bnc#590926).
- patches.arch/s390-11-03-zfcp_unit_remove_lock_dep.patch: zfcp:
  Remove lock dependency on unit remove. (bnc#590926).

-------------------------------------------------------------------
Mon Mar 29 11:57:44 CEST 2010 - jbeulich@novell.com

- patches.xen/xen-netfront-ethtool: netfront: ethtool -i does
  not return info about xennet driver (bnc#591179).

-------------------------------------------------------------------
Mon Mar 29 10:15:31 CEST 2010 - trenn@suse.de

- patches.arch/ppc-unmap_vmallocs_on_hotremove.patch:
  powerpc/pseries: Flush lazy kernel mappings after unplug
  operations (bnc#590217).

-------------------------------------------------------------------
Sun Mar 28 10:00:25 CEST 2010 - coly.li@suse.de

- patches.fixes/dlm-enable-debug.patch: Delete, CONFIG_DLM_DEBUG is
  enabled in kernel configuration, we don't need to explicitly
  enable it.

-------------------------------------------------------------------
Sat Mar 27 00:44:30 MSK 2010 - astarikovskiy@suse.de

- patches.drivers/drm-i915-Avoid-NULL-deref-in-get_pages-unwind-after-error.patch:
  Fix NULL pointer dereference in i915_gem_object_save_bit_17_swizzle
  (bnc#591377).
-------------------------------------------------------------------
Fri Mar 26 19:13:26 CET 2010 - bphilips@suse.de

- patches.drivers/be2net-fix-mccq-create-for-big-endian-architectures.patch:
  be2net: fix mccq create for big endian architectures
  (bnc#591513).

-------------------------------------------------------------------
Fri Mar 26 17:20:23 CET 2010 - jkosina@suse.cz

- patches.xen/xen3-add-support-for-intel-cougar-point-chipset.patch:
  Fix build.

-------------------------------------------------------------------
Fri Mar 26 17:04:21 CET 2010 - hare@suse.de

- patches.fixes/sd-no-read-cap16-if-not-supported: sd: spurious
  error messages in READ_CAPACITY(16) (bnc#591473).

-------------------------------------------------------------------
Fri Mar 26 14:52:34 CET 2010 - hare@suse.de

- patches.fixes/scsi-allow-fc-lld-to-fast-fail-scsi-eh:
  scsi: Allow FC LLD to fast-fail scsi eh (bnc#591401).
- patches.fixes/zfcp-pass-return-code-from-fc_block_scsi_eh-to-scsi_eh:
  zfcp: Pass return code from fc_block_scsi_eh to scsi eh
  (bnc#591401).

-------------------------------------------------------------------
Fri Mar 26 14:45:32 CET 2010 - jkosina@suse.cz

- patches.drivers/add-support-for-intel-cougar-point-chipset.patch:
  include new LPC Controller Device IDs (bnc#565845).

-------------------------------------------------------------------
Fri Mar 26 13:29:00 CET 2010 - mmarek@suse.cz

- Disable kabi checking for now.

-------------------------------------------------------------------
Fri Mar 26 12:02:35 CET 2010 - hare@suse.de

- patches.drivers/bnx2i-update-to-2.1.1: bnx2i bugfixes from
  mainline (bnc#585492).
- patches.fixes/fixup-section-annotations: Fixup missing
  annotations.

-------------------------------------------------------------------
Fri Mar 26 09:32:50 CET 2010 - hare@suse.de

- patches.fixes/dm-mpath-abstract-dm_in_flight-function: dm:
  abstract dm_in_flight function (bnc#591318).
- patches.fixes/dm-mpath-requeue-stall: Refresh.
- patches.fixes/dm-mpath-simplify-rq-based-suspend: dm: simplify
  request based suspend (bnc#591318).
- patches.fixes/dm-mpath-trace-rq-based-remapping: dm: trace
  request based remapping (bnc#591318).

-------------------------------------------------------------------
Fri Mar 26 06:51:08 CET 2010 - knikanth@suse.de

- patches.fixes/dm-mpath-requeue-stall: dm mpath: fix stall when
  requeueing io (bnc#591318).

-------------------------------------------------------------------
Fri Mar 26 00:56:05 CET 2010 - rjw@suse.de

- Update config files.
- patches.arch/x86-32-clean-up-rwsem-inline-asm-statements.patch:
  x86-32: clean up rwsem inline asm statements (bnc#590859,
  FATE#306952).
- patches.arch/x86-64-rwsem-64-bit-xadd-rwsem-implementation.patch:
  x86-64, rwsem: 64-bit xadd rwsem implementation (bnc#590859,
  FATE#306952).
- patches.arch/x86-64-rwsem-Avoid-store-forwarding-hazard-in-__downgrade_write.patch:
  x86-64, rwsem: Avoid store forwarding hazard in
  __downgrade_write (bnc#590859, FATE#306952).
- patches.arch/x86-64-support-native-xadd-rwsem-implementation.patch:
  x86-64: support native xadd rwsem implementation (bnc#590859,
  FATE#306952).
- patches.arch/x86-Fix-breakage-of-UML-from-the-changes-in-the-rwsem-system.patch:
  x86: Fix breakage of UML from the changes in the rwsem system
  (bnc#590859, FATE#306952).
- patches.arch/x86-clean-up-rwsem-type-system.patch: x86: clean
  up rwsem type system (bnc#590859, FATE#306952).
- patches.xen/xen3-auto-arch-x86.diff: Refresh.

-------------------------------------------------------------------
Fri Mar 26 00:41:10 CET 2010 - bphilips@suse.de

- patches.drivers/igb-Add-support-for-82576-ET2-Quad-Port-Server-Adapt.patch:
  igb: Add support for 82576 ET2 Quad Port Server Adapter
  (bnc#591293).

-------------------------------------------------------------------
Thu Mar 25 23:39:29 CET 2010 - mfasheh@suse.com

- patches.fixes/ocfs2-always-try-for-maximum-bits-with-new-local-all.patch:
  ocfs2: Always try for maximum bits with new local alloc windows.

-------------------------------------------------------------------
Thu Mar 25 23:36:35 CET 2010 - bphilips@suse.de

- patches.drivers/igb-entropy-source.patch: Refresh for fuzz

-------------------------------------------------------------------
Thu Mar 25 23:34:37 CET 2010 - mfasheh@suse.com

- patches.suse/ocfs2-allocation-resrvations.patch: Refresh.

-------------------------------------------------------------------
Thu Mar 25 23:13:56 CET 2010 - bphilips@suse.de

- patches.drivers/igb-add-support-for-Intel-I350-Gigabit-Network-Conne.patch:
  igb: add support for Intel I350 Gigabit Network Connection
  (bnc#590980).

-------------------------------------------------------------------
Thu Mar 25 23:03:17 CET 2010 - jack@suse.de

- patches.fixes/novfs-fix-oops-in-scope-finding: novfs: fix an
  oops in novfs scope-finding code (bnc#588579).

-------------------------------------------------------------------
Thu Mar 25 22:02:18 CET 2010 - coly.li@suse.de

- patches.fixes/ocfs2-Change-bg_chain-check-for-ocfs2_validate_gd_parent.patch:
  ocfs2: Change bg_chain check for ocfs2_validate_gd_parent.(bnc#590401)
- back port upstream ocfs2 patches from 2.6.33
  - patches.fixes/Ocfs2-Move-ocfs2-ioctl-definitions-from-ocfs2_fs.h-t.patch:
    Ocfs2: Move ocfs2 ioctl definitions from ocfs2_fs.h to newly
    added ocfs2_ioctl.h.
  - patches.fixes/ocfs2-Add-a-name_len-field-to-ocfs2_xattr_info.patch:
    ocfs2: Add a name_len field to ocfs2_xattr_info..
  - patches.fixes/ocfs2-Add-current-comm-in-trace-output.patch:
    ocfs2: Add current->comm in trace output.
  - patches.fixes/ocfs2-Allocation-in-ocfs2_xa_prepare_entry-values-in.patch:
    ocfs2: Allocation in ocfs2_xa_prepare_entry(), values in
    ocfs2_xa_store_value().
  - patches.fixes/ocfs2-Attach-the-connection-to-the-lksb.patch:
    ocfs2: Attach the connection to the lksb.
  - patches.fixes/ocfs2-Clean-up-the-checks-for-CoW-and-direct-I-O.patch:
    ocfs2: Clean up the checks for CoW and direct I/O..
  - patches.fixes/ocfs2-Gell-into-ocfs2_xa_set.patch: ocfs2:
    Gell into ocfs2_xa_set().
  - patches.fixes/ocfs2-Handle-errors-while-setting-external-xattr-val.patch:
    ocfs2: Handle errors while setting external xattr values..
  - patches.fixes/ocfs2-Handle-value-tree-roots-in-ocfs2_xa_set_inline.patch:
    ocfs2: Handle value tree roots in ocfs2_xa_set_inline_value().
  - patches.fixes/ocfs2-Hang-the-locking-proto-on-the-cluster-conn-and.patch:
    ocfs2: Hang the locking proto on the cluster conn and use it
    in asts..
  - patches.fixes/ocfs2-Introduce-ocfs2_xa_loc.patch: ocfs2:
    Introduce ocfs2_xa_loc.
  - patches.fixes/ocfs2-Let-ocfs2_xa_prepare_entry-do-space-checks.patch:
    ocfs2: Let ocfs2_xa_prepare_entry() do space checks..
  - patches.fixes/ocfs2-Pass-lksbs-back-from-stackglue-ast-bast-functi.patch:
    ocfs2: Pass lksbs back from stackglue ast/bast functions..
  - patches.fixes/ocfs2-Pass-the-locking-protocol-into-ocfs2_cluster_c.patch:
    ocfs2: Pass the locking protocol into ocfs2_cluster_connect()..
  - patches.fixes/ocfs2-Prefix-the-member-fields-of-struct-ocfs2_xattr.patch:
    ocfs2: Prefix the member fields of struct ocfs2_xattr_info..
  - patches.fixes/ocfs2-Provide-ocfs2_xa_fill_value_buf-for-external-v.patch:
    ocfs2: Provide ocfs2_xa_fill_value_buf() for external value
    processing.
  - patches.fixes/ocfs2-Remove-the-ast-pointers-from-ocfs2_stack_plugi.patch:
    ocfs2: Remove the ast pointers from ocfs2_stack_plugins.
  - patches.fixes/ocfs2-Remove-xattrs-via-ocfs2_xa_loc.patch:
    ocfs2: Remove xattrs via ocfs2_xa_loc.
  - patches.fixes/ocfs2-Set-inline-xattr-entries-with-ocfs2_xa_set.patch:
    ocfs2: Set inline xattr entries with ocfs2_xa_set().
  - patches.fixes/ocfs2-Set-the-xattr-name-value-pair-in-one-place.patch:
    ocfs2: Set the xattr name+value pair in one place.
  - patches.fixes/ocfs2-Set-xattr-block-entries-with-ocfs2_xa_set.patch:
    ocfs2: Set xattr block entries with ocfs2_xa_set().
  - patches.fixes/ocfs2-Teach-ocfs2_xa_loc-how-to-do-its-own-journal-w.patch:
    ocfs2: Teach ocfs2_xa_loc how to do its own journal work.
  - patches.fixes/ocfs2-Use-a-separate-masklog-for-AST-and-BASTs.patch:
    ocfs2: Use a separate masklog for AST and BASTs.
  - patches.fixes/ocfs2-Wrap-calculation-of-name-value-pair-size.patch:
    ocfs2: Wrap calculation of name+value pair size..
  - patches.fixes/ocfs2-add-extent-block-stealing-for-ocfs2-v5.patch:
    ocfs2: add extent block stealing for ocfs2 v5.
  - patches.fixes/ocfs2-fix-warning-in-ocfs2_file_aio_write.patch:
    ocfs2: fix warning in ocfs2_file_aio_write().
  - patches.fixes/ocfs2-send-SIGXFSZ-if-new-filesize-exceeds-limit-v2.patch:
    ocfs2: send SIGXFSZ if new filesize exceeds limit -v2.
  - patches.fixes/ocfs2-userdlm-Add-tracing-in-userdlm.patch:
    ocfs2/userdlm: Add tracing in userdlm.
  - patches.fixes/ocfs2_dlmfs-Add-capabilities-parameter.patch:
    ocfs2_dlmfs: Add capabilities parameter..
  - patches.fixes/ocfs2_dlmfs-Don-t-honor-truncate.-The-size-of-a-dlmf.patch:
    ocfs2_dlmfs: Don't honor truncate.  The size of a dlmfs file
    is LVB_LEN.
  - patches.fixes/ocfs2_dlmfs-Enable-the-use-of-user-cluster-stacks.patch:
    ocfs2_dlmfs: Enable the use of user cluster stacks..
  - patches.fixes/ocfs2_dlmfs-Move-to-its-own-directory.patch:
    ocfs2_dlmfs: Move to its own directory.
  - patches.fixes/ocfs2_dlmfs-Use-poll-to-signify-BASTs.patch:
    ocfs2_dlmfs: Use poll() to signify BASTs..
  - patches.fixes/ocfs2_dlmfs-Use-the-stackglue.patch: ocfs2_dlmfs:
    Use the stackglue..

-------------------------------------------------------------------
Thu Mar 25 17:39:29 CET 2010 - jeffm@suse.de

- patches.fixes/powerpc-fix-handling-of-strnlen-with-zero-len:
  powerpc: fix handling of strnlen with zero len (bnc#582681).

-------------------------------------------------------------------
Thu Mar 25 16:12:36 CET 2010 - hare@suse.de

- patches.fixes/cciss-remove-scan-thread.patch: Delete
  incorrect hunk (bnc#578429)

-------------------------------------------------------------------
Thu Mar 25 13:16:16 CET 2010 - hare@suse.de

- patches.drivers/qla2xxx-8.03.01.04.11.1-k8-update: qla2xxx:
  minor updates and fixes from upstream (bnc#589906).
- patches.fixes/dmar-mark-dmar_ir_support-as-init: Wrong
  annotation for dmar_ir_support().

-------------------------------------------------------------------
Thu Mar 25 12:36:39 CET 2010 - hare@suse.de

- patches.drivers/ixgbe-filter-fip-frames-into-t: ixgbe: filter
  FIP frames into the FCoE offload queues (bnc#590995).
- patches.drivers/ixgbe-fix-for-real_num_tx_queu: ixgbe: fix
  for real_num_tx_queues update issue (bnc#590995).
- patches.drivers/ixgbe-priority-tag-fip-frames: ixgbe: Priority
  tag FIP frames (bnc#590995).
- patches.fixes/vlan-add-vlan_dev_select_queue: vlan: adds
  vlan_dev_select_queue (bnc#590995).
- patches.fixes/vlan-updates-real_num_tx_queues: vlan: updates
  vlan real_num_tx_queues (bnc#590995).
- patches.suse/fcoe-check-netif-operstate-ins: fcoe: check netif
  operstate instead of IFF_UP & link state (bnc#590996).
- patches.suse/fcoe-reset-fip-ctlr-link-state: fcoe: reset FIP
  ctlr link state on disable/enable (bnc#590996).
- patches.suse/libfcoe-don-t-fill-mac-desc-in: libfcoe: Don't
  fill MAC desc in FLOGI if FIP negotiated FPMA (bnc#590996).

-------------------------------------------------------------------
Thu Mar 25 10:06:07 CET 2010 - jbeulich@novell.com

- Update Xen patches to 2.6.32.10 and c/s 1007.
- patches.xen/xen-vscsi-module-alias: allow pv scsi hba driver
  to be loaded automatically.
- patches.xen/xen-vusb-module-alias: allow pv usb hcd driver to
  be loaded automatically (bnc#584213).
- patches.xen/xen3-x86-Reduce-per-cpu-warning-boot-up-messages.patch:
  x86: Reduce per cpu warning boot up messages (bnc#587669,
  FATE#306952).
- patches.xen/xen3-x86-pat-Update-page-flags-for-memtype-without-using-memtype_lock-V4.patch:
  x86 / PAT: Update the page flags for memtype atomically instead
  of using memtype_lock. -V4 (bnc#588008, FATE#306952).

-------------------------------------------------------------------
Wed Mar 24 23:18:57 CET 2010 - rjw@suse.de

- patches.arch/x86-pat-Update-page-flags-for-memtype-without-using-memtype_lock-V4.patch:
  x86 / PAT: Update the page flags for memtype atomically instead
  of using memtype_lock. -V4 (bnc#588008, FATE#306952).
- patches.arch/x86-pat-Update-page-flags-for-memtype-without-using-memtype_lock-V3.patch:
  Delete.
  Use the PG_* bit numbers correctly.

-------------------------------------------------------------------
Wed Mar 24 18:37:58 CET 2010 - agraf@suse.de

- patches.fixes/kvm-pause-filter-0003-KVM-SVM-Support-Pause-Filter-in-AMD-processors.patch:
  Fix warning.

-------------------------------------------------------------------
Wed Mar 24 16:43:38 CET 2010 - rw@suse.de

- patches.arch/ia64-page-migration-update:
  [ia64] Add locking to cpe_migrate. (bnc#569606).

-------------------------------------------------------------------
Wed Mar 24 16:01:40 CET 2010 - tiwai@suse.de

- patches.drivers/synaptics-hp-clickpad: Input: Add
  support of clickpad mode to synaptics mouse driver (v2)
  (bnc#547370,bnc#582529,bnc#589014).
- patches.drivers/synaptics-clickpad-area-param: Delete.
- patches.drivers/synaptics-clickpad-bottom-enable: Delete.
- patches.drivers/synaptics-clickpad-button-toggle: Delete.

-------------------------------------------------------------------
Wed Mar 24 12:02:05 CET 2010 - trenn@suse.de

- patches.fixes/infiniband_cxgb3_improve_dlpar_remove_on_active_rdma_traffic.patch:
  Improve safety of dlpar remove when rdma traffic is active
  (bnc#590727).

-------------------------------------------------------------------
Wed Mar 24 11:05:33 CET 2010 - trenn@suse.de

- patches.arch/ppc-mark_preferred_offline_state_before_removing_cpus.patch:
  Refresh.

-------------------------------------------------------------------
Wed Mar 24 10:58:23 CET 2010 - trenn@suse.de

- patches.arch/ppc-mark_preferred_offline_state_before_removing_cpus.patch:
  Mark preferred offline state as CPU_STATE_OFFLINE before
  removing cpus (bnc#590154).

-------------------------------------------------------------------
Tue Mar 23 11:05:23 CET 2010 - nfbrown@suse.de

- patches.fixes/mandatory-lock-test: 9p/ocfs2/gfs2: allow file
  unlock on 'mandatory locking' file (bnc#589280).

-------------------------------------------------------------------
Mon Mar 22 21:05:22 CET 2010 - mmarek@suse.cz

- kabi/severities: Ignore changes in arch/s390/kvm.

-------------------------------------------------------------------
Mon Mar 22 20:49:20 CET 2010 - mmarek@suse.cz

- rpm/find-provides: Fix a typo that broke -debuginfo provides.

-------------------------------------------------------------------
Mon Mar 22 17:34:34 CET 2010 - agraf@suse.de

Fix S390 build with KVM RCU patches

- patches.fixes/kvm-rcu-0025-KVM-fix-s390-ia64-build-failures-introduced-by-mems.patch:
  KVM: fix s390/ia64 build failures introduced by memslot changes
  (bnc#589660).

-------------------------------------------------------------------
Mon Mar 22 17:21:35 CET 2010 - agraf@suse.de

Add Git-commit and remove stray SOB lines

- patches.fixes/kvm-EPT-swap-0001-KVM-VMX-emulate-accessed-bit-for-EPT.patch:
  Refresh.
- patches.fixes/kvm-constant_tsc-0001-KVM-SVM-Adjust-tsc_offset-only-if-tsc_unstable.patch:
  Refresh.
- patches.fixes/kvm-disable-pvmmu-0001-KVM-x86-disable-paravirt-mmu-reporting.patch:
  Refresh.
- patches.fixes/kvm-null-deref-0001-KVM-x86-disallow-KVM_-SET-GET-_LAPIC-without-alloc.patch:
  Refresh.
- patches.fixes/kvm-null-deref-0002-KVM-only-clear-irq_source_id-if-irqchip-is-present.patch:
  Refresh.
- patches.fixes/kvm-pause-filter-0001-KVM-introduce-kvm_vcpu_on_spin.patch:
  Refresh.
- patches.fixes/kvm-pause-filter-0002-KVM-VMX-Add-support-for-Pause-Loop-Exiting.patch:
  Refresh.
- patches.fixes/kvm-pause-filter-0003-KVM-SVM-Support-Pause-Filter-in-AMD-processors.patch:
  Refresh.
- patches.fixes/kvm-rcu-0001-rcu-Add-synchronize_srcu_expedited.patch:
  Refresh.
- patches.fixes/kvm-rcu-0002-KVM-Call-pic_clear_isr-on-pic-reset-to-reuse-logi.patch:
  Refresh.
- patches.fixes/kvm-rcu-0003-KVM-Move-irq-sharing-information-to-irqchip-level.patch:
  Refresh.
- patches.fixes/kvm-rcu-0004-KVM-Change-irq-routing-table-to-use-gsi-indexed-arr.patch:
  Refresh.
- patches.fixes/kvm-rcu-0005-KVM-Maintain-back-mapping-from-irqchip-pin-to-gsi.patch:
  Refresh.
- patches.fixes/kvm-rcu-0006-KVM-Move-irq-routing-data-structure-to-rcu-locking.patch:
  Refresh.
- patches.fixes/kvm-rcu-0007-KVM-Move-irq-ack-notifier-list-to-arch-independent.patch:
  Refresh.
- patches.fixes/kvm-rcu-0008-KVM-Convert-irq-notifiers-lists-to-RCU-locking.patch:
  Refresh.
- patches.fixes/kvm-rcu-0009-KVM-Move-IO-APIC-to-its-own-lock.patch:
  Refresh.
- patches.fixes/kvm-rcu-0010-KVM-Drop-kvm-irq_lock-lock-from-irq-injection-path.patch:
  Refresh.
- patches.fixes/kvm-rcu-0011-KVM-modify-memslots-layout-in-struct-kvm.patch:
  Refresh.
- patches.fixes/kvm-rcu-0012-KVM-modify-alias-layout-in-x86s-struct-kvm_arch.patch:
  Refresh.
- patches.fixes/kvm-rcu-0013-KVM-split-kvm_arch_set_memory_region-into-prepare-a.patch:
  Refresh.
- patches.fixes/kvm-rcu-0014-KVM-introduce-gfn_to_pfn_memslot.patch:
  Refresh.
- patches.fixes/kvm-rcu-0015-KVM-use-gfn_to_pfn_memslot-in-kvm_iommu_map_pages.patch:
  Refresh.
- patches.fixes/kvm-rcu-0016-KVM-introduce-kvm-srcu-and-convert-kvm_set_memory_.patch:
  Refresh.
- patches.fixes/kvm-rcu-0017-KVM-use-SRCU-for-dirty-log.patch:
  Refresh.
- patches.fixes/kvm-rcu-0018-KVM-x86-switch-kvm_set_memory_alias-to-SRCU-update.patch:
  Refresh.
- patches.fixes/kvm-rcu-0019-KVM-convert-io_bus-to-SRCU.patch:
  Refresh.
- patches.fixes/kvm-rcu-0020-KVM-switch-vcpu-context-to-use-SRCU.patch:
  Refresh.
- patches.fixes/kvm-rcu-0021-KVM-convert-slots_lock-to-a-mutex.patch:
  Refresh.
- patches.fixes/kvm-rcu-0022-KVM-Bump-maximum-vcpu-count-to-64.patch:
  Refresh.
- patches.fixes/kvm-rcu-0023-KVM-avoid-taking-ioapic-mutex-for-non-ioapic-EOIs.patch:
  Refresh.
- patches.fixes/kvm-rcu-0024-KVM-fix-cleanup_srcu_struct-on-vm-destruction.patch:
  Refresh.
- patches.fixes/kvm-spurious-interrupt-0001-eventfd-allow-atomic-read-and-waitqueue-remove.patch:
  Refresh.
- patches.fixes/kvm-spurious-interrupt-0002-KVM-fix-spurious-interrupt-with-irqfd.patch:
  Refresh.
- patches.fixes/kvm-vcpu_events-0001-KVM-x86-Add-KVM_GET-SET_VCPU_EVENTS.patch:
  Refresh.
- patches.fixes/kvm-vcpu_events-0002-KVM-x86-Extend-KVM_SET_VCPU_EVENTS-with-selective.patch:
  Refresh.
- patches.fixes/kvm-vcpu_events-0003-KVM-x86-Adjust-KVM_VCPUEVENT-flag-names.patch:
  Refresh.
- patches.fixes/kvm-vcpu_events-0004-KVM-x86-Do-not-return-soft-events-in-vcpu_events.patch:
  Refresh.
- patches.fixes/kvm-vcpu_events-0005-KVM-x86-Save-restore-interrupt-shadow-mask.patch:
  Refresh.

-------------------------------------------------------------------
Mon Mar 22 13:54:56 CET 2010 - jbeulich@novell.com

- patches.fixes/tunnels-fix-netns-vs-proto-registration-ordering:
  Fix improper arguments passed to unregister_pernet_gen_device().

-------------------------------------------------------------------
Sun Mar 21 03:52:00 CET 2010 - jjolly@suse.de

- patches.arch/s390-10-01-zfcpdump-lpar-registers.patch:
  zcore: CPU registers may not be saved under LPAR
  (bnc#589679,LTC#61578).
- patches.arch/s390-10-02-cio_fix_drvdata_usage_for_the_console_subchannel.patch:
  cio: fix drvdata usage for the console subchannel (bnc#589679).
- patches.arch/s390-10-03-dasd-fix-erp-tcw-alignment.patch:
  dasd: fix alignment of transport mode recovery TCW (bnc#589679).

-------------------------------------------------------------------
Fri Mar 19 14:07:07 CET 2010 - mmarek@suse.cz

- kabi/severities: Ignore changes in arch/x86/kvm.

-------------------------------------------------------------------
Fri Mar 19 11:59:39 CET 2010 - agraf@suse.de

- patches.fixes/kvm-EPT-swap-0001-KVM-VMX-emulate-accessed-bit-for-EPT.patch:
  KVM: VMX: emulate accessed bit for EPT (bnc#589651).
- patches.fixes/kvm-constant_tsc-0001-KVM-SVM-Adjust-tsc_offset-only-if-tsc_unstable.patch:
  KVM: SVM: Adjust tsc_offset only if tsc_unstable (bnc#589657).
- patches.fixes/kvm-disable-pvmmu-0001-KVM-x86-disable-paravirt-mmu-reporting.patch:
  KVM: x86: disable paravirt mmu reporting (bnc#589656).
- patches.fixes/kvm-null-deref-0001-KVM-x86-disallow-KVM_-SET-GET-_LAPIC-without-alloc.patch:
  KVM: x86: disallow KVM_{SET,GET}_LAPIC without allocated
  in-kernel lapic (bnc#589654).
- patches.fixes/kvm-null-deref-0002-KVM-only-clear-irq_source_id-if-irqchip-is-present.patch:
  KVM: only clear irq_source_id if irqchip is present
  (bnc#589654).
- patches.fixes/kvm-pause-filter-0001-KVM-introduce-kvm_vcpu_on_spin.patch:
  KVM: introduce kvm_vcpu_on_spin (bnc#589655).
- patches.fixes/kvm-pause-filter-0002-KVM-VMX-Add-support-for-Pause-Loop-Exiting.patch:
  KVM: VMX: Add support for Pause-Loop Exiting (bnc#589655).
- patches.fixes/kvm-pause-filter-0003-KVM-SVM-Support-Pause-Filter-in-AMD-processors.patch:
  KVM: SVM: Support Pause Filter in AMD processors (bnc#589655).
- patches.fixes/kvm-rcu-0001-rcu-Add-synchronize_srcu_expedited.patch:
  rcu: Add synchronize_srcu_expedited() (bnc#589660).
- patches.fixes/kvm-rcu-0002-KVM-Call-pic_clear_isr-on-pic-reset-to-reuse-logi.patch:
  KVM: Call pic_clear_isr() on pic reset to reuse logic there
  (bnc#589660).
- patches.fixes/kvm-rcu-0003-KVM-Move-irq-sharing-information-to-irqchip-level.patch:
  KVM: Move irq sharing information to irqchip level (bnc#589660).
- patches.fixes/kvm-rcu-0004-KVM-Change-irq-routing-table-to-use-gsi-indexed-arr.patch:
  KVM: Change irq routing table to use gsi indexed array
  (bnc#589660).
- patches.fixes/kvm-rcu-0005-KVM-Maintain-back-mapping-from-irqchip-pin-to-gsi.patch:
  KVM: Maintain back mapping from irqchip/pin to gsi (bnc#589660).
- patches.fixes/kvm-rcu-0006-KVM-Move-irq-routing-data-structure-to-rcu-locking.patch:
  KVM: Move irq routing data structure to rcu locking
  (bnc#589660).
- patches.fixes/kvm-rcu-0007-KVM-Move-irq-ack-notifier-list-to-arch-independent.patch:
  KVM: Move irq ack notifier list to arch independent code
  (bnc#589660).
- patches.fixes/kvm-rcu-0008-KVM-Convert-irq-notifiers-lists-to-RCU-locking.patch:
  KVM: Convert irq notifiers lists to RCU locking (bnc#589660).
- patches.fixes/kvm-rcu-0009-KVM-Move-IO-APIC-to-its-own-lock.patch:
  KVM: Move IO APIC to its own lock (bnc#589660).
- patches.fixes/kvm-rcu-0010-KVM-Drop-kvm-irq_lock-lock-from-irq-injection-path.patch:
  KVM: Drop kvm->irq_lock lock from irq injection path
  (bnc#589660).
- patches.fixes/kvm-rcu-0011-KVM-modify-memslots-layout-in-struct-kvm.patch:
  KVM: modify memslots layout in struct kvm (bnc#589660).
- patches.fixes/kvm-rcu-0012-KVM-modify-alias-layout-in-x86s-struct-kvm_arch.patch:
  KVM: modify alias layout in x86s struct kvm_arch (bnc#589660).
- patches.fixes/kvm-rcu-0013-KVM-split-kvm_arch_set_memory_region-into-prepare-a.patch:
  KVM: split kvm_arch_set_memory_region into prepare and commit
  (bnc#589660).
- patches.fixes/kvm-rcu-0014-KVM-introduce-gfn_to_pfn_memslot.patch:
  KVM: introduce gfn_to_pfn_memslot (bnc#589660).
- patches.fixes/kvm-rcu-0015-KVM-use-gfn_to_pfn_memslot-in-kvm_iommu_map_pages.patch:
  KVM: use gfn_to_pfn_memslot in kvm_iommu_map_pages (bnc#589660).
- patches.fixes/kvm-rcu-0016-KVM-introduce-kvm-srcu-and-convert-kvm_set_memory_.patch:
  KVM: introduce kvm->srcu and convert kvm_set_memory_region to
  SRCU update (bnc#589660).
- patches.fixes/kvm-rcu-0017-KVM-use-SRCU-for-dirty-log.patch:
  KVM: use SRCU for dirty log (bnc#589660).
- patches.fixes/kvm-rcu-0018-KVM-x86-switch-kvm_set_memory_alias-to-SRCU-update.patch:
  KVM: x86: switch kvm_set_memory_alias to SRCU update
  (bnc#589660).
- patches.fixes/kvm-rcu-0019-KVM-convert-io_bus-to-SRCU.patch:
  KVM: convert io_bus to SRCU (bnc#589660).
- patches.fixes/kvm-rcu-0020-KVM-switch-vcpu-context-to-use-SRCU.patch:
  KVM: switch vcpu context to use SRCU (bnc#589660).
- patches.fixes/kvm-rcu-0021-KVM-convert-slots_lock-to-a-mutex.patch:
  KVM: convert slots_lock to a mutex (bnc#589660).
- patches.fixes/kvm-rcu-0022-KVM-Bump-maximum-vcpu-count-to-64.patch:
  KVM: Bump maximum vcpu count to 64 (bnc#589660).
- patches.fixes/kvm-rcu-0023-KVM-avoid-taking-ioapic-mutex-for-non-ioapic-EOIs.patch:
  KVM: avoid taking ioapic mutex for non-ioapic EOIs (bnc#589660).
- patches.fixes/kvm-rcu-0024-KVM-fix-cleanup_srcu_struct-on-vm-destruction.patch:
  KVM: fix cleanup_srcu_struct on vm destruction (bnc#589660).
- patches.fixes/kvm-spurious-interrupt-0001-eventfd-allow-atomic-read-and-waitqueue-remove.patch:
  eventfd - allow atomic read and waitqueue remove (bnc#589652).
- patches.fixes/kvm-spurious-interrupt-0002-KVM-fix-spurious-interrupt-with-irqfd.patch:
  KVM: fix spurious interrupt with irqfd (bnc#589652).
- patches.fixes/kvm-vcpu_events-0001-KVM-x86-Add-KVM_GET-SET_VCPU_EVENTS.patch:
  KVM: x86: Add KVM_GET/SET_VCPU_EVENTS (bnc#585490).
- patches.fixes/kvm-vcpu_events-0002-KVM-x86-Extend-KVM_SET_VCPU_EVENTS-with-selective.patch:
  KVM: x86: Extend KVM_SET_VCPU_EVENTS with selective updates
  (bnc#585490).
- patches.fixes/kvm-vcpu_events-0003-KVM-x86-Adjust-KVM_VCPUEVENT-flag-names.patch:
  KVM: x86: Adjust KVM_VCPUEVENT flag names (bnc#585490).
- patches.fixes/kvm-vcpu_events-0004-KVM-x86-Do-not-return-soft-events-in-vcpu_events.patch:
  KVM: x86: Do not return soft events in vcpu_events (bnc#585490).
- patches.fixes/kvm-vcpu_events-0005-KVM-x86-Save-restore-interrupt-shadow-mask.patch:
  KVM: x86: Save&restore interrupt shadow mask (bnc#585490).

-------------------------------------------------------------------
Fri Mar 19 09:26:47 CET 2010 - trenn@suse.de

- patches.drivers/cpufreq_processor_clocking_control_pcc_driver_cast_fix.patch:
  Fix cast warning in pcc driver. (trivial cast fix, no bug).

-------------------------------------------------------------------
Thu Mar 18 21:34:03 CET 2010 - rjw@suse.de

- patches.fixes/cciss-remove-scan-thread.patch: cciss: remove
  scan thread (bnc#578429).

-------------------------------------------------------------------
Thu Mar 18 16:35:14 CET 2010 - trenn@suse.de

- patches.fixes/pci_aer_unconditionally_clear_uncor_status.patch:
  PCI: unconditionally clear AER uncorr status register during
  cleanup (bnc#587681).

-------------------------------------------------------------------
Thu Mar 18 14:21:16 CET 2010 - jjolly@suse.de

- patches.arch/s390-dasd-emc-ckd-psf-and-security.patch:
  [S390] dasd: security and PSF update patch for EMC CKD ioctl
  (bnc#585608).

-------------------------------------------------------------------
Thu Mar 18 01:10:21 CET 2010 - rjw@suse.de

- patches.arch/x86-pat-Update-page-flags-for-memtype-without-using-memtype_lock-V3.patch:
  x86 / PAT: Update the page flags for memtype atomically instead
  of using memtype_lock. -V3 (bnc#588008, FATE#306952).

-------------------------------------------------------------------
Wed Mar 17 20:16:58 CET 2010 - jbohac@suse.cz

- patches.suse/allow_bonding_with_blacklisted_ipv6.patch:
  fixed build for archs/flavours without bonding

-------------------------------------------------------------------
Wed Mar 17 15:23:50 CET 2010 - jbohac@suse.cz

- patches.suse/allow_bonding_with_blacklisted_ipv6.patch: allow
  bonding with blacklisted ipv6 (bnc#585463).

-------------------------------------------------------------------
Wed Mar 17 14:36:29 CET 2010 - mmarek@suse.cz

- Update config files: set DVB_LGS8GL5=m to not break the kabi.

-------------------------------------------------------------------
Wed Mar 17 13:31:10 CET 2010 - hare@suse.de

- Disable CONFIG_USB_OHCI_HCD_SSB (bnc#588994)

-------------------------------------------------------------------
Wed Mar 17 12:30:56 CET 2010 - mmarek@suse.de

- Import RC1 kabi files.

-------------------------------------------------------------------
Tue Mar 16 16:03:45 CET 2010 - mmarek@suse.cz

- rpm/kernel-binary.spec.in: Move Obsoletes: msi-wmi-kmp to the
  sle11-ga group and make the comment more explanatory.

-------------------------------------------------------------------
Tue Mar 16 14:10:19 CET 2010 - trenn@suse.de

- rpm/kernel-binary.spec.in:
  bnc#587578

-------------------------------------------------------------------
Mon Mar 15 23:35:12 CET 2010 - mfasheh@suse.com

- patches.fixes/ocfs2-set-i_mode-on-disk-during-acl-operations.patch:
  ocfs2: set i_mode on disk during acl operations (bnc#575752).

-------------------------------------------------------------------
Mon Mar 15 20:18:40 CET 2010 - jjolly@suse.de

- patches.fixes/01-rnfs_read_complete_calc_rq_respages.patch:
  : Correct rqstp->rq_respages calculation (bnc#577355,LTC#60382).
- patches.fixes/rnfs_read_complete_calc_rq_respages.patch: Delete.

-------------------------------------------------------------------
Mon Mar 15 18:17:42 CET 2010 - gregkh@suse.de

- Update config files.
  - dvb Kconfig change due to 2.6.32.10
  - looks like CONFIG_DM_RAID got turned of, .10 did not do that, wierd
  - enabled Oprofile for ia64 vanilla.

-------------------------------------------------------------------
Mon Mar 15 17:58:30 CET 2010 - gregkh@suse.de

- Update to 2.6.32.10:
  - security fixes
  - bugfixes
  - obsoletes:
    - patches.arch/x86-Avoid-race-condition-in-pci_enable_msix.patch
    - patches.drivers/alsa-sp1-hda-18-msi-wind-u115-fix
    - patches.drivers/drm-i915-fix-get_core_clock_speed-for-g33-class-desktop-chips.patch
    - patches.drivers/qla1280-request-firmware-lock
    - patches.drivers/staging-hv-add-a-pci-device-table.patch
    - patches.drivers/staging-hv-match-on-dmi-values-to-know-if-we-should-run.patch
    - patches.fixes/PM-Hibernate-fix-preallocating-of-memory.patch
    - patches.fixes/acpi_be_in_TS_POLLING_state_during_mwait.patch
    - patches.fixes/dvb-core-fix-dos-bug-in-ule-decapsulation-code-that-can-be-triggered-by-an-invalid
    - patches.fixes/dvb-l64781.ko-broken-with-gcc-4.5.patch
    - patches.fixes/fix-lookup_follow-on-automount-symlinks
    - patches.fixes/net-bug-fix-for-vlan-gro-issue.patch
    - patches.fixes/pci-hotplug-ibmphp-ebda-len.patch
    - patches.fixes/sched-fix-sched_mc_power_savings-for-non-SMT
    - patches.fixes/sched-fix-smt-scheduler-regression-in-find_busiest_queue
    - patches.fixes/x86_irq_setup_extra_ioapic_for_sci.patch
    - patches.trace/oprofile-no-tracing.diff

-------------------------------------------------------------------
Mon Mar 15 12:21:17 CET 2010 - jbeulich@novell.com

- patches.xen/xen3-patch-2.6.32: Xen pv driver fix for
  CONFIG_CPUMASK_OFFSTACK.

-------------------------------------------------------------------
Mon Mar 15 11:31:04 CET 2010 - hare@suse.de

- patches.drivers/mpt2sas-03.100.03.00-update: Remove duplicate
  defines (bnc#587782).

-------------------------------------------------------------------
Sat Mar 13 01:06:32 CET 2010 - rjw@suse.de

- patches.arch/x86-UV-BAU-performance-and-error-recovery.patch:
  x86 / UV: BAU performance and error recovery (bnc#586806,
  FATE#306952).

-------------------------------------------------------------------
Sat Mar 13 01:02:30 CET 2010 - rjw@suse.de

- patches.arch/x86-Reduce-per-cpu-MCA-boot-up-messages.patch: x86:
  Reduce per cpu MCA boot up messages (bnc#587669, FATE#306952).
- patches.arch/x86-Reduce-per-cpu-warning-boot-up-messages.patch:
  x86: Reduce per cpu warning boot up messages (bnc#587669,
  FATE#306952).

-------------------------------------------------------------------
Sat Mar 13 00:55:12 CET 2010 - rjw@suse.de

- patches.arch/x86-UV-Fix-target_cpus-in-x2apic_uv_x.c.patch:
  x86 / UV: Fix target_cpus() in x2apic_uv_x.c (bnc#587673,
  FATE#306952).

-------------------------------------------------------------------
Fri Mar 12 16:01:26 CET 2010 - bphilips@suse.de

- patches.drivers/benet-fixes-required-for-be2net-to-work-on-bladeengine3-device.patch:
  Delete.

-------------------------------------------------------------------
Fri Mar 12 14:40:21 CET 2010 - hare@suse.de

- patches.drivers/qla4xxx-5.01.00.00.11.01-k12_5.01.00.00.11.01-k13.patch:
  Additional bug fixes required for the qla4xxx driver
  (bnc#585296).

-------------------------------------------------------------------
Fri Mar 12 14:32:42 CET 2010 - npiggin@suse.de

- patches.suse/mm-uninline-add-to-page-cache.patch: uninline
  add_to_page_cache (FATE309111).
- patches.suse/pagecache-limit.patch: Refresh.

-------------------------------------------------------------------
Fri Mar 12 12:35:12 CET 2010 - npiggin@suse.de

- patches.suse/pagecache-limit.patch: Introduce (optional)
  pagecache limit (FATE309111).

-------------------------------------------------------------------
Fri Mar 12 11:55:27 CET 2010 - trenn@suse.de

- patches.fixes/pci_use_list_for_resources_5_5.patch: Refresh.
  Don't add resources of pci busses if pci=nocrs
-------------------------------------------------------------------
Fri Mar 12 11:34:05 CET 2010 - tiwai@suse.de

- patches.drivers/alsa-sp1-hda-69-alc262-single-adc-fix: ALSA:
  hda - Fix capture on Sony VAIO with single input (bnc#577358).

-------------------------------------------------------------------
Fri Mar 12 10:57:32 CET 2010 - trenn@suse.de

- patches.fixes/pci_use_list_for_resources_5_5.patch: Refresh.
  bnc#587427
  -> Fix pci_use_crs logic which is inverted compared to mainline

-------------------------------------------------------------------
Fri Mar 12 10:14:03 CET 2010 - hare@suse.de

- patches.drivers/ixgbe-don-t-exceed-user-buffer: ixgbe: Don't
  allow user buffer count to exceed 256 (bnc#587739).
- patches.suse/libfc-fix-fcp-pkt-recovery: libfc: fix fcp pkt
  recovery in fc_fcp_recv_data (bnc#587739).
- patches.suse/libfc-fix-unnecessary-seq-id-jump: libfc: fixes
  unnecessary seq id jump (bnc#587739).
- patches.suse/libfc-use-offload-em-instance-again: libfc:
  use offload EM instance again instead jumping to next EM
  (bnc#587739).

-------------------------------------------------------------------
Fri Mar 12 09:58:01 CET 2010 - hare@suse.de

- patches.drivers/mpt2sas-04.100.01.02-update: Additional mpt2sas
  patch for sle11sp1 (bnc#587782).

-------------------------------------------------------------------
Fri Mar 12 09:06:59 CET 2010 - hare@suse.de

- patches.drivers/lpfc-8.3.5.7-update: Update Emulex lpfc driver
  to 8.3.5.7 (bnc#587692).

-------------------------------------------------------------------
Fri Mar 12 05:06:05 CET 2010 - jjolly@suse.de

- patches.drivers/iw_cxgb3-dlpar.patch: RDMA/cxgb3:
  Mark rdma device with CXIO_ERROR_FATAL when
  removing. (bnc#584958,LTC#61264).

-------------------------------------------------------------------
Fri Mar 12 03:51:55 CET 2010 - jjolly@suse.de

- patches.fixes/rnfs_read_complete_calc_rq_respages.patch: rnfs:
  Fix respages calculation (bnc#577355,LTC#60382).

-------------------------------------------------------------------
Fri Mar 12 02:33:23 CET 2010 - npiggin@suse.de

- Re-enable mmu notifier sleeping patches.

-------------------------------------------------------------------
Fri Mar 12 01:04:15 CET 2010 - rjw@suse.de

- patches.fixes/pci-update-pci_set_vga_state-to-call-arch-functions.patch:
  pci: Update pci_set_vga_state() to call arch functions
  (bnc#586343, FATE#306952).
- patches.fixes/vgaarb-fix-vga-arbiter-to-accept-pci-domains-other-than-0.patch:
  vgaarb: Fix VGA arbiter to accept PCI domains other than 0
  (bnc#586343, FATE#306952).
- patches.fixes/x86_64-uv-update-uv-arch-to-target-legacy-vga-i-o-correctly.patch:
  x86, uv: Update UV arch to target Legacy VGA I/O
  correctly. (bnc#586343, FATE#306952).

-------------------------------------------------------------------
Fri Mar 12 00:48:08 CET 2010 - rjw@suse.de

- patches.arch/x86-uv-Update-UV-mmr-definitions-header-file.patch:
  x86 / UV: Update UV mmr definitions header file (bnc#587562,
  FATE#306952).

-------------------------------------------------------------------
Thu Mar 11 20:48:57 CET 2010 - jeffm@suse.de

- patches.fixes/gre-fix-netns-vs-proto-registration-ordering:
  gre: fix netns vs proto registration ordering (bnc#580799).
- patches.fixes/tunnels-fix-netns-vs-proto-registration-ordering:
  tunnels: fix netns vs proto registration ordering (bnc#580799).

-------------------------------------------------------------------
Thu Mar 11 17:44:12 CET 2010 - jkosina@suse.cz

- series.conf: add forgotten patch:
  patches.fixes/scsi-fixup-vpd-page-allocation

-------------------------------------------------------------------
Thu Mar 11 15:56:22 CET 2010 - hare@suse.de

- patches.fixes/fc-transport-make-sure-cmds-are-completed-for-offlined-rport:
  Make sure commands are completed for offline rport (bnc#587114).

-------------------------------------------------------------------
Thu Mar 11 15:28:09 CET 2010 - hare@suse.de

- patches.fixes/scsi-fixup-vpd-page-allocation: eliminate
  potential kmalloc failure in scsi_get_vpd_page().

-------------------------------------------------------------------
Thu Mar 11 15:18:23 CET 2010 - npiggin@suse.de

- patches.fixes/mm-pagealloc-fix-congestion-wait.patch: Reduce
  page allocation stalls (bnc#561811).

-------------------------------------------------------------------
Thu Mar 11 14:45:23 CET 2010 - mmarek@suse.cz

- rpm/kernel-module-subpackage: Provide/Obsolete *-kmp-vmi by
  *-kmp-pae.

-------------------------------------------------------------------
Thu Mar 11 14:16:33 CET 2010 - jack@suse.de

- patches.fixes/readahead-unplug-dev.patch: readahead: add
  blk_run_backing_dev (bnc#587125).

-------------------------------------------------------------------
Thu Mar 11 13:49:06 CET 2010 - npiggin@suse.de

- Disable sleeping mmu notifier patches (bnc#578046). To be dropped
  completely if the problem is not resolved before RC1.

-------------------------------------------------------------------
Thu Mar 11 13:32:35 CET 2010 - hare@suse.de

- patches.drivers/s2io-fixing-dbg_print-macro.patch: Fixup
  for series2git.
- patches.drivers/scsi-transport-sas-enable-tlr:
  scsi_transport_sas: add support for transport layer retries
  (TLR) (bnc#584508).
- patches.fixes/fc_sdev_blocked.patch: Fixup for series2git.

-------------------------------------------------------------------
Thu Mar 11 13:32:16 CET 2010 - jslaby@suse.de

- patches.fixes/sched-fix-cputime-monotonicity.patch: sched,
  cputime: Introduce thread_group_times() (bnc#585241).

-------------------------------------------------------------------
Thu Mar 11 11:34:27 CET 2010 - jbeulich@novell.com

- patches.xen/xen-usbfront-schedule: Fix a scheduling race in
  usbfront (bnc#584218).
- patches.xen/xen-vbd-resize: Propagate changed size of VBDs
  (bnc#583677).
- patches.xen/xen-fix-check_tsc_unstable-undefined: Rename to ...
- patches.xen/xen3-x86-Fix-sched_clock_cpu-for-systems-with-unsynchronized-TSC.patch:
  ... this.
  (bnc#582878, FATE#306952).
- Refresh other Xen patches.
- supported.conf: Mark pvSCSI and pvUSB modules supported.

-------------------------------------------------------------------
Thu Mar 11 11:22:59 CET 2010 - mmarek@suse.cz

- patches.fixes/kbuild-Really-don-t-clean-bounds.h-and-asm-offsets.h:
  kbuild: Really don't clean bounds.h and asm-offsets.h
  (bnc#585743).

-------------------------------------------------------------------
Thu Mar 11 11:10:48 CET 2010 - hare@suse.de

- patches.drivers/mpt2sas-04.100.01.00-update: Update mpt2sas
  to version 4.100.01.00 (bnc#584508).

-------------------------------------------------------------------
Thu Mar 11 11:00:56 CET 2010 - knikanth@suse.de

- patches.fixes/xfs-nonblocking-inode-locking-io-completion.patch:
  Fix unintialized variable. Refresh.

-------------------------------------------------------------------
Thu Mar 11 10:40:44 CET 2010 - npiggin@suse.de

- patches.fixes/cpuset-fix-cpuset_mem_spread_node-offline-node.patch:
  cpuset: fix cpuset mem spreading returning offline node
  (bnc#575923).
- patches.fixes/cpuset-slab-memspread-fix.patch: Delete.

  Replace fix with upstream version.

-------------------------------------------------------------------
Thu Mar 11 06:12:57 CET 2010 - npiggin@suse.de

- patches.xen/xen3-x86-ftrace-fix-rodata-1.patch: XEN x86, cpa:
  Fix kernel text RO checks in static_protection (bnc#581940).
- patches.xen/xen3-x86-ftrace-fix-rodata-3.patch: XEN x86_64, cpa:
  Use only text section in set_kernel_text_rw/ro (bnc#581940).

-------------------------------------------------------------------
Thu Mar 11 01:55:02 CET 2010 - teheo@suse.de

- patches.suse/stop_machine-implement-lazy: stop_machine:
  implement stop_machine.lazy kernel parameter (bnc#586417).

-------------------------------------------------------------------
Thu Mar 11 01:54:33 CET 2010 - nfbrown@suse.de

- patches.fixes/nfs-bdi-leak.fix: NFS: ensure bdi_unregister is
  called on mount failure. (bnc#587073).

-------------------------------------------------------------------
Wed Mar 10 20:02:46 CET 2010 - jeffm@suse.de

- patches.suse/kdb-x86-backtrace-code-to-use-the-in-kernel-show_stack-function:
  KDB: x86 backtrace code to use the in-kernel show_stack()
  function (bnc#581057).

-------------------------------------------------------------------
Wed Mar 10 19:13:10 CET 2010 - bphilips@suse.de

- patches.drivers/be2net-update-version-2.101.346u-to-2.102.147s.patch:
  be2net: update version 2.101.346u to 2.102.147s (bnc#585124).
- patches.drivers/be2net-swap-only-first-2-fields-of-mcc_wrb.patch: 
  renable, dropped accidently

-------------------------------------------------------------------
Wed Mar 10 18:45:33 CET 2010 - jdelvare@suse.de

- supported.conf: Add hwmon/ams back.

-------------------------------------------------------------------
Wed Mar 10 16:54:39 CET 2010 - npiggin@suse.de

- patches.arch/x86-ftrace-fix-rodata-1.patch: x86, cpa: Fix
  kernel text RO checks in static_protection (bnc#581940).
- patches.arch/x86-ftrace-fix-rodata-2.patch: x86_64, ftrace: Make
  ftrace use kernel identity mapping to modify code (bnc#581940).
- patches.arch/x86-ftrace-fix-rodata-3.patch: x86_64, cpa:
  Use only text section in set_kernel_text_rw/ro (bnc#581940).

-------------------------------------------------------------------
Wed Mar 10 16:27:09 CET 2010 - jeffm@suse.de

- patches.suse/kdb-fix-the-multi-word-nop-instructions-in-the-disassembler:
  kdb: fix the multi-word NOP instructions in the disassembler
  (bnc#584691).

-------------------------------------------------------------------
Wed Mar 10 14:52:16 CET 2010 - mmarek@suse.cz

- rpm/kernel-binary.spec.in: Fix symsets for non-split kernels.

-------------------------------------------------------------------
Wed Mar 10 13:49:02 CET 2010 - mmarek@suse.cz

- patches.suse/kbuild-record-built-in-o: kbuild: Record which
  objects make up a built-in.o file.
- rpm/built-in-where: Make use of the info to further split builtin
  symsets.

-------------------------------------------------------------------
Wed Mar 10 13:09:33 CET 2010 - mmarek@suse.cz

- rpm/kernel-source.spec.in: Add symsets.pl to the src.rpm.

-------------------------------------------------------------------
Wed Mar 10 10:17:09 CET 2010 - jslaby@suse.de

- patches.suse/rlim-0005-core-posix-cpu-timers-cleanup-rlimits-usage.patch:
  posix-cpu-timers: cleanup rlimits usage (FATE#305733).
- patches.suse/rlim-0008-SPARC-use-helpers-for-rlimits.patch:
  Refresh.
- patches.suse/rlim-0009-X86-use-helpers-for-rlimits.patch: x86:
  Use helpers for rlimits (FATE#305733).
- patches.suse/rlim-0010-FS-use-helpers-for-rlimits.patch: fs:
  use rlimit helpers (FATE#305733).
- patches.suse/rlim-0011-MM-use-helpers-for-rlimits.patch: mm:
  use rlimit helpers (FATE#305733).
- patches.suse/rlim-0012-core-use-helpers-for-rlimits.patch:
  kernel core: use helpers for rlimits (FATE#305733).
- patches.suse/rlim-0013-infiniband-use-helpers-for-rlimits.patch:
  RDMA: Use rlimit helpers (FATE#305733).

  Refreshed changelogs and Patch-mainline tags -- they are upstream.

-------------------------------------------------------------------
Wed Mar 10 07:22:18 CET 2010 - knikanth@suse.de

- patches.fixes/fc_sdev_blocked.patch: mid-layer unblocks blocked
  sdev leaving queue stopped (bnc#583356).

-------------------------------------------------------------------
Wed Mar 10 02:27:50 CET 2010 - bphilips@suse.de

- patches.drivers/ixgbe-Fix-DMA-mapping-unmapping-issues-when-HWRSC-is.patch:
  ixgbe: Fix DMA mapping/unmapping issues when HWRSC is enabled
  on IOMMU enabled kernels (bnc#584475).

-------------------------------------------------------------------
Wed Mar 10 01:17:19 CET 2010 - bphilips@suse.de

- patches.drivers/be2net-a-mini-optimization-in-rx_compl_process-co.patch:
  be2net: a mini optimization in rx_compl_process() code
  (bnc#585124).
- patches.drivers/be2net-don-t-rearm-mcc-cq-when-device-is-not-open.patch:
  be2net: don't rearm mcc cq when device is not open (bnc#585124).
- patches.drivers/be2net-download-NCSI-section-during-firmware-update.patch:
  be2net: download NCSI section during firmware update
  (bnc#585124).
- patches.drivers/be2net-fix-rx-path-to-ignore-a-flush-completion.patch:
  be2net: fix rx-path to ignore a flush completion (bnc#585124).
- patches.drivers/be2net-fix-tx-completion-polling.patch: be2net:
  fix tx completion polling (bnc#585124).
- patches.drivers/be2net-implement-EEH-pci-error-recovery-handlers.patch:
  be2net: implement EEH pci error recovery handlers (bnc#585124).
- patches.drivers/be2net-use-eq-id-to-calculate-cev-isr-reg-offset.patch:
  be2net: use eq-id to calculate cev-isr reg offset (bnc#585124).

-------------------------------------------------------------------
Wed Mar 10 00:59:16 CET 2010 - bphilips@suse.de

- patches.drivers/be2net-change-the-driver-description.patch:
  be2net: change the driver description (bnc#580793).
- patches.drivers/be2net-fix-to-limit-max-vlans-supported-in-certain-s.patch:
  be2net: fix to limit max vlans supported in certain skews
  (bnc#580793).
- patches.drivers/be2net-minor-code-optimizations.patch: be2net:
  minor code optimizations (bnc#580793).
- patches.drivers/be2net-remove-ASIC-generation-number-from-Kconfig.patch:
  be2net: remove ASIC generation number from Kconfig (bnc#580793).
- patches.drivers/be2net-set-proper-value-to-version-field-in-req-hdr.patch:
  be2net: set proper value to version field in req hdr
  (bnc#580793).
- patches.drivers/benet-fixes-required-for-be2net-to-work-on-bladeengine3-device.patch:
  benet: Fixes required for be2net to work on BladeEngine3 device
  (bnc#580793).

-------------------------------------------------------------------
Tue Mar  9 23:47:16 CET 2010 - rjw@suse.de

- patches.arch/x86-speed-up-microcode.ctl-on-SGI-UV.patch: x86:
  Speed up microcode.ctl on SGI UV (bnc#586364, FATE#306952).

-------------------------------------------------------------------
Tue Mar  9 21:54:14 CET 2010 - gregkh@suse.de

- patches.suse/trace-open.patch: io tracing.
  Needed for Moblin and for some SLED preloads.

-------------------------------------------------------------------
Tue Mar  9 21:34:41 CET 2010 - bphilips@suse.de

- patches.drivers/s2io-fixing-dbg_print-macro.patch: s2io:
  fixing DBG_PRINT() macro (bnc#585711).

-------------------------------------------------------------------
Tue Mar  9 17:47:23 CET 2010 - mmarek@suse.cz

- patches.xen/xen-fix-check_tsc_unstable-undefined: Fix xen
  build with patches.arch/x86-Fix-sched_clock_cpu_....

-------------------------------------------------------------------
Tue Mar  9 16:41:13 CET 2010 - mmarek@suse.cz

- patches.fixes/Have-mmu_notifiers-use-SRCU-so-they-may-safely-schedule-build-fix.patch:
  Really fix ia64 build.
  

-------------------------------------------------------------------
Tue Mar  9 14:36:21 CET 2010 - mmarek@suse.cz

- rpm/old-packages.conf: Obsolete kernel-vmi by kernel-default.
- rpm/kernel-module-subpackage: Also obsolete vmi KMPs.

-------------------------------------------------------------------
Tue Mar  9 14:24:39 CET 2010 - jkosina@suse.cz

- Update config files: set CONFIG_LSM_MMAP_MIN_ADDR=0 to be
  compatible with GA (LSM_ value is the minimal number settable
  by sysctl, the default stays the same - 65536).

-------------------------------------------------------------------
Tue Mar  9 13:57:49 CET 2010 - mmarek@suse.cz

- rpm/kernel-binary.spec.in: Package symsets in the -devel package.

-------------------------------------------------------------------
Tue Mar  9 13:40:37 CET 2010 - mmarek@suse.cz

- rpm/symsets.pl: Split symsets by module names instead of
  directory names.

-------------------------------------------------------------------
Tue Mar  9 13:38:42 CET 2010 - mmarek@suse.cz

- rpm/find-provides: Do not generate ksym(...) provides.

-------------------------------------------------------------------
Tue Mar  9 13:28:19 CET 2010 - jkosina@suse.cz

- patches.drivers/add-support-for-intel-cougar-point-chipset.patch:
  Enable snoop on CPT Audio (bnc#565845).

-------------------------------------------------------------------
Tue Mar  9 13:14:57 CET 2010 - rjw@suse.de

- patches.arch/x86-Fix-sched_clock_cpu-for-systems-with-unsynchronized-TSC.patch:
  x86: Fix sched_clock_cpu for systems with unsynchronized TSC
  (bnc#582878, FATE#306952).

-------------------------------------------------------------------
Tue Mar  9 13:11:34 CET 2010 - rjw@suse.de

- patches.fixes/Have-mmu_notifiers-use-SRCU-so-they-may-safely-schedule-build-fix.patch:
  mm: Fix compilation of mmu_notifier.c on IA-64 (bnc#578046,
  FATE#306952).

-------------------------------------------------------------------
Tue Mar  9 11:49:36 CET 2010 - hare@suse.de

- patches.drivers/megaraid-sas-04.27-update: Update megaraid
  sas to version 4.27 (bnc#577856).

-------------------------------------------------------------------
Tue Mar  9 11:11:55 CET 2010 - mmarek@suse.cz

- rpm/find-provides, rpm/symsets.pl: Generate symsets again
  (bnc#582907).

-------------------------------------------------------------------
Tue Mar  9 11:09:20 CET 2010 - knikanth@suse.de

- patches.suse/dm-raid45-26-Nov-2009.patch: DMRAID45 module.
- patches.fixes/dm-raid45-fix-region-hash-double-free: Delete.
- patches.fixes/dm-raid45_exit_destroy_cache: Delete.
- patches.suse/dm-raid45_2.6.27_20081027.patch: Delete.

-------------------------------------------------------------------
Tue Mar  9 10:27:49 CET 2010 - hare@suse.de

- patches.fixes/fc-transport-dev_loss_tmo-overflow: Protect
  against overflow in dev_loss_tmo (bnc#584197).

-------------------------------------------------------------------
Tue Mar  9 08:19:00 CET 2010 - bphilips@suse.de

- patches.drivers/bnx2x-to-version-1.52.1-7.patch: bnx2x to
  version 1.52.1-7 a3aa18 to c16cc0 (bnc#584453).

-------------------------------------------------------------------
Tue Mar  9 00:54:28 CET 2010 - rjw@suse.de

- patches.arch/i386-do-a-global-tlb-flush-in-S4-resume.patch:
  i386: Do a global TLB flush in S4 resume.

-------------------------------------------------------------------
Tue Mar  9 00:04:46 CET 2010 - rjw@suse.de

- patches.fixes/Fix-unmap_vma-bug-related-to-mmu_notifiers.patch:
  Fix unmap_vma bug related to mmu_notifiers (bnc#578046,
  FATE#306952).
- patches.fixes/Have-mmu_notifiers-use-SRCU-so-they-may-safely-schedule.patch:
  Have mmu_notifiers use SRCU so they may safely schedule
  (bnc#578046, FATE#306952).

-------------------------------------------------------------------
Mon Mar  8 22:50:00 CET 2010 - mfasheh@suse.com

- patches.suse/gfs2-ro-fixes.patch: gfs2: fix spectator mounts
  (FATE#307584 bnc#580105).

-------------------------------------------------------------------
Mon Mar  8 21:28:53 CET 2010 - jjolly@suse.de

- patches.arch/s390-09-01-vdso-version.patch: vdso: glibc does
  not use vdso functions (bnc#583296).
- patches.arch/s390-09-02-dasd-fix_refcount.patch: dasd: Fix
  refcounting. (bnc#583296).
- patches.arch/s390-09-03-dasd-correct_offline_processing.patch:
  dasd: Correct offline processing. (bnc#583296).
- patches.arch/s390-09-04-qeth-no-online-recover.patch:
  qeth: avoid recovery during device online setting
  (bnc#583296,LTC#61167).
- patches.arch/s390-09-05-zfcp-ccw_fix_remove_list.patch: zfcp:
  Remove attached ports and units correctly. (bnc#583296).
- patches.arch/s390-09-06-qeth-dhcp.patch: qeth: l3 send dhcp
  in non pass thru mode (bnc#583296).
- patches.arch/s390-09-07-qeth-checksum-default.patch: qeth:
  change checksumming default for HiperSockets (bnc#583296).

-------------------------------------------------------------------
Mon Mar  8 12:47:01 CET 2010 - trenn@suse.de

- patches.fixes/pci_use_list_for_resources_1_5.patch: PCI:
  split up pci_read_bridge_bases() (bnc#578572).
- patches.fixes/pci_use_list_for_resources_2_5.patch: PCI: read
  bridge windows before filling in subtractive decode resources
  (bnc#578572).
- patches.fixes/pci_use_list_for_resources_3_5.patch: PCI: add
  pci_bus_for_each_resource(), remove direct bus->resource refs
  (bnc#578572).
- patches.fixes/pci_use_list_for_resources_4_5.patch: PCI:
  augment bus resource table with a list (bnc#578572).
- patches.fixes/pci_use_list_for_resources_5_5.patch: x86/PCI:
  use host bridge _CRS info by default on 2008 and newer machines
  (bnc#578572).

-------------------------------------------------------------------
Mon Mar  8 12:24:39 CET 2010 - tiwai@suse.de

- patches.drivers/alsa-sp1-hda-67-alc268-fix-quirk-check: ALSA:
  hda - Fix wrong model range check for ALC268 (bnc#585179).
- patches.drivers/alsa-sp1-hda-68-fix-realtek-secondary-adcs:
  ALSA: hda - Fix input source elements of secondary ADCs on
  Realtek (bnc#585179).

-------------------------------------------------------------------
Mon Mar  8 11:45:05 CET 2010 - mmarek@suse.cz

- Refresh vanilla configs.

-------------------------------------------------------------------
Sat Mar  6 00:32:47 CET 2010 - rjw@suse.de

- patches.suse/driver-core-reduce-level-of-request_firmware-messages.patch:
  Driver core: Reduce the level of request_firmware() messages
  (bnc#564618, FATE#306952).

-------------------------------------------------------------------
Fri Mar  5 16:36:35 CET 2010 - rw@suse.de

- Update config files:
  [ia64] Turn off CONFIG_PCI_IOV.  (bnc#560454)

-------------------------------------------------------------------
Fri Mar  5 11:46:50 CET 2010 - jbeulich@novell.com

- Update Xen patches to 2.6.32.9 and c/s 1003.
- patches.xen/xen-floppy: Xen: improve floppy behavior
  (bnc#584216).
- patches.xen/xen-fix_clock_gettime_vsyscall_time_warp.diff:
  Rename to ...
- patches.xen/xen3-fix_clock_gettime_vsyscall_time_warp.diff:
  ... this.
- patches.xen/xen3-x86_64_apic_consider_hotplug_for_mode_logical_flat.patch:
  x86, apic: Don't use logical-flat mode when CPU hotplug may
  exceed 8 CPUs (bnc#581567).
- patches.xen/xen3-x86_ioapic_fix_out_of_order_gsi.patch: x86:
  Fix out of order of gsi (bnc#569050).

-------------------------------------------------------------------
Fri Mar  5 10:33:39 CET 2010 - knikanth@suse.de

- patches.fixes/xfs-nonblocking-inode-locking-io-completion.patch:
  xfs: Non-blocking inode locking in IO completion (bnc#568319).

-------------------------------------------------------------------
Fri Mar  5 08:56:03 CET 2010 - npiggin@suse.de

- Update config files.

-------------------------------------------------------------------
Fri Mar  5 08:40:11 CET 2010 - npiggin@suse.de

- Update config files. i386 disable X86_PPRO_FENCE. This is a heavy
  partial workaround for very old and rare SMP PentiumPro systems.

-------------------------------------------------------------------
Fri Mar  5 08:06:16 CET 2010 - npiggin@suse.de

- patches.suse/x86-cacheline-size-128.patch: Refresh.

-------------------------------------------------------------------
Fri Mar  5 07:47:59 CET 2010 - npiggin@suse.de

- Update config files.
- patches.suse/x86-cacheline-size-128.patch: x86 set cacheline
  size to 128 bytes for generic CPUs.

-------------------------------------------------------------------
Fri Mar  5 02:15:16 CET 2010 - teheo@suse.de

- supported.conf: Mark CUSE unsupported.

-------------------------------------------------------------------
Thu Mar  4 23:31:40 CET 2010 - gregkh@suse.de

- patches.drivers/staging-hv-add-a-pci-device-table.patch:
  Staging: hv: add a pci device table.
- patches.drivers/staging-hv-match-on-dmi-values-to-know-if-we-should-run.patch:
  Staging: hv: match on DMI values to know if we should run..

-------------------------------------------------------------------
Thu Mar  4 21:34:50 CET 2010 - mmarek@suse.cz

- Drop kernel-vmi.

-------------------------------------------------------------------
Thu Mar  4 17:42:39 CET 2010 - rw@suse.de

- patches.rpmify/ia64-sn-fix-percpu-warnings:
  Update fix not to break sn2 modules.  (bnc#578059)

-------------------------------------------------------------------
Thu Mar  4 17:37:09 CET 2010 - bphilips@suse.de

- patches.drivers/igb-check-both-function-bits-in-status-register-in-w.patch:
  igb: check both function bits in status register in wol
  exception (bnc#557479).

-------------------------------------------------------------------
Thu Mar  4 15:39:47 CET 2010 - jack@suse.de

- supported.conf: Marked btrfs, exofs, cachefiles, nilfs2 as
  unsupported.

-------------------------------------------------------------------
Thu Mar  4 07:23:44 CET 2010 - bphilips@suse.de

- patches.drivers/tg3-Add-more-partno-entries-for-fallback-path.patch:
  tg3: Add more partno entries for fallback path (bnc#585191).
- patches.drivers/tg3-Add-support-for-2-new-selfboot-formats.patch:
  tg3: Add support for 2 new selfboot formats (bnc#585191).
- patches.drivers/tg3-Enforce-DMA-mapping-skb-assignment-ordering.patch:
  tg3: Enforce DMA mapping / skb assignment ordering (bnc#585191).
- patches.drivers/tg3-Fix-57765-A0-bootcode-race-condition.patch:
  tg3: Fix 57765 A0 bootcode race condition (bnc#585191).
- patches.drivers/tg3-Fix-AC131-loopback-test-errors-for-5785.patch:
  tg3: Fix AC131 loopback test errors for 5785 (bnc#585191).
- patches.drivers/tg3-Fix-napi-assignments-in-loopback-test.patch:
  tg3: Fix napi assignments in loopback test (bnc#585191).
- patches.drivers/tg3-Give-MSI-X-vec-1-rx-backlog-space.patch:
  tg3: Give MSI-X vec 1 rx backlog space (bnc#585191).
- patches.drivers/tg3-Make-57791-and-57795-10-100-only.patch:
  tg3: Make 57791 and 57795 10/100 only (bnc#585191).
- patches.drivers/tg3-Prevent-rx-producer-ring-overruns.patch:
  tg3: Prevent rx producer ring overruns (bnc#585191).
- patches.drivers/tg3-Turn-off-multiple-DMA-reads-for-5717.patch:
  tg3: Turn off multiple DMA reads for 5717 (bnc#585191).
- patches.drivers/tg3-Unwedge-stuck-MSI-X-vectors.patch: tg3:
  Unwedge stuck MSI-X vectors (bnc#585191).

-------------------------------------------------------------------
Thu Mar  4 04:34:46 CET 2010 - nfbrown@suse.de

- patches.fixes/sunrpc-monotonic-expiry: sunrpc: use monotonic
  time in expiry cache (bnc#578668).

-------------------------------------------------------------------
Thu Mar  4 01:39:30 CET 2010 - jjolly@suse.de

- patches.drivers/mlx4_core-missing-device-id-6778.patch:
  mlx4_core: missing device ID (bnc#585269).

-------------------------------------------------------------------
Thu Mar  4 01:36:43 CET 2010 - bphilips@suse.de

- patches.drivers/bnx2-update-firmware-and-some-bug-fixes-from-upstream.patch:
  bnx2: Update firmware and some bug fixes from
  upstream. (bnc#584451).
- patches.drivers/bnx2x-backports-v2.6.32-to-af901ca.patch:
  Refresh.

-------------------------------------------------------------------
Thu Mar  4 01:12:06 CET 2010 - rjw@suse.de

- patches.fixes/PM-Hibernate-fix-preallocating-of-memory.patch:
  PM / Hibernate: Fix preallocating of memory.

-------------------------------------------------------------------
Thu Mar  4 00:57:02 CET 2010 - rjw@suse.de

- Update the bnc#579647 patches to follow the upstream code.

- patches.arch/x86-UV-Add-UV-NMI-handler.patch: x86: Enable NMI
  on all cpus on UV (bnc#579647, FATE#306952).
- patches.suse/x86-uv-kdb-support-for-uv-nmi-handler.patch: x86 /
  UV: Add KDB support to UV NMI handler (bnc#579647, FATE#306952).
- patches.arch/x86-uv-nmi-handler-build-fix.patch: Delete.
- patches.arch/x86-uv-nmi-handler.patch: Delete.

-------------------------------------------------------------------
Wed Mar  3 21:50:55 CET 2010 - tonyj@suse.de

- Update config files.  Push trace changes into debug configs

-------------------------------------------------------------------
Wed Mar  3 17:35:09 CET 2010 - bphilips@suse.de

- patches.drivers/cxgb3-FIx-VLAN-over-Jumbo-frames.patch: cxgb3:
  FIx VLAN over Jumbo frames (bnc#585034).
- patches.drivers/cxgb3-Set-the-rxq.patch: cxgb3: Set the rxq
  (bnc#585034).
- patches.drivers/cxgb3-fix-GRO-checksum-check.patch: cxgb3:
  fix GRO checksum check (bnc#585034).
- patches.drivers/cxgb3-fix-link-flap.patch: cxgb3: fix link flap
  (bnc#585034).

-------------------------------------------------------------------
Wed Mar  3 16:51:39 CET 2010 - bphilips@suse.de

- patches.fixes/net-bug-fix-for-vlan-gro-issue.patch: net:
  bug fix for vlan + gro issue (bnc#584728).

-------------------------------------------------------------------
Wed Mar  3 14:45:28 CET 2010 - jbenc@suse.cz

- Update config files: enabled CONFIG_MAXSMP on x86_64 (FATE#306906).

-------------------------------------------------------------------
Wed Mar  3 13:51:53 CET 2010 - duwe@suse.de

- patches.arch/ppc-extended_h_cede-fix-kstack-resume: Powerpc:
  reset kernel stack on cpu online from cede state (bnc#573722).
- patches.arch/ppc-pseries-mach-cpu-die-rearrange-code: Powerpc:
  move checks in pseries_mach_cpu_die() (bnc#573722).
- patches.arch/ppc-pseries-mach-cpu-die-remove-debug-printk:
  Powerpc: reduce printk from pseries_mach_cpu_die() (bnc#573722).

-------------------------------------------------------------------
Wed Mar  3 12:07:31 CET 2010 - trenn@suse.de

- patches.fixes/x86_ioapic_fix_out_of_order_gsi.patch: x86:
  Fix out of order of gsi (bnc#569050).

-------------------------------------------------------------------
Wed Mar  3 09:36:09 CET 2010 - trenn@suse.de

- Update config files.
- patches.drivers/msi-wmi.patch: X86 drivers: Introduce msi-wmi
  driver (bnc#584617).

-------------------------------------------------------------------
Wed Mar  3 03:03:08 CET 2010 - bphilips@suse.de

- patches.drivers/ixgbe-add-support-for-82599-KR-device-0x1517.patch:
  ixgbe: add support for 82599 KR device 0x1517 (bnc#584820).

-------------------------------------------------------------------
Wed Mar  3 02:48:56 CET 2010 - bphilips@suse.de

- patches.drivers/e1000e-enable-new-82567V-3-device.patch:
  e1000e: enable new 82567V-3 device (bnc#584875).

-------------------------------------------------------------------
Tue Mar  2 23:07:07 CET 2010 - mfasheh@suse.com

- patches.suse/ocfs2-allocation-resrvations.patch: Update
  references (bnc#501563 FATE#307247 bnc#583539). Refresh.

-------------------------------------------------------------------
Tue Mar  2 14:59:05 CET 2010 - jeffm@suse.com

- patches.fixes/dvb-core-fix-dos-bug-in-ule-decapsulation-code-that-can-be-triggered-by-an-invalid:
  dvb-core: Fix DoS bug in ULE decapsulation code that can be
  triggered by an invalid...  (bnc#584320).

-------------------------------------------------------------------
Tue Mar  2 14:53:37 CET 2010 - jeffm@suse.com

- patches.fixes/acpi-fix-regression-where-_ppc-is-not-read-at-boot-even-when-ignore_ppc-0:
  ACPI: Fix regression where _PPC is not read at boot even when
  ignore_ppc=0 (bnc#584574).

-------------------------------------------------------------------
Tue Mar  2 11:38:18 CET 2010 - sjayaraman@suse.de

- patches.fixes/sched-sysctl-for-normalized-tunables: Reinstate
  normalized sched sysctl values overriden by stable update
  2.6.32.6.7.

-------------------------------------------------------------------
Tue Mar  2 10:38:03 CET 2010 - knikanth@suse.de

- patches.fixes/bsg-SG_IO-compat_ioctl: Fix a bug in the patch
  introduced when backporting. Refresh.

-------------------------------------------------------------------
Mon Mar  1 19:19:49 CET 2010 - jeffm@suse.com

- patches.arch/powerpc-export-data-from-new-hcall-H_EM_GET_PARMS.patch:
  powerpc: export data from new hcall H_EM_GET_PARMS (bnc#584343).

-------------------------------------------------------------------
Mon Mar  1 17:26:06 CET 2010 - jeffm@suse.com

- patches.fixes/sched-fix-smt-scheduler-regression-in-find_busiest_queue:
  Refresh.

-------------------------------------------------------------------
Mon Mar  1 17:10:15 CET 2010 - jeffm@suse.com

- patches.fixes/sched-fix-sched_mc-regression-caused-by-change-in-sched-cpu_power:
  sched: Fix SCHED_MC regression caused by change in sched
  cpu_power (bnc#584209).
- patches.fixes/sched-fix-smt-scheduler-regression-in-find_busiest_queue:
  sched: Fix SMT scheduler regression in find_busiest_queue()
  (bnc#584209).

-------------------------------------------------------------------
Mon Mar  1 15:58:40 CET 2010 - jeffm@suse.com

- patches.fixes/fix-lookup_follow-on-automount-symlinks: fix
  LOOKUP_FOLLOW on automount "symlinks" (bnc#582552).

-------------------------------------------------------------------
Mon Mar  1 10:15:03 CET 2010 - knikanth@suse.de

- patches.fixes/dm-raid45-fix-region-hash-double-free: Fix region
  hash double free when context_alloc fails (bnc#565962).

-------------------------------------------------------------------
Mon Mar  1 07:00:33 CET 2010 - knikanth@suse.de

- patches.drivers/lpfc-8.3.5.6-update: Update Emulex lpfc driver
  to 8.3.5.6 (bnc#583900).

-------------------------------------------------------------------
Sat Feb 27 15:11:06 CET 2010 - coly.li@suse.de

- backport fs/dlm from 2.6.33
  - patches.fixes/dlm-Send-lockspace-name-with-uevents.patch: dlm:
    Send lockspace name with uevents.
  - patches.fixes/dlm-fix-ordering-of-bast-and-cast.patch: dlm:
    fix ordering of bast and cast.
  - patches.fixes/dlm-send-reply-before-bast.patch: dlm: send
    reply before bast.
  - patches.fixes/dlm-use-bastmode-in-debugfs-output.patch: dlm:
    use bastmode in debugfs output.

-------------------------------------------------------------------
Sat Feb 27 07:02:59 CET 2010 - knikanth@suse.de

- patches.fixes/dm-raid45_exit_destroy_cache: Free recovery
  stripes before destroying cache and do not destroy dirty log
  twice (bnc#565962).

-------------------------------------------------------------------
Sat Feb 27 04:43:56 CET 2010 - jeffm@suse.de

- rpm/kernel-binary.spec.in, rpm/kernel-source.spec.in: Added
  patches.xfs to the RPM.

-------------------------------------------------------------------
Sat Feb 27 00:34:50 CET 2010 - bphilips@suse.de

- patches.drivers/qlge-0002-add-watchdog-timer.patch: Refresh.
- patches.drivers/qlge-Fix-bonding-mac-address-bug.patch: qlge:
  Fix bonding mac address bug. (bnc#581188).
- patches.drivers/qlge-Fix-dropping-of-large-non-TCP-UDP-frames.patch:
  qlge: Fix dropping of large non-TCP/UDP frames. (bnc#581188).
- patches.drivers/qlge-Fix-occasional-loopback-test-failure.patch:
  qlge: Fix occasional loopback test failure. (bnc#581188).

-------------------------------------------------------------------
Fri Feb 26 23:33:57 CET 2010 - jeffm@suse.de

- patches.xfs/xfs-uninline-xfs_get_extsz_hint.patch: exported symbol

-------------------------------------------------------------------
Fri Feb 26 23:16:48 CET 2010 - jeffm@suse.com

- patches.suse/xfs-dmapi-re-add-flags-for-xfs_free_eofblocks:
  xfs/dmapi: Re-add flags for xfs_free_eofblocks (bnc#582872).
- patches.xfs/XFS-Free-buffer-pages-array-unconditionally.patch:
  XFS: Free buffer pages array unconditionally (bnc#582872).
- patches.xfs/kill-I_LOCK.patch: kill I_LOCK (bnc#582872).
- patches.xfs/xfs-Avoid-inodes-in-reclaim-when-flushing-from-inode.patch:
  xfs: Avoid inodes in reclaim when flushing from inode cache
  (bnc#582872).
- patches.xfs/xfs-Don-t-flush-stale-inodes.patch: xfs: Don't
  flush stale inodes (bnc#582872).
- patches.xfs/xfs-Ensure-we-force-all-busy-extents-in-range-to-dis.patch:
  xfs: Ensure we force all busy extents in range to disk
  (bnc#582872).
- patches.xfs/xfs-Fix-error-return-for-fallocate-on-XFS.patch:
  xfs: Fix error return for fallocate() on XFS (bnc#582872).
- patches.xfs/xfs-I-O-completion-handlers-must-use-NOFS-allocation.patch:
  xfs: I/O completion handlers must use NOFS allocations
  (bnc#582872).
- patches.xfs/xfs-Remove-inode-iolock-held-check-during-allocation.patch:
  xfs: Remove inode iolock held check during allocation
  (bnc#582872).
- patches.xfs/xfs-Wrapped-journal-record-corruption-on-read-at-rec.patch:
  xfs: Wrapped journal record corruption on read at recovery
  (bnc#582872).
- patches.xfs/xfs-change-the-xfs_iext_insert-xfs_iext_remove.patch:
  xfs: change the xfs_iext_insert / xfs_iext_remove (bnc#582872).
- patches.xfs/xfs-check-for-not-fully-initialized-inodes-in-xfs_ir.patch:
  xfs: check for not fully initialized inodes in xfs_ireclaim
  (bnc#582872).
- patches.xfs/xfs-cleanup-bmap-extent-state-macros.patch: xfs:
  cleanup bmap extent state macros (bnc#582872).
- patches.xfs/xfs-cleanup-data-end-I-O-handlers.patch: xfs:
  cleanup data end I/O handlers (bnc#582872).
- patches.xfs/xfs-cleanup-dmapi-macros-in-the-umount-path.patch:
  xfs: cleanup dmapi macros in the umount path (bnc#582872).
- patches.xfs/xfs-fix-missing-error-check-in-xfs_rtfree_range.patch:
  xfs: fix missing error check in xfs_rtfree_range (bnc#582872).
- patches.xfs/xfs-fix-mmap_sem-iolock-inversion-in-xfs_free_eofblo.patch:
  xfs: fix mmap_sem/iolock inversion in xfs_free_eofblocks
  (bnc#582872).
- patches.xfs/xfs-fix-stale-inode-flush-avoidance.patch: xfs:
  fix stale inode flush avoidance (bnc#582872).
- patches.xfs/xfs-fix-timestamp-handling-in-xfs_setattr.patch:
  xfs: fix timestamp handling in xfs_setattr (bnc#582872).
- patches.xfs/xfs-improve-metadata-I-O-merging-in-the-elevator.patch:
  xfs: improve metadata I/O merging in the elevator (bnc#582872).
- patches.xfs/xfs-kill-the-STATIC_INLINE-macro.patch: xfs:
  kill the STATIC_INLINE macro (bnc#582872).
- patches.xfs/xfs-kill-xfs_bmbt_rec_32-64-types.patch: xfs:
  kill xfs_bmbt_rec_32/64 types (bnc#582872).
- patches.xfs/xfs-reclaim-all-inodes-by-background-tree-walks.patch:
  xfs: reclaim all inodes by background tree walks (bnc#582872).
- patches.xfs/xfs-reclaim-inodes-under-a-write-lock.patch: xfs:
  reclaim inodes under a write lock (bnc#582872).
- patches.xfs/xfs-remove-IO_ISAIO.patch: xfs: remove IO_ISAIO
  (bnc#582872).
- patches.xfs/xfs-remove-incorrect-sparse-annotation-for-xfs_iget_.patch:
  xfs: remove incorrect sparse annotation for xfs_iget_cache_miss
  (bnc#582872).
- patches.xfs/xfs-rename-xfs_attr_fetch-to-xfs_attr_get_int.patch:
  xfs: rename xfs_attr_fetch to xfs_attr_get_int (bnc#582872).
- patches.xfs/xfs-reset-the-i_iolock-lock-class-in-the-reclaim-pat.patch:
  xfs: reset the i_iolock lock class in the reclaim path
  (bnc#582872).
- patches.xfs/xfs-simplify-inode-teardown.patch: xfs: simplify
  inode teardown (bnc#582872).
- patches.xfs/xfs-simplify-xfs_buf_get-xfs_buf_read-interfaces.patch:
  xfs: simplify xfs_buf_get / xfs_buf_read interfaces
  (bnc#582872).
- patches.xfs/xfs-uninline-xfs_get_extsz_hint.patch: xfs:
  uninline xfs_get_extsz_hint (bnc#582872).
- patches.xfs/xfs-use-WRITE_SYNC_PLUG-for-synchronous-writeout.patch:
  xfs: use WRITE_SYNC_PLUG for synchronous writeout (bnc#582872).
- patches.xfs/xfs-xfs_swap_extents-needs-to-handle-dynamic-fork-of.patch:
  xfs: xfs_swap_extents needs to handle dynamic fork offsets
  (bnc#582872).

-------------------------------------------------------------------
Fri Feb 26 23:01:16 CET 2010 - astarikovskiy@suse.de

- patches.fixes/acpi_be_in_TS_POLLING_state_during_mwait.patch:
  ACPI: Be in TS_POLLING state during mwait (bnc#583022)

-------------------------------------------------------------------
Fri Feb 26 16:02:16 CET 2010 - trenn@suse.de

- supported.conf:

-------------------------------------------------------------------
Thu Feb 25 21:08:21 CET 2010 - tonyj@suse.de

- config/x86_64/trace: enable FUNCTION_GRAPH_TRACER

-------------------------------------------------------------------
Thu Feb 25 16:00:09 CET 2010 - mmarek@suse.cz

- rpm/split-modules: Do not duplicate base modules in the main
  package.

-------------------------------------------------------------------
Thu Feb 25 14:58:28 CET 2010 - tonyj@suse.de

- patches.trace/oprofile-no-tracing.diff: oprofile: remove
  tracing build dependency (disable remaining tracers)
- Update config files.

-------------------------------------------------------------------
Thu Feb 25 09:10:16 CET 2010 - tiwai@suse.de

- patches.drivers/synaptics-clickpad-bottom-enable: Add
  parameter to enable/disable the sensing of clickpad button area
  (bnc#58529).
- patches.drivers/synaptics-clickpad-button-toggle: Add clickpad
  button toggle support (bnc#547370, bnc#582643).

-------------------------------------------------------------------
Thu Feb 25 07:29:14 CET 2010 - knikanth@suse.de

- patches.suse/dm-mpath-no-activate-for-offlined-paths: Fix a bug
  in the patch. Refresh. (bnc#565962)

-------------------------------------------------------------------
Thu Feb 25 01:53:25 CET 2010 - rjw@suse.de

- patches.arch/x86-uv-nmi-handler-build-fix.patch: x86 / UV:
  Fix UV NMI handler build issue (bnc#579647, FATE#306952).

-------------------------------------------------------------------
Thu Feb 25 00:19:02 CET 2010 - rjw@suse.de

- patches.arch/x86-uv-nmi-handler.patch: x86 / UV: Add UV NMI
  handler (bnc#579647, FATE#306952).
- patches.suse/x86-add-kdb-support-for-unknown_nmi_error-handler.patch:
  x86: Add KDB support to unknown_nmi_error handler. (bnc#579647,
  FATE#306952).
- patches.suse/x86-uv-kdb-support-for-uv-nmi-handler.patch:
  Add KDB support to UV NMI handler. (bnc#579647, FATE#306952).

-------------------------------------------------------------------
Wed Feb 24 22:24:41 CET 2010 - jeffm@suse.com

- patches.fixes/powerpc-eeh-fix-a-bug-when-pci-structure-is-null:
  powerpc/eeh: Fix a bug when pci structure is null (bnc#579137).

-------------------------------------------------------------------
Tue Feb 23 20:50:16 CET 2010 - coly.li@suse.de

- Backport fs/ocfs2 and fs/dlm from 2.6.33-rc8
 - patches.fixes/dlm-always-use-GFP_NOFS.patch: dlm: always
   use GFP_NOFS.
 - patches.fixes/ocfs2-Do-not-downconvert-if-the-lock-level-is-alread.patch:
   ocfs2: Do not downconvert if the lock level is already
   compatible.
 - patches.fixes/ocfs2-Fix-contiguousness-check-in-ocfs2_try_to_merge.patch:
   ocfs2: Fix contiguousness check in
   ocfs2_try_to_merge_extent_map().
 - patches.fixes/ocfs2-Fix-memory-overflow-in-cow_by_page.patch:
   ocfs2: Fix memory overflow in cow_by_page..
 - patches.fixes/ocfs2-Fix-setting-of-OCFS2_LOCK_BLOCKED-during-bast.patch:
   ocfs2: Fix setting of OCFS2_LOCK_BLOCKED during bast.
 - patches.fixes/ocfs2-Only-bug-out-when-page-size-is-larger-than-clu.patch:
   ocfs2: Only bug out when page size is larger than cluster size..
 - patches.fixes/ocfs2-Plugs-race-between-the-dc-thread-and-an-unlock.patch:
   ocfs2: Plugs race between the dc thread and an unlock ast
   message.
 - patches.fixes/ocfs2-Prevent-a-livelock-in-dlmglue.patch: ocfs2:
   Prevent a livelock in dlmglue.
 - patches.fixes/ocfs2-Remove-overzealous-BUG_ON-during-blocked-lock-.patch:
   ocfs2: Remove overzealous BUG_ON during blocked lock processing.
 - patches.fixes/ocfs2-Use-compat_ptr-in-reflink_arguments.patch:
   ocfs2: Use compat_ptr in reflink_arguments..
 - patches.fixes/ocfs2-cluster-Make-o2net-connect-messages-KERN_NOTIC.patch:
   ocfs2/cluster: Make o2net connect messages KERN_NOTICE.
 - patches.fixes/ocfs2-dlm-Fix-printing-of-lockname.patch:
   ocfs2/dlm: Fix printing of lockname.
 - patches.fixes/ocfs2-dlm-Handle-EAGAIN-for-compatibility-v2.patch:
   ocfs2/dlm: Handle EAGAIN for compatibility - v2.
 - patches.fixes/ocfs2-dlm-Remove-BUG_ON-in-dlm-recovery-when-freeing.patch:
   ocfs2/dlm: Remove BUG_ON in dlm recovery when freeing locks
   of a dead node.

-------------------------------------------------------------------
Tue Feb 23 20:27:21 CET 2010 - gregkh@suse.de

- supported.conf: Support Microsoft HyperV drivers (FATE#309005)

-------------------------------------------------------------------
Tue Feb 23 20:26:49 CET 2010 - gregkh@suse.de

- Patch refresh after 2.6.32.9 update

-------------------------------------------------------------------
Tue Feb 23 17:06:23 CET 2010 - gregkh@suse.de

- Update to 2.6.32.9:
  - security fixes
  - bug fixes
  - obsoletes:
    - patches.drivers/alsa-sp1-usb-01-avoid-oops-at-disconnect
    - patches.drivers/drm-i915-add-i915_lp_ring_sync-helper.patch
    - patches.drivers/drm-i915-fix-ironlake-crt-hotplug
    - patches.fixes/acpi_NULL_check_scan_bus.patch
    - patches.fixes/alsa-hda-intel-avoid-divide-by-zero-crash
    - patches.fixes/dm-stripe-zero-stripes
    - patches.fixes/fix-potential-crash-with-sys_move_pages
    - patches.fixes/futex-handle-user-space-corruption-gracefully
    - patches.fixes/futex_lock_pi-key-refcnt-fix
    - patches.fixes/nfs-fix-nfs_fscache_release_page.patch
    - patches.kernel.org/dasd-remove-strings-from-s390dbf.patch
    - patches.suse/rlim-0003-resource-add-helpers-for-fetching-rlimits.patch

-------------------------------------------------------------------
Tue Feb 23 16:06:43 CET 2010 - knikanth@suse.de

- patches.fixes/bsg-SG_IO-compat_ioctl: compat_ioct: fix bsg SG_IO
  (bnc#580991).
- patches.fixes/fc_bsg_request_packed: fc-transport: Use
  packed modifier for fc_bsg_request structure. (bnc#580991).

-------------------------------------------------------------------
Tue Feb 23 13:36:22 CET 2010 - mmarek@suse.cz

- Stop watching the kabi again.
- patches.kabi/struct-file-f_count: Delete.
- patches.kabi/task_struct-btrace_seq: Delete.

-------------------------------------------------------------------
Tue Feb 23 11:59:42 CET 2010 - jslaby@suse.de

- patches.fixes/mm-memcg-coalesce-charging.patch: Refresh.
- patches.fixes/mm-memcg-coalesce-uncharge.patch: memcg: coalesce
  uncharge during unmap/truncate (bnc#550906).
- patches.suse/perfmon2.patch: Refresh.
- patches.xen/tmem: Refresh.

-------------------------------------------------------------------
Tue Feb 23 00:27:43 CET 2010 - jack@suse.de

- patches.fixes/novfs-fix-inode-uid: novfs: Get proper UID when
  looking up inode (bnc#486997).
- patches.fixes/novfs-incorrect-filesize-fix: novfs: novfs
  reports incorrect file size (bnc#426536).
- patches.fixes/novfs-truncate-fix: novfs: Fixes corruption of
  OO documents on NSS Volumes (bnc#508259).

-------------------------------------------------------------------
Mon Feb 22 21:27:46 CET 2010 - jslaby@suse.de

- patches.fixes/mm-memcg-coalesce-charging.patch: memcg: coalesce
  charging via percpu storage (bnc#550906).

-------------------------------------------------------------------
Mon Feb 22 18:40:11 CET 2010 - mfasheh@suse.com

- Update config files. The Ocfs2 tracing option wasn't turned on for some
  reason. We really need this for debugging customer issues in the field.

-------------------------------------------------------------------
Mon Feb 22 16:42:50 CET 2010 - jeffm@suse.com

- patches.fixes/alsa-hda-intel-avoid-divide-by-zero-crash: ALSA:
  hda-intel: Avoid divide by zero crash (bnc#581718).

-------------------------------------------------------------------
Mon Feb 22 16:13:47 CET 2010 - jkosina@suse.cz

- patches.suse/cfq-turn-lowlatency-off-by-default.patch: CFQ:
  turn 'low_latency' knob off by default (bnc#572834).

-------------------------------------------------------------------
Mon Feb 22 16:03:05 CET 2010 - jbenc@suse.cz

- patches.suse/cgroup-disable-memory.patch: Delete, the rest of the
  patch does not make sense after commit 6b53b611.

-------------------------------------------------------------------
Mon Feb 22 14:08:36 CET 2010 - tonyj@suse.de

- delete lttng instrumentation patches (requested by jkosina)
- refresh patches.xen/tmem: Refresh.
- patches.xen/xen3-auto-common.diff: Refresh.

-------------------------------------------------------------------
Mon Feb 22 11:01:34 CET 2010 - hare@suse.de

- patches.drivers/qla1280-fallback-to-loaded-fw: qla1280: retain
  firmware for error recovery (bnc#578430).
- patches.drivers/qla1280-request-firmware-lock: qla1280:
  firmware load deadlocks kdump (bnc#578430).
- patches.drivers/qla4xxx-5.01.00.00.11.01-k11_5.01.00.00.11.01-k12.patch:
  Update qla4xxx to v5.01.00.00.11.01-k12 (bnc#556572).

-------------------------------------------------------------------
Mon Feb 22 09:50:51 CET 2010 - garloff@suse.de

- patches.xen/xen-fix_clock_gettime_vsyscall_time_warp.diff:
  Fix up xen compilation after last commits (bnc#581567).

-------------------------------------------------------------------
Sun Feb 21 20:40:32 CET 2010 - jkosina@suse.cz

- patches.fixes/fix_clock_gettime_vsyscall_time_warp.diff:
  put proper 'Patch-mainline' tag in.

-------------------------------------------------------------------
Sat Feb 20 13:10:01 CET 2010 - trenn@suse.de

- patches.arch/x86_64_apic_consider_hotplug_for_mode_logical_flat.patch:
  x86, apic: Don't use logical-flat mode when CPU hotplug may
  exceed 8 CPUs (bnc#581567).

-------------------------------------------------------------------
Sat Feb 20 01:05:40 CET 2010 - garloff@suse.de

- patches.fixes/fix_clock_gettime_vsyscall_time_warp.diff:
  Fix time warps with vsyscalls (bnc#569238). 

-------------------------------------------------------------------
Fri Feb 19 23:25:55 CET 2010 - jkosina@suse.cz

- patches.arch/x86-calgary-increase-max-phb-bus-num.patch: x86:
  calgary - increase max phb bus number (bnc#581199).

-------------------------------------------------------------------
Fri Feb 19 15:18:53 CET 2010 - jslaby@suse.de

- patches.suse/cgroup-disable-memory.patch: Enable memcg by default.
  (bnc#436025 bnc#467688 bnc#550906).

-------------------------------------------------------------------
Fri Feb 19 13:46:38 CET 2010 - jbeulich@novell.com

- Refresh Xen patches.
- patches.xen/xen-x86-nohz-long-timeouts: Properly handle long
  timeouts when passed to VCPUOP_set_singleshot_timer.
- patches.xen/xen-x86-time-per-cpu: fold per-CPU accounting data
  into a structure.
- patches.xen/xen-x86-xtime-lock: reduce contention on xtime_lock
  (bnc#569014, bnc#571041, bnc#571769, bnc#572146).
- patches.xen/xen3-x86_irq_setup_extra_ioapic_for_sci.patch: x86:
  fix sci on ioapic 1 (bnc#572661).

-------------------------------------------------------------------
Fri Feb 19 12:53:31 CET 2010 - hare@suse.de

- patches.drivers/be2iscsi-BE3-support: be2iscsi: Add support
  for BE3 HBAs (bnc#568147).
- patches.drivers/lpfc-8.3.5.5-update: Update Emulex lpfc driver
  to 8.3.5.5 (bnc#579682).
- patches.drivers/qla2xxx-8.03.01.03.11.1-k8-update: qla2xxx:
  Updates to sync with 2.6.33-rc8 and scsi-misc-2.6 (bnc#580823).
- patches.drivers/qla4xxx-5.01.00.00.11.01-k10_5.01.00.00.11.01-k11.patch:
  qla4xxx update to v5.01.00.00.11.01-k11 (bnc#556572).
- patches.fixes/libiscsi-add-recover-target: libiscsi: Implement
  recover_target callback (bnc#568147).
- patches.fixes/qla2xxx-restore-pci-state-after-eeh-recovery:
  Delete.

-------------------------------------------------------------------
Fri Feb 19 12:02:33 CET 2010 - mmarek@suse.cz

- patches.kabi/struct-file-f_count: struct file kabi hack
  for i386.
- patches.kabi/task_struct-btrace_seq: task_struct kabi hack
  for i386.

-------------------------------------------------------------------
Fri Feb 19 08:05:35 CET 2010 - sjayaraman@suse.de

- patches.fixes/sched-fix-sched_mc_power_savings-for-non-SMT:
  Fix for sched_mc_powersavings for !SMT (bnc#579060, LTC#59030).

-------------------------------------------------------------------
Thu Feb 18 17:51:45 CET 2010 - jjolly@suse.de

- patches.arch/s390-08-01-zfcp_port_dequeue_race.patch:
  zfcp: cancel all pending work for a to be removed
  zfcp_port. (bnc#579111).
- patches.arch/s390-08-02-zfcp_fc_bsg_report_error.patch: zfcp:
  report BSG errors in correct field. (bnc#579111).
- patches.arch/s390-08-03-qdio-input-error.patch: qdio: continue
  polling for buffer state ERROR (bnc#579111,LTC#60735).
- patches.arch/s390-08-04-qdio-int_handler_warn.patch: qdio:
  prevent kernel bug message in interrupt handler. (bnc#579111).
- patches.arch/s390-08-05-hvc-iucv-alloc-dma.patch:
  hvc_iucv: allocate IUCV send/receive buffers in DMA zone
  (bnc#579111,LTC#60771).

-------------------------------------------------------------------
Thu Feb 18 17:10:50 CET 2010 - jjolly@suse.de

- patches.drivers/ehca-process-mad-null.patch: ib/ehca: fix
  in_wc handling in process_mad() (bnc#580140,LTC#60809).

-------------------------------------------------------------------
Thu Feb 18 16:31:23 CET 2010 - bphilips@suse.de

- patches.drivers/ethtool-Introduce-n-tuple-filter-programming-support.patch:
  ethtool: Introduce n-tuple filter programming support
  (bnc#580381) Drop this patch
- patches.drivers/ixgbe-Add-support-for-the-new-ethtool-n-tuple-progra.patch:
  ixgbe: Add support for the new ethtool n-tuple programming
  interface (bnc#580381) Drop this patch

-------------------------------------------------------------------
Thu Feb 18 12:51:33 CET 2010 - mmarek@suse.cz

- Import Beta3 kabi files.

-------------------------------------------------------------------
Thu Feb 18 06:06:00 CET 2010 - bphilips@suse.de

- patches.suse/tg3-5785-and-57780-asic-revs-not-working.patch:
  tg3: 5785 and 57780 asic revs not working (bnc#580780).

-------------------------------------------------------------------
Thu Feb 18 02:17:01 CET 2010 - gregkh@suse.de

- Fix s390 vanilla build:
  - patches.arch/s390-04-15-cio-split-pgid.patch: Refresh.
  - patches.kernel.org/dasd-remove-strings-from-s390dbf.patch:
    dasd: remove strings from s390dbf.
  - patches.arch/s390-05-15-dasd-s390dbf-strings.patch: Delete.

-------------------------------------------------------------------
Thu Feb 18 01:26:09 CET 2010 - bphilips@suse.de

- patches.drivers/ethtool-Introduce-n-tuple-filter-programming-support.patch:
  ethtool: Introduce n-tuple filter programming support
  (bnc#580381).
- patches.drivers/ixgbe-Add-support-for-the-new-ethtool-n-tuple-progra.patch:
  ixgbe: Add support for the new ethtool n-tuple programming
  interface (bnc#580381).

-------------------------------------------------------------------
Thu Feb 18 00:07:33 CET 2010 - bphilips@suse.de

- patches.drivers/ixgbe-prevent-speculative-processing-of-descriptors.patch:
  ixgbe: prevent speculative processing of descriptors
  (bnc#580416).

-------------------------------------------------------------------
Wed Feb 17 17:58:21 CET 2010 - jeffm@suse.com

- Update config files.

-------------------------------------------------------------------
Wed Feb 17 17:18:21 CET 2010 - bphilips@suse.de

- patches.drivers/tg3-entropy-source.patch: Refresh to fix fuzz

-------------------------------------------------------------------
Wed Feb 17 16:05:53 CET 2010 - npiggin@suse.de

- patches.fixes/cpuset-slab-memspread-fix.patch: cpuset: fix
  cpuset mem spreading returning offline node (bnc#575923).

-------------------------------------------------------------------
Wed Feb 17 12:30:51 CET 2010 - npiggin@suse.de

- patches.suse/slab-memless-node-01-introduce-numa_mem_id.patch:
  mm: introduce numa_mem_id (bnc#570492).
- patches.suse/slab-memless-node-02-slab-use-numa_mem_id.patch:
  mm: slab use numa_mem_id (bnc#570492).
- patches.suse/slab-memless-node-03-ia64-memoryless-nodes.patch:
  ia64: support memoryless nodes (bnc#570492).
- patches.suse/slab-memless-node-04-kernel-profile-memoryless-nodes.patch:
  kernel: support memoryless nodes in profiling (bnc#570492).

-------------------------------------------------------------------
Wed Feb 17 07:35:42 CET 2010 - bphilips@suse.de

- patches.drivers/drivers-net-request_irq-remove: Refresh.
- patches.drivers/igb-0001-add-support-for-the-82580-phy.patch:
  igb: add support for the 82580 phy (bnc#557479).
- patches.drivers/igb-0002-Add-full-support-for-82580-devices.patch:
  igb: Add full support for 82580 devices (bnc#557479).
- patches.drivers/igb-0003-add-support-for-82580-MAC.patch: igb:
  add support for 82580 MAC (bnc#557479).
- patches.drivers/igb-add-new-data-structure-for-handling-interrupts-a.patch:
  igb: add new data structure for handling interrupts and NAPI
  (bnc#557479).
- patches.drivers/igb-cleanup-interrupt-enablement-in-regards-to-msix_.patch:
  igb: cleanup interrupt enablement in regards to msix_other
  (bnc#557479).
- patches.drivers/igb-cleanup-some-of-the-code-related-to-hw-timestamp.patch:
  igb: cleanup some of the code related to hw timestamping
  (bnc#557479).
- patches.drivers/igb-entropy-source.patch: Refresh.
- patches.drivers/igb-use-packet-buffer-sizes-from-RXPBS-register.patch:
  igb: use packet buffer sizes from RXPBS register (bnc#557479).
- patches.drivers/ixgbe-entropy-source.patch: Refresh.

-------------------------------------------------------------------
Tue Feb 16 22:21:09 CET 2010 - mfasheh@suse.com

- patches.suse/ocfs2-allocation-resrvations.patch: Refresh.

-------------------------------------------------------------------
Tue Feb 16 18:35:15 CET 2010 - bphilips@suse.de

- patches.arch/x86-Avoid-race-condition-in-pci_enable_msix.patch:
  x86: Avoid race condition in pci_enable_msix() (bnc#572294).

-------------------------------------------------------------------
Mon Feb 15 20:36:49 CET 2010 - rjw@suse.de

- patches.arch/x86-uv-fix-uv_hub_macro-bug.patch: x86 / UV:
  Fix bug in uv_global_gru_mmr_address macro (bnc#579636,
  FATE#306952).

-------------------------------------------------------------------
Mon Feb 15 11:22:59 CET 2010 - tiwai@suse.de

- patches.drivers/drm-i915-adhoc-disable-lid-detection: drm/i915:
  Disable ACPI lid detection as an ad hoc workaround (bnc#577937).

-------------------------------------------------------------------
Mon Feb 15 11:18:42 CET 2010 - rw@suse.de

- patches.fixes/ia64-preserve-high-order-personality-bits:
  [ia64] Preserve personality flag bits across exec(2). (bnc#565124)

-------------------------------------------------------------------
Mon Feb 15 10:20:00 CET 2010 - sjayaraman@suse.de

- patches.fixes/nfs-fix-nfs_fscache_release_page.patch: NFS:
  Fix a bug in nfs_fscache_release_page() (bnc#569687).

-------------------------------------------------------------------
Sat Feb 13 04:45:46 CET 2010 - bphilips@suse.de

- patches.drivers/be2net-0000-fix-bug-in-rx-page-posting.patch:
  be2net: fix bug in rx page posting (bnc#556959).
- patches.drivers/be2net-0001-Add-link-test-to-list-of-ethtool-self-tests.patch:
  be2net: Add link test to list of ethtool self
  tests. (bnc#556959).
- patches.drivers/be2net-0002-ethtool-self-test-reorganization.patch:
  be2net: ethtool self test reorganization. (bnc#556959).
- patches.drivers/be2net-0003-bug-fix-in-be_read_eeprom.patch:
  be2net: bug fix in be_read_eeprom (bnc#556959).
- patches.drivers/be2net-0004-bug-fix-for-flashing-the-BladeEngine3-ASIC.patch:
  be2net: bug fix for flashing the BladeEngine3 ASIC (bnc#556959).
- patches.drivers/be2net-0005-remove-unused-pci-device-id.patch:
  be2net: remove unused pci device id (bnc#556959).
- patches.drivers/be2net-0006-bug-fix-in-be_change_mtu.patch:
  be2net: bug fix in be_change_mtu (bnc#556959).

-------------------------------------------------------------------
Sat Feb 13 04:00:41 CET 2010 - bphilips@suse.de

- patches.drivers/cxgb3-fixing-eeh-handlers.patch: cxgb3: Fixing
  EEH handlers (bnc#578980).
- patches.drivers/e1000e-call-pci_save_state-after-pci_restore_state.patch:
  e1000e: call pci_save_state() after pci_restore_state()
  (bnc#578981).

-------------------------------------------------------------------
Sat Feb 13 01:52:29 CET 2010 - gregkh@suse.de

- Update config files.
  disable CONFIG_DETECT_SOFTLOCKUP on i386 and x86-64 except
  for debug kernels.  Resolves bnc#572119 and potentially many more
  in the future.

-------------------------------------------------------------------
Fri Feb 12 22:08:26 CET 2010 - bphilips@suse.de

- patches.drivers/qlge-0003-add-check-for-eeh-failure-when-closing-device.patch:
  Refresh.
- patches.drivers/qlge-0025-drivers-net-Move-and-to-end-of-previous-line.patch:
  drivers/net: Move && and || to end of previous line
  (bnc#560420).
- patches.drivers/qlge-0026-Turn-on-RX-header-split-based-on-platform.patch:
  qlge: Turn on RX header split based on platform. (bnc#560420).
- patches.drivers/qlge-0027-Add-RX-frame-handlers-for-non-split-frames.patch:
  qlge: Add RX frame handlers for non-split frames. (bnc#560420).
- patches.drivers/qlge-0028-Add-napi-gro-frags-interface.patch:
  qlge: Add napi gro frags interface. (bnc#560420).
- patches.drivers/qlge-0029-drivers-net-qlge-qlge_main.c-use-pM-to-show-MAC-ad.patch:
  drivers/net/qlge/qlge_main.c: use %pM to show MAC address
  (bnc#560420).
- patches.drivers/qlge-0030-drivers-net-use-DEFINE_PCI_DEVICE_TABLE.patch:
  drivers/net/: use DEFINE_PCI_DEVICE_TABLE() (bnc#560420).
- patches.drivers/qlge-0031-Add-data-for-firmware-dump.patch:
  qlge: Add data for firmware dump. (bnc#560420).
- patches.drivers/qlge-0032-Add-basic-firmware-dump.patch: qlge:
  Add basic firmware dump. (bnc#560420).
- patches.drivers/qlge-0033-Add-probe-regs-to-firmware-dump.patch:
  qlge: Add probe regs to firmware dump. (bnc#560420).
- patches.drivers/qlge-0034-Add-RAM-dump-to-firmware-dump.patch:
  qlge: Add RAM dump to firmware dump. (bnc#560420).
- patches.drivers/qlge-0035-Add-alternate-function-s-reg-dump-to-fw-dump.patch:
  qlge: Add alternate function's reg dump to fw
  dump. (bnc#560420).
- patches.drivers/qlge-0036-Add-serdes-reg-blocks-dump-to-firmware-dump.patch:
  qlge: Add serdes reg blocks dump to firmware dump. (bnc#560420).
- patches.drivers/qlge-0037-Add-xgmac-reg-blocks-to-firwmare-dump.patch:
  qlge: Add xgmac reg blocks to firwmare dump. (bnc#560420).
- patches.drivers/qlge-0038-Add-module-param-to-force-firmware-core-dump.patch:
  qlge: Add module param to force firmware core
  dump. (bnc#560420).
- patches.drivers/qlge-0003-Set-PCIE-max-read-request-size.patch:
  Delete.
- patches.drivers/qlge-0025-Add-performance-change-for-non-split-headers.patch:
  Delete.
- patches.drivers/qlge-0026-Add-firmware-core-dump.patch: Delete.

-------------------------------------------------------------------
Fri Feb 12 19:06:38 CET 2010 - jeffm@suse.com

- patches.fixes/futex-handle-user-space-corruption-gracefully:
  futex: Handle user space corruption gracefully (bnc#579439
  CVE-2010-0622).
- patches.fixes/futex_lock_pi-key-refcnt-fix: futex_lock_pi()
  key refcnt fix (bnc#579439 CVE-2010-0623).

-------------------------------------------------------------------
Fri Feb 12 17:00:43 CET 2010 - jeffm@suse.com

- patches.fixes/taskstats-alignment: delayacct: align to 8 byte
  boundary on 64-bit systems (bnc#578065).

-------------------------------------------------------------------
Fri Feb 12 14:55:40 CET 2010 - tiwai@suse.de

- patches.drivers/drm-i915-fix-ironlake-crt-hotplug: drm/i915:
  disable hotplug detect before Ironlake CRT detect (bnc#575047).

-------------------------------------------------------------------
Fri Feb 12 14:55:08 CET 2010 - tiwai@suse.de

- patches.drivers/drm-i915-fix-ironlake-crt-hotplug: drm/i915:
  disable hotplug detect before Ironlake CRT detect (bnc#575047).

-------------------------------------------------------------------
Fri Feb 12 14:47:57 CET 2010 - jkosina@suse.cz

- Update config files: enable MMU_NOTIFIER for SGI_XP
  (bnc#573803).

-------------------------------------------------------------------
Fri Feb 12 14:26:44 CET 2010 - duwe@suse.de

- patches.arch/ppc-extended_h_cede-update-to-mainline: Refresh.
  According to bnc#550447 c#18 this should be it.

-------------------------------------------------------------------
Fri Feb 12 13:44:14 CET 2010 - jkosina@suse.cz

- patches.fixes/ia64-select-mmu-notifier-for-sgi-xp.patch:
  Select MMU_NOTIFIER for SGI_XP (bnc#573803).

-------------------------------------------------------------------
Fri Feb 12 13:26:32 CET 2010 - trenn@suse.de

- patches.trace/lttng-instrumentation-swap.patch: Refresh.

-------------------------------------------------------------------
Fri Feb 12 13:13:39 CET 2010 - trenn@suse.de

- patches.arch/acpi_enable_C3_on_huge_latencies.patch: ACPI:
  allow C3 > 1000usec (Requested by Intel).

-------------------------------------------------------------------
Fri Feb 12 13:12:48 CET 2010 - trenn@suse.de

- patches.arch/x86_cpu_hotplug_map_numa_node_correctly.patch:
  x86: map hotadded cpu to correct node (bnc#567283).
- patches.xen/xen3-patch-2.6.19: Refresh.

-------------------------------------------------------------------
Fri Feb 12 13:09:58 CET 2010 - trenn@suse.de

- patches.fixes/bios_driven_exclude_firmware_error.patch: cpufreq,
  powernow-k8: Do not complain about missing tables when BIOS
  drives cpufreq (Requested by HP).

-------------------------------------------------------------------
Fri Feb 12 13:03:33 CET 2010 - trenn@suse.de

Most of these never show up in productive code paths and are for
injecting/faking HW errors. Thus I still add them that late:

- patches.fixes/mce_injection_enhancements_0474a60ec704324577782b1057d05b574388d552:
  HWPOISON: Use new shake_page in memory_failure (Requested by
  Intel for better MCE/MCA testing).
- patches.fixes/mce_injection_enhancements_0d57eb8dfcb92e3dd928d792f4ed2b2fec680bb7:
  HWPOISON: Don't do early filtering if filter is disabled
  (Requested by Intel for better MCE/MCA testing).
- patches.fixes/mce_injection_enhancements_12686d153abff397fa0927c620d5a3de84910b72:
  HWPOISON: Try to allocate migration page on the same node
  (Requested by Intel for better MCE/MCA testing).
- patches.fixes/mce_injection_enhancements_138ce286eb6ee6d39ca4fb50516e93adaf6b605f:
  HWPOISON: return 0 to indicate success reliably (Requested by
  Intel for better MCE/MCA testing).
- patches.fixes/mce_injection_enhancements_1668bfd5be9d8a52536c4865000fbbe065a3613b:
  HWPOISON: abort on failed unmap (Requested by Intel for better
  MCE/MCA testing).
- patches.fixes/mce_injection_enhancements_1a9b5b7fe0c5dad8a635288882d36785dea742f9:
  mm: export stable page flags (Requested by Intel for better
  MCE/MCA testing).
- patches.fixes/mce_injection_enhancements_1bfe5febe34d2be2120803c10720e179186357c9:
  HWPOISON: add an interface to switch off/on all the page filters
  (Requested by Intel for better MCE/MCA testing).
- patches.fixes/mce_injection_enhancements_31d3d3484f9bd263925ecaa341500ac2df3a5d9b:
  HWPOISON: limit hwpoison injector to known page types (Requested
  by Intel for better MCE/MCA testing).
- patches.fixes/mce_injection_enhancements_413f9efbc513d330f00352bb7cba060a729999d3:
  HWPOISON: mention HWPoison in Kconfig entry (Requested by
  Intel for better MCE/MCA testing).
- patches.fixes/mce_injection_enhancements_478c5ffc0b50527bd2390f2daa46cc16276b8413:
  HWPOISON: add page flags filter (Requested by Intel for better
  MCE/MCA testing).
- patches.fixes/mce_injection_enhancements_4fd466eb46a6a917c317a87fb94bfc7252a0f7ed:
  HWPOISON: add memory cgroup filter (Requested by Intel for
  better MCE/MCA testing).
- patches.fixes/mce_injection_enhancements_71f72525dfaaec012e23089c73331654ea7b12d3:
  HWPOISON: comment dirty swapcache pages (Requested by Intel
  for better MCE/MCA testing).
- patches.fixes/mce_injection_enhancements_7c116f2b0dbac4a1dd051c7a5e8cef37701cafd4:
  HWPOISON: add fs/device filters (Requested by Intel for better
  MCE/MCA testing).
- patches.fixes/mce_injection_enhancements_847ce401df392b0704369fd3f75df614ac1414b4:
  HWPOISON: Add unpoisoning support (Requested by Intel for
  better MCE/MCA testing).
- patches.fixes/mce_injection_enhancements_95d01fc664b9476e0d18e3d745bb209a42a33588:
  HWPOISON: remove the free buddy page handler (Requested by
  Intel for better MCE/MCA testing).
- patches.fixes/mce_injection_enhancements_9b9a29ecd75e310f75a9243e1c3538ad34598fcb:
  HWPOISON: remove the anonymous entry (Requested by Intel for
  better MCE/MCA testing).
- patches.fixes/mce_injection_enhancements_d324236b3333e87c8825b35f2104184734020d35:
  memcg: add accessor to mem_cgroup.css (Requested by Intel for
  better MCE/MCA testing).
- patches.fixes/mce_injection_enhancements_d95ea51e3a7e9ee051d19f1dd283ca61d1aa5ec6:
  HWPOISON: make semantics of IGNORED/DELAYED clear (Requested
  by Intel for better MCE/MCA testing).
- patches.fixes/mce_injection_enhancements_db0480b3a61bd6ad86ead3b8bbad094ab0996932:
  HWPOISON: comment the possible set_page_dirty() race (Requested
  by Intel for better MCE/MCA testing).
- patches.fixes/mce_injection_enhancements_e42d9d5d47961fb5db0be65b56dd52fe7b2421f1:
  memcg: rename and export try_get_mem_cgroup_from_page()
  (Requested by Intel for better MCE/MCA testing).
- patches.fixes/mce_injection_enhancements_f2c03debdfb387fa2e35cac6382779072b8b9209:
  HWPOISON: Remove stray phrase in a comment (Requested by Intel
  for better MCE/MCA testing).
- patches.fixes/mce_injection_enhancements_fe194d3e100dea323d7b2de96d3b44d0c067ba7a:
  HWPOISON: Use correct name for MADV_HWPOISON in documentation
  (Requested by Intel for better MCE/MCA testing).

-------------------------------------------------------------------
Fri Feb 12 12:49:51 CET 2010 - npiggin@suse.de

- patches.suse/SoN-05-reserve-slub.patch: Fix memory leak (bnc#554081)

-------------------------------------------------------------------
Fri Feb 12 12:30:19 CET 2010 - npiggin@suse.de

- patches.suse/slab-handle-memoryless-nodes-v2a.patch: Revert,
  preparing for reworked patch.

-------------------------------------------------------------------
Fri Feb 12 10:28:36 CET 2010 - jdelvare@suse.de

- supported.conf: saa7111 and saa7114 are gone.

-------------------------------------------------------------------
Thu Feb 11 18:16:32 CET 2010 - jkosina@suse.cz

- supported.conf:
  + ipt_recent has been renamed to xt_recent
  + ipt_hl and ipt_HL have been merged with v6 variant and renamed
    to xt_hl and xt_HL

-------------------------------------------------------------------
Thu Feb 11 17:57:16 CET 2010 - rw@suse.de

- Update config files, supported.conf:
  [ia64] Build cpe_migrate as module again.  (bnc#569606)

-------------------------------------------------------------------
Thu Feb 11 14:07:57 CET 2010 - jkosina@suse.cz

- patches.suse/suse-ppc64-branding: Make the message dependent on
  the booted kernel (regular vs. crashdump) (bnc#575884).

-------------------------------------------------------------------
Wed Feb 10 16:35:22 CET 2010 - jeffm@suse.com

- patches.suse/kdb-fix-kdb_cmds-to-include-the-arch-common-macro:
  kdb: fix kdb_cmds to include the arch common macro (bnc#578421).

-------------------------------------------------------------------
Wed Feb 10 16:15:15 CET 2010 - jbeulich@novell.com

- patches.xen/xen-x86_64-note-init-p2m: Refresh (bnc#578639).

-------------------------------------------------------------------
Wed Feb 10 08:31:39 CET 2010 - jbeulich@novell.com

- series.conf: Add forgotten patch.

-------------------------------------------------------------------
Wed Feb 10 02:12:58 CET 2010 - jeffm@suse.com

- patches.suse/kdb-handle-nonexistance-keyboard-controller: kdb:
  handle nonexistance keyboard controller (bnc#578051).

-------------------------------------------------------------------
Wed Feb 10 01:07:39 CET 2010 - gregkh@suse.de

- supported.conf: add vmxnet3 and vmw_pvscsi as supported drivers

-------------------------------------------------------------------
Wed Feb 10 01:04:30 CET 2010 - gregkh@suse.de

- patches.fixes/dvb-l64781.ko-broken-with-gcc-4.5.patch: dvb:
  l64781.ko broken with gcc 4.5.

-------------------------------------------------------------------
Tue Feb  9 22:51:06 CET 2010 - jeffm@suse.com

- patches.apparmor/apparmor-check-for-network-in-interrupt-and-work-around:
  apparmor: check for network in interrupt and work around
  (bnc#492961, bln#350789).

-------------------------------------------------------------------
Tue Feb  9 18:09:55 CET 2010 - jbeulich@novell.com

- Update Xen patches to 2.6.32.8 and c/s 993.

-------------------------------------------------------------------
Tue Feb  9 16:26:55 CET 2010 - jeffm@suse.com

- patches.fixes/fix-potential-crash-with-sys_move_pages: Fix
  potential crash with sys_move_pages (bnc#577753 CVE-2010-0415).

-------------------------------------------------------------------
Tue Feb  9 15:48:13 CET 2010 - gregkh@suse.de

- patch refresh fuzz due to stable kernel patch updates

-------------------------------------------------------------------
Tue Feb  9 15:31:57 CET 2010 - gregkh@suse.de

- Update to 2.6.32.8:
  - security fixes
  - bugfixes
  - obsoletes:
    - patches.arch/s390-07-01-zcrypt-errorhandling-of-872.patch
    - patches.arch/s390-07-02-dasd-dbf-null-pointer.patch
    - patches.arch/x86_node_hotplug_parse_srat_fix_2nd_ver.patch
    - patches.drivers/e1000-enhance-frame-fragment-detection.patch
    - patches.drivers/e1000e-enhance-frame-fragment-detection.patch
    - patches.fixes/iwlwifi_set_default_aggregation_frame_count_limit_to_31.patch
    - patches.fixes/kvm-adjust-kvmclock-offset.patch
    - patches.suse/rlim-0001-SECURITY-selinux-fix-update_rlimit_cpu-parameter.patch

-------------------------------------------------------------------
Tue Feb  9 15:18:28 CET 2010 - npiggin@suse.de

- patches.suse/x86-mark_rodata_rw.patch: fix x86-64 bug (bnc#575194)
  (folded patch attached in that bug).

-------------------------------------------------------------------
Tue Feb  9 10:07:32 CET 2010 - tiwai@suse.de

- patches.drivers/alsa-sp1-hda-66-idt-hp-mute-led-fix-polarity:
  ALSA: hda - Fix default polarity of mute-LED GPIO on 92HD83x/88x
  codecs (bnc#578190).

-------------------------------------------------------------------
Tue Feb  9 07:14:19 CET 2010 - sjayaraman@suse.de

- patches.fixes/sched-cpuacct-percpu-counter-batch.patch: sched:
  cpuacct: Use bigger percpu counter batch values for stats
  counters (bnc#575074).
- patches.fixes/sched-inline__percpu_counter_add.patch:
  percpu_counter: Make __percpu_counter_add an inline function
  on UP (bnc#575074).

-------------------------------------------------------------------
Mon Feb  8 15:42:52 CET 2010 - trenn@suse.de

- patches.fixes/x86_64_memory_hotplug_dev_mem.patch: memory
  hotplug: fix a bug on /dev/mem for 64-bit kernels (bnc#577771).

-------------------------------------------------------------------
Mon Feb  8 15:41:18 CET 2010 - tiwai@suse.de

- patches.drivers/alsa-sp1-hda-62-fix-hp-dv-mute-led: ALSA:
  hda - Fix mute led GPIO on HP dv-series notebooks (bnc#577927).
- patches.drivers/alsa-sp1-hda-63-idt-hp-mute-led-detect:
  ALSA: hda - Detect HP mute-LED GPIO setup from GPIO counts
  (bnc#577927).
- patches.drivers/alsa-sp1-hda-64-idt-hp-mute-led-cleanup: ALSA:
  hda - Merge HP mute-LED status callback on both IDT 92HD7x
  and 8x codecs (bnc#577927).
- patches.drivers/alsa-sp1-hda-65-idt-hp-mute-led-cleanup2:
  ALSA: hda - Remove static gpio_led setup via model (bnc#577927).

-------------------------------------------------------------------
Mon Feb  8 14:42:58 CET 2010 - tiwai@suse.de

- patches.drivers/synaptics-clickpad-area-param: Refresh.  Fixed
  the v-scroll area touch behavior.

-------------------------------------------------------------------
Mon Feb  8 11:50:02 CET 2010 - hare@suse.de

- patches.suse/blk-add-atomic-abort-flag: block: Implement
  REQ_ATOM_ABORT flag (bnc#527028).
- patches.suse/blk-queue-unprep-fn: block: Implement
  unprep_rq_fn() (bnc#527028).

-------------------------------------------------------------------
Mon Feb  8 11:32:35 CET 2010 - hare@suse.de

- patches.suse/fcoe-only-rmmod-fcoe-ko-if-no-active-connections:
  fcoe: Only rmmod fcoe.ko if there are no active connections
  (bnc#577529).
- patches.suse/libfc-call-ddp-setup-for-FCP-reads-only: libfc:
  call ddp setup for only FCP reads to avoid accessing junk fsp
  pointer (bnc#577529).
- patches.suse/libfc-don-t-assume-response-request-present:
  libfc: Don't assume response request present. (bnc#577529).
- patches.suse/libfc-fix-e_d_tov-ns-ms-scaling: libfc: Fix
  e_d_tov ns -> ms scaling factor in PLOGI response (bnc#577529).
- patches.suse/libfcoe-send-port-lka-every-fip_vn_ka_period:
  libfcoe: Send port LKA every FIP_VN_KA_PERIOD
  secs. (bnc#577529).

-------------------------------------------------------------------
Mon Feb  8 10:43:02 CET 2010 - jbeulich@novell.com

- Update Xen patches (bnc#575199).

-------------------------------------------------------------------
Mon Feb  8 09:47:22 CET 2010 - hare@suse.de

- patches.drivers/lpfc-8.3.5.4-update: Add missing include.

-------------------------------------------------------------------
Mon Feb  8 09:38:35 CET 2010 - sjayaraman@suse.de

- patches.fixes/sched-cleanup-select_task_rq_fair: sched:
  Cleanup select_task_rq_fair() (bnc#567474).
- patches.fixes/sched-fix-vmark-regression: sched: Fix vmark
  regression on big machines (bnc#567474).
- patches.fixes/sched-more-generic_WAKE_AFFINE: sched: More
  generic WAKE_AFFINE vs select_idle_sibling() (bnc#567474).

-------------------------------------------------------------------
Mon Feb  8 09:16:03 CET 2010 - hare@suse.de

- patches.drivers/pmcraid-2.6.33-rc6-update: Backport fixes for
  pmcraid from 2.6.33 (bnc#577232).

-------------------------------------------------------------------
Mon Feb  8 09:11:27 CET 2010 - hare@suse.de

- patches.drivers/lpfc-8.3.5.4-update: Patch to update Emulex
  LPFC driver to 8.3.5.4 (bnc#577203).

-------------------------------------------------------------------
Sat Feb  6 23:30:17 CET 2010 - trenn@suse.de

- supported.conf:

-------------------------------------------------------------------
Sat Feb  6 23:12:16 CET 2010 - rjw@suse.de

- add patch patches.arch/x86-Limit-number-of-per-cpu-TSC-sync-messages.patch
  to series.conf (forgotten by mistake)

-------------------------------------------------------------------
Sat Feb  6 00:17:17 CET 2010 - mfasheh@suse.com

- patches.fixes/ocfs2-Fix-refcnt-leak-on-ocfs2_fast_follow_link-erro.patch:
  ocfs2: Fix refcnt leak on ocfs2_fast_follow_link() error path.
- patches.fixes/ocfs2-Sync-max_inline_data_with_xattr-from-tools.patch:
  ocfs2: Sync max_inline_data_with_xattr from tools..
- patches.fixes/ocfs2-dlm-Ignore-LVBs-of-locks-in-the-Blocked-list.patch:
  ocfs2/dlm: Ignore LVBs of locks in the Blocked list.
- patches.fixes/ocfs2-dlm-Print-more-messages-during-lock-migration.patch:
  ocfs2/dlm: Print more messages during lock migration.
- patches.fixes/ocfs2-fix-a-misleading-variable-name.patch:
  ocfs2: fix a misleading variable name.
- patches.fixes/ocfs2-trivial-Remove-trailing-whitespaces.patch:
  ocfs2/trivial: Remove trailing whitespaces.

-------------------------------------------------------------------
Fri Feb  5 19:05:51 CET 2010 - jbohac@suse.cz

- Update config files.CONFIG_IPV6=m even for desktop flavours.
  (bnc#561611)

-------------------------------------------------------------------
Fri Feb  5 18:09:12 CET 2010 - bphilips@suse.de

- patches.drivers/ixgbe-only-process-one-ixgbe_watchdog_task-at-a-time.patch:
  ixgbe: only process one ixgbe_watchdog_task at a
  time. (bnc#562046).

-------------------------------------------------------------------
Fri Feb  5 18:04:00 CET 2010 - coly.li@suse.de

- patches.suse/64bytes_lvb_len.diff: delete from repo and series.conf.
  Keep dlm lvb length to 32byte for clvm (bnc#573460)

-------------------------------------------------------------------
Fri Feb  5 16:32:08 CET 2010 - duwe@suse.de

- Update config files: build BSR into ppc kernel, not as module.
  (bnc#572381)
- patches.arch/ppc-pseries-ncpus-1: powerpc: Add static fields
  to ibm,client-architecture call (bnc#570909).
- patches.arch/ppc-pseries-ncpus-2: powerpc/pseries: Pass more
  accurate number of supported cores to firmware (bnc#570909).

-------------------------------------------------------------------
Fri Feb  5 16:10:33 CET 2010 - mmarek@suse.cz

- Watch a subset of the kabi for i386/pae.

-------------------------------------------------------------------
Fri Feb  5 12:08:03 CET 2010 - jkosina@suse.cz

- patches.drivers/support-pci-domains-in-aer-inject: add support
  for PCI domains to aer_inject (bnc#573565, FATE#306815).

-------------------------------------------------------------------
Fri Feb  5 11:59:43 CET 2010 - mmarek@suse.cz

- Update config files: set CONFIG_ENTERPRISE_SUPPORT everywhere.

-------------------------------------------------------------------
Fri Feb  5 11:28:02 CET 2010 - tiwai@suse.de

- patches.drivers/drm-i915-fix-crt-hotplug-hang: drm/i915:
  Fix lock-up during hotplug detection (bnc#575047).

-------------------------------------------------------------------
Fri Feb  5 11:13:20 CET 2010 - coly.li@suse.de

-  disable patches.suse/64bytes_lvb_len.diff in series.conf

-------------------------------------------------------------------
Fri Feb  5 02:59:02 CET 2010 - bphilips@suse.de

- patches.drivers/be2net-swap-only-first-2-fields-of-mcc_wrb.patch:
  be2net: swap only first 2 fields of mcc_wrb (bnc#556959).
- patches.drivers/benet-from-v2.6.32-to-8f47afe0.patch: benet:
  from v2.6.32 to 8f47afe0 (bnc#556959).

-------------------------------------------------------------------
Thu Feb  4 21:18:51 CET 2010 - tiwai@suse.de

- patches.drivers/synaptics-clickpad-area-param: input: synaptics
  - add clickpad_area parameter (bnc#567703).

-------------------------------------------------------------------
Thu Feb  4 15:17:01 CET 2010 - mmarek@suse.de

- rpm/find-provides, rpm/kernel-binary.spec.in: Remove the previous
  hack and set STRIP_KEEP_SYMTAB='*/vmlinux-*' instead to avoid
  stripping symbols from the ppc vmlinux image (bnc#572148).

-------------------------------------------------------------------
Thu Feb  4 14:30:49 CET 2010 - jslaby@suse.de

- patches.fixes/pci-hotplug-ibmphp-ebda-len.patch: PCI hotplug:
  ibmphp: read the length of ebda and map entire ebda region
  (bnc#570284).

-------------------------------------------------------------------
Thu Feb  4 13:44:29 CET 2010 - sjayaraman@suse.de

- patches.fixes/sched-cpuacct-percpu-counter-batch.patch: Hold this
  patch as this triggers build failure in non-SMP configs and until 
  a cleaner fix has been proposed and accepted. 

-------------------------------------------------------------------
Thu Feb  4 13:04:17 CET 2010 - knikanth@suse.de

- patches.fixes/dm-stripe-zero-stripes: dm-stripe: return -EINVAL
  if stripe count is zero (bnc#576312).

-------------------------------------------------------------------
Thu Feb  4 12:01:23 CET 2010 - npiggin@suse.de

- patches.suse/files-slab-rcu.patch: Delete (bnc#566332). Could be fixed
  but it seems to be causing other slowdowns in file lookup fastpaths
  unfortunately. Back to the drawing board!

-------------------------------------------------------------------
Thu Feb  4 11:29:58 CET 2010 - mmarek@suse.cz

- rpm/kernel-binary.spec.in: Obsolete iwlagn-2-6-27-kmp
  (bnc#559533).

-------------------------------------------------------------------
Thu Feb  4 09:48:53 CET 2010 - tiwai@suse.de

- supported.conf: mark snd-wss-lib unsupported

-------------------------------------------------------------------
Thu Feb  4 09:43:53 CET 2010 - tiwai@suse.de

- patches.drivers/alsa-sp1-hda-61-add-idt92hd88x-support2:
  ALSA: hda - Adding support for another IDT 92HD83XXX codec
  (bnc#569354).

-------------------------------------------------------------------
Thu Feb  4 07:20:11 CET 2010 - sjayaraman@suse.de

- patches.fixes/sched-cpuacct-percpu-counter-batch.patch: sched:
  cpuacct: Use bigger percpu counter batch values for stats
  counters (bnc#575074).

-------------------------------------------------------------------
Thu Feb  4 04:39:18 CET 2010 - bphilips@suse.de

- patches.drivers/cxgb3-add-memory-barriers.patch: cxgb3: add
  memory barriers (bnc#576277).

-------------------------------------------------------------------
Thu Feb  4 02:45:09 CET 2010 - bphilips@suse.de

- patches.drivers/qlge-0001-move-reset-from-eeh-io_resume-to-slot_reset.patch:
  qlge: Move reset from eeh io_resume to slot_reset. (bnc#575956).
- patches.drivers/qlge-0002-add-watchdog-timer.patch: qlge:
  Add watchdog timer. (bnc#575956).
- patches.drivers/qlge-0003-add-check-for-eeh-failure-when-closing-device.patch:
  qlge: Add check for eeh failure when closing
  device. (bnc#575956).

-------------------------------------------------------------------
Wed Feb  3 20:20:03 CET 2010 - tonyj@suse.de

- Update config files.  Remove FTRACE from all non-trace kernels.
  fourier.suse.de/mlarch/SuSE/kernel/2010/kernel.2010.01/msg00233.html

  Some trace relics remain since OPROFILE selects CONFIG_TRACING even
  though it appears only RING_BUFFER is needed (mainline commit d69d59f4)

-------------------------------------------------------------------
Wed Feb  3 19:17:01 CET 2010 - jbohac@suse.cz

- supported.conf: marked em_cmp supported (bnc#568130)

-------------------------------------------------------------------
Wed Feb  3 14:57:19 CET 2010 - mmarek@suse.cz

- rpm/kernel-binary.spec.in: automatically install a matching
  -devel package if kernel-source is installed.

-------------------------------------------------------------------
Wed Feb  3 10:29:04 CET 2010 - jbeulich@novell.com

- Fix Xen config files.

-------------------------------------------------------------------
Wed Feb  3 09:33:41 CET 2010 - hare@suse.de

- patches.drivers/be2iscsi-beta4-update: Update Emulex UCNA Open
  iSCSI driver for SLES11 SP1 (bnc#568147).

-------------------------------------------------------------------
Tue Feb  2 17:44:01 CET 2010 - jjolly@suse.de

- patches.arch/s390-07-01-zcrypt-errorhandling-of-872.patch:
  zcrypt: Do not remove coprocessor for error 8/72
  (bnc#575181,LTC#59763).
- patches.arch/s390-07-02-dasd-dbf-null-pointer.patch: dasd: Fix
  null pointer in s390dbf and discipline checking (bnc#575181).
- patches.arch/s390-07-03-cio-fix-vary-handling.patch: cio:
  channel path vary operation has no effect (bnc#575181).
- patches.arch/s390-07-04-dasd_online_offline_race.patch: dasd:
  fix online/offline race (bnc#575181).

-------------------------------------------------------------------
Tue Feb  2 17:25:21 CET 2010 - jbeulich@novell.com

- Update Xen patches to c/s 989.
- Update Xen config files (compatibility down to Xen 3.2.0).
- patches.xen/xen-netback-generalize: Netback: Generalize
  static/global variables into 'struct xen_netbk'.
- patches.xen/xen-netback-kernel-threads: Use Kernel thread to
  replace the tasklet.
- patches.xen/xen-netback-multiple-tasklets: Netback: Multiple
  tasklets support.
- patches.xen/xen3-add-support-for-intel-cougar-point-chipset.patch:
  Intel Cougar Point PCH Support (FATE#308854 bnc#565845).
- patches.xen/xen3-x86_irq_setup_extra_ioapic_for_sci.patch:
  x86: fix sci on ioapic 1 (bnc#572661).

-------------------------------------------------------------------
Tue Feb  2 17:15:26 CET 2010 - jjolly@suse.de

- patches.drivers/ehca-no-disable-irq-in-tasklet.patch: ib/ehca:
  Do not turn off irqs in tasklet context (bnc#575073,LTC#59985).

-------------------------------------------------------------------
Tue Feb  2 16:59:09 CET 2010 - jjolly@suse.de

- patches.drivers/ehca-ib-qp-max-supported.patch: ib/ehca:
  allow access by query_qp() (bnc#575072,LTC#59986).

-------------------------------------------------------------------
Tue Feb  2 16:14:16 CET 2010 - rgoldwyn@suse.de

- patches.fixes/novfs-err_ptr-fix.diff: Oops in novfs:unlink_local
  (bnc#569071).

-------------------------------------------------------------------
Tue Feb  2 15:59:38 CET 2010 - jkosina@suse.cz

- patches.suse/suse-ppc64-branding: the message about crashed kernel
  doesn't make sense any more with CONFIG_CRASH_DUMP enabled by
  default (bnc#575884).

-------------------------------------------------------------------
Tue Feb  2 10:52:31 CET 2010 - trenn@suse.de

- patches.fixes/x86_irq_setup_extra_ioapic_for_sci.patch: x86:
  fix sci on ioapic 1 (bnc#572661).

-------------------------------------------------------------------
Mon Feb  1 19:33:06 CET 2010 - agruen@suse.de

- patches.suse/file-capabilities-disable-by-default.diff: Also
  support the file_caps=<0|1> command line option for
  compatibility.

-------------------------------------------------------------------
Mon Feb  1 16:46:20 CET 2010 - jkosina@suse.cz

- patches.arch/uv_determine_revision_id_of_node_controller_chip.patch:
  UV: determine revision id of the node controller chip
  (bnc#575396).

-------------------------------------------------------------------
Mon Feb  1 16:40:23 CET 2010 - jkosina@suse.cz

- patches.arch/uv_use_replicated_cachelines_to_read_rtc.patch:
  UV: Use replicated RTC cachelines with hub 2.0 (bnc#575409).

-------------------------------------------------------------------
Fri Jan 29 17:52:40 CET 2010 - gregkh@suse.de

- Update to 2.6.32.7
  - security fixes
  - bug fixes
  - obsoletes:
	- patches.arch/s390-04-07-cio-fix-double-free.patch
	- patches.arch/s390-04-12-cio-avoid-panic.patch
	- patches.arch/s390-05-01-netiucv-tx-bytes.patch
	- patches.arch/x86_enable_tsc_sync_check_again.patch
	- patches.drivers/alsa-sp1-hda-01-select-ibexpeak-handler
	- patches.drivers/alsa-sp1-hda-46-realtek-slave-sws-fix
	- patches.drivers/alsa-sp1-hda-51-fix-maxdata-obook4-quirk
	- patches.drivers/qlge-0002-Remove-explicit-setting-of-PCI-Dev-CTL-reg.patch
	- patches.drivers/qlge-0004-Add-handler-for-DCBX-firmware-event.patch
	- patches.drivers/qlge-0008-Don-t-fail-open-when-port-is-not-initialized.patch
	- patches.drivers/qlge-0024-Bonding-fix-for-mode-6.patch
	- patches.drivers/watchdog-iTCO_wdt-Add-support-for-Intel-Ibex-Peak.patch
	- patches.fixes/PCI-Always-set-prefetchable-base-limit-upper32-registers.patch
	- patches.fixes/bug-562290-Fix-isolcpus-boot-option.patch
	- patches.fixes/fc-transport-remove-BUG_ON
	- patches.fixes/hid-fixup-ncr-quirk.patch
	- patches.fixes/ipc-ns-fix-memory-leak-idr.patch
	- patches.fixes/iscsi-class-modify-handling-of-replacement-time
	- patches.fixes/libfc-remote-port-gets-st
	- patches.fixes/lpfc-ia64-hang
	- patches.fixes/md-start_ro-fix
	- patches.fixes/nfs-honour-server-preferred-io-size
	- patches.fixes/nfsd-acl.patch
	- patches.fixes/nohz_prevent_clocksource_wrapping_during_idle.patch
	- patches.fixes/pci_aer_mce_inject_check_osc_for_aer.patch
	- patches.fixes/sched-recalculate-tunables-on-hot-add-remove
	- patches.fixes/scsi-devinfo-update-hitachi-entries
	- patches.fixes/scsi_dh-always-attach-sysfs
	- patches.fixes/timers-init-Limit-the-number-of-per-cpu-calibration-bootup-messages.patch
	- patches.suse/fcoe-fix-checking-san-mac-address.patch
	- patches.suse/fcoe-fix-getting-san-mac-for-vlan-interface.patch
	- patches.suse/fcoe-initialize-return-value-in-fcoe_destroy.patch
	- patches.suse/fcoe-libfc-fix-an-libfc-issue-with-queue-ramp-down-in-libfc.patch
	- patches.suse/fcoe-remove-redundant-checking-of-netdev-netdev_ops.patch
	- patches.suse/libfc-don-t-warn_on-in-lport_timeout-for-reset-state.patch
	- patches.suse/libfc-fix-ddp-in-fc_fcp-for-0-xid.patch
	- patches.suse/libfc-fix-frags-in-frame-exceeding-skb_max_frags-in-fc_fcp_send_data.patch
	- patches.suse/libfc-fix-free-of-fc_rport_priv-with-timer-pending.patch
	- patches.suse/libfc-fix-memory-corruption-caused-by-double-frees-and-bad-error-handling.patch
	- patches.suse/libfc-fix-typo-in-retry-check-on-received-prli.patch
	- patches.suse/libfc-fix-wrong-scsi-return-status-under-fc_data_undrun.patch
	- patches.suse/libfc-lport-fix-minor-documentation-errors.patch

-------------------------------------------------------------------
Fri Jan 29 17:03:54 CET 2010 - trenn@suse.de

- patches.fixes/acpi_NULL_check_scan_bus.patch: acpi: Add NULL
  pointer check in acpi_bus_start (bnc#573401).

-------------------------------------------------------------------
Fri Jan 29 17:01:18 CET 2010 - trenn@suse.de

- patches.fixes/iwlwifi_set_default_aggregation_frame_count_limit_to_31.patch:
  iwlwifi: set default aggregation frame count limit to 31
  (Requested by Intel).

-------------------------------------------------------------------
Fri Jan 29 16:31:14 CET 2010 - agraf@suse.de

- patches.fixes/kvm-adjust-kvmclock-offset.patch: KVM: allow
  userspace to adjust kvmclock offset (bnc#570320).

-------------------------------------------------------------------
Fri Jan 29 12:10:21 CET 2010 - tiwai@suse.de

- patches.drivers/alsa-sp1-hda-60-add-idt92hd88x-support: ALSA:
  hda - Add support for IDT 92HD88 family codecs (bnc#569354).

-------------------------------------------------------------------
Fri Jan 29 11:13:53 CET 2010 - jkosina@suse.cz

- patches.fixes/pci-fix-nested-spinlock-hang-in-aer_inject.patch:
  update Patch-mainline tag.

-------------------------------------------------------------------
Fri Jan 29 11:01:38 CET 2010 - jkosina@suse.de

- Update config files: enable MMU_NOTIFIER for ia64 (bnc#573803).

-------------------------------------------------------------------
Fri Jan 29 00:18:11 CET 2010 - bphilips@suse.de

- patches.drivers/bnx2-v2.6.32-to-b746656.patch: bnx2: v2.6.32
  to b746656 (bnc#564635).

-------------------------------------------------------------------
Thu Jan 28 22:36:08 CET 2010 - gregkh@suse.de

- Update config files.
  CONFIG_EFI_VARS=y for x86-64 and ia64 (bnc#574771)

-------------------------------------------------------------------
Thu Jan 28 19:25:55 CET 2010 - tiwai@suse.de

- patches.drivers/alsa-sp1-hda-59-idt92hd83xxx-hp-mute-led: ALSA:
  hda - Add mute LED check for HP laptops with IDT 92HD83xxx codec
  (bnc#569354).

-------------------------------------------------------------------
Wed Jan 27 22:36:51 CET 2010 - rjw@suse.de

- patches.arch/ACPI-Remove-repeated-registered-as-cooling_device-messages.patch:
  ACPI: Remove repeated registered as cooling_device messages
  (bnc#564618, FATE#306952).

-------------------------------------------------------------------
Wed Jan 27 21:19:06 CET 2010 - rjw@suse.de

- patches.arch/x86-ucode-amd-Load-ucode-patches-once-and-not-separately-of-each-CPU.patch:
  This patch has been removed from the mainline kernel due to regressions
  introduced by it.
  Delete.

-------------------------------------------------------------------
Wed Jan 27 21:08:53 CET 2010 - mfasheh@suse.com

- patches.fixes/ocfs2-Handle-O_DIRECT-when-writing-to-a-refcounted-c.patch:
  ocfs2: Handle O_DIRECT when writing to a refcounted cluster..

-------------------------------------------------------------------
Wed Jan 27 17:01:49 CET 2010 - jslaby@suse.de

- patches.suse/kdb-common: Fix hid crash (bnc#570591)

-------------------------------------------------------------------
Wed Jan 27 16:13:27 CET 2010 - jbeulich@novell.com

- Update EC2 config files.

-------------------------------------------------------------------
Wed Jan 27 15:08:18 CET 2010 - hare@suse.de

- patches.suse/dm-mpath-skip-disabled-devices-when-iterating:
  kernel Oops in multipathing after chchp -v 0 (bnc#570526).

-------------------------------------------------------------------
Wed Jan 27 14:59:03 CET 2010 - jkosina@suse.cz

- patches.fixes/pci-fix-nested-spinlock-hang-in-aer_inject.patch:
  pci: fix nested spinlock hang in aer_inject (bnc#573578).

-------------------------------------------------------------------
Wed Jan 27 11:51:15 CET 2010 - jjolly@suse.de

- needs_update:Cleaned up items listed under jjolly.

-------------------------------------------------------------------
Wed Jan 27 08:22:51 CET 2010 - tiwai@suse.de

- patches.drivers/alsa-sp1-usb-01-avoid-oops-at-disconnect:
  ALSA: usb-audio - Avoid Oops after disconnect (bnc#565027).

-------------------------------------------------------------------
Tue Jan 26 07:00:33 CET 2010 - knikanth@suse.de

- supported.conf: Fix misspelt dm-region-hash and mark it supported
  correctly (bnc#565962)

-------------------------------------------------------------------
Mon Jan 25 21:55:49 CET 2010 - gregkh@suse.de

- Update to 2.6.32.6
  - security fixes
  - bugfixes
  - obsoletes:
    - patches.drivers/8250_pnp-wacom-add
    - patches.drivers/staging-hv-fix-smp-problems-in-the-hyperv-core-code.patch
    - patches.kernel.org/scsi-enclosure-fix-oops-while-iterating-enclosure_status-array.patch
    - patches.kernel.org/x86-msr-cpuid-register-enough-minors-for-the-msr-and-cpuid-drivers.patch

-------------------------------------------------------------------
Mon Jan 25 20:07:23 CET 2010 - npiggin@suse.de

- patches.suse/slab-handle-memoryless-nodes-v2a.patch: slab -
  handle memoryless nodes V2a (bnc#436025, bnc#570492).

-------------------------------------------------------------------
Mon Jan 25 16:46:19 CET 2010 - trenn@suse.de

- Update config files.
- patches.arch/x86_mce_intel_decode_physical_address.patch: x86,
  mce: Xeon75xx specific interface to get corrected memory error
  information (bnc#573380, fate#307738).
- patches.arch/x86_mce_intel_decode_physical_address_compile_fix.patch:
  x86, mce: Xeon75xx specific interface to get corrected memory
  error information (bnc#573380, fate#307738).
- patches.arch/x86_mce_intel_decode_physical_address_rename_fix.patch:
  x86, mce: Rename cpu_specific_poll to mce_cpu_specific_poll
  (bnc#573380, fate#307738).
- patches.xen/xen3-auto-arch-x86.diff: Refresh.

-------------------------------------------------------------------
Mon Jan 25 14:13:08 CET 2010 - tiwai@suse.de

- patches.drivers/alsa-sp1-hda-57-cx5051-toshiba-quirk:
  ALSA: hda - Add support for Toshiba Satellite M300
  (bnc#492233,bnc#565904).
- patches.drivers/alsa-sp1-hda-58-cx5051-lenovo-mute-fix: ALSA:
  hda - Change headphone pin control with master volume on cx5051
  (bnc#573050).

-------------------------------------------------------------------
Mon Jan 25 12:30:14 CET 2010 - trenn@suse.de

- patches.arch/x86_enable_tsc_sync_check_again.patch: x86:
  Reenable TSC sync check at boot, even with NONSTOP_TSC
  (bnc#573379).

-------------------------------------------------------------------
Mon Jan 25 12:22:55 CET 2010 - trenn@suse.de

- patches.arch/x86_node_hotplug_parse_srat_fix_2nd_ver.patch:
  x86: Set hotpluggable nodes in nodes_possible_map (bnc#567216).
- patches.arch/x86_node_hotplug_parse_srat_fix.patch: Delete.

-------------------------------------------------------------------
Mon Jan 25 11:45:39 CET 2010 - trenn@suse.de

- supported.conf:
  Add mce-inject and hwpoison-inject so that Intel can easier test
  this. As these are debug drivers, they might get reverted from
  support.conf again if kernel-extra package gets fixed for SLES,
  only seem to exist for SLED because "NCC is not yet working for SP1".
  (bnc#572552).

-------------------------------------------------------------------
Sat Jan 23 02:54:31 CET 2010 - bphilips@suse.de

- patches.drivers/tg3-updates-from-f4188d-to-ba5b0bf.patch: tg3:
  updates from f4188d to ba5b0bf (bnc#573237).

-------------------------------------------------------------------
Sat Jan 23 01:57:20 CET 2010 - rjw@suse.de

- patches.arch/x86-irq-check-move_in_progress-before-freeing-the-vector-mapping.patch:
  x86, irq: Check move_in_progress before freeing the vector
  mapping (bnc#558247).

-------------------------------------------------------------------
Sat Jan 23 01:36:27 CET 2010 - rjw@suse.de

- patches.arch/x86-apic-use-logical-flat-for-systems-with-8-or-fewer-logical-cpus.patch:
  x86, apic: use logical flat for systems with <= 8 logical cpus
  (bnc#567510).
- patches.arch/x86-revert-apic-Use-logical-flat-on-intel-with-8-or-fewer-logical-cpus.patch:
  x86: Revert "apic: Use logical flat on intel with <= 8 logical
  cpus" (bnc#567510).

-------------------------------------------------------------------
Sat Jan 23 00:52:57 CET 2010 - gregkh@suse.de

- Update to 2.6.32.5:
  - security fixes
  - bug fixes
  - obsoletes:
    - patches.drivers/alsa-sp1-hda-54-alc861-capture-fix
    - patches.fixes/hid-add-device-ids-for-new-model-of-apple-wireless-keyboard
    - patches.fixes/megaraid_sas-fix-permissions-on-poll_mode_io
    - patches.fixes/reiserfs-truncate-blocks-not-used-by-a-write.patch

-------------------------------------------------------------------
Fri Jan 22 21:11:54 CET 2010 - tonyj@suse.de

- Update config files: drop UTRACE from default s390 configs
  as per communication from Ihno.

-------------------------------------------------------------------
Fri Jan 22 19:48:25 CET 2010 - gregkh@suse.de

- patches.kernel.org/x86-msr-cpuid-register-enough-minors-for-the-msr-and-cpuid-drivers.patch:
  x86, msr/cpuid: Register enough minors for the MSR and CPUID
  drivers (bnc#572720).

-------------------------------------------------------------------
Fri Jan 22 18:54:28 CET 2010 - gregkh@suse.de

- patches.kernel.org/scsi-enclosure-fix-oops-while-iterating-enclosure_status-array.patch:
  SCSI: enclosure: fix oops while iterating enclosure_status array
  (bnc#572818).
- patches.fixes/enclosure-fix-oops-while-iterating-enclosure_status-array:
  Delete.

-------------------------------------------------------------------
Fri Jan 22 15:50:12 CET 2010 - duwe@suse.de

- Update config files.
- patches.arch/ppc-extended_h_cede-update-to-mainline: Incremental
  patch set to sync H_CEDE with actual mainline (bnc#550447,
  FATE#307059).

-------------------------------------------------------------------
Fri Jan 22 15:30:21 CET 2010 - trenn@suse.de

- Update config files.
  Add DMAR to -trace flavor -> get in sync with -default

-------------------------------------------------------------------
Fri Jan 22 09:17:21 CET 2010 - hare@suse.de

- patches.fixes/qla2xxx-restore-pci-state-after-eeh-recovery:
  Re-save PCI state after EEH recovery (bnc#570233).

-------------------------------------------------------------------
Fri Jan 22 07:38:23 CET 2010 - jjolly@suse.de

- patches.arch/s390-06-01-zfcp-introduce-bsg-timeout-callback.patch:
  zfcp: introduce BSG timeout callback (BNC#572659).
- patches.arch/s390-06-02-zfcp-set-hw-timeout-requested-by-bsg.patch:
  zfcp: set HW timeout requested by BSG request (BNC#572659).

-------------------------------------------------------------------
Fri Jan 22 03:20:49 CET 2010 - bphilips@suse.de

- patches.drivers/netxen-8f9b3f-to-c651a8.patch: netxen: 8f9b3f
  to c651a8 (bnc#572832).

-------------------------------------------------------------------
Fri Jan 22 02:39:54 CET 2010 - mfasheh@suse.com

- patches.suse/ocfs2-allocation-resrvations.patch: Refresh to
  newest version of patch.

-------------------------------------------------------------------
Fri Jan 22 01:51:28 CET 2010 - gregkh@suse.de

- Update config files.
  CONFIG_KGDB=n

-------------------------------------------------------------------
Fri Jan 22 01:48:30 CET 2010 - gregkh@suse.de

- Update config files.
  CONFIG_CRC_T10DIF=m for vanilla configs

-------------------------------------------------------------------
Fri Jan 22 01:47:34 CET 2010 - gregkh@suse.de

- Update config files.
  CONFIG_CRC_T10DIF=m

-------------------------------------------------------------------
Fri Jan 22 01:44:20 CET 2010 - gregkh@suse.de

- Update config files.
  CONFIG_EFI_VARS=m

-------------------------------------------------------------------
Fri Jan 22 01:41:55 CET 2010 - gregkh@suse.de

- Update config files.
  CONFIG_RTC_LIB=m
  CONFIG_RTC_DRV_CMOS=m

-------------------------------------------------------------------
Fri Jan 22 01:35:49 CET 2010 - gregkh@suse.de

- Update config files.
  CONFIG_VIDEO_OUTPUT_CONTROL=m

-------------------------------------------------------------------
Fri Jan 22 01:33:43 CET 2010 - gregkh@suse.de

- Update config files.
  CONFIG_INPUT_FF_MEMLESS=m

-------------------------------------------------------------------
Fri Jan 22 01:24:00 CET 2010 - gregkh@suse.de

- Update config files.
  CONFIG_LEDS_CLASS=m

-------------------------------------------------------------------
Fri Jan 22 01:05:57 CET 2010 - gregkh@suse.de

- Update config files.
  CONFIG_EXT2_FS=m
  CONFIG_EXT3_FS=m
  CONFIG_FS_MBCACHE=m
  CONFIG_JBD=m

-------------------------------------------------------------------
Fri Jan 22 01:01:10 CET 2010 - gregkh@suse.de

- Update config files.
  CONFIG_HID=m

-------------------------------------------------------------------
Fri Jan 22 00:53:00 CET 2010 - gregkh@suse.de

- Update config files.
  CONFIG_I2C=m
  CONFIG_HWMON=m

-------------------------------------------------------------------
Fri Jan 22 00:47:37 CET 2010 - gregkh@suse.de

- Update config files.
  CONFIG_MII=m

-------------------------------------------------------------------
Fri Jan 22 00:37:27 CET 2010 - gregkh@suse.de

- Update config files.
  CONFIG_LIB80211=m

-------------------------------------------------------------------
Fri Jan 22 00:30:59 CET 2010 - gregkh@suse.de

- Update config files.
  CONFIG_X86_MSR=m
  CONFIG_X86_CPUID=m

-------------------------------------------------------------------
Thu Jan 21 20:22:46 CET 2010 - astarikovskiy@suse.de

- supported.conf: added power_meter driver (FATE #306959). 

-------------------------------------------------------------------
Thu Jan 21 18:16:54 CET 2010 - tonyj@suse.de

- config.conf: add -trace flavor for s390* at Ihno's request
- Add more tracers to existing ppc64 trace config at IBM request 
  Both related to FATE# 307051.
- patches.trace/ftrace-framepointer.diff: Delete.

-------------------------------------------------------------------
Thu Jan 21 14:41:29 CET 2010 - hare@suse.de

- patches.fixes/scsi-fc-class-allow-LLD-bsg-timeout:
  scsi_transport_fc: Allow LLD to reset FC BSG timeout
  (bnc#572658).

-------------------------------------------------------------------
Thu Jan 21 13:13:53 CET 2010 - jbeulich@novell.com

- patches.xen/xen-privcmd-mmap-batch-clear: privcmd: mmapbatch-v2
  fixes.

-------------------------------------------------------------------
Thu Jan 21 09:08:08 CET 2010 - hare@suse.de

- patches.drivers/lpfc-8.3.5-update: lpfc update to 8.3.5
  (bnc#572427).
- patches.drivers/lpfc-8.3.5.3-update: lpfc driver update to
  8.3.5.3 (bnc#572427).

-------------------------------------------------------------------
Thu Jan 21 09:04:37 CET 2010 - hare@suse.de

- patches.drivers/e1000-enhance-frame-fragment-detection.patch:
  Update headers for series2git.
- patches.drivers/e1000e-enhance-frame-fragment-detection.patch:
  Update headers for series2git.

-------------------------------------------------------------------
Wed Jan 20 18:23:18 CET 2010 - tiwai@suse.de

- patches.suse/bootsplash-scaler: Refresh. More updates and
  clean-up by Egbert (bnc#570082)

-------------------------------------------------------------------
Wed Jan 20 16:30:38 CET 2010 - jkosina@suse.cz

- patches.drivers/add-support-for-intel-cougar-point-chipset.patch:
  Intel Cougar Point PCH Support (FATE#308854 bnc#565845).

-------------------------------------------------------------------
Wed Jan 20 15:07:59 CET 2010 - jslaby@suse.de

- patches.drivers/bnx2x-backports-v2.6.32-to-af901ca.patch:
  Refresh.
  (change firmwares in makefile)

-------------------------------------------------------------------
Wed Jan 20 13:55:16 CET 2010 - jslaby@suse.de

- patches.suse/rlim-0006-PPC-use-helpers-for-rlimits.patch: Refresh.
- patches.suse/rlim-0007-S390-use-helpers-for-rlimits.patch: Refresh.

-------------------------------------------------------------------
Wed Jan 20 12:10:03 CET 2010 - jbeulich@novell.com

- Update Xen patches to 2.6.32.4 and c/s 984.
- Update Xen config files.

-------------------------------------------------------------------
Wed Jan 20 08:19:53 CET 2010 - bphilips@suse.de

- patches.drivers/bnx2i-backport-from-v2.6.32-to-45ca38e.patch:
  bnx2i: Backport from v2.6.32 to 45ca38e (bnc#564640).
- patches.drivers/bnx2x-backports-v2.6.32-to-af901ca.patch:
  bnx2x: backports v2.6.32 to af901ca (bnc#564638).
- patches.drivers/cnic-backport-from-v2.6.32-4e9c4f.patch: cnic:
  backport from v2.6.32-4e9c4f (bnc#564640).

-------------------------------------------------------------------
Wed Jan 20 00:08:36 CET 2010 - gregkh@suse.de

- Update config files.  2.6.32.4 changed one of them.

-------------------------------------------------------------------
Tue Jan 19 23:40:51 CET 2010 - tiwai@suse.de

- patches.suse/bootsplash-scaler: Refresh.  Fixed the text area
  calculation, and added the upscaling (bnc#570082).

-------------------------------------------------------------------
Tue Jan 19 18:39:59 CET 2010 - gregkh@suse.de

- Patch refresh for fuzz due to upstream -stable additions.

-------------------------------------------------------------------
Tue Jan 19 18:35:44 CET 2010 - gregkh@suse.de

- Update to 2.6.32.4
  - security fixes
  - bug fixes
  - obsoletes:
    - patches.arch/module-handle-ppc64-relocating-kcrctabs-when-config_relocatable-y
    - patches.drivers/alsa-sp1-hda-53-alc861vd-capture-fix
    - patches.fixes/audit_untag_chunk.patch
    - patches.fixes/quota-fix-reserved-space-management-for-ordinary-fs.patch
    - patches.fixes/signal-fix-kernel-information-leak-with-print-fatal-signals-1

-------------------------------------------------------------------
Tue Jan 19 18:08:33 CET 2010 - tiwai@suse.de

- patches.drivers/alsa-sp1-hda-55-alc259-hp-pin-fix: ALSA: hda -
  Fix parsing pin node 0x21 on ALC259 (bnc#571879).
- patches.drivers/alsa-sp1-hda-56-realtek-eapd-fix: ALSA: hda -
  Turn on EAPD only if available for Realtek codecs (bnc#571879).

-------------------------------------------------------------------
Tue Jan 19 18:01:58 CET 2010 - tiwai@suse.de

- patches.suse/bootsplash-scaler: Refresh.  Fix the hang-up with
  resolution changes (bnc#570082)

-------------------------------------------------------------------
Tue Jan 19 14:36:48 CET 2010 - jkosina@suse.cz

- supported.conf: added aesni-intel (bnc#566618 FATE#304209).

-------------------------------------------------------------------
Tue Jan 19 14:21:10 CET 2010 - jkosina@suse.cz

- Update config files: set CONFIG_CRYPTO_HMAC=y to avoid
  regression from SLE11 (bnc#571501).

-------------------------------------------------------------------
Tue Jan 19 13:32:02 CET 2010 - jack@suse.de

- patches.fixes/reiserfs-truncate-blocks-not-used-by-a-write.patch:
  reiserfs: truncate blocks not used by a write (bnc#483375).

-------------------------------------------------------------------
Mon Jan 18 22:34:50 CET 2010 - jeffm@suse.de

- patches.suse/smtnice-disable: Delete (obsolete).

-------------------------------------------------------------------
Mon Jan 18 16:22:29 CET 2010 - jeffm@suse.com

- Disabled custom ACPI table loading from initramfs again.

-------------------------------------------------------------------
Mon Jan 18 16:22:08 CET 2010 - jeffm@suse.com

- patches.fixes/nfsd-05-sunrpc-cache-allow-thread-to-block-while-waiting-for.patch:
  Refresh.

-------------------------------------------------------------------
Mon Jan 18 14:59:22 CET 2010 - trenn@suse.de

- patches.arch/x86_node_hotplug_parse_srat_fix.patch:
  x86/mm/srat_64.c: nodes_parsed should include all nodes detected
  by ACPI (bnc#567140).

-------------------------------------------------------------------
Mon Jan 18 09:47:31 CET 2010 - hare@suse.de

- patches.fixes/aic79xx-null-scb-in-nonpkt-busfree: aic79xx: check
  for non-NULL scb in ahd_handle_nonpkt_busfree (bnc#542568).

-------------------------------------------------------------------
Mon Jan 18 00:35:36 CET 2010 - nfbrown@suse.de

- patches.fixes/nfsd-05-sunrpc-cache-allow-thread-to-block-while-waiting-for.patch:
  Refresh to fix 60 second delay. (bnc#568271)

-------------------------------------------------------------------
Sat Jan 16 02:05:38 CET 2010 - tonyj@suse.de

- patches.fixes/audit_untag_chunk.patch: fix braindamage in
  audit_tree.c untag_chunk() (bnc#556282).

-------------------------------------------------------------------
Sat Jan 16 01:44:42 CET 2010 - rjw@suse.de

- patches.xen/xen-x86-rename-display_cacheinfo-to-cpu_detect_cache_sizes.patch:
  x86: Rename display_cacheinfo() to cpu_detect_cache_sizes().

-------------------------------------------------------------------
Fri Jan 15 21:42:09 CET 2010 - gregkh@suse.de

- Update config files.
- patches.drivers/vmw_pvscsi-scsi-driver-for-vmware-s-virtual-hba.patch:
  vmw_pvscsi: SCSI driver for VMware's virtual HBA.

-------------------------------------------------------------------
Fri Jan 15 20:54:10 CET 2010 - jeffm@suse.com

- patches.fixes/hid-add-device-ids-for-new-model-of-apple-wireless-keyboard:
  HID: add device IDs for new model of Apple Wireless Keyboard
  (bnc#568231).

-------------------------------------------------------------------
Fri Jan 15 13:47:33 CET 2010 - hare@suse.de

- patches.drivers/qla2xxx-8.03.01.01.11.1-k8-update: qla2xxx
  driver update to 8.03.01.01.11.1-k8 (bnc#560415).
- patches.drivers/qla2xxx-8.03.01.02.11.1-k8-update: qla2xxx
  driver update to 8.03.01.02.11.1-k8 (bnc#570233).
- patches.drivers/lpfc-add-raywire-id: Delete.
- patches.drivers/qla2xxx-8.03.01-k7-update: Delete.

-------------------------------------------------------------------
Fri Jan 15 13:46:38 CET 2010 - hare@suse.de

- patches.drivers/qla2xxx-8.03.01.01.11.1-k8-update: qla2xxx
  driver update to 8.03.01.01.11.1-k8 (bnc#560415).
- patches.drivers/qla2xxx-8.03.01.02.11.1-k8-update: qla2xxx
  driver update to 8.03.01.02.11.1-k8 (bnc#570233).
- patches.drivers/lpfc-add-raywire-id: Delete.
- patches.drivers/qla2xxx-8.03.01-k7-update: Delete.

-------------------------------------------------------------------
Fri Jan 15 09:41:39 CET 2010 - trenn@suse.de

- patches.suse/kdb_dont_touch_i8042_early.patch: Avoid early
  hang when i8042 controller is missing (bnc#528811).

-------------------------------------------------------------------
Fri Jan 15 03:56:15 CET 2010 - jeffm@suse.com

- patches.suse/reiser4-sync_inodes: Delete (obsolete).

-------------------------------------------------------------------
Fri Jan 15 03:19:18 CET 2010 - jeffm@suse.com

- patches.arch/s390-08-02-zfcp-gpn-align-fix.diff: Delete (obsolete).

-------------------------------------------------------------------
Fri Jan 15 00:25:16 CET 2010 - mfasheh@suse.com

- patches.fixes/Ocfs2-Let-ocfs2-support-fiemap-for-symlink-and-fast-.patch:
  Ocfs2: Let ocfs2 support fiemap for symlink and fast symlink..
- patches.fixes/Ocfs2-Should-ocfs2-support-fiemap-for-S_IFDIR-inode.patch:
  Ocfs2: Should ocfs2 support fiemap for S_IFDIR inode?.
- patches.fixes/ocfs-stop-using-do_sync_mapping_range.patch:
  ocfs: stop using do_sync_mapping_range.
- patches.fixes/ocfs2-Add-reflinked-file-s-inode-to-inode-hash-earil.patch:
  ocfs2: Add reflinked file's inode to inode hash eariler..
- patches.fixes/ocfs2-Find-proper-end-cpos-for-a-leaf-refcount-block.patch:
  ocfs2: Find proper end cpos for a leaf refcount block..
- patches.fixes/ocfs2-Set-i_nlink-properly-during-reflink.patch:
  ocfs2: Set i_nlink properly during reflink..
- patches.fixes/ocfs2-always-include-acl-support.patch: ocfs2:
  Always include ACL support.
- patches.fixes/ocfs2-cluster-Make-fence-method-configurable-v2.patch:
  ocfs2/cluster: Make fence method configurable - v2.
- patches.fixes/ocfs2-devel-remove-redundant-OCFS2_MOUNT_POSIX_ACL-c.patch:
  ocfs2-devel: remove redundant OCFS2_MOUNT_POSIX_ACL check
  in ocfs2_get_acl_nolock().
- patches.fixes/ocfs2-explicit-declare-uninitialized-var-in-user_clu.patch:
  ocfs2: explicit declare uninitialized var in
  user_cluster_connect().
- patches.fixes/ocfs2-make-acl-use-the-default.patch: ocfs2:
  Make acl use the default.
- patches.fixes/ocfs2-refcounttree.c-cleanup.patch: ocfs2:
  refcounttree.c cleanup..
- patches.fixes/ocfs2-replace-u8-by-__u8-in-ocfs2_fs.h.patch:
  ocfs2: replace u8 by __u8 in ocfs2_fs.h.
- patches.fixes/ocfs2-return-EAGAIN-instead-of-EAGAIN-in-dlm.patch:
  ocfs2: return -EAGAIN instead of EAGAIN in dlm.
- patches.fixes/ocfs2-set-MS_POSIXACL-on-remount.patch: ocfs2:
  Set MS_POSIXACL on remount.
- patches.fixes/ocfs2-trivial-Use-le16_to_cpu-for-a-disk-value-in-xa.patch:
  ocfs2/trivial: Use le16_to_cpu for a disk value in xattr.c.
- patches.fixes/ocfs2-trivial-Use-proper-mask-for-2-places-in-hearbe.patch:
  ocfs2/trivial: Use proper mask for 2 places in hearbeat.c.
- patches.suse/fiemap-Add-new-extent-flag-FIEMAP_EXTENT_SHARED.patch:
  fiemap: Add new extent flag FIEMAP_EXTENT_SHARED.
- patches.suse/ocfs2-Use-FIEMAP_EXTENT_SHARED.patch: ocfs2:
  Use FIEMAP_EXTENT_SHARED.
- patches.suse/ocfs2-allocation-resrvations.patch: Refresh.

-------------------------------------------------------------------
Thu Jan 14 22:40:43 CET 2010 - rjw@suse.de

- patches.arch/x86-Limit-number-of-per-cpu-TSC-sync-messages.patch:
  x86: Limit number of per cpu TSC sync messages (bnc#564618,
  FATE#306952).
- patches.arch/x86-Limit-the-number-of-processor-bootup-messages.patch:
  x86: Limit the number of processor bootup messages (bnc#564618,
  FATE#306952).
- patches.arch/x86-Remove-CPU-cache-size-output-for-non-Intel-too.patch:
  x86: Remove CPU cache size output for non-Intel too (bnc#564618,
  FATE#306952).
- patches.arch/x86-Remove-enabling-x2apic-message-for-every-CPU.patch:
  x86: Remove enabling x2apic message for every CPU (bnc#564618,
  FATE#306952).
- patches.arch/x86-Remove-the-CPU-cache-size-printks.patch: x86:
  Remove the CPU cache size printk's (bnc#564618, FATE#306952).
- patches.arch/x86-cpu-mv-display_cacheinfo-cpu_detect_cache_sizes.patch:
  x86, cpu: mv display_cacheinfo -> cpu_detect_cache_sizes
  (bnc#564618, FATE#306952).
- patches.arch/x86-ucode-amd-Load-ucode-patches-once-and-not-separately-of-each-CPU.patch:
  x86: ucode-amd: Load ucode-patches once and not separately of
  each CPU (bnc#564618, FATE#306952).
- patches.fixes/sched-Limit-the-number-of-scheduler-debug-messages.patch:
  sched: Limit the number of scheduler debug messages (bnc#564618,
  FATE#306952).
- patches.fixes/timers-init-Limit-the-number-of-per-cpu-calibration-bootup-messages.patch:
  timers, init: Limit the number of per cpu calibration bootup
  messages (bnc#564618, FATE#306952).

-------------------------------------------------------------------
Thu Jan 14 20:54:29 CET 2010 - jeffm@suse.com

- patches.suse/add-initramfs-file_read_write: Build fix.

-------------------------------------------------------------------
Thu Jan 14 20:44:18 CET 2010 - jeffm@suse.com

- patches.suse/supported-flag-enterprise: Refresh.

-------------------------------------------------------------------
Thu Jan 14 20:16:19 CET 2010 - jeffm@suse.com

- patches.suse/supported-flag-sysfs: Properly report proprietary modules

-------------------------------------------------------------------
Thu Jan 14 19:24:32 CET 2010 - jeffm@suse.de

- patches.suse/add-initramfs-file_read_write: initramfs: add
  initramfs_{read,write} (bnc#568120).
- Re-enabled custom ACPI table loading from initramfs.

-------------------------------------------------------------------
Thu Jan 14 12:58:33 CET 2010 - trenn@suse.de

- Update config files.
  Enable CONFIG_CPU_FREQ_DEBUG as requested by HP.
  This one adds conditional printks which can be enabled via:
  cpufreq.debug=7

-------------------------------------------------------------------
Thu Jan 14 12:55:42 CET 2010 - tiwai@suse.de

- patches.drivers/alsa-sp1-hda-54-alc861-capture-fix: ALSA: hda -
  Fix missing capture mixer for ALC861/660 codecs (bnc#567340).

-------------------------------------------------------------------
Thu Jan 14 10:25:21 CET 2010 - mmarek@suse.de

- rpm/find-provides, rpm/kernel-binary.spec.in: really fix ppc
  symbol provides.

-------------------------------------------------------------------
Thu Jan 14 00:10:11 CET 2010 - rjw@suse.de

- patches.arch/UV-Expose-irq_desc-node-in-proc.patch: Expose the
  irq_desc node as /proc/irq/*/node. (bnc#566745, fate#306952).

-------------------------------------------------------------------
Wed Jan 13 23:37:52 CET 2010 - bphilips@suse.de

- patches.drivers/dmfe-tulip-Let-dmfe-handle-DM910x-except-for-SPARC-o.patch:
  dmfe/tulip: Let dmfe handle DM910x except for SPARC on-board
  chips (bnc#537016).

-------------------------------------------------------------------
Wed Jan 13 23:13:19 CET 2010 - jkosina@suse.cz

- patches.fixes/crypto-testmgr-fix-complain-about-lacking-test.patch:
  crypto: testmgr - Fix complain about lack test for internal
  used algorithm (bnc#568278 FATE#306883).

-------------------------------------------------------------------
Wed Jan 13 16:04:58 CET 2010 - mmarek@suse.cz

- patches.suse/bootsplash-keep-multiple-data: Keep multiple
  splash screens for KMS (bnc#570082).
- patches.suse/bootsplash-scaler: Add bootsplash image scaler
  (bnc#570082).

-------------------------------------------------------------------
Wed Jan 13 13:53:04 CET 2010 - mmarek@suse.de

- rpm/kernel-binary.spec.in, rpm/find-provides: extract exported
  symbols from /boot/vmlinux before the image is stripped (affects
  ppc).

-------------------------------------------------------------------
Wed Jan 13 02:01:55 CET 2010 - bphilips@suse.de

- patches.drivers/e1000-enhance-frame-fragment-detection.patch:
  Avoid atomic op by introducing discarding flag instead
- patches.drivers/e1000e-enhance-frame-fragment-detection.patch:
  Avoid atomic op by introducing discarding flag instead

-------------------------------------------------------------------
Tue Jan 12 22:08:43 CET 2010 - jeffm@suse.com

- patches.fixes/ppc-crashdump-typefix: rename to patches.rpmify/ppc-crashdump-typefix

-------------------------------------------------------------------
Tue Jan 12 21:40:53 CET 2010 - jeffm@suse.com

- patches.fixes/signal-fix-kernel-information-leak-with-print-fatal-signals-1:
  kernel/signal.c: fix kernel information leak with
  print-fatal-signals=1 (bnc#569902).

-------------------------------------------------------------------
Tue Jan 12 21:14:05 CET 2010 - rjw@suse.de

- needs_update: Remove some patches that we've got through the
  upstream.

-------------------------------------------------------------------
Tue Jan 12 17:57:52 CET 2010 - tiwai@suse.de

- patches.drivers/alsa-sp1-hda-53-alc861vd-capture-fix: ALSA:
  hda - Fix ALC861-VD capture source mixer (bnc#568305).

-------------------------------------------------------------------
Tue Jan 12 16:49:37 CET 2010 - trenn@suse.de

- patches.fixes/nohz_prevent_clocksource_wrapping_during_idle.patch:
  nohz: Prevent clocksource wrapping during idle (bnc#569238).

-------------------------------------------------------------------
Tue Jan 12 14:21:01 CET 2010 - jack@suse.de

- patches.suse/readahead-request-tunables.patch: Update readahead
  and max_sectors tunables (bnc#548529).

-------------------------------------------------------------------
Tue Jan 12 14:14:08 CET 2010 - jkosina@suse.cz

- patches.drivers/watchdog-iTCO_wdt-Add-support-for-Intel-Ibex-Peak.patch:
  iTCO_wdt: Add support for Intel Ibex Peak (bnc#557081
  FATE#308591).

-------------------------------------------------------------------
Tue Jan 12 09:21:52 CET 2010 - tonyj@suse.de

- needs_update: remove LTT/trace patches (assigned to jbl), all had 
  already been taken care of by my fwd port to 2.6.32

-------------------------------------------------------------------
Tue Jan 12 08:09:38 CET 2010 - hare@suse.de

- patches.drivers/qla4xxx-5.01.00-k9-5.01.00.00.11.01-k10.patch:
  Fixup compilation error.

-------------------------------------------------------------------
Tue Jan 12 00:52:29 CET 2010 - rjw@suse.de

- patches.fixes/PCI-Always-set-prefetchable-base-limit-upper32-registers.patch:
  PCI: Always set prefetchable base/limit upper32 registers
  (bnc#569003).

-------------------------------------------------------------------
Mon Jan 11 16:32:52 CET 2010 - hare@suse.de

- patches.drivers/qla4xxx-5.01.00-k9-5.01.00.00.11.01-k10.patch:
  Update qla4xxx driver for SLES11 SP1 (bnc#556572,FATE#307128).

-------------------------------------------------------------------
Mon Jan 11 15:51:14 CET 2010 - jblunck@suse.de

- needs_update: Removed some patches.

-------------------------------------------------------------------
Mon Jan 11 14:34:00 CET 2010 - hare@suse.de

- patches.drivers/bfa-2.1.2.1-update: Update bfa driver to
  version 2.1.2.1 (bnc#561881).

-------------------------------------------------------------------
Mon Jan 11 12:39:21 CET 2010 - hare@suse.de

- patches.fixes/fcoe-libfc-adds-enable-di: adds enable/disable
  for fcoe interface (bnc#562046).
- patches.fixes/fcoe-use-lld-s-wwpn-and-w: Use LLD's WWPN and
  WWNN for lport if LLD supports ndo_fcoe_get_wwn (bnc#562046).
- patches.fixes/libfc-reduce-hold-time-on: reduce hold time on
  SCSI host lock (bnc#562046).
- patches.fixes/libfc-remote-port-gets-st: remote port gets
  stuck in restart state without really restarting (bnc#562046).

-------------------------------------------------------------------
Mon Jan 11 12:13:36 CET 2010 - hare@suse.de

- patches.drivers/mpt2sas-03.100.03.00-update: LSI mptsas2 driver
  update to 03.100.03.00 (bnc#566013).

-------------------------------------------------------------------
Mon Jan 11 10:33:48 CET 2010 - jbeulich@novell.com

- patches.xen/xen-x86_64-nx-user-mappings: Delete (bnc#568741).
- patches.xen/xen3-rlim-0025-x86-add-ia32-compat-prlimit-syscalls.patch:
  Delete.

-------------------------------------------------------------------
Mon Jan 11 09:57:40 CET 2010 - hare@suse.de

- patches.fixes/qla4xxx-lun-reset-fix: Delete.

-------------------------------------------------------------------
Mon Jan 11 09:55:52 CET 2010 - hare@suse.de

- patches.fixes/scsi-dh-rdac-add-ibm-174x: scsi_dh_rdac: Add
  two new IBM devices (bnc# 556159).

-------------------------------------------------------------------
Sat Jan  9 21:07:34 CET 2010 - jslaby@suse.de

- patches.suse/perfmon2.patch: Refresh.
- patches.suse/rlim-0001-SECURITY-selinux-fix-update_rlimit_cpu-parameter.patch:
  Refresh.
- patches.suse/rlim-0002-resource-move-kernel-function-inside-__KERNEL__.patch:
  resource: move kernel function inside __KERNEL__ (FATE#305733).
- patches.suse/rlim-0003-resource-add-helpers-for-fetching-rlimits.patch:
  resource: add helpers for fetching rlimits (FATE#305733).
- patches.suse/rlim-0004-IA64-use-helpers-for-rlimits.patch:
  [IA64] use helpers for rlimits (FATE#305733).
- patches.suse/rlim-0005-core-posix-cpu-timers-cleanup-rlimits-usage.patch:
  core: posix-cpu-timers, cleanup rlimits usage (FATE#305733).
- patches.suse/rlim-0006-PPC-use-helpers-for-rlimits.patch: PPC:
  use helpers for rlimits (FATE#305733).
- patches.suse/rlim-0007-S390-use-helpers-for-rlimits.patch:
  S390: use helpers for rlimits (FATE#305733).
- patches.suse/rlim-0008-SPARC-use-helpers-for-rlimits.patch:
  SPARC: use helpers for rlimits (FATE#305733).
- patches.suse/rlim-0009-X86-use-helpers-for-rlimits.patch: X86:
  use helpers for rlimits (FATE#305733).
- patches.suse/rlim-0010-FS-use-helpers-for-rlimits.patch: FS:
  use helpers for rlimits (FATE#305733).
- patches.suse/rlim-0011-MM-use-helpers-for-rlimits.patch: MM:
  use helpers for rlimits (FATE#305733).
- patches.suse/rlim-0012-core-use-helpers-for-rlimits.patch:
  core: use helpers for rlimits (FATE#305733).
- patches.suse/rlim-0013-infiniband-use-helpers-for-rlimits.patch:
  infiniband: use helpers for rlimits (FATE#305733).
- patches.suse/rlim-0014-ipc-use-helpers-for-rlimits.patch: ipc:
  use helpers for rlimits (FATE#305733).
- patches.suse/rlim-0015-SECURITY-add-task_struct-to-setrlimit.patch:
  SECURITY: add task_struct to setrlimit (FATE#305733).
- patches.suse/rlim-0016-core-add-task_struct-to-update_rlimit_cpu.patch:
  core: add task_struct to update_rlimit_cpu (FATE#305733).
- patches.suse/rlim-0017-sys_setrlimit-make-sure-rlim_max-never-grows.patch:
  sys_setrlimit: make sure ->rlim_max never grows (FATE#305733).
- patches.suse/rlim-0018-core-split-sys_setrlimit.patch: core:
  split sys_setrlimit (FATE#305733).
- patches.suse/rlim-0019-core-allow-setrlimit-to-non-current-tasks.patch:
  core: allow setrlimit to non-current tasks (FATE#305733).
- patches.suse/rlim-0020-core-optimize-setrlimit-for-current-task.patch:
  core: optimize setrlimit for current task (FATE#305733).
- patches.suse/rlim-0021-FS-proc-switch-limits-reading-to-fops.patch:
  FS: proc, switch limits reading to fops (FATE#305733).
- patches.suse/rlim-0022-FS-proc-make-limits-writable.patch:
  FS: proc, make limits writable (FATE#305733).
- patches.suse/rlim-0023-core-do-security-check-under-task_lock.patch:
  core: do security check under task_lock (FATE#305733).
- patches.suse/rlim-0002-SECURITY-add-task_struct-to-setrlimit.patch:
  Delete.
- patches.suse/rlim-0003-core-add-task_struct-to-update_rlimit_cpu.patch:
  Delete.
- patches.suse/rlim-0004-sys_setrlimit-make-sure-rlim_max-never-grows.patch:
  Delete.
- patches.suse/rlim-0005-core-split-sys_setrlimit.patch: Delete.
- patches.suse/rlim-0006-core-allow-setrlimit-to-non-current-tasks.patch:
  Delete.
- patches.suse/rlim-0007-core-optimize-setrlimit-for-current-task.patch:
  Delete.
- patches.suse/rlim-0008-FS-proc-make-limits-writable.patch:
  Delete.
- patches.suse/rlim-0009-core-posix-cpu-timers-cleanup-rlimits-usage.patch:
  Delete.
- patches.suse/rlim-0010-core-do-security-check-under-task_lock.patch:
  Delete.
- patches.suse/rlim-0011-resource-add-helpers-for-fetching-rlimits.patch:
  Delete.
- patches.suse/rlim-0012-IA64-use-helpers-for-rlimits.patch:
  Delete.
- patches.suse/rlim-0013-PPC-use-helpers-for-rlimits.patch:
  Delete.
- patches.suse/rlim-0014-S390-use-helpers-for-rlimits.patch:
  Delete.
- patches.suse/rlim-0015-SPARC-use-helpers-for-rlimits.patch:
  Delete.
- patches.suse/rlim-0016-X86-use-helpers-for-rlimits.patch:
  Delete.
- patches.suse/rlim-0017-FS-use-helpers-for-rlimits.patch: Delete.
- patches.suse/rlim-0018-MM-use-helpers-for-rlimits.patch: Delete.
- patches.suse/rlim-0019-core-use-helpers-for-rlimits.patch:
  Delete.
- patches.suse/rlim-0020-misc-use-helpers-for-rlimits.patch:
  Delete.
- patches.suse/rlim-0021-core-rename-setrlimit-to-do_setrlimit.patch:
  Delete.
- patches.suse/rlim-0022-core-implement-getprlimit-and-setprlimit-syscalls.patch:
  Delete.
- patches.suse/rlim-0023-unistd-add-__NR_-get-set-prlimit-syscall-numbers.patch:
  Delete.
- patches.suse/rlim-0024-COMPAT-add-get-put_compat_rlimit.patch:
  Delete.
- patches.suse/rlim-0025-x86-add-ia32-compat-prlimit-syscalls.patch:
  Delete.

  Sync with upstream. Drop limits syscalls altogether.

-------------------------------------------------------------------
Sat Jan  9 14:50:07 CET 2010 - jkosina@suse.cz

- patches.apparmor/apparmor.diff: Delete, as it is unused after
  splitup into smaller patches.

-------------------------------------------------------------------
Fri Jan  8 18:22:42 CET 2010 - sjayaraman@suse.de

- patches.suse/SoN-23-mm-swapfile.patch: Fix up the enum declaration
  to avoid conflict due to a upstream change.

-------------------------------------------------------------------
Fri Jan  8 18:17:27 CET 2010 - jkosina@suse.cz

- patches.fixes/quota-fix-reserved-space-management-for-ordinary-fs.patch:
  quota: fix reserved space management for ordinary fs.

-------------------------------------------------------------------
Fri Jan  8 18:15:09 CET 2010 - gregkh@suse.de

- patches.drivers/staging-hv-fix-smp-problems-in-the-hyperv-core-code.patch:
  Staging: hv: fix smp problems in the hyperv core code.

-------------------------------------------------------------------
Fri Jan  8 17:39:28 CET 2010 - jeffm@suse.de

- Disable set,getprlimit compat syscalls on xen.

-------------------------------------------------------------------
Fri Jan  8 17:09:03 CET 2010 - jeffm@suse.de

- Disabled custom ACPI table loading from initramfs until
  the scheduling while atomic issues are worked out.

-------------------------------------------------------------------
Fri Jan  8 05:41:28 CET 2010 - jeffm@suse.de

- Disabled set,getprlimit syscalls until the syscall numbers
  have been officially reserved.

-------------------------------------------------------------------
Fri Jan  8 03:32:21 CET 2010 - jeffm@suse.com

- patches.arch/module-handle-ppc64-relocating-kcrctabs-when-config_relocatable-y:
  module: handle ppc64 relocating kcrctabs when
  CONFIG_RELOCATABLE=y (bnc#566243).

-------------------------------------------------------------------
Thu Jan  7 12:18:20 CET 2010 - jbeulich@novell.com

- Update Xen patches to 2.6.32.3 and c/s 974.
- Update EC2 config files.
- patches.xen/xen3-x86-Remove-local_irq_enable-local_irq_disable-in-fixup_irqs.patch:
  x86: Remove local_irq_enable()/local_irq_disable() in
  fixup_irqs() (bnc#558247).
- patches.xen/xen3-x86-Unify-fixup_irqs-for-32-bit-and-64-bit-kernels.patch:
  x86: Unify fixup_irqs() for 32-bit and 64-bit kernels
  (bnc#558247).
- patches.xen/xen3-x86-intr-remap-Avoid-irq_chip-mask-unmask-in-fixup_irqs-for-intr-remapping.patch:
  x86, intr-remap: Avoid irq_chip mask/unmask in fixup_irqs()
  for intr-remapping (bnc#558247).
- patches.xen/xen-fix-compilation-after-rename_generic_int.patch:
  Delete.
- patches.xen/xen-scsifront-block-timeout-update: Delete.
- patches.xen/xen3-x86-fix-nodac: Delete.

-------------------------------------------------------------------
Thu Jan  7 07:12:44 CET 2010 - bphilips@suse.de

- patches.drivers/e1000-enhance-frame-fragment-detection.patch:
  e1000: enhance frame fragment detection (bnc#567376,
  CVE-2009-4536).
- patches.drivers/e1000e-enhance-frame-fragment-detection.patch:
  e1000e: enhance frame fragment detection (bnc#567376,
  CVE-2009-4538).

-------------------------------------------------------------------
Thu Jan  7 01:24:18 CET 2010 - gregkh@suse.de

- Update to 2.6.32.3
  - security fixes
  - bugfixes
  - obsoletes:
    - patches.arch/s390-04-03-dasd-diag-ro.patch
    - patches.drivers/alsa-sp1-hda-50-alc88x-missing-capsrc_nids
    - patches.fixes/qla2xxx-dpc-thread-can-execute-before-scsi-host
    - patches.fixes/scsi-ipr-fix-eeh-recovery

-------------------------------------------------------------------
Wed Jan  6 20:51:27 CET 2010 - rjw@suse.de

- patches.arch/x86-Force-irq-complete-move-during-cpu-offline.patch:
  x86: Force irq complete move during cpu offline (bnc#558247).
- patches.arch/x86-Remove-local_irq_enable-local_irq_disable-in-fixup_irqs.patch:
  x86: Remove local_irq_enable()/local_irq_disable() in
  fixup_irqs() (bnc#558247).
- patches.arch/x86-Remove-move_cleanup_count-from-irq_cfg.patch:
  x86: Remove move_cleanup_count from irq_cfg (bnc#558247).
- patches.arch/x86-Remove-unnecessary-mdelay-from-cpu_disable_common.patch:
  x86: Remove unnecessary mdelay() from cpu_disable_common()   .
- patches.arch/x86-Unify-fixup_irqs-for-32-bit-and-64-bit-kernels.patch:
  x86: Unify fixup_irqs() for 32-bit and 64-bit kernels
  (bnc#558247).
- patches.arch/x86-Use-EOI-register-in-io-apic-on-intel-platforms.patch:
  x86: Use EOI register in io-apic on intel platforms
  (bnc#558247).
- patches.arch/x86-intr-remap-Avoid-irq_chip-mask-unmask-in-fixup_irqs-for-intr-remapping.patch:
  x86, intr-remap: Avoid irq_chip mask/unmask in fixup_irqs()
  for intr-remapping (bnc#558247).
- patches.arch/x86-io-apic-Move-the-effort-of-clearing-remoteIRR-explicitly-before-migrating-the-irq.patch:
  x86, io-apic: Move the effort of clearing remoteIRR explicitly
  before migrating the irq (bnc#558247).
- patches.arch/x86-ioapic-Document-another-case-when-level-irq-is-seen-as-an-edge.patch:
  x86, ioapic: Document another case when level irq is seen as
  an edge (bnc#558247).
- patches.arch/x86-ioapic-Fix-the-EOI-register-detection-mechanism.patch:
  x86, ioapic: Fix the EOI register detection mechanism
  (bnc#558247).

-------------------------------------------------------------------
Wed Jan  6 15:01:16 CET 2010 - trenn@suse.de

- patches.fixes/pci_aer_mce_inject_check_osc_for_aer.patch: PCI:
  AER: fix aer inject result in kernel oops (bnc#566619).

-------------------------------------------------------------------
Wed Jan  6 14:50:52 CET 2010 - trenn@suse.de

- patches.fixes/PCIe-AER-reject-aer-inject-if-hardware-mask-error-reporting.patch:
  PCIe AER: reject aer inject if hardware mask error reporting
  (bnc#566621).

-------------------------------------------------------------------
Wed Jan  6 00:30:09 CET 2010 - gregkh@suse.de

- patches.xen/xen3-patch-2.6.29: Refresh due to conflicts from i915
  changes.  Ick, the xen code sucks rocks, it shouldn't be touching
  stuff here at all.

-------------------------------------------------------------------
Wed Jan  6 00:14:14 CET 2010 - gregkh@suse.de

- patches.drivers/drm-i915-add-acpi-opregion-support-for-ironlake.patch:
  Refresh.
- patches.drivers/drm-i915-add-i915_lp_ring_sync-helper.patch:
  drm/i915: add i915_lp_ring_sync helper (bnc#568447).
- patches.drivers/drm-i915-fix-get_core_clock_speed-for-g33-class-desktop-chips.patch:
  drm/i915: fix get_core_clock_speed for G33 class desktop chips
  (bnc#568447).
- patches.drivers/drm-i915-fully-switch-off-overlay-when-not-in-use.patch:
  drm/i915: fully switch off overlay when not in use (bnc#568447).
- patches.drivers/drm-i915-implement-drmmode-overlay-support-v4.patch:
  drm/i915: implement drmmode overlay support v4 (bnc#568447).
- patches.drivers/drm-i915-implement-fastpath-for-overlay-flip-waiting.patch:
  drm/i915: implement fastpath for overlay flip waiting
  (bnc#568447).

-------------------------------------------------------------------
Wed Jan  6 00:00:59 CET 2010 - gregkh@suse.de

- patches.drivers/drm-i915-add-acpi-opregion-support-for-ironlake.patch:
  Refresh.

-------------------------------------------------------------------
Tue Jan  5 23:49:26 CET 2010 - gregkh@suse.de

- patches.drivers/drm-i915-add-acpi-opregion-support-for-ironlake.patch:
  drm/i915: Add ACPI OpRegion support for Ironlake (bnc#568436).

-------------------------------------------------------------------
Tue Jan  5 22:49:44 CET 2010 - tonyj@suse.de

- patches.fixes/oprofile_bios_ctr.patch: Update to newer version

-------------------------------------------------------------------
Mon Jan  4 20:42:57 CET 2010 - mmarek@suse.cz

- rpm/kernel-binary.spec.in: move the x86 /boot/vmlinux-*.gz back
  to -base (bnc#563905).

-------------------------------------------------------------------
Wed Dec 30 01:01:25 CET 2009 - nfbrown@suse.de

- patches.fixes/nfs-fix-NFS4ERR_FILE_OPEN-handling:
  NFS4ERR_FILE_OPEN handling in Linux/NFS (bnc#526819).

-------------------------------------------------------------------
Mon Dec 28 17:56:19 CET 2009 - jeffm@suse.com

- patches.fixes/dmar-fix-oops-with-no-dmar-table: dmar: Fix oops
  with no DMAR table (bnc#548108).

-------------------------------------------------------------------
Sun Dec 27 14:23:47 CET 2009 - tiwai@suse.de

- patches.drivers/alsa-sp1-hda-52-hdmi-sticky-stream-tag: ALSA:
  hda - HDMI sticky stream tag support (FATE#306783).

-------------------------------------------------------------------
Wed Dec 23 23:10:02 CET 2009 - rjw@suse.de

- patches.arch/xpc_first_contact_when_active.patch: X86: UV
  - xpc_make_first_contact hang due to not accepting ACTIVE
  state. (bnc#562288, fate#306952).
- patches.arch/xpc_fix_xpc_get_fifo_entry_uv.patch: x86: UV - XPC
  NULL deref when mesq becomes empty. (bnc#562288, fate#306952).
- patches.arch/xpc_introduce_xp_socket.patch: x86: UV - XPC
  needs to provide an abstraction for uv_gpa. (bnc#562288,
  fate #306952).
- patches.arch/xpc_pass_nasid_to_gru_create_message_queue.patch:
  UV - pass nasid instead of nid to gru_create_message_queue
  (bnc#562288, fate#306952).
- patches.arch/xpc_recv_msg_slots_wrap.patch: X86: UV - XPC
  receive message reuse triggers invalid BUG_ON(). (bnc#562288,
  fate#306952).
- patches.arch/xpc_uv_bios_changes.patch: x86: UV - Update XPC
  to handle updated BIOS interface. (bnc#562288, fate#306952).

-------------------------------------------------------------------
Wed Dec 23 21:57:53 CET 2009 - rjw@suse.de

- patches.arch/bug-561989_gru_rollup.patch: SGI GRU Updates
  (bnc#561989, fate#306952).

-------------------------------------------------------------------
Wed Dec 23 20:31:57 CET 2009 - jeffm@suse.com

- patches.fixes/ppc-crashdump-typefix: powerpc: use min_t in
  copy_oldmem_page.

-------------------------------------------------------------------
Wed Dec 23 18:56:48 CET 2009 - rjw@suse.de

- patches.arch/bug-561946_uv_irq_affinity.patch: x86: SGI UV: Fix
  irq affinity for hub based interrupts (bnc#561946, fate#306952).
- patches.arch/bug-561946_uv_move_ioapic.patch: x86, apic: Move
  SGI UV functionality out of generic IO-APIC code (bnc#561946,
  fate#306952).
- patches.arch/bug-561946_uv_use_rtc.patch: x86: UV RTC: Always
  enable RTC clocksource (bnc#561946, fate#306952).

-------------------------------------------------------------------
Wed Dec 23 17:51:32 CET 2009 - jeffm@suse.com

- patches.fixes/ia64-fix-sba-iommu-to-handle-allocation-failure-properly:
  fix SBA IOMMU to handle allocation failure properly
  (bnc#545367).

-------------------------------------------------------------------
Tue Dec 22 22:17:33 CET 2009 - jeffm@suse.com

- Enabled CONFIG_CRASH_DUMP on ppc/ppc64 (bnc#566243).

-------------------------------------------------------------------
Tue Dec 22 16:51:37 CET 2009 - jeffm@suse.com

- patches.fixes/scsi-ipr-fix-eeh-recovery: ipr: fix EEH recovery
  (bnc#566613).

-------------------------------------------------------------------
Sun Dec 20 22:23:41 CET 2009 - trenn@suse.de

- Update config files.
- patches.drivers/cpufreq_ondemand_limit_fix.patch: cpufreq:
  Fix ondemand to not request targets outside policy limits
  (fate#306746).
- patches.drivers/cpufreq_processor_clocking_control_pcc_driver.patch:
  x86,cpufreq: Processor Clocking Control (PCC) driver
  (fate#306746).
- supported.conf:

-------------------------------------------------------------------
Sun Dec 20 00:42:16 CET 2009 - rjw@suse.de

- patches.arch/bug-561939_uv_bios_call_hwperf_updated.patch:
  x86, uv: Add serial number parameter to uv_bios_get_sn_info()
  (bnc#561939, fate#306952).
- patches.arch/bug-561939_uv_bios_call_hwperf.patch: Delete.

-------------------------------------------------------------------
Sat Dec 19 18:53:28 CET 2009 - jeffm@suse.com

- patches.fixes/scsi_debug-scale-virtual_gb-with-sector_size-properly:
  scsi_debug: scale virtual_gb with sector_size properly
  (bnc#535939).

-------------------------------------------------------------------
Sat Dec 19 00:58:56 CET 2009 - gregkh@suse.de

- patches.xen/xen3-fixup-xen: Refresh.  Fix up build error from
  .32.2 import

-------------------------------------------------------------------
Sat Dec 19 00:22:21 CET 2009 - gregkh@suse.de

- Update to 2.6.32.2
  - lots of security fixes
  - loads of bugfixes
  - other goodness
  - obsoletes:
    - patches.arch/bug-561939_bau_data_config.patch
    - patches.arch/bug-564471_x86_Fix_duplicated_UV_BAU_interrupt_vector.patch
    - patches.arch/s390-04-01-clear-high-regs.patch
    - patches.arch/s390-kvm-prefix.patch
    - patches.arch/s390-kvm-psw.patch
    - patches.arch/x86-fix-nodac
    - patches.arch/x86_mce_nfs-mig2
    - patches.fixes/firewire-ohci-handle-receive-packets-with-a-data-length-of-zero
    - patches.fixes/uart-txen-race.patch

-------------------------------------------------------------------
Fri Dec 18 21:17:46 CET 2009 - jeffm@suse.com

- Update config files: CONFIG_STRICT_DEVMEM=n. It was enabled
  mistakenly in commit 3df90f9e and affects using tools like
  crash with a live system.

-------------------------------------------------------------------
Fri Dec 18 17:53:06 CET 2009 - gregkh@suse.de

- Update config files.
  CONFIG_CALGARY_IOMMU_ENABLED_BY_DEFAULT = n (bnc#565607)

-------------------------------------------------------------------
Fri Dec 18 15:11:18 CET 2009 - tiwai@suse.de

- patches.drivers/alsa-sp1-hda-{24..51}-*: 2.6.33-rc1 backport
  fixes for HDMI and new Realtek codecs (FATE#306783)
- Refresh Patch-mainline tags in patches.drivers/alsa-*

-------------------------------------------------------------------
Fri Dec 18 14:45:04 CET 2009 - jjolly@suse.de

- patches.arch/s390-05-01-netiucv-tx-bytes.patch: netiucv:
  displayed TX bytes value much too high (BNC#565612).
- patches.arch/s390-05-02-cmm-suspend.patch: cmm: free pages on
  hibernate. (BNC#565612).
- patches.arch/s390-05-03-iucv-suspend.patch: iucv: add work_queue
  cleanup for suspend (BNC#565612).
- patches.arch/s390-05-04-zfcp-work-queue.patch: zfcp: Assign
  scheduled work to driver queue (BNC#565612).
- patches.arch/s390-05-05-zfcp-fail-commands.patch: zfcp: Don't
  fail SCSI commands when transitioning to blocked fc_rport
  (BNC#565612,LTC#58541).
- patches.arch/s390-05-06-zfcp-adisc.patch: zfcp: Improve ELS
  ADISC handling (BNC#565612).
- patches.arch/s390-05-07-zfcp-fsf-errors.patch: zfcp: Update
  FSF error reporting (BNC#565612).
- patches.arch/s390-05-08-zfcp-block.diff: zfcp: Block SCSI EH
  thread for rport state BLOCKED (BNC#565612).
- patches.arch/s390-05-09-ctcm-suspend-wait.diff: ctcm: suspend
  has to wait for outstanding I/O (BNC#565612).
- patches.arch/s390-05-10-rework-tso.diff: qeth: rework TSO
  functions (BNC#565612).
- patches.arch/s390-05-11-atomic-volatile.patch: kernel: improve
  code generated by atomic operations. (BNC#565612).
- patches.arch/s390-05-12-tape-remove-fn.patch: tape: incomplete
  device removal (BNC#565612).
- patches.arch/s390-05-13-qeth-blkt-defaults.patch: qeth:
  set default BLKT settings dependend on OSA hw level
  (BNC#565612,LTC#58654).
- patches.arch/s390-05-14-dasd-dasd-enable-prefix.patch: dasd:
  enable prefix independent of pav support (BNC#565612).
- patches.arch/s390-05-15-dasd-s390dbf-strings.patch: dasd:
  remove strings from s390dbf (BNC#565612).
- patches.arch/s390-05-16-dasd-wait-lcu-setup.patch: dasd:
  let device initialization wait for LCU setup (BNC#565612).

-------------------------------------------------------------------
Fri Dec 18 12:58:36 CET 2009 - mmarek@suse.cz

- rpm/kernel-binary.spec.in: Fix generating /boot/Kerntypes* for
  s390/vanilla.

-------------------------------------------------------------------
Fri Dec 18 04:35:18 CET 2009 - nfbrown@suse.de

- patches.fixes/md-start_ro-fix: md: fix small irregularity with
  start_ro module parameter (bnc#565219).

-------------------------------------------------------------------
Fri Dec 18 01:29:32 CET 2009 - rjw@suse.de

- patches.xen/xen-fix-compilation-after-rename_generic_int.patch:
  XEN: Fix compilation after renaming of generic_irqs.

-------------------------------------------------------------------
Fri Dec 18 00:30:52 CET 2009 - rjw@suse.de

- patches.arch/bug-561946_rename_generic_int.patch: x86: UV RTC:
  Rename generic_interrupt to x86_platform_ipi (bnc#561946,
  fate#306952).

-------------------------------------------------------------------
Thu Dec 17 23:48:10 CET 2009 - mmarek@suse.cz

- patches.suse/s390-Kerntypes.diff: S390: Generate Kerntypes file.
- rpm/kernel-binary.spec.in: install /boot/Kerntypes-$version.

-------------------------------------------------------------------
Thu Dec 17 21:02:52 CET 2009 - jeffm@suse.com

- patches.fixes/powerpc-fix-cpu-name-in-show-cpuinfo: powerpc:
  fix cpu name in show-cpuinfo (bnc#565267).

-------------------------------------------------------------------
Thu Dec 17 13:32:32 CET 2009 - hare@suse.de

- patches.fixes/fc-transport-remove-BUG_ON: scsi_transport_fc:
  remove invalid BUG_ON (bnc#564479).
- patches.fixes/lpfc-ia64-hang: lpfc: fix hang on SGI ia64
  platform (bnc#564479).
- patches.fixes/qla2xxx-dpc-thread-can-execute-before-scsi-host:
  qla2xxx: dpc thread can execute before scsi host has been added
  (bnc#564479).
- patches.suse/fc-transport-allow-dev_loss_tmo-disable: Remove
  capping from dev_loss_tmo (bnc#492469).

-------------------------------------------------------------------
Wed Dec 16 19:25:01 CET 2009 - gregkh@suse.de

- Update config files.
  - fix up CONFIG_IPV6 option that was built into the kernel
    incorrectly (bnc#564357)

-------------------------------------------------------------------
Wed Dec 16 18:52:34 CET 2009 - jeffm@suse.com

- patches.fixes/acpi-fix-build-when-config_acpi_custom_override_initramfs-is-not-defined:
  acpi: Fix build when CONFIG_ACPI_CUSTOM_OVERRIDE_INITRAMFS is
  not defined.

-------------------------------------------------------------------
Wed Dec 16 15:41:04 CET 2009 - jbeulich@novell.com

- Update Xen patches to c/s 960.
- Update Xen EC2 config files.
- patches.xen/xen3-bug-561933_uv_pat_is_gru_range.patch: x86:
  UV SGI: Don't track GRU space in PAT (bnc#561933, fate#306952).
- patches.xen/xen3-x86-mark_rodata_rw.patch: Add mark_rodata_rw()
  to un-protect read-only kernel code pages (bnc#439348).

-------------------------------------------------------------------
Wed Dec 16 10:15:18 CET 2009 - npiggin@suse.de

- needs_update:
- patches.fixes/aggressive-zone-reclaim.patch: be more aggressive
  with zone reclaims (bnc#476525).

-------------------------------------------------------------------
Wed Dec 16 10:02:18 CET 2009 - npiggin@suse.de

- needs_update:
- patches.suse/x86-mark_rodata_rw.patch: Refresh.

-------------------------------------------------------------------
Wed Dec 16 09:45:58 CET 2009 - npiggin@suse.de

- patches.suse/x86-mark_rodata_rw.patch: Add mark_rodata_rw()
  to un-protect read-only kernel code pages (bnc#439348).

-------------------------------------------------------------------
Tue Dec 15 20:07:17 CET 2009 - jeffm@suse.com

- patches.fixes/firewire-ohci-handle-receive-packets-with-a-data-length-of-zero:
  firewire: ohci: handle receive packets with a data length of
  zero (bnc#564712 CVE-2009-4138).

-------------------------------------------------------------------
Tue Dec 15 12:50:08 CET 2009 - mmarek@suse.cz

- rpm/config.sh: set OBS_PROJECT and IBS_PROJECT variables for
  osc_wrapper.

-------------------------------------------------------------------
Tue Dec 15 12:43:00 CET 2009 - knikanth@suse.de

- supported.conf: Mark dm-log-userspace as supported (fate#307380).

-------------------------------------------------------------------
Tue Dec 15 08:41:01 CET 2009 - sjayaraman@suse.de

- patches.fixes/sched-recalculate-tunables-on-hot-add-remove:
  Fix the build failure due to previous commit.

-------------------------------------------------------------------
Tue Dec 15 06:14:43 CET 2009 - sjayaraman@suse.de

- patches.fixes/sched-recalculate-tunables-on-hot-add-remove:
  sched: Fix missing sched tunable recalculation on cpu add/remove
  (bnc#560317).
- patches.fixes/sched-make-tunable-scaling-configurable: sched:
  Make tunable scaling style configurable (bnc#560317).
- patches.fixes/sched-sysctl-for-normalized-tunables:  sched:
  Update normalized values on user updates via proc (bnc#560317).

-------------------------------------------------------------------
Tue Dec 15 01:10:25 CET 2009 - gregkh@suse.de

- Update config files.
  - make SCSI and ATA drivers modules again.
    (bnc#564357)

-------------------------------------------------------------------
Tue Dec 15 00:56:41 CET 2009 - gregkh@suse.de

- Update config files.
  - fix up USB options that were built into the kernel incorrectly
    (bnc#564357)

-------------------------------------------------------------------
Mon Dec 14 22:58:22 CET 2009 - jjolly@suse.de

- patches.arch/s390-04-01-clear-high-regs.patch: kernel:
  clear high-order bits after switching to 64-bit mode
  (BNC#563999,LTC#58088).
- patches.arch/s390-04-02-zcrypt-hrtimer.patch: zcrypt: Do not
  simultaneously schedule hrtimer (BNC#563999,LTC#58222).
- patches.arch/s390-04-03-dasd-diag-ro.patch: dasd: support DIAG
  access for read-only devices (BNC#563999,LTC#57147).
- patches.arch/s390-04-04-mm-fault-fix.patch: kernel: performance
  counter fix and page fault optimization (BNC#563999).
- patches.arch/s390-04-05-sclp-dump-indicator.patch: kernel:
  fix dump indicator (BNC#563999).
- patches.arch/s390-04-06-dasd-move-diag-kmsg.patch: dasd:
  move diag kmsg to generic dasd kmsg (BNC#563999).
- patches.arch/s390-04-07-cio-fix-double-free.patch: cio: double
  free under memory pressure (BNC#563999).
- patches.arch/s390-04-08-cio-fix-dev-stall.patch: cio: device
  recovery stalls after multiple hardware events (BNC#563999).
- patches.arch/s390-04-09-cio-recover-hw-changes.patch: cio:
  device recovery fails after concurrent hardware changes
  (BNC#563999).
- patches.arch/s390-04-10-cio-fix-onoffline-failure.patch: cio:
  setting a device online or offline fails for unknown reasons
  (BNC#563999).
- patches.arch/s390-04-11-cio-error-reporting.patch: cio:
  incorrect device state after device recognition and recovery
  (BNC#563999).
- patches.arch/s390-04-12-cio-avoid-panic.patch: cio: kernel
  panic after unexpected interrupt (BNC#563999).
- patches.arch/s390-04-13-cio-internal-io.patch: cio:
  initialization of I/O devices fails (BNC#563999).
- patches.arch/s390-04-14-cio-allow-offline.patch: cio: not
  operational devices cannot be deactivated (BNC#563999).
- patches.arch/s390-04-15-cio-split-pgid.patch: cio: erratic
  DASD I/O behavior (BNC#563999).
- patches.arch/s390-04-16-cio-path-verification.patch: cio:
  DASD cannot be set online (BNC#563999).
- patches.arch/s390-04-17-cio-steal-lock.patch: cio: DASD steal
  lock task hangs (BNC#563999).
- patches.arch/s390-04-18-cio-fix-memleak-chk-dev.patch: cio:
  memory leaks when checking unusable devices (BNC#563999).
- patches.arch/s390-04-19-cio-fix-deact-dev-panic.patch: cio:
  deactivated devices can cause use after free panic (BNC#563999).

-------------------------------------------------------------------
Mon Dec 14 22:29:34 CET 2009 - rjw@suse.de

- patches.arch/bug-561933_uv_pat_is_gru_range.patch: x86: UV SGI:
  Don't track GRU space in PAT (bnc#561933, fate#306952).
- patches.arch/bug-561939_bau_data_config.patch: x86: SGI UV
  BAU initialization (bnc#561939, fate#306952).
- patches.arch/bug-561939_uv_bios_call_hwperf.patch: x86: UV
  hardware performance counter and topology access  (bnc#561939,
  fate#306952).
- patches.arch/bug-561939_uv_gpa_is_mmr_space.patch: x86: UV -
  Introduce uv_gpa_is_mmr. (bnc#561939, fate#306952).
- patches.arch/bug-561939_uv_gpa_to_soc_phys_ram.patch:
  x86: UV - Introduce a means to translate from gpa ->
  socket_paddr. (bnc#561939, fate#306952).
- patches.arch/bug-561939_uv_ipi_macro.patch: x86: UV: Introduce
  uv_hub_ipi_value (bnc#561939, fate#306952).
- patches.arch/bug-561939_uv_mmap_low.patch: x86: SGI UV: Map
  low MMR ranges (bnc#561939, fate#306952).
- patches.arch/bug-561939_uv_rtc_cleanup.patch: x86: UV RTC:
  Clean up error handling (bnc#561939, fate#306952).
- patches.arch/bug-561939_uv_rtc_fixes.patch: x86: UV RTC:
  Fix early expiry handling  (bnc#561939, fate#306952).
- patches.arch/bug-561939_uv_rtc_setup_evt.patch: x86: UV RTC:
  Add clocksource only boot option (bnc#561939, fate#306952).
- patches.arch/bug-564471_x86_Fix_duplicated_UV_BAU_interrupt_vector.patch:
  x86: Fix duplicated UV BAU interrupt vector (bnc#564471).

-------------------------------------------------------------------
Mon Dec 14 19:33:04 CET 2009 - gregkh@suse.de

- Refresh patches to be clean of fuzz

-------------------------------------------------------------------
Mon Dec 14 19:20:52 CET 2009 - gregkh@suse.de

- Update to 2.6.32.1
  - security fixes
  - bugfixes
  - obsoletes:
    - patches.fixes/ext4-fix-insufficient-checks-in-ext4_ioc_move_ext
    - patches.fixes/scsi-fix-bug-with-dma-maps-on-nested-scsi-objects

-------------------------------------------------------------------
Mon Dec 14 18:45:26 CET 2009 - jjolly@suse.de

- patches.drivers/dcb-data-center-bridging-ops-s: dcb: data
  center bridging ops should be r/o (BNC#562046).
- patches.drivers/drivers-net-request_irq-remove: drivers/net:
  request_irq - Remove unnecessary leading & from second arg
  (BNC#562046).
- patches.drivers/ethtool-add-direct-attach-supp: ethtool: Add
  Direct Attach support to connector port reporting (BNC#562046).
- patches.drivers/ixgbe-add-support-for-82599-al: ixgbe: Add
  support for 82599 alternative WWNN/WWPN prefix (BNC#562046).
- patches.drivers/ixgbe-add-support-for-82599-ba: ixgbe: add
  support for 82599 based Express Module X520-P2 (BNC#562046).
- patches.drivers/ixgbe-add-support-for-netdev_o: ixgbe: Add
  support for netdev_ops.ndo_fcoe_get_wwn to 82599 (BNC#562046).
- patches.drivers/ixgbe-change-default-ring-size: ixgbe: change
  default ring size (BNC#562046).
- patches.drivers/ixgbe-disable-flow-control-for: ixgbe: Disable
  Flow Control for certain devices (BNC#562046).
- patches.drivers/ixgbe-display-currently-attach: ixgbe: Display
  currently attached PHY through ethtool (BNC#562046).
- patches.drivers/ixgbe-fix-erroneous-display-of: ixgbe: Fix
  erroneous display of stats by ethtool -S (BNC#562046).
- patches.drivers/ixgbe-fix-kr-to-kx-fail-over-f: ixgbe: Fix KR
  to KX fail over for Mezzanine cards (BNC#562046).
- patches.drivers/ixgbe-fix-receive-address-regi: ixgbe:
  Fix Receive Address Register (RAR) cleaning and accounting
  (BNC#562046).
- patches.drivers/ixgbe-flush-the-lsc-mask-chang: ixgbe: Flush
  the LSC mask change to prevent repeated interrupts (BNC#562046).
- patches.drivers/ixgbe-handle-parameters-for-tx: ixgbe: handle
  parameters for tx and rx EITR, no div0 (BNC#562046).
- patches.drivers/ixgbe-links2-is-not-a-valid-re: ixgbe: LINKS2
  is not a valid register for 82598 (BNC#562046).
- patches.drivers/ixgbe-make-queue-pairs-on-sing: ixgbe: Make
  queue pairs on single MSI-X interrupts (BNC#562046).
- patches.drivers/ixgbe-modify-82599-hwrsc-stati: ixgbe: Modify
  82599 HWRSC statistics counters (BNC#562046).
- patches.drivers/ixgbe-only-set-clear-vfe-in-ix: ixgbe: Only
  set/clear VFE in ixgbe_set_rx_mode (BNC#562046).
- patches.drivers/ixgbe-performance-tweaks: ixgbe: performance
  tweaks (BNC#562046).
- patches.drivers/ixgbe-r_idx-not-used-in-ixgbe_: ixgbe: r_idx
  not used in ixgbe_msix_clean_rx() (BNC#562046).
- patches.drivers/ixgbe-select-fcoe-tx-queue-in-: ixgbe: select
  FCoE Tx queue in ndo_select_queue (BNC#562046).
- patches.drivers/ixgbe-use-eiam-to-automask-msi: ixgbe: use
  EIAM to automask MSI-X (BNC#562046).
- patches.drivers/ixgbe-use-known-user-priority-: ixgbe: use
  known user priority for FCoE when DCB is enabled (BNC#562046).
- patches.drivers/ixgbe-use-rx-buffer-length-fro: ixgbe: Use rx
  buffer length from rx ring for configuring rscctl (BNC#562046).
- patches.drivers/ixgbe-use-the-instance-of-net_: ixgbe: Use
  the instance of net_device_stats from net_device. (BNC#562046).
- patches.drivers/net-add-ndo_fcoe_get_wwn-to-ne: net: Add
  ndo_fcoe_get_wwn to net_device_ops (BNC#562046).
- patches.drivers/net-add-netdev_alloc_skb_ip_al: net: Add
  netdev_alloc_skb_ip_align() helper (BNC#562046).
- patches.drivers/net-use-netdev_alloc_skb_ip_al: net: Use
  netdev_alloc_skb_ip_align() (BNC#562046).
- patches.drivers/vlan-add-support-to-netdev_ops: vlan:
  Add support to netdev_ops.ndo_fcoe_get_wwn for VLAN device
  (BNC#562046).
- patches.fixes/fcoe-allow-scsi-fcp-to-be: fcoe: allow SCSI-FCP
  to be processed directly in softirq context (BNC#562046).
- patches.fixes/fcoe-libfc-add-get_lesb-t: fcoe, libfc: add
  get_lesb() to allow LLD to fill the link error status block
  (LESB) (BNC#562046).
- patches.fixes/libfc-add-fc-bb-5-lesb-co: libfc: add FC-BB-5
  LESB counters to fcoe_dev_stats (BNC#562046).
- patches.fixes/libfc-add-fcoe_fc_els_les: libfc: add
  fcoe_fc_els_lesb to fc_fcoe.h for FC-BB-5 LESB definitions
  (BNC#562046).
- patches.fixes/libfc-add-support-of-rece: libfc: add support
  of receiving ELS_RLS (BNC#562046).
- patches.fixes/libfc-add-target-reset-fl: libfc: Add target
  reset flag to FCP header file (BNC#562046).
- patches.fixes/libfc-fix-payload-size-pa: libfc: fix payload size
  passed to fc_frame_alloc() in fc_lport_els_request (BNC#562046).
- patches.fixes/libfcoe-add-checking-disa: libfcoe: add checking
  disable flag in FIP_FKA_ADV (BNC#562046).
- patches.fixes/libfcoe-add-tracking-fip-: libfcoe: add tracking
  FIP Missing Discovery Advertisement count (BNC#562046).
- patches.fixes/libfcoe-add-tracking-fip--0: libfcoe: add tracking
  FIP Virtual Link Failure count (BNC#562046).

-------------------------------------------------------------------
Mon Dec 14 16:41:36 CET 2009 - mmarek@suse.cz

- rpm/kabi.pl: Do not print harmless kabi changes by default.

-------------------------------------------------------------------
Mon Dec 14 14:41:57 CET 2009 - sjayaraman@suse.de

- patches.suse/sched-revert-latency-defaults: Revert sched
  latency defaults and turn FAIR_SLEEPERS off (bnc#557307).

-------------------------------------------------------------------
Mon Dec 14 11:36:02 CET 2009 - jkosina@suse.cz

- patches.fixes/uart-txen-race.patch: Serial: Do not read IIR in
  serial8250_start_tx when UART_BUG_TXEN (bnc#479304 bnc#509066).

-------------------------------------------------------------------
Sun Dec 13 23:39:54 CET 2009 - rjw@suse.de

- patches.fixes/bug-562290-Fix-isolcpus-boot-option.patch: sched:
  Fix isolcpus boot option (bnc#562290, fate#306952).

-------------------------------------------------------------------
Fri Dec 11 23:15:58 CET 2009 - mmarek@suse.cz

- patches.suse/supported-flag: Fix -Wmissing-prototypes warnings
  in modpost.c.

-------------------------------------------------------------------
Fri Dec 11 23:13:32 CET 2009 - mmarek@suse.cz

- patches.rpmify/modpost-segfault: modpost: fix segfault with
  short symbol names.

-------------------------------------------------------------------
Fri Dec 11 17:04:18 CET 2009 - jeffm@suse.com

- Moved kernel-docs into the git repo. It is now built automatically
  with the matching kernel sources.

-------------------------------------------------------------------
Fri Dec 11 16:13:14 CET 2009 - trenn@suse.de

- patches.suse/kdb_fix_ia64_build.patch: Fix ia64 - Export
  kdb_usb_kbds (none).

-------------------------------------------------------------------
Fri Dec 11 15:41:08 CET 2009 - trenn@suse.de

Jeff updated kdb, try without this ugly workaround.
If it still does not work, I have something better...
- patches.suse/kdb_x86_fix_hang.patch: Delete.

-------------------------------------------------------------------
Fri Dec 11 15:03:38 CET 2009 - hare@suse.de

Cleanup patches for series2git:
- patches.suse/kdb-common: Refresh.
- patches.suse/kdump-dump_after_notifier.patch: Refresh.

-------------------------------------------------------------------
Fri Dec 11 12:06:28 CET 2009 - trenn@suse.de

Updated MCE/MCA patches from Andi -> delete the old ones:

- patches.arch/x86_mce_hwpoison-action_result-valid-pfn.patch:
  HWPOISON: return ENXIO on invalid page number (fate#307738).
- patches.arch/x86_mce_hwpoison-is-free-page.patch: HWPOISON:
  detect free buddy pages explicitly (fate#307738).
- patches.arch/x86_mce_hwpoison-no-double-ref.patch: HWPOISON:
  avoid grabbing the page count multiple times during madvise
  injection (fate#307738).
- patches.arch/x86_mce_madvise-locking: HWPOISON: Use
  get_user_page_fast in hwpoison madvise (fate#307738).
- patches.arch/x86_mce_nfs-mig2: NFS: Fix nfs_migrate_page()
  (fate#307738).
- patches.arch/x86_mce_offline-inject: HWPOISON: Add a madvise()
  injector for soft page offlining (fate#307738).
- patches.arch/x86_mce_page-offline: HWPOISON: Add soft page
  offline support (fate#307738).
- patches.arch/x86_mce_ref-to-flags: HWPOISON: Turn ref argument
  into flags argument (fate#307738).
- patches.arch/x86_mce_shake-page: HWPOISON: Be more aggressive
  at freeing non LRU caches (fate#307738).
- patches.arch/x86_mce_undef-lru: HWPOISON: Undefine short-hand
  macros after use to avoid namespace conflict (fate#307738).
- patches.arch/x86_mce_lru_cleanup.patch: Delete.
- patches.arch/x86_mce_page_offlining.patch: Delete.
- patches.arch/x86_mce_page_offlining_test_ability.patch: Delete.
- patches.arch/x86_mce_test_page.patch: Delete.

-------------------------------------------------------------------
Fri Dec 11 09:30:27 CET 2009 - hare@suse.de

- needs_update: Merge or delete remaining patches.
- patches.fixes/scsi-dh-emc-mode-select-10-size: DM-MPIO fails
  to tresspass LUNs on CLARiiON arrays (bnc#484529).
- patches.fixes/scsi-dh-emc-rw-mismatch: Server crashes when
  path failures occur against EMC storage (bnc#474482).
- patches.fixes/scsi-dh-rdac-add-stk: STK arrays missing from
  rdac devicehandler (bnc#503855).
- patches.fixes/scsi-retry-alua-transition-in-progress: I/O
  errors for ALUA state transitions (bnc#491289).
- patches.suse/dm-mpath-no-activate-for-offlined-paths: DM-MPIO
  fails to tresspass LUNs on CLARiiON arrays (bnc#484529).
- patches.suse/dm-mpath-no-partitions-feature: Disable partitions
  scan for multipathed devices (bnc#402922,bnc#514767).

-------------------------------------------------------------------
Fri Dec 11 09:28:05 CET 2009 - tiwai@suse.de

- Update config files: set back to CONFIG_SOUND=m

-------------------------------------------------------------------
Fri Dec 11 08:59:39 CET 2009 - tiwai@suse.de

- patches.drivers/alsa-sp1-hda-23-hp-mute-led-gpio-fixes:
  ALSA: hda - Fix LED GPIO setup for HP laptops with IDT codecs
  (bnc#547357,bnc#523487).

-------------------------------------------------------------------
Fri Dec 11 02:53:50 CET 2009 - jeffm@suse.de

- patches.suse/kdb-usb-rework: Fix ia64.

-------------------------------------------------------------------
Fri Dec 11 01:51:36 CET 2009 - jeffm@suse.com

- Update config files: Enable USB_SERIAL_DEBUG.

-------------------------------------------------------------------
Fri Dec 11 01:49:34 CET 2009 - jeffm@suse.com

- patches.suse/kdb-usb-rework: kdb: Cleanup KDB_USB.

-------------------------------------------------------------------
Fri Dec 11 00:56:57 CET 2009 - jeffm@suse.com

- Update config files.
  - Disabled USB_TEST and USB_LIBUSUAL.

-------------------------------------------------------------------
Thu Dec 10 22:59:17 CET 2009 - jeffm@suse.com

- Update config files. Re-enable missing options:
  - CONFIG_FRAMEBUFFER_CONSOLE_ROTATION=y
  - CONFIG_VIDEO_GO7007=m (and related options)

-------------------------------------------------------------------
Thu Dec 10 22:57:57 CET 2009 - bphilips@suse.de

- patches.drivers/netxen-0008-reset-sequence-changes.patch:
  Refresh to fix fuzz

-------------------------------------------------------------------
Thu Dec 10 22:09:07 CET 2009 - jeffm@suse.com

- Updated KDB to v4.4-2.6.32-3 and re-enabled USB keyboard support.

-------------------------------------------------------------------
Thu Dec 10 21:59:20 CET 2009 - mmarek@suse.de

- rpm/kernel-binary.spec.in: Fix vmlinux stripping on power
  (bnc#559547)

-------------------------------------------------------------------
Thu Dec 10 21:26:12 CET 2009 - bphilips@suse.de

- patches.drivers/netxen-0000-Use-the-instance-of-net_device_stats-from-net.patch:
  netxen: Use the instance of net_device_stats from
  net_device. (bnc#560003, fate#307134).
- patches.drivers/netxen-0001-remove-sub-64-bit-mem-accesses.patch:
  netxen: remove sub 64-bit mem accesses (bnc#560003,
  fate#307134).
- patches.drivers/netxen-0002-add-access-to-on-chip-memory-for-tools.patch:
  netxen: add access to on chip memory for tools (bnc#560003,
  fate#307134).
- patches.drivers/netxen-0003-annotate-register-windowing-code.patch:
  netxen: annotate register windowing code (bnc#560003,
  fate#307134).
- patches.drivers/netxen-0004-separate-register-and-memory-access-lock.patch:
  netxen: separate register and memory access lock (bnc#560003,
  fate#307134).
- patches.drivers/netxen-0005-add-sysfs-entries-for-diag-tools.patch:
  netxen: add sysfs entries for diag tools (bnc#560003,
  fate#307134).
- patches.drivers/netxen-0006-defines-for-next-revision.patch:
  netxen: defines for next revision (bnc#560003, fate#307134).
- patches.drivers/netxen-0007-128-memory-controller-support.patch:
  netxen: 128 memory controller support (bnc#560003, fate#307134).
- patches.drivers/netxen-0008-reset-sequence-changes.patch:
  netxen: reset sequence changes (bnc#560003, fate#307134).
- patches.drivers/netxen-0009-onchip-memory-access-change.patch:
  netxen: onchip memory access change (bnc#560003, fate#307134).
- patches.drivers/netxen-0010-fix-error-codes-in-for-tools-access.patch:
  netxen: fix error codes in for tools access (bnc#560003,
  fate#307134).
- patches.drivers/netxen-0011-sysfs-control-for-auto-firmware-recovery.patch:
  netxen: sysfs control for auto firmware recovery (bnc#560003,
  fate#307134).
- patches.drivers/netxen-0012-update-version-to-4.0.62.patch:
  netxen; update version to 4.0.62 (bnc#560003, fate#307134).
- patches.drivers/netxen-0013-fix-builds-for-SYSFS-n-or-MODULES-n.patch:
  netxen: fix builds for SYSFS=n or MODULES=n (bnc#560003,
  fate#307134).
- patches.drivers/netxen-0014-support-for-new-firmware-file-format.patch:
  netxen: support for new firmware file format (bnc#560003,
  fate#307134).
- patches.drivers/netxen-0015-refactor-indirect-register-access.patch:
  netxen: refactor indirect register access (bnc#560003,
  fate#307134).
- patches.drivers/netxen-0016-add-PCI-IDs-for-new-chip.patch:
  netxen: add PCI IDs for new chip (bnc#560003, fate#307134).
- patches.drivers/netxen-0017-update-module-info.patch: netxen:
  update module info (bnc#560003, fate#307134).
- patches.drivers/netxen-0018-module-firmware-hints.patch:
  netxen: module firmware hints (bnc#560003, fate#307134).
- patches.drivers/netxen-0019-update-version-to-4.0.65.patch:
  netxen: update version to 4.0.65 (bnc#560003, fate#307134).
- patches.drivers/netxen-0020-remove-PCI-IDs-of-CNA-device.patch:
  netxen: remove PCI IDs of CNA device (bnc#560003, fate#307134).
- patches.drivers/netxen-0021-fix-debug-tools-access-for-NX2031.patch:
  netxen : fix debug tools access for NX2031 (bnc#560003,
  fate#307134).
- patches.drivers/netxen-0022-fix-failure-cases-for-fw-hang-recovery.patch:
  netxen: fix failure cases for fw hang recovery (bnc#560003,
  fate#307134).

-------------------------------------------------------------------
Thu Dec 10 18:37:34 CET 2009 - bphilips@suse.de

- patches.drivers/qlge-0001-Use-the-instance-of-net_device_stats-from-net_.patch:
  qlge: Use the instance of net_device_stats from
  net_device. (bnc#560420, FATE#307130).
- patches.drivers/qlge-0002-Remove-explicit-setting-of-PCI-Dev-CTL-reg.patch:
  qlge: Remove explicit setting of PCI Dev CTL reg. (bnc#560420,
  FATE#307130).
- patches.drivers/qlge-0003-Set-PCIE-max-read-request-size.patch:
  qlge: Set PCIE max read request size. (bnc#560420, FATE#307130).
- patches.drivers/qlge-0004-Add-handler-for-DCBX-firmware-event.patch:
  qlge: Add handler for DCBX firmware event. (bnc#560420,
  FATE#307130).
- patches.drivers/qlge-0005-Store-firmware-revision-as-early-as-possible.patch:
  qlge: Store firmware revision as early as possible. (bnc#560420,
  FATE#307130).
- patches.drivers/qlge-0006-Remove-inline-math-for-small-rx-buf-mapping.patch:
  qlge: Remove inline math for small rx buf mapping. (bnc#560420,
  FATE#307130).
- patches.drivers/qlge-0007-Get-rid-of-firmware-handler-debug-code.patch:
  qlge: Get rid of firmware handler debug code. (bnc#560420,
  FATE#307130).
- patches.drivers/qlge-0008-Don-t-fail-open-when-port-is-not-initialized.patch:
  qlge: Don't fail open when port is not initialized. (bnc#560420,
  FATE#307130).
- patches.drivers/qlge-0009-Add-CBFC-pause-frame-counters-to-ethtool-stats.patch:
  qlge: Add CBFC pause frame counters to ethtool
  stats. (bnc#560420, FATE#307130).
- patches.drivers/qlge-0010-Size-RX-buffers-based-on-MTU.patch:
  qlge: Size RX buffers based on MTU. (bnc#560420, FATE#307130).
- patches.drivers/qlge-0011-Add-ethtool-get-set-pause-parameter.patch:
  qlge: Add ethtool get/set pause parameter. (bnc#560420,
  FATE#307130).
- patches.drivers/qlge-0012-Add-ethtool-blink-function.patch:
  qlge: Add ethtool blink function. (bnc#560420, FATE#307130).
- patches.drivers/qlge-0013-Add-ethtool-wake-on-LAN-function.patch:
  qlge: Add ethtool wake on LAN function. (bnc#560420,
  FATE#307130).
- patches.drivers/qlge-0014-Add-ethtool-register-dump-function.patch:
  qlge: Add ethtool register dump function. (bnc#560420,
  FATE#307130).
- patches.drivers/qlge-0015-Add-ethtool-self-test.patch: qlge:
  Add ethtool self-test. (bnc#560420, FATE#307130).
- patches.drivers/qlge-0016-Change-naming-on-vlan-API.patch:
  qlge: Change naming on vlan API. (bnc#560420, FATE#307130).
- patches.drivers/qlge-0017-Fix-indentations.patch: qlge: Fix
  indentations. (bnc#560420, FATE#307130).
- patches.drivers/qlge-0018-Add-firmware-driver-sub-command-support.patch:
  qlge: Add firmware/driver sub-command support. (bnc#560420,
  FATE#307130).
- patches.drivers/qlge-0019-Clean-up-netdev-stats-usage.patch:
  qlge: Clean up netdev->stats usage. (bnc#560420, FATE#307130).
- patches.drivers/qlge-0020-Do-not-change-frame-routing-during-suspend.patch:
  qlge: Do not change frame routing during suspend. (bnc#560420,
  FATE#307130).
- patches.drivers/qlge-0021-Add-asic-reset-to-open-call.patch:
  qlge: Add asic reset to open call. (bnc#560420, FATE#307130).
- patches.drivers/qlge-0022-Clean-up-module-parameter-name.patch:
  qlge: Clean up module parameter name. (bnc#560420, FATE#307130).
- patches.drivers/qlge-0023-Change-version-to-v1.00.00.23.00.00-01.patch:
  qlge: Change version to v1.00.00.23.00.00-01. (bnc#560420,
  FATE#307130).
- patches.drivers/qlge-0024-Bonding-fix-for-mode-6.patch: qlge:
  Bonding fix for mode 6. (bnc#560420, FATE#307130).
- patches.drivers/qlge-0025-Add-performance-change-for-non-split-headers.patch:
  qlge: Add performance change for non-split headers. (bnc#560420,
  FATE#307130).
- patches.drivers/qlge-0026-Add-firmware-core-dump.patch: qlge:
  Add firmware core dump. (bnc#560420, FATE#307130).

-------------------------------------------------------------------
Thu Dec 10 17:04:21 CET 2009 - hare@suse.de

- needs_update: Delete more merged fixes.
- patches.suse/dm-mpath-leastpending-path-update: Refresh.

-------------------------------------------------------------------
Thu Dec 10 16:11:25 CET 2009 - hare@suse.de

- needs_update: Delete merged driver fixes.
- patches.drivers/megaraid-mbox-fix-SG_IO: megaraid_mbox: Oops
  on SG_IO (bnc#475619).

-------------------------------------------------------------------
Thu Dec 10 16:05:10 CET 2009 - duwe@suse.de

- Disable PHYP_DUMP for all PPC flavours, per bnc#541302.

-------------------------------------------------------------------
Thu Dec 10 15:42:47 CET 2009 - jbenc@suse.cz

- patches.suse/novfs-fix-debug-message.patch: novfs: fix debug
  message.

-------------------------------------------------------------------
Thu Dec 10 09:55:39 CET 2009 - hare@suse.de

- patches.fixes/tehuti-firmware-name: Tehuti network driver
  references wrong firmware (bnc#562092).

-------------------------------------------------------------------
Wed Dec  9 22:50:30 CET 2009 - tonyj@suse.de

- patches.suse/audit-export-logging.patch: fix section mismatch due to
  previous checkin

-------------------------------------------------------------------
Wed Dec  9 21:45:11 CET 2009 - tonyj@suse.de

- patches.suse/audit-export-logging.patch: export audit logging
  symbols.

-------------------------------------------------------------------
Wed Dec  9 17:09:00 CET 2009 - jbohac@suse.cz

- Update config files: added CONFIG_IP_NF_MATCH_IPV4OPTIONS
  to ppc64/trace

-------------------------------------------------------------------
Wed Dec  9 16:30:27 CET 2009 - jeffm@suse.com

- patches.fixes/ext4-fix-insufficient-checks-in-ext4_ioc_move_ext:
  ext4: Fix insufficient checks in EXT4_IOC_MOVE_EXT (bnc#561018
  CVE-2009-4131).

-------------------------------------------------------------------
Wed Dec  9 10:13:00 CET 2009 - jbeulich@novell.com

- patches.xen/xen3-patch-2.6.32: Fix a potentially serious mis-merge
  in swiotlb code.

-------------------------------------------------------------------
Wed Dec  9 08:15:31 CET 2009 - jjolly@suse.de

- patches.fixes/nohz-delay-from-tip.diff: nohz: Introduce
  arch_needs_cpu.
- patches.fixes/reuse-ktime-from-tip.diff: nohz: Reuse ktime in
  sub-functions of tick_check_idle..
- series.conf: Moved s390 patchs to proper place

-------------------------------------------------------------------
Wed Dec  9 06:06:34 CET 2009 - npiggin@suse.de

- patches.fixes/ipc-ns-fix-memory-leak-idr.patch: ipc: ns fix
  memory leak (bnc#518767).
- patches.fixes/ipc-remove-unreachable-code-in-semc.patch:
  (bnc#518767).
- patches.fixes/ipc-semc-add-a-per-semaphore-pending-list.patch:
  (bnc#518767).
- patches.fixes/ipc-semc-optimize-if-semops-fail.patch:
  (bnc#518767).
- patches.fixes/ipc-semc-optimize-single-semop-operations.patch:
  (bnc#518767).
- patches.fixes/ipc-semc-optimize-single-sops-when-semval-is-zero.patch:
  (bnc#518767).
- patches.fixes/ipc-semc-sem-optimise-undo-list-search.patch:
  (bnc#518767).
- patches.fixes/ipc-semc-sem-preempt-improve.patch:  (bnc#518767).
- patches.fixes/ipc-semc-sem-use-list-operations.patch:
  (bnc#518767).

-------------------------------------------------------------------
Wed Dec  9 00:33:42 CET 2009 - bphilips@suse.de

- needs_update: patches moved upstream or obsoleted by upstream

-------------------------------------------------------------------
Tue Dec  8 22:23:11 CET 2009 - mmarek@suse.cz

- patches.suse/kbuild-generate-modules.builtin: Update to what will
  hopefully be in 2.6.33.
- patches.suse/kbuild-rebuild-fix-for-Makefile.modbuiltin: Delete.

-------------------------------------------------------------------
Tue Dec  8 19:46:37 CET 2009 - jbohac@suse.cz

- Update config files.
- patches.suse/netfilter-ipv4options: netfilter ipv4options
  match from patch-o-matic-ng (bnc#131728 - FATE#182).

-------------------------------------------------------------------
Tue Dec  8 18:18:56 CET 2009 - npiggin@suse.de

- needs_update:
- patches.suse/mm-devzero-optimisation.patch: mm: /dev/zero
  optimisation (bnc#430738).

-------------------------------------------------------------------
Tue Dec  8 16:22:34 CET 2009 - tiwai@suse.de

- patches.drivers/alsa-sp1-hda-22-alc888-exclude-unusable-adcs:
  ALSA: hda - Exclude unusable ADCs for ALC88x (bnc#561235).

-------------------------------------------------------------------
Tue Dec  8 15:27:53 CET 2009 - mmarek@suse.cz

- patches.drivers/reenable-generic_serial: Revert "tty: Mark
  generic_serial users as BROKEN".
- Update config files: enable RIO and SX.
- rpm/generic_serial-blacklist: blacklist generic_serial users from
  automatic loading (bnc#551348).

-------------------------------------------------------------------
Tue Dec  8 14:58:48 CET 2009 - rgoldwyn@suse.de

- needs_update: patches merged upstream
- novfs patches to be handled by novfs team

-------------------------------------------------------------------
Tue Dec  8 13:38:10 CET 2009 - npiggin@suse.de

- needs_update:
- patches.suse/mm-vmalloc-fail-dump-stack.patch: mm: improve
  vmalloc reporting (bnc#511079).

-------------------------------------------------------------------
Tue Dec  8 11:30:20 CET 2009 - npiggin@suse.de

- needs_update: most of mine are merged. apparmor patch sent to Andreas.

-------------------------------------------------------------------
Tue Dec  8 08:31:34 CET 2009 - coly.li@suse.de

- patches.suse/64bytes_lvb_len.diff: use 64byte lvb len.(bnc#515645)

-------------------------------------------------------------------
Tue Dec  8 02:05:07 CET 2009 - agraf@suse.de

- patches.arch/s390-kvm-prefix.patch: KVM: s390: Fix prefix
  register checking in arch/s390/kvm/sigp.c (FATE#306513).
- patches.arch/s390-kvm-psw.patch: KVM: s390: Make psw available
  on all exits, not just a subset (FATE#306513).

-------------------------------------------------------------------
Mon Dec  7 16:48:55 CET 2009 - tiwai@suse.de

- patches.drivers/synaptics-hp-clickpad: Input: Add support of
  clickpad mode to synaptics mouse driver (bnc#547370).

-------------------------------------------------------------------
Mon Dec  7 13:22:15 CET 2009 - jbeulich@novell.com

- Update Xen patches to 2.6.32 final and c/s 958.
- patches.xen/xen-dcdbas: force proper address translation
  in DCDBAS.
- patches.xen&xen-vmalloc_32: guarantee 32-bit
 (bus-)addressability of vmalloc_32() output (bnc#548010,
  bnc#552492).
- patches.xen/xen-x86_64-nx-user-mappings: set NX bit in kernel
  version of top level user mode page table entries.
- patches.xen/xen3-rlim-0025-x86-add-ia32-compat-prlimit-syscalls.patch:
  x86: add ia32 compat prlimit syscalls (FATE#305733).
- patches.xen/xen3-x86-64-align-rodata-kernel-section-to-2mb-with-config_debug_rodata:
  x86-64: align RODATA kernel section to 2MB with
  CONFIG_DEBUG_RODATA (bnc#558249).
- patches.xen/xen3-x86-64-preserve-large-page-mapping-for-1st-2mb-kernel-txt-with-config_debug_rodata:
  x86-64: preserve large page mapping for 1st 2MB kernel txt
  with CONFIG_DEBUG_RODATA (bnc#558249).
- patches.xen/xen3-x86-fix-nodac: x86: fix iommu=nodac parameter
  handling (bnc#463829, bnc#482220).
- patches.xen/xen3-x86-mcp51-no-dac: x86: disallow DAC for MCP51
  PCI bridge (bnc#463829, bnc#482220).
- Update EC2 config files (disable CAN_DEV and UIO).

-------------------------------------------------------------------
Mon Dec  7 11:50:32 CET 2009 - jbeulich@novell.com

- patches.arch/x86-crypto-add-ghash-algorithm-test.patch,
  patches.fixes/cpufreq_ondemand_performance_optimise_default_settings.patch:
  Fix build warnings.

-------------------------------------------------------------------
Mon Dec  7 10:57:41 CET 2009 - hare@suse.de

- patches.drivers/lpfc-add-raywire-id: Add missing PCI-ID to lpfc.

-------------------------------------------------------------------
Sat Dec  5 01:39:16 CET 2009 - tonyj@suse.de

- config.conf: add trace flavor for ppc64 (fate# 307051)
- Update config files.

-------------------------------------------------------------------
Fri Dec  4 21:24:27 CET 2009 - jeffm@suse.com

- Split apparmor.diff out into separate patches to align more
  closely with the upstream AppArmor 2.4 repo.
- patches.apparmor/apparmor-fix-cap-audit_caching-preemption-disabling:
  AppArmor: Fix cap audit_caching preemption disabling.
- patches.apparmor/apparmor-fix-change_profile-failing-lpn401931:
  AppArmor: Fix change_profile failing lpn401931.
- patches.apparmor/apparmor-fix-change_profile-failure: AppArmor:
  Fix change_profile failure.
- patches.apparmor/apparmor-fix-determination-of-forced-audit-messages:
  AppArmor: Fix determination of forced AUDIT messages..
- patches.apparmor/apparmor-fix-failure-to-audit-change_hat-correctly:
  AppArmor: fix failure to audit change_hat correctly.
- patches.apparmor/apparmor-fix-file-auditing-when-quiet-is-used:
  AppArmor: Fix file auditing when quiet is used.
- patches.apparmor/apparmor-fix-leak-when-profile-transition-table-fails-unpack:
  AppArmor: Fix leak when profile transition table fails unpack.
- patches.apparmor/apparmor-fix-mediation-of-created-paths-that-look-like-deleted-paths:
  AppArmor: Fix mediation of created paths that look like
  "deleted" paths.
- patches.apparmor/apparmor-fix-oops-after-profile-removal:
  AppArmor: Fix oops after profile removal.
- patches.apparmor/apparmor-fix-oops-when-auditing-the-addition-of-profile-namespace:
  AppArmor: Fix oops when auditing the addition of profile
  namespace.
- patches.apparmor/apparmor-fix-oops-when-in-apparmor_bprm_set_creds:
  AppArmor: Fix Oops when in apparmor_bprm_set_creds.
- patches.apparmor/apparmor-fix-profile-namespace-removal:
  AppArmor: Fix profile namespace removal..
- patches.apparmor/apparmor-fix-refcounting-bug-causing-leak-of-creds-and-oops:
  AppArmor: Fix refcounting bug causing leak of creds and oops.
- patches.apparmor/apparmor-fully-close-race-condition-for-deleted-paths:
  AppArmor: Fully close race condition for deleted paths.
- patches.apparmor/apparmor-missing-unlock: AppArmor: Add missing
  unlock to next_profile.
- patches.apparmor/apparmor-policy-load-and-replacement-can-fail-to-alloc-mem:
  AppArmor: Policy load and replacement can fail to alloc mem.
- patches.apparmor/apparmor-fix-security_ops-task_setrlimit-api-use:
  AppArmor: Fix security_ops->task_setrlimit API use.

-------------------------------------------------------------------
Fri Dec  4 17:58:54 CET 2009 - gregkh@suse.de

- Update config files.
- patches.suse/revert-usb-remove-phidget-drivers-from-kernel-tree.patch:
  Revert "USB: remove phidget drivers from kernel tree.".

-------------------------------------------------------------------
Fri Dec  4 16:12:43 CET 2009 - jjolly@suse.de

- patches.arch/s390-message-catalog.diff: Updated patch
  (bnc#549193,FATE#306999,LTC#57210).

-------------------------------------------------------------------
Fri Dec  4 16:08:50 CET 2009 - mmarek@suse.cz

- supported.conf: Update wireless drivers.

-------------------------------------------------------------------
Fri Dec  4 15:57:48 CET 2009 - jjolly@suse.de

- patches.arch/s390-03-qeth-hs-traffic-analyzer.patch: qeth:
  HiperSockets Network Traffic Analyzer (bnc#560674).

-------------------------------------------------------------------
Fri Dec  4 15:28:10 CET 2009 - hare@suse.de

- patches.drivers/qla2xxx-8.03.01-k7-update: qla2xxx driver
  update to 8.03.01-k7 (bnc#560415).

-------------------------------------------------------------------
Fri Dec  4 14:35:02 CET 2009 - mmarek@suse.cz

- rpm/package-descriptions: Add description for kernel-vmi.

-------------------------------------------------------------------
Fri Dec  4 13:40:29 CET 2009 - trenn@suse.de

- patches.arch/x86_mce_lru_cleanup.patch: HWPOISON: Undefine lru
  define after table to avoid namespace conflict (fate#307738).
- patches.arch/x86_mce_page_offlining.patch: Add soft page
  offline support (fate#307738).
- patches.arch/x86_mce_page_offlining_test_ability.patch:
  HWPOISON: Add a madvise() injector for soft page offlining
  (fate#307738).
- patches.arch/x86_mce_test_page.patch: Expose Test pageflagA
  and set pageflagB primitive (fate#307738).

-------------------------------------------------------------------
Fri Dec  4 13:28:08 CET 2009 - mmarek@suse.cz

- config.conf: Add vmi to kernel-syms.

-------------------------------------------------------------------
Fri Dec  4 13:12:44 CET 2009 - mmarek@suse.cz

- Add the vmi flavor again.

-------------------------------------------------------------------
Fri Dec  4 12:26:59 CET 2009 - sjayaraman@suse.de

- patches.suse/SoN-18-netvm-skbuff-reserve.patch: add emergeny flag
  inside kmemcheck boundaries.
- patches.xen/xen3-auto-common.diff: Refresh.

-------------------------------------------------------------------
Fri Dec  4 00:41:32 CET 2009 - gregkh@suse.de

- Update config files.
  CONFIG_DRM_I915_KMS=y for x86-64 and i386 vanilla (bnc#560402)

-------------------------------------------------------------------
Fri Dec  4 00:17:46 CET 2009 - gregkh@suse.de

- Update config files.
  CONFIG_DRM_I915_KMS=y for x86-64 (bnc#560402)

-------------------------------------------------------------------
Fri Dec  4 00:16:20 CET 2009 - gregkh@suse.de

- Update config files.
  CONFIG_DRM_I915_KMS=y for i386 (bnc#560402)

-------------------------------------------------------------------
Thu Dec  3 20:53:57 CET 2009 - jeffm@suse.com

- patches.arch/ppc-spufs-07-Don-t-spu_acquire_saved-unnecessarily.patch:
  Delete. (bnc#560043)

-------------------------------------------------------------------
Thu Dec  3 20:13:09 CET 2009 - jeffm@suse.com

- Cleanup config files.

-------------------------------------------------------------------
Thu Dec  3 19:34:08 CET 2009 - bphilips@suse.de

- patches.drivers/tg3_libphy_workaround: Delete. We have all of the 57780
  phylib and tg3 changes due to 2.6.32 bump.

-------------------------------------------------------------------
Thu Dec  3 19:06:23 CET 2009 - duwe@suse.de

- back out cpuidle feature that is still unconsistent.

-------------------------------------------------------------------
Thu Dec  3 18:40:03 CET 2009 - mfasheh@suse.com

- patches.suse/ocfs2-allocation-resrvations.patch: Refresh.

-------------------------------------------------------------------
Thu Dec  3 18:21:13 CET 2009 - duwe@suse.de

- patches.suse/cpuidle-cleanup: Refresh.
  Fix the "fixed" feature patch set from IBM.

-------------------------------------------------------------------
Thu Dec  3 18:04:51 CET 2009 - mfasheh@suse.com

- Update config files.
- patches.suse/gfs2-ro-mounts-only.patch: gfs2: allow spectator
  mounts for migration to ocfs2 (FATE#307584).

-------------------------------------------------------------------
Thu Dec  3 17:19:44 CET 2009 - duwe@suse.de

- Update config files for 2.6.32 (again).

-------------------------------------------------------------------
Thu Dec  3 17:00:12 CET 2009 - duwe@suse.de

- Update config files for cpuidle.

-------------------------------------------------------------------
Thu Dec  3 16:45:06 CET 2009 - tiwai@suse.de

- patches.drivers/8250_pnp-wacom-add: serial/8250_pnp.c: add
  new Wacom devices (bnc#544763).

-------------------------------------------------------------------
Thu Dec  3 16:40:59 CET 2009 - duwe@suse.de

- patches.suse/cpuidle-cleanup: Refresh.
  one lonely hunk already seems to be in 2.6.32 final

-------------------------------------------------------------------
Thu Dec  3 16:33:28 CET 2009 - duwe@suse.de

- bnc#552860 / FATE#307104: kernel idle low power, take 2:
- patches.suse/cpuidle-cleanup: Refresh.
- patches.suse/cpuidle-cleanup-x86: Refresh.
- patches.suse/cpuidle-eliminate-ppcmdpowersave1: Refresh.

-------------------------------------------------------------------
Thu Dec  3 15:59:01 CET 2009 - jeffm@suse.com

- Updated to 2.6.32-final.
  - 2 patches eliminated.

-------------------------------------------------------------------
Thu Dec  3 15:19:01 CET 2009 - hare@suse.de

- Update config files: Enable Hibernation for zSeries.

-------------------------------------------------------------------
Thu Dec  3 14:42:32 CET 2009 - mmarek@suse.cz

- Update config files: Disable CONFIG_MFD_PCF50633, the chip is
  unlikely to be used on architectures we support.

-------------------------------------------------------------------
Thu Dec  3 13:54:17 CET 2009 - mmarek@suse.cz

- rpm/split-modules: Print which supported modules need unsupported
  modules.

-------------------------------------------------------------------
Thu Dec  3 12:56:43 CET 2009 - jdelvare@suse.de

- supported.conf: support lis3lv02d, hp_accel needs it.

-------------------------------------------------------------------
Thu Dec  3 12:03:20 CET 2009 - jdelvare@suse.de

- supported.conf: hp_accel is supported (FATE #306448).

-------------------------------------------------------------------
Thu Dec  3 11:54:14 CET 2009 - jdelvare@suse.de

- supported.conf: remove wm831x drivers, we no longer ship them.

-------------------------------------------------------------------
Thu Dec  3 11:32:03 CET 2009 - jdelvare@suse.de

- Update config files: disable all new hwmon drivers on ppc
  (default and vanilla) for consistency.

-------------------------------------------------------------------
Thu Dec  3 11:30:08 CET 2009 - mmarek@suse.cz

- supported.conf: Add wm831x, needed by drivers/input/misc/wm831x-on.

-------------------------------------------------------------------
Thu Dec  3 11:03:24 CET 2009 - mmarek@suse.cz

- supported.conf: Fix up after commit bfea0bd.

-------------------------------------------------------------------
Thu Dec  3 10:53:16 CET 2009 - jdelvare@suse.de

- Update config files: disable WM831x and WM8350 support entirely,
  as recommended by the drivers author. These devices are only
  found on embedded devices such as music players or mobile phones.

-------------------------------------------------------------------
Thu Dec  3 10:26:09 CET 2009 - hare@suse.de

- supported.conf: Mark pmcraid and igbvf as supported;
  OSD drivers as unsupported.

-------------------------------------------------------------------
Thu Dec  3 09:48:04 CET 2009 - jdelvare@suse.de

- Restore link from config/s390/vanilla to config/s390x/vanilla.

-------------------------------------------------------------------
Thu Dec  3 09:10:46 CET 2009 - jbeulich@novell.com

- supported.conf: Update Xen drivers.

-------------------------------------------------------------------
Thu Dec  3 04:57:00 CET 2009 - tonyj@suse.de

- needs_update: readd
	patches.suse/perfmon2-remove_get_base_syscall_attr.patch
	patches.suse/perfmon2-remove_syscalls.patch

-------------------------------------------------------------------
Thu Dec  3 04:08:24 CET 2009 - gregkh@suse.de

- rpm/post.sh:
- rpm/postun.sh: woh dluoc I tegrof ot esolc eht fi

-------------------------------------------------------------------
Thu Dec  3 01:51:51 CET 2009 - gregkh@suse.de

- rpm/post.sh:
- rpm/postun.sh: If this is a Moblin-based box, don't run yast-bootloader

-------------------------------------------------------------------
Wed Dec  2 23:01:36 CET 2009 - jdelvare@suse.de

- Update config files: stop shipping wm831x-hwmon, wm8350-hwmon,
  i2c-simtec and i2c-designware.
- supported.conf: remove i2c-simtec.

-------------------------------------------------------------------
Wed Dec  2 22:49:01 CET 2009 - jdelvare@suse.de

- supported.conf: Add all new hwmon and i2c/busses drivers. The
  former unsupported, the latter supported.

-------------------------------------------------------------------
Wed Dec  2 22:33:37 CET 2009 - jdelvare@suse.de

- Update config files: disable CONFIG_I2C_VOODOO3.
- supported.conf: drop i2c-voodoo3, superseded by tdfxfb.

-------------------------------------------------------------------
Wed Dec  2 22:28:16 CET 2009 - jdelvare@suse.de

- supported.conf: Drop hwmon and i2c/chips drivers which have been
  obsoleted.

-------------------------------------------------------------------
Wed Dec  2 22:16:50 CET 2009 - mmarek@suse.cz

- rpm/kernel-binary.spec.in: Obsolete perfmon-kmp.

-------------------------------------------------------------------
Wed Dec  2 22:15:33 CET 2009 - mmarek@suse.cz

- supported.conf: Add perfmon, hid and input modules.

-------------------------------------------------------------------
Wed Dec  2 19:28:19 CET 2009 - tiwai@suse.de

- Update config files: Fix vanilla configs

-------------------------------------------------------------------
Wed Dec  2 19:14:09 CET 2009 - tiwai@suse.de

- Update config files: disabled CONFIG_SND_SOC* in ppc configs.

-------------------------------------------------------------------
Wed Dec  2 18:13:11 CET 2009 - tiwai@suse.de

- Updated the sound section of supported.conf

-------------------------------------------------------------------
Wed Dec  2 17:38:02 CET 2009 - gregkh@suse.de

- Update config files. disable USB OTG drivers that should not
  have been enabled.

-------------------------------------------------------------------
Wed Dec  2 17:24:33 CET 2009 - gregkh@suse.de

- supported.conf: remove some usb drivers that were deleted or renamed.

-------------------------------------------------------------------
Wed Dec  2 17:22:08 CET 2009 - gregkh@suse.de

- supported.conf: update usb driver section

-------------------------------------------------------------------
Wed Dec  2 16:29:38 CET 2009 - mmarek@suse.cz

- rpm/check-supported-list: Skip modules in Documentation and
  drivers/staging.

-------------------------------------------------------------------
Wed Dec  2 11:34:10 CET 2009 - jbenc@suse.cz

- patches.fixes/mac80211-fix-remote-DoS.patch: mac80211: fix
  remote DoS (bnc#558267).

-------------------------------------------------------------------
Tue Dec  1 14:41:20 CET 2009 - tiwai@suse.de

- Forward-port 11.2 patches:
  patches.drivers/alsa-sp1-hda-18-msi-wind-u115-fix: ALSA: hda -
    Add a position_fix quirk for MSI Wind U115.
  patches.drivers/alsa-sp1-hda-19-cx5047-test-mode-fix: ALSA:
    hda - Fix Cxt5047 test mode (bnc#559062).
  patches.drivers/alsa-sp1-hda-20-fsc-amilo-pi1505-fix: ALSA:
    hda - Add a pin-fix for FSC Amilo Pi1505 (bnc#557403).
  patches.drivers/alsa-sp1-hda-21-hp-dv3-position-fix-quirk:
    ALSA: hda - Add position_fix quirk for HP dv3 (bnc#555935).

-------------------------------------------------------------------
Mon Nov 30 23:10:46 CET 2009 - jeffm@suse.com

- patches.fixes/megaraid_sas-fix-permissions-on-poll_mode_io:
  megaraid_sas: Fix permissions on poll_mode_io (bnc#557180
  CVE-2009-3939).

-------------------------------------------------------------------
Mon Nov 30 23:06:06 CET 2009 - jeffm@suse.com

- patches.arch/x86-64-add-comment-for-rodata-large-page-retainment:
  x86-64: add comment for RODATA large page retainment
  (bnc#558249).
- patches.arch/x86-64-align-rodata-kernel-section-to-2mb-with-config_debug_rodata:
  x86-64: align RODATA kernel section to 2MB with
  CONFIG_DEBUG_RODATA (bnc#558249).
- patches.arch/x86-64-preserve-large-page-mapping-for-1st-2mb-kernel-txt-with-config_debug_rodata:
  x86-64: preserve large page mapping for 1st 2MB kernel txt
  with CONFIG_DEBUG_RODATA (bnc#558249).

-------------------------------------------------------------------
Mon Nov 30 14:24:36 CET 2009 - teheo@suse.de

- needs_update: drop libata patches which are already included in
  2.6.31 vanilla.

-------------------------------------------------------------------
Mon Nov 30 14:06:38 CET 2009 - teheo@suse.de

- needs_update: drop patches which are already included in 2.6.31
  vanilla.

-------------------------------------------------------------------
Mon Nov 30 14:05:39 CET 2009 - teheo@suse.de

Forward port two x86 patches from SLE11.

- needs_update:
- patches.arch/x86-fix-nodac: x86: fix iommu=nodac parameter
  handling (bnc#463829).
- patches.arch/x86-mcp51-no-dac: x86: disallow DAC for MCP51
  PCI bridge (bnc#463829).

-------------------------------------------------------------------
Mon Nov 30 13:41:27 CET 2009 - agraf@suse.de

- Update config files: Enable KSM (FATE#306513)

-------------------------------------------------------------------
Sat Nov 28 19:52:19 CET 2009 - gregkh@suse.de

- needs_update: acpi dock patch was hmacht's, not mine

-------------------------------------------------------------------
Sat Nov 28 19:50:18 CET 2009 - gregkh@suse.de

- needs_update: sysfs debugging crash patch is now upstream

-------------------------------------------------------------------
Sat Nov 28 19:49:08 CET 2009 - gregkh@suse.de

- needs_update: jeffm merged novfs patches into the main novfs patch.

-------------------------------------------------------------------
Sat Nov 28 19:48:20 CET 2009 - gregkh@suse.de

- needs_update: qualcomm modem driver is upstream

-------------------------------------------------------------------
Sat Nov 28 19:48:03 CET 2009 - gregkh@suse.de

- needs_update: squashfs is now upstream

-------------------------------------------------------------------
Sat Nov 28 19:47:27 CET 2009 - gregkh@suse.de

- needs_update: via driver bugfixes never went upstream, and people
  are complaining about them, so they were dropped.

-------------------------------------------------------------------
Sat Nov 28 19:46:46 CET 2009 - gregkh@suse.de

- needs_update: remove staging driver entries, they are all upstream.

-------------------------------------------------------------------
Sat Nov 28 19:46:05 CET 2009 - gregkh@suse.de

- needs_update: remove hv driver entries, those are upstream now.

-------------------------------------------------------------------
Sat Nov 28 19:45:20 CET 2009 - gregkh@suse.de

- needs_update: remove xen patches with my name on it.  Just because
  I refreshed the patch, doesn't mean I own it or even like the
  thing :)

-------------------------------------------------------------------
Sat Nov 28 10:39:15 CET 2009 - sjayaraman@suse.de

- patches.suse/SoN-11-mm-reserve.patch: Fix build errors in -trace
  and ppc64 flavors.

-------------------------------------------------------------------
Fri Nov 27 15:16:56 CET 2009 - mmarek@suse.cz

- rpm/kernel-binary.spec.in: Abort if supported modules depend on
  unsupported ones.

-------------------------------------------------------------------
Fri Nov 27 15:12:17 CET 2009 - mmarek@suse.cz

- supported.conf: mark cnic as supported (needed by bnx2i).

-------------------------------------------------------------------
Fri Nov 27 14:57:47 CET 2009 - jbenc@suse.cz

- patches.suse/panic-on-io-nmi-SLE11-user-space-api.patch: API
  fix: X86: sysctl to allow panic on IOCK NMI error (bnc#427979).
- patches.suse/kdb-common: Refresh.
- patches.suse/kdump-dump_after_notifier.patch: Refresh.

-------------------------------------------------------------------
Fri Nov 27 13:25:55 CET 2009 - jbohac@suse.cz

- patches.fixes/cpufreq_ondemand_performance_optimise_default_settings.patch:
  CPUFREQ: ondemand: Limit default sampling rate to 300ms
  max. (bnc#464461).

-------------------------------------------------------------------
Fri Nov 27 12:55:35 CET 2009 - trenn@suse.de

- needs_update:
  One I still have to send upstream, but it's nicer error output
  only, SP1 is fine in respect to removing all these, thanks.

-------------------------------------------------------------------
Fri Nov 27 11:54:58 CET 2009 - hare@suse.de

- Update config files: Compile in efivars module for
  x86_64 (FATE#306931).

-------------------------------------------------------------------
Fri Nov 27 11:08:00 CET 2009 - sjayaraman@suse.de

- needs_update:	sjayaraman's patches are either upstream already or
  rebased to SP1.

-------------------------------------------------------------------
Fri Nov 27 11:05:54 CET 2009 - sjayaraman@suse.de

- Update config files: NFS_SWAP=y.

-------------------------------------------------------------------
Fri Nov 27 10:45:38 CET 2009 - sjayaraman@suse.de

- patches.trace/lttng-instrumentation-swap.patch: Refresh and fix
  a build failure with fuzz factor 0.

-------------------------------------------------------------------
Fri Nov 27 09:27:35 CET 2009 - sjayaraman@suse.de

- Rebase Swap-over-NFS(SoN) patches:
- patches.xen/tmem: Refresh to accomodate changes due to SoN patches.
- patches.xen/xen3-auto-common.diff: Refresh to accomodate changes
  due to SoN patches.

-------------------------------------------------------------------
Fri Nov 27 05:53:42 CET 2009 - knikanth@suse.de

- needs_update: Verify knikanth's patches in SLE11 but not in SP1
- patches.fixes/dm-release-map_lock-before-set_disk_ro: Release
  md->map_lock before set_disk_ro  (bnc#556899 bnc#479784).

-------------------------------------------------------------------
Fri Nov 27 03:22:44 CET 2009 - nfbrown@suse.de

- Restore following patches from SLES11 that are still needed for
  SLES11-SP1
- patches.fixes/nfsd-05-sunrpc-cache-allow-thread-to-block-while-waiting-for.patch:
  sunrpc/cache: allow thread to block while waiting for cache
  update. (bnc#498708).
- patches.fixes/nfsd-06-sunrpc-cache-retry-cache-lookups-that-return-ETIMEDO.patch:
  sunrpc/cache: retry cache lookups that return -ETIMEDOUT
  (bnc#498708).
- patches.fixes/nfsd-07-nfsd-idmap-drop-special-request-deferal-in-favour-of.patch:
  nfsd/idmap: drop special request deferal in favour of improved
  default. (bnc#498708).
- patches.fixes/nfsd-09-fix-kabi: Fix kabi breakage in previous
  nfsd patch series (bnc#498708).

-------------------------------------------------------------------
Thu Nov 26 19:12:55 CET 2009 - coly.li@suse.de

- needs_update: remove patches item of coly.li, lmb and mfasheh.
- patches.fixes/dlm-enable-debug.patch: update the patch from SLES11
  to SLES11 SP1 tree.

-------------------------------------------------------------------
Thu Nov 26 17:00:15 CET 2009 - jslaby@suse.cz

- patches.fixes/make-note_interrupt-fast.diff: Fix performance
  regression on large IA64 systems (bnc #469589).

-------------------------------------------------------------------
Thu Nov 26 15:23:16 CET 2009 - mmarek@suse.cz

- rpm/old-packages.conf: obsolete kernel-kdump on ppc.
- config.conf: delete kdump configs.
- config/ppc/kdump: Delete.
- config/ppc64/kdump: Delete.

-------------------------------------------------------------------
Thu Nov 26 14:47:41 CET 2009 - duwe@suse.de

- patches.arch/ppc-extended_h_cede-Export_memory_sysdev_class:
  Refresh. Fix "typo", memory_sysdev_class should be exported 
  only to GPL'ed modules.

-------------------------------------------------------------------
Thu Nov 26 12:48:43 CET 2009 - hare@suse.de

Fixup patches for series2git:
- patches.xen/tmem: Refresh.
- patches.xen/xen3-auto-common.diff: Refresh.

-------------------------------------------------------------------
Thu Nov 26 12:41:22 CET 2009 - duwe@suse.de

- config.conf: disable build of ppc kdump flavours
  (FATE#304346)

-------------------------------------------------------------------
Thu Nov 26 12:07:24 CET 2009 - tiwai@suse.de

- patches.drivers/libata-missing-_SDD-is-not-an-error:
  libata-acpi: missing _SDD is not an error (bnc#551942).

-------------------------------------------------------------------
Thu Nov 26 12:00:53 CET 2009 - jbenc@suse.cz

- patches.fixes/mac80211-fix-spurious-delba-handling.patch:
  mac80211: fix spurious delBA handling (bnc#558267,
  CVE-2009-4026, CVE-2009-4027).

-------------------------------------------------------------------
Thu Nov 26 11:58:44 CET 2009 - tiwai@suse.de

- patches.drivers/sky2-add-register-definitions: sky2: add
  register definitions for new chips (bnc#544760).
- patches.drivers/sky2-88E8059-support: sky2: 88E8059 support
  (bnc#544760).
- patches.drivers/sky2-optima-tcp-offload-fix: net: Fix Yukon-2
  Optima TCP offload setup (bnc#544760).
- patches.drivers/sky2-optima-fix-pci-cfg: net: Add missing
  TST_CFG_WRITE bits around sky2_pci_write (bnc#544760).

-------------------------------------------------------------------
Thu Nov 26 03:44:36 CET 2009 - nfbrown@suse.de

- Update config files.
  disable CONFIG_MULTICOE_RAID456 as it is not yet stable.
  Enable CONFIG_ASYNC_TX_DMA for FATE#306368

-------------------------------------------------------------------
Thu Nov 26 00:29:46 CET 2009 - gregkh@suse.de

- clean up patch fuzz

-------------------------------------------------------------------
Thu Nov 26 00:25:25 CET 2009 - gregkh@suse.de

- patches.drivers/via-unichrome-drm-bugfixes.patch: Delete.
  it never went upstream, so we should drop it as well.

-------------------------------------------------------------------
Wed Nov 25 23:48:14 CET 2009 - tonyj@suse.de

- patches.trace/lttng-*: update for 2.6.32
- patches.trace/lttng-instrumentation-timer.patch: Delete.
- patches.xen/tmem: Refresh.
- patches.xen/xen3-auto-common.diff: Refresh.

-------------------------------------------------------------------
Wed Nov 25 23:09:05 CET 2009 - tonyj@suse.de

- patches.fixes/oprofile_bios_ctr.patch: detect oprofile counters
  reserved by bios (FATE#307426).

-------------------------------------------------------------------
Wed Nov 25 03:16:32 CET 2009 - jeffm@suse.com

- patches.fixes/netfilter-remove-pointless-config_nf_ct_acct-warning:
  netfilter: Remove pointless CONFIG_NF_CT_ACCT warning
  (bnc#552033 (and others)).

-------------------------------------------------------------------
Tue Nov 24 19:04:38 CET 2009 - hare@suse.de

- Update config files.
- patches.drivers/mpt-fusion-4.22.00.00-update: Update MPT Fusion
  driver to 4.22.00.00-suse (bnc#556587).
- patches.drivers/mpt-fusion-4.16.00.00-update: Delete.

-------------------------------------------------------------------
Tue Nov 24 17:29:29 CET 2009 - tiwai@suse.de

- patches.drivers/alsa-sp1-hda-17-fix-mute-LED-sync-idt92h383xxx:
  ALSA: hda - Fix mute-LED sync on HP laptops with IDT92HD83xxx
  codecs (bnc#547357).

-------------------------------------------------------------------
Tue Nov 24 13:56:01 CET 2009 - duwe@suse.de

- patches.arch/ppc-extended_h_cede-*: Increase power savings
  by allowing the core to sleep.
  (FATE##307059, bnc#550447)

-------------------------------------------------------------------
Tue Nov 24 08:08:35 CET 2009 - sjayaraman@suse.de

- patches.suse/kconfig-automate-kernel-desktop: automate a few config
  options for kernel-desktop (FATE#305694).

-------------------------------------------------------------------
Tue Nov 24 07:11:22 CET 2009 - agraf@suse.de

- patches.arch/kvm-only-export-selected-pv-ops-feature-structs:
  Update references (bnc#556135, FATE#306453).
- patches.arch/kvm-replace-kvm-io-delay-pv-ops-with-linux-magic:
  Update references (bnc#556135, FATE#306453).
- patches.arch/kvm-split-paravirt-ops-by-functionality: Update
  references (bnc#556135, FATE#306453).
- patches.arch/kvm-split-the-KVM-pv-ops-support-by-feature:
  Update references (bnc#556135, FATE#306453).

-------------------------------------------------------------------
Mon Nov 23 17:41:03 CET 2009 - jeffm@suse.com

- Enabled:
   patches.fixes/enclosure-fix-oops-while-iterating-enclosure_status-array

-------------------------------------------------------------------
Mon Nov 23 15:44:04 CET 2009 - jkosina@suse.de

- patches.arch/x86-crypto-add-ghash-algorithm-test.patch: crypto:
  Add ghash algorithm test before provide to users (FATE#306883,
  bnc#554578).

-------------------------------------------------------------------
Mon Nov 23 14:15:37 CET 2009 - jkosina@suse.de

- patches.arch/x86-crypto-pclmulqdq-accelerated-implementation.patch:
  incorporate "ghash - put proper .data section in place" fix

-------------------------------------------------------------------
Mon Nov 23 08:04:16 CET 2009 - sjayaraman@suse.de

- Update config files.
   - Add new options KERNEL_DESKTOP and DEFAULT_VM_DIRTY_RATIO.
   - Enable KERNEL_DESKTOP for only desktop flavor.

-------------------------------------------------------------------
Mon Nov 23 07:34:49 CET 2009 - sjayaraman@suse.de

- patches.suse/mm-tune-dirty-limits.patch: mm: Make default
  VM dirty ratio configurable to suit different workloads
  (bnc#552883).

-------------------------------------------------------------------
Fri Nov 20 21:04:54 CET 2009 - mmarek@suse.cz

- rpm/kernel-syms.spec.in, rpm/mkspec: build kernel-syms only for
  supported architectures.

-------------------------------------------------------------------
Fri Nov 20 19:08:56 CET 2009 - jeffm@suse.com

- Enabled B43_PHY_LP=y for PHY support on certain b43 chips.

-------------------------------------------------------------------
Fri Nov 20 17:54:23 CET 2009 - mmarek@suse.cz

- config.conf: Remove the -desktop flavor from kernel-syms.

-------------------------------------------------------------------
Fri Nov 20 17:29:45 CET 2009 - mmarek@suse.cz

- patches.suse/export-sync_page_range: Revert "vfs: Remove
  generic_osync_inode() and sync_page_range{_nolock}()"
  (bnc#557231).

-------------------------------------------------------------------
Fri Nov 20 17:26:01 CET 2009 - jbeulich@novell.com

- patches.suse/init-move-populate_rootfs-back-to-start_kernel:
  Fix a bad-pointer warning.

-------------------------------------------------------------------
Fri Nov 20 15:07:41 CET 2009 - agruen@suse.de

- rpm/macros.kernel-source: Add kernel_module_package_moddir()
  macro for cross-distro compatibility (FATE 305225).

-------------------------------------------------------------------
Fri Nov 20 15:02:22 CET 2009 - jslaby@suse.cz

- patches.suse/rlim-0001-SECURITY-selinux-fix-update_rlimit_cpu-parameter.patch:
  Update references (FATE#305733).
- patches.suse/rlim-0002-SECURITY-add-task_struct-to-setrlimit.patch:
  Update references (FATE#305733).
- patches.suse/rlim-0003-core-add-task_struct-to-update_rlimit_cpu.patch:
  Update references (FATE#305733).
- patches.suse/rlim-0004-sys_setrlimit-make-sure-rlim_max-never-grows.patch:
  Update references (FATE#305733).
- patches.suse/rlim-0005-core-split-sys_setrlimit.patch: Update
  references (FATE#305733).
- patches.suse/rlim-0006-core-allow-setrlimit-to-non-current-tasks.patch:
  Update references (FATE#305733).
- patches.suse/rlim-0007-core-optimize-setrlimit-for-current-task.patch:
  Update references (FATE#305733).
- patches.suse/rlim-0008-FS-proc-make-limits-writable.patch:
  Update references (FATE#305733).
- patches.suse/rlim-0009-core-posix-cpu-timers-cleanup-rlimits-usage.patch:
  Update references (FATE#305733).
- patches.suse/rlim-0010-core-do-security-check-under-task_lock.patch:
  Update references (FATE#305733).
- patches.suse/rlim-0011-resource-add-helpers-for-fetching-rlimits.patch:
  Update references (FATE#305733).
- patches.suse/rlim-0012-IA64-use-helpers-for-rlimits.patch:
  Update references (FATE#305733).
- patches.suse/rlim-0013-PPC-use-helpers-for-rlimits.patch:
  Update references (FATE#305733).
- patches.suse/rlim-0014-S390-use-helpers-for-rlimits.patch:
  Update references (FATE#305733).
- patches.suse/rlim-0015-SPARC-use-helpers-for-rlimits.patch:
  Update references (FATE#305733).
- patches.suse/rlim-0016-X86-use-helpers-for-rlimits.patch:
  Update references (FATE#305733).
- patches.suse/rlim-0017-FS-use-helpers-for-rlimits.patch:
  Update references (FATE#305733).
- patches.suse/rlim-0018-MM-use-helpers-for-rlimits.patch:
  Update references (FATE#305733).
- patches.suse/rlim-0019-core-use-helpers-for-rlimits.patch:
  Update references (FATE#305733).
- patches.suse/rlim-0020-misc-use-helpers-for-rlimits.patch:
  Update references (FATE#305733).
- patches.suse/rlim-0021-core-rename-setrlimit-to-do_setrlimit.patch:
  Update references (FATE#305733).
- patches.suse/rlim-0022-core-implement-getprlimit-and-setprlimit-syscalls.patch:
  Update references (FATE#305733).
- patches.suse/rlim-0023-unistd-add-__NR_-get-set-prlimit-syscall-numbers.patch:
  Update references (FATE#305733).
- patches.suse/rlim-0024-COMPAT-add-get-put_compat_rlimit.patch:
  Update references (FATE#305733).
- patches.suse/rlim-0025-x86-add-ia32-compat-prlimit-syscalls.patch:
  Update references (FATE#305733).

-------------------------------------------------------------------
Fri Nov 20 14:38:38 CET 2009 - jslaby@suse.cz

- Add writable resource limits support
- patches.suse/perfmon2.patch: Refresh.
- patches.suse/rlim-0001-SECURITY-selinux-fix-update_rlimit_cpu-parameter.patch:
  SECURITY: selinux, fix update_rlimit_cpu parameter.
- patches.suse/rlim-0002-SECURITY-add-task_struct-to-setrlimit.patch:
  SECURITY: add task_struct to setrlimit.
- patches.suse/rlim-0003-core-add-task_struct-to-update_rlimit_cpu.patch:
  core: add task_struct to update_rlimit_cpu.
- patches.suse/rlim-0004-sys_setrlimit-make-sure-rlim_max-never-grows.patch:
  sys_setrlimit: make sure ->rlim_max never grows.
- patches.suse/rlim-0005-core-split-sys_setrlimit.patch: core:
  split sys_setrlimit.
- patches.suse/rlim-0006-core-allow-setrlimit-to-non-current-tasks.patch:
  core: allow setrlimit to non-current tasks.
- patches.suse/rlim-0007-core-optimize-setrlimit-for-current-task.patch:
  core: optimize setrlimit for current task.
- patches.suse/rlim-0008-FS-proc-make-limits-writable.patch:
  FS: proc, make limits writable.
- patches.suse/rlim-0009-core-posix-cpu-timers-cleanup-rlimits-usage.patch:
  core: posix-cpu-timers, cleanup rlimits usage.
- patches.suse/rlim-0010-core-do-security-check-under-task_lock.patch:
  core: do security check under task_lock.
- patches.suse/rlim-0011-resource-add-helpers-for-fetching-rlimits.patch:
  resource: add helpers for fetching rlimits.
- patches.suse/rlim-0012-IA64-use-helpers-for-rlimits.patch:
  IA64: use helpers for rlimits.
- patches.suse/rlim-0013-PPC-use-helpers-for-rlimits.patch: PPC:
  use helpers for rlimits.
- patches.suse/rlim-0014-S390-use-helpers-for-rlimits.patch:
  S390: use helpers for rlimits.
- patches.suse/rlim-0015-SPARC-use-helpers-for-rlimits.patch:
  SPARC: use helpers for rlimits.
- patches.suse/rlim-0016-X86-use-helpers-for-rlimits.patch: X86:
  use helpers for rlimits.
- patches.suse/rlim-0017-FS-use-helpers-for-rlimits.patch: FS:
  use helpers for rlimits.
- patches.suse/rlim-0018-MM-use-helpers-for-rlimits.patch: MM:
  use helpers for rlimits.
- patches.suse/rlim-0019-core-use-helpers-for-rlimits.patch:
  core: use helpers for rlimits.
- patches.suse/rlim-0020-misc-use-helpers-for-rlimits.patch:
  misc: use helpers for rlimits.
- patches.suse/rlim-0021-core-rename-setrlimit-to-do_setrlimit.patch:
  core: rename setrlimit to do_setrlimit.
- patches.suse/rlim-0022-core-implement-getprlimit-and-setprlimit-syscalls.patch:
  core: implement getprlimit and setprlimit syscalls.
- patches.suse/rlim-0023-unistd-add-__NR_-get-set-prlimit-syscall-numbers.patch:
  unistd: add __NR_[get|set]prlimit syscall numbers.
- patches.suse/rlim-0024-COMPAT-add-get-put_compat_rlimit.patch:
  COMPAT: add get/put_compat_rlimit.
- patches.suse/rlim-0025-x86-add-ia32-compat-prlimit-syscalls.patch:
  x86: add ia32 compat prlimit syscalls.

-------------------------------------------------------------------
Fri Nov 20 14:11:56 CET 2009 - bphilips@suse.de

- patches.drivers/phy-broadcom-bug-fixes-for-sp1.patch:
  phy/broadcom: bug fixes for SP1 (FATE#307117, bnc#556234).
- patches.drivers/tg3-update-version-to-3.104.patch: tg3: Update
  version to 3.104 (bnc#556234, FATE#307117).

-------------------------------------------------------------------
Fri Nov 20 14:11:26 CET 2009 - bphilips@suse.de

- patches.drivers/phy-broadcom-bug-fixes-for-sp1.patch:
  phy/broadcom: bug fixes for SP1 (FATE#307117, bnc#556234).
- patches.drivers/tg3-update-version-to-3.104.patch: tg3: Update
  version to 3.104 (bnc#556234, FATE#307117).

-------------------------------------------------------------------
Fri Nov 20 13:58:29 CET 2009 - hare@suse.de

- patches.drivers/megaraid-04.12-update: megaraid: Update
  megaraid_sas to version 04.12 (FATE#307125).

-------------------------------------------------------------------
Fri Nov 20 13:41:37 CET 2009 - bphilips@suse.de

- patches.drivers/bnx2-entropy-source.patch: bnx2: entropy source
  (FATE#307517).
- patches.drivers/e1000-entropy-source.patch: Enable e1000 as
  entropy source (disabled by default) (FATE#307517).
- patches.drivers/e1000e-entropy-source.patch: Enable e1000e as
  entropy source (disabled by default) (FATE#307517).
- patches.drivers/igb-entropy-source.patch: Enable igb as entropy
  source (disabled by default) (FATE#307517).
- patches.drivers/ixgbe-entropy-source.patch: Enable ixgbe as
  entropy source (disabled by default) (FATE#307517).
- patches.drivers/tg3-entropy-source.patch: tg3: entropy source
  (FATE#307517).

-------------------------------------------------------------------
Fri Nov 20 13:16:20 CET 2009 - hare@suse.de

- patches.fixes/scsi-fix-bug-with-dma-maps-on-nested-scsi-objects:
  scsi_lib_dma: fix bug with dma maps on nested scsi objects
  (bnc#556595).
- patches.fixes/scsi-introduce-helper-function-for-blocking-eh:
  scsi_transport_fc: Introduce helper function for blocking
  scsi_eh (bnc#556595).
- patches.fixes/scsi-skip-nonscsi-device-for-dma: Delete.

-------------------------------------------------------------------
Fri Nov 20 12:32:48 CET 2009 - hare@suse.de

Whitespace cleanup for series2git:
- patches.arch/s390-message-catalog.diff: Refresh.
- patches.drivers/aacraid-24701-update: Refresh.
- patches.suse/crasher-26.diff: Refresh.
- patches.suse/kdb-common: Refresh.
- patches.suse/kdb-ia64: Refresh.
- patches.suse/kdb-x86: Refresh.
- patches.suse/ocfs2-allocation-resrvations.patch: Refresh.
- patches.suse/perfmon2.patch: Refresh.
- patches.suse/perfmon2_ioctl.patch: Refresh.
- patches.suse/stack-unwind: Refresh.

-------------------------------------------------------------------
Fri Nov 20 12:19:54 CET 2009 - bphilips@suse.de

- patches.drivers/igb-add-support-for-82576NS-SerDes-adapter.patch:
  igb: add support for 82576NS SerDes adapter (FATE#306856).

-------------------------------------------------------------------
Fri Nov 20 09:06:24 CET 2009 - jbeulich@novell.com

- patches.suse/dm-mpath-evaluate-request-result-and-sense:
  Fix for !CONFIG_SCSI (in -ec2).

-------------------------------------------------------------------
Fri Nov 20 05:55:12 CET 2009 - mfasheh@suse.com

- patches.suse/ocfs2-allocation-resrvations.patch: ocfs2:
  allocation reservations (bnc#501563 FATE#307247).

-------------------------------------------------------------------
Fri Nov 20 05:31:32 CET 2009 - jjolly@suse.de

- patches.suse/perfmon2.patch: Refresh.
- patches.arch/x86-self-ptrace.patch: Delete. (bnc#554585,LTC#57794)
- patches.suse/self-ptrace.patch: Delete. (bnc#554585,LTC#57794)

-------------------------------------------------------------------
Fri Nov 20 01:43:27 CET 2009 - jeffm@suse.com

- Update to 2.6.32-rc8.
  - Eliminated 1 patch.

-------------------------------------------------------------------
Fri Nov 20 01:30:46 CET 2009 - jeffm@suse.de

- patches.fixes/enclosure-fix-oops-while-iterating-enclosure_status-array:
  enclosure: fix oops while iterating enclosure_status array
  (bnc#540997).

-------------------------------------------------------------------
Thu Nov 19 20:04:16 CET 2009 - tonyj@suse.de

- Update config files.
- patches.suse/perfmon2.patch: perfmon2 (FATE#303968).
- patches.suse/perfmon2_ioctl.patch: switch to ioctl interface
  for perfmon2.
- patches.suse/perfmon2_noutrace.patch: remove UTRACE code
  from perfmon2.
- patches.xen/xen3-patch-2.6.28: Refresh.

-------------------------------------------------------------------
Thu Nov 19 19:58:15 CET 2009 - jjolly@suse.de

- Update config files.
- patches.arch/s390-message-catalog.diff: Kernel message
  catalog. (bnc#549193,LTC#57210,FATE#306999).
- rpm/kernel-binary.spec.in:

-------------------------------------------------------------------
Thu Nov 19 15:33:07 CET 2009 - jbohac@suse.cz

- patches.suse/add-queue_depth-ramp-up-code.patch: add queue_depth
  ramp up code (fate#306857, fate#306859, bnc#551175).
- patches.suse/fcoe-add-a-separate-scsi-transport-template-for-npiv-vports.patch:
  fcoe: add a separate scsi transport template for NPIV vports
  (fate#306857, fate#306859, bnc#551175).
- patches.suse/fcoe-add-check-to-fail-gracefully-in-bonding-mode.patch:
  fcoe: add check to fail gracefully in bonding mode (fate#306857,
  fate#306859, bnc#551175).
- patches.suse/fcoe-call-ndo_fcoe_enable-disable-to-turn-fcoe-feature-on-off-in-lld.patch:
  fcoe: Call ndo_fcoe_enable/disable to turn FCoE feature on/off
  in LLD (fate#306857, fate#306859, bnc#551175).
- patches.suse/fcoe-fix-checking-san-mac-address.patch: fcoe: Fix
  checking san mac address (fate#306857, fate#306859, bnc#551175).
- patches.suse/fcoe-fix-getting-san-mac-for-vlan-interface.patch:
  fcoe: Fix getting san mac for VLAN interface (fate#306857,
  fate#306859, bnc#551175).
- patches.suse/fcoe-fix-setting-lport-s-wwnn-wwpn-to-use-san-mac-address.patch:
  fcoe: Fix setting lport's WWNN/WWPN to use san mac address
  (fate#306857, fate#306859, bnc#551175).
- patches.suse/fcoe-fix-using-vlan-id-in-creating-lport-s-wwwn-wwpn.patch:
  fcoe: Fix using VLAN ID in creating lport's WWWN/WWPN
  (fate#306857, fate#306859, bnc#551175).
- patches.suse/fcoe-formatting-cleanups-and-commenting.patch:
  fcoe: Formatting cleanups and commenting (fate#306857,
  fate#306859, bnc#551175).
- patches.suse/fcoe-increase-fcoe_max_lun-to-0xffff-65535.patch:
  fcoe: Increase FCOE_MAX_LUN to 0xFFFF (65535) (fate#306857,
  fate#306859, bnc#551175).
- patches.suse/fcoe-initialize-return-value-in-fcoe_destroy.patch:
  fcoe: initialize return value in fcoe_destroy (fate#306857,
  fate#306859, bnc#551175).
- patches.suse/fcoe-libfc-fix-an-libfc-issue-with-queue-ramp-down-in-libfc.patch:
  fcoe, libfc: fix an libfc issue with queue ramp down in libfc
  (fate#306857, fate#306859, bnc#551175).
- patches.suse/fcoe-libfc-use-single-frame-allocation-api.patch:
  fcoe, libfc: use single frame allocation API (fate#306857,
  fate#306859, bnc#551175).
- patches.suse/fcoe-npiv-vport-create-destroy.patch: fcoe: NPIV
  vport create/destroy (fate#306857, fate#306859, bnc#551175).
- patches.suse/fcoe-remove-extra-function-decalrations.patch:
  fcoe: remove extra function decalrations (fate#306857,
  fate#306859, bnc#551175).
- patches.suse/fcoe-remove-redundant-checking-of-netdev-netdev_ops.patch:
  fcoe: remove redundant checking of netdev->netdev_ops
  (fate#306857, fate#306859, bnc#551175).
- patches.suse/fcoe-use-netif_f_fcoe_mtu-flag-to-set-up-max-frame-size-lport-mfs.patch:
  fcoe: Use NETIF_F_FCOE_MTU flag to set up max frame size
  (lport->mfs) (fate#306857, fate#306859, bnc#551175).
- patches.suse/fcoe-vport-symbolic-name-support.patch: fcoe: vport
  symbolic name support (fate#306857, fate#306859, bnc#551175).
- patches.suse/libfc-add-host-number-to-lport-link-up-down-messages.patch:
  libfc: add host number to lport link up/down
  messages. (fate#306857, fate#306859, bnc#551175).
- patches.suse/libfc-add-libfc-fc_libfc-ch-for-libfc-internal-routines.patch:
  libfc: Add libfc/fc_libfc.[ch] for libfc internal routines
  (fate#306857, fate#306859, bnc#551175).
- patches.suse/libfc-add-queue_depth-ramp-up.patch: libfc:
  add queue_depth ramp up (fate#306857, fate#306859, bnc#551175).
- patches.suse/libfc-add-routine-to-copy-data-from-a-buffer-to-a-sg-list.patch:
  libfc: Add routine to copy data from a buffer to a SG list
  (fate#306857, fate#306859, bnc#551175).
- patches.suse/libfc-add-set_fid-function-to-libfc-template.patch:
  libfc: add set_fid function to libfc template (fate#306857,
  fate#306859, bnc#551175).
- patches.suse/libfc-add-some-generic-npiv-support-routines-to-libfc.patch:
  libfc: add some generic NPIV support routines to libfc
  (fate#306857, fate#306859, bnc#551175).
- patches.suse/libfc-adds-can_queue-ramp-up.patch: libfc: adds
  can_queue ramp up (fate#306857, fate#306859, bnc#551175).
- patches.suse/libfc-adds-missing-exch-release-for-accepted-rrq.patch:
  libfc: adds missing exch release for accepted RRQ (fate#306857,
  fate#306859, bnc#551175).
- patches.suse/libfc-changes-to-libfc_host_alloc-to-consolidate-initialization-with-allocation.patch:
  libfc: changes to libfc_host_alloc to consolidate initialization
  with allocation (fate#306857, fate#306859, bnc#551175).
- patches.suse/libfc-combine-name-server-registration-request-functions.patch:
  libfc: combine name server registration request functions
  (fate#306857, fate#306859, bnc#551175).
- patches.suse/libfc-combine-name-server-registration-response-handlers.patch:
  libfc: combine name server registration response handlers
  (fate#306857, fate#306859, bnc#551175).
- patches.suse/libfc-convert-to-scsi_track_queue_full.patch:
  libfc: convert to scsi_track_queue_full (fate#306857,
  fate#306859, bnc#551175).
- patches.suse/libfc-do-not-use-did_no_connect-for-pkt-alloc-failures.patch:
  libfc: do not use DID_NO_CONNECT for pkt alloc
  failures. (fate#306857, fate#306859, bnc#551175).
- patches.suse/libfc-don-t-warn_on-in-lport_timeout-for-reset-state.patch:
  libfc: don't WARN_ON in lport_timeout for RESET state
  (fate#306857, fate#306859, bnc#551175).
- patches.suse/libfc-export-fc-headers.patch: libfc: Export FC
  headers (fate#306857, fate#306859, bnc#551175).
- patches.suse/libfc-fcoe-add-fc-passthrough-support.patch: libfc,
  fcoe: Add FC passthrough support (fate#306857, fate#306859,
  bnc#551175).
- patches.suse/libfc-fcoe-don-t-export_symbols-unnecessarily.patch:
  libfc, fcoe: Don't EXPORT_SYMBOLS unnecessarily (fate#306857,
  fate#306859, bnc#551175).
- patches.suse/libfc-fcoe-fixes-for-highmem-skb-linearize-panics.patch:
  libfc, fcoe: fixes for highmem skb linearize panics
  (fate#306857, fate#306859, bnc#551175).
- patches.suse/libfc-fcoe-increase-els-and-ct-timeouts.patch:
  libfc fcoe: increase ELS and CT timeouts (fate#306857,
  fate#306859, bnc#551175).
- patches.suse/libfc-fix-an-issue-of-pending-exch-es-after-i-f-destroyed-or-rmmod-fcoe.patch:
  libfc: fix an issue of pending exch/es after i/f destroyed or
  rmmod fcoe (fate#306857, fate#306859, bnc#551175).
- patches.suse/libfc-fix-ddp-in-fc_fcp-for-0-xid.patch: libfc: fix
  ddp in fc_fcp for 0 xid (fate#306857, fate#306859, bnc#551175).
- patches.suse/libfc-fix-fc_els_resp_type-to-correct-display-of-ct-responses.patch:
  libfc: fix fc_els_resp_type to correct display of CT responses
  (fate#306857, fate#306859, bnc#551175).
- patches.suse/libfc-fix-frags-in-frame-exceeding-skb_max_frags-in-fc_fcp_send_data.patch:
  libfc: Fix frags in frame exceeding SKB_MAX_FRAGS in
  fc_fcp_send_data (fate#306857, fate#306859, bnc#551175).
- patches.suse/libfc-fix-free-of-fc_rport_priv-with-timer-pending.patch:
  libfc: fix free of fc_rport_priv with timer pending
  (fate#306857, fate#306859, bnc#551175).
- patches.suse/libfc-fix-memory-corruption-caused-by-double-frees-and-bad-error-handling.patch:
  libfc: fix memory corruption caused by double frees and bad
  error handling (fate#306857, fate#306859, bnc#551175).
- patches.suse/libfc-fix-rnn_id-smashing-skb-payload.patch: libfc:
  fix RNN_ID smashing skb payload (fate#306857, fate#306859,
  bnc#551175).
- patches.suse/libfc-fix-symbolic-name-registrations-smashing-skb-data.patch:
  libfc: fix symbolic name registrations smashing skb data
  (fate#306857, fate#306859, bnc#551175).
- patches.suse/libfc-fix-typo-in-retry-check-on-received-prli.patch:
  libfc: fix typo in retry check on received PRLI (fate#306857,
  fate#306859, bnc#551175).
- patches.suse/libfc-fix-wrong-scsi-return-status-under-fc_data_undrun.patch:
  libfc: Fix wrong scsi return status under FC_DATA_UNDRUN
  (fate#306857, fate#306859, bnc#551175).
- patches.suse/libfc-formatting-cleanups-across-libfc.patch:
  libfc: Formatting cleanups across libfc (fate#306857,
  fate#306859, bnc#551175).
- patches.suse/libfc-libfcoe-fdisc-els-for-npiv.patch: libfc,
  libfcoe: FDISC ELS for NPIV (fate#306857, fate#306859,
  bnc#551175).
- patches.suse/libfc-lport-fix-minor-documentation-errors.patch:
  libfc: lport: fix minor documentation errors (fate#306857,
  fate#306859, bnc#551175).
- patches.suse/libfc-move-libfc_init-and-libfc_exit-to-fc_libfc-c.patch:
  libfc: Move libfc_init and libfc_exit to fc_libfc.c
  (fate#306857, fate#306859, bnc#551175).
- patches.suse/libfc-move-non-common-routines-and-prototypes-out-of-libfc-h.patch:
  libfc: Move non-common routines and prototypes out of libfc.h
  (fate#306857, fate#306859, bnc#551175).
- patches.suse/libfc-reduce-can_queue-for-all-fcp-frame-allocation-failures.patch:
  libfc: reduce can_queue for all FCP frame allocation failures
  (fate#306857, fate#306859, bnc#551175).
- patches.suse/libfc-register-fc4-features-with-the-fc-switch.patch:
  libfc: register FC4 features with the FC switch (fate#306857,
  fate#306859, bnc#551175).
- patches.suse/libfc-register-symbolic-node-name-rsnn_nn.patch:
  libfc: Register Symbolic Node Name (RSNN_NN) (fate#306857,
  fate#306859, bnc#551175).
- patches.suse/libfc-register-symbolic-port-name-rspn_id.patch:
  libfc: Register Symbolic Port Name (RSPN_ID) (fate#306857,
  fate#306859, bnc#551175).
- patches.suse/libfc-remove-fc_fcp_complete.patch: libfc: Remove
  fc_fcp_complete (fate#306857, fate#306859, bnc#551175).
- patches.suse/libfc-remove-unused-fc_lport-pointer-from-fc_fcp_pkt_abort.patch:
  libfc: Remove unused fc_lport pointer from fc_fcp_pkt_abort
  (fate#306857, fate#306859, bnc#551175).
- patches.suse/libfc-removes-initializing-fc_cpu_order-and-fc_cpu_mask-per-lport.patch:
  libfc: removes initializing fc_cpu_order and fc_cpu_mask per
  lport (fate#306857, fate#306859, bnc#551175).
- patches.suse/libfc-removes-unused-disc_work-and-ex_list.patch:
  libfc: removes unused disc_work and ex_list (fate#306857,
  fate#306859, bnc#551175).
- patches.suse/libfc-rnn_id-may-be-required-before-rsnn_nn-with-some-switches.patch:
  libfc: RNN_ID may be required before RSNN_NN with some switches
  (fate#306857, fate#306859, bnc#551175).
- patches.suse/libfc-rpn_id-is-obsolete-and-unnecessary.patch:
  libfc: RPN_ID is obsolete and unnecessary (fate#306857,
  fate#306859, bnc#551175).
- patches.suse/libfc-vport-link-handling-and-fc_vport-state-managment.patch:
  libfc: vport link handling and fc_vport state managment
  (fate#306857, fate#306859, bnc#551175).
- patches.suse/libfcoe-allow-fip-to-be-disabled-by-the-driver.patch:
  libfcoe: Allow FIP to be disabled by the driver (fate#306857,
  fate#306859, bnc#551175).
- patches.suse/libfcoe-do-not-pad-fip-keep-alive-to-full-frame-size.patch:
  libfcoe: Do not pad FIP keep-alive to full frame size
  (fate#306857, fate#306859, bnc#551175).
- patches.suse/libfcoe-don-t-send-els-in-fip-mode-if-no-fcf-selected.patch:
  libfcoe: don't send ELS in FIP mode if no FCF selected
  (fate#306857, fate#306859, bnc#551175).
- patches.suse/libfcoe-fcoe-libfcoe-npiv-support.patch:
  libfcoe, fcoe: libfcoe NPIV support (fate#306857, fate#306859,
  bnc#551175).
- patches.suse/libfcoe-fcoe-simplify-receive-flogi-response.patch:
  libfcoe: fcoe: simplify receive FLOGI response (fate#306857,
  fate#306859, bnc#551175).
- patches.suse/libfcoe-fip-allow-fip-receive-to-be-called-from-irq.patch:
  libfcoe: fip: allow FIP receive to be called from
  IRQ. (fate#306857, fate#306859, bnc#551175).
- patches.suse/libfcoe-fip-should-report-link-to-libfc-whether-selected-or-not.patch:
  libfcoe: FIP should report link to libfc whether selected or
  not (fate#306857, fate#306859, bnc#551175).
- patches.suse/libfcoe-fip-use-scsi-host-number-to-identify-debug-messages.patch:
  libfcoe: fip: use SCSI host number to identify debug
  messages. (fate#306857, fate#306859, bnc#551175).
- patches.suse/libfcoe-formatting-and-comment-cleanups.patch:
  libfcoe: formatting and comment cleanups (fate#306857,
  fate#306859, bnc#551175).
- patches.suse/modify-change_queue_depth-to-take-in-reason-why-it-is-being-called.patch:
  modify change_queue_depth to take in reason why it is being
  called (fate#306857, fate#306859, bnc#551175).
- patches.suse/scsi-error-have-scsi-ml-call-change_queue_depth-to-handle-queue_full.patch:
  scsi error: have scsi-ml call change_queue_depth to handle
  QUEUE_FULL (fate#306857, fate#306859, bnc#551175).

-------------------------------------------------------------------
Thu Nov 19 15:04:17 CET 2009 - hare@suse.de

- patches.suse/dm-mpath-accept-failed-paths: Fixup patch to apply.

-------------------------------------------------------------------
Thu Nov 19 14:43:31 CET 2009 - hare@suse.de

Port patches from SLES11:
- patches.fixes/scsi-dh-queuedata-accessors: Kernel bug triggered
  in multipath (bnc#486001).
- patches.suse/dm-mpath-accept-failed-paths: Refresh.
- patches.suse/dm-mpath-detach-existing-hardware-handler:
  multipath: detach existing hardware handler if none was
  specified.
- patches.suse/dm-mpath-requeue-for-stopped-queue: Delete.

-------------------------------------------------------------------
Thu Nov 19 13:34:34 CET 2009 - hare@suse.de

- patches.suse/dm-mpath-evaluate-request-result-and-sense:
  multipath: Evaluate request result and sense code
  (FATE#303695,bnc#433920,bnc#442001).

-------------------------------------------------------------------
Thu Nov 19 12:51:30 CET 2009 - mmarek@suse.cz

- rpm/kernel-binary.spec.in: Kill support for kernel-$flavor
  symbols, we need a unified kernel-source for all flavors.

-------------------------------------------------------------------
Thu Nov 19 12:30:28 CET 2009 - hare@suse.de

- patches.fixes/bnx2i-use-common-iscsi-suspend-queue: bnx2i:
  use common iscsi suspend queue (FATE#307215).
- patches.fixes/iscsi-class-modify-handling-of-replacement-time:
  iscsi class: modify handling of replacement timeout
  (FATE#307215).
- patches.fixes/iser-set-tgt-and-lu-reset-timeout: iser: set
  tgt and lu reset timeout (FATE#307215).
- patches.fixes/libiscsi-add-warm-target-reset-tmf-support:
  libiscsi: add warm target reset tmf support (FATE#307215).
- patches.fixes/libiscsi-check-tmf-state-before-sending-pdu:
  libiscsi: Check TMF state before sending PDU (FATE#307215).
- patches.fixes/libiscsi-fix-login-text-checks-in-pdu-inject:
  libiscsi: fix login/text checks in pdu injection code
  (FATE#307215).
- patches.fixes/scsi-add-scsi-target-reset-support-to-ioctl:
  add scsi target reset support to scsi ioctl.
- patches.fixes/scsi-devinfo-update-hitachi-entries: scsi_devinfo:
  update Hitachi entries (v2).
- patches.fixes/scsi-fc-class-failfast-bsg-requests: [SCSI]
  fc class: fail fast bsg requests.
- patches.drivers/cxgb3i: Delete.
- patches.drivers/cxgb3i-fixed-offload-array-size: Delete.
- patches.fixes/disable-lro-per-default: Delete.

-------------------------------------------------------------------
Thu Nov 19 11:54:22 CET 2009 - hare@suse.de

- patches.fixes/scsi_dh-always-attach-sysfs: scsi_dh: create
  sysfs file, dh_state for all SCSI disk devices.
- patches.fixes/scsi_dh-change-activate-interface: scsi_dh: Change
  the scsidh_activate interface to be asynchronous (bnc#556144).
- patches.fixes/scsi_dh-make-alua-handler-asynchronous: scsi_dh:
  Make alua hardware handler's activate() async (bnc#556144).
- patches.fixes/scsi_dh-make-hp_sw-handler-asynchronous: scsi_dh:
  Make hp hardware handler's activate() async (bnc#556144).
- patches.fixes/scsi_dh-make-rdac-handler-asynchronous: scsi_dh:
  Make rdac hardware handler's activate() async (bnc#556144).

-------------------------------------------------------------------
Thu Nov 19 10:04:14 CET 2009 - hare@suse.de

- patches.drivers/qla4xxx-5.01.00-k8_sles11-03-update: Delete.
- patches.drivers/qla4xxx-sles11-update: Delete.

-------------------------------------------------------------------
Thu Nov 19 09:30:52 CET 2009 - hare@suse.de

- Update config files.
- patches.drivers/hpsa: hpsa: New driver SCSI driver for HP
  Smart Array (FATE#307153,bnc#555855).
- supported.conf: Mark hpsa as supported.

-------------------------------------------------------------------
Thu Nov 19 08:44:57 CET 2009 - jjolly@suse.de

- patches.arch/s390-01-qeth-isolation.patch: qeth: Exploit QDIO
  Data Connection Isolation (bnc#555199,LTC#57826,FATE#307015).
- patches.arch/s390-02-01-cex3-init-msg.patch:
  zcrypt: initialize ap_messages for cex3 exploitation
  (bnc#555200,LTC#57825,FATE#307112).
- patches.arch/s390-02-02-cex3-special-command.patch:
  zcrypt: special command support for cex3 exploitation
  (bnc#555200,LTC#57825,FATE#307112).
- patches.arch/s390-02-03-cex3-device.patch: zcrypt: add support
  for cex3 device types (bnc#555200,LTC#57825,FATE#307112).
- patches.arch/s390-02-04-cex3-use-def.patch: zcrypt: use
  definitions for cex3 (bnc#555200,LTC#57825,FATE#307112).
- patches.arch/s390-02-05-zcrypt-speed-cex2c.patch:
  zcrypt: adjust speed rating between cex2 and pcixcc
  (bnc#555200,LTC#57825,FATE#307112).
- patches.arch/s390-02-06-zcrypt-speed-cex3.patch:
  zcrypt: adjust speed rating of cex3 adapters
  (bnc#555200,LTC#57825,FATE#307112).
- patches.arch/s390-sles11sp1-01-qeth-isolation.patch: Delete.

-------------------------------------------------------------------
Thu Nov 19 08:17:57 CET 2009 - jjolly@suse.de

- patches.arch/s390-sles11sp1-01-qeth-isolation.patch:
  qeth: Exploit QDIO Data Connection Isolation
  (bnc#555199,LTC#57826,FATE#307015).

-------------------------------------------------------------------
Wed Nov 18 21:58:51 CET 2009 - jeffm@suse.com

- scripts/sequence-patch.sh: Add automatic generation of supported
  modules list.

-------------------------------------------------------------------
Wed Nov 18 21:53:18 CET 2009 - jeffm@suse.com

- Update config files: Enable CONFIG_ACPI_CUSTOM_OVERRIDE_INITRAMFS

-------------------------------------------------------------------
Wed Nov 18 20:56:52 CET 2009 - jeffm@suse.com

- patches.suse/acpi-generic-initramfs-table-override-support:
  ACPI: generic initramfs table override support (bnc#533555).
- patches.suse/init-move-populate_rootfs-back-to-start_kernel:
  init: move populate_rootfs back to start_kernel (bnc#533555).

-------------------------------------------------------------------
Wed Nov 18 18:07:48 CET 2009 - jkosina@suse.de

- patches.arch/x86-crypto-pclmulqdq-accelerated-implementation.patch:
  incorporate "crypto: ghash-intel - Hard-code pshufb" fix

-------------------------------------------------------------------
Wed Nov 18 17:12:10 CET 2009 - jeffm@suse.com

- patches.suse/hung_task_timeout-configurable-default:
  hung_task_timeout: configurable default (bnc#552820).
  - Default to runtime-disabled on all flavors except debug.

-------------------------------------------------------------------
Wed Nov 18 16:48:59 CET 2009 - agraf@suse.de

- patches.fixes/kvm-ioapic.patch: Ignore apic polarity
  (bnc#556564).
- patches.fixes/kvm-macos.patch: Implement some missing intercepts
  so osx doesn't blow up (bnc#556564).

-------------------------------------------------------------------
Wed Nov 18 15:52:02 CET 2009 - hare@suse.de

- supported.conf: mark missing 10Gb drivers as supported
  (bnc#555793)

-------------------------------------------------------------------
Wed Nov 18 15:39:48 CET 2009 - hare@suse.de

- patches.drivers/aacraid-24701-update: Problems with aacraid
  (bnc#524242,FATE#307437).

-------------------------------------------------------------------
Wed Nov 18 15:19:32 CET 2009 - hare@suse.de

Cleanup patches for series2git:
- patches.apparmor/apparmor.diff: Refresh.
- patches.suse/Cleanup-and-make-boot-splash-work-with-KMS.patch:
  Refresh.
- patches.suse/bootsplash: Refresh.
- patches.suse/nfs4acl-ext3.diff: Refresh.
- patches.suse/silent-stack-overflow-2.patch: Refresh.
- patches.suse/suse-ppc32-mol.patch: Refresh.
- patches.suse/xfs-dmapi-src: Refresh.

-------------------------------------------------------------------
Wed Nov 18 15:16:59 CET 2009 - agraf@suse.de

- Update config files to enable pv-ops for KVM clock. (bnc#556135)

-------------------------------------------------------------------
Wed Nov 18 14:52:16 CET 2009 - tiwai@suse.de

- patches.drivers/alsa-sp1-hda-01-select-ibexpeak-handler: ALSA:
  hda - select IbexPeak handler for Calpella (FATE#306783).
- patches.drivers/alsa-sp1-hda-02-vectorize-get_empty_pcm_device:
  ALSA: hda - vectorize get_empty_pcm_device() (FATE#306783).
- patches.drivers/alsa-sp1-hda-03-allow-up-to-4-HDMI: ALSA:
  hda - allow up to 4 HDMI devices (FATE#306783).
- patches.drivers/alsa-sp1-hda-04-convert-intelhdmi-global-references:
  ALSA: hda - convert intelhdmi global references to local
  parameters (FATE#306783).
- patches.drivers/alsa-sp1-hda-05-remove-intelhdmi-dependency-on-multiout:
  ALSA: hda - remove intelhdmi dependency on multiout
  (FATE#306783).
- patches.drivers/alsa-sp1-hda-06-use-pcm-prepare-callbacks-for-intelhdmi:
  ALSA: hda - use pcm prepare/cleanup callbacks for intelhdmi
  (FATE#306783).
- patches.drivers/alsa-sp1-hda-07-reorder-intelhemi-prepare-callbacks:
  ALSA: hda - reorder intelhdmi prepare/cleanup callbacks
  (FATE#306783).
- patches.drivers/alsa-sp1-hda-08-vectorize-intelhdmi: ALSA:
  hda - vectorize intelhdmi (FATE#306783).
- patches.drivers/alsa-sp1-hda-09-get-intelhtemi-max-channels:
  ALSA: hda - get intelhdmi max channels from widget caps
  (FATE#306783).
- patches.drivers/alsa-sp1-hda-10-auto-parse-intelhdmi-cvt-pin:
  ALSA: hda - auto parse intelhdmi cvt/pin configurations
  (FATE#306783).
- patches.drivers/alsa-sp1-hda-11-remove-static-intelhdmi-config:
  ALSA: hda - remove static intelhdmi configurations
  (FATE#306783).
- patches.drivers/alsa-sp1-hda-12-reset-pins-idt-codec-free:
  ALSA: hda - Reset pins of IDT/STAC codecs at free (bnc#544779).
- patches.drivers/alsa-sp1-hda-13-add-reboot-notifier: ALSA:
  hda - Add reboot notifier to each codec (bnc#544779).
- patches.drivers/alsa-sp1-hda-14-add-missing-export: ALSA: hda -
  Add missing export for snd_hda_bus_reboot_notify (bnc#544779).
- patches.drivers/alsa-sp1-hda-15-fix-build-warning: ALSA: hda -
  Add a proper ifdef to a debug code (FATE#306783).
- patches.drivers/alsa-sp1-hda-16-stac-dual-headphones-fix:
  ALSA: hda - Fix detection of dual headphones (bnc#556532).

-------------------------------------------------------------------
Wed Nov 18 14:35:44 CET 2009 - jkosina@suse.de

- patches.arch/x86-crypto-pclmulqdq-accelerated-implementation.patch:
  crypto: ghash - Add PCLMULQDQ accelerated implementation
  (FATE#306883, bnc#554578).
- Update config files: set CRYPTO_GHASH_CLMUL_NI_INTEL=m
- patches.xen/xen3-patch-2.6.28: Refresh to apply cleanly

-------------------------------------------------------------------
Wed Nov 18 14:32:52 CET 2009 - agraf@suse.de

- patches.arch/kvm-only-export-selected-pv-ops-feature-structs:
  Only export selected pv-ops feature structs (bnc#556135).
- patches.arch/kvm-replace-kvm-io-delay-pv-ops-with-linux-magic:
  Replace kvm io delay pv-ops with linux magic (bnc#556135).
- patches.arch/kvm-split-paravirt-ops-by-functionality: Split
  paravirt ops by functionality (bnc#556135).
- patches.arch/kvm-split-the-KVM-pv-ops-support-by-feature:
  Split the KVM pv-ops support by feature (bnc#556135).
- patches.xen/xen3-patch-2.6.23: Refresh.
- patches.xen/xen3-patch-2.6.31: Refresh.

-------------------------------------------------------------------
Wed Nov 18 14:07:01 CET 2009 - teheo@suse.de

- patches.suse/kbuild-icecream-workaround: Delete.

-------------------------------------------------------------------
Wed Nov 18 13:37:41 CET 2009 - trenn@suse.de

- Update config files.
  Also enable CONFIG_DMAR (fate#306796) for vanilla flavors

-------------------------------------------------------------------
Wed Nov 18 12:58:34 CET 2009 - trenn@suse.de

- Update config files.
  Do the same for i386

-------------------------------------------------------------------
Wed Nov 18 10:14:35 CET 2009 - trenn@suse.de

- Update config files.
  Enabling CONFIG_DMAR (fate#306796), introduces these changes:
    +CONFIG_HAVE_INTEL_TXT=y
    -# CONFIG_DMAR is not set
    +CONFIG_DMAR=y
    +# CONFIG_DMAR_DEFAULT_ON is not set
    +CONFIG_DMAR_FLOPPY_WA=y
    +# CONFIG_INTEL_TXT is not set
  Done for x86_64 for now only.

-------------------------------------------------------------------
Mon Nov 16 23:44:12 CET 2009 - jkosina@suse.de

- patches.fixes/hid-fixup-ncr-quirk.patch: HID: fixup quirk for
  NCR devices (bnc#548807).

-------------------------------------------------------------------
Fri Nov 13 21:16:04 CET 2009 - mmarek@suse.cz

- rpm/*.spec.in, rpm/kernel-module-subpackage: add
  Provides: multiversion(kernel) to binary kernel packages,
  kernel-source, kernel-syms and all KMPs so that zypp can be
  configured to keep multiple versions of these packages
  (fate#305311).

-------------------------------------------------------------------
Fri Nov 13 10:53:28 CET 2009 - npiggin@suse.de

- Disable LGUEST on x86 32. It doesn't build properly without PARAVIRT.

-------------------------------------------------------------------
Wed Nov 11 14:45:36 CET 2009 - jack@suse.cz

- patches.fixes/zisofs-large-pagesize-read.patch: zisofs:
  Implement reading of compressed files when PAGE_CACHE_SIZE >
  compress block size (bnc#540349).

-------------------------------------------------------------------
Wed Nov 11 11:18:01 CET 2009 - npiggin@suse.de

- Update config files.

-------------------------------------------------------------------
Wed Nov 11 10:55:56 CET 2009 - npiggin@suse.de

- Disable PARAVIRT_GUEST on x86 32 and 64.

-------------------------------------------------------------------
Tue Nov 10 06:51:46 CET 2009 - teheo@suse.de

- patches.drivers/libata-ahci-aspire-3810t-noncq: ahci: disable
  NCQ on Aspire 3810t (bnc#522790).

-------------------------------------------------------------------
Tue Nov 10 06:50:57 CET 2009 - npiggin@suse.de

- Update config files.

-------------------------------------------------------------------
Tue Nov 10 06:23:17 CET 2009 - npiggin@suse.de

- Update config files. Disable CONFIG_CC_STACKPROTECTOR on all
  x86 kernels except debug. Overhead is prohibitive.

-------------------------------------------------------------------
Mon Nov  9 14:02:14 CET 2009 - npiggin@suse.de

- patches.suse/files-slab-rcu.patch: SLAB_DESTROY_BY_RCU for
  file slab.

-------------------------------------------------------------------
Mon Nov  9 11:22:46 CET 2009 - npiggin@suse.de

- Update config files. Vanilla doesn't have unwinder, trace selects
  options which select frame pointers.

-------------------------------------------------------------------
Mon Nov  9 10:29:49 CET 2009 - npiggin@suse.de

- Disable FRAME_POINTER on i386 and x86-64, all kernels. Unwind info
  should provide all this functionality.

-------------------------------------------------------------------
Mon Nov  9 04:00:28 CET 2009 - nfbrown@suse.de

- patches.fixes/nfs-honour-server-preferred-io-size: NFS: Honour
  server-preferred io sizes (bnc#550648).

-------------------------------------------------------------------
Mon Nov  9 01:03:10 CET 2009 - nfbrown@suse.de

- patches.fixes/nfs-slot-table-alloc: Don't fail allocations
  for the slot table when mounting an NFS filesystem (bnc#519820).

-------------------------------------------------------------------
Fri Nov  6 22:46:26 CET 2009 - trenn@suse.de

- patches.arch/x86_amd_fix_erratum_63.patch: x86/amd-iommu:
  Workaround for erratum 63 (bnc#548274).

-------------------------------------------------------------------
Fri Nov  6 16:18:21 CET 2009 - jeffm@suse.de

- Disabled PARAVIRT_GUEST on ia64/trace and ia64/vanilla.

-------------------------------------------------------------------
Fri Nov  6 15:12:19 CET 2009 - trenn@suse.de

- patches.suse/kdb_x86_fix_hang.patch: X86 KDB: Reduce timeout
  for blinking LEDs (bnc#528811).

-------------------------------------------------------------------
Fri Nov  6 13:33:27 CET 2009 - mmarek@suse.cz

- rpm/kernel-binary.spec.in: fix last change.

-------------------------------------------------------------------
Fri Nov  6 12:47:52 CET 2009 - jbeulich@novell.com

- Update Xen patches to 2.6.32-rc6 and c/s 941.
- Update Xen config files.
- supported.conf: Add domctl.

-------------------------------------------------------------------
Fri Nov  6 09:50:40 CET 2009 - mmarek@suse.cz

- rpm/kernel-binary.spec.in: add the /lib/modules/.../{source,devel}
  symlinks to the -devel package (bnc#548728).

-------------------------------------------------------------------
Fri Nov  6 09:40:45 CET 2009 - mmarek@suse.cz

- rpm/kernel-binary.spec.in: obsolete kvm-kmp.

-------------------------------------------------------------------
Thu Nov  5 19:14:03 CET 2009 - jeffm@suse.com

- Update to 2.6.32-rc6.
  - 2 patches eliminated
  - NR_CPUS=4096 on ia64/vanilla again

-------------------------------------------------------------------
Thu Nov  5 18:53:24 CET 2009 - jeffm@suse.com

- Performance: Disabled CONFIG_PARAVIRT on all flavors.

-------------------------------------------------------------------
Thu Nov  5 16:35:57 CET 2009 - mmarek@suse.cz

- Delete unused 2.6.31.y patches.

-------------------------------------------------------------------
Thu Nov  5 15:59:58 CET 2009 - mmarek@suse.cz

- supported.conf: add libfcoe and fix typo.

-------------------------------------------------------------------
Thu Nov  5 12:54:06 CET 2009 - mmarek@suse.cz

- supported.conf: update so that supported modules don't require
  unsupported ones by adding following modules: async_pq
  async_raid6_recov ath blkback_pagemap crypto_hash drm_kms_helper
  fddi fscache lib80211 libfcoe libipw libiscsi_tcp llc md_mod mdio
  mfd_core nf_defrag_ipv4 p8022 psnap raid6_pq tr ttm ucb1400_core
  v4l2_compat_ioctl32.

-------------------------------------------------------------------
Thu Nov  5 12:19:27 CET 2009 - mmarek@suse.cz

- config.conf: remove kernel-ps3-devel (does not exist) and
  kernel-debug-devel (not needed most of the time) from
  kernel-syms.

-------------------------------------------------------------------
Thu Nov  5 10:56:15 CET 2009 - hare@suse.de

- Update config files: Set CONFIG_HZ to 100 for zSeries
  (bnc#552564).

-------------------------------------------------------------------
Thu Nov  5 10:52:13 CET 2009 - hare@suse.de

- Update config files: Increase MAX_RAW_DEVS to 4096 on
  zSeries (bnc#552565).

-------------------------------------------------------------------
Wed Nov  4 23:02:07 CET 2009 - mmarek@suse.cz

- rpm/kernel-binary.spec.in: delete stray text.

-------------------------------------------------------------------
Tue Nov  3 15:40:19 CET 2009 - mmarek@suse.cz

- config.conf: remove the ec2 flavor from kernel-syms, most KMPs
  don't make any sense on ec2
  (http://lists.opensuse.org/opensuse-kernel/2009-11/msg00001.html).

-------------------------------------------------------------------
Mon Nov  2 16:09:13 CET 2009 - mmarek@suse.cz

- rpm/kernel-binary.spec.in: obsolete also brocade-bfa-kmp.

-------------------------------------------------------------------
Mon Nov  2 16:04:13 CET 2009 - mmarek@suse.cz

- rpm/kernel-source.spec.in: add split-modules to the src.rpm.

-------------------------------------------------------------------
Mon Nov  2 13:18:55 CET 2009 - mmarek@suse.cz

- rpm/kernel-binary.spec.in: obsolete enic-kmp and fnic-kmp.

-------------------------------------------------------------------
Mon Nov  2 12:49:08 CET 2009 - mmarek@suse.cz

- rpm/kernel-binary.spec.in: obsolete kmps by their full name, not
  just the foo-kmp virtual dependency (bnc#472410).

-------------------------------------------------------------------
Thu Oct 29 06:29:38 CET 2009 - tonyj@suse.de

- Update ppc/ps3 config for CONFIG_UTRACE

-------------------------------------------------------------------
Thu Oct 29 01:37:02 CET 2009 - tonyj@suse.de

- patches.trace/utrace-core: Update for SP1 (FATE# 304321)

-------------------------------------------------------------------
Wed Oct 28 22:51:38 CET 2009 - nfbrown@suse.de

- patches.fixes/nfsd-acl.patch: nfsd: Fix sort_pacl in
  fs/nfsd/nf4acl.c to actually sort groups (bnc#549748).

-------------------------------------------------------------------
Wed Oct 28 14:51:28 CET 2009 - jdelvare@suse.de

- Update config files:
	CONFIG_NTFS_FS=n
  We handle NTFS through FUSE these days.

-------------------------------------------------------------------
Tue Oct 27 17:15:40 CET 2009 - jbohac@suse.cz

- Update config files:
	CONFIG_NETLABEL=y
	CONFIG_SECURITY_NETWORK_XFRM=y
	(fate#307284)

-------------------------------------------------------------------
Tue Oct 27 16:45:20 CET 2009 - jkosina@suse.de

- patches.fixes/sched-move-rq_weight-data-array-out-of-percpu:
  fix compilation failure for configs with CONFIG_SMP=n and
  CONFIG_FAR_GROUP_SCHED=y

-------------------------------------------------------------------
Tue Oct 27 15:08:26 CET 2009 - jbeulich@novell.com

- Update config files (MINIX_FS=m globally, NTFS_FS off for -ec2).
- supported.conf: Add fs/minix.

-------------------------------------------------------------------
Tue Oct 27 14:35:26 CET 2009 - jkosina@suse.de

- patches.fixes/percpu-allow-pcpu_alloc-to-be-called-with-IRQs-off:
  percpu: allow pcpu_alloc() to be called with IRQs off
  (bnc#548119).
- patches.fixes/sched-move-rq_weight-data-array-out-of-percpu:
  Update to newer version which is going to be merged upstream.

-------------------------------------------------------------------
Fri Oct 23 18:17:21 CEST 2009 - jeffm@suse.com

- Update to 2.6.32-rc5-git3.

-------------------------------------------------------------------
Fri Oct 23 15:11:53 CEST 2009 - mmarek@suse.cz

- Update config files: set NR_CPUS back to 2048 for ia64/vanilla
  until there is a fix in mainline.

-------------------------------------------------------------------
Fri Oct 23 15:11:09 CEST 2009 - mmarek@suse.cz

- patches.fixes/sched-move-rq_weight-data-array-out-of-percpu:
  fix for !CONFIG_SMP.

-------------------------------------------------------------------
Fri Oct 23 12:53:53 CEST 2009 - mmarek@suse.cz

- patches.suse/Cleanup-and-make-boot-splash-work-with-KMS.patch:
  Cleanup and make boot splash work with KMS (bnc#544645).

-------------------------------------------------------------------
Thu Oct 22 18:38:47 CEST 2009 - jeffm@suse.com

- Re-enabled NR_CPUS=4096 on ia64.
- patches.fixes/sched-move-rq_weight-data-array-out-of-percpu:
  sched: move rq_weight data array out of .percpu (bnc#548119).

-------------------------------------------------------------------
Tue Oct 20 15:27:25 CEST 2009 - jbeulich@novell.com

- Update x86-64 Xen config file (NR_CPUS=512).
- Refresh a few Xen patches.
- rpm/kernel-binary.spec.in: Handle -ec2 flavor.
- rpm/package-descriptions: Describe -ec2 flavor.
- rpm/post.sh: Handle -ec2 flavor.

-------------------------------------------------------------------
Tue Oct 20 14:47:55 CEST 2009 - jbeulich@novell.com

- patches.fixes/use-totalram_pages: Delete.

-------------------------------------------------------------------
Tue Oct 20 14:45:22 CEST 2009 - jbeulich@novell.com

- config.conf: Add -ec2 configs (fate#305273)
- Add ec2 config files.
- patches.xen/xen-unpriv-build: No need to build certain bits
  when building non-privileged kernel.
- supported.conf: Add fs/nls/nls_base.

-------------------------------------------------------------------
Mon Oct 19 15:24:25 CEST 2009 - jeffm@suse.com

- Temporarily reduce NR_CPUS to 2048 on ia64 to avoid build
  failures (bnc#548119)

-------------------------------------------------------------------
Mon Oct 19 15:21:26 CEST 2009 - mmarek@suse.cz

- rpm/kernel-binary.spec.in: [s390x] ignore errors from
  dwarfextract for now.

-------------------------------------------------------------------
Fri Oct 16 23:14:44 CEST 2009 - mmarek@suse.cz

- Update config files: set CONFIG_ENTERPRISE_SUPPORT=y.

-------------------------------------------------------------------
Fri Oct 16 23:12:38 CEST 2009 - mmarek@suse.cz

- rpm/kernel-binary.spec.in: fix the logic for determining the base
  package in the %post scripts.

-------------------------------------------------------------------
Fri Oct 16 19:18:25 CEST 2009 - jeffm@suse.com

- Update config files.

-------------------------------------------------------------------
Fri Oct 16 17:01:11 CEST 2009 - jeffm@suse.com

- Update to 2.6.32-rc5.

-------------------------------------------------------------------
Fri Oct 16 16:45:53 CEST 2009 - mmarek@suse.de

- patches.rpmify/ia64-sn-fix-percpu-warnings: ia64/sn: fix
  percpu warnings.

-------------------------------------------------------------------
Fri Oct 16 15:51:56 CEST 2009 - mmarek@suse.de

- Update config files: disable MTD_GPIO_ADDR, VME_CA91CX42 and
  VME_TSI148 on ia64 to fix build.

-------------------------------------------------------------------
Fri Oct 16 15:18:35 CEST 2009 - mmarek@suse.cz

- rpm/kernel-binary.spec.in: undo the -base merge for now.

-------------------------------------------------------------------
Fri Oct 16 14:51:42 CEST 2009 - mmarek@suse.cz

- rpm/kernel-source.spec.in: mark kernel-source as arch dependent
  again. The content is noarch, but changing the rpm architecture
  breaks online update.

-------------------------------------------------------------------
Fri Oct 16 14:19:01 CEST 2009 - jbeulich@novell.com

- patches.xen/xen3-patch-2.6.32-rc4: Fix AGP for PowerPC.

-------------------------------------------------------------------
Fri Oct 16 12:08:06 CEST 2009 - jbeulich@novell.com

- Update Xen patches to 2.6.32-rc4 and c/s 938.
- config.conf: Re-enable Xen.
- Update x86 config files.

-------------------------------------------------------------------
Tue Oct 13 02:29:26 CEST 2009 - jeffm@suse.com

- patches.rpmify/staging-missing-sched.h: Added missing sites.

-------------------------------------------------------------------
Mon Oct 12 23:08:39 CEST 2009 - jeffm@suse.com

- patches.rpmify/staging-missing-sched.h: staging: Complete
  sched.h removal from interrupt.h.

-------------------------------------------------------------------
Mon Oct 12 21:05:07 CEST 2009 - jeffm@suse.de

- patches.apparmor/ptrace_may_access-fix: apparmor:
  ptrace_may_access -> ptrace_access_check.

-------------------------------------------------------------------
Mon Oct 12 20:07:54 CEST 2009 - jeffm@suse.de

- Update config files.

-------------------------------------------------------------------
Mon Oct 12 19:54:16 CEST 2009 - jeffm@suse.de

- Updated to 2.6.32-rc4.
  - Eliminated 4 patches.
  - Refreshed context.

-------------------------------------------------------------------
Mon Oct 12 16:23:59 CEST 2009 - jeffm@suse.de

- patches.apparmor/apparmor.diff: Refresh and enable.

-------------------------------------------------------------------
Fri Oct  9 20:00:01 CEST 2009 - jeffm@suse.de

- Cleanup unused patches:
  - patches.fixes/iwl3945-fix-rfkill.patch: Delete.
  - patches.fixes/iwlagn-fix-rfkill.patch: Delete.
  - patches.suse/kdb-serial-8250: Delete.
  - patches.suse/kdb-sysctl-context: Delete.

-------------------------------------------------------------------
Fri Oct  9 16:57:28 CEST 2009 - jeffm@suse.de

- patches.fixes/scsi-add-tgps-setting: Refresh and re-enable.

-------------------------------------------------------------------
Fri Oct  9 16:42:54 CEST 2009 - jeffm@suse.de

- patches.arch/x86_64-hpet-64bit-timer.patch: Refresh and re-enable.

-------------------------------------------------------------------
Fri Oct  9 16:42:40 CEST 2009 - jeffm@suse.de

- patches.suse/kbuild-icecream-workaround: Refresh and re-enable.

-------------------------------------------------------------------
Fri Oct  9 16:12:22 CEST 2009 - jeffm@suse.de

- patches.rpmify/spin_is_contended-fix: Delete.

-------------------------------------------------------------------
Fri Oct  9 16:11:55 CEST 2009 - jeffm@suse.de

- patches.arch/mm-avoid-bad-page-on-lru: Refresh and re-enable.

-------------------------------------------------------------------
Fri Oct  9 15:08:54 CEST 2009 - jeffm@suse.de

- Update vanilla config files.

-------------------------------------------------------------------
Fri Oct  9 14:52:31 CEST 2009 - jeffm@suse.de

- Update to 2.6.32-rc3.

-------------------------------------------------------------------
Fri Oct  9 00:35:47 CEST 2009 - jeffm@suse.de

- patches.rpmify/tsi148-dependency: vme/tsi148: Depend on VIRT_TO_BUS

-------------------------------------------------------------------
Thu Oct  8 23:37:34 CEST 2009 - jeffm@suse.de

- patches.suse/kdb-x86-build-fixes: kdb: Use $srctree not $TOPDIR
  in Makefile.

-------------------------------------------------------------------
Thu Oct  8 23:36:50 CEST 2009 - jeffm@suse.de

- patches.rpmify/winbond-prepare_multicast: winbond: implement
  prepare_multicast and fix API usage.
- patches.rpmify/winbond_beacon_timers: winbond: use
  bss_conf->beacon_int instead of conf->beacon_int.
- patches.rpmify/winbond-build-fixes: Delete.

-------------------------------------------------------------------
Thu Oct  8 22:49:42 CEST 2009 - jeffm@suse.de

- patches.rpmify/rtl8192e-build-fixes: rtl8192e: Add #include
  <linux/vmalloc.h>.

-------------------------------------------------------------------
Thu Oct  8 22:44:26 CEST 2009 - jeffm@suse.de

- patches.suse/kdb-build-fixes: kdb: Build fixes.

-------------------------------------------------------------------
Thu Oct  8 22:32:46 CEST 2009 - jeffm@suse.de

- patches.rpmify/iio-s390-build-fix: iio: Don't build on s390.

-------------------------------------------------------------------
Thu Oct  8 21:54:40 CEST 2009 - jeffm@suse.de

- patches.rpmify/winbond-build-fixes: winbond: API fix.

-------------------------------------------------------------------
Thu Oct  8 21:53:59 CEST 2009 - jeffm@suse.de

- Update vanilla config files.

-------------------------------------------------------------------
Thu Oct  8 21:48:43 CEST 2009 - jeffm@suse.de

- Update config files.

-------------------------------------------------------------------
Thu Oct  8 20:07:07 CEST 2009 - jeffm@suse.de

- Updated to 2.6.32-rc1 (AKA 2.6.32-rc2).
  - Eliminated 28 patches.
  - 14 patches need further review.
  - Xen and AppArmor are currently disabled.
  - USB support in KDB is disabled.

-------------------------------------------------------------------
Thu Oct  8 00:27:18 CEST 2009 - gregkh@suse.de

- patches.kernel.org/patch-2.6.31.2-3: Linux 2.6.31.3.
  - major tty bugfix

-------------------------------------------------------------------
Wed Oct  7 15:20:25 CEST 2009 - tiwai@suse.de

- patches.drivers/alsa-hda-alc268-automic-fix: ALSA: hda -
  Fix yet another auto-mic bug in ALC268 (bnc#544899).

-------------------------------------------------------------------
Wed Oct  7 13:15:17 CEST 2009 - knikanth@suse.de

- patches.suse/block-seperate-rw-inflight-stats: Fix the regression,
  "iostat reports wrong service time and utilization", introduced
  by this patch  (bnc#544926).

-------------------------------------------------------------------
Tue Oct  6 21:31:00 CEST 2009 - gregkh@suse.de

- patches.suse/x86-mark_rodata_rw.patch: Delete.
- patches.xen/xen3-x86-mark_rodata_rw.patch: Delete.
  - both of these were not being used anyway.

-------------------------------------------------------------------
Tue Oct  6 17:30:29 CEST 2009 - jbeulich@novell.com

- Update Xen patches to 2.6.31.2.

-------------------------------------------------------------------
Tue Oct  6 08:52:08 CEST 2009 - tiwai@suse.de

- patches.drivers/alsa-hda-alc660vd-asus-a7k-fix: ALSA: hda -
  Add a workaround for ASUS A7K (bnc#494309).

-------------------------------------------------------------------
Mon Oct  5 19:45:27 CEST 2009 - gregkh@suse.de

- refresh patch fuzz due to 2.6.31.2 import.

-------------------------------------------------------------------
Mon Oct  5 19:43:13 CEST 2009 - gregkh@suse.de

- Update to Linux 2.6.31.2:
  - bugfixes, lots of them.
  - security fixes

-------------------------------------------------------------------
Mon Oct  5 08:40:56 CEST 2009 - tiwai@suse.de

- patches.drivers/alsa-hda-alc861-toshiba-fix: ALSA: hda -
  Fix invalid initializations for ALC861 auto mode (bnc#544161).

-------------------------------------------------------------------
Fri Oct  2 17:06:53 CEST 2009 - gregkh@suse.de

- Update config files.
- patches.drivers/add-via-chrome9-drm-support.patch: Delete.
  The code never got upstream and looks incorrect.

-------------------------------------------------------------------
Fri Oct  2 09:43:32 CEST 2009 - tiwai@suse.de

- patches.drivers/alsa-ctxfi-04-fix-surround-side-mute: ALSA:
  ctxfi: Swapped SURROUND-SIDE mute.
- patches.drivers/alsa-hda-2.6.32-rc1-toshiba-fix: ALSA: hda -
  Added quirk to enable sound on Toshiba NB200.
- patches.drivers/alsa-hda-2.6.32-rc2: ALSA: backport 2.6.32-rc2
  fixes for HD-audio.

-------------------------------------------------------------------
Thu Oct  1 13:18:09 CEST 2009 - jbeulich@novell.com

- Update Xen patches to 2.6.31.1 and c/s 934.

-------------------------------------------------------------------
Thu Oct  1 11:36:36 CEST 2009 - mmarek@suse.cz

- rpm/kernel-binary.spec.in: obsolete quickcam-kmp (bnc#543361).

-------------------------------------------------------------------
Wed Sep 30 21:51:13 CEST 2009 - gregkh@suse.de

- Update to 2.6.31.1
  - lots of bugfixes
  - security fixes

-------------------------------------------------------------------
Tue Sep 29 11:17:48 CEST 2009 - trenn@suse.de

- Disabled patches.suse/acpi-dsdt-initrd-v0.9a-2.6.25.patch
  with +trenn (bnc#542767)

-------------------------------------------------------------------
Wed Sep 23 13:29:27 CEST 2009 - teheo@suse.de

- Update config files.  Build pci-stub driver into the kernel so that
  built in pci drivers can be blocked from attaching to devices.

-------------------------------------------------------------------
Tue Sep 22 12:14:52 CEST 2009 - mmarek@suse.cz

- rpm/kernel-module-subpackage: when building against Linus'
  kernels (2.6.x), append a .0 to the kernel version embedded in
  the KMP version, to ensure that such KMP is older than a KMP
  built against a subsequent stable kernel (2.6.x.y, y > 0).

-------------------------------------------------------------------
Mon Sep 21 20:39:57 CEST 2009 - jeffm@suse.de

- Update config files.

-------------------------------------------------------------------
Mon Sep 21 20:20:11 CEST 2009 - jeffm@suse.de

- patches.suse/acpi-dsdt-initrd-v0.9a-2.6.25.patch: Ported to
  2.6.31 (bnc#533555).

-------------------------------------------------------------------
Sat Sep 19 13:51:50 CEST 2009 - mmarek@suse.cz

- rpm/postun.sh: do not remove the bootloader entry if the kernel
  version didn't change (bnc#533766).

-------------------------------------------------------------------
Sat Sep 19 13:39:38 CEST 2009 - mmarek@suse.cz

- rpm/postun.sh: remove dead code.

-------------------------------------------------------------------
Fri Sep 18 21:20:14 CEST 2009 - jeffm@suse.de

- patches.fixes/reiserfs-replay-honor-ro: reiserfs: Properly
  honor read-only devices (bnc#441062).

-------------------------------------------------------------------
Thu Sep 17 21:25:23 CEST 2009 - jeffm@suse.de

- patches.arch/acpi_srat-pxm-rev-ia64.patch: Use SRAT table rev
  to use 8bit or 16/32bit PXM fields (ia64) (bnc#503038).
- patches.arch/acpi_srat-pxm-rev-store.patch: Store SRAT table
  revision (bnc#503038).
- patches.arch/acpi_srat-pxm-rev-x86-64.patch: Use SRAT table
  rev to use 8bit or 32bit PXM fields (x86-64) (bnc#503038).

-------------------------------------------------------------------
Thu Sep 17 21:08:15 CEST 2009 - tiwai@suse.de

- patches.drivers/alsa-hda-2.6.32-rc1: ALSA HD-audio backport
  from 2.6.32-rc1.

-------------------------------------------------------------------
Wed Sep 16 15:33:05 CEST 2009 - jbeulich@novell.com

- Update Xen patches to 2.6.31 final.

-------------------------------------------------------------------
Tue Sep 15 11:29:19 CEST 2009 - teheo@suse.de

Backport attach inhibition for builtin pci drivers from 2.6.32-rc.

- patches.drivers/pci-separate-out-pci_add_dynid: pci: separate
  out pci_add_dynid().
- patches.drivers/pci_stub-add-ids-parameter: pci-stub: add
  pci_stub.ids parameter.

-------------------------------------------------------------------
Tue Sep 15 11:22:53 CEST 2009 - teheo@suse.de

Backport patches from 2.6.32-rc to ease ossp testing.

- Update config files - SOUND_OSS_CORE_PRECLAIM is set to N.
- patches.drivers/implement-register_chrdev: chrdev: implement
  __register_chrdev().
- patches.drivers/sound-make-oss-device-number-claiming-optional:
  sound: make OSS device number claiming optional and schedule
  its removal.
- patches.drivers/sound-request-char-major-aliases-for-oss-devices:
  sound: request char-major-* module aliases for missing OSS
  devices.

-------------------------------------------------------------------
Mon Sep 14 21:33:26 CEST 2009 - sdietrich@suse.de

- patches.suse/novfs-client-module: Update header todo list with
	locking nits (semaphore used as mutex / completion)

-------------------------------------------------------------------
Mon Sep 14 17:03:49 CEST 2009 - jeffm@suse.com

- Revert back to CONFIG_M586TSC from CONFIG_M686 for default flavor
  (bnc#538849)

-------------------------------------------------------------------
Fri Sep 11 10:49:18 CEST 2009 - jbeulich@novell.com

- patches.suse/crasher-26.diff: Add capability to also trigger a
  kernel warning.

-------------------------------------------------------------------
Fri Sep 11 07:11:57 CEST 2009 - knikanth@suse.de

- patches.suse/block-seperate-rw-inflight-stats: Seperate read
  and write statistics of in_flight requests (fate#306525).

-------------------------------------------------------------------
Thu Sep 10 17:20:58 CEST 2009 - gregkh@suse.de

- patch fuzz removal now that 2.6.31 is the base.

-------------------------------------------------------------------
Thu Sep 10 17:19:17 CEST 2009 - gregkh@suse.de

- Update config files.
    CONFIG_MOUSE_PS2_ELANTECH=y
    CONFIG_MOUSE_PS2_TOUCHKIT=y
    (bnc#525607)

-------------------------------------------------------------------
Thu Sep 10 15:19:51 CEST 2009 - tiwai@suse.de

- patches.drivers/alsa-hda-2.6.32-pre: Refresh: fix misc realtek
  issues, add another Nvidia HDMI device id

-------------------------------------------------------------------
Thu Sep 10 03:08:43 CEST 2009 - jeffm@suse.de

- Updated to 2.6.31-final.

-------------------------------------------------------------------
Tue Sep  8 18:48:55 CEST 2009 - gregkh@suse.de

- refresh patches for fuzz due to upstream changes

-------------------------------------------------------------------
Tue Sep  8 18:44:20 CEST 2009 - gregkh@suse.de

- Update to 2.6.31-rc9
  - obsoletes:
    - patches.drivers/alsa-hda-fix-01-add-missing-mux-for-vt1708
    - patches.drivers/alsa-hda-fix-02-mbp31-hp-fix

-------------------------------------------------------------------
Tue Sep  8 15:03:15 CEST 2009 - knikanth@suse.de

- patches.fixes/scsi_dh-Provide-set_params-interface-in-emc-device-handler.patch:
  scsi_dh: Provide set_params interface in emc device handler
  (bnc#521607).
- patches.fixes/scsi_dh-Use-scsi_dh_set_params-in-multipath.patch:
  scsi_dh: Use scsi_dh_set_params() in multipath. (bnc#521607).
- patches.fixes/scsi_dh-add-the-interface-scsi_dh_set_params.patch:
  scsi_dh: add the interface scsi_dh_set_params() (bnc#521607).

-------------------------------------------------------------------
Mon Sep  7 16:33:07 CEST 2009 - mmarek@suse.cz

- rpm/kernel-source.spec.in: delete obsolete macro.

-------------------------------------------------------------------
Mon Sep  7 12:40:45 CEST 2009 - mmarek@suse.cz

- rpm/kernel-binary.spec.in: require minimum versions of
  module-init-tools and perl-Bootloader, the %post script is no
  longer compatible with ancient versions.

-------------------------------------------------------------------
Mon Sep  7 11:53:09 CEST 2009 - mmarek@suse.cz

- rpm/kernel-binary.spec.in: obsolete %name-base <= 2.6.31, the
  previous <= 2.6.30-1 didn't catch some cases obviously
  (bnc#533766).

-------------------------------------------------------------------
Fri Sep  4 21:11:39 CEST 2009 - jeffm@suse.de

- Enabled CONFIG_SCSI_DEBUG=m (bnc#535923).

-------------------------------------------------------------------
Fri Sep  4 14:35:57 CEST 2009 - mmarek@suse.cz

- kabi/severities, rpm/kabi.pl, rpm/kernel-binary.spec.in,
- rpm/kernel-source.spec.in: Use a simple script to check kabi by
  comparing Module.symvers files (similar to the old SLES9 one).
- rpm/built-in-where: Delete.
- rpm/symsets.pl: Delete.
- kabi/commonsyms: Delete.
- kabi/usedsyms: Delete.

-------------------------------------------------------------------
Fri Sep  4 11:39:02 CEST 2009 - mmarek@suse.cz

- patches.suse/kbuild-rebuild-fix-for-Makefile.modbuiltin:
  kbuild: rebuild fix for Makefile.modbuiltin.

-------------------------------------------------------------------
Thu Sep  3 02:43:28 CEST 2009 - gregkh@suse.de

- patches.drivers/usb-storage-increase-the-bcd-range-in-sony-s-bad-device-table.patch:
  Delete, it was wrong.

-------------------------------------------------------------------
Wed Sep  2 17:27:49 CEST 2009 - jbeulich@novell.com

- Update Xen config files.

-------------------------------------------------------------------
Wed Sep  2 15:39:54 CEST 2009 - jbeulich@novell.com

- Update Xen patches to 2.6.31-rc8 and c/s 931.
- patches.fixes/use-totalram_pages: use totalram_pages in favor
  of num_physpages for sizing boot time allocations (bnc#509753).
- patches.xen/xen-x86-per-cpu-vcpu-info: x86: use per-cpu storage
  for shared vcpu_info structure.

-------------------------------------------------------------------
Wed Sep  2 08:06:15 CEST 2009 - tiwai@suse.de

- patches.drivers/alsa-hda-2.6.32-pre: Refresh; merged fixes for
  IDT92HD73* codecs

-------------------------------------------------------------------
Tue Sep  1 19:16:24 CEST 2009 - jeffm@suse.com

- patches.apparmor/apparmor.diff: Update to latest git.

-------------------------------------------------------------------
Tue Sep  1 19:13:51 CEST 2009 - jeffm@suse.com

- patches.arch/add_support_for_hpet_msi_intr_remap.patch:
  intr-remap: generic support for remapping HPET MSIs
  (bnc#532758).
- patches.arch/add_x86_support_for_hpet_msi_intr_remap.patch:
  x86: arch specific support for remapping HPET MSIs (bnc#532758).

-------------------------------------------------------------------
Tue Sep  1 15:11:15 CEST 2009 - mmarek@suse.cz

- rpm/package-descriptions: fix description of the x86_64
  kernel-desktop package (bnc#535457).

-------------------------------------------------------------------
Mon Aug 31 22:02:50 CEST 2009 - jeffm@suse.com

- Update to 2.6.31-rc8.
  - Eliminated 1 patch.

-------------------------------------------------------------------
Mon Aug 31 12:17:31 CEST 2009 - tiwai@suse.de

- patches.drivers/alsa-hda-fix-01-add-missing-mux-for-vt1708:
  ALSA: hda - Add missing mux check for VT1708 (bnc#534904).
- patches.drivers/alsa-hda-fix-02-mbp31-hp-fix: ALSA: hda -
  Fix MacBookPro 3,1/4,1 quirk with ALC889A.
- patches.drivers/alsa-hda-2.6.32-pre: Refresh.

-------------------------------------------------------------------
Wed Aug 26 12:38:11 CEST 2009 - tiwai@suse.de

- patches.drivers/alsa-hda-[0-9]*: Delete, fold into a single patch
  patches.drivers/alsa-hda-2.6.32-pre

-------------------------------------------------------------------
Tue Aug 25 18:04:57 CEST 2009 - gregkh@suse.de

- Update config files.
- patches.drivers/samsung-backlight-driver.patch: Delete.

-------------------------------------------------------------------
Tue Aug 25 10:07:41 CEST 2009 - jbeulich@novell.com

- scripts/run_oldconfig.sh: Consistently use $prefix.

-------------------------------------------------------------------
Mon Aug 24 16:47:18 CEST 2009 - mmarek@suse.cz

- rpm/kernel-binary.spec.in: obsolete %name-base <= 2.6.30-1
  (bnc#530752).

-------------------------------------------------------------------
Mon Aug 24 16:35:01 CEST 2009 - jeffm@suse.com

- Update to 2.6.31-rc7.
  - Eliminated 3 patches.

-------------------------------------------------------------------
Mon Aug 24 16:16:04 CEST 2009 - jeffm@suse.com

- Update config files: Enable CONFIG_PROC_EVENTS.

-------------------------------------------------------------------
Fri Aug 21 16:05:42 CEST 2009 - mmarek@suse.cz

- rpm/post.sh: Do not call /sbin/module_upgrade, the rename
  happened before SLES10.

-------------------------------------------------------------------
Fri Aug 21 16:00:46 CEST 2009 - mmarek@suse.cz

- rpm/module-renames: Delete, we don't need to care about modules
  renamed before SLES10. Also, current mkinitrd gets the list of
  storage drivers based on pci ids.

-------------------------------------------------------------------
Fri Aug 21 15:50:51 CEST 2009 - mmarek@suse.cz

- rpm/post.sh, rpm/postun.sh: drop support for SLE10, the package
  can't be installed on SLE10 as is, so why not make it more
  adventurous.

-------------------------------------------------------------------
Fri Aug 21 15:48:15 CEST 2009 - mmarek@suse.cz

- rpm/kernel-binary.spec.in: remove product(openSUSE) supplements
  from the -extra subpackage which doesn't exist on openSUSE
  anymore.

-------------------------------------------------------------------
Thu Aug 20 17:52:08 CEST 2009 - tiwai@suse.de

- patches.drivers/alsa-hda-fix-0*: Backport from 2.6.31-rc fixes
  (to be merged)
- patches.drivers/alsa-hda-32-Reword-auto-probe-messages: Refresh.
- patches.drivers/alsa-hda-33-IDT-codec-updates: Refresh.

-------------------------------------------------------------------
Thu Aug 20 11:40:58 CEST 2009 - jbeulich@novell.com

- Update config files (modularize crypto again).
- supported.conf: Add resulting modules as supported.

-------------------------------------------------------------------
Wed Aug 19 09:22:46 CEST 2009 - jbeulich@novell.com

- Update Xen patches to 2.6.31-rc6 and c/s 928.

-------------------------------------------------------------------
Wed Aug 19 00:33:54 CEST 2009 - tiwai@suse.de

- patches.drivers/alsa-hda-48-alc268-oops-fix: ALSA: hda -
  Fix invalid capture mixers with some ALC268 models.

-------------------------------------------------------------------
Tue Aug 18 20:16:36 CEST 2009 - gregkh@suse.de

- patches.drivers/usb-storage-increase-the-bcd-range-in-sony-s-bad-device-table.patch:
  USB: storage: increase the bcd range in Sony's bad device
  table. (bnc#466554).

-------------------------------------------------------------------
Mon Aug 17 21:10:55 CEST 2009 - gregkh@suse.de

- patches.drivers/samsung-backlight-driver.patch: Change the range from
  0-255 to 0-7 to make it easier for HAL to handle the device without a
  need for custom scripts.

-------------------------------------------------------------------
Mon Aug 17 16:38:38 CEST 2009 - jeffm@suse.com

- Updated to 2.6.31-rc6.

-------------------------------------------------------------------
Mon Aug 17 00:19:20 CEST 2009 - gregkh@suse.de

- patches.drivers/samsung-backlight-driver.patch: added N120 support
  and some other devices that were integrated into the driver from
  upstream.

-------------------------------------------------------------------
Sun Aug 16 23:22:47 CEST 2009 - coly.li@suse.de

- supported.conf:
  set kernel/fs/dlm/dlm as unsupported, since fs/dlm is provided
  separately in the ocfs2 KMP package

-------------------------------------------------------------------
Sat Aug 15 12:18:42 CEST 2009 - tiwai@suse.de

- patches.drivers/alsa-hda-47-idt92hd8x-fix: ALSA: hda - Fix /
  clean up IDT92HD83xxx codec parser (bnc#531533).

-------------------------------------------------------------------
Sat Aug 15 01:55:23 CEST 2009 - gregkh@suse.de

- Update config files.
- patches.drivers/samsung-backlight-driver.patch: Samsung
  backlight driver (bnc#527533, bnc#531297).

-------------------------------------------------------------------
Fri Aug 14 21:47:28 CEST 2009 - mmarek@suse.cz

- rpm/kernel-binary.spec.in: add some hints how to set the %jobs
  macro (bnc#530535).

-------------------------------------------------------------------
Fri Aug 14 16:11:52 CEST 2009 - mmarek@suse.cz

- rpm/modversions: for overriden functions, keep the keyword in
  --pack.

-------------------------------------------------------------------
Thu Aug 13 16:01:51 CEST 2009 - jeffm@suse.com

- Updated to 2.6.31-rc5-git9.
  - Eliminated 7 patches.

------------------------------------------------------------------
Thu Aug 13 12:06:50 CEST 2009 - tiwai@suse.de

- patches.drivers/alsa-hda-42-hp-more-quirk: ALSA: hda - Add
  quirks for some HP laptops (bnc#527284).
- patches.drivers/alsa-hda-4[35]-*: Improve Realtek codec mic
  support
- patches.drivers/alsa-hda-46-stac-lo-detect-fix: ALSA: hda -
  Enable line-out detection only with speakers (bnc#520975).

-------------------------------------------------------------------
Wed Aug 12 13:34:25 CEST 2009 - mmarek@suse.cz

- rpm/split-modules, rpm/kernel-binary.spec.in: add the base files
  also to the main package. That way, kernel-$flavor-base is not
  needed in normal setups (fate#307154).

-------------------------------------------------------------------
Wed Aug 12 13:19:08 CEST 2009 - mmarek@suse.cz

- rpm/find-provides: no rpm provides for drivers/staging. It's
  higly unlikely that any KMP would require them and they just
  take up space in the rpm metadata.

-------------------------------------------------------------------
Tue Aug 11 14:39:42 CEST 2009 - tiwai@suse.de

- patches.drivers/alsa-hda-41-msi-white-list: ALSA: hda - Add
  a white-list for MSI option (bnc#529971).

-------------------------------------------------------------------
Tue Aug 11 13:05:37 CEST 2009 - tiwai@suse.de

- patches.drivers/alsa-hda-39-dont-override-ADC-definitions:
  ALSA: hda - Don't override ADC definitions for ALC codecs
  (bnc#529467).
- patches.drivers/alsa-hda-40-auto-mic-support-for-realtek:
  ALSA: hda - Add auto-mic support for Realtek codecs.

-------------------------------------------------------------------
Tue Aug 11 09:48:34 CEST 2009 - mmarek@suse.cz

- rpm/kernel-source.spec.in: do not rename kernel-source.rpmlintrc
  for the -rt variant.

-------------------------------------------------------------------
Mon Aug 10 12:55:56 CEST 2009 - mmarek@suse.cz

- patches.rpmify/staging-rtl8192su-fix-build-error.patch: move to
  patches.rpmify to fix vanilla ppc builds.

-------------------------------------------------------------------
Mon Aug 10 12:08:25 CEST 2009 - tiwai@suse.de

- patches.drivers/alsa-hda-38-fix-ALC269-vmaster: ALSA: hda -
  Add missing vmaster initialization for ALC269 (bnc#527361).

-------------------------------------------------------------------
Mon Aug 10 08:57:15 CEST 2009 - tiwai@suse.de

- patches.drivers/alsa-hda-33-IDT-codec-updates: Refresh.

-------------------------------------------------------------------
Fri Aug  7 17:25:11 CEST 2009 - jeffm@suse.com

- patches.fixes/recordmcount-fixup: recordmcount: Fixup wrong
  update_funcs() call.

-------------------------------------------------------------------
Fri Aug  7 16:38:23 CEST 2009 - tiwai@suse.de

- patches.drivers/alsa-soc-fsl-build-fixes: ASoC: Add missing
  DRV_NAME definitions for fsl/* drivers (to fix PPC builds)

-------------------------------------------------------------------
Fri Aug  7 15:16:21 CEST 2009 - tiwai@suse.de

- patches.arch/wmi-Fix-kernel-panic-when-stack-protection-enabled:
  wmi: Fix kernel panic when stack protection
  enabled. (bnc#529177).
- supported.conf: Update HD-audio modules

-------------------------------------------------------------------
Fri Aug  7 10:06:23 CEST 2009 - mmarek@suse.cz

- make config/s390/vanilla a symlink again.

-------------------------------------------------------------------
Fri Aug  7 09:42:58 CEST 2009 - mmarek@suse.de

- rpm/kernel-binary.spec.in: do not manually extract vmlinux
  debuginfo on ppc(64), rpm does it itself.

-------------------------------------------------------------------
Thu Aug  6 23:25:39 CEST 2009 - jeffm@suse.de

- rpm/kernel-binary.spec.in,
  rpm/kernel-source.spec.in: Added kernel-spec-macros to Sources.

-------------------------------------------------------------------
Thu Aug  6 16:24:09 CEST 2009 - jeffm@suse.de

- patches.suse/linux-2.6.29-even-faster-kms.patch: Disabled. It
  doesn't wake up the display on certain hardware.

-------------------------------------------------------------------
Wed Aug  5 22:33:56 CEST 2009 - mmarek@suse.cz

- rpm/kernel-binary.spec.in: do not split the -extra subpackage on
  openSUSE (bnc#528097).

-------------------------------------------------------------------
Wed Aug  5 20:46:02 CEST 2009 - jeffm@suse.de

- Updated to 2.6.31-rc5-git3.
  - Eliminated 4 patches.

-------------------------------------------------------------------
Wed Aug  5 18:22:05 CEST 2009 - gregkh@suse.de

- kernel-source.changes: remove old (pre 2008) messages, and move 2008
  to kernel-source.changes.old.  No need to spam email addresses that
  are no longer with the company for failed kernel builds.

-------------------------------------------------------------------
Wed Aug  5 17:55:56 CEST 2009 - gregkh@suse.de

- patches.drivers/staging-rtl8192su-fix-build-error.patch:
  Staging: rtl8192su: fix build error.

-------------------------------------------------------------------
Wed Aug  5 17:02:00 CEST 2009 - jeffm@suse.de

- patches.suse/supported-flag-enterprise: Make the supported
  flag configurable at build time (bnc#528097).

-------------------------------------------------------------------
Wed Aug  5 01:04:08 CEST 2009 - gregkh@suse.de

- Update config files.
  disable CONFIG_DRM_RADEON_KMS as per bnc#527910 for vanilla builds

-------------------------------------------------------------------
Tue Aug  4 23:21:31 CEST 2009 - gregkh@suse.de

- Update config files.
  disable CONFIG_DRM_RADEON_KMS as per bnc#527910

-------------------------------------------------------------------
Tue Aug  4 16:10:42 CEST 2009 - jeffm@suse.de

- patches.rpmify/ttm-pgprot-fixes: ttm: Use pgprot_val for
  comparing pgprot_t.

-------------------------------------------------------------------
Tue Aug  4 14:53:26 CEST 2009 - tiwai@suse.de

- patches.drivers/alsa-hda-3[0-8]*: ALSA HD-audio updates
- Update config files: enable CONFIG_SND_HDA_CIRRUS=y

-------------------------------------------------------------------
Mon Aug  3 22:15:32 CEST 2009 - jeffm@suse.de

- Update config files: CONFIG_FRAME_WARN=2048 on all arches, fixes
  ppc build failures.

-------------------------------------------------------------------
Mon Aug  3 22:01:58 CEST 2009 - jeffm@suse.de

- patches.xen/xen3-patch-2.6.31-rc4-rc5: Fixup pgtable port

-------------------------------------------------------------------
Mon Aug  3 19:42:42 CEST 2009 - jeffm@suse.de

- Updated to 2.6.31-rc5.
  - Eliminated 11 patches.

-------------------------------------------------------------------
Mon Aug  3 11:09:08 CEST 2009 - coly.li@suse.de

- Update config files to enable CONFIG_DLM_DEBUG.

-------------------------------------------------------------------
Fri Jul 31 14:30:38 CEST 2009 - jbeulich@novell.com

- Update Xen patches to 2.6.31-rc4 and c/s 916.
- patches.xen/xen3-driver-core-misc-add-nodename-support-for-misc-devices.patch:
  Delete.
- patches.xen/xen3-panic-on-io-nmi.diff: Delete.
- config.conf: Re-enable Xen.
- Update config files.

-------------------------------------------------------------------
Wed Jul 29 16:00:59 CEST 2009 - tiwai@suse.de

- Update config files: revert to CONFIG_SND=m and enabled again
  CONFIG_SND_DEBUG=y

-------------------------------------------------------------------
Tue Jul 28 12:23:12 CEST 2009 - mmarek@suse.cz

- Update config files: disable CONFIG_PRISM2_USB on ia64 and ppc.

-------------------------------------------------------------------
Tue Jul 28 11:21:11 CEST 2009 - mmarek@suse.cz

- Update config files: disable CONFIG_FB_UDL on ia64.

-------------------------------------------------------------------
Tue Jul 28 09:54:55 CEST 2009 - jbeulich@novell.com

- config.conf: Remove duplicate i386/desktop entry.

-------------------------------------------------------------------
Tue Jul 28 01:03:23 CEST 2009 - tiwai@suse.de

- patches.drivers/alsa-hda-29-Add-quirk-for-Dell-Studio-1555:
  ALSA: hda - Add quirk for Dell Studio 1555 (bnc#525244).

-------------------------------------------------------------------
Mon Jul 27 23:57:31 CEST 2009 - tiwai@suse.de

- patches.drivers/alsa-pcm-*: ALSA PCM fixes
- Fix/enhancement patches backported from ALSA tree
  * patches.drivers/alsa-core-Add-new-TLV-types-for-dBwith-min-max:
    ALSA: Add new TLV types for dBwith min/max (for usb).
  * patches.drivers/alsa-ctxfi-*: SB X-Fi support (FATE#306935).
  * patches.drivers/alsa-hda-*: More HD-audio fixes
  * patches.drivers/alsa-ice-*: ICE17xx fixes
  * patches.drivers/alsa-midi-*: MIDI fixes
  * patches.drivers/alsa-usb-*: USB-audio/MIDI fixes
- Remove obsoleted patches: patches.drivers/alsa-ad1984a-hp-quirks,
  patches.drivers/alsa-ca0106-capture-bufsize-fix,
  patches.drivers/alsa-ctxfi
- Update config files.

-------------------------------------------------------------------
Mon Jul 27 17:06:11 CEST 2009 - mmarek@suse.cz

- rpm/kernel-source.spec.in, scripts/tar-up.sh: really drop
  config-subst from the package.

-------------------------------------------------------------------
Mon Jul 27 13:43:01 CEST 2009 - mmarek@suse.cz

- rpm/kernel-binary.spec.in: manually create a -devel-debuginfo
  subpackage with vmlinux.debug to fix build with new rpm. This
  works for ix86 and x86_64, other archs might need further fixes.

-------------------------------------------------------------------
Mon Jul 27 03:04:23 CEST 2009 - jeffm@suse.de

- patches.rpmify/rtl8192su-build-fix: more ia64 fixes

-------------------------------------------------------------------
Mon Jul 27 01:47:21 CEST 2009 - jeffm@suse.de

- patches.rpmify/rtl8192su-build-fix: rtl8192su: compile fixes.

-------------------------------------------------------------------
Mon Jul 27 01:45:37 CEST 2009 - jeffm@suse.de

- patches.rpmify/rtl8192su-build-fix: rtl8192su: compile fixes.

-------------------------------------------------------------------
Sun Jul 26 00:42:40 CEST 2009 - jeffm@suse.de

- config.conf: Re-enabled trace flavor.

-------------------------------------------------------------------
Fri Jul 24 21:23:54 CEST 2009 - jeffm@suse.de

- Update config files: Disabled optimize for size on i386 and x86_64
  across all flavors.

-------------------------------------------------------------------
Fri Jul 24 21:21:08 CEST 2009 - jeffm@suse.de

- Update to 2.6.31-rc4.

-------------------------------------------------------------------
Thu Jul 23 12:56:16 CEST 2009 - mmarek@suse.cz

- rpm/kernel-binary.spec.in: cleanup %cpu_arch_flavor definition,
  make %symbols a variable and only use it for selecting patches.
  Also drop the RT symbol as there are not rt patches currently.

-------------------------------------------------------------------
Thu Jul 23 11:58:25 CEST 2009 - mmarek@suse.cz

- Change the s390(x) config layout so that each arch has its own
  subdirectory, as it is done for other archs. s390/vanilla is a
  symlink to s390x/vanilla.

-------------------------------------------------------------------
Thu Jul 23 11:21:38 CEST 2009 - mmarek@suse.cz

- rpm/kernel-*.spec.in, rpm/kernel-spec-macros: move some common
  macros to kernel-spec-macros.

-------------------------------------------------------------------
Wed Jul 22 18:58:38 CEST 2009 - tiwai@suse.de

- patches.drivers/alsa-ca0106-capture-bufsize-fix: ALSA: ca0106 -
  Fix the max capture buffer size (bnc#521890).

-------------------------------------------------------------------
Wed Jul 22 17:28:36 CEST 2009 - tiwai@suse.de

- patches.drivers/alsa-ctxfi: Add SoundBlaster X-Fi support
  (FATE#306935).
- Update config files.

-------------------------------------------------------------------
Wed Jul 22 13:08:35 CEST 2009 - trenn@suse.de

These are mainline:
- patches.drivers/cpufreq_add_cpu_number_paramater_1.patch:
  Delete.
- patches.drivers/cpufreq_add_idle_microaccounting_6.patch:
  Delete.
- patches.drivers/cpufreq_change_load_calculation_2.patch: Delete.
- patches.drivers/cpufreq_changes_to_get_cpu_idle_us_5.patch:
  Delete.
- patches.drivers/cpufreq_get_cpu_idle_time_changes_3.patch:
  Delete.
- patches.drivers/cpufreq_parameterize_down_differential_4.patch:
  Delete.

-------------------------------------------------------------------
Wed Jul 22 12:57:54 CEST 2009 - trenn@suse.de

These are mainline:
- patches.arch/acpi_video_thinkpad_exclude_IGD_devices.patch:
  Delete.
- patches.arch/thinkpad_fingers_off_backlight_igd.patch: Delete.

-------------------------------------------------------------------
Tue Jul 21 15:38:37 CEST 2009 - mmarek@suse.cz

- rpm/kernel-binary.spec.in: remove double-slash from include2/asm
  symlink.

-------------------------------------------------------------------
Tue Jul 21 12:09:42 CEST 2009 - mmarek@suse.cz

- config.conf, rpm/mkspec: exclude trace, kdump and ia64/debug from
  the kernel-syms package. These flavor are often excluded in KMPs,
  so excluding them from kernel-syms reduces useless build
  dependencies. KMPs can buildrequire kernel-$flavor-devel
  explicitely if desired.

-------------------------------------------------------------------
Tue Jul 21 11:57:00 CEST 2009 - mmarek@suse.cz

Delete obsolete apparmor patches.

- patches.apparmor/add-path_permission.diff: Delete.
- patches.apparmor/add-security_path_permission: Delete.
- patches.apparmor/apparmor-2.6.25.diff: Delete.
- patches.apparmor/apparmor-audit.diff: Delete.
- patches.apparmor/apparmor-intree.diff: Delete.
- patches.apparmor/apparmor-lsm.diff: Delete.
- patches.apparmor/apparmor-main.diff: Delete.
- patches.apparmor/apparmor-misc.diff: Delete.
- patches.apparmor/apparmor-module_interface.diff: Delete.
- patches.apparmor/apparmor-network.diff: Delete.
- patches.apparmor/apparmor-path_permission: Delete.
- patches.apparmor/apparmor-ptrace-2.6.27.diff: Delete.
- patches.apparmor/apparmor-rlimits.diff: Delete.
- patches.apparmor/d_namespace_path.diff: Delete.
- patches.apparmor/d_namespace_path_oops_fix.diff: Delete.
- patches.apparmor/do_path_lookup-nameidata.diff: Delete.
- patches.apparmor/export-security_inode_permission-for-aufs:
  Delete.
- patches.apparmor/file-handle-ops.diff: Delete.
- patches.apparmor/fix-complain.diff: Delete.
- patches.apparmor/fix-vfs_rmdir.diff: Delete.
- patches.apparmor/fork-tracking.diff: Delete.
- patches.apparmor/fsetattr-reintro-ATTR_FILE.diff: Delete.
- patches.apparmor/fsetattr-restore-ia_file.diff: Delete.
- patches.apparmor/fsetattr.diff: Delete.
- patches.apparmor/remove_suid.diff: Delete.
- patches.apparmor/security-create.diff: Delete.
- patches.apparmor/security-getxattr.diff: Delete.
- patches.apparmor/security-link.diff: Delete.
- patches.apparmor/security-listxattr.diff: Delete.
- patches.apparmor/security-mkdir.diff: Delete.
- patches.apparmor/security-mknod.diff: Delete.
- patches.apparmor/security-readlink.diff: Delete.
- patches.apparmor/security-removexattr.diff: Delete.
- patches.apparmor/security-rename.diff: Delete.
- patches.apparmor/security-rmdir.diff: Delete.
- patches.apparmor/security-setattr.diff: Delete.
- patches.apparmor/security-setxattr.diff: Delete.
- patches.apparmor/security-symlink.diff: Delete.
- patches.apparmor/security-unlink.diff: Delete.
- patches.apparmor/security-xattr-file.diff: Delete.
- patches.apparmor/sysctl-pathname.diff: Delete.
- patches.apparmor/unambiguous-__d_path.diff: Delete.
- patches.apparmor/vfs-getxattr.diff: Delete.
- patches.apparmor/vfs-link.diff: Delete.
- patches.apparmor/vfs-listxattr.diff: Delete.
- patches.apparmor/vfs-mkdir.diff: Delete.
- patches.apparmor/vfs-mknod.diff: Delete.
- patches.apparmor/vfs-notify_change.diff: Delete.
- patches.apparmor/vfs-removexattr.diff: Delete.
- patches.apparmor/vfs-rename.diff: Delete.
- patches.apparmor/vfs-rmdir.diff: Delete.
- patches.apparmor/vfs-setxattr.diff: Delete.
- patches.apparmor/vfs-symlink.diff: Delete.
- patches.apparmor/vfs-unlink.diff: Delete.

-------------------------------------------------------------------
Tue Jul 21 11:18:57 CEST 2009 - npiggin@suse.de

- Update config files for bnc#522686 -- set
  CONFIG_SECURITY_DEFAULT_MMAP_MIN_ADDR=65536.

-------------------------------------------------------------------
Mon Jul 20 20:30:41 CEST 2009 - jeffm@suse.de

- Update config files: Disabled optimize for size on all flavors
  (FATE#305694)

-------------------------------------------------------------------
Mon Jul 20 17:26:02 CEST 2009 - jeffm@suse.de

- Update config files.

-------------------------------------------------------------------
Mon Jul 20 17:02:57 CEST 2009 - jeffm@suse.com

- Update to 2.6.30.2
  - lots of security and bug fixes
  - Obsoleted patches.fixes/firmware-memmap-64bit.diff

-------------------------------------------------------------------
Mon Jul 20 13:02:46 CEST 2009 - mmarek@suse.cz

- rpm/split-modules: set LC_COLLATE=C

-------------------------------------------------------------------
Sat Jul 18 03:40:28 CEST 2009 - jeffm@suse.de

- rpm/package-descriptions: Added desktop description.

-------------------------------------------------------------------
Sat Jul 18 03:39:00 CEST 2009 - jeffm@suse.de

- rpm/package-descriptions: Added desktop description.

-------------------------------------------------------------------
Sat Jul 18 03:18:57 CEST 2009 - jeffm@suse.de

- Add -desktop flavors for i386 and x86_64
  - Disabled group scheduler and groups
  - Disabled optimize for size
  - Enabled full preemption
  - Set HZ=1000

-------------------------------------------------------------------
Sat Jul 18 01:34:58 CEST 2009 - jeffm@suse.de

- Add -desktop flavors for i386 and x86_64 (FATE#305694)
  - Disabled group scheduler and groups
  - Disabled optimize for size
  - Enabled full preemption
  - Set HZ=1000

-------------------------------------------------------------------
Fri Jul 17 17:10:19 CEST 2009 - jeffm@suse.de

- patches.apparmor/apparmor.diff: ia64 build fix

-------------------------------------------------------------------
Fri Jul 17 11:25:31 CEST 2009 - mmarek@suse.cz

- rpm/kernel-binary.spec.in: simplify the add_dirs_to_filelist
  function and make it less chatty in build logs.

-------------------------------------------------------------------
Fri Jul 17 00:39:39 CEST 2009 - jeffm@suse.com

- patches.apparmor/apparmor.diff: ia64 build fix

-------------------------------------------------------------------
Fri Jul 17 00:06:19 CEST 2009 - jeffm@suse.com

- patches.apparmor/security-default-lsm: security: Define default
  LSM (bnc#442668).

-------------------------------------------------------------------
Thu Jul 16 22:50:13 CEST 2009 - jeffm@suse.de

- patches.apparmor/apparmor.diff: AppArmor.

-------------------------------------------------------------------
Thu Jul 16 22:44:02 CEST 2009 - jeffm@suse.de

- patches.apparmor/apparmor.diff: AppArmor.

-------------------------------------------------------------------
Thu Jul 16 20:15:59 CEST 2009 - jeffm@suse.de

- patches.rpmify/sgi-hotplug-fixup: hotplug: fix sgi-hotplug
  attribute handling.

-------------------------------------------------------------------
Thu Jul 16 16:53:35 CEST 2009 - mmarek@suse.cz

- rpm/kernel-binary.spec.in: drop the config-subst script, use
  scripts/config instead.

-------------------------------------------------------------------
Thu Jul 16 13:19:19 CEST 2009 - mmarek@suse.cz

- rpm/kernel-binary.spec.in: fix debugsource generation.

-------------------------------------------------------------------
Thu Jul 16 10:46:05 CEST 2009 - mmarek@suse.cz

- rpm/split-modules: fix last change.

-------------------------------------------------------------------
Wed Jul 15 22:40:58 CEST 2009 - mmarek@suse.cz

- rpm/split-modules: fix for module names with underscores or
  dashes.

-------------------------------------------------------------------
Wed Jul 15 22:33:07 CEST 2009 - jeffm@suse.de

- Update to 2.6.31-rc3.
  - Eliminated 2 patches.

-------------------------------------------------------------------
Wed Jul 15 17:10:29 CEST 2009 - mmarek@suse.cz

- rpm/kernel-binary.spec.in: annotate in which products the
  obsoleted kmps were last used, remove "ralink-rt2860-kmp" which
  I couldn't find anywhere.

-------------------------------------------------------------------
Wed Jul 15 16:50:44 CEST 2009 - mmarek@suse.cz

- rpm/kernel-binary.spec.in: obsolete btusb-kmp (bnc#514375).

-------------------------------------------------------------------
Tue Jul 14 15:37:36 CEST 2009 - mmarek@suse.cz

- rpm/kernel-binary.spec.in, rpm/split-modules: move generating of
  the base / main / unsupported module lists to a separate script.
  Avoids 6k modinfo calls and fixes module dependencies
  (bnc#512179).

-------------------------------------------------------------------
Mon Jul 13 22:10:13 CEST 2009 - mmarek@suse.cz

- rpm/kernel-binary.spec.in: fix include2/asm symlink (bnc#509680).

-------------------------------------------------------------------
Mon Jul 13 16:55:56 CEST 2009 - mmarek@suse.cz

- rpm/modversions: fix overriding of function symbols.

-------------------------------------------------------------------
Mon Jul 13 16:13:52 CEST 2009 - mmarek@suse.cz

- rpm/modversions: fix overriding of unknown symbols.

-------------------------------------------------------------------
Tue Jul  7 14:30:30 CEST 2009 - jkosina@suse.de

- patches.suse/e1000e_allow_bad_checksum: Delete.
- patches.suse/e1000e_call_dump_eeprom: Delete.
- patches.suse/e1000e_use_set_memory_ro-rw_to_protect_flash_memory:
  Delete.

Delete the leftover debugging patches for e1000e EEPROM corruption
that are not needed anymore.

-------------------------------------------------------------------
Tue Jul  7 12:03:10 CEST 2009 - aj@suse.de

- README.BRANCH: Update, kotd will become 11.2 eventually.

-------------------------------------------------------------------
Mon Jul  6 21:36:35 CEST 2009 - jeffm@suse.com

- Update to 2.6.31-rc2.

-------------------------------------------------------------------
Fri Jul  3 22:32:24 CEST 2009 - jeffm@suse.com

- Update to 2.6.31-rc1-git10.
  - Eliminated 28 patches.
  - Xen is disabled.

-------------------------------------------------------------------
Fri Jul  3 15:41:08 CEST 2009 - mmarek@suse.cz

- patches.suse/kbuild-generate-modules.builtin: kbuild: generate
  modules.builtin.
- rpm/kernel-binary.spec.in: package modules.builtin for use by
  modprobe / mkinitrd.

-------------------------------------------------------------------
Fri Jul  3 14:44:00 CEST 2009 - mmarek@suse.cz

- rpm/kernel-binary.spec.in, rpm/kernel-source.spec.in: simplify
  the patch applying loops to reduce noise in build logs.

-------------------------------------------------------------------
Tue Jun 30 19:28:22 CEST 2009 - mmarek@suse.cz

- rpm/kernel-binary.spec.in: chmod +x find-provides

-------------------------------------------------------------------
Tue Jun 30 13:17:18 CEST 2009 - mmarek@suse.cz

- rpm/kernel-binary.spec.in: do not "annotate" the packaged
  Modules.symvers
- patches.suse/modpost-filter-out-built-in-depends: Delete.

-------------------------------------------------------------------
Tue Jun 30 11:35:47 CEST 2009 - jbeulich@novell.com

- patches.arch/ia64-page-migration: Fix compiler warning.

-------------------------------------------------------------------
Mon Jun 29 19:50:25 CEST 2009 - mmarek@suse.cz

- rpm/kernel-binary.spec.in: move /boot/symvers* files back to
  -base, these are needed during KMP installation.

-------------------------------------------------------------------
Mon Jun 29 19:49:16 CEST 2009 - mmarek@suse.cz

- patches.fixes/kbuild-fix-generating-of-.symtypes-files: kbuild:
  fix generating of *.symtypes files.
- patches.suse/genksyms-add-override-flag.diff: Refresh.
- rpm/kernel-binary.spec.in: create the *.symref files in the build
  directory

-------------------------------------------------------------------
Fri Jun 26 19:04:30 CEST 2009 - mmarek@suse.cz

- rpm/kernel-binary.spec.in: add Provides: kernel-{base,extra} to
  the subpackages (bnc#516827).

-------------------------------------------------------------------
Wed Jun 24 15:51:48 CEST 2009 - gregkh@suse.de

- Update config files.
  revert the ACPI and thermal config changes:
    config/i386/pae and config/x86-64/default:
	CONFIG_ACPI_AC=m
	CONFIG_ACPI_BATTERY=m
	CONFIG_ACPI_BUTTON=m
	CONFIG_ACPI_VIDEO=m
	CONFIG_ACPI_FAN=m
	CONFIG_ACPI_PROCESSOR=m
	CONFIG_ACPI_THERMAL=m
	CONFIG_ACPI_CONTAINER=m
	CONFIG_X86_ACPI_CPUFREQ=m
	CONFIG_THERMAL=m

-------------------------------------------------------------------
Wed Jun 24 15:48:06 CEST 2009 - gregkh@suse.de

- patches.suse/ec_merge_irq_and_poll_modes.patch: Delete.
- patches.suse/linux-2.6.29-retry-root-mount.patch: Delete.

-------------------------------------------------------------------
Wed Jun 24 10:57:00 CEST 2009 - jbeulich@novell.com

- Update Xen patches to 2.6.30 and c/s 908.
- Update Xen config files.
- patches.xen/tmem: Transcendent memory ("tmem") for Linux.

-------------------------------------------------------------------
Tue Jun 23 06:19:21 CEST 2009 - gregkh@suse.de

- Update config files.
  config/i386/pae and config/x86-64/default:
	CONFIG_ACPI_AC=y
	CONFIG_ACPI_BATTERY=y
	CONFIG_ACPI_BUTTON=y
	CONFIG_ACPI_VIDEO=y
	CONFIG_ACPI_FAN=y
	CONFIG_ACPI_PROCESSOR=y
	CONFIG_ACPI_THERMAL=y
	CONFIG_ACPI_CONTAINER=y
	CONFIG_X86_ACPI_CPUFREQ=y
	CONFIG_THERMAL=y

-------------------------------------------------------------------
Tue Jun 23 06:05:34 CEST 2009 - gregkh@suse.de

- Update config files.
  config/i386/pae and config/x86-64/default:
	CONFIG_SND_TIMER=y
	CONFIG_SND_PCM=y
	CONFIG_SND_SEQUENCER=y
	CONFIG_SND_MIXER_OSS=y
	CONFIG_SND_PCM_OSS=y


-------------------------------------------------------------------
Tue Jun 23 05:57:44 CEST 2009 - gregkh@suse.de

- Update config files.
  fix up config mistake in x86-64/default made in last commit.

-------------------------------------------------------------------
Tue Jun 23 05:54:30 CEST 2009 - gregkh@suse.de

- Update config files.
  config/i386/pae and config/x86-64/default:
	CONFIG_VIDEO_OUTPUT_CONTROL=y
	CONFIG_SOUND=y
	CONFIG_SND=y

-------------------------------------------------------------------
Tue Jun 23 05:42:51 CEST 2009 - gregkh@suse.de

- Update config files.
  config/i386/pae and config/x86-64/default:
	CONFIG_I2C=y
	CONFIG_HWMON=y

-------------------------------------------------------------------
Sat Jun 20 04:19:52 CEST 2009 - gregkh@suse.de

- Update config files.
  config/i386/pae and config/x86-64/default:
	CONFIG_IPV6=y

-------------------------------------------------------------------
Sat Jun 20 04:18:09 CEST 2009 - gregkh@suse.de

- Update config files.
  config/i386/pae and config/x86-64/default:
	CONFIG_HID=y
	CONFIG_USB_STORAGE=y

-------------------------------------------------------------------
Sat Jun 20 02:11:50 CEST 2009 - gregkh@suse.de

- Update config files.
  config/i386/pae and config/x86-64/default:
	CONFIG_ATA_PIIX=Y

-------------------------------------------------------------------
Sat Jun 20 02:09:25 CEST 2009 - gregkh@suse.de

- Update config files.
  config/i386/pae and config/x86-64/default:
	CONFIG_USB_EHCI_HCD=Y
	CONFIG_USB_OHCI_HCD=Y
	CONFIG_USB_UHCI_HCD=Y

-------------------------------------------------------------------
Sat Jun 20 02:03:08 CEST 2009 - gregkh@suse.de

- Update config files.
  config/i386/pae and config/x86-64/default:
	CONFIG_CFG80211=Y
	CONFIG_LIB80211=Y
	CONFIG_MAC80211=Y
	CONFIG_ATH5K=Y

-------------------------------------------------------------------
Sat Jun 20 01:57:07 CEST 2009 - gregkh@suse.de

- Update config files.
  config/i386/pae and config/x86-64/default:
  	CONFIG_X86_MSR=Y
	CONFIG_X86_CPUID=Y

-------------------------------------------------------------------
Fri Jun 19 23:48:52 CEST 2009 - gregkh@suse.de

- comment out broken acpi patch for the moment.

-------------------------------------------------------------------
Fri Jun 19 23:12:06 CEST 2009 - gregkh@suse.de

- move the "preload" branch into master to get 2.6.30 working
  for Moblin.
- Update config files.
- patches.drivers/alsa-ad1984a-hp-quirks: ALSA: update HP
  quirks for Zenith & co (bnc#472789, bnc#479617, bnc#502425,
  bnc#503101).
- patches.suse/driver-core-add-nodename-callbacks.patch: Driver
  Core: add nodename callbacks.
- patches.suse/driver-core-aoe-add-nodename-for-aoe-devices.patch:
  Driver Core: aoe: add nodename for aoe devices.
- patches.suse/driver-core-block-add-nodename-support-for-block-drivers.patch:
  Driver Core: block: add nodename support for block drivers..
- patches.suse/driver-core-bsg-add-nodename-for-bsg-driver.patch:
  Driver Core: bsg: add nodename for bsg driver.
- patches.suse/driver-core-devtmpfs-driver-core-maintained-dev-tmpfs.patch:
  Driver Core: devtmpfs - kernel-maintained tmpfs-based /dev.
- patches.suse/driver-core-drm-add-nodename-for-drm-devices.patch:
  Driver Core: drm: add nodename for drm devices.
- patches.suse/driver-core-dvb-add-nodename-for-dvb-drivers.patch:
  Driver Core: dvb: add nodename for dvb drivers.
- patches.suse/driver-core-input-add-nodename-for-input-drivers.patch:
  Driver Core: input: add nodename for input drivers.
- patches.suse/driver-core-misc-add-nodename-support-for-misc-devices.patch:
  Driver Core: misc: add nodename support for misc devices..
- patches.suse/driver-core-raw-add-nodename-for-raw-devices.patch:
  Driver Core: raw: add nodename for raw devices.
- patches.suse/driver-core-sound-add-nodename-for-sound-drivers.patch:
  Driver Core: sound: add nodename for sound drivers.
- patches.suse/driver-core-usb-add-nodename-support-for-usb-drivers.patch:
  Driver Core: usb: add nodename support for usb drivers..
- patches.suse/driver-core-x86-add-nodename-for-cpuid-and-msr-drivers.patch:
  Driver Core: x86: add nodename for cpuid and msr drivers..
- patches.suse/ec_merge_irq_and_poll_modes.patch: ACPI: EC:
  Merge IRQ and POLL modes.
- patches.suse/linux-2.6.29-dont-wait-for-mouse.patch: fastboot:
  remove "wait for all devices before mounting root" delay.
- patches.suse/linux-2.6.29-enable-async-by-default.patch:
  enable async_enabled by default.
- patches.suse/linux-2.6.29-even-faster-kms.patch: speed up kms
  even more.
- patches.suse/linux-2.6.29-jbd-longer-commit-interval.patch:
  jbd: longer commit interval.
- patches.suse/linux-2.6.29-kms-after-sata.patch: make kms happen
  after sata.
- patches.suse/linux-2.6.29-retry-root-mount.patch: fastboot:
  retry mounting the root fs if we can't find init.
- patches.suse/linux-2.6.29-silence-acer-message.patch: Silence
  acer wmi driver on non-acer machines.
- patches.suse/linux-2.6.29-touchkit.patch: some new touch screen
  device ids
.
- patches.suse/uvcvideo-ignore-hue-control-for-5986-0241.patch:
  uvcvideo: ignore hue control for 5986:0241 (bnc#499152).
- patches.suse/devtmpfs.patch: Delete.

-------------------------------------------------------------------
Fri Jun 12 05:14:11 CEST 2009 - greg@suse.de

- scripts/sequence-patch.sh: fix bug in ketchup usage

-------------------------------------------------------------------
Wed Jun 10 16:12:01 CEST 2009 - jeffm@suse.com

- Update to 2.6.30-final.

-------------------------------------------------------------------
Wed Jun 10 10:31:34 CEST 2009 - jbeulich@novell.com

- Update Xen patches to 2.6.30-rc8 and c/s 898.
- Update Xen config files.
- patches.xen/pci-reserve: linux/pci: reserve io/memory space
  for bridge.
- patches.xen/xen-x86-exports: Delete.

-------------------------------------------------------------------
Tue Jun  9 17:14:45 CEST 2009 - mmarek@suse.cz

- rpm/kernel-binary.spec.in, rpm/kernel-source.spec.in,
  rpm/kernel-syms.spec.in, rpm/mkspec: update copyright header and
  change indentation to what autobuild enforces on checkin. No
  functional change.

-------------------------------------------------------------------
Tue Jun  9 17:06:06 CEST 2009 - jbeulich@novell.com

- patches.suse/stack-unwind-add-declaration.patch: Fold into ...
- patches.suse/stack-unwind: ... this one.

-------------------------------------------------------------------
Tue Jun  9 12:11:11 CEST 2009 - mmarek@suse.cz

- rpm/kernel-binary.spec.in: move /boot/vmlinux-*.gz to -devel
  again.
- rpm/find-provides: don't generate the ksym() provides ourself,
  let rpm do it. Add a workaround for vmlinux-*.gz in -devel.

-------------------------------------------------------------------
Mon Jun  8 09:01:23 CEST 2009 - jeffm@suse.com

- patches.suse/reiser4-set_page_dirty_notag: mm: Add
  set_page_dirty_notag() helper for reiser4.

-------------------------------------------------------------------
Fri Jun  5 13:43:37 CEST 2009 - mmarek@suse.cz

- rpm/kernel-module-subpackage: add Enhances: kernel-$flavor to
  kmps (bnc#502092).

-------------------------------------------------------------------
Thu Jun  4 16:26:21 CEST 2009 - jeffm@suse.de

- Update to 2.6.30-rc8.

-------------------------------------------------------------------
Thu Jun  4 07:09:52 CEST 2009 - sdietrich@suse.de

- supported.conf: remove duplicate kernel/drivers/md/dm-log

-------------------------------------------------------------------
Thu Jun  4 06:02:57 CEST 2009 - teheo@suse.de

Conver ide major allocation.

- patches.suse/block-add-mangle-devt-switch: block: add
  genhd.mangle_devt parameter (fate#305584).

-------------------------------------------------------------------
Mon Jun  1 20:54:44 CEST 2009 - jeffm@suse.de

- Update to 2.6.30-rc7-git4.

-------------------------------------------------------------------
Fri May 29 09:50:28 CEST 2009 - teheo@suse.de

Rename mangle_minor to mangle_devt and also cover sd major allocation.

- patches.suse/block-add-mangle-devt-switch: block: add
  genhd.mangle_devt parameter (fate#305584).

-------------------------------------------------------------------
Fri May 29 07:35:53 CEST 2009 - teheo@suse.de

- Update config files to enable DEBUG_BLOCK_EXT_DEVT on all configs
  except for vanilla and ppc/ps3.
- patches.suse/block-add-mangle-devt-switch: block: add
  genhd.mangle_minor parameter (fate#305584).

-------------------------------------------------------------------
Thu May 28 16:35:40 CEST 2009 - jdelvare@suse.de

- patches.fixes/scsi-scan-blist-update: Add BLIST_REPORTLUN2 to
  EMC SYMMETRIX (bnc#185164, bnc#191648, bnc#505578).

-------------------------------------------------------------------
Wed May 27 18:05:14 CEST 2009 - jeffm@suse.com

- Update to 2.6.30-rc7-git2.

-------------------------------------------------------------------
Wed May 27 08:22:05 CEST 2009 - gregkh@suse.de

- patches.drivers/ath1e-add-new-device-id-for-asus-hardware.patch:
  ath1e: add new device id for asus hardware.

-------------------------------------------------------------------
Tue May 26 15:28:51 CEST 2009 - mmarek@suse.cz

- rpm/mkspec: when using a custom release number, create a
  get_release_number.sh script for autobuild.

-------------------------------------------------------------------
Tue May 26 15:08:25 CEST 2009 - mmarek@suse.cz

- rpm/kernel-binary.spec.in: workaround for bnc#507084: strip
  binaries in /usr/src/linux-obj/*/*/scripts.

-------------------------------------------------------------------
Tue May 26 11:33:25 CEST 2009 - jdelvare@suse.de

- patches.drivers/r8169-allow-true-forced-mode-setting.patch:
  r8169: allow true forced mode setting (bnc#467518).

-------------------------------------------------------------------
Mon May 25 14:11:04 CEST 2009 - mmarek@suse.cz

- switch i386 flavors back to -default (non-pae) and -pae for
  milestone2

-------------------------------------------------------------------
Sun May 24 10:36:18 CEST 2009 - mmarek@suse.cz

- rpm/find-provides: fix for kernel-kdump.

-------------------------------------------------------------------
Sat May 23 22:18:05 CEST 2009 - mmarek@suse.cz

- rpm/find-provides, rpm/kernel-binary.spec.in, rpm/symsets.pl:
  workaround to fix provides of built-in symbols: move vmlinux*.gz
  back to -base and extract the provides from it.

-------------------------------------------------------------------
Fri May 22 15:47:01 CEST 2009 - teheo@suse.de

- patches.arch/i586-unwind-quick-fix: i586-relocs: ignore NONE
  relocation.

-------------------------------------------------------------------
Fri May 22 12:42:36 CEST 2009 - mmarek@suse.cz

- rpm/compute-PATCHVERSION.sh, rpm/mkspec, scripts/tar-up.sh: avoid
  unpacking the patches tarballs in compute-PATCHVERSION.sh.

-------------------------------------------------------------------
Fri May 22 11:45:41 CEST 2009 - mmarek@suse.cz

- rpm/mkspec: add --release option to set a custom release string.
- scripts/tar-up.sh: revive -rs option.

-------------------------------------------------------------------
Wed May 20 16:05:07 CEST 2009 - mmarek@suse.cz

- patches.arch/acpi_thermal_passive_blacklist.patch,
  patches.suse/devtmpfs.patch: fix patches to apply with git-apply.

-------------------------------------------------------------------
Tue May 19 21:42:45 CEST 2009 - sdietrich@suse.de

- patches.suse/stack-unwind-add-declaration.patch: Fix compile
  error when CONFIG_STACK_UNWIND is not set.

-------------------------------------------------------------------
Tue May 19 18:24:46 CEST 2009 - jblunck@suse.de

- patches.rpmify/arm-arch_include_asm-fix.diff: ARM: move
  mach-types.h to arch/include/asm.

-------------------------------------------------------------------
Tue May 19 18:03:44 CEST 2009 - jeffm@suse.com

- Set CONFIG_FRAMEBUFFER_CONSOLE=y

-------------------------------------------------------------------
Tue May 19 17:27:45 CEST 2009 - jeffm@suse.com

- Restored CONFIG_BOOTSPLASH=y and CONFIG_FB_VESA=y on
  x86/x86_64 (bnc#504608)

-------------------------------------------------------------------
Tue May 19 16:17:34 CEST 2009 - jbeulich@novell.com

- patches.xen/sfc-endianness: fix building with gcc 4.4.

-------------------------------------------------------------------
Tue May 19 12:04:26 CEST 2009 - jbeulich@novell.com

- Update Xen patches to 2.6.30/rc6-git3 and c/s 873.

-------------------------------------------------------------------
Mon May 18 16:52:37 CEST 2009 - jeffm@suse.com

- Updated to 2.6.30-rc6-git3.
  - Eliminated 4 patches.

-------------------------------------------------------------------
Fri May 15 19:16:23 CEST 2009 - jeffm@suse.de

- doc/README.SUSE: Updated to reflect building in an external
  directory so as not to contaminate /usr/src/linux

-------------------------------------------------------------------
Thu May 14 14:09:10 CEST 2009 - mmarek@suse.cz

- rpm/kernel-binary.spec.in: fix path in
  /usr/src/linux-obj/.../Makefile.

-------------------------------------------------------------------
Thu May 14 11:09:01 CEST 2009 - mmarek@suse.cz

- rpm/kernel-binary.spec.in: provide kernel-$flavor-devel =
  %version-%source_rel in the -devel packages (bnc#503280).

-------------------------------------------------------------------
Wed May 13 15:42:49 CEST 2009 - mmarek@suse.cz

- rpm/kernel-binary.spec.in: also fix kernel-$flavor-devel requires
  (bnc#503280).

-------------------------------------------------------------------
Wed May 13 15:32:58 CEST 2009 - mmarek@suse.cz

- rpm/mkspec: fix kernel-syms requires (bnc#503280).

-------------------------------------------------------------------
Mon May 11 21:11:59 CEST 2009 - jeffm@suse.com

- patches.fixes/dup2-retval-fix: dup2: Fix return value with
  oldfd == newfd and invalid fd (bnc#498042).

-------------------------------------------------------------------
Mon May 11 21:11:19 CEST 2009 - jeffm@suse.com

- patches.fixes/reiserfs-xattr-fixup: reiserfs: clean up ifdefs.
- patches.fixes/reiserfs-xattr-root-fixup: reiserfs: deal with
  NULL xattr root w/ xattrs disabled.
- patches.fixes/reiserfs-xattrs-disabled-perms: reiserfs: fixup
  perms when xattrs are disabled.
- patches.fixes/reiserfs-expose-privroot: reiserfs: allow exposing
  privroot w/ xattrs enabled.

-------------------------------------------------------------------
Mon May 11 19:41:25 CEST 2009 - jeffm@suse.de

- Updated to 2.6.30-rc5-git1.
  - Eliminated 4 patches.

-------------------------------------------------------------------
Wed May  6 17:38:57 CEST 2009 - gregkh@suse.de

- Update config files. update vanilla configs so that the build works.

-------------------------------------------------------------------
Wed May  6 17:19:56 CEST 2009 - gregkh@suse.de

- Update config files.
- patches.suse/devtmpfs.patch: driver-core: devtmpfs - driver-core
  maintained /dev tmpfs.

-------------------------------------------------------------------
Tue May  5 17:17:21 CEST 2009 - jeffm@suse.com

- Update config files.

-------------------------------------------------------------------
Tue May  5 16:46:08 CEST 2009 - jeffm@suse.com

- Update to 2.6.30-rc4-git1.
- patches.rpmify/fix-unexpected-non-allocable-warnings-with-suse-gcc:
  kbuild, modpost: fix "unexpected non-allocatable" warning with
  SUSE gcc.

-------------------------------------------------------------------
Tue May  5 14:31:59 CEST 2009 - jbeulich@novell.com

- patches.fixes/iwl3945-build: iwl3945: fix ia64/ppc build.

-------------------------------------------------------------------
Tue May  5 11:05:37 CEST 2009 - jbeulich@novell.com

- patches.xen/xen3-patch-2.6.30-rc4: Fix ia64 build.

-------------------------------------------------------------------
Tue May  5 10:08:12 CEST 2009 - jbeulich@novell.com

- patches.suse/stack-unwind: Also initialize PT_GS() on 32-bit.
- patches.arch/x86_64-unwind-annotations: Refresh.

-------------------------------------------------------------------
Tue May  5 10:02:41 CEST 2009 - jbeulich@novell.com

- Update Xen patches to 2.6.29-rc4 and c/s 867.
- Update i386 and x86_64 config files.
- config.conf: Re-enable Xen.

-------------------------------------------------------------------
Tue May  5 05:22:16 CEST 2009 - teheo@suse.de

- patches.suse/kbuild-icecream-workaround: kbuild: add workaround
  for icecream bug (bnc#495786).

-------------------------------------------------------------------
Fri May  1 20:01:16 CEST 2009 - jeffm@suse.com

- patches.fixes/reiserfs-xattr-locking: reiserfs: Expand i_mutex
  to enclose lookup_one_len.

-------------------------------------------------------------------
Fri May  1 20:00:48 CEST 2009 - jeffm@suse.com

- Update to 2.6.30-rc4.
  - Eliminated 2 patches.

-------------------------------------------------------------------
Fri May  1 19:58:07 CEST 2009 - jeffm@suse.com

- patches.drivers/libata-prefer-over-ide: libata: prefer libata
  drivers over ide ones (bnc#433105).
- patches.fixes/reiserfs-xattr-locking: reiserfs: Expand i_mutex
  to enclose lookup_one_len.
- patches.kernel.org/patch-2.6.30-rc3-rc4:
- patches.suse/no-frame-pointer-select: Fix stack unwinder Kconfig
  (bnc#402518).
- patches.arch/s390-08-05-af_iucv-msgpeek-fix.patch: Delete.
- patches.fixes/fix-periodic-mode-programming-on-amd81xx: Delete.

-------------------------------------------------------------------
Thu Apr 30 16:56:17 CEST 2009 - mmarek@suse.cz

- scripts/submit-to-bs: tentative script to submit a new kernel to
  openSUSE:Factory

-------------------------------------------------------------------
Tue Apr 28 11:19:41 CEST 2009 - npiggin@suse.de

- patches.apparmor/unambiguous-__d_path.diff: Put a reminder in here
  to fix the lock order problem when the patch is updated to HEAD.

-------------------------------------------------------------------
Mon Apr 27 13:48:49 CEST 2009 - mmarek@suse.cz

- rpm/kernel-binary.spec.in, rpm/kernel-source.spec.in,
  rpm/kernel-syms.spec.in, rpm/mkspec: Fix prepending EXTRAVERSION,
  rename the variable back to @RELEASE_PREFIX@.

-------------------------------------------------------------------
Mon Apr 27 10:41:20 CEST 2009 - mmarek@suse.cz

- rpm/kernel-binary.spec.in, rpm/kernel-source.spec.in,
  rpm/kernel-syms.spec.in, rpm/mkspec: prepend the EXTRAVERSION to
  the rpm release string (note that this won't have any effect in
  the openSUSE:* projects).

-------------------------------------------------------------------
Fri Apr 24 19:28:44 CEST 2009 - gregkh@suse.de

- Update config files.
  - build rtc_cmos driver into the kernel for i386 and x86-64 default
    kernels.  This should automatically take care of the rtc/system time
    syncing so we don't need to do it in a boot script and should speed
    up booting time a lot.

-------------------------------------------------------------------
Fri Apr 24 19:24:53 CEST 2009 - gregkh@suse.de

- Update config files. change CONFIG_ATA=y and CONFIG_SATA_AHCI=y

-------------------------------------------------------------------
Fri Apr 24 18:23:21 CEST 2009 - gregkh@suse.de

- Update config files. change to CONFIG_EXT2_FS=y and CONFIG_EXT3_FS=y

-------------------------------------------------------------------
Fri Apr 24 18:19:34 CEST 2009 - gregkh@suse.de

- Update config files. change to CONFIG_SCSI=y and CONFIG_BLK_DEV_SD=y

-------------------------------------------------------------------
Fri Apr 24 18:14:49 CEST 2009 - gregkh@suse.de

- Update config files. change to use CONFIG_USB=y

-------------------------------------------------------------------
Thu Apr 23 23:38:53 CEST 2009 - jeffm@suse.de

- Added legacy config.

-------------------------------------------------------------------
Thu Apr 23 23:31:39 CEST 2009 - jeffm@suse.de

- Temporarily disabled patches.suse/acpi-dsdt-initrd-v0.9a-2.6.25.patch

-------------------------------------------------------------------
Thu Apr 23 17:53:58 CEST 2009 - jeffm@suse.de

- Moved i386 kernel-default to kernel-legacy.
- Moved i386 kernel-pae config to kernel-default.
- Disabled CONFIG_ISA in i386 kernel-default to improve boot speed.

-------------------------------------------------------------------
Thu Apr 23 17:29:47 CEST 2009 - jeffm@suse.de

- Update to 2.6.30-rc3.

-------------------------------------------------------------------
Thu Apr 23 17:17:59 CEST 2009 - jeffm@suse.de

- patches.fixes/fix-periodic-mode-programming-on-amd81xx: x86:
  hpet: fix periodic mode programming on AMD 81xx.
- patches.fixes/hpet-boot-fix: Delete.

-------------------------------------------------------------------
Mon Apr 20 16:44:13 CEST 2009 - jeffm@suse.de

- patches.fixes/hpet-boot-fix: hpet: fix "IO-APIC + timer doesn't work!"

-------------------------------------------------------------------
Mon Apr 20 16:43:50 CEST 2009 - jeffm@suse.de

- Update to 2.6.30-rc2-git6.

-------------------------------------------------------------------
Wed Apr 15 06:33:54 CEST 2009 - jeffm@suse.de

- Update to 2.6.30-rc2.
  - trace and xen flavors disabled.
  - CONFIG_OTUS disabled on ppc.
  - request-based multipath could use some testing.
  - Eliminated 96 patches.

-------------------------------------------------------------------
Fri Apr 10 20:09:08 CEST 2009 - jeffm@suse.de

- rpm/devel-post.sh, rpm/kernel-binary.spec.in: Created i586 symlink
  for i386.

-------------------------------------------------------------------
Fri Apr 10 19:08:14 CEST 2009 - jeffm@suse.de

- rpm/kernel-binary.spec.in: Added /usr/src/linux-obj to -devel

-------------------------------------------------------------------
Fri Apr 10 17:35:35 CEST 2009 - mmarek@suse.cz

- rpm/kernel-binary.spec.in: Use xargs -r to fix case when no
  modules are supported.

-------------------------------------------------------------------
Fri Apr 10 17:18:34 CEST 2009 - jeffm@suse.com

- Moved linux-obj symlink handling to kernel-$flavor-devel.

-------------------------------------------------------------------
Fri Apr 10 11:41:12 CEST 2009 - mmarek@suse.cz

- rpm/package-descriptions: Add comment.

-------------------------------------------------------------------
Fri Apr 10 11:12:30 CEST 2009 - mmarek@suse.cz

- rpm/kernel-binary.spec.in, rpm/kernel-source.spec.in,
  rpm/kernel-syms.spec.in, scripts/tar-up.sh: Rename the timestamp
  file to source-timestamp instead, so that autobuild does not add
  the timestamp verbatim.

-------------------------------------------------------------------
Thu Apr  9 13:52:47 CEST 2009 - jbeulich@novell.com

- Update Xen patches to 2.6.29 final and c/s 854.
- patches.xen/sfc-external-sram: enable access to Falcon's
  external SRAM (bnc#489105).
- patches.xen/sfc-sync-headers: sync Solarflare accelerator
  headers (bnc#489105).
- Update Xen config files.

-------------------------------------------------------------------
Wed Apr  8 11:54:11 CEST 2009 - mmarek@suse.cz

- rpm/kernel-binary.spec.in, rpm/kernel-source.spec.in,
  rpm/kernel-syms.spec.in: Fix last change: do not add the
  timestamp if it is already added verbatim (by prepare_spec during
  checkin)

-------------------------------------------------------------------
Tue Apr  7 21:58:38 CEST 2009 - mmarek@suse.cz

- rpm/kernel-binary.spec.in, rpm/kernel-source.spec.in,
  rpm/kernel-syms.spec.in: Add source timestamp to package
  descriptions.

-------------------------------------------------------------------
Tue Apr  7 21:28:59 CEST 2009 - mmarek@suse.cz

- rpm/kernel-binary.spec.in, rpm/kernel-source.spec.in,
  rpm/kernel-syms.spec.in, rpm/mkspec: add descriptions to
  generated spec files.
- rpm/package-descriptions: descriptions of binary packages.

-------------------------------------------------------------------
Mon Apr  6 20:29:03 CEST 2009 - jeffm@suse.com

- Enabled STAGING on !x86 and disabled COMEDI.

-------------------------------------------------------------------
Mon Apr  6 19:21:37 CEST 2009 - jeffm@suse.com

- patches.rpmify/split-package: Enable

-------------------------------------------------------------------
Mon Apr  6 19:21:23 CEST 2009 - jeffm@suse.com

- Update config files: Fixed i386-vanilla.

-------------------------------------------------------------------
Mon Apr  6 19:11:52 CEST 2009 - jeffm@suse.com

- patches.fixes/xfs-export-debug: xfs: export assertion handler.

-------------------------------------------------------------------
Mon Apr  6 02:53:12 CEST 2009 - jeffm@suse.com

- Switch from SPARSEMEM to DISCONTIGMEM on i386.

-------------------------------------------------------------------
Sun Apr  5 02:24:01 CEST 2009 - jeffm@suse.com

- scripts/tar-up_and_run_mbuild.sh: Added pae to the important
  specfiles list.

-------------------------------------------------------------------
Fri Apr  3 22:47:12 CEST 2009 - jeffm@suse.com

- Update config files: Fix missing ia64-debug.

-------------------------------------------------------------------
Fri Apr  3 22:32:01 CEST 2009 - jeffm@suse.com

- patches.xen/sfc-resource-driver: Fix uninitialized var warning.

-------------------------------------------------------------------
Fri Apr  3 22:25:35 CEST 2009 - jeffm@suse.com

- Drop NR_CPUS back to 128 on i386.

-------------------------------------------------------------------
Fri Apr  3 19:36:31 CEST 2009 - jeffm@suse.com

- rpm/kernel-binary.spec.in: Added CONFIG_SPLIT_PACKAGE.

-------------------------------------------------------------------
Fri Apr  3 19:35:53 CEST 2009 - jeffm@suse.de

- Update config files: Enabled STAGING drivers on -vanilla.

-------------------------------------------------------------------
Fri Apr  3 17:13:32 CEST 2009 - jblunck@suse.de

- patches.rpmify/rpm-kernel-config: Rediff.

-------------------------------------------------------------------
Fri Apr  3 17:06:14 CEST 2009 - mmarek@suse.cz

- rpm/kernel-source.spec.in: chmod +x mkspec arch-symbols
  compute-PATCHVERSION.sh

-------------------------------------------------------------------
Fri Apr  3 17:00:50 CEST 2009 - jeffm@suse.com

- Update config files: Enabled STAGING drivers.

-------------------------------------------------------------------
Fri Apr  3 16:30:02 CEST 2009 - jeffm@suse.com

- Sync up kernel configs for x86/x86_64 flavors.

-------------------------------------------------------------------
Fri Apr  3 14:55:26 CEST 2009 - mmarek@suse.cz

- rpm/kernel-source.spec.in, rpm/mkspec: do not package the binary
  spec files anymore.

-------------------------------------------------------------------
Thu Apr  2 23:41:52 CEST 2009 - mmarek@suse.cz

- rpm/modversions: keep the override keyword in --pack.

-------------------------------------------------------------------
Thu Apr  2 20:37:33 CEST 2009 - mmarek@suse.cz

- rpm/kernel-binary.spec.in, rpm/mkspec, scripts/tar-up.sh: remove
  @TOLERATE_UNKNOWN_NEW_CONFIG_OPTIONS@ expansion, check for a file
  named TOLERATE-UNKNOWN-NEW-CONFIG-OPTIONS in sourcedir instead.

-------------------------------------------------------------------
Thu Apr  2 20:27:04 CEST 2009 - mmarek@suse.cz

- rpm/kernel-syms.spec.in: set LC_ALL=C in rpm -q call

-------------------------------------------------------------------
Thu Apr  2 17:57:48 CEST 2009 - mmarek@suse.cz

- rpm/kernel-binary.spec.in: add @FLAVOR@ again to avoid %%(...)
  expansion

-------------------------------------------------------------------
Thu Apr  2 17:48:41 CEST 2009 - mmarek@suse.cz

- rpm/mkspec: new script to generate spec files from *.spec.in
  templates
- rpm/compute-PATCHVERSION.sh, rpm/kernel-binary.spec.in,
  rpm/kernel-source.spec.in, rpm/kernel-syms.spec.in: add to the
  source rpm
- scripts/tar-up.sh: just tar up patches directories and call
  mkspec

-------------------------------------------------------------------
Tue Mar 31 15:56:00 CEST 2009 - mmarek@suse.cz

- rpm/kernel-dummy.spec.in: Delete.

-------------------------------------------------------------------
Tue Mar 31 15:46:18 CEST 2009 - jeffm@suse.de

- doc/README.KSYMS: Add to repo.

-------------------------------------------------------------------
Tue Mar 31 15:39:55 CEST 2009 - mmarek@suse.cz

- config.conf, rpm/old-packages.conf, scripts/arch-symbols,
  scripts/run_oldconfig.sh, scripts/tar-up.sh: drop the arch
  symbols completely, only map the various ix86 archs to i386.

-------------------------------------------------------------------
Tue Mar 31 14:49:09 CEST 2009 - mmarek@suse.cz

- doc/README.SUSE: allow_unsupported_modules needs to be set before
  installing the kernel (bnc#484664).

-------------------------------------------------------------------
Tue Mar 31 03:08:30 CEST 2009 - jeffm@suse.de

- Add %changelog to spec files

-------------------------------------------------------------------
Tue Mar 31 03:07:51 CEST 2009 - jeffm@suse.de

- rpm/kernel-binary.spec.in: Clean up %build_$flavor macros

-------------------------------------------------------------------
Tue Mar 31 02:54:18 CEST 2009 - jeffm@suse.de

- rpm/kernel-source.spec.in: Create kernel-source-vanilla

-------------------------------------------------------------------
Tue Mar 31 02:53:41 CEST 2009 - jeffm@suse.de

- rpm/kernel-syms.spec.in, scripts/tar-up.sh: Depend on kernel-$flavor-devel

-------------------------------------------------------------------
Tue Mar 31 02:52:41 CEST 2009 - jeffm@suse.de

- rpm/kernel-binary.spec.in, rpm/kernel-source.spec.in,
  rpm/kernel-syms.spec.in: Create a %using_buildservice macro

-------------------------------------------------------------------
Tue Mar 31 02:52:04 CEST 2009 - jeffm@suse.de

- rpm/kernel-binary.spec.in, rpm/kernel-source.spec.in,
  scripts/sequence-patch.sh, scripts/tar-up.sh:
  kernel-{binary,source}: Remove arch guards

-------------------------------------------------------------------
Tue Mar 31 02:51:13 CEST 2009 - jeffm@suse.de

- doc/README.SUSE, rpm/kernel-binary.spec.in, rpm/kernel-source.spec.in,
  scripts/tar-up.sh: Move development files from kernel-source to
  kernel-$flavor-devel

-------------------------------------------------------------------
Tue Mar 31 02:50:53 CEST 2009 - jeffm@suse.de

- rpm/kernel-binary.spec.in: Remove $CONFIG_MODULES

-------------------------------------------------------------------
Tue Mar 31 02:50:15 CEST 2009 - jeffm@suse.de

- rpm/kernel-binary.spec.in: Remove duplicate CONFIG_DEBUG_INFO=y

-------------------------------------------------------------------
Tue Mar 31 02:49:53 CEST 2009 - jeffm@suse.de

- rpm/kernel-binary.spec.in: Use macros for cpu_arch

-------------------------------------------------------------------
Tue Mar 31 02:49:23 CEST 2009 - jeffm@suse.de

- rpm/kernel-binary.spec.in, rpm/kernel-source.spec.in:
  kernel-{source,binary}: Use path-related rpm macros

-------------------------------------------------------------------
Tue Mar 31 02:48:40 CEST 2009 - jeffm@suse.de

- rpm/kernel-binary.spec.in,  rpm/kernel-source.spec.in:
  Use a %kernelrelease macro.

-------------------------------------------------------------------
Tue Mar 31 02:47:58 CEST 2009 - jeffm@suse.de

- rpm/kernel-source.spec.in, rpm/source-post.sh, scripts/tar-up.sh:
  Use %variant instead of $variant

-------------------------------------------------------------------
Tue Mar 31 02:47:14 CEST 2009 - jeffm@suse.de

- kernel-source: Kill old obsoletes

-------------------------------------------------------------------
Tue Mar 31 02:46:35 CEST 2009 - jeffm@suse.de

- rpm/kernel-binary.spec.in, rpm/kernel-source.spec.in,
  rpm/kernel-syms.spec.in, scripts/tar-up.sh:
  Use %var instead of @VAR@ except where necessary

-------------------------------------------------------------------
Tue Mar 31 02:46:12 CEST 2009 - jeffm@suse.de

- kernel-syms: Sort by flavor, not architecture

-------------------------------------------------------------------
Tue Mar 31 02:45:43 CEST 2009 - jeffm@suse.de

- kernel-syms: Stop the architecture %else madness

-------------------------------------------------------------------
Tue Mar 31 02:45:15 CEST 2009 - jeffm@suse.de

- kernel-binary: Stop the architecture %else madness

-------------------------------------------------------------------
Mon Mar 30 22:16:04 CEST 2009 - jeffm@suse.de

- Removed -RT guards and a dead patch.

-------------------------------------------------------------------
Mon Mar 30 22:14:17 CEST 2009 - jeffm@suse.de

- patches.fixes/reiserfs-prealloc-fix: Delete.

-------------------------------------------------------------------
Mon Mar 30 15:26:04 CEST 2009 - jeffm@suse.de

- patches.suse/reiserfs-inode-init: Delete.

-------------------------------------------------------------------
Thu Mar 26 21:28:32 CET 2009 - mmarek@suse.cz

- rpm/config.sh: introduce rpm/config.sh, defining SRCVERSION and
  VARIANT variables.

-------------------------------------------------------------------
Tue Mar 24 15:37:54 CET 2009 - jeffm@suse.de

- Update to 2.6.29-final.
  - Eliminated 4 patches.

-------------------------------------------------------------------
Fri Mar 20 09:41:41 CET 2009 - jbeulich@novell.com

- Update Xen config files.
- Update Xen patches to 2.6.29-rc8 and c/s 821.

-------------------------------------------------------------------
Wed Mar 18 15:10:32 CET 2009 - mmarek@suse.cz

- rpm/kernel-*.spec.in, scripts/tar-up.sh: don't add "<RELEASE>"
  to the release, breaks plain rpmbuild.

-------------------------------------------------------------------
Tue Mar 17 16:14:08 CET 2009 - mmarek@suse.cz

- rpm/kernel-binary.spec.in: don't generate symsets
- rpm/kernel-syms.spec.in: don't package symsets
- rpm/find-provides: disable symset provides
- rpm/macros.kernel-source: don't check for /boot/symsets*
  (fate#305945)

-------------------------------------------------------------------
Tue Mar 17 07:56:40 CET 2009 - knikanth@suse.de

- patches.fixes/loop-barriers: Delete.
- patches.fixes/loop-barriers2: Delete.
  Remove non-mainline patches to loop driver making it honour
  O_SYNC, sync requests and barriers. (bnc#485089), (bnc#471249)

-------------------------------------------------------------------
Mon Mar 16 18:11:40 CET 2009 - bphilips@suse.de

- README: add rough guide to updating KABI

-------------------------------------------------------------------
Fri Mar 13 23:37:52 CET 2009 - jeffm@suse.com

- Update to 2.6.29-rc8.

-------------------------------------------------------------------
Thu Mar 12 11:21:42 CET 2009 - jbeulich@novell.com

- patches.fixes/fix-nf_conntrack_slp,
  patches.suse/perfmon2-remove_get_base_syscall_attr.patch,
  patches.suse/perfmon2.patch,
  patches.suse/silent-stack-overflow-2.patch: fix build warnings.

-------------------------------------------------------------------
Thu Mar 12 11:09:42 CET 2009 - jbeulich@novell.com

- Update Xen patches addressing several issues in initial commit
- Update Xen config files (re-enable oprofile, disable novfs).
- patches.xen/xen3-x86_64-unwind-annotations: fix unwind annotations
  in entry_64-xen.S.

-------------------------------------------------------------------
Thu Mar 12 11:02:37 CET 2009 - jbeulich@novell.com

- patches.arch/x86_64-unwind-annotations: fix unwind annotations in
  entry_64.S.

-------------------------------------------------------------------
Thu Mar 12 07:43:03 CET 2009 - rgoldwyn@suse.de

- patches.suse/novfs-creds-change-2.6.29: Changing credential
  according to new task_struct.

-------------------------------------------------------------------
Wed Mar 11 18:27:00 CET 2009 - jblunck@suse.de

- rpm/kernel-binary.spec.in: Use split_packages only if supported.conf
  is not empty.

-------------------------------------------------------------------
Mon Mar  9 21:26:13 CET 2009 - mmarek@suse.cz

- rpm/kernel-binary.spec.in: renamed modprobe config to
  /etc/modprobe.d/50-module-renames.conf (required by new
  module-init-tools).

-------------------------------------------------------------------
Mon Mar  9 12:04:46 CET 2009 - jbeulich@novell.com

- patches.xen/xen3-patch-2.6.29-rc4: fix ia64 build.

-------------------------------------------------------------------
Mon Mar  9 09:42:36 CET 2009 - jbeulich@novell.com

- Update Xen config files (get tracing options back in sync with
  default).

-------------------------------------------------------------------
Fri Mar  6 20:56:37 CET 2009 - jeffm@suse.de

- Update config files: Enable CONFIG_FRAME_POINTER on Xen.

-------------------------------------------------------------------
Fri Mar  6 20:36:26 CET 2009 - jeffm@suse.de

- config.conf: Enabled Xen for building.

-------------------------------------------------------------------
Fri Mar  6 17:49:36 CET 2009 - jbeulich@novell.com

- Update Xen patches to 2.6.29-rc7.

-------------------------------------------------------------------
Fri Mar  6 13:34:30 CET 2009 - jbenc@suse.cz

- Update config files: enabled wireless debugging in -debug flavors.

-------------------------------------------------------------------
Fri Mar  6 10:36:19 CET 2009 - mmarek@suse.cz

- rpm/get_release_number.sh.in, rpm/kernel-binary.spec.in,
  rpm/kernel-source.spec.in, rpm/kernel-syms.spec.in,
  scripts/tar-up.sh, doc/README.SUSE: finally drop kernel-dummy
- rpm/prepare-build.sh: Delete.

-------------------------------------------------------------------
Wed Mar  4 20:18:28 CET 2009 - jeffm@suse.com

- Update to 2.6.29-rc7.
  - Eliminated 1 patch.

-------------------------------------------------------------------
Wed Mar  4 11:48:01 CET 2009 - mmarek@suse.cz

- rpm/kernel-binary.spec.in: workaround a bash bug (bnc#481817)
  in kernel-vanilla.spec.

-------------------------------------------------------------------
Tue Mar  3 23:00:28 CET 2009 - jeffm@suse.com

- patches.suse/export-security_inode_permission: Export
  security_inode_permission for aufs.

-------------------------------------------------------------------
Thu Feb 26 15:32:35 CET 2009 - jeffm@suse.com

- scripts/tar-up.sh: Add -u to update existing spec files.

-------------------------------------------------------------------
Thu Feb 26 11:50:57 CET 2009 - sven@suse.de

- rpm/kernel-binary.spec.in: Fix sub-package install-time conflict.

-------------------------------------------------------------------
Wed Feb 25 19:41:59 CET 2009 - mmarek@suse.cz

- scripts/tar-up.sh: create tarballs that don't change
  unnecessarily: set owner/group to nobody/nobody, mtime to time of
  the latest commit and sort the input files.

-------------------------------------------------------------------
Tue Feb 24 23:28:11 CET 2009 - jeffm@suse.com

- Update to 2.6.29-rc6-git1.

-------------------------------------------------------------------
Sat Feb 21 17:30:47 CET 2009 - mmarek@suse.cz

- rpm/kernel-syms.spec.in: also check if the package versions match
  (bnc#478462)

-------------------------------------------------------------------
Fri Feb 20 14:41:31 CET 2009 - jbeulich@novell.com

- patches.suse/stack-unwind: fix 32-bit arch_unwind_init_running().

-------------------------------------------------------------------
Fri Feb 20 10:12:51 CET 2009 - jbeulich@novell.com

- patches.suse/stack-unwind: fix patch fuzz.

-------------------------------------------------------------------
Fri Feb 20 09:48:59 CET 2009 - jbeulich@novell.com

- misc/xen-port-patches.py: Adjust fro new x86 header placement.
- patches.arch/x86_64-unwind-annotations: fix unwind annotations
  (bnc#472783).
- patches.suse/stack-unwind: Properlz hook up unwinder again.

-------------------------------------------------------------------
Fri Feb 20 02:49:50 CET 2009 - jeffm@suse.de

- patches.suse/kdb-common: Build fix with -I directive.

-------------------------------------------------------------------
Fri Feb 20 02:12:56 CET 2009 - jeffm@suse.de

- Update config files.

-------------------------------------------------------------------
Fri Feb 20 01:50:59 CET 2009 - jeffm@suse.de

- Update to 2.6.29-rc5-git3.
  - Eliminated 1 patch.

-------------------------------------------------------------------
Thu Feb 19 11:27:58 CET 2009 - mmarek@suse.cz

- rpm/symsets.pl: allow passing only Module.symvers and no modules

-------------------------------------------------------------------
Wed Feb 18 11:25:46 CET 2009 - olh@suse.de

- disable ppc601 support, disable unused framebuffer drivers

-------------------------------------------------------------------
Wed Feb 18 10:41:14 CET 2009 - olh@suse.de

- disable kdump on ppc32

------------------------------------------------------------------
Mon Feb 16 17:18:41 CET 2009 - jeffm@suse.com

- Update config files.

-------------------------------------------------------------------
Sat Feb 14 17:40:22 CET 2009 - jeffm@suse.de

- Update to 2.6.29-rc5.

-------------------------------------------------------------------
Fri Feb 13 21:15:40 CET 2009 - jeffm@suse.de

- Update to 2.6.29-rc4-git7.
  - Eliminated 2 patches.

-------------------------------------------------------------------
Mon Feb  9 22:04:41 CET 2009 - jeffm@suse.de

- patches.rpmify/spin_is_contended-fix: spin_is_contended
  Kconfig fixes.

-------------------------------------------------------------------
Mon Feb  9 17:47:43 CET 2009 - jeffm@suse.de

- Updated to 2.6.29-rc4.
  - Eliminated 3 patches.

-------------------------------------------------------------------
Fri Feb  6 21:34:56 CET 2009 - jeffm@suse.com

- patches.fixes/fix-warning-while-mapping-0-1MB-range-with-dev-mem:
  x86, pat: fix warn_on_once() while mapping 0-1MB range.

-------------------------------------------------------------------
Fri Feb  6 20:54:14 CET 2009 - mmarek@suse.cz

- rpm/kernel-module-subpackage, rpm/post.sh, rpm/postun.sh: fix
  last change: don't pass -e to weak-modules2.

-------------------------------------------------------------------
Fri Feb  6 14:42:13 CET 2009 - mmarek@suse.cz

- rpm/kernel-module-subpackage, rpm/post.sh, rpm/postun.sh: pass
  down shell options like -x to weak-modules2 to make debugging
  with rpm -ivv easier.

-------------------------------------------------------------------
Tue Feb  3 21:36:36 CET 2009 - jeffm@suse.de

- patches.fixes/fix-nf_conntrack_slp: make nf_conntrack_slp
  actually work (bnc#470963).

-------------------------------------------------------------------
Tue Feb  3 14:34:14 CET 2009 - mmarek@suse.cz

- scripts/tar-up.sh: fix branch name in KOTD packages.

-------------------------------------------------------------------
Tue Feb  3 12:37:06 CET 2009 - olh@suse.de

- config.conf: readde -debug flavor for ppc64

-------------------------------------------------------------------
Tue Feb  3 11:51:37 CET 2009 - olh@suse.de

- patches.fixes/scsi-ibmvfc_prli_initiator_fix.patch:
  Better handle other FC initiators (bnc#471217 - LTC51238)

-------------------------------------------------------------------
Tue Feb  3 11:48:59 CET 2009 - mmarek@suse.cz

- scripts/wd-functions.sh: display master as "master", not "HEAD"
  or "".

-------------------------------------------------------------------
Mon Feb  2 22:13:03 CET 2009 - jeffm@suse.de

- patches.fixes/ath9k-fix-led_device_naming.diff: ath9k: fix
  led naming.
- patches.fixes/b43legacy-fix-led_device_naming.diff: b43legacy:
  fix led naming.
- patches.fixes/iwlwifi-fix-iwl-3945_led_device_naming.diff:
  iwlwifi: another led naming fix.
- patches.fixes/iwlwifi-fix-iwl-led_device_naming.diff: iwlwifi:
  fix led naming   .
- patches.fixes/rt2x00-fix-led_device_naming.diff: rt2x00:
  fix led naming.

-------------------------------------------------------------------
Mon Feb  2 21:20:36 CET 2009 - jeffm@suse.de

- Updated to 2.6.29-rc3-git3.
  - Eliminated 6 patches.

-------------------------------------------------------------------
Mon Feb  2 17:35:32 CET 2009 - jeffm@suse.de

- Updated to 2.6.29-rc3.
  - AppArmor is disabled.
  - Xen is disabled.
  - Eliminated 745 patches.

-------------------------------------------------------------------
Mon Feb  2 17:17:07 CET 2009 - jeffm@suse.de

- Enabled patches.suse/reiserfs_warning-reentrant

-------------------------------------------------------------------
Mon Feb  2 11:30:07 CET 2009 - rw@suse.de

- patches.fixes/xpc-pass-physical,
  patches.kabi/xpc-pass-physical:
  kABI: restore upstream patch, add ABI cover-up. (bnc#458811)

-------------------------------------------------------------------
Mon Feb  2 10:44:23 CET 2009 - olh@suse.de

- patches.fixes/serial-jsm-enable_ms.patch:
  Add enable_ms to jsm driver (bnc#471224 - LTC51066)

-------------------------------------------------------------------
Mon Feb  2 10:30:50 CET 2009 - olh@suse.de

- patches.arch/ppc-optimize-sync.patch:
  Optimise smp_{r,w}mb and mutex (bnc#471222 - LTC51356)

-------------------------------------------------------------------
Sat Jan 31 04:35:24 CET 2009 - gregkh@suse.de

- refresh patches for fuzz due to 2.6.27.14-rc1 import.

-------------------------------------------------------------------
Sat Jan 31 04:16:39 CET 2009 - gregkh@suse.de

- patches.kabi/abi-fix-add-epoll_devs-back-to-struct-user_struct.patch:
  ABI fix: add epoll_devs back to struct user_struct.

-------------------------------------------------------------------
Sat Jan 31 04:07:38 CET 2009 - gregkh@suse.de

- Update to 2.6.27.14-rc1
  - lots of security fixes
  - lots of bugfixes
  - obsoletes:
    - patches.drivers/alsa-virtuoso-no-eeprom-overwrite
    - patches.drivers/pata_via.c-support-vx855-and-future-chips-whose-ide-controller-use-0x0571.patch
    - patches.fixes/SUNRPC-Fix-autobind-on-cloned-rpc-clients.patch
    - patches.fixes/sysfs-fix-problems-with-binary-files.patch
    - patches.fixes/xpc-fix-NULL-deref
    - patches.fixes/xpc-write-barrier

-------------------------------------------------------------------
Fri Jan 30 09:15:04 CET 2009 - olh@suse.de

- patches.arch/ppc-pseries-migration_hang_fix.patch:
  Fix partition migration hang under load (bnc#470563 - LTC51153)

-------------------------------------------------------------------
Fri Jan 30 08:00:00 CET 2009 - olh@suse.de

- disable CONFIG_DEBUG_STACKOVERFLOW and CONFIG_DEBUG_STACK_USAGE
  on ppc/ppc64

-------------------------------------------------------------------
Fri Jan 30 01:24:09 CET 2009 - teheo@suse.de

- patches.drivers/libata-fix-EH-device-failure-handling: libata:
  fix EH device failure handling (bnc#470845).

-------------------------------------------------------------------
Thu Jan 29 21:02:44 CET 2009 - jjolly@suse.de

- patches.arch/s390-08-08-add_qdio_utilization.patch: zfcp:
  queue_full is lacking the entry for qdio utilization
  (bnc#466462).

-------------------------------------------------------------------
Thu Jan 29 18:45:32 CET 2009 - gregkh@suse.de

- add ability to debug kernel using USB debug connector.
- Update config files.
- patches.suse/usb-move-ehci-reg-def.patch: usb: move ehci
  reg def.
- patches.suse/x86-usb-debug-port-early-console-v4.patch: x86:
  usb debug port early console, v4.

-------------------------------------------------------------------
Thu Jan 29 11:43:32 CET 2009 - mmarek@suse.cz

- patches.kabi/abi-fix-add-s_syncing-back-to-struct-super_block.patch
  patches.kabi/abi-fix-add-wb_sync_hold-enum-writeback_sync_modes.patch
  patches.kabi/export-iwl_rx_allocate
  patches.kabi/sched-kabi-compat-hack.patch: Introduce
  patches.kabi/ for patches that only work around kabi issues and
  can be safely dropped at the next SP.

-------------------------------------------------------------------
Wed Jan 28 20:34:29 CET 2009 - agruen@suse.de

- patches.xen/xen-x86-mark_rodata_rw.patch: Add missing pageattr.c
  changes to pageattr-xen.c (bnc#439348).

-------------------------------------------------------------------
Wed Jan 28 18:50:59 CET 2009 - agruen@suse.de

- patches.suse/x86-mark_rodata_rw.patch: Add mark_rodata_rw()
  to un-protect read-only kernel code pages (bnc#439348).
- patches.xen/xen-x86-mark_rodata_rw.patch: xen specific part
  (bnc#439348).

-------------------------------------------------------------------
Wed Jan 28 15:59:27 CET 2009 - mmarek@suse.cz

- config/s390/s390: the -man package still fails for s390, disable
  it

-------------------------------------------------------------------
Wed Jan 28 14:27:18 CET 2009 - mmarek@suse.cz

- rpm/kernel-binary.spec.in: fix build of the -man subpackage on
  31bit s390

-------------------------------------------------------------------
Wed Jan 28 13:23:01 CET 2009 - mmarek@suse.cz

- fix kernel-default.ppc64 reference symsets

-------------------------------------------------------------------
Wed Jan 28 12:06:53 CET 2009 - jslaby@suse.cz

- patches.arch/x86_sgi_cpus4096-05-update-send_IPI_mask.patch:
  x86 cpumask: Updates to support NR_CPUS=4096 (bnc#425240
  FATE304266).
  [cpu_mask_to_apicid bigsmp fix]

-------------------------------------------------------------------
Wed Jan 28 08:16:54 CET 2009 - olh@suse.de

- patches.fixes/scsi-ibmvscsi-module_alias.patch:
  map scsi proc_name to module name (bnc#459933 - LTC50724)

-------------------------------------------------------------------
Tue Jan 27 23:33:09 CET 2009 - jeffm@suse.de

- Update config files: Disable ftrace in -debug on ppc64

-------------------------------------------------------------------
Tue Jan 27 23:16:03 CET 2009 - jeffm@suse.de

- config.conf: Added -debug flavor for ppc64.

-------------------------------------------------------------------
Tue Jan 27 13:40:53 CET 2009 - bwalle@suse.de

- patches.drivers/libfc-set-the-release-function.diff:
  Whitespace change.

-------------------------------------------------------------------
Tue Jan 27 09:05:30 CET 2009 - hare@suse.de

- patches.drivers/libfc-fix-read-IO-data-integrity: libfc:
  IO data integrity issue when a IO data frame lost (bnc#469536).

-------------------------------------------------------------------
Tue Jan 27 08:52:49 CET 2009 - jbeulich@novell.com

- re-enable patches.xen/xen3-e1000e_Export_set_memory_ro-rw.

-------------------------------------------------------------------
Tue Jan 27 07:44:18 CET 2009 - olh@suse.de

- update patches.arch/ppc-memoryless-nodes.patch:
  include prototype for PFN_UP() (bnc#462546 - LTC50009)

-------------------------------------------------------------------
Mon Jan 26 19:53:20 CET 2009 - kkeil@suse.de

- patches.suse/e1000e_Export_set_memory_ro-rw: Export
  set_memory_ro() and set_memory_rw() calls.
  readded to avoid kabi change

-------------------------------------------------------------------
Mon Jan 26 19:36:59 CET 2009 - jeffm@suse.de

- config.conf: Added kernel-vmi to i386.

-------------------------------------------------------------------
Mon Jan 26 19:08:43 CET 2009 - olh@suse.de

- update patches.arch/ppc-memoryless-nodes.patch:
  use PFN_UP() for end_pfn (bnc#462546 - LTC50009)

-------------------------------------------------------------------
Mon Jan 26 17:14:44 CET 2009 - mmarek@suse.cz

- kabi: import FCoE changes

-------------------------------------------------------------------
Mon Jan 26 17:00:44 CET 2009 - hare@suse.de

- patches.suse/dm-mpath-requeue-for-stopped-queue: disable
  wrong debug message again.

-------------------------------------------------------------------
Mon Jan 26 15:35:41 CET 2009 - rw@suse.de

- patches.fixes/taskstats-alignment:
  IA64: fill 'struct taskstats' on stack and 'memcpy' result to skb.
  (bnc#448410)

-------------------------------------------------------------------
Mon Jan 26 15:31:39 CET 2009 - olh@suse.de

- update patches.arch/ppc-memoryless-nodes.patch:
  fix calculation of reserve_size (bnc#462546 - LTC50009)

-------------------------------------------------------------------
Mon Jan 26 14:19:30 CET 2009 - kkeil@suse.de

- patches.fixes/disable-lro-per-default: Disable LRO per default
  in igb and ixgbe. (bnc#467519)

-------------------------------------------------------------------
Mon Jan 26 13:44:37 CET 2009 - jbeulich@novell.com

- Just comment out patches.xen/xen3-e1000e_* (to address build error)
  until disposition of their originals is known.

-------------------------------------------------------------------
Mon Jan 26 13:01:24 CET 2009 - kkeil@suse.de

- patches.fixes/sctp_do_not_use_stale_copy_of_sk: Do not use
  stale copy of sk. (bnc#440104)

-------------------------------------------------------------------
Mon Jan 26 12:52:21 CET 2009 - jblunck@suse.de

Renamed some patches so they get included in vanilla builds.
- patches.rpmify/firmware-path: Renamed.
- patches.rpmify/no-include-asm: Renamed.
- patches.suse/md-raid-metadata-PAGE_SIZE.patch: Renamed.

-------------------------------------------------------------------
Mon Jan 26 12:18:00 CET 2009 - olh@suse.de

- patches.suse/led_classdev.sysfs-name.patch: use correct name
  for /sys/devices/virtual/leds/ entries (bnc#468350)

-------------------------------------------------------------------
Mon Jan 26 12:15:15 CET 2009 - kkeil@suse.de

- patches.suse/e1000e_Export_set_memory_ro-rw: Delete.
- patches.suse/e1000e_allow_bad_checksum: Delete.
- patches.suse/e1000e_call_dump_eeprom: Delete.
- patches.suse/e1000e_ioremap_sanity_check: Delete.
- patches.suse/e1000e_use_set_memory_ro-rw_to_protect_flash_memory:
  Delete.
  Remove not mainline e1000e patches which were added to help with
  the e1000e NVM corruption - root issue is fixed

-------------------------------------------------------------------
Mon Jan 26 12:06:30 CET 2009 - kkeil@suse.de

- patches.drivers/tg3_libphy_workaround: tg3 libphy workaround.
  (bnc#468725)

-------------------------------------------------------------------
Mon Jan 26 09:17:49 CET 2009 - hare@suse.de

- supported.conf: Correct spelling for dm-least-pending
  path checker.

-------------------------------------------------------------------
Mon Jan 26 09:16:31 CET 2009 - hare@suse.de

- patches.suse/dm-mpath-check-info-before-access: Kernel Oops
  during path failover (bnc#458393).

-------------------------------------------------------------------
Sun Jan 25 02:07:17 CET 2009 - gregkh@suse.de

- refresh patch fuzz now that 2.6.27.13 is in tree

-------------------------------------------------------------------
Sun Jan 25 01:59:30 CET 2009 - gregkh@suse.de

- Update to final version of 2.6.27.13

-------------------------------------------------------------------
Sat Jan 24 23:24:49 CET 2009 - gregkh@suse.de

- dynamic debugging fixes backported from upstream:
- patches.drivers/driver-core-add-newlines-to-debugging-enabled-disabled-messages.patch:
  driver core: add newlines to debugging enabled/disabled
  messages.
- patches.drivers/driver-core-fix-dynamic_debug-cmd-line-parameter.patch:
  Driver core: fix 'dynamic_debug' cmd line parameter.
- patches.drivers/driver-core-fix-using-ret-variable-in-unregister_dynamic_debug_module.patch:
  driver core: fix using 'ret' variable in
  unregister_dynamic_debug_module.

-------------------------------------------------------------------
Sat Jan 24 17:51:17 CET 2009 - jbohac@suse.cz

- patches.arch/x86_64-hpet-64bit-timer.patch: 
  (fix return of an unitialized value (bnc#469017)

-------------------------------------------------------------------
Sat Jan 24 11:29:02 CET 2009 - mmarek@suse.cz

- update kabi files: ignore changes in struct pcie_link_state as
  it is an internal structure only.

-------------------------------------------------------------------
Sat Jan 24 11:26:16 CET 2009 - mmarek@suse.cz

- patches.suse/genksyms-add-override-flag.diff: genksyms: add
  --override flag.
- rpm/kernel-binary.spec.in: set KBUILD_OVERRIDE=1

-------------------------------------------------------------------
Sat Jan 24 01:25:44 CET 2009 - ghaskins@suse.de

- patches.fixes/sched-kabi-compat-hack.patch: sched: leave
  RT_GROUP_SCHED structure components intact to preserve kABI.

 broke kabi with fix for 456542

-------------------------------------------------------------------
Sat Jan 24 00:35:12 CET 2009 - trenn@suse.de

- patches.fixes/cpufreq_export_latency.patch: CPUFREQ: Introduce
  /sys/devices/system/cpu/cpu*/cpufreq/cpuinfo_transition_latency
  (bnc#464461).
- patches.fixes/cpufreq_ondemand_adjust_sampling_rate_limit.patch:
  CPUFREQ: ondemand/conservative: sanitize sampling_rate
  restrictions (bnc#464461).
- patches.fixes/cpufreq_ondemand_performance_optimise_default_settings.patch:
  CPUFREQ: ondemand: Limit default sampling rate to 300ms
  max. (bnc#464461).
- patches.fixes/x86_cpufreq_powernow-k8_acpi_latency_values.patch:
  X86 powernow-k8 cpufreq: Get transition latency from acpi _PSS
  object (bnc#464461).

-------------------------------------------------------------------
Fri Jan 23 20:29:24 CET 2009 - jeffm@suse.de

- patches.fixes/xfs-dmapi-fixes: xfs/dmapi: fix crash on mount
  (bnc#458027).

-------------------------------------------------------------------
Fri Jan 23 20:19:33 CET 2009 - ghaskins@suse.de

- Update config files: Disable RT_GROUP_SCHED (bnc#456542).

  The RT_GROUP_SCHED feature is experimental and clearly broken, so
  lets turn it off for now.

-------------------------------------------------------------------
Fri Jan 23 16:51:40 CET 2009 - jeffm@suse.de

- patches.fixes/hpilo-open-close-fix: hpilo open/close fix
  (bnc#466517).

-------------------------------------------------------------------
Fri Jan 23 15:59:44 CET 2009 - hare@suse.de

- patches.suse/dm-mpath-requeue-for-stopped-queue: Handle I/O
  on stopped queues correctly (bnc#458393).

-------------------------------------------------------------------
Fri Jan 23 15:34:11 CET 2009 - jbenc@suse.cz

- patches.suse/mnt-want-write-speedup.patch,
  patches.suse/mnt_clone_write.patch: modified not to break kABI,
  enabled (bnc#436953).

-------------------------------------------------------------------
Fri Jan 23 15:08:39 CET 2009 - jbenc@suse.cz

- patches.fixes/iwlagn-fix-rfkill.patch: iwlagn: fix hw-rfkill
  while the interface is down (bnc#446158).

-------------------------------------------------------------------
Fri Jan 23 14:59:57 CET 2009 - mmarek@suse.cz

- kabi/severities: temporarily enable changes in FcOE modules.

-------------------------------------------------------------------
Fri Jan 23 11:55:18 CET 2009 - hare@suse.de

- patches.arch/s390-08-06-personality.patch: kernel: setting 32
  bit personality doesn't work (bnc#466462).
- patches.arch/s390-08-07-compat_wrappers.patch: kernel:
  Add missing wrapper functions for 31 bit compat
  syscalls. (bnc#466462,LTC#51229).
- patches.fixes/block-leave-the-request-timeout-timer-running:
  Delete obsolete patch.

-------------------------------------------------------------------
Fri Jan 23 11:42:28 CET 2009 - bwalle@suse.de

- patches.drivers/fcoe-change-fcoe_sw-sg_tablesi.diff: change
  fcoe_sw sg_tablesize to SG_ALL (bnc #459142).
- patches.drivers/fcoe-check-return-for-fc_set_m.diff: check
  return for fc_set_mfs (bnc #459142).
- patches.drivers/fcoe-fix-frame-length-validati.diff: fix frame
  length validation in the early receive path (bnc #459142).
- patches.drivers/fcoe-fix-incorrect-use-of-struct-module.diff:
  fcoe: fix incorrect use of struct module (bnc #468051).
- patches.drivers/fcoe-improved-load-balancing-i.diff: improved
  load balancing in rx path (bnc #459142).
- patches.drivers/fcoe-logoff-of-the-fabric-when.diff: Logoff
  of the fabric when destroying interface (bnc #459142).
- patches.drivers/fcoe-remove-warn_on-in-fc_set.diff: remove
  WARN_ON in fc_set_mfs (bnc #459142).
- patches.drivers/fcoe-user_mfs-is-never-used.diff: user_mfs is
  never used (bnc #459142).
- patches.drivers/libfc-add-fc_disc-c-locking-co.diff: Add
  fc_disc.c locking comment block (bnc #459142).
- patches.drivers/libfc-ensure-correct-device_pu.diff: libfc:
  Ensure correct device_put/get usage (round 2).
- patches.drivers/libfc-fix-rport-recursive-lock.diff: libfc:
  Fix rport recursive lock on rport mutex (bnc #459142).
- patches.drivers/libfc-handle-rrq-exch-timeout.diff: libfc:
  handle RRQ exch timeout (bnc #465596).
- patches.drivers/libfc-improve-fc_lport-c-locki.diff: Improve
  fc_lport.c locking comment block (bnc #459142).
- patches.drivers/libfc-improve-fc_rport-c-locki.diff: Improve
  fc_rport.c locking comment block (459142).
- patches.drivers/libfc-make-fc_disc-inline-with.diff: make
  fc_disc inline with the fc_lport structure (bnc #459142).
- patches.drivers/libfc-make-rscn-parsing-more-r.diff: make RSCN
  parsing more robust (bnc #459142).
- patches.drivers/libfc-make-sure-we-access-the.diff: make sure
  we access the CRC safely (bnc #459142).
- patches.drivers/libfc-pass-lport-in-exch_mgr_r.diff: libfc:
  Pass lport in exch_mgr_reset (bnc #465596).
- patches.drivers/libfc-remove-debug-print-state.diff: libfc:
  Remove debug print statement, too verbose (bnc #459142).
- patches.drivers/libfc-set-the-release-function.diff: Set
  the release function for the rport's kobject (round 2)
  (bnc #459142).
- patches.drivers/libfc-updated-comment-for-orde.diff: updated
  comment for order of em and ex locks (bnc #459142).
- patches.drivers/libfc-updated-libfc-fcoe-modul.diff: updated
  libfc fcoe module ver to 1.0.6 (bnc #459142).
- patches.drivers/libfc-use-an-operations-struct.diff: use an
  operations structure for rport callbacks (bnc #459142).
- patches.drivers/libfc-when-rport-goes-away-re.diff: libfc:
  when rport goes away (re-plogi), clean up exchanges to/from
  rport (bnc #465596).
- patches.drivers/libfc_locking.diff: libfc, fcoe: fixed locking
  issues with lport->lp_mutex around lport->link_status (bnc
  #468053).
- patches.drivers/libfc_rport.diff: libfc: rport retry on LS_RJT
  from certain ELS (bnc #468054).

-------------------------------------------------------------------
Fri Jan 23 11:36:44 CET 2009 - hare@suse.de

- patches.fixes/qla2xxx-check-fc-rport-validity:
  qla2xxx: added check for fcport is valid in
  qla2x00_terminate_rport_io(). (bnc#467624).

-------------------------------------------------------------------
Fri Jan 23 11:01:59 CET 2009 - tiwai@suse.de

- patches.drivers/alsa-hda-gateway-t1616-quirk: ALSA: hda -
  Add quirk for Gateway T1616 laptop (bnc#467597).
- patches.drivers/alsa-hda-hp-dv4-quirk: ALSA: hda - Add model
  entry for HP dv4.
- patches.drivers/alsa-hda-intel-d945-ref-quirk: ALSA: hda -
  Add model=ref for Intel board with STAC9221 (bnc#406529).

-------------------------------------------------------------------
Fri Jan 23 10:48:16 CET 2009 - hare@suse.de

- patches.fixes/blk-leave-sync-timer-running: block: Rediff
- patches.fixes/block-use-round_jiffies_up: Block: use
  round_jiffies_up() (bnc#464155).
- Add missing patches to series.conf:
  patches.fixes/round-jiffies-up
  patches.fixes/block-use-round_jiffies_up
  patches.fixes/block-fix-blk_start_queueing
  patches.fixes/suppress-buffer-IO-errors
  patches.fixes/block-optimizations-in-blk_rq_timed_out_timer
  patches.fixes/block-add-comment-in-blk_rq_timed_out

-------------------------------------------------------------------
Fri Jan 23 07:51:35 CET 2009 - olh@suse.de

- update patches.fixes/scsi-ibmvscsi-vio_leak.patch:
  handle also drivers/scsi/ibmvscsi/ibmvfc.c

-------------------------------------------------------------------
Fri Jan 23 06:41:18 CET 2009 - sjayaraman@suse.de

- patches.fixes/cifs-fix-oops-on-ipv6-mount: cifs: make sure we
  allocate enough storage for socket address (467691).

-------------------------------------------------------------------
Fri Jan 23 05:57:48 CET 2009 - gregkh@suse.de

- patches.kernel.org/abi-fix-add-wb_sync_hold-enum-writeback_sync_modes.patch:
  ABI fix: add WB_SYNC_HOLD enum writeback_sync_modes.

-------------------------------------------------------------------
Fri Jan 23 05:08:48 CET 2009 - gregkh@suse.de

- patches.kernel.org/abi-fix-add-s_syncing-back-to-struct-super_block.patch:
  ABI fix: add s_syncing back to struct super_block.

-------------------------------------------------------------------
Fri Jan 23 02:26:30 CET 2009 - gregkh@suse.de

- update to 2.6.27.13-rc1:
  - security updates
  - lots of bugfixes
  - obsoletes:
    - patches.arch/ppc-fix_hugepage_check.patch
    - patches.drivers/alsa-hda-ad1986a-laptop-eapd-model-back
    - patches.drivers/alsa-hda-samsung-q45-quirk
    - patches.fixes/security-introduce-missing-kfree.patch
    - patches.fixes/xpc-fix-heartbeat
- Update config files.

-------------------------------------------------------------------
Thu Jan 22 23:55:10 CET 2009 - kkeil@suse.de

- patches.drivers/e1000-fix-shared-emc.patch: e1000: fix bug
  with shared interrupt during reset (bnc#396687)

-------------------------------------------------------------------
Thu Jan 22 22:43:48 CET 2009 - tonyj@suse.de

- patches.fixes/revert-bgcolor-line-feed-93f78da4.patch: Revert
  "vt: fix background color on line feed" (bnc#418613).

-------------------------------------------------------------------
Thu Jan 22 19:28:06 CET 2009 - jbenc@suse.cz

- patches.fixes/iwlwifi-fix-rs_get_rate-oops.patch: iwlwifi:
  fix rs_get_rate WARN_ON() (bnc#456002).
- Reordered wireless patches to group together patches touching the same
  driver.

-------------------------------------------------------------------
Thu Jan 22 19:13:20 CET 2009 - bphilips@suse.de

- patches.drivers/disable-catas_reset-by-default-to-avoid-problems-with-eeh.patch:
  disable catas_reset by default to avoid problems with EEH
  (bnc#456389).

-------------------------------------------------------------------
Thu Jan 22 17:42:04 CET 2009 - rw@suse.de

- patches.fixes/xpc-pass-physical:
  fixed kABI breakage. (bnc#458811)

-------------------------------------------------------------------
Thu Jan 22 15:58:54 CET 2009 - bwalle@suse.de

- scripts/tar-up_and_run_mbuild.sh: s390 (the 31 bit variant) is
  not an important spec file.

-------------------------------------------------------------------
Thu Jan 22 15:50:44 CET 2009 - jbenc@suse.cz

- patches.fixes/mac80211-add-direct-probe.patch: fixed kABI
  breakage, reenabled.

-------------------------------------------------------------------
Thu Jan 22 15:29:07 CET 2009 - mmarek@suse.cz

- rpm/modversions: eat the "override" keyword before parsing the
  symbol definition.

-------------------------------------------------------------------
Thu Jan 22 14:14:03 CET 2009 - olh@suse.de

- patches.fixes/scsi-ibmvscsi-vio_leak.patch:
  Correct VIO bus/device CMO accounting problems (bnc#468304 - LTC51205)

-------------------------------------------------------------------
Thu Jan 22 14:03:12 CET 2009 - olh@suse.de

- patches.suse/of_platform_driver.module-owner.patch:
  add missing module symlink to /sys/bus/*/driver/*
  in struct of_platform_driver.

-------------------------------------------------------------------
Thu Jan 22 13:29:23 CET 2009 - kkeil@suse.de

- patches.drivers/ixgbe_DCB_compile_err.patch: DCB compile
  error fix - new version from Intel  (bnc#465923)

-------------------------------------------------------------------
Thu Jan 22 12:58:06 CET 2009 - jbohac@suse.cz

- patches.arch/x86_64-hpet-64bit-timer.patch: allow 64-bit mode
  for HPET Timer0 (bnc#456700).
  (fix compilation on i386 and add hpet64 to kernel-parameters.txt)

-------------------------------------------------------------------
Thu Jan 22 12:25:59 CET 2009 - jbohac@suse.cz

- patches.arch/x86_64-hpet-64bit-timer.patch: allow 64-bit mode
  for HPET Timer0 (bnc#456700).

-------------------------------------------------------------------
Thu Jan 22 12:10:39 CET 2009 - rw@suse.de

- patches.fixes/xpc-pass-physical:
  sgi-xpc: need to pass the physical address, not virtual. (bnc#458811)
- patches.fixes/xpc-fix-heartbeat:
  sgi-xpc: eliminate false detection of no heartbeat. (bnc#464545)

-------------------------------------------------------------------
Thu Jan 22 11:28:20 CET 2009 - jkosina@suse.de

- patches.fixes/input-add-nomux-dell-vostro-1510.patch: Input:
  add Dell Vostro 1510 to nomux list (bnc#404881).

-------------------------------------------------------------------
Thu Jan 22 10:30:46 CET 2009 - jblunck@suse.de

- scripts/compute-PATCHVERSION.sh: Fix SRCVERSION parsing (bnc#465113).

-------------------------------------------------------------------
Thu Jan 22 10:02:42 CET 2009 - tiwai@suse.de

- patches.drivers/alsa-hda-add-volume-offset: ALSA: hda - Add
  extra volume offset to standard volume amp macros (bnc#466428).
- patches.drivers/alsa-hda-stac-reduce-volume-scale: ALSA: hda -
  Halve too large volume scales for STAC/IDT codecs (bnc#466428).

-------------------------------------------------------------------
Thu Jan 22 09:25:52 CET 2009 - hare@suse.de

- patches.drivers/lpfc-8.2.8.12-update: Update lpfc from 8.2.8.11
  to 8.2.8.12 (bnc#467713).

-------------------------------------------------------------------
Thu Jan 22 01:58:48 CET 2009 - jeffm@suse.de

- patches.fixes/reiserfs-debug-1036: fix missing jl arg

-------------------------------------------------------------------
Wed Jan 21 21:09:15 CET 2009 - mmarek@suse.cz

- rpm/kernel-binary.spec.in: delete duplicate error message in the
  kabi checks

-------------------------------------------------------------------
Wed Jan 21 20:04:30 CET 2009 - jeffm@suse.de

- patches.fixes/remove_kernel_physical_mapping_init_from_init:
  move kernel_physical_mapping_init to __meminit (bnc#467474).

-------------------------------------------------------------------
Wed Jan 21 19:56:34 CET 2009 - jbenc@suse.cz

- patches.fixes/mac80211-add-direct-probe.patch: disabled, as it changes
  kABI.

-------------------------------------------------------------------
Wed Jan 21 19:46:46 CET 2009 - gregkh@suse.de

- patches.fixes/security-introduce-missing-kfree.patch: security:
  introduce missing kfree (bnc#467322).
- patches.fixes/sysfs-fix-problems-with-binary-files.patch:
  sysfs: fix problems with binary files.

-------------------------------------------------------------------
Wed Jan 21 19:35:32 CET 2009 - rw@suse.de

- patches.arch/ia64-page-migration.fix:
  fix deadlock caused by cpe_migrate.ko and mark it supported.
  (bnc#464676)

-------------------------------------------------------------------
Wed Jan 21 19:23:31 CET 2009 - jeffm@suse.de

- patches.fixes/sn-irq-affinity: sn2: preserve irq affinity set
  in PROM (bnc#457679).

-------------------------------------------------------------------
Wed Jan 21 19:15:43 CET 2009 - jeffm@suse.de

- patches.fixes/uv_zalias_support: uv: Support for non-nasid 0
  systems (bnc#458869).

-------------------------------------------------------------------
Wed Jan 21 19:12:47 CET 2009 - jeffm@suse.de

- patches.fixes/xpc-fix-NULL-deref: sgi-xpc: Remove NULL pointer
  dereference. (bnc#466563).
- patches.fixes/xpc-write-barrier: sgi-xpc: ensure flags are
  updated before bte_copy (bnc#466563).

-------------------------------------------------------------------
Wed Jan 21 19:06:26 CET 2009 - jbenc@suse.cz

- patches.fixes/ipw2200-workaround-firmware-restarts-when-scanning.patch:
  ipw2200: fix scanning while associated (bnc#459067).

-------------------------------------------------------------------
Wed Jan 21 19:01:41 CET 2009 - jbenc@suse.cz

- patches.fixes/iwl3945-fix-rfkill.patch: iwl3945: report
  killswitch changes even if the interface is down (bnc#446013).

-------------------------------------------------------------------
Wed Jan 21 18:51:54 CET 2009 - jbenc@suse.cz

- patches.fixes/mac80211-add-direct-probe.patch: mac80211:
  add direct probe before association (bnc#461889).

-------------------------------------------------------------------
Wed Jan 21 16:38:10 CET 2009 - hare@suse.de

- patches.drivers/mptsas-discover-all-devices: mptsas driver
  fails to discover devices (bnc#459932).

-------------------------------------------------------------------
Wed Jan 21 14:04:08 CET 2009 - jbeulich@novell.com

- Update Xen patches to 2.6.27.12.
- patches.xen/764-netback-foreign-pages.patch: netback: handle
  non-netback foreign pages.
- patches.xen/769-evtchn-CPU-offline.patch: evtchn: Fix CPU offlining
  to switch all affected ports belonging to a particular /dev/evcthn
  user.
- patches.xen/gso-size-check.patch: gso: Ensure that the packet
  is long enough.
- patches.xen/xen-S3-MSI: fix Dom0 resume from S3 when MSI is
  in use (bnc#435596).
- patches.xen/xen3-e1000e_ioremap_sanity_check: ioremap sanity
  check to catch mapping requests exceeding the BAR sizes
  (bnc#425480).
- patches.xen/xen3-x86-fix-kmap-contig.patch: x86: contiguous
  kmap fix (bnc#449812).

-------------------------------------------------------------------
Wed Jan 21 12:08:54 CET 2009 - olh@suse.de

- update patches.suse/radeon-monitor-jsxx-quirk.patch:
  implement correct model matching

-------------------------------------------------------------------
Wed Jan 21 10:20:05 CET 2009 - olh@suse.de

- update patches.suse/dm-mpath-tracking-nr-bytes:
  lpp_end_io gets nr_bytes as third arg

-------------------------------------------------------------------
Wed Jan 21 10:04:08 CET 2009 - olh@suse.de

- update patches.suse/radeon-monitor-jsxx-quirk.patch:
  match all JSxx/QSxx models based on the first 4 chars in 'model'

-------------------------------------------------------------------
Wed Jan 21 08:09:10 CET 2009 - olh@suse.de

- update patches.arch/ppc-axon-missing-msi-workaround-5.diff:
  Fix MSI after kexec (bnc#467633)

-------------------------------------------------------------------
Tue Jan 20 21:01:18 CET 2009 - gregkh@suse.de

- clean up patch fuzz after 2.6.27.12 inclusion.

-------------------------------------------------------------------
Tue Jan 20 20:50:47 CET 2009 - gregkh@suse.de

- Update to the real 2.6.27.12

-------------------------------------------------------------------
Tue Jan 20 17:00:55 CET 2009 - jeffm@suse.de

- patches.suse/reiserfs_warning-reentrant: reiserfs: eliminate
  reiserfs_warning from uniqueness functions; Fixes deadlock.

-------------------------------------------------------------------
Tue Jan 20 16:39:35 CET 2009 - olh@suse.de

- patches.drivers/cxgb3-ser.patch:
  reset the adapter on fatal error (bnc#466062 - LTC51042)

-------------------------------------------------------------------
Tue Jan 20 15:24:43 CET 2009 - jjolly@suse.de

- patches.arch/s390-08-03-iucv-cpu-hotremove.diff: iucv: failing
  cpu hot remove for inactive iucv (bnc#466462,LTC#51104).
- patches.arch/s390-08-04-compat-sigaltstack.diff:
  kernel: 31 bit compat sigaltstack syscall fails with
  -EFAULT. (bnc#466462,LTC#50888).
- patches.arch/s390-08-05-af_iucv-msgpeek-fix.patch:
  af_iucv: System hang if recvmsg() is used with MSG_PEEK
  (bnc#466462,LTC#51136).

-------------------------------------------------------------------
Tue Jan 20 15:15:19 CET 2009 - hare@suse.de

- patches.suse/dm-mpath-accept-failed-paths: Only accept
  non-existing paths when adding failed paths (bnc#467579)

-------------------------------------------------------------------
Tue Jan 20 12:19:52 CET 2009 - mmarek@suse.cz

- rpm/kernel-source.spec.in: set CONFIG_DEBUG_INFO=y in the
  packaged .configs if builfing debug packages (bnc#460887)

-------------------------------------------------------------------
Mon Jan 19 16:40:39 CET 2009 - mmarek@suse.cz

- rpm/kernel-binary.spec.in: set %tolerate_kabi_changes to 6

-------------------------------------------------------------------
Mon Jan 19 16:40:11 CET 2009 - mmarek@suse.cz

- patches.suse/export-iwl_rx_allocate: reintroduce
  EXPORT_SYMBOL(iwl_rx_allocate).

-------------------------------------------------------------------
Mon Jan 19 13:56:20 CET 2009 - mmarek@suse.cz

- import SLE11 RC2 reference kabi

-------------------------------------------------------------------
Mon Jan 19 11:35:12 CET 2009 - hare@suse.de

- patches.drivers/mpt-return-all-sense-data: MPT Fusion doesn't
  return all sense data (bnc#466179).

-------------------------------------------------------------------
Sat Jan 17 00:20:49 CET 2009 - gregkh@suse.de

- Update to 2.6.27.12-rc2

-------------------------------------------------------------------
Fri Jan 16 17:46:11 CET 2009 - od@suse.de

- patches.arch/x86-call-boot-IRQ-quirks-at-end-of-device-init-and-during-resume.patch:
  call boot IRQ quirks at end of device init and during resume.
- patches.arch/x86-disable-AMD-ATI-boot-interrupt-generation.patch:
  update to upstream variant of this patch:
    - integrate an older quirk to make IO-APIC mode work on AMD
      8131 rev. A0 and B0
    - fix boot IRQ disabling logic for AMD 813x
    - remove unneeded code for AMD SB700S

-------------------------------------------------------------------
Fri Jan 16 16:09:26 CET 2009 - jbeulich@novell.com

- patches.arch/x86-fix-kmap-contig.patch: x86: contiguous kmap
  fix (bnc#449812).

-------------------------------------------------------------------
Fri Jan 16 10:55:12 CET 2009 - olh@suse.de

- enable mptsas in kdump kernel to allow crashdump on QS2x blades

-------------------------------------------------------------------
Fri Jan 16 08:44:42 CET 2009 - tiwai@suse.de

Fix STAC925x patch again
- patches.drivers/alsa-hda-stac925x-init-fix: ALSA: hda - Fix
  (yet more) STAC925x issues (bnc#460478).

-------------------------------------------------------------------
Fri Jan 16 07:03:59 CET 2009 - jjolly@suse.de

- patches.arch/s390-08-01-cio-fix-mp-mode.diff: cio: fix
  subchannel multipath mode setup (bnc#466462,LTC#51047).
- patches.arch/s390-08-02-zfcp-gpn-align-fix.diff: zfcp: fix
  memory alignment for GPN_FT requests. (bnc#466462).

-------------------------------------------------------------------
Thu Jan 15 23:53:36 CET 2009 - gregkh@suse.de

- Update config files for vanilla kernel versions due to new config
  option added in 2.6.27.12-rc1.

-------------------------------------------------------------------
Thu Jan 15 23:47:39 CET 2009 - gregkh@suse.de

- Update to 2.6.27.12-rc1:
  - security fixes
  - fixes CVE-2009-0029
  - bug fixes all over the place.
  - obsoletes the following patches:
    - patches.arch/ppc-cmm_no_kdump.patch
    - patches.drivers/alsa-caiaq-midi-oops-fix
    - patches.drivers/alsa-hda-hp-6730b-quirk
    - patches.drivers/ibmvfc-host_init_delay.patch
    - patches.drivers/ibmvfc-improve_sync_events.patch
    - patches.fixes/PCI-Suspend-and-resume-PCI-Express-ports-with-interrupts-disabled.patch
    - patches.fixes/PCI-handle-PCI-state-saving-with-interrupts-disabled.patch
    - patches.fixes/fs-symlink-write_begin-allocation-context-fix.patch
    - patches.fixes/mm-lockless-pagecache-barrier.patch
    - patches.fixes/pci-rework-suspend-of-devices-with-no-drivers.patch
    - patches.fixes/uv-remove-erroneous-BAU-init
- Update config files.

-------------------------------------------------------------------
Thu Jan 15 11:37:26 CET 2009 - tiwai@suse.de

- patches.drivers/alsa-virtuoso-no-eeprom-overwrite: sound:
  virtuoso: do not overwrite EEPROM on Xonar D2/D2X (bnc#462365).

-------------------------------------------------------------------
Thu Jan 15 11:16:35 CET 2009 - bwalle@suse.de

- patches.suse/s390-System.map.diff:
  Strip L2^B symbols (bnc #456682).

-------------------------------------------------------------------
Thu Jan 15 11:09:29 CET 2009 - tiwai@suse.de

- patches.drivers/alsa-hda-gateway-fix: ALSA: patch_sigmatel:
  Add missing Gateway entries and autodetection (bnc#460478).
- patches.drivers/alsa-hda-gateway-fix2: ALSA: hda - More fixes
  on Gateway entries (bnc#460478).
- patches.drivers/alsa-hda-hp-dv5-mic-fix: ALSA: hda - Fix HP
  dv5 mic input (bnc#462913).
- patches.drivers/alsa-hda-hp-dv5-quirk: ALSA: hda - Add quirk
  for another HP dv5 (bnc#462913).
- patches.drivers/alsa-hda-idt92hd83-fix-typo: ALSA: hda -
  Fix a typo.
- patches.drivers/alsa-hda-samsung-q45-quirk: ALSA: hda - Add
  automatic model setting for Samsung Q45.
- patches.drivers/alsa-hda-seek-for-codec-id: ALSA: hda - Add
  a new function to seek for a codec ID (bnc#460478).
- patches.drivers/alsa-hda-sigmatel-no-hp-reset: ALSA: hda -
  Don't reset HP pinctl in patch_sigmatel.c (bnc#460478).
- patches.drivers/alsa-hda-stac925x-init-fix: ALSA: hda - Fix
  missing initialization of NID 0x0e for STAC925x (bnc#460478).

-------------------------------------------------------------------
Thu Jan 15 08:40:13 CET 2009 - olh@suse.de

- patches.arch/ppc-fix_hugepage_check.patch:
  is_hugepage_only_range() must account for both 4kB and 64kB
  slices (bnc#466229 - LTC51063)

-------------------------------------------------------------------
Wed Jan 14 23:23:42 CET 2009 - jeffm@suse.de

- Update config files: Disabled PARAVIRT on vanilla and LGUEST.

-------------------------------------------------------------------
Wed Jan 14 23:07:16 CET 2009 - jeffm@suse.de

- Enabled patches.suse/unlock_page-speedup.patch

-------------------------------------------------------------------
Wed Jan 14 22:00:49 CET 2009 - rjw@suse.de

- patches.fixes/PCI-PM-Split-PCI-Express-port-suspend-resume.patch:
  PCI PM: Split PCI Express port suspend-resume (bnc#455926).
- patches.fixes/PCI-Suspend-and-resume-PCI-Express-ports-with-interrupts-disabled.patch:
  PCI: Suspend and resume PCI Express ports with interrupts
  disabled (bnc#455926).
- patches.fixes/PCI-handle-PCI-state-saving-with-interrupts-disabled.patch:
  PCI: handle PCI state saving with interrupts disabled
  (bnc#455926).
- patches.fixes/pci-rework-suspend-of-devices-with-no-drivers.patch:
  PCI: Rework default handling of suspend and resume (bnc#455926).

-------------------------------------------------------------------
Wed Jan 14 19:38:29 CET 2009 - jeffm@suse.de

- Update config files: Disable PARAVIRT.

-------------------------------------------------------------------
Wed Jan 14 19:20:29 CET 2009 - gregkh@suse.de

- refresh patches for fuzz due to update to 2.6.27.11

-------------------------------------------------------------------
Wed Jan 14 19:02:21 CET 2009 - gregkh@suse.de

- Update to final version of 2.6.27.11

-------------------------------------------------------------------
Wed Jan 14 16:38:47 CET 2009 - kkeil@suse.de

- patches.drivers/ixgbe-dcb-setstate.patch: Bugfix for ixgbe
  and kernel DCB netlink code. (bnc#458194)
- patches.drivers/ixgbe_DCB_compile_err.patch: DCB compile
  error fix. (bnc#465923)
- Update config files.

-------------------------------------------------------------------
Wed Jan 14 15:56:58 CET 2009 - trenn@suse.de

- patches.fixes/acpi_irq_quirk_pci_irq_derive.patch: Delete.
It came out that this is an already fixed BIOS bug. The quirk
is not needed anymore.

-------------------------------------------------------------------
Wed Jan 14 14:53:51 CET 2009 - trenn@suse.de

- patches.fixes/acpi_fix_double_slash_root_prefix_handling.patch:
  In AcpiNsGetInternalNameLength, skip the redundant backslash
  of RootPrefix (http://bugzilla.kernel.org/show_bug.cgi?id=11541
  http://www.acpica.org/bugzilla/show_bug.cgi?id=739).
- patches.fixes/acpi_video_always_update_sys.patch: video: always
  update the brightness when poking "brightness" (bnc#450149).
- patches.fixes/acpi_video_handle_reversed_brightness_info.patch:
  ACPI: video: Fix reversed brightness behavior on ThinkPad SL
  series (bnc#450149).

-------------------------------------------------------------------
Wed Jan 14 08:45:29 CET 2009 - olh@suse.de

- patches.fixes/sched-fix-__load_balance_iterator-for-cfs-with-on.patch:
  fix __load_balance_iterator() for cfs with only one task
  (bnc#457594 - LTC50544)

-------------------------------------------------------------------
Wed Jan 14 08:32:32 CET 2009 - olh@suse.de

- patches.fixes/xfs-redirty-ENOSPC.patch: Re-dirty pages on
  ENOSPC when converting delayed allocations (bnc#433112 - LTC48749)

-------------------------------------------------------------------
Wed Jan 14 04:33:33 CET 2009 - npiggin@suse.de

- Added guarded patches:
- patches.suse/mnt-want-write-speedup.patch: fs: mnt_want_write
  speedup (bnc#436953).
- patches.suse/mnt_clone_write.patch: fs: introduce
  mnt_clone_write (bnc#436953).
- patches.suse/unlock_page-speedup.patch: mm: unlock_page speedup
  (bnc#436953).

-------------------------------------------------------------------
Wed Jan 14 00:51:58 CET 2009 - gregkh@suse.de

- Update config files.
- patches.drivers/add-via-chrome9-drm-support.patch: add Via
  chrome9 drm support.

-------------------------------------------------------------------
Wed Jan 14 00:29:20 CET 2009 - gregkh@suse.de

- patches.drivers/pata_via.c-support-vx855-and-future-chips-whose-ide-controller-use-0x0571.patch:
  pata_via.c: Support VX855 and future chips whose IDE controller
  use 0x0571..

-------------------------------------------------------------------
Tue Jan 13 16:46:08 CET 2009 - hare@suse.de

- patches.fixes/scsi-restart-lookup-by-target: Modify patch
  after suggestions from James Bottomley (bnc#465346).

-------------------------------------------------------------------
Tue Jan 13 14:54:58 CET 2009 - hare@suse.de

- patches.fixes/scsi-restart-lookup-by-target: Restart
  scsi_device_lookup_by_target() (bnc#465346).

-------------------------------------------------------------------
Tue Jan 13 10:43:59 CET 2009 - olh@suse.de

- update patches.drivers/cxgb3-Allocate-multiqueues-at-init-time:
  Allow multiqueue setting in MSI-X mode only (bnc#464351 - LTC50966)

-------------------------------------------------------------------
Tue Jan 13 08:55:32 CET 2009 - olh@suse.de

- patches.drivers/cxgb3i-mainline.patch: fixes bug in tag release
  and sync-up cxgb3i with mainline state (bnc#464508 - LTC50816)

-------------------------------------------------------------------
Tue Jan 13 05:25:12 CET 2009 - gregkh@suse.de

- Update to 2.6.27.11-rc1:
  - lots of minor fixes
  - obsoletes:
    - patches.fixes/md-bitmap-read-do-not-overflow
    - patches.suse/scsi-scsi_transport_srp-shost_data.patch

-------------------------------------------------------------------
Mon Jan 12 20:09:42 CET 2009 - gregkh@suse.de

- supported.conf: add kernel/drivers/acpi/acpi_memhotplug as supported

-------------------------------------------------------------------
Mon Jan 12 19:06:00 CET 2009 - mmarek@suse.cz

- rpm/kernel-source.spec.in, rpm/source-post.sh: handle arch
  symlinks like i586 -> i386 in /usr/src/linux-obj.

-------------------------------------------------------------------
Mon Jan 12 18:39:57 CET 2009 - gregkh@suse.de

- supported.conf: updated staging and other drivers

-------------------------------------------------------------------
Mon Jan 12 18:11:10 CET 2009 - kkeil@suse.de

- patches.drivers/r8169-Tx-performance-tweak-helper: r8169:
  Tx performance tweak helper.
- patches.drivers/r8169-add-8168-8101-registers-description:
  r8169: add 8168/8101 registers description.
- patches.drivers/r8169-add-hw-start-helpers-for-the-8168-and-the-8101:
  r8169: add hw start helpers for the 8168 and the 8101.
- patches.drivers/r8169-additional-8101-and-8102-support: r8169:
  additional 8101 and 8102 support.
- patches.drivers/r8169-use-pci_find_capability-for-the-PCI-E-features:
  r8169: use pci_find_capability for the PCI-E features.
  (bnc#448168)
-------------------------------------------------------------------
Mon Jan 12 15:50:46 CET 2009 - dgollub@suse.de

- scripts/tar-up_and_run_mbuild.sh: use $BUILD_DIR instead of fixed
  "kernel-source" string, to stay in sync with with differet kernel
  variants.

-------------------------------------------------------------------
Mon Jan 12 14:25:27 CET 2009 - mmarek@suse.cz

- rpm/kernel-source.spec.in, rpm/source-post.sh, rpm/source-pre.sh:
  replace the /usr/src/linux-obj symlink with a directory containing
  per-flavor symlinks instead. This allows us to install kernel-source /
  syms and kernel-source-rt / syms-rt in parallel and still find
  everything below /usr/src/linux-obj/.
- rpm/kernel-binary.spec.in: for -rt, install into
      /usr/src/linux-$version-rt-obj.
- rpm/kernel-syms.spec.in: fix kernel-source requires for -rt.

-------------------------------------------------------------------
Sun Jan 11 23:18:21 CET 2009 - jkosina@suse.de

- patches.drivers/input-usbtouchscreen-hw-calibration.patch:
  Input: usbtouchscreen - allow reporting calibrated data
  (bnc#444814).

-------------------------------------------------------------------
Fri Jan  9 18:54:47 CET 2009 - mmarek@suse.cz

- patches.suse/file-capabilities-add-file_caps-switch.diff:
  fix parsing of the file_caps commandline option (bnc#264075)

-------------------------------------------------------------------
Fri Jan  9 18:17:45 CET 2009 - trenn@suse.de

- patches.arch/x86_fix_llc_shared_map__cpu_llc_id_anomolies.patch:
  x86: fix intel x86_64 llc_shared_map/cpu_llc_id anomolies
  (bnc#464329).

-------------------------------------------------------------------
Fri Jan  9 16:25:12 CET 2009 - olh@suse.de

- patches.arch/ppc-cmm_no_kdump.patch:
  Disable Collaborative Memory Manager for kdump (bnc#460552 - LTC50789)

-------------------------------------------------------------------
Fri Jan  9 16:13:13 CET 2009 - jslaby@suse.cz

- patches.suse/cgroup-disable-memory.patch: memcg: disable the
  memory controller by default.
- patches.suse/add-enable_cgroup-parameter.patch: Delete.
- patches.suse/disable-cgroups.patch: Delete.

-------------------------------------------------------------------
Fri Jan  9 16:13:09 CET 2009 - olh@suse.de

- patches.suse/radeon-monitor-jsxx-quirk.patch
  fix compile errors

-------------------------------------------------------------------
Fri Jan  9 15:40:35 CET 2009 - jslaby@suse.de

- patches.fixes/ath5k-ignore-calibration-return-value.patch:
  ath5k: ignore the return value of
  ath5k_hw_noise_floor_calibration (bnc#446541).

-------------------------------------------------------------------
Fri Jan  9 15:37:22 CET 2009 - jslaby@suse.de

- patches.fixes/cgroups-suppress-cloning-warning.patch: cgroups:
  suppress bogus warning messages (bnc#460961).

-------------------------------------------------------------------
Fri Jan  9 15:28:56 CET 2009 - olh@suse.de

- patches.suse/radeon-monitor-jsxx-quirk.patch: Add quirk for
  the graphics adapter in some JSxx (bnc#461002 - LTC50817)

-------------------------------------------------------------------
Fri Jan  9 14:34:02 CET 2009 - trenn@suse.de

- patches.fixes/acpi_irq_quirk_pci_irq_derive.patch: ACPI: Do not
  derive IRQ from parent bridge/device via boot param/dmi list
  (bnc#437211).
- patches.suse/acpi_osi_sle11_ident.patch: Provide possibility
  for vendors to fix BIOS issues for SLE11 only (none).

-------------------------------------------------------------------
Fri Jan  9 13:03:36 CET 2009 - hare@suse.de

- patches.drivers/blk-request-based-multipath-update: Rediff.
- patches.fixes/scsi-refactor-busy-processing: refactor
  sdev/starget/shost busy checking; break out from
  blk-request-based-multipath-update.

-------------------------------------------------------------------
Fri Jan  9 12:31:34 CET 2009 - hare@suse.de

- patches.drivers/lpfc-8.2.8.11-update: Update lpfc from 8.2.8.10
  to 8.2.8.11 (bnc#464662).
- patches.fixes/scsi-call-unprep_request-under-lock: scsi_lib:
  only call scsi_unprep_request() under queue lock (bnc#464155).
- patches.fixes/scsi-fix-hang-in-starved-list-processing: Fix
  hang in starved list processing (bnc#464155).

-------------------------------------------------------------------
Fri Jan  9 12:28:55 CET 2009 - kkeil@suse.de

- patches.drivers/bnx2-Add-PCI-ID-for-5716S: bnx2: Add PCI ID
  for 5716S
- patches.drivers/bnx2-Fix-bug-in-bnx2_free_rx_mem_: bnx2:
  Fix bug in bnx2_free_rx_mem() (bnc#464130)

-------------------------------------------------------------------
Fri Jan  9 12:11:23 CET 2009 - jslaby@suse.cz

- patches.suse/disable-cgroups.patch: Disable all cgroups
  (bnc#436025).

-------------------------------------------------------------------
Fri Jan  9 11:39:59 CET 2009 - hare@suse.de

- Backporting block layer fixes (bnc#464155):
  * patches.fixes/block-add-comment-in-blk_rq_timed_out: add
    comment in blk_rq_timed_out() about why next can not be 0
  * patches.fixes/block-fix-blk_start_queueing: block: Fix
    blk_start_queueing() to not kick a stopped queue.
  * patches.fixes/block-leave-the-request-timeout-timer-running:
    block: leave the request timeout timer running even on an
    empty list.
  * patches.fixes/block-optimizations-in-blk_rq_timed_out_timer:
    block: optimizations in blk_rq_timed_out_timer().
  * patches.fixes/block-suppress-buffer-IO-errors: block: Supress
    Buffer I/O errors when SCSI REQ_QUIET flag set.
  * patches.fixes/block-use-round_jiffies_up: Block: use
    round_jiffies_up().
  * patches.fixes/round-jiffies-up: Add round_jiffies_up and
    related routines.

-------------------------------------------------------------------
Fri Jan  9 11:21:39 CET 2009 - jbeulich@novell.com

- patches.xen/xen3-acpi-pci-pci-msi-_osc-support-capabilities-called-when-root-bridge-added.patch:
  ACPI/PCI: PCI MSI _OSC support capabilities called when root
  bridge added (bnc#438941).

-------------------------------------------------------------------
Fri Jan  9 10:23:55 CET 2009 - hare@suse.de

- patches.fixes/scsi_dh-retry-on-UNIT_ATTENTION: scsi_dh_rdac
  does not retry MODE SENSE on UNIT ATTENTION (bnc#464155).
- patches.suse/scsi-check-removed-device-for-offline: Only check
  for SDEV_OFFLINE and SDEV_DEL, not SDEV_CANCEL.

-------------------------------------------------------------------
Fri Jan  9 10:06:29 CET 2009 - jslaby@suse.cz

- patches.suse/add-enable_cgroup-parameter.patch: Add
  cgroup_enable parameter (bnc#436025).

-------------------------------------------------------------------
Fri Jan  9 00:19:19 CET 2009 - gregkh@suse.de

- patches.drivers/acpi-pci-include-missing-acpi.h-file-in-pci-acpi.h.patch:
  ACPI/PCI: include missing acpi.h file in
  pci-acpi.h. (bnc#438941).

-------------------------------------------------------------------
Fri Jan  9 00:14:25 CET 2009 - gregkh@suse.de

- clean up patch fuzz

-------------------------------------------------------------------
Thu Jan  8 23:56:01 CET 2009 - gregkh@suse.de

- patches.drivers/acpi-pci-pci-msi-_osc-support-capabilities-called-when-root-bridge-added.patch:
  ACPI/PCI: PCI MSI _OSC support capabilities called when root
  bridge added (bnc#438941).
- patches.drivers/acpi-pci-pcie-aer-_osc-support-capabilities-called-when-root-bridge-added.patch:
  ACPI/PCI: PCIe AER _OSC support capabilities called when root
  bridge added (bnc#438941).
- patches.drivers/acpi-pci-pcie-aspm-_osc-support-capabilities-called-when-root-bridge-added.patch:
  ACPI/PCI: PCIe ASPM _OSC support capabilities called when root
  bridge added (bnc#438941).
- patches.drivers/acpi-pci-remove-obsolete-_osc-capability-support-functions.patch:
  ACPI/PCI: remove obsolete _OSC capability support functions
  (bnc#438941).

-------------------------------------------------------------------
Thu Jan  8 23:06:58 CET 2009 - gregkh@suse.de

- patches.drivers/acpi-pci-call-_osc-support-during-root-bridge-discovery.patch:
  ACPI/PCI: call _OSC support during root bridge discovery
  (bnc#438941).
- patches.drivers/acpi-pci-change-pci_osc_control_set-to-query-control-bits-first.patch:
  ACPI/PCI: Change pci_osc_control_set() to query control bits
  first (bnc#438941).
- patches.drivers/acpi-pci-fix-possible-race-condition-on-_osc-evaluation.patch:
  ACPI/PCI: Fix possible race condition on _OSC evaluation
  (bnc#438941).
- patches.drivers/acpi-pci-include-missing-acpi.h-file-in-pci-acpi.h.patch:
  ACPI/PCI: include missing acpi.h file in
  pci-acpi.h. (bnc#438941).
- patches.drivers/acpi-pci-pci-extended-config-_osc-support-called-when-root-bridge-added.patch:
  ACPI/PCI: PCI extended config _OSC support called when root
  bridge added (bnc#438941).

-------------------------------------------------------------------
Thu Jan  8 19:38:41 CET 2009 - gregkh@suse.de

- patches.drivers/bnx2x-version-update.patch: bnx2x: Version
  Update (bnc#439679).

-------------------------------------------------------------------
Thu Jan  8 19:16:28 CET 2009 - jjolly@suse.de

- patches.arch/s390-07-01-zfcp-port-failed-message.diff: zfcp:
  Remove message for failed port (bnc#464466).
- patches.arch/s390-07-02-zfcp-unchained-fsf.diff: zfcp: Add
  support for unchained FSF requests (bnc#464466).
- patches.arch/s390-07-03-topology-fix.diff: kernel: fix cpu
  topology support (bnc#464466).
- patches.arch/s390-07-04-dasd-failfast.patch: dasd: Add
  'failfast' device feature. (bnc#464466,LTC#43066).

-------------------------------------------------------------------
Thu Jan  8 15:47:53 CET 2009 - tiwai@suse.de

- patches.drivers/alsa-caiaq-midi-oops-fix: ALSA: caiaq - Fix
  Oops with MIDI.

-------------------------------------------------------------------
Thu Jan  8 15:13:22 CET 2009 - knikanth@suse.de

- patches.fixes/dm-avoid-put-table-dm_any_congested: dm: avoid
  destroying table in dm_any_congested (bnc#457205).
- patches.fixes/dm-table-ref-count: dm table: rework reference
  counting (bnc#457205).
- patches.fixes/dm-unbind-drop-ref: dm table: drop reference at
  unbind (bnc#457205).

-------------------------------------------------------------------
Thu Jan  8 13:00:35 CET 2009 - olh@suse.de

- update kdump config, disable some unused drivers

-------------------------------------------------------------------
Thu Jan  8 12:58:45 CET 2009 - olh@suse.de

- refresh config files, no functional changes

-------------------------------------------------------------------
Thu Jan  8 12:52:20 CET 2009 - olh@suse.de

- patches.drivers/ehea-modinfo.patch:
  use separate table for module alias (bnc#435215 - LTC48564)

-------------------------------------------------------------------
Thu Jan  8 12:41:24 CET 2009 - tiwai@suse.de

Backport fixes for HD-audio from the upstream:
- patches.drivers/alsa-hda-ad1882-id-typo-fix: ALSA: hda -
  Fix typos for AD1882 codecs.
- patches.drivers/alsa-hda-ad1986a-laptop-eapd-model-back: ALSA:
  hda - make laptop-eapd model back for AD1986A.
- patches.drivers/alsa-hda-hp2230s-quirk: ALSA: hda - Add quirk
  for HP 2230s (bnc#461660).
- patches.drivers/alsa-hda-sigmatel-add-missing-terminators:
  ALSA: hda - Add missing terminators in patch_sigmatel.c.

-------------------------------------------------------------------
Thu Jan  8 11:46:43 CET 2009 - bwalle@suse.de

- Update config files: Enable CONFIG_EHEA=m (and CONFIG_IBMEBUS=y)
  for ppc/kdump and ppc64/kdump (bnc #459119).

-------------------------------------------------------------------
Thu Jan  8 10:57:36 CET 2009 - jblunck@suse.de

- Make kernel-source.changes incremental again

-------------------------------------------------------------------
Thu Jan  8 10:15:08 CET 2009 - olh@suse.de

- supported.conf: rename dm-leastpending-path to dm-leastpending

-------------------------------------------------------------------
Thu Jan  8 09:27:28 CET 2009 - olh@suse.de

- patches.drivers/ehea-modinfo.patch:
  add alias entry for portN properties (bnc#435215 - LTC48564)

-------------------------------------------------------------------
Thu Jan  8 08:19:15 CET 2009 - olh@suse.de

- patches.drivers/ibmvfc-abort-response.patch:
  Fixup command response translation (bnc#459383 - LTC50695)

-------------------------------------------------------------------
Thu Jan  8 08:15:34 CET 2009 - olh@suse.de

- patches.drivers/ibmvfc-improve_sync_events.patch:
  Improve async event handling (bnc#460567 - LTC50778)

-------------------------------------------------------------------
Thu Jan  8 06:29:53 CET 2009 - gregkh@suse.de

- patches.drivers/via-unichrome-drm-bugfixes.patch: via: Unichrome
  DRM bugfixes.

-------------------------------------------------------------------
Thu Jan  8 06:19:53 CET 2009 - coly.li@suse.de

- Move patch from patches.suse/dlm-fix-shutdown-cleanup.patch to
  patches.fixes/dlm-fix-shutdown-cleanup.patch

-------------------------------------------------------------------
Thu Jan  8 06:11:18 CET 2009 - coly.li@suse.de

- Fixes a regression from commit
  0f8e0d9a317406612700426fad3efab0b7bbc467, 
  "dlm: allow multiple lockspace creates".

-------------------------------------------------------------------
Wed Jan  7 16:37:22 CET 2009 - olh@suse.de

- patches.arch/ppc-pseries-cpu-migrate.patch: Update
  default_server during migrate_irqs_away (bnc#460566 - LTC50723)

-------------------------------------------------------------------
Wed Jan  7 16:25:48 CET 2009 - jack@suse.cz

- patches.suse/mm-increase-dirty-limits.patch: Increase limits
  for starting writeback of dirty data (bnc#449662).

-------------------------------------------------------------------
Wed Jan  7 15:43:23 CET 2009 - ghaskins@suse.de

- Update config files (part of bnc#448412).

-------------------------------------------------------------------
Wed Jan  7 14:55:19 CET 2009 - ghaskins@suse.de

- patches.fixes/ia64-configure-HAVE_UNSTABLE_SCHED_CLOCK-for-SGI_SN.patch:
  configure HAVE_UNSTABLE_SCHED_CLOCK for SGI_SN systems (bnc#448412).

-------------------------------------------------------------------
Wed Jan  7 13:53:32 CET 2009 - hare@suse.de

- patches.drivers/lpfc-8.2.8.10-update: Emulex 8.2.8.10 driver
  patches for SLE11 (bnc#460775).

-------------------------------------------------------------------
Wed Jan  7 13:37:56 CET 2009 - knikanth@suse.de

- patches.suse/dm-barrier-single-device: Update Patch-mainline
  header. Patch is not refreshed as it breaks kabi (FATE#304489).

-------------------------------------------------------------------
Wed Jan  7 12:35:13 CET 2009 - hare@suse.de

- patches.drivers/cciss-driver-panic-on-volume-delete: cciss
  driver may panic if a logical volume is deleted (bnc#459553).

-------------------------------------------------------------------
Wed Jan  7 10:32:20 CET 2009 - hare@suse.de

- patches.suse/scsi-netlink-ml: Use GFP_ATOMIC to avoid deadlocks
  (bnc#461747).

-------------------------------------------------------------------
Wed Jan  7 09:55:34 CET 2009 - hare@suse.de

- patches.fixes/fc_transport-devloss-callback-restore: FC devloss
  callback not called when devloss timer fires (bnc#463289).

-------------------------------------------------------------------
Wed Jan  7 09:47:10 CET 2009 - hare@suse.de

- patches.suse/dm-mpath-leastpending-path-update: Update
  least-pending-IO dynamic load balancer (bnc#444199).
- patches.suse/dm-mpath-queue-length-load-balancing: Rediff.
- patches.suse/dm-mpath-service-time-load-balancing: Rediff.
- patches.suse/dm-mpath-tracking-nr-bytes: Rediff.
- patches.suse/dm-mpath-leastpending-path: Delete.

-------------------------------------------------------------------
Tue Jan  6 19:38:30 CET 2009 - jeffm@suse.de

- patches.fixes/uv-remove-erroneous-BAU-init: UV: remove erroneous
  BAU initialization (bnc#463313).

-------------------------------------------------------------------
Tue Jan  6 18:36:57 CET 2009 - jjolly@suse.de

- patches.arch/s390-06-01-qeth-ext-src-mac-addr.patch: qeth:
  exploit source MAC address for inbound layer3 packets
  (bnc#458339).
- patches.arch/s390-06-02-qeth-layercrash.patch: qeth: avoid
  crash in case of layer mismatch for VSWITCH (bnc#458339).
- patches.arch/s390-06-03-dasd_sim_sense_condition.patch: Fix
  unsolicited SIM sense condition. (bnc#458339).
- patches.arch/s390-06-04-qdio_ssqd_memcpy.patch: qdio: fix
  broken memcpy (bnc#458339).
- patches.arch/s390-06-05-qdio_s390dbf.patch: qdio: rework
  s390dbf usage  (bnc#458339).
- patches.arch/s390-06-06-qdio_inbound_ack.patch: qdio: rework
  inbound buffer acknowledgement (bnc#458339).
- patches.arch/s390-06-07-cio-attach_detach.patch: cio: Crashes
  when repeatetly attaching/detaching devices. (bnc#458339).

-------------------------------------------------------------------
Tue Jan  6 14:37:15 CET 2009 - npiggin@suse.de

- patches.arch/x86-fix-kmap-contig.patch: x86: Jan's comments for
  contiguous kmap fix (bnc#449812).

-------------------------------------------------------------------
Tue Jan  6 07:54:29 CET 2009 - npiggin@suse.de

- patches.fixes/mm-lockless-pagecache-barrier.patch: update.

-------------------------------------------------------------------
Mon Jan  5 17:38:52 CET 2009 - mmarek@suse.cz

- patches.suse/modpost-filter-out-built-in-depends: modpost:
  filter out "built-in" depends (bnc#450085).
- patches.drivers/0002-Staging-add-TAINT_CRAP-flag-to-drivers-staging-modu.patch:
  refresh.

-------------------------------------------------------------------
Mon Jan  5 14:09:57 CET 2009 - npiggin@suse.de

- Fix ps3 config.

-------------------------------------------------------------------
Mon Jan  5 09:53:42 CET 2009 - npiggin@suse.de

- patches.fixes/mm-lockless-pagecache-barrier.patch: mm lockless
  pagecache barrier fix.

-------------------------------------------------------------------
Mon Jan  5 09:29:04 CET 2009 - npiggin@suse.de

- patches.fixes/fs-symlink-write_begin-allocation-context-fix.patch:
  fs symlink write_begin allocation context fix.

-------------------------------------------------------------------
Mon Jan  5 09:11:14 CET 2009 - npiggin@suse.de

- Update config files.

-------------------------------------------------------------------
Mon Jan  5 08:51:10 CET 2009 - npiggin@suse.de

- patches.suse/cgroup-freezer.patch: cgroup freezer update (bnc#417294,
  fate#304191, fate#201036).
<|MERGE_RESOLUTION|>--- conflicted
+++ resolved
@@ -1,15 +1,14 @@
 -------------------------------------------------------------------
-<<<<<<< HEAD
 Mon Apr 26 18:11:58 CEST 2010 - jbenc@suse.cz
 
 - supported.conf: removed hv drivers, as they are built as
   a separate KMP.
-=======
+
+-------------------------------------------------------------------
 Mon Apr 26 18:10:37 CEST 2010 - mmarek@suse.cz
 
 - patches.kabi/revert-2.6.32.12-b43: Revert b43 changes to
   preserve the kabi.
->>>>>>> 2df39396
 
 -------------------------------------------------------------------
 Mon Apr 26 17:16:32 CEST 2010 - gregkh@suse.de
