-------------------------------------------------------------------
<<<<<<< HEAD
Thu Apr 29 01:03:00 CEST 2010 - jeffm@suse.com

- Update to 2.6.34-rc5-git8.
  - Eliminated 1 patch.
=======
Wed Apr 28 14:10:41 CEST 2010 - trenn@suse.de

- patches.xen/xen-fix_trace_power.patch: x86 cpufreq: Make
  trace_power_frequency cpufreq driver independent (none).

-------------------------------------------------------------------
Wed Apr 28 11:47:11 CEST 2010 - mmarek@suse.cz

- Disable CONFIG_FIRMWARE_IN_KERNEL in all configs, we start udev
  early enough in the initrd.

-------------------------------------------------------------------
Wed Apr 28 10:39:04 CEST 2010 - trenn@suse.de

- patches.fixes/acpi-cpufreq_fix_cpu_any_notification.patch:
  acpi-cpufreq: Fix CPU_ANY CPUFREQ_{PRE,POST}CHANGE notification
  (none).
- patches.trace/x86_cpufreq_make_trace_power_frequency_cpufreq_driver_independent.patch:
  x86 cpufreq: Make trace_power_frequency cpufreq driver
  independent (none).

-------------------------------------------------------------------
Wed Apr 28 10:34:23 CEST 2010 - trenn@suse.de

- Update config files.
  Unify X86_MSR and X86_CPUID configs:
    - CONFIG_X86_CPUID=m
    - CONFIG_X86_MSR=y
  for all i386 and x86_64 flavors.
>>>>>>> 8acde7a8

-------------------------------------------------------------------
Mon Apr 26 15:45:19 CEST 2010 - jeffm@suse.com

- Disabled CONFIG_TUNE_CELL on ppc64 (bnc#599045)

-------------------------------------------------------------------
Mon Apr 26 03:08:10 CEST 2010 - jeffm@suse.com

- Enabled CONFIG_FIREWIRE (bnc#586172)
  - CONFIG_IEEE1394 is still enabled but deprecated.

-------------------------------------------------------------------
Fri Apr 23 17:08:10 CEST 2010 - trenn@suse.de

- patches.fixes/hp_wmi_add_media_key.patch: x86 platform drivers:
  hp-wmi Add media key 0x20e8 (bnc#598059).

-------------------------------------------------------------------
Fri Apr 23 16:54:33 CEST 2010 - trenn@suse.de

- patches.fixes/hp-wmi_detect_keys.patch: x86 platform drivers:
  hp-wmi Reorder event id processing (bnc#598059).
- patches.fixes/hp_wmi_catch_unkown_event_key_codes.patch: x86
  platform drivers: hp-wmi Catch and log unkown event and key
  codes correctly (bnc#598059).
- patches.fixes/hp_wmi_use_prefix_string.patch: x86 platform
  drivers: hp-wmi Use consistent prefix string for messages
  (bnc#598059).

-------------------------------------------------------------------
Thu Apr 22 21:18:11 CEST 2010 - jeffm@suse.com

- patches.suse/s390-Kerntypes.diff: Fix slab.h vs slab_def.h
  include ordering in kerntypes.c

-------------------------------------------------------------------
Thu Apr 22 09:47:57 CEST 2010 - mmarek@suse.cz

- rpm/kernel-*.spec.in: Provide %name = %version-%source_rel in
  all spec files (bnc#598453).

-------------------------------------------------------------------
Thu Apr 22 09:32:19 CEST 2010 - tiwai@suse.de

- Update config files: Fix remaining CONFIG_LEDS_CLASS=m

-------------------------------------------------------------------
Thu Apr 22 08:24:58 CEST 2010 - tiwai@suse.de

- patches.drivers/input-Add-LED-support-to-Synaptics-device:
  Refresh.  Fix dependency with LED class.
- Update config files.

-------------------------------------------------------------------
Wed Apr 21 16:44:28 CEST 2010 - tiwai@suse.de

- patches.drivers/input-Add-LED-support-to-Synaptics-device:
  input: Add LED support to Synaptics device
  (bnc#547370,bnc#582529,bnc#589014).
- patches.drivers/input-Add-support-of-Synaptics-Clickpad-device:
  input: Add support of Synaptics Clickpad device
  (bnc#547370,bnc#582529,bnc#589014).
- patches.drivers/synaptics-hp-clickpad: Delete.

-------------------------------------------------------------------
Wed Apr 21 03:01:21 CEST 2010 - jeffm@suse.com

- Update to  2.6.34-rc5.
  - Eliminated 1 patch.

-------------------------------------------------------------------
Tue Apr 20 00:25:54 CEST 2010 - jack@suse.de

- patches.fixes/novfs-LFS-initialization: fs: novfs: Initialize
  super-block with standard macros.
- patches.fixes/novfs-return-ENOTEMPTY-when-deleting-nonempty-dir:
  fs: novfs: Return ENOTEMPTY when tyring to delete a non-empty
  folder (bnc#583964).

-------------------------------------------------------------------
Mon Apr 19 21:21:26 CEST 2010 - jeffm@suse.de

- patches.fixes/x86-apbt-conditionally-register-cpu-hp-notifier-for-apbt:
  x86/apbt: conditionally register cpu hp notifier for apbt
  (bko#15786).

-------------------------------------------------------------------
Thu Apr 15 15:13:15 CEST 2010 - jbeulich@novell.com

- Update Xen patches to 2.6.34-rc4 and c/s 1011.
- patches.xen/xen-netfront-ethtool: netfront: ethtool -i does
  not return info about xennet driver (bnc#591179).
- patches.xen/xen-no-reboot-vector: eliminate REBOOT_VECTOR.
- patches.xen/xen-x86_64-kern_addr_valid: x86-64:
  kern_addr_valid() must not walk page tables mapping hypervisor
  space (bnc#591371).
- Update Xen config files.
- supported.conf: drivers/xen/evtchn.ko is supported.

-------------------------------------------------------------------
Thu Apr 15 02:17:03 CEST 2010 - teheo@suse.de

- patches.fixes/block-blk_abort_request-lock-fix: libata/SCSI:
  fix locking around blk_abort_request() (bnc#585927).

-------------------------------------------------------------------
Wed Apr 14 22:24:22 CEST 2010 - jeffm@suse.de

- Update to 2.6.34-rc4.
  - Eliminated 3 patches.

-------------------------------------------------------------------
Tue Apr 13 13:02:28 CEST 2010 - mmarek@suse.cz

- Update vanilla config files.

-------------------------------------------------------------------
Tue Apr 13 12:39:30 CEST 2010 - tiwai@suse.de

- patches.suse/bootsplash-console-fix: Fix rendering on linux
  console with bootsplash (bnc#595657,bnc#594209).

-------------------------------------------------------------------
Tue Apr 13 11:43:30 CEST 2010 - agraf@suse.de

- Update config files to disable KVM on PPC also for ppc/ppc64.

-------------------------------------------------------------------
Tue Apr 13 07:52:50 CEST 2010 - teheo@suse.de

- Update config files to disable CONFIG_DEBUG_BLOCK_EXT_DEVT which was
  enabled by 5246824c to ease testing userland handling of ext devt.

-------------------------------------------------------------------
Mon Apr 12 21:01:14 CEST 2010 - jslaby@suse.de

- patches.fixes/hibernation-fix-s2disk.patch: PM / Hibernate:
  user.c, fix SNAPSHOT_SET_SWAP_AREA handling (bko#15728).

-------------------------------------------------------------------
Mon Apr 12 18:43:55 CEST 2010 - jack@suse.de

- patches.fixes/novfs-dentry-cache-limit.patch: novfs: Remove
  dcache count restricting code (bnc#576026).

-------------------------------------------------------------------
Mon Apr 12 12:55:42 CEST 2010 - jbeulich@novell.com

- patches.arch/x86_64-unwind-annotations: Refresh (bnc#588458).

-------------------------------------------------------------------
Fri Apr  9 18:24:38 CEST 2010 - jeffm@suse.de

- patches.fixes/reiserfs-remove-2-tb-file-size-limit: Fix issue on
  32-bit systems.

-------------------------------------------------------------------
Fri Apr  9 10:29:45 CEST 2010 - knikanth@suse.de

- patches.fixes/loop-update-mtime.patch: loop: Update mtime when
  writing using aops (bnc#590738).

-------------------------------------------------------------------
Fri Apr  9 00:24:55 CEST 2010 - jeffm@suse.de

- patches.fixes/reiserfs-fix-permissions-on-reiserfs_priv:
  reiserfs: Fix permissions on .reiserfs_priv (bnc#593906
  CVE-2010-1146).

-------------------------------------------------------------------
Thu Apr  8 16:01:25 CEST 2010 - agraf@suse.de

- Update PPC config files to disable KVM on PPC. It's not ready yet.
  Please enable it again as soon as we hit 2.6.35.

-------------------------------------------------------------------
Wed Apr  7 12:41:32 UTC 2010 - jengelh@medozas.de

- Add config/sparc64/net that is light on size. For netbooting,
  both the kernel and initrd must fit into 10MB.

-------------------------------------------------------------------
Wed Mar 31 17:12:43 CEST 2010 - jeffm@suse.de

- Updated sparc64 config.

-------------------------------------------------------------------
Wed Mar 31 16:46:56 CEST 2010 - jeffm@suse.de

- Update to 2.6.34-rc3.

-------------------------------------------------------------------
Wed Mar 31 14:29:46 CEST 2010 - mmarek@suse.cz

- rpm/kernel-docs.spec.in: Fix path to kernel source.

-------------------------------------------------------------------
Wed Mar 31 14:18:52 CEST 2010 - mmarek@suse.cz

- rpm/configtool.pl, rpm/kernel-binary.spec.in,
  rpm/kernel-source.spec.in: Add support for custom config options
  in config.addon.tar.bz2. This tarball is expected to have the
  same layout as config.tar.bz2 and the config options listed there
  take precedence over config.tar.bz2.

-------------------------------------------------------------------
Wed Mar 31 14:03:10 CEST 2010 - mmarek@suse.cz

- rpm/kernel-binary.spec.in, rpm/kernel-source.spec.in, rpm/mkspec:
  Generate the chmod +x line automatically.

-------------------------------------------------------------------
Wed Mar 31 13:45:33 CEST 2010 - mmarek@suse.cz

- rpm/kernel-binary.spec.in, rpm/mkspec, scripts/tar-up.sh:
  Generate the Source: lines from kernel-source.spec.in.

-------------------------------------------------------------------
Tue Mar 30 19:18:01 CEST 2010 - jeffm@suse.de

- patches.fixes/reiserfs-remove-2-tb-file-size-limit: reiserfs:
  Remove 2 TB file size limit (bnc#592100).

-------------------------------------------------------------------
Tue Mar 30 17:03:54 CEST 2010 - mmarek@suse.cz

- rpm/kernel-binary.spec.in, rpm/kernel-source.spec.in, rpm/mkspec:
  Generated the NoSource and %setup lines automatically from the
  preamble.

-------------------------------------------------------------------
Tue Mar 30 14:36:25 CEST 2010 - mmarek@suse.cz

- rpm/kernel-source.spec.in: Provide $pkg = %version-%source_rel
  in kernel-devel and kernel-source-vanilla.

-------------------------------------------------------------------
Mon Mar 29 21:26:55 CEST 2010 - jeffm@suse.de

- patches.fixes/reiserfs-fix-locking-BUG-during-mount-failure:
  reiserfs: Fix locking BUG during mount failure (bnc#591807).

-------------------------------------------------------------------
Mon Mar 29 19:57:49 CEST 2010 - jeffm@suse.de

- Disabled MAX63XX_WATCHDOG on s390.

-------------------------------------------------------------------
Mon Mar 29 19:31:46 CEST 2010 - jeffm@suse.de

- Update to 2.6.34-rc2-git3.
  - Eliminated 1 patch.
  - Fixed ps3 config.

-------------------------------------------------------------------
Mon Mar 29 18:53:20 CEST 2010 - jbeulich@novell.com

- Update Xen patches to 2.6.34-rc2 and c/s 1007.
- Update config files.
- config.conf: Re-enable Xen configs.
- patches.xen/xen-floppy: Xen: improve floppy behavior
  (bnc#584216).
- patches.xen/xen-vscsi-module-alias: allow pv scsi hba driver
  to be loaded automatically.
- patches.xen/xen-vusb-module-alias: allow pv usb hcd driver to
  be loaded automatically (bnc#584213).

-------------------------------------------------------------------
Fri Mar 26 18:27:41 CET 2010 - jkosina@suse.cz

- patches.fixes/hid-fix-gyration-oops.patch: HID: fix oops in
  gyration_event() (bnc#589329).

-------------------------------------------------------------------
Thu Mar 25 23:01:11 CET 2010 - jack@suse.de

- patches.fixes/novfs-fix-oops-in-scope-finding: novfs: fix an
  oops in novfs scope-finding code (bnc#588579).

-------------------------------------------------------------------
Thu Mar 25 17:48:45 CET 2010 - jeffm@suse.de

- patches.fixes/powerpc-fix-handling-of-strnlen-with-zero-len:
  powerpc: fix handling of strnlen with zero len (bnc#582681).

-------------------------------------------------------------------
Tue Mar 23 16:22:37 CET 2010 - jeffm@suse.de

- patches.drivers/lpfc-add-raywire-id: Delete.

-------------------------------------------------------------------
Tue Mar 23 16:17:52 CET 2010 - jeffm@suse.de

- patches.suse/linux-2.6.29-kms-after-sata.patch: Refresh.

-------------------------------------------------------------------
Tue Mar 23 16:00:31 CET 2010 - jeffm@suse.de

- patches.fixes/do_anonymous_page-race: Delete.

-------------------------------------------------------------------
Tue Mar 23 15:50:39 CET 2010 - jeffm@suse.de

- patches.drivers/libata-prefer-over-ide: Delete.
- patches.drivers/libata-ahci-aspire-3810t-noncq: Delete.
- patches.drivers/libata-ata_piix-clear-spurious-IRQ: Delete.
- patches.suse/block-add-mangle-devt-switch: Delete.

-------------------------------------------------------------------
Tue Mar 23 15:44:47 CET 2010 - jeffm@suse.de

- patches.suse/apm_setup_UP.diff: Delete.

-------------------------------------------------------------------
Mon Mar 22 18:37:10 CET 2010 - jeffm@suse.de

- patches.arch/ppc-efika-bestcomm-ata-dma.patch: Delete.
- patches.arch/ppc-efika-mpc52xx-ac97.patch: Delete.
- patches.arch/ppc-efika-psc-console-autodetection.patch: Delete.
- patches.suse/suse-ppc32-mol-BIT: Delete.
- patches.suse/suse-ppc32-mol-get-property: Delete.
- patches.suse/suse-ppc32-mol-handle-mm-fault: Delete.
- patches.suse/suse-ppc32-mol-ioctl: Delete.
- patches.suse/suse-ppc32-mol-kbuild.patch: Delete.
- patches.suse/suse-ppc32-mol-semaphore: Delete.
- patches.suse/suse-ppc32-mol-sheep: Delete.
- patches.suse/suse-ppc32-mol.patch: Delete.

-------------------------------------------------------------------
Mon Mar 22 18:17:00 CET 2010 - jeffm@suse.de

- patches.fixes/dlm-enable-debug.patch: Delete.

-------------------------------------------------------------------
Mon Mar 22 18:16:39 CET 2010 - jeffm@suse.de

- patches.fixes/ds1682-build-fix: Delete.

-------------------------------------------------------------------
Mon Mar 22 17:55:43 CET 2010 - jeffm@suse.de

- patches.suse/kvm-as-kmp: Delete.

-------------------------------------------------------------------
Mon Mar 22 17:32:50 CET 2010 - jeffm@suse.de

- patches.suse/xfs-dmapi-fix-incompatible-pointer-type-warning:
  xfs/dmapi: fix incompatible pointer type warning.

-------------------------------------------------------------------
Sun Mar 21 23:30:01 CET 2010 - jeffm@suse.de

- Updated to 2.6.34-rc2.
  - Eliminated 4 patches.

-------------------------------------------------------------------
Fri Mar 19 17:33:27 CET 2010 - jbohac@suse.cz

- set CONFIG_IPV6=y for all flavours (bnc#561611)

-------------------------------------------------------------------
Thu Mar 18 18:57:20 CET 2010 - jeffm@suse.de

- Refreshed patch series.

-------------------------------------------------------------------
Wed Mar 17 16:51:34 CET 2010 - jeffm@suse.de

- Updated to 2.6.34-rc1-git6.
  - Eliminated 8 patches.

-------------------------------------------------------------------
Tue Mar 16 16:09:25 CET 2010 - mmarek@suse.cz

- rpm/kernel-binary.spec.in: Remove Obsoletes: for 10.3 KMPs.

-------------------------------------------------------------------
Tue Mar 16 16:03:45 CET 2010 - mmarek@suse.cz

- rpm/kernel-binary.spec.in: Move Obsoletes: msi-wmi-kmp to the
  sle11-ga group and make the comment more explanatory.

-------------------------------------------------------------------
Tue Mar 16 14:14:05 CET 2010 - trenn@suse.de

- rpm/kernel-binary.spec.in:
  bnc#587578

-------------------------------------------------------------------
Thu Mar 11 16:39:36 CET 2010 - jeffm@suse.de

- patches.rpmify/powerpc-mpc52xx-build-fix: powerpc: Build fix
  for mpc52xx.

-------------------------------------------------------------------
Thu Mar 11 11:47:14 CET 2010 - knikanth@suse.de

- patches.fixes/xfs-nonblocking-inode-locking-io-completion.patch:
  Fix unintialized variable. Refresh.

-------------------------------------------------------------------
Wed Mar 10 22:14:03 CET 2010 - jeffm@suse.de

- supported.conf: Added kernel/drivers/gpio/max730x, max7301 now
  depends on it.

-------------------------------------------------------------------
Wed Mar 10 22:11:16 CET 2010 - jeffm@suse.de

- Enabled CONFIG_DRM_RADEON_KMS; Matching KMS-enabled X.org has
  been committed to Factory.

-------------------------------------------------------------------
Wed Mar 10 22:06:12 CET 2010 - jeffm@suse.de

- patches.rpmify/powerpc-kvm-build-failure-workaround: powerpc:
  kvm build failure workaround.

-------------------------------------------------------------------
Wed Mar 10 22:03:49 CET 2010 - jeffm@suse.de

- patches.rpmify/powerpc-mpc52xx-build-fix: powerpc: Build fix
  for mpc52xx.

-------------------------------------------------------------------
Wed Mar 10 21:07:27 CET 2010 - jeffm@suse.de

- supported.conf: Added kernel/drivers/i2c/i2c-smbus, i2c-parport
  now depends on it.

-------------------------------------------------------------------
Wed Mar 10 20:26:13 CET 2010 - mmarek@suse.cz

- rpm/kernel-binary.spec.in: the dwarfextract package has been
  dropped from Factory.

-------------------------------------------------------------------
Wed Mar 10 20:22:20 CET 2010 - jeffm@suse.de

- Update config files for vanilla.

-------------------------------------------------------------------
Wed Mar 10 18:48:00 CET 2010 - jdelvare@suse.de

- supported.conf: Add hwmon/ams back.

-------------------------------------------------------------------
Wed Mar 10 00:03:12 CET 2010 - jeffm@suse.de

- Updated to 2.6.34-rc1.
  - Eliminated 36 patches.
  - Xen is disabled
  - Added new doc/config-options.changes to document configuration
    changes.

-------------------------------------------------------------------
Fri Mar  5 10:48:50 CET 2010 - knikanth@suse.de

- patches.fixes/xfs-nonblocking-inode-locking-io-completion.patch:
  xfs: Non-blocking inode locking in IO completion (bnc#568319).

-------------------------------------------------------------------
Fri Mar  5 02:02:01 UTC 2010 - jengelh@medozas.de

- rpm/kernel-source.spec.in: split devel files and full source
  into two rpms, of which only the former is really required for
  KMP building

-------------------------------------------------------------------
Fri Mar  5 02:00:50 UTC 2010 - jengelh@medozas.de

- add configs/sparc64/default

-------------------------------------------------------------------
Wed Mar  3 19:38:43 CET 2010 - tonyj@suse.de

- patches.trace/powerpc-rename-irq-tracing: should have been deleted by 
  previous commit

-------------------------------------------------------------------
Wed Mar  3 14:43:27 CET 2010 - tonyj@suse.de

- remove perfmon2 patches 

-------------------------------------------------------------------
Wed Mar  3 14:40:46 CET 2010 - tonyj@suse.de

- Remove lttng-instrumentation patches, they have been removed from 
  SLE11SP1
- patches.xen/tmem: Refresh.
- patches.xen/xen3-auto-common.diff: Refresh.

-------------------------------------------------------------------
Tue Mar  2 17:26:25 CET 2010 - jbeulich@novell.com

- Update Xen patches to 2.6.33 and c/s 1003.
- patches.xen/xen-clockevents: replace Xen's custom time handling
  with such using GENERIC_CLOCKEVENTS infrastructure.
- Update Xen config files.

-------------------------------------------------------------------
Tue Mar  2 04:01:27 CET 2010 - nfbrown@suse.de

- patches.fixes/sunrpc-monotonic-expiry: sunrpc: use monotonic
  time in expiry cache (bnc#578668).

-------------------------------------------------------------------
Thu Feb 25 20:06:05 CET 2010 - jeffm@suse.de

- patches.rpmify/ia64-sn-fix-percpu-warnings: Obsolete.

-------------------------------------------------------------------
Thu Feb 25 16:38:31 CET 2010 - mmarek@suse.cz

- Drop include of generated/autoconf.h in our patches, it's not
  needed since 2.6.15:
- patches.suse/novfs-client-module: Refresh.
- patches.suse/s390-Kerntypes.diff: Refresh.
- patches.suse/suse-ppc32-mol.patch: Refresh.

-------------------------------------------------------------------
Thu Feb 25 08:39:15 CET 2010 - teheo@suse.de

- scripts/run_oldconfig.sh doesn't update ppc/vanilla for some reason.
  Do it manually.

-------------------------------------------------------------------
Thu Feb 25 08:13:40 CET 2010 - teheo@suse.de

- ppc explicitly sets CONFIG_LEDS_TRIGGER_IDE_DISK.  Run
  scripts/run_oldconfig.sh to fix configs up.

-------------------------------------------------------------------
Thu Feb 25 07:25:49 CET 2010 - teheo@suse.de

- Drop CONFIG_IDE from all configs.

-------------------------------------------------------------------
Thu Feb 25 06:04:24 CET 2010 - jeffm@suse.com

- patches.xen/xen3-patch-2.6.33-rc8-final: Build fix for the
  2.6.33-final update.

-------------------------------------------------------------------
Wed Feb 24 21:00:52 CET 2010 - jeffm@suse.de

- Updated to 2.6.33-final.
  - Eliminated 4 patches.

-------------------------------------------------------------------
Wed Feb 24 20:02:26 CET 2010 - jeffm@suse.de

- patches.rpmify/ftrace-fix-ftrace_event_call-alignment-for-use-with-gcc-4-5:
  ftrace: fix ftrace_event_call alignment for use with gcc 4.5
  (bnc#582222).

-------------------------------------------------------------------
Wed Feb 24 14:46:28 CET 2010 - jbeulich@novell.com

- Update Xen patches to 2.6.33-rc8 and c/s 997.
- patches.xen/xen-x86-time-per-cpu: fold per-CPU accounting data
  into a structure.
- patches.xen/xen-x86-xtime-lock: reduce contention on xtime_lock
  (bnc#569014, bnc#571041, bnc#571769, bnc#572146).

-------------------------------------------------------------------
Wed Feb 24 10:54:56 UTC 2010 - jengelh@medozas.de

- rpm/kernel-source.spec.in: use macros in a few more places

-------------------------------------------------------------------
Tue Feb 23 00:34:32 CET 2010 - jack@suse.de

- patches.fixes/novfs-fix-inode-uid: novfs: Get proper UID when
  looking up inode (bnc#486997).
- patches.fixes/novfs-incorrect-filesize-fix: novfs: novfs
  reports incorrect file size (bnc#426536).
- patches.fixes/novfs-truncate-fix: novfs: Fixes corruption of
  OO documents on NSS Volumes (bnc#508259).

-------------------------------------------------------------------
Sat Feb 20 22:31:31 UTC 2010 - jengelh@medozas.de

- use standard short options in tar commands

-------------------------------------------------------------------
Wed Feb 17 04:07:36 CET 2010 - nfbrown@suse.de

- patches.fixes/nfs-find-crash: Fix potential oops when running
  find on an NFS mount. (bnc#573107).

-------------------------------------------------------------------
Tue Feb 16 21:21:22 CET 2010 - jeffm@suse.com

- Set CONFIG_LSM_MMAP_MIN_ADDR=4096 to allow qemu to emulate
  other architectures properly (bnc#574654).

-------------------------------------------------------------------
Tue Feb 16 18:10:01 CET 2010 - jeffm@suse.com

- Update to 2.6.33-rc8.
  - Eliminated 1 patch.

-------------------------------------------------------------------
Mon Feb 15 19:15:43 CET 2010 - rgoldwyn@suse.de

- patches.fixes/novfs-err_ptr-fix.diff: Oops in novfs:unlink_local
  (bnc#569071).

-------------------------------------------------------------------
Fri Feb 12 17:36:05 CET 2010 - trenn@suse.de

- Update config files.
  Enable p4_clockmod for i386 desktop
  While this is broken by design it allows to remove clocking
  limits from the vendor on e.g. eeepc 701
-------------------------------------------------------------------
Fri Feb 12 17:10:47 CET 2010 - jeffm@suse.com

- patches.fixes/taskstats-alignment: delayacct: align to 8 byte
  boundary on 64-bit systems (bnc#578065).

-------------------------------------------------------------------
Fri Feb 12 16:57:20 CET 2010 - trenn@suse.de

- patches.fixes/acpi_fix_no_critical_tp.patch: ACPI thermal:
  Don't invalidate thermal zone if critical trip point is bad
  (bnc#531547).
- patches.fixes/acpi_pci_hot_plug_sanity_checks.patch: ACPI:
  acpi_bus_{scan,bus,add}: return -ENODEV if no device was found
  (bnc#531547).
- patches.fixes/acpi_thermal_check_trip_points.patch: ACPI
  thermal: Check for thermal zone requirement (bnc#531547).

-------------------------------------------------------------------
Fri Feb 12 10:32:54 CET 2010 - jdelvare@suse.de

- supported.conf: saa7111 and saa7114 are gone.

-------------------------------------------------------------------
Wed Feb 10 16:37:00 CET 2010 - jeffm@suse.com

- patches.suse/kdb-fix-kdb_cmds-to-include-the-arch-common-macro:
  kdb: fix kdb_cmds to include the arch common macro (bnc#578421).

-------------------------------------------------------------------
Wed Feb 10 02:13:27 CET 2010 - jeffm@suse.com

- patches.suse/kdb-handle-nonexistance-keyboard-controller: kdb:
  handle nonexistance keyboard controller (bnc#578051).

-------------------------------------------------------------------
Wed Feb 10 00:29:46 CET 2010 - gregkh@suse.de

- patches.fixes/dvb-l64781.ko-broken-with-gcc-4.5.patch: dvb:
  l64781.ko broken with gcc 4.5.

-------------------------------------------------------------------
Tue Feb  9 22:55:21 CET 2010 - jeffm@suse.com

- patches.apparmor/apparmor-check-for-network-in-interrupt-and-work-around:
  apparmor: check for network in interrupt and work around
  (bnc#492961, bln#350789).

-------------------------------------------------------------------
Tue Feb  9 17:02:26 CET 2010 - jeffm@suse.com

- Update to 2.6.33-rc7.
  - Eliminated 1 patch.

-------------------------------------------------------------------
Tue Feb  9 10:09:08 CET 2010 - tiwai@suse.de

- patches.drivers/alsa-sp1-hda-66-idt-hp-mute-led-fix-polarity:
  ALSA: hda - Fix default polarity of mute-LED GPIO on 92HD83x/88x
  codecs (bnc#578190).

-------------------------------------------------------------------
Mon Feb  8 15:49:01 CET 2010 - tiwai@suse.de

- patches.drivers/alsa-sp1-hda-63-idt-hp-mute-led-detect:
  ALSA: hda - Detect HP mute-LED GPIO setup from GPIO counts
  (bnc#577927).
- patches.drivers/alsa-sp1-hda-64-idt-hp-mute-led-cleanup: ALSA:
  hda - Merge HP mute-LED status callback on both IDT 92HD7x
  and 8x codecs (bnc#577927).
- patches.drivers/alsa-sp1-hda-65-idt-hp-mute-led-cleanup2:
  ALSA: hda - Remove static gpio_led setup via model (bnc#577927).

-------------------------------------------------------------------
Fri Feb  5 18:10:37 CET 2010 - coly.li@suse.de

- patches.suse/64bytes_lvb_len.diff: Delete from repo and series.conf.
  Back to 32bytes lvb length for clvm (bnc#573460).

-------------------------------------------------------------------
Fri Feb  5 16:12:12 CET 2010 - duwe@suse.de

- Update config files: Compile IBM_BSR into kernel, not as module.
  (ppc only, bnc#572381)

-------------------------------------------------------------------
Fri Feb  5 16:07:34 CET 2010 - duwe@suse.de

- patches.arch/ppc-pseries-ncpus-1: powerpc: Add static fields
  to ibm,client-architecture call (bnc#570909).
- patches.arch/ppc-pseries-ncpus-2: powerpc/pseries: Pass more
  accurate number of supported cores to firmware (bnc#570909).

-------------------------------------------------------------------
Fri Feb  5 11:10:01 CET 2010 - coly.li@suse.de

- disable patches.suse/64bytes_lvb_len.diff in series.conf

-------------------------------------------------------------------
Thu Feb  4 15:17:01 CET 2010 - mmarek@suse.de

- rpm/find-provides, rpm/kernel-binary.spec.in: Remove the previous
  hack and set STRIP_KEEP_SYMTAB='*/vmlinux-*' instead to avoid
  stripping symbols from the ppc vmlinux image (bnc#572148).

-------------------------------------------------------------------
Thu Feb  4 13:23:57 CET 2010 - knikanth@suse.de

- patches.fixes/dm-stripe-zero-stripes: dm-stripe: return -EINVAL
  if stripe count is zero (bnc#576312).

-------------------------------------------------------------------
Thu Feb  4 12:17:25 CET 2010 - npiggin@suse.de

- Disable patches.suse/files-slab-rcu.patch.

-------------------------------------------------------------------
Thu Feb  4 11:29:58 CET 2010 - mmarek@suse.cz

- rpm/kernel-binary.spec.in: Obsolete iwlagn-2-6-27-kmp
  (bnc#559533).

-------------------------------------------------------------------
Thu Feb  4 09:46:35 CET 2010 - tiwai@suse.de

- supported.conf: mark snd-wss-lib unsupported

-------------------------------------------------------------------
Thu Feb  4 09:45:34 CET 2010 - tiwai@suse.de

- patches.drivers/alsa-sp1-hda-61-add-idt92hd88x-support2:
  ALSA: hda - Adding support for another IDT 92HD83XXX codec
  (bnc#569354).

-------------------------------------------------------------------
Wed Feb  3 19:17:01 CET 2010 - jbohac@suse.cz

- supported.conf: marked em_cmp supported (bnc#568130)

-------------------------------------------------------------------
Wed Feb  3 14:57:19 CET 2010 - mmarek@suse.cz

- rpm/kernel-binary.spec.in: automatically install a matching
  -devel package if kernel-source is installed.

-------------------------------------------------------------------
Wed Feb  3 13:06:15 CET 2010 - jbeulich@novell.com

- Update Xen patches to 2.6.33-rc6 and c/s 989.
- patches.xen/xen-netback-generalize: Netback: Generalize
  static/global variables into 'struct xen_netbk'.
- patches.xen/xen-netback-kernel-threads: Use Kernel thread to
  replace the tasklet.
- patches.xen/xen-netback-multiple-tasklets: Netback:
  Multiple tasklets support.

-------------------------------------------------------------------
Tue Feb  2 15:59:38 CET 2010 - jkosina@suse.cz

- patches.suse/suse-ppc64-branding: the message about crashed kernel
  doesn't make sense any more with CONFIG_CRASH_DUMP enabled by
  default (bnc#575884).

-------------------------------------------------------------------
Sat Jan 30 21:51:35 CET 2010 - jeffm@suse.com

- Update to 2.6.33-rc6.
  - Eliminated 12 patches.

-------------------------------------------------------------------
Sat Jan 30 21:30:27 CET 2010 - jeffm@suse.com

- patches.rpmify/hugetlbfs-fix-section-mismatches: Removed __init
  from hugetlb_sysfs_add_hstate instead of adding it elsewhere.

-------------------------------------------------------------------
Sat Jan 30 09:05:13 CET 2010 - jslaby@suse.de

- patches.suse/kdb-common: Fix hid crash (bnc#570591)

-------------------------------------------------------------------
Fri Jan 29 12:11:55 CET 2010 - tiwai@suse.de

- patches.drivers/alsa-sp1-hda-60-add-idt92hd88x-support: ALSA:
  hda - Add support for IDT 92HD88 family codecs (bnc#569354).

-------------------------------------------------------------------
Fri Jan 29 11:14:39 CET 2010 - jkosina@suse.cz

- patches.fixes/pci-fix-nested-spinlock-hang-in-aer_inject.patch:
  Update patch-mainline tag.

-------------------------------------------------------------------
Fri Jan 29 10:39:59 CET 2010 - jbenc@suse.cz

- Update config files: fixed vanilla configs.

-------------------------------------------------------------------
Thu Jan 28 19:27:54 CET 2010 - tiwai@suse.de

- patches.drivers/alsa-sp1-hda-59-idt92hd83xxx-hp-mute-led: ALSA:
  hda - Add mute LED check for HP laptops with IDT 92HD83xxx codec
  (bnc#569354).

-------------------------------------------------------------------
Thu Jan 28 16:56:02 CET 2010 - jbeulich@novell.com

- patches.suse/supported-flag: Fix -ec2 build.
- patches.suse/supported-flag-enterprise: Refresh.
- patches.xen/xen3-patch-2.6.33-rc3: Fix ia64 build.

-------------------------------------------------------------------
Thu Jan 28 16:28:01 CET 2010 - jbeulich@novell.com

- Update Xen patches to 2.6.33-rc5 and c/s 987.
- config.conf: Re-enable Xen.
- Update config files.

-------------------------------------------------------------------
Thu Jan 28 14:50:18 CET 2010 - jbenc@suse.cz

- Update config files: enabled CONFIG_CFG80211_WEXT to keep backward
  user space compatibility and enabled few wireless drivers.

-------------------------------------------------------------------
Thu Jan 28 14:37:22 CET 2010 - mmarek@suse.cz

- rpm/apply-patches: Add support for an additional series file in
  patches.addon/series, this will be applied after the main series.

-------------------------------------------------------------------
Thu Jan 28 11:17:01 CET 2010 - mmarek@suse.cz

- rpm/apply-patches: put the patch loops from kernel-binary.spec.in
  and kernel-source.spec.in to one place.

-------------------------------------------------------------------
Wed Jan 27 20:24:43 CET 2010 - jeffm@suse.de

- Deleted 28 unused patches.

-------------------------------------------------------------------
Wed Jan 27 15:56:48 CET 2010 - jeffm@suse.com

- Update config files.

-------------------------------------------------------------------
Wed Jan 27 14:55:29 CET 2010 - jkosina@suse.cz

- patches.fixes/pci-fix-nested-spinlock-hang-in-aer_inject.patch:
  pci: fix nested spinlock hang in aer_inject (bnc#573578).

-------------------------------------------------------------------
Wed Jan 27 14:34:07 CET 2010 - mmarek@suse.cz

- Update config files: disable generic_serial users.
- patches.drivers/reenable-generic_serial: Delete.
- rpm/generic_serial-blacklist: Delete (bnc#569676).

-------------------------------------------------------------------
Wed Jan 27 12:57:31 CET 2010 - jengelh@medozas.de

- remove patches.suse/netfilter-ipv4options [bnc#490142]

-------------------------------------------------------------------
Wed Jan 27 00:14:42 CET 2010 - jeffm@suse.com

- patches.suse/slab-handle-memoryless-nodes-v2a.patch: Refresh.

-------------------------------------------------------------------
Tue Jan 26 07:00:33 CET 2010 - knikanth@suse.de

- supported.conf: Fix misspelt dm-region-hash and mark it supported
  correctly (bnc#565962)

-------------------------------------------------------------------
Mon Jan 25 21:55:49 CET 2010 - gregkh@suse.de

- Update to 2.6.32.6
  - security fixes
  - bugfixes
  - obsoletes:
    - patches.drivers/8250_pnp-wacom-add
    - patches.drivers/staging-hv-fix-smp-problems-in-the-hyperv-core-code.patch
    - patches.kernel.org/scsi-enclosure-fix-oops-while-iterating-enclosure_status-array.patch
    - patches.kernel.org/x86-msr-cpuid-register-enough-minors-for-the-msr-and-cpuid-drivers.patch

-------------------------------------------------------------------
Mon Jan 25 20:43:56 CET 2010 - jeffm@suse.com

- supported.conf: Added sparse_keymap (eeepc_laptop depends on it)

-------------------------------------------------------------------
Mon Jan 25 20:07:23 CET 2010 - npiggin@suse.de

- patches.suse/slab-handle-memoryless-nodes-v2a.patch: slab -
  handle memoryless nodes V2a (bnc#436025, bnc#570492).

-------------------------------------------------------------------
Mon Jan 25 17:54:26 CET 2010 - jeffm@suse.com

- Updated to 2.6.33-rc5.
  - Eliminated 2 patches.

-------------------------------------------------------------------
Mon Jan 25 16:46:19 CET 2010 - trenn@suse.de

- Update config files.
- patches.arch/x86_mce_intel_decode_physical_address.patch: x86,
  mce: Xeon75xx specific interface to get corrected memory error
  information (bnc#573380, fate#307738).
- patches.arch/x86_mce_intel_decode_physical_address_compile_fix.patch:
  x86, mce: Xeon75xx specific interface to get corrected memory
  error information (bnc#573380, fate#307738).
- patches.arch/x86_mce_intel_decode_physical_address_rename_fix.patch:
  x86, mce: Rename cpu_specific_poll to mce_cpu_specific_poll
  (bnc#573380, fate#307738).
- patches.xen/xen3-auto-arch-x86.diff: Refresh.

-------------------------------------------------------------------
Mon Jan 25 14:13:08 CET 2010 - tiwai@suse.de

- patches.drivers/alsa-sp1-hda-57-cx5051-toshiba-quirk:
  ALSA: hda - Add support for Toshiba Satellite M300
  (bnc#492233,bnc#565904).
- patches.drivers/alsa-sp1-hda-58-cx5051-lenovo-mute-fix: ALSA:
  hda - Change headphone pin control with master volume on cx5051
  (bnc#573050).

-------------------------------------------------------------------
Mon Jan 25 12:30:14 CET 2010 - trenn@suse.de

- patches.arch/x86_enable_tsc_sync_check_again.patch: x86:
  Reenable TSC sync check at boot, even with NONSTOP_TSC
  (bnc#573379).

-------------------------------------------------------------------
Mon Jan 25 12:22:55 CET 2010 - trenn@suse.de

- patches.arch/x86_node_hotplug_parse_srat_fix_2nd_ver.patch:
  x86: Set hotpluggable nodes in nodes_possible_map (bnc#567216).
- patches.arch/x86_node_hotplug_parse_srat_fix.patch: Delete.

-------------------------------------------------------------------
Mon Jan 25 11:45:39 CET 2010 - trenn@suse.de

- supported.conf:
  Add mce-inject and hwpoison-inject so that Intel can easier test
  this. As these are debug drivers, they might get reverted from
  support.conf again if kernel-extra package gets fixed for SLES,
  only seem to exist for SLED because "NCC is not yet working for SP1".
  (bnc#572552).

-------------------------------------------------------------------
Sat Jan 23 02:54:31 CET 2010 - bphilips@suse.de

- patches.drivers/tg3-updates-from-f4188d-to-ba5b0bf.patch: tg3:
  updates from f4188d to ba5b0bf (bnc#573237).

-------------------------------------------------------------------
Sat Jan 23 01:57:20 CET 2010 - rjw@suse.de

- patches.arch/x86-irq-check-move_in_progress-before-freeing-the-vector-mapping.patch:
  x86, irq: Check move_in_progress before freeing the vector
  mapping (bnc#558247).

-------------------------------------------------------------------
Sat Jan 23 01:36:27 CET 2010 - rjw@suse.de

- patches.arch/x86-apic-use-logical-flat-for-systems-with-8-or-fewer-logical-cpus.patch:
  x86, apic: use logical flat for systems with <= 8 logical cpus
  (bnc#567510).
- patches.arch/x86-revert-apic-Use-logical-flat-on-intel-with-8-or-fewer-logical-cpus.patch:
  x86: Revert "apic: Use logical flat on intel with <= 8 logical
  cpus" (bnc#567510).

-------------------------------------------------------------------
Sat Jan 23 00:52:57 CET 2010 - gregkh@suse.de

- Update to 2.6.32.5:
  - security fixes
  - bug fixes
  - obsoletes:
    - patches.drivers/alsa-sp1-hda-54-alc861-capture-fix
    - patches.fixes/hid-add-device-ids-for-new-model-of-apple-wireless-keyboard
    - patches.fixes/megaraid_sas-fix-permissions-on-poll_mode_io
    - patches.fixes/reiserfs-truncate-blocks-not-used-by-a-write.patch

-------------------------------------------------------------------
Fri Jan 22 21:11:54 CET 2010 - tonyj@suse.de

- Update config files: drop UTRACE from default s390 configs
  as per communication from Ihno.

-------------------------------------------------------------------
Fri Jan 22 19:48:25 CET 2010 - gregkh@suse.de

- patches.kernel.org/x86-msr-cpuid-register-enough-minors-for-the-msr-and-cpuid-drivers.patch:
  x86, msr/cpuid: Register enough minors for the MSR and CPUID
  drivers (bnc#572720).

-------------------------------------------------------------------
Fri Jan 22 18:54:28 CET 2010 - gregkh@suse.de

- patches.kernel.org/scsi-enclosure-fix-oops-while-iterating-enclosure_status-array.patch:
  SCSI: enclosure: fix oops while iterating enclosure_status array
  (bnc#572818).
- patches.fixes/enclosure-fix-oops-while-iterating-enclosure_status-array:
  Delete.

-------------------------------------------------------------------
Fri Jan 22 15:50:12 CET 2010 - duwe@suse.de

- Update config files.
- patches.arch/ppc-extended_h_cede-update-to-mainline: Incremental
  patch set to sync H_CEDE with actual mainline (bnc#550447,
  FATE#307059).

-------------------------------------------------------------------
Fri Jan 22 15:30:21 CET 2010 - trenn@suse.de

- Update config files.
  Add DMAR to -trace flavor -> get in sync with -default

-------------------------------------------------------------------
Fri Jan 22 09:17:21 CET 2010 - hare@suse.de

- patches.fixes/qla2xxx-restore-pci-state-after-eeh-recovery:
  Re-save PCI state after EEH recovery (bnc#570233).

-------------------------------------------------------------------
Fri Jan 22 07:38:23 CET 2010 - jjolly@suse.de

- patches.arch/s390-06-01-zfcp-introduce-bsg-timeout-callback.patch:
  zfcp: introduce BSG timeout callback (BNC#572659).
- patches.arch/s390-06-02-zfcp-set-hw-timeout-requested-by-bsg.patch:
  zfcp: set HW timeout requested by BSG request (BNC#572659).

-------------------------------------------------------------------
Fri Jan 22 03:20:49 CET 2010 - bphilips@suse.de

- patches.drivers/netxen-8f9b3f-to-c651a8.patch: netxen: 8f9b3f
  to c651a8 (bnc#572832).

-------------------------------------------------------------------
Fri Jan 22 02:39:54 CET 2010 - mfasheh@suse.com

- patches.suse/ocfs2-allocation-resrvations.patch: Refresh to
  newest version of patch.

-------------------------------------------------------------------
Thu Jan 21 20:22:46 CET 2010 - astarikovskiy@suse.de

- supported.conf: added power_meter driver (FATE #306959). 

-------------------------------------------------------------------
Thu Jan 21 18:16:54 CET 2010 - tonyj@suse.de

- config.conf: add -trace flavor for s390* at Ihno's request
- Add more tracers to existing ppc64 trace config at IBM request 
  Both related to FATE# 307051.
- patches.trace/ftrace-framepointer.diff: Delete.

-------------------------------------------------------------------
Thu Jan 21 14:41:29 CET 2010 - hare@suse.de

- patches.fixes/scsi-fc-class-allow-LLD-bsg-timeout:
  scsi_transport_fc: Allow LLD to reset FC BSG timeout
  (bnc#572658).

-------------------------------------------------------------------
Thu Jan 21 13:13:53 CET 2010 - jbeulich@novell.com

- patches.xen/xen-privcmd-mmap-batch-clear: privcmd: mmapbatch-v2
  fixes.

-------------------------------------------------------------------
Thu Jan 21 09:08:08 CET 2010 - hare@suse.de

- patches.drivers/lpfc-8.3.5-update: lpfc update to 8.3.5
  (bnc#572427).
- patches.drivers/lpfc-8.3.5.3-update: lpfc driver update to
  8.3.5.3 (bnc#572427).

-------------------------------------------------------------------
Thu Jan 21 09:04:37 CET 2010 - hare@suse.de

- patches.drivers/e1000-enhance-frame-fragment-detection.patch:
  Update headers for series2git.
- patches.drivers/e1000e-enhance-frame-fragment-detection.patch:
  Update headers for series2git.

-------------------------------------------------------------------
Wed Jan 20 18:23:18 CET 2010 - tiwai@suse.de

- patches.suse/bootsplash-scaler: Refresh. More updates and
  clean-up by Egbert (bnc#570082)

-------------------------------------------------------------------
Wed Jan 20 16:30:38 CET 2010 - jkosina@suse.cz

- patches.drivers/add-support-for-intel-cougar-point-chipset.patch:
  Intel Cougar Point PCH Support (FATE#308854 bnc#565845).

-------------------------------------------------------------------
Wed Jan 20 15:07:59 CET 2010 - jslaby@suse.de

- patches.drivers/bnx2x-backports-v2.6.32-to-af901ca.patch:
  Refresh.
  (change firmwares in makefile)

-------------------------------------------------------------------
Wed Jan 20 13:55:16 CET 2010 - jslaby@suse.de

- patches.suse/rlim-0006-PPC-use-helpers-for-rlimits.patch: Refresh.
- patches.suse/rlim-0007-S390-use-helpers-for-rlimits.patch: Refresh.

-------------------------------------------------------------------
Wed Jan 20 12:10:03 CET 2010 - jbeulich@novell.com

- Update Xen patches to 2.6.32.4 and c/s 984.
- Update Xen config files.

-------------------------------------------------------------------
Wed Jan 20 08:19:53 CET 2010 - bphilips@suse.de

- patches.drivers/bnx2i-backport-from-v2.6.32-to-45ca38e.patch:
  bnx2i: Backport from v2.6.32 to 45ca38e (bnc#564640).
- patches.drivers/bnx2x-backports-v2.6.32-to-af901ca.patch:
  bnx2x: backports v2.6.32 to af901ca (bnc#564638).
- patches.drivers/cnic-backport-from-v2.6.32-4e9c4f.patch: cnic:
  backport from v2.6.32-4e9c4f (bnc#564640).

-------------------------------------------------------------------
Wed Jan 20 00:08:36 CET 2010 - gregkh@suse.de

- Update config files.  2.6.32.4 changed one of them.

-------------------------------------------------------------------
Tue Jan 19 23:40:51 CET 2010 - tiwai@suse.de

- patches.suse/bootsplash-scaler: Refresh.  Fixed the text area
  calculation, and added the upscaling (bnc#570082).

-------------------------------------------------------------------
Tue Jan 19 21:57:59 CET 2010 - jeffm@suse.com

- Updated to 2.6.33-rc4-git7.
  - Eliminated 4 patches.

-------------------------------------------------------------------
Tue Jan 19 18:39:59 CET 2010 - gregkh@suse.de

- Patch refresh for fuzz due to upstream -stable additions.

-------------------------------------------------------------------
Tue Jan 19 18:35:44 CET 2010 - gregkh@suse.de

- Update to 2.6.32.4
  - security fixes
  - bug fixes
  - obsoletes:
    - patches.arch/module-handle-ppc64-relocating-kcrctabs-when-config_relocatable-y
    - patches.drivers/alsa-sp1-hda-53-alc861vd-capture-fix
    - patches.fixes/audit_untag_chunk.patch
    - patches.fixes/quota-fix-reserved-space-management-for-ordinary-fs.patch
    - patches.fixes/signal-fix-kernel-information-leak-with-print-fatal-signals-1

-------------------------------------------------------------------
Tue Jan 19 18:08:33 CET 2010 - tiwai@suse.de

- patches.drivers/alsa-sp1-hda-55-alc259-hp-pin-fix: ALSA: hda -
  Fix parsing pin node 0x21 on ALC259 (bnc#571879).
- patches.drivers/alsa-sp1-hda-56-realtek-eapd-fix: ALSA: hda -
  Turn on EAPD only if available for Realtek codecs (bnc#571879).

-------------------------------------------------------------------
Tue Jan 19 18:01:58 CET 2010 - tiwai@suse.de

- patches.suse/bootsplash-scaler: Refresh.  Fix the hang-up with
  resolution changes (bnc#570082)

-------------------------------------------------------------------
Tue Jan 19 14:36:48 CET 2010 - jkosina@suse.cz

- supported.conf: added aesni-intel (bnc#566618 FATE#304209).

-------------------------------------------------------------------
Tue Jan 19 14:21:10 CET 2010 - jkosina@suse.cz

- Update config files: set CONFIG_CRYPTO_HMAC=y to avoid
  regression from SLE11 (bnc#571501).

-------------------------------------------------------------------
Tue Jan 19 13:32:02 CET 2010 - jack@suse.de

- patches.fixes/reiserfs-truncate-blocks-not-used-by-a-write.patch:
  reiserfs: truncate blocks not used by a write (bnc#483375).

-------------------------------------------------------------------
Mon Jan 18 22:34:50 CET 2010 - jeffm@suse.de

- patches.suse/smtnice-disable: Delete (obsolete).

-------------------------------------------------------------------
Mon Jan 18 16:22:29 CET 2010 - jeffm@suse.com

- Disabled custom ACPI table loading from initramfs again.

-------------------------------------------------------------------
Mon Jan 18 16:22:08 CET 2010 - jeffm@suse.com

- patches.fixes/nfsd-05-sunrpc-cache-allow-thread-to-block-while-waiting-for.patch:
  Refresh.

-------------------------------------------------------------------
Mon Jan 18 14:59:22 CET 2010 - trenn@suse.de

- patches.arch/x86_node_hotplug_parse_srat_fix.patch:
  x86/mm/srat_64.c: nodes_parsed should include all nodes detected
  by ACPI (bnc#567140).

-------------------------------------------------------------------
Mon Jan 18 09:47:31 CET 2010 - hare@suse.de

- patches.fixes/aic79xx-null-scb-in-nonpkt-busfree: aic79xx: check
  for non-NULL scb in ahd_handle_nonpkt_busfree (bnc#542568).

-------------------------------------------------------------------
Mon Jan 18 00:35:36 CET 2010 - nfbrown@suse.de

- patches.fixes/nfsd-05-sunrpc-cache-allow-thread-to-block-while-waiting-for.patch:
  Refresh to fix 60 second delay. (bnc#568271)

-------------------------------------------------------------------
Sat Jan 16 02:05:38 CET 2010 - tonyj@suse.de

- patches.fixes/audit_untag_chunk.patch: fix braindamage in
  audit_tree.c untag_chunk() (bnc#556282).

-------------------------------------------------------------------
Sat Jan 16 01:44:42 CET 2010 - rjw@suse.de

- patches.xen/xen-x86-rename-display_cacheinfo-to-cpu_detect_cache_sizes.patch:
  x86: Rename display_cacheinfo() to cpu_detect_cache_sizes().

-------------------------------------------------------------------
Fri Jan 15 21:42:09 CET 2010 - gregkh@suse.de

- Update config files.
- patches.drivers/vmw_pvscsi-scsi-driver-for-vmware-s-virtual-hba.patch:
  vmw_pvscsi: SCSI driver for VMware's virtual HBA.

-------------------------------------------------------------------
Fri Jan 15 20:54:10 CET 2010 - jeffm@suse.com

- patches.fixes/hid-add-device-ids-for-new-model-of-apple-wireless-keyboard:
  HID: add device IDs for new model of Apple Wireless Keyboard
  (bnc#568231).

-------------------------------------------------------------------
Fri Jan 15 13:47:33 CET 2010 - hare@suse.de

- patches.drivers/qla2xxx-8.03.01.01.11.1-k8-update: qla2xxx
  driver update to 8.03.01.01.11.1-k8 (bnc#560415).
- patches.drivers/qla2xxx-8.03.01.02.11.1-k8-update: qla2xxx
  driver update to 8.03.01.02.11.1-k8 (bnc#570233).
- patches.drivers/lpfc-add-raywire-id: Delete.
- patches.drivers/qla2xxx-8.03.01-k7-update: Delete.

-------------------------------------------------------------------
Fri Jan 15 13:46:38 CET 2010 - hare@suse.de

- patches.drivers/qla2xxx-8.03.01.01.11.1-k8-update: qla2xxx
  driver update to 8.03.01.01.11.1-k8 (bnc#560415).
- patches.drivers/qla2xxx-8.03.01.02.11.1-k8-update: qla2xxx
  driver update to 8.03.01.02.11.1-k8 (bnc#570233).
- patches.drivers/lpfc-add-raywire-id: Delete.
- patches.drivers/qla2xxx-8.03.01-k7-update: Delete.

-------------------------------------------------------------------
Fri Jan 15 09:41:39 CET 2010 - trenn@suse.de

- patches.suse/kdb_dont_touch_i8042_early.patch: Avoid early
  hang when i8042 controller is missing (bnc#528811).

-------------------------------------------------------------------
Fri Jan 15 03:56:15 CET 2010 - jeffm@suse.com

- patches.suse/reiser4-sync_inodes: Delete (obsolete).

-------------------------------------------------------------------
Fri Jan 15 03:55:52 CET 2010 - jeffm@suse.com

- patches.suse/reiser4-sync_inodes: Delete (obsolete).

-------------------------------------------------------------------
Fri Jan 15 03:39:29 CET 2010 - jeffm@suse.com

- patches.fixes/remount-no-shrink-dcache: Updated to 2.6.33.

-------------------------------------------------------------------
Fri Jan 15 03:22:19 CET 2010 - jeffm@suse.com

- patches.arch/s390-08-02-zfcp-gpn-align-fix.diff: Delete (obsolete).

-------------------------------------------------------------------
Fri Jan 15 03:21:54 CET 2010 - jeffm@suse.com

- patches.suse/smtnice-disable: Updated to 2.6.33.

-------------------------------------------------------------------
Fri Jan 15 03:19:18 CET 2010 - jeffm@suse.com

- patches.arch/s390-08-02-zfcp-gpn-align-fix.diff: Delete (obsolete).

-------------------------------------------------------------------
Fri Jan 15 00:25:16 CET 2010 - mfasheh@suse.com

- patches.fixes/Ocfs2-Let-ocfs2-support-fiemap-for-symlink-and-fast-.patch:
  Ocfs2: Let ocfs2 support fiemap for symlink and fast symlink..
- patches.fixes/Ocfs2-Should-ocfs2-support-fiemap-for-S_IFDIR-inode.patch:
  Ocfs2: Should ocfs2 support fiemap for S_IFDIR inode?.
- patches.fixes/ocfs-stop-using-do_sync_mapping_range.patch:
  ocfs: stop using do_sync_mapping_range.
- patches.fixes/ocfs2-Add-reflinked-file-s-inode-to-inode-hash-earil.patch:
  ocfs2: Add reflinked file's inode to inode hash eariler..
- patches.fixes/ocfs2-Find-proper-end-cpos-for-a-leaf-refcount-block.patch:
  ocfs2: Find proper end cpos for a leaf refcount block..
- patches.fixes/ocfs2-Set-i_nlink-properly-during-reflink.patch:
  ocfs2: Set i_nlink properly during reflink..
- patches.fixes/ocfs2-always-include-acl-support.patch: ocfs2:
  Always include ACL support.
- patches.fixes/ocfs2-cluster-Make-fence-method-configurable-v2.patch:
  ocfs2/cluster: Make fence method configurable - v2.
- patches.fixes/ocfs2-devel-remove-redundant-OCFS2_MOUNT_POSIX_ACL-c.patch:
  ocfs2-devel: remove redundant OCFS2_MOUNT_POSIX_ACL check
  in ocfs2_get_acl_nolock().
- patches.fixes/ocfs2-explicit-declare-uninitialized-var-in-user_clu.patch:
  ocfs2: explicit declare uninitialized var in
  user_cluster_connect().
- patches.fixes/ocfs2-make-acl-use-the-default.patch: ocfs2:
  Make acl use the default.
- patches.fixes/ocfs2-refcounttree.c-cleanup.patch: ocfs2:
  refcounttree.c cleanup..
- patches.fixes/ocfs2-replace-u8-by-__u8-in-ocfs2_fs.h.patch:
  ocfs2: replace u8 by __u8 in ocfs2_fs.h.
- patches.fixes/ocfs2-return-EAGAIN-instead-of-EAGAIN-in-dlm.patch:
  ocfs2: return -EAGAIN instead of EAGAIN in dlm.
- patches.fixes/ocfs2-set-MS_POSIXACL-on-remount.patch: ocfs2:
  Set MS_POSIXACL on remount.
- patches.fixes/ocfs2-trivial-Use-le16_to_cpu-for-a-disk-value-in-xa.patch:
  ocfs2/trivial: Use le16_to_cpu for a disk value in xattr.c.
- patches.fixes/ocfs2-trivial-Use-proper-mask-for-2-places-in-hearbe.patch:
  ocfs2/trivial: Use proper mask for 2 places in hearbeat.c.
- patches.suse/fiemap-Add-new-extent-flag-FIEMAP_EXTENT_SHARED.patch:
  fiemap: Add new extent flag FIEMAP_EXTENT_SHARED.
- patches.suse/ocfs2-Use-FIEMAP_EXTENT_SHARED.patch: ocfs2:
  Use FIEMAP_EXTENT_SHARED.
- patches.suse/ocfs2-allocation-resrvations.patch: Refresh.

-------------------------------------------------------------------
Thu Jan 14 22:40:43 CET 2010 - rjw@suse.de

- patches.arch/x86-Limit-number-of-per-cpu-TSC-sync-messages.patch:
  x86: Limit number of per cpu TSC sync messages (bnc#564618,
  FATE#306952).
- patches.arch/x86-Limit-the-number-of-processor-bootup-messages.patch:
  x86: Limit the number of processor bootup messages (bnc#564618,
  FATE#306952).
- patches.arch/x86-Remove-CPU-cache-size-output-for-non-Intel-too.patch:
  x86: Remove CPU cache size output for non-Intel too (bnc#564618,
  FATE#306952).
- patches.arch/x86-Remove-enabling-x2apic-message-for-every-CPU.patch:
  x86: Remove enabling x2apic message for every CPU (bnc#564618,
  FATE#306952).
- patches.arch/x86-Remove-the-CPU-cache-size-printks.patch: x86:
  Remove the CPU cache size printk's (bnc#564618, FATE#306952).
- patches.arch/x86-cpu-mv-display_cacheinfo-cpu_detect_cache_sizes.patch:
  x86, cpu: mv display_cacheinfo -> cpu_detect_cache_sizes
  (bnc#564618, FATE#306952).
- patches.arch/x86-ucode-amd-Load-ucode-patches-once-and-not-separately-of-each-CPU.patch:
  x86: ucode-amd: Load ucode-patches once and not separately of
  each CPU (bnc#564618, FATE#306952).
- patches.fixes/sched-Limit-the-number-of-scheduler-debug-messages.patch:
  sched: Limit the number of scheduler debug messages (bnc#564618,
  FATE#306952).
- patches.fixes/timers-init-Limit-the-number-of-per-cpu-calibration-bootup-messages.patch:
  timers, init: Limit the number of per cpu calibration bootup
  messages (bnc#564618, FATE#306952).

-------------------------------------------------------------------
Thu Jan 14 20:54:29 CET 2010 - jeffm@suse.com

- patches.suse/add-initramfs-file_read_write: Build fix.

-------------------------------------------------------------------
Thu Jan 14 20:44:18 CET 2010 - jeffm@suse.com

- patches.suse/supported-flag-enterprise: Refresh.

-------------------------------------------------------------------
Thu Jan 14 20:16:19 CET 2010 - jeffm@suse.com

- patches.suse/supported-flag-sysfs: Properly report proprietary modules

-------------------------------------------------------------------
Thu Jan 14 19:24:32 CET 2010 - jeffm@suse.de

- patches.suse/add-initramfs-file_read_write: initramfs: add
  initramfs_{read,write} (bnc#568120).
- Re-enabled custom ACPI table loading from initramfs.

-------------------------------------------------------------------
Thu Jan 14 12:58:33 CET 2010 - trenn@suse.de

- Update config files.
  Enable CONFIG_CPU_FREQ_DEBUG as requested by HP.
  This one adds conditional printks which can be enabled via:
  cpufreq.debug=7

-------------------------------------------------------------------
Thu Jan 14 12:55:42 CET 2010 - tiwai@suse.de

- patches.drivers/alsa-sp1-hda-54-alc861-capture-fix: ALSA: hda -
  Fix missing capture mixer for ALC861/660 codecs (bnc#567340).

-------------------------------------------------------------------
Thu Jan 14 10:25:21 CET 2010 - mmarek@suse.de

- rpm/find-provides, rpm/kernel-binary.spec.in: really fix ppc
  symbol provides.

-------------------------------------------------------------------
Thu Jan 14 00:10:11 CET 2010 - rjw@suse.de

- patches.arch/UV-Expose-irq_desc-node-in-proc.patch: Expose the
  irq_desc node as /proc/irq/*/node. (bnc#566745, fate#306952).

-------------------------------------------------------------------
Wed Jan 13 23:37:52 CET 2010 - bphilips@suse.de

- patches.drivers/dmfe-tulip-Let-dmfe-handle-DM910x-except-for-SPARC-o.patch:
  dmfe/tulip: Let dmfe handle DM910x except for SPARC on-board
  chips (bnc#537016).

-------------------------------------------------------------------
Wed Jan 13 23:13:19 CET 2010 - jkosina@suse.cz

- patches.fixes/crypto-testmgr-fix-complain-about-lacking-test.patch:
  crypto: testmgr - Fix complain about lack test for internal
  used algorithm (bnc#568278 FATE#306883).

-------------------------------------------------------------------
Wed Jan 13 16:23:49 CET 2010 - jeffm@suse.com

- Update to 2.6.33-rc4.
  - Eliminated patches.fixes/megaraid_sas-fix-permissions-on-poll_mode_io

-------------------------------------------------------------------
Wed Jan 13 16:04:58 CET 2010 - mmarek@suse.cz

- patches.suse/bootsplash-keep-multiple-data: Keep multiple
  splash screens for KMS (bnc#570082).
- patches.suse/bootsplash-scaler: Add bootsplash image scaler
  (bnc#570082).

-------------------------------------------------------------------
Wed Jan 13 13:53:04 CET 2010 - mmarek@suse.de

- rpm/kernel-binary.spec.in, rpm/find-provides: extract exported
  symbols from /boot/vmlinux before the image is stripped (affects
  ppc).

-------------------------------------------------------------------
Wed Jan 13 03:49:52 CET 2010 - jeffm@suse.com

- patches.rpmify/twl6030-fix-note_interrupt-call: Rename to patches.fixes/twl6030-fix-note_interrupt-call

-------------------------------------------------------------------
Wed Jan 13 02:01:55 CET 2010 - bphilips@suse.de

- patches.drivers/e1000-enhance-frame-fragment-detection.patch:
  Avoid atomic op by introducing discarding flag instead
- patches.drivers/e1000e-enhance-frame-fragment-detection.patch:
  Avoid atomic op by introducing discarding flag instead

-------------------------------------------------------------------
Wed Jan 13 01:35:57 CET 2010 - jeffm@suse.com

- patches.rpmify/autoconf-h-fix-locations: autoconf.h: Fix
  locations.

-------------------------------------------------------------------
Wed Jan 13 01:35:09 CET 2010 - jeffm@suse.com

- patches.fixes/ppc-crashdump-typefix: Renamed to patches.rpmify/ppc-crashdump-typefix

-------------------------------------------------------------------
Tue Jan 12 23:25:59 CET 2010 - jeffm@suse.com

- patches.fixes/signal-fix-kernel-information-leak-with-print-fatal-signals-1:
  Delete.

-------------------------------------------------------------------
Tue Jan 12 22:19:03 CET 2010 - jeffm@suse.com

- Update config files.

-------------------------------------------------------------------
Tue Jan 12 22:08:43 CET 2010 - jeffm@suse.com

- patches.fixes/ppc-crashdump-typefix: rename to patches.rpmify/ppc-crashdump-typefix

-------------------------------------------------------------------
Tue Jan 12 21:40:53 CET 2010 - jeffm@suse.com

- patches.fixes/signal-fix-kernel-information-leak-with-print-fatal-signals-1:
  kernel/signal.c: fix kernel information leak with
  print-fatal-signals=1 (bnc#569902).

-------------------------------------------------------------------
Tue Jan 12 21:33:19 CET 2010 - jeffm@suse.com

- patches.fixes/signal-fix-kernel-information-leak-with-print-fatal-signals-1:
  kernel/signal.c: fix kernel information leak with
  print-fatal-signals=1 (bnc#569902).

-------------------------------------------------------------------
Tue Jan 12 21:14:05 CET 2010 - rjw@suse.de

- needs_update: Remove some patches that we've got through the
  upstream.

-------------------------------------------------------------------
Tue Jan 12 17:57:52 CET 2010 - tiwai@suse.de

- patches.drivers/alsa-sp1-hda-53-alc861vd-capture-fix: ALSA:
  hda - Fix ALC861-VD capture source mixer (bnc#568305).

-------------------------------------------------------------------
Tue Jan 12 17:20:25 CET 2010 - jeffm@suse.com

- Update to 2.6.33-rc3-git5.

-------------------------------------------------------------------
Tue Jan 12 16:49:37 CET 2010 - trenn@suse.de

- patches.fixes/nohz_prevent_clocksource_wrapping_during_idle.patch:
  nohz: Prevent clocksource wrapping during idle (bnc#569238).

-------------------------------------------------------------------
Tue Jan 12 14:21:01 CET 2010 - jack@suse.de

- patches.suse/readahead-request-tunables.patch: Update readahead
  and max_sectors tunables (bnc#548529).

-------------------------------------------------------------------
Tue Jan 12 14:14:08 CET 2010 - jkosina@suse.cz

- patches.drivers/watchdog-iTCO_wdt-Add-support-for-Intel-Ibex-Peak.patch:
  iTCO_wdt: Add support for Intel Ibex Peak (bnc#557081
  FATE#308591).

-------------------------------------------------------------------
Tue Jan 12 09:21:52 CET 2010 - tonyj@suse.de

- needs_update: remove LTT/trace patches (assigned to jbl), all had 
  already been taken care of by my fwd port to 2.6.32

-------------------------------------------------------------------
Tue Jan 12 08:09:38 CET 2010 - hare@suse.de

- patches.drivers/qla4xxx-5.01.00-k9-5.01.00.00.11.01-k10.patch:
  Fixup compilation error.

-------------------------------------------------------------------
Tue Jan 12 00:52:29 CET 2010 - rjw@suse.de

- patches.fixes/PCI-Always-set-prefetchable-base-limit-upper32-registers.patch:
  PCI: Always set prefetchable base/limit upper32 registers
  (bnc#569003).

-------------------------------------------------------------------
Mon Jan 11 21:04:07 CET 2010 - jeffm@suse.com

- Merged patches.rpmify/x86_64-ksyms-make-the-native_load_gs_index-export-depend-on-config_paravirt_cpu into
  patches.arch/kvm-split-paravirt-ops-by-functionality

-------------------------------------------------------------------
Mon Jan 11 21:02:38 CET 2010 - jeffm@suse.com

- Renamed patches.rpmify/kmsg-fix-parameter-limitations to
  patches.arch/kmsg-fix-parameter-limitations

-------------------------------------------------------------------
Mon Jan 11 20:50:27 CET 2010 - jeffm@suse.com

- patches.rpmify/x86_64-ksyms-make-the-native_load_gs_index-export-depend-on-config_paravirt_cpu:
  x86_64/ksyms: Make the native_load_gs_index export depend
  on CONFIG_PARAVIRT_CPU.

-------------------------------------------------------------------
Mon Jan 11 20:49:26 CET 2010 - jeffm@suse.com

- Renamed patches.rpmify/rt2870-fix-section-mismatches to
  patches.rpmify/rt2860-fix-section-mismatches

-------------------------------------------------------------------
Mon Jan 11 20:14:56 CET 2010 - jeffm@suse.de

- Updated to 2.6.33-rc3-git3.
  - Eliminated 392 patches.
  - Xen is disabled.

-------------------------------------------------------------------
Mon Jan 11 16:32:52 CET 2010 - hare@suse.de

- patches.drivers/qla4xxx-5.01.00-k9-5.01.00.00.11.01-k10.patch:
  Update qla4xxx driver for SLES11 SP1 (bnc#556572,FATE#307128).

-------------------------------------------------------------------
Mon Jan 11 15:51:14 CET 2010 - jblunck@suse.de

- needs_update: Removed some patches.

-------------------------------------------------------------------
Mon Jan 11 14:34:00 CET 2010 - hare@suse.de

- patches.drivers/bfa-2.1.2.1-update: Update bfa driver to
  version 2.1.2.1 (bnc#561881).

-------------------------------------------------------------------
Mon Jan 11 12:39:21 CET 2010 - hare@suse.de

- patches.fixes/fcoe-libfc-adds-enable-di: adds enable/disable
  for fcoe interface (bnc#562046).
- patches.fixes/fcoe-use-lld-s-wwpn-and-w: Use LLD's WWPN and
  WWNN for lport if LLD supports ndo_fcoe_get_wwn (bnc#562046).
- patches.fixes/libfc-reduce-hold-time-on: reduce hold time on
  SCSI host lock (bnc#562046).
- patches.fixes/libfc-remote-port-gets-st: remote port gets
  stuck in restart state without really restarting (bnc#562046).

-------------------------------------------------------------------
Mon Jan 11 12:13:36 CET 2010 - hare@suse.de

- patches.drivers/mpt2sas-03.100.03.00-update: LSI mptsas2 driver
  update to 03.100.03.00 (bnc#566013).

-------------------------------------------------------------------
Mon Jan 11 10:33:48 CET 2010 - jbeulich@novell.com

- patches.xen/xen-x86_64-nx-user-mappings: Delete (bnc#568741).
- patches.xen/xen3-rlim-0025-x86-add-ia32-compat-prlimit-syscalls.patch:
  Delete.

-------------------------------------------------------------------
Mon Jan 11 09:57:40 CET 2010 - hare@suse.de

- patches.fixes/qla4xxx-lun-reset-fix: Delete.

-------------------------------------------------------------------
Mon Jan 11 09:55:52 CET 2010 - hare@suse.de

- patches.fixes/scsi-dh-rdac-add-ibm-174x: scsi_dh_rdac: Add
  two new IBM devices (bnc# 556159).

-------------------------------------------------------------------
Sat Jan  9 21:07:34 CET 2010 - jslaby@suse.de

- patches.suse/perfmon2.patch: Refresh.
- patches.suse/rlim-0001-SECURITY-selinux-fix-update_rlimit_cpu-parameter.patch:
  Refresh.
- patches.suse/rlim-0002-resource-move-kernel-function-inside-__KERNEL__.patch:
  resource: move kernel function inside __KERNEL__ (FATE#305733).
- patches.suse/rlim-0003-resource-add-helpers-for-fetching-rlimits.patch:
  resource: add helpers for fetching rlimits (FATE#305733).
- patches.suse/rlim-0004-IA64-use-helpers-for-rlimits.patch:
  [IA64] use helpers for rlimits (FATE#305733).
- patches.suse/rlim-0005-core-posix-cpu-timers-cleanup-rlimits-usage.patch:
  core: posix-cpu-timers, cleanup rlimits usage (FATE#305733).
- patches.suse/rlim-0006-PPC-use-helpers-for-rlimits.patch: PPC:
  use helpers for rlimits (FATE#305733).
- patches.suse/rlim-0007-S390-use-helpers-for-rlimits.patch:
  S390: use helpers for rlimits (FATE#305733).
- patches.suse/rlim-0008-SPARC-use-helpers-for-rlimits.patch:
  SPARC: use helpers for rlimits (FATE#305733).
- patches.suse/rlim-0009-X86-use-helpers-for-rlimits.patch: X86:
  use helpers for rlimits (FATE#305733).
- patches.suse/rlim-0010-FS-use-helpers-for-rlimits.patch: FS:
  use helpers for rlimits (FATE#305733).
- patches.suse/rlim-0011-MM-use-helpers-for-rlimits.patch: MM:
  use helpers for rlimits (FATE#305733).
- patches.suse/rlim-0012-core-use-helpers-for-rlimits.patch:
  core: use helpers for rlimits (FATE#305733).
- patches.suse/rlim-0013-infiniband-use-helpers-for-rlimits.patch:
  infiniband: use helpers for rlimits (FATE#305733).
- patches.suse/rlim-0014-ipc-use-helpers-for-rlimits.patch: ipc:
  use helpers for rlimits (FATE#305733).
- patches.suse/rlim-0015-SECURITY-add-task_struct-to-setrlimit.patch:
  SECURITY: add task_struct to setrlimit (FATE#305733).
- patches.suse/rlim-0016-core-add-task_struct-to-update_rlimit_cpu.patch:
  core: add task_struct to update_rlimit_cpu (FATE#305733).
- patches.suse/rlim-0017-sys_setrlimit-make-sure-rlim_max-never-grows.patch:
  sys_setrlimit: make sure ->rlim_max never grows (FATE#305733).
- patches.suse/rlim-0018-core-split-sys_setrlimit.patch: core:
  split sys_setrlimit (FATE#305733).
- patches.suse/rlim-0019-core-allow-setrlimit-to-non-current-tasks.patch:
  core: allow setrlimit to non-current tasks (FATE#305733).
- patches.suse/rlim-0020-core-optimize-setrlimit-for-current-task.patch:
  core: optimize setrlimit for current task (FATE#305733).
- patches.suse/rlim-0021-FS-proc-switch-limits-reading-to-fops.patch:
  FS: proc, switch limits reading to fops (FATE#305733).
- patches.suse/rlim-0022-FS-proc-make-limits-writable.patch:
  FS: proc, make limits writable (FATE#305733).
- patches.suse/rlim-0023-core-do-security-check-under-task_lock.patch:
  core: do security check under task_lock (FATE#305733).
- patches.suse/rlim-0002-SECURITY-add-task_struct-to-setrlimit.patch:
  Delete.
- patches.suse/rlim-0003-core-add-task_struct-to-update_rlimit_cpu.patch:
  Delete.
- patches.suse/rlim-0004-sys_setrlimit-make-sure-rlim_max-never-grows.patch:
  Delete.
- patches.suse/rlim-0005-core-split-sys_setrlimit.patch: Delete.
- patches.suse/rlim-0006-core-allow-setrlimit-to-non-current-tasks.patch:
  Delete.
- patches.suse/rlim-0007-core-optimize-setrlimit-for-current-task.patch:
  Delete.
- patches.suse/rlim-0008-FS-proc-make-limits-writable.patch:
  Delete.
- patches.suse/rlim-0009-core-posix-cpu-timers-cleanup-rlimits-usage.patch:
  Delete.
- patches.suse/rlim-0010-core-do-security-check-under-task_lock.patch:
  Delete.
- patches.suse/rlim-0011-resource-add-helpers-for-fetching-rlimits.patch:
  Delete.
- patches.suse/rlim-0012-IA64-use-helpers-for-rlimits.patch:
  Delete.
- patches.suse/rlim-0013-PPC-use-helpers-for-rlimits.patch:
  Delete.
- patches.suse/rlim-0014-S390-use-helpers-for-rlimits.patch:
  Delete.
- patches.suse/rlim-0015-SPARC-use-helpers-for-rlimits.patch:
  Delete.
- patches.suse/rlim-0016-X86-use-helpers-for-rlimits.patch:
  Delete.
- patches.suse/rlim-0017-FS-use-helpers-for-rlimits.patch: Delete.
- patches.suse/rlim-0018-MM-use-helpers-for-rlimits.patch: Delete.
- patches.suse/rlim-0019-core-use-helpers-for-rlimits.patch:
  Delete.
- patches.suse/rlim-0020-misc-use-helpers-for-rlimits.patch:
  Delete.
- patches.suse/rlim-0021-core-rename-setrlimit-to-do_setrlimit.patch:
  Delete.
- patches.suse/rlim-0022-core-implement-getprlimit-and-setprlimit-syscalls.patch:
  Delete.
- patches.suse/rlim-0023-unistd-add-__NR_-get-set-prlimit-syscall-numbers.patch:
  Delete.
- patches.suse/rlim-0024-COMPAT-add-get-put_compat_rlimit.patch:
  Delete.
- patches.suse/rlim-0025-x86-add-ia32-compat-prlimit-syscalls.patch:
  Delete.

  Sync with upstream. Drop limits syscalls altogether.

-------------------------------------------------------------------
Sat Jan  9 14:50:07 CET 2010 - jkosina@suse.cz

- patches.apparmor/apparmor.diff: Delete, as it is unused after
  splitup into smaller patches.

-------------------------------------------------------------------
Fri Jan  8 18:22:42 CET 2010 - sjayaraman@suse.de

- patches.suse/SoN-23-mm-swapfile.patch: Fix up the enum declaration
  to avoid conflict due to a upstream change.

-------------------------------------------------------------------
Fri Jan  8 18:17:27 CET 2010 - jkosina@suse.cz

- patches.fixes/quota-fix-reserved-space-management-for-ordinary-fs.patch:
  quota: fix reserved space management for ordinary fs.

-------------------------------------------------------------------
Fri Jan  8 18:15:09 CET 2010 - gregkh@suse.de

- patches.drivers/staging-hv-fix-smp-problems-in-the-hyperv-core-code.patch:
  Staging: hv: fix smp problems in the hyperv core code.

-------------------------------------------------------------------
Fri Jan  8 17:39:28 CET 2010 - jeffm@suse.de

- Disable set,getprlimit compat syscalls on xen.

-------------------------------------------------------------------
Fri Jan  8 17:09:03 CET 2010 - jeffm@suse.de

- Disabled custom ACPI table loading from initramfs until
  the scheduling while atomic issues are worked out.

-------------------------------------------------------------------
Fri Jan  8 05:41:28 CET 2010 - jeffm@suse.de

- Disabled set,getprlimit syscalls until the syscall numbers
  have been officially reserved.

-------------------------------------------------------------------
Fri Jan  8 03:32:21 CET 2010 - jeffm@suse.com

- patches.arch/module-handle-ppc64-relocating-kcrctabs-when-config_relocatable-y:
  module: handle ppc64 relocating kcrctabs when
  CONFIG_RELOCATABLE=y (bnc#566243).

-------------------------------------------------------------------
Thu Jan  7 12:18:20 CET 2010 - jbeulich@novell.com

- Update Xen patches to 2.6.32.3 and c/s 974.
- Update EC2 config files.
- patches.xen/xen3-x86-Remove-local_irq_enable-local_irq_disable-in-fixup_irqs.patch:
  x86: Remove local_irq_enable()/local_irq_disable() in
  fixup_irqs() (bnc#558247).
- patches.xen/xen3-x86-Unify-fixup_irqs-for-32-bit-and-64-bit-kernels.patch:
  x86: Unify fixup_irqs() for 32-bit and 64-bit kernels
  (bnc#558247).
- patches.xen/xen3-x86-intr-remap-Avoid-irq_chip-mask-unmask-in-fixup_irqs-for-intr-remapping.patch:
  x86, intr-remap: Avoid irq_chip mask/unmask in fixup_irqs()
  for intr-remapping (bnc#558247).
- patches.xen/xen-fix-compilation-after-rename_generic_int.patch:
  Delete.
- patches.xen/xen-scsifront-block-timeout-update: Delete.
- patches.xen/xen3-x86-fix-nodac: Delete.

-------------------------------------------------------------------
Thu Jan  7 07:12:44 CET 2010 - bphilips@suse.de

- patches.drivers/e1000-enhance-frame-fragment-detection.patch:
  e1000: enhance frame fragment detection (bnc#567376,
  CVE-2009-4536).
- patches.drivers/e1000e-enhance-frame-fragment-detection.patch:
  e1000e: enhance frame fragment detection (bnc#567376,
  CVE-2009-4538).

-------------------------------------------------------------------
Thu Jan  7 01:24:18 CET 2010 - gregkh@suse.de

- Update to 2.6.32.3
  - security fixes
  - bugfixes
  - obsoletes:
    - patches.arch/s390-04-03-dasd-diag-ro.patch
    - patches.drivers/alsa-sp1-hda-50-alc88x-missing-capsrc_nids
    - patches.fixes/qla2xxx-dpc-thread-can-execute-before-scsi-host
    - patches.fixes/scsi-ipr-fix-eeh-recovery

-------------------------------------------------------------------
Wed Jan  6 20:51:27 CET 2010 - rjw@suse.de

- patches.arch/x86-Force-irq-complete-move-during-cpu-offline.patch:
  x86: Force irq complete move during cpu offline (bnc#558247).
- patches.arch/x86-Remove-local_irq_enable-local_irq_disable-in-fixup_irqs.patch:
  x86: Remove local_irq_enable()/local_irq_disable() in
  fixup_irqs() (bnc#558247).
- patches.arch/x86-Remove-move_cleanup_count-from-irq_cfg.patch:
  x86: Remove move_cleanup_count from irq_cfg (bnc#558247).
- patches.arch/x86-Remove-unnecessary-mdelay-from-cpu_disable_common.patch:
  x86: Remove unnecessary mdelay() from cpu_disable_common()   .
- patches.arch/x86-Unify-fixup_irqs-for-32-bit-and-64-bit-kernels.patch:
  x86: Unify fixup_irqs() for 32-bit and 64-bit kernels
  (bnc#558247).
- patches.arch/x86-Use-EOI-register-in-io-apic-on-intel-platforms.patch:
  x86: Use EOI register in io-apic on intel platforms
  (bnc#558247).
- patches.arch/x86-intr-remap-Avoid-irq_chip-mask-unmask-in-fixup_irqs-for-intr-remapping.patch:
  x86, intr-remap: Avoid irq_chip mask/unmask in fixup_irqs()
  for intr-remapping (bnc#558247).
- patches.arch/x86-io-apic-Move-the-effort-of-clearing-remoteIRR-explicitly-before-migrating-the-irq.patch:
  x86, io-apic: Move the effort of clearing remoteIRR explicitly
  before migrating the irq (bnc#558247).
- patches.arch/x86-ioapic-Document-another-case-when-level-irq-is-seen-as-an-edge.patch:
  x86, ioapic: Document another case when level irq is seen as
  an edge (bnc#558247).
- patches.arch/x86-ioapic-Fix-the-EOI-register-detection-mechanism.patch:
  x86, ioapic: Fix the EOI register detection mechanism
  (bnc#558247).

-------------------------------------------------------------------
Wed Jan  6 15:01:16 CET 2010 - trenn@suse.de

- patches.fixes/pci_aer_mce_inject_check_osc_for_aer.patch: PCI:
  AER: fix aer inject result in kernel oops (bnc#566619).

-------------------------------------------------------------------
Wed Jan  6 14:50:52 CET 2010 - trenn@suse.de

- patches.fixes/PCIe-AER-reject-aer-inject-if-hardware-mask-error-reporting.patch:
  PCIe AER: reject aer inject if hardware mask error reporting
  (bnc#566621).

-------------------------------------------------------------------
Wed Jan  6 00:30:09 CET 2010 - gregkh@suse.de

- patches.xen/xen3-patch-2.6.29: Refresh due to conflicts from i915
  changes.  Ick, the xen code sucks rocks, it shouldn't be touching
  stuff here at all.

-------------------------------------------------------------------
Wed Jan  6 00:14:14 CET 2010 - gregkh@suse.de

- patches.drivers/drm-i915-add-acpi-opregion-support-for-ironlake.patch:
  Refresh.
- patches.drivers/drm-i915-add-i915_lp_ring_sync-helper.patch:
  drm/i915: add i915_lp_ring_sync helper (bnc#568447).
- patches.drivers/drm-i915-fix-get_core_clock_speed-for-g33-class-desktop-chips.patch:
  drm/i915: fix get_core_clock_speed for G33 class desktop chips
  (bnc#568447).
- patches.drivers/drm-i915-fully-switch-off-overlay-when-not-in-use.patch:
  drm/i915: fully switch off overlay when not in use (bnc#568447).
- patches.drivers/drm-i915-implement-drmmode-overlay-support-v4.patch:
  drm/i915: implement drmmode overlay support v4 (bnc#568447).
- patches.drivers/drm-i915-implement-fastpath-for-overlay-flip-waiting.patch:
  drm/i915: implement fastpath for overlay flip waiting
  (bnc#568447).

-------------------------------------------------------------------
Wed Jan  6 00:00:59 CET 2010 - gregkh@suse.de

- patches.drivers/drm-i915-add-acpi-opregion-support-for-ironlake.patch:
  Refresh.

-------------------------------------------------------------------
Tue Jan  5 23:49:26 CET 2010 - gregkh@suse.de

- patches.drivers/drm-i915-add-acpi-opregion-support-for-ironlake.patch:
  drm/i915: Add ACPI OpRegion support for Ironlake (bnc#568436).

-------------------------------------------------------------------
Tue Jan  5 22:49:44 CET 2010 - tonyj@suse.de

- patches.fixes/oprofile_bios_ctr.patch: Update to newer version

-------------------------------------------------------------------
Wed Dec 30 01:01:25 CET 2009 - nfbrown@suse.de

- patches.fixes/nfs-fix-NFS4ERR_FILE_OPEN-handling:
  NFS4ERR_FILE_OPEN handling in Linux/NFS (bnc#526819).

-------------------------------------------------------------------
Mon Dec 28 17:56:19 CET 2009 - jeffm@suse.com

- patches.fixes/dmar-fix-oops-with-no-dmar-table: dmar: Fix oops
  with no DMAR table (bnc#548108).

-------------------------------------------------------------------
Sun Dec 27 14:23:47 CET 2009 - tiwai@suse.de

- patches.drivers/alsa-sp1-hda-52-hdmi-sticky-stream-tag: ALSA:
  hda - HDMI sticky stream tag support (FATE#306783).

-------------------------------------------------------------------
Wed Dec 23 23:10:02 CET 2009 - rjw@suse.de

- patches.arch/xpc_first_contact_when_active.patch: X86: UV
  - xpc_make_first_contact hang due to not accepting ACTIVE
  state. (bnc#562288, fate#306952).
- patches.arch/xpc_fix_xpc_get_fifo_entry_uv.patch: x86: UV - XPC
  NULL deref when mesq becomes empty. (bnc#562288, fate#306952).
- patches.arch/xpc_introduce_xp_socket.patch: x86: UV - XPC
  needs to provide an abstraction for uv_gpa. (bnc#562288,
  fate #306952).
- patches.arch/xpc_pass_nasid_to_gru_create_message_queue.patch:
  UV - pass nasid instead of nid to gru_create_message_queue
  (bnc#562288, fate#306952).
- patches.arch/xpc_recv_msg_slots_wrap.patch: X86: UV - XPC
  receive message reuse triggers invalid BUG_ON(). (bnc#562288,
  fate#306952).
- patches.arch/xpc_uv_bios_changes.patch: x86: UV - Update XPC
  to handle updated BIOS interface. (bnc#562288, fate#306952).

-------------------------------------------------------------------
Wed Dec 23 21:57:53 CET 2009 - rjw@suse.de

- patches.arch/bug-561989_gru_rollup.patch: SGI GRU Updates
  (bnc#561989, fate#306952).

-------------------------------------------------------------------
Wed Dec 23 20:31:57 CET 2009 - jeffm@suse.com

- patches.fixes/ppc-crashdump-typefix: powerpc: use min_t in
  copy_oldmem_page.

-------------------------------------------------------------------
Wed Dec 23 18:56:48 CET 2009 - rjw@suse.de

- patches.arch/bug-561946_uv_irq_affinity.patch: x86: SGI UV: Fix
  irq affinity for hub based interrupts (bnc#561946, fate#306952).
- patches.arch/bug-561946_uv_move_ioapic.patch: x86, apic: Move
  SGI UV functionality out of generic IO-APIC code (bnc#561946,
  fate#306952).
- patches.arch/bug-561946_uv_use_rtc.patch: x86: UV RTC: Always
  enable RTC clocksource (bnc#561946, fate#306952).

-------------------------------------------------------------------
Wed Dec 23 17:51:32 CET 2009 - jeffm@suse.com

- patches.fixes/ia64-fix-sba-iommu-to-handle-allocation-failure-properly:
  fix SBA IOMMU to handle allocation failure properly
  (bnc#545367).

-------------------------------------------------------------------
Tue Dec 22 22:17:33 CET 2009 - jeffm@suse.com

- Enabled CONFIG_CRASH_DUMP on ppc/ppc64 (bnc#566243).

-------------------------------------------------------------------
Tue Dec 22 16:51:37 CET 2009 - jeffm@suse.com

- patches.fixes/scsi-ipr-fix-eeh-recovery: ipr: fix EEH recovery
  (bnc#566613).

-------------------------------------------------------------------
Sun Dec 20 22:23:41 CET 2009 - trenn@suse.de

- Update config files.
- patches.drivers/cpufreq_ondemand_limit_fix.patch: cpufreq:
  Fix ondemand to not request targets outside policy limits
  (fate#306746).
- patches.drivers/cpufreq_processor_clocking_control_pcc_driver.patch:
  x86,cpufreq: Processor Clocking Control (PCC) driver
  (fate#306746).
- supported.conf:

-------------------------------------------------------------------
Sun Dec 20 00:42:16 CET 2009 - rjw@suse.de

- patches.arch/bug-561939_uv_bios_call_hwperf_updated.patch:
  x86, uv: Add serial number parameter to uv_bios_get_sn_info()
  (bnc#561939, fate#306952).
- patches.arch/bug-561939_uv_bios_call_hwperf.patch: Delete.

-------------------------------------------------------------------
Sat Dec 19 18:53:28 CET 2009 - jeffm@suse.com

- patches.fixes/scsi_debug-scale-virtual_gb-with-sector_size-properly:
  scsi_debug: scale virtual_gb with sector_size properly
  (bnc#535939).

-------------------------------------------------------------------
Sat Dec 19 00:58:56 CET 2009 - gregkh@suse.de

- patches.xen/xen3-fixup-xen: Refresh.  Fix up build error from
  .32.2 import

-------------------------------------------------------------------
Sat Dec 19 00:22:21 CET 2009 - gregkh@suse.de

- Update to 2.6.32.2
  - lots of security fixes
  - loads of bugfixes
  - other goodness
  - obsoletes:
    - patches.arch/bug-561939_bau_data_config.patch
    - patches.arch/bug-564471_x86_Fix_duplicated_UV_BAU_interrupt_vector.patch
    - patches.arch/s390-04-01-clear-high-regs.patch
    - patches.arch/s390-kvm-prefix.patch
    - patches.arch/s390-kvm-psw.patch
    - patches.arch/x86-fix-nodac
    - patches.arch/x86_mce_nfs-mig2
    - patches.fixes/firewire-ohci-handle-receive-packets-with-a-data-length-of-zero
    - patches.fixes/uart-txen-race.patch

-------------------------------------------------------------------
Fri Dec 18 21:17:46 CET 2009 - jeffm@suse.com

- Update config files: CONFIG_STRICT_DEVMEM=n. It was enabled
  mistakenly in commit 3df90f9e and affects using tools like
  crash with a live system.

-------------------------------------------------------------------
Fri Dec 18 17:53:06 CET 2009 - gregkh@suse.de

- Update config files.
  CONFIG_CALGARY_IOMMU_ENABLED_BY_DEFAULT = n (bnc#565607)

-------------------------------------------------------------------
Fri Dec 18 15:11:18 CET 2009 - tiwai@suse.de

- patches.drivers/alsa-sp1-hda-{24..51}-*: 2.6.33-rc1 backport
  fixes for HDMI and new Realtek codecs (FATE#306783)
- Refresh Patch-mainline tags in patches.drivers/alsa-*

-------------------------------------------------------------------
Fri Dec 18 14:45:04 CET 2009 - jjolly@suse.de

- patches.arch/s390-05-01-netiucv-tx-bytes.patch: netiucv:
  displayed TX bytes value much too high (BNC#565612).
- patches.arch/s390-05-02-cmm-suspend.patch: cmm: free pages on
  hibernate. (BNC#565612).
- patches.arch/s390-05-03-iucv-suspend.patch: iucv: add work_queue
  cleanup for suspend (BNC#565612).
- patches.arch/s390-05-04-zfcp-work-queue.patch: zfcp: Assign
  scheduled work to driver queue (BNC#565612).
- patches.arch/s390-05-05-zfcp-fail-commands.patch: zfcp: Don't
  fail SCSI commands when transitioning to blocked fc_rport
  (BNC#565612,LTC#58541).
- patches.arch/s390-05-06-zfcp-adisc.patch: zfcp: Improve ELS
  ADISC handling (BNC#565612).
- patches.arch/s390-05-07-zfcp-fsf-errors.patch: zfcp: Update
  FSF error reporting (BNC#565612).
- patches.arch/s390-05-08-zfcp-block.diff: zfcp: Block SCSI EH
  thread for rport state BLOCKED (BNC#565612).
- patches.arch/s390-05-09-ctcm-suspend-wait.diff: ctcm: suspend
  has to wait for outstanding I/O (BNC#565612).
- patches.arch/s390-05-10-rework-tso.diff: qeth: rework TSO
  functions (BNC#565612).
- patches.arch/s390-05-11-atomic-volatile.patch: kernel: improve
  code generated by atomic operations. (BNC#565612).
- patches.arch/s390-05-12-tape-remove-fn.patch: tape: incomplete
  device removal (BNC#565612).
- patches.arch/s390-05-13-qeth-blkt-defaults.patch: qeth:
  set default BLKT settings dependend on OSA hw level
  (BNC#565612,LTC#58654).
- patches.arch/s390-05-14-dasd-dasd-enable-prefix.patch: dasd:
  enable prefix independent of pav support (BNC#565612).
- patches.arch/s390-05-15-dasd-s390dbf-strings.patch: dasd:
  remove strings from s390dbf (BNC#565612).
- patches.arch/s390-05-16-dasd-wait-lcu-setup.patch: dasd:
  let device initialization wait for LCU setup (BNC#565612).

-------------------------------------------------------------------
Fri Dec 18 12:58:36 CET 2009 - mmarek@suse.cz

- rpm/kernel-binary.spec.in: Fix generating /boot/Kerntypes* for
  s390/vanilla.

-------------------------------------------------------------------
Fri Dec 18 04:35:18 CET 2009 - nfbrown@suse.de

- patches.fixes/md-start_ro-fix: md: fix small irregularity with
  start_ro module parameter (bnc#565219).

-------------------------------------------------------------------
Fri Dec 18 01:29:32 CET 2009 - rjw@suse.de

- patches.xen/xen-fix-compilation-after-rename_generic_int.patch:
  XEN: Fix compilation after renaming of generic_irqs.

-------------------------------------------------------------------
Fri Dec 18 00:30:52 CET 2009 - rjw@suse.de

- patches.arch/bug-561946_rename_generic_int.patch: x86: UV RTC:
  Rename generic_interrupt to x86_platform_ipi (bnc#561946,
  fate#306952).

-------------------------------------------------------------------
Thu Dec 17 23:48:10 CET 2009 - mmarek@suse.cz

- patches.suse/s390-Kerntypes.diff: S390: Generate Kerntypes file.
- rpm/kernel-binary.spec.in: install /boot/Kerntypes-$version.

-------------------------------------------------------------------
Thu Dec 17 21:02:52 CET 2009 - jeffm@suse.com

- patches.fixes/powerpc-fix-cpu-name-in-show-cpuinfo: powerpc:
  fix cpu name in show-cpuinfo (bnc#565267).

-------------------------------------------------------------------
Thu Dec 17 13:32:32 CET 2009 - hare@suse.de

- patches.fixes/fc-transport-remove-BUG_ON: scsi_transport_fc:
  remove invalid BUG_ON (bnc#564479).
- patches.fixes/lpfc-ia64-hang: lpfc: fix hang on SGI ia64
  platform (bnc#564479).
- patches.fixes/qla2xxx-dpc-thread-can-execute-before-scsi-host:
  qla2xxx: dpc thread can execute before scsi host has been added
  (bnc#564479).
- patches.suse/fc-transport-allow-dev_loss_tmo-disable: Remove
  capping from dev_loss_tmo (bnc#492469).

-------------------------------------------------------------------
Wed Dec 16 19:25:01 CET 2009 - gregkh@suse.de

- Update config files.
  - fix up CONFIG_IPV6 option that was built into the kernel
    incorrectly (bnc#564357)

-------------------------------------------------------------------
Wed Dec 16 18:52:34 CET 2009 - jeffm@suse.com

- patches.fixes/acpi-fix-build-when-config_acpi_custom_override_initramfs-is-not-defined:
  acpi: Fix build when CONFIG_ACPI_CUSTOM_OVERRIDE_INITRAMFS is
  not defined.

-------------------------------------------------------------------
Wed Dec 16 15:41:04 CET 2009 - jbeulich@novell.com

- Update Xen patches to c/s 960.
- Update Xen EC2 config files.
- patches.xen/xen3-bug-561933_uv_pat_is_gru_range.patch: x86:
  UV SGI: Don't track GRU space in PAT (bnc#561933, fate#306952).
- patches.xen/xen3-x86-mark_rodata_rw.patch: Add mark_rodata_rw()
  to un-protect read-only kernel code pages (bnc#439348).

-------------------------------------------------------------------
Wed Dec 16 10:15:18 CET 2009 - npiggin@suse.de

- needs_update:
- patches.fixes/aggressive-zone-reclaim.patch: be more aggressive
  with zone reclaims (bnc#476525).

-------------------------------------------------------------------
Wed Dec 16 10:02:18 CET 2009 - npiggin@suse.de

- needs_update:
- patches.suse/x86-mark_rodata_rw.patch: Refresh.

-------------------------------------------------------------------
Wed Dec 16 09:45:58 CET 2009 - npiggin@suse.de

- patches.suse/x86-mark_rodata_rw.patch: Add mark_rodata_rw()
  to un-protect read-only kernel code pages (bnc#439348).

-------------------------------------------------------------------
Tue Dec 15 20:07:17 CET 2009 - jeffm@suse.com

- patches.fixes/firewire-ohci-handle-receive-packets-with-a-data-length-of-zero:
  firewire: ohci: handle receive packets with a data length of
  zero (bnc#564712 CVE-2009-4138).

-------------------------------------------------------------------
Tue Dec 15 12:50:08 CET 2009 - mmarek@suse.cz

- rpm/config.sh: set OBS_PROJECT and IBS_PROJECT variables for
  osc_wrapper.

-------------------------------------------------------------------
Tue Dec 15 12:43:00 CET 2009 - knikanth@suse.de

- supported.conf: Mark dm-log-userspace as supported (fate#307380).

-------------------------------------------------------------------
Tue Dec 15 08:41:01 CET 2009 - sjayaraman@suse.de

- patches.fixes/sched-recalculate-tunables-on-hot-add-remove:
  Fix the build failure due to previous commit.

-------------------------------------------------------------------
Tue Dec 15 06:14:43 CET 2009 - sjayaraman@suse.de

- patches.fixes/sched-recalculate-tunables-on-hot-add-remove:
  sched: Fix missing sched tunable recalculation on cpu add/remove
  (bnc#560317).
- patches.fixes/sched-make-tunable-scaling-configurable: sched:
  Make tunable scaling style configurable (bnc#560317).
- patches.fixes/sched-sysctl-for-normalized-tunables:  sched:
  Update normalized values on user updates via proc (bnc#560317).

-------------------------------------------------------------------
Tue Dec 15 01:10:25 CET 2009 - gregkh@suse.de

- Update config files.
  - make SCSI and ATA drivers modules again.
    (bnc#564357)

-------------------------------------------------------------------
Tue Dec 15 00:56:41 CET 2009 - gregkh@suse.de

- Update config files.
  - fix up USB options that were built into the kernel incorrectly
    (bnc#564357)

-------------------------------------------------------------------
Mon Dec 14 22:58:22 CET 2009 - jjolly@suse.de

- patches.arch/s390-04-01-clear-high-regs.patch: kernel:
  clear high-order bits after switching to 64-bit mode
  (BNC#563999,LTC#58088).
- patches.arch/s390-04-02-zcrypt-hrtimer.patch: zcrypt: Do not
  simultaneously schedule hrtimer (BNC#563999,LTC#58222).
- patches.arch/s390-04-03-dasd-diag-ro.patch: dasd: support DIAG
  access for read-only devices (BNC#563999,LTC#57147).
- patches.arch/s390-04-04-mm-fault-fix.patch: kernel: performance
  counter fix and page fault optimization (BNC#563999).
- patches.arch/s390-04-05-sclp-dump-indicator.patch: kernel:
  fix dump indicator (BNC#563999).
- patches.arch/s390-04-06-dasd-move-diag-kmsg.patch: dasd:
  move diag kmsg to generic dasd kmsg (BNC#563999).
- patches.arch/s390-04-07-cio-fix-double-free.patch: cio: double
  free under memory pressure (BNC#563999).
- patches.arch/s390-04-08-cio-fix-dev-stall.patch: cio: device
  recovery stalls after multiple hardware events (BNC#563999).
- patches.arch/s390-04-09-cio-recover-hw-changes.patch: cio:
  device recovery fails after concurrent hardware changes
  (BNC#563999).
- patches.arch/s390-04-10-cio-fix-onoffline-failure.patch: cio:
  setting a device online or offline fails for unknown reasons
  (BNC#563999).
- patches.arch/s390-04-11-cio-error-reporting.patch: cio:
  incorrect device state after device recognition and recovery
  (BNC#563999).
- patches.arch/s390-04-12-cio-avoid-panic.patch: cio: kernel
  panic after unexpected interrupt (BNC#563999).
- patches.arch/s390-04-13-cio-internal-io.patch: cio:
  initialization of I/O devices fails (BNC#563999).
- patches.arch/s390-04-14-cio-allow-offline.patch: cio: not
  operational devices cannot be deactivated (BNC#563999).
- patches.arch/s390-04-15-cio-split-pgid.patch: cio: erratic
  DASD I/O behavior (BNC#563999).
- patches.arch/s390-04-16-cio-path-verification.patch: cio:
  DASD cannot be set online (BNC#563999).
- patches.arch/s390-04-17-cio-steal-lock.patch: cio: DASD steal
  lock task hangs (BNC#563999).
- patches.arch/s390-04-18-cio-fix-memleak-chk-dev.patch: cio:
  memory leaks when checking unusable devices (BNC#563999).
- patches.arch/s390-04-19-cio-fix-deact-dev-panic.patch: cio:
  deactivated devices can cause use after free panic (BNC#563999).

-------------------------------------------------------------------
Mon Dec 14 22:29:34 CET 2009 - rjw@suse.de

- patches.arch/bug-561933_uv_pat_is_gru_range.patch: x86: UV SGI:
  Don't track GRU space in PAT (bnc#561933, fate#306952).
- patches.arch/bug-561939_bau_data_config.patch: x86: SGI UV
  BAU initialization (bnc#561939, fate#306952).
- patches.arch/bug-561939_uv_bios_call_hwperf.patch: x86: UV
  hardware performance counter and topology access  (bnc#561939,
  fate#306952).
- patches.arch/bug-561939_uv_gpa_is_mmr_space.patch: x86: UV -
  Introduce uv_gpa_is_mmr. (bnc#561939, fate#306952).
- patches.arch/bug-561939_uv_gpa_to_soc_phys_ram.patch:
  x86: UV - Introduce a means to translate from gpa ->
  socket_paddr. (bnc#561939, fate#306952).
- patches.arch/bug-561939_uv_ipi_macro.patch: x86: UV: Introduce
  uv_hub_ipi_value (bnc#561939, fate#306952).
- patches.arch/bug-561939_uv_mmap_low.patch: x86: SGI UV: Map
  low MMR ranges (bnc#561939, fate#306952).
- patches.arch/bug-561939_uv_rtc_cleanup.patch: x86: UV RTC:
  Clean up error handling (bnc#561939, fate#306952).
- patches.arch/bug-561939_uv_rtc_fixes.patch: x86: UV RTC:
  Fix early expiry handling  (bnc#561939, fate#306952).
- patches.arch/bug-561939_uv_rtc_setup_evt.patch: x86: UV RTC:
  Add clocksource only boot option (bnc#561939, fate#306952).
- patches.arch/bug-564471_x86_Fix_duplicated_UV_BAU_interrupt_vector.patch:
  x86: Fix duplicated UV BAU interrupt vector (bnc#564471).

-------------------------------------------------------------------
Mon Dec 14 19:33:04 CET 2009 - gregkh@suse.de

- Refresh patches to be clean of fuzz

-------------------------------------------------------------------
Mon Dec 14 19:20:52 CET 2009 - gregkh@suse.de

- Update to 2.6.32.1
  - security fixes
  - bugfixes
  - obsoletes:
    - patches.fixes/ext4-fix-insufficient-checks-in-ext4_ioc_move_ext
    - patches.fixes/scsi-fix-bug-with-dma-maps-on-nested-scsi-objects

-------------------------------------------------------------------
Mon Dec 14 18:45:26 CET 2009 - jjolly@suse.de

- patches.drivers/dcb-data-center-bridging-ops-s: dcb: data
  center bridging ops should be r/o (BNC#562046).
- patches.drivers/drivers-net-request_irq-remove: drivers/net:
  request_irq - Remove unnecessary leading & from second arg
  (BNC#562046).
- patches.drivers/ethtool-add-direct-attach-supp: ethtool: Add
  Direct Attach support to connector port reporting (BNC#562046).
- patches.drivers/ixgbe-add-support-for-82599-al: ixgbe: Add
  support for 82599 alternative WWNN/WWPN prefix (BNC#562046).
- patches.drivers/ixgbe-add-support-for-82599-ba: ixgbe: add
  support for 82599 based Express Module X520-P2 (BNC#562046).
- patches.drivers/ixgbe-add-support-for-netdev_o: ixgbe: Add
  support for netdev_ops.ndo_fcoe_get_wwn to 82599 (BNC#562046).
- patches.drivers/ixgbe-change-default-ring-size: ixgbe: change
  default ring size (BNC#562046).
- patches.drivers/ixgbe-disable-flow-control-for: ixgbe: Disable
  Flow Control for certain devices (BNC#562046).
- patches.drivers/ixgbe-display-currently-attach: ixgbe: Display
  currently attached PHY through ethtool (BNC#562046).
- patches.drivers/ixgbe-fix-erroneous-display-of: ixgbe: Fix
  erroneous display of stats by ethtool -S (BNC#562046).
- patches.drivers/ixgbe-fix-kr-to-kx-fail-over-f: ixgbe: Fix KR
  to KX fail over for Mezzanine cards (BNC#562046).
- patches.drivers/ixgbe-fix-receive-address-regi: ixgbe:
  Fix Receive Address Register (RAR) cleaning and accounting
  (BNC#562046).
- patches.drivers/ixgbe-flush-the-lsc-mask-chang: ixgbe: Flush
  the LSC mask change to prevent repeated interrupts (BNC#562046).
- patches.drivers/ixgbe-handle-parameters-for-tx: ixgbe: handle
  parameters for tx and rx EITR, no div0 (BNC#562046).
- patches.drivers/ixgbe-links2-is-not-a-valid-re: ixgbe: LINKS2
  is not a valid register for 82598 (BNC#562046).
- patches.drivers/ixgbe-make-queue-pairs-on-sing: ixgbe: Make
  queue pairs on single MSI-X interrupts (BNC#562046).
- patches.drivers/ixgbe-modify-82599-hwrsc-stati: ixgbe: Modify
  82599 HWRSC statistics counters (BNC#562046).
- patches.drivers/ixgbe-only-set-clear-vfe-in-ix: ixgbe: Only
  set/clear VFE in ixgbe_set_rx_mode (BNC#562046).
- patches.drivers/ixgbe-performance-tweaks: ixgbe: performance
  tweaks (BNC#562046).
- patches.drivers/ixgbe-r_idx-not-used-in-ixgbe_: ixgbe: r_idx
  not used in ixgbe_msix_clean_rx() (BNC#562046).
- patches.drivers/ixgbe-select-fcoe-tx-queue-in-: ixgbe: select
  FCoE Tx queue in ndo_select_queue (BNC#562046).
- patches.drivers/ixgbe-use-eiam-to-automask-msi: ixgbe: use
  EIAM to automask MSI-X (BNC#562046).
- patches.drivers/ixgbe-use-known-user-priority-: ixgbe: use
  known user priority for FCoE when DCB is enabled (BNC#562046).
- patches.drivers/ixgbe-use-rx-buffer-length-fro: ixgbe: Use rx
  buffer length from rx ring for configuring rscctl (BNC#562046).
- patches.drivers/ixgbe-use-the-instance-of-net_: ixgbe: Use
  the instance of net_device_stats from net_device. (BNC#562046).
- patches.drivers/net-add-ndo_fcoe_get_wwn-to-ne: net: Add
  ndo_fcoe_get_wwn to net_device_ops (BNC#562046).
- patches.drivers/net-add-netdev_alloc_skb_ip_al: net: Add
  netdev_alloc_skb_ip_align() helper (BNC#562046).
- patches.drivers/net-use-netdev_alloc_skb_ip_al: net: Use
  netdev_alloc_skb_ip_align() (BNC#562046).
- patches.drivers/vlan-add-support-to-netdev_ops: vlan:
  Add support to netdev_ops.ndo_fcoe_get_wwn for VLAN device
  (BNC#562046).
- patches.fixes/fcoe-allow-scsi-fcp-to-be: fcoe: allow SCSI-FCP
  to be processed directly in softirq context (BNC#562046).
- patches.fixes/fcoe-libfc-add-get_lesb-t: fcoe, libfc: add
  get_lesb() to allow LLD to fill the link error status block
  (LESB) (BNC#562046).
- patches.fixes/libfc-add-fc-bb-5-lesb-co: libfc: add FC-BB-5
  LESB counters to fcoe_dev_stats (BNC#562046).
- patches.fixes/libfc-add-fcoe_fc_els_les: libfc: add
  fcoe_fc_els_lesb to fc_fcoe.h for FC-BB-5 LESB definitions
  (BNC#562046).
- patches.fixes/libfc-add-support-of-rece: libfc: add support
  of receiving ELS_RLS (BNC#562046).
- patches.fixes/libfc-add-target-reset-fl: libfc: Add target
  reset flag to FCP header file (BNC#562046).
- patches.fixes/libfc-fix-payload-size-pa: libfc: fix payload size
  passed to fc_frame_alloc() in fc_lport_els_request (BNC#562046).
- patches.fixes/libfcoe-add-checking-disa: libfcoe: add checking
  disable flag in FIP_FKA_ADV (BNC#562046).
- patches.fixes/libfcoe-add-tracking-fip-: libfcoe: add tracking
  FIP Missing Discovery Advertisement count (BNC#562046).
- patches.fixes/libfcoe-add-tracking-fip--0: libfcoe: add tracking
  FIP Virtual Link Failure count (BNC#562046).

-------------------------------------------------------------------
Mon Dec 14 16:41:36 CET 2009 - mmarek@suse.cz

- rpm/kabi.pl: Do not print harmless kabi changes by default.

-------------------------------------------------------------------
Mon Dec 14 14:41:57 CET 2009 - sjayaraman@suse.de

- patches.suse/sched-revert-latency-defaults: Revert sched
  latency defaults and turn FAIR_SLEEPERS off (bnc#557307).

-------------------------------------------------------------------
Mon Dec 14 11:36:02 CET 2009 - jkosina@suse.cz

- patches.fixes/uart-txen-race.patch: Serial: Do not read IIR in
  serial8250_start_tx when UART_BUG_TXEN (bnc#479304 bnc#509066).

-------------------------------------------------------------------
Sun Dec 13 23:39:54 CET 2009 - rjw@suse.de

- patches.fixes/bug-562290-Fix-isolcpus-boot-option.patch: sched:
  Fix isolcpus boot option (bnc#562290, fate#306952).

-------------------------------------------------------------------
Fri Dec 11 23:15:58 CET 2009 - mmarek@suse.cz

- patches.suse/supported-flag: Fix -Wmissing-prototypes warnings
  in modpost.c.

-------------------------------------------------------------------
Fri Dec 11 23:13:32 CET 2009 - mmarek@suse.cz

- patches.rpmify/modpost-segfault: modpost: fix segfault with
  short symbol names.

-------------------------------------------------------------------
Fri Dec 11 17:04:18 CET 2009 - jeffm@suse.com

- Moved kernel-docs into the git repo. It is now built automatically
  with the matching kernel sources.

-------------------------------------------------------------------
Fri Dec 11 16:13:14 CET 2009 - trenn@suse.de

- patches.suse/kdb_fix_ia64_build.patch: Fix ia64 - Export
  kdb_usb_kbds (none).

-------------------------------------------------------------------
Fri Dec 11 15:41:08 CET 2009 - trenn@suse.de

Jeff updated kdb, try without this ugly workaround.
If it still does not work, I have something better...
- patches.suse/kdb_x86_fix_hang.patch: Delete.

-------------------------------------------------------------------
Fri Dec 11 15:03:38 CET 2009 - hare@suse.de

Cleanup patches for series2git:
- patches.suse/kdb-common: Refresh.
- patches.suse/kdump-dump_after_notifier.patch: Refresh.

-------------------------------------------------------------------
Fri Dec 11 12:06:28 CET 2009 - trenn@suse.de

Updated MCE/MCA patches from Andi -> delete the old ones:

- patches.arch/x86_mce_hwpoison-action_result-valid-pfn.patch:
  HWPOISON: return ENXIO on invalid page number (fate#307738).
- patches.arch/x86_mce_hwpoison-is-free-page.patch: HWPOISON:
  detect free buddy pages explicitly (fate#307738).
- patches.arch/x86_mce_hwpoison-no-double-ref.patch: HWPOISON:
  avoid grabbing the page count multiple times during madvise
  injection (fate#307738).
- patches.arch/x86_mce_madvise-locking: HWPOISON: Use
  get_user_page_fast in hwpoison madvise (fate#307738).
- patches.arch/x86_mce_nfs-mig2: NFS: Fix nfs_migrate_page()
  (fate#307738).
- patches.arch/x86_mce_offline-inject: HWPOISON: Add a madvise()
  injector for soft page offlining (fate#307738).
- patches.arch/x86_mce_page-offline: HWPOISON: Add soft page
  offline support (fate#307738).
- patches.arch/x86_mce_ref-to-flags: HWPOISON: Turn ref argument
  into flags argument (fate#307738).
- patches.arch/x86_mce_shake-page: HWPOISON: Be more aggressive
  at freeing non LRU caches (fate#307738).
- patches.arch/x86_mce_undef-lru: HWPOISON: Undefine short-hand
  macros after use to avoid namespace conflict (fate#307738).
- patches.arch/x86_mce_lru_cleanup.patch: Delete.
- patches.arch/x86_mce_page_offlining.patch: Delete.
- patches.arch/x86_mce_page_offlining_test_ability.patch: Delete.
- patches.arch/x86_mce_test_page.patch: Delete.

-------------------------------------------------------------------
Fri Dec 11 09:30:27 CET 2009 - hare@suse.de

- needs_update: Merge or delete remaining patches.
- patches.fixes/scsi-dh-emc-mode-select-10-size: DM-MPIO fails
  to tresspass LUNs on CLARiiON arrays (bnc#484529).
- patches.fixes/scsi-dh-emc-rw-mismatch: Server crashes when
  path failures occur against EMC storage (bnc#474482).
- patches.fixes/scsi-dh-rdac-add-stk: STK arrays missing from
  rdac devicehandler (bnc#503855).
- patches.fixes/scsi-retry-alua-transition-in-progress: I/O
  errors for ALUA state transitions (bnc#491289).
- patches.suse/dm-mpath-no-activate-for-offlined-paths: DM-MPIO
  fails to tresspass LUNs on CLARiiON arrays (bnc#484529).
- patches.suse/dm-mpath-no-partitions-feature: Disable partitions
  scan for multipathed devices (bnc#402922,bnc#514767).

-------------------------------------------------------------------
Fri Dec 11 09:28:05 CET 2009 - tiwai@suse.de

- Update config files: set back to CONFIG_SOUND=m

-------------------------------------------------------------------
Fri Dec 11 08:59:39 CET 2009 - tiwai@suse.de

- patches.drivers/alsa-sp1-hda-23-hp-mute-led-gpio-fixes:
  ALSA: hda - Fix LED GPIO setup for HP laptops with IDT codecs
  (bnc#547357,bnc#523487).

-------------------------------------------------------------------
Fri Dec 11 02:53:50 CET 2009 - jeffm@suse.de

- patches.suse/kdb-usb-rework: Fix ia64.

-------------------------------------------------------------------
Fri Dec 11 01:51:36 CET 2009 - jeffm@suse.com

- Update config files: Enable USB_SERIAL_DEBUG.

-------------------------------------------------------------------
Fri Dec 11 01:49:34 CET 2009 - jeffm@suse.com

- patches.suse/kdb-usb-rework: kdb: Cleanup KDB_USB.

-------------------------------------------------------------------
Fri Dec 11 00:56:57 CET 2009 - jeffm@suse.com

- Update config files.
  - Disabled USB_TEST and USB_LIBUSUAL.

-------------------------------------------------------------------
Thu Dec 10 22:59:17 CET 2009 - jeffm@suse.com

- Update config files. Re-enable missing options:
  - CONFIG_FRAMEBUFFER_CONSOLE_ROTATION=y
  - CONFIG_VIDEO_GO7007=m (and related options)

-------------------------------------------------------------------
Thu Dec 10 22:57:57 CET 2009 - bphilips@suse.de

- patches.drivers/netxen-0008-reset-sequence-changes.patch:
  Refresh to fix fuzz

-------------------------------------------------------------------
Thu Dec 10 22:09:07 CET 2009 - jeffm@suse.com

- Updated KDB to v4.4-2.6.32-3 and re-enabled USB keyboard support.

-------------------------------------------------------------------
Thu Dec 10 21:59:20 CET 2009 - mmarek@suse.de

- rpm/kernel-binary.spec.in: Fix vmlinux stripping on power
  (bnc#559547)

-------------------------------------------------------------------
Thu Dec 10 21:26:12 CET 2009 - bphilips@suse.de

- patches.drivers/netxen-0000-Use-the-instance-of-net_device_stats-from-net.patch:
  netxen: Use the instance of net_device_stats from
  net_device. (bnc#560003, fate#307134).
- patches.drivers/netxen-0001-remove-sub-64-bit-mem-accesses.patch:
  netxen: remove sub 64-bit mem accesses (bnc#560003,
  fate#307134).
- patches.drivers/netxen-0002-add-access-to-on-chip-memory-for-tools.patch:
  netxen: add access to on chip memory for tools (bnc#560003,
  fate#307134).
- patches.drivers/netxen-0003-annotate-register-windowing-code.patch:
  netxen: annotate register windowing code (bnc#560003,
  fate#307134).
- patches.drivers/netxen-0004-separate-register-and-memory-access-lock.patch:
  netxen: separate register and memory access lock (bnc#560003,
  fate#307134).
- patches.drivers/netxen-0005-add-sysfs-entries-for-diag-tools.patch:
  netxen: add sysfs entries for diag tools (bnc#560003,
  fate#307134).
- patches.drivers/netxen-0006-defines-for-next-revision.patch:
  netxen: defines for next revision (bnc#560003, fate#307134).
- patches.drivers/netxen-0007-128-memory-controller-support.patch:
  netxen: 128 memory controller support (bnc#560003, fate#307134).
- patches.drivers/netxen-0008-reset-sequence-changes.patch:
  netxen: reset sequence changes (bnc#560003, fate#307134).
- patches.drivers/netxen-0009-onchip-memory-access-change.patch:
  netxen: onchip memory access change (bnc#560003, fate#307134).
- patches.drivers/netxen-0010-fix-error-codes-in-for-tools-access.patch:
  netxen: fix error codes in for tools access (bnc#560003,
  fate#307134).
- patches.drivers/netxen-0011-sysfs-control-for-auto-firmware-recovery.patch:
  netxen: sysfs control for auto firmware recovery (bnc#560003,
  fate#307134).
- patches.drivers/netxen-0012-update-version-to-4.0.62.patch:
  netxen; update version to 4.0.62 (bnc#560003, fate#307134).
- patches.drivers/netxen-0013-fix-builds-for-SYSFS-n-or-MODULES-n.patch:
  netxen: fix builds for SYSFS=n or MODULES=n (bnc#560003,
  fate#307134).
- patches.drivers/netxen-0014-support-for-new-firmware-file-format.patch:
  netxen: support for new firmware file format (bnc#560003,
  fate#307134).
- patches.drivers/netxen-0015-refactor-indirect-register-access.patch:
  netxen: refactor indirect register access (bnc#560003,
  fate#307134).
- patches.drivers/netxen-0016-add-PCI-IDs-for-new-chip.patch:
  netxen: add PCI IDs for new chip (bnc#560003, fate#307134).
- patches.drivers/netxen-0017-update-module-info.patch: netxen:
  update module info (bnc#560003, fate#307134).
- patches.drivers/netxen-0018-module-firmware-hints.patch:
  netxen: module firmware hints (bnc#560003, fate#307134).
- patches.drivers/netxen-0019-update-version-to-4.0.65.patch:
  netxen: update version to 4.0.65 (bnc#560003, fate#307134).
- patches.drivers/netxen-0020-remove-PCI-IDs-of-CNA-device.patch:
  netxen: remove PCI IDs of CNA device (bnc#560003, fate#307134).
- patches.drivers/netxen-0021-fix-debug-tools-access-for-NX2031.patch:
  netxen : fix debug tools access for NX2031 (bnc#560003,
  fate#307134).
- patches.drivers/netxen-0022-fix-failure-cases-for-fw-hang-recovery.patch:
  netxen: fix failure cases for fw hang recovery (bnc#560003,
  fate#307134).

-------------------------------------------------------------------
Thu Dec 10 18:37:34 CET 2009 - bphilips@suse.de

- patches.drivers/qlge-0001-Use-the-instance-of-net_device_stats-from-net_.patch:
  qlge: Use the instance of net_device_stats from
  net_device. (bnc#560420, FATE#307130).
- patches.drivers/qlge-0002-Remove-explicit-setting-of-PCI-Dev-CTL-reg.patch:
  qlge: Remove explicit setting of PCI Dev CTL reg. (bnc#560420,
  FATE#307130).
- patches.drivers/qlge-0003-Set-PCIE-max-read-request-size.patch:
  qlge: Set PCIE max read request size. (bnc#560420, FATE#307130).
- patches.drivers/qlge-0004-Add-handler-for-DCBX-firmware-event.patch:
  qlge: Add handler for DCBX firmware event. (bnc#560420,
  FATE#307130).
- patches.drivers/qlge-0005-Store-firmware-revision-as-early-as-possible.patch:
  qlge: Store firmware revision as early as possible. (bnc#560420,
  FATE#307130).
- patches.drivers/qlge-0006-Remove-inline-math-for-small-rx-buf-mapping.patch:
  qlge: Remove inline math for small rx buf mapping. (bnc#560420,
  FATE#307130).
- patches.drivers/qlge-0007-Get-rid-of-firmware-handler-debug-code.patch:
  qlge: Get rid of firmware handler debug code. (bnc#560420,
  FATE#307130).
- patches.drivers/qlge-0008-Don-t-fail-open-when-port-is-not-initialized.patch:
  qlge: Don't fail open when port is not initialized. (bnc#560420,
  FATE#307130).
- patches.drivers/qlge-0009-Add-CBFC-pause-frame-counters-to-ethtool-stats.patch:
  qlge: Add CBFC pause frame counters to ethtool
  stats. (bnc#560420, FATE#307130).
- patches.drivers/qlge-0010-Size-RX-buffers-based-on-MTU.patch:
  qlge: Size RX buffers based on MTU. (bnc#560420, FATE#307130).
- patches.drivers/qlge-0011-Add-ethtool-get-set-pause-parameter.patch:
  qlge: Add ethtool get/set pause parameter. (bnc#560420,
  FATE#307130).
- patches.drivers/qlge-0012-Add-ethtool-blink-function.patch:
  qlge: Add ethtool blink function. (bnc#560420, FATE#307130).
- patches.drivers/qlge-0013-Add-ethtool-wake-on-LAN-function.patch:
  qlge: Add ethtool wake on LAN function. (bnc#560420,
  FATE#307130).
- patches.drivers/qlge-0014-Add-ethtool-register-dump-function.patch:
  qlge: Add ethtool register dump function. (bnc#560420,
  FATE#307130).
- patches.drivers/qlge-0015-Add-ethtool-self-test.patch: qlge:
  Add ethtool self-test. (bnc#560420, FATE#307130).
- patches.drivers/qlge-0016-Change-naming-on-vlan-API.patch:
  qlge: Change naming on vlan API. (bnc#560420, FATE#307130).
- patches.drivers/qlge-0017-Fix-indentations.patch: qlge: Fix
  indentations. (bnc#560420, FATE#307130).
- patches.drivers/qlge-0018-Add-firmware-driver-sub-command-support.patch:
  qlge: Add firmware/driver sub-command support. (bnc#560420,
  FATE#307130).
- patches.drivers/qlge-0019-Clean-up-netdev-stats-usage.patch:
  qlge: Clean up netdev->stats usage. (bnc#560420, FATE#307130).
- patches.drivers/qlge-0020-Do-not-change-frame-routing-during-suspend.patch:
  qlge: Do not change frame routing during suspend. (bnc#560420,
  FATE#307130).
- patches.drivers/qlge-0021-Add-asic-reset-to-open-call.patch:
  qlge: Add asic reset to open call. (bnc#560420, FATE#307130).
- patches.drivers/qlge-0022-Clean-up-module-parameter-name.patch:
  qlge: Clean up module parameter name. (bnc#560420, FATE#307130).
- patches.drivers/qlge-0023-Change-version-to-v1.00.00.23.00.00-01.patch:
  qlge: Change version to v1.00.00.23.00.00-01. (bnc#560420,
  FATE#307130).
- patches.drivers/qlge-0024-Bonding-fix-for-mode-6.patch: qlge:
  Bonding fix for mode 6. (bnc#560420, FATE#307130).
- patches.drivers/qlge-0025-Add-performance-change-for-non-split-headers.patch:
  qlge: Add performance change for non-split headers. (bnc#560420,
  FATE#307130).
- patches.drivers/qlge-0026-Add-firmware-core-dump.patch: qlge:
  Add firmware core dump. (bnc#560420, FATE#307130).

-------------------------------------------------------------------
Thu Dec 10 17:04:21 CET 2009 - hare@suse.de

- needs_update: Delete more merged fixes.
- patches.suse/dm-mpath-leastpending-path-update: Refresh.

-------------------------------------------------------------------
Thu Dec 10 16:11:25 CET 2009 - hare@suse.de

- needs_update: Delete merged driver fixes.
- patches.drivers/megaraid-mbox-fix-SG_IO: megaraid_mbox: Oops
  on SG_IO (bnc#475619).

-------------------------------------------------------------------
Thu Dec 10 16:05:10 CET 2009 - duwe@suse.de

- Disable PHYP_DUMP for all PPC flavours, per bnc#541302.

-------------------------------------------------------------------
Thu Dec 10 15:42:47 CET 2009 - jbenc@suse.cz

- patches.suse/novfs-fix-debug-message.patch: novfs: fix debug
  message.

-------------------------------------------------------------------
Thu Dec 10 09:55:39 CET 2009 - hare@suse.de

- patches.fixes/tehuti-firmware-name: Tehuti network driver
  references wrong firmware (bnc#562092).

-------------------------------------------------------------------
Wed Dec  9 22:50:30 CET 2009 - tonyj@suse.de

- patches.suse/audit-export-logging.patch: fix section mismatch due to
  previous checkin

-------------------------------------------------------------------
Wed Dec  9 21:45:11 CET 2009 - tonyj@suse.de

- patches.suse/audit-export-logging.patch: export audit logging
  symbols.

-------------------------------------------------------------------
Wed Dec  9 17:09:00 CET 2009 - jbohac@suse.cz

- Update config files: added CONFIG_IP_NF_MATCH_IPV4OPTIONS
  to ppc64/trace

-------------------------------------------------------------------
Wed Dec  9 16:30:27 CET 2009 - jeffm@suse.com

- patches.fixes/ext4-fix-insufficient-checks-in-ext4_ioc_move_ext:
  ext4: Fix insufficient checks in EXT4_IOC_MOVE_EXT (bnc#561018
  CVE-2009-4131).

-------------------------------------------------------------------
Wed Dec  9 10:13:00 CET 2009 - jbeulich@novell.com

- patches.xen/xen3-patch-2.6.32: Fix a potentially serious mis-merge
  in swiotlb code.

-------------------------------------------------------------------
Wed Dec  9 08:15:31 CET 2009 - jjolly@suse.de

- patches.fixes/nohz-delay-from-tip.diff: nohz: Introduce
  arch_needs_cpu.
- patches.fixes/reuse-ktime-from-tip.diff: nohz: Reuse ktime in
  sub-functions of tick_check_idle..
- series.conf: Moved s390 patchs to proper place

-------------------------------------------------------------------
Wed Dec  9 06:06:34 CET 2009 - npiggin@suse.de

- patches.fixes/ipc-ns-fix-memory-leak-idr.patch: ipc: ns fix
  memory leak (bnc#518767).
- patches.fixes/ipc-remove-unreachable-code-in-semc.patch:
  (bnc#518767).
- patches.fixes/ipc-semc-add-a-per-semaphore-pending-list.patch:
  (bnc#518767).
- patches.fixes/ipc-semc-optimize-if-semops-fail.patch:
  (bnc#518767).
- patches.fixes/ipc-semc-optimize-single-semop-operations.patch:
  (bnc#518767).
- patches.fixes/ipc-semc-optimize-single-sops-when-semval-is-zero.patch:
  (bnc#518767).
- patches.fixes/ipc-semc-sem-optimise-undo-list-search.patch:
  (bnc#518767).
- patches.fixes/ipc-semc-sem-preempt-improve.patch:  (bnc#518767).
- patches.fixes/ipc-semc-sem-use-list-operations.patch:
  (bnc#518767).

-------------------------------------------------------------------
Wed Dec  9 00:33:42 CET 2009 - bphilips@suse.de

- needs_update: patches moved upstream or obsoleted by upstream

-------------------------------------------------------------------
Tue Dec  8 22:23:11 CET 2009 - mmarek@suse.cz

- patches.suse/kbuild-generate-modules.builtin: Update to what will
  hopefully be in 2.6.33.
- patches.suse/kbuild-rebuild-fix-for-Makefile.modbuiltin: Delete.

-------------------------------------------------------------------
Tue Dec  8 19:46:37 CET 2009 - jbohac@suse.cz

- Update config files.
- patches.suse/netfilter-ipv4options: netfilter ipv4options
  match from patch-o-matic-ng (bnc#131728 - FATE#182).

-------------------------------------------------------------------
Tue Dec  8 18:18:56 CET 2009 - npiggin@suse.de

- needs_update:
- patches.suse/mm-devzero-optimisation.patch: mm: /dev/zero
  optimisation (bnc#430738).

-------------------------------------------------------------------
Tue Dec  8 16:22:34 CET 2009 - tiwai@suse.de

- patches.drivers/alsa-sp1-hda-22-alc888-exclude-unusable-adcs:
  ALSA: hda - Exclude unusable ADCs for ALC88x (bnc#561235).

-------------------------------------------------------------------
Tue Dec  8 15:27:53 CET 2009 - mmarek@suse.cz

- patches.drivers/reenable-generic_serial: Revert "tty: Mark
  generic_serial users as BROKEN".
- Update config files: enable RIO and SX.
- rpm/generic_serial-blacklist: blacklist generic_serial users from
  automatic loading (bnc#551348).

-------------------------------------------------------------------
Tue Dec  8 14:58:48 CET 2009 - rgoldwyn@suse.de

- needs_update: patches merged upstream
- novfs patches to be handled by novfs team

-------------------------------------------------------------------
Tue Dec  8 13:38:10 CET 2009 - npiggin@suse.de

- needs_update:
- patches.suse/mm-vmalloc-fail-dump-stack.patch: mm: improve
  vmalloc reporting (bnc#511079).

-------------------------------------------------------------------
Tue Dec  8 11:30:20 CET 2009 - npiggin@suse.de

- needs_update: most of mine are merged. apparmor patch sent to Andreas.

-------------------------------------------------------------------
Tue Dec  8 08:31:34 CET 2009 - coly.li@suse.de

- patches.suse/64bytes_lvb_len.diff: use 64byte lvb len.(bnc#515645)

-------------------------------------------------------------------
Tue Dec  8 02:05:07 CET 2009 - agraf@suse.de

- patches.arch/s390-kvm-prefix.patch: KVM: s390: Fix prefix
  register checking in arch/s390/kvm/sigp.c (FATE#306513).
- patches.arch/s390-kvm-psw.patch: KVM: s390: Make psw available
  on all exits, not just a subset (FATE#306513).

-------------------------------------------------------------------
Mon Dec  7 16:48:55 CET 2009 - tiwai@suse.de

- patches.drivers/synaptics-hp-clickpad: Input: Add support of
  clickpad mode to synaptics mouse driver (bnc#547370).

-------------------------------------------------------------------
Mon Dec  7 13:22:15 CET 2009 - jbeulich@novell.com

- Update Xen patches to 2.6.32 final and c/s 958.
- patches.xen/xen-dcdbas: force proper address translation
  in DCDBAS.
- patches.xen&xen-vmalloc_32: guarantee 32-bit
 (bus-)addressability of vmalloc_32() output (bnc#548010,
  bnc#552492).
- patches.xen/xen-x86_64-nx-user-mappings: set NX bit in kernel
  version of top level user mode page table entries.
- patches.xen/xen3-rlim-0025-x86-add-ia32-compat-prlimit-syscalls.patch:
  x86: add ia32 compat prlimit syscalls (FATE#305733).
- patches.xen/xen3-x86-64-align-rodata-kernel-section-to-2mb-with-config_debug_rodata:
  x86-64: align RODATA kernel section to 2MB with
  CONFIG_DEBUG_RODATA (bnc#558249).
- patches.xen/xen3-x86-64-preserve-large-page-mapping-for-1st-2mb-kernel-txt-with-config_debug_rodata:
  x86-64: preserve large page mapping for 1st 2MB kernel txt
  with CONFIG_DEBUG_RODATA (bnc#558249).
- patches.xen/xen3-x86-fix-nodac: x86: fix iommu=nodac parameter
  handling (bnc#463829, bnc#482220).
- patches.xen/xen3-x86-mcp51-no-dac: x86: disallow DAC for MCP51
  PCI bridge (bnc#463829, bnc#482220).
- Update EC2 config files (disable CAN_DEV and UIO).

-------------------------------------------------------------------
Mon Dec  7 11:50:32 CET 2009 - jbeulich@novell.com

- patches.arch/x86-crypto-add-ghash-algorithm-test.patch,
  patches.fixes/cpufreq_ondemand_performance_optimise_default_settings.patch:
  Fix build warnings.

-------------------------------------------------------------------
Mon Dec  7 10:57:41 CET 2009 - hare@suse.de

- patches.drivers/lpfc-add-raywire-id: Add missing PCI-ID to lpfc.

-------------------------------------------------------------------
Sat Dec  5 01:39:16 CET 2009 - tonyj@suse.de

- config.conf: add trace flavor for ppc64 (fate# 307051)
- Update config files.

-------------------------------------------------------------------
Fri Dec  4 21:24:27 CET 2009 - jeffm@suse.com

- Split apparmor.diff out into separate patches to align more
  closely with the upstream AppArmor 2.4 repo.
- patches.apparmor/apparmor-fix-cap-audit_caching-preemption-disabling:
  AppArmor: Fix cap audit_caching preemption disabling.
- patches.apparmor/apparmor-fix-change_profile-failing-lpn401931:
  AppArmor: Fix change_profile failing lpn401931.
- patches.apparmor/apparmor-fix-change_profile-failure: AppArmor:
  Fix change_profile failure.
- patches.apparmor/apparmor-fix-determination-of-forced-audit-messages:
  AppArmor: Fix determination of forced AUDIT messages..
- patches.apparmor/apparmor-fix-failure-to-audit-change_hat-correctly:
  AppArmor: fix failure to audit change_hat correctly.
- patches.apparmor/apparmor-fix-file-auditing-when-quiet-is-used:
  AppArmor: Fix file auditing when quiet is used.
- patches.apparmor/apparmor-fix-leak-when-profile-transition-table-fails-unpack:
  AppArmor: Fix leak when profile transition table fails unpack.
- patches.apparmor/apparmor-fix-mediation-of-created-paths-that-look-like-deleted-paths:
  AppArmor: Fix mediation of created paths that look like
  "deleted" paths.
- patches.apparmor/apparmor-fix-oops-after-profile-removal:
  AppArmor: Fix oops after profile removal.
- patches.apparmor/apparmor-fix-oops-when-auditing-the-addition-of-profile-namespace:
  AppArmor: Fix oops when auditing the addition of profile
  namespace.
- patches.apparmor/apparmor-fix-oops-when-in-apparmor_bprm_set_creds:
  AppArmor: Fix Oops when in apparmor_bprm_set_creds.
- patches.apparmor/apparmor-fix-profile-namespace-removal:
  AppArmor: Fix profile namespace removal..
- patches.apparmor/apparmor-fix-refcounting-bug-causing-leak-of-creds-and-oops:
  AppArmor: Fix refcounting bug causing leak of creds and oops.
- patches.apparmor/apparmor-fully-close-race-condition-for-deleted-paths:
  AppArmor: Fully close race condition for deleted paths.
- patches.apparmor/apparmor-missing-unlock: AppArmor: Add missing
  unlock to next_profile.
- patches.apparmor/apparmor-policy-load-and-replacement-can-fail-to-alloc-mem:
  AppArmor: Policy load and replacement can fail to alloc mem.
- patches.apparmor/apparmor-fix-security_ops-task_setrlimit-api-use:
  AppArmor: Fix security_ops->task_setrlimit API use.

-------------------------------------------------------------------
Fri Dec  4 17:58:54 CET 2009 - gregkh@suse.de

- Update config files.
- patches.suse/revert-usb-remove-phidget-drivers-from-kernel-tree.patch:
  Revert "USB: remove phidget drivers from kernel tree.".

-------------------------------------------------------------------
Fri Dec  4 16:12:43 CET 2009 - jjolly@suse.de

- patches.arch/s390-message-catalog.diff: Updated patch
  (bnc#549193,FATE#306999,LTC#57210).

-------------------------------------------------------------------
Fri Dec  4 16:08:50 CET 2009 - mmarek@suse.cz

- supported.conf: Update wireless drivers.

-------------------------------------------------------------------
Fri Dec  4 15:57:48 CET 2009 - jjolly@suse.de

- patches.arch/s390-03-qeth-hs-traffic-analyzer.patch: qeth:
  HiperSockets Network Traffic Analyzer (bnc#560674).

-------------------------------------------------------------------
Fri Dec  4 15:28:10 CET 2009 - hare@suse.de

- patches.drivers/qla2xxx-8.03.01-k7-update: qla2xxx driver
  update to 8.03.01-k7 (bnc#560415).

-------------------------------------------------------------------
Fri Dec  4 14:35:02 CET 2009 - mmarek@suse.cz

- rpm/package-descriptions: Add description for kernel-vmi.

-------------------------------------------------------------------
Fri Dec  4 13:40:29 CET 2009 - trenn@suse.de

- patches.arch/x86_mce_lru_cleanup.patch: HWPOISON: Undefine lru
  define after table to avoid namespace conflict (fate#307738).
- patches.arch/x86_mce_page_offlining.patch: Add soft page
  offline support (fate#307738).
- patches.arch/x86_mce_page_offlining_test_ability.patch:
  HWPOISON: Add a madvise() injector for soft page offlining
  (fate#307738).
- patches.arch/x86_mce_test_page.patch: Expose Test pageflagA
  and set pageflagB primitive (fate#307738).

-------------------------------------------------------------------
Fri Dec  4 13:12:44 CET 2009 - mmarek@suse.cz

- Add the vmi flavor again.

-------------------------------------------------------------------
Fri Dec  4 12:26:59 CET 2009 - sjayaraman@suse.de

- patches.suse/SoN-18-netvm-skbuff-reserve.patch: add emergeny flag
  inside kmemcheck boundaries.
- patches.xen/xen3-auto-common.diff: Refresh.

-------------------------------------------------------------------
Fri Dec  4 00:41:32 CET 2009 - gregkh@suse.de

- Update config files.
  CONFIG_DRM_I915_KMS=y for x86-64 and i386 vanilla (bnc#560402)

-------------------------------------------------------------------
Fri Dec  4 00:17:46 CET 2009 - gregkh@suse.de

- Update config files.
  CONFIG_DRM_I915_KMS=y for x86-64 (bnc#560402)

-------------------------------------------------------------------
Fri Dec  4 00:16:20 CET 2009 - gregkh@suse.de

- Update config files.
  CONFIG_DRM_I915_KMS=y for i386 (bnc#560402)

-------------------------------------------------------------------
Thu Dec  3 20:53:57 CET 2009 - jeffm@suse.com

- patches.arch/ppc-spufs-07-Don-t-spu_acquire_saved-unnecessarily.patch:
  Delete. (bnc#560043)

-------------------------------------------------------------------
Thu Dec  3 20:13:09 CET 2009 - jeffm@suse.com

- Cleanup config files.

-------------------------------------------------------------------
Thu Dec  3 19:34:08 CET 2009 - bphilips@suse.de

- patches.drivers/tg3_libphy_workaround: Delete. We have all of the 57780
  phylib and tg3 changes due to 2.6.32 bump.

-------------------------------------------------------------------
Thu Dec  3 19:06:23 CET 2009 - duwe@suse.de

- back out cpuidle feature that is still unconsistent.

-------------------------------------------------------------------
Thu Dec  3 18:40:03 CET 2009 - mfasheh@suse.com

- patches.suse/ocfs2-allocation-resrvations.patch: Refresh.

-------------------------------------------------------------------
Thu Dec  3 18:21:13 CET 2009 - duwe@suse.de

- patches.suse/cpuidle-cleanup: Refresh.
  Fix the "fixed" feature patch set from IBM.

-------------------------------------------------------------------
Thu Dec  3 18:04:51 CET 2009 - mfasheh@suse.com

- Update config files.
- patches.suse/gfs2-ro-mounts-only.patch: gfs2: allow spectator
  mounts for migration to ocfs2 (FATE#307584).

-------------------------------------------------------------------
Thu Dec  3 17:19:44 CET 2009 - duwe@suse.de

- Update config files for 2.6.32 (again).

-------------------------------------------------------------------
Thu Dec  3 17:00:12 CET 2009 - duwe@suse.de

- Update config files for cpuidle.

-------------------------------------------------------------------
Thu Dec  3 16:45:06 CET 2009 - tiwai@suse.de

- patches.drivers/8250_pnp-wacom-add: serial/8250_pnp.c: add
  new Wacom devices (bnc#544763).

-------------------------------------------------------------------
Thu Dec  3 16:40:59 CET 2009 - duwe@suse.de

- patches.suse/cpuidle-cleanup: Refresh.
  one lonely hunk already seems to be in 2.6.32 final

-------------------------------------------------------------------
Thu Dec  3 16:33:28 CET 2009 - duwe@suse.de

- bnc#552860 / FATE#307104: kernel idle low power, take 2:
- patches.suse/cpuidle-cleanup: Refresh.
- patches.suse/cpuidle-cleanup-x86: Refresh.
- patches.suse/cpuidle-eliminate-ppcmdpowersave1: Refresh.

-------------------------------------------------------------------
Thu Dec  3 15:59:01 CET 2009 - jeffm@suse.com

- Updated to 2.6.32-final.
  - 2 patches eliminated.

-------------------------------------------------------------------
Thu Dec  3 15:19:01 CET 2009 - hare@suse.de

- Update config files: Enable Hibernation for zSeries.

-------------------------------------------------------------------
Thu Dec  3 14:42:32 CET 2009 - mmarek@suse.cz

- Update config files: Disable CONFIG_MFD_PCF50633, the chip is
  unlikely to be used on architectures we support.

-------------------------------------------------------------------
Thu Dec  3 13:54:17 CET 2009 - mmarek@suse.cz

- rpm/split-modules: Print which supported modules need unsupported
  modules.

-------------------------------------------------------------------
Thu Dec  3 12:56:43 CET 2009 - jdelvare@suse.de

- supported.conf: support lis3lv02d, hp_accel needs it.

-------------------------------------------------------------------
Thu Dec  3 12:03:20 CET 2009 - jdelvare@suse.de

- supported.conf: hp_accel is supported (FATE #306448).

-------------------------------------------------------------------
Thu Dec  3 11:54:14 CET 2009 - jdelvare@suse.de

- supported.conf: remove wm831x drivers, we no longer ship them.

-------------------------------------------------------------------
Thu Dec  3 11:32:03 CET 2009 - jdelvare@suse.de

- Update config files: disable all new hwmon drivers on ppc
  (default and vanilla) for consistency.

-------------------------------------------------------------------
Thu Dec  3 11:30:08 CET 2009 - mmarek@suse.cz

- supported.conf: Add wm831x, needed by drivers/input/misc/wm831x-on.

-------------------------------------------------------------------
Thu Dec  3 11:03:24 CET 2009 - mmarek@suse.cz

- supported.conf: Fix up after commit bfea0bd.

-------------------------------------------------------------------
Thu Dec  3 10:53:16 CET 2009 - jdelvare@suse.de

- Update config files: disable WM831x and WM8350 support entirely,
  as recommended by the drivers author. These devices are only
  found on embedded devices such as music players or mobile phones.

-------------------------------------------------------------------
Thu Dec  3 10:26:09 CET 2009 - hare@suse.de

- supported.conf: Mark pmcraid and igbvf as supported;
  OSD drivers as unsupported.

-------------------------------------------------------------------
Thu Dec  3 09:48:04 CET 2009 - jdelvare@suse.de

- Restore link from config/s390/vanilla to config/s390x/vanilla.

-------------------------------------------------------------------
Thu Dec  3 09:10:46 CET 2009 - jbeulich@novell.com

- supported.conf: Update Xen drivers.

-------------------------------------------------------------------
Thu Dec  3 04:57:00 CET 2009 - tonyj@suse.de

- needs_update: readd
	patches.suse/perfmon2-remove_get_base_syscall_attr.patch
	patches.suse/perfmon2-remove_syscalls.patch

-------------------------------------------------------------------
Thu Dec  3 04:08:24 CET 2009 - gregkh@suse.de

- rpm/post.sh:
- rpm/postun.sh: woh dluoc I tegrof ot esolc eht fi

-------------------------------------------------------------------
Thu Dec  3 01:51:51 CET 2009 - gregkh@suse.de

- rpm/post.sh:
- rpm/postun.sh: If this is a Moblin-based box, don't run yast-bootloader

-------------------------------------------------------------------
Wed Dec  2 23:01:36 CET 2009 - jdelvare@suse.de

- Update config files: stop shipping wm831x-hwmon, wm8350-hwmon,
  i2c-simtec and i2c-designware.
- supported.conf: remove i2c-simtec.

-------------------------------------------------------------------
Wed Dec  2 22:49:01 CET 2009 - jdelvare@suse.de

- supported.conf: Add all new hwmon and i2c/busses drivers. The
  former unsupported, the latter supported.

-------------------------------------------------------------------
Wed Dec  2 22:33:37 CET 2009 - jdelvare@suse.de

- Update config files: disable CONFIG_I2C_VOODOO3.
- supported.conf: drop i2c-voodoo3, superseded by tdfxfb.

-------------------------------------------------------------------
Wed Dec  2 22:28:16 CET 2009 - jdelvare@suse.de

- supported.conf: Drop hwmon and i2c/chips drivers which have been
  obsoleted.

-------------------------------------------------------------------
Wed Dec  2 22:16:50 CET 2009 - mmarek@suse.cz

- rpm/kernel-binary.spec.in: Obsolete perfmon-kmp.

-------------------------------------------------------------------
Wed Dec  2 22:15:33 CET 2009 - mmarek@suse.cz

- supported.conf: Add perfmon, hid and input modules.

-------------------------------------------------------------------
Wed Dec  2 19:28:19 CET 2009 - tiwai@suse.de

- Update config files: Fix vanilla configs

-------------------------------------------------------------------
Wed Dec  2 19:14:09 CET 2009 - tiwai@suse.de

- Update config files: disabled CONFIG_SND_SOC* in ppc configs.

-------------------------------------------------------------------
Wed Dec  2 18:13:11 CET 2009 - tiwai@suse.de

- Updated the sound section of supported.conf

-------------------------------------------------------------------
Wed Dec  2 17:38:02 CET 2009 - gregkh@suse.de

- Update config files. disable USB OTG drivers that should not
  have been enabled.

-------------------------------------------------------------------
Wed Dec  2 17:24:33 CET 2009 - gregkh@suse.de

- supported.conf: remove some usb drivers that were deleted or renamed.

-------------------------------------------------------------------
Wed Dec  2 17:22:08 CET 2009 - gregkh@suse.de

- supported.conf: update usb driver section

-------------------------------------------------------------------
Wed Dec  2 16:29:38 CET 2009 - mmarek@suse.cz

- rpm/check-supported-list: Skip modules in Documentation and
  drivers/staging.

-------------------------------------------------------------------
Wed Dec  2 11:34:10 CET 2009 - jbenc@suse.cz

- patches.fixes/mac80211-fix-remote-DoS.patch: mac80211: fix
  remote DoS (bnc#558267).

-------------------------------------------------------------------
Tue Dec  1 14:41:20 CET 2009 - tiwai@suse.de

- Forward-port 11.2 patches:
  patches.drivers/alsa-sp1-hda-18-msi-wind-u115-fix: ALSA: hda -
    Add a position_fix quirk for MSI Wind U115.
  patches.drivers/alsa-sp1-hda-19-cx5047-test-mode-fix: ALSA:
    hda - Fix Cxt5047 test mode (bnc#559062).
  patches.drivers/alsa-sp1-hda-20-fsc-amilo-pi1505-fix: ALSA:
    hda - Add a pin-fix for FSC Amilo Pi1505 (bnc#557403).
  patches.drivers/alsa-sp1-hda-21-hp-dv3-position-fix-quirk:
    ALSA: hda - Add position_fix quirk for HP dv3 (bnc#555935).

-------------------------------------------------------------------
Mon Nov 30 23:10:46 CET 2009 - jeffm@suse.com

- patches.fixes/megaraid_sas-fix-permissions-on-poll_mode_io:
  megaraid_sas: Fix permissions on poll_mode_io (bnc#557180
  CVE-2009-3939).

-------------------------------------------------------------------
Mon Nov 30 23:06:06 CET 2009 - jeffm@suse.com

- patches.arch/x86-64-add-comment-for-rodata-large-page-retainment:
  x86-64: add comment for RODATA large page retainment
  (bnc#558249).
- patches.arch/x86-64-align-rodata-kernel-section-to-2mb-with-config_debug_rodata:
  x86-64: align RODATA kernel section to 2MB with
  CONFIG_DEBUG_RODATA (bnc#558249).
- patches.arch/x86-64-preserve-large-page-mapping-for-1st-2mb-kernel-txt-with-config_debug_rodata:
  x86-64: preserve large page mapping for 1st 2MB kernel txt
  with CONFIG_DEBUG_RODATA (bnc#558249).

-------------------------------------------------------------------
Mon Nov 30 14:24:36 CET 2009 - teheo@suse.de

- needs_update: drop libata patches which are already included in
  2.6.31 vanilla.

-------------------------------------------------------------------
Mon Nov 30 14:06:38 CET 2009 - teheo@suse.de

- needs_update: drop patches which are already included in 2.6.31
  vanilla.

-------------------------------------------------------------------
Mon Nov 30 14:05:39 CET 2009 - teheo@suse.de

Forward port two x86 patches from SLE11.

- needs_update:
- patches.arch/x86-fix-nodac: x86: fix iommu=nodac parameter
  handling (bnc#463829).
- patches.arch/x86-mcp51-no-dac: x86: disallow DAC for MCP51
  PCI bridge (bnc#463829).

-------------------------------------------------------------------
Mon Nov 30 13:41:27 CET 2009 - agraf@suse.de

- Update config files: Enable KSM (FATE#306513)

-------------------------------------------------------------------
Sat Nov 28 19:52:19 CET 2009 - gregkh@suse.de

- needs_update: acpi dock patch was hmacht's, not mine

-------------------------------------------------------------------
Sat Nov 28 19:50:18 CET 2009 - gregkh@suse.de

- needs_update: sysfs debugging crash patch is now upstream

-------------------------------------------------------------------
Sat Nov 28 19:49:08 CET 2009 - gregkh@suse.de

- needs_update: jeffm merged novfs patches into the main novfs patch.

-------------------------------------------------------------------
Sat Nov 28 19:48:20 CET 2009 - gregkh@suse.de

- needs_update: qualcomm modem driver is upstream

-------------------------------------------------------------------
Sat Nov 28 19:48:03 CET 2009 - gregkh@suse.de

- needs_update: squashfs is now upstream

-------------------------------------------------------------------
Sat Nov 28 19:47:27 CET 2009 - gregkh@suse.de

- needs_update: via driver bugfixes never went upstream, and people
  are complaining about them, so they were dropped.

-------------------------------------------------------------------
Sat Nov 28 19:46:46 CET 2009 - gregkh@suse.de

- needs_update: remove staging driver entries, they are all upstream.

-------------------------------------------------------------------
Sat Nov 28 19:46:05 CET 2009 - gregkh@suse.de

- needs_update: remove hv driver entries, those are upstream now.

-------------------------------------------------------------------
Sat Nov 28 19:45:20 CET 2009 - gregkh@suse.de

- needs_update: remove xen patches with my name on it.  Just because
  I refreshed the patch, doesn't mean I own it or even like the
  thing :)

-------------------------------------------------------------------
Sat Nov 28 10:39:15 CET 2009 - sjayaraman@suse.de

- patches.suse/SoN-11-mm-reserve.patch: Fix build errors in -trace
  and ppc64 flavors.

-------------------------------------------------------------------
Fri Nov 27 15:16:56 CET 2009 - mmarek@suse.cz

- rpm/kernel-binary.spec.in: Abort if supported modules depend on
  unsupported ones.

-------------------------------------------------------------------
Fri Nov 27 15:12:17 CET 2009 - mmarek@suse.cz

- supported.conf: mark cnic as supported (needed by bnx2i).

-------------------------------------------------------------------
Fri Nov 27 14:57:47 CET 2009 - jbenc@suse.cz

- patches.suse/panic-on-io-nmi-SLE11-user-space-api.patch: API
  fix: X86: sysctl to allow panic on IOCK NMI error (bnc#427979).
- patches.suse/kdb-common: Refresh.
- patches.suse/kdump-dump_after_notifier.patch: Refresh.

-------------------------------------------------------------------
Fri Nov 27 13:25:55 CET 2009 - jbohac@suse.cz

- patches.fixes/cpufreq_ondemand_performance_optimise_default_settings.patch:
  CPUFREQ: ondemand: Limit default sampling rate to 300ms
  max. (bnc#464461).

-------------------------------------------------------------------
Fri Nov 27 12:55:35 CET 2009 - trenn@suse.de

- needs_update:
  One I still have to send upstream, but it's nicer error output
  only, SP1 is fine in respect to removing all these, thanks.

-------------------------------------------------------------------
Fri Nov 27 11:54:58 CET 2009 - hare@suse.de

- Update config files: Compile in efivars module for
  x86_64 (FATE#306931).

-------------------------------------------------------------------
Fri Nov 27 11:08:00 CET 2009 - sjayaraman@suse.de

- needs_update:	sjayaraman's patches are either upstream already or
  rebased to SP1.

-------------------------------------------------------------------
Fri Nov 27 11:05:54 CET 2009 - sjayaraman@suse.de

- Update config files: NFS_SWAP=y.

-------------------------------------------------------------------
Fri Nov 27 10:45:38 CET 2009 - sjayaraman@suse.de

- patches.trace/lttng-instrumentation-swap.patch: Refresh and fix
  a build failure with fuzz factor 0.

-------------------------------------------------------------------
Fri Nov 27 09:27:35 CET 2009 - sjayaraman@suse.de

- Rebase Swap-over-NFS(SoN) patches:
- patches.xen/tmem: Refresh to accomodate changes due to SoN patches.
- patches.xen/xen3-auto-common.diff: Refresh to accomodate changes
  due to SoN patches.

-------------------------------------------------------------------
Fri Nov 27 05:53:42 CET 2009 - knikanth@suse.de

- needs_update: Verify knikanth's patches in SLE11 but not in SP1
- patches.fixes/dm-release-map_lock-before-set_disk_ro: Release
  md->map_lock before set_disk_ro  (bnc#556899 bnc#479784).

-------------------------------------------------------------------
Fri Nov 27 03:22:44 CET 2009 - nfbrown@suse.de

- Restore following patches from SLES11 that are still needed for
  SLES11-SP1
- patches.fixes/nfsd-05-sunrpc-cache-allow-thread-to-block-while-waiting-for.patch:
  sunrpc/cache: allow thread to block while waiting for cache
  update. (bnc#498708).
- patches.fixes/nfsd-06-sunrpc-cache-retry-cache-lookups-that-return-ETIMEDO.patch:
  sunrpc/cache: retry cache lookups that return -ETIMEDOUT
  (bnc#498708).
- patches.fixes/nfsd-07-nfsd-idmap-drop-special-request-deferal-in-favour-of.patch:
  nfsd/idmap: drop special request deferal in favour of improved
  default. (bnc#498708).
- patches.fixes/nfsd-09-fix-kabi: Fix kabi breakage in previous
  nfsd patch series (bnc#498708).

-------------------------------------------------------------------
Thu Nov 26 19:12:55 CET 2009 - coly.li@suse.de

- needs_update: remove patches item of coly.li, lmb and mfasheh.
- patches.fixes/dlm-enable-debug.patch: update the patch from SLES11
  to SLES11 SP1 tree.

-------------------------------------------------------------------
Thu Nov 26 17:00:15 CET 2009 - jslaby@suse.cz

- patches.fixes/make-note_interrupt-fast.diff: Fix performance
  regression on large IA64 systems (bnc #469589).

-------------------------------------------------------------------
Thu Nov 26 15:23:16 CET 2009 - mmarek@suse.cz

- rpm/old-packages.conf: obsolete kernel-kdump on ppc.
- config.conf: delete kdump configs.
- config/ppc/kdump: Delete.
- config/ppc64/kdump: Delete.

-------------------------------------------------------------------
Thu Nov 26 14:47:41 CET 2009 - duwe@suse.de

- patches.arch/ppc-extended_h_cede-Export_memory_sysdev_class:
  Refresh. Fix "typo", memory_sysdev_class should be exported 
  only to GPL'ed modules.

-------------------------------------------------------------------
Thu Nov 26 12:48:43 CET 2009 - hare@suse.de

Fixup patches for series2git:
- patches.xen/tmem: Refresh.
- patches.xen/xen3-auto-common.diff: Refresh.

-------------------------------------------------------------------
Thu Nov 26 12:41:22 CET 2009 - duwe@suse.de

- config.conf: disable build of ppc kdump flavours
  (FATE#304346)

-------------------------------------------------------------------
Thu Nov 26 12:07:24 CET 2009 - tiwai@suse.de

- patches.drivers/libata-missing-_SDD-is-not-an-error:
  libata-acpi: missing _SDD is not an error (bnc#551942).

-------------------------------------------------------------------
Thu Nov 26 12:00:53 CET 2009 - jbenc@suse.cz

- patches.fixes/mac80211-fix-spurious-delba-handling.patch:
  mac80211: fix spurious delBA handling (bnc#558267,
  CVE-2009-4026, CVE-2009-4027).

-------------------------------------------------------------------
Thu Nov 26 11:58:44 CET 2009 - tiwai@suse.de

- patches.drivers/sky2-add-register-definitions: sky2: add
  register definitions for new chips (bnc#544760).
- patches.drivers/sky2-88E8059-support: sky2: 88E8059 support
  (bnc#544760).
- patches.drivers/sky2-optima-tcp-offload-fix: net: Fix Yukon-2
  Optima TCP offload setup (bnc#544760).
- patches.drivers/sky2-optima-fix-pci-cfg: net: Add missing
  TST_CFG_WRITE bits around sky2_pci_write (bnc#544760).

-------------------------------------------------------------------
Thu Nov 26 03:44:36 CET 2009 - nfbrown@suse.de

- Update config files.
  disable CONFIG_MULTICOE_RAID456 as it is not yet stable.
  Enable CONFIG_ASYNC_TX_DMA for FATE#306368

-------------------------------------------------------------------
Thu Nov 26 00:29:46 CET 2009 - gregkh@suse.de

- clean up patch fuzz

-------------------------------------------------------------------
Thu Nov 26 00:25:25 CET 2009 - gregkh@suse.de

- patches.drivers/via-unichrome-drm-bugfixes.patch: Delete.
  it never went upstream, so we should drop it as well.

-------------------------------------------------------------------
Wed Nov 25 23:48:14 CET 2009 - tonyj@suse.de

- patches.trace/lttng-*: update for 2.6.32
- patches.trace/lttng-instrumentation-timer.patch: Delete.
- patches.xen/tmem: Refresh.
- patches.xen/xen3-auto-common.diff: Refresh.

-------------------------------------------------------------------
Wed Nov 25 23:09:05 CET 2009 - tonyj@suse.de

- patches.fixes/oprofile_bios_ctr.patch: detect oprofile counters
  reserved by bios (FATE#307426).

-------------------------------------------------------------------
Wed Nov 25 03:16:32 CET 2009 - jeffm@suse.com

- patches.fixes/netfilter-remove-pointless-config_nf_ct_acct-warning:
  netfilter: Remove pointless CONFIG_NF_CT_ACCT warning
  (bnc#552033 (and others)).

-------------------------------------------------------------------
Tue Nov 24 19:04:38 CET 2009 - hare@suse.de

- Update config files.
- patches.drivers/mpt-fusion-4.22.00.00-update: Update MPT Fusion
  driver to 4.22.00.00-suse (bnc#556587).
- patches.drivers/mpt-fusion-4.16.00.00-update: Delete.

-------------------------------------------------------------------
Tue Nov 24 17:29:29 CET 2009 - tiwai@suse.de

- patches.drivers/alsa-sp1-hda-17-fix-mute-LED-sync-idt92h383xxx:
  ALSA: hda - Fix mute-LED sync on HP laptops with IDT92HD83xxx
  codecs (bnc#547357).

-------------------------------------------------------------------
Tue Nov 24 13:56:01 CET 2009 - duwe@suse.de

- patches.arch/ppc-extended_h_cede-*: Increase power savings
  by allowing the core to sleep.
  (FATE##307059, bnc#550447)

-------------------------------------------------------------------
Tue Nov 24 08:08:35 CET 2009 - sjayaraman@suse.de

- patches.suse/kconfig-automate-kernel-desktop: automate a few config
  options for kernel-desktop (FATE#305694).

-------------------------------------------------------------------
Tue Nov 24 07:11:22 CET 2009 - agraf@suse.de

- patches.arch/kvm-only-export-selected-pv-ops-feature-structs:
  Update references (bnc#556135, FATE#306453).
- patches.arch/kvm-replace-kvm-io-delay-pv-ops-with-linux-magic:
  Update references (bnc#556135, FATE#306453).
- patches.arch/kvm-split-paravirt-ops-by-functionality: Update
  references (bnc#556135, FATE#306453).
- patches.arch/kvm-split-the-KVM-pv-ops-support-by-feature:
  Update references (bnc#556135, FATE#306453).

-------------------------------------------------------------------
Mon Nov 23 17:41:03 CET 2009 - jeffm@suse.com

- Enabled:
   patches.fixes/enclosure-fix-oops-while-iterating-enclosure_status-array

-------------------------------------------------------------------
Mon Nov 23 15:44:04 CET 2009 - jkosina@suse.de

- patches.arch/x86-crypto-add-ghash-algorithm-test.patch: crypto:
  Add ghash algorithm test before provide to users (FATE#306883,
  bnc#554578).

-------------------------------------------------------------------
Mon Nov 23 14:15:37 CET 2009 - jkosina@suse.de

- patches.arch/x86-crypto-pclmulqdq-accelerated-implementation.patch:
  incorporate "ghash - put proper .data section in place" fix

-------------------------------------------------------------------
Mon Nov 23 08:04:16 CET 2009 - sjayaraman@suse.de

- Update config files.
   - Add new options KERNEL_DESKTOP and DEFAULT_VM_DIRTY_RATIO.
   - Enable KERNEL_DESKTOP for only desktop flavor.

-------------------------------------------------------------------
Mon Nov 23 07:34:49 CET 2009 - sjayaraman@suse.de

- patches.suse/mm-tune-dirty-limits.patch: mm: Make default
  VM dirty ratio configurable to suit different workloads
  (bnc#552883).

-------------------------------------------------------------------
Fri Nov 20 21:04:54 CET 2009 - mmarek@suse.cz

- rpm/kernel-syms.spec.in, rpm/mkspec: build kernel-syms only for
  supported architectures.

-------------------------------------------------------------------
Fri Nov 20 19:08:56 CET 2009 - jeffm@suse.com

- Enabled B43_PHY_LP=y for PHY support on certain b43 chips.

-------------------------------------------------------------------
Fri Nov 20 17:29:45 CET 2009 - mmarek@suse.cz

- patches.suse/export-sync_page_range: Revert "vfs: Remove
  generic_osync_inode() and sync_page_range{_nolock}()"
  (bnc#557231).

-------------------------------------------------------------------
Fri Nov 20 17:26:01 CET 2009 - jbeulich@novell.com

- patches.suse/init-move-populate_rootfs-back-to-start_kernel:
  Fix a bad-pointer warning.

-------------------------------------------------------------------
Fri Nov 20 15:07:41 CET 2009 - agruen@suse.de

- rpm/macros.kernel-source: Add kernel_module_package_moddir()
  macro for cross-distro compatibility (FATE 305225).

-------------------------------------------------------------------
Fri Nov 20 15:02:22 CET 2009 - jslaby@suse.cz

- patches.suse/rlim-0001-SECURITY-selinux-fix-update_rlimit_cpu-parameter.patch:
  Update references (FATE#305733).
- patches.suse/rlim-0002-SECURITY-add-task_struct-to-setrlimit.patch:
  Update references (FATE#305733).
- patches.suse/rlim-0003-core-add-task_struct-to-update_rlimit_cpu.patch:
  Update references (FATE#305733).
- patches.suse/rlim-0004-sys_setrlimit-make-sure-rlim_max-never-grows.patch:
  Update references (FATE#305733).
- patches.suse/rlim-0005-core-split-sys_setrlimit.patch: Update
  references (FATE#305733).
- patches.suse/rlim-0006-core-allow-setrlimit-to-non-current-tasks.patch:
  Update references (FATE#305733).
- patches.suse/rlim-0007-core-optimize-setrlimit-for-current-task.patch:
  Update references (FATE#305733).
- patches.suse/rlim-0008-FS-proc-make-limits-writable.patch:
  Update references (FATE#305733).
- patches.suse/rlim-0009-core-posix-cpu-timers-cleanup-rlimits-usage.patch:
  Update references (FATE#305733).
- patches.suse/rlim-0010-core-do-security-check-under-task_lock.patch:
  Update references (FATE#305733).
- patches.suse/rlim-0011-resource-add-helpers-for-fetching-rlimits.patch:
  Update references (FATE#305733).
- patches.suse/rlim-0012-IA64-use-helpers-for-rlimits.patch:
  Update references (FATE#305733).
- patches.suse/rlim-0013-PPC-use-helpers-for-rlimits.patch:
  Update references (FATE#305733).
- patches.suse/rlim-0014-S390-use-helpers-for-rlimits.patch:
  Update references (FATE#305733).
- patches.suse/rlim-0015-SPARC-use-helpers-for-rlimits.patch:
  Update references (FATE#305733).
- patches.suse/rlim-0016-X86-use-helpers-for-rlimits.patch:
  Update references (FATE#305733).
- patches.suse/rlim-0017-FS-use-helpers-for-rlimits.patch:
  Update references (FATE#305733).
- patches.suse/rlim-0018-MM-use-helpers-for-rlimits.patch:
  Update references (FATE#305733).
- patches.suse/rlim-0019-core-use-helpers-for-rlimits.patch:
  Update references (FATE#305733).
- patches.suse/rlim-0020-misc-use-helpers-for-rlimits.patch:
  Update references (FATE#305733).
- patches.suse/rlim-0021-core-rename-setrlimit-to-do_setrlimit.patch:
  Update references (FATE#305733).
- patches.suse/rlim-0022-core-implement-getprlimit-and-setprlimit-syscalls.patch:
  Update references (FATE#305733).
- patches.suse/rlim-0023-unistd-add-__NR_-get-set-prlimit-syscall-numbers.patch:
  Update references (FATE#305733).
- patches.suse/rlim-0024-COMPAT-add-get-put_compat_rlimit.patch:
  Update references (FATE#305733).
- patches.suse/rlim-0025-x86-add-ia32-compat-prlimit-syscalls.patch:
  Update references (FATE#305733).

-------------------------------------------------------------------
Fri Nov 20 14:38:38 CET 2009 - jslaby@suse.cz

- Add writable resource limits support
- patches.suse/perfmon2.patch: Refresh.
- patches.suse/rlim-0001-SECURITY-selinux-fix-update_rlimit_cpu-parameter.patch:
  SECURITY: selinux, fix update_rlimit_cpu parameter.
- patches.suse/rlim-0002-SECURITY-add-task_struct-to-setrlimit.patch:
  SECURITY: add task_struct to setrlimit.
- patches.suse/rlim-0003-core-add-task_struct-to-update_rlimit_cpu.patch:
  core: add task_struct to update_rlimit_cpu.
- patches.suse/rlim-0004-sys_setrlimit-make-sure-rlim_max-never-grows.patch:
  sys_setrlimit: make sure ->rlim_max never grows.
- patches.suse/rlim-0005-core-split-sys_setrlimit.patch: core:
  split sys_setrlimit.
- patches.suse/rlim-0006-core-allow-setrlimit-to-non-current-tasks.patch:
  core: allow setrlimit to non-current tasks.
- patches.suse/rlim-0007-core-optimize-setrlimit-for-current-task.patch:
  core: optimize setrlimit for current task.
- patches.suse/rlim-0008-FS-proc-make-limits-writable.patch:
  FS: proc, make limits writable.
- patches.suse/rlim-0009-core-posix-cpu-timers-cleanup-rlimits-usage.patch:
  core: posix-cpu-timers, cleanup rlimits usage.
- patches.suse/rlim-0010-core-do-security-check-under-task_lock.patch:
  core: do security check under task_lock.
- patches.suse/rlim-0011-resource-add-helpers-for-fetching-rlimits.patch:
  resource: add helpers for fetching rlimits.
- patches.suse/rlim-0012-IA64-use-helpers-for-rlimits.patch:
  IA64: use helpers for rlimits.
- patches.suse/rlim-0013-PPC-use-helpers-for-rlimits.patch: PPC:
  use helpers for rlimits.
- patches.suse/rlim-0014-S390-use-helpers-for-rlimits.patch:
  S390: use helpers for rlimits.
- patches.suse/rlim-0015-SPARC-use-helpers-for-rlimits.patch:
  SPARC: use helpers for rlimits.
- patches.suse/rlim-0016-X86-use-helpers-for-rlimits.patch: X86:
  use helpers for rlimits.
- patches.suse/rlim-0017-FS-use-helpers-for-rlimits.patch: FS:
  use helpers for rlimits.
- patches.suse/rlim-0018-MM-use-helpers-for-rlimits.patch: MM:
  use helpers for rlimits.
- patches.suse/rlim-0019-core-use-helpers-for-rlimits.patch:
  core: use helpers for rlimits.
- patches.suse/rlim-0020-misc-use-helpers-for-rlimits.patch:
  misc: use helpers for rlimits.
- patches.suse/rlim-0021-core-rename-setrlimit-to-do_setrlimit.patch:
  core: rename setrlimit to do_setrlimit.
- patches.suse/rlim-0022-core-implement-getprlimit-and-setprlimit-syscalls.patch:
  core: implement getprlimit and setprlimit syscalls.
- patches.suse/rlim-0023-unistd-add-__NR_-get-set-prlimit-syscall-numbers.patch:
  unistd: add __NR_[get|set]prlimit syscall numbers.
- patches.suse/rlim-0024-COMPAT-add-get-put_compat_rlimit.patch:
  COMPAT: add get/put_compat_rlimit.
- patches.suse/rlim-0025-x86-add-ia32-compat-prlimit-syscalls.patch:
  x86: add ia32 compat prlimit syscalls.

-------------------------------------------------------------------
Fri Nov 20 14:11:56 CET 2009 - bphilips@suse.de

- patches.drivers/phy-broadcom-bug-fixes-for-sp1.patch:
  phy/broadcom: bug fixes for SP1 (FATE#307117, bnc#556234).
- patches.drivers/tg3-update-version-to-3.104.patch: tg3: Update
  version to 3.104 (bnc#556234, FATE#307117).

-------------------------------------------------------------------
Fri Nov 20 14:11:26 CET 2009 - bphilips@suse.de

- patches.drivers/phy-broadcom-bug-fixes-for-sp1.patch:
  phy/broadcom: bug fixes for SP1 (FATE#307117, bnc#556234).
- patches.drivers/tg3-update-version-to-3.104.patch: tg3: Update
  version to 3.104 (bnc#556234, FATE#307117).

-------------------------------------------------------------------
Fri Nov 20 13:58:29 CET 2009 - hare@suse.de

- patches.drivers/megaraid-04.12-update: megaraid: Update
  megaraid_sas to version 04.12 (FATE#307125).

-------------------------------------------------------------------
Fri Nov 20 13:41:37 CET 2009 - bphilips@suse.de

- patches.drivers/bnx2-entropy-source.patch: bnx2: entropy source
  (FATE#307517).
- patches.drivers/e1000-entropy-source.patch: Enable e1000 as
  entropy source (disabled by default) (FATE#307517).
- patches.drivers/e1000e-entropy-source.patch: Enable e1000e as
  entropy source (disabled by default) (FATE#307517).
- patches.drivers/igb-entropy-source.patch: Enable igb as entropy
  source (disabled by default) (FATE#307517).
- patches.drivers/ixgbe-entropy-source.patch: Enable ixgbe as
  entropy source (disabled by default) (FATE#307517).
- patches.drivers/tg3-entropy-source.patch: tg3: entropy source
  (FATE#307517).

-------------------------------------------------------------------
Fri Nov 20 13:16:20 CET 2009 - hare@suse.de

- patches.fixes/scsi-fix-bug-with-dma-maps-on-nested-scsi-objects:
  scsi_lib_dma: fix bug with dma maps on nested scsi objects
  (bnc#556595).
- patches.fixes/scsi-introduce-helper-function-for-blocking-eh:
  scsi_transport_fc: Introduce helper function for blocking
  scsi_eh (bnc#556595).
- patches.fixes/scsi-skip-nonscsi-device-for-dma: Delete.

-------------------------------------------------------------------
Fri Nov 20 12:32:48 CET 2009 - hare@suse.de

Whitespace cleanup for series2git:
- patches.arch/s390-message-catalog.diff: Refresh.
- patches.drivers/aacraid-24701-update: Refresh.
- patches.suse/crasher-26.diff: Refresh.
- patches.suse/kdb-common: Refresh.
- patches.suse/kdb-ia64: Refresh.
- patches.suse/kdb-x86: Refresh.
- patches.suse/ocfs2-allocation-resrvations.patch: Refresh.
- patches.suse/perfmon2.patch: Refresh.
- patches.suse/perfmon2_ioctl.patch: Refresh.
- patches.suse/stack-unwind: Refresh.

-------------------------------------------------------------------
Fri Nov 20 12:19:54 CET 2009 - bphilips@suse.de

- patches.drivers/igb-add-support-for-82576NS-SerDes-adapter.patch:
  igb: add support for 82576NS SerDes adapter (FATE#306856).

-------------------------------------------------------------------
Fri Nov 20 09:06:24 CET 2009 - jbeulich@novell.com

- patches.suse/dm-mpath-evaluate-request-result-and-sense:
  Fix for !CONFIG_SCSI (in -ec2).

-------------------------------------------------------------------
Fri Nov 20 05:55:12 CET 2009 - mfasheh@suse.com

- patches.suse/ocfs2-allocation-resrvations.patch: ocfs2:
  allocation reservations (bnc#501563 FATE#307247).

-------------------------------------------------------------------
Fri Nov 20 05:31:32 CET 2009 - jjolly@suse.de

- patches.suse/perfmon2.patch: Refresh.
- patches.arch/x86-self-ptrace.patch: Delete. (bnc#554585,LTC#57794)
- patches.suse/self-ptrace.patch: Delete. (bnc#554585,LTC#57794)

-------------------------------------------------------------------
Fri Nov 20 01:43:27 CET 2009 - jeffm@suse.com

- Update to 2.6.32-rc8.
  - Eliminated 1 patch.

-------------------------------------------------------------------
Fri Nov 20 01:30:46 CET 2009 - jeffm@suse.de

- patches.fixes/enclosure-fix-oops-while-iterating-enclosure_status-array:
  enclosure: fix oops while iterating enclosure_status array
  (bnc#540997).

-------------------------------------------------------------------
Thu Nov 19 20:04:16 CET 2009 - tonyj@suse.de

- Update config files.
- patches.suse/perfmon2.patch: perfmon2 (FATE#303968).
- patches.suse/perfmon2_ioctl.patch: switch to ioctl interface
  for perfmon2.
- patches.suse/perfmon2_noutrace.patch: remove UTRACE code
  from perfmon2.
- patches.xen/xen3-patch-2.6.28: Refresh.

-------------------------------------------------------------------
Thu Nov 19 19:58:15 CET 2009 - jjolly@suse.de

- Update config files.
- patches.arch/s390-message-catalog.diff: Kernel message
  catalog. (bnc#549193,LTC#57210,FATE#306999).
- rpm/kernel-binary.spec.in:

-------------------------------------------------------------------
Thu Nov 19 15:33:07 CET 2009 - jbohac@suse.cz

- patches.suse/add-queue_depth-ramp-up-code.patch: add queue_depth
  ramp up code (fate#306857, fate#306859, bnc#551175).
- patches.suse/fcoe-add-a-separate-scsi-transport-template-for-npiv-vports.patch:
  fcoe: add a separate scsi transport template for NPIV vports
  (fate#306857, fate#306859, bnc#551175).
- patches.suse/fcoe-add-check-to-fail-gracefully-in-bonding-mode.patch:
  fcoe: add check to fail gracefully in bonding mode (fate#306857,
  fate#306859, bnc#551175).
- patches.suse/fcoe-call-ndo_fcoe_enable-disable-to-turn-fcoe-feature-on-off-in-lld.patch:
  fcoe: Call ndo_fcoe_enable/disable to turn FCoE feature on/off
  in LLD (fate#306857, fate#306859, bnc#551175).
- patches.suse/fcoe-fix-checking-san-mac-address.patch: fcoe: Fix
  checking san mac address (fate#306857, fate#306859, bnc#551175).
- patches.suse/fcoe-fix-getting-san-mac-for-vlan-interface.patch:
  fcoe: Fix getting san mac for VLAN interface (fate#306857,
  fate#306859, bnc#551175).
- patches.suse/fcoe-fix-setting-lport-s-wwnn-wwpn-to-use-san-mac-address.patch:
  fcoe: Fix setting lport's WWNN/WWPN to use san mac address
  (fate#306857, fate#306859, bnc#551175).
- patches.suse/fcoe-fix-using-vlan-id-in-creating-lport-s-wwwn-wwpn.patch:
  fcoe: Fix using VLAN ID in creating lport's WWWN/WWPN
  (fate#306857, fate#306859, bnc#551175).
- patches.suse/fcoe-formatting-cleanups-and-commenting.patch:
  fcoe: Formatting cleanups and commenting (fate#306857,
  fate#306859, bnc#551175).
- patches.suse/fcoe-increase-fcoe_max_lun-to-0xffff-65535.patch:
  fcoe: Increase FCOE_MAX_LUN to 0xFFFF (65535) (fate#306857,
  fate#306859, bnc#551175).
- patches.suse/fcoe-initialize-return-value-in-fcoe_destroy.patch:
  fcoe: initialize return value in fcoe_destroy (fate#306857,
  fate#306859, bnc#551175).
- patches.suse/fcoe-libfc-fix-an-libfc-issue-with-queue-ramp-down-in-libfc.patch:
  fcoe, libfc: fix an libfc issue with queue ramp down in libfc
  (fate#306857, fate#306859, bnc#551175).
- patches.suse/fcoe-libfc-use-single-frame-allocation-api.patch:
  fcoe, libfc: use single frame allocation API (fate#306857,
  fate#306859, bnc#551175).
- patches.suse/fcoe-npiv-vport-create-destroy.patch: fcoe: NPIV
  vport create/destroy (fate#306857, fate#306859, bnc#551175).
- patches.suse/fcoe-remove-extra-function-decalrations.patch:
  fcoe: remove extra function decalrations (fate#306857,
  fate#306859, bnc#551175).
- patches.suse/fcoe-remove-redundant-checking-of-netdev-netdev_ops.patch:
  fcoe: remove redundant checking of netdev->netdev_ops
  (fate#306857, fate#306859, bnc#551175).
- patches.suse/fcoe-use-netif_f_fcoe_mtu-flag-to-set-up-max-frame-size-lport-mfs.patch:
  fcoe: Use NETIF_F_FCOE_MTU flag to set up max frame size
  (lport->mfs) (fate#306857, fate#306859, bnc#551175).
- patches.suse/fcoe-vport-symbolic-name-support.patch: fcoe: vport
  symbolic name support (fate#306857, fate#306859, bnc#551175).
- patches.suse/libfc-add-host-number-to-lport-link-up-down-messages.patch:
  libfc: add host number to lport link up/down
  messages. (fate#306857, fate#306859, bnc#551175).
- patches.suse/libfc-add-libfc-fc_libfc-ch-for-libfc-internal-routines.patch:
  libfc: Add libfc/fc_libfc.[ch] for libfc internal routines
  (fate#306857, fate#306859, bnc#551175).
- patches.suse/libfc-add-queue_depth-ramp-up.patch: libfc:
  add queue_depth ramp up (fate#306857, fate#306859, bnc#551175).
- patches.suse/libfc-add-routine-to-copy-data-from-a-buffer-to-a-sg-list.patch:
  libfc: Add routine to copy data from a buffer to a SG list
  (fate#306857, fate#306859, bnc#551175).
- patches.suse/libfc-add-set_fid-function-to-libfc-template.patch:
  libfc: add set_fid function to libfc template (fate#306857,
  fate#306859, bnc#551175).
- patches.suse/libfc-add-some-generic-npiv-support-routines-to-libfc.patch:
  libfc: add some generic NPIV support routines to libfc
  (fate#306857, fate#306859, bnc#551175).
- patches.suse/libfc-adds-can_queue-ramp-up.patch: libfc: adds
  can_queue ramp up (fate#306857, fate#306859, bnc#551175).
- patches.suse/libfc-adds-missing-exch-release-for-accepted-rrq.patch:
  libfc: adds missing exch release for accepted RRQ (fate#306857,
  fate#306859, bnc#551175).
- patches.suse/libfc-changes-to-libfc_host_alloc-to-consolidate-initialization-with-allocation.patch:
  libfc: changes to libfc_host_alloc to consolidate initialization
  with allocation (fate#306857, fate#306859, bnc#551175).
- patches.suse/libfc-combine-name-server-registration-request-functions.patch:
  libfc: combine name server registration request functions
  (fate#306857, fate#306859, bnc#551175).
- patches.suse/libfc-combine-name-server-registration-response-handlers.patch:
  libfc: combine name server registration response handlers
  (fate#306857, fate#306859, bnc#551175).
- patches.suse/libfc-convert-to-scsi_track_queue_full.patch:
  libfc: convert to scsi_track_queue_full (fate#306857,
  fate#306859, bnc#551175).
- patches.suse/libfc-do-not-use-did_no_connect-for-pkt-alloc-failures.patch:
  libfc: do not use DID_NO_CONNECT for pkt alloc
  failures. (fate#306857, fate#306859, bnc#551175).
- patches.suse/libfc-don-t-warn_on-in-lport_timeout-for-reset-state.patch:
  libfc: don't WARN_ON in lport_timeout for RESET state
  (fate#306857, fate#306859, bnc#551175).
- patches.suse/libfc-export-fc-headers.patch: libfc: Export FC
  headers (fate#306857, fate#306859, bnc#551175).
- patches.suse/libfc-fcoe-add-fc-passthrough-support.patch: libfc,
  fcoe: Add FC passthrough support (fate#306857, fate#306859,
  bnc#551175).
- patches.suse/libfc-fcoe-don-t-export_symbols-unnecessarily.patch:
  libfc, fcoe: Don't EXPORT_SYMBOLS unnecessarily (fate#306857,
  fate#306859, bnc#551175).
- patches.suse/libfc-fcoe-fixes-for-highmem-skb-linearize-panics.patch:
  libfc, fcoe: fixes for highmem skb linearize panics
  (fate#306857, fate#306859, bnc#551175).
- patches.suse/libfc-fcoe-increase-els-and-ct-timeouts.patch:
  libfc fcoe: increase ELS and CT timeouts (fate#306857,
  fate#306859, bnc#551175).
- patches.suse/libfc-fix-an-issue-of-pending-exch-es-after-i-f-destroyed-or-rmmod-fcoe.patch:
  libfc: fix an issue of pending exch/es after i/f destroyed or
  rmmod fcoe (fate#306857, fate#306859, bnc#551175).
- patches.suse/libfc-fix-ddp-in-fc_fcp-for-0-xid.patch: libfc: fix
  ddp in fc_fcp for 0 xid (fate#306857, fate#306859, bnc#551175).
- patches.suse/libfc-fix-fc_els_resp_type-to-correct-display-of-ct-responses.patch:
  libfc: fix fc_els_resp_type to correct display of CT responses
  (fate#306857, fate#306859, bnc#551175).
- patches.suse/libfc-fix-frags-in-frame-exceeding-skb_max_frags-in-fc_fcp_send_data.patch:
  libfc: Fix frags in frame exceeding SKB_MAX_FRAGS in
  fc_fcp_send_data (fate#306857, fate#306859, bnc#551175).
- patches.suse/libfc-fix-free-of-fc_rport_priv-with-timer-pending.patch:
  libfc: fix free of fc_rport_priv with timer pending
  (fate#306857, fate#306859, bnc#551175).
- patches.suse/libfc-fix-memory-corruption-caused-by-double-frees-and-bad-error-handling.patch:
  libfc: fix memory corruption caused by double frees and bad
  error handling (fate#306857, fate#306859, bnc#551175).
- patches.suse/libfc-fix-rnn_id-smashing-skb-payload.patch: libfc:
  fix RNN_ID smashing skb payload (fate#306857, fate#306859,
  bnc#551175).
- patches.suse/libfc-fix-symbolic-name-registrations-smashing-skb-data.patch:
  libfc: fix symbolic name registrations smashing skb data
  (fate#306857, fate#306859, bnc#551175).
- patches.suse/libfc-fix-typo-in-retry-check-on-received-prli.patch:
  libfc: fix typo in retry check on received PRLI (fate#306857,
  fate#306859, bnc#551175).
- patches.suse/libfc-fix-wrong-scsi-return-status-under-fc_data_undrun.patch:
  libfc: Fix wrong scsi return status under FC_DATA_UNDRUN
  (fate#306857, fate#306859, bnc#551175).
- patches.suse/libfc-formatting-cleanups-across-libfc.patch:
  libfc: Formatting cleanups across libfc (fate#306857,
  fate#306859, bnc#551175).
- patches.suse/libfc-libfcoe-fdisc-els-for-npiv.patch: libfc,
  libfcoe: FDISC ELS for NPIV (fate#306857, fate#306859,
  bnc#551175).
- patches.suse/libfc-lport-fix-minor-documentation-errors.patch:
  libfc: lport: fix minor documentation errors (fate#306857,
  fate#306859, bnc#551175).
- patches.suse/libfc-move-libfc_init-and-libfc_exit-to-fc_libfc-c.patch:
  libfc: Move libfc_init and libfc_exit to fc_libfc.c
  (fate#306857, fate#306859, bnc#551175).
- patches.suse/libfc-move-non-common-routines-and-prototypes-out-of-libfc-h.patch:
  libfc: Move non-common routines and prototypes out of libfc.h
  (fate#306857, fate#306859, bnc#551175).
- patches.suse/libfc-reduce-can_queue-for-all-fcp-frame-allocation-failures.patch:
  libfc: reduce can_queue for all FCP frame allocation failures
  (fate#306857, fate#306859, bnc#551175).
- patches.suse/libfc-register-fc4-features-with-the-fc-switch.patch:
  libfc: register FC4 features with the FC switch (fate#306857,
  fate#306859, bnc#551175).
- patches.suse/libfc-register-symbolic-node-name-rsnn_nn.patch:
  libfc: Register Symbolic Node Name (RSNN_NN) (fate#306857,
  fate#306859, bnc#551175).
- patches.suse/libfc-register-symbolic-port-name-rspn_id.patch:
  libfc: Register Symbolic Port Name (RSPN_ID) (fate#306857,
  fate#306859, bnc#551175).
- patches.suse/libfc-remove-fc_fcp_complete.patch: libfc: Remove
  fc_fcp_complete (fate#306857, fate#306859, bnc#551175).
- patches.suse/libfc-remove-unused-fc_lport-pointer-from-fc_fcp_pkt_abort.patch:
  libfc: Remove unused fc_lport pointer from fc_fcp_pkt_abort
  (fate#306857, fate#306859, bnc#551175).
- patches.suse/libfc-removes-initializing-fc_cpu_order-and-fc_cpu_mask-per-lport.patch:
  libfc: removes initializing fc_cpu_order and fc_cpu_mask per
  lport (fate#306857, fate#306859, bnc#551175).
- patches.suse/libfc-removes-unused-disc_work-and-ex_list.patch:
  libfc: removes unused disc_work and ex_list (fate#306857,
  fate#306859, bnc#551175).
- patches.suse/libfc-rnn_id-may-be-required-before-rsnn_nn-with-some-switches.patch:
  libfc: RNN_ID may be required before RSNN_NN with some switches
  (fate#306857, fate#306859, bnc#551175).
- patches.suse/libfc-rpn_id-is-obsolete-and-unnecessary.patch:
  libfc: RPN_ID is obsolete and unnecessary (fate#306857,
  fate#306859, bnc#551175).
- patches.suse/libfc-vport-link-handling-and-fc_vport-state-managment.patch:
  libfc: vport link handling and fc_vport state managment
  (fate#306857, fate#306859, bnc#551175).
- patches.suse/libfcoe-allow-fip-to-be-disabled-by-the-driver.patch:
  libfcoe: Allow FIP to be disabled by the driver (fate#306857,
  fate#306859, bnc#551175).
- patches.suse/libfcoe-do-not-pad-fip-keep-alive-to-full-frame-size.patch:
  libfcoe: Do not pad FIP keep-alive to full frame size
  (fate#306857, fate#306859, bnc#551175).
- patches.suse/libfcoe-don-t-send-els-in-fip-mode-if-no-fcf-selected.patch:
  libfcoe: don't send ELS in FIP mode if no FCF selected
  (fate#306857, fate#306859, bnc#551175).
- patches.suse/libfcoe-fcoe-libfcoe-npiv-support.patch:
  libfcoe, fcoe: libfcoe NPIV support (fate#306857, fate#306859,
  bnc#551175).
- patches.suse/libfcoe-fcoe-simplify-receive-flogi-response.patch:
  libfcoe: fcoe: simplify receive FLOGI response (fate#306857,
  fate#306859, bnc#551175).
- patches.suse/libfcoe-fip-allow-fip-receive-to-be-called-from-irq.patch:
  libfcoe: fip: allow FIP receive to be called from
  IRQ. (fate#306857, fate#306859, bnc#551175).
- patches.suse/libfcoe-fip-should-report-link-to-libfc-whether-selected-or-not.patch:
  libfcoe: FIP should report link to libfc whether selected or
  not (fate#306857, fate#306859, bnc#551175).
- patches.suse/libfcoe-fip-use-scsi-host-number-to-identify-debug-messages.patch:
  libfcoe: fip: use SCSI host number to identify debug
  messages. (fate#306857, fate#306859, bnc#551175).
- patches.suse/libfcoe-formatting-and-comment-cleanups.patch:
  libfcoe: formatting and comment cleanups (fate#306857,
  fate#306859, bnc#551175).
- patches.suse/modify-change_queue_depth-to-take-in-reason-why-it-is-being-called.patch:
  modify change_queue_depth to take in reason why it is being
  called (fate#306857, fate#306859, bnc#551175).
- patches.suse/scsi-error-have-scsi-ml-call-change_queue_depth-to-handle-queue_full.patch:
  scsi error: have scsi-ml call change_queue_depth to handle
  QUEUE_FULL (fate#306857, fate#306859, bnc#551175).

-------------------------------------------------------------------
Thu Nov 19 15:04:17 CET 2009 - hare@suse.de

- patches.suse/dm-mpath-accept-failed-paths: Fixup patch to apply.

-------------------------------------------------------------------
Thu Nov 19 14:43:31 CET 2009 - hare@suse.de

Port patches from SLES11:
- patches.fixes/scsi-dh-queuedata-accessors: Kernel bug triggered
  in multipath (bnc#486001).
- patches.suse/dm-mpath-accept-failed-paths: Refresh.
- patches.suse/dm-mpath-detach-existing-hardware-handler:
  multipath: detach existing hardware handler if none was
  specified.
- patches.suse/dm-mpath-requeue-for-stopped-queue: Delete.

-------------------------------------------------------------------
Thu Nov 19 13:34:34 CET 2009 - hare@suse.de

- patches.suse/dm-mpath-evaluate-request-result-and-sense:
  multipath: Evaluate request result and sense code
  (FATE#303695,bnc#433920,bnc#442001).

-------------------------------------------------------------------
Thu Nov 19 12:51:30 CET 2009 - mmarek@suse.cz

- rpm/kernel-binary.spec.in: Kill support for kernel-$flavor
  symbols, we need a unified kernel-source for all flavors.

-------------------------------------------------------------------
Thu Nov 19 12:30:28 CET 2009 - hare@suse.de

- patches.fixes/bnx2i-use-common-iscsi-suspend-queue: bnx2i:
  use common iscsi suspend queue (FATE#307215).
- patches.fixes/iscsi-class-modify-handling-of-replacement-time:
  iscsi class: modify handling of replacement timeout
  (FATE#307215).
- patches.fixes/iser-set-tgt-and-lu-reset-timeout: iser: set
  tgt and lu reset timeout (FATE#307215).
- patches.fixes/libiscsi-add-warm-target-reset-tmf-support:
  libiscsi: add warm target reset tmf support (FATE#307215).
- patches.fixes/libiscsi-check-tmf-state-before-sending-pdu:
  libiscsi: Check TMF state before sending PDU (FATE#307215).
- patches.fixes/libiscsi-fix-login-text-checks-in-pdu-inject:
  libiscsi: fix login/text checks in pdu injection code
  (FATE#307215).
- patches.fixes/scsi-add-scsi-target-reset-support-to-ioctl:
  add scsi target reset support to scsi ioctl.
- patches.fixes/scsi-devinfo-update-hitachi-entries: scsi_devinfo:
  update Hitachi entries (v2).
- patches.fixes/scsi-fc-class-failfast-bsg-requests: [SCSI]
  fc class: fail fast bsg requests.
- patches.drivers/cxgb3i: Delete.
- patches.drivers/cxgb3i-fixed-offload-array-size: Delete.
- patches.fixes/disable-lro-per-default: Delete.

-------------------------------------------------------------------
Thu Nov 19 11:54:22 CET 2009 - hare@suse.de

- patches.fixes/scsi_dh-always-attach-sysfs: scsi_dh: create
  sysfs file, dh_state for all SCSI disk devices.
- patches.fixes/scsi_dh-change-activate-interface: scsi_dh: Change
  the scsidh_activate interface to be asynchronous (bnc#556144).
- patches.fixes/scsi_dh-make-alua-handler-asynchronous: scsi_dh:
  Make alua hardware handler's activate() async (bnc#556144).
- patches.fixes/scsi_dh-make-hp_sw-handler-asynchronous: scsi_dh:
  Make hp hardware handler's activate() async (bnc#556144).
- patches.fixes/scsi_dh-make-rdac-handler-asynchronous: scsi_dh:
  Make rdac hardware handler's activate() async (bnc#556144).

-------------------------------------------------------------------
Thu Nov 19 10:04:14 CET 2009 - hare@suse.de

- patches.drivers/qla4xxx-5.01.00-k8_sles11-03-update: Delete.
- patches.drivers/qla4xxx-sles11-update: Delete.

-------------------------------------------------------------------
Thu Nov 19 09:30:52 CET 2009 - hare@suse.de

- Update config files.
- patches.drivers/hpsa: hpsa: New driver SCSI driver for HP
  Smart Array (FATE#307153,bnc#555855).
- supported.conf: Mark hpsa as supported.

-------------------------------------------------------------------
Thu Nov 19 08:44:57 CET 2009 - jjolly@suse.de

- patches.arch/s390-01-qeth-isolation.patch: qeth: Exploit QDIO
  Data Connection Isolation (bnc#555199,LTC#57826,FATE#307015).
- patches.arch/s390-02-01-cex3-init-msg.patch:
  zcrypt: initialize ap_messages for cex3 exploitation
  (bnc#555200,LTC#57825,FATE#307112).
- patches.arch/s390-02-02-cex3-special-command.patch:
  zcrypt: special command support for cex3 exploitation
  (bnc#555200,LTC#57825,FATE#307112).
- patches.arch/s390-02-03-cex3-device.patch: zcrypt: add support
  for cex3 device types (bnc#555200,LTC#57825,FATE#307112).
- patches.arch/s390-02-04-cex3-use-def.patch: zcrypt: use
  definitions for cex3 (bnc#555200,LTC#57825,FATE#307112).
- patches.arch/s390-02-05-zcrypt-speed-cex2c.patch:
  zcrypt: adjust speed rating between cex2 and pcixcc
  (bnc#555200,LTC#57825,FATE#307112).
- patches.arch/s390-02-06-zcrypt-speed-cex3.patch:
  zcrypt: adjust speed rating of cex3 adapters
  (bnc#555200,LTC#57825,FATE#307112).
- patches.arch/s390-sles11sp1-01-qeth-isolation.patch: Delete.

-------------------------------------------------------------------
Thu Nov 19 08:17:57 CET 2009 - jjolly@suse.de

- patches.arch/s390-sles11sp1-01-qeth-isolation.patch:
  qeth: Exploit QDIO Data Connection Isolation
  (bnc#555199,LTC#57826,FATE#307015).

-------------------------------------------------------------------
Wed Nov 18 21:58:51 CET 2009 - jeffm@suse.com

- scripts/sequence-patch.sh: Add automatic generation of supported
  modules list.

-------------------------------------------------------------------
Wed Nov 18 21:53:18 CET 2009 - jeffm@suse.com

- Update config files: Enable CONFIG_ACPI_CUSTOM_OVERRIDE_INITRAMFS

-------------------------------------------------------------------
Wed Nov 18 20:56:52 CET 2009 - jeffm@suse.com

- patches.suse/acpi-generic-initramfs-table-override-support:
  ACPI: generic initramfs table override support (bnc#533555).
- patches.suse/init-move-populate_rootfs-back-to-start_kernel:
  init: move populate_rootfs back to start_kernel (bnc#533555).

-------------------------------------------------------------------
Wed Nov 18 18:07:48 CET 2009 - jkosina@suse.de

- patches.arch/x86-crypto-pclmulqdq-accelerated-implementation.patch:
  incorporate "crypto: ghash-intel - Hard-code pshufb" fix

-------------------------------------------------------------------
Wed Nov 18 17:12:10 CET 2009 - jeffm@suse.com

- patches.suse/hung_task_timeout-configurable-default:
  hung_task_timeout: configurable default (bnc#552820).
  - Default to runtime-disabled on all flavors except debug.

-------------------------------------------------------------------
Wed Nov 18 16:48:59 CET 2009 - agraf@suse.de

- patches.fixes/kvm-ioapic.patch: Ignore apic polarity
  (bnc#556564).
- patches.fixes/kvm-macos.patch: Implement some missing intercepts
  so osx doesn't blow up (bnc#556564).

-------------------------------------------------------------------
Wed Nov 18 15:52:02 CET 2009 - hare@suse.de

- supported.conf: mark missing 10Gb drivers as supported
  (bnc#555793)

-------------------------------------------------------------------
Wed Nov 18 15:39:48 CET 2009 - hare@suse.de

- patches.drivers/aacraid-24701-update: Problems with aacraid
  (bnc#524242,FATE#307437).

-------------------------------------------------------------------
Wed Nov 18 15:19:32 CET 2009 - hare@suse.de

Cleanup patches for series2git:
- patches.apparmor/apparmor.diff: Refresh.
- patches.suse/Cleanup-and-make-boot-splash-work-with-KMS.patch:
  Refresh.
- patches.suse/bootsplash: Refresh.
- patches.suse/nfs4acl-ext3.diff: Refresh.
- patches.suse/silent-stack-overflow-2.patch: Refresh.
- patches.suse/suse-ppc32-mol.patch: Refresh.
- patches.suse/xfs-dmapi-src: Refresh.

-------------------------------------------------------------------
Wed Nov 18 15:16:59 CET 2009 - agraf@suse.de

- Update config files to enable pv-ops for KVM clock. (bnc#556135)

-------------------------------------------------------------------
Wed Nov 18 14:52:16 CET 2009 - tiwai@suse.de

- patches.drivers/alsa-sp1-hda-01-select-ibexpeak-handler: ALSA:
  hda - select IbexPeak handler for Calpella (FATE#306783).
- patches.drivers/alsa-sp1-hda-02-vectorize-get_empty_pcm_device:
  ALSA: hda - vectorize get_empty_pcm_device() (FATE#306783).
- patches.drivers/alsa-sp1-hda-03-allow-up-to-4-HDMI: ALSA:
  hda - allow up to 4 HDMI devices (FATE#306783).
- patches.drivers/alsa-sp1-hda-04-convert-intelhdmi-global-references:
  ALSA: hda - convert intelhdmi global references to local
  parameters (FATE#306783).
- patches.drivers/alsa-sp1-hda-05-remove-intelhdmi-dependency-on-multiout:
  ALSA: hda - remove intelhdmi dependency on multiout
  (FATE#306783).
- patches.drivers/alsa-sp1-hda-06-use-pcm-prepare-callbacks-for-intelhdmi:
  ALSA: hda - use pcm prepare/cleanup callbacks for intelhdmi
  (FATE#306783).
- patches.drivers/alsa-sp1-hda-07-reorder-intelhemi-prepare-callbacks:
  ALSA: hda - reorder intelhdmi prepare/cleanup callbacks
  (FATE#306783).
- patches.drivers/alsa-sp1-hda-08-vectorize-intelhdmi: ALSA:
  hda - vectorize intelhdmi (FATE#306783).
- patches.drivers/alsa-sp1-hda-09-get-intelhtemi-max-channels:
  ALSA: hda - get intelhdmi max channels from widget caps
  (FATE#306783).
- patches.drivers/alsa-sp1-hda-10-auto-parse-intelhdmi-cvt-pin:
  ALSA: hda - auto parse intelhdmi cvt/pin configurations
  (FATE#306783).
- patches.drivers/alsa-sp1-hda-11-remove-static-intelhdmi-config:
  ALSA: hda - remove static intelhdmi configurations
  (FATE#306783).
- patches.drivers/alsa-sp1-hda-12-reset-pins-idt-codec-free:
  ALSA: hda - Reset pins of IDT/STAC codecs at free (bnc#544779).
- patches.drivers/alsa-sp1-hda-13-add-reboot-notifier: ALSA:
  hda - Add reboot notifier to each codec (bnc#544779).
- patches.drivers/alsa-sp1-hda-14-add-missing-export: ALSA: hda -
  Add missing export for snd_hda_bus_reboot_notify (bnc#544779).
- patches.drivers/alsa-sp1-hda-15-fix-build-warning: ALSA: hda -
  Add a proper ifdef to a debug code (FATE#306783).
- patches.drivers/alsa-sp1-hda-16-stac-dual-headphones-fix:
  ALSA: hda - Fix detection of dual headphones (bnc#556532).

-------------------------------------------------------------------
Wed Nov 18 14:35:44 CET 2009 - jkosina@suse.de

- patches.arch/x86-crypto-pclmulqdq-accelerated-implementation.patch:
  crypto: ghash - Add PCLMULQDQ accelerated implementation
  (FATE#306883, bnc#554578).
- Update config files: set CRYPTO_GHASH_CLMUL_NI_INTEL=m
- patches.xen/xen3-patch-2.6.28: Refresh to apply cleanly

-------------------------------------------------------------------
Wed Nov 18 14:32:52 CET 2009 - agraf@suse.de

- patches.arch/kvm-only-export-selected-pv-ops-feature-structs:
  Only export selected pv-ops feature structs (bnc#556135).
- patches.arch/kvm-replace-kvm-io-delay-pv-ops-with-linux-magic:
  Replace kvm io delay pv-ops with linux magic (bnc#556135).
- patches.arch/kvm-split-paravirt-ops-by-functionality: Split
  paravirt ops by functionality (bnc#556135).
- patches.arch/kvm-split-the-KVM-pv-ops-support-by-feature:
  Split the KVM pv-ops support by feature (bnc#556135).
- patches.xen/xen3-patch-2.6.23: Refresh.
- patches.xen/xen3-patch-2.6.31: Refresh.

-------------------------------------------------------------------
Wed Nov 18 14:07:01 CET 2009 - teheo@suse.de

- patches.suse/kbuild-icecream-workaround: Delete.

-------------------------------------------------------------------
Wed Nov 18 13:37:41 CET 2009 - trenn@suse.de

- Update config files.
  Also enable CONFIG_DMAR (fate#306796) for vanilla flavors

-------------------------------------------------------------------
Wed Nov 18 12:58:34 CET 2009 - trenn@suse.de

- Update config files.
  Do the same for i386

-------------------------------------------------------------------
Wed Nov 18 10:14:35 CET 2009 - trenn@suse.de

- Update config files.
  Enabling CONFIG_DMAR (fate#306796), introduces these changes:
    +CONFIG_HAVE_INTEL_TXT=y
    -# CONFIG_DMAR is not set
    +CONFIG_DMAR=y
    +# CONFIG_DMAR_DEFAULT_ON is not set
    +CONFIG_DMAR_FLOPPY_WA=y
    +# CONFIG_INTEL_TXT is not set
  Done for x86_64 for now only.

-------------------------------------------------------------------
Mon Nov 16 23:44:12 CET 2009 - jkosina@suse.de

- patches.fixes/hid-fixup-ncr-quirk.patch: HID: fixup quirk for
  NCR devices (bnc#548807).

-------------------------------------------------------------------
Fri Nov 13 21:16:04 CET 2009 - mmarek@suse.cz

- rpm/*.spec.in, rpm/kernel-module-subpackage: add
  Provides: multiversion(kernel) to binary kernel packages,
  kernel-source, kernel-syms and all KMPs so that zypp can be
  configured to keep multiple versions of these packages
  (fate#305311).

-------------------------------------------------------------------
Fri Nov 13 10:53:28 CET 2009 - npiggin@suse.de

- Disable LGUEST on x86 32. It doesn't build properly without PARAVIRT.

-------------------------------------------------------------------
Wed Nov 11 14:45:36 CET 2009 - jack@suse.cz

- patches.fixes/zisofs-large-pagesize-read.patch: zisofs:
  Implement reading of compressed files when PAGE_CACHE_SIZE >
  compress block size (bnc#540349).

-------------------------------------------------------------------
Wed Nov 11 11:18:01 CET 2009 - npiggin@suse.de

- Update config files.

-------------------------------------------------------------------
Wed Nov 11 10:55:56 CET 2009 - npiggin@suse.de

- Disable PARAVIRT_GUEST on x86 32 and 64.

-------------------------------------------------------------------
Tue Nov 10 06:51:46 CET 2009 - teheo@suse.de

- patches.drivers/libata-ahci-aspire-3810t-noncq: ahci: disable
  NCQ on Aspire 3810t (bnc#522790).

-------------------------------------------------------------------
Tue Nov 10 06:50:57 CET 2009 - npiggin@suse.de

- Update config files.

-------------------------------------------------------------------
Tue Nov 10 06:23:17 CET 2009 - npiggin@suse.de

- Update config files. Disable CONFIG_CC_STACKPROTECTOR on all
  x86 kernels except debug. Overhead is prohibitive.

-------------------------------------------------------------------
Mon Nov  9 14:02:14 CET 2009 - npiggin@suse.de

- patches.suse/files-slab-rcu.patch: SLAB_DESTROY_BY_RCU for
  file slab.

-------------------------------------------------------------------
Mon Nov  9 11:22:46 CET 2009 - npiggin@suse.de

- Update config files. Vanilla doesn't have unwinder, trace selects
  options which select frame pointers.

-------------------------------------------------------------------
Mon Nov  9 10:29:49 CET 2009 - npiggin@suse.de

- Disable FRAME_POINTER on i386 and x86-64, all kernels. Unwind info
  should provide all this functionality.

-------------------------------------------------------------------
Mon Nov  9 04:00:28 CET 2009 - nfbrown@suse.de

- patches.fixes/nfs-honour-server-preferred-io-size: NFS: Honour
  server-preferred io sizes (bnc#550648).

-------------------------------------------------------------------
Mon Nov  9 01:03:10 CET 2009 - nfbrown@suse.de

- patches.fixes/nfs-slot-table-alloc: Don't fail allocations
  for the slot table when mounting an NFS filesystem (bnc#519820).

-------------------------------------------------------------------
Fri Nov  6 22:46:26 CET 2009 - trenn@suse.de

- patches.arch/x86_amd_fix_erratum_63.patch: x86/amd-iommu:
  Workaround for erratum 63 (bnc#548274).

-------------------------------------------------------------------
Fri Nov  6 16:18:21 CET 2009 - jeffm@suse.de

- Disabled PARAVIRT_GUEST on ia64/trace and ia64/vanilla.

-------------------------------------------------------------------
Fri Nov  6 15:12:19 CET 2009 - trenn@suse.de

- patches.suse/kdb_x86_fix_hang.patch: X86 KDB: Reduce timeout
  for blinking LEDs (bnc#528811).

-------------------------------------------------------------------
Fri Nov  6 13:33:27 CET 2009 - mmarek@suse.cz

- rpm/kernel-binary.spec.in: fix last change.

-------------------------------------------------------------------
Fri Nov  6 12:47:52 CET 2009 - jbeulich@novell.com

- Update Xen patches to 2.6.32-rc6 and c/s 941.
- Update Xen config files.
- supported.conf: Add domctl.

-------------------------------------------------------------------
Fri Nov  6 09:50:40 CET 2009 - mmarek@suse.cz

- rpm/kernel-binary.spec.in: add the /lib/modules/.../{source,devel}
  symlinks to the -devel package (bnc#548728).

-------------------------------------------------------------------
Fri Nov  6 09:40:45 CET 2009 - mmarek@suse.cz

- rpm/kernel-binary.spec.in: obsolete kvm-kmp.

-------------------------------------------------------------------
Thu Nov  5 19:14:03 CET 2009 - jeffm@suse.com

- Update to 2.6.32-rc6.
  - 2 patches eliminated
  - NR_CPUS=4096 on ia64/vanilla again

-------------------------------------------------------------------
Thu Nov  5 18:53:24 CET 2009 - jeffm@suse.com

- Performance: Disabled CONFIG_PARAVIRT on all flavors.

-------------------------------------------------------------------
Thu Nov  5 16:35:57 CET 2009 - mmarek@suse.cz

- Delete unused 2.6.31.y patches.

-------------------------------------------------------------------
Thu Nov  5 15:59:58 CET 2009 - mmarek@suse.cz

- supported.conf: add libfcoe and fix typo.

-------------------------------------------------------------------
Thu Nov  5 12:54:06 CET 2009 - mmarek@suse.cz

- supported.conf: update so that supported modules don't require
  unsupported ones by adding following modules: async_pq
  async_raid6_recov ath blkback_pagemap crypto_hash drm_kms_helper
  fddi fscache lib80211 libfcoe libipw libiscsi_tcp llc md_mod mdio
  mfd_core nf_defrag_ipv4 p8022 psnap raid6_pq tr ttm ucb1400_core
  v4l2_compat_ioctl32.

-------------------------------------------------------------------
Thu Nov  5 12:19:27 CET 2009 - mmarek@suse.cz

- config.conf: remove kernel-ps3-devel (does not exist) and
  kernel-debug-devel (not needed most of the time) from
  kernel-syms.

-------------------------------------------------------------------
Thu Nov  5 10:56:15 CET 2009 - hare@suse.de

- Update config files: Set CONFIG_HZ to 100 for zSeries
  (bnc#552564).

-------------------------------------------------------------------
Thu Nov  5 10:52:13 CET 2009 - hare@suse.de

- Update config files: Increase MAX_RAW_DEVS to 4096 on
  zSeries (bnc#552565).

-------------------------------------------------------------------
Wed Nov  4 23:02:07 CET 2009 - mmarek@suse.cz

- rpm/kernel-binary.spec.in: delete stray text.

-------------------------------------------------------------------
Tue Nov  3 15:40:19 CET 2009 - mmarek@suse.cz

- config.conf: remove the ec2 flavor from kernel-syms, most KMPs
  don't make any sense on ec2
  (http://lists.opensuse.org/opensuse-kernel/2009-11/msg00001.html).

-------------------------------------------------------------------
Mon Nov  2 16:09:13 CET 2009 - mmarek@suse.cz

- rpm/kernel-binary.spec.in: obsolete also brocade-bfa-kmp.

-------------------------------------------------------------------
Mon Nov  2 16:04:13 CET 2009 - mmarek@suse.cz

- rpm/kernel-source.spec.in: add split-modules to the src.rpm.

-------------------------------------------------------------------
Mon Nov  2 13:18:55 CET 2009 - mmarek@suse.cz

- rpm/kernel-binary.spec.in: obsolete enic-kmp and fnic-kmp.

-------------------------------------------------------------------
Mon Nov  2 12:49:08 CET 2009 - mmarek@suse.cz

- rpm/kernel-binary.spec.in: obsolete kmps by their full name, not
  just the foo-kmp virtual dependency (bnc#472410).

-------------------------------------------------------------------
Thu Oct 29 06:29:38 CET 2009 - tonyj@suse.de

- Update ppc/ps3 config for CONFIG_UTRACE

-------------------------------------------------------------------
Thu Oct 29 01:37:02 CET 2009 - tonyj@suse.de

- patches.trace/utrace-core: Update for SP1 (FATE# 304321)

-------------------------------------------------------------------
Wed Oct 28 22:51:38 CET 2009 - nfbrown@suse.de

- patches.fixes/nfsd-acl.patch: nfsd: Fix sort_pacl in
  fs/nfsd/nf4acl.c to actually sort groups (bnc#549748).

-------------------------------------------------------------------
Wed Oct 28 14:51:28 CET 2009 - jdelvare@suse.de

- Update config files:
	CONFIG_NTFS_FS=n
  We handle NTFS through FUSE these days.

-------------------------------------------------------------------
Tue Oct 27 17:15:40 CET 2009 - jbohac@suse.cz

- Update config files:
	CONFIG_NETLABEL=y
	CONFIG_SECURITY_NETWORK_XFRM=y
	(fate#307284)

-------------------------------------------------------------------
Tue Oct 27 16:45:20 CET 2009 - jkosina@suse.de

- patches.fixes/sched-move-rq_weight-data-array-out-of-percpu:
  fix compilation failure for configs with CONFIG_SMP=n and
  CONFIG_FAR_GROUP_SCHED=y

-------------------------------------------------------------------
Tue Oct 27 15:08:26 CET 2009 - jbeulich@novell.com

- Update config files (MINIX_FS=m globally, NTFS_FS off for -ec2).
- supported.conf: Add fs/minix.

-------------------------------------------------------------------
Tue Oct 27 14:35:26 CET 2009 - jkosina@suse.de

- patches.fixes/percpu-allow-pcpu_alloc-to-be-called-with-IRQs-off:
  percpu: allow pcpu_alloc() to be called with IRQs off
  (bnc#548119).
- patches.fixes/sched-move-rq_weight-data-array-out-of-percpu:
  Update to newer version which is going to be merged upstream.

-------------------------------------------------------------------
Fri Oct 23 18:17:21 CEST 2009 - jeffm@suse.com

- Update to 2.6.32-rc5-git3.

-------------------------------------------------------------------
Fri Oct 23 15:11:53 CEST 2009 - mmarek@suse.cz

- Update config files: set NR_CPUS back to 2048 for ia64/vanilla
  until there is a fix in mainline.

-------------------------------------------------------------------
Fri Oct 23 15:11:09 CEST 2009 - mmarek@suse.cz

- patches.fixes/sched-move-rq_weight-data-array-out-of-percpu:
  fix for !CONFIG_SMP.

-------------------------------------------------------------------
Fri Oct 23 12:53:53 CEST 2009 - mmarek@suse.cz

- patches.suse/Cleanup-and-make-boot-splash-work-with-KMS.patch:
  Cleanup and make boot splash work with KMS (bnc#544645).

-------------------------------------------------------------------
Thu Oct 22 18:38:47 CEST 2009 - jeffm@suse.com

- Re-enabled NR_CPUS=4096 on ia64.
- patches.fixes/sched-move-rq_weight-data-array-out-of-percpu:
  sched: move rq_weight data array out of .percpu (bnc#548119).

-------------------------------------------------------------------
Tue Oct 20 15:27:25 CEST 2009 - jbeulich@novell.com

- Update x86-64 Xen config file (NR_CPUS=512).
- Refresh a few Xen patches.
- rpm/kernel-binary.spec.in: Handle -ec2 flavor.
- rpm/package-descriptions: Describe -ec2 flavor.
- rpm/post.sh: Handle -ec2 flavor.

-------------------------------------------------------------------
Tue Oct 20 14:47:55 CEST 2009 - jbeulich@novell.com

- patches.fixes/use-totalram_pages: Delete.

-------------------------------------------------------------------
Tue Oct 20 14:45:22 CEST 2009 - jbeulich@novell.com

- config.conf: Add -ec2 configs (fate#305273)
- Add ec2 config files.
- patches.xen/xen-unpriv-build: No need to build certain bits
  when building non-privileged kernel.
- supported.conf: Add fs/nls/nls_base.

-------------------------------------------------------------------
Mon Oct 19 15:24:25 CEST 2009 - jeffm@suse.com

- Temporarily reduce NR_CPUS to 2048 on ia64 to avoid build
  failures (bnc#548119)

-------------------------------------------------------------------
Mon Oct 19 15:21:26 CEST 2009 - mmarek@suse.cz

- rpm/kernel-binary.spec.in: [s390x] ignore errors from
  dwarfextract for now.

-------------------------------------------------------------------
Fri Oct 16 19:18:25 CEST 2009 - jeffm@suse.com

- Update config files.

-------------------------------------------------------------------
Fri Oct 16 17:01:11 CEST 2009 - jeffm@suse.com

- Update to 2.6.32-rc5.

-------------------------------------------------------------------
Fri Oct 16 16:45:53 CEST 2009 - mmarek@suse.de

- patches.rpmify/ia64-sn-fix-percpu-warnings: ia64/sn: fix
  percpu warnings.

-------------------------------------------------------------------
Fri Oct 16 15:51:56 CEST 2009 - mmarek@suse.de

- Update config files: disable MTD_GPIO_ADDR, VME_CA91CX42 and
  VME_TSI148 on ia64 to fix build.

-------------------------------------------------------------------
Fri Oct 16 14:19:01 CEST 2009 - jbeulich@novell.com

- patches.xen/xen3-patch-2.6.32-rc4: Fix AGP for PowerPC.

-------------------------------------------------------------------
Fri Oct 16 12:08:06 CEST 2009 - jbeulich@novell.com

- Update Xen patches to 2.6.32-rc4 and c/s 938.
- config.conf: Re-enable Xen.
- Update x86 config files.

-------------------------------------------------------------------
Tue Oct 13 02:29:26 CEST 2009 - jeffm@suse.com

- patches.rpmify/staging-missing-sched.h: Added missing sites.

-------------------------------------------------------------------
Mon Oct 12 23:08:39 CEST 2009 - jeffm@suse.com

- patches.rpmify/staging-missing-sched.h: staging: Complete
  sched.h removal from interrupt.h.

-------------------------------------------------------------------
Mon Oct 12 21:05:07 CEST 2009 - jeffm@suse.de

- patches.apparmor/ptrace_may_access-fix: apparmor:
  ptrace_may_access -> ptrace_access_check.

-------------------------------------------------------------------
Mon Oct 12 20:07:54 CEST 2009 - jeffm@suse.de

- Update config files.

-------------------------------------------------------------------
Mon Oct 12 19:54:16 CEST 2009 - jeffm@suse.de

- Updated to 2.6.32-rc4.
  - Eliminated 4 patches.
  - Refreshed context.

-------------------------------------------------------------------
Mon Oct 12 16:23:59 CEST 2009 - jeffm@suse.de

- patches.apparmor/apparmor.diff: Refresh and enable.

-------------------------------------------------------------------
Fri Oct  9 20:00:01 CEST 2009 - jeffm@suse.de

- Cleanup unused patches:
  - patches.fixes/iwl3945-fix-rfkill.patch: Delete.
  - patches.fixes/iwlagn-fix-rfkill.patch: Delete.
  - patches.suse/kdb-serial-8250: Delete.
  - patches.suse/kdb-sysctl-context: Delete.

-------------------------------------------------------------------
Fri Oct  9 16:57:28 CEST 2009 - jeffm@suse.de

- patches.fixes/scsi-add-tgps-setting: Refresh and re-enable.

-------------------------------------------------------------------
Fri Oct  9 16:42:54 CEST 2009 - jeffm@suse.de

- patches.arch/x86_64-hpet-64bit-timer.patch: Refresh and re-enable.

-------------------------------------------------------------------
Fri Oct  9 16:42:40 CEST 2009 - jeffm@suse.de

- patches.suse/kbuild-icecream-workaround: Refresh and re-enable.

-------------------------------------------------------------------
Fri Oct  9 16:12:22 CEST 2009 - jeffm@suse.de

- patches.rpmify/spin_is_contended-fix: Delete.

-------------------------------------------------------------------
Fri Oct  9 16:11:55 CEST 2009 - jeffm@suse.de

- patches.arch/mm-avoid-bad-page-on-lru: Refresh and re-enable.

-------------------------------------------------------------------
Fri Oct  9 15:08:54 CEST 2009 - jeffm@suse.de

- Update vanilla config files.

-------------------------------------------------------------------
Fri Oct  9 14:52:31 CEST 2009 - jeffm@suse.de

- Update to 2.6.32-rc3.

-------------------------------------------------------------------
Fri Oct  9 00:35:47 CEST 2009 - jeffm@suse.de

- patches.rpmify/tsi148-dependency: vme/tsi148: Depend on VIRT_TO_BUS

-------------------------------------------------------------------
Thu Oct  8 23:37:34 CEST 2009 - jeffm@suse.de

- patches.suse/kdb-x86-build-fixes: kdb: Use $srctree not $TOPDIR
  in Makefile.

-------------------------------------------------------------------
Thu Oct  8 23:36:50 CEST 2009 - jeffm@suse.de

- patches.rpmify/winbond-prepare_multicast: winbond: implement
  prepare_multicast and fix API usage.
- patches.rpmify/winbond_beacon_timers: winbond: use
  bss_conf->beacon_int instead of conf->beacon_int.
- patches.rpmify/winbond-build-fixes: Delete.

-------------------------------------------------------------------
Thu Oct  8 22:49:42 CEST 2009 - jeffm@suse.de

- patches.rpmify/rtl8192e-build-fixes: rtl8192e: Add #include
  <linux/vmalloc.h>.

-------------------------------------------------------------------
Thu Oct  8 22:44:26 CEST 2009 - jeffm@suse.de

- patches.suse/kdb-build-fixes: kdb: Build fixes.

-------------------------------------------------------------------
Thu Oct  8 22:32:46 CEST 2009 - jeffm@suse.de

- patches.rpmify/iio-s390-build-fix: iio: Don't build on s390.

-------------------------------------------------------------------
Thu Oct  8 21:54:40 CEST 2009 - jeffm@suse.de

- patches.rpmify/winbond-build-fixes: winbond: API fix.

-------------------------------------------------------------------
Thu Oct  8 21:53:59 CEST 2009 - jeffm@suse.de

- Update vanilla config files.

-------------------------------------------------------------------
Thu Oct  8 21:48:43 CEST 2009 - jeffm@suse.de

- Update config files.

-------------------------------------------------------------------
Thu Oct  8 20:07:07 CEST 2009 - jeffm@suse.de

- Updated to 2.6.32-rc1 (AKA 2.6.32-rc2).
  - Eliminated 28 patches.
  - 14 patches need further review.
  - Xen and AppArmor are currently disabled.
  - USB support in KDB is disabled.

-------------------------------------------------------------------
Thu Oct  8 00:27:18 CEST 2009 - gregkh@suse.de

- patches.kernel.org/patch-2.6.31.2-3: Linux 2.6.31.3.
  - major tty bugfix

-------------------------------------------------------------------
Wed Oct  7 15:20:25 CEST 2009 - tiwai@suse.de

- patches.drivers/alsa-hda-alc268-automic-fix: ALSA: hda -
  Fix yet another auto-mic bug in ALC268 (bnc#544899).

-------------------------------------------------------------------
Wed Oct  7 13:15:17 CEST 2009 - knikanth@suse.de

- patches.suse/block-seperate-rw-inflight-stats: Fix the regression,
  "iostat reports wrong service time and utilization", introduced
  by this patch  (bnc#544926).

-------------------------------------------------------------------
Tue Oct  6 21:31:00 CEST 2009 - gregkh@suse.de

- patches.suse/x86-mark_rodata_rw.patch: Delete.
- patches.xen/xen3-x86-mark_rodata_rw.patch: Delete.
  - both of these were not being used anyway.

-------------------------------------------------------------------
Tue Oct  6 17:30:29 CEST 2009 - jbeulich@novell.com

- Update Xen patches to 2.6.31.2.

-------------------------------------------------------------------
Tue Oct  6 08:52:08 CEST 2009 - tiwai@suse.de

- patches.drivers/alsa-hda-alc660vd-asus-a7k-fix: ALSA: hda -
  Add a workaround for ASUS A7K (bnc#494309).

-------------------------------------------------------------------
Mon Oct  5 19:45:27 CEST 2009 - gregkh@suse.de

- refresh patch fuzz due to 2.6.31.2 import.

-------------------------------------------------------------------
Mon Oct  5 19:43:13 CEST 2009 - gregkh@suse.de

- Update to Linux 2.6.31.2:
  - bugfixes, lots of them.
  - security fixes

-------------------------------------------------------------------
Mon Oct  5 08:40:56 CEST 2009 - tiwai@suse.de

- patches.drivers/alsa-hda-alc861-toshiba-fix: ALSA: hda -
  Fix invalid initializations for ALC861 auto mode (bnc#544161).

-------------------------------------------------------------------
Fri Oct  2 17:06:53 CEST 2009 - gregkh@suse.de

- Update config files.
- patches.drivers/add-via-chrome9-drm-support.patch: Delete.
  The code never got upstream and looks incorrect.

-------------------------------------------------------------------
Fri Oct  2 09:43:32 CEST 2009 - tiwai@suse.de

- patches.drivers/alsa-ctxfi-04-fix-surround-side-mute: ALSA:
  ctxfi: Swapped SURROUND-SIDE mute.
- patches.drivers/alsa-hda-2.6.32-rc1-toshiba-fix: ALSA: hda -
  Added quirk to enable sound on Toshiba NB200.
- patches.drivers/alsa-hda-2.6.32-rc2: ALSA: backport 2.6.32-rc2
  fixes for HD-audio.

-------------------------------------------------------------------
Thu Oct  1 13:18:09 CEST 2009 - jbeulich@novell.com

- Update Xen patches to 2.6.31.1 and c/s 934.

-------------------------------------------------------------------
Thu Oct  1 11:36:36 CEST 2009 - mmarek@suse.cz

- rpm/kernel-binary.spec.in: obsolete quickcam-kmp (bnc#543361).

-------------------------------------------------------------------
Wed Sep 30 21:51:13 CEST 2009 - gregkh@suse.de

- Update to 2.6.31.1
  - lots of bugfixes
  - security fixes

-------------------------------------------------------------------
Wed Sep 30 15:50:54 CEST 2009 - mmarek@suse.cz

- rpm/kernel-binary.spec.in: obsolete the sle11 ocfs2-kmp.

-------------------------------------------------------------------
Tue Sep 29 11:17:48 CEST 2009 - trenn@suse.de

- Disabled patches.suse/acpi-dsdt-initrd-v0.9a-2.6.25.patch
  with +trenn (bnc#542767)

-------------------------------------------------------------------
Wed Sep 23 13:29:27 CEST 2009 - teheo@suse.de

- Update config files.  Build pci-stub driver into the kernel so that
  built in pci drivers can be blocked from attaching to devices.

-------------------------------------------------------------------
Tue Sep 22 12:14:52 CEST 2009 - mmarek@suse.cz

- rpm/kernel-module-subpackage: when building against Linus'
  kernels (2.6.x), append a .0 to the kernel version embedded in
  the KMP version, to ensure that such KMP is older than a KMP
  built against a subsequent stable kernel (2.6.x.y, y > 0).

-------------------------------------------------------------------
Mon Sep 21 20:39:57 CEST 2009 - jeffm@suse.de

- Update config files.

-------------------------------------------------------------------
Mon Sep 21 20:20:11 CEST 2009 - jeffm@suse.de

- patches.suse/acpi-dsdt-initrd-v0.9a-2.6.25.patch: Ported to
  2.6.31 (bnc#533555).

-------------------------------------------------------------------
Sat Sep 19 13:51:50 CEST 2009 - mmarek@suse.cz

- rpm/postun.sh: do not remove the bootloader entry if the kernel
  version didn't change (bnc#533766).

-------------------------------------------------------------------
Sat Sep 19 13:39:38 CEST 2009 - mmarek@suse.cz

- rpm/postun.sh: remove dead code.

-------------------------------------------------------------------
Fri Sep 18 21:20:14 CEST 2009 - jeffm@suse.de

- patches.fixes/reiserfs-replay-honor-ro: reiserfs: Properly
  honor read-only devices (bnc#441062).

-------------------------------------------------------------------
Thu Sep 17 21:25:23 CEST 2009 - jeffm@suse.de

- patches.arch/acpi_srat-pxm-rev-ia64.patch: Use SRAT table rev
  to use 8bit or 16/32bit PXM fields (ia64) (bnc#503038).
- patches.arch/acpi_srat-pxm-rev-store.patch: Store SRAT table
  revision (bnc#503038).
- patches.arch/acpi_srat-pxm-rev-x86-64.patch: Use SRAT table
  rev to use 8bit or 32bit PXM fields (x86-64) (bnc#503038).

-------------------------------------------------------------------
Thu Sep 17 21:08:15 CEST 2009 - tiwai@suse.de

- patches.drivers/alsa-hda-2.6.32-rc1: ALSA HD-audio backport
  from 2.6.32-rc1.

-------------------------------------------------------------------
Wed Sep 16 15:33:05 CEST 2009 - jbeulich@novell.com

- Update Xen patches to 2.6.31 final.

-------------------------------------------------------------------
Tue Sep 15 11:29:19 CEST 2009 - teheo@suse.de

Backport attach inhibition for builtin pci drivers from 2.6.32-rc.

- patches.drivers/pci-separate-out-pci_add_dynid: pci: separate
  out pci_add_dynid().
- patches.drivers/pci_stub-add-ids-parameter: pci-stub: add
  pci_stub.ids parameter.

-------------------------------------------------------------------
Tue Sep 15 11:22:53 CEST 2009 - teheo@suse.de

Backport patches from 2.6.32-rc to ease ossp testing.

- Update config files - SOUND_OSS_CORE_PRECLAIM is set to N.
- patches.drivers/implement-register_chrdev: chrdev: implement
  __register_chrdev().
- patches.drivers/sound-make-oss-device-number-claiming-optional:
  sound: make OSS device number claiming optional and schedule
  its removal.
- patches.drivers/sound-request-char-major-aliases-for-oss-devices:
  sound: request char-major-* module aliases for missing OSS
  devices.

-------------------------------------------------------------------
Mon Sep 14 21:33:26 CEST 2009 - sdietrich@suse.de

- patches.suse/novfs-client-module: Update header todo list with
	locking nits (semaphore used as mutex / completion)

-------------------------------------------------------------------
Mon Sep 14 17:03:49 CEST 2009 - jeffm@suse.com

- Revert back to CONFIG_M586TSC from CONFIG_M686 for default flavor
  (bnc#538849)

-------------------------------------------------------------------
Fri Sep 11 10:49:18 CEST 2009 - jbeulich@novell.com

- patches.suse/crasher-26.diff: Add capability to also trigger a
  kernel warning.

-------------------------------------------------------------------
Fri Sep 11 07:11:57 CEST 2009 - knikanth@suse.de

- patches.suse/block-seperate-rw-inflight-stats: Seperate read
  and write statistics of in_flight requests (fate#306525).

-------------------------------------------------------------------
Thu Sep 10 17:20:58 CEST 2009 - gregkh@suse.de

- patch fuzz removal now that 2.6.31 is the base.

-------------------------------------------------------------------
Thu Sep 10 17:19:17 CEST 2009 - gregkh@suse.de

- Update config files.
    CONFIG_MOUSE_PS2_ELANTECH=y
    CONFIG_MOUSE_PS2_TOUCHKIT=y
    (bnc#525607)

-------------------------------------------------------------------
Thu Sep 10 15:19:51 CEST 2009 - tiwai@suse.de

- patches.drivers/alsa-hda-2.6.32-pre: Refresh: fix misc realtek
  issues, add another Nvidia HDMI device id

-------------------------------------------------------------------
Thu Sep 10 03:08:43 CEST 2009 - jeffm@suse.de

- Updated to 2.6.31-final.

-------------------------------------------------------------------
Tue Sep  8 18:48:55 CEST 2009 - gregkh@suse.de

- refresh patches for fuzz due to upstream changes

-------------------------------------------------------------------
Tue Sep  8 18:44:20 CEST 2009 - gregkh@suse.de

- Update to 2.6.31-rc9
  - obsoletes:
    - patches.drivers/alsa-hda-fix-01-add-missing-mux-for-vt1708
    - patches.drivers/alsa-hda-fix-02-mbp31-hp-fix

-------------------------------------------------------------------
Tue Sep  8 15:03:15 CEST 2009 - knikanth@suse.de

- patches.fixes/scsi_dh-Provide-set_params-interface-in-emc-device-handler.patch:
  scsi_dh: Provide set_params interface in emc device handler
  (bnc#521607).
- patches.fixes/scsi_dh-Use-scsi_dh_set_params-in-multipath.patch:
  scsi_dh: Use scsi_dh_set_params() in multipath. (bnc#521607).
- patches.fixes/scsi_dh-add-the-interface-scsi_dh_set_params.patch:
  scsi_dh: add the interface scsi_dh_set_params() (bnc#521607).

-------------------------------------------------------------------
Mon Sep  7 16:33:07 CEST 2009 - mmarek@suse.cz

- rpm/kernel-source.spec.in: delete obsolete macro.

-------------------------------------------------------------------
Mon Sep  7 12:40:45 CEST 2009 - mmarek@suse.cz

- rpm/kernel-binary.spec.in: require minimum versions of
  module-init-tools and perl-Bootloader, the %post script is no
  longer compatible with ancient versions.

-------------------------------------------------------------------
Mon Sep  7 11:53:09 CEST 2009 - mmarek@suse.cz

- rpm/kernel-binary.spec.in: obsolete %name-base <= 2.6.31, the
  previous <= 2.6.30-1 didn't catch some cases obviously
  (bnc#533766).

-------------------------------------------------------------------
Fri Sep  4 21:11:39 CEST 2009 - jeffm@suse.de

- Enabled CONFIG_SCSI_DEBUG=m (bnc#535923).

-------------------------------------------------------------------
Fri Sep  4 14:35:57 CEST 2009 - mmarek@suse.cz

- kabi/severities, rpm/kabi.pl, rpm/kernel-binary.spec.in,
- rpm/kernel-source.spec.in: Use a simple script to check kabi by
  comparing Module.symvers files (similar to the old SLES9 one).
- rpm/built-in-where: Delete.
- rpm/symsets.pl: Delete.
- kabi/commonsyms: Delete.
- kabi/usedsyms: Delete.

-------------------------------------------------------------------
Fri Sep  4 11:39:02 CEST 2009 - mmarek@suse.cz

- patches.suse/kbuild-rebuild-fix-for-Makefile.modbuiltin:
  kbuild: rebuild fix for Makefile.modbuiltin.

-------------------------------------------------------------------
Thu Sep  3 02:43:28 CEST 2009 - gregkh@suse.de

- patches.drivers/usb-storage-increase-the-bcd-range-in-sony-s-bad-device-table.patch:
  Delete, it was wrong.

-------------------------------------------------------------------
Wed Sep  2 17:27:49 CEST 2009 - jbeulich@novell.com

- Update Xen config files.

-------------------------------------------------------------------
Wed Sep  2 15:39:54 CEST 2009 - jbeulich@novell.com

- Update Xen patches to 2.6.31-rc8 and c/s 931.
- patches.fixes/use-totalram_pages: use totalram_pages in favor
  of num_physpages for sizing boot time allocations (bnc#509753).
- patches.xen/xen-x86-per-cpu-vcpu-info: x86: use per-cpu storage
  for shared vcpu_info structure.

-------------------------------------------------------------------
Wed Sep  2 08:06:15 CEST 2009 - tiwai@suse.de

- patches.drivers/alsa-hda-2.6.32-pre: Refresh; merged fixes for
  IDT92HD73* codecs

-------------------------------------------------------------------
Tue Sep  1 19:16:24 CEST 2009 - jeffm@suse.com

- patches.apparmor/apparmor.diff: Update to latest git.

-------------------------------------------------------------------
Tue Sep  1 19:13:51 CEST 2009 - jeffm@suse.com

- patches.arch/add_support_for_hpet_msi_intr_remap.patch:
  intr-remap: generic support for remapping HPET MSIs
  (bnc#532758).
- patches.arch/add_x86_support_for_hpet_msi_intr_remap.patch:
  x86: arch specific support for remapping HPET MSIs (bnc#532758).

-------------------------------------------------------------------
Tue Sep  1 15:11:15 CEST 2009 - mmarek@suse.cz

- rpm/package-descriptions: fix description of the x86_64
  kernel-desktop package (bnc#535457).

-------------------------------------------------------------------
Mon Aug 31 22:02:50 CEST 2009 - jeffm@suse.com

- Update to 2.6.31-rc8.
  - Eliminated 1 patch.

-------------------------------------------------------------------
Mon Aug 31 12:17:31 CEST 2009 - tiwai@suse.de

- patches.drivers/alsa-hda-fix-01-add-missing-mux-for-vt1708:
  ALSA: hda - Add missing mux check for VT1708 (bnc#534904).
- patches.drivers/alsa-hda-fix-02-mbp31-hp-fix: ALSA: hda -
  Fix MacBookPro 3,1/4,1 quirk with ALC889A.
- patches.drivers/alsa-hda-2.6.32-pre: Refresh.

-------------------------------------------------------------------
Wed Aug 26 12:38:11 CEST 2009 - tiwai@suse.de

- patches.drivers/alsa-hda-[0-9]*: Delete, fold into a single patch
  patches.drivers/alsa-hda-2.6.32-pre

-------------------------------------------------------------------
Tue Aug 25 18:04:57 CEST 2009 - gregkh@suse.de

- Update config files.
- patches.drivers/samsung-backlight-driver.patch: Delete.

-------------------------------------------------------------------
Tue Aug 25 10:07:41 CEST 2009 - jbeulich@novell.com

- scripts/run_oldconfig.sh: Consistently use $prefix.

-------------------------------------------------------------------
Mon Aug 24 16:47:18 CEST 2009 - mmarek@suse.cz

- rpm/kernel-binary.spec.in: obsolete %name-base <= 2.6.30-1
  (bnc#530752).

-------------------------------------------------------------------
Mon Aug 24 16:35:01 CEST 2009 - jeffm@suse.com

- Update to 2.6.31-rc7.
  - Eliminated 3 patches.

-------------------------------------------------------------------
Mon Aug 24 16:16:04 CEST 2009 - jeffm@suse.com

- Update config files: Enable CONFIG_PROC_EVENTS.

-------------------------------------------------------------------
Fri Aug 21 16:05:42 CEST 2009 - mmarek@suse.cz

- rpm/post.sh: Do not call /sbin/module_upgrade, the rename
  happened before SLES10.

-------------------------------------------------------------------
Fri Aug 21 16:00:46 CEST 2009 - mmarek@suse.cz

- rpm/module-renames: Delete, we don't need to care about modules
  renamed before SLES10. Also, current mkinitrd gets the list of
  storage drivers based on pci ids.

-------------------------------------------------------------------
Fri Aug 21 15:50:51 CEST 2009 - mmarek@suse.cz

- rpm/post.sh, rpm/postun.sh: drop support for SLE10, the package
  can't be installed on SLE10 as is, so why not make it more
  adventurous.

-------------------------------------------------------------------
Fri Aug 21 15:48:15 CEST 2009 - mmarek@suse.cz

- rpm/kernel-binary.spec.in: remove product(openSUSE) supplements
  from the -extra subpackage which doesn't exist on openSUSE
  anymore.

-------------------------------------------------------------------
Thu Aug 20 17:52:08 CEST 2009 - tiwai@suse.de

- patches.drivers/alsa-hda-fix-0*: Backport from 2.6.31-rc fixes
  (to be merged)
- patches.drivers/alsa-hda-32-Reword-auto-probe-messages: Refresh.
- patches.drivers/alsa-hda-33-IDT-codec-updates: Refresh.

-------------------------------------------------------------------
Thu Aug 20 11:40:58 CEST 2009 - jbeulich@novell.com

- Update config files (modularize crypto again).
- supported.conf: Add resulting modules as supported.

-------------------------------------------------------------------
Wed Aug 19 09:22:46 CEST 2009 - jbeulich@novell.com

- Update Xen patches to 2.6.31-rc6 and c/s 928.

-------------------------------------------------------------------
Wed Aug 19 00:33:54 CEST 2009 - tiwai@suse.de

- patches.drivers/alsa-hda-48-alc268-oops-fix: ALSA: hda -
  Fix invalid capture mixers with some ALC268 models.

-------------------------------------------------------------------
Tue Aug 18 20:16:36 CEST 2009 - gregkh@suse.de

- patches.drivers/usb-storage-increase-the-bcd-range-in-sony-s-bad-device-table.patch:
  USB: storage: increase the bcd range in Sony's bad device
  table. (bnc#466554).

-------------------------------------------------------------------
Mon Aug 17 21:10:55 CEST 2009 - gregkh@suse.de

- patches.drivers/samsung-backlight-driver.patch: Change the range from
  0-255 to 0-7 to make it easier for HAL to handle the device without a
  need for custom scripts.

-------------------------------------------------------------------
Mon Aug 17 16:38:38 CEST 2009 - jeffm@suse.com

- Updated to 2.6.31-rc6.

-------------------------------------------------------------------
Mon Aug 17 00:19:20 CEST 2009 - gregkh@suse.de

- patches.drivers/samsung-backlight-driver.patch: added N120 support
  and some other devices that were integrated into the driver from
  upstream.

-------------------------------------------------------------------
Sun Aug 16 23:22:47 CEST 2009 - coly.li@suse.de

- supported.conf:
  set kernel/fs/dlm/dlm as unsupported, since fs/dlm is provided
  separately in the ocfs2 KMP package

-------------------------------------------------------------------
Sat Aug 15 12:18:42 CEST 2009 - tiwai@suse.de

- patches.drivers/alsa-hda-47-idt92hd8x-fix: ALSA: hda - Fix /
  clean up IDT92HD83xxx codec parser (bnc#531533).

-------------------------------------------------------------------
Sat Aug 15 01:55:23 CEST 2009 - gregkh@suse.de

- Update config files.
- patches.drivers/samsung-backlight-driver.patch: Samsung
  backlight driver (bnc#527533, bnc#531297).

-------------------------------------------------------------------
Fri Aug 14 21:47:28 CEST 2009 - mmarek@suse.cz

- rpm/kernel-binary.spec.in: add some hints how to set the %jobs
  macro (bnc#530535).

-------------------------------------------------------------------
Fri Aug 14 16:11:52 CEST 2009 - mmarek@suse.cz

- rpm/modversions: for overriden functions, keep the keyword in
  --pack.

-------------------------------------------------------------------
Thu Aug 13 16:01:51 CEST 2009 - jeffm@suse.com

- Updated to 2.6.31-rc5-git9.
  - Eliminated 7 patches.

------------------------------------------------------------------
Thu Aug 13 12:06:50 CEST 2009 - tiwai@suse.de

- patches.drivers/alsa-hda-42-hp-more-quirk: ALSA: hda - Add
  quirks for some HP laptops (bnc#527284).
- patches.drivers/alsa-hda-4[35]-*: Improve Realtek codec mic
  support
- patches.drivers/alsa-hda-46-stac-lo-detect-fix: ALSA: hda -
  Enable line-out detection only with speakers (bnc#520975).

-------------------------------------------------------------------
Wed Aug 12 13:34:25 CEST 2009 - mmarek@suse.cz

- rpm/split-modules, rpm/kernel-binary.spec.in: add the base files
  also to the main package. That way, kernel-$flavor-base is not
  needed in normal setups (fate#307154).

-------------------------------------------------------------------
Wed Aug 12 13:19:08 CEST 2009 - mmarek@suse.cz

- rpm/find-provides: no rpm provides for drivers/staging. It's
  higly unlikely that any KMP would require them and they just
  take up space in the rpm metadata.

-------------------------------------------------------------------
Tue Aug 11 14:39:42 CEST 2009 - tiwai@suse.de

- patches.drivers/alsa-hda-41-msi-white-list: ALSA: hda - Add
  a white-list for MSI option (bnc#529971).

-------------------------------------------------------------------
Tue Aug 11 13:05:37 CEST 2009 - tiwai@suse.de

- patches.drivers/alsa-hda-39-dont-override-ADC-definitions:
  ALSA: hda - Don't override ADC definitions for ALC codecs
  (bnc#529467).
- patches.drivers/alsa-hda-40-auto-mic-support-for-realtek:
  ALSA: hda - Add auto-mic support for Realtek codecs.

-------------------------------------------------------------------
Tue Aug 11 09:48:34 CEST 2009 - mmarek@suse.cz

- rpm/kernel-source.spec.in: do not rename kernel-source.rpmlintrc
  for the -rt variant.

-------------------------------------------------------------------
Mon Aug 10 12:55:56 CEST 2009 - mmarek@suse.cz

- patches.rpmify/staging-rtl8192su-fix-build-error.patch: move to
  patches.rpmify to fix vanilla ppc builds.

-------------------------------------------------------------------
Mon Aug 10 12:08:25 CEST 2009 - tiwai@suse.de

- patches.drivers/alsa-hda-38-fix-ALC269-vmaster: ALSA: hda -
  Add missing vmaster initialization for ALC269 (bnc#527361).

-------------------------------------------------------------------
Mon Aug 10 08:57:15 CEST 2009 - tiwai@suse.de

- patches.drivers/alsa-hda-33-IDT-codec-updates: Refresh.

-------------------------------------------------------------------
Fri Aug  7 17:25:11 CEST 2009 - jeffm@suse.com

- patches.fixes/recordmcount-fixup: recordmcount: Fixup wrong
  update_funcs() call.

-------------------------------------------------------------------
Fri Aug  7 16:38:23 CEST 2009 - tiwai@suse.de

- patches.drivers/alsa-soc-fsl-build-fixes: ASoC: Add missing
  DRV_NAME definitions for fsl/* drivers (to fix PPC builds)

-------------------------------------------------------------------
Fri Aug  7 15:16:21 CEST 2009 - tiwai@suse.de

- patches.arch/wmi-Fix-kernel-panic-when-stack-protection-enabled:
  wmi: Fix kernel panic when stack protection
  enabled. (bnc#529177).
- supported.conf: Update HD-audio modules

-------------------------------------------------------------------
Fri Aug  7 10:06:23 CEST 2009 - mmarek@suse.cz

- make config/s390/vanilla a symlink again.

-------------------------------------------------------------------
Fri Aug  7 09:42:58 CEST 2009 - mmarek@suse.de

- rpm/kernel-binary.spec.in: do not manually extract vmlinux
  debuginfo on ppc(64), rpm does it itself.

-------------------------------------------------------------------
Thu Aug  6 23:25:39 CEST 2009 - jeffm@suse.de

- rpm/kernel-binary.spec.in,
  rpm/kernel-source.spec.in: Added kernel-spec-macros to Sources.

-------------------------------------------------------------------
Thu Aug  6 16:24:09 CEST 2009 - jeffm@suse.de

- patches.suse/linux-2.6.29-even-faster-kms.patch: Disabled. It
  doesn't wake up the display on certain hardware.

-------------------------------------------------------------------
Wed Aug  5 22:33:56 CEST 2009 - mmarek@suse.cz

- rpm/kernel-binary.spec.in: do not split the -extra subpackage on
  openSUSE (bnc#528097).

-------------------------------------------------------------------
Wed Aug  5 20:46:02 CEST 2009 - jeffm@suse.de

- Updated to 2.6.31-rc5-git3.
  - Eliminated 4 patches.

-------------------------------------------------------------------
Wed Aug  5 18:22:05 CEST 2009 - gregkh@suse.de

- kernel-source.changes: remove old (pre 2008) messages, and move 2008
  to kernel-source.changes.old.  No need to spam email addresses that
  are no longer with the company for failed kernel builds.

-------------------------------------------------------------------
Wed Aug  5 17:55:56 CEST 2009 - gregkh@suse.de

- patches.drivers/staging-rtl8192su-fix-build-error.patch:
  Staging: rtl8192su: fix build error.

-------------------------------------------------------------------
Wed Aug  5 17:02:00 CEST 2009 - jeffm@suse.de

- patches.suse/supported-flag-enterprise: Make the supported
  flag configurable at build time (bnc#528097).

-------------------------------------------------------------------
Wed Aug  5 01:04:08 CEST 2009 - gregkh@suse.de

- Update config files.
  disable CONFIG_DRM_RADEON_KMS as per bnc#527910 for vanilla builds

-------------------------------------------------------------------
Tue Aug  4 23:21:31 CEST 2009 - gregkh@suse.de

- Update config files.
  disable CONFIG_DRM_RADEON_KMS as per bnc#527910

-------------------------------------------------------------------
Tue Aug  4 16:10:42 CEST 2009 - jeffm@suse.de

- patches.rpmify/ttm-pgprot-fixes: ttm: Use pgprot_val for
  comparing pgprot_t.

-------------------------------------------------------------------
Tue Aug  4 14:53:26 CEST 2009 - tiwai@suse.de

- patches.drivers/alsa-hda-3[0-8]*: ALSA HD-audio updates
- Update config files: enable CONFIG_SND_HDA_CIRRUS=y

-------------------------------------------------------------------
Mon Aug  3 22:15:32 CEST 2009 - jeffm@suse.de

- Update config files: CONFIG_FRAME_WARN=2048 on all arches, fixes
  ppc build failures.

-------------------------------------------------------------------
Mon Aug  3 22:01:58 CEST 2009 - jeffm@suse.de

- patches.xen/xen3-patch-2.6.31-rc4-rc5: Fixup pgtable port

-------------------------------------------------------------------
Mon Aug  3 19:42:42 CEST 2009 - jeffm@suse.de

- Updated to 2.6.31-rc5.
  - Eliminated 11 patches.

-------------------------------------------------------------------
Mon Aug  3 11:09:08 CEST 2009 - coly.li@suse.de

- Update config files to enable CONFIG_DLM_DEBUG.

-------------------------------------------------------------------
Fri Jul 31 14:30:38 CEST 2009 - jbeulich@novell.com

- Update Xen patches to 2.6.31-rc4 and c/s 916.
- patches.xen/xen3-driver-core-misc-add-nodename-support-for-misc-devices.patch:
  Delete.
- patches.xen/xen3-panic-on-io-nmi.diff: Delete.
- config.conf: Re-enable Xen.
- Update config files.

-------------------------------------------------------------------
Wed Jul 29 16:00:59 CEST 2009 - tiwai@suse.de

- Update config files: revert to CONFIG_SND=m and enabled again
  CONFIG_SND_DEBUG=y

-------------------------------------------------------------------
Tue Jul 28 12:23:12 CEST 2009 - mmarek@suse.cz

- Update config files: disable CONFIG_PRISM2_USB on ia64 and ppc.

-------------------------------------------------------------------
Tue Jul 28 11:21:11 CEST 2009 - mmarek@suse.cz

- Update config files: disable CONFIG_FB_UDL on ia64.

-------------------------------------------------------------------
Tue Jul 28 09:54:55 CEST 2009 - jbeulich@novell.com

- config.conf: Remove duplicate i386/desktop entry.

-------------------------------------------------------------------
Tue Jul 28 01:03:23 CEST 2009 - tiwai@suse.de

- patches.drivers/alsa-hda-29-Add-quirk-for-Dell-Studio-1555:
  ALSA: hda - Add quirk for Dell Studio 1555 (bnc#525244).

-------------------------------------------------------------------
Mon Jul 27 23:57:31 CEST 2009 - tiwai@suse.de

- patches.drivers/alsa-pcm-*: ALSA PCM fixes
- Fix/enhancement patches backported from ALSA tree
  * patches.drivers/alsa-core-Add-new-TLV-types-for-dBwith-min-max:
    ALSA: Add new TLV types for dBwith min/max (for usb).
  * patches.drivers/alsa-ctxfi-*: SB X-Fi support (FATE#306935).
  * patches.drivers/alsa-hda-*: More HD-audio fixes
  * patches.drivers/alsa-ice-*: ICE17xx fixes
  * patches.drivers/alsa-midi-*: MIDI fixes
  * patches.drivers/alsa-usb-*: USB-audio/MIDI fixes
- Remove obsoleted patches: patches.drivers/alsa-ad1984a-hp-quirks,
  patches.drivers/alsa-ca0106-capture-bufsize-fix,
  patches.drivers/alsa-ctxfi
- Update config files.

-------------------------------------------------------------------
Mon Jul 27 17:06:11 CEST 2009 - mmarek@suse.cz

- rpm/kernel-source.spec.in, scripts/tar-up.sh: really drop
  config-subst from the package.

-------------------------------------------------------------------
Mon Jul 27 13:43:01 CEST 2009 - mmarek@suse.cz

- rpm/kernel-binary.spec.in: manually create a -devel-debuginfo
  subpackage with vmlinux.debug to fix build with new rpm. This
  works for ix86 and x86_64, other archs might need further fixes.

-------------------------------------------------------------------
Mon Jul 27 03:04:23 CEST 2009 - jeffm@suse.de

- patches.rpmify/rtl8192su-build-fix: more ia64 fixes

-------------------------------------------------------------------
Mon Jul 27 01:47:21 CEST 2009 - jeffm@suse.de

- patches.rpmify/rtl8192su-build-fix: rtl8192su: compile fixes.

-------------------------------------------------------------------
Mon Jul 27 01:45:37 CEST 2009 - jeffm@suse.de

- patches.rpmify/rtl8192su-build-fix: rtl8192su: compile fixes.

-------------------------------------------------------------------
Sun Jul 26 00:42:40 CEST 2009 - jeffm@suse.de

- config.conf: Re-enabled trace flavor.

-------------------------------------------------------------------
Fri Jul 24 21:23:54 CEST 2009 - jeffm@suse.de

- Update config files: Disabled optimize for size on i386 and x86_64
  across all flavors.

-------------------------------------------------------------------
Fri Jul 24 21:21:08 CEST 2009 - jeffm@suse.de

- Update to 2.6.31-rc4.

-------------------------------------------------------------------
Thu Jul 23 12:56:16 CEST 2009 - mmarek@suse.cz

- rpm/kernel-binary.spec.in: cleanup %cpu_arch_flavor definition,
  make %symbols a variable and only use it for selecting patches.
  Also drop the RT symbol as there are not rt patches currently.

-------------------------------------------------------------------
Thu Jul 23 11:58:25 CEST 2009 - mmarek@suse.cz

- Change the s390(x) config layout so that each arch has its own
  subdirectory, as it is done for other archs. s390/vanilla is a
  symlink to s390x/vanilla.

-------------------------------------------------------------------
Thu Jul 23 11:21:38 CEST 2009 - mmarek@suse.cz

- rpm/kernel-*.spec.in, rpm/kernel-spec-macros: move some common
  macros to kernel-spec-macros.

-------------------------------------------------------------------
Wed Jul 22 18:58:38 CEST 2009 - tiwai@suse.de

- patches.drivers/alsa-ca0106-capture-bufsize-fix: ALSA: ca0106 -
  Fix the max capture buffer size (bnc#521890).

-------------------------------------------------------------------
Wed Jul 22 17:28:36 CEST 2009 - tiwai@suse.de

- patches.drivers/alsa-ctxfi: Add SoundBlaster X-Fi support
  (FATE#306935).
- Update config files.

-------------------------------------------------------------------
Wed Jul 22 13:08:35 CEST 2009 - trenn@suse.de

These are mainline:
- patches.drivers/cpufreq_add_cpu_number_paramater_1.patch:
  Delete.
- patches.drivers/cpufreq_add_idle_microaccounting_6.patch:
  Delete.
- patches.drivers/cpufreq_change_load_calculation_2.patch: Delete.
- patches.drivers/cpufreq_changes_to_get_cpu_idle_us_5.patch:
  Delete.
- patches.drivers/cpufreq_get_cpu_idle_time_changes_3.patch:
  Delete.
- patches.drivers/cpufreq_parameterize_down_differential_4.patch:
  Delete.

-------------------------------------------------------------------
Wed Jul 22 12:57:54 CEST 2009 - trenn@suse.de

These are mainline:
- patches.arch/acpi_video_thinkpad_exclude_IGD_devices.patch:
  Delete.
- patches.arch/thinkpad_fingers_off_backlight_igd.patch: Delete.

-------------------------------------------------------------------
Tue Jul 21 15:38:37 CEST 2009 - mmarek@suse.cz

- rpm/kernel-binary.spec.in: remove double-slash from include2/asm
  symlink.

-------------------------------------------------------------------
Tue Jul 21 12:09:42 CEST 2009 - mmarek@suse.cz

- config.conf, rpm/mkspec: exclude trace, kdump and ia64/debug from
  the kernel-syms package. These flavor are often excluded in KMPs,
  so excluding them from kernel-syms reduces useless build
  dependencies. KMPs can buildrequire kernel-$flavor-devel
  explicitely if desired.

-------------------------------------------------------------------
Tue Jul 21 11:57:00 CEST 2009 - mmarek@suse.cz

Delete obsolete apparmor patches.

- patches.apparmor/add-path_permission.diff: Delete.
- patches.apparmor/add-security_path_permission: Delete.
- patches.apparmor/apparmor-2.6.25.diff: Delete.
- patches.apparmor/apparmor-audit.diff: Delete.
- patches.apparmor/apparmor-intree.diff: Delete.
- patches.apparmor/apparmor-lsm.diff: Delete.
- patches.apparmor/apparmor-main.diff: Delete.
- patches.apparmor/apparmor-misc.diff: Delete.
- patches.apparmor/apparmor-module_interface.diff: Delete.
- patches.apparmor/apparmor-network.diff: Delete.
- patches.apparmor/apparmor-path_permission: Delete.
- patches.apparmor/apparmor-ptrace-2.6.27.diff: Delete.
- patches.apparmor/apparmor-rlimits.diff: Delete.
- patches.apparmor/d_namespace_path.diff: Delete.
- patches.apparmor/d_namespace_path_oops_fix.diff: Delete.
- patches.apparmor/do_path_lookup-nameidata.diff: Delete.
- patches.apparmor/export-security_inode_permission-for-aufs:
  Delete.
- patches.apparmor/file-handle-ops.diff: Delete.
- patches.apparmor/fix-complain.diff: Delete.
- patches.apparmor/fix-vfs_rmdir.diff: Delete.
- patches.apparmor/fork-tracking.diff: Delete.
- patches.apparmor/fsetattr-reintro-ATTR_FILE.diff: Delete.
- patches.apparmor/fsetattr-restore-ia_file.diff: Delete.
- patches.apparmor/fsetattr.diff: Delete.
- patches.apparmor/remove_suid.diff: Delete.
- patches.apparmor/security-create.diff: Delete.
- patches.apparmor/security-getxattr.diff: Delete.
- patches.apparmor/security-link.diff: Delete.
- patches.apparmor/security-listxattr.diff: Delete.
- patches.apparmor/security-mkdir.diff: Delete.
- patches.apparmor/security-mknod.diff: Delete.
- patches.apparmor/security-readlink.diff: Delete.
- patches.apparmor/security-removexattr.diff: Delete.
- patches.apparmor/security-rename.diff: Delete.
- patches.apparmor/security-rmdir.diff: Delete.
- patches.apparmor/security-setattr.diff: Delete.
- patches.apparmor/security-setxattr.diff: Delete.
- patches.apparmor/security-symlink.diff: Delete.
- patches.apparmor/security-unlink.diff: Delete.
- patches.apparmor/security-xattr-file.diff: Delete.
- patches.apparmor/sysctl-pathname.diff: Delete.
- patches.apparmor/unambiguous-__d_path.diff: Delete.
- patches.apparmor/vfs-getxattr.diff: Delete.
- patches.apparmor/vfs-link.diff: Delete.
- patches.apparmor/vfs-listxattr.diff: Delete.
- patches.apparmor/vfs-mkdir.diff: Delete.
- patches.apparmor/vfs-mknod.diff: Delete.
- patches.apparmor/vfs-notify_change.diff: Delete.
- patches.apparmor/vfs-removexattr.diff: Delete.
- patches.apparmor/vfs-rename.diff: Delete.
- patches.apparmor/vfs-rmdir.diff: Delete.
- patches.apparmor/vfs-setxattr.diff: Delete.
- patches.apparmor/vfs-symlink.diff: Delete.
- patches.apparmor/vfs-unlink.diff: Delete.

-------------------------------------------------------------------
Tue Jul 21 11:18:57 CEST 2009 - npiggin@suse.de

- Update config files for bnc#522686 -- set
  CONFIG_SECURITY_DEFAULT_MMAP_MIN_ADDR=65536.

-------------------------------------------------------------------
Mon Jul 20 20:30:41 CEST 2009 - jeffm@suse.de

- Update config files: Disabled optimize for size on all flavors
  (FATE#305694)

-------------------------------------------------------------------
Mon Jul 20 17:26:02 CEST 2009 - jeffm@suse.de

- Update config files.

-------------------------------------------------------------------
Mon Jul 20 17:02:57 CEST 2009 - jeffm@suse.com

- Update to 2.6.30.2
  - lots of security and bug fixes
  - Obsoleted patches.fixes/firmware-memmap-64bit.diff

-------------------------------------------------------------------
Mon Jul 20 13:02:46 CEST 2009 - mmarek@suse.cz

- rpm/split-modules: set LC_COLLATE=C

-------------------------------------------------------------------
Sat Jul 18 03:40:28 CEST 2009 - jeffm@suse.de

- rpm/package-descriptions: Added desktop description.

-------------------------------------------------------------------
Sat Jul 18 03:39:00 CEST 2009 - jeffm@suse.de

- rpm/package-descriptions: Added desktop description.

-------------------------------------------------------------------
Sat Jul 18 03:18:57 CEST 2009 - jeffm@suse.de

- Add -desktop flavors for i386 and x86_64
  - Disabled group scheduler and groups
  - Disabled optimize for size
  - Enabled full preemption
  - Set HZ=1000

-------------------------------------------------------------------
Sat Jul 18 01:34:58 CEST 2009 - jeffm@suse.de

- Add -desktop flavors for i386 and x86_64 (FATE#305694)
  - Disabled group scheduler and groups
  - Disabled optimize for size
  - Enabled full preemption
  - Set HZ=1000

-------------------------------------------------------------------
Fri Jul 17 17:10:19 CEST 2009 - jeffm@suse.de

- patches.apparmor/apparmor.diff: ia64 build fix

-------------------------------------------------------------------
Fri Jul 17 11:25:31 CEST 2009 - mmarek@suse.cz

- rpm/kernel-binary.spec.in: simplify the add_dirs_to_filelist
  function and make it less chatty in build logs.

-------------------------------------------------------------------
Fri Jul 17 00:39:39 CEST 2009 - jeffm@suse.com

- patches.apparmor/apparmor.diff: ia64 build fix

-------------------------------------------------------------------
Fri Jul 17 00:06:19 CEST 2009 - jeffm@suse.com

- patches.apparmor/security-default-lsm: security: Define default
  LSM (bnc#442668).

-------------------------------------------------------------------
Thu Jul 16 22:50:13 CEST 2009 - jeffm@suse.de

- patches.apparmor/apparmor.diff: AppArmor.

-------------------------------------------------------------------
Thu Jul 16 22:44:02 CEST 2009 - jeffm@suse.de

- patches.apparmor/apparmor.diff: AppArmor.

-------------------------------------------------------------------
Thu Jul 16 20:15:59 CEST 2009 - jeffm@suse.de

- patches.rpmify/sgi-hotplug-fixup: hotplug: fix sgi-hotplug
  attribute handling.

-------------------------------------------------------------------
Thu Jul 16 16:53:35 CEST 2009 - mmarek@suse.cz

- rpm/kernel-binary.spec.in: drop the config-subst script, use
  scripts/config instead.

-------------------------------------------------------------------
Thu Jul 16 13:19:19 CEST 2009 - mmarek@suse.cz

- rpm/kernel-binary.spec.in: fix debugsource generation.

-------------------------------------------------------------------
Thu Jul 16 10:46:05 CEST 2009 - mmarek@suse.cz

- rpm/split-modules: fix last change.

-------------------------------------------------------------------
Wed Jul 15 22:40:58 CEST 2009 - mmarek@suse.cz

- rpm/split-modules: fix for module names with underscores or
  dashes.

-------------------------------------------------------------------
Wed Jul 15 22:33:07 CEST 2009 - jeffm@suse.de

- Update to 2.6.31-rc3.
  - Eliminated 2 patches.

-------------------------------------------------------------------
Wed Jul 15 17:10:29 CEST 2009 - mmarek@suse.cz

- rpm/kernel-binary.spec.in: annotate in which products the
  obsoleted kmps were last used, remove "ralink-rt2860-kmp" which
  I couldn't find anywhere.

-------------------------------------------------------------------
Wed Jul 15 16:50:44 CEST 2009 - mmarek@suse.cz

- rpm/kernel-binary.spec.in: obsolete btusb-kmp (bnc#514375).

-------------------------------------------------------------------
Tue Jul 14 15:37:36 CEST 2009 - mmarek@suse.cz

- rpm/kernel-binary.spec.in, rpm/split-modules: move generating of
  the base / main / unsupported module lists to a separate script.
  Avoids 6k modinfo calls and fixes module dependencies
  (bnc#512179).

-------------------------------------------------------------------
Mon Jul 13 22:10:13 CEST 2009 - mmarek@suse.cz

- rpm/kernel-binary.spec.in: fix include2/asm symlink (bnc#509680).

-------------------------------------------------------------------
Mon Jul 13 16:55:56 CEST 2009 - mmarek@suse.cz

- rpm/modversions: fix overriding of function symbols.

-------------------------------------------------------------------
Mon Jul 13 16:13:52 CEST 2009 - mmarek@suse.cz

- rpm/modversions: fix overriding of unknown symbols.

-------------------------------------------------------------------
Tue Jul  7 14:30:30 CEST 2009 - jkosina@suse.de

- patches.suse/e1000e_allow_bad_checksum: Delete.
- patches.suse/e1000e_call_dump_eeprom: Delete.
- patches.suse/e1000e_use_set_memory_ro-rw_to_protect_flash_memory:
  Delete.

Delete the leftover debugging patches for e1000e EEPROM corruption
that are not needed anymore.

-------------------------------------------------------------------
Tue Jul  7 12:03:10 CEST 2009 - aj@suse.de

- README.BRANCH: Update, kotd will become 11.2 eventually.

-------------------------------------------------------------------
Mon Jul  6 21:36:35 CEST 2009 - jeffm@suse.com

- Update to 2.6.31-rc2.

-------------------------------------------------------------------
Fri Jul  3 22:32:24 CEST 2009 - jeffm@suse.com

- Update to 2.6.31-rc1-git10.
  - Eliminated 28 patches.
  - Xen is disabled.

-------------------------------------------------------------------
Fri Jul  3 15:41:08 CEST 2009 - mmarek@suse.cz

- patches.suse/kbuild-generate-modules.builtin: kbuild: generate
  modules.builtin.
- rpm/kernel-binary.spec.in: package modules.builtin for use by
  modprobe / mkinitrd.

-------------------------------------------------------------------
Fri Jul  3 14:44:00 CEST 2009 - mmarek@suse.cz

- rpm/kernel-binary.spec.in, rpm/kernel-source.spec.in: simplify
  the patch applying loops to reduce noise in build logs.

-------------------------------------------------------------------
Tue Jun 30 19:28:22 CEST 2009 - mmarek@suse.cz

- rpm/kernel-binary.spec.in: chmod +x find-provides

-------------------------------------------------------------------
Tue Jun 30 13:17:18 CEST 2009 - mmarek@suse.cz

- rpm/kernel-binary.spec.in: do not "annotate" the packaged
  Modules.symvers
- patches.suse/modpost-filter-out-built-in-depends: Delete.

-------------------------------------------------------------------
Tue Jun 30 11:35:47 CEST 2009 - jbeulich@novell.com

- patches.arch/ia64-page-migration: Fix compiler warning.

-------------------------------------------------------------------
Mon Jun 29 19:50:25 CEST 2009 - mmarek@suse.cz

- rpm/kernel-binary.spec.in: move /boot/symvers* files back to
  -base, these are needed during KMP installation.

-------------------------------------------------------------------
Mon Jun 29 19:49:16 CEST 2009 - mmarek@suse.cz

- patches.fixes/kbuild-fix-generating-of-.symtypes-files: kbuild:
  fix generating of *.symtypes files.
- patches.suse/genksyms-add-override-flag.diff: Refresh.
- rpm/kernel-binary.spec.in: create the *.symref files in the build
  directory

-------------------------------------------------------------------
Fri Jun 26 19:04:30 CEST 2009 - mmarek@suse.cz

- rpm/kernel-binary.spec.in: add Provides: kernel-{base,extra} to
  the subpackages (bnc#516827).

-------------------------------------------------------------------
Wed Jun 24 15:51:48 CEST 2009 - gregkh@suse.de

- Update config files.
  revert the ACPI and thermal config changes:
    config/i386/pae and config/x86-64/default:
	CONFIG_ACPI_AC=m
	CONFIG_ACPI_BATTERY=m
	CONFIG_ACPI_BUTTON=m
	CONFIG_ACPI_VIDEO=m
	CONFIG_ACPI_FAN=m
	CONFIG_ACPI_PROCESSOR=m
	CONFIG_ACPI_THERMAL=m
	CONFIG_ACPI_CONTAINER=m
	CONFIG_X86_ACPI_CPUFREQ=m
	CONFIG_THERMAL=m

-------------------------------------------------------------------
Wed Jun 24 15:48:06 CEST 2009 - gregkh@suse.de

- patches.suse/ec_merge_irq_and_poll_modes.patch: Delete.
- patches.suse/linux-2.6.29-retry-root-mount.patch: Delete.

-------------------------------------------------------------------
Wed Jun 24 10:57:00 CEST 2009 - jbeulich@novell.com

- Update Xen patches to 2.6.30 and c/s 908.
- Update Xen config files.
- patches.xen/tmem: Transcendent memory ("tmem") for Linux.

-------------------------------------------------------------------
Tue Jun 23 06:19:21 CEST 2009 - gregkh@suse.de

- Update config files.
  config/i386/pae and config/x86-64/default:
	CONFIG_ACPI_AC=y
	CONFIG_ACPI_BATTERY=y
	CONFIG_ACPI_BUTTON=y
	CONFIG_ACPI_VIDEO=y
	CONFIG_ACPI_FAN=y
	CONFIG_ACPI_PROCESSOR=y
	CONFIG_ACPI_THERMAL=y
	CONFIG_ACPI_CONTAINER=y
	CONFIG_X86_ACPI_CPUFREQ=y
	CONFIG_THERMAL=y

-------------------------------------------------------------------
Tue Jun 23 06:05:34 CEST 2009 - gregkh@suse.de

- Update config files.
  config/i386/pae and config/x86-64/default:
	CONFIG_SND_TIMER=y
	CONFIG_SND_PCM=y
	CONFIG_SND_SEQUENCER=y
	CONFIG_SND_MIXER_OSS=y
	CONFIG_SND_PCM_OSS=y


-------------------------------------------------------------------
Tue Jun 23 05:57:44 CEST 2009 - gregkh@suse.de

- Update config files.
  fix up config mistake in x86-64/default made in last commit.

-------------------------------------------------------------------
Tue Jun 23 05:54:30 CEST 2009 - gregkh@suse.de

- Update config files.
  config/i386/pae and config/x86-64/default:
	CONFIG_VIDEO_OUTPUT_CONTROL=y
	CONFIG_SOUND=y
	CONFIG_SND=y

-------------------------------------------------------------------
Tue Jun 23 05:42:51 CEST 2009 - gregkh@suse.de

- Update config files.
  config/i386/pae and config/x86-64/default:
	CONFIG_I2C=y
	CONFIG_HWMON=y

-------------------------------------------------------------------
Sat Jun 20 04:19:52 CEST 2009 - gregkh@suse.de

- Update config files.
  config/i386/pae and config/x86-64/default:
	CONFIG_IPV6=y

-------------------------------------------------------------------
Sat Jun 20 04:18:09 CEST 2009 - gregkh@suse.de

- Update config files.
  config/i386/pae and config/x86-64/default:
	CONFIG_HID=y
	CONFIG_USB_STORAGE=y

-------------------------------------------------------------------
Sat Jun 20 02:11:50 CEST 2009 - gregkh@suse.de

- Update config files.
  config/i386/pae and config/x86-64/default:
	CONFIG_ATA_PIIX=Y

-------------------------------------------------------------------
Sat Jun 20 02:09:25 CEST 2009 - gregkh@suse.de

- Update config files.
  config/i386/pae and config/x86-64/default:
	CONFIG_USB_EHCI_HCD=Y
	CONFIG_USB_OHCI_HCD=Y
	CONFIG_USB_UHCI_HCD=Y

-------------------------------------------------------------------
Sat Jun 20 02:03:08 CEST 2009 - gregkh@suse.de

- Update config files.
  config/i386/pae and config/x86-64/default:
	CONFIG_CFG80211=Y
	CONFIG_LIB80211=Y
	CONFIG_MAC80211=Y
	CONFIG_ATH5K=Y

-------------------------------------------------------------------
Sat Jun 20 01:57:07 CEST 2009 - gregkh@suse.de

- Update config files.
  config/i386/pae and config/x86-64/default:
  	CONFIG_X86_MSR=Y
	CONFIG_X86_CPUID=Y

-------------------------------------------------------------------
Fri Jun 19 23:48:52 CEST 2009 - gregkh@suse.de

- comment out broken acpi patch for the moment.

-------------------------------------------------------------------
Fri Jun 19 23:12:06 CEST 2009 - gregkh@suse.de

- move the "preload" branch into master to get 2.6.30 working
  for Moblin.
- Update config files.
- patches.drivers/alsa-ad1984a-hp-quirks: ALSA: update HP
  quirks for Zenith & co (bnc#472789, bnc#479617, bnc#502425,
  bnc#503101).
- patches.suse/driver-core-add-nodename-callbacks.patch: Driver
  Core: add nodename callbacks.
- patches.suse/driver-core-aoe-add-nodename-for-aoe-devices.patch:
  Driver Core: aoe: add nodename for aoe devices.
- patches.suse/driver-core-block-add-nodename-support-for-block-drivers.patch:
  Driver Core: block: add nodename support for block drivers..
- patches.suse/driver-core-bsg-add-nodename-for-bsg-driver.patch:
  Driver Core: bsg: add nodename for bsg driver.
- patches.suse/driver-core-devtmpfs-driver-core-maintained-dev-tmpfs.patch:
  Driver Core: devtmpfs - kernel-maintained tmpfs-based /dev.
- patches.suse/driver-core-drm-add-nodename-for-drm-devices.patch:
  Driver Core: drm: add nodename for drm devices.
- patches.suse/driver-core-dvb-add-nodename-for-dvb-drivers.patch:
  Driver Core: dvb: add nodename for dvb drivers.
- patches.suse/driver-core-input-add-nodename-for-input-drivers.patch:
  Driver Core: input: add nodename for input drivers.
- patches.suse/driver-core-misc-add-nodename-support-for-misc-devices.patch:
  Driver Core: misc: add nodename support for misc devices..
- patches.suse/driver-core-raw-add-nodename-for-raw-devices.patch:
  Driver Core: raw: add nodename for raw devices.
- patches.suse/driver-core-sound-add-nodename-for-sound-drivers.patch:
  Driver Core: sound: add nodename for sound drivers.
- patches.suse/driver-core-usb-add-nodename-support-for-usb-drivers.patch:
  Driver Core: usb: add nodename support for usb drivers..
- patches.suse/driver-core-x86-add-nodename-for-cpuid-and-msr-drivers.patch:
  Driver Core: x86: add nodename for cpuid and msr drivers..
- patches.suse/ec_merge_irq_and_poll_modes.patch: ACPI: EC:
  Merge IRQ and POLL modes.
- patches.suse/linux-2.6.29-dont-wait-for-mouse.patch: fastboot:
  remove "wait for all devices before mounting root" delay.
- patches.suse/linux-2.6.29-enable-async-by-default.patch:
  enable async_enabled by default.
- patches.suse/linux-2.6.29-even-faster-kms.patch: speed up kms
  even more.
- patches.suse/linux-2.6.29-jbd-longer-commit-interval.patch:
  jbd: longer commit interval.
- patches.suse/linux-2.6.29-kms-after-sata.patch: make kms happen
  after sata.
- patches.suse/linux-2.6.29-retry-root-mount.patch: fastboot:
  retry mounting the root fs if we can't find init.
- patches.suse/linux-2.6.29-silence-acer-message.patch: Silence
  acer wmi driver on non-acer machines.
- patches.suse/linux-2.6.29-touchkit.patch: some new touch screen
  device ids
.
- patches.suse/uvcvideo-ignore-hue-control-for-5986-0241.patch:
  uvcvideo: ignore hue control for 5986:0241 (bnc#499152).
- patches.suse/devtmpfs.patch: Delete.

-------------------------------------------------------------------
Fri Jun 12 05:14:11 CEST 2009 - greg@suse.de

- scripts/sequence-patch.sh: fix bug in ketchup usage

-------------------------------------------------------------------
Wed Jun 10 16:12:01 CEST 2009 - jeffm@suse.com

- Update to 2.6.30-final.

-------------------------------------------------------------------
Wed Jun 10 10:31:34 CEST 2009 - jbeulich@novell.com

- Update Xen patches to 2.6.30-rc8 and c/s 898.
- Update Xen config files.
- patches.xen/pci-reserve: linux/pci: reserve io/memory space
  for bridge.
- patches.xen/xen-x86-exports: Delete.

-------------------------------------------------------------------
Tue Jun  9 17:14:45 CEST 2009 - mmarek@suse.cz

- rpm/kernel-binary.spec.in, rpm/kernel-source.spec.in,
  rpm/kernel-syms.spec.in, rpm/mkspec: update copyright header and
  change indentation to what autobuild enforces on checkin. No
  functional change.

-------------------------------------------------------------------
Tue Jun  9 17:06:06 CEST 2009 - jbeulich@novell.com

- patches.suse/stack-unwind-add-declaration.patch: Fold into ...
- patches.suse/stack-unwind: ... this one.

-------------------------------------------------------------------
Tue Jun  9 12:11:11 CEST 2009 - mmarek@suse.cz

- rpm/kernel-binary.spec.in: move /boot/vmlinux-*.gz to -devel
  again.
- rpm/find-provides: don't generate the ksym() provides ourself,
  let rpm do it. Add a workaround for vmlinux-*.gz in -devel.

-------------------------------------------------------------------
Mon Jun  8 09:01:23 CEST 2009 - jeffm@suse.com

- patches.suse/reiser4-set_page_dirty_notag: mm: Add
  set_page_dirty_notag() helper for reiser4.

-------------------------------------------------------------------
Fri Jun  5 13:43:37 CEST 2009 - mmarek@suse.cz

- rpm/kernel-module-subpackage: add Enhances: kernel-$flavor to
  kmps (bnc#502092).

-------------------------------------------------------------------
Thu Jun  4 16:26:21 CEST 2009 - jeffm@suse.de

- Update to 2.6.30-rc8.

-------------------------------------------------------------------
Thu Jun  4 07:09:52 CEST 2009 - sdietrich@suse.de

- supported.conf: remove duplicate kernel/drivers/md/dm-log

-------------------------------------------------------------------
Thu Jun  4 06:02:57 CEST 2009 - teheo@suse.de

Conver ide major allocation.

- patches.suse/block-add-mangle-devt-switch: block: add
  genhd.mangle_devt parameter (fate#305584).

-------------------------------------------------------------------
Mon Jun  1 20:54:44 CEST 2009 - jeffm@suse.de

- Update to 2.6.30-rc7-git4.

-------------------------------------------------------------------
Fri May 29 09:50:28 CEST 2009 - teheo@suse.de

Rename mangle_minor to mangle_devt and also cover sd major allocation.

- patches.suse/block-add-mangle-devt-switch: block: add
  genhd.mangle_devt parameter (fate#305584).

-------------------------------------------------------------------
Fri May 29 07:35:53 CEST 2009 - teheo@suse.de

- Update config files to enable DEBUG_BLOCK_EXT_DEVT on all configs
  except for vanilla and ppc/ps3.
- patches.suse/block-add-mangle-devt-switch: block: add
  genhd.mangle_minor parameter (fate#305584).

-------------------------------------------------------------------
Thu May 28 16:35:40 CEST 2009 - jdelvare@suse.de

- patches.fixes/scsi-scan-blist-update: Add BLIST_REPORTLUN2 to
  EMC SYMMETRIX (bnc#185164, bnc#191648, bnc#505578).

-------------------------------------------------------------------
Wed May 27 18:05:14 CEST 2009 - jeffm@suse.com

- Update to 2.6.30-rc7-git2.

-------------------------------------------------------------------
Wed May 27 08:22:05 CEST 2009 - gregkh@suse.de

- patches.drivers/ath1e-add-new-device-id-for-asus-hardware.patch:
  ath1e: add new device id for asus hardware.

-------------------------------------------------------------------
Tue May 26 15:28:51 CEST 2009 - mmarek@suse.cz

- rpm/mkspec: when using a custom release number, create a
  get_release_number.sh script for autobuild.

-------------------------------------------------------------------
Tue May 26 15:08:25 CEST 2009 - mmarek@suse.cz

- rpm/kernel-binary.spec.in: workaround for bnc#507084: strip
  binaries in /usr/src/linux-obj/*/*/scripts.

-------------------------------------------------------------------
Tue May 26 11:33:25 CEST 2009 - jdelvare@suse.de

- patches.drivers/r8169-allow-true-forced-mode-setting.patch:
  r8169: allow true forced mode setting (bnc#467518).

-------------------------------------------------------------------
Mon May 25 14:11:04 CEST 2009 - mmarek@suse.cz

- switch i386 flavors back to -default (non-pae) and -pae for
  milestone2

-------------------------------------------------------------------
Sun May 24 10:36:18 CEST 2009 - mmarek@suse.cz

- rpm/find-provides: fix for kernel-kdump.

-------------------------------------------------------------------
Sat May 23 22:18:05 CEST 2009 - mmarek@suse.cz

- rpm/find-provides, rpm/kernel-binary.spec.in, rpm/symsets.pl:
  workaround to fix provides of built-in symbols: move vmlinux*.gz
  back to -base and extract the provides from it.

-------------------------------------------------------------------
Fri May 22 15:47:01 CEST 2009 - teheo@suse.de

- patches.arch/i586-unwind-quick-fix: i586-relocs: ignore NONE
  relocation.

-------------------------------------------------------------------
Fri May 22 12:42:36 CEST 2009 - mmarek@suse.cz

- rpm/compute-PATCHVERSION.sh, rpm/mkspec, scripts/tar-up.sh: avoid
  unpacking the patches tarballs in compute-PATCHVERSION.sh.

-------------------------------------------------------------------
Fri May 22 11:45:41 CEST 2009 - mmarek@suse.cz

- rpm/mkspec: add --release option to set a custom release string.
- scripts/tar-up.sh: revive -rs option.

-------------------------------------------------------------------
Wed May 20 16:05:07 CEST 2009 - mmarek@suse.cz

- patches.arch/acpi_thermal_passive_blacklist.patch,
  patches.suse/devtmpfs.patch: fix patches to apply with git-apply.

-------------------------------------------------------------------
Tue May 19 21:42:45 CEST 2009 - sdietrich@suse.de

- patches.suse/stack-unwind-add-declaration.patch: Fix compile
  error when CONFIG_STACK_UNWIND is not set.

-------------------------------------------------------------------
Tue May 19 18:24:46 CEST 2009 - jblunck@suse.de

- patches.rpmify/arm-arch_include_asm-fix.diff: ARM: move
  mach-types.h to arch/include/asm.

-------------------------------------------------------------------
Tue May 19 18:03:44 CEST 2009 - jeffm@suse.com

- Set CONFIG_FRAMEBUFFER_CONSOLE=y

-------------------------------------------------------------------
Tue May 19 17:27:45 CEST 2009 - jeffm@suse.com

- Restored CONFIG_BOOTSPLASH=y and CONFIG_FB_VESA=y on
  x86/x86_64 (bnc#504608)

-------------------------------------------------------------------
Tue May 19 16:17:34 CEST 2009 - jbeulich@novell.com

- patches.xen/sfc-endianness: fix building with gcc 4.4.

-------------------------------------------------------------------
Tue May 19 12:04:26 CEST 2009 - jbeulich@novell.com

- Update Xen patches to 2.6.30/rc6-git3 and c/s 873.

-------------------------------------------------------------------
Mon May 18 16:52:37 CEST 2009 - jeffm@suse.com

- Updated to 2.6.30-rc6-git3.
  - Eliminated 4 patches.

-------------------------------------------------------------------
Fri May 15 19:16:23 CEST 2009 - jeffm@suse.de

- doc/README.SUSE: Updated to reflect building in an external
  directory so as not to contaminate /usr/src/linux

-------------------------------------------------------------------
Thu May 14 14:09:10 CEST 2009 - mmarek@suse.cz

- rpm/kernel-binary.spec.in: fix path in
  /usr/src/linux-obj/.../Makefile.

-------------------------------------------------------------------
Thu May 14 11:09:01 CEST 2009 - mmarek@suse.cz

- rpm/kernel-binary.spec.in: provide kernel-$flavor-devel =
  %version-%source_rel in the -devel packages (bnc#503280).

-------------------------------------------------------------------
Wed May 13 15:42:49 CEST 2009 - mmarek@suse.cz

- rpm/kernel-binary.spec.in: also fix kernel-$flavor-devel requires
  (bnc#503280).

-------------------------------------------------------------------
Wed May 13 15:32:58 CEST 2009 - mmarek@suse.cz

- rpm/mkspec: fix kernel-syms requires (bnc#503280).

-------------------------------------------------------------------
Mon May 11 21:11:59 CEST 2009 - jeffm@suse.com

- patches.fixes/dup2-retval-fix: dup2: Fix return value with
  oldfd == newfd and invalid fd (bnc#498042).

-------------------------------------------------------------------
Mon May 11 21:11:19 CEST 2009 - jeffm@suse.com

- patches.fixes/reiserfs-xattr-fixup: reiserfs: clean up ifdefs.
- patches.fixes/reiserfs-xattr-root-fixup: reiserfs: deal with
  NULL xattr root w/ xattrs disabled.
- patches.fixes/reiserfs-xattrs-disabled-perms: reiserfs: fixup
  perms when xattrs are disabled.
- patches.fixes/reiserfs-expose-privroot: reiserfs: allow exposing
  privroot w/ xattrs enabled.

-------------------------------------------------------------------
Mon May 11 19:41:25 CEST 2009 - jeffm@suse.de

- Updated to 2.6.30-rc5-git1.
  - Eliminated 4 patches.

-------------------------------------------------------------------
Wed May  6 17:38:57 CEST 2009 - gregkh@suse.de

- Update config files. update vanilla configs so that the build works.

-------------------------------------------------------------------
Wed May  6 17:19:56 CEST 2009 - gregkh@suse.de

- Update config files.
- patches.suse/devtmpfs.patch: driver-core: devtmpfs - driver-core
  maintained /dev tmpfs.

-------------------------------------------------------------------
Tue May  5 17:17:21 CEST 2009 - jeffm@suse.com

- Update config files.

-------------------------------------------------------------------
Tue May  5 16:46:08 CEST 2009 - jeffm@suse.com

- Update to 2.6.30-rc4-git1.
- patches.rpmify/fix-unexpected-non-allocable-warnings-with-suse-gcc:
  kbuild, modpost: fix "unexpected non-allocatable" warning with
  SUSE gcc.

-------------------------------------------------------------------
Tue May  5 14:31:59 CEST 2009 - jbeulich@novell.com

- patches.fixes/iwl3945-build: iwl3945: fix ia64/ppc build.

-------------------------------------------------------------------
Tue May  5 11:05:37 CEST 2009 - jbeulich@novell.com

- patches.xen/xen3-patch-2.6.30-rc4: Fix ia64 build.

-------------------------------------------------------------------
Tue May  5 10:08:12 CEST 2009 - jbeulich@novell.com

- patches.suse/stack-unwind: Also initialize PT_GS() on 32-bit.
- patches.arch/x86_64-unwind-annotations: Refresh.

-------------------------------------------------------------------
Tue May  5 10:02:41 CEST 2009 - jbeulich@novell.com

- Update Xen patches to 2.6.29-rc4 and c/s 867.
- Update i386 and x86_64 config files.
- config.conf: Re-enable Xen.

-------------------------------------------------------------------
Tue May  5 05:22:16 CEST 2009 - teheo@suse.de

- patches.suse/kbuild-icecream-workaround: kbuild: add workaround
  for icecream bug (bnc#495786).

-------------------------------------------------------------------
Fri May  1 20:01:16 CEST 2009 - jeffm@suse.com

- patches.fixes/reiserfs-xattr-locking: reiserfs: Expand i_mutex
  to enclose lookup_one_len.

-------------------------------------------------------------------
Fri May  1 20:00:48 CEST 2009 - jeffm@suse.com

- Update to 2.6.30-rc4.
  - Eliminated 2 patches.

-------------------------------------------------------------------
Fri May  1 19:58:07 CEST 2009 - jeffm@suse.com

- patches.drivers/libata-prefer-over-ide: libata: prefer libata
  drivers over ide ones (bnc#433105).
- patches.fixes/reiserfs-xattr-locking: reiserfs: Expand i_mutex
  to enclose lookup_one_len.
- patches.kernel.org/patch-2.6.30-rc3-rc4:
- patches.suse/no-frame-pointer-select: Fix stack unwinder Kconfig
  (bnc#402518).
- patches.arch/s390-08-05-af_iucv-msgpeek-fix.patch: Delete.
- patches.fixes/fix-periodic-mode-programming-on-amd81xx: Delete.

-------------------------------------------------------------------
Thu Apr 30 16:56:17 CEST 2009 - mmarek@suse.cz

- scripts/submit-to-bs: tentative script to submit a new kernel to
  openSUSE:Factory

-------------------------------------------------------------------
Tue Apr 28 11:19:41 CEST 2009 - npiggin@suse.de

- patches.apparmor/unambiguous-__d_path.diff: Put a reminder in here
  to fix the lock order problem when the patch is updated to HEAD.

-------------------------------------------------------------------
Mon Apr 27 13:48:49 CEST 2009 - mmarek@suse.cz

- rpm/kernel-binary.spec.in, rpm/kernel-source.spec.in,
  rpm/kernel-syms.spec.in, rpm/mkspec: Fix prepending EXTRAVERSION,
  rename the variable back to @RELEASE_PREFIX@.

-------------------------------------------------------------------
Mon Apr 27 10:41:20 CEST 2009 - mmarek@suse.cz

- rpm/kernel-binary.spec.in, rpm/kernel-source.spec.in,
  rpm/kernel-syms.spec.in, rpm/mkspec: prepend the EXTRAVERSION to
  the rpm release string (note that this won't have any effect in
  the openSUSE:* projects).

-------------------------------------------------------------------
Fri Apr 24 19:28:44 CEST 2009 - gregkh@suse.de

- Update config files.
  - build rtc_cmos driver into the kernel for i386 and x86-64 default
    kernels.  This should automatically take care of the rtc/system time
    syncing so we don't need to do it in a boot script and should speed
    up booting time a lot.

-------------------------------------------------------------------
Fri Apr 24 19:24:53 CEST 2009 - gregkh@suse.de

- Update config files. change CONFIG_ATA=y and CONFIG_SATA_AHCI=y

-------------------------------------------------------------------
Fri Apr 24 18:23:21 CEST 2009 - gregkh@suse.de

- Update config files. change to CONFIG_EXT2_FS=y and CONFIG_EXT3_FS=y

-------------------------------------------------------------------
Fri Apr 24 18:19:34 CEST 2009 - gregkh@suse.de

- Update config files. change to CONFIG_SCSI=y and CONFIG_BLK_DEV_SD=y

-------------------------------------------------------------------
Fri Apr 24 18:14:49 CEST 2009 - gregkh@suse.de

- Update config files. change to use CONFIG_USB=y

-------------------------------------------------------------------
Thu Apr 23 23:38:53 CEST 2009 - jeffm@suse.de

- Added legacy config.

-------------------------------------------------------------------
Thu Apr 23 23:31:39 CEST 2009 - jeffm@suse.de

- Temporarily disabled patches.suse/acpi-dsdt-initrd-v0.9a-2.6.25.patch

-------------------------------------------------------------------
Thu Apr 23 17:53:58 CEST 2009 - jeffm@suse.de

- Moved i386 kernel-default to kernel-legacy.
- Moved i386 kernel-pae config to kernel-default.
- Disabled CONFIG_ISA in i386 kernel-default to improve boot speed.

-------------------------------------------------------------------
Thu Apr 23 17:29:47 CEST 2009 - jeffm@suse.de

- Update to 2.6.30-rc3.

-------------------------------------------------------------------
Thu Apr 23 17:17:59 CEST 2009 - jeffm@suse.de

- patches.fixes/fix-periodic-mode-programming-on-amd81xx: x86:
  hpet: fix periodic mode programming on AMD 81xx.
- patches.fixes/hpet-boot-fix: Delete.

-------------------------------------------------------------------
Mon Apr 20 16:44:13 CEST 2009 - jeffm@suse.de

- patches.fixes/hpet-boot-fix: hpet: fix "IO-APIC + timer doesn't work!"

-------------------------------------------------------------------
Mon Apr 20 16:43:50 CEST 2009 - jeffm@suse.de

- Update to 2.6.30-rc2-git6.

-------------------------------------------------------------------
Wed Apr 15 06:33:54 CEST 2009 - jeffm@suse.de

- Update to 2.6.30-rc2.
  - trace and xen flavors disabled.
  - CONFIG_OTUS disabled on ppc.
  - request-based multipath could use some testing.
  - Eliminated 96 patches.

-------------------------------------------------------------------
Fri Apr 10 20:09:08 CEST 2009 - jeffm@suse.de

- rpm/devel-post.sh, rpm/kernel-binary.spec.in: Created i586 symlink
  for i386.

-------------------------------------------------------------------
Fri Apr 10 19:08:14 CEST 2009 - jeffm@suse.de

- rpm/kernel-binary.spec.in: Added /usr/src/linux-obj to -devel

-------------------------------------------------------------------
Fri Apr 10 17:35:35 CEST 2009 - mmarek@suse.cz

- rpm/kernel-binary.spec.in: Use xargs -r to fix case when no
  modules are supported.

-------------------------------------------------------------------
Fri Apr 10 17:18:34 CEST 2009 - jeffm@suse.com

- Moved linux-obj symlink handling to kernel-$flavor-devel.

-------------------------------------------------------------------
Fri Apr 10 11:41:12 CEST 2009 - mmarek@suse.cz

- rpm/package-descriptions: Add comment.

-------------------------------------------------------------------
Fri Apr 10 11:12:30 CEST 2009 - mmarek@suse.cz

- rpm/kernel-binary.spec.in, rpm/kernel-source.spec.in,
  rpm/kernel-syms.spec.in, scripts/tar-up.sh: Rename the timestamp
  file to source-timestamp instead, so that autobuild does not add
  the timestamp verbatim.

-------------------------------------------------------------------
Thu Apr  9 13:52:47 CEST 2009 - jbeulich@novell.com

- Update Xen patches to 2.6.29 final and c/s 854.
- patches.xen/sfc-external-sram: enable access to Falcon's
  external SRAM (bnc#489105).
- patches.xen/sfc-sync-headers: sync Solarflare accelerator
  headers (bnc#489105).
- Update Xen config files.

-------------------------------------------------------------------
Wed Apr  8 11:54:11 CEST 2009 - mmarek@suse.cz

- rpm/kernel-binary.spec.in, rpm/kernel-source.spec.in,
  rpm/kernel-syms.spec.in: Fix last change: do not add the
  timestamp if it is already added verbatim (by prepare_spec during
  checkin)

-------------------------------------------------------------------
Tue Apr  7 21:58:38 CEST 2009 - mmarek@suse.cz

- rpm/kernel-binary.spec.in, rpm/kernel-source.spec.in,
  rpm/kernel-syms.spec.in: Add source timestamp to package
  descriptions.

-------------------------------------------------------------------
Tue Apr  7 21:28:59 CEST 2009 - mmarek@suse.cz

- rpm/kernel-binary.spec.in, rpm/kernel-source.spec.in,
  rpm/kernel-syms.spec.in, rpm/mkspec: add descriptions to
  generated spec files.
- rpm/package-descriptions: descriptions of binary packages.

-------------------------------------------------------------------
Mon Apr  6 20:29:03 CEST 2009 - jeffm@suse.com

- Enabled STAGING on !x86 and disabled COMEDI.

-------------------------------------------------------------------
Mon Apr  6 19:21:37 CEST 2009 - jeffm@suse.com

- patches.rpmify/split-package: Enable

-------------------------------------------------------------------
Mon Apr  6 19:21:23 CEST 2009 - jeffm@suse.com

- Update config files: Fixed i386-vanilla.

-------------------------------------------------------------------
Mon Apr  6 19:11:52 CEST 2009 - jeffm@suse.com

- patches.fixes/xfs-export-debug: xfs: export assertion handler.

-------------------------------------------------------------------
Mon Apr  6 02:53:12 CEST 2009 - jeffm@suse.com

- Switch from SPARSEMEM to DISCONTIGMEM on i386.

-------------------------------------------------------------------
Sun Apr  5 02:24:01 CEST 2009 - jeffm@suse.com

- scripts/tar-up_and_run_mbuild.sh: Added pae to the important
  specfiles list.

-------------------------------------------------------------------
Fri Apr  3 22:47:12 CEST 2009 - jeffm@suse.com

- Update config files: Fix missing ia64-debug.

-------------------------------------------------------------------
Fri Apr  3 22:32:01 CEST 2009 - jeffm@suse.com

- patches.xen/sfc-resource-driver: Fix uninitialized var warning.

-------------------------------------------------------------------
Fri Apr  3 22:25:35 CEST 2009 - jeffm@suse.com

- Drop NR_CPUS back to 128 on i386.

-------------------------------------------------------------------
Fri Apr  3 19:36:31 CEST 2009 - jeffm@suse.com

- rpm/kernel-binary.spec.in: Added CONFIG_SPLIT_PACKAGE.

-------------------------------------------------------------------
Fri Apr  3 19:35:53 CEST 2009 - jeffm@suse.de

- Update config files: Enabled STAGING drivers on -vanilla.

-------------------------------------------------------------------
Fri Apr  3 17:13:32 CEST 2009 - jblunck@suse.de

- patches.rpmify/rpm-kernel-config: Rediff.

-------------------------------------------------------------------
Fri Apr  3 17:06:14 CEST 2009 - mmarek@suse.cz

- rpm/kernel-source.spec.in: chmod +x mkspec arch-symbols
  compute-PATCHVERSION.sh

-------------------------------------------------------------------
Fri Apr  3 17:00:50 CEST 2009 - jeffm@suse.com

- Update config files: Enabled STAGING drivers.

-------------------------------------------------------------------
Fri Apr  3 16:30:02 CEST 2009 - jeffm@suse.com

- Sync up kernel configs for x86/x86_64 flavors.

-------------------------------------------------------------------
Fri Apr  3 14:55:26 CEST 2009 - mmarek@suse.cz

- rpm/kernel-source.spec.in, rpm/mkspec: do not package the binary
  spec files anymore.

-------------------------------------------------------------------
Thu Apr  2 23:41:52 CEST 2009 - mmarek@suse.cz

- rpm/modversions: keep the override keyword in --pack.

-------------------------------------------------------------------
Thu Apr  2 20:37:33 CEST 2009 - mmarek@suse.cz

- rpm/kernel-binary.spec.in, rpm/mkspec, scripts/tar-up.sh: remove
  @TOLERATE_UNKNOWN_NEW_CONFIG_OPTIONS@ expansion, check for a file
  named TOLERATE-UNKNOWN-NEW-CONFIG-OPTIONS in sourcedir instead.

-------------------------------------------------------------------
Thu Apr  2 20:27:04 CEST 2009 - mmarek@suse.cz

- rpm/kernel-syms.spec.in: set LC_ALL=C in rpm -q call

-------------------------------------------------------------------
Thu Apr  2 17:57:48 CEST 2009 - mmarek@suse.cz

- rpm/kernel-binary.spec.in: add @FLAVOR@ again to avoid %%(...)
  expansion

-------------------------------------------------------------------
Thu Apr  2 17:48:41 CEST 2009 - mmarek@suse.cz

- rpm/mkspec: new script to generate spec files from *.spec.in
  templates
- rpm/compute-PATCHVERSION.sh, rpm/kernel-binary.spec.in,
  rpm/kernel-source.spec.in, rpm/kernel-syms.spec.in: add to the
  source rpm
- scripts/tar-up.sh: just tar up patches directories and call
  mkspec

-------------------------------------------------------------------
Tue Mar 31 15:56:00 CEST 2009 - mmarek@suse.cz

- rpm/kernel-dummy.spec.in: Delete.

-------------------------------------------------------------------
Tue Mar 31 15:46:18 CEST 2009 - jeffm@suse.de

- doc/README.KSYMS: Add to repo.

-------------------------------------------------------------------
Tue Mar 31 15:39:55 CEST 2009 - mmarek@suse.cz

- config.conf, rpm/old-packages.conf, scripts/arch-symbols,
  scripts/run_oldconfig.sh, scripts/tar-up.sh: drop the arch
  symbols completely, only map the various ix86 archs to i386.

-------------------------------------------------------------------
Tue Mar 31 14:49:09 CEST 2009 - mmarek@suse.cz

- doc/README.SUSE: allow_unsupported_modules needs to be set before
  installing the kernel (bnc#484664).

-------------------------------------------------------------------
Tue Mar 31 03:08:30 CEST 2009 - jeffm@suse.de

- Add %changelog to spec files

-------------------------------------------------------------------
Tue Mar 31 03:07:51 CEST 2009 - jeffm@suse.de

- rpm/kernel-binary.spec.in: Clean up %build_$flavor macros

-------------------------------------------------------------------
Tue Mar 31 02:54:18 CEST 2009 - jeffm@suse.de

- rpm/kernel-source.spec.in: Create kernel-source-vanilla

-------------------------------------------------------------------
Tue Mar 31 02:53:41 CEST 2009 - jeffm@suse.de

- rpm/kernel-syms.spec.in, scripts/tar-up.sh: Depend on kernel-$flavor-devel

-------------------------------------------------------------------
Tue Mar 31 02:52:41 CEST 2009 - jeffm@suse.de

- rpm/kernel-binary.spec.in, rpm/kernel-source.spec.in,
  rpm/kernel-syms.spec.in: Create a %using_buildservice macro

-------------------------------------------------------------------
Tue Mar 31 02:52:04 CEST 2009 - jeffm@suse.de

- rpm/kernel-binary.spec.in, rpm/kernel-source.spec.in,
  scripts/sequence-patch.sh, scripts/tar-up.sh:
  kernel-{binary,source}: Remove arch guards

-------------------------------------------------------------------
Tue Mar 31 02:51:13 CEST 2009 - jeffm@suse.de

- doc/README.SUSE, rpm/kernel-binary.spec.in, rpm/kernel-source.spec.in,
  scripts/tar-up.sh: Move development files from kernel-source to
  kernel-$flavor-devel

-------------------------------------------------------------------
Tue Mar 31 02:50:53 CEST 2009 - jeffm@suse.de

- rpm/kernel-binary.spec.in: Remove $CONFIG_MODULES

-------------------------------------------------------------------
Tue Mar 31 02:50:15 CEST 2009 - jeffm@suse.de

- rpm/kernel-binary.spec.in: Remove duplicate CONFIG_DEBUG_INFO=y

-------------------------------------------------------------------
Tue Mar 31 02:49:53 CEST 2009 - jeffm@suse.de

- rpm/kernel-binary.spec.in: Use macros for cpu_arch

-------------------------------------------------------------------
Tue Mar 31 02:49:23 CEST 2009 - jeffm@suse.de

- rpm/kernel-binary.spec.in, rpm/kernel-source.spec.in:
  kernel-{source,binary}: Use path-related rpm macros

-------------------------------------------------------------------
Tue Mar 31 02:48:40 CEST 2009 - jeffm@suse.de

- rpm/kernel-binary.spec.in,  rpm/kernel-source.spec.in:
  Use a %kernelrelease macro.

-------------------------------------------------------------------
Tue Mar 31 02:47:58 CEST 2009 - jeffm@suse.de

- rpm/kernel-source.spec.in, rpm/source-post.sh, scripts/tar-up.sh:
  Use %variant instead of $variant

-------------------------------------------------------------------
Tue Mar 31 02:47:14 CEST 2009 - jeffm@suse.de

- kernel-source: Kill old obsoletes

-------------------------------------------------------------------
Tue Mar 31 02:46:35 CEST 2009 - jeffm@suse.de

- rpm/kernel-binary.spec.in, rpm/kernel-source.spec.in,
  rpm/kernel-syms.spec.in, scripts/tar-up.sh:
  Use %var instead of @VAR@ except where necessary

-------------------------------------------------------------------
Tue Mar 31 02:46:12 CEST 2009 - jeffm@suse.de

- kernel-syms: Sort by flavor, not architecture

-------------------------------------------------------------------
Tue Mar 31 02:45:43 CEST 2009 - jeffm@suse.de

- kernel-syms: Stop the architecture %else madness

-------------------------------------------------------------------
Tue Mar 31 02:45:15 CEST 2009 - jeffm@suse.de

- kernel-binary: Stop the architecture %else madness

-------------------------------------------------------------------
Mon Mar 30 22:16:04 CEST 2009 - jeffm@suse.de

- Removed -RT guards and a dead patch.

-------------------------------------------------------------------
Mon Mar 30 22:14:17 CEST 2009 - jeffm@suse.de

- patches.fixes/reiserfs-prealloc-fix: Delete.

-------------------------------------------------------------------
Mon Mar 30 15:26:04 CEST 2009 - jeffm@suse.de

- patches.suse/reiserfs-inode-init: Delete.

-------------------------------------------------------------------
Thu Mar 26 21:28:32 CET 2009 - mmarek@suse.cz

- rpm/config.sh: introduce rpm/config.sh, defining SRCVERSION and
  VARIANT variables.

-------------------------------------------------------------------
Tue Mar 24 15:37:54 CET 2009 - jeffm@suse.de

- Update to 2.6.29-final.
  - Eliminated 4 patches.

-------------------------------------------------------------------
Fri Mar 20 09:41:41 CET 2009 - jbeulich@novell.com

- Update Xen config files.
- Update Xen patches to 2.6.29-rc8 and c/s 821.

-------------------------------------------------------------------
Wed Mar 18 15:10:32 CET 2009 - mmarek@suse.cz

- rpm/kernel-*.spec.in, scripts/tar-up.sh: don't add "<RELEASE>"
  to the release, breaks plain rpmbuild.

-------------------------------------------------------------------
Tue Mar 17 16:14:08 CET 2009 - mmarek@suse.cz

- rpm/kernel-binary.spec.in: don't generate symsets
- rpm/kernel-syms.spec.in: don't package symsets
- rpm/find-provides: disable symset provides
- rpm/macros.kernel-source: don't check for /boot/symsets*
  (fate#305945)

-------------------------------------------------------------------
Tue Mar 17 07:56:40 CET 2009 - knikanth@suse.de

- patches.fixes/loop-barriers: Delete.
- patches.fixes/loop-barriers2: Delete.
  Remove non-mainline patches to loop driver making it honour
  O_SYNC, sync requests and barriers. (bnc#485089), (bnc#471249)

-------------------------------------------------------------------
Mon Mar 16 18:11:40 CET 2009 - bphilips@suse.de

- README: add rough guide to updating KABI

-------------------------------------------------------------------
Fri Mar 13 23:37:52 CET 2009 - jeffm@suse.com

- Update to 2.6.29-rc8.

-------------------------------------------------------------------
Thu Mar 12 11:21:42 CET 2009 - jbeulich@novell.com

- patches.fixes/fix-nf_conntrack_slp,
  patches.suse/perfmon2-remove_get_base_syscall_attr.patch,
  patches.suse/perfmon2.patch,
  patches.suse/silent-stack-overflow-2.patch: fix build warnings.

-------------------------------------------------------------------
Thu Mar 12 11:09:42 CET 2009 - jbeulich@novell.com

- Update Xen patches addressing several issues in initial commit
- Update Xen config files (re-enable oprofile, disable novfs).
- patches.xen/xen3-x86_64-unwind-annotations: fix unwind annotations
  in entry_64-xen.S.

-------------------------------------------------------------------
Thu Mar 12 11:02:37 CET 2009 - jbeulich@novell.com

- patches.arch/x86_64-unwind-annotations: fix unwind annotations in
  entry_64.S.

-------------------------------------------------------------------
Thu Mar 12 07:43:03 CET 2009 - rgoldwyn@suse.de

- patches.suse/novfs-creds-change-2.6.29: Changing credential
  according to new task_struct.

-------------------------------------------------------------------
Wed Mar 11 18:27:00 CET 2009 - jblunck@suse.de

- rpm/kernel-binary.spec.in: Use split_packages only if supported.conf
  is not empty.

-------------------------------------------------------------------
Mon Mar  9 21:26:13 CET 2009 - mmarek@suse.cz

- rpm/kernel-binary.spec.in: renamed modprobe config to
  /etc/modprobe.d/50-module-renames.conf (required by new
  module-init-tools).

-------------------------------------------------------------------
Mon Mar  9 12:04:46 CET 2009 - jbeulich@novell.com

- patches.xen/xen3-patch-2.6.29-rc4: fix ia64 build.

-------------------------------------------------------------------
Mon Mar  9 09:42:36 CET 2009 - jbeulich@novell.com

- Update Xen config files (get tracing options back in sync with
  default).

-------------------------------------------------------------------
Fri Mar  6 20:56:37 CET 2009 - jeffm@suse.de

- Update config files: Enable CONFIG_FRAME_POINTER on Xen.

-------------------------------------------------------------------
Fri Mar  6 20:36:26 CET 2009 - jeffm@suse.de

- config.conf: Enabled Xen for building.

-------------------------------------------------------------------
Fri Mar  6 17:49:36 CET 2009 - jbeulich@novell.com

- Update Xen patches to 2.6.29-rc7.

-------------------------------------------------------------------
Fri Mar  6 13:34:30 CET 2009 - jbenc@suse.cz

- Update config files: enabled wireless debugging in -debug flavors.

-------------------------------------------------------------------
Fri Mar  6 10:36:19 CET 2009 - mmarek@suse.cz

- rpm/get_release_number.sh.in, rpm/kernel-binary.spec.in,
  rpm/kernel-source.spec.in, rpm/kernel-syms.spec.in,
  scripts/tar-up.sh, doc/README.SUSE: finally drop kernel-dummy
- rpm/prepare-build.sh: Delete.

-------------------------------------------------------------------
Wed Mar  4 20:18:28 CET 2009 - jeffm@suse.com

- Update to 2.6.29-rc7.
  - Eliminated 1 patch.

-------------------------------------------------------------------
Wed Mar  4 11:48:01 CET 2009 - mmarek@suse.cz

- rpm/kernel-binary.spec.in: workaround a bash bug (bnc#481817)
  in kernel-vanilla.spec.

-------------------------------------------------------------------
Tue Mar  3 23:00:28 CET 2009 - jeffm@suse.com

- patches.suse/export-security_inode_permission: Export
  security_inode_permission for aufs.

-------------------------------------------------------------------
Thu Feb 26 15:32:35 CET 2009 - jeffm@suse.com

- scripts/tar-up.sh: Add -u to update existing spec files.

-------------------------------------------------------------------
Thu Feb 26 11:50:57 CET 2009 - sven@suse.de

- rpm/kernel-binary.spec.in: Fix sub-package install-time conflict.

-------------------------------------------------------------------
Wed Feb 25 19:41:59 CET 2009 - mmarek@suse.cz

- scripts/tar-up.sh: create tarballs that don't change
  unnecessarily: set owner/group to nobody/nobody, mtime to time of
  the latest commit and sort the input files.

-------------------------------------------------------------------
Tue Feb 24 23:28:11 CET 2009 - jeffm@suse.com

- Update to 2.6.29-rc6-git1.

-------------------------------------------------------------------
Sat Feb 21 17:30:47 CET 2009 - mmarek@suse.cz

- rpm/kernel-syms.spec.in: also check if the package versions match
  (bnc#478462)

-------------------------------------------------------------------
Fri Feb 20 14:41:31 CET 2009 - jbeulich@novell.com

- patches.suse/stack-unwind: fix 32-bit arch_unwind_init_running().

-------------------------------------------------------------------
Fri Feb 20 10:12:51 CET 2009 - jbeulich@novell.com

- patches.suse/stack-unwind: fix patch fuzz.

-------------------------------------------------------------------
Fri Feb 20 09:48:59 CET 2009 - jbeulich@novell.com

- misc/xen-port-patches.py: Adjust fro new x86 header placement.
- patches.arch/x86_64-unwind-annotations: fix unwind annotations
  (bnc#472783).
- patches.suse/stack-unwind: Properlz hook up unwinder again.

-------------------------------------------------------------------
Fri Feb 20 02:49:50 CET 2009 - jeffm@suse.de

- patches.suse/kdb-common: Build fix with -I directive.

-------------------------------------------------------------------
Fri Feb 20 02:12:56 CET 2009 - jeffm@suse.de

- Update config files.

-------------------------------------------------------------------
Fri Feb 20 01:50:59 CET 2009 - jeffm@suse.de

- Update to 2.6.29-rc5-git3.
  - Eliminated 1 patch.

-------------------------------------------------------------------
Thu Feb 19 11:27:58 CET 2009 - mmarek@suse.cz

- rpm/symsets.pl: allow passing only Module.symvers and no modules

-------------------------------------------------------------------
Wed Feb 18 11:25:46 CET 2009 - olh@suse.de

- disable ppc601 support, disable unused framebuffer drivers

-------------------------------------------------------------------
Wed Feb 18 10:41:14 CET 2009 - olh@suse.de

- disable kdump on ppc32

------------------------------------------------------------------
Mon Feb 16 17:18:41 CET 2009 - jeffm@suse.com

- Update config files.

-------------------------------------------------------------------
Sat Feb 14 17:40:22 CET 2009 - jeffm@suse.de

- Update to 2.6.29-rc5.

-------------------------------------------------------------------
Fri Feb 13 21:15:40 CET 2009 - jeffm@suse.de

- Update to 2.6.29-rc4-git7.
  - Eliminated 2 patches.

-------------------------------------------------------------------
Mon Feb  9 22:04:41 CET 2009 - jeffm@suse.de

- patches.rpmify/spin_is_contended-fix: spin_is_contended
  Kconfig fixes.

-------------------------------------------------------------------
Mon Feb  9 17:47:43 CET 2009 - jeffm@suse.de

- Updated to 2.6.29-rc4.
  - Eliminated 3 patches.

-------------------------------------------------------------------
Fri Feb  6 21:34:56 CET 2009 - jeffm@suse.com

- patches.fixes/fix-warning-while-mapping-0-1MB-range-with-dev-mem:
  x86, pat: fix warn_on_once() while mapping 0-1MB range.

-------------------------------------------------------------------
Fri Feb  6 20:54:14 CET 2009 - mmarek@suse.cz

- rpm/kernel-module-subpackage, rpm/post.sh, rpm/postun.sh: fix
  last change: don't pass -e to weak-modules2.

-------------------------------------------------------------------
Fri Feb  6 14:42:13 CET 2009 - mmarek@suse.cz

- rpm/kernel-module-subpackage, rpm/post.sh, rpm/postun.sh: pass
  down shell options like -x to weak-modules2 to make debugging
  with rpm -ivv easier.

-------------------------------------------------------------------
Tue Feb  3 21:36:36 CET 2009 - jeffm@suse.de

- patches.fixes/fix-nf_conntrack_slp: make nf_conntrack_slp
  actually work (bnc#470963).

-------------------------------------------------------------------
Tue Feb  3 14:34:14 CET 2009 - mmarek@suse.cz

- scripts/tar-up.sh: fix branch name in KOTD packages.

-------------------------------------------------------------------
Tue Feb  3 12:37:06 CET 2009 - olh@suse.de

- config.conf: readde -debug flavor for ppc64

-------------------------------------------------------------------
Tue Feb  3 11:51:37 CET 2009 - olh@suse.de

- patches.fixes/scsi-ibmvfc_prli_initiator_fix.patch:
  Better handle other FC initiators (bnc#471217 - LTC51238)

-------------------------------------------------------------------
Tue Feb  3 11:48:59 CET 2009 - mmarek@suse.cz

- scripts/wd-functions.sh: display master as "master", not "HEAD"
  or "".

-------------------------------------------------------------------
Mon Feb  2 22:13:03 CET 2009 - jeffm@suse.de

- patches.fixes/ath9k-fix-led_device_naming.diff: ath9k: fix
  led naming.
- patches.fixes/b43legacy-fix-led_device_naming.diff: b43legacy:
  fix led naming.
- patches.fixes/iwlwifi-fix-iwl-3945_led_device_naming.diff:
  iwlwifi: another led naming fix.
- patches.fixes/iwlwifi-fix-iwl-led_device_naming.diff: iwlwifi:
  fix led naming   .
- patches.fixes/rt2x00-fix-led_device_naming.diff: rt2x00:
  fix led naming.

-------------------------------------------------------------------
Mon Feb  2 21:20:36 CET 2009 - jeffm@suse.de

- Updated to 2.6.29-rc3-git3.
  - Eliminated 6 patches.

-------------------------------------------------------------------
Mon Feb  2 17:35:32 CET 2009 - jeffm@suse.de

- Updated to 2.6.29-rc3.
  - AppArmor is disabled.
  - Xen is disabled.
  - Eliminated 745 patches.

-------------------------------------------------------------------
Mon Feb  2 17:17:07 CET 2009 - jeffm@suse.de

- Enabled patches.suse/reiserfs_warning-reentrant

-------------------------------------------------------------------
Mon Feb  2 11:30:07 CET 2009 - rw@suse.de

- patches.fixes/xpc-pass-physical,
  patches.kabi/xpc-pass-physical:
  kABI: restore upstream patch, add ABI cover-up. (bnc#458811)

-------------------------------------------------------------------
Mon Feb  2 10:44:23 CET 2009 - olh@suse.de

- patches.fixes/serial-jsm-enable_ms.patch:
  Add enable_ms to jsm driver (bnc#471224 - LTC51066)

-------------------------------------------------------------------
Mon Feb  2 10:30:50 CET 2009 - olh@suse.de

- patches.arch/ppc-optimize-sync.patch:
  Optimise smp_{r,w}mb and mutex (bnc#471222 - LTC51356)

-------------------------------------------------------------------
Sat Jan 31 04:35:24 CET 2009 - gregkh@suse.de

- refresh patches for fuzz due to 2.6.27.14-rc1 import.

-------------------------------------------------------------------
Sat Jan 31 04:16:39 CET 2009 - gregkh@suse.de

- patches.kabi/abi-fix-add-epoll_devs-back-to-struct-user_struct.patch:
  ABI fix: add epoll_devs back to struct user_struct.

-------------------------------------------------------------------
Sat Jan 31 04:07:38 CET 2009 - gregkh@suse.de

- Update to 2.6.27.14-rc1
  - lots of security fixes
  - lots of bugfixes
  - obsoletes:
    - patches.drivers/alsa-virtuoso-no-eeprom-overwrite
    - patches.drivers/pata_via.c-support-vx855-and-future-chips-whose-ide-controller-use-0x0571.patch
    - patches.fixes/SUNRPC-Fix-autobind-on-cloned-rpc-clients.patch
    - patches.fixes/sysfs-fix-problems-with-binary-files.patch
    - patches.fixes/xpc-fix-NULL-deref
    - patches.fixes/xpc-write-barrier

-------------------------------------------------------------------
Fri Jan 30 09:15:04 CET 2009 - olh@suse.de

- patches.arch/ppc-pseries-migration_hang_fix.patch:
  Fix partition migration hang under load (bnc#470563 - LTC51153)

-------------------------------------------------------------------
Fri Jan 30 08:00:00 CET 2009 - olh@suse.de

- disable CONFIG_DEBUG_STACKOVERFLOW and CONFIG_DEBUG_STACK_USAGE
  on ppc/ppc64

-------------------------------------------------------------------
Fri Jan 30 01:24:09 CET 2009 - teheo@suse.de

- patches.drivers/libata-fix-EH-device-failure-handling: libata:
  fix EH device failure handling (bnc#470845).

-------------------------------------------------------------------
Thu Jan 29 21:02:44 CET 2009 - jjolly@suse.de

- patches.arch/s390-08-08-add_qdio_utilization.patch: zfcp:
  queue_full is lacking the entry for qdio utilization
  (bnc#466462).

-------------------------------------------------------------------
Thu Jan 29 18:45:32 CET 2009 - gregkh@suse.de

- add ability to debug kernel using USB debug connector.
- Update config files.
- patches.suse/usb-move-ehci-reg-def.patch: usb: move ehci
  reg def.
- patches.suse/x86-usb-debug-port-early-console-v4.patch: x86:
  usb debug port early console, v4.

-------------------------------------------------------------------
Thu Jan 29 11:43:32 CET 2009 - mmarek@suse.cz

- patches.kabi/abi-fix-add-s_syncing-back-to-struct-super_block.patch
  patches.kabi/abi-fix-add-wb_sync_hold-enum-writeback_sync_modes.patch
  patches.kabi/export-iwl_rx_allocate
  patches.kabi/sched-kabi-compat-hack.patch: Introduce
  patches.kabi/ for patches that only work around kabi issues and
  can be safely dropped at the next SP.

-------------------------------------------------------------------
Wed Jan 28 20:34:29 CET 2009 - agruen@suse.de

- patches.xen/xen-x86-mark_rodata_rw.patch: Add missing pageattr.c
  changes to pageattr-xen.c (bnc#439348).

-------------------------------------------------------------------
Wed Jan 28 18:50:59 CET 2009 - agruen@suse.de

- patches.suse/x86-mark_rodata_rw.patch: Add mark_rodata_rw()
  to un-protect read-only kernel code pages (bnc#439348).
- patches.xen/xen-x86-mark_rodata_rw.patch: xen specific part
  (bnc#439348).

-------------------------------------------------------------------
Wed Jan 28 15:59:27 CET 2009 - mmarek@suse.cz

- config/s390/s390: the -man package still fails for s390, disable
  it

-------------------------------------------------------------------
Wed Jan 28 14:27:18 CET 2009 - mmarek@suse.cz

- rpm/kernel-binary.spec.in: fix build of the -man subpackage on
  31bit s390

-------------------------------------------------------------------
Wed Jan 28 13:23:01 CET 2009 - mmarek@suse.cz

- fix kernel-default.ppc64 reference symsets

-------------------------------------------------------------------
Wed Jan 28 12:06:53 CET 2009 - jslaby@suse.cz

- patches.arch/x86_sgi_cpus4096-05-update-send_IPI_mask.patch:
  x86 cpumask: Updates to support NR_CPUS=4096 (bnc#425240
  FATE304266).
  [cpu_mask_to_apicid bigsmp fix]

-------------------------------------------------------------------
Wed Jan 28 08:16:54 CET 2009 - olh@suse.de

- patches.fixes/scsi-ibmvscsi-module_alias.patch:
  map scsi proc_name to module name (bnc#459933 - LTC50724)

-------------------------------------------------------------------
Tue Jan 27 23:33:09 CET 2009 - jeffm@suse.de

- Update config files: Disable ftrace in -debug on ppc64

-------------------------------------------------------------------
Tue Jan 27 23:16:03 CET 2009 - jeffm@suse.de

- config.conf: Added -debug flavor for ppc64.

-------------------------------------------------------------------
Tue Jan 27 13:40:53 CET 2009 - bwalle@suse.de

- patches.drivers/libfc-set-the-release-function.diff:
  Whitespace change.

-------------------------------------------------------------------
Tue Jan 27 09:05:30 CET 2009 - hare@suse.de

- patches.drivers/libfc-fix-read-IO-data-integrity: libfc:
  IO data integrity issue when a IO data frame lost (bnc#469536).

-------------------------------------------------------------------
Tue Jan 27 08:52:49 CET 2009 - jbeulich@novell.com

- re-enable patches.xen/xen3-e1000e_Export_set_memory_ro-rw.

-------------------------------------------------------------------
Tue Jan 27 07:44:18 CET 2009 - olh@suse.de

- update patches.arch/ppc-memoryless-nodes.patch:
  include prototype for PFN_UP() (bnc#462546 - LTC50009)

-------------------------------------------------------------------
Mon Jan 26 19:53:20 CET 2009 - kkeil@suse.de

- patches.suse/e1000e_Export_set_memory_ro-rw: Export
  set_memory_ro() and set_memory_rw() calls.
  readded to avoid kabi change

-------------------------------------------------------------------
Mon Jan 26 19:36:59 CET 2009 - jeffm@suse.de

- config.conf: Added kernel-vmi to i386.

-------------------------------------------------------------------
Mon Jan 26 19:08:43 CET 2009 - olh@suse.de

- update patches.arch/ppc-memoryless-nodes.patch:
  use PFN_UP() for end_pfn (bnc#462546 - LTC50009)

-------------------------------------------------------------------
Mon Jan 26 17:14:44 CET 2009 - mmarek@suse.cz

- kabi: import FCoE changes

-------------------------------------------------------------------
Mon Jan 26 17:00:44 CET 2009 - hare@suse.de

- patches.suse/dm-mpath-requeue-for-stopped-queue: disable
  wrong debug message again.

-------------------------------------------------------------------
Mon Jan 26 15:35:41 CET 2009 - rw@suse.de

- patches.fixes/taskstats-alignment:
  IA64: fill 'struct taskstats' on stack and 'memcpy' result to skb.
  (bnc#448410)

-------------------------------------------------------------------
Mon Jan 26 15:31:39 CET 2009 - olh@suse.de

- update patches.arch/ppc-memoryless-nodes.patch:
  fix calculation of reserve_size (bnc#462546 - LTC50009)

-------------------------------------------------------------------
Mon Jan 26 14:19:30 CET 2009 - kkeil@suse.de

- patches.fixes/disable-lro-per-default: Disable LRO per default
  in igb and ixgbe. (bnc#467519)

-------------------------------------------------------------------
Mon Jan 26 13:44:37 CET 2009 - jbeulich@novell.com

- Just comment out patches.xen/xen3-e1000e_* (to address build error)
  until disposition of their originals is known.

-------------------------------------------------------------------
Mon Jan 26 13:01:24 CET 2009 - kkeil@suse.de

- patches.fixes/sctp_do_not_use_stale_copy_of_sk: Do not use
  stale copy of sk. (bnc#440104)

-------------------------------------------------------------------
Mon Jan 26 12:52:21 CET 2009 - jblunck@suse.de

Renamed some patches so they get included in vanilla builds.
- patches.rpmify/firmware-path: Renamed.
- patches.rpmify/no-include-asm: Renamed.
- patches.suse/md-raid-metadata-PAGE_SIZE.patch: Renamed.

-------------------------------------------------------------------
Mon Jan 26 12:18:00 CET 2009 - olh@suse.de

- patches.suse/led_classdev.sysfs-name.patch: use correct name
  for /sys/devices/virtual/leds/ entries (bnc#468350)

-------------------------------------------------------------------
Mon Jan 26 12:15:15 CET 2009 - kkeil@suse.de

- patches.suse/e1000e_Export_set_memory_ro-rw: Delete.
- patches.suse/e1000e_allow_bad_checksum: Delete.
- patches.suse/e1000e_call_dump_eeprom: Delete.
- patches.suse/e1000e_ioremap_sanity_check: Delete.
- patches.suse/e1000e_use_set_memory_ro-rw_to_protect_flash_memory:
  Delete.
  Remove not mainline e1000e patches which were added to help with
  the e1000e NVM corruption - root issue is fixed

-------------------------------------------------------------------
Mon Jan 26 12:06:30 CET 2009 - kkeil@suse.de

- patches.drivers/tg3_libphy_workaround: tg3 libphy workaround.
  (bnc#468725)

-------------------------------------------------------------------
Mon Jan 26 09:17:49 CET 2009 - hare@suse.de

- supported.conf: Correct spelling for dm-least-pending
  path checker.

-------------------------------------------------------------------
Mon Jan 26 09:16:31 CET 2009 - hare@suse.de

- patches.suse/dm-mpath-check-info-before-access: Kernel Oops
  during path failover (bnc#458393).

-------------------------------------------------------------------
Sun Jan 25 02:07:17 CET 2009 - gregkh@suse.de

- refresh patch fuzz now that 2.6.27.13 is in tree

-------------------------------------------------------------------
Sun Jan 25 01:59:30 CET 2009 - gregkh@suse.de

- Update to final version of 2.6.27.13

-------------------------------------------------------------------
Sat Jan 24 23:24:49 CET 2009 - gregkh@suse.de

- dynamic debugging fixes backported from upstream:
- patches.drivers/driver-core-add-newlines-to-debugging-enabled-disabled-messages.patch:
  driver core: add newlines to debugging enabled/disabled
  messages.
- patches.drivers/driver-core-fix-dynamic_debug-cmd-line-parameter.patch:
  Driver core: fix 'dynamic_debug' cmd line parameter.
- patches.drivers/driver-core-fix-using-ret-variable-in-unregister_dynamic_debug_module.patch:
  driver core: fix using 'ret' variable in
  unregister_dynamic_debug_module.

-------------------------------------------------------------------
Sat Jan 24 17:51:17 CET 2009 - jbohac@suse.cz

- patches.arch/x86_64-hpet-64bit-timer.patch: 
  (fix return of an unitialized value (bnc#469017)

-------------------------------------------------------------------
Sat Jan 24 11:29:02 CET 2009 - mmarek@suse.cz

- update kabi files: ignore changes in struct pcie_link_state as
  it is an internal structure only.

-------------------------------------------------------------------
Sat Jan 24 11:26:16 CET 2009 - mmarek@suse.cz

- patches.suse/genksyms-add-override-flag.diff: genksyms: add
  --override flag.
- rpm/kernel-binary.spec.in: set KBUILD_OVERRIDE=1

-------------------------------------------------------------------
Sat Jan 24 01:25:44 CET 2009 - ghaskins@suse.de

- patches.fixes/sched-kabi-compat-hack.patch: sched: leave
  RT_GROUP_SCHED structure components intact to preserve kABI.

 broke kabi with fix for 456542

-------------------------------------------------------------------
Sat Jan 24 00:35:12 CET 2009 - trenn@suse.de

- patches.fixes/cpufreq_export_latency.patch: CPUFREQ: Introduce
  /sys/devices/system/cpu/cpu*/cpufreq/cpuinfo_transition_latency
  (bnc#464461).
- patches.fixes/cpufreq_ondemand_adjust_sampling_rate_limit.patch:
  CPUFREQ: ondemand/conservative: sanitize sampling_rate
  restrictions (bnc#464461).
- patches.fixes/cpufreq_ondemand_performance_optimise_default_settings.patch:
  CPUFREQ: ondemand: Limit default sampling rate to 300ms
  max. (bnc#464461).
- patches.fixes/x86_cpufreq_powernow-k8_acpi_latency_values.patch:
  X86 powernow-k8 cpufreq: Get transition latency from acpi _PSS
  object (bnc#464461).

-------------------------------------------------------------------
Fri Jan 23 20:29:24 CET 2009 - jeffm@suse.de

- patches.fixes/xfs-dmapi-fixes: xfs/dmapi: fix crash on mount
  (bnc#458027).

-------------------------------------------------------------------
Fri Jan 23 20:19:33 CET 2009 - ghaskins@suse.de

- Update config files: Disable RT_GROUP_SCHED (bnc#456542).

  The RT_GROUP_SCHED feature is experimental and clearly broken, so
  lets turn it off for now.

-------------------------------------------------------------------
Fri Jan 23 16:51:40 CET 2009 - jeffm@suse.de

- patches.fixes/hpilo-open-close-fix: hpilo open/close fix
  (bnc#466517).

-------------------------------------------------------------------
Fri Jan 23 15:59:44 CET 2009 - hare@suse.de

- patches.suse/dm-mpath-requeue-for-stopped-queue: Handle I/O
  on stopped queues correctly (bnc#458393).

-------------------------------------------------------------------
Fri Jan 23 15:34:11 CET 2009 - jbenc@suse.cz

- patches.suse/mnt-want-write-speedup.patch,
  patches.suse/mnt_clone_write.patch: modified not to break kABI,
  enabled (bnc#436953).

-------------------------------------------------------------------
Fri Jan 23 15:08:39 CET 2009 - jbenc@suse.cz

- patches.fixes/iwlagn-fix-rfkill.patch: iwlagn: fix hw-rfkill
  while the interface is down (bnc#446158).

-------------------------------------------------------------------
Fri Jan 23 14:59:57 CET 2009 - mmarek@suse.cz

- kabi/severities: temporarily enable changes in FcOE modules.

-------------------------------------------------------------------
Fri Jan 23 11:55:18 CET 2009 - hare@suse.de

- patches.arch/s390-08-06-personality.patch: kernel: setting 32
  bit personality doesn't work (bnc#466462).
- patches.arch/s390-08-07-compat_wrappers.patch: kernel:
  Add missing wrapper functions for 31 bit compat
  syscalls. (bnc#466462,LTC#51229).
- patches.fixes/block-leave-the-request-timeout-timer-running:
  Delete obsolete patch.

-------------------------------------------------------------------
Fri Jan 23 11:42:28 CET 2009 - bwalle@suse.de

- patches.drivers/fcoe-change-fcoe_sw-sg_tablesi.diff: change
  fcoe_sw sg_tablesize to SG_ALL (bnc #459142).
- patches.drivers/fcoe-check-return-for-fc_set_m.diff: check
  return for fc_set_mfs (bnc #459142).
- patches.drivers/fcoe-fix-frame-length-validati.diff: fix frame
  length validation in the early receive path (bnc #459142).
- patches.drivers/fcoe-fix-incorrect-use-of-struct-module.diff:
  fcoe: fix incorrect use of struct module (bnc #468051).
- patches.drivers/fcoe-improved-load-balancing-i.diff: improved
  load balancing in rx path (bnc #459142).
- patches.drivers/fcoe-logoff-of-the-fabric-when.diff: Logoff
  of the fabric when destroying interface (bnc #459142).
- patches.drivers/fcoe-remove-warn_on-in-fc_set.diff: remove
  WARN_ON in fc_set_mfs (bnc #459142).
- patches.drivers/fcoe-user_mfs-is-never-used.diff: user_mfs is
  never used (bnc #459142).
- patches.drivers/libfc-add-fc_disc-c-locking-co.diff: Add
  fc_disc.c locking comment block (bnc #459142).
- patches.drivers/libfc-ensure-correct-device_pu.diff: libfc:
  Ensure correct device_put/get usage (round 2).
- patches.drivers/libfc-fix-rport-recursive-lock.diff: libfc:
  Fix rport recursive lock on rport mutex (bnc #459142).
- patches.drivers/libfc-handle-rrq-exch-timeout.diff: libfc:
  handle RRQ exch timeout (bnc #465596).
- patches.drivers/libfc-improve-fc_lport-c-locki.diff: Improve
  fc_lport.c locking comment block (bnc #459142).
- patches.drivers/libfc-improve-fc_rport-c-locki.diff: Improve
  fc_rport.c locking comment block (459142).
- patches.drivers/libfc-make-fc_disc-inline-with.diff: make
  fc_disc inline with the fc_lport structure (bnc #459142).
- patches.drivers/libfc-make-rscn-parsing-more-r.diff: make RSCN
  parsing more robust (bnc #459142).
- patches.drivers/libfc-make-sure-we-access-the.diff: make sure
  we access the CRC safely (bnc #459142).
- patches.drivers/libfc-pass-lport-in-exch_mgr_r.diff: libfc:
  Pass lport in exch_mgr_reset (bnc #465596).
- patches.drivers/libfc-remove-debug-print-state.diff: libfc:
  Remove debug print statement, too verbose (bnc #459142).
- patches.drivers/libfc-set-the-release-function.diff: Set
  the release function for the rport's kobject (round 2)
  (bnc #459142).
- patches.drivers/libfc-updated-comment-for-orde.diff: updated
  comment for order of em and ex locks (bnc #459142).
- patches.drivers/libfc-updated-libfc-fcoe-modul.diff: updated
  libfc fcoe module ver to 1.0.6 (bnc #459142).
- patches.drivers/libfc-use-an-operations-struct.diff: use an
  operations structure for rport callbacks (bnc #459142).
- patches.drivers/libfc-when-rport-goes-away-re.diff: libfc:
  when rport goes away (re-plogi), clean up exchanges to/from
  rport (bnc #465596).
- patches.drivers/libfc_locking.diff: libfc, fcoe: fixed locking
  issues with lport->lp_mutex around lport->link_status (bnc
  #468053).
- patches.drivers/libfc_rport.diff: libfc: rport retry on LS_RJT
  from certain ELS (bnc #468054).

-------------------------------------------------------------------
Fri Jan 23 11:36:44 CET 2009 - hare@suse.de

- patches.fixes/qla2xxx-check-fc-rport-validity:
  qla2xxx: added check for fcport is valid in
  qla2x00_terminate_rport_io(). (bnc#467624).

-------------------------------------------------------------------
Fri Jan 23 11:01:59 CET 2009 - tiwai@suse.de

- patches.drivers/alsa-hda-gateway-t1616-quirk: ALSA: hda -
  Add quirk for Gateway T1616 laptop (bnc#467597).
- patches.drivers/alsa-hda-hp-dv4-quirk: ALSA: hda - Add model
  entry for HP dv4.
- patches.drivers/alsa-hda-intel-d945-ref-quirk: ALSA: hda -
  Add model=ref for Intel board with STAC9221 (bnc#406529).

-------------------------------------------------------------------
Fri Jan 23 10:48:16 CET 2009 - hare@suse.de

- patches.fixes/blk-leave-sync-timer-running: block: Rediff
- patches.fixes/block-use-round_jiffies_up: Block: use
  round_jiffies_up() (bnc#464155).
- Add missing patches to series.conf:
  patches.fixes/round-jiffies-up
  patches.fixes/block-use-round_jiffies_up
  patches.fixes/block-fix-blk_start_queueing
  patches.fixes/suppress-buffer-IO-errors
  patches.fixes/block-optimizations-in-blk_rq_timed_out_timer
  patches.fixes/block-add-comment-in-blk_rq_timed_out

-------------------------------------------------------------------
Fri Jan 23 07:51:35 CET 2009 - olh@suse.de

- update patches.fixes/scsi-ibmvscsi-vio_leak.patch:
  handle also drivers/scsi/ibmvscsi/ibmvfc.c

-------------------------------------------------------------------
Fri Jan 23 06:41:18 CET 2009 - sjayaraman@suse.de

- patches.fixes/cifs-fix-oops-on-ipv6-mount: cifs: make sure we
  allocate enough storage for socket address (467691).

-------------------------------------------------------------------
Fri Jan 23 05:57:48 CET 2009 - gregkh@suse.de

- patches.kernel.org/abi-fix-add-wb_sync_hold-enum-writeback_sync_modes.patch:
  ABI fix: add WB_SYNC_HOLD enum writeback_sync_modes.

-------------------------------------------------------------------
Fri Jan 23 05:08:48 CET 2009 - gregkh@suse.de

- patches.kernel.org/abi-fix-add-s_syncing-back-to-struct-super_block.patch:
  ABI fix: add s_syncing back to struct super_block.

-------------------------------------------------------------------
Fri Jan 23 02:26:30 CET 2009 - gregkh@suse.de

- update to 2.6.27.13-rc1:
  - security updates
  - lots of bugfixes
  - obsoletes:
    - patches.arch/ppc-fix_hugepage_check.patch
    - patches.drivers/alsa-hda-ad1986a-laptop-eapd-model-back
    - patches.drivers/alsa-hda-samsung-q45-quirk
    - patches.fixes/security-introduce-missing-kfree.patch
    - patches.fixes/xpc-fix-heartbeat
- Update config files.

-------------------------------------------------------------------
Thu Jan 22 23:55:10 CET 2009 - kkeil@suse.de

- patches.drivers/e1000-fix-shared-emc.patch: e1000: fix bug
  with shared interrupt during reset (bnc#396687)

-------------------------------------------------------------------
Thu Jan 22 22:43:48 CET 2009 - tonyj@suse.de

- patches.fixes/revert-bgcolor-line-feed-93f78da4.patch: Revert
  "vt: fix background color on line feed" (bnc#418613).

-------------------------------------------------------------------
Thu Jan 22 19:28:06 CET 2009 - jbenc@suse.cz

- patches.fixes/iwlwifi-fix-rs_get_rate-oops.patch: iwlwifi:
  fix rs_get_rate WARN_ON() (bnc#456002).
- Reordered wireless patches to group together patches touching the same
  driver.

-------------------------------------------------------------------
Thu Jan 22 19:13:20 CET 2009 - bphilips@suse.de

- patches.drivers/disable-catas_reset-by-default-to-avoid-problems-with-eeh.patch:
  disable catas_reset by default to avoid problems with EEH
  (bnc#456389).

-------------------------------------------------------------------
Thu Jan 22 17:42:04 CET 2009 - rw@suse.de

- patches.fixes/xpc-pass-physical:
  fixed kABI breakage. (bnc#458811)

-------------------------------------------------------------------
Thu Jan 22 15:58:54 CET 2009 - bwalle@suse.de

- scripts/tar-up_and_run_mbuild.sh: s390 (the 31 bit variant) is
  not an important spec file.

-------------------------------------------------------------------
Thu Jan 22 15:50:44 CET 2009 - jbenc@suse.cz

- patches.fixes/mac80211-add-direct-probe.patch: fixed kABI
  breakage, reenabled.

-------------------------------------------------------------------
Thu Jan 22 15:29:07 CET 2009 - mmarek@suse.cz

- rpm/modversions: eat the "override" keyword before parsing the
  symbol definition.

-------------------------------------------------------------------
Thu Jan 22 14:14:03 CET 2009 - olh@suse.de

- patches.fixes/scsi-ibmvscsi-vio_leak.patch:
  Correct VIO bus/device CMO accounting problems (bnc#468304 - LTC51205)

-------------------------------------------------------------------
Thu Jan 22 14:03:12 CET 2009 - olh@suse.de

- patches.suse/of_platform_driver.module-owner.patch:
  add missing module symlink to /sys/bus/*/driver/*
  in struct of_platform_driver.

-------------------------------------------------------------------
Thu Jan 22 13:29:23 CET 2009 - kkeil@suse.de

- patches.drivers/ixgbe_DCB_compile_err.patch: DCB compile
  error fix - new version from Intel  (bnc#465923)

-------------------------------------------------------------------
Thu Jan 22 12:58:06 CET 2009 - jbohac@suse.cz

- patches.arch/x86_64-hpet-64bit-timer.patch: allow 64-bit mode
  for HPET Timer0 (bnc#456700).
  (fix compilation on i386 and add hpet64 to kernel-parameters.txt)

-------------------------------------------------------------------
Thu Jan 22 12:25:59 CET 2009 - jbohac@suse.cz

- patches.arch/x86_64-hpet-64bit-timer.patch: allow 64-bit mode
  for HPET Timer0 (bnc#456700).

-------------------------------------------------------------------
Thu Jan 22 12:10:39 CET 2009 - rw@suse.de

- patches.fixes/xpc-pass-physical:
  sgi-xpc: need to pass the physical address, not virtual. (bnc#458811)
- patches.fixes/xpc-fix-heartbeat:
  sgi-xpc: eliminate false detection of no heartbeat. (bnc#464545)

-------------------------------------------------------------------
Thu Jan 22 11:28:20 CET 2009 - jkosina@suse.de

- patches.fixes/input-add-nomux-dell-vostro-1510.patch: Input:
  add Dell Vostro 1510 to nomux list (bnc#404881).

-------------------------------------------------------------------
Thu Jan 22 10:30:46 CET 2009 - jblunck@suse.de

- scripts/compute-PATCHVERSION.sh: Fix SRCVERSION parsing (bnc#465113).

-------------------------------------------------------------------
Thu Jan 22 10:02:42 CET 2009 - tiwai@suse.de

- patches.drivers/alsa-hda-add-volume-offset: ALSA: hda - Add
  extra volume offset to standard volume amp macros (bnc#466428).
- patches.drivers/alsa-hda-stac-reduce-volume-scale: ALSA: hda -
  Halve too large volume scales for STAC/IDT codecs (bnc#466428).

-------------------------------------------------------------------
Thu Jan 22 09:25:52 CET 2009 - hare@suse.de

- patches.drivers/lpfc-8.2.8.12-update: Update lpfc from 8.2.8.11
  to 8.2.8.12 (bnc#467713).

-------------------------------------------------------------------
Thu Jan 22 01:58:48 CET 2009 - jeffm@suse.de

- patches.fixes/reiserfs-debug-1036: fix missing jl arg

-------------------------------------------------------------------
Wed Jan 21 21:09:15 CET 2009 - mmarek@suse.cz

- rpm/kernel-binary.spec.in: delete duplicate error message in the
  kabi checks

-------------------------------------------------------------------
Wed Jan 21 20:04:30 CET 2009 - jeffm@suse.de

- patches.fixes/remove_kernel_physical_mapping_init_from_init:
  move kernel_physical_mapping_init to __meminit (bnc#467474).

-------------------------------------------------------------------
Wed Jan 21 19:56:34 CET 2009 - jbenc@suse.cz

- patches.fixes/mac80211-add-direct-probe.patch: disabled, as it changes
  kABI.

-------------------------------------------------------------------
Wed Jan 21 19:46:46 CET 2009 - gregkh@suse.de

- patches.fixes/security-introduce-missing-kfree.patch: security:
  introduce missing kfree (bnc#467322).
- patches.fixes/sysfs-fix-problems-with-binary-files.patch:
  sysfs: fix problems with binary files.

-------------------------------------------------------------------
Wed Jan 21 19:35:32 CET 2009 - rw@suse.de

- patches.arch/ia64-page-migration.fix:
  fix deadlock caused by cpe_migrate.ko and mark it supported.
  (bnc#464676)

-------------------------------------------------------------------
Wed Jan 21 19:23:31 CET 2009 - jeffm@suse.de

- patches.fixes/sn-irq-affinity: sn2: preserve irq affinity set
  in PROM (bnc#457679).

-------------------------------------------------------------------
Wed Jan 21 19:15:43 CET 2009 - jeffm@suse.de

- patches.fixes/uv_zalias_support: uv: Support for non-nasid 0
  systems (bnc#458869).

-------------------------------------------------------------------
Wed Jan 21 19:12:47 CET 2009 - jeffm@suse.de

- patches.fixes/xpc-fix-NULL-deref: sgi-xpc: Remove NULL pointer
  dereference. (bnc#466563).
- patches.fixes/xpc-write-barrier: sgi-xpc: ensure flags are
  updated before bte_copy (bnc#466563).

-------------------------------------------------------------------
Wed Jan 21 19:06:26 CET 2009 - jbenc@suse.cz

- patches.fixes/ipw2200-workaround-firmware-restarts-when-scanning.patch:
  ipw2200: fix scanning while associated (bnc#459067).

-------------------------------------------------------------------
Wed Jan 21 19:01:41 CET 2009 - jbenc@suse.cz

- patches.fixes/iwl3945-fix-rfkill.patch: iwl3945: report
  killswitch changes even if the interface is down (bnc#446013).

-------------------------------------------------------------------
Wed Jan 21 18:51:54 CET 2009 - jbenc@suse.cz

- patches.fixes/mac80211-add-direct-probe.patch: mac80211:
  add direct probe before association (bnc#461889).

-------------------------------------------------------------------
Wed Jan 21 16:38:10 CET 2009 - hare@suse.de

- patches.drivers/mptsas-discover-all-devices: mptsas driver
  fails to discover devices (bnc#459932).

-------------------------------------------------------------------
Wed Jan 21 14:04:08 CET 2009 - jbeulich@novell.com

- Update Xen patches to 2.6.27.12.
- patches.xen/764-netback-foreign-pages.patch: netback: handle
  non-netback foreign pages.
- patches.xen/769-evtchn-CPU-offline.patch: evtchn: Fix CPU offlining
  to switch all affected ports belonging to a particular /dev/evcthn
  user.
- patches.xen/gso-size-check.patch: gso: Ensure that the packet
  is long enough.
- patches.xen/xen-S3-MSI: fix Dom0 resume from S3 when MSI is
  in use (bnc#435596).
- patches.xen/xen3-e1000e_ioremap_sanity_check: ioremap sanity
  check to catch mapping requests exceeding the BAR sizes
  (bnc#425480).
- patches.xen/xen3-x86-fix-kmap-contig.patch: x86: contiguous
  kmap fix (bnc#449812).

-------------------------------------------------------------------
Wed Jan 21 12:08:54 CET 2009 - olh@suse.de

- update patches.suse/radeon-monitor-jsxx-quirk.patch:
  implement correct model matching

-------------------------------------------------------------------
Wed Jan 21 10:20:05 CET 2009 - olh@suse.de

- update patches.suse/dm-mpath-tracking-nr-bytes:
  lpp_end_io gets nr_bytes as third arg

-------------------------------------------------------------------
Wed Jan 21 10:04:08 CET 2009 - olh@suse.de

- update patches.suse/radeon-monitor-jsxx-quirk.patch:
  match all JSxx/QSxx models based on the first 4 chars in 'model'

-------------------------------------------------------------------
Wed Jan 21 08:09:10 CET 2009 - olh@suse.de

- update patches.arch/ppc-axon-missing-msi-workaround-5.diff:
  Fix MSI after kexec (bnc#467633)

-------------------------------------------------------------------
Tue Jan 20 21:01:18 CET 2009 - gregkh@suse.de

- clean up patch fuzz after 2.6.27.12 inclusion.

-------------------------------------------------------------------
Tue Jan 20 20:50:47 CET 2009 - gregkh@suse.de

- Update to the real 2.6.27.12

-------------------------------------------------------------------
Tue Jan 20 17:00:55 CET 2009 - jeffm@suse.de

- patches.suse/reiserfs_warning-reentrant: reiserfs: eliminate
  reiserfs_warning from uniqueness functions; Fixes deadlock.

-------------------------------------------------------------------
Tue Jan 20 16:39:35 CET 2009 - olh@suse.de

- patches.drivers/cxgb3-ser.patch:
  reset the adapter on fatal error (bnc#466062 - LTC51042)

-------------------------------------------------------------------
Tue Jan 20 15:24:43 CET 2009 - jjolly@suse.de

- patches.arch/s390-08-03-iucv-cpu-hotremove.diff: iucv: failing
  cpu hot remove for inactive iucv (bnc#466462,LTC#51104).
- patches.arch/s390-08-04-compat-sigaltstack.diff:
  kernel: 31 bit compat sigaltstack syscall fails with
  -EFAULT. (bnc#466462,LTC#50888).
- patches.arch/s390-08-05-af_iucv-msgpeek-fix.patch:
  af_iucv: System hang if recvmsg() is used with MSG_PEEK
  (bnc#466462,LTC#51136).

-------------------------------------------------------------------
Tue Jan 20 15:15:19 CET 2009 - hare@suse.de

- patches.suse/dm-mpath-accept-failed-paths: Only accept
  non-existing paths when adding failed paths (bnc#467579)

-------------------------------------------------------------------
Tue Jan 20 12:19:52 CET 2009 - mmarek@suse.cz

- rpm/kernel-source.spec.in: set CONFIG_DEBUG_INFO=y in the
  packaged .configs if builfing debug packages (bnc#460887)

-------------------------------------------------------------------
Mon Jan 19 16:40:39 CET 2009 - mmarek@suse.cz

- rpm/kernel-binary.spec.in: set %tolerate_kabi_changes to 6

-------------------------------------------------------------------
Mon Jan 19 16:40:11 CET 2009 - mmarek@suse.cz

- patches.suse/export-iwl_rx_allocate: reintroduce
  EXPORT_SYMBOL(iwl_rx_allocate).

-------------------------------------------------------------------
Mon Jan 19 13:56:20 CET 2009 - mmarek@suse.cz

- import SLE11 RC2 reference kabi

-------------------------------------------------------------------
Mon Jan 19 11:35:12 CET 2009 - hare@suse.de

- patches.drivers/mpt-return-all-sense-data: MPT Fusion doesn't
  return all sense data (bnc#466179).

-------------------------------------------------------------------
Sat Jan 17 00:20:49 CET 2009 - gregkh@suse.de

- Update to 2.6.27.12-rc2

-------------------------------------------------------------------
Fri Jan 16 17:46:11 CET 2009 - od@suse.de

- patches.arch/x86-call-boot-IRQ-quirks-at-end-of-device-init-and-during-resume.patch:
  call boot IRQ quirks at end of device init and during resume.
- patches.arch/x86-disable-AMD-ATI-boot-interrupt-generation.patch:
  update to upstream variant of this patch:
    - integrate an older quirk to make IO-APIC mode work on AMD
      8131 rev. A0 and B0
    - fix boot IRQ disabling logic for AMD 813x
    - remove unneeded code for AMD SB700S

-------------------------------------------------------------------
Fri Jan 16 16:09:26 CET 2009 - jbeulich@novell.com

- patches.arch/x86-fix-kmap-contig.patch: x86: contiguous kmap
  fix (bnc#449812).

-------------------------------------------------------------------
Fri Jan 16 10:55:12 CET 2009 - olh@suse.de

- enable mptsas in kdump kernel to allow crashdump on QS2x blades

-------------------------------------------------------------------
Fri Jan 16 08:44:42 CET 2009 - tiwai@suse.de

Fix STAC925x patch again
- patches.drivers/alsa-hda-stac925x-init-fix: ALSA: hda - Fix
  (yet more) STAC925x issues (bnc#460478).

-------------------------------------------------------------------
Fri Jan 16 07:03:59 CET 2009 - jjolly@suse.de

- patches.arch/s390-08-01-cio-fix-mp-mode.diff: cio: fix
  subchannel multipath mode setup (bnc#466462,LTC#51047).
- patches.arch/s390-08-02-zfcp-gpn-align-fix.diff: zfcp: fix
  memory alignment for GPN_FT requests. (bnc#466462).

-------------------------------------------------------------------
Thu Jan 15 23:53:36 CET 2009 - gregkh@suse.de

- Update config files for vanilla kernel versions due to new config
  option added in 2.6.27.12-rc1.

-------------------------------------------------------------------
Thu Jan 15 23:47:39 CET 2009 - gregkh@suse.de

- Update to 2.6.27.12-rc1:
  - security fixes
  - fixes CVE-2009-0029
  - bug fixes all over the place.
  - obsoletes the following patches:
    - patches.arch/ppc-cmm_no_kdump.patch
    - patches.drivers/alsa-caiaq-midi-oops-fix
    - patches.drivers/alsa-hda-hp-6730b-quirk
    - patches.drivers/ibmvfc-host_init_delay.patch
    - patches.drivers/ibmvfc-improve_sync_events.patch
    - patches.fixes/PCI-Suspend-and-resume-PCI-Express-ports-with-interrupts-disabled.patch
    - patches.fixes/PCI-handle-PCI-state-saving-with-interrupts-disabled.patch
    - patches.fixes/fs-symlink-write_begin-allocation-context-fix.patch
    - patches.fixes/mm-lockless-pagecache-barrier.patch
    - patches.fixes/pci-rework-suspend-of-devices-with-no-drivers.patch
    - patches.fixes/uv-remove-erroneous-BAU-init
- Update config files.

-------------------------------------------------------------------
Thu Jan 15 11:37:26 CET 2009 - tiwai@suse.de

- patches.drivers/alsa-virtuoso-no-eeprom-overwrite: sound:
  virtuoso: do not overwrite EEPROM on Xonar D2/D2X (bnc#462365).

-------------------------------------------------------------------
Thu Jan 15 11:16:35 CET 2009 - bwalle@suse.de

- patches.suse/s390-System.map.diff:
  Strip L2^B symbols (bnc #456682).

-------------------------------------------------------------------
Thu Jan 15 11:09:29 CET 2009 - tiwai@suse.de

- patches.drivers/alsa-hda-gateway-fix: ALSA: patch_sigmatel:
  Add missing Gateway entries and autodetection (bnc#460478).
- patches.drivers/alsa-hda-gateway-fix2: ALSA: hda - More fixes
  on Gateway entries (bnc#460478).
- patches.drivers/alsa-hda-hp-dv5-mic-fix: ALSA: hda - Fix HP
  dv5 mic input (bnc#462913).
- patches.drivers/alsa-hda-hp-dv5-quirk: ALSA: hda - Add quirk
  for another HP dv5 (bnc#462913).
- patches.drivers/alsa-hda-idt92hd83-fix-typo: ALSA: hda -
  Fix a typo.
- patches.drivers/alsa-hda-samsung-q45-quirk: ALSA: hda - Add
  automatic model setting for Samsung Q45.
- patches.drivers/alsa-hda-seek-for-codec-id: ALSA: hda - Add
  a new function to seek for a codec ID (bnc#460478).
- patches.drivers/alsa-hda-sigmatel-no-hp-reset: ALSA: hda -
  Don't reset HP pinctl in patch_sigmatel.c (bnc#460478).
- patches.drivers/alsa-hda-stac925x-init-fix: ALSA: hda - Fix
  missing initialization of NID 0x0e for STAC925x (bnc#460478).

-------------------------------------------------------------------
Thu Jan 15 08:40:13 CET 2009 - olh@suse.de

- patches.arch/ppc-fix_hugepage_check.patch:
  is_hugepage_only_range() must account for both 4kB and 64kB
  slices (bnc#466229 - LTC51063)

-------------------------------------------------------------------
Wed Jan 14 23:23:42 CET 2009 - jeffm@suse.de

- Update config files: Disabled PARAVIRT on vanilla and LGUEST.

-------------------------------------------------------------------
Wed Jan 14 23:07:16 CET 2009 - jeffm@suse.de

- Enabled patches.suse/unlock_page-speedup.patch

-------------------------------------------------------------------
Wed Jan 14 22:00:49 CET 2009 - rjw@suse.de

- patches.fixes/PCI-PM-Split-PCI-Express-port-suspend-resume.patch:
  PCI PM: Split PCI Express port suspend-resume (bnc#455926).
- patches.fixes/PCI-Suspend-and-resume-PCI-Express-ports-with-interrupts-disabled.patch:
  PCI: Suspend and resume PCI Express ports with interrupts
  disabled (bnc#455926).
- patches.fixes/PCI-handle-PCI-state-saving-with-interrupts-disabled.patch:
  PCI: handle PCI state saving with interrupts disabled
  (bnc#455926).
- patches.fixes/pci-rework-suspend-of-devices-with-no-drivers.patch:
  PCI: Rework default handling of suspend and resume (bnc#455926).

-------------------------------------------------------------------
Wed Jan 14 19:38:29 CET 2009 - jeffm@suse.de

- Update config files: Disable PARAVIRT.

-------------------------------------------------------------------
Wed Jan 14 19:20:29 CET 2009 - gregkh@suse.de

- refresh patches for fuzz due to update to 2.6.27.11

-------------------------------------------------------------------
Wed Jan 14 19:02:21 CET 2009 - gregkh@suse.de

- Update to final version of 2.6.27.11

-------------------------------------------------------------------
Wed Jan 14 16:38:47 CET 2009 - kkeil@suse.de

- patches.drivers/ixgbe-dcb-setstate.patch: Bugfix for ixgbe
  and kernel DCB netlink code. (bnc#458194)
- patches.drivers/ixgbe_DCB_compile_err.patch: DCB compile
  error fix. (bnc#465923)
- Update config files.

-------------------------------------------------------------------
Wed Jan 14 15:56:58 CET 2009 - trenn@suse.de

- patches.fixes/acpi_irq_quirk_pci_irq_derive.patch: Delete.
It came out that this is an already fixed BIOS bug. The quirk
is not needed anymore.

-------------------------------------------------------------------
Wed Jan 14 14:53:51 CET 2009 - trenn@suse.de

- patches.fixes/acpi_fix_double_slash_root_prefix_handling.patch:
  In AcpiNsGetInternalNameLength, skip the redundant backslash
  of RootPrefix (http://bugzilla.kernel.org/show_bug.cgi?id=11541
  http://www.acpica.org/bugzilla/show_bug.cgi?id=739).
- patches.fixes/acpi_video_always_update_sys.patch: video: always
  update the brightness when poking "brightness" (bnc#450149).
- patches.fixes/acpi_video_handle_reversed_brightness_info.patch:
  ACPI: video: Fix reversed brightness behavior on ThinkPad SL
  series (bnc#450149).

-------------------------------------------------------------------
Wed Jan 14 08:45:29 CET 2009 - olh@suse.de

- patches.fixes/sched-fix-__load_balance_iterator-for-cfs-with-on.patch:
  fix __load_balance_iterator() for cfs with only one task
  (bnc#457594 - LTC50544)

-------------------------------------------------------------------
Wed Jan 14 08:32:32 CET 2009 - olh@suse.de

- patches.fixes/xfs-redirty-ENOSPC.patch: Re-dirty pages on
  ENOSPC when converting delayed allocations (bnc#433112 - LTC48749)

-------------------------------------------------------------------
Wed Jan 14 04:33:33 CET 2009 - npiggin@suse.de

- Added guarded patches:
- patches.suse/mnt-want-write-speedup.patch: fs: mnt_want_write
  speedup (bnc#436953).
- patches.suse/mnt_clone_write.patch: fs: introduce
  mnt_clone_write (bnc#436953).
- patches.suse/unlock_page-speedup.patch: mm: unlock_page speedup
  (bnc#436953).

-------------------------------------------------------------------
Wed Jan 14 00:51:58 CET 2009 - gregkh@suse.de

- Update config files.
- patches.drivers/add-via-chrome9-drm-support.patch: add Via
  chrome9 drm support.

-------------------------------------------------------------------
Wed Jan 14 00:29:20 CET 2009 - gregkh@suse.de

- patches.drivers/pata_via.c-support-vx855-and-future-chips-whose-ide-controller-use-0x0571.patch:
  pata_via.c: Support VX855 and future chips whose IDE controller
  use 0x0571..

-------------------------------------------------------------------
Tue Jan 13 16:46:08 CET 2009 - hare@suse.de

- patches.fixes/scsi-restart-lookup-by-target: Modify patch
  after suggestions from James Bottomley (bnc#465346).

-------------------------------------------------------------------
Tue Jan 13 14:54:58 CET 2009 - hare@suse.de

- patches.fixes/scsi-restart-lookup-by-target: Restart
  scsi_device_lookup_by_target() (bnc#465346).

-------------------------------------------------------------------
Tue Jan 13 10:43:59 CET 2009 - olh@suse.de

- update patches.drivers/cxgb3-Allocate-multiqueues-at-init-time:
  Allow multiqueue setting in MSI-X mode only (bnc#464351 - LTC50966)

-------------------------------------------------------------------
Tue Jan 13 08:55:32 CET 2009 - olh@suse.de

- patches.drivers/cxgb3i-mainline.patch: fixes bug in tag release
  and sync-up cxgb3i with mainline state (bnc#464508 - LTC50816)

-------------------------------------------------------------------
Tue Jan 13 05:25:12 CET 2009 - gregkh@suse.de

- Update to 2.6.27.11-rc1:
  - lots of minor fixes
  - obsoletes:
    - patches.fixes/md-bitmap-read-do-not-overflow
    - patches.suse/scsi-scsi_transport_srp-shost_data.patch

-------------------------------------------------------------------
Mon Jan 12 20:09:42 CET 2009 - gregkh@suse.de

- supported.conf: add kernel/drivers/acpi/acpi_memhotplug as supported

-------------------------------------------------------------------
Mon Jan 12 19:06:00 CET 2009 - mmarek@suse.cz

- rpm/kernel-source.spec.in, rpm/source-post.sh: handle arch
  symlinks like i586 -> i386 in /usr/src/linux-obj.

-------------------------------------------------------------------
Mon Jan 12 18:39:57 CET 2009 - gregkh@suse.de

- supported.conf: updated staging and other drivers

-------------------------------------------------------------------
Mon Jan 12 18:11:10 CET 2009 - kkeil@suse.de

- patches.drivers/r8169-Tx-performance-tweak-helper: r8169:
  Tx performance tweak helper.
- patches.drivers/r8169-add-8168-8101-registers-description:
  r8169: add 8168/8101 registers description.
- patches.drivers/r8169-add-hw-start-helpers-for-the-8168-and-the-8101:
  r8169: add hw start helpers for the 8168 and the 8101.
- patches.drivers/r8169-additional-8101-and-8102-support: r8169:
  additional 8101 and 8102 support.
- patches.drivers/r8169-use-pci_find_capability-for-the-PCI-E-features:
  r8169: use pci_find_capability for the PCI-E features.
  (bnc#448168)
-------------------------------------------------------------------
Mon Jan 12 15:50:46 CET 2009 - dgollub@suse.de

- scripts/tar-up_and_run_mbuild.sh: use $BUILD_DIR instead of fixed
  "kernel-source" string, to stay in sync with with differet kernel
  variants.

-------------------------------------------------------------------
Mon Jan 12 14:25:27 CET 2009 - mmarek@suse.cz

- rpm/kernel-source.spec.in, rpm/source-post.sh, rpm/source-pre.sh:
  replace the /usr/src/linux-obj symlink with a directory containing
  per-flavor symlinks instead. This allows us to install kernel-source /
  syms and kernel-source-rt / syms-rt in parallel and still find
  everything below /usr/src/linux-obj/.
- rpm/kernel-binary.spec.in: for -rt, install into
      /usr/src/linux-$version-rt-obj.
- rpm/kernel-syms.spec.in: fix kernel-source requires for -rt.

-------------------------------------------------------------------
Sun Jan 11 23:18:21 CET 2009 - jkosina@suse.de

- patches.drivers/input-usbtouchscreen-hw-calibration.patch:
  Input: usbtouchscreen - allow reporting calibrated data
  (bnc#444814).

-------------------------------------------------------------------
Fri Jan  9 18:54:47 CET 2009 - mmarek@suse.cz

- patches.suse/file-capabilities-add-file_caps-switch.diff:
  fix parsing of the file_caps commandline option (bnc#264075)

-------------------------------------------------------------------
Fri Jan  9 18:17:45 CET 2009 - trenn@suse.de

- patches.arch/x86_fix_llc_shared_map__cpu_llc_id_anomolies.patch:
  x86: fix intel x86_64 llc_shared_map/cpu_llc_id anomolies
  (bnc#464329).

-------------------------------------------------------------------
Fri Jan  9 16:25:12 CET 2009 - olh@suse.de

- patches.arch/ppc-cmm_no_kdump.patch:
  Disable Collaborative Memory Manager for kdump (bnc#460552 - LTC50789)

-------------------------------------------------------------------
Fri Jan  9 16:13:13 CET 2009 - jslaby@suse.cz

- patches.suse/cgroup-disable-memory.patch: memcg: disable the
  memory controller by default.
- patches.suse/add-enable_cgroup-parameter.patch: Delete.
- patches.suse/disable-cgroups.patch: Delete.

-------------------------------------------------------------------
Fri Jan  9 16:13:09 CET 2009 - olh@suse.de

- patches.suse/radeon-monitor-jsxx-quirk.patch
  fix compile errors

-------------------------------------------------------------------
Fri Jan  9 15:40:35 CET 2009 - jslaby@suse.de

- patches.fixes/ath5k-ignore-calibration-return-value.patch:
  ath5k: ignore the return value of
  ath5k_hw_noise_floor_calibration (bnc#446541).

-------------------------------------------------------------------
Fri Jan  9 15:37:22 CET 2009 - jslaby@suse.de

- patches.fixes/cgroups-suppress-cloning-warning.patch: cgroups:
  suppress bogus warning messages (bnc#460961).

-------------------------------------------------------------------
Fri Jan  9 15:28:56 CET 2009 - olh@suse.de

- patches.suse/radeon-monitor-jsxx-quirk.patch: Add quirk for
  the graphics adapter in some JSxx (bnc#461002 - LTC50817)

-------------------------------------------------------------------
Fri Jan  9 14:34:02 CET 2009 - trenn@suse.de

- patches.fixes/acpi_irq_quirk_pci_irq_derive.patch: ACPI: Do not
  derive IRQ from parent bridge/device via boot param/dmi list
  (bnc#437211).
- patches.suse/acpi_osi_sle11_ident.patch: Provide possibility
  for vendors to fix BIOS issues for SLE11 only (none).

-------------------------------------------------------------------
Fri Jan  9 13:03:36 CET 2009 - hare@suse.de

- patches.drivers/blk-request-based-multipath-update: Rediff.
- patches.fixes/scsi-refactor-busy-processing: refactor
  sdev/starget/shost busy checking; break out from
  blk-request-based-multipath-update.

-------------------------------------------------------------------
Fri Jan  9 12:31:34 CET 2009 - hare@suse.de

- patches.drivers/lpfc-8.2.8.11-update: Update lpfc from 8.2.8.10
  to 8.2.8.11 (bnc#464662).
- patches.fixes/scsi-call-unprep_request-under-lock: scsi_lib:
  only call scsi_unprep_request() under queue lock (bnc#464155).
- patches.fixes/scsi-fix-hang-in-starved-list-processing: Fix
  hang in starved list processing (bnc#464155).

-------------------------------------------------------------------
Fri Jan  9 12:28:55 CET 2009 - kkeil@suse.de

- patches.drivers/bnx2-Add-PCI-ID-for-5716S: bnx2: Add PCI ID
  for 5716S
- patches.drivers/bnx2-Fix-bug-in-bnx2_free_rx_mem_: bnx2:
  Fix bug in bnx2_free_rx_mem() (bnc#464130)

-------------------------------------------------------------------
Fri Jan  9 12:11:23 CET 2009 - jslaby@suse.cz

- patches.suse/disable-cgroups.patch: Disable all cgroups
  (bnc#436025).

-------------------------------------------------------------------
Fri Jan  9 11:39:59 CET 2009 - hare@suse.de

- Backporting block layer fixes (bnc#464155):
  * patches.fixes/block-add-comment-in-blk_rq_timed_out: add
    comment in blk_rq_timed_out() about why next can not be 0
  * patches.fixes/block-fix-blk_start_queueing: block: Fix
    blk_start_queueing() to not kick a stopped queue.
  * patches.fixes/block-leave-the-request-timeout-timer-running:
    block: leave the request timeout timer running even on an
    empty list.
  * patches.fixes/block-optimizations-in-blk_rq_timed_out_timer:
    block: optimizations in blk_rq_timed_out_timer().
  * patches.fixes/block-suppress-buffer-IO-errors: block: Supress
    Buffer I/O errors when SCSI REQ_QUIET flag set.
  * patches.fixes/block-use-round_jiffies_up: Block: use
    round_jiffies_up().
  * patches.fixes/round-jiffies-up: Add round_jiffies_up and
    related routines.

-------------------------------------------------------------------
Fri Jan  9 11:21:39 CET 2009 - jbeulich@novell.com

- patches.xen/xen3-acpi-pci-pci-msi-_osc-support-capabilities-called-when-root-bridge-added.patch:
  ACPI/PCI: PCI MSI _OSC support capabilities called when root
  bridge added (bnc#438941).

-------------------------------------------------------------------
Fri Jan  9 10:23:55 CET 2009 - hare@suse.de

- patches.fixes/scsi_dh-retry-on-UNIT_ATTENTION: scsi_dh_rdac
  does not retry MODE SENSE on UNIT ATTENTION (bnc#464155).
- patches.suse/scsi-check-removed-device-for-offline: Only check
  for SDEV_OFFLINE and SDEV_DEL, not SDEV_CANCEL.

-------------------------------------------------------------------
Fri Jan  9 10:06:29 CET 2009 - jslaby@suse.cz

- patches.suse/add-enable_cgroup-parameter.patch: Add
  cgroup_enable parameter (bnc#436025).

-------------------------------------------------------------------
Fri Jan  9 00:19:19 CET 2009 - gregkh@suse.de

- patches.drivers/acpi-pci-include-missing-acpi.h-file-in-pci-acpi.h.patch:
  ACPI/PCI: include missing acpi.h file in
  pci-acpi.h. (bnc#438941).

-------------------------------------------------------------------
Fri Jan  9 00:14:25 CET 2009 - gregkh@suse.de

- clean up patch fuzz

-------------------------------------------------------------------
Thu Jan  8 23:56:01 CET 2009 - gregkh@suse.de

- patches.drivers/acpi-pci-pci-msi-_osc-support-capabilities-called-when-root-bridge-added.patch:
  ACPI/PCI: PCI MSI _OSC support capabilities called when root
  bridge added (bnc#438941).
- patches.drivers/acpi-pci-pcie-aer-_osc-support-capabilities-called-when-root-bridge-added.patch:
  ACPI/PCI: PCIe AER _OSC support capabilities called when root
  bridge added (bnc#438941).
- patches.drivers/acpi-pci-pcie-aspm-_osc-support-capabilities-called-when-root-bridge-added.patch:
  ACPI/PCI: PCIe ASPM _OSC support capabilities called when root
  bridge added (bnc#438941).
- patches.drivers/acpi-pci-remove-obsolete-_osc-capability-support-functions.patch:
  ACPI/PCI: remove obsolete _OSC capability support functions
  (bnc#438941).

-------------------------------------------------------------------
Thu Jan  8 23:06:58 CET 2009 - gregkh@suse.de

- patches.drivers/acpi-pci-call-_osc-support-during-root-bridge-discovery.patch:
  ACPI/PCI: call _OSC support during root bridge discovery
  (bnc#438941).
- patches.drivers/acpi-pci-change-pci_osc_control_set-to-query-control-bits-first.patch:
  ACPI/PCI: Change pci_osc_control_set() to query control bits
  first (bnc#438941).
- patches.drivers/acpi-pci-fix-possible-race-condition-on-_osc-evaluation.patch:
  ACPI/PCI: Fix possible race condition on _OSC evaluation
  (bnc#438941).
- patches.drivers/acpi-pci-include-missing-acpi.h-file-in-pci-acpi.h.patch:
  ACPI/PCI: include missing acpi.h file in
  pci-acpi.h. (bnc#438941).
- patches.drivers/acpi-pci-pci-extended-config-_osc-support-called-when-root-bridge-added.patch:
  ACPI/PCI: PCI extended config _OSC support called when root
  bridge added (bnc#438941).

-------------------------------------------------------------------
Thu Jan  8 19:38:41 CET 2009 - gregkh@suse.de

- patches.drivers/bnx2x-version-update.patch: bnx2x: Version
  Update (bnc#439679).

-------------------------------------------------------------------
Thu Jan  8 19:16:28 CET 2009 - jjolly@suse.de

- patches.arch/s390-07-01-zfcp-port-failed-message.diff: zfcp:
  Remove message for failed port (bnc#464466).
- patches.arch/s390-07-02-zfcp-unchained-fsf.diff: zfcp: Add
  support for unchained FSF requests (bnc#464466).
- patches.arch/s390-07-03-topology-fix.diff: kernel: fix cpu
  topology support (bnc#464466).
- patches.arch/s390-07-04-dasd-failfast.patch: dasd: Add
  'failfast' device feature. (bnc#464466,LTC#43066).

-------------------------------------------------------------------
Thu Jan  8 15:47:53 CET 2009 - tiwai@suse.de

- patches.drivers/alsa-caiaq-midi-oops-fix: ALSA: caiaq - Fix
  Oops with MIDI.

-------------------------------------------------------------------
Thu Jan  8 15:13:22 CET 2009 - knikanth@suse.de

- patches.fixes/dm-avoid-put-table-dm_any_congested: dm: avoid
  destroying table in dm_any_congested (bnc#457205).
- patches.fixes/dm-table-ref-count: dm table: rework reference
  counting (bnc#457205).
- patches.fixes/dm-unbind-drop-ref: dm table: drop reference at
  unbind (bnc#457205).

-------------------------------------------------------------------
Thu Jan  8 13:00:35 CET 2009 - olh@suse.de

- update kdump config, disable some unused drivers

-------------------------------------------------------------------
Thu Jan  8 12:58:45 CET 2009 - olh@suse.de

- refresh config files, no functional changes

-------------------------------------------------------------------
Thu Jan  8 12:52:20 CET 2009 - olh@suse.de

- patches.drivers/ehea-modinfo.patch:
  use separate table for module alias (bnc#435215 - LTC48564)

-------------------------------------------------------------------
Thu Jan  8 12:41:24 CET 2009 - tiwai@suse.de

Backport fixes for HD-audio from the upstream:
- patches.drivers/alsa-hda-ad1882-id-typo-fix: ALSA: hda -
  Fix typos for AD1882 codecs.
- patches.drivers/alsa-hda-ad1986a-laptop-eapd-model-back: ALSA:
  hda - make laptop-eapd model back for AD1986A.
- patches.drivers/alsa-hda-hp2230s-quirk: ALSA: hda - Add quirk
  for HP 2230s (bnc#461660).
- patches.drivers/alsa-hda-sigmatel-add-missing-terminators:
  ALSA: hda - Add missing terminators in patch_sigmatel.c.

-------------------------------------------------------------------
Thu Jan  8 11:46:43 CET 2009 - bwalle@suse.de

- Update config files: Enable CONFIG_EHEA=m (and CONFIG_IBMEBUS=y)
  for ppc/kdump and ppc64/kdump (bnc #459119).

-------------------------------------------------------------------
Thu Jan  8 10:57:36 CET 2009 - jblunck@suse.de

- Make kernel-source.changes incremental again

-------------------------------------------------------------------
Thu Jan  8 10:15:08 CET 2009 - olh@suse.de

- supported.conf: rename dm-leastpending-path to dm-leastpending

-------------------------------------------------------------------
Thu Jan  8 09:27:28 CET 2009 - olh@suse.de

- patches.drivers/ehea-modinfo.patch:
  add alias entry for portN properties (bnc#435215 - LTC48564)

-------------------------------------------------------------------
Thu Jan  8 08:19:15 CET 2009 - olh@suse.de

- patches.drivers/ibmvfc-abort-response.patch:
  Fixup command response translation (bnc#459383 - LTC50695)

-------------------------------------------------------------------
Thu Jan  8 08:15:34 CET 2009 - olh@suse.de

- patches.drivers/ibmvfc-improve_sync_events.patch:
  Improve async event handling (bnc#460567 - LTC50778)

-------------------------------------------------------------------
Thu Jan  8 06:29:53 CET 2009 - gregkh@suse.de

- patches.drivers/via-unichrome-drm-bugfixes.patch: via: Unichrome
  DRM bugfixes.

-------------------------------------------------------------------
Thu Jan  8 06:19:53 CET 2009 - coly.li@suse.de

- Move patch from patches.suse/dlm-fix-shutdown-cleanup.patch to
  patches.fixes/dlm-fix-shutdown-cleanup.patch

-------------------------------------------------------------------
Thu Jan  8 06:11:18 CET 2009 - coly.li@suse.de

- Fixes a regression from commit
  0f8e0d9a317406612700426fad3efab0b7bbc467, 
  "dlm: allow multiple lockspace creates".

-------------------------------------------------------------------
Wed Jan  7 16:37:22 CET 2009 - olh@suse.de

- patches.arch/ppc-pseries-cpu-migrate.patch: Update
  default_server during migrate_irqs_away (bnc#460566 - LTC50723)

-------------------------------------------------------------------
Wed Jan  7 16:25:48 CET 2009 - jack@suse.cz

- patches.suse/mm-increase-dirty-limits.patch: Increase limits
  for starting writeback of dirty data (bnc#449662).

-------------------------------------------------------------------
Wed Jan  7 15:43:23 CET 2009 - ghaskins@suse.de

- Update config files (part of bnc#448412).

-------------------------------------------------------------------
Wed Jan  7 14:55:19 CET 2009 - ghaskins@suse.de

- patches.fixes/ia64-configure-HAVE_UNSTABLE_SCHED_CLOCK-for-SGI_SN.patch:
  configure HAVE_UNSTABLE_SCHED_CLOCK for SGI_SN systems (bnc#448412).

-------------------------------------------------------------------
Wed Jan  7 13:53:32 CET 2009 - hare@suse.de

- patches.drivers/lpfc-8.2.8.10-update: Emulex 8.2.8.10 driver
  patches for SLE11 (bnc#460775).

-------------------------------------------------------------------
Wed Jan  7 13:37:56 CET 2009 - knikanth@suse.de

- patches.suse/dm-barrier-single-device: Update Patch-mainline
  header. Patch is not refreshed as it breaks kabi (FATE#304489).

-------------------------------------------------------------------
Wed Jan  7 12:35:13 CET 2009 - hare@suse.de

- patches.drivers/cciss-driver-panic-on-volume-delete: cciss
  driver may panic if a logical volume is deleted (bnc#459553).

-------------------------------------------------------------------
Wed Jan  7 10:32:20 CET 2009 - hare@suse.de

- patches.suse/scsi-netlink-ml: Use GFP_ATOMIC to avoid deadlocks
  (bnc#461747).

-------------------------------------------------------------------
Wed Jan  7 09:55:34 CET 2009 - hare@suse.de

- patches.fixes/fc_transport-devloss-callback-restore: FC devloss
  callback not called when devloss timer fires (bnc#463289).

-------------------------------------------------------------------
Wed Jan  7 09:47:10 CET 2009 - hare@suse.de

- patches.suse/dm-mpath-leastpending-path-update: Update
  least-pending-IO dynamic load balancer (bnc#444199).
- patches.suse/dm-mpath-queue-length-load-balancing: Rediff.
- patches.suse/dm-mpath-service-time-load-balancing: Rediff.
- patches.suse/dm-mpath-tracking-nr-bytes: Rediff.
- patches.suse/dm-mpath-leastpending-path: Delete.

-------------------------------------------------------------------
Tue Jan  6 19:38:30 CET 2009 - jeffm@suse.de

- patches.fixes/uv-remove-erroneous-BAU-init: UV: remove erroneous
  BAU initialization (bnc#463313).

-------------------------------------------------------------------
Tue Jan  6 18:36:57 CET 2009 - jjolly@suse.de

- patches.arch/s390-06-01-qeth-ext-src-mac-addr.patch: qeth:
  exploit source MAC address for inbound layer3 packets
  (bnc#458339).
- patches.arch/s390-06-02-qeth-layercrash.patch: qeth: avoid
  crash in case of layer mismatch for VSWITCH (bnc#458339).
- patches.arch/s390-06-03-dasd_sim_sense_condition.patch: Fix
  unsolicited SIM sense condition. (bnc#458339).
- patches.arch/s390-06-04-qdio_ssqd_memcpy.patch: qdio: fix
  broken memcpy (bnc#458339).
- patches.arch/s390-06-05-qdio_s390dbf.patch: qdio: rework
  s390dbf usage  (bnc#458339).
- patches.arch/s390-06-06-qdio_inbound_ack.patch: qdio: rework
  inbound buffer acknowledgement (bnc#458339).
- patches.arch/s390-06-07-cio-attach_detach.patch: cio: Crashes
  when repeatetly attaching/detaching devices. (bnc#458339).

-------------------------------------------------------------------
Tue Jan  6 14:37:15 CET 2009 - npiggin@suse.de

- patches.arch/x86-fix-kmap-contig.patch: x86: Jan's comments for
  contiguous kmap fix (bnc#449812).

-------------------------------------------------------------------
Tue Jan  6 07:54:29 CET 2009 - npiggin@suse.de

- patches.fixes/mm-lockless-pagecache-barrier.patch: update.

-------------------------------------------------------------------
Mon Jan  5 17:38:52 CET 2009 - mmarek@suse.cz

- patches.suse/modpost-filter-out-built-in-depends: modpost:
  filter out "built-in" depends (bnc#450085).
- patches.drivers/0002-Staging-add-TAINT_CRAP-flag-to-drivers-staging-modu.patch:
  refresh.

-------------------------------------------------------------------
Mon Jan  5 14:09:57 CET 2009 - npiggin@suse.de

- Fix ps3 config.

-------------------------------------------------------------------
Mon Jan  5 09:53:42 CET 2009 - npiggin@suse.de

- patches.fixes/mm-lockless-pagecache-barrier.patch: mm lockless
  pagecache barrier fix.

-------------------------------------------------------------------
Mon Jan  5 09:29:04 CET 2009 - npiggin@suse.de

- patches.fixes/fs-symlink-write_begin-allocation-context-fix.patch:
  fs symlink write_begin allocation context fix.

-------------------------------------------------------------------
Mon Jan  5 09:11:14 CET 2009 - npiggin@suse.de

- Update config files.

-------------------------------------------------------------------
Mon Jan  5 08:51:10 CET 2009 - npiggin@suse.de

- patches.suse/cgroup-freezer.patch: cgroup freezer update (bnc#417294,
  fate#304191, fate#201036).
<|MERGE_RESOLUTION|>--- conflicted
+++ resolved
@@ -1,10 +1,10 @@
 -------------------------------------------------------------------
-<<<<<<< HEAD
 Thu Apr 29 01:03:00 CEST 2010 - jeffm@suse.com
 
 - Update to 2.6.34-rc5-git8.
   - Eliminated 1 patch.
-=======
+
+-------------------------------------------------------------------
 Wed Apr 28 14:10:41 CEST 2010 - trenn@suse.de
 
 - patches.xen/xen-fix_trace_power.patch: x86 cpufreq: Make
@@ -34,7 +34,6 @@
     - CONFIG_X86_CPUID=m
     - CONFIG_X86_MSR=y
   for all i386 and x86_64 flavors.
->>>>>>> 8acde7a8
 
 -------------------------------------------------------------------
 Mon Apr 26 15:45:19 CEST 2010 - jeffm@suse.com
