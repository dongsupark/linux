-------------------------------------------------------------------
<<<<<<< HEAD
Thu Mar  4 07:23:44 CET 2010 - bphilips@suse.de

- patches.drivers/tg3-Add-more-partno-entries-for-fallback-path.patch:
  tg3: Add more partno entries for fallback path (bnc#585191).
- patches.drivers/tg3-Add-support-for-2-new-selfboot-formats.patch:
  tg3: Add support for 2 new selfboot formats (bnc#585191).
- patches.drivers/tg3-Enforce-DMA-mapping-skb-assignment-ordering.patch:
  tg3: Enforce DMA mapping / skb assignment ordering (bnc#585191).
- patches.drivers/tg3-Fix-57765-A0-bootcode-race-condition.patch:
  tg3: Fix 57765 A0 bootcode race condition (bnc#585191).
- patches.drivers/tg3-Fix-AC131-loopback-test-errors-for-5785.patch:
  tg3: Fix AC131 loopback test errors for 5785 (bnc#585191).
- patches.drivers/tg3-Fix-napi-assignments-in-loopback-test.patch:
  tg3: Fix napi assignments in loopback test (bnc#585191).
- patches.drivers/tg3-Give-MSI-X-vec-1-rx-backlog-space.patch:
  tg3: Give MSI-X vec 1 rx backlog space (bnc#585191).
- patches.drivers/tg3-Make-57791-and-57795-10-100-only.patch:
  tg3: Make 57791 and 57795 10/100 only (bnc#585191).
- patches.drivers/tg3-Prevent-rx-producer-ring-overruns.patch:
  tg3: Prevent rx producer ring overruns (bnc#585191).
- patches.drivers/tg3-Turn-off-multiple-DMA-reads-for-5717.patch:
  tg3: Turn off multiple DMA reads for 5717 (bnc#585191).
- patches.drivers/tg3-Unwedge-stuck-MSI-X-vectors.patch: tg3:
  Unwedge stuck MSI-X vectors (bnc#585191).
=======
Thu Mar  4 04:34:46 CET 2010 - nfbrown@suse.de

- patches.fixes/sunrpc-monotonic-expiry: sunrpc: use monotonic
  time in expiry cache (bnc#578668).
>>>>>>> 7e7b47e3

-------------------------------------------------------------------
Thu Mar  4 01:39:30 CET 2010 - jjolly@suse.de

- patches.drivers/mlx4_core-missing-device-id-6778.patch:
  mlx4_core: missing device ID (bnc#585269).

-------------------------------------------------------------------
Thu Mar  4 01:36:43 CET 2010 - bphilips@suse.de

- patches.drivers/bnx2-update-firmware-and-some-bug-fixes-from-upstream.patch:
  bnx2: Update firmware and some bug fixes from
  upstream. (bnc#584451).
- patches.drivers/bnx2x-backports-v2.6.32-to-af901ca.patch:
  Refresh.

-------------------------------------------------------------------
Thu Mar  4 01:12:06 CET 2010 - rjw@suse.de

- patches.fixes/PM-Hibernate-fix-preallocating-of-memory.patch:
  PM / Hibernate: Fix preallocating of memory.

-------------------------------------------------------------------
Thu Mar  4 00:57:02 CET 2010 - rjw@suse.de

- Update the bnc#579647 patches to follow the upstream code.

- patches.arch/x86-UV-Add-UV-NMI-handler.patch: x86: Enable NMI
  on all cpus on UV (bnc#579647, FATE#306952).
- patches.suse/x86-uv-kdb-support-for-uv-nmi-handler.patch: x86 /
  UV: Add KDB support to UV NMI handler (bnc#579647, FATE#306952).
- patches.arch/x86-uv-nmi-handler-build-fix.patch: Delete.
- patches.arch/x86-uv-nmi-handler.patch: Delete.

-------------------------------------------------------------------
Wed Mar  3 21:50:55 CET 2010 - tonyj@suse.de

- Update config files.  Push trace changes into debug configs

-------------------------------------------------------------------
Wed Mar  3 17:35:09 CET 2010 - bphilips@suse.de

- patches.drivers/cxgb3-FIx-VLAN-over-Jumbo-frames.patch: cxgb3:
  FIx VLAN over Jumbo frames (bnc#585034).
- patches.drivers/cxgb3-Set-the-rxq.patch: cxgb3: Set the rxq
  (bnc#585034).
- patches.drivers/cxgb3-fix-GRO-checksum-check.patch: cxgb3:
  fix GRO checksum check (bnc#585034).
- patches.drivers/cxgb3-fix-link-flap.patch: cxgb3: fix link flap
  (bnc#585034).

-------------------------------------------------------------------
Wed Mar  3 16:51:39 CET 2010 - bphilips@suse.de

- patches.fixes/net-bug-fix-for-vlan-gro-issue.patch: net:
  bug fix for vlan + gro issue (bnc#584728).

-------------------------------------------------------------------
Wed Mar  3 14:45:28 CET 2010 - jbenc@suse.cz

- Update config files: enabled CONFIG_MAXSMP on x86_64 (FATE#306906).

-------------------------------------------------------------------
Wed Mar  3 13:51:53 CET 2010 - duwe@suse.de

- patches.arch/ppc-extended_h_cede-fix-kstack-resume: Powerpc:
  reset kernel stack on cpu online from cede state (bnc#573722).
- patches.arch/ppc-pseries-mach-cpu-die-rearrange-code: Powerpc:
  move checks in pseries_mach_cpu_die() (bnc#573722).
- patches.arch/ppc-pseries-mach-cpu-die-remove-debug-printk:
  Powerpc: reduce printk from pseries_mach_cpu_die() (bnc#573722).

-------------------------------------------------------------------
Wed Mar  3 12:07:31 CET 2010 - trenn@suse.de

- patches.fixes/x86_ioapic_fix_out_of_order_gsi.patch: x86:
  Fix out of order of gsi (bnc#569050).

-------------------------------------------------------------------
Wed Mar  3 09:36:09 CET 2010 - trenn@suse.de

- Update config files.
- patches.drivers/msi-wmi.patch: X86 drivers: Introduce msi-wmi
  driver (bnc#584617).

-------------------------------------------------------------------
Wed Mar  3 03:03:08 CET 2010 - bphilips@suse.de

- patches.drivers/ixgbe-add-support-for-82599-KR-device-0x1517.patch:
  ixgbe: add support for 82599 KR device 0x1517 (bnc#584820).

-------------------------------------------------------------------
Wed Mar  3 02:48:56 CET 2010 - bphilips@suse.de

- patches.drivers/e1000e-enable-new-82567V-3-device.patch:
  e1000e: enable new 82567V-3 device (bnc#584875).

-------------------------------------------------------------------
Tue Mar  2 23:07:07 CET 2010 - mfasheh@suse.com

- patches.suse/ocfs2-allocation-resrvations.patch: Update
  references (bnc#501563 FATE#307247 bnc#583539). Refresh.

-------------------------------------------------------------------
Tue Mar  2 14:59:05 CET 2010 - jeffm@suse.com

- patches.fixes/dvb-core-fix-dos-bug-in-ule-decapsulation-code-that-can-be-triggered-by-an-invalid:
  dvb-core: Fix DoS bug in ULE decapsulation code that can be
  triggered by an invalid...  (bnc#584320).

-------------------------------------------------------------------
Tue Mar  2 14:53:37 CET 2010 - jeffm@suse.com

- patches.fixes/acpi-fix-regression-where-_ppc-is-not-read-at-boot-even-when-ignore_ppc-0:
  ACPI: Fix regression where _PPC is not read at boot even when
  ignore_ppc=0 (bnc#584574).

-------------------------------------------------------------------
Tue Mar  2 11:38:18 CET 2010 - sjayaraman@suse.de

- patches.fixes/sched-sysctl-for-normalized-tunables: Reinstate
  normalized sched sysctl values overriden by stable update
  2.6.32.6.7.

-------------------------------------------------------------------
Tue Mar  2 10:38:03 CET 2010 - knikanth@suse.de

- patches.fixes/bsg-SG_IO-compat_ioctl: Fix a bug in the patch
  introduced when backporting. Refresh.

-------------------------------------------------------------------
Mon Mar  1 19:19:49 CET 2010 - jeffm@suse.com

- patches.arch/powerpc-export-data-from-new-hcall-H_EM_GET_PARMS.patch:
  powerpc: export data from new hcall H_EM_GET_PARMS (bnc#584343).

-------------------------------------------------------------------
Mon Mar  1 17:26:06 CET 2010 - jeffm@suse.com

- patches.fixes/sched-fix-smt-scheduler-regression-in-find_busiest_queue:
  Refresh.

-------------------------------------------------------------------
Mon Mar  1 17:10:15 CET 2010 - jeffm@suse.com

- patches.fixes/sched-fix-sched_mc-regression-caused-by-change-in-sched-cpu_power:
  sched: Fix SCHED_MC regression caused by change in sched
  cpu_power (bnc#584209).
- patches.fixes/sched-fix-smt-scheduler-regression-in-find_busiest_queue:
  sched: Fix SMT scheduler regression in find_busiest_queue()
  (bnc#584209).

-------------------------------------------------------------------
Mon Mar  1 15:58:40 CET 2010 - jeffm@suse.com

- patches.fixes/fix-lookup_follow-on-automount-symlinks: fix
  LOOKUP_FOLLOW on automount "symlinks" (bnc#582552).

-------------------------------------------------------------------
Mon Mar  1 10:15:03 CET 2010 - knikanth@suse.de

- patches.fixes/dm-raid45-fix-region-hash-double-free: Fix region
  hash double free when context_alloc fails (bnc#565962).

-------------------------------------------------------------------
Mon Mar  1 07:00:33 CET 2010 - knikanth@suse.de

- patches.drivers/lpfc-8.3.5.6-update: Update Emulex lpfc driver
  to 8.3.5.6 (bnc#583900).

-------------------------------------------------------------------
Sat Feb 27 15:11:06 CET 2010 - coly.li@suse.de

- backport fs/dlm from 2.6.33
  - patches.fixes/dlm-Send-lockspace-name-with-uevents.patch: dlm:
    Send lockspace name with uevents.
  - patches.fixes/dlm-fix-ordering-of-bast-and-cast.patch: dlm:
    fix ordering of bast and cast.
  - patches.fixes/dlm-send-reply-before-bast.patch: dlm: send
    reply before bast.
  - patches.fixes/dlm-use-bastmode-in-debugfs-output.patch: dlm:
    use bastmode in debugfs output.

-------------------------------------------------------------------
Sat Feb 27 07:02:59 CET 2010 - knikanth@suse.de

- patches.fixes/dm-raid45_exit_destroy_cache: Free recovery
  stripes before destroying cache and do not destroy dirty log
  twice (bnc#565962).

-------------------------------------------------------------------
Sat Feb 27 04:43:56 CET 2010 - jeffm@suse.de

- rpm/kernel-binary.spec.in, rpm/kernel-source.spec.in: Added
  patches.xfs to the RPM.

-------------------------------------------------------------------
Sat Feb 27 00:34:50 CET 2010 - bphilips@suse.de

- patches.drivers/qlge-0002-add-watchdog-timer.patch: Refresh.
- patches.drivers/qlge-Fix-bonding-mac-address-bug.patch: qlge:
  Fix bonding mac address bug. (bnc#581188).
- patches.drivers/qlge-Fix-dropping-of-large-non-TCP-UDP-frames.patch:
  qlge: Fix dropping of large non-TCP/UDP frames. (bnc#581188).
- patches.drivers/qlge-Fix-occasional-loopback-test-failure.patch:
  qlge: Fix occasional loopback test failure. (bnc#581188).

-------------------------------------------------------------------
Fri Feb 26 23:33:57 CET 2010 - jeffm@suse.de

- patches.xfs/xfs-uninline-xfs_get_extsz_hint.patch: exported symbol

-------------------------------------------------------------------
Fri Feb 26 23:16:48 CET 2010 - jeffm@suse.com

- patches.suse/xfs-dmapi-re-add-flags-for-xfs_free_eofblocks:
  xfs/dmapi: Re-add flags for xfs_free_eofblocks (bnc#582872).
- patches.xfs/XFS-Free-buffer-pages-array-unconditionally.patch:
  XFS: Free buffer pages array unconditionally (bnc#582872).
- patches.xfs/kill-I_LOCK.patch: kill I_LOCK (bnc#582872).
- patches.xfs/xfs-Avoid-inodes-in-reclaim-when-flushing-from-inode.patch:
  xfs: Avoid inodes in reclaim when flushing from inode cache
  (bnc#582872).
- patches.xfs/xfs-Don-t-flush-stale-inodes.patch: xfs: Don't
  flush stale inodes (bnc#582872).
- patches.xfs/xfs-Ensure-we-force-all-busy-extents-in-range-to-dis.patch:
  xfs: Ensure we force all busy extents in range to disk
  (bnc#582872).
- patches.xfs/xfs-Fix-error-return-for-fallocate-on-XFS.patch:
  xfs: Fix error return for fallocate() on XFS (bnc#582872).
- patches.xfs/xfs-I-O-completion-handlers-must-use-NOFS-allocation.patch:
  xfs: I/O completion handlers must use NOFS allocations
  (bnc#582872).
- patches.xfs/xfs-Remove-inode-iolock-held-check-during-allocation.patch:
  xfs: Remove inode iolock held check during allocation
  (bnc#582872).
- patches.xfs/xfs-Wrapped-journal-record-corruption-on-read-at-rec.patch:
  xfs: Wrapped journal record corruption on read at recovery
  (bnc#582872).
- patches.xfs/xfs-change-the-xfs_iext_insert-xfs_iext_remove.patch:
  xfs: change the xfs_iext_insert / xfs_iext_remove (bnc#582872).
- patches.xfs/xfs-check-for-not-fully-initialized-inodes-in-xfs_ir.patch:
  xfs: check for not fully initialized inodes in xfs_ireclaim
  (bnc#582872).
- patches.xfs/xfs-cleanup-bmap-extent-state-macros.patch: xfs:
  cleanup bmap extent state macros (bnc#582872).
- patches.xfs/xfs-cleanup-data-end-I-O-handlers.patch: xfs:
  cleanup data end I/O handlers (bnc#582872).
- patches.xfs/xfs-cleanup-dmapi-macros-in-the-umount-path.patch:
  xfs: cleanup dmapi macros in the umount path (bnc#582872).
- patches.xfs/xfs-fix-missing-error-check-in-xfs_rtfree_range.patch:
  xfs: fix missing error check in xfs_rtfree_range (bnc#582872).
- patches.xfs/xfs-fix-mmap_sem-iolock-inversion-in-xfs_free_eofblo.patch:
  xfs: fix mmap_sem/iolock inversion in xfs_free_eofblocks
  (bnc#582872).
- patches.xfs/xfs-fix-stale-inode-flush-avoidance.patch: xfs:
  fix stale inode flush avoidance (bnc#582872).
- patches.xfs/xfs-fix-timestamp-handling-in-xfs_setattr.patch:
  xfs: fix timestamp handling in xfs_setattr (bnc#582872).
- patches.xfs/xfs-improve-metadata-I-O-merging-in-the-elevator.patch:
  xfs: improve metadata I/O merging in the elevator (bnc#582872).
- patches.xfs/xfs-kill-the-STATIC_INLINE-macro.patch: xfs:
  kill the STATIC_INLINE macro (bnc#582872).
- patches.xfs/xfs-kill-xfs_bmbt_rec_32-64-types.patch: xfs:
  kill xfs_bmbt_rec_32/64 types (bnc#582872).
- patches.xfs/xfs-reclaim-all-inodes-by-background-tree-walks.patch:
  xfs: reclaim all inodes by background tree walks (bnc#582872).
- patches.xfs/xfs-reclaim-inodes-under-a-write-lock.patch: xfs:
  reclaim inodes under a write lock (bnc#582872).
- patches.xfs/xfs-remove-IO_ISAIO.patch: xfs: remove IO_ISAIO
  (bnc#582872).
- patches.xfs/xfs-remove-incorrect-sparse-annotation-for-xfs_iget_.patch:
  xfs: remove incorrect sparse annotation for xfs_iget_cache_miss
  (bnc#582872).
- patches.xfs/xfs-rename-xfs_attr_fetch-to-xfs_attr_get_int.patch:
  xfs: rename xfs_attr_fetch to xfs_attr_get_int (bnc#582872).
- patches.xfs/xfs-reset-the-i_iolock-lock-class-in-the-reclaim-pat.patch:
  xfs: reset the i_iolock lock class in the reclaim path
  (bnc#582872).
- patches.xfs/xfs-simplify-inode-teardown.patch: xfs: simplify
  inode teardown (bnc#582872).
- patches.xfs/xfs-simplify-xfs_buf_get-xfs_buf_read-interfaces.patch:
  xfs: simplify xfs_buf_get / xfs_buf_read interfaces
  (bnc#582872).
- patches.xfs/xfs-uninline-xfs_get_extsz_hint.patch: xfs:
  uninline xfs_get_extsz_hint (bnc#582872).
- patches.xfs/xfs-use-WRITE_SYNC_PLUG-for-synchronous-writeout.patch:
  xfs: use WRITE_SYNC_PLUG for synchronous writeout (bnc#582872).
- patches.xfs/xfs-xfs_swap_extents-needs-to-handle-dynamic-fork-of.patch:
  xfs: xfs_swap_extents needs to handle dynamic fork offsets
  (bnc#582872).

-------------------------------------------------------------------
Sat Feb 27 01:01:16 MSK 2010 - astarikovskiy@suse.de
- patches.fixes/acpi_be_in_TS_POLLING_state_during_mwait.patch:
  ACPI: Be in TS_POLLING state during mwait (bnc#583022)
-------------------------------------------------------------------
Fri Feb 26 16:02:16 CET 2010 - trenn@suse.de

- supported.conf:

-------------------------------------------------------------------
Thu Feb 25 21:08:21 CET 2010 - tonyj@suse.de

- config/x86_64/trace: enable FUNCTION_GRAPH_TRACER

-------------------------------------------------------------------
Thu Feb 25 16:00:09 CET 2010 - mmarek@suse.cz

- rpm/split-modules: Do not duplicate base modules in the main
  package.

-------------------------------------------------------------------
Thu Feb 25 14:58:28 CET 2010 - tonyj@suse.de

- patches.trace/oprofile-no-tracing.diff: oprofile: remove
  tracing build dependency (disable remaining tracers)
- Update config files.

-------------------------------------------------------------------
Thu Feb 25 09:10:16 CET 2010 - tiwai@suse.de

- patches.drivers/synaptics-clickpad-bottom-enable: Add
  parameter to enable/disable the sensing of clickpad button area
  (bnc#58529).
- patches.drivers/synaptics-clickpad-button-toggle: Add clickpad
  button toggle support (bnc#547370, bnc#582643).

-------------------------------------------------------------------
Thu Feb 25 07:29:14 CET 2010 - knikanth@suse.de

- patches.suse/dm-mpath-no-activate-for-offlined-paths: Fix a bug
  in the patch. Refresh. (bnc#565962)

-------------------------------------------------------------------
Thu Feb 25 01:53:25 CET 2010 - rjw@suse.de

- patches.arch/x86-uv-nmi-handler-build-fix.patch: x86 / UV:
  Fix UV NMI handler build issue (bnc#579647, FATE#306952).

-------------------------------------------------------------------
Thu Feb 25 00:19:02 CET 2010 - rjw@suse.de

- patches.arch/x86-uv-nmi-handler.patch: x86 / UV: Add UV NMI
  handler (bnc#579647, FATE#306952).
- patches.suse/x86-add-kdb-support-for-unknown_nmi_error-handler.patch:
  x86: Add KDB support to unknown_nmi_error handler. (bnc#579647,
  FATE#306952).
- patches.suse/x86-uv-kdb-support-for-uv-nmi-handler.patch:
  Add KDB support to UV NMI handler. (bnc#579647, FATE#306952).

-------------------------------------------------------------------
Wed Feb 24 22:24:41 CET 2010 - jeffm@suse.com

- patches.fixes/powerpc-eeh-fix-a-bug-when-pci-structure-is-null:
  powerpc/eeh: Fix a bug when pci structure is null (bnc#579137).

-------------------------------------------------------------------
Tue Feb 23 20:50:16 CET 2010 - coly.li@suse.de

- Backport fs/ocfs2 and fs/dlm from 2.6.33-rc8
 - patches.fixes/dlm-always-use-GFP_NOFS.patch: dlm: always
   use GFP_NOFS.
 - patches.fixes/ocfs2-Do-not-downconvert-if-the-lock-level-is-alread.patch:
   ocfs2: Do not downconvert if the lock level is already
   compatible.
 - patches.fixes/ocfs2-Fix-contiguousness-check-in-ocfs2_try_to_merge.patch:
   ocfs2: Fix contiguousness check in
   ocfs2_try_to_merge_extent_map().
 - patches.fixes/ocfs2-Fix-memory-overflow-in-cow_by_page.patch:
   ocfs2: Fix memory overflow in cow_by_page..
 - patches.fixes/ocfs2-Fix-setting-of-OCFS2_LOCK_BLOCKED-during-bast.patch:
   ocfs2: Fix setting of OCFS2_LOCK_BLOCKED during bast.
 - patches.fixes/ocfs2-Only-bug-out-when-page-size-is-larger-than-clu.patch:
   ocfs2: Only bug out when page size is larger than cluster size..
 - patches.fixes/ocfs2-Plugs-race-between-the-dc-thread-and-an-unlock.patch:
   ocfs2: Plugs race between the dc thread and an unlock ast
   message.
 - patches.fixes/ocfs2-Prevent-a-livelock-in-dlmglue.patch: ocfs2:
   Prevent a livelock in dlmglue.
 - patches.fixes/ocfs2-Remove-overzealous-BUG_ON-during-blocked-lock-.patch:
   ocfs2: Remove overzealous BUG_ON during blocked lock processing.
 - patches.fixes/ocfs2-Use-compat_ptr-in-reflink_arguments.patch:
   ocfs2: Use compat_ptr in reflink_arguments..
 - patches.fixes/ocfs2-cluster-Make-o2net-connect-messages-KERN_NOTIC.patch:
   ocfs2/cluster: Make o2net connect messages KERN_NOTICE.
 - patches.fixes/ocfs2-dlm-Fix-printing-of-lockname.patch:
   ocfs2/dlm: Fix printing of lockname.
 - patches.fixes/ocfs2-dlm-Handle-EAGAIN-for-compatibility-v2.patch:
   ocfs2/dlm: Handle EAGAIN for compatibility - v2.
 - patches.fixes/ocfs2-dlm-Remove-BUG_ON-in-dlm-recovery-when-freeing.patch:
   ocfs2/dlm: Remove BUG_ON in dlm recovery when freeing locks
   of a dead node.

-------------------------------------------------------------------
Tue Feb 23 20:27:21 CET 2010 - gregkh@suse.de

- supported.conf: Support Microsoft HyperV drivers (FATE#309005)

-------------------------------------------------------------------
Tue Feb 23 20:26:49 CET 2010 - gregkh@suse.de

- Patch refresh after 2.6.32.9 update

-------------------------------------------------------------------
Tue Feb 23 17:06:23 CET 2010 - gregkh@suse.de

- Update to 2.6.32.9:
  - security fixes
  - bug fixes
  - obsoletes:
    - patches.drivers/alsa-sp1-usb-01-avoid-oops-at-disconnect
    - patches.drivers/drm-i915-add-i915_lp_ring_sync-helper.patch
    - patches.drivers/drm-i915-fix-ironlake-crt-hotplug
    - patches.fixes/acpi_NULL_check_scan_bus.patch
    - patches.fixes/alsa-hda-intel-avoid-divide-by-zero-crash
    - patches.fixes/dm-stripe-zero-stripes
    - patches.fixes/fix-potential-crash-with-sys_move_pages
    - patches.fixes/futex-handle-user-space-corruption-gracefully
    - patches.fixes/futex_lock_pi-key-refcnt-fix
    - patches.fixes/nfs-fix-nfs_fscache_release_page.patch
    - patches.kernel.org/dasd-remove-strings-from-s390dbf.patch
    - patches.suse/rlim-0003-resource-add-helpers-for-fetching-rlimits.patch

-------------------------------------------------------------------
Tue Feb 23 16:06:43 CET 2010 - knikanth@suse.de

- patches.fixes/bsg-SG_IO-compat_ioctl: compat_ioct: fix bsg SG_IO
  (bnc#580991).
- patches.fixes/fc_bsg_request_packed: fc-transport: Use
  packed modifier for fc_bsg_request structure. (bnc#580991).

-------------------------------------------------------------------
Tue Feb 23 13:36:22 CET 2010 - mmarek@suse.cz

- Stop watching the kabi again.
- patches.kabi/struct-file-f_count: Delete.
- patches.kabi/task_struct-btrace_seq: Delete.

-------------------------------------------------------------------
Tue Feb 23 11:59:42 CET 2010 - jslaby@suse.de

- patches.fixes/mm-memcg-coalesce-charging.patch: Refresh.
- patches.fixes/mm-memcg-coalesce-uncharge.patch: memcg: coalesce
  uncharge during unmap/truncate (bnc#550906).
- patches.suse/perfmon2.patch: Refresh.
- patches.xen/tmem: Refresh.

-------------------------------------------------------------------
Tue Feb 23 00:27:43 CET 2010 - jack@suse.de

- patches.fixes/novfs-fix-inode-uid: novfs: Get proper UID when
  looking up inode (bnc#486997).
- patches.fixes/novfs-incorrect-filesize-fix: novfs: novfs
  reports incorrect file size (bnc#426536).
- patches.fixes/novfs-truncate-fix: novfs: Fixes corruption of
  OO documents on NSS Volumes (bnc#508259).

-------------------------------------------------------------------
Mon Feb 22 21:27:46 CET 2010 - jslaby@suse.de

- patches.fixes/mm-memcg-coalesce-charging.patch: memcg: coalesce
  charging via percpu storage (bnc#550906).

-------------------------------------------------------------------
Mon Feb 22 18:40:11 CET 2010 - mfasheh@suse.com

- Update config files. The Ocfs2 tracing option wasn't turned on for some
  reason. We really need this for debugging customer issues in the field.

-------------------------------------------------------------------
Mon Feb 22 16:42:50 CET 2010 - jeffm@suse.com

- patches.fixes/alsa-hda-intel-avoid-divide-by-zero-crash: ALSA:
  hda-intel: Avoid divide by zero crash (bnc#581718).

-------------------------------------------------------------------
Mon Feb 22 16:13:47 CET 2010 - jkosina@suse.cz

- patches.suse/cfq-turn-lowlatency-off-by-default.patch: CFQ:
  turn 'low_latency' knob off by default (bnc#572834).

-------------------------------------------------------------------
Mon Feb 22 16:03:05 CET 2010 - jbenc@suse.cz

- patches.suse/cgroup-disable-memory.patch: Delete, the rest of the
  patch does not make sense after commit 6b53b611.

-------------------------------------------------------------------
Mon Feb 22 14:08:36 CET 2010 - tonyj@suse.de

- delete lttng instrumentation patches (requested by jkosina)
- refresh patches.xen/tmem: Refresh.
- patches.xen/xen3-auto-common.diff: Refresh.

-------------------------------------------------------------------
Mon Feb 22 11:01:34 CET 2010 - hare@suse.de

- patches.drivers/qla1280-fallback-to-loaded-fw: qla1280: retain
  firmware for error recovery (bnc#578430).
- patches.drivers/qla1280-request-firmware-lock: qla1280:
  firmware load deadlocks kdump (bnc#578430).
- patches.drivers/qla4xxx-5.01.00.00.11.01-k11_5.01.00.00.11.01-k12.patch:
  Update qla4xxx to v5.01.00.00.11.01-k12 (bnc#556572).

-------------------------------------------------------------------
Mon Feb 22 09:50:51 CET 2010 - garloff@suse.de

- patches.xen/xen-fix_clock_gettime_vsyscall_time_warp.diff:
  Fix up xen compilation after last commits (bnc#581567).

-------------------------------------------------------------------
Sun Feb 21 20:40:32 CET 2010 - jkosina@suse.cz

- patches.fixes/fix_clock_gettime_vsyscall_time_warp.diff:
  put proper 'Patch-mainline' tag in.

-------------------------------------------------------------------
Sat Feb 20 13:10:01 CET 2010 - trenn@suse.de

- patches.arch/x86_64_apic_consider_hotplug_for_mode_logical_flat.patch:
  x86, apic: Don't use logical-flat mode when CPU hotplug may
  exceed 8 CPUs (bnc#581567).

-------------------------------------------------------------------
Sat Feb 20 01:05:40 CET 2010 - garloff@suse.de

- patches.fixes/fix_clock_gettime_vsyscall_time_warp.diff:
  Fix time warps with vsyscalls (bnc#569238). 

-------------------------------------------------------------------
Fri Feb 19 23:25:55 CET 2010 - jkosina@suse.cz

- patches.arch/x86-calgary-increase-max-phb-bus-num.patch: x86:
  calgary - increase max phb bus number (bnc#581199).

-------------------------------------------------------------------
Fri Feb 19 15:18:53 CET 2010 - jslaby@suse.de

- patches.suse/cgroup-disable-memory.patch: Enable memcg by default.
  (bnc#436025 bnc#467688 bnc#550906).

-------------------------------------------------------------------
Fri Feb 19 13:46:38 CET 2010 - jbeulich@novell.com

- Refresh Xen patches.
- patches.xen/xen-x86-nohz-long-timeouts: Properly handle long
  timeouts when passed to VCPUOP_set_singleshot_timer.
- patches.xen/xen-x86-time-per-cpu: fold per-CPU accounting data
  into a structure.
- patches.xen/xen-x86-xtime-lock: reduce contention on xtime_lock
  (bnc#569014, bnc#571041, bnc#571769, bnc#572146).
- patches.xen/xen3-x86_irq_setup_extra_ioapic_for_sci.patch: x86:
  fix sci on ioapic 1 (bnc#572661).

-------------------------------------------------------------------
Fri Feb 19 12:53:31 CET 2010 - hare@suse.de

- patches.drivers/be2iscsi-BE3-support: be2iscsi: Add support
  for BE3 HBAs (bnc#568147).
- patches.drivers/lpfc-8.3.5.5-update: Update Emulex lpfc driver
  to 8.3.5.5 (bnc#579682).
- patches.drivers/qla2xxx-8.03.01.03.11.1-k8-update: qla2xxx:
  Updates to sync with 2.6.33-rc8 and scsi-misc-2.6 (bnc#580823).
- patches.drivers/qla4xxx-5.01.00.00.11.01-k10_5.01.00.00.11.01-k11.patch:
  qla4xxx update to v5.01.00.00.11.01-k11 (bnc#556572).
- patches.fixes/libiscsi-add-recover-target: libiscsi: Implement
  recover_target callback (bnc#568147).
- patches.fixes/qla2xxx-restore-pci-state-after-eeh-recovery:
  Delete.

-------------------------------------------------------------------
Fri Feb 19 12:02:33 CET 2010 - mmarek@suse.cz

- patches.kabi/struct-file-f_count: struct file kabi hack
  for i386.
- patches.kabi/task_struct-btrace_seq: task_struct kabi hack
  for i386.

-------------------------------------------------------------------
Fri Feb 19 08:05:35 CET 2010 - sjayaraman@suse.de

- patches.fixes/sched-fix-sched_mc_power_savings-for-non-SMT:
  Fix for sched_mc_powersavings for !SMT (bnc#579060, LTC#59030).

-------------------------------------------------------------------
Thu Feb 18 17:51:45 CET 2010 - jjolly@suse.de

- patches.arch/s390-08-01-zfcp_port_dequeue_race.patch:
  zfcp: cancel all pending work for a to be removed
  zfcp_port. (bnc#579111).
- patches.arch/s390-08-02-zfcp_fc_bsg_report_error.patch: zfcp:
  report BSG errors in correct field. (bnc#579111).
- patches.arch/s390-08-03-qdio-input-error.patch: qdio: continue
  polling for buffer state ERROR (bnc#579111,LTC#60735).
- patches.arch/s390-08-04-qdio-int_handler_warn.patch: qdio:
  prevent kernel bug message in interrupt handler. (bnc#579111).
- patches.arch/s390-08-05-hvc-iucv-alloc-dma.patch:
  hvc_iucv: allocate IUCV send/receive buffers in DMA zone
  (bnc#579111,LTC#60771).

-------------------------------------------------------------------
Thu Feb 18 17:10:50 CET 2010 - jjolly@suse.de

- patches.drivers/ehca-process-mad-null.patch: ib/ehca: fix
  in_wc handling in process_mad() (bnc#580140,LTC#60809).

-------------------------------------------------------------------
Thu Feb 18 16:31:23 CET 2010 - bphilips@suse.de

- patches.drivers/ethtool-Introduce-n-tuple-filter-programming-support.patch:
  ethtool: Introduce n-tuple filter programming support
  (bnc#580381) Drop this patch
- patches.drivers/ixgbe-Add-support-for-the-new-ethtool-n-tuple-progra.patch:
  ixgbe: Add support for the new ethtool n-tuple programming
  interface (bnc#580381) Drop this patch

-------------------------------------------------------------------
Thu Feb 18 12:51:33 CET 2010 - mmarek@suse.cz

- Import Beta3 kabi files.

-------------------------------------------------------------------
Thu Feb 18 06:06:00 CET 2010 - bphilips@suse.de

- patches.suse/tg3-5785-and-57780-asic-revs-not-working.patch:
  tg3: 5785 and 57780 asic revs not working (bnc#580780).

-------------------------------------------------------------------
Thu Feb 18 02:17:01 CET 2010 - gregkh@suse.de

- Fix s390 vanilla build:
  - patches.arch/s390-04-15-cio-split-pgid.patch: Refresh.
  - patches.kernel.org/dasd-remove-strings-from-s390dbf.patch:
    dasd: remove strings from s390dbf.
  - patches.arch/s390-05-15-dasd-s390dbf-strings.patch: Delete.

-------------------------------------------------------------------
Thu Feb 18 01:26:09 CET 2010 - bphilips@suse.de

- patches.drivers/ethtool-Introduce-n-tuple-filter-programming-support.patch:
  ethtool: Introduce n-tuple filter programming support
  (bnc#580381).
- patches.drivers/ixgbe-Add-support-for-the-new-ethtool-n-tuple-progra.patch:
  ixgbe: Add support for the new ethtool n-tuple programming
  interface (bnc#580381).

-------------------------------------------------------------------
Thu Feb 18 00:07:33 CET 2010 - bphilips@suse.de

- patches.drivers/ixgbe-prevent-speculative-processing-of-descriptors.patch:
  ixgbe: prevent speculative processing of descriptors
  (bnc#580416).

-------------------------------------------------------------------
Wed Feb 17 17:58:21 CET 2010 - jeffm@suse.com

- Update config files.

-------------------------------------------------------------------
Wed Feb 17 17:18:21 CET 2010 - bphilips@suse.de

- patches.drivers/tg3-entropy-source.patch: Refresh to fix fuzz

-------------------------------------------------------------------
Wed Feb 17 16:05:53 CET 2010 - npiggin@suse.de

- patches.fixes/cpuset-slab-memspread-fix.patch: cpuset: fix
  cpuset mem spreading returning offline node (bnc#575923).

-------------------------------------------------------------------
Wed Feb 17 12:30:51 CET 2010 - npiggin@suse.de

- patches.suse/slab-memless-node-01-introduce-numa_mem_id.patch:
  mm: introduce numa_mem_id (bnc#570492).
- patches.suse/slab-memless-node-02-slab-use-numa_mem_id.patch:
  mm: slab use numa_mem_id (bnc#570492).
- patches.suse/slab-memless-node-03-ia64-memoryless-nodes.patch:
  ia64: support memoryless nodes (bnc#570492).
- patches.suse/slab-memless-node-04-kernel-profile-memoryless-nodes.patch:
  kernel: support memoryless nodes in profiling (bnc#570492).

-------------------------------------------------------------------
Wed Feb 17 07:35:42 CET 2010 - bphilips@suse.de

- patches.drivers/drivers-net-request_irq-remove: Refresh.
- patches.drivers/igb-0001-add-support-for-the-82580-phy.patch:
  igb: add support for the 82580 phy (bnc#557479).
- patches.drivers/igb-0002-Add-full-support-for-82580-devices.patch:
  igb: Add full support for 82580 devices (bnc#557479).
- patches.drivers/igb-0003-add-support-for-82580-MAC.patch: igb:
  add support for 82580 MAC (bnc#557479).
- patches.drivers/igb-add-new-data-structure-for-handling-interrupts-a.patch:
  igb: add new data structure for handling interrupts and NAPI
  (bnc#557479).
- patches.drivers/igb-cleanup-interrupt-enablement-in-regards-to-msix_.patch:
  igb: cleanup interrupt enablement in regards to msix_other
  (bnc#557479).
- patches.drivers/igb-cleanup-some-of-the-code-related-to-hw-timestamp.patch:
  igb: cleanup some of the code related to hw timestamping
  (bnc#557479).
- patches.drivers/igb-entropy-source.patch: Refresh.
- patches.drivers/igb-use-packet-buffer-sizes-from-RXPBS-register.patch:
  igb: use packet buffer sizes from RXPBS register (bnc#557479).
- patches.drivers/ixgbe-entropy-source.patch: Refresh.

-------------------------------------------------------------------
Tue Feb 16 22:21:09 CET 2010 - mfasheh@suse.com

- patches.suse/ocfs2-allocation-resrvations.patch: Refresh.

-------------------------------------------------------------------
Tue Feb 16 18:35:15 CET 2010 - bphilips@suse.de

- patches.arch/x86-Avoid-race-condition-in-pci_enable_msix.patch:
  x86: Avoid race condition in pci_enable_msix() (bnc#572294).

-------------------------------------------------------------------
Mon Feb 15 20:36:49 CET 2010 - rjw@suse.de

- patches.arch/x86-uv-fix-uv_hub_macro-bug.patch: x86 / UV:
  Fix bug in uv_global_gru_mmr_address macro (bnc#579636,
  FATE#306952).

-------------------------------------------------------------------
Mon Feb 15 11:22:59 CET 2010 - tiwai@suse.de

- patches.drivers/drm-i915-adhoc-disable-lid-detection: drm/i915:
  Disable ACPI lid detection as an ad hoc workaround (bnc#577937).

-------------------------------------------------------------------
Mon Feb 15 11:18:42 CET 2010 - rw@suse.de

- patches.fixes/ia64-preserve-high-order-personality-bits:
  [ia64] Preserve personality flag bits across exec(2). (bnc#565124)

-------------------------------------------------------------------
Mon Feb 15 10:20:00 CET 2010 - sjayaraman@suse.de

- patches.fixes/nfs-fix-nfs_fscache_release_page.patch: NFS:
  Fix a bug in nfs_fscache_release_page() (bnc#569687).

-------------------------------------------------------------------
Sat Feb 13 04:45:46 CET 2010 - bphilips@suse.de

- patches.drivers/be2net-0000-fix-bug-in-rx-page-posting.patch:
  be2net: fix bug in rx page posting (bnc#556959).
- patches.drivers/be2net-0001-Add-link-test-to-list-of-ethtool-self-tests.patch:
  be2net: Add link test to list of ethtool self
  tests. (bnc#556959).
- patches.drivers/be2net-0002-ethtool-self-test-reorganization.patch:
  be2net: ethtool self test reorganization. (bnc#556959).
- patches.drivers/be2net-0003-bug-fix-in-be_read_eeprom.patch:
  be2net: bug fix in be_read_eeprom (bnc#556959).
- patches.drivers/be2net-0004-bug-fix-for-flashing-the-BladeEngine3-ASIC.patch:
  be2net: bug fix for flashing the BladeEngine3 ASIC (bnc#556959).
- patches.drivers/be2net-0005-remove-unused-pci-device-id.patch:
  be2net: remove unused pci device id (bnc#556959).
- patches.drivers/be2net-0006-bug-fix-in-be_change_mtu.patch:
  be2net: bug fix in be_change_mtu (bnc#556959).

-------------------------------------------------------------------
Sat Feb 13 04:00:41 CET 2010 - bphilips@suse.de

- patches.drivers/cxgb3-fixing-eeh-handlers.patch: cxgb3: Fixing
  EEH handlers (bnc#578980).
- patches.drivers/e1000e-call-pci_save_state-after-pci_restore_state.patch:
  e1000e: call pci_save_state() after pci_restore_state()
  (bnc#578981).

-------------------------------------------------------------------
Sat Feb 13 01:52:29 CET 2010 - gregkh@suse.de

- Update config files.
  disable CONFIG_DETECT_SOFTLOCKUP on i386 and x86-64 except
  for debug kernels.  Resolves bnc#572119 and potentially many more
  in the future.

-------------------------------------------------------------------
Fri Feb 12 22:08:26 CET 2010 - bphilips@suse.de

- patches.drivers/qlge-0003-add-check-for-eeh-failure-when-closing-device.patch:
  Refresh.
- patches.drivers/qlge-0025-drivers-net-Move-and-to-end-of-previous-line.patch:
  drivers/net: Move && and || to end of previous line
  (bnc#560420).
- patches.drivers/qlge-0026-Turn-on-RX-header-split-based-on-platform.patch:
  qlge: Turn on RX header split based on platform. (bnc#560420).
- patches.drivers/qlge-0027-Add-RX-frame-handlers-for-non-split-frames.patch:
  qlge: Add RX frame handlers for non-split frames. (bnc#560420).
- patches.drivers/qlge-0028-Add-napi-gro-frags-interface.patch:
  qlge: Add napi gro frags interface. (bnc#560420).
- patches.drivers/qlge-0029-drivers-net-qlge-qlge_main.c-use-pM-to-show-MAC-ad.patch:
  drivers/net/qlge/qlge_main.c: use %pM to show MAC address
  (bnc#560420).
- patches.drivers/qlge-0030-drivers-net-use-DEFINE_PCI_DEVICE_TABLE.patch:
  drivers/net/: use DEFINE_PCI_DEVICE_TABLE() (bnc#560420).
- patches.drivers/qlge-0031-Add-data-for-firmware-dump.patch:
  qlge: Add data for firmware dump. (bnc#560420).
- patches.drivers/qlge-0032-Add-basic-firmware-dump.patch: qlge:
  Add basic firmware dump. (bnc#560420).
- patches.drivers/qlge-0033-Add-probe-regs-to-firmware-dump.patch:
  qlge: Add probe regs to firmware dump. (bnc#560420).
- patches.drivers/qlge-0034-Add-RAM-dump-to-firmware-dump.patch:
  qlge: Add RAM dump to firmware dump. (bnc#560420).
- patches.drivers/qlge-0035-Add-alternate-function-s-reg-dump-to-fw-dump.patch:
  qlge: Add alternate function's reg dump to fw
  dump. (bnc#560420).
- patches.drivers/qlge-0036-Add-serdes-reg-blocks-dump-to-firmware-dump.patch:
  qlge: Add serdes reg blocks dump to firmware dump. (bnc#560420).
- patches.drivers/qlge-0037-Add-xgmac-reg-blocks-to-firwmare-dump.patch:
  qlge: Add xgmac reg blocks to firwmare dump. (bnc#560420).
- patches.drivers/qlge-0038-Add-module-param-to-force-firmware-core-dump.patch:
  qlge: Add module param to force firmware core
  dump. (bnc#560420).
- patches.drivers/qlge-0003-Set-PCIE-max-read-request-size.patch:
  Delete.
- patches.drivers/qlge-0025-Add-performance-change-for-non-split-headers.patch:
  Delete.
- patches.drivers/qlge-0026-Add-firmware-core-dump.patch: Delete.

-------------------------------------------------------------------
Fri Feb 12 19:06:38 CET 2010 - jeffm@suse.com

- patches.fixes/futex-handle-user-space-corruption-gracefully:
  futex: Handle user space corruption gracefully (bnc#579439
  CVE-2010-0622).
- patches.fixes/futex_lock_pi-key-refcnt-fix: futex_lock_pi()
  key refcnt fix (bnc#579439 CVE-2010-0623).

-------------------------------------------------------------------
Fri Feb 12 17:00:43 CET 2010 - jeffm@suse.com

- patches.fixes/taskstats-alignment: delayacct: align to 8 byte
  boundary on 64-bit systems (bnc#578065).

-------------------------------------------------------------------
Fri Feb 12 14:55:40 CET 2010 - tiwai@suse.de

- patches.drivers/drm-i915-fix-ironlake-crt-hotplug: drm/i915:
  disable hotplug detect before Ironlake CRT detect (bnc#575047).

-------------------------------------------------------------------
Fri Feb 12 14:55:08 CET 2010 - tiwai@suse.de

- patches.drivers/drm-i915-fix-ironlake-crt-hotplug: drm/i915:
  disable hotplug detect before Ironlake CRT detect (bnc#575047).

-------------------------------------------------------------------
Fri Feb 12 14:47:57 CET 2010 - jkosina@suse.cz

- Update config files: enable MMU_NOTIFIER for SGI_XP
  (bnc#573803).

-------------------------------------------------------------------
Fri Feb 12 14:26:44 CET 2010 - duwe@suse.de

- patches.arch/ppc-extended_h_cede-update-to-mainline: Refresh.
  According to bnc#550447 c#18 this should be it.

-------------------------------------------------------------------
Fri Feb 12 13:44:14 CET 2010 - jkosina@suse.cz

- patches.fixes/ia64-select-mmu-notifier-for-sgi-xp.patch:
  Select MMU_NOTIFIER for SGI_XP (bnc#573803).

-------------------------------------------------------------------
Fri Feb 12 13:26:32 CET 2010 - trenn@suse.de

- patches.trace/lttng-instrumentation-swap.patch: Refresh.

-------------------------------------------------------------------
Fri Feb 12 13:13:39 CET 2010 - trenn@suse.de

- patches.arch/acpi_enable_C3_on_huge_latencies.patch: ACPI:
  allow C3 > 1000usec (Requested by Intel).

-------------------------------------------------------------------
Fri Feb 12 13:12:48 CET 2010 - trenn@suse.de

- patches.arch/x86_cpu_hotplug_map_numa_node_correctly.patch:
  x86: map hotadded cpu to correct node (bnc#567283).
- patches.xen/xen3-patch-2.6.19: Refresh.

-------------------------------------------------------------------
Fri Feb 12 13:09:58 CET 2010 - trenn@suse.de

- patches.fixes/bios_driven_exclude_firmware_error.patch: cpufreq,
  powernow-k8: Do not complain about missing tables when BIOS
  drives cpufreq (Requested by HP).

-------------------------------------------------------------------
Fri Feb 12 13:03:33 CET 2010 - trenn@suse.de

Most of these never show up in productive code paths and are for
injecting/faking HW errors. Thus I still add them that late:

- patches.fixes/mce_injection_enhancements_0474a60ec704324577782b1057d05b574388d552:
  HWPOISON: Use new shake_page in memory_failure (Requested by
  Intel for better MCE/MCA testing).
- patches.fixes/mce_injection_enhancements_0d57eb8dfcb92e3dd928d792f4ed2b2fec680bb7:
  HWPOISON: Don't do early filtering if filter is disabled
  (Requested by Intel for better MCE/MCA testing).
- patches.fixes/mce_injection_enhancements_12686d153abff397fa0927c620d5a3de84910b72:
  HWPOISON: Try to allocate migration page on the same node
  (Requested by Intel for better MCE/MCA testing).
- patches.fixes/mce_injection_enhancements_138ce286eb6ee6d39ca4fb50516e93adaf6b605f:
  HWPOISON: return 0 to indicate success reliably (Requested by
  Intel for better MCE/MCA testing).
- patches.fixes/mce_injection_enhancements_1668bfd5be9d8a52536c4865000fbbe065a3613b:
  HWPOISON: abort on failed unmap (Requested by Intel for better
  MCE/MCA testing).
- patches.fixes/mce_injection_enhancements_1a9b5b7fe0c5dad8a635288882d36785dea742f9:
  mm: export stable page flags (Requested by Intel for better
  MCE/MCA testing).
- patches.fixes/mce_injection_enhancements_1bfe5febe34d2be2120803c10720e179186357c9:
  HWPOISON: add an interface to switch off/on all the page filters
  (Requested by Intel for better MCE/MCA testing).
- patches.fixes/mce_injection_enhancements_31d3d3484f9bd263925ecaa341500ac2df3a5d9b:
  HWPOISON: limit hwpoison injector to known page types (Requested
  by Intel for better MCE/MCA testing).
- patches.fixes/mce_injection_enhancements_413f9efbc513d330f00352bb7cba060a729999d3:
  HWPOISON: mention HWPoison in Kconfig entry (Requested by
  Intel for better MCE/MCA testing).
- patches.fixes/mce_injection_enhancements_478c5ffc0b50527bd2390f2daa46cc16276b8413:
  HWPOISON: add page flags filter (Requested by Intel for better
  MCE/MCA testing).
- patches.fixes/mce_injection_enhancements_4fd466eb46a6a917c317a87fb94bfc7252a0f7ed:
  HWPOISON: add memory cgroup filter (Requested by Intel for
  better MCE/MCA testing).
- patches.fixes/mce_injection_enhancements_71f72525dfaaec012e23089c73331654ea7b12d3:
  HWPOISON: comment dirty swapcache pages (Requested by Intel
  for better MCE/MCA testing).
- patches.fixes/mce_injection_enhancements_7c116f2b0dbac4a1dd051c7a5e8cef37701cafd4:
  HWPOISON: add fs/device filters (Requested by Intel for better
  MCE/MCA testing).
- patches.fixes/mce_injection_enhancements_847ce401df392b0704369fd3f75df614ac1414b4:
  HWPOISON: Add unpoisoning support (Requested by Intel for
  better MCE/MCA testing).
- patches.fixes/mce_injection_enhancements_95d01fc664b9476e0d18e3d745bb209a42a33588:
  HWPOISON: remove the free buddy page handler (Requested by
  Intel for better MCE/MCA testing).
- patches.fixes/mce_injection_enhancements_9b9a29ecd75e310f75a9243e1c3538ad34598fcb:
  HWPOISON: remove the anonymous entry (Requested by Intel for
  better MCE/MCA testing).
- patches.fixes/mce_injection_enhancements_d324236b3333e87c8825b35f2104184734020d35:
  memcg: add accessor to mem_cgroup.css (Requested by Intel for
  better MCE/MCA testing).
- patches.fixes/mce_injection_enhancements_d95ea51e3a7e9ee051d19f1dd283ca61d1aa5ec6:
  HWPOISON: make semantics of IGNORED/DELAYED clear (Requested
  by Intel for better MCE/MCA testing).
- patches.fixes/mce_injection_enhancements_db0480b3a61bd6ad86ead3b8bbad094ab0996932:
  HWPOISON: comment the possible set_page_dirty() race (Requested
  by Intel for better MCE/MCA testing).
- patches.fixes/mce_injection_enhancements_e42d9d5d47961fb5db0be65b56dd52fe7b2421f1:
  memcg: rename and export try_get_mem_cgroup_from_page()
  (Requested by Intel for better MCE/MCA testing).
- patches.fixes/mce_injection_enhancements_f2c03debdfb387fa2e35cac6382779072b8b9209:
  HWPOISON: Remove stray phrase in a comment (Requested by Intel
  for better MCE/MCA testing).
- patches.fixes/mce_injection_enhancements_fe194d3e100dea323d7b2de96d3b44d0c067ba7a:
  HWPOISON: Use correct name for MADV_HWPOISON in documentation
  (Requested by Intel for better MCE/MCA testing).

-------------------------------------------------------------------
Fri Feb 12 12:49:51 CET 2010 - npiggin@suse.de

- patches.suse/SoN-05-reserve-slub.patch: Fix memory leak (bnc#554081)

-------------------------------------------------------------------
Fri Feb 12 12:30:19 CET 2010 - npiggin@suse.de

- patches.suse/slab-handle-memoryless-nodes-v2a.patch: Revert,
  preparing for reworked patch.

-------------------------------------------------------------------
Fri Feb 12 10:28:36 CET 2010 - jdelvare@suse.de

- supported.conf: saa7111 and saa7114 are gone.

-------------------------------------------------------------------
Thu Feb 11 18:16:32 CET 2010 - jkosina@suse.cz

- supported.conf:
  + ipt_recent has been renamed to xt_recent
  + ipt_hl and ipt_HL have been merged with v6 variant and renamed
    to xt_hl and xt_HL

-------------------------------------------------------------------
Thu Feb 11 17:57:16 CET 2010 - rw@suse.de

- Update config files, supported.conf:
  [ia64] Build cpe_migrate as module again.  (bnc#569606)

-------------------------------------------------------------------
Thu Feb 11 14:07:57 CET 2010 - jkosina@suse.cz

- patches.suse/suse-ppc64-branding: Make the message dependent on
  the booted kernel (regular vs. crashdump) (bnc#575884).

-------------------------------------------------------------------
Wed Feb 10 16:35:22 CET 2010 - jeffm@suse.com

- patches.suse/kdb-fix-kdb_cmds-to-include-the-arch-common-macro:
  kdb: fix kdb_cmds to include the arch common macro (bnc#578421).

-------------------------------------------------------------------
Wed Feb 10 16:15:15 CET 2010 - jbeulich@novell.com

- patches.xen/xen-x86_64-note-init-p2m: Refresh (bnc#578639).

-------------------------------------------------------------------
Wed Feb 10 08:31:39 CET 2010 - jbeulich@novell.com

- series.conf: Add forgotten patch.

-------------------------------------------------------------------
Wed Feb 10 02:12:58 CET 2010 - jeffm@suse.com

- patches.suse/kdb-handle-nonexistance-keyboard-controller: kdb:
  handle nonexistance keyboard controller (bnc#578051).

-------------------------------------------------------------------
Wed Feb 10 01:07:39 CET 2010 - gregkh@suse.de

- supported.conf: add vmxnet3 and vmw_pvscsi as supported drivers

-------------------------------------------------------------------
Wed Feb 10 01:04:30 CET 2010 - gregkh@suse.de

- patches.fixes/dvb-l64781.ko-broken-with-gcc-4.5.patch: dvb:
  l64781.ko broken with gcc 4.5.

-------------------------------------------------------------------
Tue Feb  9 22:51:06 CET 2010 - jeffm@suse.com

- patches.apparmor/apparmor-check-for-network-in-interrupt-and-work-around:
  apparmor: check for network in interrupt and work around
  (bnc#492961, bln#350789).

-------------------------------------------------------------------
Tue Feb  9 18:09:55 CET 2010 - jbeulich@novell.com

- Update Xen patches to 2.6.32.8 and c/s 993.

-------------------------------------------------------------------
Tue Feb  9 16:26:55 CET 2010 - jeffm@suse.com

- patches.fixes/fix-potential-crash-with-sys_move_pages: Fix
  potential crash with sys_move_pages (bnc#577753 CVE-2010-0415).

-------------------------------------------------------------------
Tue Feb  9 15:48:13 CET 2010 - gregkh@suse.de

- patch refresh fuzz due to stable kernel patch updates

-------------------------------------------------------------------
Tue Feb  9 15:31:57 CET 2010 - gregkh@suse.de

- Update to 2.6.32.8:
  - security fixes
  - bugfixes
  - obsoletes:
    - patches.arch/s390-07-01-zcrypt-errorhandling-of-872.patch
    - patches.arch/s390-07-02-dasd-dbf-null-pointer.patch
    - patches.arch/x86_node_hotplug_parse_srat_fix_2nd_ver.patch
    - patches.drivers/e1000-enhance-frame-fragment-detection.patch
    - patches.drivers/e1000e-enhance-frame-fragment-detection.patch
    - patches.fixes/iwlwifi_set_default_aggregation_frame_count_limit_to_31.patch
    - patches.fixes/kvm-adjust-kvmclock-offset.patch
    - patches.suse/rlim-0001-SECURITY-selinux-fix-update_rlimit_cpu-parameter.patch

-------------------------------------------------------------------
Tue Feb  9 15:18:28 CET 2010 - npiggin@suse.de

- patches.suse/x86-mark_rodata_rw.patch: fix x86-64 bug (bnc#575194)
  (folded patch attached in that bug).

-------------------------------------------------------------------
Tue Feb  9 10:07:32 CET 2010 - tiwai@suse.de

- patches.drivers/alsa-sp1-hda-66-idt-hp-mute-led-fix-polarity:
  ALSA: hda - Fix default polarity of mute-LED GPIO on 92HD83x/88x
  codecs (bnc#578190).

-------------------------------------------------------------------
Tue Feb  9 07:14:19 CET 2010 - sjayaraman@suse.de

- patches.fixes/sched-cpuacct-percpu-counter-batch.patch: sched:
  cpuacct: Use bigger percpu counter batch values for stats
  counters (bnc#575074).
- patches.fixes/sched-inline__percpu_counter_add.patch:
  percpu_counter: Make __percpu_counter_add an inline function
  on UP (bnc#575074).

-------------------------------------------------------------------
Mon Feb  8 15:42:52 CET 2010 - trenn@suse.de

- patches.fixes/x86_64_memory_hotplug_dev_mem.patch: memory
  hotplug: fix a bug on /dev/mem for 64-bit kernels (bnc#577771).

-------------------------------------------------------------------
Mon Feb  8 15:41:18 CET 2010 - tiwai@suse.de

- patches.drivers/alsa-sp1-hda-62-fix-hp-dv-mute-led: ALSA:
  hda - Fix mute led GPIO on HP dv-series notebooks (bnc#577927).
- patches.drivers/alsa-sp1-hda-63-idt-hp-mute-led-detect:
  ALSA: hda - Detect HP mute-LED GPIO setup from GPIO counts
  (bnc#577927).
- patches.drivers/alsa-sp1-hda-64-idt-hp-mute-led-cleanup: ALSA:
  hda - Merge HP mute-LED status callback on both IDT 92HD7x
  and 8x codecs (bnc#577927).
- patches.drivers/alsa-sp1-hda-65-idt-hp-mute-led-cleanup2:
  ALSA: hda - Remove static gpio_led setup via model (bnc#577927).

-------------------------------------------------------------------
Mon Feb  8 14:42:58 CET 2010 - tiwai@suse.de

- patches.drivers/synaptics-clickpad-area-param: Refresh.  Fixed
  the v-scroll area touch behavior.

-------------------------------------------------------------------
Mon Feb  8 11:50:02 CET 2010 - hare@suse.de

- patches.suse/blk-add-atomic-abort-flag: block: Implement
  REQ_ATOM_ABORT flag (bnc#527028).
- patches.suse/blk-queue-unprep-fn: block: Implement
  unprep_rq_fn() (bnc#527028).

-------------------------------------------------------------------
Mon Feb  8 11:32:35 CET 2010 - hare@suse.de

- patches.suse/fcoe-only-rmmod-fcoe-ko-if-no-active-connections:
  fcoe: Only rmmod fcoe.ko if there are no active connections
  (bnc#577529).
- patches.suse/libfc-call-ddp-setup-for-FCP-reads-only: libfc:
  call ddp setup for only FCP reads to avoid accessing junk fsp
  pointer (bnc#577529).
- patches.suse/libfc-don-t-assume-response-request-present:
  libfc: Don't assume response request present. (bnc#577529).
- patches.suse/libfc-fix-e_d_tov-ns-ms-scaling: libfc: Fix
  e_d_tov ns -> ms scaling factor in PLOGI response (bnc#577529).
- patches.suse/libfcoe-send-port-lka-every-fip_vn_ka_period:
  libfcoe: Send port LKA every FIP_VN_KA_PERIOD
  secs. (bnc#577529).

-------------------------------------------------------------------
Mon Feb  8 10:43:02 CET 2010 - jbeulich@novell.com

- Update Xen patches (bnc#575199).

-------------------------------------------------------------------
Mon Feb  8 09:47:22 CET 2010 - hare@suse.de

- patches.drivers/lpfc-8.3.5.4-update: Add missing include.

-------------------------------------------------------------------
Mon Feb  8 09:38:35 CET 2010 - sjayaraman@suse.de

- patches.fixes/sched-cleanup-select_task_rq_fair: sched:
  Cleanup select_task_rq_fair() (bnc#567474).
- patches.fixes/sched-fix-vmark-regression: sched: Fix vmark
  regression on big machines (bnc#567474).
- patches.fixes/sched-more-generic_WAKE_AFFINE: sched: More
  generic WAKE_AFFINE vs select_idle_sibling() (bnc#567474).

-------------------------------------------------------------------
Mon Feb  8 09:16:03 CET 2010 - hare@suse.de

- patches.drivers/pmcraid-2.6.33-rc6-update: Backport fixes for
  pmcraid from 2.6.33 (bnc#577232).

-------------------------------------------------------------------
Mon Feb  8 09:11:27 CET 2010 - hare@suse.de

- patches.drivers/lpfc-8.3.5.4-update: Patch to update Emulex
  LPFC driver to 8.3.5.4 (bnc#577203).

-------------------------------------------------------------------
Sat Feb  6 23:30:17 CET 2010 - trenn@suse.de

- supported.conf:

-------------------------------------------------------------------
Sat Feb  6 23:12:16 CET 2010 - rjw@suse.de

- add patch patches.arch/x86-Limit-number-of-per-cpu-TSC-sync-messages.patch
  to series.conf (forgotten by mistake)

-------------------------------------------------------------------
Sat Feb  6 00:17:17 CET 2010 - mfasheh@suse.com

- patches.fixes/ocfs2-Fix-refcnt-leak-on-ocfs2_fast_follow_link-erro.patch:
  ocfs2: Fix refcnt leak on ocfs2_fast_follow_link() error path.
- patches.fixes/ocfs2-Sync-max_inline_data_with_xattr-from-tools.patch:
  ocfs2: Sync max_inline_data_with_xattr from tools..
- patches.fixes/ocfs2-dlm-Ignore-LVBs-of-locks-in-the-Blocked-list.patch:
  ocfs2/dlm: Ignore LVBs of locks in the Blocked list.
- patches.fixes/ocfs2-dlm-Print-more-messages-during-lock-migration.patch:
  ocfs2/dlm: Print more messages during lock migration.
- patches.fixes/ocfs2-fix-a-misleading-variable-name.patch:
  ocfs2: fix a misleading variable name.
- patches.fixes/ocfs2-trivial-Remove-trailing-whitespaces.patch:
  ocfs2/trivial: Remove trailing whitespaces.

-------------------------------------------------------------------
Fri Feb  5 19:05:51 CET 2010 - jbohac@suse.cz

- Update config files.CONFIG_IPV6=m even for desktop flavours.
  (bnc#561611)

-------------------------------------------------------------------
Fri Feb  5 18:09:12 CET 2010 - bphilips@suse.de

- patches.drivers/ixgbe-only-process-one-ixgbe_watchdog_task-at-a-time.patch:
  ixgbe: only process one ixgbe_watchdog_task at a
  time. (bnc#562046).

-------------------------------------------------------------------
Fri Feb  5 18:04:00 CET 2010 - coly.li@suse.de

- patches.suse/64bytes_lvb_len.diff: delete from repo and series.conf.
  Keep dlm lvb length to 32byte for clvm (bnc#573460)

-------------------------------------------------------------------
Fri Feb  5 16:32:08 CET 2010 - duwe@suse.de

- Update config files: build BSR into ppc kernel, not as module.
  (bnc#572381)
- patches.arch/ppc-pseries-ncpus-1: powerpc: Add static fields
  to ibm,client-architecture call (bnc#570909).
- patches.arch/ppc-pseries-ncpus-2: powerpc/pseries: Pass more
  accurate number of supported cores to firmware (bnc#570909).

-------------------------------------------------------------------
Fri Feb  5 16:10:33 CET 2010 - mmarek@suse.cz

- Watch a subset of the kabi for i386/pae.

-------------------------------------------------------------------
Fri Feb  5 12:08:03 CET 2010 - jkosina@suse.cz

- patches.drivers/support-pci-domains-in-aer-inject: add support
  for PCI domains to aer_inject (bnc#573565, FATE#306815).

-------------------------------------------------------------------
Fri Feb  5 11:59:43 CET 2010 - mmarek@suse.cz

- Update config files: set CONFIG_ENTERPRISE_SUPPORT everywhere.

-------------------------------------------------------------------
Fri Feb  5 11:28:02 CET 2010 - tiwai@suse.de

- patches.drivers/drm-i915-fix-crt-hotplug-hang: drm/i915:
  Fix lock-up during hotplug detection (bnc#575047).

-------------------------------------------------------------------
Fri Feb  5 11:13:20 CET 2010 - coly.li@suse.de

-  disable patches.suse/64bytes_lvb_len.diff in series.conf

-------------------------------------------------------------------
Fri Feb  5 02:59:02 CET 2010 - bphilips@suse.de

- patches.drivers/be2net-swap-only-first-2-fields-of-mcc_wrb.patch:
  be2net: swap only first 2 fields of mcc_wrb (bnc#556959).
- patches.drivers/benet-from-v2.6.32-to-8f47afe0.patch: benet:
  from v2.6.32 to 8f47afe0 (bnc#556959).

-------------------------------------------------------------------
Thu Feb  4 21:18:51 CET 2010 - tiwai@suse.de

- patches.drivers/synaptics-clickpad-area-param: input: synaptics
  - add clickpad_area parameter (bnc#567703).

-------------------------------------------------------------------
Thu Feb  4 15:17:01 CET 2010 - mmarek@suse.de

- rpm/find-provides, rpm/kernel-binary.spec.in: Remove the previous
  hack and set STRIP_KEEP_SYMTAB='*/vmlinux-*' instead to avoid
  stripping symbols from the ppc vmlinux image (bnc#572148).

-------------------------------------------------------------------
Thu Feb  4 14:30:49 CET 2010 - jslaby@suse.de

- patches.fixes/pci-hotplug-ibmphp-ebda-len.patch: PCI hotplug:
  ibmphp: read the length of ebda and map entire ebda region
  (bnc#570284).

-------------------------------------------------------------------
Thu Feb  4 13:44:29 CET 2010 - sjayaraman@suse.de

- patches.fixes/sched-cpuacct-percpu-counter-batch.patch: Hold this
  patch as this triggers build failure in non-SMP configs and until 
  a cleaner fix has been proposed and accepted. 

-------------------------------------------------------------------
Thu Feb  4 13:04:17 CET 2010 - knikanth@suse.de

- patches.fixes/dm-stripe-zero-stripes: dm-stripe: return -EINVAL
  if stripe count is zero (bnc#576312).

-------------------------------------------------------------------
Thu Feb  4 12:01:23 CET 2010 - npiggin@suse.de

- patches.suse/files-slab-rcu.patch: Delete (bnc#566332). Could be fixed
  but it seems to be causing other slowdowns in file lookup fastpaths
  unfortunately. Back to the drawing board!

-------------------------------------------------------------------
Thu Feb  4 11:29:58 CET 2010 - mmarek@suse.cz

- rpm/kernel-binary.spec.in: Obsolete iwlagn-2-6-27-kmp
  (bnc#559533).

-------------------------------------------------------------------
Thu Feb  4 09:48:53 CET 2010 - tiwai@suse.de

- supported.conf: mark snd-wss-lib unsupported

-------------------------------------------------------------------
Thu Feb  4 09:43:53 CET 2010 - tiwai@suse.de

- patches.drivers/alsa-sp1-hda-61-add-idt92hd88x-support2:
  ALSA: hda - Adding support for another IDT 92HD83XXX codec
  (bnc#569354).

-------------------------------------------------------------------
Thu Feb  4 07:20:11 CET 2010 - sjayaraman@suse.de

- patches.fixes/sched-cpuacct-percpu-counter-batch.patch: sched:
  cpuacct: Use bigger percpu counter batch values for stats
  counters (bnc#575074).

-------------------------------------------------------------------
Thu Feb  4 04:39:18 CET 2010 - bphilips@suse.de

- patches.drivers/cxgb3-add-memory-barriers.patch: cxgb3: add
  memory barriers (bnc#576277).

-------------------------------------------------------------------
Thu Feb  4 02:45:09 CET 2010 - bphilips@suse.de

- patches.drivers/qlge-0001-move-reset-from-eeh-io_resume-to-slot_reset.patch:
  qlge: Move reset from eeh io_resume to slot_reset. (bnc#575956).
- patches.drivers/qlge-0002-add-watchdog-timer.patch: qlge:
  Add watchdog timer. (bnc#575956).
- patches.drivers/qlge-0003-add-check-for-eeh-failure-when-closing-device.patch:
  qlge: Add check for eeh failure when closing
  device. (bnc#575956).

-------------------------------------------------------------------
Wed Feb  3 20:20:03 CET 2010 - tonyj@suse.de

- Update config files.  Remove FTRACE from all non-trace kernels.
  fourier.suse.de/mlarch/SuSE/kernel/2010/kernel.2010.01/msg00233.html

  Some trace relics remain since OPROFILE selects CONFIG_TRACING even
  though it appears only RING_BUFFER is needed (mainline commit d69d59f4)

-------------------------------------------------------------------
Wed Feb  3 19:17:01 CET 2010 - jbohac@suse.cz

- supported.conf: marked em_cmp supported (bnc#568130)

-------------------------------------------------------------------
Wed Feb  3 14:57:19 CET 2010 - mmarek@suse.cz

- rpm/kernel-binary.spec.in: automatically install a matching
  -devel package if kernel-source is installed.

-------------------------------------------------------------------
Wed Feb  3 10:29:04 CET 2010 - jbeulich@novell.com

- Fix Xen config files.

-------------------------------------------------------------------
Wed Feb  3 09:33:41 CET 2010 - hare@suse.de

- patches.drivers/be2iscsi-beta4-update: Update Emulex UCNA Open
  iSCSI driver for SLES11 SP1 (bnc#568147).

-------------------------------------------------------------------
Tue Feb  2 17:44:01 CET 2010 - jjolly@suse.de

- patches.arch/s390-07-01-zcrypt-errorhandling-of-872.patch:
  zcrypt: Do not remove coprocessor for error 8/72
  (bnc#575181,LTC#59763).
- patches.arch/s390-07-02-dasd-dbf-null-pointer.patch: dasd: Fix
  null pointer in s390dbf and discipline checking (bnc#575181).
- patches.arch/s390-07-03-cio-fix-vary-handling.patch: cio:
  channel path vary operation has no effect (bnc#575181).
- patches.arch/s390-07-04-dasd_online_offline_race.patch: dasd:
  fix online/offline race (bnc#575181).

-------------------------------------------------------------------
Tue Feb  2 17:25:21 CET 2010 - jbeulich@novell.com

- Update Xen patches to c/s 989.
- Update Xen config files (compatibility down to Xen 3.2.0).
- patches.xen/xen-netback-generalize: Netback: Generalize
  static/global variables into 'struct xen_netbk'.
- patches.xen/xen-netback-kernel-threads: Use Kernel thread to
  replace the tasklet.
- patches.xen/xen-netback-multiple-tasklets: Netback: Multiple
  tasklets support.
- patches.xen/xen3-add-support-for-intel-cougar-point-chipset.patch:
  Intel Cougar Point PCH Support (FATE#308854 bnc#565845).
- patches.xen/xen3-x86_irq_setup_extra_ioapic_for_sci.patch:
  x86: fix sci on ioapic 1 (bnc#572661).

-------------------------------------------------------------------
Tue Feb  2 17:15:26 CET 2010 - jjolly@suse.de

- patches.drivers/ehca-no-disable-irq-in-tasklet.patch: ib/ehca:
  Do not turn off irqs in tasklet context (bnc#575073,LTC#59985).

-------------------------------------------------------------------
Tue Feb  2 16:59:09 CET 2010 - jjolly@suse.de

- patches.drivers/ehca-ib-qp-max-supported.patch: ib/ehca:
  allow access by query_qp() (bnc#575072,LTC#59986).

-------------------------------------------------------------------
Tue Feb  2 16:14:16 CET 2010 - rgoldwyn@suse.de

- patches.fixes/novfs-err_ptr-fix.diff: Oops in novfs:unlink_local
  (bnc#569071).

-------------------------------------------------------------------
Tue Feb  2 15:59:38 CET 2010 - jkosina@suse.cz

- patches.suse/suse-ppc64-branding: the message about crashed kernel
  doesn't make sense any more with CONFIG_CRASH_DUMP enabled by
  default (bnc#575884).

-------------------------------------------------------------------
Tue Feb  2 10:52:31 CET 2010 - trenn@suse.de

- patches.fixes/x86_irq_setup_extra_ioapic_for_sci.patch: x86:
  fix sci on ioapic 1 (bnc#572661).

-------------------------------------------------------------------
Mon Feb  1 19:33:06 CET 2010 - agruen@suse.de

- patches.suse/file-capabilities-disable-by-default.diff: Also
  support the file_caps=<0|1> command line option for
  compatibility.

-------------------------------------------------------------------
Mon Feb  1 16:46:20 CET 2010 - jkosina@suse.cz

- patches.arch/uv_determine_revision_id_of_node_controller_chip.patch:
  UV: determine revision id of the node controller chip
  (bnc#575396).

-------------------------------------------------------------------
Mon Feb  1 16:40:23 CET 2010 - jkosina@suse.cz

- patches.arch/uv_use_replicated_cachelines_to_read_rtc.patch:
  UV: Use replicated RTC cachelines with hub 2.0 (bnc#575409).

-------------------------------------------------------------------
Fri Jan 29 17:52:40 CET 2010 - gregkh@suse.de

- Update to 2.6.32.7
  - security fixes
  - bug fixes
  - obsoletes:
	- patches.arch/s390-04-07-cio-fix-double-free.patch
	- patches.arch/s390-04-12-cio-avoid-panic.patch
	- patches.arch/s390-05-01-netiucv-tx-bytes.patch
	- patches.arch/x86_enable_tsc_sync_check_again.patch
	- patches.drivers/alsa-sp1-hda-01-select-ibexpeak-handler
	- patches.drivers/alsa-sp1-hda-46-realtek-slave-sws-fix
	- patches.drivers/alsa-sp1-hda-51-fix-maxdata-obook4-quirk
	- patches.drivers/qlge-0002-Remove-explicit-setting-of-PCI-Dev-CTL-reg.patch
	- patches.drivers/qlge-0004-Add-handler-for-DCBX-firmware-event.patch
	- patches.drivers/qlge-0008-Don-t-fail-open-when-port-is-not-initialized.patch
	- patches.drivers/qlge-0024-Bonding-fix-for-mode-6.patch
	- patches.drivers/watchdog-iTCO_wdt-Add-support-for-Intel-Ibex-Peak.patch
	- patches.fixes/PCI-Always-set-prefetchable-base-limit-upper32-registers.patch
	- patches.fixes/bug-562290-Fix-isolcpus-boot-option.patch
	- patches.fixes/fc-transport-remove-BUG_ON
	- patches.fixes/hid-fixup-ncr-quirk.patch
	- patches.fixes/ipc-ns-fix-memory-leak-idr.patch
	- patches.fixes/iscsi-class-modify-handling-of-replacement-time
	- patches.fixes/libfc-remote-port-gets-st
	- patches.fixes/lpfc-ia64-hang
	- patches.fixes/md-start_ro-fix
	- patches.fixes/nfs-honour-server-preferred-io-size
	- patches.fixes/nfsd-acl.patch
	- patches.fixes/nohz_prevent_clocksource_wrapping_during_idle.patch
	- patches.fixes/pci_aer_mce_inject_check_osc_for_aer.patch
	- patches.fixes/sched-recalculate-tunables-on-hot-add-remove
	- patches.fixes/scsi-devinfo-update-hitachi-entries
	- patches.fixes/scsi_dh-always-attach-sysfs
	- patches.fixes/timers-init-Limit-the-number-of-per-cpu-calibration-bootup-messages.patch
	- patches.suse/fcoe-fix-checking-san-mac-address.patch
	- patches.suse/fcoe-fix-getting-san-mac-for-vlan-interface.patch
	- patches.suse/fcoe-initialize-return-value-in-fcoe_destroy.patch
	- patches.suse/fcoe-libfc-fix-an-libfc-issue-with-queue-ramp-down-in-libfc.patch
	- patches.suse/fcoe-remove-redundant-checking-of-netdev-netdev_ops.patch
	- patches.suse/libfc-don-t-warn_on-in-lport_timeout-for-reset-state.patch
	- patches.suse/libfc-fix-ddp-in-fc_fcp-for-0-xid.patch
	- patches.suse/libfc-fix-frags-in-frame-exceeding-skb_max_frags-in-fc_fcp_send_data.patch
	- patches.suse/libfc-fix-free-of-fc_rport_priv-with-timer-pending.patch
	- patches.suse/libfc-fix-memory-corruption-caused-by-double-frees-and-bad-error-handling.patch
	- patches.suse/libfc-fix-typo-in-retry-check-on-received-prli.patch
	- patches.suse/libfc-fix-wrong-scsi-return-status-under-fc_data_undrun.patch
	- patches.suse/libfc-lport-fix-minor-documentation-errors.patch

-------------------------------------------------------------------
Fri Jan 29 17:03:54 CET 2010 - trenn@suse.de

- patches.fixes/acpi_NULL_check_scan_bus.patch: acpi: Add NULL
  pointer check in acpi_bus_start (bnc#573401).

-------------------------------------------------------------------
Fri Jan 29 17:01:18 CET 2010 - trenn@suse.de

- patches.fixes/iwlwifi_set_default_aggregation_frame_count_limit_to_31.patch:
  iwlwifi: set default aggregation frame count limit to 31
  (Requested by Intel).

-------------------------------------------------------------------
Fri Jan 29 16:31:14 CET 2010 - agraf@suse.de

- patches.fixes/kvm-adjust-kvmclock-offset.patch: KVM: allow
  userspace to adjust kvmclock offset (bnc#570320).

-------------------------------------------------------------------
Fri Jan 29 12:10:21 CET 2010 - tiwai@suse.de

- patches.drivers/alsa-sp1-hda-60-add-idt92hd88x-support: ALSA:
  hda - Add support for IDT 92HD88 family codecs (bnc#569354).

-------------------------------------------------------------------
Fri Jan 29 11:13:53 CET 2010 - jkosina@suse.cz

- patches.fixes/pci-fix-nested-spinlock-hang-in-aer_inject.patch:
  update Patch-mainline tag.

-------------------------------------------------------------------
Fri Jan 29 11:01:38 CET 2010 - jkosina@suse.de

- Update config files: enable MMU_NOTIFIER for ia64 (bnc#573803).

-------------------------------------------------------------------
Fri Jan 29 00:18:11 CET 2010 - bphilips@suse.de

- patches.drivers/bnx2-v2.6.32-to-b746656.patch: bnx2: v2.6.32
  to b746656 (bnc#564635).

-------------------------------------------------------------------
Thu Jan 28 22:36:08 CET 2010 - gregkh@suse.de

- Update config files.
  CONFIG_EFI_VARS=y for x86-64 and ia64 (bnc#574771)

-------------------------------------------------------------------
Thu Jan 28 19:25:55 CET 2010 - tiwai@suse.de

- patches.drivers/alsa-sp1-hda-59-idt92hd83xxx-hp-mute-led: ALSA:
  hda - Add mute LED check for HP laptops with IDT 92HD83xxx codec
  (bnc#569354).

-------------------------------------------------------------------
Wed Jan 27 22:36:51 CET 2010 - rjw@suse.de

- patches.arch/ACPI-Remove-repeated-registered-as-cooling_device-messages.patch:
  ACPI: Remove repeated registered as cooling_device messages
  (bnc#564618, FATE#306952).

-------------------------------------------------------------------
Wed Jan 27 21:19:06 CET 2010 - rjw@suse.de

- patches.arch/x86-ucode-amd-Load-ucode-patches-once-and-not-separately-of-each-CPU.patch:
  This patch has been removed from the mainline kernel due to regressions
  introduced by it.
  Delete.

-------------------------------------------------------------------
Wed Jan 27 21:08:53 CET 2010 - mfasheh@suse.com

- patches.fixes/ocfs2-Handle-O_DIRECT-when-writing-to-a-refcounted-c.patch:
  ocfs2: Handle O_DIRECT when writing to a refcounted cluster..

-------------------------------------------------------------------
Wed Jan 27 17:01:49 CET 2010 - jslaby@suse.de

- patches.suse/kdb-common: Fix hid crash (bnc#570591)

-------------------------------------------------------------------
Wed Jan 27 16:13:27 CET 2010 - jbeulich@novell.com

- Update EC2 config files.

-------------------------------------------------------------------
Wed Jan 27 15:08:18 CET 2010 - hare@suse.de

- patches.suse/dm-mpath-skip-disabled-devices-when-iterating:
  kernel Oops in multipathing after chchp -v 0 (bnc#570526).

-------------------------------------------------------------------
Wed Jan 27 14:59:03 CET 2010 - jkosina@suse.cz

- patches.fixes/pci-fix-nested-spinlock-hang-in-aer_inject.patch:
  pci: fix nested spinlock hang in aer_inject (bnc#573578).

-------------------------------------------------------------------
Wed Jan 27 11:51:15 CET 2010 - jjolly@suse.de

- needs_update:Cleaned up items listed under jjolly.

-------------------------------------------------------------------
Wed Jan 27 08:22:51 CET 2010 - tiwai@suse.de

- patches.drivers/alsa-sp1-usb-01-avoid-oops-at-disconnect:
  ALSA: usb-audio - Avoid Oops after disconnect (bnc#565027).

-------------------------------------------------------------------
Tue Jan 26 07:00:33 CET 2010 - knikanth@suse.de

- supported.conf: Fix misspelt dm-region-hash and mark it supported
  correctly (bnc#565962)

-------------------------------------------------------------------
Mon Jan 25 21:55:49 CET 2010 - gregkh@suse.de

- Update to 2.6.32.6
  - security fixes
  - bugfixes
  - obsoletes:
    - patches.drivers/8250_pnp-wacom-add
    - patches.drivers/staging-hv-fix-smp-problems-in-the-hyperv-core-code.patch
    - patches.kernel.org/scsi-enclosure-fix-oops-while-iterating-enclosure_status-array.patch
    - patches.kernel.org/x86-msr-cpuid-register-enough-minors-for-the-msr-and-cpuid-drivers.patch

-------------------------------------------------------------------
Mon Jan 25 20:07:23 CET 2010 - npiggin@suse.de

- patches.suse/slab-handle-memoryless-nodes-v2a.patch: slab -
  handle memoryless nodes V2a (bnc#436025, bnc#570492).

-------------------------------------------------------------------
Mon Jan 25 16:46:19 CET 2010 - trenn@suse.de

- Update config files.
- patches.arch/x86_mce_intel_decode_physical_address.patch: x86,
  mce: Xeon75xx specific interface to get corrected memory error
  information (bnc#573380, fate#307738).
- patches.arch/x86_mce_intel_decode_physical_address_compile_fix.patch:
  x86, mce: Xeon75xx specific interface to get corrected memory
  error information (bnc#573380, fate#307738).
- patches.arch/x86_mce_intel_decode_physical_address_rename_fix.patch:
  x86, mce: Rename cpu_specific_poll to mce_cpu_specific_poll
  (bnc#573380, fate#307738).
- patches.xen/xen3-auto-arch-x86.diff: Refresh.

-------------------------------------------------------------------
Mon Jan 25 14:13:08 CET 2010 - tiwai@suse.de

- patches.drivers/alsa-sp1-hda-57-cx5051-toshiba-quirk:
  ALSA: hda - Add support for Toshiba Satellite M300
  (bnc#492233,bnc#565904).
- patches.drivers/alsa-sp1-hda-58-cx5051-lenovo-mute-fix: ALSA:
  hda - Change headphone pin control with master volume on cx5051
  (bnc#573050).

-------------------------------------------------------------------
Mon Jan 25 12:30:14 CET 2010 - trenn@suse.de

- patches.arch/x86_enable_tsc_sync_check_again.patch: x86:
  Reenable TSC sync check at boot, even with NONSTOP_TSC
  (bnc#573379).

-------------------------------------------------------------------
Mon Jan 25 12:22:55 CET 2010 - trenn@suse.de

- patches.arch/x86_node_hotplug_parse_srat_fix_2nd_ver.patch:
  x86: Set hotpluggable nodes in nodes_possible_map (bnc#567216).
- patches.arch/x86_node_hotplug_parse_srat_fix.patch: Delete.

-------------------------------------------------------------------
Mon Jan 25 11:45:39 CET 2010 - trenn@suse.de

- supported.conf:
  Add mce-inject and hwpoison-inject so that Intel can easier test
  this. As these are debug drivers, they might get reverted from
  support.conf again if kernel-extra package gets fixed for SLES,
  only seem to exist for SLED because "NCC is not yet working for SP1".
  (bnc#572552).

-------------------------------------------------------------------
Sat Jan 23 02:54:31 CET 2010 - bphilips@suse.de

- patches.drivers/tg3-updates-from-f4188d-to-ba5b0bf.patch: tg3:
  updates from f4188d to ba5b0bf (bnc#573237).

-------------------------------------------------------------------
Sat Jan 23 01:57:20 CET 2010 - rjw@suse.de

- patches.arch/x86-irq-check-move_in_progress-before-freeing-the-vector-mapping.patch:
  x86, irq: Check move_in_progress before freeing the vector
  mapping (bnc#558247).

-------------------------------------------------------------------
Sat Jan 23 01:36:27 CET 2010 - rjw@suse.de

- patches.arch/x86-apic-use-logical-flat-for-systems-with-8-or-fewer-logical-cpus.patch:
  x86, apic: use logical flat for systems with <= 8 logical cpus
  (bnc#567510).
- patches.arch/x86-revert-apic-Use-logical-flat-on-intel-with-8-or-fewer-logical-cpus.patch:
  x86: Revert "apic: Use logical flat on intel with <= 8 logical
  cpus" (bnc#567510).

-------------------------------------------------------------------
Sat Jan 23 00:52:57 CET 2010 - gregkh@suse.de

- Update to 2.6.32.5:
  - security fixes
  - bug fixes
  - obsoletes:
    - patches.drivers/alsa-sp1-hda-54-alc861-capture-fix
    - patches.fixes/hid-add-device-ids-for-new-model-of-apple-wireless-keyboard
    - patches.fixes/megaraid_sas-fix-permissions-on-poll_mode_io
    - patches.fixes/reiserfs-truncate-blocks-not-used-by-a-write.patch

-------------------------------------------------------------------
Fri Jan 22 21:11:54 CET 2010 - tonyj@suse.de

- Update config files: drop UTRACE from default s390 configs
  as per communication from Ihno.

-------------------------------------------------------------------
Fri Jan 22 19:48:25 CET 2010 - gregkh@suse.de

- patches.kernel.org/x86-msr-cpuid-register-enough-minors-for-the-msr-and-cpuid-drivers.patch:
  x86, msr/cpuid: Register enough minors for the MSR and CPUID
  drivers (bnc#572720).

-------------------------------------------------------------------
Fri Jan 22 18:54:28 CET 2010 - gregkh@suse.de

- patches.kernel.org/scsi-enclosure-fix-oops-while-iterating-enclosure_status-array.patch:
  SCSI: enclosure: fix oops while iterating enclosure_status array
  (bnc#572818).
- patches.fixes/enclosure-fix-oops-while-iterating-enclosure_status-array:
  Delete.

-------------------------------------------------------------------
Fri Jan 22 15:50:12 CET 2010 - duwe@suse.de

- Update config files.
- patches.arch/ppc-extended_h_cede-update-to-mainline: Incremental
  patch set to sync H_CEDE with actual mainline (bnc#550447,
  FATE#307059).

-------------------------------------------------------------------
Fri Jan 22 15:30:21 CET 2010 - trenn@suse.de

- Update config files.
  Add DMAR to -trace flavor -> get in sync with -default

-------------------------------------------------------------------
Fri Jan 22 09:17:21 CET 2010 - hare@suse.de

- patches.fixes/qla2xxx-restore-pci-state-after-eeh-recovery:
  Re-save PCI state after EEH recovery (bnc#570233).

-------------------------------------------------------------------
Fri Jan 22 07:38:23 CET 2010 - jjolly@suse.de

- patches.arch/s390-06-01-zfcp-introduce-bsg-timeout-callback.patch:
  zfcp: introduce BSG timeout callback (BNC#572659).
- patches.arch/s390-06-02-zfcp-set-hw-timeout-requested-by-bsg.patch:
  zfcp: set HW timeout requested by BSG request (BNC#572659).

-------------------------------------------------------------------
Fri Jan 22 03:20:49 CET 2010 - bphilips@suse.de

- patches.drivers/netxen-8f9b3f-to-c651a8.patch: netxen: 8f9b3f
  to c651a8 (bnc#572832).

-------------------------------------------------------------------
Fri Jan 22 02:39:54 CET 2010 - mfasheh@suse.com

- patches.suse/ocfs2-allocation-resrvations.patch: Refresh to
  newest version of patch.

-------------------------------------------------------------------
Fri Jan 22 01:51:28 CET 2010 - gregkh@suse.de

- Update config files.
  CONFIG_KGDB=n

-------------------------------------------------------------------
Fri Jan 22 01:48:30 CET 2010 - gregkh@suse.de

- Update config files.
  CONFIG_CRC_T10DIF=m for vanilla configs

-------------------------------------------------------------------
Fri Jan 22 01:47:34 CET 2010 - gregkh@suse.de

- Update config files.
  CONFIG_CRC_T10DIF=m

-------------------------------------------------------------------
Fri Jan 22 01:44:20 CET 2010 - gregkh@suse.de

- Update config files.
  CONFIG_EFI_VARS=m

-------------------------------------------------------------------
Fri Jan 22 01:41:55 CET 2010 - gregkh@suse.de

- Update config files.
  CONFIG_RTC_LIB=m
  CONFIG_RTC_DRV_CMOS=m

-------------------------------------------------------------------
Fri Jan 22 01:35:49 CET 2010 - gregkh@suse.de

- Update config files.
  CONFIG_VIDEO_OUTPUT_CONTROL=m

-------------------------------------------------------------------
Fri Jan 22 01:33:43 CET 2010 - gregkh@suse.de

- Update config files.
  CONFIG_INPUT_FF_MEMLESS=m

-------------------------------------------------------------------
Fri Jan 22 01:24:00 CET 2010 - gregkh@suse.de

- Update config files.
  CONFIG_LEDS_CLASS=m

-------------------------------------------------------------------
Fri Jan 22 01:05:57 CET 2010 - gregkh@suse.de

- Update config files.
  CONFIG_EXT2_FS=m
  CONFIG_EXT3_FS=m
  CONFIG_FS_MBCACHE=m
  CONFIG_JBD=m

-------------------------------------------------------------------
Fri Jan 22 01:01:10 CET 2010 - gregkh@suse.de

- Update config files.
  CONFIG_HID=m

-------------------------------------------------------------------
Fri Jan 22 00:53:00 CET 2010 - gregkh@suse.de

- Update config files.
  CONFIG_I2C=m
  CONFIG_HWMON=m

-------------------------------------------------------------------
Fri Jan 22 00:47:37 CET 2010 - gregkh@suse.de

- Update config files.
  CONFIG_MII=m

-------------------------------------------------------------------
Fri Jan 22 00:37:27 CET 2010 - gregkh@suse.de

- Update config files.
  CONFIG_LIB80211=m

-------------------------------------------------------------------
Fri Jan 22 00:30:59 CET 2010 - gregkh@suse.de

- Update config files.
  CONFIG_X86_MSR=m
  CONFIG_X86_CPUID=m

-------------------------------------------------------------------
Thu Jan 21 20:22:46 CET 2010 - astarikovskiy@suse.de

- supported.conf: added power_meter driver (FATE #306959). 

-------------------------------------------------------------------
Thu Jan 21 18:16:54 CET 2010 - tonyj@suse.de

- config.conf: add -trace flavor for s390* at Ihno's request
- Add more tracers to existing ppc64 trace config at IBM request 
  Both related to FATE# 307051.
- patches.trace/ftrace-framepointer.diff: Delete.

-------------------------------------------------------------------
Thu Jan 21 14:41:29 CET 2010 - hare@suse.de

- patches.fixes/scsi-fc-class-allow-LLD-bsg-timeout:
  scsi_transport_fc: Allow LLD to reset FC BSG timeout
  (bnc#572658).

-------------------------------------------------------------------
Thu Jan 21 13:13:53 CET 2010 - jbeulich@novell.com

- patches.xen/xen-privcmd-mmap-batch-clear: privcmd: mmapbatch-v2
  fixes.

-------------------------------------------------------------------
Thu Jan 21 09:08:08 CET 2010 - hare@suse.de

- patches.drivers/lpfc-8.3.5-update: lpfc update to 8.3.5
  (bnc#572427).
- patches.drivers/lpfc-8.3.5.3-update: lpfc driver update to
  8.3.5.3 (bnc#572427).

-------------------------------------------------------------------
Thu Jan 21 09:04:37 CET 2010 - hare@suse.de

- patches.drivers/e1000-enhance-frame-fragment-detection.patch:
  Update headers for series2git.
- patches.drivers/e1000e-enhance-frame-fragment-detection.patch:
  Update headers for series2git.

-------------------------------------------------------------------
Wed Jan 20 18:23:18 CET 2010 - tiwai@suse.de

- patches.suse/bootsplash-scaler: Refresh. More updates and
  clean-up by Egbert (bnc#570082)

-------------------------------------------------------------------
Wed Jan 20 16:30:38 CET 2010 - jkosina@suse.cz

- patches.drivers/add-support-for-intel-cougar-point-chipset.patch:
  Intel Cougar Point PCH Support (FATE#308854 bnc#565845).

-------------------------------------------------------------------
Wed Jan 20 15:07:59 CET 2010 - jslaby@suse.de

- patches.drivers/bnx2x-backports-v2.6.32-to-af901ca.patch:
  Refresh.
  (change firmwares in makefile)

-------------------------------------------------------------------
Wed Jan 20 13:55:16 CET 2010 - jslaby@suse.de

- patches.suse/rlim-0006-PPC-use-helpers-for-rlimits.patch: Refresh.
- patches.suse/rlim-0007-S390-use-helpers-for-rlimits.patch: Refresh.

-------------------------------------------------------------------
Wed Jan 20 12:10:03 CET 2010 - jbeulich@novell.com

- Update Xen patches to 2.6.32.4 and c/s 984.
- Update Xen config files.

-------------------------------------------------------------------
Wed Jan 20 08:19:53 CET 2010 - bphilips@suse.de

- patches.drivers/bnx2i-backport-from-v2.6.32-to-45ca38e.patch:
  bnx2i: Backport from v2.6.32 to 45ca38e (bnc#564640).
- patches.drivers/bnx2x-backports-v2.6.32-to-af901ca.patch:
  bnx2x: backports v2.6.32 to af901ca (bnc#564638).
- patches.drivers/cnic-backport-from-v2.6.32-4e9c4f.patch: cnic:
  backport from v2.6.32-4e9c4f (bnc#564640).

-------------------------------------------------------------------
Wed Jan 20 00:08:36 CET 2010 - gregkh@suse.de

- Update config files.  2.6.32.4 changed one of them.

-------------------------------------------------------------------
Tue Jan 19 23:40:51 CET 2010 - tiwai@suse.de

- patches.suse/bootsplash-scaler: Refresh.  Fixed the text area
  calculation, and added the upscaling (bnc#570082).

-------------------------------------------------------------------
Tue Jan 19 18:39:59 CET 2010 - gregkh@suse.de

- Patch refresh for fuzz due to upstream -stable additions.

-------------------------------------------------------------------
Tue Jan 19 18:35:44 CET 2010 - gregkh@suse.de

- Update to 2.6.32.4
  - security fixes
  - bug fixes
  - obsoletes:
    - patches.arch/module-handle-ppc64-relocating-kcrctabs-when-config_relocatable-y
    - patches.drivers/alsa-sp1-hda-53-alc861vd-capture-fix
    - patches.fixes/audit_untag_chunk.patch
    - patches.fixes/quota-fix-reserved-space-management-for-ordinary-fs.patch
    - patches.fixes/signal-fix-kernel-information-leak-with-print-fatal-signals-1

-------------------------------------------------------------------
Tue Jan 19 18:08:33 CET 2010 - tiwai@suse.de

- patches.drivers/alsa-sp1-hda-55-alc259-hp-pin-fix: ALSA: hda -
  Fix parsing pin node 0x21 on ALC259 (bnc#571879).
- patches.drivers/alsa-sp1-hda-56-realtek-eapd-fix: ALSA: hda -
  Turn on EAPD only if available for Realtek codecs (bnc#571879).

-------------------------------------------------------------------
Tue Jan 19 18:01:58 CET 2010 - tiwai@suse.de

- patches.suse/bootsplash-scaler: Refresh.  Fix the hang-up with
  resolution changes (bnc#570082)

-------------------------------------------------------------------
Tue Jan 19 14:36:48 CET 2010 - jkosina@suse.cz

- supported.conf: added aesni-intel (bnc#566618 FATE#304209).

-------------------------------------------------------------------
Tue Jan 19 14:21:10 CET 2010 - jkosina@suse.cz

- Update config files: set CONFIG_CRYPTO_HMAC=y to avoid
  regression from SLE11 (bnc#571501).

-------------------------------------------------------------------
Tue Jan 19 13:32:02 CET 2010 - jack@suse.de

- patches.fixes/reiserfs-truncate-blocks-not-used-by-a-write.patch:
  reiserfs: truncate blocks not used by a write (bnc#483375).

-------------------------------------------------------------------
Mon Jan 18 22:34:50 CET 2010 - jeffm@suse.de

- patches.suse/smtnice-disable: Delete (obsolete).

-------------------------------------------------------------------
Mon Jan 18 16:22:29 CET 2010 - jeffm@suse.com

- Disabled custom ACPI table loading from initramfs again.

-------------------------------------------------------------------
Mon Jan 18 16:22:08 CET 2010 - jeffm@suse.com

- patches.fixes/nfsd-05-sunrpc-cache-allow-thread-to-block-while-waiting-for.patch:
  Refresh.

-------------------------------------------------------------------
Mon Jan 18 14:59:22 CET 2010 - trenn@suse.de

- patches.arch/x86_node_hotplug_parse_srat_fix.patch:
  x86/mm/srat_64.c: nodes_parsed should include all nodes detected
  by ACPI (bnc#567140).

-------------------------------------------------------------------
Mon Jan 18 09:47:31 CET 2010 - hare@suse.de

- patches.fixes/aic79xx-null-scb-in-nonpkt-busfree: aic79xx: check
  for non-NULL scb in ahd_handle_nonpkt_busfree (bnc#542568).

-------------------------------------------------------------------
Mon Jan 18 00:35:36 CET 2010 - nfbrown@suse.de

- patches.fixes/nfsd-05-sunrpc-cache-allow-thread-to-block-while-waiting-for.patch:
  Refresh to fix 60 second delay. (bnc#568271)

-------------------------------------------------------------------
Sat Jan 16 02:05:38 CET 2010 - tonyj@suse.de

- patches.fixes/audit_untag_chunk.patch: fix braindamage in
  audit_tree.c untag_chunk() (bnc#556282).

-------------------------------------------------------------------
Sat Jan 16 01:44:42 CET 2010 - rjw@suse.de

- patches.xen/xen-x86-rename-display_cacheinfo-to-cpu_detect_cache_sizes.patch:
  x86: Rename display_cacheinfo() to cpu_detect_cache_sizes().

-------------------------------------------------------------------
Fri Jan 15 21:42:09 CET 2010 - gregkh@suse.de

- Update config files.
- patches.drivers/vmw_pvscsi-scsi-driver-for-vmware-s-virtual-hba.patch:
  vmw_pvscsi: SCSI driver for VMware's virtual HBA.

-------------------------------------------------------------------
Fri Jan 15 20:54:10 CET 2010 - jeffm@suse.com

- patches.fixes/hid-add-device-ids-for-new-model-of-apple-wireless-keyboard:
  HID: add device IDs for new model of Apple Wireless Keyboard
  (bnc#568231).

-------------------------------------------------------------------
Fri Jan 15 13:47:33 CET 2010 - hare@suse.de

- patches.drivers/qla2xxx-8.03.01.01.11.1-k8-update: qla2xxx
  driver update to 8.03.01.01.11.1-k8 (bnc#560415).
- patches.drivers/qla2xxx-8.03.01.02.11.1-k8-update: qla2xxx
  driver update to 8.03.01.02.11.1-k8 (bnc#570233).
- patches.drivers/lpfc-add-raywire-id: Delete.
- patches.drivers/qla2xxx-8.03.01-k7-update: Delete.

-------------------------------------------------------------------
Fri Jan 15 13:46:38 CET 2010 - hare@suse.de

- patches.drivers/qla2xxx-8.03.01.01.11.1-k8-update: qla2xxx
  driver update to 8.03.01.01.11.1-k8 (bnc#560415).
- patches.drivers/qla2xxx-8.03.01.02.11.1-k8-update: qla2xxx
  driver update to 8.03.01.02.11.1-k8 (bnc#570233).
- patches.drivers/lpfc-add-raywire-id: Delete.
- patches.drivers/qla2xxx-8.03.01-k7-update: Delete.

-------------------------------------------------------------------
Fri Jan 15 09:41:39 CET 2010 - trenn@suse.de

- patches.suse/kdb_dont_touch_i8042_early.patch: Avoid early
  hang when i8042 controller is missing (bnc#528811).

-------------------------------------------------------------------
Fri Jan 15 03:56:15 CET 2010 - jeffm@suse.com

- patches.suse/reiser4-sync_inodes: Delete (obsolete).

-------------------------------------------------------------------
Fri Jan 15 03:19:18 CET 2010 - jeffm@suse.com

- patches.arch/s390-08-02-zfcp-gpn-align-fix.diff: Delete (obsolete).

-------------------------------------------------------------------
Fri Jan 15 00:25:16 CET 2010 - mfasheh@suse.com

- patches.fixes/Ocfs2-Let-ocfs2-support-fiemap-for-symlink-and-fast-.patch:
  Ocfs2: Let ocfs2 support fiemap for symlink and fast symlink..
- patches.fixes/Ocfs2-Should-ocfs2-support-fiemap-for-S_IFDIR-inode.patch:
  Ocfs2: Should ocfs2 support fiemap for S_IFDIR inode?.
- patches.fixes/ocfs-stop-using-do_sync_mapping_range.patch:
  ocfs: stop using do_sync_mapping_range.
- patches.fixes/ocfs2-Add-reflinked-file-s-inode-to-inode-hash-earil.patch:
  ocfs2: Add reflinked file's inode to inode hash eariler..
- patches.fixes/ocfs2-Find-proper-end-cpos-for-a-leaf-refcount-block.patch:
  ocfs2: Find proper end cpos for a leaf refcount block..
- patches.fixes/ocfs2-Set-i_nlink-properly-during-reflink.patch:
  ocfs2: Set i_nlink properly during reflink..
- patches.fixes/ocfs2-always-include-acl-support.patch: ocfs2:
  Always include ACL support.
- patches.fixes/ocfs2-cluster-Make-fence-method-configurable-v2.patch:
  ocfs2/cluster: Make fence method configurable - v2.
- patches.fixes/ocfs2-devel-remove-redundant-OCFS2_MOUNT_POSIX_ACL-c.patch:
  ocfs2-devel: remove redundant OCFS2_MOUNT_POSIX_ACL check
  in ocfs2_get_acl_nolock().
- patches.fixes/ocfs2-explicit-declare-uninitialized-var-in-user_clu.patch:
  ocfs2: explicit declare uninitialized var in
  user_cluster_connect().
- patches.fixes/ocfs2-make-acl-use-the-default.patch: ocfs2:
  Make acl use the default.
- patches.fixes/ocfs2-refcounttree.c-cleanup.patch: ocfs2:
  refcounttree.c cleanup..
- patches.fixes/ocfs2-replace-u8-by-__u8-in-ocfs2_fs.h.patch:
  ocfs2: replace u8 by __u8 in ocfs2_fs.h.
- patches.fixes/ocfs2-return-EAGAIN-instead-of-EAGAIN-in-dlm.patch:
  ocfs2: return -EAGAIN instead of EAGAIN in dlm.
- patches.fixes/ocfs2-set-MS_POSIXACL-on-remount.patch: ocfs2:
  Set MS_POSIXACL on remount.
- patches.fixes/ocfs2-trivial-Use-le16_to_cpu-for-a-disk-value-in-xa.patch:
  ocfs2/trivial: Use le16_to_cpu for a disk value in xattr.c.
- patches.fixes/ocfs2-trivial-Use-proper-mask-for-2-places-in-hearbe.patch:
  ocfs2/trivial: Use proper mask for 2 places in hearbeat.c.
- patches.suse/fiemap-Add-new-extent-flag-FIEMAP_EXTENT_SHARED.patch:
  fiemap: Add new extent flag FIEMAP_EXTENT_SHARED.
- patches.suse/ocfs2-Use-FIEMAP_EXTENT_SHARED.patch: ocfs2:
  Use FIEMAP_EXTENT_SHARED.
- patches.suse/ocfs2-allocation-resrvations.patch: Refresh.

-------------------------------------------------------------------
Thu Jan 14 22:40:43 CET 2010 - rjw@suse.de

- patches.arch/x86-Limit-number-of-per-cpu-TSC-sync-messages.patch:
  x86: Limit number of per cpu TSC sync messages (bnc#564618,
  FATE#306952).
- patches.arch/x86-Limit-the-number-of-processor-bootup-messages.patch:
  x86: Limit the number of processor bootup messages (bnc#564618,
  FATE#306952).
- patches.arch/x86-Remove-CPU-cache-size-output-for-non-Intel-too.patch:
  x86: Remove CPU cache size output for non-Intel too (bnc#564618,
  FATE#306952).
- patches.arch/x86-Remove-enabling-x2apic-message-for-every-CPU.patch:
  x86: Remove enabling x2apic message for every CPU (bnc#564618,
  FATE#306952).
- patches.arch/x86-Remove-the-CPU-cache-size-printks.patch: x86:
  Remove the CPU cache size printk's (bnc#564618, FATE#306952).
- patches.arch/x86-cpu-mv-display_cacheinfo-cpu_detect_cache_sizes.patch:
  x86, cpu: mv display_cacheinfo -> cpu_detect_cache_sizes
  (bnc#564618, FATE#306952).
- patches.arch/x86-ucode-amd-Load-ucode-patches-once-and-not-separately-of-each-CPU.patch:
  x86: ucode-amd: Load ucode-patches once and not separately of
  each CPU (bnc#564618, FATE#306952).
- patches.fixes/sched-Limit-the-number-of-scheduler-debug-messages.patch:
  sched: Limit the number of scheduler debug messages (bnc#564618,
  FATE#306952).
- patches.fixes/timers-init-Limit-the-number-of-per-cpu-calibration-bootup-messages.patch:
  timers, init: Limit the number of per cpu calibration bootup
  messages (bnc#564618, FATE#306952).

-------------------------------------------------------------------
Thu Jan 14 20:54:29 CET 2010 - jeffm@suse.com

- patches.suse/add-initramfs-file_read_write: Build fix.

-------------------------------------------------------------------
Thu Jan 14 20:44:18 CET 2010 - jeffm@suse.com

- patches.suse/supported-flag-enterprise: Refresh.

-------------------------------------------------------------------
Thu Jan 14 20:16:19 CET 2010 - jeffm@suse.com

- patches.suse/supported-flag-sysfs: Properly report proprietary modules

-------------------------------------------------------------------
Thu Jan 14 19:24:32 CET 2010 - jeffm@suse.de

- patches.suse/add-initramfs-file_read_write: initramfs: add
  initramfs_{read,write} (bnc#568120).
- Re-enabled custom ACPI table loading from initramfs.

-------------------------------------------------------------------
Thu Jan 14 12:58:33 CET 2010 - trenn@suse.de

- Update config files.
  Enable CONFIG_CPU_FREQ_DEBUG as requested by HP.
  This one adds conditional printks which can be enabled via:
  cpufreq.debug=7

-------------------------------------------------------------------
Thu Jan 14 12:55:42 CET 2010 - tiwai@suse.de

- patches.drivers/alsa-sp1-hda-54-alc861-capture-fix: ALSA: hda -
  Fix missing capture mixer for ALC861/660 codecs (bnc#567340).

-------------------------------------------------------------------
Thu Jan 14 10:25:21 CET 2010 - mmarek@suse.de

- rpm/find-provides, rpm/kernel-binary.spec.in: really fix ppc
  symbol provides.

-------------------------------------------------------------------
Thu Jan 14 00:10:11 CET 2010 - rjw@suse.de

- patches.arch/UV-Expose-irq_desc-node-in-proc.patch: Expose the
  irq_desc node as /proc/irq/*/node. (bnc#566745, fate#306952).

-------------------------------------------------------------------
Wed Jan 13 23:37:52 CET 2010 - bphilips@suse.de

- patches.drivers/dmfe-tulip-Let-dmfe-handle-DM910x-except-for-SPARC-o.patch:
  dmfe/tulip: Let dmfe handle DM910x except for SPARC on-board
  chips (bnc#537016).

-------------------------------------------------------------------
Wed Jan 13 23:13:19 CET 2010 - jkosina@suse.cz

- patches.fixes/crypto-testmgr-fix-complain-about-lacking-test.patch:
  crypto: testmgr - Fix complain about lack test for internal
  used algorithm (bnc#568278 FATE#306883).

-------------------------------------------------------------------
Wed Jan 13 16:04:58 CET 2010 - mmarek@suse.cz

- patches.suse/bootsplash-keep-multiple-data: Keep multiple
  splash screens for KMS (bnc#570082).
- patches.suse/bootsplash-scaler: Add bootsplash image scaler
  (bnc#570082).

-------------------------------------------------------------------
Wed Jan 13 13:53:04 CET 2010 - mmarek@suse.de

- rpm/kernel-binary.spec.in, rpm/find-provides: extract exported
  symbols from /boot/vmlinux before the image is stripped (affects
  ppc).

-------------------------------------------------------------------
Wed Jan 13 02:01:55 CET 2010 - bphilips@suse.de

- patches.drivers/e1000-enhance-frame-fragment-detection.patch:
  Avoid atomic op by introducing discarding flag instead
- patches.drivers/e1000e-enhance-frame-fragment-detection.patch:
  Avoid atomic op by introducing discarding flag instead

-------------------------------------------------------------------
Tue Jan 12 22:08:43 CET 2010 - jeffm@suse.com

- patches.fixes/ppc-crashdump-typefix: rename to patches.rpmify/ppc-crashdump-typefix

-------------------------------------------------------------------
Tue Jan 12 21:40:53 CET 2010 - jeffm@suse.com

- patches.fixes/signal-fix-kernel-information-leak-with-print-fatal-signals-1:
  kernel/signal.c: fix kernel information leak with
  print-fatal-signals=1 (bnc#569902).

-------------------------------------------------------------------
Tue Jan 12 21:14:05 CET 2010 - rjw@suse.de

- needs_update: Remove some patches that we've got through the
  upstream.

-------------------------------------------------------------------
Tue Jan 12 17:57:52 CET 2010 - tiwai@suse.de

- patches.drivers/alsa-sp1-hda-53-alc861vd-capture-fix: ALSA:
  hda - Fix ALC861-VD capture source mixer (bnc#568305).

-------------------------------------------------------------------
Tue Jan 12 16:49:37 CET 2010 - trenn@suse.de

- patches.fixes/nohz_prevent_clocksource_wrapping_during_idle.patch:
  nohz: Prevent clocksource wrapping during idle (bnc#569238).

-------------------------------------------------------------------
Tue Jan 12 14:21:01 CET 2010 - jack@suse.de

- patches.suse/readahead-request-tunables.patch: Update readahead
  and max_sectors tunables (bnc#548529).

-------------------------------------------------------------------
Tue Jan 12 14:14:08 CET 2010 - jkosina@suse.cz

- patches.drivers/watchdog-iTCO_wdt-Add-support-for-Intel-Ibex-Peak.patch:
  iTCO_wdt: Add support for Intel Ibex Peak (bnc#557081
  FATE#308591).

-------------------------------------------------------------------
Tue Jan 12 09:21:52 CET 2010 - tonyj@suse.de

- needs_update: remove LTT/trace patches (assigned to jbl), all had 
  already been taken care of by my fwd port to 2.6.32

-------------------------------------------------------------------
Tue Jan 12 08:09:38 CET 2010 - hare@suse.de

- patches.drivers/qla4xxx-5.01.00-k9-5.01.00.00.11.01-k10.patch:
  Fixup compilation error.

-------------------------------------------------------------------
Tue Jan 12 00:52:29 CET 2010 - rjw@suse.de

- patches.fixes/PCI-Always-set-prefetchable-base-limit-upper32-registers.patch:
  PCI: Always set prefetchable base/limit upper32 registers
  (bnc#569003).

-------------------------------------------------------------------
Mon Jan 11 16:32:52 CET 2010 - hare@suse.de

- patches.drivers/qla4xxx-5.01.00-k9-5.01.00.00.11.01-k10.patch:
  Update qla4xxx driver for SLES11 SP1 (bnc#556572,FATE#307128).

-------------------------------------------------------------------
Mon Jan 11 15:51:14 CET 2010 - jblunck@suse.de

- needs_update: Removed some patches.

-------------------------------------------------------------------
Mon Jan 11 14:34:00 CET 2010 - hare@suse.de

- patches.drivers/bfa-2.1.2.1-update: Update bfa driver to
  version 2.1.2.1 (bnc#561881).

-------------------------------------------------------------------
Mon Jan 11 12:39:21 CET 2010 - hare@suse.de

- patches.fixes/fcoe-libfc-adds-enable-di: adds enable/disable
  for fcoe interface (bnc#562046).
- patches.fixes/fcoe-use-lld-s-wwpn-and-w: Use LLD's WWPN and
  WWNN for lport if LLD supports ndo_fcoe_get_wwn (bnc#562046).
- patches.fixes/libfc-reduce-hold-time-on: reduce hold time on
  SCSI host lock (bnc#562046).
- patches.fixes/libfc-remote-port-gets-st: remote port gets
  stuck in restart state without really restarting (bnc#562046).

-------------------------------------------------------------------
Mon Jan 11 12:13:36 CET 2010 - hare@suse.de

- patches.drivers/mpt2sas-03.100.03.00-update: LSI mptsas2 driver
  update to 03.100.03.00 (bnc#566013).

-------------------------------------------------------------------
Mon Jan 11 10:33:48 CET 2010 - jbeulich@novell.com

- patches.xen/xen-x86_64-nx-user-mappings: Delete (bnc#568741).
- patches.xen/xen3-rlim-0025-x86-add-ia32-compat-prlimit-syscalls.patch:
  Delete.

-------------------------------------------------------------------
Mon Jan 11 09:57:40 CET 2010 - hare@suse.de

- patches.fixes/qla4xxx-lun-reset-fix: Delete.

-------------------------------------------------------------------
Mon Jan 11 09:55:52 CET 2010 - hare@suse.de

- patches.fixes/scsi-dh-rdac-add-ibm-174x: scsi_dh_rdac: Add
  two new IBM devices (bnc# 556159).

-------------------------------------------------------------------
Sat Jan  9 21:07:34 CET 2010 - jslaby@suse.de

- patches.suse/perfmon2.patch: Refresh.
- patches.suse/rlim-0001-SECURITY-selinux-fix-update_rlimit_cpu-parameter.patch:
  Refresh.
- patches.suse/rlim-0002-resource-move-kernel-function-inside-__KERNEL__.patch:
  resource: move kernel function inside __KERNEL__ (FATE#305733).
- patches.suse/rlim-0003-resource-add-helpers-for-fetching-rlimits.patch:
  resource: add helpers for fetching rlimits (FATE#305733).
- patches.suse/rlim-0004-IA64-use-helpers-for-rlimits.patch:
  [IA64] use helpers for rlimits (FATE#305733).
- patches.suse/rlim-0005-core-posix-cpu-timers-cleanup-rlimits-usage.patch:
  core: posix-cpu-timers, cleanup rlimits usage (FATE#305733).
- patches.suse/rlim-0006-PPC-use-helpers-for-rlimits.patch: PPC:
  use helpers for rlimits (FATE#305733).
- patches.suse/rlim-0007-S390-use-helpers-for-rlimits.patch:
  S390: use helpers for rlimits (FATE#305733).
- patches.suse/rlim-0008-SPARC-use-helpers-for-rlimits.patch:
  SPARC: use helpers for rlimits (FATE#305733).
- patches.suse/rlim-0009-X86-use-helpers-for-rlimits.patch: X86:
  use helpers for rlimits (FATE#305733).
- patches.suse/rlim-0010-FS-use-helpers-for-rlimits.patch: FS:
  use helpers for rlimits (FATE#305733).
- patches.suse/rlim-0011-MM-use-helpers-for-rlimits.patch: MM:
  use helpers for rlimits (FATE#305733).
- patches.suse/rlim-0012-core-use-helpers-for-rlimits.patch:
  core: use helpers for rlimits (FATE#305733).
- patches.suse/rlim-0013-infiniband-use-helpers-for-rlimits.patch:
  infiniband: use helpers for rlimits (FATE#305733).
- patches.suse/rlim-0014-ipc-use-helpers-for-rlimits.patch: ipc:
  use helpers for rlimits (FATE#305733).
- patches.suse/rlim-0015-SECURITY-add-task_struct-to-setrlimit.patch:
  SECURITY: add task_struct to setrlimit (FATE#305733).
- patches.suse/rlim-0016-core-add-task_struct-to-update_rlimit_cpu.patch:
  core: add task_struct to update_rlimit_cpu (FATE#305733).
- patches.suse/rlim-0017-sys_setrlimit-make-sure-rlim_max-never-grows.patch:
  sys_setrlimit: make sure ->rlim_max never grows (FATE#305733).
- patches.suse/rlim-0018-core-split-sys_setrlimit.patch: core:
  split sys_setrlimit (FATE#305733).
- patches.suse/rlim-0019-core-allow-setrlimit-to-non-current-tasks.patch:
  core: allow setrlimit to non-current tasks (FATE#305733).
- patches.suse/rlim-0020-core-optimize-setrlimit-for-current-task.patch:
  core: optimize setrlimit for current task (FATE#305733).
- patches.suse/rlim-0021-FS-proc-switch-limits-reading-to-fops.patch:
  FS: proc, switch limits reading to fops (FATE#305733).
- patches.suse/rlim-0022-FS-proc-make-limits-writable.patch:
  FS: proc, make limits writable (FATE#305733).
- patches.suse/rlim-0023-core-do-security-check-under-task_lock.patch:
  core: do security check under task_lock (FATE#305733).
- patches.suse/rlim-0002-SECURITY-add-task_struct-to-setrlimit.patch:
  Delete.
- patches.suse/rlim-0003-core-add-task_struct-to-update_rlimit_cpu.patch:
  Delete.
- patches.suse/rlim-0004-sys_setrlimit-make-sure-rlim_max-never-grows.patch:
  Delete.
- patches.suse/rlim-0005-core-split-sys_setrlimit.patch: Delete.
- patches.suse/rlim-0006-core-allow-setrlimit-to-non-current-tasks.patch:
  Delete.
- patches.suse/rlim-0007-core-optimize-setrlimit-for-current-task.patch:
  Delete.
- patches.suse/rlim-0008-FS-proc-make-limits-writable.patch:
  Delete.
- patches.suse/rlim-0009-core-posix-cpu-timers-cleanup-rlimits-usage.patch:
  Delete.
- patches.suse/rlim-0010-core-do-security-check-under-task_lock.patch:
  Delete.
- patches.suse/rlim-0011-resource-add-helpers-for-fetching-rlimits.patch:
  Delete.
- patches.suse/rlim-0012-IA64-use-helpers-for-rlimits.patch:
  Delete.
- patches.suse/rlim-0013-PPC-use-helpers-for-rlimits.patch:
  Delete.
- patches.suse/rlim-0014-S390-use-helpers-for-rlimits.patch:
  Delete.
- patches.suse/rlim-0015-SPARC-use-helpers-for-rlimits.patch:
  Delete.
- patches.suse/rlim-0016-X86-use-helpers-for-rlimits.patch:
  Delete.
- patches.suse/rlim-0017-FS-use-helpers-for-rlimits.patch: Delete.
- patches.suse/rlim-0018-MM-use-helpers-for-rlimits.patch: Delete.
- patches.suse/rlim-0019-core-use-helpers-for-rlimits.patch:
  Delete.
- patches.suse/rlim-0020-misc-use-helpers-for-rlimits.patch:
  Delete.
- patches.suse/rlim-0021-core-rename-setrlimit-to-do_setrlimit.patch:
  Delete.
- patches.suse/rlim-0022-core-implement-getprlimit-and-setprlimit-syscalls.patch:
  Delete.
- patches.suse/rlim-0023-unistd-add-__NR_-get-set-prlimit-syscall-numbers.patch:
  Delete.
- patches.suse/rlim-0024-COMPAT-add-get-put_compat_rlimit.patch:
  Delete.
- patches.suse/rlim-0025-x86-add-ia32-compat-prlimit-syscalls.patch:
  Delete.

  Sync with upstream. Drop limits syscalls altogether.

-------------------------------------------------------------------
Sat Jan  9 14:50:07 CET 2010 - jkosina@suse.cz

- patches.apparmor/apparmor.diff: Delete, as it is unused after
  splitup into smaller patches.

-------------------------------------------------------------------
Fri Jan  8 18:22:42 CET 2010 - sjayaraman@suse.de

- patches.suse/SoN-23-mm-swapfile.patch: Fix up the enum declaration
  to avoid conflict due to a upstream change.

-------------------------------------------------------------------
Fri Jan  8 18:17:27 CET 2010 - jkosina@suse.cz

- patches.fixes/quota-fix-reserved-space-management-for-ordinary-fs.patch:
  quota: fix reserved space management for ordinary fs.

-------------------------------------------------------------------
Fri Jan  8 18:15:09 CET 2010 - gregkh@suse.de

- patches.drivers/staging-hv-fix-smp-problems-in-the-hyperv-core-code.patch:
  Staging: hv: fix smp problems in the hyperv core code.

-------------------------------------------------------------------
Fri Jan  8 17:39:28 CET 2010 - jeffm@suse.de

- Disable set,getprlimit compat syscalls on xen.

-------------------------------------------------------------------
Fri Jan  8 17:09:03 CET 2010 - jeffm@suse.de

- Disabled custom ACPI table loading from initramfs until
  the scheduling while atomic issues are worked out.

-------------------------------------------------------------------
Fri Jan  8 05:41:28 CET 2010 - jeffm@suse.de

- Disabled set,getprlimit syscalls until the syscall numbers
  have been officially reserved.

-------------------------------------------------------------------
Fri Jan  8 03:32:21 CET 2010 - jeffm@suse.com

- patches.arch/module-handle-ppc64-relocating-kcrctabs-when-config_relocatable-y:
  module: handle ppc64 relocating kcrctabs when
  CONFIG_RELOCATABLE=y (bnc#566243).

-------------------------------------------------------------------
Thu Jan  7 12:18:20 CET 2010 - jbeulich@novell.com

- Update Xen patches to 2.6.32.3 and c/s 974.
- Update EC2 config files.
- patches.xen/xen3-x86-Remove-local_irq_enable-local_irq_disable-in-fixup_irqs.patch:
  x86: Remove local_irq_enable()/local_irq_disable() in
  fixup_irqs() (bnc#558247).
- patches.xen/xen3-x86-Unify-fixup_irqs-for-32-bit-and-64-bit-kernels.patch:
  x86: Unify fixup_irqs() for 32-bit and 64-bit kernels
  (bnc#558247).
- patches.xen/xen3-x86-intr-remap-Avoid-irq_chip-mask-unmask-in-fixup_irqs-for-intr-remapping.patch:
  x86, intr-remap: Avoid irq_chip mask/unmask in fixup_irqs()
  for intr-remapping (bnc#558247).
- patches.xen/xen-fix-compilation-after-rename_generic_int.patch:
  Delete.
- patches.xen/xen-scsifront-block-timeout-update: Delete.
- patches.xen/xen3-x86-fix-nodac: Delete.

-------------------------------------------------------------------
Thu Jan  7 07:12:44 CET 2010 - bphilips@suse.de

- patches.drivers/e1000-enhance-frame-fragment-detection.patch:
  e1000: enhance frame fragment detection (bnc#567376,
  CVE-2009-4536).
- patches.drivers/e1000e-enhance-frame-fragment-detection.patch:
  e1000e: enhance frame fragment detection (bnc#567376,
  CVE-2009-4538).

-------------------------------------------------------------------
Thu Jan  7 01:24:18 CET 2010 - gregkh@suse.de

- Update to 2.6.32.3
  - security fixes
  - bugfixes
  - obsoletes:
    - patches.arch/s390-04-03-dasd-diag-ro.patch
    - patches.drivers/alsa-sp1-hda-50-alc88x-missing-capsrc_nids
    - patches.fixes/qla2xxx-dpc-thread-can-execute-before-scsi-host
    - patches.fixes/scsi-ipr-fix-eeh-recovery

-------------------------------------------------------------------
Wed Jan  6 20:51:27 CET 2010 - rjw@suse.de

- patches.arch/x86-Force-irq-complete-move-during-cpu-offline.patch:
  x86: Force irq complete move during cpu offline (bnc#558247).
- patches.arch/x86-Remove-local_irq_enable-local_irq_disable-in-fixup_irqs.patch:
  x86: Remove local_irq_enable()/local_irq_disable() in
  fixup_irqs() (bnc#558247).
- patches.arch/x86-Remove-move_cleanup_count-from-irq_cfg.patch:
  x86: Remove move_cleanup_count from irq_cfg (bnc#558247).
- patches.arch/x86-Remove-unnecessary-mdelay-from-cpu_disable_common.patch:
  x86: Remove unnecessary mdelay() from cpu_disable_common()   .
- patches.arch/x86-Unify-fixup_irqs-for-32-bit-and-64-bit-kernels.patch:
  x86: Unify fixup_irqs() for 32-bit and 64-bit kernels
  (bnc#558247).
- patches.arch/x86-Use-EOI-register-in-io-apic-on-intel-platforms.patch:
  x86: Use EOI register in io-apic on intel platforms
  (bnc#558247).
- patches.arch/x86-intr-remap-Avoid-irq_chip-mask-unmask-in-fixup_irqs-for-intr-remapping.patch:
  x86, intr-remap: Avoid irq_chip mask/unmask in fixup_irqs()
  for intr-remapping (bnc#558247).
- patches.arch/x86-io-apic-Move-the-effort-of-clearing-remoteIRR-explicitly-before-migrating-the-irq.patch:
  x86, io-apic: Move the effort of clearing remoteIRR explicitly
  before migrating the irq (bnc#558247).
- patches.arch/x86-ioapic-Document-another-case-when-level-irq-is-seen-as-an-edge.patch:
  x86, ioapic: Document another case when level irq is seen as
  an edge (bnc#558247).
- patches.arch/x86-ioapic-Fix-the-EOI-register-detection-mechanism.patch:
  x86, ioapic: Fix the EOI register detection mechanism
  (bnc#558247).

-------------------------------------------------------------------
Wed Jan  6 15:01:16 CET 2010 - trenn@suse.de

- patches.fixes/pci_aer_mce_inject_check_osc_for_aer.patch: PCI:
  AER: fix aer inject result in kernel oops (bnc#566619).

-------------------------------------------------------------------
Wed Jan  6 14:50:52 CET 2010 - trenn@suse.de

- patches.fixes/PCIe-AER-reject-aer-inject-if-hardware-mask-error-reporting.patch:
  PCIe AER: reject aer inject if hardware mask error reporting
  (bnc#566621).

-------------------------------------------------------------------
Wed Jan  6 00:30:09 CET 2010 - gregkh@suse.de

- patches.xen/xen3-patch-2.6.29: Refresh due to conflicts from i915
  changes.  Ick, the xen code sucks rocks, it shouldn't be touching
  stuff here at all.

-------------------------------------------------------------------
Wed Jan  6 00:14:14 CET 2010 - gregkh@suse.de

- patches.drivers/drm-i915-add-acpi-opregion-support-for-ironlake.patch:
  Refresh.
- patches.drivers/drm-i915-add-i915_lp_ring_sync-helper.patch:
  drm/i915: add i915_lp_ring_sync helper (bnc#568447).
- patches.drivers/drm-i915-fix-get_core_clock_speed-for-g33-class-desktop-chips.patch:
  drm/i915: fix get_core_clock_speed for G33 class desktop chips
  (bnc#568447).
- patches.drivers/drm-i915-fully-switch-off-overlay-when-not-in-use.patch:
  drm/i915: fully switch off overlay when not in use (bnc#568447).
- patches.drivers/drm-i915-implement-drmmode-overlay-support-v4.patch:
  drm/i915: implement drmmode overlay support v4 (bnc#568447).
- patches.drivers/drm-i915-implement-fastpath-for-overlay-flip-waiting.patch:
  drm/i915: implement fastpath for overlay flip waiting
  (bnc#568447).

-------------------------------------------------------------------
Wed Jan  6 00:00:59 CET 2010 - gregkh@suse.de

- patches.drivers/drm-i915-add-acpi-opregion-support-for-ironlake.patch:
  Refresh.

-------------------------------------------------------------------
Tue Jan  5 23:49:26 CET 2010 - gregkh@suse.de

- patches.drivers/drm-i915-add-acpi-opregion-support-for-ironlake.patch:
  drm/i915: Add ACPI OpRegion support for Ironlake (bnc#568436).

-------------------------------------------------------------------
Tue Jan  5 22:49:44 CET 2010 - tonyj@suse.de

- patches.fixes/oprofile_bios_ctr.patch: Update to newer version

-------------------------------------------------------------------
Mon Jan  4 20:42:57 CET 2010 - mmarek@suse.cz

- rpm/kernel-binary.spec.in: move the x86 /boot/vmlinux-*.gz back
  to -base (bnc#563905).

-------------------------------------------------------------------
Wed Dec 30 01:01:25 CET 2009 - nfbrown@suse.de

- patches.fixes/nfs-fix-NFS4ERR_FILE_OPEN-handling:
  NFS4ERR_FILE_OPEN handling in Linux/NFS (bnc#526819).

-------------------------------------------------------------------
Mon Dec 28 17:56:19 CET 2009 - jeffm@suse.com

- patches.fixes/dmar-fix-oops-with-no-dmar-table: dmar: Fix oops
  with no DMAR table (bnc#548108).

-------------------------------------------------------------------
Sun Dec 27 14:23:47 CET 2009 - tiwai@suse.de

- patches.drivers/alsa-sp1-hda-52-hdmi-sticky-stream-tag: ALSA:
  hda - HDMI sticky stream tag support (FATE#306783).

-------------------------------------------------------------------
Wed Dec 23 23:10:02 CET 2009 - rjw@suse.de

- patches.arch/xpc_first_contact_when_active.patch: X86: UV
  - xpc_make_first_contact hang due to not accepting ACTIVE
  state. (bnc#562288, fate#306952).
- patches.arch/xpc_fix_xpc_get_fifo_entry_uv.patch: x86: UV - XPC
  NULL deref when mesq becomes empty. (bnc#562288, fate#306952).
- patches.arch/xpc_introduce_xp_socket.patch: x86: UV - XPC
  needs to provide an abstraction for uv_gpa. (bnc#562288,
  fate #306952).
- patches.arch/xpc_pass_nasid_to_gru_create_message_queue.patch:
  UV - pass nasid instead of nid to gru_create_message_queue
  (bnc#562288, fate#306952).
- patches.arch/xpc_recv_msg_slots_wrap.patch: X86: UV - XPC
  receive message reuse triggers invalid BUG_ON(). (bnc#562288,
  fate#306952).
- patches.arch/xpc_uv_bios_changes.patch: x86: UV - Update XPC
  to handle updated BIOS interface. (bnc#562288, fate#306952).

-------------------------------------------------------------------
Wed Dec 23 21:57:53 CET 2009 - rjw@suse.de

- patches.arch/bug-561989_gru_rollup.patch: SGI GRU Updates
  (bnc#561989, fate#306952).

-------------------------------------------------------------------
Wed Dec 23 20:31:57 CET 2009 - jeffm@suse.com

- patches.fixes/ppc-crashdump-typefix: powerpc: use min_t in
  copy_oldmem_page.

-------------------------------------------------------------------
Wed Dec 23 18:56:48 CET 2009 - rjw@suse.de

- patches.arch/bug-561946_uv_irq_affinity.patch: x86: SGI UV: Fix
  irq affinity for hub based interrupts (bnc#561946, fate#306952).
- patches.arch/bug-561946_uv_move_ioapic.patch: x86, apic: Move
  SGI UV functionality out of generic IO-APIC code (bnc#561946,
  fate#306952).
- patches.arch/bug-561946_uv_use_rtc.patch: x86: UV RTC: Always
  enable RTC clocksource (bnc#561946, fate#306952).

-------------------------------------------------------------------
Wed Dec 23 17:51:32 CET 2009 - jeffm@suse.com

- patches.fixes/ia64-fix-sba-iommu-to-handle-allocation-failure-properly:
  fix SBA IOMMU to handle allocation failure properly
  (bnc#545367).

-------------------------------------------------------------------
Tue Dec 22 22:17:33 CET 2009 - jeffm@suse.com

- Enabled CONFIG_CRASH_DUMP on ppc/ppc64 (bnc#566243).

-------------------------------------------------------------------
Tue Dec 22 16:51:37 CET 2009 - jeffm@suse.com

- patches.fixes/scsi-ipr-fix-eeh-recovery: ipr: fix EEH recovery
  (bnc#566613).

-------------------------------------------------------------------
Sun Dec 20 22:23:41 CET 2009 - trenn@suse.de

- Update config files.
- patches.drivers/cpufreq_ondemand_limit_fix.patch: cpufreq:
  Fix ondemand to not request targets outside policy limits
  (fate#306746).
- patches.drivers/cpufreq_processor_clocking_control_pcc_driver.patch:
  x86,cpufreq: Processor Clocking Control (PCC) driver
  (fate#306746).
- supported.conf:

-------------------------------------------------------------------
Sun Dec 20 00:42:16 CET 2009 - rjw@suse.de

- patches.arch/bug-561939_uv_bios_call_hwperf_updated.patch:
  x86, uv: Add serial number parameter to uv_bios_get_sn_info()
  (bnc#561939, fate#306952).
- patches.arch/bug-561939_uv_bios_call_hwperf.patch: Delete.

-------------------------------------------------------------------
Sat Dec 19 18:53:28 CET 2009 - jeffm@suse.com

- patches.fixes/scsi_debug-scale-virtual_gb-with-sector_size-properly:
  scsi_debug: scale virtual_gb with sector_size properly
  (bnc#535939).

-------------------------------------------------------------------
Sat Dec 19 00:58:56 CET 2009 - gregkh@suse.de

- patches.xen/xen3-fixup-xen: Refresh.  Fix up build error from
  .32.2 import

-------------------------------------------------------------------
Sat Dec 19 00:22:21 CET 2009 - gregkh@suse.de

- Update to 2.6.32.2
  - lots of security fixes
  - loads of bugfixes
  - other goodness
  - obsoletes:
    - patches.arch/bug-561939_bau_data_config.patch
    - patches.arch/bug-564471_x86_Fix_duplicated_UV_BAU_interrupt_vector.patch
    - patches.arch/s390-04-01-clear-high-regs.patch
    - patches.arch/s390-kvm-prefix.patch
    - patches.arch/s390-kvm-psw.patch
    - patches.arch/x86-fix-nodac
    - patches.arch/x86_mce_nfs-mig2
    - patches.fixes/firewire-ohci-handle-receive-packets-with-a-data-length-of-zero
    - patches.fixes/uart-txen-race.patch

-------------------------------------------------------------------
Fri Dec 18 21:17:46 CET 2009 - jeffm@suse.com

- Update config files: CONFIG_STRICT_DEVMEM=n. It was enabled
  mistakenly in commit 3df90f9e and affects using tools like
  crash with a live system.

-------------------------------------------------------------------
Fri Dec 18 17:53:06 CET 2009 - gregkh@suse.de

- Update config files.
  CONFIG_CALGARY_IOMMU_ENABLED_BY_DEFAULT = n (bnc#565607)

-------------------------------------------------------------------
Fri Dec 18 15:11:18 CET 2009 - tiwai@suse.de

- patches.drivers/alsa-sp1-hda-{24..51}-*: 2.6.33-rc1 backport
  fixes for HDMI and new Realtek codecs (FATE#306783)
- Refresh Patch-mainline tags in patches.drivers/alsa-*

-------------------------------------------------------------------
Fri Dec 18 14:45:04 CET 2009 - jjolly@suse.de

- patches.arch/s390-05-01-netiucv-tx-bytes.patch: netiucv:
  displayed TX bytes value much too high (BNC#565612).
- patches.arch/s390-05-02-cmm-suspend.patch: cmm: free pages on
  hibernate. (BNC#565612).
- patches.arch/s390-05-03-iucv-suspend.patch: iucv: add work_queue
  cleanup for suspend (BNC#565612).
- patches.arch/s390-05-04-zfcp-work-queue.patch: zfcp: Assign
  scheduled work to driver queue (BNC#565612).
- patches.arch/s390-05-05-zfcp-fail-commands.patch: zfcp: Don't
  fail SCSI commands when transitioning to blocked fc_rport
  (BNC#565612,LTC#58541).
- patches.arch/s390-05-06-zfcp-adisc.patch: zfcp: Improve ELS
  ADISC handling (BNC#565612).
- patches.arch/s390-05-07-zfcp-fsf-errors.patch: zfcp: Update
  FSF error reporting (BNC#565612).
- patches.arch/s390-05-08-zfcp-block.diff: zfcp: Block SCSI EH
  thread for rport state BLOCKED (BNC#565612).
- patches.arch/s390-05-09-ctcm-suspend-wait.diff: ctcm: suspend
  has to wait for outstanding I/O (BNC#565612).
- patches.arch/s390-05-10-rework-tso.diff: qeth: rework TSO
  functions (BNC#565612).
- patches.arch/s390-05-11-atomic-volatile.patch: kernel: improve
  code generated by atomic operations. (BNC#565612).
- patches.arch/s390-05-12-tape-remove-fn.patch: tape: incomplete
  device removal (BNC#565612).
- patches.arch/s390-05-13-qeth-blkt-defaults.patch: qeth:
  set default BLKT settings dependend on OSA hw level
  (BNC#565612,LTC#58654).
- patches.arch/s390-05-14-dasd-dasd-enable-prefix.patch: dasd:
  enable prefix independent of pav support (BNC#565612).
- patches.arch/s390-05-15-dasd-s390dbf-strings.patch: dasd:
  remove strings from s390dbf (BNC#565612).
- patches.arch/s390-05-16-dasd-wait-lcu-setup.patch: dasd:
  let device initialization wait for LCU setup (BNC#565612).

-------------------------------------------------------------------
Fri Dec 18 12:58:36 CET 2009 - mmarek@suse.cz

- rpm/kernel-binary.spec.in: Fix generating /boot/Kerntypes* for
  s390/vanilla.

-------------------------------------------------------------------
Fri Dec 18 04:35:18 CET 2009 - nfbrown@suse.de

- patches.fixes/md-start_ro-fix: md: fix small irregularity with
  start_ro module parameter (bnc#565219).

-------------------------------------------------------------------
Fri Dec 18 01:29:32 CET 2009 - rjw@suse.de

- patches.xen/xen-fix-compilation-after-rename_generic_int.patch:
  XEN: Fix compilation after renaming of generic_irqs.

-------------------------------------------------------------------
Fri Dec 18 00:30:52 CET 2009 - rjw@suse.de

- patches.arch/bug-561946_rename_generic_int.patch: x86: UV RTC:
  Rename generic_interrupt to x86_platform_ipi (bnc#561946,
  fate#306952).

-------------------------------------------------------------------
Thu Dec 17 23:48:10 CET 2009 - mmarek@suse.cz

- patches.suse/s390-Kerntypes.diff: S390: Generate Kerntypes file.
- rpm/kernel-binary.spec.in: install /boot/Kerntypes-$version.

-------------------------------------------------------------------
Thu Dec 17 21:02:52 CET 2009 - jeffm@suse.com

- patches.fixes/powerpc-fix-cpu-name-in-show-cpuinfo: powerpc:
  fix cpu name in show-cpuinfo (bnc#565267).

-------------------------------------------------------------------
Thu Dec 17 13:32:32 CET 2009 - hare@suse.de

- patches.fixes/fc-transport-remove-BUG_ON: scsi_transport_fc:
  remove invalid BUG_ON (bnc#564479).
- patches.fixes/lpfc-ia64-hang: lpfc: fix hang on SGI ia64
  platform (bnc#564479).
- patches.fixes/qla2xxx-dpc-thread-can-execute-before-scsi-host:
  qla2xxx: dpc thread can execute before scsi host has been added
  (bnc#564479).
- patches.suse/fc-transport-allow-dev_loss_tmo-disable: Remove
  capping from dev_loss_tmo (bnc#492469).

-------------------------------------------------------------------
Wed Dec 16 19:25:01 CET 2009 - gregkh@suse.de

- Update config files.
  - fix up CONFIG_IPV6 option that was built into the kernel
    incorrectly (bnc#564357)

-------------------------------------------------------------------
Wed Dec 16 18:52:34 CET 2009 - jeffm@suse.com

- patches.fixes/acpi-fix-build-when-config_acpi_custom_override_initramfs-is-not-defined:
  acpi: Fix build when CONFIG_ACPI_CUSTOM_OVERRIDE_INITRAMFS is
  not defined.

-------------------------------------------------------------------
Wed Dec 16 15:41:04 CET 2009 - jbeulich@novell.com

- Update Xen patches to c/s 960.
- Update Xen EC2 config files.
- patches.xen/xen3-bug-561933_uv_pat_is_gru_range.patch: x86:
  UV SGI: Don't track GRU space in PAT (bnc#561933, fate#306952).
- patches.xen/xen3-x86-mark_rodata_rw.patch: Add mark_rodata_rw()
  to un-protect read-only kernel code pages (bnc#439348).

-------------------------------------------------------------------
Wed Dec 16 10:15:18 CET 2009 - npiggin@suse.de

- needs_update:
- patches.fixes/aggressive-zone-reclaim.patch: be more aggressive
  with zone reclaims (bnc#476525).

-------------------------------------------------------------------
Wed Dec 16 10:02:18 CET 2009 - npiggin@suse.de

- needs_update:
- patches.suse/x86-mark_rodata_rw.patch: Refresh.

-------------------------------------------------------------------
Wed Dec 16 09:45:58 CET 2009 - npiggin@suse.de

- patches.suse/x86-mark_rodata_rw.patch: Add mark_rodata_rw()
  to un-protect read-only kernel code pages (bnc#439348).

-------------------------------------------------------------------
Tue Dec 15 20:07:17 CET 2009 - jeffm@suse.com

- patches.fixes/firewire-ohci-handle-receive-packets-with-a-data-length-of-zero:
  firewire: ohci: handle receive packets with a data length of
  zero (bnc#564712 CVE-2009-4138).

-------------------------------------------------------------------
Tue Dec 15 12:50:08 CET 2009 - mmarek@suse.cz

- rpm/config.sh: set OBS_PROJECT and IBS_PROJECT variables for
  osc_wrapper.

-------------------------------------------------------------------
Tue Dec 15 12:43:00 CET 2009 - knikanth@suse.de

- supported.conf: Mark dm-log-userspace as supported (fate#307380).

-------------------------------------------------------------------
Tue Dec 15 08:41:01 CET 2009 - sjayaraman@suse.de

- patches.fixes/sched-recalculate-tunables-on-hot-add-remove:
  Fix the build failure due to previous commit.

-------------------------------------------------------------------
Tue Dec 15 06:14:43 CET 2009 - sjayaraman@suse.de

- patches.fixes/sched-recalculate-tunables-on-hot-add-remove:
  sched: Fix missing sched tunable recalculation on cpu add/remove
  (bnc#560317).
- patches.fixes/sched-make-tunable-scaling-configurable: sched:
  Make tunable scaling style configurable (bnc#560317).
- patches.fixes/sched-sysctl-for-normalized-tunables:  sched:
  Update normalized values on user updates via proc (bnc#560317).

-------------------------------------------------------------------
Tue Dec 15 01:10:25 CET 2009 - gregkh@suse.de

- Update config files.
  - make SCSI and ATA drivers modules again.
    (bnc#564357)

-------------------------------------------------------------------
Tue Dec 15 00:56:41 CET 2009 - gregkh@suse.de

- Update config files.
  - fix up USB options that were built into the kernel incorrectly
    (bnc#564357)

-------------------------------------------------------------------
Mon Dec 14 22:58:22 CET 2009 - jjolly@suse.de

- patches.arch/s390-04-01-clear-high-regs.patch: kernel:
  clear high-order bits after switching to 64-bit mode
  (BNC#563999,LTC#58088).
- patches.arch/s390-04-02-zcrypt-hrtimer.patch: zcrypt: Do not
  simultaneously schedule hrtimer (BNC#563999,LTC#58222).
- patches.arch/s390-04-03-dasd-diag-ro.patch: dasd: support DIAG
  access for read-only devices (BNC#563999,LTC#57147).
- patches.arch/s390-04-04-mm-fault-fix.patch: kernel: performance
  counter fix and page fault optimization (BNC#563999).
- patches.arch/s390-04-05-sclp-dump-indicator.patch: kernel:
  fix dump indicator (BNC#563999).
- patches.arch/s390-04-06-dasd-move-diag-kmsg.patch: dasd:
  move diag kmsg to generic dasd kmsg (BNC#563999).
- patches.arch/s390-04-07-cio-fix-double-free.patch: cio: double
  free under memory pressure (BNC#563999).
- patches.arch/s390-04-08-cio-fix-dev-stall.patch: cio: device
  recovery stalls after multiple hardware events (BNC#563999).
- patches.arch/s390-04-09-cio-recover-hw-changes.patch: cio:
  device recovery fails after concurrent hardware changes
  (BNC#563999).
- patches.arch/s390-04-10-cio-fix-onoffline-failure.patch: cio:
  setting a device online or offline fails for unknown reasons
  (BNC#563999).
- patches.arch/s390-04-11-cio-error-reporting.patch: cio:
  incorrect device state after device recognition and recovery
  (BNC#563999).
- patches.arch/s390-04-12-cio-avoid-panic.patch: cio: kernel
  panic after unexpected interrupt (BNC#563999).
- patches.arch/s390-04-13-cio-internal-io.patch: cio:
  initialization of I/O devices fails (BNC#563999).
- patches.arch/s390-04-14-cio-allow-offline.patch: cio: not
  operational devices cannot be deactivated (BNC#563999).
- patches.arch/s390-04-15-cio-split-pgid.patch: cio: erratic
  DASD I/O behavior (BNC#563999).
- patches.arch/s390-04-16-cio-path-verification.patch: cio:
  DASD cannot be set online (BNC#563999).
- patches.arch/s390-04-17-cio-steal-lock.patch: cio: DASD steal
  lock task hangs (BNC#563999).
- patches.arch/s390-04-18-cio-fix-memleak-chk-dev.patch: cio:
  memory leaks when checking unusable devices (BNC#563999).
- patches.arch/s390-04-19-cio-fix-deact-dev-panic.patch: cio:
  deactivated devices can cause use after free panic (BNC#563999).

-------------------------------------------------------------------
Mon Dec 14 22:29:34 CET 2009 - rjw@suse.de

- patches.arch/bug-561933_uv_pat_is_gru_range.patch: x86: UV SGI:
  Don't track GRU space in PAT (bnc#561933, fate#306952).
- patches.arch/bug-561939_bau_data_config.patch: x86: SGI UV
  BAU initialization (bnc#561939, fate#306952).
- patches.arch/bug-561939_uv_bios_call_hwperf.patch: x86: UV
  hardware performance counter and topology access  (bnc#561939,
  fate#306952).
- patches.arch/bug-561939_uv_gpa_is_mmr_space.patch: x86: UV -
  Introduce uv_gpa_is_mmr. (bnc#561939, fate#306952).
- patches.arch/bug-561939_uv_gpa_to_soc_phys_ram.patch:
  x86: UV - Introduce a means to translate from gpa ->
  socket_paddr. (bnc#561939, fate#306952).
- patches.arch/bug-561939_uv_ipi_macro.patch: x86: UV: Introduce
  uv_hub_ipi_value (bnc#561939, fate#306952).
- patches.arch/bug-561939_uv_mmap_low.patch: x86: SGI UV: Map
  low MMR ranges (bnc#561939, fate#306952).
- patches.arch/bug-561939_uv_rtc_cleanup.patch: x86: UV RTC:
  Clean up error handling (bnc#561939, fate#306952).
- patches.arch/bug-561939_uv_rtc_fixes.patch: x86: UV RTC:
  Fix early expiry handling  (bnc#561939, fate#306952).
- patches.arch/bug-561939_uv_rtc_setup_evt.patch: x86: UV RTC:
  Add clocksource only boot option (bnc#561939, fate#306952).
- patches.arch/bug-564471_x86_Fix_duplicated_UV_BAU_interrupt_vector.patch:
  x86: Fix duplicated UV BAU interrupt vector (bnc#564471).

-------------------------------------------------------------------
Mon Dec 14 19:33:04 CET 2009 - gregkh@suse.de

- Refresh patches to be clean of fuzz

-------------------------------------------------------------------
Mon Dec 14 19:20:52 CET 2009 - gregkh@suse.de

- Update to 2.6.32.1
  - security fixes
  - bugfixes
  - obsoletes:
    - patches.fixes/ext4-fix-insufficient-checks-in-ext4_ioc_move_ext
    - patches.fixes/scsi-fix-bug-with-dma-maps-on-nested-scsi-objects

-------------------------------------------------------------------
Mon Dec 14 18:45:26 CET 2009 - jjolly@suse.de

- patches.drivers/dcb-data-center-bridging-ops-s: dcb: data
  center bridging ops should be r/o (BNC#562046).
- patches.drivers/drivers-net-request_irq-remove: drivers/net:
  request_irq - Remove unnecessary leading & from second arg
  (BNC#562046).
- patches.drivers/ethtool-add-direct-attach-supp: ethtool: Add
  Direct Attach support to connector port reporting (BNC#562046).
- patches.drivers/ixgbe-add-support-for-82599-al: ixgbe: Add
  support for 82599 alternative WWNN/WWPN prefix (BNC#562046).
- patches.drivers/ixgbe-add-support-for-82599-ba: ixgbe: add
  support for 82599 based Express Module X520-P2 (BNC#562046).
- patches.drivers/ixgbe-add-support-for-netdev_o: ixgbe: Add
  support for netdev_ops.ndo_fcoe_get_wwn to 82599 (BNC#562046).
- patches.drivers/ixgbe-change-default-ring-size: ixgbe: change
  default ring size (BNC#562046).
- patches.drivers/ixgbe-disable-flow-control-for: ixgbe: Disable
  Flow Control for certain devices (BNC#562046).
- patches.drivers/ixgbe-display-currently-attach: ixgbe: Display
  currently attached PHY through ethtool (BNC#562046).
- patches.drivers/ixgbe-fix-erroneous-display-of: ixgbe: Fix
  erroneous display of stats by ethtool -S (BNC#562046).
- patches.drivers/ixgbe-fix-kr-to-kx-fail-over-f: ixgbe: Fix KR
  to KX fail over for Mezzanine cards (BNC#562046).
- patches.drivers/ixgbe-fix-receive-address-regi: ixgbe:
  Fix Receive Address Register (RAR) cleaning and accounting
  (BNC#562046).
- patches.drivers/ixgbe-flush-the-lsc-mask-chang: ixgbe: Flush
  the LSC mask change to prevent repeated interrupts (BNC#562046).
- patches.drivers/ixgbe-handle-parameters-for-tx: ixgbe: handle
  parameters for tx and rx EITR, no div0 (BNC#562046).
- patches.drivers/ixgbe-links2-is-not-a-valid-re: ixgbe: LINKS2
  is not a valid register for 82598 (BNC#562046).
- patches.drivers/ixgbe-make-queue-pairs-on-sing: ixgbe: Make
  queue pairs on single MSI-X interrupts (BNC#562046).
- patches.drivers/ixgbe-modify-82599-hwrsc-stati: ixgbe: Modify
  82599 HWRSC statistics counters (BNC#562046).
- patches.drivers/ixgbe-only-set-clear-vfe-in-ix: ixgbe: Only
  set/clear VFE in ixgbe_set_rx_mode (BNC#562046).
- patches.drivers/ixgbe-performance-tweaks: ixgbe: performance
  tweaks (BNC#562046).
- patches.drivers/ixgbe-r_idx-not-used-in-ixgbe_: ixgbe: r_idx
  not used in ixgbe_msix_clean_rx() (BNC#562046).
- patches.drivers/ixgbe-select-fcoe-tx-queue-in-: ixgbe: select
  FCoE Tx queue in ndo_select_queue (BNC#562046).
- patches.drivers/ixgbe-use-eiam-to-automask-msi: ixgbe: use
  EIAM to automask MSI-X (BNC#562046).
- patches.drivers/ixgbe-use-known-user-priority-: ixgbe: use
  known user priority for FCoE when DCB is enabled (BNC#562046).
- patches.drivers/ixgbe-use-rx-buffer-length-fro: ixgbe: Use rx
  buffer length from rx ring for configuring rscctl (BNC#562046).
- patches.drivers/ixgbe-use-the-instance-of-net_: ixgbe: Use
  the instance of net_device_stats from net_device. (BNC#562046).
- patches.drivers/net-add-ndo_fcoe_get_wwn-to-ne: net: Add
  ndo_fcoe_get_wwn to net_device_ops (BNC#562046).
- patches.drivers/net-add-netdev_alloc_skb_ip_al: net: Add
  netdev_alloc_skb_ip_align() helper (BNC#562046).
- patches.drivers/net-use-netdev_alloc_skb_ip_al: net: Use
  netdev_alloc_skb_ip_align() (BNC#562046).
- patches.drivers/vlan-add-support-to-netdev_ops: vlan:
  Add support to netdev_ops.ndo_fcoe_get_wwn for VLAN device
  (BNC#562046).
- patches.fixes/fcoe-allow-scsi-fcp-to-be: fcoe: allow SCSI-FCP
  to be processed directly in softirq context (BNC#562046).
- patches.fixes/fcoe-libfc-add-get_lesb-t: fcoe, libfc: add
  get_lesb() to allow LLD to fill the link error status block
  (LESB) (BNC#562046).
- patches.fixes/libfc-add-fc-bb-5-lesb-co: libfc: add FC-BB-5
  LESB counters to fcoe_dev_stats (BNC#562046).
- patches.fixes/libfc-add-fcoe_fc_els_les: libfc: add
  fcoe_fc_els_lesb to fc_fcoe.h for FC-BB-5 LESB definitions
  (BNC#562046).
- patches.fixes/libfc-add-support-of-rece: libfc: add support
  of receiving ELS_RLS (BNC#562046).
- patches.fixes/libfc-add-target-reset-fl: libfc: Add target
  reset flag to FCP header file (BNC#562046).
- patches.fixes/libfc-fix-payload-size-pa: libfc: fix payload size
  passed to fc_frame_alloc() in fc_lport_els_request (BNC#562046).
- patches.fixes/libfcoe-add-checking-disa: libfcoe: add checking
  disable flag in FIP_FKA_ADV (BNC#562046).
- patches.fixes/libfcoe-add-tracking-fip-: libfcoe: add tracking
  FIP Missing Discovery Advertisement count (BNC#562046).
- patches.fixes/libfcoe-add-tracking-fip--0: libfcoe: add tracking
  FIP Virtual Link Failure count (BNC#562046).

-------------------------------------------------------------------
Mon Dec 14 16:41:36 CET 2009 - mmarek@suse.cz

- rpm/kabi.pl: Do not print harmless kabi changes by default.

-------------------------------------------------------------------
Mon Dec 14 14:41:57 CET 2009 - sjayaraman@suse.de

- patches.suse/sched-revert-latency-defaults: Revert sched
  latency defaults and turn FAIR_SLEEPERS off (bnc#557307).

-------------------------------------------------------------------
Mon Dec 14 11:36:02 CET 2009 - jkosina@suse.cz

- patches.fixes/uart-txen-race.patch: Serial: Do not read IIR in
  serial8250_start_tx when UART_BUG_TXEN (bnc#479304 bnc#509066).

-------------------------------------------------------------------
Sun Dec 13 23:39:54 CET 2009 - rjw@suse.de

- patches.fixes/bug-562290-Fix-isolcpus-boot-option.patch: sched:
  Fix isolcpus boot option (bnc#562290, fate#306952).

-------------------------------------------------------------------
Fri Dec 11 23:15:58 CET 2009 - mmarek@suse.cz

- patches.suse/supported-flag: Fix -Wmissing-prototypes warnings
  in modpost.c.

-------------------------------------------------------------------
Fri Dec 11 23:13:32 CET 2009 - mmarek@suse.cz

- patches.rpmify/modpost-segfault: modpost: fix segfault with
  short symbol names.

-------------------------------------------------------------------
Fri Dec 11 17:04:18 CET 2009 - jeffm@suse.com

- Moved kernel-docs into the git repo. It is now built automatically
  with the matching kernel sources.

-------------------------------------------------------------------
Fri Dec 11 16:13:14 CET 2009 - trenn@suse.de

- patches.suse/kdb_fix_ia64_build.patch: Fix ia64 - Export
  kdb_usb_kbds (none).

-------------------------------------------------------------------
Fri Dec 11 15:41:08 CET 2009 - trenn@suse.de

Jeff updated kdb, try without this ugly workaround.
If it still does not work, I have something better...
- patches.suse/kdb_x86_fix_hang.patch: Delete.

-------------------------------------------------------------------
Fri Dec 11 15:03:38 CET 2009 - hare@suse.de

Cleanup patches for series2git:
- patches.suse/kdb-common: Refresh.
- patches.suse/kdump-dump_after_notifier.patch: Refresh.

-------------------------------------------------------------------
Fri Dec 11 12:06:28 CET 2009 - trenn@suse.de

Updated MCE/MCA patches from Andi -> delete the old ones:

- patches.arch/x86_mce_hwpoison-action_result-valid-pfn.patch:
  HWPOISON: return ENXIO on invalid page number (fate#307738).
- patches.arch/x86_mce_hwpoison-is-free-page.patch: HWPOISON:
  detect free buddy pages explicitly (fate#307738).
- patches.arch/x86_mce_hwpoison-no-double-ref.patch: HWPOISON:
  avoid grabbing the page count multiple times during madvise
  injection (fate#307738).
- patches.arch/x86_mce_madvise-locking: HWPOISON: Use
  get_user_page_fast in hwpoison madvise (fate#307738).
- patches.arch/x86_mce_nfs-mig2: NFS: Fix nfs_migrate_page()
  (fate#307738).
- patches.arch/x86_mce_offline-inject: HWPOISON: Add a madvise()
  injector for soft page offlining (fate#307738).
- patches.arch/x86_mce_page-offline: HWPOISON: Add soft page
  offline support (fate#307738).
- patches.arch/x86_mce_ref-to-flags: HWPOISON: Turn ref argument
  into flags argument (fate#307738).
- patches.arch/x86_mce_shake-page: HWPOISON: Be more aggressive
  at freeing non LRU caches (fate#307738).
- patches.arch/x86_mce_undef-lru: HWPOISON: Undefine short-hand
  macros after use to avoid namespace conflict (fate#307738).
- patches.arch/x86_mce_lru_cleanup.patch: Delete.
- patches.arch/x86_mce_page_offlining.patch: Delete.
- patches.arch/x86_mce_page_offlining_test_ability.patch: Delete.
- patches.arch/x86_mce_test_page.patch: Delete.

-------------------------------------------------------------------
Fri Dec 11 09:30:27 CET 2009 - hare@suse.de

- needs_update: Merge or delete remaining patches.
- patches.fixes/scsi-dh-emc-mode-select-10-size: DM-MPIO fails
  to tresspass LUNs on CLARiiON arrays (bnc#484529).
- patches.fixes/scsi-dh-emc-rw-mismatch: Server crashes when
  path failures occur against EMC storage (bnc#474482).
- patches.fixes/scsi-dh-rdac-add-stk: STK arrays missing from
  rdac devicehandler (bnc#503855).
- patches.fixes/scsi-retry-alua-transition-in-progress: I/O
  errors for ALUA state transitions (bnc#491289).
- patches.suse/dm-mpath-no-activate-for-offlined-paths: DM-MPIO
  fails to tresspass LUNs on CLARiiON arrays (bnc#484529).
- patches.suse/dm-mpath-no-partitions-feature: Disable partitions
  scan for multipathed devices (bnc#402922,bnc#514767).

-------------------------------------------------------------------
Fri Dec 11 09:28:05 CET 2009 - tiwai@suse.de

- Update config files: set back to CONFIG_SOUND=m

-------------------------------------------------------------------
Fri Dec 11 08:59:39 CET 2009 - tiwai@suse.de

- patches.drivers/alsa-sp1-hda-23-hp-mute-led-gpio-fixes:
  ALSA: hda - Fix LED GPIO setup for HP laptops with IDT codecs
  (bnc#547357,bnc#523487).

-------------------------------------------------------------------
Fri Dec 11 02:53:50 CET 2009 - jeffm@suse.de

- patches.suse/kdb-usb-rework: Fix ia64.

-------------------------------------------------------------------
Fri Dec 11 01:51:36 CET 2009 - jeffm@suse.com

- Update config files: Enable USB_SERIAL_DEBUG.

-------------------------------------------------------------------
Fri Dec 11 01:49:34 CET 2009 - jeffm@suse.com

- patches.suse/kdb-usb-rework: kdb: Cleanup KDB_USB.

-------------------------------------------------------------------
Fri Dec 11 00:56:57 CET 2009 - jeffm@suse.com

- Update config files.
  - Disabled USB_TEST and USB_LIBUSUAL.

-------------------------------------------------------------------
Thu Dec 10 22:59:17 CET 2009 - jeffm@suse.com

- Update config files. Re-enable missing options:
  - CONFIG_FRAMEBUFFER_CONSOLE_ROTATION=y
  - CONFIG_VIDEO_GO7007=m (and related options)

-------------------------------------------------------------------
Thu Dec 10 22:57:57 CET 2009 - bphilips@suse.de

- patches.drivers/netxen-0008-reset-sequence-changes.patch:
  Refresh to fix fuzz

-------------------------------------------------------------------
Thu Dec 10 22:09:07 CET 2009 - jeffm@suse.com

- Updated KDB to v4.4-2.6.32-3 and re-enabled USB keyboard support.

-------------------------------------------------------------------
Thu Dec 10 21:59:20 CET 2009 - mmarek@suse.de

- rpm/kernel-binary.spec.in: Fix vmlinux stripping on power
  (bnc#559547)

-------------------------------------------------------------------
Thu Dec 10 21:26:12 CET 2009 - bphilips@suse.de

- patches.drivers/netxen-0000-Use-the-instance-of-net_device_stats-from-net.patch:
  netxen: Use the instance of net_device_stats from
  net_device. (bnc#560003, fate#307134).
- patches.drivers/netxen-0001-remove-sub-64-bit-mem-accesses.patch:
  netxen: remove sub 64-bit mem accesses (bnc#560003,
  fate#307134).
- patches.drivers/netxen-0002-add-access-to-on-chip-memory-for-tools.patch:
  netxen: add access to on chip memory for tools (bnc#560003,
  fate#307134).
- patches.drivers/netxen-0003-annotate-register-windowing-code.patch:
  netxen: annotate register windowing code (bnc#560003,
  fate#307134).
- patches.drivers/netxen-0004-separate-register-and-memory-access-lock.patch:
  netxen: separate register and memory access lock (bnc#560003,
  fate#307134).
- patches.drivers/netxen-0005-add-sysfs-entries-for-diag-tools.patch:
  netxen: add sysfs entries for diag tools (bnc#560003,
  fate#307134).
- patches.drivers/netxen-0006-defines-for-next-revision.patch:
  netxen: defines for next revision (bnc#560003, fate#307134).
- patches.drivers/netxen-0007-128-memory-controller-support.patch:
  netxen: 128 memory controller support (bnc#560003, fate#307134).
- patches.drivers/netxen-0008-reset-sequence-changes.patch:
  netxen: reset sequence changes (bnc#560003, fate#307134).
- patches.drivers/netxen-0009-onchip-memory-access-change.patch:
  netxen: onchip memory access change (bnc#560003, fate#307134).
- patches.drivers/netxen-0010-fix-error-codes-in-for-tools-access.patch:
  netxen: fix error codes in for tools access (bnc#560003,
  fate#307134).
- patches.drivers/netxen-0011-sysfs-control-for-auto-firmware-recovery.patch:
  netxen: sysfs control for auto firmware recovery (bnc#560003,
  fate#307134).
- patches.drivers/netxen-0012-update-version-to-4.0.62.patch:
  netxen; update version to 4.0.62 (bnc#560003, fate#307134).
- patches.drivers/netxen-0013-fix-builds-for-SYSFS-n-or-MODULES-n.patch:
  netxen: fix builds for SYSFS=n or MODULES=n (bnc#560003,
  fate#307134).
- patches.drivers/netxen-0014-support-for-new-firmware-file-format.patch:
  netxen: support for new firmware file format (bnc#560003,
  fate#307134).
- patches.drivers/netxen-0015-refactor-indirect-register-access.patch:
  netxen: refactor indirect register access (bnc#560003,
  fate#307134).
- patches.drivers/netxen-0016-add-PCI-IDs-for-new-chip.patch:
  netxen: add PCI IDs for new chip (bnc#560003, fate#307134).
- patches.drivers/netxen-0017-update-module-info.patch: netxen:
  update module info (bnc#560003, fate#307134).
- patches.drivers/netxen-0018-module-firmware-hints.patch:
  netxen: module firmware hints (bnc#560003, fate#307134).
- patches.drivers/netxen-0019-update-version-to-4.0.65.patch:
  netxen: update version to 4.0.65 (bnc#560003, fate#307134).
- patches.drivers/netxen-0020-remove-PCI-IDs-of-CNA-device.patch:
  netxen: remove PCI IDs of CNA device (bnc#560003, fate#307134).
- patches.drivers/netxen-0021-fix-debug-tools-access-for-NX2031.patch:
  netxen : fix debug tools access for NX2031 (bnc#560003,
  fate#307134).
- patches.drivers/netxen-0022-fix-failure-cases-for-fw-hang-recovery.patch:
  netxen: fix failure cases for fw hang recovery (bnc#560003,
  fate#307134).

-------------------------------------------------------------------
Thu Dec 10 18:37:34 CET 2009 - bphilips@suse.de

- patches.drivers/qlge-0001-Use-the-instance-of-net_device_stats-from-net_.patch:
  qlge: Use the instance of net_device_stats from
  net_device. (bnc#560420, FATE#307130).
- patches.drivers/qlge-0002-Remove-explicit-setting-of-PCI-Dev-CTL-reg.patch:
  qlge: Remove explicit setting of PCI Dev CTL reg. (bnc#560420,
  FATE#307130).
- patches.drivers/qlge-0003-Set-PCIE-max-read-request-size.patch:
  qlge: Set PCIE max read request size. (bnc#560420, FATE#307130).
- patches.drivers/qlge-0004-Add-handler-for-DCBX-firmware-event.patch:
  qlge: Add handler for DCBX firmware event. (bnc#560420,
  FATE#307130).
- patches.drivers/qlge-0005-Store-firmware-revision-as-early-as-possible.patch:
  qlge: Store firmware revision as early as possible. (bnc#560420,
  FATE#307130).
- patches.drivers/qlge-0006-Remove-inline-math-for-small-rx-buf-mapping.patch:
  qlge: Remove inline math for small rx buf mapping. (bnc#560420,
  FATE#307130).
- patches.drivers/qlge-0007-Get-rid-of-firmware-handler-debug-code.patch:
  qlge: Get rid of firmware handler debug code. (bnc#560420,
  FATE#307130).
- patches.drivers/qlge-0008-Don-t-fail-open-when-port-is-not-initialized.patch:
  qlge: Don't fail open when port is not initialized. (bnc#560420,
  FATE#307130).
- patches.drivers/qlge-0009-Add-CBFC-pause-frame-counters-to-ethtool-stats.patch:
  qlge: Add CBFC pause frame counters to ethtool
  stats. (bnc#560420, FATE#307130).
- patches.drivers/qlge-0010-Size-RX-buffers-based-on-MTU.patch:
  qlge: Size RX buffers based on MTU. (bnc#560420, FATE#307130).
- patches.drivers/qlge-0011-Add-ethtool-get-set-pause-parameter.patch:
  qlge: Add ethtool get/set pause parameter. (bnc#560420,
  FATE#307130).
- patches.drivers/qlge-0012-Add-ethtool-blink-function.patch:
  qlge: Add ethtool blink function. (bnc#560420, FATE#307130).
- patches.drivers/qlge-0013-Add-ethtool-wake-on-LAN-function.patch:
  qlge: Add ethtool wake on LAN function. (bnc#560420,
  FATE#307130).
- patches.drivers/qlge-0014-Add-ethtool-register-dump-function.patch:
  qlge: Add ethtool register dump function. (bnc#560420,
  FATE#307130).
- patches.drivers/qlge-0015-Add-ethtool-self-test.patch: qlge:
  Add ethtool self-test. (bnc#560420, FATE#307130).
- patches.drivers/qlge-0016-Change-naming-on-vlan-API.patch:
  qlge: Change naming on vlan API. (bnc#560420, FATE#307130).
- patches.drivers/qlge-0017-Fix-indentations.patch: qlge: Fix
  indentations. (bnc#560420, FATE#307130).
- patches.drivers/qlge-0018-Add-firmware-driver-sub-command-support.patch:
  qlge: Add firmware/driver sub-command support. (bnc#560420,
  FATE#307130).
- patches.drivers/qlge-0019-Clean-up-netdev-stats-usage.patch:
  qlge: Clean up netdev->stats usage. (bnc#560420, FATE#307130).
- patches.drivers/qlge-0020-Do-not-change-frame-routing-during-suspend.patch:
  qlge: Do not change frame routing during suspend. (bnc#560420,
  FATE#307130).
- patches.drivers/qlge-0021-Add-asic-reset-to-open-call.patch:
  qlge: Add asic reset to open call. (bnc#560420, FATE#307130).
- patches.drivers/qlge-0022-Clean-up-module-parameter-name.patch:
  qlge: Clean up module parameter name. (bnc#560420, FATE#307130).
- patches.drivers/qlge-0023-Change-version-to-v1.00.00.23.00.00-01.patch:
  qlge: Change version to v1.00.00.23.00.00-01. (bnc#560420,
  FATE#307130).
- patches.drivers/qlge-0024-Bonding-fix-for-mode-6.patch: qlge:
  Bonding fix for mode 6. (bnc#560420, FATE#307130).
- patches.drivers/qlge-0025-Add-performance-change-for-non-split-headers.patch:
  qlge: Add performance change for non-split headers. (bnc#560420,
  FATE#307130).
- patches.drivers/qlge-0026-Add-firmware-core-dump.patch: qlge:
  Add firmware core dump. (bnc#560420, FATE#307130).

-------------------------------------------------------------------
Thu Dec 10 17:04:21 CET 2009 - hare@suse.de

- needs_update: Delete more merged fixes.
- patches.suse/dm-mpath-leastpending-path-update: Refresh.

-------------------------------------------------------------------
Thu Dec 10 16:11:25 CET 2009 - hare@suse.de

- needs_update: Delete merged driver fixes.
- patches.drivers/megaraid-mbox-fix-SG_IO: megaraid_mbox: Oops
  on SG_IO (bnc#475619).

-------------------------------------------------------------------
Thu Dec 10 16:05:10 CET 2009 - duwe@suse.de

- Disable PHYP_DUMP for all PPC flavours, per bnc#541302.

-------------------------------------------------------------------
Thu Dec 10 15:42:47 CET 2009 - jbenc@suse.cz

- patches.suse/novfs-fix-debug-message.patch: novfs: fix debug
  message.

-------------------------------------------------------------------
Thu Dec 10 09:55:39 CET 2009 - hare@suse.de

- patches.fixes/tehuti-firmware-name: Tehuti network driver
  references wrong firmware (bnc#562092).

-------------------------------------------------------------------
Wed Dec  9 22:50:30 CET 2009 - tonyj@suse.de

- patches.suse/audit-export-logging.patch: fix section mismatch due to
  previous checkin

-------------------------------------------------------------------
Wed Dec  9 21:45:11 CET 2009 - tonyj@suse.de

- patches.suse/audit-export-logging.patch: export audit logging
  symbols.

-------------------------------------------------------------------
Wed Dec  9 17:09:00 CET 2009 - jbohac@suse.cz

- Update config files: added CONFIG_IP_NF_MATCH_IPV4OPTIONS
  to ppc64/trace

-------------------------------------------------------------------
Wed Dec  9 16:30:27 CET 2009 - jeffm@suse.com

- patches.fixes/ext4-fix-insufficient-checks-in-ext4_ioc_move_ext:
  ext4: Fix insufficient checks in EXT4_IOC_MOVE_EXT (bnc#561018
  CVE-2009-4131).

-------------------------------------------------------------------
Wed Dec  9 10:13:00 CET 2009 - jbeulich@novell.com

- patches.xen/xen3-patch-2.6.32: Fix a potentially serious mis-merge
  in swiotlb code.

-------------------------------------------------------------------
Wed Dec  9 08:15:31 CET 2009 - jjolly@suse.de

- patches.fixes/nohz-delay-from-tip.diff: nohz: Introduce
  arch_needs_cpu.
- patches.fixes/reuse-ktime-from-tip.diff: nohz: Reuse ktime in
  sub-functions of tick_check_idle..
- series.conf: Moved s390 patchs to proper place

-------------------------------------------------------------------
Wed Dec  9 06:06:34 CET 2009 - npiggin@suse.de

- patches.fixes/ipc-ns-fix-memory-leak-idr.patch: ipc: ns fix
  memory leak (bnc#518767).
- patches.fixes/ipc-remove-unreachable-code-in-semc.patch:
  (bnc#518767).
- patches.fixes/ipc-semc-add-a-per-semaphore-pending-list.patch:
  (bnc#518767).
- patches.fixes/ipc-semc-optimize-if-semops-fail.patch:
  (bnc#518767).
- patches.fixes/ipc-semc-optimize-single-semop-operations.patch:
  (bnc#518767).
- patches.fixes/ipc-semc-optimize-single-sops-when-semval-is-zero.patch:
  (bnc#518767).
- patches.fixes/ipc-semc-sem-optimise-undo-list-search.patch:
  (bnc#518767).
- patches.fixes/ipc-semc-sem-preempt-improve.patch:  (bnc#518767).
- patches.fixes/ipc-semc-sem-use-list-operations.patch:
  (bnc#518767).

-------------------------------------------------------------------
Wed Dec  9 00:33:42 CET 2009 - bphilips@suse.de

- needs_update: patches moved upstream or obsoleted by upstream

-------------------------------------------------------------------
Tue Dec  8 22:23:11 CET 2009 - mmarek@suse.cz

- patches.suse/kbuild-generate-modules.builtin: Update to what will
  hopefully be in 2.6.33.
- patches.suse/kbuild-rebuild-fix-for-Makefile.modbuiltin: Delete.

-------------------------------------------------------------------
Tue Dec  8 19:46:37 CET 2009 - jbohac@suse.cz

- Update config files.
- patches.suse/netfilter-ipv4options: netfilter ipv4options
  match from patch-o-matic-ng (bnc#131728 - FATE#182).

-------------------------------------------------------------------
Tue Dec  8 18:18:56 CET 2009 - npiggin@suse.de

- needs_update:
- patches.suse/mm-devzero-optimisation.patch: mm: /dev/zero
  optimisation (bnc#430738).

-------------------------------------------------------------------
Tue Dec  8 16:22:34 CET 2009 - tiwai@suse.de

- patches.drivers/alsa-sp1-hda-22-alc888-exclude-unusable-adcs:
  ALSA: hda - Exclude unusable ADCs for ALC88x (bnc#561235).

-------------------------------------------------------------------
Tue Dec  8 15:27:53 CET 2009 - mmarek@suse.cz

- patches.drivers/reenable-generic_serial: Revert "tty: Mark
  generic_serial users as BROKEN".
- Update config files: enable RIO and SX.
- rpm/generic_serial-blacklist: blacklist generic_serial users from
  automatic loading (bnc#551348).

-------------------------------------------------------------------
Tue Dec  8 14:58:48 CET 2009 - rgoldwyn@suse.de

- needs_update: patches merged upstream
- novfs patches to be handled by novfs team

-------------------------------------------------------------------
Tue Dec  8 13:38:10 CET 2009 - npiggin@suse.de

- needs_update:
- patches.suse/mm-vmalloc-fail-dump-stack.patch: mm: improve
  vmalloc reporting (bnc#511079).

-------------------------------------------------------------------
Tue Dec  8 11:30:20 CET 2009 - npiggin@suse.de

- needs_update: most of mine are merged. apparmor patch sent to Andreas.

-------------------------------------------------------------------
Tue Dec  8 08:31:34 CET 2009 - coly.li@suse.de

- patches.suse/64bytes_lvb_len.diff: use 64byte lvb len.(bnc#515645)

-------------------------------------------------------------------
Tue Dec  8 02:05:07 CET 2009 - agraf@suse.de

- patches.arch/s390-kvm-prefix.patch: KVM: s390: Fix prefix
  register checking in arch/s390/kvm/sigp.c (FATE#306513).
- patches.arch/s390-kvm-psw.patch: KVM: s390: Make psw available
  on all exits, not just a subset (FATE#306513).

-------------------------------------------------------------------
Mon Dec  7 16:48:55 CET 2009 - tiwai@suse.de

- patches.drivers/synaptics-hp-clickpad: Input: Add support of
  clickpad mode to synaptics mouse driver (bnc#547370).

-------------------------------------------------------------------
Mon Dec  7 13:22:15 CET 2009 - jbeulich@novell.com

- Update Xen patches to 2.6.32 final and c/s 958.
- patches.xen/xen-dcdbas: force proper address translation
  in DCDBAS.
- patches.xen&xen-vmalloc_32: guarantee 32-bit
 (bus-)addressability of vmalloc_32() output (bnc#548010,
  bnc#552492).
- patches.xen/xen-x86_64-nx-user-mappings: set NX bit in kernel
  version of top level user mode page table entries.
- patches.xen/xen3-rlim-0025-x86-add-ia32-compat-prlimit-syscalls.patch:
  x86: add ia32 compat prlimit syscalls (FATE#305733).
- patches.xen/xen3-x86-64-align-rodata-kernel-section-to-2mb-with-config_debug_rodata:
  x86-64: align RODATA kernel section to 2MB with
  CONFIG_DEBUG_RODATA (bnc#558249).
- patches.xen/xen3-x86-64-preserve-large-page-mapping-for-1st-2mb-kernel-txt-with-config_debug_rodata:
  x86-64: preserve large page mapping for 1st 2MB kernel txt
  with CONFIG_DEBUG_RODATA (bnc#558249).
- patches.xen/xen3-x86-fix-nodac: x86: fix iommu=nodac parameter
  handling (bnc#463829, bnc#482220).
- patches.xen/xen3-x86-mcp51-no-dac: x86: disallow DAC for MCP51
  PCI bridge (bnc#463829, bnc#482220).
- Update EC2 config files (disable CAN_DEV and UIO).

-------------------------------------------------------------------
Mon Dec  7 11:50:32 CET 2009 - jbeulich@novell.com

- patches.arch/x86-crypto-add-ghash-algorithm-test.patch,
  patches.fixes/cpufreq_ondemand_performance_optimise_default_settings.patch:
  Fix build warnings.

-------------------------------------------------------------------
Mon Dec  7 10:57:41 CET 2009 - hare@suse.de

- patches.drivers/lpfc-add-raywire-id: Add missing PCI-ID to lpfc.

-------------------------------------------------------------------
Sat Dec  5 01:39:16 CET 2009 - tonyj@suse.de

- config.conf: add trace flavor for ppc64 (fate# 307051)
- Update config files.

-------------------------------------------------------------------
Fri Dec  4 21:24:27 CET 2009 - jeffm@suse.com

- Split apparmor.diff out into separate patches to align more
  closely with the upstream AppArmor 2.4 repo.
- patches.apparmor/apparmor-fix-cap-audit_caching-preemption-disabling:
  AppArmor: Fix cap audit_caching preemption disabling.
- patches.apparmor/apparmor-fix-change_profile-failing-lpn401931:
  AppArmor: Fix change_profile failing lpn401931.
- patches.apparmor/apparmor-fix-change_profile-failure: AppArmor:
  Fix change_profile failure.
- patches.apparmor/apparmor-fix-determination-of-forced-audit-messages:
  AppArmor: Fix determination of forced AUDIT messages..
- patches.apparmor/apparmor-fix-failure-to-audit-change_hat-correctly:
  AppArmor: fix failure to audit change_hat correctly.
- patches.apparmor/apparmor-fix-file-auditing-when-quiet-is-used:
  AppArmor: Fix file auditing when quiet is used.
- patches.apparmor/apparmor-fix-leak-when-profile-transition-table-fails-unpack:
  AppArmor: Fix leak when profile transition table fails unpack.
- patches.apparmor/apparmor-fix-mediation-of-created-paths-that-look-like-deleted-paths:
  AppArmor: Fix mediation of created paths that look like
  "deleted" paths.
- patches.apparmor/apparmor-fix-oops-after-profile-removal:
  AppArmor: Fix oops after profile removal.
- patches.apparmor/apparmor-fix-oops-when-auditing-the-addition-of-profile-namespace:
  AppArmor: Fix oops when auditing the addition of profile
  namespace.
- patches.apparmor/apparmor-fix-oops-when-in-apparmor_bprm_set_creds:
  AppArmor: Fix Oops when in apparmor_bprm_set_creds.
- patches.apparmor/apparmor-fix-profile-namespace-removal:
  AppArmor: Fix profile namespace removal..
- patches.apparmor/apparmor-fix-refcounting-bug-causing-leak-of-creds-and-oops:
  AppArmor: Fix refcounting bug causing leak of creds and oops.
- patches.apparmor/apparmor-fully-close-race-condition-for-deleted-paths:
  AppArmor: Fully close race condition for deleted paths.
- patches.apparmor/apparmor-missing-unlock: AppArmor: Add missing
  unlock to next_profile.
- patches.apparmor/apparmor-policy-load-and-replacement-can-fail-to-alloc-mem:
  AppArmor: Policy load and replacement can fail to alloc mem.
- patches.apparmor/apparmor-fix-security_ops-task_setrlimit-api-use:
  AppArmor: Fix security_ops->task_setrlimit API use.

-------------------------------------------------------------------
Fri Dec  4 17:58:54 CET 2009 - gregkh@suse.de

- Update config files.
- patches.suse/revert-usb-remove-phidget-drivers-from-kernel-tree.patch:
  Revert "USB: remove phidget drivers from kernel tree.".

-------------------------------------------------------------------
Fri Dec  4 16:12:43 CET 2009 - jjolly@suse.de

- patches.arch/s390-message-catalog.diff: Updated patch
  (bnc#549193,FATE#306999,LTC#57210).

-------------------------------------------------------------------
Fri Dec  4 16:08:50 CET 2009 - mmarek@suse.cz

- supported.conf: Update wireless drivers.

-------------------------------------------------------------------
Fri Dec  4 15:57:48 CET 2009 - jjolly@suse.de

- patches.arch/s390-03-qeth-hs-traffic-analyzer.patch: qeth:
  HiperSockets Network Traffic Analyzer (bnc#560674).

-------------------------------------------------------------------
Fri Dec  4 15:28:10 CET 2009 - hare@suse.de

- patches.drivers/qla2xxx-8.03.01-k7-update: qla2xxx driver
  update to 8.03.01-k7 (bnc#560415).

-------------------------------------------------------------------
Fri Dec  4 14:35:02 CET 2009 - mmarek@suse.cz

- rpm/package-descriptions: Add description for kernel-vmi.

-------------------------------------------------------------------
Fri Dec  4 13:40:29 CET 2009 - trenn@suse.de

- patches.arch/x86_mce_lru_cleanup.patch: HWPOISON: Undefine lru
  define after table to avoid namespace conflict (fate#307738).
- patches.arch/x86_mce_page_offlining.patch: Add soft page
  offline support (fate#307738).
- patches.arch/x86_mce_page_offlining_test_ability.patch:
  HWPOISON: Add a madvise() injector for soft page offlining
  (fate#307738).
- patches.arch/x86_mce_test_page.patch: Expose Test pageflagA
  and set pageflagB primitive (fate#307738).

-------------------------------------------------------------------
Fri Dec  4 13:28:08 CET 2009 - mmarek@suse.cz

- config.conf: Add vmi to kernel-syms.

-------------------------------------------------------------------
Fri Dec  4 13:12:44 CET 2009 - mmarek@suse.cz

- Add the vmi flavor again.

-------------------------------------------------------------------
Fri Dec  4 12:26:59 CET 2009 - sjayaraman@suse.de

- patches.suse/SoN-18-netvm-skbuff-reserve.patch: add emergeny flag
  inside kmemcheck boundaries.
- patches.xen/xen3-auto-common.diff: Refresh.

-------------------------------------------------------------------
Fri Dec  4 00:41:32 CET 2009 - gregkh@suse.de

- Update config files.
  CONFIG_DRM_I915_KMS=y for x86-64 and i386 vanilla (bnc#560402)

-------------------------------------------------------------------
Fri Dec  4 00:17:46 CET 2009 - gregkh@suse.de

- Update config files.
  CONFIG_DRM_I915_KMS=y for x86-64 (bnc#560402)

-------------------------------------------------------------------
Fri Dec  4 00:16:20 CET 2009 - gregkh@suse.de

- Update config files.
  CONFIG_DRM_I915_KMS=y for i386 (bnc#560402)

-------------------------------------------------------------------
Thu Dec  3 20:53:57 CET 2009 - jeffm@suse.com

- patches.arch/ppc-spufs-07-Don-t-spu_acquire_saved-unnecessarily.patch:
  Delete. (bnc#560043)

-------------------------------------------------------------------
Thu Dec  3 20:13:09 CET 2009 - jeffm@suse.com

- Cleanup config files.

-------------------------------------------------------------------
Thu Dec  3 19:34:08 CET 2009 - bphilips@suse.de

- patches.drivers/tg3_libphy_workaround: Delete. We have all of the 57780
  phylib and tg3 changes due to 2.6.32 bump.

-------------------------------------------------------------------
Thu Dec  3 19:06:23 CET 2009 - duwe@suse.de

- back out cpuidle feature that is still unconsistent.

-------------------------------------------------------------------
Thu Dec  3 18:40:03 CET 2009 - mfasheh@suse.com

- patches.suse/ocfs2-allocation-resrvations.patch: Refresh.

-------------------------------------------------------------------
Thu Dec  3 18:21:13 CET 2009 - duwe@suse.de

- patches.suse/cpuidle-cleanup: Refresh.
  Fix the "fixed" feature patch set from IBM.

-------------------------------------------------------------------
Thu Dec  3 18:04:51 CET 2009 - mfasheh@suse.com

- Update config files.
- patches.suse/gfs2-ro-mounts-only.patch: gfs2: allow spectator
  mounts for migration to ocfs2 (FATE#307584).

-------------------------------------------------------------------
Thu Dec  3 17:19:44 CET 2009 - duwe@suse.de

- Update config files for 2.6.32 (again).

-------------------------------------------------------------------
Thu Dec  3 17:00:12 CET 2009 - duwe@suse.de

- Update config files for cpuidle.

-------------------------------------------------------------------
Thu Dec  3 16:45:06 CET 2009 - tiwai@suse.de

- patches.drivers/8250_pnp-wacom-add: serial/8250_pnp.c: add
  new Wacom devices (bnc#544763).

-------------------------------------------------------------------
Thu Dec  3 16:40:59 CET 2009 - duwe@suse.de

- patches.suse/cpuidle-cleanup: Refresh.
  one lonely hunk already seems to be in 2.6.32 final

-------------------------------------------------------------------
Thu Dec  3 16:33:28 CET 2009 - duwe@suse.de

- bnc#552860 / FATE#307104: kernel idle low power, take 2:
- patches.suse/cpuidle-cleanup: Refresh.
- patches.suse/cpuidle-cleanup-x86: Refresh.
- patches.suse/cpuidle-eliminate-ppcmdpowersave1: Refresh.

-------------------------------------------------------------------
Thu Dec  3 15:59:01 CET 2009 - jeffm@suse.com

- Updated to 2.6.32-final.
  - 2 patches eliminated.

-------------------------------------------------------------------
Thu Dec  3 15:19:01 CET 2009 - hare@suse.de

- Update config files: Enable Hibernation for zSeries.

-------------------------------------------------------------------
Thu Dec  3 14:42:32 CET 2009 - mmarek@suse.cz

- Update config files: Disable CONFIG_MFD_PCF50633, the chip is
  unlikely to be used on architectures we support.

-------------------------------------------------------------------
Thu Dec  3 13:54:17 CET 2009 - mmarek@suse.cz

- rpm/split-modules: Print which supported modules need unsupported
  modules.

-------------------------------------------------------------------
Thu Dec  3 12:56:43 CET 2009 - jdelvare@suse.de

- supported.conf: support lis3lv02d, hp_accel needs it.

-------------------------------------------------------------------
Thu Dec  3 12:03:20 CET 2009 - jdelvare@suse.de

- supported.conf: hp_accel is supported (FATE #306448).

-------------------------------------------------------------------
Thu Dec  3 11:54:14 CET 2009 - jdelvare@suse.de

- supported.conf: remove wm831x drivers, we no longer ship them.

-------------------------------------------------------------------
Thu Dec  3 11:32:03 CET 2009 - jdelvare@suse.de

- Update config files: disable all new hwmon drivers on ppc
  (default and vanilla) for consistency.

-------------------------------------------------------------------
Thu Dec  3 11:30:08 CET 2009 - mmarek@suse.cz

- supported.conf: Add wm831x, needed by drivers/input/misc/wm831x-on.

-------------------------------------------------------------------
Thu Dec  3 11:03:24 CET 2009 - mmarek@suse.cz

- supported.conf: Fix up after commit bfea0bd.

-------------------------------------------------------------------
Thu Dec  3 10:53:16 CET 2009 - jdelvare@suse.de

- Update config files: disable WM831x and WM8350 support entirely,
  as recommended by the drivers author. These devices are only
  found on embedded devices such as music players or mobile phones.

-------------------------------------------------------------------
Thu Dec  3 10:26:09 CET 2009 - hare@suse.de

- supported.conf: Mark pmcraid and igbvf as supported;
  OSD drivers as unsupported.

-------------------------------------------------------------------
Thu Dec  3 09:48:04 CET 2009 - jdelvare@suse.de

- Restore link from config/s390/vanilla to config/s390x/vanilla.

-------------------------------------------------------------------
Thu Dec  3 09:10:46 CET 2009 - jbeulich@novell.com

- supported.conf: Update Xen drivers.

-------------------------------------------------------------------
Thu Dec  3 04:57:00 CET 2009 - tonyj@suse.de

- needs_update: readd
	patches.suse/perfmon2-remove_get_base_syscall_attr.patch
	patches.suse/perfmon2-remove_syscalls.patch

-------------------------------------------------------------------
Thu Dec  3 04:08:24 CET 2009 - gregkh@suse.de

- rpm/post.sh:
- rpm/postun.sh: woh dluoc I tegrof ot esolc eht fi

-------------------------------------------------------------------
Thu Dec  3 01:51:51 CET 2009 - gregkh@suse.de

- rpm/post.sh:
- rpm/postun.sh: If this is a Moblin-based box, don't run yast-bootloader

-------------------------------------------------------------------
Wed Dec  2 23:01:36 CET 2009 - jdelvare@suse.de

- Update config files: stop shipping wm831x-hwmon, wm8350-hwmon,
  i2c-simtec and i2c-designware.
- supported.conf: remove i2c-simtec.

-------------------------------------------------------------------
Wed Dec  2 22:49:01 CET 2009 - jdelvare@suse.de

- supported.conf: Add all new hwmon and i2c/busses drivers. The
  former unsupported, the latter supported.

-------------------------------------------------------------------
Wed Dec  2 22:33:37 CET 2009 - jdelvare@suse.de

- Update config files: disable CONFIG_I2C_VOODOO3.
- supported.conf: drop i2c-voodoo3, superseded by tdfxfb.

-------------------------------------------------------------------
Wed Dec  2 22:28:16 CET 2009 - jdelvare@suse.de

- supported.conf: Drop hwmon and i2c/chips drivers which have been
  obsoleted.

-------------------------------------------------------------------
Wed Dec  2 22:16:50 CET 2009 - mmarek@suse.cz

- rpm/kernel-binary.spec.in: Obsolete perfmon-kmp.

-------------------------------------------------------------------
Wed Dec  2 22:15:33 CET 2009 - mmarek@suse.cz

- supported.conf: Add perfmon, hid and input modules.

-------------------------------------------------------------------
Wed Dec  2 19:28:19 CET 2009 - tiwai@suse.de

- Update config files: Fix vanilla configs

-------------------------------------------------------------------
Wed Dec  2 19:14:09 CET 2009 - tiwai@suse.de

- Update config files: disabled CONFIG_SND_SOC* in ppc configs.

-------------------------------------------------------------------
Wed Dec  2 18:13:11 CET 2009 - tiwai@suse.de

- Updated the sound section of supported.conf

-------------------------------------------------------------------
Wed Dec  2 17:38:02 CET 2009 - gregkh@suse.de

- Update config files. disable USB OTG drivers that should not
  have been enabled.

-------------------------------------------------------------------
Wed Dec  2 17:24:33 CET 2009 - gregkh@suse.de

- supported.conf: remove some usb drivers that were deleted or renamed.

-------------------------------------------------------------------
Wed Dec  2 17:22:08 CET 2009 - gregkh@suse.de

- supported.conf: update usb driver section

-------------------------------------------------------------------
Wed Dec  2 16:29:38 CET 2009 - mmarek@suse.cz

- rpm/check-supported-list: Skip modules in Documentation and
  drivers/staging.

-------------------------------------------------------------------
Wed Dec  2 11:34:10 CET 2009 - jbenc@suse.cz

- patches.fixes/mac80211-fix-remote-DoS.patch: mac80211: fix
  remote DoS (bnc#558267).

-------------------------------------------------------------------
Tue Dec  1 14:41:20 CET 2009 - tiwai@suse.de

- Forward-port 11.2 patches:
  patches.drivers/alsa-sp1-hda-18-msi-wind-u115-fix: ALSA: hda -
    Add a position_fix quirk for MSI Wind U115.
  patches.drivers/alsa-sp1-hda-19-cx5047-test-mode-fix: ALSA:
    hda - Fix Cxt5047 test mode (bnc#559062).
  patches.drivers/alsa-sp1-hda-20-fsc-amilo-pi1505-fix: ALSA:
    hda - Add a pin-fix for FSC Amilo Pi1505 (bnc#557403).
  patches.drivers/alsa-sp1-hda-21-hp-dv3-position-fix-quirk:
    ALSA: hda - Add position_fix quirk for HP dv3 (bnc#555935).

-------------------------------------------------------------------
Mon Nov 30 23:10:46 CET 2009 - jeffm@suse.com

- patches.fixes/megaraid_sas-fix-permissions-on-poll_mode_io:
  megaraid_sas: Fix permissions on poll_mode_io (bnc#557180
  CVE-2009-3939).

-------------------------------------------------------------------
Mon Nov 30 23:06:06 CET 2009 - jeffm@suse.com

- patches.arch/x86-64-add-comment-for-rodata-large-page-retainment:
  x86-64: add comment for RODATA large page retainment
  (bnc#558249).
- patches.arch/x86-64-align-rodata-kernel-section-to-2mb-with-config_debug_rodata:
  x86-64: align RODATA kernel section to 2MB with
  CONFIG_DEBUG_RODATA (bnc#558249).
- patches.arch/x86-64-preserve-large-page-mapping-for-1st-2mb-kernel-txt-with-config_debug_rodata:
  x86-64: preserve large page mapping for 1st 2MB kernel txt
  with CONFIG_DEBUG_RODATA (bnc#558249).

-------------------------------------------------------------------
Mon Nov 30 14:24:36 CET 2009 - teheo@suse.de

- needs_update: drop libata patches which are already included in
  2.6.31 vanilla.

-------------------------------------------------------------------
Mon Nov 30 14:06:38 CET 2009 - teheo@suse.de

- needs_update: drop patches which are already included in 2.6.31
  vanilla.

-------------------------------------------------------------------
Mon Nov 30 14:05:39 CET 2009 - teheo@suse.de

Forward port two x86 patches from SLE11.

- needs_update:
- patches.arch/x86-fix-nodac: x86: fix iommu=nodac parameter
  handling (bnc#463829).
- patches.arch/x86-mcp51-no-dac: x86: disallow DAC for MCP51
  PCI bridge (bnc#463829).

-------------------------------------------------------------------
Mon Nov 30 13:41:27 CET 2009 - agraf@suse.de

- Update config files: Enable KSM (FATE#306513)

-------------------------------------------------------------------
Sat Nov 28 19:52:19 CET 2009 - gregkh@suse.de

- needs_update: acpi dock patch was hmacht's, not mine

-------------------------------------------------------------------
Sat Nov 28 19:50:18 CET 2009 - gregkh@suse.de

- needs_update: sysfs debugging crash patch is now upstream

-------------------------------------------------------------------
Sat Nov 28 19:49:08 CET 2009 - gregkh@suse.de

- needs_update: jeffm merged novfs patches into the main novfs patch.

-------------------------------------------------------------------
Sat Nov 28 19:48:20 CET 2009 - gregkh@suse.de

- needs_update: qualcomm modem driver is upstream

-------------------------------------------------------------------
Sat Nov 28 19:48:03 CET 2009 - gregkh@suse.de

- needs_update: squashfs is now upstream

-------------------------------------------------------------------
Sat Nov 28 19:47:27 CET 2009 - gregkh@suse.de

- needs_update: via driver bugfixes never went upstream, and people
  are complaining about them, so they were dropped.

-------------------------------------------------------------------
Sat Nov 28 19:46:46 CET 2009 - gregkh@suse.de

- needs_update: remove staging driver entries, they are all upstream.

-------------------------------------------------------------------
Sat Nov 28 19:46:05 CET 2009 - gregkh@suse.de

- needs_update: remove hv driver entries, those are upstream now.

-------------------------------------------------------------------
Sat Nov 28 19:45:20 CET 2009 - gregkh@suse.de

- needs_update: remove xen patches with my name on it.  Just because
  I refreshed the patch, doesn't mean I own it or even like the
  thing :)

-------------------------------------------------------------------
Sat Nov 28 10:39:15 CET 2009 - sjayaraman@suse.de

- patches.suse/SoN-11-mm-reserve.patch: Fix build errors in -trace
  and ppc64 flavors.

-------------------------------------------------------------------
Fri Nov 27 15:16:56 CET 2009 - mmarek@suse.cz

- rpm/kernel-binary.spec.in: Abort if supported modules depend on
  unsupported ones.

-------------------------------------------------------------------
Fri Nov 27 15:12:17 CET 2009 - mmarek@suse.cz

- supported.conf: mark cnic as supported (needed by bnx2i).

-------------------------------------------------------------------
Fri Nov 27 14:57:47 CET 2009 - jbenc@suse.cz

- patches.suse/panic-on-io-nmi-SLE11-user-space-api.patch: API
  fix: X86: sysctl to allow panic on IOCK NMI error (bnc#427979).
- patches.suse/kdb-common: Refresh.
- patches.suse/kdump-dump_after_notifier.patch: Refresh.

-------------------------------------------------------------------
Fri Nov 27 13:25:55 CET 2009 - jbohac@suse.cz

- patches.fixes/cpufreq_ondemand_performance_optimise_default_settings.patch:
  CPUFREQ: ondemand: Limit default sampling rate to 300ms
  max. (bnc#464461).

-------------------------------------------------------------------
Fri Nov 27 12:55:35 CET 2009 - trenn@suse.de

- needs_update:
  One I still have to send upstream, but it's nicer error output
  only, SP1 is fine in respect to removing all these, thanks.

-------------------------------------------------------------------
Fri Nov 27 11:54:58 CET 2009 - hare@suse.de

- Update config files: Compile in efivars module for
  x86_64 (FATE#306931).

-------------------------------------------------------------------
Fri Nov 27 11:08:00 CET 2009 - sjayaraman@suse.de

- needs_update:	sjayaraman's patches are either upstream already or
  rebased to SP1.

-------------------------------------------------------------------
Fri Nov 27 11:05:54 CET 2009 - sjayaraman@suse.de

- Update config files: NFS_SWAP=y.

-------------------------------------------------------------------
Fri Nov 27 10:45:38 CET 2009 - sjayaraman@suse.de

- patches.trace/lttng-instrumentation-swap.patch: Refresh and fix
  a build failure with fuzz factor 0.

-------------------------------------------------------------------
Fri Nov 27 09:27:35 CET 2009 - sjayaraman@suse.de

- Rebase Swap-over-NFS(SoN) patches:
- patches.xen/tmem: Refresh to accomodate changes due to SoN patches.
- patches.xen/xen3-auto-common.diff: Refresh to accomodate changes
  due to SoN patches.

-------------------------------------------------------------------
Fri Nov 27 05:53:42 CET 2009 - knikanth@suse.de

- needs_update: Verify knikanth's patches in SLE11 but not in SP1
- patches.fixes/dm-release-map_lock-before-set_disk_ro: Release
  md->map_lock before set_disk_ro  (bnc#556899 bnc#479784).

-------------------------------------------------------------------
Fri Nov 27 03:22:44 CET 2009 - nfbrown@suse.de

- Restore following patches from SLES11 that are still needed for
  SLES11-SP1
- patches.fixes/nfsd-05-sunrpc-cache-allow-thread-to-block-while-waiting-for.patch:
  sunrpc/cache: allow thread to block while waiting for cache
  update. (bnc#498708).
- patches.fixes/nfsd-06-sunrpc-cache-retry-cache-lookups-that-return-ETIMEDO.patch:
  sunrpc/cache: retry cache lookups that return -ETIMEDOUT
  (bnc#498708).
- patches.fixes/nfsd-07-nfsd-idmap-drop-special-request-deferal-in-favour-of.patch:
  nfsd/idmap: drop special request deferal in favour of improved
  default. (bnc#498708).
- patches.fixes/nfsd-09-fix-kabi: Fix kabi breakage in previous
  nfsd patch series (bnc#498708).

-------------------------------------------------------------------
Thu Nov 26 19:12:55 CET 2009 - coly.li@suse.de

- needs_update: remove patches item of coly.li, lmb and mfasheh.
- patches.fixes/dlm-enable-debug.patch: update the patch from SLES11
  to SLES11 SP1 tree.

-------------------------------------------------------------------
Thu Nov 26 17:00:15 CET 2009 - jslaby@suse.cz

- patches.fixes/make-note_interrupt-fast.diff: Fix performance
  regression on large IA64 systems (bnc #469589).

-------------------------------------------------------------------
Thu Nov 26 15:23:16 CET 2009 - mmarek@suse.cz

- rpm/old-packages.conf: obsolete kernel-kdump on ppc.
- config.conf: delete kdump configs.
- config/ppc/kdump: Delete.
- config/ppc64/kdump: Delete.

-------------------------------------------------------------------
Thu Nov 26 14:47:41 CET 2009 - duwe@suse.de

- patches.arch/ppc-extended_h_cede-Export_memory_sysdev_class:
  Refresh. Fix "typo", memory_sysdev_class should be exported 
  only to GPL'ed modules.

-------------------------------------------------------------------
Thu Nov 26 12:48:43 CET 2009 - hare@suse.de

Fixup patches for series2git:
- patches.xen/tmem: Refresh.
- patches.xen/xen3-auto-common.diff: Refresh.

-------------------------------------------------------------------
Thu Nov 26 12:41:22 CET 2009 - duwe@suse.de

- config.conf: disable build of ppc kdump flavours
  (FATE#304346)

-------------------------------------------------------------------
Thu Nov 26 12:07:24 CET 2009 - tiwai@suse.de

- patches.drivers/libata-missing-_SDD-is-not-an-error:
  libata-acpi: missing _SDD is not an error (bnc#551942).

-------------------------------------------------------------------
Thu Nov 26 12:00:53 CET 2009 - jbenc@suse.cz

- patches.fixes/mac80211-fix-spurious-delba-handling.patch:
  mac80211: fix spurious delBA handling (bnc#558267,
  CVE-2009-4026, CVE-2009-4027).

-------------------------------------------------------------------
Thu Nov 26 11:58:44 CET 2009 - tiwai@suse.de

- patches.drivers/sky2-add-register-definitions: sky2: add
  register definitions for new chips (bnc#544760).
- patches.drivers/sky2-88E8059-support: sky2: 88E8059 support
  (bnc#544760).
- patches.drivers/sky2-optima-tcp-offload-fix: net: Fix Yukon-2
  Optima TCP offload setup (bnc#544760).
- patches.drivers/sky2-optima-fix-pci-cfg: net: Add missing
  TST_CFG_WRITE bits around sky2_pci_write (bnc#544760).

-------------------------------------------------------------------
Thu Nov 26 03:44:36 CET 2009 - nfbrown@suse.de

- Update config files.
  disable CONFIG_MULTICOE_RAID456 as it is not yet stable.
  Enable CONFIG_ASYNC_TX_DMA for FATE#306368

-------------------------------------------------------------------
Thu Nov 26 00:29:46 CET 2009 - gregkh@suse.de

- clean up patch fuzz

-------------------------------------------------------------------
Thu Nov 26 00:25:25 CET 2009 - gregkh@suse.de

- patches.drivers/via-unichrome-drm-bugfixes.patch: Delete.
  it never went upstream, so we should drop it as well.

-------------------------------------------------------------------
Wed Nov 25 23:48:14 CET 2009 - tonyj@suse.de

- patches.trace/lttng-*: update for 2.6.32
- patches.trace/lttng-instrumentation-timer.patch: Delete.
- patches.xen/tmem: Refresh.
- patches.xen/xen3-auto-common.diff: Refresh.

-------------------------------------------------------------------
Wed Nov 25 23:09:05 CET 2009 - tonyj@suse.de

- patches.fixes/oprofile_bios_ctr.patch: detect oprofile counters
  reserved by bios (FATE#307426).

-------------------------------------------------------------------
Wed Nov 25 03:16:32 CET 2009 - jeffm@suse.com

- patches.fixes/netfilter-remove-pointless-config_nf_ct_acct-warning:
  netfilter: Remove pointless CONFIG_NF_CT_ACCT warning
  (bnc#552033 (and others)).

-------------------------------------------------------------------
Tue Nov 24 19:04:38 CET 2009 - hare@suse.de

- Update config files.
- patches.drivers/mpt-fusion-4.22.00.00-update: Update MPT Fusion
  driver to 4.22.00.00-suse (bnc#556587).
- patches.drivers/mpt-fusion-4.16.00.00-update: Delete.

-------------------------------------------------------------------
Tue Nov 24 17:29:29 CET 2009 - tiwai@suse.de

- patches.drivers/alsa-sp1-hda-17-fix-mute-LED-sync-idt92h383xxx:
  ALSA: hda - Fix mute-LED sync on HP laptops with IDT92HD83xxx
  codecs (bnc#547357).

-------------------------------------------------------------------
Tue Nov 24 13:56:01 CET 2009 - duwe@suse.de

- patches.arch/ppc-extended_h_cede-*: Increase power savings
  by allowing the core to sleep.
  (FATE##307059, bnc#550447)

-------------------------------------------------------------------
Tue Nov 24 08:08:35 CET 2009 - sjayaraman@suse.de

- patches.suse/kconfig-automate-kernel-desktop: automate a few config
  options for kernel-desktop (FATE#305694).

-------------------------------------------------------------------
Tue Nov 24 07:11:22 CET 2009 - agraf@suse.de

- patches.arch/kvm-only-export-selected-pv-ops-feature-structs:
  Update references (bnc#556135, FATE#306453).
- patches.arch/kvm-replace-kvm-io-delay-pv-ops-with-linux-magic:
  Update references (bnc#556135, FATE#306453).
- patches.arch/kvm-split-paravirt-ops-by-functionality: Update
  references (bnc#556135, FATE#306453).
- patches.arch/kvm-split-the-KVM-pv-ops-support-by-feature:
  Update references (bnc#556135, FATE#306453).

-------------------------------------------------------------------
Mon Nov 23 17:41:03 CET 2009 - jeffm@suse.com

- Enabled:
   patches.fixes/enclosure-fix-oops-while-iterating-enclosure_status-array

-------------------------------------------------------------------
Mon Nov 23 15:44:04 CET 2009 - jkosina@suse.de

- patches.arch/x86-crypto-add-ghash-algorithm-test.patch: crypto:
  Add ghash algorithm test before provide to users (FATE#306883,
  bnc#554578).

-------------------------------------------------------------------
Mon Nov 23 14:15:37 CET 2009 - jkosina@suse.de

- patches.arch/x86-crypto-pclmulqdq-accelerated-implementation.patch:
  incorporate "ghash - put proper .data section in place" fix

-------------------------------------------------------------------
Mon Nov 23 08:04:16 CET 2009 - sjayaraman@suse.de

- Update config files.
   - Add new options KERNEL_DESKTOP and DEFAULT_VM_DIRTY_RATIO.
   - Enable KERNEL_DESKTOP for only desktop flavor.

-------------------------------------------------------------------
Mon Nov 23 07:34:49 CET 2009 - sjayaraman@suse.de

- patches.suse/mm-tune-dirty-limits.patch: mm: Make default
  VM dirty ratio configurable to suit different workloads
  (bnc#552883).

-------------------------------------------------------------------
Fri Nov 20 21:04:54 CET 2009 - mmarek@suse.cz

- rpm/kernel-syms.spec.in, rpm/mkspec: build kernel-syms only for
  supported architectures.

-------------------------------------------------------------------
Fri Nov 20 19:08:56 CET 2009 - jeffm@suse.com

- Enabled B43_PHY_LP=y for PHY support on certain b43 chips.

-------------------------------------------------------------------
Fri Nov 20 17:54:23 CET 2009 - mmarek@suse.cz

- config.conf: Remove the -desktop flavor from kernel-syms.

-------------------------------------------------------------------
Fri Nov 20 17:29:45 CET 2009 - mmarek@suse.cz

- patches.suse/export-sync_page_range: Revert "vfs: Remove
  generic_osync_inode() and sync_page_range{_nolock}()"
  (bnc#557231).

-------------------------------------------------------------------
Fri Nov 20 17:26:01 CET 2009 - jbeulich@novell.com

- patches.suse/init-move-populate_rootfs-back-to-start_kernel:
  Fix a bad-pointer warning.

-------------------------------------------------------------------
Fri Nov 20 15:07:41 CET 2009 - agruen@suse.de

- rpm/macros.kernel-source: Add kernel_module_package_moddir()
  macro for cross-distro compatibility (FATE 305225).

-------------------------------------------------------------------
Fri Nov 20 15:02:22 CET 2009 - jslaby@suse.cz

- patches.suse/rlim-0001-SECURITY-selinux-fix-update_rlimit_cpu-parameter.patch:
  Update references (FATE#305733).
- patches.suse/rlim-0002-SECURITY-add-task_struct-to-setrlimit.patch:
  Update references (FATE#305733).
- patches.suse/rlim-0003-core-add-task_struct-to-update_rlimit_cpu.patch:
  Update references (FATE#305733).
- patches.suse/rlim-0004-sys_setrlimit-make-sure-rlim_max-never-grows.patch:
  Update references (FATE#305733).
- patches.suse/rlim-0005-core-split-sys_setrlimit.patch: Update
  references (FATE#305733).
- patches.suse/rlim-0006-core-allow-setrlimit-to-non-current-tasks.patch:
  Update references (FATE#305733).
- patches.suse/rlim-0007-core-optimize-setrlimit-for-current-task.patch:
  Update references (FATE#305733).
- patches.suse/rlim-0008-FS-proc-make-limits-writable.patch:
  Update references (FATE#305733).
- patches.suse/rlim-0009-core-posix-cpu-timers-cleanup-rlimits-usage.patch:
  Update references (FATE#305733).
- patches.suse/rlim-0010-core-do-security-check-under-task_lock.patch:
  Update references (FATE#305733).
- patches.suse/rlim-0011-resource-add-helpers-for-fetching-rlimits.patch:
  Update references (FATE#305733).
- patches.suse/rlim-0012-IA64-use-helpers-for-rlimits.patch:
  Update references (FATE#305733).
- patches.suse/rlim-0013-PPC-use-helpers-for-rlimits.patch:
  Update references (FATE#305733).
- patches.suse/rlim-0014-S390-use-helpers-for-rlimits.patch:
  Update references (FATE#305733).
- patches.suse/rlim-0015-SPARC-use-helpers-for-rlimits.patch:
  Update references (FATE#305733).
- patches.suse/rlim-0016-X86-use-helpers-for-rlimits.patch:
  Update references (FATE#305733).
- patches.suse/rlim-0017-FS-use-helpers-for-rlimits.patch:
  Update references (FATE#305733).
- patches.suse/rlim-0018-MM-use-helpers-for-rlimits.patch:
  Update references (FATE#305733).
- patches.suse/rlim-0019-core-use-helpers-for-rlimits.patch:
  Update references (FATE#305733).
- patches.suse/rlim-0020-misc-use-helpers-for-rlimits.patch:
  Update references (FATE#305733).
- patches.suse/rlim-0021-core-rename-setrlimit-to-do_setrlimit.patch:
  Update references (FATE#305733).
- patches.suse/rlim-0022-core-implement-getprlimit-and-setprlimit-syscalls.patch:
  Update references (FATE#305733).
- patches.suse/rlim-0023-unistd-add-__NR_-get-set-prlimit-syscall-numbers.patch:
  Update references (FATE#305733).
- patches.suse/rlim-0024-COMPAT-add-get-put_compat_rlimit.patch:
  Update references (FATE#305733).
- patches.suse/rlim-0025-x86-add-ia32-compat-prlimit-syscalls.patch:
  Update references (FATE#305733).

-------------------------------------------------------------------
Fri Nov 20 14:38:38 CET 2009 - jslaby@suse.cz

- Add writable resource limits support
- patches.suse/perfmon2.patch: Refresh.
- patches.suse/rlim-0001-SECURITY-selinux-fix-update_rlimit_cpu-parameter.patch:
  SECURITY: selinux, fix update_rlimit_cpu parameter.
- patches.suse/rlim-0002-SECURITY-add-task_struct-to-setrlimit.patch:
  SECURITY: add task_struct to setrlimit.
- patches.suse/rlim-0003-core-add-task_struct-to-update_rlimit_cpu.patch:
  core: add task_struct to update_rlimit_cpu.
- patches.suse/rlim-0004-sys_setrlimit-make-sure-rlim_max-never-grows.patch:
  sys_setrlimit: make sure ->rlim_max never grows.
- patches.suse/rlim-0005-core-split-sys_setrlimit.patch: core:
  split sys_setrlimit.
- patches.suse/rlim-0006-core-allow-setrlimit-to-non-current-tasks.patch:
  core: allow setrlimit to non-current tasks.
- patches.suse/rlim-0007-core-optimize-setrlimit-for-current-task.patch:
  core: optimize setrlimit for current task.
- patches.suse/rlim-0008-FS-proc-make-limits-writable.patch:
  FS: proc, make limits writable.
- patches.suse/rlim-0009-core-posix-cpu-timers-cleanup-rlimits-usage.patch:
  core: posix-cpu-timers, cleanup rlimits usage.
- patches.suse/rlim-0010-core-do-security-check-under-task_lock.patch:
  core: do security check under task_lock.
- patches.suse/rlim-0011-resource-add-helpers-for-fetching-rlimits.patch:
  resource: add helpers for fetching rlimits.
- patches.suse/rlim-0012-IA64-use-helpers-for-rlimits.patch:
  IA64: use helpers for rlimits.
- patches.suse/rlim-0013-PPC-use-helpers-for-rlimits.patch: PPC:
  use helpers for rlimits.
- patches.suse/rlim-0014-S390-use-helpers-for-rlimits.patch:
  S390: use helpers for rlimits.
- patches.suse/rlim-0015-SPARC-use-helpers-for-rlimits.patch:
  SPARC: use helpers for rlimits.
- patches.suse/rlim-0016-X86-use-helpers-for-rlimits.patch: X86:
  use helpers for rlimits.
- patches.suse/rlim-0017-FS-use-helpers-for-rlimits.patch: FS:
  use helpers for rlimits.
- patches.suse/rlim-0018-MM-use-helpers-for-rlimits.patch: MM:
  use helpers for rlimits.
- patches.suse/rlim-0019-core-use-helpers-for-rlimits.patch:
  core: use helpers for rlimits.
- patches.suse/rlim-0020-misc-use-helpers-for-rlimits.patch:
  misc: use helpers for rlimits.
- patches.suse/rlim-0021-core-rename-setrlimit-to-do_setrlimit.patch:
  core: rename setrlimit to do_setrlimit.
- patches.suse/rlim-0022-core-implement-getprlimit-and-setprlimit-syscalls.patch:
  core: implement getprlimit and setprlimit syscalls.
- patches.suse/rlim-0023-unistd-add-__NR_-get-set-prlimit-syscall-numbers.patch:
  unistd: add __NR_[get|set]prlimit syscall numbers.
- patches.suse/rlim-0024-COMPAT-add-get-put_compat_rlimit.patch:
  COMPAT: add get/put_compat_rlimit.
- patches.suse/rlim-0025-x86-add-ia32-compat-prlimit-syscalls.patch:
  x86: add ia32 compat prlimit syscalls.

-------------------------------------------------------------------
Fri Nov 20 14:11:56 CET 2009 - bphilips@suse.de

- patches.drivers/phy-broadcom-bug-fixes-for-sp1.patch:
  phy/broadcom: bug fixes for SP1 (FATE#307117, bnc#556234).
- patches.drivers/tg3-update-version-to-3.104.patch: tg3: Update
  version to 3.104 (bnc#556234, FATE#307117).

-------------------------------------------------------------------
Fri Nov 20 14:11:26 CET 2009 - bphilips@suse.de

- patches.drivers/phy-broadcom-bug-fixes-for-sp1.patch:
  phy/broadcom: bug fixes for SP1 (FATE#307117, bnc#556234).
- patches.drivers/tg3-update-version-to-3.104.patch: tg3: Update
  version to 3.104 (bnc#556234, FATE#307117).

-------------------------------------------------------------------
Fri Nov 20 13:58:29 CET 2009 - hare@suse.de

- patches.drivers/megaraid-04.12-update: megaraid: Update
  megaraid_sas to version 04.12 (FATE#307125).

-------------------------------------------------------------------
Fri Nov 20 13:41:37 CET 2009 - bphilips@suse.de

- patches.drivers/bnx2-entropy-source.patch: bnx2: entropy source
  (FATE#307517).
- patches.drivers/e1000-entropy-source.patch: Enable e1000 as
  entropy source (disabled by default) (FATE#307517).
- patches.drivers/e1000e-entropy-source.patch: Enable e1000e as
  entropy source (disabled by default) (FATE#307517).
- patches.drivers/igb-entropy-source.patch: Enable igb as entropy
  source (disabled by default) (FATE#307517).
- patches.drivers/ixgbe-entropy-source.patch: Enable ixgbe as
  entropy source (disabled by default) (FATE#307517).
- patches.drivers/tg3-entropy-source.patch: tg3: entropy source
  (FATE#307517).

-------------------------------------------------------------------
Fri Nov 20 13:16:20 CET 2009 - hare@suse.de

- patches.fixes/scsi-fix-bug-with-dma-maps-on-nested-scsi-objects:
  scsi_lib_dma: fix bug with dma maps on nested scsi objects
  (bnc#556595).
- patches.fixes/scsi-introduce-helper-function-for-blocking-eh:
  scsi_transport_fc: Introduce helper function for blocking
  scsi_eh (bnc#556595).
- patches.fixes/scsi-skip-nonscsi-device-for-dma: Delete.

-------------------------------------------------------------------
Fri Nov 20 12:32:48 CET 2009 - hare@suse.de

Whitespace cleanup for series2git:
- patches.arch/s390-message-catalog.diff: Refresh.
- patches.drivers/aacraid-24701-update: Refresh.
- patches.suse/crasher-26.diff: Refresh.
- patches.suse/kdb-common: Refresh.
- patches.suse/kdb-ia64: Refresh.
- patches.suse/kdb-x86: Refresh.
- patches.suse/ocfs2-allocation-resrvations.patch: Refresh.
- patches.suse/perfmon2.patch: Refresh.
- patches.suse/perfmon2_ioctl.patch: Refresh.
- patches.suse/stack-unwind: Refresh.

-------------------------------------------------------------------
Fri Nov 20 12:19:54 CET 2009 - bphilips@suse.de

- patches.drivers/igb-add-support-for-82576NS-SerDes-adapter.patch:
  igb: add support for 82576NS SerDes adapter (FATE#306856).

-------------------------------------------------------------------
Fri Nov 20 09:06:24 CET 2009 - jbeulich@novell.com

- patches.suse/dm-mpath-evaluate-request-result-and-sense:
  Fix for !CONFIG_SCSI (in -ec2).

-------------------------------------------------------------------
Fri Nov 20 05:55:12 CET 2009 - mfasheh@suse.com

- patches.suse/ocfs2-allocation-resrvations.patch: ocfs2:
  allocation reservations (bnc#501563 FATE#307247).

-------------------------------------------------------------------
Fri Nov 20 05:31:32 CET 2009 - jjolly@suse.de

- patches.suse/perfmon2.patch: Refresh.
- patches.arch/x86-self-ptrace.patch: Delete. (bnc#554585,LTC#57794)
- patches.suse/self-ptrace.patch: Delete. (bnc#554585,LTC#57794)

-------------------------------------------------------------------
Fri Nov 20 01:43:27 CET 2009 - jeffm@suse.com

- Update to 2.6.32-rc8.
  - Eliminated 1 patch.

-------------------------------------------------------------------
Fri Nov 20 01:30:46 CET 2009 - jeffm@suse.de

- patches.fixes/enclosure-fix-oops-while-iterating-enclosure_status-array:
  enclosure: fix oops while iterating enclosure_status array
  (bnc#540997).

-------------------------------------------------------------------
Thu Nov 19 20:04:16 CET 2009 - tonyj@suse.de

- Update config files.
- patches.suse/perfmon2.patch: perfmon2 (FATE#303968).
- patches.suse/perfmon2_ioctl.patch: switch to ioctl interface
  for perfmon2.
- patches.suse/perfmon2_noutrace.patch: remove UTRACE code
  from perfmon2.
- patches.xen/xen3-patch-2.6.28: Refresh.

-------------------------------------------------------------------
Thu Nov 19 19:58:15 CET 2009 - jjolly@suse.de

- Update config files.
- patches.arch/s390-message-catalog.diff: Kernel message
  catalog. (bnc#549193,LTC#57210,FATE#306999).
- rpm/kernel-binary.spec.in:

-------------------------------------------------------------------
Thu Nov 19 15:33:07 CET 2009 - jbohac@suse.cz

- patches.suse/add-queue_depth-ramp-up-code.patch: add queue_depth
  ramp up code (fate#306857, fate#306859, bnc#551175).
- patches.suse/fcoe-add-a-separate-scsi-transport-template-for-npiv-vports.patch:
  fcoe: add a separate scsi transport template for NPIV vports
  (fate#306857, fate#306859, bnc#551175).
- patches.suse/fcoe-add-check-to-fail-gracefully-in-bonding-mode.patch:
  fcoe: add check to fail gracefully in bonding mode (fate#306857,
  fate#306859, bnc#551175).
- patches.suse/fcoe-call-ndo_fcoe_enable-disable-to-turn-fcoe-feature-on-off-in-lld.patch:
  fcoe: Call ndo_fcoe_enable/disable to turn FCoE feature on/off
  in LLD (fate#306857, fate#306859, bnc#551175).
- patches.suse/fcoe-fix-checking-san-mac-address.patch: fcoe: Fix
  checking san mac address (fate#306857, fate#306859, bnc#551175).
- patches.suse/fcoe-fix-getting-san-mac-for-vlan-interface.patch:
  fcoe: Fix getting san mac for VLAN interface (fate#306857,
  fate#306859, bnc#551175).
- patches.suse/fcoe-fix-setting-lport-s-wwnn-wwpn-to-use-san-mac-address.patch:
  fcoe: Fix setting lport's WWNN/WWPN to use san mac address
  (fate#306857, fate#306859, bnc#551175).
- patches.suse/fcoe-fix-using-vlan-id-in-creating-lport-s-wwwn-wwpn.patch:
  fcoe: Fix using VLAN ID in creating lport's WWWN/WWPN
  (fate#306857, fate#306859, bnc#551175).
- patches.suse/fcoe-formatting-cleanups-and-commenting.patch:
  fcoe: Formatting cleanups and commenting (fate#306857,
  fate#306859, bnc#551175).
- patches.suse/fcoe-increase-fcoe_max_lun-to-0xffff-65535.patch:
  fcoe: Increase FCOE_MAX_LUN to 0xFFFF (65535) (fate#306857,
  fate#306859, bnc#551175).
- patches.suse/fcoe-initialize-return-value-in-fcoe_destroy.patch:
  fcoe: initialize return value in fcoe_destroy (fate#306857,
  fate#306859, bnc#551175).
- patches.suse/fcoe-libfc-fix-an-libfc-issue-with-queue-ramp-down-in-libfc.patch:
  fcoe, libfc: fix an libfc issue with queue ramp down in libfc
  (fate#306857, fate#306859, bnc#551175).
- patches.suse/fcoe-libfc-use-single-frame-allocation-api.patch:
  fcoe, libfc: use single frame allocation API (fate#306857,
  fate#306859, bnc#551175).
- patches.suse/fcoe-npiv-vport-create-destroy.patch: fcoe: NPIV
  vport create/destroy (fate#306857, fate#306859, bnc#551175).
- patches.suse/fcoe-remove-extra-function-decalrations.patch:
  fcoe: remove extra function decalrations (fate#306857,
  fate#306859, bnc#551175).
- patches.suse/fcoe-remove-redundant-checking-of-netdev-netdev_ops.patch:
  fcoe: remove redundant checking of netdev->netdev_ops
  (fate#306857, fate#306859, bnc#551175).
- patches.suse/fcoe-use-netif_f_fcoe_mtu-flag-to-set-up-max-frame-size-lport-mfs.patch:
  fcoe: Use NETIF_F_FCOE_MTU flag to set up max frame size
  (lport->mfs) (fate#306857, fate#306859, bnc#551175).
- patches.suse/fcoe-vport-symbolic-name-support.patch: fcoe: vport
  symbolic name support (fate#306857, fate#306859, bnc#551175).
- patches.suse/libfc-add-host-number-to-lport-link-up-down-messages.patch:
  libfc: add host number to lport link up/down
  messages. (fate#306857, fate#306859, bnc#551175).
- patches.suse/libfc-add-libfc-fc_libfc-ch-for-libfc-internal-routines.patch:
  libfc: Add libfc/fc_libfc.[ch] for libfc internal routines
  (fate#306857, fate#306859, bnc#551175).
- patches.suse/libfc-add-queue_depth-ramp-up.patch: libfc:
  add queue_depth ramp up (fate#306857, fate#306859, bnc#551175).
- patches.suse/libfc-add-routine-to-copy-data-from-a-buffer-to-a-sg-list.patch:
  libfc: Add routine to copy data from a buffer to a SG list
  (fate#306857, fate#306859, bnc#551175).
- patches.suse/libfc-add-set_fid-function-to-libfc-template.patch:
  libfc: add set_fid function to libfc template (fate#306857,
  fate#306859, bnc#551175).
- patches.suse/libfc-add-some-generic-npiv-support-routines-to-libfc.patch:
  libfc: add some generic NPIV support routines to libfc
  (fate#306857, fate#306859, bnc#551175).
- patches.suse/libfc-adds-can_queue-ramp-up.patch: libfc: adds
  can_queue ramp up (fate#306857, fate#306859, bnc#551175).
- patches.suse/libfc-adds-missing-exch-release-for-accepted-rrq.patch:
  libfc: adds missing exch release for accepted RRQ (fate#306857,
  fate#306859, bnc#551175).
- patches.suse/libfc-changes-to-libfc_host_alloc-to-consolidate-initialization-with-allocation.patch:
  libfc: changes to libfc_host_alloc to consolidate initialization
  with allocation (fate#306857, fate#306859, bnc#551175).
- patches.suse/libfc-combine-name-server-registration-request-functions.patch:
  libfc: combine name server registration request functions
  (fate#306857, fate#306859, bnc#551175).
- patches.suse/libfc-combine-name-server-registration-response-handlers.patch:
  libfc: combine name server registration response handlers
  (fate#306857, fate#306859, bnc#551175).
- patches.suse/libfc-convert-to-scsi_track_queue_full.patch:
  libfc: convert to scsi_track_queue_full (fate#306857,
  fate#306859, bnc#551175).
- patches.suse/libfc-do-not-use-did_no_connect-for-pkt-alloc-failures.patch:
  libfc: do not use DID_NO_CONNECT for pkt alloc
  failures. (fate#306857, fate#306859, bnc#551175).
- patches.suse/libfc-don-t-warn_on-in-lport_timeout-for-reset-state.patch:
  libfc: don't WARN_ON in lport_timeout for RESET state
  (fate#306857, fate#306859, bnc#551175).
- patches.suse/libfc-export-fc-headers.patch: libfc: Export FC
  headers (fate#306857, fate#306859, bnc#551175).
- patches.suse/libfc-fcoe-add-fc-passthrough-support.patch: libfc,
  fcoe: Add FC passthrough support (fate#306857, fate#306859,
  bnc#551175).
- patches.suse/libfc-fcoe-don-t-export_symbols-unnecessarily.patch:
  libfc, fcoe: Don't EXPORT_SYMBOLS unnecessarily (fate#306857,
  fate#306859, bnc#551175).
- patches.suse/libfc-fcoe-fixes-for-highmem-skb-linearize-panics.patch:
  libfc, fcoe: fixes for highmem skb linearize panics
  (fate#306857, fate#306859, bnc#551175).
- patches.suse/libfc-fcoe-increase-els-and-ct-timeouts.patch:
  libfc fcoe: increase ELS and CT timeouts (fate#306857,
  fate#306859, bnc#551175).
- patches.suse/libfc-fix-an-issue-of-pending-exch-es-after-i-f-destroyed-or-rmmod-fcoe.patch:
  libfc: fix an issue of pending exch/es after i/f destroyed or
  rmmod fcoe (fate#306857, fate#306859, bnc#551175).
- patches.suse/libfc-fix-ddp-in-fc_fcp-for-0-xid.patch: libfc: fix
  ddp in fc_fcp for 0 xid (fate#306857, fate#306859, bnc#551175).
- patches.suse/libfc-fix-fc_els_resp_type-to-correct-display-of-ct-responses.patch:
  libfc: fix fc_els_resp_type to correct display of CT responses
  (fate#306857, fate#306859, bnc#551175).
- patches.suse/libfc-fix-frags-in-frame-exceeding-skb_max_frags-in-fc_fcp_send_data.patch:
  libfc: Fix frags in frame exceeding SKB_MAX_FRAGS in
  fc_fcp_send_data (fate#306857, fate#306859, bnc#551175).
- patches.suse/libfc-fix-free-of-fc_rport_priv-with-timer-pending.patch:
  libfc: fix free of fc_rport_priv with timer pending
  (fate#306857, fate#306859, bnc#551175).
- patches.suse/libfc-fix-memory-corruption-caused-by-double-frees-and-bad-error-handling.patch:
  libfc: fix memory corruption caused by double frees and bad
  error handling (fate#306857, fate#306859, bnc#551175).
- patches.suse/libfc-fix-rnn_id-smashing-skb-payload.patch: libfc:
  fix RNN_ID smashing skb payload (fate#306857, fate#306859,
  bnc#551175).
- patches.suse/libfc-fix-symbolic-name-registrations-smashing-skb-data.patch:
  libfc: fix symbolic name registrations smashing skb data
  (fate#306857, fate#306859, bnc#551175).
- patches.suse/libfc-fix-typo-in-retry-check-on-received-prli.patch:
  libfc: fix typo in retry check on received PRLI (fate#306857,
  fate#306859, bnc#551175).
- patches.suse/libfc-fix-wrong-scsi-return-status-under-fc_data_undrun.patch:
  libfc: Fix wrong scsi return status under FC_DATA_UNDRUN
  (fate#306857, fate#306859, bnc#551175).
- patches.suse/libfc-formatting-cleanups-across-libfc.patch:
  libfc: Formatting cleanups across libfc (fate#306857,
  fate#306859, bnc#551175).
- patches.suse/libfc-libfcoe-fdisc-els-for-npiv.patch: libfc,
  libfcoe: FDISC ELS for NPIV (fate#306857, fate#306859,
  bnc#551175).
- patches.suse/libfc-lport-fix-minor-documentation-errors.patch:
  libfc: lport: fix minor documentation errors (fate#306857,
  fate#306859, bnc#551175).
- patches.suse/libfc-move-libfc_init-and-libfc_exit-to-fc_libfc-c.patch:
  libfc: Move libfc_init and libfc_exit to fc_libfc.c
  (fate#306857, fate#306859, bnc#551175).
- patches.suse/libfc-move-non-common-routines-and-prototypes-out-of-libfc-h.patch:
  libfc: Move non-common routines and prototypes out of libfc.h
  (fate#306857, fate#306859, bnc#551175).
- patches.suse/libfc-reduce-can_queue-for-all-fcp-frame-allocation-failures.patch:
  libfc: reduce can_queue for all FCP frame allocation failures
  (fate#306857, fate#306859, bnc#551175).
- patches.suse/libfc-register-fc4-features-with-the-fc-switch.patch:
  libfc: register FC4 features with the FC switch (fate#306857,
  fate#306859, bnc#551175).
- patches.suse/libfc-register-symbolic-node-name-rsnn_nn.patch:
  libfc: Register Symbolic Node Name (RSNN_NN) (fate#306857,
  fate#306859, bnc#551175).
- patches.suse/libfc-register-symbolic-port-name-rspn_id.patch:
  libfc: Register Symbolic Port Name (RSPN_ID) (fate#306857,
  fate#306859, bnc#551175).
- patches.suse/libfc-remove-fc_fcp_complete.patch: libfc: Remove
  fc_fcp_complete (fate#306857, fate#306859, bnc#551175).
- patches.suse/libfc-remove-unused-fc_lport-pointer-from-fc_fcp_pkt_abort.patch:
  libfc: Remove unused fc_lport pointer from fc_fcp_pkt_abort
  (fate#306857, fate#306859, bnc#551175).
- patches.suse/libfc-removes-initializing-fc_cpu_order-and-fc_cpu_mask-per-lport.patch:
  libfc: removes initializing fc_cpu_order and fc_cpu_mask per
  lport (fate#306857, fate#306859, bnc#551175).
- patches.suse/libfc-removes-unused-disc_work-and-ex_list.patch:
  libfc: removes unused disc_work and ex_list (fate#306857,
  fate#306859, bnc#551175).
- patches.suse/libfc-rnn_id-may-be-required-before-rsnn_nn-with-some-switches.patch:
  libfc: RNN_ID may be required before RSNN_NN with some switches
  (fate#306857, fate#306859, bnc#551175).
- patches.suse/libfc-rpn_id-is-obsolete-and-unnecessary.patch:
  libfc: RPN_ID is obsolete and unnecessary (fate#306857,
  fate#306859, bnc#551175).
- patches.suse/libfc-vport-link-handling-and-fc_vport-state-managment.patch:
  libfc: vport link handling and fc_vport state managment
  (fate#306857, fate#306859, bnc#551175).
- patches.suse/libfcoe-allow-fip-to-be-disabled-by-the-driver.patch:
  libfcoe: Allow FIP to be disabled by the driver (fate#306857,
  fate#306859, bnc#551175).
- patches.suse/libfcoe-do-not-pad-fip-keep-alive-to-full-frame-size.patch:
  libfcoe: Do not pad FIP keep-alive to full frame size
  (fate#306857, fate#306859, bnc#551175).
- patches.suse/libfcoe-don-t-send-els-in-fip-mode-if-no-fcf-selected.patch:
  libfcoe: don't send ELS in FIP mode if no FCF selected
  (fate#306857, fate#306859, bnc#551175).
- patches.suse/libfcoe-fcoe-libfcoe-npiv-support.patch:
  libfcoe, fcoe: libfcoe NPIV support (fate#306857, fate#306859,
  bnc#551175).
- patches.suse/libfcoe-fcoe-simplify-receive-flogi-response.patch:
  libfcoe: fcoe: simplify receive FLOGI response (fate#306857,
  fate#306859, bnc#551175).
- patches.suse/libfcoe-fip-allow-fip-receive-to-be-called-from-irq.patch:
  libfcoe: fip: allow FIP receive to be called from
  IRQ. (fate#306857, fate#306859, bnc#551175).
- patches.suse/libfcoe-fip-should-report-link-to-libfc-whether-selected-or-not.patch:
  libfcoe: FIP should report link to libfc whether selected or
  not (fate#306857, fate#306859, bnc#551175).
- patches.suse/libfcoe-fip-use-scsi-host-number-to-identify-debug-messages.patch:
  libfcoe: fip: use SCSI host number to identify debug
  messages. (fate#306857, fate#306859, bnc#551175).
- patches.suse/libfcoe-formatting-and-comment-cleanups.patch:
  libfcoe: formatting and comment cleanups (fate#306857,
  fate#306859, bnc#551175).
- patches.suse/modify-change_queue_depth-to-take-in-reason-why-it-is-being-called.patch:
  modify change_queue_depth to take in reason why it is being
  called (fate#306857, fate#306859, bnc#551175).
- patches.suse/scsi-error-have-scsi-ml-call-change_queue_depth-to-handle-queue_full.patch:
  scsi error: have scsi-ml call change_queue_depth to handle
  QUEUE_FULL (fate#306857, fate#306859, bnc#551175).

-------------------------------------------------------------------
Thu Nov 19 15:04:17 CET 2009 - hare@suse.de

- patches.suse/dm-mpath-accept-failed-paths: Fixup patch to apply.

-------------------------------------------------------------------
Thu Nov 19 14:43:31 CET 2009 - hare@suse.de

Port patches from SLES11:
- patches.fixes/scsi-dh-queuedata-accessors: Kernel bug triggered
  in multipath (bnc#486001).
- patches.suse/dm-mpath-accept-failed-paths: Refresh.
- patches.suse/dm-mpath-detach-existing-hardware-handler:
  multipath: detach existing hardware handler if none was
  specified.
- patches.suse/dm-mpath-requeue-for-stopped-queue: Delete.

-------------------------------------------------------------------
Thu Nov 19 13:34:34 CET 2009 - hare@suse.de

- patches.suse/dm-mpath-evaluate-request-result-and-sense:
  multipath: Evaluate request result and sense code
  (FATE#303695,bnc#433920,bnc#442001).

-------------------------------------------------------------------
Thu Nov 19 12:51:30 CET 2009 - mmarek@suse.cz

- rpm/kernel-binary.spec.in: Kill support for kernel-$flavor
  symbols, we need a unified kernel-source for all flavors.

-------------------------------------------------------------------
Thu Nov 19 12:30:28 CET 2009 - hare@suse.de

- patches.fixes/bnx2i-use-common-iscsi-suspend-queue: bnx2i:
  use common iscsi suspend queue (FATE#307215).
- patches.fixes/iscsi-class-modify-handling-of-replacement-time:
  iscsi class: modify handling of replacement timeout
  (FATE#307215).
- patches.fixes/iser-set-tgt-and-lu-reset-timeout: iser: set
  tgt and lu reset timeout (FATE#307215).
- patches.fixes/libiscsi-add-warm-target-reset-tmf-support:
  libiscsi: add warm target reset tmf support (FATE#307215).
- patches.fixes/libiscsi-check-tmf-state-before-sending-pdu:
  libiscsi: Check TMF state before sending PDU (FATE#307215).
- patches.fixes/libiscsi-fix-login-text-checks-in-pdu-inject:
  libiscsi: fix login/text checks in pdu injection code
  (FATE#307215).
- patches.fixes/scsi-add-scsi-target-reset-support-to-ioctl:
  add scsi target reset support to scsi ioctl.
- patches.fixes/scsi-devinfo-update-hitachi-entries: scsi_devinfo:
  update Hitachi entries (v2).
- patches.fixes/scsi-fc-class-failfast-bsg-requests: [SCSI]
  fc class: fail fast bsg requests.
- patches.drivers/cxgb3i: Delete.
- patches.drivers/cxgb3i-fixed-offload-array-size: Delete.
- patches.fixes/disable-lro-per-default: Delete.

-------------------------------------------------------------------
Thu Nov 19 11:54:22 CET 2009 - hare@suse.de

- patches.fixes/scsi_dh-always-attach-sysfs: scsi_dh: create
  sysfs file, dh_state for all SCSI disk devices.
- patches.fixes/scsi_dh-change-activate-interface: scsi_dh: Change
  the scsidh_activate interface to be asynchronous (bnc#556144).
- patches.fixes/scsi_dh-make-alua-handler-asynchronous: scsi_dh:
  Make alua hardware handler's activate() async (bnc#556144).
- patches.fixes/scsi_dh-make-hp_sw-handler-asynchronous: scsi_dh:
  Make hp hardware handler's activate() async (bnc#556144).
- patches.fixes/scsi_dh-make-rdac-handler-asynchronous: scsi_dh:
  Make rdac hardware handler's activate() async (bnc#556144).

-------------------------------------------------------------------
Thu Nov 19 10:04:14 CET 2009 - hare@suse.de

- patches.drivers/qla4xxx-5.01.00-k8_sles11-03-update: Delete.
- patches.drivers/qla4xxx-sles11-update: Delete.

-------------------------------------------------------------------
Thu Nov 19 09:30:52 CET 2009 - hare@suse.de

- Update config files.
- patches.drivers/hpsa: hpsa: New driver SCSI driver for HP
  Smart Array (FATE#307153,bnc#555855).
- supported.conf: Mark hpsa as supported.

-------------------------------------------------------------------
Thu Nov 19 08:44:57 CET 2009 - jjolly@suse.de

- patches.arch/s390-01-qeth-isolation.patch: qeth: Exploit QDIO
  Data Connection Isolation (bnc#555199,LTC#57826,FATE#307015).
- patches.arch/s390-02-01-cex3-init-msg.patch:
  zcrypt: initialize ap_messages for cex3 exploitation
  (bnc#555200,LTC#57825,FATE#307112).
- patches.arch/s390-02-02-cex3-special-command.patch:
  zcrypt: special command support for cex3 exploitation
  (bnc#555200,LTC#57825,FATE#307112).
- patches.arch/s390-02-03-cex3-device.patch: zcrypt: add support
  for cex3 device types (bnc#555200,LTC#57825,FATE#307112).
- patches.arch/s390-02-04-cex3-use-def.patch: zcrypt: use
  definitions for cex3 (bnc#555200,LTC#57825,FATE#307112).
- patches.arch/s390-02-05-zcrypt-speed-cex2c.patch:
  zcrypt: adjust speed rating between cex2 and pcixcc
  (bnc#555200,LTC#57825,FATE#307112).
- patches.arch/s390-02-06-zcrypt-speed-cex3.patch:
  zcrypt: adjust speed rating of cex3 adapters
  (bnc#555200,LTC#57825,FATE#307112).
- patches.arch/s390-sles11sp1-01-qeth-isolation.patch: Delete.

-------------------------------------------------------------------
Thu Nov 19 08:17:57 CET 2009 - jjolly@suse.de

- patches.arch/s390-sles11sp1-01-qeth-isolation.patch:
  qeth: Exploit QDIO Data Connection Isolation
  (bnc#555199,LTC#57826,FATE#307015).

-------------------------------------------------------------------
Wed Nov 18 21:58:51 CET 2009 - jeffm@suse.com

- scripts/sequence-patch.sh: Add automatic generation of supported
  modules list.

-------------------------------------------------------------------
Wed Nov 18 21:53:18 CET 2009 - jeffm@suse.com

- Update config files: Enable CONFIG_ACPI_CUSTOM_OVERRIDE_INITRAMFS

-------------------------------------------------------------------
Wed Nov 18 20:56:52 CET 2009 - jeffm@suse.com

- patches.suse/acpi-generic-initramfs-table-override-support:
  ACPI: generic initramfs table override support (bnc#533555).
- patches.suse/init-move-populate_rootfs-back-to-start_kernel:
  init: move populate_rootfs back to start_kernel (bnc#533555).

-------------------------------------------------------------------
Wed Nov 18 18:07:48 CET 2009 - jkosina@suse.de

- patches.arch/x86-crypto-pclmulqdq-accelerated-implementation.patch:
  incorporate "crypto: ghash-intel - Hard-code pshufb" fix

-------------------------------------------------------------------
Wed Nov 18 17:12:10 CET 2009 - jeffm@suse.com

- patches.suse/hung_task_timeout-configurable-default:
  hung_task_timeout: configurable default (bnc#552820).
  - Default to runtime-disabled on all flavors except debug.

-------------------------------------------------------------------
Wed Nov 18 16:48:59 CET 2009 - agraf@suse.de

- patches.fixes/kvm-ioapic.patch: Ignore apic polarity
  (bnc#556564).
- patches.fixes/kvm-macos.patch: Implement some missing intercepts
  so osx doesn't blow up (bnc#556564).

-------------------------------------------------------------------
Wed Nov 18 15:52:02 CET 2009 - hare@suse.de

- supported.conf: mark missing 10Gb drivers as supported
  (bnc#555793)

-------------------------------------------------------------------
Wed Nov 18 15:39:48 CET 2009 - hare@suse.de

- patches.drivers/aacraid-24701-update: Problems with aacraid
  (bnc#524242,FATE#307437).

-------------------------------------------------------------------
Wed Nov 18 15:19:32 CET 2009 - hare@suse.de

Cleanup patches for series2git:
- patches.apparmor/apparmor.diff: Refresh.
- patches.suse/Cleanup-and-make-boot-splash-work-with-KMS.patch:
  Refresh.
- patches.suse/bootsplash: Refresh.
- patches.suse/nfs4acl-ext3.diff: Refresh.
- patches.suse/silent-stack-overflow-2.patch: Refresh.
- patches.suse/suse-ppc32-mol.patch: Refresh.
- patches.suse/xfs-dmapi-src: Refresh.

-------------------------------------------------------------------
Wed Nov 18 15:16:59 CET 2009 - agraf@suse.de

- Update config files to enable pv-ops for KVM clock. (bnc#556135)

-------------------------------------------------------------------
Wed Nov 18 14:52:16 CET 2009 - tiwai@suse.de

- patches.drivers/alsa-sp1-hda-01-select-ibexpeak-handler: ALSA:
  hda - select IbexPeak handler for Calpella (FATE#306783).
- patches.drivers/alsa-sp1-hda-02-vectorize-get_empty_pcm_device:
  ALSA: hda - vectorize get_empty_pcm_device() (FATE#306783).
- patches.drivers/alsa-sp1-hda-03-allow-up-to-4-HDMI: ALSA:
  hda - allow up to 4 HDMI devices (FATE#306783).
- patches.drivers/alsa-sp1-hda-04-convert-intelhdmi-global-references:
  ALSA: hda - convert intelhdmi global references to local
  parameters (FATE#306783).
- patches.drivers/alsa-sp1-hda-05-remove-intelhdmi-dependency-on-multiout:
  ALSA: hda - remove intelhdmi dependency on multiout
  (FATE#306783).
- patches.drivers/alsa-sp1-hda-06-use-pcm-prepare-callbacks-for-intelhdmi:
  ALSA: hda - use pcm prepare/cleanup callbacks for intelhdmi
  (FATE#306783).
- patches.drivers/alsa-sp1-hda-07-reorder-intelhemi-prepare-callbacks:
  ALSA: hda - reorder intelhdmi prepare/cleanup callbacks
  (FATE#306783).
- patches.drivers/alsa-sp1-hda-08-vectorize-intelhdmi: ALSA:
  hda - vectorize intelhdmi (FATE#306783).
- patches.drivers/alsa-sp1-hda-09-get-intelhtemi-max-channels:
  ALSA: hda - get intelhdmi max channels from widget caps
  (FATE#306783).
- patches.drivers/alsa-sp1-hda-10-auto-parse-intelhdmi-cvt-pin:
  ALSA: hda - auto parse intelhdmi cvt/pin configurations
  (FATE#306783).
- patches.drivers/alsa-sp1-hda-11-remove-static-intelhdmi-config:
  ALSA: hda - remove static intelhdmi configurations
  (FATE#306783).
- patches.drivers/alsa-sp1-hda-12-reset-pins-idt-codec-free:
  ALSA: hda - Reset pins of IDT/STAC codecs at free (bnc#544779).
- patches.drivers/alsa-sp1-hda-13-add-reboot-notifier: ALSA:
  hda - Add reboot notifier to each codec (bnc#544779).
- patches.drivers/alsa-sp1-hda-14-add-missing-export: ALSA: hda -
  Add missing export for snd_hda_bus_reboot_notify (bnc#544779).
- patches.drivers/alsa-sp1-hda-15-fix-build-warning: ALSA: hda -
  Add a proper ifdef to a debug code (FATE#306783).
- patches.drivers/alsa-sp1-hda-16-stac-dual-headphones-fix:
  ALSA: hda - Fix detection of dual headphones (bnc#556532).

-------------------------------------------------------------------
Wed Nov 18 14:35:44 CET 2009 - jkosina@suse.de

- patches.arch/x86-crypto-pclmulqdq-accelerated-implementation.patch:
  crypto: ghash - Add PCLMULQDQ accelerated implementation
  (FATE#306883, bnc#554578).
- Update config files: set CRYPTO_GHASH_CLMUL_NI_INTEL=m
- patches.xen/xen3-patch-2.6.28: Refresh to apply cleanly

-------------------------------------------------------------------
Wed Nov 18 14:32:52 CET 2009 - agraf@suse.de

- patches.arch/kvm-only-export-selected-pv-ops-feature-structs:
  Only export selected pv-ops feature structs (bnc#556135).
- patches.arch/kvm-replace-kvm-io-delay-pv-ops-with-linux-magic:
  Replace kvm io delay pv-ops with linux magic (bnc#556135).
- patches.arch/kvm-split-paravirt-ops-by-functionality: Split
  paravirt ops by functionality (bnc#556135).
- patches.arch/kvm-split-the-KVM-pv-ops-support-by-feature:
  Split the KVM pv-ops support by feature (bnc#556135).
- patches.xen/xen3-patch-2.6.23: Refresh.
- patches.xen/xen3-patch-2.6.31: Refresh.

-------------------------------------------------------------------
Wed Nov 18 14:07:01 CET 2009 - teheo@suse.de

- patches.suse/kbuild-icecream-workaround: Delete.

-------------------------------------------------------------------
Wed Nov 18 13:37:41 CET 2009 - trenn@suse.de

- Update config files.
  Also enable CONFIG_DMAR (fate#306796) for vanilla flavors

-------------------------------------------------------------------
Wed Nov 18 12:58:34 CET 2009 - trenn@suse.de

- Update config files.
  Do the same for i386

-------------------------------------------------------------------
Wed Nov 18 10:14:35 CET 2009 - trenn@suse.de

- Update config files.
  Enabling CONFIG_DMAR (fate#306796), introduces these changes:
    +CONFIG_HAVE_INTEL_TXT=y
    -# CONFIG_DMAR is not set
    +CONFIG_DMAR=y
    +# CONFIG_DMAR_DEFAULT_ON is not set
    +CONFIG_DMAR_FLOPPY_WA=y
    +# CONFIG_INTEL_TXT is not set
  Done for x86_64 for now only.

-------------------------------------------------------------------
Mon Nov 16 23:44:12 CET 2009 - jkosina@suse.de

- patches.fixes/hid-fixup-ncr-quirk.patch: HID: fixup quirk for
  NCR devices (bnc#548807).

-------------------------------------------------------------------
Fri Nov 13 21:16:04 CET 2009 - mmarek@suse.cz

- rpm/*.spec.in, rpm/kernel-module-subpackage: add
  Provides: multiversion(kernel) to binary kernel packages,
  kernel-source, kernel-syms and all KMPs so that zypp can be
  configured to keep multiple versions of these packages
  (fate#305311).

-------------------------------------------------------------------
Fri Nov 13 10:53:28 CET 2009 - npiggin@suse.de

- Disable LGUEST on x86 32. It doesn't build properly without PARAVIRT.

-------------------------------------------------------------------
Wed Nov 11 14:45:36 CET 2009 - jack@suse.cz

- patches.fixes/zisofs-large-pagesize-read.patch: zisofs:
  Implement reading of compressed files when PAGE_CACHE_SIZE >
  compress block size (bnc#540349).

-------------------------------------------------------------------
Wed Nov 11 11:18:01 CET 2009 - npiggin@suse.de

- Update config files.

-------------------------------------------------------------------
Wed Nov 11 10:55:56 CET 2009 - npiggin@suse.de

- Disable PARAVIRT_GUEST on x86 32 and 64.

-------------------------------------------------------------------
Tue Nov 10 06:51:46 CET 2009 - teheo@suse.de

- patches.drivers/libata-ahci-aspire-3810t-noncq: ahci: disable
  NCQ on Aspire 3810t (bnc#522790).

-------------------------------------------------------------------
Tue Nov 10 06:50:57 CET 2009 - npiggin@suse.de

- Update config files.

-------------------------------------------------------------------
Tue Nov 10 06:23:17 CET 2009 - npiggin@suse.de

- Update config files. Disable CONFIG_CC_STACKPROTECTOR on all
  x86 kernels except debug. Overhead is prohibitive.

-------------------------------------------------------------------
Mon Nov  9 14:02:14 CET 2009 - npiggin@suse.de

- patches.suse/files-slab-rcu.patch: SLAB_DESTROY_BY_RCU for
  file slab.

-------------------------------------------------------------------
Mon Nov  9 11:22:46 CET 2009 - npiggin@suse.de

- Update config files. Vanilla doesn't have unwinder, trace selects
  options which select frame pointers.

-------------------------------------------------------------------
Mon Nov  9 10:29:49 CET 2009 - npiggin@suse.de

- Disable FRAME_POINTER on i386 and x86-64, all kernels. Unwind info
  should provide all this functionality.

-------------------------------------------------------------------
Mon Nov  9 04:00:28 CET 2009 - nfbrown@suse.de

- patches.fixes/nfs-honour-server-preferred-io-size: NFS: Honour
  server-preferred io sizes (bnc#550648).

-------------------------------------------------------------------
Mon Nov  9 01:03:10 CET 2009 - nfbrown@suse.de

- patches.fixes/nfs-slot-table-alloc: Don't fail allocations
  for the slot table when mounting an NFS filesystem (bnc#519820).

-------------------------------------------------------------------
Fri Nov  6 22:46:26 CET 2009 - trenn@suse.de

- patches.arch/x86_amd_fix_erratum_63.patch: x86/amd-iommu:
  Workaround for erratum 63 (bnc#548274).

-------------------------------------------------------------------
Fri Nov  6 16:18:21 CET 2009 - jeffm@suse.de

- Disabled PARAVIRT_GUEST on ia64/trace and ia64/vanilla.

-------------------------------------------------------------------
Fri Nov  6 15:12:19 CET 2009 - trenn@suse.de

- patches.suse/kdb_x86_fix_hang.patch: X86 KDB: Reduce timeout
  for blinking LEDs (bnc#528811).

-------------------------------------------------------------------
Fri Nov  6 13:33:27 CET 2009 - mmarek@suse.cz

- rpm/kernel-binary.spec.in: fix last change.

-------------------------------------------------------------------
Fri Nov  6 12:47:52 CET 2009 - jbeulich@novell.com

- Update Xen patches to 2.6.32-rc6 and c/s 941.
- Update Xen config files.
- supported.conf: Add domctl.

-------------------------------------------------------------------
Fri Nov  6 09:50:40 CET 2009 - mmarek@suse.cz

- rpm/kernel-binary.spec.in: add the /lib/modules/.../{source,devel}
  symlinks to the -devel package (bnc#548728).

-------------------------------------------------------------------
Fri Nov  6 09:40:45 CET 2009 - mmarek@suse.cz

- rpm/kernel-binary.spec.in: obsolete kvm-kmp.

-------------------------------------------------------------------
Thu Nov  5 19:14:03 CET 2009 - jeffm@suse.com

- Update to 2.6.32-rc6.
  - 2 patches eliminated
  - NR_CPUS=4096 on ia64/vanilla again

-------------------------------------------------------------------
Thu Nov  5 18:53:24 CET 2009 - jeffm@suse.com

- Performance: Disabled CONFIG_PARAVIRT on all flavors.

-------------------------------------------------------------------
Thu Nov  5 16:35:57 CET 2009 - mmarek@suse.cz

- Delete unused 2.6.31.y patches.

-------------------------------------------------------------------
Thu Nov  5 15:59:58 CET 2009 - mmarek@suse.cz

- supported.conf: add libfcoe and fix typo.

-------------------------------------------------------------------
Thu Nov  5 12:54:06 CET 2009 - mmarek@suse.cz

- supported.conf: update so that supported modules don't require
  unsupported ones by adding following modules: async_pq
  async_raid6_recov ath blkback_pagemap crypto_hash drm_kms_helper
  fddi fscache lib80211 libfcoe libipw libiscsi_tcp llc md_mod mdio
  mfd_core nf_defrag_ipv4 p8022 psnap raid6_pq tr ttm ucb1400_core
  v4l2_compat_ioctl32.

-------------------------------------------------------------------
Thu Nov  5 12:19:27 CET 2009 - mmarek@suse.cz

- config.conf: remove kernel-ps3-devel (does not exist) and
  kernel-debug-devel (not needed most of the time) from
  kernel-syms.

-------------------------------------------------------------------
Thu Nov  5 10:56:15 CET 2009 - hare@suse.de

- Update config files: Set CONFIG_HZ to 100 for zSeries
  (bnc#552564).

-------------------------------------------------------------------
Thu Nov  5 10:52:13 CET 2009 - hare@suse.de

- Update config files: Increase MAX_RAW_DEVS to 4096 on
  zSeries (bnc#552565).

-------------------------------------------------------------------
Wed Nov  4 23:02:07 CET 2009 - mmarek@suse.cz

- rpm/kernel-binary.spec.in: delete stray text.

-------------------------------------------------------------------
Tue Nov  3 15:40:19 CET 2009 - mmarek@suse.cz

- config.conf: remove the ec2 flavor from kernel-syms, most KMPs
  don't make any sense on ec2
  (http://lists.opensuse.org/opensuse-kernel/2009-11/msg00001.html).

-------------------------------------------------------------------
Mon Nov  2 16:09:13 CET 2009 - mmarek@suse.cz

- rpm/kernel-binary.spec.in: obsolete also brocade-bfa-kmp.

-------------------------------------------------------------------
Mon Nov  2 16:04:13 CET 2009 - mmarek@suse.cz

- rpm/kernel-source.spec.in: add split-modules to the src.rpm.

-------------------------------------------------------------------
Mon Nov  2 13:18:55 CET 2009 - mmarek@suse.cz

- rpm/kernel-binary.spec.in: obsolete enic-kmp and fnic-kmp.

-------------------------------------------------------------------
Mon Nov  2 12:49:08 CET 2009 - mmarek@suse.cz

- rpm/kernel-binary.spec.in: obsolete kmps by their full name, not
  just the foo-kmp virtual dependency (bnc#472410).

-------------------------------------------------------------------
Thu Oct 29 06:29:38 CET 2009 - tonyj@suse.de

- Update ppc/ps3 config for CONFIG_UTRACE

-------------------------------------------------------------------
Thu Oct 29 01:37:02 CET 2009 - tonyj@suse.de

- patches.trace/utrace-core: Update for SP1 (FATE# 304321)

-------------------------------------------------------------------
Wed Oct 28 22:51:38 CET 2009 - nfbrown@suse.de

- patches.fixes/nfsd-acl.patch: nfsd: Fix sort_pacl in
  fs/nfsd/nf4acl.c to actually sort groups (bnc#549748).

-------------------------------------------------------------------
Wed Oct 28 14:51:28 CET 2009 - jdelvare@suse.de

- Update config files:
	CONFIG_NTFS_FS=n
  We handle NTFS through FUSE these days.

-------------------------------------------------------------------
Tue Oct 27 17:15:40 CET 2009 - jbohac@suse.cz

- Update config files:
	CONFIG_NETLABEL=y
	CONFIG_SECURITY_NETWORK_XFRM=y
	(fate#307284)

-------------------------------------------------------------------
Tue Oct 27 16:45:20 CET 2009 - jkosina@suse.de

- patches.fixes/sched-move-rq_weight-data-array-out-of-percpu:
  fix compilation failure for configs with CONFIG_SMP=n and
  CONFIG_FAR_GROUP_SCHED=y

-------------------------------------------------------------------
Tue Oct 27 15:08:26 CET 2009 - jbeulich@novell.com

- Update config files (MINIX_FS=m globally, NTFS_FS off for -ec2).
- supported.conf: Add fs/minix.

-------------------------------------------------------------------
Tue Oct 27 14:35:26 CET 2009 - jkosina@suse.de

- patches.fixes/percpu-allow-pcpu_alloc-to-be-called-with-IRQs-off:
  percpu: allow pcpu_alloc() to be called with IRQs off
  (bnc#548119).
- patches.fixes/sched-move-rq_weight-data-array-out-of-percpu:
  Update to newer version which is going to be merged upstream.

-------------------------------------------------------------------
Fri Oct 23 18:17:21 CEST 2009 - jeffm@suse.com

- Update to 2.6.32-rc5-git3.

-------------------------------------------------------------------
Fri Oct 23 15:11:53 CEST 2009 - mmarek@suse.cz

- Update config files: set NR_CPUS back to 2048 for ia64/vanilla
  until there is a fix in mainline.

-------------------------------------------------------------------
Fri Oct 23 15:11:09 CEST 2009 - mmarek@suse.cz

- patches.fixes/sched-move-rq_weight-data-array-out-of-percpu:
  fix for !CONFIG_SMP.

-------------------------------------------------------------------
Fri Oct 23 12:53:53 CEST 2009 - mmarek@suse.cz

- patches.suse/Cleanup-and-make-boot-splash-work-with-KMS.patch:
  Cleanup and make boot splash work with KMS (bnc#544645).

-------------------------------------------------------------------
Thu Oct 22 18:38:47 CEST 2009 - jeffm@suse.com

- Re-enabled NR_CPUS=4096 on ia64.
- patches.fixes/sched-move-rq_weight-data-array-out-of-percpu:
  sched: move rq_weight data array out of .percpu (bnc#548119).

-------------------------------------------------------------------
Tue Oct 20 15:27:25 CEST 2009 - jbeulich@novell.com

- Update x86-64 Xen config file (NR_CPUS=512).
- Refresh a few Xen patches.
- rpm/kernel-binary.spec.in: Handle -ec2 flavor.
- rpm/package-descriptions: Describe -ec2 flavor.
- rpm/post.sh: Handle -ec2 flavor.

-------------------------------------------------------------------
Tue Oct 20 14:47:55 CEST 2009 - jbeulich@novell.com

- patches.fixes/use-totalram_pages: Delete.

-------------------------------------------------------------------
Tue Oct 20 14:45:22 CEST 2009 - jbeulich@novell.com

- config.conf: Add -ec2 configs (fate#305273)
- Add ec2 config files.
- patches.xen/xen-unpriv-build: No need to build certain bits
  when building non-privileged kernel.
- supported.conf: Add fs/nls/nls_base.

-------------------------------------------------------------------
Mon Oct 19 15:24:25 CEST 2009 - jeffm@suse.com

- Temporarily reduce NR_CPUS to 2048 on ia64 to avoid build
  failures (bnc#548119)

-------------------------------------------------------------------
Mon Oct 19 15:21:26 CEST 2009 - mmarek@suse.cz

- rpm/kernel-binary.spec.in: [s390x] ignore errors from
  dwarfextract for now.

-------------------------------------------------------------------
Fri Oct 16 23:14:44 CEST 2009 - mmarek@suse.cz

- Update config files: set CONFIG_ENTERPRISE_SUPPORT=y.

-------------------------------------------------------------------
Fri Oct 16 23:12:38 CEST 2009 - mmarek@suse.cz

- rpm/kernel-binary.spec.in: fix the logic for determining the base
  package in the %post scripts.

-------------------------------------------------------------------
Fri Oct 16 19:18:25 CEST 2009 - jeffm@suse.com

- Update config files.

-------------------------------------------------------------------
Fri Oct 16 17:01:11 CEST 2009 - jeffm@suse.com

- Update to 2.6.32-rc5.

-------------------------------------------------------------------
Fri Oct 16 16:45:53 CEST 2009 - mmarek@suse.de

- patches.rpmify/ia64-sn-fix-percpu-warnings: ia64/sn: fix
  percpu warnings.

-------------------------------------------------------------------
Fri Oct 16 15:51:56 CEST 2009 - mmarek@suse.de

- Update config files: disable MTD_GPIO_ADDR, VME_CA91CX42 and
  VME_TSI148 on ia64 to fix build.

-------------------------------------------------------------------
Fri Oct 16 15:18:35 CEST 2009 - mmarek@suse.cz

- rpm/kernel-binary.spec.in: undo the -base merge for now.

-------------------------------------------------------------------
Fri Oct 16 14:51:42 CEST 2009 - mmarek@suse.cz

- rpm/kernel-source.spec.in: mark kernel-source as arch dependent
  again. The content is noarch, but changing the rpm architecture
  breaks online update.

-------------------------------------------------------------------
Fri Oct 16 14:19:01 CEST 2009 - jbeulich@novell.com

- patches.xen/xen3-patch-2.6.32-rc4: Fix AGP for PowerPC.

-------------------------------------------------------------------
Fri Oct 16 12:08:06 CEST 2009 - jbeulich@novell.com

- Update Xen patches to 2.6.32-rc4 and c/s 938.
- config.conf: Re-enable Xen.
- Update x86 config files.

-------------------------------------------------------------------
Tue Oct 13 02:29:26 CEST 2009 - jeffm@suse.com

- patches.rpmify/staging-missing-sched.h: Added missing sites.

-------------------------------------------------------------------
Mon Oct 12 23:08:39 CEST 2009 - jeffm@suse.com

- patches.rpmify/staging-missing-sched.h: staging: Complete
  sched.h removal from interrupt.h.

-------------------------------------------------------------------
Mon Oct 12 21:05:07 CEST 2009 - jeffm@suse.de

- patches.apparmor/ptrace_may_access-fix: apparmor:
  ptrace_may_access -> ptrace_access_check.

-------------------------------------------------------------------
Mon Oct 12 20:07:54 CEST 2009 - jeffm@suse.de

- Update config files.

-------------------------------------------------------------------
Mon Oct 12 19:54:16 CEST 2009 - jeffm@suse.de

- Updated to 2.6.32-rc4.
  - Eliminated 4 patches.
  - Refreshed context.

-------------------------------------------------------------------
Mon Oct 12 16:23:59 CEST 2009 - jeffm@suse.de

- patches.apparmor/apparmor.diff: Refresh and enable.

-------------------------------------------------------------------
Fri Oct  9 20:00:01 CEST 2009 - jeffm@suse.de

- Cleanup unused patches:
  - patches.fixes/iwl3945-fix-rfkill.patch: Delete.
  - patches.fixes/iwlagn-fix-rfkill.patch: Delete.
  - patches.suse/kdb-serial-8250: Delete.
  - patches.suse/kdb-sysctl-context: Delete.

-------------------------------------------------------------------
Fri Oct  9 16:57:28 CEST 2009 - jeffm@suse.de

- patches.fixes/scsi-add-tgps-setting: Refresh and re-enable.

-------------------------------------------------------------------
Fri Oct  9 16:42:54 CEST 2009 - jeffm@suse.de

- patches.arch/x86_64-hpet-64bit-timer.patch: Refresh and re-enable.

-------------------------------------------------------------------
Fri Oct  9 16:42:40 CEST 2009 - jeffm@suse.de

- patches.suse/kbuild-icecream-workaround: Refresh and re-enable.

-------------------------------------------------------------------
Fri Oct  9 16:12:22 CEST 2009 - jeffm@suse.de

- patches.rpmify/spin_is_contended-fix: Delete.

-------------------------------------------------------------------
Fri Oct  9 16:11:55 CEST 2009 - jeffm@suse.de

- patches.arch/mm-avoid-bad-page-on-lru: Refresh and re-enable.

-------------------------------------------------------------------
Fri Oct  9 15:08:54 CEST 2009 - jeffm@suse.de

- Update vanilla config files.

-------------------------------------------------------------------
Fri Oct  9 14:52:31 CEST 2009 - jeffm@suse.de

- Update to 2.6.32-rc3.

-------------------------------------------------------------------
Fri Oct  9 00:35:47 CEST 2009 - jeffm@suse.de

- patches.rpmify/tsi148-dependency: vme/tsi148: Depend on VIRT_TO_BUS

-------------------------------------------------------------------
Thu Oct  8 23:37:34 CEST 2009 - jeffm@suse.de

- patches.suse/kdb-x86-build-fixes: kdb: Use $srctree not $TOPDIR
  in Makefile.

-------------------------------------------------------------------
Thu Oct  8 23:36:50 CEST 2009 - jeffm@suse.de

- patches.rpmify/winbond-prepare_multicast: winbond: implement
  prepare_multicast and fix API usage.
- patches.rpmify/winbond_beacon_timers: winbond: use
  bss_conf->beacon_int instead of conf->beacon_int.
- patches.rpmify/winbond-build-fixes: Delete.

-------------------------------------------------------------------
Thu Oct  8 22:49:42 CEST 2009 - jeffm@suse.de

- patches.rpmify/rtl8192e-build-fixes: rtl8192e: Add #include
  <linux/vmalloc.h>.

-------------------------------------------------------------------
Thu Oct  8 22:44:26 CEST 2009 - jeffm@suse.de

- patches.suse/kdb-build-fixes: kdb: Build fixes.

-------------------------------------------------------------------
Thu Oct  8 22:32:46 CEST 2009 - jeffm@suse.de

- patches.rpmify/iio-s390-build-fix: iio: Don't build on s390.

-------------------------------------------------------------------
Thu Oct  8 21:54:40 CEST 2009 - jeffm@suse.de

- patches.rpmify/winbond-build-fixes: winbond: API fix.

-------------------------------------------------------------------
Thu Oct  8 21:53:59 CEST 2009 - jeffm@suse.de

- Update vanilla config files.

-------------------------------------------------------------------
Thu Oct  8 21:48:43 CEST 2009 - jeffm@suse.de

- Update config files.

-------------------------------------------------------------------
Thu Oct  8 20:07:07 CEST 2009 - jeffm@suse.de

- Updated to 2.6.32-rc1 (AKA 2.6.32-rc2).
  - Eliminated 28 patches.
  - 14 patches need further review.
  - Xen and AppArmor are currently disabled.
  - USB support in KDB is disabled.

-------------------------------------------------------------------
Thu Oct  8 00:27:18 CEST 2009 - gregkh@suse.de

- patches.kernel.org/patch-2.6.31.2-3: Linux 2.6.31.3.
  - major tty bugfix

-------------------------------------------------------------------
Wed Oct  7 15:20:25 CEST 2009 - tiwai@suse.de

- patches.drivers/alsa-hda-alc268-automic-fix: ALSA: hda -
  Fix yet another auto-mic bug in ALC268 (bnc#544899).

-------------------------------------------------------------------
Wed Oct  7 13:15:17 CEST 2009 - knikanth@suse.de

- patches.suse/block-seperate-rw-inflight-stats: Fix the regression,
  "iostat reports wrong service time and utilization", introduced
  by this patch  (bnc#544926).

-------------------------------------------------------------------
Tue Oct  6 21:31:00 CEST 2009 - gregkh@suse.de

- patches.suse/x86-mark_rodata_rw.patch: Delete.
- patches.xen/xen3-x86-mark_rodata_rw.patch: Delete.
  - both of these were not being used anyway.

-------------------------------------------------------------------
Tue Oct  6 17:30:29 CEST 2009 - jbeulich@novell.com

- Update Xen patches to 2.6.31.2.

-------------------------------------------------------------------
Tue Oct  6 08:52:08 CEST 2009 - tiwai@suse.de

- patches.drivers/alsa-hda-alc660vd-asus-a7k-fix: ALSA: hda -
  Add a workaround for ASUS A7K (bnc#494309).

-------------------------------------------------------------------
Mon Oct  5 19:45:27 CEST 2009 - gregkh@suse.de

- refresh patch fuzz due to 2.6.31.2 import.

-------------------------------------------------------------------
Mon Oct  5 19:43:13 CEST 2009 - gregkh@suse.de

- Update to Linux 2.6.31.2:
  - bugfixes, lots of them.
  - security fixes

-------------------------------------------------------------------
Mon Oct  5 08:40:56 CEST 2009 - tiwai@suse.de

- patches.drivers/alsa-hda-alc861-toshiba-fix: ALSA: hda -
  Fix invalid initializations for ALC861 auto mode (bnc#544161).

-------------------------------------------------------------------
Fri Oct  2 17:06:53 CEST 2009 - gregkh@suse.de

- Update config files.
- patches.drivers/add-via-chrome9-drm-support.patch: Delete.
  The code never got upstream and looks incorrect.

-------------------------------------------------------------------
Fri Oct  2 09:43:32 CEST 2009 - tiwai@suse.de

- patches.drivers/alsa-ctxfi-04-fix-surround-side-mute: ALSA:
  ctxfi: Swapped SURROUND-SIDE mute.
- patches.drivers/alsa-hda-2.6.32-rc1-toshiba-fix: ALSA: hda -
  Added quirk to enable sound on Toshiba NB200.
- patches.drivers/alsa-hda-2.6.32-rc2: ALSA: backport 2.6.32-rc2
  fixes for HD-audio.

-------------------------------------------------------------------
Thu Oct  1 13:18:09 CEST 2009 - jbeulich@novell.com

- Update Xen patches to 2.6.31.1 and c/s 934.

-------------------------------------------------------------------
Thu Oct  1 11:36:36 CEST 2009 - mmarek@suse.cz

- rpm/kernel-binary.spec.in: obsolete quickcam-kmp (bnc#543361).

-------------------------------------------------------------------
Wed Sep 30 21:51:13 CEST 2009 - gregkh@suse.de

- Update to 2.6.31.1
  - lots of bugfixes
  - security fixes

-------------------------------------------------------------------
Tue Sep 29 11:17:48 CEST 2009 - trenn@suse.de

- Disabled patches.suse/acpi-dsdt-initrd-v0.9a-2.6.25.patch
  with +trenn (bnc#542767)

-------------------------------------------------------------------
Wed Sep 23 13:29:27 CEST 2009 - teheo@suse.de

- Update config files.  Build pci-stub driver into the kernel so that
  built in pci drivers can be blocked from attaching to devices.

-------------------------------------------------------------------
Tue Sep 22 12:14:52 CEST 2009 - mmarek@suse.cz

- rpm/kernel-module-subpackage: when building against Linus'
  kernels (2.6.x), append a .0 to the kernel version embedded in
  the KMP version, to ensure that such KMP is older than a KMP
  built against a subsequent stable kernel (2.6.x.y, y > 0).

-------------------------------------------------------------------
Mon Sep 21 20:39:57 CEST 2009 - jeffm@suse.de

- Update config files.

-------------------------------------------------------------------
Mon Sep 21 20:20:11 CEST 2009 - jeffm@suse.de

- patches.suse/acpi-dsdt-initrd-v0.9a-2.6.25.patch: Ported to
  2.6.31 (bnc#533555).

-------------------------------------------------------------------
Sat Sep 19 13:51:50 CEST 2009 - mmarek@suse.cz

- rpm/postun.sh: do not remove the bootloader entry if the kernel
  version didn't change (bnc#533766).

-------------------------------------------------------------------
Sat Sep 19 13:39:38 CEST 2009 - mmarek@suse.cz

- rpm/postun.sh: remove dead code.

-------------------------------------------------------------------
Fri Sep 18 21:20:14 CEST 2009 - jeffm@suse.de

- patches.fixes/reiserfs-replay-honor-ro: reiserfs: Properly
  honor read-only devices (bnc#441062).

-------------------------------------------------------------------
Thu Sep 17 21:25:23 CEST 2009 - jeffm@suse.de

- patches.arch/acpi_srat-pxm-rev-ia64.patch: Use SRAT table rev
  to use 8bit or 16/32bit PXM fields (ia64) (bnc#503038).
- patches.arch/acpi_srat-pxm-rev-store.patch: Store SRAT table
  revision (bnc#503038).
- patches.arch/acpi_srat-pxm-rev-x86-64.patch: Use SRAT table
  rev to use 8bit or 32bit PXM fields (x86-64) (bnc#503038).

-------------------------------------------------------------------
Thu Sep 17 21:08:15 CEST 2009 - tiwai@suse.de

- patches.drivers/alsa-hda-2.6.32-rc1: ALSA HD-audio backport
  from 2.6.32-rc1.

-------------------------------------------------------------------
Wed Sep 16 15:33:05 CEST 2009 - jbeulich@novell.com

- Update Xen patches to 2.6.31 final.

-------------------------------------------------------------------
Tue Sep 15 11:29:19 CEST 2009 - teheo@suse.de

Backport attach inhibition for builtin pci drivers from 2.6.32-rc.

- patches.drivers/pci-separate-out-pci_add_dynid: pci: separate
  out pci_add_dynid().
- patches.drivers/pci_stub-add-ids-parameter: pci-stub: add
  pci_stub.ids parameter.

-------------------------------------------------------------------
Tue Sep 15 11:22:53 CEST 2009 - teheo@suse.de

Backport patches from 2.6.32-rc to ease ossp testing.

- Update config files - SOUND_OSS_CORE_PRECLAIM is set to N.
- patches.drivers/implement-register_chrdev: chrdev: implement
  __register_chrdev().
- patches.drivers/sound-make-oss-device-number-claiming-optional:
  sound: make OSS device number claiming optional and schedule
  its removal.
- patches.drivers/sound-request-char-major-aliases-for-oss-devices:
  sound: request char-major-* module aliases for missing OSS
  devices.

-------------------------------------------------------------------
Mon Sep 14 21:33:26 CEST 2009 - sdietrich@suse.de

- patches.suse/novfs-client-module: Update header todo list with
	locking nits (semaphore used as mutex / completion)

-------------------------------------------------------------------
Mon Sep 14 17:03:49 CEST 2009 - jeffm@suse.com

- Revert back to CONFIG_M586TSC from CONFIG_M686 for default flavor
  (bnc#538849)

-------------------------------------------------------------------
Fri Sep 11 10:49:18 CEST 2009 - jbeulich@novell.com

- patches.suse/crasher-26.diff: Add capability to also trigger a
  kernel warning.

-------------------------------------------------------------------
Fri Sep 11 07:11:57 CEST 2009 - knikanth@suse.de

- patches.suse/block-seperate-rw-inflight-stats: Seperate read
  and write statistics of in_flight requests (fate#306525).

-------------------------------------------------------------------
Thu Sep 10 17:20:58 CEST 2009 - gregkh@suse.de

- patch fuzz removal now that 2.6.31 is the base.

-------------------------------------------------------------------
Thu Sep 10 17:19:17 CEST 2009 - gregkh@suse.de

- Update config files.
    CONFIG_MOUSE_PS2_ELANTECH=y
    CONFIG_MOUSE_PS2_TOUCHKIT=y
    (bnc#525607)

-------------------------------------------------------------------
Thu Sep 10 15:19:51 CEST 2009 - tiwai@suse.de

- patches.drivers/alsa-hda-2.6.32-pre: Refresh: fix misc realtek
  issues, add another Nvidia HDMI device id

-------------------------------------------------------------------
Thu Sep 10 03:08:43 CEST 2009 - jeffm@suse.de

- Updated to 2.6.31-final.

-------------------------------------------------------------------
Tue Sep  8 18:48:55 CEST 2009 - gregkh@suse.de

- refresh patches for fuzz due to upstream changes

-------------------------------------------------------------------
Tue Sep  8 18:44:20 CEST 2009 - gregkh@suse.de

- Update to 2.6.31-rc9
  - obsoletes:
    - patches.drivers/alsa-hda-fix-01-add-missing-mux-for-vt1708
    - patches.drivers/alsa-hda-fix-02-mbp31-hp-fix

-------------------------------------------------------------------
Tue Sep  8 15:03:15 CEST 2009 - knikanth@suse.de

- patches.fixes/scsi_dh-Provide-set_params-interface-in-emc-device-handler.patch:
  scsi_dh: Provide set_params interface in emc device handler
  (bnc#521607).
- patches.fixes/scsi_dh-Use-scsi_dh_set_params-in-multipath.patch:
  scsi_dh: Use scsi_dh_set_params() in multipath. (bnc#521607).
- patches.fixes/scsi_dh-add-the-interface-scsi_dh_set_params.patch:
  scsi_dh: add the interface scsi_dh_set_params() (bnc#521607).

-------------------------------------------------------------------
Mon Sep  7 16:33:07 CEST 2009 - mmarek@suse.cz

- rpm/kernel-source.spec.in: delete obsolete macro.

-------------------------------------------------------------------
Mon Sep  7 12:40:45 CEST 2009 - mmarek@suse.cz

- rpm/kernel-binary.spec.in: require minimum versions of
  module-init-tools and perl-Bootloader, the %post script is no
  longer compatible with ancient versions.

-------------------------------------------------------------------
Mon Sep  7 11:53:09 CEST 2009 - mmarek@suse.cz

- rpm/kernel-binary.spec.in: obsolete %name-base <= 2.6.31, the
  previous <= 2.6.30-1 didn't catch some cases obviously
  (bnc#533766).

-------------------------------------------------------------------
Fri Sep  4 21:11:39 CEST 2009 - jeffm@suse.de

- Enabled CONFIG_SCSI_DEBUG=m (bnc#535923).

-------------------------------------------------------------------
Fri Sep  4 14:35:57 CEST 2009 - mmarek@suse.cz

- kabi/severities, rpm/kabi.pl, rpm/kernel-binary.spec.in,
- rpm/kernel-source.spec.in: Use a simple script to check kabi by
  comparing Module.symvers files (similar to the old SLES9 one).
- rpm/built-in-where: Delete.
- rpm/symsets.pl: Delete.
- kabi/commonsyms: Delete.
- kabi/usedsyms: Delete.

-------------------------------------------------------------------
Fri Sep  4 11:39:02 CEST 2009 - mmarek@suse.cz

- patches.suse/kbuild-rebuild-fix-for-Makefile.modbuiltin:
  kbuild: rebuild fix for Makefile.modbuiltin.

-------------------------------------------------------------------
Thu Sep  3 02:43:28 CEST 2009 - gregkh@suse.de

- patches.drivers/usb-storage-increase-the-bcd-range-in-sony-s-bad-device-table.patch:
  Delete, it was wrong.

-------------------------------------------------------------------
Wed Sep  2 17:27:49 CEST 2009 - jbeulich@novell.com

- Update Xen config files.

-------------------------------------------------------------------
Wed Sep  2 15:39:54 CEST 2009 - jbeulich@novell.com

- Update Xen patches to 2.6.31-rc8 and c/s 931.
- patches.fixes/use-totalram_pages: use totalram_pages in favor
  of num_physpages for sizing boot time allocations (bnc#509753).
- patches.xen/xen-x86-per-cpu-vcpu-info: x86: use per-cpu storage
  for shared vcpu_info structure.

-------------------------------------------------------------------
Wed Sep  2 08:06:15 CEST 2009 - tiwai@suse.de

- patches.drivers/alsa-hda-2.6.32-pre: Refresh; merged fixes for
  IDT92HD73* codecs

-------------------------------------------------------------------
Tue Sep  1 19:16:24 CEST 2009 - jeffm@suse.com

- patches.apparmor/apparmor.diff: Update to latest git.

-------------------------------------------------------------------
Tue Sep  1 19:13:51 CEST 2009 - jeffm@suse.com

- patches.arch/add_support_for_hpet_msi_intr_remap.patch:
  intr-remap: generic support for remapping HPET MSIs
  (bnc#532758).
- patches.arch/add_x86_support_for_hpet_msi_intr_remap.patch:
  x86: arch specific support for remapping HPET MSIs (bnc#532758).

-------------------------------------------------------------------
Tue Sep  1 15:11:15 CEST 2009 - mmarek@suse.cz

- rpm/package-descriptions: fix description of the x86_64
  kernel-desktop package (bnc#535457).

-------------------------------------------------------------------
Mon Aug 31 22:02:50 CEST 2009 - jeffm@suse.com

- Update to 2.6.31-rc8.
  - Eliminated 1 patch.

-------------------------------------------------------------------
Mon Aug 31 12:17:31 CEST 2009 - tiwai@suse.de

- patches.drivers/alsa-hda-fix-01-add-missing-mux-for-vt1708:
  ALSA: hda - Add missing mux check for VT1708 (bnc#534904).
- patches.drivers/alsa-hda-fix-02-mbp31-hp-fix: ALSA: hda -
  Fix MacBookPro 3,1/4,1 quirk with ALC889A.
- patches.drivers/alsa-hda-2.6.32-pre: Refresh.

-------------------------------------------------------------------
Wed Aug 26 12:38:11 CEST 2009 - tiwai@suse.de

- patches.drivers/alsa-hda-[0-9]*: Delete, fold into a single patch
  patches.drivers/alsa-hda-2.6.32-pre

-------------------------------------------------------------------
Tue Aug 25 18:04:57 CEST 2009 - gregkh@suse.de

- Update config files.
- patches.drivers/samsung-backlight-driver.patch: Delete.

-------------------------------------------------------------------
Tue Aug 25 10:07:41 CEST 2009 - jbeulich@novell.com

- scripts/run_oldconfig.sh: Consistently use $prefix.

-------------------------------------------------------------------
Mon Aug 24 16:47:18 CEST 2009 - mmarek@suse.cz

- rpm/kernel-binary.spec.in: obsolete %name-base <= 2.6.30-1
  (bnc#530752).

-------------------------------------------------------------------
Mon Aug 24 16:35:01 CEST 2009 - jeffm@suse.com

- Update to 2.6.31-rc7.
  - Eliminated 3 patches.

-------------------------------------------------------------------
Mon Aug 24 16:16:04 CEST 2009 - jeffm@suse.com

- Update config files: Enable CONFIG_PROC_EVENTS.

-------------------------------------------------------------------
Fri Aug 21 16:05:42 CEST 2009 - mmarek@suse.cz

- rpm/post.sh: Do not call /sbin/module_upgrade, the rename
  happened before SLES10.

-------------------------------------------------------------------
Fri Aug 21 16:00:46 CEST 2009 - mmarek@suse.cz

- rpm/module-renames: Delete, we don't need to care about modules
  renamed before SLES10. Also, current mkinitrd gets the list of
  storage drivers based on pci ids.

-------------------------------------------------------------------
Fri Aug 21 15:50:51 CEST 2009 - mmarek@suse.cz

- rpm/post.sh, rpm/postun.sh: drop support for SLE10, the package
  can't be installed on SLE10 as is, so why not make it more
  adventurous.

-------------------------------------------------------------------
Fri Aug 21 15:48:15 CEST 2009 - mmarek@suse.cz

- rpm/kernel-binary.spec.in: remove product(openSUSE) supplements
  from the -extra subpackage which doesn't exist on openSUSE
  anymore.

-------------------------------------------------------------------
Thu Aug 20 17:52:08 CEST 2009 - tiwai@suse.de

- patches.drivers/alsa-hda-fix-0*: Backport from 2.6.31-rc fixes
  (to be merged)
- patches.drivers/alsa-hda-32-Reword-auto-probe-messages: Refresh.
- patches.drivers/alsa-hda-33-IDT-codec-updates: Refresh.

-------------------------------------------------------------------
Thu Aug 20 11:40:58 CEST 2009 - jbeulich@novell.com

- Update config files (modularize crypto again).
- supported.conf: Add resulting modules as supported.

-------------------------------------------------------------------
Wed Aug 19 09:22:46 CEST 2009 - jbeulich@novell.com

- Update Xen patches to 2.6.31-rc6 and c/s 928.

-------------------------------------------------------------------
Wed Aug 19 00:33:54 CEST 2009 - tiwai@suse.de

- patches.drivers/alsa-hda-48-alc268-oops-fix: ALSA: hda -
  Fix invalid capture mixers with some ALC268 models.

-------------------------------------------------------------------
Tue Aug 18 20:16:36 CEST 2009 - gregkh@suse.de

- patches.drivers/usb-storage-increase-the-bcd-range-in-sony-s-bad-device-table.patch:
  USB: storage: increase the bcd range in Sony's bad device
  table. (bnc#466554).

-------------------------------------------------------------------
Mon Aug 17 21:10:55 CEST 2009 - gregkh@suse.de

- patches.drivers/samsung-backlight-driver.patch: Change the range from
  0-255 to 0-7 to make it easier for HAL to handle the device without a
  need for custom scripts.

-------------------------------------------------------------------
Mon Aug 17 16:38:38 CEST 2009 - jeffm@suse.com

- Updated to 2.6.31-rc6.

-------------------------------------------------------------------
Mon Aug 17 00:19:20 CEST 2009 - gregkh@suse.de

- patches.drivers/samsung-backlight-driver.patch: added N120 support
  and some other devices that were integrated into the driver from
  upstream.

-------------------------------------------------------------------
Sun Aug 16 23:22:47 CEST 2009 - coly.li@suse.de

- supported.conf:
  set kernel/fs/dlm/dlm as unsupported, since fs/dlm is provided
  separately in the ocfs2 KMP package

-------------------------------------------------------------------
Sat Aug 15 12:18:42 CEST 2009 - tiwai@suse.de

- patches.drivers/alsa-hda-47-idt92hd8x-fix: ALSA: hda - Fix /
  clean up IDT92HD83xxx codec parser (bnc#531533).

-------------------------------------------------------------------
Sat Aug 15 01:55:23 CEST 2009 - gregkh@suse.de

- Update config files.
- patches.drivers/samsung-backlight-driver.patch: Samsung
  backlight driver (bnc#527533, bnc#531297).

-------------------------------------------------------------------
Fri Aug 14 21:47:28 CEST 2009 - mmarek@suse.cz

- rpm/kernel-binary.spec.in: add some hints how to set the %jobs
  macro (bnc#530535).

-------------------------------------------------------------------
Fri Aug 14 16:11:52 CEST 2009 - mmarek@suse.cz

- rpm/modversions: for overriden functions, keep the keyword in
  --pack.

-------------------------------------------------------------------
Thu Aug 13 16:01:51 CEST 2009 - jeffm@suse.com

- Updated to 2.6.31-rc5-git9.
  - Eliminated 7 patches.

------------------------------------------------------------------
Thu Aug 13 12:06:50 CEST 2009 - tiwai@suse.de

- patches.drivers/alsa-hda-42-hp-more-quirk: ALSA: hda - Add
  quirks for some HP laptops (bnc#527284).
- patches.drivers/alsa-hda-4[35]-*: Improve Realtek codec mic
  support
- patches.drivers/alsa-hda-46-stac-lo-detect-fix: ALSA: hda -
  Enable line-out detection only with speakers (bnc#520975).

-------------------------------------------------------------------
Wed Aug 12 13:34:25 CEST 2009 - mmarek@suse.cz

- rpm/split-modules, rpm/kernel-binary.spec.in: add the base files
  also to the main package. That way, kernel-$flavor-base is not
  needed in normal setups (fate#307154).

-------------------------------------------------------------------
Wed Aug 12 13:19:08 CEST 2009 - mmarek@suse.cz

- rpm/find-provides: no rpm provides for drivers/staging. It's
  higly unlikely that any KMP would require them and they just
  take up space in the rpm metadata.

-------------------------------------------------------------------
Tue Aug 11 14:39:42 CEST 2009 - tiwai@suse.de

- patches.drivers/alsa-hda-41-msi-white-list: ALSA: hda - Add
  a white-list for MSI option (bnc#529971).

-------------------------------------------------------------------
Tue Aug 11 13:05:37 CEST 2009 - tiwai@suse.de

- patches.drivers/alsa-hda-39-dont-override-ADC-definitions:
  ALSA: hda - Don't override ADC definitions for ALC codecs
  (bnc#529467).
- patches.drivers/alsa-hda-40-auto-mic-support-for-realtek:
  ALSA: hda - Add auto-mic support for Realtek codecs.

-------------------------------------------------------------------
Tue Aug 11 09:48:34 CEST 2009 - mmarek@suse.cz

- rpm/kernel-source.spec.in: do not rename kernel-source.rpmlintrc
  for the -rt variant.

-------------------------------------------------------------------
Mon Aug 10 12:55:56 CEST 2009 - mmarek@suse.cz

- patches.rpmify/staging-rtl8192su-fix-build-error.patch: move to
  patches.rpmify to fix vanilla ppc builds.

-------------------------------------------------------------------
Mon Aug 10 12:08:25 CEST 2009 - tiwai@suse.de

- patches.drivers/alsa-hda-38-fix-ALC269-vmaster: ALSA: hda -
  Add missing vmaster initialization for ALC269 (bnc#527361).

-------------------------------------------------------------------
Mon Aug 10 08:57:15 CEST 2009 - tiwai@suse.de

- patches.drivers/alsa-hda-33-IDT-codec-updates: Refresh.

-------------------------------------------------------------------
Fri Aug  7 17:25:11 CEST 2009 - jeffm@suse.com

- patches.fixes/recordmcount-fixup: recordmcount: Fixup wrong
  update_funcs() call.

-------------------------------------------------------------------
Fri Aug  7 16:38:23 CEST 2009 - tiwai@suse.de

- patches.drivers/alsa-soc-fsl-build-fixes: ASoC: Add missing
  DRV_NAME definitions for fsl/* drivers (to fix PPC builds)

-------------------------------------------------------------------
Fri Aug  7 15:16:21 CEST 2009 - tiwai@suse.de

- patches.arch/wmi-Fix-kernel-panic-when-stack-protection-enabled:
  wmi: Fix kernel panic when stack protection
  enabled. (bnc#529177).
- supported.conf: Update HD-audio modules

-------------------------------------------------------------------
Fri Aug  7 10:06:23 CEST 2009 - mmarek@suse.cz

- make config/s390/vanilla a symlink again.

-------------------------------------------------------------------
Fri Aug  7 09:42:58 CEST 2009 - mmarek@suse.de

- rpm/kernel-binary.spec.in: do not manually extract vmlinux
  debuginfo on ppc(64), rpm does it itself.

-------------------------------------------------------------------
Thu Aug  6 23:25:39 CEST 2009 - jeffm@suse.de

- rpm/kernel-binary.spec.in,
  rpm/kernel-source.spec.in: Added kernel-spec-macros to Sources.

-------------------------------------------------------------------
Thu Aug  6 16:24:09 CEST 2009 - jeffm@suse.de

- patches.suse/linux-2.6.29-even-faster-kms.patch: Disabled. It
  doesn't wake up the display on certain hardware.

-------------------------------------------------------------------
Wed Aug  5 22:33:56 CEST 2009 - mmarek@suse.cz

- rpm/kernel-binary.spec.in: do not split the -extra subpackage on
  openSUSE (bnc#528097).

-------------------------------------------------------------------
Wed Aug  5 20:46:02 CEST 2009 - jeffm@suse.de

- Updated to 2.6.31-rc5-git3.
  - Eliminated 4 patches.

-------------------------------------------------------------------
Wed Aug  5 18:22:05 CEST 2009 - gregkh@suse.de

- kernel-source.changes: remove old (pre 2008) messages, and move 2008
  to kernel-source.changes.old.  No need to spam email addresses that
  are no longer with the company for failed kernel builds.

-------------------------------------------------------------------
Wed Aug  5 17:55:56 CEST 2009 - gregkh@suse.de

- patches.drivers/staging-rtl8192su-fix-build-error.patch:
  Staging: rtl8192su: fix build error.

-------------------------------------------------------------------
Wed Aug  5 17:02:00 CEST 2009 - jeffm@suse.de

- patches.suse/supported-flag-enterprise: Make the supported
  flag configurable at build time (bnc#528097).

-------------------------------------------------------------------
Wed Aug  5 01:04:08 CEST 2009 - gregkh@suse.de

- Update config files.
  disable CONFIG_DRM_RADEON_KMS as per bnc#527910 for vanilla builds

-------------------------------------------------------------------
Tue Aug  4 23:21:31 CEST 2009 - gregkh@suse.de

- Update config files.
  disable CONFIG_DRM_RADEON_KMS as per bnc#527910

-------------------------------------------------------------------
Tue Aug  4 16:10:42 CEST 2009 - jeffm@suse.de

- patches.rpmify/ttm-pgprot-fixes: ttm: Use pgprot_val for
  comparing pgprot_t.

-------------------------------------------------------------------
Tue Aug  4 14:53:26 CEST 2009 - tiwai@suse.de

- patches.drivers/alsa-hda-3[0-8]*: ALSA HD-audio updates
- Update config files: enable CONFIG_SND_HDA_CIRRUS=y

-------------------------------------------------------------------
Mon Aug  3 22:15:32 CEST 2009 - jeffm@suse.de

- Update config files: CONFIG_FRAME_WARN=2048 on all arches, fixes
  ppc build failures.

-------------------------------------------------------------------
Mon Aug  3 22:01:58 CEST 2009 - jeffm@suse.de

- patches.xen/xen3-patch-2.6.31-rc4-rc5: Fixup pgtable port

-------------------------------------------------------------------
Mon Aug  3 19:42:42 CEST 2009 - jeffm@suse.de

- Updated to 2.6.31-rc5.
  - Eliminated 11 patches.

-------------------------------------------------------------------
Mon Aug  3 11:09:08 CEST 2009 - coly.li@suse.de

- Update config files to enable CONFIG_DLM_DEBUG.

-------------------------------------------------------------------
Fri Jul 31 14:30:38 CEST 2009 - jbeulich@novell.com

- Update Xen patches to 2.6.31-rc4 and c/s 916.
- patches.xen/xen3-driver-core-misc-add-nodename-support-for-misc-devices.patch:
  Delete.
- patches.xen/xen3-panic-on-io-nmi.diff: Delete.
- config.conf: Re-enable Xen.
- Update config files.

-------------------------------------------------------------------
Wed Jul 29 16:00:59 CEST 2009 - tiwai@suse.de

- Update config files: revert to CONFIG_SND=m and enabled again
  CONFIG_SND_DEBUG=y

-------------------------------------------------------------------
Tue Jul 28 12:23:12 CEST 2009 - mmarek@suse.cz

- Update config files: disable CONFIG_PRISM2_USB on ia64 and ppc.

-------------------------------------------------------------------
Tue Jul 28 11:21:11 CEST 2009 - mmarek@suse.cz

- Update config files: disable CONFIG_FB_UDL on ia64.

-------------------------------------------------------------------
Tue Jul 28 09:54:55 CEST 2009 - jbeulich@novell.com

- config.conf: Remove duplicate i386/desktop entry.

-------------------------------------------------------------------
Tue Jul 28 01:03:23 CEST 2009 - tiwai@suse.de

- patches.drivers/alsa-hda-29-Add-quirk-for-Dell-Studio-1555:
  ALSA: hda - Add quirk for Dell Studio 1555 (bnc#525244).

-------------------------------------------------------------------
Mon Jul 27 23:57:31 CEST 2009 - tiwai@suse.de

- patches.drivers/alsa-pcm-*: ALSA PCM fixes
- Fix/enhancement patches backported from ALSA tree
  * patches.drivers/alsa-core-Add-new-TLV-types-for-dBwith-min-max:
    ALSA: Add new TLV types for dBwith min/max (for usb).
  * patches.drivers/alsa-ctxfi-*: SB X-Fi support (FATE#306935).
  * patches.drivers/alsa-hda-*: More HD-audio fixes
  * patches.drivers/alsa-ice-*: ICE17xx fixes
  * patches.drivers/alsa-midi-*: MIDI fixes
  * patches.drivers/alsa-usb-*: USB-audio/MIDI fixes
- Remove obsoleted patches: patches.drivers/alsa-ad1984a-hp-quirks,
  patches.drivers/alsa-ca0106-capture-bufsize-fix,
  patches.drivers/alsa-ctxfi
- Update config files.

-------------------------------------------------------------------
Mon Jul 27 17:06:11 CEST 2009 - mmarek@suse.cz

- rpm/kernel-source.spec.in, scripts/tar-up.sh: really drop
  config-subst from the package.

-------------------------------------------------------------------
Mon Jul 27 13:43:01 CEST 2009 - mmarek@suse.cz

- rpm/kernel-binary.spec.in: manually create a -devel-debuginfo
  subpackage with vmlinux.debug to fix build with new rpm. This
  works for ix86 and x86_64, other archs might need further fixes.

-------------------------------------------------------------------
Mon Jul 27 03:04:23 CEST 2009 - jeffm@suse.de

- patches.rpmify/rtl8192su-build-fix: more ia64 fixes

-------------------------------------------------------------------
Mon Jul 27 01:47:21 CEST 2009 - jeffm@suse.de

- patches.rpmify/rtl8192su-build-fix: rtl8192su: compile fixes.

-------------------------------------------------------------------
Mon Jul 27 01:45:37 CEST 2009 - jeffm@suse.de

- patches.rpmify/rtl8192su-build-fix: rtl8192su: compile fixes.

-------------------------------------------------------------------
Sun Jul 26 00:42:40 CEST 2009 - jeffm@suse.de

- config.conf: Re-enabled trace flavor.

-------------------------------------------------------------------
Fri Jul 24 21:23:54 CEST 2009 - jeffm@suse.de

- Update config files: Disabled optimize for size on i386 and x86_64
  across all flavors.

-------------------------------------------------------------------
Fri Jul 24 21:21:08 CEST 2009 - jeffm@suse.de

- Update to 2.6.31-rc4.

-------------------------------------------------------------------
Thu Jul 23 12:56:16 CEST 2009 - mmarek@suse.cz

- rpm/kernel-binary.spec.in: cleanup %cpu_arch_flavor definition,
  make %symbols a variable and only use it for selecting patches.
  Also drop the RT symbol as there are not rt patches currently.

-------------------------------------------------------------------
Thu Jul 23 11:58:25 CEST 2009 - mmarek@suse.cz

- Change the s390(x) config layout so that each arch has its own
  subdirectory, as it is done for other archs. s390/vanilla is a
  symlink to s390x/vanilla.

-------------------------------------------------------------------
Thu Jul 23 11:21:38 CEST 2009 - mmarek@suse.cz

- rpm/kernel-*.spec.in, rpm/kernel-spec-macros: move some common
  macros to kernel-spec-macros.

-------------------------------------------------------------------
Wed Jul 22 18:58:38 CEST 2009 - tiwai@suse.de

- patches.drivers/alsa-ca0106-capture-bufsize-fix: ALSA: ca0106 -
  Fix the max capture buffer size (bnc#521890).

-------------------------------------------------------------------
Wed Jul 22 17:28:36 CEST 2009 - tiwai@suse.de

- patches.drivers/alsa-ctxfi: Add SoundBlaster X-Fi support
  (FATE#306935).
- Update config files.

-------------------------------------------------------------------
Wed Jul 22 13:08:35 CEST 2009 - trenn@suse.de

These are mainline:
- patches.drivers/cpufreq_add_cpu_number_paramater_1.patch:
  Delete.
- patches.drivers/cpufreq_add_idle_microaccounting_6.patch:
  Delete.
- patches.drivers/cpufreq_change_load_calculation_2.patch: Delete.
- patches.drivers/cpufreq_changes_to_get_cpu_idle_us_5.patch:
  Delete.
- patches.drivers/cpufreq_get_cpu_idle_time_changes_3.patch:
  Delete.
- patches.drivers/cpufreq_parameterize_down_differential_4.patch:
  Delete.

-------------------------------------------------------------------
Wed Jul 22 12:57:54 CEST 2009 - trenn@suse.de

These are mainline:
- patches.arch/acpi_video_thinkpad_exclude_IGD_devices.patch:
  Delete.
- patches.arch/thinkpad_fingers_off_backlight_igd.patch: Delete.

-------------------------------------------------------------------
Tue Jul 21 15:38:37 CEST 2009 - mmarek@suse.cz

- rpm/kernel-binary.spec.in: remove double-slash from include2/asm
  symlink.

-------------------------------------------------------------------
Tue Jul 21 12:09:42 CEST 2009 - mmarek@suse.cz

- config.conf, rpm/mkspec: exclude trace, kdump and ia64/debug from
  the kernel-syms package. These flavor are often excluded in KMPs,
  so excluding them from kernel-syms reduces useless build
  dependencies. KMPs can buildrequire kernel-$flavor-devel
  explicitely if desired.

-------------------------------------------------------------------
Tue Jul 21 11:57:00 CEST 2009 - mmarek@suse.cz

Delete obsolete apparmor patches.

- patches.apparmor/add-path_permission.diff: Delete.
- patches.apparmor/add-security_path_permission: Delete.
- patches.apparmor/apparmor-2.6.25.diff: Delete.
- patches.apparmor/apparmor-audit.diff: Delete.
- patches.apparmor/apparmor-intree.diff: Delete.
- patches.apparmor/apparmor-lsm.diff: Delete.
- patches.apparmor/apparmor-main.diff: Delete.
- patches.apparmor/apparmor-misc.diff: Delete.
- patches.apparmor/apparmor-module_interface.diff: Delete.
- patches.apparmor/apparmor-network.diff: Delete.
- patches.apparmor/apparmor-path_permission: Delete.
- patches.apparmor/apparmor-ptrace-2.6.27.diff: Delete.
- patches.apparmor/apparmor-rlimits.diff: Delete.
- patches.apparmor/d_namespace_path.diff: Delete.
- patches.apparmor/d_namespace_path_oops_fix.diff: Delete.
- patches.apparmor/do_path_lookup-nameidata.diff: Delete.
- patches.apparmor/export-security_inode_permission-for-aufs:
  Delete.
- patches.apparmor/file-handle-ops.diff: Delete.
- patches.apparmor/fix-complain.diff: Delete.
- patches.apparmor/fix-vfs_rmdir.diff: Delete.
- patches.apparmor/fork-tracking.diff: Delete.
- patches.apparmor/fsetattr-reintro-ATTR_FILE.diff: Delete.
- patches.apparmor/fsetattr-restore-ia_file.diff: Delete.
- patches.apparmor/fsetattr.diff: Delete.
- patches.apparmor/remove_suid.diff: Delete.
- patches.apparmor/security-create.diff: Delete.
- patches.apparmor/security-getxattr.diff: Delete.
- patches.apparmor/security-link.diff: Delete.
- patches.apparmor/security-listxattr.diff: Delete.
- patches.apparmor/security-mkdir.diff: Delete.
- patches.apparmor/security-mknod.diff: Delete.
- patches.apparmor/security-readlink.diff: Delete.
- patches.apparmor/security-removexattr.diff: Delete.
- patches.apparmor/security-rename.diff: Delete.
- patches.apparmor/security-rmdir.diff: Delete.
- patches.apparmor/security-setattr.diff: Delete.
- patches.apparmor/security-setxattr.diff: Delete.
- patches.apparmor/security-symlink.diff: Delete.
- patches.apparmor/security-unlink.diff: Delete.
- patches.apparmor/security-xattr-file.diff: Delete.
- patches.apparmor/sysctl-pathname.diff: Delete.
- patches.apparmor/unambiguous-__d_path.diff: Delete.
- patches.apparmor/vfs-getxattr.diff: Delete.
- patches.apparmor/vfs-link.diff: Delete.
- patches.apparmor/vfs-listxattr.diff: Delete.
- patches.apparmor/vfs-mkdir.diff: Delete.
- patches.apparmor/vfs-mknod.diff: Delete.
- patches.apparmor/vfs-notify_change.diff: Delete.
- patches.apparmor/vfs-removexattr.diff: Delete.
- patches.apparmor/vfs-rename.diff: Delete.
- patches.apparmor/vfs-rmdir.diff: Delete.
- patches.apparmor/vfs-setxattr.diff: Delete.
- patches.apparmor/vfs-symlink.diff: Delete.
- patches.apparmor/vfs-unlink.diff: Delete.

-------------------------------------------------------------------
Tue Jul 21 11:18:57 CEST 2009 - npiggin@suse.de

- Update config files for bnc#522686 -- set
  CONFIG_SECURITY_DEFAULT_MMAP_MIN_ADDR=65536.

-------------------------------------------------------------------
Mon Jul 20 20:30:41 CEST 2009 - jeffm@suse.de

- Update config files: Disabled optimize for size on all flavors
  (FATE#305694)

-------------------------------------------------------------------
Mon Jul 20 17:26:02 CEST 2009 - jeffm@suse.de

- Update config files.

-------------------------------------------------------------------
Mon Jul 20 17:02:57 CEST 2009 - jeffm@suse.com

- Update to 2.6.30.2
  - lots of security and bug fixes
  - Obsoleted patches.fixes/firmware-memmap-64bit.diff

-------------------------------------------------------------------
Mon Jul 20 13:02:46 CEST 2009 - mmarek@suse.cz

- rpm/split-modules: set LC_COLLATE=C

-------------------------------------------------------------------
Sat Jul 18 03:40:28 CEST 2009 - jeffm@suse.de

- rpm/package-descriptions: Added desktop description.

-------------------------------------------------------------------
Sat Jul 18 03:39:00 CEST 2009 - jeffm@suse.de

- rpm/package-descriptions: Added desktop description.

-------------------------------------------------------------------
Sat Jul 18 03:18:57 CEST 2009 - jeffm@suse.de

- Add -desktop flavors for i386 and x86_64
  - Disabled group scheduler and groups
  - Disabled optimize for size
  - Enabled full preemption
  - Set HZ=1000

-------------------------------------------------------------------
Sat Jul 18 01:34:58 CEST 2009 - jeffm@suse.de

- Add -desktop flavors for i386 and x86_64 (FATE#305694)
  - Disabled group scheduler and groups
  - Disabled optimize for size
  - Enabled full preemption
  - Set HZ=1000

-------------------------------------------------------------------
Fri Jul 17 17:10:19 CEST 2009 - jeffm@suse.de

- patches.apparmor/apparmor.diff: ia64 build fix

-------------------------------------------------------------------
Fri Jul 17 11:25:31 CEST 2009 - mmarek@suse.cz

- rpm/kernel-binary.spec.in: simplify the add_dirs_to_filelist
  function and make it less chatty in build logs.

-------------------------------------------------------------------
Fri Jul 17 00:39:39 CEST 2009 - jeffm@suse.com

- patches.apparmor/apparmor.diff: ia64 build fix

-------------------------------------------------------------------
Fri Jul 17 00:06:19 CEST 2009 - jeffm@suse.com

- patches.apparmor/security-default-lsm: security: Define default
  LSM (bnc#442668).

-------------------------------------------------------------------
Thu Jul 16 22:50:13 CEST 2009 - jeffm@suse.de

- patches.apparmor/apparmor.diff: AppArmor.

-------------------------------------------------------------------
Thu Jul 16 22:44:02 CEST 2009 - jeffm@suse.de

- patches.apparmor/apparmor.diff: AppArmor.

-------------------------------------------------------------------
Thu Jul 16 20:15:59 CEST 2009 - jeffm@suse.de

- patches.rpmify/sgi-hotplug-fixup: hotplug: fix sgi-hotplug
  attribute handling.

-------------------------------------------------------------------
Thu Jul 16 16:53:35 CEST 2009 - mmarek@suse.cz

- rpm/kernel-binary.spec.in: drop the config-subst script, use
  scripts/config instead.

-------------------------------------------------------------------
Thu Jul 16 13:19:19 CEST 2009 - mmarek@suse.cz

- rpm/kernel-binary.spec.in: fix debugsource generation.

-------------------------------------------------------------------
Thu Jul 16 10:46:05 CEST 2009 - mmarek@suse.cz

- rpm/split-modules: fix last change.

-------------------------------------------------------------------
Wed Jul 15 22:40:58 CEST 2009 - mmarek@suse.cz

- rpm/split-modules: fix for module names with underscores or
  dashes.

-------------------------------------------------------------------
Wed Jul 15 22:33:07 CEST 2009 - jeffm@suse.de

- Update to 2.6.31-rc3.
  - Eliminated 2 patches.

-------------------------------------------------------------------
Wed Jul 15 17:10:29 CEST 2009 - mmarek@suse.cz

- rpm/kernel-binary.spec.in: annotate in which products the
  obsoleted kmps were last used, remove "ralink-rt2860-kmp" which
  I couldn't find anywhere.

-------------------------------------------------------------------
Wed Jul 15 16:50:44 CEST 2009 - mmarek@suse.cz

- rpm/kernel-binary.spec.in: obsolete btusb-kmp (bnc#514375).

-------------------------------------------------------------------
Tue Jul 14 15:37:36 CEST 2009 - mmarek@suse.cz

- rpm/kernel-binary.spec.in, rpm/split-modules: move generating of
  the base / main / unsupported module lists to a separate script.
  Avoids 6k modinfo calls and fixes module dependencies
  (bnc#512179).

-------------------------------------------------------------------
Mon Jul 13 22:10:13 CEST 2009 - mmarek@suse.cz

- rpm/kernel-binary.spec.in: fix include2/asm symlink (bnc#509680).

-------------------------------------------------------------------
Mon Jul 13 16:55:56 CEST 2009 - mmarek@suse.cz

- rpm/modversions: fix overriding of function symbols.

-------------------------------------------------------------------
Mon Jul 13 16:13:52 CEST 2009 - mmarek@suse.cz

- rpm/modversions: fix overriding of unknown symbols.

-------------------------------------------------------------------
Tue Jul  7 14:30:30 CEST 2009 - jkosina@suse.de

- patches.suse/e1000e_allow_bad_checksum: Delete.
- patches.suse/e1000e_call_dump_eeprom: Delete.
- patches.suse/e1000e_use_set_memory_ro-rw_to_protect_flash_memory:
  Delete.

Delete the leftover debugging patches for e1000e EEPROM corruption
that are not needed anymore.

-------------------------------------------------------------------
Tue Jul  7 12:03:10 CEST 2009 - aj@suse.de

- README.BRANCH: Update, kotd will become 11.2 eventually.

-------------------------------------------------------------------
Mon Jul  6 21:36:35 CEST 2009 - jeffm@suse.com

- Update to 2.6.31-rc2.

-------------------------------------------------------------------
Fri Jul  3 22:32:24 CEST 2009 - jeffm@suse.com

- Update to 2.6.31-rc1-git10.
  - Eliminated 28 patches.
  - Xen is disabled.

-------------------------------------------------------------------
Fri Jul  3 15:41:08 CEST 2009 - mmarek@suse.cz

- patches.suse/kbuild-generate-modules.builtin: kbuild: generate
  modules.builtin.
- rpm/kernel-binary.spec.in: package modules.builtin for use by
  modprobe / mkinitrd.

-------------------------------------------------------------------
Fri Jul  3 14:44:00 CEST 2009 - mmarek@suse.cz

- rpm/kernel-binary.spec.in, rpm/kernel-source.spec.in: simplify
  the patch applying loops to reduce noise in build logs.

-------------------------------------------------------------------
Tue Jun 30 19:28:22 CEST 2009 - mmarek@suse.cz

- rpm/kernel-binary.spec.in: chmod +x find-provides

-------------------------------------------------------------------
Tue Jun 30 13:17:18 CEST 2009 - mmarek@suse.cz

- rpm/kernel-binary.spec.in: do not "annotate" the packaged
  Modules.symvers
- patches.suse/modpost-filter-out-built-in-depends: Delete.

-------------------------------------------------------------------
Tue Jun 30 11:35:47 CEST 2009 - jbeulich@novell.com

- patches.arch/ia64-page-migration: Fix compiler warning.

-------------------------------------------------------------------
Mon Jun 29 19:50:25 CEST 2009 - mmarek@suse.cz

- rpm/kernel-binary.spec.in: move /boot/symvers* files back to
  -base, these are needed during KMP installation.

-------------------------------------------------------------------
Mon Jun 29 19:49:16 CEST 2009 - mmarek@suse.cz

- patches.fixes/kbuild-fix-generating-of-.symtypes-files: kbuild:
  fix generating of *.symtypes files.
- patches.suse/genksyms-add-override-flag.diff: Refresh.
- rpm/kernel-binary.spec.in: create the *.symref files in the build
  directory

-------------------------------------------------------------------
Fri Jun 26 19:04:30 CEST 2009 - mmarek@suse.cz

- rpm/kernel-binary.spec.in: add Provides: kernel-{base,extra} to
  the subpackages (bnc#516827).

-------------------------------------------------------------------
Wed Jun 24 15:51:48 CEST 2009 - gregkh@suse.de

- Update config files.
  revert the ACPI and thermal config changes:
    config/i386/pae and config/x86-64/default:
	CONFIG_ACPI_AC=m
	CONFIG_ACPI_BATTERY=m
	CONFIG_ACPI_BUTTON=m
	CONFIG_ACPI_VIDEO=m
	CONFIG_ACPI_FAN=m
	CONFIG_ACPI_PROCESSOR=m
	CONFIG_ACPI_THERMAL=m
	CONFIG_ACPI_CONTAINER=m
	CONFIG_X86_ACPI_CPUFREQ=m
	CONFIG_THERMAL=m

-------------------------------------------------------------------
Wed Jun 24 15:48:06 CEST 2009 - gregkh@suse.de

- patches.suse/ec_merge_irq_and_poll_modes.patch: Delete.
- patches.suse/linux-2.6.29-retry-root-mount.patch: Delete.

-------------------------------------------------------------------
Wed Jun 24 10:57:00 CEST 2009 - jbeulich@novell.com

- Update Xen patches to 2.6.30 and c/s 908.
- Update Xen config files.
- patches.xen/tmem: Transcendent memory ("tmem") for Linux.

-------------------------------------------------------------------
Tue Jun 23 06:19:21 CEST 2009 - gregkh@suse.de

- Update config files.
  config/i386/pae and config/x86-64/default:
	CONFIG_ACPI_AC=y
	CONFIG_ACPI_BATTERY=y
	CONFIG_ACPI_BUTTON=y
	CONFIG_ACPI_VIDEO=y
	CONFIG_ACPI_FAN=y
	CONFIG_ACPI_PROCESSOR=y
	CONFIG_ACPI_THERMAL=y
	CONFIG_ACPI_CONTAINER=y
	CONFIG_X86_ACPI_CPUFREQ=y
	CONFIG_THERMAL=y

-------------------------------------------------------------------
Tue Jun 23 06:05:34 CEST 2009 - gregkh@suse.de

- Update config files.
  config/i386/pae and config/x86-64/default:
	CONFIG_SND_TIMER=y
	CONFIG_SND_PCM=y
	CONFIG_SND_SEQUENCER=y
	CONFIG_SND_MIXER_OSS=y
	CONFIG_SND_PCM_OSS=y


-------------------------------------------------------------------
Tue Jun 23 05:57:44 CEST 2009 - gregkh@suse.de

- Update config files.
  fix up config mistake in x86-64/default made in last commit.

-------------------------------------------------------------------
Tue Jun 23 05:54:30 CEST 2009 - gregkh@suse.de

- Update config files.
  config/i386/pae and config/x86-64/default:
	CONFIG_VIDEO_OUTPUT_CONTROL=y
	CONFIG_SOUND=y
	CONFIG_SND=y

-------------------------------------------------------------------
Tue Jun 23 05:42:51 CEST 2009 - gregkh@suse.de

- Update config files.
  config/i386/pae and config/x86-64/default:
	CONFIG_I2C=y
	CONFIG_HWMON=y

-------------------------------------------------------------------
Sat Jun 20 04:19:52 CEST 2009 - gregkh@suse.de

- Update config files.
  config/i386/pae and config/x86-64/default:
	CONFIG_IPV6=y

-------------------------------------------------------------------
Sat Jun 20 04:18:09 CEST 2009 - gregkh@suse.de

- Update config files.
  config/i386/pae and config/x86-64/default:
	CONFIG_HID=y
	CONFIG_USB_STORAGE=y

-------------------------------------------------------------------
Sat Jun 20 02:11:50 CEST 2009 - gregkh@suse.de

- Update config files.
  config/i386/pae and config/x86-64/default:
	CONFIG_ATA_PIIX=Y

-------------------------------------------------------------------
Sat Jun 20 02:09:25 CEST 2009 - gregkh@suse.de

- Update config files.
  config/i386/pae and config/x86-64/default:
	CONFIG_USB_EHCI_HCD=Y
	CONFIG_USB_OHCI_HCD=Y
	CONFIG_USB_UHCI_HCD=Y

-------------------------------------------------------------------
Sat Jun 20 02:03:08 CEST 2009 - gregkh@suse.de

- Update config files.
  config/i386/pae and config/x86-64/default:
	CONFIG_CFG80211=Y
	CONFIG_LIB80211=Y
	CONFIG_MAC80211=Y
	CONFIG_ATH5K=Y

-------------------------------------------------------------------
Sat Jun 20 01:57:07 CEST 2009 - gregkh@suse.de

- Update config files.
  config/i386/pae and config/x86-64/default:
  	CONFIG_X86_MSR=Y
	CONFIG_X86_CPUID=Y

-------------------------------------------------------------------
Fri Jun 19 23:48:52 CEST 2009 - gregkh@suse.de

- comment out broken acpi patch for the moment.

-------------------------------------------------------------------
Fri Jun 19 23:12:06 CEST 2009 - gregkh@suse.de

- move the "preload" branch into master to get 2.6.30 working
  for Moblin.
- Update config files.
- patches.drivers/alsa-ad1984a-hp-quirks: ALSA: update HP
  quirks for Zenith & co (bnc#472789, bnc#479617, bnc#502425,
  bnc#503101).
- patches.suse/driver-core-add-nodename-callbacks.patch: Driver
  Core: add nodename callbacks.
- patches.suse/driver-core-aoe-add-nodename-for-aoe-devices.patch:
  Driver Core: aoe: add nodename for aoe devices.
- patches.suse/driver-core-block-add-nodename-support-for-block-drivers.patch:
  Driver Core: block: add nodename support for block drivers..
- patches.suse/driver-core-bsg-add-nodename-for-bsg-driver.patch:
  Driver Core: bsg: add nodename for bsg driver.
- patches.suse/driver-core-devtmpfs-driver-core-maintained-dev-tmpfs.patch:
  Driver Core: devtmpfs - kernel-maintained tmpfs-based /dev.
- patches.suse/driver-core-drm-add-nodename-for-drm-devices.patch:
  Driver Core: drm: add nodename for drm devices.
- patches.suse/driver-core-dvb-add-nodename-for-dvb-drivers.patch:
  Driver Core: dvb: add nodename for dvb drivers.
- patches.suse/driver-core-input-add-nodename-for-input-drivers.patch:
  Driver Core: input: add nodename for input drivers.
- patches.suse/driver-core-misc-add-nodename-support-for-misc-devices.patch:
  Driver Core: misc: add nodename support for misc devices..
- patches.suse/driver-core-raw-add-nodename-for-raw-devices.patch:
  Driver Core: raw: add nodename for raw devices.
- patches.suse/driver-core-sound-add-nodename-for-sound-drivers.patch:
  Driver Core: sound: add nodename for sound drivers.
- patches.suse/driver-core-usb-add-nodename-support-for-usb-drivers.patch:
  Driver Core: usb: add nodename support for usb drivers..
- patches.suse/driver-core-x86-add-nodename-for-cpuid-and-msr-drivers.patch:
  Driver Core: x86: add nodename for cpuid and msr drivers..
- patches.suse/ec_merge_irq_and_poll_modes.patch: ACPI: EC:
  Merge IRQ and POLL modes.
- patches.suse/linux-2.6.29-dont-wait-for-mouse.patch: fastboot:
  remove "wait for all devices before mounting root" delay.
- patches.suse/linux-2.6.29-enable-async-by-default.patch:
  enable async_enabled by default.
- patches.suse/linux-2.6.29-even-faster-kms.patch: speed up kms
  even more.
- patches.suse/linux-2.6.29-jbd-longer-commit-interval.patch:
  jbd: longer commit interval.
- patches.suse/linux-2.6.29-kms-after-sata.patch: make kms happen
  after sata.
- patches.suse/linux-2.6.29-retry-root-mount.patch: fastboot:
  retry mounting the root fs if we can't find init.
- patches.suse/linux-2.6.29-silence-acer-message.patch: Silence
  acer wmi driver on non-acer machines.
- patches.suse/linux-2.6.29-touchkit.patch: some new touch screen
  device ids
.
- patches.suse/uvcvideo-ignore-hue-control-for-5986-0241.patch:
  uvcvideo: ignore hue control for 5986:0241 (bnc#499152).
- patches.suse/devtmpfs.patch: Delete.

-------------------------------------------------------------------
Fri Jun 12 05:14:11 CEST 2009 - greg@suse.de

- scripts/sequence-patch.sh: fix bug in ketchup usage

-------------------------------------------------------------------
Wed Jun 10 16:12:01 CEST 2009 - jeffm@suse.com

- Update to 2.6.30-final.

-------------------------------------------------------------------
Wed Jun 10 10:31:34 CEST 2009 - jbeulich@novell.com

- Update Xen patches to 2.6.30-rc8 and c/s 898.
- Update Xen config files.
- patches.xen/pci-reserve: linux/pci: reserve io/memory space
  for bridge.
- patches.xen/xen-x86-exports: Delete.

-------------------------------------------------------------------
Tue Jun  9 17:14:45 CEST 2009 - mmarek@suse.cz

- rpm/kernel-binary.spec.in, rpm/kernel-source.spec.in,
  rpm/kernel-syms.spec.in, rpm/mkspec: update copyright header and
  change indentation to what autobuild enforces on checkin. No
  functional change.

-------------------------------------------------------------------
Tue Jun  9 17:06:06 CEST 2009 - jbeulich@novell.com

- patches.suse/stack-unwind-add-declaration.patch: Fold into ...
- patches.suse/stack-unwind: ... this one.

-------------------------------------------------------------------
Tue Jun  9 12:11:11 CEST 2009 - mmarek@suse.cz

- rpm/kernel-binary.spec.in: move /boot/vmlinux-*.gz to -devel
  again.
- rpm/find-provides: don't generate the ksym() provides ourself,
  let rpm do it. Add a workaround for vmlinux-*.gz in -devel.

-------------------------------------------------------------------
Mon Jun  8 09:01:23 CEST 2009 - jeffm@suse.com

- patches.suse/reiser4-set_page_dirty_notag: mm: Add
  set_page_dirty_notag() helper for reiser4.

-------------------------------------------------------------------
Fri Jun  5 13:43:37 CEST 2009 - mmarek@suse.cz

- rpm/kernel-module-subpackage: add Enhances: kernel-$flavor to
  kmps (bnc#502092).

-------------------------------------------------------------------
Thu Jun  4 16:26:21 CEST 2009 - jeffm@suse.de

- Update to 2.6.30-rc8.

-------------------------------------------------------------------
Thu Jun  4 07:09:52 CEST 2009 - sdietrich@suse.de

- supported.conf: remove duplicate kernel/drivers/md/dm-log

-------------------------------------------------------------------
Thu Jun  4 06:02:57 CEST 2009 - teheo@suse.de

Conver ide major allocation.

- patches.suse/block-add-mangle-devt-switch: block: add
  genhd.mangle_devt parameter (fate#305584).

-------------------------------------------------------------------
Mon Jun  1 20:54:44 CEST 2009 - jeffm@suse.de

- Update to 2.6.30-rc7-git4.

-------------------------------------------------------------------
Fri May 29 09:50:28 CEST 2009 - teheo@suse.de

Rename mangle_minor to mangle_devt and also cover sd major allocation.

- patches.suse/block-add-mangle-devt-switch: block: add
  genhd.mangle_devt parameter (fate#305584).

-------------------------------------------------------------------
Fri May 29 07:35:53 CEST 2009 - teheo@suse.de

- Update config files to enable DEBUG_BLOCK_EXT_DEVT on all configs
  except for vanilla and ppc/ps3.
- patches.suse/block-add-mangle-devt-switch: block: add
  genhd.mangle_minor parameter (fate#305584).

-------------------------------------------------------------------
Thu May 28 16:35:40 CEST 2009 - jdelvare@suse.de

- patches.fixes/scsi-scan-blist-update: Add BLIST_REPORTLUN2 to
  EMC SYMMETRIX (bnc#185164, bnc#191648, bnc#505578).

-------------------------------------------------------------------
Wed May 27 18:05:14 CEST 2009 - jeffm@suse.com

- Update to 2.6.30-rc7-git2.

-------------------------------------------------------------------
Wed May 27 08:22:05 CEST 2009 - gregkh@suse.de

- patches.drivers/ath1e-add-new-device-id-for-asus-hardware.patch:
  ath1e: add new device id for asus hardware.

-------------------------------------------------------------------
Tue May 26 15:28:51 CEST 2009 - mmarek@suse.cz

- rpm/mkspec: when using a custom release number, create a
  get_release_number.sh script for autobuild.

-------------------------------------------------------------------
Tue May 26 15:08:25 CEST 2009 - mmarek@suse.cz

- rpm/kernel-binary.spec.in: workaround for bnc#507084: strip
  binaries in /usr/src/linux-obj/*/*/scripts.

-------------------------------------------------------------------
Tue May 26 11:33:25 CEST 2009 - jdelvare@suse.de

- patches.drivers/r8169-allow-true-forced-mode-setting.patch:
  r8169: allow true forced mode setting (bnc#467518).

-------------------------------------------------------------------
Mon May 25 14:11:04 CEST 2009 - mmarek@suse.cz

- switch i386 flavors back to -default (non-pae) and -pae for
  milestone2

-------------------------------------------------------------------
Sun May 24 10:36:18 CEST 2009 - mmarek@suse.cz

- rpm/find-provides: fix for kernel-kdump.

-------------------------------------------------------------------
Sat May 23 22:18:05 CEST 2009 - mmarek@suse.cz

- rpm/find-provides, rpm/kernel-binary.spec.in, rpm/symsets.pl:
  workaround to fix provides of built-in symbols: move vmlinux*.gz
  back to -base and extract the provides from it.

-------------------------------------------------------------------
Fri May 22 15:47:01 CEST 2009 - teheo@suse.de

- patches.arch/i586-unwind-quick-fix: i586-relocs: ignore NONE
  relocation.

-------------------------------------------------------------------
Fri May 22 12:42:36 CEST 2009 - mmarek@suse.cz

- rpm/compute-PATCHVERSION.sh, rpm/mkspec, scripts/tar-up.sh: avoid
  unpacking the patches tarballs in compute-PATCHVERSION.sh.

-------------------------------------------------------------------
Fri May 22 11:45:41 CEST 2009 - mmarek@suse.cz

- rpm/mkspec: add --release option to set a custom release string.
- scripts/tar-up.sh: revive -rs option.

-------------------------------------------------------------------
Wed May 20 16:05:07 CEST 2009 - mmarek@suse.cz

- patches.arch/acpi_thermal_passive_blacklist.patch,
  patches.suse/devtmpfs.patch: fix patches to apply with git-apply.

-------------------------------------------------------------------
Tue May 19 21:42:45 CEST 2009 - sdietrich@suse.de

- patches.suse/stack-unwind-add-declaration.patch: Fix compile
  error when CONFIG_STACK_UNWIND is not set.

-------------------------------------------------------------------
Tue May 19 18:24:46 CEST 2009 - jblunck@suse.de

- patches.rpmify/arm-arch_include_asm-fix.diff: ARM: move
  mach-types.h to arch/include/asm.

-------------------------------------------------------------------
Tue May 19 18:03:44 CEST 2009 - jeffm@suse.com

- Set CONFIG_FRAMEBUFFER_CONSOLE=y

-------------------------------------------------------------------
Tue May 19 17:27:45 CEST 2009 - jeffm@suse.com

- Restored CONFIG_BOOTSPLASH=y and CONFIG_FB_VESA=y on
  x86/x86_64 (bnc#504608)

-------------------------------------------------------------------
Tue May 19 16:17:34 CEST 2009 - jbeulich@novell.com

- patches.xen/sfc-endianness: fix building with gcc 4.4.

-------------------------------------------------------------------
Tue May 19 12:04:26 CEST 2009 - jbeulich@novell.com

- Update Xen patches to 2.6.30/rc6-git3 and c/s 873.

-------------------------------------------------------------------
Mon May 18 16:52:37 CEST 2009 - jeffm@suse.com

- Updated to 2.6.30-rc6-git3.
  - Eliminated 4 patches.

-------------------------------------------------------------------
Fri May 15 19:16:23 CEST 2009 - jeffm@suse.de

- doc/README.SUSE: Updated to reflect building in an external
  directory so as not to contaminate /usr/src/linux

-------------------------------------------------------------------
Thu May 14 14:09:10 CEST 2009 - mmarek@suse.cz

- rpm/kernel-binary.spec.in: fix path in
  /usr/src/linux-obj/.../Makefile.

-------------------------------------------------------------------
Thu May 14 11:09:01 CEST 2009 - mmarek@suse.cz

- rpm/kernel-binary.spec.in: provide kernel-$flavor-devel =
  %version-%source_rel in the -devel packages (bnc#503280).

-------------------------------------------------------------------
Wed May 13 15:42:49 CEST 2009 - mmarek@suse.cz

- rpm/kernel-binary.spec.in: also fix kernel-$flavor-devel requires
  (bnc#503280).

-------------------------------------------------------------------
Wed May 13 15:32:58 CEST 2009 - mmarek@suse.cz

- rpm/mkspec: fix kernel-syms requires (bnc#503280).

-------------------------------------------------------------------
Mon May 11 21:11:59 CEST 2009 - jeffm@suse.com

- patches.fixes/dup2-retval-fix: dup2: Fix return value with
  oldfd == newfd and invalid fd (bnc#498042).

-------------------------------------------------------------------
Mon May 11 21:11:19 CEST 2009 - jeffm@suse.com

- patches.fixes/reiserfs-xattr-fixup: reiserfs: clean up ifdefs.
- patches.fixes/reiserfs-xattr-root-fixup: reiserfs: deal with
  NULL xattr root w/ xattrs disabled.
- patches.fixes/reiserfs-xattrs-disabled-perms: reiserfs: fixup
  perms when xattrs are disabled.
- patches.fixes/reiserfs-expose-privroot: reiserfs: allow exposing
  privroot w/ xattrs enabled.

-------------------------------------------------------------------
Mon May 11 19:41:25 CEST 2009 - jeffm@suse.de

- Updated to 2.6.30-rc5-git1.
  - Eliminated 4 patches.

-------------------------------------------------------------------
Wed May  6 17:38:57 CEST 2009 - gregkh@suse.de

- Update config files. update vanilla configs so that the build works.

-------------------------------------------------------------------
Wed May  6 17:19:56 CEST 2009 - gregkh@suse.de

- Update config files.
- patches.suse/devtmpfs.patch: driver-core: devtmpfs - driver-core
  maintained /dev tmpfs.

-------------------------------------------------------------------
Tue May  5 17:17:21 CEST 2009 - jeffm@suse.com

- Update config files.

-------------------------------------------------------------------
Tue May  5 16:46:08 CEST 2009 - jeffm@suse.com

- Update to 2.6.30-rc4-git1.
- patches.rpmify/fix-unexpected-non-allocable-warnings-with-suse-gcc:
  kbuild, modpost: fix "unexpected non-allocatable" warning with
  SUSE gcc.

-------------------------------------------------------------------
Tue May  5 14:31:59 CEST 2009 - jbeulich@novell.com

- patches.fixes/iwl3945-build: iwl3945: fix ia64/ppc build.

-------------------------------------------------------------------
Tue May  5 11:05:37 CEST 2009 - jbeulich@novell.com

- patches.xen/xen3-patch-2.6.30-rc4: Fix ia64 build.

-------------------------------------------------------------------
Tue May  5 10:08:12 CEST 2009 - jbeulich@novell.com

- patches.suse/stack-unwind: Also initialize PT_GS() on 32-bit.
- patches.arch/x86_64-unwind-annotations: Refresh.

-------------------------------------------------------------------
Tue May  5 10:02:41 CEST 2009 - jbeulich@novell.com

- Update Xen patches to 2.6.29-rc4 and c/s 867.
- Update i386 and x86_64 config files.
- config.conf: Re-enable Xen.

-------------------------------------------------------------------
Tue May  5 05:22:16 CEST 2009 - teheo@suse.de

- patches.suse/kbuild-icecream-workaround: kbuild: add workaround
  for icecream bug (bnc#495786).

-------------------------------------------------------------------
Fri May  1 20:01:16 CEST 2009 - jeffm@suse.com

- patches.fixes/reiserfs-xattr-locking: reiserfs: Expand i_mutex
  to enclose lookup_one_len.

-------------------------------------------------------------------
Fri May  1 20:00:48 CEST 2009 - jeffm@suse.com

- Update to 2.6.30-rc4.
  - Eliminated 2 patches.

-------------------------------------------------------------------
Fri May  1 19:58:07 CEST 2009 - jeffm@suse.com

- patches.drivers/libata-prefer-over-ide: libata: prefer libata
  drivers over ide ones (bnc#433105).
- patches.fixes/reiserfs-xattr-locking: reiserfs: Expand i_mutex
  to enclose lookup_one_len.
- patches.kernel.org/patch-2.6.30-rc3-rc4:
- patches.suse/no-frame-pointer-select: Fix stack unwinder Kconfig
  (bnc#402518).
- patches.arch/s390-08-05-af_iucv-msgpeek-fix.patch: Delete.
- patches.fixes/fix-periodic-mode-programming-on-amd81xx: Delete.

-------------------------------------------------------------------
Thu Apr 30 16:56:17 CEST 2009 - mmarek@suse.cz

- scripts/submit-to-bs: tentative script to submit a new kernel to
  openSUSE:Factory

-------------------------------------------------------------------
Tue Apr 28 11:19:41 CEST 2009 - npiggin@suse.de

- patches.apparmor/unambiguous-__d_path.diff: Put a reminder in here
  to fix the lock order problem when the patch is updated to HEAD.

-------------------------------------------------------------------
Mon Apr 27 13:48:49 CEST 2009 - mmarek@suse.cz

- rpm/kernel-binary.spec.in, rpm/kernel-source.spec.in,
  rpm/kernel-syms.spec.in, rpm/mkspec: Fix prepending EXTRAVERSION,
  rename the variable back to @RELEASE_PREFIX@.

-------------------------------------------------------------------
Mon Apr 27 10:41:20 CEST 2009 - mmarek@suse.cz

- rpm/kernel-binary.spec.in, rpm/kernel-source.spec.in,
  rpm/kernel-syms.spec.in, rpm/mkspec: prepend the EXTRAVERSION to
  the rpm release string (note that this won't have any effect in
  the openSUSE:* projects).

-------------------------------------------------------------------
Fri Apr 24 19:28:44 CEST 2009 - gregkh@suse.de

- Update config files.
  - build rtc_cmos driver into the kernel for i386 and x86-64 default
    kernels.  This should automatically take care of the rtc/system time
    syncing so we don't need to do it in a boot script and should speed
    up booting time a lot.

-------------------------------------------------------------------
Fri Apr 24 19:24:53 CEST 2009 - gregkh@suse.de

- Update config files. change CONFIG_ATA=y and CONFIG_SATA_AHCI=y

-------------------------------------------------------------------
Fri Apr 24 18:23:21 CEST 2009 - gregkh@suse.de

- Update config files. change to CONFIG_EXT2_FS=y and CONFIG_EXT3_FS=y

-------------------------------------------------------------------
Fri Apr 24 18:19:34 CEST 2009 - gregkh@suse.de

- Update config files. change to CONFIG_SCSI=y and CONFIG_BLK_DEV_SD=y

-------------------------------------------------------------------
Fri Apr 24 18:14:49 CEST 2009 - gregkh@suse.de

- Update config files. change to use CONFIG_USB=y

-------------------------------------------------------------------
Thu Apr 23 23:38:53 CEST 2009 - jeffm@suse.de

- Added legacy config.

-------------------------------------------------------------------
Thu Apr 23 23:31:39 CEST 2009 - jeffm@suse.de

- Temporarily disabled patches.suse/acpi-dsdt-initrd-v0.9a-2.6.25.patch

-------------------------------------------------------------------
Thu Apr 23 17:53:58 CEST 2009 - jeffm@suse.de

- Moved i386 kernel-default to kernel-legacy.
- Moved i386 kernel-pae config to kernel-default.
- Disabled CONFIG_ISA in i386 kernel-default to improve boot speed.

-------------------------------------------------------------------
Thu Apr 23 17:29:47 CEST 2009 - jeffm@suse.de

- Update to 2.6.30-rc3.

-------------------------------------------------------------------
Thu Apr 23 17:17:59 CEST 2009 - jeffm@suse.de

- patches.fixes/fix-periodic-mode-programming-on-amd81xx: x86:
  hpet: fix periodic mode programming on AMD 81xx.
- patches.fixes/hpet-boot-fix: Delete.

-------------------------------------------------------------------
Mon Apr 20 16:44:13 CEST 2009 - jeffm@suse.de

- patches.fixes/hpet-boot-fix: hpet: fix "IO-APIC + timer doesn't work!"

-------------------------------------------------------------------
Mon Apr 20 16:43:50 CEST 2009 - jeffm@suse.de

- Update to 2.6.30-rc2-git6.

-------------------------------------------------------------------
Wed Apr 15 06:33:54 CEST 2009 - jeffm@suse.de

- Update to 2.6.30-rc2.
  - trace and xen flavors disabled.
  - CONFIG_OTUS disabled on ppc.
  - request-based multipath could use some testing.
  - Eliminated 96 patches.

-------------------------------------------------------------------
Fri Apr 10 20:09:08 CEST 2009 - jeffm@suse.de

- rpm/devel-post.sh, rpm/kernel-binary.spec.in: Created i586 symlink
  for i386.

-------------------------------------------------------------------
Fri Apr 10 19:08:14 CEST 2009 - jeffm@suse.de

- rpm/kernel-binary.spec.in: Added /usr/src/linux-obj to -devel

-------------------------------------------------------------------
Fri Apr 10 17:35:35 CEST 2009 - mmarek@suse.cz

- rpm/kernel-binary.spec.in: Use xargs -r to fix case when no
  modules are supported.

-------------------------------------------------------------------
Fri Apr 10 17:18:34 CEST 2009 - jeffm@suse.com

- Moved linux-obj symlink handling to kernel-$flavor-devel.

-------------------------------------------------------------------
Fri Apr 10 11:41:12 CEST 2009 - mmarek@suse.cz

- rpm/package-descriptions: Add comment.

-------------------------------------------------------------------
Fri Apr 10 11:12:30 CEST 2009 - mmarek@suse.cz

- rpm/kernel-binary.spec.in, rpm/kernel-source.spec.in,
  rpm/kernel-syms.spec.in, scripts/tar-up.sh: Rename the timestamp
  file to source-timestamp instead, so that autobuild does not add
  the timestamp verbatim.

-------------------------------------------------------------------
Thu Apr  9 13:52:47 CEST 2009 - jbeulich@novell.com

- Update Xen patches to 2.6.29 final and c/s 854.
- patches.xen/sfc-external-sram: enable access to Falcon's
  external SRAM (bnc#489105).
- patches.xen/sfc-sync-headers: sync Solarflare accelerator
  headers (bnc#489105).
- Update Xen config files.

-------------------------------------------------------------------
Wed Apr  8 11:54:11 CEST 2009 - mmarek@suse.cz

- rpm/kernel-binary.spec.in, rpm/kernel-source.spec.in,
  rpm/kernel-syms.spec.in: Fix last change: do not add the
  timestamp if it is already added verbatim (by prepare_spec during
  checkin)

-------------------------------------------------------------------
Tue Apr  7 21:58:38 CEST 2009 - mmarek@suse.cz

- rpm/kernel-binary.spec.in, rpm/kernel-source.spec.in,
  rpm/kernel-syms.spec.in: Add source timestamp to package
  descriptions.

-------------------------------------------------------------------
Tue Apr  7 21:28:59 CEST 2009 - mmarek@suse.cz

- rpm/kernel-binary.spec.in, rpm/kernel-source.spec.in,
  rpm/kernel-syms.spec.in, rpm/mkspec: add descriptions to
  generated spec files.
- rpm/package-descriptions: descriptions of binary packages.

-------------------------------------------------------------------
Mon Apr  6 20:29:03 CEST 2009 - jeffm@suse.com

- Enabled STAGING on !x86 and disabled COMEDI.

-------------------------------------------------------------------
Mon Apr  6 19:21:37 CEST 2009 - jeffm@suse.com

- patches.rpmify/split-package: Enable

-------------------------------------------------------------------
Mon Apr  6 19:21:23 CEST 2009 - jeffm@suse.com

- Update config files: Fixed i386-vanilla.

-------------------------------------------------------------------
Mon Apr  6 19:11:52 CEST 2009 - jeffm@suse.com

- patches.fixes/xfs-export-debug: xfs: export assertion handler.

-------------------------------------------------------------------
Mon Apr  6 02:53:12 CEST 2009 - jeffm@suse.com

- Switch from SPARSEMEM to DISCONTIGMEM on i386.

-------------------------------------------------------------------
Sun Apr  5 02:24:01 CEST 2009 - jeffm@suse.com

- scripts/tar-up_and_run_mbuild.sh: Added pae to the important
  specfiles list.

-------------------------------------------------------------------
Fri Apr  3 22:47:12 CEST 2009 - jeffm@suse.com

- Update config files: Fix missing ia64-debug.

-------------------------------------------------------------------
Fri Apr  3 22:32:01 CEST 2009 - jeffm@suse.com

- patches.xen/sfc-resource-driver: Fix uninitialized var warning.

-------------------------------------------------------------------
Fri Apr  3 22:25:35 CEST 2009 - jeffm@suse.com

- Drop NR_CPUS back to 128 on i386.

-------------------------------------------------------------------
Fri Apr  3 19:36:31 CEST 2009 - jeffm@suse.com

- rpm/kernel-binary.spec.in: Added CONFIG_SPLIT_PACKAGE.

-------------------------------------------------------------------
Fri Apr  3 19:35:53 CEST 2009 - jeffm@suse.de

- Update config files: Enabled STAGING drivers on -vanilla.

-------------------------------------------------------------------
Fri Apr  3 17:13:32 CEST 2009 - jblunck@suse.de

- patches.rpmify/rpm-kernel-config: Rediff.

-------------------------------------------------------------------
Fri Apr  3 17:06:14 CEST 2009 - mmarek@suse.cz

- rpm/kernel-source.spec.in: chmod +x mkspec arch-symbols
  compute-PATCHVERSION.sh

-------------------------------------------------------------------
Fri Apr  3 17:00:50 CEST 2009 - jeffm@suse.com

- Update config files: Enabled STAGING drivers.

-------------------------------------------------------------------
Fri Apr  3 16:30:02 CEST 2009 - jeffm@suse.com

- Sync up kernel configs for x86/x86_64 flavors.

-------------------------------------------------------------------
Fri Apr  3 14:55:26 CEST 2009 - mmarek@suse.cz

- rpm/kernel-source.spec.in, rpm/mkspec: do not package the binary
  spec files anymore.

-------------------------------------------------------------------
Thu Apr  2 23:41:52 CEST 2009 - mmarek@suse.cz

- rpm/modversions: keep the override keyword in --pack.

-------------------------------------------------------------------
Thu Apr  2 20:37:33 CEST 2009 - mmarek@suse.cz

- rpm/kernel-binary.spec.in, rpm/mkspec, scripts/tar-up.sh: remove
  @TOLERATE_UNKNOWN_NEW_CONFIG_OPTIONS@ expansion, check for a file
  named TOLERATE-UNKNOWN-NEW-CONFIG-OPTIONS in sourcedir instead.

-------------------------------------------------------------------
Thu Apr  2 20:27:04 CEST 2009 - mmarek@suse.cz

- rpm/kernel-syms.spec.in: set LC_ALL=C in rpm -q call

-------------------------------------------------------------------
Thu Apr  2 17:57:48 CEST 2009 - mmarek@suse.cz

- rpm/kernel-binary.spec.in: add @FLAVOR@ again to avoid %%(...)
  expansion

-------------------------------------------------------------------
Thu Apr  2 17:48:41 CEST 2009 - mmarek@suse.cz

- rpm/mkspec: new script to generate spec files from *.spec.in
  templates
- rpm/compute-PATCHVERSION.sh, rpm/kernel-binary.spec.in,
  rpm/kernel-source.spec.in, rpm/kernel-syms.spec.in: add to the
  source rpm
- scripts/tar-up.sh: just tar up patches directories and call
  mkspec

-------------------------------------------------------------------
Tue Mar 31 15:56:00 CEST 2009 - mmarek@suse.cz

- rpm/kernel-dummy.spec.in: Delete.

-------------------------------------------------------------------
Tue Mar 31 15:46:18 CEST 2009 - jeffm@suse.de

- doc/README.KSYMS: Add to repo.

-------------------------------------------------------------------
Tue Mar 31 15:39:55 CEST 2009 - mmarek@suse.cz

- config.conf, rpm/old-packages.conf, scripts/arch-symbols,
  scripts/run_oldconfig.sh, scripts/tar-up.sh: drop the arch
  symbols completely, only map the various ix86 archs to i386.

-------------------------------------------------------------------
Tue Mar 31 14:49:09 CEST 2009 - mmarek@suse.cz

- doc/README.SUSE: allow_unsupported_modules needs to be set before
  installing the kernel (bnc#484664).

-------------------------------------------------------------------
Tue Mar 31 03:08:30 CEST 2009 - jeffm@suse.de

- Add %changelog to spec files

-------------------------------------------------------------------
Tue Mar 31 03:07:51 CEST 2009 - jeffm@suse.de

- rpm/kernel-binary.spec.in: Clean up %build_$flavor macros

-------------------------------------------------------------------
Tue Mar 31 02:54:18 CEST 2009 - jeffm@suse.de

- rpm/kernel-source.spec.in: Create kernel-source-vanilla

-------------------------------------------------------------------
Tue Mar 31 02:53:41 CEST 2009 - jeffm@suse.de

- rpm/kernel-syms.spec.in, scripts/tar-up.sh: Depend on kernel-$flavor-devel

-------------------------------------------------------------------
Tue Mar 31 02:52:41 CEST 2009 - jeffm@suse.de

- rpm/kernel-binary.spec.in, rpm/kernel-source.spec.in,
  rpm/kernel-syms.spec.in: Create a %using_buildservice macro

-------------------------------------------------------------------
Tue Mar 31 02:52:04 CEST 2009 - jeffm@suse.de

- rpm/kernel-binary.spec.in, rpm/kernel-source.spec.in,
  scripts/sequence-patch.sh, scripts/tar-up.sh:
  kernel-{binary,source}: Remove arch guards

-------------------------------------------------------------------
Tue Mar 31 02:51:13 CEST 2009 - jeffm@suse.de

- doc/README.SUSE, rpm/kernel-binary.spec.in, rpm/kernel-source.spec.in,
  scripts/tar-up.sh: Move development files from kernel-source to
  kernel-$flavor-devel

-------------------------------------------------------------------
Tue Mar 31 02:50:53 CEST 2009 - jeffm@suse.de

- rpm/kernel-binary.spec.in: Remove $CONFIG_MODULES

-------------------------------------------------------------------
Tue Mar 31 02:50:15 CEST 2009 - jeffm@suse.de

- rpm/kernel-binary.spec.in: Remove duplicate CONFIG_DEBUG_INFO=y

-------------------------------------------------------------------
Tue Mar 31 02:49:53 CEST 2009 - jeffm@suse.de

- rpm/kernel-binary.spec.in: Use macros for cpu_arch

-------------------------------------------------------------------
Tue Mar 31 02:49:23 CEST 2009 - jeffm@suse.de

- rpm/kernel-binary.spec.in, rpm/kernel-source.spec.in:
  kernel-{source,binary}: Use path-related rpm macros

-------------------------------------------------------------------
Tue Mar 31 02:48:40 CEST 2009 - jeffm@suse.de

- rpm/kernel-binary.spec.in,  rpm/kernel-source.spec.in:
  Use a %kernelrelease macro.

-------------------------------------------------------------------
Tue Mar 31 02:47:58 CEST 2009 - jeffm@suse.de

- rpm/kernel-source.spec.in, rpm/source-post.sh, scripts/tar-up.sh:
  Use %variant instead of $variant

-------------------------------------------------------------------
Tue Mar 31 02:47:14 CEST 2009 - jeffm@suse.de

- kernel-source: Kill old obsoletes

-------------------------------------------------------------------
Tue Mar 31 02:46:35 CEST 2009 - jeffm@suse.de

- rpm/kernel-binary.spec.in, rpm/kernel-source.spec.in,
  rpm/kernel-syms.spec.in, scripts/tar-up.sh:
  Use %var instead of @VAR@ except where necessary

-------------------------------------------------------------------
Tue Mar 31 02:46:12 CEST 2009 - jeffm@suse.de

- kernel-syms: Sort by flavor, not architecture

-------------------------------------------------------------------
Tue Mar 31 02:45:43 CEST 2009 - jeffm@suse.de

- kernel-syms: Stop the architecture %else madness

-------------------------------------------------------------------
Tue Mar 31 02:45:15 CEST 2009 - jeffm@suse.de

- kernel-binary: Stop the architecture %else madness

-------------------------------------------------------------------
Mon Mar 30 22:16:04 CEST 2009 - jeffm@suse.de

- Removed -RT guards and a dead patch.

-------------------------------------------------------------------
Mon Mar 30 22:14:17 CEST 2009 - jeffm@suse.de

- patches.fixes/reiserfs-prealloc-fix: Delete.

-------------------------------------------------------------------
Mon Mar 30 15:26:04 CEST 2009 - jeffm@suse.de

- patches.suse/reiserfs-inode-init: Delete.

-------------------------------------------------------------------
Thu Mar 26 21:28:32 CET 2009 - mmarek@suse.cz

- rpm/config.sh: introduce rpm/config.sh, defining SRCVERSION and
  VARIANT variables.

-------------------------------------------------------------------
Tue Mar 24 15:37:54 CET 2009 - jeffm@suse.de

- Update to 2.6.29-final.
  - Eliminated 4 patches.

-------------------------------------------------------------------
Fri Mar 20 09:41:41 CET 2009 - jbeulich@novell.com

- Update Xen config files.
- Update Xen patches to 2.6.29-rc8 and c/s 821.

-------------------------------------------------------------------
Wed Mar 18 15:10:32 CET 2009 - mmarek@suse.cz

- rpm/kernel-*.spec.in, scripts/tar-up.sh: don't add "<RELEASE>"
  to the release, breaks plain rpmbuild.

-------------------------------------------------------------------
Tue Mar 17 16:14:08 CET 2009 - mmarek@suse.cz

- rpm/kernel-binary.spec.in: don't generate symsets
- rpm/kernel-syms.spec.in: don't package symsets
- rpm/find-provides: disable symset provides
- rpm/macros.kernel-source: don't check for /boot/symsets*
  (fate#305945)

-------------------------------------------------------------------
Tue Mar 17 07:56:40 CET 2009 - knikanth@suse.de

- patches.fixes/loop-barriers: Delete.
- patches.fixes/loop-barriers2: Delete.
  Remove non-mainline patches to loop driver making it honour
  O_SYNC, sync requests and barriers. (bnc#485089), (bnc#471249)

-------------------------------------------------------------------
Mon Mar 16 18:11:40 CET 2009 - bphilips@suse.de

- README: add rough guide to updating KABI

-------------------------------------------------------------------
Fri Mar 13 23:37:52 CET 2009 - jeffm@suse.com

- Update to 2.6.29-rc8.

-------------------------------------------------------------------
Thu Mar 12 11:21:42 CET 2009 - jbeulich@novell.com

- patches.fixes/fix-nf_conntrack_slp,
  patches.suse/perfmon2-remove_get_base_syscall_attr.patch,
  patches.suse/perfmon2.patch,
  patches.suse/silent-stack-overflow-2.patch: fix build warnings.

-------------------------------------------------------------------
Thu Mar 12 11:09:42 CET 2009 - jbeulich@novell.com

- Update Xen patches addressing several issues in initial commit
- Update Xen config files (re-enable oprofile, disable novfs).
- patches.xen/xen3-x86_64-unwind-annotations: fix unwind annotations
  in entry_64-xen.S.

-------------------------------------------------------------------
Thu Mar 12 11:02:37 CET 2009 - jbeulich@novell.com

- patches.arch/x86_64-unwind-annotations: fix unwind annotations in
  entry_64.S.

-------------------------------------------------------------------
Thu Mar 12 07:43:03 CET 2009 - rgoldwyn@suse.de

- patches.suse/novfs-creds-change-2.6.29: Changing credential
  according to new task_struct.

-------------------------------------------------------------------
Wed Mar 11 18:27:00 CET 2009 - jblunck@suse.de

- rpm/kernel-binary.spec.in: Use split_packages only if supported.conf
  is not empty.

-------------------------------------------------------------------
Mon Mar  9 21:26:13 CET 2009 - mmarek@suse.cz

- rpm/kernel-binary.spec.in: renamed modprobe config to
  /etc/modprobe.d/50-module-renames.conf (required by new
  module-init-tools).

-------------------------------------------------------------------
Mon Mar  9 12:04:46 CET 2009 - jbeulich@novell.com

- patches.xen/xen3-patch-2.6.29-rc4: fix ia64 build.

-------------------------------------------------------------------
Mon Mar  9 09:42:36 CET 2009 - jbeulich@novell.com

- Update Xen config files (get tracing options back in sync with
  default).

-------------------------------------------------------------------
Fri Mar  6 20:56:37 CET 2009 - jeffm@suse.de

- Update config files: Enable CONFIG_FRAME_POINTER on Xen.

-------------------------------------------------------------------
Fri Mar  6 20:36:26 CET 2009 - jeffm@suse.de

- config.conf: Enabled Xen for building.

-------------------------------------------------------------------
Fri Mar  6 17:49:36 CET 2009 - jbeulich@novell.com

- Update Xen patches to 2.6.29-rc7.

-------------------------------------------------------------------
Fri Mar  6 13:34:30 CET 2009 - jbenc@suse.cz

- Update config files: enabled wireless debugging in -debug flavors.

-------------------------------------------------------------------
Fri Mar  6 10:36:19 CET 2009 - mmarek@suse.cz

- rpm/get_release_number.sh.in, rpm/kernel-binary.spec.in,
  rpm/kernel-source.spec.in, rpm/kernel-syms.spec.in,
  scripts/tar-up.sh, doc/README.SUSE: finally drop kernel-dummy
- rpm/prepare-build.sh: Delete.

-------------------------------------------------------------------
Wed Mar  4 20:18:28 CET 2009 - jeffm@suse.com

- Update to 2.6.29-rc7.
  - Eliminated 1 patch.

-------------------------------------------------------------------
Wed Mar  4 11:48:01 CET 2009 - mmarek@suse.cz

- rpm/kernel-binary.spec.in: workaround a bash bug (bnc#481817)
  in kernel-vanilla.spec.

-------------------------------------------------------------------
Tue Mar  3 23:00:28 CET 2009 - jeffm@suse.com

- patches.suse/export-security_inode_permission: Export
  security_inode_permission for aufs.

-------------------------------------------------------------------
Thu Feb 26 15:32:35 CET 2009 - jeffm@suse.com

- scripts/tar-up.sh: Add -u to update existing spec files.

-------------------------------------------------------------------
Thu Feb 26 11:50:57 CET 2009 - sven@suse.de

- rpm/kernel-binary.spec.in: Fix sub-package install-time conflict.

-------------------------------------------------------------------
Wed Feb 25 19:41:59 CET 2009 - mmarek@suse.cz

- scripts/tar-up.sh: create tarballs that don't change
  unnecessarily: set owner/group to nobody/nobody, mtime to time of
  the latest commit and sort the input files.

-------------------------------------------------------------------
Tue Feb 24 23:28:11 CET 2009 - jeffm@suse.com

- Update to 2.6.29-rc6-git1.

-------------------------------------------------------------------
Sat Feb 21 17:30:47 CET 2009 - mmarek@suse.cz

- rpm/kernel-syms.spec.in: also check if the package versions match
  (bnc#478462)

-------------------------------------------------------------------
Fri Feb 20 14:41:31 CET 2009 - jbeulich@novell.com

- patches.suse/stack-unwind: fix 32-bit arch_unwind_init_running().

-------------------------------------------------------------------
Fri Feb 20 10:12:51 CET 2009 - jbeulich@novell.com

- patches.suse/stack-unwind: fix patch fuzz.

-------------------------------------------------------------------
Fri Feb 20 09:48:59 CET 2009 - jbeulich@novell.com

- misc/xen-port-patches.py: Adjust fro new x86 header placement.
- patches.arch/x86_64-unwind-annotations: fix unwind annotations
  (bnc#472783).
- patches.suse/stack-unwind: Properlz hook up unwinder again.

-------------------------------------------------------------------
Fri Feb 20 02:49:50 CET 2009 - jeffm@suse.de

- patches.suse/kdb-common: Build fix with -I directive.

-------------------------------------------------------------------
Fri Feb 20 02:12:56 CET 2009 - jeffm@suse.de

- Update config files.

-------------------------------------------------------------------
Fri Feb 20 01:50:59 CET 2009 - jeffm@suse.de

- Update to 2.6.29-rc5-git3.
  - Eliminated 1 patch.

-------------------------------------------------------------------
Thu Feb 19 11:27:58 CET 2009 - mmarek@suse.cz

- rpm/symsets.pl: allow passing only Module.symvers and no modules

-------------------------------------------------------------------
Wed Feb 18 11:25:46 CET 2009 - olh@suse.de

- disable ppc601 support, disable unused framebuffer drivers

-------------------------------------------------------------------
Wed Feb 18 10:41:14 CET 2009 - olh@suse.de

- disable kdump on ppc32

------------------------------------------------------------------
Mon Feb 16 17:18:41 CET 2009 - jeffm@suse.com

- Update config files.

-------------------------------------------------------------------
Sat Feb 14 17:40:22 CET 2009 - jeffm@suse.de

- Update to 2.6.29-rc5.

-------------------------------------------------------------------
Fri Feb 13 21:15:40 CET 2009 - jeffm@suse.de

- Update to 2.6.29-rc4-git7.
  - Eliminated 2 patches.

-------------------------------------------------------------------
Mon Feb  9 22:04:41 CET 2009 - jeffm@suse.de

- patches.rpmify/spin_is_contended-fix: spin_is_contended
  Kconfig fixes.

-------------------------------------------------------------------
Mon Feb  9 17:47:43 CET 2009 - jeffm@suse.de

- Updated to 2.6.29-rc4.
  - Eliminated 3 patches.

-------------------------------------------------------------------
Fri Feb  6 21:34:56 CET 2009 - jeffm@suse.com

- patches.fixes/fix-warning-while-mapping-0-1MB-range-with-dev-mem:
  x86, pat: fix warn_on_once() while mapping 0-1MB range.

-------------------------------------------------------------------
Fri Feb  6 20:54:14 CET 2009 - mmarek@suse.cz

- rpm/kernel-module-subpackage, rpm/post.sh, rpm/postun.sh: fix
  last change: don't pass -e to weak-modules2.

-------------------------------------------------------------------
Fri Feb  6 14:42:13 CET 2009 - mmarek@suse.cz

- rpm/kernel-module-subpackage, rpm/post.sh, rpm/postun.sh: pass
  down shell options like -x to weak-modules2 to make debugging
  with rpm -ivv easier.

-------------------------------------------------------------------
Tue Feb  3 21:36:36 CET 2009 - jeffm@suse.de

- patches.fixes/fix-nf_conntrack_slp: make nf_conntrack_slp
  actually work (bnc#470963).

-------------------------------------------------------------------
Tue Feb  3 14:34:14 CET 2009 - mmarek@suse.cz

- scripts/tar-up.sh: fix branch name in KOTD packages.

-------------------------------------------------------------------
Tue Feb  3 12:37:06 CET 2009 - olh@suse.de

- config.conf: readde -debug flavor for ppc64

-------------------------------------------------------------------
Tue Feb  3 11:51:37 CET 2009 - olh@suse.de

- patches.fixes/scsi-ibmvfc_prli_initiator_fix.patch:
  Better handle other FC initiators (bnc#471217 - LTC51238)

-------------------------------------------------------------------
Tue Feb  3 11:48:59 CET 2009 - mmarek@suse.cz

- scripts/wd-functions.sh: display master as "master", not "HEAD"
  or "".

-------------------------------------------------------------------
Mon Feb  2 22:13:03 CET 2009 - jeffm@suse.de

- patches.fixes/ath9k-fix-led_device_naming.diff: ath9k: fix
  led naming.
- patches.fixes/b43legacy-fix-led_device_naming.diff: b43legacy:
  fix led naming.
- patches.fixes/iwlwifi-fix-iwl-3945_led_device_naming.diff:
  iwlwifi: another led naming fix.
- patches.fixes/iwlwifi-fix-iwl-led_device_naming.diff: iwlwifi:
  fix led naming   .
- patches.fixes/rt2x00-fix-led_device_naming.diff: rt2x00:
  fix led naming.

-------------------------------------------------------------------
Mon Feb  2 21:20:36 CET 2009 - jeffm@suse.de

- Updated to 2.6.29-rc3-git3.
  - Eliminated 6 patches.

-------------------------------------------------------------------
Mon Feb  2 17:35:32 CET 2009 - jeffm@suse.de

- Updated to 2.6.29-rc3.
  - AppArmor is disabled.
  - Xen is disabled.
  - Eliminated 745 patches.

-------------------------------------------------------------------
Mon Feb  2 17:17:07 CET 2009 - jeffm@suse.de

- Enabled patches.suse/reiserfs_warning-reentrant

-------------------------------------------------------------------
Mon Feb  2 11:30:07 CET 2009 - rw@suse.de

- patches.fixes/xpc-pass-physical,
  patches.kabi/xpc-pass-physical:
  kABI: restore upstream patch, add ABI cover-up. (bnc#458811)

-------------------------------------------------------------------
Mon Feb  2 10:44:23 CET 2009 - olh@suse.de

- patches.fixes/serial-jsm-enable_ms.patch:
  Add enable_ms to jsm driver (bnc#471224 - LTC51066)

-------------------------------------------------------------------
Mon Feb  2 10:30:50 CET 2009 - olh@suse.de

- patches.arch/ppc-optimize-sync.patch:
  Optimise smp_{r,w}mb and mutex (bnc#471222 - LTC51356)

-------------------------------------------------------------------
Sat Jan 31 04:35:24 CET 2009 - gregkh@suse.de

- refresh patches for fuzz due to 2.6.27.14-rc1 import.

-------------------------------------------------------------------
Sat Jan 31 04:16:39 CET 2009 - gregkh@suse.de

- patches.kabi/abi-fix-add-epoll_devs-back-to-struct-user_struct.patch:
  ABI fix: add epoll_devs back to struct user_struct.

-------------------------------------------------------------------
Sat Jan 31 04:07:38 CET 2009 - gregkh@suse.de

- Update to 2.6.27.14-rc1
  - lots of security fixes
  - lots of bugfixes
  - obsoletes:
    - patches.drivers/alsa-virtuoso-no-eeprom-overwrite
    - patches.drivers/pata_via.c-support-vx855-and-future-chips-whose-ide-controller-use-0x0571.patch
    - patches.fixes/SUNRPC-Fix-autobind-on-cloned-rpc-clients.patch
    - patches.fixes/sysfs-fix-problems-with-binary-files.patch
    - patches.fixes/xpc-fix-NULL-deref
    - patches.fixes/xpc-write-barrier

-------------------------------------------------------------------
Fri Jan 30 09:15:04 CET 2009 - olh@suse.de

- patches.arch/ppc-pseries-migration_hang_fix.patch:
  Fix partition migration hang under load (bnc#470563 - LTC51153)

-------------------------------------------------------------------
Fri Jan 30 08:00:00 CET 2009 - olh@suse.de

- disable CONFIG_DEBUG_STACKOVERFLOW and CONFIG_DEBUG_STACK_USAGE
  on ppc/ppc64

-------------------------------------------------------------------
Fri Jan 30 01:24:09 CET 2009 - teheo@suse.de

- patches.drivers/libata-fix-EH-device-failure-handling: libata:
  fix EH device failure handling (bnc#470845).

-------------------------------------------------------------------
Thu Jan 29 21:02:44 CET 2009 - jjolly@suse.de

- patches.arch/s390-08-08-add_qdio_utilization.patch: zfcp:
  queue_full is lacking the entry for qdio utilization
  (bnc#466462).

-------------------------------------------------------------------
Thu Jan 29 18:45:32 CET 2009 - gregkh@suse.de

- add ability to debug kernel using USB debug connector.
- Update config files.
- patches.suse/usb-move-ehci-reg-def.patch: usb: move ehci
  reg def.
- patches.suse/x86-usb-debug-port-early-console-v4.patch: x86:
  usb debug port early console, v4.

-------------------------------------------------------------------
Thu Jan 29 11:43:32 CET 2009 - mmarek@suse.cz

- patches.kabi/abi-fix-add-s_syncing-back-to-struct-super_block.patch
  patches.kabi/abi-fix-add-wb_sync_hold-enum-writeback_sync_modes.patch
  patches.kabi/export-iwl_rx_allocate
  patches.kabi/sched-kabi-compat-hack.patch: Introduce
  patches.kabi/ for patches that only work around kabi issues and
  can be safely dropped at the next SP.

-------------------------------------------------------------------
Wed Jan 28 20:34:29 CET 2009 - agruen@suse.de

- patches.xen/xen-x86-mark_rodata_rw.patch: Add missing pageattr.c
  changes to pageattr-xen.c (bnc#439348).

-------------------------------------------------------------------
Wed Jan 28 18:50:59 CET 2009 - agruen@suse.de

- patches.suse/x86-mark_rodata_rw.patch: Add mark_rodata_rw()
  to un-protect read-only kernel code pages (bnc#439348).
- patches.xen/xen-x86-mark_rodata_rw.patch: xen specific part
  (bnc#439348).

-------------------------------------------------------------------
Wed Jan 28 15:59:27 CET 2009 - mmarek@suse.cz

- config/s390/s390: the -man package still fails for s390, disable
  it

-------------------------------------------------------------------
Wed Jan 28 14:27:18 CET 2009 - mmarek@suse.cz

- rpm/kernel-binary.spec.in: fix build of the -man subpackage on
  31bit s390

-------------------------------------------------------------------
Wed Jan 28 13:23:01 CET 2009 - mmarek@suse.cz

- fix kernel-default.ppc64 reference symsets

-------------------------------------------------------------------
Wed Jan 28 12:06:53 CET 2009 - jslaby@suse.cz

- patches.arch/x86_sgi_cpus4096-05-update-send_IPI_mask.patch:
  x86 cpumask: Updates to support NR_CPUS=4096 (bnc#425240
  FATE304266).
  [cpu_mask_to_apicid bigsmp fix]

-------------------------------------------------------------------
Wed Jan 28 08:16:54 CET 2009 - olh@suse.de

- patches.fixes/scsi-ibmvscsi-module_alias.patch:
  map scsi proc_name to module name (bnc#459933 - LTC50724)

-------------------------------------------------------------------
Tue Jan 27 23:33:09 CET 2009 - jeffm@suse.de

- Update config files: Disable ftrace in -debug on ppc64

-------------------------------------------------------------------
Tue Jan 27 23:16:03 CET 2009 - jeffm@suse.de

- config.conf: Added -debug flavor for ppc64.

-------------------------------------------------------------------
Tue Jan 27 13:40:53 CET 2009 - bwalle@suse.de

- patches.drivers/libfc-set-the-release-function.diff:
  Whitespace change.

-------------------------------------------------------------------
Tue Jan 27 09:05:30 CET 2009 - hare@suse.de

- patches.drivers/libfc-fix-read-IO-data-integrity: libfc:
  IO data integrity issue when a IO data frame lost (bnc#469536).

-------------------------------------------------------------------
Tue Jan 27 08:52:49 CET 2009 - jbeulich@novell.com

- re-enable patches.xen/xen3-e1000e_Export_set_memory_ro-rw.

-------------------------------------------------------------------
Tue Jan 27 07:44:18 CET 2009 - olh@suse.de

- update patches.arch/ppc-memoryless-nodes.patch:
  include prototype for PFN_UP() (bnc#462546 - LTC50009)

-------------------------------------------------------------------
Mon Jan 26 19:53:20 CET 2009 - kkeil@suse.de

- patches.suse/e1000e_Export_set_memory_ro-rw: Export
  set_memory_ro() and set_memory_rw() calls.
  readded to avoid kabi change

-------------------------------------------------------------------
Mon Jan 26 19:36:59 CET 2009 - jeffm@suse.de

- config.conf: Added kernel-vmi to i386.

-------------------------------------------------------------------
Mon Jan 26 19:08:43 CET 2009 - olh@suse.de

- update patches.arch/ppc-memoryless-nodes.patch:
  use PFN_UP() for end_pfn (bnc#462546 - LTC50009)

-------------------------------------------------------------------
Mon Jan 26 17:14:44 CET 2009 - mmarek@suse.cz

- kabi: import FCoE changes

-------------------------------------------------------------------
Mon Jan 26 17:00:44 CET 2009 - hare@suse.de

- patches.suse/dm-mpath-requeue-for-stopped-queue: disable
  wrong debug message again.

-------------------------------------------------------------------
Mon Jan 26 15:35:41 CET 2009 - rw@suse.de

- patches.fixes/taskstats-alignment:
  IA64: fill 'struct taskstats' on stack and 'memcpy' result to skb.
  (bnc#448410)

-------------------------------------------------------------------
Mon Jan 26 15:31:39 CET 2009 - olh@suse.de

- update patches.arch/ppc-memoryless-nodes.patch:
  fix calculation of reserve_size (bnc#462546 - LTC50009)

-------------------------------------------------------------------
Mon Jan 26 14:19:30 CET 2009 - kkeil@suse.de

- patches.fixes/disable-lro-per-default: Disable LRO per default
  in igb and ixgbe. (bnc#467519)

-------------------------------------------------------------------
Mon Jan 26 13:44:37 CET 2009 - jbeulich@novell.com

- Just comment out patches.xen/xen3-e1000e_* (to address build error)
  until disposition of their originals is known.

-------------------------------------------------------------------
Mon Jan 26 13:01:24 CET 2009 - kkeil@suse.de

- patches.fixes/sctp_do_not_use_stale_copy_of_sk: Do not use
  stale copy of sk. (bnc#440104)

-------------------------------------------------------------------
Mon Jan 26 12:52:21 CET 2009 - jblunck@suse.de

Renamed some patches so they get included in vanilla builds.
- patches.rpmify/firmware-path: Renamed.
- patches.rpmify/no-include-asm: Renamed.
- patches.suse/md-raid-metadata-PAGE_SIZE.patch: Renamed.

-------------------------------------------------------------------
Mon Jan 26 12:18:00 CET 2009 - olh@suse.de

- patches.suse/led_classdev.sysfs-name.patch: use correct name
  for /sys/devices/virtual/leds/ entries (bnc#468350)

-------------------------------------------------------------------
Mon Jan 26 12:15:15 CET 2009 - kkeil@suse.de

- patches.suse/e1000e_Export_set_memory_ro-rw: Delete.
- patches.suse/e1000e_allow_bad_checksum: Delete.
- patches.suse/e1000e_call_dump_eeprom: Delete.
- patches.suse/e1000e_ioremap_sanity_check: Delete.
- patches.suse/e1000e_use_set_memory_ro-rw_to_protect_flash_memory:
  Delete.
  Remove not mainline e1000e patches which were added to help with
  the e1000e NVM corruption - root issue is fixed

-------------------------------------------------------------------
Mon Jan 26 12:06:30 CET 2009 - kkeil@suse.de

- patches.drivers/tg3_libphy_workaround: tg3 libphy workaround.
  (bnc#468725)

-------------------------------------------------------------------
Mon Jan 26 09:17:49 CET 2009 - hare@suse.de

- supported.conf: Correct spelling for dm-least-pending
  path checker.

-------------------------------------------------------------------
Mon Jan 26 09:16:31 CET 2009 - hare@suse.de

- patches.suse/dm-mpath-check-info-before-access: Kernel Oops
  during path failover (bnc#458393).

-------------------------------------------------------------------
Sun Jan 25 02:07:17 CET 2009 - gregkh@suse.de

- refresh patch fuzz now that 2.6.27.13 is in tree

-------------------------------------------------------------------
Sun Jan 25 01:59:30 CET 2009 - gregkh@suse.de

- Update to final version of 2.6.27.13

-------------------------------------------------------------------
Sat Jan 24 23:24:49 CET 2009 - gregkh@suse.de

- dynamic debugging fixes backported from upstream:
- patches.drivers/driver-core-add-newlines-to-debugging-enabled-disabled-messages.patch:
  driver core: add newlines to debugging enabled/disabled
  messages.
- patches.drivers/driver-core-fix-dynamic_debug-cmd-line-parameter.patch:
  Driver core: fix 'dynamic_debug' cmd line parameter.
- patches.drivers/driver-core-fix-using-ret-variable-in-unregister_dynamic_debug_module.patch:
  driver core: fix using 'ret' variable in
  unregister_dynamic_debug_module.

-------------------------------------------------------------------
Sat Jan 24 17:51:17 CET 2009 - jbohac@suse.cz

- patches.arch/x86_64-hpet-64bit-timer.patch: 
  (fix return of an unitialized value (bnc#469017)

-------------------------------------------------------------------
Sat Jan 24 11:29:02 CET 2009 - mmarek@suse.cz

- update kabi files: ignore changes in struct pcie_link_state as
  it is an internal structure only.

-------------------------------------------------------------------
Sat Jan 24 11:26:16 CET 2009 - mmarek@suse.cz

- patches.suse/genksyms-add-override-flag.diff: genksyms: add
  --override flag.
- rpm/kernel-binary.spec.in: set KBUILD_OVERRIDE=1

-------------------------------------------------------------------
Sat Jan 24 01:25:44 CET 2009 - ghaskins@suse.de

- patches.fixes/sched-kabi-compat-hack.patch: sched: leave
  RT_GROUP_SCHED structure components intact to preserve kABI.

 broke kabi with fix for 456542

-------------------------------------------------------------------
Sat Jan 24 00:35:12 CET 2009 - trenn@suse.de

- patches.fixes/cpufreq_export_latency.patch: CPUFREQ: Introduce
  /sys/devices/system/cpu/cpu*/cpufreq/cpuinfo_transition_latency
  (bnc#464461).
- patches.fixes/cpufreq_ondemand_adjust_sampling_rate_limit.patch:
  CPUFREQ: ondemand/conservative: sanitize sampling_rate
  restrictions (bnc#464461).
- patches.fixes/cpufreq_ondemand_performance_optimise_default_settings.patch:
  CPUFREQ: ondemand: Limit default sampling rate to 300ms
  max. (bnc#464461).
- patches.fixes/x86_cpufreq_powernow-k8_acpi_latency_values.patch:
  X86 powernow-k8 cpufreq: Get transition latency from acpi _PSS
  object (bnc#464461).

-------------------------------------------------------------------
Fri Jan 23 20:29:24 CET 2009 - jeffm@suse.de

- patches.fixes/xfs-dmapi-fixes: xfs/dmapi: fix crash on mount
  (bnc#458027).

-------------------------------------------------------------------
Fri Jan 23 20:19:33 CET 2009 - ghaskins@suse.de

- Update config files: Disable RT_GROUP_SCHED (bnc#456542).

  The RT_GROUP_SCHED feature is experimental and clearly broken, so
  lets turn it off for now.

-------------------------------------------------------------------
Fri Jan 23 16:51:40 CET 2009 - jeffm@suse.de

- patches.fixes/hpilo-open-close-fix: hpilo open/close fix
  (bnc#466517).

-------------------------------------------------------------------
Fri Jan 23 15:59:44 CET 2009 - hare@suse.de

- patches.suse/dm-mpath-requeue-for-stopped-queue: Handle I/O
  on stopped queues correctly (bnc#458393).

-------------------------------------------------------------------
Fri Jan 23 15:34:11 CET 2009 - jbenc@suse.cz

- patches.suse/mnt-want-write-speedup.patch,
  patches.suse/mnt_clone_write.patch: modified not to break kABI,
  enabled (bnc#436953).

-------------------------------------------------------------------
Fri Jan 23 15:08:39 CET 2009 - jbenc@suse.cz

- patches.fixes/iwlagn-fix-rfkill.patch: iwlagn: fix hw-rfkill
  while the interface is down (bnc#446158).

-------------------------------------------------------------------
Fri Jan 23 14:59:57 CET 2009 - mmarek@suse.cz

- kabi/severities: temporarily enable changes in FcOE modules.

-------------------------------------------------------------------
Fri Jan 23 11:55:18 CET 2009 - hare@suse.de

- patches.arch/s390-08-06-personality.patch: kernel: setting 32
  bit personality doesn't work (bnc#466462).
- patches.arch/s390-08-07-compat_wrappers.patch: kernel:
  Add missing wrapper functions for 31 bit compat
  syscalls. (bnc#466462,LTC#51229).
- patches.fixes/block-leave-the-request-timeout-timer-running:
  Delete obsolete patch.

-------------------------------------------------------------------
Fri Jan 23 11:42:28 CET 2009 - bwalle@suse.de

- patches.drivers/fcoe-change-fcoe_sw-sg_tablesi.diff: change
  fcoe_sw sg_tablesize to SG_ALL (bnc #459142).
- patches.drivers/fcoe-check-return-for-fc_set_m.diff: check
  return for fc_set_mfs (bnc #459142).
- patches.drivers/fcoe-fix-frame-length-validati.diff: fix frame
  length validation in the early receive path (bnc #459142).
- patches.drivers/fcoe-fix-incorrect-use-of-struct-module.diff:
  fcoe: fix incorrect use of struct module (bnc #468051).
- patches.drivers/fcoe-improved-load-balancing-i.diff: improved
  load balancing in rx path (bnc #459142).
- patches.drivers/fcoe-logoff-of-the-fabric-when.diff: Logoff
  of the fabric when destroying interface (bnc #459142).
- patches.drivers/fcoe-remove-warn_on-in-fc_set.diff: remove
  WARN_ON in fc_set_mfs (bnc #459142).
- patches.drivers/fcoe-user_mfs-is-never-used.diff: user_mfs is
  never used (bnc #459142).
- patches.drivers/libfc-add-fc_disc-c-locking-co.diff: Add
  fc_disc.c locking comment block (bnc #459142).
- patches.drivers/libfc-ensure-correct-device_pu.diff: libfc:
  Ensure correct device_put/get usage (round 2).
- patches.drivers/libfc-fix-rport-recursive-lock.diff: libfc:
  Fix rport recursive lock on rport mutex (bnc #459142).
- patches.drivers/libfc-handle-rrq-exch-timeout.diff: libfc:
  handle RRQ exch timeout (bnc #465596).
- patches.drivers/libfc-improve-fc_lport-c-locki.diff: Improve
  fc_lport.c locking comment block (bnc #459142).
- patches.drivers/libfc-improve-fc_rport-c-locki.diff: Improve
  fc_rport.c locking comment block (459142).
- patches.drivers/libfc-make-fc_disc-inline-with.diff: make
  fc_disc inline with the fc_lport structure (bnc #459142).
- patches.drivers/libfc-make-rscn-parsing-more-r.diff: make RSCN
  parsing more robust (bnc #459142).
- patches.drivers/libfc-make-sure-we-access-the.diff: make sure
  we access the CRC safely (bnc #459142).
- patches.drivers/libfc-pass-lport-in-exch_mgr_r.diff: libfc:
  Pass lport in exch_mgr_reset (bnc #465596).
- patches.drivers/libfc-remove-debug-print-state.diff: libfc:
  Remove debug print statement, too verbose (bnc #459142).
- patches.drivers/libfc-set-the-release-function.diff: Set
  the release function for the rport's kobject (round 2)
  (bnc #459142).
- patches.drivers/libfc-updated-comment-for-orde.diff: updated
  comment for order of em and ex locks (bnc #459142).
- patches.drivers/libfc-updated-libfc-fcoe-modul.diff: updated
  libfc fcoe module ver to 1.0.6 (bnc #459142).
- patches.drivers/libfc-use-an-operations-struct.diff: use an
  operations structure for rport callbacks (bnc #459142).
- patches.drivers/libfc-when-rport-goes-away-re.diff: libfc:
  when rport goes away (re-plogi), clean up exchanges to/from
  rport (bnc #465596).
- patches.drivers/libfc_locking.diff: libfc, fcoe: fixed locking
  issues with lport->lp_mutex around lport->link_status (bnc
  #468053).
- patches.drivers/libfc_rport.diff: libfc: rport retry on LS_RJT
  from certain ELS (bnc #468054).

-------------------------------------------------------------------
Fri Jan 23 11:36:44 CET 2009 - hare@suse.de

- patches.fixes/qla2xxx-check-fc-rport-validity:
  qla2xxx: added check for fcport is valid in
  qla2x00_terminate_rport_io(). (bnc#467624).

-------------------------------------------------------------------
Fri Jan 23 11:01:59 CET 2009 - tiwai@suse.de

- patches.drivers/alsa-hda-gateway-t1616-quirk: ALSA: hda -
  Add quirk for Gateway T1616 laptop (bnc#467597).
- patches.drivers/alsa-hda-hp-dv4-quirk: ALSA: hda - Add model
  entry for HP dv4.
- patches.drivers/alsa-hda-intel-d945-ref-quirk: ALSA: hda -
  Add model=ref for Intel board with STAC9221 (bnc#406529).

-------------------------------------------------------------------
Fri Jan 23 10:48:16 CET 2009 - hare@suse.de

- patches.fixes/blk-leave-sync-timer-running: block: Rediff
- patches.fixes/block-use-round_jiffies_up: Block: use
  round_jiffies_up() (bnc#464155).
- Add missing patches to series.conf:
  patches.fixes/round-jiffies-up
  patches.fixes/block-use-round_jiffies_up
  patches.fixes/block-fix-blk_start_queueing
  patches.fixes/suppress-buffer-IO-errors
  patches.fixes/block-optimizations-in-blk_rq_timed_out_timer
  patches.fixes/block-add-comment-in-blk_rq_timed_out

-------------------------------------------------------------------
Fri Jan 23 07:51:35 CET 2009 - olh@suse.de

- update patches.fixes/scsi-ibmvscsi-vio_leak.patch:
  handle also drivers/scsi/ibmvscsi/ibmvfc.c

-------------------------------------------------------------------
Fri Jan 23 06:41:18 CET 2009 - sjayaraman@suse.de

- patches.fixes/cifs-fix-oops-on-ipv6-mount: cifs: make sure we
  allocate enough storage for socket address (467691).

-------------------------------------------------------------------
Fri Jan 23 05:57:48 CET 2009 - gregkh@suse.de

- patches.kernel.org/abi-fix-add-wb_sync_hold-enum-writeback_sync_modes.patch:
  ABI fix: add WB_SYNC_HOLD enum writeback_sync_modes.

-------------------------------------------------------------------
Fri Jan 23 05:08:48 CET 2009 - gregkh@suse.de

- patches.kernel.org/abi-fix-add-s_syncing-back-to-struct-super_block.patch:
  ABI fix: add s_syncing back to struct super_block.

-------------------------------------------------------------------
Fri Jan 23 02:26:30 CET 2009 - gregkh@suse.de

- update to 2.6.27.13-rc1:
  - security updates
  - lots of bugfixes
  - obsoletes:
    - patches.arch/ppc-fix_hugepage_check.patch
    - patches.drivers/alsa-hda-ad1986a-laptop-eapd-model-back
    - patches.drivers/alsa-hda-samsung-q45-quirk
    - patches.fixes/security-introduce-missing-kfree.patch
    - patches.fixes/xpc-fix-heartbeat
- Update config files.

-------------------------------------------------------------------
Thu Jan 22 23:55:10 CET 2009 - kkeil@suse.de

- patches.drivers/e1000-fix-shared-emc.patch: e1000: fix bug
  with shared interrupt during reset (bnc#396687)

-------------------------------------------------------------------
Thu Jan 22 22:43:48 CET 2009 - tonyj@suse.de

- patches.fixes/revert-bgcolor-line-feed-93f78da4.patch: Revert
  "vt: fix background color on line feed" (bnc#418613).

-------------------------------------------------------------------
Thu Jan 22 19:28:06 CET 2009 - jbenc@suse.cz

- patches.fixes/iwlwifi-fix-rs_get_rate-oops.patch: iwlwifi:
  fix rs_get_rate WARN_ON() (bnc#456002).
- Reordered wireless patches to group together patches touching the same
  driver.

-------------------------------------------------------------------
Thu Jan 22 19:13:20 CET 2009 - bphilips@suse.de

- patches.drivers/disable-catas_reset-by-default-to-avoid-problems-with-eeh.patch:
  disable catas_reset by default to avoid problems with EEH
  (bnc#456389).

-------------------------------------------------------------------
Thu Jan 22 17:42:04 CET 2009 - rw@suse.de

- patches.fixes/xpc-pass-physical:
  fixed kABI breakage. (bnc#458811)

-------------------------------------------------------------------
Thu Jan 22 15:58:54 CET 2009 - bwalle@suse.de

- scripts/tar-up_and_run_mbuild.sh: s390 (the 31 bit variant) is
  not an important spec file.

-------------------------------------------------------------------
Thu Jan 22 15:50:44 CET 2009 - jbenc@suse.cz

- patches.fixes/mac80211-add-direct-probe.patch: fixed kABI
  breakage, reenabled.

-------------------------------------------------------------------
Thu Jan 22 15:29:07 CET 2009 - mmarek@suse.cz

- rpm/modversions: eat the "override" keyword before parsing the
  symbol definition.

-------------------------------------------------------------------
Thu Jan 22 14:14:03 CET 2009 - olh@suse.de

- patches.fixes/scsi-ibmvscsi-vio_leak.patch:
  Correct VIO bus/device CMO accounting problems (bnc#468304 - LTC51205)

-------------------------------------------------------------------
Thu Jan 22 14:03:12 CET 2009 - olh@suse.de

- patches.suse/of_platform_driver.module-owner.patch:
  add missing module symlink to /sys/bus/*/driver/*
  in struct of_platform_driver.

-------------------------------------------------------------------
Thu Jan 22 13:29:23 CET 2009 - kkeil@suse.de

- patches.drivers/ixgbe_DCB_compile_err.patch: DCB compile
  error fix - new version from Intel  (bnc#465923)

-------------------------------------------------------------------
Thu Jan 22 12:58:06 CET 2009 - jbohac@suse.cz

- patches.arch/x86_64-hpet-64bit-timer.patch: allow 64-bit mode
  for HPET Timer0 (bnc#456700).
  (fix compilation on i386 and add hpet64 to kernel-parameters.txt)

-------------------------------------------------------------------
Thu Jan 22 12:25:59 CET 2009 - jbohac@suse.cz

- patches.arch/x86_64-hpet-64bit-timer.patch: allow 64-bit mode
  for HPET Timer0 (bnc#456700).

-------------------------------------------------------------------
Thu Jan 22 12:10:39 CET 2009 - rw@suse.de

- patches.fixes/xpc-pass-physical:
  sgi-xpc: need to pass the physical address, not virtual. (bnc#458811)
- patches.fixes/xpc-fix-heartbeat:
  sgi-xpc: eliminate false detection of no heartbeat. (bnc#464545)

-------------------------------------------------------------------
Thu Jan 22 11:28:20 CET 2009 - jkosina@suse.de

- patches.fixes/input-add-nomux-dell-vostro-1510.patch: Input:
  add Dell Vostro 1510 to nomux list (bnc#404881).

-------------------------------------------------------------------
Thu Jan 22 10:30:46 CET 2009 - jblunck@suse.de

- scripts/compute-PATCHVERSION.sh: Fix SRCVERSION parsing (bnc#465113).

-------------------------------------------------------------------
Thu Jan 22 10:02:42 CET 2009 - tiwai@suse.de

- patches.drivers/alsa-hda-add-volume-offset: ALSA: hda - Add
  extra volume offset to standard volume amp macros (bnc#466428).
- patches.drivers/alsa-hda-stac-reduce-volume-scale: ALSA: hda -
  Halve too large volume scales for STAC/IDT codecs (bnc#466428).

-------------------------------------------------------------------
Thu Jan 22 09:25:52 CET 2009 - hare@suse.de

- patches.drivers/lpfc-8.2.8.12-update: Update lpfc from 8.2.8.11
  to 8.2.8.12 (bnc#467713).

-------------------------------------------------------------------
Thu Jan 22 01:58:48 CET 2009 - jeffm@suse.de

- patches.fixes/reiserfs-debug-1036: fix missing jl arg

-------------------------------------------------------------------
Wed Jan 21 21:09:15 CET 2009 - mmarek@suse.cz

- rpm/kernel-binary.spec.in: delete duplicate error message in the
  kabi checks

-------------------------------------------------------------------
Wed Jan 21 20:04:30 CET 2009 - jeffm@suse.de

- patches.fixes/remove_kernel_physical_mapping_init_from_init:
  move kernel_physical_mapping_init to __meminit (bnc#467474).

-------------------------------------------------------------------
Wed Jan 21 19:56:34 CET 2009 - jbenc@suse.cz

- patches.fixes/mac80211-add-direct-probe.patch: disabled, as it changes
  kABI.

-------------------------------------------------------------------
Wed Jan 21 19:46:46 CET 2009 - gregkh@suse.de

- patches.fixes/security-introduce-missing-kfree.patch: security:
  introduce missing kfree (bnc#467322).
- patches.fixes/sysfs-fix-problems-with-binary-files.patch:
  sysfs: fix problems with binary files.

-------------------------------------------------------------------
Wed Jan 21 19:35:32 CET 2009 - rw@suse.de

- patches.arch/ia64-page-migration.fix:
  fix deadlock caused by cpe_migrate.ko and mark it supported.
  (bnc#464676)

-------------------------------------------------------------------
Wed Jan 21 19:23:31 CET 2009 - jeffm@suse.de

- patches.fixes/sn-irq-affinity: sn2: preserve irq affinity set
  in PROM (bnc#457679).

-------------------------------------------------------------------
Wed Jan 21 19:15:43 CET 2009 - jeffm@suse.de

- patches.fixes/uv_zalias_support: uv: Support for non-nasid 0
  systems (bnc#458869).

-------------------------------------------------------------------
Wed Jan 21 19:12:47 CET 2009 - jeffm@suse.de

- patches.fixes/xpc-fix-NULL-deref: sgi-xpc: Remove NULL pointer
  dereference. (bnc#466563).
- patches.fixes/xpc-write-barrier: sgi-xpc: ensure flags are
  updated before bte_copy (bnc#466563).

-------------------------------------------------------------------
Wed Jan 21 19:06:26 CET 2009 - jbenc@suse.cz

- patches.fixes/ipw2200-workaround-firmware-restarts-when-scanning.patch:
  ipw2200: fix scanning while associated (bnc#459067).

-------------------------------------------------------------------
Wed Jan 21 19:01:41 CET 2009 - jbenc@suse.cz

- patches.fixes/iwl3945-fix-rfkill.patch: iwl3945: report
  killswitch changes even if the interface is down (bnc#446013).

-------------------------------------------------------------------
Wed Jan 21 18:51:54 CET 2009 - jbenc@suse.cz

- patches.fixes/mac80211-add-direct-probe.patch: mac80211:
  add direct probe before association (bnc#461889).

-------------------------------------------------------------------
Wed Jan 21 16:38:10 CET 2009 - hare@suse.de

- patches.drivers/mptsas-discover-all-devices: mptsas driver
  fails to discover devices (bnc#459932).

-------------------------------------------------------------------
Wed Jan 21 14:04:08 CET 2009 - jbeulich@novell.com

- Update Xen patches to 2.6.27.12.
- patches.xen/764-netback-foreign-pages.patch: netback: handle
  non-netback foreign pages.
- patches.xen/769-evtchn-CPU-offline.patch: evtchn: Fix CPU offlining
  to switch all affected ports belonging to a particular /dev/evcthn
  user.
- patches.xen/gso-size-check.patch: gso: Ensure that the packet
  is long enough.
- patches.xen/xen-S3-MSI: fix Dom0 resume from S3 when MSI is
  in use (bnc#435596).
- patches.xen/xen3-e1000e_ioremap_sanity_check: ioremap sanity
  check to catch mapping requests exceeding the BAR sizes
  (bnc#425480).
- patches.xen/xen3-x86-fix-kmap-contig.patch: x86: contiguous
  kmap fix (bnc#449812).

-------------------------------------------------------------------
Wed Jan 21 12:08:54 CET 2009 - olh@suse.de

- update patches.suse/radeon-monitor-jsxx-quirk.patch:
  implement correct model matching

-------------------------------------------------------------------
Wed Jan 21 10:20:05 CET 2009 - olh@suse.de

- update patches.suse/dm-mpath-tracking-nr-bytes:
  lpp_end_io gets nr_bytes as third arg

-------------------------------------------------------------------
Wed Jan 21 10:04:08 CET 2009 - olh@suse.de

- update patches.suse/radeon-monitor-jsxx-quirk.patch:
  match all JSxx/QSxx models based on the first 4 chars in 'model'

-------------------------------------------------------------------
Wed Jan 21 08:09:10 CET 2009 - olh@suse.de

- update patches.arch/ppc-axon-missing-msi-workaround-5.diff:
  Fix MSI after kexec (bnc#467633)

-------------------------------------------------------------------
Tue Jan 20 21:01:18 CET 2009 - gregkh@suse.de

- clean up patch fuzz after 2.6.27.12 inclusion.

-------------------------------------------------------------------
Tue Jan 20 20:50:47 CET 2009 - gregkh@suse.de

- Update to the real 2.6.27.12

-------------------------------------------------------------------
Tue Jan 20 17:00:55 CET 2009 - jeffm@suse.de

- patches.suse/reiserfs_warning-reentrant: reiserfs: eliminate
  reiserfs_warning from uniqueness functions; Fixes deadlock.

-------------------------------------------------------------------
Tue Jan 20 16:39:35 CET 2009 - olh@suse.de

- patches.drivers/cxgb3-ser.patch:
  reset the adapter on fatal error (bnc#466062 - LTC51042)

-------------------------------------------------------------------
Tue Jan 20 15:24:43 CET 2009 - jjolly@suse.de

- patches.arch/s390-08-03-iucv-cpu-hotremove.diff: iucv: failing
  cpu hot remove for inactive iucv (bnc#466462,LTC#51104).
- patches.arch/s390-08-04-compat-sigaltstack.diff:
  kernel: 31 bit compat sigaltstack syscall fails with
  -EFAULT. (bnc#466462,LTC#50888).
- patches.arch/s390-08-05-af_iucv-msgpeek-fix.patch:
  af_iucv: System hang if recvmsg() is used with MSG_PEEK
  (bnc#466462,LTC#51136).

-------------------------------------------------------------------
Tue Jan 20 15:15:19 CET 2009 - hare@suse.de

- patches.suse/dm-mpath-accept-failed-paths: Only accept
  non-existing paths when adding failed paths (bnc#467579)

-------------------------------------------------------------------
Tue Jan 20 12:19:52 CET 2009 - mmarek@suse.cz

- rpm/kernel-source.spec.in: set CONFIG_DEBUG_INFO=y in the
  packaged .configs if builfing debug packages (bnc#460887)

-------------------------------------------------------------------
Mon Jan 19 16:40:39 CET 2009 - mmarek@suse.cz

- rpm/kernel-binary.spec.in: set %tolerate_kabi_changes to 6

-------------------------------------------------------------------
Mon Jan 19 16:40:11 CET 2009 - mmarek@suse.cz

- patches.suse/export-iwl_rx_allocate: reintroduce
  EXPORT_SYMBOL(iwl_rx_allocate).

-------------------------------------------------------------------
Mon Jan 19 13:56:20 CET 2009 - mmarek@suse.cz

- import SLE11 RC2 reference kabi

-------------------------------------------------------------------
Mon Jan 19 11:35:12 CET 2009 - hare@suse.de

- patches.drivers/mpt-return-all-sense-data: MPT Fusion doesn't
  return all sense data (bnc#466179).

-------------------------------------------------------------------
Sat Jan 17 00:20:49 CET 2009 - gregkh@suse.de

- Update to 2.6.27.12-rc2

-------------------------------------------------------------------
Fri Jan 16 17:46:11 CET 2009 - od@suse.de

- patches.arch/x86-call-boot-IRQ-quirks-at-end-of-device-init-and-during-resume.patch:
  call boot IRQ quirks at end of device init and during resume.
- patches.arch/x86-disable-AMD-ATI-boot-interrupt-generation.patch:
  update to upstream variant of this patch:
    - integrate an older quirk to make IO-APIC mode work on AMD
      8131 rev. A0 and B0
    - fix boot IRQ disabling logic for AMD 813x
    - remove unneeded code for AMD SB700S

-------------------------------------------------------------------
Fri Jan 16 16:09:26 CET 2009 - jbeulich@novell.com

- patches.arch/x86-fix-kmap-contig.patch: x86: contiguous kmap
  fix (bnc#449812).

-------------------------------------------------------------------
Fri Jan 16 10:55:12 CET 2009 - olh@suse.de

- enable mptsas in kdump kernel to allow crashdump on QS2x blades

-------------------------------------------------------------------
Fri Jan 16 08:44:42 CET 2009 - tiwai@suse.de

Fix STAC925x patch again
- patches.drivers/alsa-hda-stac925x-init-fix: ALSA: hda - Fix
  (yet more) STAC925x issues (bnc#460478).

-------------------------------------------------------------------
Fri Jan 16 07:03:59 CET 2009 - jjolly@suse.de

- patches.arch/s390-08-01-cio-fix-mp-mode.diff: cio: fix
  subchannel multipath mode setup (bnc#466462,LTC#51047).
- patches.arch/s390-08-02-zfcp-gpn-align-fix.diff: zfcp: fix
  memory alignment for GPN_FT requests. (bnc#466462).

-------------------------------------------------------------------
Thu Jan 15 23:53:36 CET 2009 - gregkh@suse.de

- Update config files for vanilla kernel versions due to new config
  option added in 2.6.27.12-rc1.

-------------------------------------------------------------------
Thu Jan 15 23:47:39 CET 2009 - gregkh@suse.de

- Update to 2.6.27.12-rc1:
  - security fixes
  - fixes CVE-2009-0029
  - bug fixes all over the place.
  - obsoletes the following patches:
    - patches.arch/ppc-cmm_no_kdump.patch
    - patches.drivers/alsa-caiaq-midi-oops-fix
    - patches.drivers/alsa-hda-hp-6730b-quirk
    - patches.drivers/ibmvfc-host_init_delay.patch
    - patches.drivers/ibmvfc-improve_sync_events.patch
    - patches.fixes/PCI-Suspend-and-resume-PCI-Express-ports-with-interrupts-disabled.patch
    - patches.fixes/PCI-handle-PCI-state-saving-with-interrupts-disabled.patch
    - patches.fixes/fs-symlink-write_begin-allocation-context-fix.patch
    - patches.fixes/mm-lockless-pagecache-barrier.patch
    - patches.fixes/pci-rework-suspend-of-devices-with-no-drivers.patch
    - patches.fixes/uv-remove-erroneous-BAU-init
- Update config files.

-------------------------------------------------------------------
Thu Jan 15 11:37:26 CET 2009 - tiwai@suse.de

- patches.drivers/alsa-virtuoso-no-eeprom-overwrite: sound:
  virtuoso: do not overwrite EEPROM on Xonar D2/D2X (bnc#462365).

-------------------------------------------------------------------
Thu Jan 15 11:16:35 CET 2009 - bwalle@suse.de

- patches.suse/s390-System.map.diff:
  Strip L2^B symbols (bnc #456682).

-------------------------------------------------------------------
Thu Jan 15 11:09:29 CET 2009 - tiwai@suse.de

- patches.drivers/alsa-hda-gateway-fix: ALSA: patch_sigmatel:
  Add missing Gateway entries and autodetection (bnc#460478).
- patches.drivers/alsa-hda-gateway-fix2: ALSA: hda - More fixes
  on Gateway entries (bnc#460478).
- patches.drivers/alsa-hda-hp-dv5-mic-fix: ALSA: hda - Fix HP
  dv5 mic input (bnc#462913).
- patches.drivers/alsa-hda-hp-dv5-quirk: ALSA: hda - Add quirk
  for another HP dv5 (bnc#462913).
- patches.drivers/alsa-hda-idt92hd83-fix-typo: ALSA: hda -
  Fix a typo.
- patches.drivers/alsa-hda-samsung-q45-quirk: ALSA: hda - Add
  automatic model setting for Samsung Q45.
- patches.drivers/alsa-hda-seek-for-codec-id: ALSA: hda - Add
  a new function to seek for a codec ID (bnc#460478).
- patches.drivers/alsa-hda-sigmatel-no-hp-reset: ALSA: hda -
  Don't reset HP pinctl in patch_sigmatel.c (bnc#460478).
- patches.drivers/alsa-hda-stac925x-init-fix: ALSA: hda - Fix
  missing initialization of NID 0x0e for STAC925x (bnc#460478).

-------------------------------------------------------------------
Thu Jan 15 08:40:13 CET 2009 - olh@suse.de

- patches.arch/ppc-fix_hugepage_check.patch:
  is_hugepage_only_range() must account for both 4kB and 64kB
  slices (bnc#466229 - LTC51063)

-------------------------------------------------------------------
Wed Jan 14 23:23:42 CET 2009 - jeffm@suse.de

- Update config files: Disabled PARAVIRT on vanilla and LGUEST.

-------------------------------------------------------------------
Wed Jan 14 23:07:16 CET 2009 - jeffm@suse.de

- Enabled patches.suse/unlock_page-speedup.patch

-------------------------------------------------------------------
Wed Jan 14 22:00:49 CET 2009 - rjw@suse.de

- patches.fixes/PCI-PM-Split-PCI-Express-port-suspend-resume.patch:
  PCI PM: Split PCI Express port suspend-resume (bnc#455926).
- patches.fixes/PCI-Suspend-and-resume-PCI-Express-ports-with-interrupts-disabled.patch:
  PCI: Suspend and resume PCI Express ports with interrupts
  disabled (bnc#455926).
- patches.fixes/PCI-handle-PCI-state-saving-with-interrupts-disabled.patch:
  PCI: handle PCI state saving with interrupts disabled
  (bnc#455926).
- patches.fixes/pci-rework-suspend-of-devices-with-no-drivers.patch:
  PCI: Rework default handling of suspend and resume (bnc#455926).

-------------------------------------------------------------------
Wed Jan 14 19:38:29 CET 2009 - jeffm@suse.de

- Update config files: Disable PARAVIRT.

-------------------------------------------------------------------
Wed Jan 14 19:20:29 CET 2009 - gregkh@suse.de

- refresh patches for fuzz due to update to 2.6.27.11

-------------------------------------------------------------------
Wed Jan 14 19:02:21 CET 2009 - gregkh@suse.de

- Update to final version of 2.6.27.11

-------------------------------------------------------------------
Wed Jan 14 16:38:47 CET 2009 - kkeil@suse.de

- patches.drivers/ixgbe-dcb-setstate.patch: Bugfix for ixgbe
  and kernel DCB netlink code. (bnc#458194)
- patches.drivers/ixgbe_DCB_compile_err.patch: DCB compile
  error fix. (bnc#465923)
- Update config files.

-------------------------------------------------------------------
Wed Jan 14 15:56:58 CET 2009 - trenn@suse.de

- patches.fixes/acpi_irq_quirk_pci_irq_derive.patch: Delete.
It came out that this is an already fixed BIOS bug. The quirk
is not needed anymore.

-------------------------------------------------------------------
Wed Jan 14 14:53:51 CET 2009 - trenn@suse.de

- patches.fixes/acpi_fix_double_slash_root_prefix_handling.patch:
  In AcpiNsGetInternalNameLength, skip the redundant backslash
  of RootPrefix (http://bugzilla.kernel.org/show_bug.cgi?id=11541
  http://www.acpica.org/bugzilla/show_bug.cgi?id=739).
- patches.fixes/acpi_video_always_update_sys.patch: video: always
  update the brightness when poking "brightness" (bnc#450149).
- patches.fixes/acpi_video_handle_reversed_brightness_info.patch:
  ACPI: video: Fix reversed brightness behavior on ThinkPad SL
  series (bnc#450149).

-------------------------------------------------------------------
Wed Jan 14 08:45:29 CET 2009 - olh@suse.de

- patches.fixes/sched-fix-__load_balance_iterator-for-cfs-with-on.patch:
  fix __load_balance_iterator() for cfs with only one task
  (bnc#457594 - LTC50544)

-------------------------------------------------------------------
Wed Jan 14 08:32:32 CET 2009 - olh@suse.de

- patches.fixes/xfs-redirty-ENOSPC.patch: Re-dirty pages on
  ENOSPC when converting delayed allocations (bnc#433112 - LTC48749)

-------------------------------------------------------------------
Wed Jan 14 04:33:33 CET 2009 - npiggin@suse.de

- Added guarded patches:
- patches.suse/mnt-want-write-speedup.patch: fs: mnt_want_write
  speedup (bnc#436953).
- patches.suse/mnt_clone_write.patch: fs: introduce
  mnt_clone_write (bnc#436953).
- patches.suse/unlock_page-speedup.patch: mm: unlock_page speedup
  (bnc#436953).

-------------------------------------------------------------------
Wed Jan 14 00:51:58 CET 2009 - gregkh@suse.de

- Update config files.
- patches.drivers/add-via-chrome9-drm-support.patch: add Via
  chrome9 drm support.

-------------------------------------------------------------------
Wed Jan 14 00:29:20 CET 2009 - gregkh@suse.de

- patches.drivers/pata_via.c-support-vx855-and-future-chips-whose-ide-controller-use-0x0571.patch:
  pata_via.c: Support VX855 and future chips whose IDE controller
  use 0x0571..

-------------------------------------------------------------------
Tue Jan 13 16:46:08 CET 2009 - hare@suse.de

- patches.fixes/scsi-restart-lookup-by-target: Modify patch
  after suggestions from James Bottomley (bnc#465346).

-------------------------------------------------------------------
Tue Jan 13 14:54:58 CET 2009 - hare@suse.de

- patches.fixes/scsi-restart-lookup-by-target: Restart
  scsi_device_lookup_by_target() (bnc#465346).

-------------------------------------------------------------------
Tue Jan 13 10:43:59 CET 2009 - olh@suse.de

- update patches.drivers/cxgb3-Allocate-multiqueues-at-init-time:
  Allow multiqueue setting in MSI-X mode only (bnc#464351 - LTC50966)

-------------------------------------------------------------------
Tue Jan 13 08:55:32 CET 2009 - olh@suse.de

- patches.drivers/cxgb3i-mainline.patch: fixes bug in tag release
  and sync-up cxgb3i with mainline state (bnc#464508 - LTC50816)

-------------------------------------------------------------------
Tue Jan 13 05:25:12 CET 2009 - gregkh@suse.de

- Update to 2.6.27.11-rc1:
  - lots of minor fixes
  - obsoletes:
    - patches.fixes/md-bitmap-read-do-not-overflow
    - patches.suse/scsi-scsi_transport_srp-shost_data.patch

-------------------------------------------------------------------
Mon Jan 12 20:09:42 CET 2009 - gregkh@suse.de

- supported.conf: add kernel/drivers/acpi/acpi_memhotplug as supported

-------------------------------------------------------------------
Mon Jan 12 19:06:00 CET 2009 - mmarek@suse.cz

- rpm/kernel-source.spec.in, rpm/source-post.sh: handle arch
  symlinks like i586 -> i386 in /usr/src/linux-obj.

-------------------------------------------------------------------
Mon Jan 12 18:39:57 CET 2009 - gregkh@suse.de

- supported.conf: updated staging and other drivers

-------------------------------------------------------------------
Mon Jan 12 18:11:10 CET 2009 - kkeil@suse.de

- patches.drivers/r8169-Tx-performance-tweak-helper: r8169:
  Tx performance tweak helper.
- patches.drivers/r8169-add-8168-8101-registers-description:
  r8169: add 8168/8101 registers description.
- patches.drivers/r8169-add-hw-start-helpers-for-the-8168-and-the-8101:
  r8169: add hw start helpers for the 8168 and the 8101.
- patches.drivers/r8169-additional-8101-and-8102-support: r8169:
  additional 8101 and 8102 support.
- patches.drivers/r8169-use-pci_find_capability-for-the-PCI-E-features:
  r8169: use pci_find_capability for the PCI-E features.
  (bnc#448168)
-------------------------------------------------------------------
Mon Jan 12 15:50:46 CET 2009 - dgollub@suse.de

- scripts/tar-up_and_run_mbuild.sh: use $BUILD_DIR instead of fixed
  "kernel-source" string, to stay in sync with with differet kernel
  variants.

-------------------------------------------------------------------
Mon Jan 12 14:25:27 CET 2009 - mmarek@suse.cz

- rpm/kernel-source.spec.in, rpm/source-post.sh, rpm/source-pre.sh:
  replace the /usr/src/linux-obj symlink with a directory containing
  per-flavor symlinks instead. This allows us to install kernel-source /
  syms and kernel-source-rt / syms-rt in parallel and still find
  everything below /usr/src/linux-obj/.
- rpm/kernel-binary.spec.in: for -rt, install into
      /usr/src/linux-$version-rt-obj.
- rpm/kernel-syms.spec.in: fix kernel-source requires for -rt.

-------------------------------------------------------------------
Sun Jan 11 23:18:21 CET 2009 - jkosina@suse.de

- patches.drivers/input-usbtouchscreen-hw-calibration.patch:
  Input: usbtouchscreen - allow reporting calibrated data
  (bnc#444814).

-------------------------------------------------------------------
Fri Jan  9 18:54:47 CET 2009 - mmarek@suse.cz

- patches.suse/file-capabilities-add-file_caps-switch.diff:
  fix parsing of the file_caps commandline option (bnc#264075)

-------------------------------------------------------------------
Fri Jan  9 18:17:45 CET 2009 - trenn@suse.de

- patches.arch/x86_fix_llc_shared_map__cpu_llc_id_anomolies.patch:
  x86: fix intel x86_64 llc_shared_map/cpu_llc_id anomolies
  (bnc#464329).

-------------------------------------------------------------------
Fri Jan  9 16:25:12 CET 2009 - olh@suse.de

- patches.arch/ppc-cmm_no_kdump.patch:
  Disable Collaborative Memory Manager for kdump (bnc#460552 - LTC50789)

-------------------------------------------------------------------
Fri Jan  9 16:13:13 CET 2009 - jslaby@suse.cz

- patches.suse/cgroup-disable-memory.patch: memcg: disable the
  memory controller by default.
- patches.suse/add-enable_cgroup-parameter.patch: Delete.
- patches.suse/disable-cgroups.patch: Delete.

-------------------------------------------------------------------
Fri Jan  9 16:13:09 CET 2009 - olh@suse.de

- patches.suse/radeon-monitor-jsxx-quirk.patch
  fix compile errors

-------------------------------------------------------------------
Fri Jan  9 15:40:35 CET 2009 - jslaby@suse.de

- patches.fixes/ath5k-ignore-calibration-return-value.patch:
  ath5k: ignore the return value of
  ath5k_hw_noise_floor_calibration (bnc#446541).

-------------------------------------------------------------------
Fri Jan  9 15:37:22 CET 2009 - jslaby@suse.de

- patches.fixes/cgroups-suppress-cloning-warning.patch: cgroups:
  suppress bogus warning messages (bnc#460961).

-------------------------------------------------------------------
Fri Jan  9 15:28:56 CET 2009 - olh@suse.de

- patches.suse/radeon-monitor-jsxx-quirk.patch: Add quirk for
  the graphics adapter in some JSxx (bnc#461002 - LTC50817)

-------------------------------------------------------------------
Fri Jan  9 14:34:02 CET 2009 - trenn@suse.de

- patches.fixes/acpi_irq_quirk_pci_irq_derive.patch: ACPI: Do not
  derive IRQ from parent bridge/device via boot param/dmi list
  (bnc#437211).
- patches.suse/acpi_osi_sle11_ident.patch: Provide possibility
  for vendors to fix BIOS issues for SLE11 only (none).

-------------------------------------------------------------------
Fri Jan  9 13:03:36 CET 2009 - hare@suse.de

- patches.drivers/blk-request-based-multipath-update: Rediff.
- patches.fixes/scsi-refactor-busy-processing: refactor
  sdev/starget/shost busy checking; break out from
  blk-request-based-multipath-update.

-------------------------------------------------------------------
Fri Jan  9 12:31:34 CET 2009 - hare@suse.de

- patches.drivers/lpfc-8.2.8.11-update: Update lpfc from 8.2.8.10
  to 8.2.8.11 (bnc#464662).
- patches.fixes/scsi-call-unprep_request-under-lock: scsi_lib:
  only call scsi_unprep_request() under queue lock (bnc#464155).
- patches.fixes/scsi-fix-hang-in-starved-list-processing: Fix
  hang in starved list processing (bnc#464155).

-------------------------------------------------------------------
Fri Jan  9 12:28:55 CET 2009 - kkeil@suse.de

- patches.drivers/bnx2-Add-PCI-ID-for-5716S: bnx2: Add PCI ID
  for 5716S
- patches.drivers/bnx2-Fix-bug-in-bnx2_free_rx_mem_: bnx2:
  Fix bug in bnx2_free_rx_mem() (bnc#464130)

-------------------------------------------------------------------
Fri Jan  9 12:11:23 CET 2009 - jslaby@suse.cz

- patches.suse/disable-cgroups.patch: Disable all cgroups
  (bnc#436025).

-------------------------------------------------------------------
Fri Jan  9 11:39:59 CET 2009 - hare@suse.de

- Backporting block layer fixes (bnc#464155):
  * patches.fixes/block-add-comment-in-blk_rq_timed_out: add
    comment in blk_rq_timed_out() about why next can not be 0
  * patches.fixes/block-fix-blk_start_queueing: block: Fix
    blk_start_queueing() to not kick a stopped queue.
  * patches.fixes/block-leave-the-request-timeout-timer-running:
    block: leave the request timeout timer running even on an
    empty list.
  * patches.fixes/block-optimizations-in-blk_rq_timed_out_timer:
    block: optimizations in blk_rq_timed_out_timer().
  * patches.fixes/block-suppress-buffer-IO-errors: block: Supress
    Buffer I/O errors when SCSI REQ_QUIET flag set.
  * patches.fixes/block-use-round_jiffies_up: Block: use
    round_jiffies_up().
  * patches.fixes/round-jiffies-up: Add round_jiffies_up and
    related routines.

-------------------------------------------------------------------
Fri Jan  9 11:21:39 CET 2009 - jbeulich@novell.com

- patches.xen/xen3-acpi-pci-pci-msi-_osc-support-capabilities-called-when-root-bridge-added.patch:
  ACPI/PCI: PCI MSI _OSC support capabilities called when root
  bridge added (bnc#438941).

-------------------------------------------------------------------
Fri Jan  9 10:23:55 CET 2009 - hare@suse.de

- patches.fixes/scsi_dh-retry-on-UNIT_ATTENTION: scsi_dh_rdac
  does not retry MODE SENSE on UNIT ATTENTION (bnc#464155).
- patches.suse/scsi-check-removed-device-for-offline: Only check
  for SDEV_OFFLINE and SDEV_DEL, not SDEV_CANCEL.

-------------------------------------------------------------------
Fri Jan  9 10:06:29 CET 2009 - jslaby@suse.cz

- patches.suse/add-enable_cgroup-parameter.patch: Add
  cgroup_enable parameter (bnc#436025).

-------------------------------------------------------------------
Fri Jan  9 00:19:19 CET 2009 - gregkh@suse.de

- patches.drivers/acpi-pci-include-missing-acpi.h-file-in-pci-acpi.h.patch:
  ACPI/PCI: include missing acpi.h file in
  pci-acpi.h. (bnc#438941).

-------------------------------------------------------------------
Fri Jan  9 00:14:25 CET 2009 - gregkh@suse.de

- clean up patch fuzz

-------------------------------------------------------------------
Thu Jan  8 23:56:01 CET 2009 - gregkh@suse.de

- patches.drivers/acpi-pci-pci-msi-_osc-support-capabilities-called-when-root-bridge-added.patch:
  ACPI/PCI: PCI MSI _OSC support capabilities called when root
  bridge added (bnc#438941).
- patches.drivers/acpi-pci-pcie-aer-_osc-support-capabilities-called-when-root-bridge-added.patch:
  ACPI/PCI: PCIe AER _OSC support capabilities called when root
  bridge added (bnc#438941).
- patches.drivers/acpi-pci-pcie-aspm-_osc-support-capabilities-called-when-root-bridge-added.patch:
  ACPI/PCI: PCIe ASPM _OSC support capabilities called when root
  bridge added (bnc#438941).
- patches.drivers/acpi-pci-remove-obsolete-_osc-capability-support-functions.patch:
  ACPI/PCI: remove obsolete _OSC capability support functions
  (bnc#438941).

-------------------------------------------------------------------
Thu Jan  8 23:06:58 CET 2009 - gregkh@suse.de

- patches.drivers/acpi-pci-call-_osc-support-during-root-bridge-discovery.patch:
  ACPI/PCI: call _OSC support during root bridge discovery
  (bnc#438941).
- patches.drivers/acpi-pci-change-pci_osc_control_set-to-query-control-bits-first.patch:
  ACPI/PCI: Change pci_osc_control_set() to query control bits
  first (bnc#438941).
- patches.drivers/acpi-pci-fix-possible-race-condition-on-_osc-evaluation.patch:
  ACPI/PCI: Fix possible race condition on _OSC evaluation
  (bnc#438941).
- patches.drivers/acpi-pci-include-missing-acpi.h-file-in-pci-acpi.h.patch:
  ACPI/PCI: include missing acpi.h file in
  pci-acpi.h. (bnc#438941).
- patches.drivers/acpi-pci-pci-extended-config-_osc-support-called-when-root-bridge-added.patch:
  ACPI/PCI: PCI extended config _OSC support called when root
  bridge added (bnc#438941).

-------------------------------------------------------------------
Thu Jan  8 19:38:41 CET 2009 - gregkh@suse.de

- patches.drivers/bnx2x-version-update.patch: bnx2x: Version
  Update (bnc#439679).

-------------------------------------------------------------------
Thu Jan  8 19:16:28 CET 2009 - jjolly@suse.de

- patches.arch/s390-07-01-zfcp-port-failed-message.diff: zfcp:
  Remove message for failed port (bnc#464466).
- patches.arch/s390-07-02-zfcp-unchained-fsf.diff: zfcp: Add
  support for unchained FSF requests (bnc#464466).
- patches.arch/s390-07-03-topology-fix.diff: kernel: fix cpu
  topology support (bnc#464466).
- patches.arch/s390-07-04-dasd-failfast.patch: dasd: Add
  'failfast' device feature. (bnc#464466,LTC#43066).

-------------------------------------------------------------------
Thu Jan  8 15:47:53 CET 2009 - tiwai@suse.de

- patches.drivers/alsa-caiaq-midi-oops-fix: ALSA: caiaq - Fix
  Oops with MIDI.

-------------------------------------------------------------------
Thu Jan  8 15:13:22 CET 2009 - knikanth@suse.de

- patches.fixes/dm-avoid-put-table-dm_any_congested: dm: avoid
  destroying table in dm_any_congested (bnc#457205).
- patches.fixes/dm-table-ref-count: dm table: rework reference
  counting (bnc#457205).
- patches.fixes/dm-unbind-drop-ref: dm table: drop reference at
  unbind (bnc#457205).

-------------------------------------------------------------------
Thu Jan  8 13:00:35 CET 2009 - olh@suse.de

- update kdump config, disable some unused drivers

-------------------------------------------------------------------
Thu Jan  8 12:58:45 CET 2009 - olh@suse.de

- refresh config files, no functional changes

-------------------------------------------------------------------
Thu Jan  8 12:52:20 CET 2009 - olh@suse.de

- patches.drivers/ehea-modinfo.patch:
  use separate table for module alias (bnc#435215 - LTC48564)

-------------------------------------------------------------------
Thu Jan  8 12:41:24 CET 2009 - tiwai@suse.de

Backport fixes for HD-audio from the upstream:
- patches.drivers/alsa-hda-ad1882-id-typo-fix: ALSA: hda -
  Fix typos for AD1882 codecs.
- patches.drivers/alsa-hda-ad1986a-laptop-eapd-model-back: ALSA:
  hda - make laptop-eapd model back for AD1986A.
- patches.drivers/alsa-hda-hp2230s-quirk: ALSA: hda - Add quirk
  for HP 2230s (bnc#461660).
- patches.drivers/alsa-hda-sigmatel-add-missing-terminators:
  ALSA: hda - Add missing terminators in patch_sigmatel.c.

-------------------------------------------------------------------
Thu Jan  8 11:46:43 CET 2009 - bwalle@suse.de

- Update config files: Enable CONFIG_EHEA=m (and CONFIG_IBMEBUS=y)
  for ppc/kdump and ppc64/kdump (bnc #459119).

-------------------------------------------------------------------
Thu Jan  8 10:57:36 CET 2009 - jblunck@suse.de

- Make kernel-source.changes incremental again

-------------------------------------------------------------------
Thu Jan  8 10:15:08 CET 2009 - olh@suse.de

- supported.conf: rename dm-leastpending-path to dm-leastpending

-------------------------------------------------------------------
Thu Jan  8 09:27:28 CET 2009 - olh@suse.de

- patches.drivers/ehea-modinfo.patch:
  add alias entry for portN properties (bnc#435215 - LTC48564)

-------------------------------------------------------------------
Thu Jan  8 08:19:15 CET 2009 - olh@suse.de

- patches.drivers/ibmvfc-abort-response.patch:
  Fixup command response translation (bnc#459383 - LTC50695)

-------------------------------------------------------------------
Thu Jan  8 08:15:34 CET 2009 - olh@suse.de

- patches.drivers/ibmvfc-improve_sync_events.patch:
  Improve async event handling (bnc#460567 - LTC50778)

-------------------------------------------------------------------
Thu Jan  8 06:29:53 CET 2009 - gregkh@suse.de

- patches.drivers/via-unichrome-drm-bugfixes.patch: via: Unichrome
  DRM bugfixes.

-------------------------------------------------------------------
Thu Jan  8 06:19:53 CET 2009 - coly.li@suse.de

- Move patch from patches.suse/dlm-fix-shutdown-cleanup.patch to
  patches.fixes/dlm-fix-shutdown-cleanup.patch

-------------------------------------------------------------------
Thu Jan  8 06:11:18 CET 2009 - coly.li@suse.de

- Fixes a regression from commit
  0f8e0d9a317406612700426fad3efab0b7bbc467, 
  "dlm: allow multiple lockspace creates".

-------------------------------------------------------------------
Wed Jan  7 16:37:22 CET 2009 - olh@suse.de

- patches.arch/ppc-pseries-cpu-migrate.patch: Update
  default_server during migrate_irqs_away (bnc#460566 - LTC50723)

-------------------------------------------------------------------
Wed Jan  7 16:25:48 CET 2009 - jack@suse.cz

- patches.suse/mm-increase-dirty-limits.patch: Increase limits
  for starting writeback of dirty data (bnc#449662).

-------------------------------------------------------------------
Wed Jan  7 15:43:23 CET 2009 - ghaskins@suse.de

- Update config files (part of bnc#448412).

-------------------------------------------------------------------
Wed Jan  7 14:55:19 CET 2009 - ghaskins@suse.de

- patches.fixes/ia64-configure-HAVE_UNSTABLE_SCHED_CLOCK-for-SGI_SN.patch:
  configure HAVE_UNSTABLE_SCHED_CLOCK for SGI_SN systems (bnc#448412).

-------------------------------------------------------------------
Wed Jan  7 13:53:32 CET 2009 - hare@suse.de

- patches.drivers/lpfc-8.2.8.10-update: Emulex 8.2.8.10 driver
  patches for SLE11 (bnc#460775).

-------------------------------------------------------------------
Wed Jan  7 13:37:56 CET 2009 - knikanth@suse.de

- patches.suse/dm-barrier-single-device: Update Patch-mainline
  header. Patch is not refreshed as it breaks kabi (FATE#304489).

-------------------------------------------------------------------
Wed Jan  7 12:35:13 CET 2009 - hare@suse.de

- patches.drivers/cciss-driver-panic-on-volume-delete: cciss
  driver may panic if a logical volume is deleted (bnc#459553).

-------------------------------------------------------------------
Wed Jan  7 10:32:20 CET 2009 - hare@suse.de

- patches.suse/scsi-netlink-ml: Use GFP_ATOMIC to avoid deadlocks
  (bnc#461747).

-------------------------------------------------------------------
Wed Jan  7 09:55:34 CET 2009 - hare@suse.de

- patches.fixes/fc_transport-devloss-callback-restore: FC devloss
  callback not called when devloss timer fires (bnc#463289).

-------------------------------------------------------------------
Wed Jan  7 09:47:10 CET 2009 - hare@suse.de

- patches.suse/dm-mpath-leastpending-path-update: Update
  least-pending-IO dynamic load balancer (bnc#444199).
- patches.suse/dm-mpath-queue-length-load-balancing: Rediff.
- patches.suse/dm-mpath-service-time-load-balancing: Rediff.
- patches.suse/dm-mpath-tracking-nr-bytes: Rediff.
- patches.suse/dm-mpath-leastpending-path: Delete.

-------------------------------------------------------------------
Tue Jan  6 19:38:30 CET 2009 - jeffm@suse.de

- patches.fixes/uv-remove-erroneous-BAU-init: UV: remove erroneous
  BAU initialization (bnc#463313).

-------------------------------------------------------------------
Tue Jan  6 18:36:57 CET 2009 - jjolly@suse.de

- patches.arch/s390-06-01-qeth-ext-src-mac-addr.patch: qeth:
  exploit source MAC address for inbound layer3 packets
  (bnc#458339).
- patches.arch/s390-06-02-qeth-layercrash.patch: qeth: avoid
  crash in case of layer mismatch for VSWITCH (bnc#458339).
- patches.arch/s390-06-03-dasd_sim_sense_condition.patch: Fix
  unsolicited SIM sense condition. (bnc#458339).
- patches.arch/s390-06-04-qdio_ssqd_memcpy.patch: qdio: fix
  broken memcpy (bnc#458339).
- patches.arch/s390-06-05-qdio_s390dbf.patch: qdio: rework
  s390dbf usage  (bnc#458339).
- patches.arch/s390-06-06-qdio_inbound_ack.patch: qdio: rework
  inbound buffer acknowledgement (bnc#458339).
- patches.arch/s390-06-07-cio-attach_detach.patch: cio: Crashes
  when repeatetly attaching/detaching devices. (bnc#458339).

-------------------------------------------------------------------
Tue Jan  6 14:37:15 CET 2009 - npiggin@suse.de

- patches.arch/x86-fix-kmap-contig.patch: x86: Jan's comments for
  contiguous kmap fix (bnc#449812).

-------------------------------------------------------------------
Tue Jan  6 07:54:29 CET 2009 - npiggin@suse.de

- patches.fixes/mm-lockless-pagecache-barrier.patch: update.

-------------------------------------------------------------------
Mon Jan  5 17:38:52 CET 2009 - mmarek@suse.cz

- patches.suse/modpost-filter-out-built-in-depends: modpost:
  filter out "built-in" depends (bnc#450085).
- patches.drivers/0002-Staging-add-TAINT_CRAP-flag-to-drivers-staging-modu.patch:
  refresh.

-------------------------------------------------------------------
Mon Jan  5 14:09:57 CET 2009 - npiggin@suse.de

- Fix ps3 config.

-------------------------------------------------------------------
Mon Jan  5 09:53:42 CET 2009 - npiggin@suse.de

- patches.fixes/mm-lockless-pagecache-barrier.patch: mm lockless
  pagecache barrier fix.

-------------------------------------------------------------------
Mon Jan  5 09:29:04 CET 2009 - npiggin@suse.de

- patches.fixes/fs-symlink-write_begin-allocation-context-fix.patch:
  fs symlink write_begin allocation context fix.

-------------------------------------------------------------------
Mon Jan  5 09:11:14 CET 2009 - npiggin@suse.de

- Update config files.

-------------------------------------------------------------------
Mon Jan  5 08:51:10 CET 2009 - npiggin@suse.de

- patches.suse/cgroup-freezer.patch: cgroup freezer update (bnc#417294,
  fate#304191, fate#201036).
<|MERGE_RESOLUTION|>--- conflicted
+++ resolved
@@ -1,5 +1,4 @@
 -------------------------------------------------------------------
-<<<<<<< HEAD
 Thu Mar  4 07:23:44 CET 2010 - bphilips@suse.de
 
 - patches.drivers/tg3-Add-more-partno-entries-for-fallback-path.patch:
@@ -24,12 +23,12 @@
   tg3: Turn off multiple DMA reads for 5717 (bnc#585191).
 - patches.drivers/tg3-Unwedge-stuck-MSI-X-vectors.patch: tg3:
   Unwedge stuck MSI-X vectors (bnc#585191).
-=======
+
+-------------------------------------------------------------------
 Thu Mar  4 04:34:46 CET 2010 - nfbrown@suse.de
 
 - patches.fixes/sunrpc-monotonic-expiry: sunrpc: use monotonic
   time in expiry cache (bnc#578668).
->>>>>>> 7e7b47e3
 
 -------------------------------------------------------------------
 Thu Mar  4 01:39:30 CET 2010 - jjolly@suse.de
