-------------------------------------------------------------------
<<<<<<< HEAD
Fri Nov  7 08:07:10 CET 2008 - olh@suse.de

- remove patches.arch/ppc64-rpanote-relocate-firmware.patch
  older firmware versions can handle relocation properly (bnc#427960)

-------------------------------------------------------------------
Fri Nov  7 07:56:00 CET 2008 - jjolly@suse.de

- patches.drivers/cxgb3-get_drvinfo-deadlock.patch: RDMA/cxgb3:
  deadlock in iw_cxgb3 can cause hang when configuring
  interface. (bnc#430998).
=======
Fri Nov  7 08:26:35 CET 2008 - gregkh@suse.de

- patches.kernel.org/net-fix-recursive-descent-in-__scm_destroy.patch:
  net: Fix recursive descent in __scm_destroy()..
>>>>>>> bbf8d165

-------------------------------------------------------------------
Fri Nov  7 06:32:54 CET 2008 - gregkh@suse.de

- patches.suse/perfmon2.patch: perfmon2 (bnc#430298).

-------------------------------------------------------------------
Fri Nov  7 05:21:56 CET 2008 - nfbrown@suse.de

- patches.fixes/nfs-write.c-bug-removal.patch: Revert "NFS:
  Allow redirtying of a completed unstable write." (442267).
  It causes a BUG().

-------------------------------------------------------------------
Fri Nov  7 04:18:42 CET 2008 - nfbrown@suse.de

- patches.kernel.org/md-raid10-recovoery-fix.path: md: fix bug
  in raid10 recovery..
- patches.suse/md-notify-when-stopped: md: notify udev when an
  md array is stopped..:  Removed much of this patch as it turned out
  to be both buggy and unnecessary (the ioctl can be done from
  mdadm).

-------------------------------------------------------------------
Thu Nov  6 21:38:27 CET 2008 - kkeil@suse.de

- patches.drivers/ixgbe-sfp.patch: ixgbe driver update to add
  Longcove (SFP+) NIC support for FCoE needs (bnc#442411)

-------------------------------------------------------------------
Thu Nov  6 20:15:19 CET 2008 - gregkh@suse.de

- enable CONFIG_X86_SUMMIT, CONFIG_X86_ES7000, and CONFIG_X86_BIGSMP
  for the i386 default kernel, so that the installer can actually
  boot on "modern" multiprocessor i386 boxes (bnc#428247)

-------------------------------------------------------------------
Thu Nov  6 19:17:46 CET 2008 - jblunck@suse.de

- rpm/kernel-binary.spec.in: Call make vdso_install only on x86 and ppc.

-------------------------------------------------------------------
Thu Nov  6 18:50:47 CET 2008 - jblunck@suse.de

- rpm/kernel-binary.spec.in: Call make vdso_install to install the
  vdso shared objects for debugging.

-------------------------------------------------------------------
Thu Nov  6 17:31:25 CET 2008 - jjolly@suse.de

- patches.drivers/intel-ibex-peak-device-ids.patch: x86/PCI: irq
  and pci_ids patch for Intel Ibex Peak DeviceIDs (bnc#415383).
- patches.drivers/intel-ibex-peak-device-support.patch: i2c-i801:
  Add support for Intel Ibex Peak (bnc#415383).

-------------------------------------------------------------------
Thu Nov  6 16:11:54 CET 2008 - jjolly@suse.de

- patches.arch/s390-03-01-stp-init.patch: Fixed patch for build
- patches.arch/s390-03-04-qdio_multicast_performance.patch: dasd:
  fix  message flood for unsolicited interrupts (bnc#440610).
- patches.arch/s390-03-05-dasd-block-uevent.patch: dasd: DASD
  uevents are not sent correctly (bnc#440610,LTC#49429).
- patches.arch/s390-03-06-zfcp-hexdump.patch: zfcp: fix hexdump
  data in s390dbf traces (bnc#440610).

-------------------------------------------------------------------
Thu Nov  6 15:52:52 CET 2008 - jjolly@suse.de

- patches.arch/s390-03-01-stp-init.patch: kernel: Fix
  initialization of stp. (bnc#440610,LTC#49639).
- patches.arch/s390-03-02-setup_memory.patch: kernel: Fix range
  for add_active_range() in setup_memory() (bnc#440610,LTC#49639).
- patches.arch/s390-03-03-dasd_unsolicited_interrupt.patch:
  dasd: fix  message flood for unsolicited interrupts
  (bnc#440610,LTC#49639).

-------------------------------------------------------------------
Thu Nov  6 15:16:13 CET 2008 - jjolly@suse.de

- patches.arch/s390-02-10-zfcp-scan-online.patch: wait for port
  scan when setting FCP device online (bnc#434333).

-------------------------------------------------------------------
Thu Nov  6 12:11:01 CET 2008 - jbeulich@novell.com

- Update Xen patches to 2.6.27.4 and c/s 718.
- Update Xen config files.
- patches.arch/x86_sgi_cpus4096-05-update-send_IPI_mask.patch: Include
  pv-ops-Xen changes here
- patches.xen/x86_sgi_xen-x86-cpus4096.patch: Delete.
- patches.xen/xen-configurable-guest-devices: allow number of
  guest devices to be configurable.
- patches.xen/xen-cpufreq-report: make /proc/cpuinfo track
  CPU speed.
- patches.xen/xen-ipi-per-cpu-irq: fold IPIs onto a single
  IRQ each.
- patches.xen/xen-rtl2860-build: Rename to ...
- patches.xen/xen-rt2860-build: ... this.
- patches.xen/xen-sysdev-suspend: use base kernel suspend/resume
  infrastructure.
- patches.xen/xen-virq-per-cpu-irq: fold per-CPU VIRQs onto a
  single IRQ each.
- patches.xen/xen-x86-mmu-batching: Delete.
- patches.xen/xen3-patch-2.6.27.3-4: Linux 2.6.27.4.
- patches.xen/xen3-x2APIC_PATCH_20_of_41_cff73a6ffaed726780b001937d2a42efde553922:
  x64, x2apic/intr-remap: introcude self IPI to genapic routines
  (fate #303948 and fate #303984).
- patches.xen/xen3-x86_sgi_cpus4096-02-fix-send_call_func_ip.patch:
  x86: reduce stack requirements for send_call_func_ipi
  (bnc#425240 FATE304266).
- patches.xen/xen3-x86_sgi_cpus4096-05-update-send_IPI_mask.patch:
  x86 cpumask: Updates to support NR_CPUS=4096 (bnc#425240
  FATE304266).

-------------------------------------------------------------------
Thu Nov  6 11:54:52 CET 2008 - sassmann@suse.de

- patches.arch/ppc-ps3-introduce-ps3_gpu_mutex.patch: required for
  new ps3vram patch
- patches.arch/ppc-ps3-ps3vram-mtd.patch: updated ps3vram patch
  that works with firmware 2.50 (bnc#442227)

-------------------------------------------------------------------
Thu Nov  6 11:39:00 CET 2008 - olh@suse.de

- remove unneeded BuildRequires for dtc

-------------------------------------------------------------------
Thu Nov  6 06:36:15 CET 2008 - jjolly@suse.de

- patches.arch/s390-01-01-self-ptrace-v3.patch: Feature removed
  (bnc#417299)

-------------------------------------------------------------------
Thu Nov  6 01:54:26 CET 2008 - <gregkh@suse.de>

- patches.suse/file-capabilities-add-no_file_caps-switch.patch:
  file capabilities: add no_file_caps switch (v4).
  add the patch back into the tree.

-------------------------------------------------------------------
Wed Nov  5 17:48:13 CET 2008 - jblunck@suse.de

- patches.suse/coredump_filter-add-elfhdr-default.patch: Dump
  elf headers to core per default.

-------------------------------------------------------------------
Wed Nov  5 15:26:49 CET 2008 - teheo@suse.de

Fix !CONFIG_DMI case.

- patches.drivers/dmi-introduce-dmi_first_match: DMI:
  Introduce dmi_first_match to make the interface more flexible
  (bnc#441721).

-------------------------------------------------------------------
Wed Nov  5 14:51:08 CET 2008 - hare@suse.de

- patches.fixes/scsi-skip-nonscsi-device-for-dma: update patch
  to skip all devices with no dma_parms (bnc#431294)

-------------------------------------------------------------------
Wed Nov  5 14:25:30 CET 2008 - agruen@suse.de

- rpm/kernel-module-subpackage: Remove the obsolete kernel-$flavor
  dependency (bnc#440961).

-------------------------------------------------------------------
Wed Nov  5 14:15:24 CET 2008 - jjolly@suse.de

- patches.arch/s390-01-05-kmsg-v2.patch: Removed and replaced with
  v3 of the patch from IBM (bnc#417300)
- patches.arch/s390-01-05-kmsg-v3.patch: Kernel message catalog
  infrastucture and message generation (bnc#417300).
- patches.drivers/driver-core-basic-infrastructure-for-per-module-dynamic-debug-messages.patch:
  Patch edited to allow new kmsg patch

-------------------------------------------------------------------
Wed Nov  5 13:36:02 CET 2008 - agruen@suse.de

- Update config files: set CONFIG_MODULE_FORCE_LOAD=y to allow
  ignoring ABI mismatches. (This is still unsafe to do!)

-------------------------------------------------------------------
Wed Nov  5 12:02:18 CET 2008 - tiwai@suse.de

Backport fixes from 2.6.28-rc.
- patches.drivers/alsa-hda-acer-quirk: ALSA: hda - Add a quirk
  for another Acer Aspire (1025:0090) (bnc#426935).
- patches.drivers/alsa-hda-alc888-medion-add: ALSA: hda - Add
  a quirk for MEDION MD96630 (bnc#412548).
- patches.drivers/alsa-hda-dell-eq-option: ALSA: hda: make a
  STAC_DELL_EQ option.
- patches.drivers/alsa-hda-proc-gpio-fix: ALSA: hda - Limit the
  number of GPIOs show in proc.

-------------------------------------------------------------------
Wed Nov  5 09:03:23 CET 2008 - gregkh@suse.de

- refresh -rt patches to remove fuzz.

-------------------------------------------------------------------
Wed Nov  5 08:57:59 CET 2008 - teheo@suse.de

Backport two more device specific workarounds from 2.6.28-rc.

- patches.drivers/libata-add-and-use-HORKAGE_ATAPI_MOD16_DMA:
  libata: implement ATA_HORKAGE_ATAPI_MOD16_DMA and apply it.
- patches.drivers/libata-whitelist-good-bridges: libata: add
  whitelist for devices with known good pata-sata bridges.

-------------------------------------------------------------------
Wed Nov  5 08:57:08 CET 2008 - gregkh@suse.de

- refresh patches to remove fuzz

-------------------------------------------------------------------
Wed Nov  5 08:29:02 CET 2008 - gregkh@suse.de

- fix rt tree that was broken by 2.6.27.5-rc1
-------------------------------------------------------------------
Wed Nov  5 08:46:21 CET 2008 - teheo@suse.de

Backport double spin off workaround.

- patches.drivers/dmi-introduce-dmi_first_match: DMI:
  Introduce dmi_first_match to make the interface more flexible
  (bnc#441721).
- patches.drivers/libata-ahci-blacklist-double-spin-off: SATA
  AHCI: Blacklist system that spins off disks during ACPI power
  off (bnc#441721).
- patches.drivers/libata-ata_piix-blacklist-double-spin-off:
  SATA PIIX: Blacklist system that spins off disks during ACPI
  power off (bnc#441721).
- patches.drivers/libata-implement-NO_SPINDOWN: SATA: Blacklisting
  of systems that spin off disks during ACPI power off (rev. 2)
  (bnc#441721).
- patches.drivers/libata-sata_sil-blacklist-double-spin-off:
  SATA Sil: Blacklist system that spins off disks during ACPI
  power off (bnc#441721).
- patches.drivers/power-introduce-system_entering_hibernation:
  Hibernation: Introduce system_entering_hibernation (bnc#441721).

-------------------------------------------------------------------
Wed Nov  5 08:24:23 CET 2008 - olh@suse.de

- update patches.arch/ppc-powerpc-debug-pci-hotplug.patch
  fix booting on ppc32 (bnc#439491 - LTC48584)

-------------------------------------------------------------------
Wed Nov  5 08:12:23 CET 2008 - teheo@suse.de

Backport sata_via fixes from 2.6.28-rc.

- patches.drivers/libata-sata_via-fix-support-for-5287: sata_via:
  fix support for 5287 (bnc#441718).
- patches.drivers/libata-sata_via-load-DEVICE-register-when-CTL-changes:
  sata_via: load DEVICE register when CTL changes (bnc#441718).
- patches.drivers/libata-sata_via-restore-vt-_prepare_host-error-handling:
  sata_via: restore vt*_prepare_host error handling (bnc#441718).

-------------------------------------------------------------------
Wed Nov  5 07:58:49 CET 2008 - teheo@suse.de

Backport laptop table and pci device ID table entries from 2.6.28-rc.

- patches.drivers/libata-ata_piix-add-Hercules-EC-900-mini-to-laptop-tbl:
  ata_piix: add Hercules EC-900 mini-notebook to ich_laptop
  short cable list.
- patches.drivers/libata-ata_piix-add-intel-ibex-pci-ids:
  ata_piix: IDE Mode SATA patch for Intel Ibex Peak DeviceIDs.

-------------------------------------------------------------------
Wed Nov  5 07:06:10 CET 2008 - teheo@suse.de

Backport slave_link from 2.6.28-rc to fix ata_piix probing problem.

- patches.drivers/libata-ata_piix-use-slave_link: ata_piix:
  drop merged SCR access and use slave_link instead (bnc#441420).
- patches.drivers/libata-eh-fix-slave-link-EH-action-mask-handling:
  libata-eh: fix slave link EH action mask handling (bnc#441420).
- patches.drivers/libata-implement-slave_link: libata: implement
  slave_link (bnc#441420).
- patches.drivers/libata-make-SCR-access-ops-per-link: libata:
  make SCR access ops per-link (bnc#441420).
- patches.drivers/libata-misc-updates-to-prepare-for-slave-link:
  libata: misc updates to prepare for slave link (bnc#441420).
- patches.drivers/libata-reimplement-link-iterator: libata:
  reimplement link iterator (bnc#441420).
- patches.drivers/libata-set-device-class-to-NONE-if-phys_offline:
  libata: set device class to NONE if phys_offline (bnc#441420).
- patches.drivers/libata-transfer-EHI-control-flags-to-slave-ehc.i:
  libata: transfer EHI control flags to slave ehc.i (bnc#441420).

-------------------------------------------------------------------
Wed Nov  5 01:18:17 CET 2008 - gregkh@suse.de

- Update to 2.6.27.5-rc1:
  - fixes lots of things, including a few CVE entries
  - obsoletes, and caused to be deleted:
    - patches.arch/ppc-pseries_16g-numa.patch
    - patches.arch/ppc-pseries_hugepage_pagetable_allocation.patch
    - patches.arch/ppc-pseries_mem-limit-16g.patch
    - patches.arch/s390-02-02-smp-sysdev.patch
    - patches.drivers/alsa-hda-reboot-notifier
    - patches.drivers/libata-sata_nv-hardreset-fix
    - patches.fixes/acpi-clear-wake-status.patch
    - patches.fixes/agp-fix-stolen-memory-counting-on-g4x.patch
    - patches.suse/file-capabilities-add-no_file_caps-switch.diff
    - patches.suse/file-capabilities-turn-on-by-default.diff
- Update config files.

-------------------------------------------------------------------
Wed Nov  5 00:50:39 CET 2008 - kkeil@suse.de

- patches.drivers/bnx2-Add-bnx2_shutdown_chip: bnx2: Add
  bnx2_shutdown_chip()
- patches.drivers/bnx2-check-running.patch: Check netif_running
  in most ethtool operations    (bnc#440052)

-------------------------------------------------------------------
Wed Nov  5 00:45:17 CET 2008 - kkeil@suse.de

- patches.drivers/ixgbe-copper_pond.patch: ixgbe: add device
  support for 82598AT (copper 10GbE) adapters (bnc#441471)

-------------------------------------------------------------------
Tue Nov  4 21:51:19 CET 2008 - tonyj@suse.de

- patches.rt/fork_init_nrcpus.patch: Fix oops in fork_init.

-------------------------------------------------------------------
Tue Nov  4 20:18:59 CET 2008 - mmarek@suse.cz

- rpm/kernel-binary.spec.in: fix typo

-------------------------------------------------------------------
Tue Nov  4 20:12:49 CET 2008 - rw@suse.de

- patches.drivers/bnx2x-zero-PMF:
  bnx2x: Removing the PMF indication when unloading.  (bnc#439679)

-------------------------------------------------------------------
Tue Nov  4 19:55:01 CET 2008 - mmarek@suse.cz

- rpm/kernel-binary.spec.in: make also -base and -extra x86
  subpackages not installable on x86_64

-------------------------------------------------------------------
Tue Nov  4 18:57:52 CET 2008 - jjolly@suse.de

- patches.arch/s390-01-04-fcpperf-3-v2.patch: (kernel):FCP -
  Performance Data colletion & analysis patch update (bnc#417243).
- patches.arch/s390-01-04-fcpperf-3.patch: Removed for update

-------------------------------------------------------------------
Tue Nov  4 17:06:20 CET 2008 - miklos@szeredi.hu

- patches.apparmor/d_namespace_path_oops_fix.diff: fix oops in
  d_namespace_path (bnc#433504).

-------------------------------------------------------------------
Tue Nov  4 13:02:01 CET 2008 - hare@suse.de

- patches.fixes/scsi-skip-nonscsi-device-for-dma: scsi_lib_dma.c :
  fix bug w/ dma on virtual fc ports (bnc#431294).

-------------------------------------------------------------------
Tue Nov  4 12:18:53 CET 2008 - sdietrich@suse.de

- Update RT config files: Enable CONFIG_NO_HZ on i386/rt_debug.
  - Refresh config files.

-------------------------------------------------------------------
Tue Nov  4 11:51:36 CET 2008 - teheo@suse.de

- patches.drivers/libata-fix-last_reset-timestamp-handling:
  libata: fix last_reset timestamp handling (bnc#441340).

-------------------------------------------------------------------
Tue Nov  4 11:17:18 CET 2008 - hare@suse.de

- patches.drivers/qla2xxx-8.02.01-k9-update: Update qla2xxx to
  8.02.01-k9 (bnc#439208).

-------------------------------------------------------------------
Tue Nov  4 05:05:33 CET 2008 - gregkh@suse.de

- refresh patches to apply cleanly.

-------------------------------------------------------------------
Mon Nov  3 18:09:34 CET 2008 - jeffm@suse.de

- patches.suse/dm-raid45_2.6.27_20081027.patch: Compile fix.

-------------------------------------------------------------------
Mon Nov  3 17:28:10 CET 2008 - tiwai@suse.de

- patches.drivers/alsa-emu10k1-audigy-fixes: ALSA: emu10k1 -
  Add more invert_shared_spdif flag to Audigy models (bnc#440862).
- patches.drivers/alsa-hda-alc269-fsc-amilo: ALSA: hda - Add
  ALC269 fujitsu model (bnc#440626).

-------------------------------------------------------------------
Mon Nov  3 16:10:49 CET 2008 - jeffm@suse.de

- patches.suse/dm-raid45_2.6.27_20081027.patch: Update dmraid45.

-------------------------------------------------------------------
Mon Nov  3 12:13:36 CET 2008 - knikanth@suse.de

- patches.suse/dm-barrier-single-device: Fix dm table
  ref count (FATE#304489).

-------------------------------------------------------------------
Mon Nov  3 11:34:55 CET 2008 - teheo@suse.de

BNC reference added.

- patches.drivers/libata-dont-restore-DET-on-detach: libata:
  mask off DET when restoring SControl for detach (bnc#440980).

-------------------------------------------------------------------
Mon Nov  3 11:33:26 CET 2008 - teheo@suse.de

- patches.drivers/libata-dont-restore-DET-on-detach: libata:
  mask off DET when restoring SControl for detach.

-------------------------------------------------------------------
Mon Nov  3 10:27:18 CET 2008 - olh@suse.de

- add patches.arch/ppc-clock_gettime-nanoseconds.patch
  update also nanoseconds (bnc#439908 - LTC49499)

-------------------------------------------------------------------
Mon Nov  3 09:27:17 CET 2008 - teheo@suse.de

- scripts/vc: s/GIT_COMMITER_EMAIL/GIT_COMMITTER_EMAIL and add
  SUSE_COMMITTER_EMAIL.

-------------------------------------------------------------------
Mon Nov  3 04:46:53 CET 2008 - teheo@suse.de

BNC reference added.

- patches.drivers/libata-sata_nv-hardreset-fix: sata_nv: fix
  generic, nf2/3 detection regression (bnc#429344).

-------------------------------------------------------------------
Mon Nov  3 04:42:10 CET 2008 - teheo@suse.de

- patches.drivers/libata-sata_nv-hardreset-fix: sata_nv: fix
  generic, nf2/3 detection regression.

-------------------------------------------------------------------
Sun Nov  2 06:11:19 CET 2008 - sdietrich@suse.de

- Update RT config files: enable more lock debugging, 
  latency features, make x86_64 and i386 consistent.

-------------------------------------------------------------------
Sun Nov  2 05:19:27 CET 2008 - sdietrich@suse.de

- patches.rt/kprobes_make_pointer_decl_consistent.patch: Make
  kprobe locking consistent with lock-type declarations

-------------------------------------------------------------------
Sun Nov  2 01:05:36 CET 2008 - sdietrich@suse.de

- patches.rt/mem_cgroup_charge_statistics-smp_processor_id.patch:
  Use raw_smp_processor_id in __mem_cgroup_stat_add_safe.

-------------------------------------------------------------------
Sun Nov  2 01:03:00 CET 2008 - sdietrich@suse.de

- patches.rt/mem_cgroup_charge_statistics-smp_processor_id.patch:

-------------------------------------------------------------------
Sun Nov  2 00:12:04 CET 2008 - sdietrich@suse.de

- patches.rt/workqueue-introduce-create_rt_workqueue.patch:
  workqueue: introduce create_rt_workqueue. (from 2.6.28)
Refresh to eliminate fuzz:
  - patches.rt/preempt-realtime-core.patch: Linux-RT 2.6.27-RT.

-------------------------------------------------------------------
Sat Nov  1 23:41:00 CET 2008 - sdietrich@suse.de

- Update RT config files:
	- Sync with SLES 11 default/debug configs
	- Limit CPUS to 32
	- Disable CONFIG_RADIX_TREE_CONCURRENT
	- Disable CONFIG_RADIX_TREE_OPTIMISTIC
	- Disable CONFIG_PREEMPT_RCU_BOOST
	- Enable CONFIG_RTMUTEX_CHECK

- Adapt RT patches to changes made by: 
	x86_sgi_cpus4096-05-update-send_IPI_mask.patch
  - patches.rt/mitigate-resched-flood-update.patch: Update
    smp_send_reschedule_allbutself_cpumask mask parameter.
  - patches.rt/x86-nmi-send_IPI_mask-pointer-fix.patch: Update
    smp_send_nmi_allbutself  mask parameter.

Resolve conflicts introduced by:
	 x86_sgi_cpus4096-05-update-send_IPI_mask.patch
  - patches.rt/nmi-profiling-base.patch
  - patches.rt/send-nmi-all-preempt-disable.patch

Refresh to eliminate fuzz 
- patches.rt/apic-dumpstack.patch: Linux-RT 2.6.27-RT.
- patches.rt/mitigate-resched-flood.patch: Linux-RT 2.6.27-RT.
- patches.rt/preempt-realtime-x86_64.patch: Linux-RT 2.6.27-RT.

-------------------------------------------------------------------
Sat Nov  1 08:32:52 CET 2008 - bwalle@suse.de

- patches.fixes/kdb-fix-stack-overflow.patch:
  kdb: fix stack overflow for large NR_CPUS count (bnc#440361).

-------------------------------------------------------------------
Fri Oct 31 18:41:23 CET 2008 - trenn@suse.de

Fate 304268 and 304266. SGI scir driver (replaces the more intrusive
leds one) and the rather intrusive x86_64 4096 CPU support patches:

- Update config files.
- patches.arch/x86_uv_early_detect.patch: Delete hacks that were
  necessary while waiting for x2apic code. (bnc#429984).
- patches.arch/x86_sgi-uv-scir.patch: SGI X86 UV: Provide a
  System Activity Indicator driver (FATE304268 bnc#426066).
- patches.arch/x86_sgi_cpus4096-01-fix-smp_call_function.patch:
  smp: reduce stack requirements for smp_call_function_mask
  (bnc#425240 FATE304266).
- patches.arch/x86_sgi_cpus4096-02-fix-send_call_func_ip.patch:
  x86: reduce stack requirements for send_call_func_ipi
  (bnc#425240 FATE304266).
- patches.arch/x86_sgi_cpus4096-05-update-send_IPI_mask.patch:
  x86 cpumask: Updates to support NR_CPUS=4096 (bnc#425240
  FATE304266).
- patches.arch/x86_sgi_cpus4096-06-optimize-cpumask-in-sched_c.patch:
  Additional cpumask fixups (bnc#425240 FATE304266).
- patches.arch/x86_sgi_cpus4096-04-add-for_each_cpu_mask_and.patch:
  Add for_each_cpu_mask_and (bnc#425240 FATE304266).
- patches.arch/x86_sgi_cpus4096-07_pae_compile_fixups.patch:
  more cpumask cleanups for previous (x86_sgi_cpu4096..) patches
  (Additional cpumask fixups).
- patches.suse/kdb-x86: kdb-v4.4-2.6.27-rc8-x86-1 (FATE#303971).
- patches.xen/xen3-patch-2.6.27: Linux: Update to 2.6.27.
- patches.xen/x86_sgi_xen-x86-cpus4096.patch: x86 cpumask xen:
  Updates to support NR_CPUS=4096 (Additional cpumask fixups).

-------------------------------------------------------------------
Fri Oct 31 17:57:22 CET 2008 - tiwai@suse.de

- patches.drivers/alsa-hda-realtek-alc269-dmic: ALSA: hda -
  Add digital-mic for ALC269 auto-probe mode (bnc#440626).
- patches.drivers/alsa-hda-realtek-mic-automute-fix: ALSA: hda -
  Disable broken mic auto-muting in Realtek codes (bnc#440626).

-------------------------------------------------------------------
Fri Oct 31 12:34:44 CET 2008 - hare@suse.de

- Update config files.
- patches.drivers/cxgb3i: add cxgb3i iscsi driver
  (FATE#304154,bnc#433500).
- patches.drivers/cxgb3-private-iscsi-ip-addresses: cxgb3 -
  manage private iSCSI IP addresses (FATE#304154,bnc#433500).
- patches.drivers/open-iscsi-offloading-support: support for iscsi
  pdu digest offload and payload DDP. (FATE#304154,bnc#433500).
- patches.fixes/cxgb3-remove-duplicate-tests-in-lro: cxgb3 -
  remove duplicate tests in lro (FATE#304154, bnc#430538).
- supported.conf: Mark cxgb3i as supported.

-------------------------------------------------------------------
Fri Oct 31 10:08:17 CET 2008 - bwalle@suse.de

- patches.suse/kdb-resolve-uv-conflict.diff:
  Resolve KDB conflicts with UV (bnc#440376).

-------------------------------------------------------------------
Fri Oct 31 09:04:16 CET 2008 - tiwai@suse.de

- patches.drivers/alsa-hda-sigmatel-spdif-fix: ALSA: hda -
  Fix SPDIF mute on IDT/STAC codecs.
- patches.drivers/alsa-hda-reboot-notifier: ALSA: hda - Add
  reboot notifier.

-------------------------------------------------------------------
Fri Oct 31 08:33:45 CET 2008 - jack@suse.cz

- patches.suse/ocfs2-Fix-mount-cleanup-after-quota-failure.patch:
  ocfs2: Fix mount cleanup after quota failure (fate#302681).
- patches.suse/ocfs2-Fix-oop-in-recovery-without-quotas:
  ocfs2: Fix recovery of nodes when quota feature is disabled
  (fate#302681).
- patches.suse/ocfs2-Fix-grace-time-syncing.patch: ocfs2: Fix
  grace time syncing (fate#302681).

-------------------------------------------------------------------
Fri Oct 31 01:28:20 CET 2008 - teheo@suse.de

- patches.drivers/block-del-timer-after-dequeue: blk: move
  blk_delete_timer call in end_that_request_last (bnc#440076
  bnc#440173).

-------------------------------------------------------------------
Thu Oct 30 23:19:43 CET 2008 - trenn@suse.de

- patches.arch/x86_agpgart-g33-stoeln-fix-2.patch: Avoid oops
  on G33 in 1MB stolen Mem case (bnc#391261).

-------------------------------------------------------------------
Thu Oct 30 16:53:09 CET 2008 - gregkh@suse.de

- patches.fixes/agp-fix-stolen-memory-counting-on-g4x.patch:
  agp: Fix stolen memory counting on G4X. (bnc#437618).

-------------------------------------------------------------------
Thu Oct 30 13:44:43 CET 2008 - oneukum@suse.de

- patches.fixes/sd_liberal_28_sense_invalid.diff: fix medium
  presence misdetection in usb storage device  (bnc#362850).

-------------------------------------------------------------------
Thu Oct 30 10:17:19 CET 2008 - olh@suse.de

- add patches.fixes/scsi-ibmvscsi-show-config.patch
  use 4k buffer to transfer config data (439970 - LTC49349)

-------------------------------------------------------------------
Thu Oct 30 06:02:17 CET 2008 - teheo@suse.de

- patches.drivers/block-add-timeout-on-dequeue: block: add timer
  on blkdev_dequeue_request() not elv_next_request() (bnc#440076).

-------------------------------------------------------------------
Wed Oct 29 18:41:36 CET 2008 - sdietrich@suse.de

Refresh RT patches:
- patches.rt/adaptive-spinlock-lite-v2.patch: Linux-RT 2.6.27-RT
   adaptive spinlocks lite.
- patches.rt/adaptive-task-oncpu.patch: Linux-RT 2.6.27-RT.
- patches.rt/apic-level-smp-affinity.patch: Linux-RT 2.6.27-RT.
- patches.rt/bh-state-lock.patch: Linux-RT 2.6.27-RT.
- patches.rt/bh-uptodate-lock.patch: Linux-RT 2.6.27-RT.
- patches.rt/bz235099-idle-load-fix.patch: Linux-RT 2.6.27-RT.
- patches.rt/check-for-migration-during-push.patch: RT: fix
  push_rt_task() to handle dequeue_pushable properly.
- patches.rt/cond_resched_softirq-WARN-fix.patch: Linux-RT
  2.6.27-RT
   WARNING: at kernel/sched.c:5071 2.6.23-rc1-rt7.
- patches.rt/cputimer-thread-rt_A0.patch: Linux-RT 2.6.27-RT.
- patches.rt/dev-queue-xmit-preempt-fix.patch: Linux-RT 2.6.27-RT.
- patches.rt/disable-ist-x86_64.patch: Linux-RT 2.6.27-RT.
- patches.rt/disable-run-softirq-from-hardirq-completely.patch:
  Linux-RT 2.6.27-RT
   Disable running softirqs from hardirqs completely!.
- patches.rt/dont-disable-preemption-without-IST.patch: Linux-RT
  2.6.27-RT.
- patches.rt/dont-unmask-io_apic.patch: Linux-RT 2.6.27-RT.
- patches.rt/drain-all-local-pages-via-sched.patch: Linux-RT
  2.6.27-RT.
- patches.rt/event-trace-hrtimer-trace.patch: Linux-RT 2.6.27-RT
   event-tracer: add clockevent trace.
- patches.rt/event-tracer-syscall-x86_64.patch: Linux-RT
  2.6.27-RT.
- patches.rt/filemap-dont-bug-non-atomic.patch: Linux-RT
  2.6.27-RT.
- patches.rt/fix-bug-on-in-filemap.patch: Linux-RT 2.6.27-RT
   Change bug_on for atomic to pagefault_disabled..
- patches.rt/fix-compilation-for-non-RT-in-timer.patch: Linux-RT
  2.6.27-RT.
- patches.rt/fix-config-debug-rt-mutex-lock-underflow-warnings.patch:
  Linux-RT 2.6.27-RT
   Fix CONFIG_DEBUG_RT_MUTEX lock underflow warnings.
- patches.rt/fix-migrating-softirq.patch: Linux-RT 2.6.27-RT.
- patches.rt/fix-net-bug-fixes.patch: Linux-RT 2.6.27-RT.
- patches.rt/fix-softirq-checks-for-non-rt-preempt-hardirq.patch:
  Linux-RT 2.6.27-RT.
- patches.rt/fix-up-comment.patch: RT: Remove comment that is
  no longer true.
- patches.rt/ftrace-stop-trace-on-crash.patch: Linux-RT 2.6.27-RT
   fix-tracer-wreckage-wtf-is-this-code-all-features.patch.
- patches.rt/futex-fifo-warn-sysctl.patch: Linux-RT 2.6.27-RT.
- patches.rt/genhd-protect-percpu-var.patch: Linux-RT 2.6.27-RT.
- patches.rt/genirq-soft-resend.patch: Linux-RT 2.6.27-RT
   x86: activate HARDIRQS_SW_RESEND.
- patches.rt/gtod-optimize.patch: Linux-RT 2.6.27-RT.
- patches.rt/hack-convert-i_alloc_sem-for-direct_io-craziness.patch:
  Linux-RT 2.6.27-RT.
- patches.rt/handle-pending-in-simple-irq.patch: Linux-RT
  2.6.27-RT
   handle IRQ_PENDING for simple irq handler.
- patches.rt/highmem_rewrite.patch: Linux-RT 2.6.27-RT
   mm: remove kmap_lock.
- patches.rt/hrtimer-no-printk.patch: Linux-RT 2.6.27-RT.
- patches.rt/hrtimers-overrun-api.patch: Linux-RT 2.6.27-RT.
- patches.rt/hrtimers-stuck-in-waitqueue.patch: Linux-RT
  2.6.27-RT.
- patches.rt/ioapic-fix-too-fast-clocks.patch: Linux-RT 2.6.27-RT.
- patches.rt/kdb-rtmisc.patch: Misc KDB fixes for RT (debug
  builds).
- patches.rt/kstat-add-rt-stats.patch: Linux-RT 2.6.27-RT
   add rt stats to /proc/stat.
- patches.rt/kstat-fix-spurious-system-load-spikes-in-proc-loadavgrt.patch:
  Linux-RT 2.6.27-RT.
- patches.rt/loadavg_fixes_weird_loads.patch: Linux-RT 2.6.27-RT.
- patches.rt/lock_page_ref.patch: Linux-RT 2.6.27-RT
   mm: lock_page_ref.
- patches.rt/lockdep-show-held-locks.patch: Linux-RT 2.6.27-RT
   lockdep: show held locks when showing a stackdump.
- patches.rt/mitigate-resched-flood.patch: Linux-RT 2.6.27-RT.
- patches.rt/mm-fix-latency.patch: Linux-RT 2.6.27-RT
   reduce pagetable-freeing latencies.
- patches.rt/multi-reader-account.patch: Linux-RT 2.6.27-RT
   map tasks to reader locks held.
- patches.rt/multi-reader-limit.patch: Linux-RT 2.6.27-RT
   implement reader limit on read write locks.
- patches.rt/multi-reader-lock-account.patch: Linux-RT 2.6.27-RT
   map read/write locks back to their readers.
- patches.rt/multi-reader-pi.patch: Linux-RT 2.6.27-RT
   read lock Priority Inheritance implementation.
- patches.rt/neptune-no-at-keyboard.patch: Linux-RT 2.6.27-RT.
- patches.rt/net-core-preempt-fix.patch: Linux-RT 2.6.27-RT.
- patches.rt/new-softirq-code.patch: Linux-RT 2.6.27-RT
   softirq preemption: optimization.
- patches.rt/nmi-profiling-base.patch: Linux-RT 2.6.27-RT
   nmi-driven profiling for /proc/profile.
- patches.rt/numa-slab-freeing.patch: Linux-RT 2.6.27-RT.
- patches.rt/only-run-softirqs-from-irq-thread-when-irq-affinity-is-set.patch:
  Linux-RT 2.6.27-RT.
- patches.rt/pagefault-disable-cleanup.patch: Linux-RT 2.6.27-RT
   clean up the page fault disabling logic.
- patches.rt/panic-dont-stop-box.patch: Linux-RT 2.6.27-RT.
- patches.rt/paravirt-function-pointer-fix.patch: Linux-RT
  2.6.27-RT.
- patches.rt/partreadd-lttng-instrumentation-irq.patch: readd
  RT compatible version of lttng-instrumentation-irq.
- patches.rt/pause-on-oops-head-tail.patch: Linux-RT 2.6.27-RT
   introduce pause_on_oops_head/tail boot options.
- patches.rt/powerpc-count_active_rt_tasks-is-undefined-for-non-preempt-rt.patch:
  Linux-RT 2.6.27-RT.
- patches.rt/ppc-hacks-to-allow-rt-to-run-kernbench.patch:
  Linux-RT 2.6.27-RT.
- patches.rt/preempt-irqs-core.patch: Linux-RT 2.6.27-RT.
- patches.rt/preempt-irqs-direct-debug-keyboard.patch: Linux-RT
  2.6.27-RT.
- patches.rt/preempt-irqs-hrtimer.patch: Linux-RT 2.6.27-RT.
- patches.rt/preempt-irqs-i386-ioapic-mask-quirk.patch: Linux-RT
  2.6.27-RT.
- patches.rt/preempt-irqs-i386.patch: Linux-RT 2.6.27-RT.
- patches.rt/preempt-irqs-timer.patch: Linux-RT 2.6.27-RT.
- patches.rt/preempt-realtime-acpi.patch: Linux-RT 2.6.27-RT.
- patches.rt/preempt-realtime-console.patch: Linux-RT 2.6.27-RT.
- patches.rt/preempt-realtime-core.patch: Linux-RT 2.6.27-RT.
- patches.rt/preempt-realtime-debug-sysctl.patch: Linux-RT
  2.6.27-RT.
- patches.rt/preempt-realtime-ftrace-disable-ftraced.patch:
  Linux-RT 2.6.27-RT.
- patches.rt/preempt-realtime-i386.patch: Linux-RT 2.6.27-RT.
- patches.rt/preempt-realtime-ia64.patch: Linux-RT 2.6.27-RT.
- patches.rt/preempt-realtime-init-show-enabled-debugs.patch:
  Linux-RT 2.6.27-RT.
- patches.rt/preempt-realtime-ipc.patch: Linux-RT 2.6.27-RT.
- patches.rt/preempt-realtime-irqs.patch: Linux-RT 2.6.27-RT.
- patches.rt/preempt-realtime-mm.patch: Linux-RT 2.6.27-RT.
- patches.rt/preempt-realtime-mmdrop-delayed.patch: Linux-RT
  2.6.27-RT.
- patches.rt/preempt-realtime-net-drivers.patch: Linux-RT
  2.6.27-RT.
- patches.rt/preempt-realtime-net-softirq-fixups.patch: Linux-RT
  2.6.27-RT
   NOHZ: local_softirq_pending with tickless.
- patches.rt/preempt-realtime-net.patch: Linux-RT 2.6.27-RT.
- patches.rt/preempt-realtime-powerpc-b4.patch: Linux-RT
  2.6.27-RT.
- patches.rt/preempt-realtime-powerpc-update.patch: Linux-RT
  2.6.27-RT.
- patches.rt/preempt-realtime-prevent-idle-boosting.patch:
  Linux-RT 2.6.27-RT
   Premmpt-RT: Preevent boosting of idle task.
- patches.rt/preempt-realtime-printk.patch: Linux-RT 2.6.27-RT.
- patches.rt/preempt-realtime-rawlocks.patch: Linux-RT 2.6.27-RT.
- patches.rt/preempt-realtime-sched.patch: Linux-RT 2.6.27-RT.
- patches.rt/preempt-realtime-timer.patch: Linux-RT 2.6.27-RT.
- patches.rt/preempt-realtime-x86_64.patch: Linux-RT 2.6.27-RT.
- patches.rt/preempt-rt-no-slub.patch: Linux-RT 2.6.27-RT.
- patches.rt/preempt-softirqs-core.patch: Linux-RT 2.6.27-RT.
- patches.rt/preempt-trace.patch: Linux-RT 2.6.27-RT.
- patches.rt/print-might-sleep-hack.patch: Linux-RT 2.6.27-RT.
- patches.rt/printk-in-atomic.patch: Linux-RT 2.6.27-RT.
- patches.rt/prof-sysctl-compile.patch: Linux-RT 2.6.27-RT.
- patches.rt/radix-tree-concurrent.patch: Linux-RT 2.6.27-RT
   radix-tree: concurrent write side support.
- patches.rt/radix-tree-optimistic-hist.patch: Linux-RT 2.6.27-RT
   debug: optimistic lock histogram.
- patches.rt/radix-tree-optimistic.patch: Linux-RT 2.6.27-RT
   radix-tree: optimistic locking.
- patches.rt/rcu-preempt-boost-sdr.patch: Linux-RT 2.6.27-RT.
- patches.rt/rcu-preempt-hotplug-hackaround.patch: Linux-RT
  2.6.27-RT.
- patches.rt/realtime-preempt-warn-about-tracing.patch: Linux-RT
  2.6.27-RT.
- patches.rt/revert-preempt-bkl-revert.patch: Linux-RT 2.6.27-RT.
- patches.rt/root-domain-kfree-in-atomic.patch: Linux-RT
  2.6.27-RT.
- patches.rt/rt-kmap-scale-fix.patch: Linux-RT 2.6.27-RT.
- patches.rt/rt-move-update-wall-time-back-to-do-timer.patch:
  Linux-RT 2.6.27-RT
   rt: move update_wall_time back to do timer.
- patches.rt/rt-mutex-compat-semaphores.patch: Linux-RT 2.6.27-RT.
- patches.rt/rt-mutex-i386.patch: Linux-RT 2.6.27-RT.
- patches.rt/rt-mutex-mips.patch: Linux-RT 2.6.27-RT.
- patches.rt/rt-mutex-preempt-debugging.patch: Linux-RT 2.6.27-RT.
- patches.rt/rt-mutex-trivial-route-cast-fix.patch: Linux-RT
  2.6.27-RT.
- patches.rt/rt-mutex-trivial-tcp-preempt-fix.patch: Linux-RT
  2.6.27-RT.
- patches.rt/rt-mutex-x86-64.patch: Linux-RT 2.6.27-RT.
- patches.rt/rt-s_files-kill-a-union.patch: Linux-RT 2.6.27-RT.
- patches.rt/rt-shorten-softirq-thread-names.patch: Linux-RT
  2.6.27-RT.
- patches.rt/rt_mutex_setprio.patch: Linux-RT 2.6.27-RT
   rt: rename rt_mutex_setprio to task_setprio.
- patches.rt/s_files.patch: Linux-RT 2.6.27-RT
   remove global files_lock.
- patches.rt/sched-add-needs_post_schedule.patch: Linux-RT
  2.6.27-RT.
- patches.rt/sched-enable-irqs-in-preempt-in-notifier-call.patch:
  Linux-RT 2.6.27-RT
   CFS: enable irqs in fire_sched_in_preempt_notifier.
- patches.rt/sched-fix-dequeued-race.patch: Linux-RT 2.6.27-RT
   sched-fix-dequeued-race.patch.
- patches.rt/sched-make-double-lock-balance-fair.patch: Linux-RT
  2.6.27-RT.
- patches.rt/sched-nr-migrate-lower-default-preempt-rt.patch:
  Linux-RT 2.6.27-RT.
- patches.rt/sched-only-push-once-per-queue.patch: Linux-RT
  2.6.27-RT.
- patches.rt/sched-properly-account-irq-and-rt-load.patch:
  Linux-RT 2.6.27-RT
  	 sched: properly account IRQ and RT load in .
- patches.rt/sched-rt-runtime-lock-raw.patch: Linux-RT 2.6.27-RT.
- patches.rt/sched-wake_up_idle_cpu-rt.patch: Linux-RT 2.6.27-RT.
- patches.rt/select-error-leak-fix.patch: Linux-RT 2.6.27-RT.
- patches.rt/serial-locking-rt-cleanup.patch: Linux-RT 2.6.27-RT.
- patches.rt/serial-slow-machines.patch: Linux-RT 2.6.27-RT.
- patches.rt/slab-irq-nopreempt-fix.patch: Linux-RT 2.6.27-RT.
- patches.rt/smp-processor-id-fixups.patch: Linux-RT 2.6.27-RT.
- patches.rt/softirq-per-cpu-assumptions-fixes.patch: Linux-RT
  2.6.27-RT.
- patches.rt/start_irq_thread.patch: Linux-RT 2.6.27-RT.
- patches.rt/sub-dont-disable-irqs.patch: Linux-RT 2.6.27-RT
   rt: dont disable irqs in usb.
- patches.rt/tasklet-busy-loop-hack.patch: Linux-RT 2.6.27-RT.
- patches.rt/tasklet-redesign.patch: Linux-RT 2.6.27-RT.
- patches.rt/timer-freq-tweaks.patch: Linux-RT 2.6.27-RT.
- patches.rt/timer-warning-fix.patch: Linux-RT 2.6.27-RT.
- patches.rt/trace-events-handle-syscalls.patch: Linux-RT
  2.6.27-RT.
- patches.rt/trace-histograms.patch: Linux-RT 2.6.27-RT.
- patches.rt/tracer-add-event-markers.patch: Linux-RT 2.6.27-RT.

-------------------------------------------------------------------
Wed Oct 29 18:18:37 CET 2008 - gregkh@suse.de

- s/rtl2860/rt2860/
- remove driver from the Xen build as it's dying for some reason.
- add obsoletes for ralink-rt2860-kmp

-------------------------------------------------------------------
Wed Oct 29 16:53:51 CET 2008 - olh@suse.de

- update patches.arch/ppc-oprofile-spu.patch
  add missing ARRAY_SIZE(pm_signal_local)

-------------------------------------------------------------------
Wed Oct 29 14:26:31 CET 2008 - hare@suse.de

- patches.arch/s390-symmetrix-ioctl.patch: Add ioctl support
  for EMC Symmetrix Subsystem Control I/O (bnc#439221)

-------------------------------------------------------------------
Wed Oct 29 12:46:51 CET 2008 - jbeulich@suse.de

- patches.xen/xen-rtl2860-build: fix issue with Windows-style
  types used in rtl2680.

-------------------------------------------------------------------
Wed Oct 29 11:49:26 CET 2008 - olh@suse.de

- build af_packet as a module on powerpc (bnc#433540)

-------------------------------------------------------------------
Wed Oct 29 11:13:42 CET 2008 - olh@suse.de

- add patches.arch/ppc-oprofile-spu-mutex-locking.patch
  Fix mutex locking for cell spu-oprofile (bnc#422501 - LTC47617)

-------------------------------------------------------------------
Wed Oct 29 09:23:20 CET 2008 - olh@suse.de

- add patches.arch/ppc-oprofile-spu.patch
  fix local array size in activate spu profiling function (bnc#439553 - LTC48925)

-------------------------------------------------------------------
Wed Oct 29 09:13:47 CET 2008 - olh@suse.de

- update patches.drivers/ehea.patch
  Add hugepage detection (bnc#439599 - LTC48958)

-------------------------------------------------------------------
Wed Oct 29 00:01:46 CET 2008 - gregkh@suse.de

- patches.drivers/staging-add-agnx-wireless-driver.patch: Staging:
  add agnx wireless driver.
- patches.drivers/staging-add-otus-atheros-wireless-network-driver.patch:
  Staging: add otus Atheros wireless network driver.
- patches.drivers/staging-add-rtl2860-wireless-driver.patch:
  Staging: add rtl2860 wireless driver (bnc#437959).
- Update config files.

-------------------------------------------------------------------
Tue Oct 28 22:32:29 CET 2008 - jkosina@suse.de

- patches.suse/silent-stack-overflow-2.patch: disabled, as it
  causes kernel hangs triggered by grub (bnc#439448).

-------------------------------------------------------------------
Tue Oct 28 20:42:15 CET 2008 - kkeil@suse.de

- update patches.suse/SoN-17-net-ps_rx.patch
  fix i/o corruption on rx in ixgbe (bnc#438929)

-------------------------------------------------------------------
Tue Oct 28 18:43:29 CET 2008 - jdelvare@suse.de

- config/powerpc/*: Fixup configuration files after last change.

-------------------------------------------------------------------
Tue Oct 28 18:19:34 CET 2008 - jdelvare@suse.de

- config/*: Include many multimedia drivers which has been dropped
  accidentally. This includes the pwc, ivtv, zr36067 drivers and
  many old webcam drivers (bnc#439489).
- supported.conf: Add all these drivers again.

-------------------------------------------------------------------
Tue Oct 28 16:02:47 CET 2008 - tiwai@suse.de

- patches.drivers/alsa-hda-analog-update,
  patches.drivers/alsa-hda-atihdmi-update,
  patches.drivers/alsa-hda-beep,
  patches.drivers/alsa-hda-hp-mobile-fix,
  patches.drivers/alsa-hda-nvidia-hdmi,
  patches.drivers/alsa-hda-probe-fix,
  patches.drivers/alsa-hda-proc-fix,
  patches.drivers/alsa-hda-realtek-update,
  patches.drivers/alsa-hda-sigmatel-update,
  patches.drivers/alsa-hda-spdif-slave,
  patches.drivers/alsa-hda-via-rec-fix,
  patches.drivers/alsa-hda-via-update:
     ALSA updates, mostly taken from 2.6.28-rc1 patches
- Update config files.

-------------------------------------------------------------------
Tue Oct 28 15:47:59 CET 2008 - jdelvare@suse.de

- Actually CONFIG_SND_HDA_HWDEP is a boolean, sorry.

-------------------------------------------------------------------
Tue Oct 28 15:40:09 CET 2008 - jdelvare@suse.de

- config/ia64/vanilla, config/x86_64/vanilla: fix configuration
  discrepancy, CONFIG_SND_HDA_HWDEP=m.

-------------------------------------------------------------------
Tue Oct 28 14:45:54 CET 2008 - olh@suse.de

- add patches.arch/ppc-pcibios_allocate_bus_resources.patch
  add patches.arch/ppc-powerpc-debug-pci-hotplug.patch
  fix DLPAR on pseries (bnc#439491 - LTC48584)

-------------------------------------------------------------------
Tue Oct 28 14:38:42 CET 2008 - olh@suse.de

- add patches.arch/ppc-powerpc-fix-pci-unmap-io.patch
  Fix unmapping of IO space on 64-bit (bnc#439491 - LTC48584)

-------------------------------------------------------------------
Tue Oct 28 11:50:35 CET 2008 - olh@suse.de

- update ps3 config, remove unneeded options to reduce vmlinux size

-------------------------------------------------------------------
Tue Oct 28 07:36:40 CET 2008 - neilb@suse.de

- patches.suse/md-notify-when-stopped: md: notify udev when an
  md array is stopped. (fate#303894).

-------------------------------------------------------------------
Tue Oct 28 00:05:51 CET 2008 - gregkh@suse.de

- use the panasonic laptop driver that was accepted by upstream, not the
  pcc-acpi driver, which was rejected:
  - patches.drivers/staging-add-pcc-acpi-driver.patch: Delete.
  - patches.drivers/panasonic-laptop-add-panasonic-let-s-note-laptop-extras-driver-v0.94.patch:
    panasonic-laptop: add Panasonic Let's Note laptop extras
    driver v0.94.
- Update config files.

-------------------------------------------------------------------
Mon Oct 27 23:58:12 CET 2008 - gregkh@suse.de

- patches.drivers/via-framebuffer-driver.patch: Via Framebuffer
  driver.
- Update config files.

-------------------------------------------------------------------
Mon Oct 27 22:50:59 CET 2008 - bwalle@suse.de

- patches.fixes/hpwdt-kdump.diff:
  Don't change permission of sysfs file (did that accidentally
  when changing the default value).

-------------------------------------------------------------------
Mon Oct 27 14:13:04 CET 2008 - trenn@suse.de

- patches.arch/x86_uv_early_detect.patch: Delete hacks that were
  necessary while waiting for x2apic code. (bnc#429984).

-------------------------------------------------------------------
Mon Oct 27 11:46:43 CET 2008 - tj@suse.de

Refresh the govault patch.

- patches.drivers/libata-add-waits-for-govault: libata: add
  waits for GoVault (bnc#246451).

-------------------------------------------------------------------
Sun Oct 26 18:48:09 CET 2008 - bwalle@suse.de

- patches.fixes/kdb-oops-panic.diff:
  Fix NULL pointer dereference when regs == NULL (bnc#439007).
- patches.fixes/hpwdt-kdump.diff:
  Fix kdump when using hpwdt (bnc#436786).

-------------------------------------------------------------------
Sun Oct 26 06:58:29 CET 2008 - gregkh@suse.de

- refresh patches to apply cleanly and properly.

-------------------------------------------------------------------
Sun Oct 26 06:44:24 CET 2008 - gregkh@suse.de

- Update to 2.6.27.4

-------------------------------------------------------------------
Sat Oct 25 20:47:27 CEST 2008 - agruen@suse.de

- Fix the dependencies between the split kernel packages and KMPs
  (FATE 303631).
- Fix for kernel paclages which are not split.
- rpm/kernel-source.spec.in: Update list of scripts to include.

-------------------------------------------------------------------
Sat Oct 25 18:36:05 CEST 2008 - jjolly@suse.de

- patches.arch/s390-02-02-smp-sysdev.patch: kernel: sysdev class
  file creation (bnc#434333)
- patches.arch/s390-02-03-zfcp.patch: Fix zfcp problems that have
  been found (bnc#434333)
- patches.arch/s390-02-04-qeth-mac.patch: qeth: use firmware
  MAC-address for layer2 hsi-devices (bnc#434333)
- patches.arch/s390-02-05-qeth-recovery.patch: qeth: qeth recovery
  fails (bnc#434333)
- patches.arch/s390-02-06-qeth-offset.patch: qeth: fix offset error
  in non prealloc header path (bnc#434333,LTC#48840)
- patches.arch/s390-02-07-qeth-ipv6check.patch: qeth: remove
  unnecessary support ckeck in sysfs route6 (bnc#434333)
- patches.arch/s390-02-08-qeth-panic.patch: qeth: avoid
  skb_under_panic for malformatted inbound data (bnc#434333)
- patches.arch/s390-02-09-tape-lock.patch: tape device driver:
  improve locking (bnc#434333)

-------------------------------------------------------------------
Sat Oct 25 11:51:28 CEST 2008 - neilb@suse.de

- patches.kernel.org/touch_mnt_namespace-when-the-mount-flags-change.patch:
  touch_mnt_namespace when the mount flags change (FATE#304218).

-------------------------------------------------------------------
Fri Oct 24 23:57:11 CEST 2008 - gregkh@suse.de

- Updated to 2.6.27.4-rc3:
  - fixed ath5k suspend/resume regression
  - fixed pvrusb2 so it actually works

-------------------------------------------------------------------
Fri Oct 24 17:40:25 CEST 2008 - jack@suse.cz

- patches.suse/ocfs2-Implementation-of-local-and-global-quota-file.patch:
  ocfs2: Implementation of local and global quota file handling
  (fate#302681). - fixed 64-bit division

-------------------------------------------------------------------
Fri Oct 24 17:14:33 CEST 2008 - jeffm@suse.de

- Update config files for -rt.

-------------------------------------------------------------------
Fri Oct 24 17:09:57 CEST 2008 - hare@suse.de

- patches.suse/cgroup-freezer.patch: Add TIF_FREEZE for s390.

-------------------------------------------------------------------
Fri Oct 24 16:49:53 CEST 2008 - olh@suse.de

- move patches.suse/md-raid-metadata-PAGE_SIZE.patch
  to patches.kernel.org/md-raid-metadata-PAGE_SIZE.patch
  to allow raid0 with 64k PAGE_SIZE

-------------------------------------------------------------------
Fri Oct 24 16:49:41 CEST 2008 - jack@suse.cz

- Update config files.
- supported.conf: Added new quota module
- patches.suse/xfs-dmapi-enable: Enable XFS DMAPI. - Refreshed

  Quotas for OCFS2:
- patches.suse/quota-Add-callbacks-for-allocating-and-destroying-d.patch:
  quota: Add callbacks for allocating and destroying dquot
  structures (fate#302681).
- patches.suse/quota-Increase-size-of-variables-for-limits-and-ino.patch:
  quota: Increase size of variables for limits and inode usage
  (fate#302681).
- patches.suse/quota-Remove-bogus-optimization-in-check_idq-an.patch:
  quota: Remove bogus 'optimization' in check_idq() and
  check_bdq() (fate#302681).
- patches.suse/quota-Make-_SUSPENDED-just-a-flag.patch: quota:
  Make _SUSPENDED just a flag (fate#302681).
- patches.suse/quota-Allow-to-separately-enable-quota-accounting-a.patch:
  quota: Allow to separately enable quota accounting and enforcing
  limits (fate#302681).
- patches.suse/ext3-Use-sb_any_quota_loaded-instead-of-sb_any_qu.patch:
  ext3: Use sb_any_quota_loaded() instead of
  sb_any_quota_enabled() (fate#302681).
- patches.suse/ext4-Use-sb_any_quota_loaded-instead-of-sb_any_qu.patch:
  ext4: Use sb_any_quota_loaded() instead of
  sb_any_quota_enabled() (fate#302681).
- patches.suse/reiserfs-Use-sb_any_quota_loaded-instead-of-sb_an.patch:
  reiserfs: Use sb_any_quota_loaded() instead of
  sb_any_quota_enabled(). (fate#302681).
- patches.suse/quota-Remove-compatibility-function-sb_any_quota_en.patch:
  quota: Remove compatibility function sb_any_quota_enabled()
  (fate#302681).
- patches.suse/quota-Introduce-DQUOT_QUOTA_SYS_FILE-flag.patch:
  quota: Introduce DQUOT_QUOTA_SYS_FILE flag (fate#302681).
- patches.suse/quota-Move-quotaio_v-12-.h-from-include-linux-to-f.patch:
  quota: Move quotaio_v[12].h from include/linux/ to fs/
  (fate#302681).
- patches.suse/quota-Split-off-quota-tree-handling-into-a-separate.patch:
  quota: Split off quota tree handling into a separate file
  (fate#302681).
- patches.suse/quota-Convert-union-in-mem_dqinfo-to-a-pointer.patch:
  quota: Convert union in mem_dqinfo to a pointer (fate#302681).
- patches.suse/quota-Allow-negative-usage-of-space-and-inodes.patch:
  quota: Allow negative usage of space and inodes (fate#302681).
- patches.suse/quota-Keep-which-entries-were-set-by-SETQUOTA-quota.patch:
  quota: Keep which entries were set by SETQUOTA quotactl
  (fate#302681).
- patches.suse/quota-Add-helpers-to-allow-ocfs2-specific-quota-ini.patch:
  quota: Add helpers to allow ocfs2 specific quota initialization,
  freeing and recovery (fate#302681).
- patches.suse/quota-Implement-function-for-scanning-active-dquots.patch:
  quota: Implement function for scanning active dquots
  (fate#302681).
- patches.suse/ocfs2-Fix-check-of-return-value-of-ocfs2_start_tran.patch:
  ocfs2: Fix check of return value of ocfs2_start_trans()
  (fate#302681).
- patches.suse/ocfs2-Support-nested-transactions.patch: ocfs2:
  Support nested transactions (fate#302681).
- patches.suse/ocfs2-Fix-checking-of-return-value-of-new_inode.patch:
  ocfs2: Fix checking of return value of new_inode()
  (fate#302681).
- patches.suse/ocfs2-Let-inode-be-really-deleted-when-ocfs2_mknod_.patch:
  ocfs2: Let inode be really deleted when ocfs2_mknod_locked()
  fails (fate#302681).
- patches.suse/ocfs2-Assign-feature-bits-and-system-inodes-to-quot.patch:
  ocfs2: Assign feature bits and system inodes to quota feature
  and quota files (fate#302681).
- patches.suse/ocfs2-Mark-system-files-as-not-subject-to-quota-acc.patch:
  ocfs2: Mark system files as not subject to quota accounting
  (fate#302681).
- patches.suse/ocfs2-Implementation-of-local-and-global-quota-file.patch:
  ocfs2: Implementation of local and global quota file handling
  (fate#302681).
- patches.suse/ocfs2-Add-quota-calls-for-allocation-and-freeing-of.patch:
  ocfs2: Add quota calls for allocation and freeing of inodes
  and space (fate#302681).
- patches.suse/ocfs2-Enable-quota-accounting-on-mount-disable-on.patch:
  ocfs2: Enable quota accounting on mount, disable on umount
  (fate#302681).
- patches.suse/ocfs2-Implement-quota-syncing-thread.patch: ocfs2:
  Implement quota syncing thread (fate#302681).
- patches.suse/ocfs2-Implement-quota-recovery.patch: ocfs2:
  Implement quota recovery (fate#302681).

-------------------------------------------------------------------
Fri Oct 24 15:53:20 CEST 2008 - kkeil@suse.de

- patches.fixes/cxgb3_fix_race_in_EEH: cxgb3: fix race in EEH.
  (bnc#430093)

-------------------------------------------------------------------
Fri Oct 24 15:51:12 CEST 2008 - jeffm@suse.de

- Refreshed context for -RT patches so they apply again.

-------------------------------------------------------------------
Fri Oct 24 15:32:06 CEST 2008 - rw@suse.de

- patches.drivers/sgi-ioc4-request-submodules:
  Make ioc4 request dependant modules.  (bnc#429215)

-------------------------------------------------------------------
Fri Oct 24 15:13:21 CEST 2008 - hare@suse.de

- Update config files: Disable FAIL_MAKE_REQUEST.

-------------------------------------------------------------------
Fri Oct 24 15:11:46 CEST 2008 - tiwai@suse.de

- patches.drivers/alsa-usb-exclude-1st-slot: Delete this old ugly
  workaround patch.

-------------------------------------------------------------------
Fri Oct 24 14:18:07 CEST 2008 - hare@suse.de

- Include patches from upstream:
  - patches.fixes/block-use-bio_has_data: Implement bio_has_data().
  - patches.fixes/block-git-fixes: Block layer fixes for 2.6.28.
  - patches.fixes/block-rq-affinity: Implement rq affinity.
  - patches.fixes/dm-mpath-remove-is_active: dm mpath: remove
    is_active from struct dm_path.
  - patches.fixes/block-discard-requests: Implement block discard.
  - patches.drivers/dm-abort-queue-on-failed-paths: dm: Call
    blk_abort_queue on failed paths (bnc#417544).
  - patches.drivers/block-call-sync-on-cleanup: block:
    blk_cleanup_queue() should call blk_sync_queue().
- Refaktor and update request-based multipath patches:
  - patches.drivers/blk-request-based-multipath-update: 
    Update request-based multipathing patches to upstream version
    (bnc#434105).
  - patches.suse/rq-based-multipath: Update to latest version
    of request-based multipathing patchset (bnc#434105)
  - patches.drivers/block-abort-request-rq-complete-marking:
    use rq complete marking in blk_abort_request (bnc#434105).
  - patches.fixes/scsi-atomic-blk-timer-deletes: Delete.
  - patches.fixes/dm-mpath-abort-queue: Delete.
  - patches.suse/rq-based-block-layer: Delete.
  - patches.suse/rq-based-dm-interface: Delete.
  - patches.suse/rq-based-multipath-functions: Delete.
  - patches.suse/rq-based-init-crash: Delete.
- Update patches to upstream version:
  - patches.drivers/bdev-resize-check-for-device-resize
  - patches.drivers/bdev-resize-added-flush_disk
  - patches.drivers/bdev-resize-call-flush_disk
  - patches.drivers/bdev-resize-sd-driver-calls
  - patches.drivers/block-timeout-handling
  - patches.drivers/bdev-resize-adjust-block-device-size
  - patches.drivers/bdev-resize-wrapper-for-revalidate_disk
  - patches.drivers/block-abort-queue
  - patches.fixes/scsi-enhance-error-codes
- Rediff patches:
  - patches.fixes/scsi-misc-git-update
  - patches.suse/dm-barrier-single-device
  - patches.suse/kdb-common
  - patches.drivers/lpfc-8.2.8-update
  - patches.drivers/lpfc-8.2.8.3-update
  - patches.drivers/mpt-fusion-4.00.43.00-update

-------------------------------------------------------------------
Fri Oct 24 14:07:43 CEST 2008 - bwalle@suse.de

- patches.suse/kdump-dump_after_notifier.patch: Add sysctl also
  to kernel/sysctl_check.c.

-------------------------------------------------------------------
Fri Oct 24 14:06:20 CEST 2008 - bwalle@suse.de

- Obsolete uvcvideo-kmp.

-------------------------------------------------------------------
Fri Oct 24 12:52:23 CEST 2008 - jbeulich@suse.de

- rpm/kernel-binary.spec.in: Provide 'kernel' also for Xen (bnc#362918).

-------------------------------------------------------------------
Fri Oct 24 12:24:54 CEST 2008 - jbeulich@suse.de

- patches.arch/x86_64-unwind-annotations: fix unwind annotations.
- patches.xen/xen3-x86_64-unwind-annotations: fix unwind
  annotations.

-------------------------------------------------------------------
Fri Oct 24 12:20:01 CEST 2008 - jbeulich@suse.de

- Update Xen patches to 2.6.27.3 and c/s 704
- patches.xen/xen3-x2APIC_PATCH_27_of_41_9fa8c481b55e80edd8c637573f87853bb6b600f5:
  x64, x2apic/intr-remap: introduce CONFIG_INTR_REMAP (fate
  #303948 and fate #303984).
- patches.xen/xen3-x2APIC_PATCH_40_of_41_bbb65d2d365efe9951290e61678dcf81ec60add4:
  x86: use cpuid vector 0xb when available for detecting cpu
  topology (fate #303948 and fate #303984).
- patches.xen/xen-kconfig-compat-3.2.0: add 3.2.0-compatibility
  configure option.
- patches.xen/xen-x86-exit-mmap: be more aggressive about
  de-activating mm-s under destruction.
- patches.xen/xen-x86-machphys-prediction: properly predict
  phys<->mach translations.
- patches.xen/xen-x86-mmu-batching: utilize
  arch_{enter,leave}_lazy_cpu_mode().
- patches.xen/xen-x86-no-lazy-tlb: ensure inadvertent uses of
  lazy TLB data are caught during the build.
- Update Xen config files.

-------------------------------------------------------------------
Fri Oct 24 12:08:49 CEST 2008 - mmarek@suse.cz

- rpm/kernel-binary.spec.in:
  - do not split kernel-kdump into -base and -extra
  - fix case when a build results in no unsupported modules


-------------------------------------------------------------------
Fri Oct 24 11:07:32 CEST 2008 - bwalle@suse.de

- patches.fixes/kdb-kdump.diff:
  Fix CONFIG_KDB_KDUMP on xSeries (bnc#436454).

-------------------------------------------------------------------
Fri Oct 24 10:45:08 CEST 2008 - agruen@suse.de

- supported.conf: Mark dmapi as supported (by SGI).

-------------------------------------------------------------------
Fri Oct 24 10:40:29 CEST 2008 - olh@suse.de

- disable all unsupported drivers in kernel-kdump

-------------------------------------------------------------------
Fri Oct 24 08:25:47 CEST 2008 - npiggin@suse.de

- patches.suse/silent-stack-overflow-2.patch: avoid silent stack
  overflow over the heap (bnc#44807 bnc#211997).

-------------------------------------------------------------------
Fri Oct 24 07:43:02 CEST 2008 - gregkh@suse.de

- Update to 2.6.27.4-rc2

-------------------------------------------------------------------
Fri Oct 24 07:09:39 CEST 2008 - gregkh@suse.de

- disable CONFIG_SYSFS_DEPRECATED_V2 from powerpc/rt config file

-------------------------------------------------------------------
Fri Oct 24 07:00:11 CEST 2008 - gregkh@suse.de

- Update to 2.6.27.4-rc1
  - lots of bugfixes, and obsoletes some current patches:
    - patches.fixes/ext3-avoid-printk-flood-with-dir-corruption: Delete.
    - patches.fixes/ext2-avoid-printk-flood-with-dir-corruption: Delete.
    - patches.fixes/wdm_autoload.diff: Delete.

-------------------------------------------------------------------
Fri Oct 24 06:57:57 CEST 2008 - npiggin@suse.de

- Fix ppc and ps3 configs

-------------------------------------------------------------------
Fri Oct 24 06:53:13 CEST 2008 - npiggin@suse.de

- Update config files.
- patches.suse/cgroup-freezer.patch: cgroup freezer (bnc#417294,
  fate#304191, fate#201036).

-------------------------------------------------------------------
Fri Oct 24 06:32:10 CEST 2008 - npiggin@suse.de

- Update config files. Enable cgroups for all archs (bnc#417527)

-------------------------------------------------------------------
Fri Oct 24 05:57:53 CEST 2008 - npiggin@suse.de

- patches.arch/ppc-gigantic-page-fix2.patch: powerpc gigantic
  pages fix 2 (bnc#434026).
- patches.arch/ppc-gigantic-page-fix3.patch: powerpc gigantic
  pages fix 3 (bnc#434026).
- patches.trace/lttng-instrumentation-hugetlb.patch: de-fuzz

-------------------------------------------------------------------
Fri Oct 24 05:35:49 CEST 2008 - gregkh@suse.de

- disabled CONFIG_CALGARY_IOMMU_ENABLED_BY_DEFAULT on x86-64
  vanilla kernel.

-------------------------------------------------------------------
Fri Oct 24 05:34:15 CEST 2008 - gregkh@suse.de

- patches.drivers/cciss-fix-procfs-firmware-regression.patch:
  cciss: fix procfs firmware regression (bnc435644).
- patches.drivers/cciss-fix-sysfs-symlink.patch: cciss: fix
  sysfs symlink (bnc435644).

-------------------------------------------------------------------
Fri Oct 24 05:07:47 CEST 2008 - gregkh@suse.de

- disable CONFIG_CALGARY_IOMMU_ENABLED_BY_DEFAULT on x86-64.  To use
  Calgary iommu systems, you now must manually pass "iommu=calgary" to
  get this hardware support back enabled.  This is the recommended
  proceedure right now, from IBM, otherwise the hardware crashes.
  bnc#436450.

-------------------------------------------------------------------
Fri Oct 24 01:12:04 CEST 2008 - gregkh@suse.de

- clean up all fuzz in patches to get them to apply cleanly.

-------------------------------------------------------------------
Fri Oct 24 00:57:17 CEST 2008 - gregkh@suse.de

- delete patches.arch/s390-01-03-cmm2-v2.patch as it touched core
  kernel code and was rejected from upstream.
  - patches.arch/s390-01-03-cmm2-v2.patch: Delete.
  - patches.arch/s390-01-03-cmm2-v2a.patch: Delete.

-------------------------------------------------------------------
Fri Oct 24 00:36:54 CEST 2008 - gregkh@suse.de

- Update to version 3.4 of squashfs:
  - patches.suse/squashfs3.3-patch: Delete.
  - patches.suse/squashfs-patch-2.6.25: Delete.
  - patches.suse/squashfs-patch-2.6.27: Delete.
  - patches.suse/squashfs-3.4.patch: squashfs v3.4.

-------------------------------------------------------------------
Thu Oct 23 23:13:11 CEST 2008 - jeffm@suse.de

- patches.fixes/block-sanitize-invalid-partition-table-entries:
  block: sanitize invalid partition table entries (bnc#371657).

-------------------------------------------------------------------
Thu Oct 23 15:41:19 CEST 2008 - olh@suse.de

- add patches.arch/ppc-pseries_mem-limit-16g.patch
  Don't use a 16G page if beyond mem= limits (bnc#438111 - LTC49329)

-------------------------------------------------------------------
Thu Oct 23 15:27:00 CEST 2008 - kkeil@suse.de

- Update x86 64bit config files to include WAN support (bnc#437692)

-------------------------------------------------------------------
Thu Oct 23 15:19:58 CEST 2008 - olh@suse.de

- add patches.drivers/cell_edac.patch
  Fix incorrect edac_mode in csrow causing oops (bnc#437757 - LTC49143)

-------------------------------------------------------------------
Thu Oct 23 14:09:23 CEST 2008 - olh@suse.de

- update patches.suse/nameif-track-rename.patch
  print also application and pid

-------------------------------------------------------------------
Thu Oct 23 12:16:39 CEST 2008 - jkosina@suse.de

- patches.fixes/hid-rdesc-quirk-for-sony-vaio-VGX-TP1E.patch:
  HID: Fix Sony Vaio VGX report descriptor (bnc#437758).

-------------------------------------------------------------------
Thu Oct 23 11:32:43 CEST 2008 - olh@suse.de

- add patches.drivers/ehca-rejecting-dynamic-mem-add-remove.patch
  reject dynamic memory add/remove (bnc#434651 - LTC48744)

-------------------------------------------------------------------
Thu Oct 23 10:54:19 CEST 2008 - npiggin@suse.de

- Update config files.

-------------------------------------------------------------------
Thu Oct 23 09:28:14 CEST 2008 - npiggin@suse.de

- patches.suse/x86-gb-linear-map.patch: Enable GB mapped linear
  KVA on x86 (bnc#437674).
- patches.xen/xen3-patch-2.6.26: merge

-------------------------------------------------------------------
Thu Oct 23 00:23:55 CEST 2008 - gregkh@suse.de

- update to 2.6.27.3
  - lots of bugfixes
  - CVE-2008-3831 fix

-------------------------------------------------------------------
Wed Oct 22 21:45:42 CEST 2008 - jeffm@suse.de

- scripts/vc: Handle unset $EDITOR

-------------------------------------------------------------------
Wed Oct 22 21:43:25 CEST 2008 - jeffm@suse.de

- patches.suse/export-release_open_intent: Export
  release_open_intent for NFS branches with aufs.

-------------------------------------------------------------------
Wed Oct 22 14:17:15 CEST 2008 - jdelvare@suse.de

- supported.conf: Mark the ibmaem and ibmpex hwmon drivers as
  supported by IBM.
- supported.conf: Mark the i5k_amb hwmon driver as supported.

-------------------------------------------------------------------
Wed Oct 22 11:39:01 CEST 2008 - olh@suse.de

- add patches.drivers/ehea.patch
  Fix memory hotplug support (436447 - LTC48713)

-------------------------------------------------------------------
Wed Oct 22 11:16:18 CEST 2008 - olh@suse.de

- add patches.arch/ppc-pseries_hugepage_pagetable_allocation.patch
  Cleanup hugepage pagetable allocation (bnc# 433503 - LTC48757)

-------------------------------------------------------------------
Wed Oct 22 08:23:43 CEST 2008 - sassmann@suse.de

Add PS3 audio patches:
- patches.arch/ppc-ps3-add-passthrough-support-for-non-audio-streams.patch:
  ps3: Add passthrough support for non-audio streams.
- patches.arch/ppc-ps3-add-ps3av-audio-mute-analog.patch:
  ps3: Add ps3av_audio_mute_analog().
- patches.arch/ppc-ps3-add-support-for-SPDIF-HDMI-passthrough.patch:
  ps3: Add support for SPDIF/HDMI passthrough.

-------------------------------------------------------------------
Tue Oct 21 11:46:22 CEST 2008 - sdietrich@suse.de

- patches.rt/genirq-usb.patch: Make status_cache u32
- patches.rt/genirq-ohci1394.patch: Enable ohci1394 IRQ
  threading.

-------------------------------------------------------------------
Tue Oct 21 11:21:00 CEST 2008 - hare@suse.de

- patches.fixes/dm-mpath-abort-queue: rediff.
- patches.fixes/scsi-atomic-blk-timer-deletes: scsi: atomic blk
  timer deletes (LTC#48990, bnc#434105).
- patches.suse/rq-based-block-layer: rq-based multipathing:
  rediff.

-------------------------------------------------------------------
Tue Oct 21 09:59:51 CEST 2008 - hare@suse.de

- patches.fixes/scsi-inquiry-too-short-ratelimit: INQUIRY result
  too short (5) message flood (bnc#432535).

-------------------------------------------------------------------
Tue Oct 21 07:55:12 CEST 2008 - npiggin@suse.de

- patches.suse/filp-slab-rcu: Delete.

-------------------------------------------------------------------
Tue Oct 21 07:00:39 CEST 2008 - sdietrich@suse.de

USB IRQ threading (experimental: guarded by genirq):
- patches.rt/genirq1-make-irqreturn_t-an-enum: genirq: make
  irqreturn_t an enum.
- patches.rt/genirq2-add-quick-check-handler.patch: genirq:
  add a quick check handler.
- patches.rt/genirq3-add-threaded-irq-handler-support: genirq:
  add threaded interrupt handler support.
- patches.rt/genirq4-add-helper-to-check-whether-irq-thread-should-run:
  genirq: add a helper to check whether the irqthread should run.
- patches.rt/genirq5-make-irq-threading-robust: genirq: make
  irq threading robust.
- patches.rt/genirq-usb.patch: genirq threading for ehci, ohci
  and uhci USB hosts..
- patches.rt/genirq-wlan-ng-compat.patch: Remove redundant,
  obsolete 2.4 compatibility code in wlan-ng.
Ack:
- patches.rt/genirq-soft-resend.patch: Linux-RT 2.6.27-RT
   x86: activate HARDIRQS_SW_RESEND.

-------------------------------------------------------------------
Mon Oct 20 22:02:40 CEST 2008 - gregkh@suse.de

- patches.arch/x2APIC_PATCH_x86-mach_apicdef.h-need-to-include-before-smp.h.patch:
  x86: mach_apicdef.h need to include before smp.h.
  fixes build error on i386 pae kernels.

-------------------------------------------------------------------
Mon Oct 20 21:33:25 CEST 2008 - bwalle@suse.de

- patches.suse/kdump-dump_after_notifier.patch:
  Add dump_after_notifier sysctl (bnc#436678).

-------------------------------------------------------------------
Mon Oct 20 18:21:36 CEST 2008 - gregkh@suse.de

- scripts/wd-functions.sh: reverse git and cvs checks (check for
  cvs before git).  This solves the problem if you are using a cvs
  tree, yet it happens to live in a directory that way up the
  directory chain is in a git tree (like for people who keep portions
  of their $HOME in git).

-------------------------------------------------------------------
Mon Oct 20 18:16:15 CEST 2008 - gregkh@suse.de

- Update config files: enable CONFIG_GENERICARCH and CONFIG_BIGSMP
  on i386-pae kernels. (bnc#428247)

-------------------------------------------------------------------
Mon Oct 20 17:34:11 CEST 2008 - ptesarik@suse.cz

- patches.arch/x86-tracehook: fix the order of arguments in
  /proc/$pid/syscall on x86_64.

-------------------------------------------------------------------
Mon Oct 20 16:53:36 CEST 2008 - bwalle@suse.de

- Update config files: Enable CONFIG_KVM_KMP for RT config, run
  oldconfig.

-------------------------------------------------------------------
Mon Oct 20 16:42:42 CEST 2008 - bwalle@suse.de

- patches.arch/ppc-vmcoreinfo.diff: Correct to reflect mainline
  state.

-------------------------------------------------------------------
Mon Oct 20 12:52:08 CEST 2008 - hare@suse.de

- Update config files.
- patches.suse/kvm-as-kmp: Allow KVM to be built as KMP
  (FATE#303679).

-------------------------------------------------------------------
Mon Oct 20 10:54:50 CEST 2008 - jjolly@suse.de

- patches.arch/s390-01-05-kmsg-v2.patch: Instrument the kernel
  components such that a kernel message catalog as well as related
  man pages can be automatically generated. (bnc#417300)
- patches.arch/s390-01-06-zfcp-cleanup-v2.patch: Update patch to
  fit on recent kmsg patch changes. (bnc#417550)
- patches.drivers/driver-core-basic-infrastructure-for-per-module-dynamic-debug-messages.patch:
  Update patch to fit on recent kmsg patch changes.
- config/s390/{default,s390}: Added CONFIG_KMSG_IDS=y

-------------------------------------------------------------------
Mon Oct 20 10:15:36 CEST 2008 - bwalle@suse.de

- supported.conf: Mark 'crasher' as supported to avoid installing
  the "extra" package only for that module.

-------------------------------------------------------------------
Mon Oct 20 08:46:19 CEST 2008 - olh@suse.de

- add patches.arch/ppc-pseries_16g-numa.patch
  fix crash with more 2 numa nodes and 16G hugepage (bnc#436452 - LTC48839)

-------------------------------------------------------------------
Sat Oct 18 21:15:52 CEST 2008 - gregkh@suse.de

- Update to 2.6.27.2.
  - lots of bugfixes

-------------------------------------------------------------------
Sat Oct 18 10:11:55 CEST 2008 - tonyj@suse.de

- patches.rt/fix-preempt-none.patch: Fix preempt-none build
  errors

-------------------------------------------------------------------
Fri Oct 17 22:24:56 CEST 2008 - jeffm@suse.de

- patches.suse/SoN-20-netvm-reserve-inet.patch-fix: SoN: Fix
  initialization of ipv4_route_lock (bnc#435994).

-------------------------------------------------------------------
Fri Oct 17 17:49:05 CEST 2008 - kkeil@suse.de

- patches.drivers/tg3-Add-57780-ASIC-revision.patch: tg3: Add
  57780 ASIC revision. (bnc#434147)
- patches.drivers/broadcom-Add-support-for-the-57780-integrated-PHY.patch:
  broadcom: Add support for the 57780 integrated PHY. (bnc#434147)
- patches.drivers/bnx2x-eeh.patch: bnx2x: EEH recovery fix.(bnc#433875)

-------------------------------------------------------------------
Fri Oct 17 17:42:48 CEST 2008 - bwalle@suse.de

- rpm/kernel-binary.spec.in: Add the auto-generated (by mkdumprd)
  kdump initrd to %ghost so that the file gets removed when
  uninstalling the kernel.

-------------------------------------------------------------------
Fri Oct 17 01:22:08 CEST 2008 - mfasheh@suse.com

- ocfs2 ACL / security attribute support
  - patches.suse/ocfs2-Remove-unused-function-restore_extent_block.patch
  - patches.suse/ocfs2-Merge-transactions-during-xattr-set.patch
  - patches.suse/ocfs2-xattr.-ch-definition-cleanups.patch
  - patches.suse/ocfs2-Add-security-xattr-support-in-ocfs2.patch
  - patches.suse/ocfs2-Add-POSIX-ACL-support-in-ocfs2.patch

-------------------------------------------------------------------
Fri Oct 17 00:57:16 CEST 2008 - mfasheh@suse.com

- ocfs2 fixes / updates from 2.6.28 merge window
  - patches.suse/ocfs2-xattr.c-Fix-a-bug-when-inserting-xattr.patch
  - patches.suse/ocfs2-Add-empty-bucket-support-in-xattr.patch
  - patches.suse/ocfs2-Remove-pointless.patch
  - patches.suse/ocfs2-make-la_debug_mutex-static.patch
  - patches.suse/ocfs2-Documentation-update-for-user_xattr-nouser_.patch
  - patches.suse/ocfs2-use-smaller-counters-in-ocfs2_remove_xattr_cl.patch
  - patches.suse/ocfs2-Don-t-check-for-NULL-before-brelse.patch
  - patches.suse/ocfs2-Uninline-ocfs2_xattr_name_hash.patch
  - patches.suse/ocfs2-Move-trusted-and-user-attribute-support-into.patch
  - patches.suse/ocfs2-Calculate-EA-hash-only-by-its-suffix.patch
  - patches.suse/ocfs2-Refactor-xattr-list-and-remove-ocfs2_xattr_ha.patch
  - patches.suse/ocfs2-Separate-out-sync-reads-from-ocfs2_read_block.patch
  - patches.suse/ocfs2-Require-an-inode-for-ocfs2_read_block-s.patch
  - patches.suse/ocfs2-Simplify-ocfs2_read_block.patch
  - patches.suse/ocfs2-Move-ocfs2_bread-into-dir.c.patch
  - patches.suse/ocfs2-Kill-the-last-naked-wait_on_buffer-for-cach.patch
  - patches.suse/ocfs2-Make-cached-block-reads-the-common-case.patch
  - patches.suse/ocfs2-fix-build-error.patch

-------------------------------------------------------------------
Thu Oct 16 23:49:45 CEST 2008 - mfasheh@suse.com

- ocfs2 dynamic local alloc patches

-------------------------------------------------------------------
Thu Oct 16 22:38:23 CEST 2008 - jslaby@suse.de

- patches.drivers/tpm-bcm0102-workaround.patch: tpm: work around
  bug in Broadcom BCM0102 chipset (bnc#425747 FATE304221).
- patches.drivers/tpm-correct-timeouts.patch: tpm: correct tpm
  timeouts to jiffies conversion (bnc#425747 FATE304221).

-------------------------------------------------------------------
Thu Oct 16 20:10:40 CEST 2008 - ihno@suse.de

- added patches.arch/s390-01-03-cmm2-v2a.patch
  fix the sequence of initilisations.

-------------------------------------------------------------------
Thu Oct 16 12:48:17 CEST 2008 - agruen@suse.de

- rpm/kernel-binary.spec.in: Make the kernel-$flavor-extra packages
  supplement kernel-$flavor on openSUSE and SLED so that those
  packages will get installed by default, using the product(...)
  dependencies provided by the *-release packages.

-------------------------------------------------------------------
Thu Oct 16 05:03:49 CEST 2008 - tonyj@suse.de

- Previous checkin was totally broken wrt rt config files.
  Revert to previous versions and incorporate any changes from
  run_oldconfig. Sole changes to previous versions is to remove
  CONFIG_DYNAMIC_FTRACE from rt_debug configs which is consistent 
  with change in 2.6.27.1

-------------------------------------------------------------------
Thu Oct 16 01:48:04 CEST 2008 - gregkh@suse.de

- Update to 2.6.27.1
  - disables a problem config option, only affected the vanilla,
    debug, and rt kernel variants.

-------------------------------------------------------------------
Wed Oct 15 16:29:57 CEST 2008 - olh@suse.de

- add patches.arch/ppc-pseries_pfn-mem-rm.patch
  fix hotplug memory remove (bnc#435181 - LTC48640)

-------------------------------------------------------------------
Wed Oct 15 15:59:23 CEST 2008 - mmarek@suse.cz

- rpm/post.sh, rpm/postun.sh: run weak-modules, depmod and mkinitrd
  on older distros (bnc#435246)
  Fixed fix for bnc#435104 ("/boot/" was missing in some places)


-------------------------------------------------------------------
Wed Oct 15 11:25:19 CEST 2008 - mmarek@suse.cz

- rpm/kernel-binary.spec.in: don't recommend the -extra subpackage
  (fate#303631)
- rpm/postun.sh, rpm/post.sh: remove the temporary workaround

-------------------------------------------------------------------
Wed Oct 15 08:58:57 CEST 2008 - olh@suse.de

- drop patches.arch/ppc-iseries-remove-AVAILABLE_VETH.patch
  not needed anymore

-------------------------------------------------------------------
Wed Oct 15 07:46:16 CEST 2008 - nfbrown@suse.de

- patches.fixes/nfs-file-cred-context-null: nfs_file_cred should
  cope if 'file' hasn't been opened properly (bnc#431785).

-------------------------------------------------------------------
Wed Oct 15 03:36:22 CEST 2008 - tonyj@suse.de

- Update RT patches to latest .27 Windriver version (all patches)
- Disable patches.rt/swap-spinlock-fix.patch
- Guard filp-slab-rcu for RT

-------------------------------------------------------------------
Tue Oct 14 17:29:36 CEST 2008 - jkosina@suse.de

- patches.fixes/input-add-acer-aspire-5710-to-nomux.patch: Input:
  Add Acer Aspire 5710 to nomux blacklist (bnc#404881).

-------------------------------------------------------------------
Tue Oct 14 16:33:12 CEST 2008 - oneukum@suse.de

- patches.fixes/ehci_sched.diff: Delete.
  in mainline now. done to the right tree.

-------------------------------------------------------------------
Tue Oct 14 15:48:20 CEST 2008 - mmarek@suse.cz

- rpm/postun.sh, rpm/post.sh: temporarily ignore errors from
  weak-modules2 --{add,remove}-kernel-modules until
  module-init-tools has rebuilt

-------------------------------------------------------------------
Tue Oct 14 15:45:52 CEST 2008 - jkosina@suse.de

- patches.fixes/input-add-amilo-pro-v-to-nomux.patch: Delete.
  The patch is already upstream in 2.6.27

-------------------------------------------------------------------
Tue Oct 14 15:16:38 CEST 2008 - jeffm@suse.de

- patches.suse/osync-error: Update position after check for -EIO
  (bnc#434910).

-------------------------------------------------------------------
Tue Oct 14 14:04:11 CEST 2008 - npiggin@suse.de

- patches.suse/rlimit-memlock-64k.patch: Increase default
  RLIMIT_MEMLOCK to 64k (bnc#329675).

-------------------------------------------------------------------
Tue Oct 14 13:19:29 CEST 2008 - sjayaraman@suse.de

- Update config files: CIFS_EXPERIMENTAL=y and CIFS_DFS_UPCALL=y
  (FATE#303758).

-------------------------------------------------------------------
Tue Oct 14 10:54:40 CEST 2008 - jbeulich@novell.com

- patches.xen/xen-irq-probe: restrict IRQ probing (bnc#431572).

-------------------------------------------------------------------
Tue Oct 14 10:27:19 CEST 2008 - ptesarik@suse.cz

- patches.trace/utrace-core: undo overzealous #ifdef's, which
  removed too much code in case UTRACE_CONFIG was unset.

-------------------------------------------------------------------
Tue Oct 14 10:09:32 CEST 2008 - jbeulich@novell.com

- patches.fixes/reiserfs-commit-ids-unsigned-ints: Remove L suffix
  from constant compared against.

-------------------------------------------------------------------
Tue Oct 14 10:08:27 CEST 2008 - olh@suse.de

- call bootloader_entry without leading /boot/ (bnc#435104)

-------------------------------------------------------------------
Tue Oct 14 09:44:43 CEST 2008 - mmarek@suse.cz

- rpm/kernel-source.spec.in, rpm/source-post.sh, rpm/functions.sh:
  kill functions.sh, put the relink() function to source-post.sh
  directly
- rpm/postun.sh, rpm/pre.sh, rpm/preun.sh, rpm/post.sh,
  rpm/kernel-binary.spec.in: unify generation of the scriptlets,
  switch to the new weak-modules2 script

-------------------------------------------------------------------
Tue Oct 14 09:44:42 CEST 2008 - olh@suse.de

- disable unused ide_platform driver

-------------------------------------------------------------------
Tue Oct 14 09:04:59 CEST 2008 - jdelvare@suse.de

- supported.conf: Remove i2c-core and i2c-piix4 from base.

-------------------------------------------------------------------
Tue Oct 14 06:27:23 CEST 2008 - gregkh@suse.de

- supported.conf: remove ide-core and ide-cdrom from base on request
  from Tejun.

-------------------------------------------------------------------
Tue Oct 14 00:59:55 CEST 2008 - gregkh@suse.de

- Update config files.
- patches.drivers/staging-add-pcc-acpi-driver.patch: Staging:
  add pcc-acpi driver.
- rpm/kernel-binary.spec.in: Obsoletes pcc-acpi-kmp

-------------------------------------------------------------------
Tue Oct 14 00:30:29 CEST 2008 - gregkh@suse.de

- rpm/kernel-binary.spec.in: it's pcc-acpi and it's not obsolete, yet.

-------------------------------------------------------------------
Tue Oct 14 00:22:11 CEST 2008 - gregkh@suse.de

- rpm/kernel-binary.spec.in: obsoletes at76_usb-kmp

-------------------------------------------------------------------
Tue Oct 14 00:13:30 CEST 2008 - gregkh@suse.de

- rpm/kernel-binary.spec.in: obsoletes et131x-kmp, ivtv-kmp, and
  ppc-acpi-kmp

-------------------------------------------------------------------
Mon Oct 13 23:44:42 CEST 2008 - gregkh@suse.de

- Update config files.
- patches.drivers/staging-at76_usb-wireless-driver.patch: staging:
  at76_usb wireless driver.

-------------------------------------------------------------------
Mon Oct 13 21:33:49 CEST 2008 - gregkh@suse.de

- refresh all patches (except xen and rt) to apply cleanly

-------------------------------------------------------------------
Mon Oct 13 20:47:48 CEST 2008 - gregkh@suse.de

- rpm/kernel-binary.spec.in: add Obsoletes: wlan-ng-kmp as the needed
  driver is now included from the staging tree.

-------------------------------------------------------------------
Mon Oct 13 20:46:03 CEST 2008 - gregkh@suse.de

- put proper Patch-mainline: markings on staging patches

-------------------------------------------------------------------
Mon Oct 13 20:44:24 CEST 2008 - gregkh@suse.de

- patches.drivers/staging-workaround-build-system-bug.patch:
  Staging: workaround build system bug.

-------------------------------------------------------------------
Mon Oct 13 20:38:36 CEST 2008 - aj@suse.de

- rpm/post.sh: Fix typo that breaks script.

-------------------------------------------------------------------
Mon Oct 13 20:18:48 CEST 2008 - gregkh@suse.de

- disabled staging drivers for -rt trees

-------------------------------------------------------------------
Mon Oct 13 20:14:39 CEST 2008 - gregkh@suse.de

- Add -staging tree:
  - added TAINT_CRAP flag
  - added eth131x network driver
  - added slicoss network driver
  - added sgx network driver
  - added me4000 data collection driver
  - added go7007 video capture driver
  - added USB/IP host and client driver
  - added w35und wifi network driver
  - added prism2 usb wifi network driver
  - added echo cancellation driver
- only enabled these on x86 platforms

-------------------------------------------------------------------
Mon Oct 13 19:08:42 CEST 2008 - jjolly@suse.de

- patches.arch/s390-02-01-xpram.patch: xpram: per device block
  request queues (bnc#434333,LTC#49030)

-------------------------------------------------------------------
Mon Oct 13 17:16:40 CEST 2008 - jeffm@suse.de

- rpm/kernel-binary.spec.in: Updated supported.conf checker to
  eliminate false positives.

-------------------------------------------------------------------
Mon Oct 13 15:44:39 CEST 2008 - sjayaraman@suse.de

- patches.suse/SoN-14-mm-reserve.patch: Fix a compiler warning.

-------------------------------------------------------------------
Mon Oct 13 15:27:02 CEST 2008 - jbenc@suse.cz

- supported.conf: mark drivers/net/wireless/b43* and
  driver/net/wireless/rt2x00/* as unsupported because of known
  problems we cannot fix.

-------------------------------------------------------------------
Mon Oct 13 14:37:57 CEST 2008 - oneukum@suse.de

- patches.fixes/wdm_autoload.diff:  add MODULE_DEVICE_TABLE to
  cdc-wdm driver to compute a proper alias (bnc#433817).

-------------------------------------------------------------------
Mon Oct 13 13:53:09 CEST 2008 - ptesarik@suse.cz

- Update config files (CONFIG_UTRACE for rt flavours).

-------------------------------------------------------------------
Mon Oct 13 13:18:50 CEST 2008 - jbeulich@novell.com

- patches.xen/xen3-patch-2.6.27-rc3: Fix uninitialized data issue.

-------------------------------------------------------------------
Mon Oct 13 13:16:56 CEST 2008 - ptesarik@suse.cz

- patches.trace/utrace-core: utrace core (FATE#304321).
  CONFIG_UTRACE enabled only for kernel-trace.
- Update config files.

-------------------------------------------------------------------
Mon Oct 13 10:01:30 CEST 2008 - aj@suse.de

- patches.suse/SoN-14-mm-reserve.patch: Add cast to fix compiler warning.

-------------------------------------------------------------------
Mon Oct 13 08:11:29 CEST 2008 - sjayaraman@suse.de

- Remove another stale swap-over-nfs patch.

	patches.suse/SoN-29-nfs-alloc-recursions.patch: Delete.

-------------------------------------------------------------------
Fri Oct 10 05:56:00 CEST 2008 - jeffm@suse.de

- Updated to 2.6.27 final.

-------------------------------------------------------------------
Fri Oct 10 05:22:37 CEST 2008 - tonyj@suse.de

- Update config files
- Fix conflicts, remove most -RT guards added in recent RT update
	patches.rt/apic-dumpstack.patch: refresh
	patches.rt/preempt-irqs-core.patch: refresh
	patches.rt/print-might-sleep-hack.patch: refresh
	patches.rt/partrevert-lttng-instrumentation-irq.patch: add
	patches.rt/partreadd-lttng-instrumentation-irq.patch: add

- Drop unused RT patches
	patches.rt/mips-change-raw-spinlock-type.patch
	patches.rt/nmi-watchdog-disable.patch
	patches.rt/Add-dev-rmem-device-driver-for-real-time-JVM-testing.patch
	patches.rt/lockstat-fix-contention-points.patch
	patches.rt/sched-cpupri-priocount.patch
	patches.rt/nmi-watchdog-fix-1.patch
	patches.rt/cache_pci_find_capability.patch
	patches.rt/fix-emac-locking-2.6.16.patch
	patches.rt/2.6.21-rc6-lockless5-lockless-probe.patch
	patches.rt/watchdog_use_timer_and_hpet_on_x86_64.patch
	patches.rt/tie-pi-into-task.patch
	patches.rt/idle2-fix.patch
	patches.rt/2.6.21-rc6-lockless6-speculative-get-page.patch
	patches.rt/rtmutex-initialize-waiters.patch
	patches.rt/Allocate-RTSJ-memory-for-TCK-conformance-test.patch
	patches.rt/add-generalized-pi-interface.patch
	patches.rt/warn-on-rt-scatterlist.patch
	patches.rt/2.6.21-rc6-lockless7-lockless-pagecache-lookups.patch
	patches.rt/trace-eip2ip.patch
	patches.rt/sched_rt-fixup.patch
	patches.rt/2.6.21-rc6-lockless3-radix-tree-gang-slot-lookups.patch
	patches.rt/trace_hist-latediv.patch
	patches.rt/sched-cpupri-hotplug-support.patch
	patches.rt/idle-fix.patch
	patches.rt/ftrace-fix-get-kprobe-wreckage.patch
	patches.rt/no-warning-for-irqs-disabled-in-local-bh-enable.patch
	patches.rt/ftrace-function-record-nop.patch
	patches.rt/ftrace-document-update1.patch
	patches.rt/26-rt1-chirag.patch
	patches.rt/trace_hist-divzero.patch
	patches.rt/latency-tracing-ppc.patch
	patches.rt/rtmutex-defer-pi-until-sleepy.patch
	patches.rt/pmtmr-override.patch
	patches.rt/sched-prioritize-non-migrating-rt-tasks.patch
	patches.rt/rtmutex-use-runtime-init.patch
	patches.rt/ftrace-fix-elevated-preempt-count-in-wakeup-tracer.patch
	patches.rt/2.6.21-rc6-lockless8-spinlock-tree_lock.patch
	patches.rt/lockdep-lock_set_subclass.patch
	patches.rt/seqlock-make-raw-seqlocks-spin-during-write.patch
	patches.rt/rt-mutex-irq-flags-checking.patch
	patches.rt/ftrace-upstream.patch
	patches.rt/sched-use-a-2d-bitmap-search-prio-cpu.patch
	patches.rt/ftrace-preempt-trace-check.patch
	patches.rt/rtmutex-add_readers.patch
	patches.rt/lockdep-avoid-fork-waring.patch
	patches.rt/arm-omap-02.patch
	patches.rt/fix-acpi-build-weirdness.patch
	patches.rt/cycles-to-ns-trace-fix.patch
	patches.rt/ftrace-compile-fixes.patch
	patches.rt/ftrace-wakeup-rawspinlock.patch
	patches.rt/rtmutex-convert-to-libpi.patch
	patches.rt/m68knommu_fixes_ontop_of_v2.6.26.patch
	patches.rt/ftrace-trace-sched.patch

-------------------------------------------------------------------
Fri Oct 10 01:40:06 CEST 2008 - mfasheh@suse.com

- supported.conf: mark kernel/fs/gfs2 unsupported

-------------------------------------------------------------------
Fri Oct 10 00:13:28 CEST 2008 - gregkh@suse.de

- supported.conf: mark kernel/sound/pci/snd-cs5530 unsupported due
  to sb16 dependancy issues

-------------------------------------------------------------------
Fri Oct 10 00:02:40 CEST 2008 - jeffm@suse.de

- patches.fixes/account-reserved-pages: Delete.

-------------------------------------------------------------------
Thu Oct  9 23:58:14 CEST 2008 - jeffm@suse.de

- patches.suse/supported-flag-sysfs: Updated to build with
  CONFIG_MODULES=n.

-------------------------------------------------------------------
Thu Oct  9 23:57:28 CEST 2008 - jeffm@suse.de

- Updated to 2.6.27-rc9, but still disabled:
  - patches.suse/silent-stack-overflow
  - patches.xen/xen3-silent-stack-overflow

-------------------------------------------------------------------
Thu Oct  9 22:29:39 CEST 2008 - gregkh@suse.de

- supported.conf: thermal_sys, not thermal_sysfs.

-------------------------------------------------------------------
Thu Oct  9 22:25:55 CEST 2008 - jeffm@suse.de

- patches.rt/hrtimers-stuck-in-waitqueue.patch: Updated against
  2.6.27-rc9.

-------------------------------------------------------------------
Thu Oct  9 22:24:08 CEST 2008 - jdelvare@suse.de

- supported.conf: Fix the name of the thermal_sys module.
- config/x86_64/rt_timing: THERMAL_HWMON is a boolean.

-------------------------------------------------------------------
Thu Oct  9 22:19:53 CEST 2008 - jeffm@suse.de

- patches.suse/netfilter-ipv4options: Updated to 2.6.27-rc9,
  enabled, and marked supported (bnc#131728 - FATE#182).

-------------------------------------------------------------------
Thu Oct  9 21:53:38 CEST 2008 - jeffm@suse.de

- patches.fixes/serial8250_console_write-ier: Delete.
- patches.fixes/fix-serial-8250-UART_BUG_TXEN-test: Delete.

-------------------------------------------------------------------
Thu Oct  9 21:48:49 CEST 2008 - gregkh@suse.de

- supported.conf: mark kernel/sound/pci/snd-als4000 unsupported due
  to dependancy on isa sb16 driver.

-------------------------------------------------------------------
Thu Oct  9 21:48:33 CEST 2008 - jeffm@suse.de

- patches.fixes/dont-writeback-fd-bdev-inodes.patch: Delete.
- patches.arch/s390-ccwgroup-attribute-ignore-newline: Delete.

-------------------------------------------------------------------
Thu Oct  9 21:46:26 CEST 2008 - gregkh@suse.de

- supported.conf: mark drivers/net/wan/hdlc_x25 unsupported due to
  symbol dependancy tree.

-------------------------------------------------------------------
Thu Oct  9 21:41:02 CEST 2008 - jeffm@suse.de

- patches.suse/osync-error: make sure O_SYNC writes properly
  return -EIO (bnc#58622).

-------------------------------------------------------------------
Thu Oct  9 21:12:19 CEST 2008 - bwalle@suse.de

- patches.arch/ppc-vmcoreinfo.diff:
  Add additional symbols to /sys/kernel/vmcoreinfo data for
  ppc(64).

-------------------------------------------------------------------
Thu Oct  9 21:07:59 CEST 2008 - trenn@suse.de

- patches.xen/xen-x2APIC_build_fix.patch: Adopt Xen to x2APIC
  patchset (fate#303984 and fate#303948).
- Update config files.
  Disable interrupt remapping for Xen -> this is something for
  the hypervisor.

-------------------------------------------------------------------
Thu Oct  9 20:12:49 CEST 2008 - jeffm@suse.de

- Update config files: THERMAL_HWMON=y in vanilla configs.

-------------------------------------------------------------------
Thu Oct  9 20:02:57 CEST 2008 - jeffm@suse.de

- Update config files: THERMAL_HWMON=y; is boolean and enables
  functionality in the already modular THERMAL module.

-------------------------------------------------------------------
Thu Oct  9 19:31:31 CEST 2008 - jeffm@suse.de

- patches.suse/supported-flag-sysfs: Export supported status
  via sysfs.

-------------------------------------------------------------------
Thu Oct  9 19:07:45 CEST 2008 - carnold@novell.com

- Update config files.  Disabled the in kernel KVM modules in
  preference to using them as KMPs.  See also brogers@novell.com

-------------------------------------------------------------------
Thu Oct  9 19:03:59 CEST 2008 - jeffm@suse.de

- Added a -iu|--ignore-unsupported-deps option to allow builds
  with supported.conf problems.

-------------------------------------------------------------------
Thu Oct  9 18:56:02 CEST 2008 - jdelvare@suse.de

- config/i386/*, config/x86_64/*, config/ia64/*, supported.conf:
  Build hwmon and thermal as modules.

-------------------------------------------------------------------
Thu Oct  9 18:55:51 CEST 2008 - gregkh@suse.de

- supported.conf: mark hdlc_ppp unsupported as syncppp is unsupported.

-------------------------------------------------------------------
Thu Oct  9 18:53:28 CEST 2008 - gregkh@suse.de

- supported.conf: mark ubifs as unsupported as it relies on mtd/ubi/

-------------------------------------------------------------------
Thu Oct  9 18:28:30 CEST 2008 - bwalle@suse.de

- patches.arch/ppc-dynamic-reconfiguration.diff:
  powerpc: Add support for dynamic reconfiguration memory in
  kexec/kdump kernels (bnc#431492).

-------------------------------------------------------------------
Thu Oct  9 18:16:01 CEST 2008 - carnold@novell.com

- rpm/kernel-binary.spec.in: package kernel-xen has dependency to 
  xen (bnc#431215).

-------------------------------------------------------------------
Thu Oct  9 18:12:17 CEST 2008 - gregkh@suse.de

- supported.conf: mark TPM drivers a supported, as IBM and others
  rely on them.

-------------------------------------------------------------------
Thu Oct  9 18:11:16 CEST 2008 - gregkh@suse.de

- supported.conf: fix a dependancy link with the isa sb driver with
  unsupported symbols

-------------------------------------------------------------------
Thu Oct  9 18:09:32 CEST 2008 - gregkh@suse.de

- supported.conf: mark ieee80122 modules as supported, as other
  supported modules need them.

-------------------------------------------------------------------
Thu Oct  9 18:08:10 CEST 2008 - gregkh@suse.de

- supported.conf: mark all of the mtd drivers as unsupported to fix
  the build errors (and to reflect our policy here.)

-------------------------------------------------------------------
Thu Oct 09 17:18:13 CEST 2008 - bwalle@suse.de

- Set CONFIG_KDB_CONTINUE_CATASTROPHIC to 0 (bnc#429910).

-------------------------------------------------------------------
Thu Oct  9 17:16:06 CEST 2008 - jdelvare@suse.de

- Don't build the tps65010 driver, it's only used on OMAP at the
  moment.

-------------------------------------------------------------------
Thu Oct  9 16:33:31 CEST 2008 - mmarek@suse.cz

- rpm/built-in-where: make it work with a four-column
  Modules.symvers (bnc#433533)

-------------------------------------------------------------------
Thu Oct 09 14:06:22 CEST 2008 - bwalle@suse.de

- Update KDB to v4.4-2.6.27-rc8.

-------------------------------------------------------------------
Thu Oct  9 12:09:10 CEST 2008 - olh@suse.de

- disable legacy iseries (bnc#433685 - LTC48946)

-------------------------------------------------------------------
Thu Oct  9 10:49:01 CEST 2008 - olh@suse.de

- enable battery_pmu on ppc32

-------------------------------------------------------------------
Thu Oct  9 10:16:35 CEST 2008 - trenn@suse.de

- supported.conf:
  Marked these unsupported:
	cpufreq-nforce2
	e_powersaver
	gx-suspmod
	longhaul
	longrun
	p4-clockmod
	powernow-k6
	powernow-k7
	speedstep-ich
	speedstep-smi
  Even Via CPUs are exporting cpu freq steps via ACPI and work fine
  with acpi-cpufreq. No need to support the old, some are known
  broken, drivers.

-------------------------------------------------------------------
Thu Oct  9 09:26:32 CEST 2008 - olh@suse.de

- add patches.suse/md-raid-metadata-PAGE_SIZE.patch
  ignore PAGE_SIZE in md metadata, for raid0 (bnc#429490)

-------------------------------------------------------------------
Thu Oct  9 01:10:40 CEST 2008 - teheo@suse.de

- patches.xen/xen3-auto-common.diff: minor patch apply fix after
  libata-prefer-over-ide.

-------------------------------------------------------------------
Thu Oct  9 00:54:46 CEST 2008 - teheo@suse.de

- patches.drivers/libata-prefer-over-ide: libata: prefer libata
  drivers over ide ones (bnc#433105).

-------------------------------------------------------------------
Wed Oct  8 23:04:13 CEST 2008 - carnold@novell.com

- patches.xen/xen-op-packet: add support for new operation type
  BLKIF_OP_PACKET (fate#300964).
- patches.xen/xen-blkfront-cdrom: implement forwarding of CD-ROM
  specific commands (fate#300964).

-------------------------------------------------------------------
Wed Oct  8 22:55:05 CEST 2008 - gregkh@suse.de

- supported.conf: major update.  Lots of new drivers added as this
  file hadn't been updated for a lot of kernel revisions.
  This should close out a lot of bugs about "unsupported" modules,
  like bnc#433541.

-------------------------------------------------------------------
Wed Oct  8 19:01:44 CEST 2008 - gregkh@suse.de

- supported.conf: sorted the file correctly so we can start determining
  what we are not supporting easier.

-------------------------------------------------------------------
Wed Oct  8 18:54:24 CEST 2008 - jeffm@suse.de

- Updated -rt for context against -rc9 and the x2APIC patches:
  - patches.rt/new-softirq-code.patch
  - patches.rt/preempt-irqs-core.patch
  - patches.rt/preempt-irqs-x86-64-ioapic-mask-quirk.patch
    - CONFIG_INTR_REMAP=n for now
  - patches.rt/preempt-softirqs-core.patch
  - patches.rt/rt-slab-new.patch
  - patches.rt/slab-irq-nopreempt-fix.patch
  - Update config files: NFS_SWAP=n

-------------------------------------------------------------------
Wed Oct  8 17:59:04 CEST 2008 - trenn@suse.de
x2APIC and interrupt remapping enablement.
Xen needs further work to build again.
Commit ids are from x86 tip git tree:
- patches.arch/x2APIC_fix_section_mismatch.patch: Fix several
  section mismatches (none).
- patches.arch/x2APIC_PATCH_01_0f4896665a02b465ddca59a560983b24ec28c64b:
  dmar: fix dmar_parse_dev() devices_cnt error condition check
  (fate #303948 and fate #303984).
- patches.arch/x2APIC_PATCH_01_of_41_e61d98d8dad0048619bb138b0ff996422ffae53b:
  x64, x2apic/intr-remap: Intel vt-d, IOMMU code reorganization
  (fate #303948 and fate #303984).
- patches.arch/x2APIC_PATCH_02_228324076234ca6a8cd34be89be78022773459f1:
  dmar: use list_for_each_entry_safe() in dmar_dev_scope_init()
  (fate #303948 and fate #303984).
- patches.arch/x2APIC_PATCH_02_of_41_c42d9f32443397aed2d37d37df161392e6a5862f:
  x64, x2apic/intr-remap: fix the need for sequential array
  allocation of iommus (fate #303948 and fate #303984).
- patches.arch/x2APIC_PATCH_03_3f1fdb3673bb5638fa94186dc391cbc4879590bc:
  dmar: initialize the return value in dmar_parse_dev() (fate
  #303948 and fate #303984).
- patches.arch/x2APIC_PATCH_03_of_41_1886e8a90a580f3ad343f2065c84c1b9e1dac9ef:
  x64, x2apic/intr-remap: code re-structuring, to be used by both
  DMA and Interrupt remapping (fate #303948 and fate #303984).
- patches.arch/x2APIC_PATCH_04_f12c73e7fa7ebf9ad6defee2c4fb2664e743e970:
  dmar: fix using early fixmap mapping for DMAR table parsing
  (fate #303948 and fate #303984).
- patches.arch/x2APIC_PATCH_04_of_41_aaa9d1dd63bf89b62f4ea9f46de376ab1a3fbc6c:
  x64, x2apic/intr-remap: use CONFIG_DMAR for DMA-remapping
  specific code (fate #303948 and fate #303984).
- patches.arch/x2APIC_PATCH_05_7be42004065ce4df193aeef5befd26805267d0d9:
  x86, lguest: fix apic_ops build on UP (fate #303948 and fate
  #303984).
- patches.arch/x2APIC_PATCH_06_caf43bf7c6a55e89b6df5179df434d67e24aa32e:
  x86, xen: fix apic_ops build on UP (fate #303948 and fate
  #303984).
- patches.arch/x2APIC_PATCH_06_of_41_ad3ad3f6a2caebf56869b83b69e23eb9fa5e0ab6:
  x64, x2apic/intr-remap: parse ioapic scope under vt-d structures
  (fate #303948 and fate #303984).
- patches.arch/x2APIC_PATCH_07_511d9d34183662aada3890883e860b151d707e22:
  x86: apic_ops for lguest (fate #303948 and fate #303984).
- patches.arch/x2APIC_PATCH_07_of_41_cf1337f0447e5be8e66daa944f0ea3bcac2b6179:
  x64, x2apic/intr-remap: move IOMMU_WAIT_OP() macro to
  intel-iommu.h (fate #303948 and fate #303984).
- patches.arch/x2APIC_PATCH_08_of_41_fe962e90cb17a8426e144dee970e77ed789d98ee:
  x64, x2apic/intr-remap: Queued invalidation infrastructure
  (part of VT-d) (fate #303948 and fate #303984).
- patches.arch/x2APIC_PATCH_09_94a8c3c2437c8946f1b6c8e0b2c560a7db8ed3c6:
  x86: let 32bit use apic_ops too - fix (fate #303948 and fate
  #303984).
- patches.arch/x2APIC_PATCH_09_of_41_2ae21010694e56461a63bfc80e960090ce0a5ed9:
  x64, x2apic/intr-remap: Interrupt remapping infrastructure
  (fate #303948 and fate #303984).
- patches.arch/x2APIC_PATCH_10_of_41_b6fcb33ad6c05f152a672f7c96c1fab006527b80:
  x64, x2apic/intr-remap: routines managing Interrupt remapping
  table entries. (fate #303948 and fate #303984).
- patches.arch/x2APIC_PATCH_11_of_41_72b1e22dfcad1daca6906148fd956ffe404bb0bc:
  x64, x2apic/intr-remap: generic irq migration support from
  process context (fate #303948 and fate #303984).
- patches.arch/x2APIC_PATCH_12_of_41_d94d93ca5cc36cd78c532def62772c98fe8ba5d7:
  x64, x2apic/intr-remap: 8259 specific mask/unmask routines
  (fate #303948 and fate #303984).
- patches.arch/x2APIC_PATCH_13_of_41_4dc2f96cacd1e74c688f94348a3bfd0a980817d5:
  x64, x2apic/intr-remap: ioapic routines which deal with initial
  io-apic RTE setup (fate #303948 and fate #303984).
- patches.arch/x2APIC_PATCH_14_of_41_0c81c746f9bdbfaafe64322d540c8b7b59c27314:
  x64, x2apic/intr-remap: introduce read_apic_id() to genapic
  routines (fate #303948 and fate #303984).
- patches.arch/x2APIC_PATCH_15_of_41_2d7a66d02e11af9ab8e16c76d22767e622b4e3d7:
  x64, x2apic/intr-remap: Interrupt-remapping and x2apic support,
  fix (fate #303948 and fate #303984).
- patches.arch/x2APIC_PATCH_16_of_41_1b374e4d6f8b3eb2fcd034fcc24ea8ba1dfde7aa:
  x64, x2apic/intr-remap: basic apic ops support (fate #303948
  and fate #303984).
- patches.arch/x2APIC_PATCH_17_of_41_32e1d0a0651004f5fe47f85a2a5c725ad579a90c:
  x64, x2apic/intr-remap: cpuid bits for x2apic feature (fate
  #303948 and fate #303984).
- patches.arch/x2APIC_PATCH_18_of_41_1cb11583a6c4ceda7426eb36f7bf0419da8dfbc2:
  x64, x2apic/intr-remap: disable DMA-remapping if
  Interrupt-remapping is detected (temporary quirk) (fate #303948
  and fate #303984).
- patches.arch/x2APIC_PATCH_19_of_41_13c88fb58d0112d47f7839f24a755715c6218822:
  x64, x2apic/intr-remap: x2apic ops for x2apic mode support
  (fate #303948 and fate #303984).
- patches.arch/x2APIC_PATCH_20_of_41_cff73a6ffaed726780b001937d2a42efde553922:
  x64, x2apic/intr-remap: introcude self IPI to genapic routines
  (fate #303948 and fate #303984).
- patches.arch/x2APIC_PATCH_21_of_41_12a67cf6851871ca8df42025c94f140c303d0f7f:
  x64, x2apic/intr-remap: x2apic cluster mode support (fate
  #303948 and fate #303984).
- patches.arch/x2APIC_PATCH_22_of_41_5c520a6724e912a7e6153b7597192edad6752750:
  x64, x2apic/intr-remap: setup init_apic_ldr for UV (fate
  #303948 and fate #303984).
- patches.arch/x2APIC_PATCH_23_of_41_89027d35aa5b8f45ce0f7fa0911db85b46563da0:
  x64, x2apic/intr-remap: IO-APIC support for interrupt-remapping
  (fate #303948 and fate #303984).
- patches.arch/x2APIC_PATCH_24_of_41_75c46fa61bc5b4ccd20a168ff325c58771248fcd:
  x64, x2apic/intr-remap: MSI and MSI-X support for interrupt
  remapping infrastructure (fate #303948 and fate #303984).
- patches.arch/x2APIC_PATCH_25_1_of_41_4c9961d56ec20c27ec5d02e49fd7427748312741:
  x86: make read_apic_id return final apicid (fate #303948 and
  fate #303984).
- patches.arch/x2APIC_PATCH_25_2_of_41_c535b6a1a685eb23f96e2c221777d6c1e05080d5:
  x86: let 32bit use apic_ops too (fate #303948 and fate #303984).
- patches.arch/x2APIC_PATCH_25_of_41_6e1cb38a2aef7680975e71f23de187859ee8b158:
  x64, x2apic/intr-remap: add x2apic support, including enabling
  interrupt-remapping (fate #303948 and fate #303984).
- patches.arch/x2APIC_PATCH_26_of_41_2d9579a124d746a3e0e0ba45e57d80800ee80807:
  x64, x2apic/intr-remap: support for x2apic physical mode support
  (fate #303948 and fate #303984).
- patches.arch/x2APIC_PATCH_27_of_41_9fa8c481b55e80edd8c637573f87853bb6b600f5:
  x64, x2apic/intr-remap: introduce CONFIG_INTR_REMAP (fate
  #303948 and fate #303984).
- patches.arch/x2APIC_PATCH_28_1_of_41_f910a9dc7c865896815e2a95fe33363e9522f277:
  x86: make 64bit have get_apic_id (fate #303948 and fate
  #303984).
- patches.arch/x2APIC_PATCH_29_of_41_277d1f5846d84e16760131a93b7a67ebfa8eded4:
  x2apic: uninline uv_init_apic_ldr() (fate #303948 and fate
  #303984).
- patches.arch/x2APIC_PATCH_30_of_41_ad66dd340f561bdde2285992314d9e4fd9b6191e:
  x2apic: xen64 paravirt basic apic ops (fate #303948 and fate
  #303984).
- patches.arch/x2APIC_PATCH_34_of_41_1b9b89e7f163336ad84200b66a17284dbf26aced:
  x86: add apic probe for genapic 64bit, v2 (fate #303948 and
  fate #303984).
- patches.arch/x2APIC_PATCH_35_of_41_d25ae38b7e005af03843833bbd811ffe8c5f8cb4:
  x86: add apic probe for genapic 64bit - fix (fate #303948 and
  fate #303984).
- patches.arch/x2APIC_PATCH_36_of_41_276605dddb74cbf1b77696e32c4a947e42cec52d:
  x2apic: use x2apic id reported by cpuid during topology
  discovery (fate #303948 and fate #303984).
- patches.arch/x2APIC_PATCH_40_of_41_bbb65d2d365efe9951290e61678dcf81ec60add4:
  x86: use cpuid vector 0xb when available for detecting cpu
  topology (fate #303948 and fate #303984).
- patches.arch/x2APIC_PATCH_41_of_41_11c231a962c740b3216eb6565149ae5a7944cba7:
  x86: use x2apic id reported by cpuid during topology discovery,
  fix (fate #303948 and fate #303984).
- patches.arch/x2APIC_PATCH_42_of_41_77322deb4bc676a5ee645444e7ed1a89f854473d:
  x86: io-apic - interrupt remapping fix (fate #303948 and
  fate #303984).
- patches.arch/x2APIC_PATCH_43_of_41_2c72d93f6593f386f5760ca8e7ac7026948c31d7:
  x2apic: fix reserved APIC register accesses in
  print_local_APIC() (fate #303948 and fate #303984).
- patches.drivers/sgi-uv-led: SGI UV: Provide a LED driver and
  some System Activity Indicators (FATE#304268).
- patches.suse/kdb-x86: kdb-v4.4-2.6.27-rc5-x86-1 (FATE#303971).
- patches.xen/xen-x86-no-lapic: Disallow all accesses to the
  local APIC page (191115).
- patches.xen/xen3-auto-arch-x86.diff: xen3 arch-x86.
- patches.xen/xen3-patch-2.6.19: Linux 2.6.19.
- patches.xen/xen3-patch-2.6.26: 2.6.26.
- Update config files:
  Added CONFIG_INTR_REMAP to all x86_64 flavors

-------------------------------------------------------------------
Wed Oct  8 17:46:08 CEST 2008 - gregkh@suse.de

- rpm/kernel-binary.spec.in: added Obsoletes: atl2-kmp as this
  driver is now included in the kernel package.

-------------------------------------------------------------------
Wed Oct  8 17:07:32 CEST 2008 - jjolly@suse.de

- patches.arch/s390-01-04-fcpperf-4-v2.patch: Update for fcpperf-4
  patch to bring in sync with upstream version. (bnc#417243)
- patches.arch/s390-01-04-fcpperf-4.patch: Removed, replaced by
  updated patch

-------------------------------------------------------------------
Wed Oct  8 17:07:31 CEST 2008 - sjayaraman@suse.de

- Remove stale swap-over-nfs patches.

- patches.suse/SoN-05-page_alloc-reserve.patch: Delete.
- patches.suse/SoN-06-reserve-slub.patch: Delete.

-------------------------------------------------------------------
Wed Oct  8 16:30:24 CEST 2008 - agruen@suse.de

- No uml patches left, so remove the code referring to
  patches.uml.tar.bz2.

-------------------------------------------------------------------
Wed Oct  8 16:25:54 CEST 2008 - ghaskins@suse.de

Guarded by +RT
- patches.rt/fix-up-comment.patch: RT: Remove comment that is
  no longer true.
- patches.rt/check-for-migration-during-push.patch: RT: fix
  push_rt_task() to handle dequeue_pushable properly.

-------------------------------------------------------------------
Wed Oct  8 16:05:45 CEST 2008 - agruen@suse.de

- Add DMAPI patches (supported by SGI).
- Update config files: enable DMAPI.

-------------------------------------------------------------------
Wed Oct  8 16:02:06 CEST 2008 - sjayaraman@suse.de

- Doh, forgot to remove stale files from cvs
- Update config files NFS_SWAP=y.

-------------------------------------------------------------------
Wed Oct  8 15:34:19 CEST 2008 - sjayaraman@suse.de

- Refreshed to -v19 of swap over nfs patchset.
  o netns, ipv6 fixes
  o patch ordering changes due to additional patches
- Adjust patches.xen/xen3-auto-common.diff to avoid conflict.

-------------------------------------------------------------------
Wed Oct 08 15:12:57 CEST 2008 - bwalle@suse.de

- Enable CONFIG_MFD_SM501_GPIO also for RT.

-------------------------------------------------------------------
Wed Oct 08 14:54:54 CEST 2008 - bwalle@suse.de

- Refresh patches.rt/mips-remove-duplicate-kconfig.patch.

-------------------------------------------------------------------
Wed Oct 08 14:14:24 CEST 2008 - bwalle@suse.de

- Update to 2.6.27-rc9.
- Enable new configuration option CONFIG_MFD_SM501_GPIO.
- Drop following patches (mainline):
  o patches.suse/e1000e_debug_contention_on_NVM_SWFLAG
  o patches.suse/e1000e_do_not_ever_sleep_in_interrupt_context
  o patches.suse/e1000e_drop_stats_lock, e1000e_fix_lockdep_issues
  o patches.suse/e1000e_mmap_range_chk,
  o patches.suse/e1000e_reset_swflag_after_resetting_hardware
  o patches.suse/e1000e_update_versione1000e_write_protect_ichx_nvm
- Adjust/refresh following patches:
  o patches.arch/s390-01-03-cmm2-v2.patch
  o patches.drivers/e1000e_add_82574L.patch
  o patches.drivers/e1000e_add_ICH9_BM.patch
  o patches.drivers/e1000e_add_LOM_devices.patch
  o patches.suse/e1000e_allow_bad_checksum
  o patches.suse/e1000e_call_dump_eeprom
  o patches.suse/e1000e_ioremap_sanity_check
  o patches.suse/e1000e_use_set_memory_ro-rw_to_protect_flash_memory

-------------------------------------------------------------------
Wed Oct  8 14:07:55 CEST 2008 - mmarek@suse.cz

- rpm/kernel-module-subpackage: switch KMPs to the new
  weak-modules2 script, which handles running depmod and mkinitrd

-------------------------------------------------------------------
Wed Oct  8 12:08:27 CEST 2008 - hare@suse.de

- supported.conf: mark igb as supported.

-------------------------------------------------------------------
Wed Oct  8 10:30:12 CEST 2008 - agruen@suse.de

- kernel-source-rt must not provide a kernel-source symbol: this
  would break dependencies.

-------------------------------------------------------------------
Wed Oct  8 08:57:54 CEST 2008 - olh@suse.de

- update patches.suse/ppc-no-LDFLAGS_MODULE.patch
  use suggested patch from kernel.org bugzilla

-------------------------------------------------------------------
Wed Oct  8 08:51:19 CEST 2008 - olh@suse.de

- add patches.arch/ppc-pseries_remove_lmb-PAGE_SHIFTT.patch
  fix oops in pseries_remove_lmb with 64k PAGE_SIZE (bnc#431380)

-------------------------------------------------------------------
Wed Oct  8 06:34:05 CEST 2008 - gregkh@suse.de

- supported.conf: mark efivars.ko as supported

-------------------------------------------------------------------
Wed Oct  8 06:32:42 CEST 2008 - gregkh@suse.de

- enable yealink driver (bnc#432841)

-------------------------------------------------------------------
Tue Oct  7 16:58:20 CEST 2008 - oneukum@suse.de

- patches.fixes/ehci_sched.diff: fix hang in disable_periodic
  (bnc#403346).

-------------------------------------------------------------------
Tue Oct  7 16:45:09 CEST 2008 - trenn@suse.de

- patches.fixes/fujisu_laptop_fix_section_mismatch.patch: Fix
  section mismatch in fujitsu_laptop driver (none).

-------------------------------------------------------------------
Tue Oct  7 16:20:12 CEST 2008 - hare@suse.de

- patches.fixes/sd-needs-updating: Driver 'sd' needs updating
  (bnc#406656).

-------------------------------------------------------------------
Tue Oct  7 15:29:23 CEST 2008 - agruen@suse.de

- rpm/post.sh: Catch mkinitrd error code indicating missing
  required modules. Only add a bootloader entry if an initrd
  could be created, but re-add the bootloader entry even if
  the initrd already existed before (bnc#431703).

-------------------------------------------------------------------
Tue Oct  7 14:02:57 CEST 2008 - hare@suse.de

- patches.drivers/lpfc-8.2.8.4-update: Update lpfc to 8.2.8.4
  (bnc#420767).
- patches.drivers/qla4xxx-sles11-update: qla4xxx driver fixes
  for SLES11 (bnc#432976).

-------------------------------------------------------------------
Tue Oct  7 11:55:56 CEST 2008 - olh@suse.de

- mark legacy iseries storage as supported

-------------------------------------------------------------------
Mon Oct  6 21:58:37 CEST 2008 - jdelvare@suse.de

- supported.conf: Add the ad7414, adcxx and ibmaem hwmon drivers as
  unsupported.

-------------------------------------------------------------------
Mon Oct  6 21:30:39 CEST 2008 - jdelvare@suse.de

- config/ia64/*: Don't built i2c-amd756-s4882 and i2c-nforce2-s4985
  on ia64, these are motherboard-specific drivers for x86_64
  motherboards.
- config/powerpc/*: Don't built i2c-isch on powerpc, it is a driver
  for x86 hardware.
- config/*: Don't built i2c-simtec on i386, x86_64 and ia64, there
  is no Simtec hardware based on these architectures.

-------------------------------------------------------------------
Sun Oct  5 11:15:44 CEST 2008 - agruen@suse.de

- rpm/kernel-binary.spec.in: Fix the logic splitting up the symbols
  defined in vmlinux by subsystem. (Actually, per directory, under
  the assumption that there is enough of a correlation).

-------------------------------------------------------------------
Sun Oct  5 05:41:47 CEST 2008 - greg@suse.de

- supported.conf: add ohci-hcd to base.  Fix up other USB drivers
  (USB network drivers had moved, others were missing)

-------------------------------------------------------------------
Sun Oct  5 05:24:17 CEST 2008 - gregkh@suse.de

- patches.drivers/atl2-add-atl2-network-driver.patch: atl2:
  add atl2 network driver.
- Update config files (even the rt ones).

-------------------------------------------------------------------
Fri Oct  3 21:22:32 CEST 2008 - jkosina@suse.de

- patches.suse/e1000e_debug_contention_on_NVM_SWFLAG: fix bogus
  WARN_ON() condition, as per upstream commit 95b866d5a

-------------------------------------------------------------------
Fri Oct  3 20:19:33 CEST 2008 - olh@suse.de

- mark ibmvfc as supported (bnc#417555 - fate#304178 - LTC46935)

-------------------------------------------------------------------
Fri Oct  3 20:15:34 CEST 2008 - olh@suse.de

- compile windfarm_pm121 into the kernel

-------------------------------------------------------------------
Fri Oct  3 20:13:35 CEST 2008 - jeffm@suse.de

- doc/README.SUSE, scripts/tar-up_and_run_mbuild.sh,
  scripts/run_oldconfig.sh,
  scripts/sequence-patch.sh: Eliminated defconfig.$flavor

-------------------------------------------------------------------
Fri Oct  3 19:58:32 CEST 2008 - olh@suse.de

- mark Cell drivers as supported

-------------------------------------------------------------------
Fri Oct  3 06:15:51 CEST 2008 - tonyj@suse.de

- Update config files
  rt configs not updated for per-module-dynamic-debug-messages.patch

-------------------------------------------------------------------
Fri Oct  3 06:09:25 CEST 2008 - gregkh@suse.de

- change patches.suse/supported-flag to show which modules are
  unsupported and externally supported in oops messages.  Also change
  the taint values as the documentation was totally wrong.

-------------------------------------------------------------------
Fri Oct  3 05:29:47 CEST 2008 - tonyj@suse.de

- Reenable RT debug builds, compile tested only
- Update config files
- Fix tracer issues
	patches.rt/event-trace-hrtimer-trace.patch
	patches.rt/trace-events-handle-syscalls.patch
	patches.rt/trace-ktime-scalar.patch
	patches.rt/tracer-event-trace.patch
- patches.rt/kdb-disable-ist.patch: Disable stackfault and debug stacks for kdb
- patches.rt/kdb-rtmisc.patch: Misc KDB fixes for RT
- patches.rt/novfs-rtmisc.patch: Misc NOVFS fixes for RT

-------------------------------------------------------------------
Fri Oct  3 05:20:45 CEST 2008 - gregkh@suse.de

- patches.drivers/driver-core-basic-infrastructure-for-per-module-dynamic-debug-messages.patch:
  driver core: basic infrastructure for per-module dynamic
  debug messages.
- refresh patches.trace/tracepoints.patch: Kernel Tracepoints.
- Update config files.

-------------------------------------------------------------------
Thu Oct  2 20:05:27 CEST 2008 - agruen@suse.de

- Introduce kernel-source-rt and kernel-syms-rt packages, needed
  for building real-time KMPs.

-------------------------------------------------------------------
Thu Oct  2 18:07:38 CEST 2008 - schwab@suse.de

- Don't clean <asm/nr-irqs.h>.

-------------------------------------------------------------------
Thu Oct  2 15:59:26 CEST 2008 - jblunck@suse.de

- supported.conf: add qeth_l2 and qeth_l3 as supported modules

-------------------------------------------------------------------
Thu Oct  2 12:31:31 CEST 2008 - jkosina@suse.de

- patches.suse/e1000e_write_protect_ichx_nvm: e1000e: update to
  the latest version of the patch as provided by Intel

-------------------------------------------------------------------
Thu Oct  2 09:56:40 CEST 2008 - jbeulich@novell.com

- Update Xen patches to 2.6.27-rc8 and c/s 684.
- patches.xen/xen-e1000e_Export_set_memory_ro-rw: Replace by ...
- patches.xen/xen3-e1000e_Export_set_memory_ro-rw: this, and put
  in proper place in series.conf.
- patches.xen/xen-rwlocks-enable-interrupts: Replace by ...
- patches.xen/xen3-rwlocks-enable-interrupts: this, and put in
  proper place in series.conf.

-------------------------------------------------------------------
Wed Oct  1 16:20:17 CEST 2008 - jeffm@suse.de

- scripts/sequence-patch.sh
- scripts/run_oldconfig.sh: x86 defconfigs go under arch/x86.

-------------------------------------------------------------------
Wed Oct  1 14:33:28 CEST 2008 - olh@suse.de

- enable msi on ppc64 (bnc#430937)

-------------------------------------------------------------------
Wed Oct  1 09:44:11 CEST 2008 - tiwai@suse.de

- rpm/kernel-source.spec.in: Remove /lib/modules from file list
  as it's already in filesystem

-------------------------------------------------------------------
Wed Oct  1 09:08:44 CEST 2008 - tiwai@suse.de

- rpm/kernel-source.spec.in: Fixed missing endif

-------------------------------------------------------------------
Wed Oct  1 08:36:07 CEST 2008 - tiwai@suse.de

- Update config files: make floppy module on i386, too

-------------------------------------------------------------------
Wed Oct  1 08:31:34 CEST 2008 - tiwai@suse.de

- supported.conf: update sound drivers

-------------------------------------------------------------------
Wed Oct  1 05:08:35 CEST 2008 - tonyj@suse.de

- update RT to 2.6.27-rc8
- patches.rt/preempt-realtime-fs-block.patch: Linux-RT 2.6.27-RT.
- patches.rt/preempt-realtime-timer.patch: Linux-RT 2.6.27-RT.

-------------------------------------------------------------------
Wed Oct  1 03:00:37 CEST 2008 - agruen@suse.de

- Update -rt config files.

-------------------------------------------------------------------
Tue Sep 30 19:46:13 CEST 2008 - gregkh@suse.de

- update to 2.6.27-rc8
  - obsoletes these patches:
    - patches.arch/ia64-kdump_proc_iomem.diff
    - patches.drivers/qla2xxx-defer-risc-interrupt-enablement
    - patches.fixes/usb-hcd-interrupt-shared.patch

-------------------------------------------------------------------
Tue Sep 30 17:17:15 CEST 2008 - jkosina@suse.de

- additional patches to track down and fix e1000e NVM corruption

- patches.suse/e1000e_ioremap_sanity_check: ioremap sanity check
  to catch mapping requests exceeding the BAR sizes (bnc#425480).
- patches.suse/e1000e_write_protect_ichx_nvm: e1000e: write
  protect ICHx NVM to prevent malicious write/erase (bnc#425480).

-------------------------------------------------------------------
Tue Sep 30 14:07:40 CEST 2008 - hare@suse.de

- Update config files.

-------------------------------------------------------------------
Tue Sep 30 13:57:30 CEST 2008 - hare@suse.de

- patches.drivers/mpt-fusion-4.00.43.00-update: Update MPT Fusion
  driver to v4.00.43.00 (bnc#425660).
- patches.kernel.org/gdth-section-conflict: Add missing annotations.

-------------------------------------------------------------------
Tue Sep 30 13:42:06 CEST 2008 - sassmann@suse.de

- Update config files: Disabled everything unnecessary in
  ps3 config file

-------------------------------------------------------------------
Tue Sep 30 12:19:39 CEST 2008 - olh@suse.de

- disable ninja32 and ns87415 pata drivers on ppc64

-------------------------------------------------------------------
Tue Sep 30 12:16:52 CEST 2008 - sdietrich@suse.de

- config.conf: enable rt for i386/x86_64
- Update config files: Preliminary sync with default and debug configs.
- config/x86_64/rt_timing: Delete.

- patches.rt/2.6.21-rc6-lockless3-radix-tree-gang-slot-lookups.patch:
  Linux-RT 2.6.27-RT
   Linux-RT 2.6.26-RT radix-tree: gang slot lookups.
- patches.rt/2.6.21-rc6-lockless5-lockless-probe.patch: Linux-RT
  2.6.27-RT
   Linux-RT 2.6.26-RT mm: lockless probe.
- patches.rt/2.6.21-rc6-lockless6-speculative-get-page.patch:
  Linux-RT 2.6.27-RT
   Linux-RT 2.6.26-RT mm: speculative get page.
- patches.rt/2.6.21-rc6-lockless7-lockless-pagecache-lookups.patch:
  Linux-RT 2.6.27-RT
   Linux-RT 2.6.26-RT mm: lockless pagecache lookups.
- patches.rt/2.6.21-rc6-lockless8-spinlock-tree_lock.patch:
  Linux-RT 2.6.27-RT
   Linux-RT 2.6.26-RT mm: spinlock tree_lock.
- patches.rt/Add-dev-rmem-device-driver-for-real-time-JVM-testing.patch:
  Linux-RT 2.6.27-RT
   Linux-RT 2.6.26-RT.
- patches.rt/Allocate-RTSJ-memory-for-TCK-conformance-test.patch:
  Linux-RT 2.6.27-RT
   Linux-RT 2.6.26-RT.
- patches.rt/RT_utsname.patch: Linux-RT 2.6.27-RT.
- patches.rt/aacraid-compat-sem.patch: Linux-RT 2.6.27-RT.
- patches.rt/adapt-remove-extra-try-to-lock.patch: Linux-RT
  2.6.27-RT.
- patches.rt/adaptive-adjust-pi-wakeup.patch: Linux-RT 2.6.27-RT.
- patches.rt/adaptive-earlybreak-on-steal.patch: Linux-RT
  2.6.27-RT
   rtmutex: break out early on first run.
- patches.rt/adaptive-optimize-rt-lock-wakeup.patch: Linux-RT
  2.6.27-RT.
- patches.rt/adaptive-spinlock-lite-v2.patch: Linux-RT 2.6.27-RT
   adaptive spinlocks lite.
- patches.rt/adaptive-task-oncpu.patch: Linux-RT 2.6.27-RT.
- patches.rt/apic-dumpstack.patch: Linux-RT 2.6.27-RT.
- patches.rt/apic-level-smp-affinity.patch: Linux-RT 2.6.27-RT.
- patches.rt/arm-compile-fix.patch: Linux-RT 2.6.27-RT
   ARM: compile fix for event tracing.
- patches.rt/arm-fix-compile-error-trace-exit-idle.patch:
  Linux-RT 2.6.27-RT.
- patches.rt/arm-futex-atomic-cmpxchg.patch: Linux-RT 2.6.27-RT.
- patches.rt/arm-latency-tracer-support.patch: Linux-RT 2.6.27-RT.
- patches.rt/arm-omap-02.patch: Linux-RT 2.6.27-RT
   Linux-RT 2.6.26-RT.
- patches.rt/arm-omap-05.patch: Linux-RT 2.6.27-RT.
- patches.rt/arm-preempt-config.patch: Linux-RT 2.6.27-RT.
- patches.rt/arm-trace-preempt-idle.patch: Linux-RT 2.6.27-RT.
- patches.rt/bh-state-lock.patch: Linux-RT 2.6.27-RT.
- patches.rt/bh-uptodate-lock.patch: Linux-RT 2.6.27-RT.
- patches.rt/bz235099-idle-load-fix.patch: Linux-RT 2.6.27-RT.
- patches.rt/cache_pci_find_capability.patch: Linux-RT 2.6.27-RT
   Linux-RT 2.6.26-RT Cache calls to pci_find_capability.
- patches.rt/call_rcu_bh-rename-of-call_rcu.patch: Linux-RT
  2.6.27-RT
   just rename call_rcu_bh instead of making it a macro.
- patches.rt/cond_resched_softirq-WARN-fix.patch: Linux-RT
  2.6.27-RT
   WARNING: at kernel/sched.c:5071 2.6.23-rc1-rt7.
- patches.rt/cputimer-thread-rt-fix.patch: Linux-RT 2.6.27-RT.
- patches.rt/cputimer-thread-rt_A0.patch: Linux-RT 2.6.27-RT.
- patches.rt/cycles-to-ns-trace-fix.patch: Linux-RT 2.6.27-RT
   Linux-RT 2.6.26-RT.
- patches.rt/dev-queue-xmit-preempt-fix.patch: Linux-RT 2.6.27-RT.
- patches.rt/disable-irqpoll.patch: Linux-RT 2.6.27-RT.
- patches.rt/disable-ist-x86_64.patch: Linux-RT 2.6.27-RT.
- patches.rt/disable-lpptest-on-nonlinux.patch: Linux-RT
  2.6.27-RT.
- patches.rt/disable-run-softirq-from-hardirq-completely.patch:
  Linux-RT 2.6.27-RT
   Disable running softirqs from hardirqs completely!.
- patches.rt/dont-disable-preemption-without-IST.patch: Linux-RT
  2.6.27-RT.
- patches.rt/dont-let-rt-rw_semaphores-do-non_owner-locks.patch:
  Linux-RT 2.6.27-RT.
- patches.rt/dont-unmask-io_apic.patch: Linux-RT 2.6.27-RT.
- patches.rt/drain-all-local-pages-via-sched.patch: Linux-RT
  2.6.27-RT.
- patches.rt/event-trace-hrtimer-trace.patch: Linux-RT 2.6.27-RT
   event-tracer: add clockevent trace.
- patches.rt/export-schedule-on-each-cpu.patch: Linux-RT
  2.6.27-RT.
- patches.rt/filemap-dont-bug-non-atomic.patch: Linux-RT
  2.6.27-RT.
- patches.rt/fix-a-previously-reverted-fix.patch: Linux-RT
  2.6.27-RT
   Fix a previously reverted "fix".
- patches.rt/fix-adaptive-hack.patch: Linux-RT 2.6.27-RT
   fix-adaptive-hack.patch.
- patches.rt/fix-bug-on-in-filemap.patch: Linux-RT 2.6.27-RT
   Change bug_on for atomic to pagefault_disabled..
- patches.rt/fix-circular-locking-deadlock.patch: Linux-RT
  2.6.27-RT.
- patches.rt/fix-compilation-for-non-RT-in-timer.patch: Linux-RT
  2.6.27-RT.
- patches.rt/fix-config-debug-rt-mutex-lock-underflow-warnings.patch:
  Linux-RT 2.6.27-RT
   Fix CONFIG_DEBUG_RT_MUTEX lock underflow warnings.
- patches.rt/fix-emac-locking-2.6.16.patch: Linux-RT 2.6.27-RT
   Linux-RT 2.6.26-RT.
- patches.rt/fix-emergency-reboot.patch: Linux-RT 2.6.27-RT
   call reboot notifier list when doing an emergency reboot.
- patches.rt/fix-migrating-softirq.patch: Linux-RT 2.6.27-RT.
- patches.rt/fix-softirq-checks-for-non-rt-preempt-hardirq.patch:
  Linux-RT 2.6.27-RT.
- patches.rt/fix_vdso_gtod_vsyscall64_2.patch: Linux-RT 2.6.27-RT.
- patches.rt/floppy-resume-fix.patch: Linux-RT 2.6.27-RT
   floppy: suspend/resume fix.
- patches.rt/frace-use-tsc.patch: Linux-RT 2.6.27-RT.
- patches.rt/ftrace-compile-fixes.patch: Linux-RT 2.6.27-RT
   Linux-RT 2.6.26-RT rt: remove call to stop tracer.
- patches.rt/ftrace-document-event-tracer.patch: Linux-RT
  2.6.27-RT.
- patches.rt/ftrace-document-update1.patch: Linux-RT 2.6.27-RT
   Linux-RT 2.6.26-RT ftrace: document updates.
- patches.rt/ftrace-dont-trace-markers.patch: Linux-RT 2.6.27-RT
   ftrace: dont trace markers.
- patches.rt/ftrace-fix-get-kprobe-wreckage.patch: Linux-RT
  2.6.27-RT
   Linux-RT 2.6.26-RT ftrace-fix-missing-kprobe-include.pathc.
- patches.rt/ftrace-fix-header.patch: Linux-RT 2.6.27-RT.
- patches.rt/ftrace-function-record-nop.patch: Linux-RT 2.6.27-RT
   Linux-RT 2.6.26-RT ftrace: define function trace nop.
- patches.rt/ftrace-hotplug-fix.patch: Linux-RT 2.6.27-RT
   ftrace: cpu hotplug fix.
- patches.rt/ftrace-m68knommu-add-FTRACE-support.patch: Linux-RT
  2.6.27-RT.
- patches.rt/ftrace-m68knommu-generic-stacktrace-function.patch:
  Linux-RT 2.6.27-RT.
- patches.rt/ftrace-preempt-trace-check.patch: Linux-RT 2.6.27-RT
   Linux-RT 2.6.26-RT ftrace: only trace preempt off with
   preempt tracer.
- patches.rt/ftrace-print-missing-cmdline.patch: Linux-RT
  2.6.27-RT
   ftrace: fix the command line printing.
- patches.rt/ftrace-record-comm-on-ctrl.patch: Linux-RT 2.6.27-RT
   ftrace: record comm on function ctrl change.
- patches.rt/ftrace-stop-trace-on-crash.patch: Linux-RT 2.6.27-RT
   fix-tracer-wreckage-wtf-is-this-code-all-features.patch.
- patches.rt/ftrace-trace-sched.patch: Linux-RT 2.6.27-RT
   Linux-RT 2.6.26-RT ftrace: trace sched.c.
- patches.rt/ftrace-use-preempt-disable-not-irq-disable.patch:
  Linux-RT 2.6.27-RT
   ftrace: avoid lockdep recursion.
- patches.rt/ftrace-wakeup-rawspinlock.patch: Linux-RT 2.6.27-RT
   Linux-RT 2.6.26-RT ftrace: user raw spin lock for wakeup
   function trace.
- patches.rt/generic-cmpxchg-use-raw-local-irq-variant.patch:
  Linux-RT 2.6.27-RT.
- patches.rt/genhd-protect-percpu-var.patch: Linux-RT 2.6.27-RT.
- patches.rt/genirq-soft-resend.patch: Linux-RT 2.6.27-RT
   x86: activate HARDIRQS_SW_RESEND.
- patches.rt/git-ignore-script-lpp.patch: Linux-RT 2.6.27-RT.
- patches.rt/gtod-optimize.patch: Linux-RT 2.6.27-RT.
- patches.rt/hack-convert-i_alloc_sem-for-direct_io-craziness.patch:
  Linux-RT 2.6.27-RT.
- patches.rt/hack-fix-rt-migration.patch: Linux-RT 2.6.27-RT.
- patches.rt/handle-pending-in-simple-irq.patch: Linux-RT
  2.6.27-RT
   handle IRQ_PENDING for simple irq handler.
- patches.rt/highmem-redo-mainline.patch: Linux-RT 2.6.27-RT.
- patches.rt/highmem-revert-mainline.patch: Linux-RT 2.6.27-RT.
- patches.rt/highmem_rewrite.patch: Linux-RT 2.6.27-RT
   mm: remove kmap_lock.
- patches.rt/hrtimer-no-printk.patch: Linux-RT 2.6.27-RT.
- patches.rt/hrtimers-overrun-api.patch: Linux-RT 2.6.27-RT.
- patches.rt/i386-mark-atomic-irq-ops-raw.patch: Linux-RT
  2.6.27-RT.
- patches.rt/i386-nmi-watchdog-show-regs.patch: Linux-RT
  2.6.27-RT.
- patches.rt/idle-fix.patch: Linux-RT 2.6.27-RT
   Linux-RT 2.6.26-RT.
- patches.rt/idle2-fix.patch: Linux-RT 2.6.27-RT
   Linux-RT 2.6.26-RT.
- patches.rt/ioapic-fix-too-fast-clocks.patch: Linux-RT 2.6.27-RT.
- patches.rt/irda-fix.patch: Linux-RT 2.6.27-RT.
- patches.rt/irq-mask-fix.patch: Linux-RT 2.6.27-RT
   genirq: fix simple and fasteoi irq handlers.
- patches.rt/jbd_assertions_smp_only.patch: Linux-RT 2.6.27-RT.
- patches.rt/kmap-atomic-i386-fix.patch: Linux-RT 2.6.27-RT.
- patches.rt/kmap-atomic-prepare.patch: Linux-RT 2.6.27-RT.
- patches.rt/kprobes-preempt-fix.patch: Linux-RT 2.6.27-RT.
- patches.rt/kstat-add-rt-stats.patch: Linux-RT 2.6.27-RT
   add rt stats to /proc/stat.
- patches.rt/kstat-fix-spurious-system-load-spikes-in-proc-loadavgrt.patch:
  Linux-RT 2.6.27-RT.
- patches.rt/latency-measurement-drivers.patch: Linux-RT
  2.6.27-RT.
- patches.rt/latency-tracing-arm.patch: Linux-RT 2.6.27-RT.
- patches.rt/latency-tracing-ppc.patch: Linux-RT 2.6.27-RT
   Linux-RT 2.6.26-RT.
- patches.rt/loadavg_fixes_weird_loads.patch: Linux-RT 2.6.27-RT.
- patches.rt/local_irq_save_nort-in-swap.patch: Linux-RT
  2.6.27-RT.
- patches.rt/lock-init-plist-fix.patch: Linux-RT 2.6.27-RT.
- patches.rt/lock_list.patch: Linux-RT 2.6.27-RT
   lock_list - a fine grain locked double linked list.
- patches.rt/lock_page_ref.patch: Linux-RT 2.6.27-RT
   mm: lock_page_ref.
- patches.rt/lockdep-avoid-fork-waring.patch: Linux-RT 2.6.27-RT
   Linux-RT 2.6.26-RT ftrace: fix if define to prove locking.
- patches.rt/lockdep-lock_set_subclass.patch: Linux-RT 2.6.27-RT
   Linux-RT 2.6.26-RT lockdep: lock_set_subclass - reset a held
   lock's subclass.
- patches.rt/lockdep-more-entries.patch: Linux-RT 2.6.27-RT.
- patches.rt/lockdep-prettify.patch: Linux-RT 2.6.27-RT
   lockdep: prettify output.
- patches.rt/lockdep-rt-mutex.patch: Linux-RT 2.6.27-RT
   lockdep-rt: annotate PREEMPT_RT DEFINE_MUTEX.
- patches.rt/lockdep-rt-recursion-limit-fix.patch: Linux-RT
  2.6.27-RT.
- patches.rt/lockdep-show-held-locks.patch: Linux-RT 2.6.27-RT
   lockdep: show held locks when showing a stackdump.
- patches.rt/lockdep_lock_set_subclass_fix.patch: Linux-RT
  2.6.27-RT.
- patches.rt/lockstat-fix-contention-points.patch: Linux-RT
  2.6.27-RT
   Linux-RT 2.6.26-RT lockstat: fix contention points.
- patches.rt/lockstat-output.patch: Linux-RT 2.6.27-RT
   lockstat: warn about disabled lock debugging.
- patches.rt/lockstat-rt-hooks.patch: Linux-RT 2.6.27-RT.
- patches.rt/lockstat_bounce_rt.patch: Linux-RT 2.6.27-RT.
- patches.rt/loopback-revert.patch: Linux-RT 2.6.27-RT.
- patches.rt/m68knommu-make-cmpxchg-RT-safe.patch: Linux-RT
  2.6.27-RT.
- patches.rt/m68knommu_fixes_ontop_of_v2.6.26.patch: Linux-RT
  2.6.27-RT
   Linux-RT 2.6.26-RT.
- patches.rt/mapping_nrpages-fix.patch: Linux-RT 2.6.27-RT
   mapping_nrpages-fix.patch.
- patches.rt/mapping_nrpages.patch: Linux-RT 2.6.27-RT
   mm/fs: abstract address_space::nrpages.
- patches.rt/mips-change-raw-spinlock-type.patch: Linux-RT
  2.6.27-RT
   Linux-RT 2.6.26-RT RT: change from raw_spinlock_t to
   __raw_spinlock_t.
- patches.rt/mips-remove-conlicting-rtc-lock-declaration.patch:
  Linux-RT 2.6.27-RT
   RT: remove conflicting rtc_lock declaration.
- patches.rt/mips-remove-duplicate-kconfig.patch: Linux-RT
  2.6.27-RT.
- patches.rt/mips-remove-finish-arch-switch.patch: Linux-RT
  2.6.27-RT
   RT: remove finish_arch_switch.
- patches.rt/mitigate-resched-flood.patch: Linux-RT 2.6.27-RT.
- patches.rt/mm-concurrent-pagecache-rt.patch: Linux-RT 2.6.27-RT
   mm: -rt bits for concurrent pagecache.
- patches.rt/mm-concurrent-pagecache.patch: Linux-RT 2.6.27-RT
   mm: concurrent pagecache write side.
- patches.rt/mm-fix-latency.patch: Linux-RT 2.6.27-RT
   reduce pagetable-freeing latencies.
- patches.rt/move-native-irq.patch: Linux-RT 2.6.27-RT.
- patches.rt/msi-suspend-resume-workaround.patch: Linux-RT
  2.6.27-RT.
- patches.rt/multi-reader-account.patch: Linux-RT 2.6.27-RT
   map tasks to reader locks held.
- patches.rt/multi-reader-limit.patch: Linux-RT 2.6.27-RT
   implement reader limit on read write locks.
- patches.rt/multi-reader-lock-account.patch: Linux-RT 2.6.27-RT
   map read/write locks back to their readers.
- patches.rt/multi-reader-pi.patch: Linux-RT 2.6.27-RT
   read lock Priority Inheritance implementation.
- patches.rt/native-sched-clock-booboo.patch: Linux-RT 2.6.27-RT
   Linux-RT 2.6.26-RT.
- patches.rt/neptune-no-at-keyboard.patch: Linux-RT 2.6.27-RT.
- patches.rt/net-core-preempt-fix.patch: Linux-RT 2.6.27-RT.
- patches.rt/netpoll-8139too-fix.patch: Linux-RT 2.6.27-RT.
- patches.rt/new-softirq-code.patch: Linux-RT 2.6.27-RT
   softirq preemption: optimization.
- patches.rt/nf_conntrack-fix-smp-processor-id.patch: Linux-RT
  2.6.27-RT.
- patches.rt/nf_conntrack-weird-crash-fix.patch: Linux-RT
  2.6.27-RT.
- patches.rt/nfs-stats-miss-preemption.patch: Linux-RT 2.6.27-RT
   nfs: fix missing preemption check.
- patches.rt/nmi-profiling.patch: Linux-RT 2.6.27-RT.
- patches.rt/nmi-show-regs-fix.patch: Linux-RT 2.6.27-RT.
- patches.rt/nmi-watchdog-disable.patch: Linux-RT 2.6.27-RT
   Linux-RT 2.6.26-RT x86_64: do not enable the NMI watchdog
   by default.
- patches.rt/nmi-watchdog-fix-1.patch: Linux-RT 2.6.27-RT
   Linux-RT 2.6.26-RT.
- patches.rt/nmi-watchdog-fix-2.patch: Linux-RT 2.6.27-RT.
- patches.rt/nmi-watchdog-fix-3.patch: Linux-RT 2.6.27-RT.
- patches.rt/nmi-watchdog-fix-4.patch: Linux-RT 2.6.27-RT.
- patches.rt/no-warning-for-irqs-disabled-in-local-bh-enable.patch:
  Linux-RT 2.6.27-RT
   Linux-RT 2.6.26-RT local_bh_enable() is safe for
   irqs_disabled().
- patches.rt/ntfs-local-irq-save-nort.patch: Linux-RT 2.6.27-RT.
- patches.rt/numa-slab-freeing.patch: Linux-RT 2.6.27-RT.
- patches.rt/only-run-softirqs-from-irq-thread-when-irq-affinity-is-set.patch:
  Linux-RT 2.6.27-RT.
- patches.rt/pagefault-disable-cleanup.patch: Linux-RT 2.6.27-RT
   clean up the page fault disabling logic.
- patches.rt/panic-dont-stop-box.patch: Linux-RT 2.6.27-RT.
- patches.rt/paravirt-function-pointer-fix.patch: Linux-RT
  2.6.27-RT.
- patches.rt/pause-on-oops-head-tail.patch: Linux-RT 2.6.27-RT
   introduce pause_on_oops_head/tail boot options.
- patches.rt/percpu-locked-mm.patch: Linux-RT 2.6.27-RT.
- patches.rt/percpu-locked-netfilter.patch: Linux-RT 2.6.27-RT.
- patches.rt/percpu-locked-netfilter2.patch: Linux-RT 2.6.27-RT.
- patches.rt/percpu-locked-powerpc-fixups.patch: Linux-RT
  2.6.27-RT.
- patches.rt/percpu_list.patch: Linux-RT 2.6.27-RT
   percpu_list.
- patches.rt/plist-debug.patch: Linux-RT 2.6.27-RT.
- patches.rt/pmtmr-override.patch: Linux-RT 2.6.27-RT
   Linux-RT 2.6.26-RT pmtmr: allow command line override of
   ioport.
- patches.rt/posix-cpu-timers-fix.patch: Linux-RT 2.6.27-RT.
- patches.rt/powerpc-count_active_rt_tasks-is-undefined-for-non-preempt-rt.patch:
  Linux-RT 2.6.27-RT.
- patches.rt/powerpc-flush_tlb_pending-is-no-more.patch:
  Linux-RT 2.6.27-RT.
- patches.rt/powerpc-ftrace-stop-on-oops.patch: Linux-RT 2.6.27-RT
   powerpc: ftrace stop on crash.
- patches.rt/powerpc-match-__rw_yield-function-declaration-to-prototype.patch:
  Linux-RT 2.6.27-RT.
- patches.rt/ppc-chpr-set-rtc-lock.patch: Linux-RT 2.6.27-RT.
- patches.rt/ppc-gtod-notrace-fix.patch: Linux-RT 2.6.27-RT.
- patches.rt/ppc-hacks-to-allow-rt-to-run-kernbench.patch:
  Linux-RT 2.6.27-RT.
- patches.rt/ppc-make-tlb-batch-64-only.patch: Linux-RT 2.6.27-RT.
- patches.rt/ppc-tlbflush-preempt.patch: Linux-RT 2.6.27-RT.
- patches.rt/ppc32-latency-compile-hack-fixes.patch: Linux-RT
  2.6.27-RT.
- patches.rt/ppc32_notrace_init_functions.patch: Linux-RT
  2.6.27-RT
   don't trace early init functions for ppc32.
- patches.rt/ppc64-fix-preempt-unsafe-paths-accessing-per_cpu-variables.patch:
  Linux-RT 2.6.27-RT.
- patches.rt/preempt-irqs-Kconfig.patch: Linux-RT 2.6.27-RT.
- patches.rt/preempt-irqs-arm-fix-oprofile.patch: Linux-RT
  2.6.27-RT.
- patches.rt/preempt-irqs-arm.patch: Linux-RT 2.6.27-RT.
- patches.rt/preempt-irqs-direct-debug-keyboard.patch: Linux-RT
  2.6.27-RT.
- patches.rt/preempt-irqs-hrtimer.patch: Linux-RT 2.6.27-RT.
- patches.rt/preempt-irqs-i386-idle-poll-loop-fix.patch:
  Linux-RT 2.6.27-RT.
- patches.rt/preempt-irqs-i386-ioapic-mask-quirk.patch: Linux-RT
  2.6.27-RT.
- patches.rt/preempt-irqs-i386.patch: Linux-RT 2.6.27-RT.
- patches.rt/preempt-irqs-m68knommu-make-timer-interrupt-non-threaded.patch:
  Linux-RT 2.6.27-RT.
- patches.rt/preempt-irqs-mips.patch: Linux-RT 2.6.27-RT.
- patches.rt/preempt-irqs-ppc-ack-irq-fixups.patch: Linux-RT
  2.6.27-RT.
- patches.rt/preempt-irqs-ppc-fix-b5.patch: Linux-RT 2.6.27-RT.
- patches.rt/preempt-irqs-ppc-fix-b6.patch: Linux-RT 2.6.27-RT.
- patches.rt/preempt-irqs-ppc-fix-more-fasteoi.patch: Linux-RT
  2.6.27-RT.
- patches.rt/preempt-irqs-ppc.patch: Linux-RT 2.6.27-RT.
- patches.rt/preempt-irqs-x86-64-ioapic-mask-quirk.patch:
  Linux-RT 2.6.27-RT.
- patches.rt/preempt-irqs-x86-64.patch: Linux-RT 2.6.27-RT.
- patches.rt/preempt-realtime-acpi.patch: Linux-RT 2.6.27-RT.
- patches.rt/preempt-realtime-arm-bagde4.patch: Linux-RT
  2.6.27-RT.
- patches.rt/preempt-realtime-arm-footbridge.patch: Linux-RT
  2.6.27-RT.
- patches.rt/preempt-realtime-arm-integrator.patch: Linux-RT
  2.6.27-RT.
- patches.rt/preempt-realtime-arm-ixp4xx.patch: Linux-RT
  2.6.27-RT.
- patches.rt/preempt-realtime-arm-pxa.patch: Linux-RT 2.6.27-RT.
- patches.rt/preempt-realtime-arm-rawlock-in-mmu_context-h.patch:
  Linux-RT 2.6.27-RT.
- patches.rt/preempt-realtime-arm-shark.patch: Linux-RT 2.6.27-RT.
- patches.rt/preempt-realtime-arm.patch: Linux-RT 2.6.27-RT.
- patches.rt/preempt-realtime-compile-fixes.patch: Linux-RT
  2.6.27-RT.
- patches.rt/preempt-realtime-console.patch: Linux-RT 2.6.27-RT.
- patches.rt/preempt-realtime-core.patch: Linux-RT 2.6.27-RT.
- patches.rt/preempt-realtime-debug-sysctl.patch: Linux-RT
  2.6.27-RT.
- patches.rt/preempt-realtime-fs-block.patch: Linux-RT 2.6.27-RT.
- patches.rt/preempt-realtime-ftrace-disable-ftraced.patch:
  Linux-RT 2.6.27-RT.
- patches.rt/preempt-realtime-ftrace.patch: Linux-RT 2.6.27-RT.
- patches.rt/preempt-realtime-i386.patch: Linux-RT 2.6.27-RT.
- patches.rt/preempt-realtime-ia64.patch: Linux-RT 2.6.27-RT.
- patches.rt/preempt-realtime-ide.patch: Linux-RT 2.6.27-RT.
- patches.rt/preempt-realtime-init-show-enabled-debugs.patch:
  Linux-RT 2.6.27-RT.
- patches.rt/preempt-realtime-input.patch: Linux-RT 2.6.27-RT.
- patches.rt/preempt-realtime-ipc.patch: Linux-RT 2.6.27-RT.
- patches.rt/preempt-realtime-irqs.patch: Linux-RT 2.6.27-RT.
- patches.rt/preempt-realtime-loopback.patch: Linux-RT 2.6.27-RT.
- patches.rt/preempt-realtime-mellanox-driver-fix.patch:
  Linux-RT 2.6.27-RT.
- patches.rt/preempt-realtime-mips.patch: Linux-RT 2.6.27-RT.
- patches.rt/preempt-realtime-mm.patch: Linux-RT 2.6.27-RT.
- patches.rt/preempt-realtime-mmdrop-delayed.patch: Linux-RT
  2.6.27-RT.
- patches.rt/preempt-realtime-net-drivers.patch: Linux-RT
  2.6.27-RT.
- patches.rt/preempt-realtime-net-softirq-fixups.patch: Linux-RT
  2.6.27-RT
   NOHZ: local_softirq_pending with tickless.
- patches.rt/preempt-realtime-net.patch: Linux-RT 2.6.27-RT.
- patches.rt/preempt-realtime-powerpc-add-raw-relax-macros.patch:
  Linux-RT 2.6.27-RT.
- patches.rt/preempt-realtime-powerpc-b2.patch: Linux-RT
  2.6.27-RT.
- patches.rt/preempt-realtime-powerpc-b3.patch: Linux-RT
  2.6.27-RT.
- patches.rt/preempt-realtime-powerpc-b4.patch: Linux-RT
  2.6.27-RT.
- patches.rt/preempt-realtime-powerpc-celleb-raw-spinlocks.patch:
  Linux-RT 2.6.27-RT.
- patches.rt/preempt-realtime-powerpc-missing-raw-spinlocks.patch:
  Linux-RT 2.6.27-RT.
- patches.rt/preempt-realtime-powerpc-tlb-batching.patch:
  Linux-RT 2.6.27-RT.
- patches.rt/preempt-realtime-powerpc-update.patch: Linux-RT
  2.6.27-RT.
- patches.rt/preempt-realtime-powerpc.patch: Linux-RT 2.6.27-RT.
- patches.rt/preempt-realtime-prevent-idle-boosting.patch:
  Linux-RT 2.6.27-RT
   Premmpt-RT: Preevent boosting of idle task.
- patches.rt/preempt-realtime-printk.patch: Linux-RT 2.6.27-RT.
- patches.rt/preempt-realtime-profiling.patch: Linux-RT 2.6.27-RT.
- patches.rt/preempt-realtime-rawlocks.patch: Linux-RT 2.6.27-RT.
- patches.rt/preempt-realtime-rcu.patch: Linux-RT 2.6.27-RT.
- patches.rt/preempt-realtime-sched-cpupri.patch: Linux-RT
  2.6.27-RT.
- patches.rt/preempt-realtime-sched-i386.patch: Linux-RT
  2.6.27-RT.
- patches.rt/preempt-realtime-sched.patch: Linux-RT 2.6.27-RT.
- patches.rt/preempt-realtime-sound.patch: Linux-RT 2.6.27-RT.
- patches.rt/preempt-realtime-supress-nohz-softirq-warning.patch:
  Linux-RT 2.6.27-RT.
- patches.rt/preempt-realtime-supress-rtc-printk.patch: Linux-RT
  2.6.27-RT.
- patches.rt/preempt-realtime-timer.patch: Linux-RT 2.6.27-RT.
- patches.rt/preempt-realtime-usb.patch: Linux-RT 2.6.27-RT.
- patches.rt/preempt-realtime-warn-and-bug-on-fix.patch:
  Linux-RT 2.6.27-RT.
- patches.rt/preempt-realtime-warn-and-bug-on.patch: Linux-RT
  2.6.27-RT.
- patches.rt/preempt-realtime-x86_64.patch: Linux-RT 2.6.27-RT.
- patches.rt/preempt-rt-no-slub.patch: Linux-RT 2.6.27-RT.
- patches.rt/preempt-trace.patch: Linux-RT 2.6.27-RT.
- patches.rt/print-might-sleep-hack.patch: Linux-RT 2.6.27-RT.
- patches.rt/printk-dont-bug-on-sched.patch: Linux-RT 2.6.27-RT.
- patches.rt/printk-in-atomic-hack-fix.patch: Linux-RT 2.6.27-RT
   fix printk in atomic hack.
- patches.rt/printk-in-atomic.patch: Linux-RT 2.6.27-RT.
- patches.rt/proportions-raw-locks.patch: Linux-RT 2.6.27-RT.
- patches.rt/qrcu.patch: Linux-RT 2.6.27-RT
   QRCU with lockless fastpath.
- patches.rt/quicklist-release-before-free-page-fix.patch:
  Linux-RT 2.6.27-RT.
- patches.rt/quicklist-release-before-free-page.patch: Linux-RT
  2.6.27-RT.
- patches.rt/radix-concurrent-lockdep.patch: Linux-RT 2.6.27-RT.
- patches.rt/radix-percpu-hack-fix.patch: Linux-RT 2.6.27-RT.
- patches.rt/radix-tree-concurrent.patch: Linux-RT 2.6.27-RT
   radix-tree: concurrent write side support.
- patches.rt/radix-tree-lockdep-plus1.patch: Linux-RT 2.6.27-RT
   lockdep: add +1 to radix tree array.
- patches.rt/radix-tree-optimistic-hist.patch: Linux-RT 2.6.27-RT
   debug: optimistic lock histogram.
- patches.rt/radix-tree-optimistic.patch: Linux-RT 2.6.27-RT
   radix-tree: optimistic locking.
- patches.rt/raw-spinlocks-for-nmi-print.patch: Linux-RT
  2.6.27-RT.
- patches.rt/rcu-hrt-fixups.patch: Linux-RT 2.6.27-RT.
- patches.rt/rcu-new-7.patch: Linux-RT 2.6.27-RT.
- patches.rt/rcu-preempt-boost-default.patch: Linux-RT 2.6.27-RT.
- patches.rt/rcu-preempt-boost-fix.patch: Linux-RT 2.6.27-RT.
- patches.rt/rcu-preempt-boost-sdr.patch: Linux-RT 2.6.27-RT.
- patches.rt/rcu-preempt-fix-bad-dyntick-accounting.patch:
  Linux-RT 2.6.27-RT.
- patches.rt/rcu-preempt-hotplug-hackaround.patch: Linux-RT
  2.6.27-RT.
- patches.rt/rcu-torture-preempt-update.patch: Linux-RT 2.6.27-RT.
- patches.rt/rcu-trace-fix-free.patch: Linux-RT 2.6.27-RT.
- patches.rt/rcupreempt-boost-early-init.patch: Linux-RT
  2.6.27-RT.
- patches.rt/realtime-preempt-warn-about-tracing.patch: Linux-RT
  2.6.27-RT.
- patches.rt/relay-fix.patch: Linux-RT 2.6.27-RT
   relay: fix timer madness.
- patches.rt/remove-check-pgt-cache-calls.patch: Linux-RT
  2.6.27-RT.
- patches.rt/replace-bugon-by-warn-on.patch: Linux-RT 2.6.27-RT.
- patches.rt/revert-preempt-bkl-revert.patch: Linux-RT 2.6.27-RT.
- patches.rt/root-domain-kfree-in-atomic.patch: Linux-RT
  2.6.27-RT.
- patches.rt/rt-apis.patch: Linux-RT 2.6.27-RT.
- patches.rt/rt-avoid-deadlock-in-swap.patch: Linux-RT 2.6.27-RT.
- patches.rt/rt-delayed-prio.patch: Linux-RT 2.6.27-RT
   rt: PI-workqueue: propagate prio for delayed work.
- patches.rt/rt-kmap-scale-fix.patch: Linux-RT 2.6.27-RT.
- patches.rt/rt-list-mods.patch: Linux-RT 2.6.27-RT
   rt: list_splice2.
- patches.rt/rt-move-update-wall-time-back-to-do-timer.patch:
  Linux-RT 2.6.27-RT
   rt: move update_wall_time back to do timer.
- patches.rt/rt-mutex-arm.patch: Linux-RT 2.6.27-RT.
- patches.rt/rt-mutex-compat-semaphores.patch: Linux-RT 2.6.27-RT.
- patches.rt/rt-mutex-core.patch: Linux-RT 2.6.27-RT.
- patches.rt/rt-mutex-i386.patch: Linux-RT 2.6.27-RT.
- patches.rt/rt-mutex-irq-flags-checking.patch: Linux-RT 2.6.27-RT
   Linux-RT 2.6.26-RT.
- patches.rt/rt-mutex-mips.patch: Linux-RT 2.6.27-RT.
- patches.rt/rt-mutex-namespace.patch: Linux-RT 2.6.27-RT
   rt-mutex-namespace.patch.
- patches.rt/rt-mutex-ppc-fix-a5.patch: Linux-RT 2.6.27-RT.
- patches.rt/rt-mutex-ppc.patch: Linux-RT 2.6.27-RT.
- patches.rt/rt-mutex-preempt-debugging.patch: Linux-RT 2.6.27-RT.
- patches.rt/rt-mutex-trivial-route-cast-fix.patch: Linux-RT
  2.6.27-RT.
- patches.rt/rt-mutex-trivial-tcp-preempt-fix.patch: Linux-RT
  2.6.27-RT.
- patches.rt/rt-mutex-use-inline.patch: Linux-RT 2.6.27-RT
   rt-mutex-cleanup.patch.
- patches.rt/rt-mutex-x86-64.patch: Linux-RT 2.6.27-RT.
- patches.rt/rt-plist-mods.patch: Linux-RT 2.6.27-RT
   rt: plist_head_splice.
- patches.rt/rt-rwlock-conservative-locking.patch: Linux-RT
  2.6.27-RT
   rwlock: be more conservative in locking reader_lock_count.
- patches.rt/rt-s_files-kill-a-union.patch: Linux-RT 2.6.27-RT.
- patches.rt/rt-sched-groups.patch: Linux-RT 2.6.27-RT.
- patches.rt/rt-shorten-softirq-thread-names.patch: Linux-RT
  2.6.27-RT.
- patches.rt/rt-workqeue-prio.patch: Linux-RT 2.6.27-RT
   rt: PI-workqueue support.
- patches.rt/rt-workqueue-barrier.patch: Linux-RT 2.6.27-RT
   rt: PI-workqueue: fix barriers.
- patches.rt/rt-wq-barrier-fix.patch: Linux-RT 2.6.27-RT
   rt: PI-workqueue: wait_on_work() fixup.
- patches.rt/rt_mutex_setprio.patch: Linux-RT 2.6.27-RT
   rt: rename rt_mutex_setprio to task_setprio.
- patches.rt/rtmutex-debug-fix.patch: Linux-RT 2.6.27-RT
   rtmutex-debug-fix.patch.
- patches.rt/rtmutex-debug.h-cleanup.patch: Linux-RT 2.6.27-RT
   lock debugging: clean up rtmutex-debug.h.
- patches.rt/rtmutex-lateral-steal.patch: Linux-RT 2.6.27-RT.
- patches.rt/rtmutex-rearrange.patch: Linux-RT 2.6.27-RT.
- patches.rt/rtmutex-remove-xchg.patch: Linux-RT 2.6.27-RT
   rtmutex - remove double xchg.
- patches.rt/rtmutex-rwlock-cmpxchg-typecast.patch: Linux-RT
  2.6.27-RT.
- patches.rt/rwlock-fixes.patch: Linux-RT 2.6.27-RT
   rwlock: fix pi_list race conditions.
- patches.rt/rwlock-implement-downgrade-write.patch: Linux-RT
  2.6.27-RT
   rwlocks multi downgrade write.
- patches.rt/rwlock-pi-lock-reader.patch: Linux-RT 2.6.27-RT.
- patches.rt/rwlock-prio-fix.patch: Linux-RT 2.6.27-RT
   rwlock: reset prio on unlocks and wakeups.
- patches.rt/rwlock-protect-reader_lock_count.patch: Linux-RT
  2.6.27-RT.
- patches.rt/rwlock-slowunlock-mutex-fix.patch: Linux-RT
  2.6.27-RT.
- patches.rt/rwlock-slowunlock-mutex-fix2.patch: Linux-RT
  2.6.27-RT.
- patches.rt/rwlock-torture-no-rt.patch: Linux-RT 2.6.27-RT
   rwlock: fix torture test to handle non-rt.
- patches.rt/rwlock-torture.patch: Linux-RT 2.6.27-RT
   rwlock: rwlock torture test.
- patches.rt/rwlocks-default-nr-readers-nr-cpus.patch: Linux-RT
  2.6.27-RT.
- patches.rt/rwlocks-fix-no-preempt-rt.patch: Linux-RT 2.6.27-RT
   rwlock: fix non PREEMPT_RT case.
- patches.rt/rwlocks-multiple-readers.patch: Linux-RT 2.6.27-RT
   implement rwlocks management.
- patches.rt/rwsems-multiple-readers.patch: Linux-RT 2.6.27-RT
   add framework for multi readers on rwsems.
- patches.rt/s_files-pipe-fix.patch: Linux-RT 2.6.27-RT
   s_files: free_write_pipe() fix.
- patches.rt/s_files-schedule_on_each_cpu_wq.patch: Linux-RT
  2.6.27-RT.
- patches.rt/s_files.patch: Linux-RT 2.6.27-RT
   remove global files_lock.
- patches.rt/sched-clock-nmi.patch: Linux-RT 2.6.27-RT.
- patches.rt/sched-cpupri-hotplug-support.patch: Linux-RT
  2.6.27-RT
   Linux-RT 2.6.26-RT.
- patches.rt/sched-cpupri-priocount.patch: Linux-RT 2.6.27-RT
   Linux-RT 2.6.26-RT.
- patches.rt/sched-enable-irqs-in-preempt-in-notifier-call.patch:
  Linux-RT 2.6.27-RT
   CFS: enable irqs in fire_sched_in_preempt_notifier.
- patches.rt/sched-fix-dequeued-race.patch: Linux-RT 2.6.27-RT
   sched-fix-dequeued-race.patch.
- patches.rt/sched-nr-migrate-lower-default-preempt-rt.patch:
  Linux-RT 2.6.27-RT.
- patches.rt/sched-prioritize-non-migrating-rt-tasks.patch:
  Linux-RT 2.6.27-RT
   Linux-RT 2.6.26-RT.
- patches.rt/sched-rt-stats.patch: Linux-RT 2.6.27-RT.
- patches.rt/sched-use-a-2d-bitmap-search-prio-cpu.patch:
  Linux-RT 2.6.27-RT
   Linux-RT 2.6.26-RT.
- patches.rt/sched-wake_up_idle_cpu-rt.patch: Linux-RT 2.6.27-RT.
- patches.rt/sched_prio.patch: Linux-RT 2.6.27-RT.
- patches.rt/sched_rt-fixup.patch: Linux-RT 2.6.27-RT
   Linux-RT 2.6.26-RT.
- patches.rt/schedule-tail-balance-disable-irqs.patch: Linux-RT
  2.6.27-RT.
- patches.rt/schedule_on_each_cpu-enhance.patch: Linux-RT
  2.6.27-RT.
- patches.rt/select-error-leak-fix.patch: Linux-RT 2.6.27-RT.
- patches.rt/send-nmi-all-preempt-disable.patch: Linux-RT
  2.6.27-RT.
- patches.rt/seq-irqsave.patch: Linux-RT 2.6.27-RT.
- patches.rt/serial-locking-rt-cleanup.patch: Linux-RT 2.6.27-RT.
- patches.rt/serial-slow-machines.patch: Linux-RT 2.6.27-RT.
- patches.rt/slab-irq-nopreempt-fix.patch: Linux-RT 2.6.27-RT.
- patches.rt/smp-processor-id-fixups.patch: Linux-RT 2.6.27-RT.
- patches.rt/softirq-per-cpu-assumptions-fixes.patch: Linux-RT
  2.6.27-RT.
- patches.rt/softlockup-add-irq-regs-h.patch: Linux-RT 2.6.27-RT
   core: make asm/irq_regs.h available on every platform.
- patches.rt/spinlock-trylock-cleanup-sungem.patch: Linux-RT
  2.6.27-RT.
- patches.rt/sub-dont-disable-irqs.patch: Linux-RT 2.6.27-RT
   rt: dont disable irqs in usb.
- patches.rt/swap-spinlock-fix.patch: Linux-RT 2.6.27-RT.
- patches.rt/tasklet-busy-loop-hack.patch: Linux-RT 2.6.27-RT.
- patches.rt/tasklet-redesign.patch: Linux-RT 2.6.27-RT.
- patches.rt/timer-freq-tweaks.patch: Linux-RT 2.6.27-RT.
- patches.rt/timer-warning-fix.patch: Linux-RT 2.6.27-RT.
- patches.rt/trace-add-event-markers-arm.patch: Linux-RT
  2.6.27-RT.
- patches.rt/trace-do-not-wakeup-when-irqs-disabled.patch:
  Linux-RT 2.6.27-RT
   trace-do-not-wakeup-when-irqs-disabled.patch.
- patches.rt/trace-eip2ip.patch: Linux-RT 2.6.27-RT
   Linux-RT 2.6.26-RT Re: 2.6.25.4-rt4.
- patches.rt/trace-events-handle-syscalls.patch: Linux-RT
  2.6.27-RT.
- patches.rt/trace-histograms.patch: Linux-RT 2.6.27-RT.
- patches.rt/trace-ktime-scalar.patch: Linux-RT 2.6.27-RT
   ftrace: print ktime values in readable form.
- patches.rt/trace_hist-divzero.patch: Linux-RT 2.6.27-RT
   Linux-RT 2.6.26-RT trace_hist.c: divide-by-zero problem (2).
- patches.rt/trace_hist-latediv.patch: Linux-RT 2.6.27-RT
   Linux-RT 2.6.26-RT.
- patches.rt/tracer-add-event-markers.patch: Linux-RT 2.6.27-RT.
- patches.rt/tracer-event-trace.patch: Linux-RT 2.6.27-RT.
- patches.rt/use-edge-triggered-irq-handler-instead-of-simple-irq.patch:
  Linux-RT 2.6.27-RT
   [AT91: PATCH]: Use edge triggered interrupt handling for
   AT91-GPIO instead of simple_irq-handler.
- patches.rt/user-no-irq-disable.patch: Linux-RT 2.6.27-RT.
- patches.rt/vortex-fix.patch: Linux-RT 2.6.27-RT.
- patches.rt/warn-on-rt-scatterlist.patch: Linux-RT 2.6.27-RT
   Linux-RT 2.6.26-RT remove warn on for scatterlist in preempt
   rt.
- patches.rt/watchdog_use_timer_and_hpet_on_x86_64.patch:
  Linux-RT 2.6.27-RT
   Linux-RT 2.6.26-RT.
- patches.rt/x86-64-tscless-vgettimeofday.patch: Linux-RT
  2.6.27-RT
   x86_64 GTOD: offer scalable vgettimeofday.
- patches.rt/x86_64-tsc-sync-irqflags-fix.patch: Linux-RT
  2.6.27-RT.
- patches.rt/26-rt1-chirag.patch: Linux-RT 2.6.27-RT
   This patch should solve some of the bug messages..
- patches.rt/add-generalized-pi-interface.patch: Linux-RT
  2.6.27-RT
   add generalized priority-inheritance interface.
- patches.rt/rtmutex-add_readers.patch: Linux-RT 2.6.27-RT
   RT: wrap the rt_rwlock "add reader" logic.
- patches.rt/rtmutex-defer-pi-until-sleepy.patch: Linux-RT
  2.6.27-RT
   rtmutex: pi-boost locks as late as possible.
- patches.rt/rtmutex-initialize-waiters.patch: Linux-RT 2.6.27-RT
   rtmutex: formally initialize the rt_mutex_waiters.
- patches.rt/rtmutex-use-runtime-init.patch: Linux-RT 2.6.27-RT
   rtmutex: use runtime init for rtmutexes.
- patches.rt/tie-pi-into-task.patch: Linux-RT 2.6.27-RT
   sched: add the basic PI infrastructure to the task_struct.
- patches.rt/rtmutex-convert-to-libpi.patch: Linux-RT 2.6.27-RT
   rtmutex: convert rtmutexes to fully use the PI library.
- patches.rt/ftrace-fix-elevated-preempt-count-in-wakeup-tracer.patch:
  Linux-RT 2.6.27-RT
   ftrace: fix elevated preempt_count in wakeup-tracer.
- patches.rt/seqlock-make-raw-seqlocks-spin-during-write.patch:
  Linux-RT 2.6.27-RT
   seqlock: make sure that raw_seqlock_t retries readers while
   writes are pending.
- patches.rt/event-tracer-syscall-i386.patch: Linux-RT 2.6.27-RT.
- patches.rt/event-tracer-syscall-x86_64.patch: Linux-RT
  2.6.27-RT.
- patches.rt/fix-acpi-build-weirdness.patch: Linux-RT 2.6.27-RT
   Linux-RT 2.6.26-RT.
- patches.rt/ftrace-upstream.patch: Linux-RT 2.6.27-RT
   Linux-RT 2.6.26-RT.
- patches.rt/gcc-warnings-shut-up.patch: Linux-RT 2.6.27-RT.
- patches.rt/nmi-profiling-base.patch: Linux-RT 2.6.27-RT
   nmi-driven profiling for /proc/profile.
- patches.rt/preempt-irqs-core.patch: Linux-RT 2.6.27-RT.
- patches.rt/preempt-irqs-ppc-preempt-schedule-irq-entry-fix.patch:
  Linux-RT 2.6.27-RT.
- patches.rt/preempt-irqs-timer.patch: Linux-RT 2.6.27-RT.
- patches.rt/preempt-softirqs-core.patch: Linux-RT 2.6.27-RT.
- patches.rt/random-driver-latency-fix.patch: Linux-RT 2.6.27-RT.
- patches.rt/rt-page_alloc.patch: Linux-RT 2.6.27-RT
   rt-friendly per-cpu pages.
- patches.rt/rt-slab-new.patch: Linux-RT 2.6.27-RT.
- patches.rt/bit-spinlocks-fix-compile.patch: Linux-RT 2.6.27-RT.
- patches.rt/compat_rwsem-fix-compile.patch: Linux-RT 2.6.27-RT.
- patches.rt/drivers_base_mutex.patch: Linux-RT 2.6.27-RT.
- patches.rt/fix-net-bug-fixes.patch: Linux-RT 2.6.27-RT.
- patches.rt/ftrace-ppc-define-mcount.patch: Linux-RT 2.6.27-RT.
- patches.rt/ftrace-report-failure.patch: Linux-RT 2.6.27-RT
   ftrace: warn on failure to disable mcount callers.
- patches.rt/ftrace-upstream-temp.patch: Linux-RT 2.6.27-RT.
- patches.rt/futex-fifo-warn-sysctl.patch: Linux-RT 2.6.27-RT.
- patches.rt/futex-trivial-fix.patch: Linux-RT 2.6.27-RT.
- patches.rt/hrtimers-stuck-in-waitqueue.patch: Linux-RT
  2.6.27-RT.
- patches.rt/lockdep-atomic-fixup.patch: Linux-RT 2.6.27-RT.
- patches.rt/namespace-lock-fixes.patch: Linux-RT 2.6.27-RT.
- patches.rt/nmi-prof-compile.patch: Linux-RT 2.6.27-RT.
- patches.rt/plist-fix-static-node-init.patch: Linux-RT 2.6.27-RT.
- patches.rt/powerpc-01-separate-the-irq-radix-tree-insertion.patch:
  Linux-RT 2.6.27-RT.
- patches.rt/powerpc-02-make-the-irq-reverse-mapping-radix-tree-lockless.patch:
  Linux-RT 2.6.27-RT.
- patches.rt/ppc-fix-prev-revert-fix-again.patch: Linux-RT
  2.6.27-RT.
- patches.rt/prof-sysctl-compile.patch: Linux-RT 2.6.27-RT.
- patches.rt/rcu-apply-rcu_process_callbacks-from-mainline.patch:
  Linux-RT 2.6.27-RT.
- patches.rt/rcu-preempt-tracing-preempt-disable-fix.patch:
  Linux-RT 2.6.27-RT.
- patches.rt/rt-wq-flush_work.patch: Linux-RT 2.6.27-RT.
- patches.rt/rtmutex-debug-magic.patch: Linux-RT 2.6.27-RT
   rtmutex: check integrity.
- patches.rt/sched-add-needs_post_schedule.patch: Linux-RT
  2.6.27-RT.
- patches.rt/sched-generic-hide-smp-warning.patch: Linux-RT
  2.6.27-RT
   suppress warning of smp_processor_id use..
- patches.rt/sched-make-double-lock-balance-fair.patch: Linux-RT
  2.6.27-RT.
- patches.rt/sched-only-push-if-pushable.patch: Linux-RT
  2.6.27-RT.
- patches.rt/sched-only-push-once-per-queue.patch: Linux-RT
  2.6.27-RT.
- patches.rt/sched-properly-account-irq-and-rt-load.patch:
  Linux-RT 2.6.27-RT
  	 sched: properly account IRQ and RT load in .
- patches.rt/sched-rt-runtime-lock-raw.patch: Linux-RT 2.6.27-RT.
- patches.rt/seqlock-01-make-sure-that-raw_seqlock-retries.patch:
  Linux-RT 2.6.27-RT.
- patches.rt/seqlock-02-fix-elevated-preempt-count.patch:
  Linux-RT 2.6.27-RT.
- patches.rt/seqlock-serialize-against-writers.patch: Linux-RT
  2.6.27-RT.
- patches.rt/seqlocks-handle-rwlock-and-spin.patch: Linux-RT
  2.6.27-RT
   seqlock - fix for both PREEMPT_RT and non PREEMPT_RT.
- patches.rt/shorten-posix-cpu-timers-name.patch: Linux-RT
  2.6.27-RT.
- patches.rt/sysctl-compile-fix.patch: Linux-RT 2.6.27-RT.
- patches.rt/tracepoint-backport.patch: Linux-RT 2.6.27-RT.
- patches.rt/x86-tlbstate-lock-raw.patch: Linux-RT 2.6.27-RT.

-------------------------------------------------------------------
Tue Sep 30 12:15:08 CEST 2008 - olh@suse.de

- enable ipmi message handler on ppc64 (bnc#430705)

-------------------------------------------------------------------
Tue Sep 30 10:53:25 CEST 2008 - olh@suse.de

- create flavor symlinks unconditionally
  they do not depend on presence of modules

-------------------------------------------------------------------
Mon Sep 29 23:39:20 CEST 2008 - agruen@suse.de

- Update config files after Swap-over-NFS backout.

-------------------------------------------------------------------
Mon Sep 29 23:06:02 CEST 2008 - agruen@suse.de

- kernel-vanilla and kernel-p3 are not split into main, -base, and
  -extra packages. Fix the bogus dependencies on those packages.

-------------------------------------------------------------------
Mon Sep 29 22:21:00 CEST 2008 - jkosina@suse.de

- disabled the following Swap-over-NFS patches, as they cause panic
  in IPv6 code:

        - patches.suse/SoN-01-mm-gfp-to-alloc_flags.patch: mm:
          gfp_to_alloc_flags() (FATE#303834).
        - patches.suse/SoN-02-mm-setup_per_zone_pages_min.patch: mm:
          serialize access to min_free_kbytes (FATE#303834).
        - patches.suse/SoN-03-doc.patch: swap over network documentation
          (FATE#303834).
        - patches.suse/SoN-04-mm-gfp-to-alloc_flags-expose.patch: mm:
          expose gfp_to_alloc_flags() (FATE#303834).
        - patches.suse/SoN-05-page_alloc-reserve.patch: mm: tag reseve
          pages (FATE#303834).
        - patches.suse/SoN-06-reserve-slub.patch: mm: slb: add knowledge
          of reserve pages (FATE#303834).
        - patches.suse/SoN-07-mm-kmem_estimate_pages.patch: mm:
          kmem_alloc_estimate() (FATE#303834).
        - patches.suse/SoN-08-mm-PF_MEMALLOC-softirq.patch: mm: allow
          PF_MEMALLOC from softirq context (FATE#303834).
        - patches.suse/SoN-09-mm-page_alloc-emerg.patch: mm: emergency
          pool (FATE#303834).
        - patches.suse/SoN-10-global-ALLOC_NO_WATERMARKS.patch: mm:
          system wide ALLOC_NO_WATERMARK (FATE#303834).
        - patches.suse/SoN-11-mm-page_alloc-GFP_EMERGENCY.patch: mm:
          __GFP_MEMALLOC (FATE#303834).
        - patches.suse/SoN-12-mm-reserve.patch: mm: memory reserve
          management (FATE#303834).
        - patches.suse/SoN-13-mm-selinux-emergency.patch: selinux:
          tag avc cache alloc as non-critical (FATE#303834).
        - patches.suse/SoN-14-net-backlog.patch: net: wrap
          sk->sk_backlog_rcv() (FATE#303834).
        - patches.suse/SoN-15-net-ps_rx.patch: net: packet split receive
          api (FATE#303834).
        - patches.suse/SoN-16-net-sk_allocation.patch: net:
          sk_allocation() - concentrate socket related allocations
          (FATE#303834).
        - patches.suse/SoN-17-netvm-reserve.patch: netvm: network reserve
          infrastructure (FATE#303834).
        - patches.suse/SoN-18-netvm-reserve-inet.patch: netvm: INET
          reserves. (FATE#303834).
        - patches.suse/SoN-19-netvm-skbuff-reserve.patch: netvm: hook
          skb allocation to reserves (FATE#303834).
        - patches.suse/SoN-20-netvm-sk_filter.patch: netvm: filter
          emergency skbs. (FATE#303834).
        - patches.suse/SoN-21-netvm-tcp-deadlock.patch: netvm: prevent
          a stream specific deadlock (FATE#303834).
        - patches.suse/SoN-22-emergency-nf_queue.patch: netfilter:
          NF_QUEUE vs emergency skbs (FATE#303834).
        - patches.suse/SoN-23-netvm.patch: netvm: skb processing
          (FATE#303834).
        - patches.suse/SoN-24-mm-swapfile.patch: mm: add support for
          non block device backed swap files (FATE#303834).
        - patches.suse/SoN-25-mm-page_file_methods.patch: mm: methods
          for teaching filesystems about PG_swapcache pages (FATE#303834).
        - patches.suse/SoN-26-nfs-swapcache.patch: nfs: teach the NFS
          client how to treat PG_swapcache pages (FATE#303834).
        - patches.suse/SoN-27-nfs-swapper.patch: nfs: disable data cache
          revalidation for swapfiles (FATE#303834).
        - patches.suse/SoN-28-nfs-swap_ops.patch: nfs: enable swap on NFS
          (FATE#303834).
        - patches.suse/SoN-29-nfs-alloc-recursions.patch: nfs: fix various
          memory recursions possible with swap over NFS. (FATE#303834).
        - patches.xen/xen3-auto-common.diff: xen3 common.

-------------------------------------------------------------------
Mon Sep 29 17:34:11 CEST 2008 - ptesarik@suse.cz

- patches.arch/x86-tracehook: x86 tracehook (FATE#304321).
  Provide the base infrastructure for utrace on x86.

-------------------------------------------------------------------
Mon Sep 29 17:15:46 CEST 2008 - schwab@suse.de

- config/powerpc/vanilla: configure to 64bit.

-------------------------------------------------------------------
Mon Sep 29 17:00:43 CEST 2008 - schwab@suse.de

- rpm/functions.sh: remove readlink emulation.

-------------------------------------------------------------------
Mon Sep 29 16:55:45 CEST 2008 - hare@suse.de

- patches.drivers/lpfc-8.2.8.3-update: Update lpfc to 8.2.8.3
  (bnc#420767).

-------------------------------------------------------------------
Mon Sep 29 16:28:18 CEST 2008 - rw@suse.de

- Update ia64 config files.  (bnc#429881)

-------------------------------------------------------------------
Mon Sep 29 16:06:06 CEST 2008 - jjolly@suse.de

- patches.drivers/ehca-flush-cqe.patch: adds software flush CQE
  generation (bnc#430344)

-------------------------------------------------------------------
Mon Sep 29 15:49:00 CEST 2008 - jkosina@suse.de

- patches.suse/e1000e_allow_bad_checksum: fix infinite loop bug in
  e1000_probe() in case the card has invalid EEPROM checksum

-------------------------------------------------------------------
Mon Sep 29 15:29:06 CEST 2008 - agruen@suse.de

- Do not split kernels which have modules disabled (kernel-ps3)
  or which do not differentiate between supported and unsupported
  modules (kernel-vanilla).

-------------------------------------------------------------------
Mon Sep 29 13:28:01 CEST 2008 - hare@suse.de

- patches.drivers/open-fcoe-dcb-support: Fix section annotation
  for ixgbe.
- patches.fixes/scsi-enhance-error-codes: Add missing hunk.
- patches.fixes/open-iscsi-git-update: Open-iSCSI updates
  (FATE#304283).
- patches.kernel.org/gdth-section-conflict: Fixup gdth
  section annotations.

-------------------------------------------------------------------
Mon Sep 29 09:42:32 CEST 2008 - aj@suse.de

- Silence /etc/rpm/macros.kernel-source via rpmlintrc.

-------------------------------------------------------------------
Mon Sep 29 09:37:19 CEST 2008 - jbeulich@novell.com

- Enable Solarflare driver link and resource driver patches.
- Update x86 config files.

-------------------------------------------------------------------
Mon Sep 29 05:13:31 CEST 2008 - agruen@suse.de

- rpm/kernel-source.spc.in: Try to get rid of a hack that makes
  uname -r pretend in build environments that the kernel from
  the installed kernel-source package is the running kernel:
  packages assuming this are completely broken ans should really
  be fixed.

-------------------------------------------------------------------
Mon Sep 29 04:08:34 CEST 2008 - agruen@suse.de

- rpm/kernel-source.spec.in: Prepare for the upcoming introduction
  of kernel-source-rt (and kernel-syms-rt) for producing KMPs for
  real-time kernels.
- rpm/install-configs: Remove; this script didn't improve things.

-------------------------------------------------------------------
Sun Sep 28 21:00:13 CEST 2008 - aj@suse.de

- rpm/kernel-source.rpmlintrc: New file to silence warnings about
  zero size files
- rpm/kernel-source.spec.in: Install it.
- rpm/kernel-source.spec.in: Make /etc/rpm/macros.kernel-source 
  a config file to silence rpmlint.

-------------------------------------------------------------------
Sun Sep 28 13:50:06 CEST 2008 - jdelvare@suse.de

- supported.conf: Update the list of i2c bus drivers.
  - i2c-i810, i2c-prosavage and i2c-savage4 are gone.
  - i2c-isch and i2c-nforce2-s4985 are new, mark as supported.

-------------------------------------------------------------------
Sun Sep 28 10:17:15 CEST 2008 - aj@suse.de

- rpm/kernel-source.spec.in: Do not package .gitignore files.

-------------------------------------------------------------------
Sun Sep 28 06:03:34 CEST 2008 - agruen@suse.de

- Fix CONFIG_MODULES=n case.
- config.conf: Some cleanups.

-------------------------------------------------------------------
Sat Sep 27 19:25:06 CEST 2008 - agruen@suse.de

- Split the binary kernel packages into three parts:
  + kernel-$flavor-base: very reduced hardware support, intended
  			 to be used in virtual machine images
  + kernel-$flavor: extends the base package; contains all kernel
  		    modules we can support
  + kernel-$flavor-extra: all other kernel modules which may be
			  useful, but which we cannot support.

-------------------------------------------------------------------
Sat Sep 27 17:47:33 CEST 2008 - agruen@suse.de

- Hardlink duplicate files automatically: It doesn't save much,
  but it keeps rpmlint from breaking the package build.

-------------------------------------------------------------------
Sat Sep 27 17:24:30 CEST 2008 - agruen@suse.de

- Add consistency check: supported modules must not depend on
  unsupported ones ... and guess what, there was a large number of
  such modules. Fix this by adding all the dependent modules to
  supported.conf.

-------------------------------------------------------------------
Sat Sep 27 06:36:40 CEST 2008 - knikanth@suse.de

- patches.suse/dm-barrier-single-device: Implement barrier
  support for single device DM devices (FATE#304489).

-------------------------------------------------------------------
Fri Sep 26 23:05:13 CEST 2008 - jeffm@suse.de

- scripts/tar-up_and_run_mbuild.sh: Added -xen flavor to default
  mbuild spec list.

-------------------------------------------------------------------
Fri Sep 26 23:04:33 CEST 2008 - jeffm@suse.de

- patches.xen/xen-e1000e_Export_set_memory_ro-rw: Export
  set_memory_ro() and set_memory_rw() calls for xen. (bnc#425480).

-------------------------------------------------------------------
Fri Sep 26 22:08:24 CEST 2008 - kkeil@suse.de

- patches.suse/e1000e_mmap_range_chk:check ranges in pci_mmap
  * updated version with better reporting (bnc#425480)

-------------------------------------------------------------------
Fri Sep 26 21:28:13 CEST 2008 - kkeil@suse.de

- patches to track down and fix the e1000e NVM corruption
  (bnc#425480)

- patches.suse/e1000e_allow_bad_checksum: e1000e: allow bad
  checksum
- patches.suse/e1000e_call_dump_eeprom: e1000e: dump eeprom to
  dmesg for ich8/9
- patches.suse/e1000e_debug_contention_on_NVM_SWFLAG: e1000e:
  debug contention on NVM SWFLAG
- patches.suse/e1000e_do_not_ever_sleep_in_interrupt_context:
  e1000e: do not ever sleep in interrupt context
- patches.suse/e1000e_drop_stats_lock: e1000e: drop stats lock
- patches.suse/e1000e_Export_set_memory_ro-rw: Export
  set_memory_ro() and set_memory_rw() calls
- patches.suse/e1000e_fix_lockdep_issues: e1000e: fix lockdep
  issues
- patches.suse/e1000e_mmap_range_chk: check ranges in pci_mmap
- patches.suse/e1000e_reset_swflag_after_resetting_hardware:
  e1000e: reset swflag after resetting hardware
- patches.suse/e1000e_update_version: update version
- patches.suse/e1000e_use_set_memory_ro-rw_to_protect_flash_memory:
  e1000e: Use set_memory_ro()/set_memory_rw() to protect flash
  memory

-   cleanup old not longer used patches
  * patches.drivers/e1000-7.6.5-napi-tail.patch
  * patches.drivers/e1000-7.6.9.2
  * patches.drivers/e1000-7.6.9.2-napi

-------------------------------------------------------------------
Fri Sep 26 21:26:35 CEST 2008 - kkeil@suse.de

- Enable CONFIG_SGI_IOC4=m in x86_64 (bnc#430275)

-------------------------------------------------------------------
Fri Sep 26 20:54:17 CEST 2008 - jeffm@suse.de

- patches.arch/acpi-export-hotplug_execute: acpi: export
  acpi_os_hotplug_execute.

-------------------------------------------------------------------
Fri Sep 26 20:43:49 CEST 2008 - jeffm@suse.de

- patches.xen/xen-rwlocks-enable-interrupts: add missing
  __raw_{read,write}_lock_flags to xen's asm/spinlock.h.

-------------------------------------------------------------------
Fri Sep 26 20:33:25 CEST 2008 - jeffm@suse.de

- patches.arch/acpi-bay-remove-from-makefile: acpi: remove bay.c
  from makefile.

-------------------------------------------------------------------
Fri Sep 26 19:56:25 CEST 2008 - jeffm@suse.de

- rpm/kernel-binary.spec.in: Disabled sparse checking. Too many
  false positives.

-------------------------------------------------------------------
Fri Sep 26 18:07:30 CEST 2008 - trenn@suse.de

No functional change:
- patches.arch/acpi_thermal_passive_blacklist.patch: Avoid
  critical temp shutdowns on specific ThinkPad T4x(p) and R40
  (https://bugzilla.novell.com/show_bug.cgi?id=333043).

Dock bug fixes (kacpid runs amok on Dells after suspend):
- patches.arch/acpi-dock-avoid-check-_STA-method.patch: avoid
  check _STA method (fate#304731,bnc#401740).
- patches.arch/acpi-dock-fix-eject-request-process.patch: fix
  eject request process (fate#304731,bnc#401740).

More Dock improvements, unrelated to above fixes:
- patches.arch/acpi-bay-remove-useless-code.patch: remove useless
  code (fate#304731,bnc#401740).
- patches.arch/acpi-dock-Fix-duplicate-notification-handler-register.patch:
  Fix duplicate notification handler register
  (fate#304731,bnc#401740).
- patches.arch/acpi-dock-_LCK-support-for-dock.patch: add _LCK
  support for dock (fate#304731,bnc#401740).
- patches.arch/acpi-dock-fix-for-bay-in-a-dock-station.patch:
  fix for bay in a dock station (fate#304731,bnc#401740).
- patches.arch/acpi-dock-fix-hotplug-race.patch: fix hotplug race
  (fate#304731,bnc#401740).
- patches.arch/acpi-dock-introduce-.uevent-for-devices-in-dock.patch:
  introduce .uevent for devices in dock (fate#304731,bnc#401740).
- patches.arch/acpi-libata-hotplug-to-align-with-dock-driver.patch:
  libata hotplug to align with dock driver
  (fate#304731,bnc#401740).
- patches.arch/acpi-dock-makeing-dock-driver-supports-bay-and-battery-hotplug.patch:
  makeing dock driver supports bay and battery hotplug
  (fate#304731,bnc#401740).
- patches.arch/acpi-dock-add-type-sysfs-file-for-dock.patch:
  add 'type' sysfs file for dock (fate#304731,bnc#401740).
- patches.fixes/acpi_use_acpi_exception.patch: ACPI dock/bay:
  Use ACPI_EXCEPTION instead of printk(KERN_ERR.

-------------------------------------------------------------------
Fri Sep 26 16:15:28 CEST 2008 - jeffm@suse.de

- Update config files: NFS_SWAP=y

-------------------------------------------------------------------
Fri Sep 26 15:57:20 CEST 2008 - ptesarik@suse.cz

- patches.suse/rwlocks-enable-interrupts: Allow rwlocks to
  re-enable interrupts (bnc#387784).
- patches.arch/ia64-rwlocks-enable-interrupts: ia64: re-enable
  interrupts when waiting for a rwlock (bnc#387784).

-------------------------------------------------------------------
Fri Sep 26 14:52:13 CEST 2008 - sjayaraman@suse.de

- Add Swap over NFS patchset.
- Adjust patches.xen/xen3-auto-common.diff to avoid conflict on skbuff.h
as both xen and swap-over-nfs want to add some bits to the skbuff structure.

- patches.suse/SoN-01-mm-gfp-to-alloc_flags.patch: mm:
  gfp_to_alloc_flags() (FATE#303834).
- patches.suse/SoN-02-mm-setup_per_zone_pages_min.patch: mm:
  serialize access to min_free_kbytes (FATE#303834).
- patches.suse/SoN-03-doc.patch: swap over network documentation
  (FATE#303834).
- patches.suse/SoN-04-mm-gfp-to-alloc_flags-expose.patch: mm:
  expose gfp_to_alloc_flags() (FATE#303834).
- patches.suse/SoN-05-page_alloc-reserve.patch: mm: tag reseve
  pages (FATE#303834).
- patches.suse/SoN-06-reserve-slub.patch: mm: slb: add knowledge
  of reserve pages (FATE#303834).
- patches.suse/SoN-07-mm-kmem_estimate_pages.patch: mm:
  kmem_alloc_estimate() (FATE#303834).
- patches.suse/SoN-08-mm-PF_MEMALLOC-softirq.patch: mm: allow
  PF_MEMALLOC from softirq context (FATE#303834).
- patches.suse/SoN-09-mm-page_alloc-emerg.patch: mm: emergency
  pool (FATE#303834).
- patches.suse/SoN-10-global-ALLOC_NO_WATERMARKS.patch: mm:
  system wide ALLOC_NO_WATERMARK (FATE#303834).
- patches.suse/SoN-11-mm-page_alloc-GFP_EMERGENCY.patch: mm:
  __GFP_MEMALLOC (FATE#303834).
- patches.suse/SoN-12-mm-reserve.patch: mm: memory reserve
  management (FATE#303834).
- patches.suse/SoN-13-mm-selinux-emergency.patch: selinux:
  tag avc cache alloc as non-critical (FATE#303834).
- patches.suse/SoN-14-net-backlog.patch: net: wrap
  sk->sk_backlog_rcv() (FATE#303834).
- patches.suse/SoN-15-net-ps_rx.patch: net: packet split receive
  api (FATE#303834).
- patches.suse/SoN-16-net-sk_allocation.patch: net:
  sk_allocation() - concentrate socket related allocations
  (FATE#303834).
- patches.suse/SoN-17-netvm-reserve.patch: netvm: network reserve
  infrastructure (FATE#303834).
- patches.suse/SoN-18-netvm-reserve-inet.patch: netvm: INET
  reserves. (FATE#303834).
- patches.suse/SoN-19-netvm-skbuff-reserve.patch: netvm: hook
  skb allocation to reserves (FATE#303834).
- patches.suse/SoN-20-netvm-sk_filter.patch: netvm: filter
  emergency skbs. (FATE#303834).
- patches.suse/SoN-21-netvm-tcp-deadlock.patch: netvm: prevent
  a stream specific deadlock (FATE#303834).
- patches.suse/SoN-22-emergency-nf_queue.patch: netfilter:
  NF_QUEUE vs emergency skbs (FATE#303834).
- patches.suse/SoN-23-netvm.patch: netvm: skb processing
  (FATE#303834).
- patches.suse/SoN-24-mm-swapfile.patch: mm: add support for
  non block device backed swap files (FATE#303834).
- patches.suse/SoN-25-mm-page_file_methods.patch: mm: methods
  for teaching filesystems about PG_swapcache pages (FATE#303834).
- patches.suse/SoN-26-nfs-swapcache.patch: nfs: teach the NFS
  client how to treat PG_swapcache pages (FATE#303834).
- patches.suse/SoN-27-nfs-swapper.patch: nfs: disable data cache
  revalidation for swapfiles (FATE#303834).
- patches.suse/SoN-28-nfs-swap_ops.patch: nfs: enable swap on NFS
  (FATE#303834).
- patches.suse/SoN-29-nfs-alloc-recursions.patch: nfs: fix various
  memory recursions possible with swap over NFS. (FATE#303834).
- patches.xen/xen3-auto-common.diff: xen3 common.

-------------------------------------------------------------------
Fri Sep 26 11:43:49 CEST 2008 - ptesarik@suse.cz

- split patches.arch/s390-01-01-self-ptrace-v3.patch to make it
  more obvious that the patch is not constrained to s390.
  The new series is:
    patches.suse/self-ptrace.patch: the generic pieces
    patches.arch/x86-self-ptrace.patch: implementation for x86
    patches.arch/s390-01-01-self-ptrace-v3.patch: dtto for s390

-------------------------------------------------------------------
Thu Sep 25 16:27:38 CEST 2008 - jbeulich@novell.com

- Update Xen patches to 2.6.27-rc7 and c/s 676.

-------------------------------------------------------------------
Thu Sep 25 13:53:36 CEST 2008 - olh@suse.de

- add patches.arch/ppc64-rpanote-relocate-firmware.patch
  update RPA note for firmware relocation (bnc#427960 - LTC48297)

-------------------------------------------------------------------
Wed Sep 24 16:20:40 CEST 2008 - jblunck@suse.de

This adds some tracepoint instrumentation taken from the LTTng patch
series. Tracepoints are enabled for kernel-debug and kernel-trace only. I
disabled ftrace for all flavors except kernel-debug and kernel-trace as well.

- Update config files.
- rpm/kernel-source.spec.in,kernel-binary.spec.in, config.conf: Add trace
  flavor
- patches.fixes/ia64-sparse-fixes.diff: ia64-kvm: fix sparse
  warnings.
- patches.xen/xen3-fixup-common: rediff
- patches.xen/xen3-auto-common.diff: rediff
- patches.xen/xen3-patch-2.6.21: rediff
- patches.xen/xen3-patch-2.6.26: rediff
- patches.trace/rcu-read-sched.patch
- patches.trace/markers-use-rcu-read-lock-sched.patch
- patches.trace/tracepoints.patch
- patches.trace/tracepoints-use-table-size-macro.patch
- patches.trace/tracepoints-documentation.patch
- patches.trace/tracepoints-tracepoint-synchronize-unregister.patch
- patches.trace/tracepoints-documentation-fix-teardown.patch
- patches.trace/tracepoints-samples.patch
- patches.trace/tracepoints-samples-fix-teardown.patch
- patches.trace/lttng-instrumentation-irq.patch
- patches.trace/lttng-instrumentation-scheduler.patch
- patches.trace/lttng-instrumentation-timer.patch
- patches.trace/lttng-instrumentation-kernel.patch
- patches.trace/lttng-instrumentation-filemap.patch
- patches.trace/lttng-instrumentation-swap.patch
- patches.trace/lttng-instrumentation-memory.patch
- patches.trace/lttng-instrumentation-page_alloc.patch
- patches.trace/lttng-instrumentation-hugetlb.patch
- patches.trace/lttng-instrumentation-net.patch
- patches.trace/lttng-instrumentation-ipv4.patch
- patches.trace/lttng-instrumentation-ipv6.patch
- patches.trace/lttng-instrumentation-socket.patch
- patches.trace/lttng-instrumentation-fs.patch
- patches.trace/lttng-instrumentation-ipc.patch
- patches.trace/ftrace-port-to-tracepoints.patch
- patches.trace/ftrace-framepointer.diff

-------------------------------------------------------------------
Tue Sep 23 16:20:18 CEST 2008 - jjolly@suse.de

- patches.arch/s390-01-03-cmm2-v2.patch: kernel (new function):
  Collaborative Memory Management Stage II (bnc#417244)
- patches.xen/xen3-auto-common.diff: Modified patch to allow for
  the new patch

-------------------------------------------------------------------
Tue Sep 23 16:18:22 CEST 2008 - jeffm@suse.de

- rpm/kernel-binary.spec.in: Enable sparse checking and section
  mismatch checking.

-------------------------------------------------------------------
Tue Sep 23 16:17:41 CEST 2008 - jeffm@suse.de

- patches.kernel.org/arch-include-asm-fixes: kbuild: Properly
  handle arch/$arch/include/asm (bnc#427473).

-------------------------------------------------------------------
Mon Sep 22 17:50:04 CEST 2008 - jeffm@suse.de

- patches.fixes/ext2-avoid-printk-flood-with-dir-corruption:
  ext2: Avoid printk floods in the face of directory corruption
  (bnc#427244 CVE-2008-3528).
- patches.fixes/ext3-avoid-printk-flood-with-dir-corruption:
  ext3: Avoid printk floods in the face of directory corruption
  (bnc#427244 CVE-2008-3528).

-------------------------------------------------------------------
Mon Sep 22 17:12:29 CEST 2008 - jeffm@suse.de

- Update to 2.6.27-rc7.
  - Eliminated 2 patches.
  - patches.arch/s390-01-04-fcpperf-4.patch: Fixed up context.

-------------------------------------------------------------------
Mon Sep 22 16:43:43 CEST 2008 - trenn@suse.de

Workaround for ThinkPad brightness switching:
- patches.arch/acpi_video_thinkpad_exclude_IGD_devices.patch:
  Do not use video backlight switching for Lenovo ThinkPads.

Commented out for now, possibly to be included later
- patches.drivers/cpufreq_add_cpu_number_paramater_1.patch:
  cpufreq: Add a cpu parameter to __cpufreq_driver_getavg()..
- patches.drivers/cpufreq_add_idle_microaccounting_6.patch:
  cpufreq,ondemand: Use get_cpu_idle_time_us() to get
  micro-accounted idle information.
- patches.drivers/cpufreq_change_load_calculation_2.patch:
  cpufreq, ondemand: Change the load calculation, optimizing
  for dependent cpus.
- patches.drivers/cpufreq_changes_to_get_cpu_idle_us_5.patch:
  export get_cpu_idle_time_us() .
- patches.drivers/cpufreq_get_cpu_idle_time_changes_3.patch:
  cpufreq,ondemand: Prepare changes for doing micro-accounting.
- patches.drivers/cpufreq_parameterize_down_differential_4.patch:
  cpufreq, ondemand: Use a parameter for down differential.


Added CONFIG_PCIEASPM for rt, xen, powerpc and IA64 to be more
consistent across different kernel flavors as suggested on the
kernel list:
- Update config files.

-------------------------------------------------------------------
Mon Sep 22 09:48:51 CEST 2008 - hare@suse.de

- patches.drivers/open-fcoe-libfc: Fix build error on IA64.
- patches.fixes/scsi-terminate-target-reset: Target reset hangs
  (bnc#427267).
- supported.conf: Update to include supported SCSI adapters.

-------------------------------------------------------------------
Fri Sep 19 16:46:36 CEST 2008 - jbeulich@novell.com

- patches.suse/no-frame-pointer-select: Re-enable after removing FTRACE
  related change.
- Update x86 non-debug config files: Turn off FRAME_POINTER and FTRACE.

-------------------------------------------------------------------
Fri Sep 19 06:06:12 CEST 2008 - nfbrown@suse.de

- patches.fixes/md-Allow-metadata_version-to-be-updated-for-externa.patch:
  md: Allow metadata_version to be updated for externally managed
  metadata. (FATE#304218).
- patches.fixes/md-Don-t-try-to-set-an-array-to-read-auto-if-it-i.patch:
  md: Don't try to set an array to 'read-auto' if it is already
  in that state. (FATE#304218).

-------------------------------------------------------------------
Thu Sep 18 10:42:25 CEST 2008 - jbeulich@novell.com

- patches.suse/no-frame-pointer-select: Disable.
- Re-enable CONFIG_FRAME_POINTER in x86 config files.

-------------------------------------------------------------------
Thu Sep 18 10:10:01 CEST 2008 - jbeulich@novell.com

- Update i386 and x86-64 config files (disable CONFIG_FRAME_POINTER in
  non-debug configs).
- patches.suse/stack-unwind: Add missing put_cpu()-s for x86-64.
- patches.suse/no-frame-pointer-select: Fix stack unwinder Kconfig
  (bnc#402518).

-------------------------------------------------------------------
Thu Sep 18 09:34:38 CEST 2008 - hare@suse.de

- Update config files.
- patches.drivers/open-fcoe-driver: fcoe: Fibre Channel over
  Ethernet driver (FATE#303913).
- patches.drivers/open-fcoe-libfc: libfc: a modular software
  Fibre Channel implementation (FATE#303913).
- patches.drivers/open-fcoe-header-files: FC protocol definition
  header files (FATE#303913).
- patches.drivers/open-fcoe-dcb-support: FCoE: Add DCB support
  (FATE#303913).
- patches.drivers/ixgbe-fcoe-bugfixes: ixgbe: Bugfixes for FCoE.
- patches.fixes/vlan-gso-size-fix: vlan: device not reading gso
  max size of parent. (FATE#303913).
- patches.fixes/pkt_action-skbedit: pkt_action: add new action
  skbedit.
- patches.fixes/pkt_sched_multiq_support: pkt_sched: Add
  multiqueue scheduler support (FATE#303913).
- supported.conf: Update to include FCoE and device_handler
  modules

-------------------------------------------------------------------
Wed Sep 17 16:09:26 CEST 2008 - jbeulich@novell.com

- supported.conf: adjust name of ide-cd (is now ide-cd_mod).

-------------------------------------------------------------------
Wed Sep 17 09:00:30 CEST 2008 - hare@suse.de

- patches.drivers/qla2xxx-defer-risc-interrupt-enablement:
  qla2xxx: Defer enablement of RISC interrupts until ISP
  initialization completes (FATE#304113).
- patches.drivers/qla2xxx-8.02.01-k8-update: Update qla2xxx to
  8.02.01-k8 (FATE#304113).

-------------------------------------------------------------------
Wed Sep 17 08:35:22 CEST 2008 - hare@suse.de

- patches.fixes/scsi-retry-hardware-error: make scsi_check_sense
  HARDWARE_ERROR return ADD_TO_MLQUEUE on retry (FATE#304042)

-------------------------------------------------------------------
Tue Sep 16 17:33:16 CEST 2008 - olh@suse.de

- disable CONFIG_SPARSEMEM_VMEMMAP on ppc64 to allow memory remove
  (bnc#417537)

-------------------------------------------------------------------
Mon Sep 15 18:05:24 CEST 2008 - jkosina@suse.de

- Update config files (build elousb driver as module)
- patches.drivers/elousb.patch: Elo USB touchscreen driver
  (FATE#304972).

-------------------------------------------------------------------
Mon Sep 15 15:24:53 CEST 2008 - hare@suse.de

- patches.fixes/dm-mpath-abort-queue: Abort queued requests for
  multipath (FATE#304151).

-------------------------------------------------------------------
Mon Sep 15 10:40:01 CEST 2008 - hare@suse.de

- Update config files: Disable CONFIG_OCFS2_COMPAT_JBD

-------------------------------------------------------------------
Mon Sep 15 10:28:26 CEST 2008 - hare@suse.de

- patches.xen/xen-scsifront-block-timeout-update: Update XEN
  scsifront driver to request timeouts.

-------------------------------------------------------------------
Mon Sep 15 09:45:55 CEST 2008 - sdietrich@suse.de

- Update config files: Enable GROUP_SCHED, FAIR_GROUP_SCHED,
			      RT_GROUP_SCHED, CGROUP_SCHED

-------------------------------------------------------------------
Mon Sep 15 09:03:13 CEST 2008 - hare@suse.de

- patches.drivers/block-timeout-handling: Fix typo.

-------------------------------------------------------------------
Fri Sep 12 19:16:39 CEST 2008 - duwe@suse.de

- Add LED driver for SGI "UV" systems (FATE#304268)

-------------------------------------------------------------------
Fri Sep 12 16:32:46 CEST 2008 - hare@suse.de

- patches.drivers/bdev-resize-added-flush_disk: Added
  flush_disk to factor out common buffer cache flushing code
  (FATE#302348,FATE#303786).
- patches.drivers/bdev-resize-adjust-block-device-size:
  Adjust block device size after an online resize of a
  disk. (FATE#302348,FATE#303786).
- patches.drivers/bdev-resize-call-flush_disk: Call flush_disk()
  after detecting an online resize. (FATE#302348,FATE#303786).
- patches.drivers/bdev-resize-check-for-device-resize:
  Check for device resize when rescanning partitions
  (FATE#302348,FATE#303786).
- patches.drivers/bdev-resize-sd-driver-calls: SCSI sd driver
  calls revalidate_disk wrapper (FATE#302348,FATE#303786).
- patches.drivers/bdev-resize-wrapper-for-revalidate_disk:
  Wrapper for lower-level revalidate_disk
  routines. (FATE#302348,FATE#303786).
- patches.drivers/block-timeout-handling: block: unify request
  timeout handling (FATE#304151,bnc#417544).
- patches.fixes/scsi-misc-git-update: SCSI misc fixes
  (FATE#303485,FATE#303484).
- patches.fixes/scsi-enhance-error-codes: Separate failfast into
  multiple bits (FATE#303485,FATE#303484).
- patches.suse/rq-based-block-layer: rediff.
- patches.suse/rq-based-multipath-functions: rediff.
- patches.suse/no-partition-scan: rediff.

-------------------------------------------------------------------
Fri Sep 12 13:33:21 CEST 2008 - hare@suse.de

- patches.fixes/scsi-misc-git-update: SCSI misc fixes,
  required by the driver updates (FATE#303485,FATE#303484)

-------------------------------------------------------------------
Fri Sep 12 12:22:23 CEST 2008 - hare@suse.de

- patches.drivers/lpfc-8.2.8.1-update: Update lpfc to 8.2.8.1
  (bnc#420767).
- patches.drivers/lpfc-8.2.8-update: Emulex lpfc driver update
  to 8.2.8 (FATE#303485,bnc#420767).

-------------------------------------------------------------------
Fri Sep 12 09:56:49 CEST 2008 - bwalle@suse.de

- patches.arch/ia64-kdump_proc_iomem.diff:
  IA64: assign a distinguishable label to uncached memory in
  /proc/iomem (to fix MCA on kdump boot).

-------------------------------------------------------------------
Thu Sep 11 22:45:21 CEST 2008 - jack@suse.cz

  Latest ext4 fixes from ext4 patch queue:

- patches.fixes/ext4-Add-inode-to-journal-handle-after-block-alloca.patch:
  ext4: Don't add the inode to journal handle until after the
  block is allocated (fate#303783).
- patches.fixes/ext4_add-missing-unlock-to-ext4-check-descriptors:
  ext4: add missing unlock in ext4_check_descriptors() on error
  path (fate#303783).
- patches.fixes/ext4-Add-percpu-dirty-block-accounting.patch:
  ext4: Add percpu dirty block accounting. (fate#303783).
- patches.fixes/ext4_create-proc-ext4-stats-file-more-carefully:
  ext4: fix #11321: create /proc/ext4/*/stats more carefully
  (fate#303783).
- patches.fixes/ext4_fix_longlong_checkpatch_issues: ext4:
  Fix long long checkpatch warnings (fate#303783).
- patches.fixes/ext4_fix_printk_checkpatch_issues: ext4:
  Add printk priority levels to clean up checkpatch warnings
  (fate#303783).
- patches.fixes/ext4_fix_whitespace_checkpatch_issues: ext4:
  Fix whitespace checkpatch warnings/errors (fate#303783).
- patches.fixes/ext4_i_disksize_lock_race_fix.patch: ext4:
  Properly update i_disksize. (fate#303783).
- patches.fixes/ext4_invalidate_pages_when_delalloc_alloc_fail.patch:
  ext4: invalidate pages if delalloc block allocation
  fails. (fate#303783).
- patches.fixes/ext4-Make-sure-all-the-block-allocation-paths-reser.patch:
  ext4: Make sure all the block allocation paths reserve blocks
  (fate#303783).
- patches.fixes/ext4_nonmballoc_reservation_ENOSPC_fix.patch:
  ext4: Fix ext4 nomballoc allocator for ENOSPC (fate#303783).
- patches.fixes/ext4-Retry-block-allocation-if-we-have-free-blocks.patch:
  ext4: Retry block allocation if we have free blocks left
  (fate#303783).
- patches.fixes/ext4-Retry-block-reservation.patch: ext4: Retry
  block reservation (fate#303783).
- patches.fixes/ext4-Signed-arithematic-fix.patch: ext4: Signed
  arithematic fix (fate#303783).
- patches.fixes/ext4-Switch-to-non-delalloc-mode-when-we-are-low-on.patch:
  ext4: Switch to non delalloc mode when we are low on free
  blocks count. (fate#303783).
- patches.fixes/ext4_truncate_block_allocated_on_a_failed_ext4_write_begin.patch:
  ext4: truncate block allocated on a failed ext4_write_begin
  (fate#303783).
- patches.fixes/ext4_update-flex-bg-counters-when-resizing:
  Update flex_bg free blocks and free inodes counters when
  resizing. (fate#303783).
- patches.fixes/percpu_counter_sum_cleanup.patch: percpu counter:
  clean up percpu_counter_sum_and_set() (fate#303783).

-------------------------------------------------------------------
Thu Sep 11 21:45:05 CEST 2008 - bwalle@suse.de

- Enable KDB for i386 and x86_64 in "default" and "pae"
  configuration with CONFIG_KDB_OFF set to "y" (FATE#303971).
- Set CONFIG_KDB_CONTINUE_CATASTROPHIC=2 in all configurations
  that have KDB enabled.

-------------------------------------------------------------------
Thu Sep 11 15:36:51 CEST 2008 - jslaby@suse.de

- Update config files.
  enable PID_NS and USER_NS
  (FATE#303785, FATE#304371)

-------------------------------------------------------------------
Thu Sep 11 15:03:32 CEST 2008 - jeffm@suse.de

- Update config files.
  - Enabled CONFIG_XFRM_SUB_POLICY (FATE#303781)

-------------------------------------------------------------------
Thu Sep 11 14:33:26 CEST 2008 - mfasheh@suse.com

- Added POSIX File Locks support for Ocfs2  (FATE#110294)
  - patches.suse/ocfs2-POSIX-file-locks-support.patch

-------------------------------------------------------------------
Thu Sep 11 14:30:15 CEST 2008 - mfasheh@suse.com

- Added Ocfs2 JBD2 Support  (FATE#302877)
  - patches.suse/ocfs2-Limit-inode-allocation-to-32bits.patch
  - patches.suse/ocfs2-Add-the-inode64-mount-option.patch
  - patches.suse/ocfs2-Switch-over-to-JBD2.patch

-------------------------------------------------------------------
Thu Sep 11 13:24:18 CEST 2008 - mfasheh@suse.com

- Added Ocfs2 Extended Attributes Support (FATE#302067)
  - patches.suse/ocfs2-Modify-ocfs2_num_free_extents-f.patch
  - patches.suse/ocfs2-Use-ocfs2_extent_list-instead-o.patch
  - patches.suse/ocfs2-Abstract-ocfs2_extent_tree-in-b.patch
  - patches.suse/ocfs2-Make-high-level-btree-extend-co.patch
  - patches.suse/ocfs2-Add-the-basic-xattr-disk-layout-in-ocf.patch
  - patches.suse/ocfs2-Add-helper-function-in-uptodate.patch
  - patches.suse/ocfs2-Add-extent-tree-operation-for-x.patch
  - patches.suse/ocfs2-reserve-inline-space-for-extend.patch
  - patches.suse/ocfs2-Add-extended-attribute-support.patch
  - patches.suse/ocfs2-Add-xattr-index-tree-operations.patch
  - patches.suse/ocfs2-Add-xattr-bucket-iteration-for.patch
  - patches.suse/ocfs2-Add-xattr-lookup-code-xattr-btr.patch
  - patches.suse/ocfs2-Optionally-limit-extent-size-in.patch
  - patches.suse/ocfs2-Enable-xattr-set-in-index-btree.patch
  - patches.suse/ocfs2-Delete-all-xattr-buckets-during.patch
  - patches.suse/ocfs2-Add-incompatible-flag-for-exten.patch
  - patches.suse/ocfs2-fix-printk-format-warnings.patch
  - patches.suse/ocfs2-Prefix-the-extent-tree-operations-structure.patch
  - patches.suse/ocfs2-Prefix-the-ocfs2_extent_tree-structure.patch
  - patches.suse/ocfs2-Make-ocfs2_extent_tree-get-put-instead-of-all.patch
  - patches.suse/ocfs2-Make-private-into-object-on-ocfs2_extent_.patch
  - patches.suse/ocfs2-Provide-the-get_root_el-method-to-ocfs2_ext.patch
  - patches.suse/ocfs2-Use-struct-ocfs2_extent_tree-in-ocfs2_num_fre.patch
  - patches.suse/ocfs2-Determine-an-extent-tree-s-max_leaf_clusters.patch
  - patches.suse/ocfs2-Create-specific-get_extent_tree-functions.patch
  - patches.suse/ocfs2-Add-an-insertion-check-to-ocfs2_extent_tree_o.patch
  - patches.suse/ocfs2-Make-ocfs2_extent_tree-the-first-class-repres.patch
  - patches.suse/ocfs2-Comment-struct-ocfs2_extent_tree_operations.patch
  - patches.suse/ocfs2-Change-ocfs2_get_-_extent_tree-to-ocfs2_ini.patch
  - patches.suse/ocfs2-bug-fix-for-journal-extend-in-xattr.patch
  - patches.suse/ocfs2-Resolve-deadlock-in-ocfs2_xattr_free_.patch
  - patches.suse/ocfs2-Add-xattr-mount-option-in-ocfs2_show_options.patch

-------------------------------------------------------------------
Thu Sep 11 13:19:27 CEST 2008 - mfasheh@suse.com

- Add patches.fixes/jbd2-create-proc-entry-fix.patch
  jbd2: Create proc entry with bdevname+i_ino.
  (FATE#302877)

-------------------------------------------------------------------
Thu Sep 11 13:11:12 CEST 2008 - mfasheh@suse.com

- Add patches.fixes/dlm-allow-multiple-lockspaces.patch
  dlm: allow multiple lockspace creates
  (FATE#110294)

-------------------------------------------------------------------
Thu Sep 11 12:48:36 CEST 2008 - schwab@suse.de

- Update kdb patches.

-------------------------------------------------------------------
Thu Sep 11 11:41:27 CEST 2008 - jslaby@suse.de

- Update config files.
  change CONFIG_NODES_SHIFT from 6 to 9
  (FATE#304261)

-------------------------------------------------------------------
Wed Sep 10 19:03:33 CEST 2008 - trenn@suse.de

- Update config files.
  Added: CONFIG_PCIEASPM

-------------------------------------------------------------------
Wed Sep 10 17:18:30 CEST 2008 - kkeil@suse.de

- patches.drivers/e1000e_add_82574L.patch: e1000e: add support
  for new 82574L part.
- patches.drivers/e1000e_add_ICH9_BM.patch: e1000e: add support
  for the 82567LM-4 device.
- patches.drivers/e1000e_add_LOM_devices.patch: e1000e: add
  support for 82567LM-3 and 82567LF-3 (ICH10D).
  (FATE#303916)

-------------------------------------------------------------------
Wed Sep 10 16:22:17 CEST 2008 - hare@suse.de

- patches.suse/no-partition-scan: Implement 'no_partition_scan'
  commandline option (FATE#303697)

-------------------------------------------------------------------
Wed Sep 10 14:47:37 CEST 2008 - jeffm@suse.de

- patches.kernel.org/ipmi-section-conflict.diff: ipmi: Fix
  section type conflicts.
- patches.kernel.org/psmouse-section-conflict.diff: psmouse:
  fix section type conflict.
- patches.kernel.org/carmine-section-mismatch: video: Fix section
  mismatch in carminefb.
- patches.kernel.org/md-section-conflict: md: Fix section
  conflicts.
- patches.kernel.org/setup_APIC_timer-section-mismatch: x86:
  Fix section conflict with kvm_setup_secondary_clock.

-------------------------------------------------------------------
Wed Sep 10 14:15:44 CEST 2008 - trenn@suse.de

- patches.arch/thinkpad_fingers_off_backlight_igd.patch:
  Serve ThinkPad IGD devices backlight functionality through
  thinkpad_acpi (fate #302883).
- supported.conf: Add most important laptop drivers as supported:
               kernel/drivers/misc/asus_laptop
               kernel/drivers/misc/eeepc-laptop
               kernel/drivers/misc/msi-laptop
               kernel/drivers/misc/fujitsu-laptop
               kernel/drivers/acpi/wmi
               kernel/drivers/misc/hp-wmi

-------------------------------------------------------------------
Wed Sep 10 14:14:01 CEST 2008 - jeffm@suse.de

- patches.suse/acpi-dsdt-initrd-v0.9a-2.6.25.patch: Fixed up
  some section conflicts.

-------------------------------------------------------------------
Wed Sep 10 14:08:09 CEST 2008 - jeffm@suse.de

- Update to 2.6.27-rc6.

-------------------------------------------------------------------
Wed Sep 10 11:50:03 CEST 2008 - jeffm@suse.de

- supported.conf: Added missing netfilter modules.

-------------------------------------------------------------------
Wed Sep 10 11:40:34 CEST 2008 - jeffm@suse.de

- supported.conf: Updated netfilter module names.

-------------------------------------------------------------------
Wed Sep 10 11:40:16 CEST 2008 - jeffm@suse.de

- patches.kernel.org/firmware-path: Updated header.

-------------------------------------------------------------------
Wed Sep 10 11:33:37 CEST 2008 - jkosina@suse.de

- Update config files: support more than 4 serial ports
  (FATE#303314)

-------------------------------------------------------------------
Wed Sep 10 10:47:23 CEST 2008 - olh@suse.de

- set CONFIG_CMM=y instead of =m to simplify virtual partition memory
  (bnc#417554)

-------------------------------------------------------------------
Tue Sep  9 14:20:39 CEST 2008 - bphilips@suse.de

- rpm/kernel-binary.spec.in: add Recommends: kerneloops

-------------------------------------------------------------------
Tue Sep  9 09:55:33 CEST 2008 - olh@suse.de

- Updated to 2.6.27-rc5-git10

-------------------------------------------------------------------
Mon Sep  8 09:50:29 CEST 2008 - olh@suse.de

- Updated to 2.6.27-rc5-git9

-------------------------------------------------------------------
Fri Sep  5 13:44:09 CEST 2008 - jjolly@suse.de

- patches.arch/s390-01-01-self-ptrace-v3.patch: system call
  notification with self_ptrace (bnc#417299)
- patches.arch/s390-01-02-dcss-64-v2.patch: dcssblk (new function):
  Add support for >2G DCSS and stacked contiguous DCSS support.
  (bnc#417246)
- patches.arch/s390-01-04-fcpperf-{1-4}.patch: (kernel):FCP -
  Performance Data colletion & analysis (bnc#417243)

-------------------------------------------------------------------
Fri Sep  5 12:32:06 CEST 2008 - olh@suse.de

- add patches.fixes/usb-hcd-interrupt-shared.patch
  fix interrupt handling for shared irqs, for PS3 (bnc#409961)

-------------------------------------------------------------------
Fri Sep  5 12:23:06 CEST 2008 - olh@suse.de

- Updated to 2.6.27-rc5-git7

-------------------------------------------------------------------
Thu Sep  4 13:04:50 CEST 2008 - olh@suse.de

- build with CONFIG_POWER4_ONLY (bnc#417566)
  this disables support for POWER3 and RS64 cpus

-------------------------------------------------------------------
Thu Sep  4 12:15:06 CEST 2008 - jkosina@suse.de

- switch from Reno to Cubic as default TCP congestion algorithm
  (bnc#422825)

-------------------------------------------------------------------
Thu Sep  4 09:58:46 CEST 2008 - bwalle@suse.de

- Update KDB patches. Fix build on x86_64-debug.

-------------------------------------------------------------------
Wed Sep  3 23:52:01 CEST 2008 - jeffm@suse.de

- mark crc-t10dif as supported

-------------------------------------------------------------------
Wed Sep  3 17:05:59 CEST 2008 - olh@suse.de

- mark pata_pdc2027x as supported

-------------------------------------------------------------------
Wed Sep  3 16:30:50 CEST 2008 - olh@suse.de

- mark spidernet as supported

-------------------------------------------------------------------
Wed Sep  3 16:18:23 CEST 2008 - olh@suse.de

- mark ehea as supported

-------------------------------------------------------------------
Wed Sep  3 10:44:38 CEST 2008 - trenn@suse.de

- supported.conf:
  Mark dock (libata depends on it), bay, acpi_memhotplug, hpilo
  as supported
  Remove or adjust supported laptop drivers that went from
  drivers/acpi to drivers/misc

-------------------------------------------------------------------
Wed Sep  3 10:24:26 CEST 2008 - hare@suse.de

- supported.conf: Mark virtio modules as supported.

-------------------------------------------------------------------
Tue Sep  2 13:26:58 CEST 2008 - jbeulich@novell.com

- Update Xen patches to 2.6.27-rc5 and c/s 651.

-------------------------------------------------------------------
Tue Sep  2 04:53:12 CEST 2008 - jjolly@suse.de

- patches.arch/s390-01-01-self-ptrace-v2.patch: kernel
  (new function): System call notification with self_ptrace
  (bnc#417299,FATE#304021)

-------------------------------------------------------------------
Mon Sep  1 14:03:09 CEST 2008 - agruen@suse.de

- File capabilities: replace our no_file_caps patch with what is
  supposed to end up in 2.6.28.

-------------------------------------------------------------------
Mon Sep  1 11:58:24 CEST 2008 - bwalle@suse.de

- patches.arch/ia64-node_mem_map-node_start_pfn.diff:
  Fix memory map for ia64/discontmem for kdump.

-------------------------------------------------------------------
Mon Sep  1 11:19:24 CEST 2008 - olh@suse.de

- Updated to 2.6.27-rc5-git2

-------------------------------------------------------------------
Fri Aug 29 22:46:43 CEST 2008 - jeffm@suse.de

- Updated to 2.6.27-rc5.
  - Eliminated 2 patches.
  - KDB has an incompatible change on x86_64, so kernel-debug
    will fail there.

-------------------------------------------------------------------
Fri Aug 29 16:20:49 CEST 2008 - olh@suse.de

- update message in post.sh to display also the rpm FLAVOR

-------------------------------------------------------------------
Thu Aug 28 16:04:48 CEST 2008 - olh@suse.de

- update patches.suse/dm-raid45-2.6.25-rc2_20080221.patch
  rename rh_init to region_hash_init to avoid conflict 
  with existing powerpc symbol on powerpc

-------------------------------------------------------------------
Thu Aug 28 15:55:28 CEST 2008 - olh@suse.de

- disable musb, not useful, does not compile

-------------------------------------------------------------------
Tue Aug 26 18:54:43 CEST 2008 - trenn@suse.de

  Vendor specific drivers vs generic video driver.
  Distinguish which ACPI driver should do backlight switching.
  This patch series is queued up for 2.6.28 in the ACPI branch:
- patches.arch/0000-ACPI-video-Ignore-devices-not-present.patch:
  ACPI: video: Ignore devices that aren't present in hardware.
- patches.arch/0001-Check-for-ACPI-backlight-support.patch: Check
  for ACPI backlight support otherwise use vendor ACPI drivers.
- patches.arch/0002-Acer-WMI-fingers-off-backlight-video.ko.patch:
  Acer-WMI: fingers off backlight if video.ko is serving this
  functionality.
- patches.arch/0003-Asus-acpi-fingers-off-backlight.patch:
  asus-acpi: fingers off backlight if video.ko is serving this
  functionality.
- patches.arch/0004-Compal-fingers-off-backlight.patch: compal:
  fingers off backlight if video.ko is serving this functionality.
- patches.arch/0005-eeepc-laptop-fingers-off.patch: eeepc-laptop:
  fingers off backlight if video.ko is serving this functionality.
- patches.arch/0006-fujitsu-laptop-fingers-off-backlight.patch:
  fujitsu-laptop: fingers off backlight if video.ko is serving
  this functionality.
- patches.arch/0007-msi-laptop-fingers-off-backlight.patch:
  msi-laptop: fingers off backlight if video.ko is serving this
  functionality.
- patches.arch/0008-sony-laptop-fingers-off-backlight.patch:
  sony-laptop: fingers off backlight if video.ko is serving
  this functionality.
- patches.arch/0009-thinkpad_acpi-fingers-off-backlight.patch:
  thinkpad_acpi: fingers off backlight if video.ko is serving
  this functionality.

  I had to refresh these. While one patch was broken,
  two lines were missing, "patch" from 11.0 still worked, while
  "patch" from 10.3 did not:
- patches.xen/add-console-use-vt: add console_use_vt.
- patches.xen/linux-2.6.19-rc1-kexec-move_segment_code-i386.patch:
  kexec: Move asm segment handling code to the assembly file
  (i386).

-------------------------------------------------------------------
Mon Aug 25 23:21:01 CEST 2008 - jeffm@suse.de

- Disabled patches.kernel.org/ia64-asm-nr-irqs

-------------------------------------------------------------------
Mon Aug 25 22:53:52 CEST 2008 - jeffm@suse.de

- patches.fixes/pseries-compile-fix: pseries: compile fix.

-------------------------------------------------------------------
Mon Aug 25 22:49:01 CEST 2008 - jeffm@suse.de

- patches.kernel.org/musb-powerpc-conflict: musb: compile fix
  for powerpc.

-------------------------------------------------------------------
Mon Aug 25 21:58:39 CEST 2008 - jeffm@suse.de

- patches.kernel.org/ia64-asm-nr-irqs: ia64: nr-irqs.h generation
  should place it in arch/../asm.

-------------------------------------------------------------------
Mon Aug 25 21:56:47 CEST 2008 - jeffm@suse.de

- Update config files.

-------------------------------------------------------------------
Mon Aug 25 21:22:08 CEST 2008 - jeffm@suse.de

- Updated to 2.6.27-rc4.
  - Refreshed context.

-------------------------------------------------------------------
Mon Aug 25 14:30:43 CEST 2008 - trenn@suse.de

- patches.arch/x86-introduce-pci-noioapicquirk-kernel-cmdline.patch:
  x86, pci: introduce pci=noioapicquirk kernel cmdline option.
  Mysterious patch problem in include/asm-x86/pci.h
- patches.fixes/acpi-clear-wake-status.patch: Clear wak_sts
  register on resume.

-------------------------------------------------------------------
Mon Aug 25 13:19:49 CEST 2008 - trenn@suse.de

- patches.suse/acpi_provide_non_windows_osi_boot_param.patch:
  Delete.

-------------------------------------------------------------------
Mon Aug 25 12:33:32 CEST 2008 - jbeulich@novell.com

- Update Xen patches to 2.6.27-rc4.
- patches.xen/xen-x86_64-dump-user-pgt: dump the correct page
  tables for user mode faults.
- patches.xen/xen-x86_64-pgd-alloc-order: don't require order-1
  allocations for pgd-s.
- patches.xen/xen-x86_64-pgd-pin: make pinning of pgd pairs
  transparent to callers.
- patches.xen/xen-blktap-write-barriers: blktap: Write Barriers.
- patches.xen/xen-x86-pmd-handling: consolidate pmd/pud/pgd entry
  handling.
- patches.xen/xen-x86-bigmem: fix issues with the assignment of
  huge amounts of memory.
- patches.xen/xen-msix-restore: print at least a message if MSI-X
  restore failed.
- config.conf: Re-enable Xen.
- patches.xen/sfc-i2c: Delete.
- Update config files.

-------------------------------------------------------------------
Fri Aug 22 17:01:43 CEST 2008 - jbeulich@novell.com

- patches.suse/stack-unwind: Adjust and re-enable.
- Update config files.

-------------------------------------------------------------------
Tue Aug 19 20:36:51 CEST 2008 - jeffm@suse.de

- patches.kernel.org/ps3-lpm-include: Delete.

-------------------------------------------------------------------
Tue Aug 19 16:54:07 CEST 2008 - jeffm@suse.de

- Removed unused patches.

-------------------------------------------------------------------
Tue Aug 19 15:04:16 CEST 2008 - tiwai@suse.de

- Update config files: Use CONFIG_INPUT_PCSPKR=m (bnc#225221)

-------------------------------------------------------------------
Mon Aug 18 19:47:24 CEST 2008 - schwab@suse.de

- Update config files.

-------------------------------------------------------------------
Mon Aug 18 19:45:51 CEST 2008 - schwab@suse.de

- Update kdb patches.

-------------------------------------------------------------------
Fri Aug 15 20:40:18 CEST 2008 - tiwai@suse.de

- patches.arch/ppc-ipic-suspend-without-83xx-fix: Fix build_error
  without CONFIG_PPC_83xx.
- Update config files.

-------------------------------------------------------------------
Fri Aug 15 18:49:18 CEST 2008 - tiwai@suse.de

- Update config files: disable CONFIG_IPIC for ppc/default and
  vanilla again to fix build

-------------------------------------------------------------------
Fri Aug 15 18:35:48 CEST 2008 - tiwai@suse.de

- rpm/kernel-binary.spec.in: fix build without firmware files

-------------------------------------------------------------------
Fri Aug 15 15:35:05 CEST 2008 - jeffm@suse.de

- patches.kernel.org/no-include-asm: kbuild: correctly link
  include/asm in external builds.

-------------------------------------------------------------------
Fri Aug 15 14:28:13 CEST 2008 - jeffm@suse.de

- patches.kernel.org/ath9k-workaround-gcc-ICE-again-on-powerpc:
  ath9k: work around gcc ICE again.

-------------------------------------------------------------------
Thu Aug 14 22:00:36 CEST 2008 - jeffm@suse.de

- patches.suse/novfs-gregorian-day-fix: novfs: Fix GregorianDay
  conflict.

-------------------------------------------------------------------
Thu Aug 14 21:54:02 CEST 2008 - jeffm@suse.de

- Enabled patches.kernel.org/firmware-path

-------------------------------------------------------------------
Thu Aug 14 21:25:29 CEST 2008 - jeffm@suse.de

- patches.apparmor/add-security_path_permission: Fixed duplicate
  export of security_inode_permission.

-------------------------------------------------------------------
Thu Aug 14 21:16:20 CEST 2008 - jeffm@suse.de

- patches.apparmor/add-security_path_permission: Add missing
  stub for security_path_permission when CONFIG_SECURITY_APPARMOR=n

-------------------------------------------------------------------
Thu Aug 14 21:15:52 CEST 2008 - jeffm@suse.de

- patches.kernel.org/firmware-path: firmware: Allow
  release-specific firmware dir.
- rpm/kernel-binary.spec.in: Add firmware files.

-------------------------------------------------------------------
Thu Aug 14 21:09:53 CEST 2008 - jeffm@suse.de

- patches.kernel.org/ia64-export-cpu_core_map: ia64: Export
  cpu_core_map for topology_core_siblings.

-------------------------------------------------------------------
Thu Aug 14 20:00:23 CEST 2008 - jeffm@suse.de

- Updated to 2.6.27-rc3.
  - AppArmor mostly merged. There may be some hiccups.
  - Xen and RT temporarily disabled for merging.
  - 17 patches eliminated.

-------------------------------------------------------------------
Thu Aug 14 16:43:59 CEST 2008 - ghaskins@suse.de

Guarded by +RT
- patches.rt/seqlock-make-raw-seqlocks-spin-during-write.patch:
  seqlock: make sure that raw_seqlock_t retries readers while
  writes are pending.
- patches.rt/ftrace-fix-elevated-preempt-count-in-wakeup-tracer.patch:
  ftrace: fix elevated preempt_count in wakeup-tracer.

-------------------------------------------------------------------
Fri Aug  8 16:15:51 CEST 2008 - hare@suse.de

- Update config files for RT kernel to activate SCSI
  device handler.

-------------------------------------------------------------------
Fri Aug  8 15:14:18 CEST 2008 - jbeulich@novell.com

- patches.xen/xen3-fixup-common, patches.xen/xen3-fixup-kconfig,
  patches.xen/xen3-patch-2.6.24, patches.xen/xen3-patch-2.6.25: Fix
  a couple of bugs and inconsistencies.

-------------------------------------------------------------------
Fri Aug  8 13:25:34 CEST 2008 - schwab@suse.de

- Fix reference to $RPM_BUILD_ROOT in makefiles.

-------------------------------------------------------------------
Fri Aug  8 12:15:44 CEST 2008 - hare@suse.de

- patches.fixes/dm-mpath-hp-sw.patch: Delete.
- Update config files.
- patches.fixes/dm-2.6.27-update: Upstream device-mapper patches
  (FATE#302108).
- patches.fixes/scsi_dh-2.6.27-update: SCSI device handler update
  (FATE#302269,FATE#303696,FATE#303754,FATE#304125).
- patches.suse/rq-based-block-layer: rq-based multipathing:
  block layer changes (FATE#302108).
- patches.suse/rq-based-dm-interface: rq-based multipathing:
  device-mapper interface (FATE#302108).
- patches.suse/rq-based-multipath-functions: rq-based
  multipathing: request-based functions to multipath
  (FATE#302108).

-------------------------------------------------------------------
Thu Aug  7 15:53:59 CEST 2008 - jbeulich@novell.com

- Update Xen patches to c/s 623.
- patches.xen/sfc-network-driver: Delete.
- patches.xen/xen-balloon-hvm-min: Delete.
- patches.xen/xen-netfront-flip-prod: Delete.
- patches.xen/xen-x86_64-init-cleanup: Delete.
- patches.xen/sfc-i2c: sfc: Use kernel I2C system and i2c-algo-bit
  driver (disabled).
- patches.xen/sfc-driverlink: Solarflare: Resource driver (disabled).
- Update Xen config files.

-------------------------------------------------------------------
Wed Aug  6 12:59:59 CEST 2008 - olh@suse.de

- add patches.suse/ppc-no-LDFLAGS_MODULE.patch
  do not link external modules against arch/powerpc/lib/crtsavres.o

-------------------------------------------------------------------
Tue Aug  5 21:41:43 CEST 2008 - jeffm@suse.de

- patches.fixes/reiserfs-commit-ids-unsigned-ints: reiserfs:
  audit transaction ids to always be unsigned ints (bnc#410847).

-------------------------------------------------------------------
Tue Aug  5 21:35:11 CEST 2008 - jeffm@suse.de

- README.BRANCH: Took ownership of 11.1 tree.

-------------------------------------------------------------------
Tue Aug  5 21:34:11 CEST 2008 - jeffm@suse.de

- README: Changed w3d links to wiki links.

-------------------------------------------------------------------
Tue Aug  5 17:03:22 CEST 2008 - ghaskins@suse.de

Fixed misnamed rt_trace to rt_timing
- config/x86_64/rt_trace: Delete.
- Update config files.
- config.conf:

-------------------------------------------------------------------
Tue Aug  5 16:10:50 CEST 2008 - ghaskins@suse.de

Added x86_64/rt_trace kernel flavor (based on ftrace)

- Update config files.
- config.conf:

-------------------------------------------------------------------
Tue Aug  5 15:27:26 CEST 2008 - ghaskins@suse.de

Guarded by +RT
- Fix rtmutex-tester build problem with rt_debug
- patches.rt/rtmutex-convert-to-libpi.patch: rtmutex: convert
  rtmutexes to fully use the PI library.


-------------------------------------------------------------------
Tue Aug  5 14:20:38 CEST 2008 - ghaskins@suse.de

Guarded by +RT
- Remove version.patch to stop build breakage

-------------------------------------------------------------------
Tue Aug  5 11:43:31 CEST 2008 - jjohansen@suse.de

- update apparmor patches with fixes for
  - broken getcwd (bnc#413915)
  - ref counting bug in getcwd and d_namespace_path when used
    on disconnected paths (bnc#414607)
  - typeo in patches that keep selinux from compiling (bnc#414609)
  - incorporate smack patch into base apparmor patches, so
    that smack can be built (bnc#414610)

-------------------------------------------------------------------
Tue Aug  5 11:33:17 CEST 2008 - jslaby@suse.de

- patches.fixes/ath5k-fix-memory-corruption.patch: Ath5k: fix
  memory corruption (bnc#414635).
- patches.fixes/ath5k-kill-tasklets-on-shutdown.patch: Ath5k:
  kill tasklets on shutdown (bnc#414638).

-------------------------------------------------------------------
Mon Aug  4 20:56:15 CEST 2008 - gregkh@suse.de

- README.BRANCH: added file.

-------------------------------------------------------------------
Mon Aug  4 13:37:56 CEST 2008 - olh@suse.de

- disable CONFIG_SECURITY_ROOTPLUG because /init in initrd will
  not run if USB is compiled in and a specific USB device is not
  present

-------------------------------------------------------------------
Mon Aug  4 12:42:38 CEST 2008 - jslaby@suse.de

- patches.fixes/tpm-write-data-types.patch: tpm: Use correct
  data types for sizes in tpm_write() and tpm_read() (bnc#400211).

-------------------------------------------------------------------
Fri Aug  1 21:45:24 CEST 2008 - ghaskins@suse.de

PI rework v0.5 and a fix from upstream for 26-rt1
- patches.rt/26-rt1-chirag.patch: This patch should solve some
  of the bug messages..
- patches.rt/add-generalized-pi-interface.patch: add generalized
  priority-inheritance interface.
- patches.rt/tie-pi-into-task.patch: sched: add the basic PI
  infrastructure to the task_struct.
- patches.rt/rtmutex-initialize-waiters.patch: rtmutex: formally
  initialize the rt_mutex_waiters.
- patches.rt/rtmutex-add_readers.patch: RT: wrap the rt_rwlock
  "add reader" logic.
- patches.rt/rtmutex-use-runtime-init.patch: rtmutex: use runtime
  init for rtmutexes.
- patches.rt/rtmutex-convert-to-libpi.patch: rtmutex: convert
  rtmutexes to fully use the PI library.
- patches.rt/rtmutex-defer-pi-until-sleepy.patch: rtmutex:
  pi-boost locks as late as possible.

-------------------------------------------------------------------
Fri Aug  1 16:16:29 CEST 2008 - schwab@suse.de

- Reenable EFI_RTC.

-------------------------------------------------------------------
Fri Aug  1 14:12:30 CEST 2008 - trenn@suse.de

- Update config files.
  Unset on forgotten archs:
  CONFIG_X86_REROUTE_FOR_BROKEN_BOOT_IRQS

-------------------------------------------------------------------
Fri Aug  1 13:49:18 CEST 2008 - trenn@suse.de

- patches.fixes/x86_hpet_amd_quirk.patch: Workaround a hpet BIOS
  bug which is common on latest AMD driven boards (bnc#387053).

-------------------------------------------------------------------
Fri Aug  1 13:42:53 CEST 2008 - sassmann@suse.de

Add boot interrupt patches from linux-2.6-tip
- patches.arch/x86-acpi-reroute-PCI-interrupt-to-legacy-boot-interrupt.patch
- patches.arch/x86-add-PCI-IDs-for-devices-that-need-boot-irq-quirk.patch
- patches.arch/x86-disable-AMD-ATI-boot-interrupt-generation.patch
- patches.arch/x86-disable-broadcomm-boot-interrupt-generation.patch
- patches.arch/x86-disable-intel-boot-interrupt-generation.patch
- patches.arch/x86-introduce-config-option-for-pci-reroute-quirks.patch
- patches.arch/x86-introduce-pci-ioapicreroute-kernel-cmdline.patch
- patches.arch/x86-introduce-pci-noioapicquirk-kernel-cmdline.patch
- Update config files.
  * reroute of boot interrupts is enabled for RT only!

-------------------------------------------------------------------
Thu Jul 31 19:30:14 CEST 2008 - sdietrich@suse.de

Update to 2.6.26-rt1:
- config.conf: Enable i386/x86_64 - RT / RT_debug
- Update config files: 
  * Sync to default config.  
  * Disable (broken):
	- Novell Netware Filesystem support (novfs) (EXPERIMENTAL) (NOVFS)
	- ISP 1760 HCD support (USB_ISP1760_HCD)
	- KDB 
	- QLogic InfiniPath Driver (INFINIBAND_IPATH)

Remove obsolete patches:
- patches.rt/arm-cmpxchg-support-armv6.patch: Delete.
- patches.rt/arm-cmpxchg.patch: Delete.
- patches.rt/arm-fix-atomic-cmpxchg.patch: Delete.
- patches.rt/arm-leds-timer.patch: Delete.
- patches.rt/arm-omap-03.patch: Delete.
- patches.rt/arm-omap-04.patch: Delete.
- patches.rt/disable-sched-rt-groups.patch: Delete.
- patches.rt/drivers-edac-add-support-for-HS21XM-SMI-remediation:
  Delete.
- patches.rt/drivers-edac-add-support-for-HS21_LS21-SMI-remediation:
  Delete.
- patches.rt/drivers-edac-add-sysfs_notify-calls.patch: Delete.
- patches.rt/drivers-edac-i5000-turn-off-unsupported-check:
  Delete.
- patches.rt/drivers-edac-new-amd64.patch: Delete.
- patches.rt/drivers-edac-new-k8-rev-f.patch: Delete.
- patches.rt/drivers-edac-prevent-potential-printk-storm: Delete.
- patches.rt/drivers-edac-test_device.patch: Delete.
- patches.rt/ep93xx-clockevents-fix.patch: Delete.
- patches.rt/ep93xx-clockevents.patch: Delete.
- patches.rt/ep93xx-timer-accuracy.patch: Delete.
- patches.rt/fix-alternate_node_alloc.patch: Delete.
- patches.rt/fix-irq-flags-size.patch: Delete.
- patches.rt/foo.patch: Delete.
- patches.rt/ftrace-add-nr_syscalls.patch: Delete.
- patches.rt/ftrace-alloc-pages.patch: Delete.
- patches.rt/ftrace-cpu-clock-update.patch: Delete.
- patches.rt/ftrace-debug-use-preempt-disable-notrace.patch:
  Delete.
- patches.rt/ftrace-direct-calls.patch: Delete.
- patches.rt/ftrace-disable-daemon.patch: Delete.
- patches.rt/ftrace-dont-use-raw-irq-save.patch: Delete.
- patches.rt/ftrace-eventtrace-fixup.patch: Delete.
- patches.rt/ftrace-filter-functions.patch: Delete.
- patches.rt/ftrace-fix-ip.patch: Delete.
- patches.rt/ftrace-flip-fix.patch: Delete.
- patches.rt/ftrace-handle-time-outside-of-lockdep.patch: Delete.
- patches.rt/ftrace-irqsoff-smp-processor-id-fix.patch: Delete.
- patches.rt/ftrace-lockdep-notrace-annotations.patch: Delete.
- patches.rt/ftrace-max-update-fixes.patch: Delete.
- patches.rt/ftrace-move-memory-management-to-generic.patch:
  Delete.
- patches.rt/ftrace-nop-calls.patch: Delete.
- patches.rt/ftrace-peterz-cpu_clock.patch: Delete.
- patches.rt/ftrace-remove-max-printks.patch: Delete.
- patches.rt/ftrace-safe-traversal-hlist.patch: Delete.
- patches.rt/ftrace-stop-function-trace-fix.patch: Delete.
- patches.rt/ftrace-unlock-mutex-in-output.patch: Delete.
- patches.rt/ftrace-update-cnt-stat-fix.patch: Delete.
- patches.rt/ftracer-build-fix.patch: Delete.
- patches.rt/futex-performance-hack-sysctl-fix.patch: Delete.
- patches.rt/futex-performance-hack.patch: Delete.
- patches.rt/git-ignore-module-markers.patch: Delete.
- patches.rt/irq-flags-unsigned-long.patch: Delete.
- patches.rt/kernel-bug-after-entering-something-from-login.patch:
  Delete.
- patches.rt/kthread-cpus-allowed-init.patch: Delete.
- patches.rt/kvm-lapic-migrate-latency-fix.patch: Delete.
- patches.rt/kvm-make-less-noise.patch: Delete.
- patches.rt/kvm-preempt-rt-resched-delayed.patch: Delete.
- patches.rt/latency-tracing-prctl-api-hack.patch: Delete.
- patches.rt/netfilter-more-debugging.patch: Delete.
- patches.rt/page-alloc-use-real-time-pcp-locking-for-page-draining.patch:
  Delete.
- patches.rt/pcounter-percpu-protect.patch: Delete.
- patches.rt/percpu-locked-powerpc-fixups-a6.patch: Delete.
- patches.rt/powerpc-rearrange-thread-flags-to-work-with-andi-instruction.patch:
  Delete.
- patches.rt/ppc-add-mcount.patch: Delete.
- patches.rt/ppc-add-ppc32-mcount.patch: Delete.
- patches.rt/ppc-mark-notrace-mainline.patch: Delete.
- patches.rt/ppc-mcount-dummy-functions.patch: Delete.
- patches.rt/ppc-rename-xmon-mcount.patch: Delete.
- patches.rt/ppc-select-mcount.patch: Delete.
- patches.rt/preempt-irqs-ppc-celleb-beatic-eoi.patch: Delete.
- patches.rt/preempt-irqs-softirq-in-hardirq.patch: Delete.
- patches.rt/preempt-realtime-powerpc-a7.patch: Delete.
- patches.rt/preempt-realtime-ppc-more-resched-fixups.patch:
  Delete.
- patches.rt/preempt-realtime-ppc-need-resched-delayed.patch:
  Delete.
- patches.rt/preempt-realtime-sh.patch: Delete.
- patches.rt/preempt-realtime-supress-cpulock-warning.patch:
  Delete.
- patches.rt/rcu-preempt-trace-markers-1.patch: Delete.
- patches.rt/rcu-preempt-trace-markers-2.patch: Delete.
- patches.rt/rcu-various-fixups.patch: Delete.
- patches.rt/rt-mutex-arm-fix.patch: Delete.
- patches.rt/rt-mutex-delayed-resched.patch: Delete.
- patches.rt/rt-mutex-drop-generic-TIF_NEED_RESCHED_DELAYED.patch:
  Delete.
- patches.rt/rt-time-starvation-fix.patch: Delete.
- patches.rt/rtmutex-adaptive-locks.patch: Delete.
- patches.rt/rtmutex-adaptive-timeout.patch: Delete.
- patches.rt/rtmutex-lateral-steal-sysctl.patch: Delete.
- patches.rt/sched-fix-rt-task-wakeup.patch: Delete.
- patches.rt/sched-fix-sched-fair-wakeup.patch: Delete.
- patches.rt/sched-rt-push-only-new.patch: Delete.
- patches.rt/schedule_on_each_cpu-enhance-rt.patch: Delete.
- patches.rt/tasklet-fix-preemption-race.patch: Delete.
- patches.rt/tasklet-more-fixes.patch: Delete.
- patches.rt/time-gcc-linker-error.patch: Delete.
- patches.rt/tracer-use-sched-clock.patch: Delete.
- patches.rt/write-try-lock-irqsave.patch: Delete.
- patches.rt/x86-delay-enable-preempt-tglx.patch: Delete.

Introduce 2.6.26-RT1:
- patches.rt/2.6.21-rc6-lockless3-radix-tree-gang-slot-lookups.patch:
  Linux-RT 2.6.26-RT
   radix-tree: gang slot lookups.
- patches.rt/2.6.21-rc6-lockless5-lockless-probe.patch: Linux-RT
  2.6.26-RT
   mm: lockless probe.
- patches.rt/2.6.21-rc6-lockless6-speculative-get-page.patch:
  Linux-RT 2.6.26-RT
   mm: speculative get page.
- patches.rt/2.6.21-rc6-lockless7-lockless-pagecache-lookups.patch:
  Linux-RT 2.6.26-RT
   mm: lockless pagecache lookups.
- patches.rt/2.6.21-rc6-lockless8-spinlock-tree_lock.patch:
  Linux-RT 2.6.26-RT
   mm: spinlock tree_lock.
- patches.rt/Add-dev-rmem-device-driver-for-real-time-JVM-testing.patch:
  Linux-RT 2.6.26-RT.
- patches.rt/Allocate-RTSJ-memory-for-TCK-conformance-test.patch:
  Linux-RT 2.6.26-RT.
- patches.rt/RT_utsname.patch: Linux-RT 2.6.26-RT.
- patches.rt/aacraid-compat-sem.patch: Linux-RT 2.6.26-RT.
- patches.rt/adapt-remove-extra-try-to-lock.patch: Linux-RT
  2.6.26-RT.
- patches.rt/adaptive-adjust-pi-wakeup.patch: Linux-RT 2.6.26-RT.
- patches.rt/adaptive-earlybreak-on-steal.patch: Linux-RT
  2.6.26-RT
   rtmutex: break out early on first run.
- patches.rt/adaptive-optimize-rt-lock-wakeup.patch: Linux-RT
  2.6.26-RT.
- patches.rt/adaptive-spinlock-lite-v2.patch: Linux-RT 2.6.26-RT
   adaptive spinlocks lite.
- patches.rt/adaptive-task-oncpu.patch: Linux-RT 2.6.26-RT.
- patches.rt/apic-dumpstack.patch: Linux-RT 2.6.26-RT.
- patches.rt/apic-level-smp-affinity.patch: Linux-RT 2.6.26-RT.
- patches.rt/arm-compile-fix.patch: Linux-RT 2.6.26-RT
   ARM: compile fix for event tracing.
- patches.rt/arm-fix-compile-error-trace-exit-idle.patch:
  Linux-RT 2.6.26-RT.
- patches.rt/arm-futex-atomic-cmpxchg.patch: Linux-RT 2.6.26-RT.
- patches.rt/arm-latency-tracer-support.patch: Linux-RT 2.6.26-RT.
- patches.rt/arm-omap-02.patch: Linux-RT 2.6.26-RT.
- patches.rt/arm-omap-05.patch: Linux-RT 2.6.26-RT.
- patches.rt/arm-preempt-config.patch: Linux-RT 2.6.26-RT.
- patches.rt/arm-trace-preempt-idle.patch: Linux-RT 2.6.26-RT.
- patches.rt/bh-state-lock.patch: Linux-RT 2.6.26-RT.
- patches.rt/bh-uptodate-lock.patch: Linux-RT 2.6.26-RT.
- patches.rt/cache_pci_find_capability.patch: Linux-RT 2.6.26-RT
   Cache calls to pci_find_capability.
- patches.rt/call_rcu_bh-rename-of-call_rcu.patch: Linux-RT
  2.6.26-RT
   just rename call_rcu_bh instead of making it a macro.
- patches.rt/cond_resched_softirq-WARN-fix.patch: Linux-RT
  2.6.26-RT
   WARNING: at kernel/sched.c:5071 2.6.23-rc1-rt7.
- patches.rt/cputimer-thread-rt-fix.patch: Linux-RT 2.6.26-RT.
- patches.rt/cputimer-thread-rt_A0.patch: Linux-RT 2.6.26-RT.
- patches.rt/cycles-to-ns-trace-fix.patch: Linux-RT 2.6.26-RT.
- patches.rt/dev-queue-xmit-preempt-fix.patch: Linux-RT 2.6.26-RT.
- patches.rt/disable-irqpoll.patch: Linux-RT 2.6.26-RT.
- patches.rt/disable-ist-x86_64.patch: Linux-RT 2.6.26-RT.
- patches.rt/disable-lpptest-on-nonlinux.patch: Linux-RT
  2.6.26-RT.
- patches.rt/disable-run-softirq-from-hardirq-completely.patch:
  Linux-RT 2.6.26-RT
   Disable running softirqs from hardirqs completely!.
- patches.rt/dont-disable-preemption-without-IST.patch: Linux-RT
  2.6.26-RT.
- patches.rt/dont-let-rt-rw_semaphores-do-non_owner-locks.patch:
  Linux-RT 2.6.26-RT.
- patches.rt/dont-unmask-io_apic.patch: Linux-RT 2.6.26-RT.
- patches.rt/drain-all-local-pages-via-sched.patch: Linux-RT
  2.6.26-RT.
- patches.rt/event-tracer-syscall-i386.patch: Linux-RT 2.6.26-RT.
- patches.rt/event-tracer-syscall-x86_64.patch: Linux-RT
  2.6.26-RT.
- patches.rt/export-schedule-on-each-cpu.patch: Linux-RT
  2.6.26-RT.
- patches.rt/filemap-dont-bug-non-atomic.patch: Linux-RT
  2.6.26-RT.
- patches.rt/fix-acpi-build-weirdness.patch: Linux-RT 2.6.26-RT.
- patches.rt/fix-bug-on-in-filemap.patch: Linux-RT 2.6.26-RT
   Change bug_on for atomic to pagefault_disabled..
- patches.rt/fix-circular-locking-deadlock.patch: Linux-RT
  2.6.26-RT.
- patches.rt/fix-compilation-for-non-RT-in-timer.patch: Linux-RT
  2.6.26-RT.
- patches.rt/fix-emac-locking-2.6.16.patch: Linux-RT 2.6.26-RT.
- patches.rt/fix-emergency-reboot.patch: Linux-RT 2.6.26-RT
   call reboot notifier list when doing an emergency reboot.
- patches.rt/fix-migrating-softirq.patch: Linux-RT 2.6.26-RT.
- patches.rt/fix-softirq-checks-for-non-rt-preempt-hardirq.patch:
  Linux-RT 2.6.26-RT.
- patches.rt/fix_vdso_gtod_vsyscall64_2.patch: Linux-RT 2.6.26-RT.
- patches.rt/floppy-resume-fix.patch: Linux-RT 2.6.26-RT
   floppy: suspend/resume fix.
- patches.rt/ftrace-compile-fixes.patch: Linux-RT 2.6.26-RT
   rt: remove call to stop tracer.
- patches.rt/ftrace-dont-trace-markers.patch: Linux-RT 2.6.26-RT
   ftrace: dont trace markers.
- patches.rt/ftrace-fix-header.patch: Linux-RT 2.6.26-RT.
- patches.rt/ftrace-function-record-nop.patch: Linux-RT 2.6.26-RT
   ftrace: define function trace nop.
- patches.rt/ftrace-print-missing-cmdline.patch: Linux-RT
  2.6.26-RT
   ftrace: fix the command line printing.
- patches.rt/ftrace-record-comm-on-ctrl.patch: Linux-RT 2.6.26-RT
   ftrace: record comm on function ctrl change.
- patches.rt/ftrace-trace-sched.patch: Linux-RT 2.6.26-RT
   ftrace: trace sched.c.
- patches.rt/ftrace-upstream.patch: Linux-RT 2.6.26-RT.
- patches.rt/ftrace-use-preempt-disable-not-irq-disable.patch:
  Linux-RT 2.6.26-RT
   ftrace: avoid lockdep recursion.
- patches.rt/gcc-warnings-shut-up.patch: Linux-RT 2.6.26-RT.
- patches.rt/genhd-protect-percpu-var.patch: Linux-RT 2.6.26-RT.
- patches.rt/genirq-soft-resend.patch: Linux-RT 2.6.26-RT
   x86: activate HARDIRQS_SW_RESEND.
- patches.rt/git-ignore-script-lpp.patch: Linux-RT 2.6.26-RT.
- patches.rt/gtod-optimize.patch: Linux-RT 2.6.26-RT.
- patches.rt/hack-convert-i_alloc_sem-for-direct_io-craziness.patch:
  Linux-RT 2.6.26-RT.
- patches.rt/hack-fix-rt-migration.patch: Linux-RT 2.6.26-RT.
- patches.rt/handle-pending-in-simple-irq.patch: Linux-RT
  2.6.26-RT
   handle IRQ_PENDING for simple irq handler.
- patches.rt/highmem-redo-mainline.patch: Linux-RT 2.6.26-RT.
- patches.rt/highmem-revert-mainline.patch: Linux-RT 2.6.26-RT.
- patches.rt/highmem_rewrite.patch: Linux-RT 2.6.26-RT
   mm: remove kmap_lock.
- patches.rt/hrtimer-no-printk.patch: Linux-RT 2.6.26-RT.
- patches.rt/hrtimers-overrun-api.patch: Linux-RT 2.6.26-RT.
- patches.rt/i386-mark-atomic-irq-ops-raw.patch: Linux-RT
  2.6.26-RT.
- patches.rt/i386-nmi-watchdog-show-regs.patch: Linux-RT
  2.6.26-RT.
- patches.rt/ioapic-fix-too-fast-clocks.patch: Linux-RT 2.6.26-RT.
- patches.rt/irda-fix.patch: Linux-RT 2.6.26-RT.
- patches.rt/irq-mask-fix.patch: Linux-RT 2.6.26-RT
   genirq: fix simple and fasteoi irq handlers.
- patches.rt/jbd_assertions_smp_only.patch: Linux-RT 2.6.26-RT.
- patches.rt/kmap-atomic-i386-fix.patch: Linux-RT 2.6.26-RT.
- patches.rt/kmap-atomic-prepare.patch: Linux-RT 2.6.26-RT.
- patches.rt/kprobes-preempt-fix.patch: Linux-RT 2.6.26-RT.
- patches.rt/kstat-add-rt-stats.patch: Linux-RT 2.6.26-RT
   add rt stats to /proc/stat.
- patches.rt/kstat-fix-spurious-system-load-spikes-in-proc-loadavgrt.patch:
  Linux-RT 2.6.26-RT.
- patches.rt/latency-measurement-drivers.patch: Linux-RT
  2.6.26-RT.
- patches.rt/latency-tracing-arm.patch: Linux-RT 2.6.26-RT.
- patches.rt/latency-tracing-ppc.patch: Linux-RT 2.6.26-RT.
- patches.rt/loadavg_fixes_weird_loads.patch: Linux-RT 2.6.26-RT.
- patches.rt/local_irq_save_nort-in-swap.patch: Linux-RT
  2.6.26-RT.
- patches.rt/lock-init-plist-fix.patch: Linux-RT 2.6.26-RT.
- patches.rt/lock_list.patch: Linux-RT 2.6.26-RT
   lock_list - a fine grain locked double linked list.
- patches.rt/lock_page_ref.patch: Linux-RT 2.6.26-RT
   mm: lock_page_ref.
- patches.rt/lockdep-avoid-fork-waring.patch: Linux-RT 2.6.26-RT
   ftrace: fix if define to prove locking.
- patches.rt/lockdep-lock_set_subclass.patch: Linux-RT 2.6.26-RT
   lockdep: lock_set_subclass - reset a held lock's subclass.
- patches.rt/lockdep-more-entries.patch: Linux-RT 2.6.26-RT.
- patches.rt/lockdep-prettify.patch: Linux-RT 2.6.26-RT
   lockdep: prettify output.
- patches.rt/lockdep-rt-mutex.patch: Linux-RT 2.6.26-RT
   lockdep-rt: annotate PREEMPT_RT DEFINE_MUTEX.
- patches.rt/lockdep-rt-recursion-limit-fix.patch: Linux-RT
  2.6.26-RT.
- patches.rt/lockdep-show-held-locks.patch: Linux-RT 2.6.26-RT
   lockdep: show held locks when showing a stackdump.
- patches.rt/lockdep_lock_set_subclass_fix.patch: Linux-RT
  2.6.26-RT.
- patches.rt/lockstat-fix-contention-points.patch: Linux-RT
  2.6.26-RT
   lockstat: fix contention points.
- patches.rt/lockstat-output.patch: Linux-RT 2.6.26-RT
   lockstat: warn about disabled lock debugging.
- patches.rt/lockstat-rt-hooks.patch: Linux-RT 2.6.26-RT.
- patches.rt/lockstat_bounce_rt.patch: Linux-RT 2.6.26-RT.
- patches.rt/loopback-revert.patch: Linux-RT 2.6.26-RT.
- patches.rt/mapping_nrpages.patch: Linux-RT 2.6.26-RT
   mm/fs: abstract address_space::nrpages.
- patches.rt/mips-change-raw-spinlock-type.patch: Linux-RT
  2.6.26-RT
   RT: change from raw_spinlock_t to __raw_spinlock_t.
- patches.rt/mips-remove-conlicting-rtc-lock-declaration.patch:
  Linux-RT 2.6.26-RT
   RT: remove conflicting rtc_lock declaration.
- patches.rt/mips-remove-duplicate-kconfig.patch: Linux-RT
  2.6.26-RT.
- patches.rt/mips-remove-finish-arch-switch.patch: Linux-RT
  2.6.26-RT
   RT: remove finish_arch_switch.
- patches.rt/mitigate-resched-flood.patch: Linux-RT 2.6.26-RT.
- patches.rt/mm-concurrent-pagecache-rt.patch: Linux-RT 2.6.26-RT
   mm: -rt bits for concurrent pagecache.
- patches.rt/mm-concurrent-pagecache.patch: Linux-RT 2.6.26-RT
   mm: concurrent pagecache write side.
- patches.rt/mm-fix-latency.patch: Linux-RT 2.6.26-RT
   reduce pagetable-freeing latencies.
- patches.rt/move-native-irq.patch: Linux-RT 2.6.26-RT.
- patches.rt/msi-suspend-resume-workaround.patch: Linux-RT
  2.6.26-RT.
- patches.rt/multi-reader-account.patch: Linux-RT 2.6.26-RT
   map tasks to reader locks held.
- patches.rt/multi-reader-limit.patch: Linux-RT 2.6.26-RT
   implement reader limit on read write locks.
- patches.rt/multi-reader-lock-account.patch: Linux-RT 2.6.26-RT
   map read/write locks back to their readers.
- patches.rt/multi-reader-pi.patch: Linux-RT 2.6.26-RT
   read lock Priority Inheritance implementation.
- patches.rt/native-sched-clock-booboo.patch: Linux-RT 2.6.26-RT.
- patches.rt/neptune-no-at-keyboard.patch: Linux-RT 2.6.26-RT.
- patches.rt/net-core-preempt-fix.patch: Linux-RT 2.6.26-RT.
- patches.rt/netpoll-8139too-fix.patch: Linux-RT 2.6.26-RT.
- patches.rt/new-softirq-code.patch: Linux-RT 2.6.26-RT
   softirq preemption: optimization.
- patches.rt/nf_conntrack-fix-smp-processor-id.patch: Linux-RT
  2.6.26-RT.
- patches.rt/nf_conntrack-weird-crash-fix.patch: Linux-RT
  2.6.26-RT.
- patches.rt/nmi-profiling-base.patch: Linux-RT 2.6.26-RT
   nmi-driven profiling for /proc/profile.
- patches.rt/nmi-profiling.patch: Linux-RT 2.6.26-RT.
- patches.rt/nmi-show-regs-fix.patch: Linux-RT 2.6.26-RT.
- patches.rt/nmi-watchdog-disable.patch: Linux-RT 2.6.26-RT
   x86_64: do not enable the NMI watchdog by default.
- patches.rt/nmi-watchdog-fix-1.patch: Linux-RT 2.6.26-RT.
- patches.rt/nmi-watchdog-fix-2.patch: Linux-RT 2.6.26-RT.
- patches.rt/nmi-watchdog-fix-3.patch: Linux-RT 2.6.26-RT.
- patches.rt/nmi-watchdog-fix-4.patch: Linux-RT 2.6.26-RT.
- patches.rt/no-warning-for-irqs-disabled-in-local-bh-enable.patch:
  Linux-RT 2.6.26-RT
   local_bh_enable() is safe for irqs_disabled().
- patches.rt/ntfs-local-irq-save-nort.patch: Linux-RT 2.6.26-RT.
- patches.rt/numa-slab-freeing.patch: Linux-RT 2.6.26-RT.
- patches.rt/only-run-softirqs-from-irq-thread-when-irq-affinity-is-set.patch:
  Linux-RT 2.6.26-RT.
- patches.rt/pagefault-disable-cleanup.patch: Linux-RT 2.6.26-RT
   clean up the page fault disabling logic.
- patches.rt/panic-dont-stop-box.patch: Linux-RT 2.6.26-RT.
- patches.rt/paravirt-function-pointer-fix.patch: Linux-RT
  2.6.26-RT.
- patches.rt/pause-on-oops-head-tail.patch: Linux-RT 2.6.26-RT
   introduce pause_on_oops_head/tail boot options.
- patches.rt/percpu-locked-mm.patch: Linux-RT 2.6.26-RT.
- patches.rt/percpu-locked-netfilter.patch: Linux-RT 2.6.26-RT.
- patches.rt/percpu-locked-netfilter2.patch: Linux-RT 2.6.26-RT.
- patches.rt/percpu-locked-powerpc-fixups.patch: Linux-RT
  2.6.26-RT.
- patches.rt/percpu_list.patch: Linux-RT 2.6.26-RT
   percpu_list.
- patches.rt/plist-debug.patch: Linux-RT 2.6.26-RT.
- patches.rt/posix-cpu-timers-fix.patch: Linux-RT 2.6.26-RT.
- patches.rt/powerpc-count_active_rt_tasks-is-undefined-for-non-preempt-rt.patch:
  Linux-RT 2.6.26-RT.
- patches.rt/powerpc-flush_tlb_pending-is-no-more.patch:
  Linux-RT 2.6.26-RT.
- patches.rt/powerpc-match-__rw_yield-function-declaration-to-prototype.patch:
  Linux-RT 2.6.26-RT.
- patches.rt/ppc-chpr-set-rtc-lock.patch: Linux-RT 2.6.26-RT.
- patches.rt/ppc-gtod-notrace-fix.patch: Linux-RT 2.6.26-RT.
- patches.rt/ppc-hacks-to-allow-rt-to-run-kernbench.patch:
  Linux-RT 2.6.26-RT.
- patches.rt/ppc-make-tlb-batch-64-only.patch: Linux-RT 2.6.26-RT.
- patches.rt/ppc-tlbflush-preempt.patch: Linux-RT 2.6.26-RT.
- patches.rt/ppc32-latency-compile-hack-fixes.patch: Linux-RT
  2.6.26-RT.
- patches.rt/ppc32_notrace_init_functions.patch: Linux-RT
  2.6.26-RT
   don't trace early init functions for ppc32.
- patches.rt/preempt-irqs-Kconfig.patch: Linux-RT 2.6.26-RT.
- patches.rt/preempt-irqs-arm-fix-oprofile.patch: Linux-RT
  2.6.26-RT.
- patches.rt/preempt-irqs-arm.patch: Linux-RT 2.6.26-RT.
- patches.rt/preempt-irqs-core.patch: Linux-RT 2.6.26-RT.
- patches.rt/preempt-irqs-direct-debug-keyboard.patch: Linux-RT
  2.6.26-RT.
- patches.rt/preempt-irqs-hrtimer.patch: Linux-RT 2.6.26-RT.
- patches.rt/preempt-irqs-i386-idle-poll-loop-fix.patch:
  Linux-RT 2.6.26-RT.
- patches.rt/preempt-irqs-i386-ioapic-mask-quirk.patch: Linux-RT
  2.6.26-RT.
- patches.rt/preempt-irqs-i386.patch: Linux-RT 2.6.26-RT.
- patches.rt/preempt-irqs-mips.patch: Linux-RT 2.6.26-RT.
- patches.rt/preempt-irqs-ppc-ack-irq-fixups.patch: Linux-RT
  2.6.26-RT.
- patches.rt/preempt-irqs-ppc-fix-b5.patch: Linux-RT 2.6.26-RT.
- patches.rt/preempt-irqs-ppc-fix-b6.patch: Linux-RT 2.6.26-RT.
- patches.rt/preempt-irqs-ppc-fix-more-fasteoi.patch: Linux-RT
  2.6.26-RT.
- patches.rt/preempt-irqs-ppc-preempt-schedule-irq-entry-fix.patch:
  Linux-RT 2.6.26-RT.
- patches.rt/preempt-irqs-ppc.patch: Linux-RT 2.6.26-RT.
- patches.rt/preempt-irqs-timer.patch: Linux-RT 2.6.26-RT.
- patches.rt/preempt-irqs-x86-64-ioapic-mask-quirk.patch:
  Linux-RT 2.6.26-RT.
- patches.rt/preempt-irqs-x86-64.patch: Linux-RT 2.6.26-RT.
- patches.rt/preempt-realtime-acpi.patch: Linux-RT 2.6.26-RT.
- patches.rt/preempt-realtime-arm-bagde4.patch: Linux-RT
  2.6.26-RT.
- patches.rt/preempt-realtime-arm-footbridge.patch: Linux-RT
  2.6.26-RT.
- patches.rt/preempt-realtime-arm-integrator.patch: Linux-RT
  2.6.26-RT.
- patches.rt/preempt-realtime-arm-ixp4xx.patch: Linux-RT
  2.6.26-RT.
- patches.rt/preempt-realtime-arm-pxa.patch: Linux-RT 2.6.26-RT.
- patches.rt/preempt-realtime-arm-rawlock-in-mmu_context-h.patch:
  Linux-RT 2.6.26-RT.
- patches.rt/preempt-realtime-arm-shark.patch: Linux-RT 2.6.26-RT.
- patches.rt/preempt-realtime-arm.patch: Linux-RT 2.6.26-RT.
- patches.rt/preempt-realtime-compile-fixes.patch: Linux-RT
  2.6.26-RT.
- patches.rt/preempt-realtime-console.patch: Linux-RT 2.6.26-RT.
- patches.rt/preempt-realtime-core.patch: Linux-RT 2.6.26-RT.
- patches.rt/preempt-realtime-debug-sysctl.patch: Linux-RT
  2.6.26-RT.
- patches.rt/preempt-realtime-fs-block.patch: Linux-RT 2.6.26-RT.
- patches.rt/preempt-realtime-ftrace-disable-ftraced.patch:
  Linux-RT 2.6.26-RT.
- patches.rt/preempt-realtime-ftrace.patch: Linux-RT 2.6.26-RT.
- patches.rt/preempt-realtime-i386.patch: Linux-RT 2.6.26-RT.
- patches.rt/preempt-realtime-ia64.patch: Linux-RT 2.6.26-RT.
- patches.rt/preempt-realtime-ide.patch: Linux-RT 2.6.26-RT.
- patches.rt/preempt-realtime-init-show-enabled-debugs.patch:
  Linux-RT 2.6.26-RT.
- patches.rt/preempt-realtime-input.patch: Linux-RT 2.6.26-RT.
- patches.rt/preempt-realtime-ipc.patch: Linux-RT 2.6.26-RT.
- patches.rt/preempt-realtime-irqs.patch: Linux-RT 2.6.26-RT.
- patches.rt/preempt-realtime-loopback.patch: Linux-RT 2.6.26-RT.
- patches.rt/preempt-realtime-mellanox-driver-fix.patch:
  Linux-RT 2.6.26-RT.
- patches.rt/preempt-realtime-mips.patch: Linux-RT 2.6.26-RT.
- patches.rt/preempt-realtime-mm.patch: Linux-RT 2.6.26-RT.
- patches.rt/preempt-realtime-mmdrop-delayed.patch: Linux-RT
  2.6.26-RT.
- patches.rt/preempt-realtime-net-drivers.patch: Linux-RT
  2.6.26-RT.
- patches.rt/preempt-realtime-net-softirq-fixups.patch: Linux-RT
  2.6.26-RT
   NOHZ: local_softirq_pending with tickless.
- patches.rt/preempt-realtime-net.patch: Linux-RT 2.6.26-RT.
- patches.rt/preempt-realtime-powerpc-add-raw-relax-macros.patch:
  Linux-RT 2.6.26-RT.
- patches.rt/preempt-realtime-powerpc-b2.patch: Linux-RT
  2.6.26-RT.
- patches.rt/preempt-realtime-powerpc-b3.patch: Linux-RT
  2.6.26-RT.
- patches.rt/preempt-realtime-powerpc-b4.patch: Linux-RT
  2.6.26-RT.
- patches.rt/preempt-realtime-powerpc-celleb-raw-spinlocks.patch:
  Linux-RT 2.6.26-RT.
- patches.rt/preempt-realtime-powerpc-missing-raw-spinlocks.patch:
  Linux-RT 2.6.26-RT.
- patches.rt/preempt-realtime-powerpc-tlb-batching.patch:
  Linux-RT 2.6.26-RT.
- patches.rt/preempt-realtime-powerpc-update.patch: Linux-RT
  2.6.26-RT.
- patches.rt/preempt-realtime-powerpc.patch: Linux-RT 2.6.26-RT.
- patches.rt/preempt-realtime-prevent-idle-boosting.patch:
  Linux-RT 2.6.26-RT
   Premmpt-RT: Preevent boosting of idle task.
- patches.rt/preempt-realtime-printk.patch: Linux-RT 2.6.26-RT.
- patches.rt/preempt-realtime-profiling.patch: Linux-RT 2.6.26-RT.
- patches.rt/preempt-realtime-rawlocks.patch: Linux-RT 2.6.26-RT.
- patches.rt/preempt-realtime-rcu.patch: Linux-RT 2.6.26-RT.
- patches.rt/preempt-realtime-sched-cpupri.patch: Linux-RT
  2.6.26-RT.
- patches.rt/preempt-realtime-sched-i386.patch: Linux-RT
  2.6.26-RT.
- patches.rt/preempt-realtime-sched.patch: Linux-RT 2.6.26-RT.
- patches.rt/preempt-realtime-sound.patch: Linux-RT 2.6.26-RT.
- patches.rt/preempt-realtime-supress-nohz-softirq-warning.patch:
  Linux-RT 2.6.26-RT.
- patches.rt/preempt-realtime-supress-rtc-printk.patch: Linux-RT
  2.6.26-RT.
- patches.rt/preempt-realtime-timer.patch: Linux-RT 2.6.26-RT.
- patches.rt/preempt-realtime-usb.patch: Linux-RT 2.6.26-RT.
- patches.rt/preempt-realtime-warn-and-bug-on-fix.patch:
  Linux-RT 2.6.26-RT.
- patches.rt/preempt-realtime-warn-and-bug-on.patch: Linux-RT
  2.6.26-RT.
- patches.rt/preempt-rt-no-slub.patch: Linux-RT 2.6.26-RT.
- patches.rt/preempt-softirqs-core.patch: Linux-RT 2.6.26-RT.
- patches.rt/preempt-trace.patch: Linux-RT 2.6.26-RT.
- patches.rt/print-might-sleep-hack.patch: Linux-RT 2.6.26-RT.
- patches.rt/printk-dont-bug-on-sched.patch: Linux-RT 2.6.26-RT.
- patches.rt/printk-in-atomic-hack-fix.patch: Linux-RT 2.6.26-RT
   fix printk in atomic hack.
- patches.rt/printk-in-atomic.patch: Linux-RT 2.6.26-RT.
- patches.rt/proportions-raw-locks.patch: Linux-RT 2.6.26-RT.
- patches.rt/qrcu.patch: Linux-RT 2.6.26-RT
   QRCU with lockless fastpath.
- patches.rt/quicklist-release-before-free-page-fix.patch:
  Linux-RT 2.6.26-RT.
- patches.rt/quicklist-release-before-free-page.patch: Linux-RT
  2.6.26-RT.
- patches.rt/radix-concurrent-lockdep.patch: Linux-RT 2.6.26-RT.
- patches.rt/radix-percpu-hack-fix.patch: Linux-RT 2.6.26-RT.
- patches.rt/radix-tree-concurrent.patch: Linux-RT 2.6.26-RT
   radix-tree: concurrent write side support.
- patches.rt/radix-tree-optimistic-hist.patch: Linux-RT 2.6.26-RT
   debug: optimistic lock histogram.
- patches.rt/radix-tree-optimistic.patch: Linux-RT 2.6.26-RT
   radix-tree: optimistic locking.
- patches.rt/random-driver-latency-fix.patch: Linux-RT 2.6.26-RT.
- patches.rt/rcu-hrt-fixups.patch: Linux-RT 2.6.26-RT.
- patches.rt/rcu-new-7.patch: Linux-RT 2.6.26-RT.
- patches.rt/rcu-preempt-boost-default.patch: Linux-RT 2.6.26-RT.
- patches.rt/rcu-preempt-boost-fix.patch: Linux-RT 2.6.26-RT.
- patches.rt/rcu-preempt-boost-sdr.patch: Linux-RT 2.6.26-RT.
- patches.rt/rcu-preempt-fix-bad-dyntick-accounting.patch:
  Linux-RT 2.6.26-RT.
- patches.rt/rcu-preempt-hotplug-hackaround.patch: Linux-RT
  2.6.26-RT.
- patches.rt/rcu-torture-preempt-update.patch: Linux-RT 2.6.26-RT.
- patches.rt/rcu-trace-fix-free.patch: Linux-RT 2.6.26-RT.
- patches.rt/rcupreempt-boost-early-init.patch: Linux-RT
  2.6.26-RT.
- patches.rt/realtime-preempt-warn-about-tracing.patch: Linux-RT
  2.6.26-RT.
- patches.rt/relay-fix.patch: Linux-RT 2.6.26-RT
   relay: fix timer madness.
- patches.rt/remove-check-pgt-cache-calls.patch: Linux-RT
  2.6.26-RT.
- patches.rt/replace-bugon-by-warn-on.patch: Linux-RT 2.6.26-RT.
- patches.rt/root-domain-kfree-in-atomic.patch: Linux-RT
  2.6.26-RT.
- patches.rt/rt-apis.patch: Linux-RT 2.6.26-RT.
- patches.rt/rt-avoid-deadlock-in-swap.patch: Linux-RT 2.6.26-RT.
- patches.rt/rt-delayed-prio.patch: Linux-RT 2.6.26-RT
   rt: PI-workqueue: propagate prio for delayed work.
- patches.rt/rt-kmap-scale-fix.patch: Linux-RT 2.6.26-RT.
- patches.rt/rt-list-mods.patch: Linux-RT 2.6.26-RT
   rt: list_splice2.
- patches.rt/rt-move-update-wall-time-back-to-do-timer.patch:
  Linux-RT 2.6.26-RT
   rt: move update_wall_time back to do timer.
- patches.rt/rt-mutex-arm.patch: Linux-RT 2.6.26-RT.
- patches.rt/rt-mutex-compat-semaphores.patch: Linux-RT 2.6.26-RT.
- patches.rt/rt-mutex-core.patch: Linux-RT 2.6.26-RT.
- patches.rt/rt-mutex-i386.patch: Linux-RT 2.6.26-RT.
- patches.rt/rt-mutex-irq-flags-checking.patch: Linux-RT
  2.6.26-RT.
- patches.rt/rt-mutex-mips.patch: Linux-RT 2.6.26-RT.
- patches.rt/rt-mutex-ppc-fix-a5.patch: Linux-RT 2.6.26-RT.
- patches.rt/rt-mutex-ppc.patch: Linux-RT 2.6.26-RT.
- patches.rt/rt-mutex-preempt-debugging.patch: Linux-RT 2.6.26-RT.
- patches.rt/rt-mutex-trivial-route-cast-fix.patch: Linux-RT
  2.6.26-RT.
- patches.rt/rt-mutex-trivial-tcp-preempt-fix.patch: Linux-RT
  2.6.26-RT.
- patches.rt/rt-mutex-x86-64.patch: Linux-RT 2.6.26-RT.
- patches.rt/rt-page_alloc.patch: Linux-RT 2.6.26-RT
   rt-friendly per-cpu pages.
- patches.rt/rt-plist-mods.patch: Linux-RT 2.6.26-RT
   rt: plist_head_splice.
- patches.rt/rt-s_files-kill-a-union.patch: Linux-RT 2.6.26-RT.
- patches.rt/rt-sched-groups.patch: Linux-RT 2.6.26-RT.
- patches.rt/rt-shorten-softirq-thread-names.patch: Linux-RT
  2.6.26-RT.
- patches.rt/rt-slab-new.patch: Linux-RT 2.6.26-RT.
- patches.rt/rt-workqeue-prio.patch: Linux-RT 2.6.26-RT
   rt: PI-workqueue support.
- patches.rt/rt-workqueue-barrier.patch: Linux-RT 2.6.26-RT
   rt: PI-workqueue: fix barriers.
- patches.rt/rt-wq-barrier-fix.patch: Linux-RT 2.6.26-RT
   rt: PI-workqueue: wait_on_work() fixup.
- patches.rt/rt_mutex_setprio.patch: Linux-RT 2.6.26-RT
   rt: rename rt_mutex_setprio to task_setprio.
- patches.rt/rtmutex-debug.h-cleanup.patch: Linux-RT 2.6.26-RT
   lock debugging: clean up rtmutex-debug.h.
- patches.rt/rtmutex-lateral-steal.patch: Linux-RT 2.6.26-RT.
- patches.rt/rtmutex-rearrange.patch: Linux-RT 2.6.26-RT.
- patches.rt/rtmutex-remove-xchg.patch: Linux-RT 2.6.26-RT
   rtmutex - remove double xchg.
- patches.rt/rtmutex-rwlock-cmpxchg-typecast.patch: Linux-RT
  2.6.26-RT.
- patches.rt/rwlock-implement-downgrade-write.patch: Linux-RT
  2.6.26-RT
   rwlocks multi downgrade write.
- patches.rt/rwlocks-default-nr-readers-nr-cpus.patch: Linux-RT
  2.6.26-RT.
- patches.rt/rwlocks-fix-no-preempt-rt.patch: Linux-RT 2.6.26-RT
   rwlock: fix non PREEMPT_RT case.
- patches.rt/rwlocks-multiple-readers.patch: Linux-RT 2.6.26-RT
   implement rwlocks management.
- patches.rt/rwsems-multiple-readers.patch: Linux-RT 2.6.26-RT
   add framework for multi readers on rwsems.
- patches.rt/s_files-pipe-fix.patch: Linux-RT 2.6.26-RT
   s_files: free_write_pipe() fix.
- patches.rt/s_files-schedule_on_each_cpu_wq.patch: Linux-RT
  2.6.26-RT.
- patches.rt/s_files.patch: Linux-RT 2.6.26-RT
   remove global files_lock.
- patches.rt/sched-clock-nmi.patch: Linux-RT 2.6.26-RT.
- patches.rt/sched-enable-irqs-in-preempt-in-notifier-call.patch:
  Linux-RT 2.6.26-RT
   CFS: enable irqs in fire_sched_in_preempt_notifier.
- patches.rt/sched-nr-migrate-lower-default-preempt-rt.patch:
  Linux-RT 2.6.26-RT.
- patches.rt/sched-prioritize-non-migrating-rt-tasks.patch:
  Linux-RT 2.6.26-RT.
- patches.rt/sched-rt-stats.patch: Linux-RT 2.6.26-RT.
- patches.rt/sched-use-a-2d-bitmap-search-prio-cpu.patch:
  Linux-RT 2.6.26-RT.
- patches.rt/sched-wake_up_idle_cpu-rt.patch: Linux-RT 2.6.26-RT.
- patches.rt/sched_prio.patch: Linux-RT 2.6.26-RT.
- patches.rt/sched_rt-fixup.patch: Linux-RT 2.6.26-RT.
- patches.rt/schedule-tail-balance-disable-irqs.patch: Linux-RT
  2.6.26-RT.
- patches.rt/schedule_on_each_cpu-enhance.patch: Linux-RT
  2.6.26-RT.
- patches.rt/select-error-leak-fix.patch: Linux-RT 2.6.26-RT.
- patches.rt/send-nmi-all-preempt-disable.patch: Linux-RT
  2.6.26-RT.
- patches.rt/seq-irqsave.patch: Linux-RT 2.6.26-RT.
- patches.rt/serial-locking-rt-cleanup.patch: Linux-RT 2.6.26-RT.
- patches.rt/serial-slow-machines.patch: Linux-RT 2.6.26-RT.
- patches.rt/slab-irq-nopreempt-fix.patch: Linux-RT 2.6.26-RT.
- patches.rt/smp-processor-id-fixups.patch: Linux-RT 2.6.26-RT.
- patches.rt/softirq-per-cpu-assumptions-fixes.patch: Linux-RT
  2.6.26-RT.
- patches.rt/softlockup-add-irq-regs-h.patch: Linux-RT 2.6.26-RT
   core: make asm/irq_regs.h available on every platform.
- patches.rt/spinlock-trylock-cleanup-sungem.patch: Linux-RT
  2.6.26-RT.
- patches.rt/swap-spinlock-fix.patch: Linux-RT 2.6.26-RT.
- patches.rt/tasklet-busy-loop-hack.patch: Linux-RT 2.6.26-RT.
- patches.rt/tasklet-redesign.patch: Linux-RT 2.6.26-RT.
- patches.rt/timer-freq-tweaks.patch: Linux-RT 2.6.26-RT.
- patches.rt/timer-warning-fix.patch: Linux-RT 2.6.26-RT.
- patches.rt/trace-add-event-markers-arm.patch: Linux-RT
  2.6.26-RT.
- patches.rt/trace-events-handle-syscalls.patch: Linux-RT
  2.6.26-RT.
- patches.rt/trace-histograms.patch: Linux-RT 2.6.26-RT.
- patches.rt/trace_hist-divzero.patch: Linux-RT 2.6.26-RT
   trace_hist.c: divide-by-zero problem (2).
- patches.rt/trace_hist-latediv.patch: Linux-RT 2.6.26-RT.
- patches.rt/tracer-add-event-markers.patch: Linux-RT 2.6.26-RT.
- patches.rt/tracer-event-trace.patch: Linux-RT 2.6.26-RT.
- patches.rt/use-edge-triggered-irq-handler-instead-of-simple-irq.patch:
  Linux-RT 2.6.26-RT
   [AT91: PATCH]: Use edge triggered interrupt handling for
   AT91-GPIO instead of simple_irq-handler.
- patches.rt/user-no-irq-disable.patch: Linux-RT 2.6.26-RT.
- patches.rt/version.patch: Linux-RT 2.6.26-RT
   add -rt extra-version.
- patches.rt/vortex-fix.patch: Linux-RT 2.6.26-RT.
- patches.rt/watchdog_use_timer_and_hpet_on_x86_64.patch:
  Linux-RT 2.6.26-RT.
- patches.rt/x86-64-tscless-vgettimeofday.patch: Linux-RT
  2.6.26-RT
   x86_64 GTOD: offer scalable vgettimeofday.
- patches.rt/x86_64-tsc-sync-irqflags-fix.patch: Linux-RT
  2.6.26-RT.
- patches.rt/event-trace-hrtimer-trace.patch: Linux-RT 2.6.26-RT
   event-tracer: add clockevent trace.
- patches.rt/ftrace-hotplug-fix.patch: Linux-RT 2.6.26-RT
   ftrace: cpu hotplug fix.
- patches.rt/ftrace-wakeup-rawspinlock.patch: Linux-RT 2.6.26-RT
   ftrace: user raw spin lock for wakeup function trace.
- patches.rt/preempt-realtime-x86_64.patch: Linux-RT 2.6.26-RT.
- patches.rt/radix-tree-lockdep-plus1.patch: Linux-RT 2.6.26-RT
   lockdep: add +1 to radix tree array.
- patches.rt/rwlock-fixes.patch: Linux-RT 2.6.26-RT
   rwlock: fix pi_list race conditions.
- patches.rt/rwlock-prio-fix.patch: Linux-RT 2.6.26-RT
   rwlock: reset prio on unlocks and wakeups.
- patches.rt/rwlock-torture.patch: Linux-RT 2.6.26-RT
   rwlock: rwlock torture test.
- patches.rt/sched-cpupri-hotplug-support.patch: Linux-RT
  2.6.26-RT.
- patches.rt/sched-cpupri-priocount.patch: Linux-RT 2.6.26-RT.
- patches.rt/trace-eip2ip.patch: Linux-RT 2.6.26-RT
   Re: 2.6.25.4-rt4.
- patches.rt/bz235099-idle-load-fix.patch: Linux-RT 2.6.26-RT.
- patches.rt/fix-adaptive-hack.patch: Linux-RT 2.6.26-RT
   fix-adaptive-hack.patch.
- patches.rt/fix-a-previously-reverted-fix.patch: Linux-RT
  2.6.26-RT
   Fix a previously reverted "fix".
- patches.rt/fix-config-debug-rt-mutex-lock-underflow-warnings.patch:
  Linux-RT 2.6.26-RT
   Fix CONFIG_DEBUG_RT_MUTEX lock underflow warnings.
- patches.rt/frace-use-tsc.patch: Linux-RT 2.6.26-RT.
- patches.rt/ftrace-document-event-tracer.patch: Linux-RT
  2.6.26-RT.
- patches.rt/ftrace-document-update1.patch: Linux-RT 2.6.26-RT
   ftrace: document updates.
- patches.rt/ftrace-fix-get-kprobe-wreckage.patch: Linux-RT
  2.6.26-RT
   ftrace-fix-missing-kprobe-include.pathc.
- patches.rt/ftrace-m68knommu-add-FTRACE-support.patch: Linux-RT
  2.6.26-RT.
- patches.rt/ftrace-m68knommu-generic-stacktrace-function.patch:
  Linux-RT 2.6.26-RT.
- patches.rt/ftrace-preempt-trace-check.patch: Linux-RT 2.6.26-RT
   ftrace: only trace preempt off with preempt tracer.
- patches.rt/ftrace-stop-trace-on-crash.patch: Linux-RT 2.6.26-RT
   fix-tracer-wreckage-wtf-is-this-code-all-features.patch.
- patches.rt/generic-cmpxchg-use-raw-local-irq-variant.patch:
  Linux-RT 2.6.26-RT.
- patches.rt/idle2-fix.patch: Linux-RT 2.6.26-RT.
- patches.rt/idle-fix.patch: Linux-RT 2.6.26-RT.
- patches.rt/m68knommu_fixes_ontop_of_v2.6.26.patch: Linux-RT
  2.6.26-RT.
- patches.rt/m68knommu-make-cmpxchg-RT-safe.patch: Linux-RT
  2.6.26-RT.
- patches.rt/mapping_nrpages-fix.patch: Linux-RT 2.6.26-RT
   mapping_nrpages-fix.patch.
- patches.rt/nfs-stats-miss-preemption.patch: Linux-RT 2.6.26-RT
   nfs: fix missing preemption check.
- patches.rt/pmtmr-override.patch: Linux-RT 2.6.26-RT
   pmtmr: allow command line override of ioport.
- patches.rt/powerpc-ftrace-stop-on-oops.patch: Linux-RT 2.6.26-RT
   powerpc: ftrace stop on crash.
- patches.rt/ppc64-fix-preempt-unsafe-paths-accessing-per_cpu-variables.patch:
  Linux-RT 2.6.26-RT.
- patches.rt/preempt-irqs-m68knommu-make-timer-interrupt-non-threaded.patch:
  Linux-RT 2.6.26-RT.
- patches.rt/preempt-realtime-mm.patch~: Linux-RT 2.6.26-RT.
- patches.rt/raw-spinlocks-for-nmi-print.patch: Linux-RT
  2.6.26-RT.
- patches.rt/revert-preempt-bkl-revert.patch: Linux-RT 2.6.26-RT.
- patches.rt/rtmutex-debug-fix.patch: Linux-RT 2.6.26-RT
   rtmutex-debug-fix.patch.
- patches.rt/rt-mutex-namespace.patch: Linux-RT 2.6.26-RT
   rt-mutex-namespace.patch.
- patches.rt/rt-mutex-use-inline.patch: Linux-RT 2.6.26-RT
   rt-mutex-cleanup.patch.
- patches.rt/rt-rwlock-conservative-locking.patch: Linux-RT
  2.6.26-RT
   rwlock: be more conservative in locking reader_lock_count.
- patches.rt/rwlock-pi-lock-reader.patch: Linux-RT 2.6.26-RT.
- patches.rt/rwlock-protect-reader_lock_count.patch: Linux-RT
  2.6.26-RT.
- patches.rt/rwlock-slowunlock-mutex-fix2.patch: Linux-RT
  2.6.26-RT.
- patches.rt/rwlock-slowunlock-mutex-fix.patch: Linux-RT
  2.6.26-RT.
- patches.rt/rwlock-torture-no-rt.patch: Linux-RT 2.6.26-RT
   rwlock: fix torture test to handle non-rt.
- patches.rt/sched-fix-dequeued-race.patch: Linux-RT 2.6.26-RT
   sched-fix-dequeued-race.patch.
- patches.rt/serial-locking-rt-cleanup.patch~: Linux-RT 2.6.26-RT.
- patches.rt/sub-dont-disable-irqs.patch: Linux-RT 2.6.26-RT
   rt: dont disable irqs in usb.
- patches.rt/trace-do-not-wakeup-when-irqs-disabled.patch:
  Linux-RT 2.6.26-RT
   trace-do-not-wakeup-when-irqs-disabled.patch.
- patches.rt/trace-ktime-scalar.patch: Linux-RT 2.6.26-RT
   ftrace: print ktime values in readable form.
- patches.rt/warn-on-rt-scatterlist.patch: Linux-RT 2.6.26-RT
   remove warn on for scatterlist in preempt rt.

-------------------------------------------------------------------
Tue Jul 29 17:25:34 CEST 2008 - trenn@suse.de

- patches.arch/acpi_thermal_passive_blacklist.patch: Avoid
  critical temp shutdowns on specific ThinkPad T4x(p) and R40
  (https://bugzilla.novell.com/show_bug.cgi?id=333043).
- patches.fixes/acpi_use_acpi_exception.patch: ACPI dock/bay:
  Use ACPI_EXCEPTION instead of printk(KERN_ERR.
- patches.suse/acpi_provide_non_windows_osi_boot_param.patch:
  ACPI: Provide a spec conform OSI interface to the BIOS.

-------------------------------------------------------------------
Tue Jul 29 00:04:40 CEST 2008 - bphilips@suse.de

- rpm/kernel-binary.spec.in: uvcvideo merged.  Add Obsoletes.

-------------------------------------------------------------------
Fri Jul 25 16:39:22 CEST 2008 - mszeredi@suse.cz

- supported.conf: Mark fuse as supported.

-------------------------------------------------------------------
Thu Jul 24 19:26:38 CEST 2008 - gregkh@suse.de

- Enable CONFIG_MARKERS

-------------------------------------------------------------------
Thu Jul 24 19:21:20 CEST 2008 - gregkh@suse.de

- Enable CONFIG_SECURITY_SELINUX

-------------------------------------------------------------------
Thu Jul 24 14:53:34 CEST 2008 - agruen@suse.de

- Fix for using relative paths in /usr/src/linux-obj/$arch/
  $flavor/Makefile (bnc#409982).

-------------------------------------------------------------------
Fri Jul 18 10:33:14 CEST 2008 - hare@suse.de

- Update config files for S/390.

-------------------------------------------------------------------
Thu Jul 17 22:55:40 CEST 2008 - bwalle@suse.de

- patches.fixes/show-OSRELEASE-in-VMCOREINFO.diff:
  kdump: Report actual value of VMCOREINFO_OSRELEASE in VMCOREINFO

-------------------------------------------------------------------
Thu Jul 17 18:33:20 CEST 2008 - jeffm@suse.de

- rpm/kernel-module-subpackage: Removed Supplements handling
  entirely. Use preamble instead.

-------------------------------------------------------------------
Thu Jul 17 17:48:49 CEST 2008 - jbeulich@novell.com

- patches.xen/xen3-patch-2.6.26: Fix 32-bit build.

-------------------------------------------------------------------
Thu Jul 17 15:49:45 CEST 2008 - jbeulich@novell.com

- Update Xen patches for 2.6.26.
- patches.xen/540-blkif-nr-segments-check.patch: Delete.
- patches.xen/560-x86_64-no-irq-affinity-break-msg.patch: Delete.
- patches.xen/xen3-patch-2.6.25.1: Delete.
- Update i386 and x86-64 config files.
- config.conf: Re-enable Xen configs.

-------------------------------------------------------------------
Thu Jul 17 13:35:29 CEST 2008 - jbeulich@novell.com

- patches.fixes/seccomp-disable-tsc-option: Also handle x86-64 (191123).
- Update x86-64 config files.
- patches.suse/raw_device_max_minors_param.diff: Fix uninitialized
  return value.
- patches.apparmor/remove_suid.diff: Also handle fuse.
- supported.conf: Add e1000e, rtc-core, rtc-lib, and rtc-cmos.

-------------------------------------------------------------------
Mon Jul 14 18:51:03 CEST 2008 - jeffm@suse.de

- patches.kernel.org/fsl-diu-fb-compile-fix: Delete.

-------------------------------------------------------------------
Mon Jul 14 18:19:08 CEST 2008 - olh@suse.de

- disable unused fsl-diu-fb driver

-------------------------------------------------------------------
Mon Jul 14 17:23:40 CEST 2008 - jeffm@suse.de

- Updated to 2.6.26-final.

-------------------------------------------------------------------
Mon Jul 14 11:24:42 CEST 2008 - bwalle@suse.de

- patches.fixes/move-crashkernel-reservation.diff:
  x86: Move crashkernel reservation before dma32_reserve_bootmem().

-------------------------------------------------------------------
Mon Jul 14 08:04:25 CEST 2008 - rgoldwyn@suse.de

- Enable patches.suse/convert-novfs-to-open-soure-coding-standards.patch
  Fix oops in novfs_daemon_lib_ioctl

-------------------------------------------------------------------
Fri Jul 11 19:22:27 CEST 2008 - jeffm@suse.de

- Updated squashfs to v3.3. (bnc#373285)

-------------------------------------------------------------------
Thu Jul 10 20:36:45 CEST 2008 - jeffm@suse.de

- Update config files: Enable raw devices on s390.

-------------------------------------------------------------------
Thu Jul 10 15:59:36 CEST 2008 - jack@suse.cz

- patches.suse/raw_device_max_minors_param.diff: Allow setting
  of number of raw devices as a module parameter (FATE 302178).

-------------------------------------------------------------------
Thu Jul 10 01:12:00 CEST 2008 - jeffm@suse.de

- patches.kernel.org/fsl-diu-fb-compile-fix: fsl-diu-fb:
  compile fix.

-------------------------------------------------------------------
Wed Jul  9 22:59:14 CEST 2008 - jeffm@suse.de

- patches.suse/kdb-common: Removed obsolete file_lock_operations
  printing.

-------------------------------------------------------------------
Wed Jul  9 22:58:15 CEST 2008 - jeffm@suse.de

- patches.fixes/reiserfs-discard-xattr-prealloc: Upstreamed with
  -git5.

-------------------------------------------------------------------
Wed Jul  9 22:49:38 CEST 2008 - jeffm@suse.de

- patches.fixes/reiserfs-discard-xattr-prealloc: reiserfs:
  discard prealloc in reiserfs_delete_inode (bnc#389656).

-------------------------------------------------------------------
Wed Jul  9 22:11:34 CEST 2008 - jeffm@suse.de

- Updated to 2.6.26-rc9-git5.
  - Eliminated 2 patches.

-------------------------------------------------------------------
Wed Jul  9 18:00:11 CEST 2008 - jbohac@suse.cz

- Update config files.
- patches.suse/netfilter-ip_conntrack_slp.patch: connection
  tracking helper for SLP (fate#301134).

-------------------------------------------------------------------
Wed Jul  9 09:43:49 CEST 2008 - olh@suse.de

- enable PHYP-assisted OS dump (fate#304131)

-------------------------------------------------------------------
Mon Jul  7 16:56:43 CEST 2008 - trenn@suse.de

- patches.fixes/acpi_thermal_passive_cleanup.patch: Delete.

-------------------------------------------------------------------
Wed Jul  2 15:02:17 CEST 2008 - jkosina@suse.de

- patches.fixes/input-add-gericom-bellagio-to-nomux.patch: Input:
  add Gericom Bellagio to nomux blacklist (bnc#404892).

-------------------------------------------------------------------
Wed Jul  2 11:53:53 CEST 2008 - jkosina@suse.de

- patches.fixes/input-add-acer-aspire-1360-to-nomux.patch: Input:
  add Acer Aspire 1360 to nomux blacklist (bnc#216857).

-------------------------------------------------------------------
Wed Jul  2 05:55:16 CEST 2008 - jeffm@suse.de

- patches.apparmor/__d_path-keep-connected.diff
  patches.apparmor/mount-consistent-__d_path.diff
  patches.suse/kdb-ia64: Edited to apply with --fuzz=0
- Added --fuzz=0 (-F0) to sequence-patch.sh and spec files

-------------------------------------------------------------------
Fri Jun 27 16:18:50 CEST 2008 - bwalle@suse.de

- rpm/kernel-binary.spec.in: don't generate the makedumpfile.config
  any more, the new kernel, kexec-tools and makedumpfile is able to
  extract that information from the running kernel and pass it
  as ELF NOTE (in /proc/vmcore)

-------------------------------------------------------------------
Thu Jun 26 17:12:27 CEST 2008 - olh@suse.de

- add patches.arch/ppc-ibmebus-modalias.patch
  autoload ehea and ehca (bnc#394602 - LTC44938)

-------------------------------------------------------------------
Thu Jun 26 02:39:09 CEST 2008 - sdietrich@suse.de

- RT:  Update config files - enable CONFIG_CGROUPS

-------------------------------------------------------------------
Thu Jun 26 02:35:07 CEST 2008 - sdietrich@suse.de

- Update config files - enable CPUSETs support:
	CONFIG_CGROUPS, CONFIG_CGROUP_NS, CONFIG_CGROUP_DEVICE,
	CONFIG_CPUSET, CONFIG_CGROUP_CPUACCT, 
	CONFIG_RESOURCE_COUNTERS, CONFIG_MM_OWNER,
	CONFIG_CGROUP_MEM_RES_CTLR, CONFIG_PROC_PID_CPUSET
- debug only: CONFIG_CGROUP_DEBUG

-------------------------------------------------------------------
Thu Jun 26 00:43:02 CEST 2008 - jeffm@suse.de

- Updated to 2.6.26-rc8
  - Eliminated 1 patch.

-------------------------------------------------------------------
Wed Jun 25 23:05:22 CEST 2008 - jeffm@suse.de

- rpm/kernel-module-subpackage: Added Supplements tag copying and added
                                coreutils and grep to Requires
- rpm/macros.kernel-source: Added kernel-syms to BuildRequires

-------------------------------------------------------------------
Wed Jun 25 15:28:14 CEST 2008 - olh@suse.de

- enable 64K pages in config ppc64 (fate#304100)
- enable up to 1024 cpus in config ppc64 (fate#304180)
- enable up to 4 cpus in config kdump
- enable powermanagement in config ppc64
- enable cell be cpufreq

-------------------------------------------------------------------
Wed Jun 25 14:40:35 CEST 2008 - jdelvare@suse.de

- supported.conf: Update the list of i2c bus drivers.
  - i2c-isa is gone.
  - i2c-i810, i2c-prosavage and i2c-savage4 are deprecated and will
    be removed soon, mark as unsupported.
  - i2c-voodoo3 has very limited usefulness, mark as unsupported.
  - i2c-powermac is new, mark as supported.
- supported.conf: Update the list of i2c chip drivers.
  - ds1337, ds1374, rtc8564 and x1205 are gone (RTC drivers, moved
    to drivers/rtc).
  - pca9539, pcf8574 and pcf8575 are deprecated (new GPIO drivers
    exist in drivers/gpio), mark as unsupported.
  - ds1682, max6875 and tsl2550 are new, mark as supported.

-------------------------------------------------------------------
Wed Jun 25 14:19:51 CEST 2008 - jdelvare@suse.de

- supported.conf: Add two new hwmon drivers (dme1737 and thmc50,
  both unsupported.)
- supported.conf: Mark hwmon and hwmon-vid as supported. These are
  simple, software-only utility modules, it makes little sense
  to taint the kernel just because they are loaded.

-------------------------------------------------------------------
Mon Jun 23 17:34:28 CEST 2008 - tiwai@suse.de

- disable CONFIG_SND_PCSP as it conflicts with input pcspkr and
  disturbs the order of sound devices

-------------------------------------------------------------------
Mon Jun 23 16:52:02 CEST 2008 - agruen@suse.de

- genksyms: add support for checking against a reference ABI.

-------------------------------------------------------------------
Wed Jun 18 18:31:07 CEST 2008 - jeffm@suse.de

- Updated to 2.6.26-rc6-git5.
  - Eliminated 2 patches.

-------------------------------------------------------------------
Fri Jun 13 19:04:21 CEST 2008 - jeffm@suse.de

- Removed kABI reference symbols
- Restored make-symsets check for ignoring/tolerating kABI changes.

-------------------------------------------------------------------
Fri Jun 13 17:01:21 CEST 2008 - jeffm@suse.de

- Update config files (vanilla).

-------------------------------------------------------------------
Fri Jun 13 16:54:57 CEST 2008 - jeffm@suse.de

- Update config files.

-------------------------------------------------------------------
Fri Jun 13 16:39:54 CEST 2008 - jeffm@suse.de

- Updated to 2.6.26-rc6-git1.
  - Eliminated 2 patches.

-------------------------------------------------------------------
Thu Jun 12 20:58:03 CEST 2008 - sdietrich@suse.de

- config.conf: Suppress RT until forward-port is complete

-------------------------------------------------------------------
Thu Jun 12 16:42:18 CEST 2008 - jeffm@suse.de

- patches.drivers/libata-ata_piix-macbook-fix: Delete.

-------------------------------------------------------------------
Thu Jun 12 10:07:36 CEST 2008 - olh@suse.de

- update ps3 config, disable unused drivers
- disable patches.arch/ppc-efika-slowdown.patch

-------------------------------------------------------------------
Thu Jun 12 07:52:35 CEST 2008 - jeffm@suse.de

- Updated to 2.6.26-rc5-git5.
  - Eliminated 91 patches.
  - Disabled OCFS2 userspace heartbeat.
  - Disabled Xen.

-------------------------------------------------------------------
Thu Jun 12 01:44:21 CEST 2008 - sdietrich@suse.de

Build fix: drop patches merged into 2.6.25.5
- patches.rt/x86-fix-tsc-cyc2ns-crap.patch: Delete.
- patches.rt/x86-prepare-to-fix-32bit-sched-clock-crap.patch:
  Delete.
- patches.rt/x86-fix-32bit-sched-clock-crap.patch: Delete.

Update to 2.6.25-RT6:
- Update config files: enable (M) CONFIG_RWLOCK_TORTURE_TEST

Resolve conflicts:
- patches.rt/preempt-realtime-x86_64.patch: Linux-RT 2.6.25.4-RT.

Add:
- patches.rt/trace-eip2ip.patch: Re: 2.6.25.4-rt4 Compile Fix.
- patches.rt/rwlock-prio-fix.patch: rwlock: reset prio on unlocks
  and wakeups.
- patches.rt/rwlock-fixes.patch: rwlock: fix pi_list race
  conditions.
- patches.rt/event-trace-hrtimer-trace.patch: event-tracer:
  add clockevent trace.
- patches.rt/rwlock-torture.patch: rwlock: rwlock torture test.
- patches.rt/ftrace-wakeup-rawspinlock.patch: ftrace: user raw
  spin lock for wakeup function trace.
- patches.rt/radix-tree-lockdep-plus1.patch: lockdep: add +1 to
  radix tree array.
- patches.rt/sched-cpupri-hotplug-support.patch: sched: fix
  cpupri hotplug support.
- patches.rt/sched-cpupri-priocount.patch: sched: fix cpupri
  priocount.
- patches.rt/ftrace-hotplug-fix.patch: ftrace: cpu hotplug fix.

-------------------------------------------------------------------
Wed Jun 11 22:23:24 CEST 2008 - agruen@suse.de

- rpm/make-symsets: update to the latest version which will ignore
  symset changes if the symset includes a symbol marked to be
  ignored.

-------------------------------------------------------------------
Wed Jun 11 21:50:14 CEST 2008 - agruen@suse.de

- rpm/kernel-binary.spec.in: only generate symsets for kernels
  with CONFIG_MODULES=y.
- rpm/macros.kernel-source: remove the ps3 specific check: we
  really want to check whether the kernel mas modules enabled,
  which is covered by the symsets check already now.

-------------------------------------------------------------------
Wed Jun 11 19:53:13 CEST 2008 - gregkh@suse.de

- patches.drivers/usb-don-t-use-reset-resume-if-drivers-don-t-support-it.patch:
  USB: don't use reset-resume if drivers don't support it.

-------------------------------------------------------------------
Wed Jun 11 19:45:26 CEST 2008 - gregkh@suse.de

- comment out
  patches.suse/convert-novfs-to-open-soure-coding-standards.patch in the
  series file as it is reported to fail some regression tests.

-------------------------------------------------------------------
Wed Jun 11 01:03:17 CEST 2008 - gregkh@suse.de

- patches.suse/convert-novfs-to-open-soure-coding-standards.patch:
  Convert novfs to open soure coding standards.

-------------------------------------------------------------------
Mon Jun  9 23:56:14 CEST 2008 - gregkh@suse.de

- patches.fixes/mptbase-vmware-fix: Delete as it's not needed anymore

-------------------------------------------------------------------
Mon Jun  9 23:55:21 CEST 2008 - gregkh@suse.de

- refresh patches to apply cleanly

-------------------------------------------------------------------
Mon Jun  9 22:51:15 CEST 2008 - gregkh@suse.de

- Update to 2.6.25.6
  - loads of bugfixes
  - remove the following patches that were already included in this release:
    - patches.arch/cpufreq_fix_acpi_driver_on_BIOS_changes.patch
    - patches.drivers/libata-force-hardreset-if-link-pm
    - patches.fixes/input-hid-apple-numlock-emulation.patch
    - patches.arch/check-for-acpi-resource-conflicts-in-i2c-bus-drivers.patch

-------------------------------------------------------------------
Mon Jun  9 21:32:01 CEST 2008 - gregkh@suse.de

- patches.drivers/usb-sierra-option.patch: USB: update sierra
  and option device ids (bnc#374637).

-------------------------------------------------------------------
Mon Jun  9 17:22:09 CEST 2008 - teheo@suse.de

- patches.drivers/libata-ahci-mcp65-workarounds: ahci: workarounds
  for mcp65 (bnc#398573).

-------------------------------------------------------------------
Mon Jun  9 12:07:02 CEST 2008 - jkosina@suse.de

- patches.fixes/input-i8042-add-ctr-resume-timeout.patch: Input:
  add retry logic to resume with respect to CTR (bnc#351119).

-------------------------------------------------------------------
Sat Jun  7 01:51:16 CEST 2008 - gregkh@suse.de

- Update to 2.6.25.5.
  - fixes CVE-2008-1673

-------------------------------------------------------------------
Fri Jun  6 12:15:17 CEST 2008 - tiwai@suse.de

- add missing patches.rt/ftrace-add-nr_syscalls.patch for fixing
  i386-rt_debug

-------------------------------------------------------------------
Thu Jun  5 12:17:55 CEST 2008 - jbeulich@novell.com

- patches.xen/xen3-patch-2.6.22,
  patches.xen/xen3-patch-2.6.23,
  patches.xen/xen3-patch-2.6.24,
  patches.xen/xen3-patch-2.6.25: netfront (bnc#394575) and page table
  handling (bnc#396858) fixes.
- patches.xen/540-blkif-nr-segments-check.patch: Avoid theoretical
  TOCTTOU bug in block backend nr_segments checking.
- patches.xen/560-x86_64-no-irq-affinity-break-msg.patch: x86_64:
  Remove warning message about 'Breaking affinity for irq'.
- patches.xen/xen-netfront-flip-prod: fix updating of req_prod_pvt
  in the receive ring for the flipping case.

-------------------------------------------------------------------
Wed Jun  4 13:44:06 CEST 2008 - jblunck@suse.de

- patches.drivers/libata-acpi-fix-hotplug: Don't call ata_port_freeze()
  in ata_acpi_detach_device().

-------------------------------------------------------------------
Wed Jun  4 13:12:47 CEST 2008 - schwab@suse.de

- Don't clean asm-offsets.h.

-------------------------------------------------------------------
Wed Jun  4 11:37:34 CEST 2008 - jjohanse@suse.de

- patches.apparmor/apparmor-module_interface.diff: AppArmor:
  Update patch to properly set profile name_table size (bnc#396993)

-------------------------------------------------------------------
Wed Jun  4 00:29:39 CEST 2008 - jkosina@suse.de

- patches.fixes/input-add-amilo-pro-v-to-nomux.patch: Add
  Fujitsu-Siemens Amilo Pro 2010 and 2030 to nomux list
  (bnc#345699 bnc#389169)

-------------------------------------------------------------------
Tue Jun  3 18:56:44 CEST 2008 - tiwai@suse.de

- patches.drivers/alsa-hda-realtek-auto-resume-fix: hda - Fix
  resume of auto-config mode with Realtek codecs (bnc#385473).

-------------------------------------------------------------------
Tue Jun  3 17:59:41 CEST 2008 - bphilips@suse.de

Backport: e1000e for montevina systems
- patches.drivers/e1000e-backport-0001-remove-no-longer-used-e1000e_read_nvm_spi.patch:
  e1000e: remove no longer used e1000e_read_nvm_spi.
- patches.drivers/e1000e-backport-0002-remove-irq_sem.patch:
  e1000e: remove irq_sem.
- patches.drivers/e1000e-backport-0003-rename-mc_addr_list_update.patch:
  e1000e: rename mc_addr_list_update.
- patches.drivers/e1000e-backport-0004-reorganize-PHY-and-flow-control-interface.patch:
  e1000e: reorganize PHY and flow control interface.
- patches.drivers/e1000e-backport-0005-Make-arrays-out-of-these-Rx-Tx-registers.patch:
  e1000e: Make arrays out of these Rx/Tx registers.
- patches.drivers/e1000e-backport-0006-rename-a-few-functions.patch:
  e1000e: rename a few functions.
- patches.drivers/e1000e-backport-0007-cleanup-several-stats-issues.patch:
  e1000e: cleanup several stats issues.
- patches.drivers/e1000e-backport-0008-Fix-HW-Error-on-es2lan-ARP-capture-issue-by.patch:
  e1000e: Fix HW Error on es2lan, ARP capture issue by BMC.
- patches.drivers/e1000e-backport-0009-Add-support-for-BM-PHYs-on-ICH9.patch:
  e1000e: Add support for BM PHYs on ICH9.

-------------------------------------------------------------------
Mon Jun  2 17:20:17 CEST 2008 - tiwai@suse.de

- patches.drivers/alsa-hda-vt1708-pcm-noise-fix: Delete.
- patches.drivers/alsa-hda-backport-2.6.26-rc4: Backport ALSA
  HDA-Intel patches from 2.6.26-rc4 (bnc#390473).

-------------------------------------------------------------------
Mon Jun  2 17:02:50 CEST 2008 - tiwai@suse.de

- patches.drivers/alsa-asus-a9t-fix: ac97 - Fix ASUS A9T laptop
  output (bnc#363987).

-------------------------------------------------------------------
Mon Jun  2 17:01:02 CEST 2008 - jeffm@suse.de

- patches.fixes/reiserfs-prealloc-fix: reiserfs: Use list_del_init
  in use_preallocated_list_if_available (bnc#378095).

-------------------------------------------------------------------
Mon Jun  2 12:26:25 CEST 2008 - tiwai@suse.de

- patches.drivers/alsa-hp2133-mic-fix: hda - Fix mic input on
  HP2133 (bnc#388540).

-------------------------------------------------------------------
Mon Jun  2 12:07:08 CEST 2008 - tiwai@suse.de

- patches.drivers/alsa-emu10k1-audigy2-digital-fix: emu10k1 - Fix
  inverted Analog/Digital mixer switch on Audigy2 (bnc#396204).

-------------------------------------------------------------------
Sat May 31 08:08:56 CEST 2008 - sdietrich@suse.de

RT: Update to 2.5.25.4-rt4 (refreshed patches suppressed)
- Update config files.
Added:
- patches.rt/adapt-remove-extra-try-to-lock.patch
- patches.rt/adaptive-adjust-pi-wakeup.patch
- patches.rt/adaptive-earlybreak-on-steal.patch
- patches.rt/adaptive-optimize-rt-lock-wakeup.patch
- patches.rt/adaptive-task-oncpu.patch
- patches.rt/arm-fix-compile-error-trace-exit-idle.patch
- patches.rt/arm-omap-02.patch
- patches.rt/arm-omap-03.patch
- patches.rt/arm-omap-04.patch
- patches.rt/arm-omap-05.patch
- patches.rt/fix_vdso_gtod_vsyscall64_2.patch
- patches.rt/ftrace-compile-fixes.patch
- patches.rt/ftrace-disable-daemon.patch
- patches.rt/ftrace-dont-trace-markers.patch
- patches.rt/ftrace-fix-header.patch
- patches.rt/ftrace-function-record-nop.patch
- patches.rt/ftrace-print-missing-cmdline.patch
- patches.rt/ftrace-record-comm-on-ctrl.patch
- patches.rt/ftrace-safe-traversal-hlist.patch
- patches.rt/ftrace-trace-sched.patch
- patches.rt/ftrace-update-cnt-stat-fix.patch
- patches.rt/git-ignore-module-markers.patch
- patches.rt/git-ignore-script-lpp.patch
- patches.rt/lockdep-avoid-fork-waring.patch
- patches.rt/lockstat-fix-contention-points.patch
- patches.rt/lockstat-output.patch
- patches.rt/nmi-show-regs-fix.patch
- patches.rt/preempt-realtime-ftrace-disable-ftraced.patch
- patches.rt/realtime-preempt-warn-about-tracing.patch
- patches.rt/rtmutex-rwlock-cmpxchg-typecast.patch
- patches.rt/rwlock-implement-downgrade-write.patch
- patches.rt/rwlocks-fix-no-preempt-rt.patch
- patches.rt/sched-fix-rt-task-wakeup.patch
- patches.rt/sched-fix-sched-fair-wakeup.patch
- patches.rt/sched-nr-migrate-lower-default-preempt-rt.patch
- patches.rt/sched-prioritize-non-migrating-rt-tasks.patch
- patches.rt/sched-wake_up_idle_cpu-rt.patch
- patches.rt/trace_hist-divzero.patch
- patches.rt/trace_hist-latediv.patch
- patches.rt/x86-delay-enable-preempt-tglx.patch
Removed:
- patches.rt/rtmutex-optimize-wakeup.patch
- patches.rt/rtmutex-adjust-pi_lock-usage-in-wakeup.patch
- patches.rt/rtmutex-remove-extra-try.patch
- patches.rt/ftrace-remove-print-of-max.patch

-------------------------------------------------------------------
Thu May 29 17:21:04 CEST 2008 - sdietrich@suse.de

RT: Update IBM EDAC and PRTM 
- Update config files.
- patches.rt/drivers-edac-add-support-for-HS21XM-SMI-remediation:
  Add support for HS21XM SMI Remediation to the 2.6.22-based
  SLERT kernel.
- patches.rt/drivers-edac-add-support-for-HS21_LS21-SMI-remediation:
  Add support for HS21/LS21 SMI Remediation to the 2.6.22-based
  SLERT kernel.
- patches.rt/drivers-edac-i5000-turn-off-unsupported-check:
  Turn off unsupported EDAC check on the i5000 controller.
- patches.rt/drivers-edac-prevent-potential-printk-storm:
  Prevent potential EDAC printk storm.
- patches.rt/drivers-edac-test_device.patch:
  edac-2.6.23-to-2.6.22.patch back-port.
- patches.rt/drivers-edac-new-k8-rev-f.patch:
  edac-2.6.23-to-2.6.22.patch back-port.
- patches.rt/drivers-edac-add-sysfs_notify-calls.patch:
  edac-2.6.23-to-2.6.22.patch back-port.
- patches.rt/drivers-edac-new-amd64.patch:
  drivers-edac-new-amd64.patch (revision 108).
Obsolete:
- patches.rt/add-support-for-HS21_LS21-SMI-remediation: Delete.
- patches.rt/add-support-for-HS21XM-SMI-remediation: Delete.
- patches.rt/prevent-potential-EDAC-printk-storm: Delete.

-------------------------------------------------------------------
Thu May 29 15:21:55 CEST 2008 - teheo@suse.de

- patches.drivers/libata-ata_piix-macbook-fix: ata_piix: fix
  macbook ich8m problems (bnc#395407).

-------------------------------------------------------------------
Thu May 29 12:09:07 CEST 2008 - agruen@suse.de

- Obsolete some KMPs which have been integrated into mainline
  meanwhile (bnc#357799).

-------------------------------------------------------------------
Thu May 29 10:52:22 CEST 2008 - jbeulich@novell.com

- supported.conf: Mark 8250_pnp as supported.

-------------------------------------------------------------------
Wed May 28 16:17:32 CEST 2008 - teheo@suse.de

- patches.drivers/libata-acpi-fix-hotplug: libata: Handle bay
  devices in dock stations (bnc#390822 bnc#395082).

-------------------------------------------------------------------
Wed May 28 11:23:56 CEST 2008 - jkosina@suse.de

- patches.fixes/input-add-i8042-nopnp-for-D845PESV.patch: Input:
  Add i8042.nopnp for Intel D845PESV (bnc#386952).

-------------------------------------------------------------------
Mon May 26 15:13:29 CEST 2008 - sdietrich@suse.de

RT: Update to 2.6.25.4-rt3 - add RWSEM / RWLOCK patches:
- patches.rt/rt-mutex-core.patch: Linux-RT 2.6.25.4-RT3.
- patches.rt/multi-reader-account.patch: map tasks to reader
  locks held.
- patches.rt/multi-reader-limit.patch: implement reader limit
  on read write locks.
- patches.rt/multi-reader-lock-account.patch: map read/write
  locks back to their readers.
- patches.rt/multi-reader-pi.patch: read lock Priority Inheritance
  implementation.
- patches.rt/native-sched-clock-booboo.patch: Re: 2.6.25.4-rt2
  (native_sched_clock() booboo).
- patches.rt/rwlocks-default-nr-readers-nr-cpus.patch:
- patches.rt/rwlocks-multiple-readers.patch: implement rwlocks
  management.
- patches.rt/rwsems-multiple-readers.patch: add framework for
  multi readers on rwsems.

-------------------------------------------------------------------
Mon May 26 13:46:10 CEST 2008 - olh@suse.de

- add patches.arch/ppc-efika-slowdown.patch
  slow down hot code paths to avoid hangs during install (bnc#374309)

-------------------------------------------------------------------
Sun May 25 09:04:28 CEST 2008 - tiwai@suse.de

- Update config files: forgot to update vanilla kernel configs

-------------------------------------------------------------------
Sat May 24 18:35:05 CEST 2008 - tiwai@suse.de

- Update config files: disable group scheduler for normal kernels
  for openSUSE 11.0, too (this should be enabled again later for
  11.1 once after the bugs get fixed...)

-------------------------------------------------------------------
Fri May 23 14:01:07 CEST 2008 - tiwai@suse.de

- patches.drivers/alsa-hda-dma-pos-fix: hda - Fix DMA position
  inaccuracy (bnc#362775, bnc#364421).
- patches.drivers/alsa-hda-vt1708-pcm-noise-fix: hda - Fix noise
  on VT1708 codec (bnc#390473).

-------------------------------------------------------------------
Fri May 23 13:59:16 CEST 2008 - sdietrich@suse.de

RT: Update config files: Disable Group Scheduler

-------------------------------------------------------------------
Thu May 22 16:32:21 CEST 2008 - teheo@suse.de

- patches.drivers/libata-pmp-simg3726-nosrst: libata: SRST can't
  be trusted on PMP sil3726 (bnc#393456).

-------------------------------------------------------------------
Thu May 22 10:56:48 CEST 2008 - sdietrich@suse.de

RT: update config files: Disable SYSFS_DEPRECATED

-------------------------------------------------------------------
Thu May 22 10:10:53 CEST 2008 - teheo@suse.de

- patches.drivers/libata-pmp-detection-fixes: libata: fix a
  number of PMP detection problems (bnc#393456).  series.conf not
  updated.  Fix it.

-------------------------------------------------------------------
Thu May 22 10:08:13 CEST 2008 - teheo@suse.de

- patches.drivers/libata-pmp-detection-fixes: libata: fix a
  number of PMP detection problems (bnc#393456).

-------------------------------------------------------------------
Thu May 22 09:16:14 CEST 2008 - sdietrich@suse.de

RT: build fix 
- suppress adaptive locking patches that are not upstream.
- Update config files.

-------------------------------------------------------------------
Wed May 21 23:18:22 CEST 2008 - jblunck@suse.de

- patches.fixes/acpi-bay-cleanup-and-exit.patch: bay: Exit if
  notify handler cannot be installed (bnc#390822).

-------------------------------------------------------------------
Wed May 21 09:59:47 CEST 2008 - jbeulich@novell.com

- patches.xen/xen3-patch-2.6.25: Fix DomU boot issue.

-------------------------------------------------------------------
Wed May 21 09:00:29 CEST 2008 - oneukum@suse.de

- patches.drivers/ehci_fix_remote_wakeup_regression.diff: EHCI:
  fix remote-wakeup regression. (bnc#373128)

-------------------------------------------------------------------
Tue May 20 17:05:20 CEST 2008 - jblunck@suse.de

- doc/novell-kmp/novell-example-1.1.tar.bz2,
  doc/novell-kmp/novell-example.spec: Fix example spec and Kbuild
  because EXTRA_CFLAGS isn't taken from the environment anymore.

-------------------------------------------------------------------
Tue May 20 14:29:55 CEST 2008 - sdietrich@suse.de

- Update config files: SLERT compatibility: SYSFS_DEPRECATED

-------------------------------------------------------------------
Tue May 20 14:12:40 CEST 2008 - sdietrich@suse.de

RT: Update to 2.5.25.4-rt2 (refreshed patches suppressed)

Add: 
- patches.rt/rtmutex-adaptive-locks.patch: adaptive real-time
  lock support.
- patches.rt/x86-fix-32bit-sched-clock-crap.patch: x86: disable TSC 
  for sched_clock() when calibration failed
- patches.rt/x86-fix-tsc-cyc2ns-crap.patch: x86: fix setup of cyc2ns 
  in tsc_64.c.
- patches.rt/x86-prepare-to-fix-32bit-sched-clock-crap.patch:
  x86: distangle user disabled TSC from unstable
- patches.rt/adaptive-spinlock-lite-v2.patch: adaptive spinlocks
  lite.
- patches.rt/rtmutex-remove-xchg.patch: rtmutex - remove double
  xchg.

Update:
- patches.rt/rtmutex-rearrange.patch: rearrange
  rt_spin_lock_slowlock sleeping code.

Resolve Conflicts:
- patches.rt/rtmutex-lateral-steal.patch: allow rt-mutex
  lock-stealing to include lateral priority.

- Update config files.

-------------------------------------------------------------------
Mon May 19 17:32:26 CEST 2008 - sdietrich@suse.de

RT: Adaptive locking patches:
- patches.rt/rtmutex-lateral-steal.patch: allow rt-mutex
  lock-stealing to include lateral priority.
- patches.rt/rtmutex-lateral-steal-sysctl.patch: sysctl for
  runtime-control of lateral mutex stealing.
- patches.rt/rtmutex-rearrange.patch: rearrange
  rt_spin_lock_slowlock sleeping code.
- patches.rt/rtmutex-adaptive-locks.patch: adaptive real-time
  lock support.
- patches.rt/rtmutex-adaptive-timeout.patch: add a timeout
  mechanism to adaptive-locking.
- patches.rt/rtmutex-optimize-wakeup.patch: optimize rt lock
  wakeup.
- patches.rt/rtmutex-adjust-pi_lock-usage-in-wakeup.patch:
  adjust pi_lock usage in wakeup.
- patches.rt/rtmutex-remove-extra-try.patch: remove the extra
  call to try_to_take_lock.
- Update config files:
	CONFIG_RTLOCK_LATERAL_STEAL=y
	CONFIG_ADAPTIVE_RTLOCK=y
	CONFIG_IBM_RTL (disable temporarily to address build error)

-------------------------------------------------------------------
Mon May 19 16:51:58 CEST 2008 - tiwai@suse.de

- Update config files (missing for rt*).

-------------------------------------------------------------------
Mon May 19 16:35:40 CEST 2008 - tiwai@suse.de

- patches.drivers/alsa-hda-backport-2.6.25-rc3: Backport ALSA
  HDA-Intel patches from 2.6.25-rc3 (bnc#390473, bnc#386422,
  bnc#385473).
- patches.drivers/alsa-intel8x0-8ch: intel8x0 - Add support of
  8 channel sound.
- patches.drivers/alsa-mixer-oss-map-fix: Add more fallbacks to
  OSS PHONEOUT mixer map.
- patches.drivers/alsa-usb-audio-disconnect-oops-fix: Fix Oops
  with usb-audio reconnection.
- patches.drivers/alsa-hda-intel-new-ati-id: Delete.
- patches.drivers/alsa-hda-intel-new-nvidia-id: Delete.
- patches.drivers/alsa-hda-intel-use-PCI_DEVICE: Delete.
- patches.drivers/alsa-dell-xps-m1330-hp-fix: Delete.
- Update config files.

-------------------------------------------------------------------
Mon May 19 14:04:42 CEST 2008 - jbeulich@novell.com

- Update Xen patches to c/s 524 and 2.6.25.4.
- patches.xen/xen-balloon-hvm-min: don't allow ballooning down
  a HVM domain below a reasonable limit (172482).
- patches.xen/xen-swiotlb-heuristics: adjust Xen's swiotlb
  default size setting.

-------------------------------------------------------------------
Mon May 19 13:46:20 CEST 2008 - jbeulich@novell.com

- patches.arch/acpi_thinkpad_introduce_acpi_root_table_boot_param.patch:
  Add missing list terminator for acpi_rsdt_dmi_table[] and move to
  __initdata.

-------------------------------------------------------------------
Mon May 19 12:41:27 CEST 2008 - sdietrich@suse.de

RT: SMI latency fixes from IBM.
- patches.rt/add-support-for-HS21_LS21-SMI-remediation: [PATCH
  1/3] Add support for HS21/LS21 SMI Remediation.
- patches.rt/add-support-for-HS21XM-SMI-remediation: [PATCH 2/3]
  Add support for HS21XM SMI Remediation .
- patches.rt/prevent-potential-EDAC-printk-storm: [PATCH 3/3]
  Prevent potential EDAC printk storm.
- RT: Update config files.

-------------------------------------------------------------------
Mon May 19 11:55:02 CEST 2008 - agruen@suse.de

- patches.suse/nfs4acl-ext3.diff: Fix compilation error when
  CONFIG_EXT3_FS_NFS4ACL is off.

-------------------------------------------------------------------
Mon May 19 09:55:32 CEST 2008 - sdietrich@suse.de

- RT: Update config files.

-------------------------------------------------------------------
Mon May 19 09:38:42 CEST 2008 - trenn@suse.de

- patches.suse/acpi-dsdt-initrd-v0.9a-2.6.25.patch: ACPI:
  initramfs DSDT override support.
  -> Did not make it into 2.6.25 again...
- Update config files.

-------------------------------------------------------------------
Sun May 18 22:05:26 CEST 2008 - agruen@suse.de

- Update the nfs4acl patches (and split them out more explicitly).
  Export all new symbols als GPL only.
- patches.apparmor/parent-permission.diff: Rediff.

-------------------------------------------------------------------
Sun May 18 13:39:06 CEST 2008 - sdietrich@suse.de

- RT: Update config files.

-------------------------------------------------------------------
Sun May 18 12:55:58 CEST 2008 - sdietrich@suse.de

RT: update to 2.6.25.4-rt1 patch queue.

-------------------------------------------------------------------
Sun May 18 11:37:27 CEST 2008 - sdietrich@suse.de

RT cleanup: Remove unused/obsolete RT patches.

-------------------------------------------------------------------
Sun May 18 11:13:48 CEST 2008 - sdietrich@suse.de

- Update config files: update RT debug configs.
- config.conf: enable DEBUG flavors.

-------------------------------------------------------------------
Sat May 17 15:10:08 CEST 2008 - sdietrich@suse.de

Linux-RT 2.6.25-RT:
- Updated RT patch queue (not individually enumerated here)
- Update config files: RT
- config.conf: RT

-------------------------------------------------------------------
Fri May 16 20:42:15 CEST 2008 - gregkh@suse.de

- Update config files.
- patches.drivers/usb-add-option-hso-driver.patch: USB: add
  option hso driver.

-------------------------------------------------------------------
Fri May 16 20:31:36 CEST 2008 - gregkh@suse.de

- refresh patches due to fuzz

-------------------------------------------------------------------
Fri May 16 20:27:24 CEST 2008 - gregkh@suse.de

- patches.fixes/bluetooth-wake-up-properly-after-ide-timeout-expires.patch:
  bluetooth: wake up properly after ide timeout expires
  (bnc#390839).

-------------------------------------------------------------------
Fri May 16 11:23:14 CEST 2008 - olh@suse.de

- update patches.fixes/tg3-flowctrl.patch
  do not compare flow control settings in parallel detect mode

-------------------------------------------------------------------
Fri May 16 11:05:01 CEST 2008 - trenn@suse.de

- patches.arch/acpi_thinkpad_introduce_acpi_root_table_boot_param.patch:
  Introduce acpi_root_table=rsdt boot param and dmi list to
  force rsdt (http://bugzilla.kernel.org/show_bug.cgi?id=8246).
- patches.arch/acpi_thinkpad_introduce_acpica_rsdt_global_variable.patch:
  ACPICA: Add acpi_gbl_force_rsdt variable
  (http://bugzilla.kernel.org/show_bug.cgi?id=8246).
- patches.arch/acpi_thinkpad_remove_R40e_c-state_blacklist.patch:
  Remove R40e c-state blacklist
  (http://bugzilla.kernel.org/show_bug.cgi?id=8246).
- patches.arch/cpufreq_fix_acpi_driver_on_BIOS_changes.patch:
  CPUFREQ: Check against freq changes from the BIOS.

-------------------------------------------------------------------
Fri May 16 10:52:36 CEST 2008 - jblunck@suse.de

- patches.fixes/vfs-2.6.git-9bc300eae0400efdfae3fec3352896e10468a78f.patch:
  return to old errno choice for fix mkdir -p with ro-bind mounts

-------------------------------------------------------------------
Fri May 16 09:24:17 CEST 2008 - jblunck@suse.de

- rpm/kernel-{binary,source}.spec.in: use localversion and set
  KBUILD_BUILD_VERSION (used for Kernel:Vanilla)

-------------------------------------------------------------------
Thu May 15 17:37:22 CEST 2008 - gregkh@suse.de

- Update to final version of 2.6.25.4

-------------------------------------------------------------------
Thu May 15 16:19:15 CEST 2008 - jblunck@suse.de

- rpm/macros.kernel-source: Let KMPs fail when flavors_to_build is empty
- rpm/kernel-{dummy,source,syms,binary}.spec.in, scripts/tar-up.sh:
  fix release number changes introduced by bnc#271712 for OBS (bnc#378933)

-------------------------------------------------------------------
Thu May 15 14:23:53 CEST 2008 - olh@suse.de

- add patches.fixes/tg3-flowctrl.patch
  revert 'Fix supporting flowctrl code' to fix JS21 (bnc#390314)

-------------------------------------------------------------------
Wed May 14 19:09:54 CEST 2008 - oneukum@suse.de

- patches.drivers/appletouch_persist.diff: reset_resume and
  autosuspend for appletouch touchpads (bnc#388399).

-------------------------------------------------------------------
Wed May 14 18:51:50 CEST 2008 - oneukum@suse.de

- patches.drivers/appletouch_persist.diff: reset_resume and
  autosuspend for appletouch touchpads (bnc#388399).

-------------------------------------------------------------------
Wed May 14 15:46:40 CEST 2008 - teheo@suse.de

- patches.drivers/libata-force-hardreset-if-link-pm: libata:
  force hardreset if link is in powersave mode (bnc#381795).
- patches.drivers/libata-ahci-sb600-no-msi: ahci: SB600 ahci
  can't do MSI, blacklist that capability (bnc#384559).

-------------------------------------------------------------------
Tue May 13 23:55:51 CEST 2008 - gregkh@suse.de

- Update config files for vanilla targets

-------------------------------------------------------------------
Tue May 13 23:19:07 CEST 2008 - gregkh@suse.de

- Update to 2.6.25.4-rc1
  - lots of bug fixes

-------------------------------------------------------------------
Tue May 13 00:55:34 CEST 2008 - sdietrich@suse.de

Cleanup RT:
- patches.rt/*: Delete.

-------------------------------------------------------------------
Mon May 12 16:49:43 CEST 2008 - jkosina@suse.de

- patches.fixes/input-hid-apple-numlock-emulation.patch:
  HID: split Numlock emulation quirk from
  HID_QUIRK_APPLE_HAS_FN. (bnc#381764).

-------------------------------------------------------------------
Sat May 10 07:41:34 CEST 2008 - gregkh@suse.de

- Update to 2.6.25.3
  - fixes 2 security issues (one networking, one sparc, no CVE
    numbers issued just yet)

-------------------------------------------------------------------
Fri May  9 20:46:17 CEST 2008 - jeffm@suse.de

- patches.apparmor/fsetattr-restore-ia_file: vfs: restore ia_file
  for compatibility with external modules. (bnc#381259)

-------------------------------------------------------------------
Fri May  9 12:04:21 CEST 2008 - hare@suse.de

- patches.drivers/open-iscsi-git-update: Delete.
- patches.fixes/open-iscsi-nop-fixes: NOP timeout fixes.

-------------------------------------------------------------------
Thu May  8 23:04:48 CEST 2008 - gregkh@suse.de

- patches.kernel.org/v4l-dvb-patch-for-various-dibcom-based-devices.patch:
  V4L/DVB (7473): PATCH for various Dibcom based devices
  (bnc#381632).

-------------------------------------------------------------------
Thu May  8 20:59:42 CEST 2008 - gregkh@suse.de

- comment out vmware patch as it should no longer be needed

-------------------------------------------------------------------
Thu May  8 20:43:11 CEST 2008 - gregkh@suse.de

- rediff patches to apply cleanly.

-------------------------------------------------------------------
Thu May  8 20:35:09 CEST 2008 - gregkh@suse.de

- Update to 2.6.25.3-rc1
  - potential fix for increased power consumption and other bugs

-------------------------------------------------------------------
Thu May  8 12:26:19 CEST 2008 - sassmann@suse.de

- Update config file ppc64.
- patches.arch/ppc-ps3-ps3vram-mtd.patch: ps3vram driver that
  allows you to access the extra ~240MB of DDR video.

-------------------------------------------------------------------
Wed May  7 18:28:24 CEST 2008 - gregkh@suse.de

- patches.kernel.org/patch-2.6.25.1-2: Linux 2.6.25.2.
 - fixes CVE-2008-1669

-------------------------------------------------------------------
Tue May  6 23:45:08 CEST 2008 - schwab@suse.de

- suse-ppc32-mol-semaphore: fix mol for 2.6.26-rc1.

-------------------------------------------------------------------
Mon May  5 13:31:37 CEST 2008 - jack@suse.cz

  Bring UDF to state in 2.6.26-rc1 to support UDF 2.50.

- patches.suse/udf-10-simple-cleanup-of-truncate.c.patch: udf:
  simple cleanup of truncate.c (fate#303336).
- patches.suse/udf-11-truncate-create-function-for-updating-of-Alloc.patch:
  udf: truncate: create function for updating of Allocation Ext
  Descriptor (fate#303336).
- patches.suse/udf-12-replace-all-adds-to-little-endians-variables-wi.patch:
  udf: replace all adds to little endians variables with
  le*_add_cpu (fate#303336).
- patches.suse/udf-13-simplify-__udf_read_inode.patch: udf:
  simplify __udf_read_inode (fate#303336).
- patches.suse/udf-14-replace-udf_-_offset-macros-with-functions.patch:
  udf: replace udf_*_offset macros with functions (fate#303336).
- patches.suse/udf-15-convert-udf_count_free_bitmap-to-use-bitmap_wei.patch:
  udf: convert udf_count_free_bitmap to use bitmap_weight
  (fate#303336).
- patches.suse/udf-16-udf_get_block-inode_bmap-remove-unneeded-che.patch:
  udf: udf_get_block, inode_bmap - remove unneeded checks
  (fate#303336).
- patches.suse/udf-17-create-function-for-conversion-from-timestamp-t.patch:
  udf: create function for conversion from timestamp to timespec
  (fate#303336).
- patches.suse/udf-18-convert-udf_stamp_to_time-to-return-struct-time.patch:
  udf: convert udf_stamp_to_time to return struct timespec
  (fate#303336).
- patches.suse/udf-19-convert-udf_stamp_to_time-and-udf_time_to_stamp.patch:
  udf: convert udf_stamp_to_time and udf_time_to_stamp to use
  timestamps (fate#303336).
- patches.suse/udf-1-kill-udf_set_blocksize.patch: udf: kill
  udf_set_blocksize (fate#303336).
- patches.suse/udf-20-remove-unneeded-kernel_timestamp-type.patch:
  udf: remove unneeded kernel_timestamp type (fate#303336).
- patches.suse/udf-21-super.c-reorganization.patch: udf: super.c
  reorganization (fate#303336).
- patches.suse/udf-22-Mark-udf_process_sequence-as-noinline.patch:
  udf: Mark udf_process_sequence() as noinline (fate#303336).
- patches.suse/udf-23-Remove-checking-of-existence-of-filename-in-udf.patch:
  udf: Remove checking of existence of filename in udf_add_entry()
  (fate#303336).
- patches.suse/udf-24-Remove-declarations-of-arrays-of-size-UDF_NAME_.patch:
  udf: Remove declarations of arrays of size UDF_NAME_LEN (256
  bytes) (fate#303336).
- patches.suse/udf-25-fix-anchor-point-detection.patch: udf:
  fix anchor point detection (fate#303336).
- patches.suse/udf-26-Cleanup-volume-descriptor-sequence-processing.patch:
  udf: Cleanup volume descriptor sequence processing
  (fate#303336).
- patches.suse/udf-27-Improve-error-recovery-on-mount.patch:
  udf: Improve error recovery on mount (fate#303336).
- patches.suse/udf-28-Move-filling-of-partition-descriptor-info-into.patch:
  udf: Move filling of partition descriptor info into a separate
  function (fate#303336).
- patches.suse/udf-29-Move-processing-of-virtual-partitions.patch:
  udf: Move processing of virtual partitions (fate#303336).
- patches.suse/udf-2-kill-useless-file-header-comments-for-vfs-metho.patch:
  udf: kill useless file header comments for vfs method
  implementations (fate#303336).
- patches.suse/udf-30-Cleanup-anchor-block-detection.patch: udf:
  Cleanup anchor block detection. (fate#303336).
- patches.suse/udf-31-Improve-anchor-block-detection.patch: udf:
  Improve anchor block detection (fate#303336).
- patches.suse/udf-32-Silence-warning-about-accesses-beyond-end-of-de.patch:
  udf: Silence warning about accesses beyond end of device
  (fate#303336).
- patches.suse/udf-33-Fix-detection-of-VAT-version.patch: udf:
  Fix detection of VAT version (fate#303336).
- patches.suse/udf-34-Allow-loading-of-VAT-inode.patch: udf:
  Allow loading of VAT inode (fate#303336).
- patches.suse/udf-35-Handle-VAT-packed-inside-inode-properly.patch:
  udf: Handle VAT packed inside inode properly (fate#303336).
- patches.suse/udf-36-Mount-filesystem-read-only-if-it-has-pseudoover.patch:
  udf: Mount filesystem read-only if it has pseudooverwrite
  partition (fate#303336).
- patches.suse/udf-37-Fix-handling-of-multisession-media.patch:
  udf: Fix handling of multisession media (fate#303336).
- patches.suse/udf-38-Add-read-only-support-for-2.50-UDF-media.patch:
  udf: Add read-only support for 2.50 UDF media (fate#303336).
- patches.suse/udf-39-Fix-bug-in-VAT-mapping-code.patch: udf:
  Fix bug in VAT mapping code (fate#303336).
- patches.suse/udf-3-move-headers-out-include-linux.patch: udf:
  move headers out include/linux/ (fate#303336).
- patches.suse/udf-40-Fix-compilation-warnings-when-UDF-debug-is-on.patch:
  udf: Fix compilation warnings when UDF debug is on
  (fate#303336).
- patches.suse/udf-41-use-crc_itu_t-from-lib-instead-of-udf_crc.patch:
  udf: use crc_itu_t from lib instead of udf_crc (fate#303336).
- patches.suse/udf-42-fs-udf-partition.c-udf_get_pblock-mustn-t-be.patch:
  udf: fs/udf/partition.c:udf_get_pblock() mustn't be inline
  (fate#303336).
- patches.suse/udf-4-Use-DIV_ROUND_UP.patch: fs/udf: Use
  DIV_ROUND_UP (fate#303336).
- patches.suse/udf-5--udf_error-static.patch: make udf_error()
  static (fate#303336).
- patches.suse/udf-6-udf_CS0toUTF8-cleanup.patch: udf:
  udf_CS0toUTF8 cleanup (fate#303336).
- patches.suse/udf-7-fix-udf_build_ustr.patch: udf: fix
  udf_build_ustr (fate#303336).
- patches.suse/udf-8-udf_CS0toNLS-cleanup.patch: udf: udf_CS0toNLS
  cleanup (fate#303336).
- patches.suse/udf-9-constify-crc.patch: udf: constify crc
  (fate#303336).

-------------------------------------------------------------------
Fri May  2 04:54:45 CEST 2008 - teheo@suse.de

- patches.drivers/libata-sata_inic162x-update-to-0.4:
  sata_inic162x: update to 0.4 (bnc#385599).

-------------------------------------------------------------------
Fri May  2 00:16:13 CEST 2008 - gregkh@suse.de

- update to 2.6.25.1:
  - fixes CVE-2008-1375 and CVE-2008-1675
  - lots of other minor bugfixes

-------------------------------------------------------------------
Thu May  1 22:46:16 CEST 2008 - agruen@suse.de

- Provide "kernel(flavor:symset) = version" instead of
  "kernel(symset) = version". This disambiguates the case where
  several kernel flavors end up with the same modver checksums
  (bnc#190163, bnc#355628).

-------------------------------------------------------------------
Thu May  1 12:39:42 CEST 2008 - teheo@suse.de

- patches.drivers/libata-ata_piix-verify-sidpr: ata_piix: verify
  SIDPR access before enabling it (bnc#385535).

-------------------------------------------------------------------
Wed Apr 30 07:50:46 CEST 2008 - gregkh@suse.de

- novfs: fixes needed due to apparmor vfs core changes
  (extended attributes probably do not work now...)

-------------------------------------------------------------------
Wed Apr 30 07:02:06 CEST 2008 - gregkh@suse.de

- patches.suse/novfs-add-the-novell-filesystem-client-kernel-module.patch:
  novfs: Add the Novell filesystem client kernel module.
- Update config files.

-------------------------------------------------------------------
Wed Apr 30 01:25:09 CEST 2008 - jeffm@suse.de

- patches.suse/reiserfs-simplify-xattr-internal-file-lookups-opens.diff:
  removed fs.h changes, they weren't used.

-------------------------------------------------------------------
Mon Apr 28 16:40:12 CEST 2008 - gregkh@suse.de

- Update config files.
  hopefully the build system is happy now

-------------------------------------------------------------------
Mon Apr 28 16:27:26 CEST 2008 - gregkh@suse.de

- rpm/config-subst: add #!/bin/sh at start of script to keep future
  build issues (like bnc#382214) from causing problems.

-------------------------------------------------------------------
Mon Apr 28 10:12:45 CEST 2008 - sdietrich@suse.de

Cleanup:
Remove obsolete patches: ARM-ep93xx-timer, latency-tracing,
  RCU, KVM, mcount, PPC-gtod
- patches.rt/ep93xx-timer-accuracy.patch: Delete.
- patches.rt/ep93xx-clockevents.patch: Delete.
- patches.rt/ep93xx-clockevents-fix.patch: Delete.
- patches.rt/kvm-fix-preemption-bug.patch: Delete.
- patches.rt/kvm-lapic-migrate-latency-fix.patch: Delete.
- patches.rt/kvm-make-less-noise.patch: Delete.
- patches.rt/kvm-preempt-rt-resched-delayed.patch: Delete.
- patches.rt/sched-use-a-2d-bitmap-search-prio-cpu.patch: Delete.
- patches.rt/remove-unused-var-warning.patch: Delete.
- patches.rt/latency-tracing.patch: Delete.
- patches.rt/latency-tracing-remove-trace-array.patch: Delete.
- patches.rt/latency-tracer-disable-across-trace-cmdline.patch:
  Delete.
- patches.rt/latency-tracing-i386-paravirt-fastcall.patch: Delete.
- patches.rt/latency-tracing-i386.patch: Delete.
- patches.rt/latency-tracing-x86_64.patch: Delete.
- patches.rt/latency-tracing-ppc.patch: Delete.
- patches.rt/latency-tracer-printk-fix.patch: Delete.
- patches.rt/latency-tracing-exclude-printk.patch: Delete.
- patches.rt/latency-tracing-prctl-api-hack.patch: Delete.
- patches.rt/latency-tracing-raw-spinlock-hack.patch: Delete.
- patches.rt/latency-tracer-one-off-fix.patch: Delete.
- patches.rt/smaller-trace.patch: Delete.
- patches.rt/trace-name-plus.patch: Delete.
- patches.rt/trace-with-caller-addr.patch: Delete.
- patches.rt/trace-sti-mwait.patch: Delete.
- patches.rt/latency-tracer-optimize-a-bit.patch: Delete.
- patches.rt/idle-stop-critical-timing.patch: Delete.
- patches.rt/latency-tracer-variable-threshold.patch: Delete.
- patches.rt/reset-latency-histogram.patch: Delete.
- patches.rt/undo-latency-tracing-raw-spinlock-hack.patch: Delete.
- patches.rt/random-driver-latency-fix.patch: Delete.
- patches.rt/latency-tracing-use-now.patch: Delete.
- patches.rt/preempt_max_latency-in-all-modes.patch: Delete.
- patches.rt/latency-hist-add-resetting-for-all-timing-options.patch:
  Delete.
- patches.rt/latency-trace-sysctl-config-fix.patch: Delete.
- patches.rt/latency-trace-convert-back-to-ms.patch: Delete.
- patches.rt/latency-trace-fix.patch: Delete.
- patches.rt/trace-cpuidle.patch: Delete.
- patches.rt/lockdep-show-held-locks.patch: Delete.
- patches.rt/lockdep-lock_set_subclass.patch: Delete.
- patches.rt/lockdep-prettify.patch: Delete.
- patches.rt/lockdep-more-entries.patch: Delete.
- patches.rt/latency-tracer-arch-low-address.patch: Delete.
- patches.rt/latency-tracer-dont-panic-on-failed-bootmem-alloc.patch:
  Delete.
- patches.rt/mcount-add-x86_64-notrace-annotations.patch: Delete.
- patches.rt/mcount-add-x86-vdso-notrace-annotations.patch:
  Delete.
- patches.rt/mcount-nmi-notrace-annotations.patch: Delete.
- patches.rt/mcount-add-time-notrace-annotations.patch: Delete.
- patches.rt/mcount-lockdep-notrace-annotations.patch: Delete.
- patches.rt/mcount-preemptcount-notrace-annotations.patch:
  Delete.
- patches.rt/mcount-fault-notrace-annotations.patch: Delete.
- patches.rt/mcount-irqs-notrace-annotations.patch: Delete.
- patches.rt/mcount-rcu-notrace-annotations.patch: Delete.
- patches.rt/latency-measurement-drivers-fix.patch: Delete.
- patches.rt/latency-measurement-drivers.patch: Delete.
- patches.rt/redo-regparm-option.patch: Delete.
- patches.rt/nmi-profiling-base.patch: Delete.
- patches.rt/ppc-gtod-notrace-fix.patch: Delete.
- patches.rt/ppc-gtod-support.patch: Delete.
- patches.rt/ppc-gtod-support-fix.patch: Delete.
- patches.rt/ppc-a-2.patch: Delete.
- patches.rt/ppc-fix-clocksource-timebase-shift.patch: Delete.
- patches.rt/ppc-remove-broken-vsyscall.patch: Delete.
- patches.rt/ppc-read-persistent-clock.patch: Delete.
- patches.rt/ppc-clockevents.patch: Delete.
- patches.rt/ppc-clockevents-fix.patch: Delete.
- patches.rt/ppc-highres-dyntick.patch: Delete.
- patches.rt/inet-hash-bits-ipv6-fix.patch: Delete.
- patches.rt/inet_hash_bits.patch: Delete.
- patches.rt/rcu-1.patch: Delete.
- patches.rt/rcu-2.patch: Delete.
- patches.rt/rcu-3.patch: Delete.
- patches.rt/rcu-4.patch: Delete.
- patches.rt/rcu-preempt-fix-nmi-watchdog.patch: Delete.
- patches.rt/rcu-preempt-fix-rcu-torture.patch: Delete.
- patches.rt/dynticks-rcu-rt-fixlet.patch: Delete.
- patches.rt/rcu-tasklet-softirq.patch: Delete.
- patches.rt/rcu-classic-fixup.patch: Delete.
- patches.rt/rcu-warn-underflow.patch: Delete.

-------------------------------------------------------------------
Mon Apr 28 09:51:50 CEST 2008 - sdietrich@suse.de

Cleanup:
Remove obsolete Adaptive-locking patches
- patches.rt/rtmutex-adaptive-locks.patch: Delete.
- patches.rt/rtmutex-adaptive-mutexes.patch: Delete.
- patches.rt/rtmutex-adaptive-timeout.patch: Delete.
- patches.rt/rtmutex-adjust-pi_lock-usage-in-wakeup.patch: Delete.
- patches.rt/rtmutex-lateral-steal.patch: Delete.
- patches.rt/rtmutex-lateral-steal-sysctl.patch: Delete.
- patches.rt/rtmutex-optimize-wakeup.patch: Delete.
- patches.rt/rtmutex-rearrange.patch: Delete.
- patches.rt/rtmutex-remove-extra-try.patch: Delete.
- patches.rt/x86-ticket-lock.patch: Delete.

-------------------------------------------------------------------
Mon Apr 28 09:45:20 CEST 2008 - sdietrich@suse.de

Cleanup: 
Remove ARM and MIPS RT patches
- patches.rt/arm-cmpxchg-support-armv6.patch: Delete.
- patches.rt/arm-cmpxchg.patch: Delete.
- patches.rt/arm-compile-fix.patch: Delete.
- patches.rt/arm-fix-atomic-cmpxchg.patch: Delete.
- patches.rt/arm-futex-atomic-cmpxchg.patch: Delete.
- patches.rt/arm-latency-tracer-support.patch: Delete.
- patches.rt/arm-leds-timer.patch: Delete.
- patches.rt/arm-preempt-config.patch: Delete.
- patches.rt/arm-trace-preempt-idle.patch: Delete.
- patches.rt/latency-tracing-arm.patch: Delete.
- patches.rt/preempt-irqs-arm-fix-oprofile.patch: Delete.
- patches.rt/preempt-irqs-arm.patch: Delete.
- patches.rt/preempt-realtime-arm-bagde4.patch: Delete.
- patches.rt/preempt-realtime-arm-footbridge.patch: Delete.
- patches.rt/preempt-realtime-arm-integrator.patch: Delete.
- patches.rt/preempt-realtime-arm-ixp4xx.patch: Delete.
- patches.rt/preempt-realtime-arm-pxa.patch: Delete.
- patches.rt/preempt-realtime-arm-rawlock-in-mmu_context-h.patch:
  Delete.
- patches.rt/preempt-realtime-arm-shark.patch: Delete.
- patches.rt/preempt-realtime-arm.patch: Delete.
- patches.rt/preempt-irqs-mips.patch: Delete.
- patches.rt/preempt-realtime-mips.patch: Delete.
- patches.rt/rt-mutex-arm-fix.patch: Delete.
- patches.rt/rt-mutex-arm.patch: Delete.
- patches.rt/rt-mutex-mips.patch: Delete.
- patches.rt/mips-change-raw-spinlock-type.patch: Delete.
- patches.rt/mips-remove-conlicting-rtc-lock-declaration.patch:
  Delete.
- patches.rt/mips-remove-duplicate-kconfig.patch: Delete.
- patches.rt/mips-remove-finish-arch-switch.patch: Delete.

-------------------------------------------------------------------
Fri Apr 25 14:36:38 MDT 2008 - carnold@novell.com

- rpm/kernel-binary.spec.in: kernel-xen does not obsolete/provide
  kernel-xenpae (bnc#382309)

-------------------------------------------------------------------
Fri Apr 25 16:07:38 CEST 2008 - olh@suse.de

- update patches.arch/ppc-efika-mpc52xx-ac97.patch
  create /builtin/sound/cell-index, content == 1

-------------------------------------------------------------------
Thu Apr 24 15:18:48 CEST 2008 - olh@suse.de

- update patches.arch/ppc-efika-modalias.patch
  add newline to devspec files

-------------------------------------------------------------------
Thu Apr 24 14:22:10 CEST 2008 - olh@suse.de

- update patches.arch/ppc-efika-modalias.patch
  add devspec file for mac-io, it was created as a side effect
  in of/platform.c (bnc#374693)

-------------------------------------------------------------------
Thu Apr 24 12:54:41 CEST 2008 - olh@suse.de

- use bzip2 instead of lzma as rpm compression method for vanilla

-------------------------------------------------------------------
Thu Apr 24 08:38:53 CEST 2008 - olh@suse.de

- relax Conflicts for kernel-vanilla
  no version check for lvm, udev and apparmor

-------------------------------------------------------------------
Wed Apr 23 17:53:03 CEST 2008 - olh@suse.de

- readd patches.arch/ppc-pegasos-console-autodetection.patch
  force speed 115200, device-tree has no current-speed property

-------------------------------------------------------------------
Wed Apr 23 17:27:36 CEST 2008 - tiwai@suse.de

- patches.drivers/alsa-hda-intel-new-ati-id,
  patches.drivers/alsa-hda-intel-use-PCI_DEVICE,
  patches.drivers/alsa-hda-intel-new-nvidia-id: Add missing PCI
  ids for new ATI/Nvidia devices (bnc#370775)
- patches.drivers/alsa-dell-xps-m1330-hp-fix: Fix Dell XPS M1330
  outputs

-------------------------------------------------------------------
Tue Apr 22 17:25:04 CEST 2008 - jack@suse.cz

- patches.fixes/quota_reiserfs_tail_fix.diff: reiserfs: Unpack
  tails on quota files (375179).

-------------------------------------------------------------------
Tue Apr 22 15:57:40 CEST 2008 - olh@suse.de

- update patches.arch/ppc-efika-mpc52xx-ac97.patch
  fixes for 2.6.25

-------------------------------------------------------------------
Sat Apr 19 18:45:36 CEST 2008 - schwab@suse.de

- Add compat handler for PTRACE_GETSIGINFO.

-------------------------------------------------------------------
Sat Apr 19 12:41:56 CEST 2008 - aj@suse.de

- Conflict with apparmor-parser < 2.3 (not <=) in kernel-binary
  spec files.

-------------------------------------------------------------------
Sat Apr 19 00:34:10 CEST 2008 - jeffm@suse.de

- Re-synced reiserfs patch set due to broken local repo.

-------------------------------------------------------------------
Sat Apr 19 00:30:42 CEST 2008 - jeffm@suse.de

- Updated reiserfs patch set
  - Eliminated xattr interaction with AppArmor
  - Eliminated xattr deadlock under load between journal lock and
    xattr dir i_mutex
  - Properly annotated xattr i_mutex locking for lockdep
  - Code cleanup

-------------------------------------------------------------------
Fri Apr 18 23:04:24 CEST 2008 - jjohanse@suse.de

- Update fsetattr.diff to EXPORT_SYMBOL_GPL(fnotify_change)

-------------------------------------------------------------------
Fri Apr 18 22:53:57 CEST 2008 - jjohanse@suse.de

- patches.apparmor/__d_path-keep-connected.diff: Fix __d_path
  to allow for old and new behavior bnc#380763.

-------------------------------------------------------------------
Thu Apr 17 07:30:52 CEST 2008 - gregkh@suse.de

- refresh patches to apply without fuzz

-------------------------------------------------------------------
Thu Apr 17 07:08:43 CEST 2008 - gregkh@suse.de

- Update to 2.6.25-final

-------------------------------------------------------------------
Wed Apr 16 08:22:25 CEST 2008 - jjohanse@suse.de

- Update to AppArmor 2.3 patch series

-------------------------------------------------------------------
Wed Apr 16 03:46:00 CEST 2008 - jeffm@suse.de

- patches.suse/reiserfs-kill-xattr-readdir.diff: Fixed accidental
  passing of -ENODATA to userspace during chown, and messages during
  chown and delete.

-------------------------------------------------------------------
Tue Apr 15 14:44:02 CEST 2008 - jbeulich@novell.com

- Update Xen patches to 2.6.25-rc9 and c/s 517.

-------------------------------------------------------------------
Sat Apr 12 00:55:29 CEST 2008 - gregkh@suse.de

- refresh patches to clean up fuzz

-------------------------------------------------------------------
Sat Apr 12 00:53:00 CEST 2008 - gregkh@suse.de

- Update config files.

-------------------------------------------------------------------
Sat Apr 12 00:32:56 CEST 2008 - gregkh@suse.de

- updat to 2.6.25-rc9

-------------------------------------------------------------------
Thu Apr 10 19:30:33 CEST 2008 - gregkh@suse.de

- update to 2.6.25-rc8-git8

-------------------------------------------------------------------
Tue Apr  8 18:03:50 CEST 2008 - gregkh@suse.de

- update to 2.6.25-rc8-git7

-------------------------------------------------------------------
Mon Apr  7 19:37:40 CEST 2008 - gregkh@suse.de

- patches.kernel.org/pvrusb2-fix-broken-build-due-to-patch-order-dependency.patch:
  pvrusb2: fix broken build due to patch order dependency.

-------------------------------------------------------------------
Mon Apr  7 19:06:09 CEST 2008 - gregkh@suse.de

- update to 2.6.25-rc8-git5

-------------------------------------------------------------------
Sun Apr  6 21:49:11 CEST 2008 - jeffm@suse.de

- patches.suse/reiserfs-kill-xattr-readdir.diff: Removed struct
  file use entirely.

-------------------------------------------------------------------
Sun Apr  6 18:44:27 CEST 2008 - jeffm@suse.de

- patches.suse/reiserfs-kill-xattr-readdir.diff: Eliminated use
  of vfsmount-less dentry_open().

-------------------------------------------------------------------
Thu Apr  3 07:53:24 CEST 2008 - teheo@suse.de

- patches.drivers/libata-pata_ali-disable-ATAPI_DMA: pata_ali:
  disable ATAPI DMA (332588).

-------------------------------------------------------------------
Wed Apr  2 01:39:17 CEST 2008 - gregkh@suse.de

- Update to 2.6.25-rc8

-------------------------------------------------------------------
Tue Apr  1 17:10:42 CEST 2008 - jblunck@suse.de

- rpm/kernel-source.spec.in,kernel-binary.spec.in: Cleanup Requires

-------------------------------------------------------------------
Mon Mar 31 15:27:39 CEST 2008 - jdelvare@suse.de

- supported.conf: Add new hwmon drivers, all unsupported.

-------------------------------------------------------------------
Thu Mar 27 20:31:48 CET 2008 - jeffm@suse.de

- Fixed up the rest of the reiserfs patch queue.

-------------------------------------------------------------------
Thu Mar 27 19:21:32 CET 2008 - jeffm@suse.de

- Updated reiserfs xattr patches.

-------------------------------------------------------------------
Thu Mar 27 18:53:17 CET 2008 - gregkh@suse.de

- fix merge error in patches.suse/supported-flag caused by me...

-------------------------------------------------------------------
Thu Mar 27 18:14:18 CET 2008 - gregkh@suse.de

- update to 2.6.25-rc7-git2

-------------------------------------------------------------------
Thu Mar 27 18:09:56 CET 2008 - gregkh@suse.de

- update to 2.6.25-rc7
  - note that reiserfs xattr patches are now disabled due to merge
    issues...

-------------------------------------------------------------------
Sun Mar 23 13:29:25 CET 2008 - teheo@suse.de

- patches.drivers/libata-improve-hpa-error-handling: libata:
  improve HPA error handling (365534).

-------------------------------------------------------------------
Thu Mar 20 22:58:55 CET 2008 - gregkh@suse.de

- fix up some EXPORT_SYMBOL() markings to be EXPORT_SYMBOL_GPL() as the
  code is not upstream and we aren't allowed to add non-GPL exports to
  our kernel tree.

-------------------------------------------------------------------
Thu Mar 20 22:26:39 CET 2008 - gregkh@suse.de

- update to 2.6.25-rc6-git5
- refresh patches to apply cleanly

-------------------------------------------------------------------
Thu Mar 20 21:36:04 CET 2008 - gregkh@suse.de

- update to 2.6.25-rc6-git4
- refresh patches to apply cleanly

-------------------------------------------------------------------
Thu Mar 20 11:07:49 CET 2008 - agruen@suse.de

- scripts/tar-up.sh: Rename --kbuild option to --source-timestamp.
  For generating the source timestamp, use HEAD as the branch
  name.
- rpm/get_release_number.sh.in: Don't try to synchronize release
  numbers with kernel-dummy if the release number has been
  specified explicitly (tar-up with --release-string, --timestamp,
  or --source-timestamp).

-------------------------------------------------------------------
Thu Mar 20 08:47:56 CET 2008 - olh@suse.de

- remove patches.kernel.org/powerpc-needs-uboot
  not needed without mpc51xx support

-------------------------------------------------------------------
Thu Mar 20 08:40:53 CET 2008 - olh@suse.de

- disable gianfar network driver and unused freescale drivers

-------------------------------------------------------------------
Wed Mar 19 20:35:41 CET 2008 - gregkh@suse.de

- patch refreshes due to version update

-------------------------------------------------------------------
Wed Mar 19 19:19:29 CET 2008 - gregkh@suse.de

- Update to 2.6.25-rc6-git3
- Update config files.

-------------------------------------------------------------------
Wed Mar 19 19:06:29 CET 2008 - gregkh@suse.de

- Update to 2.6.25-rc6
 - which deleted the following patches:
   - patches.fixes/hibernation-snapshot-numa-workaround.patch
   - patches.fixes/acpi-fix-double-log-level.patch
   - patches.fixes/acpi_fix_mem_corruption.patch
   - patches.kernel.org/patch-2.6.25-rc5
   - patches.kernel.org/patch-2.6.25-rc5-git3
- Update config files.
- delete patches.arch/x86-nvidia-timer-quirk as it is not being used.

-------------------------------------------------------------------
Wed Mar 19 16:41:29 CET 2008 - olh@suse.de

- remove patches.arch/ppc-efika-ipic.patch
  disable mpc51xx support instead

-------------------------------------------------------------------
Tue Mar 18 18:28:21 CET 2008 - jeffm@suse.de

- rpm/kernel-binary.spec.in: Changed to just match %ix86

-------------------------------------------------------------------
Mon Mar 17 23:45:38 CET 2008 - olh@suse.de

- add patches.arch/ppc-efika-ipic.patch
  fix a crash in init_ipic_sysfs on efika

-------------------------------------------------------------------
Mon Mar 17 19:04:09 CET 2008 - agruen@suse.de

- post.sh: Fix a syntax error when creating the initrd.

-------------------------------------------------------------------
Mon Mar 17 12:18:20 CET 2008 - jbeulich@novell.com

- patches.xen/xen-quicklist.patch: Delete.
- Update i386 Xen config file.
- patches.xen/xen3-patch-2.6.25-rc5-rc6: 2.6.25-rc6.
- patches.xen/xen3-auto-xen-kconfig.diff,
  patches.xen/xen3-fixup-kconfig,
  patches.xen/xen3-patch-2.6.19,
  patches.xen/xen3-patch-2.6.20,
  patches.xen/xen3-patch-2.6.21,
  patches.xen/xen3-patch-2.6.22,
  patches.xen/xen3-patch-2.6.23,
  patches.xen/xen3-patch-2.6.24,
  patches.xen/xen3-patch-2.6.25-rc5,
  patches.xen/xen-x86-no-lapic,
  patches.xen/xen-x86-panic-no-reboot: Various adjustments.

-------------------------------------------------------------------
Sun Mar 16 06:26:30 CET 2008 - jeffm@suse.de

- rpm/kernel-binary.spec.in: Added an RPM conflict for 32-bit
  kernels and 64-bit glibc to avoid installing a 32-bit kernel
  with 64-bit userspace. (364433, et al)

-------------------------------------------------------------------
Fri Mar 14 20:03:12 CET 2008 - jeffm@suse.de

- scripts/tar-up.sh: Added --kbuild option to autogenerate
  release number based on branch and timestamp.

-------------------------------------------------------------------
Fri Mar 14 16:14:34 CET 2008 - jeffm@suse.de

- patches.apparmor/export-security_inode_permission-for-aufs:
  LSM: Export security_inode_permission for aufs (356902).

-------------------------------------------------------------------
Fri Mar 14 10:22:18 CET 2008 - agruen@suse.de

- Boot loader: do the same during initial installation as when
  updating a kernel package (FATE 302660).

-------------------------------------------------------------------
Thu Mar 13 17:07:38 CET 2008 - gregkh@suse.de

- Update to 2.6.25-rc5-git3

-------------------------------------------------------------------
Thu Mar 13 15:53:57 CET 2008 - olh@suse.de

- disable unuses pata platform and ibm newemac driver on powerpc

-------------------------------------------------------------------
Thu Mar 13 11:18:47 CET 2008 - olh@suse.de

- add patches.xen/xen-quicklist.patch
  fix kernel-xen compile, readd CONFIG_QUICKLIST for xen

-------------------------------------------------------------------
Wed Mar 12 18:56:09 CET 2008 - gregkh@suse.de

- remove alpha configs as they are no longer used

-------------------------------------------------------------------
Wed Mar 12 18:25:38 CET 2008 - gregkh@suse.de

- Enabled CONFIG_UNUSED_SYMBOLS for now.  It will be disabled
  after the next openSUSE alpha release.  It is being enabled
  for now to let some kmp packages still work while their
  maintainers are working to update them with the 2.6.25
  kernel changes.

-------------------------------------------------------------------
Wed Mar 12 18:09:37 CET 2008 - gregkh@suse.de

- refresh patches to apply cleanly

-------------------------------------------------------------------
Wed Mar 12 17:17:13 CET 2008 - gregkh@suse.de

- update to 2.6.25-rc5-git2

-------------------------------------------------------------------
Wed Mar 12 12:07:50 CET 2008 - sassmann@suse.de

- patches.arch/ppc-ps3-rename-wireless-interface.patch:
  rename ps3 wireless interface from eth? to wlan? for better
  handling in udev

-------------------------------------------------------------------
Wed Mar 12 10:24:38 CET 2008 - jbeulich@novell.com

- Update Xen patches to 2.6.25-rc5 and c/s 471.
- patches.xen/xen3-aslr-i386-and-x86_64-randomize-brk.patch:
  Delete.
- patches.xen/xen3-aslr-pie-executable-randomization.patch:
  Delete.
- patches.xen/xen3-early-firewire.diff: Delete.
- Update x86 config files.
- config.conf: Re-enable Xen configs.

-------------------------------------------------------------------
Tue Mar 11 19:02:10 CET 2008 - gregkh@suse.de

- add usb persist for storage devices across suspend to ram.  This is going to
  be in 2.6.26, just missed the .25 merge window.

-------------------------------------------------------------------
Tue Mar 11 18:10:51 CET 2008 - gregkh@suse.de

- Update to 2.6.26-rc5-git1
- Update config files.

-------------------------------------------------------------------
Tue Mar 11 00:34:29 CET 2008 - gregkh@suse.de

- update to 2.6.25-rc5

-------------------------------------------------------------------
Mon Mar 10 12:38:31 CET 2008 - agruen@suse.de

- scripts/tar-up.sh: Don't lose the EXTRAVERSION when overriding
  the release number with --release-string or --timestamp.

-------------------------------------------------------------------
Sun Mar  9 16:58:10 CET 2008 - jeffm@suse.de

- patches.fixes/hibernation-snapshot-numa-workaround.patch:
  swsusp: workaround for crash on NUMA (kernel.org#9966).

-------------------------------------------------------------------
Sat Mar  8 14:05:20 CET 2008 - agruen@suse.de

- Encode the EXTRAVERSION part of kernel release numbers in the
  RPM release instead of in the version. This resolves the problem
  that kernel releases like 2.6.25-rc4 would result in a package
  with a higher version than 2.6.25 according to RPM's versioning
  scheme (bug 271712).

-------------------------------------------------------------------
Fri Mar  7 17:52:55 CET 2008 - schwab@suse.de

- Update kdb patches.

-------------------------------------------------------------------
Thu Mar  6 19:14:44 CET 2008 - trenn@suse.de

- patches.fixes/acpi_fix_mem_corruption.patch: ACPI: Fix mem
  corruption (350017).
- patches.fixes/acpi_thermal_passive_cleanup.patch: Warn user
  about a BIOS bug in asus boards (350017).

-------------------------------------------------------------------
Thu Mar  6 17:46:28 CET 2008 - gregkh@suse.de

- Update s390 config files.

-------------------------------------------------------------------
Thu Mar  6 17:30:44 CET 2008 - gregkh@suse.de

- update to 2.6.24-rc5-git1

-------------------------------------------------------------------
Wed Mar  5 20:18:13 CET 2008 - gregkh@suse.de

- enable CONFIG_GROUP_SCHED

-------------------------------------------------------------------
Wed Mar  5 20:12:32 CET 2008 - gregkh@suse.de

- enable CONFIG_HIGH_RES_TIMERS on i386

-------------------------------------------------------------------
Wed Mar  5 19:35:37 CET 2008 - gregkh@suse.de

- enable CONFIG_USB_PERSIST for vanilla config files

-------------------------------------------------------------------
Wed Mar  5 19:29:20 CET 2008 - gregkh@suse.de

- refresh patches to apply cleanly with no fuzz
- enable CONFIG_USB_PERSIST so that users can enable this if they want

-------------------------------------------------------------------
Wed Mar  5 19:01:50 CET 2008 - gregkh@suse.de

- update the vanilla config files for CONFIG_DEBUG_RODATA

-------------------------------------------------------------------
Wed Mar  5 18:58:12 CET 2008 - gregkh@suse.de

- enable CONFIG_DEBUG_RODATA (Not really a debug option, something
  we need in all of our kernels.)

-------------------------------------------------------------------
Wed Mar  5 17:55:41 CET 2008 - gregkh@suse.de

- Update vanilla config files.

-------------------------------------------------------------------
Wed Mar  5 17:26:42 CET 2008 - jbeulich@novell.com

- patches.fixes/parport-mutex,
  patches.suse/stack-unwind: Fix merge mistakes.
- Update i386 config files.

-------------------------------------------------------------------
Wed Mar  5 17:02:33 CET 2008 - gregkh@suse.de

- Update tree to 2.6.25-rc4

-------------------------------------------------------------------
Wed Mar  5 12:29:48 CET 2008 - fseidel@suse.de

- add patches.fixes/fat_detect_media_wo_parttable.patch and
  patches.fixes/fat_valid_media.patch:
  detect FAT formated medias without partition table correctly
  (bnc 364365)

-------------------------------------------------------------------
Tue Mar  4 16:38:11 CET 2008 - olh@suse.de

- add patches.kernel.org/s390-defkeymap.patch
  Build fix for drivers/s390/char/defkeymap.c

-------------------------------------------------------------------
Tue Mar  4 16:08:29 CET 2008 - olh@suse.de

- enable ext2/3 acl support in ps3 kernel

-------------------------------------------------------------------
Tue Mar  4 15:33:29 CET 2008 - olh@suse.de

- Update to 2.6.25-rc3-git5

-------------------------------------------------------------------
Tue Mar  4 15:19:22 CET 2008 - olh@suse.de

- use suffix -ps3 for PS3 kernel, it is only used in otheros.bld

-------------------------------------------------------------------
Mon Mar  3 12:37:03 CET 2008 - lmb@suse.de

- rpm/kernel-binary.spec.in: Require udev >= 118.

-------------------------------------------------------------------
Mon Mar  3 11:47:35 CET 2008 - ak@suse.de

- patches.arch/x86-nvidia-timer-quirk: Delete.
  PCI device ID list still not complete and let's have the same
  crap as mainline for now. It would be better to fix the PCI
  ID lists (#302327)

-------------------------------------------------------------------
Sun Mar  2 22:14:06 CET 2008 - olh@suse.de

- add patches.fixes/ibmvstgt-fixes.patch
  fix oops in ibmvstgt init function

-------------------------------------------------------------------
Fri Feb 29 19:55:54 CET 2008 - olh@suse.de

- add patches.arch/ppc-pci-bogus-resources.patch
  fix bogus test for unassigned resources

-------------------------------------------------------------------
Thu Feb 28 16:20:06 CET 2008 - olh@suse.de

- disable CONFIG_CRYPTO_DEV_HIFN_795X on ppc32 due to __divdi3 usage
- update patches.kernel.org/powerpc-needs-uboot
  disable mkimage call in arch/powerpc/boot/wrapper

-------------------------------------------------------------------
Thu Feb 28 12:43:16 CET 2008 - olh@suse.de

- update patches.kernel.org/fixed-phy-select
  add dependency on libphy=y

-------------------------------------------------------------------
Wed Feb 27 22:19:45 CET 2008 - jdelvare@suse.de

- patches.fixes/acpi-fix-double-log-level.patch: ACPI: Fix a
  duplicate log level.

-------------------------------------------------------------------
Wed Feb 27 17:10:04 CET 2008 - trenn@suse.de

- patches.fixes/acpi_force-fan-active.patch: Delete.

-------------------------------------------------------------------
Tue Feb 26 21:57:45 CET 2008 - sdietrich@suse.de

- remove obsolete adaptive-locks patches
  patches.rt/rtmutex-adaptive-locks.patch: Delete.
  patches.rt/rtmutex-adjust-pi_lock-usage-in-wakeup.patch: Delete.
  patches.rt/rtmutex-optimize-wakeup.patch: Delete.
  patches.rt/rtmutex-rearrange.patch: Delete.
  patches.rt/rtmutex-remove-extra-try.patch: Delete.
  patches.rt/rtmutex-adaptive-mutexes.patch: Delete.
  patches.rt/rtmutex-adaptive-timeout.patch: Delete.
  patches.rt/rtmutex-lateral-steal.patch: Delete.
  patches.rt/rtmutex-lateral-steal-sysctl.patch: Delete.

-------------------------------------------------------------------
Tue Feb 26 13:37:05 CET 2008 - sassmann@suse.de

- remove patches included upstream
  patches.arch/ppc-ps3-gelic-cleanup.patch
  patches.arch/ppc-ps3-gelic-endianness.patch
  patches.arch/ppc-ps3-gelic-ethernet-linkstatus.patch
  patches.arch/ppc-ps3-gelic-fix-fallback.diff
  patches.arch/ppc-ps3-gelic-multiple-interface.patch
  patches.arch/ppc-ps3-gelic-remove-duplicate-ethtool-handlers.patch
  patches.arch/ppc-ps3-gelic-wireless-v2.patch

-------------------------------------------------------------------
Tue Feb 26 00:53:25 CET 2008 - jeffm@suse.de

- Update config files: Disabled CONFIG_INPUT_YEALINK per an old
  request from AJ.

-------------------------------------------------------------------
Tue Feb 26 00:38:27 CET 2008 - jeffm@suse.de

- Update to 2.6.25-rc3.

-------------------------------------------------------------------
Sun Feb 24 09:48:20 CET 2008 - sdietrich@suse.de

- patches.rt/0001-sched-count-of-queued-RT-tasks.patch: Delete.
- patches.rt/0002-sched-track-highest-prio-task-queued.patch:
  Delete.
- patches.rt/0003-sched-add-RT-task-pushing.patch: Delete.
- patches.rt/0004-sched-add-rt-overload-tracking.patch: Delete.
- patches.rt/0005-sched-pull-RT-tasks-from-overloaded-runqueues.patch:
  Delete.
- patches.rt/0006-sched-push-RT-tasks-from-overloaded-CPUs.patch:
  Delete.
- patches.rt/0007-sched-disable-standard-balancer-for-RT-tasks.patch:
  Delete.
- patches.rt/0008-sched-add-RT-balance-cpu-weight.patch: Delete.
- patches.rt/0009-sched-clean-up-this_rq-use-in-kernel-sched_rt.c.patch:
  Delete.
- patches.rt/0010-sched-de-SCHED_OTHER-ize-the-RT-path.patch:
  Delete.
- patches.rt/0011-sched-break-out-search-for-RT-tasks.patch:
  Delete.
- patches.rt/0012-sched-RT-balancing-include-current-CPU.patch:
  Delete.
- patches.rt/0013-sched-pre-route-RT-tasks-on-wakeup.patch:
  Delete.
- patches.rt/0014-sched-optimize-RT-affinity.patch: Delete.
- patches.rt/0015-sched-wake-balance-fixes.patch: Delete.
- patches.rt/0016-sched-RT-balance-avoid-overloading.patch:
  Delete.
- patches.rt/0017-sched-break-out-early-if-RT-task-cannot-be-migrated.patch:
  Delete.
- patches.rt/0018-sched-RT-balance-optimize.patch: Delete.
- patches.rt/0019-sched-RT-balance-optimize-cpu-search.patch:
  Delete.
- patches.rt/0020-sched-RT-balance-on-new-task.patch: Delete.
- patches.rt/0021-sched-clean-up-pick_next_highest_task_rt.patch:
  Delete.
- patches.rt/0022-sched-clean-up-find_lock_lowest_rq.patch:
  Delete.
- patches.rt/0023-sched-clean-up-overlong-line-in-kernel-sched_debug.patch:
  Delete.
- patches.rt/0024-sched-clean-up-kernel-sched_rt.c.patch: Delete.
- patches.rt/0025-sched-remove-rt_overload.patch: Delete.
- patches.rt/0026-sched-remove-leftover-debugging.patch: Delete.
- patches.rt/0027-sched-clean-up-pull_rt_task.patch: Delete.
- patches.rt/0028-sched-clean-up-schedule_balance_rt.patch:
  Delete.
- patches.rt/0029-sched-add-sched-domain-roots.patch: Delete.
- patches.rt/0030-sched-update-root-domain-spans-upon-departure.patch:
  Delete.
- patches.rt/0031-Subject-SCHED-Only-balance-our-RT-tasks-within-ou.patch:
  Delete.
- patches.rt/0032-sched-fix-sched_rt.c-join-leave_domain.patch:
  Delete.
- patches.rt/0033-sched-remove-unused-JIFFIES_TO_NS-macro.patch:
  Delete.
- patches.rt/0034-sched-style-cleanup-2.patch: Delete.
- patches.rt/0035-sched-add-credits-for-RT-balancing-improvements.patch:
  Delete.
- patches.rt/0036-sched-reactivate-fork-balancing.patch: Delete.
- patches.rt/0037-sched-whitespace-cleanups-in-topology.h.patch:
  Delete.
- patches.rt/0038-sched-no-need-for-affine-wakeup-balancing-in.patch:
  Delete.
- patches.rt/0039-sched-get-rid-of-new_cpu-in-try_to_wake_up.patch:
  Delete.
- patches.rt/0040-sched-remove-do_div-from-__sched_slice.patch:
  Delete.
- patches.rt/0041-sched-RT-balance-replace-hooks-with-pre-post-sched.patch:
  Delete.
- patches.rt/0042-sched-RT-balance-add-new-methods-to-sched_class.patch:
  Delete.
- patches.rt/0043-sched-RT-balance-only-adjust-overload-state-when-c.patch:
  Delete.
- patches.rt/0044-sched-remove-some-old-cpuset-logic.patch:
  Delete.

- Remove scheduler patches already upstream in 2.6.25-rc1

-------------------------------------------------------------------
Sat Feb 23 22:14:54 CET 2008 - jeffm@suse.de

- patches.kernel.org/libertas-section-conflict: libertas: fix
  section conflict.

-------------------------------------------------------------------
Sat Feb 23 19:45:26 CET 2008 - jeffm@suse.de

- Enabled patches.kernel.org/ps3-lpm-include

-------------------------------------------------------------------
Sat Feb 23 19:45:22 CET 2008 - jeffm@suse.de

- patches.kernel.org/spu_profiler-include: powerpc: spu_profiler
  build fix.

-------------------------------------------------------------------
Sat Feb 23 18:36:49 CET 2008 - jeffm@suse.de

- patches.kernel.org/ps3-lpm-include: ps3: lpm build fix.

-------------------------------------------------------------------
Sat Feb 23 18:25:06 CET 2008 - jeffm@suse.de

- patches.kernel.org/fixed-phy-select: powerpc: FSL_SOC requires
  FIXED_PHY.
- patches.kernel.org/lguest-fixups: lguest: Fix asm-offsets_32
  with correct config option.

-------------------------------------------------------------------
Sat Feb 23 07:51:44 CET 2008 - jeffm@suse.de

- Build fixes for ia64 and i386.

-------------------------------------------------------------------
Sat Feb 23 00:15:46 CET 2008 - jeffm@suse.de

- Update to 2.6.25-rc2-git6.
  - Removed:
    - patches.arch/ppc-pegasos-pata_via-fixup.patch: Delete.
    - patches.arch/ppc-pegasos-console-autodetection.patch: Delete.
    - patches.arch/ppc-ps3-make-dev_id-and-bus_id-u64.diff: Delete.
    - patches.arch/acpi_autoload_bay.patch: Delete.
    - patches.arch/small-acpica-extension-to-be-able-to-store-the-name-of.patch:
      Delete.
    - patches.arch/export-acpi_check_resource_conflict.patch: Delete.
    - patches.drivers/early-firewire.diff: Delete.
    - patches.drivers/scsi-throttle-SG_DXFER_TO_FROM_DEV-warning-better:
      Delete.
    - patches.drivers/libata-implement-force-parameter: Delete.
    - patches.drivers/igb-1.0.8-k2: Delete.
    - patches.drivers/always-announce-new-usb-devices.patch: Delete.
    - patches.drivers/nozomi.patch: Delete.
    - patches.drivers/libata-quirk_amd_ide_mode: Delete.
    - patches.fixes/acpi_autoload_baydock.patch: Delete.
    - patches.fixes/bluetooth_hci_dev_put.patch: Delete.
    - patches.fixes/bluetooth_hci_conn_childs.patch: Delete.
    - patches.fixes/mac80211-fix-hw-scan1.patch: Delete.
    - patches.fixes/mac80211-fix-hw-scan2.patch: Delete.
    - patches.fixes/libiscsi-missing-semicolon.diff: Delete.
    - patches.fixes/pci-quirk-enable-smbus-on-hp-xw4100.patch: Delete.
    - patches.kernel.org/patch-2.6.24.1: Delete.
    - patches.suse/acpi_dsdt_ssdt_initrd_initramfs.patch: Delete.
    - patches.suse/squashfs.patch.fixup: Delete.
    - patches.suse/aslr-pie-executable-randomization.patch: Delete.
    - patches.suse/aslr-i386-and-x86_64-randomize-brk.patch: Delete.
  - Xen and RT currently disabled.
  - SquashFS may not work.

-------------------------------------------------------------------
Fri Feb 22 21:10:57 CET 2008 - jeffm@suse.de

- scripts/embargo-filter: fixed and renabled check

-------------------------------------------------------------------
Fri Feb 22 18:34:18 CET 2008 - sdietrich@suse.de

- embargoed-patches: eliminate embargoed patches abuse.

-------------------------------------------------------------------
Fri Feb 22 16:48:37 CET 2008 - jeffm@suse.de

- scripts/embargo-filter: Disable check for non-existant patches.

-------------------------------------------------------------------
Fri Feb 22 15:27:05 CET 2008 - schwab@suse.de

- Update kdb patches.

-------------------------------------------------------------------
Fri Feb 22 13:10:33 CET 2008 - jbeulich@novell.com

- config/i386/xenpae: Rename to config/i386/xen.
- config.conf: Delete i386/xenpae.

-------------------------------------------------------------------
Thu Feb 21 16:41:27 CET 2008 - sdietrich@suse.de

- Update config files: update RT options for adaptive RT locks

-------------------------------------------------------------------
Thu Feb 21 15:30:06 CET 2008 - sdietrich@suse.de

- patches.rt/rtmutex-adaptive-mutexes.patch: cleanup.
- patches.rt/rtmutex-adaptive-timeout.patch: cleanup.
- patches.rt/rtmutex-lateral-steal-sysctl.patch: sysctl for
  runtime-control of lateral mutex stealing.

-------------------------------------------------------------------
Thu Feb 21 09:17:38 CET 2008 - jbeulich@novell.com

- Update Xen patches to c/s 425.
- patches.xen/sfc-network-driver: Solarflare: Standard network driver
  (disabled until status clarified).
- patches.xen/sfc-resource-driver: Solarflare: Resource driver
  (disabled until status clarified).
- Update Xen config files.

-------------------------------------------------------------------
Wed Feb 20 20:56:32 CET 2008 - ghaskins@suse.de

- adaptive-locking v20

-------------------------------------------------------------------
Wed Feb 20 20:36:00 CET 2008 - ghaskins@suse.de

- adaptive-locking v19

-------------------------------------------------------------------
Wed Feb 20 19:22:20 CET 2008 - jeffm@suse.de

- Update config files for dmraid45.

-------------------------------------------------------------------
Wed Feb 20 13:57:56 CET 2008 - bwalle@suse.de

- rpm/kernel-binary.spec.in: add PAGESIZE detection for
  makedumpfile.config from the .config file also for PPC64

-------------------------------------------------------------------
Wed Feb 20 13:17:21 CET 2008 - fseidel@suse.de

- patches.fixes/bluetooth_hci_dev_put.patch,
  patches.fixes/bluetooth_hci_conn_childs.patch,
  patches.fixes/bluetooth_hci_unregister_sysfs.patch:
  fix kernel crash after removing bluetooth adapter (bnc 359546)

-------------------------------------------------------------------
Tue Feb 19 21:55:32 CET 2008 - jeffm@suse.de

- patches.suse/dm-raid45-2.6.24-20080602a.patch: DMRAID45 module.

-------------------------------------------------------------------
Fri Feb 15 19:24:24 CET 2008 - sdietrich@suse.de

- Update to latest patch set:
- patches.rt/rearrange_rtspinlock_sleep:
  [PATCH 02/10] rearrange rtspinlock sleep
- patches.rt/optimize_rtspinlock_wakeup:
  [PATCH 03/10] optimize rtspinlock wakeup
- patches.rt/adaptive_RT_spinlock_support:
  [PATCH 04/10] Adaptive RT spinlock support
- patches.rt/add_timeout_mechanism: [PATCH 05/10]
  add a loop counter based timeoutmechanism
- patches.rt/adaptive_mutexes: [PATCH 06/10] adaptive mutexes
- patches.rt/adjust_pi_lock_usage_in_wakeup:
  [PATCH 07/10] Adjust pi_lock usage in wakeup
- patches.rt/optimize_printk_fastpath: [PATCH 08/10]
  optimize the !printk fastpath throughthe lock acquisition
- patches.rt/remove_extra_call_try_to_take_lock:
  [PATCH 09/10] remove the extra call to try_to_take_lock
- patches.rt/lateral_lock_steal: [PATCH 10/10] allow
  rt-mutex lock-stealing toinclude lateral priority

-------------------------------------------------------------------
Fri Feb 15 19:04:25 CET 2008 - sdietrich@suse.de

- embargoed-patches: (embargo development RT throughput patches)
- Update config files (RT config options)
- patches.rt/optimize_rtspinlock_wakeup: optimize rtspinlock
  wakeup.
- patches.rt/adaptive_RT_spinlock_support: Adaptive RT spinlock
  support.
- patches.rt/add_timeout_mechanism: add
  a loop counter based timeout mechanism
- patches.rt/adaptive_mutexes: adaptive mutexes
- patches.rt/adjust_pi_lock_usage_in_wakeup:
  Adjust pi_lock usage in wakeup
- patches.rt/optimize_printk_fastpath: optimize
  the !printk fastpath through the lockacquisition
- patches.rt/remove_extra_call_try_to_take_lock:
  remove the extra call to try_to_take_lock
- patches.rt/lateral_lock_steal: allow rt-mutex
  lock-stealing to include lateralpriority
- patches.rt/rearrange_rtspinlock_sleep: cleanup rtspinlock sleep

-------------------------------------------------------------------
Thu Feb 14 17:18:40 CET 2008 - jeffm@suse.de

- Removed unused OCFS2 patches.

-------------------------------------------------------------------
Thu Feb 14 16:10:31 CET 2008 - jeffm@suse.de

- Removed old commented out ocfs2 patchset.

-------------------------------------------------------------------
Thu Feb 14 03:10:06 CET 2008 - teheo@suse.de

- patches.drivers/libata-quirk_amd_ide_mode: PCI: modify SATA
  IDE mode quirk (345124).

-------------------------------------------------------------------
Wed Feb 13 22:50:44 CET 2008 - jeffm@suse.de

- patches.suse/ocfs2-03-split-disk-heartbeat-out.diff: Fixed
  section conflict.

-------------------------------------------------------------------
Wed Feb 13 21:59:37 CET 2008 - jeffm@suse.de

- Update config files.

-------------------------------------------------------------------
Wed Feb 13 21:47:43 CET 2008 - jeffm@suse.de

- Merged and re-enabled OCFS2 userspace clustering

-------------------------------------------------------------------
Wed Feb 13 10:41:01 CET 2008 - jdelvare@suse.de

- config/*: Don't build i2c algorithm drivers that we do not use.
- supported.conf: Drop i2c-elektor and i2c-algo-pcf, we don't ship
  them.

-------------------------------------------------------------------
Tue Feb 12 01:59:51 CET 2008 - teheo@suse.de

Build fix for section mismatch check.

- patches.drivers/libata-implement-force-parameter: libata:
  implement libata.force module parameter (337610).

-------------------------------------------------------------------
Mon Feb 11 08:50:40 CET 2008 - teheo@suse.de

- patches.drivers/libata-force-cable-type: Delete.
- patches.drivers/libata-implement-force-parameter: libata:
  implement libata.force module parameter (337610).

-------------------------------------------------------------------
Fri Feb  8 22:07:58 CET 2008 - gregkh@suse.de

- Update to 2.6.24.1
  - fixes CVE-2008-0007, CVE-2008-0009, CVE-2008-0010
  - lots of USB device ids updated
  - lots of other bugfixes
  - removed patches.fixes/bootstrap-memoryless-node.patch as it is now
    contained within.

-------------------------------------------------------------------
Fri Feb  8 18:41:55 CET 2008 - gregkh@suse.de

- Move ipv6-no-autoconf to xen directory as it is a Xen bugfix

-------------------------------------------------------------------
Fri Feb  8 18:33:31 CET 2008 - bwalle@suse.de

- patches.arch/ppc-fix-prpmc2800: remove patch since it's not needed
  with current binutils any more

-------------------------------------------------------------------
Fri Feb  8 18:32:21 CET 2008 - bwalle@suse.de

- patches.drivers/igb-2007-12-11: Delete.
- patches.drivers/igb-1.0.8-k2: Update to latest version which is
  also upstream now in the 2.6.25 tree.

-------------------------------------------------------------------
Fri Feb  8 18:10:48 CET 2008 - gregkh@suse.de

- Remove NO_BRP_NOEXECSTACK from the .spec files as it is obsolete
  and doesn't do anything anymore.

-------------------------------------------------------------------
Fri Feb  8 15:57:31 CET 2008 - jbeulich@novell.com

- patches.xen/xen3-auto-common.diff,
  patches.xen/xen3-patch-2.6.23: fix merge mistake.

-------------------------------------------------------------------
Fri Feb  8 11:54:11 CET 2008 - jbenc@suse.cz

- Update config files: disabled CONFIG_BCM43XX.

-------------------------------------------------------------------
Wed Feb  6 19:01:22 CET 2008 - jeffm@suse.de

- patches.apparmor/vfs-mkdir.diff: Added missing case in
  kernel/cgroup.c

-------------------------------------------------------------------
Wed Feb  6 17:30:21 CET 2008 - fseidel@suse.de

- updated patches.drivers/nozomi.patch: mainline info

-------------------------------------------------------------------
Wed Feb  6 11:59:23 CET 2008 - sdietrich@suse.de

- Update config files: RT@1KHz, sched groups & cpusets enabled.

-------------------------------------------------------------------
Wed Feb  6 09:45:37 CET 2008 - olh@suse.de

- enable bnx2 on ppc64 (bnc 359114 - LTC42106)

-------------------------------------------------------------------
Wed Feb  6 00:25:53 CET 2008 - gregkh@suse.de

- remove unused lockd patches:
  - patches.suse/lockd-switchable-statd
  - patches.suse/lockd-kernel-statd
  - patches.suse/lockd-suse-config
  - patches.suse/lockd-max-hosts-dynamic

-------------------------------------------------------------------
Tue Feb  5 23:42:17 CET 2008 - oneukum@suse.de

- patches.suse/usb_printer_no_auto.diff: Delete.
  Obsoleted by mainline change

-------------------------------------------------------------------
Tue Feb  5 07:39:47 CET 2008 - gregkh@suse.de

- Enable CONFIG_TASK_IO_ACCOUNTING (bnc 356547) for RT kernels

-------------------------------------------------------------------
Tue Feb  5 00:40:11 CET 2008 - gregkh@suse.de

- Enable CONFIG_TASK_IO_ACCOUNTING (bnc 356547)

-------------------------------------------------------------------
Thu Jan 31 18:55:04 CET 2008 - sdietrich@suse.de

- patches.rt/megasas_IRQF_NODELAY.patch: Convert megaraid sas
  IRQ to non-threaded IRQ.
- patches.rt/version.patch: Delete (unused).

-------------------------------------------------------------------
Thu Jan 31 15:26:24 CET 2008 - jbenc@suse.cz

- patches.fixes/mac80211-fix-hw-scan1.patch,
  patches.fixes/mac80211-fix-hw-scan2.patch: mac80211: hardware
  scan rework (bnc#307050).

-------------------------------------------------------------------
Thu Jan 31 07:55:15 CET 2008 - sdietrich@suse.de

- Remove a legacy tweak carried over from the 10.3 Kernel,
  enable the affinity load-balancing sysctl.

-------------------------------------------------------------------
Wed Jan 30 04:53:53 CET 2008 - sdietrich@suse.de

- patches.rt/x86-ticket-lock.patch: FIFO ticket lock spinlocks
  for x86 (RT).
- patches.rt/rt-mutex-i386.patch: Resolve conflicts.

-------------------------------------------------------------------
Tue Jan 29 10:50:27 CET 2008 - olh@suse.de

- really skip kernel-ps3 in suse_kernel_module_package rpm macro

-------------------------------------------------------------------
Tue Jan 29 09:15:24 CET 2008 - jbeulich@novell.com

- Update Xen patches to 2.6.24 final and c/s 399.
- patches.xen/xen3-seccomp-disable-tsc-option: [PATCH seccomp:
  make tsc disabling optional (191123).

-------------------------------------------------------------------
Sat Jan 26 13:02:54 CET 2008 - sdietrich@suse.de

- Linux-RT 2.6.24-rt1 (many patches in patches.rt refreshed).
- patches.rt/series: Delete (unused).

-------------------------------------------------------------------
Sat Jan 26 10:53:48 CET 2008 - olh@suse.de

- update patches.arch/ppc-efika-modalias.patch
  use struct device_attribute to fix oops on boot

-------------------------------------------------------------------
Fri Jan 25 23:33:07 CET 2008 - jeffm@suse.de

- scripts/sequence-patch.sh: Updated to include $EXTRA_SYMBOLS in
  $PATCH_DIR (e.g.: --symbol=RT creates linux-2.6.24-RT)

-------------------------------------------------------------------
Fri Jan 25 18:03:54 CET 2008 - jeffm@suse.de

- patches.rt/rcu-new-1.patch: Updated context against 2.6.24.

-------------------------------------------------------------------
Fri Jan 25 17:40:39 CET 2008 - olh@suse.de

- add patches.fixes/bootstrap-memoryless-node.patch
  slab: fix bootstrap on memoryless node

-------------------------------------------------------------------
Fri Jan 25 01:58:43 CET 2008 - gregkh@suse.de

- refresh allmost all patches to apply cleanly and have a proper
  diffstat (except for the xen patches, they were left alone...)

-------------------------------------------------------------------
Fri Jan 25 01:48:56 CET 2008 - gregkh@suse.de

- Update to 2.6.24

-------------------------------------------------------------------
Thu Jan 24 22:55:26 CET 2008 - olh@suse.de

- always skip kernel-ps3 in suse_kernel_module_package rpm macro

-------------------------------------------------------------------
Thu Jan 24 16:33:25 CET 2008 - sdietrich@suse.de

- Update config files: set SYSFS_DEPRECATED for reverse 
  compatibility with SLERT

-------------------------------------------------------------------
Tue Jan 22 15:43:40 CET 2008 - olh@suse.de

- update patches.arch/ppc-efika-modalias.patch
  simplify patch

-------------------------------------------------------------------
Tue Jan 22 13:05:36 CET 2008 - agruen@suse.de

- patches.rpmify/cloneconfig.diff: Adjust to upstream i386 + x86_64
  merge (347712).

-------------------------------------------------------------------
Tue Jan 22 09:37:13 CET 2008 - sassmann@suse.de

- add defconfig for ps3 kernel
- add entry for ps3 defconfig in config.conf
- add support for kernels without loadable modules to rpm/kernel-binary.spec.in
- include ps3 target in scripts/tar-up_and_run_mbuild.sh

-------------------------------------------------------------------
Mon Jan 21 22:46:59 CET 2008 - sdietrich@suse.de

- Update config files (RT)

-------------------------------------------------------------------
Mon Jan 21 14:48:45 CET 2008 - sdietrich@suse.de

- Linux-RT 2.6.24-rc8-rt1

-------------------------------------------------------------------
Mon Jan 21 10:45:35 CET 2008 - olh@suse.de

- add patches.arch/ppc-pegasos-pata_via-fixup.patch
  call chrp_pci_fixup_vt8231_ata() later to allow pata_via usage

-------------------------------------------------------------------
Mon Jan 21 08:48:02 CET 2008 - aj@suse.de

- Remove unused config/s390/rt.

-------------------------------------------------------------------
Fri Jan 18 23:30:24 CET 2008 - jeffm@suse.de

- patches.rt/irq-flags-unsigned-long.patch: Delete.

-------------------------------------------------------------------
Fri Jan 18 23:21:31 CET 2008 - jeffm@suse.de

- Update to 2.6.24-rc8-git2.

-------------------------------------------------------------------
Fri Jan 18 17:14:28 CET 2008 - jeffm@suse.de

- Enabled 2.6.24-rc8-git1.

-------------------------------------------------------------------
Fri Jan 18 13:40:29 CET 2008 - jbenc@suse.cz

- patches.fixes/rt2x00-remove-duplicate-id.patch: Delete. The patch
  is not correct, there exist two cards with different chipsets but
  the same USB ID.

-------------------------------------------------------------------
Fri Jan 18 11:56:54 CET 2008 - jbenc@suse.cz

- patches.fixes/rt2x00-remove-duplicate-id.patch: rt2x00: remove
  duplicate USB ID (350956).

-------------------------------------------------------------------
Fri Jan 18 10:49:25 CET 2008 - olh@suse.de

- sync powerpc vanilla with default .config to enable libata

-------------------------------------------------------------------
Fri Jan 18 10:19:43 CET 2008 - olh@suse.de

- add patches.arch/ppc-pegasos-mv643xx_eth-modalias.patch
  provide module alias platform:mv643xx_eth

-------------------------------------------------------------------
Thu Jan 17 19:28:39 CET 2008 - jeffm@suse.de

- Update to 2.6.24-rc8-git1.

-------------------------------------------------------------------
Wed Jan 16 17:36:48 CET 2008 - jeffm@suse.de

- Update to 2.6.24-rc8.

-------------------------------------------------------------------
Sun Jan 13 16:48:14 CET 2008 - jeffm@suse.de

- Update to 2.6.24-rc7-git5.

-------------------------------------------------------------------
Fri Jan 11 20:34:52 CET 2008 - jeffm@suse.de

- Update to 2.6.24-rc7-git3.

-------------------------------------------------------------------
Fri Jan 11 12:33:26 CET 2008 - jbeulich@novell.com

- Update Xen patches to c/s 372 and 2.6.24-rc7.
- patches.xen/xen3-aux-at_vector_size.patch: Delete.
- Update Xen config files.

-------------------------------------------------------------------
Thu Jan 10 11:53:37 CET 2008 - olh@suse.de

- update patches.arch/ppc-efika-ethernet-phy.patch
  move Forth code to fixup_device_tree_efika

-------------------------------------------------------------------
Wed Jan  9 17:52:44 CET 2008 - schwab@suse.de

- Fix debug package build.

-------------------------------------------------------------------
Wed Jan  9 17:43:26 CET 2008 - oneukum@suse.de

- Update config files. CONFIG_USB_SUSPEND default

-------------------------------------------------------------------
Wed Jan  9 17:05:00 CET 2008 - schwab@suse.de

- Update kdb patches.

-------------------------------------------------------------------
Wed Jan  9 13:46:22 CET 2008 - jbeulich@novell.com

- patches.suse/stack-unwind: Another try...

-------------------------------------------------------------------
Wed Jan  9 13:37:17 CET 2008 - jeffm@suse.de

- Update config files: Enabled CONFIG_SCSI_SAS_ATA. (346990)

-------------------------------------------------------------------
Wed Jan  9 11:36:44 CET 2008 - jbeulich@novell.com

- patches.suse/stack-unwind: Fix CONFIG_FRAME_POINTER build.

-------------------------------------------------------------------
Wed Jan  9 09:49:45 CET 2008 - jbeulich@novell.com

- patches.suse/stack-unwind: DWARF2 EH-frame based stack
  unwinding.
- patches.xen/xen3-stack-unwind: DWARF2 EH-frame based stack
  unwinding.
- Update config files.

-------------------------------------------------------------------
Tue Jan  8 21:29:36 CET 2008 - jeffm@suse.de

- patches.fixes/seccomp-disable-tsc-option: Fixed so it only applies
  to i386, and updated config files.

-------------------------------------------------------------------
Tue Jan  8 21:23:05 CET 2008 - jeffm@suse.de

- patches.fixes/seccomp-disable-tsc-option: [PATCH] seccomp:
  make tsc disabling optional (191123).

-------------------------------------------------------------------
Tue Jan  8 16:50:53 CET 2008 - olh@suse.de

- add patches.arch/ppc-efika-ethernet-phy.patch
  drop patches.arch/ppc-efika-bestcomm-ethernet.patch
  provide phy-handle property for fec_mpc52xx (347234)

-------------------------------------------------------------------
Tue Jan  8 14:18:29 CET 2008 - teheo@suse.de

- patches.drivers/libata-force-cable-type: libata: implement
  libata.force_cbl parameter (337610).

-------------------------------------------------------------------
Mon Jan  7 16:47:31 CET 2008 - jeffm@suse.de

- Update to 2.6.24-rc7.

-------------------------------------------------------------------
Mon Jan  7 10:30:30 CET 2008 - teheo@suse.de

- patches.drivers/libata-sata_nv-disable-ADMA: sata_nv: disable
  ADMA by default (346508).

-------------------------------------------------------------------
Mon Jan  7 10:11:12 CET 2008 - teheo@suse.de

Bug 347708.  port_info for vmw was being assigned to the wrong index.

- patches.drivers/libata-ata_piix-vmw-ign-DMA-err: ata_piix:
  ignore ATA_DMA_ERR on vmware ich4 (258256).

-------------------------------------------------------------------
Mon Jan  7 09:39:36 CET 2008 - teheo@suse.de

As the rest of kernel has caught up now, this one is no longer
necessary.

- patches.drivers/libata-fix-up-build-after-upstream-update.patch:
  Delete.

-------------------------------------------------------------------
Mon Jan  7 09:36:48 CET 2008 - teheo@suse.de

- patches.drivers/libata-fix-up-build-after-upstream-update.patch:
  Delete.
- patches.drivers/libata-ata_piix-vmw-ign-DMA-err: ata_piix:
  ignore ATA_DMA_ERR on vmware ich4 (258256).

-------------------------------------------------------------------
Fri Jan  4 17:09:31 CET 2008 - jeffm@suse.de

- Update config files for -vanilla.

-------------------------------------------------------------------
Fri Jan  4 16:49:44 CET 2008 - jeffm@suse.de

- patches.rt/timer-freq-tweaks.patch: Adjusted context.

-------------------------------------------------------------------
Fri Jan  4 16:49:21 CET 2008 - jeffm@suse.de

- Update config files.

-------------------------------------------------------------------
Fri Jan  4 16:37:59 CET 2008 - jeffm@suse.de

- Update to 2.6.24-rc6-git11.

-------------------------------------------------------------------
Wed Jan  2 17:03:25 CET 2008 - jblunck@suse.de

- rpm/kernel-binary.spec.in: Copy debug sources to a proper location.

-------------------------------------------------------------------
Tue Jan  1 22:14:32 CET 2008 - jeffm@suse.de

- Update to 2.6.24-rc6-git7.

-------------------------------------------------------------------
Tue Jan  1 22:11:46 CET 2008 - jeffm@suse.de

- scripts/run_oldconfig.sh: Removed RT symbol from EXTRA_SYMBOLS.
  We add it manually when building the patch list. This allows
  the script to work with the RT kernel without having to remove
  all the other configs from config.conf first.

<|MERGE_RESOLUTION|>--- conflicted
+++ resolved
@@ -1,5 +1,10 @@
 -------------------------------------------------------------------
-<<<<<<< HEAD
+Fri Nov  7 08:26:35 CET 2008 - gregkh@suse.de
+
+- patches.kernel.org/net-fix-recursive-descent-in-__scm_destroy.patch:
+  net: Fix recursive descent in __scm_destroy()..
+
+-------------------------------------------------------------------
 Fri Nov  7 08:07:10 CET 2008 - olh@suse.de
 
 - remove patches.arch/ppc64-rpanote-relocate-firmware.patch
@@ -11,12 +16,6 @@
 - patches.drivers/cxgb3-get_drvinfo-deadlock.patch: RDMA/cxgb3:
   deadlock in iw_cxgb3 can cause hang when configuring
   interface. (bnc#430998).
-=======
-Fri Nov  7 08:26:35 CET 2008 - gregkh@suse.de
-
-- patches.kernel.org/net-fix-recursive-descent-in-__scm_destroy.patch:
-  net: Fix recursive descent in __scm_destroy()..
->>>>>>> bbf8d165
 
 -------------------------------------------------------------------
 Fri Nov  7 06:32:54 CET 2008 - gregkh@suse.de
@@ -152,7 +151,7 @@
   (bnc#417299)
 
 -------------------------------------------------------------------
-Thu Nov  6 01:54:26 CET 2008 - <gregkh@suse.de>
+Thu Nov  6 01:54:26 CET 2008 - gregkh@suse.de
 
 - patches.suse/file-capabilities-add-no_file_caps-switch.patch:
   file capabilities: add no_file_caps switch (v4).
