-------------------------------------------------------------------
<<<<<<< HEAD
Fri Nov 27 14:57:47 CET 2009 - jbenc@suse.cz

- patches.suse/panic-on-io-nmi-SLE11-user-space-api.patch: API
  fix: X86: sysctl to allow panic on IOCK NMI error (bnc#427979).
- patches.suse/kdb-common: Refresh.
- patches.suse/kdump-dump_after_notifier.patch: Refresh.
=======
Fri Nov 27 15:16:56 CET 2009 - mmarek@suse.cz

- rpm/kernel-binary.spec.in: Abort if supported modules depend on
  unsupported ones.

-------------------------------------------------------------------
Fri Nov 27 15:12:17 CET 2009 - mmarek@suse.cz

- supported.conf: mark cnic as supported (needed by bnx2i).
>>>>>>> b7c9c00f

-------------------------------------------------------------------
Fri Nov 27 13:25:55 CET 2009 - jbohac@suse.cz

- patches.fixes/cpufreq_ondemand_performance_optimise_default_settings.patch:
  CPUFREQ: ondemand: Limit default sampling rate to 300ms
  max. (bnc#464461).

-------------------------------------------------------------------
Fri Nov 27 12:55:35 CET 2009 - trenn@suse.de

- needs_update:
  One I still have to send upstream, but it's nicer error output
  only, SP1 is fine in respect to removing all these, thanks.

-------------------------------------------------------------------
Fri Nov 27 11:54:58 CET 2009 - hare@suse.de

- Update config files: Compile in efivars module for
  x86_64 (FATE#306931).

-------------------------------------------------------------------
Fri Nov 27 11:08:00 CET 2009 - sjayaraman@suse.de

- needs_update:	sjayaraman's patches are either upstream already or
  rebased to SP1.

-------------------------------------------------------------------
Fri Nov 27 11:05:54 CET 2009 - sjayaraman@suse.de

- Update config files: NFS_SWAP=y.

-------------------------------------------------------------------
Fri Nov 27 10:45:38 CET 2009 - sjayaraman@suse.de

- patches.trace/lttng-instrumentation-swap.patch: Refresh and fix
  a build failure with fuzz factor 0.

-------------------------------------------------------------------
Fri Nov 27 09:27:35 CET 2009 - sjayaraman@suse.de

- Rebase Swap-over-NFS(SoN) patches:
- patches.xen/tmem: Refresh to accomodate changes due to SoN patches.
- patches.xen/xen3-auto-common.diff: Refresh to accomodate changes
  due to SoN patches.

-------------------------------------------------------------------
Fri Nov 27 05:53:42 CET 2009 - knikanth@suse.de

- needs_update: Verify knikanth's patches in SLE11 but not in SP1
- patches.fixes/dm-release-map_lock-before-set_disk_ro: Release
  md->map_lock before set_disk_ro  (bnc#556899 bnc#479784).

-------------------------------------------------------------------
Fri Nov 27 03:22:44 CET 2009 - nfbrown@suse.de

- Restore following patches from SLES11 that are still needed for
  SLES11-SP1
- patches.fixes/nfsd-05-sunrpc-cache-allow-thread-to-block-while-waiting-for.patch:
  sunrpc/cache: allow thread to block while waiting for cache
  update. (bnc#498708).
- patches.fixes/nfsd-06-sunrpc-cache-retry-cache-lookups-that-return-ETIMEDO.patch:
  sunrpc/cache: retry cache lookups that return -ETIMEDOUT
  (bnc#498708).
- patches.fixes/nfsd-07-nfsd-idmap-drop-special-request-deferal-in-favour-of.patch:
  nfsd/idmap: drop special request deferal in favour of improved
  default. (bnc#498708).
- patches.fixes/nfsd-09-fix-kabi: Fix kabi breakage in previous
  nfsd patch series (bnc#498708).

-------------------------------------------------------------------
Thu Nov 26 19:12:55 CET 2009 - coly.li@suse.de

- needs_update: remove patches item of coly.li, lmb and mfasheh.
- patches.fixes/dlm-enable-debug.patch: update the patch from SLES11
  to SLES11 SP1 tree.

-------------------------------------------------------------------
Thu Nov 26 15:23:16 CET 2009 - mmarek@suse.cz

- rpm/old-packages.conf: obsolete kernel-kdump on ppc.
- config.conf: delete kdump configs.
- config/ppc/kdump: Delete.
- config/ppc64/kdump: Delete.

-------------------------------------------------------------------
Thu Nov 26 17:00:15 CET 2009 - jslaby@suse.cz

- patches.fixes/make-note_interrupt-fast.diff: Fix performance
  regression on large IA64 systems (bnc #469589).

-------------------------------------------------------------------
Thu Nov 26 14:47:41 CET 2009 - duwe@suse.de

- patches.arch/ppc-extended_h_cede-Export_memory_sysdev_class:
  Refresh. Fix "typo", memory_sysdev_class should be exported 
  only to GPL'ed modules.

-------------------------------------------------------------------
Thu Nov 26 12:48:43 CET 2009 - hare@suse.de

Fixup patches for series2git:
- patches.xen/tmem: Refresh.
- patches.xen/xen3-auto-common.diff: Refresh.

-------------------------------------------------------------------
Thu Nov 26 12:41:22 CET 2009 - duwe@suse.de

- config.conf: disable build of ppc kdump flavours
  (FATE#304346)

-------------------------------------------------------------------
Thu Nov 26 12:07:24 CET 2009 - tiwai@suse.de

- patches.drivers/libata-missing-_SDD-is-not-an-error:
  libata-acpi: missing _SDD is not an error (bnc#551942).

-------------------------------------------------------------------
Thu Nov 26 12:00:53 CET 2009 - jbenc@suse.cz

- patches.fixes/mac80211-fix-spurious-delba-handling.patch:
  mac80211: fix spurious delBA handling (bnc#558267,
  CVE-2009-4026, CVE-2009-4027).

-------------------------------------------------------------------
Thu Nov 26 11:58:44 CET 2009 - tiwai@suse.de

- patches.drivers/sky2-add-register-definitions: sky2: add
  register definitions for new chips (bnc#544760).
- patches.drivers/sky2-88E8059-support: sky2: 88E8059 support
  (bnc#544760).
- patches.drivers/sky2-optima-tcp-offload-fix: net: Fix Yukon-2
  Optima TCP offload setup (bnc#544760).
- patches.drivers/sky2-optima-fix-pci-cfg: net: Add missing
  TST_CFG_WRITE bits around sky2_pci_write (bnc#544760).

-------------------------------------------------------------------
Thu Nov 26 03:44:36 CET 2009 - nfbrown@suse.de

- Update config files.
  disable CONFIG_MULTICOE_RAID456 as it is not yet stable.
  Enable CONFIG_ASYNC_TX_DMA for FATE#306368

-------------------------------------------------------------------
Thu Nov 26 00:29:46 CET 2009 - gregkh@suse.de

- clean up patch fuzz

-------------------------------------------------------------------
Thu Nov 26 00:25:25 CET 2009 - gregkh@suse.de

- patches.drivers/via-unichrome-drm-bugfixes.patch: Delete.
  it never went upstream, so we should drop it as well.

-------------------------------------------------------------------
Wed Nov 25 23:48:14 CET 2009 - tonyj@suse.de

- patches.trace/lttng-*: update for 2.6.32
- patches.trace/lttng-instrumentation-timer.patch: Delete.
- patches.xen/tmem: Refresh.
- patches.xen/xen3-auto-common.diff: Refresh.

-------------------------------------------------------------------
Wed Nov 25 23:09:05 CET 2009 - tonyj@suse.de

- patches.fixes/oprofile_bios_ctr.patch: detect oprofile counters
  reserved by bios (FATE#307426).

-------------------------------------------------------------------
Wed Nov 25 03:16:32 CET 2009 - jeffm@suse.com

- patches.fixes/netfilter-remove-pointless-config_nf_ct_acct-warning:
  netfilter: Remove pointless CONFIG_NF_CT_ACCT warning
  (bnc#552033 (and others)).

-------------------------------------------------------------------
Tue Nov 24 19:04:38 CET 2009 - hare@suse.de

- Update config files.
- patches.drivers/mpt-fusion-4.22.00.00-update: Update MPT Fusion
  driver to 4.22.00.00-suse (bnc#556587).
- patches.drivers/mpt-fusion-4.16.00.00-update: Delete.

-------------------------------------------------------------------
Tue Nov 24 17:29:29 CET 2009 - tiwai@suse.de

- patches.drivers/alsa-sp1-hda-17-fix-mute-LED-sync-idt92h383xxx:
  ALSA: hda - Fix mute-LED sync on HP laptops with IDT92HD83xxx
  codecs (bnc#547357).

-------------------------------------------------------------------
Tue Nov 24 13:56:01 CET 2009 - duwe@suse.de

- patches.arch/ppc-extended_h_cede-*: Increase power savings
  by allowing the core to sleep.
  (FATE##307059, bnc#550447)

-------------------------------------------------------------------
Tue Nov 24 08:08:35 CET 2009 - sjayaraman@suse.de

- patches.suse/kconfig-automate-kernel-desktop: automate a few config
  options for kernel-desktop (FATE#305694).

-------------------------------------------------------------------
Tue Nov 24 07:11:22 CET 2009 - agraf@suse.de

- patches.arch/kvm-only-export-selected-pv-ops-feature-structs:
  Update references (bnc#556135, FATE#306453).
- patches.arch/kvm-replace-kvm-io-delay-pv-ops-with-linux-magic:
  Update references (bnc#556135, FATE#306453).
- patches.arch/kvm-split-paravirt-ops-by-functionality: Update
  references (bnc#556135, FATE#306453).
- patches.arch/kvm-split-the-KVM-pv-ops-support-by-feature:
  Update references (bnc#556135, FATE#306453).

-------------------------------------------------------------------
Mon Nov 23 17:41:03 CET 2009 - jeffm@suse.com

- Enabled:
   patches.fixes/enclosure-fix-oops-while-iterating-enclosure_status-array

-------------------------------------------------------------------
Mon Nov 23 15:44:04 CET 2009 - jkosina@suse.de

- patches.arch/x86-crypto-add-ghash-algorithm-test.patch: crypto:
  Add ghash algorithm test before provide to users (FATE#306883,
  bnc#554578).

-------------------------------------------------------------------
Mon Nov 23 14:15:37 CET 2009 - jkosina@suse.de

- patches.arch/x86-crypto-pclmulqdq-accelerated-implementation.patch:
  incorporate "ghash - put proper .data section in place" fix

-------------------------------------------------------------------
Mon Nov 23 08:04:16 CET 2009 - sjayaraman@suse.de

- Update config files.
   - Add new options KERNEL_DESKTOP and DEFAULT_VM_DIRTY_RATIO.
   - Enable KERNEL_DESKTOP for only desktop flavor.

-------------------------------------------------------------------
Mon Nov 23 07:34:49 CET 2009 - sjayaraman@suse.de

- patches.suse/mm-tune-dirty-limits.patch: mm: Make default
  VM dirty ratio configurable to suit different workloads
  (bnc#552883).

-------------------------------------------------------------------
Fri Nov 20 21:04:54 CET 2009 - mmarek@suse.cz

- rpm/kernel-syms.spec.in, rpm/mkspec: build kernel-syms only for
  supported architectures.

-------------------------------------------------------------------
Fri Nov 20 19:08:56 CET 2009 - jeffm@suse.com

- Enabled B43_PHY_LP=y for PHY support on certain b43 chips.

-------------------------------------------------------------------
Fri Nov 20 17:29:45 CET 2009 - mmarek@suse.cz

- patches.suse/export-sync_page_range: Revert "vfs: Remove
  generic_osync_inode() and sync_page_range{_nolock}()"
  (bnc#557231).

-------------------------------------------------------------------
Fri Nov 20 17:26:01 CET 2009 - jbeulich@novell.com

- patches.suse/init-move-populate_rootfs-back-to-start_kernel:
  Fix a bad-pointer warning.

-------------------------------------------------------------------
Fri Nov 20 15:07:41 CET 2009 - agruen@suse.de

- rpm/macros.kernel-source: Add kernel_module_package_moddir()
  macro for cross-distro compatibility (FATE 305225).

-------------------------------------------------------------------
Fri Nov 20 15:02:22 CET 2009 - jslaby@suse.cz

- patches.suse/rlim-0001-SECURITY-selinux-fix-update_rlimit_cpu-parameter.patch:
  Update references (FATE#305733).
- patches.suse/rlim-0002-SECURITY-add-task_struct-to-setrlimit.patch:
  Update references (FATE#305733).
- patches.suse/rlim-0003-core-add-task_struct-to-update_rlimit_cpu.patch:
  Update references (FATE#305733).
- patches.suse/rlim-0004-sys_setrlimit-make-sure-rlim_max-never-grows.patch:
  Update references (FATE#305733).
- patches.suse/rlim-0005-core-split-sys_setrlimit.patch: Update
  references (FATE#305733).
- patches.suse/rlim-0006-core-allow-setrlimit-to-non-current-tasks.patch:
  Update references (FATE#305733).
- patches.suse/rlim-0007-core-optimize-setrlimit-for-current-task.patch:
  Update references (FATE#305733).
- patches.suse/rlim-0008-FS-proc-make-limits-writable.patch:
  Update references (FATE#305733).
- patches.suse/rlim-0009-core-posix-cpu-timers-cleanup-rlimits-usage.patch:
  Update references (FATE#305733).
- patches.suse/rlim-0010-core-do-security-check-under-task_lock.patch:
  Update references (FATE#305733).
- patches.suse/rlim-0011-resource-add-helpers-for-fetching-rlimits.patch:
  Update references (FATE#305733).
- patches.suse/rlim-0012-IA64-use-helpers-for-rlimits.patch:
  Update references (FATE#305733).
- patches.suse/rlim-0013-PPC-use-helpers-for-rlimits.patch:
  Update references (FATE#305733).
- patches.suse/rlim-0014-S390-use-helpers-for-rlimits.patch:
  Update references (FATE#305733).
- patches.suse/rlim-0015-SPARC-use-helpers-for-rlimits.patch:
  Update references (FATE#305733).
- patches.suse/rlim-0016-X86-use-helpers-for-rlimits.patch:
  Update references (FATE#305733).
- patches.suse/rlim-0017-FS-use-helpers-for-rlimits.patch:
  Update references (FATE#305733).
- patches.suse/rlim-0018-MM-use-helpers-for-rlimits.patch:
  Update references (FATE#305733).
- patches.suse/rlim-0019-core-use-helpers-for-rlimits.patch:
  Update references (FATE#305733).
- patches.suse/rlim-0020-misc-use-helpers-for-rlimits.patch:
  Update references (FATE#305733).
- patches.suse/rlim-0021-core-rename-setrlimit-to-do_setrlimit.patch:
  Update references (FATE#305733).
- patches.suse/rlim-0022-core-implement-getprlimit-and-setprlimit-syscalls.patch:
  Update references (FATE#305733).
- patches.suse/rlim-0023-unistd-add-__NR_-get-set-prlimit-syscall-numbers.patch:
  Update references (FATE#305733).
- patches.suse/rlim-0024-COMPAT-add-get-put_compat_rlimit.patch:
  Update references (FATE#305733).
- patches.suse/rlim-0025-x86-add-ia32-compat-prlimit-syscalls.patch:
  Update references (FATE#305733).

-------------------------------------------------------------------
Fri Nov 20 14:38:38 CET 2009 - jslaby@suse.cz

- Add writable resource limits support
- patches.suse/perfmon2.patch: Refresh.
- patches.suse/rlim-0001-SECURITY-selinux-fix-update_rlimit_cpu-parameter.patch:
  SECURITY: selinux, fix update_rlimit_cpu parameter.
- patches.suse/rlim-0002-SECURITY-add-task_struct-to-setrlimit.patch:
  SECURITY: add task_struct to setrlimit.
- patches.suse/rlim-0003-core-add-task_struct-to-update_rlimit_cpu.patch:
  core: add task_struct to update_rlimit_cpu.
- patches.suse/rlim-0004-sys_setrlimit-make-sure-rlim_max-never-grows.patch:
  sys_setrlimit: make sure ->rlim_max never grows.
- patches.suse/rlim-0005-core-split-sys_setrlimit.patch: core:
  split sys_setrlimit.
- patches.suse/rlim-0006-core-allow-setrlimit-to-non-current-tasks.patch:
  core: allow setrlimit to non-current tasks.
- patches.suse/rlim-0007-core-optimize-setrlimit-for-current-task.patch:
  core: optimize setrlimit for current task.
- patches.suse/rlim-0008-FS-proc-make-limits-writable.patch:
  FS: proc, make limits writable.
- patches.suse/rlim-0009-core-posix-cpu-timers-cleanup-rlimits-usage.patch:
  core: posix-cpu-timers, cleanup rlimits usage.
- patches.suse/rlim-0010-core-do-security-check-under-task_lock.patch:
  core: do security check under task_lock.
- patches.suse/rlim-0011-resource-add-helpers-for-fetching-rlimits.patch:
  resource: add helpers for fetching rlimits.
- patches.suse/rlim-0012-IA64-use-helpers-for-rlimits.patch:
  IA64: use helpers for rlimits.
- patches.suse/rlim-0013-PPC-use-helpers-for-rlimits.patch: PPC:
  use helpers for rlimits.
- patches.suse/rlim-0014-S390-use-helpers-for-rlimits.patch:
  S390: use helpers for rlimits.
- patches.suse/rlim-0015-SPARC-use-helpers-for-rlimits.patch:
  SPARC: use helpers for rlimits.
- patches.suse/rlim-0016-X86-use-helpers-for-rlimits.patch: X86:
  use helpers for rlimits.
- patches.suse/rlim-0017-FS-use-helpers-for-rlimits.patch: FS:
  use helpers for rlimits.
- patches.suse/rlim-0018-MM-use-helpers-for-rlimits.patch: MM:
  use helpers for rlimits.
- patches.suse/rlim-0019-core-use-helpers-for-rlimits.patch:
  core: use helpers for rlimits.
- patches.suse/rlim-0020-misc-use-helpers-for-rlimits.patch:
  misc: use helpers for rlimits.
- patches.suse/rlim-0021-core-rename-setrlimit-to-do_setrlimit.patch:
  core: rename setrlimit to do_setrlimit.
- patches.suse/rlim-0022-core-implement-getprlimit-and-setprlimit-syscalls.patch:
  core: implement getprlimit and setprlimit syscalls.
- patches.suse/rlim-0023-unistd-add-__NR_-get-set-prlimit-syscall-numbers.patch:
  unistd: add __NR_[get|set]prlimit syscall numbers.
- patches.suse/rlim-0024-COMPAT-add-get-put_compat_rlimit.patch:
  COMPAT: add get/put_compat_rlimit.
- patches.suse/rlim-0025-x86-add-ia32-compat-prlimit-syscalls.patch:
  x86: add ia32 compat prlimit syscalls.

-------------------------------------------------------------------
Fri Nov 20 14:11:56 CET 2009 - bphilips@suse.de

- patches.drivers/phy-broadcom-bug-fixes-for-sp1.patch:
  phy/broadcom: bug fixes for SP1 (FATE#307117, bnc#556234).
- patches.drivers/tg3-update-version-to-3.104.patch: tg3: Update
  version to 3.104 (bnc#556234, FATE#307117).

-------------------------------------------------------------------
Fri Nov 20 14:11:26 CET 2009 - bphilips@suse.de

- patches.drivers/phy-broadcom-bug-fixes-for-sp1.patch:
  phy/broadcom: bug fixes for SP1 (FATE#307117, bnc#556234).
- patches.drivers/tg3-update-version-to-3.104.patch: tg3: Update
  version to 3.104 (bnc#556234, FATE#307117).

-------------------------------------------------------------------
Fri Nov 20 13:58:29 CET 2009 - hare@suse.de

- patches.drivers/megaraid-04.12-update: megaraid: Update
  megaraid_sas to version 04.12 (FATE#307125).

-------------------------------------------------------------------
Fri Nov 20 13:41:37 CET 2009 - bphilips@suse.de

- patches.drivers/bnx2-entropy-source.patch: bnx2: entropy source
  (FATE#307517).
- patches.drivers/e1000-entropy-source.patch: Enable e1000 as
  entropy source (disabled by default) (FATE#307517).
- patches.drivers/e1000e-entropy-source.patch: Enable e1000e as
  entropy source (disabled by default) (FATE#307517).
- patches.drivers/igb-entropy-source.patch: Enable igb as entropy
  source (disabled by default) (FATE#307517).
- patches.drivers/ixgbe-entropy-source.patch: Enable ixgbe as
  entropy source (disabled by default) (FATE#307517).
- patches.drivers/tg3-entropy-source.patch: tg3: entropy source
  (FATE#307517).

-------------------------------------------------------------------
Fri Nov 20 13:16:20 CET 2009 - hare@suse.de

- patches.fixes/scsi-fix-bug-with-dma-maps-on-nested-scsi-objects:
  scsi_lib_dma: fix bug with dma maps on nested scsi objects
  (bnc#556595).
- patches.fixes/scsi-introduce-helper-function-for-blocking-eh:
  scsi_transport_fc: Introduce helper function for blocking
  scsi_eh (bnc#556595).
- patches.fixes/scsi-skip-nonscsi-device-for-dma: Delete.

-------------------------------------------------------------------
Fri Nov 20 12:32:48 CET 2009 - hare@suse.de

Whitespace cleanup for series2git:
- patches.arch/s390-message-catalog.diff: Refresh.
- patches.drivers/aacraid-24701-update: Refresh.
- patches.suse/crasher-26.diff: Refresh.
- patches.suse/kdb-common: Refresh.
- patches.suse/kdb-ia64: Refresh.
- patches.suse/kdb-x86: Refresh.
- patches.suse/ocfs2-allocation-resrvations.patch: Refresh.
- patches.suse/perfmon2.patch: Refresh.
- patches.suse/perfmon2_ioctl.patch: Refresh.
- patches.suse/stack-unwind: Refresh.

-------------------------------------------------------------------
Fri Nov 20 12:19:54 CET 2009 - bphilips@suse.de

- patches.drivers/igb-add-support-for-82576NS-SerDes-adapter.patch:
  igb: add support for 82576NS SerDes adapter (FATE#306856).

-------------------------------------------------------------------
Fri Nov 20 09:06:24 CET 2009 - jbeulich@novell.com

- patches.suse/dm-mpath-evaluate-request-result-and-sense:
  Fix for !CONFIG_SCSI (in -ec2).

-------------------------------------------------------------------
Fri Nov 20 05:55:12 CET 2009 - mfasheh@suse.com

- patches.suse/ocfs2-allocation-resrvations.patch: ocfs2:
  allocation reservations (bnc#501563 FATE#307247).

-------------------------------------------------------------------
Fri Nov 20 05:31:32 CET 2009 - jjolly@suse.de

- patches.suse/perfmon2.patch: Refresh.
- patches.arch/x86-self-ptrace.patch: Delete. (bnc#554585,LTC#57794)
- patches.suse/self-ptrace.patch: Delete. (bnc#554585,LTC#57794)

-------------------------------------------------------------------
Fri Nov 20 01:43:27 CET 2009 - jeffm@suse.com

- Update to 2.6.32-rc8.
  - Eliminated 1 patch.

-------------------------------------------------------------------
Fri Nov 20 01:30:46 CET 2009 - jeffm@suse.de

- patches.fixes/enclosure-fix-oops-while-iterating-enclosure_status-array:
  enclosure: fix oops while iterating enclosure_status array
  (bnc#540997).

-------------------------------------------------------------------
Thu Nov 19 20:04:16 CET 2009 - tonyj@suse.de

- Update config files.
- patches.suse/perfmon2.patch: perfmon2 (FATE#303968).
- patches.suse/perfmon2_ioctl.patch: switch to ioctl interface
  for perfmon2.
- patches.suse/perfmon2_noutrace.patch: remove UTRACE code
  from perfmon2.
- patches.xen/xen3-patch-2.6.28: Refresh.

-------------------------------------------------------------------
Thu Nov 19 19:58:15 CET 2009 - jjolly@suse.de

- Update config files.
- patches.arch/s390-message-catalog.diff: Kernel message
  catalog. (bnc#549193,LTC#57210,FATE#306999).
- rpm/kernel-binary.spec.in:

-------------------------------------------------------------------
Thu Nov 19 15:33:07 CET 2009 - jbohac@suse.cz

- patches.suse/add-queue_depth-ramp-up-code.patch: add queue_depth
  ramp up code (fate#306857, fate#306859, bnc#551175).
- patches.suse/fcoe-add-a-separate-scsi-transport-template-for-npiv-vports.patch:
  fcoe: add a separate scsi transport template for NPIV vports
  (fate#306857, fate#306859, bnc#551175).
- patches.suse/fcoe-add-check-to-fail-gracefully-in-bonding-mode.patch:
  fcoe: add check to fail gracefully in bonding mode (fate#306857,
  fate#306859, bnc#551175).
- patches.suse/fcoe-call-ndo_fcoe_enable-disable-to-turn-fcoe-feature-on-off-in-lld.patch:
  fcoe: Call ndo_fcoe_enable/disable to turn FCoE feature on/off
  in LLD (fate#306857, fate#306859, bnc#551175).
- patches.suse/fcoe-fix-checking-san-mac-address.patch: fcoe: Fix
  checking san mac address (fate#306857, fate#306859, bnc#551175).
- patches.suse/fcoe-fix-getting-san-mac-for-vlan-interface.patch:
  fcoe: Fix getting san mac for VLAN interface (fate#306857,
  fate#306859, bnc#551175).
- patches.suse/fcoe-fix-setting-lport-s-wwnn-wwpn-to-use-san-mac-address.patch:
  fcoe: Fix setting lport's WWNN/WWPN to use san mac address
  (fate#306857, fate#306859, bnc#551175).
- patches.suse/fcoe-fix-using-vlan-id-in-creating-lport-s-wwwn-wwpn.patch:
  fcoe: Fix using VLAN ID in creating lport's WWWN/WWPN
  (fate#306857, fate#306859, bnc#551175).
- patches.suse/fcoe-formatting-cleanups-and-commenting.patch:
  fcoe: Formatting cleanups and commenting (fate#306857,
  fate#306859, bnc#551175).
- patches.suse/fcoe-increase-fcoe_max_lun-to-0xffff-65535.patch:
  fcoe: Increase FCOE_MAX_LUN to 0xFFFF (65535) (fate#306857,
  fate#306859, bnc#551175).
- patches.suse/fcoe-initialize-return-value-in-fcoe_destroy.patch:
  fcoe: initialize return value in fcoe_destroy (fate#306857,
  fate#306859, bnc#551175).
- patches.suse/fcoe-libfc-fix-an-libfc-issue-with-queue-ramp-down-in-libfc.patch:
  fcoe, libfc: fix an libfc issue with queue ramp down in libfc
  (fate#306857, fate#306859, bnc#551175).
- patches.suse/fcoe-libfc-use-single-frame-allocation-api.patch:
  fcoe, libfc: use single frame allocation API (fate#306857,
  fate#306859, bnc#551175).
- patches.suse/fcoe-npiv-vport-create-destroy.patch: fcoe: NPIV
  vport create/destroy (fate#306857, fate#306859, bnc#551175).
- patches.suse/fcoe-remove-extra-function-decalrations.patch:
  fcoe: remove extra function decalrations (fate#306857,
  fate#306859, bnc#551175).
- patches.suse/fcoe-remove-redundant-checking-of-netdev-netdev_ops.patch:
  fcoe: remove redundant checking of netdev->netdev_ops
  (fate#306857, fate#306859, bnc#551175).
- patches.suse/fcoe-use-netif_f_fcoe_mtu-flag-to-set-up-max-frame-size-lport-mfs.patch:
  fcoe: Use NETIF_F_FCOE_MTU flag to set up max frame size
  (lport->mfs) (fate#306857, fate#306859, bnc#551175).
- patches.suse/fcoe-vport-symbolic-name-support.patch: fcoe: vport
  symbolic name support (fate#306857, fate#306859, bnc#551175).
- patches.suse/libfc-add-host-number-to-lport-link-up-down-messages.patch:
  libfc: add host number to lport link up/down
  messages. (fate#306857, fate#306859, bnc#551175).
- patches.suse/libfc-add-libfc-fc_libfc-ch-for-libfc-internal-routines.patch:
  libfc: Add libfc/fc_libfc.[ch] for libfc internal routines
  (fate#306857, fate#306859, bnc#551175).
- patches.suse/libfc-add-queue_depth-ramp-up.patch: libfc:
  add queue_depth ramp up (fate#306857, fate#306859, bnc#551175).
- patches.suse/libfc-add-routine-to-copy-data-from-a-buffer-to-a-sg-list.patch:
  libfc: Add routine to copy data from a buffer to a SG list
  (fate#306857, fate#306859, bnc#551175).
- patches.suse/libfc-add-set_fid-function-to-libfc-template.patch:
  libfc: add set_fid function to libfc template (fate#306857,
  fate#306859, bnc#551175).
- patches.suse/libfc-add-some-generic-npiv-support-routines-to-libfc.patch:
  libfc: add some generic NPIV support routines to libfc
  (fate#306857, fate#306859, bnc#551175).
- patches.suse/libfc-adds-can_queue-ramp-up.patch: libfc: adds
  can_queue ramp up (fate#306857, fate#306859, bnc#551175).
- patches.suse/libfc-adds-missing-exch-release-for-accepted-rrq.patch:
  libfc: adds missing exch release for accepted RRQ (fate#306857,
  fate#306859, bnc#551175).
- patches.suse/libfc-changes-to-libfc_host_alloc-to-consolidate-initialization-with-allocation.patch:
  libfc: changes to libfc_host_alloc to consolidate initialization
  with allocation (fate#306857, fate#306859, bnc#551175).
- patches.suse/libfc-combine-name-server-registration-request-functions.patch:
  libfc: combine name server registration request functions
  (fate#306857, fate#306859, bnc#551175).
- patches.suse/libfc-combine-name-server-registration-response-handlers.patch:
  libfc: combine name server registration response handlers
  (fate#306857, fate#306859, bnc#551175).
- patches.suse/libfc-convert-to-scsi_track_queue_full.patch:
  libfc: convert to scsi_track_queue_full (fate#306857,
  fate#306859, bnc#551175).
- patches.suse/libfc-do-not-use-did_no_connect-for-pkt-alloc-failures.patch:
  libfc: do not use DID_NO_CONNECT for pkt alloc
  failures. (fate#306857, fate#306859, bnc#551175).
- patches.suse/libfc-don-t-warn_on-in-lport_timeout-for-reset-state.patch:
  libfc: don't WARN_ON in lport_timeout for RESET state
  (fate#306857, fate#306859, bnc#551175).
- patches.suse/libfc-export-fc-headers.patch: libfc: Export FC
  headers (fate#306857, fate#306859, bnc#551175).
- patches.suse/libfc-fcoe-add-fc-passthrough-support.patch: libfc,
  fcoe: Add FC passthrough support (fate#306857, fate#306859,
  bnc#551175).
- patches.suse/libfc-fcoe-don-t-export_symbols-unnecessarily.patch:
  libfc, fcoe: Don't EXPORT_SYMBOLS unnecessarily (fate#306857,
  fate#306859, bnc#551175).
- patches.suse/libfc-fcoe-fixes-for-highmem-skb-linearize-panics.patch:
  libfc, fcoe: fixes for highmem skb linearize panics
  (fate#306857, fate#306859, bnc#551175).
- patches.suse/libfc-fcoe-increase-els-and-ct-timeouts.patch:
  libfc fcoe: increase ELS and CT timeouts (fate#306857,
  fate#306859, bnc#551175).
- patches.suse/libfc-fix-an-issue-of-pending-exch-es-after-i-f-destroyed-or-rmmod-fcoe.patch:
  libfc: fix an issue of pending exch/es after i/f destroyed or
  rmmod fcoe (fate#306857, fate#306859, bnc#551175).
- patches.suse/libfc-fix-ddp-in-fc_fcp-for-0-xid.patch: libfc: fix
  ddp in fc_fcp for 0 xid (fate#306857, fate#306859, bnc#551175).
- patches.suse/libfc-fix-fc_els_resp_type-to-correct-display-of-ct-responses.patch:
  libfc: fix fc_els_resp_type to correct display of CT responses
  (fate#306857, fate#306859, bnc#551175).
- patches.suse/libfc-fix-frags-in-frame-exceeding-skb_max_frags-in-fc_fcp_send_data.patch:
  libfc: Fix frags in frame exceeding SKB_MAX_FRAGS in
  fc_fcp_send_data (fate#306857, fate#306859, bnc#551175).
- patches.suse/libfc-fix-free-of-fc_rport_priv-with-timer-pending.patch:
  libfc: fix free of fc_rport_priv with timer pending
  (fate#306857, fate#306859, bnc#551175).
- patches.suse/libfc-fix-memory-corruption-caused-by-double-frees-and-bad-error-handling.patch:
  libfc: fix memory corruption caused by double frees and bad
  error handling (fate#306857, fate#306859, bnc#551175).
- patches.suse/libfc-fix-rnn_id-smashing-skb-payload.patch: libfc:
  fix RNN_ID smashing skb payload (fate#306857, fate#306859,
  bnc#551175).
- patches.suse/libfc-fix-symbolic-name-registrations-smashing-skb-data.patch:
  libfc: fix symbolic name registrations smashing skb data
  (fate#306857, fate#306859, bnc#551175).
- patches.suse/libfc-fix-typo-in-retry-check-on-received-prli.patch:
  libfc: fix typo in retry check on received PRLI (fate#306857,
  fate#306859, bnc#551175).
- patches.suse/libfc-fix-wrong-scsi-return-status-under-fc_data_undrun.patch:
  libfc: Fix wrong scsi return status under FC_DATA_UNDRUN
  (fate#306857, fate#306859, bnc#551175).
- patches.suse/libfc-formatting-cleanups-across-libfc.patch:
  libfc: Formatting cleanups across libfc (fate#306857,
  fate#306859, bnc#551175).
- patches.suse/libfc-libfcoe-fdisc-els-for-npiv.patch: libfc,
  libfcoe: FDISC ELS for NPIV (fate#306857, fate#306859,
  bnc#551175).
- patches.suse/libfc-lport-fix-minor-documentation-errors.patch:
  libfc: lport: fix minor documentation errors (fate#306857,
  fate#306859, bnc#551175).
- patches.suse/libfc-move-libfc_init-and-libfc_exit-to-fc_libfc-c.patch:
  libfc: Move libfc_init and libfc_exit to fc_libfc.c
  (fate#306857, fate#306859, bnc#551175).
- patches.suse/libfc-move-non-common-routines-and-prototypes-out-of-libfc-h.patch:
  libfc: Move non-common routines and prototypes out of libfc.h
  (fate#306857, fate#306859, bnc#551175).
- patches.suse/libfc-reduce-can_queue-for-all-fcp-frame-allocation-failures.patch:
  libfc: reduce can_queue for all FCP frame allocation failures
  (fate#306857, fate#306859, bnc#551175).
- patches.suse/libfc-register-fc4-features-with-the-fc-switch.patch:
  libfc: register FC4 features with the FC switch (fate#306857,
  fate#306859, bnc#551175).
- patches.suse/libfc-register-symbolic-node-name-rsnn_nn.patch:
  libfc: Register Symbolic Node Name (RSNN_NN) (fate#306857,
  fate#306859, bnc#551175).
- patches.suse/libfc-register-symbolic-port-name-rspn_id.patch:
  libfc: Register Symbolic Port Name (RSPN_ID) (fate#306857,
  fate#306859, bnc#551175).
- patches.suse/libfc-remove-fc_fcp_complete.patch: libfc: Remove
  fc_fcp_complete (fate#306857, fate#306859, bnc#551175).
- patches.suse/libfc-remove-unused-fc_lport-pointer-from-fc_fcp_pkt_abort.patch:
  libfc: Remove unused fc_lport pointer from fc_fcp_pkt_abort
  (fate#306857, fate#306859, bnc#551175).
- patches.suse/libfc-removes-initializing-fc_cpu_order-and-fc_cpu_mask-per-lport.patch:
  libfc: removes initializing fc_cpu_order and fc_cpu_mask per
  lport (fate#306857, fate#306859, bnc#551175).
- patches.suse/libfc-removes-unused-disc_work-and-ex_list.patch:
  libfc: removes unused disc_work and ex_list (fate#306857,
  fate#306859, bnc#551175).
- patches.suse/libfc-rnn_id-may-be-required-before-rsnn_nn-with-some-switches.patch:
  libfc: RNN_ID may be required before RSNN_NN with some switches
  (fate#306857, fate#306859, bnc#551175).
- patches.suse/libfc-rpn_id-is-obsolete-and-unnecessary.patch:
  libfc: RPN_ID is obsolete and unnecessary (fate#306857,
  fate#306859, bnc#551175).
- patches.suse/libfc-vport-link-handling-and-fc_vport-state-managment.patch:
  libfc: vport link handling and fc_vport state managment
  (fate#306857, fate#306859, bnc#551175).
- patches.suse/libfcoe-allow-fip-to-be-disabled-by-the-driver.patch:
  libfcoe: Allow FIP to be disabled by the driver (fate#306857,
  fate#306859, bnc#551175).
- patches.suse/libfcoe-do-not-pad-fip-keep-alive-to-full-frame-size.patch:
  libfcoe: Do not pad FIP keep-alive to full frame size
  (fate#306857, fate#306859, bnc#551175).
- patches.suse/libfcoe-don-t-send-els-in-fip-mode-if-no-fcf-selected.patch:
  libfcoe: don't send ELS in FIP mode if no FCF selected
  (fate#306857, fate#306859, bnc#551175).
- patches.suse/libfcoe-fcoe-libfcoe-npiv-support.patch:
  libfcoe, fcoe: libfcoe NPIV support (fate#306857, fate#306859,
  bnc#551175).
- patches.suse/libfcoe-fcoe-simplify-receive-flogi-response.patch:
  libfcoe: fcoe: simplify receive FLOGI response (fate#306857,
  fate#306859, bnc#551175).
- patches.suse/libfcoe-fip-allow-fip-receive-to-be-called-from-irq.patch:
  libfcoe: fip: allow FIP receive to be called from
  IRQ. (fate#306857, fate#306859, bnc#551175).
- patches.suse/libfcoe-fip-should-report-link-to-libfc-whether-selected-or-not.patch:
  libfcoe: FIP should report link to libfc whether selected or
  not (fate#306857, fate#306859, bnc#551175).
- patches.suse/libfcoe-fip-use-scsi-host-number-to-identify-debug-messages.patch:
  libfcoe: fip: use SCSI host number to identify debug
  messages. (fate#306857, fate#306859, bnc#551175).
- patches.suse/libfcoe-formatting-and-comment-cleanups.patch:
  libfcoe: formatting and comment cleanups (fate#306857,
  fate#306859, bnc#551175).
- patches.suse/modify-change_queue_depth-to-take-in-reason-why-it-is-being-called.patch:
  modify change_queue_depth to take in reason why it is being
  called (fate#306857, fate#306859, bnc#551175).
- patches.suse/scsi-error-have-scsi-ml-call-change_queue_depth-to-handle-queue_full.patch:
  scsi error: have scsi-ml call change_queue_depth to handle
  QUEUE_FULL (fate#306857, fate#306859, bnc#551175).

-------------------------------------------------------------------
Thu Nov 19 15:04:17 CET 2009 - hare@suse.de

- patches.suse/dm-mpath-accept-failed-paths: Fixup patch to apply.

-------------------------------------------------------------------
Thu Nov 19 14:43:31 CET 2009 - hare@suse.de

Port patches from SLES11:
- patches.fixes/scsi-dh-queuedata-accessors: Kernel bug triggered
  in multipath (bnc#486001).
- patches.suse/dm-mpath-accept-failed-paths: Refresh.
- patches.suse/dm-mpath-detach-existing-hardware-handler:
  multipath: detach existing hardware handler if none was
  specified.
- patches.suse/dm-mpath-requeue-for-stopped-queue: Delete.

-------------------------------------------------------------------
Thu Nov 19 13:34:34 CET 2009 - hare@suse.de

- patches.suse/dm-mpath-evaluate-request-result-and-sense:
  multipath: Evaluate request result and sense code
  (FATE#303695,bnc#433920,bnc#442001).

-------------------------------------------------------------------
Thu Nov 19 12:51:30 CET 2009 - mmarek@suse.cz

- rpm/kernel-binary.spec.in: Kill support for kernel-$flavor
  symbols, we need a unified kernel-source for all flavors.

-------------------------------------------------------------------
Thu Nov 19 12:30:28 CET 2009 - hare@suse.de

- patches.fixes/bnx2i-use-common-iscsi-suspend-queue: bnx2i:
  use common iscsi suspend queue (FATE#307215).
- patches.fixes/iscsi-class-modify-handling-of-replacement-time:
  iscsi class: modify handling of replacement timeout
  (FATE#307215).
- patches.fixes/iser-set-tgt-and-lu-reset-timeout: iser: set
  tgt and lu reset timeout (FATE#307215).
- patches.fixes/libiscsi-add-warm-target-reset-tmf-support:
  libiscsi: add warm target reset tmf support (FATE#307215).
- patches.fixes/libiscsi-check-tmf-state-before-sending-pdu:
  libiscsi: Check TMF state before sending PDU (FATE#307215).
- patches.fixes/libiscsi-fix-login-text-checks-in-pdu-inject:
  libiscsi: fix login/text checks in pdu injection code
  (FATE#307215).
- patches.fixes/scsi-add-scsi-target-reset-support-to-ioctl:
  add scsi target reset support to scsi ioctl.
- patches.fixes/scsi-devinfo-update-hitachi-entries: scsi_devinfo:
  update Hitachi entries (v2).
- patches.fixes/scsi-fc-class-failfast-bsg-requests: [SCSI]
  fc class: fail fast bsg requests.
- patches.drivers/cxgb3i: Delete.
- patches.drivers/cxgb3i-fixed-offload-array-size: Delete.
- patches.fixes/disable-lro-per-default: Delete.

-------------------------------------------------------------------
Thu Nov 19 11:54:22 CET 2009 - hare@suse.de

- patches.fixes/scsi_dh-always-attach-sysfs: scsi_dh: create
  sysfs file, dh_state for all SCSI disk devices.
- patches.fixes/scsi_dh-change-activate-interface: scsi_dh: Change
  the scsidh_activate interface to be asynchronous (bnc#556144).
- patches.fixes/scsi_dh-make-alua-handler-asynchronous: scsi_dh:
  Make alua hardware handler's activate() async (bnc#556144).
- patches.fixes/scsi_dh-make-hp_sw-handler-asynchronous: scsi_dh:
  Make hp hardware handler's activate() async (bnc#556144).
- patches.fixes/scsi_dh-make-rdac-handler-asynchronous: scsi_dh:
  Make rdac hardware handler's activate() async (bnc#556144).

-------------------------------------------------------------------
Thu Nov 19 10:04:14 CET 2009 - hare@suse.de

- patches.drivers/qla4xxx-5.01.00-k8_sles11-03-update: Delete.
- patches.drivers/qla4xxx-sles11-update: Delete.

-------------------------------------------------------------------
Thu Nov 19 09:30:52 CET 2009 - hare@suse.de

- Update config files.
- patches.drivers/hpsa: hpsa: New driver SCSI driver for HP
  Smart Array (FATE#307153,bnc#555855).
- supported.conf: Mark hpsa as supported.

-------------------------------------------------------------------
Thu Nov 19 08:44:57 CET 2009 - jjolly@suse.de

- patches.arch/s390-01-qeth-isolation.patch: qeth: Exploit QDIO
  Data Connection Isolation (bnc#555199,LTC#57826,FATE#307015).
- patches.arch/s390-02-01-cex3-init-msg.patch:
  zcrypt: initialize ap_messages for cex3 exploitation
  (bnc#555200,LTC#57825,FATE#307112).
- patches.arch/s390-02-02-cex3-special-command.patch:
  zcrypt: special command support for cex3 exploitation
  (bnc#555200,LTC#57825,FATE#307112).
- patches.arch/s390-02-03-cex3-device.patch: zcrypt: add support
  for cex3 device types (bnc#555200,LTC#57825,FATE#307112).
- patches.arch/s390-02-04-cex3-use-def.patch: zcrypt: use
  definitions for cex3 (bnc#555200,LTC#57825,FATE#307112).
- patches.arch/s390-02-05-zcrypt-speed-cex2c.patch:
  zcrypt: adjust speed rating between cex2 and pcixcc
  (bnc#555200,LTC#57825,FATE#307112).
- patches.arch/s390-02-06-zcrypt-speed-cex3.patch:
  zcrypt: adjust speed rating of cex3 adapters
  (bnc#555200,LTC#57825,FATE#307112).
- patches.arch/s390-sles11sp1-01-qeth-isolation.patch: Delete.

-------------------------------------------------------------------
Thu Nov 19 08:17:57 CET 2009 - jjolly@suse.de

- patches.arch/s390-sles11sp1-01-qeth-isolation.patch:
  qeth: Exploit QDIO Data Connection Isolation
  (bnc#555199,LTC#57826,FATE#307015).

-------------------------------------------------------------------
Wed Nov 18 21:58:51 CET 2009 - jeffm@suse.com

- scripts/sequence-patch.sh: Add automatic generation of supported
  modules list.

-------------------------------------------------------------------
Wed Nov 18 21:53:18 CET 2009 - jeffm@suse.com

- Update config files: Enable CONFIG_ACPI_CUSTOM_OVERRIDE_INITRAMFS

-------------------------------------------------------------------
Wed Nov 18 20:56:52 CET 2009 - jeffm@suse.com

- patches.suse/acpi-generic-initramfs-table-override-support:
  ACPI: generic initramfs table override support (bnc#533555).
- patches.suse/init-move-populate_rootfs-back-to-start_kernel:
  init: move populate_rootfs back to start_kernel (bnc#533555).

-------------------------------------------------------------------
Wed Nov 18 18:07:48 CET 2009 - jkosina@suse.de

- patches.arch/x86-crypto-pclmulqdq-accelerated-implementation.patch:
  incorporate "crypto: ghash-intel - Hard-code pshufb" fix

-------------------------------------------------------------------
Wed Nov 18 17:12:10 CET 2009 - jeffm@suse.com

- patches.suse/hung_task_timeout-configurable-default:
  hung_task_timeout: configurable default (bnc#552820).
  - Default to runtime-disabled on all flavors except debug.

-------------------------------------------------------------------
Wed Nov 18 16:48:59 CET 2009 - agraf@suse.de

- patches.fixes/kvm-ioapic.patch: Ignore apic polarity
  (bnc#556564).
- patches.fixes/kvm-macos.patch: Implement some missing intercepts
  so osx doesn't blow up (bnc#556564).

-------------------------------------------------------------------
Wed Nov 18 15:52:02 CET 2009 - hare@suse.de

- supported.conf: mark missing 10Gb drivers as supported
  (bnc#555793)

-------------------------------------------------------------------
Wed Nov 18 15:39:48 CET 2009 - hare@suse.de

- patches.drivers/aacraid-24701-update: Problems with aacraid
  (bnc#524242,FATE#307437).

-------------------------------------------------------------------
Wed Nov 18 15:19:32 CET 2009 - hare@suse.de

Cleanup patches for series2git:
- patches.apparmor/apparmor.diff: Refresh.
- patches.suse/Cleanup-and-make-boot-splash-work-with-KMS.patch:
  Refresh.
- patches.suse/bootsplash: Refresh.
- patches.suse/nfs4acl-ext3.diff: Refresh.
- patches.suse/silent-stack-overflow-2.patch: Refresh.
- patches.suse/suse-ppc32-mol.patch: Refresh.
- patches.suse/xfs-dmapi-src: Refresh.

-------------------------------------------------------------------
Wed Nov 18 15:16:59 CET 2009 - agraf@suse.de

- Update config files to enable pv-ops for KVM clock. (bnc#556135)

-------------------------------------------------------------------
Wed Nov 18 14:52:16 CET 2009 - tiwai@suse.de

- patches.drivers/alsa-sp1-hda-01-select-ibexpeak-handler: ALSA:
  hda - select IbexPeak handler for Calpella (FATE#306783).
- patches.drivers/alsa-sp1-hda-02-vectorize-get_empty_pcm_device:
  ALSA: hda - vectorize get_empty_pcm_device() (FATE#306783).
- patches.drivers/alsa-sp1-hda-03-allow-up-to-4-HDMI: ALSA:
  hda - allow up to 4 HDMI devices (FATE#306783).
- patches.drivers/alsa-sp1-hda-04-convert-intelhdmi-global-references:
  ALSA: hda - convert intelhdmi global references to local
  parameters (FATE#306783).
- patches.drivers/alsa-sp1-hda-05-remove-intelhdmi-dependency-on-multiout:
  ALSA: hda - remove intelhdmi dependency on multiout
  (FATE#306783).
- patches.drivers/alsa-sp1-hda-06-use-pcm-prepare-callbacks-for-intelhdmi:
  ALSA: hda - use pcm prepare/cleanup callbacks for intelhdmi
  (FATE#306783).
- patches.drivers/alsa-sp1-hda-07-reorder-intelhemi-prepare-callbacks:
  ALSA: hda - reorder intelhdmi prepare/cleanup callbacks
  (FATE#306783).
- patches.drivers/alsa-sp1-hda-08-vectorize-intelhdmi: ALSA:
  hda - vectorize intelhdmi (FATE#306783).
- patches.drivers/alsa-sp1-hda-09-get-intelhtemi-max-channels:
  ALSA: hda - get intelhdmi max channels from widget caps
  (FATE#306783).
- patches.drivers/alsa-sp1-hda-10-auto-parse-intelhdmi-cvt-pin:
  ALSA: hda - auto parse intelhdmi cvt/pin configurations
  (FATE#306783).
- patches.drivers/alsa-sp1-hda-11-remove-static-intelhdmi-config:
  ALSA: hda - remove static intelhdmi configurations
  (FATE#306783).
- patches.drivers/alsa-sp1-hda-12-reset-pins-idt-codec-free:
  ALSA: hda - Reset pins of IDT/STAC codecs at free (bnc#544779).
- patches.drivers/alsa-sp1-hda-13-add-reboot-notifier: ALSA:
  hda - Add reboot notifier to each codec (bnc#544779).
- patches.drivers/alsa-sp1-hda-14-add-missing-export: ALSA: hda -
  Add missing export for snd_hda_bus_reboot_notify (bnc#544779).
- patches.drivers/alsa-sp1-hda-15-fix-build-warning: ALSA: hda -
  Add a proper ifdef to a debug code (FATE#306783).
- patches.drivers/alsa-sp1-hda-16-stac-dual-headphones-fix:
  ALSA: hda - Fix detection of dual headphones (bnc#556532).

-------------------------------------------------------------------
Wed Nov 18 14:35:44 CET 2009 - jkosina@suse.de

- patches.arch/x86-crypto-pclmulqdq-accelerated-implementation.patch:
  crypto: ghash - Add PCLMULQDQ accelerated implementation
  (FATE#306883, bnc#554578).
- Update config files: set CRYPTO_GHASH_CLMUL_NI_INTEL=m
- patches.xen/xen3-patch-2.6.28: Refresh to apply cleanly

-------------------------------------------------------------------
Wed Nov 18 14:32:52 CET 2009 - agraf@suse.de

- patches.arch/kvm-only-export-selected-pv-ops-feature-structs:
  Only export selected pv-ops feature structs (bnc#556135).
- patches.arch/kvm-replace-kvm-io-delay-pv-ops-with-linux-magic:
  Replace kvm io delay pv-ops with linux magic (bnc#556135).
- patches.arch/kvm-split-paravirt-ops-by-functionality: Split
  paravirt ops by functionality (bnc#556135).
- patches.arch/kvm-split-the-KVM-pv-ops-support-by-feature:
  Split the KVM pv-ops support by feature (bnc#556135).
- patches.xen/xen3-patch-2.6.23: Refresh.
- patches.xen/xen3-patch-2.6.31: Refresh.

-------------------------------------------------------------------
Wed Nov 18 14:07:01 CET 2009 - teheo@suse.de

- patches.suse/kbuild-icecream-workaround: Delete.

-------------------------------------------------------------------
Wed Nov 18 13:37:41 CET 2009 - trenn@suse.de

- Update config files.
  Also enable CONFIG_DMAR (fate#306796) for vanilla flavors

-------------------------------------------------------------------
Wed Nov 18 12:58:34 CET 2009 - trenn@suse.de

- Update config files.
  Do the same for i386

-------------------------------------------------------------------
Wed Nov 18 10:14:35 CET 2009 - trenn@suse.de

- Update config files.
  Enabling CONFIG_DMAR (fate#306796), introduces these changes:
    +CONFIG_HAVE_INTEL_TXT=y
    -# CONFIG_DMAR is not set
    +CONFIG_DMAR=y
    +# CONFIG_DMAR_DEFAULT_ON is not set
    +CONFIG_DMAR_FLOPPY_WA=y
    +# CONFIG_INTEL_TXT is not set
  Done for x86_64 for now only.

-------------------------------------------------------------------
Mon Nov 16 23:44:12 CET 2009 - jkosina@suse.de

- patches.fixes/hid-fixup-ncr-quirk.patch: HID: fixup quirk for
  NCR devices (bnc#548807).

-------------------------------------------------------------------
Fri Nov 13 21:16:04 CET 2009 - mmarek@suse.cz

- rpm/*.spec.in, rpm/kernel-module-subpackage: add
  Provides: multiversion(kernel) to binary kernel packages,
  kernel-source, kernel-syms and all KMPs so that zypp can be
  configured to keep multiple versions of these packages
  (fate#305311).

-------------------------------------------------------------------
Fri Nov 13 10:53:28 CET 2009 - npiggin@suse.de

- Disable LGUEST on x86 32. It doesn't build properly without PARAVIRT.

-------------------------------------------------------------------
Wed Nov 11 14:45:36 CET 2009 - jack@suse.cz

- patches.fixes/zisofs-large-pagesize-read.patch: zisofs:
  Implement reading of compressed files when PAGE_CACHE_SIZE >
  compress block size (bnc#540349).

-------------------------------------------------------------------
Wed Nov 11 11:18:01 CET 2009 - npiggin@suse.de

- Update config files.

-------------------------------------------------------------------
Wed Nov 11 10:55:56 CET 2009 - npiggin@suse.de

- Disable PARAVIRT_GUEST on x86 32 and 64.

-------------------------------------------------------------------
Tue Nov 10 06:51:46 CET 2009 - teheo@suse.de

- patches.drivers/libata-ahci-aspire-3810t-noncq: ahci: disable
  NCQ on Aspire 3810t (bnc#522790).

-------------------------------------------------------------------
Tue Nov 10 06:50:57 CET 2009 - npiggin@suse.de

- Update config files.

-------------------------------------------------------------------
Tue Nov 10 06:23:17 CET 2009 - npiggin@suse.de

- Update config files. Disable CONFIG_CC_STACKPROTECTOR on all
  x86 kernels except debug. Overhead is prohibitive.

-------------------------------------------------------------------
Mon Nov  9 14:02:14 CET 2009 - npiggin@suse.de

- patches.suse/files-slab-rcu.patch: SLAB_DESTROY_BY_RCU for
  file slab.

-------------------------------------------------------------------
Mon Nov  9 11:22:46 CET 2009 - npiggin@suse.de

- Update config files. Vanilla doesn't have unwinder, trace selects
  options which select frame pointers.

-------------------------------------------------------------------
Mon Nov  9 10:29:49 CET 2009 - npiggin@suse.de

- Disable FRAME_POINTER on i386 and x86-64, all kernels. Unwind info
  should provide all this functionality.

-------------------------------------------------------------------
Mon Nov  9 04:00:28 CET 2009 - nfbrown@suse.de

- patches.fixes/nfs-honour-server-preferred-io-size: NFS: Honour
  server-preferred io sizes (bnc#550648).

-------------------------------------------------------------------
Mon Nov  9 01:03:10 CET 2009 - nfbrown@suse.de

- patches.fixes/nfs-slot-table-alloc: Don't fail allocations
  for the slot table when mounting an NFS filesystem (bnc#519820).

-------------------------------------------------------------------
Fri Nov  6 22:46:26 CET 2009 - trenn@suse.de

- patches.arch/x86_amd_fix_erratum_63.patch: x86/amd-iommu:
  Workaround for erratum 63 (bnc#548274).

-------------------------------------------------------------------
Fri Nov  6 16:18:21 CET 2009 - jeffm@suse.de

- Disabled PARAVIRT_GUEST on ia64/trace and ia64/vanilla.

-------------------------------------------------------------------
Fri Nov  6 15:12:19 CET 2009 - trenn@suse.de

- patches.suse/kdb_x86_fix_hang.patch: X86 KDB: Reduce timeout
  for blinking LEDs (bnc#528811).

-------------------------------------------------------------------
Fri Nov  6 13:33:27 CET 2009 - mmarek@suse.cz

- rpm/kernel-binary.spec.in: fix last change.

-------------------------------------------------------------------
Fri Nov  6 12:47:52 CET 2009 - jbeulich@novell.com

- Update Xen patches to 2.6.32-rc6 and c/s 941.
- Update Xen config files.
- supported.conf: Add domctl.

-------------------------------------------------------------------
Fri Nov  6 09:50:40 CET 2009 - mmarek@suse.cz

- rpm/kernel-binary.spec.in: add the /lib/modules/.../{source,devel}
  symlinks to the -devel package (bnc#548728).

-------------------------------------------------------------------
Fri Nov  6 09:40:45 CET 2009 - mmarek@suse.cz

- rpm/kernel-binary.spec.in: obsolete kvm-kmp.

-------------------------------------------------------------------
Thu Nov  5 19:14:03 CET 2009 - jeffm@suse.com

- Update to 2.6.32-rc6.
  - 2 patches eliminated
  - NR_CPUS=4096 on ia64/vanilla again

-------------------------------------------------------------------
Thu Nov  5 18:53:24 CET 2009 - jeffm@suse.com

- Performance: Disabled CONFIG_PARAVIRT on all flavors.

-------------------------------------------------------------------
Thu Nov  5 16:35:57 CET 2009 - mmarek@suse.cz

- Delete unused 2.6.31.y patches.

-------------------------------------------------------------------
Thu Nov  5 15:59:58 CET 2009 - mmarek@suse.cz

- supported.conf: add libfcoe and fix typo.

-------------------------------------------------------------------
Thu Nov  5 12:54:06 CET 2009 - mmarek@suse.cz

- supported.conf: update so that supported modules don't require
  unsupported ones by adding following modules: async_pq
  async_raid6_recov ath blkback_pagemap crypto_hash drm_kms_helper
  fddi fscache lib80211 libfcoe libipw libiscsi_tcp llc md_mod mdio
  mfd_core nf_defrag_ipv4 p8022 psnap raid6_pq tr ttm ucb1400_core
  v4l2_compat_ioctl32.

-------------------------------------------------------------------
Thu Nov  5 12:19:27 CET 2009 - mmarek@suse.cz

- config.conf: remove kernel-ps3-devel (does not exist) and
  kernel-debug-devel (not needed most of the time) from
  kernel-syms.

-------------------------------------------------------------------
Thu Nov  5 10:56:15 CET 2009 - hare@suse.de

- Update config files: Set CONFIG_HZ to 100 for zSeries
  (bnc#552564).

-------------------------------------------------------------------
Thu Nov  5 10:52:13 CET 2009 - hare@suse.de

- Update config files: Increase MAX_RAW_DEVS to 4096 on
  zSeries (bnc#552565).

-------------------------------------------------------------------
Wed Nov  4 23:02:07 CET 2009 - mmarek@suse.cz

- rpm/kernel-binary.spec.in: delete stray text.

-------------------------------------------------------------------
Tue Nov  3 15:40:19 CET 2009 - mmarek@suse.cz

- config.conf: remove the ec2 flavor from kernel-syms, most KMPs
  don't make any sense on ec2
  (http://lists.opensuse.org/opensuse-kernel/2009-11/msg00001.html).

-------------------------------------------------------------------
Mon Nov  2 16:09:13 CET 2009 - mmarek@suse.cz

- rpm/kernel-binary.spec.in: obsolete also brocade-bfa-kmp.

-------------------------------------------------------------------
Mon Nov  2 16:04:13 CET 2009 - mmarek@suse.cz

- rpm/kernel-source.spec.in: add split-modules to the src.rpm.

-------------------------------------------------------------------
Mon Nov  2 13:18:55 CET 2009 - mmarek@suse.cz

- rpm/kernel-binary.spec.in: obsolete enic-kmp and fnic-kmp.

-------------------------------------------------------------------
Mon Nov  2 12:49:08 CET 2009 - mmarek@suse.cz

- rpm/kernel-binary.spec.in: obsolete kmps by their full name, not
  just the foo-kmp virtual dependency (bnc#472410).

-------------------------------------------------------------------
Thu Oct 29 06:29:38 CET 2009 - tonyj@suse.de

- Update ppc/ps3 config for CONFIG_UTRACE

-------------------------------------------------------------------
Thu Oct 29 01:37:02 CET 2009 - tonyj@suse.de

- patches.trace/utrace-core: Update for SP1 (FATE# 304321)

-------------------------------------------------------------------
Wed Oct 28 22:51:38 CET 2009 - nfbrown@suse.de

- patches.fixes/nfsd-acl.patch: nfsd: Fix sort_pacl in
  fs/nfsd/nf4acl.c to actually sort groups (bnc#549748).

-------------------------------------------------------------------
Wed Oct 28 14:51:28 CET 2009 - jdelvare@suse.de

- Update config files:
	CONFIG_NTFS_FS=n
  We handle NTFS through FUSE these days.

-------------------------------------------------------------------
Tue Oct 27 17:15:40 CET 2009 - jbohac@suse.cz

- Update config files:
	CONFIG_NETLABEL=y
	CONFIG_SECURITY_NETWORK_XFRM=y
	(fate#307284)

-------------------------------------------------------------------
Tue Oct 27 16:45:20 CET 2009 - jkosina@suse.de

- patches.fixes/sched-move-rq_weight-data-array-out-of-percpu:
  fix compilation failure for configs with CONFIG_SMP=n and
  CONFIG_FAR_GROUP_SCHED=y

-------------------------------------------------------------------
Tue Oct 27 15:08:26 CET 2009 - jbeulich@novell.com

- Update config files (MINIX_FS=m globally, NTFS_FS off for -ec2).
- supported.conf: Add fs/minix.

-------------------------------------------------------------------
Tue Oct 27 14:35:26 CET 2009 - jkosina@suse.de

- patches.fixes/percpu-allow-pcpu_alloc-to-be-called-with-IRQs-off:
  percpu: allow pcpu_alloc() to be called with IRQs off
  (bnc#548119).
- patches.fixes/sched-move-rq_weight-data-array-out-of-percpu:
  Update to newer version which is going to be merged upstream.

-------------------------------------------------------------------
Fri Oct 23 18:17:21 CEST 2009 - jeffm@suse.com

- Update to 2.6.32-rc5-git3.

-------------------------------------------------------------------
Fri Oct 23 15:11:53 CEST 2009 - mmarek@suse.cz

- Update config files: set NR_CPUS back to 2048 for ia64/vanilla
  until there is a fix in mainline.

-------------------------------------------------------------------
Fri Oct 23 15:11:09 CEST 2009 - mmarek@suse.cz

- patches.fixes/sched-move-rq_weight-data-array-out-of-percpu:
  fix for !CONFIG_SMP.

-------------------------------------------------------------------
Fri Oct 23 12:53:53 CEST 2009 - mmarek@suse.cz

- patches.suse/Cleanup-and-make-boot-splash-work-with-KMS.patch:
  Cleanup and make boot splash work with KMS (bnc#544645).

-------------------------------------------------------------------
Thu Oct 22 18:38:47 CEST 2009 - jeffm@suse.com

- Re-enabled NR_CPUS=4096 on ia64.
- patches.fixes/sched-move-rq_weight-data-array-out-of-percpu:
  sched: move rq_weight data array out of .percpu (bnc#548119).

-------------------------------------------------------------------
Tue Oct 20 15:27:25 CEST 2009 - jbeulich@novell.com

- Update x86-64 Xen config file (NR_CPUS=512).
- Refresh a few Xen patches.
- rpm/kernel-binary.spec.in: Handle -ec2 flavor.
- rpm/package-descriptions: Describe -ec2 flavor.
- rpm/post.sh: Handle -ec2 flavor.

-------------------------------------------------------------------
Tue Oct 20 14:47:55 CEST 2009 - jbeulich@novell.com

- patches.fixes/use-totalram_pages: Delete.

-------------------------------------------------------------------
Tue Oct 20 14:45:22 CEST 2009 - jbeulich@novell.com

- config.conf: Add -ec2 configs (fate#305273)
- Add ec2 config files.
- patches.xen/xen-unpriv-build: No need to build certain bits
  when building non-privileged kernel.
- supported.conf: Add fs/nls/nls_base.

-------------------------------------------------------------------
Mon Oct 19 15:24:25 CEST 2009 - jeffm@suse.com

- Temporarily reduce NR_CPUS to 2048 on ia64 to avoid build
  failures (bnc#548119)

-------------------------------------------------------------------
Mon Oct 19 15:21:26 CEST 2009 - mmarek@suse.cz

- rpm/kernel-binary.spec.in: [s390x] ignore errors from
  dwarfextract for now.

-------------------------------------------------------------------
Fri Oct 16 19:18:25 CEST 2009 - jeffm@suse.com

- Update config files.

-------------------------------------------------------------------
Fri Oct 16 17:01:11 CEST 2009 - jeffm@suse.com

- Update to 2.6.32-rc5.

-------------------------------------------------------------------
Fri Oct 16 16:45:53 CEST 2009 - mmarek@suse.de

- patches.rpmify/ia64-sn-fix-percpu-warnings: ia64/sn: fix
  percpu warnings.

-------------------------------------------------------------------
Fri Oct 16 15:51:56 CEST 2009 - mmarek@suse.de

- Update config files: disable MTD_GPIO_ADDR, VME_CA91CX42 and
  VME_TSI148 on ia64 to fix build.

-------------------------------------------------------------------
Fri Oct 16 14:19:01 CEST 2009 - jbeulich@novell.com

- patches.xen/xen3-patch-2.6.32-rc4: Fix AGP for PowerPC.

-------------------------------------------------------------------
Fri Oct 16 12:08:06 CEST 2009 - jbeulich@novell.com

- Update Xen patches to 2.6.32-rc4 and c/s 938.
- config.conf: Re-enable Xen.
- Update x86 config files.

-------------------------------------------------------------------
Tue Oct 13 02:29:26 CEST 2009 - jeffm@suse.com

- patches.rpmify/staging-missing-sched.h: Added missing sites.

-------------------------------------------------------------------
Mon Oct 12 23:08:39 CEST 2009 - jeffm@suse.com

- patches.rpmify/staging-missing-sched.h: staging: Complete
  sched.h removal from interrupt.h.

-------------------------------------------------------------------
Mon Oct 12 21:05:07 CEST 2009 - jeffm@suse.de

- patches.apparmor/ptrace_may_access-fix: apparmor:
  ptrace_may_access -> ptrace_access_check.

-------------------------------------------------------------------
Mon Oct 12 20:07:54 CEST 2009 - jeffm@suse.de

- Update config files.

-------------------------------------------------------------------
Mon Oct 12 19:54:16 CEST 2009 - jeffm@suse.de

- Updated to 2.6.32-rc4.
  - Eliminated 4 patches.
  - Refreshed context.

-------------------------------------------------------------------
Mon Oct 12 16:23:59 CEST 2009 - jeffm@suse.de

- patches.apparmor/apparmor.diff: Refresh and enable.

-------------------------------------------------------------------
Fri Oct  9 20:00:01 CEST 2009 - jeffm@suse.de

- Cleanup unused patches:
  - patches.fixes/iwl3945-fix-rfkill.patch: Delete.
  - patches.fixes/iwlagn-fix-rfkill.patch: Delete.
  - patches.suse/kdb-serial-8250: Delete.
  - patches.suse/kdb-sysctl-context: Delete.

-------------------------------------------------------------------
Fri Oct  9 16:57:28 CEST 2009 - jeffm@suse.de

- patches.fixes/scsi-add-tgps-setting: Refresh and re-enable.

-------------------------------------------------------------------
Fri Oct  9 16:42:54 CEST 2009 - jeffm@suse.de

- patches.arch/x86_64-hpet-64bit-timer.patch: Refresh and re-enable.

-------------------------------------------------------------------
Fri Oct  9 16:42:40 CEST 2009 - jeffm@suse.de

- patches.suse/kbuild-icecream-workaround: Refresh and re-enable.

-------------------------------------------------------------------
Fri Oct  9 16:12:22 CEST 2009 - jeffm@suse.de

- patches.rpmify/spin_is_contended-fix: Delete.

-------------------------------------------------------------------
Fri Oct  9 16:11:55 CEST 2009 - jeffm@suse.de

- patches.arch/mm-avoid-bad-page-on-lru: Refresh and re-enable.

-------------------------------------------------------------------
Fri Oct  9 15:08:54 CEST 2009 - jeffm@suse.de

- Update vanilla config files.

-------------------------------------------------------------------
Fri Oct  9 14:52:31 CEST 2009 - jeffm@suse.de

- Update to 2.6.32-rc3.

-------------------------------------------------------------------
Fri Oct  9 00:35:47 CEST 2009 - jeffm@suse.de

- patches.rpmify/tsi148-dependency: vme/tsi148: Depend on VIRT_TO_BUS

-------------------------------------------------------------------
Thu Oct  8 23:37:34 CEST 2009 - jeffm@suse.de

- patches.suse/kdb-x86-build-fixes: kdb: Use $srctree not $TOPDIR
  in Makefile.

-------------------------------------------------------------------
Thu Oct  8 23:36:50 CEST 2009 - jeffm@suse.de

- patches.rpmify/winbond-prepare_multicast: winbond: implement
  prepare_multicast and fix API usage.
- patches.rpmify/winbond_beacon_timers: winbond: use
  bss_conf->beacon_int instead of conf->beacon_int.
- patches.rpmify/winbond-build-fixes: Delete.

-------------------------------------------------------------------
Thu Oct  8 22:49:42 CEST 2009 - jeffm@suse.de

- patches.rpmify/rtl8192e-build-fixes: rtl8192e: Add #include
  <linux/vmalloc.h>.

-------------------------------------------------------------------
Thu Oct  8 22:44:26 CEST 2009 - jeffm@suse.de

- patches.suse/kdb-build-fixes: kdb: Build fixes.

-------------------------------------------------------------------
Thu Oct  8 22:32:46 CEST 2009 - jeffm@suse.de

- patches.rpmify/iio-s390-build-fix: iio: Don't build on s390.

-------------------------------------------------------------------
Thu Oct  8 21:54:40 CEST 2009 - jeffm@suse.de

- patches.rpmify/winbond-build-fixes: winbond: API fix.

-------------------------------------------------------------------
Thu Oct  8 21:53:59 CEST 2009 - jeffm@suse.de

- Update vanilla config files.

-------------------------------------------------------------------
Thu Oct  8 21:48:43 CEST 2009 - jeffm@suse.de

- Update config files.

-------------------------------------------------------------------
Thu Oct  8 20:07:07 CEST 2009 - jeffm@suse.de

- Updated to 2.6.32-rc1 (AKA 2.6.32-rc2).
  - Eliminated 28 patches.
  - 14 patches need further review.
  - Xen and AppArmor are currently disabled.
  - USB support in KDB is disabled.

-------------------------------------------------------------------
Thu Oct  8 00:27:18 CEST 2009 - gregkh@suse.de

- patches.kernel.org/patch-2.6.31.2-3: Linux 2.6.31.3.
  - major tty bugfix

-------------------------------------------------------------------
Wed Oct  7 15:20:25 CEST 2009 - tiwai@suse.de

- patches.drivers/alsa-hda-alc268-automic-fix: ALSA: hda -
  Fix yet another auto-mic bug in ALC268 (bnc#544899).

-------------------------------------------------------------------
Wed Oct  7 13:15:17 CEST 2009 - knikanth@suse.de

- patches.suse/block-seperate-rw-inflight-stats: Fix the regression,
  "iostat reports wrong service time and utilization", introduced
  by this patch  (bnc#544926).

-------------------------------------------------------------------
Tue Oct  6 21:31:00 CEST 2009 - gregkh@suse.de

- patches.suse/x86-mark_rodata_rw.patch: Delete.
- patches.xen/xen3-x86-mark_rodata_rw.patch: Delete.
  - both of these were not being used anyway.

-------------------------------------------------------------------
Tue Oct  6 17:30:29 CEST 2009 - jbeulich@novell.com

- Update Xen patches to 2.6.31.2.

-------------------------------------------------------------------
Tue Oct  6 08:52:08 CEST 2009 - tiwai@suse.de

- patches.drivers/alsa-hda-alc660vd-asus-a7k-fix: ALSA: hda -
  Add a workaround for ASUS A7K (bnc#494309).

-------------------------------------------------------------------
Mon Oct  5 19:45:27 CEST 2009 - gregkh@suse.de

- refresh patch fuzz due to 2.6.31.2 import.

-------------------------------------------------------------------
Mon Oct  5 19:43:13 CEST 2009 - gregkh@suse.de

- Update to Linux 2.6.31.2:
  - bugfixes, lots of them.
  - security fixes

-------------------------------------------------------------------
Mon Oct  5 08:40:56 CEST 2009 - tiwai@suse.de

- patches.drivers/alsa-hda-alc861-toshiba-fix: ALSA: hda -
  Fix invalid initializations for ALC861 auto mode (bnc#544161).

-------------------------------------------------------------------
Fri Oct  2 17:06:53 CEST 2009 - gregkh@suse.de

- Update config files.
- patches.drivers/add-via-chrome9-drm-support.patch: Delete.
  The code never got upstream and looks incorrect.

-------------------------------------------------------------------
Fri Oct  2 09:43:32 CEST 2009 - tiwai@suse.de

- patches.drivers/alsa-ctxfi-04-fix-surround-side-mute: ALSA:
  ctxfi: Swapped SURROUND-SIDE mute.
- patches.drivers/alsa-hda-2.6.32-rc1-toshiba-fix: ALSA: hda -
  Added quirk to enable sound on Toshiba NB200.
- patches.drivers/alsa-hda-2.6.32-rc2: ALSA: backport 2.6.32-rc2
  fixes for HD-audio.

-------------------------------------------------------------------
Thu Oct  1 13:18:09 CEST 2009 - jbeulich@novell.com

- Update Xen patches to 2.6.31.1 and c/s 934.

-------------------------------------------------------------------
Thu Oct  1 11:36:36 CEST 2009 - mmarek@suse.cz

- rpm/kernel-binary.spec.in: obsolete quickcam-kmp (bnc#543361).

-------------------------------------------------------------------
Wed Sep 30 21:51:13 CEST 2009 - gregkh@suse.de

- Update to 2.6.31.1
  - lots of bugfixes
  - security fixes

-------------------------------------------------------------------
Wed Sep 30 15:50:54 CEST 2009 - mmarek@suse.cz

- rpm/kernel-binary.spec.in: obsolete the sle11 ocfs2-kmp.

-------------------------------------------------------------------
Tue Sep 29 11:17:48 CEST 2009 - trenn@suse.de

- Disabled patches.suse/acpi-dsdt-initrd-v0.9a-2.6.25.patch
  with +trenn (bnc#542767)

-------------------------------------------------------------------
Wed Sep 23 13:29:27 CEST 2009 - teheo@suse.de

- Update config files.  Build pci-stub driver into the kernel so that
  built in pci drivers can be blocked from attaching to devices.

-------------------------------------------------------------------
Tue Sep 22 12:14:52 CEST 2009 - mmarek@suse.cz

- rpm/kernel-module-subpackage: when building against Linus'
  kernels (2.6.x), append a .0 to the kernel version embedded in
  the KMP version, to ensure that such KMP is older than a KMP
  built against a subsequent stable kernel (2.6.x.y, y > 0).

-------------------------------------------------------------------
Mon Sep 21 20:39:57 CEST 2009 - jeffm@suse.de

- Update config files.

-------------------------------------------------------------------
Mon Sep 21 20:20:11 CEST 2009 - jeffm@suse.de

- patches.suse/acpi-dsdt-initrd-v0.9a-2.6.25.patch: Ported to
  2.6.31 (bnc#533555).

-------------------------------------------------------------------
Sat Sep 19 13:51:50 CEST 2009 - mmarek@suse.cz

- rpm/postun.sh: do not remove the bootloader entry if the kernel
  version didn't change (bnc#533766).

-------------------------------------------------------------------
Sat Sep 19 13:39:38 CEST 2009 - mmarek@suse.cz

- rpm/postun.sh: remove dead code.

-------------------------------------------------------------------
Fri Sep 18 21:20:14 CEST 2009 - jeffm@suse.de

- patches.fixes/reiserfs-replay-honor-ro: reiserfs: Properly
  honor read-only devices (bnc#441062).

-------------------------------------------------------------------
Thu Sep 17 21:25:23 CEST 2009 - jeffm@suse.de

- patches.arch/acpi_srat-pxm-rev-ia64.patch: Use SRAT table rev
  to use 8bit or 16/32bit PXM fields (ia64) (bnc#503038).
- patches.arch/acpi_srat-pxm-rev-store.patch: Store SRAT table
  revision (bnc#503038).
- patches.arch/acpi_srat-pxm-rev-x86-64.patch: Use SRAT table
  rev to use 8bit or 32bit PXM fields (x86-64) (bnc#503038).

-------------------------------------------------------------------
Thu Sep 17 21:08:15 CEST 2009 - tiwai@suse.de

- patches.drivers/alsa-hda-2.6.32-rc1: ALSA HD-audio backport
  from 2.6.32-rc1.

-------------------------------------------------------------------
Wed Sep 16 15:33:05 CEST 2009 - jbeulich@novell.com

- Update Xen patches to 2.6.31 final.

-------------------------------------------------------------------
Tue Sep 15 11:29:19 CEST 2009 - teheo@suse.de

Backport attach inhibition for builtin pci drivers from 2.6.32-rc.

- patches.drivers/pci-separate-out-pci_add_dynid: pci: separate
  out pci_add_dynid().
- patches.drivers/pci_stub-add-ids-parameter: pci-stub: add
  pci_stub.ids parameter.

-------------------------------------------------------------------
Tue Sep 15 11:22:53 CEST 2009 - teheo@suse.de

Backport patches from 2.6.32-rc to ease ossp testing.

- Update config files - SOUND_OSS_CORE_PRECLAIM is set to N.
- patches.drivers/implement-register_chrdev: chrdev: implement
  __register_chrdev().
- patches.drivers/sound-make-oss-device-number-claiming-optional:
  sound: make OSS device number claiming optional and schedule
  its removal.
- patches.drivers/sound-request-char-major-aliases-for-oss-devices:
  sound: request char-major-* module aliases for missing OSS
  devices.

-------------------------------------------------------------------
Mon Sep 14 21:33:26 CEST 2009 - sdietrich@suse.de

- patches.suse/novfs-client-module: Update header todo list with
	locking nits (semaphore used as mutex / completion)

-------------------------------------------------------------------
Mon Sep 14 17:03:49 CEST 2009 - jeffm@suse.com

- Revert back to CONFIG_M586TSC from CONFIG_M686 for default flavor
  (bnc#538849)

-------------------------------------------------------------------
Fri Sep 11 10:49:18 CEST 2009 - jbeulich@novell.com

- patches.suse/crasher-26.diff: Add capability to also trigger a
  kernel warning.

-------------------------------------------------------------------
Fri Sep 11 07:11:57 CEST 2009 - knikanth@suse.de

- patches.suse/block-seperate-rw-inflight-stats: Seperate read
  and write statistics of in_flight requests (fate#306525).

-------------------------------------------------------------------
Thu Sep 10 17:20:58 CEST 2009 - gregkh@suse.de

- patch fuzz removal now that 2.6.31 is the base.

-------------------------------------------------------------------
Thu Sep 10 17:19:17 CEST 2009 - gregkh@suse.de

- Update config files.
    CONFIG_MOUSE_PS2_ELANTECH=y
    CONFIG_MOUSE_PS2_TOUCHKIT=y
    (bnc#525607)

-------------------------------------------------------------------
Thu Sep 10 15:19:51 CEST 2009 - tiwai@suse.de

- patches.drivers/alsa-hda-2.6.32-pre: Refresh: fix misc realtek
  issues, add another Nvidia HDMI device id

-------------------------------------------------------------------
Thu Sep 10 03:08:43 CEST 2009 - jeffm@suse.de

- Updated to 2.6.31-final.

-------------------------------------------------------------------
Tue Sep  8 18:48:55 CEST 2009 - gregkh@suse.de

- refresh patches for fuzz due to upstream changes

-------------------------------------------------------------------
Tue Sep  8 18:44:20 CEST 2009 - gregkh@suse.de

- Update to 2.6.31-rc9
  - obsoletes:
    - patches.drivers/alsa-hda-fix-01-add-missing-mux-for-vt1708
    - patches.drivers/alsa-hda-fix-02-mbp31-hp-fix

-------------------------------------------------------------------
Tue Sep  8 15:03:15 CEST 2009 - knikanth@suse.de

- patches.fixes/scsi_dh-Provide-set_params-interface-in-emc-device-handler.patch:
  scsi_dh: Provide set_params interface in emc device handler
  (bnc#521607).
- patches.fixes/scsi_dh-Use-scsi_dh_set_params-in-multipath.patch:
  scsi_dh: Use scsi_dh_set_params() in multipath. (bnc#521607).
- patches.fixes/scsi_dh-add-the-interface-scsi_dh_set_params.patch:
  scsi_dh: add the interface scsi_dh_set_params() (bnc#521607).

-------------------------------------------------------------------
Mon Sep  7 16:33:07 CEST 2009 - mmarek@suse.cz

- rpm/kernel-source.spec.in: delete obsolete macro.

-------------------------------------------------------------------
Mon Sep  7 12:40:45 CEST 2009 - mmarek@suse.cz

- rpm/kernel-binary.spec.in: require minimum versions of
  module-init-tools and perl-Bootloader, the %post script is no
  longer compatible with ancient versions.

-------------------------------------------------------------------
Mon Sep  7 11:53:09 CEST 2009 - mmarek@suse.cz

- rpm/kernel-binary.spec.in: obsolete %name-base <= 2.6.31, the
  previous <= 2.6.30-1 didn't catch some cases obviously
  (bnc#533766).

-------------------------------------------------------------------
Fri Sep  4 21:11:39 CEST 2009 - jeffm@suse.de

- Enabled CONFIG_SCSI_DEBUG=m (bnc#535923).

-------------------------------------------------------------------
Fri Sep  4 14:35:57 CEST 2009 - mmarek@suse.cz

- kabi/severities, rpm/kabi.pl, rpm/kernel-binary.spec.in,
- rpm/kernel-source.spec.in: Use a simple script to check kabi by
  comparing Module.symvers files (similar to the old SLES9 one).
- rpm/built-in-where: Delete.
- rpm/symsets.pl: Delete.
- kabi/commonsyms: Delete.
- kabi/usedsyms: Delete.

-------------------------------------------------------------------
Fri Sep  4 11:39:02 CEST 2009 - mmarek@suse.cz

- patches.suse/kbuild-rebuild-fix-for-Makefile.modbuiltin:
  kbuild: rebuild fix for Makefile.modbuiltin.

-------------------------------------------------------------------
Thu Sep  3 02:43:28 CEST 2009 - gregkh@suse.de

- patches.drivers/usb-storage-increase-the-bcd-range-in-sony-s-bad-device-table.patch:
  Delete, it was wrong.

-------------------------------------------------------------------
Wed Sep  2 17:27:49 CEST 2009 - jbeulich@novell.com

- Update Xen config files.

-------------------------------------------------------------------
Wed Sep  2 15:39:54 CEST 2009 - jbeulich@novell.com

- Update Xen patches to 2.6.31-rc8 and c/s 931.
- patches.fixes/use-totalram_pages: use totalram_pages in favor
  of num_physpages for sizing boot time allocations (bnc#509753).
- patches.xen/xen-x86-per-cpu-vcpu-info: x86: use per-cpu storage
  for shared vcpu_info structure.

-------------------------------------------------------------------
Wed Sep  2 08:06:15 CEST 2009 - tiwai@suse.de

- patches.drivers/alsa-hda-2.6.32-pre: Refresh; merged fixes for
  IDT92HD73* codecs

-------------------------------------------------------------------
Tue Sep  1 19:16:24 CEST 2009 - jeffm@suse.com

- patches.apparmor/apparmor.diff: Update to latest git.

-------------------------------------------------------------------
Tue Sep  1 19:13:51 CEST 2009 - jeffm@suse.com

- patches.arch/add_support_for_hpet_msi_intr_remap.patch:
  intr-remap: generic support for remapping HPET MSIs
  (bnc#532758).
- patches.arch/add_x86_support_for_hpet_msi_intr_remap.patch:
  x86: arch specific support for remapping HPET MSIs (bnc#532758).

-------------------------------------------------------------------
Tue Sep  1 15:11:15 CEST 2009 - mmarek@suse.cz

- rpm/package-descriptions: fix description of the x86_64
  kernel-desktop package (bnc#535457).

-------------------------------------------------------------------
Mon Aug 31 22:02:50 CEST 2009 - jeffm@suse.com

- Update to 2.6.31-rc8.
  - Eliminated 1 patch.

-------------------------------------------------------------------
Mon Aug 31 12:17:31 CEST 2009 - tiwai@suse.de

- patches.drivers/alsa-hda-fix-01-add-missing-mux-for-vt1708:
  ALSA: hda - Add missing mux check for VT1708 (bnc#534904).
- patches.drivers/alsa-hda-fix-02-mbp31-hp-fix: ALSA: hda -
  Fix MacBookPro 3,1/4,1 quirk with ALC889A.
- patches.drivers/alsa-hda-2.6.32-pre: Refresh.

-------------------------------------------------------------------
Wed Aug 26 12:38:11 CEST 2009 - tiwai@suse.de

- patches.drivers/alsa-hda-[0-9]*: Delete, fold into a single patch
  patches.drivers/alsa-hda-2.6.32-pre

-------------------------------------------------------------------
Tue Aug 25 18:04:57 CEST 2009 - gregkh@suse.de

- Update config files.
- patches.drivers/samsung-backlight-driver.patch: Delete.

-------------------------------------------------------------------
Tue Aug 25 10:07:41 CEST 2009 - jbeulich@novell.com

- scripts/run_oldconfig.sh: Consistently use $prefix.

-------------------------------------------------------------------
Mon Aug 24 16:47:18 CEST 2009 - mmarek@suse.cz

- rpm/kernel-binary.spec.in: obsolete %name-base <= 2.6.30-1
  (bnc#530752).

-------------------------------------------------------------------
Mon Aug 24 16:35:01 CEST 2009 - jeffm@suse.com

- Update to 2.6.31-rc7.
  - Eliminated 3 patches.

-------------------------------------------------------------------
Mon Aug 24 16:16:04 CEST 2009 - jeffm@suse.com

- Update config files: Enable CONFIG_PROC_EVENTS.

-------------------------------------------------------------------
Fri Aug 21 16:05:42 CEST 2009 - mmarek@suse.cz

- rpm/post.sh: Do not call /sbin/module_upgrade, the rename
  happened before SLES10.

-------------------------------------------------------------------
Fri Aug 21 16:00:46 CEST 2009 - mmarek@suse.cz

- rpm/module-renames: Delete, we don't need to care about modules
  renamed before SLES10. Also, current mkinitrd gets the list of
  storage drivers based on pci ids.

-------------------------------------------------------------------
Fri Aug 21 15:50:51 CEST 2009 - mmarek@suse.cz

- rpm/post.sh, rpm/postun.sh: drop support for SLE10, the package
  can't be installed on SLE10 as is, so why not make it more
  adventurous.

-------------------------------------------------------------------
Fri Aug 21 15:48:15 CEST 2009 - mmarek@suse.cz

- rpm/kernel-binary.spec.in: remove product(openSUSE) supplements
  from the -extra subpackage which doesn't exist on openSUSE
  anymore.

-------------------------------------------------------------------
Thu Aug 20 17:52:08 CEST 2009 - tiwai@suse.de

- patches.drivers/alsa-hda-fix-0*: Backport from 2.6.31-rc fixes
  (to be merged)
- patches.drivers/alsa-hda-32-Reword-auto-probe-messages: Refresh.
- patches.drivers/alsa-hda-33-IDT-codec-updates: Refresh.

-------------------------------------------------------------------
Thu Aug 20 11:40:58 CEST 2009 - jbeulich@novell.com

- Update config files (modularize crypto again).
- supported.conf: Add resulting modules as supported.

-------------------------------------------------------------------
Wed Aug 19 09:22:46 CEST 2009 - jbeulich@novell.com

- Update Xen patches to 2.6.31-rc6 and c/s 928.

-------------------------------------------------------------------
Wed Aug 19 00:33:54 CEST 2009 - tiwai@suse.de

- patches.drivers/alsa-hda-48-alc268-oops-fix: ALSA: hda -
  Fix invalid capture mixers with some ALC268 models.

-------------------------------------------------------------------
Tue Aug 18 20:16:36 CEST 2009 - gregkh@suse.de

- patches.drivers/usb-storage-increase-the-bcd-range-in-sony-s-bad-device-table.patch:
  USB: storage: increase the bcd range in Sony's bad device
  table. (bnc#466554).

-------------------------------------------------------------------
Mon Aug 17 21:10:55 CEST 2009 - gregkh@suse.de

- patches.drivers/samsung-backlight-driver.patch: Change the range from
  0-255 to 0-7 to make it easier for HAL to handle the device without a
  need for custom scripts.

-------------------------------------------------------------------
Mon Aug 17 16:38:38 CEST 2009 - jeffm@suse.com

- Updated to 2.6.31-rc6.

-------------------------------------------------------------------
Mon Aug 17 00:19:20 CEST 2009 - gregkh@suse.de

- patches.drivers/samsung-backlight-driver.patch: added N120 support
  and some other devices that were integrated into the driver from
  upstream.

-------------------------------------------------------------------
Sun Aug 16 23:22:47 CEST 2009 - coly.li@suse.de

- supported.conf:
  set kernel/fs/dlm/dlm as unsupported, since fs/dlm is provided
  separately in the ocfs2 KMP package

-------------------------------------------------------------------
Sat Aug 15 12:18:42 CEST 2009 - tiwai@suse.de

- patches.drivers/alsa-hda-47-idt92hd8x-fix: ALSA: hda - Fix /
  clean up IDT92HD83xxx codec parser (bnc#531533).

-------------------------------------------------------------------
Sat Aug 15 01:55:23 CEST 2009 - gregkh@suse.de

- Update config files.
- patches.drivers/samsung-backlight-driver.patch: Samsung
  backlight driver (bnc#527533, bnc#531297).

-------------------------------------------------------------------
Fri Aug 14 21:47:28 CEST 2009 - mmarek@suse.cz

- rpm/kernel-binary.spec.in: add some hints how to set the %jobs
  macro (bnc#530535).

-------------------------------------------------------------------
Fri Aug 14 16:11:52 CEST 2009 - mmarek@suse.cz

- rpm/modversions: for overriden functions, keep the keyword in
  --pack.

-------------------------------------------------------------------
Thu Aug 13 16:01:51 CEST 2009 - jeffm@suse.com

- Updated to 2.6.31-rc5-git9.
  - Eliminated 7 patches.

------------------------------------------------------------------
Thu Aug 13 12:06:50 CEST 2009 - tiwai@suse.de

- patches.drivers/alsa-hda-42-hp-more-quirk: ALSA: hda - Add
  quirks for some HP laptops (bnc#527284).
- patches.drivers/alsa-hda-4[35]-*: Improve Realtek codec mic
  support
- patches.drivers/alsa-hda-46-stac-lo-detect-fix: ALSA: hda -
  Enable line-out detection only with speakers (bnc#520975).

-------------------------------------------------------------------
Wed Aug 12 13:34:25 CEST 2009 - mmarek@suse.cz

- rpm/split-modules, rpm/kernel-binary.spec.in: add the base files
  also to the main package. That way, kernel-$flavor-base is not
  needed in normal setups (fate#307154).

-------------------------------------------------------------------
Wed Aug 12 13:19:08 CEST 2009 - mmarek@suse.cz

- rpm/find-provides: no rpm provides for drivers/staging. It's
  higly unlikely that any KMP would require them and they just
  take up space in the rpm metadata.

-------------------------------------------------------------------
Tue Aug 11 14:39:42 CEST 2009 - tiwai@suse.de

- patches.drivers/alsa-hda-41-msi-white-list: ALSA: hda - Add
  a white-list for MSI option (bnc#529971).

-------------------------------------------------------------------
Tue Aug 11 13:05:37 CEST 2009 - tiwai@suse.de

- patches.drivers/alsa-hda-39-dont-override-ADC-definitions:
  ALSA: hda - Don't override ADC definitions for ALC codecs
  (bnc#529467).
- patches.drivers/alsa-hda-40-auto-mic-support-for-realtek:
  ALSA: hda - Add auto-mic support for Realtek codecs.

-------------------------------------------------------------------
Tue Aug 11 09:48:34 CEST 2009 - mmarek@suse.cz

- rpm/kernel-source.spec.in: do not rename kernel-source.rpmlintrc
  for the -rt variant.

-------------------------------------------------------------------
Mon Aug 10 12:55:56 CEST 2009 - mmarek@suse.cz

- patches.rpmify/staging-rtl8192su-fix-build-error.patch: move to
  patches.rpmify to fix vanilla ppc builds.

-------------------------------------------------------------------
Mon Aug 10 12:08:25 CEST 2009 - tiwai@suse.de

- patches.drivers/alsa-hda-38-fix-ALC269-vmaster: ALSA: hda -
  Add missing vmaster initialization for ALC269 (bnc#527361).

-------------------------------------------------------------------
Mon Aug 10 08:57:15 CEST 2009 - tiwai@suse.de

- patches.drivers/alsa-hda-33-IDT-codec-updates: Refresh.

-------------------------------------------------------------------
Fri Aug  7 17:25:11 CEST 2009 - jeffm@suse.com

- patches.fixes/recordmcount-fixup: recordmcount: Fixup wrong
  update_funcs() call.

-------------------------------------------------------------------
Fri Aug  7 16:38:23 CEST 2009 - tiwai@suse.de

- patches.drivers/alsa-soc-fsl-build-fixes: ASoC: Add missing
  DRV_NAME definitions for fsl/* drivers (to fix PPC builds)

-------------------------------------------------------------------
Fri Aug  7 15:16:21 CEST 2009 - tiwai@suse.de

- patches.arch/wmi-Fix-kernel-panic-when-stack-protection-enabled:
  wmi: Fix kernel panic when stack protection
  enabled. (bnc#529177).
- supported.conf: Update HD-audio modules

-------------------------------------------------------------------
Fri Aug  7 10:06:23 CEST 2009 - mmarek@suse.cz

- make config/s390/vanilla a symlink again.

-------------------------------------------------------------------
Fri Aug  7 09:42:58 CEST 2009 - mmarek@suse.de

- rpm/kernel-binary.spec.in: do not manually extract vmlinux
  debuginfo on ppc(64), rpm does it itself.

-------------------------------------------------------------------
Thu Aug  6 23:25:39 CEST 2009 - jeffm@suse.de

- rpm/kernel-binary.spec.in,
  rpm/kernel-source.spec.in: Added kernel-spec-macros to Sources.

-------------------------------------------------------------------
Thu Aug  6 16:24:09 CEST 2009 - jeffm@suse.de

- patches.suse/linux-2.6.29-even-faster-kms.patch: Disabled. It
  doesn't wake up the display on certain hardware.

-------------------------------------------------------------------
Wed Aug  5 22:33:56 CEST 2009 - mmarek@suse.cz

- rpm/kernel-binary.spec.in: do not split the -extra subpackage on
  openSUSE (bnc#528097).

-------------------------------------------------------------------
Wed Aug  5 20:46:02 CEST 2009 - jeffm@suse.de

- Updated to 2.6.31-rc5-git3.
  - Eliminated 4 patches.

-------------------------------------------------------------------
Wed Aug  5 18:22:05 CEST 2009 - gregkh@suse.de

- kernel-source.changes: remove old (pre 2008) messages, and move 2008
  to kernel-source.changes.old.  No need to spam email addresses that
  are no longer with the company for failed kernel builds.

-------------------------------------------------------------------
Wed Aug  5 17:55:56 CEST 2009 - gregkh@suse.de

- patches.drivers/staging-rtl8192su-fix-build-error.patch:
  Staging: rtl8192su: fix build error.

-------------------------------------------------------------------
Wed Aug  5 17:02:00 CEST 2009 - jeffm@suse.de

- patches.suse/supported-flag-enterprise: Make the supported
  flag configurable at build time (bnc#528097).

-------------------------------------------------------------------
Wed Aug  5 01:04:08 CEST 2009 - gregkh@suse.de

- Update config files.
  disable CONFIG_DRM_RADEON_KMS as per bnc#527910 for vanilla builds

-------------------------------------------------------------------
Tue Aug  4 23:21:31 CEST 2009 - gregkh@suse.de

- Update config files.
  disable CONFIG_DRM_RADEON_KMS as per bnc#527910

-------------------------------------------------------------------
Tue Aug  4 16:10:42 CEST 2009 - jeffm@suse.de

- patches.rpmify/ttm-pgprot-fixes: ttm: Use pgprot_val for
  comparing pgprot_t.

-------------------------------------------------------------------
Tue Aug  4 14:53:26 CEST 2009 - tiwai@suse.de

- patches.drivers/alsa-hda-3[0-8]*: ALSA HD-audio updates
- Update config files: enable CONFIG_SND_HDA_CIRRUS=y

-------------------------------------------------------------------
Mon Aug  3 22:15:32 CEST 2009 - jeffm@suse.de

- Update config files: CONFIG_FRAME_WARN=2048 on all arches, fixes
  ppc build failures.

-------------------------------------------------------------------
Mon Aug  3 22:01:58 CEST 2009 - jeffm@suse.de

- patches.xen/xen3-patch-2.6.31-rc4-rc5: Fixup pgtable port

-------------------------------------------------------------------
Mon Aug  3 19:42:42 CEST 2009 - jeffm@suse.de

- Updated to 2.6.31-rc5.
  - Eliminated 11 patches.

-------------------------------------------------------------------
Mon Aug  3 11:09:08 CEST 2009 - coly.li@suse.de

- Update config files to enable CONFIG_DLM_DEBUG.

-------------------------------------------------------------------
Fri Jul 31 14:30:38 CEST 2009 - jbeulich@novell.com

- Update Xen patches to 2.6.31-rc4 and c/s 916.
- patches.xen/xen3-driver-core-misc-add-nodename-support-for-misc-devices.patch:
  Delete.
- patches.xen/xen3-panic-on-io-nmi.diff: Delete.
- config.conf: Re-enable Xen.
- Update config files.

-------------------------------------------------------------------
Wed Jul 29 16:00:59 CEST 2009 - tiwai@suse.de

- Update config files: revert to CONFIG_SND=m and enabled again
  CONFIG_SND_DEBUG=y

-------------------------------------------------------------------
Tue Jul 28 12:23:12 CEST 2009 - mmarek@suse.cz

- Update config files: disable CONFIG_PRISM2_USB on ia64 and ppc.

-------------------------------------------------------------------
Tue Jul 28 11:21:11 CEST 2009 - mmarek@suse.cz

- Update config files: disable CONFIG_FB_UDL on ia64.

-------------------------------------------------------------------
Tue Jul 28 09:54:55 CEST 2009 - jbeulich@novell.com

- config.conf: Remove duplicate i386/desktop entry.

-------------------------------------------------------------------
Tue Jul 28 01:03:23 CEST 2009 - tiwai@suse.de

- patches.drivers/alsa-hda-29-Add-quirk-for-Dell-Studio-1555:
  ALSA: hda - Add quirk for Dell Studio 1555 (bnc#525244).

-------------------------------------------------------------------
Mon Jul 27 23:57:31 CEST 2009 - tiwai@suse.de

- patches.drivers/alsa-pcm-*: ALSA PCM fixes
- Fix/enhancement patches backported from ALSA tree
  * patches.drivers/alsa-core-Add-new-TLV-types-for-dBwith-min-max:
    ALSA: Add new TLV types for dBwith min/max (for usb).
  * patches.drivers/alsa-ctxfi-*: SB X-Fi support (FATE#306935).
  * patches.drivers/alsa-hda-*: More HD-audio fixes
  * patches.drivers/alsa-ice-*: ICE17xx fixes
  * patches.drivers/alsa-midi-*: MIDI fixes
  * patches.drivers/alsa-usb-*: USB-audio/MIDI fixes
- Remove obsoleted patches: patches.drivers/alsa-ad1984a-hp-quirks,
  patches.drivers/alsa-ca0106-capture-bufsize-fix,
  patches.drivers/alsa-ctxfi
- Update config files.

-------------------------------------------------------------------
Mon Jul 27 17:06:11 CEST 2009 - mmarek@suse.cz

- rpm/kernel-source.spec.in, scripts/tar-up.sh: really drop
  config-subst from the package.

-------------------------------------------------------------------
Mon Jul 27 13:43:01 CEST 2009 - mmarek@suse.cz

- rpm/kernel-binary.spec.in: manually create a -devel-debuginfo
  subpackage with vmlinux.debug to fix build with new rpm. This
  works for ix86 and x86_64, other archs might need further fixes.

-------------------------------------------------------------------
Mon Jul 27 03:04:23 CEST 2009 - jeffm@suse.de

- patches.rpmify/rtl8192su-build-fix: more ia64 fixes

-------------------------------------------------------------------
Mon Jul 27 01:47:21 CEST 2009 - jeffm@suse.de

- patches.rpmify/rtl8192su-build-fix: rtl8192su: compile fixes.

-------------------------------------------------------------------
Mon Jul 27 01:45:37 CEST 2009 - jeffm@suse.de

- patches.rpmify/rtl8192su-build-fix: rtl8192su: compile fixes.

-------------------------------------------------------------------
Sun Jul 26 00:42:40 CEST 2009 - jeffm@suse.de

- config.conf: Re-enabled trace flavor.

-------------------------------------------------------------------
Fri Jul 24 21:23:54 CEST 2009 - jeffm@suse.de

- Update config files: Disabled optimize for size on i386 and x86_64
  across all flavors.

-------------------------------------------------------------------
Fri Jul 24 21:21:08 CEST 2009 - jeffm@suse.de

- Update to 2.6.31-rc4.

-------------------------------------------------------------------
Thu Jul 23 12:56:16 CEST 2009 - mmarek@suse.cz

- rpm/kernel-binary.spec.in: cleanup %cpu_arch_flavor definition,
  make %symbols a variable and only use it for selecting patches.
  Also drop the RT symbol as there are not rt patches currently.

-------------------------------------------------------------------
Thu Jul 23 11:58:25 CEST 2009 - mmarek@suse.cz

- Change the s390(x) config layout so that each arch has its own
  subdirectory, as it is done for other archs. s390/vanilla is a
  symlink to s390x/vanilla.

-------------------------------------------------------------------
Thu Jul 23 11:21:38 CEST 2009 - mmarek@suse.cz

- rpm/kernel-*.spec.in, rpm/kernel-spec-macros: move some common
  macros to kernel-spec-macros.

-------------------------------------------------------------------
Wed Jul 22 18:58:38 CEST 2009 - tiwai@suse.de

- patches.drivers/alsa-ca0106-capture-bufsize-fix: ALSA: ca0106 -
  Fix the max capture buffer size (bnc#521890).

-------------------------------------------------------------------
Wed Jul 22 17:28:36 CEST 2009 - tiwai@suse.de

- patches.drivers/alsa-ctxfi: Add SoundBlaster X-Fi support
  (FATE#306935).
- Update config files.

-------------------------------------------------------------------
Wed Jul 22 13:08:35 CEST 2009 - trenn@suse.de

These are mainline:
- patches.drivers/cpufreq_add_cpu_number_paramater_1.patch:
  Delete.
- patches.drivers/cpufreq_add_idle_microaccounting_6.patch:
  Delete.
- patches.drivers/cpufreq_change_load_calculation_2.patch: Delete.
- patches.drivers/cpufreq_changes_to_get_cpu_idle_us_5.patch:
  Delete.
- patches.drivers/cpufreq_get_cpu_idle_time_changes_3.patch:
  Delete.
- patches.drivers/cpufreq_parameterize_down_differential_4.patch:
  Delete.

-------------------------------------------------------------------
Wed Jul 22 12:57:54 CEST 2009 - trenn@suse.de

These are mainline:
- patches.arch/acpi_video_thinkpad_exclude_IGD_devices.patch:
  Delete.
- patches.arch/thinkpad_fingers_off_backlight_igd.patch: Delete.

-------------------------------------------------------------------
Tue Jul 21 15:38:37 CEST 2009 - mmarek@suse.cz

- rpm/kernel-binary.spec.in: remove double-slash from include2/asm
  symlink.

-------------------------------------------------------------------
Tue Jul 21 12:09:42 CEST 2009 - mmarek@suse.cz

- config.conf, rpm/mkspec: exclude trace, kdump and ia64/debug from
  the kernel-syms package. These flavor are often excluded in KMPs,
  so excluding them from kernel-syms reduces useless build
  dependencies. KMPs can buildrequire kernel-$flavor-devel
  explicitely if desired.

-------------------------------------------------------------------
Tue Jul 21 11:57:00 CEST 2009 - mmarek@suse.cz

Delete obsolete apparmor patches.

- patches.apparmor/add-path_permission.diff: Delete.
- patches.apparmor/add-security_path_permission: Delete.
- patches.apparmor/apparmor-2.6.25.diff: Delete.
- patches.apparmor/apparmor-audit.diff: Delete.
- patches.apparmor/apparmor-intree.diff: Delete.
- patches.apparmor/apparmor-lsm.diff: Delete.
- patches.apparmor/apparmor-main.diff: Delete.
- patches.apparmor/apparmor-misc.diff: Delete.
- patches.apparmor/apparmor-module_interface.diff: Delete.
- patches.apparmor/apparmor-network.diff: Delete.
- patches.apparmor/apparmor-path_permission: Delete.
- patches.apparmor/apparmor-ptrace-2.6.27.diff: Delete.
- patches.apparmor/apparmor-rlimits.diff: Delete.
- patches.apparmor/d_namespace_path.diff: Delete.
- patches.apparmor/d_namespace_path_oops_fix.diff: Delete.
- patches.apparmor/do_path_lookup-nameidata.diff: Delete.
- patches.apparmor/export-security_inode_permission-for-aufs:
  Delete.
- patches.apparmor/file-handle-ops.diff: Delete.
- patches.apparmor/fix-complain.diff: Delete.
- patches.apparmor/fix-vfs_rmdir.diff: Delete.
- patches.apparmor/fork-tracking.diff: Delete.
- patches.apparmor/fsetattr-reintro-ATTR_FILE.diff: Delete.
- patches.apparmor/fsetattr-restore-ia_file.diff: Delete.
- patches.apparmor/fsetattr.diff: Delete.
- patches.apparmor/remove_suid.diff: Delete.
- patches.apparmor/security-create.diff: Delete.
- patches.apparmor/security-getxattr.diff: Delete.
- patches.apparmor/security-link.diff: Delete.
- patches.apparmor/security-listxattr.diff: Delete.
- patches.apparmor/security-mkdir.diff: Delete.
- patches.apparmor/security-mknod.diff: Delete.
- patches.apparmor/security-readlink.diff: Delete.
- patches.apparmor/security-removexattr.diff: Delete.
- patches.apparmor/security-rename.diff: Delete.
- patches.apparmor/security-rmdir.diff: Delete.
- patches.apparmor/security-setattr.diff: Delete.
- patches.apparmor/security-setxattr.diff: Delete.
- patches.apparmor/security-symlink.diff: Delete.
- patches.apparmor/security-unlink.diff: Delete.
- patches.apparmor/security-xattr-file.diff: Delete.
- patches.apparmor/sysctl-pathname.diff: Delete.
- patches.apparmor/unambiguous-__d_path.diff: Delete.
- patches.apparmor/vfs-getxattr.diff: Delete.
- patches.apparmor/vfs-link.diff: Delete.
- patches.apparmor/vfs-listxattr.diff: Delete.
- patches.apparmor/vfs-mkdir.diff: Delete.
- patches.apparmor/vfs-mknod.diff: Delete.
- patches.apparmor/vfs-notify_change.diff: Delete.
- patches.apparmor/vfs-removexattr.diff: Delete.
- patches.apparmor/vfs-rename.diff: Delete.
- patches.apparmor/vfs-rmdir.diff: Delete.
- patches.apparmor/vfs-setxattr.diff: Delete.
- patches.apparmor/vfs-symlink.diff: Delete.
- patches.apparmor/vfs-unlink.diff: Delete.

-------------------------------------------------------------------
Tue Jul 21 11:18:57 CEST 2009 - npiggin@suse.de

- Update config files for bnc#522686 -- set
  CONFIG_SECURITY_DEFAULT_MMAP_MIN_ADDR=65536.

-------------------------------------------------------------------
Mon Jul 20 20:30:41 CEST 2009 - jeffm@suse.de

- Update config files: Disabled optimize for size on all flavors
  (FATE#305694)

-------------------------------------------------------------------
Mon Jul 20 17:26:02 CEST 2009 - jeffm@suse.de

- Update config files.

-------------------------------------------------------------------
Mon Jul 20 17:02:57 CEST 2009 - jeffm@suse.com

- Update to 2.6.30.2
  - lots of security and bug fixes
  - Obsoleted patches.fixes/firmware-memmap-64bit.diff

-------------------------------------------------------------------
Mon Jul 20 13:02:46 CEST 2009 - mmarek@suse.cz

- rpm/split-modules: set LC_COLLATE=C

-------------------------------------------------------------------
Sat Jul 18 03:40:28 CEST 2009 - jeffm@suse.de

- rpm/package-descriptions: Added desktop description.

-------------------------------------------------------------------
Sat Jul 18 03:39:00 CEST 2009 - jeffm@suse.de

- rpm/package-descriptions: Added desktop description.

-------------------------------------------------------------------
Sat Jul 18 03:18:57 CEST 2009 - jeffm@suse.de

- Add -desktop flavors for i386 and x86_64
  - Disabled group scheduler and groups
  - Disabled optimize for size
  - Enabled full preemption
  - Set HZ=1000

-------------------------------------------------------------------
Sat Jul 18 01:34:58 CEST 2009 - jeffm@suse.de

- Add -desktop flavors for i386 and x86_64 (FATE#305694)
  - Disabled group scheduler and groups
  - Disabled optimize for size
  - Enabled full preemption
  - Set HZ=1000

-------------------------------------------------------------------
Fri Jul 17 17:10:19 CEST 2009 - jeffm@suse.de

- patches.apparmor/apparmor.diff: ia64 build fix

-------------------------------------------------------------------
Fri Jul 17 11:25:31 CEST 2009 - mmarek@suse.cz

- rpm/kernel-binary.spec.in: simplify the add_dirs_to_filelist
  function and make it less chatty in build logs.

-------------------------------------------------------------------
Fri Jul 17 00:39:39 CEST 2009 - jeffm@suse.com

- patches.apparmor/apparmor.diff: ia64 build fix

-------------------------------------------------------------------
Fri Jul 17 00:06:19 CEST 2009 - jeffm@suse.com

- patches.apparmor/security-default-lsm: security: Define default
  LSM (bnc#442668).

-------------------------------------------------------------------
Thu Jul 16 22:50:13 CEST 2009 - jeffm@suse.de

- patches.apparmor/apparmor.diff: AppArmor.

-------------------------------------------------------------------
Thu Jul 16 22:44:02 CEST 2009 - jeffm@suse.de

- patches.apparmor/apparmor.diff: AppArmor.

-------------------------------------------------------------------
Thu Jul 16 20:15:59 CEST 2009 - jeffm@suse.de

- patches.rpmify/sgi-hotplug-fixup: hotplug: fix sgi-hotplug
  attribute handling.

-------------------------------------------------------------------
Thu Jul 16 16:53:35 CEST 2009 - mmarek@suse.cz

- rpm/kernel-binary.spec.in: drop the config-subst script, use
  scripts/config instead.

-------------------------------------------------------------------
Thu Jul 16 13:19:19 CEST 2009 - mmarek@suse.cz

- rpm/kernel-binary.spec.in: fix debugsource generation.

-------------------------------------------------------------------
Thu Jul 16 10:46:05 CEST 2009 - mmarek@suse.cz

- rpm/split-modules: fix last change.

-------------------------------------------------------------------
Wed Jul 15 22:40:58 CEST 2009 - mmarek@suse.cz

- rpm/split-modules: fix for module names with underscores or
  dashes.

-------------------------------------------------------------------
Wed Jul 15 22:33:07 CEST 2009 - jeffm@suse.de

- Update to 2.6.31-rc3.
  - Eliminated 2 patches.

-------------------------------------------------------------------
Wed Jul 15 17:10:29 CEST 2009 - mmarek@suse.cz

- rpm/kernel-binary.spec.in: annotate in which products the
  obsoleted kmps were last used, remove "ralink-rt2860-kmp" which
  I couldn't find anywhere.

-------------------------------------------------------------------
Wed Jul 15 16:50:44 CEST 2009 - mmarek@suse.cz

- rpm/kernel-binary.spec.in: obsolete btusb-kmp (bnc#514375).

-------------------------------------------------------------------
Tue Jul 14 15:37:36 CEST 2009 - mmarek@suse.cz

- rpm/kernel-binary.spec.in, rpm/split-modules: move generating of
  the base / main / unsupported module lists to a separate script.
  Avoids 6k modinfo calls and fixes module dependencies
  (bnc#512179).

-------------------------------------------------------------------
Mon Jul 13 22:10:13 CEST 2009 - mmarek@suse.cz

- rpm/kernel-binary.spec.in: fix include2/asm symlink (bnc#509680).

-------------------------------------------------------------------
Mon Jul 13 16:55:56 CEST 2009 - mmarek@suse.cz

- rpm/modversions: fix overriding of function symbols.

-------------------------------------------------------------------
Mon Jul 13 16:13:52 CEST 2009 - mmarek@suse.cz

- rpm/modversions: fix overriding of unknown symbols.

-------------------------------------------------------------------
Tue Jul  7 14:30:30 CEST 2009 - jkosina@suse.de

- patches.suse/e1000e_allow_bad_checksum: Delete.
- patches.suse/e1000e_call_dump_eeprom: Delete.
- patches.suse/e1000e_use_set_memory_ro-rw_to_protect_flash_memory:
  Delete.

Delete the leftover debugging patches for e1000e EEPROM corruption
that are not needed anymore.

-------------------------------------------------------------------
Tue Jul  7 12:03:10 CEST 2009 - aj@suse.de

- README.BRANCH: Update, kotd will become 11.2 eventually.

-------------------------------------------------------------------
Mon Jul  6 21:36:35 CEST 2009 - jeffm@suse.com

- Update to 2.6.31-rc2.

-------------------------------------------------------------------
Fri Jul  3 22:32:24 CEST 2009 - jeffm@suse.com

- Update to 2.6.31-rc1-git10.
  - Eliminated 28 patches.
  - Xen is disabled.

-------------------------------------------------------------------
Fri Jul  3 15:41:08 CEST 2009 - mmarek@suse.cz

- patches.suse/kbuild-generate-modules.builtin: kbuild: generate
  modules.builtin.
- rpm/kernel-binary.spec.in: package modules.builtin for use by
  modprobe / mkinitrd.

-------------------------------------------------------------------
Fri Jul  3 14:44:00 CEST 2009 - mmarek@suse.cz

- rpm/kernel-binary.spec.in, rpm/kernel-source.spec.in: simplify
  the patch applying loops to reduce noise in build logs.

-------------------------------------------------------------------
Tue Jun 30 19:28:22 CEST 2009 - mmarek@suse.cz

- rpm/kernel-binary.spec.in: chmod +x find-provides

-------------------------------------------------------------------
Tue Jun 30 13:17:18 CEST 2009 - mmarek@suse.cz

- rpm/kernel-binary.spec.in: do not "annotate" the packaged
  Modules.symvers
- patches.suse/modpost-filter-out-built-in-depends: Delete.

-------------------------------------------------------------------
Tue Jun 30 11:35:47 CEST 2009 - jbeulich@novell.com

- patches.arch/ia64-page-migration: Fix compiler warning.

-------------------------------------------------------------------
Mon Jun 29 19:50:25 CEST 2009 - mmarek@suse.cz

- rpm/kernel-binary.spec.in: move /boot/symvers* files back to
  -base, these are needed during KMP installation.

-------------------------------------------------------------------
Mon Jun 29 19:49:16 CEST 2009 - mmarek@suse.cz

- patches.fixes/kbuild-fix-generating-of-.symtypes-files: kbuild:
  fix generating of *.symtypes files.
- patches.suse/genksyms-add-override-flag.diff: Refresh.
- rpm/kernel-binary.spec.in: create the *.symref files in the build
  directory

-------------------------------------------------------------------
Fri Jun 26 19:04:30 CEST 2009 - mmarek@suse.cz

- rpm/kernel-binary.spec.in: add Provides: kernel-{base,extra} to
  the subpackages (bnc#516827).

-------------------------------------------------------------------
Wed Jun 24 15:51:48 CEST 2009 - gregkh@suse.de

- Update config files.
  revert the ACPI and thermal config changes:
    config/i386/pae and config/x86-64/default:
	CONFIG_ACPI_AC=m
	CONFIG_ACPI_BATTERY=m
	CONFIG_ACPI_BUTTON=m
	CONFIG_ACPI_VIDEO=m
	CONFIG_ACPI_FAN=m
	CONFIG_ACPI_PROCESSOR=m
	CONFIG_ACPI_THERMAL=m
	CONFIG_ACPI_CONTAINER=m
	CONFIG_X86_ACPI_CPUFREQ=m
	CONFIG_THERMAL=m

-------------------------------------------------------------------
Wed Jun 24 15:48:06 CEST 2009 - gregkh@suse.de

- patches.suse/ec_merge_irq_and_poll_modes.patch: Delete.
- patches.suse/linux-2.6.29-retry-root-mount.patch: Delete.

-------------------------------------------------------------------
Wed Jun 24 10:57:00 CEST 2009 - jbeulich@novell.com

- Update Xen patches to 2.6.30 and c/s 908.
- Update Xen config files.
- patches.xen/tmem: Transcendent memory ("tmem") for Linux.

-------------------------------------------------------------------
Tue Jun 23 06:19:21 CEST 2009 - gregkh@suse.de

- Update config files.
  config/i386/pae and config/x86-64/default:
	CONFIG_ACPI_AC=y
	CONFIG_ACPI_BATTERY=y
	CONFIG_ACPI_BUTTON=y
	CONFIG_ACPI_VIDEO=y
	CONFIG_ACPI_FAN=y
	CONFIG_ACPI_PROCESSOR=y
	CONFIG_ACPI_THERMAL=y
	CONFIG_ACPI_CONTAINER=y
	CONFIG_X86_ACPI_CPUFREQ=y
	CONFIG_THERMAL=y

-------------------------------------------------------------------
Tue Jun 23 06:05:34 CEST 2009 - gregkh@suse.de

- Update config files.
  config/i386/pae and config/x86-64/default:
	CONFIG_SND_TIMER=y
	CONFIG_SND_PCM=y
	CONFIG_SND_SEQUENCER=y
	CONFIG_SND_MIXER_OSS=y
	CONFIG_SND_PCM_OSS=y


-------------------------------------------------------------------
Tue Jun 23 05:57:44 CEST 2009 - gregkh@suse.de

- Update config files.
  fix up config mistake in x86-64/default made in last commit.

-------------------------------------------------------------------
Tue Jun 23 05:54:30 CEST 2009 - gregkh@suse.de

- Update config files.
  config/i386/pae and config/x86-64/default:
	CONFIG_VIDEO_OUTPUT_CONTROL=y
	CONFIG_SOUND=y
	CONFIG_SND=y

-------------------------------------------------------------------
Tue Jun 23 05:42:51 CEST 2009 - gregkh@suse.de

- Update config files.
  config/i386/pae and config/x86-64/default:
	CONFIG_I2C=y
	CONFIG_HWMON=y

-------------------------------------------------------------------
Sat Jun 20 04:19:52 CEST 2009 - gregkh@suse.de

- Update config files.
  config/i386/pae and config/x86-64/default:
	CONFIG_IPV6=y

-------------------------------------------------------------------
Sat Jun 20 04:18:09 CEST 2009 - gregkh@suse.de

- Update config files.
  config/i386/pae and config/x86-64/default:
	CONFIG_HID=y
	CONFIG_USB_STORAGE=y

-------------------------------------------------------------------
Sat Jun 20 02:11:50 CEST 2009 - gregkh@suse.de

- Update config files.
  config/i386/pae and config/x86-64/default:
	CONFIG_ATA_PIIX=Y

-------------------------------------------------------------------
Sat Jun 20 02:09:25 CEST 2009 - gregkh@suse.de

- Update config files.
  config/i386/pae and config/x86-64/default:
	CONFIG_USB_EHCI_HCD=Y
	CONFIG_USB_OHCI_HCD=Y
	CONFIG_USB_UHCI_HCD=Y

-------------------------------------------------------------------
Sat Jun 20 02:03:08 CEST 2009 - gregkh@suse.de

- Update config files.
  config/i386/pae and config/x86-64/default:
	CONFIG_CFG80211=Y
	CONFIG_LIB80211=Y
	CONFIG_MAC80211=Y
	CONFIG_ATH5K=Y

-------------------------------------------------------------------
Sat Jun 20 01:57:07 CEST 2009 - gregkh@suse.de

- Update config files.
  config/i386/pae and config/x86-64/default:
  	CONFIG_X86_MSR=Y
	CONFIG_X86_CPUID=Y

-------------------------------------------------------------------
Fri Jun 19 23:48:52 CEST 2009 - gregkh@suse.de

- comment out broken acpi patch for the moment.

-------------------------------------------------------------------
Fri Jun 19 23:12:06 CEST 2009 - gregkh@suse.de

- move the "preload" branch into master to get 2.6.30 working
  for Moblin.
- Update config files.
- patches.drivers/alsa-ad1984a-hp-quirks: ALSA: update HP
  quirks for Zenith & co (bnc#472789, bnc#479617, bnc#502425,
  bnc#503101).
- patches.suse/driver-core-add-nodename-callbacks.patch: Driver
  Core: add nodename callbacks.
- patches.suse/driver-core-aoe-add-nodename-for-aoe-devices.patch:
  Driver Core: aoe: add nodename for aoe devices.
- patches.suse/driver-core-block-add-nodename-support-for-block-drivers.patch:
  Driver Core: block: add nodename support for block drivers..
- patches.suse/driver-core-bsg-add-nodename-for-bsg-driver.patch:
  Driver Core: bsg: add nodename for bsg driver.
- patches.suse/driver-core-devtmpfs-driver-core-maintained-dev-tmpfs.patch:
  Driver Core: devtmpfs - kernel-maintained tmpfs-based /dev.
- patches.suse/driver-core-drm-add-nodename-for-drm-devices.patch:
  Driver Core: drm: add nodename for drm devices.
- patches.suse/driver-core-dvb-add-nodename-for-dvb-drivers.patch:
  Driver Core: dvb: add nodename for dvb drivers.
- patches.suse/driver-core-input-add-nodename-for-input-drivers.patch:
  Driver Core: input: add nodename for input drivers.
- patches.suse/driver-core-misc-add-nodename-support-for-misc-devices.patch:
  Driver Core: misc: add nodename support for misc devices..
- patches.suse/driver-core-raw-add-nodename-for-raw-devices.patch:
  Driver Core: raw: add nodename for raw devices.
- patches.suse/driver-core-sound-add-nodename-for-sound-drivers.patch:
  Driver Core: sound: add nodename for sound drivers.
- patches.suse/driver-core-usb-add-nodename-support-for-usb-drivers.patch:
  Driver Core: usb: add nodename support for usb drivers..
- patches.suse/driver-core-x86-add-nodename-for-cpuid-and-msr-drivers.patch:
  Driver Core: x86: add nodename for cpuid and msr drivers..
- patches.suse/ec_merge_irq_and_poll_modes.patch: ACPI: EC:
  Merge IRQ and POLL modes.
- patches.suse/linux-2.6.29-dont-wait-for-mouse.patch: fastboot:
  remove "wait for all devices before mounting root" delay.
- patches.suse/linux-2.6.29-enable-async-by-default.patch:
  enable async_enabled by default.
- patches.suse/linux-2.6.29-even-faster-kms.patch: speed up kms
  even more.
- patches.suse/linux-2.6.29-jbd-longer-commit-interval.patch:
  jbd: longer commit interval.
- patches.suse/linux-2.6.29-kms-after-sata.patch: make kms happen
  after sata.
- patches.suse/linux-2.6.29-retry-root-mount.patch: fastboot:
  retry mounting the root fs if we can't find init.
- patches.suse/linux-2.6.29-silence-acer-message.patch: Silence
  acer wmi driver on non-acer machines.
- patches.suse/linux-2.6.29-touchkit.patch: some new touch screen
  device ids
.
- patches.suse/uvcvideo-ignore-hue-control-for-5986-0241.patch:
  uvcvideo: ignore hue control for 5986:0241 (bnc#499152).
- patches.suse/devtmpfs.patch: Delete.

-------------------------------------------------------------------
Fri Jun 12 05:14:11 CEST 2009 - greg@suse.de

- scripts/sequence-patch.sh: fix bug in ketchup usage

-------------------------------------------------------------------
Wed Jun 10 16:12:01 CEST 2009 - jeffm@suse.com

- Update to 2.6.30-final.

-------------------------------------------------------------------
Wed Jun 10 10:31:34 CEST 2009 - jbeulich@novell.com

- Update Xen patches to 2.6.30-rc8 and c/s 898.
- Update Xen config files.
- patches.xen/pci-reserve: linux/pci: reserve io/memory space
  for bridge.
- patches.xen/xen-x86-exports: Delete.

-------------------------------------------------------------------
Tue Jun  9 17:14:45 CEST 2009 - mmarek@suse.cz

- rpm/kernel-binary.spec.in, rpm/kernel-source.spec.in,
  rpm/kernel-syms.spec.in, rpm/mkspec: update copyright header and
  change indentation to what autobuild enforces on checkin. No
  functional change.

-------------------------------------------------------------------
Tue Jun  9 17:06:06 CEST 2009 - jbeulich@novell.com

- patches.suse/stack-unwind-add-declaration.patch: Fold into ...
- patches.suse/stack-unwind: ... this one.

-------------------------------------------------------------------
Tue Jun  9 12:11:11 CEST 2009 - mmarek@suse.cz

- rpm/kernel-binary.spec.in: move /boot/vmlinux-*.gz to -devel
  again.
- rpm/find-provides: don't generate the ksym() provides ourself,
  let rpm do it. Add a workaround for vmlinux-*.gz in -devel.

-------------------------------------------------------------------
Mon Jun  8 09:01:23 CEST 2009 - jeffm@suse.com

- patches.suse/reiser4-set_page_dirty_notag: mm: Add
  set_page_dirty_notag() helper for reiser4.

-------------------------------------------------------------------
Fri Jun  5 13:43:37 CEST 2009 - mmarek@suse.cz

- rpm/kernel-module-subpackage: add Enhances: kernel-$flavor to
  kmps (bnc#502092).

-------------------------------------------------------------------
Thu Jun  4 16:26:21 CEST 2009 - jeffm@suse.de

- Update to 2.6.30-rc8.

-------------------------------------------------------------------
Thu Jun  4 07:09:52 CEST 2009 - sdietrich@suse.de

- supported.conf: remove duplicate kernel/drivers/md/dm-log

-------------------------------------------------------------------
Thu Jun  4 06:02:57 CEST 2009 - teheo@suse.de

Conver ide major allocation.

- patches.suse/block-add-mangle-devt-switch: block: add
  genhd.mangle_devt parameter (fate#305584).

-------------------------------------------------------------------
Mon Jun  1 20:54:44 CEST 2009 - jeffm@suse.de

- Update to 2.6.30-rc7-git4.

-------------------------------------------------------------------
Fri May 29 09:50:28 CEST 2009 - teheo@suse.de

Rename mangle_minor to mangle_devt and also cover sd major allocation.

- patches.suse/block-add-mangle-devt-switch: block: add
  genhd.mangle_devt parameter (fate#305584).

-------------------------------------------------------------------
Fri May 29 07:35:53 CEST 2009 - teheo@suse.de

- Update config files to enable DEBUG_BLOCK_EXT_DEVT on all configs
  except for vanilla and ppc/ps3.
- patches.suse/block-add-mangle-devt-switch: block: add
  genhd.mangle_minor parameter (fate#305584).

-------------------------------------------------------------------
Thu May 28 16:35:40 CEST 2009 - jdelvare@suse.de

- patches.fixes/scsi-scan-blist-update: Add BLIST_REPORTLUN2 to
  EMC SYMMETRIX (bnc#185164, bnc#191648, bnc#505578).

-------------------------------------------------------------------
Wed May 27 18:05:14 CEST 2009 - jeffm@suse.com

- Update to 2.6.30-rc7-git2.

-------------------------------------------------------------------
Wed May 27 08:22:05 CEST 2009 - gregkh@suse.de

- patches.drivers/ath1e-add-new-device-id-for-asus-hardware.patch:
  ath1e: add new device id for asus hardware.

-------------------------------------------------------------------
Tue May 26 15:28:51 CEST 2009 - mmarek@suse.cz

- rpm/mkspec: when using a custom release number, create a
  get_release_number.sh script for autobuild.

-------------------------------------------------------------------
Tue May 26 15:08:25 CEST 2009 - mmarek@suse.cz

- rpm/kernel-binary.spec.in: workaround for bnc#507084: strip
  binaries in /usr/src/linux-obj/*/*/scripts.

-------------------------------------------------------------------
Tue May 26 11:33:25 CEST 2009 - jdelvare@suse.de

- patches.drivers/r8169-allow-true-forced-mode-setting.patch:
  r8169: allow true forced mode setting (bnc#467518).

-------------------------------------------------------------------
Mon May 25 14:11:04 CEST 2009 - mmarek@suse.cz

- switch i386 flavors back to -default (non-pae) and -pae for
  milestone2

-------------------------------------------------------------------
Sun May 24 10:36:18 CEST 2009 - mmarek@suse.cz

- rpm/find-provides: fix for kernel-kdump.

-------------------------------------------------------------------
Sat May 23 22:18:05 CEST 2009 - mmarek@suse.cz

- rpm/find-provides, rpm/kernel-binary.spec.in, rpm/symsets.pl:
  workaround to fix provides of built-in symbols: move vmlinux*.gz
  back to -base and extract the provides from it.

-------------------------------------------------------------------
Fri May 22 15:47:01 CEST 2009 - teheo@suse.de

- patches.arch/i586-unwind-quick-fix: i586-relocs: ignore NONE
  relocation.

-------------------------------------------------------------------
Fri May 22 12:42:36 CEST 2009 - mmarek@suse.cz

- rpm/compute-PATCHVERSION.sh, rpm/mkspec, scripts/tar-up.sh: avoid
  unpacking the patches tarballs in compute-PATCHVERSION.sh.

-------------------------------------------------------------------
Fri May 22 11:45:41 CEST 2009 - mmarek@suse.cz

- rpm/mkspec: add --release option to set a custom release string.
- scripts/tar-up.sh: revive -rs option.

-------------------------------------------------------------------
Wed May 20 16:05:07 CEST 2009 - mmarek@suse.cz

- patches.arch/acpi_thermal_passive_blacklist.patch,
  patches.suse/devtmpfs.patch: fix patches to apply with git-apply.

-------------------------------------------------------------------
Tue May 19 21:42:45 CEST 2009 - sdietrich@suse.de

- patches.suse/stack-unwind-add-declaration.patch: Fix compile
  error when CONFIG_STACK_UNWIND is not set.

-------------------------------------------------------------------
Tue May 19 18:24:46 CEST 2009 - jblunck@suse.de

- patches.rpmify/arm-arch_include_asm-fix.diff: ARM: move
  mach-types.h to arch/include/asm.

-------------------------------------------------------------------
Tue May 19 18:03:44 CEST 2009 - jeffm@suse.com

- Set CONFIG_FRAMEBUFFER_CONSOLE=y

-------------------------------------------------------------------
Tue May 19 17:27:45 CEST 2009 - jeffm@suse.com

- Restored CONFIG_BOOTSPLASH=y and CONFIG_FB_VESA=y on
  x86/x86_64 (bnc#504608)

-------------------------------------------------------------------
Tue May 19 16:17:34 CEST 2009 - jbeulich@novell.com

- patches.xen/sfc-endianness: fix building with gcc 4.4.

-------------------------------------------------------------------
Tue May 19 12:04:26 CEST 2009 - jbeulich@novell.com

- Update Xen patches to 2.6.30/rc6-git3 and c/s 873.

-------------------------------------------------------------------
Mon May 18 16:52:37 CEST 2009 - jeffm@suse.com

- Updated to 2.6.30-rc6-git3.
  - Eliminated 4 patches.

-------------------------------------------------------------------
Fri May 15 19:16:23 CEST 2009 - jeffm@suse.de

- doc/README.SUSE: Updated to reflect building in an external
  directory so as not to contaminate /usr/src/linux

-------------------------------------------------------------------
Thu May 14 14:09:10 CEST 2009 - mmarek@suse.cz

- rpm/kernel-binary.spec.in: fix path in
  /usr/src/linux-obj/.../Makefile.

-------------------------------------------------------------------
Thu May 14 11:09:01 CEST 2009 - mmarek@suse.cz

- rpm/kernel-binary.spec.in: provide kernel-$flavor-devel =
  %version-%source_rel in the -devel packages (bnc#503280).

-------------------------------------------------------------------
Wed May 13 15:42:49 CEST 2009 - mmarek@suse.cz

- rpm/kernel-binary.spec.in: also fix kernel-$flavor-devel requires
  (bnc#503280).

-------------------------------------------------------------------
Wed May 13 15:32:58 CEST 2009 - mmarek@suse.cz

- rpm/mkspec: fix kernel-syms requires (bnc#503280).

-------------------------------------------------------------------
Mon May 11 21:11:59 CEST 2009 - jeffm@suse.com

- patches.fixes/dup2-retval-fix: dup2: Fix return value with
  oldfd == newfd and invalid fd (bnc#498042).

-------------------------------------------------------------------
Mon May 11 21:11:19 CEST 2009 - jeffm@suse.com

- patches.fixes/reiserfs-xattr-fixup: reiserfs: clean up ifdefs.
- patches.fixes/reiserfs-xattr-root-fixup: reiserfs: deal with
  NULL xattr root w/ xattrs disabled.
- patches.fixes/reiserfs-xattrs-disabled-perms: reiserfs: fixup
  perms when xattrs are disabled.
- patches.fixes/reiserfs-expose-privroot: reiserfs: allow exposing
  privroot w/ xattrs enabled.

-------------------------------------------------------------------
Mon May 11 19:41:25 CEST 2009 - jeffm@suse.de

- Updated to 2.6.30-rc5-git1.
  - Eliminated 4 patches.

-------------------------------------------------------------------
Wed May  6 17:38:57 CEST 2009 - gregkh@suse.de

- Update config files. update vanilla configs so that the build works.

-------------------------------------------------------------------
Wed May  6 17:19:56 CEST 2009 - gregkh@suse.de

- Update config files.
- patches.suse/devtmpfs.patch: driver-core: devtmpfs - driver-core
  maintained /dev tmpfs.

-------------------------------------------------------------------
Tue May  5 17:17:21 CEST 2009 - jeffm@suse.com

- Update config files.

-------------------------------------------------------------------
Tue May  5 16:46:08 CEST 2009 - jeffm@suse.com

- Update to 2.6.30-rc4-git1.
- patches.rpmify/fix-unexpected-non-allocable-warnings-with-suse-gcc:
  kbuild, modpost: fix "unexpected non-allocatable" warning with
  SUSE gcc.

-------------------------------------------------------------------
Tue May  5 14:31:59 CEST 2009 - jbeulich@novell.com

- patches.fixes/iwl3945-build: iwl3945: fix ia64/ppc build.

-------------------------------------------------------------------
Tue May  5 11:05:37 CEST 2009 - jbeulich@novell.com

- patches.xen/xen3-patch-2.6.30-rc4: Fix ia64 build.

-------------------------------------------------------------------
Tue May  5 10:08:12 CEST 2009 - jbeulich@novell.com

- patches.suse/stack-unwind: Also initialize PT_GS() on 32-bit.
- patches.arch/x86_64-unwind-annotations: Refresh.

-------------------------------------------------------------------
Tue May  5 10:02:41 CEST 2009 - jbeulich@novell.com

- Update Xen patches to 2.6.29-rc4 and c/s 867.
- Update i386 and x86_64 config files.
- config.conf: Re-enable Xen.

-------------------------------------------------------------------
Tue May  5 05:22:16 CEST 2009 - teheo@suse.de

- patches.suse/kbuild-icecream-workaround: kbuild: add workaround
  for icecream bug (bnc#495786).

-------------------------------------------------------------------
Fri May  1 20:01:16 CEST 2009 - jeffm@suse.com

- patches.fixes/reiserfs-xattr-locking: reiserfs: Expand i_mutex
  to enclose lookup_one_len.

-------------------------------------------------------------------
Fri May  1 20:00:48 CEST 2009 - jeffm@suse.com

- Update to 2.6.30-rc4.
  - Eliminated 2 patches.

-------------------------------------------------------------------
Fri May  1 19:58:07 CEST 2009 - jeffm@suse.com

- patches.drivers/libata-prefer-over-ide: libata: prefer libata
  drivers over ide ones (bnc#433105).
- patches.fixes/reiserfs-xattr-locking: reiserfs: Expand i_mutex
  to enclose lookup_one_len.
- patches.kernel.org/patch-2.6.30-rc3-rc4:
- patches.suse/no-frame-pointer-select: Fix stack unwinder Kconfig
  (bnc#402518).
- patches.arch/s390-08-05-af_iucv-msgpeek-fix.patch: Delete.
- patches.fixes/fix-periodic-mode-programming-on-amd81xx: Delete.

-------------------------------------------------------------------
Thu Apr 30 16:56:17 CEST 2009 - mmarek@suse.cz

- scripts/submit-to-bs: tentative script to submit a new kernel to
  openSUSE:Factory

-------------------------------------------------------------------
Tue Apr 28 11:19:41 CEST 2009 - npiggin@suse.de

- patches.apparmor/unambiguous-__d_path.diff: Put a reminder in here
  to fix the lock order problem when the patch is updated to HEAD.

-------------------------------------------------------------------
Mon Apr 27 13:48:49 CEST 2009 - mmarek@suse.cz

- rpm/kernel-binary.spec.in, rpm/kernel-source.spec.in,
  rpm/kernel-syms.spec.in, rpm/mkspec: Fix prepending EXTRAVERSION,
  rename the variable back to @RELEASE_PREFIX@.

-------------------------------------------------------------------
Mon Apr 27 10:41:20 CEST 2009 - mmarek@suse.cz

- rpm/kernel-binary.spec.in, rpm/kernel-source.spec.in,
  rpm/kernel-syms.spec.in, rpm/mkspec: prepend the EXTRAVERSION to
  the rpm release string (note that this won't have any effect in
  the openSUSE:* projects).

-------------------------------------------------------------------
Fri Apr 24 19:28:44 CEST 2009 - gregkh@suse.de

- Update config files.
  - build rtc_cmos driver into the kernel for i386 and x86-64 default
    kernels.  This should automatically take care of the rtc/system time
    syncing so we don't need to do it in a boot script and should speed
    up booting time a lot.

-------------------------------------------------------------------
Fri Apr 24 19:24:53 CEST 2009 - gregkh@suse.de

- Update config files. change CONFIG_ATA=y and CONFIG_SATA_AHCI=y

-------------------------------------------------------------------
Fri Apr 24 18:23:21 CEST 2009 - gregkh@suse.de

- Update config files. change to CONFIG_EXT2_FS=y and CONFIG_EXT3_FS=y

-------------------------------------------------------------------
Fri Apr 24 18:19:34 CEST 2009 - gregkh@suse.de

- Update config files. change to CONFIG_SCSI=y and CONFIG_BLK_DEV_SD=y

-------------------------------------------------------------------
Fri Apr 24 18:14:49 CEST 2009 - gregkh@suse.de

- Update config files. change to use CONFIG_USB=y

-------------------------------------------------------------------
Thu Apr 23 23:38:53 CEST 2009 - jeffm@suse.de

- Added legacy config.

-------------------------------------------------------------------
Thu Apr 23 23:31:39 CEST 2009 - jeffm@suse.de

- Temporarily disabled patches.suse/acpi-dsdt-initrd-v0.9a-2.6.25.patch

-------------------------------------------------------------------
Thu Apr 23 17:53:58 CEST 2009 - jeffm@suse.de

- Moved i386 kernel-default to kernel-legacy.
- Moved i386 kernel-pae config to kernel-default.
- Disabled CONFIG_ISA in i386 kernel-default to improve boot speed.

-------------------------------------------------------------------
Thu Apr 23 17:29:47 CEST 2009 - jeffm@suse.de

- Update to 2.6.30-rc3.

-------------------------------------------------------------------
Thu Apr 23 17:17:59 CEST 2009 - jeffm@suse.de

- patches.fixes/fix-periodic-mode-programming-on-amd81xx: x86:
  hpet: fix periodic mode programming on AMD 81xx.
- patches.fixes/hpet-boot-fix: Delete.

-------------------------------------------------------------------
Mon Apr 20 16:44:13 CEST 2009 - jeffm@suse.de

- patches.fixes/hpet-boot-fix: hpet: fix "IO-APIC + timer doesn't work!"

-------------------------------------------------------------------
Mon Apr 20 16:43:50 CEST 2009 - jeffm@suse.de

- Update to 2.6.30-rc2-git6.

-------------------------------------------------------------------
Wed Apr 15 06:33:54 CEST 2009 - jeffm@suse.de

- Update to 2.6.30-rc2.
  - trace and xen flavors disabled.
  - CONFIG_OTUS disabled on ppc.
  - request-based multipath could use some testing.
  - Eliminated 96 patches.

-------------------------------------------------------------------
Fri Apr 10 20:09:08 CEST 2009 - jeffm@suse.de

- rpm/devel-post.sh, rpm/kernel-binary.spec.in: Created i586 symlink
  for i386.

-------------------------------------------------------------------
Fri Apr 10 19:08:14 CEST 2009 - jeffm@suse.de

- rpm/kernel-binary.spec.in: Added /usr/src/linux-obj to -devel

-------------------------------------------------------------------
Fri Apr 10 17:35:35 CEST 2009 - mmarek@suse.cz

- rpm/kernel-binary.spec.in: Use xargs -r to fix case when no
  modules are supported.

-------------------------------------------------------------------
Fri Apr 10 17:18:34 CEST 2009 - jeffm@suse.com

- Moved linux-obj symlink handling to kernel-$flavor-devel.

-------------------------------------------------------------------
Fri Apr 10 11:41:12 CEST 2009 - mmarek@suse.cz

- rpm/package-descriptions: Add comment.

-------------------------------------------------------------------
Fri Apr 10 11:12:30 CEST 2009 - mmarek@suse.cz

- rpm/kernel-binary.spec.in, rpm/kernel-source.spec.in,
  rpm/kernel-syms.spec.in, scripts/tar-up.sh: Rename the timestamp
  file to source-timestamp instead, so that autobuild does not add
  the timestamp verbatim.

-------------------------------------------------------------------
Thu Apr  9 13:52:47 CEST 2009 - jbeulich@novell.com

- Update Xen patches to 2.6.29 final and c/s 854.
- patches.xen/sfc-external-sram: enable access to Falcon's
  external SRAM (bnc#489105).
- patches.xen/sfc-sync-headers: sync Solarflare accelerator
  headers (bnc#489105).
- Update Xen config files.

-------------------------------------------------------------------
Wed Apr  8 11:54:11 CEST 2009 - mmarek@suse.cz

- rpm/kernel-binary.spec.in, rpm/kernel-source.spec.in,
  rpm/kernel-syms.spec.in: Fix last change: do not add the
  timestamp if it is already added verbatim (by prepare_spec during
  checkin)

-------------------------------------------------------------------
Tue Apr  7 21:58:38 CEST 2009 - mmarek@suse.cz

- rpm/kernel-binary.spec.in, rpm/kernel-source.spec.in,
  rpm/kernel-syms.spec.in: Add source timestamp to package
  descriptions.

-------------------------------------------------------------------
Tue Apr  7 21:28:59 CEST 2009 - mmarek@suse.cz

- rpm/kernel-binary.spec.in, rpm/kernel-source.spec.in,
  rpm/kernel-syms.spec.in, rpm/mkspec: add descriptions to
  generated spec files.
- rpm/package-descriptions: descriptions of binary packages.

-------------------------------------------------------------------
Mon Apr  6 20:29:03 CEST 2009 - jeffm@suse.com

- Enabled STAGING on !x86 and disabled COMEDI.

-------------------------------------------------------------------
Mon Apr  6 19:21:37 CEST 2009 - jeffm@suse.com

- patches.rpmify/split-package: Enable

-------------------------------------------------------------------
Mon Apr  6 19:21:23 CEST 2009 - jeffm@suse.com

- Update config files: Fixed i386-vanilla.

-------------------------------------------------------------------
Mon Apr  6 19:11:52 CEST 2009 - jeffm@suse.com

- patches.fixes/xfs-export-debug: xfs: export assertion handler.

-------------------------------------------------------------------
Mon Apr  6 02:53:12 CEST 2009 - jeffm@suse.com

- Switch from SPARSEMEM to DISCONTIGMEM on i386.

-------------------------------------------------------------------
Sun Apr  5 02:24:01 CEST 2009 - jeffm@suse.com

- scripts/tar-up_and_run_mbuild.sh: Added pae to the important
  specfiles list.

-------------------------------------------------------------------
Fri Apr  3 22:47:12 CEST 2009 - jeffm@suse.com

- Update config files: Fix missing ia64-debug.

-------------------------------------------------------------------
Fri Apr  3 22:32:01 CEST 2009 - jeffm@suse.com

- patches.xen/sfc-resource-driver: Fix uninitialized var warning.

-------------------------------------------------------------------
Fri Apr  3 22:25:35 CEST 2009 - jeffm@suse.com

- Drop NR_CPUS back to 128 on i386.

-------------------------------------------------------------------
Fri Apr  3 19:36:31 CEST 2009 - jeffm@suse.com

- rpm/kernel-binary.spec.in: Added CONFIG_SPLIT_PACKAGE.

-------------------------------------------------------------------
Fri Apr  3 19:35:53 CEST 2009 - jeffm@suse.de

- Update config files: Enabled STAGING drivers on -vanilla.

-------------------------------------------------------------------
Fri Apr  3 17:13:32 CEST 2009 - jblunck@suse.de

- patches.rpmify/rpm-kernel-config: Rediff.

-------------------------------------------------------------------
Fri Apr  3 17:06:14 CEST 2009 - mmarek@suse.cz

- rpm/kernel-source.spec.in: chmod +x mkspec arch-symbols
  compute-PATCHVERSION.sh

-------------------------------------------------------------------
Fri Apr  3 17:00:50 CEST 2009 - jeffm@suse.com

- Update config files: Enabled STAGING drivers.

-------------------------------------------------------------------
Fri Apr  3 16:30:02 CEST 2009 - jeffm@suse.com

- Sync up kernel configs for x86/x86_64 flavors.

-------------------------------------------------------------------
Fri Apr  3 14:55:26 CEST 2009 - mmarek@suse.cz

- rpm/kernel-source.spec.in, rpm/mkspec: do not package the binary
  spec files anymore.

-------------------------------------------------------------------
Thu Apr  2 23:41:52 CEST 2009 - mmarek@suse.cz

- rpm/modversions: keep the override keyword in --pack.

-------------------------------------------------------------------
Thu Apr  2 20:37:33 CEST 2009 - mmarek@suse.cz

- rpm/kernel-binary.spec.in, rpm/mkspec, scripts/tar-up.sh: remove
  @TOLERATE_UNKNOWN_NEW_CONFIG_OPTIONS@ expansion, check for a file
  named TOLERATE-UNKNOWN-NEW-CONFIG-OPTIONS in sourcedir instead.

-------------------------------------------------------------------
Thu Apr  2 20:27:04 CEST 2009 - mmarek@suse.cz

- rpm/kernel-syms.spec.in: set LC_ALL=C in rpm -q call

-------------------------------------------------------------------
Thu Apr  2 17:57:48 CEST 2009 - mmarek@suse.cz

- rpm/kernel-binary.spec.in: add @FLAVOR@ again to avoid %%(...)
  expansion

-------------------------------------------------------------------
Thu Apr  2 17:48:41 CEST 2009 - mmarek@suse.cz

- rpm/mkspec: new script to generate spec files from *.spec.in
  templates
- rpm/compute-PATCHVERSION.sh, rpm/kernel-binary.spec.in,
  rpm/kernel-source.spec.in, rpm/kernel-syms.spec.in: add to the
  source rpm
- scripts/tar-up.sh: just tar up patches directories and call
  mkspec

-------------------------------------------------------------------
Tue Mar 31 15:56:00 CEST 2009 - mmarek@suse.cz

- rpm/kernel-dummy.spec.in: Delete.

-------------------------------------------------------------------
Tue Mar 31 15:46:18 CEST 2009 - jeffm@suse.de

- doc/README.KSYMS: Add to repo.

-------------------------------------------------------------------
Tue Mar 31 15:39:55 CEST 2009 - mmarek@suse.cz

- config.conf, rpm/old-packages.conf, scripts/arch-symbols,
  scripts/run_oldconfig.sh, scripts/tar-up.sh: drop the arch
  symbols completely, only map the various ix86 archs to i386.

-------------------------------------------------------------------
Tue Mar 31 14:49:09 CEST 2009 - mmarek@suse.cz

- doc/README.SUSE: allow_unsupported_modules needs to be set before
  installing the kernel (bnc#484664).

-------------------------------------------------------------------
Tue Mar 31 03:08:30 CEST 2009 - jeffm@suse.de

- Add %changelog to spec files

-------------------------------------------------------------------
Tue Mar 31 03:07:51 CEST 2009 - jeffm@suse.de

- rpm/kernel-binary.spec.in: Clean up %build_$flavor macros

-------------------------------------------------------------------
Tue Mar 31 02:54:18 CEST 2009 - jeffm@suse.de

- rpm/kernel-source.spec.in: Create kernel-source-vanilla

-------------------------------------------------------------------
Tue Mar 31 02:53:41 CEST 2009 - jeffm@suse.de

- rpm/kernel-syms.spec.in, scripts/tar-up.sh: Depend on kernel-$flavor-devel

-------------------------------------------------------------------
Tue Mar 31 02:52:41 CEST 2009 - jeffm@suse.de

- rpm/kernel-binary.spec.in, rpm/kernel-source.spec.in,
  rpm/kernel-syms.spec.in: Create a %using_buildservice macro

-------------------------------------------------------------------
Tue Mar 31 02:52:04 CEST 2009 - jeffm@suse.de

- rpm/kernel-binary.spec.in, rpm/kernel-source.spec.in,
  scripts/sequence-patch.sh, scripts/tar-up.sh:
  kernel-{binary,source}: Remove arch guards

-------------------------------------------------------------------
Tue Mar 31 02:51:13 CEST 2009 - jeffm@suse.de

- doc/README.SUSE, rpm/kernel-binary.spec.in, rpm/kernel-source.spec.in,
  scripts/tar-up.sh: Move development files from kernel-source to
  kernel-$flavor-devel

-------------------------------------------------------------------
Tue Mar 31 02:50:53 CEST 2009 - jeffm@suse.de

- rpm/kernel-binary.spec.in: Remove $CONFIG_MODULES

-------------------------------------------------------------------
Tue Mar 31 02:50:15 CEST 2009 - jeffm@suse.de

- rpm/kernel-binary.spec.in: Remove duplicate CONFIG_DEBUG_INFO=y

-------------------------------------------------------------------
Tue Mar 31 02:49:53 CEST 2009 - jeffm@suse.de

- rpm/kernel-binary.spec.in: Use macros for cpu_arch

-------------------------------------------------------------------
Tue Mar 31 02:49:23 CEST 2009 - jeffm@suse.de

- rpm/kernel-binary.spec.in, rpm/kernel-source.spec.in:
  kernel-{source,binary}: Use path-related rpm macros

-------------------------------------------------------------------
Tue Mar 31 02:48:40 CEST 2009 - jeffm@suse.de

- rpm/kernel-binary.spec.in,  rpm/kernel-source.spec.in:
  Use a %kernelrelease macro.

-------------------------------------------------------------------
Tue Mar 31 02:47:58 CEST 2009 - jeffm@suse.de

- rpm/kernel-source.spec.in, rpm/source-post.sh, scripts/tar-up.sh:
  Use %variant instead of $variant

-------------------------------------------------------------------
Tue Mar 31 02:47:14 CEST 2009 - jeffm@suse.de

- kernel-source: Kill old obsoletes

-------------------------------------------------------------------
Tue Mar 31 02:46:35 CEST 2009 - jeffm@suse.de

- rpm/kernel-binary.spec.in, rpm/kernel-source.spec.in,
  rpm/kernel-syms.spec.in, scripts/tar-up.sh:
  Use %var instead of @VAR@ except where necessary

-------------------------------------------------------------------
Tue Mar 31 02:46:12 CEST 2009 - jeffm@suse.de

- kernel-syms: Sort by flavor, not architecture

-------------------------------------------------------------------
Tue Mar 31 02:45:43 CEST 2009 - jeffm@suse.de

- kernel-syms: Stop the architecture %else madness

-------------------------------------------------------------------
Tue Mar 31 02:45:15 CEST 2009 - jeffm@suse.de

- kernel-binary: Stop the architecture %else madness

-------------------------------------------------------------------
Mon Mar 30 22:16:04 CEST 2009 - jeffm@suse.de

- Removed -RT guards and a dead patch.

-------------------------------------------------------------------
Mon Mar 30 22:14:17 CEST 2009 - jeffm@suse.de

- patches.fixes/reiserfs-prealloc-fix: Delete.

-------------------------------------------------------------------
Mon Mar 30 15:26:04 CEST 2009 - jeffm@suse.de

- patches.suse/reiserfs-inode-init: Delete.

-------------------------------------------------------------------
Thu Mar 26 21:28:32 CET 2009 - mmarek@suse.cz

- rpm/config.sh: introduce rpm/config.sh, defining SRCVERSION and
  VARIANT variables.

-------------------------------------------------------------------
Tue Mar 24 15:37:54 CET 2009 - jeffm@suse.de

- Update to 2.6.29-final.
  - Eliminated 4 patches.

-------------------------------------------------------------------
Fri Mar 20 09:41:41 CET 2009 - jbeulich@novell.com

- Update Xen config files.
- Update Xen patches to 2.6.29-rc8 and c/s 821.

-------------------------------------------------------------------
Wed Mar 18 15:10:32 CET 2009 - mmarek@suse.cz

- rpm/kernel-*.spec.in, scripts/tar-up.sh: don't add "<RELEASE>"
  to the release, breaks plain rpmbuild.

-------------------------------------------------------------------
Tue Mar 17 16:14:08 CET 2009 - mmarek@suse.cz

- rpm/kernel-binary.spec.in: don't generate symsets
- rpm/kernel-syms.spec.in: don't package symsets
- rpm/find-provides: disable symset provides
- rpm/macros.kernel-source: don't check for /boot/symsets*
  (fate#305945)

-------------------------------------------------------------------
Tue Mar 17 07:56:40 CET 2009 - knikanth@suse.de

- patches.fixes/loop-barriers: Delete.
- patches.fixes/loop-barriers2: Delete.
  Remove non-mainline patches to loop driver making it honour
  O_SYNC, sync requests and barriers. (bnc#485089), (bnc#471249)

-------------------------------------------------------------------
Mon Mar 16 18:11:40 CET 2009 - bphilips@suse.de

- README: add rough guide to updating KABI

-------------------------------------------------------------------
Fri Mar 13 23:37:52 CET 2009 - jeffm@suse.com

- Update to 2.6.29-rc8.

-------------------------------------------------------------------
Thu Mar 12 11:21:42 CET 2009 - jbeulich@novell.com

- patches.fixes/fix-nf_conntrack_slp,
  patches.suse/perfmon2-remove_get_base_syscall_attr.patch,
  patches.suse/perfmon2.patch,
  patches.suse/silent-stack-overflow-2.patch: fix build warnings.

-------------------------------------------------------------------
Thu Mar 12 11:09:42 CET 2009 - jbeulich@novell.com

- Update Xen patches addressing several issues in initial commit
- Update Xen config files (re-enable oprofile, disable novfs).
- patches.xen/xen3-x86_64-unwind-annotations: fix unwind annotations
  in entry_64-xen.S.

-------------------------------------------------------------------
Thu Mar 12 11:02:37 CET 2009 - jbeulich@novell.com

- patches.arch/x86_64-unwind-annotations: fix unwind annotations in
  entry_64.S.

-------------------------------------------------------------------
Thu Mar 12 07:43:03 CET 2009 - rgoldwyn@suse.de

- patches.suse/novfs-creds-change-2.6.29: Changing credential
  according to new task_struct.

-------------------------------------------------------------------
Wed Mar 11 18:27:00 CET 2009 - jblunck@suse.de

- rpm/kernel-binary.spec.in: Use split_packages only if supported.conf
  is not empty.

-------------------------------------------------------------------
Mon Mar  9 21:26:13 CET 2009 - mmarek@suse.cz

- rpm/kernel-binary.spec.in: renamed modprobe config to
  /etc/modprobe.d/50-module-renames.conf (required by new
  module-init-tools).

-------------------------------------------------------------------
Mon Mar  9 12:04:46 CET 2009 - jbeulich@novell.com

- patches.xen/xen3-patch-2.6.29-rc4: fix ia64 build.

-------------------------------------------------------------------
Mon Mar  9 09:42:36 CET 2009 - jbeulich@novell.com

- Update Xen config files (get tracing options back in sync with
  default).

-------------------------------------------------------------------
Fri Mar  6 20:56:37 CET 2009 - jeffm@suse.de

- Update config files: Enable CONFIG_FRAME_POINTER on Xen.

-------------------------------------------------------------------
Fri Mar  6 20:36:26 CET 2009 - jeffm@suse.de

- config.conf: Enabled Xen for building.

-------------------------------------------------------------------
Fri Mar  6 17:49:36 CET 2009 - jbeulich@novell.com

- Update Xen patches to 2.6.29-rc7.

-------------------------------------------------------------------
Fri Mar  6 13:34:30 CET 2009 - jbenc@suse.cz

- Update config files: enabled wireless debugging in -debug flavors.

-------------------------------------------------------------------
Fri Mar  6 10:36:19 CET 2009 - mmarek@suse.cz

- rpm/get_release_number.sh.in, rpm/kernel-binary.spec.in,
  rpm/kernel-source.spec.in, rpm/kernel-syms.spec.in,
  scripts/tar-up.sh, doc/README.SUSE: finally drop kernel-dummy
- rpm/prepare-build.sh: Delete.

-------------------------------------------------------------------
Wed Mar  4 20:18:28 CET 2009 - jeffm@suse.com

- Update to 2.6.29-rc7.
  - Eliminated 1 patch.

-------------------------------------------------------------------
Wed Mar  4 11:48:01 CET 2009 - mmarek@suse.cz

- rpm/kernel-binary.spec.in: workaround a bash bug (bnc#481817)
  in kernel-vanilla.spec.

-------------------------------------------------------------------
Tue Mar  3 23:00:28 CET 2009 - jeffm@suse.com

- patches.suse/export-security_inode_permission: Export
  security_inode_permission for aufs.

-------------------------------------------------------------------
Thu Feb 26 15:32:35 CET 2009 - jeffm@suse.com

- scripts/tar-up.sh: Add -u to update existing spec files.

-------------------------------------------------------------------
Thu Feb 26 11:50:57 CET 2009 - sven@suse.de

- rpm/kernel-binary.spec.in: Fix sub-package install-time conflict.

-------------------------------------------------------------------
Wed Feb 25 19:41:59 CET 2009 - mmarek@suse.cz

- scripts/tar-up.sh: create tarballs that don't change
  unnecessarily: set owner/group to nobody/nobody, mtime to time of
  the latest commit and sort the input files.

-------------------------------------------------------------------
Tue Feb 24 23:28:11 CET 2009 - jeffm@suse.com

- Update to 2.6.29-rc6-git1.

-------------------------------------------------------------------
Sat Feb 21 17:30:47 CET 2009 - mmarek@suse.cz

- rpm/kernel-syms.spec.in: also check if the package versions match
  (bnc#478462)

-------------------------------------------------------------------
Fri Feb 20 14:41:31 CET 2009 - jbeulich@novell.com

- patches.suse/stack-unwind: fix 32-bit arch_unwind_init_running().

-------------------------------------------------------------------
Fri Feb 20 10:12:51 CET 2009 - jbeulich@novell.com

- patches.suse/stack-unwind: fix patch fuzz.

-------------------------------------------------------------------
Fri Feb 20 09:48:59 CET 2009 - jbeulich@novell.com

- misc/xen-port-patches.py: Adjust fro new x86 header placement.
- patches.arch/x86_64-unwind-annotations: fix unwind annotations
  (bnc#472783).
- patches.suse/stack-unwind: Properlz hook up unwinder again.

-------------------------------------------------------------------
Fri Feb 20 02:49:50 CET 2009 - jeffm@suse.de

- patches.suse/kdb-common: Build fix with -I directive.

-------------------------------------------------------------------
Fri Feb 20 02:12:56 CET 2009 - jeffm@suse.de

- Update config files.

-------------------------------------------------------------------
Fri Feb 20 01:50:59 CET 2009 - jeffm@suse.de

- Update to 2.6.29-rc5-git3.
  - Eliminated 1 patch.

-------------------------------------------------------------------
Thu Feb 19 11:27:58 CET 2009 - mmarek@suse.cz

- rpm/symsets.pl: allow passing only Module.symvers and no modules

-------------------------------------------------------------------
Wed Feb 18 11:25:46 CET 2009 - olh@suse.de

- disable ppc601 support, disable unused framebuffer drivers

-------------------------------------------------------------------
Wed Feb 18 10:41:14 CET 2009 - olh@suse.de

- disable kdump on ppc32

------------------------------------------------------------------
Mon Feb 16 17:18:41 CET 2009 - jeffm@suse.com

- Update config files.

-------------------------------------------------------------------
Sat Feb 14 17:40:22 CET 2009 - jeffm@suse.de

- Update to 2.6.29-rc5.

-------------------------------------------------------------------
Fri Feb 13 21:15:40 CET 2009 - jeffm@suse.de

- Update to 2.6.29-rc4-git7.
  - Eliminated 2 patches.

-------------------------------------------------------------------
Mon Feb  9 22:04:41 CET 2009 - jeffm@suse.de

- patches.rpmify/spin_is_contended-fix: spin_is_contended
  Kconfig fixes.

-------------------------------------------------------------------
Mon Feb  9 17:47:43 CET 2009 - jeffm@suse.de

- Updated to 2.6.29-rc4.
  - Eliminated 3 patches.

-------------------------------------------------------------------
Fri Feb  6 21:34:56 CET 2009 - jeffm@suse.com

- patches.fixes/fix-warning-while-mapping-0-1MB-range-with-dev-mem:
  x86, pat: fix warn_on_once() while mapping 0-1MB range.

-------------------------------------------------------------------
Fri Feb  6 20:54:14 CET 2009 - mmarek@suse.cz

- rpm/kernel-module-subpackage, rpm/post.sh, rpm/postun.sh: fix
  last change: don't pass -e to weak-modules2.

-------------------------------------------------------------------
Fri Feb  6 14:42:13 CET 2009 - mmarek@suse.cz

- rpm/kernel-module-subpackage, rpm/post.sh, rpm/postun.sh: pass
  down shell options like -x to weak-modules2 to make debugging
  with rpm -ivv easier.

-------------------------------------------------------------------
Tue Feb  3 21:36:36 CET 2009 - jeffm@suse.de

- patches.fixes/fix-nf_conntrack_slp: make nf_conntrack_slp
  actually work (bnc#470963).

-------------------------------------------------------------------
Tue Feb  3 14:34:14 CET 2009 - mmarek@suse.cz

- scripts/tar-up.sh: fix branch name in KOTD packages.

-------------------------------------------------------------------
Tue Feb  3 12:37:06 CET 2009 - olh@suse.de

- config.conf: readde -debug flavor for ppc64

-------------------------------------------------------------------
Tue Feb  3 11:51:37 CET 2009 - olh@suse.de

- patches.fixes/scsi-ibmvfc_prli_initiator_fix.patch:
  Better handle other FC initiators (bnc#471217 - LTC51238)

-------------------------------------------------------------------
Tue Feb  3 11:48:59 CET 2009 - mmarek@suse.cz

- scripts/wd-functions.sh: display master as "master", not "HEAD"
  or "".

-------------------------------------------------------------------
Mon Feb  2 22:13:03 CET 2009 - jeffm@suse.de

- patches.fixes/ath9k-fix-led_device_naming.diff: ath9k: fix
  led naming.
- patches.fixes/b43legacy-fix-led_device_naming.diff: b43legacy:
  fix led naming.
- patches.fixes/iwlwifi-fix-iwl-3945_led_device_naming.diff:
  iwlwifi: another led naming fix.
- patches.fixes/iwlwifi-fix-iwl-led_device_naming.diff: iwlwifi:
  fix led naming   .
- patches.fixes/rt2x00-fix-led_device_naming.diff: rt2x00:
  fix led naming.

-------------------------------------------------------------------
Mon Feb  2 21:20:36 CET 2009 - jeffm@suse.de

- Updated to 2.6.29-rc3-git3.
  - Eliminated 6 patches.

-------------------------------------------------------------------
Mon Feb  2 17:35:32 CET 2009 - jeffm@suse.de

- Updated to 2.6.29-rc3.
  - AppArmor is disabled.
  - Xen is disabled.
  - Eliminated 745 patches.

-------------------------------------------------------------------
Mon Feb  2 17:17:07 CET 2009 - jeffm@suse.de

- Enabled patches.suse/reiserfs_warning-reentrant

-------------------------------------------------------------------
Mon Feb  2 11:30:07 CET 2009 - rw@suse.de

- patches.fixes/xpc-pass-physical,
  patches.kabi/xpc-pass-physical:
  kABI: restore upstream patch, add ABI cover-up. (bnc#458811)

-------------------------------------------------------------------
Mon Feb  2 10:44:23 CET 2009 - olh@suse.de

- patches.fixes/serial-jsm-enable_ms.patch:
  Add enable_ms to jsm driver (bnc#471224 - LTC51066)

-------------------------------------------------------------------
Mon Feb  2 10:30:50 CET 2009 - olh@suse.de

- patches.arch/ppc-optimize-sync.patch:
  Optimise smp_{r,w}mb and mutex (bnc#471222 - LTC51356)

-------------------------------------------------------------------
Sat Jan 31 04:35:24 CET 2009 - gregkh@suse.de

- refresh patches for fuzz due to 2.6.27.14-rc1 import.

-------------------------------------------------------------------
Sat Jan 31 04:16:39 CET 2009 - gregkh@suse.de

- patches.kabi/abi-fix-add-epoll_devs-back-to-struct-user_struct.patch:
  ABI fix: add epoll_devs back to struct user_struct.

-------------------------------------------------------------------
Sat Jan 31 04:07:38 CET 2009 - gregkh@suse.de

- Update to 2.6.27.14-rc1
  - lots of security fixes
  - lots of bugfixes
  - obsoletes:
    - patches.drivers/alsa-virtuoso-no-eeprom-overwrite
    - patches.drivers/pata_via.c-support-vx855-and-future-chips-whose-ide-controller-use-0x0571.patch
    - patches.fixes/SUNRPC-Fix-autobind-on-cloned-rpc-clients.patch
    - patches.fixes/sysfs-fix-problems-with-binary-files.patch
    - patches.fixes/xpc-fix-NULL-deref
    - patches.fixes/xpc-write-barrier

-------------------------------------------------------------------
Fri Jan 30 09:15:04 CET 2009 - olh@suse.de

- patches.arch/ppc-pseries-migration_hang_fix.patch:
  Fix partition migration hang under load (bnc#470563 - LTC51153)

-------------------------------------------------------------------
Fri Jan 30 08:00:00 CET 2009 - olh@suse.de

- disable CONFIG_DEBUG_STACKOVERFLOW and CONFIG_DEBUG_STACK_USAGE
  on ppc/ppc64

-------------------------------------------------------------------
Fri Jan 30 01:24:09 CET 2009 - teheo@suse.de

- patches.drivers/libata-fix-EH-device-failure-handling: libata:
  fix EH device failure handling (bnc#470845).

-------------------------------------------------------------------
Thu Jan 29 21:02:44 CET 2009 - jjolly@suse.de

- patches.arch/s390-08-08-add_qdio_utilization.patch: zfcp:
  queue_full is lacking the entry for qdio utilization
  (bnc#466462).

-------------------------------------------------------------------
Thu Jan 29 18:45:32 CET 2009 - gregkh@suse.de

- add ability to debug kernel using USB debug connector.
- Update config files.
- patches.suse/usb-move-ehci-reg-def.patch: usb: move ehci
  reg def.
- patches.suse/x86-usb-debug-port-early-console-v4.patch: x86:
  usb debug port early console, v4.

-------------------------------------------------------------------
Thu Jan 29 11:43:32 CET 2009 - mmarek@suse.cz

- patches.kabi/abi-fix-add-s_syncing-back-to-struct-super_block.patch
  patches.kabi/abi-fix-add-wb_sync_hold-enum-writeback_sync_modes.patch
  patches.kabi/export-iwl_rx_allocate
  patches.kabi/sched-kabi-compat-hack.patch: Introduce
  patches.kabi/ for patches that only work around kabi issues and
  can be safely dropped at the next SP.

-------------------------------------------------------------------
Wed Jan 28 20:34:29 CET 2009 - agruen@suse.de

- patches.xen/xen-x86-mark_rodata_rw.patch: Add missing pageattr.c
  changes to pageattr-xen.c (bnc#439348).

-------------------------------------------------------------------
Wed Jan 28 18:50:59 CET 2009 - agruen@suse.de

- patches.suse/x86-mark_rodata_rw.patch: Add mark_rodata_rw()
  to un-protect read-only kernel code pages (bnc#439348).
- patches.xen/xen-x86-mark_rodata_rw.patch: xen specific part
  (bnc#439348).

-------------------------------------------------------------------
Wed Jan 28 15:59:27 CET 2009 - mmarek@suse.cz

- config/s390/s390: the -man package still fails for s390, disable
  it

-------------------------------------------------------------------
Wed Jan 28 14:27:18 CET 2009 - mmarek@suse.cz

- rpm/kernel-binary.spec.in: fix build of the -man subpackage on
  31bit s390

-------------------------------------------------------------------
Wed Jan 28 13:23:01 CET 2009 - mmarek@suse.cz

- fix kernel-default.ppc64 reference symsets

-------------------------------------------------------------------
Wed Jan 28 12:06:53 CET 2009 - jslaby@suse.cz

- patches.arch/x86_sgi_cpus4096-05-update-send_IPI_mask.patch:
  x86 cpumask: Updates to support NR_CPUS=4096 (bnc#425240
  FATE304266).
  [cpu_mask_to_apicid bigsmp fix]

-------------------------------------------------------------------
Wed Jan 28 08:16:54 CET 2009 - olh@suse.de

- patches.fixes/scsi-ibmvscsi-module_alias.patch:
  map scsi proc_name to module name (bnc#459933 - LTC50724)

-------------------------------------------------------------------
Tue Jan 27 23:33:09 CET 2009 - jeffm@suse.de

- Update config files: Disable ftrace in -debug on ppc64

-------------------------------------------------------------------
Tue Jan 27 23:16:03 CET 2009 - jeffm@suse.de

- config.conf: Added -debug flavor for ppc64.

-------------------------------------------------------------------
Tue Jan 27 13:40:53 CET 2009 - bwalle@suse.de

- patches.drivers/libfc-set-the-release-function.diff:
  Whitespace change.

-------------------------------------------------------------------
Tue Jan 27 09:05:30 CET 2009 - hare@suse.de

- patches.drivers/libfc-fix-read-IO-data-integrity: libfc:
  IO data integrity issue when a IO data frame lost (bnc#469536).

-------------------------------------------------------------------
Tue Jan 27 08:52:49 CET 2009 - jbeulich@novell.com

- re-enable patches.xen/xen3-e1000e_Export_set_memory_ro-rw.

-------------------------------------------------------------------
Tue Jan 27 07:44:18 CET 2009 - olh@suse.de

- update patches.arch/ppc-memoryless-nodes.patch:
  include prototype for PFN_UP() (bnc#462546 - LTC50009)

-------------------------------------------------------------------
Mon Jan 26 19:53:20 CET 2009 - kkeil@suse.de

- patches.suse/e1000e_Export_set_memory_ro-rw: Export
  set_memory_ro() and set_memory_rw() calls.
  readded to avoid kabi change

-------------------------------------------------------------------
Mon Jan 26 19:36:59 CET 2009 - jeffm@suse.de

- config.conf: Added kernel-vmi to i386.

-------------------------------------------------------------------
Mon Jan 26 19:08:43 CET 2009 - olh@suse.de

- update patches.arch/ppc-memoryless-nodes.patch:
  use PFN_UP() for end_pfn (bnc#462546 - LTC50009)

-------------------------------------------------------------------
Mon Jan 26 17:14:44 CET 2009 - mmarek@suse.cz

- kabi: import FCoE changes

-------------------------------------------------------------------
Mon Jan 26 17:00:44 CET 2009 - hare@suse.de

- patches.suse/dm-mpath-requeue-for-stopped-queue: disable
  wrong debug message again.

-------------------------------------------------------------------
Mon Jan 26 15:35:41 CET 2009 - rw@suse.de

- patches.fixes/taskstats-alignment:
  IA64: fill 'struct taskstats' on stack and 'memcpy' result to skb.
  (bnc#448410)

-------------------------------------------------------------------
Mon Jan 26 15:31:39 CET 2009 - olh@suse.de

- update patches.arch/ppc-memoryless-nodes.patch:
  fix calculation of reserve_size (bnc#462546 - LTC50009)

-------------------------------------------------------------------
Mon Jan 26 14:19:30 CET 2009 - kkeil@suse.de

- patches.fixes/disable-lro-per-default: Disable LRO per default
  in igb and ixgbe. (bnc#467519)

-------------------------------------------------------------------
Mon Jan 26 13:44:37 CET 2009 - jbeulich@novell.com

- Just comment out patches.xen/xen3-e1000e_* (to address build error)
  until disposition of their originals is known.

-------------------------------------------------------------------
Mon Jan 26 13:01:24 CET 2009 - kkeil@suse.de

- patches.fixes/sctp_do_not_use_stale_copy_of_sk: Do not use
  stale copy of sk. (bnc#440104)

-------------------------------------------------------------------
Mon Jan 26 12:52:21 CET 2009 - jblunck@suse.de

Renamed some patches so they get included in vanilla builds.
- patches.rpmify/firmware-path: Renamed.
- patches.rpmify/no-include-asm: Renamed.
- patches.suse/md-raid-metadata-PAGE_SIZE.patch: Renamed.

-------------------------------------------------------------------
Mon Jan 26 12:18:00 CET 2009 - olh@suse.de

- patches.suse/led_classdev.sysfs-name.patch: use correct name
  for /sys/devices/virtual/leds/ entries (bnc#468350)

-------------------------------------------------------------------
Mon Jan 26 12:15:15 CET 2009 - kkeil@suse.de

- patches.suse/e1000e_Export_set_memory_ro-rw: Delete.
- patches.suse/e1000e_allow_bad_checksum: Delete.
- patches.suse/e1000e_call_dump_eeprom: Delete.
- patches.suse/e1000e_ioremap_sanity_check: Delete.
- patches.suse/e1000e_use_set_memory_ro-rw_to_protect_flash_memory:
  Delete.
  Remove not mainline e1000e patches which were added to help with
  the e1000e NVM corruption - root issue is fixed

-------------------------------------------------------------------
Mon Jan 26 12:06:30 CET 2009 - kkeil@suse.de

- patches.drivers/tg3_libphy_workaround: tg3 libphy workaround.
  (bnc#468725)

-------------------------------------------------------------------
Mon Jan 26 09:17:49 CET 2009 - hare@suse.de

- supported.conf: Correct spelling for dm-least-pending
  path checker.

-------------------------------------------------------------------
Mon Jan 26 09:16:31 CET 2009 - hare@suse.de

- patches.suse/dm-mpath-check-info-before-access: Kernel Oops
  during path failover (bnc#458393).

-------------------------------------------------------------------
Sun Jan 25 02:07:17 CET 2009 - gregkh@suse.de

- refresh patch fuzz now that 2.6.27.13 is in tree

-------------------------------------------------------------------
Sun Jan 25 01:59:30 CET 2009 - gregkh@suse.de

- Update to final version of 2.6.27.13

-------------------------------------------------------------------
Sat Jan 24 23:24:49 CET 2009 - gregkh@suse.de

- dynamic debugging fixes backported from upstream:
- patches.drivers/driver-core-add-newlines-to-debugging-enabled-disabled-messages.patch:
  driver core: add newlines to debugging enabled/disabled
  messages.
- patches.drivers/driver-core-fix-dynamic_debug-cmd-line-parameter.patch:
  Driver core: fix 'dynamic_debug' cmd line parameter.
- patches.drivers/driver-core-fix-using-ret-variable-in-unregister_dynamic_debug_module.patch:
  driver core: fix using 'ret' variable in
  unregister_dynamic_debug_module.

-------------------------------------------------------------------
Sat Jan 24 17:51:17 CET 2009 - jbohac@suse.cz

- patches.arch/x86_64-hpet-64bit-timer.patch: 
  (fix return of an unitialized value (bnc#469017)

-------------------------------------------------------------------
Sat Jan 24 11:29:02 CET 2009 - mmarek@suse.cz

- update kabi files: ignore changes in struct pcie_link_state as
  it is an internal structure only.

-------------------------------------------------------------------
Sat Jan 24 11:26:16 CET 2009 - mmarek@suse.cz

- patches.suse/genksyms-add-override-flag.diff: genksyms: add
  --override flag.
- rpm/kernel-binary.spec.in: set KBUILD_OVERRIDE=1

-------------------------------------------------------------------
Sat Jan 24 01:25:44 CET 2009 - ghaskins@suse.de

- patches.fixes/sched-kabi-compat-hack.patch: sched: leave
  RT_GROUP_SCHED structure components intact to preserve kABI.

 broke kabi with fix for 456542

-------------------------------------------------------------------
Sat Jan 24 00:35:12 CET 2009 - trenn@suse.de

- patches.fixes/cpufreq_export_latency.patch: CPUFREQ: Introduce
  /sys/devices/system/cpu/cpu*/cpufreq/cpuinfo_transition_latency
  (bnc#464461).
- patches.fixes/cpufreq_ondemand_adjust_sampling_rate_limit.patch:
  CPUFREQ: ondemand/conservative: sanitize sampling_rate
  restrictions (bnc#464461).
- patches.fixes/cpufreq_ondemand_performance_optimise_default_settings.patch:
  CPUFREQ: ondemand: Limit default sampling rate to 300ms
  max. (bnc#464461).
- patches.fixes/x86_cpufreq_powernow-k8_acpi_latency_values.patch:
  X86 powernow-k8 cpufreq: Get transition latency from acpi _PSS
  object (bnc#464461).

-------------------------------------------------------------------
Fri Jan 23 20:29:24 CET 2009 - jeffm@suse.de

- patches.fixes/xfs-dmapi-fixes: xfs/dmapi: fix crash on mount
  (bnc#458027).

-------------------------------------------------------------------
Fri Jan 23 20:19:33 CET 2009 - ghaskins@suse.de

- Update config files: Disable RT_GROUP_SCHED (bnc#456542).

  The RT_GROUP_SCHED feature is experimental and clearly broken, so
  lets turn it off for now.

-------------------------------------------------------------------
Fri Jan 23 16:51:40 CET 2009 - jeffm@suse.de

- patches.fixes/hpilo-open-close-fix: hpilo open/close fix
  (bnc#466517).

-------------------------------------------------------------------
Fri Jan 23 15:59:44 CET 2009 - hare@suse.de

- patches.suse/dm-mpath-requeue-for-stopped-queue: Handle I/O
  on stopped queues correctly (bnc#458393).

-------------------------------------------------------------------
Fri Jan 23 15:34:11 CET 2009 - jbenc@suse.cz

- patches.suse/mnt-want-write-speedup.patch,
  patches.suse/mnt_clone_write.patch: modified not to break kABI,
  enabled (bnc#436953).

-------------------------------------------------------------------
Fri Jan 23 15:08:39 CET 2009 - jbenc@suse.cz

- patches.fixes/iwlagn-fix-rfkill.patch: iwlagn: fix hw-rfkill
  while the interface is down (bnc#446158).

-------------------------------------------------------------------
Fri Jan 23 14:59:57 CET 2009 - mmarek@suse.cz

- kabi/severities: temporarily enable changes in FcOE modules.

-------------------------------------------------------------------
Fri Jan 23 11:55:18 CET 2009 - hare@suse.de

- patches.arch/s390-08-06-personality.patch: kernel: setting 32
  bit personality doesn't work (bnc#466462).
- patches.arch/s390-08-07-compat_wrappers.patch: kernel:
  Add missing wrapper functions for 31 bit compat
  syscalls. (bnc#466462,LTC#51229).
- patches.fixes/block-leave-the-request-timeout-timer-running:
  Delete obsolete patch.

-------------------------------------------------------------------
Fri Jan 23 11:42:28 CET 2009 - bwalle@suse.de

- patches.drivers/fcoe-change-fcoe_sw-sg_tablesi.diff: change
  fcoe_sw sg_tablesize to SG_ALL (bnc #459142).
- patches.drivers/fcoe-check-return-for-fc_set_m.diff: check
  return for fc_set_mfs (bnc #459142).
- patches.drivers/fcoe-fix-frame-length-validati.diff: fix frame
  length validation in the early receive path (bnc #459142).
- patches.drivers/fcoe-fix-incorrect-use-of-struct-module.diff:
  fcoe: fix incorrect use of struct module (bnc #468051).
- patches.drivers/fcoe-improved-load-balancing-i.diff: improved
  load balancing in rx path (bnc #459142).
- patches.drivers/fcoe-logoff-of-the-fabric-when.diff: Logoff
  of the fabric when destroying interface (bnc #459142).
- patches.drivers/fcoe-remove-warn_on-in-fc_set.diff: remove
  WARN_ON in fc_set_mfs (bnc #459142).
- patches.drivers/fcoe-user_mfs-is-never-used.diff: user_mfs is
  never used (bnc #459142).
- patches.drivers/libfc-add-fc_disc-c-locking-co.diff: Add
  fc_disc.c locking comment block (bnc #459142).
- patches.drivers/libfc-ensure-correct-device_pu.diff: libfc:
  Ensure correct device_put/get usage (round 2).
- patches.drivers/libfc-fix-rport-recursive-lock.diff: libfc:
  Fix rport recursive lock on rport mutex (bnc #459142).
- patches.drivers/libfc-handle-rrq-exch-timeout.diff: libfc:
  handle RRQ exch timeout (bnc #465596).
- patches.drivers/libfc-improve-fc_lport-c-locki.diff: Improve
  fc_lport.c locking comment block (bnc #459142).
- patches.drivers/libfc-improve-fc_rport-c-locki.diff: Improve
  fc_rport.c locking comment block (459142).
- patches.drivers/libfc-make-fc_disc-inline-with.diff: make
  fc_disc inline with the fc_lport structure (bnc #459142).
- patches.drivers/libfc-make-rscn-parsing-more-r.diff: make RSCN
  parsing more robust (bnc #459142).
- patches.drivers/libfc-make-sure-we-access-the.diff: make sure
  we access the CRC safely (bnc #459142).
- patches.drivers/libfc-pass-lport-in-exch_mgr_r.diff: libfc:
  Pass lport in exch_mgr_reset (bnc #465596).
- patches.drivers/libfc-remove-debug-print-state.diff: libfc:
  Remove debug print statement, too verbose (bnc #459142).
- patches.drivers/libfc-set-the-release-function.diff: Set
  the release function for the rport's kobject (round 2)
  (bnc #459142).
- patches.drivers/libfc-updated-comment-for-orde.diff: updated
  comment for order of em and ex locks (bnc #459142).
- patches.drivers/libfc-updated-libfc-fcoe-modul.diff: updated
  libfc fcoe module ver to 1.0.6 (bnc #459142).
- patches.drivers/libfc-use-an-operations-struct.diff: use an
  operations structure for rport callbacks (bnc #459142).
- patches.drivers/libfc-when-rport-goes-away-re.diff: libfc:
  when rport goes away (re-plogi), clean up exchanges to/from
  rport (bnc #465596).
- patches.drivers/libfc_locking.diff: libfc, fcoe: fixed locking
  issues with lport->lp_mutex around lport->link_status (bnc
  #468053).
- patches.drivers/libfc_rport.diff: libfc: rport retry on LS_RJT
  from certain ELS (bnc #468054).

-------------------------------------------------------------------
Fri Jan 23 11:36:44 CET 2009 - hare@suse.de

- patches.fixes/qla2xxx-check-fc-rport-validity:
  qla2xxx: added check for fcport is valid in
  qla2x00_terminate_rport_io(). (bnc#467624).

-------------------------------------------------------------------
Fri Jan 23 11:01:59 CET 2009 - tiwai@suse.de

- patches.drivers/alsa-hda-gateway-t1616-quirk: ALSA: hda -
  Add quirk for Gateway T1616 laptop (bnc#467597).
- patches.drivers/alsa-hda-hp-dv4-quirk: ALSA: hda - Add model
  entry for HP dv4.
- patches.drivers/alsa-hda-intel-d945-ref-quirk: ALSA: hda -
  Add model=ref for Intel board with STAC9221 (bnc#406529).

-------------------------------------------------------------------
Fri Jan 23 10:48:16 CET 2009 - hare@suse.de

- patches.fixes/blk-leave-sync-timer-running: block: Rediff
- patches.fixes/block-use-round_jiffies_up: Block: use
  round_jiffies_up() (bnc#464155).
- Add missing patches to series.conf:
  patches.fixes/round-jiffies-up
  patches.fixes/block-use-round_jiffies_up
  patches.fixes/block-fix-blk_start_queueing
  patches.fixes/suppress-buffer-IO-errors
  patches.fixes/block-optimizations-in-blk_rq_timed_out_timer
  patches.fixes/block-add-comment-in-blk_rq_timed_out

-------------------------------------------------------------------
Fri Jan 23 07:51:35 CET 2009 - olh@suse.de

- update patches.fixes/scsi-ibmvscsi-vio_leak.patch:
  handle also drivers/scsi/ibmvscsi/ibmvfc.c

-------------------------------------------------------------------
Fri Jan 23 06:41:18 CET 2009 - sjayaraman@suse.de

- patches.fixes/cifs-fix-oops-on-ipv6-mount: cifs: make sure we
  allocate enough storage for socket address (467691).

-------------------------------------------------------------------
Fri Jan 23 05:57:48 CET 2009 - gregkh@suse.de

- patches.kernel.org/abi-fix-add-wb_sync_hold-enum-writeback_sync_modes.patch:
  ABI fix: add WB_SYNC_HOLD enum writeback_sync_modes.

-------------------------------------------------------------------
Fri Jan 23 05:08:48 CET 2009 - gregkh@suse.de

- patches.kernel.org/abi-fix-add-s_syncing-back-to-struct-super_block.patch:
  ABI fix: add s_syncing back to struct super_block.

-------------------------------------------------------------------
Fri Jan 23 02:26:30 CET 2009 - gregkh@suse.de

- update to 2.6.27.13-rc1:
  - security updates
  - lots of bugfixes
  - obsoletes:
    - patches.arch/ppc-fix_hugepage_check.patch
    - patches.drivers/alsa-hda-ad1986a-laptop-eapd-model-back
    - patches.drivers/alsa-hda-samsung-q45-quirk
    - patches.fixes/security-introduce-missing-kfree.patch
    - patches.fixes/xpc-fix-heartbeat
- Update config files.

-------------------------------------------------------------------
Thu Jan 22 23:55:10 CET 2009 - kkeil@suse.de

- patches.drivers/e1000-fix-shared-emc.patch: e1000: fix bug
  with shared interrupt during reset (bnc#396687)

-------------------------------------------------------------------
Thu Jan 22 22:43:48 CET 2009 - tonyj@suse.de

- patches.fixes/revert-bgcolor-line-feed-93f78da4.patch: Revert
  "vt: fix background color on line feed" (bnc#418613).

-------------------------------------------------------------------
Thu Jan 22 19:28:06 CET 2009 - jbenc@suse.cz

- patches.fixes/iwlwifi-fix-rs_get_rate-oops.patch: iwlwifi:
  fix rs_get_rate WARN_ON() (bnc#456002).
- Reordered wireless patches to group together patches touching the same
  driver.

-------------------------------------------------------------------
Thu Jan 22 19:13:20 CET 2009 - bphilips@suse.de

- patches.drivers/disable-catas_reset-by-default-to-avoid-problems-with-eeh.patch:
  disable catas_reset by default to avoid problems with EEH
  (bnc#456389).

-------------------------------------------------------------------
Thu Jan 22 17:42:04 CET 2009 - rw@suse.de

- patches.fixes/xpc-pass-physical:
  fixed kABI breakage. (bnc#458811)

-------------------------------------------------------------------
Thu Jan 22 15:58:54 CET 2009 - bwalle@suse.de

- scripts/tar-up_and_run_mbuild.sh: s390 (the 31 bit variant) is
  not an important spec file.

-------------------------------------------------------------------
Thu Jan 22 15:50:44 CET 2009 - jbenc@suse.cz

- patches.fixes/mac80211-add-direct-probe.patch: fixed kABI
  breakage, reenabled.

-------------------------------------------------------------------
Thu Jan 22 15:29:07 CET 2009 - mmarek@suse.cz

- rpm/modversions: eat the "override" keyword before parsing the
  symbol definition.

-------------------------------------------------------------------
Thu Jan 22 14:14:03 CET 2009 - olh@suse.de

- patches.fixes/scsi-ibmvscsi-vio_leak.patch:
  Correct VIO bus/device CMO accounting problems (bnc#468304 - LTC51205)

-------------------------------------------------------------------
Thu Jan 22 14:03:12 CET 2009 - olh@suse.de

- patches.suse/of_platform_driver.module-owner.patch:
  add missing module symlink to /sys/bus/*/driver/*
  in struct of_platform_driver.

-------------------------------------------------------------------
Thu Jan 22 13:29:23 CET 2009 - kkeil@suse.de

- patches.drivers/ixgbe_DCB_compile_err.patch: DCB compile
  error fix - new version from Intel  (bnc#465923)

-------------------------------------------------------------------
Thu Jan 22 12:58:06 CET 2009 - jbohac@suse.cz

- patches.arch/x86_64-hpet-64bit-timer.patch: allow 64-bit mode
  for HPET Timer0 (bnc#456700).
  (fix compilation on i386 and add hpet64 to kernel-parameters.txt)

-------------------------------------------------------------------
Thu Jan 22 12:25:59 CET 2009 - jbohac@suse.cz

- patches.arch/x86_64-hpet-64bit-timer.patch: allow 64-bit mode
  for HPET Timer0 (bnc#456700).

-------------------------------------------------------------------
Thu Jan 22 12:10:39 CET 2009 - rw@suse.de

- patches.fixes/xpc-pass-physical:
  sgi-xpc: need to pass the physical address, not virtual. (bnc#458811)
- patches.fixes/xpc-fix-heartbeat:
  sgi-xpc: eliminate false detection of no heartbeat. (bnc#464545)

-------------------------------------------------------------------
Thu Jan 22 11:28:20 CET 2009 - jkosina@suse.de

- patches.fixes/input-add-nomux-dell-vostro-1510.patch: Input:
  add Dell Vostro 1510 to nomux list (bnc#404881).

-------------------------------------------------------------------
Thu Jan 22 10:30:46 CET 2009 - jblunck@suse.de

- scripts/compute-PATCHVERSION.sh: Fix SRCVERSION parsing (bnc#465113).

-------------------------------------------------------------------
Thu Jan 22 10:02:42 CET 2009 - tiwai@suse.de

- patches.drivers/alsa-hda-add-volume-offset: ALSA: hda - Add
  extra volume offset to standard volume amp macros (bnc#466428).
- patches.drivers/alsa-hda-stac-reduce-volume-scale: ALSA: hda -
  Halve too large volume scales for STAC/IDT codecs (bnc#466428).

-------------------------------------------------------------------
Thu Jan 22 09:25:52 CET 2009 - hare@suse.de

- patches.drivers/lpfc-8.2.8.12-update: Update lpfc from 8.2.8.11
  to 8.2.8.12 (bnc#467713).

-------------------------------------------------------------------
Thu Jan 22 01:58:48 CET 2009 - jeffm@suse.de

- patches.fixes/reiserfs-debug-1036: fix missing jl arg

-------------------------------------------------------------------
Wed Jan 21 21:09:15 CET 2009 - mmarek@suse.cz

- rpm/kernel-binary.spec.in: delete duplicate error message in the
  kabi checks

-------------------------------------------------------------------
Wed Jan 21 20:04:30 CET 2009 - jeffm@suse.de

- patches.fixes/remove_kernel_physical_mapping_init_from_init:
  move kernel_physical_mapping_init to __meminit (bnc#467474).

-------------------------------------------------------------------
Wed Jan 21 19:56:34 CET 2009 - jbenc@suse.cz

- patches.fixes/mac80211-add-direct-probe.patch: disabled, as it changes
  kABI.

-------------------------------------------------------------------
Wed Jan 21 19:46:46 CET 2009 - gregkh@suse.de

- patches.fixes/security-introduce-missing-kfree.patch: security:
  introduce missing kfree (bnc#467322).
- patches.fixes/sysfs-fix-problems-with-binary-files.patch:
  sysfs: fix problems with binary files.

-------------------------------------------------------------------
Wed Jan 21 19:35:32 CET 2009 - rw@suse.de

- patches.arch/ia64-page-migration.fix:
  fix deadlock caused by cpe_migrate.ko and mark it supported.
  (bnc#464676)

-------------------------------------------------------------------
Wed Jan 21 19:23:31 CET 2009 - jeffm@suse.de

- patches.fixes/sn-irq-affinity: sn2: preserve irq affinity set
  in PROM (bnc#457679).

-------------------------------------------------------------------
Wed Jan 21 19:15:43 CET 2009 - jeffm@suse.de

- patches.fixes/uv_zalias_support: uv: Support for non-nasid 0
  systems (bnc#458869).

-------------------------------------------------------------------
Wed Jan 21 19:12:47 CET 2009 - jeffm@suse.de

- patches.fixes/xpc-fix-NULL-deref: sgi-xpc: Remove NULL pointer
  dereference. (bnc#466563).
- patches.fixes/xpc-write-barrier: sgi-xpc: ensure flags are
  updated before bte_copy (bnc#466563).

-------------------------------------------------------------------
Wed Jan 21 19:06:26 CET 2009 - jbenc@suse.cz

- patches.fixes/ipw2200-workaround-firmware-restarts-when-scanning.patch:
  ipw2200: fix scanning while associated (bnc#459067).

-------------------------------------------------------------------
Wed Jan 21 19:01:41 CET 2009 - jbenc@suse.cz

- patches.fixes/iwl3945-fix-rfkill.patch: iwl3945: report
  killswitch changes even if the interface is down (bnc#446013).

-------------------------------------------------------------------
Wed Jan 21 18:51:54 CET 2009 - jbenc@suse.cz

- patches.fixes/mac80211-add-direct-probe.patch: mac80211:
  add direct probe before association (bnc#461889).

-------------------------------------------------------------------
Wed Jan 21 16:38:10 CET 2009 - hare@suse.de

- patches.drivers/mptsas-discover-all-devices: mptsas driver
  fails to discover devices (bnc#459932).

-------------------------------------------------------------------
Wed Jan 21 14:04:08 CET 2009 - jbeulich@novell.com

- Update Xen patches to 2.6.27.12.
- patches.xen/764-netback-foreign-pages.patch: netback: handle
  non-netback foreign pages.
- patches.xen/769-evtchn-CPU-offline.patch: evtchn: Fix CPU offlining
  to switch all affected ports belonging to a particular /dev/evcthn
  user.
- patches.xen/gso-size-check.patch: gso: Ensure that the packet
  is long enough.
- patches.xen/xen-S3-MSI: fix Dom0 resume from S3 when MSI is
  in use (bnc#435596).
- patches.xen/xen3-e1000e_ioremap_sanity_check: ioremap sanity
  check to catch mapping requests exceeding the BAR sizes
  (bnc#425480).
- patches.xen/xen3-x86-fix-kmap-contig.patch: x86: contiguous
  kmap fix (bnc#449812).

-------------------------------------------------------------------
Wed Jan 21 12:08:54 CET 2009 - olh@suse.de

- update patches.suse/radeon-monitor-jsxx-quirk.patch:
  implement correct model matching

-------------------------------------------------------------------
Wed Jan 21 10:20:05 CET 2009 - olh@suse.de

- update patches.suse/dm-mpath-tracking-nr-bytes:
  lpp_end_io gets nr_bytes as third arg

-------------------------------------------------------------------
Wed Jan 21 10:04:08 CET 2009 - olh@suse.de

- update patches.suse/radeon-monitor-jsxx-quirk.patch:
  match all JSxx/QSxx models based on the first 4 chars in 'model'

-------------------------------------------------------------------
Wed Jan 21 08:09:10 CET 2009 - olh@suse.de

- update patches.arch/ppc-axon-missing-msi-workaround-5.diff:
  Fix MSI after kexec (bnc#467633)

-------------------------------------------------------------------
Tue Jan 20 21:01:18 CET 2009 - gregkh@suse.de

- clean up patch fuzz after 2.6.27.12 inclusion.

-------------------------------------------------------------------
Tue Jan 20 20:50:47 CET 2009 - gregkh@suse.de

- Update to the real 2.6.27.12

-------------------------------------------------------------------
Tue Jan 20 17:00:55 CET 2009 - jeffm@suse.de

- patches.suse/reiserfs_warning-reentrant: reiserfs: eliminate
  reiserfs_warning from uniqueness functions; Fixes deadlock.

-------------------------------------------------------------------
Tue Jan 20 16:39:35 CET 2009 - olh@suse.de

- patches.drivers/cxgb3-ser.patch:
  reset the adapter on fatal error (bnc#466062 - LTC51042)

-------------------------------------------------------------------
Tue Jan 20 15:24:43 CET 2009 - jjolly@suse.de

- patches.arch/s390-08-03-iucv-cpu-hotremove.diff: iucv: failing
  cpu hot remove for inactive iucv (bnc#466462,LTC#51104).
- patches.arch/s390-08-04-compat-sigaltstack.diff:
  kernel: 31 bit compat sigaltstack syscall fails with
  -EFAULT. (bnc#466462,LTC#50888).
- patches.arch/s390-08-05-af_iucv-msgpeek-fix.patch:
  af_iucv: System hang if recvmsg() is used with MSG_PEEK
  (bnc#466462,LTC#51136).

-------------------------------------------------------------------
Tue Jan 20 15:15:19 CET 2009 - hare@suse.de

- patches.suse/dm-mpath-accept-failed-paths: Only accept
  non-existing paths when adding failed paths (bnc#467579)

-------------------------------------------------------------------
Tue Jan 20 12:19:52 CET 2009 - mmarek@suse.cz

- rpm/kernel-source.spec.in: set CONFIG_DEBUG_INFO=y in the
  packaged .configs if builfing debug packages (bnc#460887)

-------------------------------------------------------------------
Mon Jan 19 16:40:39 CET 2009 - mmarek@suse.cz

- rpm/kernel-binary.spec.in: set %tolerate_kabi_changes to 6

-------------------------------------------------------------------
Mon Jan 19 16:40:11 CET 2009 - mmarek@suse.cz

- patches.suse/export-iwl_rx_allocate: reintroduce
  EXPORT_SYMBOL(iwl_rx_allocate).

-------------------------------------------------------------------
Mon Jan 19 13:56:20 CET 2009 - mmarek@suse.cz

- import SLE11 RC2 reference kabi

-------------------------------------------------------------------
Mon Jan 19 11:35:12 CET 2009 - hare@suse.de

- patches.drivers/mpt-return-all-sense-data: MPT Fusion doesn't
  return all sense data (bnc#466179).

-------------------------------------------------------------------
Sat Jan 17 00:20:49 CET 2009 - gregkh@suse.de

- Update to 2.6.27.12-rc2

-------------------------------------------------------------------
Fri Jan 16 17:46:11 CET 2009 - od@suse.de

- patches.arch/x86-call-boot-IRQ-quirks-at-end-of-device-init-and-during-resume.patch:
  call boot IRQ quirks at end of device init and during resume.
- patches.arch/x86-disable-AMD-ATI-boot-interrupt-generation.patch:
  update to upstream variant of this patch:
    - integrate an older quirk to make IO-APIC mode work on AMD
      8131 rev. A0 and B0
    - fix boot IRQ disabling logic for AMD 813x
    - remove unneeded code for AMD SB700S

-------------------------------------------------------------------
Fri Jan 16 16:09:26 CET 2009 - jbeulich@novell.com

- patches.arch/x86-fix-kmap-contig.patch: x86: contiguous kmap
  fix (bnc#449812).

-------------------------------------------------------------------
Fri Jan 16 10:55:12 CET 2009 - olh@suse.de

- enable mptsas in kdump kernel to allow crashdump on QS2x blades

-------------------------------------------------------------------
Fri Jan 16 08:44:42 CET 2009 - tiwai@suse.de

Fix STAC925x patch again
- patches.drivers/alsa-hda-stac925x-init-fix: ALSA: hda - Fix
  (yet more) STAC925x issues (bnc#460478).

-------------------------------------------------------------------
Fri Jan 16 07:03:59 CET 2009 - jjolly@suse.de

- patches.arch/s390-08-01-cio-fix-mp-mode.diff: cio: fix
  subchannel multipath mode setup (bnc#466462,LTC#51047).
- patches.arch/s390-08-02-zfcp-gpn-align-fix.diff: zfcp: fix
  memory alignment for GPN_FT requests. (bnc#466462).

-------------------------------------------------------------------
Thu Jan 15 23:53:36 CET 2009 - gregkh@suse.de

- Update config files for vanilla kernel versions due to new config
  option added in 2.6.27.12-rc1.

-------------------------------------------------------------------
Thu Jan 15 23:47:39 CET 2009 - gregkh@suse.de

- Update to 2.6.27.12-rc1:
  - security fixes
  - fixes CVE-2009-0029
  - bug fixes all over the place.
  - obsoletes the following patches:
    - patches.arch/ppc-cmm_no_kdump.patch
    - patches.drivers/alsa-caiaq-midi-oops-fix
    - patches.drivers/alsa-hda-hp-6730b-quirk
    - patches.drivers/ibmvfc-host_init_delay.patch
    - patches.drivers/ibmvfc-improve_sync_events.patch
    - patches.fixes/PCI-Suspend-and-resume-PCI-Express-ports-with-interrupts-disabled.patch
    - patches.fixes/PCI-handle-PCI-state-saving-with-interrupts-disabled.patch
    - patches.fixes/fs-symlink-write_begin-allocation-context-fix.patch
    - patches.fixes/mm-lockless-pagecache-barrier.patch
    - patches.fixes/pci-rework-suspend-of-devices-with-no-drivers.patch
    - patches.fixes/uv-remove-erroneous-BAU-init
- Update config files.

-------------------------------------------------------------------
Thu Jan 15 11:37:26 CET 2009 - tiwai@suse.de

- patches.drivers/alsa-virtuoso-no-eeprom-overwrite: sound:
  virtuoso: do not overwrite EEPROM on Xonar D2/D2X (bnc#462365).

-------------------------------------------------------------------
Thu Jan 15 11:16:35 CET 2009 - bwalle@suse.de

- patches.suse/s390-System.map.diff:
  Strip L2^B symbols (bnc #456682).

-------------------------------------------------------------------
Thu Jan 15 11:09:29 CET 2009 - tiwai@suse.de

- patches.drivers/alsa-hda-gateway-fix: ALSA: patch_sigmatel:
  Add missing Gateway entries and autodetection (bnc#460478).
- patches.drivers/alsa-hda-gateway-fix2: ALSA: hda - More fixes
  on Gateway entries (bnc#460478).
- patches.drivers/alsa-hda-hp-dv5-mic-fix: ALSA: hda - Fix HP
  dv5 mic input (bnc#462913).
- patches.drivers/alsa-hda-hp-dv5-quirk: ALSA: hda - Add quirk
  for another HP dv5 (bnc#462913).
- patches.drivers/alsa-hda-idt92hd83-fix-typo: ALSA: hda -
  Fix a typo.
- patches.drivers/alsa-hda-samsung-q45-quirk: ALSA: hda - Add
  automatic model setting for Samsung Q45.
- patches.drivers/alsa-hda-seek-for-codec-id: ALSA: hda - Add
  a new function to seek for a codec ID (bnc#460478).
- patches.drivers/alsa-hda-sigmatel-no-hp-reset: ALSA: hda -
  Don't reset HP pinctl in patch_sigmatel.c (bnc#460478).
- patches.drivers/alsa-hda-stac925x-init-fix: ALSA: hda - Fix
  missing initialization of NID 0x0e for STAC925x (bnc#460478).

-------------------------------------------------------------------
Thu Jan 15 08:40:13 CET 2009 - olh@suse.de

- patches.arch/ppc-fix_hugepage_check.patch:
  is_hugepage_only_range() must account for both 4kB and 64kB
  slices (bnc#466229 - LTC51063)

-------------------------------------------------------------------
Wed Jan 14 23:23:42 CET 2009 - jeffm@suse.de

- Update config files: Disabled PARAVIRT on vanilla and LGUEST.

-------------------------------------------------------------------
Wed Jan 14 23:07:16 CET 2009 - jeffm@suse.de

- Enabled patches.suse/unlock_page-speedup.patch

-------------------------------------------------------------------
Wed Jan 14 22:00:49 CET 2009 - rjw@suse.de

- patches.fixes/PCI-PM-Split-PCI-Express-port-suspend-resume.patch:
  PCI PM: Split PCI Express port suspend-resume (bnc#455926).
- patches.fixes/PCI-Suspend-and-resume-PCI-Express-ports-with-interrupts-disabled.patch:
  PCI: Suspend and resume PCI Express ports with interrupts
  disabled (bnc#455926).
- patches.fixes/PCI-handle-PCI-state-saving-with-interrupts-disabled.patch:
  PCI: handle PCI state saving with interrupts disabled
  (bnc#455926).
- patches.fixes/pci-rework-suspend-of-devices-with-no-drivers.patch:
  PCI: Rework default handling of suspend and resume (bnc#455926).

-------------------------------------------------------------------
Wed Jan 14 19:38:29 CET 2009 - jeffm@suse.de

- Update config files: Disable PARAVIRT.

-------------------------------------------------------------------
Wed Jan 14 19:20:29 CET 2009 - gregkh@suse.de

- refresh patches for fuzz due to update to 2.6.27.11

-------------------------------------------------------------------
Wed Jan 14 19:02:21 CET 2009 - gregkh@suse.de

- Update to final version of 2.6.27.11

-------------------------------------------------------------------
Wed Jan 14 16:38:47 CET 2009 - kkeil@suse.de

- patches.drivers/ixgbe-dcb-setstate.patch: Bugfix for ixgbe
  and kernel DCB netlink code. (bnc#458194)
- patches.drivers/ixgbe_DCB_compile_err.patch: DCB compile
  error fix. (bnc#465923)
- Update config files.

-------------------------------------------------------------------
Wed Jan 14 15:56:58 CET 2009 - trenn@suse.de

- patches.fixes/acpi_irq_quirk_pci_irq_derive.patch: Delete.
It came out that this is an already fixed BIOS bug. The quirk
is not needed anymore.

-------------------------------------------------------------------
Wed Jan 14 14:53:51 CET 2009 - trenn@suse.de

- patches.fixes/acpi_fix_double_slash_root_prefix_handling.patch:
  In AcpiNsGetInternalNameLength, skip the redundant backslash
  of RootPrefix (http://bugzilla.kernel.org/show_bug.cgi?id=11541
  http://www.acpica.org/bugzilla/show_bug.cgi?id=739).
- patches.fixes/acpi_video_always_update_sys.patch: video: always
  update the brightness when poking "brightness" (bnc#450149).
- patches.fixes/acpi_video_handle_reversed_brightness_info.patch:
  ACPI: video: Fix reversed brightness behavior on ThinkPad SL
  series (bnc#450149).

-------------------------------------------------------------------
Wed Jan 14 08:45:29 CET 2009 - olh@suse.de

- patches.fixes/sched-fix-__load_balance_iterator-for-cfs-with-on.patch:
  fix __load_balance_iterator() for cfs with only one task
  (bnc#457594 - LTC50544)

-------------------------------------------------------------------
Wed Jan 14 08:32:32 CET 2009 - olh@suse.de

- patches.fixes/xfs-redirty-ENOSPC.patch: Re-dirty pages on
  ENOSPC when converting delayed allocations (bnc#433112 - LTC48749)

-------------------------------------------------------------------
Wed Jan 14 04:33:33 CET 2009 - npiggin@suse.de

- Added guarded patches:
- patches.suse/mnt-want-write-speedup.patch: fs: mnt_want_write
  speedup (bnc#436953).
- patches.suse/mnt_clone_write.patch: fs: introduce
  mnt_clone_write (bnc#436953).
- patches.suse/unlock_page-speedup.patch: mm: unlock_page speedup
  (bnc#436953).

-------------------------------------------------------------------
Wed Jan 14 00:51:58 CET 2009 - gregkh@suse.de

- Update config files.
- patches.drivers/add-via-chrome9-drm-support.patch: add Via
  chrome9 drm support.

-------------------------------------------------------------------
Wed Jan 14 00:29:20 CET 2009 - gregkh@suse.de

- patches.drivers/pata_via.c-support-vx855-and-future-chips-whose-ide-controller-use-0x0571.patch:
  pata_via.c: Support VX855 and future chips whose IDE controller
  use 0x0571..

-------------------------------------------------------------------
Tue Jan 13 16:46:08 CET 2009 - hare@suse.de

- patches.fixes/scsi-restart-lookup-by-target: Modify patch
  after suggestions from James Bottomley (bnc#465346).

-------------------------------------------------------------------
Tue Jan 13 14:54:58 CET 2009 - hare@suse.de

- patches.fixes/scsi-restart-lookup-by-target: Restart
  scsi_device_lookup_by_target() (bnc#465346).

-------------------------------------------------------------------
Tue Jan 13 10:43:59 CET 2009 - olh@suse.de

- update patches.drivers/cxgb3-Allocate-multiqueues-at-init-time:
  Allow multiqueue setting in MSI-X mode only (bnc#464351 - LTC50966)

-------------------------------------------------------------------
Tue Jan 13 08:55:32 CET 2009 - olh@suse.de

- patches.drivers/cxgb3i-mainline.patch: fixes bug in tag release
  and sync-up cxgb3i with mainline state (bnc#464508 - LTC50816)

-------------------------------------------------------------------
Tue Jan 13 05:25:12 CET 2009 - gregkh@suse.de

- Update to 2.6.27.11-rc1:
  - lots of minor fixes
  - obsoletes:
    - patches.fixes/md-bitmap-read-do-not-overflow
    - patches.suse/scsi-scsi_transport_srp-shost_data.patch

-------------------------------------------------------------------
Mon Jan 12 20:09:42 CET 2009 - gregkh@suse.de

- supported.conf: add kernel/drivers/acpi/acpi_memhotplug as supported

-------------------------------------------------------------------
Mon Jan 12 19:06:00 CET 2009 - mmarek@suse.cz

- rpm/kernel-source.spec.in, rpm/source-post.sh: handle arch
  symlinks like i586 -> i386 in /usr/src/linux-obj.

-------------------------------------------------------------------
Mon Jan 12 18:39:57 CET 2009 - gregkh@suse.de

- supported.conf: updated staging and other drivers

-------------------------------------------------------------------
Mon Jan 12 18:11:10 CET 2009 - kkeil@suse.de

- patches.drivers/r8169-Tx-performance-tweak-helper: r8169:
  Tx performance tweak helper.
- patches.drivers/r8169-add-8168-8101-registers-description:
  r8169: add 8168/8101 registers description.
- patches.drivers/r8169-add-hw-start-helpers-for-the-8168-and-the-8101:
  r8169: add hw start helpers for the 8168 and the 8101.
- patches.drivers/r8169-additional-8101-and-8102-support: r8169:
  additional 8101 and 8102 support.
- patches.drivers/r8169-use-pci_find_capability-for-the-PCI-E-features:
  r8169: use pci_find_capability for the PCI-E features.
  (bnc#448168)
-------------------------------------------------------------------
Mon Jan 12 15:50:46 CET 2009 - dgollub@suse.de

- scripts/tar-up_and_run_mbuild.sh: use $BUILD_DIR instead of fixed
  "kernel-source" string, to stay in sync with with differet kernel
  variants.

-------------------------------------------------------------------
Mon Jan 12 14:25:27 CET 2009 - mmarek@suse.cz

- rpm/kernel-source.spec.in, rpm/source-post.sh, rpm/source-pre.sh:
  replace the /usr/src/linux-obj symlink with a directory containing
  per-flavor symlinks instead. This allows us to install kernel-source /
  syms and kernel-source-rt / syms-rt in parallel and still find
  everything below /usr/src/linux-obj/.
- rpm/kernel-binary.spec.in: for -rt, install into
      /usr/src/linux-$version-rt-obj.
- rpm/kernel-syms.spec.in: fix kernel-source requires for -rt.

-------------------------------------------------------------------
Sun Jan 11 23:18:21 CET 2009 - jkosina@suse.de

- patches.drivers/input-usbtouchscreen-hw-calibration.patch:
  Input: usbtouchscreen - allow reporting calibrated data
  (bnc#444814).

-------------------------------------------------------------------
Fri Jan  9 18:54:47 CET 2009 - mmarek@suse.cz

- patches.suse/file-capabilities-add-file_caps-switch.diff:
  fix parsing of the file_caps commandline option (bnc#264075)

-------------------------------------------------------------------
Fri Jan  9 18:17:45 CET 2009 - trenn@suse.de

- patches.arch/x86_fix_llc_shared_map__cpu_llc_id_anomolies.patch:
  x86: fix intel x86_64 llc_shared_map/cpu_llc_id anomolies
  (bnc#464329).

-------------------------------------------------------------------
Fri Jan  9 16:25:12 CET 2009 - olh@suse.de

- patches.arch/ppc-cmm_no_kdump.patch:
  Disable Collaborative Memory Manager for kdump (bnc#460552 - LTC50789)

-------------------------------------------------------------------
Fri Jan  9 16:13:13 CET 2009 - jslaby@suse.cz

- patches.suse/cgroup-disable-memory.patch: memcg: disable the
  memory controller by default.
- patches.suse/add-enable_cgroup-parameter.patch: Delete.
- patches.suse/disable-cgroups.patch: Delete.

-------------------------------------------------------------------
Fri Jan  9 16:13:09 CET 2009 - olh@suse.de

- patches.suse/radeon-monitor-jsxx-quirk.patch
  fix compile errors

-------------------------------------------------------------------
Fri Jan  9 15:40:35 CET 2009 - jslaby@suse.de

- patches.fixes/ath5k-ignore-calibration-return-value.patch:
  ath5k: ignore the return value of
  ath5k_hw_noise_floor_calibration (bnc#446541).

-------------------------------------------------------------------
Fri Jan  9 15:37:22 CET 2009 - jslaby@suse.de

- patches.fixes/cgroups-suppress-cloning-warning.patch: cgroups:
  suppress bogus warning messages (bnc#460961).

-------------------------------------------------------------------
Fri Jan  9 15:28:56 CET 2009 - olh@suse.de

- patches.suse/radeon-monitor-jsxx-quirk.patch: Add quirk for
  the graphics adapter in some JSxx (bnc#461002 - LTC50817)

-------------------------------------------------------------------
Fri Jan  9 14:34:02 CET 2009 - trenn@suse.de

- patches.fixes/acpi_irq_quirk_pci_irq_derive.patch: ACPI: Do not
  derive IRQ from parent bridge/device via boot param/dmi list
  (bnc#437211).
- patches.suse/acpi_osi_sle11_ident.patch: Provide possibility
  for vendors to fix BIOS issues for SLE11 only (none).

-------------------------------------------------------------------
Fri Jan  9 13:03:36 CET 2009 - hare@suse.de

- patches.drivers/blk-request-based-multipath-update: Rediff.
- patches.fixes/scsi-refactor-busy-processing: refactor
  sdev/starget/shost busy checking; break out from
  blk-request-based-multipath-update.

-------------------------------------------------------------------
Fri Jan  9 12:31:34 CET 2009 - hare@suse.de

- patches.drivers/lpfc-8.2.8.11-update: Update lpfc from 8.2.8.10
  to 8.2.8.11 (bnc#464662).
- patches.fixes/scsi-call-unprep_request-under-lock: scsi_lib:
  only call scsi_unprep_request() under queue lock (bnc#464155).
- patches.fixes/scsi-fix-hang-in-starved-list-processing: Fix
  hang in starved list processing (bnc#464155).

-------------------------------------------------------------------
Fri Jan  9 12:28:55 CET 2009 - kkeil@suse.de

- patches.drivers/bnx2-Add-PCI-ID-for-5716S: bnx2: Add PCI ID
  for 5716S
- patches.drivers/bnx2-Fix-bug-in-bnx2_free_rx_mem_: bnx2:
  Fix bug in bnx2_free_rx_mem() (bnc#464130)

-------------------------------------------------------------------
Fri Jan  9 12:11:23 CET 2009 - jslaby@suse.cz

- patches.suse/disable-cgroups.patch: Disable all cgroups
  (bnc#436025).

-------------------------------------------------------------------
Fri Jan  9 11:39:59 CET 2009 - hare@suse.de

- Backporting block layer fixes (bnc#464155):
  * patches.fixes/block-add-comment-in-blk_rq_timed_out: add
    comment in blk_rq_timed_out() about why next can not be 0
  * patches.fixes/block-fix-blk_start_queueing: block: Fix
    blk_start_queueing() to not kick a stopped queue.
  * patches.fixes/block-leave-the-request-timeout-timer-running:
    block: leave the request timeout timer running even on an
    empty list.
  * patches.fixes/block-optimizations-in-blk_rq_timed_out_timer:
    block: optimizations in blk_rq_timed_out_timer().
  * patches.fixes/block-suppress-buffer-IO-errors: block: Supress
    Buffer I/O errors when SCSI REQ_QUIET flag set.
  * patches.fixes/block-use-round_jiffies_up: Block: use
    round_jiffies_up().
  * patches.fixes/round-jiffies-up: Add round_jiffies_up and
    related routines.

-------------------------------------------------------------------
Fri Jan  9 11:21:39 CET 2009 - jbeulich@novell.com

- patches.xen/xen3-acpi-pci-pci-msi-_osc-support-capabilities-called-when-root-bridge-added.patch:
  ACPI/PCI: PCI MSI _OSC support capabilities called when root
  bridge added (bnc#438941).

-------------------------------------------------------------------
Fri Jan  9 10:23:55 CET 2009 - hare@suse.de

- patches.fixes/scsi_dh-retry-on-UNIT_ATTENTION: scsi_dh_rdac
  does not retry MODE SENSE on UNIT ATTENTION (bnc#464155).
- patches.suse/scsi-check-removed-device-for-offline: Only check
  for SDEV_OFFLINE and SDEV_DEL, not SDEV_CANCEL.

-------------------------------------------------------------------
Fri Jan  9 10:06:29 CET 2009 - jslaby@suse.cz

- patches.suse/add-enable_cgroup-parameter.patch: Add
  cgroup_enable parameter (bnc#436025).

-------------------------------------------------------------------
Fri Jan  9 00:19:19 CET 2009 - gregkh@suse.de

- patches.drivers/acpi-pci-include-missing-acpi.h-file-in-pci-acpi.h.patch:
  ACPI/PCI: include missing acpi.h file in
  pci-acpi.h. (bnc#438941).

-------------------------------------------------------------------
Fri Jan  9 00:14:25 CET 2009 - gregkh@suse.de

- clean up patch fuzz

-------------------------------------------------------------------
Thu Jan  8 23:56:01 CET 2009 - gregkh@suse.de

- patches.drivers/acpi-pci-pci-msi-_osc-support-capabilities-called-when-root-bridge-added.patch:
  ACPI/PCI: PCI MSI _OSC support capabilities called when root
  bridge added (bnc#438941).
- patches.drivers/acpi-pci-pcie-aer-_osc-support-capabilities-called-when-root-bridge-added.patch:
  ACPI/PCI: PCIe AER _OSC support capabilities called when root
  bridge added (bnc#438941).
- patches.drivers/acpi-pci-pcie-aspm-_osc-support-capabilities-called-when-root-bridge-added.patch:
  ACPI/PCI: PCIe ASPM _OSC support capabilities called when root
  bridge added (bnc#438941).
- patches.drivers/acpi-pci-remove-obsolete-_osc-capability-support-functions.patch:
  ACPI/PCI: remove obsolete _OSC capability support functions
  (bnc#438941).

-------------------------------------------------------------------
Thu Jan  8 23:06:58 CET 2009 - gregkh@suse.de

- patches.drivers/acpi-pci-call-_osc-support-during-root-bridge-discovery.patch:
  ACPI/PCI: call _OSC support during root bridge discovery
  (bnc#438941).
- patches.drivers/acpi-pci-change-pci_osc_control_set-to-query-control-bits-first.patch:
  ACPI/PCI: Change pci_osc_control_set() to query control bits
  first (bnc#438941).
- patches.drivers/acpi-pci-fix-possible-race-condition-on-_osc-evaluation.patch:
  ACPI/PCI: Fix possible race condition on _OSC evaluation
  (bnc#438941).
- patches.drivers/acpi-pci-include-missing-acpi.h-file-in-pci-acpi.h.patch:
  ACPI/PCI: include missing acpi.h file in
  pci-acpi.h. (bnc#438941).
- patches.drivers/acpi-pci-pci-extended-config-_osc-support-called-when-root-bridge-added.patch:
  ACPI/PCI: PCI extended config _OSC support called when root
  bridge added (bnc#438941).

-------------------------------------------------------------------
Thu Jan  8 19:38:41 CET 2009 - gregkh@suse.de

- patches.drivers/bnx2x-version-update.patch: bnx2x: Version
  Update (bnc#439679).

-------------------------------------------------------------------
Thu Jan  8 19:16:28 CET 2009 - jjolly@suse.de

- patches.arch/s390-07-01-zfcp-port-failed-message.diff: zfcp:
  Remove message for failed port (bnc#464466).
- patches.arch/s390-07-02-zfcp-unchained-fsf.diff: zfcp: Add
  support for unchained FSF requests (bnc#464466).
- patches.arch/s390-07-03-topology-fix.diff: kernel: fix cpu
  topology support (bnc#464466).
- patches.arch/s390-07-04-dasd-failfast.patch: dasd: Add
  'failfast' device feature. (bnc#464466,LTC#43066).

-------------------------------------------------------------------
Thu Jan  8 15:47:53 CET 2009 - tiwai@suse.de

- patches.drivers/alsa-caiaq-midi-oops-fix: ALSA: caiaq - Fix
  Oops with MIDI.

-------------------------------------------------------------------
Thu Jan  8 15:13:22 CET 2009 - knikanth@suse.de

- patches.fixes/dm-avoid-put-table-dm_any_congested: dm: avoid
  destroying table in dm_any_congested (bnc#457205).
- patches.fixes/dm-table-ref-count: dm table: rework reference
  counting (bnc#457205).
- patches.fixes/dm-unbind-drop-ref: dm table: drop reference at
  unbind (bnc#457205).

-------------------------------------------------------------------
Thu Jan  8 13:00:35 CET 2009 - olh@suse.de

- update kdump config, disable some unused drivers

-------------------------------------------------------------------
Thu Jan  8 12:58:45 CET 2009 - olh@suse.de

- refresh config files, no functional changes

-------------------------------------------------------------------
Thu Jan  8 12:52:20 CET 2009 - olh@suse.de

- patches.drivers/ehea-modinfo.patch:
  use separate table for module alias (bnc#435215 - LTC48564)

-------------------------------------------------------------------
Thu Jan  8 12:41:24 CET 2009 - tiwai@suse.de

Backport fixes for HD-audio from the upstream:
- patches.drivers/alsa-hda-ad1882-id-typo-fix: ALSA: hda -
  Fix typos for AD1882 codecs.
- patches.drivers/alsa-hda-ad1986a-laptop-eapd-model-back: ALSA:
  hda - make laptop-eapd model back for AD1986A.
- patches.drivers/alsa-hda-hp2230s-quirk: ALSA: hda - Add quirk
  for HP 2230s (bnc#461660).
- patches.drivers/alsa-hda-sigmatel-add-missing-terminators:
  ALSA: hda - Add missing terminators in patch_sigmatel.c.

-------------------------------------------------------------------
Thu Jan  8 11:46:43 CET 2009 - bwalle@suse.de

- Update config files: Enable CONFIG_EHEA=m (and CONFIG_IBMEBUS=y)
  for ppc/kdump and ppc64/kdump (bnc #459119).

-------------------------------------------------------------------
Thu Jan  8 10:57:36 CET 2009 - jblunck@suse.de

- Make kernel-source.changes incremental again

-------------------------------------------------------------------
Thu Jan  8 10:15:08 CET 2009 - olh@suse.de

- supported.conf: rename dm-leastpending-path to dm-leastpending

-------------------------------------------------------------------
Thu Jan  8 09:27:28 CET 2009 - olh@suse.de

- patches.drivers/ehea-modinfo.patch:
  add alias entry for portN properties (bnc#435215 - LTC48564)

-------------------------------------------------------------------
Thu Jan  8 08:19:15 CET 2009 - olh@suse.de

- patches.drivers/ibmvfc-abort-response.patch:
  Fixup command response translation (bnc#459383 - LTC50695)

-------------------------------------------------------------------
Thu Jan  8 08:15:34 CET 2009 - olh@suse.de

- patches.drivers/ibmvfc-improve_sync_events.patch:
  Improve async event handling (bnc#460567 - LTC50778)

-------------------------------------------------------------------
Thu Jan  8 06:29:53 CET 2009 - gregkh@suse.de

- patches.drivers/via-unichrome-drm-bugfixes.patch: via: Unichrome
  DRM bugfixes.

-------------------------------------------------------------------
Thu Jan  8 06:19:53 CET 2009 - coly.li@suse.de

- Move patch from patches.suse/dlm-fix-shutdown-cleanup.patch to
  patches.fixes/dlm-fix-shutdown-cleanup.patch

-------------------------------------------------------------------
Thu Jan  8 06:11:18 CET 2009 - coly.li@suse.de

- Fixes a regression from commit
  0f8e0d9a317406612700426fad3efab0b7bbc467, 
  "dlm: allow multiple lockspace creates".

-------------------------------------------------------------------
Wed Jan  7 16:37:22 CET 2009 - olh@suse.de

- patches.arch/ppc-pseries-cpu-migrate.patch: Update
  default_server during migrate_irqs_away (bnc#460566 - LTC50723)

-------------------------------------------------------------------
Wed Jan  7 16:25:48 CET 2009 - jack@suse.cz

- patches.suse/mm-increase-dirty-limits.patch: Increase limits
  for starting writeback of dirty data (bnc#449662).

-------------------------------------------------------------------
Wed Jan  7 15:43:23 CET 2009 - ghaskins@suse.de

- Update config files (part of bnc#448412).

-------------------------------------------------------------------
Wed Jan  7 14:55:19 CET 2009 - ghaskins@suse.de

- patches.fixes/ia64-configure-HAVE_UNSTABLE_SCHED_CLOCK-for-SGI_SN.patch:
  configure HAVE_UNSTABLE_SCHED_CLOCK for SGI_SN systems (bnc#448412).

-------------------------------------------------------------------
Wed Jan  7 13:53:32 CET 2009 - hare@suse.de

- patches.drivers/lpfc-8.2.8.10-update: Emulex 8.2.8.10 driver
  patches for SLE11 (bnc#460775).

-------------------------------------------------------------------
Wed Jan  7 13:37:56 CET 2009 - knikanth@suse.de

- patches.suse/dm-barrier-single-device: Update Patch-mainline
  header. Patch is not refreshed as it breaks kabi (FATE#304489).

-------------------------------------------------------------------
Wed Jan  7 12:35:13 CET 2009 - hare@suse.de

- patches.drivers/cciss-driver-panic-on-volume-delete: cciss
  driver may panic if a logical volume is deleted (bnc#459553).

-------------------------------------------------------------------
Wed Jan  7 10:32:20 CET 2009 - hare@suse.de

- patches.suse/scsi-netlink-ml: Use GFP_ATOMIC to avoid deadlocks
  (bnc#461747).

-------------------------------------------------------------------
Wed Jan  7 09:55:34 CET 2009 - hare@suse.de

- patches.fixes/fc_transport-devloss-callback-restore: FC devloss
  callback not called when devloss timer fires (bnc#463289).

-------------------------------------------------------------------
Wed Jan  7 09:47:10 CET 2009 - hare@suse.de

- patches.suse/dm-mpath-leastpending-path-update: Update
  least-pending-IO dynamic load balancer (bnc#444199).
- patches.suse/dm-mpath-queue-length-load-balancing: Rediff.
- patches.suse/dm-mpath-service-time-load-balancing: Rediff.
- patches.suse/dm-mpath-tracking-nr-bytes: Rediff.
- patches.suse/dm-mpath-leastpending-path: Delete.

-------------------------------------------------------------------
Tue Jan  6 19:38:30 CET 2009 - jeffm@suse.de

- patches.fixes/uv-remove-erroneous-BAU-init: UV: remove erroneous
  BAU initialization (bnc#463313).

-------------------------------------------------------------------
Tue Jan  6 18:36:57 CET 2009 - jjolly@suse.de

- patches.arch/s390-06-01-qeth-ext-src-mac-addr.patch: qeth:
  exploit source MAC address for inbound layer3 packets
  (bnc#458339).
- patches.arch/s390-06-02-qeth-layercrash.patch: qeth: avoid
  crash in case of layer mismatch for VSWITCH (bnc#458339).
- patches.arch/s390-06-03-dasd_sim_sense_condition.patch: Fix
  unsolicited SIM sense condition. (bnc#458339).
- patches.arch/s390-06-04-qdio_ssqd_memcpy.patch: qdio: fix
  broken memcpy (bnc#458339).
- patches.arch/s390-06-05-qdio_s390dbf.patch: qdio: rework
  s390dbf usage  (bnc#458339).
- patches.arch/s390-06-06-qdio_inbound_ack.patch: qdio: rework
  inbound buffer acknowledgement (bnc#458339).
- patches.arch/s390-06-07-cio-attach_detach.patch: cio: Crashes
  when repeatetly attaching/detaching devices. (bnc#458339).

-------------------------------------------------------------------
Tue Jan  6 14:37:15 CET 2009 - npiggin@suse.de

- patches.arch/x86-fix-kmap-contig.patch: x86: Jan's comments for
  contiguous kmap fix (bnc#449812).

-------------------------------------------------------------------
Tue Jan  6 07:54:29 CET 2009 - npiggin@suse.de

- patches.fixes/mm-lockless-pagecache-barrier.patch: update.

-------------------------------------------------------------------
Mon Jan  5 17:38:52 CET 2009 - mmarek@suse.cz

- patches.suse/modpost-filter-out-built-in-depends: modpost:
  filter out "built-in" depends (bnc#450085).
- patches.drivers/0002-Staging-add-TAINT_CRAP-flag-to-drivers-staging-modu.patch:
  refresh.

-------------------------------------------------------------------
Mon Jan  5 14:09:57 CET 2009 - npiggin@suse.de

- Fix ps3 config.

-------------------------------------------------------------------
Mon Jan  5 09:53:42 CET 2009 - npiggin@suse.de

- patches.fixes/mm-lockless-pagecache-barrier.patch: mm lockless
  pagecache barrier fix.

-------------------------------------------------------------------
Mon Jan  5 09:29:04 CET 2009 - npiggin@suse.de

- patches.fixes/fs-symlink-write_begin-allocation-context-fix.patch:
  fs symlink write_begin allocation context fix.

-------------------------------------------------------------------
Mon Jan  5 09:11:14 CET 2009 - npiggin@suse.de

- Update config files.

-------------------------------------------------------------------
Mon Jan  5 08:51:10 CET 2009 - npiggin@suse.de

- patches.suse/cgroup-freezer.patch: cgroup freezer update (bnc#417294,
  fate#304191, fate#201036).
<|MERGE_RESOLUTION|>--- conflicted
+++ resolved
@@ -1,22 +1,21 @@
 -------------------------------------------------------------------
-<<<<<<< HEAD
+Fri Nov 27 15:16:56 CET 2009 - mmarek@suse.cz
+
+- rpm/kernel-binary.spec.in: Abort if supported modules depend on
+  unsupported ones.
+
+-------------------------------------------------------------------
+Fri Nov 27 15:12:17 CET 2009 - mmarek@suse.cz
+
+- supported.conf: mark cnic as supported (needed by bnx2i).
+
+-------------------------------------------------------------------
 Fri Nov 27 14:57:47 CET 2009 - jbenc@suse.cz
 
 - patches.suse/panic-on-io-nmi-SLE11-user-space-api.patch: API
   fix: X86: sysctl to allow panic on IOCK NMI error (bnc#427979).
 - patches.suse/kdb-common: Refresh.
 - patches.suse/kdump-dump_after_notifier.patch: Refresh.
-=======
-Fri Nov 27 15:16:56 CET 2009 - mmarek@suse.cz
-
-- rpm/kernel-binary.spec.in: Abort if supported modules depend on
-  unsupported ones.
-
--------------------------------------------------------------------
-Fri Nov 27 15:12:17 CET 2009 - mmarek@suse.cz
-
-- supported.conf: mark cnic as supported (needed by bnx2i).
->>>>>>> b7c9c00f
 
 -------------------------------------------------------------------
 Fri Nov 27 13:25:55 CET 2009 - jbohac@suse.cz
@@ -95,18 +94,18 @@
   to SLES11 SP1 tree.
 
 -------------------------------------------------------------------
+Thu Nov 26 17:00:15 CET 2009 - jslaby@suse.cz
+
+- patches.fixes/make-note_interrupt-fast.diff: Fix performance
+  regression on large IA64 systems (bnc #469589).
+
+-------------------------------------------------------------------
 Thu Nov 26 15:23:16 CET 2009 - mmarek@suse.cz
 
 - rpm/old-packages.conf: obsolete kernel-kdump on ppc.
 - config.conf: delete kdump configs.
 - config/ppc/kdump: Delete.
 - config/ppc64/kdump: Delete.
-
--------------------------------------------------------------------
-Thu Nov 26 17:00:15 CET 2009 - jslaby@suse.cz
-
-- patches.fixes/make-note_interrupt-fast.diff: Fix performance
-  regression on large IA64 systems (bnc #469589).
 
 -------------------------------------------------------------------
 Thu Nov 26 14:47:41 CET 2009 - duwe@suse.de
