--- conflicted
+++ resolved
@@ -1,40 +1,39 @@
 -------------------------------------------------------------------
-<<<<<<< HEAD
+Wed Dec  2 19:28:19 CET 2009 - tiwai@suse.de
+
+- Update config files: Fix vanilla configs
+
+-------------------------------------------------------------------
+Wed Dec  2 19:14:09 CET 2009 - tiwai@suse.de
+
+- Update config files: disabled CONFIG_SND_SOC* in ppc configs.
+
+-------------------------------------------------------------------
+Wed Dec  2 18:13:11 CET 2009 - tiwai@suse.de
+
+- Updated the sound section of supported.conf
+
+-------------------------------------------------------------------
+Wed Dec  2 17:38:02 CET 2009 - gregkh@suse.de
+
+- Update config files. disable USB OTG drivers that should not
+  have been enabled.
+
+-------------------------------------------------------------------
+Wed Dec  2 17:24:33 CET 2009 - gregkh@suse.de
+
+- supported.conf: remove some usb drivers that were deleted or renamed.
+
+-------------------------------------------------------------------
+Wed Dec  2 17:22:08 CET 2009 - gregkh@suse.de
+
+- supported.conf: update usb driver section
+
+-------------------------------------------------------------------
 Wed Dec  2 16:29:38 CET 2009 - mmarek@suse.cz
 
 - rpm/check-supported-list: Skip modules in Documentation and
   drivers/staging.
-=======
-Wed Dec  2 19:28:19 CET 2009 - tiwai@suse.de
-
-- Update config files: Fix vanilla configs
-
--------------------------------------------------------------------
-Wed Dec  2 19:14:09 CET 2009 - tiwai@suse.de
-
-- Update config files: disabled CONFIG_SND_SOC* in ppc configs.
-
--------------------------------------------------------------------
-Wed Dec  2 18:13:11 CET 2009 - tiwai@suse.de
-
-- Updated the sound section of supported.conf
-
--------------------------------------------------------------------
-Wed Dec  2 17:38:02 CET 2009 - gregkh@suse.de
-
-- Update config files. disable USB OTG drivers that should not
-  have been enabled.
-
--------------------------------------------------------------------
-Wed Dec  2 17:24:33 CET 2009 - gregkh@suse.de
-
-- supported.conf: remove some usb drivers that were deleted or renamed.
-
--------------------------------------------------------------------
-Wed Dec  2 17:22:08 CET 2009 - gregkh@suse.de
-
-- supported.conf: update usb driver section
->>>>>>> 8bec3c0a
 
 -------------------------------------------------------------------
 Wed Dec  2 11:34:10 CET 2009 - jbenc@suse.cz
