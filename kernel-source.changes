--- conflicted
+++ resolved
@@ -1,12 +1,10 @@
 -------------------------------------------------------------------
-<<<<<<< HEAD
 Tue Feb 16 18:10:01 CET 2010 - jeffm@suse.com
 
 - Update to 2.6.33-rc8.
   - Eliminated 1 patch.
 
 -------------------------------------------------------------------
-=======
 Mon Feb 15 19:15:43 CET 2010 - rgoldwyn@suse.de
 
 - patches.fixes/novfs-err_ptr-fix.diff: Oops in novfs:unlink_local
@@ -20,7 +18,6 @@
   While this is broken by design it allows to remove clocking
   limits from the vendor on e.g. eeepc 701
 -------------------------------------------------------------------
->>>>>>> 1eac6df0
 Fri Feb 12 17:10:47 CET 2010 - jeffm@suse.com
 
 - patches.fixes/taskstats-alignment: delayacct: align to 8 byte
