-------------------------------------------------------------------
<<<<<<< HEAD
Fri Dec 12 12:34:38 CET 2008 - mmarek@suse.cz

- import SLE11 RC1 reference kabi
=======
Fri Dec 12 15:08:44 CET 2008 - hare@suse.de

- patches.fixes/scsi-check-host-lookup-failure: Correct
  scsi_host_lookup return value (bnc#456532).
- patches.suse/dm-mpath-accept-failed-paths: Accept failed paths
  for multipath maps (bnc#458037).

-------------------------------------------------------------------
Fri Dec 12 13:26:56 CET 2008 - fseidel@suse.de

- patches.fixes/hso_killswitch.patch: hso: rfkill type should
  be WWAN (bnc#458625).

-------------------------------------------------------------------
Fri Dec 12 13:24:39 CET 2008 - fseidel@suse.de

- patches.fixes/hso_killswitch.patch:
  fix hso rfkillswitch type to WWAN (bnc#458625)

-------------------------------------------------------------------
Fri Dec 12 07:28:39 CET 2008 - gregkh@suse.de

- refresh patches to apply cleanly due to 2.6.27.9-rc addition.

-------------------------------------------------------------------
Fri Dec 12 07:18:20 CET 2008 - gregkh@suse.de

- remove patches that were obsoleted by 2.6.27.9-rc2
  - patches.arch/ppc-mpic-dont-reset-affinity-for-secondary-MPIC-on-boot.patch
  - patches.arch/x86-hpet-use-WARN_ON_ONCE
  - patches.drivers/alsa-hda-acer-quirk
  - patches.drivers/alsa-hda-alc888-medion-add
  - patches.drivers/alsa-hda-dell-studio-15-quirk
  - patches.drivers/alsa-hda-dell-studio-1535-quirk
  - patches.drivers/alsa-hda-hp-6730s-quirk
  - patches.drivers/alsa-hda-hp-elitebook-8530p-quirk
  - patches.drivers/alsa-hda-hp-mobile-fix
  - patches.drivers/alsa-hda-stac-no-hp-as-line-out-switch
  - patches.drivers/cell_edac.patch
  - patches.fixes/acpi-set-SCI_EN-on-MacBook.patch
  - patches.fixes/atm-duplicate-listen-on-socket-corrupts-the-vcc-table.patch
  - patches.fixes/block-enforce-minimum-SG_IO-timeout
  - patches.fixes/cxgb3-remove-duplicate-tests-in-lro
  - patches.fixes/cxgb3_fix_race_in_EEH
  - patches.fixes/hibernate-x86-fix-breakage-on-x86_32-with-PAE.patch
  - patches.fixes/pci_aspm_check_endless_loop_safe.patch
  - patches.fixes/sched-fix-bug-in-sched-domain-degenerate.patch
  - patches.fixes/x86-arch_add_memory-remove-debug
  - patches.fixes/x86-memory-hotplug-off-by-one

-------------------------------------------------------------------
Fri Dec 12 07:11:59 CET 2008 - gregkh@suse.de

- update to 2.6.27.9-rc2:
  - lots of bugfixes
  - some security updates

-------------------------------------------------------------------
Thu Dec 11 23:34:54 CET 2008 - gregkh@suse.de

- intermediate commit as part of adding 2.6.27.9-rc1 to the tree.
>>>>>>> fc431334

-------------------------------------------------------------------
Thu Dec 11 12:44:30 CET 2008 - hare@suse.de

- Compile in zfcpdump module for S/390 (bnc#446367).

-------------------------------------------------------------------
Thu Dec 11 11:49:54 CET 2008 - mmarek@suse.cz

- rpm/kernel-binary.spec.in: one more fix to make kabi checks work

-------------------------------------------------------------------
Thu Dec 11 05:38:44 CET 2008 - teheo@suse.de

- patches.drivers/libata-update-ST-FLUSH-blacklist: libata:
  fix Seagate NCQ+FLUSH blacklist (bnc#458192).

-------------------------------------------------------------------
Wed Dec 10 23:36:26 CET 2008 - nfbrown@suse.de

- patches.suse/SoN-fix-sync: Cope with racy nature of sync_page
  in swap_sync_page (441793).

-------------------------------------------------------------------
Wed Dec 10 19:04:00 CET 2008 - jjolly@suse.de

- patches.arch/s390-05-09-cleanup-of-portopen-requests.patch:
  zfcp: fix erp timeout cleanup for port open requests
  (bnc#450096).

-------------------------------------------------------------------
Wed Dec 10 16:38:13 CET 2008 - jeffm@suse.de

- patches.fixes/watchdog-ib700wdt-buffer-underflow: ib700wdt.c -
  fix buffer_underflow bug (bnc#457898).

-------------------------------------------------------------------
Wed Dec 10 16:01:20 CET 2008 - jeffm@suse.de

- patches.fixes/applicom-fix-unchecked-ioctl-range: applicom: Fix
  an unchecked user ioctl range and an error return (bnc#457897).

-------------------------------------------------------------------
Wed Dec 10 15:38:18 CET 2008 - jeffm@suse.de

- patches.fixes/block-enforce-minimum-SG_IO-timeout: Enforce a
  minimum SG_IO timeout (bnc#457896).

-------------------------------------------------------------------
Wed Dec 10 11:54:33 CET 2008 - mmarek@suse.cz

- rpm/find-provides: don't fail if a subpackage doesn't contain
  any modules (such as the -man subpackage on s390x)

-------------------------------------------------------------------
Wed Dec 10 10:55:28 CET 2008 - tiwai@suse.de

- patches.drivers/alsa-hda-hp-6730b-quirk: ALSA: hda - Add quirk
  for HP6730B laptop (bnc#457909).
- patches.drivers/alsa-hda-hp-6730s-quirk: ALSA: hda - Add
  another HP model (6730s) for AD1884A.
- patches.drivers/alsa-hda-hp-elitebook-8530p-quirk: ALSA: hda -
  Make the HP EliteBook 8530p use AD1884A model laptop.

-------------------------------------------------------------------
Wed Dec 10 10:46:08 CET 2008 - olh@suse.de

- patches.drivers/ibmvfc-add_sync.patch:
  Fix errors due to inconsistent command data (bnc#456654 - LTC50451)
- patches.drivers/ibmvfc-host_init_delay.patch:
  Delay NPIV login retry and add retries (bnc#456654 - LTC50451)

-------------------------------------------------------------------
Wed Dec 10 06:03:42 CET 2008 - teheo@suse.de

- patches.drivers/libata-pata_hpt366-fix-cable-detection:
  pata_hpt366: fix cable detection, (bnc#362159).
- patches.drivers/libata-pata_hpt366-fix-clock-detection:
  pata_hpt366: fix clock detection (bnc#362159).
- patches.drivers/libata-pata_hpt366-no-ATAPI-DMA: pata_hpt366:
  no ATAPI DMA (bnc#362159).
- patches.drivers/libata-pata_hpt366-reimplement-mode-programming:
  pata_hpt366: reimplement mode programming (bnc#362159).

-------------------------------------------------------------------
Tue Dec  9 20:35:13 CET 2008 - agruen@suse.de

- supported.conf: Mark xfs_dmapi as supported (bnc#457668).

-------------------------------------------------------------------
Tue Dec  9 19:44:13 CET 2008 - jeffm@suse.de

- patches.fixes/x86-arch_add_memory-remove-debug: x86: remove
  debug code from arch_add_memory() (bnc#457526).
- patches.fixes/x86-memory-hotplug-off-by-one: x86, memory
  hotplug: remove wrong -1 in calling init_memory_mapping()
  (bnc#457526).

-------------------------------------------------------------------
Tue Dec  9 19:21:19 CET 2008 - agruen@suse.de

- rpm/{kernel-module-subpackage,macros.kernel-source}: Remove
  a leftover hardcoded dependency on the kernel-source package so
  that KMPs can alternatively be built against a kernel other
  than (kernel-source + kernel-syms), such as (kernel-source-rt +
  kernel-syms-rt).

-------------------------------------------------------------------
Tue Dec  9 13:26:34 CET 2008 - trenn@suse.de

- patches.fixes/pci_aspm_check_endless_loop_safe.patch: PCIe:
  ASPM: Break out of endless loop waiting for PCI config bits
  to switch (bnc#449799).

-------------------------------------------------------------------
Tue Dec  9 12:25:26 CET 2008 - mmarek@suse.cz

- rpm/symsets.pl:
  - add --required-modules option to tell which modules this
    subpackage requires via dependencies. This is needed to
    preserve symsets when modules move from one subpackage to
    another.
  - add POD help and --help option.
- rpm/kernel-binary.spec.in: make use of --required-modules

-------------------------------------------------------------------
Tue Dec  9 10:41:57 CET 2008 - nfbrown@suse.de

- patches.fixes/xfs-barrier-fix.patch: Fix propagation of
  EOPNOTSUPP when barriers are not supported. (bnc#438608).

-------------------------------------------------------------------
Mon Dec  8 23:10:23 CET 2008 - rjw@suse.de

- patches.fixes/tg3-fix-default-wol.patch: net (tg3): Fix failure
  to enable WoL by default when possible (bnc#447371).

-------------------------------------------------------------------
Mon Dec  8 17:20:40 CET 2008 - olh@suse.de

- patches.arch/ppc-valid-hugepage-size-hugetlb_get_unmapped_area.patch:
  Check for valid hugepage size in hugetlb_get_unmapped_area
  (bnc#456433 - LTC50170).

-------------------------------------------------------------------
Mon Dec  8 17:17:16 CET 2008 - trenn@suse.de

- patches.fixes/pci_aspm_check_endless_loop.patch: Delete.

-------------------------------------------------------------------
Mon Dec  8 17:05:16 CET 2008 - rw@suse.de

- patches.drivers/sgi-xp-no-uv:
  SGI SN: Eliminate dependency of the XP/XPC drivers on GRU. (bnc#442442)

-------------------------------------------------------------------
Mon Dec  8 16:52:27 CET 2008 - rw@suse.de

- Update config files for ia64:
  Disable PERMIT_BSP_REMOVE.  (bnc#386714)

-------------------------------------------------------------------
Mon Dec  8 16:25:09 CET 2008 - mmarek@suse.cz

- rpm/find-provides, rpm/kernel-binary.spec.in: figure out what
  subpackage is being processed in find-provides and just print
  the symsets computed in the spec.

-------------------------------------------------------------------
Mon Dec  8 14:32:34 CET 2008 - olh@suse.de

- rpm/post.sh: use flavor-rpmarch to match boards on powerpc

-------------------------------------------------------------------
Mon Dec  8 14:08:30 CET 2008 - mmarek@suse.cz

- rpm/kernel-module-subpackage: skip empty KMPs with a warning in
  the kmp %%postun

-------------------------------------------------------------------
Mon Dec  8 12:49:33 CET 2008 - jjohansen@suse.de

- Update config files.
- patches.apparmor/fix-complain.diff: fix enforcement of deny
  rules in complain mode (bnc#426159).
- patches.apparmor/fix-security-param.diff: fix recognition of
  security= boot parameter (bnc#442668).
- patches.apparmor/fork-tracking.diff: fix log messages to enable
  tools profile learning (bnc#447564).

-------------------------------------------------------------------
Mon Dec  8 12:37:13 CET 2008 - olh@suse.de

- rpm/post.sh: update board detection to use rpmarch instead flavor

-------------------------------------------------------------------
Mon Dec  8 10:33:13 CET 2008 - hare@suse.de

- patches.fixes/block-integrity-update: Block integrity update
  (FATE#304345).
- patches.suse/dm-block-integrity: Block integrity support for
  DM and MD (FATE#304345).
- patches.suse/dm-mpath-add-start-io: dm-mpath: add a path
  selector interface (FATE#303862,FATE#302108).
- patches.suse/dm-mpath-queue-length-load-balancing: dm-mpath: add
  queue-length dynamic load balancer (FATE#303862,FATE#302108).
- patches.suse/dm-mpath-service-time-load-balancing:
  dm-mpath: add service-time oriented dynamic load balancer
  (FATE#303862,FATE#302108).
- patches.suse/dm-mpath-tracking-nr-bytes: dm-mpath:
  interface change for service-time dynamic load balancer
  (FATE#303862,FATE#302108).
- supported.conf: Update to correctly reference dynamic load
  balancer modules (bnc#444199)

-------------------------------------------------------------------
Mon Dec  8 03:54:35 CET 2008 - tonyj@suse.de

- patches.suse/perfmon2-add_ioctl_interface.patch: switch to
  ioctl interface for perfmon2.
- patches.suse/perfmon2-fix_disabled.patch: fix initializion of
  perfmon disabled.
- patches.suse/perfmon2-remove_get_base_syscall_attr.patch:
  remove perfmon syscall_base attribyute.
- patches.suse/perfmon2-remove_syscalls.patch: drop additional
  perfmon2 syscalls.
- patches.xen/xen3-perfmon2_remove_syscalls.patch: drop additional
  perfmon2 syscalls.

-------------------------------------------------------------------
Sat Dec  6 21:59:13 CET 2008 - trenn@suse.de

- patches.arch/acpi_ec_provide_non_interrupt_mode_boot_param.patch:
  ACPI: EC: Don't degrade to poll mode at storm
  automatically. (bnc#446142).
- patches.fixes/pci_aspm_check_endless_loop.patch: PCIE Break
  out of endless loop waiting for PCI config bits to switch
  (bnc#449799).

-------------------------------------------------------------------
Sat Dec  6 01:09:26 CET 2008 - gregkh@suse.de

- refresh patches to apply cleanly.

-------------------------------------------------------------------
Sat Dec  6 00:26:05 CET 2008 - gregkh@suse.de

- Update to final 2.6.27.8 release
  - contains 2 changes from 2.6.27.8-rc1

-------------------------------------------------------------------
Fri Dec  5 17:05:44 CET 2008 - jbeulich@novell.com

- patches.xen/xen-configurable-guest-devices: fix a typo.

-------------------------------------------------------------------
Fri Dec  5 16:55:30 CET 2008 - olh@suse.de

- patches.suse/scsi-scsi_transport_srp-shost_data.patch:
  move crq_queue_create at the end of initialization (bnc#455929).

-------------------------------------------------------------------
Fri Dec  5 16:52:52 CET 2008 - hare@suse.de

- patches.drivers/open-fcoe-fnic-patches: Open-FCoE bugfixes
  for fnic.
- patches.drivers/open-fcoe-rc1-update: Update open-FCoE with
  latest patches from Intel (bnc#438954).

-------------------------------------------------------------------
Fri Dec  5 16:19:44 CET 2008 - jbeulich@novell.com

- Update Xen x86-64 config (2k guest devices, 1k outstanding transmits
  in netback).

-------------------------------------------------------------------
Fri Dec  5 12:38:19 CET 2008 - hare@suse.de

- patches.arch/s390-zfcp-synchronize-scsi-register: No udev
  events for zfcp online / offline (bnc#443667).
- patches.fixes/scsi-remove-scmd-timeout: Fix block timeout
  residue problems (bnc#447249,bnc#441335).
- patches.fixes/scsi-eh_stu-timeout: Delete obsolet patch.

-------------------------------------------------------------------
Fri Dec  5 08:11:16 CET 2008 - bphilips@suse.de

- patches.fixes/saa7134-fix-resource-map-sanity-check-conflict.patch:
  saa7134: fix resource map sanity check conflict (bnc#446733).

-------------------------------------------------------------------
Fri Dec  5 07:23:40 CET 2008 - gregkh@suse.de

- Update config files.
- patches.drivers/staging-add-rtl8187se-driver.patch: Staging:
  add rtl8187se driver.  Needed for MSI Wind and other netbooks.

-------------------------------------------------------------------
Fri Dec  5 07:13:17 CET 2008 - gregkh@suse.de

- Update config files.
- patches.drivers/staging-add-serverengines-benet-10gb-ethernet-driver.patch:
  Staging: Add ServerEngines benet 10Gb ethernet driver.

-------------------------------------------------------------------
Fri Dec  5 06:54:23 CET 2008 - gregkh@suse.de

- update the wlan-ng driver to the latest upstream version, making
  it much more useful (it actually works now...)

-------------------------------------------------------------------
Fri Dec  5 02:23:23 CET 2008 - nfbrown@suse.de

- patches.fixes/sunrpc-module-refcount-fix: Add a reference to
  sunrpc in svc_addsock (443379).  This avoid a bug where
  refcount on sunrpc can go zero or negative.

-------------------------------------------------------------------
Thu Dec  4 19:35:07 CET 2008 - jeffm@suse.de

- patches.fixes/reiserfs-debug-1036: reiserfs: print more
  information when an empty journal list is encountered
  (bnc#447406 bnc#399966).

-------------------------------------------------------------------
Thu Dec  4 18:47:17 CET 2008 - gregkh@suse.de

- patches.fixes/atm-duplicate-listen-on-socket-corrupts-the-vcc-table.patch:
  ATM: duplicate listen() on socket corrupts the vcc table
  (CVE-2008-5079).

-------------------------------------------------------------------
Thu Dec  4 16:37:34 CET 2008 - jack@suse.cz

- Update config files.

-------------------------------------------------------------------
Thu Dec  4 16:21:10 CET 2008 - jack@suse.cz

  XFS update on request from SGI:
- patches.apparmor/vfs-notify_change.diff: Add a vfsmount
  parameter to notify_change(). (refreshed)
- patches.suse/xfs-account-for-allocated-blocks-when-expanding-directories:
  Account for allocated blocks when expanding directories
  (bnc#450658).
- patches.suse/xfs-check-for-valid-transaction-headers-in-recovery:
  XFS: Check for valid transaction headers in recovery
  (bnc#450658).
- patches.suse/xfs-dmapi-enable: VFS changes to support DMAPI
  (bnc#450658).
- patches.suse/xfs-dmapi-src: DMAPI Source  (bnc#450658).
- patches.suse/xfs-dmapi-xfs-enable: DMAPI support for xfs
  (bnc#450658).
- patches.suse/xfs-handle-memory-allocation-failures-during-log-initialisation:
  handle memory allocation failures during log initialisation
  (bnc#450658).
- patches.suse/xfs-nfsd-dmapi-aware: Make NFSD DMAPI aware
  (74107, 173874, bnc#450658).
- patches.suse/xfs-wait-for-all-IO-on-truncate-to-zero: Wait
  for all I/O on truncate to zero file size (bnc#450658).
- patches.suse/xfs-dmapi-2.6.27: Delete.
- patches.suse/xfs-dmapi-xfs-2.6.27: Delete.

-------------------------------------------------------------------
Thu Dec  4 14:56:19 CET 2008 - olh@suse.de

- patches.arch/ppc-mpic-dont-reset-affinity-for-secondary-MPIC-on-boot.patch:
  Don't reset affinity for secondary MPIC on boot (bnc#456408 - LTC50397).

-------------------------------------------------------------------
Thu Dec  4 14:41:56 CET 2008 - jjolly@suse.de

- Update config files.
- patches.arch/s390-05-04-fix_rport_status_check.patch: zfcp:
  fix remote port status check (bnc#450096).
- patches.arch/s390-05-05-stp-etr-stop-machine.patch: stp/etr:
  smp_call_function races. (bnc#450096).
- patches.arch/s390-05-06-stp-etr-mutex.patch: stp/etr: serialize
  work. (bnc#450096).
- patches.arch/s390-05-07-generic-ipi.patch: kernel:
  smp_call_function races. (bnc#450096).
- patches.arch/s390-05-08-topology.patch: kernel: disable cpu
  topology support by default (bnc#450096,LTC#50392).

-------------------------------------------------------------------
Thu Dec  4 14:37:34 CET 2008 - olh@suse.de

- patches.arch/ppc-cell-gdb-watchpoints.patch:
  Fix GDB watchpoints on Cell (bnc#456405 - LTC50396).

-------------------------------------------------------------------
Thu Dec  4 14:30:44 CET 2008 - olh@suse.de

- patches.arch/ppc-syscall-xer.so.1.patch: Fix system calls on
  Cell entered with XER.SO=1 (bnc#456406 - LTC50395).

-------------------------------------------------------------------
Thu Dec  4 14:18:02 CET 2008 - hare@suse.de

- patches.suse/genhd-disk-ro-uevents: Send uevents for
  write_protect changes (bnc#440959).

-------------------------------------------------------------------
Thu Dec  4 12:33:22 CET 2008 - mmarek@suse.cz

- supported.conf: mark kernel/net/ipv4/ipvs/ip_vs/* and
  kernel/net/ipv4/netfilter/ipt_CLUSTERIP as unsupported,
  a supported variant will be provided in a separate KMP
  (bnc#455959)


-------------------------------------------------------------------
Thu Dec  4 10:42:03 CET 2008 - schwab@suse.de

- Set CONFIG_IA64_CPE_MIGRATE=m.

-------------------------------------------------------------------
Thu Dec  4 09:50:21 CET 2008 - jbeulich@novell.com

- supported.conf: Mark pciback as support, sfc_resource, sfc_netback,
  and sfc_netutil as externally supported, add sfc_netfront, and mark
  xenscsi and xen-scsibk as unsupported.

-------------------------------------------------------------------
Thu Dec  4 09:37:35 CET 2008 - mszeredi@suse.de

- patches.suse/SoN-fix-uninitialized-variable.patch: Fix use of
  uninitialized variable in cache_grow() (bnc#444597).

-------------------------------------------------------------------
Thu Dec  4 09:19:55 CET 2008 - hare@suse.de

- patches.fixes/scsi-eh_stu-timeout: make scsi_eh_try_stu use
  block timeout (bnc#447249,bnc#441335).

-------------------------------------------------------------------
Thu Dec  4 01:06:34 CET 2008 - gregkh@suse.de

- patches.fixes/jbd2-create-proc-entry-fix.patch: Delete. It's not needed
  anymore now that 2.6.27.8-rc1 has a similar fix.

-------------------------------------------------------------------
Wed Dec  3 23:09:37 CET 2008 - gregkh@suse.de

- Update to 2.6.27.8-rc1:
  - lots of bugfixes
  - some security fixes as well.
  - obsoletes lots of existing patches:
    - patches.arch/ppc-spufs-02-add-a-missing-mutex_unlock.patch
    - patches.arch/ppc-spufs-11-Fix-spinning-in-spufs_ps_fault-on-sig.patch
    - patches.drivers/libata-fix-ata_tf_read_block-overflow
    - patches.drivers/libata-fix-ata_tf_to_lba48-overflow
    - patches.drivers/libata-seagate-firmware-bug
    - patches.drivers/parport-serial-array-overflow-fix
    - patches.fixes/af_unix-soft-lockup-fix.patch
    - patches.fixes/cifs-add-cifs_sock_list
    - patches.fixes/cifs-cleanup-cifs_mount
    - patches.fixes/cifs-cleanup-proto-handling
    - patches.fixes/cifs-disable-sess-sharing
    - patches.fixes/cifs-fix-build-breakage
    - patches.fixes/cifs-fix-data-corruption
    - patches.fixes/cifs-fix-dead-tcon-check
    - patches.fixes/cifs-fix-oops-on-failed-mount
    - patches.fixes/cifs-fix-reconnection-flags
    - patches.fixes/cifs-fix-smb-send2
    - patches.fixes/cifs-fix-writepages
    - patches.fixes/cifs-reinstate-sess-sharing-sans-races
    - patches.fixes/cifs-reinstate-treecon-sharing
    - patches.fixes/ext4_add-missing-unlock-to-ext4-check-descriptors
    - patches.fixes/ext4_create-proc-ext4-stats-file-more-carefully
    - patches.fixes/ext4_fix_whitespace_checkpatch_issues
    - patches.fixes/ext4_update-flex-bg-counters-when-resizing
    - patches.fixes/fix-inotify-watch-removal-umount-races
    - patches.fixes/hpwdt-execute-page.diff
    - patches.fixes/hpwdt-kdump.diff
    - patches.fixes/ia64-fix-boot-panic-caused-by-offline-CPUs.patch
    - patches.fixes/x86_cpufreq_powernow-k8_handle_invalid_state_gracefully.patch

-------------------------------------------------------------------
Wed Dec  3 16:05:26 CET 2008 - jbeulich@novell.com

- patches.xen/xen3-patch-2.6.19: Fix a kernel warning during shutdown.
- patches.xen/xen3-patch-2.6.27,
  patches.xen/xen-netback-notify-multi,
  patches.xen/xen-virq-per-cpu-irq: Refresh.

-------------------------------------------------------------------
Wed Dec  3 15:43:30 CET 2008 - olh@suse.de

- patches.suse/scsi-scsi_transport_srp-shost_data.patch: change
  init order to fill in shost_data (bnc#455929).

-------------------------------------------------------------------
Wed Dec  3 14:38:34 CET 2008 - hare@suse.de

- patches.suse/scsi-netlink-ml: Use GFP_ATOMIC for
  skb allocation.

-------------------------------------------------------------------
Wed Dec  3 13:38:36 CET 2008 - olh@suse.de

- patches.suse/scsi-scsi_transport_srp-shost_data.patch:
  add debug for Scsi_Host->shost_data (bnc#455929).

-------------------------------------------------------------------
Wed Dec  3 10:48:49 CET 2008 - hare@suse.de

- supported.conf: mark dm-leastpending-path as supported
  (bnc#444199)

-------------------------------------------------------------------
Wed Dec  3 10:32:12 CET 2008 - teheo@suse.de

Patch updated to remove strcmp() on NULL strings.

- patches.drivers/libata-ata_piix-borked-tecra-m4-broken-suspend:
  ata_piix: add borked Tecra M4 to broken suspend list
  (bnc#398270).

-------------------------------------------------------------------
Wed Dec  3 09:38:19 CET 2008 - jbeulich@novell.com

- Update Xen patches to c/s 728 (plus several indivual ones)
- patches.xen/735-balloon-exit.patch: remove sysfs files during balloon
  module exit.
- patches.xen/737-kexec-free.patch: kexec: Don't pass
  limit_pages_to_max_mfn() regions to xen_destroy_contiguous_region().
- patches.xen/740-blkback-resource-leak.patch: blkback, blktap: Fix
  potential resource leak.
- patches.xen/746-pirq-status-page.patch: use shared page indicating
  the need for an EOI notification
- patches.xen/747-x86-undo-mfn-limit.patch: revert the effect of
  xen_limit_pages_to_max_mfn()
- patches.xen/748-x86-ioapic-cleanup.patch: cleanup IO-APIC code
- patches.xen/panic-on-io-nmi-xen.diff: Rename to ...
- patches.xen/xen3-panic-on-io-nmi.diff: ... this.
- patches.xen/uv-sysfs-no-xen.diff: Replace by ...
- patches.xen/xen3-uv_setup_irq.diff: ... this.
- patches.xen/xen3-x86_sgi_uv_early_detect_oem.patch: x86, uv:
  add early detection of UV system types (bnc#429984).
- patches.xen/xen-fb-bad-irq: Delete.

-------------------------------------------------------------------
Wed Dec  3 09:11:31 CET 2008 - hare@suse.de

- patches.drivers/lpfc-8.2.8.9-update: Update Emulex lpfc driver
  to 8.2.8.9 (bnc#420767).

-------------------------------------------------------------------
Wed Dec  3 08:41:58 CET 2008 - knikanth@suse.de

- patches.suse/cfq-ioc-race: Exiting queue and task might race
  to free cic (bnc#444346).

-------------------------------------------------------------------
Wed Dec  3 08:32:18 CET 2008 - sjayaraman@suse.de

- patches.fixes/cifs-reinstate-sess-sharing-sans-races: Adjust as it
  didn't apply cleanly.

-------------------------------------------------------------------
Wed Dec  3 07:51:33 CET 2008 - sjayaraman@suse.de

- Fix data corruption issues (411655).
	patches.fixes/cifs-fix-data-corruption
	patches.fixes/cifs-fix-smb-send2
- Fix multiple oopses, memory corruption due to mount/umount races
  (https://bugzilla.samba.org/show_bug.cgi?id=5720).
	patches.fixes/cifs-add-cifs_sock_list
	patches.fixes/cifs-cleanup-cifs_mount
	patches.fixes/cifs-cleanup-proto-handling
	patches.fixes/cifs-disable-sess-sharing
	patches.fixes/cifs-fix-build-breakage
	patches.fixes/cifs-fix-dead-tcon-check
	patches.fixes/cifs-fix-oops-on-failed-mount
	patches.fixes/cifs-fix-reconnection-flags
	patches.fixes/cifs-fix-writepages
	patches.fixes/cifs-reinstate-sess-sharing-sans-races
	patches.fixes/cifs-reinstate-treecon-sharing

-------------------------------------------------------------------
Tue Dec  2 23:47:14 CET 2008 - jeffm@suse.de

- scripts/git-create-branch: Helper script to create a new
  branch.

-------------------------------------------------------------------
Tue Dec  2 17:53:44 CET 2008 - mmarek@suse.cz

- rpm/get_release_number.sh.in, scripts/tar-up.sh: append first
  eight digits of the commit id to the release string. This makes
  it easier to match rpm release numbers with commits.

-------------------------------------------------------------------
Tue Dec  2 17:38:41 CET 2008 - mszeredi@suse.de

- patches.fixes/af_unix-soft-lockup-fix.patch: net: Fix soft
  lockups/OOM issues w/ unix garbage collector (bnc#449739
  CVE-2008-5300).

-------------------------------------------------------------------
Tue Dec  2 16:57:59 CET 2008 - hare@suse.de

- patches.drivers/qla2xxx-8.02.01.02.11.0-k9-update: qla2xxx:
  additional fixes/updates for SLES11 (bnc#450197).
- patches.fixes/scsi-fixup-failfast-definitions: fc_transport:
  fix old bug on bitflag definitions (bnc#447814).

-------------------------------------------------------------------
Tue Dec  2 16:28:04 CET 2008 - goldwyn@suse.de

- patches.suse/novfs-map-drives-correctly.diff 
- patches.suse/novfs-merge-changes.diff: Modified to revert
  some changes in novfs_set_map_drive()
- patches.suse/novfs-clear-mappeddrives.patch: Unlink mapped
  drives on exit (bnc#449451).

-------------------------------------------------------------------
Tue Dec  2 14:22:23 CET 2008 - mmarek@suse.cz

- supported.conf: mark ocfs2 as unsupported, a supported variant
  will be provided in a separate KMP (bnc#449824)

-------------------------------------------------------------------
Tue Dec  2 14:04:44 CET 2008 - olh@suse.de

- patches.drivers/ehca-rejecting-dynamic-mem-add-remove.patch:
  update error message (bnc#448301 - LTC50134)

-------------------------------------------------------------------
Tue Dec  2 13:27:21 CET 2008 - hare@suse.de

- Update config files for S/390: Disable FCoE and sync
  default and s390.
- supported.conf: Mark KVM as supported.

-------------------------------------------------------------------
Tue Dec  2 08:13:10 CET 2008 - jjolly@suse.de

- ...and added the patches to the series.conf (bnc#450096)

-------------------------------------------------------------------
Tue Dec  2 08:03:44 CET 2008 - jjolly@suse.de

- patches.arch/s390-05-01-zfcp-message-linebreak.patch: zfcp:
  Wrong placement of linebreak in message (bnc#450096).
- patches.arch/s390-05-02-zfcp-invalid-non-null-return.patch:
  zfcp: invalid return value on failing fsf_req creation
  (bnc#450096).
- patches.arch/s390-05-03-zfcp-wka-port.patch: zfcp: Fix opening
  of wka ports (bnc#450096).

-------------------------------------------------------------------
Mon Dec  1 20:11:18 CET 2008 - kkeil@suse.de

- patches.drivers/cxgb3-Add-1G-fiber-support: cxgb3: Add 1G
  fiber support.
- patches.drivers/cxgb3-Allocate-multiqueues-at-init-time: cxgb3:
  Allocate multiqueues at init time.
- patches.drivers/cxgb3-More-flexible-support-for-PHY-interrupts:
  cxgb3: More flexible support for PHY interrupts..
- patches.drivers/cxgb3-Support-for-Aeluros-2005-PHY: cxgb3:
  Support for Aeluros 2005 PHY.
- patches.drivers/cxgb3-allow-for-PHY-reset-status: cxgb3:
  allow for PHY reset status.
- patches.drivers/cxgb3-commnonize-LASI-phy-code: cxgb3:
  commnonize LASI phy code.
- patches.drivers/cxgb3-eeprom-read-fixes.patch:
  cxgb3 - eeprom read fixes.
- patches.drivers/cxgb3-enable-lro-through-ethtool: cxgb3 -
  enable lro control through ethtool.
- patches.drivers/cxgb3-simplify-port-type-struct-and-usage:
  cxgb3: simplify port type struct and usage.
- patches.drivers/cxgb3-update-driver-version: cxgb3: update
  driver version. (bnc#446739)

-------------------------------------------------------------------
Mon Dec  1 15:27:45 CET 2008 - mmarek@suse.cz

- rpm/macros.kernel-source: one more fix to the flavor selection
  code (for some reason %* contained a newline)

-------------------------------------------------------------------
Mon Dec  1 14:39:22 CET 2008 - trenn@suse.de

- patches.arch/acpi_x2APIC_madt_enhancements.patch: ACPICA:
  x2APIC support: changes for MADT and SRAT ACPI tables (fate
  303948 and fate 303984).
- patches.fixes/acpi_check_for_invalid_handle.patch: ACPICA:
  Add check for invalid handle in acpi_get_object_info
  (http://www.acpica.org/bugzilla/show_bug.cgi?id=474).
- patches.fixes/acpi_dereference_object_if_possible.patch:
  ACPICA: Add function to dereference returned reference objects
  (http://bugzilla.kernel.org/show_bug.cgi?id=11105).
- patches.fixes/acpi_do_not_load_acpi_cpufreq_acpioff.patch:
  ACPI: don't load acpi_cpufreq if acpi=off (no reference).

-------------------------------------------------------------------
Mon Dec  1 14:00:19 CET 2008 - trenn@suse.de

- patches.fixes/acpi_copy_tables_fix_suspend.patch: ACPICA:
  Copy dynamically loaded tables to local buffer (bnc#410726).

-------------------------------------------------------------------
Sat Nov 29 21:51:38 CET 2008 - nfbrown@suse.de

- patches.fixes/SUNRPC-Fix-autobind-on-cloned-rpc-clients.patch:
  SUNRPC: Fix autobind on cloned rpc clients. 
  Importantly, this removes a 'BUG_ON' that fires. (450083).

-------------------------------------------------------------------
Sat Nov 29 14:43:40 CET 2008 - teheo@suse.de

- patches.drivers/libata-ata_piix-borked-tecra-m4-broken-suspend:
  ata_piix: add borked Tecra M4 to broken suspend list
  (bnc#398270).

-------------------------------------------------------------------
Sat Nov 29 11:07:10 CET 2008 - bwalle@suse.de

- UV updates from SGI (bnc#442455, #442455).
  o patches.fixes/ia64_uv_partition_id.diff:
    Add partition id, coherence id, and region size to UV
  o patches.fixes/ia64_uv_watchlist.diff:
    Add UV watchlist suppor
  o patches.fixes/null_irq_desc_name.diff:
    genirq: NULL struct irq_desc's member 'name' in
    dynamic_irq_cleanup()
  o patches.fixes/uv-bios_call_memprotect.diff:
    Add UV bios call to change memory protections
  o patches.fixes/uv-bios_call_partition.diff:
    x86: Add UV partition call
  o patches.fixes/uv-bios_call_reserve_page.diff:
    Add UV bios call to get the address of the reserved page
  o patches.fixes/uv-bios_call_watchlist.diff:
    Add UV bios calls to allocate and free watchlists
  o patches.fixes/uv-bios_common.diff:
    x86: Add UV bios call infrastructure
  o patches.fixes/uv-efi_bios.diff:
    x86: Add UV EFI table entry
  o patches.fixes/uv-sn_region_size.diff:
    Use consistent names for region size and conherence id on x86
    and ia64
  o patches.fixes/uv-sysfs.diff:
    x86: Add UV sysfs entries
  o patches.fixes/uv-xp-change_memprotect.diff:
    Define xp_expand_memprotect() and xp_restrict_memprotect()
  o patches.fixes/uv-xpc-get_sn_info.diff:
    Define xp_partition_id and xp_region_size
  o patches.fixes/uv-xpc_create_gru_mq_uv.diff:
    Add the code to create the activate and notify gru message
    queues
  o patches.fixes/uv-xpc_get_part_rsvd_page.diff:
    Add support for getting the address of a partition's reserved
    page
  o patches.fixes/uv_setup_irq.diff:
    x86, UV: add uv_setup_irq() and uv_teardown_irq() functions, v3
- Refresh Xen patches
  o patches.xen/xen3-auto-arch-x86.diff
  o patches.xen/xen3-patch-2.6.19
- patches.xen/xen-x86-no-lapic: Add uv_irq.o
- patches.xen/uv-sysfs-no-xen.diff:
  Don't build UV sysfs support on Xen.

-------------------------------------------------------------------
Fri Nov 28 23:42:21 CET 2008 - trenn@suse.de

- patches.fixes/x86_cpufreq_powernow-k8_handle_invalid_state_gracefully.patch:
  powernow-k8: ignore out-of-range PstateStatus value (no
  bug avail).

-------------------------------------------------------------------
Fri Nov 28 18:54:30 CET 2008 - sassmann@suse.de

- Update config files.
  activate ALTIVEC in ps3 config

-------------------------------------------------------------------
Fri Nov 28 16:22:33 CET 2008 - hare@suse.de

- patches.drivers/open-fcoe-beta4-update: rediff.
- patches.drivers/open-fcoe-beta6-update: Incremental Open-FCoE
  for Beta6 (bnc#438954).

-------------------------------------------------------------------
Fri Nov 28 14:54:13 CET 2008 - tiwai@suse.de

- patches.drivers/alsa-hda-sony-vaio-vgn-sr19xn-quirk: ALSA:
  hda - Add quirk for Sony VAIO VGN-SR19XN (bnc#450080).

-------------------------------------------------------------------
Fri Nov 28 08:23:15 CET 2008 - olh@suse.de

- rpm/kernel-binary.spec.in: move Module.symvers creation into
  CONFIG_MODULES section, a static kernel exports nothing

-------------------------------------------------------------------
Fri Nov 28 07:43:14 CET 2008 - olh@suse.de

- rpm/post*.sh: kernel-vanilla has now vmlinux-vanilla symlink

-------------------------------------------------------------------
Fri Nov 28 06:04:47 CET 2008 - teheo@suse.de

Block layer timer bug fixed.  Multipath patch update is just patch
refresh.

- patches.drivers/block-internal-dequeue-shouldnt-start-timer:
  block: internal dequeue shouldn't start timer (bnc#449880).
- patches.drivers/blk-request-based-multipath-update: Block layer
  fixes for request-based multipathing (References: FATE#302108).

-------------------------------------------------------------------
Thu Nov 27 16:52:10 CET 2008 - olh@suse.de

- patches.suse/8250-sysrq-ctrl_o.patch: fix no-op macro args

-------------------------------------------------------------------
Thu Nov 27 16:34:48 CET 2008 - olh@suse.de

- patches.suse/8250-sysrq-ctrl_o.patch: fix compile on ppc32

-------------------------------------------------------------------
Thu Nov 27 16:10:30 CET 2008 - olh@suse.de

- rpm/kernel-binary.spec.in: always create a dummy initrd because
  mkinitrd is called unconditionally

-------------------------------------------------------------------
Thu Nov 27 15:37:32 CET 2008 - olh@suse.de

- rpm/kernel-binary.spec.in: kernel-ps3 needs a suffix

-------------------------------------------------------------------
Thu Nov 27 15:18:32 CET 2008 - olh@suse.de

- remove last traces of kernel-um handling

-------------------------------------------------------------------
Thu Nov 27 14:38:31 CET 2008 - hare@suse.de

- patches.fixes/qla2xxx-disable-automatic-queue-tracking: qla2xxx:
  Conditionally disable queue_full tracking (bnc#449386).

-------------------------------------------------------------------
Thu Nov 27 11:47:43 CET 2008 - olh@suse.de

- patches.suse/8250-sysrq-ctrl_o.patch: no sysrq on Cell QS21/QS22
  serial console (bnc#422987,bnc#96313 - LTC47675/LTC16841).

-------------------------------------------------------------------
Thu Nov 27 08:26:03 CET 2008 - olh@suse.de

- patches.arch/ppc-memoryless-nodes.patch: fix booting with
  memoryless nodes (443280 - LTC49675)

-------------------------------------------------------------------
Thu Nov 27 06:08:33 CET 2008 - teheo@suse.de

- patches.drivers/libata-seagate-firmware-bug: libata: blacklist
  Seagate drives which time out FLUSH_CACHE when used with NCQ
  (bnc#449531).

-------------------------------------------------------------------
Wed Nov 26 10:15:02 CET 2008 - agruen@suse.de

- rpm/macros.kernel-source: Fix the kernel flavor selection logic
  for the %kernel_module_package macro.

-------------------------------------------------------------------
Wed Nov 26 09:16:44 CET 2008 - hare@suse.de

- patches.fixes/blk-leave-sync-timer-running: move to
  correct place in series.conf and rediff
- patches.drivers/cciss-newids.patch: Delete.

-------------------------------------------------------------------
Wed Nov 26 09:03:55 CET 2008 - hare@suse.de

- patches.drivers/cciss-newids.patch: Support for newcciss
  controller (bnc#448416).
- patches.fixes/blk-leave-sync-timer-running: block: leave
  request timeout timer running on an empty list (bnc#447249).

-------------------------------------------------------------------
Tue Nov 25 20:27:19 CET 2008 - mszeredi@suse.de

- patches.fixes/slab-alloc_slabmgmt-fix.patch: slab: remove
  GFP_THISNODE clearing from alloc_slabmgmt() (bnc#444597).

-------------------------------------------------------------------
Tue Nov 25 17:48:50 CET 2008 - sjayaraman@suse.de

- patches.suse/SoN-11-mm-page_alloc-emerg.patch: Fix accidental side-effect
  that this patch introduced by reverting patches.fixes/oom-warning
  (bnc #444597).

-------------------------------------------------------------------
Tue Nov 25 16:39:00 CET 2008 - tiwai@suse.de

- patches.drivers/alsa-ca0106-pm-support: ALSA: ca0106 - Add
  power-amangement support (bnc#447624).
- patches.drivers/alsa-hda-dell-92hd73xx-models: ALSA: hda -
  Check model for Dell 92HD73xx laptops (bnc#446025).
- patches.drivers/alsa-hda-dell-studio-1535-quirk: ALSA: hda -
  mark Dell studio 1535 quirk (bnc#446025).
- patches.drivers/alsa-hda-spdif-bits-cache-fix: ALSA: hda -
  Fix caching of SPDIF status bits.
- patches.drivers/alsa-hda-stac-no-hp-as-line-out-switch: ALSA:
  hda - No 'Headphone as Line-out' swich without line-outs
  (bnc#446025).
- patches.drivers/alsa-hda-stac-yet-more-fixes: ALSA: hda -
  Fix AFG power management on IDT 92HD* codecs (bnc#446025).

-------------------------------------------------------------------
Tue Nov 25 00:52:41 CET 2008 - jeffm@suse.de

- patches.fixes/fix-inotify-watch-removal-umount-races: Fix
  inotify watch removal/umount races (bnc#446973 CVE-2008-5182).

-------------------------------------------------------------------
Tue Nov 25 00:02:33 CET 2008 - jeffm@suse.de

- patches.fixes/uv-redundant-creation-of-proc-dir: UV: redundant
  creation of sgi_uv (bnc#444799).

-------------------------------------------------------------------
Mon Nov 24 22:44:01 CET 2008 - agruen@suse.de

- supported.conf: dm-raid45 depends on a few more modules
  (bnc#440208, bnc#441310).

-------------------------------------------------------------------
Mon Nov 24 20:25:25 CET 2008 - agruen@suse.de

- Switch from a no_file_caps command line switch to file_caps={0,1}
  for enabling/disabling file capabilities, and make file_caps=0
  the default: we cannot get the no_file_caps option added to the
  kernel command line anymore (perl-Bootloader, bnc#418366).

-------------------------------------------------------------------
Mon Nov 24 20:18:46 CET 2008 - agruen@suse.de

- supported.conf: dm-raid4-5 was renamed to dm-raid45 (bnc#440208,
  bnc#441310).

-------------------------------------------------------------------
Mon Nov 24 20:15:57 CET 2008 - agruen@suse.de

- Update config files: switch from CONFIG_PREEMPT_VOLUNTARY to
  CONFIG_PREEMPT_NONE.

-------------------------------------------------------------------
Mon Nov 24 17:00:47 CET 2008 - ghaskins@suse.de

- patches.fixes/sched-fix-bug-in-sched-domain-degenerate.patch:
  sched: fix a bug in sched domain degenerate (bnc#442464).

-------------------------------------------------------------------
Mon Nov 24 16:57:27 CET 2008 - mmarek@suse.cz

- doc/README.SUSE: document that setting allow_unsupported_modules
  to 1 in /etc/modprobe.d/unsupported-modules is required to make
  self-compiled kernels work.

-------------------------------------------------------------------
Mon Nov 24 11:55:54 CET 2008 - bwalle@suse.de

- patches.fixes/hpwdt-kdump.diff: Sync with latest upstream
  submission.

-------------------------------------------------------------------
Sun Nov 23 01:02:08 CET 2008 - trenn@suse.de

- patches.arch/x86_sgi_uv_early_detect_oem.patch: x86, uv:
  add early detection of UV system types (bnc#429984).

-------------------------------------------------------------------
Sat Nov 22 20:00:50 CET 2008 - olh@suse.de

- enable CONFIG_CGROUP_NS on ia64, s390 and powerpc (bnc#447507 - LTC50053)

-------------------------------------------------------------------
Sat Nov 22 00:03:11 CET 2008 - rjw@suse.de

- patches.fixes/ia64-fix-boot-panic-caused-by-offline-CPUs.patch:
  fix boot panic caused by offline CPUs (bnc#440386).

-------------------------------------------------------------------
Fri Nov 21 20:17:09 CET 2008 - agruen@suse.de

- config/x86_64/maxcpus: Delete.

-------------------------------------------------------------------
Fri Nov 21 20:06:08 CET 2008 - mmarek@suse.cz

- rpm/kernel-binary.spec.in: s/CVS/GIT/

-------------------------------------------------------------------
Fri Nov 21 20:04:05 CET 2008 - mmarek@suse.cz

- rpm/symsets.pl: fix module names in export lists
  (kernel/irq/built-in was printed as irq/built-in)

-------------------------------------------------------------------
Fri Nov 21 20:03:17 CET 2008 - agruen@suse.de

- Update x86_64/{debug,default,trace,vanilla} config files:
  increase NR_CPUS to 512.

-------------------------------------------------------------------
Fri Nov 21 18:13:58 CET 2008 - mmarek@suse.cz

- rpm/symsets.pl: Replace the bash and awk scripts around symsets
  and kabi checking with a single script that generates symsets,
  reuses symsets from older kernels and checks for kabi changes for
  each of the split packages (kabi checking and symset reuse
  require a set of reference files, which does not exist yet)
- rpm/list-exported-symbols: Delete.
- rpm/split-into-symsets: Delete.
- scripts/kabi-checks: Delete.
- kabi/severities: table of kabi change severities
- rpm/built-in-where, rpm/find-provides,
  rpm/kernel-binary.spec.in, rpm/kernel-source.spec.in,
  scripts/tar-up.sh: update to use symsets.pl

-------------------------------------------------------------------
Fri Nov 21 17:06:39 CET 2008 - kkeil@suse.de

- patches.drivers/ixgbe-sfp.patch: include additional fixes from
  Intel (bnc#442411)

-------------------------------------------------------------------
Fri Nov 21 16:50:40 CET 2008 - kkeil@suse.de

- patches.fixes/igb_ethtool.patch: add missing ethtool hooks
  (bnc#435551)

-------------------------------------------------------------------
Fri Nov 21 16:10:08 CET 2008 - jjolly@suse.de

- patches.arch/s390-04-08-cio-ungroup-race-fix.patch:
  cio: ccwgroup online vs. ungroup race condition
  (bnc#445100,LTC#50092).
- patches.arch/s390-04-09-zfcp-host-busy-count-fix.patch: zfcp:
  prevent double decrement on host_busy counter (bnc#445100).

-------------------------------------------------------------------
Fri Nov 21 14:24:35 CET 2008 - agruen@suse.de

- rpm/macros.kernel-source:
  + Rename the -s option to -t in the %kernel_module_package macro
    for improved cross-distro compatibility.
  + Define %kernel_module_package_release as 1 for feature tests.
  + Define %kernel_module_package_buildreqs for use by KMPs: that
    way, KMPs can either use this macro for compatibility, or
    they can substitute other packages for special cases.

-------------------------------------------------------------------
Fri Nov 21 13:08:28 CET 2008 - hare@suse.de

- patches.drivers/cxgb3i: add cxgb3i iscsi driver
  (FATE#304154,bnc#433500).
- patches.drivers/cxgb3i-fixed-offload-array-size: cxgb3i -
  fixed offload wr array size (bnc#447409).
- patches.fixes/dm-table-switch-to-readonly: dm multipath devices
  are not getting created for readonly devices (bnc#382705).
- patches.suse/dm-mpath-null-pgs: Allow zero paths for multipath
  priority groups (bnc#372684).
- patches.suse/scsi-netlink-ml: Netlink interface for SCSI
  sense codes (FATE#303789).

-------------------------------------------------------------------
Fri Nov 21 12:53:49 CET 2008 - goldwyn@suse.de

- patches.suse/novfs-map-drives-correctly.diff: Fix oops in
  set_map_drive (bnc#446824, bnc#444469).

-------------------------------------------------------------------
Fri Nov 21 11:16:25 CET 2008 - jbeulich@novell.com

- patches.xen/xen3-x86-vmware-tsc-03-detect-from-hypervisor:
  Fix Xen pv driver build.

-------------------------------------------------------------------
Fri Nov 21 10:44:43 CET 2008 - olh@suse.de

- patches.arch/ppc-spufs-01-use-inc_nlink.patch: use inc_nlink
- patches.arch/ppc-spufs-02-add-a-missing-mutex_unlock.patch
- patches.arch/ppc-spufs-03-sputrace-Only-enable-logging-on-open.patch
- patches.arch/ppc-spufs-04-sputrace-Don-t-block-until-the-read.patch
- patches.arch/ppc-spufs-05-Use-state_mutex-for-switch_log-lockin.patch
- patches.arch/ppc-spufs-06-Don-t-require-full-buffer-in-switch_l.patch
- patches.arch/ppc-spufs-07-Don-t-spu_acquire_saved-unnecessarily.patch
- patches.arch/ppc-spufs-08-Use-kmalloc-rather-than-kzalloc-for-s.patch
- patches.arch/ppc-spufs-09-Improve-search-of-node-for-contexts-w.patch
- patches.arch/ppc-spufs-10-Explain-conditional-decrement-of-aff_.patch
- patches.arch/ppc-spufs-11-Fix-spinning-in-spufs_ps_fault-on-sig.patch
  update spufs to current mainline state (bnc#447133 - LTC50070)

-------------------------------------------------------------------
Fri Nov 21 09:52:19 CET 2008 - tiwai@suse.de

- patches.drivers/parport-serial-array-overflow-fix: Fix array
  overflow in parport_serial.c (bnc#447067).

-------------------------------------------------------------------
Fri Nov 21 09:48:06 CET 2008 - tiwai@suse.de

- patches.drivers/alsa-hda-dell-studio-15-quirk: ALSA: hda -
  Add a quirk for Dell Studio 15 (bnc#446025).
- patches.drivers/alsa-hda-stac-dell-m4-3-quirk: ALSA: hda:
  Add STAC_DELL_M4_3 quirk (bnc#446025).

-------------------------------------------------------------------
Fri Nov 21 08:03:16 CET 2008 - npiggin@suse.de

- patches.suse/silent-stack-overflow-2.patch: avoid silent stack
  overflow over the heap. Try again.

-------------------------------------------------------------------
Fri Nov 21 06:52:04 CET 2008 - gregkh@suse.de

- Refresh patches to apply cleanly after 2.6.27.7 update.

-------------------------------------------------------------------
Fri Nov 21 06:27:23 CET 2008 - gregkh@suse.de

- Update to 2.6.27.7
  - lots of bugfixes and security updates.
  - obsoletes:
    - patches.arch/s390-04-05-topology-lock.diff
    - patches.drivers/bnx2x-zero-PMF
    - patches.drivers/input-alps-add-signature-for-dualpoint-found-in-dell-latitude-e6500.patch
    - patches.fixes/cdc-acm.c-fix-recursive-lock-in-acm_start_wb-error-path.patch
    - patches.fixes/sony_laptop_fix_suspend.patch
    - patches.kernel.org/iwlagn-avoid-sleep-in-softirq-context.patch
    - patches.kernel.org/memory-hotplug-fix-page_zone-calculation-in-test_pages_isolated.patch
    - patches.kernel.org/touch_mnt_namespace-when-the-mount-flags-change.patch:

-------------------------------------------------------------------
Fri Nov 21 05:19:43 CET 2008 - teheo@suse.de

- patches.drivers/libata-ata_piix-clear-spurious-IRQ: ata_piix:
  detect and clear spurious IRQs (bnc#445872).

-------------------------------------------------------------------
Fri Nov 21 02:18:19 CET 2008 - npiggin@suse.de

- patches.fixes/mm-madvise-fix.patch: mm: madvise correct return
  code (bnc#352998).

-------------------------------------------------------------------
Thu Nov 20 22:31:36 CET 2008 - jack@suse.cz

- patches.suse/ocfs2-Change-quotafile-names.patch: ocfs2: Change
  file names of local quota files to be consistent (fate#302681).
- patches.suse/ocfs2-Fix-hang-in-quota-recovery-code.patch:
  ocfs2: Fix hang in quota recovery code (fate#302681).
- patches.suse/ocfs2-Fix-oops-when-one-quotatype-enabled: ocfs2:
  Fix oops when only usrquota or grpquota feature is enabled
  (fate#302681).

-------------------------------------------------------------------
Thu Nov 20 21:41:03 CET 2008 - garloff@suse.de

- patches.suse/panic-on-io-nmi.diff
  patches.xen/panic-on-io-nmi-xen.diff:
  New kernel sysctl panic-on-io-nmi, which is set will cause a
  kernel panic on receiving an IOCK NMI (bnc#427979).

-------------------------------------------------------------------
Thu Nov 20 18:39:16 CET 2008 - jjolly@suse.de

- patches.arch/s390-04-06-cio-sac-update.diff: cio: update sac
  values (bnc#445100).
- patches.arch/s390-04-07-als.patch: kernel: Add processor type
  march=z10 and a processor type safety check. (bnc#445100).

-------------------------------------------------------------------
Thu Nov 20 17:23:46 CET 2008 - tiwai@suse.de

- patches.drivers/alsa-hda-stac-hp-gpio-switch-fix: ALSA: hda:
  STAC_DELL_M6 EAPD (bnc#446025).

-------------------------------------------------------------------
Thu Nov 20 17:15:31 CET 2008 - jbeulich@novell.com

- Update Xen patches to 2.6.27.6 and c/s 724.
- Update Xen config files.
- patches.xen/xen-fb-bad-irq: xenfb: don't use irq before it
  gets set up (bnc#445659).
- patches.xen/xen-netback-notify-multi: netback: use multicall
  for send multiple notifications.
- patches.xen/xen-netback-nr-irqs: netback: reduce overhead of
  IRQ recording.

-------------------------------------------------------------------
Thu Nov 20 16:52:46 CET 2008 - kkeil@suse.de

- patches.drivers/igb-pf.patch: removed (no SR-IOV) (bnc#440614)

-------------------------------------------------------------------
Thu Nov 20 15:40:38 CET 2008 - olh@suse.de

- disable patches.arch/ppc-efika-bestcomm-ata-dma.patch
  crashes the sound driver

-------------------------------------------------------------------
Thu Nov 20 15:30:40 CET 2008 - jjolly@suse.de

- rpm/kernel-binary.spec.in: excluded vanilla build from creating
  the man package

-------------------------------------------------------------------
Thu Nov 20 15:13:41 CET 2008 - hare@suse.de

- patches.drivers/ibmvfc-async-events-oops: ibmvfc oops while
  processing async events (bnc#445541).
- patches.drivers/mpt-fusion-4.16.00.00-update: MPT fusion driver
  update to 4.16.00.00 (bnc#425660).
- patches.fixes/dm-mpath-NULL-pgpath-in-activate_path: Do not
  call activate_path() if pgpath is NULL (bnc#442676).
- patches.fixes/scsi-dh-rdac-initialize-passive-path: Initialize
  path state to be passive when path is not owned (bnc#442676).
- patches.suse/dm-mpath-leastpending-path: Dynamic load balancing
  policy for device mapper multipath (bnc#444199).

-------------------------------------------------------------------
Thu Nov 20 14:12:23 CET 2008 - olh@suse.de

- patches.fixes/bug-437171_1_sched_clock_lock.patch: sched: only
  update rq->clock while holding rq->lock (437171 - LTC47404).
- patches.fixes/bug-437171_2_sched_delta_weight.patch: sched:
  revert back to per-rq vruntime (437171 - LTC47404).
- patches.fixes/bug-437171_3_rework_wakeup_preemption.patch:
  sched: rework wakeup preemption (437171 - LTC47404).
- patches.fixes/bug-437171_4_sched_reinstate_vruntime_wakeup.patch:
  sched: re-instate vruntime based wakeup preemption (437171 -
  LTC47404).

-------------------------------------------------------------------
Thu Nov 20 13:47:33 CET 2008 - trenn@suse.de

- Update config files.
  Fixed debug build, added dependent config option.

-------------------------------------------------------------------
Thu Nov 20 13:27:57 CET 2008 - trenn@suse.de

- Update config files.
  -> unified i386/x86_64 debug kernels:
     - added CONFIG_NO_HZ=y to i386-debug
     - added CONFIG_DEBUG_INFO to x86_64-debug

Differ method to receive processor_id depending whether the processor
got declared as a regular ACPI device or as a processor object:
- patches.arch/acpi_behave_uniquely_based_on_processor_declaration.patch:
  ACPI: Behave uniquely based on processor declaration definition
  type (bnc#440062).
- patches.arch/acpi_disambiguate_processor_declaration_type.patch:
  ACPI: Disambiguate processor declaration type (bnc#440062).
- patches.arch/acpi_processor_cleanups.patch: ACPI: 80 column
  adherence and spelling fix (no functional change) (bnc#440062).
- patches.xen/xen3-auto-common.diff: xen3 common.

Fix missing bit for ThinkPad brightness switching:
- patches.arch/acpi_video_thinkpad_exclude_IGD_devices.patch:
  Do not use video backlight switching for Lenovo ThinkPads.

- patches.fixes/sony_laptop_fix_suspend.patch: sony-laptop:
  Ignore missing _DIS method on pic device (bnc#446487).

-------------------------------------------------------------------
Thu Nov 20 12:01:24 CET 2008 - hare@suse.de

- patches.fixes/dm-mpath-reattach-dh: Do not detach hardware
  handler when removing multipath maps (bnc#435688).
- patches.fixes/scsi-dh-alua-send-stpg: Always send STPG for
  explicit tgps mode.

-------------------------------------------------------------------
Thu Nov 20 10:35:32 CET 2008 - jjolly@suse.de

- rpm/kernel-binary.spec.in: Added kernel man package for s390x

-------------------------------------------------------------------
Thu Nov 20 10:26:01 CET 2008 - olh@suse.de

- patches.arch/ppc-of-irq-map.patch: fix IRQ assignment if
  interrupts property is missing (bnc#446610 - LTC50006)

-------------------------------------------------------------------
Thu Nov 20 00:20:44 CET 2008 - rjw@suse.de

- patches.fixes/acpi-set-SCI_EN-on-MacBook.patch: ACPI suspend:
  Blacklist boxes that require us to set SCI_EN directly on resume
  (bnc#444786).

-------------------------------------------------------------------
Wed Nov 19 17:50:51 CET 2008 - tiwai@suse.de

- patches.arch/x86-hpet-pre-read: x86: workaround for mccreary
  HPET read problem (bnc#433746).

-------------------------------------------------------------------
Wed Nov 19 17:28:00 CET 2008 - trenn@suse.de

- patches.arch/0008-sony-laptop-fingers-off-backlight.patch:
  sony-laptop: fingers off backlight if video.ko is serving
  this functionality.
  -> Fix typo, must not invert logic at this point

-------------------------------------------------------------------
Wed Nov 19 14:43:33 CET 2008 - kkeil@suse.de

- patches.drivers/e1000e_add_ECC: e1000e: enable ECC (bnc#445829)

-------------------------------------------------------------------
Wed Nov 19 13:54:44 CET 2008 - mmarek@suse.cz

- scripts/tar-up.sh: record the git branch name in the spec files
  (no branch name means master)

-------------------------------------------------------------------
Wed Nov 19 12:05:35 CET 2008 - jkosina@suse.de

- patches.drivers/elousb.patch: fix values of maximum X and Y
  coordinates so that they are compliant with the values that
  the device contains in its descriptor (bnc#442865)

-------------------------------------------------------------------
Wed Nov 19 09:58:11 CET 2008 - goldwyn@suse.de

- patches.suse/novfs-merge-changes.diff: Merge changes left out
  during code pull (bnc#445000).

-------------------------------------------------------------------
Wed Nov 19 09:03:46 CET 2008 - olh@suse.de

- patches.arch/ppc-pseries-bsr-multinode.patch: Add support for
  multiple BSR nodes in the device tree. (bnc#443665 - LTC49817)

-------------------------------------------------------------------
Wed Nov 19 08:59:11 CET 2008 - olh@suse.de

- patches.arch/ppc-pseries-cmm-pagecounter.patch:
  Update page in counter for CMM (bnc#445540 - LTC49942)

-------------------------------------------------------------------
Wed Nov 19 08:49:16 CET 2008 - olh@suse.de

- patches.arch/ppc-pseries-bsr-4k.patch: Unable to Use Small
  BSR register on Power LPAR (bnc#443673 - LTC49749)

-------------------------------------------------------------------
Wed Nov 19 05:40:58 CET 2008 - jjolly@suse.de

- config/s390/s390: Update config files: added CONFIG_UTRACE=y and
  CONFIG_HAVE_ARCH_TRACEHOOK=y

-------------------------------------------------------------------
Wed Nov 19 01:13:34 CET 2008 - jjolly@suse.de

- patches.drivers/ehca-fix-possible-nullpointer-access-v2.patch:
  ehca: fix a possible nullpointer access (bnc#441966).

-------------------------------------------------------------------
Wed Nov 19 00:50:27 CET 2008 - jjolly@suse.de

- patches.arch/ppc-axon-missing-msi-workaround-5.diff:
  powerpc/cell/axon-msi: retry on missing interrupt (bnc#445964).

-------------------------------------------------------------------
Wed Nov 19 00:32:26 CET 2008 - jjolly@suse.de

- patches.drivers/0001-IB-ehca-Fix-problem-with-max-number-of-QPs-and-CQs.patch:
  Fix problem with max number of QPs and CQs (bnc#441619).

-------------------------------------------------------------------
Tue Nov 18 20:28:57 CET 2008 - bwalle@suse.de

- Disable CONFIG_STRICT_DEVMEM for i386 and x86_64 (bnc#443852).

-------------------------------------------------------------------
Tue Nov 18 18:56:51 CET 2008 - jjolly@suse.de

- Update config files.
- patches.trace/s390-syscall-get-nr.diff: fix syscall_get_nr..
- patches.trace/s390-utrace-enablement.patch: Backport s390
  kernel components required for utrace enablement.

-------------------------------------------------------------------
Tue Nov 18 16:53:43 CET 2008 - jblunck@suse.de

- rpm/kernel-binary.spec.in: on s390(x) call dwarfextract to create the
  Kerntypes file for use with old lcrash debuggers.

-------------------------------------------------------------------
Tue Nov 18 15:41:37 CET 2008 - tiwai@suse.de

- patches.drivers/alsa-hda-stac-92hd71bxx-gpio-fix: ALSA:
  hda - Fix GPIO initialization in patch_stac92hd71bxx()
  (bnc#445321,bnc#445161).
- patches.drivers/alsa-hda-stac-gpio-unsol-resume-fix:
  ALSA: hda - Fix resume of GPIO unsol event for STAC/IDT
  (bnc#445321,bnc#445161).
- patches.drivers/alsa-hda-stac-hp-pavilion-quirks: ALSA: hda -
  Add quirks for HP Pavilion DV models (bnc#445321,bnc#445161).

-------------------------------------------------------------------
Tue Nov 18 12:18:27 CET 2008 - tiwai@suse.de

- patches.arch/x86-hpet-use-WARN_ON_ONCE: x86: HPET: convert
  WARN_ON to WARN_ON_ONCE (bnc#433746).

-------------------------------------------------------------------
Tue Nov 18 10:45:31 CET 2008 - sdietrich@suse.de

RT development has moved to slert-devel branch.
- Remove RT patches from master branch.
  (itemized RT patch list suppressed)

-------------------------------------------------------------------
Tue Nov 18 09:35:26 CET 2008 - olh@suse.de

- patches.arch/ppc-efika-bestcomm-ata-dma.patch: use ATA DMA (bnc#445856)

-------------------------------------------------------------------
Tue Nov 18 08:38:39 CET 2008 - olh@suse.de

- config/ppc/ppc64: reenable 64k PAGE_SIZE to keep the config
  flavor on ppc and ppc64 in sync
  the last change had also no bug number to fix the possible bug
  in the Xserver.

-------------------------------------------------------------------
Tue Nov 18 08:37:54 CET 2008 - tiwai@suse.de

- patches.drivers/alsa-hda-realtek-acer-dmic: ALSA: hda - Split
  ALC268 acer model (bnc#420048).

-------------------------------------------------------------------
Tue Nov 18 08:20:26 CET 2008 - jjolly@suse.de

- patches.arch/s390-04-01-qdio_prevent_double_shutdown.patch:
  qdio: prevent double qdio shutdown in case of I/O
  errors. (bnc#445100).
- patches.arch/s390-04-02-qdio-osa-port-count.patch: qdio:
  fix qeth port count detection. (bnc#445100).
- patches.arch/s390-04-03-kmsg.patch: kmsg: do not change pr_xyz
  messages without KMSG_COMPONENT (bnc#445100).
- patches.arch/s390-04-04-dasd_fatal_error_log_sense.patch:
  dasd: log sense for fatal errors. (bnc#445100).
- patches.arch/s390-04-05-topology-lock.diff: kernel: Fix locking
  in cpu topology code. (bnc#445100).

-------------------------------------------------------------------
Tue Nov 18 03:43:34 CET 2008 - jjolly@suse.de

- patches.arch/s390-personality-mask.patch: fix s390x_newuname.

-------------------------------------------------------------------
Tue Nov 18 01:04:14 CET 2008 - gregkh@suse.de

- patches.drivers/staging-rt2860-enable-wpa_supplicant-support.patch:
  Staging: rt2860: enable WPA_SUPPLICANT support (bnc#437959).

-------------------------------------------------------------------
Mon Nov 17 16:35:13 CET 2008 - hare@suse.de

- patches.drivers/lpfc-8.2.8.7-update: Update lpfc to 8.2.8.7
  (bnc#420767).
- patches.drivers/qla4xxx-5.01.00-k8_sles11-03-update: Update
  qla4xxx to 5.01.00-k8_sles11-03     (bnc#444884).
- patches.fixes/dm-mpath-reattach-dh: Reattach device handler
  for multipath devices (bnc#435688).
- patches.fixes/scsi-add-tgps-setting: Add TGPS setting to
  scsi devices.
- patches.fixes/scsi-dh-alua-retry-UA: Retry ALUA device handler
  initialization on Unit Attention.

-------------------------------------------------------------------
Mon Nov 17 16:16:53 CET 2008 - jeffm@suse.de

- patches.fixes/v4l-dvb-avoid-writing-outside-array: V4L/DVB
  (9621): Avoid writing outside shadow.bytes array (bnc#445569).

-------------------------------------------------------------------
Mon Nov 17 12:03:13 CET 2008 - fseidel@suse.de

- patches.fixes/ipw2200-send-noassoc.patch: ipw2200: fix oops
  in ipw_tx_skb (bnc#397390).

-------------------------------------------------------------------
Sat Nov 15 20:28:00 CET 2008 - rjw@suse.com

- patches.fixes/hibernate-x86-fix-breakage-on-x86_32-with-PAE.patch:
  x86: Hibernate: Fix breakage on x86_32 with CONFIG_NUMA set
  (bnc#439126).

-------------------------------------------------------------------
Sat Nov 15 19:38:50 CET 2008 - tiwai@suse.de

- patches.drivers/alsa-hda-sigmatel-hp-m4-check-fix: ALSA:
  hda - Check model type instead of SSID in patch_92hd71bxx()
  (bnc#444349).
- patches.drivers/alsa-hda-sigmatel-vref-event-fix: ALSA: hda:
  STAC_VREF_EVENT value change (bnc#444349).

-------------------------------------------------------------------
Sat Nov 15 01:30:22 CET 2008 - gregkh@suse.de

- patches.kernel.org/memory-hotplug-fix-page_zone-calculation-in-test_pages_isolated.patch:
  memory hotplug: fix page_zone() calculation in
  test_pages_isolated() (bnc#445163).

-------------------------------------------------------------------
Fri Nov 14 19:18:53 CET 2008 - gregkh@suse.de

- patches.drivers/input-alps-add-signature-for-dualpoint-found-in-dell-latitude-e6500.patch:
  Input: ALPS - add signature for DualPoint found in Dell Latitude
  E6500 (bnc#436719).

-------------------------------------------------------------------
Fri Nov 14 16:39:03 CET 2008 - hare@suse.de

- patches.fixes/scsi-eh-timed-out-missing-braces: scsi_error:
  fix indentation and braces disagreement - add braces.
- patches.fixes/scsi-retry-TASK_ABORTED: scsi_error: TASK ABORTED
  status handling improvement.
- patches.fixes/scsi-retry-transport-error: scsi_error regression:
  Fix idempotent command handling.

-------------------------------------------------------------------
Fri Nov 14 16:38:14 CET 2008 - hare@suse.de

- patches.fixes/scsi-eh-timed-out-missing-braces: scsi_error:
  fix indentation and braces disagreement - add braces.
- patches.fixes/scsi-retry-TASK_ABORTED: scsi_error: TASK ABORTED
  status handling improvement.
- patches.fixes/scsi-retry-transport-error: scsi_error regression:
  Fix idempotent command handling.

-------------------------------------------------------------------
Fri Nov 14 15:44:54 CET 2008 - bwalle@suse.de

- patches.fixes/hpwdt-execute-page.diff:
  [WATCHDOG] [hpwdt] Set the mapped BIOS address space as
  executable (bnc#430680).

-------------------------------------------------------------------
Fri Nov 14 13:03:27 CET 2008 - tiwai@suse.de

- patches.arch/x86-vmware-tsc-01-add-TSC_RELIABLE,
  patches.arch/x86-vmware-tsc-02-add-X86_FEATURE_HYPERVISOR,
  patches.arch/x86-vmware-tsc-03-detect-from-hypervisor,
  patches.arch/x86-vmware-tsc-04-use-TSC_RELIABLE,
  patches.arch/x86-vmware-tsc-05-skip-tsc-clocksource,
  patches.arch/x86-vmware-tsc-06-fix-vmware_get_tsc,
  patches.arch/x86-vmware-tsc-07-DMI-product-serial-key,
  patches.xen/xen-x86-vmware-tsc-fix:
    VMware tsc clocksource workaround (bnc#441338).

-------------------------------------------------------------------
Fri Nov 14 08:57:30 CET 2008 - tiwai@suse.de

- Fixed a typo in definition of X86_FEATURE_XTOPOLOGY (bnc#443293)
  in patches.arch/x2APIC_PATCH_40_of_41_bbb65d2d365efe9951290e61678dcf81ec60add4

-------------------------------------------------------------------
Fri Nov 14 00:56:42 CET 2008 - agruen@suse.de

- Update CONFIG_X86_RESERVE_LOW_64K in config/x86_64/maxcpus as
  well.
- patches.suse/bug-425240_nr_cpus-mem_cgroup_stat-fix.diff:
  rename to patches.suse/mem_cgroup_stat-dynamic-alloc, and update
  to newer version.

-------------------------------------------------------------------
Fri Nov 14 00:12:15 CET 2008 - bwalle@suse.de

- patches.fixes/kdump-x86-sparsemem.diff: x86, kdump: fix invalid
  access on i386 sparsemem (bnc#440525).
- patches.xen/linux-2.6.19-rc1-kexec-move_segment_code-i386.patch:
  Refresh.

-------------------------------------------------------------------
Thu Nov 13 23:34:27 CET 2008 - gregkh@suse.de

- patches.kernel.org/iwlagn-avoid-sleep-in-softirq-context.patch:
  iwlagn: avoid sleep in softirq context (bnc#444382).

-------------------------------------------------------------------
Thu Nov 13 23:17:34 CET 2008 - philips@suse.de

- patches.fixes/cdc-acm.c-fix-recursive-lock-in-acm_start_wb-error-path.patch:
  cdc-acm.c: fix recursive lock in acm_start_wb error path.

-------------------------------------------------------------------
Thu Nov 13 21:46:05 CET 2008 - gregkh@suse.de

- enable CONFIG_X86_RESERVE_LOW_64K for i386 and x86-64 vanilla
  configs.

-------------------------------------------------------------------
Thu Nov 13 21:05:10 CET 2008 - gregkh@suse.de

- enable CONFIG_X86_RESERVE_LOW_64K on i386 and x86-64 to fix some
  suspend/resume issues (option added in 2.6.27.6)

-------------------------------------------------------------------
Thu Nov 13 20:51:11 CET 2008 - gregkh@suse.de

- refresh patches so that everything applies cleanly.

-------------------------------------------------------------------
Thu Nov 13 20:33:40 CET 2008 - gregkh@suse.de

- Update to 2.6.27.6:
  - fixes some security issues
  - lots of bugfixes
  - obsoletes:
    - patches.arch/acpi-dock-avoid-check-_STA-method.patch:
    - patches.arch/ppc-gigantic-page-fix2.patch:
    - patches.arch/ppc-gigantic-page-fix3.patch:
    - patches.drivers/alsa-hda-dell-eq-option:
    - patches.drivers/cciss-fix-procfs-firmware-regression.patch:
    - patches.drivers/cciss-fix-sysfs-symlink.patch:
    - patches.drivers/libata-fix-last_reset-timestamp-handling:
    - patches.kernel.org/md-raid10-recovoery-fix.path:

-------------------------------------------------------------------
Thu Nov 13 19:15:59 CET 2008 - mmarek@suse.cz

- rpm/kernel-binary.spec.in: package modules.order (bnc#441384)

-------------------------------------------------------------------
Thu Nov 13 15:18:51 CET 2008 - agruen@suse.de

- config.conf: Add x86_64/maxcpus as the 4096-cpu configuration
  and switch back to at most 128 cpus in the other configs. This
  avoids wasting memory on all but the most extreme x86_64
  systems.
- rpm/kernel-binary.spec.in: define a kernel-$flavor symbol to
  allow per-flavor patches. (Use this for testing only!)
- patches.suse/bug-425240_nr_cpus-mem_cgroup_stat-fix.diff: Add
  this patch conditionally for x86_64/maxcpus for now pending
  test results from bnc#425240.

-------------------------------------------------------------------
Thu Nov 13 14:35:52 CET 2008 - tiwai@suse.de

- patches.drivers/alsa-hda-beep-dig-switch: ALSA: hda - Add
  digital beep playback switch for STAC/IDT codecs (#444572).
- patches.drivers/alsa-hda-beep-null-check-fix: ALSA: hda -
  Missing NULL check in hda_beep.c.

-------------------------------------------------------------------
Thu Nov 13 11:58:05 CET 2008 - hare@suse.de

- patches.fixes/scsi-skip-nonscsi-device-for-dma: fix to
  make it work with iSCSI (bnc#444234)

-------------------------------------------------------------------
Thu Nov 13 09:29:41 CET 2008 - olh@suse.de

- mark some powerpc device drivers as supported to move them out of
  kernel-extra, otherwise installation-images will not pick them up
- ps3vram, mtd, mtdblock, mtd_blkdevs (bnc#444220)
- PowerMac, Efika and Pegasos2 storage and network drivers

-------------------------------------------------------------------
Wed Nov 12 20:44:23 CET 2008 - bwalle@suse.de

- patches.fixes/firmware-memmap-64bit.diff: Always use 64 bit
  addresses for the firmware memory map.

-------------------------------------------------------------------
Wed Nov 12 16:29:10 CET 2008 - tiwai@suse.de

- patches.drivers/alsa-powermac-ibook-g4-mic-fix: ALSA: powermac -
  Rename mic-analog loopback mixer element (bnc#444194).

-------------------------------------------------------------------
Wed Nov 12 16:23:48 CET 2008 - tiwai@suse.de

- patches.drivers/alsa-hda-stac-hp-detect-fix: ALSA: hda -
  Fix IDT/STAC multiple HP detection (bnc#443267).

-------------------------------------------------------------------
Wed Nov 12 14:42:53 CET 2008 - agruen@suse.de

- patches.suse/module-ref-dynamic-alloc: fall back to vmalloc if
  kmalloc fails (bnc#425240).

-------------------------------------------------------------------
Wed Nov 12 00:11:57 CET 2008 - tiwai@suse.de

- patches.drivers/alsa-hda-stac9200-missing-mux-capture: ALSA:
  hda - Add missing analog-mux mixer creation for STAC9200
  (bnc#443738).
- patches.drivers/alsa-hda-stac92xx-mic-pin-fix: ALSA: hda -
  Fix input pin initialization for STAC/IDT codecs (bnc#443738).

-------------------------------------------------------------------
Tue Nov 11 23:07:25 CET 2008 - philips@suse.de

- rpm/kernel-binary.spec.in: remove Recommends: kerneloops, opt-in will
  be implemented in the 11.2 installer

-------------------------------------------------------------------
Tue Nov 11 22:07:38 CET 2008 - jeffm@suse.de

- patches.fixes/reiserfs-error-buffer-locking: reiserfs: add
  locking around error buffer.
- patches.fixes/reiserfs-varargs-fix: reiserfs: prepare_error_buf
  wrongly consumes va_arg.

-------------------------------------------------------------------
Tue Nov 11 20:49:11 CET 2008 - tiwai@suse.de

- patches.suse/module-ref-dynamic-alloc: Allocate module.ref
  array dynamically (bnc#425240).
- Update config files: back to NR_CPUS=4096

-------------------------------------------------------------------
Tue Nov 11 15:15:03 CET 2008 - jblunck@suse.de

- Update config files: Set NR_CPUS on x86_64 back to 128 again for
  now: with NR_CPUS=4096, the size of eack .ko file increases by
  496 KiB because of the static struct module in
  .gnu.linkonce.this_module.

-------------------------------------------------------------------
Tue Nov 11 13:07:51 CET 2008 - schwab@suse.de

- patches.arch/ppc-select: Fix wrong error code from ppc32 select.

-------------------------------------------------------------------
Tue Nov 11 12:21:50 CET 2008 - mmarek@suse.cz

- rpm/kernel-binary.spec.in: also encode the architecture into the
  packageand supplements.

-------------------------------------------------------------------
Tue Nov 11 11:24:33 CET 2008 - teheo@suse.de

- patches.drivers/libata-fix-ata_tf_read_block-overflow: libata:
  Avoid overflow in ata_tf_read_block() when tf->hba_lbal > 127
  (bnc#443661).
- patches.drivers/libata-fix-ata_tf_to_lba48-overflow: libata:
  Avoid overflow in ata_tf_to_lba48() when tf->hba_lbal > 127
  (bnc#443661).

-------------------------------------------------------------------
Tue Nov 11 11:24:04 CET 2008 - teheo@suse.de

- patches.drivers/libata-pata_sch-slave-poss: pata_sch: slave
  devices (bnc#443657).

-------------------------------------------------------------------
Mon Nov 10 22:15:05 CET 2008 - schwab@suse.de

- config/ppc/ppc64: Disable 64k pages to work around X server bug.

-------------------------------------------------------------------
Mon Nov 10 20:34:50 CET 2008 - olh@suse.de

- rpm/kernel-binary.spec.in: fix variable assignment in last change

-------------------------------------------------------------------
Mon Nov 10 15:34:45 CET 2008 - mmarek@suse.cz

- rpm/kernel-binary.spec.in: encode the architecture into
  subpackage dependencies (bnc#440961)

-------------------------------------------------------------------
Mon Nov 10 14:42:44 CET 2008 - olh@suse.de

- handle arch differences for cpu and kbuild correctly

-------------------------------------------------------------------
Mon Nov 10 14:06:03 CET 2008 - schwab@suse.de

- patches.arch/ia64-page-migration. patches.arch/mm-avoid-bad-page-on-lru:
  migrade pages off of pages with correctable errors.

-------------------------------------------------------------------
Mon Nov 10 11:48:42 CET 2008 - mmarek@suse.cz

- scripts/tar-up.sh: do not generate kernel-source-rt.spec and
  kernel-syms-rt.spec if RT is not enabled.

-------------------------------------------------------------------
Mon Nov 10 10:08:10 CET 2008 - sdietrich@suse.de

- config.conf: Suppress RT configurations.

-------------------------------------------------------------------
Sun Nov  9 16:11:43 CET 2008 - jeffm@suse.de

- config.conf: Removed previous workaround.
- rpm/kernel-binary.spec.in: Remove @FLAVOR@ from %symbols.

-------------------------------------------------------------------
Sat Nov  8 04:58:08 CET 2008 - jeffm@suse.de

- config.conf: Workaround for kernel-ppc64 on head-ppc.

-------------------------------------------------------------------
Sat Nov  8 00:56:12 CET 2008 - gregkh@suse.de

- Update to the "real" 2.6.27.5.  No code changes from what we had
  in our tree previously, with the exception for the version number
  change.

-------------------------------------------------------------------
Fri Nov  7 19:33:49 CET 2008 - bwalle@suse.de

- patches.fixes/kdb-read-CR.diff:
  Support '\n' in KDB (bnc#442808).

-------------------------------------------------------------------
Fri Nov  7 17:09:26 CET 2008 - gregkh@suse.de

- disable perfmon support in the -trace kernels as it doesn't build
  properly.

-------------------------------------------------------------------
Fri Nov  7 16:43:40 CET 2008 - schwab@suse.de

- patches.arch/compat-sys-swapcontext: Fix msr check in sys_swapcontext.

-------------------------------------------------------------------
Fri Nov  7 15:52:37 CET 2008 - hare@suse.de

- patches.drivers/ixgbe-add-bcna-support: DCB: Add BCNA support
  to ixgbe.
- patches.drivers/open-fcoe-beta3-update: Open-FCoE update for
  Beta3 (bnc#438954).
- patches.drivers/open-fcoe-beta4-update: Open-FCoE: Update for
  Beta4 (bnc#438954).
- patches.drivers/open-fcoe-beta5-update: Open-FCoE: Update for
  Beta5 (bnc#438954).
- patches.fixes/dcb-fix-setpfcstate: Fix setpfcstate (bnc#438954).
- patches.fixes/dcb-setting-pg-will-cause-tx-hang: DCB: setting
  pg will cause tx unit hangs (bnc#438954).
- patches.fixes/multiq-requeue-should-rewind-current_band:
  multiq: requeue should rewind the current_band (bnc#438954).
- patches.fixes/scsi-dh-rdac-retry-mode-select: Retry mode select
  in RDAC device handler (bnc#441337).
- patches.fixes/scsi-dh-rdac-set-default-ownership: scsi_dh_rdac:
  make sure the ownership is set correctly (bnc#441337).
- patches.fixes/scsi-skip-nonscsi-device-for-dma: Update patch
  to check for ->bus instead of ->type (bnc#431294).

-------------------------------------------------------------------
Fri Nov  7 15:02:14 CET 2008 - tiwai@suse.de

- patches.drivers/alsa-hda-dell-studio-probe-fix: ALSA: hda -
  Fix probe errors on Dell Studio Desktop (bnc#440907).
- patches.drivers/alsa-hda-hp-3013-master-fix: ALSA: hda -
  Fix ALC260 hp3013 master switch (bnc#441068).

-------------------------------------------------------------------
Fri Nov  7 14:52:40 CET 2008 - jjolly@suse.de

- patches.arch/s390-03-07-qeth_hsi_mcl_string.patch:
  qeth: pre z9 systems return HiperSocket version string
  different. (bnc#440610,LTC#49052).
- patches.arch/s390-03-08-zfcp-abort-race.patch: zfcp: eliminate
  race between validation and locking. (bnc#440610).
- patches.arch/s390-03-09-zfcp-oops-during-target-scan.patch:
  zfcp: prevent SCSI target scan for vanished rport
  (bnc#440610,LTC#49373).

-------------------------------------------------------------------
Fri Nov  7 14:38:40 CET 2008 - olh@suse.de

- Update config files for RT

-------------------------------------------------------------------
Fri Nov  7 14:34:08 CET 2008 - olh@suse.de

- build a kernel-default in dist ppc64, its identical to kernel-ppc64
  otherwise unused

-------------------------------------------------------------------
Fri Nov  7 14:03:12 CET 2008 - olh@suse.de

- rpm/kernel-source.spec.in: map ppc/ppc64 to powerpc

-------------------------------------------------------------------
Fri Nov  7 11:38:01 CET 2008 - kkeil@suse.de

- patches.drivers/igb-pf.patch: VF enabled igb driver (fate#305004)

-------------------------------------------------------------------
Fri Nov  7 11:36:48 CET 2008 - olh@suse.de

- stop building kernel-default and kernel-ps3 in dist ppc64,
  they are openSuSE only packages

-------------------------------------------------------------------
Fri Nov  7 11:13:35 CET 2008 - olh@suse.de

- rpm/kernel-binary.spec.in: extracting debuginfo from vdso fails
  on powerpc, disable vdso_install for the time being

-------------------------------------------------------------------
Fri Nov  7 10:48:07 CET 2008 - jbeulich@novell.com

- patches.xen/xen3-intel-ibex-peak-device-ids.patch: x86/PCI: irq
  and pci_ids patch for Intel Ibex Peak DeviceIDs (bnc#415383).

-------------------------------------------------------------------
Fri Nov  7 10:24:22 CET 2008 - olh@suse.de

- rpm/post.sh: reject legacy iSeries again

-------------------------------------------------------------------
Fri Nov  7 10:12:06 CET 2008 - olh@suse.de

- build a 32bit and a 64bit vanilla kernel on powerpc

-------------------------------------------------------------------
Fri Nov  7 08:51:07 CET 2008 - olh@suse.de

- rpm/kernel-binary.spec.in: no vdso in vanilla and ps3 kernel

-------------------------------------------------------------------
Fri Nov  7 08:26:35 CET 2008 - gregkh@suse.de

- patches.kernel.org/net-fix-recursive-descent-in-__scm_destroy.patch:
  net: Fix recursive descent in __scm_destroy()..

-------------------------------------------------------------------
Fri Nov  7 08:07:10 CET 2008 - olh@suse.de

- remove patches.arch/ppc64-rpanote-relocate-firmware.patch
  older firmware versions can handle relocation properly (bnc#427960)

-------------------------------------------------------------------
Fri Nov  7 07:56:00 CET 2008 - jjolly@suse.de

- patches.drivers/cxgb3-get_drvinfo-deadlock.patch: RDMA/cxgb3:
  deadlock in iw_cxgb3 can cause hang when configuring
  interface. (bnc#430998).

-------------------------------------------------------------------
Fri Nov  7 06:32:54 CET 2008 - gregkh@suse.de

- patches.suse/perfmon2.patch: perfmon2 (bnc#430298).

-------------------------------------------------------------------
Fri Nov  7 05:21:56 CET 2008 - nfbrown@suse.de

- patches.fixes/nfs-write.c-bug-removal.patch: Revert "NFS:
  Allow redirtying of a completed unstable write." (442267).
  It causes a BUG().

-------------------------------------------------------------------
Fri Nov  7 04:18:42 CET 2008 - nfbrown@suse.de

- patches.kernel.org/md-raid10-recovoery-fix.path: md: fix bug
  in raid10 recovery..
- patches.suse/md-notify-when-stopped: md: notify udev when an
  md array is stopped..:  Removed much of this patch as it turned out
  to be both buggy and unnecessary (the ioctl can be done from
  mdadm).

-------------------------------------------------------------------
Thu Nov  6 21:38:27 CET 2008 - kkeil@suse.de

- patches.drivers/ixgbe-sfp.patch: ixgbe driver update to add
  Longcove (SFP+) NIC support for FCoE needs (bnc#442411)

-------------------------------------------------------------------
Thu Nov  6 20:15:19 CET 2008 - gregkh@suse.de

- enable CONFIG_X86_SUMMIT, CONFIG_X86_ES7000, and CONFIG_X86_BIGSMP
  for the i386 default kernel, so that the installer can actually
  boot on "modern" multiprocessor i386 boxes (bnc#428247)

-------------------------------------------------------------------
Thu Nov  6 19:17:46 CET 2008 - jblunck@suse.de

- rpm/kernel-binary.spec.in: Call make vdso_install only on x86 and ppc.

-------------------------------------------------------------------
Thu Nov  6 18:50:47 CET 2008 - jblunck@suse.de

- rpm/kernel-binary.spec.in: Call make vdso_install to install the
  vdso shared objects for debugging.

-------------------------------------------------------------------
Thu Nov  6 17:31:25 CET 2008 - jjolly@suse.de

- patches.drivers/intel-ibex-peak-device-ids.patch: x86/PCI: irq
  and pci_ids patch for Intel Ibex Peak DeviceIDs (bnc#415383).
- patches.drivers/intel-ibex-peak-device-support.patch: i2c-i801:
  Add support for Intel Ibex Peak (bnc#415383).

-------------------------------------------------------------------
Thu Nov  6 16:11:54 CET 2008 - jjolly@suse.de

- patches.arch/s390-03-01-stp-init.patch: Fixed patch for build
- patches.arch/s390-03-04-qdio_multicast_performance.patch: dasd:
  fix  message flood for unsolicited interrupts (bnc#440610).
- patches.arch/s390-03-05-dasd-block-uevent.patch: dasd: DASD
  uevents are not sent correctly (bnc#440610,LTC#49429).
- patches.arch/s390-03-06-zfcp-hexdump.patch: zfcp: fix hexdump
  data in s390dbf traces (bnc#440610).

-------------------------------------------------------------------
Thu Nov  6 15:52:52 CET 2008 - jjolly@suse.de

- patches.arch/s390-03-01-stp-init.patch: kernel: Fix
  initialization of stp. (bnc#440610,LTC#49639).
- patches.arch/s390-03-02-setup_memory.patch: kernel: Fix range
  for add_active_range() in setup_memory() (bnc#440610,LTC#49639).
- patches.arch/s390-03-03-dasd_unsolicited_interrupt.patch:
  dasd: fix  message flood for unsolicited interrupts
  (bnc#440610,LTC#49639).

-------------------------------------------------------------------
Thu Nov  6 15:16:13 CET 2008 - jjolly@suse.de

- patches.arch/s390-02-10-zfcp-scan-online.patch: wait for port
  scan when setting FCP device online (bnc#434333).

-------------------------------------------------------------------
Thu Nov  6 12:11:01 CET 2008 - jbeulich@novell.com

- Update Xen patches to 2.6.27.4 and c/s 718.
- Update Xen config files.
- patches.arch/x86_sgi_cpus4096-05-update-send_IPI_mask.patch: Include
  pv-ops-Xen changes here
- patches.xen/x86_sgi_xen-x86-cpus4096.patch: Delete.
- patches.xen/xen-configurable-guest-devices: allow number of
  guest devices to be configurable.
- patches.xen/xen-cpufreq-report: make /proc/cpuinfo track
  CPU speed.
- patches.xen/xen-ipi-per-cpu-irq: fold IPIs onto a single
  IRQ each.
- patches.xen/xen-rtl2860-build: Rename to ...
- patches.xen/xen-rt2860-build: ... this.
- patches.xen/xen-sysdev-suspend: use base kernel suspend/resume
  infrastructure.
- patches.xen/xen-virq-per-cpu-irq: fold per-CPU VIRQs onto a
  single IRQ each.
- patches.xen/xen-x86-mmu-batching: Delete.
- patches.xen/xen3-patch-2.6.27.3-4: Linux 2.6.27.4.
- patches.xen/xen3-x2APIC_PATCH_20_of_41_cff73a6ffaed726780b001937d2a42efde553922:
  x64, x2apic/intr-remap: introcude self IPI to genapic routines
  (fate #303948 and fate #303984).
- patches.xen/xen3-x86_sgi_cpus4096-02-fix-send_call_func_ip.patch:
  x86: reduce stack requirements for send_call_func_ipi
  (bnc#425240 FATE304266).
- patches.xen/xen3-x86_sgi_cpus4096-05-update-send_IPI_mask.patch:
  x86 cpumask: Updates to support NR_CPUS=4096 (bnc#425240
  FATE304266).

-------------------------------------------------------------------
Thu Nov  6 11:54:52 CET 2008 - sassmann@suse.de

- patches.arch/ppc-ps3-introduce-ps3_gpu_mutex.patch: required for
  new ps3vram patch
- patches.arch/ppc-ps3-ps3vram-mtd.patch: updated ps3vram patch
  that works with firmware 2.50 (bnc#442227)

-------------------------------------------------------------------
Thu Nov  6 11:39:00 CET 2008 - olh@suse.de

- remove unneeded BuildRequires for dtc

-------------------------------------------------------------------
Thu Nov  6 06:36:15 CET 2008 - jjolly@suse.de

- patches.arch/s390-01-01-self-ptrace-v3.patch: Feature removed
  (bnc#417299)

-------------------------------------------------------------------
Thu Nov  6 01:54:26 CET 2008 - gregkh@suse.de

- patches.suse/file-capabilities-add-no_file_caps-switch.patch:
  file capabilities: add no_file_caps switch (v4).
  add the patch back into the tree.

-------------------------------------------------------------------
Wed Nov  5 17:48:13 CET 2008 - jblunck@suse.de

- patches.suse/coredump_filter-add-elfhdr-default.patch: Dump
  elf headers to core per default.

-------------------------------------------------------------------
Wed Nov  5 15:26:49 CET 2008 - teheo@suse.de

Fix !CONFIG_DMI case.

- patches.drivers/dmi-introduce-dmi_first_match: DMI:
  Introduce dmi_first_match to make the interface more flexible
  (bnc#441721).

-------------------------------------------------------------------
Wed Nov  5 14:51:08 CET 2008 - hare@suse.de

- patches.fixes/scsi-skip-nonscsi-device-for-dma: update patch
  to skip all devices with no dma_parms (bnc#431294)

-------------------------------------------------------------------
Wed Nov  5 14:25:30 CET 2008 - agruen@suse.de

- rpm/kernel-module-subpackage: Remove the obsolete kernel-$flavor
  dependency (bnc#440961).

-------------------------------------------------------------------
Wed Nov  5 14:15:24 CET 2008 - jjolly@suse.de

- patches.arch/s390-01-05-kmsg-v2.patch: Removed and replaced with
  v3 of the patch from IBM (bnc#417300)
- patches.arch/s390-01-05-kmsg-v3.patch: Kernel message catalog
  infrastucture and message generation (bnc#417300).
- patches.drivers/driver-core-basic-infrastructure-for-per-module-dynamic-debug-messages.patch:
  Patch edited to allow new kmsg patch

-------------------------------------------------------------------
Wed Nov  5 13:36:02 CET 2008 - agruen@suse.de

- Update config files: set CONFIG_MODULE_FORCE_LOAD=y to allow
  ignoring ABI mismatches. (This is still unsafe to do!)

-------------------------------------------------------------------
Wed Nov  5 12:02:18 CET 2008 - tiwai@suse.de

Backport fixes from 2.6.28-rc.
- patches.drivers/alsa-hda-acer-quirk: ALSA: hda - Add a quirk
  for another Acer Aspire (1025:0090) (bnc#426935).
- patches.drivers/alsa-hda-alc888-medion-add: ALSA: hda - Add
  a quirk for MEDION MD96630 (bnc#412548).
- patches.drivers/alsa-hda-dell-eq-option: ALSA: hda: make a
  STAC_DELL_EQ option.
- patches.drivers/alsa-hda-proc-gpio-fix: ALSA: hda - Limit the
  number of GPIOs show in proc.

-------------------------------------------------------------------
Wed Nov  5 09:03:23 CET 2008 - gregkh@suse.de

- refresh -rt patches to remove fuzz.

-------------------------------------------------------------------
Wed Nov  5 08:57:59 CET 2008 - teheo@suse.de

Backport two more device specific workarounds from 2.6.28-rc.

- patches.drivers/libata-add-and-use-HORKAGE_ATAPI_MOD16_DMA:
  libata: implement ATA_HORKAGE_ATAPI_MOD16_DMA and apply it.
- patches.drivers/libata-whitelist-good-bridges: libata: add
  whitelist for devices with known good pata-sata bridges.

-------------------------------------------------------------------
Wed Nov  5 08:57:08 CET 2008 - gregkh@suse.de

- refresh patches to remove fuzz

-------------------------------------------------------------------
Wed Nov  5 08:46:21 CET 2008 - teheo@suse.de

Backport double spin off workaround.

- patches.drivers/dmi-introduce-dmi_first_match: DMI:
  Introduce dmi_first_match to make the interface more flexible
  (bnc#441721).
- patches.drivers/libata-ahci-blacklist-double-spin-off: SATA
  AHCI: Blacklist system that spins off disks during ACPI power
  off (bnc#441721).
- patches.drivers/libata-ata_piix-blacklist-double-spin-off:
  SATA PIIX: Blacklist system that spins off disks during ACPI
  power off (bnc#441721).
- patches.drivers/libata-implement-NO_SPINDOWN: SATA: Blacklisting
  of systems that spin off disks during ACPI power off (rev. 2)
  (bnc#441721).
- patches.drivers/libata-sata_sil-blacklist-double-spin-off:
  SATA Sil: Blacklist system that spins off disks during ACPI
  power off (bnc#441721).
- patches.drivers/power-introduce-system_entering_hibernation:
  Hibernation: Introduce system_entering_hibernation (bnc#441721).

-------------------------------------------------------------------
Wed Nov  5 08:29:02 CET 2008 - gregkh@suse.de

- fix rt tree that was broken by 2.6.27.5-rc1

-------------------------------------------------------------------
Wed Nov  5 08:24:23 CET 2008 - olh@suse.de

- update patches.arch/ppc-powerpc-debug-pci-hotplug.patch
  fix booting on ppc32 (bnc#439491 - LTC48584)

-------------------------------------------------------------------
Wed Nov  5 08:12:23 CET 2008 - teheo@suse.de

Backport sata_via fixes from 2.6.28-rc.

- patches.drivers/libata-sata_via-fix-support-for-5287: sata_via:
  fix support for 5287 (bnc#441718).
- patches.drivers/libata-sata_via-load-DEVICE-register-when-CTL-changes:
  sata_via: load DEVICE register when CTL changes (bnc#441718).
- patches.drivers/libata-sata_via-restore-vt-_prepare_host-error-handling:
  sata_via: restore vt*_prepare_host error handling (bnc#441718).

-------------------------------------------------------------------
Wed Nov  5 07:58:49 CET 2008 - teheo@suse.de

Backport laptop table and pci device ID table entries from 2.6.28-rc.

- patches.drivers/libata-ata_piix-add-Hercules-EC-900-mini-to-laptop-tbl:
  ata_piix: add Hercules EC-900 mini-notebook to ich_laptop
  short cable list.
- patches.drivers/libata-ata_piix-add-intel-ibex-pci-ids:
  ata_piix: IDE Mode SATA patch for Intel Ibex Peak DeviceIDs.

-------------------------------------------------------------------
Wed Nov  5 07:06:10 CET 2008 - teheo@suse.de

Backport slave_link from 2.6.28-rc to fix ata_piix probing problem.

- patches.drivers/libata-ata_piix-use-slave_link: ata_piix:
  drop merged SCR access and use slave_link instead (bnc#441420).
- patches.drivers/libata-eh-fix-slave-link-EH-action-mask-handling:
  libata-eh: fix slave link EH action mask handling (bnc#441420).
- patches.drivers/libata-implement-slave_link: libata: implement
  slave_link (bnc#441420).
- patches.drivers/libata-make-SCR-access-ops-per-link: libata:
  make SCR access ops per-link (bnc#441420).
- patches.drivers/libata-misc-updates-to-prepare-for-slave-link:
  libata: misc updates to prepare for slave link (bnc#441420).
- patches.drivers/libata-reimplement-link-iterator: libata:
  reimplement link iterator (bnc#441420).
- patches.drivers/libata-set-device-class-to-NONE-if-phys_offline:
  libata: set device class to NONE if phys_offline (bnc#441420).
- patches.drivers/libata-transfer-EHI-control-flags-to-slave-ehc.i:
  libata: transfer EHI control flags to slave ehc.i (bnc#441420).

-------------------------------------------------------------------
Wed Nov  5 01:18:17 CET 2008 - gregkh@suse.de

- Update to 2.6.27.5-rc1:
  - fixes lots of things, including a few CVE entries
  - obsoletes, and caused to be deleted:
    - patches.arch/ppc-pseries_16g-numa.patch
    - patches.arch/ppc-pseries_hugepage_pagetable_allocation.patch
    - patches.arch/ppc-pseries_mem-limit-16g.patch
    - patches.arch/s390-02-02-smp-sysdev.patch
    - patches.drivers/alsa-hda-reboot-notifier
    - patches.drivers/libata-sata_nv-hardreset-fix
    - patches.fixes/acpi-clear-wake-status.patch
    - patches.fixes/agp-fix-stolen-memory-counting-on-g4x.patch
    - patches.suse/file-capabilities-add-no_file_caps-switch.diff
    - patches.suse/file-capabilities-turn-on-by-default.diff
- Update config files.

-------------------------------------------------------------------
Wed Nov  5 00:50:39 CET 2008 - kkeil@suse.de

- patches.drivers/bnx2-Add-bnx2_shutdown_chip: bnx2: Add
  bnx2_shutdown_chip()
- patches.drivers/bnx2-check-running.patch: Check netif_running
  in most ethtool operations    (bnc#440052)

-------------------------------------------------------------------
Wed Nov  5 00:45:17 CET 2008 - kkeil@suse.de

- patches.drivers/ixgbe-copper_pond.patch: ixgbe: add device
  support for 82598AT (copper 10GbE) adapters (bnc#441471)

-------------------------------------------------------------------
Tue Nov  4 21:51:19 CET 2008 - tonyj@suse.de

- patches.rt/fork_init_nrcpus.patch: Fix oops in fork_init.

-------------------------------------------------------------------
Tue Nov  4 20:18:59 CET 2008 - mmarek@suse.cz

- rpm/kernel-binary.spec.in: fix typo

-------------------------------------------------------------------
Tue Nov  4 20:12:49 CET 2008 - rw@suse.de

- patches.drivers/bnx2x-zero-PMF:
  bnx2x: Removing the PMF indication when unloading.  (bnc#439679)

-------------------------------------------------------------------
Tue Nov  4 19:55:01 CET 2008 - mmarek@suse.cz

- rpm/kernel-binary.spec.in: make also -base and -extra x86
  subpackages not installable on x86_64

-------------------------------------------------------------------
Tue Nov  4 18:57:52 CET 2008 - jjolly@suse.de

- patches.arch/s390-01-04-fcpperf-3-v2.patch: (kernel):FCP -
  Performance Data colletion & analysis patch update (bnc#417243).
- patches.arch/s390-01-04-fcpperf-3.patch: Removed for update

-------------------------------------------------------------------
Tue Nov  4 17:06:20 CET 2008 - miklos@szeredi.hu

- patches.apparmor/d_namespace_path_oops_fix.diff: fix oops in
  d_namespace_path (bnc#433504).

-------------------------------------------------------------------
Tue Nov  4 13:02:01 CET 2008 - hare@suse.de

- patches.fixes/scsi-skip-nonscsi-device-for-dma: scsi_lib_dma.c :
  fix bug w/ dma on virtual fc ports (bnc#431294).

-------------------------------------------------------------------
Tue Nov  4 12:18:53 CET 2008 - sdietrich@suse.de

- Update RT config files: Enable CONFIG_NO_HZ on i386/rt_debug.
  - Refresh config files.

-------------------------------------------------------------------
Tue Nov  4 11:51:36 CET 2008 - teheo@suse.de

- patches.drivers/libata-fix-last_reset-timestamp-handling:
  libata: fix last_reset timestamp handling (bnc#441340).

-------------------------------------------------------------------
Tue Nov  4 11:17:18 CET 2008 - hare@suse.de

- patches.drivers/qla2xxx-8.02.01-k9-update: Update qla2xxx to
  8.02.01-k9 (bnc#439208).

-------------------------------------------------------------------
Tue Nov  4 05:05:33 CET 2008 - gregkh@suse.de

- refresh patches to apply cleanly.

-------------------------------------------------------------------
Mon Nov  3 18:09:34 CET 2008 - jeffm@suse.de

- patches.suse/dm-raid45_2.6.27_20081027.patch: Compile fix.

-------------------------------------------------------------------
Mon Nov  3 17:28:10 CET 2008 - tiwai@suse.de

- patches.drivers/alsa-emu10k1-audigy-fixes: ALSA: emu10k1 -
  Add more invert_shared_spdif flag to Audigy models (bnc#440862).
- patches.drivers/alsa-hda-alc269-fsc-amilo: ALSA: hda - Add
  ALC269 fujitsu model (bnc#440626).

-------------------------------------------------------------------
Mon Nov  3 16:10:49 CET 2008 - jeffm@suse.de

- patches.suse/dm-raid45_2.6.27_20081027.patch: Update dmraid45.

-------------------------------------------------------------------
Mon Nov  3 12:13:36 CET 2008 - knikanth@suse.de

- patches.suse/dm-barrier-single-device: Fix dm table
  ref count (FATE#304489).

-------------------------------------------------------------------
Mon Nov  3 11:34:55 CET 2008 - teheo@suse.de

BNC reference added.

- patches.drivers/libata-dont-restore-DET-on-detach: libata:
  mask off DET when restoring SControl for detach (bnc#440980).

-------------------------------------------------------------------
Mon Nov  3 11:33:26 CET 2008 - teheo@suse.de

- patches.drivers/libata-dont-restore-DET-on-detach: libata:
  mask off DET when restoring SControl for detach.

-------------------------------------------------------------------
Mon Nov  3 10:27:18 CET 2008 - olh@suse.de

- add patches.arch/ppc-clock_gettime-nanoseconds.patch
  update also nanoseconds (bnc#439908 - LTC49499)

-------------------------------------------------------------------
Mon Nov  3 09:27:17 CET 2008 - teheo@suse.de

- scripts/vc: s/GIT_COMMITER_EMAIL/GIT_COMMITTER_EMAIL and add
  SUSE_COMMITTER_EMAIL.

-------------------------------------------------------------------
Mon Nov  3 04:46:53 CET 2008 - teheo@suse.de

BNC reference added.

- patches.drivers/libata-sata_nv-hardreset-fix: sata_nv: fix
  generic, nf2/3 detection regression (bnc#429344).

-------------------------------------------------------------------
Mon Nov  3 04:42:10 CET 2008 - teheo@suse.de

- patches.drivers/libata-sata_nv-hardreset-fix: sata_nv: fix
  generic, nf2/3 detection regression.

-------------------------------------------------------------------
Sun Nov  2 06:11:19 CET 2008 - sdietrich@suse.de

- Update RT config files: enable more lock debugging, 
  latency features, make x86_64 and i386 consistent.

-------------------------------------------------------------------
Sun Nov  2 05:19:27 CET 2008 - sdietrich@suse.de

- patches.rt/kprobes_make_pointer_decl_consistent.patch: Make
  kprobe locking consistent with lock-type declarations

-------------------------------------------------------------------
Sun Nov  2 01:05:36 CET 2008 - sdietrich@suse.de

- patches.rt/mem_cgroup_charge_statistics-smp_processor_id.patch:
  Use raw_smp_processor_id in __mem_cgroup_stat_add_safe.

-------------------------------------------------------------------
Sun Nov  2 01:03:00 CET 2008 - sdietrich@suse.de

- patches.rt/mem_cgroup_charge_statistics-smp_processor_id.patch:

-------------------------------------------------------------------
Sun Nov  2 00:12:04 CET 2008 - sdietrich@suse.de

- patches.rt/workqueue-introduce-create_rt_workqueue.patch:
  workqueue: introduce create_rt_workqueue. (from 2.6.28)
Refresh to eliminate fuzz:
  - patches.rt/preempt-realtime-core.patch: Linux-RT 2.6.27-RT.

-------------------------------------------------------------------
Sat Nov  1 23:41:00 CET 2008 - sdietrich@suse.de

- Update RT config files:
	- Sync with SLES 11 default/debug configs
	- Limit CPUS to 32
	- Disable CONFIG_RADIX_TREE_CONCURRENT
	- Disable CONFIG_RADIX_TREE_OPTIMISTIC
	- Disable CONFIG_PREEMPT_RCU_BOOST
	- Enable CONFIG_RTMUTEX_CHECK

- Adapt RT patches to changes made by: 
	x86_sgi_cpus4096-05-update-send_IPI_mask.patch
  - patches.rt/mitigate-resched-flood-update.patch: Update
    smp_send_reschedule_allbutself_cpumask mask parameter.
  - patches.rt/x86-nmi-send_IPI_mask-pointer-fix.patch: Update
    smp_send_nmi_allbutself  mask parameter.

Resolve conflicts introduced by:
	 x86_sgi_cpus4096-05-update-send_IPI_mask.patch
  - patches.rt/nmi-profiling-base.patch
  - patches.rt/send-nmi-all-preempt-disable.patch

Refresh to eliminate fuzz 
- patches.rt/apic-dumpstack.patch: Linux-RT 2.6.27-RT.
- patches.rt/mitigate-resched-flood.patch: Linux-RT 2.6.27-RT.
- patches.rt/preempt-realtime-x86_64.patch: Linux-RT 2.6.27-RT.

-------------------------------------------------------------------
Sat Nov  1 08:32:52 CET 2008 - bwalle@suse.de

- patches.fixes/kdb-fix-stack-overflow.patch:
  kdb: fix stack overflow for large NR_CPUS count (bnc#440361).

-------------------------------------------------------------------
Fri Oct 31 18:41:23 CET 2008 - trenn@suse.de

Fate 304268 and 304266. SGI scir driver (replaces the more intrusive
leds one) and the rather intrusive x86_64 4096 CPU support patches:

- Update config files.
- patches.arch/x86_uv_early_detect.patch: Delete hacks that were
  necessary while waiting for x2apic code. (bnc#429984).
- patches.arch/x86_sgi-uv-scir.patch: SGI X86 UV: Provide a
  System Activity Indicator driver (FATE304268 bnc#426066).
- patches.arch/x86_sgi_cpus4096-01-fix-smp_call_function.patch:
  smp: reduce stack requirements for smp_call_function_mask
  (bnc#425240 FATE304266).
- patches.arch/x86_sgi_cpus4096-02-fix-send_call_func_ip.patch:
  x86: reduce stack requirements for send_call_func_ipi
  (bnc#425240 FATE304266).
- patches.arch/x86_sgi_cpus4096-05-update-send_IPI_mask.patch:
  x86 cpumask: Updates to support NR_CPUS=4096 (bnc#425240
  FATE304266).
- patches.arch/x86_sgi_cpus4096-06-optimize-cpumask-in-sched_c.patch:
  Additional cpumask fixups (bnc#425240 FATE304266).
- patches.arch/x86_sgi_cpus4096-04-add-for_each_cpu_mask_and.patch:
  Add for_each_cpu_mask_and (bnc#425240 FATE304266).
- patches.arch/x86_sgi_cpus4096-07_pae_compile_fixups.patch:
  more cpumask cleanups for previous (x86_sgi_cpu4096..) patches
  (Additional cpumask fixups).
- patches.suse/kdb-x86: kdb-v4.4-2.6.27-rc8-x86-1 (FATE#303971).
- patches.xen/xen3-patch-2.6.27: Linux: Update to 2.6.27.
- patches.xen/x86_sgi_xen-x86-cpus4096.patch: x86 cpumask xen:
  Updates to support NR_CPUS=4096 (Additional cpumask fixups).

-------------------------------------------------------------------
Fri Oct 31 17:57:22 CET 2008 - tiwai@suse.de

- patches.drivers/alsa-hda-realtek-alc269-dmic: ALSA: hda -
  Add digital-mic for ALC269 auto-probe mode (bnc#440626).
- patches.drivers/alsa-hda-realtek-mic-automute-fix: ALSA: hda -
  Disable broken mic auto-muting in Realtek codes (bnc#440626).

-------------------------------------------------------------------
Fri Oct 31 12:34:44 CET 2008 - hare@suse.de

- Update config files.
- patches.drivers/cxgb3i: add cxgb3i iscsi driver
  (FATE#304154,bnc#433500).
- patches.drivers/cxgb3-private-iscsi-ip-addresses: cxgb3 -
  manage private iSCSI IP addresses (FATE#304154,bnc#433500).
- patches.drivers/open-iscsi-offloading-support: support for iscsi
  pdu digest offload and payload DDP. (FATE#304154,bnc#433500).
- patches.fixes/cxgb3-remove-duplicate-tests-in-lro: cxgb3 -
  remove duplicate tests in lro (FATE#304154, bnc#430538).
- supported.conf: Mark cxgb3i as supported.

-------------------------------------------------------------------
Fri Oct 31 10:08:17 CET 2008 - bwalle@suse.de

- patches.suse/kdb-resolve-uv-conflict.diff:
  Resolve KDB conflicts with UV (bnc#440376).

-------------------------------------------------------------------
Fri Oct 31 09:04:16 CET 2008 - tiwai@suse.de

- patches.drivers/alsa-hda-sigmatel-spdif-fix: ALSA: hda -
  Fix SPDIF mute on IDT/STAC codecs.
- patches.drivers/alsa-hda-reboot-notifier: ALSA: hda - Add
  reboot notifier.

-------------------------------------------------------------------
Fri Oct 31 08:33:45 CET 2008 - jack@suse.cz

- patches.suse/ocfs2-Fix-mount-cleanup-after-quota-failure.patch:
  ocfs2: Fix mount cleanup after quota failure (fate#302681).
- patches.suse/ocfs2-Fix-oop-in-recovery-without-quotas:
  ocfs2: Fix recovery of nodes when quota feature is disabled
  (fate#302681).
- patches.suse/ocfs2-Fix-grace-time-syncing.patch: ocfs2: Fix
  grace time syncing (fate#302681).

-------------------------------------------------------------------
Fri Oct 31 01:28:20 CET 2008 - teheo@suse.de

- patches.drivers/block-del-timer-after-dequeue: blk: move
  blk_delete_timer call in end_that_request_last (bnc#440076
  bnc#440173).

-------------------------------------------------------------------
Thu Oct 30 23:19:43 CET 2008 - trenn@suse.de

- patches.arch/x86_agpgart-g33-stoeln-fix-2.patch: Avoid oops
  on G33 in 1MB stolen Mem case (bnc#391261).

-------------------------------------------------------------------
Thu Oct 30 16:53:09 CET 2008 - gregkh@suse.de

- patches.fixes/agp-fix-stolen-memory-counting-on-g4x.patch:
  agp: Fix stolen memory counting on G4X. (bnc#437618).

-------------------------------------------------------------------
Thu Oct 30 13:44:43 CET 2008 - oneukum@suse.de

- patches.fixes/sd_liberal_28_sense_invalid.diff: fix medium
  presence misdetection in usb storage device  (bnc#362850).

-------------------------------------------------------------------
Thu Oct 30 10:17:19 CET 2008 - olh@suse.de

- add patches.fixes/scsi-ibmvscsi-show-config.patch
  use 4k buffer to transfer config data (439970 - LTC49349)

-------------------------------------------------------------------
Thu Oct 30 06:02:17 CET 2008 - teheo@suse.de

- patches.drivers/block-add-timeout-on-dequeue: block: add timer
  on blkdev_dequeue_request() not elv_next_request() (bnc#440076).

-------------------------------------------------------------------
Wed Oct 29 18:41:36 CET 2008 - sdietrich@suse.de

Refresh RT patches:
- patches.rt/adaptive-spinlock-lite-v2.patch: Linux-RT 2.6.27-RT
   adaptive spinlocks lite.
- patches.rt/adaptive-task-oncpu.patch: Linux-RT 2.6.27-RT.
- patches.rt/apic-level-smp-affinity.patch: Linux-RT 2.6.27-RT.
- patches.rt/bh-state-lock.patch: Linux-RT 2.6.27-RT.
- patches.rt/bh-uptodate-lock.patch: Linux-RT 2.6.27-RT.
- patches.rt/bz235099-idle-load-fix.patch: Linux-RT 2.6.27-RT.
- patches.rt/check-for-migration-during-push.patch: RT: fix
  push_rt_task() to handle dequeue_pushable properly.
- patches.rt/cond_resched_softirq-WARN-fix.patch: Linux-RT
  2.6.27-RT
   WARNING: at kernel/sched.c:5071 2.6.23-rc1-rt7.
- patches.rt/cputimer-thread-rt_A0.patch: Linux-RT 2.6.27-RT.
- patches.rt/dev-queue-xmit-preempt-fix.patch: Linux-RT 2.6.27-RT.
- patches.rt/disable-ist-x86_64.patch: Linux-RT 2.6.27-RT.
- patches.rt/disable-run-softirq-from-hardirq-completely.patch:
  Linux-RT 2.6.27-RT
   Disable running softirqs from hardirqs completely!.
- patches.rt/dont-disable-preemption-without-IST.patch: Linux-RT
  2.6.27-RT.
- patches.rt/dont-unmask-io_apic.patch: Linux-RT 2.6.27-RT.
- patches.rt/drain-all-local-pages-via-sched.patch: Linux-RT
  2.6.27-RT.
- patches.rt/event-trace-hrtimer-trace.patch: Linux-RT 2.6.27-RT
   event-tracer: add clockevent trace.
- patches.rt/event-tracer-syscall-x86_64.patch: Linux-RT
  2.6.27-RT.
- patches.rt/filemap-dont-bug-non-atomic.patch: Linux-RT
  2.6.27-RT.
- patches.rt/fix-bug-on-in-filemap.patch: Linux-RT 2.6.27-RT
   Change bug_on for atomic to pagefault_disabled..
- patches.rt/fix-compilation-for-non-RT-in-timer.patch: Linux-RT
  2.6.27-RT.
- patches.rt/fix-config-debug-rt-mutex-lock-underflow-warnings.patch:
  Linux-RT 2.6.27-RT
   Fix CONFIG_DEBUG_RT_MUTEX lock underflow warnings.
- patches.rt/fix-migrating-softirq.patch: Linux-RT 2.6.27-RT.
- patches.rt/fix-net-bug-fixes.patch: Linux-RT 2.6.27-RT.
- patches.rt/fix-softirq-checks-for-non-rt-preempt-hardirq.patch:
  Linux-RT 2.6.27-RT.
- patches.rt/fix-up-comment.patch: RT: Remove comment that is
  no longer true.
- patches.rt/ftrace-stop-trace-on-crash.patch: Linux-RT 2.6.27-RT
   fix-tracer-wreckage-wtf-is-this-code-all-features.patch.
- patches.rt/futex-fifo-warn-sysctl.patch: Linux-RT 2.6.27-RT.
- patches.rt/genhd-protect-percpu-var.patch: Linux-RT 2.6.27-RT.
- patches.rt/genirq-soft-resend.patch: Linux-RT 2.6.27-RT
   x86: activate HARDIRQS_SW_RESEND.
- patches.rt/gtod-optimize.patch: Linux-RT 2.6.27-RT.
- patches.rt/hack-convert-i_alloc_sem-for-direct_io-craziness.patch:
  Linux-RT 2.6.27-RT.
- patches.rt/handle-pending-in-simple-irq.patch: Linux-RT
  2.6.27-RT
   handle IRQ_PENDING for simple irq handler.
- patches.rt/highmem_rewrite.patch: Linux-RT 2.6.27-RT
   mm: remove kmap_lock.
- patches.rt/hrtimer-no-printk.patch: Linux-RT 2.6.27-RT.
- patches.rt/hrtimers-overrun-api.patch: Linux-RT 2.6.27-RT.
- patches.rt/hrtimers-stuck-in-waitqueue.patch: Linux-RT
  2.6.27-RT.
- patches.rt/ioapic-fix-too-fast-clocks.patch: Linux-RT 2.6.27-RT.
- patches.rt/kdb-rtmisc.patch: Misc KDB fixes for RT (debug
  builds).
- patches.rt/kstat-add-rt-stats.patch: Linux-RT 2.6.27-RT
   add rt stats to /proc/stat.
- patches.rt/kstat-fix-spurious-system-load-spikes-in-proc-loadavgrt.patch:
  Linux-RT 2.6.27-RT.
- patches.rt/loadavg_fixes_weird_loads.patch: Linux-RT 2.6.27-RT.
- patches.rt/lock_page_ref.patch: Linux-RT 2.6.27-RT
   mm: lock_page_ref.
- patches.rt/lockdep-show-held-locks.patch: Linux-RT 2.6.27-RT
   lockdep: show held locks when showing a stackdump.
- patches.rt/mitigate-resched-flood.patch: Linux-RT 2.6.27-RT.
- patches.rt/mm-fix-latency.patch: Linux-RT 2.6.27-RT
   reduce pagetable-freeing latencies.
- patches.rt/multi-reader-account.patch: Linux-RT 2.6.27-RT
   map tasks to reader locks held.
- patches.rt/multi-reader-limit.patch: Linux-RT 2.6.27-RT
   implement reader limit on read write locks.
- patches.rt/multi-reader-lock-account.patch: Linux-RT 2.6.27-RT
   map read/write locks back to their readers.
- patches.rt/multi-reader-pi.patch: Linux-RT 2.6.27-RT
   read lock Priority Inheritance implementation.
- patches.rt/neptune-no-at-keyboard.patch: Linux-RT 2.6.27-RT.
- patches.rt/net-core-preempt-fix.patch: Linux-RT 2.6.27-RT.
- patches.rt/new-softirq-code.patch: Linux-RT 2.6.27-RT
   softirq preemption: optimization.
- patches.rt/nmi-profiling-base.patch: Linux-RT 2.6.27-RT
   nmi-driven profiling for /proc/profile.
- patches.rt/numa-slab-freeing.patch: Linux-RT 2.6.27-RT.
- patches.rt/only-run-softirqs-from-irq-thread-when-irq-affinity-is-set.patch:
  Linux-RT 2.6.27-RT.
- patches.rt/pagefault-disable-cleanup.patch: Linux-RT 2.6.27-RT
   clean up the page fault disabling logic.
- patches.rt/panic-dont-stop-box.patch: Linux-RT 2.6.27-RT.
- patches.rt/paravirt-function-pointer-fix.patch: Linux-RT
  2.6.27-RT.
- patches.rt/partreadd-lttng-instrumentation-irq.patch: readd
  RT compatible version of lttng-instrumentation-irq.
- patches.rt/pause-on-oops-head-tail.patch: Linux-RT 2.6.27-RT
   introduce pause_on_oops_head/tail boot options.
- patches.rt/powerpc-count_active_rt_tasks-is-undefined-for-non-preempt-rt.patch:
  Linux-RT 2.6.27-RT.
- patches.rt/ppc-hacks-to-allow-rt-to-run-kernbench.patch:
  Linux-RT 2.6.27-RT.
- patches.rt/preempt-irqs-core.patch: Linux-RT 2.6.27-RT.
- patches.rt/preempt-irqs-direct-debug-keyboard.patch: Linux-RT
  2.6.27-RT.
- patches.rt/preempt-irqs-hrtimer.patch: Linux-RT 2.6.27-RT.
- patches.rt/preempt-irqs-i386-ioapic-mask-quirk.patch: Linux-RT
  2.6.27-RT.
- patches.rt/preempt-irqs-i386.patch: Linux-RT 2.6.27-RT.
- patches.rt/preempt-irqs-timer.patch: Linux-RT 2.6.27-RT.
- patches.rt/preempt-realtime-acpi.patch: Linux-RT 2.6.27-RT.
- patches.rt/preempt-realtime-console.patch: Linux-RT 2.6.27-RT.
- patches.rt/preempt-realtime-core.patch: Linux-RT 2.6.27-RT.
- patches.rt/preempt-realtime-debug-sysctl.patch: Linux-RT
  2.6.27-RT.
- patches.rt/preempt-realtime-ftrace-disable-ftraced.patch:
  Linux-RT 2.6.27-RT.
- patches.rt/preempt-realtime-i386.patch: Linux-RT 2.6.27-RT.
- patches.rt/preempt-realtime-ia64.patch: Linux-RT 2.6.27-RT.
- patches.rt/preempt-realtime-init-show-enabled-debugs.patch:
  Linux-RT 2.6.27-RT.
- patches.rt/preempt-realtime-ipc.patch: Linux-RT 2.6.27-RT.
- patches.rt/preempt-realtime-irqs.patch: Linux-RT 2.6.27-RT.
- patches.rt/preempt-realtime-mm.patch: Linux-RT 2.6.27-RT.
- patches.rt/preempt-realtime-mmdrop-delayed.patch: Linux-RT
  2.6.27-RT.
- patches.rt/preempt-realtime-net-drivers.patch: Linux-RT
  2.6.27-RT.
- patches.rt/preempt-realtime-net-softirq-fixups.patch: Linux-RT
  2.6.27-RT
   NOHZ: local_softirq_pending with tickless.
- patches.rt/preempt-realtime-net.patch: Linux-RT 2.6.27-RT.
- patches.rt/preempt-realtime-powerpc-b4.patch: Linux-RT
  2.6.27-RT.
- patches.rt/preempt-realtime-powerpc-update.patch: Linux-RT
  2.6.27-RT.
- patches.rt/preempt-realtime-prevent-idle-boosting.patch:
  Linux-RT 2.6.27-RT
   Premmpt-RT: Preevent boosting of idle task.
- patches.rt/preempt-realtime-printk.patch: Linux-RT 2.6.27-RT.
- patches.rt/preempt-realtime-rawlocks.patch: Linux-RT 2.6.27-RT.
- patches.rt/preempt-realtime-sched.patch: Linux-RT 2.6.27-RT.
- patches.rt/preempt-realtime-timer.patch: Linux-RT 2.6.27-RT.
- patches.rt/preempt-realtime-x86_64.patch: Linux-RT 2.6.27-RT.
- patches.rt/preempt-rt-no-slub.patch: Linux-RT 2.6.27-RT.
- patches.rt/preempt-softirqs-core.patch: Linux-RT 2.6.27-RT.
- patches.rt/preempt-trace.patch: Linux-RT 2.6.27-RT.
- patches.rt/print-might-sleep-hack.patch: Linux-RT 2.6.27-RT.
- patches.rt/printk-in-atomic.patch: Linux-RT 2.6.27-RT.
- patches.rt/prof-sysctl-compile.patch: Linux-RT 2.6.27-RT.
- patches.rt/radix-tree-concurrent.patch: Linux-RT 2.6.27-RT
   radix-tree: concurrent write side support.
- patches.rt/radix-tree-optimistic-hist.patch: Linux-RT 2.6.27-RT
   debug: optimistic lock histogram.
- patches.rt/radix-tree-optimistic.patch: Linux-RT 2.6.27-RT
   radix-tree: optimistic locking.
- patches.rt/rcu-preempt-boost-sdr.patch: Linux-RT 2.6.27-RT.
- patches.rt/rcu-preempt-hotplug-hackaround.patch: Linux-RT
  2.6.27-RT.
- patches.rt/realtime-preempt-warn-about-tracing.patch: Linux-RT
  2.6.27-RT.
- patches.rt/revert-preempt-bkl-revert.patch: Linux-RT 2.6.27-RT.
- patches.rt/root-domain-kfree-in-atomic.patch: Linux-RT
  2.6.27-RT.
- patches.rt/rt-kmap-scale-fix.patch: Linux-RT 2.6.27-RT.
- patches.rt/rt-move-update-wall-time-back-to-do-timer.patch:
  Linux-RT 2.6.27-RT
   rt: move update_wall_time back to do timer.
- patches.rt/rt-mutex-compat-semaphores.patch: Linux-RT 2.6.27-RT.
- patches.rt/rt-mutex-i386.patch: Linux-RT 2.6.27-RT.
- patches.rt/rt-mutex-mips.patch: Linux-RT 2.6.27-RT.
- patches.rt/rt-mutex-preempt-debugging.patch: Linux-RT 2.6.27-RT.
- patches.rt/rt-mutex-trivial-route-cast-fix.patch: Linux-RT
  2.6.27-RT.
- patches.rt/rt-mutex-trivial-tcp-preempt-fix.patch: Linux-RT
  2.6.27-RT.
- patches.rt/rt-mutex-x86-64.patch: Linux-RT 2.6.27-RT.
- patches.rt/rt-s_files-kill-a-union.patch: Linux-RT 2.6.27-RT.
- patches.rt/rt-shorten-softirq-thread-names.patch: Linux-RT
  2.6.27-RT.
- patches.rt/rt_mutex_setprio.patch: Linux-RT 2.6.27-RT
   rt: rename rt_mutex_setprio to task_setprio.
- patches.rt/s_files.patch: Linux-RT 2.6.27-RT
   remove global files_lock.
- patches.rt/sched-add-needs_post_schedule.patch: Linux-RT
  2.6.27-RT.
- patches.rt/sched-enable-irqs-in-preempt-in-notifier-call.patch:
  Linux-RT 2.6.27-RT
   CFS: enable irqs in fire_sched_in_preempt_notifier.
- patches.rt/sched-fix-dequeued-race.patch: Linux-RT 2.6.27-RT
   sched-fix-dequeued-race.patch.
- patches.rt/sched-make-double-lock-balance-fair.patch: Linux-RT
  2.6.27-RT.
- patches.rt/sched-nr-migrate-lower-default-preempt-rt.patch:
  Linux-RT 2.6.27-RT.
- patches.rt/sched-only-push-once-per-queue.patch: Linux-RT
  2.6.27-RT.
- patches.rt/sched-properly-account-irq-and-rt-load.patch:
  Linux-RT 2.6.27-RT
  	 sched: properly account IRQ and RT load in .
- patches.rt/sched-rt-runtime-lock-raw.patch: Linux-RT 2.6.27-RT.
- patches.rt/sched-wake_up_idle_cpu-rt.patch: Linux-RT 2.6.27-RT.
- patches.rt/select-error-leak-fix.patch: Linux-RT 2.6.27-RT.
- patches.rt/serial-locking-rt-cleanup.patch: Linux-RT 2.6.27-RT.
- patches.rt/serial-slow-machines.patch: Linux-RT 2.6.27-RT.
- patches.rt/slab-irq-nopreempt-fix.patch: Linux-RT 2.6.27-RT.
- patches.rt/smp-processor-id-fixups.patch: Linux-RT 2.6.27-RT.
- patches.rt/softirq-per-cpu-assumptions-fixes.patch: Linux-RT
  2.6.27-RT.
- patches.rt/start_irq_thread.patch: Linux-RT 2.6.27-RT.
- patches.rt/sub-dont-disable-irqs.patch: Linux-RT 2.6.27-RT
   rt: dont disable irqs in usb.
- patches.rt/tasklet-busy-loop-hack.patch: Linux-RT 2.6.27-RT.
- patches.rt/tasklet-redesign.patch: Linux-RT 2.6.27-RT.
- patches.rt/timer-freq-tweaks.patch: Linux-RT 2.6.27-RT.
- patches.rt/timer-warning-fix.patch: Linux-RT 2.6.27-RT.
- patches.rt/trace-events-handle-syscalls.patch: Linux-RT
  2.6.27-RT.
- patches.rt/trace-histograms.patch: Linux-RT 2.6.27-RT.
- patches.rt/tracer-add-event-markers.patch: Linux-RT 2.6.27-RT.

-------------------------------------------------------------------
Wed Oct 29 18:18:37 CET 2008 - gregkh@suse.de

- s/rtl2860/rt2860/
- remove driver from the Xen build as it's dying for some reason.
- add obsoletes for ralink-rt2860-kmp

-------------------------------------------------------------------
Wed Oct 29 16:53:51 CET 2008 - olh@suse.de

- update patches.arch/ppc-oprofile-spu.patch
  add missing ARRAY_SIZE(pm_signal_local)

-------------------------------------------------------------------
Wed Oct 29 14:26:31 CET 2008 - hare@suse.de

- patches.arch/s390-symmetrix-ioctl.patch: Add ioctl support
  for EMC Symmetrix Subsystem Control I/O (bnc#439221)

-------------------------------------------------------------------
Wed Oct 29 12:46:51 CET 2008 - jbeulich@suse.de

- patches.xen/xen-rtl2860-build: fix issue with Windows-style
  types used in rtl2680.

-------------------------------------------------------------------
Wed Oct 29 11:49:26 CET 2008 - olh@suse.de

- build af_packet as a module on powerpc (bnc#433540)

-------------------------------------------------------------------
Wed Oct 29 11:13:42 CET 2008 - olh@suse.de

- add patches.arch/ppc-oprofile-spu-mutex-locking.patch
  Fix mutex locking for cell spu-oprofile (bnc#422501 - LTC47617)

-------------------------------------------------------------------
Wed Oct 29 09:23:20 CET 2008 - olh@suse.de

- add patches.arch/ppc-oprofile-spu.patch
  fix local array size in activate spu profiling function (bnc#439553 - LTC48925)

-------------------------------------------------------------------
Wed Oct 29 09:13:47 CET 2008 - olh@suse.de

- update patches.drivers/ehea.patch
  Add hugepage detection (bnc#439599 - LTC48958)

-------------------------------------------------------------------
Wed Oct 29 00:01:46 CET 2008 - gregkh@suse.de

- patches.drivers/staging-add-agnx-wireless-driver.patch: Staging:
  add agnx wireless driver.
- patches.drivers/staging-add-otus-atheros-wireless-network-driver.patch:
  Staging: add otus Atheros wireless network driver.
- patches.drivers/staging-add-rtl2860-wireless-driver.patch:
  Staging: add rtl2860 wireless driver (bnc#437959).
- Update config files.

-------------------------------------------------------------------
Tue Oct 28 22:32:29 CET 2008 - jkosina@suse.de

- patches.suse/silent-stack-overflow-2.patch: disabled, as it
  causes kernel hangs triggered by grub (bnc#439448).

-------------------------------------------------------------------
Tue Oct 28 20:42:15 CET 2008 - kkeil@suse.de

- update patches.suse/SoN-17-net-ps_rx.patch
  fix i/o corruption on rx in ixgbe (bnc#438929)

-------------------------------------------------------------------
Tue Oct 28 18:43:29 CET 2008 - jdelvare@suse.de

- config/powerpc/*: Fixup configuration files after last change.

-------------------------------------------------------------------
Tue Oct 28 18:19:34 CET 2008 - jdelvare@suse.de

- config/*: Include many multimedia drivers which has been dropped
  accidentally. This includes the pwc, ivtv, zr36067 drivers and
  many old webcam drivers (bnc#439489).
- supported.conf: Add all these drivers again.

-------------------------------------------------------------------
Tue Oct 28 16:02:47 CET 2008 - tiwai@suse.de

- patches.drivers/alsa-hda-analog-update,
  patches.drivers/alsa-hda-atihdmi-update,
  patches.drivers/alsa-hda-beep,
  patches.drivers/alsa-hda-hp-mobile-fix,
  patches.drivers/alsa-hda-nvidia-hdmi,
  patches.drivers/alsa-hda-probe-fix,
  patches.drivers/alsa-hda-proc-fix,
  patches.drivers/alsa-hda-realtek-update,
  patches.drivers/alsa-hda-sigmatel-update,
  patches.drivers/alsa-hda-spdif-slave,
  patches.drivers/alsa-hda-via-rec-fix,
  patches.drivers/alsa-hda-via-update:
     ALSA updates, mostly taken from 2.6.28-rc1 patches
- Update config files.

-------------------------------------------------------------------
Tue Oct 28 15:47:59 CET 2008 - jdelvare@suse.de

- Actually CONFIG_SND_HDA_HWDEP is a boolean, sorry.

-------------------------------------------------------------------
Tue Oct 28 15:40:09 CET 2008 - jdelvare@suse.de

- config/ia64/vanilla, config/x86_64/vanilla: fix configuration
  discrepancy, CONFIG_SND_HDA_HWDEP=m.

-------------------------------------------------------------------
Tue Oct 28 14:45:54 CET 2008 - olh@suse.de

- add patches.arch/ppc-pcibios_allocate_bus_resources.patch
  add patches.arch/ppc-powerpc-debug-pci-hotplug.patch
  fix DLPAR on pseries (bnc#439491 - LTC48584)

-------------------------------------------------------------------
Tue Oct 28 14:38:42 CET 2008 - olh@suse.de

- add patches.arch/ppc-powerpc-fix-pci-unmap-io.patch
  Fix unmapping of IO space on 64-bit (bnc#439491 - LTC48584)

-------------------------------------------------------------------
Tue Oct 28 11:50:35 CET 2008 - olh@suse.de

- update ps3 config, remove unneeded options to reduce vmlinux size

-------------------------------------------------------------------
Tue Oct 28 07:36:40 CET 2008 - neilb@suse.de

- patches.suse/md-notify-when-stopped: md: notify udev when an
  md array is stopped. (fate#303894).

-------------------------------------------------------------------
Tue Oct 28 00:05:51 CET 2008 - gregkh@suse.de

- use the panasonic laptop driver that was accepted by upstream, not the
  pcc-acpi driver, which was rejected:
  - patches.drivers/staging-add-pcc-acpi-driver.patch: Delete.
  - patches.drivers/panasonic-laptop-add-panasonic-let-s-note-laptop-extras-driver-v0.94.patch:
    panasonic-laptop: add Panasonic Let's Note laptop extras
    driver v0.94.
- Update config files.

-------------------------------------------------------------------
Mon Oct 27 23:58:12 CET 2008 - gregkh@suse.de

- patches.drivers/via-framebuffer-driver.patch: Via Framebuffer
  driver.
- Update config files.

-------------------------------------------------------------------
Mon Oct 27 22:50:59 CET 2008 - bwalle@suse.de

- patches.fixes/hpwdt-kdump.diff:
  Don't change permission of sysfs file (did that accidentally
  when changing the default value).

-------------------------------------------------------------------
Mon Oct 27 14:13:04 CET 2008 - trenn@suse.de

- patches.arch/x86_uv_early_detect.patch: Delete hacks that were
  necessary while waiting for x2apic code. (bnc#429984).

-------------------------------------------------------------------
Mon Oct 27 11:46:43 CET 2008 - tj@suse.de

Refresh the govault patch.

- patches.drivers/libata-add-waits-for-govault: libata: add
  waits for GoVault (bnc#246451).

-------------------------------------------------------------------
Sun Oct 26 18:48:09 CET 2008 - bwalle@suse.de

- patches.fixes/kdb-oops-panic.diff:
  Fix NULL pointer dereference when regs == NULL (bnc#439007).
- patches.fixes/hpwdt-kdump.diff:
  Fix kdump when using hpwdt (bnc#436786).

-------------------------------------------------------------------
Sun Oct 26 06:58:29 CET 2008 - gregkh@suse.de

- refresh patches to apply cleanly and properly.

-------------------------------------------------------------------
Sun Oct 26 06:44:24 CET 2008 - gregkh@suse.de

- Update to 2.6.27.4

-------------------------------------------------------------------
Sat Oct 25 20:47:27 CEST 2008 - agruen@suse.de

- Fix the dependencies between the split kernel packages and KMPs
  (FATE 303631).
- Fix for kernel paclages which are not split.
- rpm/kernel-source.spec.in: Update list of scripts to include.

-------------------------------------------------------------------
Sat Oct 25 18:36:05 CEST 2008 - jjolly@suse.de

- patches.arch/s390-02-02-smp-sysdev.patch: kernel: sysdev class
  file creation (bnc#434333)
- patches.arch/s390-02-03-zfcp.patch: Fix zfcp problems that have
  been found (bnc#434333)
- patches.arch/s390-02-04-qeth-mac.patch: qeth: use firmware
  MAC-address for layer2 hsi-devices (bnc#434333)
- patches.arch/s390-02-05-qeth-recovery.patch: qeth: qeth recovery
  fails (bnc#434333)
- patches.arch/s390-02-06-qeth-offset.patch: qeth: fix offset error
  in non prealloc header path (bnc#434333,LTC#48840)
- patches.arch/s390-02-07-qeth-ipv6check.patch: qeth: remove
  unnecessary support ckeck in sysfs route6 (bnc#434333)
- patches.arch/s390-02-08-qeth-panic.patch: qeth: avoid
  skb_under_panic for malformatted inbound data (bnc#434333)
- patches.arch/s390-02-09-tape-lock.patch: tape device driver:
  improve locking (bnc#434333)

-------------------------------------------------------------------
Sat Oct 25 11:51:28 CEST 2008 - neilb@suse.de

- patches.kernel.org/touch_mnt_namespace-when-the-mount-flags-change.patch:
  touch_mnt_namespace when the mount flags change (FATE#304218).

-------------------------------------------------------------------
Fri Oct 24 23:57:11 CEST 2008 - gregkh@suse.de

- Updated to 2.6.27.4-rc3:
  - fixed ath5k suspend/resume regression
  - fixed pvrusb2 so it actually works

-------------------------------------------------------------------
Fri Oct 24 17:40:25 CEST 2008 - jack@suse.cz

- patches.suse/ocfs2-Implementation-of-local-and-global-quota-file.patch:
  ocfs2: Implementation of local and global quota file handling
  (fate#302681). - fixed 64-bit division

-------------------------------------------------------------------
Fri Oct 24 17:14:33 CEST 2008 - jeffm@suse.de

- Update config files for -rt.

-------------------------------------------------------------------
Fri Oct 24 17:09:57 CEST 2008 - hare@suse.de

- patches.suse/cgroup-freezer.patch: Add TIF_FREEZE for s390.

-------------------------------------------------------------------
Fri Oct 24 16:49:53 CEST 2008 - olh@suse.de

- move patches.suse/md-raid-metadata-PAGE_SIZE.patch
  to patches.kernel.org/md-raid-metadata-PAGE_SIZE.patch
  to allow raid0 with 64k PAGE_SIZE

-------------------------------------------------------------------
Fri Oct 24 16:49:41 CEST 2008 - jack@suse.cz

- Update config files.
- supported.conf: Added new quota module
- patches.suse/xfs-dmapi-enable: Enable XFS DMAPI. - Refreshed

  Quotas for OCFS2:
- patches.suse/quota-Add-callbacks-for-allocating-and-destroying-d.patch:
  quota: Add callbacks for allocating and destroying dquot
  structures (fate#302681).
- patches.suse/quota-Increase-size-of-variables-for-limits-and-ino.patch:
  quota: Increase size of variables for limits and inode usage
  (fate#302681).
- patches.suse/quota-Remove-bogus-optimization-in-check_idq-an.patch:
  quota: Remove bogus 'optimization' in check_idq() and
  check_bdq() (fate#302681).
- patches.suse/quota-Make-_SUSPENDED-just-a-flag.patch: quota:
  Make _SUSPENDED just a flag (fate#302681).
- patches.suse/quota-Allow-to-separately-enable-quota-accounting-a.patch:
  quota: Allow to separately enable quota accounting and enforcing
  limits (fate#302681).
- patches.suse/ext3-Use-sb_any_quota_loaded-instead-of-sb_any_qu.patch:
  ext3: Use sb_any_quota_loaded() instead of
  sb_any_quota_enabled() (fate#302681).
- patches.suse/ext4-Use-sb_any_quota_loaded-instead-of-sb_any_qu.patch:
  ext4: Use sb_any_quota_loaded() instead of
  sb_any_quota_enabled() (fate#302681).
- patches.suse/reiserfs-Use-sb_any_quota_loaded-instead-of-sb_an.patch:
  reiserfs: Use sb_any_quota_loaded() instead of
  sb_any_quota_enabled(). (fate#302681).
- patches.suse/quota-Remove-compatibility-function-sb_any_quota_en.patch:
  quota: Remove compatibility function sb_any_quota_enabled()
  (fate#302681).
- patches.suse/quota-Introduce-DQUOT_QUOTA_SYS_FILE-flag.patch:
  quota: Introduce DQUOT_QUOTA_SYS_FILE flag (fate#302681).
- patches.suse/quota-Move-quotaio_v-12-.h-from-include-linux-to-f.patch:
  quota: Move quotaio_v[12].h from include/linux/ to fs/
  (fate#302681).
- patches.suse/quota-Split-off-quota-tree-handling-into-a-separate.patch:
  quota: Split off quota tree handling into a separate file
  (fate#302681).
- patches.suse/quota-Convert-union-in-mem_dqinfo-to-a-pointer.patch:
  quota: Convert union in mem_dqinfo to a pointer (fate#302681).
- patches.suse/quota-Allow-negative-usage-of-space-and-inodes.patch:
  quota: Allow negative usage of space and inodes (fate#302681).
- patches.suse/quota-Keep-which-entries-were-set-by-SETQUOTA-quota.patch:
  quota: Keep which entries were set by SETQUOTA quotactl
  (fate#302681).
- patches.suse/quota-Add-helpers-to-allow-ocfs2-specific-quota-ini.patch:
  quota: Add helpers to allow ocfs2 specific quota initialization,
  freeing and recovery (fate#302681).
- patches.suse/quota-Implement-function-for-scanning-active-dquots.patch:
  quota: Implement function for scanning active dquots
  (fate#302681).
- patches.suse/ocfs2-Fix-check-of-return-value-of-ocfs2_start_tran.patch:
  ocfs2: Fix check of return value of ocfs2_start_trans()
  (fate#302681).
- patches.suse/ocfs2-Support-nested-transactions.patch: ocfs2:
  Support nested transactions (fate#302681).
- patches.suse/ocfs2-Fix-checking-of-return-value-of-new_inode.patch:
  ocfs2: Fix checking of return value of new_inode()
  (fate#302681).
- patches.suse/ocfs2-Let-inode-be-really-deleted-when-ocfs2_mknod_.patch:
  ocfs2: Let inode be really deleted when ocfs2_mknod_locked()
  fails (fate#302681).
- patches.suse/ocfs2-Assign-feature-bits-and-system-inodes-to-quot.patch:
  ocfs2: Assign feature bits and system inodes to quota feature
  and quota files (fate#302681).
- patches.suse/ocfs2-Mark-system-files-as-not-subject-to-quota-acc.patch:
  ocfs2: Mark system files as not subject to quota accounting
  (fate#302681).
- patches.suse/ocfs2-Implementation-of-local-and-global-quota-file.patch:
  ocfs2: Implementation of local and global quota file handling
  (fate#302681).
- patches.suse/ocfs2-Add-quota-calls-for-allocation-and-freeing-of.patch:
  ocfs2: Add quota calls for allocation and freeing of inodes
  and space (fate#302681).
- patches.suse/ocfs2-Enable-quota-accounting-on-mount-disable-on.patch:
  ocfs2: Enable quota accounting on mount, disable on umount
  (fate#302681).
- patches.suse/ocfs2-Implement-quota-syncing-thread.patch: ocfs2:
  Implement quota syncing thread (fate#302681).
- patches.suse/ocfs2-Implement-quota-recovery.patch: ocfs2:
  Implement quota recovery (fate#302681).

-------------------------------------------------------------------
Fri Oct 24 15:53:20 CEST 2008 - kkeil@suse.de

- patches.fixes/cxgb3_fix_race_in_EEH: cxgb3: fix race in EEH.
  (bnc#430093)

-------------------------------------------------------------------
Fri Oct 24 15:51:12 CEST 2008 - jeffm@suse.de

- Refreshed context for -RT patches so they apply again.

-------------------------------------------------------------------
Fri Oct 24 15:32:06 CEST 2008 - rw@suse.de

- patches.drivers/sgi-ioc4-request-submodules:
  Make ioc4 request dependant modules.  (bnc#429215)

-------------------------------------------------------------------
Fri Oct 24 15:13:21 CEST 2008 - hare@suse.de

- Update config files: Disable FAIL_MAKE_REQUEST.

-------------------------------------------------------------------
Fri Oct 24 15:11:46 CEST 2008 - tiwai@suse.de

- patches.drivers/alsa-usb-exclude-1st-slot: Delete this old ugly
  workaround patch.

-------------------------------------------------------------------
Fri Oct 24 14:18:07 CEST 2008 - hare@suse.de

- Include patches from upstream:
  - patches.fixes/block-use-bio_has_data: Implement bio_has_data().
  - patches.fixes/block-git-fixes: Block layer fixes for 2.6.28.
  - patches.fixes/block-rq-affinity: Implement rq affinity.
  - patches.fixes/dm-mpath-remove-is_active: dm mpath: remove
    is_active from struct dm_path.
  - patches.fixes/block-discard-requests: Implement block discard.
  - patches.drivers/dm-abort-queue-on-failed-paths: dm: Call
    blk_abort_queue on failed paths (bnc#417544).
  - patches.drivers/block-call-sync-on-cleanup: block:
    blk_cleanup_queue() should call blk_sync_queue().
- Refaktor and update request-based multipath patches:
  - patches.drivers/blk-request-based-multipath-update: 
    Update request-based multipathing patches to upstream version
    (bnc#434105).
  - patches.suse/rq-based-multipath: Update to latest version
    of request-based multipathing patchset (bnc#434105)
  - patches.drivers/block-abort-request-rq-complete-marking:
    use rq complete marking in blk_abort_request (bnc#434105).
  - patches.fixes/scsi-atomic-blk-timer-deletes: Delete.
  - patches.fixes/dm-mpath-abort-queue: Delete.
  - patches.suse/rq-based-block-layer: Delete.
  - patches.suse/rq-based-dm-interface: Delete.
  - patches.suse/rq-based-multipath-functions: Delete.
  - patches.suse/rq-based-init-crash: Delete.
- Update patches to upstream version:
  - patches.drivers/bdev-resize-check-for-device-resize
  - patches.drivers/bdev-resize-added-flush_disk
  - patches.drivers/bdev-resize-call-flush_disk
  - patches.drivers/bdev-resize-sd-driver-calls
  - patches.drivers/block-timeout-handling
  - patches.drivers/bdev-resize-adjust-block-device-size
  - patches.drivers/bdev-resize-wrapper-for-revalidate_disk
  - patches.drivers/block-abort-queue
  - patches.fixes/scsi-enhance-error-codes
- Rediff patches:
  - patches.fixes/scsi-misc-git-update
  - patches.suse/dm-barrier-single-device
  - patches.suse/kdb-common
  - patches.drivers/lpfc-8.2.8-update
  - patches.drivers/lpfc-8.2.8.3-update
  - patches.drivers/mpt-fusion-4.00.43.00-update

-------------------------------------------------------------------
Fri Oct 24 14:07:43 CEST 2008 - bwalle@suse.de

- patches.suse/kdump-dump_after_notifier.patch: Add sysctl also
  to kernel/sysctl_check.c.

-------------------------------------------------------------------
Fri Oct 24 14:06:20 CEST 2008 - bwalle@suse.de

- Obsolete uvcvideo-kmp.

-------------------------------------------------------------------
Fri Oct 24 12:52:23 CEST 2008 - jbeulich@suse.de

- rpm/kernel-binary.spec.in: Provide 'kernel' also for Xen (bnc#362918).

-------------------------------------------------------------------
Fri Oct 24 12:24:54 CEST 2008 - jbeulich@suse.de

- patches.arch/x86_64-unwind-annotations: fix unwind annotations.
- patches.xen/xen3-x86_64-unwind-annotations: fix unwind
  annotations.

-------------------------------------------------------------------
Fri Oct 24 12:20:01 CEST 2008 - jbeulich@suse.de

- Update Xen patches to 2.6.27.3 and c/s 704
- patches.xen/xen3-x2APIC_PATCH_27_of_41_9fa8c481b55e80edd8c637573f87853bb6b600f5:
  x64, x2apic/intr-remap: introduce CONFIG_INTR_REMAP (fate
  #303948 and fate #303984).
- patches.xen/xen3-x2APIC_PATCH_40_of_41_bbb65d2d365efe9951290e61678dcf81ec60add4:
  x86: use cpuid vector 0xb when available for detecting cpu
  topology (fate #303948 and fate #303984).
- patches.xen/xen-kconfig-compat-3.2.0: add 3.2.0-compatibility
  configure option.
- patches.xen/xen-x86-exit-mmap: be more aggressive about
  de-activating mm-s under destruction.
- patches.xen/xen-x86-machphys-prediction: properly predict
  phys<->mach translations.
- patches.xen/xen-x86-mmu-batching: utilize
  arch_{enter,leave}_lazy_cpu_mode().
- patches.xen/xen-x86-no-lazy-tlb: ensure inadvertent uses of
  lazy TLB data are caught during the build.
- Update Xen config files.

-------------------------------------------------------------------
Fri Oct 24 12:08:49 CEST 2008 - mmarek@suse.cz

- rpm/kernel-binary.spec.in:
  - do not split kernel-kdump into -base and -extra
  - fix case when a build results in no unsupported modules


-------------------------------------------------------------------
Fri Oct 24 11:07:32 CEST 2008 - bwalle@suse.de

- patches.fixes/kdb-kdump.diff:
  Fix CONFIG_KDB_KDUMP on xSeries (bnc#436454).

-------------------------------------------------------------------
Fri Oct 24 10:45:08 CEST 2008 - agruen@suse.de

- supported.conf: Mark dmapi as supported (by SGI).

-------------------------------------------------------------------
Fri Oct 24 10:40:29 CEST 2008 - olh@suse.de

- disable all unsupported drivers in kernel-kdump

-------------------------------------------------------------------
Fri Oct 24 08:25:47 CEST 2008 - npiggin@suse.de

- patches.suse/silent-stack-overflow-2.patch: avoid silent stack
  overflow over the heap (bnc#44807 bnc#211997).

-------------------------------------------------------------------
Fri Oct 24 07:43:02 CEST 2008 - gregkh@suse.de

- Update to 2.6.27.4-rc2

-------------------------------------------------------------------
Fri Oct 24 07:09:39 CEST 2008 - gregkh@suse.de

- disable CONFIG_SYSFS_DEPRECATED_V2 from powerpc/rt config file

-------------------------------------------------------------------
Fri Oct 24 07:00:11 CEST 2008 - gregkh@suse.de

- Update to 2.6.27.4-rc1
  - lots of bugfixes, and obsoletes some current patches:
    - patches.fixes/ext3-avoid-printk-flood-with-dir-corruption: Delete.
    - patches.fixes/ext2-avoid-printk-flood-with-dir-corruption: Delete.
    - patches.fixes/wdm_autoload.diff: Delete.

-------------------------------------------------------------------
Fri Oct 24 06:57:57 CEST 2008 - npiggin@suse.de

- Fix ppc and ps3 configs

-------------------------------------------------------------------
Fri Oct 24 06:53:13 CEST 2008 - npiggin@suse.de

- Update config files.
- patches.suse/cgroup-freezer.patch: cgroup freezer (bnc#417294,
  fate#304191, fate#201036).

-------------------------------------------------------------------
Fri Oct 24 06:32:10 CEST 2008 - npiggin@suse.de

- Update config files. Enable cgroups for all archs (bnc#417527)

-------------------------------------------------------------------
Fri Oct 24 05:57:53 CEST 2008 - npiggin@suse.de

- patches.arch/ppc-gigantic-page-fix2.patch: powerpc gigantic
  pages fix 2 (bnc#434026).
- patches.arch/ppc-gigantic-page-fix3.patch: powerpc gigantic
  pages fix 3 (bnc#434026).
- patches.trace/lttng-instrumentation-hugetlb.patch: de-fuzz

-------------------------------------------------------------------
Fri Oct 24 05:35:49 CEST 2008 - gregkh@suse.de

- disabled CONFIG_CALGARY_IOMMU_ENABLED_BY_DEFAULT on x86-64
  vanilla kernel.

-------------------------------------------------------------------
Fri Oct 24 05:34:15 CEST 2008 - gregkh@suse.de

- patches.drivers/cciss-fix-procfs-firmware-regression.patch:
  cciss: fix procfs firmware regression (bnc435644).
- patches.drivers/cciss-fix-sysfs-symlink.patch: cciss: fix
  sysfs symlink (bnc435644).

-------------------------------------------------------------------
Fri Oct 24 05:07:47 CEST 2008 - gregkh@suse.de

- disable CONFIG_CALGARY_IOMMU_ENABLED_BY_DEFAULT on x86-64.  To use
  Calgary iommu systems, you now must manually pass "iommu=calgary" to
  get this hardware support back enabled.  This is the recommended
  proceedure right now, from IBM, otherwise the hardware crashes.
  bnc#436450.

-------------------------------------------------------------------
Fri Oct 24 01:12:04 CEST 2008 - gregkh@suse.de

- clean up all fuzz in patches to get them to apply cleanly.

-------------------------------------------------------------------
Fri Oct 24 00:57:17 CEST 2008 - gregkh@suse.de

- delete patches.arch/s390-01-03-cmm2-v2.patch as it touched core
  kernel code and was rejected from upstream.
  - patches.arch/s390-01-03-cmm2-v2.patch: Delete.
  - patches.arch/s390-01-03-cmm2-v2a.patch: Delete.

-------------------------------------------------------------------
Fri Oct 24 00:36:54 CEST 2008 - gregkh@suse.de

- Update to version 3.4 of squashfs:
  - patches.suse/squashfs3.3-patch: Delete.
  - patches.suse/squashfs-patch-2.6.25: Delete.
  - patches.suse/squashfs-patch-2.6.27: Delete.
  - patches.suse/squashfs-3.4.patch: squashfs v3.4.

-------------------------------------------------------------------
Thu Oct 23 23:13:11 CEST 2008 - jeffm@suse.de

- patches.fixes/block-sanitize-invalid-partition-table-entries:
  block: sanitize invalid partition table entries (bnc#371657).

-------------------------------------------------------------------
Thu Oct 23 15:41:19 CEST 2008 - olh@suse.de

- add patches.arch/ppc-pseries_mem-limit-16g.patch
  Don't use a 16G page if beyond mem= limits (bnc#438111 - LTC49329)

-------------------------------------------------------------------
Thu Oct 23 15:27:00 CEST 2008 - kkeil@suse.de

- Update x86 64bit config files to include WAN support (bnc#437692)

-------------------------------------------------------------------
Thu Oct 23 15:19:58 CEST 2008 - olh@suse.de

- add patches.drivers/cell_edac.patch
  Fix incorrect edac_mode in csrow causing oops (bnc#437757 - LTC49143)

-------------------------------------------------------------------
Thu Oct 23 14:09:23 CEST 2008 - olh@suse.de

- update patches.suse/nameif-track-rename.patch
  print also application and pid

-------------------------------------------------------------------
Thu Oct 23 12:16:39 CEST 2008 - jkosina@suse.de

- patches.fixes/hid-rdesc-quirk-for-sony-vaio-VGX-TP1E.patch:
  HID: Fix Sony Vaio VGX report descriptor (bnc#437758).

-------------------------------------------------------------------
Thu Oct 23 11:32:43 CEST 2008 - olh@suse.de

- add patches.drivers/ehca-rejecting-dynamic-mem-add-remove.patch
  reject dynamic memory add/remove (bnc#434651 - LTC48744)

-------------------------------------------------------------------
Thu Oct 23 10:54:19 CEST 2008 - npiggin@suse.de

- Update config files.

-------------------------------------------------------------------
Thu Oct 23 09:28:14 CEST 2008 - npiggin@suse.de

- patches.suse/x86-gb-linear-map.patch: Enable GB mapped linear
  KVA on x86 (bnc#437674).
- patches.xen/xen3-patch-2.6.26: merge

-------------------------------------------------------------------
Thu Oct 23 00:23:55 CEST 2008 - gregkh@suse.de

- update to 2.6.27.3
  - lots of bugfixes
  - CVE-2008-3831 fix

-------------------------------------------------------------------
Wed Oct 22 21:45:42 CEST 2008 - jeffm@suse.de

- scripts/vc: Handle unset $EDITOR

-------------------------------------------------------------------
Wed Oct 22 21:43:25 CEST 2008 - jeffm@suse.de

- patches.suse/export-release_open_intent: Export
  release_open_intent for NFS branches with aufs.

-------------------------------------------------------------------
Wed Oct 22 14:17:15 CEST 2008 - jdelvare@suse.de

- supported.conf: Mark the ibmaem and ibmpex hwmon drivers as
  supported by IBM.
- supported.conf: Mark the i5k_amb hwmon driver as supported.

-------------------------------------------------------------------
Wed Oct 22 11:39:01 CEST 2008 - olh@suse.de

- add patches.drivers/ehea.patch
  Fix memory hotplug support (436447 - LTC48713)

-------------------------------------------------------------------
Wed Oct 22 11:16:18 CEST 2008 - olh@suse.de

- add patches.arch/ppc-pseries_hugepage_pagetable_allocation.patch
  Cleanup hugepage pagetable allocation (bnc# 433503 - LTC48757)

-------------------------------------------------------------------
Wed Oct 22 08:23:43 CEST 2008 - sassmann@suse.de

Add PS3 audio patches:
- patches.arch/ppc-ps3-add-passthrough-support-for-non-audio-streams.patch:
  ps3: Add passthrough support for non-audio streams.
- patches.arch/ppc-ps3-add-ps3av-audio-mute-analog.patch:
  ps3: Add ps3av_audio_mute_analog().
- patches.arch/ppc-ps3-add-support-for-SPDIF-HDMI-passthrough.patch:
  ps3: Add support for SPDIF/HDMI passthrough.

-------------------------------------------------------------------
Tue Oct 21 11:46:22 CEST 2008 - sdietrich@suse.de

- patches.rt/genirq-usb.patch: Make status_cache u32
- patches.rt/genirq-ohci1394.patch: Enable ohci1394 IRQ
  threading.

-------------------------------------------------------------------
Tue Oct 21 11:21:00 CEST 2008 - hare@suse.de

- patches.fixes/dm-mpath-abort-queue: rediff.
- patches.fixes/scsi-atomic-blk-timer-deletes: scsi: atomic blk
  timer deletes (LTC#48990, bnc#434105).
- patches.suse/rq-based-block-layer: rq-based multipathing:
  rediff.

-------------------------------------------------------------------
Tue Oct 21 09:59:51 CEST 2008 - hare@suse.de

- patches.fixes/scsi-inquiry-too-short-ratelimit: INQUIRY result
  too short (5) message flood (bnc#432535).

-------------------------------------------------------------------
Tue Oct 21 07:55:12 CEST 2008 - npiggin@suse.de

- patches.suse/filp-slab-rcu: Delete.

-------------------------------------------------------------------
Tue Oct 21 07:00:39 CEST 2008 - sdietrich@suse.de

USB IRQ threading (experimental: guarded by genirq):
- patches.rt/genirq1-make-irqreturn_t-an-enum: genirq: make
  irqreturn_t an enum.
- patches.rt/genirq2-add-quick-check-handler.patch: genirq:
  add a quick check handler.
- patches.rt/genirq3-add-threaded-irq-handler-support: genirq:
  add threaded interrupt handler support.
- patches.rt/genirq4-add-helper-to-check-whether-irq-thread-should-run:
  genirq: add a helper to check whether the irqthread should run.
- patches.rt/genirq5-make-irq-threading-robust: genirq: make
  irq threading robust.
- patches.rt/genirq-usb.patch: genirq threading for ehci, ohci
  and uhci USB hosts..
- patches.rt/genirq-wlan-ng-compat.patch: Remove redundant,
  obsolete 2.4 compatibility code in wlan-ng.
Ack:
- patches.rt/genirq-soft-resend.patch: Linux-RT 2.6.27-RT
   x86: activate HARDIRQS_SW_RESEND.

-------------------------------------------------------------------
Mon Oct 20 22:02:40 CEST 2008 - gregkh@suse.de

- patches.arch/x2APIC_PATCH_x86-mach_apicdef.h-need-to-include-before-smp.h.patch:
  x86: mach_apicdef.h need to include before smp.h.
  fixes build error on i386 pae kernels.

-------------------------------------------------------------------
Mon Oct 20 21:33:25 CEST 2008 - bwalle@suse.de

- patches.suse/kdump-dump_after_notifier.patch:
  Add dump_after_notifier sysctl (bnc#436678).

-------------------------------------------------------------------
Mon Oct 20 18:21:36 CEST 2008 - gregkh@suse.de

- scripts/wd-functions.sh: reverse git and cvs checks (check for
  cvs before git).  This solves the problem if you are using a cvs
  tree, yet it happens to live in a directory that way up the
  directory chain is in a git tree (like for people who keep portions
  of their $HOME in git).

-------------------------------------------------------------------
Mon Oct 20 18:16:15 CEST 2008 - gregkh@suse.de

- Update config files: enable CONFIG_GENERICARCH and CONFIG_BIGSMP
  on i386-pae kernels. (bnc#428247)

-------------------------------------------------------------------
Mon Oct 20 17:34:11 CEST 2008 - ptesarik@suse.cz

- patches.arch/x86-tracehook: fix the order of arguments in
  /proc/$pid/syscall on x86_64.

-------------------------------------------------------------------
Mon Oct 20 16:53:36 CEST 2008 - bwalle@suse.de

- Update config files: Enable CONFIG_KVM_KMP for RT config, run
  oldconfig.

-------------------------------------------------------------------
Mon Oct 20 16:42:42 CEST 2008 - bwalle@suse.de

- patches.arch/ppc-vmcoreinfo.diff: Correct to reflect mainline
  state.

-------------------------------------------------------------------
Mon Oct 20 12:52:08 CEST 2008 - hare@suse.de

- Update config files.
- patches.suse/kvm-as-kmp: Allow KVM to be built as KMP
  (FATE#303679).

-------------------------------------------------------------------
Mon Oct 20 10:54:50 CEST 2008 - jjolly@suse.de

- patches.arch/s390-01-05-kmsg-v2.patch: Instrument the kernel
  components such that a kernel message catalog as well as related
  man pages can be automatically generated. (bnc#417300)
- patches.arch/s390-01-06-zfcp-cleanup-v2.patch: Update patch to
  fit on recent kmsg patch changes. (bnc#417550)
- patches.drivers/driver-core-basic-infrastructure-for-per-module-dynamic-debug-messages.patch:
  Update patch to fit on recent kmsg patch changes.
- config/s390/{default,s390}: Added CONFIG_KMSG_IDS=y

-------------------------------------------------------------------
Mon Oct 20 10:15:36 CEST 2008 - bwalle@suse.de

- supported.conf: Mark 'crasher' as supported to avoid installing
  the "extra" package only for that module.

-------------------------------------------------------------------
Mon Oct 20 08:46:19 CEST 2008 - olh@suse.de

- add patches.arch/ppc-pseries_16g-numa.patch
  fix crash with more 2 numa nodes and 16G hugepage (bnc#436452 - LTC48839)

-------------------------------------------------------------------
Sat Oct 18 21:15:52 CEST 2008 - gregkh@suse.de

- Update to 2.6.27.2.
  - lots of bugfixes

-------------------------------------------------------------------
Sat Oct 18 10:11:55 CEST 2008 - tonyj@suse.de

- patches.rt/fix-preempt-none.patch: Fix preempt-none build
  errors

-------------------------------------------------------------------
Fri Oct 17 22:24:56 CEST 2008 - jeffm@suse.de

- patches.suse/SoN-20-netvm-reserve-inet.patch-fix: SoN: Fix
  initialization of ipv4_route_lock (bnc#435994).

-------------------------------------------------------------------
Fri Oct 17 17:49:05 CEST 2008 - kkeil@suse.de

- patches.drivers/tg3-Add-57780-ASIC-revision.patch: tg3: Add
  57780 ASIC revision. (bnc#434147)
- patches.drivers/broadcom-Add-support-for-the-57780-integrated-PHY.patch:
  broadcom: Add support for the 57780 integrated PHY. (bnc#434147)
- patches.drivers/bnx2x-eeh.patch: bnx2x: EEH recovery fix.(bnc#433875)

-------------------------------------------------------------------
Fri Oct 17 17:42:48 CEST 2008 - bwalle@suse.de

- rpm/kernel-binary.spec.in: Add the auto-generated (by mkdumprd)
  kdump initrd to %ghost so that the file gets removed when
  uninstalling the kernel.

-------------------------------------------------------------------
Fri Oct 17 01:22:08 CEST 2008 - mfasheh@suse.com

- ocfs2 ACL / security attribute support
  - patches.suse/ocfs2-Remove-unused-function-restore_extent_block.patch
  - patches.suse/ocfs2-Merge-transactions-during-xattr-set.patch
  - patches.suse/ocfs2-xattr.-ch-definition-cleanups.patch
  - patches.suse/ocfs2-Add-security-xattr-support-in-ocfs2.patch
  - patches.suse/ocfs2-Add-POSIX-ACL-support-in-ocfs2.patch

-------------------------------------------------------------------
Fri Oct 17 00:57:16 CEST 2008 - mfasheh@suse.com

- ocfs2 fixes / updates from 2.6.28 merge window
  - patches.suse/ocfs2-xattr.c-Fix-a-bug-when-inserting-xattr.patch
  - patches.suse/ocfs2-Add-empty-bucket-support-in-xattr.patch
  - patches.suse/ocfs2-Remove-pointless.patch
  - patches.suse/ocfs2-make-la_debug_mutex-static.patch
  - patches.suse/ocfs2-Documentation-update-for-user_xattr-nouser_.patch
  - patches.suse/ocfs2-use-smaller-counters-in-ocfs2_remove_xattr_cl.patch
  - patches.suse/ocfs2-Don-t-check-for-NULL-before-brelse.patch
  - patches.suse/ocfs2-Uninline-ocfs2_xattr_name_hash.patch
  - patches.suse/ocfs2-Move-trusted-and-user-attribute-support-into.patch
  - patches.suse/ocfs2-Calculate-EA-hash-only-by-its-suffix.patch
  - patches.suse/ocfs2-Refactor-xattr-list-and-remove-ocfs2_xattr_ha.patch
  - patches.suse/ocfs2-Separate-out-sync-reads-from-ocfs2_read_block.patch
  - patches.suse/ocfs2-Require-an-inode-for-ocfs2_read_block-s.patch
  - patches.suse/ocfs2-Simplify-ocfs2_read_block.patch
  - patches.suse/ocfs2-Move-ocfs2_bread-into-dir.c.patch
  - patches.suse/ocfs2-Kill-the-last-naked-wait_on_buffer-for-cach.patch
  - patches.suse/ocfs2-Make-cached-block-reads-the-common-case.patch
  - patches.suse/ocfs2-fix-build-error.patch

-------------------------------------------------------------------
Thu Oct 16 23:49:45 CEST 2008 - mfasheh@suse.com

- ocfs2 dynamic local alloc patches

-------------------------------------------------------------------
Thu Oct 16 22:38:23 CEST 2008 - jslaby@suse.de

- patches.drivers/tpm-bcm0102-workaround.patch: tpm: work around
  bug in Broadcom BCM0102 chipset (bnc#425747 FATE304221).
- patches.drivers/tpm-correct-timeouts.patch: tpm: correct tpm
  timeouts to jiffies conversion (bnc#425747 FATE304221).

-------------------------------------------------------------------
Thu Oct 16 20:10:40 CEST 2008 - ihno@suse.de

- added patches.arch/s390-01-03-cmm2-v2a.patch
  fix the sequence of initilisations.

-------------------------------------------------------------------
Thu Oct 16 12:48:17 CEST 2008 - agruen@suse.de

- rpm/kernel-binary.spec.in: Make the kernel-$flavor-extra packages
  supplement kernel-$flavor on openSUSE and SLED so that those
  packages will get installed by default, using the product(...)
  dependencies provided by the *-release packages.

-------------------------------------------------------------------
Thu Oct 16 05:03:49 CEST 2008 - tonyj@suse.de

- Previous checkin was totally broken wrt rt config files.
  Revert to previous versions and incorporate any changes from
  run_oldconfig. Sole changes to previous versions is to remove
  CONFIG_DYNAMIC_FTRACE from rt_debug configs which is consistent 
  with change in 2.6.27.1

-------------------------------------------------------------------
Thu Oct 16 01:48:04 CEST 2008 - gregkh@suse.de

- Update to 2.6.27.1
  - disables a problem config option, only affected the vanilla,
    debug, and rt kernel variants.

-------------------------------------------------------------------
Wed Oct 15 16:29:57 CEST 2008 - olh@suse.de

- add patches.arch/ppc-pseries_pfn-mem-rm.patch
  fix hotplug memory remove (bnc#435181 - LTC48640)

-------------------------------------------------------------------
Wed Oct 15 15:59:23 CEST 2008 - mmarek@suse.cz

- rpm/post.sh, rpm/postun.sh: run weak-modules, depmod and mkinitrd
  on older distros (bnc#435246)
  Fixed fix for bnc#435104 ("/boot/" was missing in some places)


-------------------------------------------------------------------
Wed Oct 15 11:25:19 CEST 2008 - mmarek@suse.cz

- rpm/kernel-binary.spec.in: don't recommend the -extra subpackage
  (fate#303631)
- rpm/postun.sh, rpm/post.sh: remove the temporary workaround

-------------------------------------------------------------------
Wed Oct 15 08:58:57 CEST 2008 - olh@suse.de

- drop patches.arch/ppc-iseries-remove-AVAILABLE_VETH.patch
  not needed anymore

-------------------------------------------------------------------
Wed Oct 15 07:46:16 CEST 2008 - nfbrown@suse.de

- patches.fixes/nfs-file-cred-context-null: nfs_file_cred should
  cope if 'file' hasn't been opened properly (bnc#431785).

-------------------------------------------------------------------
Wed Oct 15 03:36:22 CEST 2008 - tonyj@suse.de

- Update RT patches to latest .27 Windriver version (all patches)
- Disable patches.rt/swap-spinlock-fix.patch
- Guard filp-slab-rcu for RT

-------------------------------------------------------------------
Tue Oct 14 17:29:36 CEST 2008 - jkosina@suse.de

- patches.fixes/input-add-acer-aspire-5710-to-nomux.patch: Input:
  Add Acer Aspire 5710 to nomux blacklist (bnc#404881).

-------------------------------------------------------------------
Tue Oct 14 16:33:12 CEST 2008 - oneukum@suse.de

- patches.fixes/ehci_sched.diff: Delete.
  in mainline now. done to the right tree.

-------------------------------------------------------------------
Tue Oct 14 15:48:20 CEST 2008 - mmarek@suse.cz

- rpm/postun.sh, rpm/post.sh: temporarily ignore errors from
  weak-modules2 --{add,remove}-kernel-modules until
  module-init-tools has rebuilt

-------------------------------------------------------------------
Tue Oct 14 15:45:52 CEST 2008 - jkosina@suse.de

- patches.fixes/input-add-amilo-pro-v-to-nomux.patch: Delete.
  The patch is already upstream in 2.6.27

-------------------------------------------------------------------
Tue Oct 14 15:16:38 CEST 2008 - jeffm@suse.de

- patches.suse/osync-error: Update position after check for -EIO
  (bnc#434910).

-------------------------------------------------------------------
Tue Oct 14 14:04:11 CEST 2008 - npiggin@suse.de

- patches.suse/rlimit-memlock-64k.patch: Increase default
  RLIMIT_MEMLOCK to 64k (bnc#329675).

-------------------------------------------------------------------
Tue Oct 14 13:19:29 CEST 2008 - sjayaraman@suse.de

- Update config files: CIFS_EXPERIMENTAL=y and CIFS_DFS_UPCALL=y
  (FATE#303758).

-------------------------------------------------------------------
Tue Oct 14 10:54:40 CEST 2008 - jbeulich@novell.com

- patches.xen/xen-irq-probe: restrict IRQ probing (bnc#431572).

-------------------------------------------------------------------
Tue Oct 14 10:27:19 CEST 2008 - ptesarik@suse.cz

- patches.trace/utrace-core: undo overzealous #ifdef's, which
  removed too much code in case UTRACE_CONFIG was unset.

-------------------------------------------------------------------
Tue Oct 14 10:09:32 CEST 2008 - jbeulich@novell.com

- patches.fixes/reiserfs-commit-ids-unsigned-ints: Remove L suffix
  from constant compared against.

-------------------------------------------------------------------
Tue Oct 14 10:08:27 CEST 2008 - olh@suse.de

- call bootloader_entry without leading /boot/ (bnc#435104)

-------------------------------------------------------------------
Tue Oct 14 09:44:43 CEST 2008 - mmarek@suse.cz

- rpm/kernel-source.spec.in, rpm/source-post.sh, rpm/functions.sh:
  kill functions.sh, put the relink() function to source-post.sh
  directly
- rpm/postun.sh, rpm/pre.sh, rpm/preun.sh, rpm/post.sh,
  rpm/kernel-binary.spec.in: unify generation of the scriptlets,
  switch to the new weak-modules2 script

-------------------------------------------------------------------
Tue Oct 14 09:44:42 CEST 2008 - olh@suse.de

- disable unused ide_platform driver

-------------------------------------------------------------------
Tue Oct 14 09:04:59 CEST 2008 - jdelvare@suse.de

- supported.conf: Remove i2c-core and i2c-piix4 from base.

-------------------------------------------------------------------
Tue Oct 14 06:27:23 CEST 2008 - gregkh@suse.de

- supported.conf: remove ide-core and ide-cdrom from base on request
  from Tejun.

-------------------------------------------------------------------
Tue Oct 14 00:59:55 CEST 2008 - gregkh@suse.de

- Update config files.
- patches.drivers/staging-add-pcc-acpi-driver.patch: Staging:
  add pcc-acpi driver.
- rpm/kernel-binary.spec.in: Obsoletes pcc-acpi-kmp

-------------------------------------------------------------------
Tue Oct 14 00:30:29 CEST 2008 - gregkh@suse.de

- rpm/kernel-binary.spec.in: it's pcc-acpi and it's not obsolete, yet.

-------------------------------------------------------------------
Tue Oct 14 00:22:11 CEST 2008 - gregkh@suse.de

- rpm/kernel-binary.spec.in: obsoletes at76_usb-kmp

-------------------------------------------------------------------
Tue Oct 14 00:13:30 CEST 2008 - gregkh@suse.de

- rpm/kernel-binary.spec.in: obsoletes et131x-kmp, ivtv-kmp, and
  ppc-acpi-kmp

-------------------------------------------------------------------
Mon Oct 13 23:44:42 CEST 2008 - gregkh@suse.de

- Update config files.
- patches.drivers/staging-at76_usb-wireless-driver.patch: staging:
  at76_usb wireless driver.

-------------------------------------------------------------------
Mon Oct 13 21:33:49 CEST 2008 - gregkh@suse.de

- refresh all patches (except xen and rt) to apply cleanly

-------------------------------------------------------------------
Mon Oct 13 20:47:48 CEST 2008 - gregkh@suse.de

- rpm/kernel-binary.spec.in: add Obsoletes: wlan-ng-kmp as the needed
  driver is now included from the staging tree.

-------------------------------------------------------------------
Mon Oct 13 20:46:03 CEST 2008 - gregkh@suse.de

- put proper Patch-mainline: markings on staging patches

-------------------------------------------------------------------
Mon Oct 13 20:44:24 CEST 2008 - gregkh@suse.de

- patches.drivers/staging-workaround-build-system-bug.patch:
  Staging: workaround build system bug.

-------------------------------------------------------------------
Mon Oct 13 20:38:36 CEST 2008 - aj@suse.de

- rpm/post.sh: Fix typo that breaks script.

-------------------------------------------------------------------
Mon Oct 13 20:18:48 CEST 2008 - gregkh@suse.de

- disabled staging drivers for -rt trees

-------------------------------------------------------------------
Mon Oct 13 20:14:39 CEST 2008 - gregkh@suse.de

- Add -staging tree:
  - added TAINT_CRAP flag
  - added eth131x network driver
  - added slicoss network driver
  - added sgx network driver
  - added me4000 data collection driver
  - added go7007 video capture driver
  - added USB/IP host and client driver
  - added w35und wifi network driver
  - added prism2 usb wifi network driver
  - added echo cancellation driver
- only enabled these on x86 platforms

-------------------------------------------------------------------
Mon Oct 13 19:08:42 CEST 2008 - jjolly@suse.de

- patches.arch/s390-02-01-xpram.patch: xpram: per device block
  request queues (bnc#434333,LTC#49030)

-------------------------------------------------------------------
Mon Oct 13 17:16:40 CEST 2008 - jeffm@suse.de

- rpm/kernel-binary.spec.in: Updated supported.conf checker to
  eliminate false positives.

-------------------------------------------------------------------
Mon Oct 13 15:44:39 CEST 2008 - sjayaraman@suse.de

- patches.suse/SoN-14-mm-reserve.patch: Fix a compiler warning.

-------------------------------------------------------------------
Mon Oct 13 15:27:02 CEST 2008 - jbenc@suse.cz

- supported.conf: mark drivers/net/wireless/b43* and
  driver/net/wireless/rt2x00/* as unsupported because of known
  problems we cannot fix.

-------------------------------------------------------------------
Mon Oct 13 14:37:57 CEST 2008 - oneukum@suse.de

- patches.fixes/wdm_autoload.diff:  add MODULE_DEVICE_TABLE to
  cdc-wdm driver to compute a proper alias (bnc#433817).

-------------------------------------------------------------------
Mon Oct 13 13:53:09 CEST 2008 - ptesarik@suse.cz

- Update config files (CONFIG_UTRACE for rt flavours).

-------------------------------------------------------------------
Mon Oct 13 13:18:50 CEST 2008 - jbeulich@novell.com

- patches.xen/xen3-patch-2.6.27-rc3: Fix uninitialized data issue.

-------------------------------------------------------------------
Mon Oct 13 13:16:56 CEST 2008 - ptesarik@suse.cz

- patches.trace/utrace-core: utrace core (FATE#304321).
  CONFIG_UTRACE enabled only for kernel-trace.
- Update config files.

-------------------------------------------------------------------
Mon Oct 13 10:01:30 CEST 2008 - aj@suse.de

- patches.suse/SoN-14-mm-reserve.patch: Add cast to fix compiler warning.

-------------------------------------------------------------------
Mon Oct 13 08:11:29 CEST 2008 - sjayaraman@suse.de

- Remove another stale swap-over-nfs patch.

	patches.suse/SoN-29-nfs-alloc-recursions.patch: Delete.

-------------------------------------------------------------------
Fri Oct 10 05:56:00 CEST 2008 - jeffm@suse.de

- Updated to 2.6.27 final.

-------------------------------------------------------------------
Fri Oct 10 05:22:37 CEST 2008 - tonyj@suse.de

- Update config files
- Fix conflicts, remove most -RT guards added in recent RT update
	patches.rt/apic-dumpstack.patch: refresh
	patches.rt/preempt-irqs-core.patch: refresh
	patches.rt/print-might-sleep-hack.patch: refresh
	patches.rt/partrevert-lttng-instrumentation-irq.patch: add
	patches.rt/partreadd-lttng-instrumentation-irq.patch: add

- Drop unused RT patches
	patches.rt/mips-change-raw-spinlock-type.patch
	patches.rt/nmi-watchdog-disable.patch
	patches.rt/Add-dev-rmem-device-driver-for-real-time-JVM-testing.patch
	patches.rt/lockstat-fix-contention-points.patch
	patches.rt/sched-cpupri-priocount.patch
	patches.rt/nmi-watchdog-fix-1.patch
	patches.rt/cache_pci_find_capability.patch
	patches.rt/fix-emac-locking-2.6.16.patch
	patches.rt/2.6.21-rc6-lockless5-lockless-probe.patch
	patches.rt/watchdog_use_timer_and_hpet_on_x86_64.patch
	patches.rt/tie-pi-into-task.patch
	patches.rt/idle2-fix.patch
	patches.rt/2.6.21-rc6-lockless6-speculative-get-page.patch
	patches.rt/rtmutex-initialize-waiters.patch
	patches.rt/Allocate-RTSJ-memory-for-TCK-conformance-test.patch
	patches.rt/add-generalized-pi-interface.patch
	patches.rt/warn-on-rt-scatterlist.patch
	patches.rt/2.6.21-rc6-lockless7-lockless-pagecache-lookups.patch
	patches.rt/trace-eip2ip.patch
	patches.rt/sched_rt-fixup.patch
	patches.rt/2.6.21-rc6-lockless3-radix-tree-gang-slot-lookups.patch
	patches.rt/trace_hist-latediv.patch
	patches.rt/sched-cpupri-hotplug-support.patch
	patches.rt/idle-fix.patch
	patches.rt/ftrace-fix-get-kprobe-wreckage.patch
	patches.rt/no-warning-for-irqs-disabled-in-local-bh-enable.patch
	patches.rt/ftrace-function-record-nop.patch
	patches.rt/ftrace-document-update1.patch
	patches.rt/26-rt1-chirag.patch
	patches.rt/trace_hist-divzero.patch
	patches.rt/latency-tracing-ppc.patch
	patches.rt/rtmutex-defer-pi-until-sleepy.patch
	patches.rt/pmtmr-override.patch
	patches.rt/sched-prioritize-non-migrating-rt-tasks.patch
	patches.rt/rtmutex-use-runtime-init.patch
	patches.rt/ftrace-fix-elevated-preempt-count-in-wakeup-tracer.patch
	patches.rt/2.6.21-rc6-lockless8-spinlock-tree_lock.patch
	patches.rt/lockdep-lock_set_subclass.patch
	patches.rt/seqlock-make-raw-seqlocks-spin-during-write.patch
	patches.rt/rt-mutex-irq-flags-checking.patch
	patches.rt/ftrace-upstream.patch
	patches.rt/sched-use-a-2d-bitmap-search-prio-cpu.patch
	patches.rt/ftrace-preempt-trace-check.patch
	patches.rt/rtmutex-add_readers.patch
	patches.rt/lockdep-avoid-fork-waring.patch
	patches.rt/arm-omap-02.patch
	patches.rt/fix-acpi-build-weirdness.patch
	patches.rt/cycles-to-ns-trace-fix.patch
	patches.rt/ftrace-compile-fixes.patch
	patches.rt/ftrace-wakeup-rawspinlock.patch
	patches.rt/rtmutex-convert-to-libpi.patch
	patches.rt/m68knommu_fixes_ontop_of_v2.6.26.patch
	patches.rt/ftrace-trace-sched.patch

-------------------------------------------------------------------
Fri Oct 10 01:40:06 CEST 2008 - mfasheh@suse.com

- supported.conf: mark kernel/fs/gfs2 unsupported

-------------------------------------------------------------------
Fri Oct 10 00:13:28 CEST 2008 - gregkh@suse.de

- supported.conf: mark kernel/sound/pci/snd-cs5530 unsupported due
  to sb16 dependancy issues

-------------------------------------------------------------------
Fri Oct 10 00:02:40 CEST 2008 - jeffm@suse.de

- patches.fixes/account-reserved-pages: Delete.

-------------------------------------------------------------------
Thu Oct  9 23:58:14 CEST 2008 - jeffm@suse.de

- patches.suse/supported-flag-sysfs: Updated to build with
  CONFIG_MODULES=n.

-------------------------------------------------------------------
Thu Oct  9 23:57:28 CEST 2008 - jeffm@suse.de

- Updated to 2.6.27-rc9, but still disabled:
  - patches.suse/silent-stack-overflow
  - patches.xen/xen3-silent-stack-overflow

-------------------------------------------------------------------
Thu Oct  9 22:29:39 CEST 2008 - gregkh@suse.de

- supported.conf: thermal_sys, not thermal_sysfs.

-------------------------------------------------------------------
Thu Oct  9 22:25:55 CEST 2008 - jeffm@suse.de

- patches.rt/hrtimers-stuck-in-waitqueue.patch: Updated against
  2.6.27-rc9.

-------------------------------------------------------------------
Thu Oct  9 22:24:08 CEST 2008 - jdelvare@suse.de

- supported.conf: Fix the name of the thermal_sys module.
- config/x86_64/rt_timing: THERMAL_HWMON is a boolean.

-------------------------------------------------------------------
Thu Oct  9 22:19:53 CEST 2008 - jeffm@suse.de

- patches.suse/netfilter-ipv4options: Updated to 2.6.27-rc9,
  enabled, and marked supported (bnc#131728 - FATE#182).

-------------------------------------------------------------------
Thu Oct  9 21:53:38 CEST 2008 - jeffm@suse.de

- patches.fixes/serial8250_console_write-ier: Delete.
- patches.fixes/fix-serial-8250-UART_BUG_TXEN-test: Delete.

-------------------------------------------------------------------
Thu Oct  9 21:48:49 CEST 2008 - gregkh@suse.de

- supported.conf: mark kernel/sound/pci/snd-als4000 unsupported due
  to dependancy on isa sb16 driver.

-------------------------------------------------------------------
Thu Oct  9 21:48:33 CEST 2008 - jeffm@suse.de

- patches.fixes/dont-writeback-fd-bdev-inodes.patch: Delete.
- patches.arch/s390-ccwgroup-attribute-ignore-newline: Delete.

-------------------------------------------------------------------
Thu Oct  9 21:46:26 CEST 2008 - gregkh@suse.de

- supported.conf: mark drivers/net/wan/hdlc_x25 unsupported due to
  symbol dependancy tree.

-------------------------------------------------------------------
Thu Oct  9 21:41:02 CEST 2008 - jeffm@suse.de

- patches.suse/osync-error: make sure O_SYNC writes properly
  return -EIO (bnc#58622).

-------------------------------------------------------------------
Thu Oct  9 21:12:19 CEST 2008 - bwalle@suse.de

- patches.arch/ppc-vmcoreinfo.diff:
  Add additional symbols to /sys/kernel/vmcoreinfo data for
  ppc(64).

-------------------------------------------------------------------
Thu Oct  9 21:07:59 CEST 2008 - trenn@suse.de

- patches.xen/xen-x2APIC_build_fix.patch: Adopt Xen to x2APIC
  patchset (fate#303984 and fate#303948).
- Update config files.
  Disable interrupt remapping for Xen -> this is something for
  the hypervisor.

-------------------------------------------------------------------
Thu Oct  9 20:12:49 CEST 2008 - jeffm@suse.de

- Update config files: THERMAL_HWMON=y in vanilla configs.

-------------------------------------------------------------------
Thu Oct  9 20:02:57 CEST 2008 - jeffm@suse.de

- Update config files: THERMAL_HWMON=y; is boolean and enables
  functionality in the already modular THERMAL module.

-------------------------------------------------------------------
Thu Oct  9 19:31:31 CEST 2008 - jeffm@suse.de

- patches.suse/supported-flag-sysfs: Export supported status
  via sysfs.

-------------------------------------------------------------------
Thu Oct  9 19:07:45 CEST 2008 - carnold@novell.com

- Update config files.  Disabled the in kernel KVM modules in
  preference to using them as KMPs.  See also brogers@novell.com

-------------------------------------------------------------------
Thu Oct  9 19:03:59 CEST 2008 - jeffm@suse.de

- Added a -iu|--ignore-unsupported-deps option to allow builds
  with supported.conf problems.

-------------------------------------------------------------------
Thu Oct  9 18:56:02 CEST 2008 - jdelvare@suse.de

- config/i386/*, config/x86_64/*, config/ia64/*, supported.conf:
  Build hwmon and thermal as modules.

-------------------------------------------------------------------
Thu Oct  9 18:55:51 CEST 2008 - gregkh@suse.de

- supported.conf: mark hdlc_ppp unsupported as syncppp is unsupported.

-------------------------------------------------------------------
Thu Oct  9 18:53:28 CEST 2008 - gregkh@suse.de

- supported.conf: mark ubifs as unsupported as it relies on mtd/ubi/

-------------------------------------------------------------------
Thu Oct  9 18:28:30 CEST 2008 - bwalle@suse.de

- patches.arch/ppc-dynamic-reconfiguration.diff:
  powerpc: Add support for dynamic reconfiguration memory in
  kexec/kdump kernels (bnc#431492).

-------------------------------------------------------------------
Thu Oct  9 18:16:01 CEST 2008 - carnold@novell.com

- rpm/kernel-binary.spec.in: package kernel-xen has dependency to 
  xen (bnc#431215).

-------------------------------------------------------------------
Thu Oct  9 18:12:17 CEST 2008 - gregkh@suse.de

- supported.conf: mark TPM drivers a supported, as IBM and others
  rely on them.

-------------------------------------------------------------------
Thu Oct  9 18:11:16 CEST 2008 - gregkh@suse.de

- supported.conf: fix a dependancy link with the isa sb driver with
  unsupported symbols

-------------------------------------------------------------------
Thu Oct  9 18:09:32 CEST 2008 - gregkh@suse.de

- supported.conf: mark ieee80122 modules as supported, as other
  supported modules need them.

-------------------------------------------------------------------
Thu Oct  9 18:08:10 CEST 2008 - gregkh@suse.de

- supported.conf: mark all of the mtd drivers as unsupported to fix
  the build errors (and to reflect our policy here.)

-------------------------------------------------------------------
Thu Oct 09 17:18:13 CEST 2008 - bwalle@suse.de

- Set CONFIG_KDB_CONTINUE_CATASTROPHIC to 0 (bnc#429910).

-------------------------------------------------------------------
Thu Oct  9 17:16:06 CEST 2008 - jdelvare@suse.de

- Don't build the tps65010 driver, it's only used on OMAP at the
  moment.

-------------------------------------------------------------------
Thu Oct  9 16:33:31 CEST 2008 - mmarek@suse.cz

- rpm/built-in-where: make it work with a four-column
  Modules.symvers (bnc#433533)

-------------------------------------------------------------------
Thu Oct 09 14:06:22 CEST 2008 - bwalle@suse.de

- Update KDB to v4.4-2.6.27-rc8.

-------------------------------------------------------------------
Thu Oct  9 12:09:10 CEST 2008 - olh@suse.de

- disable legacy iseries (bnc#433685 - LTC48946)

-------------------------------------------------------------------
Thu Oct  9 10:49:01 CEST 2008 - olh@suse.de

- enable battery_pmu on ppc32

-------------------------------------------------------------------
Thu Oct  9 10:16:35 CEST 2008 - trenn@suse.de

- supported.conf:
  Marked these unsupported:
	cpufreq-nforce2
	e_powersaver
	gx-suspmod
	longhaul
	longrun
	p4-clockmod
	powernow-k6
	powernow-k7
	speedstep-ich
	speedstep-smi
  Even Via CPUs are exporting cpu freq steps via ACPI and work fine
  with acpi-cpufreq. No need to support the old, some are known
  broken, drivers.

-------------------------------------------------------------------
Thu Oct  9 09:26:32 CEST 2008 - olh@suse.de

- add patches.suse/md-raid-metadata-PAGE_SIZE.patch
  ignore PAGE_SIZE in md metadata, for raid0 (bnc#429490)

-------------------------------------------------------------------
Thu Oct  9 01:10:40 CEST 2008 - teheo@suse.de

- patches.xen/xen3-auto-common.diff: minor patch apply fix after
  libata-prefer-over-ide.

-------------------------------------------------------------------
Thu Oct  9 00:54:46 CEST 2008 - teheo@suse.de

- patches.drivers/libata-prefer-over-ide: libata: prefer libata
  drivers over ide ones (bnc#433105).

-------------------------------------------------------------------
Wed Oct  8 23:04:13 CEST 2008 - carnold@novell.com

- patches.xen/xen-op-packet: add support for new operation type
  BLKIF_OP_PACKET (fate#300964).
- patches.xen/xen-blkfront-cdrom: implement forwarding of CD-ROM
  specific commands (fate#300964).

-------------------------------------------------------------------
Wed Oct  8 22:55:05 CEST 2008 - gregkh@suse.de

- supported.conf: major update.  Lots of new drivers added as this
  file hadn't been updated for a lot of kernel revisions.
  This should close out a lot of bugs about "unsupported" modules,
  like bnc#433541.

-------------------------------------------------------------------
Wed Oct  8 19:01:44 CEST 2008 - gregkh@suse.de

- supported.conf: sorted the file correctly so we can start determining
  what we are not supporting easier.

-------------------------------------------------------------------
Wed Oct  8 18:54:24 CEST 2008 - jeffm@suse.de

- Updated -rt for context against -rc9 and the x2APIC patches:
  - patches.rt/new-softirq-code.patch
  - patches.rt/preempt-irqs-core.patch
  - patches.rt/preempt-irqs-x86-64-ioapic-mask-quirk.patch
    - CONFIG_INTR_REMAP=n for now
  - patches.rt/preempt-softirqs-core.patch
  - patches.rt/rt-slab-new.patch
  - patches.rt/slab-irq-nopreempt-fix.patch
  - Update config files: NFS_SWAP=n

-------------------------------------------------------------------
Wed Oct  8 17:59:04 CEST 2008 - trenn@suse.de
x2APIC and interrupt remapping enablement.
Xen needs further work to build again.
Commit ids are from x86 tip git tree:
- patches.arch/x2APIC_fix_section_mismatch.patch: Fix several
  section mismatches (none).
- patches.arch/x2APIC_PATCH_01_0f4896665a02b465ddca59a560983b24ec28c64b:
  dmar: fix dmar_parse_dev() devices_cnt error condition check
  (fate #303948 and fate #303984).
- patches.arch/x2APIC_PATCH_01_of_41_e61d98d8dad0048619bb138b0ff996422ffae53b:
  x64, x2apic/intr-remap: Intel vt-d, IOMMU code reorganization
  (fate #303948 and fate #303984).
- patches.arch/x2APIC_PATCH_02_228324076234ca6a8cd34be89be78022773459f1:
  dmar: use list_for_each_entry_safe() in dmar_dev_scope_init()
  (fate #303948 and fate #303984).
- patches.arch/x2APIC_PATCH_02_of_41_c42d9f32443397aed2d37d37df161392e6a5862f:
  x64, x2apic/intr-remap: fix the need for sequential array
  allocation of iommus (fate #303948 and fate #303984).
- patches.arch/x2APIC_PATCH_03_3f1fdb3673bb5638fa94186dc391cbc4879590bc:
  dmar: initialize the return value in dmar_parse_dev() (fate
  #303948 and fate #303984).
- patches.arch/x2APIC_PATCH_03_of_41_1886e8a90a580f3ad343f2065c84c1b9e1dac9ef:
  x64, x2apic/intr-remap: code re-structuring, to be used by both
  DMA and Interrupt remapping (fate #303948 and fate #303984).
- patches.arch/x2APIC_PATCH_04_f12c73e7fa7ebf9ad6defee2c4fb2664e743e970:
  dmar: fix using early fixmap mapping for DMAR table parsing
  (fate #303948 and fate #303984).
- patches.arch/x2APIC_PATCH_04_of_41_aaa9d1dd63bf89b62f4ea9f46de376ab1a3fbc6c:
  x64, x2apic/intr-remap: use CONFIG_DMAR for DMA-remapping
  specific code (fate #303948 and fate #303984).
- patches.arch/x2APIC_PATCH_05_7be42004065ce4df193aeef5befd26805267d0d9:
  x86, lguest: fix apic_ops build on UP (fate #303948 and fate
  #303984).
- patches.arch/x2APIC_PATCH_06_caf43bf7c6a55e89b6df5179df434d67e24aa32e:
  x86, xen: fix apic_ops build on UP (fate #303948 and fate
  #303984).
- patches.arch/x2APIC_PATCH_06_of_41_ad3ad3f6a2caebf56869b83b69e23eb9fa5e0ab6:
  x64, x2apic/intr-remap: parse ioapic scope under vt-d structures
  (fate #303948 and fate #303984).
- patches.arch/x2APIC_PATCH_07_511d9d34183662aada3890883e860b151d707e22:
  x86: apic_ops for lguest (fate #303948 and fate #303984).
- patches.arch/x2APIC_PATCH_07_of_41_cf1337f0447e5be8e66daa944f0ea3bcac2b6179:
  x64, x2apic/intr-remap: move IOMMU_WAIT_OP() macro to
  intel-iommu.h (fate #303948 and fate #303984).
- patches.arch/x2APIC_PATCH_08_of_41_fe962e90cb17a8426e144dee970e77ed789d98ee:
  x64, x2apic/intr-remap: Queued invalidation infrastructure
  (part of VT-d) (fate #303948 and fate #303984).
- patches.arch/x2APIC_PATCH_09_94a8c3c2437c8946f1b6c8e0b2c560a7db8ed3c6:
  x86: let 32bit use apic_ops too - fix (fate #303948 and fate
  #303984).
- patches.arch/x2APIC_PATCH_09_of_41_2ae21010694e56461a63bfc80e960090ce0a5ed9:
  x64, x2apic/intr-remap: Interrupt remapping infrastructure
  (fate #303948 and fate #303984).
- patches.arch/x2APIC_PATCH_10_of_41_b6fcb33ad6c05f152a672f7c96c1fab006527b80:
  x64, x2apic/intr-remap: routines managing Interrupt remapping
  table entries. (fate #303948 and fate #303984).
- patches.arch/x2APIC_PATCH_11_of_41_72b1e22dfcad1daca6906148fd956ffe404bb0bc:
  x64, x2apic/intr-remap: generic irq migration support from
  process context (fate #303948 and fate #303984).
- patches.arch/x2APIC_PATCH_12_of_41_d94d93ca5cc36cd78c532def62772c98fe8ba5d7:
  x64, x2apic/intr-remap: 8259 specific mask/unmask routines
  (fate #303948 and fate #303984).
- patches.arch/x2APIC_PATCH_13_of_41_4dc2f96cacd1e74c688f94348a3bfd0a980817d5:
  x64, x2apic/intr-remap: ioapic routines which deal with initial
  io-apic RTE setup (fate #303948 and fate #303984).
- patches.arch/x2APIC_PATCH_14_of_41_0c81c746f9bdbfaafe64322d540c8b7b59c27314:
  x64, x2apic/intr-remap: introduce read_apic_id() to genapic
  routines (fate #303948 and fate #303984).
- patches.arch/x2APIC_PATCH_15_of_41_2d7a66d02e11af9ab8e16c76d22767e622b4e3d7:
  x64, x2apic/intr-remap: Interrupt-remapping and x2apic support,
  fix (fate #303948 and fate #303984).
- patches.arch/x2APIC_PATCH_16_of_41_1b374e4d6f8b3eb2fcd034fcc24ea8ba1dfde7aa:
  x64, x2apic/intr-remap: basic apic ops support (fate #303948
  and fate #303984).
- patches.arch/x2APIC_PATCH_17_of_41_32e1d0a0651004f5fe47f85a2a5c725ad579a90c:
  x64, x2apic/intr-remap: cpuid bits for x2apic feature (fate
  #303948 and fate #303984).
- patches.arch/x2APIC_PATCH_18_of_41_1cb11583a6c4ceda7426eb36f7bf0419da8dfbc2:
  x64, x2apic/intr-remap: disable DMA-remapping if
  Interrupt-remapping is detected (temporary quirk) (fate #303948
  and fate #303984).
- patches.arch/x2APIC_PATCH_19_of_41_13c88fb58d0112d47f7839f24a755715c6218822:
  x64, x2apic/intr-remap: x2apic ops for x2apic mode support
  (fate #303948 and fate #303984).
- patches.arch/x2APIC_PATCH_20_of_41_cff73a6ffaed726780b001937d2a42efde553922:
  x64, x2apic/intr-remap: introcude self IPI to genapic routines
  (fate #303948 and fate #303984).
- patches.arch/x2APIC_PATCH_21_of_41_12a67cf6851871ca8df42025c94f140c303d0f7f:
  x64, x2apic/intr-remap: x2apic cluster mode support (fate
  #303948 and fate #303984).
- patches.arch/x2APIC_PATCH_22_of_41_5c520a6724e912a7e6153b7597192edad6752750:
  x64, x2apic/intr-remap: setup init_apic_ldr for UV (fate
  #303948 and fate #303984).
- patches.arch/x2APIC_PATCH_23_of_41_89027d35aa5b8f45ce0f7fa0911db85b46563da0:
  x64, x2apic/intr-remap: IO-APIC support for interrupt-remapping
  (fate #303948 and fate #303984).
- patches.arch/x2APIC_PATCH_24_of_41_75c46fa61bc5b4ccd20a168ff325c58771248fcd:
  x64, x2apic/intr-remap: MSI and MSI-X support for interrupt
  remapping infrastructure (fate #303948 and fate #303984).
- patches.arch/x2APIC_PATCH_25_1_of_41_4c9961d56ec20c27ec5d02e49fd7427748312741:
  x86: make read_apic_id return final apicid (fate #303948 and
  fate #303984).
- patches.arch/x2APIC_PATCH_25_2_of_41_c535b6a1a685eb23f96e2c221777d6c1e05080d5:
  x86: let 32bit use apic_ops too (fate #303948 and fate #303984).
- patches.arch/x2APIC_PATCH_25_of_41_6e1cb38a2aef7680975e71f23de187859ee8b158:
  x64, x2apic/intr-remap: add x2apic support, including enabling
  interrupt-remapping (fate #303948 and fate #303984).
- patches.arch/x2APIC_PATCH_26_of_41_2d9579a124d746a3e0e0ba45e57d80800ee80807:
  x64, x2apic/intr-remap: support for x2apic physical mode support
  (fate #303948 and fate #303984).
- patches.arch/x2APIC_PATCH_27_of_41_9fa8c481b55e80edd8c637573f87853bb6b600f5:
  x64, x2apic/intr-remap: introduce CONFIG_INTR_REMAP (fate
  #303948 and fate #303984).
- patches.arch/x2APIC_PATCH_28_1_of_41_f910a9dc7c865896815e2a95fe33363e9522f277:
  x86: make 64bit have get_apic_id (fate #303948 and fate
  #303984).
- patches.arch/x2APIC_PATCH_29_of_41_277d1f5846d84e16760131a93b7a67ebfa8eded4:
  x2apic: uninline uv_init_apic_ldr() (fate #303948 and fate
  #303984).
- patches.arch/x2APIC_PATCH_30_of_41_ad66dd340f561bdde2285992314d9e4fd9b6191e:
  x2apic: xen64 paravirt basic apic ops (fate #303948 and fate
  #303984).
- patches.arch/x2APIC_PATCH_34_of_41_1b9b89e7f163336ad84200b66a17284dbf26aced:
  x86: add apic probe for genapic 64bit, v2 (fate #303948 and
  fate #303984).
- patches.arch/x2APIC_PATCH_35_of_41_d25ae38b7e005af03843833bbd811ffe8c5f8cb4:
  x86: add apic probe for genapic 64bit - fix (fate #303948 and
  fate #303984).
- patches.arch/x2APIC_PATCH_36_of_41_276605dddb74cbf1b77696e32c4a947e42cec52d:
  x2apic: use x2apic id reported by cpuid during topology
  discovery (fate #303948 and fate #303984).
- patches.arch/x2APIC_PATCH_40_of_41_bbb65d2d365efe9951290e61678dcf81ec60add4:
  x86: use cpuid vector 0xb when available for detecting cpu
  topology (fate #303948 and fate #303984).
- patches.arch/x2APIC_PATCH_41_of_41_11c231a962c740b3216eb6565149ae5a7944cba7:
  x86: use x2apic id reported by cpuid during topology discovery,
  fix (fate #303948 and fate #303984).
- patches.arch/x2APIC_PATCH_42_of_41_77322deb4bc676a5ee645444e7ed1a89f854473d:
  x86: io-apic - interrupt remapping fix (fate #303948 and
  fate #303984).
- patches.arch/x2APIC_PATCH_43_of_41_2c72d93f6593f386f5760ca8e7ac7026948c31d7:
  x2apic: fix reserved APIC register accesses in
  print_local_APIC() (fate #303948 and fate #303984).
- patches.drivers/sgi-uv-led: SGI UV: Provide a LED driver and
  some System Activity Indicators (FATE#304268).
- patches.suse/kdb-x86: kdb-v4.4-2.6.27-rc5-x86-1 (FATE#303971).
- patches.xen/xen-x86-no-lapic: Disallow all accesses to the
  local APIC page (191115).
- patches.xen/xen3-auto-arch-x86.diff: xen3 arch-x86.
- patches.xen/xen3-patch-2.6.19: Linux 2.6.19.
- patches.xen/xen3-patch-2.6.26: 2.6.26.
- Update config files:
  Added CONFIG_INTR_REMAP to all x86_64 flavors

-------------------------------------------------------------------
Wed Oct  8 17:46:08 CEST 2008 - gregkh@suse.de

- rpm/kernel-binary.spec.in: added Obsoletes: atl2-kmp as this
  driver is now included in the kernel package.

-------------------------------------------------------------------
Wed Oct  8 17:07:32 CEST 2008 - jjolly@suse.de

- patches.arch/s390-01-04-fcpperf-4-v2.patch: Update for fcpperf-4
  patch to bring in sync with upstream version. (bnc#417243)
- patches.arch/s390-01-04-fcpperf-4.patch: Removed, replaced by
  updated patch

-------------------------------------------------------------------
Wed Oct  8 17:07:31 CEST 2008 - sjayaraman@suse.de

- Remove stale swap-over-nfs patches.

- patches.suse/SoN-05-page_alloc-reserve.patch: Delete.
- patches.suse/SoN-06-reserve-slub.patch: Delete.

-------------------------------------------------------------------
Wed Oct  8 16:30:24 CEST 2008 - agruen@suse.de

- No uml patches left, so remove the code referring to
  patches.uml.tar.bz2.

-------------------------------------------------------------------
Wed Oct  8 16:25:54 CEST 2008 - ghaskins@suse.de

Guarded by +RT
- patches.rt/fix-up-comment.patch: RT: Remove comment that is
  no longer true.
- patches.rt/check-for-migration-during-push.patch: RT: fix
  push_rt_task() to handle dequeue_pushable properly.

-------------------------------------------------------------------
Wed Oct  8 16:05:45 CEST 2008 - agruen@suse.de

- Add DMAPI patches (supported by SGI).
- Update config files: enable DMAPI.

-------------------------------------------------------------------
Wed Oct  8 16:02:06 CEST 2008 - sjayaraman@suse.de

- Doh, forgot to remove stale files from cvs
- Update config files NFS_SWAP=y.

-------------------------------------------------------------------
Wed Oct  8 15:34:19 CEST 2008 - sjayaraman@suse.de

- Refreshed to -v19 of swap over nfs patchset.
  o netns, ipv6 fixes
  o patch ordering changes due to additional patches
- Adjust patches.xen/xen3-auto-common.diff to avoid conflict.

-------------------------------------------------------------------
Wed Oct 08 15:12:57 CEST 2008 - bwalle@suse.de

- Enable CONFIG_MFD_SM501_GPIO also for RT.

-------------------------------------------------------------------
Wed Oct 08 14:54:54 CEST 2008 - bwalle@suse.de

- Refresh patches.rt/mips-remove-duplicate-kconfig.patch.

-------------------------------------------------------------------
Wed Oct 08 14:14:24 CEST 2008 - bwalle@suse.de

- Update to 2.6.27-rc9.
- Enable new configuration option CONFIG_MFD_SM501_GPIO.
- Drop following patches (mainline):
  o patches.suse/e1000e_debug_contention_on_NVM_SWFLAG
  o patches.suse/e1000e_do_not_ever_sleep_in_interrupt_context
  o patches.suse/e1000e_drop_stats_lock, e1000e_fix_lockdep_issues
  o patches.suse/e1000e_mmap_range_chk,
  o patches.suse/e1000e_reset_swflag_after_resetting_hardware
  o patches.suse/e1000e_update_versione1000e_write_protect_ichx_nvm
- Adjust/refresh following patches:
  o patches.arch/s390-01-03-cmm2-v2.patch
  o patches.drivers/e1000e_add_82574L.patch
  o patches.drivers/e1000e_add_ICH9_BM.patch
  o patches.drivers/e1000e_add_LOM_devices.patch
  o patches.suse/e1000e_allow_bad_checksum
  o patches.suse/e1000e_call_dump_eeprom
  o patches.suse/e1000e_ioremap_sanity_check
  o patches.suse/e1000e_use_set_memory_ro-rw_to_protect_flash_memory

-------------------------------------------------------------------
Wed Oct  8 14:07:55 CEST 2008 - mmarek@suse.cz

- rpm/kernel-module-subpackage: switch KMPs to the new
  weak-modules2 script, which handles running depmod and mkinitrd

-------------------------------------------------------------------
Wed Oct  8 12:08:27 CEST 2008 - hare@suse.de

- supported.conf: mark igb as supported.

-------------------------------------------------------------------
Wed Oct  8 10:30:12 CEST 2008 - agruen@suse.de

- kernel-source-rt must not provide a kernel-source symbol: this
  would break dependencies.

-------------------------------------------------------------------
Wed Oct  8 08:57:54 CEST 2008 - olh@suse.de

- update patches.suse/ppc-no-LDFLAGS_MODULE.patch
  use suggested patch from kernel.org bugzilla

-------------------------------------------------------------------
Wed Oct  8 08:51:19 CEST 2008 - olh@suse.de

- add patches.arch/ppc-pseries_remove_lmb-PAGE_SHIFTT.patch
  fix oops in pseries_remove_lmb with 64k PAGE_SIZE (bnc#431380)

-------------------------------------------------------------------
Wed Oct  8 06:34:05 CEST 2008 - gregkh@suse.de

- supported.conf: mark efivars.ko as supported

-------------------------------------------------------------------
Wed Oct  8 06:32:42 CEST 2008 - gregkh@suse.de

- enable yealink driver (bnc#432841)

-------------------------------------------------------------------
Tue Oct  7 16:58:20 CEST 2008 - oneukum@suse.de

- patches.fixes/ehci_sched.diff: fix hang in disable_periodic
  (bnc#403346).

-------------------------------------------------------------------
Tue Oct  7 16:45:09 CEST 2008 - trenn@suse.de

- patches.fixes/fujisu_laptop_fix_section_mismatch.patch: Fix
  section mismatch in fujitsu_laptop driver (none).

-------------------------------------------------------------------
Tue Oct  7 16:20:12 CEST 2008 - hare@suse.de

- patches.fixes/sd-needs-updating: Driver 'sd' needs updating
  (bnc#406656).

-------------------------------------------------------------------
Tue Oct  7 15:29:23 CEST 2008 - agruen@suse.de

- rpm/post.sh: Catch mkinitrd error code indicating missing
  required modules. Only add a bootloader entry if an initrd
  could be created, but re-add the bootloader entry even if
  the initrd already existed before (bnc#431703).

-------------------------------------------------------------------
Tue Oct  7 14:02:57 CEST 2008 - hare@suse.de

- patches.drivers/lpfc-8.2.8.4-update: Update lpfc to 8.2.8.4
  (bnc#420767).
- patches.drivers/qla4xxx-sles11-update: qla4xxx driver fixes
  for SLES11 (bnc#432976).

-------------------------------------------------------------------
Tue Oct  7 11:55:56 CEST 2008 - olh@suse.de

- mark legacy iseries storage as supported

-------------------------------------------------------------------
Mon Oct  6 21:58:37 CEST 2008 - jdelvare@suse.de

- supported.conf: Add the ad7414, adcxx and ibmaem hwmon drivers as
  unsupported.

-------------------------------------------------------------------
Mon Oct  6 21:30:39 CEST 2008 - jdelvare@suse.de

- config/ia64/*: Don't built i2c-amd756-s4882 and i2c-nforce2-s4985
  on ia64, these are motherboard-specific drivers for x86_64
  motherboards.
- config/powerpc/*: Don't built i2c-isch on powerpc, it is a driver
  for x86 hardware.
- config/*: Don't built i2c-simtec on i386, x86_64 and ia64, there
  is no Simtec hardware based on these architectures.

-------------------------------------------------------------------
Sun Oct  5 11:15:44 CEST 2008 - agruen@suse.de

- rpm/kernel-binary.spec.in: Fix the logic splitting up the symbols
  defined in vmlinux by subsystem. (Actually, per directory, under
  the assumption that there is enough of a correlation).

-------------------------------------------------------------------
Sun Oct  5 05:41:47 CEST 2008 - greg@suse.de

- supported.conf: add ohci-hcd to base.  Fix up other USB drivers
  (USB network drivers had moved, others were missing)

-------------------------------------------------------------------
Sun Oct  5 05:24:17 CEST 2008 - gregkh@suse.de

- patches.drivers/atl2-add-atl2-network-driver.patch: atl2:
  add atl2 network driver.
- Update config files (even the rt ones).

-------------------------------------------------------------------
Fri Oct  3 21:22:32 CEST 2008 - jkosina@suse.de

- patches.suse/e1000e_debug_contention_on_NVM_SWFLAG: fix bogus
  WARN_ON() condition, as per upstream commit 95b866d5a

-------------------------------------------------------------------
Fri Oct  3 20:19:33 CEST 2008 - olh@suse.de

- mark ibmvfc as supported (bnc#417555 - fate#304178 - LTC46935)

-------------------------------------------------------------------
Fri Oct  3 20:15:34 CEST 2008 - olh@suse.de

- compile windfarm_pm121 into the kernel

-------------------------------------------------------------------
Fri Oct  3 20:13:35 CEST 2008 - jeffm@suse.de

- doc/README.SUSE, scripts/tar-up_and_run_mbuild.sh,
  scripts/run_oldconfig.sh,
  scripts/sequence-patch.sh: Eliminated defconfig.$flavor

-------------------------------------------------------------------
Fri Oct  3 19:58:32 CEST 2008 - olh@suse.de

- mark Cell drivers as supported

-------------------------------------------------------------------
Fri Oct  3 06:15:51 CEST 2008 - tonyj@suse.de

- Update config files
  rt configs not updated for per-module-dynamic-debug-messages.patch

-------------------------------------------------------------------
Fri Oct  3 06:09:25 CEST 2008 - gregkh@suse.de

- change patches.suse/supported-flag to show which modules are
  unsupported and externally supported in oops messages.  Also change
  the taint values as the documentation was totally wrong.

-------------------------------------------------------------------
Fri Oct  3 05:29:47 CEST 2008 - tonyj@suse.de

- Reenable RT debug builds, compile tested only
- Update config files
- Fix tracer issues
	patches.rt/event-trace-hrtimer-trace.patch
	patches.rt/trace-events-handle-syscalls.patch
	patches.rt/trace-ktime-scalar.patch
	patches.rt/tracer-event-trace.patch
- patches.rt/kdb-disable-ist.patch: Disable stackfault and debug stacks for kdb
- patches.rt/kdb-rtmisc.patch: Misc KDB fixes for RT
- patches.rt/novfs-rtmisc.patch: Misc NOVFS fixes for RT

-------------------------------------------------------------------
Fri Oct  3 05:20:45 CEST 2008 - gregkh@suse.de

- patches.drivers/driver-core-basic-infrastructure-for-per-module-dynamic-debug-messages.patch:
  driver core: basic infrastructure for per-module dynamic
  debug messages.
- refresh patches.trace/tracepoints.patch: Kernel Tracepoints.
- Update config files.

-------------------------------------------------------------------
Thu Oct  2 20:05:27 CEST 2008 - agruen@suse.de

- Introduce kernel-source-rt and kernel-syms-rt packages, needed
  for building real-time KMPs.

-------------------------------------------------------------------
Thu Oct  2 18:07:38 CEST 2008 - schwab@suse.de

- Don't clean <asm/nr-irqs.h>.

-------------------------------------------------------------------
Thu Oct  2 15:59:26 CEST 2008 - jblunck@suse.de

- supported.conf: add qeth_l2 and qeth_l3 as supported modules

-------------------------------------------------------------------
Thu Oct  2 12:31:31 CEST 2008 - jkosina@suse.de

- patches.suse/e1000e_write_protect_ichx_nvm: e1000e: update to
  the latest version of the patch as provided by Intel

-------------------------------------------------------------------
Thu Oct  2 09:56:40 CEST 2008 - jbeulich@novell.com

- Update Xen patches to 2.6.27-rc8 and c/s 684.
- patches.xen/xen-e1000e_Export_set_memory_ro-rw: Replace by ...
- patches.xen/xen3-e1000e_Export_set_memory_ro-rw: this, and put
  in proper place in series.conf.
- patches.xen/xen-rwlocks-enable-interrupts: Replace by ...
- patches.xen/xen3-rwlocks-enable-interrupts: this, and put in
  proper place in series.conf.

-------------------------------------------------------------------
Wed Oct  1 16:20:17 CEST 2008 - jeffm@suse.de

- scripts/sequence-patch.sh
- scripts/run_oldconfig.sh: x86 defconfigs go under arch/x86.

-------------------------------------------------------------------
Wed Oct  1 14:33:28 CEST 2008 - olh@suse.de

- enable msi on ppc64 (bnc#430937)

-------------------------------------------------------------------
Wed Oct  1 09:44:11 CEST 2008 - tiwai@suse.de

- rpm/kernel-source.spec.in: Remove /lib/modules from file list
  as it's already in filesystem

-------------------------------------------------------------------
Wed Oct  1 09:08:44 CEST 2008 - tiwai@suse.de

- rpm/kernel-source.spec.in: Fixed missing endif

-------------------------------------------------------------------
Wed Oct  1 08:36:07 CEST 2008 - tiwai@suse.de

- Update config files: make floppy module on i386, too

-------------------------------------------------------------------
Wed Oct  1 08:31:34 CEST 2008 - tiwai@suse.de

- supported.conf: update sound drivers

-------------------------------------------------------------------
Wed Oct  1 05:08:35 CEST 2008 - tonyj@suse.de

- update RT to 2.6.27-rc8
- patches.rt/preempt-realtime-fs-block.patch: Linux-RT 2.6.27-RT.
- patches.rt/preempt-realtime-timer.patch: Linux-RT 2.6.27-RT.

-------------------------------------------------------------------
Wed Oct  1 03:00:37 CEST 2008 - agruen@suse.de

- Update -rt config files.

-------------------------------------------------------------------
Tue Sep 30 19:46:13 CEST 2008 - gregkh@suse.de

- update to 2.6.27-rc8
  - obsoletes these patches:
    - patches.arch/ia64-kdump_proc_iomem.diff
    - patches.drivers/qla2xxx-defer-risc-interrupt-enablement
    - patches.fixes/usb-hcd-interrupt-shared.patch

-------------------------------------------------------------------
Tue Sep 30 17:17:15 CEST 2008 - jkosina@suse.de

- additional patches to track down and fix e1000e NVM corruption

- patches.suse/e1000e_ioremap_sanity_check: ioremap sanity check
  to catch mapping requests exceeding the BAR sizes (bnc#425480).
- patches.suse/e1000e_write_protect_ichx_nvm: e1000e: write
  protect ICHx NVM to prevent malicious write/erase (bnc#425480).

-------------------------------------------------------------------
Tue Sep 30 14:07:40 CEST 2008 - hare@suse.de

- Update config files.

-------------------------------------------------------------------
Tue Sep 30 13:57:30 CEST 2008 - hare@suse.de

- patches.drivers/mpt-fusion-4.00.43.00-update: Update MPT Fusion
  driver to v4.00.43.00 (bnc#425660).
- patches.kernel.org/gdth-section-conflict: Add missing annotations.

-------------------------------------------------------------------
Tue Sep 30 13:42:06 CEST 2008 - sassmann@suse.de

- Update config files: Disabled everything unnecessary in
  ps3 config file

-------------------------------------------------------------------
Tue Sep 30 12:19:39 CEST 2008 - olh@suse.de

- disable ninja32 and ns87415 pata drivers on ppc64

-------------------------------------------------------------------
Tue Sep 30 12:16:52 CEST 2008 - sdietrich@suse.de

- config.conf: enable rt for i386/x86_64
- Update config files: Preliminary sync with default and debug configs.
- config/x86_64/rt_timing: Delete.

- patches.rt/2.6.21-rc6-lockless3-radix-tree-gang-slot-lookups.patch:
  Linux-RT 2.6.27-RT
   Linux-RT 2.6.26-RT radix-tree: gang slot lookups.
- patches.rt/2.6.21-rc6-lockless5-lockless-probe.patch: Linux-RT
  2.6.27-RT
   Linux-RT 2.6.26-RT mm: lockless probe.
- patches.rt/2.6.21-rc6-lockless6-speculative-get-page.patch:
  Linux-RT 2.6.27-RT
   Linux-RT 2.6.26-RT mm: speculative get page.
- patches.rt/2.6.21-rc6-lockless7-lockless-pagecache-lookups.patch:
  Linux-RT 2.6.27-RT
   Linux-RT 2.6.26-RT mm: lockless pagecache lookups.
- patches.rt/2.6.21-rc6-lockless8-spinlock-tree_lock.patch:
  Linux-RT 2.6.27-RT
   Linux-RT 2.6.26-RT mm: spinlock tree_lock.
- patches.rt/Add-dev-rmem-device-driver-for-real-time-JVM-testing.patch:
  Linux-RT 2.6.27-RT
   Linux-RT 2.6.26-RT.
- patches.rt/Allocate-RTSJ-memory-for-TCK-conformance-test.patch:
  Linux-RT 2.6.27-RT
   Linux-RT 2.6.26-RT.
- patches.rt/RT_utsname.patch: Linux-RT 2.6.27-RT.
- patches.rt/aacraid-compat-sem.patch: Linux-RT 2.6.27-RT.
- patches.rt/adapt-remove-extra-try-to-lock.patch: Linux-RT
  2.6.27-RT.
- patches.rt/adaptive-adjust-pi-wakeup.patch: Linux-RT 2.6.27-RT.
- patches.rt/adaptive-earlybreak-on-steal.patch: Linux-RT
  2.6.27-RT
   rtmutex: break out early on first run.
- patches.rt/adaptive-optimize-rt-lock-wakeup.patch: Linux-RT
  2.6.27-RT.
- patches.rt/adaptive-spinlock-lite-v2.patch: Linux-RT 2.6.27-RT
   adaptive spinlocks lite.
- patches.rt/adaptive-task-oncpu.patch: Linux-RT 2.6.27-RT.
- patches.rt/apic-dumpstack.patch: Linux-RT 2.6.27-RT.
- patches.rt/apic-level-smp-affinity.patch: Linux-RT 2.6.27-RT.
- patches.rt/arm-compile-fix.patch: Linux-RT 2.6.27-RT
   ARM: compile fix for event tracing.
- patches.rt/arm-fix-compile-error-trace-exit-idle.patch:
  Linux-RT 2.6.27-RT.
- patches.rt/arm-futex-atomic-cmpxchg.patch: Linux-RT 2.6.27-RT.
- patches.rt/arm-latency-tracer-support.patch: Linux-RT 2.6.27-RT.
- patches.rt/arm-omap-02.patch: Linux-RT 2.6.27-RT
   Linux-RT 2.6.26-RT.
- patches.rt/arm-omap-05.patch: Linux-RT 2.6.27-RT.
- patches.rt/arm-preempt-config.patch: Linux-RT 2.6.27-RT.
- patches.rt/arm-trace-preempt-idle.patch: Linux-RT 2.6.27-RT.
- patches.rt/bh-state-lock.patch: Linux-RT 2.6.27-RT.
- patches.rt/bh-uptodate-lock.patch: Linux-RT 2.6.27-RT.
- patches.rt/bz235099-idle-load-fix.patch: Linux-RT 2.6.27-RT.
- patches.rt/cache_pci_find_capability.patch: Linux-RT 2.6.27-RT
   Linux-RT 2.6.26-RT Cache calls to pci_find_capability.
- patches.rt/call_rcu_bh-rename-of-call_rcu.patch: Linux-RT
  2.6.27-RT
   just rename call_rcu_bh instead of making it a macro.
- patches.rt/cond_resched_softirq-WARN-fix.patch: Linux-RT
  2.6.27-RT
   WARNING: at kernel/sched.c:5071 2.6.23-rc1-rt7.
- patches.rt/cputimer-thread-rt-fix.patch: Linux-RT 2.6.27-RT.
- patches.rt/cputimer-thread-rt_A0.patch: Linux-RT 2.6.27-RT.
- patches.rt/cycles-to-ns-trace-fix.patch: Linux-RT 2.6.27-RT
   Linux-RT 2.6.26-RT.
- patches.rt/dev-queue-xmit-preempt-fix.patch: Linux-RT 2.6.27-RT.
- patches.rt/disable-irqpoll.patch: Linux-RT 2.6.27-RT.
- patches.rt/disable-ist-x86_64.patch: Linux-RT 2.6.27-RT.
- patches.rt/disable-lpptest-on-nonlinux.patch: Linux-RT
  2.6.27-RT.
- patches.rt/disable-run-softirq-from-hardirq-completely.patch:
  Linux-RT 2.6.27-RT
   Disable running softirqs from hardirqs completely!.
- patches.rt/dont-disable-preemption-without-IST.patch: Linux-RT
  2.6.27-RT.
- patches.rt/dont-let-rt-rw_semaphores-do-non_owner-locks.patch:
  Linux-RT 2.6.27-RT.
- patches.rt/dont-unmask-io_apic.patch: Linux-RT 2.6.27-RT.
- patches.rt/drain-all-local-pages-via-sched.patch: Linux-RT
  2.6.27-RT.
- patches.rt/event-trace-hrtimer-trace.patch: Linux-RT 2.6.27-RT
   event-tracer: add clockevent trace.
- patches.rt/export-schedule-on-each-cpu.patch: Linux-RT
  2.6.27-RT.
- patches.rt/filemap-dont-bug-non-atomic.patch: Linux-RT
  2.6.27-RT.
- patches.rt/fix-a-previously-reverted-fix.patch: Linux-RT
  2.6.27-RT
   Fix a previously reverted "fix".
- patches.rt/fix-adaptive-hack.patch: Linux-RT 2.6.27-RT
   fix-adaptive-hack.patch.
- patches.rt/fix-bug-on-in-filemap.patch: Linux-RT 2.6.27-RT
   Change bug_on for atomic to pagefault_disabled..
- patches.rt/fix-circular-locking-deadlock.patch: Linux-RT
  2.6.27-RT.
- patches.rt/fix-compilation-for-non-RT-in-timer.patch: Linux-RT
  2.6.27-RT.
- patches.rt/fix-config-debug-rt-mutex-lock-underflow-warnings.patch:
  Linux-RT 2.6.27-RT
   Fix CONFIG_DEBUG_RT_MUTEX lock underflow warnings.
- patches.rt/fix-emac-locking-2.6.16.patch: Linux-RT 2.6.27-RT
   Linux-RT 2.6.26-RT.
- patches.rt/fix-emergency-reboot.patch: Linux-RT 2.6.27-RT
   call reboot notifier list when doing an emergency reboot.
- patches.rt/fix-migrating-softirq.patch: Linux-RT 2.6.27-RT.
- patches.rt/fix-softirq-checks-for-non-rt-preempt-hardirq.patch:
  Linux-RT 2.6.27-RT.
- patches.rt/fix_vdso_gtod_vsyscall64_2.patch: Linux-RT 2.6.27-RT.
- patches.rt/floppy-resume-fix.patch: Linux-RT 2.6.27-RT
   floppy: suspend/resume fix.
- patches.rt/frace-use-tsc.patch: Linux-RT 2.6.27-RT.
- patches.rt/ftrace-compile-fixes.patch: Linux-RT 2.6.27-RT
   Linux-RT 2.6.26-RT rt: remove call to stop tracer.
- patches.rt/ftrace-document-event-tracer.patch: Linux-RT
  2.6.27-RT.
- patches.rt/ftrace-document-update1.patch: Linux-RT 2.6.27-RT
   Linux-RT 2.6.26-RT ftrace: document updates.
- patches.rt/ftrace-dont-trace-markers.patch: Linux-RT 2.6.27-RT
   ftrace: dont trace markers.
- patches.rt/ftrace-fix-get-kprobe-wreckage.patch: Linux-RT
  2.6.27-RT
   Linux-RT 2.6.26-RT ftrace-fix-missing-kprobe-include.pathc.
- patches.rt/ftrace-fix-header.patch: Linux-RT 2.6.27-RT.
- patches.rt/ftrace-function-record-nop.patch: Linux-RT 2.6.27-RT
   Linux-RT 2.6.26-RT ftrace: define function trace nop.
- patches.rt/ftrace-hotplug-fix.patch: Linux-RT 2.6.27-RT
   ftrace: cpu hotplug fix.
- patches.rt/ftrace-m68knommu-add-FTRACE-support.patch: Linux-RT
  2.6.27-RT.
- patches.rt/ftrace-m68knommu-generic-stacktrace-function.patch:
  Linux-RT 2.6.27-RT.
- patches.rt/ftrace-preempt-trace-check.patch: Linux-RT 2.6.27-RT
   Linux-RT 2.6.26-RT ftrace: only trace preempt off with
   preempt tracer.
- patches.rt/ftrace-print-missing-cmdline.patch: Linux-RT
  2.6.27-RT
   ftrace: fix the command line printing.
- patches.rt/ftrace-record-comm-on-ctrl.patch: Linux-RT 2.6.27-RT
   ftrace: record comm on function ctrl change.
- patches.rt/ftrace-stop-trace-on-crash.patch: Linux-RT 2.6.27-RT
   fix-tracer-wreckage-wtf-is-this-code-all-features.patch.
- patches.rt/ftrace-trace-sched.patch: Linux-RT 2.6.27-RT
   Linux-RT 2.6.26-RT ftrace: trace sched.c.
- patches.rt/ftrace-use-preempt-disable-not-irq-disable.patch:
  Linux-RT 2.6.27-RT
   ftrace: avoid lockdep recursion.
- patches.rt/ftrace-wakeup-rawspinlock.patch: Linux-RT 2.6.27-RT
   Linux-RT 2.6.26-RT ftrace: user raw spin lock for wakeup
   function trace.
- patches.rt/generic-cmpxchg-use-raw-local-irq-variant.patch:
  Linux-RT 2.6.27-RT.
- patches.rt/genhd-protect-percpu-var.patch: Linux-RT 2.6.27-RT.
- patches.rt/genirq-soft-resend.patch: Linux-RT 2.6.27-RT
   x86: activate HARDIRQS_SW_RESEND.
- patches.rt/git-ignore-script-lpp.patch: Linux-RT 2.6.27-RT.
- patches.rt/gtod-optimize.patch: Linux-RT 2.6.27-RT.
- patches.rt/hack-convert-i_alloc_sem-for-direct_io-craziness.patch:
  Linux-RT 2.6.27-RT.
- patches.rt/hack-fix-rt-migration.patch: Linux-RT 2.6.27-RT.
- patches.rt/handle-pending-in-simple-irq.patch: Linux-RT
  2.6.27-RT
   handle IRQ_PENDING for simple irq handler.
- patches.rt/highmem-redo-mainline.patch: Linux-RT 2.6.27-RT.
- patches.rt/highmem-revert-mainline.patch: Linux-RT 2.6.27-RT.
- patches.rt/highmem_rewrite.patch: Linux-RT 2.6.27-RT
   mm: remove kmap_lock.
- patches.rt/hrtimer-no-printk.patch: Linux-RT 2.6.27-RT.
- patches.rt/hrtimers-overrun-api.patch: Linux-RT 2.6.27-RT.
- patches.rt/i386-mark-atomic-irq-ops-raw.patch: Linux-RT
  2.6.27-RT.
- patches.rt/i386-nmi-watchdog-show-regs.patch: Linux-RT
  2.6.27-RT.
- patches.rt/idle-fix.patch: Linux-RT 2.6.27-RT
   Linux-RT 2.6.26-RT.
- patches.rt/idle2-fix.patch: Linux-RT 2.6.27-RT
   Linux-RT 2.6.26-RT.
- patches.rt/ioapic-fix-too-fast-clocks.patch: Linux-RT 2.6.27-RT.
- patches.rt/irda-fix.patch: Linux-RT 2.6.27-RT.
- patches.rt/irq-mask-fix.patch: Linux-RT 2.6.27-RT
   genirq: fix simple and fasteoi irq handlers.
- patches.rt/jbd_assertions_smp_only.patch: Linux-RT 2.6.27-RT.
- patches.rt/kmap-atomic-i386-fix.patch: Linux-RT 2.6.27-RT.
- patches.rt/kmap-atomic-prepare.patch: Linux-RT 2.6.27-RT.
- patches.rt/kprobes-preempt-fix.patch: Linux-RT 2.6.27-RT.
- patches.rt/kstat-add-rt-stats.patch: Linux-RT 2.6.27-RT
   add rt stats to /proc/stat.
- patches.rt/kstat-fix-spurious-system-load-spikes-in-proc-loadavgrt.patch:
  Linux-RT 2.6.27-RT.
- patches.rt/latency-measurement-drivers.patch: Linux-RT
  2.6.27-RT.
- patches.rt/latency-tracing-arm.patch: Linux-RT 2.6.27-RT.
- patches.rt/latency-tracing-ppc.patch: Linux-RT 2.6.27-RT
   Linux-RT 2.6.26-RT.
- patches.rt/loadavg_fixes_weird_loads.patch: Linux-RT 2.6.27-RT.
- patches.rt/local_irq_save_nort-in-swap.patch: Linux-RT
  2.6.27-RT.
- patches.rt/lock-init-plist-fix.patch: Linux-RT 2.6.27-RT.
- patches.rt/lock_list.patch: Linux-RT 2.6.27-RT
   lock_list - a fine grain locked double linked list.
- patches.rt/lock_page_ref.patch: Linux-RT 2.6.27-RT
   mm: lock_page_ref.
- patches.rt/lockdep-avoid-fork-waring.patch: Linux-RT 2.6.27-RT
   Linux-RT 2.6.26-RT ftrace: fix if define to prove locking.
- patches.rt/lockdep-lock_set_subclass.patch: Linux-RT 2.6.27-RT
   Linux-RT 2.6.26-RT lockdep: lock_set_subclass - reset a held
   lock's subclass.
- patches.rt/lockdep-more-entries.patch: Linux-RT 2.6.27-RT.
- patches.rt/lockdep-prettify.patch: Linux-RT 2.6.27-RT
   lockdep: prettify output.
- patches.rt/lockdep-rt-mutex.patch: Linux-RT 2.6.27-RT
   lockdep-rt: annotate PREEMPT_RT DEFINE_MUTEX.
- patches.rt/lockdep-rt-recursion-limit-fix.patch: Linux-RT
  2.6.27-RT.
- patches.rt/lockdep-show-held-locks.patch: Linux-RT 2.6.27-RT
   lockdep: show held locks when showing a stackdump.
- patches.rt/lockdep_lock_set_subclass_fix.patch: Linux-RT
  2.6.27-RT.
- patches.rt/lockstat-fix-contention-points.patch: Linux-RT
  2.6.27-RT
   Linux-RT 2.6.26-RT lockstat: fix contention points.
- patches.rt/lockstat-output.patch: Linux-RT 2.6.27-RT
   lockstat: warn about disabled lock debugging.
- patches.rt/lockstat-rt-hooks.patch: Linux-RT 2.6.27-RT.
- patches.rt/lockstat_bounce_rt.patch: Linux-RT 2.6.27-RT.
- patches.rt/loopback-revert.patch: Linux-RT 2.6.27-RT.
- patches.rt/m68knommu-make-cmpxchg-RT-safe.patch: Linux-RT
  2.6.27-RT.
- patches.rt/m68knommu_fixes_ontop_of_v2.6.26.patch: Linux-RT
  2.6.27-RT
   Linux-RT 2.6.26-RT.
- patches.rt/mapping_nrpages-fix.patch: Linux-RT 2.6.27-RT
   mapping_nrpages-fix.patch.
- patches.rt/mapping_nrpages.patch: Linux-RT 2.6.27-RT
   mm/fs: abstract address_space::nrpages.
- patches.rt/mips-change-raw-spinlock-type.patch: Linux-RT
  2.6.27-RT
   Linux-RT 2.6.26-RT RT: change from raw_spinlock_t to
   __raw_spinlock_t.
- patches.rt/mips-remove-conlicting-rtc-lock-declaration.patch:
  Linux-RT 2.6.27-RT
   RT: remove conflicting rtc_lock declaration.
- patches.rt/mips-remove-duplicate-kconfig.patch: Linux-RT
  2.6.27-RT.
- patches.rt/mips-remove-finish-arch-switch.patch: Linux-RT
  2.6.27-RT
   RT: remove finish_arch_switch.
- patches.rt/mitigate-resched-flood.patch: Linux-RT 2.6.27-RT.
- patches.rt/mm-concurrent-pagecache-rt.patch: Linux-RT 2.6.27-RT
   mm: -rt bits for concurrent pagecache.
- patches.rt/mm-concurrent-pagecache.patch: Linux-RT 2.6.27-RT
   mm: concurrent pagecache write side.
- patches.rt/mm-fix-latency.patch: Linux-RT 2.6.27-RT
   reduce pagetable-freeing latencies.
- patches.rt/move-native-irq.patch: Linux-RT 2.6.27-RT.
- patches.rt/msi-suspend-resume-workaround.patch: Linux-RT
  2.6.27-RT.
- patches.rt/multi-reader-account.patch: Linux-RT 2.6.27-RT
   map tasks to reader locks held.
- patches.rt/multi-reader-limit.patch: Linux-RT 2.6.27-RT
   implement reader limit on read write locks.
- patches.rt/multi-reader-lock-account.patch: Linux-RT 2.6.27-RT
   map read/write locks back to their readers.
- patches.rt/multi-reader-pi.patch: Linux-RT 2.6.27-RT
   read lock Priority Inheritance implementation.
- patches.rt/native-sched-clock-booboo.patch: Linux-RT 2.6.27-RT
   Linux-RT 2.6.26-RT.
- patches.rt/neptune-no-at-keyboard.patch: Linux-RT 2.6.27-RT.
- patches.rt/net-core-preempt-fix.patch: Linux-RT 2.6.27-RT.
- patches.rt/netpoll-8139too-fix.patch: Linux-RT 2.6.27-RT.
- patches.rt/new-softirq-code.patch: Linux-RT 2.6.27-RT
   softirq preemption: optimization.
- patches.rt/nf_conntrack-fix-smp-processor-id.patch: Linux-RT
  2.6.27-RT.
- patches.rt/nf_conntrack-weird-crash-fix.patch: Linux-RT
  2.6.27-RT.
- patches.rt/nfs-stats-miss-preemption.patch: Linux-RT 2.6.27-RT
   nfs: fix missing preemption check.
- patches.rt/nmi-profiling.patch: Linux-RT 2.6.27-RT.
- patches.rt/nmi-show-regs-fix.patch: Linux-RT 2.6.27-RT.
- patches.rt/nmi-watchdog-disable.patch: Linux-RT 2.6.27-RT
   Linux-RT 2.6.26-RT x86_64: do not enable the NMI watchdog
   by default.
- patches.rt/nmi-watchdog-fix-1.patch: Linux-RT 2.6.27-RT
   Linux-RT 2.6.26-RT.
- patches.rt/nmi-watchdog-fix-2.patch: Linux-RT 2.6.27-RT.
- patches.rt/nmi-watchdog-fix-3.patch: Linux-RT 2.6.27-RT.
- patches.rt/nmi-watchdog-fix-4.patch: Linux-RT 2.6.27-RT.
- patches.rt/no-warning-for-irqs-disabled-in-local-bh-enable.patch:
  Linux-RT 2.6.27-RT
   Linux-RT 2.6.26-RT local_bh_enable() is safe for
   irqs_disabled().
- patches.rt/ntfs-local-irq-save-nort.patch: Linux-RT 2.6.27-RT.
- patches.rt/numa-slab-freeing.patch: Linux-RT 2.6.27-RT.
- patches.rt/only-run-softirqs-from-irq-thread-when-irq-affinity-is-set.patch:
  Linux-RT 2.6.27-RT.
- patches.rt/pagefault-disable-cleanup.patch: Linux-RT 2.6.27-RT
   clean up the page fault disabling logic.
- patches.rt/panic-dont-stop-box.patch: Linux-RT 2.6.27-RT.
- patches.rt/paravirt-function-pointer-fix.patch: Linux-RT
  2.6.27-RT.
- patches.rt/pause-on-oops-head-tail.patch: Linux-RT 2.6.27-RT
   introduce pause_on_oops_head/tail boot options.
- patches.rt/percpu-locked-mm.patch: Linux-RT 2.6.27-RT.
- patches.rt/percpu-locked-netfilter.patch: Linux-RT 2.6.27-RT.
- patches.rt/percpu-locked-netfilter2.patch: Linux-RT 2.6.27-RT.
- patches.rt/percpu-locked-powerpc-fixups.patch: Linux-RT
  2.6.27-RT.
- patches.rt/percpu_list.patch: Linux-RT 2.6.27-RT
   percpu_list.
- patches.rt/plist-debug.patch: Linux-RT 2.6.27-RT.
- patches.rt/pmtmr-override.patch: Linux-RT 2.6.27-RT
   Linux-RT 2.6.26-RT pmtmr: allow command line override of
   ioport.
- patches.rt/posix-cpu-timers-fix.patch: Linux-RT 2.6.27-RT.
- patches.rt/powerpc-count_active_rt_tasks-is-undefined-for-non-preempt-rt.patch:
  Linux-RT 2.6.27-RT.
- patches.rt/powerpc-flush_tlb_pending-is-no-more.patch:
  Linux-RT 2.6.27-RT.
- patches.rt/powerpc-ftrace-stop-on-oops.patch: Linux-RT 2.6.27-RT
   powerpc: ftrace stop on crash.
- patches.rt/powerpc-match-__rw_yield-function-declaration-to-prototype.patch:
  Linux-RT 2.6.27-RT.
- patches.rt/ppc-chpr-set-rtc-lock.patch: Linux-RT 2.6.27-RT.
- patches.rt/ppc-gtod-notrace-fix.patch: Linux-RT 2.6.27-RT.
- patches.rt/ppc-hacks-to-allow-rt-to-run-kernbench.patch:
  Linux-RT 2.6.27-RT.
- patches.rt/ppc-make-tlb-batch-64-only.patch: Linux-RT 2.6.27-RT.
- patches.rt/ppc-tlbflush-preempt.patch: Linux-RT 2.6.27-RT.
- patches.rt/ppc32-latency-compile-hack-fixes.patch: Linux-RT
  2.6.27-RT.
- patches.rt/ppc32_notrace_init_functions.patch: Linux-RT
  2.6.27-RT
   don't trace early init functions for ppc32.
- patches.rt/ppc64-fix-preempt-unsafe-paths-accessing-per_cpu-variables.patch:
  Linux-RT 2.6.27-RT.
- patches.rt/preempt-irqs-Kconfig.patch: Linux-RT 2.6.27-RT.
- patches.rt/preempt-irqs-arm-fix-oprofile.patch: Linux-RT
  2.6.27-RT.
- patches.rt/preempt-irqs-arm.patch: Linux-RT 2.6.27-RT.
- patches.rt/preempt-irqs-direct-debug-keyboard.patch: Linux-RT
  2.6.27-RT.
- patches.rt/preempt-irqs-hrtimer.patch: Linux-RT 2.6.27-RT.
- patches.rt/preempt-irqs-i386-idle-poll-loop-fix.patch:
  Linux-RT 2.6.27-RT.
- patches.rt/preempt-irqs-i386-ioapic-mask-quirk.patch: Linux-RT
  2.6.27-RT.
- patches.rt/preempt-irqs-i386.patch: Linux-RT 2.6.27-RT.
- patches.rt/preempt-irqs-m68knommu-make-timer-interrupt-non-threaded.patch:
  Linux-RT 2.6.27-RT.
- patches.rt/preempt-irqs-mips.patch: Linux-RT 2.6.27-RT.
- patches.rt/preempt-irqs-ppc-ack-irq-fixups.patch: Linux-RT
  2.6.27-RT.
- patches.rt/preempt-irqs-ppc-fix-b5.patch: Linux-RT 2.6.27-RT.
- patches.rt/preempt-irqs-ppc-fix-b6.patch: Linux-RT 2.6.27-RT.
- patches.rt/preempt-irqs-ppc-fix-more-fasteoi.patch: Linux-RT
  2.6.27-RT.
- patches.rt/preempt-irqs-ppc.patch: Linux-RT 2.6.27-RT.
- patches.rt/preempt-irqs-x86-64-ioapic-mask-quirk.patch:
  Linux-RT 2.6.27-RT.
- patches.rt/preempt-irqs-x86-64.patch: Linux-RT 2.6.27-RT.
- patches.rt/preempt-realtime-acpi.patch: Linux-RT 2.6.27-RT.
- patches.rt/preempt-realtime-arm-bagde4.patch: Linux-RT
  2.6.27-RT.
- patches.rt/preempt-realtime-arm-footbridge.patch: Linux-RT
  2.6.27-RT.
- patches.rt/preempt-realtime-arm-integrator.patch: Linux-RT
  2.6.27-RT.
- patches.rt/preempt-realtime-arm-ixp4xx.patch: Linux-RT
  2.6.27-RT.
- patches.rt/preempt-realtime-arm-pxa.patch: Linux-RT 2.6.27-RT.
- patches.rt/preempt-realtime-arm-rawlock-in-mmu_context-h.patch:
  Linux-RT 2.6.27-RT.
- patches.rt/preempt-realtime-arm-shark.patch: Linux-RT 2.6.27-RT.
- patches.rt/preempt-realtime-arm.patch: Linux-RT 2.6.27-RT.
- patches.rt/preempt-realtime-compile-fixes.patch: Linux-RT
  2.6.27-RT.
- patches.rt/preempt-realtime-console.patch: Linux-RT 2.6.27-RT.
- patches.rt/preempt-realtime-core.patch: Linux-RT 2.6.27-RT.
- patches.rt/preempt-realtime-debug-sysctl.patch: Linux-RT
  2.6.27-RT.
- patches.rt/preempt-realtime-fs-block.patch: Linux-RT 2.6.27-RT.
- patches.rt/preempt-realtime-ftrace-disable-ftraced.patch:
  Linux-RT 2.6.27-RT.
- patches.rt/preempt-realtime-ftrace.patch: Linux-RT 2.6.27-RT.
- patches.rt/preempt-realtime-i386.patch: Linux-RT 2.6.27-RT.
- patches.rt/preempt-realtime-ia64.patch: Linux-RT 2.6.27-RT.
- patches.rt/preempt-realtime-ide.patch: Linux-RT 2.6.27-RT.
- patches.rt/preempt-realtime-init-show-enabled-debugs.patch:
  Linux-RT 2.6.27-RT.
- patches.rt/preempt-realtime-input.patch: Linux-RT 2.6.27-RT.
- patches.rt/preempt-realtime-ipc.patch: Linux-RT 2.6.27-RT.
- patches.rt/preempt-realtime-irqs.patch: Linux-RT 2.6.27-RT.
- patches.rt/preempt-realtime-loopback.patch: Linux-RT 2.6.27-RT.
- patches.rt/preempt-realtime-mellanox-driver-fix.patch:
  Linux-RT 2.6.27-RT.
- patches.rt/preempt-realtime-mips.patch: Linux-RT 2.6.27-RT.
- patches.rt/preempt-realtime-mm.patch: Linux-RT 2.6.27-RT.
- patches.rt/preempt-realtime-mmdrop-delayed.patch: Linux-RT
  2.6.27-RT.
- patches.rt/preempt-realtime-net-drivers.patch: Linux-RT
  2.6.27-RT.
- patches.rt/preempt-realtime-net-softirq-fixups.patch: Linux-RT
  2.6.27-RT
   NOHZ: local_softirq_pending with tickless.
- patches.rt/preempt-realtime-net.patch: Linux-RT 2.6.27-RT.
- patches.rt/preempt-realtime-powerpc-add-raw-relax-macros.patch:
  Linux-RT 2.6.27-RT.
- patches.rt/preempt-realtime-powerpc-b2.patch: Linux-RT
  2.6.27-RT.
- patches.rt/preempt-realtime-powerpc-b3.patch: Linux-RT
  2.6.27-RT.
- patches.rt/preempt-realtime-powerpc-b4.patch: Linux-RT
  2.6.27-RT.
- patches.rt/preempt-realtime-powerpc-celleb-raw-spinlocks.patch:
  Linux-RT 2.6.27-RT.
- patches.rt/preempt-realtime-powerpc-missing-raw-spinlocks.patch:
  Linux-RT 2.6.27-RT.
- patches.rt/preempt-realtime-powerpc-tlb-batching.patch:
  Linux-RT 2.6.27-RT.
- patches.rt/preempt-realtime-powerpc-update.patch: Linux-RT
  2.6.27-RT.
- patches.rt/preempt-realtime-powerpc.patch: Linux-RT 2.6.27-RT.
- patches.rt/preempt-realtime-prevent-idle-boosting.patch:
  Linux-RT 2.6.27-RT
   Premmpt-RT: Preevent boosting of idle task.
- patches.rt/preempt-realtime-printk.patch: Linux-RT 2.6.27-RT.
- patches.rt/preempt-realtime-profiling.patch: Linux-RT 2.6.27-RT.
- patches.rt/preempt-realtime-rawlocks.patch: Linux-RT 2.6.27-RT.
- patches.rt/preempt-realtime-rcu.patch: Linux-RT 2.6.27-RT.
- patches.rt/preempt-realtime-sched-cpupri.patch: Linux-RT
  2.6.27-RT.
- patches.rt/preempt-realtime-sched-i386.patch: Linux-RT
  2.6.27-RT.
- patches.rt/preempt-realtime-sched.patch: Linux-RT 2.6.27-RT.
- patches.rt/preempt-realtime-sound.patch: Linux-RT 2.6.27-RT.
- patches.rt/preempt-realtime-supress-nohz-softirq-warning.patch:
  Linux-RT 2.6.27-RT.
- patches.rt/preempt-realtime-supress-rtc-printk.patch: Linux-RT
  2.6.27-RT.
- patches.rt/preempt-realtime-timer.patch: Linux-RT 2.6.27-RT.
- patches.rt/preempt-realtime-usb.patch: Linux-RT 2.6.27-RT.
- patches.rt/preempt-realtime-warn-and-bug-on-fix.patch:
  Linux-RT 2.6.27-RT.
- patches.rt/preempt-realtime-warn-and-bug-on.patch: Linux-RT
  2.6.27-RT.
- patches.rt/preempt-realtime-x86_64.patch: Linux-RT 2.6.27-RT.
- patches.rt/preempt-rt-no-slub.patch: Linux-RT 2.6.27-RT.
- patches.rt/preempt-trace.patch: Linux-RT 2.6.27-RT.
- patches.rt/print-might-sleep-hack.patch: Linux-RT 2.6.27-RT.
- patches.rt/printk-dont-bug-on-sched.patch: Linux-RT 2.6.27-RT.
- patches.rt/printk-in-atomic-hack-fix.patch: Linux-RT 2.6.27-RT
   fix printk in atomic hack.
- patches.rt/printk-in-atomic.patch: Linux-RT 2.6.27-RT.
- patches.rt/proportions-raw-locks.patch: Linux-RT 2.6.27-RT.
- patches.rt/qrcu.patch: Linux-RT 2.6.27-RT
   QRCU with lockless fastpath.
- patches.rt/quicklist-release-before-free-page-fix.patch:
  Linux-RT 2.6.27-RT.
- patches.rt/quicklist-release-before-free-page.patch: Linux-RT
  2.6.27-RT.
- patches.rt/radix-concurrent-lockdep.patch: Linux-RT 2.6.27-RT.
- patches.rt/radix-percpu-hack-fix.patch: Linux-RT 2.6.27-RT.
- patches.rt/radix-tree-concurrent.patch: Linux-RT 2.6.27-RT
   radix-tree: concurrent write side support.
- patches.rt/radix-tree-lockdep-plus1.patch: Linux-RT 2.6.27-RT
   lockdep: add +1 to radix tree array.
- patches.rt/radix-tree-optimistic-hist.patch: Linux-RT 2.6.27-RT
   debug: optimistic lock histogram.
- patches.rt/radix-tree-optimistic.patch: Linux-RT 2.6.27-RT
   radix-tree: optimistic locking.
- patches.rt/raw-spinlocks-for-nmi-print.patch: Linux-RT
  2.6.27-RT.
- patches.rt/rcu-hrt-fixups.patch: Linux-RT 2.6.27-RT.
- patches.rt/rcu-new-7.patch: Linux-RT 2.6.27-RT.
- patches.rt/rcu-preempt-boost-default.patch: Linux-RT 2.6.27-RT.
- patches.rt/rcu-preempt-boost-fix.patch: Linux-RT 2.6.27-RT.
- patches.rt/rcu-preempt-boost-sdr.patch: Linux-RT 2.6.27-RT.
- patches.rt/rcu-preempt-fix-bad-dyntick-accounting.patch:
  Linux-RT 2.6.27-RT.
- patches.rt/rcu-preempt-hotplug-hackaround.patch: Linux-RT
  2.6.27-RT.
- patches.rt/rcu-torture-preempt-update.patch: Linux-RT 2.6.27-RT.
- patches.rt/rcu-trace-fix-free.patch: Linux-RT 2.6.27-RT.
- patches.rt/rcupreempt-boost-early-init.patch: Linux-RT
  2.6.27-RT.
- patches.rt/realtime-preempt-warn-about-tracing.patch: Linux-RT
  2.6.27-RT.
- patches.rt/relay-fix.patch: Linux-RT 2.6.27-RT
   relay: fix timer madness.
- patches.rt/remove-check-pgt-cache-calls.patch: Linux-RT
  2.6.27-RT.
- patches.rt/replace-bugon-by-warn-on.patch: Linux-RT 2.6.27-RT.
- patches.rt/revert-preempt-bkl-revert.patch: Linux-RT 2.6.27-RT.
- patches.rt/root-domain-kfree-in-atomic.patch: Linux-RT
  2.6.27-RT.
- patches.rt/rt-apis.patch: Linux-RT 2.6.27-RT.
- patches.rt/rt-avoid-deadlock-in-swap.patch: Linux-RT 2.6.27-RT.
- patches.rt/rt-delayed-prio.patch: Linux-RT 2.6.27-RT
   rt: PI-workqueue: propagate prio for delayed work.
- patches.rt/rt-kmap-scale-fix.patch: Linux-RT 2.6.27-RT.
- patches.rt/rt-list-mods.patch: Linux-RT 2.6.27-RT
   rt: list_splice2.
- patches.rt/rt-move-update-wall-time-back-to-do-timer.patch:
  Linux-RT 2.6.27-RT
   rt: move update_wall_time back to do timer.
- patches.rt/rt-mutex-arm.patch: Linux-RT 2.6.27-RT.
- patches.rt/rt-mutex-compat-semaphores.patch: Linux-RT 2.6.27-RT.
- patches.rt/rt-mutex-core.patch: Linux-RT 2.6.27-RT.
- patches.rt/rt-mutex-i386.patch: Linux-RT 2.6.27-RT.
- patches.rt/rt-mutex-irq-flags-checking.patch: Linux-RT 2.6.27-RT
   Linux-RT 2.6.26-RT.
- patches.rt/rt-mutex-mips.patch: Linux-RT 2.6.27-RT.
- patches.rt/rt-mutex-namespace.patch: Linux-RT 2.6.27-RT
   rt-mutex-namespace.patch.
- patches.rt/rt-mutex-ppc-fix-a5.patch: Linux-RT 2.6.27-RT.
- patches.rt/rt-mutex-ppc.patch: Linux-RT 2.6.27-RT.
- patches.rt/rt-mutex-preempt-debugging.patch: Linux-RT 2.6.27-RT.
- patches.rt/rt-mutex-trivial-route-cast-fix.patch: Linux-RT
  2.6.27-RT.
- patches.rt/rt-mutex-trivial-tcp-preempt-fix.patch: Linux-RT
  2.6.27-RT.
- patches.rt/rt-mutex-use-inline.patch: Linux-RT 2.6.27-RT
   rt-mutex-cleanup.patch.
- patches.rt/rt-mutex-x86-64.patch: Linux-RT 2.6.27-RT.
- patches.rt/rt-plist-mods.patch: Linux-RT 2.6.27-RT
   rt: plist_head_splice.
- patches.rt/rt-rwlock-conservative-locking.patch: Linux-RT
  2.6.27-RT
   rwlock: be more conservative in locking reader_lock_count.
- patches.rt/rt-s_files-kill-a-union.patch: Linux-RT 2.6.27-RT.
- patches.rt/rt-sched-groups.patch: Linux-RT 2.6.27-RT.
- patches.rt/rt-shorten-softirq-thread-names.patch: Linux-RT
  2.6.27-RT.
- patches.rt/rt-workqeue-prio.patch: Linux-RT 2.6.27-RT
   rt: PI-workqueue support.
- patches.rt/rt-workqueue-barrier.patch: Linux-RT 2.6.27-RT
   rt: PI-workqueue: fix barriers.
- patches.rt/rt-wq-barrier-fix.patch: Linux-RT 2.6.27-RT
   rt: PI-workqueue: wait_on_work() fixup.
- patches.rt/rt_mutex_setprio.patch: Linux-RT 2.6.27-RT
   rt: rename rt_mutex_setprio to task_setprio.
- patches.rt/rtmutex-debug-fix.patch: Linux-RT 2.6.27-RT
   rtmutex-debug-fix.patch.
- patches.rt/rtmutex-debug.h-cleanup.patch: Linux-RT 2.6.27-RT
   lock debugging: clean up rtmutex-debug.h.
- patches.rt/rtmutex-lateral-steal.patch: Linux-RT 2.6.27-RT.
- patches.rt/rtmutex-rearrange.patch: Linux-RT 2.6.27-RT.
- patches.rt/rtmutex-remove-xchg.patch: Linux-RT 2.6.27-RT
   rtmutex - remove double xchg.
- patches.rt/rtmutex-rwlock-cmpxchg-typecast.patch: Linux-RT
  2.6.27-RT.
- patches.rt/rwlock-fixes.patch: Linux-RT 2.6.27-RT
   rwlock: fix pi_list race conditions.
- patches.rt/rwlock-implement-downgrade-write.patch: Linux-RT
  2.6.27-RT
   rwlocks multi downgrade write.
- patches.rt/rwlock-pi-lock-reader.patch: Linux-RT 2.6.27-RT.
- patches.rt/rwlock-prio-fix.patch: Linux-RT 2.6.27-RT
   rwlock: reset prio on unlocks and wakeups.
- patches.rt/rwlock-protect-reader_lock_count.patch: Linux-RT
  2.6.27-RT.
- patches.rt/rwlock-slowunlock-mutex-fix.patch: Linux-RT
  2.6.27-RT.
- patches.rt/rwlock-slowunlock-mutex-fix2.patch: Linux-RT
  2.6.27-RT.
- patches.rt/rwlock-torture-no-rt.patch: Linux-RT 2.6.27-RT
   rwlock: fix torture test to handle non-rt.
- patches.rt/rwlock-torture.patch: Linux-RT 2.6.27-RT
   rwlock: rwlock torture test.
- patches.rt/rwlocks-default-nr-readers-nr-cpus.patch: Linux-RT
  2.6.27-RT.
- patches.rt/rwlocks-fix-no-preempt-rt.patch: Linux-RT 2.6.27-RT
   rwlock: fix non PREEMPT_RT case.
- patches.rt/rwlocks-multiple-readers.patch: Linux-RT 2.6.27-RT
   implement rwlocks management.
- patches.rt/rwsems-multiple-readers.patch: Linux-RT 2.6.27-RT
   add framework for multi readers on rwsems.
- patches.rt/s_files-pipe-fix.patch: Linux-RT 2.6.27-RT
   s_files: free_write_pipe() fix.
- patches.rt/s_files-schedule_on_each_cpu_wq.patch: Linux-RT
  2.6.27-RT.
- patches.rt/s_files.patch: Linux-RT 2.6.27-RT
   remove global files_lock.
- patches.rt/sched-clock-nmi.patch: Linux-RT 2.6.27-RT.
- patches.rt/sched-cpupri-hotplug-support.patch: Linux-RT
  2.6.27-RT
   Linux-RT 2.6.26-RT.
- patches.rt/sched-cpupri-priocount.patch: Linux-RT 2.6.27-RT
   Linux-RT 2.6.26-RT.
- patches.rt/sched-enable-irqs-in-preempt-in-notifier-call.patch:
  Linux-RT 2.6.27-RT
   CFS: enable irqs in fire_sched_in_preempt_notifier.
- patches.rt/sched-fix-dequeued-race.patch: Linux-RT 2.6.27-RT
   sched-fix-dequeued-race.patch.
- patches.rt/sched-nr-migrate-lower-default-preempt-rt.patch:
  Linux-RT 2.6.27-RT.
- patches.rt/sched-prioritize-non-migrating-rt-tasks.patch:
  Linux-RT 2.6.27-RT
   Linux-RT 2.6.26-RT.
- patches.rt/sched-rt-stats.patch: Linux-RT 2.6.27-RT.
- patches.rt/sched-use-a-2d-bitmap-search-prio-cpu.patch:
  Linux-RT 2.6.27-RT
   Linux-RT 2.6.26-RT.
- patches.rt/sched-wake_up_idle_cpu-rt.patch: Linux-RT 2.6.27-RT.
- patches.rt/sched_prio.patch: Linux-RT 2.6.27-RT.
- patches.rt/sched_rt-fixup.patch: Linux-RT 2.6.27-RT
   Linux-RT 2.6.26-RT.
- patches.rt/schedule-tail-balance-disable-irqs.patch: Linux-RT
  2.6.27-RT.
- patches.rt/schedule_on_each_cpu-enhance.patch: Linux-RT
  2.6.27-RT.
- patches.rt/select-error-leak-fix.patch: Linux-RT 2.6.27-RT.
- patches.rt/send-nmi-all-preempt-disable.patch: Linux-RT
  2.6.27-RT.
- patches.rt/seq-irqsave.patch: Linux-RT 2.6.27-RT.
- patches.rt/serial-locking-rt-cleanup.patch: Linux-RT 2.6.27-RT.
- patches.rt/serial-slow-machines.patch: Linux-RT 2.6.27-RT.
- patches.rt/slab-irq-nopreempt-fix.patch: Linux-RT 2.6.27-RT.
- patches.rt/smp-processor-id-fixups.patch: Linux-RT 2.6.27-RT.
- patches.rt/softirq-per-cpu-assumptions-fixes.patch: Linux-RT
  2.6.27-RT.
- patches.rt/softlockup-add-irq-regs-h.patch: Linux-RT 2.6.27-RT
   core: make asm/irq_regs.h available on every platform.
- patches.rt/spinlock-trylock-cleanup-sungem.patch: Linux-RT
  2.6.27-RT.
- patches.rt/sub-dont-disable-irqs.patch: Linux-RT 2.6.27-RT
   rt: dont disable irqs in usb.
- patches.rt/swap-spinlock-fix.patch: Linux-RT 2.6.27-RT.
- patches.rt/tasklet-busy-loop-hack.patch: Linux-RT 2.6.27-RT.
- patches.rt/tasklet-redesign.patch: Linux-RT 2.6.27-RT.
- patches.rt/timer-freq-tweaks.patch: Linux-RT 2.6.27-RT.
- patches.rt/timer-warning-fix.patch: Linux-RT 2.6.27-RT.
- patches.rt/trace-add-event-markers-arm.patch: Linux-RT
  2.6.27-RT.
- patches.rt/trace-do-not-wakeup-when-irqs-disabled.patch:
  Linux-RT 2.6.27-RT
   trace-do-not-wakeup-when-irqs-disabled.patch.
- patches.rt/trace-eip2ip.patch: Linux-RT 2.6.27-RT
   Linux-RT 2.6.26-RT Re: 2.6.25.4-rt4.
- patches.rt/trace-events-handle-syscalls.patch: Linux-RT
  2.6.27-RT.
- patches.rt/trace-histograms.patch: Linux-RT 2.6.27-RT.
- patches.rt/trace-ktime-scalar.patch: Linux-RT 2.6.27-RT
   ftrace: print ktime values in readable form.
- patches.rt/trace_hist-divzero.patch: Linux-RT 2.6.27-RT
   Linux-RT 2.6.26-RT trace_hist.c: divide-by-zero problem (2).
- patches.rt/trace_hist-latediv.patch: Linux-RT 2.6.27-RT
   Linux-RT 2.6.26-RT.
- patches.rt/tracer-add-event-markers.patch: Linux-RT 2.6.27-RT.
- patches.rt/tracer-event-trace.patch: Linux-RT 2.6.27-RT.
- patches.rt/use-edge-triggered-irq-handler-instead-of-simple-irq.patch:
  Linux-RT 2.6.27-RT
   [AT91: PATCH]: Use edge triggered interrupt handling for
   AT91-GPIO instead of simple_irq-handler.
- patches.rt/user-no-irq-disable.patch: Linux-RT 2.6.27-RT.
- patches.rt/vortex-fix.patch: Linux-RT 2.6.27-RT.
- patches.rt/warn-on-rt-scatterlist.patch: Linux-RT 2.6.27-RT
   Linux-RT 2.6.26-RT remove warn on for scatterlist in preempt
   rt.
- patches.rt/watchdog_use_timer_and_hpet_on_x86_64.patch:
  Linux-RT 2.6.27-RT
   Linux-RT 2.6.26-RT.
- patches.rt/x86-64-tscless-vgettimeofday.patch: Linux-RT
  2.6.27-RT
   x86_64 GTOD: offer scalable vgettimeofday.
- patches.rt/x86_64-tsc-sync-irqflags-fix.patch: Linux-RT
  2.6.27-RT.
- patches.rt/26-rt1-chirag.patch: Linux-RT 2.6.27-RT
   This patch should solve some of the bug messages..
- patches.rt/add-generalized-pi-interface.patch: Linux-RT
  2.6.27-RT
   add generalized priority-inheritance interface.
- patches.rt/rtmutex-add_readers.patch: Linux-RT 2.6.27-RT
   RT: wrap the rt_rwlock "add reader" logic.
- patches.rt/rtmutex-defer-pi-until-sleepy.patch: Linux-RT
  2.6.27-RT
   rtmutex: pi-boost locks as late as possible.
- patches.rt/rtmutex-initialize-waiters.patch: Linux-RT 2.6.27-RT
   rtmutex: formally initialize the rt_mutex_waiters.
- patches.rt/rtmutex-use-runtime-init.patch: Linux-RT 2.6.27-RT
   rtmutex: use runtime init for rtmutexes.
- patches.rt/tie-pi-into-task.patch: Linux-RT 2.6.27-RT
   sched: add the basic PI infrastructure to the task_struct.
- patches.rt/rtmutex-convert-to-libpi.patch: Linux-RT 2.6.27-RT
   rtmutex: convert rtmutexes to fully use the PI library.
- patches.rt/ftrace-fix-elevated-preempt-count-in-wakeup-tracer.patch:
  Linux-RT 2.6.27-RT
   ftrace: fix elevated preempt_count in wakeup-tracer.
- patches.rt/seqlock-make-raw-seqlocks-spin-during-write.patch:
  Linux-RT 2.6.27-RT
   seqlock: make sure that raw_seqlock_t retries readers while
   writes are pending.
- patches.rt/event-tracer-syscall-i386.patch: Linux-RT 2.6.27-RT.
- patches.rt/event-tracer-syscall-x86_64.patch: Linux-RT
  2.6.27-RT.
- patches.rt/fix-acpi-build-weirdness.patch: Linux-RT 2.6.27-RT
   Linux-RT 2.6.26-RT.
- patches.rt/ftrace-upstream.patch: Linux-RT 2.6.27-RT
   Linux-RT 2.6.26-RT.
- patches.rt/gcc-warnings-shut-up.patch: Linux-RT 2.6.27-RT.
- patches.rt/nmi-profiling-base.patch: Linux-RT 2.6.27-RT
   nmi-driven profiling for /proc/profile.
- patches.rt/preempt-irqs-core.patch: Linux-RT 2.6.27-RT.
- patches.rt/preempt-irqs-ppc-preempt-schedule-irq-entry-fix.patch:
  Linux-RT 2.6.27-RT.
- patches.rt/preempt-irqs-timer.patch: Linux-RT 2.6.27-RT.
- patches.rt/preempt-softirqs-core.patch: Linux-RT 2.6.27-RT.
- patches.rt/random-driver-latency-fix.patch: Linux-RT 2.6.27-RT.
- patches.rt/rt-page_alloc.patch: Linux-RT 2.6.27-RT
   rt-friendly per-cpu pages.
- patches.rt/rt-slab-new.patch: Linux-RT 2.6.27-RT.
- patches.rt/bit-spinlocks-fix-compile.patch: Linux-RT 2.6.27-RT.
- patches.rt/compat_rwsem-fix-compile.patch: Linux-RT 2.6.27-RT.
- patches.rt/drivers_base_mutex.patch: Linux-RT 2.6.27-RT.
- patches.rt/fix-net-bug-fixes.patch: Linux-RT 2.6.27-RT.
- patches.rt/ftrace-ppc-define-mcount.patch: Linux-RT 2.6.27-RT.
- patches.rt/ftrace-report-failure.patch: Linux-RT 2.6.27-RT
   ftrace: warn on failure to disable mcount callers.
- patches.rt/ftrace-upstream-temp.patch: Linux-RT 2.6.27-RT.
- patches.rt/futex-fifo-warn-sysctl.patch: Linux-RT 2.6.27-RT.
- patches.rt/futex-trivial-fix.patch: Linux-RT 2.6.27-RT.
- patches.rt/hrtimers-stuck-in-waitqueue.patch: Linux-RT
  2.6.27-RT.
- patches.rt/lockdep-atomic-fixup.patch: Linux-RT 2.6.27-RT.
- patches.rt/namespace-lock-fixes.patch: Linux-RT 2.6.27-RT.
- patches.rt/nmi-prof-compile.patch: Linux-RT 2.6.27-RT.
- patches.rt/plist-fix-static-node-init.patch: Linux-RT 2.6.27-RT.
- patches.rt/powerpc-01-separate-the-irq-radix-tree-insertion.patch:
  Linux-RT 2.6.27-RT.
- patches.rt/powerpc-02-make-the-irq-reverse-mapping-radix-tree-lockless.patch:
  Linux-RT 2.6.27-RT.
- patches.rt/ppc-fix-prev-revert-fix-again.patch: Linux-RT
  2.6.27-RT.
- patches.rt/prof-sysctl-compile.patch: Linux-RT 2.6.27-RT.
- patches.rt/rcu-apply-rcu_process_callbacks-from-mainline.patch:
  Linux-RT 2.6.27-RT.
- patches.rt/rcu-preempt-tracing-preempt-disable-fix.patch:
  Linux-RT 2.6.27-RT.
- patches.rt/rt-wq-flush_work.patch: Linux-RT 2.6.27-RT.
- patches.rt/rtmutex-debug-magic.patch: Linux-RT 2.6.27-RT
   rtmutex: check integrity.
- patches.rt/sched-add-needs_post_schedule.patch: Linux-RT
  2.6.27-RT.
- patches.rt/sched-generic-hide-smp-warning.patch: Linux-RT
  2.6.27-RT
   suppress warning of smp_processor_id use..
- patches.rt/sched-make-double-lock-balance-fair.patch: Linux-RT
  2.6.27-RT.
- patches.rt/sched-only-push-if-pushable.patch: Linux-RT
  2.6.27-RT.
- patches.rt/sched-only-push-once-per-queue.patch: Linux-RT
  2.6.27-RT.
- patches.rt/sched-properly-account-irq-and-rt-load.patch:
  Linux-RT 2.6.27-RT
  	 sched: properly account IRQ and RT load in .
- patches.rt/sched-rt-runtime-lock-raw.patch: Linux-RT 2.6.27-RT.
- patches.rt/seqlock-01-make-sure-that-raw_seqlock-retries.patch:
  Linux-RT 2.6.27-RT.
- patches.rt/seqlock-02-fix-elevated-preempt-count.patch:
  Linux-RT 2.6.27-RT.
- patches.rt/seqlock-serialize-against-writers.patch: Linux-RT
  2.6.27-RT.
- patches.rt/seqlocks-handle-rwlock-and-spin.patch: Linux-RT
  2.6.27-RT
   seqlock - fix for both PREEMPT_RT and non PREEMPT_RT.
- patches.rt/shorten-posix-cpu-timers-name.patch: Linux-RT
  2.6.27-RT.
- patches.rt/sysctl-compile-fix.patch: Linux-RT 2.6.27-RT.
- patches.rt/tracepoint-backport.patch: Linux-RT 2.6.27-RT.
- patches.rt/x86-tlbstate-lock-raw.patch: Linux-RT 2.6.27-RT.

-------------------------------------------------------------------
Tue Sep 30 12:15:08 CEST 2008 - olh@suse.de

- enable ipmi message handler on ppc64 (bnc#430705)

-------------------------------------------------------------------
Tue Sep 30 10:53:25 CEST 2008 - olh@suse.de

- create flavor symlinks unconditionally
  they do not depend on presence of modules

-------------------------------------------------------------------
Mon Sep 29 23:39:20 CEST 2008 - agruen@suse.de

- Update config files after Swap-over-NFS backout.

-------------------------------------------------------------------
Mon Sep 29 23:06:02 CEST 2008 - agruen@suse.de

- kernel-vanilla and kernel-p3 are not split into main, -base, and
  -extra packages. Fix the bogus dependencies on those packages.

-------------------------------------------------------------------
Mon Sep 29 22:21:00 CEST 2008 - jkosina@suse.de

- disabled the following Swap-over-NFS patches, as they cause panic
  in IPv6 code:

        - patches.suse/SoN-01-mm-gfp-to-alloc_flags.patch: mm:
          gfp_to_alloc_flags() (FATE#303834).
        - patches.suse/SoN-02-mm-setup_per_zone_pages_min.patch: mm:
          serialize access to min_free_kbytes (FATE#303834).
        - patches.suse/SoN-03-doc.patch: swap over network documentation
          (FATE#303834).
        - patches.suse/SoN-04-mm-gfp-to-alloc_flags-expose.patch: mm:
          expose gfp_to_alloc_flags() (FATE#303834).
        - patches.suse/SoN-05-page_alloc-reserve.patch: mm: tag reseve
          pages (FATE#303834).
        - patches.suse/SoN-06-reserve-slub.patch: mm: slb: add knowledge
          of reserve pages (FATE#303834).
        - patches.suse/SoN-07-mm-kmem_estimate_pages.patch: mm:
          kmem_alloc_estimate() (FATE#303834).
        - patches.suse/SoN-08-mm-PF_MEMALLOC-softirq.patch: mm: allow
          PF_MEMALLOC from softirq context (FATE#303834).
        - patches.suse/SoN-09-mm-page_alloc-emerg.patch: mm: emergency
          pool (FATE#303834).
        - patches.suse/SoN-10-global-ALLOC_NO_WATERMARKS.patch: mm:
          system wide ALLOC_NO_WATERMARK (FATE#303834).
        - patches.suse/SoN-11-mm-page_alloc-GFP_EMERGENCY.patch: mm:
          __GFP_MEMALLOC (FATE#303834).
        - patches.suse/SoN-12-mm-reserve.patch: mm: memory reserve
          management (FATE#303834).
        - patches.suse/SoN-13-mm-selinux-emergency.patch: selinux:
          tag avc cache alloc as non-critical (FATE#303834).
        - patches.suse/SoN-14-net-backlog.patch: net: wrap
          sk->sk_backlog_rcv() (FATE#303834).
        - patches.suse/SoN-15-net-ps_rx.patch: net: packet split receive
          api (FATE#303834).
        - patches.suse/SoN-16-net-sk_allocation.patch: net:
          sk_allocation() - concentrate socket related allocations
          (FATE#303834).
        - patches.suse/SoN-17-netvm-reserve.patch: netvm: network reserve
          infrastructure (FATE#303834).
        - patches.suse/SoN-18-netvm-reserve-inet.patch: netvm: INET
          reserves. (FATE#303834).
        - patches.suse/SoN-19-netvm-skbuff-reserve.patch: netvm: hook
          skb allocation to reserves (FATE#303834).
        - patches.suse/SoN-20-netvm-sk_filter.patch: netvm: filter
          emergency skbs. (FATE#303834).
        - patches.suse/SoN-21-netvm-tcp-deadlock.patch: netvm: prevent
          a stream specific deadlock (FATE#303834).
        - patches.suse/SoN-22-emergency-nf_queue.patch: netfilter:
          NF_QUEUE vs emergency skbs (FATE#303834).
        - patches.suse/SoN-23-netvm.patch: netvm: skb processing
          (FATE#303834).
        - patches.suse/SoN-24-mm-swapfile.patch: mm: add support for
          non block device backed swap files (FATE#303834).
        - patches.suse/SoN-25-mm-page_file_methods.patch: mm: methods
          for teaching filesystems about PG_swapcache pages (FATE#303834).
        - patches.suse/SoN-26-nfs-swapcache.patch: nfs: teach the NFS
          client how to treat PG_swapcache pages (FATE#303834).
        - patches.suse/SoN-27-nfs-swapper.patch: nfs: disable data cache
          revalidation for swapfiles (FATE#303834).
        - patches.suse/SoN-28-nfs-swap_ops.patch: nfs: enable swap on NFS
          (FATE#303834).
        - patches.suse/SoN-29-nfs-alloc-recursions.patch: nfs: fix various
          memory recursions possible with swap over NFS. (FATE#303834).
        - patches.xen/xen3-auto-common.diff: xen3 common.

-------------------------------------------------------------------
Mon Sep 29 17:34:11 CEST 2008 - ptesarik@suse.cz

- patches.arch/x86-tracehook: x86 tracehook (FATE#304321).
  Provide the base infrastructure for utrace on x86.

-------------------------------------------------------------------
Mon Sep 29 17:15:46 CEST 2008 - schwab@suse.de

- config/powerpc/vanilla: configure to 64bit.

-------------------------------------------------------------------
Mon Sep 29 17:00:43 CEST 2008 - schwab@suse.de

- rpm/functions.sh: remove readlink emulation.

-------------------------------------------------------------------
Mon Sep 29 16:55:45 CEST 2008 - hare@suse.de

- patches.drivers/lpfc-8.2.8.3-update: Update lpfc to 8.2.8.3
  (bnc#420767).

-------------------------------------------------------------------
Mon Sep 29 16:28:18 CEST 2008 - rw@suse.de

- Update ia64 config files.  (bnc#429881)

-------------------------------------------------------------------
Mon Sep 29 16:06:06 CEST 2008 - jjolly@suse.de

- patches.drivers/ehca-flush-cqe.patch: adds software flush CQE
  generation (bnc#430344)

-------------------------------------------------------------------
Mon Sep 29 15:49:00 CEST 2008 - jkosina@suse.de

- patches.suse/e1000e_allow_bad_checksum: fix infinite loop bug in
  e1000_probe() in case the card has invalid EEPROM checksum

-------------------------------------------------------------------
Mon Sep 29 15:29:06 CEST 2008 - agruen@suse.de

- Do not split kernels which have modules disabled (kernel-ps3)
  or which do not differentiate between supported and unsupported
  modules (kernel-vanilla).

-------------------------------------------------------------------
Mon Sep 29 13:28:01 CEST 2008 - hare@suse.de

- patches.drivers/open-fcoe-dcb-support: Fix section annotation
  for ixgbe.
- patches.fixes/scsi-enhance-error-codes: Add missing hunk.
- patches.fixes/open-iscsi-git-update: Open-iSCSI updates
  (FATE#304283).
- patches.kernel.org/gdth-section-conflict: Fixup gdth
  section annotations.

-------------------------------------------------------------------
Mon Sep 29 09:42:32 CEST 2008 - aj@suse.de

- Silence /etc/rpm/macros.kernel-source via rpmlintrc.

-------------------------------------------------------------------
Mon Sep 29 09:37:19 CEST 2008 - jbeulich@novell.com

- Enable Solarflare driver link and resource driver patches.
- Update x86 config files.

-------------------------------------------------------------------
Mon Sep 29 05:13:31 CEST 2008 - agruen@suse.de

- rpm/kernel-source.spc.in: Try to get rid of a hack that makes
  uname -r pretend in build environments that the kernel from
  the installed kernel-source package is the running kernel:
  packages assuming this are completely broken ans should really
  be fixed.

-------------------------------------------------------------------
Mon Sep 29 04:08:34 CEST 2008 - agruen@suse.de

- rpm/kernel-source.spec.in: Prepare for the upcoming introduction
  of kernel-source-rt (and kernel-syms-rt) for producing KMPs for
  real-time kernels.
- rpm/install-configs: Remove; this script didn't improve things.

-------------------------------------------------------------------
Sun Sep 28 21:00:13 CEST 2008 - aj@suse.de

- rpm/kernel-source.rpmlintrc: New file to silence warnings about
  zero size files
- rpm/kernel-source.spec.in: Install it.
- rpm/kernel-source.spec.in: Make /etc/rpm/macros.kernel-source 
  a config file to silence rpmlint.

-------------------------------------------------------------------
Sun Sep 28 13:50:06 CEST 2008 - jdelvare@suse.de

- supported.conf: Update the list of i2c bus drivers.
  - i2c-i810, i2c-prosavage and i2c-savage4 are gone.
  - i2c-isch and i2c-nforce2-s4985 are new, mark as supported.

-------------------------------------------------------------------
Sun Sep 28 10:17:15 CEST 2008 - aj@suse.de

- rpm/kernel-source.spec.in: Do not package .gitignore files.

-------------------------------------------------------------------
Sun Sep 28 06:03:34 CEST 2008 - agruen@suse.de

- Fix CONFIG_MODULES=n case.
- config.conf: Some cleanups.

-------------------------------------------------------------------
Sat Sep 27 19:25:06 CEST 2008 - agruen@suse.de

- Split the binary kernel packages into three parts:
  + kernel-$flavor-base: very reduced hardware support, intended
  			 to be used in virtual machine images
  + kernel-$flavor: extends the base package; contains all kernel
  		    modules we can support
  + kernel-$flavor-extra: all other kernel modules which may be
			  useful, but which we cannot support.

-------------------------------------------------------------------
Sat Sep 27 17:47:33 CEST 2008 - agruen@suse.de

- Hardlink duplicate files automatically: It doesn't save much,
  but it keeps rpmlint from breaking the package build.

-------------------------------------------------------------------
Sat Sep 27 17:24:30 CEST 2008 - agruen@suse.de

- Add consistency check: supported modules must not depend on
  unsupported ones ... and guess what, there was a large number of
  such modules. Fix this by adding all the dependent modules to
  supported.conf.

-------------------------------------------------------------------
Sat Sep 27 06:36:40 CEST 2008 - knikanth@suse.de

- patches.suse/dm-barrier-single-device: Implement barrier
  support for single device DM devices (FATE#304489).

-------------------------------------------------------------------
Fri Sep 26 23:05:13 CEST 2008 - jeffm@suse.de

- scripts/tar-up_and_run_mbuild.sh: Added -xen flavor to default
  mbuild spec list.

-------------------------------------------------------------------
Fri Sep 26 23:04:33 CEST 2008 - jeffm@suse.de

- patches.xen/xen-e1000e_Export_set_memory_ro-rw: Export
  set_memory_ro() and set_memory_rw() calls for xen. (bnc#425480).

-------------------------------------------------------------------
Fri Sep 26 22:08:24 CEST 2008 - kkeil@suse.de

- patches.suse/e1000e_mmap_range_chk:check ranges in pci_mmap
  * updated version with better reporting (bnc#425480)

-------------------------------------------------------------------
Fri Sep 26 21:28:13 CEST 2008 - kkeil@suse.de

- patches to track down and fix the e1000e NVM corruption
  (bnc#425480)

- patches.suse/e1000e_allow_bad_checksum: e1000e: allow bad
  checksum
- patches.suse/e1000e_call_dump_eeprom: e1000e: dump eeprom to
  dmesg for ich8/9
- patches.suse/e1000e_debug_contention_on_NVM_SWFLAG: e1000e:
  debug contention on NVM SWFLAG
- patches.suse/e1000e_do_not_ever_sleep_in_interrupt_context:
  e1000e: do not ever sleep in interrupt context
- patches.suse/e1000e_drop_stats_lock: e1000e: drop stats lock
- patches.suse/e1000e_Export_set_memory_ro-rw: Export
  set_memory_ro() and set_memory_rw() calls
- patches.suse/e1000e_fix_lockdep_issues: e1000e: fix lockdep
  issues
- patches.suse/e1000e_mmap_range_chk: check ranges in pci_mmap
- patches.suse/e1000e_reset_swflag_after_resetting_hardware:
  e1000e: reset swflag after resetting hardware
- patches.suse/e1000e_update_version: update version
- patches.suse/e1000e_use_set_memory_ro-rw_to_protect_flash_memory:
  e1000e: Use set_memory_ro()/set_memory_rw() to protect flash
  memory

-   cleanup old not longer used patches
  * patches.drivers/e1000-7.6.5-napi-tail.patch
  * patches.drivers/e1000-7.6.9.2
  * patches.drivers/e1000-7.6.9.2-napi

-------------------------------------------------------------------
Fri Sep 26 21:26:35 CEST 2008 - kkeil@suse.de

- Enable CONFIG_SGI_IOC4=m in x86_64 (bnc#430275)

-------------------------------------------------------------------
Fri Sep 26 20:54:17 CEST 2008 - jeffm@suse.de

- patches.arch/acpi-export-hotplug_execute: acpi: export
  acpi_os_hotplug_execute.

-------------------------------------------------------------------
Fri Sep 26 20:43:49 CEST 2008 - jeffm@suse.de

- patches.xen/xen-rwlocks-enable-interrupts: add missing
  __raw_{read,write}_lock_flags to xen's asm/spinlock.h.

-------------------------------------------------------------------
Fri Sep 26 20:33:25 CEST 2008 - jeffm@suse.de

- patches.arch/acpi-bay-remove-from-makefile: acpi: remove bay.c
  from makefile.

-------------------------------------------------------------------
Fri Sep 26 19:56:25 CEST 2008 - jeffm@suse.de

- rpm/kernel-binary.spec.in: Disabled sparse checking. Too many
  false positives.

-------------------------------------------------------------------
Fri Sep 26 18:07:30 CEST 2008 - trenn@suse.de

No functional change:
- patches.arch/acpi_thermal_passive_blacklist.patch: Avoid
  critical temp shutdowns on specific ThinkPad T4x(p) and R40
  (https://bugzilla.novell.com/show_bug.cgi?id=333043).

Dock bug fixes (kacpid runs amok on Dells after suspend):
- patches.arch/acpi-dock-avoid-check-_STA-method.patch: avoid
  check _STA method (fate#304731,bnc#401740).
- patches.arch/acpi-dock-fix-eject-request-process.patch: fix
  eject request process (fate#304731,bnc#401740).

More Dock improvements, unrelated to above fixes:
- patches.arch/acpi-bay-remove-useless-code.patch: remove useless
  code (fate#304731,bnc#401740).
- patches.arch/acpi-dock-Fix-duplicate-notification-handler-register.patch:
  Fix duplicate notification handler register
  (fate#304731,bnc#401740).
- patches.arch/acpi-dock-_LCK-support-for-dock.patch: add _LCK
  support for dock (fate#304731,bnc#401740).
- patches.arch/acpi-dock-fix-for-bay-in-a-dock-station.patch:
  fix for bay in a dock station (fate#304731,bnc#401740).
- patches.arch/acpi-dock-fix-hotplug-race.patch: fix hotplug race
  (fate#304731,bnc#401740).
- patches.arch/acpi-dock-introduce-.uevent-for-devices-in-dock.patch:
  introduce .uevent for devices in dock (fate#304731,bnc#401740).
- patches.arch/acpi-libata-hotplug-to-align-with-dock-driver.patch:
  libata hotplug to align with dock driver
  (fate#304731,bnc#401740).
- patches.arch/acpi-dock-makeing-dock-driver-supports-bay-and-battery-hotplug.patch:
  makeing dock driver supports bay and battery hotplug
  (fate#304731,bnc#401740).
- patches.arch/acpi-dock-add-type-sysfs-file-for-dock.patch:
  add 'type' sysfs file for dock (fate#304731,bnc#401740).
- patches.fixes/acpi_use_acpi_exception.patch: ACPI dock/bay:
  Use ACPI_EXCEPTION instead of printk(KERN_ERR.

-------------------------------------------------------------------
Fri Sep 26 16:15:28 CEST 2008 - jeffm@suse.de

- Update config files: NFS_SWAP=y

-------------------------------------------------------------------
Fri Sep 26 15:57:20 CEST 2008 - ptesarik@suse.cz

- patches.suse/rwlocks-enable-interrupts: Allow rwlocks to
  re-enable interrupts (bnc#387784).
- patches.arch/ia64-rwlocks-enable-interrupts: ia64: re-enable
  interrupts when waiting for a rwlock (bnc#387784).

-------------------------------------------------------------------
Fri Sep 26 14:52:13 CEST 2008 - sjayaraman@suse.de

- Add Swap over NFS patchset.
- Adjust patches.xen/xen3-auto-common.diff to avoid conflict on skbuff.h
as both xen and swap-over-nfs want to add some bits to the skbuff structure.

- patches.suse/SoN-01-mm-gfp-to-alloc_flags.patch: mm:
  gfp_to_alloc_flags() (FATE#303834).
- patches.suse/SoN-02-mm-setup_per_zone_pages_min.patch: mm:
  serialize access to min_free_kbytes (FATE#303834).
- patches.suse/SoN-03-doc.patch: swap over network documentation
  (FATE#303834).
- patches.suse/SoN-04-mm-gfp-to-alloc_flags-expose.patch: mm:
  expose gfp_to_alloc_flags() (FATE#303834).
- patches.suse/SoN-05-page_alloc-reserve.patch: mm: tag reseve
  pages (FATE#303834).
- patches.suse/SoN-06-reserve-slub.patch: mm: slb: add knowledge
  of reserve pages (FATE#303834).
- patches.suse/SoN-07-mm-kmem_estimate_pages.patch: mm:
  kmem_alloc_estimate() (FATE#303834).
- patches.suse/SoN-08-mm-PF_MEMALLOC-softirq.patch: mm: allow
  PF_MEMALLOC from softirq context (FATE#303834).
- patches.suse/SoN-09-mm-page_alloc-emerg.patch: mm: emergency
  pool (FATE#303834).
- patches.suse/SoN-10-global-ALLOC_NO_WATERMARKS.patch: mm:
  system wide ALLOC_NO_WATERMARK (FATE#303834).
- patches.suse/SoN-11-mm-page_alloc-GFP_EMERGENCY.patch: mm:
  __GFP_MEMALLOC (FATE#303834).
- patches.suse/SoN-12-mm-reserve.patch: mm: memory reserve
  management (FATE#303834).
- patches.suse/SoN-13-mm-selinux-emergency.patch: selinux:
  tag avc cache alloc as non-critical (FATE#303834).
- patches.suse/SoN-14-net-backlog.patch: net: wrap
  sk->sk_backlog_rcv() (FATE#303834).
- patches.suse/SoN-15-net-ps_rx.patch: net: packet split receive
  api (FATE#303834).
- patches.suse/SoN-16-net-sk_allocation.patch: net:
  sk_allocation() - concentrate socket related allocations
  (FATE#303834).
- patches.suse/SoN-17-netvm-reserve.patch: netvm: network reserve
  infrastructure (FATE#303834).
- patches.suse/SoN-18-netvm-reserve-inet.patch: netvm: INET
  reserves. (FATE#303834).
- patches.suse/SoN-19-netvm-skbuff-reserve.patch: netvm: hook
  skb allocation to reserves (FATE#303834).
- patches.suse/SoN-20-netvm-sk_filter.patch: netvm: filter
  emergency skbs. (FATE#303834).
- patches.suse/SoN-21-netvm-tcp-deadlock.patch: netvm: prevent
  a stream specific deadlock (FATE#303834).
- patches.suse/SoN-22-emergency-nf_queue.patch: netfilter:
  NF_QUEUE vs emergency skbs (FATE#303834).
- patches.suse/SoN-23-netvm.patch: netvm: skb processing
  (FATE#303834).
- patches.suse/SoN-24-mm-swapfile.patch: mm: add support for
  non block device backed swap files (FATE#303834).
- patches.suse/SoN-25-mm-page_file_methods.patch: mm: methods
  for teaching filesystems about PG_swapcache pages (FATE#303834).
- patches.suse/SoN-26-nfs-swapcache.patch: nfs: teach the NFS
  client how to treat PG_swapcache pages (FATE#303834).
- patches.suse/SoN-27-nfs-swapper.patch: nfs: disable data cache
  revalidation for swapfiles (FATE#303834).
- patches.suse/SoN-28-nfs-swap_ops.patch: nfs: enable swap on NFS
  (FATE#303834).
- patches.suse/SoN-29-nfs-alloc-recursions.patch: nfs: fix various
  memory recursions possible with swap over NFS. (FATE#303834).
- patches.xen/xen3-auto-common.diff: xen3 common.

-------------------------------------------------------------------
Fri Sep 26 11:43:49 CEST 2008 - ptesarik@suse.cz

- split patches.arch/s390-01-01-self-ptrace-v3.patch to make it
  more obvious that the patch is not constrained to s390.
  The new series is:
    patches.suse/self-ptrace.patch: the generic pieces
    patches.arch/x86-self-ptrace.patch: implementation for x86
    patches.arch/s390-01-01-self-ptrace-v3.patch: dtto for s390

-------------------------------------------------------------------
Thu Sep 25 16:27:38 CEST 2008 - jbeulich@novell.com

- Update Xen patches to 2.6.27-rc7 and c/s 676.

-------------------------------------------------------------------
Thu Sep 25 13:53:36 CEST 2008 - olh@suse.de

- add patches.arch/ppc64-rpanote-relocate-firmware.patch
  update RPA note for firmware relocation (bnc#427960 - LTC48297)

-------------------------------------------------------------------
Wed Sep 24 16:20:40 CEST 2008 - jblunck@suse.de

This adds some tracepoint instrumentation taken from the LTTng patch
series. Tracepoints are enabled for kernel-debug and kernel-trace only. I
disabled ftrace for all flavors except kernel-debug and kernel-trace as well.

- Update config files.
- rpm/kernel-source.spec.in,kernel-binary.spec.in, config.conf: Add trace
  flavor
- patches.fixes/ia64-sparse-fixes.diff: ia64-kvm: fix sparse
  warnings.
- patches.xen/xen3-fixup-common: rediff
- patches.xen/xen3-auto-common.diff: rediff
- patches.xen/xen3-patch-2.6.21: rediff
- patches.xen/xen3-patch-2.6.26: rediff
- patches.trace/rcu-read-sched.patch
- patches.trace/markers-use-rcu-read-lock-sched.patch
- patches.trace/tracepoints.patch
- patches.trace/tracepoints-use-table-size-macro.patch
- patches.trace/tracepoints-documentation.patch
- patches.trace/tracepoints-tracepoint-synchronize-unregister.patch
- patches.trace/tracepoints-documentation-fix-teardown.patch
- patches.trace/tracepoints-samples.patch
- patches.trace/tracepoints-samples-fix-teardown.patch
- patches.trace/lttng-instrumentation-irq.patch
- patches.trace/lttng-instrumentation-scheduler.patch
- patches.trace/lttng-instrumentation-timer.patch
- patches.trace/lttng-instrumentation-kernel.patch
- patches.trace/lttng-instrumentation-filemap.patch
- patches.trace/lttng-instrumentation-swap.patch
- patches.trace/lttng-instrumentation-memory.patch
- patches.trace/lttng-instrumentation-page_alloc.patch
- patches.trace/lttng-instrumentation-hugetlb.patch
- patches.trace/lttng-instrumentation-net.patch
- patches.trace/lttng-instrumentation-ipv4.patch
- patches.trace/lttng-instrumentation-ipv6.patch
- patches.trace/lttng-instrumentation-socket.patch
- patches.trace/lttng-instrumentation-fs.patch
- patches.trace/lttng-instrumentation-ipc.patch
- patches.trace/ftrace-port-to-tracepoints.patch
- patches.trace/ftrace-framepointer.diff

-------------------------------------------------------------------
Tue Sep 23 16:20:18 CEST 2008 - jjolly@suse.de

- patches.arch/s390-01-03-cmm2-v2.patch: kernel (new function):
  Collaborative Memory Management Stage II (bnc#417244)
- patches.xen/xen3-auto-common.diff: Modified patch to allow for
  the new patch

-------------------------------------------------------------------
Tue Sep 23 16:18:22 CEST 2008 - jeffm@suse.de

- rpm/kernel-binary.spec.in: Enable sparse checking and section
  mismatch checking.

-------------------------------------------------------------------
Tue Sep 23 16:17:41 CEST 2008 - jeffm@suse.de

- patches.kernel.org/arch-include-asm-fixes: kbuild: Properly
  handle arch/$arch/include/asm (bnc#427473).

-------------------------------------------------------------------
Mon Sep 22 17:50:04 CEST 2008 - jeffm@suse.de

- patches.fixes/ext2-avoid-printk-flood-with-dir-corruption:
  ext2: Avoid printk floods in the face of directory corruption
  (bnc#427244 CVE-2008-3528).
- patches.fixes/ext3-avoid-printk-flood-with-dir-corruption:
  ext3: Avoid printk floods in the face of directory corruption
  (bnc#427244 CVE-2008-3528).

-------------------------------------------------------------------
Mon Sep 22 17:12:29 CEST 2008 - jeffm@suse.de

- Update to 2.6.27-rc7.
  - Eliminated 2 patches.
  - patches.arch/s390-01-04-fcpperf-4.patch: Fixed up context.

-------------------------------------------------------------------
Mon Sep 22 16:43:43 CEST 2008 - trenn@suse.de

Workaround for ThinkPad brightness switching:
- patches.arch/acpi_video_thinkpad_exclude_IGD_devices.patch:
  Do not use video backlight switching for Lenovo ThinkPads.

Commented out for now, possibly to be included later
- patches.drivers/cpufreq_add_cpu_number_paramater_1.patch:
  cpufreq: Add a cpu parameter to __cpufreq_driver_getavg()..
- patches.drivers/cpufreq_add_idle_microaccounting_6.patch:
  cpufreq,ondemand: Use get_cpu_idle_time_us() to get
  micro-accounted idle information.
- patches.drivers/cpufreq_change_load_calculation_2.patch:
  cpufreq, ondemand: Change the load calculation, optimizing
  for dependent cpus.
- patches.drivers/cpufreq_changes_to_get_cpu_idle_us_5.patch:
  export get_cpu_idle_time_us() .
- patches.drivers/cpufreq_get_cpu_idle_time_changes_3.patch:
  cpufreq,ondemand: Prepare changes for doing micro-accounting.
- patches.drivers/cpufreq_parameterize_down_differential_4.patch:
  cpufreq, ondemand: Use a parameter for down differential.


Added CONFIG_PCIEASPM for rt, xen, powerpc and IA64 to be more
consistent across different kernel flavors as suggested on the
kernel list:
- Update config files.

-------------------------------------------------------------------
Mon Sep 22 09:48:51 CEST 2008 - hare@suse.de

- patches.drivers/open-fcoe-libfc: Fix build error on IA64.
- patches.fixes/scsi-terminate-target-reset: Target reset hangs
  (bnc#427267).
- supported.conf: Update to include supported SCSI adapters.

-------------------------------------------------------------------
Fri Sep 19 16:46:36 CEST 2008 - jbeulich@novell.com

- patches.suse/no-frame-pointer-select: Re-enable after removing FTRACE
  related change.
- Update x86 non-debug config files: Turn off FRAME_POINTER and FTRACE.

-------------------------------------------------------------------
Fri Sep 19 06:06:12 CEST 2008 - nfbrown@suse.de

- patches.fixes/md-Allow-metadata_version-to-be-updated-for-externa.patch:
  md: Allow metadata_version to be updated for externally managed
  metadata. (FATE#304218).
- patches.fixes/md-Don-t-try-to-set-an-array-to-read-auto-if-it-i.patch:
  md: Don't try to set an array to 'read-auto' if it is already
  in that state. (FATE#304218).

-------------------------------------------------------------------
Thu Sep 18 10:42:25 CEST 2008 - jbeulich@novell.com

- patches.suse/no-frame-pointer-select: Disable.
- Re-enable CONFIG_FRAME_POINTER in x86 config files.

-------------------------------------------------------------------
Thu Sep 18 10:10:01 CEST 2008 - jbeulich@novell.com

- Update i386 and x86-64 config files (disable CONFIG_FRAME_POINTER in
  non-debug configs).
- patches.suse/stack-unwind: Add missing put_cpu()-s for x86-64.
- patches.suse/no-frame-pointer-select: Fix stack unwinder Kconfig
  (bnc#402518).

-------------------------------------------------------------------
Thu Sep 18 09:34:38 CEST 2008 - hare@suse.de

- Update config files.
- patches.drivers/open-fcoe-driver: fcoe: Fibre Channel over
  Ethernet driver (FATE#303913).
- patches.drivers/open-fcoe-libfc: libfc: a modular software
  Fibre Channel implementation (FATE#303913).
- patches.drivers/open-fcoe-header-files: FC protocol definition
  header files (FATE#303913).
- patches.drivers/open-fcoe-dcb-support: FCoE: Add DCB support
  (FATE#303913).
- patches.drivers/ixgbe-fcoe-bugfixes: ixgbe: Bugfixes for FCoE.
- patches.fixes/vlan-gso-size-fix: vlan: device not reading gso
  max size of parent. (FATE#303913).
- patches.fixes/pkt_action-skbedit: pkt_action: add new action
  skbedit.
- patches.fixes/pkt_sched_multiq_support: pkt_sched: Add
  multiqueue scheduler support (FATE#303913).
- supported.conf: Update to include FCoE and device_handler
  modules

-------------------------------------------------------------------
Wed Sep 17 16:09:26 CEST 2008 - jbeulich@novell.com

- supported.conf: adjust name of ide-cd (is now ide-cd_mod).

-------------------------------------------------------------------
Wed Sep 17 09:00:30 CEST 2008 - hare@suse.de

- patches.drivers/qla2xxx-defer-risc-interrupt-enablement:
  qla2xxx: Defer enablement of RISC interrupts until ISP
  initialization completes (FATE#304113).
- patches.drivers/qla2xxx-8.02.01-k8-update: Update qla2xxx to
  8.02.01-k8 (FATE#304113).

-------------------------------------------------------------------
Wed Sep 17 08:35:22 CEST 2008 - hare@suse.de

- patches.fixes/scsi-retry-hardware-error: make scsi_check_sense
  HARDWARE_ERROR return ADD_TO_MLQUEUE on retry (FATE#304042)

-------------------------------------------------------------------
Tue Sep 16 17:33:16 CEST 2008 - olh@suse.de

- disable CONFIG_SPARSEMEM_VMEMMAP on ppc64 to allow memory remove
  (bnc#417537)

-------------------------------------------------------------------
Mon Sep 15 18:05:24 CEST 2008 - jkosina@suse.de

- Update config files (build elousb driver as module)
- patches.drivers/elousb.patch: Elo USB touchscreen driver
  (FATE#304972).

-------------------------------------------------------------------
Mon Sep 15 15:24:53 CEST 2008 - hare@suse.de

- patches.fixes/dm-mpath-abort-queue: Abort queued requests for
  multipath (FATE#304151).

-------------------------------------------------------------------
Mon Sep 15 10:40:01 CEST 2008 - hare@suse.de

- Update config files: Disable CONFIG_OCFS2_COMPAT_JBD

-------------------------------------------------------------------
Mon Sep 15 10:28:26 CEST 2008 - hare@suse.de

- patches.xen/xen-scsifront-block-timeout-update: Update XEN
  scsifront driver to request timeouts.

-------------------------------------------------------------------
Mon Sep 15 09:45:55 CEST 2008 - sdietrich@suse.de

- Update config files: Enable GROUP_SCHED, FAIR_GROUP_SCHED,
			      RT_GROUP_SCHED, CGROUP_SCHED

-------------------------------------------------------------------
Mon Sep 15 09:03:13 CEST 2008 - hare@suse.de

- patches.drivers/block-timeout-handling: Fix typo.

-------------------------------------------------------------------
Fri Sep 12 19:16:39 CEST 2008 - duwe@suse.de

- Add LED driver for SGI "UV" systems (FATE#304268)

-------------------------------------------------------------------
Fri Sep 12 16:32:46 CEST 2008 - hare@suse.de

- patches.drivers/bdev-resize-added-flush_disk: Added
  flush_disk to factor out common buffer cache flushing code
  (FATE#302348,FATE#303786).
- patches.drivers/bdev-resize-adjust-block-device-size:
  Adjust block device size after an online resize of a
  disk. (FATE#302348,FATE#303786).
- patches.drivers/bdev-resize-call-flush_disk: Call flush_disk()
  after detecting an online resize. (FATE#302348,FATE#303786).
- patches.drivers/bdev-resize-check-for-device-resize:
  Check for device resize when rescanning partitions
  (FATE#302348,FATE#303786).
- patches.drivers/bdev-resize-sd-driver-calls: SCSI sd driver
  calls revalidate_disk wrapper (FATE#302348,FATE#303786).
- patches.drivers/bdev-resize-wrapper-for-revalidate_disk:
  Wrapper for lower-level revalidate_disk
  routines. (FATE#302348,FATE#303786).
- patches.drivers/block-timeout-handling: block: unify request
  timeout handling (FATE#304151,bnc#417544).
- patches.fixes/scsi-misc-git-update: SCSI misc fixes
  (FATE#303485,FATE#303484).
- patches.fixes/scsi-enhance-error-codes: Separate failfast into
  multiple bits (FATE#303485,FATE#303484).
- patches.suse/rq-based-block-layer: rediff.
- patches.suse/rq-based-multipath-functions: rediff.
- patches.suse/no-partition-scan: rediff.

-------------------------------------------------------------------
Fri Sep 12 13:33:21 CEST 2008 - hare@suse.de

- patches.fixes/scsi-misc-git-update: SCSI misc fixes,
  required by the driver updates (FATE#303485,FATE#303484)

-------------------------------------------------------------------
Fri Sep 12 12:22:23 CEST 2008 - hare@suse.de

- patches.drivers/lpfc-8.2.8.1-update: Update lpfc to 8.2.8.1
  (bnc#420767).
- patches.drivers/lpfc-8.2.8-update: Emulex lpfc driver update
  to 8.2.8 (FATE#303485,bnc#420767).

-------------------------------------------------------------------
Fri Sep 12 09:56:49 CEST 2008 - bwalle@suse.de

- patches.arch/ia64-kdump_proc_iomem.diff:
  IA64: assign a distinguishable label to uncached memory in
  /proc/iomem (to fix MCA on kdump boot).

-------------------------------------------------------------------
Thu Sep 11 22:45:21 CEST 2008 - jack@suse.cz

  Latest ext4 fixes from ext4 patch queue:

- patches.fixes/ext4-Add-inode-to-journal-handle-after-block-alloca.patch:
  ext4: Don't add the inode to journal handle until after the
  block is allocated (fate#303783).
- patches.fixes/ext4_add-missing-unlock-to-ext4-check-descriptors:
  ext4: add missing unlock in ext4_check_descriptors() on error
  path (fate#303783).
- patches.fixes/ext4-Add-percpu-dirty-block-accounting.patch:
  ext4: Add percpu dirty block accounting. (fate#303783).
- patches.fixes/ext4_create-proc-ext4-stats-file-more-carefully:
  ext4: fix #11321: create /proc/ext4/*/stats more carefully
  (fate#303783).
- patches.fixes/ext4_fix_longlong_checkpatch_issues: ext4:
  Fix long long checkpatch warnings (fate#303783).
- patches.fixes/ext4_fix_printk_checkpatch_issues: ext4:
  Add printk priority levels to clean up checkpatch warnings
  (fate#303783).
- patches.fixes/ext4_fix_whitespace_checkpatch_issues: ext4:
  Fix whitespace checkpatch warnings/errors (fate#303783).
- patches.fixes/ext4_i_disksize_lock_race_fix.patch: ext4:
  Properly update i_disksize. (fate#303783).
- patches.fixes/ext4_invalidate_pages_when_delalloc_alloc_fail.patch:
  ext4: invalidate pages if delalloc block allocation
  fails. (fate#303783).
- patches.fixes/ext4-Make-sure-all-the-block-allocation-paths-reser.patch:
  ext4: Make sure all the block allocation paths reserve blocks
  (fate#303783).
- patches.fixes/ext4_nonmballoc_reservation_ENOSPC_fix.patch:
  ext4: Fix ext4 nomballoc allocator for ENOSPC (fate#303783).
- patches.fixes/ext4-Retry-block-allocation-if-we-have-free-blocks.patch:
  ext4: Retry block allocation if we have free blocks left
  (fate#303783).
- patches.fixes/ext4-Retry-block-reservation.patch: ext4: Retry
  block reservation (fate#303783).
- patches.fixes/ext4-Signed-arithematic-fix.patch: ext4: Signed
  arithematic fix (fate#303783).
- patches.fixes/ext4-Switch-to-non-delalloc-mode-when-we-are-low-on.patch:
  ext4: Switch to non delalloc mode when we are low on free
  blocks count. (fate#303783).
- patches.fixes/ext4_truncate_block_allocated_on_a_failed_ext4_write_begin.patch:
  ext4: truncate block allocated on a failed ext4_write_begin
  (fate#303783).
- patches.fixes/ext4_update-flex-bg-counters-when-resizing:
  Update flex_bg free blocks and free inodes counters when
  resizing. (fate#303783).
- patches.fixes/percpu_counter_sum_cleanup.patch: percpu counter:
  clean up percpu_counter_sum_and_set() (fate#303783).

-------------------------------------------------------------------
Thu Sep 11 21:45:05 CEST 2008 - bwalle@suse.de

- Enable KDB for i386 and x86_64 in "default" and "pae"
  configuration with CONFIG_KDB_OFF set to "y" (FATE#303971).
- Set CONFIG_KDB_CONTINUE_CATASTROPHIC=2 in all configurations
  that have KDB enabled.

-------------------------------------------------------------------
Thu Sep 11 15:36:51 CEST 2008 - jslaby@suse.de

- Update config files.
  enable PID_NS and USER_NS
  (FATE#303785, FATE#304371)

-------------------------------------------------------------------
Thu Sep 11 15:03:32 CEST 2008 - jeffm@suse.de

- Update config files.
  - Enabled CONFIG_XFRM_SUB_POLICY (FATE#303781)

-------------------------------------------------------------------
Thu Sep 11 14:33:26 CEST 2008 - mfasheh@suse.com

- Added POSIX File Locks support for Ocfs2  (FATE#110294)
  - patches.suse/ocfs2-POSIX-file-locks-support.patch

-------------------------------------------------------------------
Thu Sep 11 14:30:15 CEST 2008 - mfasheh@suse.com

- Added Ocfs2 JBD2 Support  (FATE#302877)
  - patches.suse/ocfs2-Limit-inode-allocation-to-32bits.patch
  - patches.suse/ocfs2-Add-the-inode64-mount-option.patch
  - patches.suse/ocfs2-Switch-over-to-JBD2.patch

-------------------------------------------------------------------
Thu Sep 11 13:24:18 CEST 2008 - mfasheh@suse.com

- Added Ocfs2 Extended Attributes Support (FATE#302067)
  - patches.suse/ocfs2-Modify-ocfs2_num_free_extents-f.patch
  - patches.suse/ocfs2-Use-ocfs2_extent_list-instead-o.patch
  - patches.suse/ocfs2-Abstract-ocfs2_extent_tree-in-b.patch
  - patches.suse/ocfs2-Make-high-level-btree-extend-co.patch
  - patches.suse/ocfs2-Add-the-basic-xattr-disk-layout-in-ocf.patch
  - patches.suse/ocfs2-Add-helper-function-in-uptodate.patch
  - patches.suse/ocfs2-Add-extent-tree-operation-for-x.patch
  - patches.suse/ocfs2-reserve-inline-space-for-extend.patch
  - patches.suse/ocfs2-Add-extended-attribute-support.patch
  - patches.suse/ocfs2-Add-xattr-index-tree-operations.patch
  - patches.suse/ocfs2-Add-xattr-bucket-iteration-for.patch
  - patches.suse/ocfs2-Add-xattr-lookup-code-xattr-btr.patch
  - patches.suse/ocfs2-Optionally-limit-extent-size-in.patch
  - patches.suse/ocfs2-Enable-xattr-set-in-index-btree.patch
  - patches.suse/ocfs2-Delete-all-xattr-buckets-during.patch
  - patches.suse/ocfs2-Add-incompatible-flag-for-exten.patch
  - patches.suse/ocfs2-fix-printk-format-warnings.patch
  - patches.suse/ocfs2-Prefix-the-extent-tree-operations-structure.patch
  - patches.suse/ocfs2-Prefix-the-ocfs2_extent_tree-structure.patch
  - patches.suse/ocfs2-Make-ocfs2_extent_tree-get-put-instead-of-all.patch
  - patches.suse/ocfs2-Make-private-into-object-on-ocfs2_extent_.patch
  - patches.suse/ocfs2-Provide-the-get_root_el-method-to-ocfs2_ext.patch
  - patches.suse/ocfs2-Use-struct-ocfs2_extent_tree-in-ocfs2_num_fre.patch
  - patches.suse/ocfs2-Determine-an-extent-tree-s-max_leaf_clusters.patch
  - patches.suse/ocfs2-Create-specific-get_extent_tree-functions.patch
  - patches.suse/ocfs2-Add-an-insertion-check-to-ocfs2_extent_tree_o.patch
  - patches.suse/ocfs2-Make-ocfs2_extent_tree-the-first-class-repres.patch
  - patches.suse/ocfs2-Comment-struct-ocfs2_extent_tree_operations.patch
  - patches.suse/ocfs2-Change-ocfs2_get_-_extent_tree-to-ocfs2_ini.patch
  - patches.suse/ocfs2-bug-fix-for-journal-extend-in-xattr.patch
  - patches.suse/ocfs2-Resolve-deadlock-in-ocfs2_xattr_free_.patch
  - patches.suse/ocfs2-Add-xattr-mount-option-in-ocfs2_show_options.patch

-------------------------------------------------------------------
Thu Sep 11 13:19:27 CEST 2008 - mfasheh@suse.com

- Add patches.fixes/jbd2-create-proc-entry-fix.patch
  jbd2: Create proc entry with bdevname+i_ino.
  (FATE#302877)

-------------------------------------------------------------------
Thu Sep 11 13:11:12 CEST 2008 - mfasheh@suse.com

- Add patches.fixes/dlm-allow-multiple-lockspaces.patch
  dlm: allow multiple lockspace creates
  (FATE#110294)

-------------------------------------------------------------------
Thu Sep 11 12:48:36 CEST 2008 - schwab@suse.de

- Update kdb patches.

-------------------------------------------------------------------
Thu Sep 11 11:41:27 CEST 2008 - jslaby@suse.de

- Update config files.
  change CONFIG_NODES_SHIFT from 6 to 9
  (FATE#304261)

-------------------------------------------------------------------
Wed Sep 10 19:03:33 CEST 2008 - trenn@suse.de

- Update config files.
  Added: CONFIG_PCIEASPM

-------------------------------------------------------------------
Wed Sep 10 17:18:30 CEST 2008 - kkeil@suse.de

- patches.drivers/e1000e_add_82574L.patch: e1000e: add support
  for new 82574L part.
- patches.drivers/e1000e_add_ICH9_BM.patch: e1000e: add support
  for the 82567LM-4 device.
- patches.drivers/e1000e_add_LOM_devices.patch: e1000e: add
  support for 82567LM-3 and 82567LF-3 (ICH10D).
  (FATE#303916)

-------------------------------------------------------------------
Wed Sep 10 16:22:17 CEST 2008 - hare@suse.de

- patches.suse/no-partition-scan: Implement 'no_partition_scan'
  commandline option (FATE#303697)

-------------------------------------------------------------------
Wed Sep 10 14:47:37 CEST 2008 - jeffm@suse.de

- patches.kernel.org/ipmi-section-conflict.diff: ipmi: Fix
  section type conflicts.
- patches.kernel.org/psmouse-section-conflict.diff: psmouse:
  fix section type conflict.
- patches.kernel.org/carmine-section-mismatch: video: Fix section
  mismatch in carminefb.
- patches.kernel.org/md-section-conflict: md: Fix section
  conflicts.
- patches.kernel.org/setup_APIC_timer-section-mismatch: x86:
  Fix section conflict with kvm_setup_secondary_clock.

-------------------------------------------------------------------
Wed Sep 10 14:15:44 CEST 2008 - trenn@suse.de

- patches.arch/thinkpad_fingers_off_backlight_igd.patch:
  Serve ThinkPad IGD devices backlight functionality through
  thinkpad_acpi (fate #302883).
- supported.conf: Add most important laptop drivers as supported:
               kernel/drivers/misc/asus_laptop
               kernel/drivers/misc/eeepc-laptop
               kernel/drivers/misc/msi-laptop
               kernel/drivers/misc/fujitsu-laptop
               kernel/drivers/acpi/wmi
               kernel/drivers/misc/hp-wmi

-------------------------------------------------------------------
Wed Sep 10 14:14:01 CEST 2008 - jeffm@suse.de

- patches.suse/acpi-dsdt-initrd-v0.9a-2.6.25.patch: Fixed up
  some section conflicts.

-------------------------------------------------------------------
Wed Sep 10 14:08:09 CEST 2008 - jeffm@suse.de

- Update to 2.6.27-rc6.

-------------------------------------------------------------------
Wed Sep 10 11:50:03 CEST 2008 - jeffm@suse.de

- supported.conf: Added missing netfilter modules.

-------------------------------------------------------------------
Wed Sep 10 11:40:34 CEST 2008 - jeffm@suse.de

- supported.conf: Updated netfilter module names.

-------------------------------------------------------------------
Wed Sep 10 11:40:16 CEST 2008 - jeffm@suse.de

- patches.kernel.org/firmware-path: Updated header.

-------------------------------------------------------------------
Wed Sep 10 11:33:37 CEST 2008 - jkosina@suse.de

- Update config files: support more than 4 serial ports
  (FATE#303314)

-------------------------------------------------------------------
Wed Sep 10 10:47:23 CEST 2008 - olh@suse.de

- set CONFIG_CMM=y instead of =m to simplify virtual partition memory
  (bnc#417554)

-------------------------------------------------------------------
Tue Sep  9 14:20:39 CEST 2008 - bphilips@suse.de

- rpm/kernel-binary.spec.in: add Recommends: kerneloops

-------------------------------------------------------------------
Tue Sep  9 09:55:33 CEST 2008 - olh@suse.de

- Updated to 2.6.27-rc5-git10

-------------------------------------------------------------------
Mon Sep  8 09:50:29 CEST 2008 - olh@suse.de

- Updated to 2.6.27-rc5-git9

-------------------------------------------------------------------
Fri Sep  5 13:44:09 CEST 2008 - jjolly@suse.de

- patches.arch/s390-01-01-self-ptrace-v3.patch: system call
  notification with self_ptrace (bnc#417299)
- patches.arch/s390-01-02-dcss-64-v2.patch: dcssblk (new function):
  Add support for >2G DCSS and stacked contiguous DCSS support.
  (bnc#417246)
- patches.arch/s390-01-04-fcpperf-{1-4}.patch: (kernel):FCP -
  Performance Data colletion & analysis (bnc#417243)

-------------------------------------------------------------------
Fri Sep  5 12:32:06 CEST 2008 - olh@suse.de

- add patches.fixes/usb-hcd-interrupt-shared.patch
  fix interrupt handling for shared irqs, for PS3 (bnc#409961)

-------------------------------------------------------------------
Fri Sep  5 12:23:06 CEST 2008 - olh@suse.de

- Updated to 2.6.27-rc5-git7

-------------------------------------------------------------------
Thu Sep  4 13:04:50 CEST 2008 - olh@suse.de

- build with CONFIG_POWER4_ONLY (bnc#417566)
  this disables support for POWER3 and RS64 cpus

-------------------------------------------------------------------
Thu Sep  4 12:15:06 CEST 2008 - jkosina@suse.de

- switch from Reno to Cubic as default TCP congestion algorithm
  (bnc#422825)

-------------------------------------------------------------------
Thu Sep  4 09:58:46 CEST 2008 - bwalle@suse.de

- Update KDB patches. Fix build on x86_64-debug.

-------------------------------------------------------------------
Wed Sep  3 23:52:01 CEST 2008 - jeffm@suse.de

- mark crc-t10dif as supported

-------------------------------------------------------------------
Wed Sep  3 17:05:59 CEST 2008 - olh@suse.de

- mark pata_pdc2027x as supported

-------------------------------------------------------------------
Wed Sep  3 16:30:50 CEST 2008 - olh@suse.de

- mark spidernet as supported

-------------------------------------------------------------------
Wed Sep  3 16:18:23 CEST 2008 - olh@suse.de

- mark ehea as supported

-------------------------------------------------------------------
Wed Sep  3 10:44:38 CEST 2008 - trenn@suse.de

- supported.conf:
  Mark dock (libata depends on it), bay, acpi_memhotplug, hpilo
  as supported
  Remove or adjust supported laptop drivers that went from
  drivers/acpi to drivers/misc

-------------------------------------------------------------------
Wed Sep  3 10:24:26 CEST 2008 - hare@suse.de

- supported.conf: Mark virtio modules as supported.

-------------------------------------------------------------------
Tue Sep  2 13:26:58 CEST 2008 - jbeulich@novell.com

- Update Xen patches to 2.6.27-rc5 and c/s 651.

-------------------------------------------------------------------
Tue Sep  2 04:53:12 CEST 2008 - jjolly@suse.de

- patches.arch/s390-01-01-self-ptrace-v2.patch: kernel
  (new function): System call notification with self_ptrace
  (bnc#417299,FATE#304021)

-------------------------------------------------------------------
Mon Sep  1 14:03:09 CEST 2008 - agruen@suse.de

- File capabilities: replace our no_file_caps patch with what is
  supposed to end up in 2.6.28.

-------------------------------------------------------------------
Mon Sep  1 11:58:24 CEST 2008 - bwalle@suse.de

- patches.arch/ia64-node_mem_map-node_start_pfn.diff:
  Fix memory map for ia64/discontmem for kdump.

-------------------------------------------------------------------
Mon Sep  1 11:19:24 CEST 2008 - olh@suse.de

- Updated to 2.6.27-rc5-git2

-------------------------------------------------------------------
Fri Aug 29 22:46:43 CEST 2008 - jeffm@suse.de

- Updated to 2.6.27-rc5.
  - Eliminated 2 patches.
  - KDB has an incompatible change on x86_64, so kernel-debug
    will fail there.

-------------------------------------------------------------------
Fri Aug 29 16:20:49 CEST 2008 - olh@suse.de

- update message in post.sh to display also the rpm FLAVOR

-------------------------------------------------------------------
Thu Aug 28 16:04:48 CEST 2008 - olh@suse.de

- update patches.suse/dm-raid45-2.6.25-rc2_20080221.patch
  rename rh_init to region_hash_init to avoid conflict 
  with existing powerpc symbol on powerpc

-------------------------------------------------------------------
Thu Aug 28 15:55:28 CEST 2008 - olh@suse.de

- disable musb, not useful, does not compile

-------------------------------------------------------------------
Tue Aug 26 18:54:43 CEST 2008 - trenn@suse.de

  Vendor specific drivers vs generic video driver.
  Distinguish which ACPI driver should do backlight switching.
  This patch series is queued up for 2.6.28 in the ACPI branch:
- patches.arch/0000-ACPI-video-Ignore-devices-not-present.patch:
  ACPI: video: Ignore devices that aren't present in hardware.
- patches.arch/0001-Check-for-ACPI-backlight-support.patch: Check
  for ACPI backlight support otherwise use vendor ACPI drivers.
- patches.arch/0002-Acer-WMI-fingers-off-backlight-video.ko.patch:
  Acer-WMI: fingers off backlight if video.ko is serving this
  functionality.
- patches.arch/0003-Asus-acpi-fingers-off-backlight.patch:
  asus-acpi: fingers off backlight if video.ko is serving this
  functionality.
- patches.arch/0004-Compal-fingers-off-backlight.patch: compal:
  fingers off backlight if video.ko is serving this functionality.
- patches.arch/0005-eeepc-laptop-fingers-off.patch: eeepc-laptop:
  fingers off backlight if video.ko is serving this functionality.
- patches.arch/0006-fujitsu-laptop-fingers-off-backlight.patch:
  fujitsu-laptop: fingers off backlight if video.ko is serving
  this functionality.
- patches.arch/0007-msi-laptop-fingers-off-backlight.patch:
  msi-laptop: fingers off backlight if video.ko is serving this
  functionality.
- patches.arch/0008-sony-laptop-fingers-off-backlight.patch:
  sony-laptop: fingers off backlight if video.ko is serving
  this functionality.
- patches.arch/0009-thinkpad_acpi-fingers-off-backlight.patch:
  thinkpad_acpi: fingers off backlight if video.ko is serving
  this functionality.

  I had to refresh these. While one patch was broken,
  two lines were missing, "patch" from 11.0 still worked, while
  "patch" from 10.3 did not:
- patches.xen/add-console-use-vt: add console_use_vt.
- patches.xen/linux-2.6.19-rc1-kexec-move_segment_code-i386.patch:
  kexec: Move asm segment handling code to the assembly file
  (i386).

-------------------------------------------------------------------
Mon Aug 25 23:21:01 CEST 2008 - jeffm@suse.de

- Disabled patches.kernel.org/ia64-asm-nr-irqs

-------------------------------------------------------------------
Mon Aug 25 22:53:52 CEST 2008 - jeffm@suse.de

- patches.fixes/pseries-compile-fix: pseries: compile fix.

-------------------------------------------------------------------
Mon Aug 25 22:49:01 CEST 2008 - jeffm@suse.de

- patches.kernel.org/musb-powerpc-conflict: musb: compile fix
  for powerpc.

-------------------------------------------------------------------
Mon Aug 25 21:58:39 CEST 2008 - jeffm@suse.de

- patches.kernel.org/ia64-asm-nr-irqs: ia64: nr-irqs.h generation
  should place it in arch/../asm.

-------------------------------------------------------------------
Mon Aug 25 21:56:47 CEST 2008 - jeffm@suse.de

- Update config files.

-------------------------------------------------------------------
Mon Aug 25 21:22:08 CEST 2008 - jeffm@suse.de

- Updated to 2.6.27-rc4.
  - Refreshed context.

-------------------------------------------------------------------
Mon Aug 25 14:30:43 CEST 2008 - trenn@suse.de

- patches.arch/x86-introduce-pci-noioapicquirk-kernel-cmdline.patch:
  x86, pci: introduce pci=noioapicquirk kernel cmdline option.
  Mysterious patch problem in include/asm-x86/pci.h
- patches.fixes/acpi-clear-wake-status.patch: Clear wak_sts
  register on resume.

-------------------------------------------------------------------
Mon Aug 25 13:19:49 CEST 2008 - trenn@suse.de

- patches.suse/acpi_provide_non_windows_osi_boot_param.patch:
  Delete.

-------------------------------------------------------------------
Mon Aug 25 12:33:32 CEST 2008 - jbeulich@novell.com

- Update Xen patches to 2.6.27-rc4.
- patches.xen/xen-x86_64-dump-user-pgt: dump the correct page
  tables for user mode faults.
- patches.xen/xen-x86_64-pgd-alloc-order: don't require order-1
  allocations for pgd-s.
- patches.xen/xen-x86_64-pgd-pin: make pinning of pgd pairs
  transparent to callers.
- patches.xen/xen-blktap-write-barriers: blktap: Write Barriers.
- patches.xen/xen-x86-pmd-handling: consolidate pmd/pud/pgd entry
  handling.
- patches.xen/xen-x86-bigmem: fix issues with the assignment of
  huge amounts of memory.
- patches.xen/xen-msix-restore: print at least a message if MSI-X
  restore failed.
- config.conf: Re-enable Xen.
- patches.xen/sfc-i2c: Delete.
- Update config files.

-------------------------------------------------------------------
Fri Aug 22 17:01:43 CEST 2008 - jbeulich@novell.com

- patches.suse/stack-unwind: Adjust and re-enable.
- Update config files.

-------------------------------------------------------------------
Tue Aug 19 20:36:51 CEST 2008 - jeffm@suse.de

- patches.kernel.org/ps3-lpm-include: Delete.

-------------------------------------------------------------------
Tue Aug 19 16:54:07 CEST 2008 - jeffm@suse.de

- Removed unused patches.

-------------------------------------------------------------------
Tue Aug 19 15:04:16 CEST 2008 - tiwai@suse.de

- Update config files: Use CONFIG_INPUT_PCSPKR=m (bnc#225221)

-------------------------------------------------------------------
Mon Aug 18 19:47:24 CEST 2008 - schwab@suse.de

- Update config files.

-------------------------------------------------------------------
Mon Aug 18 19:45:51 CEST 2008 - schwab@suse.de

- Update kdb patches.

-------------------------------------------------------------------
Fri Aug 15 20:40:18 CEST 2008 - tiwai@suse.de

- patches.arch/ppc-ipic-suspend-without-83xx-fix: Fix build_error
  without CONFIG_PPC_83xx.
- Update config files.

-------------------------------------------------------------------
Fri Aug 15 18:49:18 CEST 2008 - tiwai@suse.de

- Update config files: disable CONFIG_IPIC for ppc/default and
  vanilla again to fix build

-------------------------------------------------------------------
Fri Aug 15 18:35:48 CEST 2008 - tiwai@suse.de

- rpm/kernel-binary.spec.in: fix build without firmware files

-------------------------------------------------------------------
Fri Aug 15 15:35:05 CEST 2008 - jeffm@suse.de

- patches.kernel.org/no-include-asm: kbuild: correctly link
  include/asm in external builds.

-------------------------------------------------------------------
Fri Aug 15 14:28:13 CEST 2008 - jeffm@suse.de

- patches.kernel.org/ath9k-workaround-gcc-ICE-again-on-powerpc:
  ath9k: work around gcc ICE again.

-------------------------------------------------------------------
Thu Aug 14 22:00:36 CEST 2008 - jeffm@suse.de

- patches.suse/novfs-gregorian-day-fix: novfs: Fix GregorianDay
  conflict.

-------------------------------------------------------------------
Thu Aug 14 21:54:02 CEST 2008 - jeffm@suse.de

- Enabled patches.kernel.org/firmware-path

-------------------------------------------------------------------
Thu Aug 14 21:25:29 CEST 2008 - jeffm@suse.de

- patches.apparmor/add-security_path_permission: Fixed duplicate
  export of security_inode_permission.

-------------------------------------------------------------------
Thu Aug 14 21:16:20 CEST 2008 - jeffm@suse.de

- patches.apparmor/add-security_path_permission: Add missing
  stub for security_path_permission when CONFIG_SECURITY_APPARMOR=n

-------------------------------------------------------------------
Thu Aug 14 21:15:52 CEST 2008 - jeffm@suse.de

- patches.kernel.org/firmware-path: firmware: Allow
  release-specific firmware dir.
- rpm/kernel-binary.spec.in: Add firmware files.

-------------------------------------------------------------------
Thu Aug 14 21:09:53 CEST 2008 - jeffm@suse.de

- patches.kernel.org/ia64-export-cpu_core_map: ia64: Export
  cpu_core_map for topology_core_siblings.

-------------------------------------------------------------------
Thu Aug 14 20:00:23 CEST 2008 - jeffm@suse.de

- Updated to 2.6.27-rc3.
  - AppArmor mostly merged. There may be some hiccups.
  - Xen and RT temporarily disabled for merging.
  - 17 patches eliminated.

-------------------------------------------------------------------
Thu Aug 14 16:43:59 CEST 2008 - ghaskins@suse.de

Guarded by +RT
- patches.rt/seqlock-make-raw-seqlocks-spin-during-write.patch:
  seqlock: make sure that raw_seqlock_t retries readers while
  writes are pending.
- patches.rt/ftrace-fix-elevated-preempt-count-in-wakeup-tracer.patch:
  ftrace: fix elevated preempt_count in wakeup-tracer.

-------------------------------------------------------------------
Fri Aug  8 16:15:51 CEST 2008 - hare@suse.de

- Update config files for RT kernel to activate SCSI
  device handler.

-------------------------------------------------------------------
Fri Aug  8 15:14:18 CEST 2008 - jbeulich@novell.com

- patches.xen/xen3-fixup-common, patches.xen/xen3-fixup-kconfig,
  patches.xen/xen3-patch-2.6.24, patches.xen/xen3-patch-2.6.25: Fix
  a couple of bugs and inconsistencies.

-------------------------------------------------------------------
Fri Aug  8 13:25:34 CEST 2008 - schwab@suse.de

- Fix reference to $RPM_BUILD_ROOT in makefiles.

-------------------------------------------------------------------
Fri Aug  8 12:15:44 CEST 2008 - hare@suse.de

- patches.fixes/dm-mpath-hp-sw.patch: Delete.
- Update config files.
- patches.fixes/dm-2.6.27-update: Upstream device-mapper patches
  (FATE#302108).
- patches.fixes/scsi_dh-2.6.27-update: SCSI device handler update
  (FATE#302269,FATE#303696,FATE#303754,FATE#304125).
- patches.suse/rq-based-block-layer: rq-based multipathing:
  block layer changes (FATE#302108).
- patches.suse/rq-based-dm-interface: rq-based multipathing:
  device-mapper interface (FATE#302108).
- patches.suse/rq-based-multipath-functions: rq-based
  multipathing: request-based functions to multipath
  (FATE#302108).

-------------------------------------------------------------------
Thu Aug  7 15:53:59 CEST 2008 - jbeulich@novell.com

- Update Xen patches to c/s 623.
- patches.xen/sfc-network-driver: Delete.
- patches.xen/xen-balloon-hvm-min: Delete.
- patches.xen/xen-netfront-flip-prod: Delete.
- patches.xen/xen-x86_64-init-cleanup: Delete.
- patches.xen/sfc-i2c: sfc: Use kernel I2C system and i2c-algo-bit
  driver (disabled).
- patches.xen/sfc-driverlink: Solarflare: Resource driver (disabled).
- Update Xen config files.

-------------------------------------------------------------------
Wed Aug  6 12:59:59 CEST 2008 - olh@suse.de

- add patches.suse/ppc-no-LDFLAGS_MODULE.patch
  do not link external modules against arch/powerpc/lib/crtsavres.o

-------------------------------------------------------------------
Tue Aug  5 21:41:43 CEST 2008 - jeffm@suse.de

- patches.fixes/reiserfs-commit-ids-unsigned-ints: reiserfs:
  audit transaction ids to always be unsigned ints (bnc#410847).

-------------------------------------------------------------------
Tue Aug  5 21:35:11 CEST 2008 - jeffm@suse.de

- README.BRANCH: Took ownership of 11.1 tree.

-------------------------------------------------------------------
Tue Aug  5 21:34:11 CEST 2008 - jeffm@suse.de

- README: Changed w3d links to wiki links.

-------------------------------------------------------------------
Tue Aug  5 17:03:22 CEST 2008 - ghaskins@suse.de

Fixed misnamed rt_trace to rt_timing
- config/x86_64/rt_trace: Delete.
- Update config files.
- config.conf:

-------------------------------------------------------------------
Tue Aug  5 16:10:50 CEST 2008 - ghaskins@suse.de

Added x86_64/rt_trace kernel flavor (based on ftrace)

- Update config files.
- config.conf:

-------------------------------------------------------------------
Tue Aug  5 15:27:26 CEST 2008 - ghaskins@suse.de

Guarded by +RT
- Fix rtmutex-tester build problem with rt_debug
- patches.rt/rtmutex-convert-to-libpi.patch: rtmutex: convert
  rtmutexes to fully use the PI library.


-------------------------------------------------------------------
Tue Aug  5 14:20:38 CEST 2008 - ghaskins@suse.de

Guarded by +RT
- Remove version.patch to stop build breakage

-------------------------------------------------------------------
Tue Aug  5 11:43:31 CEST 2008 - jjohansen@suse.de

- update apparmor patches with fixes for
  - broken getcwd (bnc#413915)
  - ref counting bug in getcwd and d_namespace_path when used
    on disconnected paths (bnc#414607)
  - typeo in patches that keep selinux from compiling (bnc#414609)
  - incorporate smack patch into base apparmor patches, so
    that smack can be built (bnc#414610)

-------------------------------------------------------------------
Tue Aug  5 11:33:17 CEST 2008 - jslaby@suse.de

- patches.fixes/ath5k-fix-memory-corruption.patch: Ath5k: fix
  memory corruption (bnc#414635).
- patches.fixes/ath5k-kill-tasklets-on-shutdown.patch: Ath5k:
  kill tasklets on shutdown (bnc#414638).

-------------------------------------------------------------------
Mon Aug  4 20:56:15 CEST 2008 - gregkh@suse.de

- README.BRANCH: added file.

-------------------------------------------------------------------
Mon Aug  4 13:37:56 CEST 2008 - olh@suse.de

- disable CONFIG_SECURITY_ROOTPLUG because /init in initrd will
  not run if USB is compiled in and a specific USB device is not
  present

-------------------------------------------------------------------
Mon Aug  4 12:42:38 CEST 2008 - jslaby@suse.de

- patches.fixes/tpm-write-data-types.patch: tpm: Use correct
  data types for sizes in tpm_write() and tpm_read() (bnc#400211).

-------------------------------------------------------------------
Fri Aug  1 21:45:24 CEST 2008 - ghaskins@suse.de

PI rework v0.5 and a fix from upstream for 26-rt1
- patches.rt/26-rt1-chirag.patch: This patch should solve some
  of the bug messages..
- patches.rt/add-generalized-pi-interface.patch: add generalized
  priority-inheritance interface.
- patches.rt/tie-pi-into-task.patch: sched: add the basic PI
  infrastructure to the task_struct.
- patches.rt/rtmutex-initialize-waiters.patch: rtmutex: formally
  initialize the rt_mutex_waiters.
- patches.rt/rtmutex-add_readers.patch: RT: wrap the rt_rwlock
  "add reader" logic.
- patches.rt/rtmutex-use-runtime-init.patch: rtmutex: use runtime
  init for rtmutexes.
- patches.rt/rtmutex-convert-to-libpi.patch: rtmutex: convert
  rtmutexes to fully use the PI library.
- patches.rt/rtmutex-defer-pi-until-sleepy.patch: rtmutex:
  pi-boost locks as late as possible.

-------------------------------------------------------------------
Fri Aug  1 16:16:29 CEST 2008 - schwab@suse.de

- Reenable EFI_RTC.

-------------------------------------------------------------------
Fri Aug  1 14:12:30 CEST 2008 - trenn@suse.de

- Update config files.
  Unset on forgotten archs:
  CONFIG_X86_REROUTE_FOR_BROKEN_BOOT_IRQS

-------------------------------------------------------------------
Fri Aug  1 13:49:18 CEST 2008 - trenn@suse.de

- patches.fixes/x86_hpet_amd_quirk.patch: Workaround a hpet BIOS
  bug which is common on latest AMD driven boards (bnc#387053).

-------------------------------------------------------------------
Fri Aug  1 13:42:53 CEST 2008 - sassmann@suse.de

Add boot interrupt patches from linux-2.6-tip
- patches.arch/x86-acpi-reroute-PCI-interrupt-to-legacy-boot-interrupt.patch
- patches.arch/x86-add-PCI-IDs-for-devices-that-need-boot-irq-quirk.patch
- patches.arch/x86-disable-AMD-ATI-boot-interrupt-generation.patch
- patches.arch/x86-disable-broadcomm-boot-interrupt-generation.patch
- patches.arch/x86-disable-intel-boot-interrupt-generation.patch
- patches.arch/x86-introduce-config-option-for-pci-reroute-quirks.patch
- patches.arch/x86-introduce-pci-ioapicreroute-kernel-cmdline.patch
- patches.arch/x86-introduce-pci-noioapicquirk-kernel-cmdline.patch
- Update config files.
  * reroute of boot interrupts is enabled for RT only!

-------------------------------------------------------------------
Thu Jul 31 19:30:14 CEST 2008 - sdietrich@suse.de

Update to 2.6.26-rt1:
- config.conf: Enable i386/x86_64 - RT / RT_debug
- Update config files: 
  * Sync to default config.  
  * Disable (broken):
	- Novell Netware Filesystem support (novfs) (EXPERIMENTAL) (NOVFS)
	- ISP 1760 HCD support (USB_ISP1760_HCD)
	- KDB 
	- QLogic InfiniPath Driver (INFINIBAND_IPATH)

Remove obsolete patches:
- patches.rt/arm-cmpxchg-support-armv6.patch: Delete.
- patches.rt/arm-cmpxchg.patch: Delete.
- patches.rt/arm-fix-atomic-cmpxchg.patch: Delete.
- patches.rt/arm-leds-timer.patch: Delete.
- patches.rt/arm-omap-03.patch: Delete.
- patches.rt/arm-omap-04.patch: Delete.
- patches.rt/disable-sched-rt-groups.patch: Delete.
- patches.rt/drivers-edac-add-support-for-HS21XM-SMI-remediation:
  Delete.
- patches.rt/drivers-edac-add-support-for-HS21_LS21-SMI-remediation:
  Delete.
- patches.rt/drivers-edac-add-sysfs_notify-calls.patch: Delete.
- patches.rt/drivers-edac-i5000-turn-off-unsupported-check:
  Delete.
- patches.rt/drivers-edac-new-amd64.patch: Delete.
- patches.rt/drivers-edac-new-k8-rev-f.patch: Delete.
- patches.rt/drivers-edac-prevent-potential-printk-storm: Delete.
- patches.rt/drivers-edac-test_device.patch: Delete.
- patches.rt/ep93xx-clockevents-fix.patch: Delete.
- patches.rt/ep93xx-clockevents.patch: Delete.
- patches.rt/ep93xx-timer-accuracy.patch: Delete.
- patches.rt/fix-alternate_node_alloc.patch: Delete.
- patches.rt/fix-irq-flags-size.patch: Delete.
- patches.rt/foo.patch: Delete.
- patches.rt/ftrace-add-nr_syscalls.patch: Delete.
- patches.rt/ftrace-alloc-pages.patch: Delete.
- patches.rt/ftrace-cpu-clock-update.patch: Delete.
- patches.rt/ftrace-debug-use-preempt-disable-notrace.patch:
  Delete.
- patches.rt/ftrace-direct-calls.patch: Delete.
- patches.rt/ftrace-disable-daemon.patch: Delete.
- patches.rt/ftrace-dont-use-raw-irq-save.patch: Delete.
- patches.rt/ftrace-eventtrace-fixup.patch: Delete.
- patches.rt/ftrace-filter-functions.patch: Delete.
- patches.rt/ftrace-fix-ip.patch: Delete.
- patches.rt/ftrace-flip-fix.patch: Delete.
- patches.rt/ftrace-handle-time-outside-of-lockdep.patch: Delete.
- patches.rt/ftrace-irqsoff-smp-processor-id-fix.patch: Delete.
- patches.rt/ftrace-lockdep-notrace-annotations.patch: Delete.
- patches.rt/ftrace-max-update-fixes.patch: Delete.
- patches.rt/ftrace-move-memory-management-to-generic.patch:
  Delete.
- patches.rt/ftrace-nop-calls.patch: Delete.
- patches.rt/ftrace-peterz-cpu_clock.patch: Delete.
- patches.rt/ftrace-remove-max-printks.patch: Delete.
- patches.rt/ftrace-safe-traversal-hlist.patch: Delete.
- patches.rt/ftrace-stop-function-trace-fix.patch: Delete.
- patches.rt/ftrace-unlock-mutex-in-output.patch: Delete.
- patches.rt/ftrace-update-cnt-stat-fix.patch: Delete.
- patches.rt/ftracer-build-fix.patch: Delete.
- patches.rt/futex-performance-hack-sysctl-fix.patch: Delete.
- patches.rt/futex-performance-hack.patch: Delete.
- patches.rt/git-ignore-module-markers.patch: Delete.
- patches.rt/irq-flags-unsigned-long.patch: Delete.
- patches.rt/kernel-bug-after-entering-something-from-login.patch:
  Delete.
- patches.rt/kthread-cpus-allowed-init.patch: Delete.
- patches.rt/kvm-lapic-migrate-latency-fix.patch: Delete.
- patches.rt/kvm-make-less-noise.patch: Delete.
- patches.rt/kvm-preempt-rt-resched-delayed.patch: Delete.
- patches.rt/latency-tracing-prctl-api-hack.patch: Delete.
- patches.rt/netfilter-more-debugging.patch: Delete.
- patches.rt/page-alloc-use-real-time-pcp-locking-for-page-draining.patch:
  Delete.
- patches.rt/pcounter-percpu-protect.patch: Delete.
- patches.rt/percpu-locked-powerpc-fixups-a6.patch: Delete.
- patches.rt/powerpc-rearrange-thread-flags-to-work-with-andi-instruction.patch:
  Delete.
- patches.rt/ppc-add-mcount.patch: Delete.
- patches.rt/ppc-add-ppc32-mcount.patch: Delete.
- patches.rt/ppc-mark-notrace-mainline.patch: Delete.
- patches.rt/ppc-mcount-dummy-functions.patch: Delete.
- patches.rt/ppc-rename-xmon-mcount.patch: Delete.
- patches.rt/ppc-select-mcount.patch: Delete.
- patches.rt/preempt-irqs-ppc-celleb-beatic-eoi.patch: Delete.
- patches.rt/preempt-irqs-softirq-in-hardirq.patch: Delete.
- patches.rt/preempt-realtime-powerpc-a7.patch: Delete.
- patches.rt/preempt-realtime-ppc-more-resched-fixups.patch:
  Delete.
- patches.rt/preempt-realtime-ppc-need-resched-delayed.patch:
  Delete.
- patches.rt/preempt-realtime-sh.patch: Delete.
- patches.rt/preempt-realtime-supress-cpulock-warning.patch:
  Delete.
- patches.rt/rcu-preempt-trace-markers-1.patch: Delete.
- patches.rt/rcu-preempt-trace-markers-2.patch: Delete.
- patches.rt/rcu-various-fixups.patch: Delete.
- patches.rt/rt-mutex-arm-fix.patch: Delete.
- patches.rt/rt-mutex-delayed-resched.patch: Delete.
- patches.rt/rt-mutex-drop-generic-TIF_NEED_RESCHED_DELAYED.patch:
  Delete.
- patches.rt/rt-time-starvation-fix.patch: Delete.
- patches.rt/rtmutex-adaptive-locks.patch: Delete.
- patches.rt/rtmutex-adaptive-timeout.patch: Delete.
- patches.rt/rtmutex-lateral-steal-sysctl.patch: Delete.
- patches.rt/sched-fix-rt-task-wakeup.patch: Delete.
- patches.rt/sched-fix-sched-fair-wakeup.patch: Delete.
- patches.rt/sched-rt-push-only-new.patch: Delete.
- patches.rt/schedule_on_each_cpu-enhance-rt.patch: Delete.
- patches.rt/tasklet-fix-preemption-race.patch: Delete.
- patches.rt/tasklet-more-fixes.patch: Delete.
- patches.rt/time-gcc-linker-error.patch: Delete.
- patches.rt/tracer-use-sched-clock.patch: Delete.
- patches.rt/write-try-lock-irqsave.patch: Delete.
- patches.rt/x86-delay-enable-preempt-tglx.patch: Delete.

Introduce 2.6.26-RT1:
- patches.rt/2.6.21-rc6-lockless3-radix-tree-gang-slot-lookups.patch:
  Linux-RT 2.6.26-RT
   radix-tree: gang slot lookups.
- patches.rt/2.6.21-rc6-lockless5-lockless-probe.patch: Linux-RT
  2.6.26-RT
   mm: lockless probe.
- patches.rt/2.6.21-rc6-lockless6-speculative-get-page.patch:
  Linux-RT 2.6.26-RT
   mm: speculative get page.
- patches.rt/2.6.21-rc6-lockless7-lockless-pagecache-lookups.patch:
  Linux-RT 2.6.26-RT
   mm: lockless pagecache lookups.
- patches.rt/2.6.21-rc6-lockless8-spinlock-tree_lock.patch:
  Linux-RT 2.6.26-RT
   mm: spinlock tree_lock.
- patches.rt/Add-dev-rmem-device-driver-for-real-time-JVM-testing.patch:
  Linux-RT 2.6.26-RT.
- patches.rt/Allocate-RTSJ-memory-for-TCK-conformance-test.patch:
  Linux-RT 2.6.26-RT.
- patches.rt/RT_utsname.patch: Linux-RT 2.6.26-RT.
- patches.rt/aacraid-compat-sem.patch: Linux-RT 2.6.26-RT.
- patches.rt/adapt-remove-extra-try-to-lock.patch: Linux-RT
  2.6.26-RT.
- patches.rt/adaptive-adjust-pi-wakeup.patch: Linux-RT 2.6.26-RT.
- patches.rt/adaptive-earlybreak-on-steal.patch: Linux-RT
  2.6.26-RT
   rtmutex: break out early on first run.
- patches.rt/adaptive-optimize-rt-lock-wakeup.patch: Linux-RT
  2.6.26-RT.
- patches.rt/adaptive-spinlock-lite-v2.patch: Linux-RT 2.6.26-RT
   adaptive spinlocks lite.
- patches.rt/adaptive-task-oncpu.patch: Linux-RT 2.6.26-RT.
- patches.rt/apic-dumpstack.patch: Linux-RT 2.6.26-RT.
- patches.rt/apic-level-smp-affinity.patch: Linux-RT 2.6.26-RT.
- patches.rt/arm-compile-fix.patch: Linux-RT 2.6.26-RT
   ARM: compile fix for event tracing.
- patches.rt/arm-fix-compile-error-trace-exit-idle.patch:
  Linux-RT 2.6.26-RT.
- patches.rt/arm-futex-atomic-cmpxchg.patch: Linux-RT 2.6.26-RT.
- patches.rt/arm-latency-tracer-support.patch: Linux-RT 2.6.26-RT.
- patches.rt/arm-omap-02.patch: Linux-RT 2.6.26-RT.
- patches.rt/arm-omap-05.patch: Linux-RT 2.6.26-RT.
- patches.rt/arm-preempt-config.patch: Linux-RT 2.6.26-RT.
- patches.rt/arm-trace-preempt-idle.patch: Linux-RT 2.6.26-RT.
- patches.rt/bh-state-lock.patch: Linux-RT 2.6.26-RT.
- patches.rt/bh-uptodate-lock.patch: Linux-RT 2.6.26-RT.
- patches.rt/cache_pci_find_capability.patch: Linux-RT 2.6.26-RT
   Cache calls to pci_find_capability.
- patches.rt/call_rcu_bh-rename-of-call_rcu.patch: Linux-RT
  2.6.26-RT
   just rename call_rcu_bh instead of making it a macro.
- patches.rt/cond_resched_softirq-WARN-fix.patch: Linux-RT
  2.6.26-RT
   WARNING: at kernel/sched.c:5071 2.6.23-rc1-rt7.
- patches.rt/cputimer-thread-rt-fix.patch: Linux-RT 2.6.26-RT.
- patches.rt/cputimer-thread-rt_A0.patch: Linux-RT 2.6.26-RT.
- patches.rt/cycles-to-ns-trace-fix.patch: Linux-RT 2.6.26-RT.
- patches.rt/dev-queue-xmit-preempt-fix.patch: Linux-RT 2.6.26-RT.
- patches.rt/disable-irqpoll.patch: Linux-RT 2.6.26-RT.
- patches.rt/disable-ist-x86_64.patch: Linux-RT 2.6.26-RT.
- patches.rt/disable-lpptest-on-nonlinux.patch: Linux-RT
  2.6.26-RT.
- patches.rt/disable-run-softirq-from-hardirq-completely.patch:
  Linux-RT 2.6.26-RT
   Disable running softirqs from hardirqs completely!.
- patches.rt/dont-disable-preemption-without-IST.patch: Linux-RT
  2.6.26-RT.
- patches.rt/dont-let-rt-rw_semaphores-do-non_owner-locks.patch:
  Linux-RT 2.6.26-RT.
- patches.rt/dont-unmask-io_apic.patch: Linux-RT 2.6.26-RT.
- patches.rt/drain-all-local-pages-via-sched.patch: Linux-RT
  2.6.26-RT.
- patches.rt/event-tracer-syscall-i386.patch: Linux-RT 2.6.26-RT.
- patches.rt/event-tracer-syscall-x86_64.patch: Linux-RT
  2.6.26-RT.
- patches.rt/export-schedule-on-each-cpu.patch: Linux-RT
  2.6.26-RT.
- patches.rt/filemap-dont-bug-non-atomic.patch: Linux-RT
  2.6.26-RT.
- patches.rt/fix-acpi-build-weirdness.patch: Linux-RT 2.6.26-RT.
- patches.rt/fix-bug-on-in-filemap.patch: Linux-RT 2.6.26-RT
   Change bug_on for atomic to pagefault_disabled..
- patches.rt/fix-circular-locking-deadlock.patch: Linux-RT
  2.6.26-RT.
- patches.rt/fix-compilation-for-non-RT-in-timer.patch: Linux-RT
  2.6.26-RT.
- patches.rt/fix-emac-locking-2.6.16.patch: Linux-RT 2.6.26-RT.
- patches.rt/fix-emergency-reboot.patch: Linux-RT 2.6.26-RT
   call reboot notifier list when doing an emergency reboot.
- patches.rt/fix-migrating-softirq.patch: Linux-RT 2.6.26-RT.
- patches.rt/fix-softirq-checks-for-non-rt-preempt-hardirq.patch:
  Linux-RT 2.6.26-RT.
- patches.rt/fix_vdso_gtod_vsyscall64_2.patch: Linux-RT 2.6.26-RT.
- patches.rt/floppy-resume-fix.patch: Linux-RT 2.6.26-RT
   floppy: suspend/resume fix.
- patches.rt/ftrace-compile-fixes.patch: Linux-RT 2.6.26-RT
   rt: remove call to stop tracer.
- patches.rt/ftrace-dont-trace-markers.patch: Linux-RT 2.6.26-RT
   ftrace: dont trace markers.
- patches.rt/ftrace-fix-header.patch: Linux-RT 2.6.26-RT.
- patches.rt/ftrace-function-record-nop.patch: Linux-RT 2.6.26-RT
   ftrace: define function trace nop.
- patches.rt/ftrace-print-missing-cmdline.patch: Linux-RT
  2.6.26-RT
   ftrace: fix the command line printing.
- patches.rt/ftrace-record-comm-on-ctrl.patch: Linux-RT 2.6.26-RT
   ftrace: record comm on function ctrl change.
- patches.rt/ftrace-trace-sched.patch: Linux-RT 2.6.26-RT
   ftrace: trace sched.c.
- patches.rt/ftrace-upstream.patch: Linux-RT 2.6.26-RT.
- patches.rt/ftrace-use-preempt-disable-not-irq-disable.patch:
  Linux-RT 2.6.26-RT
   ftrace: avoid lockdep recursion.
- patches.rt/gcc-warnings-shut-up.patch: Linux-RT 2.6.26-RT.
- patches.rt/genhd-protect-percpu-var.patch: Linux-RT 2.6.26-RT.
- patches.rt/genirq-soft-resend.patch: Linux-RT 2.6.26-RT
   x86: activate HARDIRQS_SW_RESEND.
- patches.rt/git-ignore-script-lpp.patch: Linux-RT 2.6.26-RT.
- patches.rt/gtod-optimize.patch: Linux-RT 2.6.26-RT.
- patches.rt/hack-convert-i_alloc_sem-for-direct_io-craziness.patch:
  Linux-RT 2.6.26-RT.
- patches.rt/hack-fix-rt-migration.patch: Linux-RT 2.6.26-RT.
- patches.rt/handle-pending-in-simple-irq.patch: Linux-RT
  2.6.26-RT
   handle IRQ_PENDING for simple irq handler.
- patches.rt/highmem-redo-mainline.patch: Linux-RT 2.6.26-RT.
- patches.rt/highmem-revert-mainline.patch: Linux-RT 2.6.26-RT.
- patches.rt/highmem_rewrite.patch: Linux-RT 2.6.26-RT
   mm: remove kmap_lock.
- patches.rt/hrtimer-no-printk.patch: Linux-RT 2.6.26-RT.
- patches.rt/hrtimers-overrun-api.patch: Linux-RT 2.6.26-RT.
- patches.rt/i386-mark-atomic-irq-ops-raw.patch: Linux-RT
  2.6.26-RT.
- patches.rt/i386-nmi-watchdog-show-regs.patch: Linux-RT
  2.6.26-RT.
- patches.rt/ioapic-fix-too-fast-clocks.patch: Linux-RT 2.6.26-RT.
- patches.rt/irda-fix.patch: Linux-RT 2.6.26-RT.
- patches.rt/irq-mask-fix.patch: Linux-RT 2.6.26-RT
   genirq: fix simple and fasteoi irq handlers.
- patches.rt/jbd_assertions_smp_only.patch: Linux-RT 2.6.26-RT.
- patches.rt/kmap-atomic-i386-fix.patch: Linux-RT 2.6.26-RT.
- patches.rt/kmap-atomic-prepare.patch: Linux-RT 2.6.26-RT.
- patches.rt/kprobes-preempt-fix.patch: Linux-RT 2.6.26-RT.
- patches.rt/kstat-add-rt-stats.patch: Linux-RT 2.6.26-RT
   add rt stats to /proc/stat.
- patches.rt/kstat-fix-spurious-system-load-spikes-in-proc-loadavgrt.patch:
  Linux-RT 2.6.26-RT.
- patches.rt/latency-measurement-drivers.patch: Linux-RT
  2.6.26-RT.
- patches.rt/latency-tracing-arm.patch: Linux-RT 2.6.26-RT.
- patches.rt/latency-tracing-ppc.patch: Linux-RT 2.6.26-RT.
- patches.rt/loadavg_fixes_weird_loads.patch: Linux-RT 2.6.26-RT.
- patches.rt/local_irq_save_nort-in-swap.patch: Linux-RT
  2.6.26-RT.
- patches.rt/lock-init-plist-fix.patch: Linux-RT 2.6.26-RT.
- patches.rt/lock_list.patch: Linux-RT 2.6.26-RT
   lock_list - a fine grain locked double linked list.
- patches.rt/lock_page_ref.patch: Linux-RT 2.6.26-RT
   mm: lock_page_ref.
- patches.rt/lockdep-avoid-fork-waring.patch: Linux-RT 2.6.26-RT
   ftrace: fix if define to prove locking.
- patches.rt/lockdep-lock_set_subclass.patch: Linux-RT 2.6.26-RT
   lockdep: lock_set_subclass - reset a held lock's subclass.
- patches.rt/lockdep-more-entries.patch: Linux-RT 2.6.26-RT.
- patches.rt/lockdep-prettify.patch: Linux-RT 2.6.26-RT
   lockdep: prettify output.
- patches.rt/lockdep-rt-mutex.patch: Linux-RT 2.6.26-RT
   lockdep-rt: annotate PREEMPT_RT DEFINE_MUTEX.
- patches.rt/lockdep-rt-recursion-limit-fix.patch: Linux-RT
  2.6.26-RT.
- patches.rt/lockdep-show-held-locks.patch: Linux-RT 2.6.26-RT
   lockdep: show held locks when showing a stackdump.
- patches.rt/lockdep_lock_set_subclass_fix.patch: Linux-RT
  2.6.26-RT.
- patches.rt/lockstat-fix-contention-points.patch: Linux-RT
  2.6.26-RT
   lockstat: fix contention points.
- patches.rt/lockstat-output.patch: Linux-RT 2.6.26-RT
   lockstat: warn about disabled lock debugging.
- patches.rt/lockstat-rt-hooks.patch: Linux-RT 2.6.26-RT.
- patches.rt/lockstat_bounce_rt.patch: Linux-RT 2.6.26-RT.
- patches.rt/loopback-revert.patch: Linux-RT 2.6.26-RT.
- patches.rt/mapping_nrpages.patch: Linux-RT 2.6.26-RT
   mm/fs: abstract address_space::nrpages.
- patches.rt/mips-change-raw-spinlock-type.patch: Linux-RT
  2.6.26-RT
   RT: change from raw_spinlock_t to __raw_spinlock_t.
- patches.rt/mips-remove-conlicting-rtc-lock-declaration.patch:
  Linux-RT 2.6.26-RT
   RT: remove conflicting rtc_lock declaration.
- patches.rt/mips-remove-duplicate-kconfig.patch: Linux-RT
  2.6.26-RT.
- patches.rt/mips-remove-finish-arch-switch.patch: Linux-RT
  2.6.26-RT
   RT: remove finish_arch_switch.
- patches.rt/mitigate-resched-flood.patch: Linux-RT 2.6.26-RT.
- patches.rt/mm-concurrent-pagecache-rt.patch: Linux-RT 2.6.26-RT
   mm: -rt bits for concurrent pagecache.
- patches.rt/mm-concurrent-pagecache.patch: Linux-RT 2.6.26-RT
   mm: concurrent pagecache write side.
- patches.rt/mm-fix-latency.patch: Linux-RT 2.6.26-RT
   reduce pagetable-freeing latencies.
- patches.rt/move-native-irq.patch: Linux-RT 2.6.26-RT.
- patches.rt/msi-suspend-resume-workaround.patch: Linux-RT
  2.6.26-RT.
- patches.rt/multi-reader-account.patch: Linux-RT 2.6.26-RT
   map tasks to reader locks held.
- patches.rt/multi-reader-limit.patch: Linux-RT 2.6.26-RT
   implement reader limit on read write locks.
- patches.rt/multi-reader-lock-account.patch: Linux-RT 2.6.26-RT
   map read/write locks back to their readers.
- patches.rt/multi-reader-pi.patch: Linux-RT 2.6.26-RT
   read lock Priority Inheritance implementation.
- patches.rt/native-sched-clock-booboo.patch: Linux-RT 2.6.26-RT.
- patches.rt/neptune-no-at-keyboard.patch: Linux-RT 2.6.26-RT.
- patches.rt/net-core-preempt-fix.patch: Linux-RT 2.6.26-RT.
- patches.rt/netpoll-8139too-fix.patch: Linux-RT 2.6.26-RT.
- patches.rt/new-softirq-code.patch: Linux-RT 2.6.26-RT
   softirq preemption: optimization.
- patches.rt/nf_conntrack-fix-smp-processor-id.patch: Linux-RT
  2.6.26-RT.
- patches.rt/nf_conntrack-weird-crash-fix.patch: Linux-RT
  2.6.26-RT.
- patches.rt/nmi-profiling-base.patch: Linux-RT 2.6.26-RT
   nmi-driven profiling for /proc/profile.
- patches.rt/nmi-profiling.patch: Linux-RT 2.6.26-RT.
- patches.rt/nmi-show-regs-fix.patch: Linux-RT 2.6.26-RT.
- patches.rt/nmi-watchdog-disable.patch: Linux-RT 2.6.26-RT
   x86_64: do not enable the NMI watchdog by default.
- patches.rt/nmi-watchdog-fix-1.patch: Linux-RT 2.6.26-RT.
- patches.rt/nmi-watchdog-fix-2.patch: Linux-RT 2.6.26-RT.
- patches.rt/nmi-watchdog-fix-3.patch: Linux-RT 2.6.26-RT.
- patches.rt/nmi-watchdog-fix-4.patch: Linux-RT 2.6.26-RT.
- patches.rt/no-warning-for-irqs-disabled-in-local-bh-enable.patch:
  Linux-RT 2.6.26-RT
   local_bh_enable() is safe for irqs_disabled().
- patches.rt/ntfs-local-irq-save-nort.patch: Linux-RT 2.6.26-RT.
- patches.rt/numa-slab-freeing.patch: Linux-RT 2.6.26-RT.
- patches.rt/only-run-softirqs-from-irq-thread-when-irq-affinity-is-set.patch:
  Linux-RT 2.6.26-RT.
- patches.rt/pagefault-disable-cleanup.patch: Linux-RT 2.6.26-RT
   clean up the page fault disabling logic.
- patches.rt/panic-dont-stop-box.patch: Linux-RT 2.6.26-RT.
- patches.rt/paravirt-function-pointer-fix.patch: Linux-RT
  2.6.26-RT.
- patches.rt/pause-on-oops-head-tail.patch: Linux-RT 2.6.26-RT
   introduce pause_on_oops_head/tail boot options.
- patches.rt/percpu-locked-mm.patch: Linux-RT 2.6.26-RT.
- patches.rt/percpu-locked-netfilter.patch: Linux-RT 2.6.26-RT.
- patches.rt/percpu-locked-netfilter2.patch: Linux-RT 2.6.26-RT.
- patches.rt/percpu-locked-powerpc-fixups.patch: Linux-RT
  2.6.26-RT.
- patches.rt/percpu_list.patch: Linux-RT 2.6.26-RT
   percpu_list.
- patches.rt/plist-debug.patch: Linux-RT 2.6.26-RT.
- patches.rt/posix-cpu-timers-fix.patch: Linux-RT 2.6.26-RT.
- patches.rt/powerpc-count_active_rt_tasks-is-undefined-for-non-preempt-rt.patch:
  Linux-RT 2.6.26-RT.
- patches.rt/powerpc-flush_tlb_pending-is-no-more.patch:
  Linux-RT 2.6.26-RT.
- patches.rt/powerpc-match-__rw_yield-function-declaration-to-prototype.patch:
  Linux-RT 2.6.26-RT.
- patches.rt/ppc-chpr-set-rtc-lock.patch: Linux-RT 2.6.26-RT.
- patches.rt/ppc-gtod-notrace-fix.patch: Linux-RT 2.6.26-RT.
- patches.rt/ppc-hacks-to-allow-rt-to-run-kernbench.patch:
  Linux-RT 2.6.26-RT.
- patches.rt/ppc-make-tlb-batch-64-only.patch: Linux-RT 2.6.26-RT.
- patches.rt/ppc-tlbflush-preempt.patch: Linux-RT 2.6.26-RT.
- patches.rt/ppc32-latency-compile-hack-fixes.patch: Linux-RT
  2.6.26-RT.
- patches.rt/ppc32_notrace_init_functions.patch: Linux-RT
  2.6.26-RT
   don't trace early init functions for ppc32.
- patches.rt/preempt-irqs-Kconfig.patch: Linux-RT 2.6.26-RT.
- patches.rt/preempt-irqs-arm-fix-oprofile.patch: Linux-RT
  2.6.26-RT.
- patches.rt/preempt-irqs-arm.patch: Linux-RT 2.6.26-RT.
- patches.rt/preempt-irqs-core.patch: Linux-RT 2.6.26-RT.
- patches.rt/preempt-irqs-direct-debug-keyboard.patch: Linux-RT
  2.6.26-RT.
- patches.rt/preempt-irqs-hrtimer.patch: Linux-RT 2.6.26-RT.
- patches.rt/preempt-irqs-i386-idle-poll-loop-fix.patch:
  Linux-RT 2.6.26-RT.
- patches.rt/preempt-irqs-i386-ioapic-mask-quirk.patch: Linux-RT
  2.6.26-RT.
- patches.rt/preempt-irqs-i386.patch: Linux-RT 2.6.26-RT.
- patches.rt/preempt-irqs-mips.patch: Linux-RT 2.6.26-RT.
- patches.rt/preempt-irqs-ppc-ack-irq-fixups.patch: Linux-RT
  2.6.26-RT.
- patches.rt/preempt-irqs-ppc-fix-b5.patch: Linux-RT 2.6.26-RT.
- patches.rt/preempt-irqs-ppc-fix-b6.patch: Linux-RT 2.6.26-RT.
- patches.rt/preempt-irqs-ppc-fix-more-fasteoi.patch: Linux-RT
  2.6.26-RT.
- patches.rt/preempt-irqs-ppc-preempt-schedule-irq-entry-fix.patch:
  Linux-RT 2.6.26-RT.
- patches.rt/preempt-irqs-ppc.patch: Linux-RT 2.6.26-RT.
- patches.rt/preempt-irqs-timer.patch: Linux-RT 2.6.26-RT.
- patches.rt/preempt-irqs-x86-64-ioapic-mask-quirk.patch:
  Linux-RT 2.6.26-RT.
- patches.rt/preempt-irqs-x86-64.patch: Linux-RT 2.6.26-RT.
- patches.rt/preempt-realtime-acpi.patch: Linux-RT 2.6.26-RT.
- patches.rt/preempt-realtime-arm-bagde4.patch: Linux-RT
  2.6.26-RT.
- patches.rt/preempt-realtime-arm-footbridge.patch: Linux-RT
  2.6.26-RT.
- patches.rt/preempt-realtime-arm-integrator.patch: Linux-RT
  2.6.26-RT.
- patches.rt/preempt-realtime-arm-ixp4xx.patch: Linux-RT
  2.6.26-RT.
- patches.rt/preempt-realtime-arm-pxa.patch: Linux-RT 2.6.26-RT.
- patches.rt/preempt-realtime-arm-rawlock-in-mmu_context-h.patch:
  Linux-RT 2.6.26-RT.
- patches.rt/preempt-realtime-arm-shark.patch: Linux-RT 2.6.26-RT.
- patches.rt/preempt-realtime-arm.patch: Linux-RT 2.6.26-RT.
- patches.rt/preempt-realtime-compile-fixes.patch: Linux-RT
  2.6.26-RT.
- patches.rt/preempt-realtime-console.patch: Linux-RT 2.6.26-RT.
- patches.rt/preempt-realtime-core.patch: Linux-RT 2.6.26-RT.
- patches.rt/preempt-realtime-debug-sysctl.patch: Linux-RT
  2.6.26-RT.
- patches.rt/preempt-realtime-fs-block.patch: Linux-RT 2.6.26-RT.
- patches.rt/preempt-realtime-ftrace-disable-ftraced.patch:
  Linux-RT 2.6.26-RT.
- patches.rt/preempt-realtime-ftrace.patch: Linux-RT 2.6.26-RT.
- patches.rt/preempt-realtime-i386.patch: Linux-RT 2.6.26-RT.
- patches.rt/preempt-realtime-ia64.patch: Linux-RT 2.6.26-RT.
- patches.rt/preempt-realtime-ide.patch: Linux-RT 2.6.26-RT.
- patches.rt/preempt-realtime-init-show-enabled-debugs.patch:
  Linux-RT 2.6.26-RT.
- patches.rt/preempt-realtime-input.patch: Linux-RT 2.6.26-RT.
- patches.rt/preempt-realtime-ipc.patch: Linux-RT 2.6.26-RT.
- patches.rt/preempt-realtime-irqs.patch: Linux-RT 2.6.26-RT.
- patches.rt/preempt-realtime-loopback.patch: Linux-RT 2.6.26-RT.
- patches.rt/preempt-realtime-mellanox-driver-fix.patch:
  Linux-RT 2.6.26-RT.
- patches.rt/preempt-realtime-mips.patch: Linux-RT 2.6.26-RT.
- patches.rt/preempt-realtime-mm.patch: Linux-RT 2.6.26-RT.
- patches.rt/preempt-realtime-mmdrop-delayed.patch: Linux-RT
  2.6.26-RT.
- patches.rt/preempt-realtime-net-drivers.patch: Linux-RT
  2.6.26-RT.
- patches.rt/preempt-realtime-net-softirq-fixups.patch: Linux-RT
  2.6.26-RT
   NOHZ: local_softirq_pending with tickless.
- patches.rt/preempt-realtime-net.patch: Linux-RT 2.6.26-RT.
- patches.rt/preempt-realtime-powerpc-add-raw-relax-macros.patch:
  Linux-RT 2.6.26-RT.
- patches.rt/preempt-realtime-powerpc-b2.patch: Linux-RT
  2.6.26-RT.
- patches.rt/preempt-realtime-powerpc-b3.patch: Linux-RT
  2.6.26-RT.
- patches.rt/preempt-realtime-powerpc-b4.patch: Linux-RT
  2.6.26-RT.
- patches.rt/preempt-realtime-powerpc-celleb-raw-spinlocks.patch:
  Linux-RT 2.6.26-RT.
- patches.rt/preempt-realtime-powerpc-missing-raw-spinlocks.patch:
  Linux-RT 2.6.26-RT.
- patches.rt/preempt-realtime-powerpc-tlb-batching.patch:
  Linux-RT 2.6.26-RT.
- patches.rt/preempt-realtime-powerpc-update.patch: Linux-RT
  2.6.26-RT.
- patches.rt/preempt-realtime-powerpc.patch: Linux-RT 2.6.26-RT.
- patches.rt/preempt-realtime-prevent-idle-boosting.patch:
  Linux-RT 2.6.26-RT
   Premmpt-RT: Preevent boosting of idle task.
- patches.rt/preempt-realtime-printk.patch: Linux-RT 2.6.26-RT.
- patches.rt/preempt-realtime-profiling.patch: Linux-RT 2.6.26-RT.
- patches.rt/preempt-realtime-rawlocks.patch: Linux-RT 2.6.26-RT.
- patches.rt/preempt-realtime-rcu.patch: Linux-RT 2.6.26-RT.
- patches.rt/preempt-realtime-sched-cpupri.patch: Linux-RT
  2.6.26-RT.
- patches.rt/preempt-realtime-sched-i386.patch: Linux-RT
  2.6.26-RT.
- patches.rt/preempt-realtime-sched.patch: Linux-RT 2.6.26-RT.
- patches.rt/preempt-realtime-sound.patch: Linux-RT 2.6.26-RT.
- patches.rt/preempt-realtime-supress-nohz-softirq-warning.patch:
  Linux-RT 2.6.26-RT.
- patches.rt/preempt-realtime-supress-rtc-printk.patch: Linux-RT
  2.6.26-RT.
- patches.rt/preempt-realtime-timer.patch: Linux-RT 2.6.26-RT.
- patches.rt/preempt-realtime-usb.patch: Linux-RT 2.6.26-RT.
- patches.rt/preempt-realtime-warn-and-bug-on-fix.patch:
  Linux-RT 2.6.26-RT.
- patches.rt/preempt-realtime-warn-and-bug-on.patch: Linux-RT
  2.6.26-RT.
- patches.rt/preempt-rt-no-slub.patch: Linux-RT 2.6.26-RT.
- patches.rt/preempt-softirqs-core.patch: Linux-RT 2.6.26-RT.
- patches.rt/preempt-trace.patch: Linux-RT 2.6.26-RT.
- patches.rt/print-might-sleep-hack.patch: Linux-RT 2.6.26-RT.
- patches.rt/printk-dont-bug-on-sched.patch: Linux-RT 2.6.26-RT.
- patches.rt/printk-in-atomic-hack-fix.patch: Linux-RT 2.6.26-RT
   fix printk in atomic hack.
- patches.rt/printk-in-atomic.patch: Linux-RT 2.6.26-RT.
- patches.rt/proportions-raw-locks.patch: Linux-RT 2.6.26-RT.
- patches.rt/qrcu.patch: Linux-RT 2.6.26-RT
   QRCU with lockless fastpath.
- patches.rt/quicklist-release-before-free-page-fix.patch:
  Linux-RT 2.6.26-RT.
- patches.rt/quicklist-release-before-free-page.patch: Linux-RT
  2.6.26-RT.
- patches.rt/radix-concurrent-lockdep.patch: Linux-RT 2.6.26-RT.
- patches.rt/radix-percpu-hack-fix.patch: Linux-RT 2.6.26-RT.
- patches.rt/radix-tree-concurrent.patch: Linux-RT 2.6.26-RT
   radix-tree: concurrent write side support.
- patches.rt/radix-tree-optimistic-hist.patch: Linux-RT 2.6.26-RT
   debug: optimistic lock histogram.
- patches.rt/radix-tree-optimistic.patch: Linux-RT 2.6.26-RT
   radix-tree: optimistic locking.
- patches.rt/random-driver-latency-fix.patch: Linux-RT 2.6.26-RT.
- patches.rt/rcu-hrt-fixups.patch: Linux-RT 2.6.26-RT.
- patches.rt/rcu-new-7.patch: Linux-RT 2.6.26-RT.
- patches.rt/rcu-preempt-boost-default.patch: Linux-RT 2.6.26-RT.
- patches.rt/rcu-preempt-boost-fix.patch: Linux-RT 2.6.26-RT.
- patches.rt/rcu-preempt-boost-sdr.patch: Linux-RT 2.6.26-RT.
- patches.rt/rcu-preempt-fix-bad-dyntick-accounting.patch:
  Linux-RT 2.6.26-RT.
- patches.rt/rcu-preempt-hotplug-hackaround.patch: Linux-RT
  2.6.26-RT.
- patches.rt/rcu-torture-preempt-update.patch: Linux-RT 2.6.26-RT.
- patches.rt/rcu-trace-fix-free.patch: Linux-RT 2.6.26-RT.
- patches.rt/rcupreempt-boost-early-init.patch: Linux-RT
  2.6.26-RT.
- patches.rt/realtime-preempt-warn-about-tracing.patch: Linux-RT
  2.6.26-RT.
- patches.rt/relay-fix.patch: Linux-RT 2.6.26-RT
   relay: fix timer madness.
- patches.rt/remove-check-pgt-cache-calls.patch: Linux-RT
  2.6.26-RT.
- patches.rt/replace-bugon-by-warn-on.patch: Linux-RT 2.6.26-RT.
- patches.rt/root-domain-kfree-in-atomic.patch: Linux-RT
  2.6.26-RT.
- patches.rt/rt-apis.patch: Linux-RT 2.6.26-RT.
- patches.rt/rt-avoid-deadlock-in-swap.patch: Linux-RT 2.6.26-RT.
- patches.rt/rt-delayed-prio.patch: Linux-RT 2.6.26-RT
   rt: PI-workqueue: propagate prio for delayed work.
- patches.rt/rt-kmap-scale-fix.patch: Linux-RT 2.6.26-RT.
- patches.rt/rt-list-mods.patch: Linux-RT 2.6.26-RT
   rt: list_splice2.
- patches.rt/rt-move-update-wall-time-back-to-do-timer.patch:
  Linux-RT 2.6.26-RT
   rt: move update_wall_time back to do timer.
- patches.rt/rt-mutex-arm.patch: Linux-RT 2.6.26-RT.
- patches.rt/rt-mutex-compat-semaphores.patch: Linux-RT 2.6.26-RT.
- patches.rt/rt-mutex-core.patch: Linux-RT 2.6.26-RT.
- patches.rt/rt-mutex-i386.patch: Linux-RT 2.6.26-RT.
- patches.rt/rt-mutex-irq-flags-checking.patch: Linux-RT
  2.6.26-RT.
- patches.rt/rt-mutex-mips.patch: Linux-RT 2.6.26-RT.
- patches.rt/rt-mutex-ppc-fix-a5.patch: Linux-RT 2.6.26-RT.
- patches.rt/rt-mutex-ppc.patch: Linux-RT 2.6.26-RT.
- patches.rt/rt-mutex-preempt-debugging.patch: Linux-RT 2.6.26-RT.
- patches.rt/rt-mutex-trivial-route-cast-fix.patch: Linux-RT
  2.6.26-RT.
- patches.rt/rt-mutex-trivial-tcp-preempt-fix.patch: Linux-RT
  2.6.26-RT.
- patches.rt/rt-mutex-x86-64.patch: Linux-RT 2.6.26-RT.
- patches.rt/rt-page_alloc.patch: Linux-RT 2.6.26-RT
   rt-friendly per-cpu pages.
- patches.rt/rt-plist-mods.patch: Linux-RT 2.6.26-RT
   rt: plist_head_splice.
- patches.rt/rt-s_files-kill-a-union.patch: Linux-RT 2.6.26-RT.
- patches.rt/rt-sched-groups.patch: Linux-RT 2.6.26-RT.
- patches.rt/rt-shorten-softirq-thread-names.patch: Linux-RT
  2.6.26-RT.
- patches.rt/rt-slab-new.patch: Linux-RT 2.6.26-RT.
- patches.rt/rt-workqeue-prio.patch: Linux-RT 2.6.26-RT
   rt: PI-workqueue support.
- patches.rt/rt-workqueue-barrier.patch: Linux-RT 2.6.26-RT
   rt: PI-workqueue: fix barriers.
- patches.rt/rt-wq-barrier-fix.patch: Linux-RT 2.6.26-RT
   rt: PI-workqueue: wait_on_work() fixup.
- patches.rt/rt_mutex_setprio.patch: Linux-RT 2.6.26-RT
   rt: rename rt_mutex_setprio to task_setprio.
- patches.rt/rtmutex-debug.h-cleanup.patch: Linux-RT 2.6.26-RT
   lock debugging: clean up rtmutex-debug.h.
- patches.rt/rtmutex-lateral-steal.patch: Linux-RT 2.6.26-RT.
- patches.rt/rtmutex-rearrange.patch: Linux-RT 2.6.26-RT.
- patches.rt/rtmutex-remove-xchg.patch: Linux-RT 2.6.26-RT
   rtmutex - remove double xchg.
- patches.rt/rtmutex-rwlock-cmpxchg-typecast.patch: Linux-RT
  2.6.26-RT.
- patches.rt/rwlock-implement-downgrade-write.patch: Linux-RT
  2.6.26-RT
   rwlocks multi downgrade write.
- patches.rt/rwlocks-default-nr-readers-nr-cpus.patch: Linux-RT
  2.6.26-RT.
- patches.rt/rwlocks-fix-no-preempt-rt.patch: Linux-RT 2.6.26-RT
   rwlock: fix non PREEMPT_RT case.
- patches.rt/rwlocks-multiple-readers.patch: Linux-RT 2.6.26-RT
   implement rwlocks management.
- patches.rt/rwsems-multiple-readers.patch: Linux-RT 2.6.26-RT
   add framework for multi readers on rwsems.
- patches.rt/s_files-pipe-fix.patch: Linux-RT 2.6.26-RT
   s_files: free_write_pipe() fix.
- patches.rt/s_files-schedule_on_each_cpu_wq.patch: Linux-RT
  2.6.26-RT.
- patches.rt/s_files.patch: Linux-RT 2.6.26-RT
   remove global files_lock.
- patches.rt/sched-clock-nmi.patch: Linux-RT 2.6.26-RT.
- patches.rt/sched-enable-irqs-in-preempt-in-notifier-call.patch:
  Linux-RT 2.6.26-RT
   CFS: enable irqs in fire_sched_in_preempt_notifier.
- patches.rt/sched-nr-migrate-lower-default-preempt-rt.patch:
  Linux-RT 2.6.26-RT.
- patches.rt/sched-prioritize-non-migrating-rt-tasks.patch:
  Linux-RT 2.6.26-RT.
- patches.rt/sched-rt-stats.patch: Linux-RT 2.6.26-RT.
- patches.rt/sched-use-a-2d-bitmap-search-prio-cpu.patch:
  Linux-RT 2.6.26-RT.
- patches.rt/sched-wake_up_idle_cpu-rt.patch: Linux-RT 2.6.26-RT.
- patches.rt/sched_prio.patch: Linux-RT 2.6.26-RT.
- patches.rt/sched_rt-fixup.patch: Linux-RT 2.6.26-RT.
- patches.rt/schedule-tail-balance-disable-irqs.patch: Linux-RT
  2.6.26-RT.
- patches.rt/schedule_on_each_cpu-enhance.patch: Linux-RT
  2.6.26-RT.
- patches.rt/select-error-leak-fix.patch: Linux-RT 2.6.26-RT.
- patches.rt/send-nmi-all-preempt-disable.patch: Linux-RT
  2.6.26-RT.
- patches.rt/seq-irqsave.patch: Linux-RT 2.6.26-RT.
- patches.rt/serial-locking-rt-cleanup.patch: Linux-RT 2.6.26-RT.
- patches.rt/serial-slow-machines.patch: Linux-RT 2.6.26-RT.
- patches.rt/slab-irq-nopreempt-fix.patch: Linux-RT 2.6.26-RT.
- patches.rt/smp-processor-id-fixups.patch: Linux-RT 2.6.26-RT.
- patches.rt/softirq-per-cpu-assumptions-fixes.patch: Linux-RT
  2.6.26-RT.
- patches.rt/softlockup-add-irq-regs-h.patch: Linux-RT 2.6.26-RT
   core: make asm/irq_regs.h available on every platform.
- patches.rt/spinlock-trylock-cleanup-sungem.patch: Linux-RT
  2.6.26-RT.
- patches.rt/swap-spinlock-fix.patch: Linux-RT 2.6.26-RT.
- patches.rt/tasklet-busy-loop-hack.patch: Linux-RT 2.6.26-RT.
- patches.rt/tasklet-redesign.patch: Linux-RT 2.6.26-RT.
- patches.rt/timer-freq-tweaks.patch: Linux-RT 2.6.26-RT.
- patches.rt/timer-warning-fix.patch: Linux-RT 2.6.26-RT.
- patches.rt/trace-add-event-markers-arm.patch: Linux-RT
  2.6.26-RT.
- patches.rt/trace-events-handle-syscalls.patch: Linux-RT
  2.6.26-RT.
- patches.rt/trace-histograms.patch: Linux-RT 2.6.26-RT.
- patches.rt/trace_hist-divzero.patch: Linux-RT 2.6.26-RT
   trace_hist.c: divide-by-zero problem (2).
- patches.rt/trace_hist-latediv.patch: Linux-RT 2.6.26-RT.
- patches.rt/tracer-add-event-markers.patch: Linux-RT 2.6.26-RT.
- patches.rt/tracer-event-trace.patch: Linux-RT 2.6.26-RT.
- patches.rt/use-edge-triggered-irq-handler-instead-of-simple-irq.patch:
  Linux-RT 2.6.26-RT
   [AT91: PATCH]: Use edge triggered interrupt handling for
   AT91-GPIO instead of simple_irq-handler.
- patches.rt/user-no-irq-disable.patch: Linux-RT 2.6.26-RT.
- patches.rt/version.patch: Linux-RT 2.6.26-RT
   add -rt extra-version.
- patches.rt/vortex-fix.patch: Linux-RT 2.6.26-RT.
- patches.rt/watchdog_use_timer_and_hpet_on_x86_64.patch:
  Linux-RT 2.6.26-RT.
- patches.rt/x86-64-tscless-vgettimeofday.patch: Linux-RT
  2.6.26-RT
   x86_64 GTOD: offer scalable vgettimeofday.
- patches.rt/x86_64-tsc-sync-irqflags-fix.patch: Linux-RT
  2.6.26-RT.
- patches.rt/event-trace-hrtimer-trace.patch: Linux-RT 2.6.26-RT
   event-tracer: add clockevent trace.
- patches.rt/ftrace-hotplug-fix.patch: Linux-RT 2.6.26-RT
   ftrace: cpu hotplug fix.
- patches.rt/ftrace-wakeup-rawspinlock.patch: Linux-RT 2.6.26-RT
   ftrace: user raw spin lock for wakeup function trace.
- patches.rt/preempt-realtime-x86_64.patch: Linux-RT 2.6.26-RT.
- patches.rt/radix-tree-lockdep-plus1.patch: Linux-RT 2.6.26-RT
   lockdep: add +1 to radix tree array.
- patches.rt/rwlock-fixes.patch: Linux-RT 2.6.26-RT
   rwlock: fix pi_list race conditions.
- patches.rt/rwlock-prio-fix.patch: Linux-RT 2.6.26-RT
   rwlock: reset prio on unlocks and wakeups.
- patches.rt/rwlock-torture.patch: Linux-RT 2.6.26-RT
   rwlock: rwlock torture test.
- patches.rt/sched-cpupri-hotplug-support.patch: Linux-RT
  2.6.26-RT.
- patches.rt/sched-cpupri-priocount.patch: Linux-RT 2.6.26-RT.
- patches.rt/trace-eip2ip.patch: Linux-RT 2.6.26-RT
   Re: 2.6.25.4-rt4.
- patches.rt/bz235099-idle-load-fix.patch: Linux-RT 2.6.26-RT.
- patches.rt/fix-adaptive-hack.patch: Linux-RT 2.6.26-RT
   fix-adaptive-hack.patch.
- patches.rt/fix-a-previously-reverted-fix.patch: Linux-RT
  2.6.26-RT
   Fix a previously reverted "fix".
- patches.rt/fix-config-debug-rt-mutex-lock-underflow-warnings.patch:
  Linux-RT 2.6.26-RT
   Fix CONFIG_DEBUG_RT_MUTEX lock underflow warnings.
- patches.rt/frace-use-tsc.patch: Linux-RT 2.6.26-RT.
- patches.rt/ftrace-document-event-tracer.patch: Linux-RT
  2.6.26-RT.
- patches.rt/ftrace-document-update1.patch: Linux-RT 2.6.26-RT
   ftrace: document updates.
- patches.rt/ftrace-fix-get-kprobe-wreckage.patch: Linux-RT
  2.6.26-RT
   ftrace-fix-missing-kprobe-include.pathc.
- patches.rt/ftrace-m68knommu-add-FTRACE-support.patch: Linux-RT
  2.6.26-RT.
- patches.rt/ftrace-m68knommu-generic-stacktrace-function.patch:
  Linux-RT 2.6.26-RT.
- patches.rt/ftrace-preempt-trace-check.patch: Linux-RT 2.6.26-RT
   ftrace: only trace preempt off with preempt tracer.
- patches.rt/ftrace-stop-trace-on-crash.patch: Linux-RT 2.6.26-RT
   fix-tracer-wreckage-wtf-is-this-code-all-features.patch.
- patches.rt/generic-cmpxchg-use-raw-local-irq-variant.patch:
  Linux-RT 2.6.26-RT.
- patches.rt/idle2-fix.patch: Linux-RT 2.6.26-RT.
- patches.rt/idle-fix.patch: Linux-RT 2.6.26-RT.
- patches.rt/m68knommu_fixes_ontop_of_v2.6.26.patch: Linux-RT
  2.6.26-RT.
- patches.rt/m68knommu-make-cmpxchg-RT-safe.patch: Linux-RT
  2.6.26-RT.
- patches.rt/mapping_nrpages-fix.patch: Linux-RT 2.6.26-RT
   mapping_nrpages-fix.patch.
- patches.rt/nfs-stats-miss-preemption.patch: Linux-RT 2.6.26-RT
   nfs: fix missing preemption check.
- patches.rt/pmtmr-override.patch: Linux-RT 2.6.26-RT
   pmtmr: allow command line override of ioport.
- patches.rt/powerpc-ftrace-stop-on-oops.patch: Linux-RT 2.6.26-RT
   powerpc: ftrace stop on crash.
- patches.rt/ppc64-fix-preempt-unsafe-paths-accessing-per_cpu-variables.patch:
  Linux-RT 2.6.26-RT.
- patches.rt/preempt-irqs-m68knommu-make-timer-interrupt-non-threaded.patch:
  Linux-RT 2.6.26-RT.
- patches.rt/preempt-realtime-mm.patch~: Linux-RT 2.6.26-RT.
- patches.rt/raw-spinlocks-for-nmi-print.patch: Linux-RT
  2.6.26-RT.
- patches.rt/revert-preempt-bkl-revert.patch: Linux-RT 2.6.26-RT.
- patches.rt/rtmutex-debug-fix.patch: Linux-RT 2.6.26-RT
   rtmutex-debug-fix.patch.
- patches.rt/rt-mutex-namespace.patch: Linux-RT 2.6.26-RT
   rt-mutex-namespace.patch.
- patches.rt/rt-mutex-use-inline.patch: Linux-RT 2.6.26-RT
   rt-mutex-cleanup.patch.
- patches.rt/rt-rwlock-conservative-locking.patch: Linux-RT
  2.6.26-RT
   rwlock: be more conservative in locking reader_lock_count.
- patches.rt/rwlock-pi-lock-reader.patch: Linux-RT 2.6.26-RT.
- patches.rt/rwlock-protect-reader_lock_count.patch: Linux-RT
  2.6.26-RT.
- patches.rt/rwlock-slowunlock-mutex-fix2.patch: Linux-RT
  2.6.26-RT.
- patches.rt/rwlock-slowunlock-mutex-fix.patch: Linux-RT
  2.6.26-RT.
- patches.rt/rwlock-torture-no-rt.patch: Linux-RT 2.6.26-RT
   rwlock: fix torture test to handle non-rt.
- patches.rt/sched-fix-dequeued-race.patch: Linux-RT 2.6.26-RT
   sched-fix-dequeued-race.patch.
- patches.rt/serial-locking-rt-cleanup.patch~: Linux-RT 2.6.26-RT.
- patches.rt/sub-dont-disable-irqs.patch: Linux-RT 2.6.26-RT
   rt: dont disable irqs in usb.
- patches.rt/trace-do-not-wakeup-when-irqs-disabled.patch:
  Linux-RT 2.6.26-RT
   trace-do-not-wakeup-when-irqs-disabled.patch.
- patches.rt/trace-ktime-scalar.patch: Linux-RT 2.6.26-RT
   ftrace: print ktime values in readable form.
- patches.rt/warn-on-rt-scatterlist.patch: Linux-RT 2.6.26-RT
   remove warn on for scatterlist in preempt rt.

-------------------------------------------------------------------
Tue Jul 29 17:25:34 CEST 2008 - trenn@suse.de

- patches.arch/acpi_thermal_passive_blacklist.patch: Avoid
  critical temp shutdowns on specific ThinkPad T4x(p) and R40
  (https://bugzilla.novell.com/show_bug.cgi?id=333043).
- patches.fixes/acpi_use_acpi_exception.patch: ACPI dock/bay:
  Use ACPI_EXCEPTION instead of printk(KERN_ERR.
- patches.suse/acpi_provide_non_windows_osi_boot_param.patch:
  ACPI: Provide a spec conform OSI interface to the BIOS.

-------------------------------------------------------------------
Tue Jul 29 00:04:40 CEST 2008 - bphilips@suse.de

- rpm/kernel-binary.spec.in: uvcvideo merged.  Add Obsoletes.

-------------------------------------------------------------------
Fri Jul 25 16:39:22 CEST 2008 - mszeredi@suse.cz

- supported.conf: Mark fuse as supported.

-------------------------------------------------------------------
Thu Jul 24 19:26:38 CEST 2008 - gregkh@suse.de

- Enable CONFIG_MARKERS

-------------------------------------------------------------------
Thu Jul 24 19:21:20 CEST 2008 - gregkh@suse.de

- Enable CONFIG_SECURITY_SELINUX

-------------------------------------------------------------------
Thu Jul 24 14:53:34 CEST 2008 - agruen@suse.de

- Fix for using relative paths in /usr/src/linux-obj/$arch/
  $flavor/Makefile (bnc#409982).

-------------------------------------------------------------------
Fri Jul 18 10:33:14 CEST 2008 - hare@suse.de

- Update config files for S/390.

-------------------------------------------------------------------
Thu Jul 17 22:55:40 CEST 2008 - bwalle@suse.de

- patches.fixes/show-OSRELEASE-in-VMCOREINFO.diff:
  kdump: Report actual value of VMCOREINFO_OSRELEASE in VMCOREINFO

-------------------------------------------------------------------
Thu Jul 17 18:33:20 CEST 2008 - jeffm@suse.de

- rpm/kernel-module-subpackage: Removed Supplements handling
  entirely. Use preamble instead.

-------------------------------------------------------------------
Thu Jul 17 17:48:49 CEST 2008 - jbeulich@novell.com

- patches.xen/xen3-patch-2.6.26: Fix 32-bit build.

-------------------------------------------------------------------
Thu Jul 17 15:49:45 CEST 2008 - jbeulich@novell.com

- Update Xen patches for 2.6.26.
- patches.xen/540-blkif-nr-segments-check.patch: Delete.
- patches.xen/560-x86_64-no-irq-affinity-break-msg.patch: Delete.
- patches.xen/xen3-patch-2.6.25.1: Delete.
- Update i386 and x86-64 config files.
- config.conf: Re-enable Xen configs.

-------------------------------------------------------------------
Thu Jul 17 13:35:29 CEST 2008 - jbeulich@novell.com

- patches.fixes/seccomp-disable-tsc-option: Also handle x86-64 (191123).
- Update x86-64 config files.
- patches.suse/raw_device_max_minors_param.diff: Fix uninitialized
  return value.
- patches.apparmor/remove_suid.diff: Also handle fuse.
- supported.conf: Add e1000e, rtc-core, rtc-lib, and rtc-cmos.

-------------------------------------------------------------------
Mon Jul 14 18:51:03 CEST 2008 - jeffm@suse.de

- patches.kernel.org/fsl-diu-fb-compile-fix: Delete.

-------------------------------------------------------------------
Mon Jul 14 18:19:08 CEST 2008 - olh@suse.de

- disable unused fsl-diu-fb driver

-------------------------------------------------------------------
Mon Jul 14 17:23:40 CEST 2008 - jeffm@suse.de

- Updated to 2.6.26-final.

-------------------------------------------------------------------
Mon Jul 14 11:24:42 CEST 2008 - bwalle@suse.de

- patches.fixes/move-crashkernel-reservation.diff:
  x86: Move crashkernel reservation before dma32_reserve_bootmem().

-------------------------------------------------------------------
Mon Jul 14 08:04:25 CEST 2008 - rgoldwyn@suse.de

- Enable patches.suse/convert-novfs-to-open-soure-coding-standards.patch
  Fix oops in novfs_daemon_lib_ioctl

-------------------------------------------------------------------
Fri Jul 11 19:22:27 CEST 2008 - jeffm@suse.de

- Updated squashfs to v3.3. (bnc#373285)

-------------------------------------------------------------------
Thu Jul 10 20:36:45 CEST 2008 - jeffm@suse.de

- Update config files: Enable raw devices on s390.

-------------------------------------------------------------------
Thu Jul 10 15:59:36 CEST 2008 - jack@suse.cz

- patches.suse/raw_device_max_minors_param.diff: Allow setting
  of number of raw devices as a module parameter (FATE 302178).

-------------------------------------------------------------------
Thu Jul 10 01:12:00 CEST 2008 - jeffm@suse.de

- patches.kernel.org/fsl-diu-fb-compile-fix: fsl-diu-fb:
  compile fix.

-------------------------------------------------------------------
Wed Jul  9 22:59:14 CEST 2008 - jeffm@suse.de

- patches.suse/kdb-common: Removed obsolete file_lock_operations
  printing.

-------------------------------------------------------------------
Wed Jul  9 22:58:15 CEST 2008 - jeffm@suse.de

- patches.fixes/reiserfs-discard-xattr-prealloc: Upstreamed with
  -git5.

-------------------------------------------------------------------
Wed Jul  9 22:49:38 CEST 2008 - jeffm@suse.de

- patches.fixes/reiserfs-discard-xattr-prealloc: reiserfs:
  discard prealloc in reiserfs_delete_inode (bnc#389656).

-------------------------------------------------------------------
Wed Jul  9 22:11:34 CEST 2008 - jeffm@suse.de

- Updated to 2.6.26-rc9-git5.
  - Eliminated 2 patches.

-------------------------------------------------------------------
Wed Jul  9 18:00:11 CEST 2008 - jbohac@suse.cz

- Update config files.
- patches.suse/netfilter-ip_conntrack_slp.patch: connection
  tracking helper for SLP (fate#301134).

-------------------------------------------------------------------
Wed Jul  9 09:43:49 CEST 2008 - olh@suse.de

- enable PHYP-assisted OS dump (fate#304131)

-------------------------------------------------------------------
Mon Jul  7 16:56:43 CEST 2008 - trenn@suse.de

- patches.fixes/acpi_thermal_passive_cleanup.patch: Delete.

-------------------------------------------------------------------
Wed Jul  2 15:02:17 CEST 2008 - jkosina@suse.de

- patches.fixes/input-add-gericom-bellagio-to-nomux.patch: Input:
  add Gericom Bellagio to nomux blacklist (bnc#404892).

-------------------------------------------------------------------
Wed Jul  2 11:53:53 CEST 2008 - jkosina@suse.de

- patches.fixes/input-add-acer-aspire-1360-to-nomux.patch: Input:
  add Acer Aspire 1360 to nomux blacklist (bnc#216857).

-------------------------------------------------------------------
Wed Jul  2 05:55:16 CEST 2008 - jeffm@suse.de

- patches.apparmor/__d_path-keep-connected.diff
  patches.apparmor/mount-consistent-__d_path.diff
  patches.suse/kdb-ia64: Edited to apply with --fuzz=0
- Added --fuzz=0 (-F0) to sequence-patch.sh and spec files

-------------------------------------------------------------------
Fri Jun 27 16:18:50 CEST 2008 - bwalle@suse.de

- rpm/kernel-binary.spec.in: don't generate the makedumpfile.config
  any more, the new kernel, kexec-tools and makedumpfile is able to
  extract that information from the running kernel and pass it
  as ELF NOTE (in /proc/vmcore)

-------------------------------------------------------------------
Thu Jun 26 17:12:27 CEST 2008 - olh@suse.de

- add patches.arch/ppc-ibmebus-modalias.patch
  autoload ehea and ehca (bnc#394602 - LTC44938)

-------------------------------------------------------------------
Thu Jun 26 02:39:09 CEST 2008 - sdietrich@suse.de

- RT:  Update config files - enable CONFIG_CGROUPS

-------------------------------------------------------------------
Thu Jun 26 02:35:07 CEST 2008 - sdietrich@suse.de

- Update config files - enable CPUSETs support:
	CONFIG_CGROUPS, CONFIG_CGROUP_NS, CONFIG_CGROUP_DEVICE,
	CONFIG_CPUSET, CONFIG_CGROUP_CPUACCT, 
	CONFIG_RESOURCE_COUNTERS, CONFIG_MM_OWNER,
	CONFIG_CGROUP_MEM_RES_CTLR, CONFIG_PROC_PID_CPUSET
- debug only: CONFIG_CGROUP_DEBUG

-------------------------------------------------------------------
Thu Jun 26 00:43:02 CEST 2008 - jeffm@suse.de

- Updated to 2.6.26-rc8
  - Eliminated 1 patch.

-------------------------------------------------------------------
Wed Jun 25 23:05:22 CEST 2008 - jeffm@suse.de

- rpm/kernel-module-subpackage: Added Supplements tag copying and added
                                coreutils and grep to Requires
- rpm/macros.kernel-source: Added kernel-syms to BuildRequires

-------------------------------------------------------------------
Wed Jun 25 15:28:14 CEST 2008 - olh@suse.de

- enable 64K pages in config ppc64 (fate#304100)
- enable up to 1024 cpus in config ppc64 (fate#304180)
- enable up to 4 cpus in config kdump
- enable powermanagement in config ppc64
- enable cell be cpufreq

-------------------------------------------------------------------
Wed Jun 25 14:40:35 CEST 2008 - jdelvare@suse.de

- supported.conf: Update the list of i2c bus drivers.
  - i2c-isa is gone.
  - i2c-i810, i2c-prosavage and i2c-savage4 are deprecated and will
    be removed soon, mark as unsupported.
  - i2c-voodoo3 has very limited usefulness, mark as unsupported.
  - i2c-powermac is new, mark as supported.
- supported.conf: Update the list of i2c chip drivers.
  - ds1337, ds1374, rtc8564 and x1205 are gone (RTC drivers, moved
    to drivers/rtc).
  - pca9539, pcf8574 and pcf8575 are deprecated (new GPIO drivers
    exist in drivers/gpio), mark as unsupported.
  - ds1682, max6875 and tsl2550 are new, mark as supported.

-------------------------------------------------------------------
Wed Jun 25 14:19:51 CEST 2008 - jdelvare@suse.de

- supported.conf: Add two new hwmon drivers (dme1737 and thmc50,
  both unsupported.)
- supported.conf: Mark hwmon and hwmon-vid as supported. These are
  simple, software-only utility modules, it makes little sense
  to taint the kernel just because they are loaded.

-------------------------------------------------------------------
Mon Jun 23 17:34:28 CEST 2008 - tiwai@suse.de

- disable CONFIG_SND_PCSP as it conflicts with input pcspkr and
  disturbs the order of sound devices

-------------------------------------------------------------------
Mon Jun 23 16:52:02 CEST 2008 - agruen@suse.de

- genksyms: add support for checking against a reference ABI.

-------------------------------------------------------------------
Wed Jun 18 18:31:07 CEST 2008 - jeffm@suse.de

- Updated to 2.6.26-rc6-git5.
  - Eliminated 2 patches.

-------------------------------------------------------------------
Fri Jun 13 19:04:21 CEST 2008 - jeffm@suse.de

- Removed kABI reference symbols
- Restored make-symsets check for ignoring/tolerating kABI changes.

-------------------------------------------------------------------
Fri Jun 13 17:01:21 CEST 2008 - jeffm@suse.de

- Update config files (vanilla).

-------------------------------------------------------------------
Fri Jun 13 16:54:57 CEST 2008 - jeffm@suse.de

- Update config files.

-------------------------------------------------------------------
Fri Jun 13 16:39:54 CEST 2008 - jeffm@suse.de

- Updated to 2.6.26-rc6-git1.
  - Eliminated 2 patches.

-------------------------------------------------------------------
Thu Jun 12 20:58:03 CEST 2008 - sdietrich@suse.de

- config.conf: Suppress RT until forward-port is complete

-------------------------------------------------------------------
Thu Jun 12 16:42:18 CEST 2008 - jeffm@suse.de

- patches.drivers/libata-ata_piix-macbook-fix: Delete.

-------------------------------------------------------------------
Thu Jun 12 10:07:36 CEST 2008 - olh@suse.de

- update ps3 config, disable unused drivers
- disable patches.arch/ppc-efika-slowdown.patch

-------------------------------------------------------------------
Thu Jun 12 07:52:35 CEST 2008 - jeffm@suse.de

- Updated to 2.6.26-rc5-git5.
  - Eliminated 91 patches.
  - Disabled OCFS2 userspace heartbeat.
  - Disabled Xen.

-------------------------------------------------------------------
Thu Jun 12 01:44:21 CEST 2008 - sdietrich@suse.de

Build fix: drop patches merged into 2.6.25.5
- patches.rt/x86-fix-tsc-cyc2ns-crap.patch: Delete.
- patches.rt/x86-prepare-to-fix-32bit-sched-clock-crap.patch:
  Delete.
- patches.rt/x86-fix-32bit-sched-clock-crap.patch: Delete.

Update to 2.6.25-RT6:
- Update config files: enable (M) CONFIG_RWLOCK_TORTURE_TEST

Resolve conflicts:
- patches.rt/preempt-realtime-x86_64.patch: Linux-RT 2.6.25.4-RT.

Add:
- patches.rt/trace-eip2ip.patch: Re: 2.6.25.4-rt4 Compile Fix.
- patches.rt/rwlock-prio-fix.patch: rwlock: reset prio on unlocks
  and wakeups.
- patches.rt/rwlock-fixes.patch: rwlock: fix pi_list race
  conditions.
- patches.rt/event-trace-hrtimer-trace.patch: event-tracer:
  add clockevent trace.
- patches.rt/rwlock-torture.patch: rwlock: rwlock torture test.
- patches.rt/ftrace-wakeup-rawspinlock.patch: ftrace: user raw
  spin lock for wakeup function trace.
- patches.rt/radix-tree-lockdep-plus1.patch: lockdep: add +1 to
  radix tree array.
- patches.rt/sched-cpupri-hotplug-support.patch: sched: fix
  cpupri hotplug support.
- patches.rt/sched-cpupri-priocount.patch: sched: fix cpupri
  priocount.
- patches.rt/ftrace-hotplug-fix.patch: ftrace: cpu hotplug fix.

-------------------------------------------------------------------
Wed Jun 11 22:23:24 CEST 2008 - agruen@suse.de

- rpm/make-symsets: update to the latest version which will ignore
  symset changes if the symset includes a symbol marked to be
  ignored.

-------------------------------------------------------------------
Wed Jun 11 21:50:14 CEST 2008 - agruen@suse.de

- rpm/kernel-binary.spec.in: only generate symsets for kernels
  with CONFIG_MODULES=y.
- rpm/macros.kernel-source: remove the ps3 specific check: we
  really want to check whether the kernel mas modules enabled,
  which is covered by the symsets check already now.

-------------------------------------------------------------------
Wed Jun 11 19:53:13 CEST 2008 - gregkh@suse.de

- patches.drivers/usb-don-t-use-reset-resume-if-drivers-don-t-support-it.patch:
  USB: don't use reset-resume if drivers don't support it.

-------------------------------------------------------------------
Wed Jun 11 19:45:26 CEST 2008 - gregkh@suse.de

- comment out
  patches.suse/convert-novfs-to-open-soure-coding-standards.patch in the
  series file as it is reported to fail some regression tests.

-------------------------------------------------------------------
Wed Jun 11 01:03:17 CEST 2008 - gregkh@suse.de

- patches.suse/convert-novfs-to-open-soure-coding-standards.patch:
  Convert novfs to open soure coding standards.

-------------------------------------------------------------------
Mon Jun  9 23:56:14 CEST 2008 - gregkh@suse.de

- patches.fixes/mptbase-vmware-fix: Delete as it's not needed anymore

-------------------------------------------------------------------
Mon Jun  9 23:55:21 CEST 2008 - gregkh@suse.de

- refresh patches to apply cleanly

-------------------------------------------------------------------
Mon Jun  9 22:51:15 CEST 2008 - gregkh@suse.de

- Update to 2.6.25.6
  - loads of bugfixes
  - remove the following patches that were already included in this release:
    - patches.arch/cpufreq_fix_acpi_driver_on_BIOS_changes.patch
    - patches.drivers/libata-force-hardreset-if-link-pm
    - patches.fixes/input-hid-apple-numlock-emulation.patch
    - patches.arch/check-for-acpi-resource-conflicts-in-i2c-bus-drivers.patch

-------------------------------------------------------------------
Mon Jun  9 21:32:01 CEST 2008 - gregkh@suse.de

- patches.drivers/usb-sierra-option.patch: USB: update sierra
  and option device ids (bnc#374637).

-------------------------------------------------------------------
Mon Jun  9 17:22:09 CEST 2008 - teheo@suse.de

- patches.drivers/libata-ahci-mcp65-workarounds: ahci: workarounds
  for mcp65 (bnc#398573).

-------------------------------------------------------------------
Mon Jun  9 12:07:02 CEST 2008 - jkosina@suse.de

- patches.fixes/input-i8042-add-ctr-resume-timeout.patch: Input:
  add retry logic to resume with respect to CTR (bnc#351119).

-------------------------------------------------------------------
Sat Jun  7 01:51:16 CEST 2008 - gregkh@suse.de

- Update to 2.6.25.5.
  - fixes CVE-2008-1673

-------------------------------------------------------------------
Fri Jun  6 12:15:17 CEST 2008 - tiwai@suse.de

- add missing patches.rt/ftrace-add-nr_syscalls.patch for fixing
  i386-rt_debug

-------------------------------------------------------------------
Thu Jun  5 12:17:55 CEST 2008 - jbeulich@novell.com

- patches.xen/xen3-patch-2.6.22,
  patches.xen/xen3-patch-2.6.23,
  patches.xen/xen3-patch-2.6.24,
  patches.xen/xen3-patch-2.6.25: netfront (bnc#394575) and page table
  handling (bnc#396858) fixes.
- patches.xen/540-blkif-nr-segments-check.patch: Avoid theoretical
  TOCTTOU bug in block backend nr_segments checking.
- patches.xen/560-x86_64-no-irq-affinity-break-msg.patch: x86_64:
  Remove warning message about 'Breaking affinity for irq'.
- patches.xen/xen-netfront-flip-prod: fix updating of req_prod_pvt
  in the receive ring for the flipping case.

-------------------------------------------------------------------
Wed Jun  4 13:44:06 CEST 2008 - jblunck@suse.de

- patches.drivers/libata-acpi-fix-hotplug: Don't call ata_port_freeze()
  in ata_acpi_detach_device().

-------------------------------------------------------------------
Wed Jun  4 13:12:47 CEST 2008 - schwab@suse.de

- Don't clean asm-offsets.h.

-------------------------------------------------------------------
Wed Jun  4 11:37:34 CEST 2008 - jjohanse@suse.de

- patches.apparmor/apparmor-module_interface.diff: AppArmor:
  Update patch to properly set profile name_table size (bnc#396993)

-------------------------------------------------------------------
Wed Jun  4 00:29:39 CEST 2008 - jkosina@suse.de

- patches.fixes/input-add-amilo-pro-v-to-nomux.patch: Add
  Fujitsu-Siemens Amilo Pro 2010 and 2030 to nomux list
  (bnc#345699 bnc#389169)

-------------------------------------------------------------------
Tue Jun  3 18:56:44 CEST 2008 - tiwai@suse.de

- patches.drivers/alsa-hda-realtek-auto-resume-fix: hda - Fix
  resume of auto-config mode with Realtek codecs (bnc#385473).

-------------------------------------------------------------------
Tue Jun  3 17:59:41 CEST 2008 - bphilips@suse.de

Backport: e1000e for montevina systems
- patches.drivers/e1000e-backport-0001-remove-no-longer-used-e1000e_read_nvm_spi.patch:
  e1000e: remove no longer used e1000e_read_nvm_spi.
- patches.drivers/e1000e-backport-0002-remove-irq_sem.patch:
  e1000e: remove irq_sem.
- patches.drivers/e1000e-backport-0003-rename-mc_addr_list_update.patch:
  e1000e: rename mc_addr_list_update.
- patches.drivers/e1000e-backport-0004-reorganize-PHY-and-flow-control-interface.patch:
  e1000e: reorganize PHY and flow control interface.
- patches.drivers/e1000e-backport-0005-Make-arrays-out-of-these-Rx-Tx-registers.patch:
  e1000e: Make arrays out of these Rx/Tx registers.
- patches.drivers/e1000e-backport-0006-rename-a-few-functions.patch:
  e1000e: rename a few functions.
- patches.drivers/e1000e-backport-0007-cleanup-several-stats-issues.patch:
  e1000e: cleanup several stats issues.
- patches.drivers/e1000e-backport-0008-Fix-HW-Error-on-es2lan-ARP-capture-issue-by.patch:
  e1000e: Fix HW Error on es2lan, ARP capture issue by BMC.
- patches.drivers/e1000e-backport-0009-Add-support-for-BM-PHYs-on-ICH9.patch:
  e1000e: Add support for BM PHYs on ICH9.

-------------------------------------------------------------------
Mon Jun  2 17:20:17 CEST 2008 - tiwai@suse.de

- patches.drivers/alsa-hda-vt1708-pcm-noise-fix: Delete.
- patches.drivers/alsa-hda-backport-2.6.26-rc4: Backport ALSA
  HDA-Intel patches from 2.6.26-rc4 (bnc#390473).

-------------------------------------------------------------------
Mon Jun  2 17:02:50 CEST 2008 - tiwai@suse.de

- patches.drivers/alsa-asus-a9t-fix: ac97 - Fix ASUS A9T laptop
  output (bnc#363987).

-------------------------------------------------------------------
Mon Jun  2 17:01:02 CEST 2008 - jeffm@suse.de

- patches.fixes/reiserfs-prealloc-fix: reiserfs: Use list_del_init
  in use_preallocated_list_if_available (bnc#378095).

-------------------------------------------------------------------
Mon Jun  2 12:26:25 CEST 2008 - tiwai@suse.de

- patches.drivers/alsa-hp2133-mic-fix: hda - Fix mic input on
  HP2133 (bnc#388540).

-------------------------------------------------------------------
Mon Jun  2 12:07:08 CEST 2008 - tiwai@suse.de

- patches.drivers/alsa-emu10k1-audigy2-digital-fix: emu10k1 - Fix
  inverted Analog/Digital mixer switch on Audigy2 (bnc#396204).

-------------------------------------------------------------------
Sat May 31 08:08:56 CEST 2008 - sdietrich@suse.de

RT: Update to 2.5.25.4-rt4 (refreshed patches suppressed)
- Update config files.
Added:
- patches.rt/adapt-remove-extra-try-to-lock.patch
- patches.rt/adaptive-adjust-pi-wakeup.patch
- patches.rt/adaptive-earlybreak-on-steal.patch
- patches.rt/adaptive-optimize-rt-lock-wakeup.patch
- patches.rt/adaptive-task-oncpu.patch
- patches.rt/arm-fix-compile-error-trace-exit-idle.patch
- patches.rt/arm-omap-02.patch
- patches.rt/arm-omap-03.patch
- patches.rt/arm-omap-04.patch
- patches.rt/arm-omap-05.patch
- patches.rt/fix_vdso_gtod_vsyscall64_2.patch
- patches.rt/ftrace-compile-fixes.patch
- patches.rt/ftrace-disable-daemon.patch
- patches.rt/ftrace-dont-trace-markers.patch
- patches.rt/ftrace-fix-header.patch
- patches.rt/ftrace-function-record-nop.patch
- patches.rt/ftrace-print-missing-cmdline.patch
- patches.rt/ftrace-record-comm-on-ctrl.patch
- patches.rt/ftrace-safe-traversal-hlist.patch
- patches.rt/ftrace-trace-sched.patch
- patches.rt/ftrace-update-cnt-stat-fix.patch
- patches.rt/git-ignore-module-markers.patch
- patches.rt/git-ignore-script-lpp.patch
- patches.rt/lockdep-avoid-fork-waring.patch
- patches.rt/lockstat-fix-contention-points.patch
- patches.rt/lockstat-output.patch
- patches.rt/nmi-show-regs-fix.patch
- patches.rt/preempt-realtime-ftrace-disable-ftraced.patch
- patches.rt/realtime-preempt-warn-about-tracing.patch
- patches.rt/rtmutex-rwlock-cmpxchg-typecast.patch
- patches.rt/rwlock-implement-downgrade-write.patch
- patches.rt/rwlocks-fix-no-preempt-rt.patch
- patches.rt/sched-fix-rt-task-wakeup.patch
- patches.rt/sched-fix-sched-fair-wakeup.patch
- patches.rt/sched-nr-migrate-lower-default-preempt-rt.patch
- patches.rt/sched-prioritize-non-migrating-rt-tasks.patch
- patches.rt/sched-wake_up_idle_cpu-rt.patch
- patches.rt/trace_hist-divzero.patch
- patches.rt/trace_hist-latediv.patch
- patches.rt/x86-delay-enable-preempt-tglx.patch
Removed:
- patches.rt/rtmutex-optimize-wakeup.patch
- patches.rt/rtmutex-adjust-pi_lock-usage-in-wakeup.patch
- patches.rt/rtmutex-remove-extra-try.patch
- patches.rt/ftrace-remove-print-of-max.patch

-------------------------------------------------------------------
Thu May 29 17:21:04 CEST 2008 - sdietrich@suse.de

RT: Update IBM EDAC and PRTM 
- Update config files.
- patches.rt/drivers-edac-add-support-for-HS21XM-SMI-remediation:
  Add support for HS21XM SMI Remediation to the 2.6.22-based
  SLERT kernel.
- patches.rt/drivers-edac-add-support-for-HS21_LS21-SMI-remediation:
  Add support for HS21/LS21 SMI Remediation to the 2.6.22-based
  SLERT kernel.
- patches.rt/drivers-edac-i5000-turn-off-unsupported-check:
  Turn off unsupported EDAC check on the i5000 controller.
- patches.rt/drivers-edac-prevent-potential-printk-storm:
  Prevent potential EDAC printk storm.
- patches.rt/drivers-edac-test_device.patch:
  edac-2.6.23-to-2.6.22.patch back-port.
- patches.rt/drivers-edac-new-k8-rev-f.patch:
  edac-2.6.23-to-2.6.22.patch back-port.
- patches.rt/drivers-edac-add-sysfs_notify-calls.patch:
  edac-2.6.23-to-2.6.22.patch back-port.
- patches.rt/drivers-edac-new-amd64.patch:
  drivers-edac-new-amd64.patch (revision 108).
Obsolete:
- patches.rt/add-support-for-HS21_LS21-SMI-remediation: Delete.
- patches.rt/add-support-for-HS21XM-SMI-remediation: Delete.
- patches.rt/prevent-potential-EDAC-printk-storm: Delete.

-------------------------------------------------------------------
Thu May 29 15:21:55 CEST 2008 - teheo@suse.de

- patches.drivers/libata-ata_piix-macbook-fix: ata_piix: fix
  macbook ich8m problems (bnc#395407).

-------------------------------------------------------------------
Thu May 29 12:09:07 CEST 2008 - agruen@suse.de

- Obsolete some KMPs which have been integrated into mainline
  meanwhile (bnc#357799).

-------------------------------------------------------------------
Thu May 29 10:52:22 CEST 2008 - jbeulich@novell.com

- supported.conf: Mark 8250_pnp as supported.

-------------------------------------------------------------------
Wed May 28 16:17:32 CEST 2008 - teheo@suse.de

- patches.drivers/libata-acpi-fix-hotplug: libata: Handle bay
  devices in dock stations (bnc#390822 bnc#395082).

-------------------------------------------------------------------
Wed May 28 11:23:56 CEST 2008 - jkosina@suse.de

- patches.fixes/input-add-i8042-nopnp-for-D845PESV.patch: Input:
  Add i8042.nopnp for Intel D845PESV (bnc#386952).

-------------------------------------------------------------------
Mon May 26 15:13:29 CEST 2008 - sdietrich@suse.de

RT: Update to 2.6.25.4-rt3 - add RWSEM / RWLOCK patches:
- patches.rt/rt-mutex-core.patch: Linux-RT 2.6.25.4-RT3.
- patches.rt/multi-reader-account.patch: map tasks to reader
  locks held.
- patches.rt/multi-reader-limit.patch: implement reader limit
  on read write locks.
- patches.rt/multi-reader-lock-account.patch: map read/write
  locks back to their readers.
- patches.rt/multi-reader-pi.patch: read lock Priority Inheritance
  implementation.
- patches.rt/native-sched-clock-booboo.patch: Re: 2.6.25.4-rt2
  (native_sched_clock() booboo).
- patches.rt/rwlocks-default-nr-readers-nr-cpus.patch:
- patches.rt/rwlocks-multiple-readers.patch: implement rwlocks
  management.
- patches.rt/rwsems-multiple-readers.patch: add framework for
  multi readers on rwsems.

-------------------------------------------------------------------
Mon May 26 13:46:10 CEST 2008 - olh@suse.de

- add patches.arch/ppc-efika-slowdown.patch
  slow down hot code paths to avoid hangs during install (bnc#374309)

-------------------------------------------------------------------
Sun May 25 09:04:28 CEST 2008 - tiwai@suse.de

- Update config files: forgot to update vanilla kernel configs

-------------------------------------------------------------------
Sat May 24 18:35:05 CEST 2008 - tiwai@suse.de

- Update config files: disable group scheduler for normal kernels
  for openSUSE 11.0, too (this should be enabled again later for
  11.1 once after the bugs get fixed...)

-------------------------------------------------------------------
Fri May 23 14:01:07 CEST 2008 - tiwai@suse.de

- patches.drivers/alsa-hda-dma-pos-fix: hda - Fix DMA position
  inaccuracy (bnc#362775, bnc#364421).
- patches.drivers/alsa-hda-vt1708-pcm-noise-fix: hda - Fix noise
  on VT1708 codec (bnc#390473).

-------------------------------------------------------------------
Fri May 23 13:59:16 CEST 2008 - sdietrich@suse.de

RT: Update config files: Disable Group Scheduler

-------------------------------------------------------------------
Thu May 22 16:32:21 CEST 2008 - teheo@suse.de

- patches.drivers/libata-pmp-simg3726-nosrst: libata: SRST can't
  be trusted on PMP sil3726 (bnc#393456).

-------------------------------------------------------------------
Thu May 22 10:56:48 CEST 2008 - sdietrich@suse.de

RT: update config files: Disable SYSFS_DEPRECATED

-------------------------------------------------------------------
Thu May 22 10:10:53 CEST 2008 - teheo@suse.de

- patches.drivers/libata-pmp-detection-fixes: libata: fix a
  number of PMP detection problems (bnc#393456).  series.conf not
  updated.  Fix it.

-------------------------------------------------------------------
Thu May 22 10:08:13 CEST 2008 - teheo@suse.de

- patches.drivers/libata-pmp-detection-fixes: libata: fix a
  number of PMP detection problems (bnc#393456).

-------------------------------------------------------------------
Thu May 22 09:16:14 CEST 2008 - sdietrich@suse.de

RT: build fix 
- suppress adaptive locking patches that are not upstream.
- Update config files.

-------------------------------------------------------------------
Wed May 21 23:18:22 CEST 2008 - jblunck@suse.de

- patches.fixes/acpi-bay-cleanup-and-exit.patch: bay: Exit if
  notify handler cannot be installed (bnc#390822).

-------------------------------------------------------------------
Wed May 21 09:59:47 CEST 2008 - jbeulich@novell.com

- patches.xen/xen3-patch-2.6.25: Fix DomU boot issue.

-------------------------------------------------------------------
Wed May 21 09:00:29 CEST 2008 - oneukum@suse.de

- patches.drivers/ehci_fix_remote_wakeup_regression.diff: EHCI:
  fix remote-wakeup regression. (bnc#373128)

-------------------------------------------------------------------
Tue May 20 17:05:20 CEST 2008 - jblunck@suse.de

- doc/novell-kmp/novell-example-1.1.tar.bz2,
  doc/novell-kmp/novell-example.spec: Fix example spec and Kbuild
  because EXTRA_CFLAGS isn't taken from the environment anymore.

-------------------------------------------------------------------
Tue May 20 14:29:55 CEST 2008 - sdietrich@suse.de

- Update config files: SLERT compatibility: SYSFS_DEPRECATED

-------------------------------------------------------------------
Tue May 20 14:12:40 CEST 2008 - sdietrich@suse.de

RT: Update to 2.5.25.4-rt2 (refreshed patches suppressed)

Add: 
- patches.rt/rtmutex-adaptive-locks.patch: adaptive real-time
  lock support.
- patches.rt/x86-fix-32bit-sched-clock-crap.patch: x86: disable TSC 
  for sched_clock() when calibration failed
- patches.rt/x86-fix-tsc-cyc2ns-crap.patch: x86: fix setup of cyc2ns 
  in tsc_64.c.
- patches.rt/x86-prepare-to-fix-32bit-sched-clock-crap.patch:
  x86: distangle user disabled TSC from unstable
- patches.rt/adaptive-spinlock-lite-v2.patch: adaptive spinlocks
  lite.
- patches.rt/rtmutex-remove-xchg.patch: rtmutex - remove double
  xchg.

Update:
- patches.rt/rtmutex-rearrange.patch: rearrange
  rt_spin_lock_slowlock sleeping code.

Resolve Conflicts:
- patches.rt/rtmutex-lateral-steal.patch: allow rt-mutex
  lock-stealing to include lateral priority.

- Update config files.

-------------------------------------------------------------------
Mon May 19 17:32:26 CEST 2008 - sdietrich@suse.de

RT: Adaptive locking patches:
- patches.rt/rtmutex-lateral-steal.patch: allow rt-mutex
  lock-stealing to include lateral priority.
- patches.rt/rtmutex-lateral-steal-sysctl.patch: sysctl for
  runtime-control of lateral mutex stealing.
- patches.rt/rtmutex-rearrange.patch: rearrange
  rt_spin_lock_slowlock sleeping code.
- patches.rt/rtmutex-adaptive-locks.patch: adaptive real-time
  lock support.
- patches.rt/rtmutex-adaptive-timeout.patch: add a timeout
  mechanism to adaptive-locking.
- patches.rt/rtmutex-optimize-wakeup.patch: optimize rt lock
  wakeup.
- patches.rt/rtmutex-adjust-pi_lock-usage-in-wakeup.patch:
  adjust pi_lock usage in wakeup.
- patches.rt/rtmutex-remove-extra-try.patch: remove the extra
  call to try_to_take_lock.
- Update config files:
	CONFIG_RTLOCK_LATERAL_STEAL=y
	CONFIG_ADAPTIVE_RTLOCK=y
	CONFIG_IBM_RTL (disable temporarily to address build error)

-------------------------------------------------------------------
Mon May 19 16:51:58 CEST 2008 - tiwai@suse.de

- Update config files (missing for rt*).

-------------------------------------------------------------------
Mon May 19 16:35:40 CEST 2008 - tiwai@suse.de

- patches.drivers/alsa-hda-backport-2.6.25-rc3: Backport ALSA
  HDA-Intel patches from 2.6.25-rc3 (bnc#390473, bnc#386422,
  bnc#385473).
- patches.drivers/alsa-intel8x0-8ch: intel8x0 - Add support of
  8 channel sound.
- patches.drivers/alsa-mixer-oss-map-fix: Add more fallbacks to
  OSS PHONEOUT mixer map.
- patches.drivers/alsa-usb-audio-disconnect-oops-fix: Fix Oops
  with usb-audio reconnection.
- patches.drivers/alsa-hda-intel-new-ati-id: Delete.
- patches.drivers/alsa-hda-intel-new-nvidia-id: Delete.
- patches.drivers/alsa-hda-intel-use-PCI_DEVICE: Delete.
- patches.drivers/alsa-dell-xps-m1330-hp-fix: Delete.
- Update config files.

-------------------------------------------------------------------
Mon May 19 14:04:42 CEST 2008 - jbeulich@novell.com

- Update Xen patches to c/s 524 and 2.6.25.4.
- patches.xen/xen-balloon-hvm-min: don't allow ballooning down
  a HVM domain below a reasonable limit (172482).
- patches.xen/xen-swiotlb-heuristics: adjust Xen's swiotlb
  default size setting.

-------------------------------------------------------------------
Mon May 19 13:46:20 CEST 2008 - jbeulich@novell.com

- patches.arch/acpi_thinkpad_introduce_acpi_root_table_boot_param.patch:
  Add missing list terminator for acpi_rsdt_dmi_table[] and move to
  __initdata.

-------------------------------------------------------------------
Mon May 19 12:41:27 CEST 2008 - sdietrich@suse.de

RT: SMI latency fixes from IBM.
- patches.rt/add-support-for-HS21_LS21-SMI-remediation: [PATCH
  1/3] Add support for HS21/LS21 SMI Remediation.
- patches.rt/add-support-for-HS21XM-SMI-remediation: [PATCH 2/3]
  Add support for HS21XM SMI Remediation .
- patches.rt/prevent-potential-EDAC-printk-storm: [PATCH 3/3]
  Prevent potential EDAC printk storm.
- RT: Update config files.

-------------------------------------------------------------------
Mon May 19 11:55:02 CEST 2008 - agruen@suse.de

- patches.suse/nfs4acl-ext3.diff: Fix compilation error when
  CONFIG_EXT3_FS_NFS4ACL is off.

-------------------------------------------------------------------
Mon May 19 09:55:32 CEST 2008 - sdietrich@suse.de

- RT: Update config files.

-------------------------------------------------------------------
Mon May 19 09:38:42 CEST 2008 - trenn@suse.de

- patches.suse/acpi-dsdt-initrd-v0.9a-2.6.25.patch: ACPI:
  initramfs DSDT override support.
  -> Did not make it into 2.6.25 again...
- Update config files.

-------------------------------------------------------------------
Sun May 18 22:05:26 CEST 2008 - agruen@suse.de

- Update the nfs4acl patches (and split them out more explicitly).
  Export all new symbols als GPL only.
- patches.apparmor/parent-permission.diff: Rediff.

-------------------------------------------------------------------
Sun May 18 13:39:06 CEST 2008 - sdietrich@suse.de

- RT: Update config files.

-------------------------------------------------------------------
Sun May 18 12:55:58 CEST 2008 - sdietrich@suse.de

RT: update to 2.6.25.4-rt1 patch queue.

-------------------------------------------------------------------
Sun May 18 11:37:27 CEST 2008 - sdietrich@suse.de

RT cleanup: Remove unused/obsolete RT patches.

-------------------------------------------------------------------
Sun May 18 11:13:48 CEST 2008 - sdietrich@suse.de

- Update config files: update RT debug configs.
- config.conf: enable DEBUG flavors.

-------------------------------------------------------------------
Sat May 17 15:10:08 CEST 2008 - sdietrich@suse.de

Linux-RT 2.6.25-RT:
- Updated RT patch queue (not individually enumerated here)
- Update config files: RT
- config.conf: RT

-------------------------------------------------------------------
Fri May 16 20:42:15 CEST 2008 - gregkh@suse.de

- Update config files.
- patches.drivers/usb-add-option-hso-driver.patch: USB: add
  option hso driver.

-------------------------------------------------------------------
Fri May 16 20:31:36 CEST 2008 - gregkh@suse.de

- refresh patches due to fuzz

-------------------------------------------------------------------
Fri May 16 20:27:24 CEST 2008 - gregkh@suse.de

- patches.fixes/bluetooth-wake-up-properly-after-ide-timeout-expires.patch:
  bluetooth: wake up properly after ide timeout expires
  (bnc#390839).

-------------------------------------------------------------------
Fri May 16 11:23:14 CEST 2008 - olh@suse.de

- update patches.fixes/tg3-flowctrl.patch
  do not compare flow control settings in parallel detect mode

-------------------------------------------------------------------
Fri May 16 11:05:01 CEST 2008 - trenn@suse.de

- patches.arch/acpi_thinkpad_introduce_acpi_root_table_boot_param.patch:
  Introduce acpi_root_table=rsdt boot param and dmi list to
  force rsdt (http://bugzilla.kernel.org/show_bug.cgi?id=8246).
- patches.arch/acpi_thinkpad_introduce_acpica_rsdt_global_variable.patch:
  ACPICA: Add acpi_gbl_force_rsdt variable
  (http://bugzilla.kernel.org/show_bug.cgi?id=8246).
- patches.arch/acpi_thinkpad_remove_R40e_c-state_blacklist.patch:
  Remove R40e c-state blacklist
  (http://bugzilla.kernel.org/show_bug.cgi?id=8246).
- patches.arch/cpufreq_fix_acpi_driver_on_BIOS_changes.patch:
  CPUFREQ: Check against freq changes from the BIOS.

-------------------------------------------------------------------
Fri May 16 10:52:36 CEST 2008 - jblunck@suse.de

- patches.fixes/vfs-2.6.git-9bc300eae0400efdfae3fec3352896e10468a78f.patch:
  return to old errno choice for fix mkdir -p with ro-bind mounts

-------------------------------------------------------------------
Fri May 16 09:24:17 CEST 2008 - jblunck@suse.de

- rpm/kernel-{binary,source}.spec.in: use localversion and set
  KBUILD_BUILD_VERSION (used for Kernel:Vanilla)

-------------------------------------------------------------------
Thu May 15 17:37:22 CEST 2008 - gregkh@suse.de

- Update to final version of 2.6.25.4

-------------------------------------------------------------------
Thu May 15 16:19:15 CEST 2008 - jblunck@suse.de

- rpm/macros.kernel-source: Let KMPs fail when flavors_to_build is empty
- rpm/kernel-{dummy,source,syms,binary}.spec.in, scripts/tar-up.sh:
  fix release number changes introduced by bnc#271712 for OBS (bnc#378933)

-------------------------------------------------------------------
Thu May 15 14:23:53 CEST 2008 - olh@suse.de

- add patches.fixes/tg3-flowctrl.patch
  revert 'Fix supporting flowctrl code' to fix JS21 (bnc#390314)

-------------------------------------------------------------------
Wed May 14 19:09:54 CEST 2008 - oneukum@suse.de

- patches.drivers/appletouch_persist.diff: reset_resume and
  autosuspend for appletouch touchpads (bnc#388399).

-------------------------------------------------------------------
Wed May 14 18:51:50 CEST 2008 - oneukum@suse.de

- patches.drivers/appletouch_persist.diff: reset_resume and
  autosuspend for appletouch touchpads (bnc#388399).

-------------------------------------------------------------------
Wed May 14 15:46:40 CEST 2008 - teheo@suse.de

- patches.drivers/libata-force-hardreset-if-link-pm: libata:
  force hardreset if link is in powersave mode (bnc#381795).
- patches.drivers/libata-ahci-sb600-no-msi: ahci: SB600 ahci
  can't do MSI, blacklist that capability (bnc#384559).

-------------------------------------------------------------------
Tue May 13 23:55:51 CEST 2008 - gregkh@suse.de

- Update config files for vanilla targets

-------------------------------------------------------------------
Tue May 13 23:19:07 CEST 2008 - gregkh@suse.de

- Update to 2.6.25.4-rc1
  - lots of bug fixes

-------------------------------------------------------------------
Tue May 13 00:55:34 CEST 2008 - sdietrich@suse.de

Cleanup RT:
- patches.rt/*: Delete.

-------------------------------------------------------------------
Mon May 12 16:49:43 CEST 2008 - jkosina@suse.de

- patches.fixes/input-hid-apple-numlock-emulation.patch:
  HID: split Numlock emulation quirk from
  HID_QUIRK_APPLE_HAS_FN. (bnc#381764).

-------------------------------------------------------------------
Sat May 10 07:41:34 CEST 2008 - gregkh@suse.de

- Update to 2.6.25.3
  - fixes 2 security issues (one networking, one sparc, no CVE
    numbers issued just yet)

-------------------------------------------------------------------
Fri May  9 20:46:17 CEST 2008 - jeffm@suse.de

- patches.apparmor/fsetattr-restore-ia_file: vfs: restore ia_file
  for compatibility with external modules. (bnc#381259)

-------------------------------------------------------------------
Fri May  9 12:04:21 CEST 2008 - hare@suse.de

- patches.drivers/open-iscsi-git-update: Delete.
- patches.fixes/open-iscsi-nop-fixes: NOP timeout fixes.

-------------------------------------------------------------------
Thu May  8 23:04:48 CEST 2008 - gregkh@suse.de

- patches.kernel.org/v4l-dvb-patch-for-various-dibcom-based-devices.patch:
  V4L/DVB (7473): PATCH for various Dibcom based devices
  (bnc#381632).

-------------------------------------------------------------------
Thu May  8 20:59:42 CEST 2008 - gregkh@suse.de

- comment out vmware patch as it should no longer be needed

-------------------------------------------------------------------
Thu May  8 20:43:11 CEST 2008 - gregkh@suse.de

- rediff patches to apply cleanly.

-------------------------------------------------------------------
Thu May  8 20:35:09 CEST 2008 - gregkh@suse.de

- Update to 2.6.25.3-rc1
  - potential fix for increased power consumption and other bugs

-------------------------------------------------------------------
Thu May  8 12:26:19 CEST 2008 - sassmann@suse.de

- Update config file ppc64.
- patches.arch/ppc-ps3-ps3vram-mtd.patch: ps3vram driver that
  allows you to access the extra ~240MB of DDR video.

-------------------------------------------------------------------
Wed May  7 18:28:24 CEST 2008 - gregkh@suse.de

- patches.kernel.org/patch-2.6.25.1-2: Linux 2.6.25.2.
 - fixes CVE-2008-1669

-------------------------------------------------------------------
Tue May  6 23:45:08 CEST 2008 - schwab@suse.de

- suse-ppc32-mol-semaphore: fix mol for 2.6.26-rc1.

-------------------------------------------------------------------
Mon May  5 13:31:37 CEST 2008 - jack@suse.cz

  Bring UDF to state in 2.6.26-rc1 to support UDF 2.50.

- patches.suse/udf-10-simple-cleanup-of-truncate.c.patch: udf:
  simple cleanup of truncate.c (fate#303336).
- patches.suse/udf-11-truncate-create-function-for-updating-of-Alloc.patch:
  udf: truncate: create function for updating of Allocation Ext
  Descriptor (fate#303336).
- patches.suse/udf-12-replace-all-adds-to-little-endians-variables-wi.patch:
  udf: replace all adds to little endians variables with
  le*_add_cpu (fate#303336).
- patches.suse/udf-13-simplify-__udf_read_inode.patch: udf:
  simplify __udf_read_inode (fate#303336).
- patches.suse/udf-14-replace-udf_-_offset-macros-with-functions.patch:
  udf: replace udf_*_offset macros with functions (fate#303336).
- patches.suse/udf-15-convert-udf_count_free_bitmap-to-use-bitmap_wei.patch:
  udf: convert udf_count_free_bitmap to use bitmap_weight
  (fate#303336).
- patches.suse/udf-16-udf_get_block-inode_bmap-remove-unneeded-che.patch:
  udf: udf_get_block, inode_bmap - remove unneeded checks
  (fate#303336).
- patches.suse/udf-17-create-function-for-conversion-from-timestamp-t.patch:
  udf: create function for conversion from timestamp to timespec
  (fate#303336).
- patches.suse/udf-18-convert-udf_stamp_to_time-to-return-struct-time.patch:
  udf: convert udf_stamp_to_time to return struct timespec
  (fate#303336).
- patches.suse/udf-19-convert-udf_stamp_to_time-and-udf_time_to_stamp.patch:
  udf: convert udf_stamp_to_time and udf_time_to_stamp to use
  timestamps (fate#303336).
- patches.suse/udf-1-kill-udf_set_blocksize.patch: udf: kill
  udf_set_blocksize (fate#303336).
- patches.suse/udf-20-remove-unneeded-kernel_timestamp-type.patch:
  udf: remove unneeded kernel_timestamp type (fate#303336).
- patches.suse/udf-21-super.c-reorganization.patch: udf: super.c
  reorganization (fate#303336).
- patches.suse/udf-22-Mark-udf_process_sequence-as-noinline.patch:
  udf: Mark udf_process_sequence() as noinline (fate#303336).
- patches.suse/udf-23-Remove-checking-of-existence-of-filename-in-udf.patch:
  udf: Remove checking of existence of filename in udf_add_entry()
  (fate#303336).
- patches.suse/udf-24-Remove-declarations-of-arrays-of-size-UDF_NAME_.patch:
  udf: Remove declarations of arrays of size UDF_NAME_LEN (256
  bytes) (fate#303336).
- patches.suse/udf-25-fix-anchor-point-detection.patch: udf:
  fix anchor point detection (fate#303336).
- patches.suse/udf-26-Cleanup-volume-descriptor-sequence-processing.patch:
  udf: Cleanup volume descriptor sequence processing
  (fate#303336).
- patches.suse/udf-27-Improve-error-recovery-on-mount.patch:
  udf: Improve error recovery on mount (fate#303336).
- patches.suse/udf-28-Move-filling-of-partition-descriptor-info-into.patch:
  udf: Move filling of partition descriptor info into a separate
  function (fate#303336).
- patches.suse/udf-29-Move-processing-of-virtual-partitions.patch:
  udf: Move processing of virtual partitions (fate#303336).
- patches.suse/udf-2-kill-useless-file-header-comments-for-vfs-metho.patch:
  udf: kill useless file header comments for vfs method
  implementations (fate#303336).
- patches.suse/udf-30-Cleanup-anchor-block-detection.patch: udf:
  Cleanup anchor block detection. (fate#303336).
- patches.suse/udf-31-Improve-anchor-block-detection.patch: udf:
  Improve anchor block detection (fate#303336).
- patches.suse/udf-32-Silence-warning-about-accesses-beyond-end-of-de.patch:
  udf: Silence warning about accesses beyond end of device
  (fate#303336).
- patches.suse/udf-33-Fix-detection-of-VAT-version.patch: udf:
  Fix detection of VAT version (fate#303336).
- patches.suse/udf-34-Allow-loading-of-VAT-inode.patch: udf:
  Allow loading of VAT inode (fate#303336).
- patches.suse/udf-35-Handle-VAT-packed-inside-inode-properly.patch:
  udf: Handle VAT packed inside inode properly (fate#303336).
- patches.suse/udf-36-Mount-filesystem-read-only-if-it-has-pseudoover.patch:
  udf: Mount filesystem read-only if it has pseudooverwrite
  partition (fate#303336).
- patches.suse/udf-37-Fix-handling-of-multisession-media.patch:
  udf: Fix handling of multisession media (fate#303336).
- patches.suse/udf-38-Add-read-only-support-for-2.50-UDF-media.patch:
  udf: Add read-only support for 2.50 UDF media (fate#303336).
- patches.suse/udf-39-Fix-bug-in-VAT-mapping-code.patch: udf:
  Fix bug in VAT mapping code (fate#303336).
- patches.suse/udf-3-move-headers-out-include-linux.patch: udf:
  move headers out include/linux/ (fate#303336).
- patches.suse/udf-40-Fix-compilation-warnings-when-UDF-debug-is-on.patch:
  udf: Fix compilation warnings when UDF debug is on
  (fate#303336).
- patches.suse/udf-41-use-crc_itu_t-from-lib-instead-of-udf_crc.patch:
  udf: use crc_itu_t from lib instead of udf_crc (fate#303336).
- patches.suse/udf-42-fs-udf-partition.c-udf_get_pblock-mustn-t-be.patch:
  udf: fs/udf/partition.c:udf_get_pblock() mustn't be inline
  (fate#303336).
- patches.suse/udf-4-Use-DIV_ROUND_UP.patch: fs/udf: Use
  DIV_ROUND_UP (fate#303336).
- patches.suse/udf-5--udf_error-static.patch: make udf_error()
  static (fate#303336).
- patches.suse/udf-6-udf_CS0toUTF8-cleanup.patch: udf:
  udf_CS0toUTF8 cleanup (fate#303336).
- patches.suse/udf-7-fix-udf_build_ustr.patch: udf: fix
  udf_build_ustr (fate#303336).
- patches.suse/udf-8-udf_CS0toNLS-cleanup.patch: udf: udf_CS0toNLS
  cleanup (fate#303336).
- patches.suse/udf-9-constify-crc.patch: udf: constify crc
  (fate#303336).

-------------------------------------------------------------------
Fri May  2 04:54:45 CEST 2008 - teheo@suse.de

- patches.drivers/libata-sata_inic162x-update-to-0.4:
  sata_inic162x: update to 0.4 (bnc#385599).

-------------------------------------------------------------------
Fri May  2 00:16:13 CEST 2008 - gregkh@suse.de

- update to 2.6.25.1:
  - fixes CVE-2008-1375 and CVE-2008-1675
  - lots of other minor bugfixes

-------------------------------------------------------------------
Thu May  1 22:46:16 CEST 2008 - agruen@suse.de

- Provide "kernel(flavor:symset) = version" instead of
  "kernel(symset) = version". This disambiguates the case where
  several kernel flavors end up with the same modver checksums
  (bnc#190163, bnc#355628).

-------------------------------------------------------------------
Thu May  1 12:39:42 CEST 2008 - teheo@suse.de

- patches.drivers/libata-ata_piix-verify-sidpr: ata_piix: verify
  SIDPR access before enabling it (bnc#385535).

-------------------------------------------------------------------
Wed Apr 30 07:50:46 CEST 2008 - gregkh@suse.de

- novfs: fixes needed due to apparmor vfs core changes
  (extended attributes probably do not work now...)

-------------------------------------------------------------------
Wed Apr 30 07:02:06 CEST 2008 - gregkh@suse.de

- patches.suse/novfs-add-the-novell-filesystem-client-kernel-module.patch:
  novfs: Add the Novell filesystem client kernel module.
- Update config files.

-------------------------------------------------------------------
Wed Apr 30 01:25:09 CEST 2008 - jeffm@suse.de

- patches.suse/reiserfs-simplify-xattr-internal-file-lookups-opens.diff:
  removed fs.h changes, they weren't used.

-------------------------------------------------------------------
Mon Apr 28 16:40:12 CEST 2008 - gregkh@suse.de

- Update config files.
  hopefully the build system is happy now

-------------------------------------------------------------------
Mon Apr 28 16:27:26 CEST 2008 - gregkh@suse.de

- rpm/config-subst: add #!/bin/sh at start of script to keep future
  build issues (like bnc#382214) from causing problems.

-------------------------------------------------------------------
Mon Apr 28 10:12:45 CEST 2008 - sdietrich@suse.de

Cleanup:
Remove obsolete patches: ARM-ep93xx-timer, latency-tracing,
  RCU, KVM, mcount, PPC-gtod
- patches.rt/ep93xx-timer-accuracy.patch: Delete.
- patches.rt/ep93xx-clockevents.patch: Delete.
- patches.rt/ep93xx-clockevents-fix.patch: Delete.
- patches.rt/kvm-fix-preemption-bug.patch: Delete.
- patches.rt/kvm-lapic-migrate-latency-fix.patch: Delete.
- patches.rt/kvm-make-less-noise.patch: Delete.
- patches.rt/kvm-preempt-rt-resched-delayed.patch: Delete.
- patches.rt/sched-use-a-2d-bitmap-search-prio-cpu.patch: Delete.
- patches.rt/remove-unused-var-warning.patch: Delete.
- patches.rt/latency-tracing.patch: Delete.
- patches.rt/latency-tracing-remove-trace-array.patch: Delete.
- patches.rt/latency-tracer-disable-across-trace-cmdline.patch:
  Delete.
- patches.rt/latency-tracing-i386-paravirt-fastcall.patch: Delete.
- patches.rt/latency-tracing-i386.patch: Delete.
- patches.rt/latency-tracing-x86_64.patch: Delete.
- patches.rt/latency-tracing-ppc.patch: Delete.
- patches.rt/latency-tracer-printk-fix.patch: Delete.
- patches.rt/latency-tracing-exclude-printk.patch: Delete.
- patches.rt/latency-tracing-prctl-api-hack.patch: Delete.
- patches.rt/latency-tracing-raw-spinlock-hack.patch: Delete.
- patches.rt/latency-tracer-one-off-fix.patch: Delete.
- patches.rt/smaller-trace.patch: Delete.
- patches.rt/trace-name-plus.patch: Delete.
- patches.rt/trace-with-caller-addr.patch: Delete.
- patches.rt/trace-sti-mwait.patch: Delete.
- patches.rt/latency-tracer-optimize-a-bit.patch: Delete.
- patches.rt/idle-stop-critical-timing.patch: Delete.
- patches.rt/latency-tracer-variable-threshold.patch: Delete.
- patches.rt/reset-latency-histogram.patch: Delete.
- patches.rt/undo-latency-tracing-raw-spinlock-hack.patch: Delete.
- patches.rt/random-driver-latency-fix.patch: Delete.
- patches.rt/latency-tracing-use-now.patch: Delete.
- patches.rt/preempt_max_latency-in-all-modes.patch: Delete.
- patches.rt/latency-hist-add-resetting-for-all-timing-options.patch:
  Delete.
- patches.rt/latency-trace-sysctl-config-fix.patch: Delete.
- patches.rt/latency-trace-convert-back-to-ms.patch: Delete.
- patches.rt/latency-trace-fix.patch: Delete.
- patches.rt/trace-cpuidle.patch: Delete.
- patches.rt/lockdep-show-held-locks.patch: Delete.
- patches.rt/lockdep-lock_set_subclass.patch: Delete.
- patches.rt/lockdep-prettify.patch: Delete.
- patches.rt/lockdep-more-entries.patch: Delete.
- patches.rt/latency-tracer-arch-low-address.patch: Delete.
- patches.rt/latency-tracer-dont-panic-on-failed-bootmem-alloc.patch:
  Delete.
- patches.rt/mcount-add-x86_64-notrace-annotations.patch: Delete.
- patches.rt/mcount-add-x86-vdso-notrace-annotations.patch:
  Delete.
- patches.rt/mcount-nmi-notrace-annotations.patch: Delete.
- patches.rt/mcount-add-time-notrace-annotations.patch: Delete.
- patches.rt/mcount-lockdep-notrace-annotations.patch: Delete.
- patches.rt/mcount-preemptcount-notrace-annotations.patch:
  Delete.
- patches.rt/mcount-fault-notrace-annotations.patch: Delete.
- patches.rt/mcount-irqs-notrace-annotations.patch: Delete.
- patches.rt/mcount-rcu-notrace-annotations.patch: Delete.
- patches.rt/latency-measurement-drivers-fix.patch: Delete.
- patches.rt/latency-measurement-drivers.patch: Delete.
- patches.rt/redo-regparm-option.patch: Delete.
- patches.rt/nmi-profiling-base.patch: Delete.
- patches.rt/ppc-gtod-notrace-fix.patch: Delete.
- patches.rt/ppc-gtod-support.patch: Delete.
- patches.rt/ppc-gtod-support-fix.patch: Delete.
- patches.rt/ppc-a-2.patch: Delete.
- patches.rt/ppc-fix-clocksource-timebase-shift.patch: Delete.
- patches.rt/ppc-remove-broken-vsyscall.patch: Delete.
- patches.rt/ppc-read-persistent-clock.patch: Delete.
- patches.rt/ppc-clockevents.patch: Delete.
- patches.rt/ppc-clockevents-fix.patch: Delete.
- patches.rt/ppc-highres-dyntick.patch: Delete.
- patches.rt/inet-hash-bits-ipv6-fix.patch: Delete.
- patches.rt/inet_hash_bits.patch: Delete.
- patches.rt/rcu-1.patch: Delete.
- patches.rt/rcu-2.patch: Delete.
- patches.rt/rcu-3.patch: Delete.
- patches.rt/rcu-4.patch: Delete.
- patches.rt/rcu-preempt-fix-nmi-watchdog.patch: Delete.
- patches.rt/rcu-preempt-fix-rcu-torture.patch: Delete.
- patches.rt/dynticks-rcu-rt-fixlet.patch: Delete.
- patches.rt/rcu-tasklet-softirq.patch: Delete.
- patches.rt/rcu-classic-fixup.patch: Delete.
- patches.rt/rcu-warn-underflow.patch: Delete.

-------------------------------------------------------------------
Mon Apr 28 09:51:50 CEST 2008 - sdietrich@suse.de

Cleanup:
Remove obsolete Adaptive-locking patches
- patches.rt/rtmutex-adaptive-locks.patch: Delete.
- patches.rt/rtmutex-adaptive-mutexes.patch: Delete.
- patches.rt/rtmutex-adaptive-timeout.patch: Delete.
- patches.rt/rtmutex-adjust-pi_lock-usage-in-wakeup.patch: Delete.
- patches.rt/rtmutex-lateral-steal.patch: Delete.
- patches.rt/rtmutex-lateral-steal-sysctl.patch: Delete.
- patches.rt/rtmutex-optimize-wakeup.patch: Delete.
- patches.rt/rtmutex-rearrange.patch: Delete.
- patches.rt/rtmutex-remove-extra-try.patch: Delete.
- patches.rt/x86-ticket-lock.patch: Delete.

-------------------------------------------------------------------
Mon Apr 28 09:45:20 CEST 2008 - sdietrich@suse.de

Cleanup: 
Remove ARM and MIPS RT patches
- patches.rt/arm-cmpxchg-support-armv6.patch: Delete.
- patches.rt/arm-cmpxchg.patch: Delete.
- patches.rt/arm-compile-fix.patch: Delete.
- patches.rt/arm-fix-atomic-cmpxchg.patch: Delete.
- patches.rt/arm-futex-atomic-cmpxchg.patch: Delete.
- patches.rt/arm-latency-tracer-support.patch: Delete.
- patches.rt/arm-leds-timer.patch: Delete.
- patches.rt/arm-preempt-config.patch: Delete.
- patches.rt/arm-trace-preempt-idle.patch: Delete.
- patches.rt/latency-tracing-arm.patch: Delete.
- patches.rt/preempt-irqs-arm-fix-oprofile.patch: Delete.
- patches.rt/preempt-irqs-arm.patch: Delete.
- patches.rt/preempt-realtime-arm-bagde4.patch: Delete.
- patches.rt/preempt-realtime-arm-footbridge.patch: Delete.
- patches.rt/preempt-realtime-arm-integrator.patch: Delete.
- patches.rt/preempt-realtime-arm-ixp4xx.patch: Delete.
- patches.rt/preempt-realtime-arm-pxa.patch: Delete.
- patches.rt/preempt-realtime-arm-rawlock-in-mmu_context-h.patch:
  Delete.
- patches.rt/preempt-realtime-arm-shark.patch: Delete.
- patches.rt/preempt-realtime-arm.patch: Delete.
- patches.rt/preempt-irqs-mips.patch: Delete.
- patches.rt/preempt-realtime-mips.patch: Delete.
- patches.rt/rt-mutex-arm-fix.patch: Delete.
- patches.rt/rt-mutex-arm.patch: Delete.
- patches.rt/rt-mutex-mips.patch: Delete.
- patches.rt/mips-change-raw-spinlock-type.patch: Delete.
- patches.rt/mips-remove-conlicting-rtc-lock-declaration.patch:
  Delete.
- patches.rt/mips-remove-duplicate-kconfig.patch: Delete.
- patches.rt/mips-remove-finish-arch-switch.patch: Delete.

-------------------------------------------------------------------
Fri Apr 25 14:36:38 MDT 2008 - carnold@novell.com

- rpm/kernel-binary.spec.in: kernel-xen does not obsolete/provide
  kernel-xenpae (bnc#382309)

-------------------------------------------------------------------
Fri Apr 25 16:07:38 CEST 2008 - olh@suse.de

- update patches.arch/ppc-efika-mpc52xx-ac97.patch
  create /builtin/sound/cell-index, content == 1

-------------------------------------------------------------------
Thu Apr 24 15:18:48 CEST 2008 - olh@suse.de

- update patches.arch/ppc-efika-modalias.patch
  add newline to devspec files

-------------------------------------------------------------------
Thu Apr 24 14:22:10 CEST 2008 - olh@suse.de

- update patches.arch/ppc-efika-modalias.patch
  add devspec file for mac-io, it was created as a side effect
  in of/platform.c (bnc#374693)

-------------------------------------------------------------------
Thu Apr 24 12:54:41 CEST 2008 - olh@suse.de

- use bzip2 instead of lzma as rpm compression method for vanilla

-------------------------------------------------------------------
Thu Apr 24 08:38:53 CEST 2008 - olh@suse.de

- relax Conflicts for kernel-vanilla
  no version check for lvm, udev and apparmor

-------------------------------------------------------------------
Wed Apr 23 17:53:03 CEST 2008 - olh@suse.de

- readd patches.arch/ppc-pegasos-console-autodetection.patch
  force speed 115200, device-tree has no current-speed property

-------------------------------------------------------------------
Wed Apr 23 17:27:36 CEST 2008 - tiwai@suse.de

- patches.drivers/alsa-hda-intel-new-ati-id,
  patches.drivers/alsa-hda-intel-use-PCI_DEVICE,
  patches.drivers/alsa-hda-intel-new-nvidia-id: Add missing PCI
  ids for new ATI/Nvidia devices (bnc#370775)
- patches.drivers/alsa-dell-xps-m1330-hp-fix: Fix Dell XPS M1330
  outputs

-------------------------------------------------------------------
Tue Apr 22 17:25:04 CEST 2008 - jack@suse.cz

- patches.fixes/quota_reiserfs_tail_fix.diff: reiserfs: Unpack
  tails on quota files (375179).

-------------------------------------------------------------------
Tue Apr 22 15:57:40 CEST 2008 - olh@suse.de

- update patches.arch/ppc-efika-mpc52xx-ac97.patch
  fixes for 2.6.25

-------------------------------------------------------------------
Sat Apr 19 18:45:36 CEST 2008 - schwab@suse.de

- Add compat handler for PTRACE_GETSIGINFO.

-------------------------------------------------------------------
Sat Apr 19 12:41:56 CEST 2008 - aj@suse.de

- Conflict with apparmor-parser < 2.3 (not <=) in kernel-binary
  spec files.

-------------------------------------------------------------------
Sat Apr 19 00:34:10 CEST 2008 - jeffm@suse.de

- Re-synced reiserfs patch set due to broken local repo.

-------------------------------------------------------------------
Sat Apr 19 00:30:42 CEST 2008 - jeffm@suse.de

- Updated reiserfs patch set
  - Eliminated xattr interaction with AppArmor
  - Eliminated xattr deadlock under load between journal lock and
    xattr dir i_mutex
  - Properly annotated xattr i_mutex locking for lockdep
  - Code cleanup

-------------------------------------------------------------------
Fri Apr 18 23:04:24 CEST 2008 - jjohanse@suse.de

- Update fsetattr.diff to EXPORT_SYMBOL_GPL(fnotify_change)

-------------------------------------------------------------------
Fri Apr 18 22:53:57 CEST 2008 - jjohanse@suse.de

- patches.apparmor/__d_path-keep-connected.diff: Fix __d_path
  to allow for old and new behavior bnc#380763.

-------------------------------------------------------------------
Thu Apr 17 07:30:52 CEST 2008 - gregkh@suse.de

- refresh patches to apply without fuzz

-------------------------------------------------------------------
Thu Apr 17 07:08:43 CEST 2008 - gregkh@suse.de

- Update to 2.6.25-final

-------------------------------------------------------------------
Wed Apr 16 08:22:25 CEST 2008 - jjohanse@suse.de

- Update to AppArmor 2.3 patch series

-------------------------------------------------------------------
Wed Apr 16 03:46:00 CEST 2008 - jeffm@suse.de

- patches.suse/reiserfs-kill-xattr-readdir.diff: Fixed accidental
  passing of -ENODATA to userspace during chown, and messages during
  chown and delete.

-------------------------------------------------------------------
Tue Apr 15 14:44:02 CEST 2008 - jbeulich@novell.com

- Update Xen patches to 2.6.25-rc9 and c/s 517.

-------------------------------------------------------------------
Sat Apr 12 00:55:29 CEST 2008 - gregkh@suse.de

- refresh patches to clean up fuzz

-------------------------------------------------------------------
Sat Apr 12 00:53:00 CEST 2008 - gregkh@suse.de

- Update config files.

-------------------------------------------------------------------
Sat Apr 12 00:32:56 CEST 2008 - gregkh@suse.de

- updat to 2.6.25-rc9

-------------------------------------------------------------------
Thu Apr 10 19:30:33 CEST 2008 - gregkh@suse.de

- update to 2.6.25-rc8-git8

-------------------------------------------------------------------
Tue Apr  8 18:03:50 CEST 2008 - gregkh@suse.de

- update to 2.6.25-rc8-git7

-------------------------------------------------------------------
Mon Apr  7 19:37:40 CEST 2008 - gregkh@suse.de

- patches.kernel.org/pvrusb2-fix-broken-build-due-to-patch-order-dependency.patch:
  pvrusb2: fix broken build due to patch order dependency.

-------------------------------------------------------------------
Mon Apr  7 19:06:09 CEST 2008 - gregkh@suse.de

- update to 2.6.25-rc8-git5

-------------------------------------------------------------------
Sun Apr  6 21:49:11 CEST 2008 - jeffm@suse.de

- patches.suse/reiserfs-kill-xattr-readdir.diff: Removed struct
  file use entirely.

-------------------------------------------------------------------
Sun Apr  6 18:44:27 CEST 2008 - jeffm@suse.de

- patches.suse/reiserfs-kill-xattr-readdir.diff: Eliminated use
  of vfsmount-less dentry_open().

-------------------------------------------------------------------
Thu Apr  3 07:53:24 CEST 2008 - teheo@suse.de

- patches.drivers/libata-pata_ali-disable-ATAPI_DMA: pata_ali:
  disable ATAPI DMA (332588).

-------------------------------------------------------------------
Wed Apr  2 01:39:17 CEST 2008 - gregkh@suse.de

- Update to 2.6.25-rc8

-------------------------------------------------------------------
Tue Apr  1 17:10:42 CEST 2008 - jblunck@suse.de

- rpm/kernel-source.spec.in,kernel-binary.spec.in: Cleanup Requires

-------------------------------------------------------------------
Mon Mar 31 15:27:39 CEST 2008 - jdelvare@suse.de

- supported.conf: Add new hwmon drivers, all unsupported.

-------------------------------------------------------------------
Thu Mar 27 20:31:48 CET 2008 - jeffm@suse.de

- Fixed up the rest of the reiserfs patch queue.

-------------------------------------------------------------------
Thu Mar 27 19:21:32 CET 2008 - jeffm@suse.de

- Updated reiserfs xattr patches.

-------------------------------------------------------------------
Thu Mar 27 18:53:17 CET 2008 - gregkh@suse.de

- fix merge error in patches.suse/supported-flag caused by me...

-------------------------------------------------------------------
Thu Mar 27 18:14:18 CET 2008 - gregkh@suse.de

- update to 2.6.25-rc7-git2

-------------------------------------------------------------------
Thu Mar 27 18:09:56 CET 2008 - gregkh@suse.de

- update to 2.6.25-rc7
  - note that reiserfs xattr patches are now disabled due to merge
    issues...

-------------------------------------------------------------------
Sun Mar 23 13:29:25 CET 2008 - teheo@suse.de

- patches.drivers/libata-improve-hpa-error-handling: libata:
  improve HPA error handling (365534).

-------------------------------------------------------------------
Thu Mar 20 22:58:55 CET 2008 - gregkh@suse.de

- fix up some EXPORT_SYMBOL() markings to be EXPORT_SYMBOL_GPL() as the
  code is not upstream and we aren't allowed to add non-GPL exports to
  our kernel tree.

-------------------------------------------------------------------
Thu Mar 20 22:26:39 CET 2008 - gregkh@suse.de

- update to 2.6.25-rc6-git5
- refresh patches to apply cleanly

-------------------------------------------------------------------
Thu Mar 20 21:36:04 CET 2008 - gregkh@suse.de

- update to 2.6.25-rc6-git4
- refresh patches to apply cleanly

-------------------------------------------------------------------
Thu Mar 20 11:07:49 CET 2008 - agruen@suse.de

- scripts/tar-up.sh: Rename --kbuild option to --source-timestamp.
  For generating the source timestamp, use HEAD as the branch
  name.
- rpm/get_release_number.sh.in: Don't try to synchronize release
  numbers with kernel-dummy if the release number has been
  specified explicitly (tar-up with --release-string, --timestamp,
  or --source-timestamp).

-------------------------------------------------------------------
Thu Mar 20 08:47:56 CET 2008 - olh@suse.de

- remove patches.kernel.org/powerpc-needs-uboot
  not needed without mpc51xx support

-------------------------------------------------------------------
Thu Mar 20 08:40:53 CET 2008 - olh@suse.de

- disable gianfar network driver and unused freescale drivers

-------------------------------------------------------------------
Wed Mar 19 20:35:41 CET 2008 - gregkh@suse.de

- patch refreshes due to version update

-------------------------------------------------------------------
Wed Mar 19 19:19:29 CET 2008 - gregkh@suse.de

- Update to 2.6.25-rc6-git3
- Update config files.

-------------------------------------------------------------------
Wed Mar 19 19:06:29 CET 2008 - gregkh@suse.de

- Update to 2.6.25-rc6
 - which deleted the following patches:
   - patches.fixes/hibernation-snapshot-numa-workaround.patch
   - patches.fixes/acpi-fix-double-log-level.patch
   - patches.fixes/acpi_fix_mem_corruption.patch
   - patches.kernel.org/patch-2.6.25-rc5
   - patches.kernel.org/patch-2.6.25-rc5-git3
- Update config files.
- delete patches.arch/x86-nvidia-timer-quirk as it is not being used.

-------------------------------------------------------------------
Wed Mar 19 16:41:29 CET 2008 - olh@suse.de

- remove patches.arch/ppc-efika-ipic.patch
  disable mpc51xx support instead

-------------------------------------------------------------------
Tue Mar 18 18:28:21 CET 2008 - jeffm@suse.de

- rpm/kernel-binary.spec.in: Changed to just match %ix86

-------------------------------------------------------------------
Mon Mar 17 23:45:38 CET 2008 - olh@suse.de

- add patches.arch/ppc-efika-ipic.patch
  fix a crash in init_ipic_sysfs on efika

-------------------------------------------------------------------
Mon Mar 17 19:04:09 CET 2008 - agruen@suse.de

- post.sh: Fix a syntax error when creating the initrd.

-------------------------------------------------------------------
Mon Mar 17 12:18:20 CET 2008 - jbeulich@novell.com

- patches.xen/xen-quicklist.patch: Delete.
- Update i386 Xen config file.
- patches.xen/xen3-patch-2.6.25-rc5-rc6: 2.6.25-rc6.
- patches.xen/xen3-auto-xen-kconfig.diff,
  patches.xen/xen3-fixup-kconfig,
  patches.xen/xen3-patch-2.6.19,
  patches.xen/xen3-patch-2.6.20,
  patches.xen/xen3-patch-2.6.21,
  patches.xen/xen3-patch-2.6.22,
  patches.xen/xen3-patch-2.6.23,
  patches.xen/xen3-patch-2.6.24,
  patches.xen/xen3-patch-2.6.25-rc5,
  patches.xen/xen-x86-no-lapic,
  patches.xen/xen-x86-panic-no-reboot: Various adjustments.

-------------------------------------------------------------------
Sun Mar 16 06:26:30 CET 2008 - jeffm@suse.de

- rpm/kernel-binary.spec.in: Added an RPM conflict for 32-bit
  kernels and 64-bit glibc to avoid installing a 32-bit kernel
  with 64-bit userspace. (364433, et al)

-------------------------------------------------------------------
Fri Mar 14 20:03:12 CET 2008 - jeffm@suse.de

- scripts/tar-up.sh: Added --kbuild option to autogenerate
  release number based on branch and timestamp.

-------------------------------------------------------------------
Fri Mar 14 16:14:34 CET 2008 - jeffm@suse.de

- patches.apparmor/export-security_inode_permission-for-aufs:
  LSM: Export security_inode_permission for aufs (356902).

-------------------------------------------------------------------
Fri Mar 14 10:22:18 CET 2008 - agruen@suse.de

- Boot loader: do the same during initial installation as when
  updating a kernel package (FATE 302660).

-------------------------------------------------------------------
Thu Mar 13 17:07:38 CET 2008 - gregkh@suse.de

- Update to 2.6.25-rc5-git3

-------------------------------------------------------------------
Thu Mar 13 15:53:57 CET 2008 - olh@suse.de

- disable unuses pata platform and ibm newemac driver on powerpc

-------------------------------------------------------------------
Thu Mar 13 11:18:47 CET 2008 - olh@suse.de

- add patches.xen/xen-quicklist.patch
  fix kernel-xen compile, readd CONFIG_QUICKLIST for xen

-------------------------------------------------------------------
Wed Mar 12 18:56:09 CET 2008 - gregkh@suse.de

- remove alpha configs as they are no longer used

-------------------------------------------------------------------
Wed Mar 12 18:25:38 CET 2008 - gregkh@suse.de

- Enabled CONFIG_UNUSED_SYMBOLS for now.  It will be disabled
  after the next openSUSE alpha release.  It is being enabled
  for now to let some kmp packages still work while their
  maintainers are working to update them with the 2.6.25
  kernel changes.

-------------------------------------------------------------------
Wed Mar 12 18:09:37 CET 2008 - gregkh@suse.de

- refresh patches to apply cleanly

-------------------------------------------------------------------
Wed Mar 12 17:17:13 CET 2008 - gregkh@suse.de

- update to 2.6.25-rc5-git2

-------------------------------------------------------------------
Wed Mar 12 12:07:50 CET 2008 - sassmann@suse.de

- patches.arch/ppc-ps3-rename-wireless-interface.patch:
  rename ps3 wireless interface from eth? to wlan? for better
  handling in udev

-------------------------------------------------------------------
Wed Mar 12 10:24:38 CET 2008 - jbeulich@novell.com

- Update Xen patches to 2.6.25-rc5 and c/s 471.
- patches.xen/xen3-aslr-i386-and-x86_64-randomize-brk.patch:
  Delete.
- patches.xen/xen3-aslr-pie-executable-randomization.patch:
  Delete.
- patches.xen/xen3-early-firewire.diff: Delete.
- Update x86 config files.
- config.conf: Re-enable Xen configs.

-------------------------------------------------------------------
Tue Mar 11 19:02:10 CET 2008 - gregkh@suse.de

- add usb persist for storage devices across suspend to ram.  This is going to
  be in 2.6.26, just missed the .25 merge window.

-------------------------------------------------------------------
Tue Mar 11 18:10:51 CET 2008 - gregkh@suse.de

- Update to 2.6.26-rc5-git1
- Update config files.

-------------------------------------------------------------------
Tue Mar 11 00:34:29 CET 2008 - gregkh@suse.de

- update to 2.6.25-rc5

-------------------------------------------------------------------
Mon Mar 10 12:38:31 CET 2008 - agruen@suse.de

- scripts/tar-up.sh: Don't lose the EXTRAVERSION when overriding
  the release number with --release-string or --timestamp.

-------------------------------------------------------------------
Sun Mar  9 16:58:10 CET 2008 - jeffm@suse.de

- patches.fixes/hibernation-snapshot-numa-workaround.patch:
  swsusp: workaround for crash on NUMA (kernel.org#9966).

-------------------------------------------------------------------
Sat Mar  8 14:05:20 CET 2008 - agruen@suse.de

- Encode the EXTRAVERSION part of kernel release numbers in the
  RPM release instead of in the version. This resolves the problem
  that kernel releases like 2.6.25-rc4 would result in a package
  with a higher version than 2.6.25 according to RPM's versioning
  scheme (bug 271712).

-------------------------------------------------------------------
Fri Mar  7 17:52:55 CET 2008 - schwab@suse.de

- Update kdb patches.

-------------------------------------------------------------------
Thu Mar  6 19:14:44 CET 2008 - trenn@suse.de

- patches.fixes/acpi_fix_mem_corruption.patch: ACPI: Fix mem
  corruption (350017).
- patches.fixes/acpi_thermal_passive_cleanup.patch: Warn user
  about a BIOS bug in asus boards (350017).

-------------------------------------------------------------------
Thu Mar  6 17:46:28 CET 2008 - gregkh@suse.de

- Update s390 config files.

-------------------------------------------------------------------
Thu Mar  6 17:30:44 CET 2008 - gregkh@suse.de

- update to 2.6.24-rc5-git1

-------------------------------------------------------------------
Wed Mar  5 20:18:13 CET 2008 - gregkh@suse.de

- enable CONFIG_GROUP_SCHED

-------------------------------------------------------------------
Wed Mar  5 20:12:32 CET 2008 - gregkh@suse.de

- enable CONFIG_HIGH_RES_TIMERS on i386

-------------------------------------------------------------------
Wed Mar  5 19:35:37 CET 2008 - gregkh@suse.de

- enable CONFIG_USB_PERSIST for vanilla config files

-------------------------------------------------------------------
Wed Mar  5 19:29:20 CET 2008 - gregkh@suse.de

- refresh patches to apply cleanly with no fuzz
- enable CONFIG_USB_PERSIST so that users can enable this if they want

-------------------------------------------------------------------
Wed Mar  5 19:01:50 CET 2008 - gregkh@suse.de

- update the vanilla config files for CONFIG_DEBUG_RODATA

-------------------------------------------------------------------
Wed Mar  5 18:58:12 CET 2008 - gregkh@suse.de

- enable CONFIG_DEBUG_RODATA (Not really a debug option, something
  we need in all of our kernels.)

-------------------------------------------------------------------
Wed Mar  5 17:55:41 CET 2008 - gregkh@suse.de

- Update vanilla config files.

-------------------------------------------------------------------
Wed Mar  5 17:26:42 CET 2008 - jbeulich@novell.com

- patches.fixes/parport-mutex,
  patches.suse/stack-unwind: Fix merge mistakes.
- Update i386 config files.

-------------------------------------------------------------------
Wed Mar  5 17:02:33 CET 2008 - gregkh@suse.de

- Update tree to 2.6.25-rc4

-------------------------------------------------------------------
Wed Mar  5 12:29:48 CET 2008 - fseidel@suse.de

- add patches.fixes/fat_detect_media_wo_parttable.patch and
  patches.fixes/fat_valid_media.patch:
  detect FAT formated medias without partition table correctly
  (bnc 364365)

-------------------------------------------------------------------
Tue Mar  4 16:38:11 CET 2008 - olh@suse.de

- add patches.kernel.org/s390-defkeymap.patch
  Build fix for drivers/s390/char/defkeymap.c

-------------------------------------------------------------------
Tue Mar  4 16:08:29 CET 2008 - olh@suse.de

- enable ext2/3 acl support in ps3 kernel

-------------------------------------------------------------------
Tue Mar  4 15:33:29 CET 2008 - olh@suse.de

- Update to 2.6.25-rc3-git5

-------------------------------------------------------------------
Tue Mar  4 15:19:22 CET 2008 - olh@suse.de

- use suffix -ps3 for PS3 kernel, it is only used in otheros.bld

-------------------------------------------------------------------
Mon Mar  3 12:37:03 CET 2008 - lmb@suse.de

- rpm/kernel-binary.spec.in: Require udev >= 118.

-------------------------------------------------------------------
Mon Mar  3 11:47:35 CET 2008 - ak@suse.de

- patches.arch/x86-nvidia-timer-quirk: Delete.
  PCI device ID list still not complete and let's have the same
  crap as mainline for now. It would be better to fix the PCI
  ID lists (#302327)

-------------------------------------------------------------------
Sun Mar  2 22:14:06 CET 2008 - olh@suse.de

- add patches.fixes/ibmvstgt-fixes.patch
  fix oops in ibmvstgt init function

-------------------------------------------------------------------
Fri Feb 29 19:55:54 CET 2008 - olh@suse.de

- add patches.arch/ppc-pci-bogus-resources.patch
  fix bogus test for unassigned resources

-------------------------------------------------------------------
Thu Feb 28 16:20:06 CET 2008 - olh@suse.de

- disable CONFIG_CRYPTO_DEV_HIFN_795X on ppc32 due to __divdi3 usage
- update patches.kernel.org/powerpc-needs-uboot
  disable mkimage call in arch/powerpc/boot/wrapper

-------------------------------------------------------------------
Thu Feb 28 12:43:16 CET 2008 - olh@suse.de

- update patches.kernel.org/fixed-phy-select
  add dependency on libphy=y

-------------------------------------------------------------------
Wed Feb 27 22:19:45 CET 2008 - jdelvare@suse.de

- patches.fixes/acpi-fix-double-log-level.patch: ACPI: Fix a
  duplicate log level.

-------------------------------------------------------------------
Wed Feb 27 17:10:04 CET 2008 - trenn@suse.de

- patches.fixes/acpi_force-fan-active.patch: Delete.

-------------------------------------------------------------------
Tue Feb 26 21:57:45 CET 2008 - sdietrich@suse.de

- remove obsolete adaptive-locks patches
  patches.rt/rtmutex-adaptive-locks.patch: Delete.
  patches.rt/rtmutex-adjust-pi_lock-usage-in-wakeup.patch: Delete.
  patches.rt/rtmutex-optimize-wakeup.patch: Delete.
  patches.rt/rtmutex-rearrange.patch: Delete.
  patches.rt/rtmutex-remove-extra-try.patch: Delete.
  patches.rt/rtmutex-adaptive-mutexes.patch: Delete.
  patches.rt/rtmutex-adaptive-timeout.patch: Delete.
  patches.rt/rtmutex-lateral-steal.patch: Delete.
  patches.rt/rtmutex-lateral-steal-sysctl.patch: Delete.

-------------------------------------------------------------------
Tue Feb 26 13:37:05 CET 2008 - sassmann@suse.de

- remove patches included upstream
  patches.arch/ppc-ps3-gelic-cleanup.patch
  patches.arch/ppc-ps3-gelic-endianness.patch
  patches.arch/ppc-ps3-gelic-ethernet-linkstatus.patch
  patches.arch/ppc-ps3-gelic-fix-fallback.diff
  patches.arch/ppc-ps3-gelic-multiple-interface.patch
  patches.arch/ppc-ps3-gelic-remove-duplicate-ethtool-handlers.patch
  patches.arch/ppc-ps3-gelic-wireless-v2.patch

-------------------------------------------------------------------
Tue Feb 26 00:53:25 CET 2008 - jeffm@suse.de

- Update config files: Disabled CONFIG_INPUT_YEALINK per an old
  request from AJ.

-------------------------------------------------------------------
Tue Feb 26 00:38:27 CET 2008 - jeffm@suse.de

- Update to 2.6.25-rc3.

-------------------------------------------------------------------
Sun Feb 24 09:48:20 CET 2008 - sdietrich@suse.de

- patches.rt/0001-sched-count-of-queued-RT-tasks.patch: Delete.
- patches.rt/0002-sched-track-highest-prio-task-queued.patch:
  Delete.
- patches.rt/0003-sched-add-RT-task-pushing.patch: Delete.
- patches.rt/0004-sched-add-rt-overload-tracking.patch: Delete.
- patches.rt/0005-sched-pull-RT-tasks-from-overloaded-runqueues.patch:
  Delete.
- patches.rt/0006-sched-push-RT-tasks-from-overloaded-CPUs.patch:
  Delete.
- patches.rt/0007-sched-disable-standard-balancer-for-RT-tasks.patch:
  Delete.
- patches.rt/0008-sched-add-RT-balance-cpu-weight.patch: Delete.
- patches.rt/0009-sched-clean-up-this_rq-use-in-kernel-sched_rt.c.patch:
  Delete.
- patches.rt/0010-sched-de-SCHED_OTHER-ize-the-RT-path.patch:
  Delete.
- patches.rt/0011-sched-break-out-search-for-RT-tasks.patch:
  Delete.
- patches.rt/0012-sched-RT-balancing-include-current-CPU.patch:
  Delete.
- patches.rt/0013-sched-pre-route-RT-tasks-on-wakeup.patch:
  Delete.
- patches.rt/0014-sched-optimize-RT-affinity.patch: Delete.
- patches.rt/0015-sched-wake-balance-fixes.patch: Delete.
- patches.rt/0016-sched-RT-balance-avoid-overloading.patch:
  Delete.
- patches.rt/0017-sched-break-out-early-if-RT-task-cannot-be-migrated.patch:
  Delete.
- patches.rt/0018-sched-RT-balance-optimize.patch: Delete.
- patches.rt/0019-sched-RT-balance-optimize-cpu-search.patch:
  Delete.
- patches.rt/0020-sched-RT-balance-on-new-task.patch: Delete.
- patches.rt/0021-sched-clean-up-pick_next_highest_task_rt.patch:
  Delete.
- patches.rt/0022-sched-clean-up-find_lock_lowest_rq.patch:
  Delete.
- patches.rt/0023-sched-clean-up-overlong-line-in-kernel-sched_debug.patch:
  Delete.
- patches.rt/0024-sched-clean-up-kernel-sched_rt.c.patch: Delete.
- patches.rt/0025-sched-remove-rt_overload.patch: Delete.
- patches.rt/0026-sched-remove-leftover-debugging.patch: Delete.
- patches.rt/0027-sched-clean-up-pull_rt_task.patch: Delete.
- patches.rt/0028-sched-clean-up-schedule_balance_rt.patch:
  Delete.
- patches.rt/0029-sched-add-sched-domain-roots.patch: Delete.
- patches.rt/0030-sched-update-root-domain-spans-upon-departure.patch:
  Delete.
- patches.rt/0031-Subject-SCHED-Only-balance-our-RT-tasks-within-ou.patch:
  Delete.
- patches.rt/0032-sched-fix-sched_rt.c-join-leave_domain.patch:
  Delete.
- patches.rt/0033-sched-remove-unused-JIFFIES_TO_NS-macro.patch:
  Delete.
- patches.rt/0034-sched-style-cleanup-2.patch: Delete.
- patches.rt/0035-sched-add-credits-for-RT-balancing-improvements.patch:
  Delete.
- patches.rt/0036-sched-reactivate-fork-balancing.patch: Delete.
- patches.rt/0037-sched-whitespace-cleanups-in-topology.h.patch:
  Delete.
- patches.rt/0038-sched-no-need-for-affine-wakeup-balancing-in.patch:
  Delete.
- patches.rt/0039-sched-get-rid-of-new_cpu-in-try_to_wake_up.patch:
  Delete.
- patches.rt/0040-sched-remove-do_div-from-__sched_slice.patch:
  Delete.
- patches.rt/0041-sched-RT-balance-replace-hooks-with-pre-post-sched.patch:
  Delete.
- patches.rt/0042-sched-RT-balance-add-new-methods-to-sched_class.patch:
  Delete.
- patches.rt/0043-sched-RT-balance-only-adjust-overload-state-when-c.patch:
  Delete.
- patches.rt/0044-sched-remove-some-old-cpuset-logic.patch:
  Delete.

- Remove scheduler patches already upstream in 2.6.25-rc1

-------------------------------------------------------------------
Sat Feb 23 22:14:54 CET 2008 - jeffm@suse.de

- patches.kernel.org/libertas-section-conflict: libertas: fix
  section conflict.

-------------------------------------------------------------------
Sat Feb 23 19:45:26 CET 2008 - jeffm@suse.de

- Enabled patches.kernel.org/ps3-lpm-include

-------------------------------------------------------------------
Sat Feb 23 19:45:22 CET 2008 - jeffm@suse.de

- patches.kernel.org/spu_profiler-include: powerpc: spu_profiler
  build fix.

-------------------------------------------------------------------
Sat Feb 23 18:36:49 CET 2008 - jeffm@suse.de

- patches.kernel.org/ps3-lpm-include: ps3: lpm build fix.

-------------------------------------------------------------------
Sat Feb 23 18:25:06 CET 2008 - jeffm@suse.de

- patches.kernel.org/fixed-phy-select: powerpc: FSL_SOC requires
  FIXED_PHY.
- patches.kernel.org/lguest-fixups: lguest: Fix asm-offsets_32
  with correct config option.

-------------------------------------------------------------------
Sat Feb 23 07:51:44 CET 2008 - jeffm@suse.de

- Build fixes for ia64 and i386.

-------------------------------------------------------------------
Sat Feb 23 00:15:46 CET 2008 - jeffm@suse.de

- Update to 2.6.25-rc2-git6.
  - Removed:
    - patches.arch/ppc-pegasos-pata_via-fixup.patch: Delete.
    - patches.arch/ppc-pegasos-console-autodetection.patch: Delete.
    - patches.arch/ppc-ps3-make-dev_id-and-bus_id-u64.diff: Delete.
    - patches.arch/acpi_autoload_bay.patch: Delete.
    - patches.arch/small-acpica-extension-to-be-able-to-store-the-name-of.patch:
      Delete.
    - patches.arch/export-acpi_check_resource_conflict.patch: Delete.
    - patches.drivers/early-firewire.diff: Delete.
    - patches.drivers/scsi-throttle-SG_DXFER_TO_FROM_DEV-warning-better:
      Delete.
    - patches.drivers/libata-implement-force-parameter: Delete.
    - patches.drivers/igb-1.0.8-k2: Delete.
    - patches.drivers/always-announce-new-usb-devices.patch: Delete.
    - patches.drivers/nozomi.patch: Delete.
    - patches.drivers/libata-quirk_amd_ide_mode: Delete.
    - patches.fixes/acpi_autoload_baydock.patch: Delete.
    - patches.fixes/bluetooth_hci_dev_put.patch: Delete.
    - patches.fixes/bluetooth_hci_conn_childs.patch: Delete.
    - patches.fixes/mac80211-fix-hw-scan1.patch: Delete.
    - patches.fixes/mac80211-fix-hw-scan2.patch: Delete.
    - patches.fixes/libiscsi-missing-semicolon.diff: Delete.
    - patches.fixes/pci-quirk-enable-smbus-on-hp-xw4100.patch: Delete.
    - patches.kernel.org/patch-2.6.24.1: Delete.
    - patches.suse/acpi_dsdt_ssdt_initrd_initramfs.patch: Delete.
    - patches.suse/squashfs.patch.fixup: Delete.
    - patches.suse/aslr-pie-executable-randomization.patch: Delete.
    - patches.suse/aslr-i386-and-x86_64-randomize-brk.patch: Delete.
  - Xen and RT currently disabled.
  - SquashFS may not work.

-------------------------------------------------------------------
Fri Feb 22 21:10:57 CET 2008 - jeffm@suse.de

- scripts/embargo-filter: fixed and renabled check

-------------------------------------------------------------------
Fri Feb 22 18:34:18 CET 2008 - sdietrich@suse.de

- embargoed-patches: eliminate embargoed patches abuse.

-------------------------------------------------------------------
Fri Feb 22 16:48:37 CET 2008 - jeffm@suse.de

- scripts/embargo-filter: Disable check for non-existant patches.

-------------------------------------------------------------------
Fri Feb 22 15:27:05 CET 2008 - schwab@suse.de

- Update kdb patches.

-------------------------------------------------------------------
Fri Feb 22 13:10:33 CET 2008 - jbeulich@novell.com

- config/i386/xenpae: Rename to config/i386/xen.
- config.conf: Delete i386/xenpae.

-------------------------------------------------------------------
Thu Feb 21 16:41:27 CET 2008 - sdietrich@suse.de

- Update config files: update RT options for adaptive RT locks

-------------------------------------------------------------------
Thu Feb 21 15:30:06 CET 2008 - sdietrich@suse.de

- patches.rt/rtmutex-adaptive-mutexes.patch: cleanup.
- patches.rt/rtmutex-adaptive-timeout.patch: cleanup.
- patches.rt/rtmutex-lateral-steal-sysctl.patch: sysctl for
  runtime-control of lateral mutex stealing.

-------------------------------------------------------------------
Thu Feb 21 09:17:38 CET 2008 - jbeulich@novell.com

- Update Xen patches to c/s 425.
- patches.xen/sfc-network-driver: Solarflare: Standard network driver
  (disabled until status clarified).
- patches.xen/sfc-resource-driver: Solarflare: Resource driver
  (disabled until status clarified).
- Update Xen config files.

-------------------------------------------------------------------
Wed Feb 20 20:56:32 CET 2008 - ghaskins@suse.de

- adaptive-locking v20

-------------------------------------------------------------------
Wed Feb 20 20:36:00 CET 2008 - ghaskins@suse.de

- adaptive-locking v19

-------------------------------------------------------------------
Wed Feb 20 19:22:20 CET 2008 - jeffm@suse.de

- Update config files for dmraid45.

-------------------------------------------------------------------
Wed Feb 20 13:57:56 CET 2008 - bwalle@suse.de

- rpm/kernel-binary.spec.in: add PAGESIZE detection for
  makedumpfile.config from the .config file also for PPC64

-------------------------------------------------------------------
Wed Feb 20 13:17:21 CET 2008 - fseidel@suse.de

- patches.fixes/bluetooth_hci_dev_put.patch,
  patches.fixes/bluetooth_hci_conn_childs.patch,
  patches.fixes/bluetooth_hci_unregister_sysfs.patch:
  fix kernel crash after removing bluetooth adapter (bnc 359546)

-------------------------------------------------------------------
Tue Feb 19 21:55:32 CET 2008 - jeffm@suse.de

- patches.suse/dm-raid45-2.6.24-20080602a.patch: DMRAID45 module.

-------------------------------------------------------------------
Fri Feb 15 19:24:24 CET 2008 - sdietrich@suse.de

- Update to latest patch set:
- patches.rt/rearrange_rtspinlock_sleep:
  [PATCH 02/10] rearrange rtspinlock sleep
- patches.rt/optimize_rtspinlock_wakeup:
  [PATCH 03/10] optimize rtspinlock wakeup
- patches.rt/adaptive_RT_spinlock_support:
  [PATCH 04/10] Adaptive RT spinlock support
- patches.rt/add_timeout_mechanism: [PATCH 05/10]
  add a loop counter based timeoutmechanism
- patches.rt/adaptive_mutexes: [PATCH 06/10] adaptive mutexes
- patches.rt/adjust_pi_lock_usage_in_wakeup:
  [PATCH 07/10] Adjust pi_lock usage in wakeup
- patches.rt/optimize_printk_fastpath: [PATCH 08/10]
  optimize the !printk fastpath throughthe lock acquisition
- patches.rt/remove_extra_call_try_to_take_lock:
  [PATCH 09/10] remove the extra call to try_to_take_lock
- patches.rt/lateral_lock_steal: [PATCH 10/10] allow
  rt-mutex lock-stealing toinclude lateral priority

-------------------------------------------------------------------
Fri Feb 15 19:04:25 CET 2008 - sdietrich@suse.de

- embargoed-patches: (embargo development RT throughput patches)
- Update config files (RT config options)
- patches.rt/optimize_rtspinlock_wakeup: optimize rtspinlock
  wakeup.
- patches.rt/adaptive_RT_spinlock_support: Adaptive RT spinlock
  support.
- patches.rt/add_timeout_mechanism: add
  a loop counter based timeout mechanism
- patches.rt/adaptive_mutexes: adaptive mutexes
- patches.rt/adjust_pi_lock_usage_in_wakeup:
  Adjust pi_lock usage in wakeup
- patches.rt/optimize_printk_fastpath: optimize
  the !printk fastpath through the lockacquisition
- patches.rt/remove_extra_call_try_to_take_lock:
  remove the extra call to try_to_take_lock
- patches.rt/lateral_lock_steal: allow rt-mutex
  lock-stealing to include lateralpriority
- patches.rt/rearrange_rtspinlock_sleep: cleanup rtspinlock sleep

-------------------------------------------------------------------
Thu Feb 14 17:18:40 CET 2008 - jeffm@suse.de

- Removed unused OCFS2 patches.

-------------------------------------------------------------------
Thu Feb 14 16:10:31 CET 2008 - jeffm@suse.de

- Removed old commented out ocfs2 patchset.

-------------------------------------------------------------------
Thu Feb 14 03:10:06 CET 2008 - teheo@suse.de

- patches.drivers/libata-quirk_amd_ide_mode: PCI: modify SATA
  IDE mode quirk (345124).

-------------------------------------------------------------------
Wed Feb 13 22:50:44 CET 2008 - jeffm@suse.de

- patches.suse/ocfs2-03-split-disk-heartbeat-out.diff: Fixed
  section conflict.

-------------------------------------------------------------------
Wed Feb 13 21:59:37 CET 2008 - jeffm@suse.de

- Update config files.

-------------------------------------------------------------------
Wed Feb 13 21:47:43 CET 2008 - jeffm@suse.de

- Merged and re-enabled OCFS2 userspace clustering

-------------------------------------------------------------------
Wed Feb 13 10:41:01 CET 2008 - jdelvare@suse.de

- config/*: Don't build i2c algorithm drivers that we do not use.
- supported.conf: Drop i2c-elektor and i2c-algo-pcf, we don't ship
  them.

-------------------------------------------------------------------
Tue Feb 12 01:59:51 CET 2008 - teheo@suse.de

Build fix for section mismatch check.

- patches.drivers/libata-implement-force-parameter: libata:
  implement libata.force module parameter (337610).

-------------------------------------------------------------------
Mon Feb 11 08:50:40 CET 2008 - teheo@suse.de

- patches.drivers/libata-force-cable-type: Delete.
- patches.drivers/libata-implement-force-parameter: libata:
  implement libata.force module parameter (337610).

-------------------------------------------------------------------
Fri Feb  8 22:07:58 CET 2008 - gregkh@suse.de

- Update to 2.6.24.1
  - fixes CVE-2008-0007, CVE-2008-0009, CVE-2008-0010
  - lots of USB device ids updated
  - lots of other bugfixes
  - removed patches.fixes/bootstrap-memoryless-node.patch as it is now
    contained within.

-------------------------------------------------------------------
Fri Feb  8 18:41:55 CET 2008 - gregkh@suse.de

- Move ipv6-no-autoconf to xen directory as it is a Xen bugfix

-------------------------------------------------------------------
Fri Feb  8 18:33:31 CET 2008 - bwalle@suse.de

- patches.arch/ppc-fix-prpmc2800: remove patch since it's not needed
  with current binutils any more

-------------------------------------------------------------------
Fri Feb  8 18:32:21 CET 2008 - bwalle@suse.de

- patches.drivers/igb-2007-12-11: Delete.
- patches.drivers/igb-1.0.8-k2: Update to latest version which is
  also upstream now in the 2.6.25 tree.

-------------------------------------------------------------------
Fri Feb  8 18:10:48 CET 2008 - gregkh@suse.de

- Remove NO_BRP_NOEXECSTACK from the .spec files as it is obsolete
  and doesn't do anything anymore.

-------------------------------------------------------------------
Fri Feb  8 15:57:31 CET 2008 - jbeulich@novell.com

- patches.xen/xen3-auto-common.diff,
  patches.xen/xen3-patch-2.6.23: fix merge mistake.

-------------------------------------------------------------------
Fri Feb  8 11:54:11 CET 2008 - jbenc@suse.cz

- Update config files: disabled CONFIG_BCM43XX.

-------------------------------------------------------------------
Wed Feb  6 19:01:22 CET 2008 - jeffm@suse.de

- patches.apparmor/vfs-mkdir.diff: Added missing case in
  kernel/cgroup.c

-------------------------------------------------------------------
Wed Feb  6 17:30:21 CET 2008 - fseidel@suse.de

- updated patches.drivers/nozomi.patch: mainline info

-------------------------------------------------------------------
Wed Feb  6 11:59:23 CET 2008 - sdietrich@suse.de

- Update config files: RT@1KHz, sched groups & cpusets enabled.

-------------------------------------------------------------------
Wed Feb  6 09:45:37 CET 2008 - olh@suse.de

- enable bnx2 on ppc64 (bnc 359114 - LTC42106)

-------------------------------------------------------------------
Wed Feb  6 00:25:53 CET 2008 - gregkh@suse.de

- remove unused lockd patches:
  - patches.suse/lockd-switchable-statd
  - patches.suse/lockd-kernel-statd
  - patches.suse/lockd-suse-config
  - patches.suse/lockd-max-hosts-dynamic

-------------------------------------------------------------------
Tue Feb  5 23:42:17 CET 2008 - oneukum@suse.de

- patches.suse/usb_printer_no_auto.diff: Delete.
  Obsoleted by mainline change

-------------------------------------------------------------------
Tue Feb  5 07:39:47 CET 2008 - gregkh@suse.de

- Enable CONFIG_TASK_IO_ACCOUNTING (bnc 356547) for RT kernels

-------------------------------------------------------------------
Tue Feb  5 00:40:11 CET 2008 - gregkh@suse.de

- Enable CONFIG_TASK_IO_ACCOUNTING (bnc 356547)

-------------------------------------------------------------------
Thu Jan 31 18:55:04 CET 2008 - sdietrich@suse.de

- patches.rt/megasas_IRQF_NODELAY.patch: Convert megaraid sas
  IRQ to non-threaded IRQ.
- patches.rt/version.patch: Delete (unused).

-------------------------------------------------------------------
Thu Jan 31 15:26:24 CET 2008 - jbenc@suse.cz

- patches.fixes/mac80211-fix-hw-scan1.patch,
  patches.fixes/mac80211-fix-hw-scan2.patch: mac80211: hardware
  scan rework (bnc#307050).

-------------------------------------------------------------------
Thu Jan 31 07:55:15 CET 2008 - sdietrich@suse.de

- Remove a legacy tweak carried over from the 10.3 Kernel,
  enable the affinity load-balancing sysctl.

-------------------------------------------------------------------
Wed Jan 30 04:53:53 CET 2008 - sdietrich@suse.de

- patches.rt/x86-ticket-lock.patch: FIFO ticket lock spinlocks
  for x86 (RT).
- patches.rt/rt-mutex-i386.patch: Resolve conflicts.

-------------------------------------------------------------------
Tue Jan 29 10:50:27 CET 2008 - olh@suse.de

- really skip kernel-ps3 in suse_kernel_module_package rpm macro

-------------------------------------------------------------------
Tue Jan 29 09:15:24 CET 2008 - jbeulich@novell.com

- Update Xen patches to 2.6.24 final and c/s 399.
- patches.xen/xen3-seccomp-disable-tsc-option: [PATCH seccomp:
  make tsc disabling optional (191123).

-------------------------------------------------------------------
Sat Jan 26 13:02:54 CET 2008 - sdietrich@suse.de

- Linux-RT 2.6.24-rt1 (many patches in patches.rt refreshed).
- patches.rt/series: Delete (unused).

-------------------------------------------------------------------
Sat Jan 26 10:53:48 CET 2008 - olh@suse.de

- update patches.arch/ppc-efika-modalias.patch
  use struct device_attribute to fix oops on boot

-------------------------------------------------------------------
Fri Jan 25 23:33:07 CET 2008 - jeffm@suse.de

- scripts/sequence-patch.sh: Updated to include $EXTRA_SYMBOLS in
  $PATCH_DIR (e.g.: --symbol=RT creates linux-2.6.24-RT)

-------------------------------------------------------------------
Fri Jan 25 18:03:54 CET 2008 - jeffm@suse.de

- patches.rt/rcu-new-1.patch: Updated context against 2.6.24.

-------------------------------------------------------------------
Fri Jan 25 17:40:39 CET 2008 - olh@suse.de

- add patches.fixes/bootstrap-memoryless-node.patch
  slab: fix bootstrap on memoryless node

-------------------------------------------------------------------
Fri Jan 25 01:58:43 CET 2008 - gregkh@suse.de

- refresh allmost all patches to apply cleanly and have a proper
  diffstat (except for the xen patches, they were left alone...)

-------------------------------------------------------------------
Fri Jan 25 01:48:56 CET 2008 - gregkh@suse.de

- Update to 2.6.24

-------------------------------------------------------------------
Thu Jan 24 22:55:26 CET 2008 - olh@suse.de

- always skip kernel-ps3 in suse_kernel_module_package rpm macro

-------------------------------------------------------------------
Thu Jan 24 16:33:25 CET 2008 - sdietrich@suse.de

- Update config files: set SYSFS_DEPRECATED for reverse 
  compatibility with SLERT

-------------------------------------------------------------------
Tue Jan 22 15:43:40 CET 2008 - olh@suse.de

- update patches.arch/ppc-efika-modalias.patch
  simplify patch

-------------------------------------------------------------------
Tue Jan 22 13:05:36 CET 2008 - agruen@suse.de

- patches.rpmify/cloneconfig.diff: Adjust to upstream i386 + x86_64
  merge (347712).

-------------------------------------------------------------------
Tue Jan 22 09:37:13 CET 2008 - sassmann@suse.de

- add defconfig for ps3 kernel
- add entry for ps3 defconfig in config.conf
- add support for kernels without loadable modules to rpm/kernel-binary.spec.in
- include ps3 target in scripts/tar-up_and_run_mbuild.sh

-------------------------------------------------------------------
Mon Jan 21 22:46:59 CET 2008 - sdietrich@suse.de

- Update config files (RT)

-------------------------------------------------------------------
Mon Jan 21 14:48:45 CET 2008 - sdietrich@suse.de

- Linux-RT 2.6.24-rc8-rt1

-------------------------------------------------------------------
Mon Jan 21 10:45:35 CET 2008 - olh@suse.de

- add patches.arch/ppc-pegasos-pata_via-fixup.patch
  call chrp_pci_fixup_vt8231_ata() later to allow pata_via usage

-------------------------------------------------------------------
Mon Jan 21 08:48:02 CET 2008 - aj@suse.de

- Remove unused config/s390/rt.

-------------------------------------------------------------------
Fri Jan 18 23:30:24 CET 2008 - jeffm@suse.de

- patches.rt/irq-flags-unsigned-long.patch: Delete.

-------------------------------------------------------------------
Fri Jan 18 23:21:31 CET 2008 - jeffm@suse.de

- Update to 2.6.24-rc8-git2.

-------------------------------------------------------------------
Fri Jan 18 17:14:28 CET 2008 - jeffm@suse.de

- Enabled 2.6.24-rc8-git1.

-------------------------------------------------------------------
Fri Jan 18 13:40:29 CET 2008 - jbenc@suse.cz

- patches.fixes/rt2x00-remove-duplicate-id.patch: Delete. The patch
  is not correct, there exist two cards with different chipsets but
  the same USB ID.

-------------------------------------------------------------------
Fri Jan 18 11:56:54 CET 2008 - jbenc@suse.cz

- patches.fixes/rt2x00-remove-duplicate-id.patch: rt2x00: remove
  duplicate USB ID (350956).

-------------------------------------------------------------------
Fri Jan 18 10:49:25 CET 2008 - olh@suse.de

- sync powerpc vanilla with default .config to enable libata

-------------------------------------------------------------------
Fri Jan 18 10:19:43 CET 2008 - olh@suse.de

- add patches.arch/ppc-pegasos-mv643xx_eth-modalias.patch
  provide module alias platform:mv643xx_eth

-------------------------------------------------------------------
Thu Jan 17 19:28:39 CET 2008 - jeffm@suse.de

- Update to 2.6.24-rc8-git1.

-------------------------------------------------------------------
Wed Jan 16 17:36:48 CET 2008 - jeffm@suse.de

- Update to 2.6.24-rc8.

-------------------------------------------------------------------
Sun Jan 13 16:48:14 CET 2008 - jeffm@suse.de

- Update to 2.6.24-rc7-git5.

-------------------------------------------------------------------
Fri Jan 11 20:34:52 CET 2008 - jeffm@suse.de

- Update to 2.6.24-rc7-git3.

-------------------------------------------------------------------
Fri Jan 11 12:33:26 CET 2008 - jbeulich@novell.com

- Update Xen patches to c/s 372 and 2.6.24-rc7.
- patches.xen/xen3-aux-at_vector_size.patch: Delete.
- Update Xen config files.

-------------------------------------------------------------------
Thu Jan 10 11:53:37 CET 2008 - olh@suse.de

- update patches.arch/ppc-efika-ethernet-phy.patch
  move Forth code to fixup_device_tree_efika

-------------------------------------------------------------------
Wed Jan  9 17:52:44 CET 2008 - schwab@suse.de

- Fix debug package build.

-------------------------------------------------------------------
Wed Jan  9 17:43:26 CET 2008 - oneukum@suse.de

- Update config files. CONFIG_USB_SUSPEND default

-------------------------------------------------------------------
Wed Jan  9 17:05:00 CET 2008 - schwab@suse.de

- Update kdb patches.

-------------------------------------------------------------------
Wed Jan  9 13:46:22 CET 2008 - jbeulich@novell.com

- patches.suse/stack-unwind: Another try...

-------------------------------------------------------------------
Wed Jan  9 13:37:17 CET 2008 - jeffm@suse.de

- Update config files: Enabled CONFIG_SCSI_SAS_ATA. (346990)

-------------------------------------------------------------------
Wed Jan  9 11:36:44 CET 2008 - jbeulich@novell.com

- patches.suse/stack-unwind: Fix CONFIG_FRAME_POINTER build.

-------------------------------------------------------------------
Wed Jan  9 09:49:45 CET 2008 - jbeulich@novell.com

- patches.suse/stack-unwind: DWARF2 EH-frame based stack
  unwinding.
- patches.xen/xen3-stack-unwind: DWARF2 EH-frame based stack
  unwinding.
- Update config files.

-------------------------------------------------------------------
Tue Jan  8 21:29:36 CET 2008 - jeffm@suse.de

- patches.fixes/seccomp-disable-tsc-option: Fixed so it only applies
  to i386, and updated config files.

-------------------------------------------------------------------
Tue Jan  8 21:23:05 CET 2008 - jeffm@suse.de

- patches.fixes/seccomp-disable-tsc-option: [PATCH] seccomp:
  make tsc disabling optional (191123).

-------------------------------------------------------------------
Tue Jan  8 16:50:53 CET 2008 - olh@suse.de

- add patches.arch/ppc-efika-ethernet-phy.patch
  drop patches.arch/ppc-efika-bestcomm-ethernet.patch
  provide phy-handle property for fec_mpc52xx (347234)

-------------------------------------------------------------------
Tue Jan  8 14:18:29 CET 2008 - teheo@suse.de

- patches.drivers/libata-force-cable-type: libata: implement
  libata.force_cbl parameter (337610).

-------------------------------------------------------------------
Mon Jan  7 16:47:31 CET 2008 - jeffm@suse.de

- Update to 2.6.24-rc7.

-------------------------------------------------------------------
Mon Jan  7 10:30:30 CET 2008 - teheo@suse.de

- patches.drivers/libata-sata_nv-disable-ADMA: sata_nv: disable
  ADMA by default (346508).

-------------------------------------------------------------------
Mon Jan  7 10:11:12 CET 2008 - teheo@suse.de

Bug 347708.  port_info for vmw was being assigned to the wrong index.

- patches.drivers/libata-ata_piix-vmw-ign-DMA-err: ata_piix:
  ignore ATA_DMA_ERR on vmware ich4 (258256).

-------------------------------------------------------------------
Mon Jan  7 09:39:36 CET 2008 - teheo@suse.de

As the rest of kernel has caught up now, this one is no longer
necessary.

- patches.drivers/libata-fix-up-build-after-upstream-update.patch:
  Delete.

-------------------------------------------------------------------
Mon Jan  7 09:36:48 CET 2008 - teheo@suse.de

- patches.drivers/libata-fix-up-build-after-upstream-update.patch:
  Delete.
- patches.drivers/libata-ata_piix-vmw-ign-DMA-err: ata_piix:
  ignore ATA_DMA_ERR on vmware ich4 (258256).

-------------------------------------------------------------------
Fri Jan  4 17:09:31 CET 2008 - jeffm@suse.de

- Update config files for -vanilla.

-------------------------------------------------------------------
Fri Jan  4 16:49:44 CET 2008 - jeffm@suse.de

- patches.rt/timer-freq-tweaks.patch: Adjusted context.

-------------------------------------------------------------------
Fri Jan  4 16:49:21 CET 2008 - jeffm@suse.de

- Update config files.

-------------------------------------------------------------------
Fri Jan  4 16:37:59 CET 2008 - jeffm@suse.de

- Update to 2.6.24-rc6-git11.

-------------------------------------------------------------------
Wed Jan  2 17:03:25 CET 2008 - jblunck@suse.de

- rpm/kernel-binary.spec.in: Copy debug sources to a proper location.

-------------------------------------------------------------------
Tue Jan  1 22:14:32 CET 2008 - jeffm@suse.de

- Update to 2.6.24-rc6-git7.

-------------------------------------------------------------------
Tue Jan  1 22:11:46 CET 2008 - jeffm@suse.de

- scripts/run_oldconfig.sh: Removed RT symbol from EXTRA_SYMBOLS.
  We add it manually when building the patch list. This allows
  the script to work with the RT kernel without having to remove
  all the other configs from config.conf first.

<|MERGE_RESOLUTION|>--- conflicted
+++ resolved
@@ -1,9 +1,4 @@
 -------------------------------------------------------------------
-<<<<<<< HEAD
-Fri Dec 12 12:34:38 CET 2008 - mmarek@suse.cz
-
-- import SLE11 RC1 reference kabi
-=======
 Fri Dec 12 15:08:44 CET 2008 - hare@suse.de
 
 - patches.fixes/scsi-check-host-lookup-failure: Correct
@@ -22,6 +17,11 @@
 
 - patches.fixes/hso_killswitch.patch:
   fix hso rfkillswitch type to WWAN (bnc#458625)
+
+-------------------------------------------------------------------
+Fri Dec 12 12:34:38 CET 2008 - mmarek@suse.cz
+
+- import SLE11 RC1 reference kabi
 
 -------------------------------------------------------------------
 Fri Dec 12 07:28:39 CET 2008 - gregkh@suse.de
@@ -65,7 +65,6 @@
 Thu Dec 11 23:34:54 CET 2008 - gregkh@suse.de
 
 - intermediate commit as part of adding 2.6.27.9-rc1 to the tree.
->>>>>>> fc431334
 
 -------------------------------------------------------------------
 Thu Dec 11 12:44:30 CET 2008 - hare@suse.de
