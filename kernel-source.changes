-------------------------------------------------------------------
<<<<<<< HEAD
Wed Mar 10 16:54:39 CET 2010 - npiggin@suse.de

- patches.arch/x86-ftrace-fix-rodata-1.patch: x86, cpa: Fix
  kernel text RO checks in static_protection (bnc#581940).
- patches.arch/x86-ftrace-fix-rodata-2.patch: x86_64, ftrace: Make
  ftrace use kernel identity mapping to modify code (bnc#581940).
- patches.arch/x86-ftrace-fix-rodata-3.patch: x86_64, cpa:
  Use only text section in set_kernel_text_rw/ro (bnc#581940).
=======
Wed Mar 10 16:27:09 CET 2010 - jeffm@suse.de

- patches.suse/kdb-fix-the-multi-word-nop-instructions-in-the-disassembler:
  kdb: fix the multi-word NOP instructions in the disassembler
  (bnc#584691).

-------------------------------------------------------------------
Wed Mar 10 14:52:16 CET 2010 - mmarek@suse.cz

- rpm/kernel-binary.spec.in: Fix symsets for non-split kernels.

-------------------------------------------------------------------
Wed Mar 10 13:49:02 CET 2010 - mmarek@suse.cz

- patches.suse/kbuild-record-built-in-o: kbuild: Record which
  objects make up a built-in.o file.
- rpm/built-in-where: Make use of the info to further split builtin
  symsets.
>>>>>>> 20deb926

-------------------------------------------------------------------
Wed Mar 10 13:09:33 CET 2010 - mmarek@suse.cz

- rpm/kernel-source.spec.in: Add symsets.pl to the src.rpm.

-------------------------------------------------------------------
Wed Mar 10 10:17:09 CET 2010 - jslaby@suse.de

- patches.suse/rlim-0005-core-posix-cpu-timers-cleanup-rlimits-usage.patch:
  posix-cpu-timers: cleanup rlimits usage (FATE#305733).
- patches.suse/rlim-0008-SPARC-use-helpers-for-rlimits.patch:
  Refresh.
- patches.suse/rlim-0009-X86-use-helpers-for-rlimits.patch: x86:
  Use helpers for rlimits (FATE#305733).
- patches.suse/rlim-0010-FS-use-helpers-for-rlimits.patch: fs:
  use rlimit helpers (FATE#305733).
- patches.suse/rlim-0011-MM-use-helpers-for-rlimits.patch: mm:
  use rlimit helpers (FATE#305733).
- patches.suse/rlim-0012-core-use-helpers-for-rlimits.patch:
  kernel core: use helpers for rlimits (FATE#305733).
- patches.suse/rlim-0013-infiniband-use-helpers-for-rlimits.patch:
  RDMA: Use rlimit helpers (FATE#305733).

  Refreshed changelogs and Patch-mainline tags -- they are upstream.

-------------------------------------------------------------------
Wed Mar 10 07:22:18 CET 2010 - knikanth@suse.de

- patches.fixes/fc_sdev_blocked.patch: mid-layer unblocks blocked
  sdev leaving queue stopped (bnc#583356).

-------------------------------------------------------------------
Wed Mar 10 02:27:50 CET 2010 - bphilips@suse.de

- patches.drivers/ixgbe-Fix-DMA-mapping-unmapping-issues-when-HWRSC-is.patch:
  ixgbe: Fix DMA mapping/unmapping issues when HWRSC is enabled
  on IOMMU enabled kernels (bnc#584475).

-------------------------------------------------------------------
Wed Mar 10 01:17:19 CET 2010 - bphilips@suse.de

- patches.drivers/be2net-a-mini-optimization-in-rx_compl_process-co.patch:
  be2net: a mini optimization in rx_compl_process() code
  (bnc#585124).
- patches.drivers/be2net-don-t-rearm-mcc-cq-when-device-is-not-open.patch:
  be2net: don't rearm mcc cq when device is not open (bnc#585124).
- patches.drivers/be2net-download-NCSI-section-during-firmware-update.patch:
  be2net: download NCSI section during firmware update
  (bnc#585124).
- patches.drivers/be2net-fix-rx-path-to-ignore-a-flush-completion.patch:
  be2net: fix rx-path to ignore a flush completion (bnc#585124).
- patches.drivers/be2net-fix-tx-completion-polling.patch: be2net:
  fix tx completion polling (bnc#585124).
- patches.drivers/be2net-implement-EEH-pci-error-recovery-handlers.patch:
  be2net: implement EEH pci error recovery handlers (bnc#585124).
- patches.drivers/be2net-use-eq-id-to-calculate-cev-isr-reg-offset.patch:
  be2net: use eq-id to calculate cev-isr reg offset (bnc#585124).

-------------------------------------------------------------------
Wed Mar 10 00:59:16 CET 2010 - bphilips@suse.de

- patches.drivers/be2net-change-the-driver-description.patch:
  be2net: change the driver description (bnc#580793).
- patches.drivers/be2net-fix-to-limit-max-vlans-supported-in-certain-s.patch:
  be2net: fix to limit max vlans supported in certain skews
  (bnc#580793).
- patches.drivers/be2net-minor-code-optimizations.patch: be2net:
  minor code optimizations (bnc#580793).
- patches.drivers/be2net-remove-ASIC-generation-number-from-Kconfig.patch:
  be2net: remove ASIC generation number from Kconfig (bnc#580793).
- patches.drivers/be2net-set-proper-value-to-version-field-in-req-hdr.patch:
  be2net: set proper value to version field in req hdr
  (bnc#580793).
- patches.drivers/benet-fixes-required-for-be2net-to-work-on-bladeengine3-device.patch:
  benet: Fixes required for be2net to work on BladeEngine3 device
  (bnc#580793).

-------------------------------------------------------------------
Tue Mar  9 23:47:16 CET 2010 - rjw@suse.de

- patches.arch/x86-speed-up-microcode.ctl-on-SGI-UV.patch: x86:
  Speed up microcode.ctl on SGI UV (bnc#586364, FATE#306952).

-------------------------------------------------------------------
Tue Mar  9 21:54:14 CET 2010 - gregkh@suse.de

- patches.suse/trace-open.patch: io tracing.
  Needed for Moblin and for some SLED preloads.

-------------------------------------------------------------------
Tue Mar  9 21:34:41 CET 2010 - bphilips@suse.de

- patches.drivers/s2io-fixing-dbg_print-macro.patch: s2io:
  fixing DBG_PRINT() macro (bnc#585711).

-------------------------------------------------------------------
Tue Mar  9 17:47:23 CET 2010 - mmarek@suse.cz

- patches.xen/xen-fix-check_tsc_unstable-undefined: Fix xen
  build with patches.arch/x86-Fix-sched_clock_cpu_....

-------------------------------------------------------------------
Tue Mar  9 16:41:13 CET 2010 - mmarek@suse.cz

- patches.fixes/Have-mmu_notifiers-use-SRCU-so-they-may-safely-schedule-build-fix.patch:
  Really fix ia64 build.
  

-------------------------------------------------------------------
Tue Mar  9 14:36:21 CET 2010 - mmarek@suse.cz

- rpm/old-packages.conf: Obsolete kernel-vmi by kernel-default.
- rpm/kernel-module-subpackage: Also obsolete vmi KMPs.

-------------------------------------------------------------------
Tue Mar  9 14:24:39 CET 2010 - jkosina@suse.cz

- Update config files: set CONFIG_LSM_MMAP_MIN_ADDR=0 to be
  compatible with GA (LSM_ value is the minimal number settable
  by sysctl, the default stays the same - 65536).

-------------------------------------------------------------------
Tue Mar  9 13:57:49 CET 2010 - mmarek@suse.cz

- rpm/kernel-binary.spec.in: Package symsets in the -devel package.

-------------------------------------------------------------------
Tue Mar  9 13:40:37 CET 2010 - mmarek@suse.cz

- rpm/symsets.pl: Split symsets by module names instead of
  directory names.

-------------------------------------------------------------------
Tue Mar  9 13:38:42 CET 2010 - mmarek@suse.cz

- rpm/find-provides: Do not generate ksym(...) provides.

-------------------------------------------------------------------
Tue Mar  9 13:28:19 CET 2010 - jkosina@suse.cz

- patches.drivers/add-support-for-intel-cougar-point-chipset.patch:
  Enable snoop on CPT Audio (bnc#565845).

-------------------------------------------------------------------
Tue Mar  9 13:14:57 CET 2010 - rjw@suse.de

- patches.arch/x86-Fix-sched_clock_cpu-for-systems-with-unsynchronized-TSC.patch:
  x86: Fix sched_clock_cpu for systems with unsynchronized TSC
  (bnc#582878, FATE#306952).

-------------------------------------------------------------------
Tue Mar  9 13:11:34 CET 2010 - rjw@suse.de

- patches.fixes/Have-mmu_notifiers-use-SRCU-so-they-may-safely-schedule-build-fix.patch:
  mm: Fix compilation of mmu_notifier.c on IA-64 (bnc#578046,
  FATE#306952).

-------------------------------------------------------------------
Tue Mar  9 11:49:36 CET 2010 - hare@suse.de

- patches.drivers/megaraid-sas-04.27-update: Update megaraid
  sas to version 4.27 (bnc#577856).

-------------------------------------------------------------------
Tue Mar  9 11:11:55 CET 2010 - mmarek@suse.cz

- rpm/find-provides, rpm/symsets.pl: Generate symsets again
  (bnc#582907).

-------------------------------------------------------------------
Tue Mar  9 11:09:20 CET 2010 - knikanth@suse.de

- patches.suse/dm-raid45-26-Nov-2009.patch: DMRAID45 module.
- patches.fixes/dm-raid45-fix-region-hash-double-free: Delete.
- patches.fixes/dm-raid45_exit_destroy_cache: Delete.
- patches.suse/dm-raid45_2.6.27_20081027.patch: Delete.

-------------------------------------------------------------------
Tue Mar  9 10:27:49 CET 2010 - hare@suse.de

- patches.fixes/fc-transport-dev_loss_tmo-overflow: Protect
  against overflow in dev_loss_tmo (bnc#584197).

-------------------------------------------------------------------
Tue Mar  9 08:19:00 CET 2010 - bphilips@suse.de

- patches.drivers/bnx2x-to-version-1.52.1-7.patch: bnx2x to
  version 1.52.1-7 a3aa18 to c16cc0 (bnc#584453).

-------------------------------------------------------------------
Tue Mar  9 00:54:28 CET 2010 - rjw@suse.de

- patches.arch/i386-do-a-global-tlb-flush-in-S4-resume.patch:
  i386: Do a global TLB flush in S4 resume.

-------------------------------------------------------------------
Tue Mar  9 00:04:46 CET 2010 - rjw@suse.de

- patches.fixes/Fix-unmap_vma-bug-related-to-mmu_notifiers.patch:
  Fix unmap_vma bug related to mmu_notifiers (bnc#578046,
  FATE#306952).
- patches.fixes/Have-mmu_notifiers-use-SRCU-so-they-may-safely-schedule.patch:
  Have mmu_notifiers use SRCU so they may safely schedule
  (bnc#578046, FATE#306952).

-------------------------------------------------------------------
Mon Mar  8 22:50:00 CET 2010 - mfasheh@suse.com

- patches.suse/gfs2-ro-fixes.patch: gfs2: fix spectator mounts
  (FATE#307584 bnc#580105).

-------------------------------------------------------------------
Mon Mar  8 21:28:53 CET 2010 - jjolly@suse.de

- patches.arch/s390-09-01-vdso-version.patch: vdso: glibc does
  not use vdso functions (bnc#583296).
- patches.arch/s390-09-02-dasd-fix_refcount.patch: dasd: Fix
  refcounting. (bnc#583296).
- patches.arch/s390-09-03-dasd-correct_offline_processing.patch:
  dasd: Correct offline processing. (bnc#583296).
- patches.arch/s390-09-04-qeth-no-online-recover.patch:
  qeth: avoid recovery during device online setting
  (bnc#583296,LTC#61167).
- patches.arch/s390-09-05-zfcp-ccw_fix_remove_list.patch: zfcp:
  Remove attached ports and units correctly. (bnc#583296).
- patches.arch/s390-09-06-qeth-dhcp.patch: qeth: l3 send dhcp
  in non pass thru mode (bnc#583296).
- patches.arch/s390-09-07-qeth-checksum-default.patch: qeth:
  change checksumming default for HiperSockets (bnc#583296).

-------------------------------------------------------------------
Mon Mar  8 12:47:01 CET 2010 - trenn@suse.de

- patches.fixes/pci_use_list_for_resources_1_5.patch: PCI:
  split up pci_read_bridge_bases() (bnc#578572).
- patches.fixes/pci_use_list_for_resources_2_5.patch: PCI: read
  bridge windows before filling in subtractive decode resources
  (bnc#578572).
- patches.fixes/pci_use_list_for_resources_3_5.patch: PCI: add
  pci_bus_for_each_resource(), remove direct bus->resource refs
  (bnc#578572).
- patches.fixes/pci_use_list_for_resources_4_5.patch: PCI:
  augment bus resource table with a list (bnc#578572).
- patches.fixes/pci_use_list_for_resources_5_5.patch: x86/PCI:
  use host bridge _CRS info by default on 2008 and newer machines
  (bnc#578572).

-------------------------------------------------------------------
Mon Mar  8 12:24:39 CET 2010 - tiwai@suse.de

- patches.drivers/alsa-sp1-hda-67-alc268-fix-quirk-check: ALSA:
  hda - Fix wrong model range check for ALC268 (bnc#585179).
- patches.drivers/alsa-sp1-hda-68-fix-realtek-secondary-adcs:
  ALSA: hda - Fix input source elements of secondary ADCs on
  Realtek (bnc#585179).

-------------------------------------------------------------------
Mon Mar  8 11:45:05 CET 2010 - mmarek@suse.cz

- Refresh vanilla configs.

-------------------------------------------------------------------
Sat Mar  6 00:32:47 CET 2010 - rjw@suse.de

- patches.suse/driver-core-reduce-level-of-request_firmware-messages.patch:
  Driver core: Reduce the level of request_firmware() messages
  (bnc#564618, FATE#306952).

-------------------------------------------------------------------
Fri Mar  5 16:36:35 CET 2010 - rw@suse.de

- Update config files:
  [ia64] Turn off CONFIG_PCI_IOV.  (bnc#560454)

-------------------------------------------------------------------
Fri Mar  5 11:46:50 CET 2010 - jbeulich@novell.com

- Update Xen patches to 2.6.32.9 and c/s 1003.
- patches.xen/xen-floppy: Xen: improve floppy behavior
  (bnc#584216).
- patches.xen/xen-fix_clock_gettime_vsyscall_time_warp.diff:
  Rename to ...
- patches.xen/xen3-fix_clock_gettime_vsyscall_time_warp.diff:
  ... this.
- patches.xen/xen3-x86_64_apic_consider_hotplug_for_mode_logical_flat.patch:
  x86, apic: Don't use logical-flat mode when CPU hotplug may
  exceed 8 CPUs (bnc#581567).
- patches.xen/xen3-x86_ioapic_fix_out_of_order_gsi.patch: x86:
  Fix out of order of gsi (bnc#569050).

-------------------------------------------------------------------
Fri Mar  5 10:33:39 CET 2010 - knikanth@suse.de

- patches.fixes/xfs-nonblocking-inode-locking-io-completion.patch:
  xfs: Non-blocking inode locking in IO completion (bnc#568319).

-------------------------------------------------------------------
Fri Mar  5 08:56:03 CET 2010 - npiggin@suse.de

- Update config files.

-------------------------------------------------------------------
Fri Mar  5 08:40:11 CET 2010 - npiggin@suse.de

- Update config files. i386 disable X86_PPRO_FENCE. This is a heavy
  partial workaround for very old and rare SMP PentiumPro systems.

-------------------------------------------------------------------
Fri Mar  5 08:06:16 CET 2010 - npiggin@suse.de

- patches.suse/x86-cacheline-size-128.patch: Refresh.

-------------------------------------------------------------------
Fri Mar  5 07:47:59 CET 2010 - npiggin@suse.de

- Update config files.
- patches.suse/x86-cacheline-size-128.patch: x86 set cacheline
  size to 128 bytes for generic CPUs.

-------------------------------------------------------------------
Fri Mar  5 02:15:16 CET 2010 - teheo@suse.de

- supported.conf: Mark CUSE unsupported.

-------------------------------------------------------------------
Thu Mar  4 23:31:40 CET 2010 - gregkh@suse.de

- patches.drivers/staging-hv-add-a-pci-device-table.patch:
  Staging: hv: add a pci device table.
- patches.drivers/staging-hv-match-on-dmi-values-to-know-if-we-should-run.patch:
  Staging: hv: match on DMI values to know if we should run..

-------------------------------------------------------------------
Thu Mar  4 21:34:50 CET 2010 - mmarek@suse.cz

- Drop kernel-vmi.

-------------------------------------------------------------------
Thu Mar  4 17:42:39 CET 2010 - rw@suse.de

- patches.rpmify/ia64-sn-fix-percpu-warnings:
  Update fix not to break sn2 modules.  (bnc#578059)

-------------------------------------------------------------------
Thu Mar  4 17:37:09 CET 2010 - bphilips@suse.de

- patches.drivers/igb-check-both-function-bits-in-status-register-in-w.patch:
  igb: check both function bits in status register in wol
  exception (bnc#557479).

-------------------------------------------------------------------
Thu Mar  4 15:39:47 CET 2010 - jack@suse.de

- supported.conf: Marked btrfs, exofs, cachefiles, nilfs2 as
  unsupported.

-------------------------------------------------------------------
Thu Mar  4 07:23:44 CET 2010 - bphilips@suse.de

- patches.drivers/tg3-Add-more-partno-entries-for-fallback-path.patch:
  tg3: Add more partno entries for fallback path (bnc#585191).
- patches.drivers/tg3-Add-support-for-2-new-selfboot-formats.patch:
  tg3: Add support for 2 new selfboot formats (bnc#585191).
- patches.drivers/tg3-Enforce-DMA-mapping-skb-assignment-ordering.patch:
  tg3: Enforce DMA mapping / skb assignment ordering (bnc#585191).
- patches.drivers/tg3-Fix-57765-A0-bootcode-race-condition.patch:
  tg3: Fix 57765 A0 bootcode race condition (bnc#585191).
- patches.drivers/tg3-Fix-AC131-loopback-test-errors-for-5785.patch:
  tg3: Fix AC131 loopback test errors for 5785 (bnc#585191).
- patches.drivers/tg3-Fix-napi-assignments-in-loopback-test.patch:
  tg3: Fix napi assignments in loopback test (bnc#585191).
- patches.drivers/tg3-Give-MSI-X-vec-1-rx-backlog-space.patch:
  tg3: Give MSI-X vec 1 rx backlog space (bnc#585191).
- patches.drivers/tg3-Make-57791-and-57795-10-100-only.patch:
  tg3: Make 57791 and 57795 10/100 only (bnc#585191).
- patches.drivers/tg3-Prevent-rx-producer-ring-overruns.patch:
  tg3: Prevent rx producer ring overruns (bnc#585191).
- patches.drivers/tg3-Turn-off-multiple-DMA-reads-for-5717.patch:
  tg3: Turn off multiple DMA reads for 5717 (bnc#585191).
- patches.drivers/tg3-Unwedge-stuck-MSI-X-vectors.patch: tg3:
  Unwedge stuck MSI-X vectors (bnc#585191).

-------------------------------------------------------------------
Thu Mar  4 04:34:46 CET 2010 - nfbrown@suse.de

- patches.fixes/sunrpc-monotonic-expiry: sunrpc: use monotonic
  time in expiry cache (bnc#578668).

-------------------------------------------------------------------
Thu Mar  4 01:39:30 CET 2010 - jjolly@suse.de

- patches.drivers/mlx4_core-missing-device-id-6778.patch:
  mlx4_core: missing device ID (bnc#585269).

-------------------------------------------------------------------
Thu Mar  4 01:36:43 CET 2010 - bphilips@suse.de

- patches.drivers/bnx2-update-firmware-and-some-bug-fixes-from-upstream.patch:
  bnx2: Update firmware and some bug fixes from
  upstream. (bnc#584451).
- patches.drivers/bnx2x-backports-v2.6.32-to-af901ca.patch:
  Refresh.

-------------------------------------------------------------------
Thu Mar  4 01:12:06 CET 2010 - rjw@suse.de

- patches.fixes/PM-Hibernate-fix-preallocating-of-memory.patch:
  PM / Hibernate: Fix preallocating of memory.

-------------------------------------------------------------------
Thu Mar  4 00:57:02 CET 2010 - rjw@suse.de

- Update the bnc#579647 patches to follow the upstream code.

- patches.arch/x86-UV-Add-UV-NMI-handler.patch: x86: Enable NMI
  on all cpus on UV (bnc#579647, FATE#306952).
- patches.suse/x86-uv-kdb-support-for-uv-nmi-handler.patch: x86 /
  UV: Add KDB support to UV NMI handler (bnc#579647, FATE#306952).
- patches.arch/x86-uv-nmi-handler-build-fix.patch: Delete.
- patches.arch/x86-uv-nmi-handler.patch: Delete.

-------------------------------------------------------------------
Wed Mar  3 21:50:55 CET 2010 - tonyj@suse.de

- Update config files.  Push trace changes into debug configs

-------------------------------------------------------------------
Wed Mar  3 17:35:09 CET 2010 - bphilips@suse.de

- patches.drivers/cxgb3-FIx-VLAN-over-Jumbo-frames.patch: cxgb3:
  FIx VLAN over Jumbo frames (bnc#585034).
- patches.drivers/cxgb3-Set-the-rxq.patch: cxgb3: Set the rxq
  (bnc#585034).
- patches.drivers/cxgb3-fix-GRO-checksum-check.patch: cxgb3:
  fix GRO checksum check (bnc#585034).
- patches.drivers/cxgb3-fix-link-flap.patch: cxgb3: fix link flap
  (bnc#585034).

-------------------------------------------------------------------
Wed Mar  3 16:51:39 CET 2010 - bphilips@suse.de

- patches.fixes/net-bug-fix-for-vlan-gro-issue.patch: net:
  bug fix for vlan + gro issue (bnc#584728).

-------------------------------------------------------------------
Wed Mar  3 14:45:28 CET 2010 - jbenc@suse.cz

- Update config files: enabled CONFIG_MAXSMP on x86_64 (FATE#306906).

-------------------------------------------------------------------
Wed Mar  3 13:51:53 CET 2010 - duwe@suse.de

- patches.arch/ppc-extended_h_cede-fix-kstack-resume: Powerpc:
  reset kernel stack on cpu online from cede state (bnc#573722).
- patches.arch/ppc-pseries-mach-cpu-die-rearrange-code: Powerpc:
  move checks in pseries_mach_cpu_die() (bnc#573722).
- patches.arch/ppc-pseries-mach-cpu-die-remove-debug-printk:
  Powerpc: reduce printk from pseries_mach_cpu_die() (bnc#573722).

-------------------------------------------------------------------
Wed Mar  3 12:07:31 CET 2010 - trenn@suse.de

- patches.fixes/x86_ioapic_fix_out_of_order_gsi.patch: x86:
  Fix out of order of gsi (bnc#569050).

-------------------------------------------------------------------
Wed Mar  3 09:36:09 CET 2010 - trenn@suse.de

- Update config files.
- patches.drivers/msi-wmi.patch: X86 drivers: Introduce msi-wmi
  driver (bnc#584617).

-------------------------------------------------------------------
Wed Mar  3 03:03:08 CET 2010 - bphilips@suse.de

- patches.drivers/ixgbe-add-support-for-82599-KR-device-0x1517.patch:
  ixgbe: add support for 82599 KR device 0x1517 (bnc#584820).

-------------------------------------------------------------------
Wed Mar  3 02:48:56 CET 2010 - bphilips@suse.de

- patches.drivers/e1000e-enable-new-82567V-3-device.patch:
  e1000e: enable new 82567V-3 device (bnc#584875).

-------------------------------------------------------------------
Tue Mar  2 23:07:07 CET 2010 - mfasheh@suse.com

- patches.suse/ocfs2-allocation-resrvations.patch: Update
  references (bnc#501563 FATE#307247 bnc#583539). Refresh.

-------------------------------------------------------------------
Tue Mar  2 14:59:05 CET 2010 - jeffm@suse.com

- patches.fixes/dvb-core-fix-dos-bug-in-ule-decapsulation-code-that-can-be-triggered-by-an-invalid:
  dvb-core: Fix DoS bug in ULE decapsulation code that can be
  triggered by an invalid...  (bnc#584320).

-------------------------------------------------------------------
Tue Mar  2 14:53:37 CET 2010 - jeffm@suse.com

- patches.fixes/acpi-fix-regression-where-_ppc-is-not-read-at-boot-even-when-ignore_ppc-0:
  ACPI: Fix regression where _PPC is not read at boot even when
  ignore_ppc=0 (bnc#584574).

-------------------------------------------------------------------
Tue Mar  2 11:38:18 CET 2010 - sjayaraman@suse.de

- patches.fixes/sched-sysctl-for-normalized-tunables: Reinstate
  normalized sched sysctl values overriden by stable update
  2.6.32.6.7.

-------------------------------------------------------------------
Tue Mar  2 10:38:03 CET 2010 - knikanth@suse.de

- patches.fixes/bsg-SG_IO-compat_ioctl: Fix a bug in the patch
  introduced when backporting. Refresh.

-------------------------------------------------------------------
Mon Mar  1 19:19:49 CET 2010 - jeffm@suse.com

- patches.arch/powerpc-export-data-from-new-hcall-H_EM_GET_PARMS.patch:
  powerpc: export data from new hcall H_EM_GET_PARMS (bnc#584343).

-------------------------------------------------------------------
Mon Mar  1 17:26:06 CET 2010 - jeffm@suse.com

- patches.fixes/sched-fix-smt-scheduler-regression-in-find_busiest_queue:
  Refresh.

-------------------------------------------------------------------
Mon Mar  1 17:10:15 CET 2010 - jeffm@suse.com

- patches.fixes/sched-fix-sched_mc-regression-caused-by-change-in-sched-cpu_power:
  sched: Fix SCHED_MC regression caused by change in sched
  cpu_power (bnc#584209).
- patches.fixes/sched-fix-smt-scheduler-regression-in-find_busiest_queue:
  sched: Fix SMT scheduler regression in find_busiest_queue()
  (bnc#584209).

-------------------------------------------------------------------
Mon Mar  1 15:58:40 CET 2010 - jeffm@suse.com

- patches.fixes/fix-lookup_follow-on-automount-symlinks: fix
  LOOKUP_FOLLOW on automount "symlinks" (bnc#582552).

-------------------------------------------------------------------
Mon Mar  1 10:15:03 CET 2010 - knikanth@suse.de

- patches.fixes/dm-raid45-fix-region-hash-double-free: Fix region
  hash double free when context_alloc fails (bnc#565962).

-------------------------------------------------------------------
Mon Mar  1 07:00:33 CET 2010 - knikanth@suse.de

- patches.drivers/lpfc-8.3.5.6-update: Update Emulex lpfc driver
  to 8.3.5.6 (bnc#583900).

-------------------------------------------------------------------
Sat Feb 27 15:11:06 CET 2010 - coly.li@suse.de

- backport fs/dlm from 2.6.33
  - patches.fixes/dlm-Send-lockspace-name-with-uevents.patch: dlm:
    Send lockspace name with uevents.
  - patches.fixes/dlm-fix-ordering-of-bast-and-cast.patch: dlm:
    fix ordering of bast and cast.
  - patches.fixes/dlm-send-reply-before-bast.patch: dlm: send
    reply before bast.
  - patches.fixes/dlm-use-bastmode-in-debugfs-output.patch: dlm:
    use bastmode in debugfs output.

-------------------------------------------------------------------
Sat Feb 27 07:02:59 CET 2010 - knikanth@suse.de

- patches.fixes/dm-raid45_exit_destroy_cache: Free recovery
  stripes before destroying cache and do not destroy dirty log
  twice (bnc#565962).

-------------------------------------------------------------------
Sat Feb 27 04:43:56 CET 2010 - jeffm@suse.de

- rpm/kernel-binary.spec.in, rpm/kernel-source.spec.in: Added
  patches.xfs to the RPM.

-------------------------------------------------------------------
Sat Feb 27 00:34:50 CET 2010 - bphilips@suse.de

- patches.drivers/qlge-0002-add-watchdog-timer.patch: Refresh.
- patches.drivers/qlge-Fix-bonding-mac-address-bug.patch: qlge:
  Fix bonding mac address bug. (bnc#581188).
- patches.drivers/qlge-Fix-dropping-of-large-non-TCP-UDP-frames.patch:
  qlge: Fix dropping of large non-TCP/UDP frames. (bnc#581188).
- patches.drivers/qlge-Fix-occasional-loopback-test-failure.patch:
  qlge: Fix occasional loopback test failure. (bnc#581188).

-------------------------------------------------------------------
Fri Feb 26 23:33:57 CET 2010 - jeffm@suse.de

- patches.xfs/xfs-uninline-xfs_get_extsz_hint.patch: exported symbol

-------------------------------------------------------------------
Fri Feb 26 23:16:48 CET 2010 - jeffm@suse.com

- patches.suse/xfs-dmapi-re-add-flags-for-xfs_free_eofblocks:
  xfs/dmapi: Re-add flags for xfs_free_eofblocks (bnc#582872).
- patches.xfs/XFS-Free-buffer-pages-array-unconditionally.patch:
  XFS: Free buffer pages array unconditionally (bnc#582872).
- patches.xfs/kill-I_LOCK.patch: kill I_LOCK (bnc#582872).
- patches.xfs/xfs-Avoid-inodes-in-reclaim-when-flushing-from-inode.patch:
  xfs: Avoid inodes in reclaim when flushing from inode cache
  (bnc#582872).
- patches.xfs/xfs-Don-t-flush-stale-inodes.patch: xfs: Don't
  flush stale inodes (bnc#582872).
- patches.xfs/xfs-Ensure-we-force-all-busy-extents-in-range-to-dis.patch:
  xfs: Ensure we force all busy extents in range to disk
  (bnc#582872).
- patches.xfs/xfs-Fix-error-return-for-fallocate-on-XFS.patch:
  xfs: Fix error return for fallocate() on XFS (bnc#582872).
- patches.xfs/xfs-I-O-completion-handlers-must-use-NOFS-allocation.patch:
  xfs: I/O completion handlers must use NOFS allocations
  (bnc#582872).
- patches.xfs/xfs-Remove-inode-iolock-held-check-during-allocation.patch:
  xfs: Remove inode iolock held check during allocation
  (bnc#582872).
- patches.xfs/xfs-Wrapped-journal-record-corruption-on-read-at-rec.patch:
  xfs: Wrapped journal record corruption on read at recovery
  (bnc#582872).
- patches.xfs/xfs-change-the-xfs_iext_insert-xfs_iext_remove.patch:
  xfs: change the xfs_iext_insert / xfs_iext_remove (bnc#582872).
- patches.xfs/xfs-check-for-not-fully-initialized-inodes-in-xfs_ir.patch:
  xfs: check for not fully initialized inodes in xfs_ireclaim
  (bnc#582872).
- patches.xfs/xfs-cleanup-bmap-extent-state-macros.patch: xfs:
  cleanup bmap extent state macros (bnc#582872).
- patches.xfs/xfs-cleanup-data-end-I-O-handlers.patch: xfs:
  cleanup data end I/O handlers (bnc#582872).
- patches.xfs/xfs-cleanup-dmapi-macros-in-the-umount-path.patch:
  xfs: cleanup dmapi macros in the umount path (bnc#582872).
- patches.xfs/xfs-fix-missing-error-check-in-xfs_rtfree_range.patch:
  xfs: fix missing error check in xfs_rtfree_range (bnc#582872).
- patches.xfs/xfs-fix-mmap_sem-iolock-inversion-in-xfs_free_eofblo.patch:
  xfs: fix mmap_sem/iolock inversion in xfs_free_eofblocks
  (bnc#582872).
- patches.xfs/xfs-fix-stale-inode-flush-avoidance.patch: xfs:
  fix stale inode flush avoidance (bnc#582872).
- patches.xfs/xfs-fix-timestamp-handling-in-xfs_setattr.patch:
  xfs: fix timestamp handling in xfs_setattr (bnc#582872).
- patches.xfs/xfs-improve-metadata-I-O-merging-in-the-elevator.patch:
  xfs: improve metadata I/O merging in the elevator (bnc#582872).
- patches.xfs/xfs-kill-the-STATIC_INLINE-macro.patch: xfs:
  kill the STATIC_INLINE macro (bnc#582872).
- patches.xfs/xfs-kill-xfs_bmbt_rec_32-64-types.patch: xfs:
  kill xfs_bmbt_rec_32/64 types (bnc#582872).
- patches.xfs/xfs-reclaim-all-inodes-by-background-tree-walks.patch:
  xfs: reclaim all inodes by background tree walks (bnc#582872).
- patches.xfs/xfs-reclaim-inodes-under-a-write-lock.patch: xfs:
  reclaim inodes under a write lock (bnc#582872).
- patches.xfs/xfs-remove-IO_ISAIO.patch: xfs: remove IO_ISAIO
  (bnc#582872).
- patches.xfs/xfs-remove-incorrect-sparse-annotation-for-xfs_iget_.patch:
  xfs: remove incorrect sparse annotation for xfs_iget_cache_miss
  (bnc#582872).
- patches.xfs/xfs-rename-xfs_attr_fetch-to-xfs_attr_get_int.patch:
  xfs: rename xfs_attr_fetch to xfs_attr_get_int (bnc#582872).
- patches.xfs/xfs-reset-the-i_iolock-lock-class-in-the-reclaim-pat.patch:
  xfs: reset the i_iolock lock class in the reclaim path
  (bnc#582872).
- patches.xfs/xfs-simplify-inode-teardown.patch: xfs: simplify
  inode teardown (bnc#582872).
- patches.xfs/xfs-simplify-xfs_buf_get-xfs_buf_read-interfaces.patch:
  xfs: simplify xfs_buf_get / xfs_buf_read interfaces
  (bnc#582872).
- patches.xfs/xfs-uninline-xfs_get_extsz_hint.patch: xfs:
  uninline xfs_get_extsz_hint (bnc#582872).
- patches.xfs/xfs-use-WRITE_SYNC_PLUG-for-synchronous-writeout.patch:
  xfs: use WRITE_SYNC_PLUG for synchronous writeout (bnc#582872).
- patches.xfs/xfs-xfs_swap_extents-needs-to-handle-dynamic-fork-of.patch:
  xfs: xfs_swap_extents needs to handle dynamic fork offsets
  (bnc#582872).

-------------------------------------------------------------------
Sat Feb 27 01:01:16 MSK 2010 - astarikovskiy@suse.de
- patches.fixes/acpi_be_in_TS_POLLING_state_during_mwait.patch:
  ACPI: Be in TS_POLLING state during mwait (bnc#583022)
-------------------------------------------------------------------
Fri Feb 26 16:02:16 CET 2010 - trenn@suse.de

- supported.conf:

-------------------------------------------------------------------
Thu Feb 25 21:08:21 CET 2010 - tonyj@suse.de

- config/x86_64/trace: enable FUNCTION_GRAPH_TRACER

-------------------------------------------------------------------
Thu Feb 25 16:00:09 CET 2010 - mmarek@suse.cz

- rpm/split-modules: Do not duplicate base modules in the main
  package.

-------------------------------------------------------------------
Thu Feb 25 14:58:28 CET 2010 - tonyj@suse.de

- patches.trace/oprofile-no-tracing.diff: oprofile: remove
  tracing build dependency (disable remaining tracers)
- Update config files.

-------------------------------------------------------------------
Thu Feb 25 09:10:16 CET 2010 - tiwai@suse.de

- patches.drivers/synaptics-clickpad-bottom-enable: Add
  parameter to enable/disable the sensing of clickpad button area
  (bnc#58529).
- patches.drivers/synaptics-clickpad-button-toggle: Add clickpad
  button toggle support (bnc#547370, bnc#582643).

-------------------------------------------------------------------
Thu Feb 25 07:29:14 CET 2010 - knikanth@suse.de

- patches.suse/dm-mpath-no-activate-for-offlined-paths: Fix a bug
  in the patch. Refresh. (bnc#565962)

-------------------------------------------------------------------
Thu Feb 25 01:53:25 CET 2010 - rjw@suse.de

- patches.arch/x86-uv-nmi-handler-build-fix.patch: x86 / UV:
  Fix UV NMI handler build issue (bnc#579647, FATE#306952).

-------------------------------------------------------------------
Thu Feb 25 00:19:02 CET 2010 - rjw@suse.de

- patches.arch/x86-uv-nmi-handler.patch: x86 / UV: Add UV NMI
  handler (bnc#579647, FATE#306952).
- patches.suse/x86-add-kdb-support-for-unknown_nmi_error-handler.patch:
  x86: Add KDB support to unknown_nmi_error handler. (bnc#579647,
  FATE#306952).
- patches.suse/x86-uv-kdb-support-for-uv-nmi-handler.patch:
  Add KDB support to UV NMI handler. (bnc#579647, FATE#306952).

-------------------------------------------------------------------
Wed Feb 24 22:24:41 CET 2010 - jeffm@suse.com

- patches.fixes/powerpc-eeh-fix-a-bug-when-pci-structure-is-null:
  powerpc/eeh: Fix a bug when pci structure is null (bnc#579137).

-------------------------------------------------------------------
Tue Feb 23 20:50:16 CET 2010 - coly.li@suse.de

- Backport fs/ocfs2 and fs/dlm from 2.6.33-rc8
 - patches.fixes/dlm-always-use-GFP_NOFS.patch: dlm: always
   use GFP_NOFS.
 - patches.fixes/ocfs2-Do-not-downconvert-if-the-lock-level-is-alread.patch:
   ocfs2: Do not downconvert if the lock level is already
   compatible.
 - patches.fixes/ocfs2-Fix-contiguousness-check-in-ocfs2_try_to_merge.patch:
   ocfs2: Fix contiguousness check in
   ocfs2_try_to_merge_extent_map().
 - patches.fixes/ocfs2-Fix-memory-overflow-in-cow_by_page.patch:
   ocfs2: Fix memory overflow in cow_by_page..
 - patches.fixes/ocfs2-Fix-setting-of-OCFS2_LOCK_BLOCKED-during-bast.patch:
   ocfs2: Fix setting of OCFS2_LOCK_BLOCKED during bast.
 - patches.fixes/ocfs2-Only-bug-out-when-page-size-is-larger-than-clu.patch:
   ocfs2: Only bug out when page size is larger than cluster size..
 - patches.fixes/ocfs2-Plugs-race-between-the-dc-thread-and-an-unlock.patch:
   ocfs2: Plugs race between the dc thread and an unlock ast
   message.
 - patches.fixes/ocfs2-Prevent-a-livelock-in-dlmglue.patch: ocfs2:
   Prevent a livelock in dlmglue.
 - patches.fixes/ocfs2-Remove-overzealous-BUG_ON-during-blocked-lock-.patch:
   ocfs2: Remove overzealous BUG_ON during blocked lock processing.
 - patches.fixes/ocfs2-Use-compat_ptr-in-reflink_arguments.patch:
   ocfs2: Use compat_ptr in reflink_arguments..
 - patches.fixes/ocfs2-cluster-Make-o2net-connect-messages-KERN_NOTIC.patch:
   ocfs2/cluster: Make o2net connect messages KERN_NOTICE.
 - patches.fixes/ocfs2-dlm-Fix-printing-of-lockname.patch:
   ocfs2/dlm: Fix printing of lockname.
 - patches.fixes/ocfs2-dlm-Handle-EAGAIN-for-compatibility-v2.patch:
   ocfs2/dlm: Handle EAGAIN for compatibility - v2.
 - patches.fixes/ocfs2-dlm-Remove-BUG_ON-in-dlm-recovery-when-freeing.patch:
   ocfs2/dlm: Remove BUG_ON in dlm recovery when freeing locks
   of a dead node.

-------------------------------------------------------------------
Tue Feb 23 20:27:21 CET 2010 - gregkh@suse.de

- supported.conf: Support Microsoft HyperV drivers (FATE#309005)

-------------------------------------------------------------------
Tue Feb 23 20:26:49 CET 2010 - gregkh@suse.de

- Patch refresh after 2.6.32.9 update

-------------------------------------------------------------------
Tue Feb 23 17:06:23 CET 2010 - gregkh@suse.de

- Update to 2.6.32.9:
  - security fixes
  - bug fixes
  - obsoletes:
    - patches.drivers/alsa-sp1-usb-01-avoid-oops-at-disconnect
    - patches.drivers/drm-i915-add-i915_lp_ring_sync-helper.patch
    - patches.drivers/drm-i915-fix-ironlake-crt-hotplug
    - patches.fixes/acpi_NULL_check_scan_bus.patch
    - patches.fixes/alsa-hda-intel-avoid-divide-by-zero-crash
    - patches.fixes/dm-stripe-zero-stripes
    - patches.fixes/fix-potential-crash-with-sys_move_pages
    - patches.fixes/futex-handle-user-space-corruption-gracefully
    - patches.fixes/futex_lock_pi-key-refcnt-fix
    - patches.fixes/nfs-fix-nfs_fscache_release_page.patch
    - patches.kernel.org/dasd-remove-strings-from-s390dbf.patch
    - patches.suse/rlim-0003-resource-add-helpers-for-fetching-rlimits.patch

-------------------------------------------------------------------
Tue Feb 23 16:06:43 CET 2010 - knikanth@suse.de

- patches.fixes/bsg-SG_IO-compat_ioctl: compat_ioct: fix bsg SG_IO
  (bnc#580991).
- patches.fixes/fc_bsg_request_packed: fc-transport: Use
  packed modifier for fc_bsg_request structure. (bnc#580991).

-------------------------------------------------------------------
Tue Feb 23 13:36:22 CET 2010 - mmarek@suse.cz

- Stop watching the kabi again.
- patches.kabi/struct-file-f_count: Delete.
- patches.kabi/task_struct-btrace_seq: Delete.

-------------------------------------------------------------------
Tue Feb 23 11:59:42 CET 2010 - jslaby@suse.de

- patches.fixes/mm-memcg-coalesce-charging.patch: Refresh.
- patches.fixes/mm-memcg-coalesce-uncharge.patch: memcg: coalesce
  uncharge during unmap/truncate (bnc#550906).
- patches.suse/perfmon2.patch: Refresh.
- patches.xen/tmem: Refresh.

-------------------------------------------------------------------
Tue Feb 23 00:27:43 CET 2010 - jack@suse.de

- patches.fixes/novfs-fix-inode-uid: novfs: Get proper UID when
  looking up inode (bnc#486997).
- patches.fixes/novfs-incorrect-filesize-fix: novfs: novfs
  reports incorrect file size (bnc#426536).
- patches.fixes/novfs-truncate-fix: novfs: Fixes corruption of
  OO documents on NSS Volumes (bnc#508259).

-------------------------------------------------------------------
Mon Feb 22 21:27:46 CET 2010 - jslaby@suse.de

- patches.fixes/mm-memcg-coalesce-charging.patch: memcg: coalesce
  charging via percpu storage (bnc#550906).

-------------------------------------------------------------------
Mon Feb 22 18:40:11 CET 2010 - mfasheh@suse.com

- Update config files. The Ocfs2 tracing option wasn't turned on for some
  reason. We really need this for debugging customer issues in the field.

-------------------------------------------------------------------
Mon Feb 22 16:42:50 CET 2010 - jeffm@suse.com

- patches.fixes/alsa-hda-intel-avoid-divide-by-zero-crash: ALSA:
  hda-intel: Avoid divide by zero crash (bnc#581718).

-------------------------------------------------------------------
Mon Feb 22 16:13:47 CET 2010 - jkosina@suse.cz

- patches.suse/cfq-turn-lowlatency-off-by-default.patch: CFQ:
  turn 'low_latency' knob off by default (bnc#572834).

-------------------------------------------------------------------
Mon Feb 22 16:03:05 CET 2010 - jbenc@suse.cz

- patches.suse/cgroup-disable-memory.patch: Delete, the rest of the
  patch does not make sense after commit 6b53b611.

-------------------------------------------------------------------
Mon Feb 22 14:08:36 CET 2010 - tonyj@suse.de

- delete lttng instrumentation patches (requested by jkosina)
- refresh patches.xen/tmem: Refresh.
- patches.xen/xen3-auto-common.diff: Refresh.

-------------------------------------------------------------------
Mon Feb 22 11:01:34 CET 2010 - hare@suse.de

- patches.drivers/qla1280-fallback-to-loaded-fw: qla1280: retain
  firmware for error recovery (bnc#578430).
- patches.drivers/qla1280-request-firmware-lock: qla1280:
  firmware load deadlocks kdump (bnc#578430).
- patches.drivers/qla4xxx-5.01.00.00.11.01-k11_5.01.00.00.11.01-k12.patch:
  Update qla4xxx to v5.01.00.00.11.01-k12 (bnc#556572).

-------------------------------------------------------------------
Mon Feb 22 09:50:51 CET 2010 - garloff@suse.de

- patches.xen/xen-fix_clock_gettime_vsyscall_time_warp.diff:
  Fix up xen compilation after last commits (bnc#581567).

-------------------------------------------------------------------
Sun Feb 21 20:40:32 CET 2010 - jkosina@suse.cz

- patches.fixes/fix_clock_gettime_vsyscall_time_warp.diff:
  put proper 'Patch-mainline' tag in.

-------------------------------------------------------------------
Sat Feb 20 13:10:01 CET 2010 - trenn@suse.de

- patches.arch/x86_64_apic_consider_hotplug_for_mode_logical_flat.patch:
  x86, apic: Don't use logical-flat mode when CPU hotplug may
  exceed 8 CPUs (bnc#581567).

-------------------------------------------------------------------
Sat Feb 20 01:05:40 CET 2010 - garloff@suse.de

- patches.fixes/fix_clock_gettime_vsyscall_time_warp.diff:
  Fix time warps with vsyscalls (bnc#569238). 

-------------------------------------------------------------------
Fri Feb 19 23:25:55 CET 2010 - jkosina@suse.cz

- patches.arch/x86-calgary-increase-max-phb-bus-num.patch: x86:
  calgary - increase max phb bus number (bnc#581199).

-------------------------------------------------------------------
Fri Feb 19 15:18:53 CET 2010 - jslaby@suse.de

- patches.suse/cgroup-disable-memory.patch: Enable memcg by default.
  (bnc#436025 bnc#467688 bnc#550906).

-------------------------------------------------------------------
Fri Feb 19 13:46:38 CET 2010 - jbeulich@novell.com

- Refresh Xen patches.
- patches.xen/xen-x86-nohz-long-timeouts: Properly handle long
  timeouts when passed to VCPUOP_set_singleshot_timer.
- patches.xen/xen-x86-time-per-cpu: fold per-CPU accounting data
  into a structure.
- patches.xen/xen-x86-xtime-lock: reduce contention on xtime_lock
  (bnc#569014, bnc#571041, bnc#571769, bnc#572146).
- patches.xen/xen3-x86_irq_setup_extra_ioapic_for_sci.patch: x86:
  fix sci on ioapic 1 (bnc#572661).

-------------------------------------------------------------------
Fri Feb 19 12:53:31 CET 2010 - hare@suse.de

- patches.drivers/be2iscsi-BE3-support: be2iscsi: Add support
  for BE3 HBAs (bnc#568147).
- patches.drivers/lpfc-8.3.5.5-update: Update Emulex lpfc driver
  to 8.3.5.5 (bnc#579682).
- patches.drivers/qla2xxx-8.03.01.03.11.1-k8-update: qla2xxx:
  Updates to sync with 2.6.33-rc8 and scsi-misc-2.6 (bnc#580823).
- patches.drivers/qla4xxx-5.01.00.00.11.01-k10_5.01.00.00.11.01-k11.patch:
  qla4xxx update to v5.01.00.00.11.01-k11 (bnc#556572).
- patches.fixes/libiscsi-add-recover-target: libiscsi: Implement
  recover_target callback (bnc#568147).
- patches.fixes/qla2xxx-restore-pci-state-after-eeh-recovery:
  Delete.

-------------------------------------------------------------------
Fri Feb 19 12:02:33 CET 2010 - mmarek@suse.cz

- patches.kabi/struct-file-f_count: struct file kabi hack
  for i386.
- patches.kabi/task_struct-btrace_seq: task_struct kabi hack
  for i386.

-------------------------------------------------------------------
Fri Feb 19 08:05:35 CET 2010 - sjayaraman@suse.de

- patches.fixes/sched-fix-sched_mc_power_savings-for-non-SMT:
  Fix for sched_mc_powersavings for !SMT (bnc#579060, LTC#59030).

-------------------------------------------------------------------
Thu Feb 18 17:51:45 CET 2010 - jjolly@suse.de

- patches.arch/s390-08-01-zfcp_port_dequeue_race.patch:
  zfcp: cancel all pending work for a to be removed
  zfcp_port. (bnc#579111).
- patches.arch/s390-08-02-zfcp_fc_bsg_report_error.patch: zfcp:
  report BSG errors in correct field. (bnc#579111).
- patches.arch/s390-08-03-qdio-input-error.patch: qdio: continue
  polling for buffer state ERROR (bnc#579111,LTC#60735).
- patches.arch/s390-08-04-qdio-int_handler_warn.patch: qdio:
  prevent kernel bug message in interrupt handler. (bnc#579111).
- patches.arch/s390-08-05-hvc-iucv-alloc-dma.patch:
  hvc_iucv: allocate IUCV send/receive buffers in DMA zone
  (bnc#579111,LTC#60771).

-------------------------------------------------------------------
Thu Feb 18 17:10:50 CET 2010 - jjolly@suse.de

- patches.drivers/ehca-process-mad-null.patch: ib/ehca: fix
  in_wc handling in process_mad() (bnc#580140,LTC#60809).

-------------------------------------------------------------------
Thu Feb 18 16:31:23 CET 2010 - bphilips@suse.de

- patches.drivers/ethtool-Introduce-n-tuple-filter-programming-support.patch:
  ethtool: Introduce n-tuple filter programming support
  (bnc#580381) Drop this patch
- patches.drivers/ixgbe-Add-support-for-the-new-ethtool-n-tuple-progra.patch:
  ixgbe: Add support for the new ethtool n-tuple programming
  interface (bnc#580381) Drop this patch

-------------------------------------------------------------------
Thu Feb 18 12:51:33 CET 2010 - mmarek@suse.cz

- Import Beta3 kabi files.

-------------------------------------------------------------------
Thu Feb 18 06:06:00 CET 2010 - bphilips@suse.de

- patches.suse/tg3-5785-and-57780-asic-revs-not-working.patch:
  tg3: 5785 and 57780 asic revs not working (bnc#580780).

-------------------------------------------------------------------
Thu Feb 18 02:17:01 CET 2010 - gregkh@suse.de

- Fix s390 vanilla build:
  - patches.arch/s390-04-15-cio-split-pgid.patch: Refresh.
  - patches.kernel.org/dasd-remove-strings-from-s390dbf.patch:
    dasd: remove strings from s390dbf.
  - patches.arch/s390-05-15-dasd-s390dbf-strings.patch: Delete.

-------------------------------------------------------------------
Thu Feb 18 01:26:09 CET 2010 - bphilips@suse.de

- patches.drivers/ethtool-Introduce-n-tuple-filter-programming-support.patch:
  ethtool: Introduce n-tuple filter programming support
  (bnc#580381).
- patches.drivers/ixgbe-Add-support-for-the-new-ethtool-n-tuple-progra.patch:
  ixgbe: Add support for the new ethtool n-tuple programming
  interface (bnc#580381).

-------------------------------------------------------------------
Thu Feb 18 00:07:33 CET 2010 - bphilips@suse.de

- patches.drivers/ixgbe-prevent-speculative-processing-of-descriptors.patch:
  ixgbe: prevent speculative processing of descriptors
  (bnc#580416).

-------------------------------------------------------------------
Wed Feb 17 17:58:21 CET 2010 - jeffm@suse.com

- Update config files.

-------------------------------------------------------------------
Wed Feb 17 17:18:21 CET 2010 - bphilips@suse.de

- patches.drivers/tg3-entropy-source.patch: Refresh to fix fuzz

-------------------------------------------------------------------
Wed Feb 17 16:05:53 CET 2010 - npiggin@suse.de

- patches.fixes/cpuset-slab-memspread-fix.patch: cpuset: fix
  cpuset mem spreading returning offline node (bnc#575923).

-------------------------------------------------------------------
Wed Feb 17 12:30:51 CET 2010 - npiggin@suse.de

- patches.suse/slab-memless-node-01-introduce-numa_mem_id.patch:
  mm: introduce numa_mem_id (bnc#570492).
- patches.suse/slab-memless-node-02-slab-use-numa_mem_id.patch:
  mm: slab use numa_mem_id (bnc#570492).
- patches.suse/slab-memless-node-03-ia64-memoryless-nodes.patch:
  ia64: support memoryless nodes (bnc#570492).
- patches.suse/slab-memless-node-04-kernel-profile-memoryless-nodes.patch:
  kernel: support memoryless nodes in profiling (bnc#570492).

-------------------------------------------------------------------
Wed Feb 17 07:35:42 CET 2010 - bphilips@suse.de

- patches.drivers/drivers-net-request_irq-remove: Refresh.
- patches.drivers/igb-0001-add-support-for-the-82580-phy.patch:
  igb: add support for the 82580 phy (bnc#557479).
- patches.drivers/igb-0002-Add-full-support-for-82580-devices.patch:
  igb: Add full support for 82580 devices (bnc#557479).
- patches.drivers/igb-0003-add-support-for-82580-MAC.patch: igb:
  add support for 82580 MAC (bnc#557479).
- patches.drivers/igb-add-new-data-structure-for-handling-interrupts-a.patch:
  igb: add new data structure for handling interrupts and NAPI
  (bnc#557479).
- patches.drivers/igb-cleanup-interrupt-enablement-in-regards-to-msix_.patch:
  igb: cleanup interrupt enablement in regards to msix_other
  (bnc#557479).
- patches.drivers/igb-cleanup-some-of-the-code-related-to-hw-timestamp.patch:
  igb: cleanup some of the code related to hw timestamping
  (bnc#557479).
- patches.drivers/igb-entropy-source.patch: Refresh.
- patches.drivers/igb-use-packet-buffer-sizes-from-RXPBS-register.patch:
  igb: use packet buffer sizes from RXPBS register (bnc#557479).
- patches.drivers/ixgbe-entropy-source.patch: Refresh.

-------------------------------------------------------------------
Tue Feb 16 22:21:09 CET 2010 - mfasheh@suse.com

- patches.suse/ocfs2-allocation-resrvations.patch: Refresh.

-------------------------------------------------------------------
Tue Feb 16 18:35:15 CET 2010 - bphilips@suse.de

- patches.arch/x86-Avoid-race-condition-in-pci_enable_msix.patch:
  x86: Avoid race condition in pci_enable_msix() (bnc#572294).

-------------------------------------------------------------------
Mon Feb 15 20:36:49 CET 2010 - rjw@suse.de

- patches.arch/x86-uv-fix-uv_hub_macro-bug.patch: x86 / UV:
  Fix bug in uv_global_gru_mmr_address macro (bnc#579636,
  FATE#306952).

-------------------------------------------------------------------
Mon Feb 15 11:22:59 CET 2010 - tiwai@suse.de

- patches.drivers/drm-i915-adhoc-disable-lid-detection: drm/i915:
  Disable ACPI lid detection as an ad hoc workaround (bnc#577937).

-------------------------------------------------------------------
Mon Feb 15 11:18:42 CET 2010 - rw@suse.de

- patches.fixes/ia64-preserve-high-order-personality-bits:
  [ia64] Preserve personality flag bits across exec(2). (bnc#565124)

-------------------------------------------------------------------
Mon Feb 15 10:20:00 CET 2010 - sjayaraman@suse.de

- patches.fixes/nfs-fix-nfs_fscache_release_page.patch: NFS:
  Fix a bug in nfs_fscache_release_page() (bnc#569687).

-------------------------------------------------------------------
Sat Feb 13 04:45:46 CET 2010 - bphilips@suse.de

- patches.drivers/be2net-0000-fix-bug-in-rx-page-posting.patch:
  be2net: fix bug in rx page posting (bnc#556959).
- patches.drivers/be2net-0001-Add-link-test-to-list-of-ethtool-self-tests.patch:
  be2net: Add link test to list of ethtool self
  tests. (bnc#556959).
- patches.drivers/be2net-0002-ethtool-self-test-reorganization.patch:
  be2net: ethtool self test reorganization. (bnc#556959).
- patches.drivers/be2net-0003-bug-fix-in-be_read_eeprom.patch:
  be2net: bug fix in be_read_eeprom (bnc#556959).
- patches.drivers/be2net-0004-bug-fix-for-flashing-the-BladeEngine3-ASIC.patch:
  be2net: bug fix for flashing the BladeEngine3 ASIC (bnc#556959).
- patches.drivers/be2net-0005-remove-unused-pci-device-id.patch:
  be2net: remove unused pci device id (bnc#556959).
- patches.drivers/be2net-0006-bug-fix-in-be_change_mtu.patch:
  be2net: bug fix in be_change_mtu (bnc#556959).

-------------------------------------------------------------------
Sat Feb 13 04:00:41 CET 2010 - bphilips@suse.de

- patches.drivers/cxgb3-fixing-eeh-handlers.patch: cxgb3: Fixing
  EEH handlers (bnc#578980).
- patches.drivers/e1000e-call-pci_save_state-after-pci_restore_state.patch:
  e1000e: call pci_save_state() after pci_restore_state()
  (bnc#578981).

-------------------------------------------------------------------
Sat Feb 13 01:52:29 CET 2010 - gregkh@suse.de

- Update config files.
  disable CONFIG_DETECT_SOFTLOCKUP on i386 and x86-64 except
  for debug kernels.  Resolves bnc#572119 and potentially many more
  in the future.

-------------------------------------------------------------------
Fri Feb 12 22:08:26 CET 2010 - bphilips@suse.de

- patches.drivers/qlge-0003-add-check-for-eeh-failure-when-closing-device.patch:
  Refresh.
- patches.drivers/qlge-0025-drivers-net-Move-and-to-end-of-previous-line.patch:
  drivers/net: Move && and || to end of previous line
  (bnc#560420).
- patches.drivers/qlge-0026-Turn-on-RX-header-split-based-on-platform.patch:
  qlge: Turn on RX header split based on platform. (bnc#560420).
- patches.drivers/qlge-0027-Add-RX-frame-handlers-for-non-split-frames.patch:
  qlge: Add RX frame handlers for non-split frames. (bnc#560420).
- patches.drivers/qlge-0028-Add-napi-gro-frags-interface.patch:
  qlge: Add napi gro frags interface. (bnc#560420).
- patches.drivers/qlge-0029-drivers-net-qlge-qlge_main.c-use-pM-to-show-MAC-ad.patch:
  drivers/net/qlge/qlge_main.c: use %pM to show MAC address
  (bnc#560420).
- patches.drivers/qlge-0030-drivers-net-use-DEFINE_PCI_DEVICE_TABLE.patch:
  drivers/net/: use DEFINE_PCI_DEVICE_TABLE() (bnc#560420).
- patches.drivers/qlge-0031-Add-data-for-firmware-dump.patch:
  qlge: Add data for firmware dump. (bnc#560420).
- patches.drivers/qlge-0032-Add-basic-firmware-dump.patch: qlge:
  Add basic firmware dump. (bnc#560420).
- patches.drivers/qlge-0033-Add-probe-regs-to-firmware-dump.patch:
  qlge: Add probe regs to firmware dump. (bnc#560420).
- patches.drivers/qlge-0034-Add-RAM-dump-to-firmware-dump.patch:
  qlge: Add RAM dump to firmware dump. (bnc#560420).
- patches.drivers/qlge-0035-Add-alternate-function-s-reg-dump-to-fw-dump.patch:
  qlge: Add alternate function's reg dump to fw
  dump. (bnc#560420).
- patches.drivers/qlge-0036-Add-serdes-reg-blocks-dump-to-firmware-dump.patch:
  qlge: Add serdes reg blocks dump to firmware dump. (bnc#560420).
- patches.drivers/qlge-0037-Add-xgmac-reg-blocks-to-firwmare-dump.patch:
  qlge: Add xgmac reg blocks to firwmare dump. (bnc#560420).
- patches.drivers/qlge-0038-Add-module-param-to-force-firmware-core-dump.patch:
  qlge: Add module param to force firmware core
  dump. (bnc#560420).
- patches.drivers/qlge-0003-Set-PCIE-max-read-request-size.patch:
  Delete.
- patches.drivers/qlge-0025-Add-performance-change-for-non-split-headers.patch:
  Delete.
- patches.drivers/qlge-0026-Add-firmware-core-dump.patch: Delete.

-------------------------------------------------------------------
Fri Feb 12 19:06:38 CET 2010 - jeffm@suse.com

- patches.fixes/futex-handle-user-space-corruption-gracefully:
  futex: Handle user space corruption gracefully (bnc#579439
  CVE-2010-0622).
- patches.fixes/futex_lock_pi-key-refcnt-fix: futex_lock_pi()
  key refcnt fix (bnc#579439 CVE-2010-0623).

-------------------------------------------------------------------
Fri Feb 12 17:00:43 CET 2010 - jeffm@suse.com

- patches.fixes/taskstats-alignment: delayacct: align to 8 byte
  boundary on 64-bit systems (bnc#578065).

-------------------------------------------------------------------
Fri Feb 12 14:55:40 CET 2010 - tiwai@suse.de

- patches.drivers/drm-i915-fix-ironlake-crt-hotplug: drm/i915:
  disable hotplug detect before Ironlake CRT detect (bnc#575047).

-------------------------------------------------------------------
Fri Feb 12 14:55:08 CET 2010 - tiwai@suse.de

- patches.drivers/drm-i915-fix-ironlake-crt-hotplug: drm/i915:
  disable hotplug detect before Ironlake CRT detect (bnc#575047).

-------------------------------------------------------------------
Fri Feb 12 14:47:57 CET 2010 - jkosina@suse.cz

- Update config files: enable MMU_NOTIFIER for SGI_XP
  (bnc#573803).

-------------------------------------------------------------------
Fri Feb 12 14:26:44 CET 2010 - duwe@suse.de

- patches.arch/ppc-extended_h_cede-update-to-mainline: Refresh.
  According to bnc#550447 c#18 this should be it.

-------------------------------------------------------------------
Fri Feb 12 13:44:14 CET 2010 - jkosina@suse.cz

- patches.fixes/ia64-select-mmu-notifier-for-sgi-xp.patch:
  Select MMU_NOTIFIER for SGI_XP (bnc#573803).

-------------------------------------------------------------------
Fri Feb 12 13:26:32 CET 2010 - trenn@suse.de

- patches.trace/lttng-instrumentation-swap.patch: Refresh.

-------------------------------------------------------------------
Fri Feb 12 13:13:39 CET 2010 - trenn@suse.de

- patches.arch/acpi_enable_C3_on_huge_latencies.patch: ACPI:
  allow C3 > 1000usec (Requested by Intel).

-------------------------------------------------------------------
Fri Feb 12 13:12:48 CET 2010 - trenn@suse.de

- patches.arch/x86_cpu_hotplug_map_numa_node_correctly.patch:
  x86: map hotadded cpu to correct node (bnc#567283).
- patches.xen/xen3-patch-2.6.19: Refresh.

-------------------------------------------------------------------
Fri Feb 12 13:09:58 CET 2010 - trenn@suse.de

- patches.fixes/bios_driven_exclude_firmware_error.patch: cpufreq,
  powernow-k8: Do not complain about missing tables when BIOS
  drives cpufreq (Requested by HP).

-------------------------------------------------------------------
Fri Feb 12 13:03:33 CET 2010 - trenn@suse.de

Most of these never show up in productive code paths and are for
injecting/faking HW errors. Thus I still add them that late:

- patches.fixes/mce_injection_enhancements_0474a60ec704324577782b1057d05b574388d552:
  HWPOISON: Use new shake_page in memory_failure (Requested by
  Intel for better MCE/MCA testing).
- patches.fixes/mce_injection_enhancements_0d57eb8dfcb92e3dd928d792f4ed2b2fec680bb7:
  HWPOISON: Don't do early filtering if filter is disabled
  (Requested by Intel for better MCE/MCA testing).
- patches.fixes/mce_injection_enhancements_12686d153abff397fa0927c620d5a3de84910b72:
  HWPOISON: Try to allocate migration page on the same node
  (Requested by Intel for better MCE/MCA testing).
- patches.fixes/mce_injection_enhancements_138ce286eb6ee6d39ca4fb50516e93adaf6b605f:
  HWPOISON: return 0 to indicate success reliably (Requested by
  Intel for better MCE/MCA testing).
- patches.fixes/mce_injection_enhancements_1668bfd5be9d8a52536c4865000fbbe065a3613b:
  HWPOISON: abort on failed unmap (Requested by Intel for better
  MCE/MCA testing).
- patches.fixes/mce_injection_enhancements_1a9b5b7fe0c5dad8a635288882d36785dea742f9:
  mm: export stable page flags (Requested by Intel for better
  MCE/MCA testing).
- patches.fixes/mce_injection_enhancements_1bfe5febe34d2be2120803c10720e179186357c9:
  HWPOISON: add an interface to switch off/on all the page filters
  (Requested by Intel for better MCE/MCA testing).
- patches.fixes/mce_injection_enhancements_31d3d3484f9bd263925ecaa341500ac2df3a5d9b:
  HWPOISON: limit hwpoison injector to known page types (Requested
  by Intel for better MCE/MCA testing).
- patches.fixes/mce_injection_enhancements_413f9efbc513d330f00352bb7cba060a729999d3:
  HWPOISON: mention HWPoison in Kconfig entry (Requested by
  Intel for better MCE/MCA testing).
- patches.fixes/mce_injection_enhancements_478c5ffc0b50527bd2390f2daa46cc16276b8413:
  HWPOISON: add page flags filter (Requested by Intel for better
  MCE/MCA testing).
- patches.fixes/mce_injection_enhancements_4fd466eb46a6a917c317a87fb94bfc7252a0f7ed:
  HWPOISON: add memory cgroup filter (Requested by Intel for
  better MCE/MCA testing).
- patches.fixes/mce_injection_enhancements_71f72525dfaaec012e23089c73331654ea7b12d3:
  HWPOISON: comment dirty swapcache pages (Requested by Intel
  for better MCE/MCA testing).
- patches.fixes/mce_injection_enhancements_7c116f2b0dbac4a1dd051c7a5e8cef37701cafd4:
  HWPOISON: add fs/device filters (Requested by Intel for better
  MCE/MCA testing).
- patches.fixes/mce_injection_enhancements_847ce401df392b0704369fd3f75df614ac1414b4:
  HWPOISON: Add unpoisoning support (Requested by Intel for
  better MCE/MCA testing).
- patches.fixes/mce_injection_enhancements_95d01fc664b9476e0d18e3d745bb209a42a33588:
  HWPOISON: remove the free buddy page handler (Requested by
  Intel for better MCE/MCA testing).
- patches.fixes/mce_injection_enhancements_9b9a29ecd75e310f75a9243e1c3538ad34598fcb:
  HWPOISON: remove the anonymous entry (Requested by Intel for
  better MCE/MCA testing).
- patches.fixes/mce_injection_enhancements_d324236b3333e87c8825b35f2104184734020d35:
  memcg: add accessor to mem_cgroup.css (Requested by Intel for
  better MCE/MCA testing).
- patches.fixes/mce_injection_enhancements_d95ea51e3a7e9ee051d19f1dd283ca61d1aa5ec6:
  HWPOISON: make semantics of IGNORED/DELAYED clear (Requested
  by Intel for better MCE/MCA testing).
- patches.fixes/mce_injection_enhancements_db0480b3a61bd6ad86ead3b8bbad094ab0996932:
  HWPOISON: comment the possible set_page_dirty() race (Requested
  by Intel for better MCE/MCA testing).
- patches.fixes/mce_injection_enhancements_e42d9d5d47961fb5db0be65b56dd52fe7b2421f1:
  memcg: rename and export try_get_mem_cgroup_from_page()
  (Requested by Intel for better MCE/MCA testing).
- patches.fixes/mce_injection_enhancements_f2c03debdfb387fa2e35cac6382779072b8b9209:
  HWPOISON: Remove stray phrase in a comment (Requested by Intel
  for better MCE/MCA testing).
- patches.fixes/mce_injection_enhancements_fe194d3e100dea323d7b2de96d3b44d0c067ba7a:
  HWPOISON: Use correct name for MADV_HWPOISON in documentation
  (Requested by Intel for better MCE/MCA testing).

-------------------------------------------------------------------
Fri Feb 12 12:49:51 CET 2010 - npiggin@suse.de

- patches.suse/SoN-05-reserve-slub.patch: Fix memory leak (bnc#554081)

-------------------------------------------------------------------
Fri Feb 12 12:30:19 CET 2010 - npiggin@suse.de

- patches.suse/slab-handle-memoryless-nodes-v2a.patch: Revert,
  preparing for reworked patch.

-------------------------------------------------------------------
Fri Feb 12 10:28:36 CET 2010 - jdelvare@suse.de

- supported.conf: saa7111 and saa7114 are gone.

-------------------------------------------------------------------
Thu Feb 11 18:16:32 CET 2010 - jkosina@suse.cz

- supported.conf:
  + ipt_recent has been renamed to xt_recent
  + ipt_hl and ipt_HL have been merged with v6 variant and renamed
    to xt_hl and xt_HL

-------------------------------------------------------------------
Thu Feb 11 17:57:16 CET 2010 - rw@suse.de

- Update config files, supported.conf:
  [ia64] Build cpe_migrate as module again.  (bnc#569606)

-------------------------------------------------------------------
Thu Feb 11 14:07:57 CET 2010 - jkosina@suse.cz

- patches.suse/suse-ppc64-branding: Make the message dependent on
  the booted kernel (regular vs. crashdump) (bnc#575884).

-------------------------------------------------------------------
Wed Feb 10 16:35:22 CET 2010 - jeffm@suse.com

- patches.suse/kdb-fix-kdb_cmds-to-include-the-arch-common-macro:
  kdb: fix kdb_cmds to include the arch common macro (bnc#578421).

-------------------------------------------------------------------
Wed Feb 10 16:15:15 CET 2010 - jbeulich@novell.com

- patches.xen/xen-x86_64-note-init-p2m: Refresh (bnc#578639).

-------------------------------------------------------------------
Wed Feb 10 08:31:39 CET 2010 - jbeulich@novell.com

- series.conf: Add forgotten patch.

-------------------------------------------------------------------
Wed Feb 10 02:12:58 CET 2010 - jeffm@suse.com

- patches.suse/kdb-handle-nonexistance-keyboard-controller: kdb:
  handle nonexistance keyboard controller (bnc#578051).

-------------------------------------------------------------------
Wed Feb 10 01:07:39 CET 2010 - gregkh@suse.de

- supported.conf: add vmxnet3 and vmw_pvscsi as supported drivers

-------------------------------------------------------------------
Wed Feb 10 01:04:30 CET 2010 - gregkh@suse.de

- patches.fixes/dvb-l64781.ko-broken-with-gcc-4.5.patch: dvb:
  l64781.ko broken with gcc 4.5.

-------------------------------------------------------------------
Tue Feb  9 22:51:06 CET 2010 - jeffm@suse.com

- patches.apparmor/apparmor-check-for-network-in-interrupt-and-work-around:
  apparmor: check for network in interrupt and work around
  (bnc#492961, bln#350789).

-------------------------------------------------------------------
Tue Feb  9 18:09:55 CET 2010 - jbeulich@novell.com

- Update Xen patches to 2.6.32.8 and c/s 993.

-------------------------------------------------------------------
Tue Feb  9 16:26:55 CET 2010 - jeffm@suse.com

- patches.fixes/fix-potential-crash-with-sys_move_pages: Fix
  potential crash with sys_move_pages (bnc#577753 CVE-2010-0415).

-------------------------------------------------------------------
Tue Feb  9 15:48:13 CET 2010 - gregkh@suse.de

- patch refresh fuzz due to stable kernel patch updates

-------------------------------------------------------------------
Tue Feb  9 15:31:57 CET 2010 - gregkh@suse.de

- Update to 2.6.32.8:
  - security fixes
  - bugfixes
  - obsoletes:
    - patches.arch/s390-07-01-zcrypt-errorhandling-of-872.patch
    - patches.arch/s390-07-02-dasd-dbf-null-pointer.patch
    - patches.arch/x86_node_hotplug_parse_srat_fix_2nd_ver.patch
    - patches.drivers/e1000-enhance-frame-fragment-detection.patch
    - patches.drivers/e1000e-enhance-frame-fragment-detection.patch
    - patches.fixes/iwlwifi_set_default_aggregation_frame_count_limit_to_31.patch
    - patches.fixes/kvm-adjust-kvmclock-offset.patch
    - patches.suse/rlim-0001-SECURITY-selinux-fix-update_rlimit_cpu-parameter.patch

-------------------------------------------------------------------
Tue Feb  9 15:18:28 CET 2010 - npiggin@suse.de

- patches.suse/x86-mark_rodata_rw.patch: fix x86-64 bug (bnc#575194)
  (folded patch attached in that bug).

-------------------------------------------------------------------
Tue Feb  9 10:07:32 CET 2010 - tiwai@suse.de

- patches.drivers/alsa-sp1-hda-66-idt-hp-mute-led-fix-polarity:
  ALSA: hda - Fix default polarity of mute-LED GPIO on 92HD83x/88x
  codecs (bnc#578190).

-------------------------------------------------------------------
Tue Feb  9 07:14:19 CET 2010 - sjayaraman@suse.de

- patches.fixes/sched-cpuacct-percpu-counter-batch.patch: sched:
  cpuacct: Use bigger percpu counter batch values for stats
  counters (bnc#575074).
- patches.fixes/sched-inline__percpu_counter_add.patch:
  percpu_counter: Make __percpu_counter_add an inline function
  on UP (bnc#575074).

-------------------------------------------------------------------
Mon Feb  8 15:42:52 CET 2010 - trenn@suse.de

- patches.fixes/x86_64_memory_hotplug_dev_mem.patch: memory
  hotplug: fix a bug on /dev/mem for 64-bit kernels (bnc#577771).

-------------------------------------------------------------------
Mon Feb  8 15:41:18 CET 2010 - tiwai@suse.de

- patches.drivers/alsa-sp1-hda-62-fix-hp-dv-mute-led: ALSA:
  hda - Fix mute led GPIO on HP dv-series notebooks (bnc#577927).
- patches.drivers/alsa-sp1-hda-63-idt-hp-mute-led-detect:
  ALSA: hda - Detect HP mute-LED GPIO setup from GPIO counts
  (bnc#577927).
- patches.drivers/alsa-sp1-hda-64-idt-hp-mute-led-cleanup: ALSA:
  hda - Merge HP mute-LED status callback on both IDT 92HD7x
  and 8x codecs (bnc#577927).
- patches.drivers/alsa-sp1-hda-65-idt-hp-mute-led-cleanup2:
  ALSA: hda - Remove static gpio_led setup via model (bnc#577927).

-------------------------------------------------------------------
Mon Feb  8 14:42:58 CET 2010 - tiwai@suse.de

- patches.drivers/synaptics-clickpad-area-param: Refresh.  Fixed
  the v-scroll area touch behavior.

-------------------------------------------------------------------
Mon Feb  8 11:50:02 CET 2010 - hare@suse.de

- patches.suse/blk-add-atomic-abort-flag: block: Implement
  REQ_ATOM_ABORT flag (bnc#527028).
- patches.suse/blk-queue-unprep-fn: block: Implement
  unprep_rq_fn() (bnc#527028).

-------------------------------------------------------------------
Mon Feb  8 11:32:35 CET 2010 - hare@suse.de

- patches.suse/fcoe-only-rmmod-fcoe-ko-if-no-active-connections:
  fcoe: Only rmmod fcoe.ko if there are no active connections
  (bnc#577529).
- patches.suse/libfc-call-ddp-setup-for-FCP-reads-only: libfc:
  call ddp setup for only FCP reads to avoid accessing junk fsp
  pointer (bnc#577529).
- patches.suse/libfc-don-t-assume-response-request-present:
  libfc: Don't assume response request present. (bnc#577529).
- patches.suse/libfc-fix-e_d_tov-ns-ms-scaling: libfc: Fix
  e_d_tov ns -> ms scaling factor in PLOGI response (bnc#577529).
- patches.suse/libfcoe-send-port-lka-every-fip_vn_ka_period:
  libfcoe: Send port LKA every FIP_VN_KA_PERIOD
  secs. (bnc#577529).

-------------------------------------------------------------------
Mon Feb  8 10:43:02 CET 2010 - jbeulich@novell.com

- Update Xen patches (bnc#575199).

-------------------------------------------------------------------
Mon Feb  8 09:47:22 CET 2010 - hare@suse.de

- patches.drivers/lpfc-8.3.5.4-update: Add missing include.

-------------------------------------------------------------------
Mon Feb  8 09:38:35 CET 2010 - sjayaraman@suse.de

- patches.fixes/sched-cleanup-select_task_rq_fair: sched:
  Cleanup select_task_rq_fair() (bnc#567474).
- patches.fixes/sched-fix-vmark-regression: sched: Fix vmark
  regression on big machines (bnc#567474).
- patches.fixes/sched-more-generic_WAKE_AFFINE: sched: More
  generic WAKE_AFFINE vs select_idle_sibling() (bnc#567474).

-------------------------------------------------------------------
Mon Feb  8 09:16:03 CET 2010 - hare@suse.de

- patches.drivers/pmcraid-2.6.33-rc6-update: Backport fixes for
  pmcraid from 2.6.33 (bnc#577232).

-------------------------------------------------------------------
Mon Feb  8 09:11:27 CET 2010 - hare@suse.de

- patches.drivers/lpfc-8.3.5.4-update: Patch to update Emulex
  LPFC driver to 8.3.5.4 (bnc#577203).

-------------------------------------------------------------------
Sat Feb  6 23:30:17 CET 2010 - trenn@suse.de

- supported.conf:

-------------------------------------------------------------------
Sat Feb  6 23:12:16 CET 2010 - rjw@suse.de

- add patch patches.arch/x86-Limit-number-of-per-cpu-TSC-sync-messages.patch
  to series.conf (forgotten by mistake)

-------------------------------------------------------------------
Sat Feb  6 00:17:17 CET 2010 - mfasheh@suse.com

- patches.fixes/ocfs2-Fix-refcnt-leak-on-ocfs2_fast_follow_link-erro.patch:
  ocfs2: Fix refcnt leak on ocfs2_fast_follow_link() error path.
- patches.fixes/ocfs2-Sync-max_inline_data_with_xattr-from-tools.patch:
  ocfs2: Sync max_inline_data_with_xattr from tools..
- patches.fixes/ocfs2-dlm-Ignore-LVBs-of-locks-in-the-Blocked-list.patch:
  ocfs2/dlm: Ignore LVBs of locks in the Blocked list.
- patches.fixes/ocfs2-dlm-Print-more-messages-during-lock-migration.patch:
  ocfs2/dlm: Print more messages during lock migration.
- patches.fixes/ocfs2-fix-a-misleading-variable-name.patch:
  ocfs2: fix a misleading variable name.
- patches.fixes/ocfs2-trivial-Remove-trailing-whitespaces.patch:
  ocfs2/trivial: Remove trailing whitespaces.

-------------------------------------------------------------------
Fri Feb  5 19:05:51 CET 2010 - jbohac@suse.cz

- Update config files.CONFIG_IPV6=m even for desktop flavours.
  (bnc#561611)

-------------------------------------------------------------------
Fri Feb  5 18:09:12 CET 2010 - bphilips@suse.de

- patches.drivers/ixgbe-only-process-one-ixgbe_watchdog_task-at-a-time.patch:
  ixgbe: only process one ixgbe_watchdog_task at a
  time. (bnc#562046).

-------------------------------------------------------------------
Fri Feb  5 18:04:00 CET 2010 - coly.li@suse.de

- patches.suse/64bytes_lvb_len.diff: delete from repo and series.conf.
  Keep dlm lvb length to 32byte for clvm (bnc#573460)

-------------------------------------------------------------------
Fri Feb  5 16:32:08 CET 2010 - duwe@suse.de

- Update config files: build BSR into ppc kernel, not as module.
  (bnc#572381)
- patches.arch/ppc-pseries-ncpus-1: powerpc: Add static fields
  to ibm,client-architecture call (bnc#570909).
- patches.arch/ppc-pseries-ncpus-2: powerpc/pseries: Pass more
  accurate number of supported cores to firmware (bnc#570909).

-------------------------------------------------------------------
Fri Feb  5 16:10:33 CET 2010 - mmarek@suse.cz

- Watch a subset of the kabi for i386/pae.

-------------------------------------------------------------------
Fri Feb  5 12:08:03 CET 2010 - jkosina@suse.cz

- patches.drivers/support-pci-domains-in-aer-inject: add support
  for PCI domains to aer_inject (bnc#573565, FATE#306815).

-------------------------------------------------------------------
Fri Feb  5 11:59:43 CET 2010 - mmarek@suse.cz

- Update config files: set CONFIG_ENTERPRISE_SUPPORT everywhere.

-------------------------------------------------------------------
Fri Feb  5 11:28:02 CET 2010 - tiwai@suse.de

- patches.drivers/drm-i915-fix-crt-hotplug-hang: drm/i915:
  Fix lock-up during hotplug detection (bnc#575047).

-------------------------------------------------------------------
Fri Feb  5 11:13:20 CET 2010 - coly.li@suse.de

-  disable patches.suse/64bytes_lvb_len.diff in series.conf

-------------------------------------------------------------------
Fri Feb  5 02:59:02 CET 2010 - bphilips@suse.de

- patches.drivers/be2net-swap-only-first-2-fields-of-mcc_wrb.patch:
  be2net: swap only first 2 fields of mcc_wrb (bnc#556959).
- patches.drivers/benet-from-v2.6.32-to-8f47afe0.patch: benet:
  from v2.6.32 to 8f47afe0 (bnc#556959).

-------------------------------------------------------------------
Thu Feb  4 21:18:51 CET 2010 - tiwai@suse.de

- patches.drivers/synaptics-clickpad-area-param: input: synaptics
  - add clickpad_area parameter (bnc#567703).

-------------------------------------------------------------------
Thu Feb  4 15:17:01 CET 2010 - mmarek@suse.de

- rpm/find-provides, rpm/kernel-binary.spec.in: Remove the previous
  hack and set STRIP_KEEP_SYMTAB='*/vmlinux-*' instead to avoid
  stripping symbols from the ppc vmlinux image (bnc#572148).

-------------------------------------------------------------------
Thu Feb  4 14:30:49 CET 2010 - jslaby@suse.de

- patches.fixes/pci-hotplug-ibmphp-ebda-len.patch: PCI hotplug:
  ibmphp: read the length of ebda and map entire ebda region
  (bnc#570284).

-------------------------------------------------------------------
Thu Feb  4 13:44:29 CET 2010 - sjayaraman@suse.de

- patches.fixes/sched-cpuacct-percpu-counter-batch.patch: Hold this
  patch as this triggers build failure in non-SMP configs and until 
  a cleaner fix has been proposed and accepted. 

-------------------------------------------------------------------
Thu Feb  4 13:04:17 CET 2010 - knikanth@suse.de

- patches.fixes/dm-stripe-zero-stripes: dm-stripe: return -EINVAL
  if stripe count is zero (bnc#576312).

-------------------------------------------------------------------
Thu Feb  4 12:01:23 CET 2010 - npiggin@suse.de

- patches.suse/files-slab-rcu.patch: Delete (bnc#566332). Could be fixed
  but it seems to be causing other slowdowns in file lookup fastpaths
  unfortunately. Back to the drawing board!

-------------------------------------------------------------------
Thu Feb  4 11:29:58 CET 2010 - mmarek@suse.cz

- rpm/kernel-binary.spec.in: Obsolete iwlagn-2-6-27-kmp
  (bnc#559533).

-------------------------------------------------------------------
Thu Feb  4 09:48:53 CET 2010 - tiwai@suse.de

- supported.conf: mark snd-wss-lib unsupported

-------------------------------------------------------------------
Thu Feb  4 09:43:53 CET 2010 - tiwai@suse.de

- patches.drivers/alsa-sp1-hda-61-add-idt92hd88x-support2:
  ALSA: hda - Adding support for another IDT 92HD83XXX codec
  (bnc#569354).

-------------------------------------------------------------------
Thu Feb  4 07:20:11 CET 2010 - sjayaraman@suse.de

- patches.fixes/sched-cpuacct-percpu-counter-batch.patch: sched:
  cpuacct: Use bigger percpu counter batch values for stats
  counters (bnc#575074).

-------------------------------------------------------------------
Thu Feb  4 04:39:18 CET 2010 - bphilips@suse.de

- patches.drivers/cxgb3-add-memory-barriers.patch: cxgb3: add
  memory barriers (bnc#576277).

-------------------------------------------------------------------
Thu Feb  4 02:45:09 CET 2010 - bphilips@suse.de

- patches.drivers/qlge-0001-move-reset-from-eeh-io_resume-to-slot_reset.patch:
  qlge: Move reset from eeh io_resume to slot_reset. (bnc#575956).
- patches.drivers/qlge-0002-add-watchdog-timer.patch: qlge:
  Add watchdog timer. (bnc#575956).
- patches.drivers/qlge-0003-add-check-for-eeh-failure-when-closing-device.patch:
  qlge: Add check for eeh failure when closing
  device. (bnc#575956).

-------------------------------------------------------------------
Wed Feb  3 20:20:03 CET 2010 - tonyj@suse.de

- Update config files.  Remove FTRACE from all non-trace kernels.
  fourier.suse.de/mlarch/SuSE/kernel/2010/kernel.2010.01/msg00233.html

  Some trace relics remain since OPROFILE selects CONFIG_TRACING even
  though it appears only RING_BUFFER is needed (mainline commit d69d59f4)

-------------------------------------------------------------------
Wed Feb  3 19:17:01 CET 2010 - jbohac@suse.cz

- supported.conf: marked em_cmp supported (bnc#568130)

-------------------------------------------------------------------
Wed Feb  3 14:57:19 CET 2010 - mmarek@suse.cz

- rpm/kernel-binary.spec.in: automatically install a matching
  -devel package if kernel-source is installed.

-------------------------------------------------------------------
Wed Feb  3 10:29:04 CET 2010 - jbeulich@novell.com

- Fix Xen config files.

-------------------------------------------------------------------
Wed Feb  3 09:33:41 CET 2010 - hare@suse.de

- patches.drivers/be2iscsi-beta4-update: Update Emulex UCNA Open
  iSCSI driver for SLES11 SP1 (bnc#568147).

-------------------------------------------------------------------
Tue Feb  2 17:44:01 CET 2010 - jjolly@suse.de

- patches.arch/s390-07-01-zcrypt-errorhandling-of-872.patch:
  zcrypt: Do not remove coprocessor for error 8/72
  (bnc#575181,LTC#59763).
- patches.arch/s390-07-02-dasd-dbf-null-pointer.patch: dasd: Fix
  null pointer in s390dbf and discipline checking (bnc#575181).
- patches.arch/s390-07-03-cio-fix-vary-handling.patch: cio:
  channel path vary operation has no effect (bnc#575181).
- patches.arch/s390-07-04-dasd_online_offline_race.patch: dasd:
  fix online/offline race (bnc#575181).

-------------------------------------------------------------------
Tue Feb  2 17:25:21 CET 2010 - jbeulich@novell.com

- Update Xen patches to c/s 989.
- Update Xen config files (compatibility down to Xen 3.2.0).
- patches.xen/xen-netback-generalize: Netback: Generalize
  static/global variables into 'struct xen_netbk'.
- patches.xen/xen-netback-kernel-threads: Use Kernel thread to
  replace the tasklet.
- patches.xen/xen-netback-multiple-tasklets: Netback: Multiple
  tasklets support.
- patches.xen/xen3-add-support-for-intel-cougar-point-chipset.patch:
  Intel Cougar Point PCH Support (FATE#308854 bnc#565845).
- patches.xen/xen3-x86_irq_setup_extra_ioapic_for_sci.patch:
  x86: fix sci on ioapic 1 (bnc#572661).

-------------------------------------------------------------------
Tue Feb  2 17:15:26 CET 2010 - jjolly@suse.de

- patches.drivers/ehca-no-disable-irq-in-tasklet.patch: ib/ehca:
  Do not turn off irqs in tasklet context (bnc#575073,LTC#59985).

-------------------------------------------------------------------
Tue Feb  2 16:59:09 CET 2010 - jjolly@suse.de

- patches.drivers/ehca-ib-qp-max-supported.patch: ib/ehca:
  allow access by query_qp() (bnc#575072,LTC#59986).

-------------------------------------------------------------------
Tue Feb  2 16:14:16 CET 2010 - rgoldwyn@suse.de

- patches.fixes/novfs-err_ptr-fix.diff: Oops in novfs:unlink_local
  (bnc#569071).

-------------------------------------------------------------------
Tue Feb  2 15:59:38 CET 2010 - jkosina@suse.cz

- patches.suse/suse-ppc64-branding: the message about crashed kernel
  doesn't make sense any more with CONFIG_CRASH_DUMP enabled by
  default (bnc#575884).

-------------------------------------------------------------------
Tue Feb  2 10:52:31 CET 2010 - trenn@suse.de

- patches.fixes/x86_irq_setup_extra_ioapic_for_sci.patch: x86:
  fix sci on ioapic 1 (bnc#572661).

-------------------------------------------------------------------
Mon Feb  1 19:33:06 CET 2010 - agruen@suse.de

- patches.suse/file-capabilities-disable-by-default.diff: Also
  support the file_caps=<0|1> command line option for
  compatibility.

-------------------------------------------------------------------
Mon Feb  1 16:46:20 CET 2010 - jkosina@suse.cz

- patches.arch/uv_determine_revision_id_of_node_controller_chip.patch:
  UV: determine revision id of the node controller chip
  (bnc#575396).

-------------------------------------------------------------------
Mon Feb  1 16:40:23 CET 2010 - jkosina@suse.cz

- patches.arch/uv_use_replicated_cachelines_to_read_rtc.patch:
  UV: Use replicated RTC cachelines with hub 2.0 (bnc#575409).

-------------------------------------------------------------------
Fri Jan 29 17:52:40 CET 2010 - gregkh@suse.de

- Update to 2.6.32.7
  - security fixes
  - bug fixes
  - obsoletes:
	- patches.arch/s390-04-07-cio-fix-double-free.patch
	- patches.arch/s390-04-12-cio-avoid-panic.patch
	- patches.arch/s390-05-01-netiucv-tx-bytes.patch
	- patches.arch/x86_enable_tsc_sync_check_again.patch
	- patches.drivers/alsa-sp1-hda-01-select-ibexpeak-handler
	- patches.drivers/alsa-sp1-hda-46-realtek-slave-sws-fix
	- patches.drivers/alsa-sp1-hda-51-fix-maxdata-obook4-quirk
	- patches.drivers/qlge-0002-Remove-explicit-setting-of-PCI-Dev-CTL-reg.patch
	- patches.drivers/qlge-0004-Add-handler-for-DCBX-firmware-event.patch
	- patches.drivers/qlge-0008-Don-t-fail-open-when-port-is-not-initialized.patch
	- patches.drivers/qlge-0024-Bonding-fix-for-mode-6.patch
	- patches.drivers/watchdog-iTCO_wdt-Add-support-for-Intel-Ibex-Peak.patch
	- patches.fixes/PCI-Always-set-prefetchable-base-limit-upper32-registers.patch
	- patches.fixes/bug-562290-Fix-isolcpus-boot-option.patch
	- patches.fixes/fc-transport-remove-BUG_ON
	- patches.fixes/hid-fixup-ncr-quirk.patch
	- patches.fixes/ipc-ns-fix-memory-leak-idr.patch
	- patches.fixes/iscsi-class-modify-handling-of-replacement-time
	- patches.fixes/libfc-remote-port-gets-st
	- patches.fixes/lpfc-ia64-hang
	- patches.fixes/md-start_ro-fix
	- patches.fixes/nfs-honour-server-preferred-io-size
	- patches.fixes/nfsd-acl.patch
	- patches.fixes/nohz_prevent_clocksource_wrapping_during_idle.patch
	- patches.fixes/pci_aer_mce_inject_check_osc_for_aer.patch
	- patches.fixes/sched-recalculate-tunables-on-hot-add-remove
	- patches.fixes/scsi-devinfo-update-hitachi-entries
	- patches.fixes/scsi_dh-always-attach-sysfs
	- patches.fixes/timers-init-Limit-the-number-of-per-cpu-calibration-bootup-messages.patch
	- patches.suse/fcoe-fix-checking-san-mac-address.patch
	- patches.suse/fcoe-fix-getting-san-mac-for-vlan-interface.patch
	- patches.suse/fcoe-initialize-return-value-in-fcoe_destroy.patch
	- patches.suse/fcoe-libfc-fix-an-libfc-issue-with-queue-ramp-down-in-libfc.patch
	- patches.suse/fcoe-remove-redundant-checking-of-netdev-netdev_ops.patch
	- patches.suse/libfc-don-t-warn_on-in-lport_timeout-for-reset-state.patch
	- patches.suse/libfc-fix-ddp-in-fc_fcp-for-0-xid.patch
	- patches.suse/libfc-fix-frags-in-frame-exceeding-skb_max_frags-in-fc_fcp_send_data.patch
	- patches.suse/libfc-fix-free-of-fc_rport_priv-with-timer-pending.patch
	- patches.suse/libfc-fix-memory-corruption-caused-by-double-frees-and-bad-error-handling.patch
	- patches.suse/libfc-fix-typo-in-retry-check-on-received-prli.patch
	- patches.suse/libfc-fix-wrong-scsi-return-status-under-fc_data_undrun.patch
	- patches.suse/libfc-lport-fix-minor-documentation-errors.patch

-------------------------------------------------------------------
Fri Jan 29 17:03:54 CET 2010 - trenn@suse.de

- patches.fixes/acpi_NULL_check_scan_bus.patch: acpi: Add NULL
  pointer check in acpi_bus_start (bnc#573401).

-------------------------------------------------------------------
Fri Jan 29 17:01:18 CET 2010 - trenn@suse.de

- patches.fixes/iwlwifi_set_default_aggregation_frame_count_limit_to_31.patch:
  iwlwifi: set default aggregation frame count limit to 31
  (Requested by Intel).

-------------------------------------------------------------------
Fri Jan 29 16:31:14 CET 2010 - agraf@suse.de

- patches.fixes/kvm-adjust-kvmclock-offset.patch: KVM: allow
  userspace to adjust kvmclock offset (bnc#570320).

-------------------------------------------------------------------
Fri Jan 29 12:10:21 CET 2010 - tiwai@suse.de

- patches.drivers/alsa-sp1-hda-60-add-idt92hd88x-support: ALSA:
  hda - Add support for IDT 92HD88 family codecs (bnc#569354).

-------------------------------------------------------------------
Fri Jan 29 11:13:53 CET 2010 - jkosina@suse.cz

- patches.fixes/pci-fix-nested-spinlock-hang-in-aer_inject.patch:
  update Patch-mainline tag.

-------------------------------------------------------------------
Fri Jan 29 11:01:38 CET 2010 - jkosina@suse.de

- Update config files: enable MMU_NOTIFIER for ia64 (bnc#573803).

-------------------------------------------------------------------
Fri Jan 29 00:18:11 CET 2010 - bphilips@suse.de

- patches.drivers/bnx2-v2.6.32-to-b746656.patch: bnx2: v2.6.32
  to b746656 (bnc#564635).

-------------------------------------------------------------------
Thu Jan 28 22:36:08 CET 2010 - gregkh@suse.de

- Update config files.
  CONFIG_EFI_VARS=y for x86-64 and ia64 (bnc#574771)

-------------------------------------------------------------------
Thu Jan 28 19:25:55 CET 2010 - tiwai@suse.de

- patches.drivers/alsa-sp1-hda-59-idt92hd83xxx-hp-mute-led: ALSA:
  hda - Add mute LED check for HP laptops with IDT 92HD83xxx codec
  (bnc#569354).

-------------------------------------------------------------------
Wed Jan 27 22:36:51 CET 2010 - rjw@suse.de

- patches.arch/ACPI-Remove-repeated-registered-as-cooling_device-messages.patch:
  ACPI: Remove repeated registered as cooling_device messages
  (bnc#564618, FATE#306952).

-------------------------------------------------------------------
Wed Jan 27 21:19:06 CET 2010 - rjw@suse.de

- patches.arch/x86-ucode-amd-Load-ucode-patches-once-and-not-separately-of-each-CPU.patch:
  This patch has been removed from the mainline kernel due to regressions
  introduced by it.
  Delete.

-------------------------------------------------------------------
Wed Jan 27 21:08:53 CET 2010 - mfasheh@suse.com

- patches.fixes/ocfs2-Handle-O_DIRECT-when-writing-to-a-refcounted-c.patch:
  ocfs2: Handle O_DIRECT when writing to a refcounted cluster..

-------------------------------------------------------------------
Wed Jan 27 17:01:49 CET 2010 - jslaby@suse.de

- patches.suse/kdb-common: Fix hid crash (bnc#570591)

-------------------------------------------------------------------
Wed Jan 27 16:13:27 CET 2010 - jbeulich@novell.com

- Update EC2 config files.

-------------------------------------------------------------------
Wed Jan 27 15:08:18 CET 2010 - hare@suse.de

- patches.suse/dm-mpath-skip-disabled-devices-when-iterating:
  kernel Oops in multipathing after chchp -v 0 (bnc#570526).

-------------------------------------------------------------------
Wed Jan 27 14:59:03 CET 2010 - jkosina@suse.cz

- patches.fixes/pci-fix-nested-spinlock-hang-in-aer_inject.patch:
  pci: fix nested spinlock hang in aer_inject (bnc#573578).

-------------------------------------------------------------------
Wed Jan 27 11:51:15 CET 2010 - jjolly@suse.de

- needs_update:Cleaned up items listed under jjolly.

-------------------------------------------------------------------
Wed Jan 27 08:22:51 CET 2010 - tiwai@suse.de

- patches.drivers/alsa-sp1-usb-01-avoid-oops-at-disconnect:
  ALSA: usb-audio - Avoid Oops after disconnect (bnc#565027).

-------------------------------------------------------------------
Tue Jan 26 07:00:33 CET 2010 - knikanth@suse.de

- supported.conf: Fix misspelt dm-region-hash and mark it supported
  correctly (bnc#565962)

-------------------------------------------------------------------
Mon Jan 25 21:55:49 CET 2010 - gregkh@suse.de

- Update to 2.6.32.6
  - security fixes
  - bugfixes
  - obsoletes:
    - patches.drivers/8250_pnp-wacom-add
    - patches.drivers/staging-hv-fix-smp-problems-in-the-hyperv-core-code.patch
    - patches.kernel.org/scsi-enclosure-fix-oops-while-iterating-enclosure_status-array.patch
    - patches.kernel.org/x86-msr-cpuid-register-enough-minors-for-the-msr-and-cpuid-drivers.patch

-------------------------------------------------------------------
Mon Jan 25 20:07:23 CET 2010 - npiggin@suse.de

- patches.suse/slab-handle-memoryless-nodes-v2a.patch: slab -
  handle memoryless nodes V2a (bnc#436025, bnc#570492).

-------------------------------------------------------------------
Mon Jan 25 16:46:19 CET 2010 - trenn@suse.de

- Update config files.
- patches.arch/x86_mce_intel_decode_physical_address.patch: x86,
  mce: Xeon75xx specific interface to get corrected memory error
  information (bnc#573380, fate#307738).
- patches.arch/x86_mce_intel_decode_physical_address_compile_fix.patch:
  x86, mce: Xeon75xx specific interface to get corrected memory
  error information (bnc#573380, fate#307738).
- patches.arch/x86_mce_intel_decode_physical_address_rename_fix.patch:
  x86, mce: Rename cpu_specific_poll to mce_cpu_specific_poll
  (bnc#573380, fate#307738).
- patches.xen/xen3-auto-arch-x86.diff: Refresh.

-------------------------------------------------------------------
Mon Jan 25 14:13:08 CET 2010 - tiwai@suse.de

- patches.drivers/alsa-sp1-hda-57-cx5051-toshiba-quirk:
  ALSA: hda - Add support for Toshiba Satellite M300
  (bnc#492233,bnc#565904).
- patches.drivers/alsa-sp1-hda-58-cx5051-lenovo-mute-fix: ALSA:
  hda - Change headphone pin control with master volume on cx5051
  (bnc#573050).

-------------------------------------------------------------------
Mon Jan 25 12:30:14 CET 2010 - trenn@suse.de

- patches.arch/x86_enable_tsc_sync_check_again.patch: x86:
  Reenable TSC sync check at boot, even with NONSTOP_TSC
  (bnc#573379).

-------------------------------------------------------------------
Mon Jan 25 12:22:55 CET 2010 - trenn@suse.de

- patches.arch/x86_node_hotplug_parse_srat_fix_2nd_ver.patch:
  x86: Set hotpluggable nodes in nodes_possible_map (bnc#567216).
- patches.arch/x86_node_hotplug_parse_srat_fix.patch: Delete.

-------------------------------------------------------------------
Mon Jan 25 11:45:39 CET 2010 - trenn@suse.de

- supported.conf:
  Add mce-inject and hwpoison-inject so that Intel can easier test
  this. As these are debug drivers, they might get reverted from
  support.conf again if kernel-extra package gets fixed for SLES,
  only seem to exist for SLED because "NCC is not yet working for SP1".
  (bnc#572552).

-------------------------------------------------------------------
Sat Jan 23 02:54:31 CET 2010 - bphilips@suse.de

- patches.drivers/tg3-updates-from-f4188d-to-ba5b0bf.patch: tg3:
  updates from f4188d to ba5b0bf (bnc#573237).

-------------------------------------------------------------------
Sat Jan 23 01:57:20 CET 2010 - rjw@suse.de

- patches.arch/x86-irq-check-move_in_progress-before-freeing-the-vector-mapping.patch:
  x86, irq: Check move_in_progress before freeing the vector
  mapping (bnc#558247).

-------------------------------------------------------------------
Sat Jan 23 01:36:27 CET 2010 - rjw@suse.de

- patches.arch/x86-apic-use-logical-flat-for-systems-with-8-or-fewer-logical-cpus.patch:
  x86, apic: use logical flat for systems with <= 8 logical cpus
  (bnc#567510).
- patches.arch/x86-revert-apic-Use-logical-flat-on-intel-with-8-or-fewer-logical-cpus.patch:
  x86: Revert "apic: Use logical flat on intel with <= 8 logical
  cpus" (bnc#567510).

-------------------------------------------------------------------
Sat Jan 23 00:52:57 CET 2010 - gregkh@suse.de

- Update to 2.6.32.5:
  - security fixes
  - bug fixes
  - obsoletes:
    - patches.drivers/alsa-sp1-hda-54-alc861-capture-fix
    - patches.fixes/hid-add-device-ids-for-new-model-of-apple-wireless-keyboard
    - patches.fixes/megaraid_sas-fix-permissions-on-poll_mode_io
    - patches.fixes/reiserfs-truncate-blocks-not-used-by-a-write.patch

-------------------------------------------------------------------
Fri Jan 22 21:11:54 CET 2010 - tonyj@suse.de

- Update config files: drop UTRACE from default s390 configs
  as per communication from Ihno.

-------------------------------------------------------------------
Fri Jan 22 19:48:25 CET 2010 - gregkh@suse.de

- patches.kernel.org/x86-msr-cpuid-register-enough-minors-for-the-msr-and-cpuid-drivers.patch:
  x86, msr/cpuid: Register enough minors for the MSR and CPUID
  drivers (bnc#572720).

-------------------------------------------------------------------
Fri Jan 22 18:54:28 CET 2010 - gregkh@suse.de

- patches.kernel.org/scsi-enclosure-fix-oops-while-iterating-enclosure_status-array.patch:
  SCSI: enclosure: fix oops while iterating enclosure_status array
  (bnc#572818).
- patches.fixes/enclosure-fix-oops-while-iterating-enclosure_status-array:
  Delete.

-------------------------------------------------------------------
Fri Jan 22 15:50:12 CET 2010 - duwe@suse.de

- Update config files.
- patches.arch/ppc-extended_h_cede-update-to-mainline: Incremental
  patch set to sync H_CEDE with actual mainline (bnc#550447,
  FATE#307059).

-------------------------------------------------------------------
Fri Jan 22 15:30:21 CET 2010 - trenn@suse.de

- Update config files.
  Add DMAR to -trace flavor -> get in sync with -default

-------------------------------------------------------------------
Fri Jan 22 09:17:21 CET 2010 - hare@suse.de

- patches.fixes/qla2xxx-restore-pci-state-after-eeh-recovery:
  Re-save PCI state after EEH recovery (bnc#570233).

-------------------------------------------------------------------
Fri Jan 22 07:38:23 CET 2010 - jjolly@suse.de

- patches.arch/s390-06-01-zfcp-introduce-bsg-timeout-callback.patch:
  zfcp: introduce BSG timeout callback (BNC#572659).
- patches.arch/s390-06-02-zfcp-set-hw-timeout-requested-by-bsg.patch:
  zfcp: set HW timeout requested by BSG request (BNC#572659).

-------------------------------------------------------------------
Fri Jan 22 03:20:49 CET 2010 - bphilips@suse.de

- patches.drivers/netxen-8f9b3f-to-c651a8.patch: netxen: 8f9b3f
  to c651a8 (bnc#572832).

-------------------------------------------------------------------
Fri Jan 22 02:39:54 CET 2010 - mfasheh@suse.com

- patches.suse/ocfs2-allocation-resrvations.patch: Refresh to
  newest version of patch.

-------------------------------------------------------------------
Fri Jan 22 01:51:28 CET 2010 - gregkh@suse.de

- Update config files.
  CONFIG_KGDB=n

-------------------------------------------------------------------
Fri Jan 22 01:48:30 CET 2010 - gregkh@suse.de

- Update config files.
  CONFIG_CRC_T10DIF=m for vanilla configs

-------------------------------------------------------------------
Fri Jan 22 01:47:34 CET 2010 - gregkh@suse.de

- Update config files.
  CONFIG_CRC_T10DIF=m

-------------------------------------------------------------------
Fri Jan 22 01:44:20 CET 2010 - gregkh@suse.de

- Update config files.
  CONFIG_EFI_VARS=m

-------------------------------------------------------------------
Fri Jan 22 01:41:55 CET 2010 - gregkh@suse.de

- Update config files.
  CONFIG_RTC_LIB=m
  CONFIG_RTC_DRV_CMOS=m

-------------------------------------------------------------------
Fri Jan 22 01:35:49 CET 2010 - gregkh@suse.de

- Update config files.
  CONFIG_VIDEO_OUTPUT_CONTROL=m

-------------------------------------------------------------------
Fri Jan 22 01:33:43 CET 2010 - gregkh@suse.de

- Update config files.
  CONFIG_INPUT_FF_MEMLESS=m

-------------------------------------------------------------------
Fri Jan 22 01:24:00 CET 2010 - gregkh@suse.de

- Update config files.
  CONFIG_LEDS_CLASS=m

-------------------------------------------------------------------
Fri Jan 22 01:05:57 CET 2010 - gregkh@suse.de

- Update config files.
  CONFIG_EXT2_FS=m
  CONFIG_EXT3_FS=m
  CONFIG_FS_MBCACHE=m
  CONFIG_JBD=m

-------------------------------------------------------------------
Fri Jan 22 01:01:10 CET 2010 - gregkh@suse.de

- Update config files.
  CONFIG_HID=m

-------------------------------------------------------------------
Fri Jan 22 00:53:00 CET 2010 - gregkh@suse.de

- Update config files.
  CONFIG_I2C=m
  CONFIG_HWMON=m

-------------------------------------------------------------------
Fri Jan 22 00:47:37 CET 2010 - gregkh@suse.de

- Update config files.
  CONFIG_MII=m

-------------------------------------------------------------------
Fri Jan 22 00:37:27 CET 2010 - gregkh@suse.de

- Update config files.
  CONFIG_LIB80211=m

-------------------------------------------------------------------
Fri Jan 22 00:30:59 CET 2010 - gregkh@suse.de

- Update config files.
  CONFIG_X86_MSR=m
  CONFIG_X86_CPUID=m

-------------------------------------------------------------------
Thu Jan 21 20:22:46 CET 2010 - astarikovskiy@suse.de

- supported.conf: added power_meter driver (FATE #306959). 

-------------------------------------------------------------------
Thu Jan 21 18:16:54 CET 2010 - tonyj@suse.de

- config.conf: add -trace flavor for s390* at Ihno's request
- Add more tracers to existing ppc64 trace config at IBM request 
  Both related to FATE# 307051.
- patches.trace/ftrace-framepointer.diff: Delete.

-------------------------------------------------------------------
Thu Jan 21 14:41:29 CET 2010 - hare@suse.de

- patches.fixes/scsi-fc-class-allow-LLD-bsg-timeout:
  scsi_transport_fc: Allow LLD to reset FC BSG timeout
  (bnc#572658).

-------------------------------------------------------------------
Thu Jan 21 13:13:53 CET 2010 - jbeulich@novell.com

- patches.xen/xen-privcmd-mmap-batch-clear: privcmd: mmapbatch-v2
  fixes.

-------------------------------------------------------------------
Thu Jan 21 09:08:08 CET 2010 - hare@suse.de

- patches.drivers/lpfc-8.3.5-update: lpfc update to 8.3.5
  (bnc#572427).
- patches.drivers/lpfc-8.3.5.3-update: lpfc driver update to
  8.3.5.3 (bnc#572427).

-------------------------------------------------------------------
Thu Jan 21 09:04:37 CET 2010 - hare@suse.de

- patches.drivers/e1000-enhance-frame-fragment-detection.patch:
  Update headers for series2git.
- patches.drivers/e1000e-enhance-frame-fragment-detection.patch:
  Update headers for series2git.

-------------------------------------------------------------------
Wed Jan 20 18:23:18 CET 2010 - tiwai@suse.de

- patches.suse/bootsplash-scaler: Refresh. More updates and
  clean-up by Egbert (bnc#570082)

-------------------------------------------------------------------
Wed Jan 20 16:30:38 CET 2010 - jkosina@suse.cz

- patches.drivers/add-support-for-intel-cougar-point-chipset.patch:
  Intel Cougar Point PCH Support (FATE#308854 bnc#565845).

-------------------------------------------------------------------
Wed Jan 20 15:07:59 CET 2010 - jslaby@suse.de

- patches.drivers/bnx2x-backports-v2.6.32-to-af901ca.patch:
  Refresh.
  (change firmwares in makefile)

-------------------------------------------------------------------
Wed Jan 20 13:55:16 CET 2010 - jslaby@suse.de

- patches.suse/rlim-0006-PPC-use-helpers-for-rlimits.patch: Refresh.
- patches.suse/rlim-0007-S390-use-helpers-for-rlimits.patch: Refresh.

-------------------------------------------------------------------
Wed Jan 20 12:10:03 CET 2010 - jbeulich@novell.com

- Update Xen patches to 2.6.32.4 and c/s 984.
- Update Xen config files.

-------------------------------------------------------------------
Wed Jan 20 08:19:53 CET 2010 - bphilips@suse.de

- patches.drivers/bnx2i-backport-from-v2.6.32-to-45ca38e.patch:
  bnx2i: Backport from v2.6.32 to 45ca38e (bnc#564640).
- patches.drivers/bnx2x-backports-v2.6.32-to-af901ca.patch:
  bnx2x: backports v2.6.32 to af901ca (bnc#564638).
- patches.drivers/cnic-backport-from-v2.6.32-4e9c4f.patch: cnic:
  backport from v2.6.32-4e9c4f (bnc#564640).

-------------------------------------------------------------------
Wed Jan 20 00:08:36 CET 2010 - gregkh@suse.de

- Update config files.  2.6.32.4 changed one of them.

-------------------------------------------------------------------
Tue Jan 19 23:40:51 CET 2010 - tiwai@suse.de

- patches.suse/bootsplash-scaler: Refresh.  Fixed the text area
  calculation, and added the upscaling (bnc#570082).

-------------------------------------------------------------------
Tue Jan 19 18:39:59 CET 2010 - gregkh@suse.de

- Patch refresh for fuzz due to upstream -stable additions.

-------------------------------------------------------------------
Tue Jan 19 18:35:44 CET 2010 - gregkh@suse.de

- Update to 2.6.32.4
  - security fixes
  - bug fixes
  - obsoletes:
    - patches.arch/module-handle-ppc64-relocating-kcrctabs-when-config_relocatable-y
    - patches.drivers/alsa-sp1-hda-53-alc861vd-capture-fix
    - patches.fixes/audit_untag_chunk.patch
    - patches.fixes/quota-fix-reserved-space-management-for-ordinary-fs.patch
    - patches.fixes/signal-fix-kernel-information-leak-with-print-fatal-signals-1

-------------------------------------------------------------------
Tue Jan 19 18:08:33 CET 2010 - tiwai@suse.de

- patches.drivers/alsa-sp1-hda-55-alc259-hp-pin-fix: ALSA: hda -
  Fix parsing pin node 0x21 on ALC259 (bnc#571879).
- patches.drivers/alsa-sp1-hda-56-realtek-eapd-fix: ALSA: hda -
  Turn on EAPD only if available for Realtek codecs (bnc#571879).

-------------------------------------------------------------------
Tue Jan 19 18:01:58 CET 2010 - tiwai@suse.de

- patches.suse/bootsplash-scaler: Refresh.  Fix the hang-up with
  resolution changes (bnc#570082)

-------------------------------------------------------------------
Tue Jan 19 14:36:48 CET 2010 - jkosina@suse.cz

- supported.conf: added aesni-intel (bnc#566618 FATE#304209).

-------------------------------------------------------------------
Tue Jan 19 14:21:10 CET 2010 - jkosina@suse.cz

- Update config files: set CONFIG_CRYPTO_HMAC=y to avoid
  regression from SLE11 (bnc#571501).

-------------------------------------------------------------------
Tue Jan 19 13:32:02 CET 2010 - jack@suse.de

- patches.fixes/reiserfs-truncate-blocks-not-used-by-a-write.patch:
  reiserfs: truncate blocks not used by a write (bnc#483375).

-------------------------------------------------------------------
Mon Jan 18 22:34:50 CET 2010 - jeffm@suse.de

- patches.suse/smtnice-disable: Delete (obsolete).

-------------------------------------------------------------------
Mon Jan 18 16:22:29 CET 2010 - jeffm@suse.com

- Disabled custom ACPI table loading from initramfs again.

-------------------------------------------------------------------
Mon Jan 18 16:22:08 CET 2010 - jeffm@suse.com

- patches.fixes/nfsd-05-sunrpc-cache-allow-thread-to-block-while-waiting-for.patch:
  Refresh.

-------------------------------------------------------------------
Mon Jan 18 14:59:22 CET 2010 - trenn@suse.de

- patches.arch/x86_node_hotplug_parse_srat_fix.patch:
  x86/mm/srat_64.c: nodes_parsed should include all nodes detected
  by ACPI (bnc#567140).

-------------------------------------------------------------------
Mon Jan 18 09:47:31 CET 2010 - hare@suse.de

- patches.fixes/aic79xx-null-scb-in-nonpkt-busfree: aic79xx: check
  for non-NULL scb in ahd_handle_nonpkt_busfree (bnc#542568).

-------------------------------------------------------------------
Mon Jan 18 00:35:36 CET 2010 - nfbrown@suse.de

- patches.fixes/nfsd-05-sunrpc-cache-allow-thread-to-block-while-waiting-for.patch:
  Refresh to fix 60 second delay. (bnc#568271)

-------------------------------------------------------------------
Sat Jan 16 02:05:38 CET 2010 - tonyj@suse.de

- patches.fixes/audit_untag_chunk.patch: fix braindamage in
  audit_tree.c untag_chunk() (bnc#556282).

-------------------------------------------------------------------
Sat Jan 16 01:44:42 CET 2010 - rjw@suse.de

- patches.xen/xen-x86-rename-display_cacheinfo-to-cpu_detect_cache_sizes.patch:
  x86: Rename display_cacheinfo() to cpu_detect_cache_sizes().

-------------------------------------------------------------------
Fri Jan 15 21:42:09 CET 2010 - gregkh@suse.de

- Update config files.
- patches.drivers/vmw_pvscsi-scsi-driver-for-vmware-s-virtual-hba.patch:
  vmw_pvscsi: SCSI driver for VMware's virtual HBA.

-------------------------------------------------------------------
Fri Jan 15 20:54:10 CET 2010 - jeffm@suse.com

- patches.fixes/hid-add-device-ids-for-new-model-of-apple-wireless-keyboard:
  HID: add device IDs for new model of Apple Wireless Keyboard
  (bnc#568231).

-------------------------------------------------------------------
Fri Jan 15 13:47:33 CET 2010 - hare@suse.de

- patches.drivers/qla2xxx-8.03.01.01.11.1-k8-update: qla2xxx
  driver update to 8.03.01.01.11.1-k8 (bnc#560415).
- patches.drivers/qla2xxx-8.03.01.02.11.1-k8-update: qla2xxx
  driver update to 8.03.01.02.11.1-k8 (bnc#570233).
- patches.drivers/lpfc-add-raywire-id: Delete.
- patches.drivers/qla2xxx-8.03.01-k7-update: Delete.

-------------------------------------------------------------------
Fri Jan 15 13:46:38 CET 2010 - hare@suse.de

- patches.drivers/qla2xxx-8.03.01.01.11.1-k8-update: qla2xxx
  driver update to 8.03.01.01.11.1-k8 (bnc#560415).
- patches.drivers/qla2xxx-8.03.01.02.11.1-k8-update: qla2xxx
  driver update to 8.03.01.02.11.1-k8 (bnc#570233).
- patches.drivers/lpfc-add-raywire-id: Delete.
- patches.drivers/qla2xxx-8.03.01-k7-update: Delete.

-------------------------------------------------------------------
Fri Jan 15 09:41:39 CET 2010 - trenn@suse.de

- patches.suse/kdb_dont_touch_i8042_early.patch: Avoid early
  hang when i8042 controller is missing (bnc#528811).

-------------------------------------------------------------------
Fri Jan 15 03:56:15 CET 2010 - jeffm@suse.com

- patches.suse/reiser4-sync_inodes: Delete (obsolete).

-------------------------------------------------------------------
Fri Jan 15 03:19:18 CET 2010 - jeffm@suse.com

- patches.arch/s390-08-02-zfcp-gpn-align-fix.diff: Delete (obsolete).

-------------------------------------------------------------------
Fri Jan 15 00:25:16 CET 2010 - mfasheh@suse.com

- patches.fixes/Ocfs2-Let-ocfs2-support-fiemap-for-symlink-and-fast-.patch:
  Ocfs2: Let ocfs2 support fiemap for symlink and fast symlink..
- patches.fixes/Ocfs2-Should-ocfs2-support-fiemap-for-S_IFDIR-inode.patch:
  Ocfs2: Should ocfs2 support fiemap for S_IFDIR inode?.
- patches.fixes/ocfs-stop-using-do_sync_mapping_range.patch:
  ocfs: stop using do_sync_mapping_range.
- patches.fixes/ocfs2-Add-reflinked-file-s-inode-to-inode-hash-earil.patch:
  ocfs2: Add reflinked file's inode to inode hash eariler..
- patches.fixes/ocfs2-Find-proper-end-cpos-for-a-leaf-refcount-block.patch:
  ocfs2: Find proper end cpos for a leaf refcount block..
- patches.fixes/ocfs2-Set-i_nlink-properly-during-reflink.patch:
  ocfs2: Set i_nlink properly during reflink..
- patches.fixes/ocfs2-always-include-acl-support.patch: ocfs2:
  Always include ACL support.
- patches.fixes/ocfs2-cluster-Make-fence-method-configurable-v2.patch:
  ocfs2/cluster: Make fence method configurable - v2.
- patches.fixes/ocfs2-devel-remove-redundant-OCFS2_MOUNT_POSIX_ACL-c.patch:
  ocfs2-devel: remove redundant OCFS2_MOUNT_POSIX_ACL check
  in ocfs2_get_acl_nolock().
- patches.fixes/ocfs2-explicit-declare-uninitialized-var-in-user_clu.patch:
  ocfs2: explicit declare uninitialized var in
  user_cluster_connect().
- patches.fixes/ocfs2-make-acl-use-the-default.patch: ocfs2:
  Make acl use the default.
- patches.fixes/ocfs2-refcounttree.c-cleanup.patch: ocfs2:
  refcounttree.c cleanup..
- patches.fixes/ocfs2-replace-u8-by-__u8-in-ocfs2_fs.h.patch:
  ocfs2: replace u8 by __u8 in ocfs2_fs.h.
- patches.fixes/ocfs2-return-EAGAIN-instead-of-EAGAIN-in-dlm.patch:
  ocfs2: return -EAGAIN instead of EAGAIN in dlm.
- patches.fixes/ocfs2-set-MS_POSIXACL-on-remount.patch: ocfs2:
  Set MS_POSIXACL on remount.
- patches.fixes/ocfs2-trivial-Use-le16_to_cpu-for-a-disk-value-in-xa.patch:
  ocfs2/trivial: Use le16_to_cpu for a disk value in xattr.c.
- patches.fixes/ocfs2-trivial-Use-proper-mask-for-2-places-in-hearbe.patch:
  ocfs2/trivial: Use proper mask for 2 places in hearbeat.c.
- patches.suse/fiemap-Add-new-extent-flag-FIEMAP_EXTENT_SHARED.patch:
  fiemap: Add new extent flag FIEMAP_EXTENT_SHARED.
- patches.suse/ocfs2-Use-FIEMAP_EXTENT_SHARED.patch: ocfs2:
  Use FIEMAP_EXTENT_SHARED.
- patches.suse/ocfs2-allocation-resrvations.patch: Refresh.

-------------------------------------------------------------------
Thu Jan 14 22:40:43 CET 2010 - rjw@suse.de

- patches.arch/x86-Limit-number-of-per-cpu-TSC-sync-messages.patch:
  x86: Limit number of per cpu TSC sync messages (bnc#564618,
  FATE#306952).
- patches.arch/x86-Limit-the-number-of-processor-bootup-messages.patch:
  x86: Limit the number of processor bootup messages (bnc#564618,
  FATE#306952).
- patches.arch/x86-Remove-CPU-cache-size-output-for-non-Intel-too.patch:
  x86: Remove CPU cache size output for non-Intel too (bnc#564618,
  FATE#306952).
- patches.arch/x86-Remove-enabling-x2apic-message-for-every-CPU.patch:
  x86: Remove enabling x2apic message for every CPU (bnc#564618,
  FATE#306952).
- patches.arch/x86-Remove-the-CPU-cache-size-printks.patch: x86:
  Remove the CPU cache size printk's (bnc#564618, FATE#306952).
- patches.arch/x86-cpu-mv-display_cacheinfo-cpu_detect_cache_sizes.patch:
  x86, cpu: mv display_cacheinfo -> cpu_detect_cache_sizes
  (bnc#564618, FATE#306952).
- patches.arch/x86-ucode-amd-Load-ucode-patches-once-and-not-separately-of-each-CPU.patch:
  x86: ucode-amd: Load ucode-patches once and not separately of
  each CPU (bnc#564618, FATE#306952).
- patches.fixes/sched-Limit-the-number-of-scheduler-debug-messages.patch:
  sched: Limit the number of scheduler debug messages (bnc#564618,
  FATE#306952).
- patches.fixes/timers-init-Limit-the-number-of-per-cpu-calibration-bootup-messages.patch:
  timers, init: Limit the number of per cpu calibration bootup
  messages (bnc#564618, FATE#306952).

-------------------------------------------------------------------
Thu Jan 14 20:54:29 CET 2010 - jeffm@suse.com

- patches.suse/add-initramfs-file_read_write: Build fix.

-------------------------------------------------------------------
Thu Jan 14 20:44:18 CET 2010 - jeffm@suse.com

- patches.suse/supported-flag-enterprise: Refresh.

-------------------------------------------------------------------
Thu Jan 14 20:16:19 CET 2010 - jeffm@suse.com

- patches.suse/supported-flag-sysfs: Properly report proprietary modules

-------------------------------------------------------------------
Thu Jan 14 19:24:32 CET 2010 - jeffm@suse.de

- patches.suse/add-initramfs-file_read_write: initramfs: add
  initramfs_{read,write} (bnc#568120).
- Re-enabled custom ACPI table loading from initramfs.

-------------------------------------------------------------------
Thu Jan 14 12:58:33 CET 2010 - trenn@suse.de

- Update config files.
  Enable CONFIG_CPU_FREQ_DEBUG as requested by HP.
  This one adds conditional printks which can be enabled via:
  cpufreq.debug=7

-------------------------------------------------------------------
Thu Jan 14 12:55:42 CET 2010 - tiwai@suse.de

- patches.drivers/alsa-sp1-hda-54-alc861-capture-fix: ALSA: hda -
  Fix missing capture mixer for ALC861/660 codecs (bnc#567340).

-------------------------------------------------------------------
Thu Jan 14 10:25:21 CET 2010 - mmarek@suse.de

- rpm/find-provides, rpm/kernel-binary.spec.in: really fix ppc
  symbol provides.

-------------------------------------------------------------------
Thu Jan 14 00:10:11 CET 2010 - rjw@suse.de

- patches.arch/UV-Expose-irq_desc-node-in-proc.patch: Expose the
  irq_desc node as /proc/irq/*/node. (bnc#566745, fate#306952).

-------------------------------------------------------------------
Wed Jan 13 23:37:52 CET 2010 - bphilips@suse.de

- patches.drivers/dmfe-tulip-Let-dmfe-handle-DM910x-except-for-SPARC-o.patch:
  dmfe/tulip: Let dmfe handle DM910x except for SPARC on-board
  chips (bnc#537016).

-------------------------------------------------------------------
Wed Jan 13 23:13:19 CET 2010 - jkosina@suse.cz

- patches.fixes/crypto-testmgr-fix-complain-about-lacking-test.patch:
  crypto: testmgr - Fix complain about lack test for internal
  used algorithm (bnc#568278 FATE#306883).

-------------------------------------------------------------------
Wed Jan 13 16:04:58 CET 2010 - mmarek@suse.cz

- patches.suse/bootsplash-keep-multiple-data: Keep multiple
  splash screens for KMS (bnc#570082).
- patches.suse/bootsplash-scaler: Add bootsplash image scaler
  (bnc#570082).

-------------------------------------------------------------------
Wed Jan 13 13:53:04 CET 2010 - mmarek@suse.de

- rpm/kernel-binary.spec.in, rpm/find-provides: extract exported
  symbols from /boot/vmlinux before the image is stripped (affects
  ppc).

-------------------------------------------------------------------
Wed Jan 13 02:01:55 CET 2010 - bphilips@suse.de

- patches.drivers/e1000-enhance-frame-fragment-detection.patch:
  Avoid atomic op by introducing discarding flag instead
- patches.drivers/e1000e-enhance-frame-fragment-detection.patch:
  Avoid atomic op by introducing discarding flag instead

-------------------------------------------------------------------
Tue Jan 12 22:08:43 CET 2010 - jeffm@suse.com

- patches.fixes/ppc-crashdump-typefix: rename to patches.rpmify/ppc-crashdump-typefix

-------------------------------------------------------------------
Tue Jan 12 21:40:53 CET 2010 - jeffm@suse.com

- patches.fixes/signal-fix-kernel-information-leak-with-print-fatal-signals-1:
  kernel/signal.c: fix kernel information leak with
  print-fatal-signals=1 (bnc#569902).

-------------------------------------------------------------------
Tue Jan 12 21:14:05 CET 2010 - rjw@suse.de

- needs_update: Remove some patches that we've got through the
  upstream.

-------------------------------------------------------------------
Tue Jan 12 17:57:52 CET 2010 - tiwai@suse.de

- patches.drivers/alsa-sp1-hda-53-alc861vd-capture-fix: ALSA:
  hda - Fix ALC861-VD capture source mixer (bnc#568305).

-------------------------------------------------------------------
Tue Jan 12 16:49:37 CET 2010 - trenn@suse.de

- patches.fixes/nohz_prevent_clocksource_wrapping_during_idle.patch:
  nohz: Prevent clocksource wrapping during idle (bnc#569238).

-------------------------------------------------------------------
Tue Jan 12 14:21:01 CET 2010 - jack@suse.de

- patches.suse/readahead-request-tunables.patch: Update readahead
  and max_sectors tunables (bnc#548529).

-------------------------------------------------------------------
Tue Jan 12 14:14:08 CET 2010 - jkosina@suse.cz

- patches.drivers/watchdog-iTCO_wdt-Add-support-for-Intel-Ibex-Peak.patch:
  iTCO_wdt: Add support for Intel Ibex Peak (bnc#557081
  FATE#308591).

-------------------------------------------------------------------
Tue Jan 12 09:21:52 CET 2010 - tonyj@suse.de

- needs_update: remove LTT/trace patches (assigned to jbl), all had 
  already been taken care of by my fwd port to 2.6.32

-------------------------------------------------------------------
Tue Jan 12 08:09:38 CET 2010 - hare@suse.de

- patches.drivers/qla4xxx-5.01.00-k9-5.01.00.00.11.01-k10.patch:
  Fixup compilation error.

-------------------------------------------------------------------
Tue Jan 12 00:52:29 CET 2010 - rjw@suse.de

- patches.fixes/PCI-Always-set-prefetchable-base-limit-upper32-registers.patch:
  PCI: Always set prefetchable base/limit upper32 registers
  (bnc#569003).

-------------------------------------------------------------------
Mon Jan 11 16:32:52 CET 2010 - hare@suse.de

- patches.drivers/qla4xxx-5.01.00-k9-5.01.00.00.11.01-k10.patch:
  Update qla4xxx driver for SLES11 SP1 (bnc#556572,FATE#307128).

-------------------------------------------------------------------
Mon Jan 11 15:51:14 CET 2010 - jblunck@suse.de

- needs_update: Removed some patches.

-------------------------------------------------------------------
Mon Jan 11 14:34:00 CET 2010 - hare@suse.de

- patches.drivers/bfa-2.1.2.1-update: Update bfa driver to
  version 2.1.2.1 (bnc#561881).

-------------------------------------------------------------------
Mon Jan 11 12:39:21 CET 2010 - hare@suse.de

- patches.fixes/fcoe-libfc-adds-enable-di: adds enable/disable
  for fcoe interface (bnc#562046).
- patches.fixes/fcoe-use-lld-s-wwpn-and-w: Use LLD's WWPN and
  WWNN for lport if LLD supports ndo_fcoe_get_wwn (bnc#562046).
- patches.fixes/libfc-reduce-hold-time-on: reduce hold time on
  SCSI host lock (bnc#562046).
- patches.fixes/libfc-remote-port-gets-st: remote port gets
  stuck in restart state without really restarting (bnc#562046).

-------------------------------------------------------------------
Mon Jan 11 12:13:36 CET 2010 - hare@suse.de

- patches.drivers/mpt2sas-03.100.03.00-update: LSI mptsas2 driver
  update to 03.100.03.00 (bnc#566013).

-------------------------------------------------------------------
Mon Jan 11 10:33:48 CET 2010 - jbeulich@novell.com

- patches.xen/xen-x86_64-nx-user-mappings: Delete (bnc#568741).
- patches.xen/xen3-rlim-0025-x86-add-ia32-compat-prlimit-syscalls.patch:
  Delete.

-------------------------------------------------------------------
Mon Jan 11 09:57:40 CET 2010 - hare@suse.de

- patches.fixes/qla4xxx-lun-reset-fix: Delete.

-------------------------------------------------------------------
Mon Jan 11 09:55:52 CET 2010 - hare@suse.de

- patches.fixes/scsi-dh-rdac-add-ibm-174x: scsi_dh_rdac: Add
  two new IBM devices (bnc# 556159).

-------------------------------------------------------------------
Sat Jan  9 21:07:34 CET 2010 - jslaby@suse.de

- patches.suse/perfmon2.patch: Refresh.
- patches.suse/rlim-0001-SECURITY-selinux-fix-update_rlimit_cpu-parameter.patch:
  Refresh.
- patches.suse/rlim-0002-resource-move-kernel-function-inside-__KERNEL__.patch:
  resource: move kernel function inside __KERNEL__ (FATE#305733).
- patches.suse/rlim-0003-resource-add-helpers-for-fetching-rlimits.patch:
  resource: add helpers for fetching rlimits (FATE#305733).
- patches.suse/rlim-0004-IA64-use-helpers-for-rlimits.patch:
  [IA64] use helpers for rlimits (FATE#305733).
- patches.suse/rlim-0005-core-posix-cpu-timers-cleanup-rlimits-usage.patch:
  core: posix-cpu-timers, cleanup rlimits usage (FATE#305733).
- patches.suse/rlim-0006-PPC-use-helpers-for-rlimits.patch: PPC:
  use helpers for rlimits (FATE#305733).
- patches.suse/rlim-0007-S390-use-helpers-for-rlimits.patch:
  S390: use helpers for rlimits (FATE#305733).
- patches.suse/rlim-0008-SPARC-use-helpers-for-rlimits.patch:
  SPARC: use helpers for rlimits (FATE#305733).
- patches.suse/rlim-0009-X86-use-helpers-for-rlimits.patch: X86:
  use helpers for rlimits (FATE#305733).
- patches.suse/rlim-0010-FS-use-helpers-for-rlimits.patch: FS:
  use helpers for rlimits (FATE#305733).
- patches.suse/rlim-0011-MM-use-helpers-for-rlimits.patch: MM:
  use helpers for rlimits (FATE#305733).
- patches.suse/rlim-0012-core-use-helpers-for-rlimits.patch:
  core: use helpers for rlimits (FATE#305733).
- patches.suse/rlim-0013-infiniband-use-helpers-for-rlimits.patch:
  infiniband: use helpers for rlimits (FATE#305733).
- patches.suse/rlim-0014-ipc-use-helpers-for-rlimits.patch: ipc:
  use helpers for rlimits (FATE#305733).
- patches.suse/rlim-0015-SECURITY-add-task_struct-to-setrlimit.patch:
  SECURITY: add task_struct to setrlimit (FATE#305733).
- patches.suse/rlim-0016-core-add-task_struct-to-update_rlimit_cpu.patch:
  core: add task_struct to update_rlimit_cpu (FATE#305733).
- patches.suse/rlim-0017-sys_setrlimit-make-sure-rlim_max-never-grows.patch:
  sys_setrlimit: make sure ->rlim_max never grows (FATE#305733).
- patches.suse/rlim-0018-core-split-sys_setrlimit.patch: core:
  split sys_setrlimit (FATE#305733).
- patches.suse/rlim-0019-core-allow-setrlimit-to-non-current-tasks.patch:
  core: allow setrlimit to non-current tasks (FATE#305733).
- patches.suse/rlim-0020-core-optimize-setrlimit-for-current-task.patch:
  core: optimize setrlimit for current task (FATE#305733).
- patches.suse/rlim-0021-FS-proc-switch-limits-reading-to-fops.patch:
  FS: proc, switch limits reading to fops (FATE#305733).
- patches.suse/rlim-0022-FS-proc-make-limits-writable.patch:
  FS: proc, make limits writable (FATE#305733).
- patches.suse/rlim-0023-core-do-security-check-under-task_lock.patch:
  core: do security check under task_lock (FATE#305733).
- patches.suse/rlim-0002-SECURITY-add-task_struct-to-setrlimit.patch:
  Delete.
- patches.suse/rlim-0003-core-add-task_struct-to-update_rlimit_cpu.patch:
  Delete.
- patches.suse/rlim-0004-sys_setrlimit-make-sure-rlim_max-never-grows.patch:
  Delete.
- patches.suse/rlim-0005-core-split-sys_setrlimit.patch: Delete.
- patches.suse/rlim-0006-core-allow-setrlimit-to-non-current-tasks.patch:
  Delete.
- patches.suse/rlim-0007-core-optimize-setrlimit-for-current-task.patch:
  Delete.
- patches.suse/rlim-0008-FS-proc-make-limits-writable.patch:
  Delete.
- patches.suse/rlim-0009-core-posix-cpu-timers-cleanup-rlimits-usage.patch:
  Delete.
- patches.suse/rlim-0010-core-do-security-check-under-task_lock.patch:
  Delete.
- patches.suse/rlim-0011-resource-add-helpers-for-fetching-rlimits.patch:
  Delete.
- patches.suse/rlim-0012-IA64-use-helpers-for-rlimits.patch:
  Delete.
- patches.suse/rlim-0013-PPC-use-helpers-for-rlimits.patch:
  Delete.
- patches.suse/rlim-0014-S390-use-helpers-for-rlimits.patch:
  Delete.
- patches.suse/rlim-0015-SPARC-use-helpers-for-rlimits.patch:
  Delete.
- patches.suse/rlim-0016-X86-use-helpers-for-rlimits.patch:
  Delete.
- patches.suse/rlim-0017-FS-use-helpers-for-rlimits.patch: Delete.
- patches.suse/rlim-0018-MM-use-helpers-for-rlimits.patch: Delete.
- patches.suse/rlim-0019-core-use-helpers-for-rlimits.patch:
  Delete.
- patches.suse/rlim-0020-misc-use-helpers-for-rlimits.patch:
  Delete.
- patches.suse/rlim-0021-core-rename-setrlimit-to-do_setrlimit.patch:
  Delete.
- patches.suse/rlim-0022-core-implement-getprlimit-and-setprlimit-syscalls.patch:
  Delete.
- patches.suse/rlim-0023-unistd-add-__NR_-get-set-prlimit-syscall-numbers.patch:
  Delete.
- patches.suse/rlim-0024-COMPAT-add-get-put_compat_rlimit.patch:
  Delete.
- patches.suse/rlim-0025-x86-add-ia32-compat-prlimit-syscalls.patch:
  Delete.

  Sync with upstream. Drop limits syscalls altogether.

-------------------------------------------------------------------
Sat Jan  9 14:50:07 CET 2010 - jkosina@suse.cz

- patches.apparmor/apparmor.diff: Delete, as it is unused after
  splitup into smaller patches.

-------------------------------------------------------------------
Fri Jan  8 18:22:42 CET 2010 - sjayaraman@suse.de

- patches.suse/SoN-23-mm-swapfile.patch: Fix up the enum declaration
  to avoid conflict due to a upstream change.

-------------------------------------------------------------------
Fri Jan  8 18:17:27 CET 2010 - jkosina@suse.cz

- patches.fixes/quota-fix-reserved-space-management-for-ordinary-fs.patch:
  quota: fix reserved space management for ordinary fs.

-------------------------------------------------------------------
Fri Jan  8 18:15:09 CET 2010 - gregkh@suse.de

- patches.drivers/staging-hv-fix-smp-problems-in-the-hyperv-core-code.patch:
  Staging: hv: fix smp problems in the hyperv core code.

-------------------------------------------------------------------
Fri Jan  8 17:39:28 CET 2010 - jeffm@suse.de

- Disable set,getprlimit compat syscalls on xen.

-------------------------------------------------------------------
Fri Jan  8 17:09:03 CET 2010 - jeffm@suse.de

- Disabled custom ACPI table loading from initramfs until
  the scheduling while atomic issues are worked out.

-------------------------------------------------------------------
Fri Jan  8 05:41:28 CET 2010 - jeffm@suse.de

- Disabled set,getprlimit syscalls until the syscall numbers
  have been officially reserved.

-------------------------------------------------------------------
Fri Jan  8 03:32:21 CET 2010 - jeffm@suse.com

- patches.arch/module-handle-ppc64-relocating-kcrctabs-when-config_relocatable-y:
  module: handle ppc64 relocating kcrctabs when
  CONFIG_RELOCATABLE=y (bnc#566243).

-------------------------------------------------------------------
Thu Jan  7 12:18:20 CET 2010 - jbeulich@novell.com

- Update Xen patches to 2.6.32.3 and c/s 974.
- Update EC2 config files.
- patches.xen/xen3-x86-Remove-local_irq_enable-local_irq_disable-in-fixup_irqs.patch:
  x86: Remove local_irq_enable()/local_irq_disable() in
  fixup_irqs() (bnc#558247).
- patches.xen/xen3-x86-Unify-fixup_irqs-for-32-bit-and-64-bit-kernels.patch:
  x86: Unify fixup_irqs() for 32-bit and 64-bit kernels
  (bnc#558247).
- patches.xen/xen3-x86-intr-remap-Avoid-irq_chip-mask-unmask-in-fixup_irqs-for-intr-remapping.patch:
  x86, intr-remap: Avoid irq_chip mask/unmask in fixup_irqs()
  for intr-remapping (bnc#558247).
- patches.xen/xen-fix-compilation-after-rename_generic_int.patch:
  Delete.
- patches.xen/xen-scsifront-block-timeout-update: Delete.
- patches.xen/xen3-x86-fix-nodac: Delete.

-------------------------------------------------------------------
Thu Jan  7 07:12:44 CET 2010 - bphilips@suse.de

- patches.drivers/e1000-enhance-frame-fragment-detection.patch:
  e1000: enhance frame fragment detection (bnc#567376,
  CVE-2009-4536).
- patches.drivers/e1000e-enhance-frame-fragment-detection.patch:
  e1000e: enhance frame fragment detection (bnc#567376,
  CVE-2009-4538).

-------------------------------------------------------------------
Thu Jan  7 01:24:18 CET 2010 - gregkh@suse.de

- Update to 2.6.32.3
  - security fixes
  - bugfixes
  - obsoletes:
    - patches.arch/s390-04-03-dasd-diag-ro.patch
    - patches.drivers/alsa-sp1-hda-50-alc88x-missing-capsrc_nids
    - patches.fixes/qla2xxx-dpc-thread-can-execute-before-scsi-host
    - patches.fixes/scsi-ipr-fix-eeh-recovery

-------------------------------------------------------------------
Wed Jan  6 20:51:27 CET 2010 - rjw@suse.de

- patches.arch/x86-Force-irq-complete-move-during-cpu-offline.patch:
  x86: Force irq complete move during cpu offline (bnc#558247).
- patches.arch/x86-Remove-local_irq_enable-local_irq_disable-in-fixup_irqs.patch:
  x86: Remove local_irq_enable()/local_irq_disable() in
  fixup_irqs() (bnc#558247).
- patches.arch/x86-Remove-move_cleanup_count-from-irq_cfg.patch:
  x86: Remove move_cleanup_count from irq_cfg (bnc#558247).
- patches.arch/x86-Remove-unnecessary-mdelay-from-cpu_disable_common.patch:
  x86: Remove unnecessary mdelay() from cpu_disable_common()   .
- patches.arch/x86-Unify-fixup_irqs-for-32-bit-and-64-bit-kernels.patch:
  x86: Unify fixup_irqs() for 32-bit and 64-bit kernels
  (bnc#558247).
- patches.arch/x86-Use-EOI-register-in-io-apic-on-intel-platforms.patch:
  x86: Use EOI register in io-apic on intel platforms
  (bnc#558247).
- patches.arch/x86-intr-remap-Avoid-irq_chip-mask-unmask-in-fixup_irqs-for-intr-remapping.patch:
  x86, intr-remap: Avoid irq_chip mask/unmask in fixup_irqs()
  for intr-remapping (bnc#558247).
- patches.arch/x86-io-apic-Move-the-effort-of-clearing-remoteIRR-explicitly-before-migrating-the-irq.patch:
  x86, io-apic: Move the effort of clearing remoteIRR explicitly
  before migrating the irq (bnc#558247).
- patches.arch/x86-ioapic-Document-another-case-when-level-irq-is-seen-as-an-edge.patch:
  x86, ioapic: Document another case when level irq is seen as
  an edge (bnc#558247).
- patches.arch/x86-ioapic-Fix-the-EOI-register-detection-mechanism.patch:
  x86, ioapic: Fix the EOI register detection mechanism
  (bnc#558247).

-------------------------------------------------------------------
Wed Jan  6 15:01:16 CET 2010 - trenn@suse.de

- patches.fixes/pci_aer_mce_inject_check_osc_for_aer.patch: PCI:
  AER: fix aer inject result in kernel oops (bnc#566619).

-------------------------------------------------------------------
Wed Jan  6 14:50:52 CET 2010 - trenn@suse.de

- patches.fixes/PCIe-AER-reject-aer-inject-if-hardware-mask-error-reporting.patch:
  PCIe AER: reject aer inject if hardware mask error reporting
  (bnc#566621).

-------------------------------------------------------------------
Wed Jan  6 00:30:09 CET 2010 - gregkh@suse.de

- patches.xen/xen3-patch-2.6.29: Refresh due to conflicts from i915
  changes.  Ick, the xen code sucks rocks, it shouldn't be touching
  stuff here at all.

-------------------------------------------------------------------
Wed Jan  6 00:14:14 CET 2010 - gregkh@suse.de

- patches.drivers/drm-i915-add-acpi-opregion-support-for-ironlake.patch:
  Refresh.
- patches.drivers/drm-i915-add-i915_lp_ring_sync-helper.patch:
  drm/i915: add i915_lp_ring_sync helper (bnc#568447).
- patches.drivers/drm-i915-fix-get_core_clock_speed-for-g33-class-desktop-chips.patch:
  drm/i915: fix get_core_clock_speed for G33 class desktop chips
  (bnc#568447).
- patches.drivers/drm-i915-fully-switch-off-overlay-when-not-in-use.patch:
  drm/i915: fully switch off overlay when not in use (bnc#568447).
- patches.drivers/drm-i915-implement-drmmode-overlay-support-v4.patch:
  drm/i915: implement drmmode overlay support v4 (bnc#568447).
- patches.drivers/drm-i915-implement-fastpath-for-overlay-flip-waiting.patch:
  drm/i915: implement fastpath for overlay flip waiting
  (bnc#568447).

-------------------------------------------------------------------
Wed Jan  6 00:00:59 CET 2010 - gregkh@suse.de

- patches.drivers/drm-i915-add-acpi-opregion-support-for-ironlake.patch:
  Refresh.

-------------------------------------------------------------------
Tue Jan  5 23:49:26 CET 2010 - gregkh@suse.de

- patches.drivers/drm-i915-add-acpi-opregion-support-for-ironlake.patch:
  drm/i915: Add ACPI OpRegion support for Ironlake (bnc#568436).

-------------------------------------------------------------------
Tue Jan  5 22:49:44 CET 2010 - tonyj@suse.de

- patches.fixes/oprofile_bios_ctr.patch: Update to newer version

-------------------------------------------------------------------
Mon Jan  4 20:42:57 CET 2010 - mmarek@suse.cz

- rpm/kernel-binary.spec.in: move the x86 /boot/vmlinux-*.gz back
  to -base (bnc#563905).

-------------------------------------------------------------------
Wed Dec 30 01:01:25 CET 2009 - nfbrown@suse.de

- patches.fixes/nfs-fix-NFS4ERR_FILE_OPEN-handling:
  NFS4ERR_FILE_OPEN handling in Linux/NFS (bnc#526819).

-------------------------------------------------------------------
Mon Dec 28 17:56:19 CET 2009 - jeffm@suse.com

- patches.fixes/dmar-fix-oops-with-no-dmar-table: dmar: Fix oops
  with no DMAR table (bnc#548108).

-------------------------------------------------------------------
Sun Dec 27 14:23:47 CET 2009 - tiwai@suse.de

- patches.drivers/alsa-sp1-hda-52-hdmi-sticky-stream-tag: ALSA:
  hda - HDMI sticky stream tag support (FATE#306783).

-------------------------------------------------------------------
Wed Dec 23 23:10:02 CET 2009 - rjw@suse.de

- patches.arch/xpc_first_contact_when_active.patch: X86: UV
  - xpc_make_first_contact hang due to not accepting ACTIVE
  state. (bnc#562288, fate#306952).
- patches.arch/xpc_fix_xpc_get_fifo_entry_uv.patch: x86: UV - XPC
  NULL deref when mesq becomes empty. (bnc#562288, fate#306952).
- patches.arch/xpc_introduce_xp_socket.patch: x86: UV - XPC
  needs to provide an abstraction for uv_gpa. (bnc#562288,
  fate #306952).
- patches.arch/xpc_pass_nasid_to_gru_create_message_queue.patch:
  UV - pass nasid instead of nid to gru_create_message_queue
  (bnc#562288, fate#306952).
- patches.arch/xpc_recv_msg_slots_wrap.patch: X86: UV - XPC
  receive message reuse triggers invalid BUG_ON(). (bnc#562288,
  fate#306952).
- patches.arch/xpc_uv_bios_changes.patch: x86: UV - Update XPC
  to handle updated BIOS interface. (bnc#562288, fate#306952).

-------------------------------------------------------------------
Wed Dec 23 21:57:53 CET 2009 - rjw@suse.de

- patches.arch/bug-561989_gru_rollup.patch: SGI GRU Updates
  (bnc#561989, fate#306952).

-------------------------------------------------------------------
Wed Dec 23 20:31:57 CET 2009 - jeffm@suse.com

- patches.fixes/ppc-crashdump-typefix: powerpc: use min_t in
  copy_oldmem_page.

-------------------------------------------------------------------
Wed Dec 23 18:56:48 CET 2009 - rjw@suse.de

- patches.arch/bug-561946_uv_irq_affinity.patch: x86: SGI UV: Fix
  irq affinity for hub based interrupts (bnc#561946, fate#306952).
- patches.arch/bug-561946_uv_move_ioapic.patch: x86, apic: Move
  SGI UV functionality out of generic IO-APIC code (bnc#561946,
  fate#306952).
- patches.arch/bug-561946_uv_use_rtc.patch: x86: UV RTC: Always
  enable RTC clocksource (bnc#561946, fate#306952).

-------------------------------------------------------------------
Wed Dec 23 17:51:32 CET 2009 - jeffm@suse.com

- patches.fixes/ia64-fix-sba-iommu-to-handle-allocation-failure-properly:
  fix SBA IOMMU to handle allocation failure properly
  (bnc#545367).

-------------------------------------------------------------------
Tue Dec 22 22:17:33 CET 2009 - jeffm@suse.com

- Enabled CONFIG_CRASH_DUMP on ppc/ppc64 (bnc#566243).

-------------------------------------------------------------------
Tue Dec 22 16:51:37 CET 2009 - jeffm@suse.com

- patches.fixes/scsi-ipr-fix-eeh-recovery: ipr: fix EEH recovery
  (bnc#566613).

-------------------------------------------------------------------
Sun Dec 20 22:23:41 CET 2009 - trenn@suse.de

- Update config files.
- patches.drivers/cpufreq_ondemand_limit_fix.patch: cpufreq:
  Fix ondemand to not request targets outside policy limits
  (fate#306746).
- patches.drivers/cpufreq_processor_clocking_control_pcc_driver.patch:
  x86,cpufreq: Processor Clocking Control (PCC) driver
  (fate#306746).
- supported.conf:

-------------------------------------------------------------------
Sun Dec 20 00:42:16 CET 2009 - rjw@suse.de

- patches.arch/bug-561939_uv_bios_call_hwperf_updated.patch:
  x86, uv: Add serial number parameter to uv_bios_get_sn_info()
  (bnc#561939, fate#306952).
- patches.arch/bug-561939_uv_bios_call_hwperf.patch: Delete.

-------------------------------------------------------------------
Sat Dec 19 18:53:28 CET 2009 - jeffm@suse.com

- patches.fixes/scsi_debug-scale-virtual_gb-with-sector_size-properly:
  scsi_debug: scale virtual_gb with sector_size properly
  (bnc#535939).

-------------------------------------------------------------------
Sat Dec 19 00:58:56 CET 2009 - gregkh@suse.de

- patches.xen/xen3-fixup-xen: Refresh.  Fix up build error from
  .32.2 import

-------------------------------------------------------------------
Sat Dec 19 00:22:21 CET 2009 - gregkh@suse.de

- Update to 2.6.32.2
  - lots of security fixes
  - loads of bugfixes
  - other goodness
  - obsoletes:
    - patches.arch/bug-561939_bau_data_config.patch
    - patches.arch/bug-564471_x86_Fix_duplicated_UV_BAU_interrupt_vector.patch
    - patches.arch/s390-04-01-clear-high-regs.patch
    - patches.arch/s390-kvm-prefix.patch
    - patches.arch/s390-kvm-psw.patch
    - patches.arch/x86-fix-nodac
    - patches.arch/x86_mce_nfs-mig2
    - patches.fixes/firewire-ohci-handle-receive-packets-with-a-data-length-of-zero
    - patches.fixes/uart-txen-race.patch

-------------------------------------------------------------------
Fri Dec 18 21:17:46 CET 2009 - jeffm@suse.com

- Update config files: CONFIG_STRICT_DEVMEM=n. It was enabled
  mistakenly in commit 3df90f9e and affects using tools like
  crash with a live system.

-------------------------------------------------------------------
Fri Dec 18 17:53:06 CET 2009 - gregkh@suse.de

- Update config files.
  CONFIG_CALGARY_IOMMU_ENABLED_BY_DEFAULT = n (bnc#565607)

-------------------------------------------------------------------
Fri Dec 18 15:11:18 CET 2009 - tiwai@suse.de

- patches.drivers/alsa-sp1-hda-{24..51}-*: 2.6.33-rc1 backport
  fixes for HDMI and new Realtek codecs (FATE#306783)
- Refresh Patch-mainline tags in patches.drivers/alsa-*

-------------------------------------------------------------------
Fri Dec 18 14:45:04 CET 2009 - jjolly@suse.de

- patches.arch/s390-05-01-netiucv-tx-bytes.patch: netiucv:
  displayed TX bytes value much too high (BNC#565612).
- patches.arch/s390-05-02-cmm-suspend.patch: cmm: free pages on
  hibernate. (BNC#565612).
- patches.arch/s390-05-03-iucv-suspend.patch: iucv: add work_queue
  cleanup for suspend (BNC#565612).
- patches.arch/s390-05-04-zfcp-work-queue.patch: zfcp: Assign
  scheduled work to driver queue (BNC#565612).
- patches.arch/s390-05-05-zfcp-fail-commands.patch: zfcp: Don't
  fail SCSI commands when transitioning to blocked fc_rport
  (BNC#565612,LTC#58541).
- patches.arch/s390-05-06-zfcp-adisc.patch: zfcp: Improve ELS
  ADISC handling (BNC#565612).
- patches.arch/s390-05-07-zfcp-fsf-errors.patch: zfcp: Update
  FSF error reporting (BNC#565612).
- patches.arch/s390-05-08-zfcp-block.diff: zfcp: Block SCSI EH
  thread for rport state BLOCKED (BNC#565612).
- patches.arch/s390-05-09-ctcm-suspend-wait.diff: ctcm: suspend
  has to wait for outstanding I/O (BNC#565612).
- patches.arch/s390-05-10-rework-tso.diff: qeth: rework TSO
  functions (BNC#565612).
- patches.arch/s390-05-11-atomic-volatile.patch: kernel: improve
  code generated by atomic operations. (BNC#565612).
- patches.arch/s390-05-12-tape-remove-fn.patch: tape: incomplete
  device removal (BNC#565612).
- patches.arch/s390-05-13-qeth-blkt-defaults.patch: qeth:
  set default BLKT settings dependend on OSA hw level
  (BNC#565612,LTC#58654).
- patches.arch/s390-05-14-dasd-dasd-enable-prefix.patch: dasd:
  enable prefix independent of pav support (BNC#565612).
- patches.arch/s390-05-15-dasd-s390dbf-strings.patch: dasd:
  remove strings from s390dbf (BNC#565612).
- patches.arch/s390-05-16-dasd-wait-lcu-setup.patch: dasd:
  let device initialization wait for LCU setup (BNC#565612).

-------------------------------------------------------------------
Fri Dec 18 12:58:36 CET 2009 - mmarek@suse.cz

- rpm/kernel-binary.spec.in: Fix generating /boot/Kerntypes* for
  s390/vanilla.

-------------------------------------------------------------------
Fri Dec 18 04:35:18 CET 2009 - nfbrown@suse.de

- patches.fixes/md-start_ro-fix: md: fix small irregularity with
  start_ro module parameter (bnc#565219).

-------------------------------------------------------------------
Fri Dec 18 01:29:32 CET 2009 - rjw@suse.de

- patches.xen/xen-fix-compilation-after-rename_generic_int.patch:
  XEN: Fix compilation after renaming of generic_irqs.

-------------------------------------------------------------------
Fri Dec 18 00:30:52 CET 2009 - rjw@suse.de

- patches.arch/bug-561946_rename_generic_int.patch: x86: UV RTC:
  Rename generic_interrupt to x86_platform_ipi (bnc#561946,
  fate#306952).

-------------------------------------------------------------------
Thu Dec 17 23:48:10 CET 2009 - mmarek@suse.cz

- patches.suse/s390-Kerntypes.diff: S390: Generate Kerntypes file.
- rpm/kernel-binary.spec.in: install /boot/Kerntypes-$version.

-------------------------------------------------------------------
Thu Dec 17 21:02:52 CET 2009 - jeffm@suse.com

- patches.fixes/powerpc-fix-cpu-name-in-show-cpuinfo: powerpc:
  fix cpu name in show-cpuinfo (bnc#565267).

-------------------------------------------------------------------
Thu Dec 17 13:32:32 CET 2009 - hare@suse.de

- patches.fixes/fc-transport-remove-BUG_ON: scsi_transport_fc:
  remove invalid BUG_ON (bnc#564479).
- patches.fixes/lpfc-ia64-hang: lpfc: fix hang on SGI ia64
  platform (bnc#564479).
- patches.fixes/qla2xxx-dpc-thread-can-execute-before-scsi-host:
  qla2xxx: dpc thread can execute before scsi host has been added
  (bnc#564479).
- patches.suse/fc-transport-allow-dev_loss_tmo-disable: Remove
  capping from dev_loss_tmo (bnc#492469).

-------------------------------------------------------------------
Wed Dec 16 19:25:01 CET 2009 - gregkh@suse.de

- Update config files.
  - fix up CONFIG_IPV6 option that was built into the kernel
    incorrectly (bnc#564357)

-------------------------------------------------------------------
Wed Dec 16 18:52:34 CET 2009 - jeffm@suse.com

- patches.fixes/acpi-fix-build-when-config_acpi_custom_override_initramfs-is-not-defined:
  acpi: Fix build when CONFIG_ACPI_CUSTOM_OVERRIDE_INITRAMFS is
  not defined.

-------------------------------------------------------------------
Wed Dec 16 15:41:04 CET 2009 - jbeulich@novell.com

- Update Xen patches to c/s 960.
- Update Xen EC2 config files.
- patches.xen/xen3-bug-561933_uv_pat_is_gru_range.patch: x86:
  UV SGI: Don't track GRU space in PAT (bnc#561933, fate#306952).
- patches.xen/xen3-x86-mark_rodata_rw.patch: Add mark_rodata_rw()
  to un-protect read-only kernel code pages (bnc#439348).

-------------------------------------------------------------------
Wed Dec 16 10:15:18 CET 2009 - npiggin@suse.de

- needs_update:
- patches.fixes/aggressive-zone-reclaim.patch: be more aggressive
  with zone reclaims (bnc#476525).

-------------------------------------------------------------------
Wed Dec 16 10:02:18 CET 2009 - npiggin@suse.de

- needs_update:
- patches.suse/x86-mark_rodata_rw.patch: Refresh.

-------------------------------------------------------------------
Wed Dec 16 09:45:58 CET 2009 - npiggin@suse.de

- patches.suse/x86-mark_rodata_rw.patch: Add mark_rodata_rw()
  to un-protect read-only kernel code pages (bnc#439348).

-------------------------------------------------------------------
Tue Dec 15 20:07:17 CET 2009 - jeffm@suse.com

- patches.fixes/firewire-ohci-handle-receive-packets-with-a-data-length-of-zero:
  firewire: ohci: handle receive packets with a data length of
  zero (bnc#564712 CVE-2009-4138).

-------------------------------------------------------------------
Tue Dec 15 12:50:08 CET 2009 - mmarek@suse.cz

- rpm/config.sh: set OBS_PROJECT and IBS_PROJECT variables for
  osc_wrapper.

-------------------------------------------------------------------
Tue Dec 15 12:43:00 CET 2009 - knikanth@suse.de

- supported.conf: Mark dm-log-userspace as supported (fate#307380).

-------------------------------------------------------------------
Tue Dec 15 08:41:01 CET 2009 - sjayaraman@suse.de

- patches.fixes/sched-recalculate-tunables-on-hot-add-remove:
  Fix the build failure due to previous commit.

-------------------------------------------------------------------
Tue Dec 15 06:14:43 CET 2009 - sjayaraman@suse.de

- patches.fixes/sched-recalculate-tunables-on-hot-add-remove:
  sched: Fix missing sched tunable recalculation on cpu add/remove
  (bnc#560317).
- patches.fixes/sched-make-tunable-scaling-configurable: sched:
  Make tunable scaling style configurable (bnc#560317).
- patches.fixes/sched-sysctl-for-normalized-tunables:  sched:
  Update normalized values on user updates via proc (bnc#560317).

-------------------------------------------------------------------
Tue Dec 15 01:10:25 CET 2009 - gregkh@suse.de

- Update config files.
  - make SCSI and ATA drivers modules again.
    (bnc#564357)

-------------------------------------------------------------------
Tue Dec 15 00:56:41 CET 2009 - gregkh@suse.de

- Update config files.
  - fix up USB options that were built into the kernel incorrectly
    (bnc#564357)

-------------------------------------------------------------------
Mon Dec 14 22:58:22 CET 2009 - jjolly@suse.de

- patches.arch/s390-04-01-clear-high-regs.patch: kernel:
  clear high-order bits after switching to 64-bit mode
  (BNC#563999,LTC#58088).
- patches.arch/s390-04-02-zcrypt-hrtimer.patch: zcrypt: Do not
  simultaneously schedule hrtimer (BNC#563999,LTC#58222).
- patches.arch/s390-04-03-dasd-diag-ro.patch: dasd: support DIAG
  access for read-only devices (BNC#563999,LTC#57147).
- patches.arch/s390-04-04-mm-fault-fix.patch: kernel: performance
  counter fix and page fault optimization (BNC#563999).
- patches.arch/s390-04-05-sclp-dump-indicator.patch: kernel:
  fix dump indicator (BNC#563999).
- patches.arch/s390-04-06-dasd-move-diag-kmsg.patch: dasd:
  move diag kmsg to generic dasd kmsg (BNC#563999).
- patches.arch/s390-04-07-cio-fix-double-free.patch: cio: double
  free under memory pressure (BNC#563999).
- patches.arch/s390-04-08-cio-fix-dev-stall.patch: cio: device
  recovery stalls after multiple hardware events (BNC#563999).
- patches.arch/s390-04-09-cio-recover-hw-changes.patch: cio:
  device recovery fails after concurrent hardware changes
  (BNC#563999).
- patches.arch/s390-04-10-cio-fix-onoffline-failure.patch: cio:
  setting a device online or offline fails for unknown reasons
  (BNC#563999).
- patches.arch/s390-04-11-cio-error-reporting.patch: cio:
  incorrect device state after device recognition and recovery
  (BNC#563999).
- patches.arch/s390-04-12-cio-avoid-panic.patch: cio: kernel
  panic after unexpected interrupt (BNC#563999).
- patches.arch/s390-04-13-cio-internal-io.patch: cio:
  initialization of I/O devices fails (BNC#563999).
- patches.arch/s390-04-14-cio-allow-offline.patch: cio: not
  operational devices cannot be deactivated (BNC#563999).
- patches.arch/s390-04-15-cio-split-pgid.patch: cio: erratic
  DASD I/O behavior (BNC#563999).
- patches.arch/s390-04-16-cio-path-verification.patch: cio:
  DASD cannot be set online (BNC#563999).
- patches.arch/s390-04-17-cio-steal-lock.patch: cio: DASD steal
  lock task hangs (BNC#563999).
- patches.arch/s390-04-18-cio-fix-memleak-chk-dev.patch: cio:
  memory leaks when checking unusable devices (BNC#563999).
- patches.arch/s390-04-19-cio-fix-deact-dev-panic.patch: cio:
  deactivated devices can cause use after free panic (BNC#563999).

-------------------------------------------------------------------
Mon Dec 14 22:29:34 CET 2009 - rjw@suse.de

- patches.arch/bug-561933_uv_pat_is_gru_range.patch: x86: UV SGI:
  Don't track GRU space in PAT (bnc#561933, fate#306952).
- patches.arch/bug-561939_bau_data_config.patch: x86: SGI UV
  BAU initialization (bnc#561939, fate#306952).
- patches.arch/bug-561939_uv_bios_call_hwperf.patch: x86: UV
  hardware performance counter and topology access  (bnc#561939,
  fate#306952).
- patches.arch/bug-561939_uv_gpa_is_mmr_space.patch: x86: UV -
  Introduce uv_gpa_is_mmr. (bnc#561939, fate#306952).
- patches.arch/bug-561939_uv_gpa_to_soc_phys_ram.patch:
  x86: UV - Introduce a means to translate from gpa ->
  socket_paddr. (bnc#561939, fate#306952).
- patches.arch/bug-561939_uv_ipi_macro.patch: x86: UV: Introduce
  uv_hub_ipi_value (bnc#561939, fate#306952).
- patches.arch/bug-561939_uv_mmap_low.patch: x86: SGI UV: Map
  low MMR ranges (bnc#561939, fate#306952).
- patches.arch/bug-561939_uv_rtc_cleanup.patch: x86: UV RTC:
  Clean up error handling (bnc#561939, fate#306952).
- patches.arch/bug-561939_uv_rtc_fixes.patch: x86: UV RTC:
  Fix early expiry handling  (bnc#561939, fate#306952).
- patches.arch/bug-561939_uv_rtc_setup_evt.patch: x86: UV RTC:
  Add clocksource only boot option (bnc#561939, fate#306952).
- patches.arch/bug-564471_x86_Fix_duplicated_UV_BAU_interrupt_vector.patch:
  x86: Fix duplicated UV BAU interrupt vector (bnc#564471).

-------------------------------------------------------------------
Mon Dec 14 19:33:04 CET 2009 - gregkh@suse.de

- Refresh patches to be clean of fuzz

-------------------------------------------------------------------
Mon Dec 14 19:20:52 CET 2009 - gregkh@suse.de

- Update to 2.6.32.1
  - security fixes
  - bugfixes
  - obsoletes:
    - patches.fixes/ext4-fix-insufficient-checks-in-ext4_ioc_move_ext
    - patches.fixes/scsi-fix-bug-with-dma-maps-on-nested-scsi-objects

-------------------------------------------------------------------
Mon Dec 14 18:45:26 CET 2009 - jjolly@suse.de

- patches.drivers/dcb-data-center-bridging-ops-s: dcb: data
  center bridging ops should be r/o (BNC#562046).
- patches.drivers/drivers-net-request_irq-remove: drivers/net:
  request_irq - Remove unnecessary leading & from second arg
  (BNC#562046).
- patches.drivers/ethtool-add-direct-attach-supp: ethtool: Add
  Direct Attach support to connector port reporting (BNC#562046).
- patches.drivers/ixgbe-add-support-for-82599-al: ixgbe: Add
  support for 82599 alternative WWNN/WWPN prefix (BNC#562046).
- patches.drivers/ixgbe-add-support-for-82599-ba: ixgbe: add
  support for 82599 based Express Module X520-P2 (BNC#562046).
- patches.drivers/ixgbe-add-support-for-netdev_o: ixgbe: Add
  support for netdev_ops.ndo_fcoe_get_wwn to 82599 (BNC#562046).
- patches.drivers/ixgbe-change-default-ring-size: ixgbe: change
  default ring size (BNC#562046).
- patches.drivers/ixgbe-disable-flow-control-for: ixgbe: Disable
  Flow Control for certain devices (BNC#562046).
- patches.drivers/ixgbe-display-currently-attach: ixgbe: Display
  currently attached PHY through ethtool (BNC#562046).
- patches.drivers/ixgbe-fix-erroneous-display-of: ixgbe: Fix
  erroneous display of stats by ethtool -S (BNC#562046).
- patches.drivers/ixgbe-fix-kr-to-kx-fail-over-f: ixgbe: Fix KR
  to KX fail over for Mezzanine cards (BNC#562046).
- patches.drivers/ixgbe-fix-receive-address-regi: ixgbe:
  Fix Receive Address Register (RAR) cleaning and accounting
  (BNC#562046).
- patches.drivers/ixgbe-flush-the-lsc-mask-chang: ixgbe: Flush
  the LSC mask change to prevent repeated interrupts (BNC#562046).
- patches.drivers/ixgbe-handle-parameters-for-tx: ixgbe: handle
  parameters for tx and rx EITR, no div0 (BNC#562046).
- patches.drivers/ixgbe-links2-is-not-a-valid-re: ixgbe: LINKS2
  is not a valid register for 82598 (BNC#562046).
- patches.drivers/ixgbe-make-queue-pairs-on-sing: ixgbe: Make
  queue pairs on single MSI-X interrupts (BNC#562046).
- patches.drivers/ixgbe-modify-82599-hwrsc-stati: ixgbe: Modify
  82599 HWRSC statistics counters (BNC#562046).
- patches.drivers/ixgbe-only-set-clear-vfe-in-ix: ixgbe: Only
  set/clear VFE in ixgbe_set_rx_mode (BNC#562046).
- patches.drivers/ixgbe-performance-tweaks: ixgbe: performance
  tweaks (BNC#562046).
- patches.drivers/ixgbe-r_idx-not-used-in-ixgbe_: ixgbe: r_idx
  not used in ixgbe_msix_clean_rx() (BNC#562046).
- patches.drivers/ixgbe-select-fcoe-tx-queue-in-: ixgbe: select
  FCoE Tx queue in ndo_select_queue (BNC#562046).
- patches.drivers/ixgbe-use-eiam-to-automask-msi: ixgbe: use
  EIAM to automask MSI-X (BNC#562046).
- patches.drivers/ixgbe-use-known-user-priority-: ixgbe: use
  known user priority for FCoE when DCB is enabled (BNC#562046).
- patches.drivers/ixgbe-use-rx-buffer-length-fro: ixgbe: Use rx
  buffer length from rx ring for configuring rscctl (BNC#562046).
- patches.drivers/ixgbe-use-the-instance-of-net_: ixgbe: Use
  the instance of net_device_stats from net_device. (BNC#562046).
- patches.drivers/net-add-ndo_fcoe_get_wwn-to-ne: net: Add
  ndo_fcoe_get_wwn to net_device_ops (BNC#562046).
- patches.drivers/net-add-netdev_alloc_skb_ip_al: net: Add
  netdev_alloc_skb_ip_align() helper (BNC#562046).
- patches.drivers/net-use-netdev_alloc_skb_ip_al: net: Use
  netdev_alloc_skb_ip_align() (BNC#562046).
- patches.drivers/vlan-add-support-to-netdev_ops: vlan:
  Add support to netdev_ops.ndo_fcoe_get_wwn for VLAN device
  (BNC#562046).
- patches.fixes/fcoe-allow-scsi-fcp-to-be: fcoe: allow SCSI-FCP
  to be processed directly in softirq context (BNC#562046).
- patches.fixes/fcoe-libfc-add-get_lesb-t: fcoe, libfc: add
  get_lesb() to allow LLD to fill the link error status block
  (LESB) (BNC#562046).
- patches.fixes/libfc-add-fc-bb-5-lesb-co: libfc: add FC-BB-5
  LESB counters to fcoe_dev_stats (BNC#562046).
- patches.fixes/libfc-add-fcoe_fc_els_les: libfc: add
  fcoe_fc_els_lesb to fc_fcoe.h for FC-BB-5 LESB definitions
  (BNC#562046).
- patches.fixes/libfc-add-support-of-rece: libfc: add support
  of receiving ELS_RLS (BNC#562046).
- patches.fixes/libfc-add-target-reset-fl: libfc: Add target
  reset flag to FCP header file (BNC#562046).
- patches.fixes/libfc-fix-payload-size-pa: libfc: fix payload size
  passed to fc_frame_alloc() in fc_lport_els_request (BNC#562046).
- patches.fixes/libfcoe-add-checking-disa: libfcoe: add checking
  disable flag in FIP_FKA_ADV (BNC#562046).
- patches.fixes/libfcoe-add-tracking-fip-: libfcoe: add tracking
  FIP Missing Discovery Advertisement count (BNC#562046).
- patches.fixes/libfcoe-add-tracking-fip--0: libfcoe: add tracking
  FIP Virtual Link Failure count (BNC#562046).

-------------------------------------------------------------------
Mon Dec 14 16:41:36 CET 2009 - mmarek@suse.cz

- rpm/kabi.pl: Do not print harmless kabi changes by default.

-------------------------------------------------------------------
Mon Dec 14 14:41:57 CET 2009 - sjayaraman@suse.de

- patches.suse/sched-revert-latency-defaults: Revert sched
  latency defaults and turn FAIR_SLEEPERS off (bnc#557307).

-------------------------------------------------------------------
Mon Dec 14 11:36:02 CET 2009 - jkosina@suse.cz

- patches.fixes/uart-txen-race.patch: Serial: Do not read IIR in
  serial8250_start_tx when UART_BUG_TXEN (bnc#479304 bnc#509066).

-------------------------------------------------------------------
Sun Dec 13 23:39:54 CET 2009 - rjw@suse.de

- patches.fixes/bug-562290-Fix-isolcpus-boot-option.patch: sched:
  Fix isolcpus boot option (bnc#562290, fate#306952).

-------------------------------------------------------------------
Fri Dec 11 23:15:58 CET 2009 - mmarek@suse.cz

- patches.suse/supported-flag: Fix -Wmissing-prototypes warnings
  in modpost.c.

-------------------------------------------------------------------
Fri Dec 11 23:13:32 CET 2009 - mmarek@suse.cz

- patches.rpmify/modpost-segfault: modpost: fix segfault with
  short symbol names.

-------------------------------------------------------------------
Fri Dec 11 17:04:18 CET 2009 - jeffm@suse.com

- Moved kernel-docs into the git repo. It is now built automatically
  with the matching kernel sources.

-------------------------------------------------------------------
Fri Dec 11 16:13:14 CET 2009 - trenn@suse.de

- patches.suse/kdb_fix_ia64_build.patch: Fix ia64 - Export
  kdb_usb_kbds (none).

-------------------------------------------------------------------
Fri Dec 11 15:41:08 CET 2009 - trenn@suse.de

Jeff updated kdb, try without this ugly workaround.
If it still does not work, I have something better...
- patches.suse/kdb_x86_fix_hang.patch: Delete.

-------------------------------------------------------------------
Fri Dec 11 15:03:38 CET 2009 - hare@suse.de

Cleanup patches for series2git:
- patches.suse/kdb-common: Refresh.
- patches.suse/kdump-dump_after_notifier.patch: Refresh.

-------------------------------------------------------------------
Fri Dec 11 12:06:28 CET 2009 - trenn@suse.de

Updated MCE/MCA patches from Andi -> delete the old ones:

- patches.arch/x86_mce_hwpoison-action_result-valid-pfn.patch:
  HWPOISON: return ENXIO on invalid page number (fate#307738).
- patches.arch/x86_mce_hwpoison-is-free-page.patch: HWPOISON:
  detect free buddy pages explicitly (fate#307738).
- patches.arch/x86_mce_hwpoison-no-double-ref.patch: HWPOISON:
  avoid grabbing the page count multiple times during madvise
  injection (fate#307738).
- patches.arch/x86_mce_madvise-locking: HWPOISON: Use
  get_user_page_fast in hwpoison madvise (fate#307738).
- patches.arch/x86_mce_nfs-mig2: NFS: Fix nfs_migrate_page()
  (fate#307738).
- patches.arch/x86_mce_offline-inject: HWPOISON: Add a madvise()
  injector for soft page offlining (fate#307738).
- patches.arch/x86_mce_page-offline: HWPOISON: Add soft page
  offline support (fate#307738).
- patches.arch/x86_mce_ref-to-flags: HWPOISON: Turn ref argument
  into flags argument (fate#307738).
- patches.arch/x86_mce_shake-page: HWPOISON: Be more aggressive
  at freeing non LRU caches (fate#307738).
- patches.arch/x86_mce_undef-lru: HWPOISON: Undefine short-hand
  macros after use to avoid namespace conflict (fate#307738).
- patches.arch/x86_mce_lru_cleanup.patch: Delete.
- patches.arch/x86_mce_page_offlining.patch: Delete.
- patches.arch/x86_mce_page_offlining_test_ability.patch: Delete.
- patches.arch/x86_mce_test_page.patch: Delete.

-------------------------------------------------------------------
Fri Dec 11 09:30:27 CET 2009 - hare@suse.de

- needs_update: Merge or delete remaining patches.
- patches.fixes/scsi-dh-emc-mode-select-10-size: DM-MPIO fails
  to tresspass LUNs on CLARiiON arrays (bnc#484529).
- patches.fixes/scsi-dh-emc-rw-mismatch: Server crashes when
  path failures occur against EMC storage (bnc#474482).
- patches.fixes/scsi-dh-rdac-add-stk: STK arrays missing from
  rdac devicehandler (bnc#503855).
- patches.fixes/scsi-retry-alua-transition-in-progress: I/O
  errors for ALUA state transitions (bnc#491289).
- patches.suse/dm-mpath-no-activate-for-offlined-paths: DM-MPIO
  fails to tresspass LUNs on CLARiiON arrays (bnc#484529).
- patches.suse/dm-mpath-no-partitions-feature: Disable partitions
  scan for multipathed devices (bnc#402922,bnc#514767).

-------------------------------------------------------------------
Fri Dec 11 09:28:05 CET 2009 - tiwai@suse.de

- Update config files: set back to CONFIG_SOUND=m

-------------------------------------------------------------------
Fri Dec 11 08:59:39 CET 2009 - tiwai@suse.de

- patches.drivers/alsa-sp1-hda-23-hp-mute-led-gpio-fixes:
  ALSA: hda - Fix LED GPIO setup for HP laptops with IDT codecs
  (bnc#547357,bnc#523487).

-------------------------------------------------------------------
Fri Dec 11 02:53:50 CET 2009 - jeffm@suse.de

- patches.suse/kdb-usb-rework: Fix ia64.

-------------------------------------------------------------------
Fri Dec 11 01:51:36 CET 2009 - jeffm@suse.com

- Update config files: Enable USB_SERIAL_DEBUG.

-------------------------------------------------------------------
Fri Dec 11 01:49:34 CET 2009 - jeffm@suse.com

- patches.suse/kdb-usb-rework: kdb: Cleanup KDB_USB.

-------------------------------------------------------------------
Fri Dec 11 00:56:57 CET 2009 - jeffm@suse.com

- Update config files.
  - Disabled USB_TEST and USB_LIBUSUAL.

-------------------------------------------------------------------
Thu Dec 10 22:59:17 CET 2009 - jeffm@suse.com

- Update config files. Re-enable missing options:
  - CONFIG_FRAMEBUFFER_CONSOLE_ROTATION=y
  - CONFIG_VIDEO_GO7007=m (and related options)

-------------------------------------------------------------------
Thu Dec 10 22:57:57 CET 2009 - bphilips@suse.de

- patches.drivers/netxen-0008-reset-sequence-changes.patch:
  Refresh to fix fuzz

-------------------------------------------------------------------
Thu Dec 10 22:09:07 CET 2009 - jeffm@suse.com

- Updated KDB to v4.4-2.6.32-3 and re-enabled USB keyboard support.

-------------------------------------------------------------------
Thu Dec 10 21:59:20 CET 2009 - mmarek@suse.de

- rpm/kernel-binary.spec.in: Fix vmlinux stripping on power
  (bnc#559547)

-------------------------------------------------------------------
Thu Dec 10 21:26:12 CET 2009 - bphilips@suse.de

- patches.drivers/netxen-0000-Use-the-instance-of-net_device_stats-from-net.patch:
  netxen: Use the instance of net_device_stats from
  net_device. (bnc#560003, fate#307134).
- patches.drivers/netxen-0001-remove-sub-64-bit-mem-accesses.patch:
  netxen: remove sub 64-bit mem accesses (bnc#560003,
  fate#307134).
- patches.drivers/netxen-0002-add-access-to-on-chip-memory-for-tools.patch:
  netxen: add access to on chip memory for tools (bnc#560003,
  fate#307134).
- patches.drivers/netxen-0003-annotate-register-windowing-code.patch:
  netxen: annotate register windowing code (bnc#560003,
  fate#307134).
- patches.drivers/netxen-0004-separate-register-and-memory-access-lock.patch:
  netxen: separate register and memory access lock (bnc#560003,
  fate#307134).
- patches.drivers/netxen-0005-add-sysfs-entries-for-diag-tools.patch:
  netxen: add sysfs entries for diag tools (bnc#560003,
  fate#307134).
- patches.drivers/netxen-0006-defines-for-next-revision.patch:
  netxen: defines for next revision (bnc#560003, fate#307134).
- patches.drivers/netxen-0007-128-memory-controller-support.patch:
  netxen: 128 memory controller support (bnc#560003, fate#307134).
- patches.drivers/netxen-0008-reset-sequence-changes.patch:
  netxen: reset sequence changes (bnc#560003, fate#307134).
- patches.drivers/netxen-0009-onchip-memory-access-change.patch:
  netxen: onchip memory access change (bnc#560003, fate#307134).
- patches.drivers/netxen-0010-fix-error-codes-in-for-tools-access.patch:
  netxen: fix error codes in for tools access (bnc#560003,
  fate#307134).
- patches.drivers/netxen-0011-sysfs-control-for-auto-firmware-recovery.patch:
  netxen: sysfs control for auto firmware recovery (bnc#560003,
  fate#307134).
- patches.drivers/netxen-0012-update-version-to-4.0.62.patch:
  netxen; update version to 4.0.62 (bnc#560003, fate#307134).
- patches.drivers/netxen-0013-fix-builds-for-SYSFS-n-or-MODULES-n.patch:
  netxen: fix builds for SYSFS=n or MODULES=n (bnc#560003,
  fate#307134).
- patches.drivers/netxen-0014-support-for-new-firmware-file-format.patch:
  netxen: support for new firmware file format (bnc#560003,
  fate#307134).
- patches.drivers/netxen-0015-refactor-indirect-register-access.patch:
  netxen: refactor indirect register access (bnc#560003,
  fate#307134).
- patches.drivers/netxen-0016-add-PCI-IDs-for-new-chip.patch:
  netxen: add PCI IDs for new chip (bnc#560003, fate#307134).
- patches.drivers/netxen-0017-update-module-info.patch: netxen:
  update module info (bnc#560003, fate#307134).
- patches.drivers/netxen-0018-module-firmware-hints.patch:
  netxen: module firmware hints (bnc#560003, fate#307134).
- patches.drivers/netxen-0019-update-version-to-4.0.65.patch:
  netxen: update version to 4.0.65 (bnc#560003, fate#307134).
- patches.drivers/netxen-0020-remove-PCI-IDs-of-CNA-device.patch:
  netxen: remove PCI IDs of CNA device (bnc#560003, fate#307134).
- patches.drivers/netxen-0021-fix-debug-tools-access-for-NX2031.patch:
  netxen : fix debug tools access for NX2031 (bnc#560003,
  fate#307134).
- patches.drivers/netxen-0022-fix-failure-cases-for-fw-hang-recovery.patch:
  netxen: fix failure cases for fw hang recovery (bnc#560003,
  fate#307134).

-------------------------------------------------------------------
Thu Dec 10 18:37:34 CET 2009 - bphilips@suse.de

- patches.drivers/qlge-0001-Use-the-instance-of-net_device_stats-from-net_.patch:
  qlge: Use the instance of net_device_stats from
  net_device. (bnc#560420, FATE#307130).
- patches.drivers/qlge-0002-Remove-explicit-setting-of-PCI-Dev-CTL-reg.patch:
  qlge: Remove explicit setting of PCI Dev CTL reg. (bnc#560420,
  FATE#307130).
- patches.drivers/qlge-0003-Set-PCIE-max-read-request-size.patch:
  qlge: Set PCIE max read request size. (bnc#560420, FATE#307130).
- patches.drivers/qlge-0004-Add-handler-for-DCBX-firmware-event.patch:
  qlge: Add handler for DCBX firmware event. (bnc#560420,
  FATE#307130).
- patches.drivers/qlge-0005-Store-firmware-revision-as-early-as-possible.patch:
  qlge: Store firmware revision as early as possible. (bnc#560420,
  FATE#307130).
- patches.drivers/qlge-0006-Remove-inline-math-for-small-rx-buf-mapping.patch:
  qlge: Remove inline math for small rx buf mapping. (bnc#560420,
  FATE#307130).
- patches.drivers/qlge-0007-Get-rid-of-firmware-handler-debug-code.patch:
  qlge: Get rid of firmware handler debug code. (bnc#560420,
  FATE#307130).
- patches.drivers/qlge-0008-Don-t-fail-open-when-port-is-not-initialized.patch:
  qlge: Don't fail open when port is not initialized. (bnc#560420,
  FATE#307130).
- patches.drivers/qlge-0009-Add-CBFC-pause-frame-counters-to-ethtool-stats.patch:
  qlge: Add CBFC pause frame counters to ethtool
  stats. (bnc#560420, FATE#307130).
- patches.drivers/qlge-0010-Size-RX-buffers-based-on-MTU.patch:
  qlge: Size RX buffers based on MTU. (bnc#560420, FATE#307130).
- patches.drivers/qlge-0011-Add-ethtool-get-set-pause-parameter.patch:
  qlge: Add ethtool get/set pause parameter. (bnc#560420,
  FATE#307130).
- patches.drivers/qlge-0012-Add-ethtool-blink-function.patch:
  qlge: Add ethtool blink function. (bnc#560420, FATE#307130).
- patches.drivers/qlge-0013-Add-ethtool-wake-on-LAN-function.patch:
  qlge: Add ethtool wake on LAN function. (bnc#560420,
  FATE#307130).
- patches.drivers/qlge-0014-Add-ethtool-register-dump-function.patch:
  qlge: Add ethtool register dump function. (bnc#560420,
  FATE#307130).
- patches.drivers/qlge-0015-Add-ethtool-self-test.patch: qlge:
  Add ethtool self-test. (bnc#560420, FATE#307130).
- patches.drivers/qlge-0016-Change-naming-on-vlan-API.patch:
  qlge: Change naming on vlan API. (bnc#560420, FATE#307130).
- patches.drivers/qlge-0017-Fix-indentations.patch: qlge: Fix
  indentations. (bnc#560420, FATE#307130).
- patches.drivers/qlge-0018-Add-firmware-driver-sub-command-support.patch:
  qlge: Add firmware/driver sub-command support. (bnc#560420,
  FATE#307130).
- patches.drivers/qlge-0019-Clean-up-netdev-stats-usage.patch:
  qlge: Clean up netdev->stats usage. (bnc#560420, FATE#307130).
- patches.drivers/qlge-0020-Do-not-change-frame-routing-during-suspend.patch:
  qlge: Do not change frame routing during suspend. (bnc#560420,
  FATE#307130).
- patches.drivers/qlge-0021-Add-asic-reset-to-open-call.patch:
  qlge: Add asic reset to open call. (bnc#560420, FATE#307130).
- patches.drivers/qlge-0022-Clean-up-module-parameter-name.patch:
  qlge: Clean up module parameter name. (bnc#560420, FATE#307130).
- patches.drivers/qlge-0023-Change-version-to-v1.00.00.23.00.00-01.patch:
  qlge: Change version to v1.00.00.23.00.00-01. (bnc#560420,
  FATE#307130).
- patches.drivers/qlge-0024-Bonding-fix-for-mode-6.patch: qlge:
  Bonding fix for mode 6. (bnc#560420, FATE#307130).
- patches.drivers/qlge-0025-Add-performance-change-for-non-split-headers.patch:
  qlge: Add performance change for non-split headers. (bnc#560420,
  FATE#307130).
- patches.drivers/qlge-0026-Add-firmware-core-dump.patch: qlge:
  Add firmware core dump. (bnc#560420, FATE#307130).

-------------------------------------------------------------------
Thu Dec 10 17:04:21 CET 2009 - hare@suse.de

- needs_update: Delete more merged fixes.
- patches.suse/dm-mpath-leastpending-path-update: Refresh.

-------------------------------------------------------------------
Thu Dec 10 16:11:25 CET 2009 - hare@suse.de

- needs_update: Delete merged driver fixes.
- patches.drivers/megaraid-mbox-fix-SG_IO: megaraid_mbox: Oops
  on SG_IO (bnc#475619).

-------------------------------------------------------------------
Thu Dec 10 16:05:10 CET 2009 - duwe@suse.de

- Disable PHYP_DUMP for all PPC flavours, per bnc#541302.

-------------------------------------------------------------------
Thu Dec 10 15:42:47 CET 2009 - jbenc@suse.cz

- patches.suse/novfs-fix-debug-message.patch: novfs: fix debug
  message.

-------------------------------------------------------------------
Thu Dec 10 09:55:39 CET 2009 - hare@suse.de

- patches.fixes/tehuti-firmware-name: Tehuti network driver
  references wrong firmware (bnc#562092).

-------------------------------------------------------------------
Wed Dec  9 22:50:30 CET 2009 - tonyj@suse.de

- patches.suse/audit-export-logging.patch: fix section mismatch due to
  previous checkin

-------------------------------------------------------------------
Wed Dec  9 21:45:11 CET 2009 - tonyj@suse.de

- patches.suse/audit-export-logging.patch: export audit logging
  symbols.

-------------------------------------------------------------------
Wed Dec  9 17:09:00 CET 2009 - jbohac@suse.cz

- Update config files: added CONFIG_IP_NF_MATCH_IPV4OPTIONS
  to ppc64/trace

-------------------------------------------------------------------
Wed Dec  9 16:30:27 CET 2009 - jeffm@suse.com

- patches.fixes/ext4-fix-insufficient-checks-in-ext4_ioc_move_ext:
  ext4: Fix insufficient checks in EXT4_IOC_MOVE_EXT (bnc#561018
  CVE-2009-4131).

-------------------------------------------------------------------
Wed Dec  9 10:13:00 CET 2009 - jbeulich@novell.com

- patches.xen/xen3-patch-2.6.32: Fix a potentially serious mis-merge
  in swiotlb code.

-------------------------------------------------------------------
Wed Dec  9 08:15:31 CET 2009 - jjolly@suse.de

- patches.fixes/nohz-delay-from-tip.diff: nohz: Introduce
  arch_needs_cpu.
- patches.fixes/reuse-ktime-from-tip.diff: nohz: Reuse ktime in
  sub-functions of tick_check_idle..
- series.conf: Moved s390 patchs to proper place

-------------------------------------------------------------------
Wed Dec  9 06:06:34 CET 2009 - npiggin@suse.de

- patches.fixes/ipc-ns-fix-memory-leak-idr.patch: ipc: ns fix
  memory leak (bnc#518767).
- patches.fixes/ipc-remove-unreachable-code-in-semc.patch:
  (bnc#518767).
- patches.fixes/ipc-semc-add-a-per-semaphore-pending-list.patch:
  (bnc#518767).
- patches.fixes/ipc-semc-optimize-if-semops-fail.patch:
  (bnc#518767).
- patches.fixes/ipc-semc-optimize-single-semop-operations.patch:
  (bnc#518767).
- patches.fixes/ipc-semc-optimize-single-sops-when-semval-is-zero.patch:
  (bnc#518767).
- patches.fixes/ipc-semc-sem-optimise-undo-list-search.patch:
  (bnc#518767).
- patches.fixes/ipc-semc-sem-preempt-improve.patch:  (bnc#518767).
- patches.fixes/ipc-semc-sem-use-list-operations.patch:
  (bnc#518767).

-------------------------------------------------------------------
Wed Dec  9 00:33:42 CET 2009 - bphilips@suse.de

- needs_update: patches moved upstream or obsoleted by upstream

-------------------------------------------------------------------
Tue Dec  8 22:23:11 CET 2009 - mmarek@suse.cz

- patches.suse/kbuild-generate-modules.builtin: Update to what will
  hopefully be in 2.6.33.
- patches.suse/kbuild-rebuild-fix-for-Makefile.modbuiltin: Delete.

-------------------------------------------------------------------
Tue Dec  8 19:46:37 CET 2009 - jbohac@suse.cz

- Update config files.
- patches.suse/netfilter-ipv4options: netfilter ipv4options
  match from patch-o-matic-ng (bnc#131728 - FATE#182).

-------------------------------------------------------------------
Tue Dec  8 18:18:56 CET 2009 - npiggin@suse.de

- needs_update:
- patches.suse/mm-devzero-optimisation.patch: mm: /dev/zero
  optimisation (bnc#430738).

-------------------------------------------------------------------
Tue Dec  8 16:22:34 CET 2009 - tiwai@suse.de

- patches.drivers/alsa-sp1-hda-22-alc888-exclude-unusable-adcs:
  ALSA: hda - Exclude unusable ADCs for ALC88x (bnc#561235).

-------------------------------------------------------------------
Tue Dec  8 15:27:53 CET 2009 - mmarek@suse.cz

- patches.drivers/reenable-generic_serial: Revert "tty: Mark
  generic_serial users as BROKEN".
- Update config files: enable RIO and SX.
- rpm/generic_serial-blacklist: blacklist generic_serial users from
  automatic loading (bnc#551348).

-------------------------------------------------------------------
Tue Dec  8 14:58:48 CET 2009 - rgoldwyn@suse.de

- needs_update: patches merged upstream
- novfs patches to be handled by novfs team

-------------------------------------------------------------------
Tue Dec  8 13:38:10 CET 2009 - npiggin@suse.de

- needs_update:
- patches.suse/mm-vmalloc-fail-dump-stack.patch: mm: improve
  vmalloc reporting (bnc#511079).

-------------------------------------------------------------------
Tue Dec  8 11:30:20 CET 2009 - npiggin@suse.de

- needs_update: most of mine are merged. apparmor patch sent to Andreas.

-------------------------------------------------------------------
Tue Dec  8 08:31:34 CET 2009 - coly.li@suse.de

- patches.suse/64bytes_lvb_len.diff: use 64byte lvb len.(bnc#515645)

-------------------------------------------------------------------
Tue Dec  8 02:05:07 CET 2009 - agraf@suse.de

- patches.arch/s390-kvm-prefix.patch: KVM: s390: Fix prefix
  register checking in arch/s390/kvm/sigp.c (FATE#306513).
- patches.arch/s390-kvm-psw.patch: KVM: s390: Make psw available
  on all exits, not just a subset (FATE#306513).

-------------------------------------------------------------------
Mon Dec  7 16:48:55 CET 2009 - tiwai@suse.de

- patches.drivers/synaptics-hp-clickpad: Input: Add support of
  clickpad mode to synaptics mouse driver (bnc#547370).

-------------------------------------------------------------------
Mon Dec  7 13:22:15 CET 2009 - jbeulich@novell.com

- Update Xen patches to 2.6.32 final and c/s 958.
- patches.xen/xen-dcdbas: force proper address translation
  in DCDBAS.
- patches.xen&xen-vmalloc_32: guarantee 32-bit
 (bus-)addressability of vmalloc_32() output (bnc#548010,
  bnc#552492).
- patches.xen/xen-x86_64-nx-user-mappings: set NX bit in kernel
  version of top level user mode page table entries.
- patches.xen/xen3-rlim-0025-x86-add-ia32-compat-prlimit-syscalls.patch:
  x86: add ia32 compat prlimit syscalls (FATE#305733).
- patches.xen/xen3-x86-64-align-rodata-kernel-section-to-2mb-with-config_debug_rodata:
  x86-64: align RODATA kernel section to 2MB with
  CONFIG_DEBUG_RODATA (bnc#558249).
- patches.xen/xen3-x86-64-preserve-large-page-mapping-for-1st-2mb-kernel-txt-with-config_debug_rodata:
  x86-64: preserve large page mapping for 1st 2MB kernel txt
  with CONFIG_DEBUG_RODATA (bnc#558249).
- patches.xen/xen3-x86-fix-nodac: x86: fix iommu=nodac parameter
  handling (bnc#463829, bnc#482220).
- patches.xen/xen3-x86-mcp51-no-dac: x86: disallow DAC for MCP51
  PCI bridge (bnc#463829, bnc#482220).
- Update EC2 config files (disable CAN_DEV and UIO).

-------------------------------------------------------------------
Mon Dec  7 11:50:32 CET 2009 - jbeulich@novell.com

- patches.arch/x86-crypto-add-ghash-algorithm-test.patch,
  patches.fixes/cpufreq_ondemand_performance_optimise_default_settings.patch:
  Fix build warnings.

-------------------------------------------------------------------
Mon Dec  7 10:57:41 CET 2009 - hare@suse.de

- patches.drivers/lpfc-add-raywire-id: Add missing PCI-ID to lpfc.

-------------------------------------------------------------------
Sat Dec  5 01:39:16 CET 2009 - tonyj@suse.de

- config.conf: add trace flavor for ppc64 (fate# 307051)
- Update config files.

-------------------------------------------------------------------
Fri Dec  4 21:24:27 CET 2009 - jeffm@suse.com

- Split apparmor.diff out into separate patches to align more
  closely with the upstream AppArmor 2.4 repo.
- patches.apparmor/apparmor-fix-cap-audit_caching-preemption-disabling:
  AppArmor: Fix cap audit_caching preemption disabling.
- patches.apparmor/apparmor-fix-change_profile-failing-lpn401931:
  AppArmor: Fix change_profile failing lpn401931.
- patches.apparmor/apparmor-fix-change_profile-failure: AppArmor:
  Fix change_profile failure.
- patches.apparmor/apparmor-fix-determination-of-forced-audit-messages:
  AppArmor: Fix determination of forced AUDIT messages..
- patches.apparmor/apparmor-fix-failure-to-audit-change_hat-correctly:
  AppArmor: fix failure to audit change_hat correctly.
- patches.apparmor/apparmor-fix-file-auditing-when-quiet-is-used:
  AppArmor: Fix file auditing when quiet is used.
- patches.apparmor/apparmor-fix-leak-when-profile-transition-table-fails-unpack:
  AppArmor: Fix leak when profile transition table fails unpack.
- patches.apparmor/apparmor-fix-mediation-of-created-paths-that-look-like-deleted-paths:
  AppArmor: Fix mediation of created paths that look like
  "deleted" paths.
- patches.apparmor/apparmor-fix-oops-after-profile-removal:
  AppArmor: Fix oops after profile removal.
- patches.apparmor/apparmor-fix-oops-when-auditing-the-addition-of-profile-namespace:
  AppArmor: Fix oops when auditing the addition of profile
  namespace.
- patches.apparmor/apparmor-fix-oops-when-in-apparmor_bprm_set_creds:
  AppArmor: Fix Oops when in apparmor_bprm_set_creds.
- patches.apparmor/apparmor-fix-profile-namespace-removal:
  AppArmor: Fix profile namespace removal..
- patches.apparmor/apparmor-fix-refcounting-bug-causing-leak-of-creds-and-oops:
  AppArmor: Fix refcounting bug causing leak of creds and oops.
- patches.apparmor/apparmor-fully-close-race-condition-for-deleted-paths:
  AppArmor: Fully close race condition for deleted paths.
- patches.apparmor/apparmor-missing-unlock: AppArmor: Add missing
  unlock to next_profile.
- patches.apparmor/apparmor-policy-load-and-replacement-can-fail-to-alloc-mem:
  AppArmor: Policy load and replacement can fail to alloc mem.
- patches.apparmor/apparmor-fix-security_ops-task_setrlimit-api-use:
  AppArmor: Fix security_ops->task_setrlimit API use.

-------------------------------------------------------------------
Fri Dec  4 17:58:54 CET 2009 - gregkh@suse.de

- Update config files.
- patches.suse/revert-usb-remove-phidget-drivers-from-kernel-tree.patch:
  Revert "USB: remove phidget drivers from kernel tree.".

-------------------------------------------------------------------
Fri Dec  4 16:12:43 CET 2009 - jjolly@suse.de

- patches.arch/s390-message-catalog.diff: Updated patch
  (bnc#549193,FATE#306999,LTC#57210).

-------------------------------------------------------------------
Fri Dec  4 16:08:50 CET 2009 - mmarek@suse.cz

- supported.conf: Update wireless drivers.

-------------------------------------------------------------------
Fri Dec  4 15:57:48 CET 2009 - jjolly@suse.de

- patches.arch/s390-03-qeth-hs-traffic-analyzer.patch: qeth:
  HiperSockets Network Traffic Analyzer (bnc#560674).

-------------------------------------------------------------------
Fri Dec  4 15:28:10 CET 2009 - hare@suse.de

- patches.drivers/qla2xxx-8.03.01-k7-update: qla2xxx driver
  update to 8.03.01-k7 (bnc#560415).

-------------------------------------------------------------------
Fri Dec  4 14:35:02 CET 2009 - mmarek@suse.cz

- rpm/package-descriptions: Add description for kernel-vmi.

-------------------------------------------------------------------
Fri Dec  4 13:40:29 CET 2009 - trenn@suse.de

- patches.arch/x86_mce_lru_cleanup.patch: HWPOISON: Undefine lru
  define after table to avoid namespace conflict (fate#307738).
- patches.arch/x86_mce_page_offlining.patch: Add soft page
  offline support (fate#307738).
- patches.arch/x86_mce_page_offlining_test_ability.patch:
  HWPOISON: Add a madvise() injector for soft page offlining
  (fate#307738).
- patches.arch/x86_mce_test_page.patch: Expose Test pageflagA
  and set pageflagB primitive (fate#307738).

-------------------------------------------------------------------
Fri Dec  4 13:28:08 CET 2009 - mmarek@suse.cz

- config.conf: Add vmi to kernel-syms.

-------------------------------------------------------------------
Fri Dec  4 13:12:44 CET 2009 - mmarek@suse.cz

- Add the vmi flavor again.

-------------------------------------------------------------------
Fri Dec  4 12:26:59 CET 2009 - sjayaraman@suse.de

- patches.suse/SoN-18-netvm-skbuff-reserve.patch: add emergeny flag
  inside kmemcheck boundaries.
- patches.xen/xen3-auto-common.diff: Refresh.

-------------------------------------------------------------------
Fri Dec  4 00:41:32 CET 2009 - gregkh@suse.de

- Update config files.
  CONFIG_DRM_I915_KMS=y for x86-64 and i386 vanilla (bnc#560402)

-------------------------------------------------------------------
Fri Dec  4 00:17:46 CET 2009 - gregkh@suse.de

- Update config files.
  CONFIG_DRM_I915_KMS=y for x86-64 (bnc#560402)

-------------------------------------------------------------------
Fri Dec  4 00:16:20 CET 2009 - gregkh@suse.de

- Update config files.
  CONFIG_DRM_I915_KMS=y for i386 (bnc#560402)

-------------------------------------------------------------------
Thu Dec  3 20:53:57 CET 2009 - jeffm@suse.com

- patches.arch/ppc-spufs-07-Don-t-spu_acquire_saved-unnecessarily.patch:
  Delete. (bnc#560043)

-------------------------------------------------------------------
Thu Dec  3 20:13:09 CET 2009 - jeffm@suse.com

- Cleanup config files.

-------------------------------------------------------------------
Thu Dec  3 19:34:08 CET 2009 - bphilips@suse.de

- patches.drivers/tg3_libphy_workaround: Delete. We have all of the 57780
  phylib and tg3 changes due to 2.6.32 bump.

-------------------------------------------------------------------
Thu Dec  3 19:06:23 CET 2009 - duwe@suse.de

- back out cpuidle feature that is still unconsistent.

-------------------------------------------------------------------
Thu Dec  3 18:40:03 CET 2009 - mfasheh@suse.com

- patches.suse/ocfs2-allocation-resrvations.patch: Refresh.

-------------------------------------------------------------------
Thu Dec  3 18:21:13 CET 2009 - duwe@suse.de

- patches.suse/cpuidle-cleanup: Refresh.
  Fix the "fixed" feature patch set from IBM.

-------------------------------------------------------------------
Thu Dec  3 18:04:51 CET 2009 - mfasheh@suse.com

- Update config files.
- patches.suse/gfs2-ro-mounts-only.patch: gfs2: allow spectator
  mounts for migration to ocfs2 (FATE#307584).

-------------------------------------------------------------------
Thu Dec  3 17:19:44 CET 2009 - duwe@suse.de

- Update config files for 2.6.32 (again).

-------------------------------------------------------------------
Thu Dec  3 17:00:12 CET 2009 - duwe@suse.de

- Update config files for cpuidle.

-------------------------------------------------------------------
Thu Dec  3 16:45:06 CET 2009 - tiwai@suse.de

- patches.drivers/8250_pnp-wacom-add: serial/8250_pnp.c: add
  new Wacom devices (bnc#544763).

-------------------------------------------------------------------
Thu Dec  3 16:40:59 CET 2009 - duwe@suse.de

- patches.suse/cpuidle-cleanup: Refresh.
  one lonely hunk already seems to be in 2.6.32 final

-------------------------------------------------------------------
Thu Dec  3 16:33:28 CET 2009 - duwe@suse.de

- bnc#552860 / FATE#307104: kernel idle low power, take 2:
- patches.suse/cpuidle-cleanup: Refresh.
- patches.suse/cpuidle-cleanup-x86: Refresh.
- patches.suse/cpuidle-eliminate-ppcmdpowersave1: Refresh.

-------------------------------------------------------------------
Thu Dec  3 15:59:01 CET 2009 - jeffm@suse.com

- Updated to 2.6.32-final.
  - 2 patches eliminated.

-------------------------------------------------------------------
Thu Dec  3 15:19:01 CET 2009 - hare@suse.de

- Update config files: Enable Hibernation for zSeries.

-------------------------------------------------------------------
Thu Dec  3 14:42:32 CET 2009 - mmarek@suse.cz

- Update config files: Disable CONFIG_MFD_PCF50633, the chip is
  unlikely to be used on architectures we support.

-------------------------------------------------------------------
Thu Dec  3 13:54:17 CET 2009 - mmarek@suse.cz

- rpm/split-modules: Print which supported modules need unsupported
  modules.

-------------------------------------------------------------------
Thu Dec  3 12:56:43 CET 2009 - jdelvare@suse.de

- supported.conf: support lis3lv02d, hp_accel needs it.

-------------------------------------------------------------------
Thu Dec  3 12:03:20 CET 2009 - jdelvare@suse.de

- supported.conf: hp_accel is supported (FATE #306448).

-------------------------------------------------------------------
Thu Dec  3 11:54:14 CET 2009 - jdelvare@suse.de

- supported.conf: remove wm831x drivers, we no longer ship them.

-------------------------------------------------------------------
Thu Dec  3 11:32:03 CET 2009 - jdelvare@suse.de

- Update config files: disable all new hwmon drivers on ppc
  (default and vanilla) for consistency.

-------------------------------------------------------------------
Thu Dec  3 11:30:08 CET 2009 - mmarek@suse.cz

- supported.conf: Add wm831x, needed by drivers/input/misc/wm831x-on.

-------------------------------------------------------------------
Thu Dec  3 11:03:24 CET 2009 - mmarek@suse.cz

- supported.conf: Fix up after commit bfea0bd.

-------------------------------------------------------------------
Thu Dec  3 10:53:16 CET 2009 - jdelvare@suse.de

- Update config files: disable WM831x and WM8350 support entirely,
  as recommended by the drivers author. These devices are only
  found on embedded devices such as music players or mobile phones.

-------------------------------------------------------------------
Thu Dec  3 10:26:09 CET 2009 - hare@suse.de

- supported.conf: Mark pmcraid and igbvf as supported;
  OSD drivers as unsupported.

-------------------------------------------------------------------
Thu Dec  3 09:48:04 CET 2009 - jdelvare@suse.de

- Restore link from config/s390/vanilla to config/s390x/vanilla.

-------------------------------------------------------------------
Thu Dec  3 09:10:46 CET 2009 - jbeulich@novell.com

- supported.conf: Update Xen drivers.

-------------------------------------------------------------------
Thu Dec  3 04:57:00 CET 2009 - tonyj@suse.de

- needs_update: readd
	patches.suse/perfmon2-remove_get_base_syscall_attr.patch
	patches.suse/perfmon2-remove_syscalls.patch

-------------------------------------------------------------------
Thu Dec  3 04:08:24 CET 2009 - gregkh@suse.de

- rpm/post.sh:
- rpm/postun.sh: woh dluoc I tegrof ot esolc eht fi

-------------------------------------------------------------------
Thu Dec  3 01:51:51 CET 2009 - gregkh@suse.de

- rpm/post.sh:
- rpm/postun.sh: If this is a Moblin-based box, don't run yast-bootloader

-------------------------------------------------------------------
Wed Dec  2 23:01:36 CET 2009 - jdelvare@suse.de

- Update config files: stop shipping wm831x-hwmon, wm8350-hwmon,
  i2c-simtec and i2c-designware.
- supported.conf: remove i2c-simtec.

-------------------------------------------------------------------
Wed Dec  2 22:49:01 CET 2009 - jdelvare@suse.de

- supported.conf: Add all new hwmon and i2c/busses drivers. The
  former unsupported, the latter supported.

-------------------------------------------------------------------
Wed Dec  2 22:33:37 CET 2009 - jdelvare@suse.de

- Update config files: disable CONFIG_I2C_VOODOO3.
- supported.conf: drop i2c-voodoo3, superseded by tdfxfb.

-------------------------------------------------------------------
Wed Dec  2 22:28:16 CET 2009 - jdelvare@suse.de

- supported.conf: Drop hwmon and i2c/chips drivers which have been
  obsoleted.

-------------------------------------------------------------------
Wed Dec  2 22:16:50 CET 2009 - mmarek@suse.cz

- rpm/kernel-binary.spec.in: Obsolete perfmon-kmp.

-------------------------------------------------------------------
Wed Dec  2 22:15:33 CET 2009 - mmarek@suse.cz

- supported.conf: Add perfmon, hid and input modules.

-------------------------------------------------------------------
Wed Dec  2 19:28:19 CET 2009 - tiwai@suse.de

- Update config files: Fix vanilla configs

-------------------------------------------------------------------
Wed Dec  2 19:14:09 CET 2009 - tiwai@suse.de

- Update config files: disabled CONFIG_SND_SOC* in ppc configs.

-------------------------------------------------------------------
Wed Dec  2 18:13:11 CET 2009 - tiwai@suse.de

- Updated the sound section of supported.conf

-------------------------------------------------------------------
Wed Dec  2 17:38:02 CET 2009 - gregkh@suse.de

- Update config files. disable USB OTG drivers that should not
  have been enabled.

-------------------------------------------------------------------
Wed Dec  2 17:24:33 CET 2009 - gregkh@suse.de

- supported.conf: remove some usb drivers that were deleted or renamed.

-------------------------------------------------------------------
Wed Dec  2 17:22:08 CET 2009 - gregkh@suse.de

- supported.conf: update usb driver section

-------------------------------------------------------------------
Wed Dec  2 16:29:38 CET 2009 - mmarek@suse.cz

- rpm/check-supported-list: Skip modules in Documentation and
  drivers/staging.

-------------------------------------------------------------------
Wed Dec  2 11:34:10 CET 2009 - jbenc@suse.cz

- patches.fixes/mac80211-fix-remote-DoS.patch: mac80211: fix
  remote DoS (bnc#558267).

-------------------------------------------------------------------
Tue Dec  1 14:41:20 CET 2009 - tiwai@suse.de

- Forward-port 11.2 patches:
  patches.drivers/alsa-sp1-hda-18-msi-wind-u115-fix: ALSA: hda -
    Add a position_fix quirk for MSI Wind U115.
  patches.drivers/alsa-sp1-hda-19-cx5047-test-mode-fix: ALSA:
    hda - Fix Cxt5047 test mode (bnc#559062).
  patches.drivers/alsa-sp1-hda-20-fsc-amilo-pi1505-fix: ALSA:
    hda - Add a pin-fix for FSC Amilo Pi1505 (bnc#557403).
  patches.drivers/alsa-sp1-hda-21-hp-dv3-position-fix-quirk:
    ALSA: hda - Add position_fix quirk for HP dv3 (bnc#555935).

-------------------------------------------------------------------
Mon Nov 30 23:10:46 CET 2009 - jeffm@suse.com

- patches.fixes/megaraid_sas-fix-permissions-on-poll_mode_io:
  megaraid_sas: Fix permissions on poll_mode_io (bnc#557180
  CVE-2009-3939).

-------------------------------------------------------------------
Mon Nov 30 23:06:06 CET 2009 - jeffm@suse.com

- patches.arch/x86-64-add-comment-for-rodata-large-page-retainment:
  x86-64: add comment for RODATA large page retainment
  (bnc#558249).
- patches.arch/x86-64-align-rodata-kernel-section-to-2mb-with-config_debug_rodata:
  x86-64: align RODATA kernel section to 2MB with
  CONFIG_DEBUG_RODATA (bnc#558249).
- patches.arch/x86-64-preserve-large-page-mapping-for-1st-2mb-kernel-txt-with-config_debug_rodata:
  x86-64: preserve large page mapping for 1st 2MB kernel txt
  with CONFIG_DEBUG_RODATA (bnc#558249).

-------------------------------------------------------------------
Mon Nov 30 14:24:36 CET 2009 - teheo@suse.de

- needs_update: drop libata patches which are already included in
  2.6.31 vanilla.

-------------------------------------------------------------------
Mon Nov 30 14:06:38 CET 2009 - teheo@suse.de

- needs_update: drop patches which are already included in 2.6.31
  vanilla.

-------------------------------------------------------------------
Mon Nov 30 14:05:39 CET 2009 - teheo@suse.de

Forward port two x86 patches from SLE11.

- needs_update:
- patches.arch/x86-fix-nodac: x86: fix iommu=nodac parameter
  handling (bnc#463829).
- patches.arch/x86-mcp51-no-dac: x86: disallow DAC for MCP51
  PCI bridge (bnc#463829).

-------------------------------------------------------------------
Mon Nov 30 13:41:27 CET 2009 - agraf@suse.de

- Update config files: Enable KSM (FATE#306513)

-------------------------------------------------------------------
Sat Nov 28 19:52:19 CET 2009 - gregkh@suse.de

- needs_update: acpi dock patch was hmacht's, not mine

-------------------------------------------------------------------
Sat Nov 28 19:50:18 CET 2009 - gregkh@suse.de

- needs_update: sysfs debugging crash patch is now upstream

-------------------------------------------------------------------
Sat Nov 28 19:49:08 CET 2009 - gregkh@suse.de

- needs_update: jeffm merged novfs patches into the main novfs patch.

-------------------------------------------------------------------
Sat Nov 28 19:48:20 CET 2009 - gregkh@suse.de

- needs_update: qualcomm modem driver is upstream

-------------------------------------------------------------------
Sat Nov 28 19:48:03 CET 2009 - gregkh@suse.de

- needs_update: squashfs is now upstream

-------------------------------------------------------------------
Sat Nov 28 19:47:27 CET 2009 - gregkh@suse.de

- needs_update: via driver bugfixes never went upstream, and people
  are complaining about them, so they were dropped.

-------------------------------------------------------------------
Sat Nov 28 19:46:46 CET 2009 - gregkh@suse.de

- needs_update: remove staging driver entries, they are all upstream.

-------------------------------------------------------------------
Sat Nov 28 19:46:05 CET 2009 - gregkh@suse.de

- needs_update: remove hv driver entries, those are upstream now.

-------------------------------------------------------------------
Sat Nov 28 19:45:20 CET 2009 - gregkh@suse.de

- needs_update: remove xen patches with my name on it.  Just because
  I refreshed the patch, doesn't mean I own it or even like the
  thing :)

-------------------------------------------------------------------
Sat Nov 28 10:39:15 CET 2009 - sjayaraman@suse.de

- patches.suse/SoN-11-mm-reserve.patch: Fix build errors in -trace
  and ppc64 flavors.

-------------------------------------------------------------------
Fri Nov 27 15:16:56 CET 2009 - mmarek@suse.cz

- rpm/kernel-binary.spec.in: Abort if supported modules depend on
  unsupported ones.

-------------------------------------------------------------------
Fri Nov 27 15:12:17 CET 2009 - mmarek@suse.cz

- supported.conf: mark cnic as supported (needed by bnx2i).

-------------------------------------------------------------------
Fri Nov 27 14:57:47 CET 2009 - jbenc@suse.cz

- patches.suse/panic-on-io-nmi-SLE11-user-space-api.patch: API
  fix: X86: sysctl to allow panic on IOCK NMI error (bnc#427979).
- patches.suse/kdb-common: Refresh.
- patches.suse/kdump-dump_after_notifier.patch: Refresh.

-------------------------------------------------------------------
Fri Nov 27 13:25:55 CET 2009 - jbohac@suse.cz

- patches.fixes/cpufreq_ondemand_performance_optimise_default_settings.patch:
  CPUFREQ: ondemand: Limit default sampling rate to 300ms
  max. (bnc#464461).

-------------------------------------------------------------------
Fri Nov 27 12:55:35 CET 2009 - trenn@suse.de

- needs_update:
  One I still have to send upstream, but it's nicer error output
  only, SP1 is fine in respect to removing all these, thanks.

-------------------------------------------------------------------
Fri Nov 27 11:54:58 CET 2009 - hare@suse.de

- Update config files: Compile in efivars module for
  x86_64 (FATE#306931).

-------------------------------------------------------------------
Fri Nov 27 11:08:00 CET 2009 - sjayaraman@suse.de

- needs_update:	sjayaraman's patches are either upstream already or
  rebased to SP1.

-------------------------------------------------------------------
Fri Nov 27 11:05:54 CET 2009 - sjayaraman@suse.de

- Update config files: NFS_SWAP=y.

-------------------------------------------------------------------
Fri Nov 27 10:45:38 CET 2009 - sjayaraman@suse.de

- patches.trace/lttng-instrumentation-swap.patch: Refresh and fix
  a build failure with fuzz factor 0.

-------------------------------------------------------------------
Fri Nov 27 09:27:35 CET 2009 - sjayaraman@suse.de

- Rebase Swap-over-NFS(SoN) patches:
- patches.xen/tmem: Refresh to accomodate changes due to SoN patches.
- patches.xen/xen3-auto-common.diff: Refresh to accomodate changes
  due to SoN patches.

-------------------------------------------------------------------
Fri Nov 27 05:53:42 CET 2009 - knikanth@suse.de

- needs_update: Verify knikanth's patches in SLE11 but not in SP1
- patches.fixes/dm-release-map_lock-before-set_disk_ro: Release
  md->map_lock before set_disk_ro  (bnc#556899 bnc#479784).

-------------------------------------------------------------------
Fri Nov 27 03:22:44 CET 2009 - nfbrown@suse.de

- Restore following patches from SLES11 that are still needed for
  SLES11-SP1
- patches.fixes/nfsd-05-sunrpc-cache-allow-thread-to-block-while-waiting-for.patch:
  sunrpc/cache: allow thread to block while waiting for cache
  update. (bnc#498708).
- patches.fixes/nfsd-06-sunrpc-cache-retry-cache-lookups-that-return-ETIMEDO.patch:
  sunrpc/cache: retry cache lookups that return -ETIMEDOUT
  (bnc#498708).
- patches.fixes/nfsd-07-nfsd-idmap-drop-special-request-deferal-in-favour-of.patch:
  nfsd/idmap: drop special request deferal in favour of improved
  default. (bnc#498708).
- patches.fixes/nfsd-09-fix-kabi: Fix kabi breakage in previous
  nfsd patch series (bnc#498708).

-------------------------------------------------------------------
Thu Nov 26 19:12:55 CET 2009 - coly.li@suse.de

- needs_update: remove patches item of coly.li, lmb and mfasheh.
- patches.fixes/dlm-enable-debug.patch: update the patch from SLES11
  to SLES11 SP1 tree.

-------------------------------------------------------------------
Thu Nov 26 17:00:15 CET 2009 - jslaby@suse.cz

- patches.fixes/make-note_interrupt-fast.diff: Fix performance
  regression on large IA64 systems (bnc #469589).

-------------------------------------------------------------------
Thu Nov 26 15:23:16 CET 2009 - mmarek@suse.cz

- rpm/old-packages.conf: obsolete kernel-kdump on ppc.
- config.conf: delete kdump configs.
- config/ppc/kdump: Delete.
- config/ppc64/kdump: Delete.

-------------------------------------------------------------------
Thu Nov 26 14:47:41 CET 2009 - duwe@suse.de

- patches.arch/ppc-extended_h_cede-Export_memory_sysdev_class:
  Refresh. Fix "typo", memory_sysdev_class should be exported 
  only to GPL'ed modules.

-------------------------------------------------------------------
Thu Nov 26 12:48:43 CET 2009 - hare@suse.de

Fixup patches for series2git:
- patches.xen/tmem: Refresh.
- patches.xen/xen3-auto-common.diff: Refresh.

-------------------------------------------------------------------
Thu Nov 26 12:41:22 CET 2009 - duwe@suse.de

- config.conf: disable build of ppc kdump flavours
  (FATE#304346)

-------------------------------------------------------------------
Thu Nov 26 12:07:24 CET 2009 - tiwai@suse.de

- patches.drivers/libata-missing-_SDD-is-not-an-error:
  libata-acpi: missing _SDD is not an error (bnc#551942).

-------------------------------------------------------------------
Thu Nov 26 12:00:53 CET 2009 - jbenc@suse.cz

- patches.fixes/mac80211-fix-spurious-delba-handling.patch:
  mac80211: fix spurious delBA handling (bnc#558267,
  CVE-2009-4026, CVE-2009-4027).

-------------------------------------------------------------------
Thu Nov 26 11:58:44 CET 2009 - tiwai@suse.de

- patches.drivers/sky2-add-register-definitions: sky2: add
  register definitions for new chips (bnc#544760).
- patches.drivers/sky2-88E8059-support: sky2: 88E8059 support
  (bnc#544760).
- patches.drivers/sky2-optima-tcp-offload-fix: net: Fix Yukon-2
  Optima TCP offload setup (bnc#544760).
- patches.drivers/sky2-optima-fix-pci-cfg: net: Add missing
  TST_CFG_WRITE bits around sky2_pci_write (bnc#544760).

-------------------------------------------------------------------
Thu Nov 26 03:44:36 CET 2009 - nfbrown@suse.de

- Update config files.
  disable CONFIG_MULTICOE_RAID456 as it is not yet stable.
  Enable CONFIG_ASYNC_TX_DMA for FATE#306368

-------------------------------------------------------------------
Thu Nov 26 00:29:46 CET 2009 - gregkh@suse.de

- clean up patch fuzz

-------------------------------------------------------------------
Thu Nov 26 00:25:25 CET 2009 - gregkh@suse.de

- patches.drivers/via-unichrome-drm-bugfixes.patch: Delete.
  it never went upstream, so we should drop it as well.

-------------------------------------------------------------------
Wed Nov 25 23:48:14 CET 2009 - tonyj@suse.de

- patches.trace/lttng-*: update for 2.6.32
- patches.trace/lttng-instrumentation-timer.patch: Delete.
- patches.xen/tmem: Refresh.
- patches.xen/xen3-auto-common.diff: Refresh.

-------------------------------------------------------------------
Wed Nov 25 23:09:05 CET 2009 - tonyj@suse.de

- patches.fixes/oprofile_bios_ctr.patch: detect oprofile counters
  reserved by bios (FATE#307426).

-------------------------------------------------------------------
Wed Nov 25 03:16:32 CET 2009 - jeffm@suse.com

- patches.fixes/netfilter-remove-pointless-config_nf_ct_acct-warning:
  netfilter: Remove pointless CONFIG_NF_CT_ACCT warning
  (bnc#552033 (and others)).

-------------------------------------------------------------------
Tue Nov 24 19:04:38 CET 2009 - hare@suse.de

- Update config files.
- patches.drivers/mpt-fusion-4.22.00.00-update: Update MPT Fusion
  driver to 4.22.00.00-suse (bnc#556587).
- patches.drivers/mpt-fusion-4.16.00.00-update: Delete.

-------------------------------------------------------------------
Tue Nov 24 17:29:29 CET 2009 - tiwai@suse.de

- patches.drivers/alsa-sp1-hda-17-fix-mute-LED-sync-idt92h383xxx:
  ALSA: hda - Fix mute-LED sync on HP laptops with IDT92HD83xxx
  codecs (bnc#547357).

-------------------------------------------------------------------
Tue Nov 24 13:56:01 CET 2009 - duwe@suse.de

- patches.arch/ppc-extended_h_cede-*: Increase power savings
  by allowing the core to sleep.
  (FATE##307059, bnc#550447)

-------------------------------------------------------------------
Tue Nov 24 08:08:35 CET 2009 - sjayaraman@suse.de

- patches.suse/kconfig-automate-kernel-desktop: automate a few config
  options for kernel-desktop (FATE#305694).

-------------------------------------------------------------------
Tue Nov 24 07:11:22 CET 2009 - agraf@suse.de

- patches.arch/kvm-only-export-selected-pv-ops-feature-structs:
  Update references (bnc#556135, FATE#306453).
- patches.arch/kvm-replace-kvm-io-delay-pv-ops-with-linux-magic:
  Update references (bnc#556135, FATE#306453).
- patches.arch/kvm-split-paravirt-ops-by-functionality: Update
  references (bnc#556135, FATE#306453).
- patches.arch/kvm-split-the-KVM-pv-ops-support-by-feature:
  Update references (bnc#556135, FATE#306453).

-------------------------------------------------------------------
Mon Nov 23 17:41:03 CET 2009 - jeffm@suse.com

- Enabled:
   patches.fixes/enclosure-fix-oops-while-iterating-enclosure_status-array

-------------------------------------------------------------------
Mon Nov 23 15:44:04 CET 2009 - jkosina@suse.de

- patches.arch/x86-crypto-add-ghash-algorithm-test.patch: crypto:
  Add ghash algorithm test before provide to users (FATE#306883,
  bnc#554578).

-------------------------------------------------------------------
Mon Nov 23 14:15:37 CET 2009 - jkosina@suse.de

- patches.arch/x86-crypto-pclmulqdq-accelerated-implementation.patch:
  incorporate "ghash - put proper .data section in place" fix

-------------------------------------------------------------------
Mon Nov 23 08:04:16 CET 2009 - sjayaraman@suse.de

- Update config files.
   - Add new options KERNEL_DESKTOP and DEFAULT_VM_DIRTY_RATIO.
   - Enable KERNEL_DESKTOP for only desktop flavor.

-------------------------------------------------------------------
Mon Nov 23 07:34:49 CET 2009 - sjayaraman@suse.de

- patches.suse/mm-tune-dirty-limits.patch: mm: Make default
  VM dirty ratio configurable to suit different workloads
  (bnc#552883).

-------------------------------------------------------------------
Fri Nov 20 21:04:54 CET 2009 - mmarek@suse.cz

- rpm/kernel-syms.spec.in, rpm/mkspec: build kernel-syms only for
  supported architectures.

-------------------------------------------------------------------
Fri Nov 20 19:08:56 CET 2009 - jeffm@suse.com

- Enabled B43_PHY_LP=y for PHY support on certain b43 chips.

-------------------------------------------------------------------
Fri Nov 20 17:54:23 CET 2009 - mmarek@suse.cz

- config.conf: Remove the -desktop flavor from kernel-syms.

-------------------------------------------------------------------
Fri Nov 20 17:29:45 CET 2009 - mmarek@suse.cz

- patches.suse/export-sync_page_range: Revert "vfs: Remove
  generic_osync_inode() and sync_page_range{_nolock}()"
  (bnc#557231).

-------------------------------------------------------------------
Fri Nov 20 17:26:01 CET 2009 - jbeulich@novell.com

- patches.suse/init-move-populate_rootfs-back-to-start_kernel:
  Fix a bad-pointer warning.

-------------------------------------------------------------------
Fri Nov 20 15:07:41 CET 2009 - agruen@suse.de

- rpm/macros.kernel-source: Add kernel_module_package_moddir()
  macro for cross-distro compatibility (FATE 305225).

-------------------------------------------------------------------
Fri Nov 20 15:02:22 CET 2009 - jslaby@suse.cz

- patches.suse/rlim-0001-SECURITY-selinux-fix-update_rlimit_cpu-parameter.patch:
  Update references (FATE#305733).
- patches.suse/rlim-0002-SECURITY-add-task_struct-to-setrlimit.patch:
  Update references (FATE#305733).
- patches.suse/rlim-0003-core-add-task_struct-to-update_rlimit_cpu.patch:
  Update references (FATE#305733).
- patches.suse/rlim-0004-sys_setrlimit-make-sure-rlim_max-never-grows.patch:
  Update references (FATE#305733).
- patches.suse/rlim-0005-core-split-sys_setrlimit.patch: Update
  references (FATE#305733).
- patches.suse/rlim-0006-core-allow-setrlimit-to-non-current-tasks.patch:
  Update references (FATE#305733).
- patches.suse/rlim-0007-core-optimize-setrlimit-for-current-task.patch:
  Update references (FATE#305733).
- patches.suse/rlim-0008-FS-proc-make-limits-writable.patch:
  Update references (FATE#305733).
- patches.suse/rlim-0009-core-posix-cpu-timers-cleanup-rlimits-usage.patch:
  Update references (FATE#305733).
- patches.suse/rlim-0010-core-do-security-check-under-task_lock.patch:
  Update references (FATE#305733).
- patches.suse/rlim-0011-resource-add-helpers-for-fetching-rlimits.patch:
  Update references (FATE#305733).
- patches.suse/rlim-0012-IA64-use-helpers-for-rlimits.patch:
  Update references (FATE#305733).
- patches.suse/rlim-0013-PPC-use-helpers-for-rlimits.patch:
  Update references (FATE#305733).
- patches.suse/rlim-0014-S390-use-helpers-for-rlimits.patch:
  Update references (FATE#305733).
- patches.suse/rlim-0015-SPARC-use-helpers-for-rlimits.patch:
  Update references (FATE#305733).
- patches.suse/rlim-0016-X86-use-helpers-for-rlimits.patch:
  Update references (FATE#305733).
- patches.suse/rlim-0017-FS-use-helpers-for-rlimits.patch:
  Update references (FATE#305733).
- patches.suse/rlim-0018-MM-use-helpers-for-rlimits.patch:
  Update references (FATE#305733).
- patches.suse/rlim-0019-core-use-helpers-for-rlimits.patch:
  Update references (FATE#305733).
- patches.suse/rlim-0020-misc-use-helpers-for-rlimits.patch:
  Update references (FATE#305733).
- patches.suse/rlim-0021-core-rename-setrlimit-to-do_setrlimit.patch:
  Update references (FATE#305733).
- patches.suse/rlim-0022-core-implement-getprlimit-and-setprlimit-syscalls.patch:
  Update references (FATE#305733).
- patches.suse/rlim-0023-unistd-add-__NR_-get-set-prlimit-syscall-numbers.patch:
  Update references (FATE#305733).
- patches.suse/rlim-0024-COMPAT-add-get-put_compat_rlimit.patch:
  Update references (FATE#305733).
- patches.suse/rlim-0025-x86-add-ia32-compat-prlimit-syscalls.patch:
  Update references (FATE#305733).

-------------------------------------------------------------------
Fri Nov 20 14:38:38 CET 2009 - jslaby@suse.cz

- Add writable resource limits support
- patches.suse/perfmon2.patch: Refresh.
- patches.suse/rlim-0001-SECURITY-selinux-fix-update_rlimit_cpu-parameter.patch:
  SECURITY: selinux, fix update_rlimit_cpu parameter.
- patches.suse/rlim-0002-SECURITY-add-task_struct-to-setrlimit.patch:
  SECURITY: add task_struct to setrlimit.
- patches.suse/rlim-0003-core-add-task_struct-to-update_rlimit_cpu.patch:
  core: add task_struct to update_rlimit_cpu.
- patches.suse/rlim-0004-sys_setrlimit-make-sure-rlim_max-never-grows.patch:
  sys_setrlimit: make sure ->rlim_max never grows.
- patches.suse/rlim-0005-core-split-sys_setrlimit.patch: core:
  split sys_setrlimit.
- patches.suse/rlim-0006-core-allow-setrlimit-to-non-current-tasks.patch:
  core: allow setrlimit to non-current tasks.
- patches.suse/rlim-0007-core-optimize-setrlimit-for-current-task.patch:
  core: optimize setrlimit for current task.
- patches.suse/rlim-0008-FS-proc-make-limits-writable.patch:
  FS: proc, make limits writable.
- patches.suse/rlim-0009-core-posix-cpu-timers-cleanup-rlimits-usage.patch:
  core: posix-cpu-timers, cleanup rlimits usage.
- patches.suse/rlim-0010-core-do-security-check-under-task_lock.patch:
  core: do security check under task_lock.
- patches.suse/rlim-0011-resource-add-helpers-for-fetching-rlimits.patch:
  resource: add helpers for fetching rlimits.
- patches.suse/rlim-0012-IA64-use-helpers-for-rlimits.patch:
  IA64: use helpers for rlimits.
- patches.suse/rlim-0013-PPC-use-helpers-for-rlimits.patch: PPC:
  use helpers for rlimits.
- patches.suse/rlim-0014-S390-use-helpers-for-rlimits.patch:
  S390: use helpers for rlimits.
- patches.suse/rlim-0015-SPARC-use-helpers-for-rlimits.patch:
  SPARC: use helpers for rlimits.
- patches.suse/rlim-0016-X86-use-helpers-for-rlimits.patch: X86:
  use helpers for rlimits.
- patches.suse/rlim-0017-FS-use-helpers-for-rlimits.patch: FS:
  use helpers for rlimits.
- patches.suse/rlim-0018-MM-use-helpers-for-rlimits.patch: MM:
  use helpers for rlimits.
- patches.suse/rlim-0019-core-use-helpers-for-rlimits.patch:
  core: use helpers for rlimits.
- patches.suse/rlim-0020-misc-use-helpers-for-rlimits.patch:
  misc: use helpers for rlimits.
- patches.suse/rlim-0021-core-rename-setrlimit-to-do_setrlimit.patch:
  core: rename setrlimit to do_setrlimit.
- patches.suse/rlim-0022-core-implement-getprlimit-and-setprlimit-syscalls.patch:
  core: implement getprlimit and setprlimit syscalls.
- patches.suse/rlim-0023-unistd-add-__NR_-get-set-prlimit-syscall-numbers.patch:
  unistd: add __NR_[get|set]prlimit syscall numbers.
- patches.suse/rlim-0024-COMPAT-add-get-put_compat_rlimit.patch:
  COMPAT: add get/put_compat_rlimit.
- patches.suse/rlim-0025-x86-add-ia32-compat-prlimit-syscalls.patch:
  x86: add ia32 compat prlimit syscalls.

-------------------------------------------------------------------
Fri Nov 20 14:11:56 CET 2009 - bphilips@suse.de

- patches.drivers/phy-broadcom-bug-fixes-for-sp1.patch:
  phy/broadcom: bug fixes for SP1 (FATE#307117, bnc#556234).
- patches.drivers/tg3-update-version-to-3.104.patch: tg3: Update
  version to 3.104 (bnc#556234, FATE#307117).

-------------------------------------------------------------------
Fri Nov 20 14:11:26 CET 2009 - bphilips@suse.de

- patches.drivers/phy-broadcom-bug-fixes-for-sp1.patch:
  phy/broadcom: bug fixes for SP1 (FATE#307117, bnc#556234).
- patches.drivers/tg3-update-version-to-3.104.patch: tg3: Update
  version to 3.104 (bnc#556234, FATE#307117).

-------------------------------------------------------------------
Fri Nov 20 13:58:29 CET 2009 - hare@suse.de

- patches.drivers/megaraid-04.12-update: megaraid: Update
  megaraid_sas to version 04.12 (FATE#307125).

-------------------------------------------------------------------
Fri Nov 20 13:41:37 CET 2009 - bphilips@suse.de

- patches.drivers/bnx2-entropy-source.patch: bnx2: entropy source
  (FATE#307517).
- patches.drivers/e1000-entropy-source.patch: Enable e1000 as
  entropy source (disabled by default) (FATE#307517).
- patches.drivers/e1000e-entropy-source.patch: Enable e1000e as
  entropy source (disabled by default) (FATE#307517).
- patches.drivers/igb-entropy-source.patch: Enable igb as entropy
  source (disabled by default) (FATE#307517).
- patches.drivers/ixgbe-entropy-source.patch: Enable ixgbe as
  entropy source (disabled by default) (FATE#307517).
- patches.drivers/tg3-entropy-source.patch: tg3: entropy source
  (FATE#307517).

-------------------------------------------------------------------
Fri Nov 20 13:16:20 CET 2009 - hare@suse.de

- patches.fixes/scsi-fix-bug-with-dma-maps-on-nested-scsi-objects:
  scsi_lib_dma: fix bug with dma maps on nested scsi objects
  (bnc#556595).
- patches.fixes/scsi-introduce-helper-function-for-blocking-eh:
  scsi_transport_fc: Introduce helper function for blocking
  scsi_eh (bnc#556595).
- patches.fixes/scsi-skip-nonscsi-device-for-dma: Delete.

-------------------------------------------------------------------
Fri Nov 20 12:32:48 CET 2009 - hare@suse.de

Whitespace cleanup for series2git:
- patches.arch/s390-message-catalog.diff: Refresh.
- patches.drivers/aacraid-24701-update: Refresh.
- patches.suse/crasher-26.diff: Refresh.
- patches.suse/kdb-common: Refresh.
- patches.suse/kdb-ia64: Refresh.
- patches.suse/kdb-x86: Refresh.
- patches.suse/ocfs2-allocation-resrvations.patch: Refresh.
- patches.suse/perfmon2.patch: Refresh.
- patches.suse/perfmon2_ioctl.patch: Refresh.
- patches.suse/stack-unwind: Refresh.

-------------------------------------------------------------------
Fri Nov 20 12:19:54 CET 2009 - bphilips@suse.de

- patches.drivers/igb-add-support-for-82576NS-SerDes-adapter.patch:
  igb: add support for 82576NS SerDes adapter (FATE#306856).

-------------------------------------------------------------------
Fri Nov 20 09:06:24 CET 2009 - jbeulich@novell.com

- patches.suse/dm-mpath-evaluate-request-result-and-sense:
  Fix for !CONFIG_SCSI (in -ec2).

-------------------------------------------------------------------
Fri Nov 20 05:55:12 CET 2009 - mfasheh@suse.com

- patches.suse/ocfs2-allocation-resrvations.patch: ocfs2:
  allocation reservations (bnc#501563 FATE#307247).

-------------------------------------------------------------------
Fri Nov 20 05:31:32 CET 2009 - jjolly@suse.de

- patches.suse/perfmon2.patch: Refresh.
- patches.arch/x86-self-ptrace.patch: Delete. (bnc#554585,LTC#57794)
- patches.suse/self-ptrace.patch: Delete. (bnc#554585,LTC#57794)

-------------------------------------------------------------------
Fri Nov 20 01:43:27 CET 2009 - jeffm@suse.com

- Update to 2.6.32-rc8.
  - Eliminated 1 patch.

-------------------------------------------------------------------
Fri Nov 20 01:30:46 CET 2009 - jeffm@suse.de

- patches.fixes/enclosure-fix-oops-while-iterating-enclosure_status-array:
  enclosure: fix oops while iterating enclosure_status array
  (bnc#540997).

-------------------------------------------------------------------
Thu Nov 19 20:04:16 CET 2009 - tonyj@suse.de

- Update config files.
- patches.suse/perfmon2.patch: perfmon2 (FATE#303968).
- patches.suse/perfmon2_ioctl.patch: switch to ioctl interface
  for perfmon2.
- patches.suse/perfmon2_noutrace.patch: remove UTRACE code
  from perfmon2.
- patches.xen/xen3-patch-2.6.28: Refresh.

-------------------------------------------------------------------
Thu Nov 19 19:58:15 CET 2009 - jjolly@suse.de

- Update config files.
- patches.arch/s390-message-catalog.diff: Kernel message
  catalog. (bnc#549193,LTC#57210,FATE#306999).
- rpm/kernel-binary.spec.in:

-------------------------------------------------------------------
Thu Nov 19 15:33:07 CET 2009 - jbohac@suse.cz

- patches.suse/add-queue_depth-ramp-up-code.patch: add queue_depth
  ramp up code (fate#306857, fate#306859, bnc#551175).
- patches.suse/fcoe-add-a-separate-scsi-transport-template-for-npiv-vports.patch:
  fcoe: add a separate scsi transport template for NPIV vports
  (fate#306857, fate#306859, bnc#551175).
- patches.suse/fcoe-add-check-to-fail-gracefully-in-bonding-mode.patch:
  fcoe: add check to fail gracefully in bonding mode (fate#306857,
  fate#306859, bnc#551175).
- patches.suse/fcoe-call-ndo_fcoe_enable-disable-to-turn-fcoe-feature-on-off-in-lld.patch:
  fcoe: Call ndo_fcoe_enable/disable to turn FCoE feature on/off
  in LLD (fate#306857, fate#306859, bnc#551175).
- patches.suse/fcoe-fix-checking-san-mac-address.patch: fcoe: Fix
  checking san mac address (fate#306857, fate#306859, bnc#551175).
- patches.suse/fcoe-fix-getting-san-mac-for-vlan-interface.patch:
  fcoe: Fix getting san mac for VLAN interface (fate#306857,
  fate#306859, bnc#551175).
- patches.suse/fcoe-fix-setting-lport-s-wwnn-wwpn-to-use-san-mac-address.patch:
  fcoe: Fix setting lport's WWNN/WWPN to use san mac address
  (fate#306857, fate#306859, bnc#551175).
- patches.suse/fcoe-fix-using-vlan-id-in-creating-lport-s-wwwn-wwpn.patch:
  fcoe: Fix using VLAN ID in creating lport's WWWN/WWPN
  (fate#306857, fate#306859, bnc#551175).
- patches.suse/fcoe-formatting-cleanups-and-commenting.patch:
  fcoe: Formatting cleanups and commenting (fate#306857,
  fate#306859, bnc#551175).
- patches.suse/fcoe-increase-fcoe_max_lun-to-0xffff-65535.patch:
  fcoe: Increase FCOE_MAX_LUN to 0xFFFF (65535) (fate#306857,
  fate#306859, bnc#551175).
- patches.suse/fcoe-initialize-return-value-in-fcoe_destroy.patch:
  fcoe: initialize return value in fcoe_destroy (fate#306857,
  fate#306859, bnc#551175).
- patches.suse/fcoe-libfc-fix-an-libfc-issue-with-queue-ramp-down-in-libfc.patch:
  fcoe, libfc: fix an libfc issue with queue ramp down in libfc
  (fate#306857, fate#306859, bnc#551175).
- patches.suse/fcoe-libfc-use-single-frame-allocation-api.patch:
  fcoe, libfc: use single frame allocation API (fate#306857,
  fate#306859, bnc#551175).
- patches.suse/fcoe-npiv-vport-create-destroy.patch: fcoe: NPIV
  vport create/destroy (fate#306857, fate#306859, bnc#551175).
- patches.suse/fcoe-remove-extra-function-decalrations.patch:
  fcoe: remove extra function decalrations (fate#306857,
  fate#306859, bnc#551175).
- patches.suse/fcoe-remove-redundant-checking-of-netdev-netdev_ops.patch:
  fcoe: remove redundant checking of netdev->netdev_ops
  (fate#306857, fate#306859, bnc#551175).
- patches.suse/fcoe-use-netif_f_fcoe_mtu-flag-to-set-up-max-frame-size-lport-mfs.patch:
  fcoe: Use NETIF_F_FCOE_MTU flag to set up max frame size
  (lport->mfs) (fate#306857, fate#306859, bnc#551175).
- patches.suse/fcoe-vport-symbolic-name-support.patch: fcoe: vport
  symbolic name support (fate#306857, fate#306859, bnc#551175).
- patches.suse/libfc-add-host-number-to-lport-link-up-down-messages.patch:
  libfc: add host number to lport link up/down
  messages. (fate#306857, fate#306859, bnc#551175).
- patches.suse/libfc-add-libfc-fc_libfc-ch-for-libfc-internal-routines.patch:
  libfc: Add libfc/fc_libfc.[ch] for libfc internal routines
  (fate#306857, fate#306859, bnc#551175).
- patches.suse/libfc-add-queue_depth-ramp-up.patch: libfc:
  add queue_depth ramp up (fate#306857, fate#306859, bnc#551175).
- patches.suse/libfc-add-routine-to-copy-data-from-a-buffer-to-a-sg-list.patch:
  libfc: Add routine to copy data from a buffer to a SG list
  (fate#306857, fate#306859, bnc#551175).
- patches.suse/libfc-add-set_fid-function-to-libfc-template.patch:
  libfc: add set_fid function to libfc template (fate#306857,
  fate#306859, bnc#551175).
- patches.suse/libfc-add-some-generic-npiv-support-routines-to-libfc.patch:
  libfc: add some generic NPIV support routines to libfc
  (fate#306857, fate#306859, bnc#551175).
- patches.suse/libfc-adds-can_queue-ramp-up.patch: libfc: adds
  can_queue ramp up (fate#306857, fate#306859, bnc#551175).
- patches.suse/libfc-adds-missing-exch-release-for-accepted-rrq.patch:
  libfc: adds missing exch release for accepted RRQ (fate#306857,
  fate#306859, bnc#551175).
- patches.suse/libfc-changes-to-libfc_host_alloc-to-consolidate-initialization-with-allocation.patch:
  libfc: changes to libfc_host_alloc to consolidate initialization
  with allocation (fate#306857, fate#306859, bnc#551175).
- patches.suse/libfc-combine-name-server-registration-request-functions.patch:
  libfc: combine name server registration request functions
  (fate#306857, fate#306859, bnc#551175).
- patches.suse/libfc-combine-name-server-registration-response-handlers.patch:
  libfc: combine name server registration response handlers
  (fate#306857, fate#306859, bnc#551175).
- patches.suse/libfc-convert-to-scsi_track_queue_full.patch:
  libfc: convert to scsi_track_queue_full (fate#306857,
  fate#306859, bnc#551175).
- patches.suse/libfc-do-not-use-did_no_connect-for-pkt-alloc-failures.patch:
  libfc: do not use DID_NO_CONNECT for pkt alloc
  failures. (fate#306857, fate#306859, bnc#551175).
- patches.suse/libfc-don-t-warn_on-in-lport_timeout-for-reset-state.patch:
  libfc: don't WARN_ON in lport_timeout for RESET state
  (fate#306857, fate#306859, bnc#551175).
- patches.suse/libfc-export-fc-headers.patch: libfc: Export FC
  headers (fate#306857, fate#306859, bnc#551175).
- patches.suse/libfc-fcoe-add-fc-passthrough-support.patch: libfc,
  fcoe: Add FC passthrough support (fate#306857, fate#306859,
  bnc#551175).
- patches.suse/libfc-fcoe-don-t-export_symbols-unnecessarily.patch:
  libfc, fcoe: Don't EXPORT_SYMBOLS unnecessarily (fate#306857,
  fate#306859, bnc#551175).
- patches.suse/libfc-fcoe-fixes-for-highmem-skb-linearize-panics.patch:
  libfc, fcoe: fixes for highmem skb linearize panics
  (fate#306857, fate#306859, bnc#551175).
- patches.suse/libfc-fcoe-increase-els-and-ct-timeouts.patch:
  libfc fcoe: increase ELS and CT timeouts (fate#306857,
  fate#306859, bnc#551175).
- patches.suse/libfc-fix-an-issue-of-pending-exch-es-after-i-f-destroyed-or-rmmod-fcoe.patch:
  libfc: fix an issue of pending exch/es after i/f destroyed or
  rmmod fcoe (fate#306857, fate#306859, bnc#551175).
- patches.suse/libfc-fix-ddp-in-fc_fcp-for-0-xid.patch: libfc: fix
  ddp in fc_fcp for 0 xid (fate#306857, fate#306859, bnc#551175).
- patches.suse/libfc-fix-fc_els_resp_type-to-correct-display-of-ct-responses.patch:
  libfc: fix fc_els_resp_type to correct display of CT responses
  (fate#306857, fate#306859, bnc#551175).
- patches.suse/libfc-fix-frags-in-frame-exceeding-skb_max_frags-in-fc_fcp_send_data.patch:
  libfc: Fix frags in frame exceeding SKB_MAX_FRAGS in
  fc_fcp_send_data (fate#306857, fate#306859, bnc#551175).
- patches.suse/libfc-fix-free-of-fc_rport_priv-with-timer-pending.patch:
  libfc: fix free of fc_rport_priv with timer pending
  (fate#306857, fate#306859, bnc#551175).
- patches.suse/libfc-fix-memory-corruption-caused-by-double-frees-and-bad-error-handling.patch:
  libfc: fix memory corruption caused by double frees and bad
  error handling (fate#306857, fate#306859, bnc#551175).
- patches.suse/libfc-fix-rnn_id-smashing-skb-payload.patch: libfc:
  fix RNN_ID smashing skb payload (fate#306857, fate#306859,
  bnc#551175).
- patches.suse/libfc-fix-symbolic-name-registrations-smashing-skb-data.patch:
  libfc: fix symbolic name registrations smashing skb data
  (fate#306857, fate#306859, bnc#551175).
- patches.suse/libfc-fix-typo-in-retry-check-on-received-prli.patch:
  libfc: fix typo in retry check on received PRLI (fate#306857,
  fate#306859, bnc#551175).
- patches.suse/libfc-fix-wrong-scsi-return-status-under-fc_data_undrun.patch:
  libfc: Fix wrong scsi return status under FC_DATA_UNDRUN
  (fate#306857, fate#306859, bnc#551175).
- patches.suse/libfc-formatting-cleanups-across-libfc.patch:
  libfc: Formatting cleanups across libfc (fate#306857,
  fate#306859, bnc#551175).
- patches.suse/libfc-libfcoe-fdisc-els-for-npiv.patch: libfc,
  libfcoe: FDISC ELS for NPIV (fate#306857, fate#306859,
  bnc#551175).
- patches.suse/libfc-lport-fix-minor-documentation-errors.patch:
  libfc: lport: fix minor documentation errors (fate#306857,
  fate#306859, bnc#551175).
- patches.suse/libfc-move-libfc_init-and-libfc_exit-to-fc_libfc-c.patch:
  libfc: Move libfc_init and libfc_exit to fc_libfc.c
  (fate#306857, fate#306859, bnc#551175).
- patches.suse/libfc-move-non-common-routines-and-prototypes-out-of-libfc-h.patch:
  libfc: Move non-common routines and prototypes out of libfc.h
  (fate#306857, fate#306859, bnc#551175).
- patches.suse/libfc-reduce-can_queue-for-all-fcp-frame-allocation-failures.patch:
  libfc: reduce can_queue for all FCP frame allocation failures
  (fate#306857, fate#306859, bnc#551175).
- patches.suse/libfc-register-fc4-features-with-the-fc-switch.patch:
  libfc: register FC4 features with the FC switch (fate#306857,
  fate#306859, bnc#551175).
- patches.suse/libfc-register-symbolic-node-name-rsnn_nn.patch:
  libfc: Register Symbolic Node Name (RSNN_NN) (fate#306857,
  fate#306859, bnc#551175).
- patches.suse/libfc-register-symbolic-port-name-rspn_id.patch:
  libfc: Register Symbolic Port Name (RSPN_ID) (fate#306857,
  fate#306859, bnc#551175).
- patches.suse/libfc-remove-fc_fcp_complete.patch: libfc: Remove
  fc_fcp_complete (fate#306857, fate#306859, bnc#551175).
- patches.suse/libfc-remove-unused-fc_lport-pointer-from-fc_fcp_pkt_abort.patch:
  libfc: Remove unused fc_lport pointer from fc_fcp_pkt_abort
  (fate#306857, fate#306859, bnc#551175).
- patches.suse/libfc-removes-initializing-fc_cpu_order-and-fc_cpu_mask-per-lport.patch:
  libfc: removes initializing fc_cpu_order and fc_cpu_mask per
  lport (fate#306857, fate#306859, bnc#551175).
- patches.suse/libfc-removes-unused-disc_work-and-ex_list.patch:
  libfc: removes unused disc_work and ex_list (fate#306857,
  fate#306859, bnc#551175).
- patches.suse/libfc-rnn_id-may-be-required-before-rsnn_nn-with-some-switches.patch:
  libfc: RNN_ID may be required before RSNN_NN with some switches
  (fate#306857, fate#306859, bnc#551175).
- patches.suse/libfc-rpn_id-is-obsolete-and-unnecessary.patch:
  libfc: RPN_ID is obsolete and unnecessary (fate#306857,
  fate#306859, bnc#551175).
- patches.suse/libfc-vport-link-handling-and-fc_vport-state-managment.patch:
  libfc: vport link handling and fc_vport state managment
  (fate#306857, fate#306859, bnc#551175).
- patches.suse/libfcoe-allow-fip-to-be-disabled-by-the-driver.patch:
  libfcoe: Allow FIP to be disabled by the driver (fate#306857,
  fate#306859, bnc#551175).
- patches.suse/libfcoe-do-not-pad-fip-keep-alive-to-full-frame-size.patch:
  libfcoe: Do not pad FIP keep-alive to full frame size
  (fate#306857, fate#306859, bnc#551175).
- patches.suse/libfcoe-don-t-send-els-in-fip-mode-if-no-fcf-selected.patch:
  libfcoe: don't send ELS in FIP mode if no FCF selected
  (fate#306857, fate#306859, bnc#551175).
- patches.suse/libfcoe-fcoe-libfcoe-npiv-support.patch:
  libfcoe, fcoe: libfcoe NPIV support (fate#306857, fate#306859,
  bnc#551175).
- patches.suse/libfcoe-fcoe-simplify-receive-flogi-response.patch:
  libfcoe: fcoe: simplify receive FLOGI response (fate#306857,
  fate#306859, bnc#551175).
- patches.suse/libfcoe-fip-allow-fip-receive-to-be-called-from-irq.patch:
  libfcoe: fip: allow FIP receive to be called from
  IRQ. (fate#306857, fate#306859, bnc#551175).
- patches.suse/libfcoe-fip-should-report-link-to-libfc-whether-selected-or-not.patch:
  libfcoe: FIP should report link to libfc whether selected or
  not (fate#306857, fate#306859, bnc#551175).
- patches.suse/libfcoe-fip-use-scsi-host-number-to-identify-debug-messages.patch:
  libfcoe: fip: use SCSI host number to identify debug
  messages. (fate#306857, fate#306859, bnc#551175).
- patches.suse/libfcoe-formatting-and-comment-cleanups.patch:
  libfcoe: formatting and comment cleanups (fate#306857,
  fate#306859, bnc#551175).
- patches.suse/modify-change_queue_depth-to-take-in-reason-why-it-is-being-called.patch:
  modify change_queue_depth to take in reason why it is being
  called (fate#306857, fate#306859, bnc#551175).
- patches.suse/scsi-error-have-scsi-ml-call-change_queue_depth-to-handle-queue_full.patch:
  scsi error: have scsi-ml call change_queue_depth to handle
  QUEUE_FULL (fate#306857, fate#306859, bnc#551175).

-------------------------------------------------------------------
Thu Nov 19 15:04:17 CET 2009 - hare@suse.de

- patches.suse/dm-mpath-accept-failed-paths: Fixup patch to apply.

-------------------------------------------------------------------
Thu Nov 19 14:43:31 CET 2009 - hare@suse.de

Port patches from SLES11:
- patches.fixes/scsi-dh-queuedata-accessors: Kernel bug triggered
  in multipath (bnc#486001).
- patches.suse/dm-mpath-accept-failed-paths: Refresh.
- patches.suse/dm-mpath-detach-existing-hardware-handler:
  multipath: detach existing hardware handler if none was
  specified.
- patches.suse/dm-mpath-requeue-for-stopped-queue: Delete.

-------------------------------------------------------------------
Thu Nov 19 13:34:34 CET 2009 - hare@suse.de

- patches.suse/dm-mpath-evaluate-request-result-and-sense:
  multipath: Evaluate request result and sense code
  (FATE#303695,bnc#433920,bnc#442001).

-------------------------------------------------------------------
Thu Nov 19 12:51:30 CET 2009 - mmarek@suse.cz

- rpm/kernel-binary.spec.in: Kill support for kernel-$flavor
  symbols, we need a unified kernel-source for all flavors.

-------------------------------------------------------------------
Thu Nov 19 12:30:28 CET 2009 - hare@suse.de

- patches.fixes/bnx2i-use-common-iscsi-suspend-queue: bnx2i:
  use common iscsi suspend queue (FATE#307215).
- patches.fixes/iscsi-class-modify-handling-of-replacement-time:
  iscsi class: modify handling of replacement timeout
  (FATE#307215).
- patches.fixes/iser-set-tgt-and-lu-reset-timeout: iser: set
  tgt and lu reset timeout (FATE#307215).
- patches.fixes/libiscsi-add-warm-target-reset-tmf-support:
  libiscsi: add warm target reset tmf support (FATE#307215).
- patches.fixes/libiscsi-check-tmf-state-before-sending-pdu:
  libiscsi: Check TMF state before sending PDU (FATE#307215).
- patches.fixes/libiscsi-fix-login-text-checks-in-pdu-inject:
  libiscsi: fix login/text checks in pdu injection code
  (FATE#307215).
- patches.fixes/scsi-add-scsi-target-reset-support-to-ioctl:
  add scsi target reset support to scsi ioctl.
- patches.fixes/scsi-devinfo-update-hitachi-entries: scsi_devinfo:
  update Hitachi entries (v2).
- patches.fixes/scsi-fc-class-failfast-bsg-requests: [SCSI]
  fc class: fail fast bsg requests.
- patches.drivers/cxgb3i: Delete.
- patches.drivers/cxgb3i-fixed-offload-array-size: Delete.
- patches.fixes/disable-lro-per-default: Delete.

-------------------------------------------------------------------
Thu Nov 19 11:54:22 CET 2009 - hare@suse.de

- patches.fixes/scsi_dh-always-attach-sysfs: scsi_dh: create
  sysfs file, dh_state for all SCSI disk devices.
- patches.fixes/scsi_dh-change-activate-interface: scsi_dh: Change
  the scsidh_activate interface to be asynchronous (bnc#556144).
- patches.fixes/scsi_dh-make-alua-handler-asynchronous: scsi_dh:
  Make alua hardware handler's activate() async (bnc#556144).
- patches.fixes/scsi_dh-make-hp_sw-handler-asynchronous: scsi_dh:
  Make hp hardware handler's activate() async (bnc#556144).
- patches.fixes/scsi_dh-make-rdac-handler-asynchronous: scsi_dh:
  Make rdac hardware handler's activate() async (bnc#556144).

-------------------------------------------------------------------
Thu Nov 19 10:04:14 CET 2009 - hare@suse.de

- patches.drivers/qla4xxx-5.01.00-k8_sles11-03-update: Delete.
- patches.drivers/qla4xxx-sles11-update: Delete.

-------------------------------------------------------------------
Thu Nov 19 09:30:52 CET 2009 - hare@suse.de

- Update config files.
- patches.drivers/hpsa: hpsa: New driver SCSI driver for HP
  Smart Array (FATE#307153,bnc#555855).
- supported.conf: Mark hpsa as supported.

-------------------------------------------------------------------
Thu Nov 19 08:44:57 CET 2009 - jjolly@suse.de

- patches.arch/s390-01-qeth-isolation.patch: qeth: Exploit QDIO
  Data Connection Isolation (bnc#555199,LTC#57826,FATE#307015).
- patches.arch/s390-02-01-cex3-init-msg.patch:
  zcrypt: initialize ap_messages for cex3 exploitation
  (bnc#555200,LTC#57825,FATE#307112).
- patches.arch/s390-02-02-cex3-special-command.patch:
  zcrypt: special command support for cex3 exploitation
  (bnc#555200,LTC#57825,FATE#307112).
- patches.arch/s390-02-03-cex3-device.patch: zcrypt: add support
  for cex3 device types (bnc#555200,LTC#57825,FATE#307112).
- patches.arch/s390-02-04-cex3-use-def.patch: zcrypt: use
  definitions for cex3 (bnc#555200,LTC#57825,FATE#307112).
- patches.arch/s390-02-05-zcrypt-speed-cex2c.patch:
  zcrypt: adjust speed rating between cex2 and pcixcc
  (bnc#555200,LTC#57825,FATE#307112).
- patches.arch/s390-02-06-zcrypt-speed-cex3.patch:
  zcrypt: adjust speed rating of cex3 adapters
  (bnc#555200,LTC#57825,FATE#307112).
- patches.arch/s390-sles11sp1-01-qeth-isolation.patch: Delete.

-------------------------------------------------------------------
Thu Nov 19 08:17:57 CET 2009 - jjolly@suse.de

- patches.arch/s390-sles11sp1-01-qeth-isolation.patch:
  qeth: Exploit QDIO Data Connection Isolation
  (bnc#555199,LTC#57826,FATE#307015).

-------------------------------------------------------------------
Wed Nov 18 21:58:51 CET 2009 - jeffm@suse.com

- scripts/sequence-patch.sh: Add automatic generation of supported
  modules list.

-------------------------------------------------------------------
Wed Nov 18 21:53:18 CET 2009 - jeffm@suse.com

- Update config files: Enable CONFIG_ACPI_CUSTOM_OVERRIDE_INITRAMFS

-------------------------------------------------------------------
Wed Nov 18 20:56:52 CET 2009 - jeffm@suse.com

- patches.suse/acpi-generic-initramfs-table-override-support:
  ACPI: generic initramfs table override support (bnc#533555).
- patches.suse/init-move-populate_rootfs-back-to-start_kernel:
  init: move populate_rootfs back to start_kernel (bnc#533555).

-------------------------------------------------------------------
Wed Nov 18 18:07:48 CET 2009 - jkosina@suse.de

- patches.arch/x86-crypto-pclmulqdq-accelerated-implementation.patch:
  incorporate "crypto: ghash-intel - Hard-code pshufb" fix

-------------------------------------------------------------------
Wed Nov 18 17:12:10 CET 2009 - jeffm@suse.com

- patches.suse/hung_task_timeout-configurable-default:
  hung_task_timeout: configurable default (bnc#552820).
  - Default to runtime-disabled on all flavors except debug.

-------------------------------------------------------------------
Wed Nov 18 16:48:59 CET 2009 - agraf@suse.de

- patches.fixes/kvm-ioapic.patch: Ignore apic polarity
  (bnc#556564).
- patches.fixes/kvm-macos.patch: Implement some missing intercepts
  so osx doesn't blow up (bnc#556564).

-------------------------------------------------------------------
Wed Nov 18 15:52:02 CET 2009 - hare@suse.de

- supported.conf: mark missing 10Gb drivers as supported
  (bnc#555793)

-------------------------------------------------------------------
Wed Nov 18 15:39:48 CET 2009 - hare@suse.de

- patches.drivers/aacraid-24701-update: Problems with aacraid
  (bnc#524242,FATE#307437).

-------------------------------------------------------------------
Wed Nov 18 15:19:32 CET 2009 - hare@suse.de

Cleanup patches for series2git:
- patches.apparmor/apparmor.diff: Refresh.
- patches.suse/Cleanup-and-make-boot-splash-work-with-KMS.patch:
  Refresh.
- patches.suse/bootsplash: Refresh.
- patches.suse/nfs4acl-ext3.diff: Refresh.
- patches.suse/silent-stack-overflow-2.patch: Refresh.
- patches.suse/suse-ppc32-mol.patch: Refresh.
- patches.suse/xfs-dmapi-src: Refresh.

-------------------------------------------------------------------
Wed Nov 18 15:16:59 CET 2009 - agraf@suse.de

- Update config files to enable pv-ops for KVM clock. (bnc#556135)

-------------------------------------------------------------------
Wed Nov 18 14:52:16 CET 2009 - tiwai@suse.de

- patches.drivers/alsa-sp1-hda-01-select-ibexpeak-handler: ALSA:
  hda - select IbexPeak handler for Calpella (FATE#306783).
- patches.drivers/alsa-sp1-hda-02-vectorize-get_empty_pcm_device:
  ALSA: hda - vectorize get_empty_pcm_device() (FATE#306783).
- patches.drivers/alsa-sp1-hda-03-allow-up-to-4-HDMI: ALSA:
  hda - allow up to 4 HDMI devices (FATE#306783).
- patches.drivers/alsa-sp1-hda-04-convert-intelhdmi-global-references:
  ALSA: hda - convert intelhdmi global references to local
  parameters (FATE#306783).
- patches.drivers/alsa-sp1-hda-05-remove-intelhdmi-dependency-on-multiout:
  ALSA: hda - remove intelhdmi dependency on multiout
  (FATE#306783).
- patches.drivers/alsa-sp1-hda-06-use-pcm-prepare-callbacks-for-intelhdmi:
  ALSA: hda - use pcm prepare/cleanup callbacks for intelhdmi
  (FATE#306783).
- patches.drivers/alsa-sp1-hda-07-reorder-intelhemi-prepare-callbacks:
  ALSA: hda - reorder intelhdmi prepare/cleanup callbacks
  (FATE#306783).
- patches.drivers/alsa-sp1-hda-08-vectorize-intelhdmi: ALSA:
  hda - vectorize intelhdmi (FATE#306783).
- patches.drivers/alsa-sp1-hda-09-get-intelhtemi-max-channels:
  ALSA: hda - get intelhdmi max channels from widget caps
  (FATE#306783).
- patches.drivers/alsa-sp1-hda-10-auto-parse-intelhdmi-cvt-pin:
  ALSA: hda - auto parse intelhdmi cvt/pin configurations
  (FATE#306783).
- patches.drivers/alsa-sp1-hda-11-remove-static-intelhdmi-config:
  ALSA: hda - remove static intelhdmi configurations
  (FATE#306783).
- patches.drivers/alsa-sp1-hda-12-reset-pins-idt-codec-free:
  ALSA: hda - Reset pins of IDT/STAC codecs at free (bnc#544779).
- patches.drivers/alsa-sp1-hda-13-add-reboot-notifier: ALSA:
  hda - Add reboot notifier to each codec (bnc#544779).
- patches.drivers/alsa-sp1-hda-14-add-missing-export: ALSA: hda -
  Add missing export for snd_hda_bus_reboot_notify (bnc#544779).
- patches.drivers/alsa-sp1-hda-15-fix-build-warning: ALSA: hda -
  Add a proper ifdef to a debug code (FATE#306783).
- patches.drivers/alsa-sp1-hda-16-stac-dual-headphones-fix:
  ALSA: hda - Fix detection of dual headphones (bnc#556532).

-------------------------------------------------------------------
Wed Nov 18 14:35:44 CET 2009 - jkosina@suse.de

- patches.arch/x86-crypto-pclmulqdq-accelerated-implementation.patch:
  crypto: ghash - Add PCLMULQDQ accelerated implementation
  (FATE#306883, bnc#554578).
- Update config files: set CRYPTO_GHASH_CLMUL_NI_INTEL=m
- patches.xen/xen3-patch-2.6.28: Refresh to apply cleanly

-------------------------------------------------------------------
Wed Nov 18 14:32:52 CET 2009 - agraf@suse.de

- patches.arch/kvm-only-export-selected-pv-ops-feature-structs:
  Only export selected pv-ops feature structs (bnc#556135).
- patches.arch/kvm-replace-kvm-io-delay-pv-ops-with-linux-magic:
  Replace kvm io delay pv-ops with linux magic (bnc#556135).
- patches.arch/kvm-split-paravirt-ops-by-functionality: Split
  paravirt ops by functionality (bnc#556135).
- patches.arch/kvm-split-the-KVM-pv-ops-support-by-feature:
  Split the KVM pv-ops support by feature (bnc#556135).
- patches.xen/xen3-patch-2.6.23: Refresh.
- patches.xen/xen3-patch-2.6.31: Refresh.

-------------------------------------------------------------------
Wed Nov 18 14:07:01 CET 2009 - teheo@suse.de

- patches.suse/kbuild-icecream-workaround: Delete.

-------------------------------------------------------------------
Wed Nov 18 13:37:41 CET 2009 - trenn@suse.de

- Update config files.
  Also enable CONFIG_DMAR (fate#306796) for vanilla flavors

-------------------------------------------------------------------
Wed Nov 18 12:58:34 CET 2009 - trenn@suse.de

- Update config files.
  Do the same for i386

-------------------------------------------------------------------
Wed Nov 18 10:14:35 CET 2009 - trenn@suse.de

- Update config files.
  Enabling CONFIG_DMAR (fate#306796), introduces these changes:
    +CONFIG_HAVE_INTEL_TXT=y
    -# CONFIG_DMAR is not set
    +CONFIG_DMAR=y
    +# CONFIG_DMAR_DEFAULT_ON is not set
    +CONFIG_DMAR_FLOPPY_WA=y
    +# CONFIG_INTEL_TXT is not set
  Done for x86_64 for now only.

-------------------------------------------------------------------
Mon Nov 16 23:44:12 CET 2009 - jkosina@suse.de

- patches.fixes/hid-fixup-ncr-quirk.patch: HID: fixup quirk for
  NCR devices (bnc#548807).

-------------------------------------------------------------------
Fri Nov 13 21:16:04 CET 2009 - mmarek@suse.cz

- rpm/*.spec.in, rpm/kernel-module-subpackage: add
  Provides: multiversion(kernel) to binary kernel packages,
  kernel-source, kernel-syms and all KMPs so that zypp can be
  configured to keep multiple versions of these packages
  (fate#305311).

-------------------------------------------------------------------
Fri Nov 13 10:53:28 CET 2009 - npiggin@suse.de

- Disable LGUEST on x86 32. It doesn't build properly without PARAVIRT.

-------------------------------------------------------------------
Wed Nov 11 14:45:36 CET 2009 - jack@suse.cz

- patches.fixes/zisofs-large-pagesize-read.patch: zisofs:
  Implement reading of compressed files when PAGE_CACHE_SIZE >
  compress block size (bnc#540349).

-------------------------------------------------------------------
Wed Nov 11 11:18:01 CET 2009 - npiggin@suse.de

- Update config files.

-------------------------------------------------------------------
Wed Nov 11 10:55:56 CET 2009 - npiggin@suse.de

- Disable PARAVIRT_GUEST on x86 32 and 64.

-------------------------------------------------------------------
Tue Nov 10 06:51:46 CET 2009 - teheo@suse.de

- patches.drivers/libata-ahci-aspire-3810t-noncq: ahci: disable
  NCQ on Aspire 3810t (bnc#522790).

-------------------------------------------------------------------
Tue Nov 10 06:50:57 CET 2009 - npiggin@suse.de

- Update config files.

-------------------------------------------------------------------
Tue Nov 10 06:23:17 CET 2009 - npiggin@suse.de

- Update config files. Disable CONFIG_CC_STACKPROTECTOR on all
  x86 kernels except debug. Overhead is prohibitive.

-------------------------------------------------------------------
Mon Nov  9 14:02:14 CET 2009 - npiggin@suse.de

- patches.suse/files-slab-rcu.patch: SLAB_DESTROY_BY_RCU for
  file slab.

-------------------------------------------------------------------
Mon Nov  9 11:22:46 CET 2009 - npiggin@suse.de

- Update config files. Vanilla doesn't have unwinder, trace selects
  options which select frame pointers.

-------------------------------------------------------------------
Mon Nov  9 10:29:49 CET 2009 - npiggin@suse.de

- Disable FRAME_POINTER on i386 and x86-64, all kernels. Unwind info
  should provide all this functionality.

-------------------------------------------------------------------
Mon Nov  9 04:00:28 CET 2009 - nfbrown@suse.de

- patches.fixes/nfs-honour-server-preferred-io-size: NFS: Honour
  server-preferred io sizes (bnc#550648).

-------------------------------------------------------------------
Mon Nov  9 01:03:10 CET 2009 - nfbrown@suse.de

- patches.fixes/nfs-slot-table-alloc: Don't fail allocations
  for the slot table when mounting an NFS filesystem (bnc#519820).

-------------------------------------------------------------------
Fri Nov  6 22:46:26 CET 2009 - trenn@suse.de

- patches.arch/x86_amd_fix_erratum_63.patch: x86/amd-iommu:
  Workaround for erratum 63 (bnc#548274).

-------------------------------------------------------------------
Fri Nov  6 16:18:21 CET 2009 - jeffm@suse.de

- Disabled PARAVIRT_GUEST on ia64/trace and ia64/vanilla.

-------------------------------------------------------------------
Fri Nov  6 15:12:19 CET 2009 - trenn@suse.de

- patches.suse/kdb_x86_fix_hang.patch: X86 KDB: Reduce timeout
  for blinking LEDs (bnc#528811).

-------------------------------------------------------------------
Fri Nov  6 13:33:27 CET 2009 - mmarek@suse.cz

- rpm/kernel-binary.spec.in: fix last change.

-------------------------------------------------------------------
Fri Nov  6 12:47:52 CET 2009 - jbeulich@novell.com

- Update Xen patches to 2.6.32-rc6 and c/s 941.
- Update Xen config files.
- supported.conf: Add domctl.

-------------------------------------------------------------------
Fri Nov  6 09:50:40 CET 2009 - mmarek@suse.cz

- rpm/kernel-binary.spec.in: add the /lib/modules/.../{source,devel}
  symlinks to the -devel package (bnc#548728).

-------------------------------------------------------------------
Fri Nov  6 09:40:45 CET 2009 - mmarek@suse.cz

- rpm/kernel-binary.spec.in: obsolete kvm-kmp.

-------------------------------------------------------------------
Thu Nov  5 19:14:03 CET 2009 - jeffm@suse.com

- Update to 2.6.32-rc6.
  - 2 patches eliminated
  - NR_CPUS=4096 on ia64/vanilla again

-------------------------------------------------------------------
Thu Nov  5 18:53:24 CET 2009 - jeffm@suse.com

- Performance: Disabled CONFIG_PARAVIRT on all flavors.

-------------------------------------------------------------------
Thu Nov  5 16:35:57 CET 2009 - mmarek@suse.cz

- Delete unused 2.6.31.y patches.

-------------------------------------------------------------------
Thu Nov  5 15:59:58 CET 2009 - mmarek@suse.cz

- supported.conf: add libfcoe and fix typo.

-------------------------------------------------------------------
Thu Nov  5 12:54:06 CET 2009 - mmarek@suse.cz

- supported.conf: update so that supported modules don't require
  unsupported ones by adding following modules: async_pq
  async_raid6_recov ath blkback_pagemap crypto_hash drm_kms_helper
  fddi fscache lib80211 libfcoe libipw libiscsi_tcp llc md_mod mdio
  mfd_core nf_defrag_ipv4 p8022 psnap raid6_pq tr ttm ucb1400_core
  v4l2_compat_ioctl32.

-------------------------------------------------------------------
Thu Nov  5 12:19:27 CET 2009 - mmarek@suse.cz

- config.conf: remove kernel-ps3-devel (does not exist) and
  kernel-debug-devel (not needed most of the time) from
  kernel-syms.

-------------------------------------------------------------------
Thu Nov  5 10:56:15 CET 2009 - hare@suse.de

- Update config files: Set CONFIG_HZ to 100 for zSeries
  (bnc#552564).

-------------------------------------------------------------------
Thu Nov  5 10:52:13 CET 2009 - hare@suse.de

- Update config files: Increase MAX_RAW_DEVS to 4096 on
  zSeries (bnc#552565).

-------------------------------------------------------------------
Wed Nov  4 23:02:07 CET 2009 - mmarek@suse.cz

- rpm/kernel-binary.spec.in: delete stray text.

-------------------------------------------------------------------
Tue Nov  3 15:40:19 CET 2009 - mmarek@suse.cz

- config.conf: remove the ec2 flavor from kernel-syms, most KMPs
  don't make any sense on ec2
  (http://lists.opensuse.org/opensuse-kernel/2009-11/msg00001.html).

-------------------------------------------------------------------
Mon Nov  2 16:09:13 CET 2009 - mmarek@suse.cz

- rpm/kernel-binary.spec.in: obsolete also brocade-bfa-kmp.

-------------------------------------------------------------------
Mon Nov  2 16:04:13 CET 2009 - mmarek@suse.cz

- rpm/kernel-source.spec.in: add split-modules to the src.rpm.

-------------------------------------------------------------------
Mon Nov  2 13:18:55 CET 2009 - mmarek@suse.cz

- rpm/kernel-binary.spec.in: obsolete enic-kmp and fnic-kmp.

-------------------------------------------------------------------
Mon Nov  2 12:49:08 CET 2009 - mmarek@suse.cz

- rpm/kernel-binary.spec.in: obsolete kmps by their full name, not
  just the foo-kmp virtual dependency (bnc#472410).

-------------------------------------------------------------------
Thu Oct 29 06:29:38 CET 2009 - tonyj@suse.de

- Update ppc/ps3 config for CONFIG_UTRACE

-------------------------------------------------------------------
Thu Oct 29 01:37:02 CET 2009 - tonyj@suse.de

- patches.trace/utrace-core: Update for SP1 (FATE# 304321)

-------------------------------------------------------------------
Wed Oct 28 22:51:38 CET 2009 - nfbrown@suse.de

- patches.fixes/nfsd-acl.patch: nfsd: Fix sort_pacl in
  fs/nfsd/nf4acl.c to actually sort groups (bnc#549748).

-------------------------------------------------------------------
Wed Oct 28 14:51:28 CET 2009 - jdelvare@suse.de

- Update config files:
	CONFIG_NTFS_FS=n
  We handle NTFS through FUSE these days.

-------------------------------------------------------------------
Tue Oct 27 17:15:40 CET 2009 - jbohac@suse.cz

- Update config files:
	CONFIG_NETLABEL=y
	CONFIG_SECURITY_NETWORK_XFRM=y
	(fate#307284)

-------------------------------------------------------------------
Tue Oct 27 16:45:20 CET 2009 - jkosina@suse.de

- patches.fixes/sched-move-rq_weight-data-array-out-of-percpu:
  fix compilation failure for configs with CONFIG_SMP=n and
  CONFIG_FAR_GROUP_SCHED=y

-------------------------------------------------------------------
Tue Oct 27 15:08:26 CET 2009 - jbeulich@novell.com

- Update config files (MINIX_FS=m globally, NTFS_FS off for -ec2).
- supported.conf: Add fs/minix.

-------------------------------------------------------------------
Tue Oct 27 14:35:26 CET 2009 - jkosina@suse.de

- patches.fixes/percpu-allow-pcpu_alloc-to-be-called-with-IRQs-off:
  percpu: allow pcpu_alloc() to be called with IRQs off
  (bnc#548119).
- patches.fixes/sched-move-rq_weight-data-array-out-of-percpu:
  Update to newer version which is going to be merged upstream.

-------------------------------------------------------------------
Fri Oct 23 18:17:21 CEST 2009 - jeffm@suse.com

- Update to 2.6.32-rc5-git3.

-------------------------------------------------------------------
Fri Oct 23 15:11:53 CEST 2009 - mmarek@suse.cz

- Update config files: set NR_CPUS back to 2048 for ia64/vanilla
  until there is a fix in mainline.

-------------------------------------------------------------------
Fri Oct 23 15:11:09 CEST 2009 - mmarek@suse.cz

- patches.fixes/sched-move-rq_weight-data-array-out-of-percpu:
  fix for !CONFIG_SMP.

-------------------------------------------------------------------
Fri Oct 23 12:53:53 CEST 2009 - mmarek@suse.cz

- patches.suse/Cleanup-and-make-boot-splash-work-with-KMS.patch:
  Cleanup and make boot splash work with KMS (bnc#544645).

-------------------------------------------------------------------
Thu Oct 22 18:38:47 CEST 2009 - jeffm@suse.com

- Re-enabled NR_CPUS=4096 on ia64.
- patches.fixes/sched-move-rq_weight-data-array-out-of-percpu:
  sched: move rq_weight data array out of .percpu (bnc#548119).

-------------------------------------------------------------------
Tue Oct 20 15:27:25 CEST 2009 - jbeulich@novell.com

- Update x86-64 Xen config file (NR_CPUS=512).
- Refresh a few Xen patches.
- rpm/kernel-binary.spec.in: Handle -ec2 flavor.
- rpm/package-descriptions: Describe -ec2 flavor.
- rpm/post.sh: Handle -ec2 flavor.

-------------------------------------------------------------------
Tue Oct 20 14:47:55 CEST 2009 - jbeulich@novell.com

- patches.fixes/use-totalram_pages: Delete.

-------------------------------------------------------------------
Tue Oct 20 14:45:22 CEST 2009 - jbeulich@novell.com

- config.conf: Add -ec2 configs (fate#305273)
- Add ec2 config files.
- patches.xen/xen-unpriv-build: No need to build certain bits
  when building non-privileged kernel.
- supported.conf: Add fs/nls/nls_base.

-------------------------------------------------------------------
Mon Oct 19 15:24:25 CEST 2009 - jeffm@suse.com

- Temporarily reduce NR_CPUS to 2048 on ia64 to avoid build
  failures (bnc#548119)

-------------------------------------------------------------------
Mon Oct 19 15:21:26 CEST 2009 - mmarek@suse.cz

- rpm/kernel-binary.spec.in: [s390x] ignore errors from
  dwarfextract for now.

-------------------------------------------------------------------
Fri Oct 16 23:14:44 CEST 2009 - mmarek@suse.cz

- Update config files: set CONFIG_ENTERPRISE_SUPPORT=y.

-------------------------------------------------------------------
Fri Oct 16 23:12:38 CEST 2009 - mmarek@suse.cz

- rpm/kernel-binary.spec.in: fix the logic for determining the base
  package in the %post scripts.

-------------------------------------------------------------------
Fri Oct 16 19:18:25 CEST 2009 - jeffm@suse.com

- Update config files.

-------------------------------------------------------------------
Fri Oct 16 17:01:11 CEST 2009 - jeffm@suse.com

- Update to 2.6.32-rc5.

-------------------------------------------------------------------
Fri Oct 16 16:45:53 CEST 2009 - mmarek@suse.de

- patches.rpmify/ia64-sn-fix-percpu-warnings: ia64/sn: fix
  percpu warnings.

-------------------------------------------------------------------
Fri Oct 16 15:51:56 CEST 2009 - mmarek@suse.de

- Update config files: disable MTD_GPIO_ADDR, VME_CA91CX42 and
  VME_TSI148 on ia64 to fix build.

-------------------------------------------------------------------
Fri Oct 16 15:18:35 CEST 2009 - mmarek@suse.cz

- rpm/kernel-binary.spec.in: undo the -base merge for now.

-------------------------------------------------------------------
Fri Oct 16 14:51:42 CEST 2009 - mmarek@suse.cz

- rpm/kernel-source.spec.in: mark kernel-source as arch dependent
  again. The content is noarch, but changing the rpm architecture
  breaks online update.

-------------------------------------------------------------------
Fri Oct 16 14:19:01 CEST 2009 - jbeulich@novell.com

- patches.xen/xen3-patch-2.6.32-rc4: Fix AGP for PowerPC.

-------------------------------------------------------------------
Fri Oct 16 12:08:06 CEST 2009 - jbeulich@novell.com

- Update Xen patches to 2.6.32-rc4 and c/s 938.
- config.conf: Re-enable Xen.
- Update x86 config files.

-------------------------------------------------------------------
Tue Oct 13 02:29:26 CEST 2009 - jeffm@suse.com

- patches.rpmify/staging-missing-sched.h: Added missing sites.

-------------------------------------------------------------------
Mon Oct 12 23:08:39 CEST 2009 - jeffm@suse.com

- patches.rpmify/staging-missing-sched.h: staging: Complete
  sched.h removal from interrupt.h.

-------------------------------------------------------------------
Mon Oct 12 21:05:07 CEST 2009 - jeffm@suse.de

- patches.apparmor/ptrace_may_access-fix: apparmor:
  ptrace_may_access -> ptrace_access_check.

-------------------------------------------------------------------
Mon Oct 12 20:07:54 CEST 2009 - jeffm@suse.de

- Update config files.

-------------------------------------------------------------------
Mon Oct 12 19:54:16 CEST 2009 - jeffm@suse.de

- Updated to 2.6.32-rc4.
  - Eliminated 4 patches.
  - Refreshed context.

-------------------------------------------------------------------
Mon Oct 12 16:23:59 CEST 2009 - jeffm@suse.de

- patches.apparmor/apparmor.diff: Refresh and enable.

-------------------------------------------------------------------
Fri Oct  9 20:00:01 CEST 2009 - jeffm@suse.de

- Cleanup unused patches:
  - patches.fixes/iwl3945-fix-rfkill.patch: Delete.
  - patches.fixes/iwlagn-fix-rfkill.patch: Delete.
  - patches.suse/kdb-serial-8250: Delete.
  - patches.suse/kdb-sysctl-context: Delete.

-------------------------------------------------------------------
Fri Oct  9 16:57:28 CEST 2009 - jeffm@suse.de

- patches.fixes/scsi-add-tgps-setting: Refresh and re-enable.

-------------------------------------------------------------------
Fri Oct  9 16:42:54 CEST 2009 - jeffm@suse.de

- patches.arch/x86_64-hpet-64bit-timer.patch: Refresh and re-enable.

-------------------------------------------------------------------
Fri Oct  9 16:42:40 CEST 2009 - jeffm@suse.de

- patches.suse/kbuild-icecream-workaround: Refresh and re-enable.

-------------------------------------------------------------------
Fri Oct  9 16:12:22 CEST 2009 - jeffm@suse.de

- patches.rpmify/spin_is_contended-fix: Delete.

-------------------------------------------------------------------
Fri Oct  9 16:11:55 CEST 2009 - jeffm@suse.de

- patches.arch/mm-avoid-bad-page-on-lru: Refresh and re-enable.

-------------------------------------------------------------------
Fri Oct  9 15:08:54 CEST 2009 - jeffm@suse.de

- Update vanilla config files.

-------------------------------------------------------------------
Fri Oct  9 14:52:31 CEST 2009 - jeffm@suse.de

- Update to 2.6.32-rc3.

-------------------------------------------------------------------
Fri Oct  9 00:35:47 CEST 2009 - jeffm@suse.de

- patches.rpmify/tsi148-dependency: vme/tsi148: Depend on VIRT_TO_BUS

-------------------------------------------------------------------
Thu Oct  8 23:37:34 CEST 2009 - jeffm@suse.de

- patches.suse/kdb-x86-build-fixes: kdb: Use $srctree not $TOPDIR
  in Makefile.

-------------------------------------------------------------------
Thu Oct  8 23:36:50 CEST 2009 - jeffm@suse.de

- patches.rpmify/winbond-prepare_multicast: winbond: implement
  prepare_multicast and fix API usage.
- patches.rpmify/winbond_beacon_timers: winbond: use
  bss_conf->beacon_int instead of conf->beacon_int.
- patches.rpmify/winbond-build-fixes: Delete.

-------------------------------------------------------------------
Thu Oct  8 22:49:42 CEST 2009 - jeffm@suse.de

- patches.rpmify/rtl8192e-build-fixes: rtl8192e: Add #include
  <linux/vmalloc.h>.

-------------------------------------------------------------------
Thu Oct  8 22:44:26 CEST 2009 - jeffm@suse.de

- patches.suse/kdb-build-fixes: kdb: Build fixes.

-------------------------------------------------------------------
Thu Oct  8 22:32:46 CEST 2009 - jeffm@suse.de

- patches.rpmify/iio-s390-build-fix: iio: Don't build on s390.

-------------------------------------------------------------------
Thu Oct  8 21:54:40 CEST 2009 - jeffm@suse.de

- patches.rpmify/winbond-build-fixes: winbond: API fix.

-------------------------------------------------------------------
Thu Oct  8 21:53:59 CEST 2009 - jeffm@suse.de

- Update vanilla config files.

-------------------------------------------------------------------
Thu Oct  8 21:48:43 CEST 2009 - jeffm@suse.de

- Update config files.

-------------------------------------------------------------------
Thu Oct  8 20:07:07 CEST 2009 - jeffm@suse.de

- Updated to 2.6.32-rc1 (AKA 2.6.32-rc2).
  - Eliminated 28 patches.
  - 14 patches need further review.
  - Xen and AppArmor are currently disabled.
  - USB support in KDB is disabled.

-------------------------------------------------------------------
Thu Oct  8 00:27:18 CEST 2009 - gregkh@suse.de

- patches.kernel.org/patch-2.6.31.2-3: Linux 2.6.31.3.
  - major tty bugfix

-------------------------------------------------------------------
Wed Oct  7 15:20:25 CEST 2009 - tiwai@suse.de

- patches.drivers/alsa-hda-alc268-automic-fix: ALSA: hda -
  Fix yet another auto-mic bug in ALC268 (bnc#544899).

-------------------------------------------------------------------
Wed Oct  7 13:15:17 CEST 2009 - knikanth@suse.de

- patches.suse/block-seperate-rw-inflight-stats: Fix the regression,
  "iostat reports wrong service time and utilization", introduced
  by this patch  (bnc#544926).

-------------------------------------------------------------------
Tue Oct  6 21:31:00 CEST 2009 - gregkh@suse.de

- patches.suse/x86-mark_rodata_rw.patch: Delete.
- patches.xen/xen3-x86-mark_rodata_rw.patch: Delete.
  - both of these were not being used anyway.

-------------------------------------------------------------------
Tue Oct  6 17:30:29 CEST 2009 - jbeulich@novell.com

- Update Xen patches to 2.6.31.2.

-------------------------------------------------------------------
Tue Oct  6 08:52:08 CEST 2009 - tiwai@suse.de

- patches.drivers/alsa-hda-alc660vd-asus-a7k-fix: ALSA: hda -
  Add a workaround for ASUS A7K (bnc#494309).

-------------------------------------------------------------------
Mon Oct  5 19:45:27 CEST 2009 - gregkh@suse.de

- refresh patch fuzz due to 2.6.31.2 import.

-------------------------------------------------------------------
Mon Oct  5 19:43:13 CEST 2009 - gregkh@suse.de

- Update to Linux 2.6.31.2:
  - bugfixes, lots of them.
  - security fixes

-------------------------------------------------------------------
Mon Oct  5 08:40:56 CEST 2009 - tiwai@suse.de

- patches.drivers/alsa-hda-alc861-toshiba-fix: ALSA: hda -
  Fix invalid initializations for ALC861 auto mode (bnc#544161).

-------------------------------------------------------------------
Fri Oct  2 17:06:53 CEST 2009 - gregkh@suse.de

- Update config files.
- patches.drivers/add-via-chrome9-drm-support.patch: Delete.
  The code never got upstream and looks incorrect.

-------------------------------------------------------------------
Fri Oct  2 09:43:32 CEST 2009 - tiwai@suse.de

- patches.drivers/alsa-ctxfi-04-fix-surround-side-mute: ALSA:
  ctxfi: Swapped SURROUND-SIDE mute.
- patches.drivers/alsa-hda-2.6.32-rc1-toshiba-fix: ALSA: hda -
  Added quirk to enable sound on Toshiba NB200.
- patches.drivers/alsa-hda-2.6.32-rc2: ALSA: backport 2.6.32-rc2
  fixes for HD-audio.

-------------------------------------------------------------------
Thu Oct  1 13:18:09 CEST 2009 - jbeulich@novell.com

- Update Xen patches to 2.6.31.1 and c/s 934.

-------------------------------------------------------------------
Thu Oct  1 11:36:36 CEST 2009 - mmarek@suse.cz

- rpm/kernel-binary.spec.in: obsolete quickcam-kmp (bnc#543361).

-------------------------------------------------------------------
Wed Sep 30 21:51:13 CEST 2009 - gregkh@suse.de

- Update to 2.6.31.1
  - lots of bugfixes
  - security fixes

-------------------------------------------------------------------
Tue Sep 29 11:17:48 CEST 2009 - trenn@suse.de

- Disabled patches.suse/acpi-dsdt-initrd-v0.9a-2.6.25.patch
  with +trenn (bnc#542767)

-------------------------------------------------------------------
Wed Sep 23 13:29:27 CEST 2009 - teheo@suse.de

- Update config files.  Build pci-stub driver into the kernel so that
  built in pci drivers can be blocked from attaching to devices.

-------------------------------------------------------------------
Tue Sep 22 12:14:52 CEST 2009 - mmarek@suse.cz

- rpm/kernel-module-subpackage: when building against Linus'
  kernels (2.6.x), append a .0 to the kernel version embedded in
  the KMP version, to ensure that such KMP is older than a KMP
  built against a subsequent stable kernel (2.6.x.y, y > 0).

-------------------------------------------------------------------
Mon Sep 21 20:39:57 CEST 2009 - jeffm@suse.de

- Update config files.

-------------------------------------------------------------------
Mon Sep 21 20:20:11 CEST 2009 - jeffm@suse.de

- patches.suse/acpi-dsdt-initrd-v0.9a-2.6.25.patch: Ported to
  2.6.31 (bnc#533555).

-------------------------------------------------------------------
Sat Sep 19 13:51:50 CEST 2009 - mmarek@suse.cz

- rpm/postun.sh: do not remove the bootloader entry if the kernel
  version didn't change (bnc#533766).

-------------------------------------------------------------------
Sat Sep 19 13:39:38 CEST 2009 - mmarek@suse.cz

- rpm/postun.sh: remove dead code.

-------------------------------------------------------------------
Fri Sep 18 21:20:14 CEST 2009 - jeffm@suse.de

- patches.fixes/reiserfs-replay-honor-ro: reiserfs: Properly
  honor read-only devices (bnc#441062).

-------------------------------------------------------------------
Thu Sep 17 21:25:23 CEST 2009 - jeffm@suse.de

- patches.arch/acpi_srat-pxm-rev-ia64.patch: Use SRAT table rev
  to use 8bit or 16/32bit PXM fields (ia64) (bnc#503038).
- patches.arch/acpi_srat-pxm-rev-store.patch: Store SRAT table
  revision (bnc#503038).
- patches.arch/acpi_srat-pxm-rev-x86-64.patch: Use SRAT table
  rev to use 8bit or 32bit PXM fields (x86-64) (bnc#503038).

-------------------------------------------------------------------
Thu Sep 17 21:08:15 CEST 2009 - tiwai@suse.de

- patches.drivers/alsa-hda-2.6.32-rc1: ALSA HD-audio backport
  from 2.6.32-rc1.

-------------------------------------------------------------------
Wed Sep 16 15:33:05 CEST 2009 - jbeulich@novell.com

- Update Xen patches to 2.6.31 final.

-------------------------------------------------------------------
Tue Sep 15 11:29:19 CEST 2009 - teheo@suse.de

Backport attach inhibition for builtin pci drivers from 2.6.32-rc.

- patches.drivers/pci-separate-out-pci_add_dynid: pci: separate
  out pci_add_dynid().
- patches.drivers/pci_stub-add-ids-parameter: pci-stub: add
  pci_stub.ids parameter.

-------------------------------------------------------------------
Tue Sep 15 11:22:53 CEST 2009 - teheo@suse.de

Backport patches from 2.6.32-rc to ease ossp testing.

- Update config files - SOUND_OSS_CORE_PRECLAIM is set to N.
- patches.drivers/implement-register_chrdev: chrdev: implement
  __register_chrdev().
- patches.drivers/sound-make-oss-device-number-claiming-optional:
  sound: make OSS device number claiming optional and schedule
  its removal.
- patches.drivers/sound-request-char-major-aliases-for-oss-devices:
  sound: request char-major-* module aliases for missing OSS
  devices.

-------------------------------------------------------------------
Mon Sep 14 21:33:26 CEST 2009 - sdietrich@suse.de

- patches.suse/novfs-client-module: Update header todo list with
	locking nits (semaphore used as mutex / completion)

-------------------------------------------------------------------
Mon Sep 14 17:03:49 CEST 2009 - jeffm@suse.com

- Revert back to CONFIG_M586TSC from CONFIG_M686 for default flavor
  (bnc#538849)

-------------------------------------------------------------------
Fri Sep 11 10:49:18 CEST 2009 - jbeulich@novell.com

- patches.suse/crasher-26.diff: Add capability to also trigger a
  kernel warning.

-------------------------------------------------------------------
Fri Sep 11 07:11:57 CEST 2009 - knikanth@suse.de

- patches.suse/block-seperate-rw-inflight-stats: Seperate read
  and write statistics of in_flight requests (fate#306525).

-------------------------------------------------------------------
Thu Sep 10 17:20:58 CEST 2009 - gregkh@suse.de

- patch fuzz removal now that 2.6.31 is the base.

-------------------------------------------------------------------
Thu Sep 10 17:19:17 CEST 2009 - gregkh@suse.de

- Update config files.
    CONFIG_MOUSE_PS2_ELANTECH=y
    CONFIG_MOUSE_PS2_TOUCHKIT=y
    (bnc#525607)

-------------------------------------------------------------------
Thu Sep 10 15:19:51 CEST 2009 - tiwai@suse.de

- patches.drivers/alsa-hda-2.6.32-pre: Refresh: fix misc realtek
  issues, add another Nvidia HDMI device id

-------------------------------------------------------------------
Thu Sep 10 03:08:43 CEST 2009 - jeffm@suse.de

- Updated to 2.6.31-final.

-------------------------------------------------------------------
Tue Sep  8 18:48:55 CEST 2009 - gregkh@suse.de

- refresh patches for fuzz due to upstream changes

-------------------------------------------------------------------
Tue Sep  8 18:44:20 CEST 2009 - gregkh@suse.de

- Update to 2.6.31-rc9
  - obsoletes:
    - patches.drivers/alsa-hda-fix-01-add-missing-mux-for-vt1708
    - patches.drivers/alsa-hda-fix-02-mbp31-hp-fix

-------------------------------------------------------------------
Tue Sep  8 15:03:15 CEST 2009 - knikanth@suse.de

- patches.fixes/scsi_dh-Provide-set_params-interface-in-emc-device-handler.patch:
  scsi_dh: Provide set_params interface in emc device handler
  (bnc#521607).
- patches.fixes/scsi_dh-Use-scsi_dh_set_params-in-multipath.patch:
  scsi_dh: Use scsi_dh_set_params() in multipath. (bnc#521607).
- patches.fixes/scsi_dh-add-the-interface-scsi_dh_set_params.patch:
  scsi_dh: add the interface scsi_dh_set_params() (bnc#521607).

-------------------------------------------------------------------
Mon Sep  7 16:33:07 CEST 2009 - mmarek@suse.cz

- rpm/kernel-source.spec.in: delete obsolete macro.

-------------------------------------------------------------------
Mon Sep  7 12:40:45 CEST 2009 - mmarek@suse.cz

- rpm/kernel-binary.spec.in: require minimum versions of
  module-init-tools and perl-Bootloader, the %post script is no
  longer compatible with ancient versions.

-------------------------------------------------------------------
Mon Sep  7 11:53:09 CEST 2009 - mmarek@suse.cz

- rpm/kernel-binary.spec.in: obsolete %name-base <= 2.6.31, the
  previous <= 2.6.30-1 didn't catch some cases obviously
  (bnc#533766).

-------------------------------------------------------------------
Fri Sep  4 21:11:39 CEST 2009 - jeffm@suse.de

- Enabled CONFIG_SCSI_DEBUG=m (bnc#535923).

-------------------------------------------------------------------
Fri Sep  4 14:35:57 CEST 2009 - mmarek@suse.cz

- kabi/severities, rpm/kabi.pl, rpm/kernel-binary.spec.in,
- rpm/kernel-source.spec.in: Use a simple script to check kabi by
  comparing Module.symvers files (similar to the old SLES9 one).
- rpm/built-in-where: Delete.
- rpm/symsets.pl: Delete.
- kabi/commonsyms: Delete.
- kabi/usedsyms: Delete.

-------------------------------------------------------------------
Fri Sep  4 11:39:02 CEST 2009 - mmarek@suse.cz

- patches.suse/kbuild-rebuild-fix-for-Makefile.modbuiltin:
  kbuild: rebuild fix for Makefile.modbuiltin.

-------------------------------------------------------------------
Thu Sep  3 02:43:28 CEST 2009 - gregkh@suse.de

- patches.drivers/usb-storage-increase-the-bcd-range-in-sony-s-bad-device-table.patch:
  Delete, it was wrong.

-------------------------------------------------------------------
Wed Sep  2 17:27:49 CEST 2009 - jbeulich@novell.com

- Update Xen config files.

-------------------------------------------------------------------
Wed Sep  2 15:39:54 CEST 2009 - jbeulich@novell.com

- Update Xen patches to 2.6.31-rc8 and c/s 931.
- patches.fixes/use-totalram_pages: use totalram_pages in favor
  of num_physpages for sizing boot time allocations (bnc#509753).
- patches.xen/xen-x86-per-cpu-vcpu-info: x86: use per-cpu storage
  for shared vcpu_info structure.

-------------------------------------------------------------------
Wed Sep  2 08:06:15 CEST 2009 - tiwai@suse.de

- patches.drivers/alsa-hda-2.6.32-pre: Refresh; merged fixes for
  IDT92HD73* codecs

-------------------------------------------------------------------
Tue Sep  1 19:16:24 CEST 2009 - jeffm@suse.com

- patches.apparmor/apparmor.diff: Update to latest git.

-------------------------------------------------------------------
Tue Sep  1 19:13:51 CEST 2009 - jeffm@suse.com

- patches.arch/add_support_for_hpet_msi_intr_remap.patch:
  intr-remap: generic support for remapping HPET MSIs
  (bnc#532758).
- patches.arch/add_x86_support_for_hpet_msi_intr_remap.patch:
  x86: arch specific support for remapping HPET MSIs (bnc#532758).

-------------------------------------------------------------------
Tue Sep  1 15:11:15 CEST 2009 - mmarek@suse.cz

- rpm/package-descriptions: fix description of the x86_64
  kernel-desktop package (bnc#535457).

-------------------------------------------------------------------
Mon Aug 31 22:02:50 CEST 2009 - jeffm@suse.com

- Update to 2.6.31-rc8.
  - Eliminated 1 patch.

-------------------------------------------------------------------
Mon Aug 31 12:17:31 CEST 2009 - tiwai@suse.de

- patches.drivers/alsa-hda-fix-01-add-missing-mux-for-vt1708:
  ALSA: hda - Add missing mux check for VT1708 (bnc#534904).
- patches.drivers/alsa-hda-fix-02-mbp31-hp-fix: ALSA: hda -
  Fix MacBookPro 3,1/4,1 quirk with ALC889A.
- patches.drivers/alsa-hda-2.6.32-pre: Refresh.

-------------------------------------------------------------------
Wed Aug 26 12:38:11 CEST 2009 - tiwai@suse.de

- patches.drivers/alsa-hda-[0-9]*: Delete, fold into a single patch
  patches.drivers/alsa-hda-2.6.32-pre

-------------------------------------------------------------------
Tue Aug 25 18:04:57 CEST 2009 - gregkh@suse.de

- Update config files.
- patches.drivers/samsung-backlight-driver.patch: Delete.

-------------------------------------------------------------------
Tue Aug 25 10:07:41 CEST 2009 - jbeulich@novell.com

- scripts/run_oldconfig.sh: Consistently use $prefix.

-------------------------------------------------------------------
Mon Aug 24 16:47:18 CEST 2009 - mmarek@suse.cz

- rpm/kernel-binary.spec.in: obsolete %name-base <= 2.6.30-1
  (bnc#530752).

-------------------------------------------------------------------
Mon Aug 24 16:35:01 CEST 2009 - jeffm@suse.com

- Update to 2.6.31-rc7.
  - Eliminated 3 patches.

-------------------------------------------------------------------
Mon Aug 24 16:16:04 CEST 2009 - jeffm@suse.com

- Update config files: Enable CONFIG_PROC_EVENTS.

-------------------------------------------------------------------
Fri Aug 21 16:05:42 CEST 2009 - mmarek@suse.cz

- rpm/post.sh: Do not call /sbin/module_upgrade, the rename
  happened before SLES10.

-------------------------------------------------------------------
Fri Aug 21 16:00:46 CEST 2009 - mmarek@suse.cz

- rpm/module-renames: Delete, we don't need to care about modules
  renamed before SLES10. Also, current mkinitrd gets the list of
  storage drivers based on pci ids.

-------------------------------------------------------------------
Fri Aug 21 15:50:51 CEST 2009 - mmarek@suse.cz

- rpm/post.sh, rpm/postun.sh: drop support for SLE10, the package
  can't be installed on SLE10 as is, so why not make it more
  adventurous.

-------------------------------------------------------------------
Fri Aug 21 15:48:15 CEST 2009 - mmarek@suse.cz

- rpm/kernel-binary.spec.in: remove product(openSUSE) supplements
  from the -extra subpackage which doesn't exist on openSUSE
  anymore.

-------------------------------------------------------------------
Thu Aug 20 17:52:08 CEST 2009 - tiwai@suse.de

- patches.drivers/alsa-hda-fix-0*: Backport from 2.6.31-rc fixes
  (to be merged)
- patches.drivers/alsa-hda-32-Reword-auto-probe-messages: Refresh.
- patches.drivers/alsa-hda-33-IDT-codec-updates: Refresh.

-------------------------------------------------------------------
Thu Aug 20 11:40:58 CEST 2009 - jbeulich@novell.com

- Update config files (modularize crypto again).
- supported.conf: Add resulting modules as supported.

-------------------------------------------------------------------
Wed Aug 19 09:22:46 CEST 2009 - jbeulich@novell.com

- Update Xen patches to 2.6.31-rc6 and c/s 928.

-------------------------------------------------------------------
Wed Aug 19 00:33:54 CEST 2009 - tiwai@suse.de

- patches.drivers/alsa-hda-48-alc268-oops-fix: ALSA: hda -
  Fix invalid capture mixers with some ALC268 models.

-------------------------------------------------------------------
Tue Aug 18 20:16:36 CEST 2009 - gregkh@suse.de

- patches.drivers/usb-storage-increase-the-bcd-range-in-sony-s-bad-device-table.patch:
  USB: storage: increase the bcd range in Sony's bad device
  table. (bnc#466554).

-------------------------------------------------------------------
Mon Aug 17 21:10:55 CEST 2009 - gregkh@suse.de

- patches.drivers/samsung-backlight-driver.patch: Change the range from
  0-255 to 0-7 to make it easier for HAL to handle the device without a
  need for custom scripts.

-------------------------------------------------------------------
Mon Aug 17 16:38:38 CEST 2009 - jeffm@suse.com

- Updated to 2.6.31-rc6.

-------------------------------------------------------------------
Mon Aug 17 00:19:20 CEST 2009 - gregkh@suse.de

- patches.drivers/samsung-backlight-driver.patch: added N120 support
  and some other devices that were integrated into the driver from
  upstream.

-------------------------------------------------------------------
Sun Aug 16 23:22:47 CEST 2009 - coly.li@suse.de

- supported.conf:
  set kernel/fs/dlm/dlm as unsupported, since fs/dlm is provided
  separately in the ocfs2 KMP package

-------------------------------------------------------------------
Sat Aug 15 12:18:42 CEST 2009 - tiwai@suse.de

- patches.drivers/alsa-hda-47-idt92hd8x-fix: ALSA: hda - Fix /
  clean up IDT92HD83xxx codec parser (bnc#531533).

-------------------------------------------------------------------
Sat Aug 15 01:55:23 CEST 2009 - gregkh@suse.de

- Update config files.
- patches.drivers/samsung-backlight-driver.patch: Samsung
  backlight driver (bnc#527533, bnc#531297).

-------------------------------------------------------------------
Fri Aug 14 21:47:28 CEST 2009 - mmarek@suse.cz

- rpm/kernel-binary.spec.in: add some hints how to set the %jobs
  macro (bnc#530535).

-------------------------------------------------------------------
Fri Aug 14 16:11:52 CEST 2009 - mmarek@suse.cz

- rpm/modversions: for overriden functions, keep the keyword in
  --pack.

-------------------------------------------------------------------
Thu Aug 13 16:01:51 CEST 2009 - jeffm@suse.com

- Updated to 2.6.31-rc5-git9.
  - Eliminated 7 patches.

------------------------------------------------------------------
Thu Aug 13 12:06:50 CEST 2009 - tiwai@suse.de

- patches.drivers/alsa-hda-42-hp-more-quirk: ALSA: hda - Add
  quirks for some HP laptops (bnc#527284).
- patches.drivers/alsa-hda-4[35]-*: Improve Realtek codec mic
  support
- patches.drivers/alsa-hda-46-stac-lo-detect-fix: ALSA: hda -
  Enable line-out detection only with speakers (bnc#520975).

-------------------------------------------------------------------
Wed Aug 12 13:34:25 CEST 2009 - mmarek@suse.cz

- rpm/split-modules, rpm/kernel-binary.spec.in: add the base files
  also to the main package. That way, kernel-$flavor-base is not
  needed in normal setups (fate#307154).

-------------------------------------------------------------------
Wed Aug 12 13:19:08 CEST 2009 - mmarek@suse.cz

- rpm/find-provides: no rpm provides for drivers/staging. It's
  higly unlikely that any KMP would require them and they just
  take up space in the rpm metadata.

-------------------------------------------------------------------
Tue Aug 11 14:39:42 CEST 2009 - tiwai@suse.de

- patches.drivers/alsa-hda-41-msi-white-list: ALSA: hda - Add
  a white-list for MSI option (bnc#529971).

-------------------------------------------------------------------
Tue Aug 11 13:05:37 CEST 2009 - tiwai@suse.de

- patches.drivers/alsa-hda-39-dont-override-ADC-definitions:
  ALSA: hda - Don't override ADC definitions for ALC codecs
  (bnc#529467).
- patches.drivers/alsa-hda-40-auto-mic-support-for-realtek:
  ALSA: hda - Add auto-mic support for Realtek codecs.

-------------------------------------------------------------------
Tue Aug 11 09:48:34 CEST 2009 - mmarek@suse.cz

- rpm/kernel-source.spec.in: do not rename kernel-source.rpmlintrc
  for the -rt variant.

-------------------------------------------------------------------
Mon Aug 10 12:55:56 CEST 2009 - mmarek@suse.cz

- patches.rpmify/staging-rtl8192su-fix-build-error.patch: move to
  patches.rpmify to fix vanilla ppc builds.

-------------------------------------------------------------------
Mon Aug 10 12:08:25 CEST 2009 - tiwai@suse.de

- patches.drivers/alsa-hda-38-fix-ALC269-vmaster: ALSA: hda -
  Add missing vmaster initialization for ALC269 (bnc#527361).

-------------------------------------------------------------------
Mon Aug 10 08:57:15 CEST 2009 - tiwai@suse.de

- patches.drivers/alsa-hda-33-IDT-codec-updates: Refresh.

-------------------------------------------------------------------
Fri Aug  7 17:25:11 CEST 2009 - jeffm@suse.com

- patches.fixes/recordmcount-fixup: recordmcount: Fixup wrong
  update_funcs() call.

-------------------------------------------------------------------
Fri Aug  7 16:38:23 CEST 2009 - tiwai@suse.de

- patches.drivers/alsa-soc-fsl-build-fixes: ASoC: Add missing
  DRV_NAME definitions for fsl/* drivers (to fix PPC builds)

-------------------------------------------------------------------
Fri Aug  7 15:16:21 CEST 2009 - tiwai@suse.de

- patches.arch/wmi-Fix-kernel-panic-when-stack-protection-enabled:
  wmi: Fix kernel panic when stack protection
  enabled. (bnc#529177).
- supported.conf: Update HD-audio modules

-------------------------------------------------------------------
Fri Aug  7 10:06:23 CEST 2009 - mmarek@suse.cz

- make config/s390/vanilla a symlink again.

-------------------------------------------------------------------
Fri Aug  7 09:42:58 CEST 2009 - mmarek@suse.de

- rpm/kernel-binary.spec.in: do not manually extract vmlinux
  debuginfo on ppc(64), rpm does it itself.

-------------------------------------------------------------------
Thu Aug  6 23:25:39 CEST 2009 - jeffm@suse.de

- rpm/kernel-binary.spec.in,
  rpm/kernel-source.spec.in: Added kernel-spec-macros to Sources.

-------------------------------------------------------------------
Thu Aug  6 16:24:09 CEST 2009 - jeffm@suse.de

- patches.suse/linux-2.6.29-even-faster-kms.patch: Disabled. It
  doesn't wake up the display on certain hardware.

-------------------------------------------------------------------
Wed Aug  5 22:33:56 CEST 2009 - mmarek@suse.cz

- rpm/kernel-binary.spec.in: do not split the -extra subpackage on
  openSUSE (bnc#528097).

-------------------------------------------------------------------
Wed Aug  5 20:46:02 CEST 2009 - jeffm@suse.de

- Updated to 2.6.31-rc5-git3.
  - Eliminated 4 patches.

-------------------------------------------------------------------
Wed Aug  5 18:22:05 CEST 2009 - gregkh@suse.de

- kernel-source.changes: remove old (pre 2008) messages, and move 2008
  to kernel-source.changes.old.  No need to spam email addresses that
  are no longer with the company for failed kernel builds.

-------------------------------------------------------------------
Wed Aug  5 17:55:56 CEST 2009 - gregkh@suse.de

- patches.drivers/staging-rtl8192su-fix-build-error.patch:
  Staging: rtl8192su: fix build error.

-------------------------------------------------------------------
Wed Aug  5 17:02:00 CEST 2009 - jeffm@suse.de

- patches.suse/supported-flag-enterprise: Make the supported
  flag configurable at build time (bnc#528097).

-------------------------------------------------------------------
Wed Aug  5 01:04:08 CEST 2009 - gregkh@suse.de

- Update config files.
  disable CONFIG_DRM_RADEON_KMS as per bnc#527910 for vanilla builds

-------------------------------------------------------------------
Tue Aug  4 23:21:31 CEST 2009 - gregkh@suse.de

- Update config files.
  disable CONFIG_DRM_RADEON_KMS as per bnc#527910

-------------------------------------------------------------------
Tue Aug  4 16:10:42 CEST 2009 - jeffm@suse.de

- patches.rpmify/ttm-pgprot-fixes: ttm: Use pgprot_val for
  comparing pgprot_t.

-------------------------------------------------------------------
Tue Aug  4 14:53:26 CEST 2009 - tiwai@suse.de

- patches.drivers/alsa-hda-3[0-8]*: ALSA HD-audio updates
- Update config files: enable CONFIG_SND_HDA_CIRRUS=y

-------------------------------------------------------------------
Mon Aug  3 22:15:32 CEST 2009 - jeffm@suse.de

- Update config files: CONFIG_FRAME_WARN=2048 on all arches, fixes
  ppc build failures.

-------------------------------------------------------------------
Mon Aug  3 22:01:58 CEST 2009 - jeffm@suse.de

- patches.xen/xen3-patch-2.6.31-rc4-rc5: Fixup pgtable port

-------------------------------------------------------------------
Mon Aug  3 19:42:42 CEST 2009 - jeffm@suse.de

- Updated to 2.6.31-rc5.
  - Eliminated 11 patches.

-------------------------------------------------------------------
Mon Aug  3 11:09:08 CEST 2009 - coly.li@suse.de

- Update config files to enable CONFIG_DLM_DEBUG.

-------------------------------------------------------------------
Fri Jul 31 14:30:38 CEST 2009 - jbeulich@novell.com

- Update Xen patches to 2.6.31-rc4 and c/s 916.
- patches.xen/xen3-driver-core-misc-add-nodename-support-for-misc-devices.patch:
  Delete.
- patches.xen/xen3-panic-on-io-nmi.diff: Delete.
- config.conf: Re-enable Xen.
- Update config files.

-------------------------------------------------------------------
Wed Jul 29 16:00:59 CEST 2009 - tiwai@suse.de

- Update config files: revert to CONFIG_SND=m and enabled again
  CONFIG_SND_DEBUG=y

-------------------------------------------------------------------
Tue Jul 28 12:23:12 CEST 2009 - mmarek@suse.cz

- Update config files: disable CONFIG_PRISM2_USB on ia64 and ppc.

-------------------------------------------------------------------
Tue Jul 28 11:21:11 CEST 2009 - mmarek@suse.cz

- Update config files: disable CONFIG_FB_UDL on ia64.

-------------------------------------------------------------------
Tue Jul 28 09:54:55 CEST 2009 - jbeulich@novell.com

- config.conf: Remove duplicate i386/desktop entry.

-------------------------------------------------------------------
Tue Jul 28 01:03:23 CEST 2009 - tiwai@suse.de

- patches.drivers/alsa-hda-29-Add-quirk-for-Dell-Studio-1555:
  ALSA: hda - Add quirk for Dell Studio 1555 (bnc#525244).

-------------------------------------------------------------------
Mon Jul 27 23:57:31 CEST 2009 - tiwai@suse.de

- patches.drivers/alsa-pcm-*: ALSA PCM fixes
- Fix/enhancement patches backported from ALSA tree
  * patches.drivers/alsa-core-Add-new-TLV-types-for-dBwith-min-max:
    ALSA: Add new TLV types for dBwith min/max (for usb).
  * patches.drivers/alsa-ctxfi-*: SB X-Fi support (FATE#306935).
  * patches.drivers/alsa-hda-*: More HD-audio fixes
  * patches.drivers/alsa-ice-*: ICE17xx fixes
  * patches.drivers/alsa-midi-*: MIDI fixes
  * patches.drivers/alsa-usb-*: USB-audio/MIDI fixes
- Remove obsoleted patches: patches.drivers/alsa-ad1984a-hp-quirks,
  patches.drivers/alsa-ca0106-capture-bufsize-fix,
  patches.drivers/alsa-ctxfi
- Update config files.

-------------------------------------------------------------------
Mon Jul 27 17:06:11 CEST 2009 - mmarek@suse.cz

- rpm/kernel-source.spec.in, scripts/tar-up.sh: really drop
  config-subst from the package.

-------------------------------------------------------------------
Mon Jul 27 13:43:01 CEST 2009 - mmarek@suse.cz

- rpm/kernel-binary.spec.in: manually create a -devel-debuginfo
  subpackage with vmlinux.debug to fix build with new rpm. This
  works for ix86 and x86_64, other archs might need further fixes.

-------------------------------------------------------------------
Mon Jul 27 03:04:23 CEST 2009 - jeffm@suse.de

- patches.rpmify/rtl8192su-build-fix: more ia64 fixes

-------------------------------------------------------------------
Mon Jul 27 01:47:21 CEST 2009 - jeffm@suse.de

- patches.rpmify/rtl8192su-build-fix: rtl8192su: compile fixes.

-------------------------------------------------------------------
Mon Jul 27 01:45:37 CEST 2009 - jeffm@suse.de

- patches.rpmify/rtl8192su-build-fix: rtl8192su: compile fixes.

-------------------------------------------------------------------
Sun Jul 26 00:42:40 CEST 2009 - jeffm@suse.de

- config.conf: Re-enabled trace flavor.

-------------------------------------------------------------------
Fri Jul 24 21:23:54 CEST 2009 - jeffm@suse.de

- Update config files: Disabled optimize for size on i386 and x86_64
  across all flavors.

-------------------------------------------------------------------
Fri Jul 24 21:21:08 CEST 2009 - jeffm@suse.de

- Update to 2.6.31-rc4.

-------------------------------------------------------------------
Thu Jul 23 12:56:16 CEST 2009 - mmarek@suse.cz

- rpm/kernel-binary.spec.in: cleanup %cpu_arch_flavor definition,
  make %symbols a variable and only use it for selecting patches.
  Also drop the RT symbol as there are not rt patches currently.

-------------------------------------------------------------------
Thu Jul 23 11:58:25 CEST 2009 - mmarek@suse.cz

- Change the s390(x) config layout so that each arch has its own
  subdirectory, as it is done for other archs. s390/vanilla is a
  symlink to s390x/vanilla.

-------------------------------------------------------------------
Thu Jul 23 11:21:38 CEST 2009 - mmarek@suse.cz

- rpm/kernel-*.spec.in, rpm/kernel-spec-macros: move some common
  macros to kernel-spec-macros.

-------------------------------------------------------------------
Wed Jul 22 18:58:38 CEST 2009 - tiwai@suse.de

- patches.drivers/alsa-ca0106-capture-bufsize-fix: ALSA: ca0106 -
  Fix the max capture buffer size (bnc#521890).

-------------------------------------------------------------------
Wed Jul 22 17:28:36 CEST 2009 - tiwai@suse.de

- patches.drivers/alsa-ctxfi: Add SoundBlaster X-Fi support
  (FATE#306935).
- Update config files.

-------------------------------------------------------------------
Wed Jul 22 13:08:35 CEST 2009 - trenn@suse.de

These are mainline:
- patches.drivers/cpufreq_add_cpu_number_paramater_1.patch:
  Delete.
- patches.drivers/cpufreq_add_idle_microaccounting_6.patch:
  Delete.
- patches.drivers/cpufreq_change_load_calculation_2.patch: Delete.
- patches.drivers/cpufreq_changes_to_get_cpu_idle_us_5.patch:
  Delete.
- patches.drivers/cpufreq_get_cpu_idle_time_changes_3.patch:
  Delete.
- patches.drivers/cpufreq_parameterize_down_differential_4.patch:
  Delete.

-------------------------------------------------------------------
Wed Jul 22 12:57:54 CEST 2009 - trenn@suse.de

These are mainline:
- patches.arch/acpi_video_thinkpad_exclude_IGD_devices.patch:
  Delete.
- patches.arch/thinkpad_fingers_off_backlight_igd.patch: Delete.

-------------------------------------------------------------------
Tue Jul 21 15:38:37 CEST 2009 - mmarek@suse.cz

- rpm/kernel-binary.spec.in: remove double-slash from include2/asm
  symlink.

-------------------------------------------------------------------
Tue Jul 21 12:09:42 CEST 2009 - mmarek@suse.cz

- config.conf, rpm/mkspec: exclude trace, kdump and ia64/debug from
  the kernel-syms package. These flavor are often excluded in KMPs,
  so excluding them from kernel-syms reduces useless build
  dependencies. KMPs can buildrequire kernel-$flavor-devel
  explicitely if desired.

-------------------------------------------------------------------
Tue Jul 21 11:57:00 CEST 2009 - mmarek@suse.cz

Delete obsolete apparmor patches.

- patches.apparmor/add-path_permission.diff: Delete.
- patches.apparmor/add-security_path_permission: Delete.
- patches.apparmor/apparmor-2.6.25.diff: Delete.
- patches.apparmor/apparmor-audit.diff: Delete.
- patches.apparmor/apparmor-intree.diff: Delete.
- patches.apparmor/apparmor-lsm.diff: Delete.
- patches.apparmor/apparmor-main.diff: Delete.
- patches.apparmor/apparmor-misc.diff: Delete.
- patches.apparmor/apparmor-module_interface.diff: Delete.
- patches.apparmor/apparmor-network.diff: Delete.
- patches.apparmor/apparmor-path_permission: Delete.
- patches.apparmor/apparmor-ptrace-2.6.27.diff: Delete.
- patches.apparmor/apparmor-rlimits.diff: Delete.
- patches.apparmor/d_namespace_path.diff: Delete.
- patches.apparmor/d_namespace_path_oops_fix.diff: Delete.
- patches.apparmor/do_path_lookup-nameidata.diff: Delete.
- patches.apparmor/export-security_inode_permission-for-aufs:
  Delete.
- patches.apparmor/file-handle-ops.diff: Delete.
- patches.apparmor/fix-complain.diff: Delete.
- patches.apparmor/fix-vfs_rmdir.diff: Delete.
- patches.apparmor/fork-tracking.diff: Delete.
- patches.apparmor/fsetattr-reintro-ATTR_FILE.diff: Delete.
- patches.apparmor/fsetattr-restore-ia_file.diff: Delete.
- patches.apparmor/fsetattr.diff: Delete.
- patches.apparmor/remove_suid.diff: Delete.
- patches.apparmor/security-create.diff: Delete.
- patches.apparmor/security-getxattr.diff: Delete.
- patches.apparmor/security-link.diff: Delete.
- patches.apparmor/security-listxattr.diff: Delete.
- patches.apparmor/security-mkdir.diff: Delete.
- patches.apparmor/security-mknod.diff: Delete.
- patches.apparmor/security-readlink.diff: Delete.
- patches.apparmor/security-removexattr.diff: Delete.
- patches.apparmor/security-rename.diff: Delete.
- patches.apparmor/security-rmdir.diff: Delete.
- patches.apparmor/security-setattr.diff: Delete.
- patches.apparmor/security-setxattr.diff: Delete.
- patches.apparmor/security-symlink.diff: Delete.
- patches.apparmor/security-unlink.diff: Delete.
- patches.apparmor/security-xattr-file.diff: Delete.
- patches.apparmor/sysctl-pathname.diff: Delete.
- patches.apparmor/unambiguous-__d_path.diff: Delete.
- patches.apparmor/vfs-getxattr.diff: Delete.
- patches.apparmor/vfs-link.diff: Delete.
- patches.apparmor/vfs-listxattr.diff: Delete.
- patches.apparmor/vfs-mkdir.diff: Delete.
- patches.apparmor/vfs-mknod.diff: Delete.
- patches.apparmor/vfs-notify_change.diff: Delete.
- patches.apparmor/vfs-removexattr.diff: Delete.
- patches.apparmor/vfs-rename.diff: Delete.
- patches.apparmor/vfs-rmdir.diff: Delete.
- patches.apparmor/vfs-setxattr.diff: Delete.
- patches.apparmor/vfs-symlink.diff: Delete.
- patches.apparmor/vfs-unlink.diff: Delete.

-------------------------------------------------------------------
Tue Jul 21 11:18:57 CEST 2009 - npiggin@suse.de

- Update config files for bnc#522686 -- set
  CONFIG_SECURITY_DEFAULT_MMAP_MIN_ADDR=65536.

-------------------------------------------------------------------
Mon Jul 20 20:30:41 CEST 2009 - jeffm@suse.de

- Update config files: Disabled optimize for size on all flavors
  (FATE#305694)

-------------------------------------------------------------------
Mon Jul 20 17:26:02 CEST 2009 - jeffm@suse.de

- Update config files.

-------------------------------------------------------------------
Mon Jul 20 17:02:57 CEST 2009 - jeffm@suse.com

- Update to 2.6.30.2
  - lots of security and bug fixes
  - Obsoleted patches.fixes/firmware-memmap-64bit.diff

-------------------------------------------------------------------
Mon Jul 20 13:02:46 CEST 2009 - mmarek@suse.cz

- rpm/split-modules: set LC_COLLATE=C

-------------------------------------------------------------------
Sat Jul 18 03:40:28 CEST 2009 - jeffm@suse.de

- rpm/package-descriptions: Added desktop description.

-------------------------------------------------------------------
Sat Jul 18 03:39:00 CEST 2009 - jeffm@suse.de

- rpm/package-descriptions: Added desktop description.

-------------------------------------------------------------------
Sat Jul 18 03:18:57 CEST 2009 - jeffm@suse.de

- Add -desktop flavors for i386 and x86_64
  - Disabled group scheduler and groups
  - Disabled optimize for size
  - Enabled full preemption
  - Set HZ=1000

-------------------------------------------------------------------
Sat Jul 18 01:34:58 CEST 2009 - jeffm@suse.de

- Add -desktop flavors for i386 and x86_64 (FATE#305694)
  - Disabled group scheduler and groups
  - Disabled optimize for size
  - Enabled full preemption
  - Set HZ=1000

-------------------------------------------------------------------
Fri Jul 17 17:10:19 CEST 2009 - jeffm@suse.de

- patches.apparmor/apparmor.diff: ia64 build fix

-------------------------------------------------------------------
Fri Jul 17 11:25:31 CEST 2009 - mmarek@suse.cz

- rpm/kernel-binary.spec.in: simplify the add_dirs_to_filelist
  function and make it less chatty in build logs.

-------------------------------------------------------------------
Fri Jul 17 00:39:39 CEST 2009 - jeffm@suse.com

- patches.apparmor/apparmor.diff: ia64 build fix

-------------------------------------------------------------------
Fri Jul 17 00:06:19 CEST 2009 - jeffm@suse.com

- patches.apparmor/security-default-lsm: security: Define default
  LSM (bnc#442668).

-------------------------------------------------------------------
Thu Jul 16 22:50:13 CEST 2009 - jeffm@suse.de

- patches.apparmor/apparmor.diff: AppArmor.

-------------------------------------------------------------------
Thu Jul 16 22:44:02 CEST 2009 - jeffm@suse.de

- patches.apparmor/apparmor.diff: AppArmor.

-------------------------------------------------------------------
Thu Jul 16 20:15:59 CEST 2009 - jeffm@suse.de

- patches.rpmify/sgi-hotplug-fixup: hotplug: fix sgi-hotplug
  attribute handling.

-------------------------------------------------------------------
Thu Jul 16 16:53:35 CEST 2009 - mmarek@suse.cz

- rpm/kernel-binary.spec.in: drop the config-subst script, use
  scripts/config instead.

-------------------------------------------------------------------
Thu Jul 16 13:19:19 CEST 2009 - mmarek@suse.cz

- rpm/kernel-binary.spec.in: fix debugsource generation.

-------------------------------------------------------------------
Thu Jul 16 10:46:05 CEST 2009 - mmarek@suse.cz

- rpm/split-modules: fix last change.

-------------------------------------------------------------------
Wed Jul 15 22:40:58 CEST 2009 - mmarek@suse.cz

- rpm/split-modules: fix for module names with underscores or
  dashes.

-------------------------------------------------------------------
Wed Jul 15 22:33:07 CEST 2009 - jeffm@suse.de

- Update to 2.6.31-rc3.
  - Eliminated 2 patches.

-------------------------------------------------------------------
Wed Jul 15 17:10:29 CEST 2009 - mmarek@suse.cz

- rpm/kernel-binary.spec.in: annotate in which products the
  obsoleted kmps were last used, remove "ralink-rt2860-kmp" which
  I couldn't find anywhere.

-------------------------------------------------------------------
Wed Jul 15 16:50:44 CEST 2009 - mmarek@suse.cz

- rpm/kernel-binary.spec.in: obsolete btusb-kmp (bnc#514375).

-------------------------------------------------------------------
Tue Jul 14 15:37:36 CEST 2009 - mmarek@suse.cz

- rpm/kernel-binary.spec.in, rpm/split-modules: move generating of
  the base / main / unsupported module lists to a separate script.
  Avoids 6k modinfo calls and fixes module dependencies
  (bnc#512179).

-------------------------------------------------------------------
Mon Jul 13 22:10:13 CEST 2009 - mmarek@suse.cz

- rpm/kernel-binary.spec.in: fix include2/asm symlink (bnc#509680).

-------------------------------------------------------------------
Mon Jul 13 16:55:56 CEST 2009 - mmarek@suse.cz

- rpm/modversions: fix overriding of function symbols.

-------------------------------------------------------------------
Mon Jul 13 16:13:52 CEST 2009 - mmarek@suse.cz

- rpm/modversions: fix overriding of unknown symbols.

-------------------------------------------------------------------
Tue Jul  7 14:30:30 CEST 2009 - jkosina@suse.de

- patches.suse/e1000e_allow_bad_checksum: Delete.
- patches.suse/e1000e_call_dump_eeprom: Delete.
- patches.suse/e1000e_use_set_memory_ro-rw_to_protect_flash_memory:
  Delete.

Delete the leftover debugging patches for e1000e EEPROM corruption
that are not needed anymore.

-------------------------------------------------------------------
Tue Jul  7 12:03:10 CEST 2009 - aj@suse.de

- README.BRANCH: Update, kotd will become 11.2 eventually.

-------------------------------------------------------------------
Mon Jul  6 21:36:35 CEST 2009 - jeffm@suse.com

- Update to 2.6.31-rc2.

-------------------------------------------------------------------
Fri Jul  3 22:32:24 CEST 2009 - jeffm@suse.com

- Update to 2.6.31-rc1-git10.
  - Eliminated 28 patches.
  - Xen is disabled.

-------------------------------------------------------------------
Fri Jul  3 15:41:08 CEST 2009 - mmarek@suse.cz

- patches.suse/kbuild-generate-modules.builtin: kbuild: generate
  modules.builtin.
- rpm/kernel-binary.spec.in: package modules.builtin for use by
  modprobe / mkinitrd.

-------------------------------------------------------------------
Fri Jul  3 14:44:00 CEST 2009 - mmarek@suse.cz

- rpm/kernel-binary.spec.in, rpm/kernel-source.spec.in: simplify
  the patch applying loops to reduce noise in build logs.

-------------------------------------------------------------------
Tue Jun 30 19:28:22 CEST 2009 - mmarek@suse.cz

- rpm/kernel-binary.spec.in: chmod +x find-provides

-------------------------------------------------------------------
Tue Jun 30 13:17:18 CEST 2009 - mmarek@suse.cz

- rpm/kernel-binary.spec.in: do not "annotate" the packaged
  Modules.symvers
- patches.suse/modpost-filter-out-built-in-depends: Delete.

-------------------------------------------------------------------
Tue Jun 30 11:35:47 CEST 2009 - jbeulich@novell.com

- patches.arch/ia64-page-migration: Fix compiler warning.

-------------------------------------------------------------------
Mon Jun 29 19:50:25 CEST 2009 - mmarek@suse.cz

- rpm/kernel-binary.spec.in: move /boot/symvers* files back to
  -base, these are needed during KMP installation.

-------------------------------------------------------------------
Mon Jun 29 19:49:16 CEST 2009 - mmarek@suse.cz

- patches.fixes/kbuild-fix-generating-of-.symtypes-files: kbuild:
  fix generating of *.symtypes files.
- patches.suse/genksyms-add-override-flag.diff: Refresh.
- rpm/kernel-binary.spec.in: create the *.symref files in the build
  directory

-------------------------------------------------------------------
Fri Jun 26 19:04:30 CEST 2009 - mmarek@suse.cz

- rpm/kernel-binary.spec.in: add Provides: kernel-{base,extra} to
  the subpackages (bnc#516827).

-------------------------------------------------------------------
Wed Jun 24 15:51:48 CEST 2009 - gregkh@suse.de

- Update config files.
  revert the ACPI and thermal config changes:
    config/i386/pae and config/x86-64/default:
	CONFIG_ACPI_AC=m
	CONFIG_ACPI_BATTERY=m
	CONFIG_ACPI_BUTTON=m
	CONFIG_ACPI_VIDEO=m
	CONFIG_ACPI_FAN=m
	CONFIG_ACPI_PROCESSOR=m
	CONFIG_ACPI_THERMAL=m
	CONFIG_ACPI_CONTAINER=m
	CONFIG_X86_ACPI_CPUFREQ=m
	CONFIG_THERMAL=m

-------------------------------------------------------------------
Wed Jun 24 15:48:06 CEST 2009 - gregkh@suse.de

- patches.suse/ec_merge_irq_and_poll_modes.patch: Delete.
- patches.suse/linux-2.6.29-retry-root-mount.patch: Delete.

-------------------------------------------------------------------
Wed Jun 24 10:57:00 CEST 2009 - jbeulich@novell.com

- Update Xen patches to 2.6.30 and c/s 908.
- Update Xen config files.
- patches.xen/tmem: Transcendent memory ("tmem") for Linux.

-------------------------------------------------------------------
Tue Jun 23 06:19:21 CEST 2009 - gregkh@suse.de

- Update config files.
  config/i386/pae and config/x86-64/default:
	CONFIG_ACPI_AC=y
	CONFIG_ACPI_BATTERY=y
	CONFIG_ACPI_BUTTON=y
	CONFIG_ACPI_VIDEO=y
	CONFIG_ACPI_FAN=y
	CONFIG_ACPI_PROCESSOR=y
	CONFIG_ACPI_THERMAL=y
	CONFIG_ACPI_CONTAINER=y
	CONFIG_X86_ACPI_CPUFREQ=y
	CONFIG_THERMAL=y

-------------------------------------------------------------------
Tue Jun 23 06:05:34 CEST 2009 - gregkh@suse.de

- Update config files.
  config/i386/pae and config/x86-64/default:
	CONFIG_SND_TIMER=y
	CONFIG_SND_PCM=y
	CONFIG_SND_SEQUENCER=y
	CONFIG_SND_MIXER_OSS=y
	CONFIG_SND_PCM_OSS=y


-------------------------------------------------------------------
Tue Jun 23 05:57:44 CEST 2009 - gregkh@suse.de

- Update config files.
  fix up config mistake in x86-64/default made in last commit.

-------------------------------------------------------------------
Tue Jun 23 05:54:30 CEST 2009 - gregkh@suse.de

- Update config files.
  config/i386/pae and config/x86-64/default:
	CONFIG_VIDEO_OUTPUT_CONTROL=y
	CONFIG_SOUND=y
	CONFIG_SND=y

-------------------------------------------------------------------
Tue Jun 23 05:42:51 CEST 2009 - gregkh@suse.de

- Update config files.
  config/i386/pae and config/x86-64/default:
	CONFIG_I2C=y
	CONFIG_HWMON=y

-------------------------------------------------------------------
Sat Jun 20 04:19:52 CEST 2009 - gregkh@suse.de

- Update config files.
  config/i386/pae and config/x86-64/default:
	CONFIG_IPV6=y

-------------------------------------------------------------------
Sat Jun 20 04:18:09 CEST 2009 - gregkh@suse.de

- Update config files.
  config/i386/pae and config/x86-64/default:
	CONFIG_HID=y
	CONFIG_USB_STORAGE=y

-------------------------------------------------------------------
Sat Jun 20 02:11:50 CEST 2009 - gregkh@suse.de

- Update config files.
  config/i386/pae and config/x86-64/default:
	CONFIG_ATA_PIIX=Y

-------------------------------------------------------------------
Sat Jun 20 02:09:25 CEST 2009 - gregkh@suse.de

- Update config files.
  config/i386/pae and config/x86-64/default:
	CONFIG_USB_EHCI_HCD=Y
	CONFIG_USB_OHCI_HCD=Y
	CONFIG_USB_UHCI_HCD=Y

-------------------------------------------------------------------
Sat Jun 20 02:03:08 CEST 2009 - gregkh@suse.de

- Update config files.
  config/i386/pae and config/x86-64/default:
	CONFIG_CFG80211=Y
	CONFIG_LIB80211=Y
	CONFIG_MAC80211=Y
	CONFIG_ATH5K=Y

-------------------------------------------------------------------
Sat Jun 20 01:57:07 CEST 2009 - gregkh@suse.de

- Update config files.
  config/i386/pae and config/x86-64/default:
  	CONFIG_X86_MSR=Y
	CONFIG_X86_CPUID=Y

-------------------------------------------------------------------
Fri Jun 19 23:48:52 CEST 2009 - gregkh@suse.de

- comment out broken acpi patch for the moment.

-------------------------------------------------------------------
Fri Jun 19 23:12:06 CEST 2009 - gregkh@suse.de

- move the "preload" branch into master to get 2.6.30 working
  for Moblin.
- Update config files.
- patches.drivers/alsa-ad1984a-hp-quirks: ALSA: update HP
  quirks for Zenith & co (bnc#472789, bnc#479617, bnc#502425,
  bnc#503101).
- patches.suse/driver-core-add-nodename-callbacks.patch: Driver
  Core: add nodename callbacks.
- patches.suse/driver-core-aoe-add-nodename-for-aoe-devices.patch:
  Driver Core: aoe: add nodename for aoe devices.
- patches.suse/driver-core-block-add-nodename-support-for-block-drivers.patch:
  Driver Core: block: add nodename support for block drivers..
- patches.suse/driver-core-bsg-add-nodename-for-bsg-driver.patch:
  Driver Core: bsg: add nodename for bsg driver.
- patches.suse/driver-core-devtmpfs-driver-core-maintained-dev-tmpfs.patch:
  Driver Core: devtmpfs - kernel-maintained tmpfs-based /dev.
- patches.suse/driver-core-drm-add-nodename-for-drm-devices.patch:
  Driver Core: drm: add nodename for drm devices.
- patches.suse/driver-core-dvb-add-nodename-for-dvb-drivers.patch:
  Driver Core: dvb: add nodename for dvb drivers.
- patches.suse/driver-core-input-add-nodename-for-input-drivers.patch:
  Driver Core: input: add nodename for input drivers.
- patches.suse/driver-core-misc-add-nodename-support-for-misc-devices.patch:
  Driver Core: misc: add nodename support for misc devices..
- patches.suse/driver-core-raw-add-nodename-for-raw-devices.patch:
  Driver Core: raw: add nodename for raw devices.
- patches.suse/driver-core-sound-add-nodename-for-sound-drivers.patch:
  Driver Core: sound: add nodename for sound drivers.
- patches.suse/driver-core-usb-add-nodename-support-for-usb-drivers.patch:
  Driver Core: usb: add nodename support for usb drivers..
- patches.suse/driver-core-x86-add-nodename-for-cpuid-and-msr-drivers.patch:
  Driver Core: x86: add nodename for cpuid and msr drivers..
- patches.suse/ec_merge_irq_and_poll_modes.patch: ACPI: EC:
  Merge IRQ and POLL modes.
- patches.suse/linux-2.6.29-dont-wait-for-mouse.patch: fastboot:
  remove "wait for all devices before mounting root" delay.
- patches.suse/linux-2.6.29-enable-async-by-default.patch:
  enable async_enabled by default.
- patches.suse/linux-2.6.29-even-faster-kms.patch: speed up kms
  even more.
- patches.suse/linux-2.6.29-jbd-longer-commit-interval.patch:
  jbd: longer commit interval.
- patches.suse/linux-2.6.29-kms-after-sata.patch: make kms happen
  after sata.
- patches.suse/linux-2.6.29-retry-root-mount.patch: fastboot:
  retry mounting the root fs if we can't find init.
- patches.suse/linux-2.6.29-silence-acer-message.patch: Silence
  acer wmi driver on non-acer machines.
- patches.suse/linux-2.6.29-touchkit.patch: some new touch screen
  device ids
.
- patches.suse/uvcvideo-ignore-hue-control-for-5986-0241.patch:
  uvcvideo: ignore hue control for 5986:0241 (bnc#499152).
- patches.suse/devtmpfs.patch: Delete.

-------------------------------------------------------------------
Fri Jun 12 05:14:11 CEST 2009 - greg@suse.de

- scripts/sequence-patch.sh: fix bug in ketchup usage

-------------------------------------------------------------------
Wed Jun 10 16:12:01 CEST 2009 - jeffm@suse.com

- Update to 2.6.30-final.

-------------------------------------------------------------------
Wed Jun 10 10:31:34 CEST 2009 - jbeulich@novell.com

- Update Xen patches to 2.6.30-rc8 and c/s 898.
- Update Xen config files.
- patches.xen/pci-reserve: linux/pci: reserve io/memory space
  for bridge.
- patches.xen/xen-x86-exports: Delete.

-------------------------------------------------------------------
Tue Jun  9 17:14:45 CEST 2009 - mmarek@suse.cz

- rpm/kernel-binary.spec.in, rpm/kernel-source.spec.in,
  rpm/kernel-syms.spec.in, rpm/mkspec: update copyright header and
  change indentation to what autobuild enforces on checkin. No
  functional change.

-------------------------------------------------------------------
Tue Jun  9 17:06:06 CEST 2009 - jbeulich@novell.com

- patches.suse/stack-unwind-add-declaration.patch: Fold into ...
- patches.suse/stack-unwind: ... this one.

-------------------------------------------------------------------
Tue Jun  9 12:11:11 CEST 2009 - mmarek@suse.cz

- rpm/kernel-binary.spec.in: move /boot/vmlinux-*.gz to -devel
  again.
- rpm/find-provides: don't generate the ksym() provides ourself,
  let rpm do it. Add a workaround for vmlinux-*.gz in -devel.

-------------------------------------------------------------------
Mon Jun  8 09:01:23 CEST 2009 - jeffm@suse.com

- patches.suse/reiser4-set_page_dirty_notag: mm: Add
  set_page_dirty_notag() helper for reiser4.

-------------------------------------------------------------------
Fri Jun  5 13:43:37 CEST 2009 - mmarek@suse.cz

- rpm/kernel-module-subpackage: add Enhances: kernel-$flavor to
  kmps (bnc#502092).

-------------------------------------------------------------------
Thu Jun  4 16:26:21 CEST 2009 - jeffm@suse.de

- Update to 2.6.30-rc8.

-------------------------------------------------------------------
Thu Jun  4 07:09:52 CEST 2009 - sdietrich@suse.de

- supported.conf: remove duplicate kernel/drivers/md/dm-log

-------------------------------------------------------------------
Thu Jun  4 06:02:57 CEST 2009 - teheo@suse.de

Conver ide major allocation.

- patches.suse/block-add-mangle-devt-switch: block: add
  genhd.mangle_devt parameter (fate#305584).

-------------------------------------------------------------------
Mon Jun  1 20:54:44 CEST 2009 - jeffm@suse.de

- Update to 2.6.30-rc7-git4.

-------------------------------------------------------------------
Fri May 29 09:50:28 CEST 2009 - teheo@suse.de

Rename mangle_minor to mangle_devt and also cover sd major allocation.

- patches.suse/block-add-mangle-devt-switch: block: add
  genhd.mangle_devt parameter (fate#305584).

-------------------------------------------------------------------
Fri May 29 07:35:53 CEST 2009 - teheo@suse.de

- Update config files to enable DEBUG_BLOCK_EXT_DEVT on all configs
  except for vanilla and ppc/ps3.
- patches.suse/block-add-mangle-devt-switch: block: add
  genhd.mangle_minor parameter (fate#305584).

-------------------------------------------------------------------
Thu May 28 16:35:40 CEST 2009 - jdelvare@suse.de

- patches.fixes/scsi-scan-blist-update: Add BLIST_REPORTLUN2 to
  EMC SYMMETRIX (bnc#185164, bnc#191648, bnc#505578).

-------------------------------------------------------------------
Wed May 27 18:05:14 CEST 2009 - jeffm@suse.com

- Update to 2.6.30-rc7-git2.

-------------------------------------------------------------------
Wed May 27 08:22:05 CEST 2009 - gregkh@suse.de

- patches.drivers/ath1e-add-new-device-id-for-asus-hardware.patch:
  ath1e: add new device id for asus hardware.

-------------------------------------------------------------------
Tue May 26 15:28:51 CEST 2009 - mmarek@suse.cz

- rpm/mkspec: when using a custom release number, create a
  get_release_number.sh script for autobuild.

-------------------------------------------------------------------
Tue May 26 15:08:25 CEST 2009 - mmarek@suse.cz

- rpm/kernel-binary.spec.in: workaround for bnc#507084: strip
  binaries in /usr/src/linux-obj/*/*/scripts.

-------------------------------------------------------------------
Tue May 26 11:33:25 CEST 2009 - jdelvare@suse.de

- patches.drivers/r8169-allow-true-forced-mode-setting.patch:
  r8169: allow true forced mode setting (bnc#467518).

-------------------------------------------------------------------
Mon May 25 14:11:04 CEST 2009 - mmarek@suse.cz

- switch i386 flavors back to -default (non-pae) and -pae for
  milestone2

-------------------------------------------------------------------
Sun May 24 10:36:18 CEST 2009 - mmarek@suse.cz

- rpm/find-provides: fix for kernel-kdump.

-------------------------------------------------------------------
Sat May 23 22:18:05 CEST 2009 - mmarek@suse.cz

- rpm/find-provides, rpm/kernel-binary.spec.in, rpm/symsets.pl:
  workaround to fix provides of built-in symbols: move vmlinux*.gz
  back to -base and extract the provides from it.

-------------------------------------------------------------------
Fri May 22 15:47:01 CEST 2009 - teheo@suse.de

- patches.arch/i586-unwind-quick-fix: i586-relocs: ignore NONE
  relocation.

-------------------------------------------------------------------
Fri May 22 12:42:36 CEST 2009 - mmarek@suse.cz

- rpm/compute-PATCHVERSION.sh, rpm/mkspec, scripts/tar-up.sh: avoid
  unpacking the patches tarballs in compute-PATCHVERSION.sh.

-------------------------------------------------------------------
Fri May 22 11:45:41 CEST 2009 - mmarek@suse.cz

- rpm/mkspec: add --release option to set a custom release string.
- scripts/tar-up.sh: revive -rs option.

-------------------------------------------------------------------
Wed May 20 16:05:07 CEST 2009 - mmarek@suse.cz

- patches.arch/acpi_thermal_passive_blacklist.patch,
  patches.suse/devtmpfs.patch: fix patches to apply with git-apply.

-------------------------------------------------------------------
Tue May 19 21:42:45 CEST 2009 - sdietrich@suse.de

- patches.suse/stack-unwind-add-declaration.patch: Fix compile
  error when CONFIG_STACK_UNWIND is not set.

-------------------------------------------------------------------
Tue May 19 18:24:46 CEST 2009 - jblunck@suse.de

- patches.rpmify/arm-arch_include_asm-fix.diff: ARM: move
  mach-types.h to arch/include/asm.

-------------------------------------------------------------------
Tue May 19 18:03:44 CEST 2009 - jeffm@suse.com

- Set CONFIG_FRAMEBUFFER_CONSOLE=y

-------------------------------------------------------------------
Tue May 19 17:27:45 CEST 2009 - jeffm@suse.com

- Restored CONFIG_BOOTSPLASH=y and CONFIG_FB_VESA=y on
  x86/x86_64 (bnc#504608)

-------------------------------------------------------------------
Tue May 19 16:17:34 CEST 2009 - jbeulich@novell.com

- patches.xen/sfc-endianness: fix building with gcc 4.4.

-------------------------------------------------------------------
Tue May 19 12:04:26 CEST 2009 - jbeulich@novell.com

- Update Xen patches to 2.6.30/rc6-git3 and c/s 873.

-------------------------------------------------------------------
Mon May 18 16:52:37 CEST 2009 - jeffm@suse.com

- Updated to 2.6.30-rc6-git3.
  - Eliminated 4 patches.

-------------------------------------------------------------------
Fri May 15 19:16:23 CEST 2009 - jeffm@suse.de

- doc/README.SUSE: Updated to reflect building in an external
  directory so as not to contaminate /usr/src/linux

-------------------------------------------------------------------
Thu May 14 14:09:10 CEST 2009 - mmarek@suse.cz

- rpm/kernel-binary.spec.in: fix path in
  /usr/src/linux-obj/.../Makefile.

-------------------------------------------------------------------
Thu May 14 11:09:01 CEST 2009 - mmarek@suse.cz

- rpm/kernel-binary.spec.in: provide kernel-$flavor-devel =
  %version-%source_rel in the -devel packages (bnc#503280).

-------------------------------------------------------------------
Wed May 13 15:42:49 CEST 2009 - mmarek@suse.cz

- rpm/kernel-binary.spec.in: also fix kernel-$flavor-devel requires
  (bnc#503280).

-------------------------------------------------------------------
Wed May 13 15:32:58 CEST 2009 - mmarek@suse.cz

- rpm/mkspec: fix kernel-syms requires (bnc#503280).

-------------------------------------------------------------------
Mon May 11 21:11:59 CEST 2009 - jeffm@suse.com

- patches.fixes/dup2-retval-fix: dup2: Fix return value with
  oldfd == newfd and invalid fd (bnc#498042).

-------------------------------------------------------------------
Mon May 11 21:11:19 CEST 2009 - jeffm@suse.com

- patches.fixes/reiserfs-xattr-fixup: reiserfs: clean up ifdefs.
- patches.fixes/reiserfs-xattr-root-fixup: reiserfs: deal with
  NULL xattr root w/ xattrs disabled.
- patches.fixes/reiserfs-xattrs-disabled-perms: reiserfs: fixup
  perms when xattrs are disabled.
- patches.fixes/reiserfs-expose-privroot: reiserfs: allow exposing
  privroot w/ xattrs enabled.

-------------------------------------------------------------------
Mon May 11 19:41:25 CEST 2009 - jeffm@suse.de

- Updated to 2.6.30-rc5-git1.
  - Eliminated 4 patches.

-------------------------------------------------------------------
Wed May  6 17:38:57 CEST 2009 - gregkh@suse.de

- Update config files. update vanilla configs so that the build works.

-------------------------------------------------------------------
Wed May  6 17:19:56 CEST 2009 - gregkh@suse.de

- Update config files.
- patches.suse/devtmpfs.patch: driver-core: devtmpfs - driver-core
  maintained /dev tmpfs.

-------------------------------------------------------------------
Tue May  5 17:17:21 CEST 2009 - jeffm@suse.com

- Update config files.

-------------------------------------------------------------------
Tue May  5 16:46:08 CEST 2009 - jeffm@suse.com

- Update to 2.6.30-rc4-git1.
- patches.rpmify/fix-unexpected-non-allocable-warnings-with-suse-gcc:
  kbuild, modpost: fix "unexpected non-allocatable" warning with
  SUSE gcc.

-------------------------------------------------------------------
Tue May  5 14:31:59 CEST 2009 - jbeulich@novell.com

- patches.fixes/iwl3945-build: iwl3945: fix ia64/ppc build.

-------------------------------------------------------------------
Tue May  5 11:05:37 CEST 2009 - jbeulich@novell.com

- patches.xen/xen3-patch-2.6.30-rc4: Fix ia64 build.

-------------------------------------------------------------------
Tue May  5 10:08:12 CEST 2009 - jbeulich@novell.com

- patches.suse/stack-unwind: Also initialize PT_GS() on 32-bit.
- patches.arch/x86_64-unwind-annotations: Refresh.

-------------------------------------------------------------------
Tue May  5 10:02:41 CEST 2009 - jbeulich@novell.com

- Update Xen patches to 2.6.29-rc4 and c/s 867.
- Update i386 and x86_64 config files.
- config.conf: Re-enable Xen.

-------------------------------------------------------------------
Tue May  5 05:22:16 CEST 2009 - teheo@suse.de

- patches.suse/kbuild-icecream-workaround: kbuild: add workaround
  for icecream bug (bnc#495786).

-------------------------------------------------------------------
Fri May  1 20:01:16 CEST 2009 - jeffm@suse.com

- patches.fixes/reiserfs-xattr-locking: reiserfs: Expand i_mutex
  to enclose lookup_one_len.

-------------------------------------------------------------------
Fri May  1 20:00:48 CEST 2009 - jeffm@suse.com

- Update to 2.6.30-rc4.
  - Eliminated 2 patches.

-------------------------------------------------------------------
Fri May  1 19:58:07 CEST 2009 - jeffm@suse.com

- patches.drivers/libata-prefer-over-ide: libata: prefer libata
  drivers over ide ones (bnc#433105).
- patches.fixes/reiserfs-xattr-locking: reiserfs: Expand i_mutex
  to enclose lookup_one_len.
- patches.kernel.org/patch-2.6.30-rc3-rc4:
- patches.suse/no-frame-pointer-select: Fix stack unwinder Kconfig
  (bnc#402518).
- patches.arch/s390-08-05-af_iucv-msgpeek-fix.patch: Delete.
- patches.fixes/fix-periodic-mode-programming-on-amd81xx: Delete.

-------------------------------------------------------------------
Thu Apr 30 16:56:17 CEST 2009 - mmarek@suse.cz

- scripts/submit-to-bs: tentative script to submit a new kernel to
  openSUSE:Factory

-------------------------------------------------------------------
Tue Apr 28 11:19:41 CEST 2009 - npiggin@suse.de

- patches.apparmor/unambiguous-__d_path.diff: Put a reminder in here
  to fix the lock order problem when the patch is updated to HEAD.

-------------------------------------------------------------------
Mon Apr 27 13:48:49 CEST 2009 - mmarek@suse.cz

- rpm/kernel-binary.spec.in, rpm/kernel-source.spec.in,
  rpm/kernel-syms.spec.in, rpm/mkspec: Fix prepending EXTRAVERSION,
  rename the variable back to @RELEASE_PREFIX@.

-------------------------------------------------------------------
Mon Apr 27 10:41:20 CEST 2009 - mmarek@suse.cz

- rpm/kernel-binary.spec.in, rpm/kernel-source.spec.in,
  rpm/kernel-syms.spec.in, rpm/mkspec: prepend the EXTRAVERSION to
  the rpm release string (note that this won't have any effect in
  the openSUSE:* projects).

-------------------------------------------------------------------
Fri Apr 24 19:28:44 CEST 2009 - gregkh@suse.de

- Update config files.
  - build rtc_cmos driver into the kernel for i386 and x86-64 default
    kernels.  This should automatically take care of the rtc/system time
    syncing so we don't need to do it in a boot script and should speed
    up booting time a lot.

-------------------------------------------------------------------
Fri Apr 24 19:24:53 CEST 2009 - gregkh@suse.de

- Update config files. change CONFIG_ATA=y and CONFIG_SATA_AHCI=y

-------------------------------------------------------------------
Fri Apr 24 18:23:21 CEST 2009 - gregkh@suse.de

- Update config files. change to CONFIG_EXT2_FS=y and CONFIG_EXT3_FS=y

-------------------------------------------------------------------
Fri Apr 24 18:19:34 CEST 2009 - gregkh@suse.de

- Update config files. change to CONFIG_SCSI=y and CONFIG_BLK_DEV_SD=y

-------------------------------------------------------------------
Fri Apr 24 18:14:49 CEST 2009 - gregkh@suse.de

- Update config files. change to use CONFIG_USB=y

-------------------------------------------------------------------
Thu Apr 23 23:38:53 CEST 2009 - jeffm@suse.de

- Added legacy config.

-------------------------------------------------------------------
Thu Apr 23 23:31:39 CEST 2009 - jeffm@suse.de

- Temporarily disabled patches.suse/acpi-dsdt-initrd-v0.9a-2.6.25.patch

-------------------------------------------------------------------
Thu Apr 23 17:53:58 CEST 2009 - jeffm@suse.de

- Moved i386 kernel-default to kernel-legacy.
- Moved i386 kernel-pae config to kernel-default.
- Disabled CONFIG_ISA in i386 kernel-default to improve boot speed.

-------------------------------------------------------------------
Thu Apr 23 17:29:47 CEST 2009 - jeffm@suse.de

- Update to 2.6.30-rc3.

-------------------------------------------------------------------
Thu Apr 23 17:17:59 CEST 2009 - jeffm@suse.de

- patches.fixes/fix-periodic-mode-programming-on-amd81xx: x86:
  hpet: fix periodic mode programming on AMD 81xx.
- patches.fixes/hpet-boot-fix: Delete.

-------------------------------------------------------------------
Mon Apr 20 16:44:13 CEST 2009 - jeffm@suse.de

- patches.fixes/hpet-boot-fix: hpet: fix "IO-APIC + timer doesn't work!"

-------------------------------------------------------------------
Mon Apr 20 16:43:50 CEST 2009 - jeffm@suse.de

- Update to 2.6.30-rc2-git6.

-------------------------------------------------------------------
Wed Apr 15 06:33:54 CEST 2009 - jeffm@suse.de

- Update to 2.6.30-rc2.
  - trace and xen flavors disabled.
  - CONFIG_OTUS disabled on ppc.
  - request-based multipath could use some testing.
  - Eliminated 96 patches.

-------------------------------------------------------------------
Fri Apr 10 20:09:08 CEST 2009 - jeffm@suse.de

- rpm/devel-post.sh, rpm/kernel-binary.spec.in: Created i586 symlink
  for i386.

-------------------------------------------------------------------
Fri Apr 10 19:08:14 CEST 2009 - jeffm@suse.de

- rpm/kernel-binary.spec.in: Added /usr/src/linux-obj to -devel

-------------------------------------------------------------------
Fri Apr 10 17:35:35 CEST 2009 - mmarek@suse.cz

- rpm/kernel-binary.spec.in: Use xargs -r to fix case when no
  modules are supported.

-------------------------------------------------------------------
Fri Apr 10 17:18:34 CEST 2009 - jeffm@suse.com

- Moved linux-obj symlink handling to kernel-$flavor-devel.

-------------------------------------------------------------------
Fri Apr 10 11:41:12 CEST 2009 - mmarek@suse.cz

- rpm/package-descriptions: Add comment.

-------------------------------------------------------------------
Fri Apr 10 11:12:30 CEST 2009 - mmarek@suse.cz

- rpm/kernel-binary.spec.in, rpm/kernel-source.spec.in,
  rpm/kernel-syms.spec.in, scripts/tar-up.sh: Rename the timestamp
  file to source-timestamp instead, so that autobuild does not add
  the timestamp verbatim.

-------------------------------------------------------------------
Thu Apr  9 13:52:47 CEST 2009 - jbeulich@novell.com

- Update Xen patches to 2.6.29 final and c/s 854.
- patches.xen/sfc-external-sram: enable access to Falcon's
  external SRAM (bnc#489105).
- patches.xen/sfc-sync-headers: sync Solarflare accelerator
  headers (bnc#489105).
- Update Xen config files.

-------------------------------------------------------------------
Wed Apr  8 11:54:11 CEST 2009 - mmarek@suse.cz

- rpm/kernel-binary.spec.in, rpm/kernel-source.spec.in,
  rpm/kernel-syms.spec.in: Fix last change: do not add the
  timestamp if it is already added verbatim (by prepare_spec during
  checkin)

-------------------------------------------------------------------
Tue Apr  7 21:58:38 CEST 2009 - mmarek@suse.cz

- rpm/kernel-binary.spec.in, rpm/kernel-source.spec.in,
  rpm/kernel-syms.spec.in: Add source timestamp to package
  descriptions.

-------------------------------------------------------------------
Tue Apr  7 21:28:59 CEST 2009 - mmarek@suse.cz

- rpm/kernel-binary.spec.in, rpm/kernel-source.spec.in,
  rpm/kernel-syms.spec.in, rpm/mkspec: add descriptions to
  generated spec files.
- rpm/package-descriptions: descriptions of binary packages.

-------------------------------------------------------------------
Mon Apr  6 20:29:03 CEST 2009 - jeffm@suse.com

- Enabled STAGING on !x86 and disabled COMEDI.

-------------------------------------------------------------------
Mon Apr  6 19:21:37 CEST 2009 - jeffm@suse.com

- patches.rpmify/split-package: Enable

-------------------------------------------------------------------
Mon Apr  6 19:21:23 CEST 2009 - jeffm@suse.com

- Update config files: Fixed i386-vanilla.

-------------------------------------------------------------------
Mon Apr  6 19:11:52 CEST 2009 - jeffm@suse.com

- patches.fixes/xfs-export-debug: xfs: export assertion handler.

-------------------------------------------------------------------
Mon Apr  6 02:53:12 CEST 2009 - jeffm@suse.com

- Switch from SPARSEMEM to DISCONTIGMEM on i386.

-------------------------------------------------------------------
Sun Apr  5 02:24:01 CEST 2009 - jeffm@suse.com

- scripts/tar-up_and_run_mbuild.sh: Added pae to the important
  specfiles list.

-------------------------------------------------------------------
Fri Apr  3 22:47:12 CEST 2009 - jeffm@suse.com

- Update config files: Fix missing ia64-debug.

-------------------------------------------------------------------
Fri Apr  3 22:32:01 CEST 2009 - jeffm@suse.com

- patches.xen/sfc-resource-driver: Fix uninitialized var warning.

-------------------------------------------------------------------
Fri Apr  3 22:25:35 CEST 2009 - jeffm@suse.com

- Drop NR_CPUS back to 128 on i386.

-------------------------------------------------------------------
Fri Apr  3 19:36:31 CEST 2009 - jeffm@suse.com

- rpm/kernel-binary.spec.in: Added CONFIG_SPLIT_PACKAGE.

-------------------------------------------------------------------
Fri Apr  3 19:35:53 CEST 2009 - jeffm@suse.de

- Update config files: Enabled STAGING drivers on -vanilla.

-------------------------------------------------------------------
Fri Apr  3 17:13:32 CEST 2009 - jblunck@suse.de

- patches.rpmify/rpm-kernel-config: Rediff.

-------------------------------------------------------------------
Fri Apr  3 17:06:14 CEST 2009 - mmarek@suse.cz

- rpm/kernel-source.spec.in: chmod +x mkspec arch-symbols
  compute-PATCHVERSION.sh

-------------------------------------------------------------------
Fri Apr  3 17:00:50 CEST 2009 - jeffm@suse.com

- Update config files: Enabled STAGING drivers.

-------------------------------------------------------------------
Fri Apr  3 16:30:02 CEST 2009 - jeffm@suse.com

- Sync up kernel configs for x86/x86_64 flavors.

-------------------------------------------------------------------
Fri Apr  3 14:55:26 CEST 2009 - mmarek@suse.cz

- rpm/kernel-source.spec.in, rpm/mkspec: do not package the binary
  spec files anymore.

-------------------------------------------------------------------
Thu Apr  2 23:41:52 CEST 2009 - mmarek@suse.cz

- rpm/modversions: keep the override keyword in --pack.

-------------------------------------------------------------------
Thu Apr  2 20:37:33 CEST 2009 - mmarek@suse.cz

- rpm/kernel-binary.spec.in, rpm/mkspec, scripts/tar-up.sh: remove
  @TOLERATE_UNKNOWN_NEW_CONFIG_OPTIONS@ expansion, check for a file
  named TOLERATE-UNKNOWN-NEW-CONFIG-OPTIONS in sourcedir instead.

-------------------------------------------------------------------
Thu Apr  2 20:27:04 CEST 2009 - mmarek@suse.cz

- rpm/kernel-syms.spec.in: set LC_ALL=C in rpm -q call

-------------------------------------------------------------------
Thu Apr  2 17:57:48 CEST 2009 - mmarek@suse.cz

- rpm/kernel-binary.spec.in: add @FLAVOR@ again to avoid %%(...)
  expansion

-------------------------------------------------------------------
Thu Apr  2 17:48:41 CEST 2009 - mmarek@suse.cz

- rpm/mkspec: new script to generate spec files from *.spec.in
  templates
- rpm/compute-PATCHVERSION.sh, rpm/kernel-binary.spec.in,
  rpm/kernel-source.spec.in, rpm/kernel-syms.spec.in: add to the
  source rpm
- scripts/tar-up.sh: just tar up patches directories and call
  mkspec

-------------------------------------------------------------------
Tue Mar 31 15:56:00 CEST 2009 - mmarek@suse.cz

- rpm/kernel-dummy.spec.in: Delete.

-------------------------------------------------------------------
Tue Mar 31 15:46:18 CEST 2009 - jeffm@suse.de

- doc/README.KSYMS: Add to repo.

-------------------------------------------------------------------
Tue Mar 31 15:39:55 CEST 2009 - mmarek@suse.cz

- config.conf, rpm/old-packages.conf, scripts/arch-symbols,
  scripts/run_oldconfig.sh, scripts/tar-up.sh: drop the arch
  symbols completely, only map the various ix86 archs to i386.

-------------------------------------------------------------------
Tue Mar 31 14:49:09 CEST 2009 - mmarek@suse.cz

- doc/README.SUSE: allow_unsupported_modules needs to be set before
  installing the kernel (bnc#484664).

-------------------------------------------------------------------
Tue Mar 31 03:08:30 CEST 2009 - jeffm@suse.de

- Add %changelog to spec files

-------------------------------------------------------------------
Tue Mar 31 03:07:51 CEST 2009 - jeffm@suse.de

- rpm/kernel-binary.spec.in: Clean up %build_$flavor macros

-------------------------------------------------------------------
Tue Mar 31 02:54:18 CEST 2009 - jeffm@suse.de

- rpm/kernel-source.spec.in: Create kernel-source-vanilla

-------------------------------------------------------------------
Tue Mar 31 02:53:41 CEST 2009 - jeffm@suse.de

- rpm/kernel-syms.spec.in, scripts/tar-up.sh: Depend on kernel-$flavor-devel

-------------------------------------------------------------------
Tue Mar 31 02:52:41 CEST 2009 - jeffm@suse.de

- rpm/kernel-binary.spec.in, rpm/kernel-source.spec.in,
  rpm/kernel-syms.spec.in: Create a %using_buildservice macro

-------------------------------------------------------------------
Tue Mar 31 02:52:04 CEST 2009 - jeffm@suse.de

- rpm/kernel-binary.spec.in, rpm/kernel-source.spec.in,
  scripts/sequence-patch.sh, scripts/tar-up.sh:
  kernel-{binary,source}: Remove arch guards

-------------------------------------------------------------------
Tue Mar 31 02:51:13 CEST 2009 - jeffm@suse.de

- doc/README.SUSE, rpm/kernel-binary.spec.in, rpm/kernel-source.spec.in,
  scripts/tar-up.sh: Move development files from kernel-source to
  kernel-$flavor-devel

-------------------------------------------------------------------
Tue Mar 31 02:50:53 CEST 2009 - jeffm@suse.de

- rpm/kernel-binary.spec.in: Remove $CONFIG_MODULES

-------------------------------------------------------------------
Tue Mar 31 02:50:15 CEST 2009 - jeffm@suse.de

- rpm/kernel-binary.spec.in: Remove duplicate CONFIG_DEBUG_INFO=y

-------------------------------------------------------------------
Tue Mar 31 02:49:53 CEST 2009 - jeffm@suse.de

- rpm/kernel-binary.spec.in: Use macros for cpu_arch

-------------------------------------------------------------------
Tue Mar 31 02:49:23 CEST 2009 - jeffm@suse.de

- rpm/kernel-binary.spec.in, rpm/kernel-source.spec.in:
  kernel-{source,binary}: Use path-related rpm macros

-------------------------------------------------------------------
Tue Mar 31 02:48:40 CEST 2009 - jeffm@suse.de

- rpm/kernel-binary.spec.in,  rpm/kernel-source.spec.in:
  Use a %kernelrelease macro.

-------------------------------------------------------------------
Tue Mar 31 02:47:58 CEST 2009 - jeffm@suse.de

- rpm/kernel-source.spec.in, rpm/source-post.sh, scripts/tar-up.sh:
  Use %variant instead of $variant

-------------------------------------------------------------------
Tue Mar 31 02:47:14 CEST 2009 - jeffm@suse.de

- kernel-source: Kill old obsoletes

-------------------------------------------------------------------
Tue Mar 31 02:46:35 CEST 2009 - jeffm@suse.de

- rpm/kernel-binary.spec.in, rpm/kernel-source.spec.in,
  rpm/kernel-syms.spec.in, scripts/tar-up.sh:
  Use %var instead of @VAR@ except where necessary

-------------------------------------------------------------------
Tue Mar 31 02:46:12 CEST 2009 - jeffm@suse.de

- kernel-syms: Sort by flavor, not architecture

-------------------------------------------------------------------
Tue Mar 31 02:45:43 CEST 2009 - jeffm@suse.de

- kernel-syms: Stop the architecture %else madness

-------------------------------------------------------------------
Tue Mar 31 02:45:15 CEST 2009 - jeffm@suse.de

- kernel-binary: Stop the architecture %else madness

-------------------------------------------------------------------
Mon Mar 30 22:16:04 CEST 2009 - jeffm@suse.de

- Removed -RT guards and a dead patch.

-------------------------------------------------------------------
Mon Mar 30 22:14:17 CEST 2009 - jeffm@suse.de

- patches.fixes/reiserfs-prealloc-fix: Delete.

-------------------------------------------------------------------
Mon Mar 30 15:26:04 CEST 2009 - jeffm@suse.de

- patches.suse/reiserfs-inode-init: Delete.

-------------------------------------------------------------------
Thu Mar 26 21:28:32 CET 2009 - mmarek@suse.cz

- rpm/config.sh: introduce rpm/config.sh, defining SRCVERSION and
  VARIANT variables.

-------------------------------------------------------------------
Tue Mar 24 15:37:54 CET 2009 - jeffm@suse.de

- Update to 2.6.29-final.
  - Eliminated 4 patches.

-------------------------------------------------------------------
Fri Mar 20 09:41:41 CET 2009 - jbeulich@novell.com

- Update Xen config files.
- Update Xen patches to 2.6.29-rc8 and c/s 821.

-------------------------------------------------------------------
Wed Mar 18 15:10:32 CET 2009 - mmarek@suse.cz

- rpm/kernel-*.spec.in, scripts/tar-up.sh: don't add "<RELEASE>"
  to the release, breaks plain rpmbuild.

-------------------------------------------------------------------
Tue Mar 17 16:14:08 CET 2009 - mmarek@suse.cz

- rpm/kernel-binary.spec.in: don't generate symsets
- rpm/kernel-syms.spec.in: don't package symsets
- rpm/find-provides: disable symset provides
- rpm/macros.kernel-source: don't check for /boot/symsets*
  (fate#305945)

-------------------------------------------------------------------
Tue Mar 17 07:56:40 CET 2009 - knikanth@suse.de

- patches.fixes/loop-barriers: Delete.
- patches.fixes/loop-barriers2: Delete.
  Remove non-mainline patches to loop driver making it honour
  O_SYNC, sync requests and barriers. (bnc#485089), (bnc#471249)

-------------------------------------------------------------------
Mon Mar 16 18:11:40 CET 2009 - bphilips@suse.de

- README: add rough guide to updating KABI

-------------------------------------------------------------------
Fri Mar 13 23:37:52 CET 2009 - jeffm@suse.com

- Update to 2.6.29-rc8.

-------------------------------------------------------------------
Thu Mar 12 11:21:42 CET 2009 - jbeulich@novell.com

- patches.fixes/fix-nf_conntrack_slp,
  patches.suse/perfmon2-remove_get_base_syscall_attr.patch,
  patches.suse/perfmon2.patch,
  patches.suse/silent-stack-overflow-2.patch: fix build warnings.

-------------------------------------------------------------------
Thu Mar 12 11:09:42 CET 2009 - jbeulich@novell.com

- Update Xen patches addressing several issues in initial commit
- Update Xen config files (re-enable oprofile, disable novfs).
- patches.xen/xen3-x86_64-unwind-annotations: fix unwind annotations
  in entry_64-xen.S.

-------------------------------------------------------------------
Thu Mar 12 11:02:37 CET 2009 - jbeulich@novell.com

- patches.arch/x86_64-unwind-annotations: fix unwind annotations in
  entry_64.S.

-------------------------------------------------------------------
Thu Mar 12 07:43:03 CET 2009 - rgoldwyn@suse.de

- patches.suse/novfs-creds-change-2.6.29: Changing credential
  according to new task_struct.

-------------------------------------------------------------------
Wed Mar 11 18:27:00 CET 2009 - jblunck@suse.de

- rpm/kernel-binary.spec.in: Use split_packages only if supported.conf
  is not empty.

-------------------------------------------------------------------
Mon Mar  9 21:26:13 CET 2009 - mmarek@suse.cz

- rpm/kernel-binary.spec.in: renamed modprobe config to
  /etc/modprobe.d/50-module-renames.conf (required by new
  module-init-tools).

-------------------------------------------------------------------
Mon Mar  9 12:04:46 CET 2009 - jbeulich@novell.com

- patches.xen/xen3-patch-2.6.29-rc4: fix ia64 build.

-------------------------------------------------------------------
Mon Mar  9 09:42:36 CET 2009 - jbeulich@novell.com

- Update Xen config files (get tracing options back in sync with
  default).

-------------------------------------------------------------------
Fri Mar  6 20:56:37 CET 2009 - jeffm@suse.de

- Update config files: Enable CONFIG_FRAME_POINTER on Xen.

-------------------------------------------------------------------
Fri Mar  6 20:36:26 CET 2009 - jeffm@suse.de

- config.conf: Enabled Xen for building.

-------------------------------------------------------------------
Fri Mar  6 17:49:36 CET 2009 - jbeulich@novell.com

- Update Xen patches to 2.6.29-rc7.

-------------------------------------------------------------------
Fri Mar  6 13:34:30 CET 2009 - jbenc@suse.cz

- Update config files: enabled wireless debugging in -debug flavors.

-------------------------------------------------------------------
Fri Mar  6 10:36:19 CET 2009 - mmarek@suse.cz

- rpm/get_release_number.sh.in, rpm/kernel-binary.spec.in,
  rpm/kernel-source.spec.in, rpm/kernel-syms.spec.in,
  scripts/tar-up.sh, doc/README.SUSE: finally drop kernel-dummy
- rpm/prepare-build.sh: Delete.

-------------------------------------------------------------------
Wed Mar  4 20:18:28 CET 2009 - jeffm@suse.com

- Update to 2.6.29-rc7.
  - Eliminated 1 patch.

-------------------------------------------------------------------
Wed Mar  4 11:48:01 CET 2009 - mmarek@suse.cz

- rpm/kernel-binary.spec.in: workaround a bash bug (bnc#481817)
  in kernel-vanilla.spec.

-------------------------------------------------------------------
Tue Mar  3 23:00:28 CET 2009 - jeffm@suse.com

- patches.suse/export-security_inode_permission: Export
  security_inode_permission for aufs.

-------------------------------------------------------------------
Thu Feb 26 15:32:35 CET 2009 - jeffm@suse.com

- scripts/tar-up.sh: Add -u to update existing spec files.

-------------------------------------------------------------------
Thu Feb 26 11:50:57 CET 2009 - sven@suse.de

- rpm/kernel-binary.spec.in: Fix sub-package install-time conflict.

-------------------------------------------------------------------
Wed Feb 25 19:41:59 CET 2009 - mmarek@suse.cz

- scripts/tar-up.sh: create tarballs that don't change
  unnecessarily: set owner/group to nobody/nobody, mtime to time of
  the latest commit and sort the input files.

-------------------------------------------------------------------
Tue Feb 24 23:28:11 CET 2009 - jeffm@suse.com

- Update to 2.6.29-rc6-git1.

-------------------------------------------------------------------
Sat Feb 21 17:30:47 CET 2009 - mmarek@suse.cz

- rpm/kernel-syms.spec.in: also check if the package versions match
  (bnc#478462)

-------------------------------------------------------------------
Fri Feb 20 14:41:31 CET 2009 - jbeulich@novell.com

- patches.suse/stack-unwind: fix 32-bit arch_unwind_init_running().

-------------------------------------------------------------------
Fri Feb 20 10:12:51 CET 2009 - jbeulich@novell.com

- patches.suse/stack-unwind: fix patch fuzz.

-------------------------------------------------------------------
Fri Feb 20 09:48:59 CET 2009 - jbeulich@novell.com

- misc/xen-port-patches.py: Adjust fro new x86 header placement.
- patches.arch/x86_64-unwind-annotations: fix unwind annotations
  (bnc#472783).
- patches.suse/stack-unwind: Properlz hook up unwinder again.

-------------------------------------------------------------------
Fri Feb 20 02:49:50 CET 2009 - jeffm@suse.de

- patches.suse/kdb-common: Build fix with -I directive.

-------------------------------------------------------------------
Fri Feb 20 02:12:56 CET 2009 - jeffm@suse.de

- Update config files.

-------------------------------------------------------------------
Fri Feb 20 01:50:59 CET 2009 - jeffm@suse.de

- Update to 2.6.29-rc5-git3.
  - Eliminated 1 patch.

-------------------------------------------------------------------
Thu Feb 19 11:27:58 CET 2009 - mmarek@suse.cz

- rpm/symsets.pl: allow passing only Module.symvers and no modules

-------------------------------------------------------------------
Wed Feb 18 11:25:46 CET 2009 - olh@suse.de

- disable ppc601 support, disable unused framebuffer drivers

-------------------------------------------------------------------
Wed Feb 18 10:41:14 CET 2009 - olh@suse.de

- disable kdump on ppc32

------------------------------------------------------------------
Mon Feb 16 17:18:41 CET 2009 - jeffm@suse.com

- Update config files.

-------------------------------------------------------------------
Sat Feb 14 17:40:22 CET 2009 - jeffm@suse.de

- Update to 2.6.29-rc5.

-------------------------------------------------------------------
Fri Feb 13 21:15:40 CET 2009 - jeffm@suse.de

- Update to 2.6.29-rc4-git7.
  - Eliminated 2 patches.

-------------------------------------------------------------------
Mon Feb  9 22:04:41 CET 2009 - jeffm@suse.de

- patches.rpmify/spin_is_contended-fix: spin_is_contended
  Kconfig fixes.

-------------------------------------------------------------------
Mon Feb  9 17:47:43 CET 2009 - jeffm@suse.de

- Updated to 2.6.29-rc4.
  - Eliminated 3 patches.

-------------------------------------------------------------------
Fri Feb  6 21:34:56 CET 2009 - jeffm@suse.com

- patches.fixes/fix-warning-while-mapping-0-1MB-range-with-dev-mem:
  x86, pat: fix warn_on_once() while mapping 0-1MB range.

-------------------------------------------------------------------
Fri Feb  6 20:54:14 CET 2009 - mmarek@suse.cz

- rpm/kernel-module-subpackage, rpm/post.sh, rpm/postun.sh: fix
  last change: don't pass -e to weak-modules2.

-------------------------------------------------------------------
Fri Feb  6 14:42:13 CET 2009 - mmarek@suse.cz

- rpm/kernel-module-subpackage, rpm/post.sh, rpm/postun.sh: pass
  down shell options like -x to weak-modules2 to make debugging
  with rpm -ivv easier.

-------------------------------------------------------------------
Tue Feb  3 21:36:36 CET 2009 - jeffm@suse.de

- patches.fixes/fix-nf_conntrack_slp: make nf_conntrack_slp
  actually work (bnc#470963).

-------------------------------------------------------------------
Tue Feb  3 14:34:14 CET 2009 - mmarek@suse.cz

- scripts/tar-up.sh: fix branch name in KOTD packages.

-------------------------------------------------------------------
Tue Feb  3 12:37:06 CET 2009 - olh@suse.de

- config.conf: readde -debug flavor for ppc64

-------------------------------------------------------------------
Tue Feb  3 11:51:37 CET 2009 - olh@suse.de

- patches.fixes/scsi-ibmvfc_prli_initiator_fix.patch:
  Better handle other FC initiators (bnc#471217 - LTC51238)

-------------------------------------------------------------------
Tue Feb  3 11:48:59 CET 2009 - mmarek@suse.cz

- scripts/wd-functions.sh: display master as "master", not "HEAD"
  or "".

-------------------------------------------------------------------
Mon Feb  2 22:13:03 CET 2009 - jeffm@suse.de

- patches.fixes/ath9k-fix-led_device_naming.diff: ath9k: fix
  led naming.
- patches.fixes/b43legacy-fix-led_device_naming.diff: b43legacy:
  fix led naming.
- patches.fixes/iwlwifi-fix-iwl-3945_led_device_naming.diff:
  iwlwifi: another led naming fix.
- patches.fixes/iwlwifi-fix-iwl-led_device_naming.diff: iwlwifi:
  fix led naming   .
- patches.fixes/rt2x00-fix-led_device_naming.diff: rt2x00:
  fix led naming.

-------------------------------------------------------------------
Mon Feb  2 21:20:36 CET 2009 - jeffm@suse.de

- Updated to 2.6.29-rc3-git3.
  - Eliminated 6 patches.

-------------------------------------------------------------------
Mon Feb  2 17:35:32 CET 2009 - jeffm@suse.de

- Updated to 2.6.29-rc3.
  - AppArmor is disabled.
  - Xen is disabled.
  - Eliminated 745 patches.

-------------------------------------------------------------------
Mon Feb  2 17:17:07 CET 2009 - jeffm@suse.de

- Enabled patches.suse/reiserfs_warning-reentrant

-------------------------------------------------------------------
Mon Feb  2 11:30:07 CET 2009 - rw@suse.de

- patches.fixes/xpc-pass-physical,
  patches.kabi/xpc-pass-physical:
  kABI: restore upstream patch, add ABI cover-up. (bnc#458811)

-------------------------------------------------------------------
Mon Feb  2 10:44:23 CET 2009 - olh@suse.de

- patches.fixes/serial-jsm-enable_ms.patch:
  Add enable_ms to jsm driver (bnc#471224 - LTC51066)

-------------------------------------------------------------------
Mon Feb  2 10:30:50 CET 2009 - olh@suse.de

- patches.arch/ppc-optimize-sync.patch:
  Optimise smp_{r,w}mb and mutex (bnc#471222 - LTC51356)

-------------------------------------------------------------------
Sat Jan 31 04:35:24 CET 2009 - gregkh@suse.de

- refresh patches for fuzz due to 2.6.27.14-rc1 import.

-------------------------------------------------------------------
Sat Jan 31 04:16:39 CET 2009 - gregkh@suse.de

- patches.kabi/abi-fix-add-epoll_devs-back-to-struct-user_struct.patch:
  ABI fix: add epoll_devs back to struct user_struct.

-------------------------------------------------------------------
Sat Jan 31 04:07:38 CET 2009 - gregkh@suse.de

- Update to 2.6.27.14-rc1
  - lots of security fixes
  - lots of bugfixes
  - obsoletes:
    - patches.drivers/alsa-virtuoso-no-eeprom-overwrite
    - patches.drivers/pata_via.c-support-vx855-and-future-chips-whose-ide-controller-use-0x0571.patch
    - patches.fixes/SUNRPC-Fix-autobind-on-cloned-rpc-clients.patch
    - patches.fixes/sysfs-fix-problems-with-binary-files.patch
    - patches.fixes/xpc-fix-NULL-deref
    - patches.fixes/xpc-write-barrier

-------------------------------------------------------------------
Fri Jan 30 09:15:04 CET 2009 - olh@suse.de

- patches.arch/ppc-pseries-migration_hang_fix.patch:
  Fix partition migration hang under load (bnc#470563 - LTC51153)

-------------------------------------------------------------------
Fri Jan 30 08:00:00 CET 2009 - olh@suse.de

- disable CONFIG_DEBUG_STACKOVERFLOW and CONFIG_DEBUG_STACK_USAGE
  on ppc/ppc64

-------------------------------------------------------------------
Fri Jan 30 01:24:09 CET 2009 - teheo@suse.de

- patches.drivers/libata-fix-EH-device-failure-handling: libata:
  fix EH device failure handling (bnc#470845).

-------------------------------------------------------------------
Thu Jan 29 21:02:44 CET 2009 - jjolly@suse.de

- patches.arch/s390-08-08-add_qdio_utilization.patch: zfcp:
  queue_full is lacking the entry for qdio utilization
  (bnc#466462).

-------------------------------------------------------------------
Thu Jan 29 18:45:32 CET 2009 - gregkh@suse.de

- add ability to debug kernel using USB debug connector.
- Update config files.
- patches.suse/usb-move-ehci-reg-def.patch: usb: move ehci
  reg def.
- patches.suse/x86-usb-debug-port-early-console-v4.patch: x86:
  usb debug port early console, v4.

-------------------------------------------------------------------
Thu Jan 29 11:43:32 CET 2009 - mmarek@suse.cz

- patches.kabi/abi-fix-add-s_syncing-back-to-struct-super_block.patch
  patches.kabi/abi-fix-add-wb_sync_hold-enum-writeback_sync_modes.patch
  patches.kabi/export-iwl_rx_allocate
  patches.kabi/sched-kabi-compat-hack.patch: Introduce
  patches.kabi/ for patches that only work around kabi issues and
  can be safely dropped at the next SP.

-------------------------------------------------------------------
Wed Jan 28 20:34:29 CET 2009 - agruen@suse.de

- patches.xen/xen-x86-mark_rodata_rw.patch: Add missing pageattr.c
  changes to pageattr-xen.c (bnc#439348).

-------------------------------------------------------------------
Wed Jan 28 18:50:59 CET 2009 - agruen@suse.de

- patches.suse/x86-mark_rodata_rw.patch: Add mark_rodata_rw()
  to un-protect read-only kernel code pages (bnc#439348).
- patches.xen/xen-x86-mark_rodata_rw.patch: xen specific part
  (bnc#439348).

-------------------------------------------------------------------
Wed Jan 28 15:59:27 CET 2009 - mmarek@suse.cz

- config/s390/s390: the -man package still fails for s390, disable
  it

-------------------------------------------------------------------
Wed Jan 28 14:27:18 CET 2009 - mmarek@suse.cz

- rpm/kernel-binary.spec.in: fix build of the -man subpackage on
  31bit s390

-------------------------------------------------------------------
Wed Jan 28 13:23:01 CET 2009 - mmarek@suse.cz

- fix kernel-default.ppc64 reference symsets

-------------------------------------------------------------------
Wed Jan 28 12:06:53 CET 2009 - jslaby@suse.cz

- patches.arch/x86_sgi_cpus4096-05-update-send_IPI_mask.patch:
  x86 cpumask: Updates to support NR_CPUS=4096 (bnc#425240
  FATE304266).
  [cpu_mask_to_apicid bigsmp fix]

-------------------------------------------------------------------
Wed Jan 28 08:16:54 CET 2009 - olh@suse.de

- patches.fixes/scsi-ibmvscsi-module_alias.patch:
  map scsi proc_name to module name (bnc#459933 - LTC50724)

-------------------------------------------------------------------
Tue Jan 27 23:33:09 CET 2009 - jeffm@suse.de

- Update config files: Disable ftrace in -debug on ppc64

-------------------------------------------------------------------
Tue Jan 27 23:16:03 CET 2009 - jeffm@suse.de

- config.conf: Added -debug flavor for ppc64.

-------------------------------------------------------------------
Tue Jan 27 13:40:53 CET 2009 - bwalle@suse.de

- patches.drivers/libfc-set-the-release-function.diff:
  Whitespace change.

-------------------------------------------------------------------
Tue Jan 27 09:05:30 CET 2009 - hare@suse.de

- patches.drivers/libfc-fix-read-IO-data-integrity: libfc:
  IO data integrity issue when a IO data frame lost (bnc#469536).

-------------------------------------------------------------------
Tue Jan 27 08:52:49 CET 2009 - jbeulich@novell.com

- re-enable patches.xen/xen3-e1000e_Export_set_memory_ro-rw.

-------------------------------------------------------------------
Tue Jan 27 07:44:18 CET 2009 - olh@suse.de

- update patches.arch/ppc-memoryless-nodes.patch:
  include prototype for PFN_UP() (bnc#462546 - LTC50009)

-------------------------------------------------------------------
Mon Jan 26 19:53:20 CET 2009 - kkeil@suse.de

- patches.suse/e1000e_Export_set_memory_ro-rw: Export
  set_memory_ro() and set_memory_rw() calls.
  readded to avoid kabi change

-------------------------------------------------------------------
Mon Jan 26 19:36:59 CET 2009 - jeffm@suse.de

- config.conf: Added kernel-vmi to i386.

-------------------------------------------------------------------
Mon Jan 26 19:08:43 CET 2009 - olh@suse.de

- update patches.arch/ppc-memoryless-nodes.patch:
  use PFN_UP() for end_pfn (bnc#462546 - LTC50009)

-------------------------------------------------------------------
Mon Jan 26 17:14:44 CET 2009 - mmarek@suse.cz

- kabi: import FCoE changes

-------------------------------------------------------------------
Mon Jan 26 17:00:44 CET 2009 - hare@suse.de

- patches.suse/dm-mpath-requeue-for-stopped-queue: disable
  wrong debug message again.

-------------------------------------------------------------------
Mon Jan 26 15:35:41 CET 2009 - rw@suse.de

- patches.fixes/taskstats-alignment:
  IA64: fill 'struct taskstats' on stack and 'memcpy' result to skb.
  (bnc#448410)

-------------------------------------------------------------------
Mon Jan 26 15:31:39 CET 2009 - olh@suse.de

- update patches.arch/ppc-memoryless-nodes.patch:
  fix calculation of reserve_size (bnc#462546 - LTC50009)

-------------------------------------------------------------------
Mon Jan 26 14:19:30 CET 2009 - kkeil@suse.de

- patches.fixes/disable-lro-per-default: Disable LRO per default
  in igb and ixgbe. (bnc#467519)

-------------------------------------------------------------------
Mon Jan 26 13:44:37 CET 2009 - jbeulich@novell.com

- Just comment out patches.xen/xen3-e1000e_* (to address build error)
  until disposition of their originals is known.

-------------------------------------------------------------------
Mon Jan 26 13:01:24 CET 2009 - kkeil@suse.de

- patches.fixes/sctp_do_not_use_stale_copy_of_sk: Do not use
  stale copy of sk. (bnc#440104)

-------------------------------------------------------------------
Mon Jan 26 12:52:21 CET 2009 - jblunck@suse.de

Renamed some patches so they get included in vanilla builds.
- patches.rpmify/firmware-path: Renamed.
- patches.rpmify/no-include-asm: Renamed.
- patches.suse/md-raid-metadata-PAGE_SIZE.patch: Renamed.

-------------------------------------------------------------------
Mon Jan 26 12:18:00 CET 2009 - olh@suse.de

- patches.suse/led_classdev.sysfs-name.patch: use correct name
  for /sys/devices/virtual/leds/ entries (bnc#468350)

-------------------------------------------------------------------
Mon Jan 26 12:15:15 CET 2009 - kkeil@suse.de

- patches.suse/e1000e_Export_set_memory_ro-rw: Delete.
- patches.suse/e1000e_allow_bad_checksum: Delete.
- patches.suse/e1000e_call_dump_eeprom: Delete.
- patches.suse/e1000e_ioremap_sanity_check: Delete.
- patches.suse/e1000e_use_set_memory_ro-rw_to_protect_flash_memory:
  Delete.
  Remove not mainline e1000e patches which were added to help with
  the e1000e NVM corruption - root issue is fixed

-------------------------------------------------------------------
Mon Jan 26 12:06:30 CET 2009 - kkeil@suse.de

- patches.drivers/tg3_libphy_workaround: tg3 libphy workaround.
  (bnc#468725)

-------------------------------------------------------------------
Mon Jan 26 09:17:49 CET 2009 - hare@suse.de

- supported.conf: Correct spelling for dm-least-pending
  path checker.

-------------------------------------------------------------------
Mon Jan 26 09:16:31 CET 2009 - hare@suse.de

- patches.suse/dm-mpath-check-info-before-access: Kernel Oops
  during path failover (bnc#458393).

-------------------------------------------------------------------
Sun Jan 25 02:07:17 CET 2009 - gregkh@suse.de

- refresh patch fuzz now that 2.6.27.13 is in tree

-------------------------------------------------------------------
Sun Jan 25 01:59:30 CET 2009 - gregkh@suse.de

- Update to final version of 2.6.27.13

-------------------------------------------------------------------
Sat Jan 24 23:24:49 CET 2009 - gregkh@suse.de

- dynamic debugging fixes backported from upstream:
- patches.drivers/driver-core-add-newlines-to-debugging-enabled-disabled-messages.patch:
  driver core: add newlines to debugging enabled/disabled
  messages.
- patches.drivers/driver-core-fix-dynamic_debug-cmd-line-parameter.patch:
  Driver core: fix 'dynamic_debug' cmd line parameter.
- patches.drivers/driver-core-fix-using-ret-variable-in-unregister_dynamic_debug_module.patch:
  driver core: fix using 'ret' variable in
  unregister_dynamic_debug_module.

-------------------------------------------------------------------
Sat Jan 24 17:51:17 CET 2009 - jbohac@suse.cz

- patches.arch/x86_64-hpet-64bit-timer.patch: 
  (fix return of an unitialized value (bnc#469017)

-------------------------------------------------------------------
Sat Jan 24 11:29:02 CET 2009 - mmarek@suse.cz

- update kabi files: ignore changes in struct pcie_link_state as
  it is an internal structure only.

-------------------------------------------------------------------
Sat Jan 24 11:26:16 CET 2009 - mmarek@suse.cz

- patches.suse/genksyms-add-override-flag.diff: genksyms: add
  --override flag.
- rpm/kernel-binary.spec.in: set KBUILD_OVERRIDE=1

-------------------------------------------------------------------
Sat Jan 24 01:25:44 CET 2009 - ghaskins@suse.de

- patches.fixes/sched-kabi-compat-hack.patch: sched: leave
  RT_GROUP_SCHED structure components intact to preserve kABI.

 broke kabi with fix for 456542

-------------------------------------------------------------------
Sat Jan 24 00:35:12 CET 2009 - trenn@suse.de

- patches.fixes/cpufreq_export_latency.patch: CPUFREQ: Introduce
  /sys/devices/system/cpu/cpu*/cpufreq/cpuinfo_transition_latency
  (bnc#464461).
- patches.fixes/cpufreq_ondemand_adjust_sampling_rate_limit.patch:
  CPUFREQ: ondemand/conservative: sanitize sampling_rate
  restrictions (bnc#464461).
- patches.fixes/cpufreq_ondemand_performance_optimise_default_settings.patch:
  CPUFREQ: ondemand: Limit default sampling rate to 300ms
  max. (bnc#464461).
- patches.fixes/x86_cpufreq_powernow-k8_acpi_latency_values.patch:
  X86 powernow-k8 cpufreq: Get transition latency from acpi _PSS
  object (bnc#464461).

-------------------------------------------------------------------
Fri Jan 23 20:29:24 CET 2009 - jeffm@suse.de

- patches.fixes/xfs-dmapi-fixes: xfs/dmapi: fix crash on mount
  (bnc#458027).

-------------------------------------------------------------------
Fri Jan 23 20:19:33 CET 2009 - ghaskins@suse.de

- Update config files: Disable RT_GROUP_SCHED (bnc#456542).

  The RT_GROUP_SCHED feature is experimental and clearly broken, so
  lets turn it off for now.

-------------------------------------------------------------------
Fri Jan 23 16:51:40 CET 2009 - jeffm@suse.de

- patches.fixes/hpilo-open-close-fix: hpilo open/close fix
  (bnc#466517).

-------------------------------------------------------------------
Fri Jan 23 15:59:44 CET 2009 - hare@suse.de

- patches.suse/dm-mpath-requeue-for-stopped-queue: Handle I/O
  on stopped queues correctly (bnc#458393).

-------------------------------------------------------------------
Fri Jan 23 15:34:11 CET 2009 - jbenc@suse.cz

- patches.suse/mnt-want-write-speedup.patch,
  patches.suse/mnt_clone_write.patch: modified not to break kABI,
  enabled (bnc#436953).

-------------------------------------------------------------------
Fri Jan 23 15:08:39 CET 2009 - jbenc@suse.cz

- patches.fixes/iwlagn-fix-rfkill.patch: iwlagn: fix hw-rfkill
  while the interface is down (bnc#446158).

-------------------------------------------------------------------
Fri Jan 23 14:59:57 CET 2009 - mmarek@suse.cz

- kabi/severities: temporarily enable changes in FcOE modules.

-------------------------------------------------------------------
Fri Jan 23 11:55:18 CET 2009 - hare@suse.de

- patches.arch/s390-08-06-personality.patch: kernel: setting 32
  bit personality doesn't work (bnc#466462).
- patches.arch/s390-08-07-compat_wrappers.patch: kernel:
  Add missing wrapper functions for 31 bit compat
  syscalls. (bnc#466462,LTC#51229).
- patches.fixes/block-leave-the-request-timeout-timer-running:
  Delete obsolete patch.

-------------------------------------------------------------------
Fri Jan 23 11:42:28 CET 2009 - bwalle@suse.de

- patches.drivers/fcoe-change-fcoe_sw-sg_tablesi.diff: change
  fcoe_sw sg_tablesize to SG_ALL (bnc #459142).
- patches.drivers/fcoe-check-return-for-fc_set_m.diff: check
  return for fc_set_mfs (bnc #459142).
- patches.drivers/fcoe-fix-frame-length-validati.diff: fix frame
  length validation in the early receive path (bnc #459142).
- patches.drivers/fcoe-fix-incorrect-use-of-struct-module.diff:
  fcoe: fix incorrect use of struct module (bnc #468051).
- patches.drivers/fcoe-improved-load-balancing-i.diff: improved
  load balancing in rx path (bnc #459142).
- patches.drivers/fcoe-logoff-of-the-fabric-when.diff: Logoff
  of the fabric when destroying interface (bnc #459142).
- patches.drivers/fcoe-remove-warn_on-in-fc_set.diff: remove
  WARN_ON in fc_set_mfs (bnc #459142).
- patches.drivers/fcoe-user_mfs-is-never-used.diff: user_mfs is
  never used (bnc #459142).
- patches.drivers/libfc-add-fc_disc-c-locking-co.diff: Add
  fc_disc.c locking comment block (bnc #459142).
- patches.drivers/libfc-ensure-correct-device_pu.diff: libfc:
  Ensure correct device_put/get usage (round 2).
- patches.drivers/libfc-fix-rport-recursive-lock.diff: libfc:
  Fix rport recursive lock on rport mutex (bnc #459142).
- patches.drivers/libfc-handle-rrq-exch-timeout.diff: libfc:
  handle RRQ exch timeout (bnc #465596).
- patches.drivers/libfc-improve-fc_lport-c-locki.diff: Improve
  fc_lport.c locking comment block (bnc #459142).
- patches.drivers/libfc-improve-fc_rport-c-locki.diff: Improve
  fc_rport.c locking comment block (459142).
- patches.drivers/libfc-make-fc_disc-inline-with.diff: make
  fc_disc inline with the fc_lport structure (bnc #459142).
- patches.drivers/libfc-make-rscn-parsing-more-r.diff: make RSCN
  parsing more robust (bnc #459142).
- patches.drivers/libfc-make-sure-we-access-the.diff: make sure
  we access the CRC safely (bnc #459142).
- patches.drivers/libfc-pass-lport-in-exch_mgr_r.diff: libfc:
  Pass lport in exch_mgr_reset (bnc #465596).
- patches.drivers/libfc-remove-debug-print-state.diff: libfc:
  Remove debug print statement, too verbose (bnc #459142).
- patches.drivers/libfc-set-the-release-function.diff: Set
  the release function for the rport's kobject (round 2)
  (bnc #459142).
- patches.drivers/libfc-updated-comment-for-orde.diff: updated
  comment for order of em and ex locks (bnc #459142).
- patches.drivers/libfc-updated-libfc-fcoe-modul.diff: updated
  libfc fcoe module ver to 1.0.6 (bnc #459142).
- patches.drivers/libfc-use-an-operations-struct.diff: use an
  operations structure for rport callbacks (bnc #459142).
- patches.drivers/libfc-when-rport-goes-away-re.diff: libfc:
  when rport goes away (re-plogi), clean up exchanges to/from
  rport (bnc #465596).
- patches.drivers/libfc_locking.diff: libfc, fcoe: fixed locking
  issues with lport->lp_mutex around lport->link_status (bnc
  #468053).
- patches.drivers/libfc_rport.diff: libfc: rport retry on LS_RJT
  from certain ELS (bnc #468054).

-------------------------------------------------------------------
Fri Jan 23 11:36:44 CET 2009 - hare@suse.de

- patches.fixes/qla2xxx-check-fc-rport-validity:
  qla2xxx: added check for fcport is valid in
  qla2x00_terminate_rport_io(). (bnc#467624).

-------------------------------------------------------------------
Fri Jan 23 11:01:59 CET 2009 - tiwai@suse.de

- patches.drivers/alsa-hda-gateway-t1616-quirk: ALSA: hda -
  Add quirk for Gateway T1616 laptop (bnc#467597).
- patches.drivers/alsa-hda-hp-dv4-quirk: ALSA: hda - Add model
  entry for HP dv4.
- patches.drivers/alsa-hda-intel-d945-ref-quirk: ALSA: hda -
  Add model=ref for Intel board with STAC9221 (bnc#406529).

-------------------------------------------------------------------
Fri Jan 23 10:48:16 CET 2009 - hare@suse.de

- patches.fixes/blk-leave-sync-timer-running: block: Rediff
- patches.fixes/block-use-round_jiffies_up: Block: use
  round_jiffies_up() (bnc#464155).
- Add missing patches to series.conf:
  patches.fixes/round-jiffies-up
  patches.fixes/block-use-round_jiffies_up
  patches.fixes/block-fix-blk_start_queueing
  patches.fixes/suppress-buffer-IO-errors
  patches.fixes/block-optimizations-in-blk_rq_timed_out_timer
  patches.fixes/block-add-comment-in-blk_rq_timed_out

-------------------------------------------------------------------
Fri Jan 23 07:51:35 CET 2009 - olh@suse.de

- update patches.fixes/scsi-ibmvscsi-vio_leak.patch:
  handle also drivers/scsi/ibmvscsi/ibmvfc.c

-------------------------------------------------------------------
Fri Jan 23 06:41:18 CET 2009 - sjayaraman@suse.de

- patches.fixes/cifs-fix-oops-on-ipv6-mount: cifs: make sure we
  allocate enough storage for socket address (467691).

-------------------------------------------------------------------
Fri Jan 23 05:57:48 CET 2009 - gregkh@suse.de

- patches.kernel.org/abi-fix-add-wb_sync_hold-enum-writeback_sync_modes.patch:
  ABI fix: add WB_SYNC_HOLD enum writeback_sync_modes.

-------------------------------------------------------------------
Fri Jan 23 05:08:48 CET 2009 - gregkh@suse.de

- patches.kernel.org/abi-fix-add-s_syncing-back-to-struct-super_block.patch:
  ABI fix: add s_syncing back to struct super_block.

-------------------------------------------------------------------
Fri Jan 23 02:26:30 CET 2009 - gregkh@suse.de

- update to 2.6.27.13-rc1:
  - security updates
  - lots of bugfixes
  - obsoletes:
    - patches.arch/ppc-fix_hugepage_check.patch
    - patches.drivers/alsa-hda-ad1986a-laptop-eapd-model-back
    - patches.drivers/alsa-hda-samsung-q45-quirk
    - patches.fixes/security-introduce-missing-kfree.patch
    - patches.fixes/xpc-fix-heartbeat
- Update config files.

-------------------------------------------------------------------
Thu Jan 22 23:55:10 CET 2009 - kkeil@suse.de

- patches.drivers/e1000-fix-shared-emc.patch: e1000: fix bug
  with shared interrupt during reset (bnc#396687)

-------------------------------------------------------------------
Thu Jan 22 22:43:48 CET 2009 - tonyj@suse.de

- patches.fixes/revert-bgcolor-line-feed-93f78da4.patch: Revert
  "vt: fix background color on line feed" (bnc#418613).

-------------------------------------------------------------------
Thu Jan 22 19:28:06 CET 2009 - jbenc@suse.cz

- patches.fixes/iwlwifi-fix-rs_get_rate-oops.patch: iwlwifi:
  fix rs_get_rate WARN_ON() (bnc#456002).
- Reordered wireless patches to group together patches touching the same
  driver.

-------------------------------------------------------------------
Thu Jan 22 19:13:20 CET 2009 - bphilips@suse.de

- patches.drivers/disable-catas_reset-by-default-to-avoid-problems-with-eeh.patch:
  disable catas_reset by default to avoid problems with EEH
  (bnc#456389).

-------------------------------------------------------------------
Thu Jan 22 17:42:04 CET 2009 - rw@suse.de

- patches.fixes/xpc-pass-physical:
  fixed kABI breakage. (bnc#458811)

-------------------------------------------------------------------
Thu Jan 22 15:58:54 CET 2009 - bwalle@suse.de

- scripts/tar-up_and_run_mbuild.sh: s390 (the 31 bit variant) is
  not an important spec file.

-------------------------------------------------------------------
Thu Jan 22 15:50:44 CET 2009 - jbenc@suse.cz

- patches.fixes/mac80211-add-direct-probe.patch: fixed kABI
  breakage, reenabled.

-------------------------------------------------------------------
Thu Jan 22 15:29:07 CET 2009 - mmarek@suse.cz

- rpm/modversions: eat the "override" keyword before parsing the
  symbol definition.

-------------------------------------------------------------------
Thu Jan 22 14:14:03 CET 2009 - olh@suse.de

- patches.fixes/scsi-ibmvscsi-vio_leak.patch:
  Correct VIO bus/device CMO accounting problems (bnc#468304 - LTC51205)

-------------------------------------------------------------------
Thu Jan 22 14:03:12 CET 2009 - olh@suse.de

- patches.suse/of_platform_driver.module-owner.patch:
  add missing module symlink to /sys/bus/*/driver/*
  in struct of_platform_driver.

-------------------------------------------------------------------
Thu Jan 22 13:29:23 CET 2009 - kkeil@suse.de

- patches.drivers/ixgbe_DCB_compile_err.patch: DCB compile
  error fix - new version from Intel  (bnc#465923)

-------------------------------------------------------------------
Thu Jan 22 12:58:06 CET 2009 - jbohac@suse.cz

- patches.arch/x86_64-hpet-64bit-timer.patch: allow 64-bit mode
  for HPET Timer0 (bnc#456700).
  (fix compilation on i386 and add hpet64 to kernel-parameters.txt)

-------------------------------------------------------------------
Thu Jan 22 12:25:59 CET 2009 - jbohac@suse.cz

- patches.arch/x86_64-hpet-64bit-timer.patch: allow 64-bit mode
  for HPET Timer0 (bnc#456700).

-------------------------------------------------------------------
Thu Jan 22 12:10:39 CET 2009 - rw@suse.de

- patches.fixes/xpc-pass-physical:
  sgi-xpc: need to pass the physical address, not virtual. (bnc#458811)
- patches.fixes/xpc-fix-heartbeat:
  sgi-xpc: eliminate false detection of no heartbeat. (bnc#464545)

-------------------------------------------------------------------
Thu Jan 22 11:28:20 CET 2009 - jkosina@suse.de

- patches.fixes/input-add-nomux-dell-vostro-1510.patch: Input:
  add Dell Vostro 1510 to nomux list (bnc#404881).

-------------------------------------------------------------------
Thu Jan 22 10:30:46 CET 2009 - jblunck@suse.de

- scripts/compute-PATCHVERSION.sh: Fix SRCVERSION parsing (bnc#465113).

-------------------------------------------------------------------
Thu Jan 22 10:02:42 CET 2009 - tiwai@suse.de

- patches.drivers/alsa-hda-add-volume-offset: ALSA: hda - Add
  extra volume offset to standard volume amp macros (bnc#466428).
- patches.drivers/alsa-hda-stac-reduce-volume-scale: ALSA: hda -
  Halve too large volume scales for STAC/IDT codecs (bnc#466428).

-------------------------------------------------------------------
Thu Jan 22 09:25:52 CET 2009 - hare@suse.de

- patches.drivers/lpfc-8.2.8.12-update: Update lpfc from 8.2.8.11
  to 8.2.8.12 (bnc#467713).

-------------------------------------------------------------------
Thu Jan 22 01:58:48 CET 2009 - jeffm@suse.de

- patches.fixes/reiserfs-debug-1036: fix missing jl arg

-------------------------------------------------------------------
Wed Jan 21 21:09:15 CET 2009 - mmarek@suse.cz

- rpm/kernel-binary.spec.in: delete duplicate error message in the
  kabi checks

-------------------------------------------------------------------
Wed Jan 21 20:04:30 CET 2009 - jeffm@suse.de

- patches.fixes/remove_kernel_physical_mapping_init_from_init:
  move kernel_physical_mapping_init to __meminit (bnc#467474).

-------------------------------------------------------------------
Wed Jan 21 19:56:34 CET 2009 - jbenc@suse.cz

- patches.fixes/mac80211-add-direct-probe.patch: disabled, as it changes
  kABI.

-------------------------------------------------------------------
Wed Jan 21 19:46:46 CET 2009 - gregkh@suse.de

- patches.fixes/security-introduce-missing-kfree.patch: security:
  introduce missing kfree (bnc#467322).
- patches.fixes/sysfs-fix-problems-with-binary-files.patch:
  sysfs: fix problems with binary files.

-------------------------------------------------------------------
Wed Jan 21 19:35:32 CET 2009 - rw@suse.de

- patches.arch/ia64-page-migration.fix:
  fix deadlock caused by cpe_migrate.ko and mark it supported.
  (bnc#464676)

-------------------------------------------------------------------
Wed Jan 21 19:23:31 CET 2009 - jeffm@suse.de

- patches.fixes/sn-irq-affinity: sn2: preserve irq affinity set
  in PROM (bnc#457679).

-------------------------------------------------------------------
Wed Jan 21 19:15:43 CET 2009 - jeffm@suse.de

- patches.fixes/uv_zalias_support: uv: Support for non-nasid 0
  systems (bnc#458869).

-------------------------------------------------------------------
Wed Jan 21 19:12:47 CET 2009 - jeffm@suse.de

- patches.fixes/xpc-fix-NULL-deref: sgi-xpc: Remove NULL pointer
  dereference. (bnc#466563).
- patches.fixes/xpc-write-barrier: sgi-xpc: ensure flags are
  updated before bte_copy (bnc#466563).

-------------------------------------------------------------------
Wed Jan 21 19:06:26 CET 2009 - jbenc@suse.cz

- patches.fixes/ipw2200-workaround-firmware-restarts-when-scanning.patch:
  ipw2200: fix scanning while associated (bnc#459067).

-------------------------------------------------------------------
Wed Jan 21 19:01:41 CET 2009 - jbenc@suse.cz

- patches.fixes/iwl3945-fix-rfkill.patch: iwl3945: report
  killswitch changes even if the interface is down (bnc#446013).

-------------------------------------------------------------------
Wed Jan 21 18:51:54 CET 2009 - jbenc@suse.cz

- patches.fixes/mac80211-add-direct-probe.patch: mac80211:
  add direct probe before association (bnc#461889).

-------------------------------------------------------------------
Wed Jan 21 16:38:10 CET 2009 - hare@suse.de

- patches.drivers/mptsas-discover-all-devices: mptsas driver
  fails to discover devices (bnc#459932).

-------------------------------------------------------------------
Wed Jan 21 14:04:08 CET 2009 - jbeulich@novell.com

- Update Xen patches to 2.6.27.12.
- patches.xen/764-netback-foreign-pages.patch: netback: handle
  non-netback foreign pages.
- patches.xen/769-evtchn-CPU-offline.patch: evtchn: Fix CPU offlining
  to switch all affected ports belonging to a particular /dev/evcthn
  user.
- patches.xen/gso-size-check.patch: gso: Ensure that the packet
  is long enough.
- patches.xen/xen-S3-MSI: fix Dom0 resume from S3 when MSI is
  in use (bnc#435596).
- patches.xen/xen3-e1000e_ioremap_sanity_check: ioremap sanity
  check to catch mapping requests exceeding the BAR sizes
  (bnc#425480).
- patches.xen/xen3-x86-fix-kmap-contig.patch: x86: contiguous
  kmap fix (bnc#449812).

-------------------------------------------------------------------
Wed Jan 21 12:08:54 CET 2009 - olh@suse.de

- update patches.suse/radeon-monitor-jsxx-quirk.patch:
  implement correct model matching

-------------------------------------------------------------------
Wed Jan 21 10:20:05 CET 2009 - olh@suse.de

- update patches.suse/dm-mpath-tracking-nr-bytes:
  lpp_end_io gets nr_bytes as third arg

-------------------------------------------------------------------
Wed Jan 21 10:04:08 CET 2009 - olh@suse.de

- update patches.suse/radeon-monitor-jsxx-quirk.patch:
  match all JSxx/QSxx models based on the first 4 chars in 'model'

-------------------------------------------------------------------
Wed Jan 21 08:09:10 CET 2009 - olh@suse.de

- update patches.arch/ppc-axon-missing-msi-workaround-5.diff:
  Fix MSI after kexec (bnc#467633)

-------------------------------------------------------------------
Tue Jan 20 21:01:18 CET 2009 - gregkh@suse.de

- clean up patch fuzz after 2.6.27.12 inclusion.

-------------------------------------------------------------------
Tue Jan 20 20:50:47 CET 2009 - gregkh@suse.de

- Update to the real 2.6.27.12

-------------------------------------------------------------------
Tue Jan 20 17:00:55 CET 2009 - jeffm@suse.de

- patches.suse/reiserfs_warning-reentrant: reiserfs: eliminate
  reiserfs_warning from uniqueness functions; Fixes deadlock.

-------------------------------------------------------------------
Tue Jan 20 16:39:35 CET 2009 - olh@suse.de

- patches.drivers/cxgb3-ser.patch:
  reset the adapter on fatal error (bnc#466062 - LTC51042)

-------------------------------------------------------------------
Tue Jan 20 15:24:43 CET 2009 - jjolly@suse.de

- patches.arch/s390-08-03-iucv-cpu-hotremove.diff: iucv: failing
  cpu hot remove for inactive iucv (bnc#466462,LTC#51104).
- patches.arch/s390-08-04-compat-sigaltstack.diff:
  kernel: 31 bit compat sigaltstack syscall fails with
  -EFAULT. (bnc#466462,LTC#50888).
- patches.arch/s390-08-05-af_iucv-msgpeek-fix.patch:
  af_iucv: System hang if recvmsg() is used with MSG_PEEK
  (bnc#466462,LTC#51136).

-------------------------------------------------------------------
Tue Jan 20 15:15:19 CET 2009 - hare@suse.de

- patches.suse/dm-mpath-accept-failed-paths: Only accept
  non-existing paths when adding failed paths (bnc#467579)

-------------------------------------------------------------------
Tue Jan 20 12:19:52 CET 2009 - mmarek@suse.cz

- rpm/kernel-source.spec.in: set CONFIG_DEBUG_INFO=y in the
  packaged .configs if builfing debug packages (bnc#460887)

-------------------------------------------------------------------
Mon Jan 19 16:40:39 CET 2009 - mmarek@suse.cz

- rpm/kernel-binary.spec.in: set %tolerate_kabi_changes to 6

-------------------------------------------------------------------
Mon Jan 19 16:40:11 CET 2009 - mmarek@suse.cz

- patches.suse/export-iwl_rx_allocate: reintroduce
  EXPORT_SYMBOL(iwl_rx_allocate).

-------------------------------------------------------------------
Mon Jan 19 13:56:20 CET 2009 - mmarek@suse.cz

- import SLE11 RC2 reference kabi

-------------------------------------------------------------------
Mon Jan 19 11:35:12 CET 2009 - hare@suse.de

- patches.drivers/mpt-return-all-sense-data: MPT Fusion doesn't
  return all sense data (bnc#466179).

-------------------------------------------------------------------
Sat Jan 17 00:20:49 CET 2009 - gregkh@suse.de

- Update to 2.6.27.12-rc2

-------------------------------------------------------------------
Fri Jan 16 17:46:11 CET 2009 - od@suse.de

- patches.arch/x86-call-boot-IRQ-quirks-at-end-of-device-init-and-during-resume.patch:
  call boot IRQ quirks at end of device init and during resume.
- patches.arch/x86-disable-AMD-ATI-boot-interrupt-generation.patch:
  update to upstream variant of this patch:
    - integrate an older quirk to make IO-APIC mode work on AMD
      8131 rev. A0 and B0
    - fix boot IRQ disabling logic for AMD 813x
    - remove unneeded code for AMD SB700S

-------------------------------------------------------------------
Fri Jan 16 16:09:26 CET 2009 - jbeulich@novell.com

- patches.arch/x86-fix-kmap-contig.patch: x86: contiguous kmap
  fix (bnc#449812).

-------------------------------------------------------------------
Fri Jan 16 10:55:12 CET 2009 - olh@suse.de

- enable mptsas in kdump kernel to allow crashdump on QS2x blades

-------------------------------------------------------------------
Fri Jan 16 08:44:42 CET 2009 - tiwai@suse.de

Fix STAC925x patch again
- patches.drivers/alsa-hda-stac925x-init-fix: ALSA: hda - Fix
  (yet more) STAC925x issues (bnc#460478).

-------------------------------------------------------------------
Fri Jan 16 07:03:59 CET 2009 - jjolly@suse.de

- patches.arch/s390-08-01-cio-fix-mp-mode.diff: cio: fix
  subchannel multipath mode setup (bnc#466462,LTC#51047).
- patches.arch/s390-08-02-zfcp-gpn-align-fix.diff: zfcp: fix
  memory alignment for GPN_FT requests. (bnc#466462).

-------------------------------------------------------------------
Thu Jan 15 23:53:36 CET 2009 - gregkh@suse.de

- Update config files for vanilla kernel versions due to new config
  option added in 2.6.27.12-rc1.

-------------------------------------------------------------------
Thu Jan 15 23:47:39 CET 2009 - gregkh@suse.de

- Update to 2.6.27.12-rc1:
  - security fixes
  - fixes CVE-2009-0029
  - bug fixes all over the place.
  - obsoletes the following patches:
    - patches.arch/ppc-cmm_no_kdump.patch
    - patches.drivers/alsa-caiaq-midi-oops-fix
    - patches.drivers/alsa-hda-hp-6730b-quirk
    - patches.drivers/ibmvfc-host_init_delay.patch
    - patches.drivers/ibmvfc-improve_sync_events.patch
    - patches.fixes/PCI-Suspend-and-resume-PCI-Express-ports-with-interrupts-disabled.patch
    - patches.fixes/PCI-handle-PCI-state-saving-with-interrupts-disabled.patch
    - patches.fixes/fs-symlink-write_begin-allocation-context-fix.patch
    - patches.fixes/mm-lockless-pagecache-barrier.patch
    - patches.fixes/pci-rework-suspend-of-devices-with-no-drivers.patch
    - patches.fixes/uv-remove-erroneous-BAU-init
- Update config files.

-------------------------------------------------------------------
Thu Jan 15 11:37:26 CET 2009 - tiwai@suse.de

- patches.drivers/alsa-virtuoso-no-eeprom-overwrite: sound:
  virtuoso: do not overwrite EEPROM on Xonar D2/D2X (bnc#462365).

-------------------------------------------------------------------
Thu Jan 15 11:16:35 CET 2009 - bwalle@suse.de

- patches.suse/s390-System.map.diff:
  Strip L2^B symbols (bnc #456682).

-------------------------------------------------------------------
Thu Jan 15 11:09:29 CET 2009 - tiwai@suse.de

- patches.drivers/alsa-hda-gateway-fix: ALSA: patch_sigmatel:
  Add missing Gateway entries and autodetection (bnc#460478).
- patches.drivers/alsa-hda-gateway-fix2: ALSA: hda - More fixes
  on Gateway entries (bnc#460478).
- patches.drivers/alsa-hda-hp-dv5-mic-fix: ALSA: hda - Fix HP
  dv5 mic input (bnc#462913).
- patches.drivers/alsa-hda-hp-dv5-quirk: ALSA: hda - Add quirk
  for another HP dv5 (bnc#462913).
- patches.drivers/alsa-hda-idt92hd83-fix-typo: ALSA: hda -
  Fix a typo.
- patches.drivers/alsa-hda-samsung-q45-quirk: ALSA: hda - Add
  automatic model setting for Samsung Q45.
- patches.drivers/alsa-hda-seek-for-codec-id: ALSA: hda - Add
  a new function to seek for a codec ID (bnc#460478).
- patches.drivers/alsa-hda-sigmatel-no-hp-reset: ALSA: hda -
  Don't reset HP pinctl in patch_sigmatel.c (bnc#460478).
- patches.drivers/alsa-hda-stac925x-init-fix: ALSA: hda - Fix
  missing initialization of NID 0x0e for STAC925x (bnc#460478).

-------------------------------------------------------------------
Thu Jan 15 08:40:13 CET 2009 - olh@suse.de

- patches.arch/ppc-fix_hugepage_check.patch:
  is_hugepage_only_range() must account for both 4kB and 64kB
  slices (bnc#466229 - LTC51063)

-------------------------------------------------------------------
Wed Jan 14 23:23:42 CET 2009 - jeffm@suse.de

- Update config files: Disabled PARAVIRT on vanilla and LGUEST.

-------------------------------------------------------------------
Wed Jan 14 23:07:16 CET 2009 - jeffm@suse.de

- Enabled patches.suse/unlock_page-speedup.patch

-------------------------------------------------------------------
Wed Jan 14 22:00:49 CET 2009 - rjw@suse.de

- patches.fixes/PCI-PM-Split-PCI-Express-port-suspend-resume.patch:
  PCI PM: Split PCI Express port suspend-resume (bnc#455926).
- patches.fixes/PCI-Suspend-and-resume-PCI-Express-ports-with-interrupts-disabled.patch:
  PCI: Suspend and resume PCI Express ports with interrupts
  disabled (bnc#455926).
- patches.fixes/PCI-handle-PCI-state-saving-with-interrupts-disabled.patch:
  PCI: handle PCI state saving with interrupts disabled
  (bnc#455926).
- patches.fixes/pci-rework-suspend-of-devices-with-no-drivers.patch:
  PCI: Rework default handling of suspend and resume (bnc#455926).

-------------------------------------------------------------------
Wed Jan 14 19:38:29 CET 2009 - jeffm@suse.de

- Update config files: Disable PARAVIRT.

-------------------------------------------------------------------
Wed Jan 14 19:20:29 CET 2009 - gregkh@suse.de

- refresh patches for fuzz due to update to 2.6.27.11

-------------------------------------------------------------------
Wed Jan 14 19:02:21 CET 2009 - gregkh@suse.de

- Update to final version of 2.6.27.11

-------------------------------------------------------------------
Wed Jan 14 16:38:47 CET 2009 - kkeil@suse.de

- patches.drivers/ixgbe-dcb-setstate.patch: Bugfix for ixgbe
  and kernel DCB netlink code. (bnc#458194)
- patches.drivers/ixgbe_DCB_compile_err.patch: DCB compile
  error fix. (bnc#465923)
- Update config files.

-------------------------------------------------------------------
Wed Jan 14 15:56:58 CET 2009 - trenn@suse.de

- patches.fixes/acpi_irq_quirk_pci_irq_derive.patch: Delete.
It came out that this is an already fixed BIOS bug. The quirk
is not needed anymore.

-------------------------------------------------------------------
Wed Jan 14 14:53:51 CET 2009 - trenn@suse.de

- patches.fixes/acpi_fix_double_slash_root_prefix_handling.patch:
  In AcpiNsGetInternalNameLength, skip the redundant backslash
  of RootPrefix (http://bugzilla.kernel.org/show_bug.cgi?id=11541
  http://www.acpica.org/bugzilla/show_bug.cgi?id=739).
- patches.fixes/acpi_video_always_update_sys.patch: video: always
  update the brightness when poking "brightness" (bnc#450149).
- patches.fixes/acpi_video_handle_reversed_brightness_info.patch:
  ACPI: video: Fix reversed brightness behavior on ThinkPad SL
  series (bnc#450149).

-------------------------------------------------------------------
Wed Jan 14 08:45:29 CET 2009 - olh@suse.de

- patches.fixes/sched-fix-__load_balance_iterator-for-cfs-with-on.patch:
  fix __load_balance_iterator() for cfs with only one task
  (bnc#457594 - LTC50544)

-------------------------------------------------------------------
Wed Jan 14 08:32:32 CET 2009 - olh@suse.de

- patches.fixes/xfs-redirty-ENOSPC.patch: Re-dirty pages on
  ENOSPC when converting delayed allocations (bnc#433112 - LTC48749)

-------------------------------------------------------------------
Wed Jan 14 04:33:33 CET 2009 - npiggin@suse.de

- Added guarded patches:
- patches.suse/mnt-want-write-speedup.patch: fs: mnt_want_write
  speedup (bnc#436953).
- patches.suse/mnt_clone_write.patch: fs: introduce
  mnt_clone_write (bnc#436953).
- patches.suse/unlock_page-speedup.patch: mm: unlock_page speedup
  (bnc#436953).

-------------------------------------------------------------------
Wed Jan 14 00:51:58 CET 2009 - gregkh@suse.de

- Update config files.
- patches.drivers/add-via-chrome9-drm-support.patch: add Via
  chrome9 drm support.

-------------------------------------------------------------------
Wed Jan 14 00:29:20 CET 2009 - gregkh@suse.de

- patches.drivers/pata_via.c-support-vx855-and-future-chips-whose-ide-controller-use-0x0571.patch:
  pata_via.c: Support VX855 and future chips whose IDE controller
  use 0x0571..

-------------------------------------------------------------------
Tue Jan 13 16:46:08 CET 2009 - hare@suse.de

- patches.fixes/scsi-restart-lookup-by-target: Modify patch
  after suggestions from James Bottomley (bnc#465346).

-------------------------------------------------------------------
Tue Jan 13 14:54:58 CET 2009 - hare@suse.de

- patches.fixes/scsi-restart-lookup-by-target: Restart
  scsi_device_lookup_by_target() (bnc#465346).

-------------------------------------------------------------------
Tue Jan 13 10:43:59 CET 2009 - olh@suse.de

- update patches.drivers/cxgb3-Allocate-multiqueues-at-init-time:
  Allow multiqueue setting in MSI-X mode only (bnc#464351 - LTC50966)

-------------------------------------------------------------------
Tue Jan 13 08:55:32 CET 2009 - olh@suse.de

- patches.drivers/cxgb3i-mainline.patch: fixes bug in tag release
  and sync-up cxgb3i with mainline state (bnc#464508 - LTC50816)

-------------------------------------------------------------------
Tue Jan 13 05:25:12 CET 2009 - gregkh@suse.de

- Update to 2.6.27.11-rc1:
  - lots of minor fixes
  - obsoletes:
    - patches.fixes/md-bitmap-read-do-not-overflow
    - patches.suse/scsi-scsi_transport_srp-shost_data.patch

-------------------------------------------------------------------
Mon Jan 12 20:09:42 CET 2009 - gregkh@suse.de

- supported.conf: add kernel/drivers/acpi/acpi_memhotplug as supported

-------------------------------------------------------------------
Mon Jan 12 19:06:00 CET 2009 - mmarek@suse.cz

- rpm/kernel-source.spec.in, rpm/source-post.sh: handle arch
  symlinks like i586 -> i386 in /usr/src/linux-obj.

-------------------------------------------------------------------
Mon Jan 12 18:39:57 CET 2009 - gregkh@suse.de

- supported.conf: updated staging and other drivers

-------------------------------------------------------------------
Mon Jan 12 18:11:10 CET 2009 - kkeil@suse.de

- patches.drivers/r8169-Tx-performance-tweak-helper: r8169:
  Tx performance tweak helper.
- patches.drivers/r8169-add-8168-8101-registers-description:
  r8169: add 8168/8101 registers description.
- patches.drivers/r8169-add-hw-start-helpers-for-the-8168-and-the-8101:
  r8169: add hw start helpers for the 8168 and the 8101.
- patches.drivers/r8169-additional-8101-and-8102-support: r8169:
  additional 8101 and 8102 support.
- patches.drivers/r8169-use-pci_find_capability-for-the-PCI-E-features:
  r8169: use pci_find_capability for the PCI-E features.
  (bnc#448168)
-------------------------------------------------------------------
Mon Jan 12 15:50:46 CET 2009 - dgollub@suse.de

- scripts/tar-up_and_run_mbuild.sh: use $BUILD_DIR instead of fixed
  "kernel-source" string, to stay in sync with with differet kernel
  variants.

-------------------------------------------------------------------
Mon Jan 12 14:25:27 CET 2009 - mmarek@suse.cz

- rpm/kernel-source.spec.in, rpm/source-post.sh, rpm/source-pre.sh:
  replace the /usr/src/linux-obj symlink with a directory containing
  per-flavor symlinks instead. This allows us to install kernel-source /
  syms and kernel-source-rt / syms-rt in parallel and still find
  everything below /usr/src/linux-obj/.
- rpm/kernel-binary.spec.in: for -rt, install into
      /usr/src/linux-$version-rt-obj.
- rpm/kernel-syms.spec.in: fix kernel-source requires for -rt.

-------------------------------------------------------------------
Sun Jan 11 23:18:21 CET 2009 - jkosina@suse.de

- patches.drivers/input-usbtouchscreen-hw-calibration.patch:
  Input: usbtouchscreen - allow reporting calibrated data
  (bnc#444814).

-------------------------------------------------------------------
Fri Jan  9 18:54:47 CET 2009 - mmarek@suse.cz

- patches.suse/file-capabilities-add-file_caps-switch.diff:
  fix parsing of the file_caps commandline option (bnc#264075)

-------------------------------------------------------------------
Fri Jan  9 18:17:45 CET 2009 - trenn@suse.de

- patches.arch/x86_fix_llc_shared_map__cpu_llc_id_anomolies.patch:
  x86: fix intel x86_64 llc_shared_map/cpu_llc_id anomolies
  (bnc#464329).

-------------------------------------------------------------------
Fri Jan  9 16:25:12 CET 2009 - olh@suse.de

- patches.arch/ppc-cmm_no_kdump.patch:
  Disable Collaborative Memory Manager for kdump (bnc#460552 - LTC50789)

-------------------------------------------------------------------
Fri Jan  9 16:13:13 CET 2009 - jslaby@suse.cz

- patches.suse/cgroup-disable-memory.patch: memcg: disable the
  memory controller by default.
- patches.suse/add-enable_cgroup-parameter.patch: Delete.
- patches.suse/disable-cgroups.patch: Delete.

-------------------------------------------------------------------
Fri Jan  9 16:13:09 CET 2009 - olh@suse.de

- patches.suse/radeon-monitor-jsxx-quirk.patch
  fix compile errors

-------------------------------------------------------------------
Fri Jan  9 15:40:35 CET 2009 - jslaby@suse.de

- patches.fixes/ath5k-ignore-calibration-return-value.patch:
  ath5k: ignore the return value of
  ath5k_hw_noise_floor_calibration (bnc#446541).

-------------------------------------------------------------------
Fri Jan  9 15:37:22 CET 2009 - jslaby@suse.de

- patches.fixes/cgroups-suppress-cloning-warning.patch: cgroups:
  suppress bogus warning messages (bnc#460961).

-------------------------------------------------------------------
Fri Jan  9 15:28:56 CET 2009 - olh@suse.de

- patches.suse/radeon-monitor-jsxx-quirk.patch: Add quirk for
  the graphics adapter in some JSxx (bnc#461002 - LTC50817)

-------------------------------------------------------------------
Fri Jan  9 14:34:02 CET 2009 - trenn@suse.de

- patches.fixes/acpi_irq_quirk_pci_irq_derive.patch: ACPI: Do not
  derive IRQ from parent bridge/device via boot param/dmi list
  (bnc#437211).
- patches.suse/acpi_osi_sle11_ident.patch: Provide possibility
  for vendors to fix BIOS issues for SLE11 only (none).

-------------------------------------------------------------------
Fri Jan  9 13:03:36 CET 2009 - hare@suse.de

- patches.drivers/blk-request-based-multipath-update: Rediff.
- patches.fixes/scsi-refactor-busy-processing: refactor
  sdev/starget/shost busy checking; break out from
  blk-request-based-multipath-update.

-------------------------------------------------------------------
Fri Jan  9 12:31:34 CET 2009 - hare@suse.de

- patches.drivers/lpfc-8.2.8.11-update: Update lpfc from 8.2.8.10
  to 8.2.8.11 (bnc#464662).
- patches.fixes/scsi-call-unprep_request-under-lock: scsi_lib:
  only call scsi_unprep_request() under queue lock (bnc#464155).
- patches.fixes/scsi-fix-hang-in-starved-list-processing: Fix
  hang in starved list processing (bnc#464155).

-------------------------------------------------------------------
Fri Jan  9 12:28:55 CET 2009 - kkeil@suse.de

- patches.drivers/bnx2-Add-PCI-ID-for-5716S: bnx2: Add PCI ID
  for 5716S
- patches.drivers/bnx2-Fix-bug-in-bnx2_free_rx_mem_: bnx2:
  Fix bug in bnx2_free_rx_mem() (bnc#464130)

-------------------------------------------------------------------
Fri Jan  9 12:11:23 CET 2009 - jslaby@suse.cz

- patches.suse/disable-cgroups.patch: Disable all cgroups
  (bnc#436025).

-------------------------------------------------------------------
Fri Jan  9 11:39:59 CET 2009 - hare@suse.de

- Backporting block layer fixes (bnc#464155):
  * patches.fixes/block-add-comment-in-blk_rq_timed_out: add
    comment in blk_rq_timed_out() about why next can not be 0
  * patches.fixes/block-fix-blk_start_queueing: block: Fix
    blk_start_queueing() to not kick a stopped queue.
  * patches.fixes/block-leave-the-request-timeout-timer-running:
    block: leave the request timeout timer running even on an
    empty list.
  * patches.fixes/block-optimizations-in-blk_rq_timed_out_timer:
    block: optimizations in blk_rq_timed_out_timer().
  * patches.fixes/block-suppress-buffer-IO-errors: block: Supress
    Buffer I/O errors when SCSI REQ_QUIET flag set.
  * patches.fixes/block-use-round_jiffies_up: Block: use
    round_jiffies_up().
  * patches.fixes/round-jiffies-up: Add round_jiffies_up and
    related routines.

-------------------------------------------------------------------
Fri Jan  9 11:21:39 CET 2009 - jbeulich@novell.com

- patches.xen/xen3-acpi-pci-pci-msi-_osc-support-capabilities-called-when-root-bridge-added.patch:
  ACPI/PCI: PCI MSI _OSC support capabilities called when root
  bridge added (bnc#438941).

-------------------------------------------------------------------
Fri Jan  9 10:23:55 CET 2009 - hare@suse.de

- patches.fixes/scsi_dh-retry-on-UNIT_ATTENTION: scsi_dh_rdac
  does not retry MODE SENSE on UNIT ATTENTION (bnc#464155).
- patches.suse/scsi-check-removed-device-for-offline: Only check
  for SDEV_OFFLINE and SDEV_DEL, not SDEV_CANCEL.

-------------------------------------------------------------------
Fri Jan  9 10:06:29 CET 2009 - jslaby@suse.cz

- patches.suse/add-enable_cgroup-parameter.patch: Add
  cgroup_enable parameter (bnc#436025).

-------------------------------------------------------------------
Fri Jan  9 00:19:19 CET 2009 - gregkh@suse.de

- patches.drivers/acpi-pci-include-missing-acpi.h-file-in-pci-acpi.h.patch:
  ACPI/PCI: include missing acpi.h file in
  pci-acpi.h. (bnc#438941).

-------------------------------------------------------------------
Fri Jan  9 00:14:25 CET 2009 - gregkh@suse.de

- clean up patch fuzz

-------------------------------------------------------------------
Thu Jan  8 23:56:01 CET 2009 - gregkh@suse.de

- patches.drivers/acpi-pci-pci-msi-_osc-support-capabilities-called-when-root-bridge-added.patch:
  ACPI/PCI: PCI MSI _OSC support capabilities called when root
  bridge added (bnc#438941).
- patches.drivers/acpi-pci-pcie-aer-_osc-support-capabilities-called-when-root-bridge-added.patch:
  ACPI/PCI: PCIe AER _OSC support capabilities called when root
  bridge added (bnc#438941).
- patches.drivers/acpi-pci-pcie-aspm-_osc-support-capabilities-called-when-root-bridge-added.patch:
  ACPI/PCI: PCIe ASPM _OSC support capabilities called when root
  bridge added (bnc#438941).
- patches.drivers/acpi-pci-remove-obsolete-_osc-capability-support-functions.patch:
  ACPI/PCI: remove obsolete _OSC capability support functions
  (bnc#438941).

-------------------------------------------------------------------
Thu Jan  8 23:06:58 CET 2009 - gregkh@suse.de

- patches.drivers/acpi-pci-call-_osc-support-during-root-bridge-discovery.patch:
  ACPI/PCI: call _OSC support during root bridge discovery
  (bnc#438941).
- patches.drivers/acpi-pci-change-pci_osc_control_set-to-query-control-bits-first.patch:
  ACPI/PCI: Change pci_osc_control_set() to query control bits
  first (bnc#438941).
- patches.drivers/acpi-pci-fix-possible-race-condition-on-_osc-evaluation.patch:
  ACPI/PCI: Fix possible race condition on _OSC evaluation
  (bnc#438941).
- patches.drivers/acpi-pci-include-missing-acpi.h-file-in-pci-acpi.h.patch:
  ACPI/PCI: include missing acpi.h file in
  pci-acpi.h. (bnc#438941).
- patches.drivers/acpi-pci-pci-extended-config-_osc-support-called-when-root-bridge-added.patch:
  ACPI/PCI: PCI extended config _OSC support called when root
  bridge added (bnc#438941).

-------------------------------------------------------------------
Thu Jan  8 19:38:41 CET 2009 - gregkh@suse.de

- patches.drivers/bnx2x-version-update.patch: bnx2x: Version
  Update (bnc#439679).

-------------------------------------------------------------------
Thu Jan  8 19:16:28 CET 2009 - jjolly@suse.de

- patches.arch/s390-07-01-zfcp-port-failed-message.diff: zfcp:
  Remove message for failed port (bnc#464466).
- patches.arch/s390-07-02-zfcp-unchained-fsf.diff: zfcp: Add
  support for unchained FSF requests (bnc#464466).
- patches.arch/s390-07-03-topology-fix.diff: kernel: fix cpu
  topology support (bnc#464466).
- patches.arch/s390-07-04-dasd-failfast.patch: dasd: Add
  'failfast' device feature. (bnc#464466,LTC#43066).

-------------------------------------------------------------------
Thu Jan  8 15:47:53 CET 2009 - tiwai@suse.de

- patches.drivers/alsa-caiaq-midi-oops-fix: ALSA: caiaq - Fix
  Oops with MIDI.

-------------------------------------------------------------------
Thu Jan  8 15:13:22 CET 2009 - knikanth@suse.de

- patches.fixes/dm-avoid-put-table-dm_any_congested: dm: avoid
  destroying table in dm_any_congested (bnc#457205).
- patches.fixes/dm-table-ref-count: dm table: rework reference
  counting (bnc#457205).
- patches.fixes/dm-unbind-drop-ref: dm table: drop reference at
  unbind (bnc#457205).

-------------------------------------------------------------------
Thu Jan  8 13:00:35 CET 2009 - olh@suse.de

- update kdump config, disable some unused drivers

-------------------------------------------------------------------
Thu Jan  8 12:58:45 CET 2009 - olh@suse.de

- refresh config files, no functional changes

-------------------------------------------------------------------
Thu Jan  8 12:52:20 CET 2009 - olh@suse.de

- patches.drivers/ehea-modinfo.patch:
  use separate table for module alias (bnc#435215 - LTC48564)

-------------------------------------------------------------------
Thu Jan  8 12:41:24 CET 2009 - tiwai@suse.de

Backport fixes for HD-audio from the upstream:
- patches.drivers/alsa-hda-ad1882-id-typo-fix: ALSA: hda -
  Fix typos for AD1882 codecs.
- patches.drivers/alsa-hda-ad1986a-laptop-eapd-model-back: ALSA:
  hda - make laptop-eapd model back for AD1986A.
- patches.drivers/alsa-hda-hp2230s-quirk: ALSA: hda - Add quirk
  for HP 2230s (bnc#461660).
- patches.drivers/alsa-hda-sigmatel-add-missing-terminators:
  ALSA: hda - Add missing terminators in patch_sigmatel.c.

-------------------------------------------------------------------
Thu Jan  8 11:46:43 CET 2009 - bwalle@suse.de

- Update config files: Enable CONFIG_EHEA=m (and CONFIG_IBMEBUS=y)
  for ppc/kdump and ppc64/kdump (bnc #459119).

-------------------------------------------------------------------
Thu Jan  8 10:57:36 CET 2009 - jblunck@suse.de

- Make kernel-source.changes incremental again

-------------------------------------------------------------------
Thu Jan  8 10:15:08 CET 2009 - olh@suse.de

- supported.conf: rename dm-leastpending-path to dm-leastpending

-------------------------------------------------------------------
Thu Jan  8 09:27:28 CET 2009 - olh@suse.de

- patches.drivers/ehea-modinfo.patch:
  add alias entry for portN properties (bnc#435215 - LTC48564)

-------------------------------------------------------------------
Thu Jan  8 08:19:15 CET 2009 - olh@suse.de

- patches.drivers/ibmvfc-abort-response.patch:
  Fixup command response translation (bnc#459383 - LTC50695)

-------------------------------------------------------------------
Thu Jan  8 08:15:34 CET 2009 - olh@suse.de

- patches.drivers/ibmvfc-improve_sync_events.patch:
  Improve async event handling (bnc#460567 - LTC50778)

-------------------------------------------------------------------
Thu Jan  8 06:29:53 CET 2009 - gregkh@suse.de

- patches.drivers/via-unichrome-drm-bugfixes.patch: via: Unichrome
  DRM bugfixes.

-------------------------------------------------------------------
Thu Jan  8 06:19:53 CET 2009 - coly.li@suse.de

- Move patch from patches.suse/dlm-fix-shutdown-cleanup.patch to
  patches.fixes/dlm-fix-shutdown-cleanup.patch

-------------------------------------------------------------------
Thu Jan  8 06:11:18 CET 2009 - coly.li@suse.de

- Fixes a regression from commit
  0f8e0d9a317406612700426fad3efab0b7bbc467, 
  "dlm: allow multiple lockspace creates".

-------------------------------------------------------------------
Wed Jan  7 16:37:22 CET 2009 - olh@suse.de

- patches.arch/ppc-pseries-cpu-migrate.patch: Update
  default_server during migrate_irqs_away (bnc#460566 - LTC50723)

-------------------------------------------------------------------
Wed Jan  7 16:25:48 CET 2009 - jack@suse.cz

- patches.suse/mm-increase-dirty-limits.patch: Increase limits
  for starting writeback of dirty data (bnc#449662).

-------------------------------------------------------------------
Wed Jan  7 15:43:23 CET 2009 - ghaskins@suse.de

- Update config files (part of bnc#448412).

-------------------------------------------------------------------
Wed Jan  7 14:55:19 CET 2009 - ghaskins@suse.de

- patches.fixes/ia64-configure-HAVE_UNSTABLE_SCHED_CLOCK-for-SGI_SN.patch:
  configure HAVE_UNSTABLE_SCHED_CLOCK for SGI_SN systems (bnc#448412).

-------------------------------------------------------------------
Wed Jan  7 13:53:32 CET 2009 - hare@suse.de

- patches.drivers/lpfc-8.2.8.10-update: Emulex 8.2.8.10 driver
  patches for SLE11 (bnc#460775).

-------------------------------------------------------------------
Wed Jan  7 13:37:56 CET 2009 - knikanth@suse.de

- patches.suse/dm-barrier-single-device: Update Patch-mainline
  header. Patch is not refreshed as it breaks kabi (FATE#304489).

-------------------------------------------------------------------
Wed Jan  7 12:35:13 CET 2009 - hare@suse.de

- patches.drivers/cciss-driver-panic-on-volume-delete: cciss
  driver may panic if a logical volume is deleted (bnc#459553).

-------------------------------------------------------------------
Wed Jan  7 10:32:20 CET 2009 - hare@suse.de

- patches.suse/scsi-netlink-ml: Use GFP_ATOMIC to avoid deadlocks
  (bnc#461747).

-------------------------------------------------------------------
Wed Jan  7 09:55:34 CET 2009 - hare@suse.de

- patches.fixes/fc_transport-devloss-callback-restore: FC devloss
  callback not called when devloss timer fires (bnc#463289).

-------------------------------------------------------------------
Wed Jan  7 09:47:10 CET 2009 - hare@suse.de

- patches.suse/dm-mpath-leastpending-path-update: Update
  least-pending-IO dynamic load balancer (bnc#444199).
- patches.suse/dm-mpath-queue-length-load-balancing: Rediff.
- patches.suse/dm-mpath-service-time-load-balancing: Rediff.
- patches.suse/dm-mpath-tracking-nr-bytes: Rediff.
- patches.suse/dm-mpath-leastpending-path: Delete.

-------------------------------------------------------------------
Tue Jan  6 19:38:30 CET 2009 - jeffm@suse.de

- patches.fixes/uv-remove-erroneous-BAU-init: UV: remove erroneous
  BAU initialization (bnc#463313).

-------------------------------------------------------------------
Tue Jan  6 18:36:57 CET 2009 - jjolly@suse.de

- patches.arch/s390-06-01-qeth-ext-src-mac-addr.patch: qeth:
  exploit source MAC address for inbound layer3 packets
  (bnc#458339).
- patches.arch/s390-06-02-qeth-layercrash.patch: qeth: avoid
  crash in case of layer mismatch for VSWITCH (bnc#458339).
- patches.arch/s390-06-03-dasd_sim_sense_condition.patch: Fix
  unsolicited SIM sense condition. (bnc#458339).
- patches.arch/s390-06-04-qdio_ssqd_memcpy.patch: qdio: fix
  broken memcpy (bnc#458339).
- patches.arch/s390-06-05-qdio_s390dbf.patch: qdio: rework
  s390dbf usage  (bnc#458339).
- patches.arch/s390-06-06-qdio_inbound_ack.patch: qdio: rework
  inbound buffer acknowledgement (bnc#458339).
- patches.arch/s390-06-07-cio-attach_detach.patch: cio: Crashes
  when repeatetly attaching/detaching devices. (bnc#458339).

-------------------------------------------------------------------
Tue Jan  6 14:37:15 CET 2009 - npiggin@suse.de

- patches.arch/x86-fix-kmap-contig.patch: x86: Jan's comments for
  contiguous kmap fix (bnc#449812).

-------------------------------------------------------------------
Tue Jan  6 07:54:29 CET 2009 - npiggin@suse.de

- patches.fixes/mm-lockless-pagecache-barrier.patch: update.

-------------------------------------------------------------------
Mon Jan  5 17:38:52 CET 2009 - mmarek@suse.cz

- patches.suse/modpost-filter-out-built-in-depends: modpost:
  filter out "built-in" depends (bnc#450085).
- patches.drivers/0002-Staging-add-TAINT_CRAP-flag-to-drivers-staging-modu.patch:
  refresh.

-------------------------------------------------------------------
Mon Jan  5 14:09:57 CET 2009 - npiggin@suse.de

- Fix ps3 config.

-------------------------------------------------------------------
Mon Jan  5 09:53:42 CET 2009 - npiggin@suse.de

- patches.fixes/mm-lockless-pagecache-barrier.patch: mm lockless
  pagecache barrier fix.

-------------------------------------------------------------------
Mon Jan  5 09:29:04 CET 2009 - npiggin@suse.de

- patches.fixes/fs-symlink-write_begin-allocation-context-fix.patch:
  fs symlink write_begin allocation context fix.

-------------------------------------------------------------------
Mon Jan  5 09:11:14 CET 2009 - npiggin@suse.de

- Update config files.

-------------------------------------------------------------------
Mon Jan  5 08:51:10 CET 2009 - npiggin@suse.de

- patches.suse/cgroup-freezer.patch: cgroup freezer update (bnc#417294,
  fate#304191, fate#201036).
<|MERGE_RESOLUTION|>--- conflicted
+++ resolved
@@ -1,5 +1,4 @@
 -------------------------------------------------------------------
-<<<<<<< HEAD
 Wed Mar 10 16:54:39 CET 2010 - npiggin@suse.de
 
 - patches.arch/x86-ftrace-fix-rodata-1.patch: x86, cpa: Fix
@@ -8,7 +7,8 @@
   ftrace use kernel identity mapping to modify code (bnc#581940).
 - patches.arch/x86-ftrace-fix-rodata-3.patch: x86_64, cpa:
   Use only text section in set_kernel_text_rw/ro (bnc#581940).
-=======
+
+-------------------------------------------------------------------
 Wed Mar 10 16:27:09 CET 2010 - jeffm@suse.de
 
 - patches.suse/kdb-fix-the-multi-word-nop-instructions-in-the-disassembler:
@@ -27,7 +27,6 @@
   objects make up a built-in.o file.
 - rpm/built-in-where: Make use of the info to further split builtin
   symsets.
->>>>>>> 20deb926
 
 -------------------------------------------------------------------
 Wed Mar 10 13:09:33 CET 2010 - mmarek@suse.cz
