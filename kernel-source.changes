--- conflicted
+++ resolved
@@ -1,9 +1,4 @@
 -------------------------------------------------------------------
-<<<<<<< HEAD
-Wed Jan 14 19:38:29 CET 2009 - jeffm@suse.de
-
-- Update config files: Disable PARAVIRT.
-=======
 Wed Jan 14 22:00:49 CET 2009 - rjw@suse.de
 
 - patches.fixes/PCI-PM-Split-PCI-Express-port-suspend-resume.patch:
@@ -18,6 +13,11 @@
   PCI: Rework default handling of suspend and resume (bnc#455926).
 
 -------------------------------------------------------------------
+Wed Jan 14 19:38:29 CET 2009 - jeffm@suse.de
+
+- Update config files: Disable PARAVIRT.
+
+-------------------------------------------------------------------
 Wed Jan 14 19:20:29 CET 2009 - gregkh@suse.de
 
 - refresh patches for fuzz due to update to 2.6.27.11
@@ -26,7 +26,6 @@
 Wed Jan 14 19:02:21 CET 2009 - gregkh@suse.de
 
 - Update to final version of 2.6.27.11
->>>>>>> 2516a53b
 
 -------------------------------------------------------------------
 Wed Jan 14 16:38:47 CET 2009 - kkeil@suse.de
