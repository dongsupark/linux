-------------------------------------------------------------------
<<<<<<< HEAD
Thu Aug 13 12:06:50 CEST 2009 - tiwai@suse.de

- patches.drivers/alsa-hda-42-hp-more-quirk: ALSA: hda - Add
  quirks for some HP laptops (bnc#527284).
- patches.drivers/alsa-hda-4[35]-*: Improve Realtek codec mic
  support
- patches.drivers/alsa-hda-46-stac-lo-detect-fix: ALSA: hda -
  Enable line-out detection only with speakers (bnc#520975).
=======
Wed Aug 12 13:34:25 CEST 2009 - mmarek@suse.cz

- rpm/split-modules, rpm/kernel-binary.spec.in: add the base files
  also to the main package. That way, kernel-$flavor-base is not
  needed in normal setups (fate#307154).

-------------------------------------------------------------------
Wed Aug 12 13:19:08 CEST 2009 - mmarek@suse.cz

- rpm/find-provides: no rpm provides for drivers/staging. It's
  higly unlikely that any KMP would require them and they just
  take up space in the rpm metadata.

-------------------------------------------------------------------
Tue Aug 11 15:59:17 CEST 2009 - ghaskins@suse.de

- patches.kernel.org/sched-add-new-prio-to-cpupri-b: sched:
  Add new prio to cpupri before removing old prio.
- patches.kernel.org/sched-check-for-pushing-rt-tas:
- patches.kernel.org/sched-enhance-the-pre-post-sch: sched:
  Enhance the pre/post scheduling logic.
- patches.kernel.org/sched-fix-cpupri-build-on-conf: sched:
  Fix cpupri build on !CONFIG_SMP.
- patches.kernel.org/sched-fully-integrate-cpus_act: sched:
  Fully integrate cpus_active_map and root-domain code.
>>>>>>> e27ae215

-------------------------------------------------------------------
Tue Aug 11 14:39:42 CEST 2009 - tiwai@suse.de

- patches.drivers/alsa-hda-41-msi-white-list: ALSA: hda - Add
  a white-list for MSI option (bnc#529971).

-------------------------------------------------------------------
Tue Aug 11 13:05:37 CEST 2009 - tiwai@suse.de

- patches.drivers/alsa-hda-39-dont-override-ADC-definitions:
  ALSA: hda - Don't override ADC definitions for ALC codecs
  (bnc#529467).
- patches.drivers/alsa-hda-40-auto-mic-support-for-realtek:
  ALSA: hda - Add auto-mic support for Realtek codecs.

-------------------------------------------------------------------
Tue Aug 11 09:48:34 CEST 2009 - mmarek@suse.cz

- rpm/kernel-source.spec.in: do not rename kernel-source.rpmlintrc
  for the -rt variant.

-------------------------------------------------------------------
Mon Aug 10 12:55:56 CEST 2009 - mmarek@suse.cz

- patches.rpmify/staging-rtl8192su-fix-build-error.patch: move to
  patches.rpmify to fix vanilla ppc builds.

-------------------------------------------------------------------
Mon Aug 10 12:08:25 CEST 2009 - tiwai@suse.de

- patches.drivers/alsa-hda-38-fix-ALC269-vmaster: ALSA: hda -
  Add missing vmaster initialization for ALC269 (bnc#527361).

-------------------------------------------------------------------
Mon Aug 10 08:57:15 CEST 2009 - tiwai@suse.de

- patches.drivers/alsa-hda-33-IDT-codec-updates: Refresh.

-------------------------------------------------------------------
Fri Aug  7 17:25:11 CEST 2009 - jeffm@suse.com

- patches.fixes/recordmcount-fixup: recordmcount: Fixup wrong
  update_funcs() call.

-------------------------------------------------------------------
Fri Aug  7 16:38:23 CEST 2009 - tiwai@suse.de

- patches.drivers/alsa-soc-fsl-build-fixes: ASoC: Add missing
  DRV_NAME definitions for fsl/* drivers (to fix PPC builds)

-------------------------------------------------------------------
Fri Aug  7 15:16:21 CEST 2009 - tiwai@suse.de

- patches.arch/wmi-Fix-kernel-panic-when-stack-protection-enabled:
  wmi: Fix kernel panic when stack protection
  enabled. (bnc#529177).
- supported.conf: Update HD-audio modules

-------------------------------------------------------------------
Fri Aug  7 10:06:23 CEST 2009 - mmarek@suse.cz

- make config/s390/vanilla a symlink again.

-------------------------------------------------------------------
Fri Aug  7 09:42:58 CEST 2009 - mmarek@suse.de

- rpm/kernel-binary.spec.in: do not manually extract vmlinux
  debuginfo on ppc(64), rpm does it itself.

-------------------------------------------------------------------
Thu Aug  6 23:25:39 CEST 2009 - jeffm@suse.de

- rpm/kernel-binary.spec.in,
  rpm/kernel-source.spec.in: Added kernel-spec-macros to Sources.

-------------------------------------------------------------------
Thu Aug  6 16:24:09 CEST 2009 - jeffm@suse.de

- patches.suse/linux-2.6.29-even-faster-kms.patch: Disabled. It
  doesn't wake up the display on certain hardware.

-------------------------------------------------------------------
Wed Aug  5 22:33:56 CEST 2009 - mmarek@suse.cz

- rpm/kernel-binary.spec.in: do not split the -extra subpackage on
  openSUSE (bnc#528097).

-------------------------------------------------------------------
Wed Aug  5 20:46:02 CEST 2009 - jeffm@suse.de

- Updated to 2.6.31-rc5-git3.
  - Eliminated 4 patches.

-------------------------------------------------------------------
Wed Aug  5 18:22:05 CEST 2009 - gregkh@suse.de

- kernel-source.changes: remove old (pre 2008) messages, and move 2008
  to kernel-source.changes.old.  No need to spam email addresses that
  are no longer with the company for failed kernel builds.

-------------------------------------------------------------------
Wed Aug  5 17:55:56 CEST 2009 - gregkh@suse.de

- patches.drivers/staging-rtl8192su-fix-build-error.patch:
  Staging: rtl8192su: fix build error.

-------------------------------------------------------------------
Wed Aug  5 17:02:00 CEST 2009 - jeffm@suse.de

- patches.suse/supported-flag-enterprise: Make the supported
  flag configurable at build time (bnc#528097).

-------------------------------------------------------------------
Wed Aug  5 01:04:08 CEST 2009 - gregkh@suse.de

- Update config files.
  disable CONFIG_DRM_RADEON_KMS as per bnc#527910 for vanilla builds

-------------------------------------------------------------------
Tue Aug  4 23:21:31 CEST 2009 - gregkh@suse.de

- Update config files.
  disable CONFIG_DRM_RADEON_KMS as per bnc#527910

-------------------------------------------------------------------
Tue Aug  4 16:10:42 CEST 2009 - jeffm@suse.de

- patches.rpmify/ttm-pgprot-fixes: ttm: Use pgprot_val for
  comparing pgprot_t.

-------------------------------------------------------------------
Tue Aug  4 14:53:26 CEST 2009 - tiwai@suse.de

- patches.drivers/alsa-hda-3[0-8]*: ALSA HD-audio updates
- Update config files: enable CONFIG_SND_HDA_CIRRUS=y

-------------------------------------------------------------------
Mon Aug  3 22:15:32 CEST 2009 - jeffm@suse.de

- Update config files: CONFIG_FRAME_WARN=2048 on all arches, fixes
  ppc build failures.

-------------------------------------------------------------------
Mon Aug  3 22:01:58 CEST 2009 - jeffm@suse.de

- patches.xen/xen3-patch-2.6.31-rc4-rc5: Fixup pgtable port

-------------------------------------------------------------------
Mon Aug  3 19:42:42 CEST 2009 - jeffm@suse.de

- Updated to 2.6.31-rc5.
  - Eliminated 11 patches.

-------------------------------------------------------------------
Mon Aug  3 11:09:08 CEST 2009 - coly.li@suse.de

- Update config files to enable CONFIG_DLM_DEBUG.

-------------------------------------------------------------------
Fri Jul 31 14:30:38 CEST 2009 - jbeulich@novell.com

- Update Xen patches to 2.6.31-rc4 and c/s 916.
- patches.xen/xen3-driver-core-misc-add-nodename-support-for-misc-devices.patch:
  Delete.
- patches.xen/xen3-panic-on-io-nmi.diff: Delete.
- config.conf: Re-enable Xen.
- Update config files.

-------------------------------------------------------------------
Wed Jul 29 16:00:59 CEST 2009 - tiwai@suse.de

- Update config files: revert to CONFIG_SND=m and enabled again
  CONFIG_SND_DEBUG=y

-------------------------------------------------------------------
Tue Jul 28 12:23:12 CEST 2009 - mmarek@suse.cz

- Update config files: disable CONFIG_PRISM2_USB on ia64 and ppc.

-------------------------------------------------------------------
Tue Jul 28 11:21:11 CEST 2009 - mmarek@suse.cz

- Update config files: disable CONFIG_FB_UDL on ia64.

-------------------------------------------------------------------
Tue Jul 28 09:54:55 CEST 2009 - jbeulich@novell.com

- config.conf: Remove duplicate i386/desktop entry.

-------------------------------------------------------------------
Tue Jul 28 01:03:23 CEST 2009 - tiwai@suse.de

- patches.drivers/alsa-hda-29-Add-quirk-for-Dell-Studio-1555:
  ALSA: hda - Add quirk for Dell Studio 1555 (bnc#525244).

-------------------------------------------------------------------
Mon Jul 27 23:57:31 CEST 2009 - tiwai@suse.de

- patches.drivers/alsa-pcm-*: ALSA PCM fixes
- Fix/enhancement patches backported from ALSA tree
  * patches.drivers/alsa-core-Add-new-TLV-types-for-dBwith-min-max:
    ALSA: Add new TLV types for dBwith min/max (for usb).
  * patches.drivers/alsa-ctxfi-*: SB X-Fi support (FATE#306935).
  * patches.drivers/alsa-hda-*: More HD-audio fixes
  * patches.drivers/alsa-ice-*: ICE17xx fixes
  * patches.drivers/alsa-midi-*: MIDI fixes
  * patches.drivers/alsa-usb-*: USB-audio/MIDI fixes
- Remove obsoleted patches: patches.drivers/alsa-ad1984a-hp-quirks,
  patches.drivers/alsa-ca0106-capture-bufsize-fix,
  patches.drivers/alsa-ctxfi
- Update config files.

-------------------------------------------------------------------
Mon Jul 27 17:06:11 CEST 2009 - mmarek@suse.cz

- rpm/kernel-source.spec.in, scripts/tar-up.sh: really drop
  config-subst from the package.

-------------------------------------------------------------------
Mon Jul 27 13:43:01 CEST 2009 - mmarek@suse.cz

- rpm/kernel-binary.spec.in: manually create a -devel-debuginfo
  subpackage with vmlinux.debug to fix build with new rpm. This
  works for ix86 and x86_64, other archs might need further fixes.

-------------------------------------------------------------------
Mon Jul 27 03:04:23 CEST 2009 - jeffm@suse.de

- patches.rpmify/rtl8192su-build-fix: more ia64 fixes

-------------------------------------------------------------------
Mon Jul 27 01:47:21 CEST 2009 - jeffm@suse.de

- patches.rpmify/rtl8192su-build-fix: rtl8192su: compile fixes.

-------------------------------------------------------------------
Mon Jul 27 01:45:37 CEST 2009 - jeffm@suse.de

- patches.rpmify/rtl8192su-build-fix: rtl8192su: compile fixes.

-------------------------------------------------------------------
Sun Jul 26 00:42:40 CEST 2009 - jeffm@suse.de

- config.conf: Re-enabled trace flavor.

-------------------------------------------------------------------
Fri Jul 24 21:23:54 CEST 2009 - jeffm@suse.de

- Update config files: Disabled optimize for size on i386 and x86_64
  across all flavors.

-------------------------------------------------------------------
Fri Jul 24 21:21:08 CEST 2009 - jeffm@suse.de

- Update to 2.6.31-rc4.

-------------------------------------------------------------------
Thu Jul 23 12:56:16 CEST 2009 - mmarek@suse.cz

- rpm/kernel-binary.spec.in: cleanup %cpu_arch_flavor definition,
  make %symbols a variable and only use it for selecting patches.
  Also drop the RT symbol as there are not rt patches currently.

-------------------------------------------------------------------
Thu Jul 23 11:58:25 CEST 2009 - mmarek@suse.cz

- Change the s390(x) config layout so that each arch has its own
  subdirectory, as it is done for other archs. s390/vanilla is a
  symlink to s390x/vanilla.

-------------------------------------------------------------------
Thu Jul 23 11:21:38 CEST 2009 - mmarek@suse.cz

- rpm/kernel-*.spec.in, rpm/kernel-spec-macros: move some common
  macros to kernel-spec-macros.

-------------------------------------------------------------------
Wed Jul 22 18:58:38 CEST 2009 - tiwai@suse.de

- patches.drivers/alsa-ca0106-capture-bufsize-fix: ALSA: ca0106 -
  Fix the max capture buffer size (bnc#521890).

-------------------------------------------------------------------
Wed Jul 22 17:28:36 CEST 2009 - tiwai@suse.de

- patches.drivers/alsa-ctxfi: Add SoundBlaster X-Fi support
  (FATE#306935).
- Update config files.

-------------------------------------------------------------------
Wed Jul 22 13:08:35 CEST 2009 - trenn@suse.de

These are mainline:
- patches.drivers/cpufreq_add_cpu_number_paramater_1.patch:
  Delete.
- patches.drivers/cpufreq_add_idle_microaccounting_6.patch:
  Delete.
- patches.drivers/cpufreq_change_load_calculation_2.patch: Delete.
- patches.drivers/cpufreq_changes_to_get_cpu_idle_us_5.patch:
  Delete.
- patches.drivers/cpufreq_get_cpu_idle_time_changes_3.patch:
  Delete.
- patches.drivers/cpufreq_parameterize_down_differential_4.patch:
  Delete.

-------------------------------------------------------------------
Wed Jul 22 12:57:54 CEST 2009 - trenn@suse.de

These are mainline:
- patches.arch/acpi_video_thinkpad_exclude_IGD_devices.patch:
  Delete.
- patches.arch/thinkpad_fingers_off_backlight_igd.patch: Delete.

-------------------------------------------------------------------
Tue Jul 21 15:38:37 CEST 2009 - mmarek@suse.cz

- rpm/kernel-binary.spec.in: remove double-slash from include2/asm
  symlink.

-------------------------------------------------------------------
Tue Jul 21 12:09:42 CEST 2009 - mmarek@suse.cz

- config.conf, rpm/mkspec: exclude trace, kdump and ia64/debug from
  the kernel-syms package. These flavor are often excluded in KMPs,
  so excluding them from kernel-syms reduces useless build
  dependencies. KMPs can buildrequire kernel-$flavor-devel
  explicitely if desired.

-------------------------------------------------------------------
Tue Jul 21 11:57:00 CEST 2009 - mmarek@suse.cz

Delete obsolete apparmor patches.

- patches.apparmor/add-path_permission.diff: Delete.
- patches.apparmor/add-security_path_permission: Delete.
- patches.apparmor/apparmor-2.6.25.diff: Delete.
- patches.apparmor/apparmor-audit.diff: Delete.
- patches.apparmor/apparmor-intree.diff: Delete.
- patches.apparmor/apparmor-lsm.diff: Delete.
- patches.apparmor/apparmor-main.diff: Delete.
- patches.apparmor/apparmor-misc.diff: Delete.
- patches.apparmor/apparmor-module_interface.diff: Delete.
- patches.apparmor/apparmor-network.diff: Delete.
- patches.apparmor/apparmor-path_permission: Delete.
- patches.apparmor/apparmor-ptrace-2.6.27.diff: Delete.
- patches.apparmor/apparmor-rlimits.diff: Delete.
- patches.apparmor/d_namespace_path.diff: Delete.
- patches.apparmor/d_namespace_path_oops_fix.diff: Delete.
- patches.apparmor/do_path_lookup-nameidata.diff: Delete.
- patches.apparmor/export-security_inode_permission-for-aufs:
  Delete.
- patches.apparmor/file-handle-ops.diff: Delete.
- patches.apparmor/fix-complain.diff: Delete.
- patches.apparmor/fix-vfs_rmdir.diff: Delete.
- patches.apparmor/fork-tracking.diff: Delete.
- patches.apparmor/fsetattr-reintro-ATTR_FILE.diff: Delete.
- patches.apparmor/fsetattr-restore-ia_file.diff: Delete.
- patches.apparmor/fsetattr.diff: Delete.
- patches.apparmor/remove_suid.diff: Delete.
- patches.apparmor/security-create.diff: Delete.
- patches.apparmor/security-getxattr.diff: Delete.
- patches.apparmor/security-link.diff: Delete.
- patches.apparmor/security-listxattr.diff: Delete.
- patches.apparmor/security-mkdir.diff: Delete.
- patches.apparmor/security-mknod.diff: Delete.
- patches.apparmor/security-readlink.diff: Delete.
- patches.apparmor/security-removexattr.diff: Delete.
- patches.apparmor/security-rename.diff: Delete.
- patches.apparmor/security-rmdir.diff: Delete.
- patches.apparmor/security-setattr.diff: Delete.
- patches.apparmor/security-setxattr.diff: Delete.
- patches.apparmor/security-symlink.diff: Delete.
- patches.apparmor/security-unlink.diff: Delete.
- patches.apparmor/security-xattr-file.diff: Delete.
- patches.apparmor/sysctl-pathname.diff: Delete.
- patches.apparmor/unambiguous-__d_path.diff: Delete.
- patches.apparmor/vfs-getxattr.diff: Delete.
- patches.apparmor/vfs-link.diff: Delete.
- patches.apparmor/vfs-listxattr.diff: Delete.
- patches.apparmor/vfs-mkdir.diff: Delete.
- patches.apparmor/vfs-mknod.diff: Delete.
- patches.apparmor/vfs-notify_change.diff: Delete.
- patches.apparmor/vfs-removexattr.diff: Delete.
- patches.apparmor/vfs-rename.diff: Delete.
- patches.apparmor/vfs-rmdir.diff: Delete.
- patches.apparmor/vfs-setxattr.diff: Delete.
- patches.apparmor/vfs-symlink.diff: Delete.
- patches.apparmor/vfs-unlink.diff: Delete.

-------------------------------------------------------------------
Tue Jul 21 11:18:57 CEST 2009 - npiggin@suse.de

- Update config files for bnc#522686 -- set
  CONFIG_SECURITY_DEFAULT_MMAP_MIN_ADDR=65536.

-------------------------------------------------------------------
Mon Jul 20 20:30:41 CEST 2009 - jeffm@suse.de

- Update config files: Disabled optimize for size on all flavors
  (FATE#305694)

-------------------------------------------------------------------
Mon Jul 20 17:26:02 CEST 2009 - jeffm@suse.de

- Update config files.

-------------------------------------------------------------------
Mon Jul 20 17:02:57 CEST 2009 - jeffm@suse.com

- Update to 2.6.30.2
  - lots of security and bug fixes
  - Obsoleted patches.fixes/firmware-memmap-64bit.diff

-------------------------------------------------------------------
Mon Jul 20 13:02:46 CEST 2009 - mmarek@suse.cz

- rpm/split-modules: set LC_COLLATE=C

-------------------------------------------------------------------
Sat Jul 18 03:40:28 CEST 2009 - jeffm@suse.de

- rpm/package-descriptions: Added desktop description.

-------------------------------------------------------------------
Sat Jul 18 03:39:00 CEST 2009 - jeffm@suse.de

- rpm/package-descriptions: Added desktop description.

-------------------------------------------------------------------
Sat Jul 18 03:18:57 CEST 2009 - jeffm@suse.de

- Add -desktop flavors for i386 and x86_64
  - Disabled group scheduler and groups
  - Disabled optimize for size
  - Enabled full preemption
  - Set HZ=1000

-------------------------------------------------------------------
Sat Jul 18 01:34:58 CEST 2009 - jeffm@suse.de

- Add -desktop flavors for i386 and x86_64 (FATE#305694)
  - Disabled group scheduler and groups
  - Disabled optimize for size
  - Enabled full preemption
  - Set HZ=1000

-------------------------------------------------------------------
Fri Jul 17 17:10:19 CEST 2009 - jeffm@suse.de

- patches.apparmor/apparmor.diff: ia64 build fix

-------------------------------------------------------------------
Fri Jul 17 11:25:31 CEST 2009 - mmarek@suse.cz

- rpm/kernel-binary.spec.in: simplify the add_dirs_to_filelist
  function and make it less chatty in build logs.

-------------------------------------------------------------------
Fri Jul 17 00:39:39 CEST 2009 - jeffm@suse.com

- patches.apparmor/apparmor.diff: ia64 build fix

-------------------------------------------------------------------
Fri Jul 17 00:06:19 CEST 2009 - jeffm@suse.com

- patches.apparmor/security-default-lsm: security: Define default
  LSM (bnc#442668).

-------------------------------------------------------------------
Thu Jul 16 22:50:13 CEST 2009 - jeffm@suse.de

- patches.apparmor/apparmor.diff: AppArmor.

-------------------------------------------------------------------
Thu Jul 16 22:44:02 CEST 2009 - jeffm@suse.de

- patches.apparmor/apparmor.diff: AppArmor.

-------------------------------------------------------------------
Thu Jul 16 20:15:59 CEST 2009 - jeffm@suse.de

- patches.rpmify/sgi-hotplug-fixup: hotplug: fix sgi-hotplug
  attribute handling.

-------------------------------------------------------------------
Thu Jul 16 16:53:35 CEST 2009 - mmarek@suse.cz

- rpm/kernel-binary.spec.in: drop the config-subst script, use
  scripts/config instead.

-------------------------------------------------------------------
Thu Jul 16 13:19:19 CEST 2009 - mmarek@suse.cz

- rpm/kernel-binary.spec.in: fix debugsource generation.

-------------------------------------------------------------------
Thu Jul 16 10:46:05 CEST 2009 - mmarek@suse.cz

- rpm/split-modules: fix last change.

-------------------------------------------------------------------
Wed Jul 15 22:40:58 CEST 2009 - mmarek@suse.cz

- rpm/split-modules: fix for module names with underscores or
  dashes.

-------------------------------------------------------------------
Wed Jul 15 22:33:07 CEST 2009 - jeffm@suse.de

- Update to 2.6.31-rc3.
  - Eliminated 2 patches.

-------------------------------------------------------------------
Wed Jul 15 17:10:29 CEST 2009 - mmarek@suse.cz

- rpm/kernel-binary.spec.in: annotate in which products the
  obsoleted kmps were last used, remove "ralink-rt2860-kmp" which
  I couldn't find anywhere.

-------------------------------------------------------------------
Wed Jul 15 16:50:44 CEST 2009 - mmarek@suse.cz

- rpm/kernel-binary.spec.in: obsolete btusb-kmp (bnc#514375).

-------------------------------------------------------------------
Tue Jul 14 15:37:36 CEST 2009 - mmarek@suse.cz

- rpm/kernel-binary.spec.in, rpm/split-modules: move generating of
  the base / main / unsupported module lists to a separate script.
  Avoids 6k modinfo calls and fixes module dependencies
  (bnc#512179).

-------------------------------------------------------------------
Mon Jul 13 22:10:13 CEST 2009 - mmarek@suse.cz

- rpm/kernel-binary.spec.in: fix include2/asm symlink (bnc#509680).

-------------------------------------------------------------------
Mon Jul 13 16:55:56 CEST 2009 - mmarek@suse.cz

- rpm/modversions: fix overriding of function symbols.

-------------------------------------------------------------------
Mon Jul 13 16:13:52 CEST 2009 - mmarek@suse.cz

- rpm/modversions: fix overriding of unknown symbols.

-------------------------------------------------------------------
Tue Jul  7 14:30:30 CEST 2009 - jkosina@suse.de

- patches.suse/e1000e_allow_bad_checksum: Delete.
- patches.suse/e1000e_call_dump_eeprom: Delete.
- patches.suse/e1000e_use_set_memory_ro-rw_to_protect_flash_memory:
  Delete.

Delete the leftover debugging patches for e1000e EEPROM corruption
that are not needed anymore.

-------------------------------------------------------------------
Tue Jul  7 12:03:10 CEST 2009 - aj@suse.de

- README.BRANCH: Update, kotd will become 11.2 eventually.

-------------------------------------------------------------------
Mon Jul  6 21:36:35 CEST 2009 - jeffm@suse.com

- Update to 2.6.31-rc2.

-------------------------------------------------------------------
Fri Jul  3 22:32:24 CEST 2009 - jeffm@suse.com

- Update to 2.6.31-rc1-git10.
  - Eliminated 28 patches.
  - Xen is disabled.

-------------------------------------------------------------------
Fri Jul  3 15:41:08 CEST 2009 - mmarek@suse.cz

- patches.suse/kbuild-generate-modules.builtin: kbuild: generate
  modules.builtin.
- rpm/kernel-binary.spec.in: package modules.builtin for use by
  modprobe / mkinitrd.

-------------------------------------------------------------------
Fri Jul  3 14:44:00 CEST 2009 - mmarek@suse.cz

- rpm/kernel-binary.spec.in, rpm/kernel-source.spec.in: simplify
  the patch applying loops to reduce noise in build logs.

-------------------------------------------------------------------
Tue Jun 30 19:28:22 CEST 2009 - mmarek@suse.cz

- rpm/kernel-binary.spec.in: chmod +x find-provides

-------------------------------------------------------------------
Tue Jun 30 13:17:18 CEST 2009 - mmarek@suse.cz

- rpm/kernel-binary.spec.in: do not "annotate" the packaged
  Modules.symvers
- patches.suse/modpost-filter-out-built-in-depends: Delete.

-------------------------------------------------------------------
Tue Jun 30 11:35:47 CEST 2009 - jbeulich@novell.com

- patches.arch/ia64-page-migration: Fix compiler warning.

-------------------------------------------------------------------
Mon Jun 29 19:50:25 CEST 2009 - mmarek@suse.cz

- rpm/kernel-binary.spec.in: move /boot/symvers* files back to
  -base, these are needed during KMP installation.

-------------------------------------------------------------------
Mon Jun 29 19:49:16 CEST 2009 - mmarek@suse.cz

- patches.fixes/kbuild-fix-generating-of-.symtypes-files: kbuild:
  fix generating of *.symtypes files.
- patches.suse/genksyms-add-override-flag.diff: Refresh.
- rpm/kernel-binary.spec.in: create the *.symref files in the build
  directory

-------------------------------------------------------------------
Fri Jun 26 19:04:30 CEST 2009 - mmarek@suse.cz

- rpm/kernel-binary.spec.in: add Provides: kernel-{base,extra} to
  the subpackages (bnc#516827).

-------------------------------------------------------------------
Wed Jun 24 15:51:48 CEST 2009 - gregkh@suse.de

- Update config files.
  revert the ACPI and thermal config changes:
    config/i386/pae and config/x86-64/default:
	CONFIG_ACPI_AC=m
	CONFIG_ACPI_BATTERY=m
	CONFIG_ACPI_BUTTON=m
	CONFIG_ACPI_VIDEO=m
	CONFIG_ACPI_FAN=m
	CONFIG_ACPI_PROCESSOR=m
	CONFIG_ACPI_THERMAL=m
	CONFIG_ACPI_CONTAINER=m
	CONFIG_X86_ACPI_CPUFREQ=m
	CONFIG_THERMAL=m

-------------------------------------------------------------------
Wed Jun 24 15:48:06 CEST 2009 - gregkh@suse.de

- patches.suse/ec_merge_irq_and_poll_modes.patch: Delete.
- patches.suse/linux-2.6.29-retry-root-mount.patch: Delete.

-------------------------------------------------------------------
Wed Jun 24 10:57:00 CEST 2009 - jbeulich@novell.com

- Update Xen patches to 2.6.30 and c/s 908.
- Update Xen config files.
- patches.xen/tmem: Transcendent memory ("tmem") for Linux.

-------------------------------------------------------------------
Tue Jun 23 06:19:21 CEST 2009 - gregkh@suse.de

- Update config files.
  config/i386/pae and config/x86-64/default:
	CONFIG_ACPI_AC=y
	CONFIG_ACPI_BATTERY=y
	CONFIG_ACPI_BUTTON=y
	CONFIG_ACPI_VIDEO=y
	CONFIG_ACPI_FAN=y
	CONFIG_ACPI_PROCESSOR=y
	CONFIG_ACPI_THERMAL=y
	CONFIG_ACPI_CONTAINER=y
	CONFIG_X86_ACPI_CPUFREQ=y
	CONFIG_THERMAL=y

-------------------------------------------------------------------
Tue Jun 23 06:05:34 CEST 2009 - gregkh@suse.de

- Update config files.
  config/i386/pae and config/x86-64/default:
	CONFIG_SND_TIMER=y
	CONFIG_SND_PCM=y
	CONFIG_SND_SEQUENCER=y
	CONFIG_SND_MIXER_OSS=y
	CONFIG_SND_PCM_OSS=y


-------------------------------------------------------------------
Tue Jun 23 05:57:44 CEST 2009 - gregkh@suse.de

- Update config files.
  fix up config mistake in x86-64/default made in last commit.

-------------------------------------------------------------------
Tue Jun 23 05:54:30 CEST 2009 - gregkh@suse.de

- Update config files.
  config/i386/pae and config/x86-64/default:
	CONFIG_VIDEO_OUTPUT_CONTROL=y
	CONFIG_SOUND=y
	CONFIG_SND=y

-------------------------------------------------------------------
Tue Jun 23 05:42:51 CEST 2009 - gregkh@suse.de

- Update config files.
  config/i386/pae and config/x86-64/default:
	CONFIG_I2C=y
	CONFIG_HWMON=y

-------------------------------------------------------------------
Sat Jun 20 04:19:52 CEST 2009 - gregkh@suse.de

- Update config files.
  config/i386/pae and config/x86-64/default:
	CONFIG_IPV6=y

-------------------------------------------------------------------
Sat Jun 20 04:18:09 CEST 2009 - gregkh@suse.de

- Update config files.
  config/i386/pae and config/x86-64/default:
	CONFIG_HID=y
	CONFIG_USB_STORAGE=y

-------------------------------------------------------------------
Sat Jun 20 02:11:50 CEST 2009 - gregkh@suse.de

- Update config files.
  config/i386/pae and config/x86-64/default:
	CONFIG_ATA_PIIX=Y

-------------------------------------------------------------------
Sat Jun 20 02:09:25 CEST 2009 - gregkh@suse.de

- Update config files.
  config/i386/pae and config/x86-64/default:
	CONFIG_USB_EHCI_HCD=Y
	CONFIG_USB_OHCI_HCD=Y
	CONFIG_USB_UHCI_HCD=Y

-------------------------------------------------------------------
Sat Jun 20 02:03:08 CEST 2009 - gregkh@suse.de

- Update config files.
  config/i386/pae and config/x86-64/default:
	CONFIG_CFG80211=Y
	CONFIG_LIB80211=Y
	CONFIG_MAC80211=Y
	CONFIG_ATH5K=Y

-------------------------------------------------------------------
Sat Jun 20 01:57:07 CEST 2009 - gregkh@suse.de

- Update config files.
  config/i386/pae and config/x86-64/default:
  	CONFIG_X86_MSR=Y
	CONFIG_X86_CPUID=Y

-------------------------------------------------------------------
Fri Jun 19 23:48:52 CEST 2009 - gregkh@suse.de

- comment out broken acpi patch for the moment.

-------------------------------------------------------------------
Fri Jun 19 23:12:06 CEST 2009 - gregkh@suse.de

- move the "preload" branch into master to get 2.6.30 working
  for Moblin.
- Update config files.
- patches.drivers/alsa-ad1984a-hp-quirks: ALSA: update HP
  quirks for Zenith & co (bnc#472789, bnc#479617, bnc#502425,
  bnc#503101).
- patches.suse/driver-core-add-nodename-callbacks.patch: Driver
  Core: add nodename callbacks.
- patches.suse/driver-core-aoe-add-nodename-for-aoe-devices.patch:
  Driver Core: aoe: add nodename for aoe devices.
- patches.suse/driver-core-block-add-nodename-support-for-block-drivers.patch:
  Driver Core: block: add nodename support for block drivers..
- patches.suse/driver-core-bsg-add-nodename-for-bsg-driver.patch:
  Driver Core: bsg: add nodename for bsg driver.
- patches.suse/driver-core-devtmpfs-driver-core-maintained-dev-tmpfs.patch:
  Driver Core: devtmpfs - kernel-maintained tmpfs-based /dev.
- patches.suse/driver-core-drm-add-nodename-for-drm-devices.patch:
  Driver Core: drm: add nodename for drm devices.
- patches.suse/driver-core-dvb-add-nodename-for-dvb-drivers.patch:
  Driver Core: dvb: add nodename for dvb drivers.
- patches.suse/driver-core-input-add-nodename-for-input-drivers.patch:
  Driver Core: input: add nodename for input drivers.
- patches.suse/driver-core-misc-add-nodename-support-for-misc-devices.patch:
  Driver Core: misc: add nodename support for misc devices..
- patches.suse/driver-core-raw-add-nodename-for-raw-devices.patch:
  Driver Core: raw: add nodename for raw devices.
- patches.suse/driver-core-sound-add-nodename-for-sound-drivers.patch:
  Driver Core: sound: add nodename for sound drivers.
- patches.suse/driver-core-usb-add-nodename-support-for-usb-drivers.patch:
  Driver Core: usb: add nodename support for usb drivers..
- patches.suse/driver-core-x86-add-nodename-for-cpuid-and-msr-drivers.patch:
  Driver Core: x86: add nodename for cpuid and msr drivers..
- patches.suse/ec_merge_irq_and_poll_modes.patch: ACPI: EC:
  Merge IRQ and POLL modes.
- patches.suse/linux-2.6.29-dont-wait-for-mouse.patch: fastboot:
  remove "wait for all devices before mounting root" delay.
- patches.suse/linux-2.6.29-enable-async-by-default.patch:
  enable async_enabled by default.
- patches.suse/linux-2.6.29-even-faster-kms.patch: speed up kms
  even more.
- patches.suse/linux-2.6.29-jbd-longer-commit-interval.patch:
  jbd: longer commit interval.
- patches.suse/linux-2.6.29-kms-after-sata.patch: make kms happen
  after sata.
- patches.suse/linux-2.6.29-retry-root-mount.patch: fastboot:
  retry mounting the root fs if we can't find init.
- patches.suse/linux-2.6.29-silence-acer-message.patch: Silence
  acer wmi driver on non-acer machines.
- patches.suse/linux-2.6.29-touchkit.patch: some new touch screen
  device ids
.
- patches.suse/uvcvideo-ignore-hue-control-for-5986-0241.patch:
  uvcvideo: ignore hue control for 5986:0241 (bnc#499152).
- patches.suse/devtmpfs.patch: Delete.

-------------------------------------------------------------------
Fri Jun 12 05:14:11 CEST 2009 - greg@suse.de

- scripts/sequence-patch.sh: fix bug in ketchup usage

-------------------------------------------------------------------
Wed Jun 10 16:12:01 CEST 2009 - jeffm@suse.com

- Update to 2.6.30-final.

-------------------------------------------------------------------
Wed Jun 10 10:31:34 CEST 2009 - jbeulich@novell.com

- Update Xen patches to 2.6.30-rc8 and c/s 898.
- Update Xen config files.
- patches.xen/pci-reserve: linux/pci: reserve io/memory space
  for bridge.
- patches.xen/xen-x86-exports: Delete.

-------------------------------------------------------------------
Tue Jun  9 17:14:45 CEST 2009 - mmarek@suse.cz

- rpm/kernel-binary.spec.in, rpm/kernel-source.spec.in,
  rpm/kernel-syms.spec.in, rpm/mkspec: update copyright header and
  change indentation to what autobuild enforces on checkin. No
  functional change.

-------------------------------------------------------------------
Tue Jun  9 17:06:06 CEST 2009 - jbeulich@novell.com

- patches.suse/stack-unwind-add-declaration.patch: Fold into ...
- patches.suse/stack-unwind: ... this one.

-------------------------------------------------------------------
Tue Jun  9 12:11:11 CEST 2009 - mmarek@suse.cz

- rpm/kernel-binary.spec.in: move /boot/vmlinux-*.gz to -devel
  again.
- rpm/find-provides: don't generate the ksym() provides ourself,
  let rpm do it. Add a workaround for vmlinux-*.gz in -devel.

-------------------------------------------------------------------
Mon Jun  8 09:01:23 CEST 2009 - jeffm@suse.com

- patches.suse/reiser4-set_page_dirty_notag: mm: Add
  set_page_dirty_notag() helper for reiser4.

-------------------------------------------------------------------
Fri Jun  5 13:43:37 CEST 2009 - mmarek@suse.cz

- rpm/kernel-module-subpackage: add Enhances: kernel-$flavor to
  kmps (bnc#502092).

-------------------------------------------------------------------
Thu Jun  4 16:26:21 CEST 2009 - jeffm@suse.de

- Update to 2.6.30-rc8.

-------------------------------------------------------------------
Thu Jun  4 07:09:52 CEST 2009 - sdietrich@suse.de

- supported.conf: remove duplicate kernel/drivers/md/dm-log

-------------------------------------------------------------------
Thu Jun  4 06:02:57 CEST 2009 - teheo@suse.de

Conver ide major allocation.

- patches.suse/block-add-mangle-devt-switch: block: add
  genhd.mangle_devt parameter (fate#305584).

-------------------------------------------------------------------
Mon Jun  1 20:54:44 CEST 2009 - jeffm@suse.de

- Update to 2.6.30-rc7-git4.

-------------------------------------------------------------------
Fri May 29 09:50:28 CEST 2009 - teheo@suse.de

Rename mangle_minor to mangle_devt and also cover sd major allocation.

- patches.suse/block-add-mangle-devt-switch: block: add
  genhd.mangle_devt parameter (fate#305584).

-------------------------------------------------------------------
Fri May 29 07:35:53 CEST 2009 - teheo@suse.de

- Update config files to enable DEBUG_BLOCK_EXT_DEVT on all configs
  except for vanilla and ppc/ps3.
- patches.suse/block-add-mangle-devt-switch: block: add
  genhd.mangle_minor parameter (fate#305584).

-------------------------------------------------------------------
Thu May 28 16:35:40 CEST 2009 - jdelvare@suse.de

- patches.fixes/scsi-scan-blist-update: Add BLIST_REPORTLUN2 to
  EMC SYMMETRIX (bnc#185164, bnc#191648, bnc#505578).

-------------------------------------------------------------------
Wed May 27 18:05:14 CEST 2009 - jeffm@suse.com

- Update to 2.6.30-rc7-git2.

-------------------------------------------------------------------
Wed May 27 08:22:05 CEST 2009 - gregkh@suse.de

- patches.drivers/ath1e-add-new-device-id-for-asus-hardware.patch:
  ath1e: add new device id for asus hardware.

-------------------------------------------------------------------
Tue May 26 15:28:51 CEST 2009 - mmarek@suse.cz

- rpm/mkspec: when using a custom release number, create a
  get_release_number.sh script for autobuild.

-------------------------------------------------------------------
Tue May 26 15:08:25 CEST 2009 - mmarek@suse.cz

- rpm/kernel-binary.spec.in: workaround for bnc#507084: strip
  binaries in /usr/src/linux-obj/*/*/scripts.

-------------------------------------------------------------------
Tue May 26 11:33:25 CEST 2009 - jdelvare@suse.de

- patches.drivers/r8169-allow-true-forced-mode-setting.patch:
  r8169: allow true forced mode setting (bnc#467518).

-------------------------------------------------------------------
Mon May 25 14:11:04 CEST 2009 - mmarek@suse.cz

- switch i386 flavors back to -default (non-pae) and -pae for
  milestone2

-------------------------------------------------------------------
Sun May 24 10:36:18 CEST 2009 - mmarek@suse.cz

- rpm/find-provides: fix for kernel-kdump.

-------------------------------------------------------------------
Sat May 23 22:18:05 CEST 2009 - mmarek@suse.cz

- rpm/find-provides, rpm/kernel-binary.spec.in, rpm/symsets.pl:
  workaround to fix provides of built-in symbols: move vmlinux*.gz
  back to -base and extract the provides from it.

-------------------------------------------------------------------
Fri May 22 15:47:01 CEST 2009 - teheo@suse.de

- patches.arch/i586-unwind-quick-fix: i586-relocs: ignore NONE
  relocation.

-------------------------------------------------------------------
Fri May 22 12:42:36 CEST 2009 - mmarek@suse.cz

- rpm/compute-PATCHVERSION.sh, rpm/mkspec, scripts/tar-up.sh: avoid
  unpacking the patches tarballs in compute-PATCHVERSION.sh.

-------------------------------------------------------------------
Fri May 22 11:45:41 CEST 2009 - mmarek@suse.cz

- rpm/mkspec: add --release option to set a custom release string.
- scripts/tar-up.sh: revive -rs option.

-------------------------------------------------------------------
Wed May 20 16:05:07 CEST 2009 - mmarek@suse.cz

- patches.arch/acpi_thermal_passive_blacklist.patch,
  patches.suse/devtmpfs.patch: fix patches to apply with git-apply.

-------------------------------------------------------------------
Tue May 19 21:42:45 CEST 2009 - sdietrich@suse.de

- patches.suse/stack-unwind-add-declaration.patch: Fix compile
  error when CONFIG_STACK_UNWIND is not set.

-------------------------------------------------------------------
Tue May 19 18:24:46 CEST 2009 - jblunck@suse.de

- patches.rpmify/arm-arch_include_asm-fix.diff: ARM: move
  mach-types.h to arch/include/asm.

-------------------------------------------------------------------
Tue May 19 18:03:44 CEST 2009 - jeffm@suse.com

- Set CONFIG_FRAMEBUFFER_CONSOLE=y

-------------------------------------------------------------------
Tue May 19 17:27:45 CEST 2009 - jeffm@suse.com

- Restored CONFIG_BOOTSPLASH=y and CONFIG_FB_VESA=y on
  x86/x86_64 (bnc#504608)

-------------------------------------------------------------------
Tue May 19 16:17:34 CEST 2009 - jbeulich@novell.com

- patches.xen/sfc-endianness: fix building with gcc 4.4.

-------------------------------------------------------------------
Tue May 19 12:04:26 CEST 2009 - jbeulich@novell.com

- Update Xen patches to 2.6.30/rc6-git3 and c/s 873.

-------------------------------------------------------------------
Mon May 18 16:52:37 CEST 2009 - jeffm@suse.com

- Updated to 2.6.30-rc6-git3.
  - Eliminated 4 patches.

-------------------------------------------------------------------
Fri May 15 19:16:23 CEST 2009 - jeffm@suse.de

- doc/README.SUSE: Updated to reflect building in an external
  directory so as not to contaminate /usr/src/linux

-------------------------------------------------------------------
Thu May 14 14:09:10 CEST 2009 - mmarek@suse.cz

- rpm/kernel-binary.spec.in: fix path in
  /usr/src/linux-obj/.../Makefile.

-------------------------------------------------------------------
Thu May 14 11:09:01 CEST 2009 - mmarek@suse.cz

- rpm/kernel-binary.spec.in: provide kernel-$flavor-devel =
  %version-%source_rel in the -devel packages (bnc#503280).

-------------------------------------------------------------------
Wed May 13 15:42:49 CEST 2009 - mmarek@suse.cz

- rpm/kernel-binary.spec.in: also fix kernel-$flavor-devel requires
  (bnc#503280).

-------------------------------------------------------------------
Wed May 13 15:32:58 CEST 2009 - mmarek@suse.cz

- rpm/mkspec: fix kernel-syms requires (bnc#503280).

-------------------------------------------------------------------
Mon May 11 21:11:59 CEST 2009 - jeffm@suse.com

- patches.fixes/dup2-retval-fix: dup2: Fix return value with
  oldfd == newfd and invalid fd (bnc#498042).

-------------------------------------------------------------------
Mon May 11 21:11:19 CEST 2009 - jeffm@suse.com

- patches.fixes/reiserfs-xattr-fixup: reiserfs: clean up ifdefs.
- patches.fixes/reiserfs-xattr-root-fixup: reiserfs: deal with
  NULL xattr root w/ xattrs disabled.
- patches.fixes/reiserfs-xattrs-disabled-perms: reiserfs: fixup
  perms when xattrs are disabled.
- patches.fixes/reiserfs-expose-privroot: reiserfs: allow exposing
  privroot w/ xattrs enabled.

-------------------------------------------------------------------
Mon May 11 19:41:25 CEST 2009 - jeffm@suse.de

- Updated to 2.6.30-rc5-git1.
  - Eliminated 4 patches.

-------------------------------------------------------------------
Wed May  6 17:38:57 CEST 2009 - gregkh@suse.de

- Update config files. update vanilla configs so that the build works.

-------------------------------------------------------------------
Wed May  6 17:19:56 CEST 2009 - gregkh@suse.de

- Update config files.
- patches.suse/devtmpfs.patch: driver-core: devtmpfs - driver-core
  maintained /dev tmpfs.

-------------------------------------------------------------------
Tue May  5 17:17:21 CEST 2009 - jeffm@suse.com

- Update config files.

-------------------------------------------------------------------
Tue May  5 16:46:08 CEST 2009 - jeffm@suse.com

- Update to 2.6.30-rc4-git1.
- patches.rpmify/fix-unexpected-non-allocable-warnings-with-suse-gcc:
  kbuild, modpost: fix "unexpected non-allocatable" warning with
  SUSE gcc.

-------------------------------------------------------------------
Tue May  5 14:31:59 CEST 2009 - jbeulich@novell.com

- patches.fixes/iwl3945-build: iwl3945: fix ia64/ppc build.

-------------------------------------------------------------------
Tue May  5 11:05:37 CEST 2009 - jbeulich@novell.com

- patches.xen/xen3-patch-2.6.30-rc4: Fix ia64 build.

-------------------------------------------------------------------
Tue May  5 10:08:12 CEST 2009 - jbeulich@novell.com

- patches.suse/stack-unwind: Also initialize PT_GS() on 32-bit.
- patches.arch/x86_64-unwind-annotations: Refresh.

-------------------------------------------------------------------
Tue May  5 10:02:41 CEST 2009 - jbeulich@novell.com

- Update Xen patches to 2.6.29-rc4 and c/s 867.
- Update i386 and x86_64 config files.
- config.conf: Re-enable Xen.

-------------------------------------------------------------------
Tue May  5 05:22:16 CEST 2009 - teheo@suse.de

- patches.suse/kbuild-icecream-workaround: kbuild: add workaround
  for icecream bug (bnc#495786).

-------------------------------------------------------------------
Fri May  1 20:01:16 CEST 2009 - jeffm@suse.com

- patches.fixes/reiserfs-xattr-locking: reiserfs: Expand i_mutex
  to enclose lookup_one_len.

-------------------------------------------------------------------
Fri May  1 20:00:48 CEST 2009 - jeffm@suse.com

- Update to 2.6.30-rc4.
  - Eliminated 2 patches.

-------------------------------------------------------------------
Fri May  1 19:58:07 CEST 2009 - jeffm@suse.com

- patches.drivers/libata-prefer-over-ide: libata: prefer libata
  drivers over ide ones (bnc#433105).
- patches.fixes/reiserfs-xattr-locking: reiserfs: Expand i_mutex
  to enclose lookup_one_len.
- patches.kernel.org/patch-2.6.30-rc3-rc4:
- patches.suse/no-frame-pointer-select: Fix stack unwinder Kconfig
  (bnc#402518).
- patches.arch/s390-08-05-af_iucv-msgpeek-fix.patch: Delete.
- patches.fixes/fix-periodic-mode-programming-on-amd81xx: Delete.

-------------------------------------------------------------------
Thu Apr 30 16:56:17 CEST 2009 - mmarek@suse.cz

- scripts/submit-to-bs: tentative script to submit a new kernel to
  openSUSE:Factory

-------------------------------------------------------------------
Tue Apr 28 11:19:41 CEST 2009 - npiggin@suse.de

- patches.apparmor/unambiguous-__d_path.diff: Put a reminder in here
  to fix the lock order problem when the patch is updated to HEAD.

-------------------------------------------------------------------
Mon Apr 27 13:48:49 CEST 2009 - mmarek@suse.cz

- rpm/kernel-binary.spec.in, rpm/kernel-source.spec.in,
  rpm/kernel-syms.spec.in, rpm/mkspec: Fix prepending EXTRAVERSION,
  rename the variable back to @RELEASE_PREFIX@.

-------------------------------------------------------------------
Mon Apr 27 10:41:20 CEST 2009 - mmarek@suse.cz

- rpm/kernel-binary.spec.in, rpm/kernel-source.spec.in,
  rpm/kernel-syms.spec.in, rpm/mkspec: prepend the EXTRAVERSION to
  the rpm release string (note that this won't have any effect in
  the openSUSE:* projects).

-------------------------------------------------------------------
Fri Apr 24 19:28:44 CEST 2009 - gregkh@suse.de

- Update config files.
  - build rtc_cmos driver into the kernel for i386 and x86-64 default
    kernels.  This should automatically take care of the rtc/system time
    syncing so we don't need to do it in a boot script and should speed
    up booting time a lot.

-------------------------------------------------------------------
Fri Apr 24 19:24:53 CEST 2009 - gregkh@suse.de

- Update config files. change CONFIG_ATA=y and CONFIG_SATA_AHCI=y

-------------------------------------------------------------------
Fri Apr 24 18:23:21 CEST 2009 - gregkh@suse.de

- Update config files. change to CONFIG_EXT2_FS=y and CONFIG_EXT3_FS=y

-------------------------------------------------------------------
Fri Apr 24 18:19:34 CEST 2009 - gregkh@suse.de

- Update config files. change to CONFIG_SCSI=y and CONFIG_BLK_DEV_SD=y

-------------------------------------------------------------------
Fri Apr 24 18:14:49 CEST 2009 - gregkh@suse.de

- Update config files. change to use CONFIG_USB=y

-------------------------------------------------------------------
Thu Apr 23 23:38:53 CEST 2009 - jeffm@suse.de

- Added legacy config.

-------------------------------------------------------------------
Thu Apr 23 23:31:39 CEST 2009 - jeffm@suse.de

- Temporarily disabled patches.suse/acpi-dsdt-initrd-v0.9a-2.6.25.patch

-------------------------------------------------------------------
Thu Apr 23 17:53:58 CEST 2009 - jeffm@suse.de

- Moved i386 kernel-default to kernel-legacy.
- Moved i386 kernel-pae config to kernel-default.
- Disabled CONFIG_ISA in i386 kernel-default to improve boot speed.

-------------------------------------------------------------------
Thu Apr 23 17:29:47 CEST 2009 - jeffm@suse.de

- Update to 2.6.30-rc3.

-------------------------------------------------------------------
Thu Apr 23 17:17:59 CEST 2009 - jeffm@suse.de

- patches.fixes/fix-periodic-mode-programming-on-amd81xx: x86:
  hpet: fix periodic mode programming on AMD 81xx.
- patches.fixes/hpet-boot-fix: Delete.

-------------------------------------------------------------------
Mon Apr 20 16:44:13 CEST 2009 - jeffm@suse.de

- patches.fixes/hpet-boot-fix: hpet: fix "IO-APIC + timer doesn't work!"

-------------------------------------------------------------------
Mon Apr 20 16:43:50 CEST 2009 - jeffm@suse.de

- Update to 2.6.30-rc2-git6.

-------------------------------------------------------------------
Wed Apr 15 06:33:54 CEST 2009 - jeffm@suse.de

- Update to 2.6.30-rc2.
  - trace and xen flavors disabled.
  - CONFIG_OTUS disabled on ppc.
  - request-based multipath could use some testing.
  - Eliminated 96 patches.

-------------------------------------------------------------------
Fri Apr 10 20:09:08 CEST 2009 - jeffm@suse.de

- rpm/devel-post.sh, rpm/kernel-binary.spec.in: Created i586 symlink
  for i386.

-------------------------------------------------------------------
Fri Apr 10 19:08:14 CEST 2009 - jeffm@suse.de

- rpm/kernel-binary.spec.in: Added /usr/src/linux-obj to -devel

-------------------------------------------------------------------
Fri Apr 10 17:35:35 CEST 2009 - mmarek@suse.cz

- rpm/kernel-binary.spec.in: Use xargs -r to fix case when no
  modules are supported.

-------------------------------------------------------------------
Fri Apr 10 17:18:34 CEST 2009 - jeffm@suse.com

- Moved linux-obj symlink handling to kernel-$flavor-devel.

-------------------------------------------------------------------
Fri Apr 10 11:41:12 CEST 2009 - mmarek@suse.cz

- rpm/package-descriptions: Add comment.

-------------------------------------------------------------------
Fri Apr 10 11:12:30 CEST 2009 - mmarek@suse.cz

- rpm/kernel-binary.spec.in, rpm/kernel-source.spec.in,
  rpm/kernel-syms.spec.in, scripts/tar-up.sh: Rename the timestamp
  file to source-timestamp instead, so that autobuild does not add
  the timestamp verbatim.

-------------------------------------------------------------------
Thu Apr  9 13:52:47 CEST 2009 - jbeulich@novell.com

- Update Xen patches to 2.6.29 final and c/s 854.
- patches.xen/sfc-external-sram: enable access to Falcon's
  external SRAM (bnc#489105).
- patches.xen/sfc-sync-headers: sync Solarflare accelerator
  headers (bnc#489105).
- Update Xen config files.

-------------------------------------------------------------------
Wed Apr  8 11:54:11 CEST 2009 - mmarek@suse.cz

- rpm/kernel-binary.spec.in, rpm/kernel-source.spec.in,
  rpm/kernel-syms.spec.in: Fix last change: do not add the
  timestamp if it is already added verbatim (by prepare_spec during
  checkin)

-------------------------------------------------------------------
Tue Apr  7 21:58:38 CEST 2009 - mmarek@suse.cz

- rpm/kernel-binary.spec.in, rpm/kernel-source.spec.in,
  rpm/kernel-syms.spec.in: Add source timestamp to package
  descriptions.

-------------------------------------------------------------------
Tue Apr  7 21:28:59 CEST 2009 - mmarek@suse.cz

- rpm/kernel-binary.spec.in, rpm/kernel-source.spec.in,
  rpm/kernel-syms.spec.in, rpm/mkspec: add descriptions to
  generated spec files.
- rpm/package-descriptions: descriptions of binary packages.

-------------------------------------------------------------------
Mon Apr  6 20:29:03 CEST 2009 - jeffm@suse.com

- Enabled STAGING on !x86 and disabled COMEDI.

-------------------------------------------------------------------
Mon Apr  6 19:21:37 CEST 2009 - jeffm@suse.com

- patches.rpmify/split-package: Enable

-------------------------------------------------------------------
Mon Apr  6 19:21:23 CEST 2009 - jeffm@suse.com

- Update config files: Fixed i386-vanilla.

-------------------------------------------------------------------
Mon Apr  6 19:11:52 CEST 2009 - jeffm@suse.com

- patches.fixes/xfs-export-debug: xfs: export assertion handler.

-------------------------------------------------------------------
Mon Apr  6 02:53:12 CEST 2009 - jeffm@suse.com

- Switch from SPARSEMEM to DISCONTIGMEM on i386.

-------------------------------------------------------------------
Sun Apr  5 02:24:01 CEST 2009 - jeffm@suse.com

- scripts/tar-up_and_run_mbuild.sh: Added pae to the important
  specfiles list.

-------------------------------------------------------------------
Fri Apr  3 22:47:12 CEST 2009 - jeffm@suse.com

- Update config files: Fix missing ia64-debug.

-------------------------------------------------------------------
Fri Apr  3 22:32:01 CEST 2009 - jeffm@suse.com

- patches.xen/sfc-resource-driver: Fix uninitialized var warning.

-------------------------------------------------------------------
Fri Apr  3 22:25:35 CEST 2009 - jeffm@suse.com

- Drop NR_CPUS back to 128 on i386.

-------------------------------------------------------------------
Fri Apr  3 19:36:31 CEST 2009 - jeffm@suse.com

- rpm/kernel-binary.spec.in: Added CONFIG_SPLIT_PACKAGE.

-------------------------------------------------------------------
Fri Apr  3 19:35:53 CEST 2009 - jeffm@suse.de

- Update config files: Enabled STAGING drivers on -vanilla.

-------------------------------------------------------------------
Fri Apr  3 17:13:32 CEST 2009 - jblunck@suse.de

- patches.rpmify/rpm-kernel-config: Rediff.

-------------------------------------------------------------------
Fri Apr  3 17:06:14 CEST 2009 - mmarek@suse.cz

- rpm/kernel-source.spec.in: chmod +x mkspec arch-symbols
  compute-PATCHVERSION.sh

-------------------------------------------------------------------
Fri Apr  3 17:00:50 CEST 2009 - jeffm@suse.com

- Update config files: Enabled STAGING drivers.

-------------------------------------------------------------------
Fri Apr  3 16:30:02 CEST 2009 - jeffm@suse.com

- Sync up kernel configs for x86/x86_64 flavors.

-------------------------------------------------------------------
Fri Apr  3 14:55:26 CEST 2009 - mmarek@suse.cz

- rpm/kernel-source.spec.in, rpm/mkspec: do not package the binary
  spec files anymore.

-------------------------------------------------------------------
Thu Apr  2 23:41:52 CEST 2009 - mmarek@suse.cz

- rpm/modversions: keep the override keyword in --pack.

-------------------------------------------------------------------
Thu Apr  2 20:37:33 CEST 2009 - mmarek@suse.cz

- rpm/kernel-binary.spec.in, rpm/mkspec, scripts/tar-up.sh: remove
  @TOLERATE_UNKNOWN_NEW_CONFIG_OPTIONS@ expansion, check for a file
  named TOLERATE-UNKNOWN-NEW-CONFIG-OPTIONS in sourcedir instead.

-------------------------------------------------------------------
Thu Apr  2 20:27:04 CEST 2009 - mmarek@suse.cz

- rpm/kernel-syms.spec.in: set LC_ALL=C in rpm -q call

-------------------------------------------------------------------
Thu Apr  2 17:57:48 CEST 2009 - mmarek@suse.cz

- rpm/kernel-binary.spec.in: add @FLAVOR@ again to avoid %%(...)
  expansion

-------------------------------------------------------------------
Thu Apr  2 17:48:41 CEST 2009 - mmarek@suse.cz

- rpm/mkspec: new script to generate spec files from *.spec.in
  templates
- rpm/compute-PATCHVERSION.sh, rpm/kernel-binary.spec.in,
  rpm/kernel-source.spec.in, rpm/kernel-syms.spec.in: add to the
  source rpm
- scripts/tar-up.sh: just tar up patches directories and call
  mkspec

-------------------------------------------------------------------
Tue Mar 31 15:56:00 CEST 2009 - mmarek@suse.cz

- rpm/kernel-dummy.spec.in: Delete.

-------------------------------------------------------------------
Tue Mar 31 15:46:18 CEST 2009 - jeffm@suse.de

- doc/README.KSYMS: Add to repo.

-------------------------------------------------------------------
Tue Mar 31 15:39:55 CEST 2009 - mmarek@suse.cz

- config.conf, rpm/old-packages.conf, scripts/arch-symbols,
  scripts/run_oldconfig.sh, scripts/tar-up.sh: drop the arch
  symbols completely, only map the various ix86 archs to i386.

-------------------------------------------------------------------
Tue Mar 31 14:49:09 CEST 2009 - mmarek@suse.cz

- doc/README.SUSE: allow_unsupported_modules needs to be set before
  installing the kernel (bnc#484664).

-------------------------------------------------------------------
Tue Mar 31 03:08:30 CEST 2009 - jeffm@suse.de

- Add %changelog to spec files

-------------------------------------------------------------------
Tue Mar 31 03:07:51 CEST 2009 - jeffm@suse.de

- rpm/kernel-binary.spec.in: Clean up %build_$flavor macros

-------------------------------------------------------------------
Tue Mar 31 02:54:18 CEST 2009 - jeffm@suse.de

- rpm/kernel-source.spec.in: Create kernel-source-vanilla

-------------------------------------------------------------------
Tue Mar 31 02:53:41 CEST 2009 - jeffm@suse.de

- rpm/kernel-syms.spec.in, scripts/tar-up.sh: Depend on kernel-$flavor-devel

-------------------------------------------------------------------
Tue Mar 31 02:52:41 CEST 2009 - jeffm@suse.de

- rpm/kernel-binary.spec.in, rpm/kernel-source.spec.in,
  rpm/kernel-syms.spec.in: Create a %using_buildservice macro

-------------------------------------------------------------------
Tue Mar 31 02:52:04 CEST 2009 - jeffm@suse.de

- rpm/kernel-binary.spec.in, rpm/kernel-source.spec.in,
  scripts/sequence-patch.sh, scripts/tar-up.sh:
  kernel-{binary,source}: Remove arch guards

-------------------------------------------------------------------
Tue Mar 31 02:51:13 CEST 2009 - jeffm@suse.de

- doc/README.SUSE, rpm/kernel-binary.spec.in, rpm/kernel-source.spec.in,
  scripts/tar-up.sh: Move development files from kernel-source to
  kernel-$flavor-devel

-------------------------------------------------------------------
Tue Mar 31 02:50:53 CEST 2009 - jeffm@suse.de

- rpm/kernel-binary.spec.in: Remove $CONFIG_MODULES

-------------------------------------------------------------------
Tue Mar 31 02:50:15 CEST 2009 - jeffm@suse.de

- rpm/kernel-binary.spec.in: Remove duplicate CONFIG_DEBUG_INFO=y

-------------------------------------------------------------------
Tue Mar 31 02:49:53 CEST 2009 - jeffm@suse.de

- rpm/kernel-binary.spec.in: Use macros for cpu_arch

-------------------------------------------------------------------
Tue Mar 31 02:49:23 CEST 2009 - jeffm@suse.de

- rpm/kernel-binary.spec.in, rpm/kernel-source.spec.in:
  kernel-{source,binary}: Use path-related rpm macros

-------------------------------------------------------------------
Tue Mar 31 02:48:40 CEST 2009 - jeffm@suse.de

- rpm/kernel-binary.spec.in,  rpm/kernel-source.spec.in:
  Use a %kernelrelease macro.

-------------------------------------------------------------------
Tue Mar 31 02:47:58 CEST 2009 - jeffm@suse.de

- rpm/kernel-source.spec.in, rpm/source-post.sh, scripts/tar-up.sh:
  Use %variant instead of $variant

-------------------------------------------------------------------
Tue Mar 31 02:47:14 CEST 2009 - jeffm@suse.de

- kernel-source: Kill old obsoletes

-------------------------------------------------------------------
Tue Mar 31 02:46:35 CEST 2009 - jeffm@suse.de

- rpm/kernel-binary.spec.in, rpm/kernel-source.spec.in,
  rpm/kernel-syms.spec.in, scripts/tar-up.sh:
  Use %var instead of @VAR@ except where necessary

-------------------------------------------------------------------
Tue Mar 31 02:46:12 CEST 2009 - jeffm@suse.de

- kernel-syms: Sort by flavor, not architecture

-------------------------------------------------------------------
Tue Mar 31 02:45:43 CEST 2009 - jeffm@suse.de

- kernel-syms: Stop the architecture %else madness

-------------------------------------------------------------------
Tue Mar 31 02:45:15 CEST 2009 - jeffm@suse.de

- kernel-binary: Stop the architecture %else madness

-------------------------------------------------------------------
Mon Mar 30 22:16:04 CEST 2009 - jeffm@suse.de

- Removed -RT guards and a dead patch.

-------------------------------------------------------------------
Mon Mar 30 22:14:17 CEST 2009 - jeffm@suse.de

- patches.fixes/reiserfs-prealloc-fix: Delete.

-------------------------------------------------------------------
Mon Mar 30 15:26:04 CEST 2009 - jeffm@suse.de

- patches.suse/reiserfs-inode-init: Delete.

-------------------------------------------------------------------
Thu Mar 26 21:28:32 CET 2009 - mmarek@suse.cz

- rpm/config.sh: introduce rpm/config.sh, defining SRCVERSION and
  VARIANT variables.

-------------------------------------------------------------------
Tue Mar 24 15:37:54 CET 2009 - jeffm@suse.de

- Update to 2.6.29-final.
  - Eliminated 4 patches.

-------------------------------------------------------------------
Fri Mar 20 09:41:41 CET 2009 - jbeulich@novell.com

- Update Xen config files.
- Update Xen patches to 2.6.29-rc8 and c/s 821.

-------------------------------------------------------------------
Wed Mar 18 15:10:32 CET 2009 - mmarek@suse.cz

- rpm/kernel-*.spec.in, scripts/tar-up.sh: don't add "<RELEASE>"
  to the release, breaks plain rpmbuild.

-------------------------------------------------------------------
Tue Mar 17 16:14:08 CET 2009 - mmarek@suse.cz

- rpm/kernel-binary.spec.in: don't generate symsets
- rpm/kernel-syms.spec.in: don't package symsets
- rpm/find-provides: disable symset provides
- rpm/macros.kernel-source: don't check for /boot/symsets*
  (fate#305945)

-------------------------------------------------------------------
Tue Mar 17 07:56:40 CET 2009 - knikanth@suse.de

- patches.fixes/loop-barriers: Delete.
- patches.fixes/loop-barriers2: Delete.
  Remove non-mainline patches to loop driver making it honour
  O_SYNC, sync requests and barriers. (bnc#485089), (bnc#471249)

-------------------------------------------------------------------
Mon Mar 16 18:11:40 CET 2009 - bphilips@suse.de

- README: add rough guide to updating KABI

-------------------------------------------------------------------
Fri Mar 13 23:37:52 CET 2009 - jeffm@suse.com

- Update to 2.6.29-rc8.

-------------------------------------------------------------------
Thu Mar 12 11:21:42 CET 2009 - jbeulich@novell.com

- patches.fixes/fix-nf_conntrack_slp,
  patches.suse/perfmon2-remove_get_base_syscall_attr.patch,
  patches.suse/perfmon2.patch,
  patches.suse/silent-stack-overflow-2.patch: fix build warnings.

-------------------------------------------------------------------
Thu Mar 12 11:09:42 CET 2009 - jbeulich@novell.com

- Update Xen patches addressing several issues in initial commit
- Update Xen config files (re-enable oprofile, disable novfs).
- patches.xen/xen3-x86_64-unwind-annotations: fix unwind annotations
  in entry_64-xen.S.

-------------------------------------------------------------------
Thu Mar 12 11:02:37 CET 2009 - jbeulich@novell.com

- patches.arch/x86_64-unwind-annotations: fix unwind annotations in
  entry_64.S.

-------------------------------------------------------------------
Thu Mar 12 07:43:03 CET 2009 - rgoldwyn@suse.de

- patches.suse/novfs-creds-change-2.6.29: Changing credential
  according to new task_struct.

-------------------------------------------------------------------
Wed Mar 11 18:27:00 CET 2009 - jblunck@suse.de

- rpm/kernel-binary.spec.in: Use split_packages only if supported.conf
  is not empty.

-------------------------------------------------------------------
Mon Mar  9 21:26:13 CET 2009 - mmarek@suse.cz

- rpm/kernel-binary.spec.in: renamed modprobe config to
  /etc/modprobe.d/50-module-renames.conf (required by new
  module-init-tools).

-------------------------------------------------------------------
Mon Mar  9 12:04:46 CET 2009 - jbeulich@novell.com

- patches.xen/xen3-patch-2.6.29-rc4: fix ia64 build.

-------------------------------------------------------------------
Mon Mar  9 09:42:36 CET 2009 - jbeulich@novell.com

- Update Xen config files (get tracing options back in sync with
  default).

-------------------------------------------------------------------
Fri Mar  6 20:56:37 CET 2009 - jeffm@suse.de

- Update config files: Enable CONFIG_FRAME_POINTER on Xen.

-------------------------------------------------------------------
Fri Mar  6 20:36:26 CET 2009 - jeffm@suse.de

- config.conf: Enabled Xen for building.

-------------------------------------------------------------------
Fri Mar  6 17:49:36 CET 2009 - jbeulich@novell.com

- Update Xen patches to 2.6.29-rc7.

-------------------------------------------------------------------
Fri Mar  6 13:34:30 CET 2009 - jbenc@suse.cz

- Update config files: enabled wireless debugging in -debug flavors.

-------------------------------------------------------------------
Fri Mar  6 10:36:19 CET 2009 - mmarek@suse.cz

- rpm/get_release_number.sh.in, rpm/kernel-binary.spec.in,
  rpm/kernel-source.spec.in, rpm/kernel-syms.spec.in,
  scripts/tar-up.sh, doc/README.SUSE: finally drop kernel-dummy
- rpm/prepare-build.sh: Delete.

-------------------------------------------------------------------
Wed Mar  4 20:18:28 CET 2009 - jeffm@suse.com

- Update to 2.6.29-rc7.
  - Eliminated 1 patch.

-------------------------------------------------------------------
Wed Mar  4 11:48:01 CET 2009 - mmarek@suse.cz

- rpm/kernel-binary.spec.in: workaround a bash bug (bnc#481817)
  in kernel-vanilla.spec.

-------------------------------------------------------------------
Tue Mar  3 23:00:28 CET 2009 - jeffm@suse.com

- patches.suse/export-security_inode_permission: Export
  security_inode_permission for aufs.

-------------------------------------------------------------------
Thu Feb 26 15:32:35 CET 2009 - jeffm@suse.com

- scripts/tar-up.sh: Add -u to update existing spec files.

-------------------------------------------------------------------
Thu Feb 26 11:50:57 CET 2009 - sven@suse.de

- rpm/kernel-binary.spec.in: Fix sub-package install-time conflict.

-------------------------------------------------------------------
Wed Feb 25 19:41:59 CET 2009 - mmarek@suse.cz

- scripts/tar-up.sh: create tarballs that don't change
  unnecessarily: set owner/group to nobody/nobody, mtime to time of
  the latest commit and sort the input files.

-------------------------------------------------------------------
Tue Feb 24 23:28:11 CET 2009 - jeffm@suse.com

- Update to 2.6.29-rc6-git1.

-------------------------------------------------------------------
Sat Feb 21 17:30:47 CET 2009 - mmarek@suse.cz

- rpm/kernel-syms.spec.in: also check if the package versions match
  (bnc#478462)

-------------------------------------------------------------------
Fri Feb 20 14:41:31 CET 2009 - jbeulich@novell.com

- patches.suse/stack-unwind: fix 32-bit arch_unwind_init_running().

-------------------------------------------------------------------
Fri Feb 20 10:12:51 CET 2009 - jbeulich@novell.com

- patches.suse/stack-unwind: fix patch fuzz.

-------------------------------------------------------------------
Fri Feb 20 09:48:59 CET 2009 - jbeulich@novell.com

- misc/xen-port-patches.py: Adjust fro new x86 header placement.
- patches.arch/x86_64-unwind-annotations: fix unwind annotations
  (bnc#472783).
- patches.suse/stack-unwind: Properlz hook up unwinder again.

-------------------------------------------------------------------
Fri Feb 20 02:49:50 CET 2009 - jeffm@suse.de

- patches.suse/kdb-common: Build fix with -I directive.

-------------------------------------------------------------------
Fri Feb 20 02:12:56 CET 2009 - jeffm@suse.de

- Update config files.

-------------------------------------------------------------------
Fri Feb 20 01:50:59 CET 2009 - jeffm@suse.de

- Update to 2.6.29-rc5-git3.
  - Eliminated 1 patch.

-------------------------------------------------------------------
Thu Feb 19 11:27:58 CET 2009 - mmarek@suse.cz

- rpm/symsets.pl: allow passing only Module.symvers and no modules

-------------------------------------------------------------------
Wed Feb 18 11:25:46 CET 2009 - olh@suse.de

- disable ppc601 support, disable unused framebuffer drivers

-------------------------------------------------------------------
Wed Feb 18 10:41:14 CET 2009 - olh@suse.de

- disable kdump on ppc32

------------------------------------------------------------------
Mon Feb 16 17:18:41 CET 2009 - jeffm@suse.com

- Update config files.

-------------------------------------------------------------------
Sat Feb 14 17:40:22 CET 2009 - jeffm@suse.de

- Update to 2.6.29-rc5.

-------------------------------------------------------------------
Fri Feb 13 21:15:40 CET 2009 - jeffm@suse.de

- Update to 2.6.29-rc4-git7.
  - Eliminated 2 patches.

-------------------------------------------------------------------
Mon Feb  9 22:04:41 CET 2009 - jeffm@suse.de

- patches.rpmify/spin_is_contended-fix: spin_is_contended
  Kconfig fixes.

-------------------------------------------------------------------
Mon Feb  9 17:47:43 CET 2009 - jeffm@suse.de

- Updated to 2.6.29-rc4.
  - Eliminated 3 patches.

-------------------------------------------------------------------
Fri Feb  6 21:34:56 CET 2009 - jeffm@suse.com

- patches.fixes/fix-warning-while-mapping-0-1MB-range-with-dev-mem:
  x86, pat: fix warn_on_once() while mapping 0-1MB range.

-------------------------------------------------------------------
Fri Feb  6 20:54:14 CET 2009 - mmarek@suse.cz

- rpm/kernel-module-subpackage, rpm/post.sh, rpm/postun.sh: fix
  last change: don't pass -e to weak-modules2.

-------------------------------------------------------------------
Fri Feb  6 14:42:13 CET 2009 - mmarek@suse.cz

- rpm/kernel-module-subpackage, rpm/post.sh, rpm/postun.sh: pass
  down shell options like -x to weak-modules2 to make debugging
  with rpm -ivv easier.

-------------------------------------------------------------------
Tue Feb  3 21:36:36 CET 2009 - jeffm@suse.de

- patches.fixes/fix-nf_conntrack_slp: make nf_conntrack_slp
  actually work (bnc#470963).

-------------------------------------------------------------------
Tue Feb  3 14:34:14 CET 2009 - mmarek@suse.cz

- scripts/tar-up.sh: fix branch name in KOTD packages.

-------------------------------------------------------------------
Tue Feb  3 12:37:06 CET 2009 - olh@suse.de

- config.conf: readde -debug flavor for ppc64

-------------------------------------------------------------------
Tue Feb  3 11:51:37 CET 2009 - olh@suse.de

- patches.fixes/scsi-ibmvfc_prli_initiator_fix.patch:
  Better handle other FC initiators (bnc#471217 - LTC51238)

-------------------------------------------------------------------
Tue Feb  3 11:48:59 CET 2009 - mmarek@suse.cz

- scripts/wd-functions.sh: display master as "master", not "HEAD"
  or "".

-------------------------------------------------------------------
Mon Feb  2 22:13:03 CET 2009 - jeffm@suse.de

- patches.fixes/ath9k-fix-led_device_naming.diff: ath9k: fix
  led naming.
- patches.fixes/b43legacy-fix-led_device_naming.diff: b43legacy:
  fix led naming.
- patches.fixes/iwlwifi-fix-iwl-3945_led_device_naming.diff:
  iwlwifi: another led naming fix.
- patches.fixes/iwlwifi-fix-iwl-led_device_naming.diff: iwlwifi:
  fix led naming   .
- patches.fixes/rt2x00-fix-led_device_naming.diff: rt2x00:
  fix led naming.

-------------------------------------------------------------------
Mon Feb  2 21:20:36 CET 2009 - jeffm@suse.de

- Updated to 2.6.29-rc3-git3.
  - Eliminated 6 patches.

-------------------------------------------------------------------
Mon Feb  2 17:35:32 CET 2009 - jeffm@suse.de

- Updated to 2.6.29-rc3.
  - AppArmor is disabled.
  - Xen is disabled.
  - Eliminated 745 patches.

-------------------------------------------------------------------
Mon Feb  2 17:17:07 CET 2009 - jeffm@suse.de

- Enabled patches.suse/reiserfs_warning-reentrant

-------------------------------------------------------------------
Mon Feb  2 11:30:07 CET 2009 - rw@suse.de

- patches.fixes/xpc-pass-physical,
  patches.kabi/xpc-pass-physical:
  kABI: restore upstream patch, add ABI cover-up. (bnc#458811)

-------------------------------------------------------------------
Mon Feb  2 10:44:23 CET 2009 - olh@suse.de

- patches.fixes/serial-jsm-enable_ms.patch:
  Add enable_ms to jsm driver (bnc#471224 - LTC51066)

-------------------------------------------------------------------
Mon Feb  2 10:30:50 CET 2009 - olh@suse.de

- patches.arch/ppc-optimize-sync.patch:
  Optimise smp_{r,w}mb and mutex (bnc#471222 - LTC51356)

-------------------------------------------------------------------
Sat Jan 31 04:35:24 CET 2009 - gregkh@suse.de

- refresh patches for fuzz due to 2.6.27.14-rc1 import.

-------------------------------------------------------------------
Sat Jan 31 04:16:39 CET 2009 - gregkh@suse.de

- patches.kabi/abi-fix-add-epoll_devs-back-to-struct-user_struct.patch:
  ABI fix: add epoll_devs back to struct user_struct.

-------------------------------------------------------------------
Sat Jan 31 04:07:38 CET 2009 - gregkh@suse.de

- Update to 2.6.27.14-rc1
  - lots of security fixes
  - lots of bugfixes
  - obsoletes:
    - patches.drivers/alsa-virtuoso-no-eeprom-overwrite
    - patches.drivers/pata_via.c-support-vx855-and-future-chips-whose-ide-controller-use-0x0571.patch
    - patches.fixes/SUNRPC-Fix-autobind-on-cloned-rpc-clients.patch
    - patches.fixes/sysfs-fix-problems-with-binary-files.patch
    - patches.fixes/xpc-fix-NULL-deref
    - patches.fixes/xpc-write-barrier

-------------------------------------------------------------------
Fri Jan 30 09:15:04 CET 2009 - olh@suse.de

- patches.arch/ppc-pseries-migration_hang_fix.patch:
  Fix partition migration hang under load (bnc#470563 - LTC51153)

-------------------------------------------------------------------
Fri Jan 30 08:00:00 CET 2009 - olh@suse.de

- disable CONFIG_DEBUG_STACKOVERFLOW and CONFIG_DEBUG_STACK_USAGE
  on ppc/ppc64

-------------------------------------------------------------------
Fri Jan 30 01:24:09 CET 2009 - teheo@suse.de

- patches.drivers/libata-fix-EH-device-failure-handling: libata:
  fix EH device failure handling (bnc#470845).

-------------------------------------------------------------------
Thu Jan 29 21:02:44 CET 2009 - jjolly@suse.de

- patches.arch/s390-08-08-add_qdio_utilization.patch: zfcp:
  queue_full is lacking the entry for qdio utilization
  (bnc#466462).

-------------------------------------------------------------------
Thu Jan 29 18:45:32 CET 2009 - gregkh@suse.de

- add ability to debug kernel using USB debug connector.
- Update config files.
- patches.suse/usb-move-ehci-reg-def.patch: usb: move ehci
  reg def.
- patches.suse/x86-usb-debug-port-early-console-v4.patch: x86:
  usb debug port early console, v4.

-------------------------------------------------------------------
Thu Jan 29 11:43:32 CET 2009 - mmarek@suse.cz

- patches.kabi/abi-fix-add-s_syncing-back-to-struct-super_block.patch
  patches.kabi/abi-fix-add-wb_sync_hold-enum-writeback_sync_modes.patch
  patches.kabi/export-iwl_rx_allocate
  patches.kabi/sched-kabi-compat-hack.patch: Introduce
  patches.kabi/ for patches that only work around kabi issues and
  can be safely dropped at the next SP.

-------------------------------------------------------------------
Wed Jan 28 20:34:29 CET 2009 - agruen@suse.de

- patches.xen/xen-x86-mark_rodata_rw.patch: Add missing pageattr.c
  changes to pageattr-xen.c (bnc#439348).

-------------------------------------------------------------------
Wed Jan 28 18:50:59 CET 2009 - agruen@suse.de

- patches.suse/x86-mark_rodata_rw.patch: Add mark_rodata_rw()
  to un-protect read-only kernel code pages (bnc#439348).
- patches.xen/xen-x86-mark_rodata_rw.patch: xen specific part
  (bnc#439348).

-------------------------------------------------------------------
Wed Jan 28 15:59:27 CET 2009 - mmarek@suse.cz

- config/s390/s390: the -man package still fails for s390, disable
  it

-------------------------------------------------------------------
Wed Jan 28 14:27:18 CET 2009 - mmarek@suse.cz

- rpm/kernel-binary.spec.in: fix build of the -man subpackage on
  31bit s390

-------------------------------------------------------------------
Wed Jan 28 13:23:01 CET 2009 - mmarek@suse.cz

- fix kernel-default.ppc64 reference symsets

-------------------------------------------------------------------
Wed Jan 28 12:06:53 CET 2009 - jslaby@suse.cz

- patches.arch/x86_sgi_cpus4096-05-update-send_IPI_mask.patch:
  x86 cpumask: Updates to support NR_CPUS=4096 (bnc#425240
  FATE304266).
  [cpu_mask_to_apicid bigsmp fix]

-------------------------------------------------------------------
Wed Jan 28 08:16:54 CET 2009 - olh@suse.de

- patches.fixes/scsi-ibmvscsi-module_alias.patch:
  map scsi proc_name to module name (bnc#459933 - LTC50724)

-------------------------------------------------------------------
Tue Jan 27 23:33:09 CET 2009 - jeffm@suse.de

- Update config files: Disable ftrace in -debug on ppc64

-------------------------------------------------------------------
Tue Jan 27 23:16:03 CET 2009 - jeffm@suse.de

- config.conf: Added -debug flavor for ppc64.

-------------------------------------------------------------------
Tue Jan 27 13:40:53 CET 2009 - bwalle@suse.de

- patches.drivers/libfc-set-the-release-function.diff:
  Whitespace change.

-------------------------------------------------------------------
Tue Jan 27 09:05:30 CET 2009 - hare@suse.de

- patches.drivers/libfc-fix-read-IO-data-integrity: libfc:
  IO data integrity issue when a IO data frame lost (bnc#469536).

-------------------------------------------------------------------
Tue Jan 27 08:52:49 CET 2009 - jbeulich@novell.com

- re-enable patches.xen/xen3-e1000e_Export_set_memory_ro-rw.

-------------------------------------------------------------------
Tue Jan 27 07:44:18 CET 2009 - olh@suse.de

- update patches.arch/ppc-memoryless-nodes.patch:
  include prototype for PFN_UP() (bnc#462546 - LTC50009)

-------------------------------------------------------------------
Mon Jan 26 19:53:20 CET 2009 - kkeil@suse.de

- patches.suse/e1000e_Export_set_memory_ro-rw: Export
  set_memory_ro() and set_memory_rw() calls.
  readded to avoid kabi change

-------------------------------------------------------------------
Mon Jan 26 19:36:59 CET 2009 - jeffm@suse.de

- config.conf: Added kernel-vmi to i386.

-------------------------------------------------------------------
Mon Jan 26 19:08:43 CET 2009 - olh@suse.de

- update patches.arch/ppc-memoryless-nodes.patch:
  use PFN_UP() for end_pfn (bnc#462546 - LTC50009)

-------------------------------------------------------------------
Mon Jan 26 17:14:44 CET 2009 - mmarek@suse.cz

- kabi: import FCoE changes

-------------------------------------------------------------------
Mon Jan 26 17:00:44 CET 2009 - hare@suse.de

- patches.suse/dm-mpath-requeue-for-stopped-queue: disable
  wrong debug message again.

-------------------------------------------------------------------
Mon Jan 26 15:35:41 CET 2009 - rw@suse.de

- patches.fixes/taskstats-alignment:
  IA64: fill 'struct taskstats' on stack and 'memcpy' result to skb.
  (bnc#448410)

-------------------------------------------------------------------
Mon Jan 26 15:31:39 CET 2009 - olh@suse.de

- update patches.arch/ppc-memoryless-nodes.patch:
  fix calculation of reserve_size (bnc#462546 - LTC50009)

-------------------------------------------------------------------
Mon Jan 26 14:19:30 CET 2009 - kkeil@suse.de

- patches.fixes/disable-lro-per-default: Disable LRO per default
  in igb and ixgbe. (bnc#467519)

-------------------------------------------------------------------
Mon Jan 26 13:44:37 CET 2009 - jbeulich@novell.com

- Just comment out patches.xen/xen3-e1000e_* (to address build error)
  until disposition of their originals is known.

-------------------------------------------------------------------
Mon Jan 26 13:01:24 CET 2009 - kkeil@suse.de

- patches.fixes/sctp_do_not_use_stale_copy_of_sk: Do not use
  stale copy of sk. (bnc#440104)

-------------------------------------------------------------------
Mon Jan 26 12:52:21 CET 2009 - jblunck@suse.de

Renamed some patches so they get included in vanilla builds.
- patches.rpmify/firmware-path: Renamed.
- patches.rpmify/no-include-asm: Renamed.
- patches.suse/md-raid-metadata-PAGE_SIZE.patch: Renamed.

-------------------------------------------------------------------
Mon Jan 26 12:18:00 CET 2009 - olh@suse.de

- patches.suse/led_classdev.sysfs-name.patch: use correct name
  for /sys/devices/virtual/leds/ entries (bnc#468350)

-------------------------------------------------------------------
Mon Jan 26 12:15:15 CET 2009 - kkeil@suse.de

- patches.suse/e1000e_Export_set_memory_ro-rw: Delete.
- patches.suse/e1000e_allow_bad_checksum: Delete.
- patches.suse/e1000e_call_dump_eeprom: Delete.
- patches.suse/e1000e_ioremap_sanity_check: Delete.
- patches.suse/e1000e_use_set_memory_ro-rw_to_protect_flash_memory:
  Delete.
  Remove not mainline e1000e patches which were added to help with
  the e1000e NVM corruption - root issue is fixed

-------------------------------------------------------------------
Mon Jan 26 12:06:30 CET 2009 - kkeil@suse.de

- patches.drivers/tg3_libphy_workaround: tg3 libphy workaround.
  (bnc#468725)

-------------------------------------------------------------------
Mon Jan 26 09:17:49 CET 2009 - hare@suse.de

- supported.conf: Correct spelling for dm-least-pending
  path checker.

-------------------------------------------------------------------
Mon Jan 26 09:16:31 CET 2009 - hare@suse.de

- patches.suse/dm-mpath-check-info-before-access: Kernel Oops
  during path failover (bnc#458393).

-------------------------------------------------------------------
Sun Jan 25 02:07:17 CET 2009 - gregkh@suse.de

- refresh patch fuzz now that 2.6.27.13 is in tree

-------------------------------------------------------------------
Sun Jan 25 01:59:30 CET 2009 - gregkh@suse.de

- Update to final version of 2.6.27.13

-------------------------------------------------------------------
Sat Jan 24 23:24:49 CET 2009 - gregkh@suse.de

- dynamic debugging fixes backported from upstream:
- patches.drivers/driver-core-add-newlines-to-debugging-enabled-disabled-messages.patch:
  driver core: add newlines to debugging enabled/disabled
  messages.
- patches.drivers/driver-core-fix-dynamic_debug-cmd-line-parameter.patch:
  Driver core: fix 'dynamic_debug' cmd line parameter.
- patches.drivers/driver-core-fix-using-ret-variable-in-unregister_dynamic_debug_module.patch:
  driver core: fix using 'ret' variable in
  unregister_dynamic_debug_module.

-------------------------------------------------------------------
Sat Jan 24 17:51:17 CET 2009 - jbohac@suse.cz

- patches.arch/x86_64-hpet-64bit-timer.patch: 
  (fix return of an unitialized value (bnc#469017)

-------------------------------------------------------------------
Sat Jan 24 11:29:02 CET 2009 - mmarek@suse.cz

- update kabi files: ignore changes in struct pcie_link_state as
  it is an internal structure only.

-------------------------------------------------------------------
Sat Jan 24 11:26:16 CET 2009 - mmarek@suse.cz

- patches.suse/genksyms-add-override-flag.diff: genksyms: add
  --override flag.
- rpm/kernel-binary.spec.in: set KBUILD_OVERRIDE=1

-------------------------------------------------------------------
Sat Jan 24 01:25:44 CET 2009 - ghaskins@suse.de

- patches.fixes/sched-kabi-compat-hack.patch: sched: leave
  RT_GROUP_SCHED structure components intact to preserve kABI.

 broke kabi with fix for 456542

-------------------------------------------------------------------
Sat Jan 24 00:35:12 CET 2009 - trenn@suse.de

- patches.fixes/cpufreq_export_latency.patch: CPUFREQ: Introduce
  /sys/devices/system/cpu/cpu*/cpufreq/cpuinfo_transition_latency
  (bnc#464461).
- patches.fixes/cpufreq_ondemand_adjust_sampling_rate_limit.patch:
  CPUFREQ: ondemand/conservative: sanitize sampling_rate
  restrictions (bnc#464461).
- patches.fixes/cpufreq_ondemand_performance_optimise_default_settings.patch:
  CPUFREQ: ondemand: Limit default sampling rate to 300ms
  max. (bnc#464461).
- patches.fixes/x86_cpufreq_powernow-k8_acpi_latency_values.patch:
  X86 powernow-k8 cpufreq: Get transition latency from acpi _PSS
  object (bnc#464461).

-------------------------------------------------------------------
Fri Jan 23 20:29:24 CET 2009 - jeffm@suse.de

- patches.fixes/xfs-dmapi-fixes: xfs/dmapi: fix crash on mount
  (bnc#458027).

-------------------------------------------------------------------
Fri Jan 23 20:19:33 CET 2009 - ghaskins@suse.de

- Update config files: Disable RT_GROUP_SCHED (bnc#456542).

  The RT_GROUP_SCHED feature is experimental and clearly broken, so
  lets turn it off for now.

-------------------------------------------------------------------
Fri Jan 23 16:51:40 CET 2009 - jeffm@suse.de

- patches.fixes/hpilo-open-close-fix: hpilo open/close fix
  (bnc#466517).

-------------------------------------------------------------------
Fri Jan 23 15:59:44 CET 2009 - hare@suse.de

- patches.suse/dm-mpath-requeue-for-stopped-queue: Handle I/O
  on stopped queues correctly (bnc#458393).

-------------------------------------------------------------------
Fri Jan 23 15:34:11 CET 2009 - jbenc@suse.cz

- patches.suse/mnt-want-write-speedup.patch,
  patches.suse/mnt_clone_write.patch: modified not to break kABI,
  enabled (bnc#436953).

-------------------------------------------------------------------
Fri Jan 23 15:08:39 CET 2009 - jbenc@suse.cz

- patches.fixes/iwlagn-fix-rfkill.patch: iwlagn: fix hw-rfkill
  while the interface is down (bnc#446158).

-------------------------------------------------------------------
Fri Jan 23 14:59:57 CET 2009 - mmarek@suse.cz

- kabi/severities: temporarily enable changes in FcOE modules.

-------------------------------------------------------------------
Fri Jan 23 11:55:18 CET 2009 - hare@suse.de

- patches.arch/s390-08-06-personality.patch: kernel: setting 32
  bit personality doesn't work (bnc#466462).
- patches.arch/s390-08-07-compat_wrappers.patch: kernel:
  Add missing wrapper functions for 31 bit compat
  syscalls. (bnc#466462,LTC#51229).
- patches.fixes/block-leave-the-request-timeout-timer-running:
  Delete obsolete patch.

-------------------------------------------------------------------
Fri Jan 23 11:42:28 CET 2009 - bwalle@suse.de

- patches.drivers/fcoe-change-fcoe_sw-sg_tablesi.diff: change
  fcoe_sw sg_tablesize to SG_ALL (bnc #459142).
- patches.drivers/fcoe-check-return-for-fc_set_m.diff: check
  return for fc_set_mfs (bnc #459142).
- patches.drivers/fcoe-fix-frame-length-validati.diff: fix frame
  length validation in the early receive path (bnc #459142).
- patches.drivers/fcoe-fix-incorrect-use-of-struct-module.diff:
  fcoe: fix incorrect use of struct module (bnc #468051).
- patches.drivers/fcoe-improved-load-balancing-i.diff: improved
  load balancing in rx path (bnc #459142).
- patches.drivers/fcoe-logoff-of-the-fabric-when.diff: Logoff
  of the fabric when destroying interface (bnc #459142).
- patches.drivers/fcoe-remove-warn_on-in-fc_set.diff: remove
  WARN_ON in fc_set_mfs (bnc #459142).
- patches.drivers/fcoe-user_mfs-is-never-used.diff: user_mfs is
  never used (bnc #459142).
- patches.drivers/libfc-add-fc_disc-c-locking-co.diff: Add
  fc_disc.c locking comment block (bnc #459142).
- patches.drivers/libfc-ensure-correct-device_pu.diff: libfc:
  Ensure correct device_put/get usage (round 2).
- patches.drivers/libfc-fix-rport-recursive-lock.diff: libfc:
  Fix rport recursive lock on rport mutex (bnc #459142).
- patches.drivers/libfc-handle-rrq-exch-timeout.diff: libfc:
  handle RRQ exch timeout (bnc #465596).
- patches.drivers/libfc-improve-fc_lport-c-locki.diff: Improve
  fc_lport.c locking comment block (bnc #459142).
- patches.drivers/libfc-improve-fc_rport-c-locki.diff: Improve
  fc_rport.c locking comment block (459142).
- patches.drivers/libfc-make-fc_disc-inline-with.diff: make
  fc_disc inline with the fc_lport structure (bnc #459142).
- patches.drivers/libfc-make-rscn-parsing-more-r.diff: make RSCN
  parsing more robust (bnc #459142).
- patches.drivers/libfc-make-sure-we-access-the.diff: make sure
  we access the CRC safely (bnc #459142).
- patches.drivers/libfc-pass-lport-in-exch_mgr_r.diff: libfc:
  Pass lport in exch_mgr_reset (bnc #465596).
- patches.drivers/libfc-remove-debug-print-state.diff: libfc:
  Remove debug print statement, too verbose (bnc #459142).
- patches.drivers/libfc-set-the-release-function.diff: Set
  the release function for the rport's kobject (round 2)
  (bnc #459142).
- patches.drivers/libfc-updated-comment-for-orde.diff: updated
  comment for order of em and ex locks (bnc #459142).
- patches.drivers/libfc-updated-libfc-fcoe-modul.diff: updated
  libfc fcoe module ver to 1.0.6 (bnc #459142).
- patches.drivers/libfc-use-an-operations-struct.diff: use an
  operations structure for rport callbacks (bnc #459142).
- patches.drivers/libfc-when-rport-goes-away-re.diff: libfc:
  when rport goes away (re-plogi), clean up exchanges to/from
  rport (bnc #465596).
- patches.drivers/libfc_locking.diff: libfc, fcoe: fixed locking
  issues with lport->lp_mutex around lport->link_status (bnc
  #468053).
- patches.drivers/libfc_rport.diff: libfc: rport retry on LS_RJT
  from certain ELS (bnc #468054).

-------------------------------------------------------------------
Fri Jan 23 11:36:44 CET 2009 - hare@suse.de

- patches.fixes/qla2xxx-check-fc-rport-validity:
  qla2xxx: added check for fcport is valid in
  qla2x00_terminate_rport_io(). (bnc#467624).

-------------------------------------------------------------------
Fri Jan 23 11:01:59 CET 2009 - tiwai@suse.de

- patches.drivers/alsa-hda-gateway-t1616-quirk: ALSA: hda -
  Add quirk for Gateway T1616 laptop (bnc#467597).
- patches.drivers/alsa-hda-hp-dv4-quirk: ALSA: hda - Add model
  entry for HP dv4.
- patches.drivers/alsa-hda-intel-d945-ref-quirk: ALSA: hda -
  Add model=ref for Intel board with STAC9221 (bnc#406529).

-------------------------------------------------------------------
Fri Jan 23 10:48:16 CET 2009 - hare@suse.de

- patches.fixes/blk-leave-sync-timer-running: block: Rediff
- patches.fixes/block-use-round_jiffies_up: Block: use
  round_jiffies_up() (bnc#464155).
- Add missing patches to series.conf:
  patches.fixes/round-jiffies-up
  patches.fixes/block-use-round_jiffies_up
  patches.fixes/block-fix-blk_start_queueing
  patches.fixes/suppress-buffer-IO-errors
  patches.fixes/block-optimizations-in-blk_rq_timed_out_timer
  patches.fixes/block-add-comment-in-blk_rq_timed_out

-------------------------------------------------------------------
Fri Jan 23 07:51:35 CET 2009 - olh@suse.de

- update patches.fixes/scsi-ibmvscsi-vio_leak.patch:
  handle also drivers/scsi/ibmvscsi/ibmvfc.c

-------------------------------------------------------------------
Fri Jan 23 06:41:18 CET 2009 - sjayaraman@suse.de

- patches.fixes/cifs-fix-oops-on-ipv6-mount: cifs: make sure we
  allocate enough storage for socket address (467691).

-------------------------------------------------------------------
Fri Jan 23 05:57:48 CET 2009 - gregkh@suse.de

- patches.kernel.org/abi-fix-add-wb_sync_hold-enum-writeback_sync_modes.patch:
  ABI fix: add WB_SYNC_HOLD enum writeback_sync_modes.

-------------------------------------------------------------------
Fri Jan 23 05:08:48 CET 2009 - gregkh@suse.de

- patches.kernel.org/abi-fix-add-s_syncing-back-to-struct-super_block.patch:
  ABI fix: add s_syncing back to struct super_block.

-------------------------------------------------------------------
Fri Jan 23 02:26:30 CET 2009 - gregkh@suse.de

- update to 2.6.27.13-rc1:
  - security updates
  - lots of bugfixes
  - obsoletes:
    - patches.arch/ppc-fix_hugepage_check.patch
    - patches.drivers/alsa-hda-ad1986a-laptop-eapd-model-back
    - patches.drivers/alsa-hda-samsung-q45-quirk
    - patches.fixes/security-introduce-missing-kfree.patch
    - patches.fixes/xpc-fix-heartbeat
- Update config files.

-------------------------------------------------------------------
Thu Jan 22 23:55:10 CET 2009 - kkeil@suse.de

- patches.drivers/e1000-fix-shared-emc.patch: e1000: fix bug
  with shared interrupt during reset (bnc#396687)

-------------------------------------------------------------------
Thu Jan 22 22:43:48 CET 2009 - tonyj@suse.de

- patches.fixes/revert-bgcolor-line-feed-93f78da4.patch: Revert
  "vt: fix background color on line feed" (bnc#418613).

-------------------------------------------------------------------
Thu Jan 22 19:28:06 CET 2009 - jbenc@suse.cz

- patches.fixes/iwlwifi-fix-rs_get_rate-oops.patch: iwlwifi:
  fix rs_get_rate WARN_ON() (bnc#456002).
- Reordered wireless patches to group together patches touching the same
  driver.

-------------------------------------------------------------------
Thu Jan 22 19:13:20 CET 2009 - bphilips@suse.de

- patches.drivers/disable-catas_reset-by-default-to-avoid-problems-with-eeh.patch:
  disable catas_reset by default to avoid problems with EEH
  (bnc#456389).

-------------------------------------------------------------------
Thu Jan 22 17:42:04 CET 2009 - rw@suse.de

- patches.fixes/xpc-pass-physical:
  fixed kABI breakage. (bnc#458811)

-------------------------------------------------------------------
Thu Jan 22 15:58:54 CET 2009 - bwalle@suse.de

- scripts/tar-up_and_run_mbuild.sh: s390 (the 31 bit variant) is
  not an important spec file.

-------------------------------------------------------------------
Thu Jan 22 15:50:44 CET 2009 - jbenc@suse.cz

- patches.fixes/mac80211-add-direct-probe.patch: fixed kABI
  breakage, reenabled.

-------------------------------------------------------------------
Thu Jan 22 15:29:07 CET 2009 - mmarek@suse.cz

- rpm/modversions: eat the "override" keyword before parsing the
  symbol definition.

-------------------------------------------------------------------
Thu Jan 22 14:14:03 CET 2009 - olh@suse.de

- patches.fixes/scsi-ibmvscsi-vio_leak.patch:
  Correct VIO bus/device CMO accounting problems (bnc#468304 - LTC51205)

-------------------------------------------------------------------
Thu Jan 22 14:03:12 CET 2009 - olh@suse.de

- patches.suse/of_platform_driver.module-owner.patch:
  add missing module symlink to /sys/bus/*/driver/*
  in struct of_platform_driver.

-------------------------------------------------------------------
Thu Jan 22 13:29:23 CET 2009 - kkeil@suse.de

- patches.drivers/ixgbe_DCB_compile_err.patch: DCB compile
  error fix - new version from Intel  (bnc#465923)

-------------------------------------------------------------------
Thu Jan 22 12:58:06 CET 2009 - jbohac@suse.cz

- patches.arch/x86_64-hpet-64bit-timer.patch: allow 64-bit mode
  for HPET Timer0 (bnc#456700).
  (fix compilation on i386 and add hpet64 to kernel-parameters.txt)

-------------------------------------------------------------------
Thu Jan 22 12:25:59 CET 2009 - jbohac@suse.cz

- patches.arch/x86_64-hpet-64bit-timer.patch: allow 64-bit mode
  for HPET Timer0 (bnc#456700).

-------------------------------------------------------------------
Thu Jan 22 12:10:39 CET 2009 - rw@suse.de

- patches.fixes/xpc-pass-physical:
  sgi-xpc: need to pass the physical address, not virtual. (bnc#458811)
- patches.fixes/xpc-fix-heartbeat:
  sgi-xpc: eliminate false detection of no heartbeat. (bnc#464545)

-------------------------------------------------------------------
Thu Jan 22 11:28:20 CET 2009 - jkosina@suse.de

- patches.fixes/input-add-nomux-dell-vostro-1510.patch: Input:
  add Dell Vostro 1510 to nomux list (bnc#404881).

-------------------------------------------------------------------
Thu Jan 22 10:30:46 CET 2009 - jblunck@suse.de

- scripts/compute-PATCHVERSION.sh: Fix SRCVERSION parsing (bnc#465113).

-------------------------------------------------------------------
Thu Jan 22 10:02:42 CET 2009 - tiwai@suse.de

- patches.drivers/alsa-hda-add-volume-offset: ALSA: hda - Add
  extra volume offset to standard volume amp macros (bnc#466428).
- patches.drivers/alsa-hda-stac-reduce-volume-scale: ALSA: hda -
  Halve too large volume scales for STAC/IDT codecs (bnc#466428).

-------------------------------------------------------------------
Thu Jan 22 09:25:52 CET 2009 - hare@suse.de

- patches.drivers/lpfc-8.2.8.12-update: Update lpfc from 8.2.8.11
  to 8.2.8.12 (bnc#467713).

-------------------------------------------------------------------
Thu Jan 22 01:58:48 CET 2009 - jeffm@suse.de

- patches.fixes/reiserfs-debug-1036: fix missing jl arg

-------------------------------------------------------------------
Wed Jan 21 21:09:15 CET 2009 - mmarek@suse.cz

- rpm/kernel-binary.spec.in: delete duplicate error message in the
  kabi checks

-------------------------------------------------------------------
Wed Jan 21 20:04:30 CET 2009 - jeffm@suse.de

- patches.fixes/remove_kernel_physical_mapping_init_from_init:
  move kernel_physical_mapping_init to __meminit (bnc#467474).

-------------------------------------------------------------------
Wed Jan 21 19:56:34 CET 2009 - jbenc@suse.cz

- patches.fixes/mac80211-add-direct-probe.patch: disabled, as it changes
  kABI.

-------------------------------------------------------------------
Wed Jan 21 19:46:46 CET 2009 - gregkh@suse.de

- patches.fixes/security-introduce-missing-kfree.patch: security:
  introduce missing kfree (bnc#467322).
- patches.fixes/sysfs-fix-problems-with-binary-files.patch:
  sysfs: fix problems with binary files.

-------------------------------------------------------------------
Wed Jan 21 19:35:32 CET 2009 - rw@suse.de

- patches.arch/ia64-page-migration.fix:
  fix deadlock caused by cpe_migrate.ko and mark it supported.
  (bnc#464676)

-------------------------------------------------------------------
Wed Jan 21 19:23:31 CET 2009 - jeffm@suse.de

- patches.fixes/sn-irq-affinity: sn2: preserve irq affinity set
  in PROM (bnc#457679).

-------------------------------------------------------------------
Wed Jan 21 19:15:43 CET 2009 - jeffm@suse.de

- patches.fixes/uv_zalias_support: uv: Support for non-nasid 0
  systems (bnc#458869).

-------------------------------------------------------------------
Wed Jan 21 19:12:47 CET 2009 - jeffm@suse.de

- patches.fixes/xpc-fix-NULL-deref: sgi-xpc: Remove NULL pointer
  dereference. (bnc#466563).
- patches.fixes/xpc-write-barrier: sgi-xpc: ensure flags are
  updated before bte_copy (bnc#466563).

-------------------------------------------------------------------
Wed Jan 21 19:06:26 CET 2009 - jbenc@suse.cz

- patches.fixes/ipw2200-workaround-firmware-restarts-when-scanning.patch:
  ipw2200: fix scanning while associated (bnc#459067).

-------------------------------------------------------------------
Wed Jan 21 19:01:41 CET 2009 - jbenc@suse.cz

- patches.fixes/iwl3945-fix-rfkill.patch: iwl3945: report
  killswitch changes even if the interface is down (bnc#446013).

-------------------------------------------------------------------
Wed Jan 21 18:51:54 CET 2009 - jbenc@suse.cz

- patches.fixes/mac80211-add-direct-probe.patch: mac80211:
  add direct probe before association (bnc#461889).

-------------------------------------------------------------------
Wed Jan 21 16:38:10 CET 2009 - hare@suse.de

- patches.drivers/mptsas-discover-all-devices: mptsas driver
  fails to discover devices (bnc#459932).

-------------------------------------------------------------------
Wed Jan 21 14:04:08 CET 2009 - jbeulich@novell.com

- Update Xen patches to 2.6.27.12.
- patches.xen/764-netback-foreign-pages.patch: netback: handle
  non-netback foreign pages.
- patches.xen/769-evtchn-CPU-offline.patch: evtchn: Fix CPU offlining
  to switch all affected ports belonging to a particular /dev/evcthn
  user.
- patches.xen/gso-size-check.patch: gso: Ensure that the packet
  is long enough.
- patches.xen/xen-S3-MSI: fix Dom0 resume from S3 when MSI is
  in use (bnc#435596).
- patches.xen/xen3-e1000e_ioremap_sanity_check: ioremap sanity
  check to catch mapping requests exceeding the BAR sizes
  (bnc#425480).
- patches.xen/xen3-x86-fix-kmap-contig.patch: x86: contiguous
  kmap fix (bnc#449812).

-------------------------------------------------------------------
Wed Jan 21 12:08:54 CET 2009 - olh@suse.de

- update patches.suse/radeon-monitor-jsxx-quirk.patch:
  implement correct model matching

-------------------------------------------------------------------
Wed Jan 21 10:20:05 CET 2009 - olh@suse.de

- update patches.suse/dm-mpath-tracking-nr-bytes:
  lpp_end_io gets nr_bytes as third arg

-------------------------------------------------------------------
Wed Jan 21 10:04:08 CET 2009 - olh@suse.de

- update patches.suse/radeon-monitor-jsxx-quirk.patch:
  match all JSxx/QSxx models based on the first 4 chars in 'model'

-------------------------------------------------------------------
Wed Jan 21 08:09:10 CET 2009 - olh@suse.de

- update patches.arch/ppc-axon-missing-msi-workaround-5.diff:
  Fix MSI after kexec (bnc#467633)

-------------------------------------------------------------------
Tue Jan 20 21:01:18 CET 2009 - gregkh@suse.de

- clean up patch fuzz after 2.6.27.12 inclusion.

-------------------------------------------------------------------
Tue Jan 20 20:50:47 CET 2009 - gregkh@suse.de

- Update to the real 2.6.27.12

-------------------------------------------------------------------
Tue Jan 20 17:00:55 CET 2009 - jeffm@suse.de

- patches.suse/reiserfs_warning-reentrant: reiserfs: eliminate
  reiserfs_warning from uniqueness functions; Fixes deadlock.

-------------------------------------------------------------------
Tue Jan 20 16:39:35 CET 2009 - olh@suse.de

- patches.drivers/cxgb3-ser.patch:
  reset the adapter on fatal error (bnc#466062 - LTC51042)

-------------------------------------------------------------------
Tue Jan 20 15:24:43 CET 2009 - jjolly@suse.de

- patches.arch/s390-08-03-iucv-cpu-hotremove.diff: iucv: failing
  cpu hot remove for inactive iucv (bnc#466462,LTC#51104).
- patches.arch/s390-08-04-compat-sigaltstack.diff:
  kernel: 31 bit compat sigaltstack syscall fails with
  -EFAULT. (bnc#466462,LTC#50888).
- patches.arch/s390-08-05-af_iucv-msgpeek-fix.patch:
  af_iucv: System hang if recvmsg() is used with MSG_PEEK
  (bnc#466462,LTC#51136).

-------------------------------------------------------------------
Tue Jan 20 15:15:19 CET 2009 - hare@suse.de

- patches.suse/dm-mpath-accept-failed-paths: Only accept
  non-existing paths when adding failed paths (bnc#467579)

-------------------------------------------------------------------
Tue Jan 20 12:19:52 CET 2009 - mmarek@suse.cz

- rpm/kernel-source.spec.in: set CONFIG_DEBUG_INFO=y in the
  packaged .configs if builfing debug packages (bnc#460887)

-------------------------------------------------------------------
Mon Jan 19 16:40:39 CET 2009 - mmarek@suse.cz

- rpm/kernel-binary.spec.in: set %tolerate_kabi_changes to 6

-------------------------------------------------------------------
Mon Jan 19 16:40:11 CET 2009 - mmarek@suse.cz

- patches.suse/export-iwl_rx_allocate: reintroduce
  EXPORT_SYMBOL(iwl_rx_allocate).

-------------------------------------------------------------------
Mon Jan 19 13:56:20 CET 2009 - mmarek@suse.cz

- import SLE11 RC2 reference kabi

-------------------------------------------------------------------
Mon Jan 19 11:35:12 CET 2009 - hare@suse.de

- patches.drivers/mpt-return-all-sense-data: MPT Fusion doesn't
  return all sense data (bnc#466179).

-------------------------------------------------------------------
Sat Jan 17 00:20:49 CET 2009 - gregkh@suse.de

- Update to 2.6.27.12-rc2

-------------------------------------------------------------------
Fri Jan 16 17:46:11 CET 2009 - od@suse.de

- patches.arch/x86-call-boot-IRQ-quirks-at-end-of-device-init-and-during-resume.patch:
  call boot IRQ quirks at end of device init and during resume.
- patches.arch/x86-disable-AMD-ATI-boot-interrupt-generation.patch:
  update to upstream variant of this patch:
    - integrate an older quirk to make IO-APIC mode work on AMD
      8131 rev. A0 and B0
    - fix boot IRQ disabling logic for AMD 813x
    - remove unneeded code for AMD SB700S

-------------------------------------------------------------------
Fri Jan 16 16:09:26 CET 2009 - jbeulich@novell.com

- patches.arch/x86-fix-kmap-contig.patch: x86: contiguous kmap
  fix (bnc#449812).

-------------------------------------------------------------------
Fri Jan 16 10:55:12 CET 2009 - olh@suse.de

- enable mptsas in kdump kernel to allow crashdump on QS2x blades

-------------------------------------------------------------------
Fri Jan 16 08:44:42 CET 2009 - tiwai@suse.de

Fix STAC925x patch again
- patches.drivers/alsa-hda-stac925x-init-fix: ALSA: hda - Fix
  (yet more) STAC925x issues (bnc#460478).

-------------------------------------------------------------------
Fri Jan 16 07:03:59 CET 2009 - jjolly@suse.de

- patches.arch/s390-08-01-cio-fix-mp-mode.diff: cio: fix
  subchannel multipath mode setup (bnc#466462,LTC#51047).
- patches.arch/s390-08-02-zfcp-gpn-align-fix.diff: zfcp: fix
  memory alignment for GPN_FT requests. (bnc#466462).

-------------------------------------------------------------------
Thu Jan 15 23:53:36 CET 2009 - gregkh@suse.de

- Update config files for vanilla kernel versions due to new config
  option added in 2.6.27.12-rc1.

-------------------------------------------------------------------
Thu Jan 15 23:47:39 CET 2009 - gregkh@suse.de

- Update to 2.6.27.12-rc1:
  - security fixes
  - fixes CVE-2009-0029
  - bug fixes all over the place.
  - obsoletes the following patches:
    - patches.arch/ppc-cmm_no_kdump.patch
    - patches.drivers/alsa-caiaq-midi-oops-fix
    - patches.drivers/alsa-hda-hp-6730b-quirk
    - patches.drivers/ibmvfc-host_init_delay.patch
    - patches.drivers/ibmvfc-improve_sync_events.patch
    - patches.fixes/PCI-Suspend-and-resume-PCI-Express-ports-with-interrupts-disabled.patch
    - patches.fixes/PCI-handle-PCI-state-saving-with-interrupts-disabled.patch
    - patches.fixes/fs-symlink-write_begin-allocation-context-fix.patch
    - patches.fixes/mm-lockless-pagecache-barrier.patch
    - patches.fixes/pci-rework-suspend-of-devices-with-no-drivers.patch
    - patches.fixes/uv-remove-erroneous-BAU-init
- Update config files.

-------------------------------------------------------------------
Thu Jan 15 11:37:26 CET 2009 - tiwai@suse.de

- patches.drivers/alsa-virtuoso-no-eeprom-overwrite: sound:
  virtuoso: do not overwrite EEPROM on Xonar D2/D2X (bnc#462365).

-------------------------------------------------------------------
Thu Jan 15 11:16:35 CET 2009 - bwalle@suse.de

- patches.suse/s390-System.map.diff:
  Strip L2^B symbols (bnc #456682).

-------------------------------------------------------------------
Thu Jan 15 11:09:29 CET 2009 - tiwai@suse.de

- patches.drivers/alsa-hda-gateway-fix: ALSA: patch_sigmatel:
  Add missing Gateway entries and autodetection (bnc#460478).
- patches.drivers/alsa-hda-gateway-fix2: ALSA: hda - More fixes
  on Gateway entries (bnc#460478).
- patches.drivers/alsa-hda-hp-dv5-mic-fix: ALSA: hda - Fix HP
  dv5 mic input (bnc#462913).
- patches.drivers/alsa-hda-hp-dv5-quirk: ALSA: hda - Add quirk
  for another HP dv5 (bnc#462913).
- patches.drivers/alsa-hda-idt92hd83-fix-typo: ALSA: hda -
  Fix a typo.
- patches.drivers/alsa-hda-samsung-q45-quirk: ALSA: hda - Add
  automatic model setting for Samsung Q45.
- patches.drivers/alsa-hda-seek-for-codec-id: ALSA: hda - Add
  a new function to seek for a codec ID (bnc#460478).
- patches.drivers/alsa-hda-sigmatel-no-hp-reset: ALSA: hda -
  Don't reset HP pinctl in patch_sigmatel.c (bnc#460478).
- patches.drivers/alsa-hda-stac925x-init-fix: ALSA: hda - Fix
  missing initialization of NID 0x0e for STAC925x (bnc#460478).

-------------------------------------------------------------------
Thu Jan 15 08:40:13 CET 2009 - olh@suse.de

- patches.arch/ppc-fix_hugepage_check.patch:
  is_hugepage_only_range() must account for both 4kB and 64kB
  slices (bnc#466229 - LTC51063)

-------------------------------------------------------------------
Wed Jan 14 23:23:42 CET 2009 - jeffm@suse.de

- Update config files: Disabled PARAVIRT on vanilla and LGUEST.

-------------------------------------------------------------------
Wed Jan 14 23:07:16 CET 2009 - jeffm@suse.de

- Enabled patches.suse/unlock_page-speedup.patch

-------------------------------------------------------------------
Wed Jan 14 22:00:49 CET 2009 - rjw@suse.de

- patches.fixes/PCI-PM-Split-PCI-Express-port-suspend-resume.patch:
  PCI PM: Split PCI Express port suspend-resume (bnc#455926).
- patches.fixes/PCI-Suspend-and-resume-PCI-Express-ports-with-interrupts-disabled.patch:
  PCI: Suspend and resume PCI Express ports with interrupts
  disabled (bnc#455926).
- patches.fixes/PCI-handle-PCI-state-saving-with-interrupts-disabled.patch:
  PCI: handle PCI state saving with interrupts disabled
  (bnc#455926).
- patches.fixes/pci-rework-suspend-of-devices-with-no-drivers.patch:
  PCI: Rework default handling of suspend and resume (bnc#455926).

-------------------------------------------------------------------
Wed Jan 14 19:38:29 CET 2009 - jeffm@suse.de

- Update config files: Disable PARAVIRT.

-------------------------------------------------------------------
Wed Jan 14 19:20:29 CET 2009 - gregkh@suse.de

- refresh patches for fuzz due to update to 2.6.27.11

-------------------------------------------------------------------
Wed Jan 14 19:02:21 CET 2009 - gregkh@suse.de

- Update to final version of 2.6.27.11

-------------------------------------------------------------------
Wed Jan 14 16:38:47 CET 2009 - kkeil@suse.de

- patches.drivers/ixgbe-dcb-setstate.patch: Bugfix for ixgbe
  and kernel DCB netlink code. (bnc#458194)
- patches.drivers/ixgbe_DCB_compile_err.patch: DCB compile
  error fix. (bnc#465923)
- Update config files.

-------------------------------------------------------------------
Wed Jan 14 15:56:58 CET 2009 - trenn@suse.de

- patches.fixes/acpi_irq_quirk_pci_irq_derive.patch: Delete.
It came out that this is an already fixed BIOS bug. The quirk
is not needed anymore.

-------------------------------------------------------------------
Wed Jan 14 14:53:51 CET 2009 - trenn@suse.de

- patches.fixes/acpi_fix_double_slash_root_prefix_handling.patch:
  In AcpiNsGetInternalNameLength, skip the redundant backslash
  of RootPrefix (http://bugzilla.kernel.org/show_bug.cgi?id=11541
  http://www.acpica.org/bugzilla/show_bug.cgi?id=739).
- patches.fixes/acpi_video_always_update_sys.patch: video: always
  update the brightness when poking "brightness" (bnc#450149).
- patches.fixes/acpi_video_handle_reversed_brightness_info.patch:
  ACPI: video: Fix reversed brightness behavior on ThinkPad SL
  series (bnc#450149).

-------------------------------------------------------------------
Wed Jan 14 08:45:29 CET 2009 - olh@suse.de

- patches.fixes/sched-fix-__load_balance_iterator-for-cfs-with-on.patch:
  fix __load_balance_iterator() for cfs with only one task
  (bnc#457594 - LTC50544)

-------------------------------------------------------------------
Wed Jan 14 08:32:32 CET 2009 - olh@suse.de

- patches.fixes/xfs-redirty-ENOSPC.patch: Re-dirty pages on
  ENOSPC when converting delayed allocations (bnc#433112 - LTC48749)

-------------------------------------------------------------------
Wed Jan 14 04:33:33 CET 2009 - npiggin@suse.de

- Added guarded patches:
- patches.suse/mnt-want-write-speedup.patch: fs: mnt_want_write
  speedup (bnc#436953).
- patches.suse/mnt_clone_write.patch: fs: introduce
  mnt_clone_write (bnc#436953).
- patches.suse/unlock_page-speedup.patch: mm: unlock_page speedup
  (bnc#436953).

-------------------------------------------------------------------
Wed Jan 14 00:51:58 CET 2009 - gregkh@suse.de

- Update config files.
- patches.drivers/add-via-chrome9-drm-support.patch: add Via
  chrome9 drm support.

-------------------------------------------------------------------
Wed Jan 14 00:29:20 CET 2009 - gregkh@suse.de

- patches.drivers/pata_via.c-support-vx855-and-future-chips-whose-ide-controller-use-0x0571.patch:
  pata_via.c: Support VX855 and future chips whose IDE controller
  use 0x0571..

-------------------------------------------------------------------
Tue Jan 13 16:46:08 CET 2009 - hare@suse.de

- patches.fixes/scsi-restart-lookup-by-target: Modify patch
  after suggestions from James Bottomley (bnc#465346).

-------------------------------------------------------------------
Tue Jan 13 14:54:58 CET 2009 - hare@suse.de

- patches.fixes/scsi-restart-lookup-by-target: Restart
  scsi_device_lookup_by_target() (bnc#465346).

-------------------------------------------------------------------
Tue Jan 13 10:43:59 CET 2009 - olh@suse.de

- update patches.drivers/cxgb3-Allocate-multiqueues-at-init-time:
  Allow multiqueue setting in MSI-X mode only (bnc#464351 - LTC50966)

-------------------------------------------------------------------
Tue Jan 13 08:55:32 CET 2009 - olh@suse.de

- patches.drivers/cxgb3i-mainline.patch: fixes bug in tag release
  and sync-up cxgb3i with mainline state (bnc#464508 - LTC50816)

-------------------------------------------------------------------
Tue Jan 13 05:25:12 CET 2009 - gregkh@suse.de

- Update to 2.6.27.11-rc1:
  - lots of minor fixes
  - obsoletes:
    - patches.fixes/md-bitmap-read-do-not-overflow
    - patches.suse/scsi-scsi_transport_srp-shost_data.patch

-------------------------------------------------------------------
Mon Jan 12 20:09:42 CET 2009 - gregkh@suse.de

- supported.conf: add kernel/drivers/acpi/acpi_memhotplug as supported

-------------------------------------------------------------------
Mon Jan 12 19:06:00 CET 2009 - mmarek@suse.cz

- rpm/kernel-source.spec.in, rpm/source-post.sh: handle arch
  symlinks like i586 -> i386 in /usr/src/linux-obj.

-------------------------------------------------------------------
Mon Jan 12 18:39:57 CET 2009 - gregkh@suse.de

- supported.conf: updated staging and other drivers

-------------------------------------------------------------------
Mon Jan 12 18:11:10 CET 2009 - kkeil@suse.de

- patches.drivers/r8169-Tx-performance-tweak-helper: r8169:
  Tx performance tweak helper.
- patches.drivers/r8169-add-8168-8101-registers-description:
  r8169: add 8168/8101 registers description.
- patches.drivers/r8169-add-hw-start-helpers-for-the-8168-and-the-8101:
  r8169: add hw start helpers for the 8168 and the 8101.
- patches.drivers/r8169-additional-8101-and-8102-support: r8169:
  additional 8101 and 8102 support.
- patches.drivers/r8169-use-pci_find_capability-for-the-PCI-E-features:
  r8169: use pci_find_capability for the PCI-E features.
  (bnc#448168)
-------------------------------------------------------------------
Mon Jan 12 15:50:46 CET 2009 - dgollub@suse.de

- scripts/tar-up_and_run_mbuild.sh: use $BUILD_DIR instead of fixed
  "kernel-source" string, to stay in sync with with differet kernel
  variants.

-------------------------------------------------------------------
Mon Jan 12 14:25:27 CET 2009 - mmarek@suse.cz

- rpm/kernel-source.spec.in, rpm/source-post.sh, rpm/source-pre.sh:
  replace the /usr/src/linux-obj symlink with a directory containing
  per-flavor symlinks instead. This allows us to install kernel-source /
  syms and kernel-source-rt / syms-rt in parallel and still find
  everything below /usr/src/linux-obj/.
- rpm/kernel-binary.spec.in: for -rt, install into
      /usr/src/linux-$version-rt-obj.
- rpm/kernel-syms.spec.in: fix kernel-source requires for -rt.

-------------------------------------------------------------------
Sun Jan 11 23:18:21 CET 2009 - jkosina@suse.de

- patches.drivers/input-usbtouchscreen-hw-calibration.patch:
  Input: usbtouchscreen - allow reporting calibrated data
  (bnc#444814).

-------------------------------------------------------------------
Fri Jan  9 18:54:47 CET 2009 - mmarek@suse.cz

- patches.suse/file-capabilities-add-file_caps-switch.diff:
  fix parsing of the file_caps commandline option (bnc#264075)

-------------------------------------------------------------------
Fri Jan  9 18:17:45 CET 2009 - trenn@suse.de

- patches.arch/x86_fix_llc_shared_map__cpu_llc_id_anomolies.patch:
  x86: fix intel x86_64 llc_shared_map/cpu_llc_id anomolies
  (bnc#464329).

-------------------------------------------------------------------
Fri Jan  9 16:25:12 CET 2009 - olh@suse.de

- patches.arch/ppc-cmm_no_kdump.patch:
  Disable Collaborative Memory Manager for kdump (bnc#460552 - LTC50789)

-------------------------------------------------------------------
Fri Jan  9 16:13:13 CET 2009 - jslaby@suse.cz

- patches.suse/cgroup-disable-memory.patch: memcg: disable the
  memory controller by default.
- patches.suse/add-enable_cgroup-parameter.patch: Delete.
- patches.suse/disable-cgroups.patch: Delete.

-------------------------------------------------------------------
Fri Jan  9 16:13:09 CET 2009 - olh@suse.de

- patches.suse/radeon-monitor-jsxx-quirk.patch
  fix compile errors

-------------------------------------------------------------------
Fri Jan  9 15:40:35 CET 2009 - jslaby@suse.de

- patches.fixes/ath5k-ignore-calibration-return-value.patch:
  ath5k: ignore the return value of
  ath5k_hw_noise_floor_calibration (bnc#446541).

-------------------------------------------------------------------
Fri Jan  9 15:37:22 CET 2009 - jslaby@suse.de

- patches.fixes/cgroups-suppress-cloning-warning.patch: cgroups:
  suppress bogus warning messages (bnc#460961).

-------------------------------------------------------------------
Fri Jan  9 15:28:56 CET 2009 - olh@suse.de

- patches.suse/radeon-monitor-jsxx-quirk.patch: Add quirk for
  the graphics adapter in some JSxx (bnc#461002 - LTC50817)

-------------------------------------------------------------------
Fri Jan  9 14:34:02 CET 2009 - trenn@suse.de

- patches.fixes/acpi_irq_quirk_pci_irq_derive.patch: ACPI: Do not
  derive IRQ from parent bridge/device via boot param/dmi list
  (bnc#437211).
- patches.suse/acpi_osi_sle11_ident.patch: Provide possibility
  for vendors to fix BIOS issues for SLE11 only (none).

-------------------------------------------------------------------
Fri Jan  9 13:03:36 CET 2009 - hare@suse.de

- patches.drivers/blk-request-based-multipath-update: Rediff.
- patches.fixes/scsi-refactor-busy-processing: refactor
  sdev/starget/shost busy checking; break out from
  blk-request-based-multipath-update.

-------------------------------------------------------------------
Fri Jan  9 12:31:34 CET 2009 - hare@suse.de

- patches.drivers/lpfc-8.2.8.11-update: Update lpfc from 8.2.8.10
  to 8.2.8.11 (bnc#464662).
- patches.fixes/scsi-call-unprep_request-under-lock: scsi_lib:
  only call scsi_unprep_request() under queue lock (bnc#464155).
- patches.fixes/scsi-fix-hang-in-starved-list-processing: Fix
  hang in starved list processing (bnc#464155).

-------------------------------------------------------------------
Fri Jan  9 12:28:55 CET 2009 - kkeil@suse.de

- patches.drivers/bnx2-Add-PCI-ID-for-5716S: bnx2: Add PCI ID
  for 5716S
- patches.drivers/bnx2-Fix-bug-in-bnx2_free_rx_mem_: bnx2:
  Fix bug in bnx2_free_rx_mem() (bnc#464130)

-------------------------------------------------------------------
Fri Jan  9 12:11:23 CET 2009 - jslaby@suse.cz

- patches.suse/disable-cgroups.patch: Disable all cgroups
  (bnc#436025).

-------------------------------------------------------------------
Fri Jan  9 11:39:59 CET 2009 - hare@suse.de

- Backporting block layer fixes (bnc#464155):
  * patches.fixes/block-add-comment-in-blk_rq_timed_out: add
    comment in blk_rq_timed_out() about why next can not be 0
  * patches.fixes/block-fix-blk_start_queueing: block: Fix
    blk_start_queueing() to not kick a stopped queue.
  * patches.fixes/block-leave-the-request-timeout-timer-running:
    block: leave the request timeout timer running even on an
    empty list.
  * patches.fixes/block-optimizations-in-blk_rq_timed_out_timer:
    block: optimizations in blk_rq_timed_out_timer().
  * patches.fixes/block-suppress-buffer-IO-errors: block: Supress
    Buffer I/O errors when SCSI REQ_QUIET flag set.
  * patches.fixes/block-use-round_jiffies_up: Block: use
    round_jiffies_up().
  * patches.fixes/round-jiffies-up: Add round_jiffies_up and
    related routines.

-------------------------------------------------------------------
Fri Jan  9 11:21:39 CET 2009 - jbeulich@novell.com

- patches.xen/xen3-acpi-pci-pci-msi-_osc-support-capabilities-called-when-root-bridge-added.patch:
  ACPI/PCI: PCI MSI _OSC support capabilities called when root
  bridge added (bnc#438941).

-------------------------------------------------------------------
Fri Jan  9 10:23:55 CET 2009 - hare@suse.de

- patches.fixes/scsi_dh-retry-on-UNIT_ATTENTION: scsi_dh_rdac
  does not retry MODE SENSE on UNIT ATTENTION (bnc#464155).
- patches.suse/scsi-check-removed-device-for-offline: Only check
  for SDEV_OFFLINE and SDEV_DEL, not SDEV_CANCEL.

-------------------------------------------------------------------
Fri Jan  9 10:06:29 CET 2009 - jslaby@suse.cz

- patches.suse/add-enable_cgroup-parameter.patch: Add
  cgroup_enable parameter (bnc#436025).

-------------------------------------------------------------------
Fri Jan  9 00:19:19 CET 2009 - gregkh@suse.de

- patches.drivers/acpi-pci-include-missing-acpi.h-file-in-pci-acpi.h.patch:
  ACPI/PCI: include missing acpi.h file in
  pci-acpi.h. (bnc#438941).

-------------------------------------------------------------------
Fri Jan  9 00:14:25 CET 2009 - gregkh@suse.de

- clean up patch fuzz

-------------------------------------------------------------------
Thu Jan  8 23:56:01 CET 2009 - gregkh@suse.de

- patches.drivers/acpi-pci-pci-msi-_osc-support-capabilities-called-when-root-bridge-added.patch:
  ACPI/PCI: PCI MSI _OSC support capabilities called when root
  bridge added (bnc#438941).
- patches.drivers/acpi-pci-pcie-aer-_osc-support-capabilities-called-when-root-bridge-added.patch:
  ACPI/PCI: PCIe AER _OSC support capabilities called when root
  bridge added (bnc#438941).
- patches.drivers/acpi-pci-pcie-aspm-_osc-support-capabilities-called-when-root-bridge-added.patch:
  ACPI/PCI: PCIe ASPM _OSC support capabilities called when root
  bridge added (bnc#438941).
- patches.drivers/acpi-pci-remove-obsolete-_osc-capability-support-functions.patch:
  ACPI/PCI: remove obsolete _OSC capability support functions
  (bnc#438941).

-------------------------------------------------------------------
Thu Jan  8 23:06:58 CET 2009 - gregkh@suse.de

- patches.drivers/acpi-pci-call-_osc-support-during-root-bridge-discovery.patch:
  ACPI/PCI: call _OSC support during root bridge discovery
  (bnc#438941).
- patches.drivers/acpi-pci-change-pci_osc_control_set-to-query-control-bits-first.patch:
  ACPI/PCI: Change pci_osc_control_set() to query control bits
  first (bnc#438941).
- patches.drivers/acpi-pci-fix-possible-race-condition-on-_osc-evaluation.patch:
  ACPI/PCI: Fix possible race condition on _OSC evaluation
  (bnc#438941).
- patches.drivers/acpi-pci-include-missing-acpi.h-file-in-pci-acpi.h.patch:
  ACPI/PCI: include missing acpi.h file in
  pci-acpi.h. (bnc#438941).
- patches.drivers/acpi-pci-pci-extended-config-_osc-support-called-when-root-bridge-added.patch:
  ACPI/PCI: PCI extended config _OSC support called when root
  bridge added (bnc#438941).

-------------------------------------------------------------------
Thu Jan  8 19:38:41 CET 2009 - gregkh@suse.de

- patches.drivers/bnx2x-version-update.patch: bnx2x: Version
  Update (bnc#439679).

-------------------------------------------------------------------
Thu Jan  8 19:16:28 CET 2009 - jjolly@suse.de

- patches.arch/s390-07-01-zfcp-port-failed-message.diff: zfcp:
  Remove message for failed port (bnc#464466).
- patches.arch/s390-07-02-zfcp-unchained-fsf.diff: zfcp: Add
  support for unchained FSF requests (bnc#464466).
- patches.arch/s390-07-03-topology-fix.diff: kernel: fix cpu
  topology support (bnc#464466).
- patches.arch/s390-07-04-dasd-failfast.patch: dasd: Add
  'failfast' device feature. (bnc#464466,LTC#43066).

-------------------------------------------------------------------
Thu Jan  8 15:47:53 CET 2009 - tiwai@suse.de

- patches.drivers/alsa-caiaq-midi-oops-fix: ALSA: caiaq - Fix
  Oops with MIDI.

-------------------------------------------------------------------
Thu Jan  8 15:13:22 CET 2009 - knikanth@suse.de

- patches.fixes/dm-avoid-put-table-dm_any_congested: dm: avoid
  destroying table in dm_any_congested (bnc#457205).
- patches.fixes/dm-table-ref-count: dm table: rework reference
  counting (bnc#457205).
- patches.fixes/dm-unbind-drop-ref: dm table: drop reference at
  unbind (bnc#457205).

-------------------------------------------------------------------
Thu Jan  8 13:00:35 CET 2009 - olh@suse.de

- update kdump config, disable some unused drivers

-------------------------------------------------------------------
Thu Jan  8 12:58:45 CET 2009 - olh@suse.de

- refresh config files, no functional changes

-------------------------------------------------------------------
Thu Jan  8 12:52:20 CET 2009 - olh@suse.de

- patches.drivers/ehea-modinfo.patch:
  use separate table for module alias (bnc#435215 - LTC48564)

-------------------------------------------------------------------
Thu Jan  8 12:41:24 CET 2009 - tiwai@suse.de

Backport fixes for HD-audio from the upstream:
- patches.drivers/alsa-hda-ad1882-id-typo-fix: ALSA: hda -
  Fix typos for AD1882 codecs.
- patches.drivers/alsa-hda-ad1986a-laptop-eapd-model-back: ALSA:
  hda - make laptop-eapd model back for AD1986A.
- patches.drivers/alsa-hda-hp2230s-quirk: ALSA: hda - Add quirk
  for HP 2230s (bnc#461660).
- patches.drivers/alsa-hda-sigmatel-add-missing-terminators:
  ALSA: hda - Add missing terminators in patch_sigmatel.c.

-------------------------------------------------------------------
Thu Jan  8 11:46:43 CET 2009 - bwalle@suse.de

- Update config files: Enable CONFIG_EHEA=m (and CONFIG_IBMEBUS=y)
  for ppc/kdump and ppc64/kdump (bnc #459119).

-------------------------------------------------------------------
Thu Jan  8 10:57:36 CET 2009 - jblunck@suse.de

- Make kernel-source.changes incremental again

-------------------------------------------------------------------
Thu Jan  8 10:15:08 CET 2009 - olh@suse.de

- supported.conf: rename dm-leastpending-path to dm-leastpending

-------------------------------------------------------------------
Thu Jan  8 09:27:28 CET 2009 - olh@suse.de

- patches.drivers/ehea-modinfo.patch:
  add alias entry for portN properties (bnc#435215 - LTC48564)

-------------------------------------------------------------------
Thu Jan  8 08:19:15 CET 2009 - olh@suse.de

- patches.drivers/ibmvfc-abort-response.patch:
  Fixup command response translation (bnc#459383 - LTC50695)

-------------------------------------------------------------------
Thu Jan  8 08:15:34 CET 2009 - olh@suse.de

- patches.drivers/ibmvfc-improve_sync_events.patch:
  Improve async event handling (bnc#460567 - LTC50778)

-------------------------------------------------------------------
Thu Jan  8 06:29:53 CET 2009 - gregkh@suse.de

- patches.drivers/via-unichrome-drm-bugfixes.patch: via: Unichrome
  DRM bugfixes.

-------------------------------------------------------------------
Thu Jan  8 06:19:53 CET 2009 - coly.li@suse.de

- Move patch from patches.suse/dlm-fix-shutdown-cleanup.patch to
  patches.fixes/dlm-fix-shutdown-cleanup.patch

-------------------------------------------------------------------
Thu Jan  8 06:11:18 CET 2009 - coly.li@suse.de

- Fixes a regression from commit
  0f8e0d9a317406612700426fad3efab0b7bbc467, 
  "dlm: allow multiple lockspace creates".

-------------------------------------------------------------------
Wed Jan  7 16:37:22 CET 2009 - olh@suse.de

- patches.arch/ppc-pseries-cpu-migrate.patch: Update
  default_server during migrate_irqs_away (bnc#460566 - LTC50723)

-------------------------------------------------------------------
Wed Jan  7 16:25:48 CET 2009 - jack@suse.cz

- patches.suse/mm-increase-dirty-limits.patch: Increase limits
  for starting writeback of dirty data (bnc#449662).

-------------------------------------------------------------------
Wed Jan  7 15:43:23 CET 2009 - ghaskins@suse.de

- Update config files (part of bnc#448412).

-------------------------------------------------------------------
Wed Jan  7 14:55:19 CET 2009 - ghaskins@suse.de

- patches.fixes/ia64-configure-HAVE_UNSTABLE_SCHED_CLOCK-for-SGI_SN.patch:
  configure HAVE_UNSTABLE_SCHED_CLOCK for SGI_SN systems (bnc#448412).

-------------------------------------------------------------------
Wed Jan  7 13:53:32 CET 2009 - hare@suse.de

- patches.drivers/lpfc-8.2.8.10-update: Emulex 8.2.8.10 driver
  patches for SLE11 (bnc#460775).

-------------------------------------------------------------------
Wed Jan  7 13:37:56 CET 2009 - knikanth@suse.de

- patches.suse/dm-barrier-single-device: Update Patch-mainline
  header. Patch is not refreshed as it breaks kabi (FATE#304489).

-------------------------------------------------------------------
Wed Jan  7 12:35:13 CET 2009 - hare@suse.de

- patches.drivers/cciss-driver-panic-on-volume-delete: cciss
  driver may panic if a logical volume is deleted (bnc#459553).

-------------------------------------------------------------------
Wed Jan  7 10:32:20 CET 2009 - hare@suse.de

- patches.suse/scsi-netlink-ml: Use GFP_ATOMIC to avoid deadlocks
  (bnc#461747).

-------------------------------------------------------------------
Wed Jan  7 09:55:34 CET 2009 - hare@suse.de

- patches.fixes/fc_transport-devloss-callback-restore: FC devloss
  callback not called when devloss timer fires (bnc#463289).

-------------------------------------------------------------------
Wed Jan  7 09:47:10 CET 2009 - hare@suse.de

- patches.suse/dm-mpath-leastpending-path-update: Update
  least-pending-IO dynamic load balancer (bnc#444199).
- patches.suse/dm-mpath-queue-length-load-balancing: Rediff.
- patches.suse/dm-mpath-service-time-load-balancing: Rediff.
- patches.suse/dm-mpath-tracking-nr-bytes: Rediff.
- patches.suse/dm-mpath-leastpending-path: Delete.

-------------------------------------------------------------------
Tue Jan  6 19:38:30 CET 2009 - jeffm@suse.de

- patches.fixes/uv-remove-erroneous-BAU-init: UV: remove erroneous
  BAU initialization (bnc#463313).

-------------------------------------------------------------------
Tue Jan  6 18:36:57 CET 2009 - jjolly@suse.de

- patches.arch/s390-06-01-qeth-ext-src-mac-addr.patch: qeth:
  exploit source MAC address for inbound layer3 packets
  (bnc#458339).
- patches.arch/s390-06-02-qeth-layercrash.patch: qeth: avoid
  crash in case of layer mismatch for VSWITCH (bnc#458339).
- patches.arch/s390-06-03-dasd_sim_sense_condition.patch: Fix
  unsolicited SIM sense condition. (bnc#458339).
- patches.arch/s390-06-04-qdio_ssqd_memcpy.patch: qdio: fix
  broken memcpy (bnc#458339).
- patches.arch/s390-06-05-qdio_s390dbf.patch: qdio: rework
  s390dbf usage  (bnc#458339).
- patches.arch/s390-06-06-qdio_inbound_ack.patch: qdio: rework
  inbound buffer acknowledgement (bnc#458339).
- patches.arch/s390-06-07-cio-attach_detach.patch: cio: Crashes
  when repeatetly attaching/detaching devices. (bnc#458339).

-------------------------------------------------------------------
Tue Jan  6 14:37:15 CET 2009 - npiggin@suse.de

- patches.arch/x86-fix-kmap-contig.patch: x86: Jan's comments for
  contiguous kmap fix (bnc#449812).

-------------------------------------------------------------------
Tue Jan  6 07:54:29 CET 2009 - npiggin@suse.de

- patches.fixes/mm-lockless-pagecache-barrier.patch: update.

-------------------------------------------------------------------
Mon Jan  5 17:38:52 CET 2009 - mmarek@suse.cz

- patches.suse/modpost-filter-out-built-in-depends: modpost:
  filter out "built-in" depends (bnc#450085).
- patches.drivers/0002-Staging-add-TAINT_CRAP-flag-to-drivers-staging-modu.patch:
  refresh.

-------------------------------------------------------------------
Mon Jan  5 14:09:57 CET 2009 - npiggin@suse.de

- Fix ps3 config.

-------------------------------------------------------------------
Mon Jan  5 09:53:42 CET 2009 - npiggin@suse.de

- patches.fixes/mm-lockless-pagecache-barrier.patch: mm lockless
  pagecache barrier fix.

-------------------------------------------------------------------
Mon Jan  5 09:29:04 CET 2009 - npiggin@suse.de

- patches.fixes/fs-symlink-write_begin-allocation-context-fix.patch:
  fs symlink write_begin allocation context fix.

-------------------------------------------------------------------
Mon Jan  5 09:11:14 CET 2009 - npiggin@suse.de

- Update config files.

-------------------------------------------------------------------
Mon Jan  5 08:51:10 CET 2009 - npiggin@suse.de

- patches.suse/cgroup-freezer.patch: cgroup freezer update (bnc#417294,
  fate#304191, fate#201036).
<|MERGE_RESOLUTION|>--- conflicted
+++ resolved
@@ -1,5 +1,4 @@
 -------------------------------------------------------------------
-<<<<<<< HEAD
 Thu Aug 13 12:06:50 CEST 2009 - tiwai@suse.de
 
 - patches.drivers/alsa-hda-42-hp-more-quirk: ALSA: hda - Add
@@ -8,7 +7,8 @@
   support
 - patches.drivers/alsa-hda-46-stac-lo-detect-fix: ALSA: hda -
   Enable line-out detection only with speakers (bnc#520975).
-=======
+
+-------------------------------------------------------------------
 Wed Aug 12 13:34:25 CEST 2009 - mmarek@suse.cz
 
 - rpm/split-modules, rpm/kernel-binary.spec.in: add the base files
@@ -21,20 +21,6 @@
 - rpm/find-provides: no rpm provides for drivers/staging. It's
   higly unlikely that any KMP would require them and they just
   take up space in the rpm metadata.
-
--------------------------------------------------------------------
-Tue Aug 11 15:59:17 CEST 2009 - ghaskins@suse.de
-
-- patches.kernel.org/sched-add-new-prio-to-cpupri-b: sched:
-  Add new prio to cpupri before removing old prio.
-- patches.kernel.org/sched-check-for-pushing-rt-tas:
-- patches.kernel.org/sched-enhance-the-pre-post-sch: sched:
-  Enhance the pre/post scheduling logic.
-- patches.kernel.org/sched-fix-cpupri-build-on-conf: sched:
-  Fix cpupri build on !CONFIG_SMP.
-- patches.kernel.org/sched-fully-integrate-cpus_act: sched:
-  Fully integrate cpus_active_map and root-domain code.
->>>>>>> e27ae215
 
 -------------------------------------------------------------------
 Tue Aug 11 14:39:42 CEST 2009 - tiwai@suse.de
