--- conflicted
+++ resolved
@@ -5,7 +5,12 @@
   failures (bnc#548119)
 
 -------------------------------------------------------------------
-<<<<<<< HEAD
+Mon Oct 19 15:21:26 CEST 2009 - mmarek@suse.cz
+
+- rpm/kernel-binary.spec.in: [s390x] ignore errors from
+  dwarfextract for now.
+
+-------------------------------------------------------------------
 Fri Oct 16 23:14:44 CEST 2009 - mmarek@suse.cz
 
 - Update config files: set CONFIG_ENTERPRISE_SUPPORT=y.
@@ -15,12 +20,6 @@
 
 - rpm/kernel-binary.spec.in: fix the logic for determining the base
   package in the %post scripts.
-=======
-Mon Oct 19 15:21:26 CEST 2009 - mmarek@suse.cz
-
-- rpm/kernel-binary.spec.in: [s390x] ignore errors from
-  dwarfextract for now.
->>>>>>> cf69b8f5
 
 -------------------------------------------------------------------
 Fri Oct 16 19:18:25 CEST 2009 - jeffm@suse.com
