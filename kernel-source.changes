-------------------------------------------------------------------
<<<<<<< HEAD
Fri Nov 20 17:54:23 CET 2009 - mmarek@suse.cz

- config.conf: Remove the -desktop flavor from kernel-syms.
=======
Thu Nov 26 15:23:16 CET 2009 - mmarek@suse.cz

- rpm/old-packages.conf: obsolete kernel-kdump on ppc.
- config.conf: delete kdump configs.
- config/ppc/kdump: Delete.
- config/ppc64/kdump: Delete.

-------------------------------------------------------------------
Thu Nov 26 14:47:41 CET 2009 - duwe@suse.de

- patches.arch/ppc-extended_h_cede-Export_memory_sysdev_class:
  Refresh. Fix "typo", memory_sysdev_class should be exported 
  only to GPL'ed modules.

-------------------------------------------------------------------
Thu Nov 26 12:48:43 CET 2009 - hare@suse.de

Fixup patches for series2git:
- patches.xen/tmem: Refresh.
- patches.xen/xen3-auto-common.diff: Refresh.

-------------------------------------------------------------------
Thu Nov 26 12:41:22 CET 2009 - duwe@suse.de

- config.conf: disable build of ppc kdump flavours
  (FATE#304346)

-------------------------------------------------------------------
Thu Nov 26 12:07:24 CET 2009 - tiwai@suse.de

- patches.drivers/libata-missing-_SDD-is-not-an-error:
  libata-acpi: missing _SDD is not an error (bnc#551942).

-------------------------------------------------------------------
Thu Nov 26 12:00:53 CET 2009 - jbenc@suse.cz

- patches.fixes/mac80211-fix-spurious-delba-handling.patch:
  mac80211: fix spurious delBA handling (bnc#558267,
  CVE-2009-4026, CVE-2009-4027).

-------------------------------------------------------------------
Thu Nov 26 11:58:44 CET 2009 - tiwai@suse.de

- patches.drivers/sky2-add-register-definitions: sky2: add
  register definitions for new chips (bnc#544760).
- patches.drivers/sky2-88E8059-support: sky2: 88E8059 support
  (bnc#544760).
- patches.drivers/sky2-optima-tcp-offload-fix: net: Fix Yukon-2
  Optima TCP offload setup (bnc#544760).
- patches.drivers/sky2-optima-fix-pci-cfg: net: Add missing
  TST_CFG_WRITE bits around sky2_pci_write (bnc#544760).

-------------------------------------------------------------------
Thu Nov 26 03:44:36 CET 2009 - nfbrown@suse.de

- Update config files.
  disable CONFIG_MULTICOE_RAID456 as it is not yet stable.
  Enable CONFIG_ASYNC_TX_DMA for FATE#306368

-------------------------------------------------------------------
Thu Nov 26 00:29:46 CET 2009 - gregkh@suse.de

- clean up patch fuzz

-------------------------------------------------------------------
Thu Nov 26 00:25:25 CET 2009 - gregkh@suse.de

- patches.drivers/via-unichrome-drm-bugfixes.patch: Delete.
  it never went upstream, so we should drop it as well.

-------------------------------------------------------------------
Wed Nov 25 23:48:14 CET 2009 - tonyj@suse.de

- patches.trace/lttng-*: update for 2.6.32
- patches.trace/lttng-instrumentation-timer.patch: Delete.
- patches.xen/tmem: Refresh.
- patches.xen/xen3-auto-common.diff: Refresh.

-------------------------------------------------------------------
Wed Nov 25 23:09:05 CET 2009 - tonyj@suse.de

- patches.fixes/oprofile_bios_ctr.patch: detect oprofile counters
  reserved by bios (FATE#307426).

-------------------------------------------------------------------
Wed Nov 25 03:16:32 CET 2009 - jeffm@suse.com

- patches.fixes/netfilter-remove-pointless-config_nf_ct_acct-warning:
  netfilter: Remove pointless CONFIG_NF_CT_ACCT warning
  (bnc#552033 (and others)).

-------------------------------------------------------------------
Tue Nov 24 19:04:38 CET 2009 - hare@suse.de

- Update config files.
- patches.drivers/mpt-fusion-4.22.00.00-update: Update MPT Fusion
  driver to 4.22.00.00-suse (bnc#556587).
- patches.drivers/mpt-fusion-4.16.00.00-update: Delete.

-------------------------------------------------------------------
Tue Nov 24 17:29:29 CET 2009 - tiwai@suse.de

- patches.drivers/alsa-sp1-hda-17-fix-mute-LED-sync-idt92h383xxx:
  ALSA: hda - Fix mute-LED sync on HP laptops with IDT92HD83xxx
  codecs (bnc#547357).

-------------------------------------------------------------------
Tue Nov 24 13:56:01 CET 2009 - duwe@suse.de

- patches.arch/ppc-extended_h_cede-*: Increase power savings
  by allowing the core to sleep.
  (FATE##307059, bnc#550447)

-------------------------------------------------------------------
Tue Nov 24 08:08:35 CET 2009 - sjayaraman@suse.de

- patches.suse/kconfig-automate-kernel-desktop: automate a few config
  options for kernel-desktop (FATE#305694).

-------------------------------------------------------------------
Tue Nov 24 07:11:22 CET 2009 - agraf@suse.de

- patches.arch/kvm-only-export-selected-pv-ops-feature-structs:
  Update references (bnc#556135, FATE#306453).
- patches.arch/kvm-replace-kvm-io-delay-pv-ops-with-linux-magic:
  Update references (bnc#556135, FATE#306453).
- patches.arch/kvm-split-paravirt-ops-by-functionality: Update
  references (bnc#556135, FATE#306453).
- patches.arch/kvm-split-the-KVM-pv-ops-support-by-feature:
  Update references (bnc#556135, FATE#306453).

-------------------------------------------------------------------
Mon Nov 23 17:41:03 CET 2009 - jeffm@suse.com

- Enabled:
   patches.fixes/enclosure-fix-oops-while-iterating-enclosure_status-array

-------------------------------------------------------------------
Mon Nov 23 15:44:04 CET 2009 - jkosina@suse.de

- patches.arch/x86-crypto-add-ghash-algorithm-test.patch: crypto:
  Add ghash algorithm test before provide to users (FATE#306883,
  bnc#554578).

-------------------------------------------------------------------
Mon Nov 23 14:15:37 CET 2009 - jkosina@suse.de

- patches.arch/x86-crypto-pclmulqdq-accelerated-implementation.patch:
  incorporate "ghash - put proper .data section in place" fix

-------------------------------------------------------------------
Mon Nov 23 08:04:16 CET 2009 - sjayaraman@suse.de

- Update config files.
   - Add new options KERNEL_DESKTOP and DEFAULT_VM_DIRTY_RATIO.
   - Enable KERNEL_DESKTOP for only desktop flavor.

-------------------------------------------------------------------
Mon Nov 23 07:34:49 CET 2009 - sjayaraman@suse.de

- patches.suse/mm-tune-dirty-limits.patch: mm: Make default
  VM dirty ratio configurable to suit different workloads
  (bnc#552883).

-------------------------------------------------------------------
Fri Nov 20 21:04:54 CET 2009 - mmarek@suse.cz

- rpm/kernel-syms.spec.in, rpm/mkspec: build kernel-syms only for
  supported architectures.

-------------------------------------------------------------------
Fri Nov 20 19:08:56 CET 2009 - jeffm@suse.com

- Enabled B43_PHY_LP=y for PHY support on certain b43 chips.
>>>>>>> 73922f74

-------------------------------------------------------------------
Fri Nov 20 17:29:45 CET 2009 - mmarek@suse.cz

- patches.suse/export-sync_page_range: Revert "vfs: Remove
  generic_osync_inode() and sync_page_range{_nolock}()"
  (bnc#557231).

-------------------------------------------------------------------
Fri Nov 20 17:26:01 CET 2009 - jbeulich@novell.com

- patches.suse/init-move-populate_rootfs-back-to-start_kernel:
  Fix a bad-pointer warning.

-------------------------------------------------------------------
Fri Nov 20 15:07:41 CET 2009 - agruen@suse.de

- rpm/macros.kernel-source: Add kernel_module_package_moddir()
  macro for cross-distro compatibility (FATE 305225).

-------------------------------------------------------------------
Fri Nov 20 15:02:22 CET 2009 - jslaby@suse.cz

- patches.suse/rlim-0001-SECURITY-selinux-fix-update_rlimit_cpu-parameter.patch:
  Update references (FATE#305733).
- patches.suse/rlim-0002-SECURITY-add-task_struct-to-setrlimit.patch:
  Update references (FATE#305733).
- patches.suse/rlim-0003-core-add-task_struct-to-update_rlimit_cpu.patch:
  Update references (FATE#305733).
- patches.suse/rlim-0004-sys_setrlimit-make-sure-rlim_max-never-grows.patch:
  Update references (FATE#305733).
- patches.suse/rlim-0005-core-split-sys_setrlimit.patch: Update
  references (FATE#305733).
- patches.suse/rlim-0006-core-allow-setrlimit-to-non-current-tasks.patch:
  Update references (FATE#305733).
- patches.suse/rlim-0007-core-optimize-setrlimit-for-current-task.patch:
  Update references (FATE#305733).
- patches.suse/rlim-0008-FS-proc-make-limits-writable.patch:
  Update references (FATE#305733).
- patches.suse/rlim-0009-core-posix-cpu-timers-cleanup-rlimits-usage.patch:
  Update references (FATE#305733).
- patches.suse/rlim-0010-core-do-security-check-under-task_lock.patch:
  Update references (FATE#305733).
- patches.suse/rlim-0011-resource-add-helpers-for-fetching-rlimits.patch:
  Update references (FATE#305733).
- patches.suse/rlim-0012-IA64-use-helpers-for-rlimits.patch:
  Update references (FATE#305733).
- patches.suse/rlim-0013-PPC-use-helpers-for-rlimits.patch:
  Update references (FATE#305733).
- patches.suse/rlim-0014-S390-use-helpers-for-rlimits.patch:
  Update references (FATE#305733).
- patches.suse/rlim-0015-SPARC-use-helpers-for-rlimits.patch:
  Update references (FATE#305733).
- patches.suse/rlim-0016-X86-use-helpers-for-rlimits.patch:
  Update references (FATE#305733).
- patches.suse/rlim-0017-FS-use-helpers-for-rlimits.patch:
  Update references (FATE#305733).
- patches.suse/rlim-0018-MM-use-helpers-for-rlimits.patch:
  Update references (FATE#305733).
- patches.suse/rlim-0019-core-use-helpers-for-rlimits.patch:
  Update references (FATE#305733).
- patches.suse/rlim-0020-misc-use-helpers-for-rlimits.patch:
  Update references (FATE#305733).
- patches.suse/rlim-0021-core-rename-setrlimit-to-do_setrlimit.patch:
  Update references (FATE#305733).
- patches.suse/rlim-0022-core-implement-getprlimit-and-setprlimit-syscalls.patch:
  Update references (FATE#305733).
- patches.suse/rlim-0023-unistd-add-__NR_-get-set-prlimit-syscall-numbers.patch:
  Update references (FATE#305733).
- patches.suse/rlim-0024-COMPAT-add-get-put_compat_rlimit.patch:
  Update references (FATE#305733).
- patches.suse/rlim-0025-x86-add-ia32-compat-prlimit-syscalls.patch:
  Update references (FATE#305733).

-------------------------------------------------------------------
Fri Nov 20 14:38:38 CET 2009 - jslaby@suse.cz

- Add writable resource limits support
- patches.suse/perfmon2.patch: Refresh.
- patches.suse/rlim-0001-SECURITY-selinux-fix-update_rlimit_cpu-parameter.patch:
  SECURITY: selinux, fix update_rlimit_cpu parameter.
- patches.suse/rlim-0002-SECURITY-add-task_struct-to-setrlimit.patch:
  SECURITY: add task_struct to setrlimit.
- patches.suse/rlim-0003-core-add-task_struct-to-update_rlimit_cpu.patch:
  core: add task_struct to update_rlimit_cpu.
- patches.suse/rlim-0004-sys_setrlimit-make-sure-rlim_max-never-grows.patch:
  sys_setrlimit: make sure ->rlim_max never grows.
- patches.suse/rlim-0005-core-split-sys_setrlimit.patch: core:
  split sys_setrlimit.
- patches.suse/rlim-0006-core-allow-setrlimit-to-non-current-tasks.patch:
  core: allow setrlimit to non-current tasks.
- patches.suse/rlim-0007-core-optimize-setrlimit-for-current-task.patch:
  core: optimize setrlimit for current task.
- patches.suse/rlim-0008-FS-proc-make-limits-writable.patch:
  FS: proc, make limits writable.
- patches.suse/rlim-0009-core-posix-cpu-timers-cleanup-rlimits-usage.patch:
  core: posix-cpu-timers, cleanup rlimits usage.
- patches.suse/rlim-0010-core-do-security-check-under-task_lock.patch:
  core: do security check under task_lock.
- patches.suse/rlim-0011-resource-add-helpers-for-fetching-rlimits.patch:
  resource: add helpers for fetching rlimits.
- patches.suse/rlim-0012-IA64-use-helpers-for-rlimits.patch:
  IA64: use helpers for rlimits.
- patches.suse/rlim-0013-PPC-use-helpers-for-rlimits.patch: PPC:
  use helpers for rlimits.
- patches.suse/rlim-0014-S390-use-helpers-for-rlimits.patch:
  S390: use helpers for rlimits.
- patches.suse/rlim-0015-SPARC-use-helpers-for-rlimits.patch:
  SPARC: use helpers for rlimits.
- patches.suse/rlim-0016-X86-use-helpers-for-rlimits.patch: X86:
  use helpers for rlimits.
- patches.suse/rlim-0017-FS-use-helpers-for-rlimits.patch: FS:
  use helpers for rlimits.
- patches.suse/rlim-0018-MM-use-helpers-for-rlimits.patch: MM:
  use helpers for rlimits.
- patches.suse/rlim-0019-core-use-helpers-for-rlimits.patch:
  core: use helpers for rlimits.
- patches.suse/rlim-0020-misc-use-helpers-for-rlimits.patch:
  misc: use helpers for rlimits.
- patches.suse/rlim-0021-core-rename-setrlimit-to-do_setrlimit.patch:
  core: rename setrlimit to do_setrlimit.
- patches.suse/rlim-0022-core-implement-getprlimit-and-setprlimit-syscalls.patch:
  core: implement getprlimit and setprlimit syscalls.
- patches.suse/rlim-0023-unistd-add-__NR_-get-set-prlimit-syscall-numbers.patch:
  unistd: add __NR_[get|set]prlimit syscall numbers.
- patches.suse/rlim-0024-COMPAT-add-get-put_compat_rlimit.patch:
  COMPAT: add get/put_compat_rlimit.
- patches.suse/rlim-0025-x86-add-ia32-compat-prlimit-syscalls.patch:
  x86: add ia32 compat prlimit syscalls.

-------------------------------------------------------------------
Fri Nov 20 14:11:56 CET 2009 - bphilips@suse.de

- patches.drivers/phy-broadcom-bug-fixes-for-sp1.patch:
  phy/broadcom: bug fixes for SP1 (FATE#307117, bnc#556234).
- patches.drivers/tg3-update-version-to-3.104.patch: tg3: Update
  version to 3.104 (bnc#556234, FATE#307117).

-------------------------------------------------------------------
Fri Nov 20 14:11:26 CET 2009 - bphilips@suse.de

- patches.drivers/phy-broadcom-bug-fixes-for-sp1.patch:
  phy/broadcom: bug fixes for SP1 (FATE#307117, bnc#556234).
- patches.drivers/tg3-update-version-to-3.104.patch: tg3: Update
  version to 3.104 (bnc#556234, FATE#307117).

-------------------------------------------------------------------
Fri Nov 20 13:58:29 CET 2009 - hare@suse.de

- patches.drivers/megaraid-04.12-update: megaraid: Update
  megaraid_sas to version 04.12 (FATE#307125).

-------------------------------------------------------------------
Fri Nov 20 13:41:37 CET 2009 - bphilips@suse.de

- patches.drivers/bnx2-entropy-source.patch: bnx2: entropy source
  (FATE#307517).
- patches.drivers/e1000-entropy-source.patch: Enable e1000 as
  entropy source (disabled by default) (FATE#307517).
- patches.drivers/e1000e-entropy-source.patch: Enable e1000e as
  entropy source (disabled by default) (FATE#307517).
- patches.drivers/igb-entropy-source.patch: Enable igb as entropy
  source (disabled by default) (FATE#307517).
- patches.drivers/ixgbe-entropy-source.patch: Enable ixgbe as
  entropy source (disabled by default) (FATE#307517).
- patches.drivers/tg3-entropy-source.patch: tg3: entropy source
  (FATE#307517).

-------------------------------------------------------------------
Fri Nov 20 13:16:20 CET 2009 - hare@suse.de

- patches.fixes/scsi-fix-bug-with-dma-maps-on-nested-scsi-objects:
  scsi_lib_dma: fix bug with dma maps on nested scsi objects
  (bnc#556595).
- patches.fixes/scsi-introduce-helper-function-for-blocking-eh:
  scsi_transport_fc: Introduce helper function for blocking
  scsi_eh (bnc#556595).
- patches.fixes/scsi-skip-nonscsi-device-for-dma: Delete.

-------------------------------------------------------------------
Fri Nov 20 12:32:48 CET 2009 - hare@suse.de

Whitespace cleanup for series2git:
- patches.arch/s390-message-catalog.diff: Refresh.
- patches.drivers/aacraid-24701-update: Refresh.
- patches.suse/crasher-26.diff: Refresh.
- patches.suse/kdb-common: Refresh.
- patches.suse/kdb-ia64: Refresh.
- patches.suse/kdb-x86: Refresh.
- patches.suse/ocfs2-allocation-resrvations.patch: Refresh.
- patches.suse/perfmon2.patch: Refresh.
- patches.suse/perfmon2_ioctl.patch: Refresh.
- patches.suse/stack-unwind: Refresh.

-------------------------------------------------------------------
Fri Nov 20 12:19:54 CET 2009 - bphilips@suse.de

- patches.drivers/igb-add-support-for-82576NS-SerDes-adapter.patch:
  igb: add support for 82576NS SerDes adapter (FATE#306856).

-------------------------------------------------------------------
Fri Nov 20 09:06:24 CET 2009 - jbeulich@novell.com

- patches.suse/dm-mpath-evaluate-request-result-and-sense:
  Fix for !CONFIG_SCSI (in -ec2).

-------------------------------------------------------------------
Fri Nov 20 05:55:12 CET 2009 - mfasheh@suse.com

- patches.suse/ocfs2-allocation-resrvations.patch: ocfs2:
  allocation reservations (bnc#501563 FATE#307247).

-------------------------------------------------------------------
Fri Nov 20 05:31:32 CET 2009 - jjolly@suse.de

- patches.suse/perfmon2.patch: Refresh.
- patches.arch/x86-self-ptrace.patch: Delete. (bnc#554585,LTC#57794)
- patches.suse/self-ptrace.patch: Delete. (bnc#554585,LTC#57794)

-------------------------------------------------------------------
Fri Nov 20 01:43:27 CET 2009 - jeffm@suse.com

- Update to 2.6.32-rc8.
  - Eliminated 1 patch.

-------------------------------------------------------------------
Fri Nov 20 01:30:46 CET 2009 - jeffm@suse.de

- patches.fixes/enclosure-fix-oops-while-iterating-enclosure_status-array:
  enclosure: fix oops while iterating enclosure_status array
  (bnc#540997).

-------------------------------------------------------------------
Thu Nov 19 20:04:16 CET 2009 - tonyj@suse.de

- Update config files.
- patches.suse/perfmon2.patch: perfmon2 (FATE#303968).
- patches.suse/perfmon2_ioctl.patch: switch to ioctl interface
  for perfmon2.
- patches.suse/perfmon2_noutrace.patch: remove UTRACE code
  from perfmon2.
- patches.xen/xen3-patch-2.6.28: Refresh.

-------------------------------------------------------------------
Thu Nov 19 19:58:15 CET 2009 - jjolly@suse.de

- Update config files.
- patches.arch/s390-message-catalog.diff: Kernel message
  catalog. (bnc#549193,LTC#57210,FATE#306999).
- rpm/kernel-binary.spec.in:

-------------------------------------------------------------------
Thu Nov 19 15:33:07 CET 2009 - jbohac@suse.cz

- patches.suse/add-queue_depth-ramp-up-code.patch: add queue_depth
  ramp up code (fate#306857, fate#306859, bnc#551175).
- patches.suse/fcoe-add-a-separate-scsi-transport-template-for-npiv-vports.patch:
  fcoe: add a separate scsi transport template for NPIV vports
  (fate#306857, fate#306859, bnc#551175).
- patches.suse/fcoe-add-check-to-fail-gracefully-in-bonding-mode.patch:
  fcoe: add check to fail gracefully in bonding mode (fate#306857,
  fate#306859, bnc#551175).
- patches.suse/fcoe-call-ndo_fcoe_enable-disable-to-turn-fcoe-feature-on-off-in-lld.patch:
  fcoe: Call ndo_fcoe_enable/disable to turn FCoE feature on/off
  in LLD (fate#306857, fate#306859, bnc#551175).
- patches.suse/fcoe-fix-checking-san-mac-address.patch: fcoe: Fix
  checking san mac address (fate#306857, fate#306859, bnc#551175).
- patches.suse/fcoe-fix-getting-san-mac-for-vlan-interface.patch:
  fcoe: Fix getting san mac for VLAN interface (fate#306857,
  fate#306859, bnc#551175).
- patches.suse/fcoe-fix-setting-lport-s-wwnn-wwpn-to-use-san-mac-address.patch:
  fcoe: Fix setting lport's WWNN/WWPN to use san mac address
  (fate#306857, fate#306859, bnc#551175).
- patches.suse/fcoe-fix-using-vlan-id-in-creating-lport-s-wwwn-wwpn.patch:
  fcoe: Fix using VLAN ID in creating lport's WWWN/WWPN
  (fate#306857, fate#306859, bnc#551175).
- patches.suse/fcoe-formatting-cleanups-and-commenting.patch:
  fcoe: Formatting cleanups and commenting (fate#306857,
  fate#306859, bnc#551175).
- patches.suse/fcoe-increase-fcoe_max_lun-to-0xffff-65535.patch:
  fcoe: Increase FCOE_MAX_LUN to 0xFFFF (65535) (fate#306857,
  fate#306859, bnc#551175).
- patches.suse/fcoe-initialize-return-value-in-fcoe_destroy.patch:
  fcoe: initialize return value in fcoe_destroy (fate#306857,
  fate#306859, bnc#551175).
- patches.suse/fcoe-libfc-fix-an-libfc-issue-with-queue-ramp-down-in-libfc.patch:
  fcoe, libfc: fix an libfc issue with queue ramp down in libfc
  (fate#306857, fate#306859, bnc#551175).
- patches.suse/fcoe-libfc-use-single-frame-allocation-api.patch:
  fcoe, libfc: use single frame allocation API (fate#306857,
  fate#306859, bnc#551175).
- patches.suse/fcoe-npiv-vport-create-destroy.patch: fcoe: NPIV
  vport create/destroy (fate#306857, fate#306859, bnc#551175).
- patches.suse/fcoe-remove-extra-function-decalrations.patch:
  fcoe: remove extra function decalrations (fate#306857,
  fate#306859, bnc#551175).
- patches.suse/fcoe-remove-redundant-checking-of-netdev-netdev_ops.patch:
  fcoe: remove redundant checking of netdev->netdev_ops
  (fate#306857, fate#306859, bnc#551175).
- patches.suse/fcoe-use-netif_f_fcoe_mtu-flag-to-set-up-max-frame-size-lport-mfs.patch:
  fcoe: Use NETIF_F_FCOE_MTU flag to set up max frame size
  (lport->mfs) (fate#306857, fate#306859, bnc#551175).
- patches.suse/fcoe-vport-symbolic-name-support.patch: fcoe: vport
  symbolic name support (fate#306857, fate#306859, bnc#551175).
- patches.suse/libfc-add-host-number-to-lport-link-up-down-messages.patch:
  libfc: add host number to lport link up/down
  messages. (fate#306857, fate#306859, bnc#551175).
- patches.suse/libfc-add-libfc-fc_libfc-ch-for-libfc-internal-routines.patch:
  libfc: Add libfc/fc_libfc.[ch] for libfc internal routines
  (fate#306857, fate#306859, bnc#551175).
- patches.suse/libfc-add-queue_depth-ramp-up.patch: libfc:
  add queue_depth ramp up (fate#306857, fate#306859, bnc#551175).
- patches.suse/libfc-add-routine-to-copy-data-from-a-buffer-to-a-sg-list.patch:
  libfc: Add routine to copy data from a buffer to a SG list
  (fate#306857, fate#306859, bnc#551175).
- patches.suse/libfc-add-set_fid-function-to-libfc-template.patch:
  libfc: add set_fid function to libfc template (fate#306857,
  fate#306859, bnc#551175).
- patches.suse/libfc-add-some-generic-npiv-support-routines-to-libfc.patch:
  libfc: add some generic NPIV support routines to libfc
  (fate#306857, fate#306859, bnc#551175).
- patches.suse/libfc-adds-can_queue-ramp-up.patch: libfc: adds
  can_queue ramp up (fate#306857, fate#306859, bnc#551175).
- patches.suse/libfc-adds-missing-exch-release-for-accepted-rrq.patch:
  libfc: adds missing exch release for accepted RRQ (fate#306857,
  fate#306859, bnc#551175).
- patches.suse/libfc-changes-to-libfc_host_alloc-to-consolidate-initialization-with-allocation.patch:
  libfc: changes to libfc_host_alloc to consolidate initialization
  with allocation (fate#306857, fate#306859, bnc#551175).
- patches.suse/libfc-combine-name-server-registration-request-functions.patch:
  libfc: combine name server registration request functions
  (fate#306857, fate#306859, bnc#551175).
- patches.suse/libfc-combine-name-server-registration-response-handlers.patch:
  libfc: combine name server registration response handlers
  (fate#306857, fate#306859, bnc#551175).
- patches.suse/libfc-convert-to-scsi_track_queue_full.patch:
  libfc: convert to scsi_track_queue_full (fate#306857,
  fate#306859, bnc#551175).
- patches.suse/libfc-do-not-use-did_no_connect-for-pkt-alloc-failures.patch:
  libfc: do not use DID_NO_CONNECT for pkt alloc
  failures. (fate#306857, fate#306859, bnc#551175).
- patches.suse/libfc-don-t-warn_on-in-lport_timeout-for-reset-state.patch:
  libfc: don't WARN_ON in lport_timeout for RESET state
  (fate#306857, fate#306859, bnc#551175).
- patches.suse/libfc-export-fc-headers.patch: libfc: Export FC
  headers (fate#306857, fate#306859, bnc#551175).
- patches.suse/libfc-fcoe-add-fc-passthrough-support.patch: libfc,
  fcoe: Add FC passthrough support (fate#306857, fate#306859,
  bnc#551175).
- patches.suse/libfc-fcoe-don-t-export_symbols-unnecessarily.patch:
  libfc, fcoe: Don't EXPORT_SYMBOLS unnecessarily (fate#306857,
  fate#306859, bnc#551175).
- patches.suse/libfc-fcoe-fixes-for-highmem-skb-linearize-panics.patch:
  libfc, fcoe: fixes for highmem skb linearize panics
  (fate#306857, fate#306859, bnc#551175).
- patches.suse/libfc-fcoe-increase-els-and-ct-timeouts.patch:
  libfc fcoe: increase ELS and CT timeouts (fate#306857,
  fate#306859, bnc#551175).
- patches.suse/libfc-fix-an-issue-of-pending-exch-es-after-i-f-destroyed-or-rmmod-fcoe.patch:
  libfc: fix an issue of pending exch/es after i/f destroyed or
  rmmod fcoe (fate#306857, fate#306859, bnc#551175).
- patches.suse/libfc-fix-ddp-in-fc_fcp-for-0-xid.patch: libfc: fix
  ddp in fc_fcp for 0 xid (fate#306857, fate#306859, bnc#551175).
- patches.suse/libfc-fix-fc_els_resp_type-to-correct-display-of-ct-responses.patch:
  libfc: fix fc_els_resp_type to correct display of CT responses
  (fate#306857, fate#306859, bnc#551175).
- patches.suse/libfc-fix-frags-in-frame-exceeding-skb_max_frags-in-fc_fcp_send_data.patch:
  libfc: Fix frags in frame exceeding SKB_MAX_FRAGS in
  fc_fcp_send_data (fate#306857, fate#306859, bnc#551175).
- patches.suse/libfc-fix-free-of-fc_rport_priv-with-timer-pending.patch:
  libfc: fix free of fc_rport_priv with timer pending
  (fate#306857, fate#306859, bnc#551175).
- patches.suse/libfc-fix-memory-corruption-caused-by-double-frees-and-bad-error-handling.patch:
  libfc: fix memory corruption caused by double frees and bad
  error handling (fate#306857, fate#306859, bnc#551175).
- patches.suse/libfc-fix-rnn_id-smashing-skb-payload.patch: libfc:
  fix RNN_ID smashing skb payload (fate#306857, fate#306859,
  bnc#551175).
- patches.suse/libfc-fix-symbolic-name-registrations-smashing-skb-data.patch:
  libfc: fix symbolic name registrations smashing skb data
  (fate#306857, fate#306859, bnc#551175).
- patches.suse/libfc-fix-typo-in-retry-check-on-received-prli.patch:
  libfc: fix typo in retry check on received PRLI (fate#306857,
  fate#306859, bnc#551175).
- patches.suse/libfc-fix-wrong-scsi-return-status-under-fc_data_undrun.patch:
  libfc: Fix wrong scsi return status under FC_DATA_UNDRUN
  (fate#306857, fate#306859, bnc#551175).
- patches.suse/libfc-formatting-cleanups-across-libfc.patch:
  libfc: Formatting cleanups across libfc (fate#306857,
  fate#306859, bnc#551175).
- patches.suse/libfc-libfcoe-fdisc-els-for-npiv.patch: libfc,
  libfcoe: FDISC ELS for NPIV (fate#306857, fate#306859,
  bnc#551175).
- patches.suse/libfc-lport-fix-minor-documentation-errors.patch:
  libfc: lport: fix minor documentation errors (fate#306857,
  fate#306859, bnc#551175).
- patches.suse/libfc-move-libfc_init-and-libfc_exit-to-fc_libfc-c.patch:
  libfc: Move libfc_init and libfc_exit to fc_libfc.c
  (fate#306857, fate#306859, bnc#551175).
- patches.suse/libfc-move-non-common-routines-and-prototypes-out-of-libfc-h.patch:
  libfc: Move non-common routines and prototypes out of libfc.h
  (fate#306857, fate#306859, bnc#551175).
- patches.suse/libfc-reduce-can_queue-for-all-fcp-frame-allocation-failures.patch:
  libfc: reduce can_queue for all FCP frame allocation failures
  (fate#306857, fate#306859, bnc#551175).
- patches.suse/libfc-register-fc4-features-with-the-fc-switch.patch:
  libfc: register FC4 features with the FC switch (fate#306857,
  fate#306859, bnc#551175).
- patches.suse/libfc-register-symbolic-node-name-rsnn_nn.patch:
  libfc: Register Symbolic Node Name (RSNN_NN) (fate#306857,
  fate#306859, bnc#551175).
- patches.suse/libfc-register-symbolic-port-name-rspn_id.patch:
  libfc: Register Symbolic Port Name (RSPN_ID) (fate#306857,
  fate#306859, bnc#551175).
- patches.suse/libfc-remove-fc_fcp_complete.patch: libfc: Remove
  fc_fcp_complete (fate#306857, fate#306859, bnc#551175).
- patches.suse/libfc-remove-unused-fc_lport-pointer-from-fc_fcp_pkt_abort.patch:
  libfc: Remove unused fc_lport pointer from fc_fcp_pkt_abort
  (fate#306857, fate#306859, bnc#551175).
- patches.suse/libfc-removes-initializing-fc_cpu_order-and-fc_cpu_mask-per-lport.patch:
  libfc: removes initializing fc_cpu_order and fc_cpu_mask per
  lport (fate#306857, fate#306859, bnc#551175).
- patches.suse/libfc-removes-unused-disc_work-and-ex_list.patch:
  libfc: removes unused disc_work and ex_list (fate#306857,
  fate#306859, bnc#551175).
- patches.suse/libfc-rnn_id-may-be-required-before-rsnn_nn-with-some-switches.patch:
  libfc: RNN_ID may be required before RSNN_NN with some switches
  (fate#306857, fate#306859, bnc#551175).
- patches.suse/libfc-rpn_id-is-obsolete-and-unnecessary.patch:
  libfc: RPN_ID is obsolete and unnecessary (fate#306857,
  fate#306859, bnc#551175).
- patches.suse/libfc-vport-link-handling-and-fc_vport-state-managment.patch:
  libfc: vport link handling and fc_vport state managment
  (fate#306857, fate#306859, bnc#551175).
- patches.suse/libfcoe-allow-fip-to-be-disabled-by-the-driver.patch:
  libfcoe: Allow FIP to be disabled by the driver (fate#306857,
  fate#306859, bnc#551175).
- patches.suse/libfcoe-do-not-pad-fip-keep-alive-to-full-frame-size.patch:
  libfcoe: Do not pad FIP keep-alive to full frame size
  (fate#306857, fate#306859, bnc#551175).
- patches.suse/libfcoe-don-t-send-els-in-fip-mode-if-no-fcf-selected.patch:
  libfcoe: don't send ELS in FIP mode if no FCF selected
  (fate#306857, fate#306859, bnc#551175).
- patches.suse/libfcoe-fcoe-libfcoe-npiv-support.patch:
  libfcoe, fcoe: libfcoe NPIV support (fate#306857, fate#306859,
  bnc#551175).
- patches.suse/libfcoe-fcoe-simplify-receive-flogi-response.patch:
  libfcoe: fcoe: simplify receive FLOGI response (fate#306857,
  fate#306859, bnc#551175).
- patches.suse/libfcoe-fip-allow-fip-receive-to-be-called-from-irq.patch:
  libfcoe: fip: allow FIP receive to be called from
  IRQ. (fate#306857, fate#306859, bnc#551175).
- patches.suse/libfcoe-fip-should-report-link-to-libfc-whether-selected-or-not.patch:
  libfcoe: FIP should report link to libfc whether selected or
  not (fate#306857, fate#306859, bnc#551175).
- patches.suse/libfcoe-fip-use-scsi-host-number-to-identify-debug-messages.patch:
  libfcoe: fip: use SCSI host number to identify debug
  messages. (fate#306857, fate#306859, bnc#551175).
- patches.suse/libfcoe-formatting-and-comment-cleanups.patch:
  libfcoe: formatting and comment cleanups (fate#306857,
  fate#306859, bnc#551175).
- patches.suse/modify-change_queue_depth-to-take-in-reason-why-it-is-being-called.patch:
  modify change_queue_depth to take in reason why it is being
  called (fate#306857, fate#306859, bnc#551175).
- patches.suse/scsi-error-have-scsi-ml-call-change_queue_depth-to-handle-queue_full.patch:
  scsi error: have scsi-ml call change_queue_depth to handle
  QUEUE_FULL (fate#306857, fate#306859, bnc#551175).

-------------------------------------------------------------------
Thu Nov 19 15:04:17 CET 2009 - hare@suse.de

- patches.suse/dm-mpath-accept-failed-paths: Fixup patch to apply.

-------------------------------------------------------------------
Thu Nov 19 14:43:31 CET 2009 - hare@suse.de

Port patches from SLES11:
- patches.fixes/scsi-dh-queuedata-accessors: Kernel bug triggered
  in multipath (bnc#486001).
- patches.suse/dm-mpath-accept-failed-paths: Refresh.
- patches.suse/dm-mpath-detach-existing-hardware-handler:
  multipath: detach existing hardware handler if none was
  specified.
- patches.suse/dm-mpath-requeue-for-stopped-queue: Delete.

-------------------------------------------------------------------
Thu Nov 19 13:34:34 CET 2009 - hare@suse.de

- patches.suse/dm-mpath-evaluate-request-result-and-sense:
  multipath: Evaluate request result and sense code
  (FATE#303695,bnc#433920,bnc#442001).

-------------------------------------------------------------------
Thu Nov 19 12:51:30 CET 2009 - mmarek@suse.cz

- rpm/kernel-binary.spec.in: Kill support for kernel-$flavor
  symbols, we need a unified kernel-source for all flavors.

-------------------------------------------------------------------
Thu Nov 19 12:30:28 CET 2009 - hare@suse.de

- patches.fixes/bnx2i-use-common-iscsi-suspend-queue: bnx2i:
  use common iscsi suspend queue (FATE#307215).
- patches.fixes/iscsi-class-modify-handling-of-replacement-time:
  iscsi class: modify handling of replacement timeout
  (FATE#307215).
- patches.fixes/iser-set-tgt-and-lu-reset-timeout: iser: set
  tgt and lu reset timeout (FATE#307215).
- patches.fixes/libiscsi-add-warm-target-reset-tmf-support:
  libiscsi: add warm target reset tmf support (FATE#307215).
- patches.fixes/libiscsi-check-tmf-state-before-sending-pdu:
  libiscsi: Check TMF state before sending PDU (FATE#307215).
- patches.fixes/libiscsi-fix-login-text-checks-in-pdu-inject:
  libiscsi: fix login/text checks in pdu injection code
  (FATE#307215).
- patches.fixes/scsi-add-scsi-target-reset-support-to-ioctl:
  add scsi target reset support to scsi ioctl.
- patches.fixes/scsi-devinfo-update-hitachi-entries: scsi_devinfo:
  update Hitachi entries (v2).
- patches.fixes/scsi-fc-class-failfast-bsg-requests: [SCSI]
  fc class: fail fast bsg requests.
- patches.drivers/cxgb3i: Delete.
- patches.drivers/cxgb3i-fixed-offload-array-size: Delete.
- patches.fixes/disable-lro-per-default: Delete.

-------------------------------------------------------------------
Thu Nov 19 11:54:22 CET 2009 - hare@suse.de

- patches.fixes/scsi_dh-always-attach-sysfs: scsi_dh: create
  sysfs file, dh_state for all SCSI disk devices.
- patches.fixes/scsi_dh-change-activate-interface: scsi_dh: Change
  the scsidh_activate interface to be asynchronous (bnc#556144).
- patches.fixes/scsi_dh-make-alua-handler-asynchronous: scsi_dh:
  Make alua hardware handler's activate() async (bnc#556144).
- patches.fixes/scsi_dh-make-hp_sw-handler-asynchronous: scsi_dh:
  Make hp hardware handler's activate() async (bnc#556144).
- patches.fixes/scsi_dh-make-rdac-handler-asynchronous: scsi_dh:
  Make rdac hardware handler's activate() async (bnc#556144).

-------------------------------------------------------------------
Thu Nov 19 10:04:14 CET 2009 - hare@suse.de

- patches.drivers/qla4xxx-5.01.00-k8_sles11-03-update: Delete.
- patches.drivers/qla4xxx-sles11-update: Delete.

-------------------------------------------------------------------
Thu Nov 19 09:30:52 CET 2009 - hare@suse.de

- Update config files.
- patches.drivers/hpsa: hpsa: New driver SCSI driver for HP
  Smart Array (FATE#307153,bnc#555855).
- supported.conf: Mark hpsa as supported.

-------------------------------------------------------------------
Thu Nov 19 08:44:57 CET 2009 - jjolly@suse.de

- patches.arch/s390-01-qeth-isolation.patch: qeth: Exploit QDIO
  Data Connection Isolation (bnc#555199,LTC#57826,FATE#307015).
- patches.arch/s390-02-01-cex3-init-msg.patch:
  zcrypt: initialize ap_messages for cex3 exploitation
  (bnc#555200,LTC#57825,FATE#307112).
- patches.arch/s390-02-02-cex3-special-command.patch:
  zcrypt: special command support for cex3 exploitation
  (bnc#555200,LTC#57825,FATE#307112).
- patches.arch/s390-02-03-cex3-device.patch: zcrypt: add support
  for cex3 device types (bnc#555200,LTC#57825,FATE#307112).
- patches.arch/s390-02-04-cex3-use-def.patch: zcrypt: use
  definitions for cex3 (bnc#555200,LTC#57825,FATE#307112).
- patches.arch/s390-02-05-zcrypt-speed-cex2c.patch:
  zcrypt: adjust speed rating between cex2 and pcixcc
  (bnc#555200,LTC#57825,FATE#307112).
- patches.arch/s390-02-06-zcrypt-speed-cex3.patch:
  zcrypt: adjust speed rating of cex3 adapters
  (bnc#555200,LTC#57825,FATE#307112).
- patches.arch/s390-sles11sp1-01-qeth-isolation.patch: Delete.

-------------------------------------------------------------------
Thu Nov 19 08:17:57 CET 2009 - jjolly@suse.de

- patches.arch/s390-sles11sp1-01-qeth-isolation.patch:
  qeth: Exploit QDIO Data Connection Isolation
  (bnc#555199,LTC#57826,FATE#307015).

-------------------------------------------------------------------
Wed Nov 18 21:58:51 CET 2009 - jeffm@suse.com

- scripts/sequence-patch.sh: Add automatic generation of supported
  modules list.

-------------------------------------------------------------------
Wed Nov 18 21:53:18 CET 2009 - jeffm@suse.com

- Update config files: Enable CONFIG_ACPI_CUSTOM_OVERRIDE_INITRAMFS

-------------------------------------------------------------------
Wed Nov 18 20:56:52 CET 2009 - jeffm@suse.com

- patches.suse/acpi-generic-initramfs-table-override-support:
  ACPI: generic initramfs table override support (bnc#533555).
- patches.suse/init-move-populate_rootfs-back-to-start_kernel:
  init: move populate_rootfs back to start_kernel (bnc#533555).

-------------------------------------------------------------------
Wed Nov 18 18:07:48 CET 2009 - jkosina@suse.de

- patches.arch/x86-crypto-pclmulqdq-accelerated-implementation.patch:
  incorporate "crypto: ghash-intel - Hard-code pshufb" fix

-------------------------------------------------------------------
Wed Nov 18 17:12:10 CET 2009 - jeffm@suse.com

- patches.suse/hung_task_timeout-configurable-default:
  hung_task_timeout: configurable default (bnc#552820).
  - Default to runtime-disabled on all flavors except debug.

-------------------------------------------------------------------
Wed Nov 18 16:48:59 CET 2009 - agraf@suse.de

- patches.fixes/kvm-ioapic.patch: Ignore apic polarity
  (bnc#556564).
- patches.fixes/kvm-macos.patch: Implement some missing intercepts
  so osx doesn't blow up (bnc#556564).

-------------------------------------------------------------------
Wed Nov 18 15:52:02 CET 2009 - hare@suse.de

- supported.conf: mark missing 10Gb drivers as supported
  (bnc#555793)

-------------------------------------------------------------------
Wed Nov 18 15:39:48 CET 2009 - hare@suse.de

- patches.drivers/aacraid-24701-update: Problems with aacraid
  (bnc#524242,FATE#307437).

-------------------------------------------------------------------
Wed Nov 18 15:19:32 CET 2009 - hare@suse.de

Cleanup patches for series2git:
- patches.apparmor/apparmor.diff: Refresh.
- patches.suse/Cleanup-and-make-boot-splash-work-with-KMS.patch:
  Refresh.
- patches.suse/bootsplash: Refresh.
- patches.suse/nfs4acl-ext3.diff: Refresh.
- patches.suse/silent-stack-overflow-2.patch: Refresh.
- patches.suse/suse-ppc32-mol.patch: Refresh.
- patches.suse/xfs-dmapi-src: Refresh.

-------------------------------------------------------------------
Wed Nov 18 15:16:59 CET 2009 - agraf@suse.de

- Update config files to enable pv-ops for KVM clock. (bnc#556135)

-------------------------------------------------------------------
Wed Nov 18 14:52:16 CET 2009 - tiwai@suse.de

- patches.drivers/alsa-sp1-hda-01-select-ibexpeak-handler: ALSA:
  hda - select IbexPeak handler for Calpella (FATE#306783).
- patches.drivers/alsa-sp1-hda-02-vectorize-get_empty_pcm_device:
  ALSA: hda - vectorize get_empty_pcm_device() (FATE#306783).
- patches.drivers/alsa-sp1-hda-03-allow-up-to-4-HDMI: ALSA:
  hda - allow up to 4 HDMI devices (FATE#306783).
- patches.drivers/alsa-sp1-hda-04-convert-intelhdmi-global-references:
  ALSA: hda - convert intelhdmi global references to local
  parameters (FATE#306783).
- patches.drivers/alsa-sp1-hda-05-remove-intelhdmi-dependency-on-multiout:
  ALSA: hda - remove intelhdmi dependency on multiout
  (FATE#306783).
- patches.drivers/alsa-sp1-hda-06-use-pcm-prepare-callbacks-for-intelhdmi:
  ALSA: hda - use pcm prepare/cleanup callbacks for intelhdmi
  (FATE#306783).
- patches.drivers/alsa-sp1-hda-07-reorder-intelhemi-prepare-callbacks:
  ALSA: hda - reorder intelhdmi prepare/cleanup callbacks
  (FATE#306783).
- patches.drivers/alsa-sp1-hda-08-vectorize-intelhdmi: ALSA:
  hda - vectorize intelhdmi (FATE#306783).
- patches.drivers/alsa-sp1-hda-09-get-intelhtemi-max-channels:
  ALSA: hda - get intelhdmi max channels from widget caps
  (FATE#306783).
- patches.drivers/alsa-sp1-hda-10-auto-parse-intelhdmi-cvt-pin:
  ALSA: hda - auto parse intelhdmi cvt/pin configurations
  (FATE#306783).
- patches.drivers/alsa-sp1-hda-11-remove-static-intelhdmi-config:
  ALSA: hda - remove static intelhdmi configurations
  (FATE#306783).
- patches.drivers/alsa-sp1-hda-12-reset-pins-idt-codec-free:
  ALSA: hda - Reset pins of IDT/STAC codecs at free (bnc#544779).
- patches.drivers/alsa-sp1-hda-13-add-reboot-notifier: ALSA:
  hda - Add reboot notifier to each codec (bnc#544779).
- patches.drivers/alsa-sp1-hda-14-add-missing-export: ALSA: hda -
  Add missing export for snd_hda_bus_reboot_notify (bnc#544779).
- patches.drivers/alsa-sp1-hda-15-fix-build-warning: ALSA: hda -
  Add a proper ifdef to a debug code (FATE#306783).
- patches.drivers/alsa-sp1-hda-16-stac-dual-headphones-fix:
  ALSA: hda - Fix detection of dual headphones (bnc#556532).

-------------------------------------------------------------------
Wed Nov 18 14:35:44 CET 2009 - jkosina@suse.de

- patches.arch/x86-crypto-pclmulqdq-accelerated-implementation.patch:
  crypto: ghash - Add PCLMULQDQ accelerated implementation
  (FATE#306883, bnc#554578).
- Update config files: set CRYPTO_GHASH_CLMUL_NI_INTEL=m
- patches.xen/xen3-patch-2.6.28: Refresh to apply cleanly

-------------------------------------------------------------------
Wed Nov 18 14:32:52 CET 2009 - agraf@suse.de

- patches.arch/kvm-only-export-selected-pv-ops-feature-structs:
  Only export selected pv-ops feature structs (bnc#556135).
- patches.arch/kvm-replace-kvm-io-delay-pv-ops-with-linux-magic:
  Replace kvm io delay pv-ops with linux magic (bnc#556135).
- patches.arch/kvm-split-paravirt-ops-by-functionality: Split
  paravirt ops by functionality (bnc#556135).
- patches.arch/kvm-split-the-KVM-pv-ops-support-by-feature:
  Split the KVM pv-ops support by feature (bnc#556135).
- patches.xen/xen3-patch-2.6.23: Refresh.
- patches.xen/xen3-patch-2.6.31: Refresh.

-------------------------------------------------------------------
Wed Nov 18 14:07:01 CET 2009 - teheo@suse.de

- patches.suse/kbuild-icecream-workaround: Delete.

-------------------------------------------------------------------
Wed Nov 18 13:37:41 CET 2009 - trenn@suse.de

- Update config files.
  Also enable CONFIG_DMAR (fate#306796) for vanilla flavors

-------------------------------------------------------------------
Wed Nov 18 12:58:34 CET 2009 - trenn@suse.de

- Update config files.
  Do the same for i386

-------------------------------------------------------------------
Wed Nov 18 10:14:35 CET 2009 - trenn@suse.de

- Update config files.
  Enabling CONFIG_DMAR (fate#306796), introduces these changes:
    +CONFIG_HAVE_INTEL_TXT=y
    -# CONFIG_DMAR is not set
    +CONFIG_DMAR=y
    +# CONFIG_DMAR_DEFAULT_ON is not set
    +CONFIG_DMAR_FLOPPY_WA=y
    +# CONFIG_INTEL_TXT is not set
  Done for x86_64 for now only.

-------------------------------------------------------------------
Mon Nov 16 23:44:12 CET 2009 - jkosina@suse.de

- patches.fixes/hid-fixup-ncr-quirk.patch: HID: fixup quirk for
  NCR devices (bnc#548807).

-------------------------------------------------------------------
Fri Nov 13 21:16:04 CET 2009 - mmarek@suse.cz

- rpm/*.spec.in, rpm/kernel-module-subpackage: add
  Provides: multiversion(kernel) to binary kernel packages,
  kernel-source, kernel-syms and all KMPs so that zypp can be
  configured to keep multiple versions of these packages
  (fate#305311).

-------------------------------------------------------------------
Fri Nov 13 10:53:28 CET 2009 - npiggin@suse.de

- Disable LGUEST on x86 32. It doesn't build properly without PARAVIRT.

-------------------------------------------------------------------
Wed Nov 11 14:45:36 CET 2009 - jack@suse.cz

- patches.fixes/zisofs-large-pagesize-read.patch: zisofs:
  Implement reading of compressed files when PAGE_CACHE_SIZE >
  compress block size (bnc#540349).

-------------------------------------------------------------------
Wed Nov 11 11:18:01 CET 2009 - npiggin@suse.de

- Update config files.

-------------------------------------------------------------------
Wed Nov 11 10:55:56 CET 2009 - npiggin@suse.de

- Disable PARAVIRT_GUEST on x86 32 and 64.

-------------------------------------------------------------------
Tue Nov 10 06:51:46 CET 2009 - teheo@suse.de

- patches.drivers/libata-ahci-aspire-3810t-noncq: ahci: disable
  NCQ on Aspire 3810t (bnc#522790).

-------------------------------------------------------------------
Tue Nov 10 06:50:57 CET 2009 - npiggin@suse.de

- Update config files.

-------------------------------------------------------------------
Tue Nov 10 06:23:17 CET 2009 - npiggin@suse.de

- Update config files. Disable CONFIG_CC_STACKPROTECTOR on all
  x86 kernels except debug. Overhead is prohibitive.

-------------------------------------------------------------------
Mon Nov  9 14:02:14 CET 2009 - npiggin@suse.de

- patches.suse/files-slab-rcu.patch: SLAB_DESTROY_BY_RCU for
  file slab.

-------------------------------------------------------------------
Mon Nov  9 11:22:46 CET 2009 - npiggin@suse.de

- Update config files. Vanilla doesn't have unwinder, trace selects
  options which select frame pointers.

-------------------------------------------------------------------
Mon Nov  9 10:29:49 CET 2009 - npiggin@suse.de

- Disable FRAME_POINTER on i386 and x86-64, all kernels. Unwind info
  should provide all this functionality.

-------------------------------------------------------------------
Mon Nov  9 04:00:28 CET 2009 - nfbrown@suse.de

- patches.fixes/nfs-honour-server-preferred-io-size: NFS: Honour
  server-preferred io sizes (bnc#550648).

-------------------------------------------------------------------
Mon Nov  9 01:03:10 CET 2009 - nfbrown@suse.de

- patches.fixes/nfs-slot-table-alloc: Don't fail allocations
  for the slot table when mounting an NFS filesystem (bnc#519820).

-------------------------------------------------------------------
Fri Nov  6 22:46:26 CET 2009 - trenn@suse.de

- patches.arch/x86_amd_fix_erratum_63.patch: x86/amd-iommu:
  Workaround for erratum 63 (bnc#548274).

-------------------------------------------------------------------
Fri Nov  6 16:18:21 CET 2009 - jeffm@suse.de

- Disabled PARAVIRT_GUEST on ia64/trace and ia64/vanilla.

-------------------------------------------------------------------
Fri Nov  6 15:12:19 CET 2009 - trenn@suse.de

- patches.suse/kdb_x86_fix_hang.patch: X86 KDB: Reduce timeout
  for blinking LEDs (bnc#528811).

-------------------------------------------------------------------
Fri Nov  6 13:33:27 CET 2009 - mmarek@suse.cz

- rpm/kernel-binary.spec.in: fix last change.

-------------------------------------------------------------------
Fri Nov  6 12:47:52 CET 2009 - jbeulich@novell.com

- Update Xen patches to 2.6.32-rc6 and c/s 941.
- Update Xen config files.
- supported.conf: Add domctl.

-------------------------------------------------------------------
Fri Nov  6 09:50:40 CET 2009 - mmarek@suse.cz

- rpm/kernel-binary.spec.in: add the /lib/modules/.../{source,devel}
  symlinks to the -devel package (bnc#548728).

-------------------------------------------------------------------
Fri Nov  6 09:40:45 CET 2009 - mmarek@suse.cz

- rpm/kernel-binary.spec.in: obsolete kvm-kmp.

-------------------------------------------------------------------
Thu Nov  5 19:14:03 CET 2009 - jeffm@suse.com

- Update to 2.6.32-rc6.
  - 2 patches eliminated
  - NR_CPUS=4096 on ia64/vanilla again

-------------------------------------------------------------------
Thu Nov  5 18:53:24 CET 2009 - jeffm@suse.com

- Performance: Disabled CONFIG_PARAVIRT on all flavors.

-------------------------------------------------------------------
Thu Nov  5 16:35:57 CET 2009 - mmarek@suse.cz

- Delete unused 2.6.31.y patches.

-------------------------------------------------------------------
Thu Nov  5 15:59:58 CET 2009 - mmarek@suse.cz

- supported.conf: add libfcoe and fix typo.

-------------------------------------------------------------------
Thu Nov  5 12:54:06 CET 2009 - mmarek@suse.cz

- supported.conf: update so that supported modules don't require
  unsupported ones by adding following modules: async_pq
  async_raid6_recov ath blkback_pagemap crypto_hash drm_kms_helper
  fddi fscache lib80211 libfcoe libipw libiscsi_tcp llc md_mod mdio
  mfd_core nf_defrag_ipv4 p8022 psnap raid6_pq tr ttm ucb1400_core
  v4l2_compat_ioctl32.

-------------------------------------------------------------------
Thu Nov  5 12:19:27 CET 2009 - mmarek@suse.cz

- config.conf: remove kernel-ps3-devel (does not exist) and
  kernel-debug-devel (not needed most of the time) from
  kernel-syms.

-------------------------------------------------------------------
Thu Nov  5 10:56:15 CET 2009 - hare@suse.de

- Update config files: Set CONFIG_HZ to 100 for zSeries
  (bnc#552564).

-------------------------------------------------------------------
Thu Nov  5 10:52:13 CET 2009 - hare@suse.de

- Update config files: Increase MAX_RAW_DEVS to 4096 on
  zSeries (bnc#552565).

-------------------------------------------------------------------
Wed Nov  4 23:02:07 CET 2009 - mmarek@suse.cz

- rpm/kernel-binary.spec.in: delete stray text.

-------------------------------------------------------------------
Tue Nov  3 15:40:19 CET 2009 - mmarek@suse.cz

- config.conf: remove the ec2 flavor from kernel-syms, most KMPs
  don't make any sense on ec2
  (http://lists.opensuse.org/opensuse-kernel/2009-11/msg00001.html).

-------------------------------------------------------------------
Mon Nov  2 16:09:13 CET 2009 - mmarek@suse.cz

- rpm/kernel-binary.spec.in: obsolete also brocade-bfa-kmp.

-------------------------------------------------------------------
Mon Nov  2 16:04:13 CET 2009 - mmarek@suse.cz

- rpm/kernel-source.spec.in: add split-modules to the src.rpm.

-------------------------------------------------------------------
Mon Nov  2 13:18:55 CET 2009 - mmarek@suse.cz

- rpm/kernel-binary.spec.in: obsolete enic-kmp and fnic-kmp.

-------------------------------------------------------------------
Mon Nov  2 12:49:08 CET 2009 - mmarek@suse.cz

- rpm/kernel-binary.spec.in: obsolete kmps by their full name, not
  just the foo-kmp virtual dependency (bnc#472410).

-------------------------------------------------------------------
Thu Oct 29 06:29:38 CET 2009 - tonyj@suse.de

- Update ppc/ps3 config for CONFIG_UTRACE

-------------------------------------------------------------------
Thu Oct 29 01:37:02 CET 2009 - tonyj@suse.de

- patches.trace/utrace-core: Update for SP1 (FATE# 304321)

-------------------------------------------------------------------
Wed Oct 28 22:51:38 CET 2009 - nfbrown@suse.de

- patches.fixes/nfsd-acl.patch: nfsd: Fix sort_pacl in
  fs/nfsd/nf4acl.c to actually sort groups (bnc#549748).

-------------------------------------------------------------------
Wed Oct 28 14:51:28 CET 2009 - jdelvare@suse.de

- Update config files:
	CONFIG_NTFS_FS=n
  We handle NTFS through FUSE these days.

-------------------------------------------------------------------
Tue Oct 27 17:15:40 CET 2009 - jbohac@suse.cz

- Update config files:
	CONFIG_NETLABEL=y
	CONFIG_SECURITY_NETWORK_XFRM=y
	(fate#307284)

-------------------------------------------------------------------
Tue Oct 27 16:45:20 CET 2009 - jkosina@suse.de

- patches.fixes/sched-move-rq_weight-data-array-out-of-percpu:
  fix compilation failure for configs with CONFIG_SMP=n and
  CONFIG_FAR_GROUP_SCHED=y

-------------------------------------------------------------------
Tue Oct 27 15:08:26 CET 2009 - jbeulich@novell.com

- Update config files (MINIX_FS=m globally, NTFS_FS off for -ec2).
- supported.conf: Add fs/minix.

-------------------------------------------------------------------
Tue Oct 27 14:35:26 CET 2009 - jkosina@suse.de

- patches.fixes/percpu-allow-pcpu_alloc-to-be-called-with-IRQs-off:
  percpu: allow pcpu_alloc() to be called with IRQs off
  (bnc#548119).
- patches.fixes/sched-move-rq_weight-data-array-out-of-percpu:
  Update to newer version which is going to be merged upstream.

-------------------------------------------------------------------
Fri Oct 23 18:17:21 CEST 2009 - jeffm@suse.com

- Update to 2.6.32-rc5-git3.

-------------------------------------------------------------------
Fri Oct 23 15:11:53 CEST 2009 - mmarek@suse.cz

- Update config files: set NR_CPUS back to 2048 for ia64/vanilla
  until there is a fix in mainline.

-------------------------------------------------------------------
Fri Oct 23 15:11:09 CEST 2009 - mmarek@suse.cz

- patches.fixes/sched-move-rq_weight-data-array-out-of-percpu:
  fix for !CONFIG_SMP.

-------------------------------------------------------------------
Fri Oct 23 12:53:53 CEST 2009 - mmarek@suse.cz

- patches.suse/Cleanup-and-make-boot-splash-work-with-KMS.patch:
  Cleanup and make boot splash work with KMS (bnc#544645).

-------------------------------------------------------------------
Thu Oct 22 18:38:47 CEST 2009 - jeffm@suse.com

- Re-enabled NR_CPUS=4096 on ia64.
- patches.fixes/sched-move-rq_weight-data-array-out-of-percpu:
  sched: move rq_weight data array out of .percpu (bnc#548119).

-------------------------------------------------------------------
Tue Oct 20 15:27:25 CEST 2009 - jbeulich@novell.com

- Update x86-64 Xen config file (NR_CPUS=512).
- Refresh a few Xen patches.
- rpm/kernel-binary.spec.in: Handle -ec2 flavor.
- rpm/package-descriptions: Describe -ec2 flavor.
- rpm/post.sh: Handle -ec2 flavor.

-------------------------------------------------------------------
Tue Oct 20 14:47:55 CEST 2009 - jbeulich@novell.com

- patches.fixes/use-totalram_pages: Delete.

-------------------------------------------------------------------
Tue Oct 20 14:45:22 CEST 2009 - jbeulich@novell.com

- config.conf: Add -ec2 configs (fate#305273)
- Add ec2 config files.
- patches.xen/xen-unpriv-build: No need to build certain bits
  when building non-privileged kernel.
- supported.conf: Add fs/nls/nls_base.

-------------------------------------------------------------------
Mon Oct 19 15:24:25 CEST 2009 - jeffm@suse.com

- Temporarily reduce NR_CPUS to 2048 on ia64 to avoid build
  failures (bnc#548119)

-------------------------------------------------------------------
Mon Oct 19 15:21:26 CEST 2009 - mmarek@suse.cz

- rpm/kernel-binary.spec.in: [s390x] ignore errors from
  dwarfextract for now.

-------------------------------------------------------------------
Fri Oct 16 23:14:44 CEST 2009 - mmarek@suse.cz

- Update config files: set CONFIG_ENTERPRISE_SUPPORT=y.

-------------------------------------------------------------------
Fri Oct 16 23:12:38 CEST 2009 - mmarek@suse.cz

- rpm/kernel-binary.spec.in: fix the logic for determining the base
  package in the %post scripts.

-------------------------------------------------------------------
Fri Oct 16 19:18:25 CEST 2009 - jeffm@suse.com

- Update config files.

-------------------------------------------------------------------
Fri Oct 16 17:01:11 CEST 2009 - jeffm@suse.com

- Update to 2.6.32-rc5.

-------------------------------------------------------------------
Fri Oct 16 16:45:53 CEST 2009 - mmarek@suse.de

- patches.rpmify/ia64-sn-fix-percpu-warnings: ia64/sn: fix
  percpu warnings.

-------------------------------------------------------------------
Fri Oct 16 15:51:56 CEST 2009 - mmarek@suse.de

- Update config files: disable MTD_GPIO_ADDR, VME_CA91CX42 and
  VME_TSI148 on ia64 to fix build.

-------------------------------------------------------------------
Fri Oct 16 15:18:35 CEST 2009 - mmarek@suse.cz

- rpm/kernel-binary.spec.in: undo the -base merge for now.

-------------------------------------------------------------------
Fri Oct 16 14:51:42 CEST 2009 - mmarek@suse.cz

- rpm/kernel-source.spec.in: mark kernel-source as arch dependent
  again. The content is noarch, but changing the rpm architecture
  breaks online update.

-------------------------------------------------------------------
Fri Oct 16 14:19:01 CEST 2009 - jbeulich@novell.com

- patches.xen/xen3-patch-2.6.32-rc4: Fix AGP for PowerPC.

-------------------------------------------------------------------
Fri Oct 16 12:08:06 CEST 2009 - jbeulich@novell.com

- Update Xen patches to 2.6.32-rc4 and c/s 938.
- config.conf: Re-enable Xen.
- Update x86 config files.

-------------------------------------------------------------------
Tue Oct 13 02:29:26 CEST 2009 - jeffm@suse.com

- patches.rpmify/staging-missing-sched.h: Added missing sites.

-------------------------------------------------------------------
Mon Oct 12 23:08:39 CEST 2009 - jeffm@suse.com

- patches.rpmify/staging-missing-sched.h: staging: Complete
  sched.h removal from interrupt.h.

-------------------------------------------------------------------
Mon Oct 12 21:05:07 CEST 2009 - jeffm@suse.de

- patches.apparmor/ptrace_may_access-fix: apparmor:
  ptrace_may_access -> ptrace_access_check.

-------------------------------------------------------------------
Mon Oct 12 20:07:54 CEST 2009 - jeffm@suse.de

- Update config files.

-------------------------------------------------------------------
Mon Oct 12 19:54:16 CEST 2009 - jeffm@suse.de

- Updated to 2.6.32-rc4.
  - Eliminated 4 patches.
  - Refreshed context.

-------------------------------------------------------------------
Mon Oct 12 16:23:59 CEST 2009 - jeffm@suse.de

- patches.apparmor/apparmor.diff: Refresh and enable.

-------------------------------------------------------------------
Fri Oct  9 20:00:01 CEST 2009 - jeffm@suse.de

- Cleanup unused patches:
  - patches.fixes/iwl3945-fix-rfkill.patch: Delete.
  - patches.fixes/iwlagn-fix-rfkill.patch: Delete.
  - patches.suse/kdb-serial-8250: Delete.
  - patches.suse/kdb-sysctl-context: Delete.

-------------------------------------------------------------------
Fri Oct  9 16:57:28 CEST 2009 - jeffm@suse.de

- patches.fixes/scsi-add-tgps-setting: Refresh and re-enable.

-------------------------------------------------------------------
Fri Oct  9 16:42:54 CEST 2009 - jeffm@suse.de

- patches.arch/x86_64-hpet-64bit-timer.patch: Refresh and re-enable.

-------------------------------------------------------------------
Fri Oct  9 16:42:40 CEST 2009 - jeffm@suse.de

- patches.suse/kbuild-icecream-workaround: Refresh and re-enable.

-------------------------------------------------------------------
Fri Oct  9 16:12:22 CEST 2009 - jeffm@suse.de

- patches.rpmify/spin_is_contended-fix: Delete.

-------------------------------------------------------------------
Fri Oct  9 16:11:55 CEST 2009 - jeffm@suse.de

- patches.arch/mm-avoid-bad-page-on-lru: Refresh and re-enable.

-------------------------------------------------------------------
Fri Oct  9 15:08:54 CEST 2009 - jeffm@suse.de

- Update vanilla config files.

-------------------------------------------------------------------
Fri Oct  9 14:52:31 CEST 2009 - jeffm@suse.de

- Update to 2.6.32-rc3.

-------------------------------------------------------------------
Fri Oct  9 00:35:47 CEST 2009 - jeffm@suse.de

- patches.rpmify/tsi148-dependency: vme/tsi148: Depend on VIRT_TO_BUS

-------------------------------------------------------------------
Thu Oct  8 23:37:34 CEST 2009 - jeffm@suse.de

- patches.suse/kdb-x86-build-fixes: kdb: Use $srctree not $TOPDIR
  in Makefile.

-------------------------------------------------------------------
Thu Oct  8 23:36:50 CEST 2009 - jeffm@suse.de

- patches.rpmify/winbond-prepare_multicast: winbond: implement
  prepare_multicast and fix API usage.
- patches.rpmify/winbond_beacon_timers: winbond: use
  bss_conf->beacon_int instead of conf->beacon_int.
- patches.rpmify/winbond-build-fixes: Delete.

-------------------------------------------------------------------
Thu Oct  8 22:49:42 CEST 2009 - jeffm@suse.de

- patches.rpmify/rtl8192e-build-fixes: rtl8192e: Add #include
  <linux/vmalloc.h>.

-------------------------------------------------------------------
Thu Oct  8 22:44:26 CEST 2009 - jeffm@suse.de

- patches.suse/kdb-build-fixes: kdb: Build fixes.

-------------------------------------------------------------------
Thu Oct  8 22:32:46 CEST 2009 - jeffm@suse.de

- patches.rpmify/iio-s390-build-fix: iio: Don't build on s390.

-------------------------------------------------------------------
Thu Oct  8 21:54:40 CEST 2009 - jeffm@suse.de

- patches.rpmify/winbond-build-fixes: winbond: API fix.

-------------------------------------------------------------------
Thu Oct  8 21:53:59 CEST 2009 - jeffm@suse.de

- Update vanilla config files.

-------------------------------------------------------------------
Thu Oct  8 21:48:43 CEST 2009 - jeffm@suse.de

- Update config files.

-------------------------------------------------------------------
Thu Oct  8 20:07:07 CEST 2009 - jeffm@suse.de

- Updated to 2.6.32-rc1 (AKA 2.6.32-rc2).
  - Eliminated 28 patches.
  - 14 patches need further review.
  - Xen and AppArmor are currently disabled.
  - USB support in KDB is disabled.

-------------------------------------------------------------------
Thu Oct  8 00:27:18 CEST 2009 - gregkh@suse.de

- patches.kernel.org/patch-2.6.31.2-3: Linux 2.6.31.3.
  - major tty bugfix

-------------------------------------------------------------------
Wed Oct  7 15:20:25 CEST 2009 - tiwai@suse.de

- patches.drivers/alsa-hda-alc268-automic-fix: ALSA: hda -
  Fix yet another auto-mic bug in ALC268 (bnc#544899).

-------------------------------------------------------------------
Wed Oct  7 13:15:17 CEST 2009 - knikanth@suse.de

- patches.suse/block-seperate-rw-inflight-stats: Fix the regression,
  "iostat reports wrong service time and utilization", introduced
  by this patch  (bnc#544926).

-------------------------------------------------------------------
Tue Oct  6 21:31:00 CEST 2009 - gregkh@suse.de

- patches.suse/x86-mark_rodata_rw.patch: Delete.
- patches.xen/xen3-x86-mark_rodata_rw.patch: Delete.
  - both of these were not being used anyway.

-------------------------------------------------------------------
Tue Oct  6 17:30:29 CEST 2009 - jbeulich@novell.com

- Update Xen patches to 2.6.31.2.

-------------------------------------------------------------------
Tue Oct  6 08:52:08 CEST 2009 - tiwai@suse.de

- patches.drivers/alsa-hda-alc660vd-asus-a7k-fix: ALSA: hda -
  Add a workaround for ASUS A7K (bnc#494309).

-------------------------------------------------------------------
Mon Oct  5 19:45:27 CEST 2009 - gregkh@suse.de

- refresh patch fuzz due to 2.6.31.2 import.

-------------------------------------------------------------------
Mon Oct  5 19:43:13 CEST 2009 - gregkh@suse.de

- Update to Linux 2.6.31.2:
  - bugfixes, lots of them.
  - security fixes

-------------------------------------------------------------------
Mon Oct  5 08:40:56 CEST 2009 - tiwai@suse.de

- patches.drivers/alsa-hda-alc861-toshiba-fix: ALSA: hda -
  Fix invalid initializations for ALC861 auto mode (bnc#544161).

-------------------------------------------------------------------
Fri Oct  2 17:06:53 CEST 2009 - gregkh@suse.de

- Update config files.
- patches.drivers/add-via-chrome9-drm-support.patch: Delete.
  The code never got upstream and looks incorrect.

-------------------------------------------------------------------
Fri Oct  2 09:43:32 CEST 2009 - tiwai@suse.de

- patches.drivers/alsa-ctxfi-04-fix-surround-side-mute: ALSA:
  ctxfi: Swapped SURROUND-SIDE mute.
- patches.drivers/alsa-hda-2.6.32-rc1-toshiba-fix: ALSA: hda -
  Added quirk to enable sound on Toshiba NB200.
- patches.drivers/alsa-hda-2.6.32-rc2: ALSA: backport 2.6.32-rc2
  fixes for HD-audio.

-------------------------------------------------------------------
Thu Oct  1 13:18:09 CEST 2009 - jbeulich@novell.com

- Update Xen patches to 2.6.31.1 and c/s 934.

-------------------------------------------------------------------
Thu Oct  1 11:36:36 CEST 2009 - mmarek@suse.cz

- rpm/kernel-binary.spec.in: obsolete quickcam-kmp (bnc#543361).

-------------------------------------------------------------------
Wed Sep 30 21:51:13 CEST 2009 - gregkh@suse.de

- Update to 2.6.31.1
  - lots of bugfixes
  - security fixes

-------------------------------------------------------------------
Tue Sep 29 11:17:48 CEST 2009 - trenn@suse.de

- Disabled patches.suse/acpi-dsdt-initrd-v0.9a-2.6.25.patch
  with +trenn (bnc#542767)

-------------------------------------------------------------------
Wed Sep 23 13:29:27 CEST 2009 - teheo@suse.de

- Update config files.  Build pci-stub driver into the kernel so that
  built in pci drivers can be blocked from attaching to devices.

-------------------------------------------------------------------
Tue Sep 22 12:14:52 CEST 2009 - mmarek@suse.cz

- rpm/kernel-module-subpackage: when building against Linus'
  kernels (2.6.x), append a .0 to the kernel version embedded in
  the KMP version, to ensure that such KMP is older than a KMP
  built against a subsequent stable kernel (2.6.x.y, y > 0).

-------------------------------------------------------------------
Mon Sep 21 20:39:57 CEST 2009 - jeffm@suse.de

- Update config files.

-------------------------------------------------------------------
Mon Sep 21 20:20:11 CEST 2009 - jeffm@suse.de

- patches.suse/acpi-dsdt-initrd-v0.9a-2.6.25.patch: Ported to
  2.6.31 (bnc#533555).

-------------------------------------------------------------------
Sat Sep 19 13:51:50 CEST 2009 - mmarek@suse.cz

- rpm/postun.sh: do not remove the bootloader entry if the kernel
  version didn't change (bnc#533766).

-------------------------------------------------------------------
Sat Sep 19 13:39:38 CEST 2009 - mmarek@suse.cz

- rpm/postun.sh: remove dead code.

-------------------------------------------------------------------
Fri Sep 18 21:20:14 CEST 2009 - jeffm@suse.de

- patches.fixes/reiserfs-replay-honor-ro: reiserfs: Properly
  honor read-only devices (bnc#441062).

-------------------------------------------------------------------
Thu Sep 17 21:25:23 CEST 2009 - jeffm@suse.de

- patches.arch/acpi_srat-pxm-rev-ia64.patch: Use SRAT table rev
  to use 8bit or 16/32bit PXM fields (ia64) (bnc#503038).
- patches.arch/acpi_srat-pxm-rev-store.patch: Store SRAT table
  revision (bnc#503038).
- patches.arch/acpi_srat-pxm-rev-x86-64.patch: Use SRAT table
  rev to use 8bit or 32bit PXM fields (x86-64) (bnc#503038).

-------------------------------------------------------------------
Thu Sep 17 21:08:15 CEST 2009 - tiwai@suse.de

- patches.drivers/alsa-hda-2.6.32-rc1: ALSA HD-audio backport
  from 2.6.32-rc1.

-------------------------------------------------------------------
Wed Sep 16 15:33:05 CEST 2009 - jbeulich@novell.com

- Update Xen patches to 2.6.31 final.

-------------------------------------------------------------------
Tue Sep 15 11:29:19 CEST 2009 - teheo@suse.de

Backport attach inhibition for builtin pci drivers from 2.6.32-rc.

- patches.drivers/pci-separate-out-pci_add_dynid: pci: separate
  out pci_add_dynid().
- patches.drivers/pci_stub-add-ids-parameter: pci-stub: add
  pci_stub.ids parameter.

-------------------------------------------------------------------
Tue Sep 15 11:22:53 CEST 2009 - teheo@suse.de

Backport patches from 2.6.32-rc to ease ossp testing.

- Update config files - SOUND_OSS_CORE_PRECLAIM is set to N.
- patches.drivers/implement-register_chrdev: chrdev: implement
  __register_chrdev().
- patches.drivers/sound-make-oss-device-number-claiming-optional:
  sound: make OSS device number claiming optional and schedule
  its removal.
- patches.drivers/sound-request-char-major-aliases-for-oss-devices:
  sound: request char-major-* module aliases for missing OSS
  devices.

-------------------------------------------------------------------
Mon Sep 14 21:33:26 CEST 2009 - sdietrich@suse.de

- patches.suse/novfs-client-module: Update header todo list with
	locking nits (semaphore used as mutex / completion)

-------------------------------------------------------------------
Mon Sep 14 17:03:49 CEST 2009 - jeffm@suse.com

- Revert back to CONFIG_M586TSC from CONFIG_M686 for default flavor
  (bnc#538849)

-------------------------------------------------------------------
Fri Sep 11 10:49:18 CEST 2009 - jbeulich@novell.com

- patches.suse/crasher-26.diff: Add capability to also trigger a
  kernel warning.

-------------------------------------------------------------------
Fri Sep 11 07:11:57 CEST 2009 - knikanth@suse.de

- patches.suse/block-seperate-rw-inflight-stats: Seperate read
  and write statistics of in_flight requests (fate#306525).

-------------------------------------------------------------------
Thu Sep 10 17:20:58 CEST 2009 - gregkh@suse.de

- patch fuzz removal now that 2.6.31 is the base.

-------------------------------------------------------------------
Thu Sep 10 17:19:17 CEST 2009 - gregkh@suse.de

- Update config files.
    CONFIG_MOUSE_PS2_ELANTECH=y
    CONFIG_MOUSE_PS2_TOUCHKIT=y
    (bnc#525607)

-------------------------------------------------------------------
Thu Sep 10 15:19:51 CEST 2009 - tiwai@suse.de

- patches.drivers/alsa-hda-2.6.32-pre: Refresh: fix misc realtek
  issues, add another Nvidia HDMI device id

-------------------------------------------------------------------
Thu Sep 10 03:08:43 CEST 2009 - jeffm@suse.de

- Updated to 2.6.31-final.

-------------------------------------------------------------------
Tue Sep  8 18:48:55 CEST 2009 - gregkh@suse.de

- refresh patches for fuzz due to upstream changes

-------------------------------------------------------------------
Tue Sep  8 18:44:20 CEST 2009 - gregkh@suse.de

- Update to 2.6.31-rc9
  - obsoletes:
    - patches.drivers/alsa-hda-fix-01-add-missing-mux-for-vt1708
    - patches.drivers/alsa-hda-fix-02-mbp31-hp-fix

-------------------------------------------------------------------
Tue Sep  8 15:03:15 CEST 2009 - knikanth@suse.de

- patches.fixes/scsi_dh-Provide-set_params-interface-in-emc-device-handler.patch:
  scsi_dh: Provide set_params interface in emc device handler
  (bnc#521607).
- patches.fixes/scsi_dh-Use-scsi_dh_set_params-in-multipath.patch:
  scsi_dh: Use scsi_dh_set_params() in multipath. (bnc#521607).
- patches.fixes/scsi_dh-add-the-interface-scsi_dh_set_params.patch:
  scsi_dh: add the interface scsi_dh_set_params() (bnc#521607).

-------------------------------------------------------------------
Mon Sep  7 16:33:07 CEST 2009 - mmarek@suse.cz

- rpm/kernel-source.spec.in: delete obsolete macro.

-------------------------------------------------------------------
Mon Sep  7 12:40:45 CEST 2009 - mmarek@suse.cz

- rpm/kernel-binary.spec.in: require minimum versions of
  module-init-tools and perl-Bootloader, the %post script is no
  longer compatible with ancient versions.

-------------------------------------------------------------------
Mon Sep  7 11:53:09 CEST 2009 - mmarek@suse.cz

- rpm/kernel-binary.spec.in: obsolete %name-base <= 2.6.31, the
  previous <= 2.6.30-1 didn't catch some cases obviously
  (bnc#533766).

-------------------------------------------------------------------
Fri Sep  4 21:11:39 CEST 2009 - jeffm@suse.de

- Enabled CONFIG_SCSI_DEBUG=m (bnc#535923).

-------------------------------------------------------------------
Fri Sep  4 14:35:57 CEST 2009 - mmarek@suse.cz

- kabi/severities, rpm/kabi.pl, rpm/kernel-binary.spec.in,
- rpm/kernel-source.spec.in: Use a simple script to check kabi by
  comparing Module.symvers files (similar to the old SLES9 one).
- rpm/built-in-where: Delete.
- rpm/symsets.pl: Delete.
- kabi/commonsyms: Delete.
- kabi/usedsyms: Delete.

-------------------------------------------------------------------
Fri Sep  4 11:39:02 CEST 2009 - mmarek@suse.cz

- patches.suse/kbuild-rebuild-fix-for-Makefile.modbuiltin:
  kbuild: rebuild fix for Makefile.modbuiltin.

-------------------------------------------------------------------
Thu Sep  3 02:43:28 CEST 2009 - gregkh@suse.de

- patches.drivers/usb-storage-increase-the-bcd-range-in-sony-s-bad-device-table.patch:
  Delete, it was wrong.

-------------------------------------------------------------------
Wed Sep  2 17:27:49 CEST 2009 - jbeulich@novell.com

- Update Xen config files.

-------------------------------------------------------------------
Wed Sep  2 15:39:54 CEST 2009 - jbeulich@novell.com

- Update Xen patches to 2.6.31-rc8 and c/s 931.
- patches.fixes/use-totalram_pages: use totalram_pages in favor
  of num_physpages for sizing boot time allocations (bnc#509753).
- patches.xen/xen-x86-per-cpu-vcpu-info: x86: use per-cpu storage
  for shared vcpu_info structure.

-------------------------------------------------------------------
Wed Sep  2 08:06:15 CEST 2009 - tiwai@suse.de

- patches.drivers/alsa-hda-2.6.32-pre: Refresh; merged fixes for
  IDT92HD73* codecs

-------------------------------------------------------------------
Tue Sep  1 19:16:24 CEST 2009 - jeffm@suse.com

- patches.apparmor/apparmor.diff: Update to latest git.

-------------------------------------------------------------------
Tue Sep  1 19:13:51 CEST 2009 - jeffm@suse.com

- patches.arch/add_support_for_hpet_msi_intr_remap.patch:
  intr-remap: generic support for remapping HPET MSIs
  (bnc#532758).
- patches.arch/add_x86_support_for_hpet_msi_intr_remap.patch:
  x86: arch specific support for remapping HPET MSIs (bnc#532758).

-------------------------------------------------------------------
Tue Sep  1 15:11:15 CEST 2009 - mmarek@suse.cz

- rpm/package-descriptions: fix description of the x86_64
  kernel-desktop package (bnc#535457).

-------------------------------------------------------------------
Mon Aug 31 22:02:50 CEST 2009 - jeffm@suse.com

- Update to 2.6.31-rc8.
  - Eliminated 1 patch.

-------------------------------------------------------------------
Mon Aug 31 12:17:31 CEST 2009 - tiwai@suse.de

- patches.drivers/alsa-hda-fix-01-add-missing-mux-for-vt1708:
  ALSA: hda - Add missing mux check for VT1708 (bnc#534904).
- patches.drivers/alsa-hda-fix-02-mbp31-hp-fix: ALSA: hda -
  Fix MacBookPro 3,1/4,1 quirk with ALC889A.
- patches.drivers/alsa-hda-2.6.32-pre: Refresh.

-------------------------------------------------------------------
Wed Aug 26 12:38:11 CEST 2009 - tiwai@suse.de

- patches.drivers/alsa-hda-[0-9]*: Delete, fold into a single patch
  patches.drivers/alsa-hda-2.6.32-pre

-------------------------------------------------------------------
Tue Aug 25 18:04:57 CEST 2009 - gregkh@suse.de

- Update config files.
- patches.drivers/samsung-backlight-driver.patch: Delete.

-------------------------------------------------------------------
Tue Aug 25 10:07:41 CEST 2009 - jbeulich@novell.com

- scripts/run_oldconfig.sh: Consistently use $prefix.

-------------------------------------------------------------------
Mon Aug 24 16:47:18 CEST 2009 - mmarek@suse.cz

- rpm/kernel-binary.spec.in: obsolete %name-base <= 2.6.30-1
  (bnc#530752).

-------------------------------------------------------------------
Mon Aug 24 16:35:01 CEST 2009 - jeffm@suse.com

- Update to 2.6.31-rc7.
  - Eliminated 3 patches.

-------------------------------------------------------------------
Mon Aug 24 16:16:04 CEST 2009 - jeffm@suse.com

- Update config files: Enable CONFIG_PROC_EVENTS.

-------------------------------------------------------------------
Fri Aug 21 16:05:42 CEST 2009 - mmarek@suse.cz

- rpm/post.sh: Do not call /sbin/module_upgrade, the rename
  happened before SLES10.

-------------------------------------------------------------------
Fri Aug 21 16:00:46 CEST 2009 - mmarek@suse.cz

- rpm/module-renames: Delete, we don't need to care about modules
  renamed before SLES10. Also, current mkinitrd gets the list of
  storage drivers based on pci ids.

-------------------------------------------------------------------
Fri Aug 21 15:50:51 CEST 2009 - mmarek@suse.cz

- rpm/post.sh, rpm/postun.sh: drop support for SLE10, the package
  can't be installed on SLE10 as is, so why not make it more
  adventurous.

-------------------------------------------------------------------
Fri Aug 21 15:48:15 CEST 2009 - mmarek@suse.cz

- rpm/kernel-binary.spec.in: remove product(openSUSE) supplements
  from the -extra subpackage which doesn't exist on openSUSE
  anymore.

-------------------------------------------------------------------
Thu Aug 20 17:52:08 CEST 2009 - tiwai@suse.de

- patches.drivers/alsa-hda-fix-0*: Backport from 2.6.31-rc fixes
  (to be merged)
- patches.drivers/alsa-hda-32-Reword-auto-probe-messages: Refresh.
- patches.drivers/alsa-hda-33-IDT-codec-updates: Refresh.

-------------------------------------------------------------------
Thu Aug 20 11:40:58 CEST 2009 - jbeulich@novell.com

- Update config files (modularize crypto again).
- supported.conf: Add resulting modules as supported.

-------------------------------------------------------------------
Wed Aug 19 09:22:46 CEST 2009 - jbeulich@novell.com

- Update Xen patches to 2.6.31-rc6 and c/s 928.

-------------------------------------------------------------------
Wed Aug 19 00:33:54 CEST 2009 - tiwai@suse.de

- patches.drivers/alsa-hda-48-alc268-oops-fix: ALSA: hda -
  Fix invalid capture mixers with some ALC268 models.

-------------------------------------------------------------------
Tue Aug 18 20:16:36 CEST 2009 - gregkh@suse.de

- patches.drivers/usb-storage-increase-the-bcd-range-in-sony-s-bad-device-table.patch:
  USB: storage: increase the bcd range in Sony's bad device
  table. (bnc#466554).

-------------------------------------------------------------------
Mon Aug 17 21:10:55 CEST 2009 - gregkh@suse.de

- patches.drivers/samsung-backlight-driver.patch: Change the range from
  0-255 to 0-7 to make it easier for HAL to handle the device without a
  need for custom scripts.

-------------------------------------------------------------------
Mon Aug 17 16:38:38 CEST 2009 - jeffm@suse.com

- Updated to 2.6.31-rc6.

-------------------------------------------------------------------
Mon Aug 17 00:19:20 CEST 2009 - gregkh@suse.de

- patches.drivers/samsung-backlight-driver.patch: added N120 support
  and some other devices that were integrated into the driver from
  upstream.

-------------------------------------------------------------------
Sun Aug 16 23:22:47 CEST 2009 - coly.li@suse.de

- supported.conf:
  set kernel/fs/dlm/dlm as unsupported, since fs/dlm is provided
  separately in the ocfs2 KMP package

-------------------------------------------------------------------
Sat Aug 15 12:18:42 CEST 2009 - tiwai@suse.de

- patches.drivers/alsa-hda-47-idt92hd8x-fix: ALSA: hda - Fix /
  clean up IDT92HD83xxx codec parser (bnc#531533).

-------------------------------------------------------------------
Sat Aug 15 01:55:23 CEST 2009 - gregkh@suse.de

- Update config files.
- patches.drivers/samsung-backlight-driver.patch: Samsung
  backlight driver (bnc#527533, bnc#531297).

-------------------------------------------------------------------
Fri Aug 14 21:47:28 CEST 2009 - mmarek@suse.cz

- rpm/kernel-binary.spec.in: add some hints how to set the %jobs
  macro (bnc#530535).

-------------------------------------------------------------------
Fri Aug 14 16:11:52 CEST 2009 - mmarek@suse.cz

- rpm/modversions: for overriden functions, keep the keyword in
  --pack.

-------------------------------------------------------------------
Thu Aug 13 16:01:51 CEST 2009 - jeffm@suse.com

- Updated to 2.6.31-rc5-git9.
  - Eliminated 7 patches.

------------------------------------------------------------------
Thu Aug 13 12:06:50 CEST 2009 - tiwai@suse.de

- patches.drivers/alsa-hda-42-hp-more-quirk: ALSA: hda - Add
  quirks for some HP laptops (bnc#527284).
- patches.drivers/alsa-hda-4[35]-*: Improve Realtek codec mic
  support
- patches.drivers/alsa-hda-46-stac-lo-detect-fix: ALSA: hda -
  Enable line-out detection only with speakers (bnc#520975).

-------------------------------------------------------------------
Wed Aug 12 13:34:25 CEST 2009 - mmarek@suse.cz

- rpm/split-modules, rpm/kernel-binary.spec.in: add the base files
  also to the main package. That way, kernel-$flavor-base is not
  needed in normal setups (fate#307154).

-------------------------------------------------------------------
Wed Aug 12 13:19:08 CEST 2009 - mmarek@suse.cz

- rpm/find-provides: no rpm provides for drivers/staging. It's
  higly unlikely that any KMP would require them and they just
  take up space in the rpm metadata.

-------------------------------------------------------------------
Tue Aug 11 14:39:42 CEST 2009 - tiwai@suse.de

- patches.drivers/alsa-hda-41-msi-white-list: ALSA: hda - Add
  a white-list for MSI option (bnc#529971).

-------------------------------------------------------------------
Tue Aug 11 13:05:37 CEST 2009 - tiwai@suse.de

- patches.drivers/alsa-hda-39-dont-override-ADC-definitions:
  ALSA: hda - Don't override ADC definitions for ALC codecs
  (bnc#529467).
- patches.drivers/alsa-hda-40-auto-mic-support-for-realtek:
  ALSA: hda - Add auto-mic support for Realtek codecs.

-------------------------------------------------------------------
Tue Aug 11 09:48:34 CEST 2009 - mmarek@suse.cz

- rpm/kernel-source.spec.in: do not rename kernel-source.rpmlintrc
  for the -rt variant.

-------------------------------------------------------------------
Mon Aug 10 12:55:56 CEST 2009 - mmarek@suse.cz

- patches.rpmify/staging-rtl8192su-fix-build-error.patch: move to
  patches.rpmify to fix vanilla ppc builds.

-------------------------------------------------------------------
Mon Aug 10 12:08:25 CEST 2009 - tiwai@suse.de

- patches.drivers/alsa-hda-38-fix-ALC269-vmaster: ALSA: hda -
  Add missing vmaster initialization for ALC269 (bnc#527361).

-------------------------------------------------------------------
Mon Aug 10 08:57:15 CEST 2009 - tiwai@suse.de

- patches.drivers/alsa-hda-33-IDT-codec-updates: Refresh.

-------------------------------------------------------------------
Fri Aug  7 17:25:11 CEST 2009 - jeffm@suse.com

- patches.fixes/recordmcount-fixup: recordmcount: Fixup wrong
  update_funcs() call.

-------------------------------------------------------------------
Fri Aug  7 16:38:23 CEST 2009 - tiwai@suse.de

- patches.drivers/alsa-soc-fsl-build-fixes: ASoC: Add missing
  DRV_NAME definitions for fsl/* drivers (to fix PPC builds)

-------------------------------------------------------------------
Fri Aug  7 15:16:21 CEST 2009 - tiwai@suse.de

- patches.arch/wmi-Fix-kernel-panic-when-stack-protection-enabled:
  wmi: Fix kernel panic when stack protection
  enabled. (bnc#529177).
- supported.conf: Update HD-audio modules

-------------------------------------------------------------------
Fri Aug  7 10:06:23 CEST 2009 - mmarek@suse.cz

- make config/s390/vanilla a symlink again.

-------------------------------------------------------------------
Fri Aug  7 09:42:58 CEST 2009 - mmarek@suse.de

- rpm/kernel-binary.spec.in: do not manually extract vmlinux
  debuginfo on ppc(64), rpm does it itself.

-------------------------------------------------------------------
Thu Aug  6 23:25:39 CEST 2009 - jeffm@suse.de

- rpm/kernel-binary.spec.in,
  rpm/kernel-source.spec.in: Added kernel-spec-macros to Sources.

-------------------------------------------------------------------
Thu Aug  6 16:24:09 CEST 2009 - jeffm@suse.de

- patches.suse/linux-2.6.29-even-faster-kms.patch: Disabled. It
  doesn't wake up the display on certain hardware.

-------------------------------------------------------------------
Wed Aug  5 22:33:56 CEST 2009 - mmarek@suse.cz

- rpm/kernel-binary.spec.in: do not split the -extra subpackage on
  openSUSE (bnc#528097).

-------------------------------------------------------------------
Wed Aug  5 20:46:02 CEST 2009 - jeffm@suse.de

- Updated to 2.6.31-rc5-git3.
  - Eliminated 4 patches.

-------------------------------------------------------------------
Wed Aug  5 18:22:05 CEST 2009 - gregkh@suse.de

- kernel-source.changes: remove old (pre 2008) messages, and move 2008
  to kernel-source.changes.old.  No need to spam email addresses that
  are no longer with the company for failed kernel builds.

-------------------------------------------------------------------
Wed Aug  5 17:55:56 CEST 2009 - gregkh@suse.de

- patches.drivers/staging-rtl8192su-fix-build-error.patch:
  Staging: rtl8192su: fix build error.

-------------------------------------------------------------------
Wed Aug  5 17:02:00 CEST 2009 - jeffm@suse.de

- patches.suse/supported-flag-enterprise: Make the supported
  flag configurable at build time (bnc#528097).

-------------------------------------------------------------------
Wed Aug  5 01:04:08 CEST 2009 - gregkh@suse.de

- Update config files.
  disable CONFIG_DRM_RADEON_KMS as per bnc#527910 for vanilla builds

-------------------------------------------------------------------
Tue Aug  4 23:21:31 CEST 2009 - gregkh@suse.de

- Update config files.
  disable CONFIG_DRM_RADEON_KMS as per bnc#527910

-------------------------------------------------------------------
Tue Aug  4 16:10:42 CEST 2009 - jeffm@suse.de

- patches.rpmify/ttm-pgprot-fixes: ttm: Use pgprot_val for
  comparing pgprot_t.

-------------------------------------------------------------------
Tue Aug  4 14:53:26 CEST 2009 - tiwai@suse.de

- patches.drivers/alsa-hda-3[0-8]*: ALSA HD-audio updates
- Update config files: enable CONFIG_SND_HDA_CIRRUS=y

-------------------------------------------------------------------
Mon Aug  3 22:15:32 CEST 2009 - jeffm@suse.de

- Update config files: CONFIG_FRAME_WARN=2048 on all arches, fixes
  ppc build failures.

-------------------------------------------------------------------
Mon Aug  3 22:01:58 CEST 2009 - jeffm@suse.de

- patches.xen/xen3-patch-2.6.31-rc4-rc5: Fixup pgtable port

-------------------------------------------------------------------
Mon Aug  3 19:42:42 CEST 2009 - jeffm@suse.de

- Updated to 2.6.31-rc5.
  - Eliminated 11 patches.

-------------------------------------------------------------------
Mon Aug  3 11:09:08 CEST 2009 - coly.li@suse.de

- Update config files to enable CONFIG_DLM_DEBUG.

-------------------------------------------------------------------
Fri Jul 31 14:30:38 CEST 2009 - jbeulich@novell.com

- Update Xen patches to 2.6.31-rc4 and c/s 916.
- patches.xen/xen3-driver-core-misc-add-nodename-support-for-misc-devices.patch:
  Delete.
- patches.xen/xen3-panic-on-io-nmi.diff: Delete.
- config.conf: Re-enable Xen.
- Update config files.

-------------------------------------------------------------------
Wed Jul 29 16:00:59 CEST 2009 - tiwai@suse.de

- Update config files: revert to CONFIG_SND=m and enabled again
  CONFIG_SND_DEBUG=y

-------------------------------------------------------------------
Tue Jul 28 12:23:12 CEST 2009 - mmarek@suse.cz

- Update config files: disable CONFIG_PRISM2_USB on ia64 and ppc.

-------------------------------------------------------------------
Tue Jul 28 11:21:11 CEST 2009 - mmarek@suse.cz

- Update config files: disable CONFIG_FB_UDL on ia64.

-------------------------------------------------------------------
Tue Jul 28 09:54:55 CEST 2009 - jbeulich@novell.com

- config.conf: Remove duplicate i386/desktop entry.

-------------------------------------------------------------------
Tue Jul 28 01:03:23 CEST 2009 - tiwai@suse.de

- patches.drivers/alsa-hda-29-Add-quirk-for-Dell-Studio-1555:
  ALSA: hda - Add quirk for Dell Studio 1555 (bnc#525244).

-------------------------------------------------------------------
Mon Jul 27 23:57:31 CEST 2009 - tiwai@suse.de

- patches.drivers/alsa-pcm-*: ALSA PCM fixes
- Fix/enhancement patches backported from ALSA tree
  * patches.drivers/alsa-core-Add-new-TLV-types-for-dBwith-min-max:
    ALSA: Add new TLV types for dBwith min/max (for usb).
  * patches.drivers/alsa-ctxfi-*: SB X-Fi support (FATE#306935).
  * patches.drivers/alsa-hda-*: More HD-audio fixes
  * patches.drivers/alsa-ice-*: ICE17xx fixes
  * patches.drivers/alsa-midi-*: MIDI fixes
  * patches.drivers/alsa-usb-*: USB-audio/MIDI fixes
- Remove obsoleted patches: patches.drivers/alsa-ad1984a-hp-quirks,
  patches.drivers/alsa-ca0106-capture-bufsize-fix,
  patches.drivers/alsa-ctxfi
- Update config files.

-------------------------------------------------------------------
Mon Jul 27 17:06:11 CEST 2009 - mmarek@suse.cz

- rpm/kernel-source.spec.in, scripts/tar-up.sh: really drop
  config-subst from the package.

-------------------------------------------------------------------
Mon Jul 27 13:43:01 CEST 2009 - mmarek@suse.cz

- rpm/kernel-binary.spec.in: manually create a -devel-debuginfo
  subpackage with vmlinux.debug to fix build with new rpm. This
  works for ix86 and x86_64, other archs might need further fixes.

-------------------------------------------------------------------
Mon Jul 27 03:04:23 CEST 2009 - jeffm@suse.de

- patches.rpmify/rtl8192su-build-fix: more ia64 fixes

-------------------------------------------------------------------
Mon Jul 27 01:47:21 CEST 2009 - jeffm@suse.de

- patches.rpmify/rtl8192su-build-fix: rtl8192su: compile fixes.

-------------------------------------------------------------------
Mon Jul 27 01:45:37 CEST 2009 - jeffm@suse.de

- patches.rpmify/rtl8192su-build-fix: rtl8192su: compile fixes.

-------------------------------------------------------------------
Sun Jul 26 00:42:40 CEST 2009 - jeffm@suse.de

- config.conf: Re-enabled trace flavor.

-------------------------------------------------------------------
Fri Jul 24 21:23:54 CEST 2009 - jeffm@suse.de

- Update config files: Disabled optimize for size on i386 and x86_64
  across all flavors.

-------------------------------------------------------------------
Fri Jul 24 21:21:08 CEST 2009 - jeffm@suse.de

- Update to 2.6.31-rc4.

-------------------------------------------------------------------
Thu Jul 23 12:56:16 CEST 2009 - mmarek@suse.cz

- rpm/kernel-binary.spec.in: cleanup %cpu_arch_flavor definition,
  make %symbols a variable and only use it for selecting patches.
  Also drop the RT symbol as there are not rt patches currently.

-------------------------------------------------------------------
Thu Jul 23 11:58:25 CEST 2009 - mmarek@suse.cz

- Change the s390(x) config layout so that each arch has its own
  subdirectory, as it is done for other archs. s390/vanilla is a
  symlink to s390x/vanilla.

-------------------------------------------------------------------
Thu Jul 23 11:21:38 CEST 2009 - mmarek@suse.cz

- rpm/kernel-*.spec.in, rpm/kernel-spec-macros: move some common
  macros to kernel-spec-macros.

-------------------------------------------------------------------
Wed Jul 22 18:58:38 CEST 2009 - tiwai@suse.de

- patches.drivers/alsa-ca0106-capture-bufsize-fix: ALSA: ca0106 -
  Fix the max capture buffer size (bnc#521890).

-------------------------------------------------------------------
Wed Jul 22 17:28:36 CEST 2009 - tiwai@suse.de

- patches.drivers/alsa-ctxfi: Add SoundBlaster X-Fi support
  (FATE#306935).
- Update config files.

-------------------------------------------------------------------
Wed Jul 22 13:08:35 CEST 2009 - trenn@suse.de

These are mainline:
- patches.drivers/cpufreq_add_cpu_number_paramater_1.patch:
  Delete.
- patches.drivers/cpufreq_add_idle_microaccounting_6.patch:
  Delete.
- patches.drivers/cpufreq_change_load_calculation_2.patch: Delete.
- patches.drivers/cpufreq_changes_to_get_cpu_idle_us_5.patch:
  Delete.
- patches.drivers/cpufreq_get_cpu_idle_time_changes_3.patch:
  Delete.
- patches.drivers/cpufreq_parameterize_down_differential_4.patch:
  Delete.

-------------------------------------------------------------------
Wed Jul 22 12:57:54 CEST 2009 - trenn@suse.de

These are mainline:
- patches.arch/acpi_video_thinkpad_exclude_IGD_devices.patch:
  Delete.
- patches.arch/thinkpad_fingers_off_backlight_igd.patch: Delete.

-------------------------------------------------------------------
Tue Jul 21 15:38:37 CEST 2009 - mmarek@suse.cz

- rpm/kernel-binary.spec.in: remove double-slash from include2/asm
  symlink.

-------------------------------------------------------------------
Tue Jul 21 12:09:42 CEST 2009 - mmarek@suse.cz

- config.conf, rpm/mkspec: exclude trace, kdump and ia64/debug from
  the kernel-syms package. These flavor are often excluded in KMPs,
  so excluding them from kernel-syms reduces useless build
  dependencies. KMPs can buildrequire kernel-$flavor-devel
  explicitely if desired.

-------------------------------------------------------------------
Tue Jul 21 11:57:00 CEST 2009 - mmarek@suse.cz

Delete obsolete apparmor patches.

- patches.apparmor/add-path_permission.diff: Delete.
- patches.apparmor/add-security_path_permission: Delete.
- patches.apparmor/apparmor-2.6.25.diff: Delete.
- patches.apparmor/apparmor-audit.diff: Delete.
- patches.apparmor/apparmor-intree.diff: Delete.
- patches.apparmor/apparmor-lsm.diff: Delete.
- patches.apparmor/apparmor-main.diff: Delete.
- patches.apparmor/apparmor-misc.diff: Delete.
- patches.apparmor/apparmor-module_interface.diff: Delete.
- patches.apparmor/apparmor-network.diff: Delete.
- patches.apparmor/apparmor-path_permission: Delete.
- patches.apparmor/apparmor-ptrace-2.6.27.diff: Delete.
- patches.apparmor/apparmor-rlimits.diff: Delete.
- patches.apparmor/d_namespace_path.diff: Delete.
- patches.apparmor/d_namespace_path_oops_fix.diff: Delete.
- patches.apparmor/do_path_lookup-nameidata.diff: Delete.
- patches.apparmor/export-security_inode_permission-for-aufs:
  Delete.
- patches.apparmor/file-handle-ops.diff: Delete.
- patches.apparmor/fix-complain.diff: Delete.
- patches.apparmor/fix-vfs_rmdir.diff: Delete.
- patches.apparmor/fork-tracking.diff: Delete.
- patches.apparmor/fsetattr-reintro-ATTR_FILE.diff: Delete.
- patches.apparmor/fsetattr-restore-ia_file.diff: Delete.
- patches.apparmor/fsetattr.diff: Delete.
- patches.apparmor/remove_suid.diff: Delete.
- patches.apparmor/security-create.diff: Delete.
- patches.apparmor/security-getxattr.diff: Delete.
- patches.apparmor/security-link.diff: Delete.
- patches.apparmor/security-listxattr.diff: Delete.
- patches.apparmor/security-mkdir.diff: Delete.
- patches.apparmor/security-mknod.diff: Delete.
- patches.apparmor/security-readlink.diff: Delete.
- patches.apparmor/security-removexattr.diff: Delete.
- patches.apparmor/security-rename.diff: Delete.
- patches.apparmor/security-rmdir.diff: Delete.
- patches.apparmor/security-setattr.diff: Delete.
- patches.apparmor/security-setxattr.diff: Delete.
- patches.apparmor/security-symlink.diff: Delete.
- patches.apparmor/security-unlink.diff: Delete.
- patches.apparmor/security-xattr-file.diff: Delete.
- patches.apparmor/sysctl-pathname.diff: Delete.
- patches.apparmor/unambiguous-__d_path.diff: Delete.
- patches.apparmor/vfs-getxattr.diff: Delete.
- patches.apparmor/vfs-link.diff: Delete.
- patches.apparmor/vfs-listxattr.diff: Delete.
- patches.apparmor/vfs-mkdir.diff: Delete.
- patches.apparmor/vfs-mknod.diff: Delete.
- patches.apparmor/vfs-notify_change.diff: Delete.
- patches.apparmor/vfs-removexattr.diff: Delete.
- patches.apparmor/vfs-rename.diff: Delete.
- patches.apparmor/vfs-rmdir.diff: Delete.
- patches.apparmor/vfs-setxattr.diff: Delete.
- patches.apparmor/vfs-symlink.diff: Delete.
- patches.apparmor/vfs-unlink.diff: Delete.

-------------------------------------------------------------------
Tue Jul 21 11:18:57 CEST 2009 - npiggin@suse.de

- Update config files for bnc#522686 -- set
  CONFIG_SECURITY_DEFAULT_MMAP_MIN_ADDR=65536.

-------------------------------------------------------------------
Mon Jul 20 20:30:41 CEST 2009 - jeffm@suse.de

- Update config files: Disabled optimize for size on all flavors
  (FATE#305694)

-------------------------------------------------------------------
Mon Jul 20 17:26:02 CEST 2009 - jeffm@suse.de

- Update config files.

-------------------------------------------------------------------
Mon Jul 20 17:02:57 CEST 2009 - jeffm@suse.com

- Update to 2.6.30.2
  - lots of security and bug fixes
  - Obsoleted patches.fixes/firmware-memmap-64bit.diff

-------------------------------------------------------------------
Mon Jul 20 13:02:46 CEST 2009 - mmarek@suse.cz

- rpm/split-modules: set LC_COLLATE=C

-------------------------------------------------------------------
Sat Jul 18 03:40:28 CEST 2009 - jeffm@suse.de

- rpm/package-descriptions: Added desktop description.

-------------------------------------------------------------------
Sat Jul 18 03:39:00 CEST 2009 - jeffm@suse.de

- rpm/package-descriptions: Added desktop description.

-------------------------------------------------------------------
Sat Jul 18 03:18:57 CEST 2009 - jeffm@suse.de

- Add -desktop flavors for i386 and x86_64
  - Disabled group scheduler and groups
  - Disabled optimize for size
  - Enabled full preemption
  - Set HZ=1000

-------------------------------------------------------------------
Sat Jul 18 01:34:58 CEST 2009 - jeffm@suse.de

- Add -desktop flavors for i386 and x86_64 (FATE#305694)
  - Disabled group scheduler and groups
  - Disabled optimize for size
  - Enabled full preemption
  - Set HZ=1000

-------------------------------------------------------------------
Fri Jul 17 17:10:19 CEST 2009 - jeffm@suse.de

- patches.apparmor/apparmor.diff: ia64 build fix

-------------------------------------------------------------------
Fri Jul 17 11:25:31 CEST 2009 - mmarek@suse.cz

- rpm/kernel-binary.spec.in: simplify the add_dirs_to_filelist
  function and make it less chatty in build logs.

-------------------------------------------------------------------
Fri Jul 17 00:39:39 CEST 2009 - jeffm@suse.com

- patches.apparmor/apparmor.diff: ia64 build fix

-------------------------------------------------------------------
Fri Jul 17 00:06:19 CEST 2009 - jeffm@suse.com

- patches.apparmor/security-default-lsm: security: Define default
  LSM (bnc#442668).

-------------------------------------------------------------------
Thu Jul 16 22:50:13 CEST 2009 - jeffm@suse.de

- patches.apparmor/apparmor.diff: AppArmor.

-------------------------------------------------------------------
Thu Jul 16 22:44:02 CEST 2009 - jeffm@suse.de

- patches.apparmor/apparmor.diff: AppArmor.

-------------------------------------------------------------------
Thu Jul 16 20:15:59 CEST 2009 - jeffm@suse.de

- patches.rpmify/sgi-hotplug-fixup: hotplug: fix sgi-hotplug
  attribute handling.

-------------------------------------------------------------------
Thu Jul 16 16:53:35 CEST 2009 - mmarek@suse.cz

- rpm/kernel-binary.spec.in: drop the config-subst script, use
  scripts/config instead.

-------------------------------------------------------------------
Thu Jul 16 13:19:19 CEST 2009 - mmarek@suse.cz

- rpm/kernel-binary.spec.in: fix debugsource generation.

-------------------------------------------------------------------
Thu Jul 16 10:46:05 CEST 2009 - mmarek@suse.cz

- rpm/split-modules: fix last change.

-------------------------------------------------------------------
Wed Jul 15 22:40:58 CEST 2009 - mmarek@suse.cz

- rpm/split-modules: fix for module names with underscores or
  dashes.

-------------------------------------------------------------------
Wed Jul 15 22:33:07 CEST 2009 - jeffm@suse.de

- Update to 2.6.31-rc3.
  - Eliminated 2 patches.

-------------------------------------------------------------------
Wed Jul 15 17:10:29 CEST 2009 - mmarek@suse.cz

- rpm/kernel-binary.spec.in: annotate in which products the
  obsoleted kmps were last used, remove "ralink-rt2860-kmp" which
  I couldn't find anywhere.

-------------------------------------------------------------------
Wed Jul 15 16:50:44 CEST 2009 - mmarek@suse.cz

- rpm/kernel-binary.spec.in: obsolete btusb-kmp (bnc#514375).

-------------------------------------------------------------------
Tue Jul 14 15:37:36 CEST 2009 - mmarek@suse.cz

- rpm/kernel-binary.spec.in, rpm/split-modules: move generating of
  the base / main / unsupported module lists to a separate script.
  Avoids 6k modinfo calls and fixes module dependencies
  (bnc#512179).

-------------------------------------------------------------------
Mon Jul 13 22:10:13 CEST 2009 - mmarek@suse.cz

- rpm/kernel-binary.spec.in: fix include2/asm symlink (bnc#509680).

-------------------------------------------------------------------
Mon Jul 13 16:55:56 CEST 2009 - mmarek@suse.cz

- rpm/modversions: fix overriding of function symbols.

-------------------------------------------------------------------
Mon Jul 13 16:13:52 CEST 2009 - mmarek@suse.cz

- rpm/modversions: fix overriding of unknown symbols.

-------------------------------------------------------------------
Tue Jul  7 14:30:30 CEST 2009 - jkosina@suse.de

- patches.suse/e1000e_allow_bad_checksum: Delete.
- patches.suse/e1000e_call_dump_eeprom: Delete.
- patches.suse/e1000e_use_set_memory_ro-rw_to_protect_flash_memory:
  Delete.

Delete the leftover debugging patches for e1000e EEPROM corruption
that are not needed anymore.

-------------------------------------------------------------------
Tue Jul  7 12:03:10 CEST 2009 - aj@suse.de

- README.BRANCH: Update, kotd will become 11.2 eventually.

-------------------------------------------------------------------
Mon Jul  6 21:36:35 CEST 2009 - jeffm@suse.com

- Update to 2.6.31-rc2.

-------------------------------------------------------------------
Fri Jul  3 22:32:24 CEST 2009 - jeffm@suse.com

- Update to 2.6.31-rc1-git10.
  - Eliminated 28 patches.
  - Xen is disabled.

-------------------------------------------------------------------
Fri Jul  3 15:41:08 CEST 2009 - mmarek@suse.cz

- patches.suse/kbuild-generate-modules.builtin: kbuild: generate
  modules.builtin.
- rpm/kernel-binary.spec.in: package modules.builtin for use by
  modprobe / mkinitrd.

-------------------------------------------------------------------
Fri Jul  3 14:44:00 CEST 2009 - mmarek@suse.cz

- rpm/kernel-binary.spec.in, rpm/kernel-source.spec.in: simplify
  the patch applying loops to reduce noise in build logs.

-------------------------------------------------------------------
Tue Jun 30 19:28:22 CEST 2009 - mmarek@suse.cz

- rpm/kernel-binary.spec.in: chmod +x find-provides

-------------------------------------------------------------------
Tue Jun 30 13:17:18 CEST 2009 - mmarek@suse.cz

- rpm/kernel-binary.spec.in: do not "annotate" the packaged
  Modules.symvers
- patches.suse/modpost-filter-out-built-in-depends: Delete.

-------------------------------------------------------------------
Tue Jun 30 11:35:47 CEST 2009 - jbeulich@novell.com

- patches.arch/ia64-page-migration: Fix compiler warning.

-------------------------------------------------------------------
Mon Jun 29 19:50:25 CEST 2009 - mmarek@suse.cz

- rpm/kernel-binary.spec.in: move /boot/symvers* files back to
  -base, these are needed during KMP installation.

-------------------------------------------------------------------
Mon Jun 29 19:49:16 CEST 2009 - mmarek@suse.cz

- patches.fixes/kbuild-fix-generating-of-.symtypes-files: kbuild:
  fix generating of *.symtypes files.
- patches.suse/genksyms-add-override-flag.diff: Refresh.
- rpm/kernel-binary.spec.in: create the *.symref files in the build
  directory

-------------------------------------------------------------------
Fri Jun 26 19:04:30 CEST 2009 - mmarek@suse.cz

- rpm/kernel-binary.spec.in: add Provides: kernel-{base,extra} to
  the subpackages (bnc#516827).

-------------------------------------------------------------------
Wed Jun 24 15:51:48 CEST 2009 - gregkh@suse.de

- Update config files.
  revert the ACPI and thermal config changes:
    config/i386/pae and config/x86-64/default:
	CONFIG_ACPI_AC=m
	CONFIG_ACPI_BATTERY=m
	CONFIG_ACPI_BUTTON=m
	CONFIG_ACPI_VIDEO=m
	CONFIG_ACPI_FAN=m
	CONFIG_ACPI_PROCESSOR=m
	CONFIG_ACPI_THERMAL=m
	CONFIG_ACPI_CONTAINER=m
	CONFIG_X86_ACPI_CPUFREQ=m
	CONFIG_THERMAL=m

-------------------------------------------------------------------
Wed Jun 24 15:48:06 CEST 2009 - gregkh@suse.de

- patches.suse/ec_merge_irq_and_poll_modes.patch: Delete.
- patches.suse/linux-2.6.29-retry-root-mount.patch: Delete.

-------------------------------------------------------------------
Wed Jun 24 10:57:00 CEST 2009 - jbeulich@novell.com

- Update Xen patches to 2.6.30 and c/s 908.
- Update Xen config files.
- patches.xen/tmem: Transcendent memory ("tmem") for Linux.

-------------------------------------------------------------------
Tue Jun 23 06:19:21 CEST 2009 - gregkh@suse.de

- Update config files.
  config/i386/pae and config/x86-64/default:
	CONFIG_ACPI_AC=y
	CONFIG_ACPI_BATTERY=y
	CONFIG_ACPI_BUTTON=y
	CONFIG_ACPI_VIDEO=y
	CONFIG_ACPI_FAN=y
	CONFIG_ACPI_PROCESSOR=y
	CONFIG_ACPI_THERMAL=y
	CONFIG_ACPI_CONTAINER=y
	CONFIG_X86_ACPI_CPUFREQ=y
	CONFIG_THERMAL=y

-------------------------------------------------------------------
Tue Jun 23 06:05:34 CEST 2009 - gregkh@suse.de

- Update config files.
  config/i386/pae and config/x86-64/default:
	CONFIG_SND_TIMER=y
	CONFIG_SND_PCM=y
	CONFIG_SND_SEQUENCER=y
	CONFIG_SND_MIXER_OSS=y
	CONFIG_SND_PCM_OSS=y


-------------------------------------------------------------------
Tue Jun 23 05:57:44 CEST 2009 - gregkh@suse.de

- Update config files.
  fix up config mistake in x86-64/default made in last commit.

-------------------------------------------------------------------
Tue Jun 23 05:54:30 CEST 2009 - gregkh@suse.de

- Update config files.
  config/i386/pae and config/x86-64/default:
	CONFIG_VIDEO_OUTPUT_CONTROL=y
	CONFIG_SOUND=y
	CONFIG_SND=y

-------------------------------------------------------------------
Tue Jun 23 05:42:51 CEST 2009 - gregkh@suse.de

- Update config files.
  config/i386/pae and config/x86-64/default:
	CONFIG_I2C=y
	CONFIG_HWMON=y

-------------------------------------------------------------------
Sat Jun 20 04:19:52 CEST 2009 - gregkh@suse.de

- Update config files.
  config/i386/pae and config/x86-64/default:
	CONFIG_IPV6=y

-------------------------------------------------------------------
Sat Jun 20 04:18:09 CEST 2009 - gregkh@suse.de

- Update config files.
  config/i386/pae and config/x86-64/default:
	CONFIG_HID=y
	CONFIG_USB_STORAGE=y

-------------------------------------------------------------------
Sat Jun 20 02:11:50 CEST 2009 - gregkh@suse.de

- Update config files.
  config/i386/pae and config/x86-64/default:
	CONFIG_ATA_PIIX=Y

-------------------------------------------------------------------
Sat Jun 20 02:09:25 CEST 2009 - gregkh@suse.de

- Update config files.
  config/i386/pae and config/x86-64/default:
	CONFIG_USB_EHCI_HCD=Y
	CONFIG_USB_OHCI_HCD=Y
	CONFIG_USB_UHCI_HCD=Y

-------------------------------------------------------------------
Sat Jun 20 02:03:08 CEST 2009 - gregkh@suse.de

- Update config files.
  config/i386/pae and config/x86-64/default:
	CONFIG_CFG80211=Y
	CONFIG_LIB80211=Y
	CONFIG_MAC80211=Y
	CONFIG_ATH5K=Y

-------------------------------------------------------------------
Sat Jun 20 01:57:07 CEST 2009 - gregkh@suse.de

- Update config files.
  config/i386/pae and config/x86-64/default:
  	CONFIG_X86_MSR=Y
	CONFIG_X86_CPUID=Y

-------------------------------------------------------------------
Fri Jun 19 23:48:52 CEST 2009 - gregkh@suse.de

- comment out broken acpi patch for the moment.

-------------------------------------------------------------------
Fri Jun 19 23:12:06 CEST 2009 - gregkh@suse.de

- move the "preload" branch into master to get 2.6.30 working
  for Moblin.
- Update config files.
- patches.drivers/alsa-ad1984a-hp-quirks: ALSA: update HP
  quirks for Zenith & co (bnc#472789, bnc#479617, bnc#502425,
  bnc#503101).
- patches.suse/driver-core-add-nodename-callbacks.patch: Driver
  Core: add nodename callbacks.
- patches.suse/driver-core-aoe-add-nodename-for-aoe-devices.patch:
  Driver Core: aoe: add nodename for aoe devices.
- patches.suse/driver-core-block-add-nodename-support-for-block-drivers.patch:
  Driver Core: block: add nodename support for block drivers..
- patches.suse/driver-core-bsg-add-nodename-for-bsg-driver.patch:
  Driver Core: bsg: add nodename for bsg driver.
- patches.suse/driver-core-devtmpfs-driver-core-maintained-dev-tmpfs.patch:
  Driver Core: devtmpfs - kernel-maintained tmpfs-based /dev.
- patches.suse/driver-core-drm-add-nodename-for-drm-devices.patch:
  Driver Core: drm: add nodename for drm devices.
- patches.suse/driver-core-dvb-add-nodename-for-dvb-drivers.patch:
  Driver Core: dvb: add nodename for dvb drivers.
- patches.suse/driver-core-input-add-nodename-for-input-drivers.patch:
  Driver Core: input: add nodename for input drivers.
- patches.suse/driver-core-misc-add-nodename-support-for-misc-devices.patch:
  Driver Core: misc: add nodename support for misc devices..
- patches.suse/driver-core-raw-add-nodename-for-raw-devices.patch:
  Driver Core: raw: add nodename for raw devices.
- patches.suse/driver-core-sound-add-nodename-for-sound-drivers.patch:
  Driver Core: sound: add nodename for sound drivers.
- patches.suse/driver-core-usb-add-nodename-support-for-usb-drivers.patch:
  Driver Core: usb: add nodename support for usb drivers..
- patches.suse/driver-core-x86-add-nodename-for-cpuid-and-msr-drivers.patch:
  Driver Core: x86: add nodename for cpuid and msr drivers..
- patches.suse/ec_merge_irq_and_poll_modes.patch: ACPI: EC:
  Merge IRQ and POLL modes.
- patches.suse/linux-2.6.29-dont-wait-for-mouse.patch: fastboot:
  remove "wait for all devices before mounting root" delay.
- patches.suse/linux-2.6.29-enable-async-by-default.patch:
  enable async_enabled by default.
- patches.suse/linux-2.6.29-even-faster-kms.patch: speed up kms
  even more.
- patches.suse/linux-2.6.29-jbd-longer-commit-interval.patch:
  jbd: longer commit interval.
- patches.suse/linux-2.6.29-kms-after-sata.patch: make kms happen
  after sata.
- patches.suse/linux-2.6.29-retry-root-mount.patch: fastboot:
  retry mounting the root fs if we can't find init.
- patches.suse/linux-2.6.29-silence-acer-message.patch: Silence
  acer wmi driver on non-acer machines.
- patches.suse/linux-2.6.29-touchkit.patch: some new touch screen
  device ids
.
- patches.suse/uvcvideo-ignore-hue-control-for-5986-0241.patch:
  uvcvideo: ignore hue control for 5986:0241 (bnc#499152).
- patches.suse/devtmpfs.patch: Delete.

-------------------------------------------------------------------
Fri Jun 12 05:14:11 CEST 2009 - greg@suse.de

- scripts/sequence-patch.sh: fix bug in ketchup usage

-------------------------------------------------------------------
Wed Jun 10 16:12:01 CEST 2009 - jeffm@suse.com

- Update to 2.6.30-final.

-------------------------------------------------------------------
Wed Jun 10 10:31:34 CEST 2009 - jbeulich@novell.com

- Update Xen patches to 2.6.30-rc8 and c/s 898.
- Update Xen config files.
- patches.xen/pci-reserve: linux/pci: reserve io/memory space
  for bridge.
- patches.xen/xen-x86-exports: Delete.

-------------------------------------------------------------------
Tue Jun  9 17:14:45 CEST 2009 - mmarek@suse.cz

- rpm/kernel-binary.spec.in, rpm/kernel-source.spec.in,
  rpm/kernel-syms.spec.in, rpm/mkspec: update copyright header and
  change indentation to what autobuild enforces on checkin. No
  functional change.

-------------------------------------------------------------------
Tue Jun  9 17:06:06 CEST 2009 - jbeulich@novell.com

- patches.suse/stack-unwind-add-declaration.patch: Fold into ...
- patches.suse/stack-unwind: ... this one.

-------------------------------------------------------------------
Tue Jun  9 12:11:11 CEST 2009 - mmarek@suse.cz

- rpm/kernel-binary.spec.in: move /boot/vmlinux-*.gz to -devel
  again.
- rpm/find-provides: don't generate the ksym() provides ourself,
  let rpm do it. Add a workaround for vmlinux-*.gz in -devel.

-------------------------------------------------------------------
Mon Jun  8 09:01:23 CEST 2009 - jeffm@suse.com

- patches.suse/reiser4-set_page_dirty_notag: mm: Add
  set_page_dirty_notag() helper for reiser4.

-------------------------------------------------------------------
Fri Jun  5 13:43:37 CEST 2009 - mmarek@suse.cz

- rpm/kernel-module-subpackage: add Enhances: kernel-$flavor to
  kmps (bnc#502092).

-------------------------------------------------------------------
Thu Jun  4 16:26:21 CEST 2009 - jeffm@suse.de

- Update to 2.6.30-rc8.

-------------------------------------------------------------------
Thu Jun  4 07:09:52 CEST 2009 - sdietrich@suse.de

- supported.conf: remove duplicate kernel/drivers/md/dm-log

-------------------------------------------------------------------
Thu Jun  4 06:02:57 CEST 2009 - teheo@suse.de

Conver ide major allocation.

- patches.suse/block-add-mangle-devt-switch: block: add
  genhd.mangle_devt parameter (fate#305584).

-------------------------------------------------------------------
Mon Jun  1 20:54:44 CEST 2009 - jeffm@suse.de

- Update to 2.6.30-rc7-git4.

-------------------------------------------------------------------
Fri May 29 09:50:28 CEST 2009 - teheo@suse.de

Rename mangle_minor to mangle_devt and also cover sd major allocation.

- patches.suse/block-add-mangle-devt-switch: block: add
  genhd.mangle_devt parameter (fate#305584).

-------------------------------------------------------------------
Fri May 29 07:35:53 CEST 2009 - teheo@suse.de

- Update config files to enable DEBUG_BLOCK_EXT_DEVT on all configs
  except for vanilla and ppc/ps3.
- patches.suse/block-add-mangle-devt-switch: block: add
  genhd.mangle_minor parameter (fate#305584).

-------------------------------------------------------------------
Thu May 28 16:35:40 CEST 2009 - jdelvare@suse.de

- patches.fixes/scsi-scan-blist-update: Add BLIST_REPORTLUN2 to
  EMC SYMMETRIX (bnc#185164, bnc#191648, bnc#505578).

-------------------------------------------------------------------
Wed May 27 18:05:14 CEST 2009 - jeffm@suse.com

- Update to 2.6.30-rc7-git2.

-------------------------------------------------------------------
Wed May 27 08:22:05 CEST 2009 - gregkh@suse.de

- patches.drivers/ath1e-add-new-device-id-for-asus-hardware.patch:
  ath1e: add new device id for asus hardware.

-------------------------------------------------------------------
Tue May 26 15:28:51 CEST 2009 - mmarek@suse.cz

- rpm/mkspec: when using a custom release number, create a
  get_release_number.sh script for autobuild.

-------------------------------------------------------------------
Tue May 26 15:08:25 CEST 2009 - mmarek@suse.cz

- rpm/kernel-binary.spec.in: workaround for bnc#507084: strip
  binaries in /usr/src/linux-obj/*/*/scripts.

-------------------------------------------------------------------
Tue May 26 11:33:25 CEST 2009 - jdelvare@suse.de

- patches.drivers/r8169-allow-true-forced-mode-setting.patch:
  r8169: allow true forced mode setting (bnc#467518).

-------------------------------------------------------------------
Mon May 25 14:11:04 CEST 2009 - mmarek@suse.cz

- switch i386 flavors back to -default (non-pae) and -pae for
  milestone2

-------------------------------------------------------------------
Sun May 24 10:36:18 CEST 2009 - mmarek@suse.cz

- rpm/find-provides: fix for kernel-kdump.

-------------------------------------------------------------------
Sat May 23 22:18:05 CEST 2009 - mmarek@suse.cz

- rpm/find-provides, rpm/kernel-binary.spec.in, rpm/symsets.pl:
  workaround to fix provides of built-in symbols: move vmlinux*.gz
  back to -base and extract the provides from it.

-------------------------------------------------------------------
Fri May 22 15:47:01 CEST 2009 - teheo@suse.de

- patches.arch/i586-unwind-quick-fix: i586-relocs: ignore NONE
  relocation.

-------------------------------------------------------------------
Fri May 22 12:42:36 CEST 2009 - mmarek@suse.cz

- rpm/compute-PATCHVERSION.sh, rpm/mkspec, scripts/tar-up.sh: avoid
  unpacking the patches tarballs in compute-PATCHVERSION.sh.

-------------------------------------------------------------------
Fri May 22 11:45:41 CEST 2009 - mmarek@suse.cz

- rpm/mkspec: add --release option to set a custom release string.
- scripts/tar-up.sh: revive -rs option.

-------------------------------------------------------------------
Wed May 20 16:05:07 CEST 2009 - mmarek@suse.cz

- patches.arch/acpi_thermal_passive_blacklist.patch,
  patches.suse/devtmpfs.patch: fix patches to apply with git-apply.

-------------------------------------------------------------------
Tue May 19 21:42:45 CEST 2009 - sdietrich@suse.de

- patches.suse/stack-unwind-add-declaration.patch: Fix compile
  error when CONFIG_STACK_UNWIND is not set.

-------------------------------------------------------------------
Tue May 19 18:24:46 CEST 2009 - jblunck@suse.de

- patches.rpmify/arm-arch_include_asm-fix.diff: ARM: move
  mach-types.h to arch/include/asm.

-------------------------------------------------------------------
Tue May 19 18:03:44 CEST 2009 - jeffm@suse.com

- Set CONFIG_FRAMEBUFFER_CONSOLE=y

-------------------------------------------------------------------
Tue May 19 17:27:45 CEST 2009 - jeffm@suse.com

- Restored CONFIG_BOOTSPLASH=y and CONFIG_FB_VESA=y on
  x86/x86_64 (bnc#504608)

-------------------------------------------------------------------
Tue May 19 16:17:34 CEST 2009 - jbeulich@novell.com

- patches.xen/sfc-endianness: fix building with gcc 4.4.

-------------------------------------------------------------------
Tue May 19 12:04:26 CEST 2009 - jbeulich@novell.com

- Update Xen patches to 2.6.30/rc6-git3 and c/s 873.

-------------------------------------------------------------------
Mon May 18 16:52:37 CEST 2009 - jeffm@suse.com

- Updated to 2.6.30-rc6-git3.
  - Eliminated 4 patches.

-------------------------------------------------------------------
Fri May 15 19:16:23 CEST 2009 - jeffm@suse.de

- doc/README.SUSE: Updated to reflect building in an external
  directory so as not to contaminate /usr/src/linux

-------------------------------------------------------------------
Thu May 14 14:09:10 CEST 2009 - mmarek@suse.cz

- rpm/kernel-binary.spec.in: fix path in
  /usr/src/linux-obj/.../Makefile.

-------------------------------------------------------------------
Thu May 14 11:09:01 CEST 2009 - mmarek@suse.cz

- rpm/kernel-binary.spec.in: provide kernel-$flavor-devel =
  %version-%source_rel in the -devel packages (bnc#503280).

-------------------------------------------------------------------
Wed May 13 15:42:49 CEST 2009 - mmarek@suse.cz

- rpm/kernel-binary.spec.in: also fix kernel-$flavor-devel requires
  (bnc#503280).

-------------------------------------------------------------------
Wed May 13 15:32:58 CEST 2009 - mmarek@suse.cz

- rpm/mkspec: fix kernel-syms requires (bnc#503280).

-------------------------------------------------------------------
Mon May 11 21:11:59 CEST 2009 - jeffm@suse.com

- patches.fixes/dup2-retval-fix: dup2: Fix return value with
  oldfd == newfd and invalid fd (bnc#498042).

-------------------------------------------------------------------
Mon May 11 21:11:19 CEST 2009 - jeffm@suse.com

- patches.fixes/reiserfs-xattr-fixup: reiserfs: clean up ifdefs.
- patches.fixes/reiserfs-xattr-root-fixup: reiserfs: deal with
  NULL xattr root w/ xattrs disabled.
- patches.fixes/reiserfs-xattrs-disabled-perms: reiserfs: fixup
  perms when xattrs are disabled.
- patches.fixes/reiserfs-expose-privroot: reiserfs: allow exposing
  privroot w/ xattrs enabled.

-------------------------------------------------------------------
Mon May 11 19:41:25 CEST 2009 - jeffm@suse.de

- Updated to 2.6.30-rc5-git1.
  - Eliminated 4 patches.

-------------------------------------------------------------------
Wed May  6 17:38:57 CEST 2009 - gregkh@suse.de

- Update config files. update vanilla configs so that the build works.

-------------------------------------------------------------------
Wed May  6 17:19:56 CEST 2009 - gregkh@suse.de

- Update config files.
- patches.suse/devtmpfs.patch: driver-core: devtmpfs - driver-core
  maintained /dev tmpfs.

-------------------------------------------------------------------
Tue May  5 17:17:21 CEST 2009 - jeffm@suse.com

- Update config files.

-------------------------------------------------------------------
Tue May  5 16:46:08 CEST 2009 - jeffm@suse.com

- Update to 2.6.30-rc4-git1.
- patches.rpmify/fix-unexpected-non-allocable-warnings-with-suse-gcc:
  kbuild, modpost: fix "unexpected non-allocatable" warning with
  SUSE gcc.

-------------------------------------------------------------------
Tue May  5 14:31:59 CEST 2009 - jbeulich@novell.com

- patches.fixes/iwl3945-build: iwl3945: fix ia64/ppc build.

-------------------------------------------------------------------
Tue May  5 11:05:37 CEST 2009 - jbeulich@novell.com

- patches.xen/xen3-patch-2.6.30-rc4: Fix ia64 build.

-------------------------------------------------------------------
Tue May  5 10:08:12 CEST 2009 - jbeulich@novell.com

- patches.suse/stack-unwind: Also initialize PT_GS() on 32-bit.
- patches.arch/x86_64-unwind-annotations: Refresh.

-------------------------------------------------------------------
Tue May  5 10:02:41 CEST 2009 - jbeulich@novell.com

- Update Xen patches to 2.6.29-rc4 and c/s 867.
- Update i386 and x86_64 config files.
- config.conf: Re-enable Xen.

-------------------------------------------------------------------
Tue May  5 05:22:16 CEST 2009 - teheo@suse.de

- patches.suse/kbuild-icecream-workaround: kbuild: add workaround
  for icecream bug (bnc#495786).

-------------------------------------------------------------------
Fri May  1 20:01:16 CEST 2009 - jeffm@suse.com

- patches.fixes/reiserfs-xattr-locking: reiserfs: Expand i_mutex
  to enclose lookup_one_len.

-------------------------------------------------------------------
Fri May  1 20:00:48 CEST 2009 - jeffm@suse.com

- Update to 2.6.30-rc4.
  - Eliminated 2 patches.

-------------------------------------------------------------------
Fri May  1 19:58:07 CEST 2009 - jeffm@suse.com

- patches.drivers/libata-prefer-over-ide: libata: prefer libata
  drivers over ide ones (bnc#433105).
- patches.fixes/reiserfs-xattr-locking: reiserfs: Expand i_mutex
  to enclose lookup_one_len.
- patches.kernel.org/patch-2.6.30-rc3-rc4:
- patches.suse/no-frame-pointer-select: Fix stack unwinder Kconfig
  (bnc#402518).
- patches.arch/s390-08-05-af_iucv-msgpeek-fix.patch: Delete.
- patches.fixes/fix-periodic-mode-programming-on-amd81xx: Delete.

-------------------------------------------------------------------
Thu Apr 30 16:56:17 CEST 2009 - mmarek@suse.cz

- scripts/submit-to-bs: tentative script to submit a new kernel to
  openSUSE:Factory

-------------------------------------------------------------------
Tue Apr 28 11:19:41 CEST 2009 - npiggin@suse.de

- patches.apparmor/unambiguous-__d_path.diff: Put a reminder in here
  to fix the lock order problem when the patch is updated to HEAD.

-------------------------------------------------------------------
Mon Apr 27 13:48:49 CEST 2009 - mmarek@suse.cz

- rpm/kernel-binary.spec.in, rpm/kernel-source.spec.in,
  rpm/kernel-syms.spec.in, rpm/mkspec: Fix prepending EXTRAVERSION,
  rename the variable back to @RELEASE_PREFIX@.

-------------------------------------------------------------------
Mon Apr 27 10:41:20 CEST 2009 - mmarek@suse.cz

- rpm/kernel-binary.spec.in, rpm/kernel-source.spec.in,
  rpm/kernel-syms.spec.in, rpm/mkspec: prepend the EXTRAVERSION to
  the rpm release string (note that this won't have any effect in
  the openSUSE:* projects).

-------------------------------------------------------------------
Fri Apr 24 19:28:44 CEST 2009 - gregkh@suse.de

- Update config files.
  - build rtc_cmos driver into the kernel for i386 and x86-64 default
    kernels.  This should automatically take care of the rtc/system time
    syncing so we don't need to do it in a boot script and should speed
    up booting time a lot.

-------------------------------------------------------------------
Fri Apr 24 19:24:53 CEST 2009 - gregkh@suse.de

- Update config files. change CONFIG_ATA=y and CONFIG_SATA_AHCI=y

-------------------------------------------------------------------
Fri Apr 24 18:23:21 CEST 2009 - gregkh@suse.de

- Update config files. change to CONFIG_EXT2_FS=y and CONFIG_EXT3_FS=y

-------------------------------------------------------------------
Fri Apr 24 18:19:34 CEST 2009 - gregkh@suse.de

- Update config files. change to CONFIG_SCSI=y and CONFIG_BLK_DEV_SD=y

-------------------------------------------------------------------
Fri Apr 24 18:14:49 CEST 2009 - gregkh@suse.de

- Update config files. change to use CONFIG_USB=y

-------------------------------------------------------------------
Thu Apr 23 23:38:53 CEST 2009 - jeffm@suse.de

- Added legacy config.

-------------------------------------------------------------------
Thu Apr 23 23:31:39 CEST 2009 - jeffm@suse.de

- Temporarily disabled patches.suse/acpi-dsdt-initrd-v0.9a-2.6.25.patch

-------------------------------------------------------------------
Thu Apr 23 17:53:58 CEST 2009 - jeffm@suse.de

- Moved i386 kernel-default to kernel-legacy.
- Moved i386 kernel-pae config to kernel-default.
- Disabled CONFIG_ISA in i386 kernel-default to improve boot speed.

-------------------------------------------------------------------
Thu Apr 23 17:29:47 CEST 2009 - jeffm@suse.de

- Update to 2.6.30-rc3.

-------------------------------------------------------------------
Thu Apr 23 17:17:59 CEST 2009 - jeffm@suse.de

- patches.fixes/fix-periodic-mode-programming-on-amd81xx: x86:
  hpet: fix periodic mode programming on AMD 81xx.
- patches.fixes/hpet-boot-fix: Delete.

-------------------------------------------------------------------
Mon Apr 20 16:44:13 CEST 2009 - jeffm@suse.de

- patches.fixes/hpet-boot-fix: hpet: fix "IO-APIC + timer doesn't work!"

-------------------------------------------------------------------
Mon Apr 20 16:43:50 CEST 2009 - jeffm@suse.de

- Update to 2.6.30-rc2-git6.

-------------------------------------------------------------------
Wed Apr 15 06:33:54 CEST 2009 - jeffm@suse.de

- Update to 2.6.30-rc2.
  - trace and xen flavors disabled.
  - CONFIG_OTUS disabled on ppc.
  - request-based multipath could use some testing.
  - Eliminated 96 patches.

-------------------------------------------------------------------
Fri Apr 10 20:09:08 CEST 2009 - jeffm@suse.de

- rpm/devel-post.sh, rpm/kernel-binary.spec.in: Created i586 symlink
  for i386.

-------------------------------------------------------------------
Fri Apr 10 19:08:14 CEST 2009 - jeffm@suse.de

- rpm/kernel-binary.spec.in: Added /usr/src/linux-obj to -devel

-------------------------------------------------------------------
Fri Apr 10 17:35:35 CEST 2009 - mmarek@suse.cz

- rpm/kernel-binary.spec.in: Use xargs -r to fix case when no
  modules are supported.

-------------------------------------------------------------------
Fri Apr 10 17:18:34 CEST 2009 - jeffm@suse.com

- Moved linux-obj symlink handling to kernel-$flavor-devel.

-------------------------------------------------------------------
Fri Apr 10 11:41:12 CEST 2009 - mmarek@suse.cz

- rpm/package-descriptions: Add comment.

-------------------------------------------------------------------
Fri Apr 10 11:12:30 CEST 2009 - mmarek@suse.cz

- rpm/kernel-binary.spec.in, rpm/kernel-source.spec.in,
  rpm/kernel-syms.spec.in, scripts/tar-up.sh: Rename the timestamp
  file to source-timestamp instead, so that autobuild does not add
  the timestamp verbatim.

-------------------------------------------------------------------
Thu Apr  9 13:52:47 CEST 2009 - jbeulich@novell.com

- Update Xen patches to 2.6.29 final and c/s 854.
- patches.xen/sfc-external-sram: enable access to Falcon's
  external SRAM (bnc#489105).
- patches.xen/sfc-sync-headers: sync Solarflare accelerator
  headers (bnc#489105).
- Update Xen config files.

-------------------------------------------------------------------
Wed Apr  8 11:54:11 CEST 2009 - mmarek@suse.cz

- rpm/kernel-binary.spec.in, rpm/kernel-source.spec.in,
  rpm/kernel-syms.spec.in: Fix last change: do not add the
  timestamp if it is already added verbatim (by prepare_spec during
  checkin)

-------------------------------------------------------------------
Tue Apr  7 21:58:38 CEST 2009 - mmarek@suse.cz

- rpm/kernel-binary.spec.in, rpm/kernel-source.spec.in,
  rpm/kernel-syms.spec.in: Add source timestamp to package
  descriptions.

-------------------------------------------------------------------
Tue Apr  7 21:28:59 CEST 2009 - mmarek@suse.cz

- rpm/kernel-binary.spec.in, rpm/kernel-source.spec.in,
  rpm/kernel-syms.spec.in, rpm/mkspec: add descriptions to
  generated spec files.
- rpm/package-descriptions: descriptions of binary packages.

-------------------------------------------------------------------
Mon Apr  6 20:29:03 CEST 2009 - jeffm@suse.com

- Enabled STAGING on !x86 and disabled COMEDI.

-------------------------------------------------------------------
Mon Apr  6 19:21:37 CEST 2009 - jeffm@suse.com

- patches.rpmify/split-package: Enable

-------------------------------------------------------------------
Mon Apr  6 19:21:23 CEST 2009 - jeffm@suse.com

- Update config files: Fixed i386-vanilla.

-------------------------------------------------------------------
Mon Apr  6 19:11:52 CEST 2009 - jeffm@suse.com

- patches.fixes/xfs-export-debug: xfs: export assertion handler.

-------------------------------------------------------------------
Mon Apr  6 02:53:12 CEST 2009 - jeffm@suse.com

- Switch from SPARSEMEM to DISCONTIGMEM on i386.

-------------------------------------------------------------------
Sun Apr  5 02:24:01 CEST 2009 - jeffm@suse.com

- scripts/tar-up_and_run_mbuild.sh: Added pae to the important
  specfiles list.

-------------------------------------------------------------------
Fri Apr  3 22:47:12 CEST 2009 - jeffm@suse.com

- Update config files: Fix missing ia64-debug.

-------------------------------------------------------------------
Fri Apr  3 22:32:01 CEST 2009 - jeffm@suse.com

- patches.xen/sfc-resource-driver: Fix uninitialized var warning.

-------------------------------------------------------------------
Fri Apr  3 22:25:35 CEST 2009 - jeffm@suse.com

- Drop NR_CPUS back to 128 on i386.

-------------------------------------------------------------------
Fri Apr  3 19:36:31 CEST 2009 - jeffm@suse.com

- rpm/kernel-binary.spec.in: Added CONFIG_SPLIT_PACKAGE.

-------------------------------------------------------------------
Fri Apr  3 19:35:53 CEST 2009 - jeffm@suse.de

- Update config files: Enabled STAGING drivers on -vanilla.

-------------------------------------------------------------------
Fri Apr  3 17:13:32 CEST 2009 - jblunck@suse.de

- patches.rpmify/rpm-kernel-config: Rediff.

-------------------------------------------------------------------
Fri Apr  3 17:06:14 CEST 2009 - mmarek@suse.cz

- rpm/kernel-source.spec.in: chmod +x mkspec arch-symbols
  compute-PATCHVERSION.sh

-------------------------------------------------------------------
Fri Apr  3 17:00:50 CEST 2009 - jeffm@suse.com

- Update config files: Enabled STAGING drivers.

-------------------------------------------------------------------
Fri Apr  3 16:30:02 CEST 2009 - jeffm@suse.com

- Sync up kernel configs for x86/x86_64 flavors.

-------------------------------------------------------------------
Fri Apr  3 14:55:26 CEST 2009 - mmarek@suse.cz

- rpm/kernel-source.spec.in, rpm/mkspec: do not package the binary
  spec files anymore.

-------------------------------------------------------------------
Thu Apr  2 23:41:52 CEST 2009 - mmarek@suse.cz

- rpm/modversions: keep the override keyword in --pack.

-------------------------------------------------------------------
Thu Apr  2 20:37:33 CEST 2009 - mmarek@suse.cz

- rpm/kernel-binary.spec.in, rpm/mkspec, scripts/tar-up.sh: remove
  @TOLERATE_UNKNOWN_NEW_CONFIG_OPTIONS@ expansion, check for a file
  named TOLERATE-UNKNOWN-NEW-CONFIG-OPTIONS in sourcedir instead.

-------------------------------------------------------------------
Thu Apr  2 20:27:04 CEST 2009 - mmarek@suse.cz

- rpm/kernel-syms.spec.in: set LC_ALL=C in rpm -q call

-------------------------------------------------------------------
Thu Apr  2 17:57:48 CEST 2009 - mmarek@suse.cz

- rpm/kernel-binary.spec.in: add @FLAVOR@ again to avoid %%(...)
  expansion

-------------------------------------------------------------------
Thu Apr  2 17:48:41 CEST 2009 - mmarek@suse.cz

- rpm/mkspec: new script to generate spec files from *.spec.in
  templates
- rpm/compute-PATCHVERSION.sh, rpm/kernel-binary.spec.in,
  rpm/kernel-source.spec.in, rpm/kernel-syms.spec.in: add to the
  source rpm
- scripts/tar-up.sh: just tar up patches directories and call
  mkspec

-------------------------------------------------------------------
Tue Mar 31 15:56:00 CEST 2009 - mmarek@suse.cz

- rpm/kernel-dummy.spec.in: Delete.

-------------------------------------------------------------------
Tue Mar 31 15:46:18 CEST 2009 - jeffm@suse.de

- doc/README.KSYMS: Add to repo.

-------------------------------------------------------------------
Tue Mar 31 15:39:55 CEST 2009 - mmarek@suse.cz

- config.conf, rpm/old-packages.conf, scripts/arch-symbols,
  scripts/run_oldconfig.sh, scripts/tar-up.sh: drop the arch
  symbols completely, only map the various ix86 archs to i386.

-------------------------------------------------------------------
Tue Mar 31 14:49:09 CEST 2009 - mmarek@suse.cz

- doc/README.SUSE: allow_unsupported_modules needs to be set before
  installing the kernel (bnc#484664).

-------------------------------------------------------------------
Tue Mar 31 03:08:30 CEST 2009 - jeffm@suse.de

- Add %changelog to spec files

-------------------------------------------------------------------
Tue Mar 31 03:07:51 CEST 2009 - jeffm@suse.de

- rpm/kernel-binary.spec.in: Clean up %build_$flavor macros

-------------------------------------------------------------------
Tue Mar 31 02:54:18 CEST 2009 - jeffm@suse.de

- rpm/kernel-source.spec.in: Create kernel-source-vanilla

-------------------------------------------------------------------
Tue Mar 31 02:53:41 CEST 2009 - jeffm@suse.de

- rpm/kernel-syms.spec.in, scripts/tar-up.sh: Depend on kernel-$flavor-devel

-------------------------------------------------------------------
Tue Mar 31 02:52:41 CEST 2009 - jeffm@suse.de

- rpm/kernel-binary.spec.in, rpm/kernel-source.spec.in,
  rpm/kernel-syms.spec.in: Create a %using_buildservice macro

-------------------------------------------------------------------
Tue Mar 31 02:52:04 CEST 2009 - jeffm@suse.de

- rpm/kernel-binary.spec.in, rpm/kernel-source.spec.in,
  scripts/sequence-patch.sh, scripts/tar-up.sh:
  kernel-{binary,source}: Remove arch guards

-------------------------------------------------------------------
Tue Mar 31 02:51:13 CEST 2009 - jeffm@suse.de

- doc/README.SUSE, rpm/kernel-binary.spec.in, rpm/kernel-source.spec.in,
  scripts/tar-up.sh: Move development files from kernel-source to
  kernel-$flavor-devel

-------------------------------------------------------------------
Tue Mar 31 02:50:53 CEST 2009 - jeffm@suse.de

- rpm/kernel-binary.spec.in: Remove $CONFIG_MODULES

-------------------------------------------------------------------
Tue Mar 31 02:50:15 CEST 2009 - jeffm@suse.de

- rpm/kernel-binary.spec.in: Remove duplicate CONFIG_DEBUG_INFO=y

-------------------------------------------------------------------
Tue Mar 31 02:49:53 CEST 2009 - jeffm@suse.de

- rpm/kernel-binary.spec.in: Use macros for cpu_arch

-------------------------------------------------------------------
Tue Mar 31 02:49:23 CEST 2009 - jeffm@suse.de

- rpm/kernel-binary.spec.in, rpm/kernel-source.spec.in:
  kernel-{source,binary}: Use path-related rpm macros

-------------------------------------------------------------------
Tue Mar 31 02:48:40 CEST 2009 - jeffm@suse.de

- rpm/kernel-binary.spec.in,  rpm/kernel-source.spec.in:
  Use a %kernelrelease macro.

-------------------------------------------------------------------
Tue Mar 31 02:47:58 CEST 2009 - jeffm@suse.de

- rpm/kernel-source.spec.in, rpm/source-post.sh, scripts/tar-up.sh:
  Use %variant instead of $variant

-------------------------------------------------------------------
Tue Mar 31 02:47:14 CEST 2009 - jeffm@suse.de

- kernel-source: Kill old obsoletes

-------------------------------------------------------------------
Tue Mar 31 02:46:35 CEST 2009 - jeffm@suse.de

- rpm/kernel-binary.spec.in, rpm/kernel-source.spec.in,
  rpm/kernel-syms.spec.in, scripts/tar-up.sh:
  Use %var instead of @VAR@ except where necessary

-------------------------------------------------------------------
Tue Mar 31 02:46:12 CEST 2009 - jeffm@suse.de

- kernel-syms: Sort by flavor, not architecture

-------------------------------------------------------------------
Tue Mar 31 02:45:43 CEST 2009 - jeffm@suse.de

- kernel-syms: Stop the architecture %else madness

-------------------------------------------------------------------
Tue Mar 31 02:45:15 CEST 2009 - jeffm@suse.de

- kernel-binary: Stop the architecture %else madness

-------------------------------------------------------------------
Mon Mar 30 22:16:04 CEST 2009 - jeffm@suse.de

- Removed -RT guards and a dead patch.

-------------------------------------------------------------------
Mon Mar 30 22:14:17 CEST 2009 - jeffm@suse.de

- patches.fixes/reiserfs-prealloc-fix: Delete.

-------------------------------------------------------------------
Mon Mar 30 15:26:04 CEST 2009 - jeffm@suse.de

- patches.suse/reiserfs-inode-init: Delete.

-------------------------------------------------------------------
Thu Mar 26 21:28:32 CET 2009 - mmarek@suse.cz

- rpm/config.sh: introduce rpm/config.sh, defining SRCVERSION and
  VARIANT variables.

-------------------------------------------------------------------
Tue Mar 24 15:37:54 CET 2009 - jeffm@suse.de

- Update to 2.6.29-final.
  - Eliminated 4 patches.

-------------------------------------------------------------------
Fri Mar 20 09:41:41 CET 2009 - jbeulich@novell.com

- Update Xen config files.
- Update Xen patches to 2.6.29-rc8 and c/s 821.

-------------------------------------------------------------------
Wed Mar 18 15:10:32 CET 2009 - mmarek@suse.cz

- rpm/kernel-*.spec.in, scripts/tar-up.sh: don't add "<RELEASE>"
  to the release, breaks plain rpmbuild.

-------------------------------------------------------------------
Tue Mar 17 16:14:08 CET 2009 - mmarek@suse.cz

- rpm/kernel-binary.spec.in: don't generate symsets
- rpm/kernel-syms.spec.in: don't package symsets
- rpm/find-provides: disable symset provides
- rpm/macros.kernel-source: don't check for /boot/symsets*
  (fate#305945)

-------------------------------------------------------------------
Tue Mar 17 07:56:40 CET 2009 - knikanth@suse.de

- patches.fixes/loop-barriers: Delete.
- patches.fixes/loop-barriers2: Delete.
  Remove non-mainline patches to loop driver making it honour
  O_SYNC, sync requests and barriers. (bnc#485089), (bnc#471249)

-------------------------------------------------------------------
Mon Mar 16 18:11:40 CET 2009 - bphilips@suse.de

- README: add rough guide to updating KABI

-------------------------------------------------------------------
Fri Mar 13 23:37:52 CET 2009 - jeffm@suse.com

- Update to 2.6.29-rc8.

-------------------------------------------------------------------
Thu Mar 12 11:21:42 CET 2009 - jbeulich@novell.com

- patches.fixes/fix-nf_conntrack_slp,
  patches.suse/perfmon2-remove_get_base_syscall_attr.patch,
  patches.suse/perfmon2.patch,
  patches.suse/silent-stack-overflow-2.patch: fix build warnings.

-------------------------------------------------------------------
Thu Mar 12 11:09:42 CET 2009 - jbeulich@novell.com

- Update Xen patches addressing several issues in initial commit
- Update Xen config files (re-enable oprofile, disable novfs).
- patches.xen/xen3-x86_64-unwind-annotations: fix unwind annotations
  in entry_64-xen.S.

-------------------------------------------------------------------
Thu Mar 12 11:02:37 CET 2009 - jbeulich@novell.com

- patches.arch/x86_64-unwind-annotations: fix unwind annotations in
  entry_64.S.

-------------------------------------------------------------------
Thu Mar 12 07:43:03 CET 2009 - rgoldwyn@suse.de

- patches.suse/novfs-creds-change-2.6.29: Changing credential
  according to new task_struct.

-------------------------------------------------------------------
Wed Mar 11 18:27:00 CET 2009 - jblunck@suse.de

- rpm/kernel-binary.spec.in: Use split_packages only if supported.conf
  is not empty.

-------------------------------------------------------------------
Mon Mar  9 21:26:13 CET 2009 - mmarek@suse.cz

- rpm/kernel-binary.spec.in: renamed modprobe config to
  /etc/modprobe.d/50-module-renames.conf (required by new
  module-init-tools).

-------------------------------------------------------------------
Mon Mar  9 12:04:46 CET 2009 - jbeulich@novell.com

- patches.xen/xen3-patch-2.6.29-rc4: fix ia64 build.

-------------------------------------------------------------------
Mon Mar  9 09:42:36 CET 2009 - jbeulich@novell.com

- Update Xen config files (get tracing options back in sync with
  default).

-------------------------------------------------------------------
Fri Mar  6 20:56:37 CET 2009 - jeffm@suse.de

- Update config files: Enable CONFIG_FRAME_POINTER on Xen.

-------------------------------------------------------------------
Fri Mar  6 20:36:26 CET 2009 - jeffm@suse.de

- config.conf: Enabled Xen for building.

-------------------------------------------------------------------
Fri Mar  6 17:49:36 CET 2009 - jbeulich@novell.com

- Update Xen patches to 2.6.29-rc7.

-------------------------------------------------------------------
Fri Mar  6 13:34:30 CET 2009 - jbenc@suse.cz

- Update config files: enabled wireless debugging in -debug flavors.

-------------------------------------------------------------------
Fri Mar  6 10:36:19 CET 2009 - mmarek@suse.cz

- rpm/get_release_number.sh.in, rpm/kernel-binary.spec.in,
  rpm/kernel-source.spec.in, rpm/kernel-syms.spec.in,
  scripts/tar-up.sh, doc/README.SUSE: finally drop kernel-dummy
- rpm/prepare-build.sh: Delete.

-------------------------------------------------------------------
Wed Mar  4 20:18:28 CET 2009 - jeffm@suse.com

- Update to 2.6.29-rc7.
  - Eliminated 1 patch.

-------------------------------------------------------------------
Wed Mar  4 11:48:01 CET 2009 - mmarek@suse.cz

- rpm/kernel-binary.spec.in: workaround a bash bug (bnc#481817)
  in kernel-vanilla.spec.

-------------------------------------------------------------------
Tue Mar  3 23:00:28 CET 2009 - jeffm@suse.com

- patches.suse/export-security_inode_permission: Export
  security_inode_permission for aufs.

-------------------------------------------------------------------
Thu Feb 26 15:32:35 CET 2009 - jeffm@suse.com

- scripts/tar-up.sh: Add -u to update existing spec files.

-------------------------------------------------------------------
Thu Feb 26 11:50:57 CET 2009 - sven@suse.de

- rpm/kernel-binary.spec.in: Fix sub-package install-time conflict.

-------------------------------------------------------------------
Wed Feb 25 19:41:59 CET 2009 - mmarek@suse.cz

- scripts/tar-up.sh: create tarballs that don't change
  unnecessarily: set owner/group to nobody/nobody, mtime to time of
  the latest commit and sort the input files.

-------------------------------------------------------------------
Tue Feb 24 23:28:11 CET 2009 - jeffm@suse.com

- Update to 2.6.29-rc6-git1.

-------------------------------------------------------------------
Sat Feb 21 17:30:47 CET 2009 - mmarek@suse.cz

- rpm/kernel-syms.spec.in: also check if the package versions match
  (bnc#478462)

-------------------------------------------------------------------
Fri Feb 20 14:41:31 CET 2009 - jbeulich@novell.com

- patches.suse/stack-unwind: fix 32-bit arch_unwind_init_running().

-------------------------------------------------------------------
Fri Feb 20 10:12:51 CET 2009 - jbeulich@novell.com

- patches.suse/stack-unwind: fix patch fuzz.

-------------------------------------------------------------------
Fri Feb 20 09:48:59 CET 2009 - jbeulich@novell.com

- misc/xen-port-patches.py: Adjust fro new x86 header placement.
- patches.arch/x86_64-unwind-annotations: fix unwind annotations
  (bnc#472783).
- patches.suse/stack-unwind: Properlz hook up unwinder again.

-------------------------------------------------------------------
Fri Feb 20 02:49:50 CET 2009 - jeffm@suse.de

- patches.suse/kdb-common: Build fix with -I directive.

-------------------------------------------------------------------
Fri Feb 20 02:12:56 CET 2009 - jeffm@suse.de

- Update config files.

-------------------------------------------------------------------
Fri Feb 20 01:50:59 CET 2009 - jeffm@suse.de

- Update to 2.6.29-rc5-git3.
  - Eliminated 1 patch.

-------------------------------------------------------------------
Thu Feb 19 11:27:58 CET 2009 - mmarek@suse.cz

- rpm/symsets.pl: allow passing only Module.symvers and no modules

-------------------------------------------------------------------
Wed Feb 18 11:25:46 CET 2009 - olh@suse.de

- disable ppc601 support, disable unused framebuffer drivers

-------------------------------------------------------------------
Wed Feb 18 10:41:14 CET 2009 - olh@suse.de

- disable kdump on ppc32

------------------------------------------------------------------
Mon Feb 16 17:18:41 CET 2009 - jeffm@suse.com

- Update config files.

-------------------------------------------------------------------
Sat Feb 14 17:40:22 CET 2009 - jeffm@suse.de

- Update to 2.6.29-rc5.

-------------------------------------------------------------------
Fri Feb 13 21:15:40 CET 2009 - jeffm@suse.de

- Update to 2.6.29-rc4-git7.
  - Eliminated 2 patches.

-------------------------------------------------------------------
Mon Feb  9 22:04:41 CET 2009 - jeffm@suse.de

- patches.rpmify/spin_is_contended-fix: spin_is_contended
  Kconfig fixes.

-------------------------------------------------------------------
Mon Feb  9 17:47:43 CET 2009 - jeffm@suse.de

- Updated to 2.6.29-rc4.
  - Eliminated 3 patches.

-------------------------------------------------------------------
Fri Feb  6 21:34:56 CET 2009 - jeffm@suse.com

- patches.fixes/fix-warning-while-mapping-0-1MB-range-with-dev-mem:
  x86, pat: fix warn_on_once() while mapping 0-1MB range.

-------------------------------------------------------------------
Fri Feb  6 20:54:14 CET 2009 - mmarek@suse.cz

- rpm/kernel-module-subpackage, rpm/post.sh, rpm/postun.sh: fix
  last change: don't pass -e to weak-modules2.

-------------------------------------------------------------------
Fri Feb  6 14:42:13 CET 2009 - mmarek@suse.cz

- rpm/kernel-module-subpackage, rpm/post.sh, rpm/postun.sh: pass
  down shell options like -x to weak-modules2 to make debugging
  with rpm -ivv easier.

-------------------------------------------------------------------
Tue Feb  3 21:36:36 CET 2009 - jeffm@suse.de

- patches.fixes/fix-nf_conntrack_slp: make nf_conntrack_slp
  actually work (bnc#470963).

-------------------------------------------------------------------
Tue Feb  3 14:34:14 CET 2009 - mmarek@suse.cz

- scripts/tar-up.sh: fix branch name in KOTD packages.

-------------------------------------------------------------------
Tue Feb  3 12:37:06 CET 2009 - olh@suse.de

- config.conf: readde -debug flavor for ppc64

-------------------------------------------------------------------
Tue Feb  3 11:51:37 CET 2009 - olh@suse.de

- patches.fixes/scsi-ibmvfc_prli_initiator_fix.patch:
  Better handle other FC initiators (bnc#471217 - LTC51238)

-------------------------------------------------------------------
Tue Feb  3 11:48:59 CET 2009 - mmarek@suse.cz

- scripts/wd-functions.sh: display master as "master", not "HEAD"
  or "".

-------------------------------------------------------------------
Mon Feb  2 22:13:03 CET 2009 - jeffm@suse.de

- patches.fixes/ath9k-fix-led_device_naming.diff: ath9k: fix
  led naming.
- patches.fixes/b43legacy-fix-led_device_naming.diff: b43legacy:
  fix led naming.
- patches.fixes/iwlwifi-fix-iwl-3945_led_device_naming.diff:
  iwlwifi: another led naming fix.
- patches.fixes/iwlwifi-fix-iwl-led_device_naming.diff: iwlwifi:
  fix led naming   .
- patches.fixes/rt2x00-fix-led_device_naming.diff: rt2x00:
  fix led naming.

-------------------------------------------------------------------
Mon Feb  2 21:20:36 CET 2009 - jeffm@suse.de

- Updated to 2.6.29-rc3-git3.
  - Eliminated 6 patches.

-------------------------------------------------------------------
Mon Feb  2 17:35:32 CET 2009 - jeffm@suse.de

- Updated to 2.6.29-rc3.
  - AppArmor is disabled.
  - Xen is disabled.
  - Eliminated 745 patches.

-------------------------------------------------------------------
Mon Feb  2 17:17:07 CET 2009 - jeffm@suse.de

- Enabled patches.suse/reiserfs_warning-reentrant

-------------------------------------------------------------------
Mon Feb  2 11:30:07 CET 2009 - rw@suse.de

- patches.fixes/xpc-pass-physical,
  patches.kabi/xpc-pass-physical:
  kABI: restore upstream patch, add ABI cover-up. (bnc#458811)

-------------------------------------------------------------------
Mon Feb  2 10:44:23 CET 2009 - olh@suse.de

- patches.fixes/serial-jsm-enable_ms.patch:
  Add enable_ms to jsm driver (bnc#471224 - LTC51066)

-------------------------------------------------------------------
Mon Feb  2 10:30:50 CET 2009 - olh@suse.de

- patches.arch/ppc-optimize-sync.patch:
  Optimise smp_{r,w}mb and mutex (bnc#471222 - LTC51356)

-------------------------------------------------------------------
Sat Jan 31 04:35:24 CET 2009 - gregkh@suse.de

- refresh patches for fuzz due to 2.6.27.14-rc1 import.

-------------------------------------------------------------------
Sat Jan 31 04:16:39 CET 2009 - gregkh@suse.de

- patches.kabi/abi-fix-add-epoll_devs-back-to-struct-user_struct.patch:
  ABI fix: add epoll_devs back to struct user_struct.

-------------------------------------------------------------------
Sat Jan 31 04:07:38 CET 2009 - gregkh@suse.de

- Update to 2.6.27.14-rc1
  - lots of security fixes
  - lots of bugfixes
  - obsoletes:
    - patches.drivers/alsa-virtuoso-no-eeprom-overwrite
    - patches.drivers/pata_via.c-support-vx855-and-future-chips-whose-ide-controller-use-0x0571.patch
    - patches.fixes/SUNRPC-Fix-autobind-on-cloned-rpc-clients.patch
    - patches.fixes/sysfs-fix-problems-with-binary-files.patch
    - patches.fixes/xpc-fix-NULL-deref
    - patches.fixes/xpc-write-barrier

-------------------------------------------------------------------
Fri Jan 30 09:15:04 CET 2009 - olh@suse.de

- patches.arch/ppc-pseries-migration_hang_fix.patch:
  Fix partition migration hang under load (bnc#470563 - LTC51153)

-------------------------------------------------------------------
Fri Jan 30 08:00:00 CET 2009 - olh@suse.de

- disable CONFIG_DEBUG_STACKOVERFLOW and CONFIG_DEBUG_STACK_USAGE
  on ppc/ppc64

-------------------------------------------------------------------
Fri Jan 30 01:24:09 CET 2009 - teheo@suse.de

- patches.drivers/libata-fix-EH-device-failure-handling: libata:
  fix EH device failure handling (bnc#470845).

-------------------------------------------------------------------
Thu Jan 29 21:02:44 CET 2009 - jjolly@suse.de

- patches.arch/s390-08-08-add_qdio_utilization.patch: zfcp:
  queue_full is lacking the entry for qdio utilization
  (bnc#466462).

-------------------------------------------------------------------
Thu Jan 29 18:45:32 CET 2009 - gregkh@suse.de

- add ability to debug kernel using USB debug connector.
- Update config files.
- patches.suse/usb-move-ehci-reg-def.patch: usb: move ehci
  reg def.
- patches.suse/x86-usb-debug-port-early-console-v4.patch: x86:
  usb debug port early console, v4.

-------------------------------------------------------------------
Thu Jan 29 11:43:32 CET 2009 - mmarek@suse.cz

- patches.kabi/abi-fix-add-s_syncing-back-to-struct-super_block.patch
  patches.kabi/abi-fix-add-wb_sync_hold-enum-writeback_sync_modes.patch
  patches.kabi/export-iwl_rx_allocate
  patches.kabi/sched-kabi-compat-hack.patch: Introduce
  patches.kabi/ for patches that only work around kabi issues and
  can be safely dropped at the next SP.

-------------------------------------------------------------------
Wed Jan 28 20:34:29 CET 2009 - agruen@suse.de

- patches.xen/xen-x86-mark_rodata_rw.patch: Add missing pageattr.c
  changes to pageattr-xen.c (bnc#439348).

-------------------------------------------------------------------
Wed Jan 28 18:50:59 CET 2009 - agruen@suse.de

- patches.suse/x86-mark_rodata_rw.patch: Add mark_rodata_rw()
  to un-protect read-only kernel code pages (bnc#439348).
- patches.xen/xen-x86-mark_rodata_rw.patch: xen specific part
  (bnc#439348).

-------------------------------------------------------------------
Wed Jan 28 15:59:27 CET 2009 - mmarek@suse.cz

- config/s390/s390: the -man package still fails for s390, disable
  it

-------------------------------------------------------------------
Wed Jan 28 14:27:18 CET 2009 - mmarek@suse.cz

- rpm/kernel-binary.spec.in: fix build of the -man subpackage on
  31bit s390

-------------------------------------------------------------------
Wed Jan 28 13:23:01 CET 2009 - mmarek@suse.cz

- fix kernel-default.ppc64 reference symsets

-------------------------------------------------------------------
Wed Jan 28 12:06:53 CET 2009 - jslaby@suse.cz

- patches.arch/x86_sgi_cpus4096-05-update-send_IPI_mask.patch:
  x86 cpumask: Updates to support NR_CPUS=4096 (bnc#425240
  FATE304266).
  [cpu_mask_to_apicid bigsmp fix]

-------------------------------------------------------------------
Wed Jan 28 08:16:54 CET 2009 - olh@suse.de

- patches.fixes/scsi-ibmvscsi-module_alias.patch:
  map scsi proc_name to module name (bnc#459933 - LTC50724)

-------------------------------------------------------------------
Tue Jan 27 23:33:09 CET 2009 - jeffm@suse.de

- Update config files: Disable ftrace in -debug on ppc64

-------------------------------------------------------------------
Tue Jan 27 23:16:03 CET 2009 - jeffm@suse.de

- config.conf: Added -debug flavor for ppc64.

-------------------------------------------------------------------
Tue Jan 27 13:40:53 CET 2009 - bwalle@suse.de

- patches.drivers/libfc-set-the-release-function.diff:
  Whitespace change.

-------------------------------------------------------------------
Tue Jan 27 09:05:30 CET 2009 - hare@suse.de

- patches.drivers/libfc-fix-read-IO-data-integrity: libfc:
  IO data integrity issue when a IO data frame lost (bnc#469536).

-------------------------------------------------------------------
Tue Jan 27 08:52:49 CET 2009 - jbeulich@novell.com

- re-enable patches.xen/xen3-e1000e_Export_set_memory_ro-rw.

-------------------------------------------------------------------
Tue Jan 27 07:44:18 CET 2009 - olh@suse.de

- update patches.arch/ppc-memoryless-nodes.patch:
  include prototype for PFN_UP() (bnc#462546 - LTC50009)

-------------------------------------------------------------------
Mon Jan 26 19:53:20 CET 2009 - kkeil@suse.de

- patches.suse/e1000e_Export_set_memory_ro-rw: Export
  set_memory_ro() and set_memory_rw() calls.
  readded to avoid kabi change

-------------------------------------------------------------------
Mon Jan 26 19:36:59 CET 2009 - jeffm@suse.de

- config.conf: Added kernel-vmi to i386.

-------------------------------------------------------------------
Mon Jan 26 19:08:43 CET 2009 - olh@suse.de

- update patches.arch/ppc-memoryless-nodes.patch:
  use PFN_UP() for end_pfn (bnc#462546 - LTC50009)

-------------------------------------------------------------------
Mon Jan 26 17:14:44 CET 2009 - mmarek@suse.cz

- kabi: import FCoE changes

-------------------------------------------------------------------
Mon Jan 26 17:00:44 CET 2009 - hare@suse.de

- patches.suse/dm-mpath-requeue-for-stopped-queue: disable
  wrong debug message again.

-------------------------------------------------------------------
Mon Jan 26 15:35:41 CET 2009 - rw@suse.de

- patches.fixes/taskstats-alignment:
  IA64: fill 'struct taskstats' on stack and 'memcpy' result to skb.
  (bnc#448410)

-------------------------------------------------------------------
Mon Jan 26 15:31:39 CET 2009 - olh@suse.de

- update patches.arch/ppc-memoryless-nodes.patch:
  fix calculation of reserve_size (bnc#462546 - LTC50009)

-------------------------------------------------------------------
Mon Jan 26 14:19:30 CET 2009 - kkeil@suse.de

- patches.fixes/disable-lro-per-default: Disable LRO per default
  in igb and ixgbe. (bnc#467519)

-------------------------------------------------------------------
Mon Jan 26 13:44:37 CET 2009 - jbeulich@novell.com

- Just comment out patches.xen/xen3-e1000e_* (to address build error)
  until disposition of their originals is known.

-------------------------------------------------------------------
Mon Jan 26 13:01:24 CET 2009 - kkeil@suse.de

- patches.fixes/sctp_do_not_use_stale_copy_of_sk: Do not use
  stale copy of sk. (bnc#440104)

-------------------------------------------------------------------
Mon Jan 26 12:52:21 CET 2009 - jblunck@suse.de

Renamed some patches so they get included in vanilla builds.
- patches.rpmify/firmware-path: Renamed.
- patches.rpmify/no-include-asm: Renamed.
- patches.suse/md-raid-metadata-PAGE_SIZE.patch: Renamed.

-------------------------------------------------------------------
Mon Jan 26 12:18:00 CET 2009 - olh@suse.de

- patches.suse/led_classdev.sysfs-name.patch: use correct name
  for /sys/devices/virtual/leds/ entries (bnc#468350)

-------------------------------------------------------------------
Mon Jan 26 12:15:15 CET 2009 - kkeil@suse.de

- patches.suse/e1000e_Export_set_memory_ro-rw: Delete.
- patches.suse/e1000e_allow_bad_checksum: Delete.
- patches.suse/e1000e_call_dump_eeprom: Delete.
- patches.suse/e1000e_ioremap_sanity_check: Delete.
- patches.suse/e1000e_use_set_memory_ro-rw_to_protect_flash_memory:
  Delete.
  Remove not mainline e1000e patches which were added to help with
  the e1000e NVM corruption - root issue is fixed

-------------------------------------------------------------------
Mon Jan 26 12:06:30 CET 2009 - kkeil@suse.de

- patches.drivers/tg3_libphy_workaround: tg3 libphy workaround.
  (bnc#468725)

-------------------------------------------------------------------
Mon Jan 26 09:17:49 CET 2009 - hare@suse.de

- supported.conf: Correct spelling for dm-least-pending
  path checker.

-------------------------------------------------------------------
Mon Jan 26 09:16:31 CET 2009 - hare@suse.de

- patches.suse/dm-mpath-check-info-before-access: Kernel Oops
  during path failover (bnc#458393).

-------------------------------------------------------------------
Sun Jan 25 02:07:17 CET 2009 - gregkh@suse.de

- refresh patch fuzz now that 2.6.27.13 is in tree

-------------------------------------------------------------------
Sun Jan 25 01:59:30 CET 2009 - gregkh@suse.de

- Update to final version of 2.6.27.13

-------------------------------------------------------------------
Sat Jan 24 23:24:49 CET 2009 - gregkh@suse.de

- dynamic debugging fixes backported from upstream:
- patches.drivers/driver-core-add-newlines-to-debugging-enabled-disabled-messages.patch:
  driver core: add newlines to debugging enabled/disabled
  messages.
- patches.drivers/driver-core-fix-dynamic_debug-cmd-line-parameter.patch:
  Driver core: fix 'dynamic_debug' cmd line parameter.
- patches.drivers/driver-core-fix-using-ret-variable-in-unregister_dynamic_debug_module.patch:
  driver core: fix using 'ret' variable in
  unregister_dynamic_debug_module.

-------------------------------------------------------------------
Sat Jan 24 17:51:17 CET 2009 - jbohac@suse.cz

- patches.arch/x86_64-hpet-64bit-timer.patch: 
  (fix return of an unitialized value (bnc#469017)

-------------------------------------------------------------------
Sat Jan 24 11:29:02 CET 2009 - mmarek@suse.cz

- update kabi files: ignore changes in struct pcie_link_state as
  it is an internal structure only.

-------------------------------------------------------------------
Sat Jan 24 11:26:16 CET 2009 - mmarek@suse.cz

- patches.suse/genksyms-add-override-flag.diff: genksyms: add
  --override flag.
- rpm/kernel-binary.spec.in: set KBUILD_OVERRIDE=1

-------------------------------------------------------------------
Sat Jan 24 01:25:44 CET 2009 - ghaskins@suse.de

- patches.fixes/sched-kabi-compat-hack.patch: sched: leave
  RT_GROUP_SCHED structure components intact to preserve kABI.

 broke kabi with fix for 456542

-------------------------------------------------------------------
Sat Jan 24 00:35:12 CET 2009 - trenn@suse.de

- patches.fixes/cpufreq_export_latency.patch: CPUFREQ: Introduce
  /sys/devices/system/cpu/cpu*/cpufreq/cpuinfo_transition_latency
  (bnc#464461).
- patches.fixes/cpufreq_ondemand_adjust_sampling_rate_limit.patch:
  CPUFREQ: ondemand/conservative: sanitize sampling_rate
  restrictions (bnc#464461).
- patches.fixes/cpufreq_ondemand_performance_optimise_default_settings.patch:
  CPUFREQ: ondemand: Limit default sampling rate to 300ms
  max. (bnc#464461).
- patches.fixes/x86_cpufreq_powernow-k8_acpi_latency_values.patch:
  X86 powernow-k8 cpufreq: Get transition latency from acpi _PSS
  object (bnc#464461).

-------------------------------------------------------------------
Fri Jan 23 20:29:24 CET 2009 - jeffm@suse.de

- patches.fixes/xfs-dmapi-fixes: xfs/dmapi: fix crash on mount
  (bnc#458027).

-------------------------------------------------------------------
Fri Jan 23 20:19:33 CET 2009 - ghaskins@suse.de

- Update config files: Disable RT_GROUP_SCHED (bnc#456542).

  The RT_GROUP_SCHED feature is experimental and clearly broken, so
  lets turn it off for now.

-------------------------------------------------------------------
Fri Jan 23 16:51:40 CET 2009 - jeffm@suse.de

- patches.fixes/hpilo-open-close-fix: hpilo open/close fix
  (bnc#466517).

-------------------------------------------------------------------
Fri Jan 23 15:59:44 CET 2009 - hare@suse.de

- patches.suse/dm-mpath-requeue-for-stopped-queue: Handle I/O
  on stopped queues correctly (bnc#458393).

-------------------------------------------------------------------
Fri Jan 23 15:34:11 CET 2009 - jbenc@suse.cz

- patches.suse/mnt-want-write-speedup.patch,
  patches.suse/mnt_clone_write.patch: modified not to break kABI,
  enabled (bnc#436953).

-------------------------------------------------------------------
Fri Jan 23 15:08:39 CET 2009 - jbenc@suse.cz

- patches.fixes/iwlagn-fix-rfkill.patch: iwlagn: fix hw-rfkill
  while the interface is down (bnc#446158).

-------------------------------------------------------------------
Fri Jan 23 14:59:57 CET 2009 - mmarek@suse.cz

- kabi/severities: temporarily enable changes in FcOE modules.

-------------------------------------------------------------------
Fri Jan 23 11:55:18 CET 2009 - hare@suse.de

- patches.arch/s390-08-06-personality.patch: kernel: setting 32
  bit personality doesn't work (bnc#466462).
- patches.arch/s390-08-07-compat_wrappers.patch: kernel:
  Add missing wrapper functions for 31 bit compat
  syscalls. (bnc#466462,LTC#51229).
- patches.fixes/block-leave-the-request-timeout-timer-running:
  Delete obsolete patch.

-------------------------------------------------------------------
Fri Jan 23 11:42:28 CET 2009 - bwalle@suse.de

- patches.drivers/fcoe-change-fcoe_sw-sg_tablesi.diff: change
  fcoe_sw sg_tablesize to SG_ALL (bnc #459142).
- patches.drivers/fcoe-check-return-for-fc_set_m.diff: check
  return for fc_set_mfs (bnc #459142).
- patches.drivers/fcoe-fix-frame-length-validati.diff: fix frame
  length validation in the early receive path (bnc #459142).
- patches.drivers/fcoe-fix-incorrect-use-of-struct-module.diff:
  fcoe: fix incorrect use of struct module (bnc #468051).
- patches.drivers/fcoe-improved-load-balancing-i.diff: improved
  load balancing in rx path (bnc #459142).
- patches.drivers/fcoe-logoff-of-the-fabric-when.diff: Logoff
  of the fabric when destroying interface (bnc #459142).
- patches.drivers/fcoe-remove-warn_on-in-fc_set.diff: remove
  WARN_ON in fc_set_mfs (bnc #459142).
- patches.drivers/fcoe-user_mfs-is-never-used.diff: user_mfs is
  never used (bnc #459142).
- patches.drivers/libfc-add-fc_disc-c-locking-co.diff: Add
  fc_disc.c locking comment block (bnc #459142).
- patches.drivers/libfc-ensure-correct-device_pu.diff: libfc:
  Ensure correct device_put/get usage (round 2).
- patches.drivers/libfc-fix-rport-recursive-lock.diff: libfc:
  Fix rport recursive lock on rport mutex (bnc #459142).
- patches.drivers/libfc-handle-rrq-exch-timeout.diff: libfc:
  handle RRQ exch timeout (bnc #465596).
- patches.drivers/libfc-improve-fc_lport-c-locki.diff: Improve
  fc_lport.c locking comment block (bnc #459142).
- patches.drivers/libfc-improve-fc_rport-c-locki.diff: Improve
  fc_rport.c locking comment block (459142).
- patches.drivers/libfc-make-fc_disc-inline-with.diff: make
  fc_disc inline with the fc_lport structure (bnc #459142).
- patches.drivers/libfc-make-rscn-parsing-more-r.diff: make RSCN
  parsing more robust (bnc #459142).
- patches.drivers/libfc-make-sure-we-access-the.diff: make sure
  we access the CRC safely (bnc #459142).
- patches.drivers/libfc-pass-lport-in-exch_mgr_r.diff: libfc:
  Pass lport in exch_mgr_reset (bnc #465596).
- patches.drivers/libfc-remove-debug-print-state.diff: libfc:
  Remove debug print statement, too verbose (bnc #459142).
- patches.drivers/libfc-set-the-release-function.diff: Set
  the release function for the rport's kobject (round 2)
  (bnc #459142).
- patches.drivers/libfc-updated-comment-for-orde.diff: updated
  comment for order of em and ex locks (bnc #459142).
- patches.drivers/libfc-updated-libfc-fcoe-modul.diff: updated
  libfc fcoe module ver to 1.0.6 (bnc #459142).
- patches.drivers/libfc-use-an-operations-struct.diff: use an
  operations structure for rport callbacks (bnc #459142).
- patches.drivers/libfc-when-rport-goes-away-re.diff: libfc:
  when rport goes away (re-plogi), clean up exchanges to/from
  rport (bnc #465596).
- patches.drivers/libfc_locking.diff: libfc, fcoe: fixed locking
  issues with lport->lp_mutex around lport->link_status (bnc
  #468053).
- patches.drivers/libfc_rport.diff: libfc: rport retry on LS_RJT
  from certain ELS (bnc #468054).

-------------------------------------------------------------------
Fri Jan 23 11:36:44 CET 2009 - hare@suse.de

- patches.fixes/qla2xxx-check-fc-rport-validity:
  qla2xxx: added check for fcport is valid in
  qla2x00_terminate_rport_io(). (bnc#467624).

-------------------------------------------------------------------
Fri Jan 23 11:01:59 CET 2009 - tiwai@suse.de

- patches.drivers/alsa-hda-gateway-t1616-quirk: ALSA: hda -
  Add quirk for Gateway T1616 laptop (bnc#467597).
- patches.drivers/alsa-hda-hp-dv4-quirk: ALSA: hda - Add model
  entry for HP dv4.
- patches.drivers/alsa-hda-intel-d945-ref-quirk: ALSA: hda -
  Add model=ref for Intel board with STAC9221 (bnc#406529).

-------------------------------------------------------------------
Fri Jan 23 10:48:16 CET 2009 - hare@suse.de

- patches.fixes/blk-leave-sync-timer-running: block: Rediff
- patches.fixes/block-use-round_jiffies_up: Block: use
  round_jiffies_up() (bnc#464155).
- Add missing patches to series.conf:
  patches.fixes/round-jiffies-up
  patches.fixes/block-use-round_jiffies_up
  patches.fixes/block-fix-blk_start_queueing
  patches.fixes/suppress-buffer-IO-errors
  patches.fixes/block-optimizations-in-blk_rq_timed_out_timer
  patches.fixes/block-add-comment-in-blk_rq_timed_out

-------------------------------------------------------------------
Fri Jan 23 07:51:35 CET 2009 - olh@suse.de

- update patches.fixes/scsi-ibmvscsi-vio_leak.patch:
  handle also drivers/scsi/ibmvscsi/ibmvfc.c

-------------------------------------------------------------------
Fri Jan 23 06:41:18 CET 2009 - sjayaraman@suse.de

- patches.fixes/cifs-fix-oops-on-ipv6-mount: cifs: make sure we
  allocate enough storage for socket address (467691).

-------------------------------------------------------------------
Fri Jan 23 05:57:48 CET 2009 - gregkh@suse.de

- patches.kernel.org/abi-fix-add-wb_sync_hold-enum-writeback_sync_modes.patch:
  ABI fix: add WB_SYNC_HOLD enum writeback_sync_modes.

-------------------------------------------------------------------
Fri Jan 23 05:08:48 CET 2009 - gregkh@suse.de

- patches.kernel.org/abi-fix-add-s_syncing-back-to-struct-super_block.patch:
  ABI fix: add s_syncing back to struct super_block.

-------------------------------------------------------------------
Fri Jan 23 02:26:30 CET 2009 - gregkh@suse.de

- update to 2.6.27.13-rc1:
  - security updates
  - lots of bugfixes
  - obsoletes:
    - patches.arch/ppc-fix_hugepage_check.patch
    - patches.drivers/alsa-hda-ad1986a-laptop-eapd-model-back
    - patches.drivers/alsa-hda-samsung-q45-quirk
    - patches.fixes/security-introduce-missing-kfree.patch
    - patches.fixes/xpc-fix-heartbeat
- Update config files.

-------------------------------------------------------------------
Thu Jan 22 23:55:10 CET 2009 - kkeil@suse.de

- patches.drivers/e1000-fix-shared-emc.patch: e1000: fix bug
  with shared interrupt during reset (bnc#396687)

-------------------------------------------------------------------
Thu Jan 22 22:43:48 CET 2009 - tonyj@suse.de

- patches.fixes/revert-bgcolor-line-feed-93f78da4.patch: Revert
  "vt: fix background color on line feed" (bnc#418613).

-------------------------------------------------------------------
Thu Jan 22 19:28:06 CET 2009 - jbenc@suse.cz

- patches.fixes/iwlwifi-fix-rs_get_rate-oops.patch: iwlwifi:
  fix rs_get_rate WARN_ON() (bnc#456002).
- Reordered wireless patches to group together patches touching the same
  driver.

-------------------------------------------------------------------
Thu Jan 22 19:13:20 CET 2009 - bphilips@suse.de

- patches.drivers/disable-catas_reset-by-default-to-avoid-problems-with-eeh.patch:
  disable catas_reset by default to avoid problems with EEH
  (bnc#456389).

-------------------------------------------------------------------
Thu Jan 22 17:42:04 CET 2009 - rw@suse.de

- patches.fixes/xpc-pass-physical:
  fixed kABI breakage. (bnc#458811)

-------------------------------------------------------------------
Thu Jan 22 15:58:54 CET 2009 - bwalle@suse.de

- scripts/tar-up_and_run_mbuild.sh: s390 (the 31 bit variant) is
  not an important spec file.

-------------------------------------------------------------------
Thu Jan 22 15:50:44 CET 2009 - jbenc@suse.cz

- patches.fixes/mac80211-add-direct-probe.patch: fixed kABI
  breakage, reenabled.

-------------------------------------------------------------------
Thu Jan 22 15:29:07 CET 2009 - mmarek@suse.cz

- rpm/modversions: eat the "override" keyword before parsing the
  symbol definition.

-------------------------------------------------------------------
Thu Jan 22 14:14:03 CET 2009 - olh@suse.de

- patches.fixes/scsi-ibmvscsi-vio_leak.patch:
  Correct VIO bus/device CMO accounting problems (bnc#468304 - LTC51205)

-------------------------------------------------------------------
Thu Jan 22 14:03:12 CET 2009 - olh@suse.de

- patches.suse/of_platform_driver.module-owner.patch:
  add missing module symlink to /sys/bus/*/driver/*
  in struct of_platform_driver.

-------------------------------------------------------------------
Thu Jan 22 13:29:23 CET 2009 - kkeil@suse.de

- patches.drivers/ixgbe_DCB_compile_err.patch: DCB compile
  error fix - new version from Intel  (bnc#465923)

-------------------------------------------------------------------
Thu Jan 22 12:58:06 CET 2009 - jbohac@suse.cz

- patches.arch/x86_64-hpet-64bit-timer.patch: allow 64-bit mode
  for HPET Timer0 (bnc#456700).
  (fix compilation on i386 and add hpet64 to kernel-parameters.txt)

-------------------------------------------------------------------
Thu Jan 22 12:25:59 CET 2009 - jbohac@suse.cz

- patches.arch/x86_64-hpet-64bit-timer.patch: allow 64-bit mode
  for HPET Timer0 (bnc#456700).

-------------------------------------------------------------------
Thu Jan 22 12:10:39 CET 2009 - rw@suse.de

- patches.fixes/xpc-pass-physical:
  sgi-xpc: need to pass the physical address, not virtual. (bnc#458811)
- patches.fixes/xpc-fix-heartbeat:
  sgi-xpc: eliminate false detection of no heartbeat. (bnc#464545)

-------------------------------------------------------------------
Thu Jan 22 11:28:20 CET 2009 - jkosina@suse.de

- patches.fixes/input-add-nomux-dell-vostro-1510.patch: Input:
  add Dell Vostro 1510 to nomux list (bnc#404881).

-------------------------------------------------------------------
Thu Jan 22 10:30:46 CET 2009 - jblunck@suse.de

- scripts/compute-PATCHVERSION.sh: Fix SRCVERSION parsing (bnc#465113).

-------------------------------------------------------------------
Thu Jan 22 10:02:42 CET 2009 - tiwai@suse.de

- patches.drivers/alsa-hda-add-volume-offset: ALSA: hda - Add
  extra volume offset to standard volume amp macros (bnc#466428).
- patches.drivers/alsa-hda-stac-reduce-volume-scale: ALSA: hda -
  Halve too large volume scales for STAC/IDT codecs (bnc#466428).

-------------------------------------------------------------------
Thu Jan 22 09:25:52 CET 2009 - hare@suse.de

- patches.drivers/lpfc-8.2.8.12-update: Update lpfc from 8.2.8.11
  to 8.2.8.12 (bnc#467713).

-------------------------------------------------------------------
Thu Jan 22 01:58:48 CET 2009 - jeffm@suse.de

- patches.fixes/reiserfs-debug-1036: fix missing jl arg

-------------------------------------------------------------------
Wed Jan 21 21:09:15 CET 2009 - mmarek@suse.cz

- rpm/kernel-binary.spec.in: delete duplicate error message in the
  kabi checks

-------------------------------------------------------------------
Wed Jan 21 20:04:30 CET 2009 - jeffm@suse.de

- patches.fixes/remove_kernel_physical_mapping_init_from_init:
  move kernel_physical_mapping_init to __meminit (bnc#467474).

-------------------------------------------------------------------
Wed Jan 21 19:56:34 CET 2009 - jbenc@suse.cz

- patches.fixes/mac80211-add-direct-probe.patch: disabled, as it changes
  kABI.

-------------------------------------------------------------------
Wed Jan 21 19:46:46 CET 2009 - gregkh@suse.de

- patches.fixes/security-introduce-missing-kfree.patch: security:
  introduce missing kfree (bnc#467322).
- patches.fixes/sysfs-fix-problems-with-binary-files.patch:
  sysfs: fix problems with binary files.

-------------------------------------------------------------------
Wed Jan 21 19:35:32 CET 2009 - rw@suse.de

- patches.arch/ia64-page-migration.fix:
  fix deadlock caused by cpe_migrate.ko and mark it supported.
  (bnc#464676)

-------------------------------------------------------------------
Wed Jan 21 19:23:31 CET 2009 - jeffm@suse.de

- patches.fixes/sn-irq-affinity: sn2: preserve irq affinity set
  in PROM (bnc#457679).

-------------------------------------------------------------------
Wed Jan 21 19:15:43 CET 2009 - jeffm@suse.de

- patches.fixes/uv_zalias_support: uv: Support for non-nasid 0
  systems (bnc#458869).

-------------------------------------------------------------------
Wed Jan 21 19:12:47 CET 2009 - jeffm@suse.de

- patches.fixes/xpc-fix-NULL-deref: sgi-xpc: Remove NULL pointer
  dereference. (bnc#466563).
- patches.fixes/xpc-write-barrier: sgi-xpc: ensure flags are
  updated before bte_copy (bnc#466563).

-------------------------------------------------------------------
Wed Jan 21 19:06:26 CET 2009 - jbenc@suse.cz

- patches.fixes/ipw2200-workaround-firmware-restarts-when-scanning.patch:
  ipw2200: fix scanning while associated (bnc#459067).

-------------------------------------------------------------------
Wed Jan 21 19:01:41 CET 2009 - jbenc@suse.cz

- patches.fixes/iwl3945-fix-rfkill.patch: iwl3945: report
  killswitch changes even if the interface is down (bnc#446013).

-------------------------------------------------------------------
Wed Jan 21 18:51:54 CET 2009 - jbenc@suse.cz

- patches.fixes/mac80211-add-direct-probe.patch: mac80211:
  add direct probe before association (bnc#461889).

-------------------------------------------------------------------
Wed Jan 21 16:38:10 CET 2009 - hare@suse.de

- patches.drivers/mptsas-discover-all-devices: mptsas driver
  fails to discover devices (bnc#459932).

-------------------------------------------------------------------
Wed Jan 21 14:04:08 CET 2009 - jbeulich@novell.com

- Update Xen patches to 2.6.27.12.
- patches.xen/764-netback-foreign-pages.patch: netback: handle
  non-netback foreign pages.
- patches.xen/769-evtchn-CPU-offline.patch: evtchn: Fix CPU offlining
  to switch all affected ports belonging to a particular /dev/evcthn
  user.
- patches.xen/gso-size-check.patch: gso: Ensure that the packet
  is long enough.
- patches.xen/xen-S3-MSI: fix Dom0 resume from S3 when MSI is
  in use (bnc#435596).
- patches.xen/xen3-e1000e_ioremap_sanity_check: ioremap sanity
  check to catch mapping requests exceeding the BAR sizes
  (bnc#425480).
- patches.xen/xen3-x86-fix-kmap-contig.patch: x86: contiguous
  kmap fix (bnc#449812).

-------------------------------------------------------------------
Wed Jan 21 12:08:54 CET 2009 - olh@suse.de

- update patches.suse/radeon-monitor-jsxx-quirk.patch:
  implement correct model matching

-------------------------------------------------------------------
Wed Jan 21 10:20:05 CET 2009 - olh@suse.de

- update patches.suse/dm-mpath-tracking-nr-bytes:
  lpp_end_io gets nr_bytes as third arg

-------------------------------------------------------------------
Wed Jan 21 10:04:08 CET 2009 - olh@suse.de

- update patches.suse/radeon-monitor-jsxx-quirk.patch:
  match all JSxx/QSxx models based on the first 4 chars in 'model'

-------------------------------------------------------------------
Wed Jan 21 08:09:10 CET 2009 - olh@suse.de

- update patches.arch/ppc-axon-missing-msi-workaround-5.diff:
  Fix MSI after kexec (bnc#467633)

-------------------------------------------------------------------
Tue Jan 20 21:01:18 CET 2009 - gregkh@suse.de

- clean up patch fuzz after 2.6.27.12 inclusion.

-------------------------------------------------------------------
Tue Jan 20 20:50:47 CET 2009 - gregkh@suse.de

- Update to the real 2.6.27.12

-------------------------------------------------------------------
Tue Jan 20 17:00:55 CET 2009 - jeffm@suse.de

- patches.suse/reiserfs_warning-reentrant: reiserfs: eliminate
  reiserfs_warning from uniqueness functions; Fixes deadlock.

-------------------------------------------------------------------
Tue Jan 20 16:39:35 CET 2009 - olh@suse.de

- patches.drivers/cxgb3-ser.patch:
  reset the adapter on fatal error (bnc#466062 - LTC51042)

-------------------------------------------------------------------
Tue Jan 20 15:24:43 CET 2009 - jjolly@suse.de

- patches.arch/s390-08-03-iucv-cpu-hotremove.diff: iucv: failing
  cpu hot remove for inactive iucv (bnc#466462,LTC#51104).
- patches.arch/s390-08-04-compat-sigaltstack.diff:
  kernel: 31 bit compat sigaltstack syscall fails with
  -EFAULT. (bnc#466462,LTC#50888).
- patches.arch/s390-08-05-af_iucv-msgpeek-fix.patch:
  af_iucv: System hang if recvmsg() is used with MSG_PEEK
  (bnc#466462,LTC#51136).

-------------------------------------------------------------------
Tue Jan 20 15:15:19 CET 2009 - hare@suse.de

- patches.suse/dm-mpath-accept-failed-paths: Only accept
  non-existing paths when adding failed paths (bnc#467579)

-------------------------------------------------------------------
Tue Jan 20 12:19:52 CET 2009 - mmarek@suse.cz

- rpm/kernel-source.spec.in: set CONFIG_DEBUG_INFO=y in the
  packaged .configs if builfing debug packages (bnc#460887)

-------------------------------------------------------------------
Mon Jan 19 16:40:39 CET 2009 - mmarek@suse.cz

- rpm/kernel-binary.spec.in: set %tolerate_kabi_changes to 6

-------------------------------------------------------------------
Mon Jan 19 16:40:11 CET 2009 - mmarek@suse.cz

- patches.suse/export-iwl_rx_allocate: reintroduce
  EXPORT_SYMBOL(iwl_rx_allocate).

-------------------------------------------------------------------
Mon Jan 19 13:56:20 CET 2009 - mmarek@suse.cz

- import SLE11 RC2 reference kabi

-------------------------------------------------------------------
Mon Jan 19 11:35:12 CET 2009 - hare@suse.de

- patches.drivers/mpt-return-all-sense-data: MPT Fusion doesn't
  return all sense data (bnc#466179).

-------------------------------------------------------------------
Sat Jan 17 00:20:49 CET 2009 - gregkh@suse.de

- Update to 2.6.27.12-rc2

-------------------------------------------------------------------
Fri Jan 16 17:46:11 CET 2009 - od@suse.de

- patches.arch/x86-call-boot-IRQ-quirks-at-end-of-device-init-and-during-resume.patch:
  call boot IRQ quirks at end of device init and during resume.
- patches.arch/x86-disable-AMD-ATI-boot-interrupt-generation.patch:
  update to upstream variant of this patch:
    - integrate an older quirk to make IO-APIC mode work on AMD
      8131 rev. A0 and B0
    - fix boot IRQ disabling logic for AMD 813x
    - remove unneeded code for AMD SB700S

-------------------------------------------------------------------
Fri Jan 16 16:09:26 CET 2009 - jbeulich@novell.com

- patches.arch/x86-fix-kmap-contig.patch: x86: contiguous kmap
  fix (bnc#449812).

-------------------------------------------------------------------
Fri Jan 16 10:55:12 CET 2009 - olh@suse.de

- enable mptsas in kdump kernel to allow crashdump on QS2x blades

-------------------------------------------------------------------
Fri Jan 16 08:44:42 CET 2009 - tiwai@suse.de

Fix STAC925x patch again
- patches.drivers/alsa-hda-stac925x-init-fix: ALSA: hda - Fix
  (yet more) STAC925x issues (bnc#460478).

-------------------------------------------------------------------
Fri Jan 16 07:03:59 CET 2009 - jjolly@suse.de

- patches.arch/s390-08-01-cio-fix-mp-mode.diff: cio: fix
  subchannel multipath mode setup (bnc#466462,LTC#51047).
- patches.arch/s390-08-02-zfcp-gpn-align-fix.diff: zfcp: fix
  memory alignment for GPN_FT requests. (bnc#466462).

-------------------------------------------------------------------
Thu Jan 15 23:53:36 CET 2009 - gregkh@suse.de

- Update config files for vanilla kernel versions due to new config
  option added in 2.6.27.12-rc1.

-------------------------------------------------------------------
Thu Jan 15 23:47:39 CET 2009 - gregkh@suse.de

- Update to 2.6.27.12-rc1:
  - security fixes
  - fixes CVE-2009-0029
  - bug fixes all over the place.
  - obsoletes the following patches:
    - patches.arch/ppc-cmm_no_kdump.patch
    - patches.drivers/alsa-caiaq-midi-oops-fix
    - patches.drivers/alsa-hda-hp-6730b-quirk
    - patches.drivers/ibmvfc-host_init_delay.patch
    - patches.drivers/ibmvfc-improve_sync_events.patch
    - patches.fixes/PCI-Suspend-and-resume-PCI-Express-ports-with-interrupts-disabled.patch
    - patches.fixes/PCI-handle-PCI-state-saving-with-interrupts-disabled.patch
    - patches.fixes/fs-symlink-write_begin-allocation-context-fix.patch
    - patches.fixes/mm-lockless-pagecache-barrier.patch
    - patches.fixes/pci-rework-suspend-of-devices-with-no-drivers.patch
    - patches.fixes/uv-remove-erroneous-BAU-init
- Update config files.

-------------------------------------------------------------------
Thu Jan 15 11:37:26 CET 2009 - tiwai@suse.de

- patches.drivers/alsa-virtuoso-no-eeprom-overwrite: sound:
  virtuoso: do not overwrite EEPROM on Xonar D2/D2X (bnc#462365).

-------------------------------------------------------------------
Thu Jan 15 11:16:35 CET 2009 - bwalle@suse.de

- patches.suse/s390-System.map.diff:
  Strip L2^B symbols (bnc #456682).

-------------------------------------------------------------------
Thu Jan 15 11:09:29 CET 2009 - tiwai@suse.de

- patches.drivers/alsa-hda-gateway-fix: ALSA: patch_sigmatel:
  Add missing Gateway entries and autodetection (bnc#460478).
- patches.drivers/alsa-hda-gateway-fix2: ALSA: hda - More fixes
  on Gateway entries (bnc#460478).
- patches.drivers/alsa-hda-hp-dv5-mic-fix: ALSA: hda - Fix HP
  dv5 mic input (bnc#462913).
- patches.drivers/alsa-hda-hp-dv5-quirk: ALSA: hda - Add quirk
  for another HP dv5 (bnc#462913).
- patches.drivers/alsa-hda-idt92hd83-fix-typo: ALSA: hda -
  Fix a typo.
- patches.drivers/alsa-hda-samsung-q45-quirk: ALSA: hda - Add
  automatic model setting for Samsung Q45.
- patches.drivers/alsa-hda-seek-for-codec-id: ALSA: hda - Add
  a new function to seek for a codec ID (bnc#460478).
- patches.drivers/alsa-hda-sigmatel-no-hp-reset: ALSA: hda -
  Don't reset HP pinctl in patch_sigmatel.c (bnc#460478).
- patches.drivers/alsa-hda-stac925x-init-fix: ALSA: hda - Fix
  missing initialization of NID 0x0e for STAC925x (bnc#460478).

-------------------------------------------------------------------
Thu Jan 15 08:40:13 CET 2009 - olh@suse.de

- patches.arch/ppc-fix_hugepage_check.patch:
  is_hugepage_only_range() must account for both 4kB and 64kB
  slices (bnc#466229 - LTC51063)

-------------------------------------------------------------------
Wed Jan 14 23:23:42 CET 2009 - jeffm@suse.de

- Update config files: Disabled PARAVIRT on vanilla and LGUEST.

-------------------------------------------------------------------
Wed Jan 14 23:07:16 CET 2009 - jeffm@suse.de

- Enabled patches.suse/unlock_page-speedup.patch

-------------------------------------------------------------------
Wed Jan 14 22:00:49 CET 2009 - rjw@suse.de

- patches.fixes/PCI-PM-Split-PCI-Express-port-suspend-resume.patch:
  PCI PM: Split PCI Express port suspend-resume (bnc#455926).
- patches.fixes/PCI-Suspend-and-resume-PCI-Express-ports-with-interrupts-disabled.patch:
  PCI: Suspend and resume PCI Express ports with interrupts
  disabled (bnc#455926).
- patches.fixes/PCI-handle-PCI-state-saving-with-interrupts-disabled.patch:
  PCI: handle PCI state saving with interrupts disabled
  (bnc#455926).
- patches.fixes/pci-rework-suspend-of-devices-with-no-drivers.patch:
  PCI: Rework default handling of suspend and resume (bnc#455926).

-------------------------------------------------------------------
Wed Jan 14 19:38:29 CET 2009 - jeffm@suse.de

- Update config files: Disable PARAVIRT.

-------------------------------------------------------------------
Wed Jan 14 19:20:29 CET 2009 - gregkh@suse.de

- refresh patches for fuzz due to update to 2.6.27.11

-------------------------------------------------------------------
Wed Jan 14 19:02:21 CET 2009 - gregkh@suse.de

- Update to final version of 2.6.27.11

-------------------------------------------------------------------
Wed Jan 14 16:38:47 CET 2009 - kkeil@suse.de

- patches.drivers/ixgbe-dcb-setstate.patch: Bugfix for ixgbe
  and kernel DCB netlink code. (bnc#458194)
- patches.drivers/ixgbe_DCB_compile_err.patch: DCB compile
  error fix. (bnc#465923)
- Update config files.

-------------------------------------------------------------------
Wed Jan 14 15:56:58 CET 2009 - trenn@suse.de

- patches.fixes/acpi_irq_quirk_pci_irq_derive.patch: Delete.
It came out that this is an already fixed BIOS bug. The quirk
is not needed anymore.

-------------------------------------------------------------------
Wed Jan 14 14:53:51 CET 2009 - trenn@suse.de

- patches.fixes/acpi_fix_double_slash_root_prefix_handling.patch:
  In AcpiNsGetInternalNameLength, skip the redundant backslash
  of RootPrefix (http://bugzilla.kernel.org/show_bug.cgi?id=11541
  http://www.acpica.org/bugzilla/show_bug.cgi?id=739).
- patches.fixes/acpi_video_always_update_sys.patch: video: always
  update the brightness when poking "brightness" (bnc#450149).
- patches.fixes/acpi_video_handle_reversed_brightness_info.patch:
  ACPI: video: Fix reversed brightness behavior on ThinkPad SL
  series (bnc#450149).

-------------------------------------------------------------------
Wed Jan 14 08:45:29 CET 2009 - olh@suse.de

- patches.fixes/sched-fix-__load_balance_iterator-for-cfs-with-on.patch:
  fix __load_balance_iterator() for cfs with only one task
  (bnc#457594 - LTC50544)

-------------------------------------------------------------------
Wed Jan 14 08:32:32 CET 2009 - olh@suse.de

- patches.fixes/xfs-redirty-ENOSPC.patch: Re-dirty pages on
  ENOSPC when converting delayed allocations (bnc#433112 - LTC48749)

-------------------------------------------------------------------
Wed Jan 14 04:33:33 CET 2009 - npiggin@suse.de

- Added guarded patches:
- patches.suse/mnt-want-write-speedup.patch: fs: mnt_want_write
  speedup (bnc#436953).
- patches.suse/mnt_clone_write.patch: fs: introduce
  mnt_clone_write (bnc#436953).
- patches.suse/unlock_page-speedup.patch: mm: unlock_page speedup
  (bnc#436953).

-------------------------------------------------------------------
Wed Jan 14 00:51:58 CET 2009 - gregkh@suse.de

- Update config files.
- patches.drivers/add-via-chrome9-drm-support.patch: add Via
  chrome9 drm support.

-------------------------------------------------------------------
Wed Jan 14 00:29:20 CET 2009 - gregkh@suse.de

- patches.drivers/pata_via.c-support-vx855-and-future-chips-whose-ide-controller-use-0x0571.patch:
  pata_via.c: Support VX855 and future chips whose IDE controller
  use 0x0571..

-------------------------------------------------------------------
Tue Jan 13 16:46:08 CET 2009 - hare@suse.de

- patches.fixes/scsi-restart-lookup-by-target: Modify patch
  after suggestions from James Bottomley (bnc#465346).

-------------------------------------------------------------------
Tue Jan 13 14:54:58 CET 2009 - hare@suse.de

- patches.fixes/scsi-restart-lookup-by-target: Restart
  scsi_device_lookup_by_target() (bnc#465346).

-------------------------------------------------------------------
Tue Jan 13 10:43:59 CET 2009 - olh@suse.de

- update patches.drivers/cxgb3-Allocate-multiqueues-at-init-time:
  Allow multiqueue setting in MSI-X mode only (bnc#464351 - LTC50966)

-------------------------------------------------------------------
Tue Jan 13 08:55:32 CET 2009 - olh@suse.de

- patches.drivers/cxgb3i-mainline.patch: fixes bug in tag release
  and sync-up cxgb3i with mainline state (bnc#464508 - LTC50816)

-------------------------------------------------------------------
Tue Jan 13 05:25:12 CET 2009 - gregkh@suse.de

- Update to 2.6.27.11-rc1:
  - lots of minor fixes
  - obsoletes:
    - patches.fixes/md-bitmap-read-do-not-overflow
    - patches.suse/scsi-scsi_transport_srp-shost_data.patch

-------------------------------------------------------------------
Mon Jan 12 20:09:42 CET 2009 - gregkh@suse.de

- supported.conf: add kernel/drivers/acpi/acpi_memhotplug as supported

-------------------------------------------------------------------
Mon Jan 12 19:06:00 CET 2009 - mmarek@suse.cz

- rpm/kernel-source.spec.in, rpm/source-post.sh: handle arch
  symlinks like i586 -> i386 in /usr/src/linux-obj.

-------------------------------------------------------------------
Mon Jan 12 18:39:57 CET 2009 - gregkh@suse.de

- supported.conf: updated staging and other drivers

-------------------------------------------------------------------
Mon Jan 12 18:11:10 CET 2009 - kkeil@suse.de

- patches.drivers/r8169-Tx-performance-tweak-helper: r8169:
  Tx performance tweak helper.
- patches.drivers/r8169-add-8168-8101-registers-description:
  r8169: add 8168/8101 registers description.
- patches.drivers/r8169-add-hw-start-helpers-for-the-8168-and-the-8101:
  r8169: add hw start helpers for the 8168 and the 8101.
- patches.drivers/r8169-additional-8101-and-8102-support: r8169:
  additional 8101 and 8102 support.
- patches.drivers/r8169-use-pci_find_capability-for-the-PCI-E-features:
  r8169: use pci_find_capability for the PCI-E features.
  (bnc#448168)
-------------------------------------------------------------------
Mon Jan 12 15:50:46 CET 2009 - dgollub@suse.de

- scripts/tar-up_and_run_mbuild.sh: use $BUILD_DIR instead of fixed
  "kernel-source" string, to stay in sync with with differet kernel
  variants.

-------------------------------------------------------------------
Mon Jan 12 14:25:27 CET 2009 - mmarek@suse.cz

- rpm/kernel-source.spec.in, rpm/source-post.sh, rpm/source-pre.sh:
  replace the /usr/src/linux-obj symlink with a directory containing
  per-flavor symlinks instead. This allows us to install kernel-source /
  syms and kernel-source-rt / syms-rt in parallel and still find
  everything below /usr/src/linux-obj/.
- rpm/kernel-binary.spec.in: for -rt, install into
      /usr/src/linux-$version-rt-obj.
- rpm/kernel-syms.spec.in: fix kernel-source requires for -rt.

-------------------------------------------------------------------
Sun Jan 11 23:18:21 CET 2009 - jkosina@suse.de

- patches.drivers/input-usbtouchscreen-hw-calibration.patch:
  Input: usbtouchscreen - allow reporting calibrated data
  (bnc#444814).

-------------------------------------------------------------------
Fri Jan  9 18:54:47 CET 2009 - mmarek@suse.cz

- patches.suse/file-capabilities-add-file_caps-switch.diff:
  fix parsing of the file_caps commandline option (bnc#264075)

-------------------------------------------------------------------
Fri Jan  9 18:17:45 CET 2009 - trenn@suse.de

- patches.arch/x86_fix_llc_shared_map__cpu_llc_id_anomolies.patch:
  x86: fix intel x86_64 llc_shared_map/cpu_llc_id anomolies
  (bnc#464329).

-------------------------------------------------------------------
Fri Jan  9 16:25:12 CET 2009 - olh@suse.de

- patches.arch/ppc-cmm_no_kdump.patch:
  Disable Collaborative Memory Manager for kdump (bnc#460552 - LTC50789)

-------------------------------------------------------------------
Fri Jan  9 16:13:13 CET 2009 - jslaby@suse.cz

- patches.suse/cgroup-disable-memory.patch: memcg: disable the
  memory controller by default.
- patches.suse/add-enable_cgroup-parameter.patch: Delete.
- patches.suse/disable-cgroups.patch: Delete.

-------------------------------------------------------------------
Fri Jan  9 16:13:09 CET 2009 - olh@suse.de

- patches.suse/radeon-monitor-jsxx-quirk.patch
  fix compile errors

-------------------------------------------------------------------
Fri Jan  9 15:40:35 CET 2009 - jslaby@suse.de

- patches.fixes/ath5k-ignore-calibration-return-value.patch:
  ath5k: ignore the return value of
  ath5k_hw_noise_floor_calibration (bnc#446541).

-------------------------------------------------------------------
Fri Jan  9 15:37:22 CET 2009 - jslaby@suse.de

- patches.fixes/cgroups-suppress-cloning-warning.patch: cgroups:
  suppress bogus warning messages (bnc#460961).

-------------------------------------------------------------------
Fri Jan  9 15:28:56 CET 2009 - olh@suse.de

- patches.suse/radeon-monitor-jsxx-quirk.patch: Add quirk for
  the graphics adapter in some JSxx (bnc#461002 - LTC50817)

-------------------------------------------------------------------
Fri Jan  9 14:34:02 CET 2009 - trenn@suse.de

- patches.fixes/acpi_irq_quirk_pci_irq_derive.patch: ACPI: Do not
  derive IRQ from parent bridge/device via boot param/dmi list
  (bnc#437211).
- patches.suse/acpi_osi_sle11_ident.patch: Provide possibility
  for vendors to fix BIOS issues for SLE11 only (none).

-------------------------------------------------------------------
Fri Jan  9 13:03:36 CET 2009 - hare@suse.de

- patches.drivers/blk-request-based-multipath-update: Rediff.
- patches.fixes/scsi-refactor-busy-processing: refactor
  sdev/starget/shost busy checking; break out from
  blk-request-based-multipath-update.

-------------------------------------------------------------------
Fri Jan  9 12:31:34 CET 2009 - hare@suse.de

- patches.drivers/lpfc-8.2.8.11-update: Update lpfc from 8.2.8.10
  to 8.2.8.11 (bnc#464662).
- patches.fixes/scsi-call-unprep_request-under-lock: scsi_lib:
  only call scsi_unprep_request() under queue lock (bnc#464155).
- patches.fixes/scsi-fix-hang-in-starved-list-processing: Fix
  hang in starved list processing (bnc#464155).

-------------------------------------------------------------------
Fri Jan  9 12:28:55 CET 2009 - kkeil@suse.de

- patches.drivers/bnx2-Add-PCI-ID-for-5716S: bnx2: Add PCI ID
  for 5716S
- patches.drivers/bnx2-Fix-bug-in-bnx2_free_rx_mem_: bnx2:
  Fix bug in bnx2_free_rx_mem() (bnc#464130)

-------------------------------------------------------------------
Fri Jan  9 12:11:23 CET 2009 - jslaby@suse.cz

- patches.suse/disable-cgroups.patch: Disable all cgroups
  (bnc#436025).

-------------------------------------------------------------------
Fri Jan  9 11:39:59 CET 2009 - hare@suse.de

- Backporting block layer fixes (bnc#464155):
  * patches.fixes/block-add-comment-in-blk_rq_timed_out: add
    comment in blk_rq_timed_out() about why next can not be 0
  * patches.fixes/block-fix-blk_start_queueing: block: Fix
    blk_start_queueing() to not kick a stopped queue.
  * patches.fixes/block-leave-the-request-timeout-timer-running:
    block: leave the request timeout timer running even on an
    empty list.
  * patches.fixes/block-optimizations-in-blk_rq_timed_out_timer:
    block: optimizations in blk_rq_timed_out_timer().
  * patches.fixes/block-suppress-buffer-IO-errors: block: Supress
    Buffer I/O errors when SCSI REQ_QUIET flag set.
  * patches.fixes/block-use-round_jiffies_up: Block: use
    round_jiffies_up().
  * patches.fixes/round-jiffies-up: Add round_jiffies_up and
    related routines.

-------------------------------------------------------------------
Fri Jan  9 11:21:39 CET 2009 - jbeulich@novell.com

- patches.xen/xen3-acpi-pci-pci-msi-_osc-support-capabilities-called-when-root-bridge-added.patch:
  ACPI/PCI: PCI MSI _OSC support capabilities called when root
  bridge added (bnc#438941).

-------------------------------------------------------------------
Fri Jan  9 10:23:55 CET 2009 - hare@suse.de

- patches.fixes/scsi_dh-retry-on-UNIT_ATTENTION: scsi_dh_rdac
  does not retry MODE SENSE on UNIT ATTENTION (bnc#464155).
- patches.suse/scsi-check-removed-device-for-offline: Only check
  for SDEV_OFFLINE and SDEV_DEL, not SDEV_CANCEL.

-------------------------------------------------------------------
Fri Jan  9 10:06:29 CET 2009 - jslaby@suse.cz

- patches.suse/add-enable_cgroup-parameter.patch: Add
  cgroup_enable parameter (bnc#436025).

-------------------------------------------------------------------
Fri Jan  9 00:19:19 CET 2009 - gregkh@suse.de

- patches.drivers/acpi-pci-include-missing-acpi.h-file-in-pci-acpi.h.patch:
  ACPI/PCI: include missing acpi.h file in
  pci-acpi.h. (bnc#438941).

-------------------------------------------------------------------
Fri Jan  9 00:14:25 CET 2009 - gregkh@suse.de

- clean up patch fuzz

-------------------------------------------------------------------
Thu Jan  8 23:56:01 CET 2009 - gregkh@suse.de

- patches.drivers/acpi-pci-pci-msi-_osc-support-capabilities-called-when-root-bridge-added.patch:
  ACPI/PCI: PCI MSI _OSC support capabilities called when root
  bridge added (bnc#438941).
- patches.drivers/acpi-pci-pcie-aer-_osc-support-capabilities-called-when-root-bridge-added.patch:
  ACPI/PCI: PCIe AER _OSC support capabilities called when root
  bridge added (bnc#438941).
- patches.drivers/acpi-pci-pcie-aspm-_osc-support-capabilities-called-when-root-bridge-added.patch:
  ACPI/PCI: PCIe ASPM _OSC support capabilities called when root
  bridge added (bnc#438941).
- patches.drivers/acpi-pci-remove-obsolete-_osc-capability-support-functions.patch:
  ACPI/PCI: remove obsolete _OSC capability support functions
  (bnc#438941).

-------------------------------------------------------------------
Thu Jan  8 23:06:58 CET 2009 - gregkh@suse.de

- patches.drivers/acpi-pci-call-_osc-support-during-root-bridge-discovery.patch:
  ACPI/PCI: call _OSC support during root bridge discovery
  (bnc#438941).
- patches.drivers/acpi-pci-change-pci_osc_control_set-to-query-control-bits-first.patch:
  ACPI/PCI: Change pci_osc_control_set() to query control bits
  first (bnc#438941).
- patches.drivers/acpi-pci-fix-possible-race-condition-on-_osc-evaluation.patch:
  ACPI/PCI: Fix possible race condition on _OSC evaluation
  (bnc#438941).
- patches.drivers/acpi-pci-include-missing-acpi.h-file-in-pci-acpi.h.patch:
  ACPI/PCI: include missing acpi.h file in
  pci-acpi.h. (bnc#438941).
- patches.drivers/acpi-pci-pci-extended-config-_osc-support-called-when-root-bridge-added.patch:
  ACPI/PCI: PCI extended config _OSC support called when root
  bridge added (bnc#438941).

-------------------------------------------------------------------
Thu Jan  8 19:38:41 CET 2009 - gregkh@suse.de

- patches.drivers/bnx2x-version-update.patch: bnx2x: Version
  Update (bnc#439679).

-------------------------------------------------------------------
Thu Jan  8 19:16:28 CET 2009 - jjolly@suse.de

- patches.arch/s390-07-01-zfcp-port-failed-message.diff: zfcp:
  Remove message for failed port (bnc#464466).
- patches.arch/s390-07-02-zfcp-unchained-fsf.diff: zfcp: Add
  support for unchained FSF requests (bnc#464466).
- patches.arch/s390-07-03-topology-fix.diff: kernel: fix cpu
  topology support (bnc#464466).
- patches.arch/s390-07-04-dasd-failfast.patch: dasd: Add
  'failfast' device feature. (bnc#464466,LTC#43066).

-------------------------------------------------------------------
Thu Jan  8 15:47:53 CET 2009 - tiwai@suse.de

- patches.drivers/alsa-caiaq-midi-oops-fix: ALSA: caiaq - Fix
  Oops with MIDI.

-------------------------------------------------------------------
Thu Jan  8 15:13:22 CET 2009 - knikanth@suse.de

- patches.fixes/dm-avoid-put-table-dm_any_congested: dm: avoid
  destroying table in dm_any_congested (bnc#457205).
- patches.fixes/dm-table-ref-count: dm table: rework reference
  counting (bnc#457205).
- patches.fixes/dm-unbind-drop-ref: dm table: drop reference at
  unbind (bnc#457205).

-------------------------------------------------------------------
Thu Jan  8 13:00:35 CET 2009 - olh@suse.de

- update kdump config, disable some unused drivers

-------------------------------------------------------------------
Thu Jan  8 12:58:45 CET 2009 - olh@suse.de

- refresh config files, no functional changes

-------------------------------------------------------------------
Thu Jan  8 12:52:20 CET 2009 - olh@suse.de

- patches.drivers/ehea-modinfo.patch:
  use separate table for module alias (bnc#435215 - LTC48564)

-------------------------------------------------------------------
Thu Jan  8 12:41:24 CET 2009 - tiwai@suse.de

Backport fixes for HD-audio from the upstream:
- patches.drivers/alsa-hda-ad1882-id-typo-fix: ALSA: hda -
  Fix typos for AD1882 codecs.
- patches.drivers/alsa-hda-ad1986a-laptop-eapd-model-back: ALSA:
  hda - make laptop-eapd model back for AD1986A.
- patches.drivers/alsa-hda-hp2230s-quirk: ALSA: hda - Add quirk
  for HP 2230s (bnc#461660).
- patches.drivers/alsa-hda-sigmatel-add-missing-terminators:
  ALSA: hda - Add missing terminators in patch_sigmatel.c.

-------------------------------------------------------------------
Thu Jan  8 11:46:43 CET 2009 - bwalle@suse.de

- Update config files: Enable CONFIG_EHEA=m (and CONFIG_IBMEBUS=y)
  for ppc/kdump and ppc64/kdump (bnc #459119).

-------------------------------------------------------------------
Thu Jan  8 10:57:36 CET 2009 - jblunck@suse.de

- Make kernel-source.changes incremental again

-------------------------------------------------------------------
Thu Jan  8 10:15:08 CET 2009 - olh@suse.de

- supported.conf: rename dm-leastpending-path to dm-leastpending

-------------------------------------------------------------------
Thu Jan  8 09:27:28 CET 2009 - olh@suse.de

- patches.drivers/ehea-modinfo.patch:
  add alias entry for portN properties (bnc#435215 - LTC48564)

-------------------------------------------------------------------
Thu Jan  8 08:19:15 CET 2009 - olh@suse.de

- patches.drivers/ibmvfc-abort-response.patch:
  Fixup command response translation (bnc#459383 - LTC50695)

-------------------------------------------------------------------
Thu Jan  8 08:15:34 CET 2009 - olh@suse.de

- patches.drivers/ibmvfc-improve_sync_events.patch:
  Improve async event handling (bnc#460567 - LTC50778)

-------------------------------------------------------------------
Thu Jan  8 06:29:53 CET 2009 - gregkh@suse.de

- patches.drivers/via-unichrome-drm-bugfixes.patch: via: Unichrome
  DRM bugfixes.

-------------------------------------------------------------------
Thu Jan  8 06:19:53 CET 2009 - coly.li@suse.de

- Move patch from patches.suse/dlm-fix-shutdown-cleanup.patch to
  patches.fixes/dlm-fix-shutdown-cleanup.patch

-------------------------------------------------------------------
Thu Jan  8 06:11:18 CET 2009 - coly.li@suse.de

- Fixes a regression from commit
  0f8e0d9a317406612700426fad3efab0b7bbc467, 
  "dlm: allow multiple lockspace creates".

-------------------------------------------------------------------
Wed Jan  7 16:37:22 CET 2009 - olh@suse.de

- patches.arch/ppc-pseries-cpu-migrate.patch: Update
  default_server during migrate_irqs_away (bnc#460566 - LTC50723)

-------------------------------------------------------------------
Wed Jan  7 16:25:48 CET 2009 - jack@suse.cz

- patches.suse/mm-increase-dirty-limits.patch: Increase limits
  for starting writeback of dirty data (bnc#449662).

-------------------------------------------------------------------
Wed Jan  7 15:43:23 CET 2009 - ghaskins@suse.de

- Update config files (part of bnc#448412).

-------------------------------------------------------------------
Wed Jan  7 14:55:19 CET 2009 - ghaskins@suse.de

- patches.fixes/ia64-configure-HAVE_UNSTABLE_SCHED_CLOCK-for-SGI_SN.patch:
  configure HAVE_UNSTABLE_SCHED_CLOCK for SGI_SN systems (bnc#448412).

-------------------------------------------------------------------
Wed Jan  7 13:53:32 CET 2009 - hare@suse.de

- patches.drivers/lpfc-8.2.8.10-update: Emulex 8.2.8.10 driver
  patches for SLE11 (bnc#460775).

-------------------------------------------------------------------
Wed Jan  7 13:37:56 CET 2009 - knikanth@suse.de

- patches.suse/dm-barrier-single-device: Update Patch-mainline
  header. Patch is not refreshed as it breaks kabi (FATE#304489).

-------------------------------------------------------------------
Wed Jan  7 12:35:13 CET 2009 - hare@suse.de

- patches.drivers/cciss-driver-panic-on-volume-delete: cciss
  driver may panic if a logical volume is deleted (bnc#459553).

-------------------------------------------------------------------
Wed Jan  7 10:32:20 CET 2009 - hare@suse.de

- patches.suse/scsi-netlink-ml: Use GFP_ATOMIC to avoid deadlocks
  (bnc#461747).

-------------------------------------------------------------------
Wed Jan  7 09:55:34 CET 2009 - hare@suse.de

- patches.fixes/fc_transport-devloss-callback-restore: FC devloss
  callback not called when devloss timer fires (bnc#463289).

-------------------------------------------------------------------
Wed Jan  7 09:47:10 CET 2009 - hare@suse.de

- patches.suse/dm-mpath-leastpending-path-update: Update
  least-pending-IO dynamic load balancer (bnc#444199).
- patches.suse/dm-mpath-queue-length-load-balancing: Rediff.
- patches.suse/dm-mpath-service-time-load-balancing: Rediff.
- patches.suse/dm-mpath-tracking-nr-bytes: Rediff.
- patches.suse/dm-mpath-leastpending-path: Delete.

-------------------------------------------------------------------
Tue Jan  6 19:38:30 CET 2009 - jeffm@suse.de

- patches.fixes/uv-remove-erroneous-BAU-init: UV: remove erroneous
  BAU initialization (bnc#463313).

-------------------------------------------------------------------
Tue Jan  6 18:36:57 CET 2009 - jjolly@suse.de

- patches.arch/s390-06-01-qeth-ext-src-mac-addr.patch: qeth:
  exploit source MAC address for inbound layer3 packets
  (bnc#458339).
- patches.arch/s390-06-02-qeth-layercrash.patch: qeth: avoid
  crash in case of layer mismatch for VSWITCH (bnc#458339).
- patches.arch/s390-06-03-dasd_sim_sense_condition.patch: Fix
  unsolicited SIM sense condition. (bnc#458339).
- patches.arch/s390-06-04-qdio_ssqd_memcpy.patch: qdio: fix
  broken memcpy (bnc#458339).
- patches.arch/s390-06-05-qdio_s390dbf.patch: qdio: rework
  s390dbf usage  (bnc#458339).
- patches.arch/s390-06-06-qdio_inbound_ack.patch: qdio: rework
  inbound buffer acknowledgement (bnc#458339).
- patches.arch/s390-06-07-cio-attach_detach.patch: cio: Crashes
  when repeatetly attaching/detaching devices. (bnc#458339).

-------------------------------------------------------------------
Tue Jan  6 14:37:15 CET 2009 - npiggin@suse.de

- patches.arch/x86-fix-kmap-contig.patch: x86: Jan's comments for
  contiguous kmap fix (bnc#449812).

-------------------------------------------------------------------
Tue Jan  6 07:54:29 CET 2009 - npiggin@suse.de

- patches.fixes/mm-lockless-pagecache-barrier.patch: update.

-------------------------------------------------------------------
Mon Jan  5 17:38:52 CET 2009 - mmarek@suse.cz

- patches.suse/modpost-filter-out-built-in-depends: modpost:
  filter out "built-in" depends (bnc#450085).
- patches.drivers/0002-Staging-add-TAINT_CRAP-flag-to-drivers-staging-modu.patch:
  refresh.

-------------------------------------------------------------------
Mon Jan  5 14:09:57 CET 2009 - npiggin@suse.de

- Fix ps3 config.

-------------------------------------------------------------------
Mon Jan  5 09:53:42 CET 2009 - npiggin@suse.de

- patches.fixes/mm-lockless-pagecache-barrier.patch: mm lockless
  pagecache barrier fix.

-------------------------------------------------------------------
Mon Jan  5 09:29:04 CET 2009 - npiggin@suse.de

- patches.fixes/fs-symlink-write_begin-allocation-context-fix.patch:
  fs symlink write_begin allocation context fix.

-------------------------------------------------------------------
Mon Jan  5 09:11:14 CET 2009 - npiggin@suse.de

- Update config files.

-------------------------------------------------------------------
Mon Jan  5 08:51:10 CET 2009 - npiggin@suse.de

- patches.suse/cgroup-freezer.patch: cgroup freezer update (bnc#417294,
  fate#304191, fate#201036).
<|MERGE_RESOLUTION|>--- conflicted
+++ resolved
@@ -1,9 +1,4 @@
 -------------------------------------------------------------------
-<<<<<<< HEAD
-Fri Nov 20 17:54:23 CET 2009 - mmarek@suse.cz
-
-- config.conf: Remove the -desktop flavor from kernel-syms.
-=======
 Thu Nov 26 15:23:16 CET 2009 - mmarek@suse.cz
 
 - rpm/old-packages.conf: obsolete kernel-kdump on ppc.
@@ -178,7 +173,11 @@
 Fri Nov 20 19:08:56 CET 2009 - jeffm@suse.com
 
 - Enabled B43_PHY_LP=y for PHY support on certain b43 chips.
->>>>>>> 73922f74
+
+-------------------------------------------------------------------
+Fri Nov 20 17:54:23 CET 2009 - mmarek@suse.cz
+
+- config.conf: Remove the -desktop flavor from kernel-syms.
 
 -------------------------------------------------------------------
 Fri Nov 20 17:29:45 CET 2009 - mmarek@suse.cz
