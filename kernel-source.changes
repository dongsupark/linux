--- conflicted
+++ resolved
@@ -1,15 +1,14 @@
 -------------------------------------------------------------------
-<<<<<<< HEAD
 Mon Feb 22 16:13:47 CET 2010 - jkosina@suse.cz
 
 - patches.suse/cfq-turn-lowlatency-off-by-default.patch: CFQ:
   turn 'low_latency' knob off by default (bnc#572834).
-=======
+
+-------------------------------------------------------------------
 Mon Feb 22 16:03:05 CET 2010 - jbenc@suse.cz
 
 - patches.suse/cgroup-disable-memory.patch: Delete, the rest of the
   patch does not make sense after commit 6b53b611.
->>>>>>> 9884cb23
 
 -------------------------------------------------------------------
 Mon Feb 22 14:08:36 CET 2010 - tonyj@suse.de
