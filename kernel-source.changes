--- conflicted
+++ resolved
@@ -1,10 +1,4 @@
 -------------------------------------------------------------------
-<<<<<<< HEAD
-Tue Jan  6 14:37:15 CET 2009 - npiggin@suse.de
-
-- patches.arch/x86-fix-kmap-contig.patch: x86: Jan's comments for
-  contiguous kmap fix (bnc#449812).
-=======
 Wed Jan 14 00:51:58 CET 2009 - gregkh@suse.de
 
 - Update config files.
@@ -491,7 +485,12 @@
   inbound buffer acknowledgement (bnc#458339).
 - patches.arch/s390-06-07-cio-attach_detach.patch: cio: Crashes
   when repeatetly attaching/detaching devices. (bnc#458339).
->>>>>>> 4212db6d
+
+-------------------------------------------------------------------
+Tue Jan  6 14:37:15 CET 2009 - npiggin@suse.de
+
+- patches.arch/x86-fix-kmap-contig.patch: x86: Jan's comments for
+  contiguous kmap fix (bnc#449812).
 
 -------------------------------------------------------------------
 Tue Jan  6 07:54:29 CET 2009 - npiggin@suse.de
