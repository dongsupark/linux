-------------------------------------------------------------------
<<<<<<< HEAD
Wed Apr 14 22:24:22 CEST 2010 - jeffm@suse.de

- Update to 2.6.34-rc4.
  - Eliminated 3 patches.
=======
Tue Apr 13 13:02:28 CEST 2010 - mmarek@suse.cz

- Update vanilla config files.

-------------------------------------------------------------------
Tue Apr 13 12:39:30 CEST 2010 - tiwai@suse.de

- patches.suse/bootsplash-console-fix: Fix rendering on linux
  console with bootsplash (bnc#595657,bnc#594209).

-------------------------------------------------------------------
Tue Apr 13 11:43:30 CEST 2010 - agraf@suse.de

- Update config files to disable KVM on PPC also for ppc/ppc64.

-------------------------------------------------------------------
Tue Apr 13 07:52:50 CEST 2010 - teheo@suse.de

- Update config files to disable CONFIG_DEBUG_BLOCK_EXT_DEVT which was
  enabled by 5246824c to ease testing userland handling of ext devt.

-------------------------------------------------------------------
Mon Apr 12 21:01:14 CEST 2010 - jslaby@suse.de

- patches.fixes/hibernation-fix-s2disk.patch: PM / Hibernate:
  user.c, fix SNAPSHOT_SET_SWAP_AREA handling (bko#15728).

-------------------------------------------------------------------
Mon Apr 12 18:43:55 CEST 2010 - jack@suse.de

- patches.fixes/novfs-dentry-cache-limit.patch: novfs: Remove
  dcache count restricting code (bnc#576026).

-------------------------------------------------------------------
Mon Apr 12 12:55:42 CEST 2010 - jbeulich@novell.com

- patches.arch/x86_64-unwind-annotations: Refresh (bnc#588458).
>>>>>>> 28af8caa

-------------------------------------------------------------------
Fri Apr  9 18:24:38 CEST 2010 - jeffm@suse.de

- patches.fixes/reiserfs-remove-2-tb-file-size-limit: Fix issue on
  32-bit systems.

-------------------------------------------------------------------
Fri Apr  9 10:29:45 CEST 2010 - knikanth@suse.de

- patches.fixes/loop-update-mtime.patch: loop: Update mtime when
  writing using aops (bnc#590738).

-------------------------------------------------------------------
Fri Apr  9 00:24:55 CEST 2010 - jeffm@suse.de

- patches.fixes/reiserfs-fix-permissions-on-reiserfs_priv:
  reiserfs: Fix permissions on .reiserfs_priv (bnc#593906
  CVE-2010-1146).

-------------------------------------------------------------------
Thu Apr  8 16:01:25 CEST 2010 - agraf@suse.de

- Update PPC config files to disable KVM on PPC. It's not ready yet.
  Please enable it again as soon as we hit 2.6.35.

-------------------------------------------------------------------
Wed Apr  7 12:41:32 UTC 2010 - jengelh@medozas.de

- Add config/sparc64/net that is light on size. For netbooting,
  both the kernel and initrd must fit into 10MB.

-------------------------------------------------------------------
Wed Mar 31 17:12:43 CEST 2010 - jeffm@suse.de

- Updated sparc64 config.

-------------------------------------------------------------------
Wed Mar 31 16:46:56 CEST 2010 - jeffm@suse.de

- Update to 2.6.34-rc3.

-------------------------------------------------------------------
Wed Mar 31 14:29:46 CEST 2010 - mmarek@suse.cz

- rpm/kernel-docs.spec.in: Fix path to kernel source.

-------------------------------------------------------------------
Wed Mar 31 14:18:52 CEST 2010 - mmarek@suse.cz

- rpm/configtool.pl, rpm/kernel-binary.spec.in,
  rpm/kernel-source.spec.in: Add support for custom config options
  in config.addon.tar.bz2. This tarball is expected to have the
  same layout as config.tar.bz2 and the config options listed there
  take precedence over config.tar.bz2.

-------------------------------------------------------------------
Wed Mar 31 14:03:10 CEST 2010 - mmarek@suse.cz

- rpm/kernel-binary.spec.in, rpm/kernel-source.spec.in, rpm/mkspec:
  Generate the chmod +x line automatically.

-------------------------------------------------------------------
Wed Mar 31 13:45:33 CEST 2010 - mmarek@suse.cz

- rpm/kernel-binary.spec.in, rpm/mkspec, scripts/tar-up.sh:
  Generate the Source: lines from kernel-source.spec.in.

-------------------------------------------------------------------
Tue Mar 30 19:18:01 CEST 2010 - jeffm@suse.de

- patches.fixes/reiserfs-remove-2-tb-file-size-limit: reiserfs:
  Remove 2 TB file size limit (bnc#592100).

-------------------------------------------------------------------
Tue Mar 30 17:03:54 CEST 2010 - mmarek@suse.cz

- rpm/kernel-binary.spec.in, rpm/kernel-source.spec.in, rpm/mkspec:
  Generated the NoSource and %setup lines automatically from the
  preamble.

-------------------------------------------------------------------
Tue Mar 30 14:36:25 CEST 2010 - mmarek@suse.cz

- rpm/kernel-source.spec.in: Provide $pkg = %version-%source_rel
  in kernel-devel and kernel-source-vanilla.

-------------------------------------------------------------------
Mon Mar 29 21:26:55 CEST 2010 - jeffm@suse.de

- patches.fixes/reiserfs-fix-locking-BUG-during-mount-failure:
  reiserfs: Fix locking BUG during mount failure (bnc#591807).

-------------------------------------------------------------------
Mon Mar 29 19:57:49 CEST 2010 - jeffm@suse.de

- Disabled MAX63XX_WATCHDOG on s390.

-------------------------------------------------------------------
Mon Mar 29 19:31:46 CEST 2010 - jeffm@suse.de

- Update to 2.6.34-rc2-git3.
  - Eliminated 1 patch.
  - Fixed ps3 config.

-------------------------------------------------------------------
Mon Mar 29 18:53:20 CEST 2010 - jbeulich@novell.com

- Update Xen patches to 2.6.34-rc2 and c/s 1007.
- Update config files.
- config.conf: Re-enable Xen configs.
- patches.xen/xen-floppy: Xen: improve floppy behavior
  (bnc#584216).
- patches.xen/xen-vscsi-module-alias: allow pv scsi hba driver
  to be loaded automatically.
- patches.xen/xen-vusb-module-alias: allow pv usb hcd driver to
  be loaded automatically (bnc#584213).

-------------------------------------------------------------------
Fri Mar 26 18:27:41 CET 2010 - jkosina@suse.cz

- patches.fixes/hid-fix-gyration-oops.patch: HID: fix oops in
  gyration_event() (bnc#589329).

-------------------------------------------------------------------
Thu Mar 25 23:01:11 CET 2010 - jack@suse.de

- patches.fixes/novfs-fix-oops-in-scope-finding: novfs: fix an
  oops in novfs scope-finding code (bnc#588579).

-------------------------------------------------------------------
Thu Mar 25 17:48:45 CET 2010 - jeffm@suse.de

- patches.fixes/powerpc-fix-handling-of-strnlen-with-zero-len:
  powerpc: fix handling of strnlen with zero len (bnc#582681).

-------------------------------------------------------------------
Tue Mar 23 16:22:37 CET 2010 - jeffm@suse.de

- patches.drivers/lpfc-add-raywire-id: Delete.

-------------------------------------------------------------------
Tue Mar 23 16:17:52 CET 2010 - jeffm@suse.de

- patches.suse/linux-2.6.29-kms-after-sata.patch: Refresh.

-------------------------------------------------------------------
Tue Mar 23 16:00:31 CET 2010 - jeffm@suse.de

- patches.fixes/do_anonymous_page-race: Delete.

-------------------------------------------------------------------
Tue Mar 23 15:50:39 CET 2010 - jeffm@suse.de

- patches.drivers/libata-prefer-over-ide: Delete.
- patches.drivers/libata-ahci-aspire-3810t-noncq: Delete.
- patches.drivers/libata-ata_piix-clear-spurious-IRQ: Delete.
- patches.suse/block-add-mangle-devt-switch: Delete.

-------------------------------------------------------------------
Tue Mar 23 15:44:47 CET 2010 - jeffm@suse.de

- patches.suse/apm_setup_UP.diff: Delete.

-------------------------------------------------------------------
Mon Mar 22 18:37:10 CET 2010 - jeffm@suse.de

- patches.arch/ppc-efika-bestcomm-ata-dma.patch: Delete.
- patches.arch/ppc-efika-mpc52xx-ac97.patch: Delete.
- patches.arch/ppc-efika-psc-console-autodetection.patch: Delete.
- patches.suse/suse-ppc32-mol-BIT: Delete.
- patches.suse/suse-ppc32-mol-get-property: Delete.
- patches.suse/suse-ppc32-mol-handle-mm-fault: Delete.
- patches.suse/suse-ppc32-mol-ioctl: Delete.
- patches.suse/suse-ppc32-mol-kbuild.patch: Delete.
- patches.suse/suse-ppc32-mol-semaphore: Delete.
- patches.suse/suse-ppc32-mol-sheep: Delete.
- patches.suse/suse-ppc32-mol.patch: Delete.

-------------------------------------------------------------------
Mon Mar 22 18:17:00 CET 2010 - jeffm@suse.de

- patches.fixes/dlm-enable-debug.patch: Delete.

-------------------------------------------------------------------
Mon Mar 22 18:16:39 CET 2010 - jeffm@suse.de

- patches.fixes/ds1682-build-fix: Delete.

-------------------------------------------------------------------
Mon Mar 22 17:55:43 CET 2010 - jeffm@suse.de

- patches.suse/kvm-as-kmp: Delete.

-------------------------------------------------------------------
Mon Mar 22 17:32:50 CET 2010 - jeffm@suse.de

- patches.suse/xfs-dmapi-fix-incompatible-pointer-type-warning:
  xfs/dmapi: fix incompatible pointer type warning.

-------------------------------------------------------------------
Sun Mar 21 23:30:01 CET 2010 - jeffm@suse.de

- Updated to 2.6.34-rc2.
  - Eliminated 4 patches.

-------------------------------------------------------------------
Fri Mar 19 17:33:27 CET 2010 - jbohac@suse.cz

- set CONFIG_IPV6=y for all flavours (bnc#561611)

-------------------------------------------------------------------
Thu Mar 18 18:57:20 CET 2010 - jeffm@suse.de

- Refreshed patch series.

-------------------------------------------------------------------
Wed Mar 17 16:51:34 CET 2010 - jeffm@suse.de

- Updated to 2.6.34-rc1-git6.
  - Eliminated 8 patches.

-------------------------------------------------------------------
Tue Mar 16 16:09:25 CET 2010 - mmarek@suse.cz

- rpm/kernel-binary.spec.in: Remove Obsoletes: for 10.3 KMPs.

-------------------------------------------------------------------
Tue Mar 16 16:03:45 CET 2010 - mmarek@suse.cz

- rpm/kernel-binary.spec.in: Move Obsoletes: msi-wmi-kmp to the
  sle11-ga group and make the comment more explanatory.

-------------------------------------------------------------------
Tue Mar 16 14:14:05 CET 2010 - trenn@suse.de

- rpm/kernel-binary.spec.in:
  bnc#587578

-------------------------------------------------------------------
Thu Mar 11 16:39:36 CET 2010 - jeffm@suse.de

- patches.rpmify/powerpc-mpc52xx-build-fix: powerpc: Build fix
  for mpc52xx.

-------------------------------------------------------------------
Thu Mar 11 11:47:14 CET 2010 - knikanth@suse.de

- patches.fixes/xfs-nonblocking-inode-locking-io-completion.patch:
  Fix unintialized variable. Refresh.

-------------------------------------------------------------------
Wed Mar 10 22:14:03 CET 2010 - jeffm@suse.de

- supported.conf: Added kernel/drivers/gpio/max730x, max7301 now
  depends on it.

-------------------------------------------------------------------
Wed Mar 10 22:11:16 CET 2010 - jeffm@suse.de

- Enabled CONFIG_DRM_RADEON_KMS; Matching KMS-enabled X.org has
  been committed to Factory.

-------------------------------------------------------------------
Wed Mar 10 22:06:12 CET 2010 - jeffm@suse.de

- patches.rpmify/powerpc-kvm-build-failure-workaround: powerpc:
  kvm build failure workaround.

-------------------------------------------------------------------
Wed Mar 10 22:03:49 CET 2010 - jeffm@suse.de

- patches.rpmify/powerpc-mpc52xx-build-fix: powerpc: Build fix
  for mpc52xx.

-------------------------------------------------------------------
Wed Mar 10 21:07:27 CET 2010 - jeffm@suse.de

- supported.conf: Added kernel/drivers/i2c/i2c-smbus, i2c-parport
  now depends on it.

-------------------------------------------------------------------
Wed Mar 10 20:26:13 CET 2010 - mmarek@suse.cz

- rpm/kernel-binary.spec.in: the dwarfextract package has been
  dropped from Factory.

-------------------------------------------------------------------
Wed Mar 10 20:22:20 CET 2010 - jeffm@suse.de

- Update config files for vanilla.

-------------------------------------------------------------------
Wed Mar 10 18:48:00 CET 2010 - jdelvare@suse.de

- supported.conf: Add hwmon/ams back.

-------------------------------------------------------------------
Wed Mar 10 00:03:12 CET 2010 - jeffm@suse.de

- Updated to 2.6.34-rc1.
  - Eliminated 36 patches.
  - Xen is disabled
  - Added new doc/config-options.changes to document configuration
    changes.

-------------------------------------------------------------------
Fri Mar  5 10:48:50 CET 2010 - knikanth@suse.de

- patches.fixes/xfs-nonblocking-inode-locking-io-completion.patch:
  xfs: Non-blocking inode locking in IO completion (bnc#568319).

-------------------------------------------------------------------
Fri Mar  5 02:02:01 UTC 2010 - jengelh@medozas.de

- rpm/kernel-source.spec.in: split devel files and full source
  into two rpms, of which only the former is really required for
  KMP building

-------------------------------------------------------------------
Fri Mar  5 02:00:50 UTC 2010 - jengelh@medozas.de

- add configs/sparc64/default

-------------------------------------------------------------------
Wed Mar  3 19:38:43 CET 2010 - tonyj@suse.de

- patches.trace/powerpc-rename-irq-tracing: should have been deleted by 
  previous commit

-------------------------------------------------------------------
Wed Mar  3 14:43:27 CET 2010 - tonyj@suse.de

- remove perfmon2 patches 

-------------------------------------------------------------------
Wed Mar  3 14:40:46 CET 2010 - tonyj@suse.de

- Remove lttng-instrumentation patches, they have been removed from 
  SLE11SP1
- patches.xen/tmem: Refresh.
- patches.xen/xen3-auto-common.diff: Refresh.

-------------------------------------------------------------------
Tue Mar  2 17:26:25 CET 2010 - jbeulich@novell.com

- Update Xen patches to 2.6.33 and c/s 1003.
- patches.xen/xen-clockevents: replace Xen's custom time handling
  with such using GENERIC_CLOCKEVENTS infrastructure.
- Update Xen config files.

-------------------------------------------------------------------
Tue Mar  2 04:01:27 CET 2010 - nfbrown@suse.de

- patches.fixes/sunrpc-monotonic-expiry: sunrpc: use monotonic
  time in expiry cache (bnc#578668).

-------------------------------------------------------------------
Thu Feb 25 20:06:05 CET 2010 - jeffm@suse.de

- patches.rpmify/ia64-sn-fix-percpu-warnings: Obsolete.

-------------------------------------------------------------------
Thu Feb 25 16:38:31 CET 2010 - mmarek@suse.cz

- Drop include of generated/autoconf.h in our patches, it's not
  needed since 2.6.15:
- patches.suse/novfs-client-module: Refresh.
- patches.suse/s390-Kerntypes.diff: Refresh.
- patches.suse/suse-ppc32-mol.patch: Refresh.

-------------------------------------------------------------------
Thu Feb 25 08:39:15 CET 2010 - teheo@suse.de

- scripts/run_oldconfig.sh doesn't update ppc/vanilla for some reason.
  Do it manually.

-------------------------------------------------------------------
Thu Feb 25 08:13:40 CET 2010 - teheo@suse.de

- ppc explicitly sets CONFIG_LEDS_TRIGGER_IDE_DISK.  Run
  scripts/run_oldconfig.sh to fix configs up.

-------------------------------------------------------------------
Thu Feb 25 07:25:49 CET 2010 - teheo@suse.de

- Drop CONFIG_IDE from all configs.

-------------------------------------------------------------------
Thu Feb 25 06:04:24 CET 2010 - jeffm@suse.com

- patches.xen/xen3-patch-2.6.33-rc8-final: Build fix for the
  2.6.33-final update.

-------------------------------------------------------------------
Wed Feb 24 21:00:52 CET 2010 - jeffm@suse.de

- Updated to 2.6.33-final.
  - Eliminated 4 patches.

-------------------------------------------------------------------
Wed Feb 24 20:02:26 CET 2010 - jeffm@suse.de

- patches.rpmify/ftrace-fix-ftrace_event_call-alignment-for-use-with-gcc-4-5:
  ftrace: fix ftrace_event_call alignment for use with gcc 4.5
  (bnc#582222).

-------------------------------------------------------------------
Wed Feb 24 14:46:28 CET 2010 - jbeulich@novell.com

- Update Xen patches to 2.6.33-rc8 and c/s 997.
- patches.xen/xen-x86-time-per-cpu: fold per-CPU accounting data
  into a structure.
- patches.xen/xen-x86-xtime-lock: reduce contention on xtime_lock
  (bnc#569014, bnc#571041, bnc#571769, bnc#572146).

-------------------------------------------------------------------
Wed Feb 24 10:54:56 UTC 2010 - jengelh@medozas.de

- rpm/kernel-source.spec.in: use macros in a few more places

-------------------------------------------------------------------
Tue Feb 23 00:34:32 CET 2010 - jack@suse.de

- patches.fixes/novfs-fix-inode-uid: novfs: Get proper UID when
  looking up inode (bnc#486997).
- patches.fixes/novfs-incorrect-filesize-fix: novfs: novfs
  reports incorrect file size (bnc#426536).
- patches.fixes/novfs-truncate-fix: novfs: Fixes corruption of
  OO documents on NSS Volumes (bnc#508259).

-------------------------------------------------------------------
Sat Feb 20 22:31:31 UTC 2010 - jengelh@medozas.de

- use standard short options in tar commands

-------------------------------------------------------------------
Wed Feb 17 04:07:36 CET 2010 - nfbrown@suse.de

- patches.fixes/nfs-find-crash: Fix potential oops when running
  find on an NFS mount. (bnc#573107).

-------------------------------------------------------------------
Tue Feb 16 21:21:22 CET 2010 - jeffm@suse.com

- Set CONFIG_LSM_MMAP_MIN_ADDR=4096 to allow qemu to emulate
  other architectures properly (bnc#574654).

-------------------------------------------------------------------
Tue Feb 16 18:10:01 CET 2010 - jeffm@suse.com

- Update to 2.6.33-rc8.
  - Eliminated 1 patch.

-------------------------------------------------------------------
Mon Feb 15 19:15:43 CET 2010 - rgoldwyn@suse.de

- patches.fixes/novfs-err_ptr-fix.diff: Oops in novfs:unlink_local
  (bnc#569071).

-------------------------------------------------------------------
Fri Feb 12 17:36:05 CET 2010 - trenn@suse.de

- Update config files.
  Enable p4_clockmod for i386 desktop
  While this is broken by design it allows to remove clocking
  limits from the vendor on e.g. eeepc 701
-------------------------------------------------------------------
Fri Feb 12 17:10:47 CET 2010 - jeffm@suse.com

- patches.fixes/taskstats-alignment: delayacct: align to 8 byte
  boundary on 64-bit systems (bnc#578065).

-------------------------------------------------------------------
Fri Feb 12 16:57:20 CET 2010 - trenn@suse.de

- patches.fixes/acpi_fix_no_critical_tp.patch: ACPI thermal:
  Don't invalidate thermal zone if critical trip point is bad
  (bnc#531547).
- patches.fixes/acpi_pci_hot_plug_sanity_checks.patch: ACPI:
  acpi_bus_{scan,bus,add}: return -ENODEV if no device was found
  (bnc#531547).
- patches.fixes/acpi_thermal_check_trip_points.patch: ACPI
  thermal: Check for thermal zone requirement (bnc#531547).

-------------------------------------------------------------------
Fri Feb 12 10:32:54 CET 2010 - jdelvare@suse.de

- supported.conf: saa7111 and saa7114 are gone.

-------------------------------------------------------------------
Wed Feb 10 16:37:00 CET 2010 - jeffm@suse.com

- patches.suse/kdb-fix-kdb_cmds-to-include-the-arch-common-macro:
  kdb: fix kdb_cmds to include the arch common macro (bnc#578421).

-------------------------------------------------------------------
Wed Feb 10 02:13:27 CET 2010 - jeffm@suse.com

- patches.suse/kdb-handle-nonexistance-keyboard-controller: kdb:
  handle nonexistance keyboard controller (bnc#578051).

-------------------------------------------------------------------
Wed Feb 10 00:29:46 CET 2010 - gregkh@suse.de

- patches.fixes/dvb-l64781.ko-broken-with-gcc-4.5.patch: dvb:
  l64781.ko broken with gcc 4.5.

-------------------------------------------------------------------
Tue Feb  9 22:55:21 CET 2010 - jeffm@suse.com

- patches.apparmor/apparmor-check-for-network-in-interrupt-and-work-around:
  apparmor: check for network in interrupt and work around
  (bnc#492961, bln#350789).

-------------------------------------------------------------------
Tue Feb  9 17:02:26 CET 2010 - jeffm@suse.com

- Update to 2.6.33-rc7.
  - Eliminated 1 patch.

-------------------------------------------------------------------
Tue Feb  9 10:09:08 CET 2010 - tiwai@suse.de

- patches.drivers/alsa-sp1-hda-66-idt-hp-mute-led-fix-polarity:
  ALSA: hda - Fix default polarity of mute-LED GPIO on 92HD83x/88x
  codecs (bnc#578190).

-------------------------------------------------------------------
Mon Feb  8 15:49:01 CET 2010 - tiwai@suse.de

- patches.drivers/alsa-sp1-hda-63-idt-hp-mute-led-detect:
  ALSA: hda - Detect HP mute-LED GPIO setup from GPIO counts
  (bnc#577927).
- patches.drivers/alsa-sp1-hda-64-idt-hp-mute-led-cleanup: ALSA:
  hda - Merge HP mute-LED status callback on both IDT 92HD7x
  and 8x codecs (bnc#577927).
- patches.drivers/alsa-sp1-hda-65-idt-hp-mute-led-cleanup2:
  ALSA: hda - Remove static gpio_led setup via model (bnc#577927).

-------------------------------------------------------------------
Fri Feb  5 18:10:37 CET 2010 - coly.li@suse.de

- patches.suse/64bytes_lvb_len.diff: Delete from repo and series.conf.
  Back to 32bytes lvb length for clvm (bnc#573460).

-------------------------------------------------------------------
Fri Feb  5 16:12:12 CET 2010 - duwe@suse.de

- Update config files: Compile IBM_BSR into kernel, not as module.
  (ppc only, bnc#572381)

-------------------------------------------------------------------
Fri Feb  5 16:07:34 CET 2010 - duwe@suse.de

- patches.arch/ppc-pseries-ncpus-1: powerpc: Add static fields
  to ibm,client-architecture call (bnc#570909).
- patches.arch/ppc-pseries-ncpus-2: powerpc/pseries: Pass more
  accurate number of supported cores to firmware (bnc#570909).

-------------------------------------------------------------------
Fri Feb  5 11:10:01 CET 2010 - coly.li@suse.de

- disable patches.suse/64bytes_lvb_len.diff in series.conf

-------------------------------------------------------------------
Thu Feb  4 15:17:01 CET 2010 - mmarek@suse.de

- rpm/find-provides, rpm/kernel-binary.spec.in: Remove the previous
  hack and set STRIP_KEEP_SYMTAB='*/vmlinux-*' instead to avoid
  stripping symbols from the ppc vmlinux image (bnc#572148).

-------------------------------------------------------------------
Thu Feb  4 13:23:57 CET 2010 - knikanth@suse.de

- patches.fixes/dm-stripe-zero-stripes: dm-stripe: return -EINVAL
  if stripe count is zero (bnc#576312).

-------------------------------------------------------------------
Thu Feb  4 12:17:25 CET 2010 - npiggin@suse.de

- Disable patches.suse/files-slab-rcu.patch.

-------------------------------------------------------------------
Thu Feb  4 11:29:58 CET 2010 - mmarek@suse.cz

- rpm/kernel-binary.spec.in: Obsolete iwlagn-2-6-27-kmp
  (bnc#559533).

-------------------------------------------------------------------
Thu Feb  4 09:46:35 CET 2010 - tiwai@suse.de

- supported.conf: mark snd-wss-lib unsupported

-------------------------------------------------------------------
Thu Feb  4 09:45:34 CET 2010 - tiwai@suse.de

- patches.drivers/alsa-sp1-hda-61-add-idt92hd88x-support2:
  ALSA: hda - Adding support for another IDT 92HD83XXX codec
  (bnc#569354).

-------------------------------------------------------------------
Wed Feb  3 19:17:01 CET 2010 - jbohac@suse.cz

- supported.conf: marked em_cmp supported (bnc#568130)

-------------------------------------------------------------------
Wed Feb  3 14:57:19 CET 2010 - mmarek@suse.cz

- rpm/kernel-binary.spec.in: automatically install a matching
  -devel package if kernel-source is installed.

-------------------------------------------------------------------
Wed Feb  3 13:06:15 CET 2010 - jbeulich@novell.com

- Update Xen patches to 2.6.33-rc6 and c/s 989.
- patches.xen/xen-netback-generalize: Netback: Generalize
  static/global variables into 'struct xen_netbk'.
- patches.xen/xen-netback-kernel-threads: Use Kernel thread to
  replace the tasklet.
- patches.xen/xen-netback-multiple-tasklets: Netback:
  Multiple tasklets support.

-------------------------------------------------------------------
Tue Feb  2 15:59:38 CET 2010 - jkosina@suse.cz

- patches.suse/suse-ppc64-branding: the message about crashed kernel
  doesn't make sense any more with CONFIG_CRASH_DUMP enabled by
  default (bnc#575884).

-------------------------------------------------------------------
Sat Jan 30 21:51:35 CET 2010 - jeffm@suse.com

- Update to 2.6.33-rc6.
  - Eliminated 12 patches.

-------------------------------------------------------------------
Sat Jan 30 21:30:27 CET 2010 - jeffm@suse.com

- patches.rpmify/hugetlbfs-fix-section-mismatches: Removed __init
  from hugetlb_sysfs_add_hstate instead of adding it elsewhere.

-------------------------------------------------------------------
Sat Jan 30 09:05:13 CET 2010 - jslaby@suse.de

- patches.suse/kdb-common: Fix hid crash (bnc#570591)

-------------------------------------------------------------------
Fri Jan 29 12:11:55 CET 2010 - tiwai@suse.de

- patches.drivers/alsa-sp1-hda-60-add-idt92hd88x-support: ALSA:
  hda - Add support for IDT 92HD88 family codecs (bnc#569354).

-------------------------------------------------------------------
Fri Jan 29 11:14:39 CET 2010 - jkosina@suse.cz

- patches.fixes/pci-fix-nested-spinlock-hang-in-aer_inject.patch:
  Update patch-mainline tag.

-------------------------------------------------------------------
Fri Jan 29 10:39:59 CET 2010 - jbenc@suse.cz

- Update config files: fixed vanilla configs.

-------------------------------------------------------------------
Thu Jan 28 19:27:54 CET 2010 - tiwai@suse.de

- patches.drivers/alsa-sp1-hda-59-idt92hd83xxx-hp-mute-led: ALSA:
  hda - Add mute LED check for HP laptops with IDT 92HD83xxx codec
  (bnc#569354).

-------------------------------------------------------------------
Thu Jan 28 16:56:02 CET 2010 - jbeulich@novell.com

- patches.suse/supported-flag: Fix -ec2 build.
- patches.suse/supported-flag-enterprise: Refresh.
- patches.xen/xen3-patch-2.6.33-rc3: Fix ia64 build.

-------------------------------------------------------------------
Thu Jan 28 16:28:01 CET 2010 - jbeulich@novell.com

- Update Xen patches to 2.6.33-rc5 and c/s 987.
- config.conf: Re-enable Xen.
- Update config files.

-------------------------------------------------------------------
Thu Jan 28 14:50:18 CET 2010 - jbenc@suse.cz

- Update config files: enabled CONFIG_CFG80211_WEXT to keep backward
  user space compatibility and enabled few wireless drivers.

-------------------------------------------------------------------
Thu Jan 28 14:37:22 CET 2010 - mmarek@suse.cz

- rpm/apply-patches: Add support for an additional series file in
  patches.addon/series, this will be applied after the main series.

-------------------------------------------------------------------
Thu Jan 28 11:17:01 CET 2010 - mmarek@suse.cz

- rpm/apply-patches: put the patch loops from kernel-binary.spec.in
  and kernel-source.spec.in to one place.

-------------------------------------------------------------------
Wed Jan 27 20:24:43 CET 2010 - jeffm@suse.de

- Deleted 28 unused patches.

-------------------------------------------------------------------
Wed Jan 27 15:56:48 CET 2010 - jeffm@suse.com

- Update config files.

-------------------------------------------------------------------
Wed Jan 27 14:55:29 CET 2010 - jkosina@suse.cz

- patches.fixes/pci-fix-nested-spinlock-hang-in-aer_inject.patch:
  pci: fix nested spinlock hang in aer_inject (bnc#573578).

-------------------------------------------------------------------
Wed Jan 27 14:34:07 CET 2010 - mmarek@suse.cz

- Update config files: disable generic_serial users.
- patches.drivers/reenable-generic_serial: Delete.
- rpm/generic_serial-blacklist: Delete (bnc#569676).

-------------------------------------------------------------------
Wed Jan 27 12:57:31 CET 2010 - jengelh@medozas.de

- remove patches.suse/netfilter-ipv4options [bnc#490142]

-------------------------------------------------------------------
Wed Jan 27 00:14:42 CET 2010 - jeffm@suse.com

- patches.suse/slab-handle-memoryless-nodes-v2a.patch: Refresh.

-------------------------------------------------------------------
Tue Jan 26 07:00:33 CET 2010 - knikanth@suse.de

- supported.conf: Fix misspelt dm-region-hash and mark it supported
  correctly (bnc#565962)

-------------------------------------------------------------------
Mon Jan 25 21:55:49 CET 2010 - gregkh@suse.de

- Update to 2.6.32.6
  - security fixes
  - bugfixes
  - obsoletes:
    - patches.drivers/8250_pnp-wacom-add
    - patches.drivers/staging-hv-fix-smp-problems-in-the-hyperv-core-code.patch
    - patches.kernel.org/scsi-enclosure-fix-oops-while-iterating-enclosure_status-array.patch
    - patches.kernel.org/x86-msr-cpuid-register-enough-minors-for-the-msr-and-cpuid-drivers.patch

-------------------------------------------------------------------
Mon Jan 25 20:43:56 CET 2010 - jeffm@suse.com

- supported.conf: Added sparse_keymap (eeepc_laptop depends on it)

-------------------------------------------------------------------
Mon Jan 25 20:07:23 CET 2010 - npiggin@suse.de

- patches.suse/slab-handle-memoryless-nodes-v2a.patch: slab -
  handle memoryless nodes V2a (bnc#436025, bnc#570492).

-------------------------------------------------------------------
Mon Jan 25 17:54:26 CET 2010 - jeffm@suse.com

- Updated to 2.6.33-rc5.
  - Eliminated 2 patches.

-------------------------------------------------------------------
Mon Jan 25 16:46:19 CET 2010 - trenn@suse.de

- Update config files.
- patches.arch/x86_mce_intel_decode_physical_address.patch: x86,
  mce: Xeon75xx specific interface to get corrected memory error
  information (bnc#573380, fate#307738).
- patches.arch/x86_mce_intel_decode_physical_address_compile_fix.patch:
  x86, mce: Xeon75xx specific interface to get corrected memory
  error information (bnc#573380, fate#307738).
- patches.arch/x86_mce_intel_decode_physical_address_rename_fix.patch:
  x86, mce: Rename cpu_specific_poll to mce_cpu_specific_poll
  (bnc#573380, fate#307738).
- patches.xen/xen3-auto-arch-x86.diff: Refresh.

-------------------------------------------------------------------
Mon Jan 25 14:13:08 CET 2010 - tiwai@suse.de

- patches.drivers/alsa-sp1-hda-57-cx5051-toshiba-quirk:
  ALSA: hda - Add support for Toshiba Satellite M300
  (bnc#492233,bnc#565904).
- patches.drivers/alsa-sp1-hda-58-cx5051-lenovo-mute-fix: ALSA:
  hda - Change headphone pin control with master volume on cx5051
  (bnc#573050).

-------------------------------------------------------------------
Mon Jan 25 12:30:14 CET 2010 - trenn@suse.de

- patches.arch/x86_enable_tsc_sync_check_again.patch: x86:
  Reenable TSC sync check at boot, even with NONSTOP_TSC
  (bnc#573379).

-------------------------------------------------------------------
Mon Jan 25 12:22:55 CET 2010 - trenn@suse.de

- patches.arch/x86_node_hotplug_parse_srat_fix_2nd_ver.patch:
  x86: Set hotpluggable nodes in nodes_possible_map (bnc#567216).
- patches.arch/x86_node_hotplug_parse_srat_fix.patch: Delete.

-------------------------------------------------------------------
Mon Jan 25 11:45:39 CET 2010 - trenn@suse.de

- supported.conf:
  Add mce-inject and hwpoison-inject so that Intel can easier test
  this. As these are debug drivers, they might get reverted from
  support.conf again if kernel-extra package gets fixed for SLES,
  only seem to exist for SLED because "NCC is not yet working for SP1".
  (bnc#572552).

-------------------------------------------------------------------
Sat Jan 23 02:54:31 CET 2010 - bphilips@suse.de

- patches.drivers/tg3-updates-from-f4188d-to-ba5b0bf.patch: tg3:
  updates from f4188d to ba5b0bf (bnc#573237).

-------------------------------------------------------------------
Sat Jan 23 01:57:20 CET 2010 - rjw@suse.de

- patches.arch/x86-irq-check-move_in_progress-before-freeing-the-vector-mapping.patch:
  x86, irq: Check move_in_progress before freeing the vector
  mapping (bnc#558247).

-------------------------------------------------------------------
Sat Jan 23 01:36:27 CET 2010 - rjw@suse.de

- patches.arch/x86-apic-use-logical-flat-for-systems-with-8-or-fewer-logical-cpus.patch:
  x86, apic: use logical flat for systems with <= 8 logical cpus
  (bnc#567510).
- patches.arch/x86-revert-apic-Use-logical-flat-on-intel-with-8-or-fewer-logical-cpus.patch:
  x86: Revert "apic: Use logical flat on intel with <= 8 logical
  cpus" (bnc#567510).

-------------------------------------------------------------------
Sat Jan 23 00:52:57 CET 2010 - gregkh@suse.de

- Update to 2.6.32.5:
  - security fixes
  - bug fixes
  - obsoletes:
    - patches.drivers/alsa-sp1-hda-54-alc861-capture-fix
    - patches.fixes/hid-add-device-ids-for-new-model-of-apple-wireless-keyboard
    - patches.fixes/megaraid_sas-fix-permissions-on-poll_mode_io
    - patches.fixes/reiserfs-truncate-blocks-not-used-by-a-write.patch

-------------------------------------------------------------------
Fri Jan 22 21:11:54 CET 2010 - tonyj@suse.de

- Update config files: drop UTRACE from default s390 configs
  as per communication from Ihno.

-------------------------------------------------------------------
Fri Jan 22 19:48:25 CET 2010 - gregkh@suse.de

- patches.kernel.org/x86-msr-cpuid-register-enough-minors-for-the-msr-and-cpuid-drivers.patch:
  x86, msr/cpuid: Register enough minors for the MSR and CPUID
  drivers (bnc#572720).

-------------------------------------------------------------------
Fri Jan 22 18:54:28 CET 2010 - gregkh@suse.de

- patches.kernel.org/scsi-enclosure-fix-oops-while-iterating-enclosure_status-array.patch:
  SCSI: enclosure: fix oops while iterating enclosure_status array
  (bnc#572818).
- patches.fixes/enclosure-fix-oops-while-iterating-enclosure_status-array:
  Delete.

-------------------------------------------------------------------
Fri Jan 22 15:50:12 CET 2010 - duwe@suse.de

- Update config files.
- patches.arch/ppc-extended_h_cede-update-to-mainline: Incremental
  patch set to sync H_CEDE with actual mainline (bnc#550447,
  FATE#307059).

-------------------------------------------------------------------
Fri Jan 22 15:30:21 CET 2010 - trenn@suse.de

- Update config files.
  Add DMAR to -trace flavor -> get in sync with -default

-------------------------------------------------------------------
Fri Jan 22 09:17:21 CET 2010 - hare@suse.de

- patches.fixes/qla2xxx-restore-pci-state-after-eeh-recovery:
  Re-save PCI state after EEH recovery (bnc#570233).

-------------------------------------------------------------------
Fri Jan 22 07:38:23 CET 2010 - jjolly@suse.de

- patches.arch/s390-06-01-zfcp-introduce-bsg-timeout-callback.patch:
  zfcp: introduce BSG timeout callback (BNC#572659).
- patches.arch/s390-06-02-zfcp-set-hw-timeout-requested-by-bsg.patch:
  zfcp: set HW timeout requested by BSG request (BNC#572659).

-------------------------------------------------------------------
Fri Jan 22 03:20:49 CET 2010 - bphilips@suse.de

- patches.drivers/netxen-8f9b3f-to-c651a8.patch: netxen: 8f9b3f
  to c651a8 (bnc#572832).

-------------------------------------------------------------------
Fri Jan 22 02:39:54 CET 2010 - mfasheh@suse.com

- patches.suse/ocfs2-allocation-resrvations.patch: Refresh to
  newest version of patch.

-------------------------------------------------------------------
Thu Jan 21 20:22:46 CET 2010 - astarikovskiy@suse.de

- supported.conf: added power_meter driver (FATE #306959). 

-------------------------------------------------------------------
Thu Jan 21 18:16:54 CET 2010 - tonyj@suse.de

- config.conf: add -trace flavor for s390* at Ihno's request
- Add more tracers to existing ppc64 trace config at IBM request 
  Both related to FATE# 307051.
- patches.trace/ftrace-framepointer.diff: Delete.

-------------------------------------------------------------------
Thu Jan 21 14:41:29 CET 2010 - hare@suse.de

- patches.fixes/scsi-fc-class-allow-LLD-bsg-timeout:
  scsi_transport_fc: Allow LLD to reset FC BSG timeout
  (bnc#572658).

-------------------------------------------------------------------
Thu Jan 21 13:13:53 CET 2010 - jbeulich@novell.com

- patches.xen/xen-privcmd-mmap-batch-clear: privcmd: mmapbatch-v2
  fixes.

-------------------------------------------------------------------
Thu Jan 21 09:08:08 CET 2010 - hare@suse.de

- patches.drivers/lpfc-8.3.5-update: lpfc update to 8.3.5
  (bnc#572427).
- patches.drivers/lpfc-8.3.5.3-update: lpfc driver update to
  8.3.5.3 (bnc#572427).

-------------------------------------------------------------------
Thu Jan 21 09:04:37 CET 2010 - hare@suse.de

- patches.drivers/e1000-enhance-frame-fragment-detection.patch:
  Update headers for series2git.
- patches.drivers/e1000e-enhance-frame-fragment-detection.patch:
  Update headers for series2git.

-------------------------------------------------------------------
Wed Jan 20 18:23:18 CET 2010 - tiwai@suse.de

- patches.suse/bootsplash-scaler: Refresh. More updates and
  clean-up by Egbert (bnc#570082)

-------------------------------------------------------------------
Wed Jan 20 16:30:38 CET 2010 - jkosina@suse.cz

- patches.drivers/add-support-for-intel-cougar-point-chipset.patch:
  Intel Cougar Point PCH Support (FATE#308854 bnc#565845).

-------------------------------------------------------------------
Wed Jan 20 15:07:59 CET 2010 - jslaby@suse.de

- patches.drivers/bnx2x-backports-v2.6.32-to-af901ca.patch:
  Refresh.
  (change firmwares in makefile)

-------------------------------------------------------------------
Wed Jan 20 13:55:16 CET 2010 - jslaby@suse.de

- patches.suse/rlim-0006-PPC-use-helpers-for-rlimits.patch: Refresh.
- patches.suse/rlim-0007-S390-use-helpers-for-rlimits.patch: Refresh.

-------------------------------------------------------------------
Wed Jan 20 12:10:03 CET 2010 - jbeulich@novell.com

- Update Xen patches to 2.6.32.4 and c/s 984.
- Update Xen config files.

-------------------------------------------------------------------
Wed Jan 20 08:19:53 CET 2010 - bphilips@suse.de

- patches.drivers/bnx2i-backport-from-v2.6.32-to-45ca38e.patch:
  bnx2i: Backport from v2.6.32 to 45ca38e (bnc#564640).
- patches.drivers/bnx2x-backports-v2.6.32-to-af901ca.patch:
  bnx2x: backports v2.6.32 to af901ca (bnc#564638).
- patches.drivers/cnic-backport-from-v2.6.32-4e9c4f.patch: cnic:
  backport from v2.6.32-4e9c4f (bnc#564640).

-------------------------------------------------------------------
Wed Jan 20 00:08:36 CET 2010 - gregkh@suse.de

- Update config files.  2.6.32.4 changed one of them.

-------------------------------------------------------------------
Tue Jan 19 23:40:51 CET 2010 - tiwai@suse.de

- patches.suse/bootsplash-scaler: Refresh.  Fixed the text area
  calculation, and added the upscaling (bnc#570082).

-------------------------------------------------------------------
Tue Jan 19 21:57:59 CET 2010 - jeffm@suse.com

- Updated to 2.6.33-rc4-git7.
  - Eliminated 4 patches.

-------------------------------------------------------------------
Tue Jan 19 18:39:59 CET 2010 - gregkh@suse.de

- Patch refresh for fuzz due to upstream -stable additions.

-------------------------------------------------------------------
Tue Jan 19 18:35:44 CET 2010 - gregkh@suse.de

- Update to 2.6.32.4
  - security fixes
  - bug fixes
  - obsoletes:
    - patches.arch/module-handle-ppc64-relocating-kcrctabs-when-config_relocatable-y
    - patches.drivers/alsa-sp1-hda-53-alc861vd-capture-fix
    - patches.fixes/audit_untag_chunk.patch
    - patches.fixes/quota-fix-reserved-space-management-for-ordinary-fs.patch
    - patches.fixes/signal-fix-kernel-information-leak-with-print-fatal-signals-1

-------------------------------------------------------------------
Tue Jan 19 18:08:33 CET 2010 - tiwai@suse.de

- patches.drivers/alsa-sp1-hda-55-alc259-hp-pin-fix: ALSA: hda -
  Fix parsing pin node 0x21 on ALC259 (bnc#571879).
- patches.drivers/alsa-sp1-hda-56-realtek-eapd-fix: ALSA: hda -
  Turn on EAPD only if available for Realtek codecs (bnc#571879).

-------------------------------------------------------------------
Tue Jan 19 18:01:58 CET 2010 - tiwai@suse.de

- patches.suse/bootsplash-scaler: Refresh.  Fix the hang-up with
  resolution changes (bnc#570082)

-------------------------------------------------------------------
Tue Jan 19 14:36:48 CET 2010 - jkosina@suse.cz

- supported.conf: added aesni-intel (bnc#566618 FATE#304209).

-------------------------------------------------------------------
Tue Jan 19 14:21:10 CET 2010 - jkosina@suse.cz

- Update config files: set CONFIG_CRYPTO_HMAC=y to avoid
  regression from SLE11 (bnc#571501).

-------------------------------------------------------------------
Tue Jan 19 13:32:02 CET 2010 - jack@suse.de

- patches.fixes/reiserfs-truncate-blocks-not-used-by-a-write.patch:
  reiserfs: truncate blocks not used by a write (bnc#483375).

-------------------------------------------------------------------
Mon Jan 18 22:34:50 CET 2010 - jeffm@suse.de

- patches.suse/smtnice-disable: Delete (obsolete).

-------------------------------------------------------------------
Mon Jan 18 16:22:29 CET 2010 - jeffm@suse.com

- Disabled custom ACPI table loading from initramfs again.

-------------------------------------------------------------------
Mon Jan 18 16:22:08 CET 2010 - jeffm@suse.com

- patches.fixes/nfsd-05-sunrpc-cache-allow-thread-to-block-while-waiting-for.patch:
  Refresh.

-------------------------------------------------------------------
Mon Jan 18 14:59:22 CET 2010 - trenn@suse.de

- patches.arch/x86_node_hotplug_parse_srat_fix.patch:
  x86/mm/srat_64.c: nodes_parsed should include all nodes detected
  by ACPI (bnc#567140).

-------------------------------------------------------------------
Mon Jan 18 09:47:31 CET 2010 - hare@suse.de

- patches.fixes/aic79xx-null-scb-in-nonpkt-busfree: aic79xx: check
  for non-NULL scb in ahd_handle_nonpkt_busfree (bnc#542568).

-------------------------------------------------------------------
Mon Jan 18 00:35:36 CET 2010 - nfbrown@suse.de

- patches.fixes/nfsd-05-sunrpc-cache-allow-thread-to-block-while-waiting-for.patch:
  Refresh to fix 60 second delay. (bnc#568271)

-------------------------------------------------------------------
Sat Jan 16 02:05:38 CET 2010 - tonyj@suse.de

- patches.fixes/audit_untag_chunk.patch: fix braindamage in
  audit_tree.c untag_chunk() (bnc#556282).

-------------------------------------------------------------------
Sat Jan 16 01:44:42 CET 2010 - rjw@suse.de

- patches.xen/xen-x86-rename-display_cacheinfo-to-cpu_detect_cache_sizes.patch:
  x86: Rename display_cacheinfo() to cpu_detect_cache_sizes().

-------------------------------------------------------------------
Fri Jan 15 21:42:09 CET 2010 - gregkh@suse.de

- Update config files.
- patches.drivers/vmw_pvscsi-scsi-driver-for-vmware-s-virtual-hba.patch:
  vmw_pvscsi: SCSI driver for VMware's virtual HBA.

-------------------------------------------------------------------
Fri Jan 15 20:54:10 CET 2010 - jeffm@suse.com

- patches.fixes/hid-add-device-ids-for-new-model-of-apple-wireless-keyboard:
  HID: add device IDs for new model of Apple Wireless Keyboard
  (bnc#568231).

-------------------------------------------------------------------
Fri Jan 15 13:47:33 CET 2010 - hare@suse.de

- patches.drivers/qla2xxx-8.03.01.01.11.1-k8-update: qla2xxx
  driver update to 8.03.01.01.11.1-k8 (bnc#560415).
- patches.drivers/qla2xxx-8.03.01.02.11.1-k8-update: qla2xxx
  driver update to 8.03.01.02.11.1-k8 (bnc#570233).
- patches.drivers/lpfc-add-raywire-id: Delete.
- patches.drivers/qla2xxx-8.03.01-k7-update: Delete.

-------------------------------------------------------------------
Fri Jan 15 13:46:38 CET 2010 - hare@suse.de

- patches.drivers/qla2xxx-8.03.01.01.11.1-k8-update: qla2xxx
  driver update to 8.03.01.01.11.1-k8 (bnc#560415).
- patches.drivers/qla2xxx-8.03.01.02.11.1-k8-update: qla2xxx
  driver update to 8.03.01.02.11.1-k8 (bnc#570233).
- patches.drivers/lpfc-add-raywire-id: Delete.
- patches.drivers/qla2xxx-8.03.01-k7-update: Delete.

-------------------------------------------------------------------
Fri Jan 15 09:41:39 CET 2010 - trenn@suse.de

- patches.suse/kdb_dont_touch_i8042_early.patch: Avoid early
  hang when i8042 controller is missing (bnc#528811).

-------------------------------------------------------------------
Fri Jan 15 03:56:15 CET 2010 - jeffm@suse.com

- patches.suse/reiser4-sync_inodes: Delete (obsolete).

-------------------------------------------------------------------
Fri Jan 15 03:55:52 CET 2010 - jeffm@suse.com

- patches.suse/reiser4-sync_inodes: Delete (obsolete).

-------------------------------------------------------------------
Fri Jan 15 03:39:29 CET 2010 - jeffm@suse.com

- patches.fixes/remount-no-shrink-dcache: Updated to 2.6.33.

-------------------------------------------------------------------
Fri Jan 15 03:22:19 CET 2010 - jeffm@suse.com

- patches.arch/s390-08-02-zfcp-gpn-align-fix.diff: Delete (obsolete).

-------------------------------------------------------------------
Fri Jan 15 03:21:54 CET 2010 - jeffm@suse.com

- patches.suse/smtnice-disable: Updated to 2.6.33.

-------------------------------------------------------------------
Fri Jan 15 03:19:18 CET 2010 - jeffm@suse.com

- patches.arch/s390-08-02-zfcp-gpn-align-fix.diff: Delete (obsolete).

-------------------------------------------------------------------
Fri Jan 15 00:25:16 CET 2010 - mfasheh@suse.com

- patches.fixes/Ocfs2-Let-ocfs2-support-fiemap-for-symlink-and-fast-.patch:
  Ocfs2: Let ocfs2 support fiemap for symlink and fast symlink..
- patches.fixes/Ocfs2-Should-ocfs2-support-fiemap-for-S_IFDIR-inode.patch:
  Ocfs2: Should ocfs2 support fiemap for S_IFDIR inode?.
- patches.fixes/ocfs-stop-using-do_sync_mapping_range.patch:
  ocfs: stop using do_sync_mapping_range.
- patches.fixes/ocfs2-Add-reflinked-file-s-inode-to-inode-hash-earil.patch:
  ocfs2: Add reflinked file's inode to inode hash eariler..
- patches.fixes/ocfs2-Find-proper-end-cpos-for-a-leaf-refcount-block.patch:
  ocfs2: Find proper end cpos for a leaf refcount block..
- patches.fixes/ocfs2-Set-i_nlink-properly-during-reflink.patch:
  ocfs2: Set i_nlink properly during reflink..
- patches.fixes/ocfs2-always-include-acl-support.patch: ocfs2:
  Always include ACL support.
- patches.fixes/ocfs2-cluster-Make-fence-method-configurable-v2.patch:
  ocfs2/cluster: Make fence method configurable - v2.
- patches.fixes/ocfs2-devel-remove-redundant-OCFS2_MOUNT_POSIX_ACL-c.patch:
  ocfs2-devel: remove redundant OCFS2_MOUNT_POSIX_ACL check
  in ocfs2_get_acl_nolock().
- patches.fixes/ocfs2-explicit-declare-uninitialized-var-in-user_clu.patch:
  ocfs2: explicit declare uninitialized var in
  user_cluster_connect().
- patches.fixes/ocfs2-make-acl-use-the-default.patch: ocfs2:
  Make acl use the default.
- patches.fixes/ocfs2-refcounttree.c-cleanup.patch: ocfs2:
  refcounttree.c cleanup..
- patches.fixes/ocfs2-replace-u8-by-__u8-in-ocfs2_fs.h.patch:
  ocfs2: replace u8 by __u8 in ocfs2_fs.h.
- patches.fixes/ocfs2-return-EAGAIN-instead-of-EAGAIN-in-dlm.patch:
  ocfs2: return -EAGAIN instead of EAGAIN in dlm.
- patches.fixes/ocfs2-set-MS_POSIXACL-on-remount.patch: ocfs2:
  Set MS_POSIXACL on remount.
- patches.fixes/ocfs2-trivial-Use-le16_to_cpu-for-a-disk-value-in-xa.patch:
  ocfs2/trivial: Use le16_to_cpu for a disk value in xattr.c.
- patches.fixes/ocfs2-trivial-Use-proper-mask-for-2-places-in-hearbe.patch:
  ocfs2/trivial: Use proper mask for 2 places in hearbeat.c.
- patches.suse/fiemap-Add-new-extent-flag-FIEMAP_EXTENT_SHARED.patch:
  fiemap: Add new extent flag FIEMAP_EXTENT_SHARED.
- patches.suse/ocfs2-Use-FIEMAP_EXTENT_SHARED.patch: ocfs2:
  Use FIEMAP_EXTENT_SHARED.
- patches.suse/ocfs2-allocation-resrvations.patch: Refresh.

-------------------------------------------------------------------
Thu Jan 14 22:40:43 CET 2010 - rjw@suse.de

- patches.arch/x86-Limit-number-of-per-cpu-TSC-sync-messages.patch:
  x86: Limit number of per cpu TSC sync messages (bnc#564618,
  FATE#306952).
- patches.arch/x86-Limit-the-number-of-processor-bootup-messages.patch:
  x86: Limit the number of processor bootup messages (bnc#564618,
  FATE#306952).
- patches.arch/x86-Remove-CPU-cache-size-output-for-non-Intel-too.patch:
  x86: Remove CPU cache size output for non-Intel too (bnc#564618,
  FATE#306952).
- patches.arch/x86-Remove-enabling-x2apic-message-for-every-CPU.patch:
  x86: Remove enabling x2apic message for every CPU (bnc#564618,
  FATE#306952).
- patches.arch/x86-Remove-the-CPU-cache-size-printks.patch: x86:
  Remove the CPU cache size printk's (bnc#564618, FATE#306952).
- patches.arch/x86-cpu-mv-display_cacheinfo-cpu_detect_cache_sizes.patch:
  x86, cpu: mv display_cacheinfo -> cpu_detect_cache_sizes
  (bnc#564618, FATE#306952).
- patches.arch/x86-ucode-amd-Load-ucode-patches-once-and-not-separately-of-each-CPU.patch:
  x86: ucode-amd: Load ucode-patches once and not separately of
  each CPU (bnc#564618, FATE#306952).
- patches.fixes/sched-Limit-the-number-of-scheduler-debug-messages.patch:
  sched: Limit the number of scheduler debug messages (bnc#564618,
  FATE#306952).
- patches.fixes/timers-init-Limit-the-number-of-per-cpu-calibration-bootup-messages.patch:
  timers, init: Limit the number of per cpu calibration bootup
  messages (bnc#564618, FATE#306952).

-------------------------------------------------------------------
Thu Jan 14 20:54:29 CET 2010 - jeffm@suse.com

- patches.suse/add-initramfs-file_read_write: Build fix.

-------------------------------------------------------------------
Thu Jan 14 20:44:18 CET 2010 - jeffm@suse.com

- patches.suse/supported-flag-enterprise: Refresh.

-------------------------------------------------------------------
Thu Jan 14 20:16:19 CET 2010 - jeffm@suse.com

- patches.suse/supported-flag-sysfs: Properly report proprietary modules

-------------------------------------------------------------------
Thu Jan 14 19:24:32 CET 2010 - jeffm@suse.de

- patches.suse/add-initramfs-file_read_write: initramfs: add
  initramfs_{read,write} (bnc#568120).
- Re-enabled custom ACPI table loading from initramfs.

-------------------------------------------------------------------
Thu Jan 14 12:58:33 CET 2010 - trenn@suse.de

- Update config files.
  Enable CONFIG_CPU_FREQ_DEBUG as requested by HP.
  This one adds conditional printks which can be enabled via:
  cpufreq.debug=7

-------------------------------------------------------------------
Thu Jan 14 12:55:42 CET 2010 - tiwai@suse.de

- patches.drivers/alsa-sp1-hda-54-alc861-capture-fix: ALSA: hda -
  Fix missing capture mixer for ALC861/660 codecs (bnc#567340).

-------------------------------------------------------------------
Thu Jan 14 10:25:21 CET 2010 - mmarek@suse.de

- rpm/find-provides, rpm/kernel-binary.spec.in: really fix ppc
  symbol provides.

-------------------------------------------------------------------
Thu Jan 14 00:10:11 CET 2010 - rjw@suse.de

- patches.arch/UV-Expose-irq_desc-node-in-proc.patch: Expose the
  irq_desc node as /proc/irq/*/node. (bnc#566745, fate#306952).

-------------------------------------------------------------------
Wed Jan 13 23:37:52 CET 2010 - bphilips@suse.de

- patches.drivers/dmfe-tulip-Let-dmfe-handle-DM910x-except-for-SPARC-o.patch:
  dmfe/tulip: Let dmfe handle DM910x except for SPARC on-board
  chips (bnc#537016).

-------------------------------------------------------------------
Wed Jan 13 23:13:19 CET 2010 - jkosina@suse.cz

- patches.fixes/crypto-testmgr-fix-complain-about-lacking-test.patch:
  crypto: testmgr - Fix complain about lack test for internal
  used algorithm (bnc#568278 FATE#306883).

-------------------------------------------------------------------
Wed Jan 13 16:23:49 CET 2010 - jeffm@suse.com

- Update to 2.6.33-rc4.
  - Eliminated patches.fixes/megaraid_sas-fix-permissions-on-poll_mode_io

-------------------------------------------------------------------
Wed Jan 13 16:04:58 CET 2010 - mmarek@suse.cz

- patches.suse/bootsplash-keep-multiple-data: Keep multiple
  splash screens for KMS (bnc#570082).
- patches.suse/bootsplash-scaler: Add bootsplash image scaler
  (bnc#570082).

-------------------------------------------------------------------
Wed Jan 13 13:53:04 CET 2010 - mmarek@suse.de

- rpm/kernel-binary.spec.in, rpm/find-provides: extract exported
  symbols from /boot/vmlinux before the image is stripped (affects
  ppc).

-------------------------------------------------------------------
Wed Jan 13 03:49:52 CET 2010 - jeffm@suse.com

- patches.rpmify/twl6030-fix-note_interrupt-call: Rename to patches.fixes/twl6030-fix-note_interrupt-call

-------------------------------------------------------------------
Wed Jan 13 02:01:55 CET 2010 - bphilips@suse.de

- patches.drivers/e1000-enhance-frame-fragment-detection.patch:
  Avoid atomic op by introducing discarding flag instead
- patches.drivers/e1000e-enhance-frame-fragment-detection.patch:
  Avoid atomic op by introducing discarding flag instead

-------------------------------------------------------------------
Wed Jan 13 01:35:57 CET 2010 - jeffm@suse.com

- patches.rpmify/autoconf-h-fix-locations: autoconf.h: Fix
  locations.

-------------------------------------------------------------------
Wed Jan 13 01:35:09 CET 2010 - jeffm@suse.com

- patches.fixes/ppc-crashdump-typefix: Renamed to patches.rpmify/ppc-crashdump-typefix

-------------------------------------------------------------------
Tue Jan 12 23:25:59 CET 2010 - jeffm@suse.com

- patches.fixes/signal-fix-kernel-information-leak-with-print-fatal-signals-1:
  Delete.

-------------------------------------------------------------------
Tue Jan 12 22:19:03 CET 2010 - jeffm@suse.com

- Update config files.

-------------------------------------------------------------------
Tue Jan 12 22:08:43 CET 2010 - jeffm@suse.com

- patches.fixes/ppc-crashdump-typefix: rename to patches.rpmify/ppc-crashdump-typefix

-------------------------------------------------------------------
Tue Jan 12 21:40:53 CET 2010 - jeffm@suse.com

- patches.fixes/signal-fix-kernel-information-leak-with-print-fatal-signals-1:
  kernel/signal.c: fix kernel information leak with
  print-fatal-signals=1 (bnc#569902).

-------------------------------------------------------------------
Tue Jan 12 21:33:19 CET 2010 - jeffm@suse.com

- patches.fixes/signal-fix-kernel-information-leak-with-print-fatal-signals-1:
  kernel/signal.c: fix kernel information leak with
  print-fatal-signals=1 (bnc#569902).

-------------------------------------------------------------------
Tue Jan 12 21:14:05 CET 2010 - rjw@suse.de

- needs_update: Remove some patches that we've got through the
  upstream.

-------------------------------------------------------------------
Tue Jan 12 17:57:52 CET 2010 - tiwai@suse.de

- patches.drivers/alsa-sp1-hda-53-alc861vd-capture-fix: ALSA:
  hda - Fix ALC861-VD capture source mixer (bnc#568305).

-------------------------------------------------------------------
Tue Jan 12 17:20:25 CET 2010 - jeffm@suse.com

- Update to 2.6.33-rc3-git5.

-------------------------------------------------------------------
Tue Jan 12 16:49:37 CET 2010 - trenn@suse.de

- patches.fixes/nohz_prevent_clocksource_wrapping_during_idle.patch:
  nohz: Prevent clocksource wrapping during idle (bnc#569238).

-------------------------------------------------------------------
Tue Jan 12 14:21:01 CET 2010 - jack@suse.de

- patches.suse/readahead-request-tunables.patch: Update readahead
  and max_sectors tunables (bnc#548529).

-------------------------------------------------------------------
Tue Jan 12 14:14:08 CET 2010 - jkosina@suse.cz

- patches.drivers/watchdog-iTCO_wdt-Add-support-for-Intel-Ibex-Peak.patch:
  iTCO_wdt: Add support for Intel Ibex Peak (bnc#557081
  FATE#308591).

-------------------------------------------------------------------
Tue Jan 12 09:21:52 CET 2010 - tonyj@suse.de

- needs_update: remove LTT/trace patches (assigned to jbl), all had 
  already been taken care of by my fwd port to 2.6.32

-------------------------------------------------------------------
Tue Jan 12 08:09:38 CET 2010 - hare@suse.de

- patches.drivers/qla4xxx-5.01.00-k9-5.01.00.00.11.01-k10.patch:
  Fixup compilation error.

-------------------------------------------------------------------
Tue Jan 12 00:52:29 CET 2010 - rjw@suse.de

- patches.fixes/PCI-Always-set-prefetchable-base-limit-upper32-registers.patch:
  PCI: Always set prefetchable base/limit upper32 registers
  (bnc#569003).

-------------------------------------------------------------------
Mon Jan 11 21:04:07 CET 2010 - jeffm@suse.com

- Merged patches.rpmify/x86_64-ksyms-make-the-native_load_gs_index-export-depend-on-config_paravirt_cpu into
  patches.arch/kvm-split-paravirt-ops-by-functionality

-------------------------------------------------------------------
Mon Jan 11 21:02:38 CET 2010 - jeffm@suse.com

- Renamed patches.rpmify/kmsg-fix-parameter-limitations to
  patches.arch/kmsg-fix-parameter-limitations

-------------------------------------------------------------------
Mon Jan 11 20:50:27 CET 2010 - jeffm@suse.com

- patches.rpmify/x86_64-ksyms-make-the-native_load_gs_index-export-depend-on-config_paravirt_cpu:
  x86_64/ksyms: Make the native_load_gs_index export depend
  on CONFIG_PARAVIRT_CPU.

-------------------------------------------------------------------
Mon Jan 11 20:49:26 CET 2010 - jeffm@suse.com

- Renamed patches.rpmify/rt2870-fix-section-mismatches to
  patches.rpmify/rt2860-fix-section-mismatches

-------------------------------------------------------------------
Mon Jan 11 20:14:56 CET 2010 - jeffm@suse.de

- Updated to 2.6.33-rc3-git3.
  - Eliminated 392 patches.
  - Xen is disabled.

-------------------------------------------------------------------
Mon Jan 11 16:32:52 CET 2010 - hare@suse.de

- patches.drivers/qla4xxx-5.01.00-k9-5.01.00.00.11.01-k10.patch:
  Update qla4xxx driver for SLES11 SP1 (bnc#556572,FATE#307128).

-------------------------------------------------------------------
Mon Jan 11 15:51:14 CET 2010 - jblunck@suse.de

- needs_update: Removed some patches.

-------------------------------------------------------------------
Mon Jan 11 14:34:00 CET 2010 - hare@suse.de

- patches.drivers/bfa-2.1.2.1-update: Update bfa driver to
  version 2.1.2.1 (bnc#561881).

-------------------------------------------------------------------
Mon Jan 11 12:39:21 CET 2010 - hare@suse.de

- patches.fixes/fcoe-libfc-adds-enable-di: adds enable/disable
  for fcoe interface (bnc#562046).
- patches.fixes/fcoe-use-lld-s-wwpn-and-w: Use LLD's WWPN and
  WWNN for lport if LLD supports ndo_fcoe_get_wwn (bnc#562046).
- patches.fixes/libfc-reduce-hold-time-on: reduce hold time on
  SCSI host lock (bnc#562046).
- patches.fixes/libfc-remote-port-gets-st: remote port gets
  stuck in restart state without really restarting (bnc#562046).

-------------------------------------------------------------------
Mon Jan 11 12:13:36 CET 2010 - hare@suse.de

- patches.drivers/mpt2sas-03.100.03.00-update: LSI mptsas2 driver
  update to 03.100.03.00 (bnc#566013).

-------------------------------------------------------------------
Mon Jan 11 10:33:48 CET 2010 - jbeulich@novell.com

- patches.xen/xen-x86_64-nx-user-mappings: Delete (bnc#568741).
- patches.xen/xen3-rlim-0025-x86-add-ia32-compat-prlimit-syscalls.patch:
  Delete.

-------------------------------------------------------------------
Mon Jan 11 09:57:40 CET 2010 - hare@suse.de

- patches.fixes/qla4xxx-lun-reset-fix: Delete.

-------------------------------------------------------------------
Mon Jan 11 09:55:52 CET 2010 - hare@suse.de

- patches.fixes/scsi-dh-rdac-add-ibm-174x: scsi_dh_rdac: Add
  two new IBM devices (bnc# 556159).

-------------------------------------------------------------------
Sat Jan  9 21:07:34 CET 2010 - jslaby@suse.de

- patches.suse/perfmon2.patch: Refresh.
- patches.suse/rlim-0001-SECURITY-selinux-fix-update_rlimit_cpu-parameter.patch:
  Refresh.
- patches.suse/rlim-0002-resource-move-kernel-function-inside-__KERNEL__.patch:
  resource: move kernel function inside __KERNEL__ (FATE#305733).
- patches.suse/rlim-0003-resource-add-helpers-for-fetching-rlimits.patch:
  resource: add helpers for fetching rlimits (FATE#305733).
- patches.suse/rlim-0004-IA64-use-helpers-for-rlimits.patch:
  [IA64] use helpers for rlimits (FATE#305733).
- patches.suse/rlim-0005-core-posix-cpu-timers-cleanup-rlimits-usage.patch:
  core: posix-cpu-timers, cleanup rlimits usage (FATE#305733).
- patches.suse/rlim-0006-PPC-use-helpers-for-rlimits.patch: PPC:
  use helpers for rlimits (FATE#305733).
- patches.suse/rlim-0007-S390-use-helpers-for-rlimits.patch:
  S390: use helpers for rlimits (FATE#305733).
- patches.suse/rlim-0008-SPARC-use-helpers-for-rlimits.patch:
  SPARC: use helpers for rlimits (FATE#305733).
- patches.suse/rlim-0009-X86-use-helpers-for-rlimits.patch: X86:
  use helpers for rlimits (FATE#305733).
- patches.suse/rlim-0010-FS-use-helpers-for-rlimits.patch: FS:
  use helpers for rlimits (FATE#305733).
- patches.suse/rlim-0011-MM-use-helpers-for-rlimits.patch: MM:
  use helpers for rlimits (FATE#305733).
- patches.suse/rlim-0012-core-use-helpers-for-rlimits.patch:
  core: use helpers for rlimits (FATE#305733).
- patches.suse/rlim-0013-infiniband-use-helpers-for-rlimits.patch:
  infiniband: use helpers for rlimits (FATE#305733).
- patches.suse/rlim-0014-ipc-use-helpers-for-rlimits.patch: ipc:
  use helpers for rlimits (FATE#305733).
- patches.suse/rlim-0015-SECURITY-add-task_struct-to-setrlimit.patch:
  SECURITY: add task_struct to setrlimit (FATE#305733).
- patches.suse/rlim-0016-core-add-task_struct-to-update_rlimit_cpu.patch:
  core: add task_struct to update_rlimit_cpu (FATE#305733).
- patches.suse/rlim-0017-sys_setrlimit-make-sure-rlim_max-never-grows.patch:
  sys_setrlimit: make sure ->rlim_max never grows (FATE#305733).
- patches.suse/rlim-0018-core-split-sys_setrlimit.patch: core:
  split sys_setrlimit (FATE#305733).
- patches.suse/rlim-0019-core-allow-setrlimit-to-non-current-tasks.patch:
  core: allow setrlimit to non-current tasks (FATE#305733).
- patches.suse/rlim-0020-core-optimize-setrlimit-for-current-task.patch:
  core: optimize setrlimit for current task (FATE#305733).
- patches.suse/rlim-0021-FS-proc-switch-limits-reading-to-fops.patch:
  FS: proc, switch limits reading to fops (FATE#305733).
- patches.suse/rlim-0022-FS-proc-make-limits-writable.patch:
  FS: proc, make limits writable (FATE#305733).
- patches.suse/rlim-0023-core-do-security-check-under-task_lock.patch:
  core: do security check under task_lock (FATE#305733).
- patches.suse/rlim-0002-SECURITY-add-task_struct-to-setrlimit.patch:
  Delete.
- patches.suse/rlim-0003-core-add-task_struct-to-update_rlimit_cpu.patch:
  Delete.
- patches.suse/rlim-0004-sys_setrlimit-make-sure-rlim_max-never-grows.patch:
  Delete.
- patches.suse/rlim-0005-core-split-sys_setrlimit.patch: Delete.
- patches.suse/rlim-0006-core-allow-setrlimit-to-non-current-tasks.patch:
  Delete.
- patches.suse/rlim-0007-core-optimize-setrlimit-for-current-task.patch:
  Delete.
- patches.suse/rlim-0008-FS-proc-make-limits-writable.patch:
  Delete.
- patches.suse/rlim-0009-core-posix-cpu-timers-cleanup-rlimits-usage.patch:
  Delete.
- patches.suse/rlim-0010-core-do-security-check-under-task_lock.patch:
  Delete.
- patches.suse/rlim-0011-resource-add-helpers-for-fetching-rlimits.patch:
  Delete.
- patches.suse/rlim-0012-IA64-use-helpers-for-rlimits.patch:
  Delete.
- patches.suse/rlim-0013-PPC-use-helpers-for-rlimits.patch:
  Delete.
- patches.suse/rlim-0014-S390-use-helpers-for-rlimits.patch:
  Delete.
- patches.suse/rlim-0015-SPARC-use-helpers-for-rlimits.patch:
  Delete.
- patches.suse/rlim-0016-X86-use-helpers-for-rlimits.patch:
  Delete.
- patches.suse/rlim-0017-FS-use-helpers-for-rlimits.patch: Delete.
- patches.suse/rlim-0018-MM-use-helpers-for-rlimits.patch: Delete.
- patches.suse/rlim-0019-core-use-helpers-for-rlimits.patch:
  Delete.
- patches.suse/rlim-0020-misc-use-helpers-for-rlimits.patch:
  Delete.
- patches.suse/rlim-0021-core-rename-setrlimit-to-do_setrlimit.patch:
  Delete.
- patches.suse/rlim-0022-core-implement-getprlimit-and-setprlimit-syscalls.patch:
  Delete.
- patches.suse/rlim-0023-unistd-add-__NR_-get-set-prlimit-syscall-numbers.patch:
  Delete.
- patches.suse/rlim-0024-COMPAT-add-get-put_compat_rlimit.patch:
  Delete.
- patches.suse/rlim-0025-x86-add-ia32-compat-prlimit-syscalls.patch:
  Delete.

  Sync with upstream. Drop limits syscalls altogether.

-------------------------------------------------------------------
Sat Jan  9 14:50:07 CET 2010 - jkosina@suse.cz

- patches.apparmor/apparmor.diff: Delete, as it is unused after
  splitup into smaller patches.

-------------------------------------------------------------------
Fri Jan  8 18:22:42 CET 2010 - sjayaraman@suse.de

- patches.suse/SoN-23-mm-swapfile.patch: Fix up the enum declaration
  to avoid conflict due to a upstream change.

-------------------------------------------------------------------
Fri Jan  8 18:17:27 CET 2010 - jkosina@suse.cz

- patches.fixes/quota-fix-reserved-space-management-for-ordinary-fs.patch:
  quota: fix reserved space management for ordinary fs.

-------------------------------------------------------------------
Fri Jan  8 18:15:09 CET 2010 - gregkh@suse.de

- patches.drivers/staging-hv-fix-smp-problems-in-the-hyperv-core-code.patch:
  Staging: hv: fix smp problems in the hyperv core code.

-------------------------------------------------------------------
Fri Jan  8 17:39:28 CET 2010 - jeffm@suse.de

- Disable set,getprlimit compat syscalls on xen.

-------------------------------------------------------------------
Fri Jan  8 17:09:03 CET 2010 - jeffm@suse.de

- Disabled custom ACPI table loading from initramfs until
  the scheduling while atomic issues are worked out.

-------------------------------------------------------------------
Fri Jan  8 05:41:28 CET 2010 - jeffm@suse.de

- Disabled set,getprlimit syscalls until the syscall numbers
  have been officially reserved.

-------------------------------------------------------------------
Fri Jan  8 03:32:21 CET 2010 - jeffm@suse.com

- patches.arch/module-handle-ppc64-relocating-kcrctabs-when-config_relocatable-y:
  module: handle ppc64 relocating kcrctabs when
  CONFIG_RELOCATABLE=y (bnc#566243).

-------------------------------------------------------------------
Thu Jan  7 12:18:20 CET 2010 - jbeulich@novell.com

- Update Xen patches to 2.6.32.3 and c/s 974.
- Update EC2 config files.
- patches.xen/xen3-x86-Remove-local_irq_enable-local_irq_disable-in-fixup_irqs.patch:
  x86: Remove local_irq_enable()/local_irq_disable() in
  fixup_irqs() (bnc#558247).
- patches.xen/xen3-x86-Unify-fixup_irqs-for-32-bit-and-64-bit-kernels.patch:
  x86: Unify fixup_irqs() for 32-bit and 64-bit kernels
  (bnc#558247).
- patches.xen/xen3-x86-intr-remap-Avoid-irq_chip-mask-unmask-in-fixup_irqs-for-intr-remapping.patch:
  x86, intr-remap: Avoid irq_chip mask/unmask in fixup_irqs()
  for intr-remapping (bnc#558247).
- patches.xen/xen-fix-compilation-after-rename_generic_int.patch:
  Delete.
- patches.xen/xen-scsifront-block-timeout-update: Delete.
- patches.xen/xen3-x86-fix-nodac: Delete.

-------------------------------------------------------------------
Thu Jan  7 07:12:44 CET 2010 - bphilips@suse.de

- patches.drivers/e1000-enhance-frame-fragment-detection.patch:
  e1000: enhance frame fragment detection (bnc#567376,
  CVE-2009-4536).
- patches.drivers/e1000e-enhance-frame-fragment-detection.patch:
  e1000e: enhance frame fragment detection (bnc#567376,
  CVE-2009-4538).

-------------------------------------------------------------------
Thu Jan  7 01:24:18 CET 2010 - gregkh@suse.de

- Update to 2.6.32.3
  - security fixes
  - bugfixes
  - obsoletes:
    - patches.arch/s390-04-03-dasd-diag-ro.patch
    - patches.drivers/alsa-sp1-hda-50-alc88x-missing-capsrc_nids
    - patches.fixes/qla2xxx-dpc-thread-can-execute-before-scsi-host
    - patches.fixes/scsi-ipr-fix-eeh-recovery

-------------------------------------------------------------------
Wed Jan  6 20:51:27 CET 2010 - rjw@suse.de

- patches.arch/x86-Force-irq-complete-move-during-cpu-offline.patch:
  x86: Force irq complete move during cpu offline (bnc#558247).
- patches.arch/x86-Remove-local_irq_enable-local_irq_disable-in-fixup_irqs.patch:
  x86: Remove local_irq_enable()/local_irq_disable() in
  fixup_irqs() (bnc#558247).
- patches.arch/x86-Remove-move_cleanup_count-from-irq_cfg.patch:
  x86: Remove move_cleanup_count from irq_cfg (bnc#558247).
- patches.arch/x86-Remove-unnecessary-mdelay-from-cpu_disable_common.patch:
  x86: Remove unnecessary mdelay() from cpu_disable_common()   .
- patches.arch/x86-Unify-fixup_irqs-for-32-bit-and-64-bit-kernels.patch:
  x86: Unify fixup_irqs() for 32-bit and 64-bit kernels
  (bnc#558247).
- patches.arch/x86-Use-EOI-register-in-io-apic-on-intel-platforms.patch:
  x86: Use EOI register in io-apic on intel platforms
  (bnc#558247).
- patches.arch/x86-intr-remap-Avoid-irq_chip-mask-unmask-in-fixup_irqs-for-intr-remapping.patch:
  x86, intr-remap: Avoid irq_chip mask/unmask in fixup_irqs()
  for intr-remapping (bnc#558247).
- patches.arch/x86-io-apic-Move-the-effort-of-clearing-remoteIRR-explicitly-before-migrating-the-irq.patch:
  x86, io-apic: Move the effort of clearing remoteIRR explicitly
  before migrating the irq (bnc#558247).
- patches.arch/x86-ioapic-Document-another-case-when-level-irq-is-seen-as-an-edge.patch:
  x86, ioapic: Document another case when level irq is seen as
  an edge (bnc#558247).
- patches.arch/x86-ioapic-Fix-the-EOI-register-detection-mechanism.patch:
  x86, ioapic: Fix the EOI register detection mechanism
  (bnc#558247).

-------------------------------------------------------------------
Wed Jan  6 15:01:16 CET 2010 - trenn@suse.de

- patches.fixes/pci_aer_mce_inject_check_osc_for_aer.patch: PCI:
  AER: fix aer inject result in kernel oops (bnc#566619).

-------------------------------------------------------------------
Wed Jan  6 14:50:52 CET 2010 - trenn@suse.de

- patches.fixes/PCIe-AER-reject-aer-inject-if-hardware-mask-error-reporting.patch:
  PCIe AER: reject aer inject if hardware mask error reporting
  (bnc#566621).

-------------------------------------------------------------------
Wed Jan  6 00:30:09 CET 2010 - gregkh@suse.de

- patches.xen/xen3-patch-2.6.29: Refresh due to conflicts from i915
  changes.  Ick, the xen code sucks rocks, it shouldn't be touching
  stuff here at all.

-------------------------------------------------------------------
Wed Jan  6 00:14:14 CET 2010 - gregkh@suse.de

- patches.drivers/drm-i915-add-acpi-opregion-support-for-ironlake.patch:
  Refresh.
- patches.drivers/drm-i915-add-i915_lp_ring_sync-helper.patch:
  drm/i915: add i915_lp_ring_sync helper (bnc#568447).
- patches.drivers/drm-i915-fix-get_core_clock_speed-for-g33-class-desktop-chips.patch:
  drm/i915: fix get_core_clock_speed for G33 class desktop chips
  (bnc#568447).
- patches.drivers/drm-i915-fully-switch-off-overlay-when-not-in-use.patch:
  drm/i915: fully switch off overlay when not in use (bnc#568447).
- patches.drivers/drm-i915-implement-drmmode-overlay-support-v4.patch:
  drm/i915: implement drmmode overlay support v4 (bnc#568447).
- patches.drivers/drm-i915-implement-fastpath-for-overlay-flip-waiting.patch:
  drm/i915: implement fastpath for overlay flip waiting
  (bnc#568447).

-------------------------------------------------------------------
Wed Jan  6 00:00:59 CET 2010 - gregkh@suse.de

- patches.drivers/drm-i915-add-acpi-opregion-support-for-ironlake.patch:
  Refresh.

-------------------------------------------------------------------
Tue Jan  5 23:49:26 CET 2010 - gregkh@suse.de

- patches.drivers/drm-i915-add-acpi-opregion-support-for-ironlake.patch:
  drm/i915: Add ACPI OpRegion support for Ironlake (bnc#568436).

-------------------------------------------------------------------
Tue Jan  5 22:49:44 CET 2010 - tonyj@suse.de

- patches.fixes/oprofile_bios_ctr.patch: Update to newer version

-------------------------------------------------------------------
Wed Dec 30 01:01:25 CET 2009 - nfbrown@suse.de

- patches.fixes/nfs-fix-NFS4ERR_FILE_OPEN-handling:
  NFS4ERR_FILE_OPEN handling in Linux/NFS (bnc#526819).

-------------------------------------------------------------------
Mon Dec 28 17:56:19 CET 2009 - jeffm@suse.com

- patches.fixes/dmar-fix-oops-with-no-dmar-table: dmar: Fix oops
  with no DMAR table (bnc#548108).

-------------------------------------------------------------------
Sun Dec 27 14:23:47 CET 2009 - tiwai@suse.de

- patches.drivers/alsa-sp1-hda-52-hdmi-sticky-stream-tag: ALSA:
  hda - HDMI sticky stream tag support (FATE#306783).

-------------------------------------------------------------------
Wed Dec 23 23:10:02 CET 2009 - rjw@suse.de

- patches.arch/xpc_first_contact_when_active.patch: X86: UV
  - xpc_make_first_contact hang due to not accepting ACTIVE
  state. (bnc#562288, fate#306952).
- patches.arch/xpc_fix_xpc_get_fifo_entry_uv.patch: x86: UV - XPC
  NULL deref when mesq becomes empty. (bnc#562288, fate#306952).
- patches.arch/xpc_introduce_xp_socket.patch: x86: UV - XPC
  needs to provide an abstraction for uv_gpa. (bnc#562288,
  fate #306952).
- patches.arch/xpc_pass_nasid_to_gru_create_message_queue.patch:
  UV - pass nasid instead of nid to gru_create_message_queue
  (bnc#562288, fate#306952).
- patches.arch/xpc_recv_msg_slots_wrap.patch: X86: UV - XPC
  receive message reuse triggers invalid BUG_ON(). (bnc#562288,
  fate#306952).
- patches.arch/xpc_uv_bios_changes.patch: x86: UV - Update XPC
  to handle updated BIOS interface. (bnc#562288, fate#306952).

-------------------------------------------------------------------
Wed Dec 23 21:57:53 CET 2009 - rjw@suse.de

- patches.arch/bug-561989_gru_rollup.patch: SGI GRU Updates
  (bnc#561989, fate#306952).

-------------------------------------------------------------------
Wed Dec 23 20:31:57 CET 2009 - jeffm@suse.com

- patches.fixes/ppc-crashdump-typefix: powerpc: use min_t in
  copy_oldmem_page.

-------------------------------------------------------------------
Wed Dec 23 18:56:48 CET 2009 - rjw@suse.de

- patches.arch/bug-561946_uv_irq_affinity.patch: x86: SGI UV: Fix
  irq affinity for hub based interrupts (bnc#561946, fate#306952).
- patches.arch/bug-561946_uv_move_ioapic.patch: x86, apic: Move
  SGI UV functionality out of generic IO-APIC code (bnc#561946,
  fate#306952).
- patches.arch/bug-561946_uv_use_rtc.patch: x86: UV RTC: Always
  enable RTC clocksource (bnc#561946, fate#306952).

-------------------------------------------------------------------
Wed Dec 23 17:51:32 CET 2009 - jeffm@suse.com

- patches.fixes/ia64-fix-sba-iommu-to-handle-allocation-failure-properly:
  fix SBA IOMMU to handle allocation failure properly
  (bnc#545367).

-------------------------------------------------------------------
Tue Dec 22 22:17:33 CET 2009 - jeffm@suse.com

- Enabled CONFIG_CRASH_DUMP on ppc/ppc64 (bnc#566243).

-------------------------------------------------------------------
Tue Dec 22 16:51:37 CET 2009 - jeffm@suse.com

- patches.fixes/scsi-ipr-fix-eeh-recovery: ipr: fix EEH recovery
  (bnc#566613).

-------------------------------------------------------------------
Sun Dec 20 22:23:41 CET 2009 - trenn@suse.de

- Update config files.
- patches.drivers/cpufreq_ondemand_limit_fix.patch: cpufreq:
  Fix ondemand to not request targets outside policy limits
  (fate#306746).
- patches.drivers/cpufreq_processor_clocking_control_pcc_driver.patch:
  x86,cpufreq: Processor Clocking Control (PCC) driver
  (fate#306746).
- supported.conf:

-------------------------------------------------------------------
Sun Dec 20 00:42:16 CET 2009 - rjw@suse.de

- patches.arch/bug-561939_uv_bios_call_hwperf_updated.patch:
  x86, uv: Add serial number parameter to uv_bios_get_sn_info()
  (bnc#561939, fate#306952).
- patches.arch/bug-561939_uv_bios_call_hwperf.patch: Delete.

-------------------------------------------------------------------
Sat Dec 19 18:53:28 CET 2009 - jeffm@suse.com

- patches.fixes/scsi_debug-scale-virtual_gb-with-sector_size-properly:
  scsi_debug: scale virtual_gb with sector_size properly
  (bnc#535939).

-------------------------------------------------------------------
Sat Dec 19 00:58:56 CET 2009 - gregkh@suse.de

- patches.xen/xen3-fixup-xen: Refresh.  Fix up build error from
  .32.2 import

-------------------------------------------------------------------
Sat Dec 19 00:22:21 CET 2009 - gregkh@suse.de

- Update to 2.6.32.2
  - lots of security fixes
  - loads of bugfixes
  - other goodness
  - obsoletes:
    - patches.arch/bug-561939_bau_data_config.patch
    - patches.arch/bug-564471_x86_Fix_duplicated_UV_BAU_interrupt_vector.patch
    - patches.arch/s390-04-01-clear-high-regs.patch
    - patches.arch/s390-kvm-prefix.patch
    - patches.arch/s390-kvm-psw.patch
    - patches.arch/x86-fix-nodac
    - patches.arch/x86_mce_nfs-mig2
    - patches.fixes/firewire-ohci-handle-receive-packets-with-a-data-length-of-zero
    - patches.fixes/uart-txen-race.patch

-------------------------------------------------------------------
Fri Dec 18 21:17:46 CET 2009 - jeffm@suse.com

- Update config files: CONFIG_STRICT_DEVMEM=n. It was enabled
  mistakenly in commit 3df90f9e and affects using tools like
  crash with a live system.

-------------------------------------------------------------------
Fri Dec 18 17:53:06 CET 2009 - gregkh@suse.de

- Update config files.
  CONFIG_CALGARY_IOMMU_ENABLED_BY_DEFAULT = n (bnc#565607)

-------------------------------------------------------------------
Fri Dec 18 15:11:18 CET 2009 - tiwai@suse.de

- patches.drivers/alsa-sp1-hda-{24..51}-*: 2.6.33-rc1 backport
  fixes for HDMI and new Realtek codecs (FATE#306783)
- Refresh Patch-mainline tags in patches.drivers/alsa-*

-------------------------------------------------------------------
Fri Dec 18 14:45:04 CET 2009 - jjolly@suse.de

- patches.arch/s390-05-01-netiucv-tx-bytes.patch: netiucv:
  displayed TX bytes value much too high (BNC#565612).
- patches.arch/s390-05-02-cmm-suspend.patch: cmm: free pages on
  hibernate. (BNC#565612).
- patches.arch/s390-05-03-iucv-suspend.patch: iucv: add work_queue
  cleanup for suspend (BNC#565612).
- patches.arch/s390-05-04-zfcp-work-queue.patch: zfcp: Assign
  scheduled work to driver queue (BNC#565612).
- patches.arch/s390-05-05-zfcp-fail-commands.patch: zfcp: Don't
  fail SCSI commands when transitioning to blocked fc_rport
  (BNC#565612,LTC#58541).
- patches.arch/s390-05-06-zfcp-adisc.patch: zfcp: Improve ELS
  ADISC handling (BNC#565612).
- patches.arch/s390-05-07-zfcp-fsf-errors.patch: zfcp: Update
  FSF error reporting (BNC#565612).
- patches.arch/s390-05-08-zfcp-block.diff: zfcp: Block SCSI EH
  thread for rport state BLOCKED (BNC#565612).
- patches.arch/s390-05-09-ctcm-suspend-wait.diff: ctcm: suspend
  has to wait for outstanding I/O (BNC#565612).
- patches.arch/s390-05-10-rework-tso.diff: qeth: rework TSO
  functions (BNC#565612).
- patches.arch/s390-05-11-atomic-volatile.patch: kernel: improve
  code generated by atomic operations. (BNC#565612).
- patches.arch/s390-05-12-tape-remove-fn.patch: tape: incomplete
  device removal (BNC#565612).
- patches.arch/s390-05-13-qeth-blkt-defaults.patch: qeth:
  set default BLKT settings dependend on OSA hw level
  (BNC#565612,LTC#58654).
- patches.arch/s390-05-14-dasd-dasd-enable-prefix.patch: dasd:
  enable prefix independent of pav support (BNC#565612).
- patches.arch/s390-05-15-dasd-s390dbf-strings.patch: dasd:
  remove strings from s390dbf (BNC#565612).
- patches.arch/s390-05-16-dasd-wait-lcu-setup.patch: dasd:
  let device initialization wait for LCU setup (BNC#565612).

-------------------------------------------------------------------
Fri Dec 18 12:58:36 CET 2009 - mmarek@suse.cz

- rpm/kernel-binary.spec.in: Fix generating /boot/Kerntypes* for
  s390/vanilla.

-------------------------------------------------------------------
Fri Dec 18 04:35:18 CET 2009 - nfbrown@suse.de

- patches.fixes/md-start_ro-fix: md: fix small irregularity with
  start_ro module parameter (bnc#565219).

-------------------------------------------------------------------
Fri Dec 18 01:29:32 CET 2009 - rjw@suse.de

- patches.xen/xen-fix-compilation-after-rename_generic_int.patch:
  XEN: Fix compilation after renaming of generic_irqs.

-------------------------------------------------------------------
Fri Dec 18 00:30:52 CET 2009 - rjw@suse.de

- patches.arch/bug-561946_rename_generic_int.patch: x86: UV RTC:
  Rename generic_interrupt to x86_platform_ipi (bnc#561946,
  fate#306952).

-------------------------------------------------------------------
Thu Dec 17 23:48:10 CET 2009 - mmarek@suse.cz

- patches.suse/s390-Kerntypes.diff: S390: Generate Kerntypes file.
- rpm/kernel-binary.spec.in: install /boot/Kerntypes-$version.

-------------------------------------------------------------------
Thu Dec 17 21:02:52 CET 2009 - jeffm@suse.com

- patches.fixes/powerpc-fix-cpu-name-in-show-cpuinfo: powerpc:
  fix cpu name in show-cpuinfo (bnc#565267).

-------------------------------------------------------------------
Thu Dec 17 13:32:32 CET 2009 - hare@suse.de

- patches.fixes/fc-transport-remove-BUG_ON: scsi_transport_fc:
  remove invalid BUG_ON (bnc#564479).
- patches.fixes/lpfc-ia64-hang: lpfc: fix hang on SGI ia64
  platform (bnc#564479).
- patches.fixes/qla2xxx-dpc-thread-can-execute-before-scsi-host:
  qla2xxx: dpc thread can execute before scsi host has been added
  (bnc#564479).
- patches.suse/fc-transport-allow-dev_loss_tmo-disable: Remove
  capping from dev_loss_tmo (bnc#492469).

-------------------------------------------------------------------
Wed Dec 16 19:25:01 CET 2009 - gregkh@suse.de

- Update config files.
  - fix up CONFIG_IPV6 option that was built into the kernel
    incorrectly (bnc#564357)

-------------------------------------------------------------------
Wed Dec 16 18:52:34 CET 2009 - jeffm@suse.com

- patches.fixes/acpi-fix-build-when-config_acpi_custom_override_initramfs-is-not-defined:
  acpi: Fix build when CONFIG_ACPI_CUSTOM_OVERRIDE_INITRAMFS is
  not defined.

-------------------------------------------------------------------
Wed Dec 16 15:41:04 CET 2009 - jbeulich@novell.com

- Update Xen patches to c/s 960.
- Update Xen EC2 config files.
- patches.xen/xen3-bug-561933_uv_pat_is_gru_range.patch: x86:
  UV SGI: Don't track GRU space in PAT (bnc#561933, fate#306952).
- patches.xen/xen3-x86-mark_rodata_rw.patch: Add mark_rodata_rw()
  to un-protect read-only kernel code pages (bnc#439348).

-------------------------------------------------------------------
Wed Dec 16 10:15:18 CET 2009 - npiggin@suse.de

- needs_update:
- patches.fixes/aggressive-zone-reclaim.patch: be more aggressive
  with zone reclaims (bnc#476525).

-------------------------------------------------------------------
Wed Dec 16 10:02:18 CET 2009 - npiggin@suse.de

- needs_update:
- patches.suse/x86-mark_rodata_rw.patch: Refresh.

-------------------------------------------------------------------
Wed Dec 16 09:45:58 CET 2009 - npiggin@suse.de

- patches.suse/x86-mark_rodata_rw.patch: Add mark_rodata_rw()
  to un-protect read-only kernel code pages (bnc#439348).

-------------------------------------------------------------------
Tue Dec 15 20:07:17 CET 2009 - jeffm@suse.com

- patches.fixes/firewire-ohci-handle-receive-packets-with-a-data-length-of-zero:
  firewire: ohci: handle receive packets with a data length of
  zero (bnc#564712 CVE-2009-4138).

-------------------------------------------------------------------
Tue Dec 15 12:50:08 CET 2009 - mmarek@suse.cz

- rpm/config.sh: set OBS_PROJECT and IBS_PROJECT variables for
  osc_wrapper.

-------------------------------------------------------------------
Tue Dec 15 12:43:00 CET 2009 - knikanth@suse.de

- supported.conf: Mark dm-log-userspace as supported (fate#307380).

-------------------------------------------------------------------
Tue Dec 15 08:41:01 CET 2009 - sjayaraman@suse.de

- patches.fixes/sched-recalculate-tunables-on-hot-add-remove:
  Fix the build failure due to previous commit.

-------------------------------------------------------------------
Tue Dec 15 06:14:43 CET 2009 - sjayaraman@suse.de

- patches.fixes/sched-recalculate-tunables-on-hot-add-remove:
  sched: Fix missing sched tunable recalculation on cpu add/remove
  (bnc#560317).
- patches.fixes/sched-make-tunable-scaling-configurable: sched:
  Make tunable scaling style configurable (bnc#560317).
- patches.fixes/sched-sysctl-for-normalized-tunables:  sched:
  Update normalized values on user updates via proc (bnc#560317).

-------------------------------------------------------------------
Tue Dec 15 01:10:25 CET 2009 - gregkh@suse.de

- Update config files.
  - make SCSI and ATA drivers modules again.
    (bnc#564357)

-------------------------------------------------------------------
Tue Dec 15 00:56:41 CET 2009 - gregkh@suse.de

- Update config files.
  - fix up USB options that were built into the kernel incorrectly
    (bnc#564357)

-------------------------------------------------------------------
Mon Dec 14 22:58:22 CET 2009 - jjolly@suse.de

- patches.arch/s390-04-01-clear-high-regs.patch: kernel:
  clear high-order bits after switching to 64-bit mode
  (BNC#563999,LTC#58088).
- patches.arch/s390-04-02-zcrypt-hrtimer.patch: zcrypt: Do not
  simultaneously schedule hrtimer (BNC#563999,LTC#58222).
- patches.arch/s390-04-03-dasd-diag-ro.patch: dasd: support DIAG
  access for read-only devices (BNC#563999,LTC#57147).
- patches.arch/s390-04-04-mm-fault-fix.patch: kernel: performance
  counter fix and page fault optimization (BNC#563999).
- patches.arch/s390-04-05-sclp-dump-indicator.patch: kernel:
  fix dump indicator (BNC#563999).
- patches.arch/s390-04-06-dasd-move-diag-kmsg.patch: dasd:
  move diag kmsg to generic dasd kmsg (BNC#563999).
- patches.arch/s390-04-07-cio-fix-double-free.patch: cio: double
  free under memory pressure (BNC#563999).
- patches.arch/s390-04-08-cio-fix-dev-stall.patch: cio: device
  recovery stalls after multiple hardware events (BNC#563999).
- patches.arch/s390-04-09-cio-recover-hw-changes.patch: cio:
  device recovery fails after concurrent hardware changes
  (BNC#563999).
- patches.arch/s390-04-10-cio-fix-onoffline-failure.patch: cio:
  setting a device online or offline fails for unknown reasons
  (BNC#563999).
- patches.arch/s390-04-11-cio-error-reporting.patch: cio:
  incorrect device state after device recognition and recovery
  (BNC#563999).
- patches.arch/s390-04-12-cio-avoid-panic.patch: cio: kernel
  panic after unexpected interrupt (BNC#563999).
- patches.arch/s390-04-13-cio-internal-io.patch: cio:
  initialization of I/O devices fails (BNC#563999).
- patches.arch/s390-04-14-cio-allow-offline.patch: cio: not
  operational devices cannot be deactivated (BNC#563999).
- patches.arch/s390-04-15-cio-split-pgid.patch: cio: erratic
  DASD I/O behavior (BNC#563999).
- patches.arch/s390-04-16-cio-path-verification.patch: cio:
  DASD cannot be set online (BNC#563999).
- patches.arch/s390-04-17-cio-steal-lock.patch: cio: DASD steal
  lock task hangs (BNC#563999).
- patches.arch/s390-04-18-cio-fix-memleak-chk-dev.patch: cio:
  memory leaks when checking unusable devices (BNC#563999).
- patches.arch/s390-04-19-cio-fix-deact-dev-panic.patch: cio:
  deactivated devices can cause use after free panic (BNC#563999).

-------------------------------------------------------------------
Mon Dec 14 22:29:34 CET 2009 - rjw@suse.de

- patches.arch/bug-561933_uv_pat_is_gru_range.patch: x86: UV SGI:
  Don't track GRU space in PAT (bnc#561933, fate#306952).
- patches.arch/bug-561939_bau_data_config.patch: x86: SGI UV
  BAU initialization (bnc#561939, fate#306952).
- patches.arch/bug-561939_uv_bios_call_hwperf.patch: x86: UV
  hardware performance counter and topology access  (bnc#561939,
  fate#306952).
- patches.arch/bug-561939_uv_gpa_is_mmr_space.patch: x86: UV -
  Introduce uv_gpa_is_mmr. (bnc#561939, fate#306952).
- patches.arch/bug-561939_uv_gpa_to_soc_phys_ram.patch:
  x86: UV - Introduce a means to translate from gpa ->
  socket_paddr. (bnc#561939, fate#306952).
- patches.arch/bug-561939_uv_ipi_macro.patch: x86: UV: Introduce
  uv_hub_ipi_value (bnc#561939, fate#306952).
- patches.arch/bug-561939_uv_mmap_low.patch: x86: SGI UV: Map
  low MMR ranges (bnc#561939, fate#306952).
- patches.arch/bug-561939_uv_rtc_cleanup.patch: x86: UV RTC:
  Clean up error handling (bnc#561939, fate#306952).
- patches.arch/bug-561939_uv_rtc_fixes.patch: x86: UV RTC:
  Fix early expiry handling  (bnc#561939, fate#306952).
- patches.arch/bug-561939_uv_rtc_setup_evt.patch: x86: UV RTC:
  Add clocksource only boot option (bnc#561939, fate#306952).
- patches.arch/bug-564471_x86_Fix_duplicated_UV_BAU_interrupt_vector.patch:
  x86: Fix duplicated UV BAU interrupt vector (bnc#564471).

-------------------------------------------------------------------
Mon Dec 14 19:33:04 CET 2009 - gregkh@suse.de

- Refresh patches to be clean of fuzz

-------------------------------------------------------------------
Mon Dec 14 19:20:52 CET 2009 - gregkh@suse.de

- Update to 2.6.32.1
  - security fixes
  - bugfixes
  - obsoletes:
    - patches.fixes/ext4-fix-insufficient-checks-in-ext4_ioc_move_ext
    - patches.fixes/scsi-fix-bug-with-dma-maps-on-nested-scsi-objects

-------------------------------------------------------------------
Mon Dec 14 18:45:26 CET 2009 - jjolly@suse.de

- patches.drivers/dcb-data-center-bridging-ops-s: dcb: data
  center bridging ops should be r/o (BNC#562046).
- patches.drivers/drivers-net-request_irq-remove: drivers/net:
  request_irq - Remove unnecessary leading & from second arg
  (BNC#562046).
- patches.drivers/ethtool-add-direct-attach-supp: ethtool: Add
  Direct Attach support to connector port reporting (BNC#562046).
- patches.drivers/ixgbe-add-support-for-82599-al: ixgbe: Add
  support for 82599 alternative WWNN/WWPN prefix (BNC#562046).
- patches.drivers/ixgbe-add-support-for-82599-ba: ixgbe: add
  support for 82599 based Express Module X520-P2 (BNC#562046).
- patches.drivers/ixgbe-add-support-for-netdev_o: ixgbe: Add
  support for netdev_ops.ndo_fcoe_get_wwn to 82599 (BNC#562046).
- patches.drivers/ixgbe-change-default-ring-size: ixgbe: change
  default ring size (BNC#562046).
- patches.drivers/ixgbe-disable-flow-control-for: ixgbe: Disable
  Flow Control for certain devices (BNC#562046).
- patches.drivers/ixgbe-display-currently-attach: ixgbe: Display
  currently attached PHY through ethtool (BNC#562046).
- patches.drivers/ixgbe-fix-erroneous-display-of: ixgbe: Fix
  erroneous display of stats by ethtool -S (BNC#562046).
- patches.drivers/ixgbe-fix-kr-to-kx-fail-over-f: ixgbe: Fix KR
  to KX fail over for Mezzanine cards (BNC#562046).
- patches.drivers/ixgbe-fix-receive-address-regi: ixgbe:
  Fix Receive Address Register (RAR) cleaning and accounting
  (BNC#562046).
- patches.drivers/ixgbe-flush-the-lsc-mask-chang: ixgbe: Flush
  the LSC mask change to prevent repeated interrupts (BNC#562046).
- patches.drivers/ixgbe-handle-parameters-for-tx: ixgbe: handle
  parameters for tx and rx EITR, no div0 (BNC#562046).
- patches.drivers/ixgbe-links2-is-not-a-valid-re: ixgbe: LINKS2
  is not a valid register for 82598 (BNC#562046).
- patches.drivers/ixgbe-make-queue-pairs-on-sing: ixgbe: Make
  queue pairs on single MSI-X interrupts (BNC#562046).
- patches.drivers/ixgbe-modify-82599-hwrsc-stati: ixgbe: Modify
  82599 HWRSC statistics counters (BNC#562046).
- patches.drivers/ixgbe-only-set-clear-vfe-in-ix: ixgbe: Only
  set/clear VFE in ixgbe_set_rx_mode (BNC#562046).
- patches.drivers/ixgbe-performance-tweaks: ixgbe: performance
  tweaks (BNC#562046).
- patches.drivers/ixgbe-r_idx-not-used-in-ixgbe_: ixgbe: r_idx
  not used in ixgbe_msix_clean_rx() (BNC#562046).
- patches.drivers/ixgbe-select-fcoe-tx-queue-in-: ixgbe: select
  FCoE Tx queue in ndo_select_queue (BNC#562046).
- patches.drivers/ixgbe-use-eiam-to-automask-msi: ixgbe: use
  EIAM to automask MSI-X (BNC#562046).
- patches.drivers/ixgbe-use-known-user-priority-: ixgbe: use
  known user priority for FCoE when DCB is enabled (BNC#562046).
- patches.drivers/ixgbe-use-rx-buffer-length-fro: ixgbe: Use rx
  buffer length from rx ring for configuring rscctl (BNC#562046).
- patches.drivers/ixgbe-use-the-instance-of-net_: ixgbe: Use
  the instance of net_device_stats from net_device. (BNC#562046).
- patches.drivers/net-add-ndo_fcoe_get_wwn-to-ne: net: Add
  ndo_fcoe_get_wwn to net_device_ops (BNC#562046).
- patches.drivers/net-add-netdev_alloc_skb_ip_al: net: Add
  netdev_alloc_skb_ip_align() helper (BNC#562046).
- patches.drivers/net-use-netdev_alloc_skb_ip_al: net: Use
  netdev_alloc_skb_ip_align() (BNC#562046).
- patches.drivers/vlan-add-support-to-netdev_ops: vlan:
  Add support to netdev_ops.ndo_fcoe_get_wwn for VLAN device
  (BNC#562046).
- patches.fixes/fcoe-allow-scsi-fcp-to-be: fcoe: allow SCSI-FCP
  to be processed directly in softirq context (BNC#562046).
- patches.fixes/fcoe-libfc-add-get_lesb-t: fcoe, libfc: add
  get_lesb() to allow LLD to fill the link error status block
  (LESB) (BNC#562046).
- patches.fixes/libfc-add-fc-bb-5-lesb-co: libfc: add FC-BB-5
  LESB counters to fcoe_dev_stats (BNC#562046).
- patches.fixes/libfc-add-fcoe_fc_els_les: libfc: add
  fcoe_fc_els_lesb to fc_fcoe.h for FC-BB-5 LESB definitions
  (BNC#562046).
- patches.fixes/libfc-add-support-of-rece: libfc: add support
  of receiving ELS_RLS (BNC#562046).
- patches.fixes/libfc-add-target-reset-fl: libfc: Add target
  reset flag to FCP header file (BNC#562046).
- patches.fixes/libfc-fix-payload-size-pa: libfc: fix payload size
  passed to fc_frame_alloc() in fc_lport_els_request (BNC#562046).
- patches.fixes/libfcoe-add-checking-disa: libfcoe: add checking
  disable flag in FIP_FKA_ADV (BNC#562046).
- patches.fixes/libfcoe-add-tracking-fip-: libfcoe: add tracking
  FIP Missing Discovery Advertisement count (BNC#562046).
- patches.fixes/libfcoe-add-tracking-fip--0: libfcoe: add tracking
  FIP Virtual Link Failure count (BNC#562046).

-------------------------------------------------------------------
Mon Dec 14 16:41:36 CET 2009 - mmarek@suse.cz

- rpm/kabi.pl: Do not print harmless kabi changes by default.

-------------------------------------------------------------------
Mon Dec 14 14:41:57 CET 2009 - sjayaraman@suse.de

- patches.suse/sched-revert-latency-defaults: Revert sched
  latency defaults and turn FAIR_SLEEPERS off (bnc#557307).

-------------------------------------------------------------------
Mon Dec 14 11:36:02 CET 2009 - jkosina@suse.cz

- patches.fixes/uart-txen-race.patch: Serial: Do not read IIR in
  serial8250_start_tx when UART_BUG_TXEN (bnc#479304 bnc#509066).

-------------------------------------------------------------------
Sun Dec 13 23:39:54 CET 2009 - rjw@suse.de

- patches.fixes/bug-562290-Fix-isolcpus-boot-option.patch: sched:
  Fix isolcpus boot option (bnc#562290, fate#306952).

-------------------------------------------------------------------
Fri Dec 11 23:15:58 CET 2009 - mmarek@suse.cz

- patches.suse/supported-flag: Fix -Wmissing-prototypes warnings
  in modpost.c.

-------------------------------------------------------------------
Fri Dec 11 23:13:32 CET 2009 - mmarek@suse.cz

- patches.rpmify/modpost-segfault: modpost: fix segfault with
  short symbol names.

-------------------------------------------------------------------
Fri Dec 11 17:04:18 CET 2009 - jeffm@suse.com

- Moved kernel-docs into the git repo. It is now built automatically
  with the matching kernel sources.

-------------------------------------------------------------------
Fri Dec 11 16:13:14 CET 2009 - trenn@suse.de

- patches.suse/kdb_fix_ia64_build.patch: Fix ia64 - Export
  kdb_usb_kbds (none).

-------------------------------------------------------------------
Fri Dec 11 15:41:08 CET 2009 - trenn@suse.de

Jeff updated kdb, try without this ugly workaround.
If it still does not work, I have something better...
- patches.suse/kdb_x86_fix_hang.patch: Delete.

-------------------------------------------------------------------
Fri Dec 11 15:03:38 CET 2009 - hare@suse.de

Cleanup patches for series2git:
- patches.suse/kdb-common: Refresh.
- patches.suse/kdump-dump_after_notifier.patch: Refresh.

-------------------------------------------------------------------
Fri Dec 11 12:06:28 CET 2009 - trenn@suse.de

Updated MCE/MCA patches from Andi -> delete the old ones:

- patches.arch/x86_mce_hwpoison-action_result-valid-pfn.patch:
  HWPOISON: return ENXIO on invalid page number (fate#307738).
- patches.arch/x86_mce_hwpoison-is-free-page.patch: HWPOISON:
  detect free buddy pages explicitly (fate#307738).
- patches.arch/x86_mce_hwpoison-no-double-ref.patch: HWPOISON:
  avoid grabbing the page count multiple times during madvise
  injection (fate#307738).
- patches.arch/x86_mce_madvise-locking: HWPOISON: Use
  get_user_page_fast in hwpoison madvise (fate#307738).
- patches.arch/x86_mce_nfs-mig2: NFS: Fix nfs_migrate_page()
  (fate#307738).
- patches.arch/x86_mce_offline-inject: HWPOISON: Add a madvise()
  injector for soft page offlining (fate#307738).
- patches.arch/x86_mce_page-offline: HWPOISON: Add soft page
  offline support (fate#307738).
- patches.arch/x86_mce_ref-to-flags: HWPOISON: Turn ref argument
  into flags argument (fate#307738).
- patches.arch/x86_mce_shake-page: HWPOISON: Be more aggressive
  at freeing non LRU caches (fate#307738).
- patches.arch/x86_mce_undef-lru: HWPOISON: Undefine short-hand
  macros after use to avoid namespace conflict (fate#307738).
- patches.arch/x86_mce_lru_cleanup.patch: Delete.
- patches.arch/x86_mce_page_offlining.patch: Delete.
- patches.arch/x86_mce_page_offlining_test_ability.patch: Delete.
- patches.arch/x86_mce_test_page.patch: Delete.

-------------------------------------------------------------------
Fri Dec 11 09:30:27 CET 2009 - hare@suse.de

- needs_update: Merge or delete remaining patches.
- patches.fixes/scsi-dh-emc-mode-select-10-size: DM-MPIO fails
  to tresspass LUNs on CLARiiON arrays (bnc#484529).
- patches.fixes/scsi-dh-emc-rw-mismatch: Server crashes when
  path failures occur against EMC storage (bnc#474482).
- patches.fixes/scsi-dh-rdac-add-stk: STK arrays missing from
  rdac devicehandler (bnc#503855).
- patches.fixes/scsi-retry-alua-transition-in-progress: I/O
  errors for ALUA state transitions (bnc#491289).
- patches.suse/dm-mpath-no-activate-for-offlined-paths: DM-MPIO
  fails to tresspass LUNs on CLARiiON arrays (bnc#484529).
- patches.suse/dm-mpath-no-partitions-feature: Disable partitions
  scan for multipathed devices (bnc#402922,bnc#514767).

-------------------------------------------------------------------
Fri Dec 11 09:28:05 CET 2009 - tiwai@suse.de

- Update config files: set back to CONFIG_SOUND=m

-------------------------------------------------------------------
Fri Dec 11 08:59:39 CET 2009 - tiwai@suse.de

- patches.drivers/alsa-sp1-hda-23-hp-mute-led-gpio-fixes:
  ALSA: hda - Fix LED GPIO setup for HP laptops with IDT codecs
  (bnc#547357,bnc#523487).

-------------------------------------------------------------------
Fri Dec 11 02:53:50 CET 2009 - jeffm@suse.de

- patches.suse/kdb-usb-rework: Fix ia64.

-------------------------------------------------------------------
Fri Dec 11 01:51:36 CET 2009 - jeffm@suse.com

- Update config files: Enable USB_SERIAL_DEBUG.

-------------------------------------------------------------------
Fri Dec 11 01:49:34 CET 2009 - jeffm@suse.com

- patches.suse/kdb-usb-rework: kdb: Cleanup KDB_USB.

-------------------------------------------------------------------
Fri Dec 11 00:56:57 CET 2009 - jeffm@suse.com

- Update config files.
  - Disabled USB_TEST and USB_LIBUSUAL.

-------------------------------------------------------------------
Thu Dec 10 22:59:17 CET 2009 - jeffm@suse.com

- Update config files. Re-enable missing options:
  - CONFIG_FRAMEBUFFER_CONSOLE_ROTATION=y
  - CONFIG_VIDEO_GO7007=m (and related options)

-------------------------------------------------------------------
Thu Dec 10 22:57:57 CET 2009 - bphilips@suse.de

- patches.drivers/netxen-0008-reset-sequence-changes.patch:
  Refresh to fix fuzz

-------------------------------------------------------------------
Thu Dec 10 22:09:07 CET 2009 - jeffm@suse.com

- Updated KDB to v4.4-2.6.32-3 and re-enabled USB keyboard support.

-------------------------------------------------------------------
Thu Dec 10 21:59:20 CET 2009 - mmarek@suse.de

- rpm/kernel-binary.spec.in: Fix vmlinux stripping on power
  (bnc#559547)

-------------------------------------------------------------------
Thu Dec 10 21:26:12 CET 2009 - bphilips@suse.de

- patches.drivers/netxen-0000-Use-the-instance-of-net_device_stats-from-net.patch:
  netxen: Use the instance of net_device_stats from
  net_device. (bnc#560003, fate#307134).
- patches.drivers/netxen-0001-remove-sub-64-bit-mem-accesses.patch:
  netxen: remove sub 64-bit mem accesses (bnc#560003,
  fate#307134).
- patches.drivers/netxen-0002-add-access-to-on-chip-memory-for-tools.patch:
  netxen: add access to on chip memory for tools (bnc#560003,
  fate#307134).
- patches.drivers/netxen-0003-annotate-register-windowing-code.patch:
  netxen: annotate register windowing code (bnc#560003,
  fate#307134).
- patches.drivers/netxen-0004-separate-register-and-memory-access-lock.patch:
  netxen: separate register and memory access lock (bnc#560003,
  fate#307134).
- patches.drivers/netxen-0005-add-sysfs-entries-for-diag-tools.patch:
  netxen: add sysfs entries for diag tools (bnc#560003,
  fate#307134).
- patches.drivers/netxen-0006-defines-for-next-revision.patch:
  netxen: defines for next revision (bnc#560003, fate#307134).
- patches.drivers/netxen-0007-128-memory-controller-support.patch:
  netxen: 128 memory controller support (bnc#560003, fate#307134).
- patches.drivers/netxen-0008-reset-sequence-changes.patch:
  netxen: reset sequence changes (bnc#560003, fate#307134).
- patches.drivers/netxen-0009-onchip-memory-access-change.patch:
  netxen: onchip memory access change (bnc#560003, fate#307134).
- patches.drivers/netxen-0010-fix-error-codes-in-for-tools-access.patch:
  netxen: fix error codes in for tools access (bnc#560003,
  fate#307134).
- patches.drivers/netxen-0011-sysfs-control-for-auto-firmware-recovery.patch:
  netxen: sysfs control for auto firmware recovery (bnc#560003,
  fate#307134).
- patches.drivers/netxen-0012-update-version-to-4.0.62.patch:
  netxen; update version to 4.0.62 (bnc#560003, fate#307134).
- patches.drivers/netxen-0013-fix-builds-for-SYSFS-n-or-MODULES-n.patch:
  netxen: fix builds for SYSFS=n or MODULES=n (bnc#560003,
  fate#307134).
- patches.drivers/netxen-0014-support-for-new-firmware-file-format.patch:
  netxen: support for new firmware file format (bnc#560003,
  fate#307134).
- patches.drivers/netxen-0015-refactor-indirect-register-access.patch:
  netxen: refactor indirect register access (bnc#560003,
  fate#307134).
- patches.drivers/netxen-0016-add-PCI-IDs-for-new-chip.patch:
  netxen: add PCI IDs for new chip (bnc#560003, fate#307134).
- patches.drivers/netxen-0017-update-module-info.patch: netxen:
  update module info (bnc#560003, fate#307134).
- patches.drivers/netxen-0018-module-firmware-hints.patch:
  netxen: module firmware hints (bnc#560003, fate#307134).
- patches.drivers/netxen-0019-update-version-to-4.0.65.patch:
  netxen: update version to 4.0.65 (bnc#560003, fate#307134).
- patches.drivers/netxen-0020-remove-PCI-IDs-of-CNA-device.patch:
  netxen: remove PCI IDs of CNA device (bnc#560003, fate#307134).
- patches.drivers/netxen-0021-fix-debug-tools-access-for-NX2031.patch:
  netxen : fix debug tools access for NX2031 (bnc#560003,
  fate#307134).
- patches.drivers/netxen-0022-fix-failure-cases-for-fw-hang-recovery.patch:
  netxen: fix failure cases for fw hang recovery (bnc#560003,
  fate#307134).

-------------------------------------------------------------------
Thu Dec 10 18:37:34 CET 2009 - bphilips@suse.de

- patches.drivers/qlge-0001-Use-the-instance-of-net_device_stats-from-net_.patch:
  qlge: Use the instance of net_device_stats from
  net_device. (bnc#560420, FATE#307130).
- patches.drivers/qlge-0002-Remove-explicit-setting-of-PCI-Dev-CTL-reg.patch:
  qlge: Remove explicit setting of PCI Dev CTL reg. (bnc#560420,
  FATE#307130).
- patches.drivers/qlge-0003-Set-PCIE-max-read-request-size.patch:
  qlge: Set PCIE max read request size. (bnc#560420, FATE#307130).
- patches.drivers/qlge-0004-Add-handler-for-DCBX-firmware-event.patch:
  qlge: Add handler for DCBX firmware event. (bnc#560420,
  FATE#307130).
- patches.drivers/qlge-0005-Store-firmware-revision-as-early-as-possible.patch:
  qlge: Store firmware revision as early as possible. (bnc#560420,
  FATE#307130).
- patches.drivers/qlge-0006-Remove-inline-math-for-small-rx-buf-mapping.patch:
  qlge: Remove inline math for small rx buf mapping. (bnc#560420,
  FATE#307130).
- patches.drivers/qlge-0007-Get-rid-of-firmware-handler-debug-code.patch:
  qlge: Get rid of firmware handler debug code. (bnc#560420,
  FATE#307130).
- patches.drivers/qlge-0008-Don-t-fail-open-when-port-is-not-initialized.patch:
  qlge: Don't fail open when port is not initialized. (bnc#560420,
  FATE#307130).
- patches.drivers/qlge-0009-Add-CBFC-pause-frame-counters-to-ethtool-stats.patch:
  qlge: Add CBFC pause frame counters to ethtool
  stats. (bnc#560420, FATE#307130).
- patches.drivers/qlge-0010-Size-RX-buffers-based-on-MTU.patch:
  qlge: Size RX buffers based on MTU. (bnc#560420, FATE#307130).
- patches.drivers/qlge-0011-Add-ethtool-get-set-pause-parameter.patch:
  qlge: Add ethtool get/set pause parameter. (bnc#560420,
  FATE#307130).
- patches.drivers/qlge-0012-Add-ethtool-blink-function.patch:
  qlge: Add ethtool blink function. (bnc#560420, FATE#307130).
- patches.drivers/qlge-0013-Add-ethtool-wake-on-LAN-function.patch:
  qlge: Add ethtool wake on LAN function. (bnc#560420,
  FATE#307130).
- patches.drivers/qlge-0014-Add-ethtool-register-dump-function.patch:
  qlge: Add ethtool register dump function. (bnc#560420,
  FATE#307130).
- patches.drivers/qlge-0015-Add-ethtool-self-test.patch: qlge:
  Add ethtool self-test. (bnc#560420, FATE#307130).
- patches.drivers/qlge-0016-Change-naming-on-vlan-API.patch:
  qlge: Change naming on vlan API. (bnc#560420, FATE#307130).
- patches.drivers/qlge-0017-Fix-indentations.patch: qlge: Fix
  indentations. (bnc#560420, FATE#307130).
- patches.drivers/qlge-0018-Add-firmware-driver-sub-command-support.patch:
  qlge: Add firmware/driver sub-command support. (bnc#560420,
  FATE#307130).
- patches.drivers/qlge-0019-Clean-up-netdev-stats-usage.patch:
  qlge: Clean up netdev->stats usage. (bnc#560420, FATE#307130).
- patches.drivers/qlge-0020-Do-not-change-frame-routing-during-suspend.patch:
  qlge: Do not change frame routing during suspend. (bnc#560420,
  FATE#307130).
- patches.drivers/qlge-0021-Add-asic-reset-to-open-call.patch:
  qlge: Add asic reset to open call. (bnc#560420, FATE#307130).
- patches.drivers/qlge-0022-Clean-up-module-parameter-name.patch:
  qlge: Clean up module parameter name. (bnc#560420, FATE#307130).
- patches.drivers/qlge-0023-Change-version-to-v1.00.00.23.00.00-01.patch:
  qlge: Change version to v1.00.00.23.00.00-01. (bnc#560420,
  FATE#307130).
- patches.drivers/qlge-0024-Bonding-fix-for-mode-6.patch: qlge:
  Bonding fix for mode 6. (bnc#560420, FATE#307130).
- patches.drivers/qlge-0025-Add-performance-change-for-non-split-headers.patch:
  qlge: Add performance change for non-split headers. (bnc#560420,
  FATE#307130).
- patches.drivers/qlge-0026-Add-firmware-core-dump.patch: qlge:
  Add firmware core dump. (bnc#560420, FATE#307130).

-------------------------------------------------------------------
Thu Dec 10 17:04:21 CET 2009 - hare@suse.de

- needs_update: Delete more merged fixes.
- patches.suse/dm-mpath-leastpending-path-update: Refresh.

-------------------------------------------------------------------
Thu Dec 10 16:11:25 CET 2009 - hare@suse.de

- needs_update: Delete merged driver fixes.
- patches.drivers/megaraid-mbox-fix-SG_IO: megaraid_mbox: Oops
  on SG_IO (bnc#475619).

-------------------------------------------------------------------
Thu Dec 10 16:05:10 CET 2009 - duwe@suse.de

- Disable PHYP_DUMP for all PPC flavours, per bnc#541302.

-------------------------------------------------------------------
Thu Dec 10 15:42:47 CET 2009 - jbenc@suse.cz

- patches.suse/novfs-fix-debug-message.patch: novfs: fix debug
  message.

-------------------------------------------------------------------
Thu Dec 10 09:55:39 CET 2009 - hare@suse.de

- patches.fixes/tehuti-firmware-name: Tehuti network driver
  references wrong firmware (bnc#562092).

-------------------------------------------------------------------
Wed Dec  9 22:50:30 CET 2009 - tonyj@suse.de

- patches.suse/audit-export-logging.patch: fix section mismatch due to
  previous checkin

-------------------------------------------------------------------
Wed Dec  9 21:45:11 CET 2009 - tonyj@suse.de

- patches.suse/audit-export-logging.patch: export audit logging
  symbols.

-------------------------------------------------------------------
Wed Dec  9 17:09:00 CET 2009 - jbohac@suse.cz

- Update config files: added CONFIG_IP_NF_MATCH_IPV4OPTIONS
  to ppc64/trace

-------------------------------------------------------------------
Wed Dec  9 16:30:27 CET 2009 - jeffm@suse.com

- patches.fixes/ext4-fix-insufficient-checks-in-ext4_ioc_move_ext:
  ext4: Fix insufficient checks in EXT4_IOC_MOVE_EXT (bnc#561018
  CVE-2009-4131).

-------------------------------------------------------------------
Wed Dec  9 10:13:00 CET 2009 - jbeulich@novell.com

- patches.xen/xen3-patch-2.6.32: Fix a potentially serious mis-merge
  in swiotlb code.

-------------------------------------------------------------------
Wed Dec  9 08:15:31 CET 2009 - jjolly@suse.de

- patches.fixes/nohz-delay-from-tip.diff: nohz: Introduce
  arch_needs_cpu.
- patches.fixes/reuse-ktime-from-tip.diff: nohz: Reuse ktime in
  sub-functions of tick_check_idle..
- series.conf: Moved s390 patchs to proper place

-------------------------------------------------------------------
Wed Dec  9 06:06:34 CET 2009 - npiggin@suse.de

- patches.fixes/ipc-ns-fix-memory-leak-idr.patch: ipc: ns fix
  memory leak (bnc#518767).
- patches.fixes/ipc-remove-unreachable-code-in-semc.patch:
  (bnc#518767).
- patches.fixes/ipc-semc-add-a-per-semaphore-pending-list.patch:
  (bnc#518767).
- patches.fixes/ipc-semc-optimize-if-semops-fail.patch:
  (bnc#518767).
- patches.fixes/ipc-semc-optimize-single-semop-operations.patch:
  (bnc#518767).
- patches.fixes/ipc-semc-optimize-single-sops-when-semval-is-zero.patch:
  (bnc#518767).
- patches.fixes/ipc-semc-sem-optimise-undo-list-search.patch:
  (bnc#518767).
- patches.fixes/ipc-semc-sem-preempt-improve.patch:  (bnc#518767).
- patches.fixes/ipc-semc-sem-use-list-operations.patch:
  (bnc#518767).

-------------------------------------------------------------------
Wed Dec  9 00:33:42 CET 2009 - bphilips@suse.de

- needs_update: patches moved upstream or obsoleted by upstream

-------------------------------------------------------------------
Tue Dec  8 22:23:11 CET 2009 - mmarek@suse.cz

- patches.suse/kbuild-generate-modules.builtin: Update to what will
  hopefully be in 2.6.33.
- patches.suse/kbuild-rebuild-fix-for-Makefile.modbuiltin: Delete.

-------------------------------------------------------------------
Tue Dec  8 19:46:37 CET 2009 - jbohac@suse.cz

- Update config files.
- patches.suse/netfilter-ipv4options: netfilter ipv4options
  match from patch-o-matic-ng (bnc#131728 - FATE#182).

-------------------------------------------------------------------
Tue Dec  8 18:18:56 CET 2009 - npiggin@suse.de

- needs_update:
- patches.suse/mm-devzero-optimisation.patch: mm: /dev/zero
  optimisation (bnc#430738).

-------------------------------------------------------------------
Tue Dec  8 16:22:34 CET 2009 - tiwai@suse.de

- patches.drivers/alsa-sp1-hda-22-alc888-exclude-unusable-adcs:
  ALSA: hda - Exclude unusable ADCs for ALC88x (bnc#561235).

-------------------------------------------------------------------
Tue Dec  8 15:27:53 CET 2009 - mmarek@suse.cz

- patches.drivers/reenable-generic_serial: Revert "tty: Mark
  generic_serial users as BROKEN".
- Update config files: enable RIO and SX.
- rpm/generic_serial-blacklist: blacklist generic_serial users from
  automatic loading (bnc#551348).

-------------------------------------------------------------------
Tue Dec  8 14:58:48 CET 2009 - rgoldwyn@suse.de

- needs_update: patches merged upstream
- novfs patches to be handled by novfs team

-------------------------------------------------------------------
Tue Dec  8 13:38:10 CET 2009 - npiggin@suse.de

- needs_update:
- patches.suse/mm-vmalloc-fail-dump-stack.patch: mm: improve
  vmalloc reporting (bnc#511079).

-------------------------------------------------------------------
Tue Dec  8 11:30:20 CET 2009 - npiggin@suse.de

- needs_update: most of mine are merged. apparmor patch sent to Andreas.

-------------------------------------------------------------------
Tue Dec  8 08:31:34 CET 2009 - coly.li@suse.de

- patches.suse/64bytes_lvb_len.diff: use 64byte lvb len.(bnc#515645)

-------------------------------------------------------------------
Tue Dec  8 02:05:07 CET 2009 - agraf@suse.de

- patches.arch/s390-kvm-prefix.patch: KVM: s390: Fix prefix
  register checking in arch/s390/kvm/sigp.c (FATE#306513).
- patches.arch/s390-kvm-psw.patch: KVM: s390: Make psw available
  on all exits, not just a subset (FATE#306513).

-------------------------------------------------------------------
Mon Dec  7 16:48:55 CET 2009 - tiwai@suse.de

- patches.drivers/synaptics-hp-clickpad: Input: Add support of
  clickpad mode to synaptics mouse driver (bnc#547370).

-------------------------------------------------------------------
Mon Dec  7 13:22:15 CET 2009 - jbeulich@novell.com

- Update Xen patches to 2.6.32 final and c/s 958.
- patches.xen/xen-dcdbas: force proper address translation
  in DCDBAS.
- patches.xen&xen-vmalloc_32: guarantee 32-bit
 (bus-)addressability of vmalloc_32() output (bnc#548010,
  bnc#552492).
- patches.xen/xen-x86_64-nx-user-mappings: set NX bit in kernel
  version of top level user mode page table entries.
- patches.xen/xen3-rlim-0025-x86-add-ia32-compat-prlimit-syscalls.patch:
  x86: add ia32 compat prlimit syscalls (FATE#305733).
- patches.xen/xen3-x86-64-align-rodata-kernel-section-to-2mb-with-config_debug_rodata:
  x86-64: align RODATA kernel section to 2MB with
  CONFIG_DEBUG_RODATA (bnc#558249).
- patches.xen/xen3-x86-64-preserve-large-page-mapping-for-1st-2mb-kernel-txt-with-config_debug_rodata:
  x86-64: preserve large page mapping for 1st 2MB kernel txt
  with CONFIG_DEBUG_RODATA (bnc#558249).
- patches.xen/xen3-x86-fix-nodac: x86: fix iommu=nodac parameter
  handling (bnc#463829, bnc#482220).
- patches.xen/xen3-x86-mcp51-no-dac: x86: disallow DAC for MCP51
  PCI bridge (bnc#463829, bnc#482220).
- Update EC2 config files (disable CAN_DEV and UIO).

-------------------------------------------------------------------
Mon Dec  7 11:50:32 CET 2009 - jbeulich@novell.com

- patches.arch/x86-crypto-add-ghash-algorithm-test.patch,
  patches.fixes/cpufreq_ondemand_performance_optimise_default_settings.patch:
  Fix build warnings.

-------------------------------------------------------------------
Mon Dec  7 10:57:41 CET 2009 - hare@suse.de

- patches.drivers/lpfc-add-raywire-id: Add missing PCI-ID to lpfc.

-------------------------------------------------------------------
Sat Dec  5 01:39:16 CET 2009 - tonyj@suse.de

- config.conf: add trace flavor for ppc64 (fate# 307051)
- Update config files.

-------------------------------------------------------------------
Fri Dec  4 21:24:27 CET 2009 - jeffm@suse.com

- Split apparmor.diff out into separate patches to align more
  closely with the upstream AppArmor 2.4 repo.
- patches.apparmor/apparmor-fix-cap-audit_caching-preemption-disabling:
  AppArmor: Fix cap audit_caching preemption disabling.
- patches.apparmor/apparmor-fix-change_profile-failing-lpn401931:
  AppArmor: Fix change_profile failing lpn401931.
- patches.apparmor/apparmor-fix-change_profile-failure: AppArmor:
  Fix change_profile failure.
- patches.apparmor/apparmor-fix-determination-of-forced-audit-messages:
  AppArmor: Fix determination of forced AUDIT messages..
- patches.apparmor/apparmor-fix-failure-to-audit-change_hat-correctly:
  AppArmor: fix failure to audit change_hat correctly.
- patches.apparmor/apparmor-fix-file-auditing-when-quiet-is-used:
  AppArmor: Fix file auditing when quiet is used.
- patches.apparmor/apparmor-fix-leak-when-profile-transition-table-fails-unpack:
  AppArmor: Fix leak when profile transition table fails unpack.
- patches.apparmor/apparmor-fix-mediation-of-created-paths-that-look-like-deleted-paths:
  AppArmor: Fix mediation of created paths that look like
  "deleted" paths.
- patches.apparmor/apparmor-fix-oops-after-profile-removal:
  AppArmor: Fix oops after profile removal.
- patches.apparmor/apparmor-fix-oops-when-auditing-the-addition-of-profile-namespace:
  AppArmor: Fix oops when auditing the addition of profile
  namespace.
- patches.apparmor/apparmor-fix-oops-when-in-apparmor_bprm_set_creds:
  AppArmor: Fix Oops when in apparmor_bprm_set_creds.
- patches.apparmor/apparmor-fix-profile-namespace-removal:
  AppArmor: Fix profile namespace removal..
- patches.apparmor/apparmor-fix-refcounting-bug-causing-leak-of-creds-and-oops:
  AppArmor: Fix refcounting bug causing leak of creds and oops.
- patches.apparmor/apparmor-fully-close-race-condition-for-deleted-paths:
  AppArmor: Fully close race condition for deleted paths.
- patches.apparmor/apparmor-missing-unlock: AppArmor: Add missing
  unlock to next_profile.
- patches.apparmor/apparmor-policy-load-and-replacement-can-fail-to-alloc-mem:
  AppArmor: Policy load and replacement can fail to alloc mem.
- patches.apparmor/apparmor-fix-security_ops-task_setrlimit-api-use:
  AppArmor: Fix security_ops->task_setrlimit API use.

-------------------------------------------------------------------
Fri Dec  4 17:58:54 CET 2009 - gregkh@suse.de

- Update config files.
- patches.suse/revert-usb-remove-phidget-drivers-from-kernel-tree.patch:
  Revert "USB: remove phidget drivers from kernel tree.".

-------------------------------------------------------------------
Fri Dec  4 16:12:43 CET 2009 - jjolly@suse.de

- patches.arch/s390-message-catalog.diff: Updated patch
  (bnc#549193,FATE#306999,LTC#57210).

-------------------------------------------------------------------
Fri Dec  4 16:08:50 CET 2009 - mmarek@suse.cz

- supported.conf: Update wireless drivers.

-------------------------------------------------------------------
Fri Dec  4 15:57:48 CET 2009 - jjolly@suse.de

- patches.arch/s390-03-qeth-hs-traffic-analyzer.patch: qeth:
  HiperSockets Network Traffic Analyzer (bnc#560674).

-------------------------------------------------------------------
Fri Dec  4 15:28:10 CET 2009 - hare@suse.de

- patches.drivers/qla2xxx-8.03.01-k7-update: qla2xxx driver
  update to 8.03.01-k7 (bnc#560415).

-------------------------------------------------------------------
Fri Dec  4 14:35:02 CET 2009 - mmarek@suse.cz

- rpm/package-descriptions: Add description for kernel-vmi.

-------------------------------------------------------------------
Fri Dec  4 13:40:29 CET 2009 - trenn@suse.de

- patches.arch/x86_mce_lru_cleanup.patch: HWPOISON: Undefine lru
  define after table to avoid namespace conflict (fate#307738).
- patches.arch/x86_mce_page_offlining.patch: Add soft page
  offline support (fate#307738).
- patches.arch/x86_mce_page_offlining_test_ability.patch:
  HWPOISON: Add a madvise() injector for soft page offlining
  (fate#307738).
- patches.arch/x86_mce_test_page.patch: Expose Test pageflagA
  and set pageflagB primitive (fate#307738).

-------------------------------------------------------------------
Fri Dec  4 13:12:44 CET 2009 - mmarek@suse.cz

- Add the vmi flavor again.

-------------------------------------------------------------------
Fri Dec  4 12:26:59 CET 2009 - sjayaraman@suse.de

- patches.suse/SoN-18-netvm-skbuff-reserve.patch: add emergeny flag
  inside kmemcheck boundaries.
- patches.xen/xen3-auto-common.diff: Refresh.

-------------------------------------------------------------------
Fri Dec  4 00:41:32 CET 2009 - gregkh@suse.de

- Update config files.
  CONFIG_DRM_I915_KMS=y for x86-64 and i386 vanilla (bnc#560402)

-------------------------------------------------------------------
Fri Dec  4 00:17:46 CET 2009 - gregkh@suse.de

- Update config files.
  CONFIG_DRM_I915_KMS=y for x86-64 (bnc#560402)

-------------------------------------------------------------------
Fri Dec  4 00:16:20 CET 2009 - gregkh@suse.de

- Update config files.
  CONFIG_DRM_I915_KMS=y for i386 (bnc#560402)

-------------------------------------------------------------------
Thu Dec  3 20:53:57 CET 2009 - jeffm@suse.com

- patches.arch/ppc-spufs-07-Don-t-spu_acquire_saved-unnecessarily.patch:
  Delete. (bnc#560043)

-------------------------------------------------------------------
Thu Dec  3 20:13:09 CET 2009 - jeffm@suse.com

- Cleanup config files.

-------------------------------------------------------------------
Thu Dec  3 19:34:08 CET 2009 - bphilips@suse.de

- patches.drivers/tg3_libphy_workaround: Delete. We have all of the 57780
  phylib and tg3 changes due to 2.6.32 bump.

-------------------------------------------------------------------
Thu Dec  3 19:06:23 CET 2009 - duwe@suse.de

- back out cpuidle feature that is still unconsistent.

-------------------------------------------------------------------
Thu Dec  3 18:40:03 CET 2009 - mfasheh@suse.com

- patches.suse/ocfs2-allocation-resrvations.patch: Refresh.

-------------------------------------------------------------------
Thu Dec  3 18:21:13 CET 2009 - duwe@suse.de

- patches.suse/cpuidle-cleanup: Refresh.
  Fix the "fixed" feature patch set from IBM.

-------------------------------------------------------------------
Thu Dec  3 18:04:51 CET 2009 - mfasheh@suse.com

- Update config files.
- patches.suse/gfs2-ro-mounts-only.patch: gfs2: allow spectator
  mounts for migration to ocfs2 (FATE#307584).

-------------------------------------------------------------------
Thu Dec  3 17:19:44 CET 2009 - duwe@suse.de

- Update config files for 2.6.32 (again).

-------------------------------------------------------------------
Thu Dec  3 17:00:12 CET 2009 - duwe@suse.de

- Update config files for cpuidle.

-------------------------------------------------------------------
Thu Dec  3 16:45:06 CET 2009 - tiwai@suse.de

- patches.drivers/8250_pnp-wacom-add: serial/8250_pnp.c: add
  new Wacom devices (bnc#544763).

-------------------------------------------------------------------
Thu Dec  3 16:40:59 CET 2009 - duwe@suse.de

- patches.suse/cpuidle-cleanup: Refresh.
  one lonely hunk already seems to be in 2.6.32 final

-------------------------------------------------------------------
Thu Dec  3 16:33:28 CET 2009 - duwe@suse.de

- bnc#552860 / FATE#307104: kernel idle low power, take 2:
- patches.suse/cpuidle-cleanup: Refresh.
- patches.suse/cpuidle-cleanup-x86: Refresh.
- patches.suse/cpuidle-eliminate-ppcmdpowersave1: Refresh.

-------------------------------------------------------------------
Thu Dec  3 15:59:01 CET 2009 - jeffm@suse.com

- Updated to 2.6.32-final.
  - 2 patches eliminated.

-------------------------------------------------------------------
Thu Dec  3 15:19:01 CET 2009 - hare@suse.de

- Update config files: Enable Hibernation for zSeries.

-------------------------------------------------------------------
Thu Dec  3 14:42:32 CET 2009 - mmarek@suse.cz

- Update config files: Disable CONFIG_MFD_PCF50633, the chip is
  unlikely to be used on architectures we support.

-------------------------------------------------------------------
Thu Dec  3 13:54:17 CET 2009 - mmarek@suse.cz

- rpm/split-modules: Print which supported modules need unsupported
  modules.

-------------------------------------------------------------------
Thu Dec  3 12:56:43 CET 2009 - jdelvare@suse.de

- supported.conf: support lis3lv02d, hp_accel needs it.

-------------------------------------------------------------------
Thu Dec  3 12:03:20 CET 2009 - jdelvare@suse.de

- supported.conf: hp_accel is supported (FATE #306448).

-------------------------------------------------------------------
Thu Dec  3 11:54:14 CET 2009 - jdelvare@suse.de

- supported.conf: remove wm831x drivers, we no longer ship them.

-------------------------------------------------------------------
Thu Dec  3 11:32:03 CET 2009 - jdelvare@suse.de

- Update config files: disable all new hwmon drivers on ppc
  (default and vanilla) for consistency.

-------------------------------------------------------------------
Thu Dec  3 11:30:08 CET 2009 - mmarek@suse.cz

- supported.conf: Add wm831x, needed by drivers/input/misc/wm831x-on.

-------------------------------------------------------------------
Thu Dec  3 11:03:24 CET 2009 - mmarek@suse.cz

- supported.conf: Fix up after commit bfea0bd.

-------------------------------------------------------------------
Thu Dec  3 10:53:16 CET 2009 - jdelvare@suse.de

- Update config files: disable WM831x and WM8350 support entirely,
  as recommended by the drivers author. These devices are only
  found on embedded devices such as music players or mobile phones.

-------------------------------------------------------------------
Thu Dec  3 10:26:09 CET 2009 - hare@suse.de

- supported.conf: Mark pmcraid and igbvf as supported;
  OSD drivers as unsupported.

-------------------------------------------------------------------
Thu Dec  3 09:48:04 CET 2009 - jdelvare@suse.de

- Restore link from config/s390/vanilla to config/s390x/vanilla.

-------------------------------------------------------------------
Thu Dec  3 09:10:46 CET 2009 - jbeulich@novell.com

- supported.conf: Update Xen drivers.

-------------------------------------------------------------------
Thu Dec  3 04:57:00 CET 2009 - tonyj@suse.de

- needs_update: readd
	patches.suse/perfmon2-remove_get_base_syscall_attr.patch
	patches.suse/perfmon2-remove_syscalls.patch

-------------------------------------------------------------------
Thu Dec  3 04:08:24 CET 2009 - gregkh@suse.de

- rpm/post.sh:
- rpm/postun.sh: woh dluoc I tegrof ot esolc eht fi

-------------------------------------------------------------------
Thu Dec  3 01:51:51 CET 2009 - gregkh@suse.de

- rpm/post.sh:
- rpm/postun.sh: If this is a Moblin-based box, don't run yast-bootloader

-------------------------------------------------------------------
Wed Dec  2 23:01:36 CET 2009 - jdelvare@suse.de

- Update config files: stop shipping wm831x-hwmon, wm8350-hwmon,
  i2c-simtec and i2c-designware.
- supported.conf: remove i2c-simtec.

-------------------------------------------------------------------
Wed Dec  2 22:49:01 CET 2009 - jdelvare@suse.de

- supported.conf: Add all new hwmon and i2c/busses drivers. The
  former unsupported, the latter supported.

-------------------------------------------------------------------
Wed Dec  2 22:33:37 CET 2009 - jdelvare@suse.de

- Update config files: disable CONFIG_I2C_VOODOO3.
- supported.conf: drop i2c-voodoo3, superseded by tdfxfb.

-------------------------------------------------------------------
Wed Dec  2 22:28:16 CET 2009 - jdelvare@suse.de

- supported.conf: Drop hwmon and i2c/chips drivers which have been
  obsoleted.

-------------------------------------------------------------------
Wed Dec  2 22:16:50 CET 2009 - mmarek@suse.cz

- rpm/kernel-binary.spec.in: Obsolete perfmon-kmp.

-------------------------------------------------------------------
Wed Dec  2 22:15:33 CET 2009 - mmarek@suse.cz

- supported.conf: Add perfmon, hid and input modules.

-------------------------------------------------------------------
Wed Dec  2 19:28:19 CET 2009 - tiwai@suse.de

- Update config files: Fix vanilla configs

-------------------------------------------------------------------
Wed Dec  2 19:14:09 CET 2009 - tiwai@suse.de

- Update config files: disabled CONFIG_SND_SOC* in ppc configs.

-------------------------------------------------------------------
Wed Dec  2 18:13:11 CET 2009 - tiwai@suse.de

- Updated the sound section of supported.conf

-------------------------------------------------------------------
Wed Dec  2 17:38:02 CET 2009 - gregkh@suse.de

- Update config files. disable USB OTG drivers that should not
  have been enabled.

-------------------------------------------------------------------
Wed Dec  2 17:24:33 CET 2009 - gregkh@suse.de

- supported.conf: remove some usb drivers that were deleted or renamed.

-------------------------------------------------------------------
Wed Dec  2 17:22:08 CET 2009 - gregkh@suse.de

- supported.conf: update usb driver section

-------------------------------------------------------------------
Wed Dec  2 16:29:38 CET 2009 - mmarek@suse.cz

- rpm/check-supported-list: Skip modules in Documentation and
  drivers/staging.

-------------------------------------------------------------------
Wed Dec  2 11:34:10 CET 2009 - jbenc@suse.cz

- patches.fixes/mac80211-fix-remote-DoS.patch: mac80211: fix
  remote DoS (bnc#558267).

-------------------------------------------------------------------
Tue Dec  1 14:41:20 CET 2009 - tiwai@suse.de

- Forward-port 11.2 patches:
  patches.drivers/alsa-sp1-hda-18-msi-wind-u115-fix: ALSA: hda -
    Add a position_fix quirk for MSI Wind U115.
  patches.drivers/alsa-sp1-hda-19-cx5047-test-mode-fix: ALSA:
    hda - Fix Cxt5047 test mode (bnc#559062).
  patches.drivers/alsa-sp1-hda-20-fsc-amilo-pi1505-fix: ALSA:
    hda - Add a pin-fix for FSC Amilo Pi1505 (bnc#557403).
  patches.drivers/alsa-sp1-hda-21-hp-dv3-position-fix-quirk:
    ALSA: hda - Add position_fix quirk for HP dv3 (bnc#555935).

-------------------------------------------------------------------
Mon Nov 30 23:10:46 CET 2009 - jeffm@suse.com

- patches.fixes/megaraid_sas-fix-permissions-on-poll_mode_io:
  megaraid_sas: Fix permissions on poll_mode_io (bnc#557180
  CVE-2009-3939).

-------------------------------------------------------------------
Mon Nov 30 23:06:06 CET 2009 - jeffm@suse.com

- patches.arch/x86-64-add-comment-for-rodata-large-page-retainment:
  x86-64: add comment for RODATA large page retainment
  (bnc#558249).
- patches.arch/x86-64-align-rodata-kernel-section-to-2mb-with-config_debug_rodata:
  x86-64: align RODATA kernel section to 2MB with
  CONFIG_DEBUG_RODATA (bnc#558249).
- patches.arch/x86-64-preserve-large-page-mapping-for-1st-2mb-kernel-txt-with-config_debug_rodata:
  x86-64: preserve large page mapping for 1st 2MB kernel txt
  with CONFIG_DEBUG_RODATA (bnc#558249).

-------------------------------------------------------------------
Mon Nov 30 14:24:36 CET 2009 - teheo@suse.de

- needs_update: drop libata patches which are already included in
  2.6.31 vanilla.

-------------------------------------------------------------------
Mon Nov 30 14:06:38 CET 2009 - teheo@suse.de

- needs_update: drop patches which are already included in 2.6.31
  vanilla.

-------------------------------------------------------------------
Mon Nov 30 14:05:39 CET 2009 - teheo@suse.de

Forward port two x86 patches from SLE11.

- needs_update:
- patches.arch/x86-fix-nodac: x86: fix iommu=nodac parameter
  handling (bnc#463829).
- patches.arch/x86-mcp51-no-dac: x86: disallow DAC for MCP51
  PCI bridge (bnc#463829).

-------------------------------------------------------------------
Mon Nov 30 13:41:27 CET 2009 - agraf@suse.de

- Update config files: Enable KSM (FATE#306513)

-------------------------------------------------------------------
Sat Nov 28 19:52:19 CET 2009 - gregkh@suse.de

- needs_update: acpi dock patch was hmacht's, not mine

-------------------------------------------------------------------
Sat Nov 28 19:50:18 CET 2009 - gregkh@suse.de

- needs_update: sysfs debugging crash patch is now upstream

-------------------------------------------------------------------
Sat Nov 28 19:49:08 CET 2009 - gregkh@suse.de

- needs_update: jeffm merged novfs patches into the main novfs patch.

-------------------------------------------------------------------
Sat Nov 28 19:48:20 CET 2009 - gregkh@suse.de

- needs_update: qualcomm modem driver is upstream

-------------------------------------------------------------------
Sat Nov 28 19:48:03 CET 2009 - gregkh@suse.de

- needs_update: squashfs is now upstream

-------------------------------------------------------------------
Sat Nov 28 19:47:27 CET 2009 - gregkh@suse.de

- needs_update: via driver bugfixes never went upstream, and people
  are complaining about them, so they were dropped.

-------------------------------------------------------------------
Sat Nov 28 19:46:46 CET 2009 - gregkh@suse.de

- needs_update: remove staging driver entries, they are all upstream.

-------------------------------------------------------------------
Sat Nov 28 19:46:05 CET 2009 - gregkh@suse.de

- needs_update: remove hv driver entries, those are upstream now.

-------------------------------------------------------------------
Sat Nov 28 19:45:20 CET 2009 - gregkh@suse.de

- needs_update: remove xen patches with my name on it.  Just because
  I refreshed the patch, doesn't mean I own it or even like the
  thing :)

-------------------------------------------------------------------
Sat Nov 28 10:39:15 CET 2009 - sjayaraman@suse.de

- patches.suse/SoN-11-mm-reserve.patch: Fix build errors in -trace
  and ppc64 flavors.

-------------------------------------------------------------------
Fri Nov 27 15:16:56 CET 2009 - mmarek@suse.cz

- rpm/kernel-binary.spec.in: Abort if supported modules depend on
  unsupported ones.

-------------------------------------------------------------------
Fri Nov 27 15:12:17 CET 2009 - mmarek@suse.cz

- supported.conf: mark cnic as supported (needed by bnx2i).

-------------------------------------------------------------------
Fri Nov 27 14:57:47 CET 2009 - jbenc@suse.cz

- patches.suse/panic-on-io-nmi-SLE11-user-space-api.patch: API
  fix: X86: sysctl to allow panic on IOCK NMI error (bnc#427979).
- patches.suse/kdb-common: Refresh.
- patches.suse/kdump-dump_after_notifier.patch: Refresh.

-------------------------------------------------------------------
Fri Nov 27 13:25:55 CET 2009 - jbohac@suse.cz

- patches.fixes/cpufreq_ondemand_performance_optimise_default_settings.patch:
  CPUFREQ: ondemand: Limit default sampling rate to 300ms
  max. (bnc#464461).

-------------------------------------------------------------------
Fri Nov 27 12:55:35 CET 2009 - trenn@suse.de

- needs_update:
  One I still have to send upstream, but it's nicer error output
  only, SP1 is fine in respect to removing all these, thanks.

-------------------------------------------------------------------
Fri Nov 27 11:54:58 CET 2009 - hare@suse.de

- Update config files: Compile in efivars module for
  x86_64 (FATE#306931).

-------------------------------------------------------------------
Fri Nov 27 11:08:00 CET 2009 - sjayaraman@suse.de

- needs_update:	sjayaraman's patches are either upstream already or
  rebased to SP1.

-------------------------------------------------------------------
Fri Nov 27 11:05:54 CET 2009 - sjayaraman@suse.de

- Update config files: NFS_SWAP=y.

-------------------------------------------------------------------
Fri Nov 27 10:45:38 CET 2009 - sjayaraman@suse.de

- patches.trace/lttng-instrumentation-swap.patch: Refresh and fix
  a build failure with fuzz factor 0.

-------------------------------------------------------------------
Fri Nov 27 09:27:35 CET 2009 - sjayaraman@suse.de

- Rebase Swap-over-NFS(SoN) patches:
- patches.xen/tmem: Refresh to accomodate changes due to SoN patches.
- patches.xen/xen3-auto-common.diff: Refresh to accomodate changes
  due to SoN patches.

-------------------------------------------------------------------
Fri Nov 27 05:53:42 CET 2009 - knikanth@suse.de

- needs_update: Verify knikanth's patches in SLE11 but not in SP1
- patches.fixes/dm-release-map_lock-before-set_disk_ro: Release
  md->map_lock before set_disk_ro  (bnc#556899 bnc#479784).

-------------------------------------------------------------------
Fri Nov 27 03:22:44 CET 2009 - nfbrown@suse.de

- Restore following patches from SLES11 that are still needed for
  SLES11-SP1
- patches.fixes/nfsd-05-sunrpc-cache-allow-thread-to-block-while-waiting-for.patch:
  sunrpc/cache: allow thread to block while waiting for cache
  update. (bnc#498708).
- patches.fixes/nfsd-06-sunrpc-cache-retry-cache-lookups-that-return-ETIMEDO.patch:
  sunrpc/cache: retry cache lookups that return -ETIMEDOUT
  (bnc#498708).
- patches.fixes/nfsd-07-nfsd-idmap-drop-special-request-deferal-in-favour-of.patch:
  nfsd/idmap: drop special request deferal in favour of improved
  default. (bnc#498708).
- patches.fixes/nfsd-09-fix-kabi: Fix kabi breakage in previous
  nfsd patch series (bnc#498708).

-------------------------------------------------------------------
Thu Nov 26 19:12:55 CET 2009 - coly.li@suse.de

- needs_update: remove patches item of coly.li, lmb and mfasheh.
- patches.fixes/dlm-enable-debug.patch: update the patch from SLES11
  to SLES11 SP1 tree.

-------------------------------------------------------------------
Thu Nov 26 17:00:15 CET 2009 - jslaby@suse.cz

- patches.fixes/make-note_interrupt-fast.diff: Fix performance
  regression on large IA64 systems (bnc #469589).

-------------------------------------------------------------------
Thu Nov 26 15:23:16 CET 2009 - mmarek@suse.cz

- rpm/old-packages.conf: obsolete kernel-kdump on ppc.
- config.conf: delete kdump configs.
- config/ppc/kdump: Delete.
- config/ppc64/kdump: Delete.

-------------------------------------------------------------------
Thu Nov 26 14:47:41 CET 2009 - duwe@suse.de

- patches.arch/ppc-extended_h_cede-Export_memory_sysdev_class:
  Refresh. Fix "typo", memory_sysdev_class should be exported 
  only to GPL'ed modules.

-------------------------------------------------------------------
Thu Nov 26 12:48:43 CET 2009 - hare@suse.de

Fixup patches for series2git:
- patches.xen/tmem: Refresh.
- patches.xen/xen3-auto-common.diff: Refresh.

-------------------------------------------------------------------
Thu Nov 26 12:41:22 CET 2009 - duwe@suse.de

- config.conf: disable build of ppc kdump flavours
  (FATE#304346)

-------------------------------------------------------------------
Thu Nov 26 12:07:24 CET 2009 - tiwai@suse.de

- patches.drivers/libata-missing-_SDD-is-not-an-error:
  libata-acpi: missing _SDD is not an error (bnc#551942).

-------------------------------------------------------------------
Thu Nov 26 12:00:53 CET 2009 - jbenc@suse.cz

- patches.fixes/mac80211-fix-spurious-delba-handling.patch:
  mac80211: fix spurious delBA handling (bnc#558267,
  CVE-2009-4026, CVE-2009-4027).

-------------------------------------------------------------------
Thu Nov 26 11:58:44 CET 2009 - tiwai@suse.de

- patches.drivers/sky2-add-register-definitions: sky2: add
  register definitions for new chips (bnc#544760).
- patches.drivers/sky2-88E8059-support: sky2: 88E8059 support
  (bnc#544760).
- patches.drivers/sky2-optima-tcp-offload-fix: net: Fix Yukon-2
  Optima TCP offload setup (bnc#544760).
- patches.drivers/sky2-optima-fix-pci-cfg: net: Add missing
  TST_CFG_WRITE bits around sky2_pci_write (bnc#544760).

-------------------------------------------------------------------
Thu Nov 26 03:44:36 CET 2009 - nfbrown@suse.de

- Update config files.
  disable CONFIG_MULTICOE_RAID456 as it is not yet stable.
  Enable CONFIG_ASYNC_TX_DMA for FATE#306368

-------------------------------------------------------------------
Thu Nov 26 00:29:46 CET 2009 - gregkh@suse.de

- clean up patch fuzz

-------------------------------------------------------------------
Thu Nov 26 00:25:25 CET 2009 - gregkh@suse.de

- patches.drivers/via-unichrome-drm-bugfixes.patch: Delete.
  it never went upstream, so we should drop it as well.

-------------------------------------------------------------------
Wed Nov 25 23:48:14 CET 2009 - tonyj@suse.de

- patches.trace/lttng-*: update for 2.6.32
- patches.trace/lttng-instrumentation-timer.patch: Delete.
- patches.xen/tmem: Refresh.
- patches.xen/xen3-auto-common.diff: Refresh.

-------------------------------------------------------------------
Wed Nov 25 23:09:05 CET 2009 - tonyj@suse.de

- patches.fixes/oprofile_bios_ctr.patch: detect oprofile counters
  reserved by bios (FATE#307426).

-------------------------------------------------------------------
Wed Nov 25 03:16:32 CET 2009 - jeffm@suse.com

- patches.fixes/netfilter-remove-pointless-config_nf_ct_acct-warning:
  netfilter: Remove pointless CONFIG_NF_CT_ACCT warning
  (bnc#552033 (and others)).

-------------------------------------------------------------------
Tue Nov 24 19:04:38 CET 2009 - hare@suse.de

- Update config files.
- patches.drivers/mpt-fusion-4.22.00.00-update: Update MPT Fusion
  driver to 4.22.00.00-suse (bnc#556587).
- patches.drivers/mpt-fusion-4.16.00.00-update: Delete.

-------------------------------------------------------------------
Tue Nov 24 17:29:29 CET 2009 - tiwai@suse.de

- patches.drivers/alsa-sp1-hda-17-fix-mute-LED-sync-idt92h383xxx:
  ALSA: hda - Fix mute-LED sync on HP laptops with IDT92HD83xxx
  codecs (bnc#547357).

-------------------------------------------------------------------
Tue Nov 24 13:56:01 CET 2009 - duwe@suse.de

- patches.arch/ppc-extended_h_cede-*: Increase power savings
  by allowing the core to sleep.
  (FATE##307059, bnc#550447)

-------------------------------------------------------------------
Tue Nov 24 08:08:35 CET 2009 - sjayaraman@suse.de

- patches.suse/kconfig-automate-kernel-desktop: automate a few config
  options for kernel-desktop (FATE#305694).

-------------------------------------------------------------------
Tue Nov 24 07:11:22 CET 2009 - agraf@suse.de

- patches.arch/kvm-only-export-selected-pv-ops-feature-structs:
  Update references (bnc#556135, FATE#306453).
- patches.arch/kvm-replace-kvm-io-delay-pv-ops-with-linux-magic:
  Update references (bnc#556135, FATE#306453).
- patches.arch/kvm-split-paravirt-ops-by-functionality: Update
  references (bnc#556135, FATE#306453).
- patches.arch/kvm-split-the-KVM-pv-ops-support-by-feature:
  Update references (bnc#556135, FATE#306453).

-------------------------------------------------------------------
Mon Nov 23 17:41:03 CET 2009 - jeffm@suse.com

- Enabled:
   patches.fixes/enclosure-fix-oops-while-iterating-enclosure_status-array

-------------------------------------------------------------------
Mon Nov 23 15:44:04 CET 2009 - jkosina@suse.de

- patches.arch/x86-crypto-add-ghash-algorithm-test.patch: crypto:
  Add ghash algorithm test before provide to users (FATE#306883,
  bnc#554578).

-------------------------------------------------------------------
Mon Nov 23 14:15:37 CET 2009 - jkosina@suse.de

- patches.arch/x86-crypto-pclmulqdq-accelerated-implementation.patch:
  incorporate "ghash - put proper .data section in place" fix

-------------------------------------------------------------------
Mon Nov 23 08:04:16 CET 2009 - sjayaraman@suse.de

- Update config files.
   - Add new options KERNEL_DESKTOP and DEFAULT_VM_DIRTY_RATIO.
   - Enable KERNEL_DESKTOP for only desktop flavor.

-------------------------------------------------------------------
Mon Nov 23 07:34:49 CET 2009 - sjayaraman@suse.de

- patches.suse/mm-tune-dirty-limits.patch: mm: Make default
  VM dirty ratio configurable to suit different workloads
  (bnc#552883).

-------------------------------------------------------------------
Fri Nov 20 21:04:54 CET 2009 - mmarek@suse.cz

- rpm/kernel-syms.spec.in, rpm/mkspec: build kernel-syms only for
  supported architectures.

-------------------------------------------------------------------
Fri Nov 20 19:08:56 CET 2009 - jeffm@suse.com

- Enabled B43_PHY_LP=y for PHY support on certain b43 chips.

-------------------------------------------------------------------
Fri Nov 20 17:29:45 CET 2009 - mmarek@suse.cz

- patches.suse/export-sync_page_range: Revert "vfs: Remove
  generic_osync_inode() and sync_page_range{_nolock}()"
  (bnc#557231).

-------------------------------------------------------------------
Fri Nov 20 17:26:01 CET 2009 - jbeulich@novell.com

- patches.suse/init-move-populate_rootfs-back-to-start_kernel:
  Fix a bad-pointer warning.

-------------------------------------------------------------------
Fri Nov 20 15:07:41 CET 2009 - agruen@suse.de

- rpm/macros.kernel-source: Add kernel_module_package_moddir()
  macro for cross-distro compatibility (FATE 305225).

-------------------------------------------------------------------
Fri Nov 20 15:02:22 CET 2009 - jslaby@suse.cz

- patches.suse/rlim-0001-SECURITY-selinux-fix-update_rlimit_cpu-parameter.patch:
  Update references (FATE#305733).
- patches.suse/rlim-0002-SECURITY-add-task_struct-to-setrlimit.patch:
  Update references (FATE#305733).
- patches.suse/rlim-0003-core-add-task_struct-to-update_rlimit_cpu.patch:
  Update references (FATE#305733).
- patches.suse/rlim-0004-sys_setrlimit-make-sure-rlim_max-never-grows.patch:
  Update references (FATE#305733).
- patches.suse/rlim-0005-core-split-sys_setrlimit.patch: Update
  references (FATE#305733).
- patches.suse/rlim-0006-core-allow-setrlimit-to-non-current-tasks.patch:
  Update references (FATE#305733).
- patches.suse/rlim-0007-core-optimize-setrlimit-for-current-task.patch:
  Update references (FATE#305733).
- patches.suse/rlim-0008-FS-proc-make-limits-writable.patch:
  Update references (FATE#305733).
- patches.suse/rlim-0009-core-posix-cpu-timers-cleanup-rlimits-usage.patch:
  Update references (FATE#305733).
- patches.suse/rlim-0010-core-do-security-check-under-task_lock.patch:
  Update references (FATE#305733).
- patches.suse/rlim-0011-resource-add-helpers-for-fetching-rlimits.patch:
  Update references (FATE#305733).
- patches.suse/rlim-0012-IA64-use-helpers-for-rlimits.patch:
  Update references (FATE#305733).
- patches.suse/rlim-0013-PPC-use-helpers-for-rlimits.patch:
  Update references (FATE#305733).
- patches.suse/rlim-0014-S390-use-helpers-for-rlimits.patch:
  Update references (FATE#305733).
- patches.suse/rlim-0015-SPARC-use-helpers-for-rlimits.patch:
  Update references (FATE#305733).
- patches.suse/rlim-0016-X86-use-helpers-for-rlimits.patch:
  Update references (FATE#305733).
- patches.suse/rlim-0017-FS-use-helpers-for-rlimits.patch:
  Update references (FATE#305733).
- patches.suse/rlim-0018-MM-use-helpers-for-rlimits.patch:
  Update references (FATE#305733).
- patches.suse/rlim-0019-core-use-helpers-for-rlimits.patch:
  Update references (FATE#305733).
- patches.suse/rlim-0020-misc-use-helpers-for-rlimits.patch:
  Update references (FATE#305733).
- patches.suse/rlim-0021-core-rename-setrlimit-to-do_setrlimit.patch:
  Update references (FATE#305733).
- patches.suse/rlim-0022-core-implement-getprlimit-and-setprlimit-syscalls.patch:
  Update references (FATE#305733).
- patches.suse/rlim-0023-unistd-add-__NR_-get-set-prlimit-syscall-numbers.patch:
  Update references (FATE#305733).
- patches.suse/rlim-0024-COMPAT-add-get-put_compat_rlimit.patch:
  Update references (FATE#305733).
- patches.suse/rlim-0025-x86-add-ia32-compat-prlimit-syscalls.patch:
  Update references (FATE#305733).

-------------------------------------------------------------------
Fri Nov 20 14:38:38 CET 2009 - jslaby@suse.cz

- Add writable resource limits support
- patches.suse/perfmon2.patch: Refresh.
- patches.suse/rlim-0001-SECURITY-selinux-fix-update_rlimit_cpu-parameter.patch:
  SECURITY: selinux, fix update_rlimit_cpu parameter.
- patches.suse/rlim-0002-SECURITY-add-task_struct-to-setrlimit.patch:
  SECURITY: add task_struct to setrlimit.
- patches.suse/rlim-0003-core-add-task_struct-to-update_rlimit_cpu.patch:
  core: add task_struct to update_rlimit_cpu.
- patches.suse/rlim-0004-sys_setrlimit-make-sure-rlim_max-never-grows.patch:
  sys_setrlimit: make sure ->rlim_max never grows.
- patches.suse/rlim-0005-core-split-sys_setrlimit.patch: core:
  split sys_setrlimit.
- patches.suse/rlim-0006-core-allow-setrlimit-to-non-current-tasks.patch:
  core: allow setrlimit to non-current tasks.
- patches.suse/rlim-0007-core-optimize-setrlimit-for-current-task.patch:
  core: optimize setrlimit for current task.
- patches.suse/rlim-0008-FS-proc-make-limits-writable.patch:
  FS: proc, make limits writable.
- patches.suse/rlim-0009-core-posix-cpu-timers-cleanup-rlimits-usage.patch:
  core: posix-cpu-timers, cleanup rlimits usage.
- patches.suse/rlim-0010-core-do-security-check-under-task_lock.patch:
  core: do security check under task_lock.
- patches.suse/rlim-0011-resource-add-helpers-for-fetching-rlimits.patch:
  resource: add helpers for fetching rlimits.
- patches.suse/rlim-0012-IA64-use-helpers-for-rlimits.patch:
  IA64: use helpers for rlimits.
- patches.suse/rlim-0013-PPC-use-helpers-for-rlimits.patch: PPC:
  use helpers for rlimits.
- patches.suse/rlim-0014-S390-use-helpers-for-rlimits.patch:
  S390: use helpers for rlimits.
- patches.suse/rlim-0015-SPARC-use-helpers-for-rlimits.patch:
  SPARC: use helpers for rlimits.
- patches.suse/rlim-0016-X86-use-helpers-for-rlimits.patch: X86:
  use helpers for rlimits.
- patches.suse/rlim-0017-FS-use-helpers-for-rlimits.patch: FS:
  use helpers for rlimits.
- patches.suse/rlim-0018-MM-use-helpers-for-rlimits.patch: MM:
  use helpers for rlimits.
- patches.suse/rlim-0019-core-use-helpers-for-rlimits.patch:
  core: use helpers for rlimits.
- patches.suse/rlim-0020-misc-use-helpers-for-rlimits.patch:
  misc: use helpers for rlimits.
- patches.suse/rlim-0021-core-rename-setrlimit-to-do_setrlimit.patch:
  core: rename setrlimit to do_setrlimit.
- patches.suse/rlim-0022-core-implement-getprlimit-and-setprlimit-syscalls.patch:
  core: implement getprlimit and setprlimit syscalls.
- patches.suse/rlim-0023-unistd-add-__NR_-get-set-prlimit-syscall-numbers.patch:
  unistd: add __NR_[get|set]prlimit syscall numbers.
- patches.suse/rlim-0024-COMPAT-add-get-put_compat_rlimit.patch:
  COMPAT: add get/put_compat_rlimit.
- patches.suse/rlim-0025-x86-add-ia32-compat-prlimit-syscalls.patch:
  x86: add ia32 compat prlimit syscalls.

-------------------------------------------------------------------
Fri Nov 20 14:11:56 CET 2009 - bphilips@suse.de

- patches.drivers/phy-broadcom-bug-fixes-for-sp1.patch:
  phy/broadcom: bug fixes for SP1 (FATE#307117, bnc#556234).
- patches.drivers/tg3-update-version-to-3.104.patch: tg3: Update
  version to 3.104 (bnc#556234, FATE#307117).

-------------------------------------------------------------------
Fri Nov 20 14:11:26 CET 2009 - bphilips@suse.de

- patches.drivers/phy-broadcom-bug-fixes-for-sp1.patch:
  phy/broadcom: bug fixes for SP1 (FATE#307117, bnc#556234).
- patches.drivers/tg3-update-version-to-3.104.patch: tg3: Update
  version to 3.104 (bnc#556234, FATE#307117).

-------------------------------------------------------------------
Fri Nov 20 13:58:29 CET 2009 - hare@suse.de

- patches.drivers/megaraid-04.12-update: megaraid: Update
  megaraid_sas to version 04.12 (FATE#307125).

-------------------------------------------------------------------
Fri Nov 20 13:41:37 CET 2009 - bphilips@suse.de

- patches.drivers/bnx2-entropy-source.patch: bnx2: entropy source
  (FATE#307517).
- patches.drivers/e1000-entropy-source.patch: Enable e1000 as
  entropy source (disabled by default) (FATE#307517).
- patches.drivers/e1000e-entropy-source.patch: Enable e1000e as
  entropy source (disabled by default) (FATE#307517).
- patches.drivers/igb-entropy-source.patch: Enable igb as entropy
  source (disabled by default) (FATE#307517).
- patches.drivers/ixgbe-entropy-source.patch: Enable ixgbe as
  entropy source (disabled by default) (FATE#307517).
- patches.drivers/tg3-entropy-source.patch: tg3: entropy source
  (FATE#307517).

-------------------------------------------------------------------
Fri Nov 20 13:16:20 CET 2009 - hare@suse.de

- patches.fixes/scsi-fix-bug-with-dma-maps-on-nested-scsi-objects:
  scsi_lib_dma: fix bug with dma maps on nested scsi objects
  (bnc#556595).
- patches.fixes/scsi-introduce-helper-function-for-blocking-eh:
  scsi_transport_fc: Introduce helper function for blocking
  scsi_eh (bnc#556595).
- patches.fixes/scsi-skip-nonscsi-device-for-dma: Delete.

-------------------------------------------------------------------
Fri Nov 20 12:32:48 CET 2009 - hare@suse.de

Whitespace cleanup for series2git:
- patches.arch/s390-message-catalog.diff: Refresh.
- patches.drivers/aacraid-24701-update: Refresh.
- patches.suse/crasher-26.diff: Refresh.
- patches.suse/kdb-common: Refresh.
- patches.suse/kdb-ia64: Refresh.
- patches.suse/kdb-x86: Refresh.
- patches.suse/ocfs2-allocation-resrvations.patch: Refresh.
- patches.suse/perfmon2.patch: Refresh.
- patches.suse/perfmon2_ioctl.patch: Refresh.
- patches.suse/stack-unwind: Refresh.

-------------------------------------------------------------------
Fri Nov 20 12:19:54 CET 2009 - bphilips@suse.de

- patches.drivers/igb-add-support-for-82576NS-SerDes-adapter.patch:
  igb: add support for 82576NS SerDes adapter (FATE#306856).

-------------------------------------------------------------------
Fri Nov 20 09:06:24 CET 2009 - jbeulich@novell.com

- patches.suse/dm-mpath-evaluate-request-result-and-sense:
  Fix for !CONFIG_SCSI (in -ec2).

-------------------------------------------------------------------
Fri Nov 20 05:55:12 CET 2009 - mfasheh@suse.com

- patches.suse/ocfs2-allocation-resrvations.patch: ocfs2:
  allocation reservations (bnc#501563 FATE#307247).

-------------------------------------------------------------------
Fri Nov 20 05:31:32 CET 2009 - jjolly@suse.de

- patches.suse/perfmon2.patch: Refresh.
- patches.arch/x86-self-ptrace.patch: Delete. (bnc#554585,LTC#57794)
- patches.suse/self-ptrace.patch: Delete. (bnc#554585,LTC#57794)

-------------------------------------------------------------------
Fri Nov 20 01:43:27 CET 2009 - jeffm@suse.com

- Update to 2.6.32-rc8.
  - Eliminated 1 patch.

-------------------------------------------------------------------
Fri Nov 20 01:30:46 CET 2009 - jeffm@suse.de

- patches.fixes/enclosure-fix-oops-while-iterating-enclosure_status-array:
  enclosure: fix oops while iterating enclosure_status array
  (bnc#540997).

-------------------------------------------------------------------
Thu Nov 19 20:04:16 CET 2009 - tonyj@suse.de

- Update config files.
- patches.suse/perfmon2.patch: perfmon2 (FATE#303968).
- patches.suse/perfmon2_ioctl.patch: switch to ioctl interface
  for perfmon2.
- patches.suse/perfmon2_noutrace.patch: remove UTRACE code
  from perfmon2.
- patches.xen/xen3-patch-2.6.28: Refresh.

-------------------------------------------------------------------
Thu Nov 19 19:58:15 CET 2009 - jjolly@suse.de

- Update config files.
- patches.arch/s390-message-catalog.diff: Kernel message
  catalog. (bnc#549193,LTC#57210,FATE#306999).
- rpm/kernel-binary.spec.in:

-------------------------------------------------------------------
Thu Nov 19 15:33:07 CET 2009 - jbohac@suse.cz

- patches.suse/add-queue_depth-ramp-up-code.patch: add queue_depth
  ramp up code (fate#306857, fate#306859, bnc#551175).
- patches.suse/fcoe-add-a-separate-scsi-transport-template-for-npiv-vports.patch:
  fcoe: add a separate scsi transport template for NPIV vports
  (fate#306857, fate#306859, bnc#551175).
- patches.suse/fcoe-add-check-to-fail-gracefully-in-bonding-mode.patch:
  fcoe: add check to fail gracefully in bonding mode (fate#306857,
  fate#306859, bnc#551175).
- patches.suse/fcoe-call-ndo_fcoe_enable-disable-to-turn-fcoe-feature-on-off-in-lld.patch:
  fcoe: Call ndo_fcoe_enable/disable to turn FCoE feature on/off
  in LLD (fate#306857, fate#306859, bnc#551175).
- patches.suse/fcoe-fix-checking-san-mac-address.patch: fcoe: Fix
  checking san mac address (fate#306857, fate#306859, bnc#551175).
- patches.suse/fcoe-fix-getting-san-mac-for-vlan-interface.patch:
  fcoe: Fix getting san mac for VLAN interface (fate#306857,
  fate#306859, bnc#551175).
- patches.suse/fcoe-fix-setting-lport-s-wwnn-wwpn-to-use-san-mac-address.patch:
  fcoe: Fix setting lport's WWNN/WWPN to use san mac address
  (fate#306857, fate#306859, bnc#551175).
- patches.suse/fcoe-fix-using-vlan-id-in-creating-lport-s-wwwn-wwpn.patch:
  fcoe: Fix using VLAN ID in creating lport's WWWN/WWPN
  (fate#306857, fate#306859, bnc#551175).
- patches.suse/fcoe-formatting-cleanups-and-commenting.patch:
  fcoe: Formatting cleanups and commenting (fate#306857,
  fate#306859, bnc#551175).
- patches.suse/fcoe-increase-fcoe_max_lun-to-0xffff-65535.patch:
  fcoe: Increase FCOE_MAX_LUN to 0xFFFF (65535) (fate#306857,
  fate#306859, bnc#551175).
- patches.suse/fcoe-initialize-return-value-in-fcoe_destroy.patch:
  fcoe: initialize return value in fcoe_destroy (fate#306857,
  fate#306859, bnc#551175).
- patches.suse/fcoe-libfc-fix-an-libfc-issue-with-queue-ramp-down-in-libfc.patch:
  fcoe, libfc: fix an libfc issue with queue ramp down in libfc
  (fate#306857, fate#306859, bnc#551175).
- patches.suse/fcoe-libfc-use-single-frame-allocation-api.patch:
  fcoe, libfc: use single frame allocation API (fate#306857,
  fate#306859, bnc#551175).
- patches.suse/fcoe-npiv-vport-create-destroy.patch: fcoe: NPIV
  vport create/destroy (fate#306857, fate#306859, bnc#551175).
- patches.suse/fcoe-remove-extra-function-decalrations.patch:
  fcoe: remove extra function decalrations (fate#306857,
  fate#306859, bnc#551175).
- patches.suse/fcoe-remove-redundant-checking-of-netdev-netdev_ops.patch:
  fcoe: remove redundant checking of netdev->netdev_ops
  (fate#306857, fate#306859, bnc#551175).
- patches.suse/fcoe-use-netif_f_fcoe_mtu-flag-to-set-up-max-frame-size-lport-mfs.patch:
  fcoe: Use NETIF_F_FCOE_MTU flag to set up max frame size
  (lport->mfs) (fate#306857, fate#306859, bnc#551175).
- patches.suse/fcoe-vport-symbolic-name-support.patch: fcoe: vport
  symbolic name support (fate#306857, fate#306859, bnc#551175).
- patches.suse/libfc-add-host-number-to-lport-link-up-down-messages.patch:
  libfc: add host number to lport link up/down
  messages. (fate#306857, fate#306859, bnc#551175).
- patches.suse/libfc-add-libfc-fc_libfc-ch-for-libfc-internal-routines.patch:
  libfc: Add libfc/fc_libfc.[ch] for libfc internal routines
  (fate#306857, fate#306859, bnc#551175).
- patches.suse/libfc-add-queue_depth-ramp-up.patch: libfc:
  add queue_depth ramp up (fate#306857, fate#306859, bnc#551175).
- patches.suse/libfc-add-routine-to-copy-data-from-a-buffer-to-a-sg-list.patch:
  libfc: Add routine to copy data from a buffer to a SG list
  (fate#306857, fate#306859, bnc#551175).
- patches.suse/libfc-add-set_fid-function-to-libfc-template.patch:
  libfc: add set_fid function to libfc template (fate#306857,
  fate#306859, bnc#551175).
- patches.suse/libfc-add-some-generic-npiv-support-routines-to-libfc.patch:
  libfc: add some generic NPIV support routines to libfc
  (fate#306857, fate#306859, bnc#551175).
- patches.suse/libfc-adds-can_queue-ramp-up.patch: libfc: adds
  can_queue ramp up (fate#306857, fate#306859, bnc#551175).
- patches.suse/libfc-adds-missing-exch-release-for-accepted-rrq.patch:
  libfc: adds missing exch release for accepted RRQ (fate#306857,
  fate#306859, bnc#551175).
- patches.suse/libfc-changes-to-libfc_host_alloc-to-consolidate-initialization-with-allocation.patch:
  libfc: changes to libfc_host_alloc to consolidate initialization
  with allocation (fate#306857, fate#306859, bnc#551175).
- patches.suse/libfc-combine-name-server-registration-request-functions.patch:
  libfc: combine name server registration request functions
  (fate#306857, fate#306859, bnc#551175).
- patches.suse/libfc-combine-name-server-registration-response-handlers.patch:
  libfc: combine name server registration response handlers
  (fate#306857, fate#306859, bnc#551175).
- patches.suse/libfc-convert-to-scsi_track_queue_full.patch:
  libfc: convert to scsi_track_queue_full (fate#306857,
  fate#306859, bnc#551175).
- patches.suse/libfc-do-not-use-did_no_connect-for-pkt-alloc-failures.patch:
  libfc: do not use DID_NO_CONNECT for pkt alloc
  failures. (fate#306857, fate#306859, bnc#551175).
- patches.suse/libfc-don-t-warn_on-in-lport_timeout-for-reset-state.patch:
  libfc: don't WARN_ON in lport_timeout for RESET state
  (fate#306857, fate#306859, bnc#551175).
- patches.suse/libfc-export-fc-headers.patch: libfc: Export FC
  headers (fate#306857, fate#306859, bnc#551175).
- patches.suse/libfc-fcoe-add-fc-passthrough-support.patch: libfc,
  fcoe: Add FC passthrough support (fate#306857, fate#306859,
  bnc#551175).
- patches.suse/libfc-fcoe-don-t-export_symbols-unnecessarily.patch:
  libfc, fcoe: Don't EXPORT_SYMBOLS unnecessarily (fate#306857,
  fate#306859, bnc#551175).
- patches.suse/libfc-fcoe-fixes-for-highmem-skb-linearize-panics.patch:
  libfc, fcoe: fixes for highmem skb linearize panics
  (fate#306857, fate#306859, bnc#551175).
- patches.suse/libfc-fcoe-increase-els-and-ct-timeouts.patch:
  libfc fcoe: increase ELS and CT timeouts (fate#306857,
  fate#306859, bnc#551175).
- patches.suse/libfc-fix-an-issue-of-pending-exch-es-after-i-f-destroyed-or-rmmod-fcoe.patch:
  libfc: fix an issue of pending exch/es after i/f destroyed or
  rmmod fcoe (fate#306857, fate#306859, bnc#551175).
- patches.suse/libfc-fix-ddp-in-fc_fcp-for-0-xid.patch: libfc: fix
  ddp in fc_fcp for 0 xid (fate#306857, fate#306859, bnc#551175).
- patches.suse/libfc-fix-fc_els_resp_type-to-correct-display-of-ct-responses.patch:
  libfc: fix fc_els_resp_type to correct display of CT responses
  (fate#306857, fate#306859, bnc#551175).
- patches.suse/libfc-fix-frags-in-frame-exceeding-skb_max_frags-in-fc_fcp_send_data.patch:
  libfc: Fix frags in frame exceeding SKB_MAX_FRAGS in
  fc_fcp_send_data (fate#306857, fate#306859, bnc#551175).
- patches.suse/libfc-fix-free-of-fc_rport_priv-with-timer-pending.patch:
  libfc: fix free of fc_rport_priv with timer pending
  (fate#306857, fate#306859, bnc#551175).
- patches.suse/libfc-fix-memory-corruption-caused-by-double-frees-and-bad-error-handling.patch:
  libfc: fix memory corruption caused by double frees and bad
  error handling (fate#306857, fate#306859, bnc#551175).
- patches.suse/libfc-fix-rnn_id-smashing-skb-payload.patch: libfc:
  fix RNN_ID smashing skb payload (fate#306857, fate#306859,
  bnc#551175).
- patches.suse/libfc-fix-symbolic-name-registrations-smashing-skb-data.patch:
  libfc: fix symbolic name registrations smashing skb data
  (fate#306857, fate#306859, bnc#551175).
- patches.suse/libfc-fix-typo-in-retry-check-on-received-prli.patch:
  libfc: fix typo in retry check on received PRLI (fate#306857,
  fate#306859, bnc#551175).
- patches.suse/libfc-fix-wrong-scsi-return-status-under-fc_data_undrun.patch:
  libfc: Fix wrong scsi return status under FC_DATA_UNDRUN
  (fate#306857, fate#306859, bnc#551175).
- patches.suse/libfc-formatting-cleanups-across-libfc.patch:
  libfc: Formatting cleanups across libfc (fate#306857,
  fate#306859, bnc#551175).
- patches.suse/libfc-libfcoe-fdisc-els-for-npiv.patch: libfc,
  libfcoe: FDISC ELS for NPIV (fate#306857, fate#306859,
  bnc#551175).
- patches.suse/libfc-lport-fix-minor-documentation-errors.patch:
  libfc: lport: fix minor documentation errors (fate#306857,
  fate#306859, bnc#551175).
- patches.suse/libfc-move-libfc_init-and-libfc_exit-to-fc_libfc-c.patch:
  libfc: Move libfc_init and libfc_exit to fc_libfc.c
  (fate#306857, fate#306859, bnc#551175).
- patches.suse/libfc-move-non-common-routines-and-prototypes-out-of-libfc-h.patch:
  libfc: Move non-common routines and prototypes out of libfc.h
  (fate#306857, fate#306859, bnc#551175).
- patches.suse/libfc-reduce-can_queue-for-all-fcp-frame-allocation-failures.patch:
  libfc: reduce can_queue for all FCP frame allocation failures
  (fate#306857, fate#306859, bnc#551175).
- patches.suse/libfc-register-fc4-features-with-the-fc-switch.patch:
  libfc: register FC4 features with the FC switch (fate#306857,
  fate#306859, bnc#551175).
- patches.suse/libfc-register-symbolic-node-name-rsnn_nn.patch:
  libfc: Register Symbolic Node Name (RSNN_NN) (fate#306857,
  fate#306859, bnc#551175).
- patches.suse/libfc-register-symbolic-port-name-rspn_id.patch:
  libfc: Register Symbolic Port Name (RSPN_ID) (fate#306857,
  fate#306859, bnc#551175).
- patches.suse/libfc-remove-fc_fcp_complete.patch: libfc: Remove
  fc_fcp_complete (fate#306857, fate#306859, bnc#551175).
- patches.suse/libfc-remove-unused-fc_lport-pointer-from-fc_fcp_pkt_abort.patch:
  libfc: Remove unused fc_lport pointer from fc_fcp_pkt_abort
  (fate#306857, fate#306859, bnc#551175).
- patches.suse/libfc-removes-initializing-fc_cpu_order-and-fc_cpu_mask-per-lport.patch:
  libfc: removes initializing fc_cpu_order and fc_cpu_mask per
  lport (fate#306857, fate#306859, bnc#551175).
- patches.suse/libfc-removes-unused-disc_work-and-ex_list.patch:
  libfc: removes unused disc_work and ex_list (fate#306857,
  fate#306859, bnc#551175).
- patches.suse/libfc-rnn_id-may-be-required-before-rsnn_nn-with-some-switches.patch:
  libfc: RNN_ID may be required before RSNN_NN with some switches
  (fate#306857, fate#306859, bnc#551175).
- patches.suse/libfc-rpn_id-is-obsolete-and-unnecessary.patch:
  libfc: RPN_ID is obsolete and unnecessary (fate#306857,
  fate#306859, bnc#551175).
- patches.suse/libfc-vport-link-handling-and-fc_vport-state-managment.patch:
  libfc: vport link handling and fc_vport state managment
  (fate#306857, fate#306859, bnc#551175).
- patches.suse/libfcoe-allow-fip-to-be-disabled-by-the-driver.patch:
  libfcoe: Allow FIP to be disabled by the driver (fate#306857,
  fate#306859, bnc#551175).
- patches.suse/libfcoe-do-not-pad-fip-keep-alive-to-full-frame-size.patch:
  libfcoe: Do not pad FIP keep-alive to full frame size
  (fate#306857, fate#306859, bnc#551175).
- patches.suse/libfcoe-don-t-send-els-in-fip-mode-if-no-fcf-selected.patch:
  libfcoe: don't send ELS in FIP mode if no FCF selected
  (fate#306857, fate#306859, bnc#551175).
- patches.suse/libfcoe-fcoe-libfcoe-npiv-support.patch:
  libfcoe, fcoe: libfcoe NPIV support (fate#306857, fate#306859,
  bnc#551175).
- patches.suse/libfcoe-fcoe-simplify-receive-flogi-response.patch:
  libfcoe: fcoe: simplify receive FLOGI response (fate#306857,
  fate#306859, bnc#551175).
- patches.suse/libfcoe-fip-allow-fip-receive-to-be-called-from-irq.patch:
  libfcoe: fip: allow FIP receive to be called from
  IRQ. (fate#306857, fate#306859, bnc#551175).
- patches.suse/libfcoe-fip-should-report-link-to-libfc-whether-selected-or-not.patch:
  libfcoe: FIP should report link to libfc whether selected or
  not (fate#306857, fate#306859, bnc#551175).
- patches.suse/libfcoe-fip-use-scsi-host-number-to-identify-debug-messages.patch:
  libfcoe: fip: use SCSI host number to identify debug
  messages. (fate#306857, fate#306859, bnc#551175).
- patches.suse/libfcoe-formatting-and-comment-cleanups.patch:
  libfcoe: formatting and comment cleanups (fate#306857,
  fate#306859, bnc#551175).
- patches.suse/modify-change_queue_depth-to-take-in-reason-why-it-is-being-called.patch:
  modify change_queue_depth to take in reason why it is being
  called (fate#306857, fate#306859, bnc#551175).
- patches.suse/scsi-error-have-scsi-ml-call-change_queue_depth-to-handle-queue_full.patch:
  scsi error: have scsi-ml call change_queue_depth to handle
  QUEUE_FULL (fate#306857, fate#306859, bnc#551175).

-------------------------------------------------------------------
Thu Nov 19 15:04:17 CET 2009 - hare@suse.de

- patches.suse/dm-mpath-accept-failed-paths: Fixup patch to apply.

-------------------------------------------------------------------
Thu Nov 19 14:43:31 CET 2009 - hare@suse.de

Port patches from SLES11:
- patches.fixes/scsi-dh-queuedata-accessors: Kernel bug triggered
  in multipath (bnc#486001).
- patches.suse/dm-mpath-accept-failed-paths: Refresh.
- patches.suse/dm-mpath-detach-existing-hardware-handler:
  multipath: detach existing hardware handler if none was
  specified.
- patches.suse/dm-mpath-requeue-for-stopped-queue: Delete.

-------------------------------------------------------------------
Thu Nov 19 13:34:34 CET 2009 - hare@suse.de

- patches.suse/dm-mpath-evaluate-request-result-and-sense:
  multipath: Evaluate request result and sense code
  (FATE#303695,bnc#433920,bnc#442001).

-------------------------------------------------------------------
Thu Nov 19 12:51:30 CET 2009 - mmarek@suse.cz

- rpm/kernel-binary.spec.in: Kill support for kernel-$flavor
  symbols, we need a unified kernel-source for all flavors.

-------------------------------------------------------------------
Thu Nov 19 12:30:28 CET 2009 - hare@suse.de

- patches.fixes/bnx2i-use-common-iscsi-suspend-queue: bnx2i:
  use common iscsi suspend queue (FATE#307215).
- patches.fixes/iscsi-class-modify-handling-of-replacement-time:
  iscsi class: modify handling of replacement timeout
  (FATE#307215).
- patches.fixes/iser-set-tgt-and-lu-reset-timeout: iser: set
  tgt and lu reset timeout (FATE#307215).
- patches.fixes/libiscsi-add-warm-target-reset-tmf-support:
  libiscsi: add warm target reset tmf support (FATE#307215).
- patches.fixes/libiscsi-check-tmf-state-before-sending-pdu:
  libiscsi: Check TMF state before sending PDU (FATE#307215).
- patches.fixes/libiscsi-fix-login-text-checks-in-pdu-inject:
  libiscsi: fix login/text checks in pdu injection code
  (FATE#307215).
- patches.fixes/scsi-add-scsi-target-reset-support-to-ioctl:
  add scsi target reset support to scsi ioctl.
- patches.fixes/scsi-devinfo-update-hitachi-entries: scsi_devinfo:
  update Hitachi entries (v2).
- patches.fixes/scsi-fc-class-failfast-bsg-requests: [SCSI]
  fc class: fail fast bsg requests.
- patches.drivers/cxgb3i: Delete.
- patches.drivers/cxgb3i-fixed-offload-array-size: Delete.
- patches.fixes/disable-lro-per-default: Delete.

-------------------------------------------------------------------
Thu Nov 19 11:54:22 CET 2009 - hare@suse.de

- patches.fixes/scsi_dh-always-attach-sysfs: scsi_dh: create
  sysfs file, dh_state for all SCSI disk devices.
- patches.fixes/scsi_dh-change-activate-interface: scsi_dh: Change
  the scsidh_activate interface to be asynchronous (bnc#556144).
- patches.fixes/scsi_dh-make-alua-handler-asynchronous: scsi_dh:
  Make alua hardware handler's activate() async (bnc#556144).
- patches.fixes/scsi_dh-make-hp_sw-handler-asynchronous: scsi_dh:
  Make hp hardware handler's activate() async (bnc#556144).
- patches.fixes/scsi_dh-make-rdac-handler-asynchronous: scsi_dh:
  Make rdac hardware handler's activate() async (bnc#556144).

-------------------------------------------------------------------
Thu Nov 19 10:04:14 CET 2009 - hare@suse.de

- patches.drivers/qla4xxx-5.01.00-k8_sles11-03-update: Delete.
- patches.drivers/qla4xxx-sles11-update: Delete.

-------------------------------------------------------------------
Thu Nov 19 09:30:52 CET 2009 - hare@suse.de

- Update config files.
- patches.drivers/hpsa: hpsa: New driver SCSI driver for HP
  Smart Array (FATE#307153,bnc#555855).
- supported.conf: Mark hpsa as supported.

-------------------------------------------------------------------
Thu Nov 19 08:44:57 CET 2009 - jjolly@suse.de

- patches.arch/s390-01-qeth-isolation.patch: qeth: Exploit QDIO
  Data Connection Isolation (bnc#555199,LTC#57826,FATE#307015).
- patches.arch/s390-02-01-cex3-init-msg.patch:
  zcrypt: initialize ap_messages for cex3 exploitation
  (bnc#555200,LTC#57825,FATE#307112).
- patches.arch/s390-02-02-cex3-special-command.patch:
  zcrypt: special command support for cex3 exploitation
  (bnc#555200,LTC#57825,FATE#307112).
- patches.arch/s390-02-03-cex3-device.patch: zcrypt: add support
  for cex3 device types (bnc#555200,LTC#57825,FATE#307112).
- patches.arch/s390-02-04-cex3-use-def.patch: zcrypt: use
  definitions for cex3 (bnc#555200,LTC#57825,FATE#307112).
- patches.arch/s390-02-05-zcrypt-speed-cex2c.patch:
  zcrypt: adjust speed rating between cex2 and pcixcc
  (bnc#555200,LTC#57825,FATE#307112).
- patches.arch/s390-02-06-zcrypt-speed-cex3.patch:
  zcrypt: adjust speed rating of cex3 adapters
  (bnc#555200,LTC#57825,FATE#307112).
- patches.arch/s390-sles11sp1-01-qeth-isolation.patch: Delete.

-------------------------------------------------------------------
Thu Nov 19 08:17:57 CET 2009 - jjolly@suse.de

- patches.arch/s390-sles11sp1-01-qeth-isolation.patch:
  qeth: Exploit QDIO Data Connection Isolation
  (bnc#555199,LTC#57826,FATE#307015).

-------------------------------------------------------------------
Wed Nov 18 21:58:51 CET 2009 - jeffm@suse.com

- scripts/sequence-patch.sh: Add automatic generation of supported
  modules list.

-------------------------------------------------------------------
Wed Nov 18 21:53:18 CET 2009 - jeffm@suse.com

- Update config files: Enable CONFIG_ACPI_CUSTOM_OVERRIDE_INITRAMFS

-------------------------------------------------------------------
Wed Nov 18 20:56:52 CET 2009 - jeffm@suse.com

- patches.suse/acpi-generic-initramfs-table-override-support:
  ACPI: generic initramfs table override support (bnc#533555).
- patches.suse/init-move-populate_rootfs-back-to-start_kernel:
  init: move populate_rootfs back to start_kernel (bnc#533555).

-------------------------------------------------------------------
Wed Nov 18 18:07:48 CET 2009 - jkosina@suse.de

- patches.arch/x86-crypto-pclmulqdq-accelerated-implementation.patch:
  incorporate "crypto: ghash-intel - Hard-code pshufb" fix

-------------------------------------------------------------------
Wed Nov 18 17:12:10 CET 2009 - jeffm@suse.com

- patches.suse/hung_task_timeout-configurable-default:
  hung_task_timeout: configurable default (bnc#552820).
  - Default to runtime-disabled on all flavors except debug.

-------------------------------------------------------------------
Wed Nov 18 16:48:59 CET 2009 - agraf@suse.de

- patches.fixes/kvm-ioapic.patch: Ignore apic polarity
  (bnc#556564).
- patches.fixes/kvm-macos.patch: Implement some missing intercepts
  so osx doesn't blow up (bnc#556564).

-------------------------------------------------------------------
Wed Nov 18 15:52:02 CET 2009 - hare@suse.de

- supported.conf: mark missing 10Gb drivers as supported
  (bnc#555793)

-------------------------------------------------------------------
Wed Nov 18 15:39:48 CET 2009 - hare@suse.de

- patches.drivers/aacraid-24701-update: Problems with aacraid
  (bnc#524242,FATE#307437).

-------------------------------------------------------------------
Wed Nov 18 15:19:32 CET 2009 - hare@suse.de

Cleanup patches for series2git:
- patches.apparmor/apparmor.diff: Refresh.
- patches.suse/Cleanup-and-make-boot-splash-work-with-KMS.patch:
  Refresh.
- patches.suse/bootsplash: Refresh.
- patches.suse/nfs4acl-ext3.diff: Refresh.
- patches.suse/silent-stack-overflow-2.patch: Refresh.
- patches.suse/suse-ppc32-mol.patch: Refresh.
- patches.suse/xfs-dmapi-src: Refresh.

-------------------------------------------------------------------
Wed Nov 18 15:16:59 CET 2009 - agraf@suse.de

- Update config files to enable pv-ops for KVM clock. (bnc#556135)

-------------------------------------------------------------------
Wed Nov 18 14:52:16 CET 2009 - tiwai@suse.de

- patches.drivers/alsa-sp1-hda-01-select-ibexpeak-handler: ALSA:
  hda - select IbexPeak handler for Calpella (FATE#306783).
- patches.drivers/alsa-sp1-hda-02-vectorize-get_empty_pcm_device:
  ALSA: hda - vectorize get_empty_pcm_device() (FATE#306783).
- patches.drivers/alsa-sp1-hda-03-allow-up-to-4-HDMI: ALSA:
  hda - allow up to 4 HDMI devices (FATE#306783).
- patches.drivers/alsa-sp1-hda-04-convert-intelhdmi-global-references:
  ALSA: hda - convert intelhdmi global references to local
  parameters (FATE#306783).
- patches.drivers/alsa-sp1-hda-05-remove-intelhdmi-dependency-on-multiout:
  ALSA: hda - remove intelhdmi dependency on multiout
  (FATE#306783).
- patches.drivers/alsa-sp1-hda-06-use-pcm-prepare-callbacks-for-intelhdmi:
  ALSA: hda - use pcm prepare/cleanup callbacks for intelhdmi
  (FATE#306783).
- patches.drivers/alsa-sp1-hda-07-reorder-intelhemi-prepare-callbacks:
  ALSA: hda - reorder intelhdmi prepare/cleanup callbacks
  (FATE#306783).
- patches.drivers/alsa-sp1-hda-08-vectorize-intelhdmi: ALSA:
  hda - vectorize intelhdmi (FATE#306783).
- patches.drivers/alsa-sp1-hda-09-get-intelhtemi-max-channels:
  ALSA: hda - get intelhdmi max channels from widget caps
  (FATE#306783).
- patches.drivers/alsa-sp1-hda-10-auto-parse-intelhdmi-cvt-pin:
  ALSA: hda - auto parse intelhdmi cvt/pin configurations
  (FATE#306783).
- patches.drivers/alsa-sp1-hda-11-remove-static-intelhdmi-config:
  ALSA: hda - remove static intelhdmi configurations
  (FATE#306783).
- patches.drivers/alsa-sp1-hda-12-reset-pins-idt-codec-free:
  ALSA: hda - Reset pins of IDT/STAC codecs at free (bnc#544779).
- patches.drivers/alsa-sp1-hda-13-add-reboot-notifier: ALSA:
  hda - Add reboot notifier to each codec (bnc#544779).
- patches.drivers/alsa-sp1-hda-14-add-missing-export: ALSA: hda -
  Add missing export for snd_hda_bus_reboot_notify (bnc#544779).
- patches.drivers/alsa-sp1-hda-15-fix-build-warning: ALSA: hda -
  Add a proper ifdef to a debug code (FATE#306783).
- patches.drivers/alsa-sp1-hda-16-stac-dual-headphones-fix:
  ALSA: hda - Fix detection of dual headphones (bnc#556532).

-------------------------------------------------------------------
Wed Nov 18 14:35:44 CET 2009 - jkosina@suse.de

- patches.arch/x86-crypto-pclmulqdq-accelerated-implementation.patch:
  crypto: ghash - Add PCLMULQDQ accelerated implementation
  (FATE#306883, bnc#554578).
- Update config files: set CRYPTO_GHASH_CLMUL_NI_INTEL=m
- patches.xen/xen3-patch-2.6.28: Refresh to apply cleanly

-------------------------------------------------------------------
Wed Nov 18 14:32:52 CET 2009 - agraf@suse.de

- patches.arch/kvm-only-export-selected-pv-ops-feature-structs:
  Only export selected pv-ops feature structs (bnc#556135).
- patches.arch/kvm-replace-kvm-io-delay-pv-ops-with-linux-magic:
  Replace kvm io delay pv-ops with linux magic (bnc#556135).
- patches.arch/kvm-split-paravirt-ops-by-functionality: Split
  paravirt ops by functionality (bnc#556135).
- patches.arch/kvm-split-the-KVM-pv-ops-support-by-feature:
  Split the KVM pv-ops support by feature (bnc#556135).
- patches.xen/xen3-patch-2.6.23: Refresh.
- patches.xen/xen3-patch-2.6.31: Refresh.

-------------------------------------------------------------------
Wed Nov 18 14:07:01 CET 2009 - teheo@suse.de

- patches.suse/kbuild-icecream-workaround: Delete.

-------------------------------------------------------------------
Wed Nov 18 13:37:41 CET 2009 - trenn@suse.de

- Update config files.
  Also enable CONFIG_DMAR (fate#306796) for vanilla flavors

-------------------------------------------------------------------
Wed Nov 18 12:58:34 CET 2009 - trenn@suse.de

- Update config files.
  Do the same for i386

-------------------------------------------------------------------
Wed Nov 18 10:14:35 CET 2009 - trenn@suse.de

- Update config files.
  Enabling CONFIG_DMAR (fate#306796), introduces these changes:
    +CONFIG_HAVE_INTEL_TXT=y
    -# CONFIG_DMAR is not set
    +CONFIG_DMAR=y
    +# CONFIG_DMAR_DEFAULT_ON is not set
    +CONFIG_DMAR_FLOPPY_WA=y
    +# CONFIG_INTEL_TXT is not set
  Done for x86_64 for now only.

-------------------------------------------------------------------
Mon Nov 16 23:44:12 CET 2009 - jkosina@suse.de

- patches.fixes/hid-fixup-ncr-quirk.patch: HID: fixup quirk for
  NCR devices (bnc#548807).

-------------------------------------------------------------------
Fri Nov 13 21:16:04 CET 2009 - mmarek@suse.cz

- rpm/*.spec.in, rpm/kernel-module-subpackage: add
  Provides: multiversion(kernel) to binary kernel packages,
  kernel-source, kernel-syms and all KMPs so that zypp can be
  configured to keep multiple versions of these packages
  (fate#305311).

-------------------------------------------------------------------
Fri Nov 13 10:53:28 CET 2009 - npiggin@suse.de

- Disable LGUEST on x86 32. It doesn't build properly without PARAVIRT.

-------------------------------------------------------------------
Wed Nov 11 14:45:36 CET 2009 - jack@suse.cz

- patches.fixes/zisofs-large-pagesize-read.patch: zisofs:
  Implement reading of compressed files when PAGE_CACHE_SIZE >
  compress block size (bnc#540349).

-------------------------------------------------------------------
Wed Nov 11 11:18:01 CET 2009 - npiggin@suse.de

- Update config files.

-------------------------------------------------------------------
Wed Nov 11 10:55:56 CET 2009 - npiggin@suse.de

- Disable PARAVIRT_GUEST on x86 32 and 64.

-------------------------------------------------------------------
Tue Nov 10 06:51:46 CET 2009 - teheo@suse.de

- patches.drivers/libata-ahci-aspire-3810t-noncq: ahci: disable
  NCQ on Aspire 3810t (bnc#522790).

-------------------------------------------------------------------
Tue Nov 10 06:50:57 CET 2009 - npiggin@suse.de

- Update config files.

-------------------------------------------------------------------
Tue Nov 10 06:23:17 CET 2009 - npiggin@suse.de

- Update config files. Disable CONFIG_CC_STACKPROTECTOR on all
  x86 kernels except debug. Overhead is prohibitive.

-------------------------------------------------------------------
Mon Nov  9 14:02:14 CET 2009 - npiggin@suse.de

- patches.suse/files-slab-rcu.patch: SLAB_DESTROY_BY_RCU for
  file slab.

-------------------------------------------------------------------
Mon Nov  9 11:22:46 CET 2009 - npiggin@suse.de

- Update config files. Vanilla doesn't have unwinder, trace selects
  options which select frame pointers.

-------------------------------------------------------------------
Mon Nov  9 10:29:49 CET 2009 - npiggin@suse.de

- Disable FRAME_POINTER on i386 and x86-64, all kernels. Unwind info
  should provide all this functionality.

-------------------------------------------------------------------
Mon Nov  9 04:00:28 CET 2009 - nfbrown@suse.de

- patches.fixes/nfs-honour-server-preferred-io-size: NFS: Honour
  server-preferred io sizes (bnc#550648).

-------------------------------------------------------------------
Mon Nov  9 01:03:10 CET 2009 - nfbrown@suse.de

- patches.fixes/nfs-slot-table-alloc: Don't fail allocations
  for the slot table when mounting an NFS filesystem (bnc#519820).

-------------------------------------------------------------------
Fri Nov  6 22:46:26 CET 2009 - trenn@suse.de

- patches.arch/x86_amd_fix_erratum_63.patch: x86/amd-iommu:
  Workaround for erratum 63 (bnc#548274).

-------------------------------------------------------------------
Fri Nov  6 16:18:21 CET 2009 - jeffm@suse.de

- Disabled PARAVIRT_GUEST on ia64/trace and ia64/vanilla.

-------------------------------------------------------------------
Fri Nov  6 15:12:19 CET 2009 - trenn@suse.de

- patches.suse/kdb_x86_fix_hang.patch: X86 KDB: Reduce timeout
  for blinking LEDs (bnc#528811).

-------------------------------------------------------------------
Fri Nov  6 13:33:27 CET 2009 - mmarek@suse.cz

- rpm/kernel-binary.spec.in: fix last change.

-------------------------------------------------------------------
Fri Nov  6 12:47:52 CET 2009 - jbeulich@novell.com

- Update Xen patches to 2.6.32-rc6 and c/s 941.
- Update Xen config files.
- supported.conf: Add domctl.

-------------------------------------------------------------------
Fri Nov  6 09:50:40 CET 2009 - mmarek@suse.cz

- rpm/kernel-binary.spec.in: add the /lib/modules/.../{source,devel}
  symlinks to the -devel package (bnc#548728).

-------------------------------------------------------------------
Fri Nov  6 09:40:45 CET 2009 - mmarek@suse.cz

- rpm/kernel-binary.spec.in: obsolete kvm-kmp.

-------------------------------------------------------------------
Thu Nov  5 19:14:03 CET 2009 - jeffm@suse.com

- Update to 2.6.32-rc6.
  - 2 patches eliminated
  - NR_CPUS=4096 on ia64/vanilla again

-------------------------------------------------------------------
Thu Nov  5 18:53:24 CET 2009 - jeffm@suse.com

- Performance: Disabled CONFIG_PARAVIRT on all flavors.

-------------------------------------------------------------------
Thu Nov  5 16:35:57 CET 2009 - mmarek@suse.cz

- Delete unused 2.6.31.y patches.

-------------------------------------------------------------------
Thu Nov  5 15:59:58 CET 2009 - mmarek@suse.cz

- supported.conf: add libfcoe and fix typo.

-------------------------------------------------------------------
Thu Nov  5 12:54:06 CET 2009 - mmarek@suse.cz

- supported.conf: update so that supported modules don't require
  unsupported ones by adding following modules: async_pq
  async_raid6_recov ath blkback_pagemap crypto_hash drm_kms_helper
  fddi fscache lib80211 libfcoe libipw libiscsi_tcp llc md_mod mdio
  mfd_core nf_defrag_ipv4 p8022 psnap raid6_pq tr ttm ucb1400_core
  v4l2_compat_ioctl32.

-------------------------------------------------------------------
Thu Nov  5 12:19:27 CET 2009 - mmarek@suse.cz

- config.conf: remove kernel-ps3-devel (does not exist) and
  kernel-debug-devel (not needed most of the time) from
  kernel-syms.

-------------------------------------------------------------------
Thu Nov  5 10:56:15 CET 2009 - hare@suse.de

- Update config files: Set CONFIG_HZ to 100 for zSeries
  (bnc#552564).

-------------------------------------------------------------------
Thu Nov  5 10:52:13 CET 2009 - hare@suse.de

- Update config files: Increase MAX_RAW_DEVS to 4096 on
  zSeries (bnc#552565).

-------------------------------------------------------------------
Wed Nov  4 23:02:07 CET 2009 - mmarek@suse.cz

- rpm/kernel-binary.spec.in: delete stray text.

-------------------------------------------------------------------
Tue Nov  3 15:40:19 CET 2009 - mmarek@suse.cz

- config.conf: remove the ec2 flavor from kernel-syms, most KMPs
  don't make any sense on ec2
  (http://lists.opensuse.org/opensuse-kernel/2009-11/msg00001.html).

-------------------------------------------------------------------
Mon Nov  2 16:09:13 CET 2009 - mmarek@suse.cz

- rpm/kernel-binary.spec.in: obsolete also brocade-bfa-kmp.

-------------------------------------------------------------------
Mon Nov  2 16:04:13 CET 2009 - mmarek@suse.cz

- rpm/kernel-source.spec.in: add split-modules to the src.rpm.

-------------------------------------------------------------------
Mon Nov  2 13:18:55 CET 2009 - mmarek@suse.cz

- rpm/kernel-binary.spec.in: obsolete enic-kmp and fnic-kmp.

-------------------------------------------------------------------
Mon Nov  2 12:49:08 CET 2009 - mmarek@suse.cz

- rpm/kernel-binary.spec.in: obsolete kmps by their full name, not
  just the foo-kmp virtual dependency (bnc#472410).

-------------------------------------------------------------------
Thu Oct 29 06:29:38 CET 2009 - tonyj@suse.de

- Update ppc/ps3 config for CONFIG_UTRACE

-------------------------------------------------------------------
Thu Oct 29 01:37:02 CET 2009 - tonyj@suse.de

- patches.trace/utrace-core: Update for SP1 (FATE# 304321)

-------------------------------------------------------------------
Wed Oct 28 22:51:38 CET 2009 - nfbrown@suse.de

- patches.fixes/nfsd-acl.patch: nfsd: Fix sort_pacl in
  fs/nfsd/nf4acl.c to actually sort groups (bnc#549748).

-------------------------------------------------------------------
Wed Oct 28 14:51:28 CET 2009 - jdelvare@suse.de

- Update config files:
	CONFIG_NTFS_FS=n
  We handle NTFS through FUSE these days.

-------------------------------------------------------------------
Tue Oct 27 17:15:40 CET 2009 - jbohac@suse.cz

- Update config files:
	CONFIG_NETLABEL=y
	CONFIG_SECURITY_NETWORK_XFRM=y
	(fate#307284)

-------------------------------------------------------------------
Tue Oct 27 16:45:20 CET 2009 - jkosina@suse.de

- patches.fixes/sched-move-rq_weight-data-array-out-of-percpu:
  fix compilation failure for configs with CONFIG_SMP=n and
  CONFIG_FAR_GROUP_SCHED=y

-------------------------------------------------------------------
Tue Oct 27 15:08:26 CET 2009 - jbeulich@novell.com

- Update config files (MINIX_FS=m globally, NTFS_FS off for -ec2).
- supported.conf: Add fs/minix.

-------------------------------------------------------------------
Tue Oct 27 14:35:26 CET 2009 - jkosina@suse.de

- patches.fixes/percpu-allow-pcpu_alloc-to-be-called-with-IRQs-off:
  percpu: allow pcpu_alloc() to be called with IRQs off
  (bnc#548119).
- patches.fixes/sched-move-rq_weight-data-array-out-of-percpu:
  Update to newer version which is going to be merged upstream.

-------------------------------------------------------------------
Fri Oct 23 18:17:21 CEST 2009 - jeffm@suse.com

- Update to 2.6.32-rc5-git3.

-------------------------------------------------------------------
Fri Oct 23 15:11:53 CEST 2009 - mmarek@suse.cz

- Update config files: set NR_CPUS back to 2048 for ia64/vanilla
  until there is a fix in mainline.

-------------------------------------------------------------------
Fri Oct 23 15:11:09 CEST 2009 - mmarek@suse.cz

- patches.fixes/sched-move-rq_weight-data-array-out-of-percpu:
  fix for !CONFIG_SMP.

-------------------------------------------------------------------
Fri Oct 23 12:53:53 CEST 2009 - mmarek@suse.cz

- patches.suse/Cleanup-and-make-boot-splash-work-with-KMS.patch:
  Cleanup and make boot splash work with KMS (bnc#544645).

-------------------------------------------------------------------
Thu Oct 22 18:38:47 CEST 2009 - jeffm@suse.com

- Re-enabled NR_CPUS=4096 on ia64.
- patches.fixes/sched-move-rq_weight-data-array-out-of-percpu:
  sched: move rq_weight data array out of .percpu (bnc#548119).

-------------------------------------------------------------------
Tue Oct 20 15:27:25 CEST 2009 - jbeulich@novell.com

- Update x86-64 Xen config file (NR_CPUS=512).
- Refresh a few Xen patches.
- rpm/kernel-binary.spec.in: Handle -ec2 flavor.
- rpm/package-descriptions: Describe -ec2 flavor.
- rpm/post.sh: Handle -ec2 flavor.

-------------------------------------------------------------------
Tue Oct 20 14:47:55 CEST 2009 - jbeulich@novell.com

- patches.fixes/use-totalram_pages: Delete.

-------------------------------------------------------------------
Tue Oct 20 14:45:22 CEST 2009 - jbeulich@novell.com

- config.conf: Add -ec2 configs (fate#305273)
- Add ec2 config files.
- patches.xen/xen-unpriv-build: No need to build certain bits
  when building non-privileged kernel.
- supported.conf: Add fs/nls/nls_base.

-------------------------------------------------------------------
Mon Oct 19 15:24:25 CEST 2009 - jeffm@suse.com

- Temporarily reduce NR_CPUS to 2048 on ia64 to avoid build
  failures (bnc#548119)

-------------------------------------------------------------------
Mon Oct 19 15:21:26 CEST 2009 - mmarek@suse.cz

- rpm/kernel-binary.spec.in: [s390x] ignore errors from
  dwarfextract for now.

-------------------------------------------------------------------
Fri Oct 16 19:18:25 CEST 2009 - jeffm@suse.com

- Update config files.

-------------------------------------------------------------------
Fri Oct 16 17:01:11 CEST 2009 - jeffm@suse.com

- Update to 2.6.32-rc5.

-------------------------------------------------------------------
Fri Oct 16 16:45:53 CEST 2009 - mmarek@suse.de

- patches.rpmify/ia64-sn-fix-percpu-warnings: ia64/sn: fix
  percpu warnings.

-------------------------------------------------------------------
Fri Oct 16 15:51:56 CEST 2009 - mmarek@suse.de

- Update config files: disable MTD_GPIO_ADDR, VME_CA91CX42 and
  VME_TSI148 on ia64 to fix build.

-------------------------------------------------------------------
Fri Oct 16 14:19:01 CEST 2009 - jbeulich@novell.com

- patches.xen/xen3-patch-2.6.32-rc4: Fix AGP for PowerPC.

-------------------------------------------------------------------
Fri Oct 16 12:08:06 CEST 2009 - jbeulich@novell.com

- Update Xen patches to 2.6.32-rc4 and c/s 938.
- config.conf: Re-enable Xen.
- Update x86 config files.

-------------------------------------------------------------------
Tue Oct 13 02:29:26 CEST 2009 - jeffm@suse.com

- patches.rpmify/staging-missing-sched.h: Added missing sites.

-------------------------------------------------------------------
Mon Oct 12 23:08:39 CEST 2009 - jeffm@suse.com

- patches.rpmify/staging-missing-sched.h: staging: Complete
  sched.h removal from interrupt.h.

-------------------------------------------------------------------
Mon Oct 12 21:05:07 CEST 2009 - jeffm@suse.de

- patches.apparmor/ptrace_may_access-fix: apparmor:
  ptrace_may_access -> ptrace_access_check.

-------------------------------------------------------------------
Mon Oct 12 20:07:54 CEST 2009 - jeffm@suse.de

- Update config files.

-------------------------------------------------------------------
Mon Oct 12 19:54:16 CEST 2009 - jeffm@suse.de

- Updated to 2.6.32-rc4.
  - Eliminated 4 patches.
  - Refreshed context.

-------------------------------------------------------------------
Mon Oct 12 16:23:59 CEST 2009 - jeffm@suse.de

- patches.apparmor/apparmor.diff: Refresh and enable.

-------------------------------------------------------------------
Fri Oct  9 20:00:01 CEST 2009 - jeffm@suse.de

- Cleanup unused patches:
  - patches.fixes/iwl3945-fix-rfkill.patch: Delete.
  - patches.fixes/iwlagn-fix-rfkill.patch: Delete.
  - patches.suse/kdb-serial-8250: Delete.
  - patches.suse/kdb-sysctl-context: Delete.

-------------------------------------------------------------------
Fri Oct  9 16:57:28 CEST 2009 - jeffm@suse.de

- patches.fixes/scsi-add-tgps-setting: Refresh and re-enable.

-------------------------------------------------------------------
Fri Oct  9 16:42:54 CEST 2009 - jeffm@suse.de

- patches.arch/x86_64-hpet-64bit-timer.patch: Refresh and re-enable.

-------------------------------------------------------------------
Fri Oct  9 16:42:40 CEST 2009 - jeffm@suse.de

- patches.suse/kbuild-icecream-workaround: Refresh and re-enable.

-------------------------------------------------------------------
Fri Oct  9 16:12:22 CEST 2009 - jeffm@suse.de

- patches.rpmify/spin_is_contended-fix: Delete.

-------------------------------------------------------------------
Fri Oct  9 16:11:55 CEST 2009 - jeffm@suse.de

- patches.arch/mm-avoid-bad-page-on-lru: Refresh and re-enable.

-------------------------------------------------------------------
Fri Oct  9 15:08:54 CEST 2009 - jeffm@suse.de

- Update vanilla config files.

-------------------------------------------------------------------
Fri Oct  9 14:52:31 CEST 2009 - jeffm@suse.de

- Update to 2.6.32-rc3.

-------------------------------------------------------------------
Fri Oct  9 00:35:47 CEST 2009 - jeffm@suse.de

- patches.rpmify/tsi148-dependency: vme/tsi148: Depend on VIRT_TO_BUS

-------------------------------------------------------------------
Thu Oct  8 23:37:34 CEST 2009 - jeffm@suse.de

- patches.suse/kdb-x86-build-fixes: kdb: Use $srctree not $TOPDIR
  in Makefile.

-------------------------------------------------------------------
Thu Oct  8 23:36:50 CEST 2009 - jeffm@suse.de

- patches.rpmify/winbond-prepare_multicast: winbond: implement
  prepare_multicast and fix API usage.
- patches.rpmify/winbond_beacon_timers: winbond: use
  bss_conf->beacon_int instead of conf->beacon_int.
- patches.rpmify/winbond-build-fixes: Delete.

-------------------------------------------------------------------
Thu Oct  8 22:49:42 CEST 2009 - jeffm@suse.de

- patches.rpmify/rtl8192e-build-fixes: rtl8192e: Add #include
  <linux/vmalloc.h>.

-------------------------------------------------------------------
Thu Oct  8 22:44:26 CEST 2009 - jeffm@suse.de

- patches.suse/kdb-build-fixes: kdb: Build fixes.

-------------------------------------------------------------------
Thu Oct  8 22:32:46 CEST 2009 - jeffm@suse.de

- patches.rpmify/iio-s390-build-fix: iio: Don't build on s390.

-------------------------------------------------------------------
Thu Oct  8 21:54:40 CEST 2009 - jeffm@suse.de

- patches.rpmify/winbond-build-fixes: winbond: API fix.

-------------------------------------------------------------------
Thu Oct  8 21:53:59 CEST 2009 - jeffm@suse.de

- Update vanilla config files.

-------------------------------------------------------------------
Thu Oct  8 21:48:43 CEST 2009 - jeffm@suse.de

- Update config files.

-------------------------------------------------------------------
Thu Oct  8 20:07:07 CEST 2009 - jeffm@suse.de

- Updated to 2.6.32-rc1 (AKA 2.6.32-rc2).
  - Eliminated 28 patches.
  - 14 patches need further review.
  - Xen and AppArmor are currently disabled.
  - USB support in KDB is disabled.

-------------------------------------------------------------------
Thu Oct  8 00:27:18 CEST 2009 - gregkh@suse.de

- patches.kernel.org/patch-2.6.31.2-3: Linux 2.6.31.3.
  - major tty bugfix

-------------------------------------------------------------------
Wed Oct  7 15:20:25 CEST 2009 - tiwai@suse.de

- patches.drivers/alsa-hda-alc268-automic-fix: ALSA: hda -
  Fix yet another auto-mic bug in ALC268 (bnc#544899).

-------------------------------------------------------------------
Wed Oct  7 13:15:17 CEST 2009 - knikanth@suse.de

- patches.suse/block-seperate-rw-inflight-stats: Fix the regression,
  "iostat reports wrong service time and utilization", introduced
  by this patch  (bnc#544926).

-------------------------------------------------------------------
Tue Oct  6 21:31:00 CEST 2009 - gregkh@suse.de

- patches.suse/x86-mark_rodata_rw.patch: Delete.
- patches.xen/xen3-x86-mark_rodata_rw.patch: Delete.
  - both of these were not being used anyway.

-------------------------------------------------------------------
Tue Oct  6 17:30:29 CEST 2009 - jbeulich@novell.com

- Update Xen patches to 2.6.31.2.

-------------------------------------------------------------------
Tue Oct  6 08:52:08 CEST 2009 - tiwai@suse.de

- patches.drivers/alsa-hda-alc660vd-asus-a7k-fix: ALSA: hda -
  Add a workaround for ASUS A7K (bnc#494309).

-------------------------------------------------------------------
Mon Oct  5 19:45:27 CEST 2009 - gregkh@suse.de

- refresh patch fuzz due to 2.6.31.2 import.

-------------------------------------------------------------------
Mon Oct  5 19:43:13 CEST 2009 - gregkh@suse.de

- Update to Linux 2.6.31.2:
  - bugfixes, lots of them.
  - security fixes

-------------------------------------------------------------------
Mon Oct  5 08:40:56 CEST 2009 - tiwai@suse.de

- patches.drivers/alsa-hda-alc861-toshiba-fix: ALSA: hda -
  Fix invalid initializations for ALC861 auto mode (bnc#544161).

-------------------------------------------------------------------
Fri Oct  2 17:06:53 CEST 2009 - gregkh@suse.de

- Update config files.
- patches.drivers/add-via-chrome9-drm-support.patch: Delete.
  The code never got upstream and looks incorrect.

-------------------------------------------------------------------
Fri Oct  2 09:43:32 CEST 2009 - tiwai@suse.de

- patches.drivers/alsa-ctxfi-04-fix-surround-side-mute: ALSA:
  ctxfi: Swapped SURROUND-SIDE mute.
- patches.drivers/alsa-hda-2.6.32-rc1-toshiba-fix: ALSA: hda -
  Added quirk to enable sound on Toshiba NB200.
- patches.drivers/alsa-hda-2.6.32-rc2: ALSA: backport 2.6.32-rc2
  fixes for HD-audio.

-------------------------------------------------------------------
Thu Oct  1 13:18:09 CEST 2009 - jbeulich@novell.com

- Update Xen patches to 2.6.31.1 and c/s 934.

-------------------------------------------------------------------
Thu Oct  1 11:36:36 CEST 2009 - mmarek@suse.cz

- rpm/kernel-binary.spec.in: obsolete quickcam-kmp (bnc#543361).

-------------------------------------------------------------------
Wed Sep 30 21:51:13 CEST 2009 - gregkh@suse.de

- Update to 2.6.31.1
  - lots of bugfixes
  - security fixes

-------------------------------------------------------------------
Wed Sep 30 15:50:54 CEST 2009 - mmarek@suse.cz

- rpm/kernel-binary.spec.in: obsolete the sle11 ocfs2-kmp.

-------------------------------------------------------------------
Tue Sep 29 11:17:48 CEST 2009 - trenn@suse.de

- Disabled patches.suse/acpi-dsdt-initrd-v0.9a-2.6.25.patch
  with +trenn (bnc#542767)

-------------------------------------------------------------------
Wed Sep 23 13:29:27 CEST 2009 - teheo@suse.de

- Update config files.  Build pci-stub driver into the kernel so that
  built in pci drivers can be blocked from attaching to devices.

-------------------------------------------------------------------
Tue Sep 22 12:14:52 CEST 2009 - mmarek@suse.cz

- rpm/kernel-module-subpackage: when building against Linus'
  kernels (2.6.x), append a .0 to the kernel version embedded in
  the KMP version, to ensure that such KMP is older than a KMP
  built against a subsequent stable kernel (2.6.x.y, y > 0).

-------------------------------------------------------------------
Mon Sep 21 20:39:57 CEST 2009 - jeffm@suse.de

- Update config files.

-------------------------------------------------------------------
Mon Sep 21 20:20:11 CEST 2009 - jeffm@suse.de

- patches.suse/acpi-dsdt-initrd-v0.9a-2.6.25.patch: Ported to
  2.6.31 (bnc#533555).

-------------------------------------------------------------------
Sat Sep 19 13:51:50 CEST 2009 - mmarek@suse.cz

- rpm/postun.sh: do not remove the bootloader entry if the kernel
  version didn't change (bnc#533766).

-------------------------------------------------------------------
Sat Sep 19 13:39:38 CEST 2009 - mmarek@suse.cz

- rpm/postun.sh: remove dead code.

-------------------------------------------------------------------
Fri Sep 18 21:20:14 CEST 2009 - jeffm@suse.de

- patches.fixes/reiserfs-replay-honor-ro: reiserfs: Properly
  honor read-only devices (bnc#441062).

-------------------------------------------------------------------
Thu Sep 17 21:25:23 CEST 2009 - jeffm@suse.de

- patches.arch/acpi_srat-pxm-rev-ia64.patch: Use SRAT table rev
  to use 8bit or 16/32bit PXM fields (ia64) (bnc#503038).
- patches.arch/acpi_srat-pxm-rev-store.patch: Store SRAT table
  revision (bnc#503038).
- patches.arch/acpi_srat-pxm-rev-x86-64.patch: Use SRAT table
  rev to use 8bit or 32bit PXM fields (x86-64) (bnc#503038).

-------------------------------------------------------------------
Thu Sep 17 21:08:15 CEST 2009 - tiwai@suse.de

- patches.drivers/alsa-hda-2.6.32-rc1: ALSA HD-audio backport
  from 2.6.32-rc1.

-------------------------------------------------------------------
Wed Sep 16 15:33:05 CEST 2009 - jbeulich@novell.com

- Update Xen patches to 2.6.31 final.

-------------------------------------------------------------------
Tue Sep 15 11:29:19 CEST 2009 - teheo@suse.de

Backport attach inhibition for builtin pci drivers from 2.6.32-rc.

- patches.drivers/pci-separate-out-pci_add_dynid: pci: separate
  out pci_add_dynid().
- patches.drivers/pci_stub-add-ids-parameter: pci-stub: add
  pci_stub.ids parameter.

-------------------------------------------------------------------
Tue Sep 15 11:22:53 CEST 2009 - teheo@suse.de

Backport patches from 2.6.32-rc to ease ossp testing.

- Update config files - SOUND_OSS_CORE_PRECLAIM is set to N.
- patches.drivers/implement-register_chrdev: chrdev: implement
  __register_chrdev().
- patches.drivers/sound-make-oss-device-number-claiming-optional:
  sound: make OSS device number claiming optional and schedule
  its removal.
- patches.drivers/sound-request-char-major-aliases-for-oss-devices:
  sound: request char-major-* module aliases for missing OSS
  devices.

-------------------------------------------------------------------
Mon Sep 14 21:33:26 CEST 2009 - sdietrich@suse.de

- patches.suse/novfs-client-module: Update header todo list with
	locking nits (semaphore used as mutex / completion)

-------------------------------------------------------------------
Mon Sep 14 17:03:49 CEST 2009 - jeffm@suse.com

- Revert back to CONFIG_M586TSC from CONFIG_M686 for default flavor
  (bnc#538849)

-------------------------------------------------------------------
Fri Sep 11 10:49:18 CEST 2009 - jbeulich@novell.com

- patches.suse/crasher-26.diff: Add capability to also trigger a
  kernel warning.

-------------------------------------------------------------------
Fri Sep 11 07:11:57 CEST 2009 - knikanth@suse.de

- patches.suse/block-seperate-rw-inflight-stats: Seperate read
  and write statistics of in_flight requests (fate#306525).

-------------------------------------------------------------------
Thu Sep 10 17:20:58 CEST 2009 - gregkh@suse.de

- patch fuzz removal now that 2.6.31 is the base.

-------------------------------------------------------------------
Thu Sep 10 17:19:17 CEST 2009 - gregkh@suse.de

- Update config files.
    CONFIG_MOUSE_PS2_ELANTECH=y
    CONFIG_MOUSE_PS2_TOUCHKIT=y
    (bnc#525607)

-------------------------------------------------------------------
Thu Sep 10 15:19:51 CEST 2009 - tiwai@suse.de

- patches.drivers/alsa-hda-2.6.32-pre: Refresh: fix misc realtek
  issues, add another Nvidia HDMI device id

-------------------------------------------------------------------
Thu Sep 10 03:08:43 CEST 2009 - jeffm@suse.de

- Updated to 2.6.31-final.

-------------------------------------------------------------------
Tue Sep  8 18:48:55 CEST 2009 - gregkh@suse.de

- refresh patches for fuzz due to upstream changes

-------------------------------------------------------------------
Tue Sep  8 18:44:20 CEST 2009 - gregkh@suse.de

- Update to 2.6.31-rc9
  - obsoletes:
    - patches.drivers/alsa-hda-fix-01-add-missing-mux-for-vt1708
    - patches.drivers/alsa-hda-fix-02-mbp31-hp-fix

-------------------------------------------------------------------
Tue Sep  8 15:03:15 CEST 2009 - knikanth@suse.de

- patches.fixes/scsi_dh-Provide-set_params-interface-in-emc-device-handler.patch:
  scsi_dh: Provide set_params interface in emc device handler
  (bnc#521607).
- patches.fixes/scsi_dh-Use-scsi_dh_set_params-in-multipath.patch:
  scsi_dh: Use scsi_dh_set_params() in multipath. (bnc#521607).
- patches.fixes/scsi_dh-add-the-interface-scsi_dh_set_params.patch:
  scsi_dh: add the interface scsi_dh_set_params() (bnc#521607).

-------------------------------------------------------------------
Mon Sep  7 16:33:07 CEST 2009 - mmarek@suse.cz

- rpm/kernel-source.spec.in: delete obsolete macro.

-------------------------------------------------------------------
Mon Sep  7 12:40:45 CEST 2009 - mmarek@suse.cz

- rpm/kernel-binary.spec.in: require minimum versions of
  module-init-tools and perl-Bootloader, the %post script is no
  longer compatible with ancient versions.

-------------------------------------------------------------------
Mon Sep  7 11:53:09 CEST 2009 - mmarek@suse.cz

- rpm/kernel-binary.spec.in: obsolete %name-base <= 2.6.31, the
  previous <= 2.6.30-1 didn't catch some cases obviously
  (bnc#533766).

-------------------------------------------------------------------
Fri Sep  4 21:11:39 CEST 2009 - jeffm@suse.de

- Enabled CONFIG_SCSI_DEBUG=m (bnc#535923).

-------------------------------------------------------------------
Fri Sep  4 14:35:57 CEST 2009 - mmarek@suse.cz

- kabi/severities, rpm/kabi.pl, rpm/kernel-binary.spec.in,
- rpm/kernel-source.spec.in: Use a simple script to check kabi by
  comparing Module.symvers files (similar to the old SLES9 one).
- rpm/built-in-where: Delete.
- rpm/symsets.pl: Delete.
- kabi/commonsyms: Delete.
- kabi/usedsyms: Delete.

-------------------------------------------------------------------
Fri Sep  4 11:39:02 CEST 2009 - mmarek@suse.cz

- patches.suse/kbuild-rebuild-fix-for-Makefile.modbuiltin:
  kbuild: rebuild fix for Makefile.modbuiltin.

-------------------------------------------------------------------
Thu Sep  3 02:43:28 CEST 2009 - gregkh@suse.de

- patches.drivers/usb-storage-increase-the-bcd-range-in-sony-s-bad-device-table.patch:
  Delete, it was wrong.

-------------------------------------------------------------------
Wed Sep  2 17:27:49 CEST 2009 - jbeulich@novell.com

- Update Xen config files.

-------------------------------------------------------------------
Wed Sep  2 15:39:54 CEST 2009 - jbeulich@novell.com

- Update Xen patches to 2.6.31-rc8 and c/s 931.
- patches.fixes/use-totalram_pages: use totalram_pages in favor
  of num_physpages for sizing boot time allocations (bnc#509753).
- patches.xen/xen-x86-per-cpu-vcpu-info: x86: use per-cpu storage
  for shared vcpu_info structure.

-------------------------------------------------------------------
Wed Sep  2 08:06:15 CEST 2009 - tiwai@suse.de

- patches.drivers/alsa-hda-2.6.32-pre: Refresh; merged fixes for
  IDT92HD73* codecs

-------------------------------------------------------------------
Tue Sep  1 19:16:24 CEST 2009 - jeffm@suse.com

- patches.apparmor/apparmor.diff: Update to latest git.

-------------------------------------------------------------------
Tue Sep  1 19:13:51 CEST 2009 - jeffm@suse.com

- patches.arch/add_support_for_hpet_msi_intr_remap.patch:
  intr-remap: generic support for remapping HPET MSIs
  (bnc#532758).
- patches.arch/add_x86_support_for_hpet_msi_intr_remap.patch:
  x86: arch specific support for remapping HPET MSIs (bnc#532758).

-------------------------------------------------------------------
Tue Sep  1 15:11:15 CEST 2009 - mmarek@suse.cz

- rpm/package-descriptions: fix description of the x86_64
  kernel-desktop package (bnc#535457).

-------------------------------------------------------------------
Mon Aug 31 22:02:50 CEST 2009 - jeffm@suse.com

- Update to 2.6.31-rc8.
  - Eliminated 1 patch.

-------------------------------------------------------------------
Mon Aug 31 12:17:31 CEST 2009 - tiwai@suse.de

- patches.drivers/alsa-hda-fix-01-add-missing-mux-for-vt1708:
  ALSA: hda - Add missing mux check for VT1708 (bnc#534904).
- patches.drivers/alsa-hda-fix-02-mbp31-hp-fix: ALSA: hda -
  Fix MacBookPro 3,1/4,1 quirk with ALC889A.
- patches.drivers/alsa-hda-2.6.32-pre: Refresh.

-------------------------------------------------------------------
Wed Aug 26 12:38:11 CEST 2009 - tiwai@suse.de

- patches.drivers/alsa-hda-[0-9]*: Delete, fold into a single patch
  patches.drivers/alsa-hda-2.6.32-pre

-------------------------------------------------------------------
Tue Aug 25 18:04:57 CEST 2009 - gregkh@suse.de

- Update config files.
- patches.drivers/samsung-backlight-driver.patch: Delete.

-------------------------------------------------------------------
Tue Aug 25 10:07:41 CEST 2009 - jbeulich@novell.com

- scripts/run_oldconfig.sh: Consistently use $prefix.

-------------------------------------------------------------------
Mon Aug 24 16:47:18 CEST 2009 - mmarek@suse.cz

- rpm/kernel-binary.spec.in: obsolete %name-base <= 2.6.30-1
  (bnc#530752).

-------------------------------------------------------------------
Mon Aug 24 16:35:01 CEST 2009 - jeffm@suse.com

- Update to 2.6.31-rc7.
  - Eliminated 3 patches.

-------------------------------------------------------------------
Mon Aug 24 16:16:04 CEST 2009 - jeffm@suse.com

- Update config files: Enable CONFIG_PROC_EVENTS.

-------------------------------------------------------------------
Fri Aug 21 16:05:42 CEST 2009 - mmarek@suse.cz

- rpm/post.sh: Do not call /sbin/module_upgrade, the rename
  happened before SLES10.

-------------------------------------------------------------------
Fri Aug 21 16:00:46 CEST 2009 - mmarek@suse.cz

- rpm/module-renames: Delete, we don't need to care about modules
  renamed before SLES10. Also, current mkinitrd gets the list of
  storage drivers based on pci ids.

-------------------------------------------------------------------
Fri Aug 21 15:50:51 CEST 2009 - mmarek@suse.cz

- rpm/post.sh, rpm/postun.sh: drop support for SLE10, the package
  can't be installed on SLE10 as is, so why not make it more
  adventurous.

-------------------------------------------------------------------
Fri Aug 21 15:48:15 CEST 2009 - mmarek@suse.cz

- rpm/kernel-binary.spec.in: remove product(openSUSE) supplements
  from the -extra subpackage which doesn't exist on openSUSE
  anymore.

-------------------------------------------------------------------
Thu Aug 20 17:52:08 CEST 2009 - tiwai@suse.de

- patches.drivers/alsa-hda-fix-0*: Backport from 2.6.31-rc fixes
  (to be merged)
- patches.drivers/alsa-hda-32-Reword-auto-probe-messages: Refresh.
- patches.drivers/alsa-hda-33-IDT-codec-updates: Refresh.

-------------------------------------------------------------------
Thu Aug 20 11:40:58 CEST 2009 - jbeulich@novell.com

- Update config files (modularize crypto again).
- supported.conf: Add resulting modules as supported.

-------------------------------------------------------------------
Wed Aug 19 09:22:46 CEST 2009 - jbeulich@novell.com

- Update Xen patches to 2.6.31-rc6 and c/s 928.

-------------------------------------------------------------------
Wed Aug 19 00:33:54 CEST 2009 - tiwai@suse.de

- patches.drivers/alsa-hda-48-alc268-oops-fix: ALSA: hda -
  Fix invalid capture mixers with some ALC268 models.

-------------------------------------------------------------------
Tue Aug 18 20:16:36 CEST 2009 - gregkh@suse.de

- patches.drivers/usb-storage-increase-the-bcd-range-in-sony-s-bad-device-table.patch:
  USB: storage: increase the bcd range in Sony's bad device
  table. (bnc#466554).

-------------------------------------------------------------------
Mon Aug 17 21:10:55 CEST 2009 - gregkh@suse.de

- patches.drivers/samsung-backlight-driver.patch: Change the range from
  0-255 to 0-7 to make it easier for HAL to handle the device without a
  need for custom scripts.

-------------------------------------------------------------------
Mon Aug 17 16:38:38 CEST 2009 - jeffm@suse.com

- Updated to 2.6.31-rc6.

-------------------------------------------------------------------
Mon Aug 17 00:19:20 CEST 2009 - gregkh@suse.de

- patches.drivers/samsung-backlight-driver.patch: added N120 support
  and some other devices that were integrated into the driver from
  upstream.

-------------------------------------------------------------------
Sun Aug 16 23:22:47 CEST 2009 - coly.li@suse.de

- supported.conf:
  set kernel/fs/dlm/dlm as unsupported, since fs/dlm is provided
  separately in the ocfs2 KMP package

-------------------------------------------------------------------
Sat Aug 15 12:18:42 CEST 2009 - tiwai@suse.de

- patches.drivers/alsa-hda-47-idt92hd8x-fix: ALSA: hda - Fix /
  clean up IDT92HD83xxx codec parser (bnc#531533).

-------------------------------------------------------------------
Sat Aug 15 01:55:23 CEST 2009 - gregkh@suse.de

- Update config files.
- patches.drivers/samsung-backlight-driver.patch: Samsung
  backlight driver (bnc#527533, bnc#531297).

-------------------------------------------------------------------
Fri Aug 14 21:47:28 CEST 2009 - mmarek@suse.cz

- rpm/kernel-binary.spec.in: add some hints how to set the %jobs
  macro (bnc#530535).

-------------------------------------------------------------------
Fri Aug 14 16:11:52 CEST 2009 - mmarek@suse.cz

- rpm/modversions: for overriden functions, keep the keyword in
  --pack.

-------------------------------------------------------------------
Thu Aug 13 16:01:51 CEST 2009 - jeffm@suse.com

- Updated to 2.6.31-rc5-git9.
  - Eliminated 7 patches.

------------------------------------------------------------------
Thu Aug 13 12:06:50 CEST 2009 - tiwai@suse.de

- patches.drivers/alsa-hda-42-hp-more-quirk: ALSA: hda - Add
  quirks for some HP laptops (bnc#527284).
- patches.drivers/alsa-hda-4[35]-*: Improve Realtek codec mic
  support
- patches.drivers/alsa-hda-46-stac-lo-detect-fix: ALSA: hda -
  Enable line-out detection only with speakers (bnc#520975).

-------------------------------------------------------------------
Wed Aug 12 13:34:25 CEST 2009 - mmarek@suse.cz

- rpm/split-modules, rpm/kernel-binary.spec.in: add the base files
  also to the main package. That way, kernel-$flavor-base is not
  needed in normal setups (fate#307154).

-------------------------------------------------------------------
Wed Aug 12 13:19:08 CEST 2009 - mmarek@suse.cz

- rpm/find-provides: no rpm provides for drivers/staging. It's
  higly unlikely that any KMP would require them and they just
  take up space in the rpm metadata.

-------------------------------------------------------------------
Tue Aug 11 14:39:42 CEST 2009 - tiwai@suse.de

- patches.drivers/alsa-hda-41-msi-white-list: ALSA: hda - Add
  a white-list for MSI option (bnc#529971).

-------------------------------------------------------------------
Tue Aug 11 13:05:37 CEST 2009 - tiwai@suse.de

- patches.drivers/alsa-hda-39-dont-override-ADC-definitions:
  ALSA: hda - Don't override ADC definitions for ALC codecs
  (bnc#529467).
- patches.drivers/alsa-hda-40-auto-mic-support-for-realtek:
  ALSA: hda - Add auto-mic support for Realtek codecs.

-------------------------------------------------------------------
Tue Aug 11 09:48:34 CEST 2009 - mmarek@suse.cz

- rpm/kernel-source.spec.in: do not rename kernel-source.rpmlintrc
  for the -rt variant.

-------------------------------------------------------------------
Mon Aug 10 12:55:56 CEST 2009 - mmarek@suse.cz

- patches.rpmify/staging-rtl8192su-fix-build-error.patch: move to
  patches.rpmify to fix vanilla ppc builds.

-------------------------------------------------------------------
Mon Aug 10 12:08:25 CEST 2009 - tiwai@suse.de

- patches.drivers/alsa-hda-38-fix-ALC269-vmaster: ALSA: hda -
  Add missing vmaster initialization for ALC269 (bnc#527361).

-------------------------------------------------------------------
Mon Aug 10 08:57:15 CEST 2009 - tiwai@suse.de

- patches.drivers/alsa-hda-33-IDT-codec-updates: Refresh.

-------------------------------------------------------------------
Fri Aug  7 17:25:11 CEST 2009 - jeffm@suse.com

- patches.fixes/recordmcount-fixup: recordmcount: Fixup wrong
  update_funcs() call.

-------------------------------------------------------------------
Fri Aug  7 16:38:23 CEST 2009 - tiwai@suse.de

- patches.drivers/alsa-soc-fsl-build-fixes: ASoC: Add missing
  DRV_NAME definitions for fsl/* drivers (to fix PPC builds)

-------------------------------------------------------------------
Fri Aug  7 15:16:21 CEST 2009 - tiwai@suse.de

- patches.arch/wmi-Fix-kernel-panic-when-stack-protection-enabled:
  wmi: Fix kernel panic when stack protection
  enabled. (bnc#529177).
- supported.conf: Update HD-audio modules

-------------------------------------------------------------------
Fri Aug  7 10:06:23 CEST 2009 - mmarek@suse.cz

- make config/s390/vanilla a symlink again.

-------------------------------------------------------------------
Fri Aug  7 09:42:58 CEST 2009 - mmarek@suse.de

- rpm/kernel-binary.spec.in: do not manually extract vmlinux
  debuginfo on ppc(64), rpm does it itself.

-------------------------------------------------------------------
Thu Aug  6 23:25:39 CEST 2009 - jeffm@suse.de

- rpm/kernel-binary.spec.in,
  rpm/kernel-source.spec.in: Added kernel-spec-macros to Sources.

-------------------------------------------------------------------
Thu Aug  6 16:24:09 CEST 2009 - jeffm@suse.de

- patches.suse/linux-2.6.29-even-faster-kms.patch: Disabled. It
  doesn't wake up the display on certain hardware.

-------------------------------------------------------------------
Wed Aug  5 22:33:56 CEST 2009 - mmarek@suse.cz

- rpm/kernel-binary.spec.in: do not split the -extra subpackage on
  openSUSE (bnc#528097).

-------------------------------------------------------------------
Wed Aug  5 20:46:02 CEST 2009 - jeffm@suse.de

- Updated to 2.6.31-rc5-git3.
  - Eliminated 4 patches.

-------------------------------------------------------------------
Wed Aug  5 18:22:05 CEST 2009 - gregkh@suse.de

- kernel-source.changes: remove old (pre 2008) messages, and move 2008
  to kernel-source.changes.old.  No need to spam email addresses that
  are no longer with the company for failed kernel builds.

-------------------------------------------------------------------
Wed Aug  5 17:55:56 CEST 2009 - gregkh@suse.de

- patches.drivers/staging-rtl8192su-fix-build-error.patch:
  Staging: rtl8192su: fix build error.

-------------------------------------------------------------------
Wed Aug  5 17:02:00 CEST 2009 - jeffm@suse.de

- patches.suse/supported-flag-enterprise: Make the supported
  flag configurable at build time (bnc#528097).

-------------------------------------------------------------------
Wed Aug  5 01:04:08 CEST 2009 - gregkh@suse.de

- Update config files.
  disable CONFIG_DRM_RADEON_KMS as per bnc#527910 for vanilla builds

-------------------------------------------------------------------
Tue Aug  4 23:21:31 CEST 2009 - gregkh@suse.de

- Update config files.
  disable CONFIG_DRM_RADEON_KMS as per bnc#527910

-------------------------------------------------------------------
Tue Aug  4 16:10:42 CEST 2009 - jeffm@suse.de

- patches.rpmify/ttm-pgprot-fixes: ttm: Use pgprot_val for
  comparing pgprot_t.

-------------------------------------------------------------------
Tue Aug  4 14:53:26 CEST 2009 - tiwai@suse.de

- patches.drivers/alsa-hda-3[0-8]*: ALSA HD-audio updates
- Update config files: enable CONFIG_SND_HDA_CIRRUS=y

-------------------------------------------------------------------
Mon Aug  3 22:15:32 CEST 2009 - jeffm@suse.de

- Update config files: CONFIG_FRAME_WARN=2048 on all arches, fixes
  ppc build failures.

-------------------------------------------------------------------
Mon Aug  3 22:01:58 CEST 2009 - jeffm@suse.de

- patches.xen/xen3-patch-2.6.31-rc4-rc5: Fixup pgtable port

-------------------------------------------------------------------
Mon Aug  3 19:42:42 CEST 2009 - jeffm@suse.de

- Updated to 2.6.31-rc5.
  - Eliminated 11 patches.

-------------------------------------------------------------------
Mon Aug  3 11:09:08 CEST 2009 - coly.li@suse.de

- Update config files to enable CONFIG_DLM_DEBUG.

-------------------------------------------------------------------
Fri Jul 31 14:30:38 CEST 2009 - jbeulich@novell.com

- Update Xen patches to 2.6.31-rc4 and c/s 916.
- patches.xen/xen3-driver-core-misc-add-nodename-support-for-misc-devices.patch:
  Delete.
- patches.xen/xen3-panic-on-io-nmi.diff: Delete.
- config.conf: Re-enable Xen.
- Update config files.

-------------------------------------------------------------------
Wed Jul 29 16:00:59 CEST 2009 - tiwai@suse.de

- Update config files: revert to CONFIG_SND=m and enabled again
  CONFIG_SND_DEBUG=y

-------------------------------------------------------------------
Tue Jul 28 12:23:12 CEST 2009 - mmarek@suse.cz

- Update config files: disable CONFIG_PRISM2_USB on ia64 and ppc.

-------------------------------------------------------------------
Tue Jul 28 11:21:11 CEST 2009 - mmarek@suse.cz

- Update config files: disable CONFIG_FB_UDL on ia64.

-------------------------------------------------------------------
Tue Jul 28 09:54:55 CEST 2009 - jbeulich@novell.com

- config.conf: Remove duplicate i386/desktop entry.

-------------------------------------------------------------------
Tue Jul 28 01:03:23 CEST 2009 - tiwai@suse.de

- patches.drivers/alsa-hda-29-Add-quirk-for-Dell-Studio-1555:
  ALSA: hda - Add quirk for Dell Studio 1555 (bnc#525244).

-------------------------------------------------------------------
Mon Jul 27 23:57:31 CEST 2009 - tiwai@suse.de

- patches.drivers/alsa-pcm-*: ALSA PCM fixes
- Fix/enhancement patches backported from ALSA tree
  * patches.drivers/alsa-core-Add-new-TLV-types-for-dBwith-min-max:
    ALSA: Add new TLV types for dBwith min/max (for usb).
  * patches.drivers/alsa-ctxfi-*: SB X-Fi support (FATE#306935).
  * patches.drivers/alsa-hda-*: More HD-audio fixes
  * patches.drivers/alsa-ice-*: ICE17xx fixes
  * patches.drivers/alsa-midi-*: MIDI fixes
  * patches.drivers/alsa-usb-*: USB-audio/MIDI fixes
- Remove obsoleted patches: patches.drivers/alsa-ad1984a-hp-quirks,
  patches.drivers/alsa-ca0106-capture-bufsize-fix,
  patches.drivers/alsa-ctxfi
- Update config files.

-------------------------------------------------------------------
Mon Jul 27 17:06:11 CEST 2009 - mmarek@suse.cz

- rpm/kernel-source.spec.in, scripts/tar-up.sh: really drop
  config-subst from the package.

-------------------------------------------------------------------
Mon Jul 27 13:43:01 CEST 2009 - mmarek@suse.cz

- rpm/kernel-binary.spec.in: manually create a -devel-debuginfo
  subpackage with vmlinux.debug to fix build with new rpm. This
  works for ix86 and x86_64, other archs might need further fixes.

-------------------------------------------------------------------
Mon Jul 27 03:04:23 CEST 2009 - jeffm@suse.de

- patches.rpmify/rtl8192su-build-fix: more ia64 fixes

-------------------------------------------------------------------
Mon Jul 27 01:47:21 CEST 2009 - jeffm@suse.de

- patches.rpmify/rtl8192su-build-fix: rtl8192su: compile fixes.

-------------------------------------------------------------------
Mon Jul 27 01:45:37 CEST 2009 - jeffm@suse.de

- patches.rpmify/rtl8192su-build-fix: rtl8192su: compile fixes.

-------------------------------------------------------------------
Sun Jul 26 00:42:40 CEST 2009 - jeffm@suse.de

- config.conf: Re-enabled trace flavor.

-------------------------------------------------------------------
Fri Jul 24 21:23:54 CEST 2009 - jeffm@suse.de

- Update config files: Disabled optimize for size on i386 and x86_64
  across all flavors.

-------------------------------------------------------------------
Fri Jul 24 21:21:08 CEST 2009 - jeffm@suse.de

- Update to 2.6.31-rc4.

-------------------------------------------------------------------
Thu Jul 23 12:56:16 CEST 2009 - mmarek@suse.cz

- rpm/kernel-binary.spec.in: cleanup %cpu_arch_flavor definition,
  make %symbols a variable and only use it for selecting patches.
  Also drop the RT symbol as there are not rt patches currently.

-------------------------------------------------------------------
Thu Jul 23 11:58:25 CEST 2009 - mmarek@suse.cz

- Change the s390(x) config layout so that each arch has its own
  subdirectory, as it is done for other archs. s390/vanilla is a
  symlink to s390x/vanilla.

-------------------------------------------------------------------
Thu Jul 23 11:21:38 CEST 2009 - mmarek@suse.cz

- rpm/kernel-*.spec.in, rpm/kernel-spec-macros: move some common
  macros to kernel-spec-macros.

-------------------------------------------------------------------
Wed Jul 22 18:58:38 CEST 2009 - tiwai@suse.de

- patches.drivers/alsa-ca0106-capture-bufsize-fix: ALSA: ca0106 -
  Fix the max capture buffer size (bnc#521890).

-------------------------------------------------------------------
Wed Jul 22 17:28:36 CEST 2009 - tiwai@suse.de

- patches.drivers/alsa-ctxfi: Add SoundBlaster X-Fi support
  (FATE#306935).
- Update config files.

-------------------------------------------------------------------
Wed Jul 22 13:08:35 CEST 2009 - trenn@suse.de

These are mainline:
- patches.drivers/cpufreq_add_cpu_number_paramater_1.patch:
  Delete.
- patches.drivers/cpufreq_add_idle_microaccounting_6.patch:
  Delete.
- patches.drivers/cpufreq_change_load_calculation_2.patch: Delete.
- patches.drivers/cpufreq_changes_to_get_cpu_idle_us_5.patch:
  Delete.
- patches.drivers/cpufreq_get_cpu_idle_time_changes_3.patch:
  Delete.
- patches.drivers/cpufreq_parameterize_down_differential_4.patch:
  Delete.

-------------------------------------------------------------------
Wed Jul 22 12:57:54 CEST 2009 - trenn@suse.de

These are mainline:
- patches.arch/acpi_video_thinkpad_exclude_IGD_devices.patch:
  Delete.
- patches.arch/thinkpad_fingers_off_backlight_igd.patch: Delete.

-------------------------------------------------------------------
Tue Jul 21 15:38:37 CEST 2009 - mmarek@suse.cz

- rpm/kernel-binary.spec.in: remove double-slash from include2/asm
  symlink.

-------------------------------------------------------------------
Tue Jul 21 12:09:42 CEST 2009 - mmarek@suse.cz

- config.conf, rpm/mkspec: exclude trace, kdump and ia64/debug from
  the kernel-syms package. These flavor are often excluded in KMPs,
  so excluding them from kernel-syms reduces useless build
  dependencies. KMPs can buildrequire kernel-$flavor-devel
  explicitely if desired.

-------------------------------------------------------------------
Tue Jul 21 11:57:00 CEST 2009 - mmarek@suse.cz

Delete obsolete apparmor patches.

- patches.apparmor/add-path_permission.diff: Delete.
- patches.apparmor/add-security_path_permission: Delete.
- patches.apparmor/apparmor-2.6.25.diff: Delete.
- patches.apparmor/apparmor-audit.diff: Delete.
- patches.apparmor/apparmor-intree.diff: Delete.
- patches.apparmor/apparmor-lsm.diff: Delete.
- patches.apparmor/apparmor-main.diff: Delete.
- patches.apparmor/apparmor-misc.diff: Delete.
- patches.apparmor/apparmor-module_interface.diff: Delete.
- patches.apparmor/apparmor-network.diff: Delete.
- patches.apparmor/apparmor-path_permission: Delete.
- patches.apparmor/apparmor-ptrace-2.6.27.diff: Delete.
- patches.apparmor/apparmor-rlimits.diff: Delete.
- patches.apparmor/d_namespace_path.diff: Delete.
- patches.apparmor/d_namespace_path_oops_fix.diff: Delete.
- patches.apparmor/do_path_lookup-nameidata.diff: Delete.
- patches.apparmor/export-security_inode_permission-for-aufs:
  Delete.
- patches.apparmor/file-handle-ops.diff: Delete.
- patches.apparmor/fix-complain.diff: Delete.
- patches.apparmor/fix-vfs_rmdir.diff: Delete.
- patches.apparmor/fork-tracking.diff: Delete.
- patches.apparmor/fsetattr-reintro-ATTR_FILE.diff: Delete.
- patches.apparmor/fsetattr-restore-ia_file.diff: Delete.
- patches.apparmor/fsetattr.diff: Delete.
- patches.apparmor/remove_suid.diff: Delete.
- patches.apparmor/security-create.diff: Delete.
- patches.apparmor/security-getxattr.diff: Delete.
- patches.apparmor/security-link.diff: Delete.
- patches.apparmor/security-listxattr.diff: Delete.
- patches.apparmor/security-mkdir.diff: Delete.
- patches.apparmor/security-mknod.diff: Delete.
- patches.apparmor/security-readlink.diff: Delete.
- patches.apparmor/security-removexattr.diff: Delete.
- patches.apparmor/security-rename.diff: Delete.
- patches.apparmor/security-rmdir.diff: Delete.
- patches.apparmor/security-setattr.diff: Delete.
- patches.apparmor/security-setxattr.diff: Delete.
- patches.apparmor/security-symlink.diff: Delete.
- patches.apparmor/security-unlink.diff: Delete.
- patches.apparmor/security-xattr-file.diff: Delete.
- patches.apparmor/sysctl-pathname.diff: Delete.
- patches.apparmor/unambiguous-__d_path.diff: Delete.
- patches.apparmor/vfs-getxattr.diff: Delete.
- patches.apparmor/vfs-link.diff: Delete.
- patches.apparmor/vfs-listxattr.diff: Delete.
- patches.apparmor/vfs-mkdir.diff: Delete.
- patches.apparmor/vfs-mknod.diff: Delete.
- patches.apparmor/vfs-notify_change.diff: Delete.
- patches.apparmor/vfs-removexattr.diff: Delete.
- patches.apparmor/vfs-rename.diff: Delete.
- patches.apparmor/vfs-rmdir.diff: Delete.
- patches.apparmor/vfs-setxattr.diff: Delete.
- patches.apparmor/vfs-symlink.diff: Delete.
- patches.apparmor/vfs-unlink.diff: Delete.

-------------------------------------------------------------------
Tue Jul 21 11:18:57 CEST 2009 - npiggin@suse.de

- Update config files for bnc#522686 -- set
  CONFIG_SECURITY_DEFAULT_MMAP_MIN_ADDR=65536.

-------------------------------------------------------------------
Mon Jul 20 20:30:41 CEST 2009 - jeffm@suse.de

- Update config files: Disabled optimize for size on all flavors
  (FATE#305694)

-------------------------------------------------------------------
Mon Jul 20 17:26:02 CEST 2009 - jeffm@suse.de

- Update config files.

-------------------------------------------------------------------
Mon Jul 20 17:02:57 CEST 2009 - jeffm@suse.com

- Update to 2.6.30.2
  - lots of security and bug fixes
  - Obsoleted patches.fixes/firmware-memmap-64bit.diff

-------------------------------------------------------------------
Mon Jul 20 13:02:46 CEST 2009 - mmarek@suse.cz

- rpm/split-modules: set LC_COLLATE=C

-------------------------------------------------------------------
Sat Jul 18 03:40:28 CEST 2009 - jeffm@suse.de

- rpm/package-descriptions: Added desktop description.

-------------------------------------------------------------------
Sat Jul 18 03:39:00 CEST 2009 - jeffm@suse.de

- rpm/package-descriptions: Added desktop description.

-------------------------------------------------------------------
Sat Jul 18 03:18:57 CEST 2009 - jeffm@suse.de

- Add -desktop flavors for i386 and x86_64
  - Disabled group scheduler and groups
  - Disabled optimize for size
  - Enabled full preemption
  - Set HZ=1000

-------------------------------------------------------------------
Sat Jul 18 01:34:58 CEST 2009 - jeffm@suse.de

- Add -desktop flavors for i386 and x86_64 (FATE#305694)
  - Disabled group scheduler and groups
  - Disabled optimize for size
  - Enabled full preemption
  - Set HZ=1000

-------------------------------------------------------------------
Fri Jul 17 17:10:19 CEST 2009 - jeffm@suse.de

- patches.apparmor/apparmor.diff: ia64 build fix

-------------------------------------------------------------------
Fri Jul 17 11:25:31 CEST 2009 - mmarek@suse.cz

- rpm/kernel-binary.spec.in: simplify the add_dirs_to_filelist
  function and make it less chatty in build logs.

-------------------------------------------------------------------
Fri Jul 17 00:39:39 CEST 2009 - jeffm@suse.com

- patches.apparmor/apparmor.diff: ia64 build fix

-------------------------------------------------------------------
Fri Jul 17 00:06:19 CEST 2009 - jeffm@suse.com

- patches.apparmor/security-default-lsm: security: Define default
  LSM (bnc#442668).

-------------------------------------------------------------------
Thu Jul 16 22:50:13 CEST 2009 - jeffm@suse.de

- patches.apparmor/apparmor.diff: AppArmor.

-------------------------------------------------------------------
Thu Jul 16 22:44:02 CEST 2009 - jeffm@suse.de

- patches.apparmor/apparmor.diff: AppArmor.

-------------------------------------------------------------------
Thu Jul 16 20:15:59 CEST 2009 - jeffm@suse.de

- patches.rpmify/sgi-hotplug-fixup: hotplug: fix sgi-hotplug
  attribute handling.

-------------------------------------------------------------------
Thu Jul 16 16:53:35 CEST 2009 - mmarek@suse.cz

- rpm/kernel-binary.spec.in: drop the config-subst script, use
  scripts/config instead.

-------------------------------------------------------------------
Thu Jul 16 13:19:19 CEST 2009 - mmarek@suse.cz

- rpm/kernel-binary.spec.in: fix debugsource generation.

-------------------------------------------------------------------
Thu Jul 16 10:46:05 CEST 2009 - mmarek@suse.cz

- rpm/split-modules: fix last change.

-------------------------------------------------------------------
Wed Jul 15 22:40:58 CEST 2009 - mmarek@suse.cz

- rpm/split-modules: fix for module names with underscores or
  dashes.

-------------------------------------------------------------------
Wed Jul 15 22:33:07 CEST 2009 - jeffm@suse.de

- Update to 2.6.31-rc3.
  - Eliminated 2 patches.

-------------------------------------------------------------------
Wed Jul 15 17:10:29 CEST 2009 - mmarek@suse.cz

- rpm/kernel-binary.spec.in: annotate in which products the
  obsoleted kmps were last used, remove "ralink-rt2860-kmp" which
  I couldn't find anywhere.

-------------------------------------------------------------------
Wed Jul 15 16:50:44 CEST 2009 - mmarek@suse.cz

- rpm/kernel-binary.spec.in: obsolete btusb-kmp (bnc#514375).

-------------------------------------------------------------------
Tue Jul 14 15:37:36 CEST 2009 - mmarek@suse.cz

- rpm/kernel-binary.spec.in, rpm/split-modules: move generating of
  the base / main / unsupported module lists to a separate script.
  Avoids 6k modinfo calls and fixes module dependencies
  (bnc#512179).

-------------------------------------------------------------------
Mon Jul 13 22:10:13 CEST 2009 - mmarek@suse.cz

- rpm/kernel-binary.spec.in: fix include2/asm symlink (bnc#509680).

-------------------------------------------------------------------
Mon Jul 13 16:55:56 CEST 2009 - mmarek@suse.cz

- rpm/modversions: fix overriding of function symbols.

-------------------------------------------------------------------
Mon Jul 13 16:13:52 CEST 2009 - mmarek@suse.cz

- rpm/modversions: fix overriding of unknown symbols.

-------------------------------------------------------------------
Tue Jul  7 14:30:30 CEST 2009 - jkosina@suse.de

- patches.suse/e1000e_allow_bad_checksum: Delete.
- patches.suse/e1000e_call_dump_eeprom: Delete.
- patches.suse/e1000e_use_set_memory_ro-rw_to_protect_flash_memory:
  Delete.

Delete the leftover debugging patches for e1000e EEPROM corruption
that are not needed anymore.

-------------------------------------------------------------------
Tue Jul  7 12:03:10 CEST 2009 - aj@suse.de

- README.BRANCH: Update, kotd will become 11.2 eventually.

-------------------------------------------------------------------
Mon Jul  6 21:36:35 CEST 2009 - jeffm@suse.com

- Update to 2.6.31-rc2.

-------------------------------------------------------------------
Fri Jul  3 22:32:24 CEST 2009 - jeffm@suse.com

- Update to 2.6.31-rc1-git10.
  - Eliminated 28 patches.
  - Xen is disabled.

-------------------------------------------------------------------
Fri Jul  3 15:41:08 CEST 2009 - mmarek@suse.cz

- patches.suse/kbuild-generate-modules.builtin: kbuild: generate
  modules.builtin.
- rpm/kernel-binary.spec.in: package modules.builtin for use by
  modprobe / mkinitrd.

-------------------------------------------------------------------
Fri Jul  3 14:44:00 CEST 2009 - mmarek@suse.cz

- rpm/kernel-binary.spec.in, rpm/kernel-source.spec.in: simplify
  the patch applying loops to reduce noise in build logs.

-------------------------------------------------------------------
Tue Jun 30 19:28:22 CEST 2009 - mmarek@suse.cz

- rpm/kernel-binary.spec.in: chmod +x find-provides

-------------------------------------------------------------------
Tue Jun 30 13:17:18 CEST 2009 - mmarek@suse.cz

- rpm/kernel-binary.spec.in: do not "annotate" the packaged
  Modules.symvers
- patches.suse/modpost-filter-out-built-in-depends: Delete.

-------------------------------------------------------------------
Tue Jun 30 11:35:47 CEST 2009 - jbeulich@novell.com

- patches.arch/ia64-page-migration: Fix compiler warning.

-------------------------------------------------------------------
Mon Jun 29 19:50:25 CEST 2009 - mmarek@suse.cz

- rpm/kernel-binary.spec.in: move /boot/symvers* files back to
  -base, these are needed during KMP installation.

-------------------------------------------------------------------
Mon Jun 29 19:49:16 CEST 2009 - mmarek@suse.cz

- patches.fixes/kbuild-fix-generating-of-.symtypes-files: kbuild:
  fix generating of *.symtypes files.
- patches.suse/genksyms-add-override-flag.diff: Refresh.
- rpm/kernel-binary.spec.in: create the *.symref files in the build
  directory

-------------------------------------------------------------------
Fri Jun 26 19:04:30 CEST 2009 - mmarek@suse.cz

- rpm/kernel-binary.spec.in: add Provides: kernel-{base,extra} to
  the subpackages (bnc#516827).

-------------------------------------------------------------------
Wed Jun 24 15:51:48 CEST 2009 - gregkh@suse.de

- Update config files.
  revert the ACPI and thermal config changes:
    config/i386/pae and config/x86-64/default:
	CONFIG_ACPI_AC=m
	CONFIG_ACPI_BATTERY=m
	CONFIG_ACPI_BUTTON=m
	CONFIG_ACPI_VIDEO=m
	CONFIG_ACPI_FAN=m
	CONFIG_ACPI_PROCESSOR=m
	CONFIG_ACPI_THERMAL=m
	CONFIG_ACPI_CONTAINER=m
	CONFIG_X86_ACPI_CPUFREQ=m
	CONFIG_THERMAL=m

-------------------------------------------------------------------
Wed Jun 24 15:48:06 CEST 2009 - gregkh@suse.de

- patches.suse/ec_merge_irq_and_poll_modes.patch: Delete.
- patches.suse/linux-2.6.29-retry-root-mount.patch: Delete.

-------------------------------------------------------------------
Wed Jun 24 10:57:00 CEST 2009 - jbeulich@novell.com

- Update Xen patches to 2.6.30 and c/s 908.
- Update Xen config files.
- patches.xen/tmem: Transcendent memory ("tmem") for Linux.

-------------------------------------------------------------------
Tue Jun 23 06:19:21 CEST 2009 - gregkh@suse.de

- Update config files.
  config/i386/pae and config/x86-64/default:
	CONFIG_ACPI_AC=y
	CONFIG_ACPI_BATTERY=y
	CONFIG_ACPI_BUTTON=y
	CONFIG_ACPI_VIDEO=y
	CONFIG_ACPI_FAN=y
	CONFIG_ACPI_PROCESSOR=y
	CONFIG_ACPI_THERMAL=y
	CONFIG_ACPI_CONTAINER=y
	CONFIG_X86_ACPI_CPUFREQ=y
	CONFIG_THERMAL=y

-------------------------------------------------------------------
Tue Jun 23 06:05:34 CEST 2009 - gregkh@suse.de

- Update config files.
  config/i386/pae and config/x86-64/default:
	CONFIG_SND_TIMER=y
	CONFIG_SND_PCM=y
	CONFIG_SND_SEQUENCER=y
	CONFIG_SND_MIXER_OSS=y
	CONFIG_SND_PCM_OSS=y


-------------------------------------------------------------------
Tue Jun 23 05:57:44 CEST 2009 - gregkh@suse.de

- Update config files.
  fix up config mistake in x86-64/default made in last commit.

-------------------------------------------------------------------
Tue Jun 23 05:54:30 CEST 2009 - gregkh@suse.de

- Update config files.
  config/i386/pae and config/x86-64/default:
	CONFIG_VIDEO_OUTPUT_CONTROL=y
	CONFIG_SOUND=y
	CONFIG_SND=y

-------------------------------------------------------------------
Tue Jun 23 05:42:51 CEST 2009 - gregkh@suse.de

- Update config files.
  config/i386/pae and config/x86-64/default:
	CONFIG_I2C=y
	CONFIG_HWMON=y

-------------------------------------------------------------------
Sat Jun 20 04:19:52 CEST 2009 - gregkh@suse.de

- Update config files.
  config/i386/pae and config/x86-64/default:
	CONFIG_IPV6=y

-------------------------------------------------------------------
Sat Jun 20 04:18:09 CEST 2009 - gregkh@suse.de

- Update config files.
  config/i386/pae and config/x86-64/default:
	CONFIG_HID=y
	CONFIG_USB_STORAGE=y

-------------------------------------------------------------------
Sat Jun 20 02:11:50 CEST 2009 - gregkh@suse.de

- Update config files.
  config/i386/pae and config/x86-64/default:
	CONFIG_ATA_PIIX=Y

-------------------------------------------------------------------
Sat Jun 20 02:09:25 CEST 2009 - gregkh@suse.de

- Update config files.
  config/i386/pae and config/x86-64/default:
	CONFIG_USB_EHCI_HCD=Y
	CONFIG_USB_OHCI_HCD=Y
	CONFIG_USB_UHCI_HCD=Y

-------------------------------------------------------------------
Sat Jun 20 02:03:08 CEST 2009 - gregkh@suse.de

- Update config files.
  config/i386/pae and config/x86-64/default:
	CONFIG_CFG80211=Y
	CONFIG_LIB80211=Y
	CONFIG_MAC80211=Y
	CONFIG_ATH5K=Y

-------------------------------------------------------------------
Sat Jun 20 01:57:07 CEST 2009 - gregkh@suse.de

- Update config files.
  config/i386/pae and config/x86-64/default:
  	CONFIG_X86_MSR=Y
	CONFIG_X86_CPUID=Y

-------------------------------------------------------------------
Fri Jun 19 23:48:52 CEST 2009 - gregkh@suse.de

- comment out broken acpi patch for the moment.

-------------------------------------------------------------------
Fri Jun 19 23:12:06 CEST 2009 - gregkh@suse.de

- move the "preload" branch into master to get 2.6.30 working
  for Moblin.
- Update config files.
- patches.drivers/alsa-ad1984a-hp-quirks: ALSA: update HP
  quirks for Zenith & co (bnc#472789, bnc#479617, bnc#502425,
  bnc#503101).
- patches.suse/driver-core-add-nodename-callbacks.patch: Driver
  Core: add nodename callbacks.
- patches.suse/driver-core-aoe-add-nodename-for-aoe-devices.patch:
  Driver Core: aoe: add nodename for aoe devices.
- patches.suse/driver-core-block-add-nodename-support-for-block-drivers.patch:
  Driver Core: block: add nodename support for block drivers..
- patches.suse/driver-core-bsg-add-nodename-for-bsg-driver.patch:
  Driver Core: bsg: add nodename for bsg driver.
- patches.suse/driver-core-devtmpfs-driver-core-maintained-dev-tmpfs.patch:
  Driver Core: devtmpfs - kernel-maintained tmpfs-based /dev.
- patches.suse/driver-core-drm-add-nodename-for-drm-devices.patch:
  Driver Core: drm: add nodename for drm devices.
- patches.suse/driver-core-dvb-add-nodename-for-dvb-drivers.patch:
  Driver Core: dvb: add nodename for dvb drivers.
- patches.suse/driver-core-input-add-nodename-for-input-drivers.patch:
  Driver Core: input: add nodename for input drivers.
- patches.suse/driver-core-misc-add-nodename-support-for-misc-devices.patch:
  Driver Core: misc: add nodename support for misc devices..
- patches.suse/driver-core-raw-add-nodename-for-raw-devices.patch:
  Driver Core: raw: add nodename for raw devices.
- patches.suse/driver-core-sound-add-nodename-for-sound-drivers.patch:
  Driver Core: sound: add nodename for sound drivers.
- patches.suse/driver-core-usb-add-nodename-support-for-usb-drivers.patch:
  Driver Core: usb: add nodename support for usb drivers..
- patches.suse/driver-core-x86-add-nodename-for-cpuid-and-msr-drivers.patch:
  Driver Core: x86: add nodename for cpuid and msr drivers..
- patches.suse/ec_merge_irq_and_poll_modes.patch: ACPI: EC:
  Merge IRQ and POLL modes.
- patches.suse/linux-2.6.29-dont-wait-for-mouse.patch: fastboot:
  remove "wait for all devices before mounting root" delay.
- patches.suse/linux-2.6.29-enable-async-by-default.patch:
  enable async_enabled by default.
- patches.suse/linux-2.6.29-even-faster-kms.patch: speed up kms
  even more.
- patches.suse/linux-2.6.29-jbd-longer-commit-interval.patch:
  jbd: longer commit interval.
- patches.suse/linux-2.6.29-kms-after-sata.patch: make kms happen
  after sata.
- patches.suse/linux-2.6.29-retry-root-mount.patch: fastboot:
  retry mounting the root fs if we can't find init.
- patches.suse/linux-2.6.29-silence-acer-message.patch: Silence
  acer wmi driver on non-acer machines.
- patches.suse/linux-2.6.29-touchkit.patch: some new touch screen
  device ids
.
- patches.suse/uvcvideo-ignore-hue-control-for-5986-0241.patch:
  uvcvideo: ignore hue control for 5986:0241 (bnc#499152).
- patches.suse/devtmpfs.patch: Delete.

-------------------------------------------------------------------
Fri Jun 12 05:14:11 CEST 2009 - greg@suse.de

- scripts/sequence-patch.sh: fix bug in ketchup usage

-------------------------------------------------------------------
Wed Jun 10 16:12:01 CEST 2009 - jeffm@suse.com

- Update to 2.6.30-final.

-------------------------------------------------------------------
Wed Jun 10 10:31:34 CEST 2009 - jbeulich@novell.com

- Update Xen patches to 2.6.30-rc8 and c/s 898.
- Update Xen config files.
- patches.xen/pci-reserve: linux/pci: reserve io/memory space
  for bridge.
- patches.xen/xen-x86-exports: Delete.

-------------------------------------------------------------------
Tue Jun  9 17:14:45 CEST 2009 - mmarek@suse.cz

- rpm/kernel-binary.spec.in, rpm/kernel-source.spec.in,
  rpm/kernel-syms.spec.in, rpm/mkspec: update copyright header and
  change indentation to what autobuild enforces on checkin. No
  functional change.

-------------------------------------------------------------------
Tue Jun  9 17:06:06 CEST 2009 - jbeulich@novell.com

- patches.suse/stack-unwind-add-declaration.patch: Fold into ...
- patches.suse/stack-unwind: ... this one.

-------------------------------------------------------------------
Tue Jun  9 12:11:11 CEST 2009 - mmarek@suse.cz

- rpm/kernel-binary.spec.in: move /boot/vmlinux-*.gz to -devel
  again.
- rpm/find-provides: don't generate the ksym() provides ourself,
  let rpm do it. Add a workaround for vmlinux-*.gz in -devel.

-------------------------------------------------------------------
Mon Jun  8 09:01:23 CEST 2009 - jeffm@suse.com

- patches.suse/reiser4-set_page_dirty_notag: mm: Add
  set_page_dirty_notag() helper for reiser4.

-------------------------------------------------------------------
Fri Jun  5 13:43:37 CEST 2009 - mmarek@suse.cz

- rpm/kernel-module-subpackage: add Enhances: kernel-$flavor to
  kmps (bnc#502092).

-------------------------------------------------------------------
Thu Jun  4 16:26:21 CEST 2009 - jeffm@suse.de

- Update to 2.6.30-rc8.

-------------------------------------------------------------------
Thu Jun  4 07:09:52 CEST 2009 - sdietrich@suse.de

- supported.conf: remove duplicate kernel/drivers/md/dm-log

-------------------------------------------------------------------
Thu Jun  4 06:02:57 CEST 2009 - teheo@suse.de

Conver ide major allocation.

- patches.suse/block-add-mangle-devt-switch: block: add
  genhd.mangle_devt parameter (fate#305584).

-------------------------------------------------------------------
Mon Jun  1 20:54:44 CEST 2009 - jeffm@suse.de

- Update to 2.6.30-rc7-git4.

-------------------------------------------------------------------
Fri May 29 09:50:28 CEST 2009 - teheo@suse.de

Rename mangle_minor to mangle_devt and also cover sd major allocation.

- patches.suse/block-add-mangle-devt-switch: block: add
  genhd.mangle_devt parameter (fate#305584).

-------------------------------------------------------------------
Fri May 29 07:35:53 CEST 2009 - teheo@suse.de

- Update config files to enable DEBUG_BLOCK_EXT_DEVT on all configs
  except for vanilla and ppc/ps3.
- patches.suse/block-add-mangle-devt-switch: block: add
  genhd.mangle_minor parameter (fate#305584).

-------------------------------------------------------------------
Thu May 28 16:35:40 CEST 2009 - jdelvare@suse.de

- patches.fixes/scsi-scan-blist-update: Add BLIST_REPORTLUN2 to
  EMC SYMMETRIX (bnc#185164, bnc#191648, bnc#505578).

-------------------------------------------------------------------
Wed May 27 18:05:14 CEST 2009 - jeffm@suse.com

- Update to 2.6.30-rc7-git2.

-------------------------------------------------------------------
Wed May 27 08:22:05 CEST 2009 - gregkh@suse.de

- patches.drivers/ath1e-add-new-device-id-for-asus-hardware.patch:
  ath1e: add new device id for asus hardware.

-------------------------------------------------------------------
Tue May 26 15:28:51 CEST 2009 - mmarek@suse.cz

- rpm/mkspec: when using a custom release number, create a
  get_release_number.sh script for autobuild.

-------------------------------------------------------------------
Tue May 26 15:08:25 CEST 2009 - mmarek@suse.cz

- rpm/kernel-binary.spec.in: workaround for bnc#507084: strip
  binaries in /usr/src/linux-obj/*/*/scripts.

-------------------------------------------------------------------
Tue May 26 11:33:25 CEST 2009 - jdelvare@suse.de

- patches.drivers/r8169-allow-true-forced-mode-setting.patch:
  r8169: allow true forced mode setting (bnc#467518).

-------------------------------------------------------------------
Mon May 25 14:11:04 CEST 2009 - mmarek@suse.cz

- switch i386 flavors back to -default (non-pae) and -pae for
  milestone2

-------------------------------------------------------------------
Sun May 24 10:36:18 CEST 2009 - mmarek@suse.cz

- rpm/find-provides: fix for kernel-kdump.

-------------------------------------------------------------------
Sat May 23 22:18:05 CEST 2009 - mmarek@suse.cz

- rpm/find-provides, rpm/kernel-binary.spec.in, rpm/symsets.pl:
  workaround to fix provides of built-in symbols: move vmlinux*.gz
  back to -base and extract the provides from it.

-------------------------------------------------------------------
Fri May 22 15:47:01 CEST 2009 - teheo@suse.de

- patches.arch/i586-unwind-quick-fix: i586-relocs: ignore NONE
  relocation.

-------------------------------------------------------------------
Fri May 22 12:42:36 CEST 2009 - mmarek@suse.cz

- rpm/compute-PATCHVERSION.sh, rpm/mkspec, scripts/tar-up.sh: avoid
  unpacking the patches tarballs in compute-PATCHVERSION.sh.

-------------------------------------------------------------------
Fri May 22 11:45:41 CEST 2009 - mmarek@suse.cz

- rpm/mkspec: add --release option to set a custom release string.
- scripts/tar-up.sh: revive -rs option.

-------------------------------------------------------------------
Wed May 20 16:05:07 CEST 2009 - mmarek@suse.cz

- patches.arch/acpi_thermal_passive_blacklist.patch,
  patches.suse/devtmpfs.patch: fix patches to apply with git-apply.

-------------------------------------------------------------------
Tue May 19 21:42:45 CEST 2009 - sdietrich@suse.de

- patches.suse/stack-unwind-add-declaration.patch: Fix compile
  error when CONFIG_STACK_UNWIND is not set.

-------------------------------------------------------------------
Tue May 19 18:24:46 CEST 2009 - jblunck@suse.de

- patches.rpmify/arm-arch_include_asm-fix.diff: ARM: move
  mach-types.h to arch/include/asm.

-------------------------------------------------------------------
Tue May 19 18:03:44 CEST 2009 - jeffm@suse.com

- Set CONFIG_FRAMEBUFFER_CONSOLE=y

-------------------------------------------------------------------
Tue May 19 17:27:45 CEST 2009 - jeffm@suse.com

- Restored CONFIG_BOOTSPLASH=y and CONFIG_FB_VESA=y on
  x86/x86_64 (bnc#504608)

-------------------------------------------------------------------
Tue May 19 16:17:34 CEST 2009 - jbeulich@novell.com

- patches.xen/sfc-endianness: fix building with gcc 4.4.

-------------------------------------------------------------------
Tue May 19 12:04:26 CEST 2009 - jbeulich@novell.com

- Update Xen patches to 2.6.30/rc6-git3 and c/s 873.

-------------------------------------------------------------------
Mon May 18 16:52:37 CEST 2009 - jeffm@suse.com

- Updated to 2.6.30-rc6-git3.
  - Eliminated 4 patches.

-------------------------------------------------------------------
Fri May 15 19:16:23 CEST 2009 - jeffm@suse.de

- doc/README.SUSE: Updated to reflect building in an external
  directory so as not to contaminate /usr/src/linux

-------------------------------------------------------------------
Thu May 14 14:09:10 CEST 2009 - mmarek@suse.cz

- rpm/kernel-binary.spec.in: fix path in
  /usr/src/linux-obj/.../Makefile.

-------------------------------------------------------------------
Thu May 14 11:09:01 CEST 2009 - mmarek@suse.cz

- rpm/kernel-binary.spec.in: provide kernel-$flavor-devel =
  %version-%source_rel in the -devel packages (bnc#503280).

-------------------------------------------------------------------
Wed May 13 15:42:49 CEST 2009 - mmarek@suse.cz

- rpm/kernel-binary.spec.in: also fix kernel-$flavor-devel requires
  (bnc#503280).

-------------------------------------------------------------------
Wed May 13 15:32:58 CEST 2009 - mmarek@suse.cz

- rpm/mkspec: fix kernel-syms requires (bnc#503280).

-------------------------------------------------------------------
Mon May 11 21:11:59 CEST 2009 - jeffm@suse.com

- patches.fixes/dup2-retval-fix: dup2: Fix return value with
  oldfd == newfd and invalid fd (bnc#498042).

-------------------------------------------------------------------
Mon May 11 21:11:19 CEST 2009 - jeffm@suse.com

- patches.fixes/reiserfs-xattr-fixup: reiserfs: clean up ifdefs.
- patches.fixes/reiserfs-xattr-root-fixup: reiserfs: deal with
  NULL xattr root w/ xattrs disabled.
- patches.fixes/reiserfs-xattrs-disabled-perms: reiserfs: fixup
  perms when xattrs are disabled.
- patches.fixes/reiserfs-expose-privroot: reiserfs: allow exposing
  privroot w/ xattrs enabled.

-------------------------------------------------------------------
Mon May 11 19:41:25 CEST 2009 - jeffm@suse.de

- Updated to 2.6.30-rc5-git1.
  - Eliminated 4 patches.

-------------------------------------------------------------------
Wed May  6 17:38:57 CEST 2009 - gregkh@suse.de

- Update config files. update vanilla configs so that the build works.

-------------------------------------------------------------------
Wed May  6 17:19:56 CEST 2009 - gregkh@suse.de

- Update config files.
- patches.suse/devtmpfs.patch: driver-core: devtmpfs - driver-core
  maintained /dev tmpfs.

-------------------------------------------------------------------
Tue May  5 17:17:21 CEST 2009 - jeffm@suse.com

- Update config files.

-------------------------------------------------------------------
Tue May  5 16:46:08 CEST 2009 - jeffm@suse.com

- Update to 2.6.30-rc4-git1.
- patches.rpmify/fix-unexpected-non-allocable-warnings-with-suse-gcc:
  kbuild, modpost: fix "unexpected non-allocatable" warning with
  SUSE gcc.

-------------------------------------------------------------------
Tue May  5 14:31:59 CEST 2009 - jbeulich@novell.com

- patches.fixes/iwl3945-build: iwl3945: fix ia64/ppc build.

-------------------------------------------------------------------
Tue May  5 11:05:37 CEST 2009 - jbeulich@novell.com

- patches.xen/xen3-patch-2.6.30-rc4: Fix ia64 build.

-------------------------------------------------------------------
Tue May  5 10:08:12 CEST 2009 - jbeulich@novell.com

- patches.suse/stack-unwind: Also initialize PT_GS() on 32-bit.
- patches.arch/x86_64-unwind-annotations: Refresh.

-------------------------------------------------------------------
Tue May  5 10:02:41 CEST 2009 - jbeulich@novell.com

- Update Xen patches to 2.6.29-rc4 and c/s 867.
- Update i386 and x86_64 config files.
- config.conf: Re-enable Xen.

-------------------------------------------------------------------
Tue May  5 05:22:16 CEST 2009 - teheo@suse.de

- patches.suse/kbuild-icecream-workaround: kbuild: add workaround
  for icecream bug (bnc#495786).

-------------------------------------------------------------------
Fri May  1 20:01:16 CEST 2009 - jeffm@suse.com

- patches.fixes/reiserfs-xattr-locking: reiserfs: Expand i_mutex
  to enclose lookup_one_len.

-------------------------------------------------------------------
Fri May  1 20:00:48 CEST 2009 - jeffm@suse.com

- Update to 2.6.30-rc4.
  - Eliminated 2 patches.

-------------------------------------------------------------------
Fri May  1 19:58:07 CEST 2009 - jeffm@suse.com

- patches.drivers/libata-prefer-over-ide: libata: prefer libata
  drivers over ide ones (bnc#433105).
- patches.fixes/reiserfs-xattr-locking: reiserfs: Expand i_mutex
  to enclose lookup_one_len.
- patches.kernel.org/patch-2.6.30-rc3-rc4:
- patches.suse/no-frame-pointer-select: Fix stack unwinder Kconfig
  (bnc#402518).
- patches.arch/s390-08-05-af_iucv-msgpeek-fix.patch: Delete.
- patches.fixes/fix-periodic-mode-programming-on-amd81xx: Delete.

-------------------------------------------------------------------
Thu Apr 30 16:56:17 CEST 2009 - mmarek@suse.cz

- scripts/submit-to-bs: tentative script to submit a new kernel to
  openSUSE:Factory

-------------------------------------------------------------------
Tue Apr 28 11:19:41 CEST 2009 - npiggin@suse.de

- patches.apparmor/unambiguous-__d_path.diff: Put a reminder in here
  to fix the lock order problem when the patch is updated to HEAD.

-------------------------------------------------------------------
Mon Apr 27 13:48:49 CEST 2009 - mmarek@suse.cz

- rpm/kernel-binary.spec.in, rpm/kernel-source.spec.in,
  rpm/kernel-syms.spec.in, rpm/mkspec: Fix prepending EXTRAVERSION,
  rename the variable back to @RELEASE_PREFIX@.

-------------------------------------------------------------------
Mon Apr 27 10:41:20 CEST 2009 - mmarek@suse.cz

- rpm/kernel-binary.spec.in, rpm/kernel-source.spec.in,
  rpm/kernel-syms.spec.in, rpm/mkspec: prepend the EXTRAVERSION to
  the rpm release string (note that this won't have any effect in
  the openSUSE:* projects).

-------------------------------------------------------------------
Fri Apr 24 19:28:44 CEST 2009 - gregkh@suse.de

- Update config files.
  - build rtc_cmos driver into the kernel for i386 and x86-64 default
    kernels.  This should automatically take care of the rtc/system time
    syncing so we don't need to do it in a boot script and should speed
    up booting time a lot.

-------------------------------------------------------------------
Fri Apr 24 19:24:53 CEST 2009 - gregkh@suse.de

- Update config files. change CONFIG_ATA=y and CONFIG_SATA_AHCI=y

-------------------------------------------------------------------
Fri Apr 24 18:23:21 CEST 2009 - gregkh@suse.de

- Update config files. change to CONFIG_EXT2_FS=y and CONFIG_EXT3_FS=y

-------------------------------------------------------------------
Fri Apr 24 18:19:34 CEST 2009 - gregkh@suse.de

- Update config files. change to CONFIG_SCSI=y and CONFIG_BLK_DEV_SD=y

-------------------------------------------------------------------
Fri Apr 24 18:14:49 CEST 2009 - gregkh@suse.de

- Update config files. change to use CONFIG_USB=y

-------------------------------------------------------------------
Thu Apr 23 23:38:53 CEST 2009 - jeffm@suse.de

- Added legacy config.

-------------------------------------------------------------------
Thu Apr 23 23:31:39 CEST 2009 - jeffm@suse.de

- Temporarily disabled patches.suse/acpi-dsdt-initrd-v0.9a-2.6.25.patch

-------------------------------------------------------------------
Thu Apr 23 17:53:58 CEST 2009 - jeffm@suse.de

- Moved i386 kernel-default to kernel-legacy.
- Moved i386 kernel-pae config to kernel-default.
- Disabled CONFIG_ISA in i386 kernel-default to improve boot speed.

-------------------------------------------------------------------
Thu Apr 23 17:29:47 CEST 2009 - jeffm@suse.de

- Update to 2.6.30-rc3.

-------------------------------------------------------------------
Thu Apr 23 17:17:59 CEST 2009 - jeffm@suse.de

- patches.fixes/fix-periodic-mode-programming-on-amd81xx: x86:
  hpet: fix periodic mode programming on AMD 81xx.
- patches.fixes/hpet-boot-fix: Delete.

-------------------------------------------------------------------
Mon Apr 20 16:44:13 CEST 2009 - jeffm@suse.de

- patches.fixes/hpet-boot-fix: hpet: fix "IO-APIC + timer doesn't work!"

-------------------------------------------------------------------
Mon Apr 20 16:43:50 CEST 2009 - jeffm@suse.de

- Update to 2.6.30-rc2-git6.

-------------------------------------------------------------------
Wed Apr 15 06:33:54 CEST 2009 - jeffm@suse.de

- Update to 2.6.30-rc2.
  - trace and xen flavors disabled.
  - CONFIG_OTUS disabled on ppc.
  - request-based multipath could use some testing.
  - Eliminated 96 patches.

-------------------------------------------------------------------
Fri Apr 10 20:09:08 CEST 2009 - jeffm@suse.de

- rpm/devel-post.sh, rpm/kernel-binary.spec.in: Created i586 symlink
  for i386.

-------------------------------------------------------------------
Fri Apr 10 19:08:14 CEST 2009 - jeffm@suse.de

- rpm/kernel-binary.spec.in: Added /usr/src/linux-obj to -devel

-------------------------------------------------------------------
Fri Apr 10 17:35:35 CEST 2009 - mmarek@suse.cz

- rpm/kernel-binary.spec.in: Use xargs -r to fix case when no
  modules are supported.

-------------------------------------------------------------------
Fri Apr 10 17:18:34 CEST 2009 - jeffm@suse.com

- Moved linux-obj symlink handling to kernel-$flavor-devel.

-------------------------------------------------------------------
Fri Apr 10 11:41:12 CEST 2009 - mmarek@suse.cz

- rpm/package-descriptions: Add comment.

-------------------------------------------------------------------
Fri Apr 10 11:12:30 CEST 2009 - mmarek@suse.cz

- rpm/kernel-binary.spec.in, rpm/kernel-source.spec.in,
  rpm/kernel-syms.spec.in, scripts/tar-up.sh: Rename the timestamp
  file to source-timestamp instead, so that autobuild does not add
  the timestamp verbatim.

-------------------------------------------------------------------
Thu Apr  9 13:52:47 CEST 2009 - jbeulich@novell.com

- Update Xen patches to 2.6.29 final and c/s 854.
- patches.xen/sfc-external-sram: enable access to Falcon's
  external SRAM (bnc#489105).
- patches.xen/sfc-sync-headers: sync Solarflare accelerator
  headers (bnc#489105).
- Update Xen config files.

-------------------------------------------------------------------
Wed Apr  8 11:54:11 CEST 2009 - mmarek@suse.cz

- rpm/kernel-binary.spec.in, rpm/kernel-source.spec.in,
  rpm/kernel-syms.spec.in: Fix last change: do not add the
  timestamp if it is already added verbatim (by prepare_spec during
  checkin)

-------------------------------------------------------------------
Tue Apr  7 21:58:38 CEST 2009 - mmarek@suse.cz

- rpm/kernel-binary.spec.in, rpm/kernel-source.spec.in,
  rpm/kernel-syms.spec.in: Add source timestamp to package
  descriptions.

-------------------------------------------------------------------
Tue Apr  7 21:28:59 CEST 2009 - mmarek@suse.cz

- rpm/kernel-binary.spec.in, rpm/kernel-source.spec.in,
  rpm/kernel-syms.spec.in, rpm/mkspec: add descriptions to
  generated spec files.
- rpm/package-descriptions: descriptions of binary packages.

-------------------------------------------------------------------
Mon Apr  6 20:29:03 CEST 2009 - jeffm@suse.com

- Enabled STAGING on !x86 and disabled COMEDI.

-------------------------------------------------------------------
Mon Apr  6 19:21:37 CEST 2009 - jeffm@suse.com

- patches.rpmify/split-package: Enable

-------------------------------------------------------------------
Mon Apr  6 19:21:23 CEST 2009 - jeffm@suse.com

- Update config files: Fixed i386-vanilla.

-------------------------------------------------------------------
Mon Apr  6 19:11:52 CEST 2009 - jeffm@suse.com

- patches.fixes/xfs-export-debug: xfs: export assertion handler.

-------------------------------------------------------------------
Mon Apr  6 02:53:12 CEST 2009 - jeffm@suse.com

- Switch from SPARSEMEM to DISCONTIGMEM on i386.

-------------------------------------------------------------------
Sun Apr  5 02:24:01 CEST 2009 - jeffm@suse.com

- scripts/tar-up_and_run_mbuild.sh: Added pae to the important
  specfiles list.

-------------------------------------------------------------------
Fri Apr  3 22:47:12 CEST 2009 - jeffm@suse.com

- Update config files: Fix missing ia64-debug.

-------------------------------------------------------------------
Fri Apr  3 22:32:01 CEST 2009 - jeffm@suse.com

- patches.xen/sfc-resource-driver: Fix uninitialized var warning.

-------------------------------------------------------------------
Fri Apr  3 22:25:35 CEST 2009 - jeffm@suse.com

- Drop NR_CPUS back to 128 on i386.

-------------------------------------------------------------------
Fri Apr  3 19:36:31 CEST 2009 - jeffm@suse.com

- rpm/kernel-binary.spec.in: Added CONFIG_SPLIT_PACKAGE.

-------------------------------------------------------------------
Fri Apr  3 19:35:53 CEST 2009 - jeffm@suse.de

- Update config files: Enabled STAGING drivers on -vanilla.

-------------------------------------------------------------------
Fri Apr  3 17:13:32 CEST 2009 - jblunck@suse.de

- patches.rpmify/rpm-kernel-config: Rediff.

-------------------------------------------------------------------
Fri Apr  3 17:06:14 CEST 2009 - mmarek@suse.cz

- rpm/kernel-source.spec.in: chmod +x mkspec arch-symbols
  compute-PATCHVERSION.sh

-------------------------------------------------------------------
Fri Apr  3 17:00:50 CEST 2009 - jeffm@suse.com

- Update config files: Enabled STAGING drivers.

-------------------------------------------------------------------
Fri Apr  3 16:30:02 CEST 2009 - jeffm@suse.com

- Sync up kernel configs for x86/x86_64 flavors.

-------------------------------------------------------------------
Fri Apr  3 14:55:26 CEST 2009 - mmarek@suse.cz

- rpm/kernel-source.spec.in, rpm/mkspec: do not package the binary
  spec files anymore.

-------------------------------------------------------------------
Thu Apr  2 23:41:52 CEST 2009 - mmarek@suse.cz

- rpm/modversions: keep the override keyword in --pack.

-------------------------------------------------------------------
Thu Apr  2 20:37:33 CEST 2009 - mmarek@suse.cz

- rpm/kernel-binary.spec.in, rpm/mkspec, scripts/tar-up.sh: remove
  @TOLERATE_UNKNOWN_NEW_CONFIG_OPTIONS@ expansion, check for a file
  named TOLERATE-UNKNOWN-NEW-CONFIG-OPTIONS in sourcedir instead.

-------------------------------------------------------------------
Thu Apr  2 20:27:04 CEST 2009 - mmarek@suse.cz

- rpm/kernel-syms.spec.in: set LC_ALL=C in rpm -q call

-------------------------------------------------------------------
Thu Apr  2 17:57:48 CEST 2009 - mmarek@suse.cz

- rpm/kernel-binary.spec.in: add @FLAVOR@ again to avoid %%(...)
  expansion

-------------------------------------------------------------------
Thu Apr  2 17:48:41 CEST 2009 - mmarek@suse.cz

- rpm/mkspec: new script to generate spec files from *.spec.in
  templates
- rpm/compute-PATCHVERSION.sh, rpm/kernel-binary.spec.in,
  rpm/kernel-source.spec.in, rpm/kernel-syms.spec.in: add to the
  source rpm
- scripts/tar-up.sh: just tar up patches directories and call
  mkspec

-------------------------------------------------------------------
Tue Mar 31 15:56:00 CEST 2009 - mmarek@suse.cz

- rpm/kernel-dummy.spec.in: Delete.

-------------------------------------------------------------------
Tue Mar 31 15:46:18 CEST 2009 - jeffm@suse.de

- doc/README.KSYMS: Add to repo.

-------------------------------------------------------------------
Tue Mar 31 15:39:55 CEST 2009 - mmarek@suse.cz

- config.conf, rpm/old-packages.conf, scripts/arch-symbols,
  scripts/run_oldconfig.sh, scripts/tar-up.sh: drop the arch
  symbols completely, only map the various ix86 archs to i386.

-------------------------------------------------------------------
Tue Mar 31 14:49:09 CEST 2009 - mmarek@suse.cz

- doc/README.SUSE: allow_unsupported_modules needs to be set before
  installing the kernel (bnc#484664).

-------------------------------------------------------------------
Tue Mar 31 03:08:30 CEST 2009 - jeffm@suse.de

- Add %changelog to spec files

-------------------------------------------------------------------
Tue Mar 31 03:07:51 CEST 2009 - jeffm@suse.de

- rpm/kernel-binary.spec.in: Clean up %build_$flavor macros

-------------------------------------------------------------------
Tue Mar 31 02:54:18 CEST 2009 - jeffm@suse.de

- rpm/kernel-source.spec.in: Create kernel-source-vanilla

-------------------------------------------------------------------
Tue Mar 31 02:53:41 CEST 2009 - jeffm@suse.de

- rpm/kernel-syms.spec.in, scripts/tar-up.sh: Depend on kernel-$flavor-devel

-------------------------------------------------------------------
Tue Mar 31 02:52:41 CEST 2009 - jeffm@suse.de

- rpm/kernel-binary.spec.in, rpm/kernel-source.spec.in,
  rpm/kernel-syms.spec.in: Create a %using_buildservice macro

-------------------------------------------------------------------
Tue Mar 31 02:52:04 CEST 2009 - jeffm@suse.de

- rpm/kernel-binary.spec.in, rpm/kernel-source.spec.in,
  scripts/sequence-patch.sh, scripts/tar-up.sh:
  kernel-{binary,source}: Remove arch guards

-------------------------------------------------------------------
Tue Mar 31 02:51:13 CEST 2009 - jeffm@suse.de

- doc/README.SUSE, rpm/kernel-binary.spec.in, rpm/kernel-source.spec.in,
  scripts/tar-up.sh: Move development files from kernel-source to
  kernel-$flavor-devel

-------------------------------------------------------------------
Tue Mar 31 02:50:53 CEST 2009 - jeffm@suse.de

- rpm/kernel-binary.spec.in: Remove $CONFIG_MODULES

-------------------------------------------------------------------
Tue Mar 31 02:50:15 CEST 2009 - jeffm@suse.de

- rpm/kernel-binary.spec.in: Remove duplicate CONFIG_DEBUG_INFO=y

-------------------------------------------------------------------
Tue Mar 31 02:49:53 CEST 2009 - jeffm@suse.de

- rpm/kernel-binary.spec.in: Use macros for cpu_arch

-------------------------------------------------------------------
Tue Mar 31 02:49:23 CEST 2009 - jeffm@suse.de

- rpm/kernel-binary.spec.in, rpm/kernel-source.spec.in:
  kernel-{source,binary}: Use path-related rpm macros

-------------------------------------------------------------------
Tue Mar 31 02:48:40 CEST 2009 - jeffm@suse.de

- rpm/kernel-binary.spec.in,  rpm/kernel-source.spec.in:
  Use a %kernelrelease macro.

-------------------------------------------------------------------
Tue Mar 31 02:47:58 CEST 2009 - jeffm@suse.de

- rpm/kernel-source.spec.in, rpm/source-post.sh, scripts/tar-up.sh:
  Use %variant instead of $variant

-------------------------------------------------------------------
Tue Mar 31 02:47:14 CEST 2009 - jeffm@suse.de

- kernel-source: Kill old obsoletes

-------------------------------------------------------------------
Tue Mar 31 02:46:35 CEST 2009 - jeffm@suse.de

- rpm/kernel-binary.spec.in, rpm/kernel-source.spec.in,
  rpm/kernel-syms.spec.in, scripts/tar-up.sh:
  Use %var instead of @VAR@ except where necessary

-------------------------------------------------------------------
Tue Mar 31 02:46:12 CEST 2009 - jeffm@suse.de

- kernel-syms: Sort by flavor, not architecture

-------------------------------------------------------------------
Tue Mar 31 02:45:43 CEST 2009 - jeffm@suse.de

- kernel-syms: Stop the architecture %else madness

-------------------------------------------------------------------
Tue Mar 31 02:45:15 CEST 2009 - jeffm@suse.de

- kernel-binary: Stop the architecture %else madness

-------------------------------------------------------------------
Mon Mar 30 22:16:04 CEST 2009 - jeffm@suse.de

- Removed -RT guards and a dead patch.

-------------------------------------------------------------------
Mon Mar 30 22:14:17 CEST 2009 - jeffm@suse.de

- patches.fixes/reiserfs-prealloc-fix: Delete.

-------------------------------------------------------------------
Mon Mar 30 15:26:04 CEST 2009 - jeffm@suse.de

- patches.suse/reiserfs-inode-init: Delete.

-------------------------------------------------------------------
Thu Mar 26 21:28:32 CET 2009 - mmarek@suse.cz

- rpm/config.sh: introduce rpm/config.sh, defining SRCVERSION and
  VARIANT variables.

-------------------------------------------------------------------
Tue Mar 24 15:37:54 CET 2009 - jeffm@suse.de

- Update to 2.6.29-final.
  - Eliminated 4 patches.

-------------------------------------------------------------------
Fri Mar 20 09:41:41 CET 2009 - jbeulich@novell.com

- Update Xen config files.
- Update Xen patches to 2.6.29-rc8 and c/s 821.

-------------------------------------------------------------------
Wed Mar 18 15:10:32 CET 2009 - mmarek@suse.cz

- rpm/kernel-*.spec.in, scripts/tar-up.sh: don't add "<RELEASE>"
  to the release, breaks plain rpmbuild.

-------------------------------------------------------------------
Tue Mar 17 16:14:08 CET 2009 - mmarek@suse.cz

- rpm/kernel-binary.spec.in: don't generate symsets
- rpm/kernel-syms.spec.in: don't package symsets
- rpm/find-provides: disable symset provides
- rpm/macros.kernel-source: don't check for /boot/symsets*
  (fate#305945)

-------------------------------------------------------------------
Tue Mar 17 07:56:40 CET 2009 - knikanth@suse.de

- patches.fixes/loop-barriers: Delete.
- patches.fixes/loop-barriers2: Delete.
  Remove non-mainline patches to loop driver making it honour
  O_SYNC, sync requests and barriers. (bnc#485089), (bnc#471249)

-------------------------------------------------------------------
Mon Mar 16 18:11:40 CET 2009 - bphilips@suse.de

- README: add rough guide to updating KABI

-------------------------------------------------------------------
Fri Mar 13 23:37:52 CET 2009 - jeffm@suse.com

- Update to 2.6.29-rc8.

-------------------------------------------------------------------
Thu Mar 12 11:21:42 CET 2009 - jbeulich@novell.com

- patches.fixes/fix-nf_conntrack_slp,
  patches.suse/perfmon2-remove_get_base_syscall_attr.patch,
  patches.suse/perfmon2.patch,
  patches.suse/silent-stack-overflow-2.patch: fix build warnings.

-------------------------------------------------------------------
Thu Mar 12 11:09:42 CET 2009 - jbeulich@novell.com

- Update Xen patches addressing several issues in initial commit
- Update Xen config files (re-enable oprofile, disable novfs).
- patches.xen/xen3-x86_64-unwind-annotations: fix unwind annotations
  in entry_64-xen.S.

-------------------------------------------------------------------
Thu Mar 12 11:02:37 CET 2009 - jbeulich@novell.com

- patches.arch/x86_64-unwind-annotations: fix unwind annotations in
  entry_64.S.

-------------------------------------------------------------------
Thu Mar 12 07:43:03 CET 2009 - rgoldwyn@suse.de

- patches.suse/novfs-creds-change-2.6.29: Changing credential
  according to new task_struct.

-------------------------------------------------------------------
Wed Mar 11 18:27:00 CET 2009 - jblunck@suse.de

- rpm/kernel-binary.spec.in: Use split_packages only if supported.conf
  is not empty.

-------------------------------------------------------------------
Mon Mar  9 21:26:13 CET 2009 - mmarek@suse.cz

- rpm/kernel-binary.spec.in: renamed modprobe config to
  /etc/modprobe.d/50-module-renames.conf (required by new
  module-init-tools).

-------------------------------------------------------------------
Mon Mar  9 12:04:46 CET 2009 - jbeulich@novell.com

- patches.xen/xen3-patch-2.6.29-rc4: fix ia64 build.

-------------------------------------------------------------------
Mon Mar  9 09:42:36 CET 2009 - jbeulich@novell.com

- Update Xen config files (get tracing options back in sync with
  default).

-------------------------------------------------------------------
Fri Mar  6 20:56:37 CET 2009 - jeffm@suse.de

- Update config files: Enable CONFIG_FRAME_POINTER on Xen.

-------------------------------------------------------------------
Fri Mar  6 20:36:26 CET 2009 - jeffm@suse.de

- config.conf: Enabled Xen for building.

-------------------------------------------------------------------
Fri Mar  6 17:49:36 CET 2009 - jbeulich@novell.com

- Update Xen patches to 2.6.29-rc7.

-------------------------------------------------------------------
Fri Mar  6 13:34:30 CET 2009 - jbenc@suse.cz

- Update config files: enabled wireless debugging in -debug flavors.

-------------------------------------------------------------------
Fri Mar  6 10:36:19 CET 2009 - mmarek@suse.cz

- rpm/get_release_number.sh.in, rpm/kernel-binary.spec.in,
  rpm/kernel-source.spec.in, rpm/kernel-syms.spec.in,
  scripts/tar-up.sh, doc/README.SUSE: finally drop kernel-dummy
- rpm/prepare-build.sh: Delete.

-------------------------------------------------------------------
Wed Mar  4 20:18:28 CET 2009 - jeffm@suse.com

- Update to 2.6.29-rc7.
  - Eliminated 1 patch.

-------------------------------------------------------------------
Wed Mar  4 11:48:01 CET 2009 - mmarek@suse.cz

- rpm/kernel-binary.spec.in: workaround a bash bug (bnc#481817)
  in kernel-vanilla.spec.

-------------------------------------------------------------------
Tue Mar  3 23:00:28 CET 2009 - jeffm@suse.com

- patches.suse/export-security_inode_permission: Export
  security_inode_permission for aufs.

-------------------------------------------------------------------
Thu Feb 26 15:32:35 CET 2009 - jeffm@suse.com

- scripts/tar-up.sh: Add -u to update existing spec files.

-------------------------------------------------------------------
Thu Feb 26 11:50:57 CET 2009 - sven@suse.de

- rpm/kernel-binary.spec.in: Fix sub-package install-time conflict.

-------------------------------------------------------------------
Wed Feb 25 19:41:59 CET 2009 - mmarek@suse.cz

- scripts/tar-up.sh: create tarballs that don't change
  unnecessarily: set owner/group to nobody/nobody, mtime to time of
  the latest commit and sort the input files.

-------------------------------------------------------------------
Tue Feb 24 23:28:11 CET 2009 - jeffm@suse.com

- Update to 2.6.29-rc6-git1.

-------------------------------------------------------------------
Sat Feb 21 17:30:47 CET 2009 - mmarek@suse.cz

- rpm/kernel-syms.spec.in: also check if the package versions match
  (bnc#478462)

-------------------------------------------------------------------
Fri Feb 20 14:41:31 CET 2009 - jbeulich@novell.com

- patches.suse/stack-unwind: fix 32-bit arch_unwind_init_running().

-------------------------------------------------------------------
Fri Feb 20 10:12:51 CET 2009 - jbeulich@novell.com

- patches.suse/stack-unwind: fix patch fuzz.

-------------------------------------------------------------------
Fri Feb 20 09:48:59 CET 2009 - jbeulich@novell.com

- misc/xen-port-patches.py: Adjust fro new x86 header placement.
- patches.arch/x86_64-unwind-annotations: fix unwind annotations
  (bnc#472783).
- patches.suse/stack-unwind: Properlz hook up unwinder again.

-------------------------------------------------------------------
Fri Feb 20 02:49:50 CET 2009 - jeffm@suse.de

- patches.suse/kdb-common: Build fix with -I directive.

-------------------------------------------------------------------
Fri Feb 20 02:12:56 CET 2009 - jeffm@suse.de

- Update config files.

-------------------------------------------------------------------
Fri Feb 20 01:50:59 CET 2009 - jeffm@suse.de

- Update to 2.6.29-rc5-git3.
  - Eliminated 1 patch.

-------------------------------------------------------------------
Thu Feb 19 11:27:58 CET 2009 - mmarek@suse.cz

- rpm/symsets.pl: allow passing only Module.symvers and no modules

-------------------------------------------------------------------
Wed Feb 18 11:25:46 CET 2009 - olh@suse.de

- disable ppc601 support, disable unused framebuffer drivers

-------------------------------------------------------------------
Wed Feb 18 10:41:14 CET 2009 - olh@suse.de

- disable kdump on ppc32

------------------------------------------------------------------
Mon Feb 16 17:18:41 CET 2009 - jeffm@suse.com

- Update config files.

-------------------------------------------------------------------
Sat Feb 14 17:40:22 CET 2009 - jeffm@suse.de

- Update to 2.6.29-rc5.

-------------------------------------------------------------------
Fri Feb 13 21:15:40 CET 2009 - jeffm@suse.de

- Update to 2.6.29-rc4-git7.
  - Eliminated 2 patches.

-------------------------------------------------------------------
Mon Feb  9 22:04:41 CET 2009 - jeffm@suse.de

- patches.rpmify/spin_is_contended-fix: spin_is_contended
  Kconfig fixes.

-------------------------------------------------------------------
Mon Feb  9 17:47:43 CET 2009 - jeffm@suse.de

- Updated to 2.6.29-rc4.
  - Eliminated 3 patches.

-------------------------------------------------------------------
Fri Feb  6 21:34:56 CET 2009 - jeffm@suse.com

- patches.fixes/fix-warning-while-mapping-0-1MB-range-with-dev-mem:
  x86, pat: fix warn_on_once() while mapping 0-1MB range.

-------------------------------------------------------------------
Fri Feb  6 20:54:14 CET 2009 - mmarek@suse.cz

- rpm/kernel-module-subpackage, rpm/post.sh, rpm/postun.sh: fix
  last change: don't pass -e to weak-modules2.

-------------------------------------------------------------------
Fri Feb  6 14:42:13 CET 2009 - mmarek@suse.cz

- rpm/kernel-module-subpackage, rpm/post.sh, rpm/postun.sh: pass
  down shell options like -x to weak-modules2 to make debugging
  with rpm -ivv easier.

-------------------------------------------------------------------
Tue Feb  3 21:36:36 CET 2009 - jeffm@suse.de

- patches.fixes/fix-nf_conntrack_slp: make nf_conntrack_slp
  actually work (bnc#470963).

-------------------------------------------------------------------
Tue Feb  3 14:34:14 CET 2009 - mmarek@suse.cz

- scripts/tar-up.sh: fix branch name in KOTD packages.

-------------------------------------------------------------------
Tue Feb  3 12:37:06 CET 2009 - olh@suse.de

- config.conf: readde -debug flavor for ppc64

-------------------------------------------------------------------
Tue Feb  3 11:51:37 CET 2009 - olh@suse.de

- patches.fixes/scsi-ibmvfc_prli_initiator_fix.patch:
  Better handle other FC initiators (bnc#471217 - LTC51238)

-------------------------------------------------------------------
Tue Feb  3 11:48:59 CET 2009 - mmarek@suse.cz

- scripts/wd-functions.sh: display master as "master", not "HEAD"
  or "".

-------------------------------------------------------------------
Mon Feb  2 22:13:03 CET 2009 - jeffm@suse.de

- patches.fixes/ath9k-fix-led_device_naming.diff: ath9k: fix
  led naming.
- patches.fixes/b43legacy-fix-led_device_naming.diff: b43legacy:
  fix led naming.
- patches.fixes/iwlwifi-fix-iwl-3945_led_device_naming.diff:
  iwlwifi: another led naming fix.
- patches.fixes/iwlwifi-fix-iwl-led_device_naming.diff: iwlwifi:
  fix led naming   .
- patches.fixes/rt2x00-fix-led_device_naming.diff: rt2x00:
  fix led naming.

-------------------------------------------------------------------
Mon Feb  2 21:20:36 CET 2009 - jeffm@suse.de

- Updated to 2.6.29-rc3-git3.
  - Eliminated 6 patches.

-------------------------------------------------------------------
Mon Feb  2 17:35:32 CET 2009 - jeffm@suse.de

- Updated to 2.6.29-rc3.
  - AppArmor is disabled.
  - Xen is disabled.
  - Eliminated 745 patches.

-------------------------------------------------------------------
Mon Feb  2 17:17:07 CET 2009 - jeffm@suse.de

- Enabled patches.suse/reiserfs_warning-reentrant

-------------------------------------------------------------------
Mon Feb  2 11:30:07 CET 2009 - rw@suse.de

- patches.fixes/xpc-pass-physical,
  patches.kabi/xpc-pass-physical:
  kABI: restore upstream patch, add ABI cover-up. (bnc#458811)

-------------------------------------------------------------------
Mon Feb  2 10:44:23 CET 2009 - olh@suse.de

- patches.fixes/serial-jsm-enable_ms.patch:
  Add enable_ms to jsm driver (bnc#471224 - LTC51066)

-------------------------------------------------------------------
Mon Feb  2 10:30:50 CET 2009 - olh@suse.de

- patches.arch/ppc-optimize-sync.patch:
  Optimise smp_{r,w}mb and mutex (bnc#471222 - LTC51356)

-------------------------------------------------------------------
Sat Jan 31 04:35:24 CET 2009 - gregkh@suse.de

- refresh patches for fuzz due to 2.6.27.14-rc1 import.

-------------------------------------------------------------------
Sat Jan 31 04:16:39 CET 2009 - gregkh@suse.de

- patches.kabi/abi-fix-add-epoll_devs-back-to-struct-user_struct.patch:
  ABI fix: add epoll_devs back to struct user_struct.

-------------------------------------------------------------------
Sat Jan 31 04:07:38 CET 2009 - gregkh@suse.de

- Update to 2.6.27.14-rc1
  - lots of security fixes
  - lots of bugfixes
  - obsoletes:
    - patches.drivers/alsa-virtuoso-no-eeprom-overwrite
    - patches.drivers/pata_via.c-support-vx855-and-future-chips-whose-ide-controller-use-0x0571.patch
    - patches.fixes/SUNRPC-Fix-autobind-on-cloned-rpc-clients.patch
    - patches.fixes/sysfs-fix-problems-with-binary-files.patch
    - patches.fixes/xpc-fix-NULL-deref
    - patches.fixes/xpc-write-barrier

-------------------------------------------------------------------
Fri Jan 30 09:15:04 CET 2009 - olh@suse.de

- patches.arch/ppc-pseries-migration_hang_fix.patch:
  Fix partition migration hang under load (bnc#470563 - LTC51153)

-------------------------------------------------------------------
Fri Jan 30 08:00:00 CET 2009 - olh@suse.de

- disable CONFIG_DEBUG_STACKOVERFLOW and CONFIG_DEBUG_STACK_USAGE
  on ppc/ppc64

-------------------------------------------------------------------
Fri Jan 30 01:24:09 CET 2009 - teheo@suse.de

- patches.drivers/libata-fix-EH-device-failure-handling: libata:
  fix EH device failure handling (bnc#470845).

-------------------------------------------------------------------
Thu Jan 29 21:02:44 CET 2009 - jjolly@suse.de

- patches.arch/s390-08-08-add_qdio_utilization.patch: zfcp:
  queue_full is lacking the entry for qdio utilization
  (bnc#466462).

-------------------------------------------------------------------
Thu Jan 29 18:45:32 CET 2009 - gregkh@suse.de

- add ability to debug kernel using USB debug connector.
- Update config files.
- patches.suse/usb-move-ehci-reg-def.patch: usb: move ehci
  reg def.
- patches.suse/x86-usb-debug-port-early-console-v4.patch: x86:
  usb debug port early console, v4.

-------------------------------------------------------------------
Thu Jan 29 11:43:32 CET 2009 - mmarek@suse.cz

- patches.kabi/abi-fix-add-s_syncing-back-to-struct-super_block.patch
  patches.kabi/abi-fix-add-wb_sync_hold-enum-writeback_sync_modes.patch
  patches.kabi/export-iwl_rx_allocate
  patches.kabi/sched-kabi-compat-hack.patch: Introduce
  patches.kabi/ for patches that only work around kabi issues and
  can be safely dropped at the next SP.

-------------------------------------------------------------------
Wed Jan 28 20:34:29 CET 2009 - agruen@suse.de

- patches.xen/xen-x86-mark_rodata_rw.patch: Add missing pageattr.c
  changes to pageattr-xen.c (bnc#439348).

-------------------------------------------------------------------
Wed Jan 28 18:50:59 CET 2009 - agruen@suse.de

- patches.suse/x86-mark_rodata_rw.patch: Add mark_rodata_rw()
  to un-protect read-only kernel code pages (bnc#439348).
- patches.xen/xen-x86-mark_rodata_rw.patch: xen specific part
  (bnc#439348).

-------------------------------------------------------------------
Wed Jan 28 15:59:27 CET 2009 - mmarek@suse.cz

- config/s390/s390: the -man package still fails for s390, disable
  it

-------------------------------------------------------------------
Wed Jan 28 14:27:18 CET 2009 - mmarek@suse.cz

- rpm/kernel-binary.spec.in: fix build of the -man subpackage on
  31bit s390

-------------------------------------------------------------------
Wed Jan 28 13:23:01 CET 2009 - mmarek@suse.cz

- fix kernel-default.ppc64 reference symsets

-------------------------------------------------------------------
Wed Jan 28 12:06:53 CET 2009 - jslaby@suse.cz

- patches.arch/x86_sgi_cpus4096-05-update-send_IPI_mask.patch:
  x86 cpumask: Updates to support NR_CPUS=4096 (bnc#425240
  FATE304266).
  [cpu_mask_to_apicid bigsmp fix]

-------------------------------------------------------------------
Wed Jan 28 08:16:54 CET 2009 - olh@suse.de

- patches.fixes/scsi-ibmvscsi-module_alias.patch:
  map scsi proc_name to module name (bnc#459933 - LTC50724)

-------------------------------------------------------------------
Tue Jan 27 23:33:09 CET 2009 - jeffm@suse.de

- Update config files: Disable ftrace in -debug on ppc64

-------------------------------------------------------------------
Tue Jan 27 23:16:03 CET 2009 - jeffm@suse.de

- config.conf: Added -debug flavor for ppc64.

-------------------------------------------------------------------
Tue Jan 27 13:40:53 CET 2009 - bwalle@suse.de

- patches.drivers/libfc-set-the-release-function.diff:
  Whitespace change.

-------------------------------------------------------------------
Tue Jan 27 09:05:30 CET 2009 - hare@suse.de

- patches.drivers/libfc-fix-read-IO-data-integrity: libfc:
  IO data integrity issue when a IO data frame lost (bnc#469536).

-------------------------------------------------------------------
Tue Jan 27 08:52:49 CET 2009 - jbeulich@novell.com

- re-enable patches.xen/xen3-e1000e_Export_set_memory_ro-rw.

-------------------------------------------------------------------
Tue Jan 27 07:44:18 CET 2009 - olh@suse.de

- update patches.arch/ppc-memoryless-nodes.patch:
  include prototype for PFN_UP() (bnc#462546 - LTC50009)

-------------------------------------------------------------------
Mon Jan 26 19:53:20 CET 2009 - kkeil@suse.de

- patches.suse/e1000e_Export_set_memory_ro-rw: Export
  set_memory_ro() and set_memory_rw() calls.
  readded to avoid kabi change

-------------------------------------------------------------------
Mon Jan 26 19:36:59 CET 2009 - jeffm@suse.de

- config.conf: Added kernel-vmi to i386.

-------------------------------------------------------------------
Mon Jan 26 19:08:43 CET 2009 - olh@suse.de

- update patches.arch/ppc-memoryless-nodes.patch:
  use PFN_UP() for end_pfn (bnc#462546 - LTC50009)

-------------------------------------------------------------------
Mon Jan 26 17:14:44 CET 2009 - mmarek@suse.cz

- kabi: import FCoE changes

-------------------------------------------------------------------
Mon Jan 26 17:00:44 CET 2009 - hare@suse.de

- patches.suse/dm-mpath-requeue-for-stopped-queue: disable
  wrong debug message again.

-------------------------------------------------------------------
Mon Jan 26 15:35:41 CET 2009 - rw@suse.de

- patches.fixes/taskstats-alignment:
  IA64: fill 'struct taskstats' on stack and 'memcpy' result to skb.
  (bnc#448410)

-------------------------------------------------------------------
Mon Jan 26 15:31:39 CET 2009 - olh@suse.de

- update patches.arch/ppc-memoryless-nodes.patch:
  fix calculation of reserve_size (bnc#462546 - LTC50009)

-------------------------------------------------------------------
Mon Jan 26 14:19:30 CET 2009 - kkeil@suse.de

- patches.fixes/disable-lro-per-default: Disable LRO per default
  in igb and ixgbe. (bnc#467519)

-------------------------------------------------------------------
Mon Jan 26 13:44:37 CET 2009 - jbeulich@novell.com

- Just comment out patches.xen/xen3-e1000e_* (to address build error)
  until disposition of their originals is known.

-------------------------------------------------------------------
Mon Jan 26 13:01:24 CET 2009 - kkeil@suse.de

- patches.fixes/sctp_do_not_use_stale_copy_of_sk: Do not use
  stale copy of sk. (bnc#440104)

-------------------------------------------------------------------
Mon Jan 26 12:52:21 CET 2009 - jblunck@suse.de

Renamed some patches so they get included in vanilla builds.
- patches.rpmify/firmware-path: Renamed.
- patches.rpmify/no-include-asm: Renamed.
- patches.suse/md-raid-metadata-PAGE_SIZE.patch: Renamed.

-------------------------------------------------------------------
Mon Jan 26 12:18:00 CET 2009 - olh@suse.de

- patches.suse/led_classdev.sysfs-name.patch: use correct name
  for /sys/devices/virtual/leds/ entries (bnc#468350)

-------------------------------------------------------------------
Mon Jan 26 12:15:15 CET 2009 - kkeil@suse.de

- patches.suse/e1000e_Export_set_memory_ro-rw: Delete.
- patches.suse/e1000e_allow_bad_checksum: Delete.
- patches.suse/e1000e_call_dump_eeprom: Delete.
- patches.suse/e1000e_ioremap_sanity_check: Delete.
- patches.suse/e1000e_use_set_memory_ro-rw_to_protect_flash_memory:
  Delete.
  Remove not mainline e1000e patches which were added to help with
  the e1000e NVM corruption - root issue is fixed

-------------------------------------------------------------------
Mon Jan 26 12:06:30 CET 2009 - kkeil@suse.de

- patches.drivers/tg3_libphy_workaround: tg3 libphy workaround.
  (bnc#468725)

-------------------------------------------------------------------
Mon Jan 26 09:17:49 CET 2009 - hare@suse.de

- supported.conf: Correct spelling for dm-least-pending
  path checker.

-------------------------------------------------------------------
Mon Jan 26 09:16:31 CET 2009 - hare@suse.de

- patches.suse/dm-mpath-check-info-before-access: Kernel Oops
  during path failover (bnc#458393).

-------------------------------------------------------------------
Sun Jan 25 02:07:17 CET 2009 - gregkh@suse.de

- refresh patch fuzz now that 2.6.27.13 is in tree

-------------------------------------------------------------------
Sun Jan 25 01:59:30 CET 2009 - gregkh@suse.de

- Update to final version of 2.6.27.13

-------------------------------------------------------------------
Sat Jan 24 23:24:49 CET 2009 - gregkh@suse.de

- dynamic debugging fixes backported from upstream:
- patches.drivers/driver-core-add-newlines-to-debugging-enabled-disabled-messages.patch:
  driver core: add newlines to debugging enabled/disabled
  messages.
- patches.drivers/driver-core-fix-dynamic_debug-cmd-line-parameter.patch:
  Driver core: fix 'dynamic_debug' cmd line parameter.
- patches.drivers/driver-core-fix-using-ret-variable-in-unregister_dynamic_debug_module.patch:
  driver core: fix using 'ret' variable in
  unregister_dynamic_debug_module.

-------------------------------------------------------------------
Sat Jan 24 17:51:17 CET 2009 - jbohac@suse.cz

- patches.arch/x86_64-hpet-64bit-timer.patch: 
  (fix return of an unitialized value (bnc#469017)

-------------------------------------------------------------------
Sat Jan 24 11:29:02 CET 2009 - mmarek@suse.cz

- update kabi files: ignore changes in struct pcie_link_state as
  it is an internal structure only.

-------------------------------------------------------------------
Sat Jan 24 11:26:16 CET 2009 - mmarek@suse.cz

- patches.suse/genksyms-add-override-flag.diff: genksyms: add
  --override flag.
- rpm/kernel-binary.spec.in: set KBUILD_OVERRIDE=1

-------------------------------------------------------------------
Sat Jan 24 01:25:44 CET 2009 - ghaskins@suse.de

- patches.fixes/sched-kabi-compat-hack.patch: sched: leave
  RT_GROUP_SCHED structure components intact to preserve kABI.

 broke kabi with fix for 456542

-------------------------------------------------------------------
Sat Jan 24 00:35:12 CET 2009 - trenn@suse.de

- patches.fixes/cpufreq_export_latency.patch: CPUFREQ: Introduce
  /sys/devices/system/cpu/cpu*/cpufreq/cpuinfo_transition_latency
  (bnc#464461).
- patches.fixes/cpufreq_ondemand_adjust_sampling_rate_limit.patch:
  CPUFREQ: ondemand/conservative: sanitize sampling_rate
  restrictions (bnc#464461).
- patches.fixes/cpufreq_ondemand_performance_optimise_default_settings.patch:
  CPUFREQ: ondemand: Limit default sampling rate to 300ms
  max. (bnc#464461).
- patches.fixes/x86_cpufreq_powernow-k8_acpi_latency_values.patch:
  X86 powernow-k8 cpufreq: Get transition latency from acpi _PSS
  object (bnc#464461).

-------------------------------------------------------------------
Fri Jan 23 20:29:24 CET 2009 - jeffm@suse.de

- patches.fixes/xfs-dmapi-fixes: xfs/dmapi: fix crash on mount
  (bnc#458027).

-------------------------------------------------------------------
Fri Jan 23 20:19:33 CET 2009 - ghaskins@suse.de

- Update config files: Disable RT_GROUP_SCHED (bnc#456542).

  The RT_GROUP_SCHED feature is experimental and clearly broken, so
  lets turn it off for now.

-------------------------------------------------------------------
Fri Jan 23 16:51:40 CET 2009 - jeffm@suse.de

- patches.fixes/hpilo-open-close-fix: hpilo open/close fix
  (bnc#466517).

-------------------------------------------------------------------
Fri Jan 23 15:59:44 CET 2009 - hare@suse.de

- patches.suse/dm-mpath-requeue-for-stopped-queue: Handle I/O
  on stopped queues correctly (bnc#458393).

-------------------------------------------------------------------
Fri Jan 23 15:34:11 CET 2009 - jbenc@suse.cz

- patches.suse/mnt-want-write-speedup.patch,
  patches.suse/mnt_clone_write.patch: modified not to break kABI,
  enabled (bnc#436953).

-------------------------------------------------------------------
Fri Jan 23 15:08:39 CET 2009 - jbenc@suse.cz

- patches.fixes/iwlagn-fix-rfkill.patch: iwlagn: fix hw-rfkill
  while the interface is down (bnc#446158).

-------------------------------------------------------------------
Fri Jan 23 14:59:57 CET 2009 - mmarek@suse.cz

- kabi/severities: temporarily enable changes in FcOE modules.

-------------------------------------------------------------------
Fri Jan 23 11:55:18 CET 2009 - hare@suse.de

- patches.arch/s390-08-06-personality.patch: kernel: setting 32
  bit personality doesn't work (bnc#466462).
- patches.arch/s390-08-07-compat_wrappers.patch: kernel:
  Add missing wrapper functions for 31 bit compat
  syscalls. (bnc#466462,LTC#51229).
- patches.fixes/block-leave-the-request-timeout-timer-running:
  Delete obsolete patch.

-------------------------------------------------------------------
Fri Jan 23 11:42:28 CET 2009 - bwalle@suse.de

- patches.drivers/fcoe-change-fcoe_sw-sg_tablesi.diff: change
  fcoe_sw sg_tablesize to SG_ALL (bnc #459142).
- patches.drivers/fcoe-check-return-for-fc_set_m.diff: check
  return for fc_set_mfs (bnc #459142).
- patches.drivers/fcoe-fix-frame-length-validati.diff: fix frame
  length validation in the early receive path (bnc #459142).
- patches.drivers/fcoe-fix-incorrect-use-of-struct-module.diff:
  fcoe: fix incorrect use of struct module (bnc #468051).
- patches.drivers/fcoe-improved-load-balancing-i.diff: improved
  load balancing in rx path (bnc #459142).
- patches.drivers/fcoe-logoff-of-the-fabric-when.diff: Logoff
  of the fabric when destroying interface (bnc #459142).
- patches.drivers/fcoe-remove-warn_on-in-fc_set.diff: remove
  WARN_ON in fc_set_mfs (bnc #459142).
- patches.drivers/fcoe-user_mfs-is-never-used.diff: user_mfs is
  never used (bnc #459142).
- patches.drivers/libfc-add-fc_disc-c-locking-co.diff: Add
  fc_disc.c locking comment block (bnc #459142).
- patches.drivers/libfc-ensure-correct-device_pu.diff: libfc:
  Ensure correct device_put/get usage (round 2).
- patches.drivers/libfc-fix-rport-recursive-lock.diff: libfc:
  Fix rport recursive lock on rport mutex (bnc #459142).
- patches.drivers/libfc-handle-rrq-exch-timeout.diff: libfc:
  handle RRQ exch timeout (bnc #465596).
- patches.drivers/libfc-improve-fc_lport-c-locki.diff: Improve
  fc_lport.c locking comment block (bnc #459142).
- patches.drivers/libfc-improve-fc_rport-c-locki.diff: Improve
  fc_rport.c locking comment block (459142).
- patches.drivers/libfc-make-fc_disc-inline-with.diff: make
  fc_disc inline with the fc_lport structure (bnc #459142).
- patches.drivers/libfc-make-rscn-parsing-more-r.diff: make RSCN
  parsing more robust (bnc #459142).
- patches.drivers/libfc-make-sure-we-access-the.diff: make sure
  we access the CRC safely (bnc #459142).
- patches.drivers/libfc-pass-lport-in-exch_mgr_r.diff: libfc:
  Pass lport in exch_mgr_reset (bnc #465596).
- patches.drivers/libfc-remove-debug-print-state.diff: libfc:
  Remove debug print statement, too verbose (bnc #459142).
- patches.drivers/libfc-set-the-release-function.diff: Set
  the release function for the rport's kobject (round 2)
  (bnc #459142).
- patches.drivers/libfc-updated-comment-for-orde.diff: updated
  comment for order of em and ex locks (bnc #459142).
- patches.drivers/libfc-updated-libfc-fcoe-modul.diff: updated
  libfc fcoe module ver to 1.0.6 (bnc #459142).
- patches.drivers/libfc-use-an-operations-struct.diff: use an
  operations structure for rport callbacks (bnc #459142).
- patches.drivers/libfc-when-rport-goes-away-re.diff: libfc:
  when rport goes away (re-plogi), clean up exchanges to/from
  rport (bnc #465596).
- patches.drivers/libfc_locking.diff: libfc, fcoe: fixed locking
  issues with lport->lp_mutex around lport->link_status (bnc
  #468053).
- patches.drivers/libfc_rport.diff: libfc: rport retry on LS_RJT
  from certain ELS (bnc #468054).

-------------------------------------------------------------------
Fri Jan 23 11:36:44 CET 2009 - hare@suse.de

- patches.fixes/qla2xxx-check-fc-rport-validity:
  qla2xxx: added check for fcport is valid in
  qla2x00_terminate_rport_io(). (bnc#467624).

-------------------------------------------------------------------
Fri Jan 23 11:01:59 CET 2009 - tiwai@suse.de

- patches.drivers/alsa-hda-gateway-t1616-quirk: ALSA: hda -
  Add quirk for Gateway T1616 laptop (bnc#467597).
- patches.drivers/alsa-hda-hp-dv4-quirk: ALSA: hda - Add model
  entry for HP dv4.
- patches.drivers/alsa-hda-intel-d945-ref-quirk: ALSA: hda -
  Add model=ref for Intel board with STAC9221 (bnc#406529).

-------------------------------------------------------------------
Fri Jan 23 10:48:16 CET 2009 - hare@suse.de

- patches.fixes/blk-leave-sync-timer-running: block: Rediff
- patches.fixes/block-use-round_jiffies_up: Block: use
  round_jiffies_up() (bnc#464155).
- Add missing patches to series.conf:
  patches.fixes/round-jiffies-up
  patches.fixes/block-use-round_jiffies_up
  patches.fixes/block-fix-blk_start_queueing
  patches.fixes/suppress-buffer-IO-errors
  patches.fixes/block-optimizations-in-blk_rq_timed_out_timer
  patches.fixes/block-add-comment-in-blk_rq_timed_out

-------------------------------------------------------------------
Fri Jan 23 07:51:35 CET 2009 - olh@suse.de

- update patches.fixes/scsi-ibmvscsi-vio_leak.patch:
  handle also drivers/scsi/ibmvscsi/ibmvfc.c

-------------------------------------------------------------------
Fri Jan 23 06:41:18 CET 2009 - sjayaraman@suse.de

- patches.fixes/cifs-fix-oops-on-ipv6-mount: cifs: make sure we
  allocate enough storage for socket address (467691).

-------------------------------------------------------------------
Fri Jan 23 05:57:48 CET 2009 - gregkh@suse.de

- patches.kernel.org/abi-fix-add-wb_sync_hold-enum-writeback_sync_modes.patch:
  ABI fix: add WB_SYNC_HOLD enum writeback_sync_modes.

-------------------------------------------------------------------
Fri Jan 23 05:08:48 CET 2009 - gregkh@suse.de

- patches.kernel.org/abi-fix-add-s_syncing-back-to-struct-super_block.patch:
  ABI fix: add s_syncing back to struct super_block.

-------------------------------------------------------------------
Fri Jan 23 02:26:30 CET 2009 - gregkh@suse.de

- update to 2.6.27.13-rc1:
  - security updates
  - lots of bugfixes
  - obsoletes:
    - patches.arch/ppc-fix_hugepage_check.patch
    - patches.drivers/alsa-hda-ad1986a-laptop-eapd-model-back
    - patches.drivers/alsa-hda-samsung-q45-quirk
    - patches.fixes/security-introduce-missing-kfree.patch
    - patches.fixes/xpc-fix-heartbeat
- Update config files.

-------------------------------------------------------------------
Thu Jan 22 23:55:10 CET 2009 - kkeil@suse.de

- patches.drivers/e1000-fix-shared-emc.patch: e1000: fix bug
  with shared interrupt during reset (bnc#396687)

-------------------------------------------------------------------
Thu Jan 22 22:43:48 CET 2009 - tonyj@suse.de

- patches.fixes/revert-bgcolor-line-feed-93f78da4.patch: Revert
  "vt: fix background color on line feed" (bnc#418613).

-------------------------------------------------------------------
Thu Jan 22 19:28:06 CET 2009 - jbenc@suse.cz

- patches.fixes/iwlwifi-fix-rs_get_rate-oops.patch: iwlwifi:
  fix rs_get_rate WARN_ON() (bnc#456002).
- Reordered wireless patches to group together patches touching the same
  driver.

-------------------------------------------------------------------
Thu Jan 22 19:13:20 CET 2009 - bphilips@suse.de

- patches.drivers/disable-catas_reset-by-default-to-avoid-problems-with-eeh.patch:
  disable catas_reset by default to avoid problems with EEH
  (bnc#456389).

-------------------------------------------------------------------
Thu Jan 22 17:42:04 CET 2009 - rw@suse.de

- patches.fixes/xpc-pass-physical:
  fixed kABI breakage. (bnc#458811)

-------------------------------------------------------------------
Thu Jan 22 15:58:54 CET 2009 - bwalle@suse.de

- scripts/tar-up_and_run_mbuild.sh: s390 (the 31 bit variant) is
  not an important spec file.

-------------------------------------------------------------------
Thu Jan 22 15:50:44 CET 2009 - jbenc@suse.cz

- patches.fixes/mac80211-add-direct-probe.patch: fixed kABI
  breakage, reenabled.

-------------------------------------------------------------------
Thu Jan 22 15:29:07 CET 2009 - mmarek@suse.cz

- rpm/modversions: eat the "override" keyword before parsing the
  symbol definition.

-------------------------------------------------------------------
Thu Jan 22 14:14:03 CET 2009 - olh@suse.de

- patches.fixes/scsi-ibmvscsi-vio_leak.patch:
  Correct VIO bus/device CMO accounting problems (bnc#468304 - LTC51205)

-------------------------------------------------------------------
Thu Jan 22 14:03:12 CET 2009 - olh@suse.de

- patches.suse/of_platform_driver.module-owner.patch:
  add missing module symlink to /sys/bus/*/driver/*
  in struct of_platform_driver.

-------------------------------------------------------------------
Thu Jan 22 13:29:23 CET 2009 - kkeil@suse.de

- patches.drivers/ixgbe_DCB_compile_err.patch: DCB compile
  error fix - new version from Intel  (bnc#465923)

-------------------------------------------------------------------
Thu Jan 22 12:58:06 CET 2009 - jbohac@suse.cz

- patches.arch/x86_64-hpet-64bit-timer.patch: allow 64-bit mode
  for HPET Timer0 (bnc#456700).
  (fix compilation on i386 and add hpet64 to kernel-parameters.txt)

-------------------------------------------------------------------
Thu Jan 22 12:25:59 CET 2009 - jbohac@suse.cz

- patches.arch/x86_64-hpet-64bit-timer.patch: allow 64-bit mode
  for HPET Timer0 (bnc#456700).

-------------------------------------------------------------------
Thu Jan 22 12:10:39 CET 2009 - rw@suse.de

- patches.fixes/xpc-pass-physical:
  sgi-xpc: need to pass the physical address, not virtual. (bnc#458811)
- patches.fixes/xpc-fix-heartbeat:
  sgi-xpc: eliminate false detection of no heartbeat. (bnc#464545)

-------------------------------------------------------------------
Thu Jan 22 11:28:20 CET 2009 - jkosina@suse.de

- patches.fixes/input-add-nomux-dell-vostro-1510.patch: Input:
  add Dell Vostro 1510 to nomux list (bnc#404881).

-------------------------------------------------------------------
Thu Jan 22 10:30:46 CET 2009 - jblunck@suse.de

- scripts/compute-PATCHVERSION.sh: Fix SRCVERSION parsing (bnc#465113).

-------------------------------------------------------------------
Thu Jan 22 10:02:42 CET 2009 - tiwai@suse.de

- patches.drivers/alsa-hda-add-volume-offset: ALSA: hda - Add
  extra volume offset to standard volume amp macros (bnc#466428).
- patches.drivers/alsa-hda-stac-reduce-volume-scale: ALSA: hda -
  Halve too large volume scales for STAC/IDT codecs (bnc#466428).

-------------------------------------------------------------------
Thu Jan 22 09:25:52 CET 2009 - hare@suse.de

- patches.drivers/lpfc-8.2.8.12-update: Update lpfc from 8.2.8.11
  to 8.2.8.12 (bnc#467713).

-------------------------------------------------------------------
Thu Jan 22 01:58:48 CET 2009 - jeffm@suse.de

- patches.fixes/reiserfs-debug-1036: fix missing jl arg

-------------------------------------------------------------------
Wed Jan 21 21:09:15 CET 2009 - mmarek@suse.cz

- rpm/kernel-binary.spec.in: delete duplicate error message in the
  kabi checks

-------------------------------------------------------------------
Wed Jan 21 20:04:30 CET 2009 - jeffm@suse.de

- patches.fixes/remove_kernel_physical_mapping_init_from_init:
  move kernel_physical_mapping_init to __meminit (bnc#467474).

-------------------------------------------------------------------
Wed Jan 21 19:56:34 CET 2009 - jbenc@suse.cz

- patches.fixes/mac80211-add-direct-probe.patch: disabled, as it changes
  kABI.

-------------------------------------------------------------------
Wed Jan 21 19:46:46 CET 2009 - gregkh@suse.de

- patches.fixes/security-introduce-missing-kfree.patch: security:
  introduce missing kfree (bnc#467322).
- patches.fixes/sysfs-fix-problems-with-binary-files.patch:
  sysfs: fix problems with binary files.

-------------------------------------------------------------------
Wed Jan 21 19:35:32 CET 2009 - rw@suse.de

- patches.arch/ia64-page-migration.fix:
  fix deadlock caused by cpe_migrate.ko and mark it supported.
  (bnc#464676)

-------------------------------------------------------------------
Wed Jan 21 19:23:31 CET 2009 - jeffm@suse.de

- patches.fixes/sn-irq-affinity: sn2: preserve irq affinity set
  in PROM (bnc#457679).

-------------------------------------------------------------------
Wed Jan 21 19:15:43 CET 2009 - jeffm@suse.de

- patches.fixes/uv_zalias_support: uv: Support for non-nasid 0
  systems (bnc#458869).

-------------------------------------------------------------------
Wed Jan 21 19:12:47 CET 2009 - jeffm@suse.de

- patches.fixes/xpc-fix-NULL-deref: sgi-xpc: Remove NULL pointer
  dereference. (bnc#466563).
- patches.fixes/xpc-write-barrier: sgi-xpc: ensure flags are
  updated before bte_copy (bnc#466563).

-------------------------------------------------------------------
Wed Jan 21 19:06:26 CET 2009 - jbenc@suse.cz

- patches.fixes/ipw2200-workaround-firmware-restarts-when-scanning.patch:
  ipw2200: fix scanning while associated (bnc#459067).

-------------------------------------------------------------------
Wed Jan 21 19:01:41 CET 2009 - jbenc@suse.cz

- patches.fixes/iwl3945-fix-rfkill.patch: iwl3945: report
  killswitch changes even if the interface is down (bnc#446013).

-------------------------------------------------------------------
Wed Jan 21 18:51:54 CET 2009 - jbenc@suse.cz

- patches.fixes/mac80211-add-direct-probe.patch: mac80211:
  add direct probe before association (bnc#461889).

-------------------------------------------------------------------
Wed Jan 21 16:38:10 CET 2009 - hare@suse.de

- patches.drivers/mptsas-discover-all-devices: mptsas driver
  fails to discover devices (bnc#459932).

-------------------------------------------------------------------
Wed Jan 21 14:04:08 CET 2009 - jbeulich@novell.com

- Update Xen patches to 2.6.27.12.
- patches.xen/764-netback-foreign-pages.patch: netback: handle
  non-netback foreign pages.
- patches.xen/769-evtchn-CPU-offline.patch: evtchn: Fix CPU offlining
  to switch all affected ports belonging to a particular /dev/evcthn
  user.
- patches.xen/gso-size-check.patch: gso: Ensure that the packet
  is long enough.
- patches.xen/xen-S3-MSI: fix Dom0 resume from S3 when MSI is
  in use (bnc#435596).
- patches.xen/xen3-e1000e_ioremap_sanity_check: ioremap sanity
  check to catch mapping requests exceeding the BAR sizes
  (bnc#425480).
- patches.xen/xen3-x86-fix-kmap-contig.patch: x86: contiguous
  kmap fix (bnc#449812).

-------------------------------------------------------------------
Wed Jan 21 12:08:54 CET 2009 - olh@suse.de

- update patches.suse/radeon-monitor-jsxx-quirk.patch:
  implement correct model matching

-------------------------------------------------------------------
Wed Jan 21 10:20:05 CET 2009 - olh@suse.de

- update patches.suse/dm-mpath-tracking-nr-bytes:
  lpp_end_io gets nr_bytes as third arg

-------------------------------------------------------------------
Wed Jan 21 10:04:08 CET 2009 - olh@suse.de

- update patches.suse/radeon-monitor-jsxx-quirk.patch:
  match all JSxx/QSxx models based on the first 4 chars in 'model'

-------------------------------------------------------------------
Wed Jan 21 08:09:10 CET 2009 - olh@suse.de

- update patches.arch/ppc-axon-missing-msi-workaround-5.diff:
  Fix MSI after kexec (bnc#467633)

-------------------------------------------------------------------
Tue Jan 20 21:01:18 CET 2009 - gregkh@suse.de

- clean up patch fuzz after 2.6.27.12 inclusion.

-------------------------------------------------------------------
Tue Jan 20 20:50:47 CET 2009 - gregkh@suse.de

- Update to the real 2.6.27.12

-------------------------------------------------------------------
Tue Jan 20 17:00:55 CET 2009 - jeffm@suse.de

- patches.suse/reiserfs_warning-reentrant: reiserfs: eliminate
  reiserfs_warning from uniqueness functions; Fixes deadlock.

-------------------------------------------------------------------
Tue Jan 20 16:39:35 CET 2009 - olh@suse.de

- patches.drivers/cxgb3-ser.patch:
  reset the adapter on fatal error (bnc#466062 - LTC51042)

-------------------------------------------------------------------
Tue Jan 20 15:24:43 CET 2009 - jjolly@suse.de

- patches.arch/s390-08-03-iucv-cpu-hotremove.diff: iucv: failing
  cpu hot remove for inactive iucv (bnc#466462,LTC#51104).
- patches.arch/s390-08-04-compat-sigaltstack.diff:
  kernel: 31 bit compat sigaltstack syscall fails with
  -EFAULT. (bnc#466462,LTC#50888).
- patches.arch/s390-08-05-af_iucv-msgpeek-fix.patch:
  af_iucv: System hang if recvmsg() is used with MSG_PEEK
  (bnc#466462,LTC#51136).

-------------------------------------------------------------------
Tue Jan 20 15:15:19 CET 2009 - hare@suse.de

- patches.suse/dm-mpath-accept-failed-paths: Only accept
  non-existing paths when adding failed paths (bnc#467579)

-------------------------------------------------------------------
Tue Jan 20 12:19:52 CET 2009 - mmarek@suse.cz

- rpm/kernel-source.spec.in: set CONFIG_DEBUG_INFO=y in the
  packaged .configs if builfing debug packages (bnc#460887)

-------------------------------------------------------------------
Mon Jan 19 16:40:39 CET 2009 - mmarek@suse.cz

- rpm/kernel-binary.spec.in: set %tolerate_kabi_changes to 6

-------------------------------------------------------------------
Mon Jan 19 16:40:11 CET 2009 - mmarek@suse.cz

- patches.suse/export-iwl_rx_allocate: reintroduce
  EXPORT_SYMBOL(iwl_rx_allocate).

-------------------------------------------------------------------
Mon Jan 19 13:56:20 CET 2009 - mmarek@suse.cz

- import SLE11 RC2 reference kabi

-------------------------------------------------------------------
Mon Jan 19 11:35:12 CET 2009 - hare@suse.de

- patches.drivers/mpt-return-all-sense-data: MPT Fusion doesn't
  return all sense data (bnc#466179).

-------------------------------------------------------------------
Sat Jan 17 00:20:49 CET 2009 - gregkh@suse.de

- Update to 2.6.27.12-rc2

-------------------------------------------------------------------
Fri Jan 16 17:46:11 CET 2009 - od@suse.de

- patches.arch/x86-call-boot-IRQ-quirks-at-end-of-device-init-and-during-resume.patch:
  call boot IRQ quirks at end of device init and during resume.
- patches.arch/x86-disable-AMD-ATI-boot-interrupt-generation.patch:
  update to upstream variant of this patch:
    - integrate an older quirk to make IO-APIC mode work on AMD
      8131 rev. A0 and B0
    - fix boot IRQ disabling logic for AMD 813x
    - remove unneeded code for AMD SB700S

-------------------------------------------------------------------
Fri Jan 16 16:09:26 CET 2009 - jbeulich@novell.com

- patches.arch/x86-fix-kmap-contig.patch: x86: contiguous kmap
  fix (bnc#449812).

-------------------------------------------------------------------
Fri Jan 16 10:55:12 CET 2009 - olh@suse.de

- enable mptsas in kdump kernel to allow crashdump on QS2x blades

-------------------------------------------------------------------
Fri Jan 16 08:44:42 CET 2009 - tiwai@suse.de

Fix STAC925x patch again
- patches.drivers/alsa-hda-stac925x-init-fix: ALSA: hda - Fix
  (yet more) STAC925x issues (bnc#460478).

-------------------------------------------------------------------
Fri Jan 16 07:03:59 CET 2009 - jjolly@suse.de

- patches.arch/s390-08-01-cio-fix-mp-mode.diff: cio: fix
  subchannel multipath mode setup (bnc#466462,LTC#51047).
- patches.arch/s390-08-02-zfcp-gpn-align-fix.diff: zfcp: fix
  memory alignment for GPN_FT requests. (bnc#466462).

-------------------------------------------------------------------
Thu Jan 15 23:53:36 CET 2009 - gregkh@suse.de

- Update config files for vanilla kernel versions due to new config
  option added in 2.6.27.12-rc1.

-------------------------------------------------------------------
Thu Jan 15 23:47:39 CET 2009 - gregkh@suse.de

- Update to 2.6.27.12-rc1:
  - security fixes
  - fixes CVE-2009-0029
  - bug fixes all over the place.
  - obsoletes the following patches:
    - patches.arch/ppc-cmm_no_kdump.patch
    - patches.drivers/alsa-caiaq-midi-oops-fix
    - patches.drivers/alsa-hda-hp-6730b-quirk
    - patches.drivers/ibmvfc-host_init_delay.patch
    - patches.drivers/ibmvfc-improve_sync_events.patch
    - patches.fixes/PCI-Suspend-and-resume-PCI-Express-ports-with-interrupts-disabled.patch
    - patches.fixes/PCI-handle-PCI-state-saving-with-interrupts-disabled.patch
    - patches.fixes/fs-symlink-write_begin-allocation-context-fix.patch
    - patches.fixes/mm-lockless-pagecache-barrier.patch
    - patches.fixes/pci-rework-suspend-of-devices-with-no-drivers.patch
    - patches.fixes/uv-remove-erroneous-BAU-init
- Update config files.

-------------------------------------------------------------------
Thu Jan 15 11:37:26 CET 2009 - tiwai@suse.de

- patches.drivers/alsa-virtuoso-no-eeprom-overwrite: sound:
  virtuoso: do not overwrite EEPROM on Xonar D2/D2X (bnc#462365).

-------------------------------------------------------------------
Thu Jan 15 11:16:35 CET 2009 - bwalle@suse.de

- patches.suse/s390-System.map.diff:
  Strip L2^B symbols (bnc #456682).

-------------------------------------------------------------------
Thu Jan 15 11:09:29 CET 2009 - tiwai@suse.de

- patches.drivers/alsa-hda-gateway-fix: ALSA: patch_sigmatel:
  Add missing Gateway entries and autodetection (bnc#460478).
- patches.drivers/alsa-hda-gateway-fix2: ALSA: hda - More fixes
  on Gateway entries (bnc#460478).
- patches.drivers/alsa-hda-hp-dv5-mic-fix: ALSA: hda - Fix HP
  dv5 mic input (bnc#462913).
- patches.drivers/alsa-hda-hp-dv5-quirk: ALSA: hda - Add quirk
  for another HP dv5 (bnc#462913).
- patches.drivers/alsa-hda-idt92hd83-fix-typo: ALSA: hda -
  Fix a typo.
- patches.drivers/alsa-hda-samsung-q45-quirk: ALSA: hda - Add
  automatic model setting for Samsung Q45.
- patches.drivers/alsa-hda-seek-for-codec-id: ALSA: hda - Add
  a new function to seek for a codec ID (bnc#460478).
- patches.drivers/alsa-hda-sigmatel-no-hp-reset: ALSA: hda -
  Don't reset HP pinctl in patch_sigmatel.c (bnc#460478).
- patches.drivers/alsa-hda-stac925x-init-fix: ALSA: hda - Fix
  missing initialization of NID 0x0e for STAC925x (bnc#460478).

-------------------------------------------------------------------
Thu Jan 15 08:40:13 CET 2009 - olh@suse.de

- patches.arch/ppc-fix_hugepage_check.patch:
  is_hugepage_only_range() must account for both 4kB and 64kB
  slices (bnc#466229 - LTC51063)

-------------------------------------------------------------------
Wed Jan 14 23:23:42 CET 2009 - jeffm@suse.de

- Update config files: Disabled PARAVIRT on vanilla and LGUEST.

-------------------------------------------------------------------
Wed Jan 14 23:07:16 CET 2009 - jeffm@suse.de

- Enabled patches.suse/unlock_page-speedup.patch

-------------------------------------------------------------------
Wed Jan 14 22:00:49 CET 2009 - rjw@suse.de

- patches.fixes/PCI-PM-Split-PCI-Express-port-suspend-resume.patch:
  PCI PM: Split PCI Express port suspend-resume (bnc#455926).
- patches.fixes/PCI-Suspend-and-resume-PCI-Express-ports-with-interrupts-disabled.patch:
  PCI: Suspend and resume PCI Express ports with interrupts
  disabled (bnc#455926).
- patches.fixes/PCI-handle-PCI-state-saving-with-interrupts-disabled.patch:
  PCI: handle PCI state saving with interrupts disabled
  (bnc#455926).
- patches.fixes/pci-rework-suspend-of-devices-with-no-drivers.patch:
  PCI: Rework default handling of suspend and resume (bnc#455926).

-------------------------------------------------------------------
Wed Jan 14 19:38:29 CET 2009 - jeffm@suse.de

- Update config files: Disable PARAVIRT.

-------------------------------------------------------------------
Wed Jan 14 19:20:29 CET 2009 - gregkh@suse.de

- refresh patches for fuzz due to update to 2.6.27.11

-------------------------------------------------------------------
Wed Jan 14 19:02:21 CET 2009 - gregkh@suse.de

- Update to final version of 2.6.27.11

-------------------------------------------------------------------
Wed Jan 14 16:38:47 CET 2009 - kkeil@suse.de

- patches.drivers/ixgbe-dcb-setstate.patch: Bugfix for ixgbe
  and kernel DCB netlink code. (bnc#458194)
- patches.drivers/ixgbe_DCB_compile_err.patch: DCB compile
  error fix. (bnc#465923)
- Update config files.

-------------------------------------------------------------------
Wed Jan 14 15:56:58 CET 2009 - trenn@suse.de

- patches.fixes/acpi_irq_quirk_pci_irq_derive.patch: Delete.
It came out that this is an already fixed BIOS bug. The quirk
is not needed anymore.

-------------------------------------------------------------------
Wed Jan 14 14:53:51 CET 2009 - trenn@suse.de

- patches.fixes/acpi_fix_double_slash_root_prefix_handling.patch:
  In AcpiNsGetInternalNameLength, skip the redundant backslash
  of RootPrefix (http://bugzilla.kernel.org/show_bug.cgi?id=11541
  http://www.acpica.org/bugzilla/show_bug.cgi?id=739).
- patches.fixes/acpi_video_always_update_sys.patch: video: always
  update the brightness when poking "brightness" (bnc#450149).
- patches.fixes/acpi_video_handle_reversed_brightness_info.patch:
  ACPI: video: Fix reversed brightness behavior on ThinkPad SL
  series (bnc#450149).

-------------------------------------------------------------------
Wed Jan 14 08:45:29 CET 2009 - olh@suse.de

- patches.fixes/sched-fix-__load_balance_iterator-for-cfs-with-on.patch:
  fix __load_balance_iterator() for cfs with only one task
  (bnc#457594 - LTC50544)

-------------------------------------------------------------------
Wed Jan 14 08:32:32 CET 2009 - olh@suse.de

- patches.fixes/xfs-redirty-ENOSPC.patch: Re-dirty pages on
  ENOSPC when converting delayed allocations (bnc#433112 - LTC48749)

-------------------------------------------------------------------
Wed Jan 14 04:33:33 CET 2009 - npiggin@suse.de

- Added guarded patches:
- patches.suse/mnt-want-write-speedup.patch: fs: mnt_want_write
  speedup (bnc#436953).
- patches.suse/mnt_clone_write.patch: fs: introduce
  mnt_clone_write (bnc#436953).
- patches.suse/unlock_page-speedup.patch: mm: unlock_page speedup
  (bnc#436953).

-------------------------------------------------------------------
Wed Jan 14 00:51:58 CET 2009 - gregkh@suse.de

- Update config files.
- patches.drivers/add-via-chrome9-drm-support.patch: add Via
  chrome9 drm support.

-------------------------------------------------------------------
Wed Jan 14 00:29:20 CET 2009 - gregkh@suse.de

- patches.drivers/pata_via.c-support-vx855-and-future-chips-whose-ide-controller-use-0x0571.patch:
  pata_via.c: Support VX855 and future chips whose IDE controller
  use 0x0571..

-------------------------------------------------------------------
Tue Jan 13 16:46:08 CET 2009 - hare@suse.de

- patches.fixes/scsi-restart-lookup-by-target: Modify patch
  after suggestions from James Bottomley (bnc#465346).

-------------------------------------------------------------------
Tue Jan 13 14:54:58 CET 2009 - hare@suse.de

- patches.fixes/scsi-restart-lookup-by-target: Restart
  scsi_device_lookup_by_target() (bnc#465346).

-------------------------------------------------------------------
Tue Jan 13 10:43:59 CET 2009 - olh@suse.de

- update patches.drivers/cxgb3-Allocate-multiqueues-at-init-time:
  Allow multiqueue setting in MSI-X mode only (bnc#464351 - LTC50966)

-------------------------------------------------------------------
Tue Jan 13 08:55:32 CET 2009 - olh@suse.de

- patches.drivers/cxgb3i-mainline.patch: fixes bug in tag release
  and sync-up cxgb3i with mainline state (bnc#464508 - LTC50816)

-------------------------------------------------------------------
Tue Jan 13 05:25:12 CET 2009 - gregkh@suse.de

- Update to 2.6.27.11-rc1:
  - lots of minor fixes
  - obsoletes:
    - patches.fixes/md-bitmap-read-do-not-overflow
    - patches.suse/scsi-scsi_transport_srp-shost_data.patch

-------------------------------------------------------------------
Mon Jan 12 20:09:42 CET 2009 - gregkh@suse.de

- supported.conf: add kernel/drivers/acpi/acpi_memhotplug as supported

-------------------------------------------------------------------
Mon Jan 12 19:06:00 CET 2009 - mmarek@suse.cz

- rpm/kernel-source.spec.in, rpm/source-post.sh: handle arch
  symlinks like i586 -> i386 in /usr/src/linux-obj.

-------------------------------------------------------------------
Mon Jan 12 18:39:57 CET 2009 - gregkh@suse.de

- supported.conf: updated staging and other drivers

-------------------------------------------------------------------
Mon Jan 12 18:11:10 CET 2009 - kkeil@suse.de

- patches.drivers/r8169-Tx-performance-tweak-helper: r8169:
  Tx performance tweak helper.
- patches.drivers/r8169-add-8168-8101-registers-description:
  r8169: add 8168/8101 registers description.
- patches.drivers/r8169-add-hw-start-helpers-for-the-8168-and-the-8101:
  r8169: add hw start helpers for the 8168 and the 8101.
- patches.drivers/r8169-additional-8101-and-8102-support: r8169:
  additional 8101 and 8102 support.
- patches.drivers/r8169-use-pci_find_capability-for-the-PCI-E-features:
  r8169: use pci_find_capability for the PCI-E features.
  (bnc#448168)
-------------------------------------------------------------------
Mon Jan 12 15:50:46 CET 2009 - dgollub@suse.de

- scripts/tar-up_and_run_mbuild.sh: use $BUILD_DIR instead of fixed
  "kernel-source" string, to stay in sync with with differet kernel
  variants.

-------------------------------------------------------------------
Mon Jan 12 14:25:27 CET 2009 - mmarek@suse.cz

- rpm/kernel-source.spec.in, rpm/source-post.sh, rpm/source-pre.sh:
  replace the /usr/src/linux-obj symlink with a directory containing
  per-flavor symlinks instead. This allows us to install kernel-source /
  syms and kernel-source-rt / syms-rt in parallel and still find
  everything below /usr/src/linux-obj/.
- rpm/kernel-binary.spec.in: for -rt, install into
      /usr/src/linux-$version-rt-obj.
- rpm/kernel-syms.spec.in: fix kernel-source requires for -rt.

-------------------------------------------------------------------
Sun Jan 11 23:18:21 CET 2009 - jkosina@suse.de

- patches.drivers/input-usbtouchscreen-hw-calibration.patch:
  Input: usbtouchscreen - allow reporting calibrated data
  (bnc#444814).

-------------------------------------------------------------------
Fri Jan  9 18:54:47 CET 2009 - mmarek@suse.cz

- patches.suse/file-capabilities-add-file_caps-switch.diff:
  fix parsing of the file_caps commandline option (bnc#264075)

-------------------------------------------------------------------
Fri Jan  9 18:17:45 CET 2009 - trenn@suse.de

- patches.arch/x86_fix_llc_shared_map__cpu_llc_id_anomolies.patch:
  x86: fix intel x86_64 llc_shared_map/cpu_llc_id anomolies
  (bnc#464329).

-------------------------------------------------------------------
Fri Jan  9 16:25:12 CET 2009 - olh@suse.de

- patches.arch/ppc-cmm_no_kdump.patch:
  Disable Collaborative Memory Manager for kdump (bnc#460552 - LTC50789)

-------------------------------------------------------------------
Fri Jan  9 16:13:13 CET 2009 - jslaby@suse.cz

- patches.suse/cgroup-disable-memory.patch: memcg: disable the
  memory controller by default.
- patches.suse/add-enable_cgroup-parameter.patch: Delete.
- patches.suse/disable-cgroups.patch: Delete.

-------------------------------------------------------------------
Fri Jan  9 16:13:09 CET 2009 - olh@suse.de

- patches.suse/radeon-monitor-jsxx-quirk.patch
  fix compile errors

-------------------------------------------------------------------
Fri Jan  9 15:40:35 CET 2009 - jslaby@suse.de

- patches.fixes/ath5k-ignore-calibration-return-value.patch:
  ath5k: ignore the return value of
  ath5k_hw_noise_floor_calibration (bnc#446541).

-------------------------------------------------------------------
Fri Jan  9 15:37:22 CET 2009 - jslaby@suse.de

- patches.fixes/cgroups-suppress-cloning-warning.patch: cgroups:
  suppress bogus warning messages (bnc#460961).

-------------------------------------------------------------------
Fri Jan  9 15:28:56 CET 2009 - olh@suse.de

- patches.suse/radeon-monitor-jsxx-quirk.patch: Add quirk for
  the graphics adapter in some JSxx (bnc#461002 - LTC50817)

-------------------------------------------------------------------
Fri Jan  9 14:34:02 CET 2009 - trenn@suse.de

- patches.fixes/acpi_irq_quirk_pci_irq_derive.patch: ACPI: Do not
  derive IRQ from parent bridge/device via boot param/dmi list
  (bnc#437211).
- patches.suse/acpi_osi_sle11_ident.patch: Provide possibility
  for vendors to fix BIOS issues for SLE11 only (none).

-------------------------------------------------------------------
Fri Jan  9 13:03:36 CET 2009 - hare@suse.de

- patches.drivers/blk-request-based-multipath-update: Rediff.
- patches.fixes/scsi-refactor-busy-processing: refactor
  sdev/starget/shost busy checking; break out from
  blk-request-based-multipath-update.

-------------------------------------------------------------------
Fri Jan  9 12:31:34 CET 2009 - hare@suse.de

- patches.drivers/lpfc-8.2.8.11-update: Update lpfc from 8.2.8.10
  to 8.2.8.11 (bnc#464662).
- patches.fixes/scsi-call-unprep_request-under-lock: scsi_lib:
  only call scsi_unprep_request() under queue lock (bnc#464155).
- patches.fixes/scsi-fix-hang-in-starved-list-processing: Fix
  hang in starved list processing (bnc#464155).

-------------------------------------------------------------------
Fri Jan  9 12:28:55 CET 2009 - kkeil@suse.de

- patches.drivers/bnx2-Add-PCI-ID-for-5716S: bnx2: Add PCI ID
  for 5716S
- patches.drivers/bnx2-Fix-bug-in-bnx2_free_rx_mem_: bnx2:
  Fix bug in bnx2_free_rx_mem() (bnc#464130)

-------------------------------------------------------------------
Fri Jan  9 12:11:23 CET 2009 - jslaby@suse.cz

- patches.suse/disable-cgroups.patch: Disable all cgroups
  (bnc#436025).

-------------------------------------------------------------------
Fri Jan  9 11:39:59 CET 2009 - hare@suse.de

- Backporting block layer fixes (bnc#464155):
  * patches.fixes/block-add-comment-in-blk_rq_timed_out: add
    comment in blk_rq_timed_out() about why next can not be 0
  * patches.fixes/block-fix-blk_start_queueing: block: Fix
    blk_start_queueing() to not kick a stopped queue.
  * patches.fixes/block-leave-the-request-timeout-timer-running:
    block: leave the request timeout timer running even on an
    empty list.
  * patches.fixes/block-optimizations-in-blk_rq_timed_out_timer:
    block: optimizations in blk_rq_timed_out_timer().
  * patches.fixes/block-suppress-buffer-IO-errors: block: Supress
    Buffer I/O errors when SCSI REQ_QUIET flag set.
  * patches.fixes/block-use-round_jiffies_up: Block: use
    round_jiffies_up().
  * patches.fixes/round-jiffies-up: Add round_jiffies_up and
    related routines.

-------------------------------------------------------------------
Fri Jan  9 11:21:39 CET 2009 - jbeulich@novell.com

- patches.xen/xen3-acpi-pci-pci-msi-_osc-support-capabilities-called-when-root-bridge-added.patch:
  ACPI/PCI: PCI MSI _OSC support capabilities called when root
  bridge added (bnc#438941).

-------------------------------------------------------------------
Fri Jan  9 10:23:55 CET 2009 - hare@suse.de

- patches.fixes/scsi_dh-retry-on-UNIT_ATTENTION: scsi_dh_rdac
  does not retry MODE SENSE on UNIT ATTENTION (bnc#464155).
- patches.suse/scsi-check-removed-device-for-offline: Only check
  for SDEV_OFFLINE and SDEV_DEL, not SDEV_CANCEL.

-------------------------------------------------------------------
Fri Jan  9 10:06:29 CET 2009 - jslaby@suse.cz

- patches.suse/add-enable_cgroup-parameter.patch: Add
  cgroup_enable parameter (bnc#436025).

-------------------------------------------------------------------
Fri Jan  9 00:19:19 CET 2009 - gregkh@suse.de

- patches.drivers/acpi-pci-include-missing-acpi.h-file-in-pci-acpi.h.patch:
  ACPI/PCI: include missing acpi.h file in
  pci-acpi.h. (bnc#438941).

-------------------------------------------------------------------
Fri Jan  9 00:14:25 CET 2009 - gregkh@suse.de

- clean up patch fuzz

-------------------------------------------------------------------
Thu Jan  8 23:56:01 CET 2009 - gregkh@suse.de

- patches.drivers/acpi-pci-pci-msi-_osc-support-capabilities-called-when-root-bridge-added.patch:
  ACPI/PCI: PCI MSI _OSC support capabilities called when root
  bridge added (bnc#438941).
- patches.drivers/acpi-pci-pcie-aer-_osc-support-capabilities-called-when-root-bridge-added.patch:
  ACPI/PCI: PCIe AER _OSC support capabilities called when root
  bridge added (bnc#438941).
- patches.drivers/acpi-pci-pcie-aspm-_osc-support-capabilities-called-when-root-bridge-added.patch:
  ACPI/PCI: PCIe ASPM _OSC support capabilities called when root
  bridge added (bnc#438941).
- patches.drivers/acpi-pci-remove-obsolete-_osc-capability-support-functions.patch:
  ACPI/PCI: remove obsolete _OSC capability support functions
  (bnc#438941).

-------------------------------------------------------------------
Thu Jan  8 23:06:58 CET 2009 - gregkh@suse.de

- patches.drivers/acpi-pci-call-_osc-support-during-root-bridge-discovery.patch:
  ACPI/PCI: call _OSC support during root bridge discovery
  (bnc#438941).
- patches.drivers/acpi-pci-change-pci_osc_control_set-to-query-control-bits-first.patch:
  ACPI/PCI: Change pci_osc_control_set() to query control bits
  first (bnc#438941).
- patches.drivers/acpi-pci-fix-possible-race-condition-on-_osc-evaluation.patch:
  ACPI/PCI: Fix possible race condition on _OSC evaluation
  (bnc#438941).
- patches.drivers/acpi-pci-include-missing-acpi.h-file-in-pci-acpi.h.patch:
  ACPI/PCI: include missing acpi.h file in
  pci-acpi.h. (bnc#438941).
- patches.drivers/acpi-pci-pci-extended-config-_osc-support-called-when-root-bridge-added.patch:
  ACPI/PCI: PCI extended config _OSC support called when root
  bridge added (bnc#438941).

-------------------------------------------------------------------
Thu Jan  8 19:38:41 CET 2009 - gregkh@suse.de

- patches.drivers/bnx2x-version-update.patch: bnx2x: Version
  Update (bnc#439679).

-------------------------------------------------------------------
Thu Jan  8 19:16:28 CET 2009 - jjolly@suse.de

- patches.arch/s390-07-01-zfcp-port-failed-message.diff: zfcp:
  Remove message for failed port (bnc#464466).
- patches.arch/s390-07-02-zfcp-unchained-fsf.diff: zfcp: Add
  support for unchained FSF requests (bnc#464466).
- patches.arch/s390-07-03-topology-fix.diff: kernel: fix cpu
  topology support (bnc#464466).
- patches.arch/s390-07-04-dasd-failfast.patch: dasd: Add
  'failfast' device feature. (bnc#464466,LTC#43066).

-------------------------------------------------------------------
Thu Jan  8 15:47:53 CET 2009 - tiwai@suse.de

- patches.drivers/alsa-caiaq-midi-oops-fix: ALSA: caiaq - Fix
  Oops with MIDI.

-------------------------------------------------------------------
Thu Jan  8 15:13:22 CET 2009 - knikanth@suse.de

- patches.fixes/dm-avoid-put-table-dm_any_congested: dm: avoid
  destroying table in dm_any_congested (bnc#457205).
- patches.fixes/dm-table-ref-count: dm table: rework reference
  counting (bnc#457205).
- patches.fixes/dm-unbind-drop-ref: dm table: drop reference at
  unbind (bnc#457205).

-------------------------------------------------------------------
Thu Jan  8 13:00:35 CET 2009 - olh@suse.de

- update kdump config, disable some unused drivers

-------------------------------------------------------------------
Thu Jan  8 12:58:45 CET 2009 - olh@suse.de

- refresh config files, no functional changes

-------------------------------------------------------------------
Thu Jan  8 12:52:20 CET 2009 - olh@suse.de

- patches.drivers/ehea-modinfo.patch:
  use separate table for module alias (bnc#435215 - LTC48564)

-------------------------------------------------------------------
Thu Jan  8 12:41:24 CET 2009 - tiwai@suse.de

Backport fixes for HD-audio from the upstream:
- patches.drivers/alsa-hda-ad1882-id-typo-fix: ALSA: hda -
  Fix typos for AD1882 codecs.
- patches.drivers/alsa-hda-ad1986a-laptop-eapd-model-back: ALSA:
  hda - make laptop-eapd model back for AD1986A.
- patches.drivers/alsa-hda-hp2230s-quirk: ALSA: hda - Add quirk
  for HP 2230s (bnc#461660).
- patches.drivers/alsa-hda-sigmatel-add-missing-terminators:
  ALSA: hda - Add missing terminators in patch_sigmatel.c.

-------------------------------------------------------------------
Thu Jan  8 11:46:43 CET 2009 - bwalle@suse.de

- Update config files: Enable CONFIG_EHEA=m (and CONFIG_IBMEBUS=y)
  for ppc/kdump and ppc64/kdump (bnc #459119).

-------------------------------------------------------------------
Thu Jan  8 10:57:36 CET 2009 - jblunck@suse.de

- Make kernel-source.changes incremental again

-------------------------------------------------------------------
Thu Jan  8 10:15:08 CET 2009 - olh@suse.de

- supported.conf: rename dm-leastpending-path to dm-leastpending

-------------------------------------------------------------------
Thu Jan  8 09:27:28 CET 2009 - olh@suse.de

- patches.drivers/ehea-modinfo.patch:
  add alias entry for portN properties (bnc#435215 - LTC48564)

-------------------------------------------------------------------
Thu Jan  8 08:19:15 CET 2009 - olh@suse.de

- patches.drivers/ibmvfc-abort-response.patch:
  Fixup command response translation (bnc#459383 - LTC50695)

-------------------------------------------------------------------
Thu Jan  8 08:15:34 CET 2009 - olh@suse.de

- patches.drivers/ibmvfc-improve_sync_events.patch:
  Improve async event handling (bnc#460567 - LTC50778)

-------------------------------------------------------------------
Thu Jan  8 06:29:53 CET 2009 - gregkh@suse.de

- patches.drivers/via-unichrome-drm-bugfixes.patch: via: Unichrome
  DRM bugfixes.

-------------------------------------------------------------------
Thu Jan  8 06:19:53 CET 2009 - coly.li@suse.de

- Move patch from patches.suse/dlm-fix-shutdown-cleanup.patch to
  patches.fixes/dlm-fix-shutdown-cleanup.patch

-------------------------------------------------------------------
Thu Jan  8 06:11:18 CET 2009 - coly.li@suse.de

- Fixes a regression from commit
  0f8e0d9a317406612700426fad3efab0b7bbc467, 
  "dlm: allow multiple lockspace creates".

-------------------------------------------------------------------
Wed Jan  7 16:37:22 CET 2009 - olh@suse.de

- patches.arch/ppc-pseries-cpu-migrate.patch: Update
  default_server during migrate_irqs_away (bnc#460566 - LTC50723)

-------------------------------------------------------------------
Wed Jan  7 16:25:48 CET 2009 - jack@suse.cz

- patches.suse/mm-increase-dirty-limits.patch: Increase limits
  for starting writeback of dirty data (bnc#449662).

-------------------------------------------------------------------
Wed Jan  7 15:43:23 CET 2009 - ghaskins@suse.de

- Update config files (part of bnc#448412).

-------------------------------------------------------------------
Wed Jan  7 14:55:19 CET 2009 - ghaskins@suse.de

- patches.fixes/ia64-configure-HAVE_UNSTABLE_SCHED_CLOCK-for-SGI_SN.patch:
  configure HAVE_UNSTABLE_SCHED_CLOCK for SGI_SN systems (bnc#448412).

-------------------------------------------------------------------
Wed Jan  7 13:53:32 CET 2009 - hare@suse.de

- patches.drivers/lpfc-8.2.8.10-update: Emulex 8.2.8.10 driver
  patches for SLE11 (bnc#460775).

-------------------------------------------------------------------
Wed Jan  7 13:37:56 CET 2009 - knikanth@suse.de

- patches.suse/dm-barrier-single-device: Update Patch-mainline
  header. Patch is not refreshed as it breaks kabi (FATE#304489).

-------------------------------------------------------------------
Wed Jan  7 12:35:13 CET 2009 - hare@suse.de

- patches.drivers/cciss-driver-panic-on-volume-delete: cciss
  driver may panic if a logical volume is deleted (bnc#459553).

-------------------------------------------------------------------
Wed Jan  7 10:32:20 CET 2009 - hare@suse.de

- patches.suse/scsi-netlink-ml: Use GFP_ATOMIC to avoid deadlocks
  (bnc#461747).

-------------------------------------------------------------------
Wed Jan  7 09:55:34 CET 2009 - hare@suse.de

- patches.fixes/fc_transport-devloss-callback-restore: FC devloss
  callback not called when devloss timer fires (bnc#463289).

-------------------------------------------------------------------
Wed Jan  7 09:47:10 CET 2009 - hare@suse.de

- patches.suse/dm-mpath-leastpending-path-update: Update
  least-pending-IO dynamic load balancer (bnc#444199).
- patches.suse/dm-mpath-queue-length-load-balancing: Rediff.
- patches.suse/dm-mpath-service-time-load-balancing: Rediff.
- patches.suse/dm-mpath-tracking-nr-bytes: Rediff.
- patches.suse/dm-mpath-leastpending-path: Delete.

-------------------------------------------------------------------
Tue Jan  6 19:38:30 CET 2009 - jeffm@suse.de

- patches.fixes/uv-remove-erroneous-BAU-init: UV: remove erroneous
  BAU initialization (bnc#463313).

-------------------------------------------------------------------
Tue Jan  6 18:36:57 CET 2009 - jjolly@suse.de

- patches.arch/s390-06-01-qeth-ext-src-mac-addr.patch: qeth:
  exploit source MAC address for inbound layer3 packets
  (bnc#458339).
- patches.arch/s390-06-02-qeth-layercrash.patch: qeth: avoid
  crash in case of layer mismatch for VSWITCH (bnc#458339).
- patches.arch/s390-06-03-dasd_sim_sense_condition.patch: Fix
  unsolicited SIM sense condition. (bnc#458339).
- patches.arch/s390-06-04-qdio_ssqd_memcpy.patch: qdio: fix
  broken memcpy (bnc#458339).
- patches.arch/s390-06-05-qdio_s390dbf.patch: qdio: rework
  s390dbf usage  (bnc#458339).
- patches.arch/s390-06-06-qdio_inbound_ack.patch: qdio: rework
  inbound buffer acknowledgement (bnc#458339).
- patches.arch/s390-06-07-cio-attach_detach.patch: cio: Crashes
  when repeatetly attaching/detaching devices. (bnc#458339).

-------------------------------------------------------------------
Tue Jan  6 14:37:15 CET 2009 - npiggin@suse.de

- patches.arch/x86-fix-kmap-contig.patch: x86: Jan's comments for
  contiguous kmap fix (bnc#449812).

-------------------------------------------------------------------
Tue Jan  6 07:54:29 CET 2009 - npiggin@suse.de

- patches.fixes/mm-lockless-pagecache-barrier.patch: update.

-------------------------------------------------------------------
Mon Jan  5 17:38:52 CET 2009 - mmarek@suse.cz

- patches.suse/modpost-filter-out-built-in-depends: modpost:
  filter out "built-in" depends (bnc#450085).
- patches.drivers/0002-Staging-add-TAINT_CRAP-flag-to-drivers-staging-modu.patch:
  refresh.

-------------------------------------------------------------------
Mon Jan  5 14:09:57 CET 2009 - npiggin@suse.de

- Fix ps3 config.

-------------------------------------------------------------------
Mon Jan  5 09:53:42 CET 2009 - npiggin@suse.de

- patches.fixes/mm-lockless-pagecache-barrier.patch: mm lockless
  pagecache barrier fix.

-------------------------------------------------------------------
Mon Jan  5 09:29:04 CET 2009 - npiggin@suse.de

- patches.fixes/fs-symlink-write_begin-allocation-context-fix.patch:
  fs symlink write_begin allocation context fix.

-------------------------------------------------------------------
Mon Jan  5 09:11:14 CET 2009 - npiggin@suse.de

- Update config files.

-------------------------------------------------------------------
Mon Jan  5 08:51:10 CET 2009 - npiggin@suse.de

- patches.suse/cgroup-freezer.patch: cgroup freezer update (bnc#417294,
  fate#304191, fate#201036).
<|MERGE_RESOLUTION|>--- conflicted
+++ resolved
@@ -1,10 +1,10 @@
 -------------------------------------------------------------------
-<<<<<<< HEAD
 Wed Apr 14 22:24:22 CEST 2010 - jeffm@suse.de
 
 - Update to 2.6.34-rc4.
   - Eliminated 3 patches.
-=======
+
+-------------------------------------------------------------------
 Tue Apr 13 13:02:28 CEST 2010 - mmarek@suse.cz
 
 - Update vanilla config files.
@@ -42,7 +42,6 @@
 Mon Apr 12 12:55:42 CEST 2010 - jbeulich@novell.com
 
 - patches.arch/x86_64-unwind-annotations: Refresh (bnc#588458).
->>>>>>> 28af8caa
 
 -------------------------------------------------------------------
 Fri Apr  9 18:24:38 CEST 2010 - jeffm@suse.de
