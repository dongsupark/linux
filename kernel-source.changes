--- conflicted
+++ resolved
@@ -1,11 +1,11 @@
 -------------------------------------------------------------------
-<<<<<<< HEAD
 Wed Feb 24 20:02:26 CET 2010 - jeffm@suse.de
 
 - patches.rpmify/ftrace-fix-ftrace_event_call-alignment-for-use-with-gcc-4-5:
   ftrace: fix ftrace_event_call alignment for use with gcc 4.5
   (bnc#582222).
-=======
+
+-------------------------------------------------------------------
 Wed Feb 24 14:46:28 CET 2010 - jbeulich@novell.com
 
 - Update Xen patches to 2.6.33-rc8 and c/s 997.
@@ -13,7 +13,6 @@
   into a structure.
 - patches.xen/xen-x86-xtime-lock: reduce contention on xtime_lock
   (bnc#569014, bnc#571041, bnc#571769, bnc#572146).
->>>>>>> 1e00548b
 
 -------------------------------------------------------------------
 Tue Feb 23 00:34:32 CET 2010 - jack@suse.de
