--- conflicted
+++ resolved
@@ -1,5 +1,34 @@
 -------------------------------------------------------------------
-<<<<<<< HEAD
+Tue Dec  9 20:35:13 CET 2008 - agruen@suse.de
+
+- supported.conf: Mark xfs_dmapi as supported (bnc#457668).
+
+-------------------------------------------------------------------
+Tue Dec  9 19:44:13 CET 2008 - jeffm@suse.de
+
+- patches.fixes/x86-arch_add_memory-remove-debug: x86: remove
+  debug code from arch_add_memory() (bnc#457526).
+- patches.fixes/x86-memory-hotplug-off-by-one: x86, memory
+  hotplug: remove wrong -1 in calling init_memory_mapping()
+  (bnc#457526).
+
+-------------------------------------------------------------------
+Tue Dec  9 19:21:19 CET 2008 - agruen@suse.de
+
+- rpm/{kernel-module-subpackage,macros.kernel-source}: Remove
+  a leftover hardcoded dependency on the kernel-source package so
+  that KMPs can alternatively be built against a kernel other
+  than (kernel-source + kernel-syms), such as (kernel-source-rt +
+  kernel-syms-rt).
+
+-------------------------------------------------------------------
+Tue Dec  9 13:26:34 CET 2008 - trenn@suse.de
+
+- patches.fixes/pci_aspm_check_endless_loop_safe.patch: PCIe:
+  ASPM: Break out of endless loop waiting for PCI config bits
+  to switch (bnc#449799).
+
+-------------------------------------------------------------------
 Tue Dec  9 12:25:26 CET 2008 - mmarek@suse.cz
 
 - rpm/symsets.pl:
@@ -11,77 +40,47 @@
 - rpm/kernel-binary.spec.in: make use of --required-modules
 
 -------------------------------------------------------------------
+Tue Dec  9 10:41:57 CET 2008 - nfbrown@suse.de
+
+- patches.fixes/xfs-barrier-fix.patch: Fix propagation of
+  EOPNOTSUPP when barriers are not supported. (bnc#438608).
+
+-------------------------------------------------------------------
+Mon Dec  8 23:10:23 CET 2008 - rjw@suse.de
+
+- patches.fixes/tg3-fix-default-wol.patch: net (tg3): Fix failure
+  to enable WoL by default when possible (bnc#447371).
+
+-------------------------------------------------------------------
+Mon Dec  8 17:20:40 CET 2008 - olh@suse.de
+
+- patches.arch/ppc-valid-hugepage-size-hugetlb_get_unmapped_area.patch:
+  Check for valid hugepage size in hugetlb_get_unmapped_area
+  (bnc#456433 - LTC50170).
+
+-------------------------------------------------------------------
+Mon Dec  8 17:17:16 CET 2008 - trenn@suse.de
+
+- patches.fixes/pci_aspm_check_endless_loop.patch: Delete.
+
+-------------------------------------------------------------------
+Mon Dec  8 17:05:16 CET 2008 - rw@suse.de
+
+- patches.drivers/sgi-xp-no-uv:
+  SGI SN: Eliminate dependency of the XP/XPC drivers on GRU. (bnc#442442)
+
+-------------------------------------------------------------------
+Mon Dec  8 16:52:27 CET 2008 - rw@suse.de
+
+- Update config files for ia64:
+  Disable PERMIT_BSP_REMOVE.  (bnc#386714)
+
+-------------------------------------------------------------------
 Mon Dec  8 16:25:09 CET 2008 - mmarek@suse.cz
 
 - rpm/find-provides, rpm/kernel-binary.spec.in: figure out what
   subpackage is being processed in find-provides and just print
   the symsets computed in the spec.
-=======
-Tue Dec  9 20:35:13 CET 2008 - agruen@suse.de
-
-- supported.conf: Mark xfs_dmapi as supported (bnc#457668).
-
--------------------------------------------------------------------
-Tue Dec  9 19:44:13 CET 2008 - jeffm@suse.de
-
-- patches.fixes/x86-arch_add_memory-remove-debug: x86: remove
-  debug code from arch_add_memory() (bnc#457526).
-- patches.fixes/x86-memory-hotplug-off-by-one: x86, memory
-  hotplug: remove wrong -1 in calling init_memory_mapping()
-  (bnc#457526).
-
--------------------------------------------------------------------
-Tue Dec  9 19:21:19 CET 2008 - agruen@suse.de
-
-- rpm/{kernel-module-subpackage,macros.kernel-source}: Remove
-  a leftover hardcoded dependency on the kernel-source package so
-  that KMPs can alternatively be built against a kernel other
-  than (kernel-source + kernel-syms), such as (kernel-source-rt +
-  kernel-syms-rt).
-
--------------------------------------------------------------------
-Tue Dec  9 13:26:34 CET 2008 - trenn@suse.de
-
-- patches.fixes/pci_aspm_check_endless_loop_safe.patch: PCIe:
-  ASPM: Break out of endless loop waiting for PCI config bits
-  to switch (bnc#449799).
-
--------------------------------------------------------------------
-Tue Dec  9 10:41:57 CET 2008 - nfbrown@suse.de
-
-- patches.fixes/xfs-barrier-fix.patch: Fix propagation of
-  EOPNOTSUPP when barriers are not supported. (bnc#438608).
-
--------------------------------------------------------------------
-Mon Dec  8 23:10:23 CET 2008 - rjw@suse.de
-
-- patches.fixes/tg3-fix-default-wol.patch: net (tg3): Fix failure
-  to enable WoL by default when possible (bnc#447371).
-
--------------------------------------------------------------------
-Mon Dec  8 17:20:40 CET 2008 - olh@suse.de
-
-- patches.arch/ppc-valid-hugepage-size-hugetlb_get_unmapped_area.patch:
-  Check for valid hugepage size in hugetlb_get_unmapped_area
-  (bnc#456433 - LTC50170).
-
--------------------------------------------------------------------
-Mon Dec  8 17:17:16 CET 2008 - trenn@suse.de
-
-- patches.fixes/pci_aspm_check_endless_loop.patch: Delete.
-
--------------------------------------------------------------------
-Mon Dec  8 17:05:16 CET 2008 - rw@suse.de
-
-- patches.drivers/sgi-xp-no-uv:
-  SGI SN: Eliminate dependency of the XP/XPC drivers on GRU. (bnc#442442)
-
--------------------------------------------------------------------
-Mon Dec  8 16:52:27 CET 2008 - rw@suse.de
-
-- Update config files for ia64:
-  Disable PERMIT_BSP_REMOVE.  (bnc#386714)
->>>>>>> 0e9dbb22
 
 -------------------------------------------------------------------
 Mon Dec  8 14:32:34 CET 2008 - olh@suse.de
