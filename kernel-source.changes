--- conflicted
+++ resolved
@@ -1,10 +1,4 @@
 -------------------------------------------------------------------
-<<<<<<< HEAD
-Mon Jan  4 20:42:57 CET 2010 - mmarek@suse.cz
-
-- rpm/kernel-binary.spec.in: move the x86 /boot/vmlinux-*.gz back
-  to -base (bnc#563905).
-=======
 Fri Jan  8 18:22:42 CET 2010 - sjayaraman@suse.de
 
 - patches.suse/SoN-23-mm-swapfile.patch: Fix up the enum declaration
@@ -172,7 +166,12 @@
 Tue Jan  5 22:49:44 CET 2010 - tonyj@suse.de
 
 - patches.fixes/oprofile_bios_ctr.patch: Update to newer version
->>>>>>> 7d98f3fe
+
+-------------------------------------------------------------------
+Mon Jan  4 20:42:57 CET 2010 - mmarek@suse.cz
+
+- rpm/kernel-binary.spec.in: move the x86 /boot/vmlinux-*.gz back
+  to -base (bnc#563905).
 
 -------------------------------------------------------------------
 Wed Dec 30 01:01:25 CET 2009 - nfbrown@suse.de
