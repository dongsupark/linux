--- conflicted
+++ resolved
@@ -1,16 +1,15 @@
 -------------------------------------------------------------------
-<<<<<<< HEAD
 Sat Feb 20 01:05:40 CET 2010 - garloff@suse.de
 
 - patches.fixes/Fix_clock_gettime_vsyscall_time_warp.diff:
   Fix time warps with vsyscalls (bnc#569238). 
-=======
+
+-------------------------------------------------------------------
 Sat Feb 20 13:10:01 CET 2010 - trenn@suse.de
 
 - patches.arch/x86_64_apic_consider_hotplug_for_mode_logical_flat.patch:
   x86, apic: Don't use logical-flat mode when CPU hotplug may
   exceed 8 CPUs (bnc#581567).
->>>>>>> eba3d8fd
 
 -------------------------------------------------------------------
 Fri Feb 19 23:25:55 CET 2010 - jkosina@suse.cz
