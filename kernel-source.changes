-------------------------------------------------------------------
<<<<<<< HEAD
Fri Jul  2 17:21:45 CEST 2010 - jeffm@suse.de

- patches.fixes/iwlwifi-fix-tx-power-configuration-on-3945-and-4965-devices:
  iwlwifi: fix TX power configuration on 3945 and 4965 devices
  (bnc#619440 bnc#610421).
=======
Fri Jul  2 10:54:39 CEST 2010 - trenn@suse.de

- patches.arch/x86_mce_intel_decode_physical_fix_dynamic_debug.patch:
  For some reason the macro used by dynamic debug breaks things
  (bnc#619416).
>>>>>>> 70a87820

-------------------------------------------------------------------
Thu Jul  1 20:19:51 CEST 2010 - jeffm@suse.de

- patches.suse/dm-raid45-api-update-remove-dm_put-after-dm_table_get_md:
  dm-raid45: API update: Remove dm_put after dm_table_get_md
  (bnc#615656).

-------------------------------------------------------------------
Thu Jul  1 09:09:17 CEST 2010 - jdelvare@suse.de

- patches.fixes/e1000e-don-t-inadvertently-re-set-INTX_DISABLE.patch:
  Update references (bnc#610362).

-------------------------------------------------------------------
Thu Jul  1 01:02:25 CEST 2010 - bphilips@suse.de

- patches.drivers/ixgbe-disable-tx-engine-before-disabling-tx-laser.patch:
  ixgbe: disable tx engine before disabling tx laser.
- patches.drivers/ixgbe-fix-panic-when-shutting-down-system-with-WoL-e.patch:
  ixgbe: fix panic when shutting down system with WoL enabled.
- patches.drivers/ixgbe-skip-non-IPv4-packets-in-ATR-filter.patch:
  ixgbe: skip non IPv4 packets in ATR filter.
- patches.fixes/e1000e-don-t-inadvertently-re-set-INTX_DISABLE.patch:
  e1000e: don't inadvertently re-set INTX_DISABLE.

-------------------------------------------------------------------
Wed Jun 30 20:20:58 CEST 2010 - bphilips@suse.de

- patches.drivers/e1000-enhance-frame-fragment-detection.patch:
  Delete.
- patches.drivers/e1000e-enhance-frame-fragment-detection.patch:
  Delete.

-------------------------------------------------------------------
Tue Jun 29 02:38:57 CEST 2010 - nfbrown@suse.de

- patches.fixes/nfs_wb_page_deadlock.fix: NFS: Fix another
  nfs_wb_page() deadlock (bnc#612794).

-------------------------------------------------------------------
Mon Jun 28 22:19:17 CEST 2010 - mmarek@suse.cz

- rpm/find-provides: Add base symsets to the main subpackage.

-------------------------------------------------------------------
Thu Jun 24 21:02:48 CEST 2010 - agruen@suse.de

- Replace the nfs4acl patches by their successor patch queue,
  richacls (see http://www.suse.de/~agruen/richacl/).
- Update config files: CONFIG_EXT4_FS_RICHACL=y.

-------------------------------------------------------------------
Thu Jun 24 20:33:23 CEST 2010 - jeffm@suse.de

- patches.fixes/ext4-make-sure-the-move_ext-ioctl-can-t-overwrite-append-only-files:
  ext4: Make sure the MOVE_EXT ioctl can't overwrite append-only
  files (bnc#612457 CVE-2010-2066).

-------------------------------------------------------------------
Thu Jun 24 16:58:40 CEST 2010 - jeffm@suse.de

- patches.fixes/gfs2-fix-writing-to-non-page-aligned-gfs2_quota-structures:
  GFS2: Fix writing to non-page aligned gfs2_quota structures
  (bnc#599957 CVE-2010-1436).

-------------------------------------------------------------------
Thu Jun 24 16:38:14 CEST 2010 - jeffm@suse.de

- patches.fixes/gfs2-fix-permissions-checking-for-setflags-ioctl:
  GFS2: Fix permissions checking for setflags ioctl() (bnc#608576
  CVE-2010-1641).

-------------------------------------------------------------------
Thu Jun 24 11:20:34 CEST 2010 - jdelvare@suse.de

- patches.drivers/hwmon-it87-fix-in7-on-IT8720F.patch: hwmon:
  (it87) Fix in7 on IT8720F (bnc#612910).

-------------------------------------------------------------------
Thu Jun 24 00:05:06 CEST 2010 - jeffm@suse.de

- btrfs fix rollup from v2.6.35:
- patches.fixes/btrfs-handle-err_ptr-from-posix_acl_from_xattr:
  Btrfs: handle ERR_PTR from posix_acl_from_xattr().
- patches.fixes/btrfs-avoid-bug-when-dropping-root-and-reference-in-same-transaction:
  Btrfs: avoid BUG when dropping root and reference in same
  transaction.
- patches.fixes/btrfs-prohibit-a-operation-of-changing-acl-s-mask-when-noacl-mount-option-used:
  Btrfs: prohibit a operation of changing acl's mask when noacl
  mount option used.
- patches.fixes/btrfs-should-add-a-permission-check-for-setfacl:
  Btrfs: should add a permission check for setfacl.
- patches.fixes/btrfs-btrfs_lookup_dir_item-can-return-err_ptr:
  Btrfs: btrfs_lookup_dir_item() can return ERR_PTR.
- patches.fixes/btrfs-btrfs_read_fs_root_no_name-returns-err_ptrs:
  Btrfs: btrfs_read_fs_root_no_name() returns ERR_PTRs.
- patches.fixes/btrfs-unwind-after-btrfs_start_transaction-errors:
  Btrfs: unwind after btrfs_start_transaction() errors.
- patches.fixes/btrfs-btrfs_iget-returns-err_ptr: Btrfs:
  btrfs_iget() returns ERR_PTR.
- patches.fixes/btrfs-handle-kzalloc-failure-in-open_ctree:
  Btrfs: handle kzalloc() failure in open_ctree().
- patches.fixes/btrfs-handle-error-returns-from-btrfs_lookup_dir_item:
  Btrfs: handle error returns from btrfs_lookup_dir_item().
- patches.fixes/btrfs-fix-bug_on-for-fs-converted-from-extn:
  Btrfs: Fix BUG_ON for fs converted from extN.
- patches.fixes/btrfs-fix-null-dereference-in-relocation-c:
  Btrfs: Fix null dereference in relocation.c.
- patches.fixes/btrfs-fix-remap_file_pages-error: Btrfs: fix
  remap_file_pages error.
- patches.fixes/btrfs-uninitialized-data-is-check_path_shared:
  Btrfs: uninitialized data is check_path_shared().
- patches.fixes/btrfs-fix-fallocate-regression: Btrfs: fix
  fallocate regression.
- patches.fixes/btrfs-fix-loop-device-on-top-of-btrfs: Btrfs:
  fix loop device on top of btrfs.
- patches.fixes/btrfs-add-more-error-checking-to-btrfs_dirty_inode:
  Btrfs: add more error checking to btrfs_dirty_inode.
- patches.fixes/btrfs-allow-unaligned-dio: Btrfs: allow unaligned
  DIO.
- patches.fixes/btrfs-drop-verbose-enospc-printk: Btrfs: drop
  verbose enospc printk.
- patches.fixes/btrfs-fix-block-generation-verification-race:
  Btrfs: Fix block generation verification race.
- patches.fixes/btrfs-fix-preallocation-and-nodatacow-checks-in-o_direct:
  Btrfs: fix preallocation and nodatacow checks in O_DIRECT.
- patches.fixes/btrfs-avoid-enospc-errors-in-btrfs_dirty_inode:
  Btrfs: avoid ENOSPC errors in btrfs_dirty_inode.
- patches.fixes/btrfs-move-o_direct-space-reservation-to-btrfs_direct_io:
  Btrfs: move O_DIRECT space reservation to btrfs_direct_IO.
- patches.fixes/btrfs-rework-o_direct-enospc-handling: Btrfs:
  rework O_DIRECT enospc handling.
- patches.fixes/btrfs-use-async-helpers-for-dio-write-checksumming:
  Btrfs: use async helpers for DIO write checksumming.
- patches.fixes/btrfs-don-t-walk-around-with-task-state-task_running:
  Btrfs: don't walk around with task->state != TASK_RUNNING.
- patches.fixes/btrfs-do-aio_write-instead-of-write: Btrfs:
  do aio_write instead of write.
- patches.fixes/btrfs-add-basic-dio-read-write-support: Btrfs:
  add basic DIO read/write support.
- patches.fixes/direct-io-add-a-hook-for-the-fs-to-provide-its-own-submit_bio-function:
  direct-io: add a hook for the fs to provide its own submit_bio
  function.
- patches.fixes/btrfs-metadata-enospc-handling-for-balance:
  Btrfs: Metadata ENOSPC handling for balance.
- patches.fixes/btrfs-pre-allocate-space-for-data-relocation:
  Btrfs: Pre-allocate space for data relocation.
- patches.fixes/btrfs-metadata-enospc-handling-for-tree-log:
  Btrfs: Metadata ENOSPC handling for tree log.
- patches.fixes/btrfs-metadata-reservation-for-orphan-inodes:
  Btrfs: Metadata reservation for orphan inodes.
- patches.fixes/btrfs-introduce-global-metadata-reservation:
  Btrfs: Introduce global metadata reservation.
- patches.fixes/btrfs-update-metadata-reservation-for-delayed-allocation:
  Btrfs: Update metadata reservation for delayed allocation.
- patches.fixes/btrfs-integrate-metadata-reservation-with-start_transaction:
  Btrfs: Integrate metadata reservation with start_transaction.
- patches.fixes/btrfs-introduce-contexts-for-metadata-reservation:
  Btrfs: Introduce contexts for metadata reservation.
- patches.fixes/btrfs-kill-init_btrfs_i: Btrfs: Kill
  init_btrfs_i().
- patches.fixes/btrfs-shrink-delay-allocated-space-in-a-synchronized:
  Btrfs: Shrink delay allocated space in a synchronized.
- patches.fixes/btrfs-kill-allocate_wait-in-space_info: Btrfs:
  Kill allocate_wait in space_info.
- patches.fixes/btrfs-link-block-groups-of-different-raid-types:
  Btrfs: Link block groups of different raid types.
- patches.fixes/nilfs-fix-breakage-caused-by-barrier-flag-changes:
  nilfs: fix breakage caused by barrier flag changes.
- patches.fixes/blkdev-generalize-flags-for-blkdev_issue_fn-functions:
  blkdev: generalize flags for blkdev_issue_fn functions.

-------------------------------------------------------------------
Wed Jun 23 17:21:41 CEST 2010 - jeffm@suse.de

- patches.suse/add-initramfs-file_read_write: Fixed typo.

-------------------------------------------------------------------
Tue Jun 22 13:17:40 CEST 2010 - mmarek@suse.cz

- rpm/config.sh: Build against openSUSE:11.3.

-------------------------------------------------------------------
Tue Jun 22 12:19:33 CEST 2010 - knikanth@suse.de

- patches.suse/dm-raid45-26-Nov-2009.patch: DMRAID45 module
  (bnc#615906, bnc#565962).
- patches.suse/dm-raid45_2.6.27_20081027.patch: Delete.
- Sync dm-raid45 to the later version.

-------------------------------------------------------------------
Mon Jun 21 14:53:16 CEST 2010 - mmarek@suse.cz

- rpm/kernel-binary.spec.in: Require a mkinitrd that supports
  KMS (bnc#615680).

-------------------------------------------------------------------
Mon Jun 21 01:27:59 CEST 2010 - jeffm@suse.de

- patches.suse/add-initramfs-file_read_write: Fix missing kmap calls
  while loading initramfs files.

-------------------------------------------------------------------
Fri Jun 18 15:54:41 CEST 2010 - jbeulich@novell.com

- patches.xen/xen3-driver-core-add-devname-module-aliases-to-allow-module-on-demand-auto-loading.patch:
  driver core: add devname module aliases to allow module
  on-demand auto-loading.
- Refresh other Xen patches.
- Update Xen config files.

-------------------------------------------------------------------
Thu Jun 17 11:54:01 CEST 2010 - teheo@suse.de

- patches.drivers/libata-ata_generic-mcp89-mbp71:
  ahci,ata_generic: let ata_generic handle new MBP w/ MCP89
  (bko#15923).

-------------------------------------------------------------------
Mon Jun 14 13:47:57 CEST 2010 - jslaby@suse.de

- patches.fixes/pci-hotplug-cpqphp-fix-crash.patch: PCI:
  hotplug/cpqphp, fix NULL dereference (bnc#609338).

-------------------------------------------------------------------
Thu Jun  3 20:28:12 CEST 2010 - jeffm@suse.de

- Re-enable DSDT in initramfs code.
- patches.suse/acpi-don-t-preempt-until-the-system-is-up: acpi:
  don't preempt until the system is up.

-------------------------------------------------------------------
Wed Jun  2 18:28:30 CEST 2010 - bphilips@suse.de

- patches.drivers/e1000e-entropy-source.patch: Reintroduce IRQF_SHARED
  to fix non-MSI case (bnc#610362).

-------------------------------------------------------------------
Wed Jun  2 10:41:06 CEST 2010 - mmarek@suse.cz

- rpm/kernel-docs.spec.in: More -rt fixes.

-------------------------------------------------------------------
Tue Jun  1 21:48:10 CEST 2010 - bphilips@suse.de

- patches.drivers/tg3-5785-and-57780-asic-revs-not-working.patch:
  tg3: 5785 and 57780 asic revs not working (bnc#580780).

-------------------------------------------------------------------
Tue Jun  1 15:16:08 CEST 2010 - mmarek@suse.cz

- rpm/kernel-module-subpackage: Change the kmp versioning to prefix
  the kernel version with "k" to avoid false version downgrades
  (bnc#609483).

-------------------------------------------------------------------
Tue Jun  1 15:15:14 CEST 2010 - mmarek@suse.cz

- rpm/kernel-source.spec.in: pcre-tools is not needed.

-------------------------------------------------------------------
Mon May 31 12:48:40 CEST 2010 - mmarek@suse.cz

- rpm/kernel-docs.spec.in: Fix for -rt.

-------------------------------------------------------------------
Wed May 26 16:43:19 CEST 2010 - gregkh@suse.de

- patches.drivers/driver-core-add-devname-module-aliases-to-allow-module-on-demand-auto-loading.patch:
  driver core: add devname module aliases to allow module
  on-demand auto-loading.

-------------------------------------------------------------------
Tue May 25 20:42:35 CEST 2010 - jeffm@suse.de

- supported.conf: Added mperf, which powernow and acpi-cpufreq now
  depend on.

-------------------------------------------------------------------
Tue May 25 19:50:59 CEST 2010 - jeffm@suse.com

- patches.arch/powernow-k8-add-core-performance-boost-support:
  powernow-k8: Add core performance boost support (bnc#602209).
- patches.arch/x86-cpu-add-amd-core-boosting-feature-flag-to-proc-cpuinfo:
  x86, cpu: Add AMD core boosting feature flag to /proc/cpuinfo.
- patches.arch/x86-cpufreq-add-aperf-mperf-support-for-amd-processors:
  x86, cpufreq: Add APERF/MPERF support for AMD processors
  (bnc#602209).

-------------------------------------------------------------------
Tue May 25 12:20:47 CEST 2010 - jbeulich@novell.com

- Update Xen patches to 2.6.34 final.
- Update Xen config files.
- patches.xen/xen3-acpi_processor_check_maxcpus.patch: Do not
  try to set up acpi processor stuff on cores exceeding maxcpus=
  (bnc#601520).

-------------------------------------------------------------------
Mon May 24 16:34:08 CEST 2010 - jbenc@suse.cz

- patches.suse/b43-missing-firmware-info.patch: b43: Change
  firmware missing message to refer to openSUSE script.

-------------------------------------------------------------------
Sun May 23 10:37:41 CEST 2010 - teheo@suse.de

- patches.drivers/pci-disable-msi-on-K8M800: pci: disable MSI
  on VIA K8M800 (bnc#599508).

-------------------------------------------------------------------
Sat May 22 07:43:34 CEST 2010 - trenn@suse.de

- patches.xen/xen3-auto-common.diff: Refresh.

-------------------------------------------------------------------
Sat May 22 07:13:47 CEST 2010 - trenn@suse.de

- patches.fixes/acpi_processor_check_maxcpus.patch: Do not try
  to set up acpi processor stuff on cores exceeding maxcpus=
  (bnc#601520).

-------------------------------------------------------------------
Sat May 22 07:11:40 CEST 2010 - trenn@suse.de

- patches.fixes/acpi_processor_check_maxcpus.patch: Do not try
  to set up acpi processor stuff on cores exceeding maxcpus=
  (bnc#601520).
- patches.fixes/acpi_wmi_debug.patch: X86 platform wmi: Introduce
  debug param to log all WMI events (bnc#598059).
- patches.fixes/hp_wmi_fix_acpi_version_integer_size.patch:
  x86 platform drivers: hp-wmi fix buffer size depending on ACPI
  version (bnc#598059).
- patches.fixes/wmi_debug_pass_guid: X86 platform wmi: Also log
  GUID string when an event happens and debug is set (bnc#598059).
- patches.fixes/wmi_dump_wdg_data.patch: X86 platfrom wmi: Add
  debug facility to dump WMI data in a readable way (bnc#598059).

-------------------------------------------------------------------
Thu May 20 21:31:10 CEST 2010 - jeffm@suse.com

- Disabled CONFIG_RT2800PCI (bnc#606243)
  - These devices are handled by the rt2860 staging driver.

-------------------------------------------------------------------
Mon May 17 17:30:17 CEST 2010 - jeffm@suse.com

- patches.fixes/kvm-ioapic.patch: Refresh.

-------------------------------------------------------------------
Mon May 17 16:19:09 CEST 2010 - jeffm@suse.com

- Update to 2.6.34-final.

-------------------------------------------------------------------
Wed May 12 15:15:24 CEST 2010 - mmarek@suse.cz

- rpm/kernel-binary.spec.in: Fix preserving of old symsets.

-------------------------------------------------------------------
Wed May 12 10:43:19 CEST 2010 - jbeulich@novell.com

- Update Xen patches to 2.6.34-rc7 and c/s 1017.

-------------------------------------------------------------------
Tue May 11 20:40:38 CEST 2010 - jeffm@suse.com

- Update config files for vanilla.

-------------------------------------------------------------------
Tue May 11 20:02:24 CEST 2010 - jeffm@suse.com

- Updated to 2.6.34-rc7.
  - Eliminated 3 patches.

-------------------------------------------------------------------
Sun May  2 19:55:13 CEST 2010 - jeffm@suse.com

- Update to 2.6.34-rc6.
  - Eliminated 2 patches.

-------------------------------------------------------------------
Sun May  2 17:14:46 CEST 2010 - sjayaraman@suse.de

- patches.fixes/cifs-fix-oops-due-to-null-nameidata: Allow null nd
  (as nfs server uses) on create (bnc#593940).

-------------------------------------------------------------------
Fri Apr 30 10:30:26 CEST 2010 - trenn@suse.de

- patches.fixes/acpi_ensure_spec_correct_address_space_length.patch:
  ACPI/x86/PCI: compute Address Space length rather than using
  _LEN (bnc#598641).

-------------------------------------------------------------------
Thu Apr 29 15:13:28 CEST 2010 - jbeulich@novell.com

- Update -ec2 config files (X86_MSR=m again).

-------------------------------------------------------------------
Thu Apr 29 15:09:43 CEST 2010 - jbeulich@novell.com

- Update Xen patches to 2.6.34-rc5-git8 and c/s 1016.
- Update Xen config files.
- patches.xen/xen-kzalloc: use kzalloc() in favor of
  kmalloc()+memset().
- patches.xen/xen-fix_trace_power.patch: Rename to ...
- patches.xen/xen3-x86_cpufreq_make_trace_power_frequency_cpufreq_driver_independent.patch:
  ... this.

-------------------------------------------------------------------
Thu Apr 29 13:11:21 CEST 2010 - knikanth@suse.de

- patches.fixes/dm-release-map_lock-before-set_disk_ro: Refresh.
  Fix patch to call dm_table_get directly instead of calling
  dm_get_table unnecesarily.

-------------------------------------------------------------------
Thu Apr 29 01:03:00 CEST 2010 - jeffm@suse.com

- Update to 2.6.34-rc5-git8.
  - Eliminated 1 patch.

-------------------------------------------------------------------
Wed Apr 28 14:10:41 CEST 2010 - trenn@suse.de

- patches.xen/xen-fix_trace_power.patch: x86 cpufreq: Make
  trace_power_frequency cpufreq driver independent (none).

-------------------------------------------------------------------
Wed Apr 28 11:47:11 CEST 2010 - mmarek@suse.cz

- Disable CONFIG_FIRMWARE_IN_KERNEL in all configs, we start udev
  early enough in the initrd.

-------------------------------------------------------------------
Wed Apr 28 10:39:04 CEST 2010 - trenn@suse.de

- patches.fixes/acpi-cpufreq_fix_cpu_any_notification.patch:
  acpi-cpufreq: Fix CPU_ANY CPUFREQ_{PRE,POST}CHANGE notification
  (none).
- patches.trace/x86_cpufreq_make_trace_power_frequency_cpufreq_driver_independent.patch:
  x86 cpufreq: Make trace_power_frequency cpufreq driver
  independent (none).

-------------------------------------------------------------------
Wed Apr 28 10:34:23 CEST 2010 - trenn@suse.de

- Update config files.
  Unify X86_MSR and X86_CPUID configs:
    - CONFIG_X86_CPUID=m
    - CONFIG_X86_MSR=y
  for all i386 and x86_64 flavors.

-------------------------------------------------------------------
Mon Apr 26 15:45:19 CEST 2010 - jeffm@suse.com

- Disabled CONFIG_TUNE_CELL on ppc64 (bnc#599045)

-------------------------------------------------------------------
Mon Apr 26 03:08:10 CEST 2010 - jeffm@suse.com

- Enabled CONFIG_FIREWIRE (bnc#586172)
  - CONFIG_IEEE1394 is still enabled but deprecated.

-------------------------------------------------------------------
Fri Apr 23 17:08:10 CEST 2010 - trenn@suse.de

- patches.fixes/hp_wmi_add_media_key.patch: x86 platform drivers:
  hp-wmi Add media key 0x20e8 (bnc#598059).

-------------------------------------------------------------------
Fri Apr 23 16:54:33 CEST 2010 - trenn@suse.de

- patches.fixes/hp-wmi_detect_keys.patch: x86 platform drivers:
  hp-wmi Reorder event id processing (bnc#598059).
- patches.fixes/hp_wmi_catch_unkown_event_key_codes.patch: x86
  platform drivers: hp-wmi Catch and log unkown event and key
  codes correctly (bnc#598059).
- patches.fixes/hp_wmi_use_prefix_string.patch: x86 platform
  drivers: hp-wmi Use consistent prefix string for messages
  (bnc#598059).

-------------------------------------------------------------------
Thu Apr 22 21:18:11 CEST 2010 - jeffm@suse.com

- patches.suse/s390-Kerntypes.diff: Fix slab.h vs slab_def.h
  include ordering in kerntypes.c

-------------------------------------------------------------------
Thu Apr 22 09:47:57 CEST 2010 - mmarek@suse.cz

- rpm/kernel-*.spec.in: Provide %name = %version-%source_rel in
  all spec files (bnc#598453).

-------------------------------------------------------------------
Thu Apr 22 09:32:19 CEST 2010 - tiwai@suse.de

- Update config files: Fix remaining CONFIG_LEDS_CLASS=m

-------------------------------------------------------------------
Thu Apr 22 08:24:58 CEST 2010 - tiwai@suse.de

- patches.drivers/input-Add-LED-support-to-Synaptics-device:
  Refresh.  Fix dependency with LED class.
- Update config files.

-------------------------------------------------------------------
Wed Apr 21 16:44:28 CEST 2010 - tiwai@suse.de

- patches.drivers/input-Add-LED-support-to-Synaptics-device:
  input: Add LED support to Synaptics device
  (bnc#547370,bnc#582529,bnc#589014).
- patches.drivers/input-Add-support-of-Synaptics-Clickpad-device:
  input: Add support of Synaptics Clickpad device
  (bnc#547370,bnc#582529,bnc#589014).
- patches.drivers/synaptics-hp-clickpad: Delete.

-------------------------------------------------------------------
Wed Apr 21 03:01:21 CEST 2010 - jeffm@suse.com

- Update to  2.6.34-rc5.
  - Eliminated 1 patch.

-------------------------------------------------------------------
Tue Apr 20 00:25:54 CEST 2010 - jack@suse.de

- patches.fixes/novfs-LFS-initialization: fs: novfs: Initialize
  super-block with standard macros.
- patches.fixes/novfs-return-ENOTEMPTY-when-deleting-nonempty-dir:
  fs: novfs: Return ENOTEMPTY when tyring to delete a non-empty
  folder (bnc#583964).

-------------------------------------------------------------------
Mon Apr 19 21:21:26 CEST 2010 - jeffm@suse.de

- patches.fixes/x86-apbt-conditionally-register-cpu-hp-notifier-for-apbt:
  x86/apbt: conditionally register cpu hp notifier for apbt
  (bko#15786).

-------------------------------------------------------------------
Thu Apr 15 15:13:15 CEST 2010 - jbeulich@novell.com

- Update Xen patches to 2.6.34-rc4 and c/s 1011.
- patches.xen/xen-netfront-ethtool: netfront: ethtool -i does
  not return info about xennet driver (bnc#591179).
- patches.xen/xen-no-reboot-vector: eliminate REBOOT_VECTOR.
- patches.xen/xen-x86_64-kern_addr_valid: x86-64:
  kern_addr_valid() must not walk page tables mapping hypervisor
  space (bnc#591371).
- Update Xen config files.
- supported.conf: drivers/xen/evtchn.ko is supported.

-------------------------------------------------------------------
Thu Apr 15 02:17:03 CEST 2010 - teheo@suse.de

- patches.fixes/block-blk_abort_request-lock-fix: libata/SCSI:
  fix locking around blk_abort_request() (bnc#585927).

-------------------------------------------------------------------
Wed Apr 14 22:24:22 CEST 2010 - jeffm@suse.de

- Update to 2.6.34-rc4.
  - Eliminated 3 patches.

-------------------------------------------------------------------
Tue Apr 13 13:02:28 CEST 2010 - mmarek@suse.cz

- Update vanilla config files.

-------------------------------------------------------------------
Tue Apr 13 12:39:30 CEST 2010 - tiwai@suse.de

- patches.suse/bootsplash-console-fix: Fix rendering on linux
  console with bootsplash (bnc#595657,bnc#594209).

-------------------------------------------------------------------
Tue Apr 13 11:43:30 CEST 2010 - agraf@suse.de

- Update config files to disable KVM on PPC also for ppc/ppc64.

-------------------------------------------------------------------
Tue Apr 13 07:52:50 CEST 2010 - teheo@suse.de

- Update config files to disable CONFIG_DEBUG_BLOCK_EXT_DEVT which was
  enabled by 5246824c to ease testing userland handling of ext devt.

-------------------------------------------------------------------
Mon Apr 12 21:01:14 CEST 2010 - jslaby@suse.de

- patches.fixes/hibernation-fix-s2disk.patch: PM / Hibernate:
  user.c, fix SNAPSHOT_SET_SWAP_AREA handling (bko#15728).

-------------------------------------------------------------------
Mon Apr 12 18:43:55 CEST 2010 - jack@suse.de

- patches.fixes/novfs-dentry-cache-limit.patch: novfs: Remove
  dcache count restricting code (bnc#576026).

-------------------------------------------------------------------
Mon Apr 12 12:55:42 CEST 2010 - jbeulich@novell.com

- patches.arch/x86_64-unwind-annotations: Refresh (bnc#588458).

-------------------------------------------------------------------
Fri Apr  9 18:24:38 CEST 2010 - jeffm@suse.de

- patches.fixes/reiserfs-remove-2-tb-file-size-limit: Fix issue on
  32-bit systems.

-------------------------------------------------------------------
Fri Apr  9 10:29:45 CEST 2010 - knikanth@suse.de

- patches.fixes/loop-update-mtime.patch: loop: Update mtime when
  writing using aops (bnc#590738).

-------------------------------------------------------------------
Fri Apr  9 00:24:55 CEST 2010 - jeffm@suse.de

- patches.fixes/reiserfs-fix-permissions-on-reiserfs_priv:
  reiserfs: Fix permissions on .reiserfs_priv (bnc#593906
  CVE-2010-1146).

-------------------------------------------------------------------
Thu Apr  8 16:01:25 CEST 2010 - agraf@suse.de

- Update PPC config files to disable KVM on PPC. It's not ready yet.
  Please enable it again as soon as we hit 2.6.35.

-------------------------------------------------------------------
Wed Apr  7 12:41:32 UTC 2010 - jengelh@medozas.de

- Add config/sparc64/net that is light on size. For netbooting,
  both the kernel and initrd must fit into 10MB.

-------------------------------------------------------------------
Wed Mar 31 17:12:43 CEST 2010 - jeffm@suse.de

- Updated sparc64 config.

-------------------------------------------------------------------
Wed Mar 31 16:46:56 CEST 2010 - jeffm@suse.de

- Update to 2.6.34-rc3.

-------------------------------------------------------------------
Wed Mar 31 15:58:27 CEST 2010 - mmarek@suse.cz

- doc/README.SUSE: Update some obsolete information.

-------------------------------------------------------------------
Wed Mar 31 14:29:46 CEST 2010 - mmarek@suse.cz

- rpm/kernel-docs.spec.in: Fix path to kernel source.

-------------------------------------------------------------------
Wed Mar 31 14:18:52 CEST 2010 - mmarek@suse.cz

- rpm/configtool.pl, rpm/kernel-binary.spec.in,
  rpm/kernel-source.spec.in: Add support for custom config options
  in config.addon.tar.bz2. This tarball is expected to have the
  same layout as config.tar.bz2 and the config options listed there
  take precedence over config.tar.bz2.

-------------------------------------------------------------------
Wed Mar 31 14:03:10 CEST 2010 - mmarek@suse.cz

- rpm/kernel-binary.spec.in, rpm/kernel-source.spec.in, rpm/mkspec:
  Generate the chmod +x line automatically.

-------------------------------------------------------------------
Wed Mar 31 13:45:33 CEST 2010 - mmarek@suse.cz

- rpm/kernel-binary.spec.in, rpm/mkspec, scripts/tar-up.sh:
  Generate the Source: lines from kernel-source.spec.in.

-------------------------------------------------------------------
Tue Mar 30 19:18:01 CEST 2010 - jeffm@suse.de

- patches.fixes/reiserfs-remove-2-tb-file-size-limit: reiserfs:
  Remove 2 TB file size limit (bnc#592100).

-------------------------------------------------------------------
Tue Mar 30 17:03:54 CEST 2010 - mmarek@suse.cz

- rpm/kernel-binary.spec.in, rpm/kernel-source.spec.in, rpm/mkspec:
  Generated the NoSource and %setup lines automatically from the
  preamble.

-------------------------------------------------------------------
Tue Mar 30 14:36:25 CEST 2010 - mmarek@suse.cz

- rpm/kernel-source.spec.in: Provide $pkg = %version-%source_rel
  in kernel-devel and kernel-source-vanilla.

-------------------------------------------------------------------
Mon Mar 29 21:26:55 CEST 2010 - jeffm@suse.de

- patches.fixes/reiserfs-fix-locking-BUG-during-mount-failure:
  reiserfs: Fix locking BUG during mount failure (bnc#591807).

-------------------------------------------------------------------
Mon Mar 29 19:57:49 CEST 2010 - jeffm@suse.de

- Disabled MAX63XX_WATCHDOG on s390.

-------------------------------------------------------------------
Mon Mar 29 19:31:46 CEST 2010 - jeffm@suse.de

- Update to 2.6.34-rc2-git3.
  - Eliminated 1 patch.
  - Fixed ps3 config.

-------------------------------------------------------------------
Mon Mar 29 18:53:20 CEST 2010 - jbeulich@novell.com

- Update Xen patches to 2.6.34-rc2 and c/s 1007.
- Update config files.
- config.conf: Re-enable Xen configs.
- patches.xen/xen-floppy: Xen: improve floppy behavior
  (bnc#584216).
- patches.xen/xen-vscsi-module-alias: allow pv scsi hba driver
  to be loaded automatically.
- patches.xen/xen-vusb-module-alias: allow pv usb hcd driver to
  be loaded automatically (bnc#584213).

-------------------------------------------------------------------
Fri Mar 26 18:27:41 CET 2010 - jkosina@suse.cz

- patches.fixes/hid-fix-gyration-oops.patch: HID: fix oops in
  gyration_event() (bnc#589329).

-------------------------------------------------------------------
Thu Mar 25 23:01:11 CET 2010 - jack@suse.de

- patches.fixes/novfs-fix-oops-in-scope-finding: novfs: fix an
  oops in novfs scope-finding code (bnc#588579).

-------------------------------------------------------------------
Thu Mar 25 17:48:45 CET 2010 - jeffm@suse.de

- patches.fixes/powerpc-fix-handling-of-strnlen-with-zero-len:
  powerpc: fix handling of strnlen with zero len (bnc#582681).

-------------------------------------------------------------------
Tue Mar 23 16:22:37 CET 2010 - jeffm@suse.de

- patches.drivers/lpfc-add-raywire-id: Delete.

-------------------------------------------------------------------
Tue Mar 23 16:17:52 CET 2010 - jeffm@suse.de

- patches.suse/linux-2.6.29-kms-after-sata.patch: Refresh.

-------------------------------------------------------------------
Tue Mar 23 16:00:31 CET 2010 - jeffm@suse.de

- patches.fixes/do_anonymous_page-race: Delete.

-------------------------------------------------------------------
Tue Mar 23 15:50:39 CET 2010 - jeffm@suse.de

- patches.drivers/libata-prefer-over-ide: Delete.
- patches.drivers/libata-ahci-aspire-3810t-noncq: Delete.
- patches.drivers/libata-ata_piix-clear-spurious-IRQ: Delete.
- patches.suse/block-add-mangle-devt-switch: Delete.

-------------------------------------------------------------------
Tue Mar 23 15:44:47 CET 2010 - jeffm@suse.de

- patches.suse/apm_setup_UP.diff: Delete.

-------------------------------------------------------------------
Mon Mar 22 18:37:10 CET 2010 - jeffm@suse.de

- patches.arch/ppc-efika-bestcomm-ata-dma.patch: Delete.
- patches.arch/ppc-efika-mpc52xx-ac97.patch: Delete.
- patches.arch/ppc-efika-psc-console-autodetection.patch: Delete.
- patches.suse/suse-ppc32-mol-BIT: Delete.
- patches.suse/suse-ppc32-mol-get-property: Delete.
- patches.suse/suse-ppc32-mol-handle-mm-fault: Delete.
- patches.suse/suse-ppc32-mol-ioctl: Delete.
- patches.suse/suse-ppc32-mol-kbuild.patch: Delete.
- patches.suse/suse-ppc32-mol-semaphore: Delete.
- patches.suse/suse-ppc32-mol-sheep: Delete.
- patches.suse/suse-ppc32-mol.patch: Delete.

-------------------------------------------------------------------
Mon Mar 22 18:17:00 CET 2010 - jeffm@suse.de

- patches.fixes/dlm-enable-debug.patch: Delete.

-------------------------------------------------------------------
Mon Mar 22 18:16:39 CET 2010 - jeffm@suse.de

- patches.fixes/ds1682-build-fix: Delete.

-------------------------------------------------------------------
Mon Mar 22 17:55:43 CET 2010 - jeffm@suse.de

- patches.suse/kvm-as-kmp: Delete.

-------------------------------------------------------------------
Mon Mar 22 17:32:50 CET 2010 - jeffm@suse.de

- patches.suse/xfs-dmapi-fix-incompatible-pointer-type-warning:
  xfs/dmapi: fix incompatible pointer type warning.

-------------------------------------------------------------------
Sun Mar 21 23:30:01 CET 2010 - jeffm@suse.de

- Updated to 2.6.34-rc2.
  - Eliminated 4 patches.

-------------------------------------------------------------------
Fri Mar 19 17:33:27 CET 2010 - jbohac@suse.cz

- set CONFIG_IPV6=y for all flavours (bnc#561611)

-------------------------------------------------------------------
Thu Mar 18 18:57:20 CET 2010 - jeffm@suse.de

- Refreshed patch series.

-------------------------------------------------------------------
Wed Mar 17 16:51:34 CET 2010 - jeffm@suse.de

- Updated to 2.6.34-rc1-git6.
  - Eliminated 8 patches.

-------------------------------------------------------------------
Tue Mar 16 16:09:25 CET 2010 - mmarek@suse.cz

- rpm/kernel-binary.spec.in: Remove Obsoletes: for 10.3 KMPs.

-------------------------------------------------------------------
Tue Mar 16 16:03:45 CET 2010 - mmarek@suse.cz

- rpm/kernel-binary.spec.in: Move Obsoletes: msi-wmi-kmp to the
  sle11-ga group and make the comment more explanatory.

-------------------------------------------------------------------
Tue Mar 16 14:14:05 CET 2010 - trenn@suse.de

- rpm/kernel-binary.spec.in:
  bnc#587578

-------------------------------------------------------------------
Thu Mar 11 16:39:36 CET 2010 - jeffm@suse.de

- patches.rpmify/powerpc-mpc52xx-build-fix: powerpc: Build fix
  for mpc52xx.

-------------------------------------------------------------------
Thu Mar 11 11:47:14 CET 2010 - knikanth@suse.de

- patches.fixes/xfs-nonblocking-inode-locking-io-completion.patch:
  Fix unintialized variable. Refresh.

-------------------------------------------------------------------
Wed Mar 10 22:14:03 CET 2010 - jeffm@suse.de

- supported.conf: Added kernel/drivers/gpio/max730x, max7301 now
  depends on it.

-------------------------------------------------------------------
Wed Mar 10 22:11:16 CET 2010 - jeffm@suse.de

- Enabled CONFIG_DRM_RADEON_KMS; Matching KMS-enabled X.org has
  been committed to Factory.

-------------------------------------------------------------------
Wed Mar 10 22:06:12 CET 2010 - jeffm@suse.de

- patches.rpmify/powerpc-kvm-build-failure-workaround: powerpc:
  kvm build failure workaround.

-------------------------------------------------------------------
Wed Mar 10 22:03:49 CET 2010 - jeffm@suse.de

- patches.rpmify/powerpc-mpc52xx-build-fix: powerpc: Build fix
  for mpc52xx.

-------------------------------------------------------------------
Wed Mar 10 21:07:27 CET 2010 - jeffm@suse.de

- supported.conf: Added kernel/drivers/i2c/i2c-smbus, i2c-parport
  now depends on it.

-------------------------------------------------------------------
Wed Mar 10 20:26:13 CET 2010 - mmarek@suse.cz

- rpm/kernel-binary.spec.in: the dwarfextract package has been
  dropped from Factory.

-------------------------------------------------------------------
Wed Mar 10 20:22:20 CET 2010 - jeffm@suse.de

- Update config files for vanilla.

-------------------------------------------------------------------
Wed Mar 10 18:48:00 CET 2010 - jdelvare@suse.de

- supported.conf: Add hwmon/ams back.

-------------------------------------------------------------------
Wed Mar 10 14:52:16 CET 2010 - mmarek@suse.cz

- rpm/kernel-binary.spec.in: Fix symsets for non-split kernels.

-------------------------------------------------------------------
Wed Mar 10 13:09:33 CET 2010 - mmarek@suse.cz

- rpm/kernel-source.spec.in: Add symsets.pl to the src.rpm.

-------------------------------------------------------------------
Wed Mar 10 00:03:12 CET 2010 - jeffm@suse.de

- Updated to 2.6.34-rc1.
  - Eliminated 36 patches.
  - Xen is disabled
  - Added new doc/config-options.changes to document configuration
    changes.

-------------------------------------------------------------------
Tue Mar  9 13:57:49 CET 2010 - mmarek@suse.cz

- rpm/kernel-binary.spec.in: Package symsets in the -devel package.

-------------------------------------------------------------------
Tue Mar  9 13:38:42 CET 2010 - mmarek@suse.cz

- rpm/find-provides: Do not generate ksym(...) provides.

-------------------------------------------------------------------
Tue Mar  9 11:11:55 CET 2010 - mmarek@suse.cz

- rpm/find-provides, rpm/symsets.pl: Generate symsets again
  (bnc#582907).

-------------------------------------------------------------------
Fri Mar  5 10:48:50 CET 2010 - knikanth@suse.de

- patches.fixes/xfs-nonblocking-inode-locking-io-completion.patch:
  xfs: Non-blocking inode locking in IO completion (bnc#568319).

-------------------------------------------------------------------
Fri Mar  5 02:02:01 UTC 2010 - jengelh@medozas.de

- rpm/kernel-source.spec.in: split devel files and full source
  into two rpms, of which only the former is really required for
  KMP building

-------------------------------------------------------------------
Fri Mar  5 02:00:50 UTC 2010 - jengelh@medozas.de

- add configs/sparc64/default

-------------------------------------------------------------------
Wed Mar  3 19:38:43 CET 2010 - tonyj@suse.de

- patches.trace/powerpc-rename-irq-tracing: should have been deleted by 
  previous commit

-------------------------------------------------------------------
Wed Mar  3 14:43:27 CET 2010 - tonyj@suse.de

- remove perfmon2 patches 

-------------------------------------------------------------------
Wed Mar  3 14:40:46 CET 2010 - tonyj@suse.de

- Remove lttng-instrumentation patches, they have been removed from 
  SLE11SP1
- patches.xen/tmem: Refresh.
- patches.xen/xen3-auto-common.diff: Refresh.

-------------------------------------------------------------------
Tue Mar  2 17:26:25 CET 2010 - jbeulich@novell.com

- Update Xen patches to 2.6.33 and c/s 1003.
- patches.xen/xen-clockevents: replace Xen's custom time handling
  with such using GENERIC_CLOCKEVENTS infrastructure.
- Update Xen config files.

-------------------------------------------------------------------
Tue Mar  2 04:01:27 CET 2010 - nfbrown@suse.de

- patches.fixes/sunrpc-monotonic-expiry: sunrpc: use monotonic
  time in expiry cache (bnc#578668).

-------------------------------------------------------------------
Thu Feb 25 20:06:05 CET 2010 - jeffm@suse.de

- patches.rpmify/ia64-sn-fix-percpu-warnings: Obsolete.

-------------------------------------------------------------------
Thu Feb 25 16:38:31 CET 2010 - mmarek@suse.cz

- Drop include of generated/autoconf.h in our patches, it's not
  needed since 2.6.15:
- patches.suse/novfs-client-module: Refresh.
- patches.suse/s390-Kerntypes.diff: Refresh.
- patches.suse/suse-ppc32-mol.patch: Refresh.

-------------------------------------------------------------------
Thu Feb 25 08:39:15 CET 2010 - teheo@suse.de

- scripts/run_oldconfig.sh doesn't update ppc/vanilla for some reason.
  Do it manually.

-------------------------------------------------------------------
Thu Feb 25 08:13:40 CET 2010 - teheo@suse.de

- ppc explicitly sets CONFIG_LEDS_TRIGGER_IDE_DISK.  Run
  scripts/run_oldconfig.sh to fix configs up.

-------------------------------------------------------------------
Thu Feb 25 07:25:49 CET 2010 - teheo@suse.de

- Drop CONFIG_IDE from all configs.

-------------------------------------------------------------------
Thu Feb 25 06:04:24 CET 2010 - jeffm@suse.com

- patches.xen/xen3-patch-2.6.33-rc8-final: Build fix for the
  2.6.33-final update.

-------------------------------------------------------------------
Wed Feb 24 21:00:52 CET 2010 - jeffm@suse.de

- Updated to 2.6.33-final.
  - Eliminated 4 patches.

-------------------------------------------------------------------
Wed Feb 24 20:02:26 CET 2010 - jeffm@suse.de

- patches.rpmify/ftrace-fix-ftrace_event_call-alignment-for-use-with-gcc-4-5:
  ftrace: fix ftrace_event_call alignment for use with gcc 4.5
  (bnc#582222).

-------------------------------------------------------------------
Wed Feb 24 14:46:28 CET 2010 - jbeulich@novell.com

- Update Xen patches to 2.6.33-rc8 and c/s 997.
- patches.xen/xen-x86-time-per-cpu: fold per-CPU accounting data
  into a structure.
- patches.xen/xen-x86-xtime-lock: reduce contention on xtime_lock
  (bnc#569014, bnc#571041, bnc#571769, bnc#572146).

-------------------------------------------------------------------
Wed Feb 24 10:54:56 UTC 2010 - jengelh@medozas.de

- rpm/kernel-source.spec.in: use macros in a few more places

-------------------------------------------------------------------
Tue Feb 23 00:34:32 CET 2010 - jack@suse.de

- patches.fixes/novfs-fix-inode-uid: novfs: Get proper UID when
  looking up inode (bnc#486997).
- patches.fixes/novfs-incorrect-filesize-fix: novfs: novfs
  reports incorrect file size (bnc#426536).
- patches.fixes/novfs-truncate-fix: novfs: Fixes corruption of
  OO documents on NSS Volumes (bnc#508259).

-------------------------------------------------------------------
Sat Feb 20 22:31:31 UTC 2010 - jengelh@medozas.de

- use standard short options in tar commands

-------------------------------------------------------------------
Wed Feb 17 04:07:36 CET 2010 - nfbrown@suse.de

- patches.fixes/nfs-find-crash: Fix potential oops when running
  find on an NFS mount. (bnc#573107).

-------------------------------------------------------------------
Tue Feb 16 21:21:22 CET 2010 - jeffm@suse.com

- Set CONFIG_LSM_MMAP_MIN_ADDR=4096 to allow qemu to emulate
  other architectures properly (bnc#574654).

-------------------------------------------------------------------
Tue Feb 16 18:10:01 CET 2010 - jeffm@suse.com

- Update to 2.6.33-rc8.
  - Eliminated 1 patch.

-------------------------------------------------------------------
Mon Feb 15 19:15:43 CET 2010 - rgoldwyn@suse.de

- patches.fixes/novfs-err_ptr-fix.diff: Oops in novfs:unlink_local
  (bnc#569071).

-------------------------------------------------------------------
Fri Feb 12 17:36:05 CET 2010 - trenn@suse.de

- Update config files.
  Enable p4_clockmod for i386 desktop
  While this is broken by design it allows to remove clocking
  limits from the vendor on e.g. eeepc 701
-------------------------------------------------------------------
Fri Feb 12 17:10:47 CET 2010 - jeffm@suse.com

- patches.fixes/taskstats-alignment: delayacct: align to 8 byte
  boundary on 64-bit systems (bnc#578065).

-------------------------------------------------------------------
Fri Feb 12 16:57:20 CET 2010 - trenn@suse.de

- patches.fixes/acpi_fix_no_critical_tp.patch: ACPI thermal:
  Don't invalidate thermal zone if critical trip point is bad
  (bnc#531547).
- patches.fixes/acpi_pci_hot_plug_sanity_checks.patch: ACPI:
  acpi_bus_{scan,bus,add}: return -ENODEV if no device was found
  (bnc#531547).
- patches.fixes/acpi_thermal_check_trip_points.patch: ACPI
  thermal: Check for thermal zone requirement (bnc#531547).

-------------------------------------------------------------------
Fri Feb 12 10:32:54 CET 2010 - jdelvare@suse.de

- supported.conf: saa7111 and saa7114 are gone.

-------------------------------------------------------------------
Wed Feb 10 16:37:00 CET 2010 - jeffm@suse.com

- patches.suse/kdb-fix-kdb_cmds-to-include-the-arch-common-macro:
  kdb: fix kdb_cmds to include the arch common macro (bnc#578421).

-------------------------------------------------------------------
Wed Feb 10 02:13:27 CET 2010 - jeffm@suse.com

- patches.suse/kdb-handle-nonexistance-keyboard-controller: kdb:
  handle nonexistance keyboard controller (bnc#578051).

-------------------------------------------------------------------
Wed Feb 10 00:29:46 CET 2010 - gregkh@suse.de

- patches.fixes/dvb-l64781.ko-broken-with-gcc-4.5.patch: dvb:
  l64781.ko broken with gcc 4.5.

-------------------------------------------------------------------
Tue Feb  9 22:55:21 CET 2010 - jeffm@suse.com

- patches.apparmor/apparmor-check-for-network-in-interrupt-and-work-around:
  apparmor: check for network in interrupt and work around
  (bnc#492961, bln#350789).

-------------------------------------------------------------------
Tue Feb  9 17:02:26 CET 2010 - jeffm@suse.com

- Update to 2.6.33-rc7.
  - Eliminated 1 patch.

-------------------------------------------------------------------
Tue Feb  9 10:09:08 CET 2010 - tiwai@suse.de

- patches.drivers/alsa-sp1-hda-66-idt-hp-mute-led-fix-polarity:
  ALSA: hda - Fix default polarity of mute-LED GPIO on 92HD83x/88x
  codecs (bnc#578190).

-------------------------------------------------------------------
Mon Feb  8 15:49:01 CET 2010 - tiwai@suse.de

- patches.drivers/alsa-sp1-hda-63-idt-hp-mute-led-detect:
  ALSA: hda - Detect HP mute-LED GPIO setup from GPIO counts
  (bnc#577927).
- patches.drivers/alsa-sp1-hda-64-idt-hp-mute-led-cleanup: ALSA:
  hda - Merge HP mute-LED status callback on both IDT 92HD7x
  and 8x codecs (bnc#577927).
- patches.drivers/alsa-sp1-hda-65-idt-hp-mute-led-cleanup2:
  ALSA: hda - Remove static gpio_led setup via model (bnc#577927).

-------------------------------------------------------------------
Fri Feb  5 18:10:37 CET 2010 - coly.li@suse.de

- patches.suse/64bytes_lvb_len.diff: Delete from repo and series.conf.
  Back to 32bytes lvb length for clvm (bnc#573460).

-------------------------------------------------------------------
Fri Feb  5 16:12:12 CET 2010 - duwe@suse.de

- Update config files: Compile IBM_BSR into kernel, not as module.
  (ppc only, bnc#572381)

-------------------------------------------------------------------
Fri Feb  5 16:07:34 CET 2010 - duwe@suse.de

- patches.arch/ppc-pseries-ncpus-1: powerpc: Add static fields
  to ibm,client-architecture call (bnc#570909).
- patches.arch/ppc-pseries-ncpus-2: powerpc/pseries: Pass more
  accurate number of supported cores to firmware (bnc#570909).

-------------------------------------------------------------------
Fri Feb  5 11:10:01 CET 2010 - coly.li@suse.de

- disable patches.suse/64bytes_lvb_len.diff in series.conf

-------------------------------------------------------------------
Thu Feb  4 15:17:01 CET 2010 - mmarek@suse.de

- rpm/find-provides, rpm/kernel-binary.spec.in: Remove the previous
  hack and set STRIP_KEEP_SYMTAB='*/vmlinux-*' instead to avoid
  stripping symbols from the ppc vmlinux image (bnc#572148).

-------------------------------------------------------------------
Thu Feb  4 13:23:57 CET 2010 - knikanth@suse.de

- patches.fixes/dm-stripe-zero-stripes: dm-stripe: return -EINVAL
  if stripe count is zero (bnc#576312).

-------------------------------------------------------------------
Thu Feb  4 12:17:25 CET 2010 - npiggin@suse.de

- Disable patches.suse/files-slab-rcu.patch.

-------------------------------------------------------------------
Thu Feb  4 11:29:58 CET 2010 - mmarek@suse.cz

- rpm/kernel-binary.spec.in: Obsolete iwlagn-2-6-27-kmp
  (bnc#559533).

-------------------------------------------------------------------
Thu Feb  4 09:46:35 CET 2010 - tiwai@suse.de

- supported.conf: mark snd-wss-lib unsupported

-------------------------------------------------------------------
Thu Feb  4 09:45:34 CET 2010 - tiwai@suse.de

- patches.drivers/alsa-sp1-hda-61-add-idt92hd88x-support2:
  ALSA: hda - Adding support for another IDT 92HD83XXX codec
  (bnc#569354).

-------------------------------------------------------------------
Wed Feb  3 19:17:01 CET 2010 - jbohac@suse.cz

- supported.conf: marked em_cmp supported (bnc#568130)

-------------------------------------------------------------------
Wed Feb  3 14:57:19 CET 2010 - mmarek@suse.cz

- rpm/kernel-binary.spec.in: automatically install a matching
  -devel package if kernel-source is installed.

-------------------------------------------------------------------
Wed Feb  3 13:06:15 CET 2010 - jbeulich@novell.com

- Update Xen patches to 2.6.33-rc6 and c/s 989.
- patches.xen/xen-netback-generalize: Netback: Generalize
  static/global variables into 'struct xen_netbk'.
- patches.xen/xen-netback-kernel-threads: Use Kernel thread to
  replace the tasklet.
- patches.xen/xen-netback-multiple-tasklets: Netback:
  Multiple tasklets support.

-------------------------------------------------------------------
Tue Feb  2 15:59:38 CET 2010 - jkosina@suse.cz

- patches.suse/suse-ppc64-branding: the message about crashed kernel
  doesn't make sense any more with CONFIG_CRASH_DUMP enabled by
  default (bnc#575884).

-------------------------------------------------------------------
Sat Jan 30 21:51:35 CET 2010 - jeffm@suse.com

- Update to 2.6.33-rc6.
  - Eliminated 12 patches.

-------------------------------------------------------------------
Sat Jan 30 21:30:27 CET 2010 - jeffm@suse.com

- patches.rpmify/hugetlbfs-fix-section-mismatches: Removed __init
  from hugetlb_sysfs_add_hstate instead of adding it elsewhere.

-------------------------------------------------------------------
Sat Jan 30 09:05:13 CET 2010 - jslaby@suse.de

- patches.suse/kdb-common: Fix hid crash (bnc#570591)

-------------------------------------------------------------------
Fri Jan 29 12:11:55 CET 2010 - tiwai@suse.de

- patches.drivers/alsa-sp1-hda-60-add-idt92hd88x-support: ALSA:
  hda - Add support for IDT 92HD88 family codecs (bnc#569354).

-------------------------------------------------------------------
Fri Jan 29 11:14:39 CET 2010 - jkosina@suse.cz

- patches.fixes/pci-fix-nested-spinlock-hang-in-aer_inject.patch:
  Update patch-mainline tag.

-------------------------------------------------------------------
Fri Jan 29 10:39:59 CET 2010 - jbenc@suse.cz

- Update config files: fixed vanilla configs.

-------------------------------------------------------------------
Thu Jan 28 19:27:54 CET 2010 - tiwai@suse.de

- patches.drivers/alsa-sp1-hda-59-idt92hd83xxx-hp-mute-led: ALSA:
  hda - Add mute LED check for HP laptops with IDT 92HD83xxx codec
  (bnc#569354).

-------------------------------------------------------------------
Thu Jan 28 16:56:02 CET 2010 - jbeulich@novell.com

- patches.suse/supported-flag: Fix -ec2 build.
- patches.suse/supported-flag-enterprise: Refresh.
- patches.xen/xen3-patch-2.6.33-rc3: Fix ia64 build.

-------------------------------------------------------------------
Thu Jan 28 16:28:01 CET 2010 - jbeulich@novell.com

- Update Xen patches to 2.6.33-rc5 and c/s 987.
- config.conf: Re-enable Xen.
- Update config files.

-------------------------------------------------------------------
Thu Jan 28 14:50:18 CET 2010 - jbenc@suse.cz

- Update config files: enabled CONFIG_CFG80211_WEXT to keep backward
  user space compatibility and enabled few wireless drivers.

-------------------------------------------------------------------
Thu Jan 28 14:37:22 CET 2010 - mmarek@suse.cz

- rpm/apply-patches: Add support for an additional series file in
  patches.addon/series, this will be applied after the main series.

-------------------------------------------------------------------
Thu Jan 28 11:17:01 CET 2010 - mmarek@suse.cz

- rpm/apply-patches: put the patch loops from kernel-binary.spec.in
  and kernel-source.spec.in to one place.

-------------------------------------------------------------------
Wed Jan 27 20:24:43 CET 2010 - jeffm@suse.de

- Deleted 28 unused patches.

-------------------------------------------------------------------
Wed Jan 27 15:56:48 CET 2010 - jeffm@suse.com

- Update config files.

-------------------------------------------------------------------
Wed Jan 27 14:55:29 CET 2010 - jkosina@suse.cz

- patches.fixes/pci-fix-nested-spinlock-hang-in-aer_inject.patch:
  pci: fix nested spinlock hang in aer_inject (bnc#573578).

-------------------------------------------------------------------
Wed Jan 27 14:34:07 CET 2010 - mmarek@suse.cz

- Update config files: disable generic_serial users.
- patches.drivers/reenable-generic_serial: Delete.
- rpm/generic_serial-blacklist: Delete (bnc#569676).

-------------------------------------------------------------------
Wed Jan 27 12:57:31 CET 2010 - jengelh@medozas.de

- remove patches.suse/netfilter-ipv4options [bnc#490142]

-------------------------------------------------------------------
Wed Jan 27 00:14:42 CET 2010 - jeffm@suse.com

- patches.suse/slab-handle-memoryless-nodes-v2a.patch: Refresh.

-------------------------------------------------------------------
Tue Jan 26 07:00:33 CET 2010 - knikanth@suse.de

- supported.conf: Fix misspelt dm-region-hash and mark it supported
  correctly (bnc#565962)

-------------------------------------------------------------------
Mon Jan 25 21:55:49 CET 2010 - gregkh@suse.de

- Update to 2.6.32.6
  - security fixes
  - bugfixes
  - obsoletes:
    - patches.drivers/8250_pnp-wacom-add
    - patches.drivers/staging-hv-fix-smp-problems-in-the-hyperv-core-code.patch
    - patches.kernel.org/scsi-enclosure-fix-oops-while-iterating-enclosure_status-array.patch
    - patches.kernel.org/x86-msr-cpuid-register-enough-minors-for-the-msr-and-cpuid-drivers.patch

-------------------------------------------------------------------
Mon Jan 25 20:43:56 CET 2010 - jeffm@suse.com

- supported.conf: Added sparse_keymap (eeepc_laptop depends on it)

-------------------------------------------------------------------
Mon Jan 25 20:07:23 CET 2010 - npiggin@suse.de

- patches.suse/slab-handle-memoryless-nodes-v2a.patch: slab -
  handle memoryless nodes V2a (bnc#436025, bnc#570492).

-------------------------------------------------------------------
Mon Jan 25 17:54:26 CET 2010 - jeffm@suse.com

- Updated to 2.6.33-rc5.
  - Eliminated 2 patches.

-------------------------------------------------------------------
Mon Jan 25 16:46:19 CET 2010 - trenn@suse.de

- Update config files.
- patches.arch/x86_mce_intel_decode_physical_address.patch: x86,
  mce: Xeon75xx specific interface to get corrected memory error
  information (bnc#573380, fate#307738).
- patches.arch/x86_mce_intel_decode_physical_address_compile_fix.patch:
  x86, mce: Xeon75xx specific interface to get corrected memory
  error information (bnc#573380, fate#307738).
- patches.arch/x86_mce_intel_decode_physical_address_rename_fix.patch:
  x86, mce: Rename cpu_specific_poll to mce_cpu_specific_poll
  (bnc#573380, fate#307738).
- patches.xen/xen3-auto-arch-x86.diff: Refresh.

-------------------------------------------------------------------
Mon Jan 25 14:13:08 CET 2010 - tiwai@suse.de

- patches.drivers/alsa-sp1-hda-57-cx5051-toshiba-quirk:
  ALSA: hda - Add support for Toshiba Satellite M300
  (bnc#492233,bnc#565904).
- patches.drivers/alsa-sp1-hda-58-cx5051-lenovo-mute-fix: ALSA:
  hda - Change headphone pin control with master volume on cx5051
  (bnc#573050).

-------------------------------------------------------------------
Mon Jan 25 12:30:14 CET 2010 - trenn@suse.de

- patches.arch/x86_enable_tsc_sync_check_again.patch: x86:
  Reenable TSC sync check at boot, even with NONSTOP_TSC
  (bnc#573379).

-------------------------------------------------------------------
Mon Jan 25 12:22:55 CET 2010 - trenn@suse.de

- patches.arch/x86_node_hotplug_parse_srat_fix_2nd_ver.patch:
  x86: Set hotpluggable nodes in nodes_possible_map (bnc#567216).
- patches.arch/x86_node_hotplug_parse_srat_fix.patch: Delete.

-------------------------------------------------------------------
Mon Jan 25 11:45:39 CET 2010 - trenn@suse.de

- supported.conf:
  Add mce-inject and hwpoison-inject so that Intel can easier test
  this. As these are debug drivers, they might get reverted from
  support.conf again if kernel-extra package gets fixed for SLES,
  only seem to exist for SLED because "NCC is not yet working for SP1".
  (bnc#572552).

-------------------------------------------------------------------
Sat Jan 23 02:54:31 CET 2010 - bphilips@suse.de

- patches.drivers/tg3-updates-from-f4188d-to-ba5b0bf.patch: tg3:
  updates from f4188d to ba5b0bf (bnc#573237).

-------------------------------------------------------------------
Sat Jan 23 01:57:20 CET 2010 - rjw@suse.de

- patches.arch/x86-irq-check-move_in_progress-before-freeing-the-vector-mapping.patch:
  x86, irq: Check move_in_progress before freeing the vector
  mapping (bnc#558247).

-------------------------------------------------------------------
Sat Jan 23 01:36:27 CET 2010 - rjw@suse.de

- patches.arch/x86-apic-use-logical-flat-for-systems-with-8-or-fewer-logical-cpus.patch:
  x86, apic: use logical flat for systems with <= 8 logical cpus
  (bnc#567510).
- patches.arch/x86-revert-apic-Use-logical-flat-on-intel-with-8-or-fewer-logical-cpus.patch:
  x86: Revert "apic: Use logical flat on intel with <= 8 logical
  cpus" (bnc#567510).

-------------------------------------------------------------------
Sat Jan 23 00:52:57 CET 2010 - gregkh@suse.de

- Update to 2.6.32.5:
  - security fixes
  - bug fixes
  - obsoletes:
    - patches.drivers/alsa-sp1-hda-54-alc861-capture-fix
    - patches.fixes/hid-add-device-ids-for-new-model-of-apple-wireless-keyboard
    - patches.fixes/megaraid_sas-fix-permissions-on-poll_mode_io
    - patches.fixes/reiserfs-truncate-blocks-not-used-by-a-write.patch

-------------------------------------------------------------------
Fri Jan 22 21:11:54 CET 2010 - tonyj@suse.de

- Update config files: drop UTRACE from default s390 configs
  as per communication from Ihno.

-------------------------------------------------------------------
Fri Jan 22 19:48:25 CET 2010 - gregkh@suse.de

- patches.kernel.org/x86-msr-cpuid-register-enough-minors-for-the-msr-and-cpuid-drivers.patch:
  x86, msr/cpuid: Register enough minors for the MSR and CPUID
  drivers (bnc#572720).

-------------------------------------------------------------------
Fri Jan 22 18:54:28 CET 2010 - gregkh@suse.de

- patches.kernel.org/scsi-enclosure-fix-oops-while-iterating-enclosure_status-array.patch:
  SCSI: enclosure: fix oops while iterating enclosure_status array
  (bnc#572818).
- patches.fixes/enclosure-fix-oops-while-iterating-enclosure_status-array:
  Delete.

-------------------------------------------------------------------
Fri Jan 22 15:50:12 CET 2010 - duwe@suse.de

- Update config files.
- patches.arch/ppc-extended_h_cede-update-to-mainline: Incremental
  patch set to sync H_CEDE with actual mainline (bnc#550447,
  FATE#307059).

-------------------------------------------------------------------
Fri Jan 22 15:30:21 CET 2010 - trenn@suse.de

- Update config files.
  Add DMAR to -trace flavor -> get in sync with -default

-------------------------------------------------------------------
Fri Jan 22 09:17:21 CET 2010 - hare@suse.de

- patches.fixes/qla2xxx-restore-pci-state-after-eeh-recovery:
  Re-save PCI state after EEH recovery (bnc#570233).

-------------------------------------------------------------------
Fri Jan 22 07:38:23 CET 2010 - jjolly@suse.de

- patches.arch/s390-06-01-zfcp-introduce-bsg-timeout-callback.patch:
  zfcp: introduce BSG timeout callback (BNC#572659).
- patches.arch/s390-06-02-zfcp-set-hw-timeout-requested-by-bsg.patch:
  zfcp: set HW timeout requested by BSG request (BNC#572659).

-------------------------------------------------------------------
Fri Jan 22 03:20:49 CET 2010 - bphilips@suse.de

- patches.drivers/netxen-8f9b3f-to-c651a8.patch: netxen: 8f9b3f
  to c651a8 (bnc#572832).

-------------------------------------------------------------------
Fri Jan 22 02:39:54 CET 2010 - mfasheh@suse.com

- patches.suse/ocfs2-allocation-resrvations.patch: Refresh to
  newest version of patch.

-------------------------------------------------------------------
Thu Jan 21 20:22:46 CET 2010 - astarikovskiy@suse.de

- supported.conf: added power_meter driver (FATE #306959). 

-------------------------------------------------------------------
Thu Jan 21 18:16:54 CET 2010 - tonyj@suse.de

- config.conf: add -trace flavor for s390* at Ihno's request
- Add more tracers to existing ppc64 trace config at IBM request 
  Both related to FATE# 307051.
- patches.trace/ftrace-framepointer.diff: Delete.

-------------------------------------------------------------------
Thu Jan 21 14:41:29 CET 2010 - hare@suse.de

- patches.fixes/scsi-fc-class-allow-LLD-bsg-timeout:
  scsi_transport_fc: Allow LLD to reset FC BSG timeout
  (bnc#572658).

-------------------------------------------------------------------
Thu Jan 21 13:13:53 CET 2010 - jbeulich@novell.com

- patches.xen/xen-privcmd-mmap-batch-clear: privcmd: mmapbatch-v2
  fixes.

-------------------------------------------------------------------
Thu Jan 21 09:08:08 CET 2010 - hare@suse.de

- patches.drivers/lpfc-8.3.5-update: lpfc update to 8.3.5
  (bnc#572427).
- patches.drivers/lpfc-8.3.5.3-update: lpfc driver update to
  8.3.5.3 (bnc#572427).

-------------------------------------------------------------------
Thu Jan 21 09:04:37 CET 2010 - hare@suse.de

- patches.drivers/e1000-enhance-frame-fragment-detection.patch:
  Update headers for series2git.
- patches.drivers/e1000e-enhance-frame-fragment-detection.patch:
  Update headers for series2git.

-------------------------------------------------------------------
Wed Jan 20 18:23:18 CET 2010 - tiwai@suse.de

- patches.suse/bootsplash-scaler: Refresh. More updates and
  clean-up by Egbert (bnc#570082)

-------------------------------------------------------------------
Wed Jan 20 16:30:38 CET 2010 - jkosina@suse.cz

- patches.drivers/add-support-for-intel-cougar-point-chipset.patch:
  Intel Cougar Point PCH Support (FATE#308854 bnc#565845).

-------------------------------------------------------------------
Wed Jan 20 15:07:59 CET 2010 - jslaby@suse.de

- patches.drivers/bnx2x-backports-v2.6.32-to-af901ca.patch:
  Refresh.
  (change firmwares in makefile)

-------------------------------------------------------------------
Wed Jan 20 13:55:16 CET 2010 - jslaby@suse.de

- patches.suse/rlim-0006-PPC-use-helpers-for-rlimits.patch: Refresh.
- patches.suse/rlim-0007-S390-use-helpers-for-rlimits.patch: Refresh.

-------------------------------------------------------------------
Wed Jan 20 12:10:03 CET 2010 - jbeulich@novell.com

- Update Xen patches to 2.6.32.4 and c/s 984.
- Update Xen config files.

-------------------------------------------------------------------
Wed Jan 20 08:19:53 CET 2010 - bphilips@suse.de

- patches.drivers/bnx2i-backport-from-v2.6.32-to-45ca38e.patch:
  bnx2i: Backport from v2.6.32 to 45ca38e (bnc#564640).
- patches.drivers/bnx2x-backports-v2.6.32-to-af901ca.patch:
  bnx2x: backports v2.6.32 to af901ca (bnc#564638).
- patches.drivers/cnic-backport-from-v2.6.32-4e9c4f.patch: cnic:
  backport from v2.6.32-4e9c4f (bnc#564640).

-------------------------------------------------------------------
Wed Jan 20 00:08:36 CET 2010 - gregkh@suse.de

- Update config files.  2.6.32.4 changed one of them.

-------------------------------------------------------------------
Tue Jan 19 23:40:51 CET 2010 - tiwai@suse.de

- patches.suse/bootsplash-scaler: Refresh.  Fixed the text area
  calculation, and added the upscaling (bnc#570082).

-------------------------------------------------------------------
Tue Jan 19 21:57:59 CET 2010 - jeffm@suse.com

- Updated to 2.6.33-rc4-git7.
  - Eliminated 4 patches.

-------------------------------------------------------------------
Tue Jan 19 18:39:59 CET 2010 - gregkh@suse.de

- Patch refresh for fuzz due to upstream -stable additions.

-------------------------------------------------------------------
Tue Jan 19 18:35:44 CET 2010 - gregkh@suse.de

- Update to 2.6.32.4
  - security fixes
  - bug fixes
  - obsoletes:
    - patches.arch/module-handle-ppc64-relocating-kcrctabs-when-config_relocatable-y
    - patches.drivers/alsa-sp1-hda-53-alc861vd-capture-fix
    - patches.fixes/audit_untag_chunk.patch
    - patches.fixes/quota-fix-reserved-space-management-for-ordinary-fs.patch
    - patches.fixes/signal-fix-kernel-information-leak-with-print-fatal-signals-1

-------------------------------------------------------------------
Tue Jan 19 18:08:33 CET 2010 - tiwai@suse.de

- patches.drivers/alsa-sp1-hda-55-alc259-hp-pin-fix: ALSA: hda -
  Fix parsing pin node 0x21 on ALC259 (bnc#571879).
- patches.drivers/alsa-sp1-hda-56-realtek-eapd-fix: ALSA: hda -
  Turn on EAPD only if available for Realtek codecs (bnc#571879).

-------------------------------------------------------------------
Tue Jan 19 18:01:58 CET 2010 - tiwai@suse.de

- patches.suse/bootsplash-scaler: Refresh.  Fix the hang-up with
  resolution changes (bnc#570082)

-------------------------------------------------------------------
Tue Jan 19 14:36:48 CET 2010 - jkosina@suse.cz

- supported.conf: added aesni-intel (bnc#566618 FATE#304209).

-------------------------------------------------------------------
Tue Jan 19 14:21:10 CET 2010 - jkosina@suse.cz

- Update config files: set CONFIG_CRYPTO_HMAC=y to avoid
  regression from SLE11 (bnc#571501).

-------------------------------------------------------------------
Tue Jan 19 13:32:02 CET 2010 - jack@suse.de

- patches.fixes/reiserfs-truncate-blocks-not-used-by-a-write.patch:
  reiserfs: truncate blocks not used by a write (bnc#483375).

-------------------------------------------------------------------
Mon Jan 18 22:34:50 CET 2010 - jeffm@suse.de

- patches.suse/smtnice-disable: Delete (obsolete).

-------------------------------------------------------------------
Mon Jan 18 16:22:29 CET 2010 - jeffm@suse.com

- Disabled custom ACPI table loading from initramfs again.

-------------------------------------------------------------------
Mon Jan 18 16:22:08 CET 2010 - jeffm@suse.com

- patches.fixes/nfsd-05-sunrpc-cache-allow-thread-to-block-while-waiting-for.patch:
  Refresh.

-------------------------------------------------------------------
Mon Jan 18 14:59:22 CET 2010 - trenn@suse.de

- patches.arch/x86_node_hotplug_parse_srat_fix.patch:
  x86/mm/srat_64.c: nodes_parsed should include all nodes detected
  by ACPI (bnc#567140).

-------------------------------------------------------------------
Mon Jan 18 09:47:31 CET 2010 - hare@suse.de

- patches.fixes/aic79xx-null-scb-in-nonpkt-busfree: aic79xx: check
  for non-NULL scb in ahd_handle_nonpkt_busfree (bnc#542568).

-------------------------------------------------------------------
Mon Jan 18 00:35:36 CET 2010 - nfbrown@suse.de

- patches.fixes/nfsd-05-sunrpc-cache-allow-thread-to-block-while-waiting-for.patch:
  Refresh to fix 60 second delay. (bnc#568271)

-------------------------------------------------------------------
Sat Jan 16 02:05:38 CET 2010 - tonyj@suse.de

- patches.fixes/audit_untag_chunk.patch: fix braindamage in
  audit_tree.c untag_chunk() (bnc#556282).

-------------------------------------------------------------------
Sat Jan 16 01:44:42 CET 2010 - rjw@suse.de

- patches.xen/xen-x86-rename-display_cacheinfo-to-cpu_detect_cache_sizes.patch:
  x86: Rename display_cacheinfo() to cpu_detect_cache_sizes().

-------------------------------------------------------------------
Fri Jan 15 21:42:09 CET 2010 - gregkh@suse.de

- Update config files.
- patches.drivers/vmw_pvscsi-scsi-driver-for-vmware-s-virtual-hba.patch:
  vmw_pvscsi: SCSI driver for VMware's virtual HBA.

-------------------------------------------------------------------
Fri Jan 15 20:54:10 CET 2010 - jeffm@suse.com

- patches.fixes/hid-add-device-ids-for-new-model-of-apple-wireless-keyboard:
  HID: add device IDs for new model of Apple Wireless Keyboard
  (bnc#568231).

-------------------------------------------------------------------
Fri Jan 15 13:47:33 CET 2010 - hare@suse.de

- patches.drivers/qla2xxx-8.03.01.01.11.1-k8-update: qla2xxx
  driver update to 8.03.01.01.11.1-k8 (bnc#560415).
- patches.drivers/qla2xxx-8.03.01.02.11.1-k8-update: qla2xxx
  driver update to 8.03.01.02.11.1-k8 (bnc#570233).
- patches.drivers/lpfc-add-raywire-id: Delete.
- patches.drivers/qla2xxx-8.03.01-k7-update: Delete.

-------------------------------------------------------------------
Fri Jan 15 13:46:38 CET 2010 - hare@suse.de

- patches.drivers/qla2xxx-8.03.01.01.11.1-k8-update: qla2xxx
  driver update to 8.03.01.01.11.1-k8 (bnc#560415).
- patches.drivers/qla2xxx-8.03.01.02.11.1-k8-update: qla2xxx
  driver update to 8.03.01.02.11.1-k8 (bnc#570233).
- patches.drivers/lpfc-add-raywire-id: Delete.
- patches.drivers/qla2xxx-8.03.01-k7-update: Delete.

-------------------------------------------------------------------
Fri Jan 15 09:41:39 CET 2010 - trenn@suse.de

- patches.suse/kdb_dont_touch_i8042_early.patch: Avoid early
  hang when i8042 controller is missing (bnc#528811).

-------------------------------------------------------------------
Fri Jan 15 03:56:15 CET 2010 - jeffm@suse.com

- patches.suse/reiser4-sync_inodes: Delete (obsolete).

-------------------------------------------------------------------
Fri Jan 15 03:55:52 CET 2010 - jeffm@suse.com

- patches.suse/reiser4-sync_inodes: Delete (obsolete).

-------------------------------------------------------------------
Fri Jan 15 03:39:29 CET 2010 - jeffm@suse.com

- patches.fixes/remount-no-shrink-dcache: Updated to 2.6.33.

-------------------------------------------------------------------
Fri Jan 15 03:22:19 CET 2010 - jeffm@suse.com

- patches.arch/s390-08-02-zfcp-gpn-align-fix.diff: Delete (obsolete).

-------------------------------------------------------------------
Fri Jan 15 03:21:54 CET 2010 - jeffm@suse.com

- patches.suse/smtnice-disable: Updated to 2.6.33.

-------------------------------------------------------------------
Fri Jan 15 03:19:18 CET 2010 - jeffm@suse.com

- patches.arch/s390-08-02-zfcp-gpn-align-fix.diff: Delete (obsolete).

-------------------------------------------------------------------
Fri Jan 15 00:25:16 CET 2010 - mfasheh@suse.com

- patches.fixes/Ocfs2-Let-ocfs2-support-fiemap-for-symlink-and-fast-.patch:
  Ocfs2: Let ocfs2 support fiemap for symlink and fast symlink..
- patches.fixes/Ocfs2-Should-ocfs2-support-fiemap-for-S_IFDIR-inode.patch:
  Ocfs2: Should ocfs2 support fiemap for S_IFDIR inode?.
- patches.fixes/ocfs-stop-using-do_sync_mapping_range.patch:
  ocfs: stop using do_sync_mapping_range.
- patches.fixes/ocfs2-Add-reflinked-file-s-inode-to-inode-hash-earil.patch:
  ocfs2: Add reflinked file's inode to inode hash eariler..
- patches.fixes/ocfs2-Find-proper-end-cpos-for-a-leaf-refcount-block.patch:
  ocfs2: Find proper end cpos for a leaf refcount block..
- patches.fixes/ocfs2-Set-i_nlink-properly-during-reflink.patch:
  ocfs2: Set i_nlink properly during reflink..
- patches.fixes/ocfs2-always-include-acl-support.patch: ocfs2:
  Always include ACL support.
- patches.fixes/ocfs2-cluster-Make-fence-method-configurable-v2.patch:
  ocfs2/cluster: Make fence method configurable - v2.
- patches.fixes/ocfs2-devel-remove-redundant-OCFS2_MOUNT_POSIX_ACL-c.patch:
  ocfs2-devel: remove redundant OCFS2_MOUNT_POSIX_ACL check
  in ocfs2_get_acl_nolock().
- patches.fixes/ocfs2-explicit-declare-uninitialized-var-in-user_clu.patch:
  ocfs2: explicit declare uninitialized var in
  user_cluster_connect().
- patches.fixes/ocfs2-make-acl-use-the-default.patch: ocfs2:
  Make acl use the default.
- patches.fixes/ocfs2-refcounttree.c-cleanup.patch: ocfs2:
  refcounttree.c cleanup..
- patches.fixes/ocfs2-replace-u8-by-__u8-in-ocfs2_fs.h.patch:
  ocfs2: replace u8 by __u8 in ocfs2_fs.h.
- patches.fixes/ocfs2-return-EAGAIN-instead-of-EAGAIN-in-dlm.patch:
  ocfs2: return -EAGAIN instead of EAGAIN in dlm.
- patches.fixes/ocfs2-set-MS_POSIXACL-on-remount.patch: ocfs2:
  Set MS_POSIXACL on remount.
- patches.fixes/ocfs2-trivial-Use-le16_to_cpu-for-a-disk-value-in-xa.patch:
  ocfs2/trivial: Use le16_to_cpu for a disk value in xattr.c.
- patches.fixes/ocfs2-trivial-Use-proper-mask-for-2-places-in-hearbe.patch:
  ocfs2/trivial: Use proper mask for 2 places in hearbeat.c.
- patches.suse/fiemap-Add-new-extent-flag-FIEMAP_EXTENT_SHARED.patch:
  fiemap: Add new extent flag FIEMAP_EXTENT_SHARED.
- patches.suse/ocfs2-Use-FIEMAP_EXTENT_SHARED.patch: ocfs2:
  Use FIEMAP_EXTENT_SHARED.
- patches.suse/ocfs2-allocation-resrvations.patch: Refresh.

-------------------------------------------------------------------
Thu Jan 14 22:40:43 CET 2010 - rjw@suse.de

- patches.arch/x86-Limit-number-of-per-cpu-TSC-sync-messages.patch:
  x86: Limit number of per cpu TSC sync messages (bnc#564618,
  FATE#306952).
- patches.arch/x86-Limit-the-number-of-processor-bootup-messages.patch:
  x86: Limit the number of processor bootup messages (bnc#564618,
  FATE#306952).
- patches.arch/x86-Remove-CPU-cache-size-output-for-non-Intel-too.patch:
  x86: Remove CPU cache size output for non-Intel too (bnc#564618,
  FATE#306952).
- patches.arch/x86-Remove-enabling-x2apic-message-for-every-CPU.patch:
  x86: Remove enabling x2apic message for every CPU (bnc#564618,
  FATE#306952).
- patches.arch/x86-Remove-the-CPU-cache-size-printks.patch: x86:
  Remove the CPU cache size printk's (bnc#564618, FATE#306952).
- patches.arch/x86-cpu-mv-display_cacheinfo-cpu_detect_cache_sizes.patch:
  x86, cpu: mv display_cacheinfo -> cpu_detect_cache_sizes
  (bnc#564618, FATE#306952).
- patches.arch/x86-ucode-amd-Load-ucode-patches-once-and-not-separately-of-each-CPU.patch:
  x86: ucode-amd: Load ucode-patches once and not separately of
  each CPU (bnc#564618, FATE#306952).
- patches.fixes/sched-Limit-the-number-of-scheduler-debug-messages.patch:
  sched: Limit the number of scheduler debug messages (bnc#564618,
  FATE#306952).
- patches.fixes/timers-init-Limit-the-number-of-per-cpu-calibration-bootup-messages.patch:
  timers, init: Limit the number of per cpu calibration bootup
  messages (bnc#564618, FATE#306952).

-------------------------------------------------------------------
Thu Jan 14 20:54:29 CET 2010 - jeffm@suse.com

- patches.suse/add-initramfs-file_read_write: Build fix.

-------------------------------------------------------------------
Thu Jan 14 20:44:18 CET 2010 - jeffm@suse.com

- patches.suse/supported-flag-enterprise: Refresh.

-------------------------------------------------------------------
Thu Jan 14 20:16:19 CET 2010 - jeffm@suse.com

- patches.suse/supported-flag-sysfs: Properly report proprietary modules

-------------------------------------------------------------------
Thu Jan 14 19:24:32 CET 2010 - jeffm@suse.de

- patches.suse/add-initramfs-file_read_write: initramfs: add
  initramfs_{read,write} (bnc#568120).
- Re-enabled custom ACPI table loading from initramfs.

-------------------------------------------------------------------
Thu Jan 14 12:58:33 CET 2010 - trenn@suse.de

- Update config files.
  Enable CONFIG_CPU_FREQ_DEBUG as requested by HP.
  This one adds conditional printks which can be enabled via:
  cpufreq.debug=7

-------------------------------------------------------------------
Thu Jan 14 12:55:42 CET 2010 - tiwai@suse.de

- patches.drivers/alsa-sp1-hda-54-alc861-capture-fix: ALSA: hda -
  Fix missing capture mixer for ALC861/660 codecs (bnc#567340).

-------------------------------------------------------------------
Thu Jan 14 10:25:21 CET 2010 - mmarek@suse.de

- rpm/find-provides, rpm/kernel-binary.spec.in: really fix ppc
  symbol provides.

-------------------------------------------------------------------
Thu Jan 14 00:10:11 CET 2010 - rjw@suse.de

- patches.arch/UV-Expose-irq_desc-node-in-proc.patch: Expose the
  irq_desc node as /proc/irq/*/node. (bnc#566745, fate#306952).

-------------------------------------------------------------------
Wed Jan 13 23:37:52 CET 2010 - bphilips@suse.de

- patches.drivers/dmfe-tulip-Let-dmfe-handle-DM910x-except-for-SPARC-o.patch:
  dmfe/tulip: Let dmfe handle DM910x except for SPARC on-board
  chips (bnc#537016).

-------------------------------------------------------------------
Wed Jan 13 23:13:19 CET 2010 - jkosina@suse.cz

- patches.fixes/crypto-testmgr-fix-complain-about-lacking-test.patch:
  crypto: testmgr - Fix complain about lack test for internal
  used algorithm (bnc#568278 FATE#306883).

-------------------------------------------------------------------
Wed Jan 13 16:23:49 CET 2010 - jeffm@suse.com

- Update to 2.6.33-rc4.
  - Eliminated patches.fixes/megaraid_sas-fix-permissions-on-poll_mode_io

-------------------------------------------------------------------
Wed Jan 13 16:04:58 CET 2010 - mmarek@suse.cz

- patches.suse/bootsplash-keep-multiple-data: Keep multiple
  splash screens for KMS (bnc#570082).
- patches.suse/bootsplash-scaler: Add bootsplash image scaler
  (bnc#570082).

-------------------------------------------------------------------
Wed Jan 13 13:53:04 CET 2010 - mmarek@suse.de

- rpm/kernel-binary.spec.in, rpm/find-provides: extract exported
  symbols from /boot/vmlinux before the image is stripped (affects
  ppc).

-------------------------------------------------------------------
Wed Jan 13 03:49:52 CET 2010 - jeffm@suse.com

- patches.rpmify/twl6030-fix-note_interrupt-call: Rename to patches.fixes/twl6030-fix-note_interrupt-call

-------------------------------------------------------------------
Wed Jan 13 02:01:55 CET 2010 - bphilips@suse.de

- patches.drivers/e1000-enhance-frame-fragment-detection.patch:
  Avoid atomic op by introducing discarding flag instead
- patches.drivers/e1000e-enhance-frame-fragment-detection.patch:
  Avoid atomic op by introducing discarding flag instead

-------------------------------------------------------------------
Wed Jan 13 01:35:57 CET 2010 - jeffm@suse.com

- patches.rpmify/autoconf-h-fix-locations: autoconf.h: Fix
  locations.

-------------------------------------------------------------------
Wed Jan 13 01:35:09 CET 2010 - jeffm@suse.com

- patches.fixes/ppc-crashdump-typefix: Renamed to patches.rpmify/ppc-crashdump-typefix

-------------------------------------------------------------------
Tue Jan 12 23:25:59 CET 2010 - jeffm@suse.com

- patches.fixes/signal-fix-kernel-information-leak-with-print-fatal-signals-1:
  Delete.

-------------------------------------------------------------------
Tue Jan 12 22:19:03 CET 2010 - jeffm@suse.com

- Update config files.

-------------------------------------------------------------------
Tue Jan 12 22:08:43 CET 2010 - jeffm@suse.com

- patches.fixes/ppc-crashdump-typefix: rename to patches.rpmify/ppc-crashdump-typefix

-------------------------------------------------------------------
Tue Jan 12 21:40:53 CET 2010 - jeffm@suse.com

- patches.fixes/signal-fix-kernel-information-leak-with-print-fatal-signals-1:
  kernel/signal.c: fix kernel information leak with
  print-fatal-signals=1 (bnc#569902).

-------------------------------------------------------------------
Tue Jan 12 21:33:19 CET 2010 - jeffm@suse.com

- patches.fixes/signal-fix-kernel-information-leak-with-print-fatal-signals-1:
  kernel/signal.c: fix kernel information leak with
  print-fatal-signals=1 (bnc#569902).

-------------------------------------------------------------------
Tue Jan 12 21:14:05 CET 2010 - rjw@suse.de

- needs_update: Remove some patches that we've got through the
  upstream.

-------------------------------------------------------------------
Tue Jan 12 17:57:52 CET 2010 - tiwai@suse.de

- patches.drivers/alsa-sp1-hda-53-alc861vd-capture-fix: ALSA:
  hda - Fix ALC861-VD capture source mixer (bnc#568305).

-------------------------------------------------------------------
Tue Jan 12 17:20:25 CET 2010 - jeffm@suse.com

- Update to 2.6.33-rc3-git5.

-------------------------------------------------------------------
Tue Jan 12 16:49:37 CET 2010 - trenn@suse.de

- patches.fixes/nohz_prevent_clocksource_wrapping_during_idle.patch:
  nohz: Prevent clocksource wrapping during idle (bnc#569238).

-------------------------------------------------------------------
Tue Jan 12 14:21:01 CET 2010 - jack@suse.de

- patches.suse/readahead-request-tunables.patch: Update readahead
  and max_sectors tunables (bnc#548529).

-------------------------------------------------------------------
Tue Jan 12 14:14:08 CET 2010 - jkosina@suse.cz

- patches.drivers/watchdog-iTCO_wdt-Add-support-for-Intel-Ibex-Peak.patch:
  iTCO_wdt: Add support for Intel Ibex Peak (bnc#557081
  FATE#308591).

-------------------------------------------------------------------
Tue Jan 12 09:21:52 CET 2010 - tonyj@suse.de

- needs_update: remove LTT/trace patches (assigned to jbl), all had 
  already been taken care of by my fwd port to 2.6.32

-------------------------------------------------------------------
Tue Jan 12 08:09:38 CET 2010 - hare@suse.de

- patches.drivers/qla4xxx-5.01.00-k9-5.01.00.00.11.01-k10.patch:
  Fixup compilation error.

-------------------------------------------------------------------
Tue Jan 12 00:52:29 CET 2010 - rjw@suse.de

- patches.fixes/PCI-Always-set-prefetchable-base-limit-upper32-registers.patch:
  PCI: Always set prefetchable base/limit upper32 registers
  (bnc#569003).

-------------------------------------------------------------------
Mon Jan 11 21:04:07 CET 2010 - jeffm@suse.com

- Merged patches.rpmify/x86_64-ksyms-make-the-native_load_gs_index-export-depend-on-config_paravirt_cpu into
  patches.arch/kvm-split-paravirt-ops-by-functionality

-------------------------------------------------------------------
Mon Jan 11 21:02:38 CET 2010 - jeffm@suse.com

- Renamed patches.rpmify/kmsg-fix-parameter-limitations to
  patches.arch/kmsg-fix-parameter-limitations

-------------------------------------------------------------------
Mon Jan 11 20:50:27 CET 2010 - jeffm@suse.com

- patches.rpmify/x86_64-ksyms-make-the-native_load_gs_index-export-depend-on-config_paravirt_cpu:
  x86_64/ksyms: Make the native_load_gs_index export depend
  on CONFIG_PARAVIRT_CPU.

-------------------------------------------------------------------
Mon Jan 11 20:49:26 CET 2010 - jeffm@suse.com

- Renamed patches.rpmify/rt2870-fix-section-mismatches to
  patches.rpmify/rt2860-fix-section-mismatches

-------------------------------------------------------------------
Mon Jan 11 20:14:56 CET 2010 - jeffm@suse.de

- Updated to 2.6.33-rc3-git3.
  - Eliminated 392 patches.
  - Xen is disabled.

-------------------------------------------------------------------
Mon Jan 11 16:32:52 CET 2010 - hare@suse.de

- patches.drivers/qla4xxx-5.01.00-k9-5.01.00.00.11.01-k10.patch:
  Update qla4xxx driver for SLES11 SP1 (bnc#556572,FATE#307128).

-------------------------------------------------------------------
Mon Jan 11 15:51:14 CET 2010 - jblunck@suse.de

- needs_update: Removed some patches.

-------------------------------------------------------------------
Mon Jan 11 14:34:00 CET 2010 - hare@suse.de

- patches.drivers/bfa-2.1.2.1-update: Update bfa driver to
  version 2.1.2.1 (bnc#561881).

-------------------------------------------------------------------
Mon Jan 11 12:39:21 CET 2010 - hare@suse.de

- patches.fixes/fcoe-libfc-adds-enable-di: adds enable/disable
  for fcoe interface (bnc#562046).
- patches.fixes/fcoe-use-lld-s-wwpn-and-w: Use LLD's WWPN and
  WWNN for lport if LLD supports ndo_fcoe_get_wwn (bnc#562046).
- patches.fixes/libfc-reduce-hold-time-on: reduce hold time on
  SCSI host lock (bnc#562046).
- patches.fixes/libfc-remote-port-gets-st: remote port gets
  stuck in restart state without really restarting (bnc#562046).

-------------------------------------------------------------------
Mon Jan 11 12:13:36 CET 2010 - hare@suse.de

- patches.drivers/mpt2sas-03.100.03.00-update: LSI mptsas2 driver
  update to 03.100.03.00 (bnc#566013).

-------------------------------------------------------------------
Mon Jan 11 10:33:48 CET 2010 - jbeulich@novell.com

- patches.xen/xen-x86_64-nx-user-mappings: Delete (bnc#568741).
- patches.xen/xen3-rlim-0025-x86-add-ia32-compat-prlimit-syscalls.patch:
  Delete.

-------------------------------------------------------------------
Mon Jan 11 09:57:40 CET 2010 - hare@suse.de

- patches.fixes/qla4xxx-lun-reset-fix: Delete.

-------------------------------------------------------------------
Mon Jan 11 09:55:52 CET 2010 - hare@suse.de

- patches.fixes/scsi-dh-rdac-add-ibm-174x: scsi_dh_rdac: Add
  two new IBM devices (bnc# 556159).

-------------------------------------------------------------------
Sat Jan  9 21:07:34 CET 2010 - jslaby@suse.de

- patches.suse/perfmon2.patch: Refresh.
- patches.suse/rlim-0001-SECURITY-selinux-fix-update_rlimit_cpu-parameter.patch:
  Refresh.
- patches.suse/rlim-0002-resource-move-kernel-function-inside-__KERNEL__.patch:
  resource: move kernel function inside __KERNEL__ (FATE#305733).
- patches.suse/rlim-0003-resource-add-helpers-for-fetching-rlimits.patch:
  resource: add helpers for fetching rlimits (FATE#305733).
- patches.suse/rlim-0004-IA64-use-helpers-for-rlimits.patch:
  [IA64] use helpers for rlimits (FATE#305733).
- patches.suse/rlim-0005-core-posix-cpu-timers-cleanup-rlimits-usage.patch:
  core: posix-cpu-timers, cleanup rlimits usage (FATE#305733).
- patches.suse/rlim-0006-PPC-use-helpers-for-rlimits.patch: PPC:
  use helpers for rlimits (FATE#305733).
- patches.suse/rlim-0007-S390-use-helpers-for-rlimits.patch:
  S390: use helpers for rlimits (FATE#305733).
- patches.suse/rlim-0008-SPARC-use-helpers-for-rlimits.patch:
  SPARC: use helpers for rlimits (FATE#305733).
- patches.suse/rlim-0009-X86-use-helpers-for-rlimits.patch: X86:
  use helpers for rlimits (FATE#305733).
- patches.suse/rlim-0010-FS-use-helpers-for-rlimits.patch: FS:
  use helpers for rlimits (FATE#305733).
- patches.suse/rlim-0011-MM-use-helpers-for-rlimits.patch: MM:
  use helpers for rlimits (FATE#305733).
- patches.suse/rlim-0012-core-use-helpers-for-rlimits.patch:
  core: use helpers for rlimits (FATE#305733).
- patches.suse/rlim-0013-infiniband-use-helpers-for-rlimits.patch:
  infiniband: use helpers for rlimits (FATE#305733).
- patches.suse/rlim-0014-ipc-use-helpers-for-rlimits.patch: ipc:
  use helpers for rlimits (FATE#305733).
- patches.suse/rlim-0015-SECURITY-add-task_struct-to-setrlimit.patch:
  SECURITY: add task_struct to setrlimit (FATE#305733).
- patches.suse/rlim-0016-core-add-task_struct-to-update_rlimit_cpu.patch:
  core: add task_struct to update_rlimit_cpu (FATE#305733).
- patches.suse/rlim-0017-sys_setrlimit-make-sure-rlim_max-never-grows.patch:
  sys_setrlimit: make sure ->rlim_max never grows (FATE#305733).
- patches.suse/rlim-0018-core-split-sys_setrlimit.patch: core:
  split sys_setrlimit (FATE#305733).
- patches.suse/rlim-0019-core-allow-setrlimit-to-non-current-tasks.patch:
  core: allow setrlimit to non-current tasks (FATE#305733).
- patches.suse/rlim-0020-core-optimize-setrlimit-for-current-task.patch:
  core: optimize setrlimit for current task (FATE#305733).
- patches.suse/rlim-0021-FS-proc-switch-limits-reading-to-fops.patch:
  FS: proc, switch limits reading to fops (FATE#305733).
- patches.suse/rlim-0022-FS-proc-make-limits-writable.patch:
  FS: proc, make limits writable (FATE#305733).
- patches.suse/rlim-0023-core-do-security-check-under-task_lock.patch:
  core: do security check under task_lock (FATE#305733).
- patches.suse/rlim-0002-SECURITY-add-task_struct-to-setrlimit.patch:
  Delete.
- patches.suse/rlim-0003-core-add-task_struct-to-update_rlimit_cpu.patch:
  Delete.
- patches.suse/rlim-0004-sys_setrlimit-make-sure-rlim_max-never-grows.patch:
  Delete.
- patches.suse/rlim-0005-core-split-sys_setrlimit.patch: Delete.
- patches.suse/rlim-0006-core-allow-setrlimit-to-non-current-tasks.patch:
  Delete.
- patches.suse/rlim-0007-core-optimize-setrlimit-for-current-task.patch:
  Delete.
- patches.suse/rlim-0008-FS-proc-make-limits-writable.patch:
  Delete.
- patches.suse/rlim-0009-core-posix-cpu-timers-cleanup-rlimits-usage.patch:
  Delete.
- patches.suse/rlim-0010-core-do-security-check-under-task_lock.patch:
  Delete.
- patches.suse/rlim-0011-resource-add-helpers-for-fetching-rlimits.patch:
  Delete.
- patches.suse/rlim-0012-IA64-use-helpers-for-rlimits.patch:
  Delete.
- patches.suse/rlim-0013-PPC-use-helpers-for-rlimits.patch:
  Delete.
- patches.suse/rlim-0014-S390-use-helpers-for-rlimits.patch:
  Delete.
- patches.suse/rlim-0015-SPARC-use-helpers-for-rlimits.patch:
  Delete.
- patches.suse/rlim-0016-X86-use-helpers-for-rlimits.patch:
  Delete.
- patches.suse/rlim-0017-FS-use-helpers-for-rlimits.patch: Delete.
- patches.suse/rlim-0018-MM-use-helpers-for-rlimits.patch: Delete.
- patches.suse/rlim-0019-core-use-helpers-for-rlimits.patch:
  Delete.
- patches.suse/rlim-0020-misc-use-helpers-for-rlimits.patch:
  Delete.
- patches.suse/rlim-0021-core-rename-setrlimit-to-do_setrlimit.patch:
  Delete.
- patches.suse/rlim-0022-core-implement-getprlimit-and-setprlimit-syscalls.patch:
  Delete.
- patches.suse/rlim-0023-unistd-add-__NR_-get-set-prlimit-syscall-numbers.patch:
  Delete.
- patches.suse/rlim-0024-COMPAT-add-get-put_compat_rlimit.patch:
  Delete.
- patches.suse/rlim-0025-x86-add-ia32-compat-prlimit-syscalls.patch:
  Delete.

  Sync with upstream. Drop limits syscalls altogether.

-------------------------------------------------------------------
Sat Jan  9 14:50:07 CET 2010 - jkosina@suse.cz

- patches.apparmor/apparmor.diff: Delete, as it is unused after
  splitup into smaller patches.

-------------------------------------------------------------------
Fri Jan  8 18:22:42 CET 2010 - sjayaraman@suse.de

- patches.suse/SoN-23-mm-swapfile.patch: Fix up the enum declaration
  to avoid conflict due to a upstream change.

-------------------------------------------------------------------
Fri Jan  8 18:17:27 CET 2010 - jkosina@suse.cz

- patches.fixes/quota-fix-reserved-space-management-for-ordinary-fs.patch:
  quota: fix reserved space management for ordinary fs.

-------------------------------------------------------------------
Fri Jan  8 18:15:09 CET 2010 - gregkh@suse.de

- patches.drivers/staging-hv-fix-smp-problems-in-the-hyperv-core-code.patch:
  Staging: hv: fix smp problems in the hyperv core code.

-------------------------------------------------------------------
Fri Jan  8 17:39:28 CET 2010 - jeffm@suse.de

- Disable set,getprlimit compat syscalls on xen.

-------------------------------------------------------------------
Fri Jan  8 17:09:03 CET 2010 - jeffm@suse.de

- Disabled custom ACPI table loading from initramfs until
  the scheduling while atomic issues are worked out.

-------------------------------------------------------------------
Fri Jan  8 05:41:28 CET 2010 - jeffm@suse.de

- Disabled set,getprlimit syscalls until the syscall numbers
  have been officially reserved.

-------------------------------------------------------------------
Fri Jan  8 03:32:21 CET 2010 - jeffm@suse.com

- patches.arch/module-handle-ppc64-relocating-kcrctabs-when-config_relocatable-y:
  module: handle ppc64 relocating kcrctabs when
  CONFIG_RELOCATABLE=y (bnc#566243).

-------------------------------------------------------------------
Thu Jan  7 12:18:20 CET 2010 - jbeulich@novell.com

- Update Xen patches to 2.6.32.3 and c/s 974.
- Update EC2 config files.
- patches.xen/xen3-x86-Remove-local_irq_enable-local_irq_disable-in-fixup_irqs.patch:
  x86: Remove local_irq_enable()/local_irq_disable() in
  fixup_irqs() (bnc#558247).
- patches.xen/xen3-x86-Unify-fixup_irqs-for-32-bit-and-64-bit-kernels.patch:
  x86: Unify fixup_irqs() for 32-bit and 64-bit kernels
  (bnc#558247).
- patches.xen/xen3-x86-intr-remap-Avoid-irq_chip-mask-unmask-in-fixup_irqs-for-intr-remapping.patch:
  x86, intr-remap: Avoid irq_chip mask/unmask in fixup_irqs()
  for intr-remapping (bnc#558247).
- patches.xen/xen-fix-compilation-after-rename_generic_int.patch:
  Delete.
- patches.xen/xen-scsifront-block-timeout-update: Delete.
- patches.xen/xen3-x86-fix-nodac: Delete.

-------------------------------------------------------------------
Thu Jan  7 07:12:44 CET 2010 - bphilips@suse.de

- patches.drivers/e1000-enhance-frame-fragment-detection.patch:
  e1000: enhance frame fragment detection (bnc#567376,
  CVE-2009-4536).
- patches.drivers/e1000e-enhance-frame-fragment-detection.patch:
  e1000e: enhance frame fragment detection (bnc#567376,
  CVE-2009-4538).

-------------------------------------------------------------------
Thu Jan  7 01:24:18 CET 2010 - gregkh@suse.de

- Update to 2.6.32.3
  - security fixes
  - bugfixes
  - obsoletes:
    - patches.arch/s390-04-03-dasd-diag-ro.patch
    - patches.drivers/alsa-sp1-hda-50-alc88x-missing-capsrc_nids
    - patches.fixes/qla2xxx-dpc-thread-can-execute-before-scsi-host
    - patches.fixes/scsi-ipr-fix-eeh-recovery

-------------------------------------------------------------------
Wed Jan  6 20:51:27 CET 2010 - rjw@suse.de

- patches.arch/x86-Force-irq-complete-move-during-cpu-offline.patch:
  x86: Force irq complete move during cpu offline (bnc#558247).
- patches.arch/x86-Remove-local_irq_enable-local_irq_disable-in-fixup_irqs.patch:
  x86: Remove local_irq_enable()/local_irq_disable() in
  fixup_irqs() (bnc#558247).
- patches.arch/x86-Remove-move_cleanup_count-from-irq_cfg.patch:
  x86: Remove move_cleanup_count from irq_cfg (bnc#558247).
- patches.arch/x86-Remove-unnecessary-mdelay-from-cpu_disable_common.patch:
  x86: Remove unnecessary mdelay() from cpu_disable_common()   .
- patches.arch/x86-Unify-fixup_irqs-for-32-bit-and-64-bit-kernels.patch:
  x86: Unify fixup_irqs() for 32-bit and 64-bit kernels
  (bnc#558247).
- patches.arch/x86-Use-EOI-register-in-io-apic-on-intel-platforms.patch:
  x86: Use EOI register in io-apic on intel platforms
  (bnc#558247).
- patches.arch/x86-intr-remap-Avoid-irq_chip-mask-unmask-in-fixup_irqs-for-intr-remapping.patch:
  x86, intr-remap: Avoid irq_chip mask/unmask in fixup_irqs()
  for intr-remapping (bnc#558247).
- patches.arch/x86-io-apic-Move-the-effort-of-clearing-remoteIRR-explicitly-before-migrating-the-irq.patch:
  x86, io-apic: Move the effort of clearing remoteIRR explicitly
  before migrating the irq (bnc#558247).
- patches.arch/x86-ioapic-Document-another-case-when-level-irq-is-seen-as-an-edge.patch:
  x86, ioapic: Document another case when level irq is seen as
  an edge (bnc#558247).
- patches.arch/x86-ioapic-Fix-the-EOI-register-detection-mechanism.patch:
  x86, ioapic: Fix the EOI register detection mechanism
  (bnc#558247).

-------------------------------------------------------------------
Wed Jan  6 15:01:16 CET 2010 - trenn@suse.de

- patches.fixes/pci_aer_mce_inject_check_osc_for_aer.patch: PCI:
  AER: fix aer inject result in kernel oops (bnc#566619).

-------------------------------------------------------------------
Wed Jan  6 14:50:52 CET 2010 - trenn@suse.de

- patches.fixes/PCIe-AER-reject-aer-inject-if-hardware-mask-error-reporting.patch:
  PCIe AER: reject aer inject if hardware mask error reporting
  (bnc#566621).

-------------------------------------------------------------------
Wed Jan  6 00:30:09 CET 2010 - gregkh@suse.de

- patches.xen/xen3-patch-2.6.29: Refresh due to conflicts from i915
  changes.  Ick, the xen code sucks rocks, it shouldn't be touching
  stuff here at all.

-------------------------------------------------------------------
Wed Jan  6 00:14:14 CET 2010 - gregkh@suse.de

- patches.drivers/drm-i915-add-acpi-opregion-support-for-ironlake.patch:
  Refresh.
- patches.drivers/drm-i915-add-i915_lp_ring_sync-helper.patch:
  drm/i915: add i915_lp_ring_sync helper (bnc#568447).
- patches.drivers/drm-i915-fix-get_core_clock_speed-for-g33-class-desktop-chips.patch:
  drm/i915: fix get_core_clock_speed for G33 class desktop chips
  (bnc#568447).
- patches.drivers/drm-i915-fully-switch-off-overlay-when-not-in-use.patch:
  drm/i915: fully switch off overlay when not in use (bnc#568447).
- patches.drivers/drm-i915-implement-drmmode-overlay-support-v4.patch:
  drm/i915: implement drmmode overlay support v4 (bnc#568447).
- patches.drivers/drm-i915-implement-fastpath-for-overlay-flip-waiting.patch:
  drm/i915: implement fastpath for overlay flip waiting
  (bnc#568447).

-------------------------------------------------------------------
Wed Jan  6 00:00:59 CET 2010 - gregkh@suse.de

- patches.drivers/drm-i915-add-acpi-opregion-support-for-ironlake.patch:
  Refresh.

-------------------------------------------------------------------
Tue Jan  5 23:49:26 CET 2010 - gregkh@suse.de

- patches.drivers/drm-i915-add-acpi-opregion-support-for-ironlake.patch:
  drm/i915: Add ACPI OpRegion support for Ironlake (bnc#568436).

-------------------------------------------------------------------
Tue Jan  5 22:49:44 CET 2010 - tonyj@suse.de

- patches.fixes/oprofile_bios_ctr.patch: Update to newer version

-------------------------------------------------------------------
Wed Dec 30 01:01:25 CET 2009 - nfbrown@suse.de

- patches.fixes/nfs-fix-NFS4ERR_FILE_OPEN-handling:
  NFS4ERR_FILE_OPEN handling in Linux/NFS (bnc#526819).

-------------------------------------------------------------------
Mon Dec 28 17:56:19 CET 2009 - jeffm@suse.com

- patches.fixes/dmar-fix-oops-with-no-dmar-table: dmar: Fix oops
  with no DMAR table (bnc#548108).

-------------------------------------------------------------------
Sun Dec 27 14:23:47 CET 2009 - tiwai@suse.de

- patches.drivers/alsa-sp1-hda-52-hdmi-sticky-stream-tag: ALSA:
  hda - HDMI sticky stream tag support (FATE#306783).

-------------------------------------------------------------------
Wed Dec 23 23:10:02 CET 2009 - rjw@suse.de

- patches.arch/xpc_first_contact_when_active.patch: X86: UV
  - xpc_make_first_contact hang due to not accepting ACTIVE
  state. (bnc#562288, fate#306952).
- patches.arch/xpc_fix_xpc_get_fifo_entry_uv.patch: x86: UV - XPC
  NULL deref when mesq becomes empty. (bnc#562288, fate#306952).
- patches.arch/xpc_introduce_xp_socket.patch: x86: UV - XPC
  needs to provide an abstraction for uv_gpa. (bnc#562288,
  fate #306952).
- patches.arch/xpc_pass_nasid_to_gru_create_message_queue.patch:
  UV - pass nasid instead of nid to gru_create_message_queue
  (bnc#562288, fate#306952).
- patches.arch/xpc_recv_msg_slots_wrap.patch: X86: UV - XPC
  receive message reuse triggers invalid BUG_ON(). (bnc#562288,
  fate#306952).
- patches.arch/xpc_uv_bios_changes.patch: x86: UV - Update XPC
  to handle updated BIOS interface. (bnc#562288, fate#306952).

-------------------------------------------------------------------
Wed Dec 23 21:57:53 CET 2009 - rjw@suse.de

- patches.arch/bug-561989_gru_rollup.patch: SGI GRU Updates
  (bnc#561989, fate#306952).

-------------------------------------------------------------------
Wed Dec 23 20:31:57 CET 2009 - jeffm@suse.com

- patches.fixes/ppc-crashdump-typefix: powerpc: use min_t in
  copy_oldmem_page.

-------------------------------------------------------------------
Wed Dec 23 18:56:48 CET 2009 - rjw@suse.de

- patches.arch/bug-561946_uv_irq_affinity.patch: x86: SGI UV: Fix
  irq affinity for hub based interrupts (bnc#561946, fate#306952).
- patches.arch/bug-561946_uv_move_ioapic.patch: x86, apic: Move
  SGI UV functionality out of generic IO-APIC code (bnc#561946,
  fate#306952).
- patches.arch/bug-561946_uv_use_rtc.patch: x86: UV RTC: Always
  enable RTC clocksource (bnc#561946, fate#306952).

-------------------------------------------------------------------
Wed Dec 23 17:51:32 CET 2009 - jeffm@suse.com

- patches.fixes/ia64-fix-sba-iommu-to-handle-allocation-failure-properly:
  fix SBA IOMMU to handle allocation failure properly
  (bnc#545367).

-------------------------------------------------------------------
Tue Dec 22 22:17:33 CET 2009 - jeffm@suse.com

- Enabled CONFIG_CRASH_DUMP on ppc/ppc64 (bnc#566243).

-------------------------------------------------------------------
Tue Dec 22 16:51:37 CET 2009 - jeffm@suse.com

- patches.fixes/scsi-ipr-fix-eeh-recovery: ipr: fix EEH recovery
  (bnc#566613).

-------------------------------------------------------------------
Sun Dec 20 22:23:41 CET 2009 - trenn@suse.de

- Update config files.
- patches.drivers/cpufreq_ondemand_limit_fix.patch: cpufreq:
  Fix ondemand to not request targets outside policy limits
  (fate#306746).
- patches.drivers/cpufreq_processor_clocking_control_pcc_driver.patch:
  x86,cpufreq: Processor Clocking Control (PCC) driver
  (fate#306746).
- supported.conf:

-------------------------------------------------------------------
Sun Dec 20 00:42:16 CET 2009 - rjw@suse.de

- patches.arch/bug-561939_uv_bios_call_hwperf_updated.patch:
  x86, uv: Add serial number parameter to uv_bios_get_sn_info()
  (bnc#561939, fate#306952).
- patches.arch/bug-561939_uv_bios_call_hwperf.patch: Delete.

-------------------------------------------------------------------
Sat Dec 19 18:53:28 CET 2009 - jeffm@suse.com

- patches.fixes/scsi_debug-scale-virtual_gb-with-sector_size-properly:
  scsi_debug: scale virtual_gb with sector_size properly
  (bnc#535939).

-------------------------------------------------------------------
Sat Dec 19 00:58:56 CET 2009 - gregkh@suse.de

- patches.xen/xen3-fixup-xen: Refresh.  Fix up build error from
  .32.2 import

-------------------------------------------------------------------
Sat Dec 19 00:22:21 CET 2009 - gregkh@suse.de

- Update to 2.6.32.2
  - lots of security fixes
  - loads of bugfixes
  - other goodness
  - obsoletes:
    - patches.arch/bug-561939_bau_data_config.patch
    - patches.arch/bug-564471_x86_Fix_duplicated_UV_BAU_interrupt_vector.patch
    - patches.arch/s390-04-01-clear-high-regs.patch
    - patches.arch/s390-kvm-prefix.patch
    - patches.arch/s390-kvm-psw.patch
    - patches.arch/x86-fix-nodac
    - patches.arch/x86_mce_nfs-mig2
    - patches.fixes/firewire-ohci-handle-receive-packets-with-a-data-length-of-zero
    - patches.fixes/uart-txen-race.patch

-------------------------------------------------------------------
Fri Dec 18 21:17:46 CET 2009 - jeffm@suse.com

- Update config files: CONFIG_STRICT_DEVMEM=n. It was enabled
  mistakenly in commit 3df90f9e and affects using tools like
  crash with a live system.

-------------------------------------------------------------------
Fri Dec 18 17:53:06 CET 2009 - gregkh@suse.de

- Update config files.
  CONFIG_CALGARY_IOMMU_ENABLED_BY_DEFAULT = n (bnc#565607)

-------------------------------------------------------------------
Fri Dec 18 15:11:18 CET 2009 - tiwai@suse.de

- patches.drivers/alsa-sp1-hda-{24..51}-*: 2.6.33-rc1 backport
  fixes for HDMI and new Realtek codecs (FATE#306783)
- Refresh Patch-mainline tags in patches.drivers/alsa-*

-------------------------------------------------------------------
Fri Dec 18 14:45:04 CET 2009 - jjolly@suse.de

- patches.arch/s390-05-01-netiucv-tx-bytes.patch: netiucv:
  displayed TX bytes value much too high (BNC#565612).
- patches.arch/s390-05-02-cmm-suspend.patch: cmm: free pages on
  hibernate. (BNC#565612).
- patches.arch/s390-05-03-iucv-suspend.patch: iucv: add work_queue
  cleanup for suspend (BNC#565612).
- patches.arch/s390-05-04-zfcp-work-queue.patch: zfcp: Assign
  scheduled work to driver queue (BNC#565612).
- patches.arch/s390-05-05-zfcp-fail-commands.patch: zfcp: Don't
  fail SCSI commands when transitioning to blocked fc_rport
  (BNC#565612,LTC#58541).
- patches.arch/s390-05-06-zfcp-adisc.patch: zfcp: Improve ELS
  ADISC handling (BNC#565612).
- patches.arch/s390-05-07-zfcp-fsf-errors.patch: zfcp: Update
  FSF error reporting (BNC#565612).
- patches.arch/s390-05-08-zfcp-block.diff: zfcp: Block SCSI EH
  thread for rport state BLOCKED (BNC#565612).
- patches.arch/s390-05-09-ctcm-suspend-wait.diff: ctcm: suspend
  has to wait for outstanding I/O (BNC#565612).
- patches.arch/s390-05-10-rework-tso.diff: qeth: rework TSO
  functions (BNC#565612).
- patches.arch/s390-05-11-atomic-volatile.patch: kernel: improve
  code generated by atomic operations. (BNC#565612).
- patches.arch/s390-05-12-tape-remove-fn.patch: tape: incomplete
  device removal (BNC#565612).
- patches.arch/s390-05-13-qeth-blkt-defaults.patch: qeth:
  set default BLKT settings dependend on OSA hw level
  (BNC#565612,LTC#58654).
- patches.arch/s390-05-14-dasd-dasd-enable-prefix.patch: dasd:
  enable prefix independent of pav support (BNC#565612).
- patches.arch/s390-05-15-dasd-s390dbf-strings.patch: dasd:
  remove strings from s390dbf (BNC#565612).
- patches.arch/s390-05-16-dasd-wait-lcu-setup.patch: dasd:
  let device initialization wait for LCU setup (BNC#565612).

-------------------------------------------------------------------
Fri Dec 18 12:58:36 CET 2009 - mmarek@suse.cz

- rpm/kernel-binary.spec.in: Fix generating /boot/Kerntypes* for
  s390/vanilla.

-------------------------------------------------------------------
Fri Dec 18 04:35:18 CET 2009 - nfbrown@suse.de

- patches.fixes/md-start_ro-fix: md: fix small irregularity with
  start_ro module parameter (bnc#565219).

-------------------------------------------------------------------
Fri Dec 18 01:29:32 CET 2009 - rjw@suse.de

- patches.xen/xen-fix-compilation-after-rename_generic_int.patch:
  XEN: Fix compilation after renaming of generic_irqs.

-------------------------------------------------------------------
Fri Dec 18 00:30:52 CET 2009 - rjw@suse.de

- patches.arch/bug-561946_rename_generic_int.patch: x86: UV RTC:
  Rename generic_interrupt to x86_platform_ipi (bnc#561946,
  fate#306952).

-------------------------------------------------------------------
Thu Dec 17 23:48:10 CET 2009 - mmarek@suse.cz

- patches.suse/s390-Kerntypes.diff: S390: Generate Kerntypes file.
- rpm/kernel-binary.spec.in: install /boot/Kerntypes-$version.

-------------------------------------------------------------------
Thu Dec 17 21:02:52 CET 2009 - jeffm@suse.com

- patches.fixes/powerpc-fix-cpu-name-in-show-cpuinfo: powerpc:
  fix cpu name in show-cpuinfo (bnc#565267).

-------------------------------------------------------------------
Thu Dec 17 13:32:32 CET 2009 - hare@suse.de

- patches.fixes/fc-transport-remove-BUG_ON: scsi_transport_fc:
  remove invalid BUG_ON (bnc#564479).
- patches.fixes/lpfc-ia64-hang: lpfc: fix hang on SGI ia64
  platform (bnc#564479).
- patches.fixes/qla2xxx-dpc-thread-can-execute-before-scsi-host:
  qla2xxx: dpc thread can execute before scsi host has been added
  (bnc#564479).
- patches.suse/fc-transport-allow-dev_loss_tmo-disable: Remove
  capping from dev_loss_tmo (bnc#492469).

-------------------------------------------------------------------
Wed Dec 16 19:25:01 CET 2009 - gregkh@suse.de

- Update config files.
  - fix up CONFIG_IPV6 option that was built into the kernel
    incorrectly (bnc#564357)

-------------------------------------------------------------------
Wed Dec 16 18:52:34 CET 2009 - jeffm@suse.com

- patches.fixes/acpi-fix-build-when-config_acpi_custom_override_initramfs-is-not-defined:
  acpi: Fix build when CONFIG_ACPI_CUSTOM_OVERRIDE_INITRAMFS is
  not defined.

-------------------------------------------------------------------
Wed Dec 16 15:41:04 CET 2009 - jbeulich@novell.com

- Update Xen patches to c/s 960.
- Update Xen EC2 config files.
- patches.xen/xen3-bug-561933_uv_pat_is_gru_range.patch: x86:
  UV SGI: Don't track GRU space in PAT (bnc#561933, fate#306952).
- patches.xen/xen3-x86-mark_rodata_rw.patch: Add mark_rodata_rw()
  to un-protect read-only kernel code pages (bnc#439348).

-------------------------------------------------------------------
Wed Dec 16 10:15:18 CET 2009 - npiggin@suse.de

- needs_update:
- patches.fixes/aggressive-zone-reclaim.patch: be more aggressive
  with zone reclaims (bnc#476525).

-------------------------------------------------------------------
Wed Dec 16 10:02:18 CET 2009 - npiggin@suse.de

- needs_update:
- patches.suse/x86-mark_rodata_rw.patch: Refresh.

-------------------------------------------------------------------
Wed Dec 16 09:45:58 CET 2009 - npiggin@suse.de

- patches.suse/x86-mark_rodata_rw.patch: Add mark_rodata_rw()
  to un-protect read-only kernel code pages (bnc#439348).

-------------------------------------------------------------------
Tue Dec 15 20:07:17 CET 2009 - jeffm@suse.com

- patches.fixes/firewire-ohci-handle-receive-packets-with-a-data-length-of-zero:
  firewire: ohci: handle receive packets with a data length of
  zero (bnc#564712 CVE-2009-4138).

-------------------------------------------------------------------
Tue Dec 15 12:50:08 CET 2009 - mmarek@suse.cz

- rpm/config.sh: set OBS_PROJECT and IBS_PROJECT variables for
  osc_wrapper.

-------------------------------------------------------------------
Tue Dec 15 12:43:00 CET 2009 - knikanth@suse.de

- supported.conf: Mark dm-log-userspace as supported (fate#307380).

-------------------------------------------------------------------
Tue Dec 15 08:41:01 CET 2009 - sjayaraman@suse.de

- patches.fixes/sched-recalculate-tunables-on-hot-add-remove:
  Fix the build failure due to previous commit.

-------------------------------------------------------------------
Tue Dec 15 06:14:43 CET 2009 - sjayaraman@suse.de

- patches.fixes/sched-recalculate-tunables-on-hot-add-remove:
  sched: Fix missing sched tunable recalculation on cpu add/remove
  (bnc#560317).
- patches.fixes/sched-make-tunable-scaling-configurable: sched:
  Make tunable scaling style configurable (bnc#560317).
- patches.fixes/sched-sysctl-for-normalized-tunables:  sched:
  Update normalized values on user updates via proc (bnc#560317).

-------------------------------------------------------------------
Tue Dec 15 01:10:25 CET 2009 - gregkh@suse.de

- Update config files.
  - make SCSI and ATA drivers modules again.
    (bnc#564357)

-------------------------------------------------------------------
Tue Dec 15 00:56:41 CET 2009 - gregkh@suse.de

- Update config files.
  - fix up USB options that were built into the kernel incorrectly
    (bnc#564357)

-------------------------------------------------------------------
Mon Dec 14 22:58:22 CET 2009 - jjolly@suse.de

- patches.arch/s390-04-01-clear-high-regs.patch: kernel:
  clear high-order bits after switching to 64-bit mode
  (BNC#563999,LTC#58088).
- patches.arch/s390-04-02-zcrypt-hrtimer.patch: zcrypt: Do not
  simultaneously schedule hrtimer (BNC#563999,LTC#58222).
- patches.arch/s390-04-03-dasd-diag-ro.patch: dasd: support DIAG
  access for read-only devices (BNC#563999,LTC#57147).
- patches.arch/s390-04-04-mm-fault-fix.patch: kernel: performance
  counter fix and page fault optimization (BNC#563999).
- patches.arch/s390-04-05-sclp-dump-indicator.patch: kernel:
  fix dump indicator (BNC#563999).
- patches.arch/s390-04-06-dasd-move-diag-kmsg.patch: dasd:
  move diag kmsg to generic dasd kmsg (BNC#563999).
- patches.arch/s390-04-07-cio-fix-double-free.patch: cio: double
  free under memory pressure (BNC#563999).
- patches.arch/s390-04-08-cio-fix-dev-stall.patch: cio: device
  recovery stalls after multiple hardware events (BNC#563999).
- patches.arch/s390-04-09-cio-recover-hw-changes.patch: cio:
  device recovery fails after concurrent hardware changes
  (BNC#563999).
- patches.arch/s390-04-10-cio-fix-onoffline-failure.patch: cio:
  setting a device online or offline fails for unknown reasons
  (BNC#563999).
- patches.arch/s390-04-11-cio-error-reporting.patch: cio:
  incorrect device state after device recognition and recovery
  (BNC#563999).
- patches.arch/s390-04-12-cio-avoid-panic.patch: cio: kernel
  panic after unexpected interrupt (BNC#563999).
- patches.arch/s390-04-13-cio-internal-io.patch: cio:
  initialization of I/O devices fails (BNC#563999).
- patches.arch/s390-04-14-cio-allow-offline.patch: cio: not
  operational devices cannot be deactivated (BNC#563999).
- patches.arch/s390-04-15-cio-split-pgid.patch: cio: erratic
  DASD I/O behavior (BNC#563999).
- patches.arch/s390-04-16-cio-path-verification.patch: cio:
  DASD cannot be set online (BNC#563999).
- patches.arch/s390-04-17-cio-steal-lock.patch: cio: DASD steal
  lock task hangs (BNC#563999).
- patches.arch/s390-04-18-cio-fix-memleak-chk-dev.patch: cio:
  memory leaks when checking unusable devices (BNC#563999).
- patches.arch/s390-04-19-cio-fix-deact-dev-panic.patch: cio:
  deactivated devices can cause use after free panic (BNC#563999).

-------------------------------------------------------------------
Mon Dec 14 22:29:34 CET 2009 - rjw@suse.de

- patches.arch/bug-561933_uv_pat_is_gru_range.patch: x86: UV SGI:
  Don't track GRU space in PAT (bnc#561933, fate#306952).
- patches.arch/bug-561939_bau_data_config.patch: x86: SGI UV
  BAU initialization (bnc#561939, fate#306952).
- patches.arch/bug-561939_uv_bios_call_hwperf.patch: x86: UV
  hardware performance counter and topology access  (bnc#561939,
  fate#306952).
- patches.arch/bug-561939_uv_gpa_is_mmr_space.patch: x86: UV -
  Introduce uv_gpa_is_mmr. (bnc#561939, fate#306952).
- patches.arch/bug-561939_uv_gpa_to_soc_phys_ram.patch:
  x86: UV - Introduce a means to translate from gpa ->
  socket_paddr. (bnc#561939, fate#306952).
- patches.arch/bug-561939_uv_ipi_macro.patch: x86: UV: Introduce
  uv_hub_ipi_value (bnc#561939, fate#306952).
- patches.arch/bug-561939_uv_mmap_low.patch: x86: SGI UV: Map
  low MMR ranges (bnc#561939, fate#306952).
- patches.arch/bug-561939_uv_rtc_cleanup.patch: x86: UV RTC:
  Clean up error handling (bnc#561939, fate#306952).
- patches.arch/bug-561939_uv_rtc_fixes.patch: x86: UV RTC:
  Fix early expiry handling  (bnc#561939, fate#306952).
- patches.arch/bug-561939_uv_rtc_setup_evt.patch: x86: UV RTC:
  Add clocksource only boot option (bnc#561939, fate#306952).
- patches.arch/bug-564471_x86_Fix_duplicated_UV_BAU_interrupt_vector.patch:
  x86: Fix duplicated UV BAU interrupt vector (bnc#564471).

-------------------------------------------------------------------
Mon Dec 14 19:33:04 CET 2009 - gregkh@suse.de

- Refresh patches to be clean of fuzz

-------------------------------------------------------------------
Mon Dec 14 19:20:52 CET 2009 - gregkh@suse.de

- Update to 2.6.32.1
  - security fixes
  - bugfixes
  - obsoletes:
    - patches.fixes/ext4-fix-insufficient-checks-in-ext4_ioc_move_ext
    - patches.fixes/scsi-fix-bug-with-dma-maps-on-nested-scsi-objects

-------------------------------------------------------------------
Mon Dec 14 18:45:26 CET 2009 - jjolly@suse.de

- patches.drivers/dcb-data-center-bridging-ops-s: dcb: data
  center bridging ops should be r/o (BNC#562046).
- patches.drivers/drivers-net-request_irq-remove: drivers/net:
  request_irq - Remove unnecessary leading & from second arg
  (BNC#562046).
- patches.drivers/ethtool-add-direct-attach-supp: ethtool: Add
  Direct Attach support to connector port reporting (BNC#562046).
- patches.drivers/ixgbe-add-support-for-82599-al: ixgbe: Add
  support for 82599 alternative WWNN/WWPN prefix (BNC#562046).
- patches.drivers/ixgbe-add-support-for-82599-ba: ixgbe: add
  support for 82599 based Express Module X520-P2 (BNC#562046).
- patches.drivers/ixgbe-add-support-for-netdev_o: ixgbe: Add
  support for netdev_ops.ndo_fcoe_get_wwn to 82599 (BNC#562046).
- patches.drivers/ixgbe-change-default-ring-size: ixgbe: change
  default ring size (BNC#562046).
- patches.drivers/ixgbe-disable-flow-control-for: ixgbe: Disable
  Flow Control for certain devices (BNC#562046).
- patches.drivers/ixgbe-display-currently-attach: ixgbe: Display
  currently attached PHY through ethtool (BNC#562046).
- patches.drivers/ixgbe-fix-erroneous-display-of: ixgbe: Fix
  erroneous display of stats by ethtool -S (BNC#562046).
- patches.drivers/ixgbe-fix-kr-to-kx-fail-over-f: ixgbe: Fix KR
  to KX fail over for Mezzanine cards (BNC#562046).
- patches.drivers/ixgbe-fix-receive-address-regi: ixgbe:
  Fix Receive Address Register (RAR) cleaning and accounting
  (BNC#562046).
- patches.drivers/ixgbe-flush-the-lsc-mask-chang: ixgbe: Flush
  the LSC mask change to prevent repeated interrupts (BNC#562046).
- patches.drivers/ixgbe-handle-parameters-for-tx: ixgbe: handle
  parameters for tx and rx EITR, no div0 (BNC#562046).
- patches.drivers/ixgbe-links2-is-not-a-valid-re: ixgbe: LINKS2
  is not a valid register for 82598 (BNC#562046).
- patches.drivers/ixgbe-make-queue-pairs-on-sing: ixgbe: Make
  queue pairs on single MSI-X interrupts (BNC#562046).
- patches.drivers/ixgbe-modify-82599-hwrsc-stati: ixgbe: Modify
  82599 HWRSC statistics counters (BNC#562046).
- patches.drivers/ixgbe-only-set-clear-vfe-in-ix: ixgbe: Only
  set/clear VFE in ixgbe_set_rx_mode (BNC#562046).
- patches.drivers/ixgbe-performance-tweaks: ixgbe: performance
  tweaks (BNC#562046).
- patches.drivers/ixgbe-r_idx-not-used-in-ixgbe_: ixgbe: r_idx
  not used in ixgbe_msix_clean_rx() (BNC#562046).
- patches.drivers/ixgbe-select-fcoe-tx-queue-in-: ixgbe: select
  FCoE Tx queue in ndo_select_queue (BNC#562046).
- patches.drivers/ixgbe-use-eiam-to-automask-msi: ixgbe: use
  EIAM to automask MSI-X (BNC#562046).
- patches.drivers/ixgbe-use-known-user-priority-: ixgbe: use
  known user priority for FCoE when DCB is enabled (BNC#562046).
- patches.drivers/ixgbe-use-rx-buffer-length-fro: ixgbe: Use rx
  buffer length from rx ring for configuring rscctl (BNC#562046).
- patches.drivers/ixgbe-use-the-instance-of-net_: ixgbe: Use
  the instance of net_device_stats from net_device. (BNC#562046).
- patches.drivers/net-add-ndo_fcoe_get_wwn-to-ne: net: Add
  ndo_fcoe_get_wwn to net_device_ops (BNC#562046).
- patches.drivers/net-add-netdev_alloc_skb_ip_al: net: Add
  netdev_alloc_skb_ip_align() helper (BNC#562046).
- patches.drivers/net-use-netdev_alloc_skb_ip_al: net: Use
  netdev_alloc_skb_ip_align() (BNC#562046).
- patches.drivers/vlan-add-support-to-netdev_ops: vlan:
  Add support to netdev_ops.ndo_fcoe_get_wwn for VLAN device
  (BNC#562046).
- patches.fixes/fcoe-allow-scsi-fcp-to-be: fcoe: allow SCSI-FCP
  to be processed directly in softirq context (BNC#562046).
- patches.fixes/fcoe-libfc-add-get_lesb-t: fcoe, libfc: add
  get_lesb() to allow LLD to fill the link error status block
  (LESB) (BNC#562046).
- patches.fixes/libfc-add-fc-bb-5-lesb-co: libfc: add FC-BB-5
  LESB counters to fcoe_dev_stats (BNC#562046).
- patches.fixes/libfc-add-fcoe_fc_els_les: libfc: add
  fcoe_fc_els_lesb to fc_fcoe.h for FC-BB-5 LESB definitions
  (BNC#562046).
- patches.fixes/libfc-add-support-of-rece: libfc: add support
  of receiving ELS_RLS (BNC#562046).
- patches.fixes/libfc-add-target-reset-fl: libfc: Add target
  reset flag to FCP header file (BNC#562046).
- patches.fixes/libfc-fix-payload-size-pa: libfc: fix payload size
  passed to fc_frame_alloc() in fc_lport_els_request (BNC#562046).
- patches.fixes/libfcoe-add-checking-disa: libfcoe: add checking
  disable flag in FIP_FKA_ADV (BNC#562046).
- patches.fixes/libfcoe-add-tracking-fip-: libfcoe: add tracking
  FIP Missing Discovery Advertisement count (BNC#562046).
- patches.fixes/libfcoe-add-tracking-fip--0: libfcoe: add tracking
  FIP Virtual Link Failure count (BNC#562046).

-------------------------------------------------------------------
Mon Dec 14 16:41:36 CET 2009 - mmarek@suse.cz

- rpm/kabi.pl: Do not print harmless kabi changes by default.

-------------------------------------------------------------------
Mon Dec 14 14:41:57 CET 2009 - sjayaraman@suse.de

- patches.suse/sched-revert-latency-defaults: Revert sched
  latency defaults and turn FAIR_SLEEPERS off (bnc#557307).

-------------------------------------------------------------------
Mon Dec 14 11:36:02 CET 2009 - jkosina@suse.cz

- patches.fixes/uart-txen-race.patch: Serial: Do not read IIR in
  serial8250_start_tx when UART_BUG_TXEN (bnc#479304 bnc#509066).

-------------------------------------------------------------------
Sun Dec 13 23:39:54 CET 2009 - rjw@suse.de

- patches.fixes/bug-562290-Fix-isolcpus-boot-option.patch: sched:
  Fix isolcpus boot option (bnc#562290, fate#306952).

-------------------------------------------------------------------
Fri Dec 11 23:15:58 CET 2009 - mmarek@suse.cz

- patches.suse/supported-flag: Fix -Wmissing-prototypes warnings
  in modpost.c.

-------------------------------------------------------------------
Fri Dec 11 23:13:32 CET 2009 - mmarek@suse.cz

- patches.rpmify/modpost-segfault: modpost: fix segfault with
  short symbol names.

-------------------------------------------------------------------
Fri Dec 11 17:04:18 CET 2009 - jeffm@suse.com

- Moved kernel-docs into the git repo. It is now built automatically
  with the matching kernel sources.

-------------------------------------------------------------------
Fri Dec 11 16:13:14 CET 2009 - trenn@suse.de

- patches.suse/kdb_fix_ia64_build.patch: Fix ia64 - Export
  kdb_usb_kbds (none).

-------------------------------------------------------------------
Fri Dec 11 15:41:08 CET 2009 - trenn@suse.de

Jeff updated kdb, try without this ugly workaround.
If it still does not work, I have something better...
- patches.suse/kdb_x86_fix_hang.patch: Delete.

-------------------------------------------------------------------
Fri Dec 11 15:03:38 CET 2009 - hare@suse.de

Cleanup patches for series2git:
- patches.suse/kdb-common: Refresh.
- patches.suse/kdump-dump_after_notifier.patch: Refresh.

-------------------------------------------------------------------
Fri Dec 11 12:06:28 CET 2009 - trenn@suse.de

Updated MCE/MCA patches from Andi -> delete the old ones:

- patches.arch/x86_mce_hwpoison-action_result-valid-pfn.patch:
  HWPOISON: return ENXIO on invalid page number (fate#307738).
- patches.arch/x86_mce_hwpoison-is-free-page.patch: HWPOISON:
  detect free buddy pages explicitly (fate#307738).
- patches.arch/x86_mce_hwpoison-no-double-ref.patch: HWPOISON:
  avoid grabbing the page count multiple times during madvise
  injection (fate#307738).
- patches.arch/x86_mce_madvise-locking: HWPOISON: Use
  get_user_page_fast in hwpoison madvise (fate#307738).
- patches.arch/x86_mce_nfs-mig2: NFS: Fix nfs_migrate_page()
  (fate#307738).
- patches.arch/x86_mce_offline-inject: HWPOISON: Add a madvise()
  injector for soft page offlining (fate#307738).
- patches.arch/x86_mce_page-offline: HWPOISON: Add soft page
  offline support (fate#307738).
- patches.arch/x86_mce_ref-to-flags: HWPOISON: Turn ref argument
  into flags argument (fate#307738).
- patches.arch/x86_mce_shake-page: HWPOISON: Be more aggressive
  at freeing non LRU caches (fate#307738).
- patches.arch/x86_mce_undef-lru: HWPOISON: Undefine short-hand
  macros after use to avoid namespace conflict (fate#307738).
- patches.arch/x86_mce_lru_cleanup.patch: Delete.
- patches.arch/x86_mce_page_offlining.patch: Delete.
- patches.arch/x86_mce_page_offlining_test_ability.patch: Delete.
- patches.arch/x86_mce_test_page.patch: Delete.

-------------------------------------------------------------------
Fri Dec 11 09:30:27 CET 2009 - hare@suse.de

- needs_update: Merge or delete remaining patches.
- patches.fixes/scsi-dh-emc-mode-select-10-size: DM-MPIO fails
  to tresspass LUNs on CLARiiON arrays (bnc#484529).
- patches.fixes/scsi-dh-emc-rw-mismatch: Server crashes when
  path failures occur against EMC storage (bnc#474482).
- patches.fixes/scsi-dh-rdac-add-stk: STK arrays missing from
  rdac devicehandler (bnc#503855).
- patches.fixes/scsi-retry-alua-transition-in-progress: I/O
  errors for ALUA state transitions (bnc#491289).
- patches.suse/dm-mpath-no-activate-for-offlined-paths: DM-MPIO
  fails to tresspass LUNs on CLARiiON arrays (bnc#484529).
- patches.suse/dm-mpath-no-partitions-feature: Disable partitions
  scan for multipathed devices (bnc#402922,bnc#514767).

-------------------------------------------------------------------
Fri Dec 11 09:28:05 CET 2009 - tiwai@suse.de

- Update config files: set back to CONFIG_SOUND=m

-------------------------------------------------------------------
Fri Dec 11 08:59:39 CET 2009 - tiwai@suse.de

- patches.drivers/alsa-sp1-hda-23-hp-mute-led-gpio-fixes:
  ALSA: hda - Fix LED GPIO setup for HP laptops with IDT codecs
  (bnc#547357,bnc#523487).

-------------------------------------------------------------------
Fri Dec 11 02:53:50 CET 2009 - jeffm@suse.de

- patches.suse/kdb-usb-rework: Fix ia64.

-------------------------------------------------------------------
Fri Dec 11 01:51:36 CET 2009 - jeffm@suse.com

- Update config files: Enable USB_SERIAL_DEBUG.

-------------------------------------------------------------------
Fri Dec 11 01:49:34 CET 2009 - jeffm@suse.com

- patches.suse/kdb-usb-rework: kdb: Cleanup KDB_USB.

-------------------------------------------------------------------
Fri Dec 11 00:56:57 CET 2009 - jeffm@suse.com

- Update config files.
  - Disabled USB_TEST and USB_LIBUSUAL.

-------------------------------------------------------------------
Thu Dec 10 22:59:17 CET 2009 - jeffm@suse.com

- Update config files. Re-enable missing options:
  - CONFIG_FRAMEBUFFER_CONSOLE_ROTATION=y
  - CONFIG_VIDEO_GO7007=m (and related options)

-------------------------------------------------------------------
Thu Dec 10 22:57:57 CET 2009 - bphilips@suse.de

- patches.drivers/netxen-0008-reset-sequence-changes.patch:
  Refresh to fix fuzz

-------------------------------------------------------------------
Thu Dec 10 22:09:07 CET 2009 - jeffm@suse.com

- Updated KDB to v4.4-2.6.32-3 and re-enabled USB keyboard support.

-------------------------------------------------------------------
Thu Dec 10 21:59:20 CET 2009 - mmarek@suse.de

- rpm/kernel-binary.spec.in: Fix vmlinux stripping on power
  (bnc#559547)

-------------------------------------------------------------------
Thu Dec 10 21:26:12 CET 2009 - bphilips@suse.de

- patches.drivers/netxen-0000-Use-the-instance-of-net_device_stats-from-net.patch:
  netxen: Use the instance of net_device_stats from
  net_device. (bnc#560003, fate#307134).
- patches.drivers/netxen-0001-remove-sub-64-bit-mem-accesses.patch:
  netxen: remove sub 64-bit mem accesses (bnc#560003,
  fate#307134).
- patches.drivers/netxen-0002-add-access-to-on-chip-memory-for-tools.patch:
  netxen: add access to on chip memory for tools (bnc#560003,
  fate#307134).
- patches.drivers/netxen-0003-annotate-register-windowing-code.patch:
  netxen: annotate register windowing code (bnc#560003,
  fate#307134).
- patches.drivers/netxen-0004-separate-register-and-memory-access-lock.patch:
  netxen: separate register and memory access lock (bnc#560003,
  fate#307134).
- patches.drivers/netxen-0005-add-sysfs-entries-for-diag-tools.patch:
  netxen: add sysfs entries for diag tools (bnc#560003,
  fate#307134).
- patches.drivers/netxen-0006-defines-for-next-revision.patch:
  netxen: defines for next revision (bnc#560003, fate#307134).
- patches.drivers/netxen-0007-128-memory-controller-support.patch:
  netxen: 128 memory controller support (bnc#560003, fate#307134).
- patches.drivers/netxen-0008-reset-sequence-changes.patch:
  netxen: reset sequence changes (bnc#560003, fate#307134).
- patches.drivers/netxen-0009-onchip-memory-access-change.patch:
  netxen: onchip memory access change (bnc#560003, fate#307134).
- patches.drivers/netxen-0010-fix-error-codes-in-for-tools-access.patch:
  netxen: fix error codes in for tools access (bnc#560003,
  fate#307134).
- patches.drivers/netxen-0011-sysfs-control-for-auto-firmware-recovery.patch:
  netxen: sysfs control for auto firmware recovery (bnc#560003,
  fate#307134).
- patches.drivers/netxen-0012-update-version-to-4.0.62.patch:
  netxen; update version to 4.0.62 (bnc#560003, fate#307134).
- patches.drivers/netxen-0013-fix-builds-for-SYSFS-n-or-MODULES-n.patch:
  netxen: fix builds for SYSFS=n or MODULES=n (bnc#560003,
  fate#307134).
- patches.drivers/netxen-0014-support-for-new-firmware-file-format.patch:
  netxen: support for new firmware file format (bnc#560003,
  fate#307134).
- patches.drivers/netxen-0015-refactor-indirect-register-access.patch:
  netxen: refactor indirect register access (bnc#560003,
  fate#307134).
- patches.drivers/netxen-0016-add-PCI-IDs-for-new-chip.patch:
  netxen: add PCI IDs for new chip (bnc#560003, fate#307134).
- patches.drivers/netxen-0017-update-module-info.patch: netxen:
  update module info (bnc#560003, fate#307134).
- patches.drivers/netxen-0018-module-firmware-hints.patch:
  netxen: module firmware hints (bnc#560003, fate#307134).
- patches.drivers/netxen-0019-update-version-to-4.0.65.patch:
  netxen: update version to 4.0.65 (bnc#560003, fate#307134).
- patches.drivers/netxen-0020-remove-PCI-IDs-of-CNA-device.patch:
  netxen: remove PCI IDs of CNA device (bnc#560003, fate#307134).
- patches.drivers/netxen-0021-fix-debug-tools-access-for-NX2031.patch:
  netxen : fix debug tools access for NX2031 (bnc#560003,
  fate#307134).
- patches.drivers/netxen-0022-fix-failure-cases-for-fw-hang-recovery.patch:
  netxen: fix failure cases for fw hang recovery (bnc#560003,
  fate#307134).

-------------------------------------------------------------------
Thu Dec 10 18:37:34 CET 2009 - bphilips@suse.de

- patches.drivers/qlge-0001-Use-the-instance-of-net_device_stats-from-net_.patch:
  qlge: Use the instance of net_device_stats from
  net_device. (bnc#560420, FATE#307130).
- patches.drivers/qlge-0002-Remove-explicit-setting-of-PCI-Dev-CTL-reg.patch:
  qlge: Remove explicit setting of PCI Dev CTL reg. (bnc#560420,
  FATE#307130).
- patches.drivers/qlge-0003-Set-PCIE-max-read-request-size.patch:
  qlge: Set PCIE max read request size. (bnc#560420, FATE#307130).
- patches.drivers/qlge-0004-Add-handler-for-DCBX-firmware-event.patch:
  qlge: Add handler for DCBX firmware event. (bnc#560420,
  FATE#307130).
- patches.drivers/qlge-0005-Store-firmware-revision-as-early-as-possible.patch:
  qlge: Store firmware revision as early as possible. (bnc#560420,
  FATE#307130).
- patches.drivers/qlge-0006-Remove-inline-math-for-small-rx-buf-mapping.patch:
  qlge: Remove inline math for small rx buf mapping. (bnc#560420,
  FATE#307130).
- patches.drivers/qlge-0007-Get-rid-of-firmware-handler-debug-code.patch:
  qlge: Get rid of firmware handler debug code. (bnc#560420,
  FATE#307130).
- patches.drivers/qlge-0008-Don-t-fail-open-when-port-is-not-initialized.patch:
  qlge: Don't fail open when port is not initialized. (bnc#560420,
  FATE#307130).
- patches.drivers/qlge-0009-Add-CBFC-pause-frame-counters-to-ethtool-stats.patch:
  qlge: Add CBFC pause frame counters to ethtool
  stats. (bnc#560420, FATE#307130).
- patches.drivers/qlge-0010-Size-RX-buffers-based-on-MTU.patch:
  qlge: Size RX buffers based on MTU. (bnc#560420, FATE#307130).
- patches.drivers/qlge-0011-Add-ethtool-get-set-pause-parameter.patch:
  qlge: Add ethtool get/set pause parameter. (bnc#560420,
  FATE#307130).
- patches.drivers/qlge-0012-Add-ethtool-blink-function.patch:
  qlge: Add ethtool blink function. (bnc#560420, FATE#307130).
- patches.drivers/qlge-0013-Add-ethtool-wake-on-LAN-function.patch:
  qlge: Add ethtool wake on LAN function. (bnc#560420,
  FATE#307130).
- patches.drivers/qlge-0014-Add-ethtool-register-dump-function.patch:
  qlge: Add ethtool register dump function. (bnc#560420,
  FATE#307130).
- patches.drivers/qlge-0015-Add-ethtool-self-test.patch: qlge:
  Add ethtool self-test. (bnc#560420, FATE#307130).
- patches.drivers/qlge-0016-Change-naming-on-vlan-API.patch:
  qlge: Change naming on vlan API. (bnc#560420, FATE#307130).
- patches.drivers/qlge-0017-Fix-indentations.patch: qlge: Fix
  indentations. (bnc#560420, FATE#307130).
- patches.drivers/qlge-0018-Add-firmware-driver-sub-command-support.patch:
  qlge: Add firmware/driver sub-command support. (bnc#560420,
  FATE#307130).
- patches.drivers/qlge-0019-Clean-up-netdev-stats-usage.patch:
  qlge: Clean up netdev->stats usage. (bnc#560420, FATE#307130).
- patches.drivers/qlge-0020-Do-not-change-frame-routing-during-suspend.patch:
  qlge: Do not change frame routing during suspend. (bnc#560420,
  FATE#307130).
- patches.drivers/qlge-0021-Add-asic-reset-to-open-call.patch:
  qlge: Add asic reset to open call. (bnc#560420, FATE#307130).
- patches.drivers/qlge-0022-Clean-up-module-parameter-name.patch:
  qlge: Clean up module parameter name. (bnc#560420, FATE#307130).
- patches.drivers/qlge-0023-Change-version-to-v1.00.00.23.00.00-01.patch:
  qlge: Change version to v1.00.00.23.00.00-01. (bnc#560420,
  FATE#307130).
- patches.drivers/qlge-0024-Bonding-fix-for-mode-6.patch: qlge:
  Bonding fix for mode 6. (bnc#560420, FATE#307130).
- patches.drivers/qlge-0025-Add-performance-change-for-non-split-headers.patch:
  qlge: Add performance change for non-split headers. (bnc#560420,
  FATE#307130).
- patches.drivers/qlge-0026-Add-firmware-core-dump.patch: qlge:
  Add firmware core dump. (bnc#560420, FATE#307130).

-------------------------------------------------------------------
Thu Dec 10 17:04:21 CET 2009 - hare@suse.de

- needs_update: Delete more merged fixes.
- patches.suse/dm-mpath-leastpending-path-update: Refresh.

-------------------------------------------------------------------
Thu Dec 10 16:11:25 CET 2009 - hare@suse.de

- needs_update: Delete merged driver fixes.
- patches.drivers/megaraid-mbox-fix-SG_IO: megaraid_mbox: Oops
  on SG_IO (bnc#475619).

-------------------------------------------------------------------
Thu Dec 10 16:05:10 CET 2009 - duwe@suse.de

- Disable PHYP_DUMP for all PPC flavours, per bnc#541302.

-------------------------------------------------------------------
Thu Dec 10 15:42:47 CET 2009 - jbenc@suse.cz

- patches.suse/novfs-fix-debug-message.patch: novfs: fix debug
  message.

-------------------------------------------------------------------
Thu Dec 10 09:55:39 CET 2009 - hare@suse.de

- patches.fixes/tehuti-firmware-name: Tehuti network driver
  references wrong firmware (bnc#562092).

-------------------------------------------------------------------
Wed Dec  9 22:50:30 CET 2009 - tonyj@suse.de

- patches.suse/audit-export-logging.patch: fix section mismatch due to
  previous checkin

-------------------------------------------------------------------
Wed Dec  9 21:45:11 CET 2009 - tonyj@suse.de

- patches.suse/audit-export-logging.patch: export audit logging
  symbols.

-------------------------------------------------------------------
Wed Dec  9 17:09:00 CET 2009 - jbohac@suse.cz

- Update config files: added CONFIG_IP_NF_MATCH_IPV4OPTIONS
  to ppc64/trace

-------------------------------------------------------------------
Wed Dec  9 16:30:27 CET 2009 - jeffm@suse.com

- patches.fixes/ext4-fix-insufficient-checks-in-ext4_ioc_move_ext:
  ext4: Fix insufficient checks in EXT4_IOC_MOVE_EXT (bnc#561018
  CVE-2009-4131).

-------------------------------------------------------------------
Wed Dec  9 10:13:00 CET 2009 - jbeulich@novell.com

- patches.xen/xen3-patch-2.6.32: Fix a potentially serious mis-merge
  in swiotlb code.

-------------------------------------------------------------------
Wed Dec  9 08:15:31 CET 2009 - jjolly@suse.de

- patches.fixes/nohz-delay-from-tip.diff: nohz: Introduce
  arch_needs_cpu.
- patches.fixes/reuse-ktime-from-tip.diff: nohz: Reuse ktime in
  sub-functions of tick_check_idle..
- series.conf: Moved s390 patchs to proper place

-------------------------------------------------------------------
Wed Dec  9 06:06:34 CET 2009 - npiggin@suse.de

- patches.fixes/ipc-ns-fix-memory-leak-idr.patch: ipc: ns fix
  memory leak (bnc#518767).
- patches.fixes/ipc-remove-unreachable-code-in-semc.patch:
  (bnc#518767).
- patches.fixes/ipc-semc-add-a-per-semaphore-pending-list.patch:
  (bnc#518767).
- patches.fixes/ipc-semc-optimize-if-semops-fail.patch:
  (bnc#518767).
- patches.fixes/ipc-semc-optimize-single-semop-operations.patch:
  (bnc#518767).
- patches.fixes/ipc-semc-optimize-single-sops-when-semval-is-zero.patch:
  (bnc#518767).
- patches.fixes/ipc-semc-sem-optimise-undo-list-search.patch:
  (bnc#518767).
- patches.fixes/ipc-semc-sem-preempt-improve.patch:  (bnc#518767).
- patches.fixes/ipc-semc-sem-use-list-operations.patch:
  (bnc#518767).

-------------------------------------------------------------------
Wed Dec  9 00:33:42 CET 2009 - bphilips@suse.de

- needs_update: patches moved upstream or obsoleted by upstream

-------------------------------------------------------------------
Tue Dec  8 22:23:11 CET 2009 - mmarek@suse.cz

- patches.suse/kbuild-generate-modules.builtin: Update to what will
  hopefully be in 2.6.33.
- patches.suse/kbuild-rebuild-fix-for-Makefile.modbuiltin: Delete.

-------------------------------------------------------------------
Tue Dec  8 19:46:37 CET 2009 - jbohac@suse.cz

- Update config files.
- patches.suse/netfilter-ipv4options: netfilter ipv4options
  match from patch-o-matic-ng (bnc#131728 - FATE#182).

-------------------------------------------------------------------
Tue Dec  8 18:18:56 CET 2009 - npiggin@suse.de

- needs_update:
- patches.suse/mm-devzero-optimisation.patch: mm: /dev/zero
  optimisation (bnc#430738).

-------------------------------------------------------------------
Tue Dec  8 16:22:34 CET 2009 - tiwai@suse.de

- patches.drivers/alsa-sp1-hda-22-alc888-exclude-unusable-adcs:
  ALSA: hda - Exclude unusable ADCs for ALC88x (bnc#561235).

-------------------------------------------------------------------
Tue Dec  8 15:27:53 CET 2009 - mmarek@suse.cz

- patches.drivers/reenable-generic_serial: Revert "tty: Mark
  generic_serial users as BROKEN".
- Update config files: enable RIO and SX.
- rpm/generic_serial-blacklist: blacklist generic_serial users from
  automatic loading (bnc#551348).

-------------------------------------------------------------------
Tue Dec  8 14:58:48 CET 2009 - rgoldwyn@suse.de

- needs_update: patches merged upstream
- novfs patches to be handled by novfs team

-------------------------------------------------------------------
Tue Dec  8 13:38:10 CET 2009 - npiggin@suse.de

- needs_update:
- patches.suse/mm-vmalloc-fail-dump-stack.patch: mm: improve
  vmalloc reporting (bnc#511079).

-------------------------------------------------------------------
Tue Dec  8 11:30:20 CET 2009 - npiggin@suse.de

- needs_update: most of mine are merged. apparmor patch sent to Andreas.

-------------------------------------------------------------------
Tue Dec  8 08:31:34 CET 2009 - coly.li@suse.de

- patches.suse/64bytes_lvb_len.diff: use 64byte lvb len.(bnc#515645)

-------------------------------------------------------------------
Tue Dec  8 02:05:07 CET 2009 - agraf@suse.de

- patches.arch/s390-kvm-prefix.patch: KVM: s390: Fix prefix
  register checking in arch/s390/kvm/sigp.c (FATE#306513).
- patches.arch/s390-kvm-psw.patch: KVM: s390: Make psw available
  on all exits, not just a subset (FATE#306513).

-------------------------------------------------------------------
Mon Dec  7 16:48:55 CET 2009 - tiwai@suse.de

- patches.drivers/synaptics-hp-clickpad: Input: Add support of
  clickpad mode to synaptics mouse driver (bnc#547370).

-------------------------------------------------------------------
Mon Dec  7 13:22:15 CET 2009 - jbeulich@novell.com

- Update Xen patches to 2.6.32 final and c/s 958.
- patches.xen/xen-dcdbas: force proper address translation
  in DCDBAS.
- patches.xen&xen-vmalloc_32: guarantee 32-bit
 (bus-)addressability of vmalloc_32() output (bnc#548010,
  bnc#552492).
- patches.xen/xen-x86_64-nx-user-mappings: set NX bit in kernel
  version of top level user mode page table entries.
- patches.xen/xen3-rlim-0025-x86-add-ia32-compat-prlimit-syscalls.patch:
  x86: add ia32 compat prlimit syscalls (FATE#305733).
- patches.xen/xen3-x86-64-align-rodata-kernel-section-to-2mb-with-config_debug_rodata:
  x86-64: align RODATA kernel section to 2MB with
  CONFIG_DEBUG_RODATA (bnc#558249).
- patches.xen/xen3-x86-64-preserve-large-page-mapping-for-1st-2mb-kernel-txt-with-config_debug_rodata:
  x86-64: preserve large page mapping for 1st 2MB kernel txt
  with CONFIG_DEBUG_RODATA (bnc#558249).
- patches.xen/xen3-x86-fix-nodac: x86: fix iommu=nodac parameter
  handling (bnc#463829, bnc#482220).
- patches.xen/xen3-x86-mcp51-no-dac: x86: disallow DAC for MCP51
  PCI bridge (bnc#463829, bnc#482220).
- Update EC2 config files (disable CAN_DEV and UIO).

-------------------------------------------------------------------
Mon Dec  7 11:50:32 CET 2009 - jbeulich@novell.com

- patches.arch/x86-crypto-add-ghash-algorithm-test.patch,
  patches.fixes/cpufreq_ondemand_performance_optimise_default_settings.patch:
  Fix build warnings.

-------------------------------------------------------------------
Mon Dec  7 10:57:41 CET 2009 - hare@suse.de

- patches.drivers/lpfc-add-raywire-id: Add missing PCI-ID to lpfc.

-------------------------------------------------------------------
Sat Dec  5 01:39:16 CET 2009 - tonyj@suse.de

- config.conf: add trace flavor for ppc64 (fate# 307051)
- Update config files.

-------------------------------------------------------------------
Fri Dec  4 21:24:27 CET 2009 - jeffm@suse.com

- Split apparmor.diff out into separate patches to align more
  closely with the upstream AppArmor 2.4 repo.
- patches.apparmor/apparmor-fix-cap-audit_caching-preemption-disabling:
  AppArmor: Fix cap audit_caching preemption disabling.
- patches.apparmor/apparmor-fix-change_profile-failing-lpn401931:
  AppArmor: Fix change_profile failing lpn401931.
- patches.apparmor/apparmor-fix-change_profile-failure: AppArmor:
  Fix change_profile failure.
- patches.apparmor/apparmor-fix-determination-of-forced-audit-messages:
  AppArmor: Fix determination of forced AUDIT messages..
- patches.apparmor/apparmor-fix-failure-to-audit-change_hat-correctly:
  AppArmor: fix failure to audit change_hat correctly.
- patches.apparmor/apparmor-fix-file-auditing-when-quiet-is-used:
  AppArmor: Fix file auditing when quiet is used.
- patches.apparmor/apparmor-fix-leak-when-profile-transition-table-fails-unpack:
  AppArmor: Fix leak when profile transition table fails unpack.
- patches.apparmor/apparmor-fix-mediation-of-created-paths-that-look-like-deleted-paths:
  AppArmor: Fix mediation of created paths that look like
  "deleted" paths.
- patches.apparmor/apparmor-fix-oops-after-profile-removal:
  AppArmor: Fix oops after profile removal.
- patches.apparmor/apparmor-fix-oops-when-auditing-the-addition-of-profile-namespace:
  AppArmor: Fix oops when auditing the addition of profile
  namespace.
- patches.apparmor/apparmor-fix-oops-when-in-apparmor_bprm_set_creds:
  AppArmor: Fix Oops when in apparmor_bprm_set_creds.
- patches.apparmor/apparmor-fix-profile-namespace-removal:
  AppArmor: Fix profile namespace removal..
- patches.apparmor/apparmor-fix-refcounting-bug-causing-leak-of-creds-and-oops:
  AppArmor: Fix refcounting bug causing leak of creds and oops.
- patches.apparmor/apparmor-fully-close-race-condition-for-deleted-paths:
  AppArmor: Fully close race condition for deleted paths.
- patches.apparmor/apparmor-missing-unlock: AppArmor: Add missing
  unlock to next_profile.
- patches.apparmor/apparmor-policy-load-and-replacement-can-fail-to-alloc-mem:
  AppArmor: Policy load and replacement can fail to alloc mem.
- patches.apparmor/apparmor-fix-security_ops-task_setrlimit-api-use:
  AppArmor: Fix security_ops->task_setrlimit API use.

-------------------------------------------------------------------
Fri Dec  4 17:58:54 CET 2009 - gregkh@suse.de

- Update config files.
- patches.suse/revert-usb-remove-phidget-drivers-from-kernel-tree.patch:
  Revert "USB: remove phidget drivers from kernel tree.".

-------------------------------------------------------------------
Fri Dec  4 16:12:43 CET 2009 - jjolly@suse.de

- patches.arch/s390-message-catalog.diff: Updated patch
  (bnc#549193,FATE#306999,LTC#57210).

-------------------------------------------------------------------
Fri Dec  4 16:08:50 CET 2009 - mmarek@suse.cz

- supported.conf: Update wireless drivers.

-------------------------------------------------------------------
Fri Dec  4 15:57:48 CET 2009 - jjolly@suse.de

- patches.arch/s390-03-qeth-hs-traffic-analyzer.patch: qeth:
  HiperSockets Network Traffic Analyzer (bnc#560674).

-------------------------------------------------------------------
Fri Dec  4 15:28:10 CET 2009 - hare@suse.de

- patches.drivers/qla2xxx-8.03.01-k7-update: qla2xxx driver
  update to 8.03.01-k7 (bnc#560415).

-------------------------------------------------------------------
Fri Dec  4 14:35:02 CET 2009 - mmarek@suse.cz

- rpm/package-descriptions: Add description for kernel-vmi.

-------------------------------------------------------------------
Fri Dec  4 13:40:29 CET 2009 - trenn@suse.de

- patches.arch/x86_mce_lru_cleanup.patch: HWPOISON: Undefine lru
  define after table to avoid namespace conflict (fate#307738).
- patches.arch/x86_mce_page_offlining.patch: Add soft page
  offline support (fate#307738).
- patches.arch/x86_mce_page_offlining_test_ability.patch:
  HWPOISON: Add a madvise() injector for soft page offlining
  (fate#307738).
- patches.arch/x86_mce_test_page.patch: Expose Test pageflagA
  and set pageflagB primitive (fate#307738).

-------------------------------------------------------------------
Fri Dec  4 13:12:44 CET 2009 - mmarek@suse.cz

- Add the vmi flavor again.

-------------------------------------------------------------------
Fri Dec  4 12:26:59 CET 2009 - sjayaraman@suse.de

- patches.suse/SoN-18-netvm-skbuff-reserve.patch: add emergeny flag
  inside kmemcheck boundaries.
- patches.xen/xen3-auto-common.diff: Refresh.

-------------------------------------------------------------------
Fri Dec  4 00:41:32 CET 2009 - gregkh@suse.de

- Update config files.
  CONFIG_DRM_I915_KMS=y for x86-64 and i386 vanilla (bnc#560402)

-------------------------------------------------------------------
Fri Dec  4 00:17:46 CET 2009 - gregkh@suse.de

- Update config files.
  CONFIG_DRM_I915_KMS=y for x86-64 (bnc#560402)

-------------------------------------------------------------------
Fri Dec  4 00:16:20 CET 2009 - gregkh@suse.de

- Update config files.
  CONFIG_DRM_I915_KMS=y for i386 (bnc#560402)

-------------------------------------------------------------------
Thu Dec  3 20:53:57 CET 2009 - jeffm@suse.com

- patches.arch/ppc-spufs-07-Don-t-spu_acquire_saved-unnecessarily.patch:
  Delete. (bnc#560043)

-------------------------------------------------------------------
Thu Dec  3 20:13:09 CET 2009 - jeffm@suse.com

- Cleanup config files.

-------------------------------------------------------------------
Thu Dec  3 19:34:08 CET 2009 - bphilips@suse.de

- patches.drivers/tg3_libphy_workaround: Delete. We have all of the 57780
  phylib and tg3 changes due to 2.6.32 bump.

-------------------------------------------------------------------
Thu Dec  3 19:06:23 CET 2009 - duwe@suse.de

- back out cpuidle feature that is still unconsistent.

-------------------------------------------------------------------
Thu Dec  3 18:40:03 CET 2009 - mfasheh@suse.com

- patches.suse/ocfs2-allocation-resrvations.patch: Refresh.

-------------------------------------------------------------------
Thu Dec  3 18:21:13 CET 2009 - duwe@suse.de

- patches.suse/cpuidle-cleanup: Refresh.
  Fix the "fixed" feature patch set from IBM.

-------------------------------------------------------------------
Thu Dec  3 18:04:51 CET 2009 - mfasheh@suse.com

- Update config files.
- patches.suse/gfs2-ro-mounts-only.patch: gfs2: allow spectator
  mounts for migration to ocfs2 (FATE#307584).

-------------------------------------------------------------------
Thu Dec  3 17:19:44 CET 2009 - duwe@suse.de

- Update config files for 2.6.32 (again).

-------------------------------------------------------------------
Thu Dec  3 17:00:12 CET 2009 - duwe@suse.de

- Update config files for cpuidle.

-------------------------------------------------------------------
Thu Dec  3 16:45:06 CET 2009 - tiwai@suse.de

- patches.drivers/8250_pnp-wacom-add: serial/8250_pnp.c: add
  new Wacom devices (bnc#544763).

-------------------------------------------------------------------
Thu Dec  3 16:40:59 CET 2009 - duwe@suse.de

- patches.suse/cpuidle-cleanup: Refresh.
  one lonely hunk already seems to be in 2.6.32 final

-------------------------------------------------------------------
Thu Dec  3 16:33:28 CET 2009 - duwe@suse.de

- bnc#552860 / FATE#307104: kernel idle low power, take 2:
- patches.suse/cpuidle-cleanup: Refresh.
- patches.suse/cpuidle-cleanup-x86: Refresh.
- patches.suse/cpuidle-eliminate-ppcmdpowersave1: Refresh.

-------------------------------------------------------------------
Thu Dec  3 15:59:01 CET 2009 - jeffm@suse.com

- Updated to 2.6.32-final.
  - 2 patches eliminated.

-------------------------------------------------------------------
Thu Dec  3 15:19:01 CET 2009 - hare@suse.de

- Update config files: Enable Hibernation for zSeries.

-------------------------------------------------------------------
Thu Dec  3 14:42:32 CET 2009 - mmarek@suse.cz

- Update config files: Disable CONFIG_MFD_PCF50633, the chip is
  unlikely to be used on architectures we support.

-------------------------------------------------------------------
Thu Dec  3 13:54:17 CET 2009 - mmarek@suse.cz

- rpm/split-modules: Print which supported modules need unsupported
  modules.

-------------------------------------------------------------------
Thu Dec  3 12:56:43 CET 2009 - jdelvare@suse.de

- supported.conf: support lis3lv02d, hp_accel needs it.

-------------------------------------------------------------------
Thu Dec  3 12:03:20 CET 2009 - jdelvare@suse.de

- supported.conf: hp_accel is supported (FATE #306448).

-------------------------------------------------------------------
Thu Dec  3 11:54:14 CET 2009 - jdelvare@suse.de

- supported.conf: remove wm831x drivers, we no longer ship them.

-------------------------------------------------------------------
Thu Dec  3 11:32:03 CET 2009 - jdelvare@suse.de

- Update config files: disable all new hwmon drivers on ppc
  (default and vanilla) for consistency.

-------------------------------------------------------------------
Thu Dec  3 11:30:08 CET 2009 - mmarek@suse.cz

- supported.conf: Add wm831x, needed by drivers/input/misc/wm831x-on.

-------------------------------------------------------------------
Thu Dec  3 11:03:24 CET 2009 - mmarek@suse.cz

- supported.conf: Fix up after commit bfea0bd.

-------------------------------------------------------------------
Thu Dec  3 10:53:16 CET 2009 - jdelvare@suse.de

- Update config files: disable WM831x and WM8350 support entirely,
  as recommended by the drivers author. These devices are only
  found on embedded devices such as music players or mobile phones.

-------------------------------------------------------------------
Thu Dec  3 10:26:09 CET 2009 - hare@suse.de

- supported.conf: Mark pmcraid and igbvf as supported;
  OSD drivers as unsupported.

-------------------------------------------------------------------
Thu Dec  3 09:48:04 CET 2009 - jdelvare@suse.de

- Restore link from config/s390/vanilla to config/s390x/vanilla.

-------------------------------------------------------------------
Thu Dec  3 09:10:46 CET 2009 - jbeulich@novell.com

- supported.conf: Update Xen drivers.

-------------------------------------------------------------------
Thu Dec  3 04:57:00 CET 2009 - tonyj@suse.de

- needs_update: readd
	patches.suse/perfmon2-remove_get_base_syscall_attr.patch
	patches.suse/perfmon2-remove_syscalls.patch

-------------------------------------------------------------------
Thu Dec  3 04:08:24 CET 2009 - gregkh@suse.de

- rpm/post.sh:
- rpm/postun.sh: woh dluoc I tegrof ot esolc eht fi

-------------------------------------------------------------------
Thu Dec  3 01:51:51 CET 2009 - gregkh@suse.de

- rpm/post.sh:
- rpm/postun.sh: If this is a Moblin-based box, don't run yast-bootloader

-------------------------------------------------------------------
Wed Dec  2 23:01:36 CET 2009 - jdelvare@suse.de

- Update config files: stop shipping wm831x-hwmon, wm8350-hwmon,
  i2c-simtec and i2c-designware.
- supported.conf: remove i2c-simtec.

-------------------------------------------------------------------
Wed Dec  2 22:49:01 CET 2009 - jdelvare@suse.de

- supported.conf: Add all new hwmon and i2c/busses drivers. The
  former unsupported, the latter supported.

-------------------------------------------------------------------
Wed Dec  2 22:33:37 CET 2009 - jdelvare@suse.de

- Update config files: disable CONFIG_I2C_VOODOO3.
- supported.conf: drop i2c-voodoo3, superseded by tdfxfb.

-------------------------------------------------------------------
Wed Dec  2 22:28:16 CET 2009 - jdelvare@suse.de

- supported.conf: Drop hwmon and i2c/chips drivers which have been
  obsoleted.

-------------------------------------------------------------------
Wed Dec  2 22:16:50 CET 2009 - mmarek@suse.cz

- rpm/kernel-binary.spec.in: Obsolete perfmon-kmp.

-------------------------------------------------------------------
Wed Dec  2 22:15:33 CET 2009 - mmarek@suse.cz

- supported.conf: Add perfmon, hid and input modules.

-------------------------------------------------------------------
Wed Dec  2 19:28:19 CET 2009 - tiwai@suse.de

- Update config files: Fix vanilla configs

-------------------------------------------------------------------
Wed Dec  2 19:14:09 CET 2009 - tiwai@suse.de

- Update config files: disabled CONFIG_SND_SOC* in ppc configs.

-------------------------------------------------------------------
Wed Dec  2 18:13:11 CET 2009 - tiwai@suse.de

- Updated the sound section of supported.conf

-------------------------------------------------------------------
Wed Dec  2 17:38:02 CET 2009 - gregkh@suse.de

- Update config files. disable USB OTG drivers that should not
  have been enabled.

-------------------------------------------------------------------
Wed Dec  2 17:24:33 CET 2009 - gregkh@suse.de

- supported.conf: remove some usb drivers that were deleted or renamed.

-------------------------------------------------------------------
Wed Dec  2 17:22:08 CET 2009 - gregkh@suse.de

- supported.conf: update usb driver section

-------------------------------------------------------------------
Wed Dec  2 16:29:38 CET 2009 - mmarek@suse.cz

- rpm/check-supported-list: Skip modules in Documentation and
  drivers/staging.

-------------------------------------------------------------------
Wed Dec  2 11:34:10 CET 2009 - jbenc@suse.cz

- patches.fixes/mac80211-fix-remote-DoS.patch: mac80211: fix
  remote DoS (bnc#558267).

-------------------------------------------------------------------
Tue Dec  1 14:41:20 CET 2009 - tiwai@suse.de

- Forward-port 11.2 patches:
  patches.drivers/alsa-sp1-hda-18-msi-wind-u115-fix: ALSA: hda -
    Add a position_fix quirk for MSI Wind U115.
  patches.drivers/alsa-sp1-hda-19-cx5047-test-mode-fix: ALSA:
    hda - Fix Cxt5047 test mode (bnc#559062).
  patches.drivers/alsa-sp1-hda-20-fsc-amilo-pi1505-fix: ALSA:
    hda - Add a pin-fix for FSC Amilo Pi1505 (bnc#557403).
  patches.drivers/alsa-sp1-hda-21-hp-dv3-position-fix-quirk:
    ALSA: hda - Add position_fix quirk for HP dv3 (bnc#555935).

-------------------------------------------------------------------
Mon Nov 30 23:10:46 CET 2009 - jeffm@suse.com

- patches.fixes/megaraid_sas-fix-permissions-on-poll_mode_io:
  megaraid_sas: Fix permissions on poll_mode_io (bnc#557180
  CVE-2009-3939).

-------------------------------------------------------------------
Mon Nov 30 23:06:06 CET 2009 - jeffm@suse.com

- patches.arch/x86-64-add-comment-for-rodata-large-page-retainment:
  x86-64: add comment for RODATA large page retainment
  (bnc#558249).
- patches.arch/x86-64-align-rodata-kernel-section-to-2mb-with-config_debug_rodata:
  x86-64: align RODATA kernel section to 2MB with
  CONFIG_DEBUG_RODATA (bnc#558249).
- patches.arch/x86-64-preserve-large-page-mapping-for-1st-2mb-kernel-txt-with-config_debug_rodata:
  x86-64: preserve large page mapping for 1st 2MB kernel txt
  with CONFIG_DEBUG_RODATA (bnc#558249).

-------------------------------------------------------------------
Mon Nov 30 14:24:36 CET 2009 - teheo@suse.de

- needs_update: drop libata patches which are already included in
  2.6.31 vanilla.

-------------------------------------------------------------------
Mon Nov 30 14:06:38 CET 2009 - teheo@suse.de

- needs_update: drop patches which are already included in 2.6.31
  vanilla.

-------------------------------------------------------------------
Mon Nov 30 14:05:39 CET 2009 - teheo@suse.de

Forward port two x86 patches from SLE11.

- needs_update:
- patches.arch/x86-fix-nodac: x86: fix iommu=nodac parameter
  handling (bnc#463829).
- patches.arch/x86-mcp51-no-dac: x86: disallow DAC for MCP51
  PCI bridge (bnc#463829).

-------------------------------------------------------------------
Mon Nov 30 13:41:27 CET 2009 - agraf@suse.de

- Update config files: Enable KSM (FATE#306513)

-------------------------------------------------------------------
Sat Nov 28 19:52:19 CET 2009 - gregkh@suse.de

- needs_update: acpi dock patch was hmacht's, not mine

-------------------------------------------------------------------
Sat Nov 28 19:50:18 CET 2009 - gregkh@suse.de

- needs_update: sysfs debugging crash patch is now upstream

-------------------------------------------------------------------
Sat Nov 28 19:49:08 CET 2009 - gregkh@suse.de

- needs_update: jeffm merged novfs patches into the main novfs patch.

-------------------------------------------------------------------
Sat Nov 28 19:48:20 CET 2009 - gregkh@suse.de

- needs_update: qualcomm modem driver is upstream

-------------------------------------------------------------------
Sat Nov 28 19:48:03 CET 2009 - gregkh@suse.de

- needs_update: squashfs is now upstream

-------------------------------------------------------------------
Sat Nov 28 19:47:27 CET 2009 - gregkh@suse.de

- needs_update: via driver bugfixes never went upstream, and people
  are complaining about them, so they were dropped.

-------------------------------------------------------------------
Sat Nov 28 19:46:46 CET 2009 - gregkh@suse.de

- needs_update: remove staging driver entries, they are all upstream.

-------------------------------------------------------------------
Sat Nov 28 19:46:05 CET 2009 - gregkh@suse.de

- needs_update: remove hv driver entries, those are upstream now.

-------------------------------------------------------------------
Sat Nov 28 19:45:20 CET 2009 - gregkh@suse.de

- needs_update: remove xen patches with my name on it.  Just because
  I refreshed the patch, doesn't mean I own it or even like the
  thing :)

-------------------------------------------------------------------
Sat Nov 28 10:39:15 CET 2009 - sjayaraman@suse.de

- patches.suse/SoN-11-mm-reserve.patch: Fix build errors in -trace
  and ppc64 flavors.

-------------------------------------------------------------------
Fri Nov 27 15:16:56 CET 2009 - mmarek@suse.cz

- rpm/kernel-binary.spec.in: Abort if supported modules depend on
  unsupported ones.

-------------------------------------------------------------------
Fri Nov 27 15:12:17 CET 2009 - mmarek@suse.cz

- supported.conf: mark cnic as supported (needed by bnx2i).

-------------------------------------------------------------------
Fri Nov 27 14:57:47 CET 2009 - jbenc@suse.cz

- patches.suse/panic-on-io-nmi-SLE11-user-space-api.patch: API
  fix: X86: sysctl to allow panic on IOCK NMI error (bnc#427979).
- patches.suse/kdb-common: Refresh.
- patches.suse/kdump-dump_after_notifier.patch: Refresh.

-------------------------------------------------------------------
Fri Nov 27 13:25:55 CET 2009 - jbohac@suse.cz

- patches.fixes/cpufreq_ondemand_performance_optimise_default_settings.patch:
  CPUFREQ: ondemand: Limit default sampling rate to 300ms
  max. (bnc#464461).

-------------------------------------------------------------------
Fri Nov 27 12:55:35 CET 2009 - trenn@suse.de

- needs_update:
  One I still have to send upstream, but it's nicer error output
  only, SP1 is fine in respect to removing all these, thanks.

-------------------------------------------------------------------
Fri Nov 27 11:54:58 CET 2009 - hare@suse.de

- Update config files: Compile in efivars module for
  x86_64 (FATE#306931).

-------------------------------------------------------------------
Fri Nov 27 11:08:00 CET 2009 - sjayaraman@suse.de

- needs_update:	sjayaraman's patches are either upstream already or
  rebased to SP1.

-------------------------------------------------------------------
Fri Nov 27 11:05:54 CET 2009 - sjayaraman@suse.de

- Update config files: NFS_SWAP=y.

-------------------------------------------------------------------
Fri Nov 27 10:45:38 CET 2009 - sjayaraman@suse.de

- patches.trace/lttng-instrumentation-swap.patch: Refresh and fix
  a build failure with fuzz factor 0.

-------------------------------------------------------------------
Fri Nov 27 09:27:35 CET 2009 - sjayaraman@suse.de

- Rebase Swap-over-NFS(SoN) patches:
- patches.xen/tmem: Refresh to accomodate changes due to SoN patches.
- patches.xen/xen3-auto-common.diff: Refresh to accomodate changes
  due to SoN patches.

-------------------------------------------------------------------
Fri Nov 27 05:53:42 CET 2009 - knikanth@suse.de

- needs_update: Verify knikanth's patches in SLE11 but not in SP1
- patches.fixes/dm-release-map_lock-before-set_disk_ro: Release
  md->map_lock before set_disk_ro  (bnc#556899 bnc#479784).

-------------------------------------------------------------------
Fri Nov 27 03:22:44 CET 2009 - nfbrown@suse.de

- Restore following patches from SLES11 that are still needed for
  SLES11-SP1
- patches.fixes/nfsd-05-sunrpc-cache-allow-thread-to-block-while-waiting-for.patch:
  sunrpc/cache: allow thread to block while waiting for cache
  update. (bnc#498708).
- patches.fixes/nfsd-06-sunrpc-cache-retry-cache-lookups-that-return-ETIMEDO.patch:
  sunrpc/cache: retry cache lookups that return -ETIMEDOUT
  (bnc#498708).
- patches.fixes/nfsd-07-nfsd-idmap-drop-special-request-deferal-in-favour-of.patch:
  nfsd/idmap: drop special request deferal in favour of improved
  default. (bnc#498708).
- patches.fixes/nfsd-09-fix-kabi: Fix kabi breakage in previous
  nfsd patch series (bnc#498708).

-------------------------------------------------------------------
Thu Nov 26 19:12:55 CET 2009 - coly.li@suse.de

- needs_update: remove patches item of coly.li, lmb and mfasheh.
- patches.fixes/dlm-enable-debug.patch: update the patch from SLES11
  to SLES11 SP1 tree.

-------------------------------------------------------------------
Thu Nov 26 17:00:15 CET 2009 - jslaby@suse.cz

- patches.fixes/make-note_interrupt-fast.diff: Fix performance
  regression on large IA64 systems (bnc #469589).

-------------------------------------------------------------------
Thu Nov 26 15:23:16 CET 2009 - mmarek@suse.cz

- rpm/old-packages.conf: obsolete kernel-kdump on ppc.
- config.conf: delete kdump configs.
- config/ppc/kdump: Delete.
- config/ppc64/kdump: Delete.

-------------------------------------------------------------------
Thu Nov 26 14:47:41 CET 2009 - duwe@suse.de

- patches.arch/ppc-extended_h_cede-Export_memory_sysdev_class:
  Refresh. Fix "typo", memory_sysdev_class should be exported 
  only to GPL'ed modules.

-------------------------------------------------------------------
Thu Nov 26 12:48:43 CET 2009 - hare@suse.de

Fixup patches for series2git:
- patches.xen/tmem: Refresh.
- patches.xen/xen3-auto-common.diff: Refresh.

-------------------------------------------------------------------
Thu Nov 26 12:41:22 CET 2009 - duwe@suse.de

- config.conf: disable build of ppc kdump flavours
  (FATE#304346)

-------------------------------------------------------------------
Thu Nov 26 12:07:24 CET 2009 - tiwai@suse.de

- patches.drivers/libata-missing-_SDD-is-not-an-error:
  libata-acpi: missing _SDD is not an error (bnc#551942).

-------------------------------------------------------------------
Thu Nov 26 12:00:53 CET 2009 - jbenc@suse.cz

- patches.fixes/mac80211-fix-spurious-delba-handling.patch:
  mac80211: fix spurious delBA handling (bnc#558267,
  CVE-2009-4026, CVE-2009-4027).

-------------------------------------------------------------------
Thu Nov 26 11:58:44 CET 2009 - tiwai@suse.de

- patches.drivers/sky2-add-register-definitions: sky2: add
  register definitions for new chips (bnc#544760).
- patches.drivers/sky2-88E8059-support: sky2: 88E8059 support
  (bnc#544760).
- patches.drivers/sky2-optima-tcp-offload-fix: net: Fix Yukon-2
  Optima TCP offload setup (bnc#544760).
- patches.drivers/sky2-optima-fix-pci-cfg: net: Add missing
  TST_CFG_WRITE bits around sky2_pci_write (bnc#544760).

-------------------------------------------------------------------
Thu Nov 26 03:44:36 CET 2009 - nfbrown@suse.de

- Update config files.
  disable CONFIG_MULTICOE_RAID456 as it is not yet stable.
  Enable CONFIG_ASYNC_TX_DMA for FATE#306368

-------------------------------------------------------------------
Thu Nov 26 00:29:46 CET 2009 - gregkh@suse.de

- clean up patch fuzz

-------------------------------------------------------------------
Thu Nov 26 00:25:25 CET 2009 - gregkh@suse.de

- patches.drivers/via-unichrome-drm-bugfixes.patch: Delete.
  it never went upstream, so we should drop it as well.

-------------------------------------------------------------------
Wed Nov 25 23:48:14 CET 2009 - tonyj@suse.de

- patches.trace/lttng-*: update for 2.6.32
- patches.trace/lttng-instrumentation-timer.patch: Delete.
- patches.xen/tmem: Refresh.
- patches.xen/xen3-auto-common.diff: Refresh.

-------------------------------------------------------------------
Wed Nov 25 23:09:05 CET 2009 - tonyj@suse.de

- patches.fixes/oprofile_bios_ctr.patch: detect oprofile counters
  reserved by bios (FATE#307426).

-------------------------------------------------------------------
Wed Nov 25 03:16:32 CET 2009 - jeffm@suse.com

- patches.fixes/netfilter-remove-pointless-config_nf_ct_acct-warning:
  netfilter: Remove pointless CONFIG_NF_CT_ACCT warning
  (bnc#552033 (and others)).

-------------------------------------------------------------------
Tue Nov 24 19:04:38 CET 2009 - hare@suse.de

- Update config files.
- patches.drivers/mpt-fusion-4.22.00.00-update: Update MPT Fusion
  driver to 4.22.00.00-suse (bnc#556587).
- patches.drivers/mpt-fusion-4.16.00.00-update: Delete.

-------------------------------------------------------------------
Tue Nov 24 17:29:29 CET 2009 - tiwai@suse.de

- patches.drivers/alsa-sp1-hda-17-fix-mute-LED-sync-idt92h383xxx:
  ALSA: hda - Fix mute-LED sync on HP laptops with IDT92HD83xxx
  codecs (bnc#547357).

-------------------------------------------------------------------
Tue Nov 24 13:56:01 CET 2009 - duwe@suse.de

- patches.arch/ppc-extended_h_cede-*: Increase power savings
  by allowing the core to sleep.
  (FATE##307059, bnc#550447)

-------------------------------------------------------------------
Tue Nov 24 08:08:35 CET 2009 - sjayaraman@suse.de

- patches.suse/kconfig-automate-kernel-desktop: automate a few config
  options for kernel-desktop (FATE#305694).

-------------------------------------------------------------------
Tue Nov 24 07:11:22 CET 2009 - agraf@suse.de

- patches.arch/kvm-only-export-selected-pv-ops-feature-structs:
  Update references (bnc#556135, FATE#306453).
- patches.arch/kvm-replace-kvm-io-delay-pv-ops-with-linux-magic:
  Update references (bnc#556135, FATE#306453).
- patches.arch/kvm-split-paravirt-ops-by-functionality: Update
  references (bnc#556135, FATE#306453).
- patches.arch/kvm-split-the-KVM-pv-ops-support-by-feature:
  Update references (bnc#556135, FATE#306453).

-------------------------------------------------------------------
Mon Nov 23 17:41:03 CET 2009 - jeffm@suse.com

- Enabled:
   patches.fixes/enclosure-fix-oops-while-iterating-enclosure_status-array

-------------------------------------------------------------------
Mon Nov 23 15:44:04 CET 2009 - jkosina@suse.de

- patches.arch/x86-crypto-add-ghash-algorithm-test.patch: crypto:
  Add ghash algorithm test before provide to users (FATE#306883,
  bnc#554578).

-------------------------------------------------------------------
Mon Nov 23 14:15:37 CET 2009 - jkosina@suse.de

- patches.arch/x86-crypto-pclmulqdq-accelerated-implementation.patch:
  incorporate "ghash - put proper .data section in place" fix

-------------------------------------------------------------------
Mon Nov 23 08:04:16 CET 2009 - sjayaraman@suse.de

- Update config files.
   - Add new options KERNEL_DESKTOP and DEFAULT_VM_DIRTY_RATIO.
   - Enable KERNEL_DESKTOP for only desktop flavor.

-------------------------------------------------------------------
Mon Nov 23 07:34:49 CET 2009 - sjayaraman@suse.de

- patches.suse/mm-tune-dirty-limits.patch: mm: Make default
  VM dirty ratio configurable to suit different workloads
  (bnc#552883).

-------------------------------------------------------------------
Fri Nov 20 21:04:54 CET 2009 - mmarek@suse.cz

- rpm/kernel-syms.spec.in, rpm/mkspec: build kernel-syms only for
  supported architectures.

-------------------------------------------------------------------
Fri Nov 20 19:08:56 CET 2009 - jeffm@suse.com

- Enabled B43_PHY_LP=y for PHY support on certain b43 chips.

-------------------------------------------------------------------
Fri Nov 20 17:29:45 CET 2009 - mmarek@suse.cz

- patches.suse/export-sync_page_range: Revert "vfs: Remove
  generic_osync_inode() and sync_page_range{_nolock}()"
  (bnc#557231).

-------------------------------------------------------------------
Fri Nov 20 17:26:01 CET 2009 - jbeulich@novell.com

- patches.suse/init-move-populate_rootfs-back-to-start_kernel:
  Fix a bad-pointer warning.

-------------------------------------------------------------------
Fri Nov 20 15:07:41 CET 2009 - agruen@suse.de

- rpm/macros.kernel-source: Add kernel_module_package_moddir()
  macro for cross-distro compatibility (FATE 305225).

-------------------------------------------------------------------
Fri Nov 20 15:02:22 CET 2009 - jslaby@suse.cz

- patches.suse/rlim-0001-SECURITY-selinux-fix-update_rlimit_cpu-parameter.patch:
  Update references (FATE#305733).
- patches.suse/rlim-0002-SECURITY-add-task_struct-to-setrlimit.patch:
  Update references (FATE#305733).
- patches.suse/rlim-0003-core-add-task_struct-to-update_rlimit_cpu.patch:
  Update references (FATE#305733).
- patches.suse/rlim-0004-sys_setrlimit-make-sure-rlim_max-never-grows.patch:
  Update references (FATE#305733).
- patches.suse/rlim-0005-core-split-sys_setrlimit.patch: Update
  references (FATE#305733).
- patches.suse/rlim-0006-core-allow-setrlimit-to-non-current-tasks.patch:
  Update references (FATE#305733).
- patches.suse/rlim-0007-core-optimize-setrlimit-for-current-task.patch:
  Update references (FATE#305733).
- patches.suse/rlim-0008-FS-proc-make-limits-writable.patch:
  Update references (FATE#305733).
- patches.suse/rlim-0009-core-posix-cpu-timers-cleanup-rlimits-usage.patch:
  Update references (FATE#305733).
- patches.suse/rlim-0010-core-do-security-check-under-task_lock.patch:
  Update references (FATE#305733).
- patches.suse/rlim-0011-resource-add-helpers-for-fetching-rlimits.patch:
  Update references (FATE#305733).
- patches.suse/rlim-0012-IA64-use-helpers-for-rlimits.patch:
  Update references (FATE#305733).
- patches.suse/rlim-0013-PPC-use-helpers-for-rlimits.patch:
  Update references (FATE#305733).
- patches.suse/rlim-0014-S390-use-helpers-for-rlimits.patch:
  Update references (FATE#305733).
- patches.suse/rlim-0015-SPARC-use-helpers-for-rlimits.patch:
  Update references (FATE#305733).
- patches.suse/rlim-0016-X86-use-helpers-for-rlimits.patch:
  Update references (FATE#305733).
- patches.suse/rlim-0017-FS-use-helpers-for-rlimits.patch:
  Update references (FATE#305733).
- patches.suse/rlim-0018-MM-use-helpers-for-rlimits.patch:
  Update references (FATE#305733).
- patches.suse/rlim-0019-core-use-helpers-for-rlimits.patch:
  Update references (FATE#305733).
- patches.suse/rlim-0020-misc-use-helpers-for-rlimits.patch:
  Update references (FATE#305733).
- patches.suse/rlim-0021-core-rename-setrlimit-to-do_setrlimit.patch:
  Update references (FATE#305733).
- patches.suse/rlim-0022-core-implement-getprlimit-and-setprlimit-syscalls.patch:
  Update references (FATE#305733).
- patches.suse/rlim-0023-unistd-add-__NR_-get-set-prlimit-syscall-numbers.patch:
  Update references (FATE#305733).
- patches.suse/rlim-0024-COMPAT-add-get-put_compat_rlimit.patch:
  Update references (FATE#305733).
- patches.suse/rlim-0025-x86-add-ia32-compat-prlimit-syscalls.patch:
  Update references (FATE#305733).

-------------------------------------------------------------------
Fri Nov 20 14:38:38 CET 2009 - jslaby@suse.cz

- Add writable resource limits support
- patches.suse/perfmon2.patch: Refresh.
- patches.suse/rlim-0001-SECURITY-selinux-fix-update_rlimit_cpu-parameter.patch:
  SECURITY: selinux, fix update_rlimit_cpu parameter.
- patches.suse/rlim-0002-SECURITY-add-task_struct-to-setrlimit.patch:
  SECURITY: add task_struct to setrlimit.
- patches.suse/rlim-0003-core-add-task_struct-to-update_rlimit_cpu.patch:
  core: add task_struct to update_rlimit_cpu.
- patches.suse/rlim-0004-sys_setrlimit-make-sure-rlim_max-never-grows.patch:
  sys_setrlimit: make sure ->rlim_max never grows.
- patches.suse/rlim-0005-core-split-sys_setrlimit.patch: core:
  split sys_setrlimit.
- patches.suse/rlim-0006-core-allow-setrlimit-to-non-current-tasks.patch:
  core: allow setrlimit to non-current tasks.
- patches.suse/rlim-0007-core-optimize-setrlimit-for-current-task.patch:
  core: optimize setrlimit for current task.
- patches.suse/rlim-0008-FS-proc-make-limits-writable.patch:
  FS: proc, make limits writable.
- patches.suse/rlim-0009-core-posix-cpu-timers-cleanup-rlimits-usage.patch:
  core: posix-cpu-timers, cleanup rlimits usage.
- patches.suse/rlim-0010-core-do-security-check-under-task_lock.patch:
  core: do security check under task_lock.
- patches.suse/rlim-0011-resource-add-helpers-for-fetching-rlimits.patch:
  resource: add helpers for fetching rlimits.
- patches.suse/rlim-0012-IA64-use-helpers-for-rlimits.patch:
  IA64: use helpers for rlimits.
- patches.suse/rlim-0013-PPC-use-helpers-for-rlimits.patch: PPC:
  use helpers for rlimits.
- patches.suse/rlim-0014-S390-use-helpers-for-rlimits.patch:
  S390: use helpers for rlimits.
- patches.suse/rlim-0015-SPARC-use-helpers-for-rlimits.patch:
  SPARC: use helpers for rlimits.
- patches.suse/rlim-0016-X86-use-helpers-for-rlimits.patch: X86:
  use helpers for rlimits.
- patches.suse/rlim-0017-FS-use-helpers-for-rlimits.patch: FS:
  use helpers for rlimits.
- patches.suse/rlim-0018-MM-use-helpers-for-rlimits.patch: MM:
  use helpers for rlimits.
- patches.suse/rlim-0019-core-use-helpers-for-rlimits.patch:
  core: use helpers for rlimits.
- patches.suse/rlim-0020-misc-use-helpers-for-rlimits.patch:
  misc: use helpers for rlimits.
- patches.suse/rlim-0021-core-rename-setrlimit-to-do_setrlimit.patch:
  core: rename setrlimit to do_setrlimit.
- patches.suse/rlim-0022-core-implement-getprlimit-and-setprlimit-syscalls.patch:
  core: implement getprlimit and setprlimit syscalls.
- patches.suse/rlim-0023-unistd-add-__NR_-get-set-prlimit-syscall-numbers.patch:
  unistd: add __NR_[get|set]prlimit syscall numbers.
- patches.suse/rlim-0024-COMPAT-add-get-put_compat_rlimit.patch:
  COMPAT: add get/put_compat_rlimit.
- patches.suse/rlim-0025-x86-add-ia32-compat-prlimit-syscalls.patch:
  x86: add ia32 compat prlimit syscalls.

-------------------------------------------------------------------
Fri Nov 20 14:11:56 CET 2009 - bphilips@suse.de

- patches.drivers/phy-broadcom-bug-fixes-for-sp1.patch:
  phy/broadcom: bug fixes for SP1 (FATE#307117, bnc#556234).
- patches.drivers/tg3-update-version-to-3.104.patch: tg3: Update
  version to 3.104 (bnc#556234, FATE#307117).

-------------------------------------------------------------------
Fri Nov 20 14:11:26 CET 2009 - bphilips@suse.de

- patches.drivers/phy-broadcom-bug-fixes-for-sp1.patch:
  phy/broadcom: bug fixes for SP1 (FATE#307117, bnc#556234).
- patches.drivers/tg3-update-version-to-3.104.patch: tg3: Update
  version to 3.104 (bnc#556234, FATE#307117).

-------------------------------------------------------------------
Fri Nov 20 13:58:29 CET 2009 - hare@suse.de

- patches.drivers/megaraid-04.12-update: megaraid: Update
  megaraid_sas to version 04.12 (FATE#307125).

-------------------------------------------------------------------
Fri Nov 20 13:41:37 CET 2009 - bphilips@suse.de

- patches.drivers/bnx2-entropy-source.patch: bnx2: entropy source
  (FATE#307517).
- patches.drivers/e1000-entropy-source.patch: Enable e1000 as
  entropy source (disabled by default) (FATE#307517).
- patches.drivers/e1000e-entropy-source.patch: Enable e1000e as
  entropy source (disabled by default) (FATE#307517).
- patches.drivers/igb-entropy-source.patch: Enable igb as entropy
  source (disabled by default) (FATE#307517).
- patches.drivers/ixgbe-entropy-source.patch: Enable ixgbe as
  entropy source (disabled by default) (FATE#307517).
- patches.drivers/tg3-entropy-source.patch: tg3: entropy source
  (FATE#307517).

-------------------------------------------------------------------
Fri Nov 20 13:16:20 CET 2009 - hare@suse.de

- patches.fixes/scsi-fix-bug-with-dma-maps-on-nested-scsi-objects:
  scsi_lib_dma: fix bug with dma maps on nested scsi objects
  (bnc#556595).
- patches.fixes/scsi-introduce-helper-function-for-blocking-eh:
  scsi_transport_fc: Introduce helper function for blocking
  scsi_eh (bnc#556595).
- patches.fixes/scsi-skip-nonscsi-device-for-dma: Delete.

-------------------------------------------------------------------
Fri Nov 20 12:32:48 CET 2009 - hare@suse.de

Whitespace cleanup for series2git:
- patches.arch/s390-message-catalog.diff: Refresh.
- patches.drivers/aacraid-24701-update: Refresh.
- patches.suse/crasher-26.diff: Refresh.
- patches.suse/kdb-common: Refresh.
- patches.suse/kdb-ia64: Refresh.
- patches.suse/kdb-x86: Refresh.
- patches.suse/ocfs2-allocation-resrvations.patch: Refresh.
- patches.suse/perfmon2.patch: Refresh.
- patches.suse/perfmon2_ioctl.patch: Refresh.
- patches.suse/stack-unwind: Refresh.

-------------------------------------------------------------------
Fri Nov 20 12:19:54 CET 2009 - bphilips@suse.de

- patches.drivers/igb-add-support-for-82576NS-SerDes-adapter.patch:
  igb: add support for 82576NS SerDes adapter (FATE#306856).

-------------------------------------------------------------------
Fri Nov 20 09:06:24 CET 2009 - jbeulich@novell.com

- patches.suse/dm-mpath-evaluate-request-result-and-sense:
  Fix for !CONFIG_SCSI (in -ec2).

-------------------------------------------------------------------
Fri Nov 20 05:55:12 CET 2009 - mfasheh@suse.com

- patches.suse/ocfs2-allocation-resrvations.patch: ocfs2:
  allocation reservations (bnc#501563 FATE#307247).

-------------------------------------------------------------------
Fri Nov 20 05:31:32 CET 2009 - jjolly@suse.de

- patches.suse/perfmon2.patch: Refresh.
- patches.arch/x86-self-ptrace.patch: Delete. (bnc#554585,LTC#57794)
- patches.suse/self-ptrace.patch: Delete. (bnc#554585,LTC#57794)

-------------------------------------------------------------------
Fri Nov 20 01:43:27 CET 2009 - jeffm@suse.com

- Update to 2.6.32-rc8.
  - Eliminated 1 patch.

-------------------------------------------------------------------
Fri Nov 20 01:30:46 CET 2009 - jeffm@suse.de

- patches.fixes/enclosure-fix-oops-while-iterating-enclosure_status-array:
  enclosure: fix oops while iterating enclosure_status array
  (bnc#540997).

-------------------------------------------------------------------
Thu Nov 19 20:04:16 CET 2009 - tonyj@suse.de

- Update config files.
- patches.suse/perfmon2.patch: perfmon2 (FATE#303968).
- patches.suse/perfmon2_ioctl.patch: switch to ioctl interface
  for perfmon2.
- patches.suse/perfmon2_noutrace.patch: remove UTRACE code
  from perfmon2.
- patches.xen/xen3-patch-2.6.28: Refresh.

-------------------------------------------------------------------
Thu Nov 19 19:58:15 CET 2009 - jjolly@suse.de

- Update config files.
- patches.arch/s390-message-catalog.diff: Kernel message
  catalog. (bnc#549193,LTC#57210,FATE#306999).
- rpm/kernel-binary.spec.in:

-------------------------------------------------------------------
Thu Nov 19 15:33:07 CET 2009 - jbohac@suse.cz

- patches.suse/add-queue_depth-ramp-up-code.patch: add queue_depth
  ramp up code (fate#306857, fate#306859, bnc#551175).
- patches.suse/fcoe-add-a-separate-scsi-transport-template-for-npiv-vports.patch:
  fcoe: add a separate scsi transport template for NPIV vports
  (fate#306857, fate#306859, bnc#551175).
- patches.suse/fcoe-add-check-to-fail-gracefully-in-bonding-mode.patch:
  fcoe: add check to fail gracefully in bonding mode (fate#306857,
  fate#306859, bnc#551175).
- patches.suse/fcoe-call-ndo_fcoe_enable-disable-to-turn-fcoe-feature-on-off-in-lld.patch:
  fcoe: Call ndo_fcoe_enable/disable to turn FCoE feature on/off
  in LLD (fate#306857, fate#306859, bnc#551175).
- patches.suse/fcoe-fix-checking-san-mac-address.patch: fcoe: Fix
  checking san mac address (fate#306857, fate#306859, bnc#551175).
- patches.suse/fcoe-fix-getting-san-mac-for-vlan-interface.patch:
  fcoe: Fix getting san mac for VLAN interface (fate#306857,
  fate#306859, bnc#551175).
- patches.suse/fcoe-fix-setting-lport-s-wwnn-wwpn-to-use-san-mac-address.patch:
  fcoe: Fix setting lport's WWNN/WWPN to use san mac address
  (fate#306857, fate#306859, bnc#551175).
- patches.suse/fcoe-fix-using-vlan-id-in-creating-lport-s-wwwn-wwpn.patch:
  fcoe: Fix using VLAN ID in creating lport's WWWN/WWPN
  (fate#306857, fate#306859, bnc#551175).
- patches.suse/fcoe-formatting-cleanups-and-commenting.patch:
  fcoe: Formatting cleanups and commenting (fate#306857,
  fate#306859, bnc#551175).
- patches.suse/fcoe-increase-fcoe_max_lun-to-0xffff-65535.patch:
  fcoe: Increase FCOE_MAX_LUN to 0xFFFF (65535) (fate#306857,
  fate#306859, bnc#551175).
- patches.suse/fcoe-initialize-return-value-in-fcoe_destroy.patch:
  fcoe: initialize return value in fcoe_destroy (fate#306857,
  fate#306859, bnc#551175).
- patches.suse/fcoe-libfc-fix-an-libfc-issue-with-queue-ramp-down-in-libfc.patch:
  fcoe, libfc: fix an libfc issue with queue ramp down in libfc
  (fate#306857, fate#306859, bnc#551175).
- patches.suse/fcoe-libfc-use-single-frame-allocation-api.patch:
  fcoe, libfc: use single frame allocation API (fate#306857,
  fate#306859, bnc#551175).
- patches.suse/fcoe-npiv-vport-create-destroy.patch: fcoe: NPIV
  vport create/destroy (fate#306857, fate#306859, bnc#551175).
- patches.suse/fcoe-remove-extra-function-decalrations.patch:
  fcoe: remove extra function decalrations (fate#306857,
  fate#306859, bnc#551175).
- patches.suse/fcoe-remove-redundant-checking-of-netdev-netdev_ops.patch:
  fcoe: remove redundant checking of netdev->netdev_ops
  (fate#306857, fate#306859, bnc#551175).
- patches.suse/fcoe-use-netif_f_fcoe_mtu-flag-to-set-up-max-frame-size-lport-mfs.patch:
  fcoe: Use NETIF_F_FCOE_MTU flag to set up max frame size
  (lport->mfs) (fate#306857, fate#306859, bnc#551175).
- patches.suse/fcoe-vport-symbolic-name-support.patch: fcoe: vport
  symbolic name support (fate#306857, fate#306859, bnc#551175).
- patches.suse/libfc-add-host-number-to-lport-link-up-down-messages.patch:
  libfc: add host number to lport link up/down
  messages. (fate#306857, fate#306859, bnc#551175).
- patches.suse/libfc-add-libfc-fc_libfc-ch-for-libfc-internal-routines.patch:
  libfc: Add libfc/fc_libfc.[ch] for libfc internal routines
  (fate#306857, fate#306859, bnc#551175).
- patches.suse/libfc-add-queue_depth-ramp-up.patch: libfc:
  add queue_depth ramp up (fate#306857, fate#306859, bnc#551175).
- patches.suse/libfc-add-routine-to-copy-data-from-a-buffer-to-a-sg-list.patch:
  libfc: Add routine to copy data from a buffer to a SG list
  (fate#306857, fate#306859, bnc#551175).
- patches.suse/libfc-add-set_fid-function-to-libfc-template.patch:
  libfc: add set_fid function to libfc template (fate#306857,
  fate#306859, bnc#551175).
- patches.suse/libfc-add-some-generic-npiv-support-routines-to-libfc.patch:
  libfc: add some generic NPIV support routines to libfc
  (fate#306857, fate#306859, bnc#551175).
- patches.suse/libfc-adds-can_queue-ramp-up.patch: libfc: adds
  can_queue ramp up (fate#306857, fate#306859, bnc#551175).
- patches.suse/libfc-adds-missing-exch-release-for-accepted-rrq.patch:
  libfc: adds missing exch release for accepted RRQ (fate#306857,
  fate#306859, bnc#551175).
- patches.suse/libfc-changes-to-libfc_host_alloc-to-consolidate-initialization-with-allocation.patch:
  libfc: changes to libfc_host_alloc to consolidate initialization
  with allocation (fate#306857, fate#306859, bnc#551175).
- patches.suse/libfc-combine-name-server-registration-request-functions.patch:
  libfc: combine name server registration request functions
  (fate#306857, fate#306859, bnc#551175).
- patches.suse/libfc-combine-name-server-registration-response-handlers.patch:
  libfc: combine name server registration response handlers
  (fate#306857, fate#306859, bnc#551175).
- patches.suse/libfc-convert-to-scsi_track_queue_full.patch:
  libfc: convert to scsi_track_queue_full (fate#306857,
  fate#306859, bnc#551175).
- patches.suse/libfc-do-not-use-did_no_connect-for-pkt-alloc-failures.patch:
  libfc: do not use DID_NO_CONNECT for pkt alloc
  failures. (fate#306857, fate#306859, bnc#551175).
- patches.suse/libfc-don-t-warn_on-in-lport_timeout-for-reset-state.patch:
  libfc: don't WARN_ON in lport_timeout for RESET state
  (fate#306857, fate#306859, bnc#551175).
- patches.suse/libfc-export-fc-headers.patch: libfc: Export FC
  headers (fate#306857, fate#306859, bnc#551175).
- patches.suse/libfc-fcoe-add-fc-passthrough-support.patch: libfc,
  fcoe: Add FC passthrough support (fate#306857, fate#306859,
  bnc#551175).
- patches.suse/libfc-fcoe-don-t-export_symbols-unnecessarily.patch:
  libfc, fcoe: Don't EXPORT_SYMBOLS unnecessarily (fate#306857,
  fate#306859, bnc#551175).
- patches.suse/libfc-fcoe-fixes-for-highmem-skb-linearize-panics.patch:
  libfc, fcoe: fixes for highmem skb linearize panics
  (fate#306857, fate#306859, bnc#551175).
- patches.suse/libfc-fcoe-increase-els-and-ct-timeouts.patch:
  libfc fcoe: increase ELS and CT timeouts (fate#306857,
  fate#306859, bnc#551175).
- patches.suse/libfc-fix-an-issue-of-pending-exch-es-after-i-f-destroyed-or-rmmod-fcoe.patch:
  libfc: fix an issue of pending exch/es after i/f destroyed or
  rmmod fcoe (fate#306857, fate#306859, bnc#551175).
- patches.suse/libfc-fix-ddp-in-fc_fcp-for-0-xid.patch: libfc: fix
  ddp in fc_fcp for 0 xid (fate#306857, fate#306859, bnc#551175).
- patches.suse/libfc-fix-fc_els_resp_type-to-correct-display-of-ct-responses.patch:
  libfc: fix fc_els_resp_type to correct display of CT responses
  (fate#306857, fate#306859, bnc#551175).
- patches.suse/libfc-fix-frags-in-frame-exceeding-skb_max_frags-in-fc_fcp_send_data.patch:
  libfc: Fix frags in frame exceeding SKB_MAX_FRAGS in
  fc_fcp_send_data (fate#306857, fate#306859, bnc#551175).
- patches.suse/libfc-fix-free-of-fc_rport_priv-with-timer-pending.patch:
  libfc: fix free of fc_rport_priv with timer pending
  (fate#306857, fate#306859, bnc#551175).
- patches.suse/libfc-fix-memory-corruption-caused-by-double-frees-and-bad-error-handling.patch:
  libfc: fix memory corruption caused by double frees and bad
  error handling (fate#306857, fate#306859, bnc#551175).
- patches.suse/libfc-fix-rnn_id-smashing-skb-payload.patch: libfc:
  fix RNN_ID smashing skb payload (fate#306857, fate#306859,
  bnc#551175).
- patches.suse/libfc-fix-symbolic-name-registrations-smashing-skb-data.patch:
  libfc: fix symbolic name registrations smashing skb data
  (fate#306857, fate#306859, bnc#551175).
- patches.suse/libfc-fix-typo-in-retry-check-on-received-prli.patch:
  libfc: fix typo in retry check on received PRLI (fate#306857,
  fate#306859, bnc#551175).
- patches.suse/libfc-fix-wrong-scsi-return-status-under-fc_data_undrun.patch:
  libfc: Fix wrong scsi return status under FC_DATA_UNDRUN
  (fate#306857, fate#306859, bnc#551175).
- patches.suse/libfc-formatting-cleanups-across-libfc.patch:
  libfc: Formatting cleanups across libfc (fate#306857,
  fate#306859, bnc#551175).
- patches.suse/libfc-libfcoe-fdisc-els-for-npiv.patch: libfc,
  libfcoe: FDISC ELS for NPIV (fate#306857, fate#306859,
  bnc#551175).
- patches.suse/libfc-lport-fix-minor-documentation-errors.patch:
  libfc: lport: fix minor documentation errors (fate#306857,
  fate#306859, bnc#551175).
- patches.suse/libfc-move-libfc_init-and-libfc_exit-to-fc_libfc-c.patch:
  libfc: Move libfc_init and libfc_exit to fc_libfc.c
  (fate#306857, fate#306859, bnc#551175).
- patches.suse/libfc-move-non-common-routines-and-prototypes-out-of-libfc-h.patch:
  libfc: Move non-common routines and prototypes out of libfc.h
  (fate#306857, fate#306859, bnc#551175).
- patches.suse/libfc-reduce-can_queue-for-all-fcp-frame-allocation-failures.patch:
  libfc: reduce can_queue for all FCP frame allocation failures
  (fate#306857, fate#306859, bnc#551175).
- patches.suse/libfc-register-fc4-features-with-the-fc-switch.patch:
  libfc: register FC4 features with the FC switch (fate#306857,
  fate#306859, bnc#551175).
- patches.suse/libfc-register-symbolic-node-name-rsnn_nn.patch:
  libfc: Register Symbolic Node Name (RSNN_NN) (fate#306857,
  fate#306859, bnc#551175).
- patches.suse/libfc-register-symbolic-port-name-rspn_id.patch:
  libfc: Register Symbolic Port Name (RSPN_ID) (fate#306857,
  fate#306859, bnc#551175).
- patches.suse/libfc-remove-fc_fcp_complete.patch: libfc: Remove
  fc_fcp_complete (fate#306857, fate#306859, bnc#551175).
- patches.suse/libfc-remove-unused-fc_lport-pointer-from-fc_fcp_pkt_abort.patch:
  libfc: Remove unused fc_lport pointer from fc_fcp_pkt_abort
  (fate#306857, fate#306859, bnc#551175).
- patches.suse/libfc-removes-initializing-fc_cpu_order-and-fc_cpu_mask-per-lport.patch:
  libfc: removes initializing fc_cpu_order and fc_cpu_mask per
  lport (fate#306857, fate#306859, bnc#551175).
- patches.suse/libfc-removes-unused-disc_work-and-ex_list.patch:
  libfc: removes unused disc_work and ex_list (fate#306857,
  fate#306859, bnc#551175).
- patches.suse/libfc-rnn_id-may-be-required-before-rsnn_nn-with-some-switches.patch:
  libfc: RNN_ID may be required before RSNN_NN with some switches
  (fate#306857, fate#306859, bnc#551175).
- patches.suse/libfc-rpn_id-is-obsolete-and-unnecessary.patch:
  libfc: RPN_ID is obsolete and unnecessary (fate#306857,
  fate#306859, bnc#551175).
- patches.suse/libfc-vport-link-handling-and-fc_vport-state-managment.patch:
  libfc: vport link handling and fc_vport state managment
  (fate#306857, fate#306859, bnc#551175).
- patches.suse/libfcoe-allow-fip-to-be-disabled-by-the-driver.patch:
  libfcoe: Allow FIP to be disabled by the driver (fate#306857,
  fate#306859, bnc#551175).
- patches.suse/libfcoe-do-not-pad-fip-keep-alive-to-full-frame-size.patch:
  libfcoe: Do not pad FIP keep-alive to full frame size
  (fate#306857, fate#306859, bnc#551175).
- patches.suse/libfcoe-don-t-send-els-in-fip-mode-if-no-fcf-selected.patch:
  libfcoe: don't send ELS in FIP mode if no FCF selected
  (fate#306857, fate#306859, bnc#551175).
- patches.suse/libfcoe-fcoe-libfcoe-npiv-support.patch:
  libfcoe, fcoe: libfcoe NPIV support (fate#306857, fate#306859,
  bnc#551175).
- patches.suse/libfcoe-fcoe-simplify-receive-flogi-response.patch:
  libfcoe: fcoe: simplify receive FLOGI response (fate#306857,
  fate#306859, bnc#551175).
- patches.suse/libfcoe-fip-allow-fip-receive-to-be-called-from-irq.patch:
  libfcoe: fip: allow FIP receive to be called from
  IRQ. (fate#306857, fate#306859, bnc#551175).
- patches.suse/libfcoe-fip-should-report-link-to-libfc-whether-selected-or-not.patch:
  libfcoe: FIP should report link to libfc whether selected or
  not (fate#306857, fate#306859, bnc#551175).
- patches.suse/libfcoe-fip-use-scsi-host-number-to-identify-debug-messages.patch:
  libfcoe: fip: use SCSI host number to identify debug
  messages. (fate#306857, fate#306859, bnc#551175).
- patches.suse/libfcoe-formatting-and-comment-cleanups.patch:
  libfcoe: formatting and comment cleanups (fate#306857,
  fate#306859, bnc#551175).
- patches.suse/modify-change_queue_depth-to-take-in-reason-why-it-is-being-called.patch:
  modify change_queue_depth to take in reason why it is being
  called (fate#306857, fate#306859, bnc#551175).
- patches.suse/scsi-error-have-scsi-ml-call-change_queue_depth-to-handle-queue_full.patch:
  scsi error: have scsi-ml call change_queue_depth to handle
  QUEUE_FULL (fate#306857, fate#306859, bnc#551175).

-------------------------------------------------------------------
Thu Nov 19 15:04:17 CET 2009 - hare@suse.de

- patches.suse/dm-mpath-accept-failed-paths: Fixup patch to apply.

-------------------------------------------------------------------
Thu Nov 19 14:43:31 CET 2009 - hare@suse.de

Port patches from SLES11:
- patches.fixes/scsi-dh-queuedata-accessors: Kernel bug triggered
  in multipath (bnc#486001).
- patches.suse/dm-mpath-accept-failed-paths: Refresh.
- patches.suse/dm-mpath-detach-existing-hardware-handler:
  multipath: detach existing hardware handler if none was
  specified.
- patches.suse/dm-mpath-requeue-for-stopped-queue: Delete.

-------------------------------------------------------------------
Thu Nov 19 13:34:34 CET 2009 - hare@suse.de

- patches.suse/dm-mpath-evaluate-request-result-and-sense:
  multipath: Evaluate request result and sense code
  (FATE#303695,bnc#433920,bnc#442001).

-------------------------------------------------------------------
Thu Nov 19 12:51:30 CET 2009 - mmarek@suse.cz

- rpm/kernel-binary.spec.in: Kill support for kernel-$flavor
  symbols, we need a unified kernel-source for all flavors.

-------------------------------------------------------------------
Thu Nov 19 12:30:28 CET 2009 - hare@suse.de

- patches.fixes/bnx2i-use-common-iscsi-suspend-queue: bnx2i:
  use common iscsi suspend queue (FATE#307215).
- patches.fixes/iscsi-class-modify-handling-of-replacement-time:
  iscsi class: modify handling of replacement timeout
  (FATE#307215).
- patches.fixes/iser-set-tgt-and-lu-reset-timeout: iser: set
  tgt and lu reset timeout (FATE#307215).
- patches.fixes/libiscsi-add-warm-target-reset-tmf-support:
  libiscsi: add warm target reset tmf support (FATE#307215).
- patches.fixes/libiscsi-check-tmf-state-before-sending-pdu:
  libiscsi: Check TMF state before sending PDU (FATE#307215).
- patches.fixes/libiscsi-fix-login-text-checks-in-pdu-inject:
  libiscsi: fix login/text checks in pdu injection code
  (FATE#307215).
- patches.fixes/scsi-add-scsi-target-reset-support-to-ioctl:
  add scsi target reset support to scsi ioctl.
- patches.fixes/scsi-devinfo-update-hitachi-entries: scsi_devinfo:
  update Hitachi entries (v2).
- patches.fixes/scsi-fc-class-failfast-bsg-requests: [SCSI]
  fc class: fail fast bsg requests.
- patches.drivers/cxgb3i: Delete.
- patches.drivers/cxgb3i-fixed-offload-array-size: Delete.
- patches.fixes/disable-lro-per-default: Delete.

-------------------------------------------------------------------
Thu Nov 19 11:54:22 CET 2009 - hare@suse.de

- patches.fixes/scsi_dh-always-attach-sysfs: scsi_dh: create
  sysfs file, dh_state for all SCSI disk devices.
- patches.fixes/scsi_dh-change-activate-interface: scsi_dh: Change
  the scsidh_activate interface to be asynchronous (bnc#556144).
- patches.fixes/scsi_dh-make-alua-handler-asynchronous: scsi_dh:
  Make alua hardware handler's activate() async (bnc#556144).
- patches.fixes/scsi_dh-make-hp_sw-handler-asynchronous: scsi_dh:
  Make hp hardware handler's activate() async (bnc#556144).
- patches.fixes/scsi_dh-make-rdac-handler-asynchronous: scsi_dh:
  Make rdac hardware handler's activate() async (bnc#556144).

-------------------------------------------------------------------
Thu Nov 19 10:04:14 CET 2009 - hare@suse.de

- patches.drivers/qla4xxx-5.01.00-k8_sles11-03-update: Delete.
- patches.drivers/qla4xxx-sles11-update: Delete.

-------------------------------------------------------------------
Thu Nov 19 09:30:52 CET 2009 - hare@suse.de

- Update config files.
- patches.drivers/hpsa: hpsa: New driver SCSI driver for HP
  Smart Array (FATE#307153,bnc#555855).
- supported.conf: Mark hpsa as supported.

-------------------------------------------------------------------
Thu Nov 19 08:44:57 CET 2009 - jjolly@suse.de

- patches.arch/s390-01-qeth-isolation.patch: qeth: Exploit QDIO
  Data Connection Isolation (bnc#555199,LTC#57826,FATE#307015).
- patches.arch/s390-02-01-cex3-init-msg.patch:
  zcrypt: initialize ap_messages for cex3 exploitation
  (bnc#555200,LTC#57825,FATE#307112).
- patches.arch/s390-02-02-cex3-special-command.patch:
  zcrypt: special command support for cex3 exploitation
  (bnc#555200,LTC#57825,FATE#307112).
- patches.arch/s390-02-03-cex3-device.patch: zcrypt: add support
  for cex3 device types (bnc#555200,LTC#57825,FATE#307112).
- patches.arch/s390-02-04-cex3-use-def.patch: zcrypt: use
  definitions for cex3 (bnc#555200,LTC#57825,FATE#307112).
- patches.arch/s390-02-05-zcrypt-speed-cex2c.patch:
  zcrypt: adjust speed rating between cex2 and pcixcc
  (bnc#555200,LTC#57825,FATE#307112).
- patches.arch/s390-02-06-zcrypt-speed-cex3.patch:
  zcrypt: adjust speed rating of cex3 adapters
  (bnc#555200,LTC#57825,FATE#307112).
- patches.arch/s390-sles11sp1-01-qeth-isolation.patch: Delete.

-------------------------------------------------------------------
Thu Nov 19 08:17:57 CET 2009 - jjolly@suse.de

- patches.arch/s390-sles11sp1-01-qeth-isolation.patch:
  qeth: Exploit QDIO Data Connection Isolation
  (bnc#555199,LTC#57826,FATE#307015).

-------------------------------------------------------------------
Wed Nov 18 21:58:51 CET 2009 - jeffm@suse.com

- scripts/sequence-patch.sh: Add automatic generation of supported
  modules list.

-------------------------------------------------------------------
Wed Nov 18 21:53:18 CET 2009 - jeffm@suse.com

- Update config files: Enable CONFIG_ACPI_CUSTOM_OVERRIDE_INITRAMFS

-------------------------------------------------------------------
Wed Nov 18 20:56:52 CET 2009 - jeffm@suse.com

- patches.suse/acpi-generic-initramfs-table-override-support:
  ACPI: generic initramfs table override support (bnc#533555).
- patches.suse/init-move-populate_rootfs-back-to-start_kernel:
  init: move populate_rootfs back to start_kernel (bnc#533555).

-------------------------------------------------------------------
Wed Nov 18 18:07:48 CET 2009 - jkosina@suse.de

- patches.arch/x86-crypto-pclmulqdq-accelerated-implementation.patch:
  incorporate "crypto: ghash-intel - Hard-code pshufb" fix

-------------------------------------------------------------------
Wed Nov 18 17:12:10 CET 2009 - jeffm@suse.com

- patches.suse/hung_task_timeout-configurable-default:
  hung_task_timeout: configurable default (bnc#552820).
  - Default to runtime-disabled on all flavors except debug.

-------------------------------------------------------------------
Wed Nov 18 16:48:59 CET 2009 - agraf@suse.de

- patches.fixes/kvm-ioapic.patch: Ignore apic polarity
  (bnc#556564).
- patches.fixes/kvm-macos.patch: Implement some missing intercepts
  so osx doesn't blow up (bnc#556564).

-------------------------------------------------------------------
Wed Nov 18 15:52:02 CET 2009 - hare@suse.de

- supported.conf: mark missing 10Gb drivers as supported
  (bnc#555793)

-------------------------------------------------------------------
Wed Nov 18 15:39:48 CET 2009 - hare@suse.de

- patches.drivers/aacraid-24701-update: Problems with aacraid
  (bnc#524242,FATE#307437).

-------------------------------------------------------------------
Wed Nov 18 15:19:32 CET 2009 - hare@suse.de

Cleanup patches for series2git:
- patches.apparmor/apparmor.diff: Refresh.
- patches.suse/Cleanup-and-make-boot-splash-work-with-KMS.patch:
  Refresh.
- patches.suse/bootsplash: Refresh.
- patches.suse/nfs4acl-ext3.diff: Refresh.
- patches.suse/silent-stack-overflow-2.patch: Refresh.
- patches.suse/suse-ppc32-mol.patch: Refresh.
- patches.suse/xfs-dmapi-src: Refresh.

-------------------------------------------------------------------
Wed Nov 18 15:16:59 CET 2009 - agraf@suse.de

- Update config files to enable pv-ops for KVM clock. (bnc#556135)

-------------------------------------------------------------------
Wed Nov 18 14:52:16 CET 2009 - tiwai@suse.de

- patches.drivers/alsa-sp1-hda-01-select-ibexpeak-handler: ALSA:
  hda - select IbexPeak handler for Calpella (FATE#306783).
- patches.drivers/alsa-sp1-hda-02-vectorize-get_empty_pcm_device:
  ALSA: hda - vectorize get_empty_pcm_device() (FATE#306783).
- patches.drivers/alsa-sp1-hda-03-allow-up-to-4-HDMI: ALSA:
  hda - allow up to 4 HDMI devices (FATE#306783).
- patches.drivers/alsa-sp1-hda-04-convert-intelhdmi-global-references:
  ALSA: hda - convert intelhdmi global references to local
  parameters (FATE#306783).
- patches.drivers/alsa-sp1-hda-05-remove-intelhdmi-dependency-on-multiout:
  ALSA: hda - remove intelhdmi dependency on multiout
  (FATE#306783).
- patches.drivers/alsa-sp1-hda-06-use-pcm-prepare-callbacks-for-intelhdmi:
  ALSA: hda - use pcm prepare/cleanup callbacks for intelhdmi
  (FATE#306783).
- patches.drivers/alsa-sp1-hda-07-reorder-intelhemi-prepare-callbacks:
  ALSA: hda - reorder intelhdmi prepare/cleanup callbacks
  (FATE#306783).
- patches.drivers/alsa-sp1-hda-08-vectorize-intelhdmi: ALSA:
  hda - vectorize intelhdmi (FATE#306783).
- patches.drivers/alsa-sp1-hda-09-get-intelhtemi-max-channels:
  ALSA: hda - get intelhdmi max channels from widget caps
  (FATE#306783).
- patches.drivers/alsa-sp1-hda-10-auto-parse-intelhdmi-cvt-pin:
  ALSA: hda - auto parse intelhdmi cvt/pin configurations
  (FATE#306783).
- patches.drivers/alsa-sp1-hda-11-remove-static-intelhdmi-config:
  ALSA: hda - remove static intelhdmi configurations
  (FATE#306783).
- patches.drivers/alsa-sp1-hda-12-reset-pins-idt-codec-free:
  ALSA: hda - Reset pins of IDT/STAC codecs at free (bnc#544779).
- patches.drivers/alsa-sp1-hda-13-add-reboot-notifier: ALSA:
  hda - Add reboot notifier to each codec (bnc#544779).
- patches.drivers/alsa-sp1-hda-14-add-missing-export: ALSA: hda -
  Add missing export for snd_hda_bus_reboot_notify (bnc#544779).
- patches.drivers/alsa-sp1-hda-15-fix-build-warning: ALSA: hda -
  Add a proper ifdef to a debug code (FATE#306783).
- patches.drivers/alsa-sp1-hda-16-stac-dual-headphones-fix:
  ALSA: hda - Fix detection of dual headphones (bnc#556532).

-------------------------------------------------------------------
Wed Nov 18 14:35:44 CET 2009 - jkosina@suse.de

- patches.arch/x86-crypto-pclmulqdq-accelerated-implementation.patch:
  crypto: ghash - Add PCLMULQDQ accelerated implementation
  (FATE#306883, bnc#554578).
- Update config files: set CRYPTO_GHASH_CLMUL_NI_INTEL=m
- patches.xen/xen3-patch-2.6.28: Refresh to apply cleanly

-------------------------------------------------------------------
Wed Nov 18 14:32:52 CET 2009 - agraf@suse.de

- patches.arch/kvm-only-export-selected-pv-ops-feature-structs:
  Only export selected pv-ops feature structs (bnc#556135).
- patches.arch/kvm-replace-kvm-io-delay-pv-ops-with-linux-magic:
  Replace kvm io delay pv-ops with linux magic (bnc#556135).
- patches.arch/kvm-split-paravirt-ops-by-functionality: Split
  paravirt ops by functionality (bnc#556135).
- patches.arch/kvm-split-the-KVM-pv-ops-support-by-feature:
  Split the KVM pv-ops support by feature (bnc#556135).
- patches.xen/xen3-patch-2.6.23: Refresh.
- patches.xen/xen3-patch-2.6.31: Refresh.

-------------------------------------------------------------------
Wed Nov 18 14:07:01 CET 2009 - teheo@suse.de

- patches.suse/kbuild-icecream-workaround: Delete.

-------------------------------------------------------------------
Wed Nov 18 13:37:41 CET 2009 - trenn@suse.de

- Update config files.
  Also enable CONFIG_DMAR (fate#306796) for vanilla flavors

-------------------------------------------------------------------
Wed Nov 18 12:58:34 CET 2009 - trenn@suse.de

- Update config files.
  Do the same for i386

-------------------------------------------------------------------
Wed Nov 18 10:14:35 CET 2009 - trenn@suse.de

- Update config files.
  Enabling CONFIG_DMAR (fate#306796), introduces these changes:
    +CONFIG_HAVE_INTEL_TXT=y
    -# CONFIG_DMAR is not set
    +CONFIG_DMAR=y
    +# CONFIG_DMAR_DEFAULT_ON is not set
    +CONFIG_DMAR_FLOPPY_WA=y
    +# CONFIG_INTEL_TXT is not set
  Done for x86_64 for now only.

-------------------------------------------------------------------
Mon Nov 16 23:44:12 CET 2009 - jkosina@suse.de

- patches.fixes/hid-fixup-ncr-quirk.patch: HID: fixup quirk for
  NCR devices (bnc#548807).

-------------------------------------------------------------------
Fri Nov 13 21:16:04 CET 2009 - mmarek@suse.cz

- rpm/*.spec.in, rpm/kernel-module-subpackage: add
  Provides: multiversion(kernel) to binary kernel packages,
  kernel-source, kernel-syms and all KMPs so that zypp can be
  configured to keep multiple versions of these packages
  (fate#305311).

-------------------------------------------------------------------
Fri Nov 13 10:53:28 CET 2009 - npiggin@suse.de

- Disable LGUEST on x86 32. It doesn't build properly without PARAVIRT.

-------------------------------------------------------------------
Wed Nov 11 14:45:36 CET 2009 - jack@suse.cz

- patches.fixes/zisofs-large-pagesize-read.patch: zisofs:
  Implement reading of compressed files when PAGE_CACHE_SIZE >
  compress block size (bnc#540349).

-------------------------------------------------------------------
Wed Nov 11 11:18:01 CET 2009 - npiggin@suse.de

- Update config files.

-------------------------------------------------------------------
Wed Nov 11 10:55:56 CET 2009 - npiggin@suse.de

- Disable PARAVIRT_GUEST on x86 32 and 64.

-------------------------------------------------------------------
Tue Nov 10 06:51:46 CET 2009 - teheo@suse.de

- patches.drivers/libata-ahci-aspire-3810t-noncq: ahci: disable
  NCQ on Aspire 3810t (bnc#522790).

-------------------------------------------------------------------
Tue Nov 10 06:50:57 CET 2009 - npiggin@suse.de

- Update config files.

-------------------------------------------------------------------
Tue Nov 10 06:23:17 CET 2009 - npiggin@suse.de

- Update config files. Disable CONFIG_CC_STACKPROTECTOR on all
  x86 kernels except debug. Overhead is prohibitive.

-------------------------------------------------------------------
Mon Nov  9 14:02:14 CET 2009 - npiggin@suse.de

- patches.suse/files-slab-rcu.patch: SLAB_DESTROY_BY_RCU for
  file slab.

-------------------------------------------------------------------
Mon Nov  9 11:22:46 CET 2009 - npiggin@suse.de

- Update config files. Vanilla doesn't have unwinder, trace selects
  options which select frame pointers.

-------------------------------------------------------------------
Mon Nov  9 10:29:49 CET 2009 - npiggin@suse.de

- Disable FRAME_POINTER on i386 and x86-64, all kernels. Unwind info
  should provide all this functionality.

-------------------------------------------------------------------
Mon Nov  9 04:00:28 CET 2009 - nfbrown@suse.de

- patches.fixes/nfs-honour-server-preferred-io-size: NFS: Honour
  server-preferred io sizes (bnc#550648).

-------------------------------------------------------------------
Mon Nov  9 01:03:10 CET 2009 - nfbrown@suse.de

- patches.fixes/nfs-slot-table-alloc: Don't fail allocations
  for the slot table when mounting an NFS filesystem (bnc#519820).

-------------------------------------------------------------------
Fri Nov  6 22:46:26 CET 2009 - trenn@suse.de

- patches.arch/x86_amd_fix_erratum_63.patch: x86/amd-iommu:
  Workaround for erratum 63 (bnc#548274).

-------------------------------------------------------------------
Fri Nov  6 16:18:21 CET 2009 - jeffm@suse.de

- Disabled PARAVIRT_GUEST on ia64/trace and ia64/vanilla.

-------------------------------------------------------------------
Fri Nov  6 15:12:19 CET 2009 - trenn@suse.de

- patches.suse/kdb_x86_fix_hang.patch: X86 KDB: Reduce timeout
  for blinking LEDs (bnc#528811).

-------------------------------------------------------------------
Fri Nov  6 13:33:27 CET 2009 - mmarek@suse.cz

- rpm/kernel-binary.spec.in: fix last change.

-------------------------------------------------------------------
Fri Nov  6 12:47:52 CET 2009 - jbeulich@novell.com

- Update Xen patches to 2.6.32-rc6 and c/s 941.
- Update Xen config files.
- supported.conf: Add domctl.

-------------------------------------------------------------------
Fri Nov  6 09:50:40 CET 2009 - mmarek@suse.cz

- rpm/kernel-binary.spec.in: add the /lib/modules/.../{source,devel}
  symlinks to the -devel package (bnc#548728).

-------------------------------------------------------------------
Fri Nov  6 09:40:45 CET 2009 - mmarek@suse.cz

- rpm/kernel-binary.spec.in: obsolete kvm-kmp.

-------------------------------------------------------------------
Thu Nov  5 19:14:03 CET 2009 - jeffm@suse.com

- Update to 2.6.32-rc6.
  - 2 patches eliminated
  - NR_CPUS=4096 on ia64/vanilla again

-------------------------------------------------------------------
Thu Nov  5 18:53:24 CET 2009 - jeffm@suse.com

- Performance: Disabled CONFIG_PARAVIRT on all flavors.

-------------------------------------------------------------------
Thu Nov  5 16:35:57 CET 2009 - mmarek@suse.cz

- Delete unused 2.6.31.y patches.

-------------------------------------------------------------------
Thu Nov  5 15:59:58 CET 2009 - mmarek@suse.cz

- supported.conf: add libfcoe and fix typo.

-------------------------------------------------------------------
Thu Nov  5 12:54:06 CET 2009 - mmarek@suse.cz

- supported.conf: update so that supported modules don't require
  unsupported ones by adding following modules: async_pq
  async_raid6_recov ath blkback_pagemap crypto_hash drm_kms_helper
  fddi fscache lib80211 libfcoe libipw libiscsi_tcp llc md_mod mdio
  mfd_core nf_defrag_ipv4 p8022 psnap raid6_pq tr ttm ucb1400_core
  v4l2_compat_ioctl32.

-------------------------------------------------------------------
Thu Nov  5 12:19:27 CET 2009 - mmarek@suse.cz

- config.conf: remove kernel-ps3-devel (does not exist) and
  kernel-debug-devel (not needed most of the time) from
  kernel-syms.

-------------------------------------------------------------------
Thu Nov  5 10:56:15 CET 2009 - hare@suse.de

- Update config files: Set CONFIG_HZ to 100 for zSeries
  (bnc#552564).

-------------------------------------------------------------------
Thu Nov  5 10:52:13 CET 2009 - hare@suse.de

- Update config files: Increase MAX_RAW_DEVS to 4096 on
  zSeries (bnc#552565).

-------------------------------------------------------------------
Wed Nov  4 23:02:07 CET 2009 - mmarek@suse.cz

- rpm/kernel-binary.spec.in: delete stray text.

-------------------------------------------------------------------
Tue Nov  3 15:40:19 CET 2009 - mmarek@suse.cz

- config.conf: remove the ec2 flavor from kernel-syms, most KMPs
  don't make any sense on ec2
  (http://lists.opensuse.org/opensuse-kernel/2009-11/msg00001.html).

-------------------------------------------------------------------
Mon Nov  2 16:09:13 CET 2009 - mmarek@suse.cz

- rpm/kernel-binary.spec.in: obsolete also brocade-bfa-kmp.

-------------------------------------------------------------------
Mon Nov  2 16:04:13 CET 2009 - mmarek@suse.cz

- rpm/kernel-source.spec.in: add split-modules to the src.rpm.

-------------------------------------------------------------------
Mon Nov  2 13:18:55 CET 2009 - mmarek@suse.cz

- rpm/kernel-binary.spec.in: obsolete enic-kmp and fnic-kmp.

-------------------------------------------------------------------
Mon Nov  2 12:49:08 CET 2009 - mmarek@suse.cz

- rpm/kernel-binary.spec.in: obsolete kmps by their full name, not
  just the foo-kmp virtual dependency (bnc#472410).

-------------------------------------------------------------------
Thu Oct 29 06:29:38 CET 2009 - tonyj@suse.de

- Update ppc/ps3 config for CONFIG_UTRACE

-------------------------------------------------------------------
Thu Oct 29 01:37:02 CET 2009 - tonyj@suse.de

- patches.trace/utrace-core: Update for SP1 (FATE# 304321)

-------------------------------------------------------------------
Wed Oct 28 22:51:38 CET 2009 - nfbrown@suse.de

- patches.fixes/nfsd-acl.patch: nfsd: Fix sort_pacl in
  fs/nfsd/nf4acl.c to actually sort groups (bnc#549748).

-------------------------------------------------------------------
Wed Oct 28 14:51:28 CET 2009 - jdelvare@suse.de

- Update config files:
	CONFIG_NTFS_FS=n
  We handle NTFS through FUSE these days.

-------------------------------------------------------------------
Tue Oct 27 17:15:40 CET 2009 - jbohac@suse.cz

- Update config files:
	CONFIG_NETLABEL=y
	CONFIG_SECURITY_NETWORK_XFRM=y
	(fate#307284)

-------------------------------------------------------------------
Tue Oct 27 16:45:20 CET 2009 - jkosina@suse.de

- patches.fixes/sched-move-rq_weight-data-array-out-of-percpu:
  fix compilation failure for configs with CONFIG_SMP=n and
  CONFIG_FAR_GROUP_SCHED=y

-------------------------------------------------------------------
Tue Oct 27 15:08:26 CET 2009 - jbeulich@novell.com

- Update config files (MINIX_FS=m globally, NTFS_FS off for -ec2).
- supported.conf: Add fs/minix.

-------------------------------------------------------------------
Tue Oct 27 14:35:26 CET 2009 - jkosina@suse.de

- patches.fixes/percpu-allow-pcpu_alloc-to-be-called-with-IRQs-off:
  percpu: allow pcpu_alloc() to be called with IRQs off
  (bnc#548119).
- patches.fixes/sched-move-rq_weight-data-array-out-of-percpu:
  Update to newer version which is going to be merged upstream.

-------------------------------------------------------------------
Fri Oct 23 18:17:21 CEST 2009 - jeffm@suse.com

- Update to 2.6.32-rc5-git3.

-------------------------------------------------------------------
Fri Oct 23 15:11:53 CEST 2009 - mmarek@suse.cz

- Update config files: set NR_CPUS back to 2048 for ia64/vanilla
  until there is a fix in mainline.

-------------------------------------------------------------------
Fri Oct 23 15:11:09 CEST 2009 - mmarek@suse.cz

- patches.fixes/sched-move-rq_weight-data-array-out-of-percpu:
  fix for !CONFIG_SMP.

-------------------------------------------------------------------
Fri Oct 23 12:53:53 CEST 2009 - mmarek@suse.cz

- patches.suse/Cleanup-and-make-boot-splash-work-with-KMS.patch:
  Cleanup and make boot splash work with KMS (bnc#544645).

-------------------------------------------------------------------
Thu Oct 22 18:38:47 CEST 2009 - jeffm@suse.com

- Re-enabled NR_CPUS=4096 on ia64.
- patches.fixes/sched-move-rq_weight-data-array-out-of-percpu:
  sched: move rq_weight data array out of .percpu (bnc#548119).

-------------------------------------------------------------------
Tue Oct 20 15:27:25 CEST 2009 - jbeulich@novell.com

- Update x86-64 Xen config file (NR_CPUS=512).
- Refresh a few Xen patches.
- rpm/kernel-binary.spec.in: Handle -ec2 flavor.
- rpm/package-descriptions: Describe -ec2 flavor.
- rpm/post.sh: Handle -ec2 flavor.

-------------------------------------------------------------------
Tue Oct 20 14:47:55 CEST 2009 - jbeulich@novell.com

- patches.fixes/use-totalram_pages: Delete.

-------------------------------------------------------------------
Tue Oct 20 14:45:22 CEST 2009 - jbeulich@novell.com

- config.conf: Add -ec2 configs (fate#305273)
- Add ec2 config files.
- patches.xen/xen-unpriv-build: No need to build certain bits
  when building non-privileged kernel.
- supported.conf: Add fs/nls/nls_base.

-------------------------------------------------------------------
Mon Oct 19 15:24:25 CEST 2009 - jeffm@suse.com

- Temporarily reduce NR_CPUS to 2048 on ia64 to avoid build
  failures (bnc#548119)

-------------------------------------------------------------------
Mon Oct 19 15:21:26 CEST 2009 - mmarek@suse.cz

- rpm/kernel-binary.spec.in: [s390x] ignore errors from
  dwarfextract for now.

-------------------------------------------------------------------
Fri Oct 16 19:18:25 CEST 2009 - jeffm@suse.com

- Update config files.

-------------------------------------------------------------------
Fri Oct 16 17:01:11 CEST 2009 - jeffm@suse.com

- Update to 2.6.32-rc5.

-------------------------------------------------------------------
Fri Oct 16 16:45:53 CEST 2009 - mmarek@suse.de

- patches.rpmify/ia64-sn-fix-percpu-warnings: ia64/sn: fix
  percpu warnings.

-------------------------------------------------------------------
Fri Oct 16 15:51:56 CEST 2009 - mmarek@suse.de

- Update config files: disable MTD_GPIO_ADDR, VME_CA91CX42 and
  VME_TSI148 on ia64 to fix build.

-------------------------------------------------------------------
Fri Oct 16 14:19:01 CEST 2009 - jbeulich@novell.com

- patches.xen/xen3-patch-2.6.32-rc4: Fix AGP for PowerPC.

-------------------------------------------------------------------
Fri Oct 16 12:08:06 CEST 2009 - jbeulich@novell.com

- Update Xen patches to 2.6.32-rc4 and c/s 938.
- config.conf: Re-enable Xen.
- Update x86 config files.

-------------------------------------------------------------------
Tue Oct 13 02:29:26 CEST 2009 - jeffm@suse.com

- patches.rpmify/staging-missing-sched.h: Added missing sites.

-------------------------------------------------------------------
Mon Oct 12 23:08:39 CEST 2009 - jeffm@suse.com

- patches.rpmify/staging-missing-sched.h: staging: Complete
  sched.h removal from interrupt.h.

-------------------------------------------------------------------
Mon Oct 12 21:05:07 CEST 2009 - jeffm@suse.de

- patches.apparmor/ptrace_may_access-fix: apparmor:
  ptrace_may_access -> ptrace_access_check.

-------------------------------------------------------------------
Mon Oct 12 20:07:54 CEST 2009 - jeffm@suse.de

- Update config files.

-------------------------------------------------------------------
Mon Oct 12 19:54:16 CEST 2009 - jeffm@suse.de

- Updated to 2.6.32-rc4.
  - Eliminated 4 patches.
  - Refreshed context.

-------------------------------------------------------------------
Mon Oct 12 16:23:59 CEST 2009 - jeffm@suse.de

- patches.apparmor/apparmor.diff: Refresh and enable.

-------------------------------------------------------------------
Fri Oct  9 20:00:01 CEST 2009 - jeffm@suse.de

- Cleanup unused patches:
  - patches.fixes/iwl3945-fix-rfkill.patch: Delete.
  - patches.fixes/iwlagn-fix-rfkill.patch: Delete.
  - patches.suse/kdb-serial-8250: Delete.
  - patches.suse/kdb-sysctl-context: Delete.

-------------------------------------------------------------------
Fri Oct  9 16:57:28 CEST 2009 - jeffm@suse.de

- patches.fixes/scsi-add-tgps-setting: Refresh and re-enable.

-------------------------------------------------------------------
Fri Oct  9 16:42:54 CEST 2009 - jeffm@suse.de

- patches.arch/x86_64-hpet-64bit-timer.patch: Refresh and re-enable.

-------------------------------------------------------------------
Fri Oct  9 16:42:40 CEST 2009 - jeffm@suse.de

- patches.suse/kbuild-icecream-workaround: Refresh and re-enable.

-------------------------------------------------------------------
Fri Oct  9 16:12:22 CEST 2009 - jeffm@suse.de

- patches.rpmify/spin_is_contended-fix: Delete.

-------------------------------------------------------------------
Fri Oct  9 16:11:55 CEST 2009 - jeffm@suse.de

- patches.arch/mm-avoid-bad-page-on-lru: Refresh and re-enable.

-------------------------------------------------------------------
Fri Oct  9 15:08:54 CEST 2009 - jeffm@suse.de

- Update vanilla config files.

-------------------------------------------------------------------
Fri Oct  9 14:52:31 CEST 2009 - jeffm@suse.de

- Update to 2.6.32-rc3.

-------------------------------------------------------------------
Fri Oct  9 00:35:47 CEST 2009 - jeffm@suse.de

- patches.rpmify/tsi148-dependency: vme/tsi148: Depend on VIRT_TO_BUS

-------------------------------------------------------------------
Thu Oct  8 23:37:34 CEST 2009 - jeffm@suse.de

- patches.suse/kdb-x86-build-fixes: kdb: Use $srctree not $TOPDIR
  in Makefile.

-------------------------------------------------------------------
Thu Oct  8 23:36:50 CEST 2009 - jeffm@suse.de

- patches.rpmify/winbond-prepare_multicast: winbond: implement
  prepare_multicast and fix API usage.
- patches.rpmify/winbond_beacon_timers: winbond: use
  bss_conf->beacon_int instead of conf->beacon_int.
- patches.rpmify/winbond-build-fixes: Delete.

-------------------------------------------------------------------
Thu Oct  8 22:49:42 CEST 2009 - jeffm@suse.de

- patches.rpmify/rtl8192e-build-fixes: rtl8192e: Add #include
  <linux/vmalloc.h>.

-------------------------------------------------------------------
Thu Oct  8 22:44:26 CEST 2009 - jeffm@suse.de

- patches.suse/kdb-build-fixes: kdb: Build fixes.

-------------------------------------------------------------------
Thu Oct  8 22:32:46 CEST 2009 - jeffm@suse.de

- patches.rpmify/iio-s390-build-fix: iio: Don't build on s390.

-------------------------------------------------------------------
Thu Oct  8 21:54:40 CEST 2009 - jeffm@suse.de

- patches.rpmify/winbond-build-fixes: winbond: API fix.

-------------------------------------------------------------------
Thu Oct  8 21:53:59 CEST 2009 - jeffm@suse.de

- Update vanilla config files.

-------------------------------------------------------------------
Thu Oct  8 21:48:43 CEST 2009 - jeffm@suse.de

- Update config files.

-------------------------------------------------------------------
Thu Oct  8 20:07:07 CEST 2009 - jeffm@suse.de

- Updated to 2.6.32-rc1 (AKA 2.6.32-rc2).
  - Eliminated 28 patches.
  - 14 patches need further review.
  - Xen and AppArmor are currently disabled.
  - USB support in KDB is disabled.

-------------------------------------------------------------------
Thu Oct  8 00:27:18 CEST 2009 - gregkh@suse.de

- patches.kernel.org/patch-2.6.31.2-3: Linux 2.6.31.3.
  - major tty bugfix

-------------------------------------------------------------------
Wed Oct  7 15:20:25 CEST 2009 - tiwai@suse.de

- patches.drivers/alsa-hda-alc268-automic-fix: ALSA: hda -
  Fix yet another auto-mic bug in ALC268 (bnc#544899).

-------------------------------------------------------------------
Wed Oct  7 13:15:17 CEST 2009 - knikanth@suse.de

- patches.suse/block-seperate-rw-inflight-stats: Fix the regression,
  "iostat reports wrong service time and utilization", introduced
  by this patch  (bnc#544926).

-------------------------------------------------------------------
Tue Oct  6 21:31:00 CEST 2009 - gregkh@suse.de

- patches.suse/x86-mark_rodata_rw.patch: Delete.
- patches.xen/xen3-x86-mark_rodata_rw.patch: Delete.
  - both of these were not being used anyway.

-------------------------------------------------------------------
Tue Oct  6 17:30:29 CEST 2009 - jbeulich@novell.com

- Update Xen patches to 2.6.31.2.

-------------------------------------------------------------------
Tue Oct  6 08:52:08 CEST 2009 - tiwai@suse.de

- patches.drivers/alsa-hda-alc660vd-asus-a7k-fix: ALSA: hda -
  Add a workaround for ASUS A7K (bnc#494309).

-------------------------------------------------------------------
Mon Oct  5 19:45:27 CEST 2009 - gregkh@suse.de

- refresh patch fuzz due to 2.6.31.2 import.

-------------------------------------------------------------------
Mon Oct  5 19:43:13 CEST 2009 - gregkh@suse.de

- Update to Linux 2.6.31.2:
  - bugfixes, lots of them.
  - security fixes

-------------------------------------------------------------------
Mon Oct  5 08:40:56 CEST 2009 - tiwai@suse.de

- patches.drivers/alsa-hda-alc861-toshiba-fix: ALSA: hda -
  Fix invalid initializations for ALC861 auto mode (bnc#544161).

-------------------------------------------------------------------
Fri Oct  2 17:06:53 CEST 2009 - gregkh@suse.de

- Update config files.
- patches.drivers/add-via-chrome9-drm-support.patch: Delete.
  The code never got upstream and looks incorrect.

-------------------------------------------------------------------
Fri Oct  2 09:43:32 CEST 2009 - tiwai@suse.de

- patches.drivers/alsa-ctxfi-04-fix-surround-side-mute: ALSA:
  ctxfi: Swapped SURROUND-SIDE mute.
- patches.drivers/alsa-hda-2.6.32-rc1-toshiba-fix: ALSA: hda -
  Added quirk to enable sound on Toshiba NB200.
- patches.drivers/alsa-hda-2.6.32-rc2: ALSA: backport 2.6.32-rc2
  fixes for HD-audio.

-------------------------------------------------------------------
Thu Oct  1 13:18:09 CEST 2009 - jbeulich@novell.com

- Update Xen patches to 2.6.31.1 and c/s 934.

-------------------------------------------------------------------
Thu Oct  1 11:36:36 CEST 2009 - mmarek@suse.cz

- rpm/kernel-binary.spec.in: obsolete quickcam-kmp (bnc#543361).

-------------------------------------------------------------------
Wed Sep 30 21:51:13 CEST 2009 - gregkh@suse.de

- Update to 2.6.31.1
  - lots of bugfixes
  - security fixes

-------------------------------------------------------------------
Wed Sep 30 15:50:54 CEST 2009 - mmarek@suse.cz

- rpm/kernel-binary.spec.in: obsolete the sle11 ocfs2-kmp.

-------------------------------------------------------------------
Tue Sep 29 11:17:48 CEST 2009 - trenn@suse.de

- Disabled patches.suse/acpi-dsdt-initrd-v0.9a-2.6.25.patch
  with +trenn (bnc#542767)

-------------------------------------------------------------------
Wed Sep 23 13:29:27 CEST 2009 - teheo@suse.de

- Update config files.  Build pci-stub driver into the kernel so that
  built in pci drivers can be blocked from attaching to devices.

-------------------------------------------------------------------
Tue Sep 22 12:14:52 CEST 2009 - mmarek@suse.cz

- rpm/kernel-module-subpackage: when building against Linus'
  kernels (2.6.x), append a .0 to the kernel version embedded in
  the KMP version, to ensure that such KMP is older than a KMP
  built against a subsequent stable kernel (2.6.x.y, y > 0).

-------------------------------------------------------------------
Mon Sep 21 20:39:57 CEST 2009 - jeffm@suse.de

- Update config files.

-------------------------------------------------------------------
Mon Sep 21 20:20:11 CEST 2009 - jeffm@suse.de

- patches.suse/acpi-dsdt-initrd-v0.9a-2.6.25.patch: Ported to
  2.6.31 (bnc#533555).

-------------------------------------------------------------------
Sat Sep 19 13:51:50 CEST 2009 - mmarek@suse.cz

- rpm/postun.sh: do not remove the bootloader entry if the kernel
  version didn't change (bnc#533766).

-------------------------------------------------------------------
Sat Sep 19 13:39:38 CEST 2009 - mmarek@suse.cz

- rpm/postun.sh: remove dead code.

-------------------------------------------------------------------
Fri Sep 18 21:20:14 CEST 2009 - jeffm@suse.de

- patches.fixes/reiserfs-replay-honor-ro: reiserfs: Properly
  honor read-only devices (bnc#441062).

-------------------------------------------------------------------
Thu Sep 17 21:25:23 CEST 2009 - jeffm@suse.de

- patches.arch/acpi_srat-pxm-rev-ia64.patch: Use SRAT table rev
  to use 8bit or 16/32bit PXM fields (ia64) (bnc#503038).
- patches.arch/acpi_srat-pxm-rev-store.patch: Store SRAT table
  revision (bnc#503038).
- patches.arch/acpi_srat-pxm-rev-x86-64.patch: Use SRAT table
  rev to use 8bit or 32bit PXM fields (x86-64) (bnc#503038).

-------------------------------------------------------------------
Thu Sep 17 21:08:15 CEST 2009 - tiwai@suse.de

- patches.drivers/alsa-hda-2.6.32-rc1: ALSA HD-audio backport
  from 2.6.32-rc1.

-------------------------------------------------------------------
Wed Sep 16 15:33:05 CEST 2009 - jbeulich@novell.com

- Update Xen patches to 2.6.31 final.

-------------------------------------------------------------------
Tue Sep 15 11:29:19 CEST 2009 - teheo@suse.de

Backport attach inhibition for builtin pci drivers from 2.6.32-rc.

- patches.drivers/pci-separate-out-pci_add_dynid: pci: separate
  out pci_add_dynid().
- patches.drivers/pci_stub-add-ids-parameter: pci-stub: add
  pci_stub.ids parameter.

-------------------------------------------------------------------
Tue Sep 15 11:22:53 CEST 2009 - teheo@suse.de

Backport patches from 2.6.32-rc to ease ossp testing.

- Update config files - SOUND_OSS_CORE_PRECLAIM is set to N.
- patches.drivers/implement-register_chrdev: chrdev: implement
  __register_chrdev().
- patches.drivers/sound-make-oss-device-number-claiming-optional:
  sound: make OSS device number claiming optional and schedule
  its removal.
- patches.drivers/sound-request-char-major-aliases-for-oss-devices:
  sound: request char-major-* module aliases for missing OSS
  devices.

-------------------------------------------------------------------
Mon Sep 14 21:33:26 CEST 2009 - sdietrich@suse.de

- patches.suse/novfs-client-module: Update header todo list with
	locking nits (semaphore used as mutex / completion)

-------------------------------------------------------------------
Mon Sep 14 17:03:49 CEST 2009 - jeffm@suse.com

- Revert back to CONFIG_M586TSC from CONFIG_M686 for default flavor
  (bnc#538849)

-------------------------------------------------------------------
Fri Sep 11 10:49:18 CEST 2009 - jbeulich@novell.com

- patches.suse/crasher-26.diff: Add capability to also trigger a
  kernel warning.

-------------------------------------------------------------------
Fri Sep 11 07:11:57 CEST 2009 - knikanth@suse.de

- patches.suse/block-seperate-rw-inflight-stats: Seperate read
  and write statistics of in_flight requests (fate#306525).

-------------------------------------------------------------------
Thu Sep 10 17:20:58 CEST 2009 - gregkh@suse.de

- patch fuzz removal now that 2.6.31 is the base.

-------------------------------------------------------------------
Thu Sep 10 17:19:17 CEST 2009 - gregkh@suse.de

- Update config files.
    CONFIG_MOUSE_PS2_ELANTECH=y
    CONFIG_MOUSE_PS2_TOUCHKIT=y
    (bnc#525607)

-------------------------------------------------------------------
Thu Sep 10 15:19:51 CEST 2009 - tiwai@suse.de

- patches.drivers/alsa-hda-2.6.32-pre: Refresh: fix misc realtek
  issues, add another Nvidia HDMI device id

-------------------------------------------------------------------
Thu Sep 10 03:08:43 CEST 2009 - jeffm@suse.de

- Updated to 2.6.31-final.

-------------------------------------------------------------------
Tue Sep  8 18:48:55 CEST 2009 - gregkh@suse.de

- refresh patches for fuzz due to upstream changes

-------------------------------------------------------------------
Tue Sep  8 18:44:20 CEST 2009 - gregkh@suse.de

- Update to 2.6.31-rc9
  - obsoletes:
    - patches.drivers/alsa-hda-fix-01-add-missing-mux-for-vt1708
    - patches.drivers/alsa-hda-fix-02-mbp31-hp-fix

-------------------------------------------------------------------
Tue Sep  8 15:03:15 CEST 2009 - knikanth@suse.de

- patches.fixes/scsi_dh-Provide-set_params-interface-in-emc-device-handler.patch:
  scsi_dh: Provide set_params interface in emc device handler
  (bnc#521607).
- patches.fixes/scsi_dh-Use-scsi_dh_set_params-in-multipath.patch:
  scsi_dh: Use scsi_dh_set_params() in multipath. (bnc#521607).
- patches.fixes/scsi_dh-add-the-interface-scsi_dh_set_params.patch:
  scsi_dh: add the interface scsi_dh_set_params() (bnc#521607).

-------------------------------------------------------------------
Mon Sep  7 16:33:07 CEST 2009 - mmarek@suse.cz

- rpm/kernel-source.spec.in: delete obsolete macro.

-------------------------------------------------------------------
Mon Sep  7 12:40:45 CEST 2009 - mmarek@suse.cz

- rpm/kernel-binary.spec.in: require minimum versions of
  module-init-tools and perl-Bootloader, the %post script is no
  longer compatible with ancient versions.

-------------------------------------------------------------------
Mon Sep  7 11:53:09 CEST 2009 - mmarek@suse.cz

- rpm/kernel-binary.spec.in: obsolete %name-base <= 2.6.31, the
  previous <= 2.6.30-1 didn't catch some cases obviously
  (bnc#533766).

-------------------------------------------------------------------
Fri Sep  4 21:11:39 CEST 2009 - jeffm@suse.de

- Enabled CONFIG_SCSI_DEBUG=m (bnc#535923).

-------------------------------------------------------------------
Fri Sep  4 14:35:57 CEST 2009 - mmarek@suse.cz

- kabi/severities, rpm/kabi.pl, rpm/kernel-binary.spec.in,
- rpm/kernel-source.spec.in: Use a simple script to check kabi by
  comparing Module.symvers files (similar to the old SLES9 one).
- rpm/built-in-where: Delete.
- rpm/symsets.pl: Delete.
- kabi/commonsyms: Delete.
- kabi/usedsyms: Delete.

-------------------------------------------------------------------
Fri Sep  4 11:39:02 CEST 2009 - mmarek@suse.cz

- patches.suse/kbuild-rebuild-fix-for-Makefile.modbuiltin:
  kbuild: rebuild fix for Makefile.modbuiltin.

-------------------------------------------------------------------
Thu Sep  3 02:43:28 CEST 2009 - gregkh@suse.de

- patches.drivers/usb-storage-increase-the-bcd-range-in-sony-s-bad-device-table.patch:
  Delete, it was wrong.

-------------------------------------------------------------------
Wed Sep  2 17:27:49 CEST 2009 - jbeulich@novell.com

- Update Xen config files.

-------------------------------------------------------------------
Wed Sep  2 15:39:54 CEST 2009 - jbeulich@novell.com

- Update Xen patches to 2.6.31-rc8 and c/s 931.
- patches.fixes/use-totalram_pages: use totalram_pages in favor
  of num_physpages for sizing boot time allocations (bnc#509753).
- patches.xen/xen-x86-per-cpu-vcpu-info: x86: use per-cpu storage
  for shared vcpu_info structure.

-------------------------------------------------------------------
Wed Sep  2 08:06:15 CEST 2009 - tiwai@suse.de

- patches.drivers/alsa-hda-2.6.32-pre: Refresh; merged fixes for
  IDT92HD73* codecs

-------------------------------------------------------------------
Tue Sep  1 19:16:24 CEST 2009 - jeffm@suse.com

- patches.apparmor/apparmor.diff: Update to latest git.

-------------------------------------------------------------------
Tue Sep  1 19:13:51 CEST 2009 - jeffm@suse.com

- patches.arch/add_support_for_hpet_msi_intr_remap.patch:
  intr-remap: generic support for remapping HPET MSIs
  (bnc#532758).
- patches.arch/add_x86_support_for_hpet_msi_intr_remap.patch:
  x86: arch specific support for remapping HPET MSIs (bnc#532758).

-------------------------------------------------------------------
Tue Sep  1 15:11:15 CEST 2009 - mmarek@suse.cz

- rpm/package-descriptions: fix description of the x86_64
  kernel-desktop package (bnc#535457).

-------------------------------------------------------------------
Mon Aug 31 22:02:50 CEST 2009 - jeffm@suse.com

- Update to 2.6.31-rc8.
  - Eliminated 1 patch.

-------------------------------------------------------------------
Mon Aug 31 12:17:31 CEST 2009 - tiwai@suse.de

- patches.drivers/alsa-hda-fix-01-add-missing-mux-for-vt1708:
  ALSA: hda - Add missing mux check for VT1708 (bnc#534904).
- patches.drivers/alsa-hda-fix-02-mbp31-hp-fix: ALSA: hda -
  Fix MacBookPro 3,1/4,1 quirk with ALC889A.
- patches.drivers/alsa-hda-2.6.32-pre: Refresh.

-------------------------------------------------------------------
Wed Aug 26 12:38:11 CEST 2009 - tiwai@suse.de

- patches.drivers/alsa-hda-[0-9]*: Delete, fold into a single patch
  patches.drivers/alsa-hda-2.6.32-pre

-------------------------------------------------------------------
Tue Aug 25 18:04:57 CEST 2009 - gregkh@suse.de

- Update config files.
- patches.drivers/samsung-backlight-driver.patch: Delete.

-------------------------------------------------------------------
Tue Aug 25 10:07:41 CEST 2009 - jbeulich@novell.com

- scripts/run_oldconfig.sh: Consistently use $prefix.

-------------------------------------------------------------------
Mon Aug 24 16:47:18 CEST 2009 - mmarek@suse.cz

- rpm/kernel-binary.spec.in: obsolete %name-base <= 2.6.30-1
  (bnc#530752).

-------------------------------------------------------------------
Mon Aug 24 16:35:01 CEST 2009 - jeffm@suse.com

- Update to 2.6.31-rc7.
  - Eliminated 3 patches.

-------------------------------------------------------------------
Mon Aug 24 16:16:04 CEST 2009 - jeffm@suse.com

- Update config files: Enable CONFIG_PROC_EVENTS.

-------------------------------------------------------------------
Fri Aug 21 16:05:42 CEST 2009 - mmarek@suse.cz

- rpm/post.sh: Do not call /sbin/module_upgrade, the rename
  happened before SLES10.

-------------------------------------------------------------------
Fri Aug 21 16:00:46 CEST 2009 - mmarek@suse.cz

- rpm/module-renames: Delete, we don't need to care about modules
  renamed before SLES10. Also, current mkinitrd gets the list of
  storage drivers based on pci ids.

-------------------------------------------------------------------
Fri Aug 21 15:50:51 CEST 2009 - mmarek@suse.cz

- rpm/post.sh, rpm/postun.sh: drop support for SLE10, the package
  can't be installed on SLE10 as is, so why not make it more
  adventurous.

-------------------------------------------------------------------
Fri Aug 21 15:48:15 CEST 2009 - mmarek@suse.cz

- rpm/kernel-binary.spec.in: remove product(openSUSE) supplements
  from the -extra subpackage which doesn't exist on openSUSE
  anymore.

-------------------------------------------------------------------
Thu Aug 20 17:52:08 CEST 2009 - tiwai@suse.de

- patches.drivers/alsa-hda-fix-0*: Backport from 2.6.31-rc fixes
  (to be merged)
- patches.drivers/alsa-hda-32-Reword-auto-probe-messages: Refresh.
- patches.drivers/alsa-hda-33-IDT-codec-updates: Refresh.

-------------------------------------------------------------------
Thu Aug 20 11:40:58 CEST 2009 - jbeulich@novell.com

- Update config files (modularize crypto again).
- supported.conf: Add resulting modules as supported.

-------------------------------------------------------------------
Wed Aug 19 09:22:46 CEST 2009 - jbeulich@novell.com

- Update Xen patches to 2.6.31-rc6 and c/s 928.

-------------------------------------------------------------------
Wed Aug 19 00:33:54 CEST 2009 - tiwai@suse.de

- patches.drivers/alsa-hda-48-alc268-oops-fix: ALSA: hda -
  Fix invalid capture mixers with some ALC268 models.

-------------------------------------------------------------------
Tue Aug 18 20:16:36 CEST 2009 - gregkh@suse.de

- patches.drivers/usb-storage-increase-the-bcd-range-in-sony-s-bad-device-table.patch:
  USB: storage: increase the bcd range in Sony's bad device
  table. (bnc#466554).

-------------------------------------------------------------------
Mon Aug 17 21:10:55 CEST 2009 - gregkh@suse.de

- patches.drivers/samsung-backlight-driver.patch: Change the range from
  0-255 to 0-7 to make it easier for HAL to handle the device without a
  need for custom scripts.

-------------------------------------------------------------------
Mon Aug 17 16:38:38 CEST 2009 - jeffm@suse.com

- Updated to 2.6.31-rc6.

-------------------------------------------------------------------
Mon Aug 17 00:19:20 CEST 2009 - gregkh@suse.de

- patches.drivers/samsung-backlight-driver.patch: added N120 support
  and some other devices that were integrated into the driver from
  upstream.

-------------------------------------------------------------------
Sun Aug 16 23:22:47 CEST 2009 - coly.li@suse.de

- supported.conf:
  set kernel/fs/dlm/dlm as unsupported, since fs/dlm is provided
  separately in the ocfs2 KMP package

-------------------------------------------------------------------
Sat Aug 15 12:18:42 CEST 2009 - tiwai@suse.de

- patches.drivers/alsa-hda-47-idt92hd8x-fix: ALSA: hda - Fix /
  clean up IDT92HD83xxx codec parser (bnc#531533).

-------------------------------------------------------------------
Sat Aug 15 01:55:23 CEST 2009 - gregkh@suse.de

- Update config files.
- patches.drivers/samsung-backlight-driver.patch: Samsung
  backlight driver (bnc#527533, bnc#531297).

-------------------------------------------------------------------
Fri Aug 14 21:47:28 CEST 2009 - mmarek@suse.cz

- rpm/kernel-binary.spec.in: add some hints how to set the %jobs
  macro (bnc#530535).

-------------------------------------------------------------------
Fri Aug 14 16:11:52 CEST 2009 - mmarek@suse.cz

- rpm/modversions: for overriden functions, keep the keyword in
  --pack.

-------------------------------------------------------------------
Thu Aug 13 16:01:51 CEST 2009 - jeffm@suse.com

- Updated to 2.6.31-rc5-git9.
  - Eliminated 7 patches.

------------------------------------------------------------------
Thu Aug 13 12:06:50 CEST 2009 - tiwai@suse.de

- patches.drivers/alsa-hda-42-hp-more-quirk: ALSA: hda - Add
  quirks for some HP laptops (bnc#527284).
- patches.drivers/alsa-hda-4[35]-*: Improve Realtek codec mic
  support
- patches.drivers/alsa-hda-46-stac-lo-detect-fix: ALSA: hda -
  Enable line-out detection only with speakers (bnc#520975).

-------------------------------------------------------------------
Wed Aug 12 13:34:25 CEST 2009 - mmarek@suse.cz

- rpm/split-modules, rpm/kernel-binary.spec.in: add the base files
  also to the main package. That way, kernel-$flavor-base is not
  needed in normal setups (fate#307154).

-------------------------------------------------------------------
Wed Aug 12 13:19:08 CEST 2009 - mmarek@suse.cz

- rpm/find-provides: no rpm provides for drivers/staging. It's
  higly unlikely that any KMP would require them and they just
  take up space in the rpm metadata.

-------------------------------------------------------------------
Tue Aug 11 14:39:42 CEST 2009 - tiwai@suse.de

- patches.drivers/alsa-hda-41-msi-white-list: ALSA: hda - Add
  a white-list for MSI option (bnc#529971).

-------------------------------------------------------------------
Tue Aug 11 13:05:37 CEST 2009 - tiwai@suse.de

- patches.drivers/alsa-hda-39-dont-override-ADC-definitions:
  ALSA: hda - Don't override ADC definitions for ALC codecs
  (bnc#529467).
- patches.drivers/alsa-hda-40-auto-mic-support-for-realtek:
  ALSA: hda - Add auto-mic support for Realtek codecs.

-------------------------------------------------------------------
Tue Aug 11 09:48:34 CEST 2009 - mmarek@suse.cz

- rpm/kernel-source.spec.in: do not rename kernel-source.rpmlintrc
  for the -rt variant.

-------------------------------------------------------------------
Mon Aug 10 12:55:56 CEST 2009 - mmarek@suse.cz

- patches.rpmify/staging-rtl8192su-fix-build-error.patch: move to
  patches.rpmify to fix vanilla ppc builds.

-------------------------------------------------------------------
Mon Aug 10 12:08:25 CEST 2009 - tiwai@suse.de

- patches.drivers/alsa-hda-38-fix-ALC269-vmaster: ALSA: hda -
  Add missing vmaster initialization for ALC269 (bnc#527361).

-------------------------------------------------------------------
Mon Aug 10 08:57:15 CEST 2009 - tiwai@suse.de

- patches.drivers/alsa-hda-33-IDT-codec-updates: Refresh.

-------------------------------------------------------------------
Fri Aug  7 17:25:11 CEST 2009 - jeffm@suse.com

- patches.fixes/recordmcount-fixup: recordmcount: Fixup wrong
  update_funcs() call.

-------------------------------------------------------------------
Fri Aug  7 16:38:23 CEST 2009 - tiwai@suse.de

- patches.drivers/alsa-soc-fsl-build-fixes: ASoC: Add missing
  DRV_NAME definitions for fsl/* drivers (to fix PPC builds)

-------------------------------------------------------------------
Fri Aug  7 15:16:21 CEST 2009 - tiwai@suse.de

- patches.arch/wmi-Fix-kernel-panic-when-stack-protection-enabled:
  wmi: Fix kernel panic when stack protection
  enabled. (bnc#529177).
- supported.conf: Update HD-audio modules

-------------------------------------------------------------------
Fri Aug  7 10:06:23 CEST 2009 - mmarek@suse.cz

- make config/s390/vanilla a symlink again.

-------------------------------------------------------------------
Fri Aug  7 09:42:58 CEST 2009 - mmarek@suse.de

- rpm/kernel-binary.spec.in: do not manually extract vmlinux
  debuginfo on ppc(64), rpm does it itself.

-------------------------------------------------------------------
Thu Aug  6 23:25:39 CEST 2009 - jeffm@suse.de

- rpm/kernel-binary.spec.in,
  rpm/kernel-source.spec.in: Added kernel-spec-macros to Sources.

-------------------------------------------------------------------
Thu Aug  6 16:24:09 CEST 2009 - jeffm@suse.de

- patches.suse/linux-2.6.29-even-faster-kms.patch: Disabled. It
  doesn't wake up the display on certain hardware.

-------------------------------------------------------------------
Wed Aug  5 22:33:56 CEST 2009 - mmarek@suse.cz

- rpm/kernel-binary.spec.in: do not split the -extra subpackage on
  openSUSE (bnc#528097).

-------------------------------------------------------------------
Wed Aug  5 20:46:02 CEST 2009 - jeffm@suse.de

- Updated to 2.6.31-rc5-git3.
  - Eliminated 4 patches.

-------------------------------------------------------------------
Wed Aug  5 18:22:05 CEST 2009 - gregkh@suse.de

- kernel-source.changes: remove old (pre 2008) messages, and move 2008
  to kernel-source.changes.old.  No need to spam email addresses that
  are no longer with the company for failed kernel builds.

-------------------------------------------------------------------
Wed Aug  5 17:55:56 CEST 2009 - gregkh@suse.de

- patches.drivers/staging-rtl8192su-fix-build-error.patch:
  Staging: rtl8192su: fix build error.

-------------------------------------------------------------------
Wed Aug  5 17:02:00 CEST 2009 - jeffm@suse.de

- patches.suse/supported-flag-enterprise: Make the supported
  flag configurable at build time (bnc#528097).

-------------------------------------------------------------------
Wed Aug  5 01:04:08 CEST 2009 - gregkh@suse.de

- Update config files.
  disable CONFIG_DRM_RADEON_KMS as per bnc#527910 for vanilla builds

-------------------------------------------------------------------
Tue Aug  4 23:21:31 CEST 2009 - gregkh@suse.de

- Update config files.
  disable CONFIG_DRM_RADEON_KMS as per bnc#527910

-------------------------------------------------------------------
Tue Aug  4 16:10:42 CEST 2009 - jeffm@suse.de

- patches.rpmify/ttm-pgprot-fixes: ttm: Use pgprot_val for
  comparing pgprot_t.

-------------------------------------------------------------------
Tue Aug  4 14:53:26 CEST 2009 - tiwai@suse.de

- patches.drivers/alsa-hda-3[0-8]*: ALSA HD-audio updates
- Update config files: enable CONFIG_SND_HDA_CIRRUS=y

-------------------------------------------------------------------
Mon Aug  3 22:15:32 CEST 2009 - jeffm@suse.de

- Update config files: CONFIG_FRAME_WARN=2048 on all arches, fixes
  ppc build failures.

-------------------------------------------------------------------
Mon Aug  3 22:01:58 CEST 2009 - jeffm@suse.de

- patches.xen/xen3-patch-2.6.31-rc4-rc5: Fixup pgtable port

-------------------------------------------------------------------
Mon Aug  3 19:42:42 CEST 2009 - jeffm@suse.de

- Updated to 2.6.31-rc5.
  - Eliminated 11 patches.

-------------------------------------------------------------------
Mon Aug  3 11:09:08 CEST 2009 - coly.li@suse.de

- Update config files to enable CONFIG_DLM_DEBUG.

-------------------------------------------------------------------
Fri Jul 31 14:30:38 CEST 2009 - jbeulich@novell.com

- Update Xen patches to 2.6.31-rc4 and c/s 916.
- patches.xen/xen3-driver-core-misc-add-nodename-support-for-misc-devices.patch:
  Delete.
- patches.xen/xen3-panic-on-io-nmi.diff: Delete.
- config.conf: Re-enable Xen.
- Update config files.

-------------------------------------------------------------------
Wed Jul 29 16:00:59 CEST 2009 - tiwai@suse.de

- Update config files: revert to CONFIG_SND=m and enabled again
  CONFIG_SND_DEBUG=y

-------------------------------------------------------------------
Tue Jul 28 12:23:12 CEST 2009 - mmarek@suse.cz

- Update config files: disable CONFIG_PRISM2_USB on ia64 and ppc.

-------------------------------------------------------------------
Tue Jul 28 11:21:11 CEST 2009 - mmarek@suse.cz

- Update config files: disable CONFIG_FB_UDL on ia64.

-------------------------------------------------------------------
Tue Jul 28 09:54:55 CEST 2009 - jbeulich@novell.com

- config.conf: Remove duplicate i386/desktop entry.

-------------------------------------------------------------------
Tue Jul 28 01:03:23 CEST 2009 - tiwai@suse.de

- patches.drivers/alsa-hda-29-Add-quirk-for-Dell-Studio-1555:
  ALSA: hda - Add quirk for Dell Studio 1555 (bnc#525244).

-------------------------------------------------------------------
Mon Jul 27 23:57:31 CEST 2009 - tiwai@suse.de

- patches.drivers/alsa-pcm-*: ALSA PCM fixes
- Fix/enhancement patches backported from ALSA tree
  * patches.drivers/alsa-core-Add-new-TLV-types-for-dBwith-min-max:
    ALSA: Add new TLV types for dBwith min/max (for usb).
  * patches.drivers/alsa-ctxfi-*: SB X-Fi support (FATE#306935).
  * patches.drivers/alsa-hda-*: More HD-audio fixes
  * patches.drivers/alsa-ice-*: ICE17xx fixes
  * patches.drivers/alsa-midi-*: MIDI fixes
  * patches.drivers/alsa-usb-*: USB-audio/MIDI fixes
- Remove obsoleted patches: patches.drivers/alsa-ad1984a-hp-quirks,
  patches.drivers/alsa-ca0106-capture-bufsize-fix,
  patches.drivers/alsa-ctxfi
- Update config files.

-------------------------------------------------------------------
Mon Jul 27 17:06:11 CEST 2009 - mmarek@suse.cz

- rpm/kernel-source.spec.in, scripts/tar-up.sh: really drop
  config-subst from the package.

-------------------------------------------------------------------
Mon Jul 27 13:43:01 CEST 2009 - mmarek@suse.cz

- rpm/kernel-binary.spec.in: manually create a -devel-debuginfo
  subpackage with vmlinux.debug to fix build with new rpm. This
  works for ix86 and x86_64, other archs might need further fixes.

-------------------------------------------------------------------
Mon Jul 27 03:04:23 CEST 2009 - jeffm@suse.de

- patches.rpmify/rtl8192su-build-fix: more ia64 fixes

-------------------------------------------------------------------
Mon Jul 27 01:47:21 CEST 2009 - jeffm@suse.de

- patches.rpmify/rtl8192su-build-fix: rtl8192su: compile fixes.

-------------------------------------------------------------------
Mon Jul 27 01:45:37 CEST 2009 - jeffm@suse.de

- patches.rpmify/rtl8192su-build-fix: rtl8192su: compile fixes.

-------------------------------------------------------------------
Sun Jul 26 00:42:40 CEST 2009 - jeffm@suse.de

- config.conf: Re-enabled trace flavor.

-------------------------------------------------------------------
Fri Jul 24 21:23:54 CEST 2009 - jeffm@suse.de

- Update config files: Disabled optimize for size on i386 and x86_64
  across all flavors.

-------------------------------------------------------------------
Fri Jul 24 21:21:08 CEST 2009 - jeffm@suse.de

- Update to 2.6.31-rc4.

-------------------------------------------------------------------
Thu Jul 23 12:56:16 CEST 2009 - mmarek@suse.cz

- rpm/kernel-binary.spec.in: cleanup %cpu_arch_flavor definition,
  make %symbols a variable and only use it for selecting patches.
  Also drop the RT symbol as there are not rt patches currently.

-------------------------------------------------------------------
Thu Jul 23 11:58:25 CEST 2009 - mmarek@suse.cz

- Change the s390(x) config layout so that each arch has its own
  subdirectory, as it is done for other archs. s390/vanilla is a
  symlink to s390x/vanilla.

-------------------------------------------------------------------
Thu Jul 23 11:21:38 CEST 2009 - mmarek@suse.cz

- rpm/kernel-*.spec.in, rpm/kernel-spec-macros: move some common
  macros to kernel-spec-macros.

-------------------------------------------------------------------
Wed Jul 22 18:58:38 CEST 2009 - tiwai@suse.de

- patches.drivers/alsa-ca0106-capture-bufsize-fix: ALSA: ca0106 -
  Fix the max capture buffer size (bnc#521890).

-------------------------------------------------------------------
Wed Jul 22 17:28:36 CEST 2009 - tiwai@suse.de

- patches.drivers/alsa-ctxfi: Add SoundBlaster X-Fi support
  (FATE#306935).
- Update config files.

-------------------------------------------------------------------
Wed Jul 22 13:08:35 CEST 2009 - trenn@suse.de

These are mainline:
- patches.drivers/cpufreq_add_cpu_number_paramater_1.patch:
  Delete.
- patches.drivers/cpufreq_add_idle_microaccounting_6.patch:
  Delete.
- patches.drivers/cpufreq_change_load_calculation_2.patch: Delete.
- patches.drivers/cpufreq_changes_to_get_cpu_idle_us_5.patch:
  Delete.
- patches.drivers/cpufreq_get_cpu_idle_time_changes_3.patch:
  Delete.
- patches.drivers/cpufreq_parameterize_down_differential_4.patch:
  Delete.

-------------------------------------------------------------------
Wed Jul 22 12:57:54 CEST 2009 - trenn@suse.de

These are mainline:
- patches.arch/acpi_video_thinkpad_exclude_IGD_devices.patch:
  Delete.
- patches.arch/thinkpad_fingers_off_backlight_igd.patch: Delete.

-------------------------------------------------------------------
Tue Jul 21 15:38:37 CEST 2009 - mmarek@suse.cz

- rpm/kernel-binary.spec.in: remove double-slash from include2/asm
  symlink.

-------------------------------------------------------------------
Tue Jul 21 12:09:42 CEST 2009 - mmarek@suse.cz

- config.conf, rpm/mkspec: exclude trace, kdump and ia64/debug from
  the kernel-syms package. These flavor are often excluded in KMPs,
  so excluding them from kernel-syms reduces useless build
  dependencies. KMPs can buildrequire kernel-$flavor-devel
  explicitely if desired.

-------------------------------------------------------------------
Tue Jul 21 11:57:00 CEST 2009 - mmarek@suse.cz

Delete obsolete apparmor patches.

- patches.apparmor/add-path_permission.diff: Delete.
- patches.apparmor/add-security_path_permission: Delete.
- patches.apparmor/apparmor-2.6.25.diff: Delete.
- patches.apparmor/apparmor-audit.diff: Delete.
- patches.apparmor/apparmor-intree.diff: Delete.
- patches.apparmor/apparmor-lsm.diff: Delete.
- patches.apparmor/apparmor-main.diff: Delete.
- patches.apparmor/apparmor-misc.diff: Delete.
- patches.apparmor/apparmor-module_interface.diff: Delete.
- patches.apparmor/apparmor-network.diff: Delete.
- patches.apparmor/apparmor-path_permission: Delete.
- patches.apparmor/apparmor-ptrace-2.6.27.diff: Delete.
- patches.apparmor/apparmor-rlimits.diff: Delete.
- patches.apparmor/d_namespace_path.diff: Delete.
- patches.apparmor/d_namespace_path_oops_fix.diff: Delete.
- patches.apparmor/do_path_lookup-nameidata.diff: Delete.
- patches.apparmor/export-security_inode_permission-for-aufs:
  Delete.
- patches.apparmor/file-handle-ops.diff: Delete.
- patches.apparmor/fix-complain.diff: Delete.
- patches.apparmor/fix-vfs_rmdir.diff: Delete.
- patches.apparmor/fork-tracking.diff: Delete.
- patches.apparmor/fsetattr-reintro-ATTR_FILE.diff: Delete.
- patches.apparmor/fsetattr-restore-ia_file.diff: Delete.
- patches.apparmor/fsetattr.diff: Delete.
- patches.apparmor/remove_suid.diff: Delete.
- patches.apparmor/security-create.diff: Delete.
- patches.apparmor/security-getxattr.diff: Delete.
- patches.apparmor/security-link.diff: Delete.
- patches.apparmor/security-listxattr.diff: Delete.
- patches.apparmor/security-mkdir.diff: Delete.
- patches.apparmor/security-mknod.diff: Delete.
- patches.apparmor/security-readlink.diff: Delete.
- patches.apparmor/security-removexattr.diff: Delete.
- patches.apparmor/security-rename.diff: Delete.
- patches.apparmor/security-rmdir.diff: Delete.
- patches.apparmor/security-setattr.diff: Delete.
- patches.apparmor/security-setxattr.diff: Delete.
- patches.apparmor/security-symlink.diff: Delete.
- patches.apparmor/security-unlink.diff: Delete.
- patches.apparmor/security-xattr-file.diff: Delete.
- patches.apparmor/sysctl-pathname.diff: Delete.
- patches.apparmor/unambiguous-__d_path.diff: Delete.
- patches.apparmor/vfs-getxattr.diff: Delete.
- patches.apparmor/vfs-link.diff: Delete.
- patches.apparmor/vfs-listxattr.diff: Delete.
- patches.apparmor/vfs-mkdir.diff: Delete.
- patches.apparmor/vfs-mknod.diff: Delete.
- patches.apparmor/vfs-notify_change.diff: Delete.
- patches.apparmor/vfs-removexattr.diff: Delete.
- patches.apparmor/vfs-rename.diff: Delete.
- patches.apparmor/vfs-rmdir.diff: Delete.
- patches.apparmor/vfs-setxattr.diff: Delete.
- patches.apparmor/vfs-symlink.diff: Delete.
- patches.apparmor/vfs-unlink.diff: Delete.

-------------------------------------------------------------------
Tue Jul 21 11:18:57 CEST 2009 - npiggin@suse.de

- Update config files for bnc#522686 -- set
  CONFIG_SECURITY_DEFAULT_MMAP_MIN_ADDR=65536.

-------------------------------------------------------------------
Mon Jul 20 20:30:41 CEST 2009 - jeffm@suse.de

- Update config files: Disabled optimize for size on all flavors
  (FATE#305694)

-------------------------------------------------------------------
Mon Jul 20 17:26:02 CEST 2009 - jeffm@suse.de

- Update config files.

-------------------------------------------------------------------
Mon Jul 20 17:02:57 CEST 2009 - jeffm@suse.com

- Update to 2.6.30.2
  - lots of security and bug fixes
  - Obsoleted patches.fixes/firmware-memmap-64bit.diff

-------------------------------------------------------------------
Mon Jul 20 13:02:46 CEST 2009 - mmarek@suse.cz

- rpm/split-modules: set LC_COLLATE=C

-------------------------------------------------------------------
Sat Jul 18 03:40:28 CEST 2009 - jeffm@suse.de

- rpm/package-descriptions: Added desktop description.

-------------------------------------------------------------------
Sat Jul 18 03:39:00 CEST 2009 - jeffm@suse.de

- rpm/package-descriptions: Added desktop description.

-------------------------------------------------------------------
Sat Jul 18 03:18:57 CEST 2009 - jeffm@suse.de

- Add -desktop flavors for i386 and x86_64
  - Disabled group scheduler and groups
  - Disabled optimize for size
  - Enabled full preemption
  - Set HZ=1000

-------------------------------------------------------------------
Sat Jul 18 01:34:58 CEST 2009 - jeffm@suse.de

- Add -desktop flavors for i386 and x86_64 (FATE#305694)
  - Disabled group scheduler and groups
  - Disabled optimize for size
  - Enabled full preemption
  - Set HZ=1000

-------------------------------------------------------------------
Fri Jul 17 17:10:19 CEST 2009 - jeffm@suse.de

- patches.apparmor/apparmor.diff: ia64 build fix

-------------------------------------------------------------------
Fri Jul 17 11:25:31 CEST 2009 - mmarek@suse.cz

- rpm/kernel-binary.spec.in: simplify the add_dirs_to_filelist
  function and make it less chatty in build logs.

-------------------------------------------------------------------
Fri Jul 17 00:39:39 CEST 2009 - jeffm@suse.com

- patches.apparmor/apparmor.diff: ia64 build fix

-------------------------------------------------------------------
Fri Jul 17 00:06:19 CEST 2009 - jeffm@suse.com

- patches.apparmor/security-default-lsm: security: Define default
  LSM (bnc#442668).

-------------------------------------------------------------------
Thu Jul 16 22:50:13 CEST 2009 - jeffm@suse.de

- patches.apparmor/apparmor.diff: AppArmor.

-------------------------------------------------------------------
Thu Jul 16 22:44:02 CEST 2009 - jeffm@suse.de

- patches.apparmor/apparmor.diff: AppArmor.

-------------------------------------------------------------------
Thu Jul 16 20:15:59 CEST 2009 - jeffm@suse.de

- patches.rpmify/sgi-hotplug-fixup: hotplug: fix sgi-hotplug
  attribute handling.

-------------------------------------------------------------------
Thu Jul 16 16:53:35 CEST 2009 - mmarek@suse.cz

- rpm/kernel-binary.spec.in: drop the config-subst script, use
  scripts/config instead.

-------------------------------------------------------------------
Thu Jul 16 13:19:19 CEST 2009 - mmarek@suse.cz

- rpm/kernel-binary.spec.in: fix debugsource generation.

-------------------------------------------------------------------
Thu Jul 16 10:46:05 CEST 2009 - mmarek@suse.cz

- rpm/split-modules: fix last change.

-------------------------------------------------------------------
Wed Jul 15 22:40:58 CEST 2009 - mmarek@suse.cz

- rpm/split-modules: fix for module names with underscores or
  dashes.

-------------------------------------------------------------------
Wed Jul 15 22:33:07 CEST 2009 - jeffm@suse.de

- Update to 2.6.31-rc3.
  - Eliminated 2 patches.

-------------------------------------------------------------------
Wed Jul 15 17:10:29 CEST 2009 - mmarek@suse.cz

- rpm/kernel-binary.spec.in: annotate in which products the
  obsoleted kmps were last used, remove "ralink-rt2860-kmp" which
  I couldn't find anywhere.

-------------------------------------------------------------------
Wed Jul 15 16:50:44 CEST 2009 - mmarek@suse.cz

- rpm/kernel-binary.spec.in: obsolete btusb-kmp (bnc#514375).

-------------------------------------------------------------------
Tue Jul 14 15:37:36 CEST 2009 - mmarek@suse.cz

- rpm/kernel-binary.spec.in, rpm/split-modules: move generating of
  the base / main / unsupported module lists to a separate script.
  Avoids 6k modinfo calls and fixes module dependencies
  (bnc#512179).

-------------------------------------------------------------------
Mon Jul 13 22:10:13 CEST 2009 - mmarek@suse.cz

- rpm/kernel-binary.spec.in: fix include2/asm symlink (bnc#509680).

-------------------------------------------------------------------
Mon Jul 13 16:55:56 CEST 2009 - mmarek@suse.cz

- rpm/modversions: fix overriding of function symbols.

-------------------------------------------------------------------
Mon Jul 13 16:13:52 CEST 2009 - mmarek@suse.cz

- rpm/modversions: fix overriding of unknown symbols.

-------------------------------------------------------------------
Tue Jul  7 14:30:30 CEST 2009 - jkosina@suse.de

- patches.suse/e1000e_allow_bad_checksum: Delete.
- patches.suse/e1000e_call_dump_eeprom: Delete.
- patches.suse/e1000e_use_set_memory_ro-rw_to_protect_flash_memory:
  Delete.

Delete the leftover debugging patches for e1000e EEPROM corruption
that are not needed anymore.

-------------------------------------------------------------------
Tue Jul  7 12:03:10 CEST 2009 - aj@suse.de

- README.BRANCH: Update, kotd will become 11.2 eventually.

-------------------------------------------------------------------
Mon Jul  6 21:36:35 CEST 2009 - jeffm@suse.com

- Update to 2.6.31-rc2.

-------------------------------------------------------------------
Fri Jul  3 22:32:24 CEST 2009 - jeffm@suse.com

- Update to 2.6.31-rc1-git10.
  - Eliminated 28 patches.
  - Xen is disabled.

-------------------------------------------------------------------
Fri Jul  3 15:41:08 CEST 2009 - mmarek@suse.cz

- patches.suse/kbuild-generate-modules.builtin: kbuild: generate
  modules.builtin.
- rpm/kernel-binary.spec.in: package modules.builtin for use by
  modprobe / mkinitrd.

-------------------------------------------------------------------
Fri Jul  3 14:44:00 CEST 2009 - mmarek@suse.cz

- rpm/kernel-binary.spec.in, rpm/kernel-source.spec.in: simplify
  the patch applying loops to reduce noise in build logs.

-------------------------------------------------------------------
Tue Jun 30 19:28:22 CEST 2009 - mmarek@suse.cz

- rpm/kernel-binary.spec.in: chmod +x find-provides

-------------------------------------------------------------------
Tue Jun 30 13:17:18 CEST 2009 - mmarek@suse.cz

- rpm/kernel-binary.spec.in: do not "annotate" the packaged
  Modules.symvers
- patches.suse/modpost-filter-out-built-in-depends: Delete.

-------------------------------------------------------------------
Tue Jun 30 11:35:47 CEST 2009 - jbeulich@novell.com

- patches.arch/ia64-page-migration: Fix compiler warning.

-------------------------------------------------------------------
Mon Jun 29 19:50:25 CEST 2009 - mmarek@suse.cz

- rpm/kernel-binary.spec.in: move /boot/symvers* files back to
  -base, these are needed during KMP installation.

-------------------------------------------------------------------
Mon Jun 29 19:49:16 CEST 2009 - mmarek@suse.cz

- patches.fixes/kbuild-fix-generating-of-.symtypes-files: kbuild:
  fix generating of *.symtypes files.
- patches.suse/genksyms-add-override-flag.diff: Refresh.
- rpm/kernel-binary.spec.in: create the *.symref files in the build
  directory

-------------------------------------------------------------------
Fri Jun 26 19:04:30 CEST 2009 - mmarek@suse.cz

- rpm/kernel-binary.spec.in: add Provides: kernel-{base,extra} to
  the subpackages (bnc#516827).

-------------------------------------------------------------------
Wed Jun 24 15:51:48 CEST 2009 - gregkh@suse.de

- Update config files.
  revert the ACPI and thermal config changes:
    config/i386/pae and config/x86-64/default:
	CONFIG_ACPI_AC=m
	CONFIG_ACPI_BATTERY=m
	CONFIG_ACPI_BUTTON=m
	CONFIG_ACPI_VIDEO=m
	CONFIG_ACPI_FAN=m
	CONFIG_ACPI_PROCESSOR=m
	CONFIG_ACPI_THERMAL=m
	CONFIG_ACPI_CONTAINER=m
	CONFIG_X86_ACPI_CPUFREQ=m
	CONFIG_THERMAL=m

-------------------------------------------------------------------
Wed Jun 24 15:48:06 CEST 2009 - gregkh@suse.de

- patches.suse/ec_merge_irq_and_poll_modes.patch: Delete.
- patches.suse/linux-2.6.29-retry-root-mount.patch: Delete.

-------------------------------------------------------------------
Wed Jun 24 10:57:00 CEST 2009 - jbeulich@novell.com

- Update Xen patches to 2.6.30 and c/s 908.
- Update Xen config files.
- patches.xen/tmem: Transcendent memory ("tmem") for Linux.

-------------------------------------------------------------------
Tue Jun 23 06:19:21 CEST 2009 - gregkh@suse.de

- Update config files.
  config/i386/pae and config/x86-64/default:
	CONFIG_ACPI_AC=y
	CONFIG_ACPI_BATTERY=y
	CONFIG_ACPI_BUTTON=y
	CONFIG_ACPI_VIDEO=y
	CONFIG_ACPI_FAN=y
	CONFIG_ACPI_PROCESSOR=y
	CONFIG_ACPI_THERMAL=y
	CONFIG_ACPI_CONTAINER=y
	CONFIG_X86_ACPI_CPUFREQ=y
	CONFIG_THERMAL=y

-------------------------------------------------------------------
Tue Jun 23 06:05:34 CEST 2009 - gregkh@suse.de

- Update config files.
  config/i386/pae and config/x86-64/default:
	CONFIG_SND_TIMER=y
	CONFIG_SND_PCM=y
	CONFIG_SND_SEQUENCER=y
	CONFIG_SND_MIXER_OSS=y
	CONFIG_SND_PCM_OSS=y


-------------------------------------------------------------------
Tue Jun 23 05:57:44 CEST 2009 - gregkh@suse.de

- Update config files.
  fix up config mistake in x86-64/default made in last commit.

-------------------------------------------------------------------
Tue Jun 23 05:54:30 CEST 2009 - gregkh@suse.de

- Update config files.
  config/i386/pae and config/x86-64/default:
	CONFIG_VIDEO_OUTPUT_CONTROL=y
	CONFIG_SOUND=y
	CONFIG_SND=y

-------------------------------------------------------------------
Tue Jun 23 05:42:51 CEST 2009 - gregkh@suse.de

- Update config files.
  config/i386/pae and config/x86-64/default:
	CONFIG_I2C=y
	CONFIG_HWMON=y

-------------------------------------------------------------------
Sat Jun 20 04:19:52 CEST 2009 - gregkh@suse.de

- Update config files.
  config/i386/pae and config/x86-64/default:
	CONFIG_IPV6=y

-------------------------------------------------------------------
Sat Jun 20 04:18:09 CEST 2009 - gregkh@suse.de

- Update config files.
  config/i386/pae and config/x86-64/default:
	CONFIG_HID=y
	CONFIG_USB_STORAGE=y

-------------------------------------------------------------------
Sat Jun 20 02:11:50 CEST 2009 - gregkh@suse.de

- Update config files.
  config/i386/pae and config/x86-64/default:
	CONFIG_ATA_PIIX=Y

-------------------------------------------------------------------
Sat Jun 20 02:09:25 CEST 2009 - gregkh@suse.de

- Update config files.
  config/i386/pae and config/x86-64/default:
	CONFIG_USB_EHCI_HCD=Y
	CONFIG_USB_OHCI_HCD=Y
	CONFIG_USB_UHCI_HCD=Y

-------------------------------------------------------------------
Sat Jun 20 02:03:08 CEST 2009 - gregkh@suse.de

- Update config files.
  config/i386/pae and config/x86-64/default:
	CONFIG_CFG80211=Y
	CONFIG_LIB80211=Y
	CONFIG_MAC80211=Y
	CONFIG_ATH5K=Y

-------------------------------------------------------------------
Sat Jun 20 01:57:07 CEST 2009 - gregkh@suse.de

- Update config files.
  config/i386/pae and config/x86-64/default:
  	CONFIG_X86_MSR=Y
	CONFIG_X86_CPUID=Y

-------------------------------------------------------------------
Fri Jun 19 23:48:52 CEST 2009 - gregkh@suse.de

- comment out broken acpi patch for the moment.

-------------------------------------------------------------------
Fri Jun 19 23:12:06 CEST 2009 - gregkh@suse.de

- move the "preload" branch into master to get 2.6.30 working
  for Moblin.
- Update config files.
- patches.drivers/alsa-ad1984a-hp-quirks: ALSA: update HP
  quirks for Zenith & co (bnc#472789, bnc#479617, bnc#502425,
  bnc#503101).
- patches.suse/driver-core-add-nodename-callbacks.patch: Driver
  Core: add nodename callbacks.
- patches.suse/driver-core-aoe-add-nodename-for-aoe-devices.patch:
  Driver Core: aoe: add nodename for aoe devices.
- patches.suse/driver-core-block-add-nodename-support-for-block-drivers.patch:
  Driver Core: block: add nodename support for block drivers..
- patches.suse/driver-core-bsg-add-nodename-for-bsg-driver.patch:
  Driver Core: bsg: add nodename for bsg driver.
- patches.suse/driver-core-devtmpfs-driver-core-maintained-dev-tmpfs.patch:
  Driver Core: devtmpfs - kernel-maintained tmpfs-based /dev.
- patches.suse/driver-core-drm-add-nodename-for-drm-devices.patch:
  Driver Core: drm: add nodename for drm devices.
- patches.suse/driver-core-dvb-add-nodename-for-dvb-drivers.patch:
  Driver Core: dvb: add nodename for dvb drivers.
- patches.suse/driver-core-input-add-nodename-for-input-drivers.patch:
  Driver Core: input: add nodename for input drivers.
- patches.suse/driver-core-misc-add-nodename-support-for-misc-devices.patch:
  Driver Core: misc: add nodename support for misc devices..
- patches.suse/driver-core-raw-add-nodename-for-raw-devices.patch:
  Driver Core: raw: add nodename for raw devices.
- patches.suse/driver-core-sound-add-nodename-for-sound-drivers.patch:
  Driver Core: sound: add nodename for sound drivers.
- patches.suse/driver-core-usb-add-nodename-support-for-usb-drivers.patch:
  Driver Core: usb: add nodename support for usb drivers..
- patches.suse/driver-core-x86-add-nodename-for-cpuid-and-msr-drivers.patch:
  Driver Core: x86: add nodename for cpuid and msr drivers..
- patches.suse/ec_merge_irq_and_poll_modes.patch: ACPI: EC:
  Merge IRQ and POLL modes.
- patches.suse/linux-2.6.29-dont-wait-for-mouse.patch: fastboot:
  remove "wait for all devices before mounting root" delay.
- patches.suse/linux-2.6.29-enable-async-by-default.patch:
  enable async_enabled by default.
- patches.suse/linux-2.6.29-even-faster-kms.patch: speed up kms
  even more.
- patches.suse/linux-2.6.29-jbd-longer-commit-interval.patch:
  jbd: longer commit interval.
- patches.suse/linux-2.6.29-kms-after-sata.patch: make kms happen
  after sata.
- patches.suse/linux-2.6.29-retry-root-mount.patch: fastboot:
  retry mounting the root fs if we can't find init.
- patches.suse/linux-2.6.29-silence-acer-message.patch: Silence
  acer wmi driver on non-acer machines.
- patches.suse/linux-2.6.29-touchkit.patch: some new touch screen
  device ids
.
- patches.suse/uvcvideo-ignore-hue-control-for-5986-0241.patch:
  uvcvideo: ignore hue control for 5986:0241 (bnc#499152).
- patches.suse/devtmpfs.patch: Delete.

-------------------------------------------------------------------
Fri Jun 12 05:14:11 CEST 2009 - greg@suse.de

- scripts/sequence-patch.sh: fix bug in ketchup usage

-------------------------------------------------------------------
Wed Jun 10 16:12:01 CEST 2009 - jeffm@suse.com

- Update to 2.6.30-final.

-------------------------------------------------------------------
Wed Jun 10 10:31:34 CEST 2009 - jbeulich@novell.com

- Update Xen patches to 2.6.30-rc8 and c/s 898.
- Update Xen config files.
- patches.xen/pci-reserve: linux/pci: reserve io/memory space
  for bridge.
- patches.xen/xen-x86-exports: Delete.

-------------------------------------------------------------------
Tue Jun  9 17:14:45 CEST 2009 - mmarek@suse.cz

- rpm/kernel-binary.spec.in, rpm/kernel-source.spec.in,
  rpm/kernel-syms.spec.in, rpm/mkspec: update copyright header and
  change indentation to what autobuild enforces on checkin. No
  functional change.

-------------------------------------------------------------------
Tue Jun  9 17:06:06 CEST 2009 - jbeulich@novell.com

- patches.suse/stack-unwind-add-declaration.patch: Fold into ...
- patches.suse/stack-unwind: ... this one.

-------------------------------------------------------------------
Tue Jun  9 12:11:11 CEST 2009 - mmarek@suse.cz

- rpm/kernel-binary.spec.in: move /boot/vmlinux-*.gz to -devel
  again.
- rpm/find-provides: don't generate the ksym() provides ourself,
  let rpm do it. Add a workaround for vmlinux-*.gz in -devel.

-------------------------------------------------------------------
Mon Jun  8 09:01:23 CEST 2009 - jeffm@suse.com

- patches.suse/reiser4-set_page_dirty_notag: mm: Add
  set_page_dirty_notag() helper for reiser4.

-------------------------------------------------------------------
Fri Jun  5 13:43:37 CEST 2009 - mmarek@suse.cz

- rpm/kernel-module-subpackage: add Enhances: kernel-$flavor to
  kmps (bnc#502092).

-------------------------------------------------------------------
Thu Jun  4 16:26:21 CEST 2009 - jeffm@suse.de

- Update to 2.6.30-rc8.

-------------------------------------------------------------------
Thu Jun  4 07:09:52 CEST 2009 - sdietrich@suse.de

- supported.conf: remove duplicate kernel/drivers/md/dm-log

-------------------------------------------------------------------
Thu Jun  4 06:02:57 CEST 2009 - teheo@suse.de

Conver ide major allocation.

- patches.suse/block-add-mangle-devt-switch: block: add
  genhd.mangle_devt parameter (fate#305584).

-------------------------------------------------------------------
Mon Jun  1 20:54:44 CEST 2009 - jeffm@suse.de

- Update to 2.6.30-rc7-git4.

-------------------------------------------------------------------
Fri May 29 09:50:28 CEST 2009 - teheo@suse.de

Rename mangle_minor to mangle_devt and also cover sd major allocation.

- patches.suse/block-add-mangle-devt-switch: block: add
  genhd.mangle_devt parameter (fate#305584).

-------------------------------------------------------------------
Fri May 29 07:35:53 CEST 2009 - teheo@suse.de

- Update config files to enable DEBUG_BLOCK_EXT_DEVT on all configs
  except for vanilla and ppc/ps3.
- patches.suse/block-add-mangle-devt-switch: block: add
  genhd.mangle_minor parameter (fate#305584).

-------------------------------------------------------------------
Thu May 28 16:35:40 CEST 2009 - jdelvare@suse.de

- patches.fixes/scsi-scan-blist-update: Add BLIST_REPORTLUN2 to
  EMC SYMMETRIX (bnc#185164, bnc#191648, bnc#505578).

-------------------------------------------------------------------
Wed May 27 18:05:14 CEST 2009 - jeffm@suse.com

- Update to 2.6.30-rc7-git2.

-------------------------------------------------------------------
Wed May 27 08:22:05 CEST 2009 - gregkh@suse.de

- patches.drivers/ath1e-add-new-device-id-for-asus-hardware.patch:
  ath1e: add new device id for asus hardware.

-------------------------------------------------------------------
Tue May 26 15:28:51 CEST 2009 - mmarek@suse.cz

- rpm/mkspec: when using a custom release number, create a
  get_release_number.sh script for autobuild.

-------------------------------------------------------------------
Tue May 26 15:08:25 CEST 2009 - mmarek@suse.cz

- rpm/kernel-binary.spec.in: workaround for bnc#507084: strip
  binaries in /usr/src/linux-obj/*/*/scripts.

-------------------------------------------------------------------
Tue May 26 11:33:25 CEST 2009 - jdelvare@suse.de

- patches.drivers/r8169-allow-true-forced-mode-setting.patch:
  r8169: allow true forced mode setting (bnc#467518).

-------------------------------------------------------------------
Mon May 25 14:11:04 CEST 2009 - mmarek@suse.cz

- switch i386 flavors back to -default (non-pae) and -pae for
  milestone2

-------------------------------------------------------------------
Sun May 24 10:36:18 CEST 2009 - mmarek@suse.cz

- rpm/find-provides: fix for kernel-kdump.

-------------------------------------------------------------------
Sat May 23 22:18:05 CEST 2009 - mmarek@suse.cz

- rpm/find-provides, rpm/kernel-binary.spec.in, rpm/symsets.pl:
  workaround to fix provides of built-in symbols: move vmlinux*.gz
  back to -base and extract the provides from it.

-------------------------------------------------------------------
Fri May 22 15:47:01 CEST 2009 - teheo@suse.de

- patches.arch/i586-unwind-quick-fix: i586-relocs: ignore NONE
  relocation.

-------------------------------------------------------------------
Fri May 22 12:42:36 CEST 2009 - mmarek@suse.cz

- rpm/compute-PATCHVERSION.sh, rpm/mkspec, scripts/tar-up.sh: avoid
  unpacking the patches tarballs in compute-PATCHVERSION.sh.

-------------------------------------------------------------------
Fri May 22 11:45:41 CEST 2009 - mmarek@suse.cz

- rpm/mkspec: add --release option to set a custom release string.
- scripts/tar-up.sh: revive -rs option.

-------------------------------------------------------------------
Wed May 20 16:05:07 CEST 2009 - mmarek@suse.cz

- patches.arch/acpi_thermal_passive_blacklist.patch,
  patches.suse/devtmpfs.patch: fix patches to apply with git-apply.

-------------------------------------------------------------------
Tue May 19 21:42:45 CEST 2009 - sdietrich@suse.de

- patches.suse/stack-unwind-add-declaration.patch: Fix compile
  error when CONFIG_STACK_UNWIND is not set.

-------------------------------------------------------------------
Tue May 19 18:24:46 CEST 2009 - jblunck@suse.de

- patches.rpmify/arm-arch_include_asm-fix.diff: ARM: move
  mach-types.h to arch/include/asm.

-------------------------------------------------------------------
Tue May 19 18:03:44 CEST 2009 - jeffm@suse.com

- Set CONFIG_FRAMEBUFFER_CONSOLE=y

-------------------------------------------------------------------
Tue May 19 17:27:45 CEST 2009 - jeffm@suse.com

- Restored CONFIG_BOOTSPLASH=y and CONFIG_FB_VESA=y on
  x86/x86_64 (bnc#504608)

-------------------------------------------------------------------
Tue May 19 16:17:34 CEST 2009 - jbeulich@novell.com

- patches.xen/sfc-endianness: fix building with gcc 4.4.

-------------------------------------------------------------------
Tue May 19 12:04:26 CEST 2009 - jbeulich@novell.com

- Update Xen patches to 2.6.30/rc6-git3 and c/s 873.

-------------------------------------------------------------------
Mon May 18 16:52:37 CEST 2009 - jeffm@suse.com

- Updated to 2.6.30-rc6-git3.
  - Eliminated 4 patches.

-------------------------------------------------------------------
Fri May 15 19:16:23 CEST 2009 - jeffm@suse.de

- doc/README.SUSE: Updated to reflect building in an external
  directory so as not to contaminate /usr/src/linux

-------------------------------------------------------------------
Thu May 14 14:09:10 CEST 2009 - mmarek@suse.cz

- rpm/kernel-binary.spec.in: fix path in
  /usr/src/linux-obj/.../Makefile.

-------------------------------------------------------------------
Thu May 14 11:09:01 CEST 2009 - mmarek@suse.cz

- rpm/kernel-binary.spec.in: provide kernel-$flavor-devel =
  %version-%source_rel in the -devel packages (bnc#503280).

-------------------------------------------------------------------
Wed May 13 15:42:49 CEST 2009 - mmarek@suse.cz

- rpm/kernel-binary.spec.in: also fix kernel-$flavor-devel requires
  (bnc#503280).

-------------------------------------------------------------------
Wed May 13 15:32:58 CEST 2009 - mmarek@suse.cz

- rpm/mkspec: fix kernel-syms requires (bnc#503280).

-------------------------------------------------------------------
Mon May 11 21:11:59 CEST 2009 - jeffm@suse.com

- patches.fixes/dup2-retval-fix: dup2: Fix return value with
  oldfd == newfd and invalid fd (bnc#498042).

-------------------------------------------------------------------
Mon May 11 21:11:19 CEST 2009 - jeffm@suse.com

- patches.fixes/reiserfs-xattr-fixup: reiserfs: clean up ifdefs.
- patches.fixes/reiserfs-xattr-root-fixup: reiserfs: deal with
  NULL xattr root w/ xattrs disabled.
- patches.fixes/reiserfs-xattrs-disabled-perms: reiserfs: fixup
  perms when xattrs are disabled.
- patches.fixes/reiserfs-expose-privroot: reiserfs: allow exposing
  privroot w/ xattrs enabled.

-------------------------------------------------------------------
Mon May 11 19:41:25 CEST 2009 - jeffm@suse.de

- Updated to 2.6.30-rc5-git1.
  - Eliminated 4 patches.

-------------------------------------------------------------------
Wed May  6 17:38:57 CEST 2009 - gregkh@suse.de

- Update config files. update vanilla configs so that the build works.

-------------------------------------------------------------------
Wed May  6 17:19:56 CEST 2009 - gregkh@suse.de

- Update config files.
- patches.suse/devtmpfs.patch: driver-core: devtmpfs - driver-core
  maintained /dev tmpfs.

-------------------------------------------------------------------
Tue May  5 17:17:21 CEST 2009 - jeffm@suse.com

- Update config files.

-------------------------------------------------------------------
Tue May  5 16:46:08 CEST 2009 - jeffm@suse.com

- Update to 2.6.30-rc4-git1.
- patches.rpmify/fix-unexpected-non-allocable-warnings-with-suse-gcc:
  kbuild, modpost: fix "unexpected non-allocatable" warning with
  SUSE gcc.

-------------------------------------------------------------------
Tue May  5 14:31:59 CEST 2009 - jbeulich@novell.com

- patches.fixes/iwl3945-build: iwl3945: fix ia64/ppc build.

-------------------------------------------------------------------
Tue May  5 11:05:37 CEST 2009 - jbeulich@novell.com

- patches.xen/xen3-patch-2.6.30-rc4: Fix ia64 build.

-------------------------------------------------------------------
Tue May  5 10:08:12 CEST 2009 - jbeulich@novell.com

- patches.suse/stack-unwind: Also initialize PT_GS() on 32-bit.
- patches.arch/x86_64-unwind-annotations: Refresh.

-------------------------------------------------------------------
Tue May  5 10:02:41 CEST 2009 - jbeulich@novell.com

- Update Xen patches to 2.6.29-rc4 and c/s 867.
- Update i386 and x86_64 config files.
- config.conf: Re-enable Xen.

-------------------------------------------------------------------
Tue May  5 05:22:16 CEST 2009 - teheo@suse.de

- patches.suse/kbuild-icecream-workaround: kbuild: add workaround
  for icecream bug (bnc#495786).

-------------------------------------------------------------------
Fri May  1 20:01:16 CEST 2009 - jeffm@suse.com

- patches.fixes/reiserfs-xattr-locking: reiserfs: Expand i_mutex
  to enclose lookup_one_len.

-------------------------------------------------------------------
Fri May  1 20:00:48 CEST 2009 - jeffm@suse.com

- Update to 2.6.30-rc4.
  - Eliminated 2 patches.

-------------------------------------------------------------------
Fri May  1 19:58:07 CEST 2009 - jeffm@suse.com

- patches.drivers/libata-prefer-over-ide: libata: prefer libata
  drivers over ide ones (bnc#433105).
- patches.fixes/reiserfs-xattr-locking: reiserfs: Expand i_mutex
  to enclose lookup_one_len.
- patches.kernel.org/patch-2.6.30-rc3-rc4:
- patches.suse/no-frame-pointer-select: Fix stack unwinder Kconfig
  (bnc#402518).
- patches.arch/s390-08-05-af_iucv-msgpeek-fix.patch: Delete.
- patches.fixes/fix-periodic-mode-programming-on-amd81xx: Delete.

-------------------------------------------------------------------
Thu Apr 30 16:56:17 CEST 2009 - mmarek@suse.cz

- scripts/submit-to-bs: tentative script to submit a new kernel to
  openSUSE:Factory

-------------------------------------------------------------------
Tue Apr 28 11:19:41 CEST 2009 - npiggin@suse.de

- patches.apparmor/unambiguous-__d_path.diff: Put a reminder in here
  to fix the lock order problem when the patch is updated to HEAD.

-------------------------------------------------------------------
Mon Apr 27 13:48:49 CEST 2009 - mmarek@suse.cz

- rpm/kernel-binary.spec.in, rpm/kernel-source.spec.in,
  rpm/kernel-syms.spec.in, rpm/mkspec: Fix prepending EXTRAVERSION,
  rename the variable back to @RELEASE_PREFIX@.

-------------------------------------------------------------------
Mon Apr 27 10:41:20 CEST 2009 - mmarek@suse.cz

- rpm/kernel-binary.spec.in, rpm/kernel-source.spec.in,
  rpm/kernel-syms.spec.in, rpm/mkspec: prepend the EXTRAVERSION to
  the rpm release string (note that this won't have any effect in
  the openSUSE:* projects).

-------------------------------------------------------------------
Fri Apr 24 19:28:44 CEST 2009 - gregkh@suse.de

- Update config files.
  - build rtc_cmos driver into the kernel for i386 and x86-64 default
    kernels.  This should automatically take care of the rtc/system time
    syncing so we don't need to do it in a boot script and should speed
    up booting time a lot.

-------------------------------------------------------------------
Fri Apr 24 19:24:53 CEST 2009 - gregkh@suse.de

- Update config files. change CONFIG_ATA=y and CONFIG_SATA_AHCI=y

-------------------------------------------------------------------
Fri Apr 24 18:23:21 CEST 2009 - gregkh@suse.de

- Update config files. change to CONFIG_EXT2_FS=y and CONFIG_EXT3_FS=y

-------------------------------------------------------------------
Fri Apr 24 18:19:34 CEST 2009 - gregkh@suse.de

- Update config files. change to CONFIG_SCSI=y and CONFIG_BLK_DEV_SD=y

-------------------------------------------------------------------
Fri Apr 24 18:14:49 CEST 2009 - gregkh@suse.de

- Update config files. change to use CONFIG_USB=y

-------------------------------------------------------------------
Thu Apr 23 23:38:53 CEST 2009 - jeffm@suse.de

- Added legacy config.

-------------------------------------------------------------------
Thu Apr 23 23:31:39 CEST 2009 - jeffm@suse.de

- Temporarily disabled patches.suse/acpi-dsdt-initrd-v0.9a-2.6.25.patch

-------------------------------------------------------------------
Thu Apr 23 17:53:58 CEST 2009 - jeffm@suse.de

- Moved i386 kernel-default to kernel-legacy.
- Moved i386 kernel-pae config to kernel-default.
- Disabled CONFIG_ISA in i386 kernel-default to improve boot speed.

-------------------------------------------------------------------
Thu Apr 23 17:29:47 CEST 2009 - jeffm@suse.de

- Update to 2.6.30-rc3.

-------------------------------------------------------------------
Thu Apr 23 17:17:59 CEST 2009 - jeffm@suse.de

- patches.fixes/fix-periodic-mode-programming-on-amd81xx: x86:
  hpet: fix periodic mode programming on AMD 81xx.
- patches.fixes/hpet-boot-fix: Delete.

-------------------------------------------------------------------
Mon Apr 20 16:44:13 CEST 2009 - jeffm@suse.de

- patches.fixes/hpet-boot-fix: hpet: fix "IO-APIC + timer doesn't work!"

-------------------------------------------------------------------
Mon Apr 20 16:43:50 CEST 2009 - jeffm@suse.de

- Update to 2.6.30-rc2-git6.

-------------------------------------------------------------------
Wed Apr 15 06:33:54 CEST 2009 - jeffm@suse.de

- Update to 2.6.30-rc2.
  - trace and xen flavors disabled.
  - CONFIG_OTUS disabled on ppc.
  - request-based multipath could use some testing.
  - Eliminated 96 patches.

-------------------------------------------------------------------
Fri Apr 10 20:09:08 CEST 2009 - jeffm@suse.de

- rpm/devel-post.sh, rpm/kernel-binary.spec.in: Created i586 symlink
  for i386.

-------------------------------------------------------------------
Fri Apr 10 19:08:14 CEST 2009 - jeffm@suse.de

- rpm/kernel-binary.spec.in: Added /usr/src/linux-obj to -devel

-------------------------------------------------------------------
Fri Apr 10 17:35:35 CEST 2009 - mmarek@suse.cz

- rpm/kernel-binary.spec.in: Use xargs -r to fix case when no
  modules are supported.

-------------------------------------------------------------------
Fri Apr 10 17:18:34 CEST 2009 - jeffm@suse.com

- Moved linux-obj symlink handling to kernel-$flavor-devel.

-------------------------------------------------------------------
Fri Apr 10 11:41:12 CEST 2009 - mmarek@suse.cz

- rpm/package-descriptions: Add comment.

-------------------------------------------------------------------
Fri Apr 10 11:12:30 CEST 2009 - mmarek@suse.cz

- rpm/kernel-binary.spec.in, rpm/kernel-source.spec.in,
  rpm/kernel-syms.spec.in, scripts/tar-up.sh: Rename the timestamp
  file to source-timestamp instead, so that autobuild does not add
  the timestamp verbatim.

-------------------------------------------------------------------
Thu Apr  9 13:52:47 CEST 2009 - jbeulich@novell.com

- Update Xen patches to 2.6.29 final and c/s 854.
- patches.xen/sfc-external-sram: enable access to Falcon's
  external SRAM (bnc#489105).
- patches.xen/sfc-sync-headers: sync Solarflare accelerator
  headers (bnc#489105).
- Update Xen config files.

-------------------------------------------------------------------
Wed Apr  8 11:54:11 CEST 2009 - mmarek@suse.cz

- rpm/kernel-binary.spec.in, rpm/kernel-source.spec.in,
  rpm/kernel-syms.spec.in: Fix last change: do not add the
  timestamp if it is already added verbatim (by prepare_spec during
  checkin)

-------------------------------------------------------------------
Tue Apr  7 21:58:38 CEST 2009 - mmarek@suse.cz

- rpm/kernel-binary.spec.in, rpm/kernel-source.spec.in,
  rpm/kernel-syms.spec.in: Add source timestamp to package
  descriptions.

-------------------------------------------------------------------
Tue Apr  7 21:28:59 CEST 2009 - mmarek@suse.cz

- rpm/kernel-binary.spec.in, rpm/kernel-source.spec.in,
  rpm/kernel-syms.spec.in, rpm/mkspec: add descriptions to
  generated spec files.
- rpm/package-descriptions: descriptions of binary packages.

-------------------------------------------------------------------
Mon Apr  6 20:29:03 CEST 2009 - jeffm@suse.com

- Enabled STAGING on !x86 and disabled COMEDI.

-------------------------------------------------------------------
Mon Apr  6 19:21:37 CEST 2009 - jeffm@suse.com

- patches.rpmify/split-package: Enable

-------------------------------------------------------------------
Mon Apr  6 19:21:23 CEST 2009 - jeffm@suse.com

- Update config files: Fixed i386-vanilla.

-------------------------------------------------------------------
Mon Apr  6 19:11:52 CEST 2009 - jeffm@suse.com

- patches.fixes/xfs-export-debug: xfs: export assertion handler.

-------------------------------------------------------------------
Mon Apr  6 02:53:12 CEST 2009 - jeffm@suse.com

- Switch from SPARSEMEM to DISCONTIGMEM on i386.

-------------------------------------------------------------------
Sun Apr  5 02:24:01 CEST 2009 - jeffm@suse.com

- scripts/tar-up_and_run_mbuild.sh: Added pae to the important
  specfiles list.

-------------------------------------------------------------------
Fri Apr  3 22:47:12 CEST 2009 - jeffm@suse.com

- Update config files: Fix missing ia64-debug.

-------------------------------------------------------------------
Fri Apr  3 22:32:01 CEST 2009 - jeffm@suse.com

- patches.xen/sfc-resource-driver: Fix uninitialized var warning.

-------------------------------------------------------------------
Fri Apr  3 22:25:35 CEST 2009 - jeffm@suse.com

- Drop NR_CPUS back to 128 on i386.

-------------------------------------------------------------------
Fri Apr  3 19:36:31 CEST 2009 - jeffm@suse.com

- rpm/kernel-binary.spec.in: Added CONFIG_SPLIT_PACKAGE.

-------------------------------------------------------------------
Fri Apr  3 19:35:53 CEST 2009 - jeffm@suse.de

- Update config files: Enabled STAGING drivers on -vanilla.

-------------------------------------------------------------------
Fri Apr  3 17:13:32 CEST 2009 - jblunck@suse.de

- patches.rpmify/rpm-kernel-config: Rediff.

-------------------------------------------------------------------
Fri Apr  3 17:06:14 CEST 2009 - mmarek@suse.cz

- rpm/kernel-source.spec.in: chmod +x mkspec arch-symbols
  compute-PATCHVERSION.sh

-------------------------------------------------------------------
Fri Apr  3 17:00:50 CEST 2009 - jeffm@suse.com

- Update config files: Enabled STAGING drivers.

-------------------------------------------------------------------
Fri Apr  3 16:30:02 CEST 2009 - jeffm@suse.com

- Sync up kernel configs for x86/x86_64 flavors.

-------------------------------------------------------------------
Fri Apr  3 14:55:26 CEST 2009 - mmarek@suse.cz

- rpm/kernel-source.spec.in, rpm/mkspec: do not package the binary
  spec files anymore.

-------------------------------------------------------------------
Thu Apr  2 23:41:52 CEST 2009 - mmarek@suse.cz

- rpm/modversions: keep the override keyword in --pack.

-------------------------------------------------------------------
Thu Apr  2 20:37:33 CEST 2009 - mmarek@suse.cz

- rpm/kernel-binary.spec.in, rpm/mkspec, scripts/tar-up.sh: remove
  @TOLERATE_UNKNOWN_NEW_CONFIG_OPTIONS@ expansion, check for a file
  named TOLERATE-UNKNOWN-NEW-CONFIG-OPTIONS in sourcedir instead.

-------------------------------------------------------------------
Thu Apr  2 20:27:04 CEST 2009 - mmarek@suse.cz

- rpm/kernel-syms.spec.in: set LC_ALL=C in rpm -q call

-------------------------------------------------------------------
Thu Apr  2 17:57:48 CEST 2009 - mmarek@suse.cz

- rpm/kernel-binary.spec.in: add @FLAVOR@ again to avoid %%(...)
  expansion

-------------------------------------------------------------------
Thu Apr  2 17:48:41 CEST 2009 - mmarek@suse.cz

- rpm/mkspec: new script to generate spec files from *.spec.in
  templates
- rpm/compute-PATCHVERSION.sh, rpm/kernel-binary.spec.in,
  rpm/kernel-source.spec.in, rpm/kernel-syms.spec.in: add to the
  source rpm
- scripts/tar-up.sh: just tar up patches directories and call
  mkspec

-------------------------------------------------------------------
Tue Mar 31 15:56:00 CEST 2009 - mmarek@suse.cz

- rpm/kernel-dummy.spec.in: Delete.

-------------------------------------------------------------------
Tue Mar 31 15:46:18 CEST 2009 - jeffm@suse.de

- doc/README.KSYMS: Add to repo.

-------------------------------------------------------------------
Tue Mar 31 15:39:55 CEST 2009 - mmarek@suse.cz

- config.conf, rpm/old-packages.conf, scripts/arch-symbols,
  scripts/run_oldconfig.sh, scripts/tar-up.sh: drop the arch
  symbols completely, only map the various ix86 archs to i386.

-------------------------------------------------------------------
Tue Mar 31 14:49:09 CEST 2009 - mmarek@suse.cz

- doc/README.SUSE: allow_unsupported_modules needs to be set before
  installing the kernel (bnc#484664).

-------------------------------------------------------------------
Tue Mar 31 03:08:30 CEST 2009 - jeffm@suse.de

- Add %changelog to spec files

-------------------------------------------------------------------
Tue Mar 31 03:07:51 CEST 2009 - jeffm@suse.de

- rpm/kernel-binary.spec.in: Clean up %build_$flavor macros

-------------------------------------------------------------------
Tue Mar 31 02:54:18 CEST 2009 - jeffm@suse.de

- rpm/kernel-source.spec.in: Create kernel-source-vanilla

-------------------------------------------------------------------
Tue Mar 31 02:53:41 CEST 2009 - jeffm@suse.de

- rpm/kernel-syms.spec.in, scripts/tar-up.sh: Depend on kernel-$flavor-devel

-------------------------------------------------------------------
Tue Mar 31 02:52:41 CEST 2009 - jeffm@suse.de

- rpm/kernel-binary.spec.in, rpm/kernel-source.spec.in,
  rpm/kernel-syms.spec.in: Create a %using_buildservice macro

-------------------------------------------------------------------
Tue Mar 31 02:52:04 CEST 2009 - jeffm@suse.de

- rpm/kernel-binary.spec.in, rpm/kernel-source.spec.in,
  scripts/sequence-patch.sh, scripts/tar-up.sh:
  kernel-{binary,source}: Remove arch guards

-------------------------------------------------------------------
Tue Mar 31 02:51:13 CEST 2009 - jeffm@suse.de

- doc/README.SUSE, rpm/kernel-binary.spec.in, rpm/kernel-source.spec.in,
  scripts/tar-up.sh: Move development files from kernel-source to
  kernel-$flavor-devel

-------------------------------------------------------------------
Tue Mar 31 02:50:53 CEST 2009 - jeffm@suse.de

- rpm/kernel-binary.spec.in: Remove $CONFIG_MODULES

-------------------------------------------------------------------
Tue Mar 31 02:50:15 CEST 2009 - jeffm@suse.de

- rpm/kernel-binary.spec.in: Remove duplicate CONFIG_DEBUG_INFO=y

-------------------------------------------------------------------
Tue Mar 31 02:49:53 CEST 2009 - jeffm@suse.de

- rpm/kernel-binary.spec.in: Use macros for cpu_arch

-------------------------------------------------------------------
Tue Mar 31 02:49:23 CEST 2009 - jeffm@suse.de

- rpm/kernel-binary.spec.in, rpm/kernel-source.spec.in:
  kernel-{source,binary}: Use path-related rpm macros

-------------------------------------------------------------------
Tue Mar 31 02:48:40 CEST 2009 - jeffm@suse.de

- rpm/kernel-binary.spec.in,  rpm/kernel-source.spec.in:
  Use a %kernelrelease macro.

-------------------------------------------------------------------
Tue Mar 31 02:47:58 CEST 2009 - jeffm@suse.de

- rpm/kernel-source.spec.in, rpm/source-post.sh, scripts/tar-up.sh:
  Use %variant instead of $variant

-------------------------------------------------------------------
Tue Mar 31 02:47:14 CEST 2009 - jeffm@suse.de

- kernel-source: Kill old obsoletes

-------------------------------------------------------------------
Tue Mar 31 02:46:35 CEST 2009 - jeffm@suse.de

- rpm/kernel-binary.spec.in, rpm/kernel-source.spec.in,
  rpm/kernel-syms.spec.in, scripts/tar-up.sh:
  Use %var instead of @VAR@ except where necessary

-------------------------------------------------------------------
Tue Mar 31 02:46:12 CEST 2009 - jeffm@suse.de

- kernel-syms: Sort by flavor, not architecture

-------------------------------------------------------------------
Tue Mar 31 02:45:43 CEST 2009 - jeffm@suse.de

- kernel-syms: Stop the architecture %else madness

-------------------------------------------------------------------
Tue Mar 31 02:45:15 CEST 2009 - jeffm@suse.de

- kernel-binary: Stop the architecture %else madness

-------------------------------------------------------------------
Mon Mar 30 22:16:04 CEST 2009 - jeffm@suse.de

- Removed -RT guards and a dead patch.

-------------------------------------------------------------------
Mon Mar 30 22:14:17 CEST 2009 - jeffm@suse.de

- patches.fixes/reiserfs-prealloc-fix: Delete.

-------------------------------------------------------------------
Mon Mar 30 15:26:04 CEST 2009 - jeffm@suse.de

- patches.suse/reiserfs-inode-init: Delete.

-------------------------------------------------------------------
Thu Mar 26 21:28:32 CET 2009 - mmarek@suse.cz

- rpm/config.sh: introduce rpm/config.sh, defining SRCVERSION and
  VARIANT variables.

-------------------------------------------------------------------
Tue Mar 24 15:37:54 CET 2009 - jeffm@suse.de

- Update to 2.6.29-final.
  - Eliminated 4 patches.

-------------------------------------------------------------------
Fri Mar 20 09:41:41 CET 2009 - jbeulich@novell.com

- Update Xen config files.
- Update Xen patches to 2.6.29-rc8 and c/s 821.

-------------------------------------------------------------------
Wed Mar 18 15:10:32 CET 2009 - mmarek@suse.cz

- rpm/kernel-*.spec.in, scripts/tar-up.sh: don't add "<RELEASE>"
  to the release, breaks plain rpmbuild.

-------------------------------------------------------------------
Tue Mar 17 16:14:08 CET 2009 - mmarek@suse.cz

- rpm/kernel-binary.spec.in: don't generate symsets
- rpm/kernel-syms.spec.in: don't package symsets
- rpm/find-provides: disable symset provides
- rpm/macros.kernel-source: don't check for /boot/symsets*
  (fate#305945)

-------------------------------------------------------------------
Tue Mar 17 07:56:40 CET 2009 - knikanth@suse.de

- patches.fixes/loop-barriers: Delete.
- patches.fixes/loop-barriers2: Delete.
  Remove non-mainline patches to loop driver making it honour
  O_SYNC, sync requests and barriers. (bnc#485089), (bnc#471249)

-------------------------------------------------------------------
Mon Mar 16 18:11:40 CET 2009 - bphilips@suse.de

- README: add rough guide to updating KABI

-------------------------------------------------------------------
Fri Mar 13 23:37:52 CET 2009 - jeffm@suse.com

- Update to 2.6.29-rc8.

-------------------------------------------------------------------
Thu Mar 12 11:21:42 CET 2009 - jbeulich@novell.com

- patches.fixes/fix-nf_conntrack_slp,
  patches.suse/perfmon2-remove_get_base_syscall_attr.patch,
  patches.suse/perfmon2.patch,
  patches.suse/silent-stack-overflow-2.patch: fix build warnings.

-------------------------------------------------------------------
Thu Mar 12 11:09:42 CET 2009 - jbeulich@novell.com

- Update Xen patches addressing several issues in initial commit
- Update Xen config files (re-enable oprofile, disable novfs).
- patches.xen/xen3-x86_64-unwind-annotations: fix unwind annotations
  in entry_64-xen.S.

-------------------------------------------------------------------
Thu Mar 12 11:02:37 CET 2009 - jbeulich@novell.com

- patches.arch/x86_64-unwind-annotations: fix unwind annotations in
  entry_64.S.

-------------------------------------------------------------------
Thu Mar 12 07:43:03 CET 2009 - rgoldwyn@suse.de

- patches.suse/novfs-creds-change-2.6.29: Changing credential
  according to new task_struct.

-------------------------------------------------------------------
Wed Mar 11 18:27:00 CET 2009 - jblunck@suse.de

- rpm/kernel-binary.spec.in: Use split_packages only if supported.conf
  is not empty.

-------------------------------------------------------------------
Mon Mar  9 21:26:13 CET 2009 - mmarek@suse.cz

- rpm/kernel-binary.spec.in: renamed modprobe config to
  /etc/modprobe.d/50-module-renames.conf (required by new
  module-init-tools).

-------------------------------------------------------------------
Mon Mar  9 12:04:46 CET 2009 - jbeulich@novell.com

- patches.xen/xen3-patch-2.6.29-rc4: fix ia64 build.

-------------------------------------------------------------------
Mon Mar  9 09:42:36 CET 2009 - jbeulich@novell.com

- Update Xen config files (get tracing options back in sync with
  default).

-------------------------------------------------------------------
Fri Mar  6 20:56:37 CET 2009 - jeffm@suse.de

- Update config files: Enable CONFIG_FRAME_POINTER on Xen.

-------------------------------------------------------------------
Fri Mar  6 20:36:26 CET 2009 - jeffm@suse.de

- config.conf: Enabled Xen for building.

-------------------------------------------------------------------
Fri Mar  6 17:49:36 CET 2009 - jbeulich@novell.com

- Update Xen patches to 2.6.29-rc7.

-------------------------------------------------------------------
Fri Mar  6 13:34:30 CET 2009 - jbenc@suse.cz

- Update config files: enabled wireless debugging in -debug flavors.

-------------------------------------------------------------------
Fri Mar  6 10:36:19 CET 2009 - mmarek@suse.cz

- rpm/get_release_number.sh.in, rpm/kernel-binary.spec.in,
  rpm/kernel-source.spec.in, rpm/kernel-syms.spec.in,
  scripts/tar-up.sh, doc/README.SUSE: finally drop kernel-dummy
- rpm/prepare-build.sh: Delete.

-------------------------------------------------------------------
Wed Mar  4 20:18:28 CET 2009 - jeffm@suse.com

- Update to 2.6.29-rc7.
  - Eliminated 1 patch.

-------------------------------------------------------------------
Wed Mar  4 11:48:01 CET 2009 - mmarek@suse.cz

- rpm/kernel-binary.spec.in: workaround a bash bug (bnc#481817)
  in kernel-vanilla.spec.

-------------------------------------------------------------------
Tue Mar  3 23:00:28 CET 2009 - jeffm@suse.com

- patches.suse/export-security_inode_permission: Export
  security_inode_permission for aufs.

-------------------------------------------------------------------
Thu Feb 26 15:32:35 CET 2009 - jeffm@suse.com

- scripts/tar-up.sh: Add -u to update existing spec files.

-------------------------------------------------------------------
Thu Feb 26 11:50:57 CET 2009 - sven@suse.de

- rpm/kernel-binary.spec.in: Fix sub-package install-time conflict.

-------------------------------------------------------------------
Wed Feb 25 19:41:59 CET 2009 - mmarek@suse.cz

- scripts/tar-up.sh: create tarballs that don't change
  unnecessarily: set owner/group to nobody/nobody, mtime to time of
  the latest commit and sort the input files.

-------------------------------------------------------------------
Tue Feb 24 23:28:11 CET 2009 - jeffm@suse.com

- Update to 2.6.29-rc6-git1.

-------------------------------------------------------------------
Sat Feb 21 17:30:47 CET 2009 - mmarek@suse.cz

- rpm/kernel-syms.spec.in: also check if the package versions match
  (bnc#478462)

-------------------------------------------------------------------
Fri Feb 20 14:41:31 CET 2009 - jbeulich@novell.com

- patches.suse/stack-unwind: fix 32-bit arch_unwind_init_running().

-------------------------------------------------------------------
Fri Feb 20 10:12:51 CET 2009 - jbeulich@novell.com

- patches.suse/stack-unwind: fix patch fuzz.

-------------------------------------------------------------------
Fri Feb 20 09:48:59 CET 2009 - jbeulich@novell.com

- misc/xen-port-patches.py: Adjust fro new x86 header placement.
- patches.arch/x86_64-unwind-annotations: fix unwind annotations
  (bnc#472783).
- patches.suse/stack-unwind: Properlz hook up unwinder again.

-------------------------------------------------------------------
Fri Feb 20 02:49:50 CET 2009 - jeffm@suse.de

- patches.suse/kdb-common: Build fix with -I directive.

-------------------------------------------------------------------
Fri Feb 20 02:12:56 CET 2009 - jeffm@suse.de

- Update config files.

-------------------------------------------------------------------
Fri Feb 20 01:50:59 CET 2009 - jeffm@suse.de

- Update to 2.6.29-rc5-git3.
  - Eliminated 1 patch.

-------------------------------------------------------------------
Thu Feb 19 11:27:58 CET 2009 - mmarek@suse.cz

- rpm/symsets.pl: allow passing only Module.symvers and no modules

-------------------------------------------------------------------
Wed Feb 18 11:25:46 CET 2009 - olh@suse.de

- disable ppc601 support, disable unused framebuffer drivers

-------------------------------------------------------------------
Wed Feb 18 10:41:14 CET 2009 - olh@suse.de

- disable kdump on ppc32

------------------------------------------------------------------
Mon Feb 16 17:18:41 CET 2009 - jeffm@suse.com

- Update config files.

-------------------------------------------------------------------
Sat Feb 14 17:40:22 CET 2009 - jeffm@suse.de

- Update to 2.6.29-rc5.

-------------------------------------------------------------------
Fri Feb 13 21:15:40 CET 2009 - jeffm@suse.de

- Update to 2.6.29-rc4-git7.
  - Eliminated 2 patches.

-------------------------------------------------------------------
Mon Feb  9 22:04:41 CET 2009 - jeffm@suse.de

- patches.rpmify/spin_is_contended-fix: spin_is_contended
  Kconfig fixes.

-------------------------------------------------------------------
Mon Feb  9 17:47:43 CET 2009 - jeffm@suse.de

- Updated to 2.6.29-rc4.
  - Eliminated 3 patches.

-------------------------------------------------------------------
Fri Feb  6 21:34:56 CET 2009 - jeffm@suse.com

- patches.fixes/fix-warning-while-mapping-0-1MB-range-with-dev-mem:
  x86, pat: fix warn_on_once() while mapping 0-1MB range.

-------------------------------------------------------------------
Fri Feb  6 20:54:14 CET 2009 - mmarek@suse.cz

- rpm/kernel-module-subpackage, rpm/post.sh, rpm/postun.sh: fix
  last change: don't pass -e to weak-modules2.

-------------------------------------------------------------------
Fri Feb  6 14:42:13 CET 2009 - mmarek@suse.cz

- rpm/kernel-module-subpackage, rpm/post.sh, rpm/postun.sh: pass
  down shell options like -x to weak-modules2 to make debugging
  with rpm -ivv easier.

-------------------------------------------------------------------
Tue Feb  3 21:36:36 CET 2009 - jeffm@suse.de

- patches.fixes/fix-nf_conntrack_slp: make nf_conntrack_slp
  actually work (bnc#470963).

-------------------------------------------------------------------
Tue Feb  3 14:34:14 CET 2009 - mmarek@suse.cz

- scripts/tar-up.sh: fix branch name in KOTD packages.

-------------------------------------------------------------------
Tue Feb  3 12:37:06 CET 2009 - olh@suse.de

- config.conf: readde -debug flavor for ppc64

-------------------------------------------------------------------
Tue Feb  3 11:51:37 CET 2009 - olh@suse.de

- patches.fixes/scsi-ibmvfc_prli_initiator_fix.patch:
  Better handle other FC initiators (bnc#471217 - LTC51238)

-------------------------------------------------------------------
Tue Feb  3 11:48:59 CET 2009 - mmarek@suse.cz

- scripts/wd-functions.sh: display master as "master", not "HEAD"
  or "".

-------------------------------------------------------------------
Mon Feb  2 22:13:03 CET 2009 - jeffm@suse.de

- patches.fixes/ath9k-fix-led_device_naming.diff: ath9k: fix
  led naming.
- patches.fixes/b43legacy-fix-led_device_naming.diff: b43legacy:
  fix led naming.
- patches.fixes/iwlwifi-fix-iwl-3945_led_device_naming.diff:
  iwlwifi: another led naming fix.
- patches.fixes/iwlwifi-fix-iwl-led_device_naming.diff: iwlwifi:
  fix led naming   .
- patches.fixes/rt2x00-fix-led_device_naming.diff: rt2x00:
  fix led naming.

-------------------------------------------------------------------
Mon Feb  2 21:20:36 CET 2009 - jeffm@suse.de

- Updated to 2.6.29-rc3-git3.
  - Eliminated 6 patches.

-------------------------------------------------------------------
Mon Feb  2 17:35:32 CET 2009 - jeffm@suse.de

- Updated to 2.6.29-rc3.
  - AppArmor is disabled.
  - Xen is disabled.
  - Eliminated 745 patches.

-------------------------------------------------------------------
Mon Feb  2 17:17:07 CET 2009 - jeffm@suse.de

- Enabled patches.suse/reiserfs_warning-reentrant

-------------------------------------------------------------------
Mon Feb  2 11:30:07 CET 2009 - rw@suse.de

- patches.fixes/xpc-pass-physical,
  patches.kabi/xpc-pass-physical:
  kABI: restore upstream patch, add ABI cover-up. (bnc#458811)

-------------------------------------------------------------------
Mon Feb  2 10:44:23 CET 2009 - olh@suse.de

- patches.fixes/serial-jsm-enable_ms.patch:
  Add enable_ms to jsm driver (bnc#471224 - LTC51066)

-------------------------------------------------------------------
Mon Feb  2 10:30:50 CET 2009 - olh@suse.de

- patches.arch/ppc-optimize-sync.patch:
  Optimise smp_{r,w}mb and mutex (bnc#471222 - LTC51356)

-------------------------------------------------------------------
Sat Jan 31 04:35:24 CET 2009 - gregkh@suse.de

- refresh patches for fuzz due to 2.6.27.14-rc1 import.

-------------------------------------------------------------------
Sat Jan 31 04:16:39 CET 2009 - gregkh@suse.de

- patches.kabi/abi-fix-add-epoll_devs-back-to-struct-user_struct.patch:
  ABI fix: add epoll_devs back to struct user_struct.

-------------------------------------------------------------------
Sat Jan 31 04:07:38 CET 2009 - gregkh@suse.de

- Update to 2.6.27.14-rc1
  - lots of security fixes
  - lots of bugfixes
  - obsoletes:
    - patches.drivers/alsa-virtuoso-no-eeprom-overwrite
    - patches.drivers/pata_via.c-support-vx855-and-future-chips-whose-ide-controller-use-0x0571.patch
    - patches.fixes/SUNRPC-Fix-autobind-on-cloned-rpc-clients.patch
    - patches.fixes/sysfs-fix-problems-with-binary-files.patch
    - patches.fixes/xpc-fix-NULL-deref
    - patches.fixes/xpc-write-barrier

-------------------------------------------------------------------
Fri Jan 30 09:15:04 CET 2009 - olh@suse.de

- patches.arch/ppc-pseries-migration_hang_fix.patch:
  Fix partition migration hang under load (bnc#470563 - LTC51153)

-------------------------------------------------------------------
Fri Jan 30 08:00:00 CET 2009 - olh@suse.de

- disable CONFIG_DEBUG_STACKOVERFLOW and CONFIG_DEBUG_STACK_USAGE
  on ppc/ppc64

-------------------------------------------------------------------
Fri Jan 30 01:24:09 CET 2009 - teheo@suse.de

- patches.drivers/libata-fix-EH-device-failure-handling: libata:
  fix EH device failure handling (bnc#470845).

-------------------------------------------------------------------
Thu Jan 29 21:02:44 CET 2009 - jjolly@suse.de

- patches.arch/s390-08-08-add_qdio_utilization.patch: zfcp:
  queue_full is lacking the entry for qdio utilization
  (bnc#466462).

-------------------------------------------------------------------
Thu Jan 29 18:45:32 CET 2009 - gregkh@suse.de

- add ability to debug kernel using USB debug connector.
- Update config files.
- patches.suse/usb-move-ehci-reg-def.patch: usb: move ehci
  reg def.
- patches.suse/x86-usb-debug-port-early-console-v4.patch: x86:
  usb debug port early console, v4.

-------------------------------------------------------------------
Thu Jan 29 11:43:32 CET 2009 - mmarek@suse.cz

- patches.kabi/abi-fix-add-s_syncing-back-to-struct-super_block.patch
  patches.kabi/abi-fix-add-wb_sync_hold-enum-writeback_sync_modes.patch
  patches.kabi/export-iwl_rx_allocate
  patches.kabi/sched-kabi-compat-hack.patch: Introduce
  patches.kabi/ for patches that only work around kabi issues and
  can be safely dropped at the next SP.

-------------------------------------------------------------------
Wed Jan 28 20:34:29 CET 2009 - agruen@suse.de

- patches.xen/xen-x86-mark_rodata_rw.patch: Add missing pageattr.c
  changes to pageattr-xen.c (bnc#439348).

-------------------------------------------------------------------
Wed Jan 28 18:50:59 CET 2009 - agruen@suse.de

- patches.suse/x86-mark_rodata_rw.patch: Add mark_rodata_rw()
  to un-protect read-only kernel code pages (bnc#439348).
- patches.xen/xen-x86-mark_rodata_rw.patch: xen specific part
  (bnc#439348).

-------------------------------------------------------------------
Wed Jan 28 15:59:27 CET 2009 - mmarek@suse.cz

- config/s390/s390: the -man package still fails for s390, disable
  it

-------------------------------------------------------------------
Wed Jan 28 14:27:18 CET 2009 - mmarek@suse.cz

- rpm/kernel-binary.spec.in: fix build of the -man subpackage on
  31bit s390

-------------------------------------------------------------------
Wed Jan 28 13:23:01 CET 2009 - mmarek@suse.cz

- fix kernel-default.ppc64 reference symsets

-------------------------------------------------------------------
Wed Jan 28 12:06:53 CET 2009 - jslaby@suse.cz

- patches.arch/x86_sgi_cpus4096-05-update-send_IPI_mask.patch:
  x86 cpumask: Updates to support NR_CPUS=4096 (bnc#425240
  FATE304266).
  [cpu_mask_to_apicid bigsmp fix]

-------------------------------------------------------------------
Wed Jan 28 08:16:54 CET 2009 - olh@suse.de

- patches.fixes/scsi-ibmvscsi-module_alias.patch:
  map scsi proc_name to module name (bnc#459933 - LTC50724)

-------------------------------------------------------------------
Tue Jan 27 23:33:09 CET 2009 - jeffm@suse.de

- Update config files: Disable ftrace in -debug on ppc64

-------------------------------------------------------------------
Tue Jan 27 23:16:03 CET 2009 - jeffm@suse.de

- config.conf: Added -debug flavor for ppc64.

-------------------------------------------------------------------
Tue Jan 27 13:40:53 CET 2009 - bwalle@suse.de

- patches.drivers/libfc-set-the-release-function.diff:
  Whitespace change.

-------------------------------------------------------------------
Tue Jan 27 09:05:30 CET 2009 - hare@suse.de

- patches.drivers/libfc-fix-read-IO-data-integrity: libfc:
  IO data integrity issue when a IO data frame lost (bnc#469536).

-------------------------------------------------------------------
Tue Jan 27 08:52:49 CET 2009 - jbeulich@novell.com

- re-enable patches.xen/xen3-e1000e_Export_set_memory_ro-rw.

-------------------------------------------------------------------
Tue Jan 27 07:44:18 CET 2009 - olh@suse.de

- update patches.arch/ppc-memoryless-nodes.patch:
  include prototype for PFN_UP() (bnc#462546 - LTC50009)

-------------------------------------------------------------------
Mon Jan 26 19:53:20 CET 2009 - kkeil@suse.de

- patches.suse/e1000e_Export_set_memory_ro-rw: Export
  set_memory_ro() and set_memory_rw() calls.
  readded to avoid kabi change

-------------------------------------------------------------------
Mon Jan 26 19:36:59 CET 2009 - jeffm@suse.de

- config.conf: Added kernel-vmi to i386.

-------------------------------------------------------------------
Mon Jan 26 19:08:43 CET 2009 - olh@suse.de

- update patches.arch/ppc-memoryless-nodes.patch:
  use PFN_UP() for end_pfn (bnc#462546 - LTC50009)

-------------------------------------------------------------------
Mon Jan 26 17:14:44 CET 2009 - mmarek@suse.cz

- kabi: import FCoE changes

-------------------------------------------------------------------
Mon Jan 26 17:00:44 CET 2009 - hare@suse.de

- patches.suse/dm-mpath-requeue-for-stopped-queue: disable
  wrong debug message again.

-------------------------------------------------------------------
Mon Jan 26 15:35:41 CET 2009 - rw@suse.de

- patches.fixes/taskstats-alignment:
  IA64: fill 'struct taskstats' on stack and 'memcpy' result to skb.
  (bnc#448410)

-------------------------------------------------------------------
Mon Jan 26 15:31:39 CET 2009 - olh@suse.de

- update patches.arch/ppc-memoryless-nodes.patch:
  fix calculation of reserve_size (bnc#462546 - LTC50009)

-------------------------------------------------------------------
Mon Jan 26 14:19:30 CET 2009 - kkeil@suse.de

- patches.fixes/disable-lro-per-default: Disable LRO per default
  in igb and ixgbe. (bnc#467519)

-------------------------------------------------------------------
Mon Jan 26 13:44:37 CET 2009 - jbeulich@novell.com

- Just comment out patches.xen/xen3-e1000e_* (to address build error)
  until disposition of their originals is known.

-------------------------------------------------------------------
Mon Jan 26 13:01:24 CET 2009 - kkeil@suse.de

- patches.fixes/sctp_do_not_use_stale_copy_of_sk: Do not use
  stale copy of sk. (bnc#440104)

-------------------------------------------------------------------
Mon Jan 26 12:52:21 CET 2009 - jblunck@suse.de

Renamed some patches so they get included in vanilla builds.
- patches.rpmify/firmware-path: Renamed.
- patches.rpmify/no-include-asm: Renamed.
- patches.suse/md-raid-metadata-PAGE_SIZE.patch: Renamed.

-------------------------------------------------------------------
Mon Jan 26 12:18:00 CET 2009 - olh@suse.de

- patches.suse/led_classdev.sysfs-name.patch: use correct name
  for /sys/devices/virtual/leds/ entries (bnc#468350)

-------------------------------------------------------------------
Mon Jan 26 12:15:15 CET 2009 - kkeil@suse.de

- patches.suse/e1000e_Export_set_memory_ro-rw: Delete.
- patches.suse/e1000e_allow_bad_checksum: Delete.
- patches.suse/e1000e_call_dump_eeprom: Delete.
- patches.suse/e1000e_ioremap_sanity_check: Delete.
- patches.suse/e1000e_use_set_memory_ro-rw_to_protect_flash_memory:
  Delete.
  Remove not mainline e1000e patches which were added to help with
  the e1000e NVM corruption - root issue is fixed

-------------------------------------------------------------------
Mon Jan 26 12:06:30 CET 2009 - kkeil@suse.de

- patches.drivers/tg3_libphy_workaround: tg3 libphy workaround.
  (bnc#468725)

-------------------------------------------------------------------
Mon Jan 26 09:17:49 CET 2009 - hare@suse.de

- supported.conf: Correct spelling for dm-least-pending
  path checker.

-------------------------------------------------------------------
Mon Jan 26 09:16:31 CET 2009 - hare@suse.de

- patches.suse/dm-mpath-check-info-before-access: Kernel Oops
  during path failover (bnc#458393).

-------------------------------------------------------------------
Sun Jan 25 02:07:17 CET 2009 - gregkh@suse.de

- refresh patch fuzz now that 2.6.27.13 is in tree

-------------------------------------------------------------------
Sun Jan 25 01:59:30 CET 2009 - gregkh@suse.de

- Update to final version of 2.6.27.13

-------------------------------------------------------------------
Sat Jan 24 23:24:49 CET 2009 - gregkh@suse.de

- dynamic debugging fixes backported from upstream:
- patches.drivers/driver-core-add-newlines-to-debugging-enabled-disabled-messages.patch:
  driver core: add newlines to debugging enabled/disabled
  messages.
- patches.drivers/driver-core-fix-dynamic_debug-cmd-line-parameter.patch:
  Driver core: fix 'dynamic_debug' cmd line parameter.
- patches.drivers/driver-core-fix-using-ret-variable-in-unregister_dynamic_debug_module.patch:
  driver core: fix using 'ret' variable in
  unregister_dynamic_debug_module.

-------------------------------------------------------------------
Sat Jan 24 17:51:17 CET 2009 - jbohac@suse.cz

- patches.arch/x86_64-hpet-64bit-timer.patch: 
  (fix return of an unitialized value (bnc#469017)

-------------------------------------------------------------------
Sat Jan 24 11:29:02 CET 2009 - mmarek@suse.cz

- update kabi files: ignore changes in struct pcie_link_state as
  it is an internal structure only.

-------------------------------------------------------------------
Sat Jan 24 11:26:16 CET 2009 - mmarek@suse.cz

- patches.suse/genksyms-add-override-flag.diff: genksyms: add
  --override flag.
- rpm/kernel-binary.spec.in: set KBUILD_OVERRIDE=1

-------------------------------------------------------------------
Sat Jan 24 01:25:44 CET 2009 - ghaskins@suse.de

- patches.fixes/sched-kabi-compat-hack.patch: sched: leave
  RT_GROUP_SCHED structure components intact to preserve kABI.

 broke kabi with fix for 456542

-------------------------------------------------------------------
Sat Jan 24 00:35:12 CET 2009 - trenn@suse.de

- patches.fixes/cpufreq_export_latency.patch: CPUFREQ: Introduce
  /sys/devices/system/cpu/cpu*/cpufreq/cpuinfo_transition_latency
  (bnc#464461).
- patches.fixes/cpufreq_ondemand_adjust_sampling_rate_limit.patch:
  CPUFREQ: ondemand/conservative: sanitize sampling_rate
  restrictions (bnc#464461).
- patches.fixes/cpufreq_ondemand_performance_optimise_default_settings.patch:
  CPUFREQ: ondemand: Limit default sampling rate to 300ms
  max. (bnc#464461).
- patches.fixes/x86_cpufreq_powernow-k8_acpi_latency_values.patch:
  X86 powernow-k8 cpufreq: Get transition latency from acpi _PSS
  object (bnc#464461).

-------------------------------------------------------------------
Fri Jan 23 20:29:24 CET 2009 - jeffm@suse.de

- patches.fixes/xfs-dmapi-fixes: xfs/dmapi: fix crash on mount
  (bnc#458027).

-------------------------------------------------------------------
Fri Jan 23 20:19:33 CET 2009 - ghaskins@suse.de

- Update config files: Disable RT_GROUP_SCHED (bnc#456542).

  The RT_GROUP_SCHED feature is experimental and clearly broken, so
  lets turn it off for now.

-------------------------------------------------------------------
Fri Jan 23 16:51:40 CET 2009 - jeffm@suse.de

- patches.fixes/hpilo-open-close-fix: hpilo open/close fix
  (bnc#466517).

-------------------------------------------------------------------
Fri Jan 23 15:59:44 CET 2009 - hare@suse.de

- patches.suse/dm-mpath-requeue-for-stopped-queue: Handle I/O
  on stopped queues correctly (bnc#458393).

-------------------------------------------------------------------
Fri Jan 23 15:34:11 CET 2009 - jbenc@suse.cz

- patches.suse/mnt-want-write-speedup.patch,
  patches.suse/mnt_clone_write.patch: modified not to break kABI,
  enabled (bnc#436953).

-------------------------------------------------------------------
Fri Jan 23 15:08:39 CET 2009 - jbenc@suse.cz

- patches.fixes/iwlagn-fix-rfkill.patch: iwlagn: fix hw-rfkill
  while the interface is down (bnc#446158).

-------------------------------------------------------------------
Fri Jan 23 14:59:57 CET 2009 - mmarek@suse.cz

- kabi/severities: temporarily enable changes in FcOE modules.

-------------------------------------------------------------------
Fri Jan 23 11:55:18 CET 2009 - hare@suse.de

- patches.arch/s390-08-06-personality.patch: kernel: setting 32
  bit personality doesn't work (bnc#466462).
- patches.arch/s390-08-07-compat_wrappers.patch: kernel:
  Add missing wrapper functions for 31 bit compat
  syscalls. (bnc#466462,LTC#51229).
- patches.fixes/block-leave-the-request-timeout-timer-running:
  Delete obsolete patch.

-------------------------------------------------------------------
Fri Jan 23 11:42:28 CET 2009 - bwalle@suse.de

- patches.drivers/fcoe-change-fcoe_sw-sg_tablesi.diff: change
  fcoe_sw sg_tablesize to SG_ALL (bnc #459142).
- patches.drivers/fcoe-check-return-for-fc_set_m.diff: check
  return for fc_set_mfs (bnc #459142).
- patches.drivers/fcoe-fix-frame-length-validati.diff: fix frame
  length validation in the early receive path (bnc #459142).
- patches.drivers/fcoe-fix-incorrect-use-of-struct-module.diff:
  fcoe: fix incorrect use of struct module (bnc #468051).
- patches.drivers/fcoe-improved-load-balancing-i.diff: improved
  load balancing in rx path (bnc #459142).
- patches.drivers/fcoe-logoff-of-the-fabric-when.diff: Logoff
  of the fabric when destroying interface (bnc #459142).
- patches.drivers/fcoe-remove-warn_on-in-fc_set.diff: remove
  WARN_ON in fc_set_mfs (bnc #459142).
- patches.drivers/fcoe-user_mfs-is-never-used.diff: user_mfs is
  never used (bnc #459142).
- patches.drivers/libfc-add-fc_disc-c-locking-co.diff: Add
  fc_disc.c locking comment block (bnc #459142).
- patches.drivers/libfc-ensure-correct-device_pu.diff: libfc:
  Ensure correct device_put/get usage (round 2).
- patches.drivers/libfc-fix-rport-recursive-lock.diff: libfc:
  Fix rport recursive lock on rport mutex (bnc #459142).
- patches.drivers/libfc-handle-rrq-exch-timeout.diff: libfc:
  handle RRQ exch timeout (bnc #465596).
- patches.drivers/libfc-improve-fc_lport-c-locki.diff: Improve
  fc_lport.c locking comment block (bnc #459142).
- patches.drivers/libfc-improve-fc_rport-c-locki.diff: Improve
  fc_rport.c locking comment block (459142).
- patches.drivers/libfc-make-fc_disc-inline-with.diff: make
  fc_disc inline with the fc_lport structure (bnc #459142).
- patches.drivers/libfc-make-rscn-parsing-more-r.diff: make RSCN
  parsing more robust (bnc #459142).
- patches.drivers/libfc-make-sure-we-access-the.diff: make sure
  we access the CRC safely (bnc #459142).
- patches.drivers/libfc-pass-lport-in-exch_mgr_r.diff: libfc:
  Pass lport in exch_mgr_reset (bnc #465596).
- patches.drivers/libfc-remove-debug-print-state.diff: libfc:
  Remove debug print statement, too verbose (bnc #459142).
- patches.drivers/libfc-set-the-release-function.diff: Set
  the release function for the rport's kobject (round 2)
  (bnc #459142).
- patches.drivers/libfc-updated-comment-for-orde.diff: updated
  comment for order of em and ex locks (bnc #459142).
- patches.drivers/libfc-updated-libfc-fcoe-modul.diff: updated
  libfc fcoe module ver to 1.0.6 (bnc #459142).
- patches.drivers/libfc-use-an-operations-struct.diff: use an
  operations structure for rport callbacks (bnc #459142).
- patches.drivers/libfc-when-rport-goes-away-re.diff: libfc:
  when rport goes away (re-plogi), clean up exchanges to/from
  rport (bnc #465596).
- patches.drivers/libfc_locking.diff: libfc, fcoe: fixed locking
  issues with lport->lp_mutex around lport->link_status (bnc
  #468053).
- patches.drivers/libfc_rport.diff: libfc: rport retry on LS_RJT
  from certain ELS (bnc #468054).

-------------------------------------------------------------------
Fri Jan 23 11:36:44 CET 2009 - hare@suse.de

- patches.fixes/qla2xxx-check-fc-rport-validity:
  qla2xxx: added check for fcport is valid in
  qla2x00_terminate_rport_io(). (bnc#467624).

-------------------------------------------------------------------
Fri Jan 23 11:01:59 CET 2009 - tiwai@suse.de

- patches.drivers/alsa-hda-gateway-t1616-quirk: ALSA: hda -
  Add quirk for Gateway T1616 laptop (bnc#467597).
- patches.drivers/alsa-hda-hp-dv4-quirk: ALSA: hda - Add model
  entry for HP dv4.
- patches.drivers/alsa-hda-intel-d945-ref-quirk: ALSA: hda -
  Add model=ref for Intel board with STAC9221 (bnc#406529).

-------------------------------------------------------------------
Fri Jan 23 10:48:16 CET 2009 - hare@suse.de

- patches.fixes/blk-leave-sync-timer-running: block: Rediff
- patches.fixes/block-use-round_jiffies_up: Block: use
  round_jiffies_up() (bnc#464155).
- Add missing patches to series.conf:
  patches.fixes/round-jiffies-up
  patches.fixes/block-use-round_jiffies_up
  patches.fixes/block-fix-blk_start_queueing
  patches.fixes/suppress-buffer-IO-errors
  patches.fixes/block-optimizations-in-blk_rq_timed_out_timer
  patches.fixes/block-add-comment-in-blk_rq_timed_out

-------------------------------------------------------------------
Fri Jan 23 07:51:35 CET 2009 - olh@suse.de

- update patches.fixes/scsi-ibmvscsi-vio_leak.patch:
  handle also drivers/scsi/ibmvscsi/ibmvfc.c

-------------------------------------------------------------------
Fri Jan 23 06:41:18 CET 2009 - sjayaraman@suse.de

- patches.fixes/cifs-fix-oops-on-ipv6-mount: cifs: make sure we
  allocate enough storage for socket address (467691).

-------------------------------------------------------------------
Fri Jan 23 05:57:48 CET 2009 - gregkh@suse.de

- patches.kernel.org/abi-fix-add-wb_sync_hold-enum-writeback_sync_modes.patch:
  ABI fix: add WB_SYNC_HOLD enum writeback_sync_modes.

-------------------------------------------------------------------
Fri Jan 23 05:08:48 CET 2009 - gregkh@suse.de

- patches.kernel.org/abi-fix-add-s_syncing-back-to-struct-super_block.patch:
  ABI fix: add s_syncing back to struct super_block.

-------------------------------------------------------------------
Fri Jan 23 02:26:30 CET 2009 - gregkh@suse.de

- update to 2.6.27.13-rc1:
  - security updates
  - lots of bugfixes
  - obsoletes:
    - patches.arch/ppc-fix_hugepage_check.patch
    - patches.drivers/alsa-hda-ad1986a-laptop-eapd-model-back
    - patches.drivers/alsa-hda-samsung-q45-quirk
    - patches.fixes/security-introduce-missing-kfree.patch
    - patches.fixes/xpc-fix-heartbeat
- Update config files.

-------------------------------------------------------------------
Thu Jan 22 23:55:10 CET 2009 - kkeil@suse.de

- patches.drivers/e1000-fix-shared-emc.patch: e1000: fix bug
  with shared interrupt during reset (bnc#396687)

-------------------------------------------------------------------
Thu Jan 22 22:43:48 CET 2009 - tonyj@suse.de

- patches.fixes/revert-bgcolor-line-feed-93f78da4.patch: Revert
  "vt: fix background color on line feed" (bnc#418613).

-------------------------------------------------------------------
Thu Jan 22 19:28:06 CET 2009 - jbenc@suse.cz

- patches.fixes/iwlwifi-fix-rs_get_rate-oops.patch: iwlwifi:
  fix rs_get_rate WARN_ON() (bnc#456002).
- Reordered wireless patches to group together patches touching the same
  driver.

-------------------------------------------------------------------
Thu Jan 22 19:13:20 CET 2009 - bphilips@suse.de

- patches.drivers/disable-catas_reset-by-default-to-avoid-problems-with-eeh.patch:
  disable catas_reset by default to avoid problems with EEH
  (bnc#456389).

-------------------------------------------------------------------
Thu Jan 22 17:42:04 CET 2009 - rw@suse.de

- patches.fixes/xpc-pass-physical:
  fixed kABI breakage. (bnc#458811)

-------------------------------------------------------------------
Thu Jan 22 15:58:54 CET 2009 - bwalle@suse.de

- scripts/tar-up_and_run_mbuild.sh: s390 (the 31 bit variant) is
  not an important spec file.

-------------------------------------------------------------------
Thu Jan 22 15:50:44 CET 2009 - jbenc@suse.cz

- patches.fixes/mac80211-add-direct-probe.patch: fixed kABI
  breakage, reenabled.

-------------------------------------------------------------------
Thu Jan 22 15:29:07 CET 2009 - mmarek@suse.cz

- rpm/modversions: eat the "override" keyword before parsing the
  symbol definition.

-------------------------------------------------------------------
Thu Jan 22 14:14:03 CET 2009 - olh@suse.de

- patches.fixes/scsi-ibmvscsi-vio_leak.patch:
  Correct VIO bus/device CMO accounting problems (bnc#468304 - LTC51205)

-------------------------------------------------------------------
Thu Jan 22 14:03:12 CET 2009 - olh@suse.de

- patches.suse/of_platform_driver.module-owner.patch:
  add missing module symlink to /sys/bus/*/driver/*
  in struct of_platform_driver.

-------------------------------------------------------------------
Thu Jan 22 13:29:23 CET 2009 - kkeil@suse.de

- patches.drivers/ixgbe_DCB_compile_err.patch: DCB compile
  error fix - new version from Intel  (bnc#465923)

-------------------------------------------------------------------
Thu Jan 22 12:58:06 CET 2009 - jbohac@suse.cz

- patches.arch/x86_64-hpet-64bit-timer.patch: allow 64-bit mode
  for HPET Timer0 (bnc#456700).
  (fix compilation on i386 and add hpet64 to kernel-parameters.txt)

-------------------------------------------------------------------
Thu Jan 22 12:25:59 CET 2009 - jbohac@suse.cz

- patches.arch/x86_64-hpet-64bit-timer.patch: allow 64-bit mode
  for HPET Timer0 (bnc#456700).

-------------------------------------------------------------------
Thu Jan 22 12:10:39 CET 2009 - rw@suse.de

- patches.fixes/xpc-pass-physical:
  sgi-xpc: need to pass the physical address, not virtual. (bnc#458811)
- patches.fixes/xpc-fix-heartbeat:
  sgi-xpc: eliminate false detection of no heartbeat. (bnc#464545)

-------------------------------------------------------------------
Thu Jan 22 11:28:20 CET 2009 - jkosina@suse.de

- patches.fixes/input-add-nomux-dell-vostro-1510.patch: Input:
  add Dell Vostro 1510 to nomux list (bnc#404881).

-------------------------------------------------------------------
Thu Jan 22 10:30:46 CET 2009 - jblunck@suse.de

- scripts/compute-PATCHVERSION.sh: Fix SRCVERSION parsing (bnc#465113).

-------------------------------------------------------------------
Thu Jan 22 10:02:42 CET 2009 - tiwai@suse.de

- patches.drivers/alsa-hda-add-volume-offset: ALSA: hda - Add
  extra volume offset to standard volume amp macros (bnc#466428).
- patches.drivers/alsa-hda-stac-reduce-volume-scale: ALSA: hda -
  Halve too large volume scales for STAC/IDT codecs (bnc#466428).

-------------------------------------------------------------------
Thu Jan 22 09:25:52 CET 2009 - hare@suse.de

- patches.drivers/lpfc-8.2.8.12-update: Update lpfc from 8.2.8.11
  to 8.2.8.12 (bnc#467713).

-------------------------------------------------------------------
Thu Jan 22 01:58:48 CET 2009 - jeffm@suse.de

- patches.fixes/reiserfs-debug-1036: fix missing jl arg

-------------------------------------------------------------------
Wed Jan 21 21:09:15 CET 2009 - mmarek@suse.cz

- rpm/kernel-binary.spec.in: delete duplicate error message in the
  kabi checks

-------------------------------------------------------------------
Wed Jan 21 20:04:30 CET 2009 - jeffm@suse.de

- patches.fixes/remove_kernel_physical_mapping_init_from_init:
  move kernel_physical_mapping_init to __meminit (bnc#467474).

-------------------------------------------------------------------
Wed Jan 21 19:56:34 CET 2009 - jbenc@suse.cz

- patches.fixes/mac80211-add-direct-probe.patch: disabled, as it changes
  kABI.

-------------------------------------------------------------------
Wed Jan 21 19:46:46 CET 2009 - gregkh@suse.de

- patches.fixes/security-introduce-missing-kfree.patch: security:
  introduce missing kfree (bnc#467322).
- patches.fixes/sysfs-fix-problems-with-binary-files.patch:
  sysfs: fix problems with binary files.

-------------------------------------------------------------------
Wed Jan 21 19:35:32 CET 2009 - rw@suse.de

- patches.arch/ia64-page-migration.fix:
  fix deadlock caused by cpe_migrate.ko and mark it supported.
  (bnc#464676)

-------------------------------------------------------------------
Wed Jan 21 19:23:31 CET 2009 - jeffm@suse.de

- patches.fixes/sn-irq-affinity: sn2: preserve irq affinity set
  in PROM (bnc#457679).

-------------------------------------------------------------------
Wed Jan 21 19:15:43 CET 2009 - jeffm@suse.de

- patches.fixes/uv_zalias_support: uv: Support for non-nasid 0
  systems (bnc#458869).

-------------------------------------------------------------------
Wed Jan 21 19:12:47 CET 2009 - jeffm@suse.de

- patches.fixes/xpc-fix-NULL-deref: sgi-xpc: Remove NULL pointer
  dereference. (bnc#466563).
- patches.fixes/xpc-write-barrier: sgi-xpc: ensure flags are
  updated before bte_copy (bnc#466563).

-------------------------------------------------------------------
Wed Jan 21 19:06:26 CET 2009 - jbenc@suse.cz

- patches.fixes/ipw2200-workaround-firmware-restarts-when-scanning.patch:
  ipw2200: fix scanning while associated (bnc#459067).

-------------------------------------------------------------------
Wed Jan 21 19:01:41 CET 2009 - jbenc@suse.cz

- patches.fixes/iwl3945-fix-rfkill.patch: iwl3945: report
  killswitch changes even if the interface is down (bnc#446013).

-------------------------------------------------------------------
Wed Jan 21 18:51:54 CET 2009 - jbenc@suse.cz

- patches.fixes/mac80211-add-direct-probe.patch: mac80211:
  add direct probe before association (bnc#461889).

-------------------------------------------------------------------
Wed Jan 21 16:38:10 CET 2009 - hare@suse.de

- patches.drivers/mptsas-discover-all-devices: mptsas driver
  fails to discover devices (bnc#459932).

-------------------------------------------------------------------
Wed Jan 21 14:04:08 CET 2009 - jbeulich@novell.com

- Update Xen patches to 2.6.27.12.
- patches.xen/764-netback-foreign-pages.patch: netback: handle
  non-netback foreign pages.
- patches.xen/769-evtchn-CPU-offline.patch: evtchn: Fix CPU offlining
  to switch all affected ports belonging to a particular /dev/evcthn
  user.
- patches.xen/gso-size-check.patch: gso: Ensure that the packet
  is long enough.
- patches.xen/xen-S3-MSI: fix Dom0 resume from S3 when MSI is
  in use (bnc#435596).
- patches.xen/xen3-e1000e_ioremap_sanity_check: ioremap sanity
  check to catch mapping requests exceeding the BAR sizes
  (bnc#425480).
- patches.xen/xen3-x86-fix-kmap-contig.patch: x86: contiguous
  kmap fix (bnc#449812).

-------------------------------------------------------------------
Wed Jan 21 12:08:54 CET 2009 - olh@suse.de

- update patches.suse/radeon-monitor-jsxx-quirk.patch:
  implement correct model matching

-------------------------------------------------------------------
Wed Jan 21 10:20:05 CET 2009 - olh@suse.de

- update patches.suse/dm-mpath-tracking-nr-bytes:
  lpp_end_io gets nr_bytes as third arg

-------------------------------------------------------------------
Wed Jan 21 10:04:08 CET 2009 - olh@suse.de

- update patches.suse/radeon-monitor-jsxx-quirk.patch:
  match all JSxx/QSxx models based on the first 4 chars in 'model'

-------------------------------------------------------------------
Wed Jan 21 08:09:10 CET 2009 - olh@suse.de

- update patches.arch/ppc-axon-missing-msi-workaround-5.diff:
  Fix MSI after kexec (bnc#467633)

-------------------------------------------------------------------
Tue Jan 20 21:01:18 CET 2009 - gregkh@suse.de

- clean up patch fuzz after 2.6.27.12 inclusion.

-------------------------------------------------------------------
Tue Jan 20 20:50:47 CET 2009 - gregkh@suse.de

- Update to the real 2.6.27.12

-------------------------------------------------------------------
Tue Jan 20 17:00:55 CET 2009 - jeffm@suse.de

- patches.suse/reiserfs_warning-reentrant: reiserfs: eliminate
  reiserfs_warning from uniqueness functions; Fixes deadlock.

-------------------------------------------------------------------
Tue Jan 20 16:39:35 CET 2009 - olh@suse.de

- patches.drivers/cxgb3-ser.patch:
  reset the adapter on fatal error (bnc#466062 - LTC51042)

-------------------------------------------------------------------
Tue Jan 20 15:24:43 CET 2009 - jjolly@suse.de

- patches.arch/s390-08-03-iucv-cpu-hotremove.diff: iucv: failing
  cpu hot remove for inactive iucv (bnc#466462,LTC#51104).
- patches.arch/s390-08-04-compat-sigaltstack.diff:
  kernel: 31 bit compat sigaltstack syscall fails with
  -EFAULT. (bnc#466462,LTC#50888).
- patches.arch/s390-08-05-af_iucv-msgpeek-fix.patch:
  af_iucv: System hang if recvmsg() is used with MSG_PEEK
  (bnc#466462,LTC#51136).

-------------------------------------------------------------------
Tue Jan 20 15:15:19 CET 2009 - hare@suse.de

- patches.suse/dm-mpath-accept-failed-paths: Only accept
  non-existing paths when adding failed paths (bnc#467579)

-------------------------------------------------------------------
Tue Jan 20 12:19:52 CET 2009 - mmarek@suse.cz

- rpm/kernel-source.spec.in: set CONFIG_DEBUG_INFO=y in the
  packaged .configs if builfing debug packages (bnc#460887)

-------------------------------------------------------------------
Mon Jan 19 16:40:39 CET 2009 - mmarek@suse.cz

- rpm/kernel-binary.spec.in: set %tolerate_kabi_changes to 6

-------------------------------------------------------------------
Mon Jan 19 16:40:11 CET 2009 - mmarek@suse.cz

- patches.suse/export-iwl_rx_allocate: reintroduce
  EXPORT_SYMBOL(iwl_rx_allocate).

-------------------------------------------------------------------
Mon Jan 19 13:56:20 CET 2009 - mmarek@suse.cz

- import SLE11 RC2 reference kabi

-------------------------------------------------------------------
Mon Jan 19 11:35:12 CET 2009 - hare@suse.de

- patches.drivers/mpt-return-all-sense-data: MPT Fusion doesn't
  return all sense data (bnc#466179).

-------------------------------------------------------------------
Sat Jan 17 00:20:49 CET 2009 - gregkh@suse.de

- Update to 2.6.27.12-rc2

-------------------------------------------------------------------
Fri Jan 16 17:46:11 CET 2009 - od@suse.de

- patches.arch/x86-call-boot-IRQ-quirks-at-end-of-device-init-and-during-resume.patch:
  call boot IRQ quirks at end of device init and during resume.
- patches.arch/x86-disable-AMD-ATI-boot-interrupt-generation.patch:
  update to upstream variant of this patch:
    - integrate an older quirk to make IO-APIC mode work on AMD
      8131 rev. A0 and B0
    - fix boot IRQ disabling logic for AMD 813x
    - remove unneeded code for AMD SB700S

-------------------------------------------------------------------
Fri Jan 16 16:09:26 CET 2009 - jbeulich@novell.com

- patches.arch/x86-fix-kmap-contig.patch: x86: contiguous kmap
  fix (bnc#449812).

-------------------------------------------------------------------
Fri Jan 16 10:55:12 CET 2009 - olh@suse.de

- enable mptsas in kdump kernel to allow crashdump on QS2x blades

-------------------------------------------------------------------
Fri Jan 16 08:44:42 CET 2009 - tiwai@suse.de

Fix STAC925x patch again
- patches.drivers/alsa-hda-stac925x-init-fix: ALSA: hda - Fix
  (yet more) STAC925x issues (bnc#460478).

-------------------------------------------------------------------
Fri Jan 16 07:03:59 CET 2009 - jjolly@suse.de

- patches.arch/s390-08-01-cio-fix-mp-mode.diff: cio: fix
  subchannel multipath mode setup (bnc#466462,LTC#51047).
- patches.arch/s390-08-02-zfcp-gpn-align-fix.diff: zfcp: fix
  memory alignment for GPN_FT requests. (bnc#466462).

-------------------------------------------------------------------
Thu Jan 15 23:53:36 CET 2009 - gregkh@suse.de

- Update config files for vanilla kernel versions due to new config
  option added in 2.6.27.12-rc1.

-------------------------------------------------------------------
Thu Jan 15 23:47:39 CET 2009 - gregkh@suse.de

- Update to 2.6.27.12-rc1:
  - security fixes
  - fixes CVE-2009-0029
  - bug fixes all over the place.
  - obsoletes the following patches:
    - patches.arch/ppc-cmm_no_kdump.patch
    - patches.drivers/alsa-caiaq-midi-oops-fix
    - patches.drivers/alsa-hda-hp-6730b-quirk
    - patches.drivers/ibmvfc-host_init_delay.patch
    - patches.drivers/ibmvfc-improve_sync_events.patch
    - patches.fixes/PCI-Suspend-and-resume-PCI-Express-ports-with-interrupts-disabled.patch
    - patches.fixes/PCI-handle-PCI-state-saving-with-interrupts-disabled.patch
    - patches.fixes/fs-symlink-write_begin-allocation-context-fix.patch
    - patches.fixes/mm-lockless-pagecache-barrier.patch
    - patches.fixes/pci-rework-suspend-of-devices-with-no-drivers.patch
    - patches.fixes/uv-remove-erroneous-BAU-init
- Update config files.

-------------------------------------------------------------------
Thu Jan 15 11:37:26 CET 2009 - tiwai@suse.de

- patches.drivers/alsa-virtuoso-no-eeprom-overwrite: sound:
  virtuoso: do not overwrite EEPROM on Xonar D2/D2X (bnc#462365).

-------------------------------------------------------------------
Thu Jan 15 11:16:35 CET 2009 - bwalle@suse.de

- patches.suse/s390-System.map.diff:
  Strip L2^B symbols (bnc #456682).

-------------------------------------------------------------------
Thu Jan 15 11:09:29 CET 2009 - tiwai@suse.de

- patches.drivers/alsa-hda-gateway-fix: ALSA: patch_sigmatel:
  Add missing Gateway entries and autodetection (bnc#460478).
- patches.drivers/alsa-hda-gateway-fix2: ALSA: hda - More fixes
  on Gateway entries (bnc#460478).
- patches.drivers/alsa-hda-hp-dv5-mic-fix: ALSA: hda - Fix HP
  dv5 mic input (bnc#462913).
- patches.drivers/alsa-hda-hp-dv5-quirk: ALSA: hda - Add quirk
  for another HP dv5 (bnc#462913).
- patches.drivers/alsa-hda-idt92hd83-fix-typo: ALSA: hda -
  Fix a typo.
- patches.drivers/alsa-hda-samsung-q45-quirk: ALSA: hda - Add
  automatic model setting for Samsung Q45.
- patches.drivers/alsa-hda-seek-for-codec-id: ALSA: hda - Add
  a new function to seek for a codec ID (bnc#460478).
- patches.drivers/alsa-hda-sigmatel-no-hp-reset: ALSA: hda -
  Don't reset HP pinctl in patch_sigmatel.c (bnc#460478).
- patches.drivers/alsa-hda-stac925x-init-fix: ALSA: hda - Fix
  missing initialization of NID 0x0e for STAC925x (bnc#460478).

-------------------------------------------------------------------
Thu Jan 15 08:40:13 CET 2009 - olh@suse.de

- patches.arch/ppc-fix_hugepage_check.patch:
  is_hugepage_only_range() must account for both 4kB and 64kB
  slices (bnc#466229 - LTC51063)

-------------------------------------------------------------------
Wed Jan 14 23:23:42 CET 2009 - jeffm@suse.de

- Update config files: Disabled PARAVIRT on vanilla and LGUEST.

-------------------------------------------------------------------
Wed Jan 14 23:07:16 CET 2009 - jeffm@suse.de

- Enabled patches.suse/unlock_page-speedup.patch

-------------------------------------------------------------------
Wed Jan 14 22:00:49 CET 2009 - rjw@suse.de

- patches.fixes/PCI-PM-Split-PCI-Express-port-suspend-resume.patch:
  PCI PM: Split PCI Express port suspend-resume (bnc#455926).
- patches.fixes/PCI-Suspend-and-resume-PCI-Express-ports-with-interrupts-disabled.patch:
  PCI: Suspend and resume PCI Express ports with interrupts
  disabled (bnc#455926).
- patches.fixes/PCI-handle-PCI-state-saving-with-interrupts-disabled.patch:
  PCI: handle PCI state saving with interrupts disabled
  (bnc#455926).
- patches.fixes/pci-rework-suspend-of-devices-with-no-drivers.patch:
  PCI: Rework default handling of suspend and resume (bnc#455926).

-------------------------------------------------------------------
Wed Jan 14 19:38:29 CET 2009 - jeffm@suse.de

- Update config files: Disable PARAVIRT.

-------------------------------------------------------------------
Wed Jan 14 19:20:29 CET 2009 - gregkh@suse.de

- refresh patches for fuzz due to update to 2.6.27.11

-------------------------------------------------------------------
Wed Jan 14 19:02:21 CET 2009 - gregkh@suse.de

- Update to final version of 2.6.27.11

-------------------------------------------------------------------
Wed Jan 14 16:38:47 CET 2009 - kkeil@suse.de

- patches.drivers/ixgbe-dcb-setstate.patch: Bugfix for ixgbe
  and kernel DCB netlink code. (bnc#458194)
- patches.drivers/ixgbe_DCB_compile_err.patch: DCB compile
  error fix. (bnc#465923)
- Update config files.

-------------------------------------------------------------------
Wed Jan 14 15:56:58 CET 2009 - trenn@suse.de

- patches.fixes/acpi_irq_quirk_pci_irq_derive.patch: Delete.
It came out that this is an already fixed BIOS bug. The quirk
is not needed anymore.

-------------------------------------------------------------------
Wed Jan 14 14:53:51 CET 2009 - trenn@suse.de

- patches.fixes/acpi_fix_double_slash_root_prefix_handling.patch:
  In AcpiNsGetInternalNameLength, skip the redundant backslash
  of RootPrefix (http://bugzilla.kernel.org/show_bug.cgi?id=11541
  http://www.acpica.org/bugzilla/show_bug.cgi?id=739).
- patches.fixes/acpi_video_always_update_sys.patch: video: always
  update the brightness when poking "brightness" (bnc#450149).
- patches.fixes/acpi_video_handle_reversed_brightness_info.patch:
  ACPI: video: Fix reversed brightness behavior on ThinkPad SL
  series (bnc#450149).

-------------------------------------------------------------------
Wed Jan 14 08:45:29 CET 2009 - olh@suse.de

- patches.fixes/sched-fix-__load_balance_iterator-for-cfs-with-on.patch:
  fix __load_balance_iterator() for cfs with only one task
  (bnc#457594 - LTC50544)

-------------------------------------------------------------------
Wed Jan 14 08:32:32 CET 2009 - olh@suse.de

- patches.fixes/xfs-redirty-ENOSPC.patch: Re-dirty pages on
  ENOSPC when converting delayed allocations (bnc#433112 - LTC48749)

-------------------------------------------------------------------
Wed Jan 14 04:33:33 CET 2009 - npiggin@suse.de

- Added guarded patches:
- patches.suse/mnt-want-write-speedup.patch: fs: mnt_want_write
  speedup (bnc#436953).
- patches.suse/mnt_clone_write.patch: fs: introduce
  mnt_clone_write (bnc#436953).
- patches.suse/unlock_page-speedup.patch: mm: unlock_page speedup
  (bnc#436953).

-------------------------------------------------------------------
Wed Jan 14 00:51:58 CET 2009 - gregkh@suse.de

- Update config files.
- patches.drivers/add-via-chrome9-drm-support.patch: add Via
  chrome9 drm support.

-------------------------------------------------------------------
Wed Jan 14 00:29:20 CET 2009 - gregkh@suse.de

- patches.drivers/pata_via.c-support-vx855-and-future-chips-whose-ide-controller-use-0x0571.patch:
  pata_via.c: Support VX855 and future chips whose IDE controller
  use 0x0571..

-------------------------------------------------------------------
Tue Jan 13 16:46:08 CET 2009 - hare@suse.de

- patches.fixes/scsi-restart-lookup-by-target: Modify patch
  after suggestions from James Bottomley (bnc#465346).

-------------------------------------------------------------------
Tue Jan 13 14:54:58 CET 2009 - hare@suse.de

- patches.fixes/scsi-restart-lookup-by-target: Restart
  scsi_device_lookup_by_target() (bnc#465346).

-------------------------------------------------------------------
Tue Jan 13 10:43:59 CET 2009 - olh@suse.de

- update patches.drivers/cxgb3-Allocate-multiqueues-at-init-time:
  Allow multiqueue setting in MSI-X mode only (bnc#464351 - LTC50966)

-------------------------------------------------------------------
Tue Jan 13 08:55:32 CET 2009 - olh@suse.de

- patches.drivers/cxgb3i-mainline.patch: fixes bug in tag release
  and sync-up cxgb3i with mainline state (bnc#464508 - LTC50816)

-------------------------------------------------------------------
Tue Jan 13 05:25:12 CET 2009 - gregkh@suse.de

- Update to 2.6.27.11-rc1:
  - lots of minor fixes
  - obsoletes:
    - patches.fixes/md-bitmap-read-do-not-overflow
    - patches.suse/scsi-scsi_transport_srp-shost_data.patch

-------------------------------------------------------------------
Mon Jan 12 20:09:42 CET 2009 - gregkh@suse.de

- supported.conf: add kernel/drivers/acpi/acpi_memhotplug as supported

-------------------------------------------------------------------
Mon Jan 12 19:06:00 CET 2009 - mmarek@suse.cz

- rpm/kernel-source.spec.in, rpm/source-post.sh: handle arch
  symlinks like i586 -> i386 in /usr/src/linux-obj.

-------------------------------------------------------------------
Mon Jan 12 18:39:57 CET 2009 - gregkh@suse.de

- supported.conf: updated staging and other drivers

-------------------------------------------------------------------
Mon Jan 12 18:11:10 CET 2009 - kkeil@suse.de

- patches.drivers/r8169-Tx-performance-tweak-helper: r8169:
  Tx performance tweak helper.
- patches.drivers/r8169-add-8168-8101-registers-description:
  r8169: add 8168/8101 registers description.
- patches.drivers/r8169-add-hw-start-helpers-for-the-8168-and-the-8101:
  r8169: add hw start helpers for the 8168 and the 8101.
- patches.drivers/r8169-additional-8101-and-8102-support: r8169:
  additional 8101 and 8102 support.
- patches.drivers/r8169-use-pci_find_capability-for-the-PCI-E-features:
  r8169: use pci_find_capability for the PCI-E features.
  (bnc#448168)
-------------------------------------------------------------------
Mon Jan 12 15:50:46 CET 2009 - dgollub@suse.de

- scripts/tar-up_and_run_mbuild.sh: use $BUILD_DIR instead of fixed
  "kernel-source" string, to stay in sync with with differet kernel
  variants.

-------------------------------------------------------------------
Mon Jan 12 14:25:27 CET 2009 - mmarek@suse.cz

- rpm/kernel-source.spec.in, rpm/source-post.sh, rpm/source-pre.sh:
  replace the /usr/src/linux-obj symlink with a directory containing
  per-flavor symlinks instead. This allows us to install kernel-source /
  syms and kernel-source-rt / syms-rt in parallel and still find
  everything below /usr/src/linux-obj/.
- rpm/kernel-binary.spec.in: for -rt, install into
      /usr/src/linux-$version-rt-obj.
- rpm/kernel-syms.spec.in: fix kernel-source requires for -rt.

-------------------------------------------------------------------
Sun Jan 11 23:18:21 CET 2009 - jkosina@suse.de

- patches.drivers/input-usbtouchscreen-hw-calibration.patch:
  Input: usbtouchscreen - allow reporting calibrated data
  (bnc#444814).

-------------------------------------------------------------------
Fri Jan  9 18:54:47 CET 2009 - mmarek@suse.cz

- patches.suse/file-capabilities-add-file_caps-switch.diff:
  fix parsing of the file_caps commandline option (bnc#264075)

-------------------------------------------------------------------
Fri Jan  9 18:17:45 CET 2009 - trenn@suse.de

- patches.arch/x86_fix_llc_shared_map__cpu_llc_id_anomolies.patch:
  x86: fix intel x86_64 llc_shared_map/cpu_llc_id anomolies
  (bnc#464329).

-------------------------------------------------------------------
Fri Jan  9 16:25:12 CET 2009 - olh@suse.de

- patches.arch/ppc-cmm_no_kdump.patch:
  Disable Collaborative Memory Manager for kdump (bnc#460552 - LTC50789)

-------------------------------------------------------------------
Fri Jan  9 16:13:13 CET 2009 - jslaby@suse.cz

- patches.suse/cgroup-disable-memory.patch: memcg: disable the
  memory controller by default.
- patches.suse/add-enable_cgroup-parameter.patch: Delete.
- patches.suse/disable-cgroups.patch: Delete.

-------------------------------------------------------------------
Fri Jan  9 16:13:09 CET 2009 - olh@suse.de

- patches.suse/radeon-monitor-jsxx-quirk.patch
  fix compile errors

-------------------------------------------------------------------
Fri Jan  9 15:40:35 CET 2009 - jslaby@suse.de

- patches.fixes/ath5k-ignore-calibration-return-value.patch:
  ath5k: ignore the return value of
  ath5k_hw_noise_floor_calibration (bnc#446541).

-------------------------------------------------------------------
Fri Jan  9 15:37:22 CET 2009 - jslaby@suse.de

- patches.fixes/cgroups-suppress-cloning-warning.patch: cgroups:
  suppress bogus warning messages (bnc#460961).

-------------------------------------------------------------------
Fri Jan  9 15:28:56 CET 2009 - olh@suse.de

- patches.suse/radeon-monitor-jsxx-quirk.patch: Add quirk for
  the graphics adapter in some JSxx (bnc#461002 - LTC50817)

-------------------------------------------------------------------
Fri Jan  9 14:34:02 CET 2009 - trenn@suse.de

- patches.fixes/acpi_irq_quirk_pci_irq_derive.patch: ACPI: Do not
  derive IRQ from parent bridge/device via boot param/dmi list
  (bnc#437211).
- patches.suse/acpi_osi_sle11_ident.patch: Provide possibility
  for vendors to fix BIOS issues for SLE11 only (none).

-------------------------------------------------------------------
Fri Jan  9 13:03:36 CET 2009 - hare@suse.de

- patches.drivers/blk-request-based-multipath-update: Rediff.
- patches.fixes/scsi-refactor-busy-processing: refactor
  sdev/starget/shost busy checking; break out from
  blk-request-based-multipath-update.

-------------------------------------------------------------------
Fri Jan  9 12:31:34 CET 2009 - hare@suse.de

- patches.drivers/lpfc-8.2.8.11-update: Update lpfc from 8.2.8.10
  to 8.2.8.11 (bnc#464662).
- patches.fixes/scsi-call-unprep_request-under-lock: scsi_lib:
  only call scsi_unprep_request() under queue lock (bnc#464155).
- patches.fixes/scsi-fix-hang-in-starved-list-processing: Fix
  hang in starved list processing (bnc#464155).

-------------------------------------------------------------------
Fri Jan  9 12:28:55 CET 2009 - kkeil@suse.de

- patches.drivers/bnx2-Add-PCI-ID-for-5716S: bnx2: Add PCI ID
  for 5716S
- patches.drivers/bnx2-Fix-bug-in-bnx2_free_rx_mem_: bnx2:
  Fix bug in bnx2_free_rx_mem() (bnc#464130)

-------------------------------------------------------------------
Fri Jan  9 12:11:23 CET 2009 - jslaby@suse.cz

- patches.suse/disable-cgroups.patch: Disable all cgroups
  (bnc#436025).

-------------------------------------------------------------------
Fri Jan  9 11:39:59 CET 2009 - hare@suse.de

- Backporting block layer fixes (bnc#464155):
  * patches.fixes/block-add-comment-in-blk_rq_timed_out: add
    comment in blk_rq_timed_out() about why next can not be 0
  * patches.fixes/block-fix-blk_start_queueing: block: Fix
    blk_start_queueing() to not kick a stopped queue.
  * patches.fixes/block-leave-the-request-timeout-timer-running:
    block: leave the request timeout timer running even on an
    empty list.
  * patches.fixes/block-optimizations-in-blk_rq_timed_out_timer:
    block: optimizations in blk_rq_timed_out_timer().
  * patches.fixes/block-suppress-buffer-IO-errors: block: Supress
    Buffer I/O errors when SCSI REQ_QUIET flag set.
  * patches.fixes/block-use-round_jiffies_up: Block: use
    round_jiffies_up().
  * patches.fixes/round-jiffies-up: Add round_jiffies_up and
    related routines.

-------------------------------------------------------------------
Fri Jan  9 11:21:39 CET 2009 - jbeulich@novell.com

- patches.xen/xen3-acpi-pci-pci-msi-_osc-support-capabilities-called-when-root-bridge-added.patch:
  ACPI/PCI: PCI MSI _OSC support capabilities called when root
  bridge added (bnc#438941).

-------------------------------------------------------------------
Fri Jan  9 10:23:55 CET 2009 - hare@suse.de

- patches.fixes/scsi_dh-retry-on-UNIT_ATTENTION: scsi_dh_rdac
  does not retry MODE SENSE on UNIT ATTENTION (bnc#464155).
- patches.suse/scsi-check-removed-device-for-offline: Only check
  for SDEV_OFFLINE and SDEV_DEL, not SDEV_CANCEL.

-------------------------------------------------------------------
Fri Jan  9 10:06:29 CET 2009 - jslaby@suse.cz

- patches.suse/add-enable_cgroup-parameter.patch: Add
  cgroup_enable parameter (bnc#436025).

-------------------------------------------------------------------
Fri Jan  9 00:19:19 CET 2009 - gregkh@suse.de

- patches.drivers/acpi-pci-include-missing-acpi.h-file-in-pci-acpi.h.patch:
  ACPI/PCI: include missing acpi.h file in
  pci-acpi.h. (bnc#438941).

-------------------------------------------------------------------
Fri Jan  9 00:14:25 CET 2009 - gregkh@suse.de

- clean up patch fuzz

-------------------------------------------------------------------
Thu Jan  8 23:56:01 CET 2009 - gregkh@suse.de

- patches.drivers/acpi-pci-pci-msi-_osc-support-capabilities-called-when-root-bridge-added.patch:
  ACPI/PCI: PCI MSI _OSC support capabilities called when root
  bridge added (bnc#438941).
- patches.drivers/acpi-pci-pcie-aer-_osc-support-capabilities-called-when-root-bridge-added.patch:
  ACPI/PCI: PCIe AER _OSC support capabilities called when root
  bridge added (bnc#438941).
- patches.drivers/acpi-pci-pcie-aspm-_osc-support-capabilities-called-when-root-bridge-added.patch:
  ACPI/PCI: PCIe ASPM _OSC support capabilities called when root
  bridge added (bnc#438941).
- patches.drivers/acpi-pci-remove-obsolete-_osc-capability-support-functions.patch:
  ACPI/PCI: remove obsolete _OSC capability support functions
  (bnc#438941).

-------------------------------------------------------------------
Thu Jan  8 23:06:58 CET 2009 - gregkh@suse.de

- patches.drivers/acpi-pci-call-_osc-support-during-root-bridge-discovery.patch:
  ACPI/PCI: call _OSC support during root bridge discovery
  (bnc#438941).
- patches.drivers/acpi-pci-change-pci_osc_control_set-to-query-control-bits-first.patch:
  ACPI/PCI: Change pci_osc_control_set() to query control bits
  first (bnc#438941).
- patches.drivers/acpi-pci-fix-possible-race-condition-on-_osc-evaluation.patch:
  ACPI/PCI: Fix possible race condition on _OSC evaluation
  (bnc#438941).
- patches.drivers/acpi-pci-include-missing-acpi.h-file-in-pci-acpi.h.patch:
  ACPI/PCI: include missing acpi.h file in
  pci-acpi.h. (bnc#438941).
- patches.drivers/acpi-pci-pci-extended-config-_osc-support-called-when-root-bridge-added.patch:
  ACPI/PCI: PCI extended config _OSC support called when root
  bridge added (bnc#438941).

-------------------------------------------------------------------
Thu Jan  8 19:38:41 CET 2009 - gregkh@suse.de

- patches.drivers/bnx2x-version-update.patch: bnx2x: Version
  Update (bnc#439679).

-------------------------------------------------------------------
Thu Jan  8 19:16:28 CET 2009 - jjolly@suse.de

- patches.arch/s390-07-01-zfcp-port-failed-message.diff: zfcp:
  Remove message for failed port (bnc#464466).
- patches.arch/s390-07-02-zfcp-unchained-fsf.diff: zfcp: Add
  support for unchained FSF requests (bnc#464466).
- patches.arch/s390-07-03-topology-fix.diff: kernel: fix cpu
  topology support (bnc#464466).
- patches.arch/s390-07-04-dasd-failfast.patch: dasd: Add
  'failfast' device feature. (bnc#464466,LTC#43066).

-------------------------------------------------------------------
Thu Jan  8 15:47:53 CET 2009 - tiwai@suse.de

- patches.drivers/alsa-caiaq-midi-oops-fix: ALSA: caiaq - Fix
  Oops with MIDI.

-------------------------------------------------------------------
Thu Jan  8 15:13:22 CET 2009 - knikanth@suse.de

- patches.fixes/dm-avoid-put-table-dm_any_congested: dm: avoid
  destroying table in dm_any_congested (bnc#457205).
- patches.fixes/dm-table-ref-count: dm table: rework reference
  counting (bnc#457205).
- patches.fixes/dm-unbind-drop-ref: dm table: drop reference at
  unbind (bnc#457205).

-------------------------------------------------------------------
Thu Jan  8 13:00:35 CET 2009 - olh@suse.de

- update kdump config, disable some unused drivers

-------------------------------------------------------------------
Thu Jan  8 12:58:45 CET 2009 - olh@suse.de

- refresh config files, no functional changes

-------------------------------------------------------------------
Thu Jan  8 12:52:20 CET 2009 - olh@suse.de

- patches.drivers/ehea-modinfo.patch:
  use separate table for module alias (bnc#435215 - LTC48564)

-------------------------------------------------------------------
Thu Jan  8 12:41:24 CET 2009 - tiwai@suse.de

Backport fixes for HD-audio from the upstream:
- patches.drivers/alsa-hda-ad1882-id-typo-fix: ALSA: hda -
  Fix typos for AD1882 codecs.
- patches.drivers/alsa-hda-ad1986a-laptop-eapd-model-back: ALSA:
  hda - make laptop-eapd model back for AD1986A.
- patches.drivers/alsa-hda-hp2230s-quirk: ALSA: hda - Add quirk
  for HP 2230s (bnc#461660).
- patches.drivers/alsa-hda-sigmatel-add-missing-terminators:
  ALSA: hda - Add missing terminators in patch_sigmatel.c.

-------------------------------------------------------------------
Thu Jan  8 11:46:43 CET 2009 - bwalle@suse.de

- Update config files: Enable CONFIG_EHEA=m (and CONFIG_IBMEBUS=y)
  for ppc/kdump and ppc64/kdump (bnc #459119).

-------------------------------------------------------------------
Thu Jan  8 10:57:36 CET 2009 - jblunck@suse.de

- Make kernel-source.changes incremental again

-------------------------------------------------------------------
Thu Jan  8 10:15:08 CET 2009 - olh@suse.de

- supported.conf: rename dm-leastpending-path to dm-leastpending

-------------------------------------------------------------------
Thu Jan  8 09:27:28 CET 2009 - olh@suse.de

- patches.drivers/ehea-modinfo.patch:
  add alias entry for portN properties (bnc#435215 - LTC48564)

-------------------------------------------------------------------
Thu Jan  8 08:19:15 CET 2009 - olh@suse.de

- patches.drivers/ibmvfc-abort-response.patch:
  Fixup command response translation (bnc#459383 - LTC50695)

-------------------------------------------------------------------
Thu Jan  8 08:15:34 CET 2009 - olh@suse.de

- patches.drivers/ibmvfc-improve_sync_events.patch:
  Improve async event handling (bnc#460567 - LTC50778)

-------------------------------------------------------------------
Thu Jan  8 06:29:53 CET 2009 - gregkh@suse.de

- patches.drivers/via-unichrome-drm-bugfixes.patch: via: Unichrome
  DRM bugfixes.

-------------------------------------------------------------------
Thu Jan  8 06:19:53 CET 2009 - coly.li@suse.de

- Move patch from patches.suse/dlm-fix-shutdown-cleanup.patch to
  patches.fixes/dlm-fix-shutdown-cleanup.patch

-------------------------------------------------------------------
Thu Jan  8 06:11:18 CET 2009 - coly.li@suse.de

- Fixes a regression from commit
  0f8e0d9a317406612700426fad3efab0b7bbc467, 
  "dlm: allow multiple lockspace creates".

-------------------------------------------------------------------
Wed Jan  7 16:37:22 CET 2009 - olh@suse.de

- patches.arch/ppc-pseries-cpu-migrate.patch: Update
  default_server during migrate_irqs_away (bnc#460566 - LTC50723)

-------------------------------------------------------------------
Wed Jan  7 16:25:48 CET 2009 - jack@suse.cz

- patches.suse/mm-increase-dirty-limits.patch: Increase limits
  for starting writeback of dirty data (bnc#449662).

-------------------------------------------------------------------
Wed Jan  7 15:43:23 CET 2009 - ghaskins@suse.de

- Update config files (part of bnc#448412).

-------------------------------------------------------------------
Wed Jan  7 14:55:19 CET 2009 - ghaskins@suse.de

- patches.fixes/ia64-configure-HAVE_UNSTABLE_SCHED_CLOCK-for-SGI_SN.patch:
  configure HAVE_UNSTABLE_SCHED_CLOCK for SGI_SN systems (bnc#448412).

-------------------------------------------------------------------
Wed Jan  7 13:53:32 CET 2009 - hare@suse.de

- patches.drivers/lpfc-8.2.8.10-update: Emulex 8.2.8.10 driver
  patches for SLE11 (bnc#460775).

-------------------------------------------------------------------
Wed Jan  7 13:37:56 CET 2009 - knikanth@suse.de

- patches.suse/dm-barrier-single-device: Update Patch-mainline
  header. Patch is not refreshed as it breaks kabi (FATE#304489).

-------------------------------------------------------------------
Wed Jan  7 12:35:13 CET 2009 - hare@suse.de

- patches.drivers/cciss-driver-panic-on-volume-delete: cciss
  driver may panic if a logical volume is deleted (bnc#459553).

-------------------------------------------------------------------
Wed Jan  7 10:32:20 CET 2009 - hare@suse.de

- patches.suse/scsi-netlink-ml: Use GFP_ATOMIC to avoid deadlocks
  (bnc#461747).

-------------------------------------------------------------------
Wed Jan  7 09:55:34 CET 2009 - hare@suse.de

- patches.fixes/fc_transport-devloss-callback-restore: FC devloss
  callback not called when devloss timer fires (bnc#463289).

-------------------------------------------------------------------
Wed Jan  7 09:47:10 CET 2009 - hare@suse.de

- patches.suse/dm-mpath-leastpending-path-update: Update
  least-pending-IO dynamic load balancer (bnc#444199).
- patches.suse/dm-mpath-queue-length-load-balancing: Rediff.
- patches.suse/dm-mpath-service-time-load-balancing: Rediff.
- patches.suse/dm-mpath-tracking-nr-bytes: Rediff.
- patches.suse/dm-mpath-leastpending-path: Delete.

-------------------------------------------------------------------
Tue Jan  6 19:38:30 CET 2009 - jeffm@suse.de

- patches.fixes/uv-remove-erroneous-BAU-init: UV: remove erroneous
  BAU initialization (bnc#463313).

-------------------------------------------------------------------
Tue Jan  6 18:36:57 CET 2009 - jjolly@suse.de

- patches.arch/s390-06-01-qeth-ext-src-mac-addr.patch: qeth:
  exploit source MAC address for inbound layer3 packets
  (bnc#458339).
- patches.arch/s390-06-02-qeth-layercrash.patch: qeth: avoid
  crash in case of layer mismatch for VSWITCH (bnc#458339).
- patches.arch/s390-06-03-dasd_sim_sense_condition.patch: Fix
  unsolicited SIM sense condition. (bnc#458339).
- patches.arch/s390-06-04-qdio_ssqd_memcpy.patch: qdio: fix
  broken memcpy (bnc#458339).
- patches.arch/s390-06-05-qdio_s390dbf.patch: qdio: rework
  s390dbf usage  (bnc#458339).
- patches.arch/s390-06-06-qdio_inbound_ack.patch: qdio: rework
  inbound buffer acknowledgement (bnc#458339).
- patches.arch/s390-06-07-cio-attach_detach.patch: cio: Crashes
  when repeatetly attaching/detaching devices. (bnc#458339).

-------------------------------------------------------------------
Tue Jan  6 14:37:15 CET 2009 - npiggin@suse.de

- patches.arch/x86-fix-kmap-contig.patch: x86: Jan's comments for
  contiguous kmap fix (bnc#449812).

-------------------------------------------------------------------
Tue Jan  6 07:54:29 CET 2009 - npiggin@suse.de

- patches.fixes/mm-lockless-pagecache-barrier.patch: update.

-------------------------------------------------------------------
Mon Jan  5 17:38:52 CET 2009 - mmarek@suse.cz

- patches.suse/modpost-filter-out-built-in-depends: modpost:
  filter out "built-in" depends (bnc#450085).
- patches.drivers/0002-Staging-add-TAINT_CRAP-flag-to-drivers-staging-modu.patch:
  refresh.

-------------------------------------------------------------------
Mon Jan  5 14:09:57 CET 2009 - npiggin@suse.de

- Fix ps3 config.

-------------------------------------------------------------------
Mon Jan  5 09:53:42 CET 2009 - npiggin@suse.de

- patches.fixes/mm-lockless-pagecache-barrier.patch: mm lockless
  pagecache barrier fix.

-------------------------------------------------------------------
Mon Jan  5 09:29:04 CET 2009 - npiggin@suse.de

- patches.fixes/fs-symlink-write_begin-allocation-context-fix.patch:
  fs symlink write_begin allocation context fix.

-------------------------------------------------------------------
Mon Jan  5 09:11:14 CET 2009 - npiggin@suse.de

- Update config files.

-------------------------------------------------------------------
Mon Jan  5 08:51:10 CET 2009 - npiggin@suse.de

- patches.suse/cgroup-freezer.patch: cgroup freezer update (bnc#417294,
  fate#304191, fate#201036).
<|MERGE_RESOLUTION|>--- conflicted
+++ resolved
@@ -1,17 +1,16 @@
 -------------------------------------------------------------------
-<<<<<<< HEAD
 Fri Jul  2 17:21:45 CEST 2010 - jeffm@suse.de
 
 - patches.fixes/iwlwifi-fix-tx-power-configuration-on-3945-and-4965-devices:
   iwlwifi: fix TX power configuration on 3945 and 4965 devices
   (bnc#619440 bnc#610421).
-=======
+
+-------------------------------------------------------------------
 Fri Jul  2 10:54:39 CEST 2010 - trenn@suse.de
 
 - patches.arch/x86_mce_intel_decode_physical_fix_dynamic_debug.patch:
   For some reason the macro used by dynamic debug breaks things
   (bnc#619416).
->>>>>>> 70a87820
 
 -------------------------------------------------------------------
 Thu Jul  1 20:19:51 CEST 2010 - jeffm@suse.de
