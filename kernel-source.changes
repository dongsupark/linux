-------------------------------------------------------------------
<<<<<<< HEAD
Thu Apr  8 22:01:44 CEST 2010 - bphilips@suse.de

- patches.drivers/ixgbe-Fix-82599-multispeed-fiber-link-issues-due-to-.patch:
  ixgbe: Fix 82599 multispeed fiber link issues due to Tx laser
  flapping (bnc#589804).
=======
Sun Apr 11 19:54:47 CEST 2010 - coly.li@suse.de

- patches.fixes/ocfs2-avoid-direct-write-if-we-fall-back-to-buffered.patch:
  ocfs2: avoid direct write if we fall back to buffered
  (BNC#591039).

-------------------------------------------------------------------
Sat Apr 10 09:29:48 CEST 2010 - mfasheh@suse.com

- patches.suse/ocfs2-Add-dir_resv_level-mount-option.patch:
  ocfs2: Add dir_resv_level mount option (bnc#501563 FATE#307247
  bnc#583539).
- patches.suse/ocfs2-change-default-reservation-window-sizes.patch:
  ocfs2: change default reservation window sizes (bnc#501563
  FATE#307247 bnc#583539).
- patches.suse/ocfs2-clean-up-localalloc-mount-option-size-parsing.patch:
  ocfs2: clean up localalloc mount option size parsing (bnc#501563
  FATE#307247 bnc#583539).
- patches.suse/ocfs2-increase-the-default-size-of-local-alloc-windo.patch:
  ocfs2: increase the default size of local alloc windows
  (bnc#501563 FATE#307247 bnc#583539).

-------------------------------------------------------------------
Sat Apr 10 09:26:19 CEST 2010 - mfasheh@suse.com

Ocfs2 fixes from the ocfs2.git repository which will go upstream soon:

- patches.fixes/ocfs2-Check-the-owner-of-a-lockres-inside-the-spinlo.patch:
  ocfs2: Check the owner of a lockres inside the spinlock.
- patches.fixes/ocfs2_dlmfs-User-DLM_-when-decoding-file-open-flags.patch:
  ocfs2_dlmfs: User DLM_* when decoding file open flags.

-------------------------------------------------------------------
Sat Apr 10 09:08:34 CEST 2010 - coly.li@suse.de

- patches.fixes/ocfs2-Compute-metaecc-for-superblocks-during-online-.patch:
  ocfs2: Compute metaecc for superblocks during online resize. (BNC#592945).
- backport upstream ocfs2 to SLES11 SP1 kernel.
  - patches.fixes/Ocfs2-Handle-deletion-of-reflinked-oprhan-inodes-cor.patch:
    Ocfs2: Handle deletion of reflinked oprhan inodes correctly..
  - patches.fixes/Ocfs2-Journaling-i_flags-and-i_orphaned_slot-when-ad.patch:
    Ocfs2: Journaling i_flags and i_orphaned_slot when adding
    inode to orphan dir..
  - patches.fixes/PATCH-Skip-check-for-mandatory-locks-when-unlocking.patch:
    [PATCH] Skip check for mandatory locks when unlocking.
  - patches.fixes/fs-ocfs2-cluster-tcp.c-remove-use-of-NIPQUAD-use-pI4.patch:
    fs/ocfs2/cluster/tcp.c: remove use of NIPQUAD, use %pI4.
  - patches.fixes/ocfs2-Clear-undo-bits-when-local-alloc-is-freed.patch:
    ocfs2: Clear undo bits when local alloc is freed.
  - patches.fixes/ocfs2-Fix-a-race-in-o2dlm-lockres-mastery.patch:
    ocfs2: Fix a race in o2dlm lockres mastery.
  - patches.fixes/ocfs2-Fix-the-update-of-name_offset-when-removing-xa.patch:
    ocfs2: Fix the update of name_offset when removing xattrs.
  - patches.fixes/ocfs2-Init-meta_ac-properly-in-ocfs2_create_empty_xa.patch:
    ocfs2: Init meta_ac properly in ocfs2_create_empty_xattr_block..
  - patches.fixes/ocfs2-Update-i_blocks-in-reflink-operations.patch:
    ocfs2: Update i_blocks in reflink operations..

-------------------------------------------------------------------
Sat Apr 10 01:28:02 CEST 2010 - mfasheh@suse.com

- patches.fixes/sd-retry-readcap-on-ua: Fix build breakage in
  drivers/scsi/sd.c:

/usr/src/packages/BUILD/kernel-default-2.6.32.11/linux-2.6.32/drivers/scsi/sd.c:
 In function 'read_capacity_10':
/usr/src/packages/BUILD/kernel-default-2.6.32.11/linux-2.6.32/drivers/scsi/sd.c:
1470: error: lvalue required as left operand of assignment
make[4]: *** [drivers/scsi/sd.o] Error 1
make[3]: *** [drivers/scsi] Error 2
make[3]: *** Waiting for unfinished jobs....

-------------------------------------------------------------------
Fri Apr  9 16:22:43 CEST 2010 - tiwai@suse.de

- patches.drivers/synaptics-hp-clickpad: Refresh.  Add missing
  call to restore LED status at reconnection (bnc#594835)

-------------------------------------------------------------------
Fri Apr  9 16:01:40 CEST 2010 - hare@suse.de

- patches.fixes/sd-retry-readcap-on-ua: Compilation fix.

-------------------------------------------------------------------
Fri Apr  9 15:14:46 CEST 2010 - hare@suse.de

- patches.fixes/sd-retry-readcap-on-ua: sd: retry read_capacity
  on UNIT_ATTENTION (bnc#590687).

-------------------------------------------------------------------
Fri Apr  9 13:56:45 CEST 2010 - duwe@suse.de

- patches.arch/power7-type1-numa-affinity: powerpc: Add form 1
  NUMA affinity (bnc#594586).

-------------------------------------------------------------------
Fri Apr  9 10:56:11 CEST 2010 - hare@suse.de

- patches.drivers/cnic-give-a-chance-for-the-uio-device-to-be-opened:
  Compile fix.

-------------------------------------------------------------------
Fri Apr  9 09:57:16 CEST 2010 - hare@suse.de

- patches.suse/fcoe-libfc-increased-cdb-size: fcoe, libfc:
  increased CDB size to 16 bytes for fcoe. (bnc#595074).
- patches.suse/libfc-bug-in-erroring-out-upon: libfc: bug in
  erroring out upon FCP_RSP_LEN_VAL in fc_fcp_resp (bnc#595074).

-------------------------------------------------------------------
Fri Apr  9 09:48:38 CEST 2010 - hare@suse.de

- patches.drivers/cnic-give-a-chance-for-the-uio-device-to-be-opened:
  cnic: Give a chance for the uio device to be opened
  (bnc#564640).

-------------------------------------------------------------------
Fri Apr  9 09:44:16 CEST 2010 - hare@suse.de

- patches.drivers/bnx2i-mtu-change-bugfix: bnx2i: Bug fixes
  related to MTU changes (bnc#564640).

-------------------------------------------------------------------
Fri Apr  9 09:03:06 CEST 2010 - knikanth@suse.de

- patches.fixes/loop-update-mtime.patch: loop: Update mtime when
  writing using aops (bnc#590738).

-------------------------------------------------------------------
Fri Apr  9 07:23:15 CEST 2010 - jjolly@suse.de

- patches.arch/s390-12-01_callhome.patch: callhome:  fix broken
  proc interface and activate compid (bnc#594473).
- patches.arch/s390-12-02-vmalloc.patch: vmalloc: ipl failure
  with enabled memory cgroups (bnc#594473).

-------------------------------------------------------------------
Fri Apr  9 00:48:22 CEST 2010 - rjw@suse.de

- patches.arch/tlb_uv_update2.patch: x86 / UV: TLB shootdown
  (BAU) update (bnc#594131, FATE#306952).

-------------------------------------------------------------------
Fri Apr  9 00:44:29 CEST 2010 - rjw@suse.de

- patches.arch/x86-MCE-fix-MSR_IA32_MCI_CTL2-CMCI-threshold-setup.patch:
  x86, MCE, fix MSR_IA32_MCI_CTL2 CMCI threshold setup
  (bnc#592176).

-------------------------------------------------------------------
Fri Apr  9 00:23:33 CEST 2010 - jeffm@suse.de

- patches.fixes/reiserfs-fix-permissions-on-reiserfs_priv:
  reiserfs: Fix permissions on .reiserfs_priv (bnc#593906
  CVE-2010-1146).
>>>>>>> b5c2f9ef

-------------------------------------------------------------------
Thu Apr  8 21:13:25 CEST 2010 - jslaby@suse.de

- patches.suse/cgroup-disable-memcg-when-low-lowmem.patch:
  disable memory cgroup if low lowmem (bnc#586684).

-------------------------------------------------------------------
Thu Apr  8 15:52:58 CEST 2010 - hare@suse.de

- patches.drivers/mpt2sas-04.100.01.03-update: Add missing
  hunk (bnc#591950).

-------------------------------------------------------------------
Thu Apr  8 14:04:51 CEST 2010 - trenn@suse.de

- patches.fixes/pci_use_acpi_resources_whitelist.patch: Whitelist
  HP ProLiant DL980 to use pci=use_crs by default (bnc#578572).

-------------------------------------------------------------------
Thu Apr  8 12:09:27 CEST 2010 - hare@suse.de

- patches.drivers/mpt2sas-04.100.01.03-update: mpt2sas: IOs
  needs to be pause until all handles are refreshed (bnc#591950).

-------------------------------------------------------------------
Thu Apr  8 09:45:41 CEST 2010 - hare@suse.de

- patches.drivers/lpfc-8.3.5.8-update: Emulex lpfc fixes for RC3 -
  8.3.5.8 (bnc#594391).

-------------------------------------------------------------------
Wed Apr  7 23:51:45 CEST 2010 - bphilips@suse.de

- patches.drivers/be2net-fix-bug-in-vlan-rx-path-for-big-endian-archit.patch:
  be2net: fix bug in vlan rx path for big endian architecture
  (bnc#594583).

-------------------------------------------------------------------
Wed Apr  7 23:38:11 CEST 2010 - tiwai@suse.de

- patches.drivers/lis3-add-support-for-hp-probook: lis3: add
  support for HP ProBook 432x/442x/452x/522x (bnc#594399).

-------------------------------------------------------------------
Wed Apr  7 20:00:38 CEST 2010 - jslaby@suse.de

- patches.fixes/sched-fix-cputime-monotonicity.patch: Update
  references (bnc#585241 bnc#590927).
- patches.fixes/sched-fix-task-times_granularity.patch: sched:
  Fix granularity of task_u/stime() (bnc#585241 bnc#590927).
- patches.fixes/sched-time-define-nsecs_to_jiffies.patch: sched,
  time: Define nsecs_to_jiffies() (bnc#585241 bnc#590927).

-------------------------------------------------------------------
Wed Apr  7 16:09:28 CEST 2010 - jdelvare@suse.de

- patches.drivers/ipmi-add-parameter-to-limit-cpu-usage-in-kipmid.patch:
  ipmi: add parameter to limit CPU usage in kipmid (bnc#468397).

-------------------------------------------------------------------
Wed Apr  7 15:41:16 CEST 2010 - tiwai@suse.de

- patches.drivers/lis3-fix-show-rate-for-8-bits-chips: lis3:
  fix show rate for 8 bits chips (bnc#594367).

-------------------------------------------------------------------
Wed Apr  7 11:13:03 CEST 2010 - jkosina@suse.cz

- patches.fixes/hpwdt-fix-lower-timeout-limit.patch: hpwdt -
  fix lower timeout limit (bnc#581103).

-------------------------------------------------------------------
Wed Apr  7 11:06:36 CEST 2010 - jkosina@suse.cz

- patches.fixes/hid-fix-gyration-oops.patch: HID: fix oops in
  gyration_event() (bnc#589329).

-------------------------------------------------------------------
Wed Apr  7 00:18:19 CEST 2010 - bphilips@suse.de

- patches.drivers/cnic-Use-union-for-the-status-blocks-of-different-de.patch:
  cnic: Use union for the status blocks of different
  devices. (bnc#564640).
- patches.fixes/cnic-fix-crash-during-bnx2x-mtu-change.patch:
  cnic: Fix crash during bnx2x MTU change. (bnc#564640).

-------------------------------------------------------------------
Tue Apr  6 22:34:39 CEST 2010 - rjw@suse.de

- patches.arch/x86-fix-unknown_nmi_error.patch: x86: Fix
  unknown_nmi_error() (bnc#593731).

-------------------------------------------------------------------
Tue Apr  6 19:20:11 CEST 2010 - gregkh@suse.de

- patches.kabi/kabi-fix-up-struct-hrtimer_cpu_base-change.patch:
  KABI: fix up struct hrtimer_cpu_base change.

-------------------------------------------------------------------
Tue Apr  6 13:04:21 CEST 2010 - tiwai@suse.de

- patches.drivers/drm-i915-Add-display-hotplug-event-on-Ironlake:
  drm/i915: Add display hotplug event on Ironlake (bnc#593318).
- patches.drivers/drm-i915-fix-eDP-pipe-mask: drm/i915: fix eDP
  pipe mask (bnc#593319).
- patches.drivers/drm-i915-fix-pixel-color-depth-setting-on-eDP:
  drm/i915: fix pixel color depth setting on eDP (bnc#593319).
- patches.drivers/drm-i915-parse-eDP-panel-color-depth-from-VBT-block:
  drm/i915: parse eDP panel color depth from VBT block
  (bnc#593319).

-------------------------------------------------------------------
Tue Apr  6 12:08:26 CEST 2010 - trenn@suse.de

- patches.arch/x86_hpet_erratum_15.patch: x86, hpet: Erratum
  workaround for read after write of HPET comparator (bnc#587746).
- patches.arch/x86_x2apic_double_enable_non_smp.patch: x86: Fix
  double enable_IR_x2apic() call on SMP kernel on !SMP boards
  (bnc#593934).

-------------------------------------------------------------------
Tue Apr  6 07:11:19 CEST 2010 - bphilips@suse.de

- Move patches.drivers/broadcom-Fix-slow-link-problem.patch to the right
  location in the series

-------------------------------------------------------------------
Tue Apr  6 04:53:44 CEST 2010 - bphilips@suse.de

Missed a tg3 fix
- patches.drivers/broadcom-Fix-slow-link-problem.patch: broadcom:
  Fix slow link problem (bnc#556234).

-------------------------------------------------------------------
Tue Apr  6 04:21:08 CEST 2010 - bphilips@suse.de

Break out these monolithic patches into individual patches from upstream:
    patches.drivers/phy-broadcom-bug-fixes-for-sp1.patch
    patches.drivers/tg3-update-version-to-3.104.patch
    patches.drivers/tg3-updates-from-f4188d-to-ba5b0bf.patch

- patches.drivers/broadcom-Consolidate-dev_flags-definitions.patch:
  broadcom: Consolidate dev_flags definitions (FATE#307117,
  bnc#556234).
- patches.drivers/broadcom-Isolate-phy-dsp-accesses.patch:
  broadcom: Isolate phy dsp accesses (FATE#307117, bnc#556234).
- patches.drivers/drivers-net-Move-and-to-end-of-previous-line.patch:
  drivers/net: Move && and || to end of previous line
  (bnc#573237).
- patches.drivers/drivers-net-use-DEFINE_PCI_DEVICE_TABLE.patch:
  drivers/net/: use DEFINE_PCI_DEVICE_TABLE() (bnc#573237).
- patches.drivers/tg3-5785-Set-port-mode-to-MII-when-link-down.patch:
  tg3: 5785: Set port mode to MII when link down (bnc#556234,
  FATE#307117).
- patches.drivers/tg3-Abort-phy-init-for-5717-serdes-devices.patch:
  tg3: Abort phy init for 5717 serdes devices (bnc#573237).
- patches.drivers/tg3-Add-50610M-phy-ID-for-5785.patch: tg3:
  Add 50610M phy ID for 5785 (bnc#556234, FATE#307117).
- patches.drivers/tg3-Add-5717-phy-ID.patch: tg3: Add 5717 phy ID
  (FATE#307117, bnc#556234).
- patches.drivers/tg3-Add-5717-serdes-phy-ID.patch: tg3: Add
  5717 serdes phy ID (bnc#573237).
- patches.drivers/tg3-Add-57765-asic-rev.patch: tg3: Add 57765
  asic rev (bnc#573237).
- patches.drivers/tg3-Add-57765-phy-ID-and-enable-devices.patch:
  tg3: Add 57765 phy ID and enable devices. (bnc#573237).
- patches.drivers/tg3-Add-AC131-power-down-support.patch: tg3:
  Add AC131 power down support (bnc#556234, FATE#307117).
- patches.drivers/tg3-Add-more-PCI-DMA-map-error-checking.patch:
  tg3: Add more PCI DMA map error checking (bnc#556234,
  FATE#307117).
- patches.drivers/tg3-Add-new-HW_TSO_3-flag-for-5717.patch: tg3:
  Add new HW_TSO_3 flag for 5717 (FATE#307117, bnc#556234).
- patches.drivers/tg3-Add-prodring-parameter-to-tg3_alloc_rx_skb.patch:
  tg3: Add prodring parameter to tg3_alloc_rx_skb() (FATE#307117,
  bnc#556234).
- patches.drivers/tg3-Add-reliable-serdes-detection-for-5717-A0.patch:
  tg3: Add reliable serdes detection for 5717 A0 (bnc#573237).
- patches.drivers/tg3-Add-rx-prod-ring-consolidation.patch: tg3:
  Add rx prod ring consolidation (FATE#307117, bnc#556234).
- patches.drivers/tg3-Add-some-VPD-preprocessor-constants.patch:
  tg3: Add some VPD preprocessor constants (bnc#573237).
- patches.drivers/tg3-Allow-DMAs-to-cross-cacheline-boundaries.patch:
  tg3: Allow DMAs to cross cacheline boundaries (FATE#307117,
  bnc#556234).
- patches.drivers/tg3-Assign-flags-to-fixes-in-start_xmit_dma_bug.patch:
  tg3: Assign flags to fixes in start_xmit_dma_bug (bnc#556234,
  FATE#307117).
- patches.drivers/tg3-Bypass-power-source-switching-for-57765.patch:
  tg3: Bypass power source switching for 57765 (bnc#573237).
- patches.drivers/tg3-Clean-tg3_init_one.patch: tg3: Clean
  tg3_init_one() (bnc#573237).
- patches.drivers/tg3-Consider-rx_std_prod_idx-a-hw-mailbox.patch:
  tg3: Consider rx_std_prod_idx a hw mailbox (FATE#307117,
  bnc#556234).
- patches.drivers/tg3-Convert-PHY_ADDR-TG3_PHY_MII_ADDR.patch:
  tg3: Convert PHY_ADDR => TG3_PHY_MII_ADDR (bnc#556234,
  FATE#307117).
- patches.drivers/tg3-Create-aliases-for-rx-producer-mailbox-regs.patch:
  tg3: Create aliases for rx producer mailbox regs (FATE#307117,
  bnc#556234).
- patches.drivers/tg3-Create-tg3_poll_msix-for-non-zero-MSIX-vecs.patch:
  tg3: Create tg3_poll_msix() for non-zero MSIX vecs (FATE#307117,
  bnc#556234).
- patches.drivers/tg3-Disable-5717-serdes-and-B0-support.patch:
  tg3: Disable 5717 serdes and B0 support (bnc#573237).
- patches.drivers/tg3-Don-t-touch-RCB-nic-addresses.patch: tg3:
  Don't touch RCB nic addresses (FATE#307117, bnc#556234).
- patches.drivers/tg3-Enable-PLL-PD-when-CLKREQ-disabled-for-5717A0.patch:
  tg3: Enable PLL PD when CLKREQ disabled for 5717A0 (bnc#573237).
- patches.drivers/tg3-Extend-loopback-test-timeout.patch: tg3:
  Extend loopback test timeout (bnc#556234, FATE#307117).
- patches.drivers/tg3-Fix-5717-and-57765-memory-selftests.patch:
  tg3: Fix 5717 and 57765 memory selftests (bnc#573237).
- patches.drivers/tg3-Fix-DIDs-Enable-5717-support.patch: tg3:
  Fix DIDs, Enable 5717 support (FATE#307117, bnc#556234).
- patches.drivers/tg3-Fix-disappearing-57780-devices.patch: tg3:
  Fix disappearing 57780 devices (bnc#556234, FATE#307117).
- patches.drivers/tg3-Fix-std-prod-ring-nicaddr-for-5787-and-57765.patch:
  tg3: Fix std prod ring nicaddr for 5787 and 57765 (bnc#573237).
- patches.drivers/tg3-Fix-std-rx-prod-ring-handling.patch: tg3:
  Fix std rx prod ring handling (bnc#573237).
- patches.drivers/tg3-Fix-tx-mailbox-initialization.patch: tg3:
  Fix tx mailbox initialization (bnc#573237).
- patches.drivers/tg3-Improve-5785-PCIe-performance.patch: tg3:
  Improve 5785 PCIe performance (bnc#556234, FATE#307117).
- patches.drivers/tg3-Improve-internal-resource-allocations.patch:
  tg3: Improve internal resource allocations (bnc#573237).
- patches.drivers/tg3-Lay-proucer-ring-handling-groundwork.patch:
  tg3: Lay proucer ring handling groundwork (FATE#307117,
  bnc#556234).
- patches.drivers/tg3-Make-TSS-enable-independent-of-MSI-X-enable.patch:
  tg3: Make TSS enable independent of MSI-X enable (bnc#573237).
- patches.drivers/tg3-Make-tg3_alloc_rx_skb-a-dst-only-operation.patch:
  tg3: Make tg3_alloc_rx_skb() a dst-only operation (FATE#307117,
  bnc#556234).
- patches.drivers/tg3-Move-TG3_FLG2_PROTECTED_NVRAM-to-tg3_flags3.patch:
  tg3: Move TG3_FLG2_PROTECTED_NVRAM to tg3_flags3 (FATE#307117,
  bnc#556234).
- patches.drivers/tg3-Move-napi_add-calls-below-tg3_get_invariants.patch:
  tg3: Move napi_add calls below tg3_get_invariants (FATE#307117,
  bnc#556234).
- patches.drivers/tg3-Napify-tg3_start_xmit_dma_bug.patch: tg3:
  Napify tg3_start_xmit_dma_bug() (FATE#307117, bnc#556234).
- patches.drivers/tg3-Prevent-a-PCIe-tx-glitch.patch: tg3:
  Prevent a PCIe tx glitch (bnc#556234, FATE#307117).
- patches.drivers/tg3-Refine-TSO-and-MSI-discovery.patch: tg3:
  Refine TSO and MSI discovery (FATE#307117, bnc#556234).
- patches.drivers/tg3-Supply-a-nicaddr-for-57765-jumbo-RCB.patch:
  tg3: Supply a nicaddr for 57765 jumbo RCB (bnc#573237).
- patches.drivers/tg3-Turn-off-the-debug-UART-for-57765.patch:
  tg3: Turn off the debug UART for 57765 (bnc#573237).
- patches.drivers/tg3-Update-copyright-and-driver-version.patch:
  tg3: Update copyright and driver version (bnc#573237).
- patches.drivers/tg3-Update-version-to-3.103.patch: tg3: Update
  version to 3.103 (FATE#307117, bnc#556234).
- patches.drivers/tg3-Update-version-to-3.104.patch: tg3: Update
  version to 3.104 (FATE#307117, bnc#556234).
- patches.drivers/tg3-Use-pci_read_vpd-instead-of-private-method.patch:
  tg3: Use pci_read_vpd() instead of private method (bnc#573237).
- patches.drivers/tg3-Use-tg3_start_xmit_dma_bug-for-5717-A0.patch:
  tg3: Use tg3_start_xmit_dma_bug for 5717 A0 (FATE#307117,
  bnc#556234).
- patches.drivers/tg3-broadcom-Add-APD-support-for-GPHYs.patch:
  tg3 / broadcom: Add APD support for GPHYs (FATE#307117,
  bnc#556234).
- patches.drivers/tg3-broadcom-Add-PHY_BRCM_CLEAR_RGMII_MODE-flag.patch:
  tg3 / broadcom: Add PHY_BRCM_CLEAR_RGMII_MODE flag (FATE#307117,
  bnc#556234).
- patches.drivers/tg3-broadcom-Add-code-to-disable-rxc-refclk.patch:
  tg3 / broadcom: Add code to disable rxc refclk (FATE#307117,
  bnc#556234).
- patches.drivers/tg3-broadcom-Optionally-disable-TXC-if-no-link.patch:
  tg3 / broadcom: Optionally disable TXC if no link (FATE#307117,
  bnc#556234).
- patches.drivers/tg3-broadcom-Refine-AC131-APD-support.patch: tg3
  / broadcom: Refine AC131 APD support (FATE#307117, bnc#556234).
- patches.drivers/tg3-entropy-source.patch: Refresh.
- patches.drivers/tg3-remove-use-of-skb_dma_map-unmap.patch:
  tg3: remove use of skb_dma_map/unmap (bnc#573237).
- patches.drivers/tg3-rename-rx_-std-jmb-_ptr.patch: tg3: rename
  rx_[std|jmb]_ptr (FATE#307117, bnc#556234).
- patches.drivers/tg3-tg3_alloc_rx_skb-tnapi-tp.patch: tg3:
  tg3_alloc_rx_skb(tnapi => tp) (FATE#307117, bnc#556234).

-------------------------------------------------------------------
Tue Apr  6 00:00:59 CEST 2010 - gregkh@suse.de

- update to 2.6.32.11:
  - security fixes
  - bugfixes
  - obsoletes:
    - patches.arch/x86-Fix-sched_clock_cpu-for-systems-with-unsynchronized-TSC.patch
    - patches.arch/x86-apic-use-logical-flat-for-systems-with-8-or-fewer-logical-cpus.patch
    - patches.arch/x86-revert-apic-Use-logical-flat-on-intel-with-8-or-fewer-logical-cpus.patch
    - patches.arch/x86_64_apic_consider_hotplug_for_mode_logical_flat.patch
    - patches.drivers/alsa-sp1-hda-48-alc260-will-quirk-for-acer
    - patches.drivers/alsa-sp1-hda-68-fix-realtek-secondary-adcs
    - patches.drivers/alsa-sp1-hda-72-alc260-fix-basic-model
    - patches.drivers/drm-i915-Avoid-NULL-deref-in-get_pages-unwind-after-error.patch
    - patches.drivers/e1000e-enable-new-82567V-3-device.patch
    - patches.drivers/ixgbe-add-support-for-82599-KR-device-0x1517.patch
    - patches.fixes/cpuset-fix-cpuset_mem_spread_node-offline-node.patch
    - patches.fixes/pci_aer_unconditionally_clear_uncor_status.patch
    - patches.fixes/readahead-unplug-dev.patch
    - patches.fixes/sched-fix-sched_mc-regression-caused-by-change-in-sched-cpu_power

-------------------------------------------------------------------
Mon Apr  5 23:49:29 CEST 2010 - tiwai@suse.de

- patches.drivers/alsa-sp1-hda-73-alc-fix-invalid-connection:
  Refresh.  Backported the fix for the fix

-------------------------------------------------------------------
Mon Apr  5 23:19:13 CEST 2010 - jjolly@suse.de

- patches.arch/s390-phys_device.patch: memory hotplug: allow
  setting of phys_device (bnc#592703,LTC#62065).

-------------------------------------------------------------------
Thu Apr  1 17:10:02 CEST 2010 - jeffm@suse.de

- Enabled TN3270 for use during boot (bnc#592943).

-------------------------------------------------------------------
Thu Apr  1 17:03:43 CEST 2010 - jeffm@suse.de

- patches.fixes/reiserfs-fix-oops-while-creating-privroot-with-selinux-enabled:
  reiserfs: fix oops while creating privroot with selinux enabled.

-------------------------------------------------------------------
Thu Apr  1 16:13:07 CEST 2010 - tiwai@suse.de

- patches.drivers/alsa-sp1-hda-70-alc269vb-support: ALSA: hda -
  Add ALC269VB support (bnc#591870).
- patches.drivers/alsa-sp1-hda-71-alc269-missing-hp-pins:
  ALSA: hda - Add missing hp_pins definitions for ALC269 quirks
  (bnc#591870).
- patches.drivers/alsa-sp1-hda-72-alc260-fix-basic-model: ALSA:
  hda - Fix secondary ADC of ALC260 basic model (bnc#591870).
- patches.drivers/alsa-sp1-hda-73-alc-fix-invalid-connection:
  ALSA: hda - Don't set invalid connection index in Realtek
  initialiaiton (bnc#591870).
- patches.drivers/alsa-sp1-hda-74-alc-fix-invalid-mute: ALSA: hda
  - Fix invalid bit values passed to snd_hda_codec_amp_stereo()
  (bnc#591870).
- patches.drivers/alsa-sp1-hda-75-alc269-fillup-adcs: ALSA:
  hda - Fix ADC/MUX assignment of ALC269 codec (bnc#591870).
- patches.drivers/alsa-sp1-hda-76-alc269-mute-led: ALSA: hda -
  Add mute LED support for HP laptop with ALC269 (bnc#591870).

-------------------------------------------------------------------
Thu Apr  1 14:05:33 CEST 2010 - hare@suse.de

- patches.fixes/cciss-unmap-xfer-buffer-correctly: cciss causes
  kernel WARNING with intel_iommu=on (bnc#590856).

-------------------------------------------------------------------
Thu Apr  1 12:40:26 CEST 2010 - hare@suse.de

- patches.drivers/mpt2sas-base-map-resources: mpt2sas: use
  correct pci_resource_flag (bnc#592472).

-------------------------------------------------------------------
Thu Apr  1 02:47:33 CEST 2010 - bphilips@suse.de

- patches.drivers/r8169-offical-fix-for-CVE-2009-4537-overlength-frame.patch:
  r8169: offical fix for CVE-2009-4537 (overlength frame DMAs)
  (bnc#567376, CVE-2009-4537).

-------------------------------------------------------------------
Thu Apr  1 01:21:07 CEST 2010 - bphilips@suse.de

- patches.fixes/module-drop-the-lock-while-waiting-for-module-to-complete-initialization.patch:
  module: drop the lock while waiting for module to complete
  initialization. (bnc#564638).

-------------------------------------------------------------------
Wed Mar 31 15:39:08 CEST 2010 - trenn@suse.de

- patches.fixes/pci_fix_invalid_resource_length.patch: Refresh.

-------------------------------------------------------------------
Wed Mar 31 13:14:03 CEST 2010 - trenn@suse.de

- patches.fixes/pci_fix_invalid_resource_length.patch: x86/PCI:
  truncate _CRS windows with _LEN > _MAX - _MIN + 1 (bnc#587427).

-------------------------------------------------------------------
Wed Mar 31 12:12:42 CEST 2010 - mmarek@suse.de

- Import RC2 kabi files for ppc64.

-------------------------------------------------------------------
Wed Mar 31 11:07:42 CEST 2010 - mmarek@suse.de

- Import RC2 kabi files for x86(_64), ia64 and s390x.

-------------------------------------------------------------------
Wed Mar 31 10:43:58 CEST 2010 - jbeulich@novell.com

- Update Xen patches to c/s 1011.

-------------------------------------------------------------------
Wed Mar 31 09:31:24 CEST 2010 - teheo@suse.de

- patches.drivers/libata-ata_piix-clear-spurious-IRQ:
  libata,ata_piix: detect and clear spurious IRQs (bnc#445872,
  bnc#589449).

-------------------------------------------------------------------
Tue Mar 30 00:51:27 CEST 2010 - jjolly@suse.de

- patches.fixes/ipoib-tx-queue-lockup-fix.patch: ipoib: Fix
  lockup of the tx queue (bnc#587199).

-------------------------------------------------------------------
Mon Mar 29 18:14:30 CEST 2010 - jjolly@suse.de

- patches.arch/s390-11-01-zfcp-ccw_remove_lock_dep.patch: zfcp:
  Remove lock dependency on CCW remove. (bnc#590926).
- patches.arch/s390-11-02-zfcp-unit_add_lock_dep.patch: zfcp:
  Remove lock dependency on unit add. (bnc#590926).
- patches.arch/s390-11-03-zfcp_unit_remove_lock_dep.patch: zfcp:
  Remove lock dependency on unit remove. (bnc#590926).

-------------------------------------------------------------------
Mon Mar 29 11:57:44 CEST 2010 - jbeulich@novell.com

- patches.xen/xen-netfront-ethtool: netfront: ethtool -i does
  not return info about xennet driver (bnc#591179).

-------------------------------------------------------------------
Mon Mar 29 10:15:31 CEST 2010 - trenn@suse.de

- patches.arch/ppc-unmap_vmallocs_on_hotremove.patch:
  powerpc/pseries: Flush lazy kernel mappings after unplug
  operations (bnc#590217).

-------------------------------------------------------------------
Sun Mar 28 10:00:25 CEST 2010 - coly.li@suse.de

- patches.fixes/dlm-enable-debug.patch: Delete, CONFIG_DLM_DEBUG is
  enabled in kernel configuration, we don't need to explicitly
  enable it.

-------------------------------------------------------------------
Sat Mar 27 00:44:30 MSK 2010 - astarikovskiy@suse.de

- patches.drivers/drm-i915-Avoid-NULL-deref-in-get_pages-unwind-after-error.patch:
  Fix NULL pointer dereference in i915_gem_object_save_bit_17_swizzle
  (bnc#591377).
-------------------------------------------------------------------
Fri Mar 26 19:13:26 CET 2010 - bphilips@suse.de

- patches.drivers/be2net-fix-mccq-create-for-big-endian-architectures.patch:
  be2net: fix mccq create for big endian architectures
  (bnc#591513).

-------------------------------------------------------------------
Fri Mar 26 17:20:23 CET 2010 - jkosina@suse.cz

- patches.xen/xen3-add-support-for-intel-cougar-point-chipset.patch:
  Fix build.

-------------------------------------------------------------------
Fri Mar 26 17:04:21 CET 2010 - hare@suse.de

- patches.fixes/sd-no-read-cap16-if-not-supported: sd: spurious
  error messages in READ_CAPACITY(16) (bnc#591473).

-------------------------------------------------------------------
Fri Mar 26 14:52:34 CET 2010 - hare@suse.de

- patches.fixes/scsi-allow-fc-lld-to-fast-fail-scsi-eh:
  scsi: Allow FC LLD to fast-fail scsi eh (bnc#591401).
- patches.fixes/zfcp-pass-return-code-from-fc_block_scsi_eh-to-scsi_eh:
  zfcp: Pass return code from fc_block_scsi_eh to scsi eh
  (bnc#591401).

-------------------------------------------------------------------
Fri Mar 26 14:45:32 CET 2010 - jkosina@suse.cz

- patches.drivers/add-support-for-intel-cougar-point-chipset.patch:
  include new LPC Controller Device IDs (bnc#565845).

-------------------------------------------------------------------
Fri Mar 26 13:29:00 CET 2010 - mmarek@suse.cz

- Disable kabi checking for now.

-------------------------------------------------------------------
Fri Mar 26 12:02:35 CET 2010 - hare@suse.de

- patches.drivers/bnx2i-update-to-2.1.1: bnx2i bugfixes from
  mainline (bnc#585492).
- patches.fixes/fixup-section-annotations: Fixup missing
  annotations.

-------------------------------------------------------------------
Fri Mar 26 09:32:50 CET 2010 - hare@suse.de

- patches.fixes/dm-mpath-abstract-dm_in_flight-function: dm:
  abstract dm_in_flight function (bnc#591318).
- patches.fixes/dm-mpath-requeue-stall: Refresh.
- patches.fixes/dm-mpath-simplify-rq-based-suspend: dm: simplify
  request based suspend (bnc#591318).
- patches.fixes/dm-mpath-trace-rq-based-remapping: dm: trace
  request based remapping (bnc#591318).

-------------------------------------------------------------------
Fri Mar 26 06:51:08 CET 2010 - knikanth@suse.de

- patches.fixes/dm-mpath-requeue-stall: dm mpath: fix stall when
  requeueing io (bnc#591318).

-------------------------------------------------------------------
Fri Mar 26 00:56:05 CET 2010 - rjw@suse.de

- Update config files.
- patches.arch/x86-32-clean-up-rwsem-inline-asm-statements.patch:
  x86-32: clean up rwsem inline asm statements (bnc#590859,
  FATE#306952).
- patches.arch/x86-64-rwsem-64-bit-xadd-rwsem-implementation.patch:
  x86-64, rwsem: 64-bit xadd rwsem implementation (bnc#590859,
  FATE#306952).
- patches.arch/x86-64-rwsem-Avoid-store-forwarding-hazard-in-__downgrade_write.patch:
  x86-64, rwsem: Avoid store forwarding hazard in
  __downgrade_write (bnc#590859, FATE#306952).
- patches.arch/x86-64-support-native-xadd-rwsem-implementation.patch:
  x86-64: support native xadd rwsem implementation (bnc#590859,
  FATE#306952).
- patches.arch/x86-Fix-breakage-of-UML-from-the-changes-in-the-rwsem-system.patch:
  x86: Fix breakage of UML from the changes in the rwsem system
  (bnc#590859, FATE#306952).
- patches.arch/x86-clean-up-rwsem-type-system.patch: x86: clean
  up rwsem type system (bnc#590859, FATE#306952).
- patches.xen/xen3-auto-arch-x86.diff: Refresh.

-------------------------------------------------------------------
Fri Mar 26 00:41:10 CET 2010 - bphilips@suse.de

- patches.drivers/igb-Add-support-for-82576-ET2-Quad-Port-Server-Adapt.patch:
  igb: Add support for 82576 ET2 Quad Port Server Adapter
  (bnc#591293).

-------------------------------------------------------------------
Thu Mar 25 23:39:29 CET 2010 - mfasheh@suse.com

- patches.fixes/ocfs2-always-try-for-maximum-bits-with-new-local-all.patch:
  ocfs2: Always try for maximum bits with new local alloc windows.

-------------------------------------------------------------------
Thu Mar 25 23:36:35 CET 2010 - bphilips@suse.de

- patches.drivers/igb-entropy-source.patch: Refresh for fuzz

-------------------------------------------------------------------
Thu Mar 25 23:34:37 CET 2010 - mfasheh@suse.com

- patches.suse/ocfs2-allocation-resrvations.patch: Refresh.

-------------------------------------------------------------------
Thu Mar 25 23:13:56 CET 2010 - bphilips@suse.de

- patches.drivers/igb-add-support-for-Intel-I350-Gigabit-Network-Conne.patch:
  igb: add support for Intel I350 Gigabit Network Connection
  (bnc#590980).

-------------------------------------------------------------------
Thu Mar 25 23:03:17 CET 2010 - jack@suse.de

- patches.fixes/novfs-fix-oops-in-scope-finding: novfs: fix an
  oops in novfs scope-finding code (bnc#588579).

-------------------------------------------------------------------
Thu Mar 25 22:02:18 CET 2010 - coly.li@suse.de

- patches.fixes/ocfs2-Change-bg_chain-check-for-ocfs2_validate_gd_parent.patch:
  ocfs2: Change bg_chain check for ocfs2_validate_gd_parent.(bnc#590401)
- back port upstream ocfs2 patches from 2.6.33
  - patches.fixes/Ocfs2-Move-ocfs2-ioctl-definitions-from-ocfs2_fs.h-t.patch:
    Ocfs2: Move ocfs2 ioctl definitions from ocfs2_fs.h to newly
    added ocfs2_ioctl.h.
  - patches.fixes/ocfs2-Add-a-name_len-field-to-ocfs2_xattr_info.patch:
    ocfs2: Add a name_len field to ocfs2_xattr_info..
  - patches.fixes/ocfs2-Add-current-comm-in-trace-output.patch:
    ocfs2: Add current->comm in trace output.
  - patches.fixes/ocfs2-Allocation-in-ocfs2_xa_prepare_entry-values-in.patch:
    ocfs2: Allocation in ocfs2_xa_prepare_entry(), values in
    ocfs2_xa_store_value().
  - patches.fixes/ocfs2-Attach-the-connection-to-the-lksb.patch:
    ocfs2: Attach the connection to the lksb.
  - patches.fixes/ocfs2-Clean-up-the-checks-for-CoW-and-direct-I-O.patch:
    ocfs2: Clean up the checks for CoW and direct I/O..
  - patches.fixes/ocfs2-Gell-into-ocfs2_xa_set.patch: ocfs2:
    Gell into ocfs2_xa_set().
  - patches.fixes/ocfs2-Handle-errors-while-setting-external-xattr-val.patch:
    ocfs2: Handle errors while setting external xattr values..
  - patches.fixes/ocfs2-Handle-value-tree-roots-in-ocfs2_xa_set_inline.patch:
    ocfs2: Handle value tree roots in ocfs2_xa_set_inline_value().
  - patches.fixes/ocfs2-Hang-the-locking-proto-on-the-cluster-conn-and.patch:
    ocfs2: Hang the locking proto on the cluster conn and use it
    in asts..
  - patches.fixes/ocfs2-Introduce-ocfs2_xa_loc.patch: ocfs2:
    Introduce ocfs2_xa_loc.
  - patches.fixes/ocfs2-Let-ocfs2_xa_prepare_entry-do-space-checks.patch:
    ocfs2: Let ocfs2_xa_prepare_entry() do space checks..
  - patches.fixes/ocfs2-Pass-lksbs-back-from-stackglue-ast-bast-functi.patch:
    ocfs2: Pass lksbs back from stackglue ast/bast functions..
  - patches.fixes/ocfs2-Pass-the-locking-protocol-into-ocfs2_cluster_c.patch:
    ocfs2: Pass the locking protocol into ocfs2_cluster_connect()..
  - patches.fixes/ocfs2-Prefix-the-member-fields-of-struct-ocfs2_xattr.patch:
    ocfs2: Prefix the member fields of struct ocfs2_xattr_info..
  - patches.fixes/ocfs2-Provide-ocfs2_xa_fill_value_buf-for-external-v.patch:
    ocfs2: Provide ocfs2_xa_fill_value_buf() for external value
    processing.
  - patches.fixes/ocfs2-Remove-the-ast-pointers-from-ocfs2_stack_plugi.patch:
    ocfs2: Remove the ast pointers from ocfs2_stack_plugins.
  - patches.fixes/ocfs2-Remove-xattrs-via-ocfs2_xa_loc.patch:
    ocfs2: Remove xattrs via ocfs2_xa_loc.
  - patches.fixes/ocfs2-Set-inline-xattr-entries-with-ocfs2_xa_set.patch:
    ocfs2: Set inline xattr entries with ocfs2_xa_set().
  - patches.fixes/ocfs2-Set-the-xattr-name-value-pair-in-one-place.patch:
    ocfs2: Set the xattr name+value pair in one place.
  - patches.fixes/ocfs2-Set-xattr-block-entries-with-ocfs2_xa_set.patch:
    ocfs2: Set xattr block entries with ocfs2_xa_set().
  - patches.fixes/ocfs2-Teach-ocfs2_xa_loc-how-to-do-its-own-journal-w.patch:
    ocfs2: Teach ocfs2_xa_loc how to do its own journal work.
  - patches.fixes/ocfs2-Use-a-separate-masklog-for-AST-and-BASTs.patch:
    ocfs2: Use a separate masklog for AST and BASTs.
  - patches.fixes/ocfs2-Wrap-calculation-of-name-value-pair-size.patch:
    ocfs2: Wrap calculation of name+value pair size..
  - patches.fixes/ocfs2-add-extent-block-stealing-for-ocfs2-v5.patch:
    ocfs2: add extent block stealing for ocfs2 v5.
  - patches.fixes/ocfs2-fix-warning-in-ocfs2_file_aio_write.patch:
    ocfs2: fix warning in ocfs2_file_aio_write().
  - patches.fixes/ocfs2-send-SIGXFSZ-if-new-filesize-exceeds-limit-v2.patch:
    ocfs2: send SIGXFSZ if new filesize exceeds limit -v2.
  - patches.fixes/ocfs2-userdlm-Add-tracing-in-userdlm.patch:
    ocfs2/userdlm: Add tracing in userdlm.
  - patches.fixes/ocfs2_dlmfs-Add-capabilities-parameter.patch:
    ocfs2_dlmfs: Add capabilities parameter..
  - patches.fixes/ocfs2_dlmfs-Don-t-honor-truncate.-The-size-of-a-dlmf.patch:
    ocfs2_dlmfs: Don't honor truncate.  The size of a dlmfs file
    is LVB_LEN.
  - patches.fixes/ocfs2_dlmfs-Enable-the-use-of-user-cluster-stacks.patch:
    ocfs2_dlmfs: Enable the use of user cluster stacks..
  - patches.fixes/ocfs2_dlmfs-Move-to-its-own-directory.patch:
    ocfs2_dlmfs: Move to its own directory.
  - patches.fixes/ocfs2_dlmfs-Use-poll-to-signify-BASTs.patch:
    ocfs2_dlmfs: Use poll() to signify BASTs..
  - patches.fixes/ocfs2_dlmfs-Use-the-stackglue.patch: ocfs2_dlmfs:
    Use the stackglue..

-------------------------------------------------------------------
Thu Mar 25 17:39:29 CET 2010 - jeffm@suse.de

- patches.fixes/powerpc-fix-handling-of-strnlen-with-zero-len:
  powerpc: fix handling of strnlen with zero len (bnc#582681).

-------------------------------------------------------------------
Thu Mar 25 16:12:36 CET 2010 - hare@suse.de

- patches.fixes/cciss-remove-scan-thread.patch: Delete
  incorrect hunk (bnc#578429)

-------------------------------------------------------------------
Thu Mar 25 13:16:16 CET 2010 - hare@suse.de

- patches.drivers/qla2xxx-8.03.01.04.11.1-k8-update: qla2xxx:
  minor updates and fixes from upstream (bnc#589906).
- patches.fixes/dmar-mark-dmar_ir_support-as-init: Wrong
  annotation for dmar_ir_support().

-------------------------------------------------------------------
Thu Mar 25 12:36:39 CET 2010 - hare@suse.de

- patches.drivers/ixgbe-filter-fip-frames-into-t: ixgbe: filter
  FIP frames into the FCoE offload queues (bnc#590995).
- patches.drivers/ixgbe-fix-for-real_num_tx_queu: ixgbe: fix
  for real_num_tx_queues update issue (bnc#590995).
- patches.drivers/ixgbe-priority-tag-fip-frames: ixgbe: Priority
  tag FIP frames (bnc#590995).
- patches.fixes/vlan-add-vlan_dev_select_queue: vlan: adds
  vlan_dev_select_queue (bnc#590995).
- patches.fixes/vlan-updates-real_num_tx_queues: vlan: updates
  vlan real_num_tx_queues (bnc#590995).
- patches.suse/fcoe-check-netif-operstate-ins: fcoe: check netif
  operstate instead of IFF_UP & link state (bnc#590996).
- patches.suse/fcoe-reset-fip-ctlr-link-state: fcoe: reset FIP
  ctlr link state on disable/enable (bnc#590996).
- patches.suse/libfcoe-don-t-fill-mac-desc-in: libfcoe: Don't
  fill MAC desc in FLOGI if FIP negotiated FPMA (bnc#590996).

-------------------------------------------------------------------
Thu Mar 25 10:06:07 CET 2010 - jbeulich@novell.com

- Update Xen patches to 2.6.32.10 and c/s 1007.
- patches.xen/xen-vscsi-module-alias: allow pv scsi hba driver
  to be loaded automatically.
- patches.xen/xen-vusb-module-alias: allow pv usb hcd driver to
  be loaded automatically (bnc#584213).
- patches.xen/xen3-x86-Reduce-per-cpu-warning-boot-up-messages.patch:
  x86: Reduce per cpu warning boot up messages (bnc#587669,
  FATE#306952).
- patches.xen/xen3-x86-pat-Update-page-flags-for-memtype-without-using-memtype_lock-V4.patch:
  x86 / PAT: Update the page flags for memtype atomically instead
  of using memtype_lock. -V4 (bnc#588008, FATE#306952).

-------------------------------------------------------------------
Wed Mar 24 23:18:57 CET 2010 - rjw@suse.de

- patches.arch/x86-pat-Update-page-flags-for-memtype-without-using-memtype_lock-V4.patch:
  x86 / PAT: Update the page flags for memtype atomically instead
  of using memtype_lock. -V4 (bnc#588008, FATE#306952).
- patches.arch/x86-pat-Update-page-flags-for-memtype-without-using-memtype_lock-V3.patch:
  Delete.
  Use the PG_* bit numbers correctly.

-------------------------------------------------------------------
Wed Mar 24 18:37:58 CET 2010 - agraf@suse.de

- patches.fixes/kvm-pause-filter-0003-KVM-SVM-Support-Pause-Filter-in-AMD-processors.patch:
  Fix warning.

-------------------------------------------------------------------
Wed Mar 24 16:43:38 CET 2010 - rw@suse.de

- patches.arch/ia64-page-migration-update:
  [ia64] Add locking to cpe_migrate. (bnc#569606).

-------------------------------------------------------------------
Wed Mar 24 16:01:40 CET 2010 - tiwai@suse.de

- patches.drivers/synaptics-hp-clickpad: Input: Add
  support of clickpad mode to synaptics mouse driver (v2)
  (bnc#547370,bnc#582529,bnc#589014).
- patches.drivers/synaptics-clickpad-area-param: Delete.
- patches.drivers/synaptics-clickpad-bottom-enable: Delete.
- patches.drivers/synaptics-clickpad-button-toggle: Delete.

-------------------------------------------------------------------
Wed Mar 24 12:02:05 CET 2010 - trenn@suse.de

- patches.fixes/infiniband_cxgb3_improve_dlpar_remove_on_active_rdma_traffic.patch:
  Improve safety of dlpar remove when rdma traffic is active
  (bnc#590727).

-------------------------------------------------------------------
Wed Mar 24 11:05:33 CET 2010 - trenn@suse.de

- patches.arch/ppc-mark_preferred_offline_state_before_removing_cpus.patch:
  Refresh.

-------------------------------------------------------------------
Wed Mar 24 10:58:23 CET 2010 - trenn@suse.de

- patches.arch/ppc-mark_preferred_offline_state_before_removing_cpus.patch:
  Mark preferred offline state as CPU_STATE_OFFLINE before
  removing cpus (bnc#590154).

-------------------------------------------------------------------
Tue Mar 23 11:05:23 CET 2010 - nfbrown@suse.de

- patches.fixes/mandatory-lock-test: 9p/ocfs2/gfs2: allow file
  unlock on 'mandatory locking' file (bnc#589280).

-------------------------------------------------------------------
Mon Mar 22 21:05:22 CET 2010 - mmarek@suse.cz

- kabi/severities: Ignore changes in arch/s390/kvm.

-------------------------------------------------------------------
Mon Mar 22 20:49:20 CET 2010 - mmarek@suse.cz

- rpm/find-provides: Fix a typo that broke -debuginfo provides.

-------------------------------------------------------------------
Mon Mar 22 17:34:34 CET 2010 - agraf@suse.de

Fix S390 build with KVM RCU patches

- patches.fixes/kvm-rcu-0025-KVM-fix-s390-ia64-build-failures-introduced-by-mems.patch:
  KVM: fix s390/ia64 build failures introduced by memslot changes
  (bnc#589660).

-------------------------------------------------------------------
Mon Mar 22 17:21:35 CET 2010 - agraf@suse.de

Add Git-commit and remove stray SOB lines

- patches.fixes/kvm-EPT-swap-0001-KVM-VMX-emulate-accessed-bit-for-EPT.patch:
  Refresh.
- patches.fixes/kvm-constant_tsc-0001-KVM-SVM-Adjust-tsc_offset-only-if-tsc_unstable.patch:
  Refresh.
- patches.fixes/kvm-disable-pvmmu-0001-KVM-x86-disable-paravirt-mmu-reporting.patch:
  Refresh.
- patches.fixes/kvm-null-deref-0001-KVM-x86-disallow-KVM_-SET-GET-_LAPIC-without-alloc.patch:
  Refresh.
- patches.fixes/kvm-null-deref-0002-KVM-only-clear-irq_source_id-if-irqchip-is-present.patch:
  Refresh.
- patches.fixes/kvm-pause-filter-0001-KVM-introduce-kvm_vcpu_on_spin.patch:
  Refresh.
- patches.fixes/kvm-pause-filter-0002-KVM-VMX-Add-support-for-Pause-Loop-Exiting.patch:
  Refresh.
- patches.fixes/kvm-pause-filter-0003-KVM-SVM-Support-Pause-Filter-in-AMD-processors.patch:
  Refresh.
- patches.fixes/kvm-rcu-0001-rcu-Add-synchronize_srcu_expedited.patch:
  Refresh.
- patches.fixes/kvm-rcu-0002-KVM-Call-pic_clear_isr-on-pic-reset-to-reuse-logi.patch:
  Refresh.
- patches.fixes/kvm-rcu-0003-KVM-Move-irq-sharing-information-to-irqchip-level.patch:
  Refresh.
- patches.fixes/kvm-rcu-0004-KVM-Change-irq-routing-table-to-use-gsi-indexed-arr.patch:
  Refresh.
- patches.fixes/kvm-rcu-0005-KVM-Maintain-back-mapping-from-irqchip-pin-to-gsi.patch:
  Refresh.
- patches.fixes/kvm-rcu-0006-KVM-Move-irq-routing-data-structure-to-rcu-locking.patch:
  Refresh.
- patches.fixes/kvm-rcu-0007-KVM-Move-irq-ack-notifier-list-to-arch-independent.patch:
  Refresh.
- patches.fixes/kvm-rcu-0008-KVM-Convert-irq-notifiers-lists-to-RCU-locking.patch:
  Refresh.
- patches.fixes/kvm-rcu-0009-KVM-Move-IO-APIC-to-its-own-lock.patch:
  Refresh.
- patches.fixes/kvm-rcu-0010-KVM-Drop-kvm-irq_lock-lock-from-irq-injection-path.patch:
  Refresh.
- patches.fixes/kvm-rcu-0011-KVM-modify-memslots-layout-in-struct-kvm.patch:
  Refresh.
- patches.fixes/kvm-rcu-0012-KVM-modify-alias-layout-in-x86s-struct-kvm_arch.patch:
  Refresh.
- patches.fixes/kvm-rcu-0013-KVM-split-kvm_arch_set_memory_region-into-prepare-a.patch:
  Refresh.
- patches.fixes/kvm-rcu-0014-KVM-introduce-gfn_to_pfn_memslot.patch:
  Refresh.
- patches.fixes/kvm-rcu-0015-KVM-use-gfn_to_pfn_memslot-in-kvm_iommu_map_pages.patch:
  Refresh.
- patches.fixes/kvm-rcu-0016-KVM-introduce-kvm-srcu-and-convert-kvm_set_memory_.patch:
  Refresh.
- patches.fixes/kvm-rcu-0017-KVM-use-SRCU-for-dirty-log.patch:
  Refresh.
- patches.fixes/kvm-rcu-0018-KVM-x86-switch-kvm_set_memory_alias-to-SRCU-update.patch:
  Refresh.
- patches.fixes/kvm-rcu-0019-KVM-convert-io_bus-to-SRCU.patch:
  Refresh.
- patches.fixes/kvm-rcu-0020-KVM-switch-vcpu-context-to-use-SRCU.patch:
  Refresh.
- patches.fixes/kvm-rcu-0021-KVM-convert-slots_lock-to-a-mutex.patch:
  Refresh.
- patches.fixes/kvm-rcu-0022-KVM-Bump-maximum-vcpu-count-to-64.patch:
  Refresh.
- patches.fixes/kvm-rcu-0023-KVM-avoid-taking-ioapic-mutex-for-non-ioapic-EOIs.patch:
  Refresh.
- patches.fixes/kvm-rcu-0024-KVM-fix-cleanup_srcu_struct-on-vm-destruction.patch:
  Refresh.
- patches.fixes/kvm-spurious-interrupt-0001-eventfd-allow-atomic-read-and-waitqueue-remove.patch:
  Refresh.
- patches.fixes/kvm-spurious-interrupt-0002-KVM-fix-spurious-interrupt-with-irqfd.patch:
  Refresh.
- patches.fixes/kvm-vcpu_events-0001-KVM-x86-Add-KVM_GET-SET_VCPU_EVENTS.patch:
  Refresh.
- patches.fixes/kvm-vcpu_events-0002-KVM-x86-Extend-KVM_SET_VCPU_EVENTS-with-selective.patch:
  Refresh.
- patches.fixes/kvm-vcpu_events-0003-KVM-x86-Adjust-KVM_VCPUEVENT-flag-names.patch:
  Refresh.
- patches.fixes/kvm-vcpu_events-0004-KVM-x86-Do-not-return-soft-events-in-vcpu_events.patch:
  Refresh.
- patches.fixes/kvm-vcpu_events-0005-KVM-x86-Save-restore-interrupt-shadow-mask.patch:
  Refresh.

-------------------------------------------------------------------
Mon Mar 22 13:54:56 CET 2010 - jbeulich@novell.com

- patches.fixes/tunnels-fix-netns-vs-proto-registration-ordering:
  Fix improper arguments passed to unregister_pernet_gen_device().

-------------------------------------------------------------------
Sun Mar 21 03:52:00 CET 2010 - jjolly@suse.de

- patches.arch/s390-10-01-zfcpdump-lpar-registers.patch:
  zcore: CPU registers may not be saved under LPAR
  (bnc#589679,LTC#61578).
- patches.arch/s390-10-02-cio_fix_drvdata_usage_for_the_console_subchannel.patch:
  cio: fix drvdata usage for the console subchannel (bnc#589679).
- patches.arch/s390-10-03-dasd-fix-erp-tcw-alignment.patch:
  dasd: fix alignment of transport mode recovery TCW (bnc#589679).

-------------------------------------------------------------------
Fri Mar 19 14:07:07 CET 2010 - mmarek@suse.cz

- kabi/severities: Ignore changes in arch/x86/kvm.

-------------------------------------------------------------------
Fri Mar 19 11:59:39 CET 2010 - agraf@suse.de

- patches.fixes/kvm-EPT-swap-0001-KVM-VMX-emulate-accessed-bit-for-EPT.patch:
  KVM: VMX: emulate accessed bit for EPT (bnc#589651).
- patches.fixes/kvm-constant_tsc-0001-KVM-SVM-Adjust-tsc_offset-only-if-tsc_unstable.patch:
  KVM: SVM: Adjust tsc_offset only if tsc_unstable (bnc#589657).
- patches.fixes/kvm-disable-pvmmu-0001-KVM-x86-disable-paravirt-mmu-reporting.patch:
  KVM: x86: disable paravirt mmu reporting (bnc#589656).
- patches.fixes/kvm-null-deref-0001-KVM-x86-disallow-KVM_-SET-GET-_LAPIC-without-alloc.patch:
  KVM: x86: disallow KVM_{SET,GET}_LAPIC without allocated
  in-kernel lapic (bnc#589654).
- patches.fixes/kvm-null-deref-0002-KVM-only-clear-irq_source_id-if-irqchip-is-present.patch:
  KVM: only clear irq_source_id if irqchip is present
  (bnc#589654).
- patches.fixes/kvm-pause-filter-0001-KVM-introduce-kvm_vcpu_on_spin.patch:
  KVM: introduce kvm_vcpu_on_spin (bnc#589655).
- patches.fixes/kvm-pause-filter-0002-KVM-VMX-Add-support-for-Pause-Loop-Exiting.patch:
  KVM: VMX: Add support for Pause-Loop Exiting (bnc#589655).
- patches.fixes/kvm-pause-filter-0003-KVM-SVM-Support-Pause-Filter-in-AMD-processors.patch:
  KVM: SVM: Support Pause Filter in AMD processors (bnc#589655).
- patches.fixes/kvm-rcu-0001-rcu-Add-synchronize_srcu_expedited.patch:
  rcu: Add synchronize_srcu_expedited() (bnc#589660).
- patches.fixes/kvm-rcu-0002-KVM-Call-pic_clear_isr-on-pic-reset-to-reuse-logi.patch:
  KVM: Call pic_clear_isr() on pic reset to reuse logic there
  (bnc#589660).
- patches.fixes/kvm-rcu-0003-KVM-Move-irq-sharing-information-to-irqchip-level.patch:
  KVM: Move irq sharing information to irqchip level (bnc#589660).
- patches.fixes/kvm-rcu-0004-KVM-Change-irq-routing-table-to-use-gsi-indexed-arr.patch:
  KVM: Change irq routing table to use gsi indexed array
  (bnc#589660).
- patches.fixes/kvm-rcu-0005-KVM-Maintain-back-mapping-from-irqchip-pin-to-gsi.patch:
  KVM: Maintain back mapping from irqchip/pin to gsi (bnc#589660).
- patches.fixes/kvm-rcu-0006-KVM-Move-irq-routing-data-structure-to-rcu-locking.patch:
  KVM: Move irq routing data structure to rcu locking
  (bnc#589660).
- patches.fixes/kvm-rcu-0007-KVM-Move-irq-ack-notifier-list-to-arch-independent.patch:
  KVM: Move irq ack notifier list to arch independent code
  (bnc#589660).
- patches.fixes/kvm-rcu-0008-KVM-Convert-irq-notifiers-lists-to-RCU-locking.patch:
  KVM: Convert irq notifiers lists to RCU locking (bnc#589660).
- patches.fixes/kvm-rcu-0009-KVM-Move-IO-APIC-to-its-own-lock.patch:
  KVM: Move IO APIC to its own lock (bnc#589660).
- patches.fixes/kvm-rcu-0010-KVM-Drop-kvm-irq_lock-lock-from-irq-injection-path.patch:
  KVM: Drop kvm->irq_lock lock from irq injection path
  (bnc#589660).
- patches.fixes/kvm-rcu-0011-KVM-modify-memslots-layout-in-struct-kvm.patch:
  KVM: modify memslots layout in struct kvm (bnc#589660).
- patches.fixes/kvm-rcu-0012-KVM-modify-alias-layout-in-x86s-struct-kvm_arch.patch:
  KVM: modify alias layout in x86s struct kvm_arch (bnc#589660).
- patches.fixes/kvm-rcu-0013-KVM-split-kvm_arch_set_memory_region-into-prepare-a.patch:
  KVM: split kvm_arch_set_memory_region into prepare and commit
  (bnc#589660).
- patches.fixes/kvm-rcu-0014-KVM-introduce-gfn_to_pfn_memslot.patch:
  KVM: introduce gfn_to_pfn_memslot (bnc#589660).
- patches.fixes/kvm-rcu-0015-KVM-use-gfn_to_pfn_memslot-in-kvm_iommu_map_pages.patch:
  KVM: use gfn_to_pfn_memslot in kvm_iommu_map_pages (bnc#589660).
- patches.fixes/kvm-rcu-0016-KVM-introduce-kvm-srcu-and-convert-kvm_set_memory_.patch:
  KVM: introduce kvm->srcu and convert kvm_set_memory_region to
  SRCU update (bnc#589660).
- patches.fixes/kvm-rcu-0017-KVM-use-SRCU-for-dirty-log.patch:
  KVM: use SRCU for dirty log (bnc#589660).
- patches.fixes/kvm-rcu-0018-KVM-x86-switch-kvm_set_memory_alias-to-SRCU-update.patch:
  KVM: x86: switch kvm_set_memory_alias to SRCU update
  (bnc#589660).
- patches.fixes/kvm-rcu-0019-KVM-convert-io_bus-to-SRCU.patch:
  KVM: convert io_bus to SRCU (bnc#589660).
- patches.fixes/kvm-rcu-0020-KVM-switch-vcpu-context-to-use-SRCU.patch:
  KVM: switch vcpu context to use SRCU (bnc#589660).
- patches.fixes/kvm-rcu-0021-KVM-convert-slots_lock-to-a-mutex.patch:
  KVM: convert slots_lock to a mutex (bnc#589660).
- patches.fixes/kvm-rcu-0022-KVM-Bump-maximum-vcpu-count-to-64.patch:
  KVM: Bump maximum vcpu count to 64 (bnc#589660).
- patches.fixes/kvm-rcu-0023-KVM-avoid-taking-ioapic-mutex-for-non-ioapic-EOIs.patch:
  KVM: avoid taking ioapic mutex for non-ioapic EOIs (bnc#589660).
- patches.fixes/kvm-rcu-0024-KVM-fix-cleanup_srcu_struct-on-vm-destruction.patch:
  KVM: fix cleanup_srcu_struct on vm destruction (bnc#589660).
- patches.fixes/kvm-spurious-interrupt-0001-eventfd-allow-atomic-read-and-waitqueue-remove.patch:
  eventfd - allow atomic read and waitqueue remove (bnc#589652).
- patches.fixes/kvm-spurious-interrupt-0002-KVM-fix-spurious-interrupt-with-irqfd.patch:
  KVM: fix spurious interrupt with irqfd (bnc#589652).
- patches.fixes/kvm-vcpu_events-0001-KVM-x86-Add-KVM_GET-SET_VCPU_EVENTS.patch:
  KVM: x86: Add KVM_GET/SET_VCPU_EVENTS (bnc#585490).
- patches.fixes/kvm-vcpu_events-0002-KVM-x86-Extend-KVM_SET_VCPU_EVENTS-with-selective.patch:
  KVM: x86: Extend KVM_SET_VCPU_EVENTS with selective updates
  (bnc#585490).
- patches.fixes/kvm-vcpu_events-0003-KVM-x86-Adjust-KVM_VCPUEVENT-flag-names.patch:
  KVM: x86: Adjust KVM_VCPUEVENT flag names (bnc#585490).
- patches.fixes/kvm-vcpu_events-0004-KVM-x86-Do-not-return-soft-events-in-vcpu_events.patch:
  KVM: x86: Do not return soft events in vcpu_events (bnc#585490).
- patches.fixes/kvm-vcpu_events-0005-KVM-x86-Save-restore-interrupt-shadow-mask.patch:
  KVM: x86: Save&restore interrupt shadow mask (bnc#585490).

-------------------------------------------------------------------
Fri Mar 19 09:26:47 CET 2010 - trenn@suse.de

- patches.drivers/cpufreq_processor_clocking_control_pcc_driver_cast_fix.patch:
  Fix cast warning in pcc driver. (trivial cast fix, no bug).

-------------------------------------------------------------------
Thu Mar 18 21:34:03 CET 2010 - rjw@suse.de

- patches.fixes/cciss-remove-scan-thread.patch: cciss: remove
  scan thread (bnc#578429).

-------------------------------------------------------------------
Thu Mar 18 16:35:14 CET 2010 - trenn@suse.de

- patches.fixes/pci_aer_unconditionally_clear_uncor_status.patch:
  PCI: unconditionally clear AER uncorr status register during
  cleanup (bnc#587681).

-------------------------------------------------------------------
Thu Mar 18 14:21:16 CET 2010 - jjolly@suse.de

- patches.arch/s390-dasd-emc-ckd-psf-and-security.patch:
  [S390] dasd: security and PSF update patch for EMC CKD ioctl
  (bnc#585608).

-------------------------------------------------------------------
Thu Mar 18 01:10:21 CET 2010 - rjw@suse.de

- patches.arch/x86-pat-Update-page-flags-for-memtype-without-using-memtype_lock-V3.patch:
  x86 / PAT: Update the page flags for memtype atomically instead
  of using memtype_lock. -V3 (bnc#588008, FATE#306952).

-------------------------------------------------------------------
Wed Mar 17 20:16:58 CET 2010 - jbohac@suse.cz

- patches.suse/allow_bonding_with_blacklisted_ipv6.patch:
  fixed build for archs/flavours without bonding

-------------------------------------------------------------------
Wed Mar 17 15:23:50 CET 2010 - jbohac@suse.cz

- patches.suse/allow_bonding_with_blacklisted_ipv6.patch: allow
  bonding with blacklisted ipv6 (bnc#585463).

-------------------------------------------------------------------
Wed Mar 17 14:36:29 CET 2010 - mmarek@suse.cz

- Update config files: set DVB_LGS8GL5=m to not break the kabi.

-------------------------------------------------------------------
Wed Mar 17 13:31:10 CET 2010 - hare@suse.de

- Disable CONFIG_USB_OHCI_HCD_SSB (bnc#588994)

-------------------------------------------------------------------
Wed Mar 17 12:30:56 CET 2010 - mmarek@suse.de

- Import RC1 kabi files.

-------------------------------------------------------------------
Tue Mar 16 16:03:45 CET 2010 - mmarek@suse.cz

- rpm/kernel-binary.spec.in: Move Obsoletes: msi-wmi-kmp to the
  sle11-ga group and make the comment more explanatory.

-------------------------------------------------------------------
Tue Mar 16 14:10:19 CET 2010 - trenn@suse.de

- rpm/kernel-binary.spec.in:
  bnc#587578

-------------------------------------------------------------------
Mon Mar 15 23:35:12 CET 2010 - mfasheh@suse.com

- patches.fixes/ocfs2-set-i_mode-on-disk-during-acl-operations.patch:
  ocfs2: set i_mode on disk during acl operations (bnc#575752).

-------------------------------------------------------------------
Mon Mar 15 20:18:40 CET 2010 - jjolly@suse.de

- patches.fixes/01-rnfs_read_complete_calc_rq_respages.patch:
  : Correct rqstp->rq_respages calculation (bnc#577355,LTC#60382).
- patches.fixes/rnfs_read_complete_calc_rq_respages.patch: Delete.

-------------------------------------------------------------------
Mon Mar 15 18:17:42 CET 2010 - gregkh@suse.de

- Update config files.
  - dvb Kconfig change due to 2.6.32.10
  - looks like CONFIG_DM_RAID got turned of, .10 did not do that, wierd
  - enabled Oprofile for ia64 vanilla.

-------------------------------------------------------------------
Mon Mar 15 17:58:30 CET 2010 - gregkh@suse.de

- Update to 2.6.32.10:
  - security fixes
  - bugfixes
  - obsoletes:
    - patches.arch/x86-Avoid-race-condition-in-pci_enable_msix.patch
    - patches.drivers/alsa-sp1-hda-18-msi-wind-u115-fix
    - patches.drivers/drm-i915-fix-get_core_clock_speed-for-g33-class-desktop-chips.patch
    - patches.drivers/qla1280-request-firmware-lock
    - patches.drivers/staging-hv-add-a-pci-device-table.patch
    - patches.drivers/staging-hv-match-on-dmi-values-to-know-if-we-should-run.patch
    - patches.fixes/PM-Hibernate-fix-preallocating-of-memory.patch
    - patches.fixes/acpi_be_in_TS_POLLING_state_during_mwait.patch
    - patches.fixes/dvb-core-fix-dos-bug-in-ule-decapsulation-code-that-can-be-triggered-by-an-invalid
    - patches.fixes/dvb-l64781.ko-broken-with-gcc-4.5.patch
    - patches.fixes/fix-lookup_follow-on-automount-symlinks
    - patches.fixes/net-bug-fix-for-vlan-gro-issue.patch
    - patches.fixes/pci-hotplug-ibmphp-ebda-len.patch
    - patches.fixes/sched-fix-sched_mc_power_savings-for-non-SMT
    - patches.fixes/sched-fix-smt-scheduler-regression-in-find_busiest_queue
    - patches.fixes/x86_irq_setup_extra_ioapic_for_sci.patch
    - patches.trace/oprofile-no-tracing.diff

-------------------------------------------------------------------
Mon Mar 15 12:21:17 CET 2010 - jbeulich@novell.com

- patches.xen/xen3-patch-2.6.32: Xen pv driver fix for
  CONFIG_CPUMASK_OFFSTACK.

-------------------------------------------------------------------
Mon Mar 15 11:31:04 CET 2010 - hare@suse.de

- patches.drivers/mpt2sas-03.100.03.00-update: Remove duplicate
  defines (bnc#587782).

-------------------------------------------------------------------
Sat Mar 13 01:06:32 CET 2010 - rjw@suse.de

- patches.arch/x86-UV-BAU-performance-and-error-recovery.patch:
  x86 / UV: BAU performance and error recovery (bnc#586806,
  FATE#306952).

-------------------------------------------------------------------
Sat Mar 13 01:02:30 CET 2010 - rjw@suse.de

- patches.arch/x86-Reduce-per-cpu-MCA-boot-up-messages.patch: x86:
  Reduce per cpu MCA boot up messages (bnc#587669, FATE#306952).
- patches.arch/x86-Reduce-per-cpu-warning-boot-up-messages.patch:
  x86: Reduce per cpu warning boot up messages (bnc#587669,
  FATE#306952).

-------------------------------------------------------------------
Sat Mar 13 00:55:12 CET 2010 - rjw@suse.de

- patches.arch/x86-UV-Fix-target_cpus-in-x2apic_uv_x.c.patch:
  x86 / UV: Fix target_cpus() in x2apic_uv_x.c (bnc#587673,
  FATE#306952).

-------------------------------------------------------------------
Fri Mar 12 16:01:26 CET 2010 - bphilips@suse.de

- patches.drivers/benet-fixes-required-for-be2net-to-work-on-bladeengine3-device.patch:
  Delete.

-------------------------------------------------------------------
Fri Mar 12 14:40:21 CET 2010 - hare@suse.de

- patches.drivers/qla4xxx-5.01.00.00.11.01-k12_5.01.00.00.11.01-k13.patch:
  Additional bug fixes required for the qla4xxx driver
  (bnc#585296).

-------------------------------------------------------------------
Fri Mar 12 14:32:42 CET 2010 - npiggin@suse.de

- patches.suse/mm-uninline-add-to-page-cache.patch: uninline
  add_to_page_cache (FATE309111).
- patches.suse/pagecache-limit.patch: Refresh.

-------------------------------------------------------------------
Fri Mar 12 12:35:12 CET 2010 - npiggin@suse.de

- patches.suse/pagecache-limit.patch: Introduce (optional)
  pagecache limit (FATE309111).

-------------------------------------------------------------------
Fri Mar 12 11:55:27 CET 2010 - trenn@suse.de

- patches.fixes/pci_use_list_for_resources_5_5.patch: Refresh.
  Don't add resources of pci busses if pci=nocrs
-------------------------------------------------------------------
Fri Mar 12 11:34:05 CET 2010 - tiwai@suse.de

- patches.drivers/alsa-sp1-hda-69-alc262-single-adc-fix: ALSA:
  hda - Fix capture on Sony VAIO with single input (bnc#577358).

-------------------------------------------------------------------
Fri Mar 12 10:57:32 CET 2010 - trenn@suse.de

- patches.fixes/pci_use_list_for_resources_5_5.patch: Refresh.
  bnc#587427
  -> Fix pci_use_crs logic which is inverted compared to mainline

-------------------------------------------------------------------
Fri Mar 12 10:14:03 CET 2010 - hare@suse.de

- patches.drivers/ixgbe-don-t-exceed-user-buffer: ixgbe: Don't
  allow user buffer count to exceed 256 (bnc#587739).
- patches.suse/libfc-fix-fcp-pkt-recovery: libfc: fix fcp pkt
  recovery in fc_fcp_recv_data (bnc#587739).
- patches.suse/libfc-fix-unnecessary-seq-id-jump: libfc: fixes
  unnecessary seq id jump (bnc#587739).
- patches.suse/libfc-use-offload-em-instance-again: libfc:
  use offload EM instance again instead jumping to next EM
  (bnc#587739).

-------------------------------------------------------------------
Fri Mar 12 09:58:01 CET 2010 - hare@suse.de

- patches.drivers/mpt2sas-04.100.01.02-update: Additional mpt2sas
  patch for sle11sp1 (bnc#587782).

-------------------------------------------------------------------
Fri Mar 12 09:06:59 CET 2010 - hare@suse.de

- patches.drivers/lpfc-8.3.5.7-update: Update Emulex lpfc driver
  to 8.3.5.7 (bnc#587692).

-------------------------------------------------------------------
Fri Mar 12 05:06:05 CET 2010 - jjolly@suse.de

- patches.drivers/iw_cxgb3-dlpar.patch: RDMA/cxgb3:
  Mark rdma device with CXIO_ERROR_FATAL when
  removing. (bnc#584958,LTC#61264).

-------------------------------------------------------------------
Fri Mar 12 03:51:55 CET 2010 - jjolly@suse.de

- patches.fixes/rnfs_read_complete_calc_rq_respages.patch: rnfs:
  Fix respages calculation (bnc#577355,LTC#60382).

-------------------------------------------------------------------
Fri Mar 12 02:33:23 CET 2010 - npiggin@suse.de

- Re-enable mmu notifier sleeping patches.

-------------------------------------------------------------------
Fri Mar 12 01:04:15 CET 2010 - rjw@suse.de

- patches.fixes/pci-update-pci_set_vga_state-to-call-arch-functions.patch:
  pci: Update pci_set_vga_state() to call arch functions
  (bnc#586343, FATE#306952).
- patches.fixes/vgaarb-fix-vga-arbiter-to-accept-pci-domains-other-than-0.patch:
  vgaarb: Fix VGA arbiter to accept PCI domains other than 0
  (bnc#586343, FATE#306952).
- patches.fixes/x86_64-uv-update-uv-arch-to-target-legacy-vga-i-o-correctly.patch:
  x86, uv: Update UV arch to target Legacy VGA I/O
  correctly. (bnc#586343, FATE#306952).

-------------------------------------------------------------------
Fri Mar 12 00:48:08 CET 2010 - rjw@suse.de

- patches.arch/x86-uv-Update-UV-mmr-definitions-header-file.patch:
  x86 / UV: Update UV mmr definitions header file (bnc#587562,
  FATE#306952).

-------------------------------------------------------------------
Thu Mar 11 20:48:57 CET 2010 - jeffm@suse.de

- patches.fixes/gre-fix-netns-vs-proto-registration-ordering:
  gre: fix netns vs proto registration ordering (bnc#580799).
- patches.fixes/tunnels-fix-netns-vs-proto-registration-ordering:
  tunnels: fix netns vs proto registration ordering (bnc#580799).

-------------------------------------------------------------------
Thu Mar 11 17:44:12 CET 2010 - jkosina@suse.cz

- series.conf: add forgotten patch:
  patches.fixes/scsi-fixup-vpd-page-allocation

-------------------------------------------------------------------
Thu Mar 11 15:56:22 CET 2010 - hare@suse.de

- patches.fixes/fc-transport-make-sure-cmds-are-completed-for-offlined-rport:
  Make sure commands are completed for offline rport (bnc#587114).

-------------------------------------------------------------------
Thu Mar 11 15:28:09 CET 2010 - hare@suse.de

- patches.fixes/scsi-fixup-vpd-page-allocation: eliminate
  potential kmalloc failure in scsi_get_vpd_page().

-------------------------------------------------------------------
Thu Mar 11 15:18:23 CET 2010 - npiggin@suse.de

- patches.fixes/mm-pagealloc-fix-congestion-wait.patch: Reduce
  page allocation stalls (bnc#561811).

-------------------------------------------------------------------
Thu Mar 11 14:45:23 CET 2010 - mmarek@suse.cz

- rpm/kernel-module-subpackage: Provide/Obsolete *-kmp-vmi by
  *-kmp-pae.

-------------------------------------------------------------------
Thu Mar 11 14:16:33 CET 2010 - jack@suse.de

- patches.fixes/readahead-unplug-dev.patch: readahead: add
  blk_run_backing_dev (bnc#587125).

-------------------------------------------------------------------
Thu Mar 11 13:49:06 CET 2010 - npiggin@suse.de

- Disable sleeping mmu notifier patches (bnc#578046). To be dropped
  completely if the problem is not resolved before RC1.

-------------------------------------------------------------------
Thu Mar 11 13:32:35 CET 2010 - hare@suse.de

- patches.drivers/s2io-fixing-dbg_print-macro.patch: Fixup
  for series2git.
- patches.drivers/scsi-transport-sas-enable-tlr:
  scsi_transport_sas: add support for transport layer retries
  (TLR) (bnc#584508).
- patches.fixes/fc_sdev_blocked.patch: Fixup for series2git.

-------------------------------------------------------------------
Thu Mar 11 13:32:16 CET 2010 - jslaby@suse.de

- patches.fixes/sched-fix-cputime-monotonicity.patch: sched,
  cputime: Introduce thread_group_times() (bnc#585241).

-------------------------------------------------------------------
Thu Mar 11 11:34:27 CET 2010 - jbeulich@novell.com

- patches.xen/xen-usbfront-schedule: Fix a scheduling race in
  usbfront (bnc#584218).
- patches.xen/xen-vbd-resize: Propagate changed size of VBDs
  (bnc#583677).
- patches.xen/xen-fix-check_tsc_unstable-undefined: Rename to ...
- patches.xen/xen3-x86-Fix-sched_clock_cpu-for-systems-with-unsynchronized-TSC.patch:
  ... this.
  (bnc#582878, FATE#306952).
- Refresh other Xen patches.
- supported.conf: Mark pvSCSI and pvUSB modules supported.

-------------------------------------------------------------------
Thu Mar 11 11:22:59 CET 2010 - mmarek@suse.cz

- patches.fixes/kbuild-Really-don-t-clean-bounds.h-and-asm-offsets.h:
  kbuild: Really don't clean bounds.h and asm-offsets.h
  (bnc#585743).

-------------------------------------------------------------------
Thu Mar 11 11:10:48 CET 2010 - hare@suse.de

- patches.drivers/mpt2sas-04.100.01.00-update: Update mpt2sas
  to version 4.100.01.00 (bnc#584508).

-------------------------------------------------------------------
Thu Mar 11 11:00:56 CET 2010 - knikanth@suse.de

- patches.fixes/xfs-nonblocking-inode-locking-io-completion.patch:
  Fix unintialized variable. Refresh.

-------------------------------------------------------------------
Thu Mar 11 10:40:44 CET 2010 - npiggin@suse.de

- patches.fixes/cpuset-fix-cpuset_mem_spread_node-offline-node.patch:
  cpuset: fix cpuset mem spreading returning offline node
  (bnc#575923).
- patches.fixes/cpuset-slab-memspread-fix.patch: Delete.

  Replace fix with upstream version.

-------------------------------------------------------------------
Thu Mar 11 06:12:57 CET 2010 - npiggin@suse.de

- patches.xen/xen3-x86-ftrace-fix-rodata-1.patch: XEN x86, cpa:
  Fix kernel text RO checks in static_protection (bnc#581940).
- patches.xen/xen3-x86-ftrace-fix-rodata-3.patch: XEN x86_64, cpa:
  Use only text section in set_kernel_text_rw/ro (bnc#581940).

-------------------------------------------------------------------
Thu Mar 11 01:55:02 CET 2010 - teheo@suse.de

- patches.suse/stop_machine-implement-lazy: stop_machine:
  implement stop_machine.lazy kernel parameter (bnc#586417).

-------------------------------------------------------------------
Thu Mar 11 01:54:33 CET 2010 - nfbrown@suse.de

- patches.fixes/nfs-bdi-leak.fix: NFS: ensure bdi_unregister is
  called on mount failure. (bnc#587073).

-------------------------------------------------------------------
Wed Mar 10 20:02:46 CET 2010 - jeffm@suse.de

- patches.suse/kdb-x86-backtrace-code-to-use-the-in-kernel-show_stack-function:
  KDB: x86 backtrace code to use the in-kernel show_stack()
  function (bnc#581057).

-------------------------------------------------------------------
Wed Mar 10 19:13:10 CET 2010 - bphilips@suse.de

- patches.drivers/be2net-update-version-2.101.346u-to-2.102.147s.patch:
  be2net: update version 2.101.346u to 2.102.147s (bnc#585124).
- patches.drivers/be2net-swap-only-first-2-fields-of-mcc_wrb.patch: 
  renable, dropped accidently

-------------------------------------------------------------------
Wed Mar 10 18:45:33 CET 2010 - jdelvare@suse.de

- supported.conf: Add hwmon/ams back.

-------------------------------------------------------------------
Wed Mar 10 16:54:39 CET 2010 - npiggin@suse.de

- patches.arch/x86-ftrace-fix-rodata-1.patch: x86, cpa: Fix
  kernel text RO checks in static_protection (bnc#581940).
- patches.arch/x86-ftrace-fix-rodata-2.patch: x86_64, ftrace: Make
  ftrace use kernel identity mapping to modify code (bnc#581940).
- patches.arch/x86-ftrace-fix-rodata-3.patch: x86_64, cpa:
  Use only text section in set_kernel_text_rw/ro (bnc#581940).

-------------------------------------------------------------------
Wed Mar 10 16:27:09 CET 2010 - jeffm@suse.de

- patches.suse/kdb-fix-the-multi-word-nop-instructions-in-the-disassembler:
  kdb: fix the multi-word NOP instructions in the disassembler
  (bnc#584691).

-------------------------------------------------------------------
Wed Mar 10 14:52:16 CET 2010 - mmarek@suse.cz

- rpm/kernel-binary.spec.in: Fix symsets for non-split kernels.

-------------------------------------------------------------------
Wed Mar 10 13:49:02 CET 2010 - mmarek@suse.cz

- patches.suse/kbuild-record-built-in-o: kbuild: Record which
  objects make up a built-in.o file.
- rpm/built-in-where: Make use of the info to further split builtin
  symsets.

-------------------------------------------------------------------
Wed Mar 10 13:09:33 CET 2010 - mmarek@suse.cz

- rpm/kernel-source.spec.in: Add symsets.pl to the src.rpm.

-------------------------------------------------------------------
Wed Mar 10 10:17:09 CET 2010 - jslaby@suse.de

- patches.suse/rlim-0005-core-posix-cpu-timers-cleanup-rlimits-usage.patch:
  posix-cpu-timers: cleanup rlimits usage (FATE#305733).
- patches.suse/rlim-0008-SPARC-use-helpers-for-rlimits.patch:
  Refresh.
- patches.suse/rlim-0009-X86-use-helpers-for-rlimits.patch: x86:
  Use helpers for rlimits (FATE#305733).
- patches.suse/rlim-0010-FS-use-helpers-for-rlimits.patch: fs:
  use rlimit helpers (FATE#305733).
- patches.suse/rlim-0011-MM-use-helpers-for-rlimits.patch: mm:
  use rlimit helpers (FATE#305733).
- patches.suse/rlim-0012-core-use-helpers-for-rlimits.patch:
  kernel core: use helpers for rlimits (FATE#305733).
- patches.suse/rlim-0013-infiniband-use-helpers-for-rlimits.patch:
  RDMA: Use rlimit helpers (FATE#305733).

  Refreshed changelogs and Patch-mainline tags -- they are upstream.

-------------------------------------------------------------------
Wed Mar 10 07:22:18 CET 2010 - knikanth@suse.de

- patches.fixes/fc_sdev_blocked.patch: mid-layer unblocks blocked
  sdev leaving queue stopped (bnc#583356).

-------------------------------------------------------------------
Wed Mar 10 02:27:50 CET 2010 - bphilips@suse.de

- patches.drivers/ixgbe-Fix-DMA-mapping-unmapping-issues-when-HWRSC-is.patch:
  ixgbe: Fix DMA mapping/unmapping issues when HWRSC is enabled
  on IOMMU enabled kernels (bnc#584475).

-------------------------------------------------------------------
Wed Mar 10 01:17:19 CET 2010 - bphilips@suse.de

- patches.drivers/be2net-a-mini-optimization-in-rx_compl_process-co.patch:
  be2net: a mini optimization in rx_compl_process() code
  (bnc#585124).
- patches.drivers/be2net-don-t-rearm-mcc-cq-when-device-is-not-open.patch:
  be2net: don't rearm mcc cq when device is not open (bnc#585124).
- patches.drivers/be2net-download-NCSI-section-during-firmware-update.patch:
  be2net: download NCSI section during firmware update
  (bnc#585124).
- patches.drivers/be2net-fix-rx-path-to-ignore-a-flush-completion.patch:
  be2net: fix rx-path to ignore a flush completion (bnc#585124).
- patches.drivers/be2net-fix-tx-completion-polling.patch: be2net:
  fix tx completion polling (bnc#585124).
- patches.drivers/be2net-implement-EEH-pci-error-recovery-handlers.patch:
  be2net: implement EEH pci error recovery handlers (bnc#585124).
- patches.drivers/be2net-use-eq-id-to-calculate-cev-isr-reg-offset.patch:
  be2net: use eq-id to calculate cev-isr reg offset (bnc#585124).

-------------------------------------------------------------------
Wed Mar 10 00:59:16 CET 2010 - bphilips@suse.de

- patches.drivers/be2net-change-the-driver-description.patch:
  be2net: change the driver description (bnc#580793).
- patches.drivers/be2net-fix-to-limit-max-vlans-supported-in-certain-s.patch:
  be2net: fix to limit max vlans supported in certain skews
  (bnc#580793).
- patches.drivers/be2net-minor-code-optimizations.patch: be2net:
  minor code optimizations (bnc#580793).
- patches.drivers/be2net-remove-ASIC-generation-number-from-Kconfig.patch:
  be2net: remove ASIC generation number from Kconfig (bnc#580793).
- patches.drivers/be2net-set-proper-value-to-version-field-in-req-hdr.patch:
  be2net: set proper value to version field in req hdr
  (bnc#580793).
- patches.drivers/benet-fixes-required-for-be2net-to-work-on-bladeengine3-device.patch:
  benet: Fixes required for be2net to work on BladeEngine3 device
  (bnc#580793).

-------------------------------------------------------------------
Tue Mar  9 23:47:16 CET 2010 - rjw@suse.de

- patches.arch/x86-speed-up-microcode.ctl-on-SGI-UV.patch: x86:
  Speed up microcode.ctl on SGI UV (bnc#586364, FATE#306952).

-------------------------------------------------------------------
Tue Mar  9 21:54:14 CET 2010 - gregkh@suse.de

- patches.suse/trace-open.patch: io tracing.
  Needed for Moblin and for some SLED preloads.

-------------------------------------------------------------------
Tue Mar  9 21:34:41 CET 2010 - bphilips@suse.de

- patches.drivers/s2io-fixing-dbg_print-macro.patch: s2io:
  fixing DBG_PRINT() macro (bnc#585711).

-------------------------------------------------------------------
Tue Mar  9 17:47:23 CET 2010 - mmarek@suse.cz

- patches.xen/xen-fix-check_tsc_unstable-undefined: Fix xen
  build with patches.arch/x86-Fix-sched_clock_cpu_....

-------------------------------------------------------------------
Tue Mar  9 16:41:13 CET 2010 - mmarek@suse.cz

- patches.fixes/Have-mmu_notifiers-use-SRCU-so-they-may-safely-schedule-build-fix.patch:
  Really fix ia64 build.
  

-------------------------------------------------------------------
Tue Mar  9 14:36:21 CET 2010 - mmarek@suse.cz

- rpm/old-packages.conf: Obsolete kernel-vmi by kernel-default.
- rpm/kernel-module-subpackage: Also obsolete vmi KMPs.

-------------------------------------------------------------------
Tue Mar  9 14:24:39 CET 2010 - jkosina@suse.cz

- Update config files: set CONFIG_LSM_MMAP_MIN_ADDR=0 to be
  compatible with GA (LSM_ value is the minimal number settable
  by sysctl, the default stays the same - 65536).

-------------------------------------------------------------------
Tue Mar  9 13:57:49 CET 2010 - mmarek@suse.cz

- rpm/kernel-binary.spec.in: Package symsets in the -devel package.

-------------------------------------------------------------------
Tue Mar  9 13:40:37 CET 2010 - mmarek@suse.cz

- rpm/symsets.pl: Split symsets by module names instead of
  directory names.

-------------------------------------------------------------------
Tue Mar  9 13:38:42 CET 2010 - mmarek@suse.cz

- rpm/find-provides: Do not generate ksym(...) provides.

-------------------------------------------------------------------
Tue Mar  9 13:28:19 CET 2010 - jkosina@suse.cz

- patches.drivers/add-support-for-intel-cougar-point-chipset.patch:
  Enable snoop on CPT Audio (bnc#565845).

-------------------------------------------------------------------
Tue Mar  9 13:14:57 CET 2010 - rjw@suse.de

- patches.arch/x86-Fix-sched_clock_cpu-for-systems-with-unsynchronized-TSC.patch:
  x86: Fix sched_clock_cpu for systems with unsynchronized TSC
  (bnc#582878, FATE#306952).

-------------------------------------------------------------------
Tue Mar  9 13:11:34 CET 2010 - rjw@suse.de

- patches.fixes/Have-mmu_notifiers-use-SRCU-so-they-may-safely-schedule-build-fix.patch:
  mm: Fix compilation of mmu_notifier.c on IA-64 (bnc#578046,
  FATE#306952).

-------------------------------------------------------------------
Tue Mar  9 11:49:36 CET 2010 - hare@suse.de

- patches.drivers/megaraid-sas-04.27-update: Update megaraid
  sas to version 4.27 (bnc#577856).

-------------------------------------------------------------------
Tue Mar  9 11:11:55 CET 2010 - mmarek@suse.cz

- rpm/find-provides, rpm/symsets.pl: Generate symsets again
  (bnc#582907).

-------------------------------------------------------------------
Tue Mar  9 11:09:20 CET 2010 - knikanth@suse.de

- patches.suse/dm-raid45-26-Nov-2009.patch: DMRAID45 module.
- patches.fixes/dm-raid45-fix-region-hash-double-free: Delete.
- patches.fixes/dm-raid45_exit_destroy_cache: Delete.
- patches.suse/dm-raid45_2.6.27_20081027.patch: Delete.

-------------------------------------------------------------------
Tue Mar  9 10:27:49 CET 2010 - hare@suse.de

- patches.fixes/fc-transport-dev_loss_tmo-overflow: Protect
  against overflow in dev_loss_tmo (bnc#584197).

-------------------------------------------------------------------
Tue Mar  9 08:19:00 CET 2010 - bphilips@suse.de

- patches.drivers/bnx2x-to-version-1.52.1-7.patch: bnx2x to
  version 1.52.1-7 a3aa18 to c16cc0 (bnc#584453).

-------------------------------------------------------------------
Tue Mar  9 00:54:28 CET 2010 - rjw@suse.de

- patches.arch/i386-do-a-global-tlb-flush-in-S4-resume.patch:
  i386: Do a global TLB flush in S4 resume.

-------------------------------------------------------------------
Tue Mar  9 00:04:46 CET 2010 - rjw@suse.de

- patches.fixes/Fix-unmap_vma-bug-related-to-mmu_notifiers.patch:
  Fix unmap_vma bug related to mmu_notifiers (bnc#578046,
  FATE#306952).
- patches.fixes/Have-mmu_notifiers-use-SRCU-so-they-may-safely-schedule.patch:
  Have mmu_notifiers use SRCU so they may safely schedule
  (bnc#578046, FATE#306952).

-------------------------------------------------------------------
Mon Mar  8 22:50:00 CET 2010 - mfasheh@suse.com

- patches.suse/gfs2-ro-fixes.patch: gfs2: fix spectator mounts
  (FATE#307584 bnc#580105).

-------------------------------------------------------------------
Mon Mar  8 21:28:53 CET 2010 - jjolly@suse.de

- patches.arch/s390-09-01-vdso-version.patch: vdso: glibc does
  not use vdso functions (bnc#583296).
- patches.arch/s390-09-02-dasd-fix_refcount.patch: dasd: Fix
  refcounting. (bnc#583296).
- patches.arch/s390-09-03-dasd-correct_offline_processing.patch:
  dasd: Correct offline processing. (bnc#583296).
- patches.arch/s390-09-04-qeth-no-online-recover.patch:
  qeth: avoid recovery during device online setting
  (bnc#583296,LTC#61167).
- patches.arch/s390-09-05-zfcp-ccw_fix_remove_list.patch: zfcp:
  Remove attached ports and units correctly. (bnc#583296).
- patches.arch/s390-09-06-qeth-dhcp.patch: qeth: l3 send dhcp
  in non pass thru mode (bnc#583296).
- patches.arch/s390-09-07-qeth-checksum-default.patch: qeth:
  change checksumming default for HiperSockets (bnc#583296).

-------------------------------------------------------------------
Mon Mar  8 12:47:01 CET 2010 - trenn@suse.de

- patches.fixes/pci_use_list_for_resources_1_5.patch: PCI:
  split up pci_read_bridge_bases() (bnc#578572).
- patches.fixes/pci_use_list_for_resources_2_5.patch: PCI: read
  bridge windows before filling in subtractive decode resources
  (bnc#578572).
- patches.fixes/pci_use_list_for_resources_3_5.patch: PCI: add
  pci_bus_for_each_resource(), remove direct bus->resource refs
  (bnc#578572).
- patches.fixes/pci_use_list_for_resources_4_5.patch: PCI:
  augment bus resource table with a list (bnc#578572).
- patches.fixes/pci_use_list_for_resources_5_5.patch: x86/PCI:
  use host bridge _CRS info by default on 2008 and newer machines
  (bnc#578572).

-------------------------------------------------------------------
Mon Mar  8 12:24:39 CET 2010 - tiwai@suse.de

- patches.drivers/alsa-sp1-hda-67-alc268-fix-quirk-check: ALSA:
  hda - Fix wrong model range check for ALC268 (bnc#585179).
- patches.drivers/alsa-sp1-hda-68-fix-realtek-secondary-adcs:
  ALSA: hda - Fix input source elements of secondary ADCs on
  Realtek (bnc#585179).

-------------------------------------------------------------------
Mon Mar  8 11:45:05 CET 2010 - mmarek@suse.cz

- Refresh vanilla configs.

-------------------------------------------------------------------
Sat Mar  6 00:32:47 CET 2010 - rjw@suse.de

- patches.suse/driver-core-reduce-level-of-request_firmware-messages.patch:
  Driver core: Reduce the level of request_firmware() messages
  (bnc#564618, FATE#306952).

-------------------------------------------------------------------
Fri Mar  5 16:36:35 CET 2010 - rw@suse.de

- Update config files:
  [ia64] Turn off CONFIG_PCI_IOV.  (bnc#560454)

-------------------------------------------------------------------
Fri Mar  5 11:46:50 CET 2010 - jbeulich@novell.com

- Update Xen patches to 2.6.32.9 and c/s 1003.
- patches.xen/xen-floppy: Xen: improve floppy behavior
  (bnc#584216).
- patches.xen/xen-fix_clock_gettime_vsyscall_time_warp.diff:
  Rename to ...
- patches.xen/xen3-fix_clock_gettime_vsyscall_time_warp.diff:
  ... this.
- patches.xen/xen3-x86_64_apic_consider_hotplug_for_mode_logical_flat.patch:
  x86, apic: Don't use logical-flat mode when CPU hotplug may
  exceed 8 CPUs (bnc#581567).
- patches.xen/xen3-x86_ioapic_fix_out_of_order_gsi.patch: x86:
  Fix out of order of gsi (bnc#569050).

-------------------------------------------------------------------
Fri Mar  5 10:33:39 CET 2010 - knikanth@suse.de

- patches.fixes/xfs-nonblocking-inode-locking-io-completion.patch:
  xfs: Non-blocking inode locking in IO completion (bnc#568319).

-------------------------------------------------------------------
Fri Mar  5 08:56:03 CET 2010 - npiggin@suse.de

- Update config files.

-------------------------------------------------------------------
Fri Mar  5 08:40:11 CET 2010 - npiggin@suse.de

- Update config files. i386 disable X86_PPRO_FENCE. This is a heavy
  partial workaround for very old and rare SMP PentiumPro systems.

-------------------------------------------------------------------
Fri Mar  5 08:06:16 CET 2010 - npiggin@suse.de

- patches.suse/x86-cacheline-size-128.patch: Refresh.

-------------------------------------------------------------------
Fri Mar  5 07:47:59 CET 2010 - npiggin@suse.de

- Update config files.
- patches.suse/x86-cacheline-size-128.patch: x86 set cacheline
  size to 128 bytes for generic CPUs.

-------------------------------------------------------------------
Fri Mar  5 02:15:16 CET 2010 - teheo@suse.de

- supported.conf: Mark CUSE unsupported.

-------------------------------------------------------------------
Thu Mar  4 23:31:40 CET 2010 - gregkh@suse.de

- patches.drivers/staging-hv-add-a-pci-device-table.patch:
  Staging: hv: add a pci device table.
- patches.drivers/staging-hv-match-on-dmi-values-to-know-if-we-should-run.patch:
  Staging: hv: match on DMI values to know if we should run..

-------------------------------------------------------------------
Thu Mar  4 21:34:50 CET 2010 - mmarek@suse.cz

- Drop kernel-vmi.

-------------------------------------------------------------------
Thu Mar  4 17:42:39 CET 2010 - rw@suse.de

- patches.rpmify/ia64-sn-fix-percpu-warnings:
  Update fix not to break sn2 modules.  (bnc#578059)

-------------------------------------------------------------------
Thu Mar  4 17:37:09 CET 2010 - bphilips@suse.de

- patches.drivers/igb-check-both-function-bits-in-status-register-in-w.patch:
  igb: check both function bits in status register in wol
  exception (bnc#557479).

-------------------------------------------------------------------
Thu Mar  4 15:39:47 CET 2010 - jack@suse.de

- supported.conf: Marked btrfs, exofs, cachefiles, nilfs2 as
  unsupported.

-------------------------------------------------------------------
Thu Mar  4 07:23:44 CET 2010 - bphilips@suse.de

- patches.drivers/tg3-Add-more-partno-entries-for-fallback-path.patch:
  tg3: Add more partno entries for fallback path (bnc#585191).
- patches.drivers/tg3-Add-support-for-2-new-selfboot-formats.patch:
  tg3: Add support for 2 new selfboot formats (bnc#585191).
- patches.drivers/tg3-Enforce-DMA-mapping-skb-assignment-ordering.patch:
  tg3: Enforce DMA mapping / skb assignment ordering (bnc#585191).
- patches.drivers/tg3-Fix-57765-A0-bootcode-race-condition.patch:
  tg3: Fix 57765 A0 bootcode race condition (bnc#585191).
- patches.drivers/tg3-Fix-AC131-loopback-test-errors-for-5785.patch:
  tg3: Fix AC131 loopback test errors for 5785 (bnc#585191).
- patches.drivers/tg3-Fix-napi-assignments-in-loopback-test.patch:
  tg3: Fix napi assignments in loopback test (bnc#585191).
- patches.drivers/tg3-Give-MSI-X-vec-1-rx-backlog-space.patch:
  tg3: Give MSI-X vec 1 rx backlog space (bnc#585191).
- patches.drivers/tg3-Make-57791-and-57795-10-100-only.patch:
  tg3: Make 57791 and 57795 10/100 only (bnc#585191).
- patches.drivers/tg3-Prevent-rx-producer-ring-overruns.patch:
  tg3: Prevent rx producer ring overruns (bnc#585191).
- patches.drivers/tg3-Turn-off-multiple-DMA-reads-for-5717.patch:
  tg3: Turn off multiple DMA reads for 5717 (bnc#585191).
- patches.drivers/tg3-Unwedge-stuck-MSI-X-vectors.patch: tg3:
  Unwedge stuck MSI-X vectors (bnc#585191).

-------------------------------------------------------------------
Thu Mar  4 04:34:46 CET 2010 - nfbrown@suse.de

- patches.fixes/sunrpc-monotonic-expiry: sunrpc: use monotonic
  time in expiry cache (bnc#578668).

-------------------------------------------------------------------
Thu Mar  4 01:39:30 CET 2010 - jjolly@suse.de

- patches.drivers/mlx4_core-missing-device-id-6778.patch:
  mlx4_core: missing device ID (bnc#585269).

-------------------------------------------------------------------
Thu Mar  4 01:36:43 CET 2010 - bphilips@suse.de

- patches.drivers/bnx2-update-firmware-and-some-bug-fixes-from-upstream.patch:
  bnx2: Update firmware and some bug fixes from
  upstream. (bnc#584451).
- patches.drivers/bnx2x-backports-v2.6.32-to-af901ca.patch:
  Refresh.

-------------------------------------------------------------------
Thu Mar  4 01:12:06 CET 2010 - rjw@suse.de

- patches.fixes/PM-Hibernate-fix-preallocating-of-memory.patch:
  PM / Hibernate: Fix preallocating of memory.

-------------------------------------------------------------------
Thu Mar  4 00:57:02 CET 2010 - rjw@suse.de

- Update the bnc#579647 patches to follow the upstream code.

- patches.arch/x86-UV-Add-UV-NMI-handler.patch: x86: Enable NMI
  on all cpus on UV (bnc#579647, FATE#306952).
- patches.suse/x86-uv-kdb-support-for-uv-nmi-handler.patch: x86 /
  UV: Add KDB support to UV NMI handler (bnc#579647, FATE#306952).
- patches.arch/x86-uv-nmi-handler-build-fix.patch: Delete.
- patches.arch/x86-uv-nmi-handler.patch: Delete.

-------------------------------------------------------------------
Wed Mar  3 21:50:55 CET 2010 - tonyj@suse.de

- Update config files.  Push trace changes into debug configs

-------------------------------------------------------------------
Wed Mar  3 17:35:09 CET 2010 - bphilips@suse.de

- patches.drivers/cxgb3-FIx-VLAN-over-Jumbo-frames.patch: cxgb3:
  FIx VLAN over Jumbo frames (bnc#585034).
- patches.drivers/cxgb3-Set-the-rxq.patch: cxgb3: Set the rxq
  (bnc#585034).
- patches.drivers/cxgb3-fix-GRO-checksum-check.patch: cxgb3:
  fix GRO checksum check (bnc#585034).
- patches.drivers/cxgb3-fix-link-flap.patch: cxgb3: fix link flap
  (bnc#585034).

-------------------------------------------------------------------
Wed Mar  3 16:51:39 CET 2010 - bphilips@suse.de

- patches.fixes/net-bug-fix-for-vlan-gro-issue.patch: net:
  bug fix for vlan + gro issue (bnc#584728).

-------------------------------------------------------------------
Wed Mar  3 14:45:28 CET 2010 - jbenc@suse.cz

- Update config files: enabled CONFIG_MAXSMP on x86_64 (FATE#306906).

-------------------------------------------------------------------
Wed Mar  3 13:51:53 CET 2010 - duwe@suse.de

- patches.arch/ppc-extended_h_cede-fix-kstack-resume: Powerpc:
  reset kernel stack on cpu online from cede state (bnc#573722).
- patches.arch/ppc-pseries-mach-cpu-die-rearrange-code: Powerpc:
  move checks in pseries_mach_cpu_die() (bnc#573722).
- patches.arch/ppc-pseries-mach-cpu-die-remove-debug-printk:
  Powerpc: reduce printk from pseries_mach_cpu_die() (bnc#573722).

-------------------------------------------------------------------
Wed Mar  3 12:07:31 CET 2010 - trenn@suse.de

- patches.fixes/x86_ioapic_fix_out_of_order_gsi.patch: x86:
  Fix out of order of gsi (bnc#569050).

-------------------------------------------------------------------
Wed Mar  3 09:36:09 CET 2010 - trenn@suse.de

- Update config files.
- patches.drivers/msi-wmi.patch: X86 drivers: Introduce msi-wmi
  driver (bnc#584617).

-------------------------------------------------------------------
Wed Mar  3 03:03:08 CET 2010 - bphilips@suse.de

- patches.drivers/ixgbe-add-support-for-82599-KR-device-0x1517.patch:
  ixgbe: add support for 82599 KR device 0x1517 (bnc#584820).

-------------------------------------------------------------------
Wed Mar  3 02:48:56 CET 2010 - bphilips@suse.de

- patches.drivers/e1000e-enable-new-82567V-3-device.patch:
  e1000e: enable new 82567V-3 device (bnc#584875).

-------------------------------------------------------------------
Tue Mar  2 23:07:07 CET 2010 - mfasheh@suse.com

- patches.suse/ocfs2-allocation-resrvations.patch: Update
  references (bnc#501563 FATE#307247 bnc#583539). Refresh.

-------------------------------------------------------------------
Tue Mar  2 14:59:05 CET 2010 - jeffm@suse.com

- patches.fixes/dvb-core-fix-dos-bug-in-ule-decapsulation-code-that-can-be-triggered-by-an-invalid:
  dvb-core: Fix DoS bug in ULE decapsulation code that can be
  triggered by an invalid...  (bnc#584320).

-------------------------------------------------------------------
Tue Mar  2 14:53:37 CET 2010 - jeffm@suse.com

- patches.fixes/acpi-fix-regression-where-_ppc-is-not-read-at-boot-even-when-ignore_ppc-0:
  ACPI: Fix regression where _PPC is not read at boot even when
  ignore_ppc=0 (bnc#584574).

-------------------------------------------------------------------
Tue Mar  2 11:38:18 CET 2010 - sjayaraman@suse.de

- patches.fixes/sched-sysctl-for-normalized-tunables: Reinstate
  normalized sched sysctl values overriden by stable update
  2.6.32.6.7.

-------------------------------------------------------------------
Tue Mar  2 10:38:03 CET 2010 - knikanth@suse.de

- patches.fixes/bsg-SG_IO-compat_ioctl: Fix a bug in the patch
  introduced when backporting. Refresh.

-------------------------------------------------------------------
Mon Mar  1 19:19:49 CET 2010 - jeffm@suse.com

- patches.arch/powerpc-export-data-from-new-hcall-H_EM_GET_PARMS.patch:
  powerpc: export data from new hcall H_EM_GET_PARMS (bnc#584343).

-------------------------------------------------------------------
Mon Mar  1 17:26:06 CET 2010 - jeffm@suse.com

- patches.fixes/sched-fix-smt-scheduler-regression-in-find_busiest_queue:
  Refresh.

-------------------------------------------------------------------
Mon Mar  1 17:10:15 CET 2010 - jeffm@suse.com

- patches.fixes/sched-fix-sched_mc-regression-caused-by-change-in-sched-cpu_power:
  sched: Fix SCHED_MC regression caused by change in sched
  cpu_power (bnc#584209).
- patches.fixes/sched-fix-smt-scheduler-regression-in-find_busiest_queue:
  sched: Fix SMT scheduler regression in find_busiest_queue()
  (bnc#584209).

-------------------------------------------------------------------
Mon Mar  1 15:58:40 CET 2010 - jeffm@suse.com

- patches.fixes/fix-lookup_follow-on-automount-symlinks: fix
  LOOKUP_FOLLOW on automount "symlinks" (bnc#582552).

-------------------------------------------------------------------
Mon Mar  1 10:15:03 CET 2010 - knikanth@suse.de

- patches.fixes/dm-raid45-fix-region-hash-double-free: Fix region
  hash double free when context_alloc fails (bnc#565962).

-------------------------------------------------------------------
Mon Mar  1 07:00:33 CET 2010 - knikanth@suse.de

- patches.drivers/lpfc-8.3.5.6-update: Update Emulex lpfc driver
  to 8.3.5.6 (bnc#583900).

-------------------------------------------------------------------
Sat Feb 27 15:11:06 CET 2010 - coly.li@suse.de

- backport fs/dlm from 2.6.33
  - patches.fixes/dlm-Send-lockspace-name-with-uevents.patch: dlm:
    Send lockspace name with uevents.
  - patches.fixes/dlm-fix-ordering-of-bast-and-cast.patch: dlm:
    fix ordering of bast and cast.
  - patches.fixes/dlm-send-reply-before-bast.patch: dlm: send
    reply before bast.
  - patches.fixes/dlm-use-bastmode-in-debugfs-output.patch: dlm:
    use bastmode in debugfs output.

-------------------------------------------------------------------
Sat Feb 27 07:02:59 CET 2010 - knikanth@suse.de

- patches.fixes/dm-raid45_exit_destroy_cache: Free recovery
  stripes before destroying cache and do not destroy dirty log
  twice (bnc#565962).

-------------------------------------------------------------------
Sat Feb 27 04:43:56 CET 2010 - jeffm@suse.de

- rpm/kernel-binary.spec.in, rpm/kernel-source.spec.in: Added
  patches.xfs to the RPM.

-------------------------------------------------------------------
Sat Feb 27 00:34:50 CET 2010 - bphilips@suse.de

- patches.drivers/qlge-0002-add-watchdog-timer.patch: Refresh.
- patches.drivers/qlge-Fix-bonding-mac-address-bug.patch: qlge:
  Fix bonding mac address bug. (bnc#581188).
- patches.drivers/qlge-Fix-dropping-of-large-non-TCP-UDP-frames.patch:
  qlge: Fix dropping of large non-TCP/UDP frames. (bnc#581188).
- patches.drivers/qlge-Fix-occasional-loopback-test-failure.patch:
  qlge: Fix occasional loopback test failure. (bnc#581188).

-------------------------------------------------------------------
Fri Feb 26 23:33:57 CET 2010 - jeffm@suse.de

- patches.xfs/xfs-uninline-xfs_get_extsz_hint.patch: exported symbol

-------------------------------------------------------------------
Fri Feb 26 23:16:48 CET 2010 - jeffm@suse.com

- patches.suse/xfs-dmapi-re-add-flags-for-xfs_free_eofblocks:
  xfs/dmapi: Re-add flags for xfs_free_eofblocks (bnc#582872).
- patches.xfs/XFS-Free-buffer-pages-array-unconditionally.patch:
  XFS: Free buffer pages array unconditionally (bnc#582872).
- patches.xfs/kill-I_LOCK.patch: kill I_LOCK (bnc#582872).
- patches.xfs/xfs-Avoid-inodes-in-reclaim-when-flushing-from-inode.patch:
  xfs: Avoid inodes in reclaim when flushing from inode cache
  (bnc#582872).
- patches.xfs/xfs-Don-t-flush-stale-inodes.patch: xfs: Don't
  flush stale inodes (bnc#582872).
- patches.xfs/xfs-Ensure-we-force-all-busy-extents-in-range-to-dis.patch:
  xfs: Ensure we force all busy extents in range to disk
  (bnc#582872).
- patches.xfs/xfs-Fix-error-return-for-fallocate-on-XFS.patch:
  xfs: Fix error return for fallocate() on XFS (bnc#582872).
- patches.xfs/xfs-I-O-completion-handlers-must-use-NOFS-allocation.patch:
  xfs: I/O completion handlers must use NOFS allocations
  (bnc#582872).
- patches.xfs/xfs-Remove-inode-iolock-held-check-during-allocation.patch:
  xfs: Remove inode iolock held check during allocation
  (bnc#582872).
- patches.xfs/xfs-Wrapped-journal-record-corruption-on-read-at-rec.patch:
  xfs: Wrapped journal record corruption on read at recovery
  (bnc#582872).
- patches.xfs/xfs-change-the-xfs_iext_insert-xfs_iext_remove.patch:
  xfs: change the xfs_iext_insert / xfs_iext_remove (bnc#582872).
- patches.xfs/xfs-check-for-not-fully-initialized-inodes-in-xfs_ir.patch:
  xfs: check for not fully initialized inodes in xfs_ireclaim
  (bnc#582872).
- patches.xfs/xfs-cleanup-bmap-extent-state-macros.patch: xfs:
  cleanup bmap extent state macros (bnc#582872).
- patches.xfs/xfs-cleanup-data-end-I-O-handlers.patch: xfs:
  cleanup data end I/O handlers (bnc#582872).
- patches.xfs/xfs-cleanup-dmapi-macros-in-the-umount-path.patch:
  xfs: cleanup dmapi macros in the umount path (bnc#582872).
- patches.xfs/xfs-fix-missing-error-check-in-xfs_rtfree_range.patch:
  xfs: fix missing error check in xfs_rtfree_range (bnc#582872).
- patches.xfs/xfs-fix-mmap_sem-iolock-inversion-in-xfs_free_eofblo.patch:
  xfs: fix mmap_sem/iolock inversion in xfs_free_eofblocks
  (bnc#582872).
- patches.xfs/xfs-fix-stale-inode-flush-avoidance.patch: xfs:
  fix stale inode flush avoidance (bnc#582872).
- patches.xfs/xfs-fix-timestamp-handling-in-xfs_setattr.patch:
  xfs: fix timestamp handling in xfs_setattr (bnc#582872).
- patches.xfs/xfs-improve-metadata-I-O-merging-in-the-elevator.patch:
  xfs: improve metadata I/O merging in the elevator (bnc#582872).
- patches.xfs/xfs-kill-the-STATIC_INLINE-macro.patch: xfs:
  kill the STATIC_INLINE macro (bnc#582872).
- patches.xfs/xfs-kill-xfs_bmbt_rec_32-64-types.patch: xfs:
  kill xfs_bmbt_rec_32/64 types (bnc#582872).
- patches.xfs/xfs-reclaim-all-inodes-by-background-tree-walks.patch:
  xfs: reclaim all inodes by background tree walks (bnc#582872).
- patches.xfs/xfs-reclaim-inodes-under-a-write-lock.patch: xfs:
  reclaim inodes under a write lock (bnc#582872).
- patches.xfs/xfs-remove-IO_ISAIO.patch: xfs: remove IO_ISAIO
  (bnc#582872).
- patches.xfs/xfs-remove-incorrect-sparse-annotation-for-xfs_iget_.patch:
  xfs: remove incorrect sparse annotation for xfs_iget_cache_miss
  (bnc#582872).
- patches.xfs/xfs-rename-xfs_attr_fetch-to-xfs_attr_get_int.patch:
  xfs: rename xfs_attr_fetch to xfs_attr_get_int (bnc#582872).
- patches.xfs/xfs-reset-the-i_iolock-lock-class-in-the-reclaim-pat.patch:
  xfs: reset the i_iolock lock class in the reclaim path
  (bnc#582872).
- patches.xfs/xfs-simplify-inode-teardown.patch: xfs: simplify
  inode teardown (bnc#582872).
- patches.xfs/xfs-simplify-xfs_buf_get-xfs_buf_read-interfaces.patch:
  xfs: simplify xfs_buf_get / xfs_buf_read interfaces
  (bnc#582872).
- patches.xfs/xfs-uninline-xfs_get_extsz_hint.patch: xfs:
  uninline xfs_get_extsz_hint (bnc#582872).
- patches.xfs/xfs-use-WRITE_SYNC_PLUG-for-synchronous-writeout.patch:
  xfs: use WRITE_SYNC_PLUG for synchronous writeout (bnc#582872).
- patches.xfs/xfs-xfs_swap_extents-needs-to-handle-dynamic-fork-of.patch:
  xfs: xfs_swap_extents needs to handle dynamic fork offsets
  (bnc#582872).

-------------------------------------------------------------------
Fri Feb 26 23:01:16 CET 2010 - astarikovskiy@suse.de

- patches.fixes/acpi_be_in_TS_POLLING_state_during_mwait.patch:
  ACPI: Be in TS_POLLING state during mwait (bnc#583022)

-------------------------------------------------------------------
Fri Feb 26 16:02:16 CET 2010 - trenn@suse.de

- supported.conf:

-------------------------------------------------------------------
Thu Feb 25 21:08:21 CET 2010 - tonyj@suse.de

- config/x86_64/trace: enable FUNCTION_GRAPH_TRACER

-------------------------------------------------------------------
Thu Feb 25 16:00:09 CET 2010 - mmarek@suse.cz

- rpm/split-modules: Do not duplicate base modules in the main
  package.

-------------------------------------------------------------------
Thu Feb 25 14:58:28 CET 2010 - tonyj@suse.de

- patches.trace/oprofile-no-tracing.diff: oprofile: remove
  tracing build dependency (disable remaining tracers)
- Update config files.

-------------------------------------------------------------------
Thu Feb 25 09:10:16 CET 2010 - tiwai@suse.de

- patches.drivers/synaptics-clickpad-bottom-enable: Add
  parameter to enable/disable the sensing of clickpad button area
  (bnc#58529).
- patches.drivers/synaptics-clickpad-button-toggle: Add clickpad
  button toggle support (bnc#547370, bnc#582643).

-------------------------------------------------------------------
Thu Feb 25 07:29:14 CET 2010 - knikanth@suse.de

- patches.suse/dm-mpath-no-activate-for-offlined-paths: Fix a bug
  in the patch. Refresh. (bnc#565962)

-------------------------------------------------------------------
Thu Feb 25 01:53:25 CET 2010 - rjw@suse.de

- patches.arch/x86-uv-nmi-handler-build-fix.patch: x86 / UV:
  Fix UV NMI handler build issue (bnc#579647, FATE#306952).

-------------------------------------------------------------------
Thu Feb 25 00:19:02 CET 2010 - rjw@suse.de

- patches.arch/x86-uv-nmi-handler.patch: x86 / UV: Add UV NMI
  handler (bnc#579647, FATE#306952).
- patches.suse/x86-add-kdb-support-for-unknown_nmi_error-handler.patch:
  x86: Add KDB support to unknown_nmi_error handler. (bnc#579647,
  FATE#306952).
- patches.suse/x86-uv-kdb-support-for-uv-nmi-handler.patch:
  Add KDB support to UV NMI handler. (bnc#579647, FATE#306952).

-------------------------------------------------------------------
Wed Feb 24 22:24:41 CET 2010 - jeffm@suse.com

- patches.fixes/powerpc-eeh-fix-a-bug-when-pci-structure-is-null:
  powerpc/eeh: Fix a bug when pci structure is null (bnc#579137).

-------------------------------------------------------------------
Tue Feb 23 20:50:16 CET 2010 - coly.li@suse.de

- Backport fs/ocfs2 and fs/dlm from 2.6.33-rc8
 - patches.fixes/dlm-always-use-GFP_NOFS.patch: dlm: always
   use GFP_NOFS.
 - patches.fixes/ocfs2-Do-not-downconvert-if-the-lock-level-is-alread.patch:
   ocfs2: Do not downconvert if the lock level is already
   compatible.
 - patches.fixes/ocfs2-Fix-contiguousness-check-in-ocfs2_try_to_merge.patch:
   ocfs2: Fix contiguousness check in
   ocfs2_try_to_merge_extent_map().
 - patches.fixes/ocfs2-Fix-memory-overflow-in-cow_by_page.patch:
   ocfs2: Fix memory overflow in cow_by_page..
 - patches.fixes/ocfs2-Fix-setting-of-OCFS2_LOCK_BLOCKED-during-bast.patch:
   ocfs2: Fix setting of OCFS2_LOCK_BLOCKED during bast.
 - patches.fixes/ocfs2-Only-bug-out-when-page-size-is-larger-than-clu.patch:
   ocfs2: Only bug out when page size is larger than cluster size..
 - patches.fixes/ocfs2-Plugs-race-between-the-dc-thread-and-an-unlock.patch:
   ocfs2: Plugs race between the dc thread and an unlock ast
   message.
 - patches.fixes/ocfs2-Prevent-a-livelock-in-dlmglue.patch: ocfs2:
   Prevent a livelock in dlmglue.
 - patches.fixes/ocfs2-Remove-overzealous-BUG_ON-during-blocked-lock-.patch:
   ocfs2: Remove overzealous BUG_ON during blocked lock processing.
 - patches.fixes/ocfs2-Use-compat_ptr-in-reflink_arguments.patch:
   ocfs2: Use compat_ptr in reflink_arguments..
 - patches.fixes/ocfs2-cluster-Make-o2net-connect-messages-KERN_NOTIC.patch:
   ocfs2/cluster: Make o2net connect messages KERN_NOTICE.
 - patches.fixes/ocfs2-dlm-Fix-printing-of-lockname.patch:
   ocfs2/dlm: Fix printing of lockname.
 - patches.fixes/ocfs2-dlm-Handle-EAGAIN-for-compatibility-v2.patch:
   ocfs2/dlm: Handle EAGAIN for compatibility - v2.
 - patches.fixes/ocfs2-dlm-Remove-BUG_ON-in-dlm-recovery-when-freeing.patch:
   ocfs2/dlm: Remove BUG_ON in dlm recovery when freeing locks
   of a dead node.

-------------------------------------------------------------------
Tue Feb 23 20:27:21 CET 2010 - gregkh@suse.de

- supported.conf: Support Microsoft HyperV drivers (FATE#309005)

-------------------------------------------------------------------
Tue Feb 23 20:26:49 CET 2010 - gregkh@suse.de

- Patch refresh after 2.6.32.9 update

-------------------------------------------------------------------
Tue Feb 23 17:06:23 CET 2010 - gregkh@suse.de

- Update to 2.6.32.9:
  - security fixes
  - bug fixes
  - obsoletes:
    - patches.drivers/alsa-sp1-usb-01-avoid-oops-at-disconnect
    - patches.drivers/drm-i915-add-i915_lp_ring_sync-helper.patch
    - patches.drivers/drm-i915-fix-ironlake-crt-hotplug
    - patches.fixes/acpi_NULL_check_scan_bus.patch
    - patches.fixes/alsa-hda-intel-avoid-divide-by-zero-crash
    - patches.fixes/dm-stripe-zero-stripes
    - patches.fixes/fix-potential-crash-with-sys_move_pages
    - patches.fixes/futex-handle-user-space-corruption-gracefully
    - patches.fixes/futex_lock_pi-key-refcnt-fix
    - patches.fixes/nfs-fix-nfs_fscache_release_page.patch
    - patches.kernel.org/dasd-remove-strings-from-s390dbf.patch
    - patches.suse/rlim-0003-resource-add-helpers-for-fetching-rlimits.patch

-------------------------------------------------------------------
Tue Feb 23 16:06:43 CET 2010 - knikanth@suse.de

- patches.fixes/bsg-SG_IO-compat_ioctl: compat_ioct: fix bsg SG_IO
  (bnc#580991).
- patches.fixes/fc_bsg_request_packed: fc-transport: Use
  packed modifier for fc_bsg_request structure. (bnc#580991).

-------------------------------------------------------------------
Tue Feb 23 13:36:22 CET 2010 - mmarek@suse.cz

- Stop watching the kabi again.
- patches.kabi/struct-file-f_count: Delete.
- patches.kabi/task_struct-btrace_seq: Delete.

-------------------------------------------------------------------
Tue Feb 23 11:59:42 CET 2010 - jslaby@suse.de

- patches.fixes/mm-memcg-coalesce-charging.patch: Refresh.
- patches.fixes/mm-memcg-coalesce-uncharge.patch: memcg: coalesce
  uncharge during unmap/truncate (bnc#550906).
- patches.suse/perfmon2.patch: Refresh.
- patches.xen/tmem: Refresh.

-------------------------------------------------------------------
Tue Feb 23 00:27:43 CET 2010 - jack@suse.de

- patches.fixes/novfs-fix-inode-uid: novfs: Get proper UID when
  looking up inode (bnc#486997).
- patches.fixes/novfs-incorrect-filesize-fix: novfs: novfs
  reports incorrect file size (bnc#426536).
- patches.fixes/novfs-truncate-fix: novfs: Fixes corruption of
  OO documents on NSS Volumes (bnc#508259).

-------------------------------------------------------------------
Mon Feb 22 21:27:46 CET 2010 - jslaby@suse.de

- patches.fixes/mm-memcg-coalesce-charging.patch: memcg: coalesce
  charging via percpu storage (bnc#550906).

-------------------------------------------------------------------
Mon Feb 22 18:40:11 CET 2010 - mfasheh@suse.com

- Update config files. The Ocfs2 tracing option wasn't turned on for some
  reason. We really need this for debugging customer issues in the field.

-------------------------------------------------------------------
Mon Feb 22 16:42:50 CET 2010 - jeffm@suse.com

- patches.fixes/alsa-hda-intel-avoid-divide-by-zero-crash: ALSA:
  hda-intel: Avoid divide by zero crash (bnc#581718).

-------------------------------------------------------------------
Mon Feb 22 16:13:47 CET 2010 - jkosina@suse.cz

- patches.suse/cfq-turn-lowlatency-off-by-default.patch: CFQ:
  turn 'low_latency' knob off by default (bnc#572834).

-------------------------------------------------------------------
Mon Feb 22 16:03:05 CET 2010 - jbenc@suse.cz

- patches.suse/cgroup-disable-memory.patch: Delete, the rest of the
  patch does not make sense after commit 6b53b611.

-------------------------------------------------------------------
Mon Feb 22 14:08:36 CET 2010 - tonyj@suse.de

- delete lttng instrumentation patches (requested by jkosina)
- refresh patches.xen/tmem: Refresh.
- patches.xen/xen3-auto-common.diff: Refresh.

-------------------------------------------------------------------
Mon Feb 22 11:01:34 CET 2010 - hare@suse.de

- patches.drivers/qla1280-fallback-to-loaded-fw: qla1280: retain
  firmware for error recovery (bnc#578430).
- patches.drivers/qla1280-request-firmware-lock: qla1280:
  firmware load deadlocks kdump (bnc#578430).
- patches.drivers/qla4xxx-5.01.00.00.11.01-k11_5.01.00.00.11.01-k12.patch:
  Update qla4xxx to v5.01.00.00.11.01-k12 (bnc#556572).

-------------------------------------------------------------------
Mon Feb 22 09:50:51 CET 2010 - garloff@suse.de

- patches.xen/xen-fix_clock_gettime_vsyscall_time_warp.diff:
  Fix up xen compilation after last commits (bnc#581567).

-------------------------------------------------------------------
Sun Feb 21 20:40:32 CET 2010 - jkosina@suse.cz

- patches.fixes/fix_clock_gettime_vsyscall_time_warp.diff:
  put proper 'Patch-mainline' tag in.

-------------------------------------------------------------------
Sat Feb 20 13:10:01 CET 2010 - trenn@suse.de

- patches.arch/x86_64_apic_consider_hotplug_for_mode_logical_flat.patch:
  x86, apic: Don't use logical-flat mode when CPU hotplug may
  exceed 8 CPUs (bnc#581567).

-------------------------------------------------------------------
Sat Feb 20 01:05:40 CET 2010 - garloff@suse.de

- patches.fixes/fix_clock_gettime_vsyscall_time_warp.diff:
  Fix time warps with vsyscalls (bnc#569238). 

-------------------------------------------------------------------
Fri Feb 19 23:25:55 CET 2010 - jkosina@suse.cz

- patches.arch/x86-calgary-increase-max-phb-bus-num.patch: x86:
  calgary - increase max phb bus number (bnc#581199).

-------------------------------------------------------------------
Fri Feb 19 15:18:53 CET 2010 - jslaby@suse.de

- patches.suse/cgroup-disable-memory.patch: Enable memcg by default.
  (bnc#436025 bnc#467688 bnc#550906).

-------------------------------------------------------------------
Fri Feb 19 13:46:38 CET 2010 - jbeulich@novell.com

- Refresh Xen patches.
- patches.xen/xen-x86-nohz-long-timeouts: Properly handle long
  timeouts when passed to VCPUOP_set_singleshot_timer.
- patches.xen/xen-x86-time-per-cpu: fold per-CPU accounting data
  into a structure.
- patches.xen/xen-x86-xtime-lock: reduce contention on xtime_lock
  (bnc#569014, bnc#571041, bnc#571769, bnc#572146).
- patches.xen/xen3-x86_irq_setup_extra_ioapic_for_sci.patch: x86:
  fix sci on ioapic 1 (bnc#572661).

-------------------------------------------------------------------
Fri Feb 19 12:53:31 CET 2010 - hare@suse.de

- patches.drivers/be2iscsi-BE3-support: be2iscsi: Add support
  for BE3 HBAs (bnc#568147).
- patches.drivers/lpfc-8.3.5.5-update: Update Emulex lpfc driver
  to 8.3.5.5 (bnc#579682).
- patches.drivers/qla2xxx-8.03.01.03.11.1-k8-update: qla2xxx:
  Updates to sync with 2.6.33-rc8 and scsi-misc-2.6 (bnc#580823).
- patches.drivers/qla4xxx-5.01.00.00.11.01-k10_5.01.00.00.11.01-k11.patch:
  qla4xxx update to v5.01.00.00.11.01-k11 (bnc#556572).
- patches.fixes/libiscsi-add-recover-target: libiscsi: Implement
  recover_target callback (bnc#568147).
- patches.fixes/qla2xxx-restore-pci-state-after-eeh-recovery:
  Delete.

-------------------------------------------------------------------
Fri Feb 19 12:02:33 CET 2010 - mmarek@suse.cz

- patches.kabi/struct-file-f_count: struct file kabi hack
  for i386.
- patches.kabi/task_struct-btrace_seq: task_struct kabi hack
  for i386.

-------------------------------------------------------------------
Fri Feb 19 08:05:35 CET 2010 - sjayaraman@suse.de

- patches.fixes/sched-fix-sched_mc_power_savings-for-non-SMT:
  Fix for sched_mc_powersavings for !SMT (bnc#579060, LTC#59030).

-------------------------------------------------------------------
Thu Feb 18 17:51:45 CET 2010 - jjolly@suse.de

- patches.arch/s390-08-01-zfcp_port_dequeue_race.patch:
  zfcp: cancel all pending work for a to be removed
  zfcp_port. (bnc#579111).
- patches.arch/s390-08-02-zfcp_fc_bsg_report_error.patch: zfcp:
  report BSG errors in correct field. (bnc#579111).
- patches.arch/s390-08-03-qdio-input-error.patch: qdio: continue
  polling for buffer state ERROR (bnc#579111,LTC#60735).
- patches.arch/s390-08-04-qdio-int_handler_warn.patch: qdio:
  prevent kernel bug message in interrupt handler. (bnc#579111).
- patches.arch/s390-08-05-hvc-iucv-alloc-dma.patch:
  hvc_iucv: allocate IUCV send/receive buffers in DMA zone
  (bnc#579111,LTC#60771).

-------------------------------------------------------------------
Thu Feb 18 17:10:50 CET 2010 - jjolly@suse.de

- patches.drivers/ehca-process-mad-null.patch: ib/ehca: fix
  in_wc handling in process_mad() (bnc#580140,LTC#60809).

-------------------------------------------------------------------
Thu Feb 18 16:31:23 CET 2010 - bphilips@suse.de

- patches.drivers/ethtool-Introduce-n-tuple-filter-programming-support.patch:
  ethtool: Introduce n-tuple filter programming support
  (bnc#580381) Drop this patch
- patches.drivers/ixgbe-Add-support-for-the-new-ethtool-n-tuple-progra.patch:
  ixgbe: Add support for the new ethtool n-tuple programming
  interface (bnc#580381) Drop this patch

-------------------------------------------------------------------
Thu Feb 18 12:51:33 CET 2010 - mmarek@suse.cz

- Import Beta3 kabi files.

-------------------------------------------------------------------
Thu Feb 18 06:06:00 CET 2010 - bphilips@suse.de

- patches.suse/tg3-5785-and-57780-asic-revs-not-working.patch:
  tg3: 5785 and 57780 asic revs not working (bnc#580780).

-------------------------------------------------------------------
Thu Feb 18 02:17:01 CET 2010 - gregkh@suse.de

- Fix s390 vanilla build:
  - patches.arch/s390-04-15-cio-split-pgid.patch: Refresh.
  - patches.kernel.org/dasd-remove-strings-from-s390dbf.patch:
    dasd: remove strings from s390dbf.
  - patches.arch/s390-05-15-dasd-s390dbf-strings.patch: Delete.

-------------------------------------------------------------------
Thu Feb 18 01:26:09 CET 2010 - bphilips@suse.de

- patches.drivers/ethtool-Introduce-n-tuple-filter-programming-support.patch:
  ethtool: Introduce n-tuple filter programming support
  (bnc#580381).
- patches.drivers/ixgbe-Add-support-for-the-new-ethtool-n-tuple-progra.patch:
  ixgbe: Add support for the new ethtool n-tuple programming
  interface (bnc#580381).

-------------------------------------------------------------------
Thu Feb 18 00:07:33 CET 2010 - bphilips@suse.de

- patches.drivers/ixgbe-prevent-speculative-processing-of-descriptors.patch:
  ixgbe: prevent speculative processing of descriptors
  (bnc#580416).

-------------------------------------------------------------------
Wed Feb 17 17:58:21 CET 2010 - jeffm@suse.com

- Update config files.

-------------------------------------------------------------------
Wed Feb 17 17:18:21 CET 2010 - bphilips@suse.de

- patches.drivers/tg3-entropy-source.patch: Refresh to fix fuzz

-------------------------------------------------------------------
Wed Feb 17 16:05:53 CET 2010 - npiggin@suse.de

- patches.fixes/cpuset-slab-memspread-fix.patch: cpuset: fix
  cpuset mem spreading returning offline node (bnc#575923).

-------------------------------------------------------------------
Wed Feb 17 12:30:51 CET 2010 - npiggin@suse.de

- patches.suse/slab-memless-node-01-introduce-numa_mem_id.patch:
  mm: introduce numa_mem_id (bnc#570492).
- patches.suse/slab-memless-node-02-slab-use-numa_mem_id.patch:
  mm: slab use numa_mem_id (bnc#570492).
- patches.suse/slab-memless-node-03-ia64-memoryless-nodes.patch:
  ia64: support memoryless nodes (bnc#570492).
- patches.suse/slab-memless-node-04-kernel-profile-memoryless-nodes.patch:
  kernel: support memoryless nodes in profiling (bnc#570492).

-------------------------------------------------------------------
Wed Feb 17 07:35:42 CET 2010 - bphilips@suse.de

- patches.drivers/drivers-net-request_irq-remove: Refresh.
- patches.drivers/igb-0001-add-support-for-the-82580-phy.patch:
  igb: add support for the 82580 phy (bnc#557479).
- patches.drivers/igb-0002-Add-full-support-for-82580-devices.patch:
  igb: Add full support for 82580 devices (bnc#557479).
- patches.drivers/igb-0003-add-support-for-82580-MAC.patch: igb:
  add support for 82580 MAC (bnc#557479).
- patches.drivers/igb-add-new-data-structure-for-handling-interrupts-a.patch:
  igb: add new data structure for handling interrupts and NAPI
  (bnc#557479).
- patches.drivers/igb-cleanup-interrupt-enablement-in-regards-to-msix_.patch:
  igb: cleanup interrupt enablement in regards to msix_other
  (bnc#557479).
- patches.drivers/igb-cleanup-some-of-the-code-related-to-hw-timestamp.patch:
  igb: cleanup some of the code related to hw timestamping
  (bnc#557479).
- patches.drivers/igb-entropy-source.patch: Refresh.
- patches.drivers/igb-use-packet-buffer-sizes-from-RXPBS-register.patch:
  igb: use packet buffer sizes from RXPBS register (bnc#557479).
- patches.drivers/ixgbe-entropy-source.patch: Refresh.

-------------------------------------------------------------------
Tue Feb 16 22:21:09 CET 2010 - mfasheh@suse.com

- patches.suse/ocfs2-allocation-resrvations.patch: Refresh.

-------------------------------------------------------------------
Tue Feb 16 18:35:15 CET 2010 - bphilips@suse.de

- patches.arch/x86-Avoid-race-condition-in-pci_enable_msix.patch:
  x86: Avoid race condition in pci_enable_msix() (bnc#572294).

-------------------------------------------------------------------
Mon Feb 15 20:36:49 CET 2010 - rjw@suse.de

- patches.arch/x86-uv-fix-uv_hub_macro-bug.patch: x86 / UV:
  Fix bug in uv_global_gru_mmr_address macro (bnc#579636,
  FATE#306952).

-------------------------------------------------------------------
Mon Feb 15 11:22:59 CET 2010 - tiwai@suse.de

- patches.drivers/drm-i915-adhoc-disable-lid-detection: drm/i915:
  Disable ACPI lid detection as an ad hoc workaround (bnc#577937).

-------------------------------------------------------------------
Mon Feb 15 11:18:42 CET 2010 - rw@suse.de

- patches.fixes/ia64-preserve-high-order-personality-bits:
  [ia64] Preserve personality flag bits across exec(2). (bnc#565124)

-------------------------------------------------------------------
Mon Feb 15 10:20:00 CET 2010 - sjayaraman@suse.de

- patches.fixes/nfs-fix-nfs_fscache_release_page.patch: NFS:
  Fix a bug in nfs_fscache_release_page() (bnc#569687).

-------------------------------------------------------------------
Sat Feb 13 04:45:46 CET 2010 - bphilips@suse.de

- patches.drivers/be2net-0000-fix-bug-in-rx-page-posting.patch:
  be2net: fix bug in rx page posting (bnc#556959).
- patches.drivers/be2net-0001-Add-link-test-to-list-of-ethtool-self-tests.patch:
  be2net: Add link test to list of ethtool self
  tests. (bnc#556959).
- patches.drivers/be2net-0002-ethtool-self-test-reorganization.patch:
  be2net: ethtool self test reorganization. (bnc#556959).
- patches.drivers/be2net-0003-bug-fix-in-be_read_eeprom.patch:
  be2net: bug fix in be_read_eeprom (bnc#556959).
- patches.drivers/be2net-0004-bug-fix-for-flashing-the-BladeEngine3-ASIC.patch:
  be2net: bug fix for flashing the BladeEngine3 ASIC (bnc#556959).
- patches.drivers/be2net-0005-remove-unused-pci-device-id.patch:
  be2net: remove unused pci device id (bnc#556959).
- patches.drivers/be2net-0006-bug-fix-in-be_change_mtu.patch:
  be2net: bug fix in be_change_mtu (bnc#556959).

-------------------------------------------------------------------
Sat Feb 13 04:00:41 CET 2010 - bphilips@suse.de

- patches.drivers/cxgb3-fixing-eeh-handlers.patch: cxgb3: Fixing
  EEH handlers (bnc#578980).
- patches.drivers/e1000e-call-pci_save_state-after-pci_restore_state.patch:
  e1000e: call pci_save_state() after pci_restore_state()
  (bnc#578981).

-------------------------------------------------------------------
Sat Feb 13 01:52:29 CET 2010 - gregkh@suse.de

- Update config files.
  disable CONFIG_DETECT_SOFTLOCKUP on i386 and x86-64 except
  for debug kernels.  Resolves bnc#572119 and potentially many more
  in the future.

-------------------------------------------------------------------
Fri Feb 12 22:08:26 CET 2010 - bphilips@suse.de

- patches.drivers/qlge-0003-add-check-for-eeh-failure-when-closing-device.patch:
  Refresh.
- patches.drivers/qlge-0025-drivers-net-Move-and-to-end-of-previous-line.patch:
  drivers/net: Move && and || to end of previous line
  (bnc#560420).
- patches.drivers/qlge-0026-Turn-on-RX-header-split-based-on-platform.patch:
  qlge: Turn on RX header split based on platform. (bnc#560420).
- patches.drivers/qlge-0027-Add-RX-frame-handlers-for-non-split-frames.patch:
  qlge: Add RX frame handlers for non-split frames. (bnc#560420).
- patches.drivers/qlge-0028-Add-napi-gro-frags-interface.patch:
  qlge: Add napi gro frags interface. (bnc#560420).
- patches.drivers/qlge-0029-drivers-net-qlge-qlge_main.c-use-pM-to-show-MAC-ad.patch:
  drivers/net/qlge/qlge_main.c: use %pM to show MAC address
  (bnc#560420).
- patches.drivers/qlge-0030-drivers-net-use-DEFINE_PCI_DEVICE_TABLE.patch:
  drivers/net/: use DEFINE_PCI_DEVICE_TABLE() (bnc#560420).
- patches.drivers/qlge-0031-Add-data-for-firmware-dump.patch:
  qlge: Add data for firmware dump. (bnc#560420).
- patches.drivers/qlge-0032-Add-basic-firmware-dump.patch: qlge:
  Add basic firmware dump. (bnc#560420).
- patches.drivers/qlge-0033-Add-probe-regs-to-firmware-dump.patch:
  qlge: Add probe regs to firmware dump. (bnc#560420).
- patches.drivers/qlge-0034-Add-RAM-dump-to-firmware-dump.patch:
  qlge: Add RAM dump to firmware dump. (bnc#560420).
- patches.drivers/qlge-0035-Add-alternate-function-s-reg-dump-to-fw-dump.patch:
  qlge: Add alternate function's reg dump to fw
  dump. (bnc#560420).
- patches.drivers/qlge-0036-Add-serdes-reg-blocks-dump-to-firmware-dump.patch:
  qlge: Add serdes reg blocks dump to firmware dump. (bnc#560420).
- patches.drivers/qlge-0037-Add-xgmac-reg-blocks-to-firwmare-dump.patch:
  qlge: Add xgmac reg blocks to firwmare dump. (bnc#560420).
- patches.drivers/qlge-0038-Add-module-param-to-force-firmware-core-dump.patch:
  qlge: Add module param to force firmware core
  dump. (bnc#560420).
- patches.drivers/qlge-0003-Set-PCIE-max-read-request-size.patch:
  Delete.
- patches.drivers/qlge-0025-Add-performance-change-for-non-split-headers.patch:
  Delete.
- patches.drivers/qlge-0026-Add-firmware-core-dump.patch: Delete.

-------------------------------------------------------------------
Fri Feb 12 19:06:38 CET 2010 - jeffm@suse.com

- patches.fixes/futex-handle-user-space-corruption-gracefully:
  futex: Handle user space corruption gracefully (bnc#579439
  CVE-2010-0622).
- patches.fixes/futex_lock_pi-key-refcnt-fix: futex_lock_pi()
  key refcnt fix (bnc#579439 CVE-2010-0623).

-------------------------------------------------------------------
Fri Feb 12 17:00:43 CET 2010 - jeffm@suse.com

- patches.fixes/taskstats-alignment: delayacct: align to 8 byte
  boundary on 64-bit systems (bnc#578065).

-------------------------------------------------------------------
Fri Feb 12 14:55:40 CET 2010 - tiwai@suse.de

- patches.drivers/drm-i915-fix-ironlake-crt-hotplug: drm/i915:
  disable hotplug detect before Ironlake CRT detect (bnc#575047).

-------------------------------------------------------------------
Fri Feb 12 14:55:08 CET 2010 - tiwai@suse.de

- patches.drivers/drm-i915-fix-ironlake-crt-hotplug: drm/i915:
  disable hotplug detect before Ironlake CRT detect (bnc#575047).

-------------------------------------------------------------------
Fri Feb 12 14:47:57 CET 2010 - jkosina@suse.cz

- Update config files: enable MMU_NOTIFIER for SGI_XP
  (bnc#573803).

-------------------------------------------------------------------
Fri Feb 12 14:26:44 CET 2010 - duwe@suse.de

- patches.arch/ppc-extended_h_cede-update-to-mainline: Refresh.
  According to bnc#550447 c#18 this should be it.

-------------------------------------------------------------------
Fri Feb 12 13:44:14 CET 2010 - jkosina@suse.cz

- patches.fixes/ia64-select-mmu-notifier-for-sgi-xp.patch:
  Select MMU_NOTIFIER for SGI_XP (bnc#573803).

-------------------------------------------------------------------
Fri Feb 12 13:26:32 CET 2010 - trenn@suse.de

- patches.trace/lttng-instrumentation-swap.patch: Refresh.

-------------------------------------------------------------------
Fri Feb 12 13:13:39 CET 2010 - trenn@suse.de

- patches.arch/acpi_enable_C3_on_huge_latencies.patch: ACPI:
  allow C3 > 1000usec (Requested by Intel).

-------------------------------------------------------------------
Fri Feb 12 13:12:48 CET 2010 - trenn@suse.de

- patches.arch/x86_cpu_hotplug_map_numa_node_correctly.patch:
  x86: map hotadded cpu to correct node (bnc#567283).
- patches.xen/xen3-patch-2.6.19: Refresh.

-------------------------------------------------------------------
Fri Feb 12 13:09:58 CET 2010 - trenn@suse.de

- patches.fixes/bios_driven_exclude_firmware_error.patch: cpufreq,
  powernow-k8: Do not complain about missing tables when BIOS
  drives cpufreq (Requested by HP).

-------------------------------------------------------------------
Fri Feb 12 13:03:33 CET 2010 - trenn@suse.de

Most of these never show up in productive code paths and are for
injecting/faking HW errors. Thus I still add them that late:

- patches.fixes/mce_injection_enhancements_0474a60ec704324577782b1057d05b574388d552:
  HWPOISON: Use new shake_page in memory_failure (Requested by
  Intel for better MCE/MCA testing).
- patches.fixes/mce_injection_enhancements_0d57eb8dfcb92e3dd928d792f4ed2b2fec680bb7:
  HWPOISON: Don't do early filtering if filter is disabled
  (Requested by Intel for better MCE/MCA testing).
- patches.fixes/mce_injection_enhancements_12686d153abff397fa0927c620d5a3de84910b72:
  HWPOISON: Try to allocate migration page on the same node
  (Requested by Intel for better MCE/MCA testing).
- patches.fixes/mce_injection_enhancements_138ce286eb6ee6d39ca4fb50516e93adaf6b605f:
  HWPOISON: return 0 to indicate success reliably (Requested by
  Intel for better MCE/MCA testing).
- patches.fixes/mce_injection_enhancements_1668bfd5be9d8a52536c4865000fbbe065a3613b:
  HWPOISON: abort on failed unmap (Requested by Intel for better
  MCE/MCA testing).
- patches.fixes/mce_injection_enhancements_1a9b5b7fe0c5dad8a635288882d36785dea742f9:
  mm: export stable page flags (Requested by Intel for better
  MCE/MCA testing).
- patches.fixes/mce_injection_enhancements_1bfe5febe34d2be2120803c10720e179186357c9:
  HWPOISON: add an interface to switch off/on all the page filters
  (Requested by Intel for better MCE/MCA testing).
- patches.fixes/mce_injection_enhancements_31d3d3484f9bd263925ecaa341500ac2df3a5d9b:
  HWPOISON: limit hwpoison injector to known page types (Requested
  by Intel for better MCE/MCA testing).
- patches.fixes/mce_injection_enhancements_413f9efbc513d330f00352bb7cba060a729999d3:
  HWPOISON: mention HWPoison in Kconfig entry (Requested by
  Intel for better MCE/MCA testing).
- patches.fixes/mce_injection_enhancements_478c5ffc0b50527bd2390f2daa46cc16276b8413:
  HWPOISON: add page flags filter (Requested by Intel for better
  MCE/MCA testing).
- patches.fixes/mce_injection_enhancements_4fd466eb46a6a917c317a87fb94bfc7252a0f7ed:
  HWPOISON: add memory cgroup filter (Requested by Intel for
  better MCE/MCA testing).
- patches.fixes/mce_injection_enhancements_71f72525dfaaec012e23089c73331654ea7b12d3:
  HWPOISON: comment dirty swapcache pages (Requested by Intel
  for better MCE/MCA testing).
- patches.fixes/mce_injection_enhancements_7c116f2b0dbac4a1dd051c7a5e8cef37701cafd4:
  HWPOISON: add fs/device filters (Requested by Intel for better
  MCE/MCA testing).
- patches.fixes/mce_injection_enhancements_847ce401df392b0704369fd3f75df614ac1414b4:
  HWPOISON: Add unpoisoning support (Requested by Intel for
  better MCE/MCA testing).
- patches.fixes/mce_injection_enhancements_95d01fc664b9476e0d18e3d745bb209a42a33588:
  HWPOISON: remove the free buddy page handler (Requested by
  Intel for better MCE/MCA testing).
- patches.fixes/mce_injection_enhancements_9b9a29ecd75e310f75a9243e1c3538ad34598fcb:
  HWPOISON: remove the anonymous entry (Requested by Intel for
  better MCE/MCA testing).
- patches.fixes/mce_injection_enhancements_d324236b3333e87c8825b35f2104184734020d35:
  memcg: add accessor to mem_cgroup.css (Requested by Intel for
  better MCE/MCA testing).
- patches.fixes/mce_injection_enhancements_d95ea51e3a7e9ee051d19f1dd283ca61d1aa5ec6:
  HWPOISON: make semantics of IGNORED/DELAYED clear (Requested
  by Intel for better MCE/MCA testing).
- patches.fixes/mce_injection_enhancements_db0480b3a61bd6ad86ead3b8bbad094ab0996932:
  HWPOISON: comment the possible set_page_dirty() race (Requested
  by Intel for better MCE/MCA testing).
- patches.fixes/mce_injection_enhancements_e42d9d5d47961fb5db0be65b56dd52fe7b2421f1:
  memcg: rename and export try_get_mem_cgroup_from_page()
  (Requested by Intel for better MCE/MCA testing).
- patches.fixes/mce_injection_enhancements_f2c03debdfb387fa2e35cac6382779072b8b9209:
  HWPOISON: Remove stray phrase in a comment (Requested by Intel
  for better MCE/MCA testing).
- patches.fixes/mce_injection_enhancements_fe194d3e100dea323d7b2de96d3b44d0c067ba7a:
  HWPOISON: Use correct name for MADV_HWPOISON in documentation
  (Requested by Intel for better MCE/MCA testing).

-------------------------------------------------------------------
Fri Feb 12 12:49:51 CET 2010 - npiggin@suse.de

- patches.suse/SoN-05-reserve-slub.patch: Fix memory leak (bnc#554081)

-------------------------------------------------------------------
Fri Feb 12 12:30:19 CET 2010 - npiggin@suse.de

- patches.suse/slab-handle-memoryless-nodes-v2a.patch: Revert,
  preparing for reworked patch.

-------------------------------------------------------------------
Fri Feb 12 10:28:36 CET 2010 - jdelvare@suse.de

- supported.conf: saa7111 and saa7114 are gone.

-------------------------------------------------------------------
Thu Feb 11 18:16:32 CET 2010 - jkosina@suse.cz

- supported.conf:
  + ipt_recent has been renamed to xt_recent
  + ipt_hl and ipt_HL have been merged with v6 variant and renamed
    to xt_hl and xt_HL

-------------------------------------------------------------------
Thu Feb 11 17:57:16 CET 2010 - rw@suse.de

- Update config files, supported.conf:
  [ia64] Build cpe_migrate as module again.  (bnc#569606)

-------------------------------------------------------------------
Thu Feb 11 14:07:57 CET 2010 - jkosina@suse.cz

- patches.suse/suse-ppc64-branding: Make the message dependent on
  the booted kernel (regular vs. crashdump) (bnc#575884).

-------------------------------------------------------------------
Wed Feb 10 16:35:22 CET 2010 - jeffm@suse.com

- patches.suse/kdb-fix-kdb_cmds-to-include-the-arch-common-macro:
  kdb: fix kdb_cmds to include the arch common macro (bnc#578421).

-------------------------------------------------------------------
Wed Feb 10 16:15:15 CET 2010 - jbeulich@novell.com

- patches.xen/xen-x86_64-note-init-p2m: Refresh (bnc#578639).

-------------------------------------------------------------------
Wed Feb 10 08:31:39 CET 2010 - jbeulich@novell.com

- series.conf: Add forgotten patch.

-------------------------------------------------------------------
Wed Feb 10 02:12:58 CET 2010 - jeffm@suse.com

- patches.suse/kdb-handle-nonexistance-keyboard-controller: kdb:
  handle nonexistance keyboard controller (bnc#578051).

-------------------------------------------------------------------
Wed Feb 10 01:07:39 CET 2010 - gregkh@suse.de

- supported.conf: add vmxnet3 and vmw_pvscsi as supported drivers

-------------------------------------------------------------------
Wed Feb 10 01:04:30 CET 2010 - gregkh@suse.de

- patches.fixes/dvb-l64781.ko-broken-with-gcc-4.5.patch: dvb:
  l64781.ko broken with gcc 4.5.

-------------------------------------------------------------------
Tue Feb  9 22:51:06 CET 2010 - jeffm@suse.com

- patches.apparmor/apparmor-check-for-network-in-interrupt-and-work-around:
  apparmor: check for network in interrupt and work around
  (bnc#492961, bln#350789).

-------------------------------------------------------------------
Tue Feb  9 18:09:55 CET 2010 - jbeulich@novell.com

- Update Xen patches to 2.6.32.8 and c/s 993.

-------------------------------------------------------------------
Tue Feb  9 16:26:55 CET 2010 - jeffm@suse.com

- patches.fixes/fix-potential-crash-with-sys_move_pages: Fix
  potential crash with sys_move_pages (bnc#577753 CVE-2010-0415).

-------------------------------------------------------------------
Tue Feb  9 15:48:13 CET 2010 - gregkh@suse.de

- patch refresh fuzz due to stable kernel patch updates

-------------------------------------------------------------------
Tue Feb  9 15:31:57 CET 2010 - gregkh@suse.de

- Update to 2.6.32.8:
  - security fixes
  - bugfixes
  - obsoletes:
    - patches.arch/s390-07-01-zcrypt-errorhandling-of-872.patch
    - patches.arch/s390-07-02-dasd-dbf-null-pointer.patch
    - patches.arch/x86_node_hotplug_parse_srat_fix_2nd_ver.patch
    - patches.drivers/e1000-enhance-frame-fragment-detection.patch
    - patches.drivers/e1000e-enhance-frame-fragment-detection.patch
    - patches.fixes/iwlwifi_set_default_aggregation_frame_count_limit_to_31.patch
    - patches.fixes/kvm-adjust-kvmclock-offset.patch
    - patches.suse/rlim-0001-SECURITY-selinux-fix-update_rlimit_cpu-parameter.patch

-------------------------------------------------------------------
Tue Feb  9 15:18:28 CET 2010 - npiggin@suse.de

- patches.suse/x86-mark_rodata_rw.patch: fix x86-64 bug (bnc#575194)
  (folded patch attached in that bug).

-------------------------------------------------------------------
Tue Feb  9 10:07:32 CET 2010 - tiwai@suse.de

- patches.drivers/alsa-sp1-hda-66-idt-hp-mute-led-fix-polarity:
  ALSA: hda - Fix default polarity of mute-LED GPIO on 92HD83x/88x
  codecs (bnc#578190).

-------------------------------------------------------------------
Tue Feb  9 07:14:19 CET 2010 - sjayaraman@suse.de

- patches.fixes/sched-cpuacct-percpu-counter-batch.patch: sched:
  cpuacct: Use bigger percpu counter batch values for stats
  counters (bnc#575074).
- patches.fixes/sched-inline__percpu_counter_add.patch:
  percpu_counter: Make __percpu_counter_add an inline function
  on UP (bnc#575074).

-------------------------------------------------------------------
Mon Feb  8 15:42:52 CET 2010 - trenn@suse.de

- patches.fixes/x86_64_memory_hotplug_dev_mem.patch: memory
  hotplug: fix a bug on /dev/mem for 64-bit kernels (bnc#577771).

-------------------------------------------------------------------
Mon Feb  8 15:41:18 CET 2010 - tiwai@suse.de

- patches.drivers/alsa-sp1-hda-62-fix-hp-dv-mute-led: ALSA:
  hda - Fix mute led GPIO on HP dv-series notebooks (bnc#577927).
- patches.drivers/alsa-sp1-hda-63-idt-hp-mute-led-detect:
  ALSA: hda - Detect HP mute-LED GPIO setup from GPIO counts
  (bnc#577927).
- patches.drivers/alsa-sp1-hda-64-idt-hp-mute-led-cleanup: ALSA:
  hda - Merge HP mute-LED status callback on both IDT 92HD7x
  and 8x codecs (bnc#577927).
- patches.drivers/alsa-sp1-hda-65-idt-hp-mute-led-cleanup2:
  ALSA: hda - Remove static gpio_led setup via model (bnc#577927).

-------------------------------------------------------------------
Mon Feb  8 14:42:58 CET 2010 - tiwai@suse.de

- patches.drivers/synaptics-clickpad-area-param: Refresh.  Fixed
  the v-scroll area touch behavior.

-------------------------------------------------------------------
Mon Feb  8 11:50:02 CET 2010 - hare@suse.de

- patches.suse/blk-add-atomic-abort-flag: block: Implement
  REQ_ATOM_ABORT flag (bnc#527028).
- patches.suse/blk-queue-unprep-fn: block: Implement
  unprep_rq_fn() (bnc#527028).

-------------------------------------------------------------------
Mon Feb  8 11:32:35 CET 2010 - hare@suse.de

- patches.suse/fcoe-only-rmmod-fcoe-ko-if-no-active-connections:
  fcoe: Only rmmod fcoe.ko if there are no active connections
  (bnc#577529).
- patches.suse/libfc-call-ddp-setup-for-FCP-reads-only: libfc:
  call ddp setup for only FCP reads to avoid accessing junk fsp
  pointer (bnc#577529).
- patches.suse/libfc-don-t-assume-response-request-present:
  libfc: Don't assume response request present. (bnc#577529).
- patches.suse/libfc-fix-e_d_tov-ns-ms-scaling: libfc: Fix
  e_d_tov ns -> ms scaling factor in PLOGI response (bnc#577529).
- patches.suse/libfcoe-send-port-lka-every-fip_vn_ka_period:
  libfcoe: Send port LKA every FIP_VN_KA_PERIOD
  secs. (bnc#577529).

-------------------------------------------------------------------
Mon Feb  8 10:43:02 CET 2010 - jbeulich@novell.com

- Update Xen patches (bnc#575199).

-------------------------------------------------------------------
Mon Feb  8 09:47:22 CET 2010 - hare@suse.de

- patches.drivers/lpfc-8.3.5.4-update: Add missing include.

-------------------------------------------------------------------
Mon Feb  8 09:38:35 CET 2010 - sjayaraman@suse.de

- patches.fixes/sched-cleanup-select_task_rq_fair: sched:
  Cleanup select_task_rq_fair() (bnc#567474).
- patches.fixes/sched-fix-vmark-regression: sched: Fix vmark
  regression on big machines (bnc#567474).
- patches.fixes/sched-more-generic_WAKE_AFFINE: sched: More
  generic WAKE_AFFINE vs select_idle_sibling() (bnc#567474).

-------------------------------------------------------------------
Mon Feb  8 09:16:03 CET 2010 - hare@suse.de

- patches.drivers/pmcraid-2.6.33-rc6-update: Backport fixes for
  pmcraid from 2.6.33 (bnc#577232).

-------------------------------------------------------------------
Mon Feb  8 09:11:27 CET 2010 - hare@suse.de

- patches.drivers/lpfc-8.3.5.4-update: Patch to update Emulex
  LPFC driver to 8.3.5.4 (bnc#577203).

-------------------------------------------------------------------
Sat Feb  6 23:30:17 CET 2010 - trenn@suse.de

- supported.conf:

-------------------------------------------------------------------
Sat Feb  6 23:12:16 CET 2010 - rjw@suse.de

- add patch patches.arch/x86-Limit-number-of-per-cpu-TSC-sync-messages.patch
  to series.conf (forgotten by mistake)

-------------------------------------------------------------------
Sat Feb  6 00:17:17 CET 2010 - mfasheh@suse.com

- patches.fixes/ocfs2-Fix-refcnt-leak-on-ocfs2_fast_follow_link-erro.patch:
  ocfs2: Fix refcnt leak on ocfs2_fast_follow_link() error path.
- patches.fixes/ocfs2-Sync-max_inline_data_with_xattr-from-tools.patch:
  ocfs2: Sync max_inline_data_with_xattr from tools..
- patches.fixes/ocfs2-dlm-Ignore-LVBs-of-locks-in-the-Blocked-list.patch:
  ocfs2/dlm: Ignore LVBs of locks in the Blocked list.
- patches.fixes/ocfs2-dlm-Print-more-messages-during-lock-migration.patch:
  ocfs2/dlm: Print more messages during lock migration.
- patches.fixes/ocfs2-fix-a-misleading-variable-name.patch:
  ocfs2: fix a misleading variable name.
- patches.fixes/ocfs2-trivial-Remove-trailing-whitespaces.patch:
  ocfs2/trivial: Remove trailing whitespaces.

-------------------------------------------------------------------
Fri Feb  5 19:05:51 CET 2010 - jbohac@suse.cz

- Update config files.CONFIG_IPV6=m even for desktop flavours.
  (bnc#561611)

-------------------------------------------------------------------
Fri Feb  5 18:09:12 CET 2010 - bphilips@suse.de

- patches.drivers/ixgbe-only-process-one-ixgbe_watchdog_task-at-a-time.patch:
  ixgbe: only process one ixgbe_watchdog_task at a
  time. (bnc#562046).

-------------------------------------------------------------------
Fri Feb  5 18:04:00 CET 2010 - coly.li@suse.de

- patches.suse/64bytes_lvb_len.diff: delete from repo and series.conf.
  Keep dlm lvb length to 32byte for clvm (bnc#573460)

-------------------------------------------------------------------
Fri Feb  5 16:32:08 CET 2010 - duwe@suse.de

- Update config files: build BSR into ppc kernel, not as module.
  (bnc#572381)
- patches.arch/ppc-pseries-ncpus-1: powerpc: Add static fields
  to ibm,client-architecture call (bnc#570909).
- patches.arch/ppc-pseries-ncpus-2: powerpc/pseries: Pass more
  accurate number of supported cores to firmware (bnc#570909).

-------------------------------------------------------------------
Fri Feb  5 16:10:33 CET 2010 - mmarek@suse.cz

- Watch a subset of the kabi for i386/pae.

-------------------------------------------------------------------
Fri Feb  5 12:08:03 CET 2010 - jkosina@suse.cz

- patches.drivers/support-pci-domains-in-aer-inject: add support
  for PCI domains to aer_inject (bnc#573565, FATE#306815).

-------------------------------------------------------------------
Fri Feb  5 11:59:43 CET 2010 - mmarek@suse.cz

- Update config files: set CONFIG_ENTERPRISE_SUPPORT everywhere.

-------------------------------------------------------------------
Fri Feb  5 11:28:02 CET 2010 - tiwai@suse.de

- patches.drivers/drm-i915-fix-crt-hotplug-hang: drm/i915:
  Fix lock-up during hotplug detection (bnc#575047).

-------------------------------------------------------------------
Fri Feb  5 11:13:20 CET 2010 - coly.li@suse.de

-  disable patches.suse/64bytes_lvb_len.diff in series.conf

-------------------------------------------------------------------
Fri Feb  5 02:59:02 CET 2010 - bphilips@suse.de

- patches.drivers/be2net-swap-only-first-2-fields-of-mcc_wrb.patch:
  be2net: swap only first 2 fields of mcc_wrb (bnc#556959).
- patches.drivers/benet-from-v2.6.32-to-8f47afe0.patch: benet:
  from v2.6.32 to 8f47afe0 (bnc#556959).

-------------------------------------------------------------------
Thu Feb  4 21:18:51 CET 2010 - tiwai@suse.de

- patches.drivers/synaptics-clickpad-area-param: input: synaptics
  - add clickpad_area parameter (bnc#567703).

-------------------------------------------------------------------
Thu Feb  4 15:17:01 CET 2010 - mmarek@suse.de

- rpm/find-provides, rpm/kernel-binary.spec.in: Remove the previous
  hack and set STRIP_KEEP_SYMTAB='*/vmlinux-*' instead to avoid
  stripping symbols from the ppc vmlinux image (bnc#572148).

-------------------------------------------------------------------
Thu Feb  4 14:30:49 CET 2010 - jslaby@suse.de

- patches.fixes/pci-hotplug-ibmphp-ebda-len.patch: PCI hotplug:
  ibmphp: read the length of ebda and map entire ebda region
  (bnc#570284).

-------------------------------------------------------------------
Thu Feb  4 13:44:29 CET 2010 - sjayaraman@suse.de

- patches.fixes/sched-cpuacct-percpu-counter-batch.patch: Hold this
  patch as this triggers build failure in non-SMP configs and until 
  a cleaner fix has been proposed and accepted. 

-------------------------------------------------------------------
Thu Feb  4 13:04:17 CET 2010 - knikanth@suse.de

- patches.fixes/dm-stripe-zero-stripes: dm-stripe: return -EINVAL
  if stripe count is zero (bnc#576312).

-------------------------------------------------------------------
Thu Feb  4 12:01:23 CET 2010 - npiggin@suse.de

- patches.suse/files-slab-rcu.patch: Delete (bnc#566332). Could be fixed
  but it seems to be causing other slowdowns in file lookup fastpaths
  unfortunately. Back to the drawing board!

-------------------------------------------------------------------
Thu Feb  4 11:29:58 CET 2010 - mmarek@suse.cz

- rpm/kernel-binary.spec.in: Obsolete iwlagn-2-6-27-kmp
  (bnc#559533).

-------------------------------------------------------------------
Thu Feb  4 09:48:53 CET 2010 - tiwai@suse.de

- supported.conf: mark snd-wss-lib unsupported

-------------------------------------------------------------------
Thu Feb  4 09:43:53 CET 2010 - tiwai@suse.de

- patches.drivers/alsa-sp1-hda-61-add-idt92hd88x-support2:
  ALSA: hda - Adding support for another IDT 92HD83XXX codec
  (bnc#569354).

-------------------------------------------------------------------
Thu Feb  4 07:20:11 CET 2010 - sjayaraman@suse.de

- patches.fixes/sched-cpuacct-percpu-counter-batch.patch: sched:
  cpuacct: Use bigger percpu counter batch values for stats
  counters (bnc#575074).

-------------------------------------------------------------------
Thu Feb  4 04:39:18 CET 2010 - bphilips@suse.de

- patches.drivers/cxgb3-add-memory-barriers.patch: cxgb3: add
  memory barriers (bnc#576277).

-------------------------------------------------------------------
Thu Feb  4 02:45:09 CET 2010 - bphilips@suse.de

- patches.drivers/qlge-0001-move-reset-from-eeh-io_resume-to-slot_reset.patch:
  qlge: Move reset from eeh io_resume to slot_reset. (bnc#575956).
- patches.drivers/qlge-0002-add-watchdog-timer.patch: qlge:
  Add watchdog timer. (bnc#575956).
- patches.drivers/qlge-0003-add-check-for-eeh-failure-when-closing-device.patch:
  qlge: Add check for eeh failure when closing
  device. (bnc#575956).

-------------------------------------------------------------------
Wed Feb  3 20:20:03 CET 2010 - tonyj@suse.de

- Update config files.  Remove FTRACE from all non-trace kernels.
  fourier.suse.de/mlarch/SuSE/kernel/2010/kernel.2010.01/msg00233.html

  Some trace relics remain since OPROFILE selects CONFIG_TRACING even
  though it appears only RING_BUFFER is needed (mainline commit d69d59f4)

-------------------------------------------------------------------
Wed Feb  3 19:17:01 CET 2010 - jbohac@suse.cz

- supported.conf: marked em_cmp supported (bnc#568130)

-------------------------------------------------------------------
Wed Feb  3 14:57:19 CET 2010 - mmarek@suse.cz

- rpm/kernel-binary.spec.in: automatically install a matching
  -devel package if kernel-source is installed.

-------------------------------------------------------------------
Wed Feb  3 10:29:04 CET 2010 - jbeulich@novell.com

- Fix Xen config files.

-------------------------------------------------------------------
Wed Feb  3 09:33:41 CET 2010 - hare@suse.de

- patches.drivers/be2iscsi-beta4-update: Update Emulex UCNA Open
  iSCSI driver for SLES11 SP1 (bnc#568147).

-------------------------------------------------------------------
Tue Feb  2 17:44:01 CET 2010 - jjolly@suse.de

- patches.arch/s390-07-01-zcrypt-errorhandling-of-872.patch:
  zcrypt: Do not remove coprocessor for error 8/72
  (bnc#575181,LTC#59763).
- patches.arch/s390-07-02-dasd-dbf-null-pointer.patch: dasd: Fix
  null pointer in s390dbf and discipline checking (bnc#575181).
- patches.arch/s390-07-03-cio-fix-vary-handling.patch: cio:
  channel path vary operation has no effect (bnc#575181).
- patches.arch/s390-07-04-dasd_online_offline_race.patch: dasd:
  fix online/offline race (bnc#575181).

-------------------------------------------------------------------
Tue Feb  2 17:25:21 CET 2010 - jbeulich@novell.com

- Update Xen patches to c/s 989.
- Update Xen config files (compatibility down to Xen 3.2.0).
- patches.xen/xen-netback-generalize: Netback: Generalize
  static/global variables into 'struct xen_netbk'.
- patches.xen/xen-netback-kernel-threads: Use Kernel thread to
  replace the tasklet.
- patches.xen/xen-netback-multiple-tasklets: Netback: Multiple
  tasklets support.
- patches.xen/xen3-add-support-for-intel-cougar-point-chipset.patch:
  Intel Cougar Point PCH Support (FATE#308854 bnc#565845).
- patches.xen/xen3-x86_irq_setup_extra_ioapic_for_sci.patch:
  x86: fix sci on ioapic 1 (bnc#572661).

-------------------------------------------------------------------
Tue Feb  2 17:15:26 CET 2010 - jjolly@suse.de

- patches.drivers/ehca-no-disable-irq-in-tasklet.patch: ib/ehca:
  Do not turn off irqs in tasklet context (bnc#575073,LTC#59985).

-------------------------------------------------------------------
Tue Feb  2 16:59:09 CET 2010 - jjolly@suse.de

- patches.drivers/ehca-ib-qp-max-supported.patch: ib/ehca:
  allow access by query_qp() (bnc#575072,LTC#59986).

-------------------------------------------------------------------
Tue Feb  2 16:14:16 CET 2010 - rgoldwyn@suse.de

- patches.fixes/novfs-err_ptr-fix.diff: Oops in novfs:unlink_local
  (bnc#569071).

-------------------------------------------------------------------
Tue Feb  2 15:59:38 CET 2010 - jkosina@suse.cz

- patches.suse/suse-ppc64-branding: the message about crashed kernel
  doesn't make sense any more with CONFIG_CRASH_DUMP enabled by
  default (bnc#575884).

-------------------------------------------------------------------
Tue Feb  2 10:52:31 CET 2010 - trenn@suse.de

- patches.fixes/x86_irq_setup_extra_ioapic_for_sci.patch: x86:
  fix sci on ioapic 1 (bnc#572661).

-------------------------------------------------------------------
Mon Feb  1 19:33:06 CET 2010 - agruen@suse.de

- patches.suse/file-capabilities-disable-by-default.diff: Also
  support the file_caps=<0|1> command line option for
  compatibility.

-------------------------------------------------------------------
Mon Feb  1 16:46:20 CET 2010 - jkosina@suse.cz

- patches.arch/uv_determine_revision_id_of_node_controller_chip.patch:
  UV: determine revision id of the node controller chip
  (bnc#575396).

-------------------------------------------------------------------
Mon Feb  1 16:40:23 CET 2010 - jkosina@suse.cz

- patches.arch/uv_use_replicated_cachelines_to_read_rtc.patch:
  UV: Use replicated RTC cachelines with hub 2.0 (bnc#575409).

-------------------------------------------------------------------
Fri Jan 29 17:52:40 CET 2010 - gregkh@suse.de

- Update to 2.6.32.7
  - security fixes
  - bug fixes
  - obsoletes:
	- patches.arch/s390-04-07-cio-fix-double-free.patch
	- patches.arch/s390-04-12-cio-avoid-panic.patch
	- patches.arch/s390-05-01-netiucv-tx-bytes.patch
	- patches.arch/x86_enable_tsc_sync_check_again.patch
	- patches.drivers/alsa-sp1-hda-01-select-ibexpeak-handler
	- patches.drivers/alsa-sp1-hda-46-realtek-slave-sws-fix
	- patches.drivers/alsa-sp1-hda-51-fix-maxdata-obook4-quirk
	- patches.drivers/qlge-0002-Remove-explicit-setting-of-PCI-Dev-CTL-reg.patch
	- patches.drivers/qlge-0004-Add-handler-for-DCBX-firmware-event.patch
	- patches.drivers/qlge-0008-Don-t-fail-open-when-port-is-not-initialized.patch
	- patches.drivers/qlge-0024-Bonding-fix-for-mode-6.patch
	- patches.drivers/watchdog-iTCO_wdt-Add-support-for-Intel-Ibex-Peak.patch
	- patches.fixes/PCI-Always-set-prefetchable-base-limit-upper32-registers.patch
	- patches.fixes/bug-562290-Fix-isolcpus-boot-option.patch
	- patches.fixes/fc-transport-remove-BUG_ON
	- patches.fixes/hid-fixup-ncr-quirk.patch
	- patches.fixes/ipc-ns-fix-memory-leak-idr.patch
	- patches.fixes/iscsi-class-modify-handling-of-replacement-time
	- patches.fixes/libfc-remote-port-gets-st
	- patches.fixes/lpfc-ia64-hang
	- patches.fixes/md-start_ro-fix
	- patches.fixes/nfs-honour-server-preferred-io-size
	- patches.fixes/nfsd-acl.patch
	- patches.fixes/nohz_prevent_clocksource_wrapping_during_idle.patch
	- patches.fixes/pci_aer_mce_inject_check_osc_for_aer.patch
	- patches.fixes/sched-recalculate-tunables-on-hot-add-remove
	- patches.fixes/scsi-devinfo-update-hitachi-entries
	- patches.fixes/scsi_dh-always-attach-sysfs
	- patches.fixes/timers-init-Limit-the-number-of-per-cpu-calibration-bootup-messages.patch
	- patches.suse/fcoe-fix-checking-san-mac-address.patch
	- patches.suse/fcoe-fix-getting-san-mac-for-vlan-interface.patch
	- patches.suse/fcoe-initialize-return-value-in-fcoe_destroy.patch
	- patches.suse/fcoe-libfc-fix-an-libfc-issue-with-queue-ramp-down-in-libfc.patch
	- patches.suse/fcoe-remove-redundant-checking-of-netdev-netdev_ops.patch
	- patches.suse/libfc-don-t-warn_on-in-lport_timeout-for-reset-state.patch
	- patches.suse/libfc-fix-ddp-in-fc_fcp-for-0-xid.patch
	- patches.suse/libfc-fix-frags-in-frame-exceeding-skb_max_frags-in-fc_fcp_send_data.patch
	- patches.suse/libfc-fix-free-of-fc_rport_priv-with-timer-pending.patch
	- patches.suse/libfc-fix-memory-corruption-caused-by-double-frees-and-bad-error-handling.patch
	- patches.suse/libfc-fix-typo-in-retry-check-on-received-prli.patch
	- patches.suse/libfc-fix-wrong-scsi-return-status-under-fc_data_undrun.patch
	- patches.suse/libfc-lport-fix-minor-documentation-errors.patch

-------------------------------------------------------------------
Fri Jan 29 17:03:54 CET 2010 - trenn@suse.de

- patches.fixes/acpi_NULL_check_scan_bus.patch: acpi: Add NULL
  pointer check in acpi_bus_start (bnc#573401).

-------------------------------------------------------------------
Fri Jan 29 17:01:18 CET 2010 - trenn@suse.de

- patches.fixes/iwlwifi_set_default_aggregation_frame_count_limit_to_31.patch:
  iwlwifi: set default aggregation frame count limit to 31
  (Requested by Intel).

-------------------------------------------------------------------
Fri Jan 29 16:31:14 CET 2010 - agraf@suse.de

- patches.fixes/kvm-adjust-kvmclock-offset.patch: KVM: allow
  userspace to adjust kvmclock offset (bnc#570320).

-------------------------------------------------------------------
Fri Jan 29 12:10:21 CET 2010 - tiwai@suse.de

- patches.drivers/alsa-sp1-hda-60-add-idt92hd88x-support: ALSA:
  hda - Add support for IDT 92HD88 family codecs (bnc#569354).

-------------------------------------------------------------------
Fri Jan 29 11:13:53 CET 2010 - jkosina@suse.cz

- patches.fixes/pci-fix-nested-spinlock-hang-in-aer_inject.patch:
  update Patch-mainline tag.

-------------------------------------------------------------------
Fri Jan 29 11:01:38 CET 2010 - jkosina@suse.de

- Update config files: enable MMU_NOTIFIER for ia64 (bnc#573803).

-------------------------------------------------------------------
Fri Jan 29 00:18:11 CET 2010 - bphilips@suse.de

- patches.drivers/bnx2-v2.6.32-to-b746656.patch: bnx2: v2.6.32
  to b746656 (bnc#564635).

-------------------------------------------------------------------
Thu Jan 28 22:36:08 CET 2010 - gregkh@suse.de

- Update config files.
  CONFIG_EFI_VARS=y for x86-64 and ia64 (bnc#574771)

-------------------------------------------------------------------
Thu Jan 28 19:25:55 CET 2010 - tiwai@suse.de

- patches.drivers/alsa-sp1-hda-59-idt92hd83xxx-hp-mute-led: ALSA:
  hda - Add mute LED check for HP laptops with IDT 92HD83xxx codec
  (bnc#569354).

-------------------------------------------------------------------
Wed Jan 27 22:36:51 CET 2010 - rjw@suse.de

- patches.arch/ACPI-Remove-repeated-registered-as-cooling_device-messages.patch:
  ACPI: Remove repeated registered as cooling_device messages
  (bnc#564618, FATE#306952).

-------------------------------------------------------------------
Wed Jan 27 21:19:06 CET 2010 - rjw@suse.de

- patches.arch/x86-ucode-amd-Load-ucode-patches-once-and-not-separately-of-each-CPU.patch:
  This patch has been removed from the mainline kernel due to regressions
  introduced by it.
  Delete.

-------------------------------------------------------------------
Wed Jan 27 21:08:53 CET 2010 - mfasheh@suse.com

- patches.fixes/ocfs2-Handle-O_DIRECT-when-writing-to-a-refcounted-c.patch:
  ocfs2: Handle O_DIRECT when writing to a refcounted cluster..

-------------------------------------------------------------------
Wed Jan 27 17:01:49 CET 2010 - jslaby@suse.de

- patches.suse/kdb-common: Fix hid crash (bnc#570591)

-------------------------------------------------------------------
Wed Jan 27 16:13:27 CET 2010 - jbeulich@novell.com

- Update EC2 config files.

-------------------------------------------------------------------
Wed Jan 27 15:08:18 CET 2010 - hare@suse.de

- patches.suse/dm-mpath-skip-disabled-devices-when-iterating:
  kernel Oops in multipathing after chchp -v 0 (bnc#570526).

-------------------------------------------------------------------
Wed Jan 27 14:59:03 CET 2010 - jkosina@suse.cz

- patches.fixes/pci-fix-nested-spinlock-hang-in-aer_inject.patch:
  pci: fix nested spinlock hang in aer_inject (bnc#573578).

-------------------------------------------------------------------
Wed Jan 27 11:51:15 CET 2010 - jjolly@suse.de

- needs_update:Cleaned up items listed under jjolly.

-------------------------------------------------------------------
Wed Jan 27 08:22:51 CET 2010 - tiwai@suse.de

- patches.drivers/alsa-sp1-usb-01-avoid-oops-at-disconnect:
  ALSA: usb-audio - Avoid Oops after disconnect (bnc#565027).

-------------------------------------------------------------------
Tue Jan 26 07:00:33 CET 2010 - knikanth@suse.de

- supported.conf: Fix misspelt dm-region-hash and mark it supported
  correctly (bnc#565962)

-------------------------------------------------------------------
Mon Jan 25 21:55:49 CET 2010 - gregkh@suse.de

- Update to 2.6.32.6
  - security fixes
  - bugfixes
  - obsoletes:
    - patches.drivers/8250_pnp-wacom-add
    - patches.drivers/staging-hv-fix-smp-problems-in-the-hyperv-core-code.patch
    - patches.kernel.org/scsi-enclosure-fix-oops-while-iterating-enclosure_status-array.patch
    - patches.kernel.org/x86-msr-cpuid-register-enough-minors-for-the-msr-and-cpuid-drivers.patch

-------------------------------------------------------------------
Mon Jan 25 20:07:23 CET 2010 - npiggin@suse.de

- patches.suse/slab-handle-memoryless-nodes-v2a.patch: slab -
  handle memoryless nodes V2a (bnc#436025, bnc#570492).

-------------------------------------------------------------------
Mon Jan 25 16:46:19 CET 2010 - trenn@suse.de

- Update config files.
- patches.arch/x86_mce_intel_decode_physical_address.patch: x86,
  mce: Xeon75xx specific interface to get corrected memory error
  information (bnc#573380, fate#307738).
- patches.arch/x86_mce_intel_decode_physical_address_compile_fix.patch:
  x86, mce: Xeon75xx specific interface to get corrected memory
  error information (bnc#573380, fate#307738).
- patches.arch/x86_mce_intel_decode_physical_address_rename_fix.patch:
  x86, mce: Rename cpu_specific_poll to mce_cpu_specific_poll
  (bnc#573380, fate#307738).
- patches.xen/xen3-auto-arch-x86.diff: Refresh.

-------------------------------------------------------------------
Mon Jan 25 14:13:08 CET 2010 - tiwai@suse.de

- patches.drivers/alsa-sp1-hda-57-cx5051-toshiba-quirk:
  ALSA: hda - Add support for Toshiba Satellite M300
  (bnc#492233,bnc#565904).
- patches.drivers/alsa-sp1-hda-58-cx5051-lenovo-mute-fix: ALSA:
  hda - Change headphone pin control with master volume on cx5051
  (bnc#573050).

-------------------------------------------------------------------
Mon Jan 25 12:30:14 CET 2010 - trenn@suse.de

- patches.arch/x86_enable_tsc_sync_check_again.patch: x86:
  Reenable TSC sync check at boot, even with NONSTOP_TSC
  (bnc#573379).

-------------------------------------------------------------------
Mon Jan 25 12:22:55 CET 2010 - trenn@suse.de

- patches.arch/x86_node_hotplug_parse_srat_fix_2nd_ver.patch:
  x86: Set hotpluggable nodes in nodes_possible_map (bnc#567216).
- patches.arch/x86_node_hotplug_parse_srat_fix.patch: Delete.

-------------------------------------------------------------------
Mon Jan 25 11:45:39 CET 2010 - trenn@suse.de

- supported.conf:
  Add mce-inject and hwpoison-inject so that Intel can easier test
  this. As these are debug drivers, they might get reverted from
  support.conf again if kernel-extra package gets fixed for SLES,
  only seem to exist for SLED because "NCC is not yet working for SP1".
  (bnc#572552).

-------------------------------------------------------------------
Sat Jan 23 02:54:31 CET 2010 - bphilips@suse.de

- patches.drivers/tg3-updates-from-f4188d-to-ba5b0bf.patch: tg3:
  updates from f4188d to ba5b0bf (bnc#573237).

-------------------------------------------------------------------
Sat Jan 23 01:57:20 CET 2010 - rjw@suse.de

- patches.arch/x86-irq-check-move_in_progress-before-freeing-the-vector-mapping.patch:
  x86, irq: Check move_in_progress before freeing the vector
  mapping (bnc#558247).

-------------------------------------------------------------------
Sat Jan 23 01:36:27 CET 2010 - rjw@suse.de

- patches.arch/x86-apic-use-logical-flat-for-systems-with-8-or-fewer-logical-cpus.patch:
  x86, apic: use logical flat for systems with <= 8 logical cpus
  (bnc#567510).
- patches.arch/x86-revert-apic-Use-logical-flat-on-intel-with-8-or-fewer-logical-cpus.patch:
  x86: Revert "apic: Use logical flat on intel with <= 8 logical
  cpus" (bnc#567510).

-------------------------------------------------------------------
Sat Jan 23 00:52:57 CET 2010 - gregkh@suse.de

- Update to 2.6.32.5:
  - security fixes
  - bug fixes
  - obsoletes:
    - patches.drivers/alsa-sp1-hda-54-alc861-capture-fix
    - patches.fixes/hid-add-device-ids-for-new-model-of-apple-wireless-keyboard
    - patches.fixes/megaraid_sas-fix-permissions-on-poll_mode_io
    - patches.fixes/reiserfs-truncate-blocks-not-used-by-a-write.patch

-------------------------------------------------------------------
Fri Jan 22 21:11:54 CET 2010 - tonyj@suse.de

- Update config files: drop UTRACE from default s390 configs
  as per communication from Ihno.

-------------------------------------------------------------------
Fri Jan 22 19:48:25 CET 2010 - gregkh@suse.de

- patches.kernel.org/x86-msr-cpuid-register-enough-minors-for-the-msr-and-cpuid-drivers.patch:
  x86, msr/cpuid: Register enough minors for the MSR and CPUID
  drivers (bnc#572720).

-------------------------------------------------------------------
Fri Jan 22 18:54:28 CET 2010 - gregkh@suse.de

- patches.kernel.org/scsi-enclosure-fix-oops-while-iterating-enclosure_status-array.patch:
  SCSI: enclosure: fix oops while iterating enclosure_status array
  (bnc#572818).
- patches.fixes/enclosure-fix-oops-while-iterating-enclosure_status-array:
  Delete.

-------------------------------------------------------------------
Fri Jan 22 15:50:12 CET 2010 - duwe@suse.de

- Update config files.
- patches.arch/ppc-extended_h_cede-update-to-mainline: Incremental
  patch set to sync H_CEDE with actual mainline (bnc#550447,
  FATE#307059).

-------------------------------------------------------------------
Fri Jan 22 15:30:21 CET 2010 - trenn@suse.de

- Update config files.
  Add DMAR to -trace flavor -> get in sync with -default

-------------------------------------------------------------------
Fri Jan 22 09:17:21 CET 2010 - hare@suse.de

- patches.fixes/qla2xxx-restore-pci-state-after-eeh-recovery:
  Re-save PCI state after EEH recovery (bnc#570233).

-------------------------------------------------------------------
Fri Jan 22 07:38:23 CET 2010 - jjolly@suse.de

- patches.arch/s390-06-01-zfcp-introduce-bsg-timeout-callback.patch:
  zfcp: introduce BSG timeout callback (BNC#572659).
- patches.arch/s390-06-02-zfcp-set-hw-timeout-requested-by-bsg.patch:
  zfcp: set HW timeout requested by BSG request (BNC#572659).

-------------------------------------------------------------------
Fri Jan 22 03:20:49 CET 2010 - bphilips@suse.de

- patches.drivers/netxen-8f9b3f-to-c651a8.patch: netxen: 8f9b3f
  to c651a8 (bnc#572832).

-------------------------------------------------------------------
Fri Jan 22 02:39:54 CET 2010 - mfasheh@suse.com

- patches.suse/ocfs2-allocation-resrvations.patch: Refresh to
  newest version of patch.

-------------------------------------------------------------------
Fri Jan 22 01:51:28 CET 2010 - gregkh@suse.de

- Update config files.
  CONFIG_KGDB=n

-------------------------------------------------------------------
Fri Jan 22 01:48:30 CET 2010 - gregkh@suse.de

- Update config files.
  CONFIG_CRC_T10DIF=m for vanilla configs

-------------------------------------------------------------------
Fri Jan 22 01:47:34 CET 2010 - gregkh@suse.de

- Update config files.
  CONFIG_CRC_T10DIF=m

-------------------------------------------------------------------
Fri Jan 22 01:44:20 CET 2010 - gregkh@suse.de

- Update config files.
  CONFIG_EFI_VARS=m

-------------------------------------------------------------------
Fri Jan 22 01:41:55 CET 2010 - gregkh@suse.de

- Update config files.
  CONFIG_RTC_LIB=m
  CONFIG_RTC_DRV_CMOS=m

-------------------------------------------------------------------
Fri Jan 22 01:35:49 CET 2010 - gregkh@suse.de

- Update config files.
  CONFIG_VIDEO_OUTPUT_CONTROL=m

-------------------------------------------------------------------
Fri Jan 22 01:33:43 CET 2010 - gregkh@suse.de

- Update config files.
  CONFIG_INPUT_FF_MEMLESS=m

-------------------------------------------------------------------
Fri Jan 22 01:24:00 CET 2010 - gregkh@suse.de

- Update config files.
  CONFIG_LEDS_CLASS=m

-------------------------------------------------------------------
Fri Jan 22 01:05:57 CET 2010 - gregkh@suse.de

- Update config files.
  CONFIG_EXT2_FS=m
  CONFIG_EXT3_FS=m
  CONFIG_FS_MBCACHE=m
  CONFIG_JBD=m

-------------------------------------------------------------------
Fri Jan 22 01:01:10 CET 2010 - gregkh@suse.de

- Update config files.
  CONFIG_HID=m

-------------------------------------------------------------------
Fri Jan 22 00:53:00 CET 2010 - gregkh@suse.de

- Update config files.
  CONFIG_I2C=m
  CONFIG_HWMON=m

-------------------------------------------------------------------
Fri Jan 22 00:47:37 CET 2010 - gregkh@suse.de

- Update config files.
  CONFIG_MII=m

-------------------------------------------------------------------
Fri Jan 22 00:37:27 CET 2010 - gregkh@suse.de

- Update config files.
  CONFIG_LIB80211=m

-------------------------------------------------------------------
Fri Jan 22 00:30:59 CET 2010 - gregkh@suse.de

- Update config files.
  CONFIG_X86_MSR=m
  CONFIG_X86_CPUID=m

-------------------------------------------------------------------
Thu Jan 21 20:22:46 CET 2010 - astarikovskiy@suse.de

- supported.conf: added power_meter driver (FATE #306959). 

-------------------------------------------------------------------
Thu Jan 21 18:16:54 CET 2010 - tonyj@suse.de

- config.conf: add -trace flavor for s390* at Ihno's request
- Add more tracers to existing ppc64 trace config at IBM request 
  Both related to FATE# 307051.
- patches.trace/ftrace-framepointer.diff: Delete.

-------------------------------------------------------------------
Thu Jan 21 14:41:29 CET 2010 - hare@suse.de

- patches.fixes/scsi-fc-class-allow-LLD-bsg-timeout:
  scsi_transport_fc: Allow LLD to reset FC BSG timeout
  (bnc#572658).

-------------------------------------------------------------------
Thu Jan 21 13:13:53 CET 2010 - jbeulich@novell.com

- patches.xen/xen-privcmd-mmap-batch-clear: privcmd: mmapbatch-v2
  fixes.

-------------------------------------------------------------------
Thu Jan 21 09:08:08 CET 2010 - hare@suse.de

- patches.drivers/lpfc-8.3.5-update: lpfc update to 8.3.5
  (bnc#572427).
- patches.drivers/lpfc-8.3.5.3-update: lpfc driver update to
  8.3.5.3 (bnc#572427).

-------------------------------------------------------------------
Thu Jan 21 09:04:37 CET 2010 - hare@suse.de

- patches.drivers/e1000-enhance-frame-fragment-detection.patch:
  Update headers for series2git.
- patches.drivers/e1000e-enhance-frame-fragment-detection.patch:
  Update headers for series2git.

-------------------------------------------------------------------
Wed Jan 20 18:23:18 CET 2010 - tiwai@suse.de

- patches.suse/bootsplash-scaler: Refresh. More updates and
  clean-up by Egbert (bnc#570082)

-------------------------------------------------------------------
Wed Jan 20 16:30:38 CET 2010 - jkosina@suse.cz

- patches.drivers/add-support-for-intel-cougar-point-chipset.patch:
  Intel Cougar Point PCH Support (FATE#308854 bnc#565845).

-------------------------------------------------------------------
Wed Jan 20 15:07:59 CET 2010 - jslaby@suse.de

- patches.drivers/bnx2x-backports-v2.6.32-to-af901ca.patch:
  Refresh.
  (change firmwares in makefile)

-------------------------------------------------------------------
Wed Jan 20 13:55:16 CET 2010 - jslaby@suse.de

- patches.suse/rlim-0006-PPC-use-helpers-for-rlimits.patch: Refresh.
- patches.suse/rlim-0007-S390-use-helpers-for-rlimits.patch: Refresh.

-------------------------------------------------------------------
Wed Jan 20 12:10:03 CET 2010 - jbeulich@novell.com

- Update Xen patches to 2.6.32.4 and c/s 984.
- Update Xen config files.

-------------------------------------------------------------------
Wed Jan 20 08:19:53 CET 2010 - bphilips@suse.de

- patches.drivers/bnx2i-backport-from-v2.6.32-to-45ca38e.patch:
  bnx2i: Backport from v2.6.32 to 45ca38e (bnc#564640).
- patches.drivers/bnx2x-backports-v2.6.32-to-af901ca.patch:
  bnx2x: backports v2.6.32 to af901ca (bnc#564638).
- patches.drivers/cnic-backport-from-v2.6.32-4e9c4f.patch: cnic:
  backport from v2.6.32-4e9c4f (bnc#564640).

-------------------------------------------------------------------
Wed Jan 20 00:08:36 CET 2010 - gregkh@suse.de

- Update config files.  2.6.32.4 changed one of them.

-------------------------------------------------------------------
Tue Jan 19 23:40:51 CET 2010 - tiwai@suse.de

- patches.suse/bootsplash-scaler: Refresh.  Fixed the text area
  calculation, and added the upscaling (bnc#570082).

-------------------------------------------------------------------
Tue Jan 19 18:39:59 CET 2010 - gregkh@suse.de

- Patch refresh for fuzz due to upstream -stable additions.

-------------------------------------------------------------------
Tue Jan 19 18:35:44 CET 2010 - gregkh@suse.de

- Update to 2.6.32.4
  - security fixes
  - bug fixes
  - obsoletes:
    - patches.arch/module-handle-ppc64-relocating-kcrctabs-when-config_relocatable-y
    - patches.drivers/alsa-sp1-hda-53-alc861vd-capture-fix
    - patches.fixes/audit_untag_chunk.patch
    - patches.fixes/quota-fix-reserved-space-management-for-ordinary-fs.patch
    - patches.fixes/signal-fix-kernel-information-leak-with-print-fatal-signals-1

-------------------------------------------------------------------
Tue Jan 19 18:08:33 CET 2010 - tiwai@suse.de

- patches.drivers/alsa-sp1-hda-55-alc259-hp-pin-fix: ALSA: hda -
  Fix parsing pin node 0x21 on ALC259 (bnc#571879).
- patches.drivers/alsa-sp1-hda-56-realtek-eapd-fix: ALSA: hda -
  Turn on EAPD only if available for Realtek codecs (bnc#571879).

-------------------------------------------------------------------
Tue Jan 19 18:01:58 CET 2010 - tiwai@suse.de

- patches.suse/bootsplash-scaler: Refresh.  Fix the hang-up with
  resolution changes (bnc#570082)

-------------------------------------------------------------------
Tue Jan 19 14:36:48 CET 2010 - jkosina@suse.cz

- supported.conf: added aesni-intel (bnc#566618 FATE#304209).

-------------------------------------------------------------------
Tue Jan 19 14:21:10 CET 2010 - jkosina@suse.cz

- Update config files: set CONFIG_CRYPTO_HMAC=y to avoid
  regression from SLE11 (bnc#571501).

-------------------------------------------------------------------
Tue Jan 19 13:32:02 CET 2010 - jack@suse.de

- patches.fixes/reiserfs-truncate-blocks-not-used-by-a-write.patch:
  reiserfs: truncate blocks not used by a write (bnc#483375).

-------------------------------------------------------------------
Mon Jan 18 22:34:50 CET 2010 - jeffm@suse.de

- patches.suse/smtnice-disable: Delete (obsolete).

-------------------------------------------------------------------
Mon Jan 18 16:22:29 CET 2010 - jeffm@suse.com

- Disabled custom ACPI table loading from initramfs again.

-------------------------------------------------------------------
Mon Jan 18 16:22:08 CET 2010 - jeffm@suse.com

- patches.fixes/nfsd-05-sunrpc-cache-allow-thread-to-block-while-waiting-for.patch:
  Refresh.

-------------------------------------------------------------------
Mon Jan 18 14:59:22 CET 2010 - trenn@suse.de

- patches.arch/x86_node_hotplug_parse_srat_fix.patch:
  x86/mm/srat_64.c: nodes_parsed should include all nodes detected
  by ACPI (bnc#567140).

-------------------------------------------------------------------
Mon Jan 18 09:47:31 CET 2010 - hare@suse.de

- patches.fixes/aic79xx-null-scb-in-nonpkt-busfree: aic79xx: check
  for non-NULL scb in ahd_handle_nonpkt_busfree (bnc#542568).

-------------------------------------------------------------------
Mon Jan 18 00:35:36 CET 2010 - nfbrown@suse.de

- patches.fixes/nfsd-05-sunrpc-cache-allow-thread-to-block-while-waiting-for.patch:
  Refresh to fix 60 second delay. (bnc#568271)

-------------------------------------------------------------------
Sat Jan 16 02:05:38 CET 2010 - tonyj@suse.de

- patches.fixes/audit_untag_chunk.patch: fix braindamage in
  audit_tree.c untag_chunk() (bnc#556282).

-------------------------------------------------------------------
Sat Jan 16 01:44:42 CET 2010 - rjw@suse.de

- patches.xen/xen-x86-rename-display_cacheinfo-to-cpu_detect_cache_sizes.patch:
  x86: Rename display_cacheinfo() to cpu_detect_cache_sizes().

-------------------------------------------------------------------
Fri Jan 15 21:42:09 CET 2010 - gregkh@suse.de

- Update config files.
- patches.drivers/vmw_pvscsi-scsi-driver-for-vmware-s-virtual-hba.patch:
  vmw_pvscsi: SCSI driver for VMware's virtual HBA.

-------------------------------------------------------------------
Fri Jan 15 20:54:10 CET 2010 - jeffm@suse.com

- patches.fixes/hid-add-device-ids-for-new-model-of-apple-wireless-keyboard:
  HID: add device IDs for new model of Apple Wireless Keyboard
  (bnc#568231).

-------------------------------------------------------------------
Fri Jan 15 13:47:33 CET 2010 - hare@suse.de

- patches.drivers/qla2xxx-8.03.01.01.11.1-k8-update: qla2xxx
  driver update to 8.03.01.01.11.1-k8 (bnc#560415).
- patches.drivers/qla2xxx-8.03.01.02.11.1-k8-update: qla2xxx
  driver update to 8.03.01.02.11.1-k8 (bnc#570233).
- patches.drivers/lpfc-add-raywire-id: Delete.
- patches.drivers/qla2xxx-8.03.01-k7-update: Delete.

-------------------------------------------------------------------
Fri Jan 15 13:46:38 CET 2010 - hare@suse.de

- patches.drivers/qla2xxx-8.03.01.01.11.1-k8-update: qla2xxx
  driver update to 8.03.01.01.11.1-k8 (bnc#560415).
- patches.drivers/qla2xxx-8.03.01.02.11.1-k8-update: qla2xxx
  driver update to 8.03.01.02.11.1-k8 (bnc#570233).
- patches.drivers/lpfc-add-raywire-id: Delete.
- patches.drivers/qla2xxx-8.03.01-k7-update: Delete.

-------------------------------------------------------------------
Fri Jan 15 09:41:39 CET 2010 - trenn@suse.de

- patches.suse/kdb_dont_touch_i8042_early.patch: Avoid early
  hang when i8042 controller is missing (bnc#528811).

-------------------------------------------------------------------
Fri Jan 15 03:56:15 CET 2010 - jeffm@suse.com

- patches.suse/reiser4-sync_inodes: Delete (obsolete).

-------------------------------------------------------------------
Fri Jan 15 03:19:18 CET 2010 - jeffm@suse.com

- patches.arch/s390-08-02-zfcp-gpn-align-fix.diff: Delete (obsolete).

-------------------------------------------------------------------
Fri Jan 15 00:25:16 CET 2010 - mfasheh@suse.com

- patches.fixes/Ocfs2-Let-ocfs2-support-fiemap-for-symlink-and-fast-.patch:
  Ocfs2: Let ocfs2 support fiemap for symlink and fast symlink..
- patches.fixes/Ocfs2-Should-ocfs2-support-fiemap-for-S_IFDIR-inode.patch:
  Ocfs2: Should ocfs2 support fiemap for S_IFDIR inode?.
- patches.fixes/ocfs-stop-using-do_sync_mapping_range.patch:
  ocfs: stop using do_sync_mapping_range.
- patches.fixes/ocfs2-Add-reflinked-file-s-inode-to-inode-hash-earil.patch:
  ocfs2: Add reflinked file's inode to inode hash eariler..
- patches.fixes/ocfs2-Find-proper-end-cpos-for-a-leaf-refcount-block.patch:
  ocfs2: Find proper end cpos for a leaf refcount block..
- patches.fixes/ocfs2-Set-i_nlink-properly-during-reflink.patch:
  ocfs2: Set i_nlink properly during reflink..
- patches.fixes/ocfs2-always-include-acl-support.patch: ocfs2:
  Always include ACL support.
- patches.fixes/ocfs2-cluster-Make-fence-method-configurable-v2.patch:
  ocfs2/cluster: Make fence method configurable - v2.
- patches.fixes/ocfs2-devel-remove-redundant-OCFS2_MOUNT_POSIX_ACL-c.patch:
  ocfs2-devel: remove redundant OCFS2_MOUNT_POSIX_ACL check
  in ocfs2_get_acl_nolock().
- patches.fixes/ocfs2-explicit-declare-uninitialized-var-in-user_clu.patch:
  ocfs2: explicit declare uninitialized var in
  user_cluster_connect().
- patches.fixes/ocfs2-make-acl-use-the-default.patch: ocfs2:
  Make acl use the default.
- patches.fixes/ocfs2-refcounttree.c-cleanup.patch: ocfs2:
  refcounttree.c cleanup..
- patches.fixes/ocfs2-replace-u8-by-__u8-in-ocfs2_fs.h.patch:
  ocfs2: replace u8 by __u8 in ocfs2_fs.h.
- patches.fixes/ocfs2-return-EAGAIN-instead-of-EAGAIN-in-dlm.patch:
  ocfs2: return -EAGAIN instead of EAGAIN in dlm.
- patches.fixes/ocfs2-set-MS_POSIXACL-on-remount.patch: ocfs2:
  Set MS_POSIXACL on remount.
- patches.fixes/ocfs2-trivial-Use-le16_to_cpu-for-a-disk-value-in-xa.patch:
  ocfs2/trivial: Use le16_to_cpu for a disk value in xattr.c.
- patches.fixes/ocfs2-trivial-Use-proper-mask-for-2-places-in-hearbe.patch:
  ocfs2/trivial: Use proper mask for 2 places in hearbeat.c.
- patches.suse/fiemap-Add-new-extent-flag-FIEMAP_EXTENT_SHARED.patch:
  fiemap: Add new extent flag FIEMAP_EXTENT_SHARED.
- patches.suse/ocfs2-Use-FIEMAP_EXTENT_SHARED.patch: ocfs2:
  Use FIEMAP_EXTENT_SHARED.
- patches.suse/ocfs2-allocation-resrvations.patch: Refresh.

-------------------------------------------------------------------
Thu Jan 14 22:40:43 CET 2010 - rjw@suse.de

- patches.arch/x86-Limit-number-of-per-cpu-TSC-sync-messages.patch:
  x86: Limit number of per cpu TSC sync messages (bnc#564618,
  FATE#306952).
- patches.arch/x86-Limit-the-number-of-processor-bootup-messages.patch:
  x86: Limit the number of processor bootup messages (bnc#564618,
  FATE#306952).
- patches.arch/x86-Remove-CPU-cache-size-output-for-non-Intel-too.patch:
  x86: Remove CPU cache size output for non-Intel too (bnc#564618,
  FATE#306952).
- patches.arch/x86-Remove-enabling-x2apic-message-for-every-CPU.patch:
  x86: Remove enabling x2apic message for every CPU (bnc#564618,
  FATE#306952).
- patches.arch/x86-Remove-the-CPU-cache-size-printks.patch: x86:
  Remove the CPU cache size printk's (bnc#564618, FATE#306952).
- patches.arch/x86-cpu-mv-display_cacheinfo-cpu_detect_cache_sizes.patch:
  x86, cpu: mv display_cacheinfo -> cpu_detect_cache_sizes
  (bnc#564618, FATE#306952).
- patches.arch/x86-ucode-amd-Load-ucode-patches-once-and-not-separately-of-each-CPU.patch:
  x86: ucode-amd: Load ucode-patches once and not separately of
  each CPU (bnc#564618, FATE#306952).
- patches.fixes/sched-Limit-the-number-of-scheduler-debug-messages.patch:
  sched: Limit the number of scheduler debug messages (bnc#564618,
  FATE#306952).
- patches.fixes/timers-init-Limit-the-number-of-per-cpu-calibration-bootup-messages.patch:
  timers, init: Limit the number of per cpu calibration bootup
  messages (bnc#564618, FATE#306952).

-------------------------------------------------------------------
Thu Jan 14 20:54:29 CET 2010 - jeffm@suse.com

- patches.suse/add-initramfs-file_read_write: Build fix.

-------------------------------------------------------------------
Thu Jan 14 20:44:18 CET 2010 - jeffm@suse.com

- patches.suse/supported-flag-enterprise: Refresh.

-------------------------------------------------------------------
Thu Jan 14 20:16:19 CET 2010 - jeffm@suse.com

- patches.suse/supported-flag-sysfs: Properly report proprietary modules

-------------------------------------------------------------------
Thu Jan 14 19:24:32 CET 2010 - jeffm@suse.de

- patches.suse/add-initramfs-file_read_write: initramfs: add
  initramfs_{read,write} (bnc#568120).
- Re-enabled custom ACPI table loading from initramfs.

-------------------------------------------------------------------
Thu Jan 14 12:58:33 CET 2010 - trenn@suse.de

- Update config files.
  Enable CONFIG_CPU_FREQ_DEBUG as requested by HP.
  This one adds conditional printks which can be enabled via:
  cpufreq.debug=7

-------------------------------------------------------------------
Thu Jan 14 12:55:42 CET 2010 - tiwai@suse.de

- patches.drivers/alsa-sp1-hda-54-alc861-capture-fix: ALSA: hda -
  Fix missing capture mixer for ALC861/660 codecs (bnc#567340).

-------------------------------------------------------------------
Thu Jan 14 10:25:21 CET 2010 - mmarek@suse.de

- rpm/find-provides, rpm/kernel-binary.spec.in: really fix ppc
  symbol provides.

-------------------------------------------------------------------
Thu Jan 14 00:10:11 CET 2010 - rjw@suse.de

- patches.arch/UV-Expose-irq_desc-node-in-proc.patch: Expose the
  irq_desc node as /proc/irq/*/node. (bnc#566745, fate#306952).

-------------------------------------------------------------------
Wed Jan 13 23:37:52 CET 2010 - bphilips@suse.de

- patches.drivers/dmfe-tulip-Let-dmfe-handle-DM910x-except-for-SPARC-o.patch:
  dmfe/tulip: Let dmfe handle DM910x except for SPARC on-board
  chips (bnc#537016).

-------------------------------------------------------------------
Wed Jan 13 23:13:19 CET 2010 - jkosina@suse.cz

- patches.fixes/crypto-testmgr-fix-complain-about-lacking-test.patch:
  crypto: testmgr - Fix complain about lack test for internal
  used algorithm (bnc#568278 FATE#306883).

-------------------------------------------------------------------
Wed Jan 13 16:04:58 CET 2010 - mmarek@suse.cz

- patches.suse/bootsplash-keep-multiple-data: Keep multiple
  splash screens for KMS (bnc#570082).
- patches.suse/bootsplash-scaler: Add bootsplash image scaler
  (bnc#570082).

-------------------------------------------------------------------
Wed Jan 13 13:53:04 CET 2010 - mmarek@suse.de

- rpm/kernel-binary.spec.in, rpm/find-provides: extract exported
  symbols from /boot/vmlinux before the image is stripped (affects
  ppc).

-------------------------------------------------------------------
Wed Jan 13 02:01:55 CET 2010 - bphilips@suse.de

- patches.drivers/e1000-enhance-frame-fragment-detection.patch:
  Avoid atomic op by introducing discarding flag instead
- patches.drivers/e1000e-enhance-frame-fragment-detection.patch:
  Avoid atomic op by introducing discarding flag instead

-------------------------------------------------------------------
Tue Jan 12 22:08:43 CET 2010 - jeffm@suse.com

- patches.fixes/ppc-crashdump-typefix: rename to patches.rpmify/ppc-crashdump-typefix

-------------------------------------------------------------------
Tue Jan 12 21:40:53 CET 2010 - jeffm@suse.com

- patches.fixes/signal-fix-kernel-information-leak-with-print-fatal-signals-1:
  kernel/signal.c: fix kernel information leak with
  print-fatal-signals=1 (bnc#569902).

-------------------------------------------------------------------
Tue Jan 12 21:14:05 CET 2010 - rjw@suse.de

- needs_update: Remove some patches that we've got through the
  upstream.

-------------------------------------------------------------------
Tue Jan 12 17:57:52 CET 2010 - tiwai@suse.de

- patches.drivers/alsa-sp1-hda-53-alc861vd-capture-fix: ALSA:
  hda - Fix ALC861-VD capture source mixer (bnc#568305).

-------------------------------------------------------------------
Tue Jan 12 16:49:37 CET 2010 - trenn@suse.de

- patches.fixes/nohz_prevent_clocksource_wrapping_during_idle.patch:
  nohz: Prevent clocksource wrapping during idle (bnc#569238).

-------------------------------------------------------------------
Tue Jan 12 14:21:01 CET 2010 - jack@suse.de

- patches.suse/readahead-request-tunables.patch: Update readahead
  and max_sectors tunables (bnc#548529).

-------------------------------------------------------------------
Tue Jan 12 14:14:08 CET 2010 - jkosina@suse.cz

- patches.drivers/watchdog-iTCO_wdt-Add-support-for-Intel-Ibex-Peak.patch:
  iTCO_wdt: Add support for Intel Ibex Peak (bnc#557081
  FATE#308591).

-------------------------------------------------------------------
Tue Jan 12 09:21:52 CET 2010 - tonyj@suse.de

- needs_update: remove LTT/trace patches (assigned to jbl), all had 
  already been taken care of by my fwd port to 2.6.32

-------------------------------------------------------------------
Tue Jan 12 08:09:38 CET 2010 - hare@suse.de

- patches.drivers/qla4xxx-5.01.00-k9-5.01.00.00.11.01-k10.patch:
  Fixup compilation error.

-------------------------------------------------------------------
Tue Jan 12 00:52:29 CET 2010 - rjw@suse.de

- patches.fixes/PCI-Always-set-prefetchable-base-limit-upper32-registers.patch:
  PCI: Always set prefetchable base/limit upper32 registers
  (bnc#569003).

-------------------------------------------------------------------
Mon Jan 11 16:32:52 CET 2010 - hare@suse.de

- patches.drivers/qla4xxx-5.01.00-k9-5.01.00.00.11.01-k10.patch:
  Update qla4xxx driver for SLES11 SP1 (bnc#556572,FATE#307128).

-------------------------------------------------------------------
Mon Jan 11 15:51:14 CET 2010 - jblunck@suse.de

- needs_update: Removed some patches.

-------------------------------------------------------------------
Mon Jan 11 14:34:00 CET 2010 - hare@suse.de

- patches.drivers/bfa-2.1.2.1-update: Update bfa driver to
  version 2.1.2.1 (bnc#561881).

-------------------------------------------------------------------
Mon Jan 11 12:39:21 CET 2010 - hare@suse.de

- patches.fixes/fcoe-libfc-adds-enable-di: adds enable/disable
  for fcoe interface (bnc#562046).
- patches.fixes/fcoe-use-lld-s-wwpn-and-w: Use LLD's WWPN and
  WWNN for lport if LLD supports ndo_fcoe_get_wwn (bnc#562046).
- patches.fixes/libfc-reduce-hold-time-on: reduce hold time on
  SCSI host lock (bnc#562046).
- patches.fixes/libfc-remote-port-gets-st: remote port gets
  stuck in restart state without really restarting (bnc#562046).

-------------------------------------------------------------------
Mon Jan 11 12:13:36 CET 2010 - hare@suse.de

- patches.drivers/mpt2sas-03.100.03.00-update: LSI mptsas2 driver
  update to 03.100.03.00 (bnc#566013).

-------------------------------------------------------------------
Mon Jan 11 10:33:48 CET 2010 - jbeulich@novell.com

- patches.xen/xen-x86_64-nx-user-mappings: Delete (bnc#568741).
- patches.xen/xen3-rlim-0025-x86-add-ia32-compat-prlimit-syscalls.patch:
  Delete.

-------------------------------------------------------------------
Mon Jan 11 09:57:40 CET 2010 - hare@suse.de

- patches.fixes/qla4xxx-lun-reset-fix: Delete.

-------------------------------------------------------------------
Mon Jan 11 09:55:52 CET 2010 - hare@suse.de

- patches.fixes/scsi-dh-rdac-add-ibm-174x: scsi_dh_rdac: Add
  two new IBM devices (bnc# 556159).

-------------------------------------------------------------------
Sat Jan  9 21:07:34 CET 2010 - jslaby@suse.de

- patches.suse/perfmon2.patch: Refresh.
- patches.suse/rlim-0001-SECURITY-selinux-fix-update_rlimit_cpu-parameter.patch:
  Refresh.
- patches.suse/rlim-0002-resource-move-kernel-function-inside-__KERNEL__.patch:
  resource: move kernel function inside __KERNEL__ (FATE#305733).
- patches.suse/rlim-0003-resource-add-helpers-for-fetching-rlimits.patch:
  resource: add helpers for fetching rlimits (FATE#305733).
- patches.suse/rlim-0004-IA64-use-helpers-for-rlimits.patch:
  [IA64] use helpers for rlimits (FATE#305733).
- patches.suse/rlim-0005-core-posix-cpu-timers-cleanup-rlimits-usage.patch:
  core: posix-cpu-timers, cleanup rlimits usage (FATE#305733).
- patches.suse/rlim-0006-PPC-use-helpers-for-rlimits.patch: PPC:
  use helpers for rlimits (FATE#305733).
- patches.suse/rlim-0007-S390-use-helpers-for-rlimits.patch:
  S390: use helpers for rlimits (FATE#305733).
- patches.suse/rlim-0008-SPARC-use-helpers-for-rlimits.patch:
  SPARC: use helpers for rlimits (FATE#305733).
- patches.suse/rlim-0009-X86-use-helpers-for-rlimits.patch: X86:
  use helpers for rlimits (FATE#305733).
- patches.suse/rlim-0010-FS-use-helpers-for-rlimits.patch: FS:
  use helpers for rlimits (FATE#305733).
- patches.suse/rlim-0011-MM-use-helpers-for-rlimits.patch: MM:
  use helpers for rlimits (FATE#305733).
- patches.suse/rlim-0012-core-use-helpers-for-rlimits.patch:
  core: use helpers for rlimits (FATE#305733).
- patches.suse/rlim-0013-infiniband-use-helpers-for-rlimits.patch:
  infiniband: use helpers for rlimits (FATE#305733).
- patches.suse/rlim-0014-ipc-use-helpers-for-rlimits.patch: ipc:
  use helpers for rlimits (FATE#305733).
- patches.suse/rlim-0015-SECURITY-add-task_struct-to-setrlimit.patch:
  SECURITY: add task_struct to setrlimit (FATE#305733).
- patches.suse/rlim-0016-core-add-task_struct-to-update_rlimit_cpu.patch:
  core: add task_struct to update_rlimit_cpu (FATE#305733).
- patches.suse/rlim-0017-sys_setrlimit-make-sure-rlim_max-never-grows.patch:
  sys_setrlimit: make sure ->rlim_max never grows (FATE#305733).
- patches.suse/rlim-0018-core-split-sys_setrlimit.patch: core:
  split sys_setrlimit (FATE#305733).
- patches.suse/rlim-0019-core-allow-setrlimit-to-non-current-tasks.patch:
  core: allow setrlimit to non-current tasks (FATE#305733).
- patches.suse/rlim-0020-core-optimize-setrlimit-for-current-task.patch:
  core: optimize setrlimit for current task (FATE#305733).
- patches.suse/rlim-0021-FS-proc-switch-limits-reading-to-fops.patch:
  FS: proc, switch limits reading to fops (FATE#305733).
- patches.suse/rlim-0022-FS-proc-make-limits-writable.patch:
  FS: proc, make limits writable (FATE#305733).
- patches.suse/rlim-0023-core-do-security-check-under-task_lock.patch:
  core: do security check under task_lock (FATE#305733).
- patches.suse/rlim-0002-SECURITY-add-task_struct-to-setrlimit.patch:
  Delete.
- patches.suse/rlim-0003-core-add-task_struct-to-update_rlimit_cpu.patch:
  Delete.
- patches.suse/rlim-0004-sys_setrlimit-make-sure-rlim_max-never-grows.patch:
  Delete.
- patches.suse/rlim-0005-core-split-sys_setrlimit.patch: Delete.
- patches.suse/rlim-0006-core-allow-setrlimit-to-non-current-tasks.patch:
  Delete.
- patches.suse/rlim-0007-core-optimize-setrlimit-for-current-task.patch:
  Delete.
- patches.suse/rlim-0008-FS-proc-make-limits-writable.patch:
  Delete.
- patches.suse/rlim-0009-core-posix-cpu-timers-cleanup-rlimits-usage.patch:
  Delete.
- patches.suse/rlim-0010-core-do-security-check-under-task_lock.patch:
  Delete.
- patches.suse/rlim-0011-resource-add-helpers-for-fetching-rlimits.patch:
  Delete.
- patches.suse/rlim-0012-IA64-use-helpers-for-rlimits.patch:
  Delete.
- patches.suse/rlim-0013-PPC-use-helpers-for-rlimits.patch:
  Delete.
- patches.suse/rlim-0014-S390-use-helpers-for-rlimits.patch:
  Delete.
- patches.suse/rlim-0015-SPARC-use-helpers-for-rlimits.patch:
  Delete.
- patches.suse/rlim-0016-X86-use-helpers-for-rlimits.patch:
  Delete.
- patches.suse/rlim-0017-FS-use-helpers-for-rlimits.patch: Delete.
- patches.suse/rlim-0018-MM-use-helpers-for-rlimits.patch: Delete.
- patches.suse/rlim-0019-core-use-helpers-for-rlimits.patch:
  Delete.
- patches.suse/rlim-0020-misc-use-helpers-for-rlimits.patch:
  Delete.
- patches.suse/rlim-0021-core-rename-setrlimit-to-do_setrlimit.patch:
  Delete.
- patches.suse/rlim-0022-core-implement-getprlimit-and-setprlimit-syscalls.patch:
  Delete.
- patches.suse/rlim-0023-unistd-add-__NR_-get-set-prlimit-syscall-numbers.patch:
  Delete.
- patches.suse/rlim-0024-COMPAT-add-get-put_compat_rlimit.patch:
  Delete.
- patches.suse/rlim-0025-x86-add-ia32-compat-prlimit-syscalls.patch:
  Delete.

  Sync with upstream. Drop limits syscalls altogether.

-------------------------------------------------------------------
Sat Jan  9 14:50:07 CET 2010 - jkosina@suse.cz

- patches.apparmor/apparmor.diff: Delete, as it is unused after
  splitup into smaller patches.

-------------------------------------------------------------------
Fri Jan  8 18:22:42 CET 2010 - sjayaraman@suse.de

- patches.suse/SoN-23-mm-swapfile.patch: Fix up the enum declaration
  to avoid conflict due to a upstream change.

-------------------------------------------------------------------
Fri Jan  8 18:17:27 CET 2010 - jkosina@suse.cz

- patches.fixes/quota-fix-reserved-space-management-for-ordinary-fs.patch:
  quota: fix reserved space management for ordinary fs.

-------------------------------------------------------------------
Fri Jan  8 18:15:09 CET 2010 - gregkh@suse.de

- patches.drivers/staging-hv-fix-smp-problems-in-the-hyperv-core-code.patch:
  Staging: hv: fix smp problems in the hyperv core code.

-------------------------------------------------------------------
Fri Jan  8 17:39:28 CET 2010 - jeffm@suse.de

- Disable set,getprlimit compat syscalls on xen.

-------------------------------------------------------------------
Fri Jan  8 17:09:03 CET 2010 - jeffm@suse.de

- Disabled custom ACPI table loading from initramfs until
  the scheduling while atomic issues are worked out.

-------------------------------------------------------------------
Fri Jan  8 05:41:28 CET 2010 - jeffm@suse.de

- Disabled set,getprlimit syscalls until the syscall numbers
  have been officially reserved.

-------------------------------------------------------------------
Fri Jan  8 03:32:21 CET 2010 - jeffm@suse.com

- patches.arch/module-handle-ppc64-relocating-kcrctabs-when-config_relocatable-y:
  module: handle ppc64 relocating kcrctabs when
  CONFIG_RELOCATABLE=y (bnc#566243).

-------------------------------------------------------------------
Thu Jan  7 12:18:20 CET 2010 - jbeulich@novell.com

- Update Xen patches to 2.6.32.3 and c/s 974.
- Update EC2 config files.
- patches.xen/xen3-x86-Remove-local_irq_enable-local_irq_disable-in-fixup_irqs.patch:
  x86: Remove local_irq_enable()/local_irq_disable() in
  fixup_irqs() (bnc#558247).
- patches.xen/xen3-x86-Unify-fixup_irqs-for-32-bit-and-64-bit-kernels.patch:
  x86: Unify fixup_irqs() for 32-bit and 64-bit kernels
  (bnc#558247).
- patches.xen/xen3-x86-intr-remap-Avoid-irq_chip-mask-unmask-in-fixup_irqs-for-intr-remapping.patch:
  x86, intr-remap: Avoid irq_chip mask/unmask in fixup_irqs()
  for intr-remapping (bnc#558247).
- patches.xen/xen-fix-compilation-after-rename_generic_int.patch:
  Delete.
- patches.xen/xen-scsifront-block-timeout-update: Delete.
- patches.xen/xen3-x86-fix-nodac: Delete.

-------------------------------------------------------------------
Thu Jan  7 07:12:44 CET 2010 - bphilips@suse.de

- patches.drivers/e1000-enhance-frame-fragment-detection.patch:
  e1000: enhance frame fragment detection (bnc#567376,
  CVE-2009-4536).
- patches.drivers/e1000e-enhance-frame-fragment-detection.patch:
  e1000e: enhance frame fragment detection (bnc#567376,
  CVE-2009-4538).

-------------------------------------------------------------------
Thu Jan  7 01:24:18 CET 2010 - gregkh@suse.de

- Update to 2.6.32.3
  - security fixes
  - bugfixes
  - obsoletes:
    - patches.arch/s390-04-03-dasd-diag-ro.patch
    - patches.drivers/alsa-sp1-hda-50-alc88x-missing-capsrc_nids
    - patches.fixes/qla2xxx-dpc-thread-can-execute-before-scsi-host
    - patches.fixes/scsi-ipr-fix-eeh-recovery

-------------------------------------------------------------------
Wed Jan  6 20:51:27 CET 2010 - rjw@suse.de

- patches.arch/x86-Force-irq-complete-move-during-cpu-offline.patch:
  x86: Force irq complete move during cpu offline (bnc#558247).
- patches.arch/x86-Remove-local_irq_enable-local_irq_disable-in-fixup_irqs.patch:
  x86: Remove local_irq_enable()/local_irq_disable() in
  fixup_irqs() (bnc#558247).
- patches.arch/x86-Remove-move_cleanup_count-from-irq_cfg.patch:
  x86: Remove move_cleanup_count from irq_cfg (bnc#558247).
- patches.arch/x86-Remove-unnecessary-mdelay-from-cpu_disable_common.patch:
  x86: Remove unnecessary mdelay() from cpu_disable_common()   .
- patches.arch/x86-Unify-fixup_irqs-for-32-bit-and-64-bit-kernels.patch:
  x86: Unify fixup_irqs() for 32-bit and 64-bit kernels
  (bnc#558247).
- patches.arch/x86-Use-EOI-register-in-io-apic-on-intel-platforms.patch:
  x86: Use EOI register in io-apic on intel platforms
  (bnc#558247).
- patches.arch/x86-intr-remap-Avoid-irq_chip-mask-unmask-in-fixup_irqs-for-intr-remapping.patch:
  x86, intr-remap: Avoid irq_chip mask/unmask in fixup_irqs()
  for intr-remapping (bnc#558247).
- patches.arch/x86-io-apic-Move-the-effort-of-clearing-remoteIRR-explicitly-before-migrating-the-irq.patch:
  x86, io-apic: Move the effort of clearing remoteIRR explicitly
  before migrating the irq (bnc#558247).
- patches.arch/x86-ioapic-Document-another-case-when-level-irq-is-seen-as-an-edge.patch:
  x86, ioapic: Document another case when level irq is seen as
  an edge (bnc#558247).
- patches.arch/x86-ioapic-Fix-the-EOI-register-detection-mechanism.patch:
  x86, ioapic: Fix the EOI register detection mechanism
  (bnc#558247).

-------------------------------------------------------------------
Wed Jan  6 15:01:16 CET 2010 - trenn@suse.de

- patches.fixes/pci_aer_mce_inject_check_osc_for_aer.patch: PCI:
  AER: fix aer inject result in kernel oops (bnc#566619).

-------------------------------------------------------------------
Wed Jan  6 14:50:52 CET 2010 - trenn@suse.de

- patches.fixes/PCIe-AER-reject-aer-inject-if-hardware-mask-error-reporting.patch:
  PCIe AER: reject aer inject if hardware mask error reporting
  (bnc#566621).

-------------------------------------------------------------------
Wed Jan  6 00:30:09 CET 2010 - gregkh@suse.de

- patches.xen/xen3-patch-2.6.29: Refresh due to conflicts from i915
  changes.  Ick, the xen code sucks rocks, it shouldn't be touching
  stuff here at all.

-------------------------------------------------------------------
Wed Jan  6 00:14:14 CET 2010 - gregkh@suse.de

- patches.drivers/drm-i915-add-acpi-opregion-support-for-ironlake.patch:
  Refresh.
- patches.drivers/drm-i915-add-i915_lp_ring_sync-helper.patch:
  drm/i915: add i915_lp_ring_sync helper (bnc#568447).
- patches.drivers/drm-i915-fix-get_core_clock_speed-for-g33-class-desktop-chips.patch:
  drm/i915: fix get_core_clock_speed for G33 class desktop chips
  (bnc#568447).
- patches.drivers/drm-i915-fully-switch-off-overlay-when-not-in-use.patch:
  drm/i915: fully switch off overlay when not in use (bnc#568447).
- patches.drivers/drm-i915-implement-drmmode-overlay-support-v4.patch:
  drm/i915: implement drmmode overlay support v4 (bnc#568447).
- patches.drivers/drm-i915-implement-fastpath-for-overlay-flip-waiting.patch:
  drm/i915: implement fastpath for overlay flip waiting
  (bnc#568447).

-------------------------------------------------------------------
Wed Jan  6 00:00:59 CET 2010 - gregkh@suse.de

- patches.drivers/drm-i915-add-acpi-opregion-support-for-ironlake.patch:
  Refresh.

-------------------------------------------------------------------
Tue Jan  5 23:49:26 CET 2010 - gregkh@suse.de

- patches.drivers/drm-i915-add-acpi-opregion-support-for-ironlake.patch:
  drm/i915: Add ACPI OpRegion support for Ironlake (bnc#568436).

-------------------------------------------------------------------
Tue Jan  5 22:49:44 CET 2010 - tonyj@suse.de

- patches.fixes/oprofile_bios_ctr.patch: Update to newer version

-------------------------------------------------------------------
Mon Jan  4 20:42:57 CET 2010 - mmarek@suse.cz

- rpm/kernel-binary.spec.in: move the x86 /boot/vmlinux-*.gz back
  to -base (bnc#563905).

-------------------------------------------------------------------
Wed Dec 30 01:01:25 CET 2009 - nfbrown@suse.de

- patches.fixes/nfs-fix-NFS4ERR_FILE_OPEN-handling:
  NFS4ERR_FILE_OPEN handling in Linux/NFS (bnc#526819).

-------------------------------------------------------------------
Mon Dec 28 17:56:19 CET 2009 - jeffm@suse.com

- patches.fixes/dmar-fix-oops-with-no-dmar-table: dmar: Fix oops
  with no DMAR table (bnc#548108).

-------------------------------------------------------------------
Sun Dec 27 14:23:47 CET 2009 - tiwai@suse.de

- patches.drivers/alsa-sp1-hda-52-hdmi-sticky-stream-tag: ALSA:
  hda - HDMI sticky stream tag support (FATE#306783).

-------------------------------------------------------------------
Wed Dec 23 23:10:02 CET 2009 - rjw@suse.de

- patches.arch/xpc_first_contact_when_active.patch: X86: UV
  - xpc_make_first_contact hang due to not accepting ACTIVE
  state. (bnc#562288, fate#306952).
- patches.arch/xpc_fix_xpc_get_fifo_entry_uv.patch: x86: UV - XPC
  NULL deref when mesq becomes empty. (bnc#562288, fate#306952).
- patches.arch/xpc_introduce_xp_socket.patch: x86: UV - XPC
  needs to provide an abstraction for uv_gpa. (bnc#562288,
  fate #306952).
- patches.arch/xpc_pass_nasid_to_gru_create_message_queue.patch:
  UV - pass nasid instead of nid to gru_create_message_queue
  (bnc#562288, fate#306952).
- patches.arch/xpc_recv_msg_slots_wrap.patch: X86: UV - XPC
  receive message reuse triggers invalid BUG_ON(). (bnc#562288,
  fate#306952).
- patches.arch/xpc_uv_bios_changes.patch: x86: UV - Update XPC
  to handle updated BIOS interface. (bnc#562288, fate#306952).

-------------------------------------------------------------------
Wed Dec 23 21:57:53 CET 2009 - rjw@suse.de

- patches.arch/bug-561989_gru_rollup.patch: SGI GRU Updates
  (bnc#561989, fate#306952).

-------------------------------------------------------------------
Wed Dec 23 20:31:57 CET 2009 - jeffm@suse.com

- patches.fixes/ppc-crashdump-typefix: powerpc: use min_t in
  copy_oldmem_page.

-------------------------------------------------------------------
Wed Dec 23 18:56:48 CET 2009 - rjw@suse.de

- patches.arch/bug-561946_uv_irq_affinity.patch: x86: SGI UV: Fix
  irq affinity for hub based interrupts (bnc#561946, fate#306952).
- patches.arch/bug-561946_uv_move_ioapic.patch: x86, apic: Move
  SGI UV functionality out of generic IO-APIC code (bnc#561946,
  fate#306952).
- patches.arch/bug-561946_uv_use_rtc.patch: x86: UV RTC: Always
  enable RTC clocksource (bnc#561946, fate#306952).

-------------------------------------------------------------------
Wed Dec 23 17:51:32 CET 2009 - jeffm@suse.com

- patches.fixes/ia64-fix-sba-iommu-to-handle-allocation-failure-properly:
  fix SBA IOMMU to handle allocation failure properly
  (bnc#545367).

-------------------------------------------------------------------
Tue Dec 22 22:17:33 CET 2009 - jeffm@suse.com

- Enabled CONFIG_CRASH_DUMP on ppc/ppc64 (bnc#566243).

-------------------------------------------------------------------
Tue Dec 22 16:51:37 CET 2009 - jeffm@suse.com

- patches.fixes/scsi-ipr-fix-eeh-recovery: ipr: fix EEH recovery
  (bnc#566613).

-------------------------------------------------------------------
Sun Dec 20 22:23:41 CET 2009 - trenn@suse.de

- Update config files.
- patches.drivers/cpufreq_ondemand_limit_fix.patch: cpufreq:
  Fix ondemand to not request targets outside policy limits
  (fate#306746).
- patches.drivers/cpufreq_processor_clocking_control_pcc_driver.patch:
  x86,cpufreq: Processor Clocking Control (PCC) driver
  (fate#306746).
- supported.conf:

-------------------------------------------------------------------
Sun Dec 20 00:42:16 CET 2009 - rjw@suse.de

- patches.arch/bug-561939_uv_bios_call_hwperf_updated.patch:
  x86, uv: Add serial number parameter to uv_bios_get_sn_info()
  (bnc#561939, fate#306952).
- patches.arch/bug-561939_uv_bios_call_hwperf.patch: Delete.

-------------------------------------------------------------------
Sat Dec 19 18:53:28 CET 2009 - jeffm@suse.com

- patches.fixes/scsi_debug-scale-virtual_gb-with-sector_size-properly:
  scsi_debug: scale virtual_gb with sector_size properly
  (bnc#535939).

-------------------------------------------------------------------
Sat Dec 19 00:58:56 CET 2009 - gregkh@suse.de

- patches.xen/xen3-fixup-xen: Refresh.  Fix up build error from
  .32.2 import

-------------------------------------------------------------------
Sat Dec 19 00:22:21 CET 2009 - gregkh@suse.de

- Update to 2.6.32.2
  - lots of security fixes
  - loads of bugfixes
  - other goodness
  - obsoletes:
    - patches.arch/bug-561939_bau_data_config.patch
    - patches.arch/bug-564471_x86_Fix_duplicated_UV_BAU_interrupt_vector.patch
    - patches.arch/s390-04-01-clear-high-regs.patch
    - patches.arch/s390-kvm-prefix.patch
    - patches.arch/s390-kvm-psw.patch
    - patches.arch/x86-fix-nodac
    - patches.arch/x86_mce_nfs-mig2
    - patches.fixes/firewire-ohci-handle-receive-packets-with-a-data-length-of-zero
    - patches.fixes/uart-txen-race.patch

-------------------------------------------------------------------
Fri Dec 18 21:17:46 CET 2009 - jeffm@suse.com

- Update config files: CONFIG_STRICT_DEVMEM=n. It was enabled
  mistakenly in commit 3df90f9e and affects using tools like
  crash with a live system.

-------------------------------------------------------------------
Fri Dec 18 17:53:06 CET 2009 - gregkh@suse.de

- Update config files.
  CONFIG_CALGARY_IOMMU_ENABLED_BY_DEFAULT = n (bnc#565607)

-------------------------------------------------------------------
Fri Dec 18 15:11:18 CET 2009 - tiwai@suse.de

- patches.drivers/alsa-sp1-hda-{24..51}-*: 2.6.33-rc1 backport
  fixes for HDMI and new Realtek codecs (FATE#306783)
- Refresh Patch-mainline tags in patches.drivers/alsa-*

-------------------------------------------------------------------
Fri Dec 18 14:45:04 CET 2009 - jjolly@suse.de

- patches.arch/s390-05-01-netiucv-tx-bytes.patch: netiucv:
  displayed TX bytes value much too high (BNC#565612).
- patches.arch/s390-05-02-cmm-suspend.patch: cmm: free pages on
  hibernate. (BNC#565612).
- patches.arch/s390-05-03-iucv-suspend.patch: iucv: add work_queue
  cleanup for suspend (BNC#565612).
- patches.arch/s390-05-04-zfcp-work-queue.patch: zfcp: Assign
  scheduled work to driver queue (BNC#565612).
- patches.arch/s390-05-05-zfcp-fail-commands.patch: zfcp: Don't
  fail SCSI commands when transitioning to blocked fc_rport
  (BNC#565612,LTC#58541).
- patches.arch/s390-05-06-zfcp-adisc.patch: zfcp: Improve ELS
  ADISC handling (BNC#565612).
- patches.arch/s390-05-07-zfcp-fsf-errors.patch: zfcp: Update
  FSF error reporting (BNC#565612).
- patches.arch/s390-05-08-zfcp-block.diff: zfcp: Block SCSI EH
  thread for rport state BLOCKED (BNC#565612).
- patches.arch/s390-05-09-ctcm-suspend-wait.diff: ctcm: suspend
  has to wait for outstanding I/O (BNC#565612).
- patches.arch/s390-05-10-rework-tso.diff: qeth: rework TSO
  functions (BNC#565612).
- patches.arch/s390-05-11-atomic-volatile.patch: kernel: improve
  code generated by atomic operations. (BNC#565612).
- patches.arch/s390-05-12-tape-remove-fn.patch: tape: incomplete
  device removal (BNC#565612).
- patches.arch/s390-05-13-qeth-blkt-defaults.patch: qeth:
  set default BLKT settings dependend on OSA hw level
  (BNC#565612,LTC#58654).
- patches.arch/s390-05-14-dasd-dasd-enable-prefix.patch: dasd:
  enable prefix independent of pav support (BNC#565612).
- patches.arch/s390-05-15-dasd-s390dbf-strings.patch: dasd:
  remove strings from s390dbf (BNC#565612).
- patches.arch/s390-05-16-dasd-wait-lcu-setup.patch: dasd:
  let device initialization wait for LCU setup (BNC#565612).

-------------------------------------------------------------------
Fri Dec 18 12:58:36 CET 2009 - mmarek@suse.cz

- rpm/kernel-binary.spec.in: Fix generating /boot/Kerntypes* for
  s390/vanilla.

-------------------------------------------------------------------
Fri Dec 18 04:35:18 CET 2009 - nfbrown@suse.de

- patches.fixes/md-start_ro-fix: md: fix small irregularity with
  start_ro module parameter (bnc#565219).

-------------------------------------------------------------------
Fri Dec 18 01:29:32 CET 2009 - rjw@suse.de

- patches.xen/xen-fix-compilation-after-rename_generic_int.patch:
  XEN: Fix compilation after renaming of generic_irqs.

-------------------------------------------------------------------
Fri Dec 18 00:30:52 CET 2009 - rjw@suse.de

- patches.arch/bug-561946_rename_generic_int.patch: x86: UV RTC:
  Rename generic_interrupt to x86_platform_ipi (bnc#561946,
  fate#306952).

-------------------------------------------------------------------
Thu Dec 17 23:48:10 CET 2009 - mmarek@suse.cz

- patches.suse/s390-Kerntypes.diff: S390: Generate Kerntypes file.
- rpm/kernel-binary.spec.in: install /boot/Kerntypes-$version.

-------------------------------------------------------------------
Thu Dec 17 21:02:52 CET 2009 - jeffm@suse.com

- patches.fixes/powerpc-fix-cpu-name-in-show-cpuinfo: powerpc:
  fix cpu name in show-cpuinfo (bnc#565267).

-------------------------------------------------------------------
Thu Dec 17 13:32:32 CET 2009 - hare@suse.de

- patches.fixes/fc-transport-remove-BUG_ON: scsi_transport_fc:
  remove invalid BUG_ON (bnc#564479).
- patches.fixes/lpfc-ia64-hang: lpfc: fix hang on SGI ia64
  platform (bnc#564479).
- patches.fixes/qla2xxx-dpc-thread-can-execute-before-scsi-host:
  qla2xxx: dpc thread can execute before scsi host has been added
  (bnc#564479).
- patches.suse/fc-transport-allow-dev_loss_tmo-disable: Remove
  capping from dev_loss_tmo (bnc#492469).

-------------------------------------------------------------------
Wed Dec 16 19:25:01 CET 2009 - gregkh@suse.de

- Update config files.
  - fix up CONFIG_IPV6 option that was built into the kernel
    incorrectly (bnc#564357)

-------------------------------------------------------------------
Wed Dec 16 18:52:34 CET 2009 - jeffm@suse.com

- patches.fixes/acpi-fix-build-when-config_acpi_custom_override_initramfs-is-not-defined:
  acpi: Fix build when CONFIG_ACPI_CUSTOM_OVERRIDE_INITRAMFS is
  not defined.

-------------------------------------------------------------------
Wed Dec 16 15:41:04 CET 2009 - jbeulich@novell.com

- Update Xen patches to c/s 960.
- Update Xen EC2 config files.
- patches.xen/xen3-bug-561933_uv_pat_is_gru_range.patch: x86:
  UV SGI: Don't track GRU space in PAT (bnc#561933, fate#306952).
- patches.xen/xen3-x86-mark_rodata_rw.patch: Add mark_rodata_rw()
  to un-protect read-only kernel code pages (bnc#439348).

-------------------------------------------------------------------
Wed Dec 16 10:15:18 CET 2009 - npiggin@suse.de

- needs_update:
- patches.fixes/aggressive-zone-reclaim.patch: be more aggressive
  with zone reclaims (bnc#476525).

-------------------------------------------------------------------
Wed Dec 16 10:02:18 CET 2009 - npiggin@suse.de

- needs_update:
- patches.suse/x86-mark_rodata_rw.patch: Refresh.

-------------------------------------------------------------------
Wed Dec 16 09:45:58 CET 2009 - npiggin@suse.de

- patches.suse/x86-mark_rodata_rw.patch: Add mark_rodata_rw()
  to un-protect read-only kernel code pages (bnc#439348).

-------------------------------------------------------------------
Tue Dec 15 20:07:17 CET 2009 - jeffm@suse.com

- patches.fixes/firewire-ohci-handle-receive-packets-with-a-data-length-of-zero:
  firewire: ohci: handle receive packets with a data length of
  zero (bnc#564712 CVE-2009-4138).

-------------------------------------------------------------------
Tue Dec 15 12:50:08 CET 2009 - mmarek@suse.cz

- rpm/config.sh: set OBS_PROJECT and IBS_PROJECT variables for
  osc_wrapper.

-------------------------------------------------------------------
Tue Dec 15 12:43:00 CET 2009 - knikanth@suse.de

- supported.conf: Mark dm-log-userspace as supported (fate#307380).

-------------------------------------------------------------------
Tue Dec 15 08:41:01 CET 2009 - sjayaraman@suse.de

- patches.fixes/sched-recalculate-tunables-on-hot-add-remove:
  Fix the build failure due to previous commit.

-------------------------------------------------------------------
Tue Dec 15 06:14:43 CET 2009 - sjayaraman@suse.de

- patches.fixes/sched-recalculate-tunables-on-hot-add-remove:
  sched: Fix missing sched tunable recalculation on cpu add/remove
  (bnc#560317).
- patches.fixes/sched-make-tunable-scaling-configurable: sched:
  Make tunable scaling style configurable (bnc#560317).
- patches.fixes/sched-sysctl-for-normalized-tunables:  sched:
  Update normalized values on user updates via proc (bnc#560317).

-------------------------------------------------------------------
Tue Dec 15 01:10:25 CET 2009 - gregkh@suse.de

- Update config files.
  - make SCSI and ATA drivers modules again.
    (bnc#564357)

-------------------------------------------------------------------
Tue Dec 15 00:56:41 CET 2009 - gregkh@suse.de

- Update config files.
  - fix up USB options that were built into the kernel incorrectly
    (bnc#564357)

-------------------------------------------------------------------
Mon Dec 14 22:58:22 CET 2009 - jjolly@suse.de

- patches.arch/s390-04-01-clear-high-regs.patch: kernel:
  clear high-order bits after switching to 64-bit mode
  (BNC#563999,LTC#58088).
- patches.arch/s390-04-02-zcrypt-hrtimer.patch: zcrypt: Do not
  simultaneously schedule hrtimer (BNC#563999,LTC#58222).
- patches.arch/s390-04-03-dasd-diag-ro.patch: dasd: support DIAG
  access for read-only devices (BNC#563999,LTC#57147).
- patches.arch/s390-04-04-mm-fault-fix.patch: kernel: performance
  counter fix and page fault optimization (BNC#563999).
- patches.arch/s390-04-05-sclp-dump-indicator.patch: kernel:
  fix dump indicator (BNC#563999).
- patches.arch/s390-04-06-dasd-move-diag-kmsg.patch: dasd:
  move diag kmsg to generic dasd kmsg (BNC#563999).
- patches.arch/s390-04-07-cio-fix-double-free.patch: cio: double
  free under memory pressure (BNC#563999).
- patches.arch/s390-04-08-cio-fix-dev-stall.patch: cio: device
  recovery stalls after multiple hardware events (BNC#563999).
- patches.arch/s390-04-09-cio-recover-hw-changes.patch: cio:
  device recovery fails after concurrent hardware changes
  (BNC#563999).
- patches.arch/s390-04-10-cio-fix-onoffline-failure.patch: cio:
  setting a device online or offline fails for unknown reasons
  (BNC#563999).
- patches.arch/s390-04-11-cio-error-reporting.patch: cio:
  incorrect device state after device recognition and recovery
  (BNC#563999).
- patches.arch/s390-04-12-cio-avoid-panic.patch: cio: kernel
  panic after unexpected interrupt (BNC#563999).
- patches.arch/s390-04-13-cio-internal-io.patch: cio:
  initialization of I/O devices fails (BNC#563999).
- patches.arch/s390-04-14-cio-allow-offline.patch: cio: not
  operational devices cannot be deactivated (BNC#563999).
- patches.arch/s390-04-15-cio-split-pgid.patch: cio: erratic
  DASD I/O behavior (BNC#563999).
- patches.arch/s390-04-16-cio-path-verification.patch: cio:
  DASD cannot be set online (BNC#563999).
- patches.arch/s390-04-17-cio-steal-lock.patch: cio: DASD steal
  lock task hangs (BNC#563999).
- patches.arch/s390-04-18-cio-fix-memleak-chk-dev.patch: cio:
  memory leaks when checking unusable devices (BNC#563999).
- patches.arch/s390-04-19-cio-fix-deact-dev-panic.patch: cio:
  deactivated devices can cause use after free panic (BNC#563999).

-------------------------------------------------------------------
Mon Dec 14 22:29:34 CET 2009 - rjw@suse.de

- patches.arch/bug-561933_uv_pat_is_gru_range.patch: x86: UV SGI:
  Don't track GRU space in PAT (bnc#561933, fate#306952).
- patches.arch/bug-561939_bau_data_config.patch: x86: SGI UV
  BAU initialization (bnc#561939, fate#306952).
- patches.arch/bug-561939_uv_bios_call_hwperf.patch: x86: UV
  hardware performance counter and topology access  (bnc#561939,
  fate#306952).
- patches.arch/bug-561939_uv_gpa_is_mmr_space.patch: x86: UV -
  Introduce uv_gpa_is_mmr. (bnc#561939, fate#306952).
- patches.arch/bug-561939_uv_gpa_to_soc_phys_ram.patch:
  x86: UV - Introduce a means to translate from gpa ->
  socket_paddr. (bnc#561939, fate#306952).
- patches.arch/bug-561939_uv_ipi_macro.patch: x86: UV: Introduce
  uv_hub_ipi_value (bnc#561939, fate#306952).
- patches.arch/bug-561939_uv_mmap_low.patch: x86: SGI UV: Map
  low MMR ranges (bnc#561939, fate#306952).
- patches.arch/bug-561939_uv_rtc_cleanup.patch: x86: UV RTC:
  Clean up error handling (bnc#561939, fate#306952).
- patches.arch/bug-561939_uv_rtc_fixes.patch: x86: UV RTC:
  Fix early expiry handling  (bnc#561939, fate#306952).
- patches.arch/bug-561939_uv_rtc_setup_evt.patch: x86: UV RTC:
  Add clocksource only boot option (bnc#561939, fate#306952).
- patches.arch/bug-564471_x86_Fix_duplicated_UV_BAU_interrupt_vector.patch:
  x86: Fix duplicated UV BAU interrupt vector (bnc#564471).

-------------------------------------------------------------------
Mon Dec 14 19:33:04 CET 2009 - gregkh@suse.de

- Refresh patches to be clean of fuzz

-------------------------------------------------------------------
Mon Dec 14 19:20:52 CET 2009 - gregkh@suse.de

- Update to 2.6.32.1
  - security fixes
  - bugfixes
  - obsoletes:
    - patches.fixes/ext4-fix-insufficient-checks-in-ext4_ioc_move_ext
    - patches.fixes/scsi-fix-bug-with-dma-maps-on-nested-scsi-objects

-------------------------------------------------------------------
Mon Dec 14 18:45:26 CET 2009 - jjolly@suse.de

- patches.drivers/dcb-data-center-bridging-ops-s: dcb: data
  center bridging ops should be r/o (BNC#562046).
- patches.drivers/drivers-net-request_irq-remove: drivers/net:
  request_irq - Remove unnecessary leading & from second arg
  (BNC#562046).
- patches.drivers/ethtool-add-direct-attach-supp: ethtool: Add
  Direct Attach support to connector port reporting (BNC#562046).
- patches.drivers/ixgbe-add-support-for-82599-al: ixgbe: Add
  support for 82599 alternative WWNN/WWPN prefix (BNC#562046).
- patches.drivers/ixgbe-add-support-for-82599-ba: ixgbe: add
  support for 82599 based Express Module X520-P2 (BNC#562046).
- patches.drivers/ixgbe-add-support-for-netdev_o: ixgbe: Add
  support for netdev_ops.ndo_fcoe_get_wwn to 82599 (BNC#562046).
- patches.drivers/ixgbe-change-default-ring-size: ixgbe: change
  default ring size (BNC#562046).
- patches.drivers/ixgbe-disable-flow-control-for: ixgbe: Disable
  Flow Control for certain devices (BNC#562046).
- patches.drivers/ixgbe-display-currently-attach: ixgbe: Display
  currently attached PHY through ethtool (BNC#562046).
- patches.drivers/ixgbe-fix-erroneous-display-of: ixgbe: Fix
  erroneous display of stats by ethtool -S (BNC#562046).
- patches.drivers/ixgbe-fix-kr-to-kx-fail-over-f: ixgbe: Fix KR
  to KX fail over for Mezzanine cards (BNC#562046).
- patches.drivers/ixgbe-fix-receive-address-regi: ixgbe:
  Fix Receive Address Register (RAR) cleaning and accounting
  (BNC#562046).
- patches.drivers/ixgbe-flush-the-lsc-mask-chang: ixgbe: Flush
  the LSC mask change to prevent repeated interrupts (BNC#562046).
- patches.drivers/ixgbe-handle-parameters-for-tx: ixgbe: handle
  parameters for tx and rx EITR, no div0 (BNC#562046).
- patches.drivers/ixgbe-links2-is-not-a-valid-re: ixgbe: LINKS2
  is not a valid register for 82598 (BNC#562046).
- patches.drivers/ixgbe-make-queue-pairs-on-sing: ixgbe: Make
  queue pairs on single MSI-X interrupts (BNC#562046).
- patches.drivers/ixgbe-modify-82599-hwrsc-stati: ixgbe: Modify
  82599 HWRSC statistics counters (BNC#562046).
- patches.drivers/ixgbe-only-set-clear-vfe-in-ix: ixgbe: Only
  set/clear VFE in ixgbe_set_rx_mode (BNC#562046).
- patches.drivers/ixgbe-performance-tweaks: ixgbe: performance
  tweaks (BNC#562046).
- patches.drivers/ixgbe-r_idx-not-used-in-ixgbe_: ixgbe: r_idx
  not used in ixgbe_msix_clean_rx() (BNC#562046).
- patches.drivers/ixgbe-select-fcoe-tx-queue-in-: ixgbe: select
  FCoE Tx queue in ndo_select_queue (BNC#562046).
- patches.drivers/ixgbe-use-eiam-to-automask-msi: ixgbe: use
  EIAM to automask MSI-X (BNC#562046).
- patches.drivers/ixgbe-use-known-user-priority-: ixgbe: use
  known user priority for FCoE when DCB is enabled (BNC#562046).
- patches.drivers/ixgbe-use-rx-buffer-length-fro: ixgbe: Use rx
  buffer length from rx ring for configuring rscctl (BNC#562046).
- patches.drivers/ixgbe-use-the-instance-of-net_: ixgbe: Use
  the instance of net_device_stats from net_device. (BNC#562046).
- patches.drivers/net-add-ndo_fcoe_get_wwn-to-ne: net: Add
  ndo_fcoe_get_wwn to net_device_ops (BNC#562046).
- patches.drivers/net-add-netdev_alloc_skb_ip_al: net: Add
  netdev_alloc_skb_ip_align() helper (BNC#562046).
- patches.drivers/net-use-netdev_alloc_skb_ip_al: net: Use
  netdev_alloc_skb_ip_align() (BNC#562046).
- patches.drivers/vlan-add-support-to-netdev_ops: vlan:
  Add support to netdev_ops.ndo_fcoe_get_wwn for VLAN device
  (BNC#562046).
- patches.fixes/fcoe-allow-scsi-fcp-to-be: fcoe: allow SCSI-FCP
  to be processed directly in softirq context (BNC#562046).
- patches.fixes/fcoe-libfc-add-get_lesb-t: fcoe, libfc: add
  get_lesb() to allow LLD to fill the link error status block
  (LESB) (BNC#562046).
- patches.fixes/libfc-add-fc-bb-5-lesb-co: libfc: add FC-BB-5
  LESB counters to fcoe_dev_stats (BNC#562046).
- patches.fixes/libfc-add-fcoe_fc_els_les: libfc: add
  fcoe_fc_els_lesb to fc_fcoe.h for FC-BB-5 LESB definitions
  (BNC#562046).
- patches.fixes/libfc-add-support-of-rece: libfc: add support
  of receiving ELS_RLS (BNC#562046).
- patches.fixes/libfc-add-target-reset-fl: libfc: Add target
  reset flag to FCP header file (BNC#562046).
- patches.fixes/libfc-fix-payload-size-pa: libfc: fix payload size
  passed to fc_frame_alloc() in fc_lport_els_request (BNC#562046).
- patches.fixes/libfcoe-add-checking-disa: libfcoe: add checking
  disable flag in FIP_FKA_ADV (BNC#562046).
- patches.fixes/libfcoe-add-tracking-fip-: libfcoe: add tracking
  FIP Missing Discovery Advertisement count (BNC#562046).
- patches.fixes/libfcoe-add-tracking-fip--0: libfcoe: add tracking
  FIP Virtual Link Failure count (BNC#562046).

-------------------------------------------------------------------
Mon Dec 14 16:41:36 CET 2009 - mmarek@suse.cz

- rpm/kabi.pl: Do not print harmless kabi changes by default.

-------------------------------------------------------------------
Mon Dec 14 14:41:57 CET 2009 - sjayaraman@suse.de

- patches.suse/sched-revert-latency-defaults: Revert sched
  latency defaults and turn FAIR_SLEEPERS off (bnc#557307).

-------------------------------------------------------------------
Mon Dec 14 11:36:02 CET 2009 - jkosina@suse.cz

- patches.fixes/uart-txen-race.patch: Serial: Do not read IIR in
  serial8250_start_tx when UART_BUG_TXEN (bnc#479304 bnc#509066).

-------------------------------------------------------------------
Sun Dec 13 23:39:54 CET 2009 - rjw@suse.de

- patches.fixes/bug-562290-Fix-isolcpus-boot-option.patch: sched:
  Fix isolcpus boot option (bnc#562290, fate#306952).

-------------------------------------------------------------------
Fri Dec 11 23:15:58 CET 2009 - mmarek@suse.cz

- patches.suse/supported-flag: Fix -Wmissing-prototypes warnings
  in modpost.c.

-------------------------------------------------------------------
Fri Dec 11 23:13:32 CET 2009 - mmarek@suse.cz

- patches.rpmify/modpost-segfault: modpost: fix segfault with
  short symbol names.

-------------------------------------------------------------------
Fri Dec 11 17:04:18 CET 2009 - jeffm@suse.com

- Moved kernel-docs into the git repo. It is now built automatically
  with the matching kernel sources.

-------------------------------------------------------------------
Fri Dec 11 16:13:14 CET 2009 - trenn@suse.de

- patches.suse/kdb_fix_ia64_build.patch: Fix ia64 - Export
  kdb_usb_kbds (none).

-------------------------------------------------------------------
Fri Dec 11 15:41:08 CET 2009 - trenn@suse.de

Jeff updated kdb, try without this ugly workaround.
If it still does not work, I have something better...
- patches.suse/kdb_x86_fix_hang.patch: Delete.

-------------------------------------------------------------------
Fri Dec 11 15:03:38 CET 2009 - hare@suse.de

Cleanup patches for series2git:
- patches.suse/kdb-common: Refresh.
- patches.suse/kdump-dump_after_notifier.patch: Refresh.

-------------------------------------------------------------------
Fri Dec 11 12:06:28 CET 2009 - trenn@suse.de

Updated MCE/MCA patches from Andi -> delete the old ones:

- patches.arch/x86_mce_hwpoison-action_result-valid-pfn.patch:
  HWPOISON: return ENXIO on invalid page number (fate#307738).
- patches.arch/x86_mce_hwpoison-is-free-page.patch: HWPOISON:
  detect free buddy pages explicitly (fate#307738).
- patches.arch/x86_mce_hwpoison-no-double-ref.patch: HWPOISON:
  avoid grabbing the page count multiple times during madvise
  injection (fate#307738).
- patches.arch/x86_mce_madvise-locking: HWPOISON: Use
  get_user_page_fast in hwpoison madvise (fate#307738).
- patches.arch/x86_mce_nfs-mig2: NFS: Fix nfs_migrate_page()
  (fate#307738).
- patches.arch/x86_mce_offline-inject: HWPOISON: Add a madvise()
  injector for soft page offlining (fate#307738).
- patches.arch/x86_mce_page-offline: HWPOISON: Add soft page
  offline support (fate#307738).
- patches.arch/x86_mce_ref-to-flags: HWPOISON: Turn ref argument
  into flags argument (fate#307738).
- patches.arch/x86_mce_shake-page: HWPOISON: Be more aggressive
  at freeing non LRU caches (fate#307738).
- patches.arch/x86_mce_undef-lru: HWPOISON: Undefine short-hand
  macros after use to avoid namespace conflict (fate#307738).
- patches.arch/x86_mce_lru_cleanup.patch: Delete.
- patches.arch/x86_mce_page_offlining.patch: Delete.
- patches.arch/x86_mce_page_offlining_test_ability.patch: Delete.
- patches.arch/x86_mce_test_page.patch: Delete.

-------------------------------------------------------------------
Fri Dec 11 09:30:27 CET 2009 - hare@suse.de

- needs_update: Merge or delete remaining patches.
- patches.fixes/scsi-dh-emc-mode-select-10-size: DM-MPIO fails
  to tresspass LUNs on CLARiiON arrays (bnc#484529).
- patches.fixes/scsi-dh-emc-rw-mismatch: Server crashes when
  path failures occur against EMC storage (bnc#474482).
- patches.fixes/scsi-dh-rdac-add-stk: STK arrays missing from
  rdac devicehandler (bnc#503855).
- patches.fixes/scsi-retry-alua-transition-in-progress: I/O
  errors for ALUA state transitions (bnc#491289).
- patches.suse/dm-mpath-no-activate-for-offlined-paths: DM-MPIO
  fails to tresspass LUNs on CLARiiON arrays (bnc#484529).
- patches.suse/dm-mpath-no-partitions-feature: Disable partitions
  scan for multipathed devices (bnc#402922,bnc#514767).

-------------------------------------------------------------------
Fri Dec 11 09:28:05 CET 2009 - tiwai@suse.de

- Update config files: set back to CONFIG_SOUND=m

-------------------------------------------------------------------
Fri Dec 11 08:59:39 CET 2009 - tiwai@suse.de

- patches.drivers/alsa-sp1-hda-23-hp-mute-led-gpio-fixes:
  ALSA: hda - Fix LED GPIO setup for HP laptops with IDT codecs
  (bnc#547357,bnc#523487).

-------------------------------------------------------------------
Fri Dec 11 02:53:50 CET 2009 - jeffm@suse.de

- patches.suse/kdb-usb-rework: Fix ia64.

-------------------------------------------------------------------
Fri Dec 11 01:51:36 CET 2009 - jeffm@suse.com

- Update config files: Enable USB_SERIAL_DEBUG.

-------------------------------------------------------------------
Fri Dec 11 01:49:34 CET 2009 - jeffm@suse.com

- patches.suse/kdb-usb-rework: kdb: Cleanup KDB_USB.

-------------------------------------------------------------------
Fri Dec 11 00:56:57 CET 2009 - jeffm@suse.com

- Update config files.
  - Disabled USB_TEST and USB_LIBUSUAL.

-------------------------------------------------------------------
Thu Dec 10 22:59:17 CET 2009 - jeffm@suse.com

- Update config files. Re-enable missing options:
  - CONFIG_FRAMEBUFFER_CONSOLE_ROTATION=y
  - CONFIG_VIDEO_GO7007=m (and related options)

-------------------------------------------------------------------
Thu Dec 10 22:57:57 CET 2009 - bphilips@suse.de

- patches.drivers/netxen-0008-reset-sequence-changes.patch:
  Refresh to fix fuzz

-------------------------------------------------------------------
Thu Dec 10 22:09:07 CET 2009 - jeffm@suse.com

- Updated KDB to v4.4-2.6.32-3 and re-enabled USB keyboard support.

-------------------------------------------------------------------
Thu Dec 10 21:59:20 CET 2009 - mmarek@suse.de

- rpm/kernel-binary.spec.in: Fix vmlinux stripping on power
  (bnc#559547)

-------------------------------------------------------------------
Thu Dec 10 21:26:12 CET 2009 - bphilips@suse.de

- patches.drivers/netxen-0000-Use-the-instance-of-net_device_stats-from-net.patch:
  netxen: Use the instance of net_device_stats from
  net_device. (bnc#560003, fate#307134).
- patches.drivers/netxen-0001-remove-sub-64-bit-mem-accesses.patch:
  netxen: remove sub 64-bit mem accesses (bnc#560003,
  fate#307134).
- patches.drivers/netxen-0002-add-access-to-on-chip-memory-for-tools.patch:
  netxen: add access to on chip memory for tools (bnc#560003,
  fate#307134).
- patches.drivers/netxen-0003-annotate-register-windowing-code.patch:
  netxen: annotate register windowing code (bnc#560003,
  fate#307134).
- patches.drivers/netxen-0004-separate-register-and-memory-access-lock.patch:
  netxen: separate register and memory access lock (bnc#560003,
  fate#307134).
- patches.drivers/netxen-0005-add-sysfs-entries-for-diag-tools.patch:
  netxen: add sysfs entries for diag tools (bnc#560003,
  fate#307134).
- patches.drivers/netxen-0006-defines-for-next-revision.patch:
  netxen: defines for next revision (bnc#560003, fate#307134).
- patches.drivers/netxen-0007-128-memory-controller-support.patch:
  netxen: 128 memory controller support (bnc#560003, fate#307134).
- patches.drivers/netxen-0008-reset-sequence-changes.patch:
  netxen: reset sequence changes (bnc#560003, fate#307134).
- patches.drivers/netxen-0009-onchip-memory-access-change.patch:
  netxen: onchip memory access change (bnc#560003, fate#307134).
- patches.drivers/netxen-0010-fix-error-codes-in-for-tools-access.patch:
  netxen: fix error codes in for tools access (bnc#560003,
  fate#307134).
- patches.drivers/netxen-0011-sysfs-control-for-auto-firmware-recovery.patch:
  netxen: sysfs control for auto firmware recovery (bnc#560003,
  fate#307134).
- patches.drivers/netxen-0012-update-version-to-4.0.62.patch:
  netxen; update version to 4.0.62 (bnc#560003, fate#307134).
- patches.drivers/netxen-0013-fix-builds-for-SYSFS-n-or-MODULES-n.patch:
  netxen: fix builds for SYSFS=n or MODULES=n (bnc#560003,
  fate#307134).
- patches.drivers/netxen-0014-support-for-new-firmware-file-format.patch:
  netxen: support for new firmware file format (bnc#560003,
  fate#307134).
- patches.drivers/netxen-0015-refactor-indirect-register-access.patch:
  netxen: refactor indirect register access (bnc#560003,
  fate#307134).
- patches.drivers/netxen-0016-add-PCI-IDs-for-new-chip.patch:
  netxen: add PCI IDs for new chip (bnc#560003, fate#307134).
- patches.drivers/netxen-0017-update-module-info.patch: netxen:
  update module info (bnc#560003, fate#307134).
- patches.drivers/netxen-0018-module-firmware-hints.patch:
  netxen: module firmware hints (bnc#560003, fate#307134).
- patches.drivers/netxen-0019-update-version-to-4.0.65.patch:
  netxen: update version to 4.0.65 (bnc#560003, fate#307134).
- patches.drivers/netxen-0020-remove-PCI-IDs-of-CNA-device.patch:
  netxen: remove PCI IDs of CNA device (bnc#560003, fate#307134).
- patches.drivers/netxen-0021-fix-debug-tools-access-for-NX2031.patch:
  netxen : fix debug tools access for NX2031 (bnc#560003,
  fate#307134).
- patches.drivers/netxen-0022-fix-failure-cases-for-fw-hang-recovery.patch:
  netxen: fix failure cases for fw hang recovery (bnc#560003,
  fate#307134).

-------------------------------------------------------------------
Thu Dec 10 18:37:34 CET 2009 - bphilips@suse.de

- patches.drivers/qlge-0001-Use-the-instance-of-net_device_stats-from-net_.patch:
  qlge: Use the instance of net_device_stats from
  net_device. (bnc#560420, FATE#307130).
- patches.drivers/qlge-0002-Remove-explicit-setting-of-PCI-Dev-CTL-reg.patch:
  qlge: Remove explicit setting of PCI Dev CTL reg. (bnc#560420,
  FATE#307130).
- patches.drivers/qlge-0003-Set-PCIE-max-read-request-size.patch:
  qlge: Set PCIE max read request size. (bnc#560420, FATE#307130).
- patches.drivers/qlge-0004-Add-handler-for-DCBX-firmware-event.patch:
  qlge: Add handler for DCBX firmware event. (bnc#560420,
  FATE#307130).
- patches.drivers/qlge-0005-Store-firmware-revision-as-early-as-possible.patch:
  qlge: Store firmware revision as early as possible. (bnc#560420,
  FATE#307130).
- patches.drivers/qlge-0006-Remove-inline-math-for-small-rx-buf-mapping.patch:
  qlge: Remove inline math for small rx buf mapping. (bnc#560420,
  FATE#307130).
- patches.drivers/qlge-0007-Get-rid-of-firmware-handler-debug-code.patch:
  qlge: Get rid of firmware handler debug code. (bnc#560420,
  FATE#307130).
- patches.drivers/qlge-0008-Don-t-fail-open-when-port-is-not-initialized.patch:
  qlge: Don't fail open when port is not initialized. (bnc#560420,
  FATE#307130).
- patches.drivers/qlge-0009-Add-CBFC-pause-frame-counters-to-ethtool-stats.patch:
  qlge: Add CBFC pause frame counters to ethtool
  stats. (bnc#560420, FATE#307130).
- patches.drivers/qlge-0010-Size-RX-buffers-based-on-MTU.patch:
  qlge: Size RX buffers based on MTU. (bnc#560420, FATE#307130).
- patches.drivers/qlge-0011-Add-ethtool-get-set-pause-parameter.patch:
  qlge: Add ethtool get/set pause parameter. (bnc#560420,
  FATE#307130).
- patches.drivers/qlge-0012-Add-ethtool-blink-function.patch:
  qlge: Add ethtool blink function. (bnc#560420, FATE#307130).
- patches.drivers/qlge-0013-Add-ethtool-wake-on-LAN-function.patch:
  qlge: Add ethtool wake on LAN function. (bnc#560420,
  FATE#307130).
- patches.drivers/qlge-0014-Add-ethtool-register-dump-function.patch:
  qlge: Add ethtool register dump function. (bnc#560420,
  FATE#307130).
- patches.drivers/qlge-0015-Add-ethtool-self-test.patch: qlge:
  Add ethtool self-test. (bnc#560420, FATE#307130).
- patches.drivers/qlge-0016-Change-naming-on-vlan-API.patch:
  qlge: Change naming on vlan API. (bnc#560420, FATE#307130).
- patches.drivers/qlge-0017-Fix-indentations.patch: qlge: Fix
  indentations. (bnc#560420, FATE#307130).
- patches.drivers/qlge-0018-Add-firmware-driver-sub-command-support.patch:
  qlge: Add firmware/driver sub-command support. (bnc#560420,
  FATE#307130).
- patches.drivers/qlge-0019-Clean-up-netdev-stats-usage.patch:
  qlge: Clean up netdev->stats usage. (bnc#560420, FATE#307130).
- patches.drivers/qlge-0020-Do-not-change-frame-routing-during-suspend.patch:
  qlge: Do not change frame routing during suspend. (bnc#560420,
  FATE#307130).
- patches.drivers/qlge-0021-Add-asic-reset-to-open-call.patch:
  qlge: Add asic reset to open call. (bnc#560420, FATE#307130).
- patches.drivers/qlge-0022-Clean-up-module-parameter-name.patch:
  qlge: Clean up module parameter name. (bnc#560420, FATE#307130).
- patches.drivers/qlge-0023-Change-version-to-v1.00.00.23.00.00-01.patch:
  qlge: Change version to v1.00.00.23.00.00-01. (bnc#560420,
  FATE#307130).
- patches.drivers/qlge-0024-Bonding-fix-for-mode-6.patch: qlge:
  Bonding fix for mode 6. (bnc#560420, FATE#307130).
- patches.drivers/qlge-0025-Add-performance-change-for-non-split-headers.patch:
  qlge: Add performance change for non-split headers. (bnc#560420,
  FATE#307130).
- patches.drivers/qlge-0026-Add-firmware-core-dump.patch: qlge:
  Add firmware core dump. (bnc#560420, FATE#307130).

-------------------------------------------------------------------
Thu Dec 10 17:04:21 CET 2009 - hare@suse.de

- needs_update: Delete more merged fixes.
- patches.suse/dm-mpath-leastpending-path-update: Refresh.

-------------------------------------------------------------------
Thu Dec 10 16:11:25 CET 2009 - hare@suse.de

- needs_update: Delete merged driver fixes.
- patches.drivers/megaraid-mbox-fix-SG_IO: megaraid_mbox: Oops
  on SG_IO (bnc#475619).

-------------------------------------------------------------------
Thu Dec 10 16:05:10 CET 2009 - duwe@suse.de

- Disable PHYP_DUMP for all PPC flavours, per bnc#541302.

-------------------------------------------------------------------
Thu Dec 10 15:42:47 CET 2009 - jbenc@suse.cz

- patches.suse/novfs-fix-debug-message.patch: novfs: fix debug
  message.

-------------------------------------------------------------------
Thu Dec 10 09:55:39 CET 2009 - hare@suse.de

- patches.fixes/tehuti-firmware-name: Tehuti network driver
  references wrong firmware (bnc#562092).

-------------------------------------------------------------------
Wed Dec  9 22:50:30 CET 2009 - tonyj@suse.de

- patches.suse/audit-export-logging.patch: fix section mismatch due to
  previous checkin

-------------------------------------------------------------------
Wed Dec  9 21:45:11 CET 2009 - tonyj@suse.de

- patches.suse/audit-export-logging.patch: export audit logging
  symbols.

-------------------------------------------------------------------
Wed Dec  9 17:09:00 CET 2009 - jbohac@suse.cz

- Update config files: added CONFIG_IP_NF_MATCH_IPV4OPTIONS
  to ppc64/trace

-------------------------------------------------------------------
Wed Dec  9 16:30:27 CET 2009 - jeffm@suse.com

- patches.fixes/ext4-fix-insufficient-checks-in-ext4_ioc_move_ext:
  ext4: Fix insufficient checks in EXT4_IOC_MOVE_EXT (bnc#561018
  CVE-2009-4131).

-------------------------------------------------------------------
Wed Dec  9 10:13:00 CET 2009 - jbeulich@novell.com

- patches.xen/xen3-patch-2.6.32: Fix a potentially serious mis-merge
  in swiotlb code.

-------------------------------------------------------------------
Wed Dec  9 08:15:31 CET 2009 - jjolly@suse.de

- patches.fixes/nohz-delay-from-tip.diff: nohz: Introduce
  arch_needs_cpu.
- patches.fixes/reuse-ktime-from-tip.diff: nohz: Reuse ktime in
  sub-functions of tick_check_idle..
- series.conf: Moved s390 patchs to proper place

-------------------------------------------------------------------
Wed Dec  9 06:06:34 CET 2009 - npiggin@suse.de

- patches.fixes/ipc-ns-fix-memory-leak-idr.patch: ipc: ns fix
  memory leak (bnc#518767).
- patches.fixes/ipc-remove-unreachable-code-in-semc.patch:
  (bnc#518767).
- patches.fixes/ipc-semc-add-a-per-semaphore-pending-list.patch:
  (bnc#518767).
- patches.fixes/ipc-semc-optimize-if-semops-fail.patch:
  (bnc#518767).
- patches.fixes/ipc-semc-optimize-single-semop-operations.patch:
  (bnc#518767).
- patches.fixes/ipc-semc-optimize-single-sops-when-semval-is-zero.patch:
  (bnc#518767).
- patches.fixes/ipc-semc-sem-optimise-undo-list-search.patch:
  (bnc#518767).
- patches.fixes/ipc-semc-sem-preempt-improve.patch:  (bnc#518767).
- patches.fixes/ipc-semc-sem-use-list-operations.patch:
  (bnc#518767).

-------------------------------------------------------------------
Wed Dec  9 00:33:42 CET 2009 - bphilips@suse.de

- needs_update: patches moved upstream or obsoleted by upstream

-------------------------------------------------------------------
Tue Dec  8 22:23:11 CET 2009 - mmarek@suse.cz

- patches.suse/kbuild-generate-modules.builtin: Update to what will
  hopefully be in 2.6.33.
- patches.suse/kbuild-rebuild-fix-for-Makefile.modbuiltin: Delete.

-------------------------------------------------------------------
Tue Dec  8 19:46:37 CET 2009 - jbohac@suse.cz

- Update config files.
- patches.suse/netfilter-ipv4options: netfilter ipv4options
  match from patch-o-matic-ng (bnc#131728 - FATE#182).

-------------------------------------------------------------------
Tue Dec  8 18:18:56 CET 2009 - npiggin@suse.de

- needs_update:
- patches.suse/mm-devzero-optimisation.patch: mm: /dev/zero
  optimisation (bnc#430738).

-------------------------------------------------------------------
Tue Dec  8 16:22:34 CET 2009 - tiwai@suse.de

- patches.drivers/alsa-sp1-hda-22-alc888-exclude-unusable-adcs:
  ALSA: hda - Exclude unusable ADCs for ALC88x (bnc#561235).

-------------------------------------------------------------------
Tue Dec  8 15:27:53 CET 2009 - mmarek@suse.cz

- patches.drivers/reenable-generic_serial: Revert "tty: Mark
  generic_serial users as BROKEN".
- Update config files: enable RIO and SX.
- rpm/generic_serial-blacklist: blacklist generic_serial users from
  automatic loading (bnc#551348).

-------------------------------------------------------------------
Tue Dec  8 14:58:48 CET 2009 - rgoldwyn@suse.de

- needs_update: patches merged upstream
- novfs patches to be handled by novfs team

-------------------------------------------------------------------
Tue Dec  8 13:38:10 CET 2009 - npiggin@suse.de

- needs_update:
- patches.suse/mm-vmalloc-fail-dump-stack.patch: mm: improve
  vmalloc reporting (bnc#511079).

-------------------------------------------------------------------
Tue Dec  8 11:30:20 CET 2009 - npiggin@suse.de

- needs_update: most of mine are merged. apparmor patch sent to Andreas.

-------------------------------------------------------------------
Tue Dec  8 08:31:34 CET 2009 - coly.li@suse.de

- patches.suse/64bytes_lvb_len.diff: use 64byte lvb len.(bnc#515645)

-------------------------------------------------------------------
Tue Dec  8 02:05:07 CET 2009 - agraf@suse.de

- patches.arch/s390-kvm-prefix.patch: KVM: s390: Fix prefix
  register checking in arch/s390/kvm/sigp.c (FATE#306513).
- patches.arch/s390-kvm-psw.patch: KVM: s390: Make psw available
  on all exits, not just a subset (FATE#306513).

-------------------------------------------------------------------
Mon Dec  7 16:48:55 CET 2009 - tiwai@suse.de

- patches.drivers/synaptics-hp-clickpad: Input: Add support of
  clickpad mode to synaptics mouse driver (bnc#547370).

-------------------------------------------------------------------
Mon Dec  7 13:22:15 CET 2009 - jbeulich@novell.com

- Update Xen patches to 2.6.32 final and c/s 958.
- patches.xen/xen-dcdbas: force proper address translation
  in DCDBAS.
- patches.xen&xen-vmalloc_32: guarantee 32-bit
 (bus-)addressability of vmalloc_32() output (bnc#548010,
  bnc#552492).
- patches.xen/xen-x86_64-nx-user-mappings: set NX bit in kernel
  version of top level user mode page table entries.
- patches.xen/xen3-rlim-0025-x86-add-ia32-compat-prlimit-syscalls.patch:
  x86: add ia32 compat prlimit syscalls (FATE#305733).
- patches.xen/xen3-x86-64-align-rodata-kernel-section-to-2mb-with-config_debug_rodata:
  x86-64: align RODATA kernel section to 2MB with
  CONFIG_DEBUG_RODATA (bnc#558249).
- patches.xen/xen3-x86-64-preserve-large-page-mapping-for-1st-2mb-kernel-txt-with-config_debug_rodata:
  x86-64: preserve large page mapping for 1st 2MB kernel txt
  with CONFIG_DEBUG_RODATA (bnc#558249).
- patches.xen/xen3-x86-fix-nodac: x86: fix iommu=nodac parameter
  handling (bnc#463829, bnc#482220).
- patches.xen/xen3-x86-mcp51-no-dac: x86: disallow DAC for MCP51
  PCI bridge (bnc#463829, bnc#482220).
- Update EC2 config files (disable CAN_DEV and UIO).

-------------------------------------------------------------------
Mon Dec  7 11:50:32 CET 2009 - jbeulich@novell.com

- patches.arch/x86-crypto-add-ghash-algorithm-test.patch,
  patches.fixes/cpufreq_ondemand_performance_optimise_default_settings.patch:
  Fix build warnings.

-------------------------------------------------------------------
Mon Dec  7 10:57:41 CET 2009 - hare@suse.de

- patches.drivers/lpfc-add-raywire-id: Add missing PCI-ID to lpfc.

-------------------------------------------------------------------
Sat Dec  5 01:39:16 CET 2009 - tonyj@suse.de

- config.conf: add trace flavor for ppc64 (fate# 307051)
- Update config files.

-------------------------------------------------------------------
Fri Dec  4 21:24:27 CET 2009 - jeffm@suse.com

- Split apparmor.diff out into separate patches to align more
  closely with the upstream AppArmor 2.4 repo.
- patches.apparmor/apparmor-fix-cap-audit_caching-preemption-disabling:
  AppArmor: Fix cap audit_caching preemption disabling.
- patches.apparmor/apparmor-fix-change_profile-failing-lpn401931:
  AppArmor: Fix change_profile failing lpn401931.
- patches.apparmor/apparmor-fix-change_profile-failure: AppArmor:
  Fix change_profile failure.
- patches.apparmor/apparmor-fix-determination-of-forced-audit-messages:
  AppArmor: Fix determination of forced AUDIT messages..
- patches.apparmor/apparmor-fix-failure-to-audit-change_hat-correctly:
  AppArmor: fix failure to audit change_hat correctly.
- patches.apparmor/apparmor-fix-file-auditing-when-quiet-is-used:
  AppArmor: Fix file auditing when quiet is used.
- patches.apparmor/apparmor-fix-leak-when-profile-transition-table-fails-unpack:
  AppArmor: Fix leak when profile transition table fails unpack.
- patches.apparmor/apparmor-fix-mediation-of-created-paths-that-look-like-deleted-paths:
  AppArmor: Fix mediation of created paths that look like
  "deleted" paths.
- patches.apparmor/apparmor-fix-oops-after-profile-removal:
  AppArmor: Fix oops after profile removal.
- patches.apparmor/apparmor-fix-oops-when-auditing-the-addition-of-profile-namespace:
  AppArmor: Fix oops when auditing the addition of profile
  namespace.
- patches.apparmor/apparmor-fix-oops-when-in-apparmor_bprm_set_creds:
  AppArmor: Fix Oops when in apparmor_bprm_set_creds.
- patches.apparmor/apparmor-fix-profile-namespace-removal:
  AppArmor: Fix profile namespace removal..
- patches.apparmor/apparmor-fix-refcounting-bug-causing-leak-of-creds-and-oops:
  AppArmor: Fix refcounting bug causing leak of creds and oops.
- patches.apparmor/apparmor-fully-close-race-condition-for-deleted-paths:
  AppArmor: Fully close race condition for deleted paths.
- patches.apparmor/apparmor-missing-unlock: AppArmor: Add missing
  unlock to next_profile.
- patches.apparmor/apparmor-policy-load-and-replacement-can-fail-to-alloc-mem:
  AppArmor: Policy load and replacement can fail to alloc mem.
- patches.apparmor/apparmor-fix-security_ops-task_setrlimit-api-use:
  AppArmor: Fix security_ops->task_setrlimit API use.

-------------------------------------------------------------------
Fri Dec  4 17:58:54 CET 2009 - gregkh@suse.de

- Update config files.
- patches.suse/revert-usb-remove-phidget-drivers-from-kernel-tree.patch:
  Revert "USB: remove phidget drivers from kernel tree.".

-------------------------------------------------------------------
Fri Dec  4 16:12:43 CET 2009 - jjolly@suse.de

- patches.arch/s390-message-catalog.diff: Updated patch
  (bnc#549193,FATE#306999,LTC#57210).

-------------------------------------------------------------------
Fri Dec  4 16:08:50 CET 2009 - mmarek@suse.cz

- supported.conf: Update wireless drivers.

-------------------------------------------------------------------
Fri Dec  4 15:57:48 CET 2009 - jjolly@suse.de

- patches.arch/s390-03-qeth-hs-traffic-analyzer.patch: qeth:
  HiperSockets Network Traffic Analyzer (bnc#560674).

-------------------------------------------------------------------
Fri Dec  4 15:28:10 CET 2009 - hare@suse.de

- patches.drivers/qla2xxx-8.03.01-k7-update: qla2xxx driver
  update to 8.03.01-k7 (bnc#560415).

-------------------------------------------------------------------
Fri Dec  4 14:35:02 CET 2009 - mmarek@suse.cz

- rpm/package-descriptions: Add description for kernel-vmi.

-------------------------------------------------------------------
Fri Dec  4 13:40:29 CET 2009 - trenn@suse.de

- patches.arch/x86_mce_lru_cleanup.patch: HWPOISON: Undefine lru
  define after table to avoid namespace conflict (fate#307738).
- patches.arch/x86_mce_page_offlining.patch: Add soft page
  offline support (fate#307738).
- patches.arch/x86_mce_page_offlining_test_ability.patch:
  HWPOISON: Add a madvise() injector for soft page offlining
  (fate#307738).
- patches.arch/x86_mce_test_page.patch: Expose Test pageflagA
  and set pageflagB primitive (fate#307738).

-------------------------------------------------------------------
Fri Dec  4 13:28:08 CET 2009 - mmarek@suse.cz

- config.conf: Add vmi to kernel-syms.

-------------------------------------------------------------------
Fri Dec  4 13:12:44 CET 2009 - mmarek@suse.cz

- Add the vmi flavor again.

-------------------------------------------------------------------
Fri Dec  4 12:26:59 CET 2009 - sjayaraman@suse.de

- patches.suse/SoN-18-netvm-skbuff-reserve.patch: add emergeny flag
  inside kmemcheck boundaries.
- patches.xen/xen3-auto-common.diff: Refresh.

-------------------------------------------------------------------
Fri Dec  4 00:41:32 CET 2009 - gregkh@suse.de

- Update config files.
  CONFIG_DRM_I915_KMS=y for x86-64 and i386 vanilla (bnc#560402)

-------------------------------------------------------------------
Fri Dec  4 00:17:46 CET 2009 - gregkh@suse.de

- Update config files.
  CONFIG_DRM_I915_KMS=y for x86-64 (bnc#560402)

-------------------------------------------------------------------
Fri Dec  4 00:16:20 CET 2009 - gregkh@suse.de

- Update config files.
  CONFIG_DRM_I915_KMS=y for i386 (bnc#560402)

-------------------------------------------------------------------
Thu Dec  3 20:53:57 CET 2009 - jeffm@suse.com

- patches.arch/ppc-spufs-07-Don-t-spu_acquire_saved-unnecessarily.patch:
  Delete. (bnc#560043)

-------------------------------------------------------------------
Thu Dec  3 20:13:09 CET 2009 - jeffm@suse.com

- Cleanup config files.

-------------------------------------------------------------------
Thu Dec  3 19:34:08 CET 2009 - bphilips@suse.de

- patches.drivers/tg3_libphy_workaround: Delete. We have all of the 57780
  phylib and tg3 changes due to 2.6.32 bump.

-------------------------------------------------------------------
Thu Dec  3 19:06:23 CET 2009 - duwe@suse.de

- back out cpuidle feature that is still unconsistent.

-------------------------------------------------------------------
Thu Dec  3 18:40:03 CET 2009 - mfasheh@suse.com

- patches.suse/ocfs2-allocation-resrvations.patch: Refresh.

-------------------------------------------------------------------
Thu Dec  3 18:21:13 CET 2009 - duwe@suse.de

- patches.suse/cpuidle-cleanup: Refresh.
  Fix the "fixed" feature patch set from IBM.

-------------------------------------------------------------------
Thu Dec  3 18:04:51 CET 2009 - mfasheh@suse.com

- Update config files.
- patches.suse/gfs2-ro-mounts-only.patch: gfs2: allow spectator
  mounts for migration to ocfs2 (FATE#307584).

-------------------------------------------------------------------
Thu Dec  3 17:19:44 CET 2009 - duwe@suse.de

- Update config files for 2.6.32 (again).

-------------------------------------------------------------------
Thu Dec  3 17:00:12 CET 2009 - duwe@suse.de

- Update config files for cpuidle.

-------------------------------------------------------------------
Thu Dec  3 16:45:06 CET 2009 - tiwai@suse.de

- patches.drivers/8250_pnp-wacom-add: serial/8250_pnp.c: add
  new Wacom devices (bnc#544763).

-------------------------------------------------------------------
Thu Dec  3 16:40:59 CET 2009 - duwe@suse.de

- patches.suse/cpuidle-cleanup: Refresh.
  one lonely hunk already seems to be in 2.6.32 final

-------------------------------------------------------------------
Thu Dec  3 16:33:28 CET 2009 - duwe@suse.de

- bnc#552860 / FATE#307104: kernel idle low power, take 2:
- patches.suse/cpuidle-cleanup: Refresh.
- patches.suse/cpuidle-cleanup-x86: Refresh.
- patches.suse/cpuidle-eliminate-ppcmdpowersave1: Refresh.

-------------------------------------------------------------------
Thu Dec  3 15:59:01 CET 2009 - jeffm@suse.com

- Updated to 2.6.32-final.
  - 2 patches eliminated.

-------------------------------------------------------------------
Thu Dec  3 15:19:01 CET 2009 - hare@suse.de

- Update config files: Enable Hibernation for zSeries.

-------------------------------------------------------------------
Thu Dec  3 14:42:32 CET 2009 - mmarek@suse.cz

- Update config files: Disable CONFIG_MFD_PCF50633, the chip is
  unlikely to be used on architectures we support.

-------------------------------------------------------------------
Thu Dec  3 13:54:17 CET 2009 - mmarek@suse.cz

- rpm/split-modules: Print which supported modules need unsupported
  modules.

-------------------------------------------------------------------
Thu Dec  3 12:56:43 CET 2009 - jdelvare@suse.de

- supported.conf: support lis3lv02d, hp_accel needs it.

-------------------------------------------------------------------
Thu Dec  3 12:03:20 CET 2009 - jdelvare@suse.de

- supported.conf: hp_accel is supported (FATE #306448).

-------------------------------------------------------------------
Thu Dec  3 11:54:14 CET 2009 - jdelvare@suse.de

- supported.conf: remove wm831x drivers, we no longer ship them.

-------------------------------------------------------------------
Thu Dec  3 11:32:03 CET 2009 - jdelvare@suse.de

- Update config files: disable all new hwmon drivers on ppc
  (default and vanilla) for consistency.

-------------------------------------------------------------------
Thu Dec  3 11:30:08 CET 2009 - mmarek@suse.cz

- supported.conf: Add wm831x, needed by drivers/input/misc/wm831x-on.

-------------------------------------------------------------------
Thu Dec  3 11:03:24 CET 2009 - mmarek@suse.cz

- supported.conf: Fix up after commit bfea0bd.

-------------------------------------------------------------------
Thu Dec  3 10:53:16 CET 2009 - jdelvare@suse.de

- Update config files: disable WM831x and WM8350 support entirely,
  as recommended by the drivers author. These devices are only
  found on embedded devices such as music players or mobile phones.

-------------------------------------------------------------------
Thu Dec  3 10:26:09 CET 2009 - hare@suse.de

- supported.conf: Mark pmcraid and igbvf as supported;
  OSD drivers as unsupported.

-------------------------------------------------------------------
Thu Dec  3 09:48:04 CET 2009 - jdelvare@suse.de

- Restore link from config/s390/vanilla to config/s390x/vanilla.

-------------------------------------------------------------------
Thu Dec  3 09:10:46 CET 2009 - jbeulich@novell.com

- supported.conf: Update Xen drivers.

-------------------------------------------------------------------
Thu Dec  3 04:57:00 CET 2009 - tonyj@suse.de

- needs_update: readd
	patches.suse/perfmon2-remove_get_base_syscall_attr.patch
	patches.suse/perfmon2-remove_syscalls.patch

-------------------------------------------------------------------
Thu Dec  3 04:08:24 CET 2009 - gregkh@suse.de

- rpm/post.sh:
- rpm/postun.sh: woh dluoc I tegrof ot esolc eht fi

-------------------------------------------------------------------
Thu Dec  3 01:51:51 CET 2009 - gregkh@suse.de

- rpm/post.sh:
- rpm/postun.sh: If this is a Moblin-based box, don't run yast-bootloader

-------------------------------------------------------------------
Wed Dec  2 23:01:36 CET 2009 - jdelvare@suse.de

- Update config files: stop shipping wm831x-hwmon, wm8350-hwmon,
  i2c-simtec and i2c-designware.
- supported.conf: remove i2c-simtec.

-------------------------------------------------------------------
Wed Dec  2 22:49:01 CET 2009 - jdelvare@suse.de

- supported.conf: Add all new hwmon and i2c/busses drivers. The
  former unsupported, the latter supported.

-------------------------------------------------------------------
Wed Dec  2 22:33:37 CET 2009 - jdelvare@suse.de

- Update config files: disable CONFIG_I2C_VOODOO3.
- supported.conf: drop i2c-voodoo3, superseded by tdfxfb.

-------------------------------------------------------------------
Wed Dec  2 22:28:16 CET 2009 - jdelvare@suse.de

- supported.conf: Drop hwmon and i2c/chips drivers which have been
  obsoleted.

-------------------------------------------------------------------
Wed Dec  2 22:16:50 CET 2009 - mmarek@suse.cz

- rpm/kernel-binary.spec.in: Obsolete perfmon-kmp.

-------------------------------------------------------------------
Wed Dec  2 22:15:33 CET 2009 - mmarek@suse.cz

- supported.conf: Add perfmon, hid and input modules.

-------------------------------------------------------------------
Wed Dec  2 19:28:19 CET 2009 - tiwai@suse.de

- Update config files: Fix vanilla configs

-------------------------------------------------------------------
Wed Dec  2 19:14:09 CET 2009 - tiwai@suse.de

- Update config files: disabled CONFIG_SND_SOC* in ppc configs.

-------------------------------------------------------------------
Wed Dec  2 18:13:11 CET 2009 - tiwai@suse.de

- Updated the sound section of supported.conf

-------------------------------------------------------------------
Wed Dec  2 17:38:02 CET 2009 - gregkh@suse.de

- Update config files. disable USB OTG drivers that should not
  have been enabled.

-------------------------------------------------------------------
Wed Dec  2 17:24:33 CET 2009 - gregkh@suse.de

- supported.conf: remove some usb drivers that were deleted or renamed.

-------------------------------------------------------------------
Wed Dec  2 17:22:08 CET 2009 - gregkh@suse.de

- supported.conf: update usb driver section

-------------------------------------------------------------------
Wed Dec  2 16:29:38 CET 2009 - mmarek@suse.cz

- rpm/check-supported-list: Skip modules in Documentation and
  drivers/staging.

-------------------------------------------------------------------
Wed Dec  2 11:34:10 CET 2009 - jbenc@suse.cz

- patches.fixes/mac80211-fix-remote-DoS.patch: mac80211: fix
  remote DoS (bnc#558267).

-------------------------------------------------------------------
Tue Dec  1 14:41:20 CET 2009 - tiwai@suse.de

- Forward-port 11.2 patches:
  patches.drivers/alsa-sp1-hda-18-msi-wind-u115-fix: ALSA: hda -
    Add a position_fix quirk for MSI Wind U115.
  patches.drivers/alsa-sp1-hda-19-cx5047-test-mode-fix: ALSA:
    hda - Fix Cxt5047 test mode (bnc#559062).
  patches.drivers/alsa-sp1-hda-20-fsc-amilo-pi1505-fix: ALSA:
    hda - Add a pin-fix for FSC Amilo Pi1505 (bnc#557403).
  patches.drivers/alsa-sp1-hda-21-hp-dv3-position-fix-quirk:
    ALSA: hda - Add position_fix quirk for HP dv3 (bnc#555935).

-------------------------------------------------------------------
Mon Nov 30 23:10:46 CET 2009 - jeffm@suse.com

- patches.fixes/megaraid_sas-fix-permissions-on-poll_mode_io:
  megaraid_sas: Fix permissions on poll_mode_io (bnc#557180
  CVE-2009-3939).

-------------------------------------------------------------------
Mon Nov 30 23:06:06 CET 2009 - jeffm@suse.com

- patches.arch/x86-64-add-comment-for-rodata-large-page-retainment:
  x86-64: add comment for RODATA large page retainment
  (bnc#558249).
- patches.arch/x86-64-align-rodata-kernel-section-to-2mb-with-config_debug_rodata:
  x86-64: align RODATA kernel section to 2MB with
  CONFIG_DEBUG_RODATA (bnc#558249).
- patches.arch/x86-64-preserve-large-page-mapping-for-1st-2mb-kernel-txt-with-config_debug_rodata:
  x86-64: preserve large page mapping for 1st 2MB kernel txt
  with CONFIG_DEBUG_RODATA (bnc#558249).

-------------------------------------------------------------------
Mon Nov 30 14:24:36 CET 2009 - teheo@suse.de

- needs_update: drop libata patches which are already included in
  2.6.31 vanilla.

-------------------------------------------------------------------
Mon Nov 30 14:06:38 CET 2009 - teheo@suse.de

- needs_update: drop patches which are already included in 2.6.31
  vanilla.

-------------------------------------------------------------------
Mon Nov 30 14:05:39 CET 2009 - teheo@suse.de

Forward port two x86 patches from SLE11.

- needs_update:
- patches.arch/x86-fix-nodac: x86: fix iommu=nodac parameter
  handling (bnc#463829).
- patches.arch/x86-mcp51-no-dac: x86: disallow DAC for MCP51
  PCI bridge (bnc#463829).

-------------------------------------------------------------------
Mon Nov 30 13:41:27 CET 2009 - agraf@suse.de

- Update config files: Enable KSM (FATE#306513)

-------------------------------------------------------------------
Sat Nov 28 19:52:19 CET 2009 - gregkh@suse.de

- needs_update: acpi dock patch was hmacht's, not mine

-------------------------------------------------------------------
Sat Nov 28 19:50:18 CET 2009 - gregkh@suse.de

- needs_update: sysfs debugging crash patch is now upstream

-------------------------------------------------------------------
Sat Nov 28 19:49:08 CET 2009 - gregkh@suse.de

- needs_update: jeffm merged novfs patches into the main novfs patch.

-------------------------------------------------------------------
Sat Nov 28 19:48:20 CET 2009 - gregkh@suse.de

- needs_update: qualcomm modem driver is upstream

-------------------------------------------------------------------
Sat Nov 28 19:48:03 CET 2009 - gregkh@suse.de

- needs_update: squashfs is now upstream

-------------------------------------------------------------------
Sat Nov 28 19:47:27 CET 2009 - gregkh@suse.de

- needs_update: via driver bugfixes never went upstream, and people
  are complaining about them, so they were dropped.

-------------------------------------------------------------------
Sat Nov 28 19:46:46 CET 2009 - gregkh@suse.de

- needs_update: remove staging driver entries, they are all upstream.

-------------------------------------------------------------------
Sat Nov 28 19:46:05 CET 2009 - gregkh@suse.de

- needs_update: remove hv driver entries, those are upstream now.

-------------------------------------------------------------------
Sat Nov 28 19:45:20 CET 2009 - gregkh@suse.de

- needs_update: remove xen patches with my name on it.  Just because
  I refreshed the patch, doesn't mean I own it or even like the
  thing :)

-------------------------------------------------------------------
Sat Nov 28 10:39:15 CET 2009 - sjayaraman@suse.de

- patches.suse/SoN-11-mm-reserve.patch: Fix build errors in -trace
  and ppc64 flavors.

-------------------------------------------------------------------
Fri Nov 27 15:16:56 CET 2009 - mmarek@suse.cz

- rpm/kernel-binary.spec.in: Abort if supported modules depend on
  unsupported ones.

-------------------------------------------------------------------
Fri Nov 27 15:12:17 CET 2009 - mmarek@suse.cz

- supported.conf: mark cnic as supported (needed by bnx2i).

-------------------------------------------------------------------
Fri Nov 27 14:57:47 CET 2009 - jbenc@suse.cz

- patches.suse/panic-on-io-nmi-SLE11-user-space-api.patch: API
  fix: X86: sysctl to allow panic on IOCK NMI error (bnc#427979).
- patches.suse/kdb-common: Refresh.
- patches.suse/kdump-dump_after_notifier.patch: Refresh.

-------------------------------------------------------------------
Fri Nov 27 13:25:55 CET 2009 - jbohac@suse.cz

- patches.fixes/cpufreq_ondemand_performance_optimise_default_settings.patch:
  CPUFREQ: ondemand: Limit default sampling rate to 300ms
  max. (bnc#464461).

-------------------------------------------------------------------
Fri Nov 27 12:55:35 CET 2009 - trenn@suse.de

- needs_update:
  One I still have to send upstream, but it's nicer error output
  only, SP1 is fine in respect to removing all these, thanks.

-------------------------------------------------------------------
Fri Nov 27 11:54:58 CET 2009 - hare@suse.de

- Update config files: Compile in efivars module for
  x86_64 (FATE#306931).

-------------------------------------------------------------------
Fri Nov 27 11:08:00 CET 2009 - sjayaraman@suse.de

- needs_update:	sjayaraman's patches are either upstream already or
  rebased to SP1.

-------------------------------------------------------------------
Fri Nov 27 11:05:54 CET 2009 - sjayaraman@suse.de

- Update config files: NFS_SWAP=y.

-------------------------------------------------------------------
Fri Nov 27 10:45:38 CET 2009 - sjayaraman@suse.de

- patches.trace/lttng-instrumentation-swap.patch: Refresh and fix
  a build failure with fuzz factor 0.

-------------------------------------------------------------------
Fri Nov 27 09:27:35 CET 2009 - sjayaraman@suse.de

- Rebase Swap-over-NFS(SoN) patches:
- patches.xen/tmem: Refresh to accomodate changes due to SoN patches.
- patches.xen/xen3-auto-common.diff: Refresh to accomodate changes
  due to SoN patches.

-------------------------------------------------------------------
Fri Nov 27 05:53:42 CET 2009 - knikanth@suse.de

- needs_update: Verify knikanth's patches in SLE11 but not in SP1
- patches.fixes/dm-release-map_lock-before-set_disk_ro: Release
  md->map_lock before set_disk_ro  (bnc#556899 bnc#479784).

-------------------------------------------------------------------
Fri Nov 27 03:22:44 CET 2009 - nfbrown@suse.de

- Restore following patches from SLES11 that are still needed for
  SLES11-SP1
- patches.fixes/nfsd-05-sunrpc-cache-allow-thread-to-block-while-waiting-for.patch:
  sunrpc/cache: allow thread to block while waiting for cache
  update. (bnc#498708).
- patches.fixes/nfsd-06-sunrpc-cache-retry-cache-lookups-that-return-ETIMEDO.patch:
  sunrpc/cache: retry cache lookups that return -ETIMEDOUT
  (bnc#498708).
- patches.fixes/nfsd-07-nfsd-idmap-drop-special-request-deferal-in-favour-of.patch:
  nfsd/idmap: drop special request deferal in favour of improved
  default. (bnc#498708).
- patches.fixes/nfsd-09-fix-kabi: Fix kabi breakage in previous
  nfsd patch series (bnc#498708).

-------------------------------------------------------------------
Thu Nov 26 19:12:55 CET 2009 - coly.li@suse.de

- needs_update: remove patches item of coly.li, lmb and mfasheh.
- patches.fixes/dlm-enable-debug.patch: update the patch from SLES11
  to SLES11 SP1 tree.

-------------------------------------------------------------------
Thu Nov 26 17:00:15 CET 2009 - jslaby@suse.cz

- patches.fixes/make-note_interrupt-fast.diff: Fix performance
  regression on large IA64 systems (bnc #469589).

-------------------------------------------------------------------
Thu Nov 26 15:23:16 CET 2009 - mmarek@suse.cz

- rpm/old-packages.conf: obsolete kernel-kdump on ppc.
- config.conf: delete kdump configs.
- config/ppc/kdump: Delete.
- config/ppc64/kdump: Delete.

-------------------------------------------------------------------
Thu Nov 26 14:47:41 CET 2009 - duwe@suse.de

- patches.arch/ppc-extended_h_cede-Export_memory_sysdev_class:
  Refresh. Fix "typo", memory_sysdev_class should be exported 
  only to GPL'ed modules.

-------------------------------------------------------------------
Thu Nov 26 12:48:43 CET 2009 - hare@suse.de

Fixup patches for series2git:
- patches.xen/tmem: Refresh.
- patches.xen/xen3-auto-common.diff: Refresh.

-------------------------------------------------------------------
Thu Nov 26 12:41:22 CET 2009 - duwe@suse.de

- config.conf: disable build of ppc kdump flavours
  (FATE#304346)

-------------------------------------------------------------------
Thu Nov 26 12:07:24 CET 2009 - tiwai@suse.de

- patches.drivers/libata-missing-_SDD-is-not-an-error:
  libata-acpi: missing _SDD is not an error (bnc#551942).

-------------------------------------------------------------------
Thu Nov 26 12:00:53 CET 2009 - jbenc@suse.cz

- patches.fixes/mac80211-fix-spurious-delba-handling.patch:
  mac80211: fix spurious delBA handling (bnc#558267,
  CVE-2009-4026, CVE-2009-4027).

-------------------------------------------------------------------
Thu Nov 26 11:58:44 CET 2009 - tiwai@suse.de

- patches.drivers/sky2-add-register-definitions: sky2: add
  register definitions for new chips (bnc#544760).
- patches.drivers/sky2-88E8059-support: sky2: 88E8059 support
  (bnc#544760).
- patches.drivers/sky2-optima-tcp-offload-fix: net: Fix Yukon-2
  Optima TCP offload setup (bnc#544760).
- patches.drivers/sky2-optima-fix-pci-cfg: net: Add missing
  TST_CFG_WRITE bits around sky2_pci_write (bnc#544760).

-------------------------------------------------------------------
Thu Nov 26 03:44:36 CET 2009 - nfbrown@suse.de

- Update config files.
  disable CONFIG_MULTICOE_RAID456 as it is not yet stable.
  Enable CONFIG_ASYNC_TX_DMA for FATE#306368

-------------------------------------------------------------------
Thu Nov 26 00:29:46 CET 2009 - gregkh@suse.de

- clean up patch fuzz

-------------------------------------------------------------------
Thu Nov 26 00:25:25 CET 2009 - gregkh@suse.de

- patches.drivers/via-unichrome-drm-bugfixes.patch: Delete.
  it never went upstream, so we should drop it as well.

-------------------------------------------------------------------
Wed Nov 25 23:48:14 CET 2009 - tonyj@suse.de

- patches.trace/lttng-*: update for 2.6.32
- patches.trace/lttng-instrumentation-timer.patch: Delete.
- patches.xen/tmem: Refresh.
- patches.xen/xen3-auto-common.diff: Refresh.

-------------------------------------------------------------------
Wed Nov 25 23:09:05 CET 2009 - tonyj@suse.de

- patches.fixes/oprofile_bios_ctr.patch: detect oprofile counters
  reserved by bios (FATE#307426).

-------------------------------------------------------------------
Wed Nov 25 03:16:32 CET 2009 - jeffm@suse.com

- patches.fixes/netfilter-remove-pointless-config_nf_ct_acct-warning:
  netfilter: Remove pointless CONFIG_NF_CT_ACCT warning
  (bnc#552033 (and others)).

-------------------------------------------------------------------
Tue Nov 24 19:04:38 CET 2009 - hare@suse.de

- Update config files.
- patches.drivers/mpt-fusion-4.22.00.00-update: Update MPT Fusion
  driver to 4.22.00.00-suse (bnc#556587).
- patches.drivers/mpt-fusion-4.16.00.00-update: Delete.

-------------------------------------------------------------------
Tue Nov 24 17:29:29 CET 2009 - tiwai@suse.de

- patches.drivers/alsa-sp1-hda-17-fix-mute-LED-sync-idt92h383xxx:
  ALSA: hda - Fix mute-LED sync on HP laptops with IDT92HD83xxx
  codecs (bnc#547357).

-------------------------------------------------------------------
Tue Nov 24 13:56:01 CET 2009 - duwe@suse.de

- patches.arch/ppc-extended_h_cede-*: Increase power savings
  by allowing the core to sleep.
  (FATE##307059, bnc#550447)

-------------------------------------------------------------------
Tue Nov 24 08:08:35 CET 2009 - sjayaraman@suse.de

- patches.suse/kconfig-automate-kernel-desktop: automate a few config
  options for kernel-desktop (FATE#305694).

-------------------------------------------------------------------
Tue Nov 24 07:11:22 CET 2009 - agraf@suse.de

- patches.arch/kvm-only-export-selected-pv-ops-feature-structs:
  Update references (bnc#556135, FATE#306453).
- patches.arch/kvm-replace-kvm-io-delay-pv-ops-with-linux-magic:
  Update references (bnc#556135, FATE#306453).
- patches.arch/kvm-split-paravirt-ops-by-functionality: Update
  references (bnc#556135, FATE#306453).
- patches.arch/kvm-split-the-KVM-pv-ops-support-by-feature:
  Update references (bnc#556135, FATE#306453).

-------------------------------------------------------------------
Mon Nov 23 17:41:03 CET 2009 - jeffm@suse.com

- Enabled:
   patches.fixes/enclosure-fix-oops-while-iterating-enclosure_status-array

-------------------------------------------------------------------
Mon Nov 23 15:44:04 CET 2009 - jkosina@suse.de

- patches.arch/x86-crypto-add-ghash-algorithm-test.patch: crypto:
  Add ghash algorithm test before provide to users (FATE#306883,
  bnc#554578).

-------------------------------------------------------------------
Mon Nov 23 14:15:37 CET 2009 - jkosina@suse.de

- patches.arch/x86-crypto-pclmulqdq-accelerated-implementation.patch:
  incorporate "ghash - put proper .data section in place" fix

-------------------------------------------------------------------
Mon Nov 23 08:04:16 CET 2009 - sjayaraman@suse.de

- Update config files.
   - Add new options KERNEL_DESKTOP and DEFAULT_VM_DIRTY_RATIO.
   - Enable KERNEL_DESKTOP for only desktop flavor.

-------------------------------------------------------------------
Mon Nov 23 07:34:49 CET 2009 - sjayaraman@suse.de

- patches.suse/mm-tune-dirty-limits.patch: mm: Make default
  VM dirty ratio configurable to suit different workloads
  (bnc#552883).

-------------------------------------------------------------------
Fri Nov 20 21:04:54 CET 2009 - mmarek@suse.cz

- rpm/kernel-syms.spec.in, rpm/mkspec: build kernel-syms only for
  supported architectures.

-------------------------------------------------------------------
Fri Nov 20 19:08:56 CET 2009 - jeffm@suse.com

- Enabled B43_PHY_LP=y for PHY support on certain b43 chips.

-------------------------------------------------------------------
Fri Nov 20 17:54:23 CET 2009 - mmarek@suse.cz

- config.conf: Remove the -desktop flavor from kernel-syms.

-------------------------------------------------------------------
Fri Nov 20 17:29:45 CET 2009 - mmarek@suse.cz

- patches.suse/export-sync_page_range: Revert "vfs: Remove
  generic_osync_inode() and sync_page_range{_nolock}()"
  (bnc#557231).

-------------------------------------------------------------------
Fri Nov 20 17:26:01 CET 2009 - jbeulich@novell.com

- patches.suse/init-move-populate_rootfs-back-to-start_kernel:
  Fix a bad-pointer warning.

-------------------------------------------------------------------
Fri Nov 20 15:07:41 CET 2009 - agruen@suse.de

- rpm/macros.kernel-source: Add kernel_module_package_moddir()
  macro for cross-distro compatibility (FATE 305225).

-------------------------------------------------------------------
Fri Nov 20 15:02:22 CET 2009 - jslaby@suse.cz

- patches.suse/rlim-0001-SECURITY-selinux-fix-update_rlimit_cpu-parameter.patch:
  Update references (FATE#305733).
- patches.suse/rlim-0002-SECURITY-add-task_struct-to-setrlimit.patch:
  Update references (FATE#305733).
- patches.suse/rlim-0003-core-add-task_struct-to-update_rlimit_cpu.patch:
  Update references (FATE#305733).
- patches.suse/rlim-0004-sys_setrlimit-make-sure-rlim_max-never-grows.patch:
  Update references (FATE#305733).
- patches.suse/rlim-0005-core-split-sys_setrlimit.patch: Update
  references (FATE#305733).
- patches.suse/rlim-0006-core-allow-setrlimit-to-non-current-tasks.patch:
  Update references (FATE#305733).
- patches.suse/rlim-0007-core-optimize-setrlimit-for-current-task.patch:
  Update references (FATE#305733).
- patches.suse/rlim-0008-FS-proc-make-limits-writable.patch:
  Update references (FATE#305733).
- patches.suse/rlim-0009-core-posix-cpu-timers-cleanup-rlimits-usage.patch:
  Update references (FATE#305733).
- patches.suse/rlim-0010-core-do-security-check-under-task_lock.patch:
  Update references (FATE#305733).
- patches.suse/rlim-0011-resource-add-helpers-for-fetching-rlimits.patch:
  Update references (FATE#305733).
- patches.suse/rlim-0012-IA64-use-helpers-for-rlimits.patch:
  Update references (FATE#305733).
- patches.suse/rlim-0013-PPC-use-helpers-for-rlimits.patch:
  Update references (FATE#305733).
- patches.suse/rlim-0014-S390-use-helpers-for-rlimits.patch:
  Update references (FATE#305733).
- patches.suse/rlim-0015-SPARC-use-helpers-for-rlimits.patch:
  Update references (FATE#305733).
- patches.suse/rlim-0016-X86-use-helpers-for-rlimits.patch:
  Update references (FATE#305733).
- patches.suse/rlim-0017-FS-use-helpers-for-rlimits.patch:
  Update references (FATE#305733).
- patches.suse/rlim-0018-MM-use-helpers-for-rlimits.patch:
  Update references (FATE#305733).
- patches.suse/rlim-0019-core-use-helpers-for-rlimits.patch:
  Update references (FATE#305733).
- patches.suse/rlim-0020-misc-use-helpers-for-rlimits.patch:
  Update references (FATE#305733).
- patches.suse/rlim-0021-core-rename-setrlimit-to-do_setrlimit.patch:
  Update references (FATE#305733).
- patches.suse/rlim-0022-core-implement-getprlimit-and-setprlimit-syscalls.patch:
  Update references (FATE#305733).
- patches.suse/rlim-0023-unistd-add-__NR_-get-set-prlimit-syscall-numbers.patch:
  Update references (FATE#305733).
- patches.suse/rlim-0024-COMPAT-add-get-put_compat_rlimit.patch:
  Update references (FATE#305733).
- patches.suse/rlim-0025-x86-add-ia32-compat-prlimit-syscalls.patch:
  Update references (FATE#305733).

-------------------------------------------------------------------
Fri Nov 20 14:38:38 CET 2009 - jslaby@suse.cz

- Add writable resource limits support
- patches.suse/perfmon2.patch: Refresh.
- patches.suse/rlim-0001-SECURITY-selinux-fix-update_rlimit_cpu-parameter.patch:
  SECURITY: selinux, fix update_rlimit_cpu parameter.
- patches.suse/rlim-0002-SECURITY-add-task_struct-to-setrlimit.patch:
  SECURITY: add task_struct to setrlimit.
- patches.suse/rlim-0003-core-add-task_struct-to-update_rlimit_cpu.patch:
  core: add task_struct to update_rlimit_cpu.
- patches.suse/rlim-0004-sys_setrlimit-make-sure-rlim_max-never-grows.patch:
  sys_setrlimit: make sure ->rlim_max never grows.
- patches.suse/rlim-0005-core-split-sys_setrlimit.patch: core:
  split sys_setrlimit.
- patches.suse/rlim-0006-core-allow-setrlimit-to-non-current-tasks.patch:
  core: allow setrlimit to non-current tasks.
- patches.suse/rlim-0007-core-optimize-setrlimit-for-current-task.patch:
  core: optimize setrlimit for current task.
- patches.suse/rlim-0008-FS-proc-make-limits-writable.patch:
  FS: proc, make limits writable.
- patches.suse/rlim-0009-core-posix-cpu-timers-cleanup-rlimits-usage.patch:
  core: posix-cpu-timers, cleanup rlimits usage.
- patches.suse/rlim-0010-core-do-security-check-under-task_lock.patch:
  core: do security check under task_lock.
- patches.suse/rlim-0011-resource-add-helpers-for-fetching-rlimits.patch:
  resource: add helpers for fetching rlimits.
- patches.suse/rlim-0012-IA64-use-helpers-for-rlimits.patch:
  IA64: use helpers for rlimits.
- patches.suse/rlim-0013-PPC-use-helpers-for-rlimits.patch: PPC:
  use helpers for rlimits.
- patches.suse/rlim-0014-S390-use-helpers-for-rlimits.patch:
  S390: use helpers for rlimits.
- patches.suse/rlim-0015-SPARC-use-helpers-for-rlimits.patch:
  SPARC: use helpers for rlimits.
- patches.suse/rlim-0016-X86-use-helpers-for-rlimits.patch: X86:
  use helpers for rlimits.
- patches.suse/rlim-0017-FS-use-helpers-for-rlimits.patch: FS:
  use helpers for rlimits.
- patches.suse/rlim-0018-MM-use-helpers-for-rlimits.patch: MM:
  use helpers for rlimits.
- patches.suse/rlim-0019-core-use-helpers-for-rlimits.patch:
  core: use helpers for rlimits.
- patches.suse/rlim-0020-misc-use-helpers-for-rlimits.patch:
  misc: use helpers for rlimits.
- patches.suse/rlim-0021-core-rename-setrlimit-to-do_setrlimit.patch:
  core: rename setrlimit to do_setrlimit.
- patches.suse/rlim-0022-core-implement-getprlimit-and-setprlimit-syscalls.patch:
  core: implement getprlimit and setprlimit syscalls.
- patches.suse/rlim-0023-unistd-add-__NR_-get-set-prlimit-syscall-numbers.patch:
  unistd: add __NR_[get|set]prlimit syscall numbers.
- patches.suse/rlim-0024-COMPAT-add-get-put_compat_rlimit.patch:
  COMPAT: add get/put_compat_rlimit.
- patches.suse/rlim-0025-x86-add-ia32-compat-prlimit-syscalls.patch:
  x86: add ia32 compat prlimit syscalls.

-------------------------------------------------------------------
Fri Nov 20 14:11:56 CET 2009 - bphilips@suse.de

- patches.drivers/phy-broadcom-bug-fixes-for-sp1.patch:
  phy/broadcom: bug fixes for SP1 (FATE#307117, bnc#556234).
- patches.drivers/tg3-update-version-to-3.104.patch: tg3: Update
  version to 3.104 (bnc#556234, FATE#307117).

-------------------------------------------------------------------
Fri Nov 20 14:11:26 CET 2009 - bphilips@suse.de

- patches.drivers/phy-broadcom-bug-fixes-for-sp1.patch:
  phy/broadcom: bug fixes for SP1 (FATE#307117, bnc#556234).
- patches.drivers/tg3-update-version-to-3.104.patch: tg3: Update
  version to 3.104 (bnc#556234, FATE#307117).

-------------------------------------------------------------------
Fri Nov 20 13:58:29 CET 2009 - hare@suse.de

- patches.drivers/megaraid-04.12-update: megaraid: Update
  megaraid_sas to version 04.12 (FATE#307125).

-------------------------------------------------------------------
Fri Nov 20 13:41:37 CET 2009 - bphilips@suse.de

- patches.drivers/bnx2-entropy-source.patch: bnx2: entropy source
  (FATE#307517).
- patches.drivers/e1000-entropy-source.patch: Enable e1000 as
  entropy source (disabled by default) (FATE#307517).
- patches.drivers/e1000e-entropy-source.patch: Enable e1000e as
  entropy source (disabled by default) (FATE#307517).
- patches.drivers/igb-entropy-source.patch: Enable igb as entropy
  source (disabled by default) (FATE#307517).
- patches.drivers/ixgbe-entropy-source.patch: Enable ixgbe as
  entropy source (disabled by default) (FATE#307517).
- patches.drivers/tg3-entropy-source.patch: tg3: entropy source
  (FATE#307517).

-------------------------------------------------------------------
Fri Nov 20 13:16:20 CET 2009 - hare@suse.de

- patches.fixes/scsi-fix-bug-with-dma-maps-on-nested-scsi-objects:
  scsi_lib_dma: fix bug with dma maps on nested scsi objects
  (bnc#556595).
- patches.fixes/scsi-introduce-helper-function-for-blocking-eh:
  scsi_transport_fc: Introduce helper function for blocking
  scsi_eh (bnc#556595).
- patches.fixes/scsi-skip-nonscsi-device-for-dma: Delete.

-------------------------------------------------------------------
Fri Nov 20 12:32:48 CET 2009 - hare@suse.de

Whitespace cleanup for series2git:
- patches.arch/s390-message-catalog.diff: Refresh.
- patches.drivers/aacraid-24701-update: Refresh.
- patches.suse/crasher-26.diff: Refresh.
- patches.suse/kdb-common: Refresh.
- patches.suse/kdb-ia64: Refresh.
- patches.suse/kdb-x86: Refresh.
- patches.suse/ocfs2-allocation-resrvations.patch: Refresh.
- patches.suse/perfmon2.patch: Refresh.
- patches.suse/perfmon2_ioctl.patch: Refresh.
- patches.suse/stack-unwind: Refresh.

-------------------------------------------------------------------
Fri Nov 20 12:19:54 CET 2009 - bphilips@suse.de

- patches.drivers/igb-add-support-for-82576NS-SerDes-adapter.patch:
  igb: add support for 82576NS SerDes adapter (FATE#306856).

-------------------------------------------------------------------
Fri Nov 20 09:06:24 CET 2009 - jbeulich@novell.com

- patches.suse/dm-mpath-evaluate-request-result-and-sense:
  Fix for !CONFIG_SCSI (in -ec2).

-------------------------------------------------------------------
Fri Nov 20 05:55:12 CET 2009 - mfasheh@suse.com

- patches.suse/ocfs2-allocation-resrvations.patch: ocfs2:
  allocation reservations (bnc#501563 FATE#307247).

-------------------------------------------------------------------
Fri Nov 20 05:31:32 CET 2009 - jjolly@suse.de

- patches.suse/perfmon2.patch: Refresh.
- patches.arch/x86-self-ptrace.patch: Delete. (bnc#554585,LTC#57794)
- patches.suse/self-ptrace.patch: Delete. (bnc#554585,LTC#57794)

-------------------------------------------------------------------
Fri Nov 20 01:43:27 CET 2009 - jeffm@suse.com

- Update to 2.6.32-rc8.
  - Eliminated 1 patch.

-------------------------------------------------------------------
Fri Nov 20 01:30:46 CET 2009 - jeffm@suse.de

- patches.fixes/enclosure-fix-oops-while-iterating-enclosure_status-array:
  enclosure: fix oops while iterating enclosure_status array
  (bnc#540997).

-------------------------------------------------------------------
Thu Nov 19 20:04:16 CET 2009 - tonyj@suse.de

- Update config files.
- patches.suse/perfmon2.patch: perfmon2 (FATE#303968).
- patches.suse/perfmon2_ioctl.patch: switch to ioctl interface
  for perfmon2.
- patches.suse/perfmon2_noutrace.patch: remove UTRACE code
  from perfmon2.
- patches.xen/xen3-patch-2.6.28: Refresh.

-------------------------------------------------------------------
Thu Nov 19 19:58:15 CET 2009 - jjolly@suse.de

- Update config files.
- patches.arch/s390-message-catalog.diff: Kernel message
  catalog. (bnc#549193,LTC#57210,FATE#306999).
- rpm/kernel-binary.spec.in:

-------------------------------------------------------------------
Thu Nov 19 15:33:07 CET 2009 - jbohac@suse.cz

- patches.suse/add-queue_depth-ramp-up-code.patch: add queue_depth
  ramp up code (fate#306857, fate#306859, bnc#551175).
- patches.suse/fcoe-add-a-separate-scsi-transport-template-for-npiv-vports.patch:
  fcoe: add a separate scsi transport template for NPIV vports
  (fate#306857, fate#306859, bnc#551175).
- patches.suse/fcoe-add-check-to-fail-gracefully-in-bonding-mode.patch:
  fcoe: add check to fail gracefully in bonding mode (fate#306857,
  fate#306859, bnc#551175).
- patches.suse/fcoe-call-ndo_fcoe_enable-disable-to-turn-fcoe-feature-on-off-in-lld.patch:
  fcoe: Call ndo_fcoe_enable/disable to turn FCoE feature on/off
  in LLD (fate#306857, fate#306859, bnc#551175).
- patches.suse/fcoe-fix-checking-san-mac-address.patch: fcoe: Fix
  checking san mac address (fate#306857, fate#306859, bnc#551175).
- patches.suse/fcoe-fix-getting-san-mac-for-vlan-interface.patch:
  fcoe: Fix getting san mac for VLAN interface (fate#306857,
  fate#306859, bnc#551175).
- patches.suse/fcoe-fix-setting-lport-s-wwnn-wwpn-to-use-san-mac-address.patch:
  fcoe: Fix setting lport's WWNN/WWPN to use san mac address
  (fate#306857, fate#306859, bnc#551175).
- patches.suse/fcoe-fix-using-vlan-id-in-creating-lport-s-wwwn-wwpn.patch:
  fcoe: Fix using VLAN ID in creating lport's WWWN/WWPN
  (fate#306857, fate#306859, bnc#551175).
- patches.suse/fcoe-formatting-cleanups-and-commenting.patch:
  fcoe: Formatting cleanups and commenting (fate#306857,
  fate#306859, bnc#551175).
- patches.suse/fcoe-increase-fcoe_max_lun-to-0xffff-65535.patch:
  fcoe: Increase FCOE_MAX_LUN to 0xFFFF (65535) (fate#306857,
  fate#306859, bnc#551175).
- patches.suse/fcoe-initialize-return-value-in-fcoe_destroy.patch:
  fcoe: initialize return value in fcoe_destroy (fate#306857,
  fate#306859, bnc#551175).
- patches.suse/fcoe-libfc-fix-an-libfc-issue-with-queue-ramp-down-in-libfc.patch:
  fcoe, libfc: fix an libfc issue with queue ramp down in libfc
  (fate#306857, fate#306859, bnc#551175).
- patches.suse/fcoe-libfc-use-single-frame-allocation-api.patch:
  fcoe, libfc: use single frame allocation API (fate#306857,
  fate#306859, bnc#551175).
- patches.suse/fcoe-npiv-vport-create-destroy.patch: fcoe: NPIV
  vport create/destroy (fate#306857, fate#306859, bnc#551175).
- patches.suse/fcoe-remove-extra-function-decalrations.patch:
  fcoe: remove extra function decalrations (fate#306857,
  fate#306859, bnc#551175).
- patches.suse/fcoe-remove-redundant-checking-of-netdev-netdev_ops.patch:
  fcoe: remove redundant checking of netdev->netdev_ops
  (fate#306857, fate#306859, bnc#551175).
- patches.suse/fcoe-use-netif_f_fcoe_mtu-flag-to-set-up-max-frame-size-lport-mfs.patch:
  fcoe: Use NETIF_F_FCOE_MTU flag to set up max frame size
  (lport->mfs) (fate#306857, fate#306859, bnc#551175).
- patches.suse/fcoe-vport-symbolic-name-support.patch: fcoe: vport
  symbolic name support (fate#306857, fate#306859, bnc#551175).
- patches.suse/libfc-add-host-number-to-lport-link-up-down-messages.patch:
  libfc: add host number to lport link up/down
  messages. (fate#306857, fate#306859, bnc#551175).
- patches.suse/libfc-add-libfc-fc_libfc-ch-for-libfc-internal-routines.patch:
  libfc: Add libfc/fc_libfc.[ch] for libfc internal routines
  (fate#306857, fate#306859, bnc#551175).
- patches.suse/libfc-add-queue_depth-ramp-up.patch: libfc:
  add queue_depth ramp up (fate#306857, fate#306859, bnc#551175).
- patches.suse/libfc-add-routine-to-copy-data-from-a-buffer-to-a-sg-list.patch:
  libfc: Add routine to copy data from a buffer to a SG list
  (fate#306857, fate#306859, bnc#551175).
- patches.suse/libfc-add-set_fid-function-to-libfc-template.patch:
  libfc: add set_fid function to libfc template (fate#306857,
  fate#306859, bnc#551175).
- patches.suse/libfc-add-some-generic-npiv-support-routines-to-libfc.patch:
  libfc: add some generic NPIV support routines to libfc
  (fate#306857, fate#306859, bnc#551175).
- patches.suse/libfc-adds-can_queue-ramp-up.patch: libfc: adds
  can_queue ramp up (fate#306857, fate#306859, bnc#551175).
- patches.suse/libfc-adds-missing-exch-release-for-accepted-rrq.patch:
  libfc: adds missing exch release for accepted RRQ (fate#306857,
  fate#306859, bnc#551175).
- patches.suse/libfc-changes-to-libfc_host_alloc-to-consolidate-initialization-with-allocation.patch:
  libfc: changes to libfc_host_alloc to consolidate initialization
  with allocation (fate#306857, fate#306859, bnc#551175).
- patches.suse/libfc-combine-name-server-registration-request-functions.patch:
  libfc: combine name server registration request functions
  (fate#306857, fate#306859, bnc#551175).
- patches.suse/libfc-combine-name-server-registration-response-handlers.patch:
  libfc: combine name server registration response handlers
  (fate#306857, fate#306859, bnc#551175).
- patches.suse/libfc-convert-to-scsi_track_queue_full.patch:
  libfc: convert to scsi_track_queue_full (fate#306857,
  fate#306859, bnc#551175).
- patches.suse/libfc-do-not-use-did_no_connect-for-pkt-alloc-failures.patch:
  libfc: do not use DID_NO_CONNECT for pkt alloc
  failures. (fate#306857, fate#306859, bnc#551175).
- patches.suse/libfc-don-t-warn_on-in-lport_timeout-for-reset-state.patch:
  libfc: don't WARN_ON in lport_timeout for RESET state
  (fate#306857, fate#306859, bnc#551175).
- patches.suse/libfc-export-fc-headers.patch: libfc: Export FC
  headers (fate#306857, fate#306859, bnc#551175).
- patches.suse/libfc-fcoe-add-fc-passthrough-support.patch: libfc,
  fcoe: Add FC passthrough support (fate#306857, fate#306859,
  bnc#551175).
- patches.suse/libfc-fcoe-don-t-export_symbols-unnecessarily.patch:
  libfc, fcoe: Don't EXPORT_SYMBOLS unnecessarily (fate#306857,
  fate#306859, bnc#551175).
- patches.suse/libfc-fcoe-fixes-for-highmem-skb-linearize-panics.patch:
  libfc, fcoe: fixes for highmem skb linearize panics
  (fate#306857, fate#306859, bnc#551175).
- patches.suse/libfc-fcoe-increase-els-and-ct-timeouts.patch:
  libfc fcoe: increase ELS and CT timeouts (fate#306857,
  fate#306859, bnc#551175).
- patches.suse/libfc-fix-an-issue-of-pending-exch-es-after-i-f-destroyed-or-rmmod-fcoe.patch:
  libfc: fix an issue of pending exch/es after i/f destroyed or
  rmmod fcoe (fate#306857, fate#306859, bnc#551175).
- patches.suse/libfc-fix-ddp-in-fc_fcp-for-0-xid.patch: libfc: fix
  ddp in fc_fcp for 0 xid (fate#306857, fate#306859, bnc#551175).
- patches.suse/libfc-fix-fc_els_resp_type-to-correct-display-of-ct-responses.patch:
  libfc: fix fc_els_resp_type to correct display of CT responses
  (fate#306857, fate#306859, bnc#551175).
- patches.suse/libfc-fix-frags-in-frame-exceeding-skb_max_frags-in-fc_fcp_send_data.patch:
  libfc: Fix frags in frame exceeding SKB_MAX_FRAGS in
  fc_fcp_send_data (fate#306857, fate#306859, bnc#551175).
- patches.suse/libfc-fix-free-of-fc_rport_priv-with-timer-pending.patch:
  libfc: fix free of fc_rport_priv with timer pending
  (fate#306857, fate#306859, bnc#551175).
- patches.suse/libfc-fix-memory-corruption-caused-by-double-frees-and-bad-error-handling.patch:
  libfc: fix memory corruption caused by double frees and bad
  error handling (fate#306857, fate#306859, bnc#551175).
- patches.suse/libfc-fix-rnn_id-smashing-skb-payload.patch: libfc:
  fix RNN_ID smashing skb payload (fate#306857, fate#306859,
  bnc#551175).
- patches.suse/libfc-fix-symbolic-name-registrations-smashing-skb-data.patch:
  libfc: fix symbolic name registrations smashing skb data
  (fate#306857, fate#306859, bnc#551175).
- patches.suse/libfc-fix-typo-in-retry-check-on-received-prli.patch:
  libfc: fix typo in retry check on received PRLI (fate#306857,
  fate#306859, bnc#551175).
- patches.suse/libfc-fix-wrong-scsi-return-status-under-fc_data_undrun.patch:
  libfc: Fix wrong scsi return status under FC_DATA_UNDRUN
  (fate#306857, fate#306859, bnc#551175).
- patches.suse/libfc-formatting-cleanups-across-libfc.patch:
  libfc: Formatting cleanups across libfc (fate#306857,
  fate#306859, bnc#551175).
- patches.suse/libfc-libfcoe-fdisc-els-for-npiv.patch: libfc,
  libfcoe: FDISC ELS for NPIV (fate#306857, fate#306859,
  bnc#551175).
- patches.suse/libfc-lport-fix-minor-documentation-errors.patch:
  libfc: lport: fix minor documentation errors (fate#306857,
  fate#306859, bnc#551175).
- patches.suse/libfc-move-libfc_init-and-libfc_exit-to-fc_libfc-c.patch:
  libfc: Move libfc_init and libfc_exit to fc_libfc.c
  (fate#306857, fate#306859, bnc#551175).
- patches.suse/libfc-move-non-common-routines-and-prototypes-out-of-libfc-h.patch:
  libfc: Move non-common routines and prototypes out of libfc.h
  (fate#306857, fate#306859, bnc#551175).
- patches.suse/libfc-reduce-can_queue-for-all-fcp-frame-allocation-failures.patch:
  libfc: reduce can_queue for all FCP frame allocation failures
  (fate#306857, fate#306859, bnc#551175).
- patches.suse/libfc-register-fc4-features-with-the-fc-switch.patch:
  libfc: register FC4 features with the FC switch (fate#306857,
  fate#306859, bnc#551175).
- patches.suse/libfc-register-symbolic-node-name-rsnn_nn.patch:
  libfc: Register Symbolic Node Name (RSNN_NN) (fate#306857,
  fate#306859, bnc#551175).
- patches.suse/libfc-register-symbolic-port-name-rspn_id.patch:
  libfc: Register Symbolic Port Name (RSPN_ID) (fate#306857,
  fate#306859, bnc#551175).
- patches.suse/libfc-remove-fc_fcp_complete.patch: libfc: Remove
  fc_fcp_complete (fate#306857, fate#306859, bnc#551175).
- patches.suse/libfc-remove-unused-fc_lport-pointer-from-fc_fcp_pkt_abort.patch:
  libfc: Remove unused fc_lport pointer from fc_fcp_pkt_abort
  (fate#306857, fate#306859, bnc#551175).
- patches.suse/libfc-removes-initializing-fc_cpu_order-and-fc_cpu_mask-per-lport.patch:
  libfc: removes initializing fc_cpu_order and fc_cpu_mask per
  lport (fate#306857, fate#306859, bnc#551175).
- patches.suse/libfc-removes-unused-disc_work-and-ex_list.patch:
  libfc: removes unused disc_work and ex_list (fate#306857,
  fate#306859, bnc#551175).
- patches.suse/libfc-rnn_id-may-be-required-before-rsnn_nn-with-some-switches.patch:
  libfc: RNN_ID may be required before RSNN_NN with some switches
  (fate#306857, fate#306859, bnc#551175).
- patches.suse/libfc-rpn_id-is-obsolete-and-unnecessary.patch:
  libfc: RPN_ID is obsolete and unnecessary (fate#306857,
  fate#306859, bnc#551175).
- patches.suse/libfc-vport-link-handling-and-fc_vport-state-managment.patch:
  libfc: vport link handling and fc_vport state managment
  (fate#306857, fate#306859, bnc#551175).
- patches.suse/libfcoe-allow-fip-to-be-disabled-by-the-driver.patch:
  libfcoe: Allow FIP to be disabled by the driver (fate#306857,
  fate#306859, bnc#551175).
- patches.suse/libfcoe-do-not-pad-fip-keep-alive-to-full-frame-size.patch:
  libfcoe: Do not pad FIP keep-alive to full frame size
  (fate#306857, fate#306859, bnc#551175).
- patches.suse/libfcoe-don-t-send-els-in-fip-mode-if-no-fcf-selected.patch:
  libfcoe: don't send ELS in FIP mode if no FCF selected
  (fate#306857, fate#306859, bnc#551175).
- patches.suse/libfcoe-fcoe-libfcoe-npiv-support.patch:
  libfcoe, fcoe: libfcoe NPIV support (fate#306857, fate#306859,
  bnc#551175).
- patches.suse/libfcoe-fcoe-simplify-receive-flogi-response.patch:
  libfcoe: fcoe: simplify receive FLOGI response (fate#306857,
  fate#306859, bnc#551175).
- patches.suse/libfcoe-fip-allow-fip-receive-to-be-called-from-irq.patch:
  libfcoe: fip: allow FIP receive to be called from
  IRQ. (fate#306857, fate#306859, bnc#551175).
- patches.suse/libfcoe-fip-should-report-link-to-libfc-whether-selected-or-not.patch:
  libfcoe: FIP should report link to libfc whether selected or
  not (fate#306857, fate#306859, bnc#551175).
- patches.suse/libfcoe-fip-use-scsi-host-number-to-identify-debug-messages.patch:
  libfcoe: fip: use SCSI host number to identify debug
  messages. (fate#306857, fate#306859, bnc#551175).
- patches.suse/libfcoe-formatting-and-comment-cleanups.patch:
  libfcoe: formatting and comment cleanups (fate#306857,
  fate#306859, bnc#551175).
- patches.suse/modify-change_queue_depth-to-take-in-reason-why-it-is-being-called.patch:
  modify change_queue_depth to take in reason why it is being
  called (fate#306857, fate#306859, bnc#551175).
- patches.suse/scsi-error-have-scsi-ml-call-change_queue_depth-to-handle-queue_full.patch:
  scsi error: have scsi-ml call change_queue_depth to handle
  QUEUE_FULL (fate#306857, fate#306859, bnc#551175).

-------------------------------------------------------------------
Thu Nov 19 15:04:17 CET 2009 - hare@suse.de

- patches.suse/dm-mpath-accept-failed-paths: Fixup patch to apply.

-------------------------------------------------------------------
Thu Nov 19 14:43:31 CET 2009 - hare@suse.de

Port patches from SLES11:
- patches.fixes/scsi-dh-queuedata-accessors: Kernel bug triggered
  in multipath (bnc#486001).
- patches.suse/dm-mpath-accept-failed-paths: Refresh.
- patches.suse/dm-mpath-detach-existing-hardware-handler:
  multipath: detach existing hardware handler if none was
  specified.
- patches.suse/dm-mpath-requeue-for-stopped-queue: Delete.

-------------------------------------------------------------------
Thu Nov 19 13:34:34 CET 2009 - hare@suse.de

- patches.suse/dm-mpath-evaluate-request-result-and-sense:
  multipath: Evaluate request result and sense code
  (FATE#303695,bnc#433920,bnc#442001).

-------------------------------------------------------------------
Thu Nov 19 12:51:30 CET 2009 - mmarek@suse.cz

- rpm/kernel-binary.spec.in: Kill support for kernel-$flavor
  symbols, we need a unified kernel-source for all flavors.

-------------------------------------------------------------------
Thu Nov 19 12:30:28 CET 2009 - hare@suse.de

- patches.fixes/bnx2i-use-common-iscsi-suspend-queue: bnx2i:
  use common iscsi suspend queue (FATE#307215).
- patches.fixes/iscsi-class-modify-handling-of-replacement-time:
  iscsi class: modify handling of replacement timeout
  (FATE#307215).
- patches.fixes/iser-set-tgt-and-lu-reset-timeout: iser: set
  tgt and lu reset timeout (FATE#307215).
- patches.fixes/libiscsi-add-warm-target-reset-tmf-support:
  libiscsi: add warm target reset tmf support (FATE#307215).
- patches.fixes/libiscsi-check-tmf-state-before-sending-pdu:
  libiscsi: Check TMF state before sending PDU (FATE#307215).
- patches.fixes/libiscsi-fix-login-text-checks-in-pdu-inject:
  libiscsi: fix login/text checks in pdu injection code
  (FATE#307215).
- patches.fixes/scsi-add-scsi-target-reset-support-to-ioctl:
  add scsi target reset support to scsi ioctl.
- patches.fixes/scsi-devinfo-update-hitachi-entries: scsi_devinfo:
  update Hitachi entries (v2).
- patches.fixes/scsi-fc-class-failfast-bsg-requests: [SCSI]
  fc class: fail fast bsg requests.
- patches.drivers/cxgb3i: Delete.
- patches.drivers/cxgb3i-fixed-offload-array-size: Delete.
- patches.fixes/disable-lro-per-default: Delete.

-------------------------------------------------------------------
Thu Nov 19 11:54:22 CET 2009 - hare@suse.de

- patches.fixes/scsi_dh-always-attach-sysfs: scsi_dh: create
  sysfs file, dh_state for all SCSI disk devices.
- patches.fixes/scsi_dh-change-activate-interface: scsi_dh: Change
  the scsidh_activate interface to be asynchronous (bnc#556144).
- patches.fixes/scsi_dh-make-alua-handler-asynchronous: scsi_dh:
  Make alua hardware handler's activate() async (bnc#556144).
- patches.fixes/scsi_dh-make-hp_sw-handler-asynchronous: scsi_dh:
  Make hp hardware handler's activate() async (bnc#556144).
- patches.fixes/scsi_dh-make-rdac-handler-asynchronous: scsi_dh:
  Make rdac hardware handler's activate() async (bnc#556144).

-------------------------------------------------------------------
Thu Nov 19 10:04:14 CET 2009 - hare@suse.de

- patches.drivers/qla4xxx-5.01.00-k8_sles11-03-update: Delete.
- patches.drivers/qla4xxx-sles11-update: Delete.

-------------------------------------------------------------------
Thu Nov 19 09:30:52 CET 2009 - hare@suse.de

- Update config files.
- patches.drivers/hpsa: hpsa: New driver SCSI driver for HP
  Smart Array (FATE#307153,bnc#555855).
- supported.conf: Mark hpsa as supported.

-------------------------------------------------------------------
Thu Nov 19 08:44:57 CET 2009 - jjolly@suse.de

- patches.arch/s390-01-qeth-isolation.patch: qeth: Exploit QDIO
  Data Connection Isolation (bnc#555199,LTC#57826,FATE#307015).
- patches.arch/s390-02-01-cex3-init-msg.patch:
  zcrypt: initialize ap_messages for cex3 exploitation
  (bnc#555200,LTC#57825,FATE#307112).
- patches.arch/s390-02-02-cex3-special-command.patch:
  zcrypt: special command support for cex3 exploitation
  (bnc#555200,LTC#57825,FATE#307112).
- patches.arch/s390-02-03-cex3-device.patch: zcrypt: add support
  for cex3 device types (bnc#555200,LTC#57825,FATE#307112).
- patches.arch/s390-02-04-cex3-use-def.patch: zcrypt: use
  definitions for cex3 (bnc#555200,LTC#57825,FATE#307112).
- patches.arch/s390-02-05-zcrypt-speed-cex2c.patch:
  zcrypt: adjust speed rating between cex2 and pcixcc
  (bnc#555200,LTC#57825,FATE#307112).
- patches.arch/s390-02-06-zcrypt-speed-cex3.patch:
  zcrypt: adjust speed rating of cex3 adapters
  (bnc#555200,LTC#57825,FATE#307112).
- patches.arch/s390-sles11sp1-01-qeth-isolation.patch: Delete.

-------------------------------------------------------------------
Thu Nov 19 08:17:57 CET 2009 - jjolly@suse.de

- patches.arch/s390-sles11sp1-01-qeth-isolation.patch:
  qeth: Exploit QDIO Data Connection Isolation
  (bnc#555199,LTC#57826,FATE#307015).

-------------------------------------------------------------------
Wed Nov 18 21:58:51 CET 2009 - jeffm@suse.com

- scripts/sequence-patch.sh: Add automatic generation of supported
  modules list.

-------------------------------------------------------------------
Wed Nov 18 21:53:18 CET 2009 - jeffm@suse.com

- Update config files: Enable CONFIG_ACPI_CUSTOM_OVERRIDE_INITRAMFS

-------------------------------------------------------------------
Wed Nov 18 20:56:52 CET 2009 - jeffm@suse.com

- patches.suse/acpi-generic-initramfs-table-override-support:
  ACPI: generic initramfs table override support (bnc#533555).
- patches.suse/init-move-populate_rootfs-back-to-start_kernel:
  init: move populate_rootfs back to start_kernel (bnc#533555).

-------------------------------------------------------------------
Wed Nov 18 18:07:48 CET 2009 - jkosina@suse.de

- patches.arch/x86-crypto-pclmulqdq-accelerated-implementation.patch:
  incorporate "crypto: ghash-intel - Hard-code pshufb" fix

-------------------------------------------------------------------
Wed Nov 18 17:12:10 CET 2009 - jeffm@suse.com

- patches.suse/hung_task_timeout-configurable-default:
  hung_task_timeout: configurable default (bnc#552820).
  - Default to runtime-disabled on all flavors except debug.

-------------------------------------------------------------------
Wed Nov 18 16:48:59 CET 2009 - agraf@suse.de

- patches.fixes/kvm-ioapic.patch: Ignore apic polarity
  (bnc#556564).
- patches.fixes/kvm-macos.patch: Implement some missing intercepts
  so osx doesn't blow up (bnc#556564).

-------------------------------------------------------------------
Wed Nov 18 15:52:02 CET 2009 - hare@suse.de

- supported.conf: mark missing 10Gb drivers as supported
  (bnc#555793)

-------------------------------------------------------------------
Wed Nov 18 15:39:48 CET 2009 - hare@suse.de

- patches.drivers/aacraid-24701-update: Problems with aacraid
  (bnc#524242,FATE#307437).

-------------------------------------------------------------------
Wed Nov 18 15:19:32 CET 2009 - hare@suse.de

Cleanup patches for series2git:
- patches.apparmor/apparmor.diff: Refresh.
- patches.suse/Cleanup-and-make-boot-splash-work-with-KMS.patch:
  Refresh.
- patches.suse/bootsplash: Refresh.
- patches.suse/nfs4acl-ext3.diff: Refresh.
- patches.suse/silent-stack-overflow-2.patch: Refresh.
- patches.suse/suse-ppc32-mol.patch: Refresh.
- patches.suse/xfs-dmapi-src: Refresh.

-------------------------------------------------------------------
Wed Nov 18 15:16:59 CET 2009 - agraf@suse.de

- Update config files to enable pv-ops for KVM clock. (bnc#556135)

-------------------------------------------------------------------
Wed Nov 18 14:52:16 CET 2009 - tiwai@suse.de

- patches.drivers/alsa-sp1-hda-01-select-ibexpeak-handler: ALSA:
  hda - select IbexPeak handler for Calpella (FATE#306783).
- patches.drivers/alsa-sp1-hda-02-vectorize-get_empty_pcm_device:
  ALSA: hda - vectorize get_empty_pcm_device() (FATE#306783).
- patches.drivers/alsa-sp1-hda-03-allow-up-to-4-HDMI: ALSA:
  hda - allow up to 4 HDMI devices (FATE#306783).
- patches.drivers/alsa-sp1-hda-04-convert-intelhdmi-global-references:
  ALSA: hda - convert intelhdmi global references to local
  parameters (FATE#306783).
- patches.drivers/alsa-sp1-hda-05-remove-intelhdmi-dependency-on-multiout:
  ALSA: hda - remove intelhdmi dependency on multiout
  (FATE#306783).
- patches.drivers/alsa-sp1-hda-06-use-pcm-prepare-callbacks-for-intelhdmi:
  ALSA: hda - use pcm prepare/cleanup callbacks for intelhdmi
  (FATE#306783).
- patches.drivers/alsa-sp1-hda-07-reorder-intelhemi-prepare-callbacks:
  ALSA: hda - reorder intelhdmi prepare/cleanup callbacks
  (FATE#306783).
- patches.drivers/alsa-sp1-hda-08-vectorize-intelhdmi: ALSA:
  hda - vectorize intelhdmi (FATE#306783).
- patches.drivers/alsa-sp1-hda-09-get-intelhtemi-max-channels:
  ALSA: hda - get intelhdmi max channels from widget caps
  (FATE#306783).
- patches.drivers/alsa-sp1-hda-10-auto-parse-intelhdmi-cvt-pin:
  ALSA: hda - auto parse intelhdmi cvt/pin configurations
  (FATE#306783).
- patches.drivers/alsa-sp1-hda-11-remove-static-intelhdmi-config:
  ALSA: hda - remove static intelhdmi configurations
  (FATE#306783).
- patches.drivers/alsa-sp1-hda-12-reset-pins-idt-codec-free:
  ALSA: hda - Reset pins of IDT/STAC codecs at free (bnc#544779).
- patches.drivers/alsa-sp1-hda-13-add-reboot-notifier: ALSA:
  hda - Add reboot notifier to each codec (bnc#544779).
- patches.drivers/alsa-sp1-hda-14-add-missing-export: ALSA: hda -
  Add missing export for snd_hda_bus_reboot_notify (bnc#544779).
- patches.drivers/alsa-sp1-hda-15-fix-build-warning: ALSA: hda -
  Add a proper ifdef to a debug code (FATE#306783).
- patches.drivers/alsa-sp1-hda-16-stac-dual-headphones-fix:
  ALSA: hda - Fix detection of dual headphones (bnc#556532).

-------------------------------------------------------------------
Wed Nov 18 14:35:44 CET 2009 - jkosina@suse.de

- patches.arch/x86-crypto-pclmulqdq-accelerated-implementation.patch:
  crypto: ghash - Add PCLMULQDQ accelerated implementation
  (FATE#306883, bnc#554578).
- Update config files: set CRYPTO_GHASH_CLMUL_NI_INTEL=m
- patches.xen/xen3-patch-2.6.28: Refresh to apply cleanly

-------------------------------------------------------------------
Wed Nov 18 14:32:52 CET 2009 - agraf@suse.de

- patches.arch/kvm-only-export-selected-pv-ops-feature-structs:
  Only export selected pv-ops feature structs (bnc#556135).
- patches.arch/kvm-replace-kvm-io-delay-pv-ops-with-linux-magic:
  Replace kvm io delay pv-ops with linux magic (bnc#556135).
- patches.arch/kvm-split-paravirt-ops-by-functionality: Split
  paravirt ops by functionality (bnc#556135).
- patches.arch/kvm-split-the-KVM-pv-ops-support-by-feature:
  Split the KVM pv-ops support by feature (bnc#556135).
- patches.xen/xen3-patch-2.6.23: Refresh.
- patches.xen/xen3-patch-2.6.31: Refresh.

-------------------------------------------------------------------
Wed Nov 18 14:07:01 CET 2009 - teheo@suse.de

- patches.suse/kbuild-icecream-workaround: Delete.

-------------------------------------------------------------------
Wed Nov 18 13:37:41 CET 2009 - trenn@suse.de

- Update config files.
  Also enable CONFIG_DMAR (fate#306796) for vanilla flavors

-------------------------------------------------------------------
Wed Nov 18 12:58:34 CET 2009 - trenn@suse.de

- Update config files.
  Do the same for i386

-------------------------------------------------------------------
Wed Nov 18 10:14:35 CET 2009 - trenn@suse.de

- Update config files.
  Enabling CONFIG_DMAR (fate#306796), introduces these changes:
    +CONFIG_HAVE_INTEL_TXT=y
    -# CONFIG_DMAR is not set
    +CONFIG_DMAR=y
    +# CONFIG_DMAR_DEFAULT_ON is not set
    +CONFIG_DMAR_FLOPPY_WA=y
    +# CONFIG_INTEL_TXT is not set
  Done for x86_64 for now only.

-------------------------------------------------------------------
Mon Nov 16 23:44:12 CET 2009 - jkosina@suse.de

- patches.fixes/hid-fixup-ncr-quirk.patch: HID: fixup quirk for
  NCR devices (bnc#548807).

-------------------------------------------------------------------
Fri Nov 13 21:16:04 CET 2009 - mmarek@suse.cz

- rpm/*.spec.in, rpm/kernel-module-subpackage: add
  Provides: multiversion(kernel) to binary kernel packages,
  kernel-source, kernel-syms and all KMPs so that zypp can be
  configured to keep multiple versions of these packages
  (fate#305311).

-------------------------------------------------------------------
Fri Nov 13 10:53:28 CET 2009 - npiggin@suse.de

- Disable LGUEST on x86 32. It doesn't build properly without PARAVIRT.

-------------------------------------------------------------------
Wed Nov 11 14:45:36 CET 2009 - jack@suse.cz

- patches.fixes/zisofs-large-pagesize-read.patch: zisofs:
  Implement reading of compressed files when PAGE_CACHE_SIZE >
  compress block size (bnc#540349).

-------------------------------------------------------------------
Wed Nov 11 11:18:01 CET 2009 - npiggin@suse.de

- Update config files.

-------------------------------------------------------------------
Wed Nov 11 10:55:56 CET 2009 - npiggin@suse.de

- Disable PARAVIRT_GUEST on x86 32 and 64.

-------------------------------------------------------------------
Tue Nov 10 06:51:46 CET 2009 - teheo@suse.de

- patches.drivers/libata-ahci-aspire-3810t-noncq: ahci: disable
  NCQ on Aspire 3810t (bnc#522790).

-------------------------------------------------------------------
Tue Nov 10 06:50:57 CET 2009 - npiggin@suse.de

- Update config files.

-------------------------------------------------------------------
Tue Nov 10 06:23:17 CET 2009 - npiggin@suse.de

- Update config files. Disable CONFIG_CC_STACKPROTECTOR on all
  x86 kernels except debug. Overhead is prohibitive.

-------------------------------------------------------------------
Mon Nov  9 14:02:14 CET 2009 - npiggin@suse.de

- patches.suse/files-slab-rcu.patch: SLAB_DESTROY_BY_RCU for
  file slab.

-------------------------------------------------------------------
Mon Nov  9 11:22:46 CET 2009 - npiggin@suse.de

- Update config files. Vanilla doesn't have unwinder, trace selects
  options which select frame pointers.

-------------------------------------------------------------------
Mon Nov  9 10:29:49 CET 2009 - npiggin@suse.de

- Disable FRAME_POINTER on i386 and x86-64, all kernels. Unwind info
  should provide all this functionality.

-------------------------------------------------------------------
Mon Nov  9 04:00:28 CET 2009 - nfbrown@suse.de

- patches.fixes/nfs-honour-server-preferred-io-size: NFS: Honour
  server-preferred io sizes (bnc#550648).

-------------------------------------------------------------------
Mon Nov  9 01:03:10 CET 2009 - nfbrown@suse.de

- patches.fixes/nfs-slot-table-alloc: Don't fail allocations
  for the slot table when mounting an NFS filesystem (bnc#519820).

-------------------------------------------------------------------
Fri Nov  6 22:46:26 CET 2009 - trenn@suse.de

- patches.arch/x86_amd_fix_erratum_63.patch: x86/amd-iommu:
  Workaround for erratum 63 (bnc#548274).

-------------------------------------------------------------------
Fri Nov  6 16:18:21 CET 2009 - jeffm@suse.de

- Disabled PARAVIRT_GUEST on ia64/trace and ia64/vanilla.

-------------------------------------------------------------------
Fri Nov  6 15:12:19 CET 2009 - trenn@suse.de

- patches.suse/kdb_x86_fix_hang.patch: X86 KDB: Reduce timeout
  for blinking LEDs (bnc#528811).

-------------------------------------------------------------------
Fri Nov  6 13:33:27 CET 2009 - mmarek@suse.cz

- rpm/kernel-binary.spec.in: fix last change.

-------------------------------------------------------------------
Fri Nov  6 12:47:52 CET 2009 - jbeulich@novell.com

- Update Xen patches to 2.6.32-rc6 and c/s 941.
- Update Xen config files.
- supported.conf: Add domctl.

-------------------------------------------------------------------
Fri Nov  6 09:50:40 CET 2009 - mmarek@suse.cz

- rpm/kernel-binary.spec.in: add the /lib/modules/.../{source,devel}
  symlinks to the -devel package (bnc#548728).

-------------------------------------------------------------------
Fri Nov  6 09:40:45 CET 2009 - mmarek@suse.cz

- rpm/kernel-binary.spec.in: obsolete kvm-kmp.

-------------------------------------------------------------------
Thu Nov  5 19:14:03 CET 2009 - jeffm@suse.com

- Update to 2.6.32-rc6.
  - 2 patches eliminated
  - NR_CPUS=4096 on ia64/vanilla again

-------------------------------------------------------------------
Thu Nov  5 18:53:24 CET 2009 - jeffm@suse.com

- Performance: Disabled CONFIG_PARAVIRT on all flavors.

-------------------------------------------------------------------
Thu Nov  5 16:35:57 CET 2009 - mmarek@suse.cz

- Delete unused 2.6.31.y patches.

-------------------------------------------------------------------
Thu Nov  5 15:59:58 CET 2009 - mmarek@suse.cz

- supported.conf: add libfcoe and fix typo.

-------------------------------------------------------------------
Thu Nov  5 12:54:06 CET 2009 - mmarek@suse.cz

- supported.conf: update so that supported modules don't require
  unsupported ones by adding following modules: async_pq
  async_raid6_recov ath blkback_pagemap crypto_hash drm_kms_helper
  fddi fscache lib80211 libfcoe libipw libiscsi_tcp llc md_mod mdio
  mfd_core nf_defrag_ipv4 p8022 psnap raid6_pq tr ttm ucb1400_core
  v4l2_compat_ioctl32.

-------------------------------------------------------------------
Thu Nov  5 12:19:27 CET 2009 - mmarek@suse.cz

- config.conf: remove kernel-ps3-devel (does not exist) and
  kernel-debug-devel (not needed most of the time) from
  kernel-syms.

-------------------------------------------------------------------
Thu Nov  5 10:56:15 CET 2009 - hare@suse.de

- Update config files: Set CONFIG_HZ to 100 for zSeries
  (bnc#552564).

-------------------------------------------------------------------
Thu Nov  5 10:52:13 CET 2009 - hare@suse.de

- Update config files: Increase MAX_RAW_DEVS to 4096 on
  zSeries (bnc#552565).

-------------------------------------------------------------------
Wed Nov  4 23:02:07 CET 2009 - mmarek@suse.cz

- rpm/kernel-binary.spec.in: delete stray text.

-------------------------------------------------------------------
Tue Nov  3 15:40:19 CET 2009 - mmarek@suse.cz

- config.conf: remove the ec2 flavor from kernel-syms, most KMPs
  don't make any sense on ec2
  (http://lists.opensuse.org/opensuse-kernel/2009-11/msg00001.html).

-------------------------------------------------------------------
Mon Nov  2 16:09:13 CET 2009 - mmarek@suse.cz

- rpm/kernel-binary.spec.in: obsolete also brocade-bfa-kmp.

-------------------------------------------------------------------
Mon Nov  2 16:04:13 CET 2009 - mmarek@suse.cz

- rpm/kernel-source.spec.in: add split-modules to the src.rpm.

-------------------------------------------------------------------
Mon Nov  2 13:18:55 CET 2009 - mmarek@suse.cz

- rpm/kernel-binary.spec.in: obsolete enic-kmp and fnic-kmp.

-------------------------------------------------------------------
Mon Nov  2 12:49:08 CET 2009 - mmarek@suse.cz

- rpm/kernel-binary.spec.in: obsolete kmps by their full name, not
  just the foo-kmp virtual dependency (bnc#472410).

-------------------------------------------------------------------
Thu Oct 29 06:29:38 CET 2009 - tonyj@suse.de

- Update ppc/ps3 config for CONFIG_UTRACE

-------------------------------------------------------------------
Thu Oct 29 01:37:02 CET 2009 - tonyj@suse.de

- patches.trace/utrace-core: Update for SP1 (FATE# 304321)

-------------------------------------------------------------------
Wed Oct 28 22:51:38 CET 2009 - nfbrown@suse.de

- patches.fixes/nfsd-acl.patch: nfsd: Fix sort_pacl in
  fs/nfsd/nf4acl.c to actually sort groups (bnc#549748).

-------------------------------------------------------------------
Wed Oct 28 14:51:28 CET 2009 - jdelvare@suse.de

- Update config files:
	CONFIG_NTFS_FS=n
  We handle NTFS through FUSE these days.

-------------------------------------------------------------------
Tue Oct 27 17:15:40 CET 2009 - jbohac@suse.cz

- Update config files:
	CONFIG_NETLABEL=y
	CONFIG_SECURITY_NETWORK_XFRM=y
	(fate#307284)

-------------------------------------------------------------------
Tue Oct 27 16:45:20 CET 2009 - jkosina@suse.de

- patches.fixes/sched-move-rq_weight-data-array-out-of-percpu:
  fix compilation failure for configs with CONFIG_SMP=n and
  CONFIG_FAR_GROUP_SCHED=y

-------------------------------------------------------------------
Tue Oct 27 15:08:26 CET 2009 - jbeulich@novell.com

- Update config files (MINIX_FS=m globally, NTFS_FS off for -ec2).
- supported.conf: Add fs/minix.

-------------------------------------------------------------------
Tue Oct 27 14:35:26 CET 2009 - jkosina@suse.de

- patches.fixes/percpu-allow-pcpu_alloc-to-be-called-with-IRQs-off:
  percpu: allow pcpu_alloc() to be called with IRQs off
  (bnc#548119).
- patches.fixes/sched-move-rq_weight-data-array-out-of-percpu:
  Update to newer version which is going to be merged upstream.

-------------------------------------------------------------------
Fri Oct 23 18:17:21 CEST 2009 - jeffm@suse.com

- Update to 2.6.32-rc5-git3.

-------------------------------------------------------------------
Fri Oct 23 15:11:53 CEST 2009 - mmarek@suse.cz

- Update config files: set NR_CPUS back to 2048 for ia64/vanilla
  until there is a fix in mainline.

-------------------------------------------------------------------
Fri Oct 23 15:11:09 CEST 2009 - mmarek@suse.cz

- patches.fixes/sched-move-rq_weight-data-array-out-of-percpu:
  fix for !CONFIG_SMP.

-------------------------------------------------------------------
Fri Oct 23 12:53:53 CEST 2009 - mmarek@suse.cz

- patches.suse/Cleanup-and-make-boot-splash-work-with-KMS.patch:
  Cleanup and make boot splash work with KMS (bnc#544645).

-------------------------------------------------------------------
Thu Oct 22 18:38:47 CEST 2009 - jeffm@suse.com

- Re-enabled NR_CPUS=4096 on ia64.
- patches.fixes/sched-move-rq_weight-data-array-out-of-percpu:
  sched: move rq_weight data array out of .percpu (bnc#548119).

-------------------------------------------------------------------
Tue Oct 20 15:27:25 CEST 2009 - jbeulich@novell.com

- Update x86-64 Xen config file (NR_CPUS=512).
- Refresh a few Xen patches.
- rpm/kernel-binary.spec.in: Handle -ec2 flavor.
- rpm/package-descriptions: Describe -ec2 flavor.
- rpm/post.sh: Handle -ec2 flavor.

-------------------------------------------------------------------
Tue Oct 20 14:47:55 CEST 2009 - jbeulich@novell.com

- patches.fixes/use-totalram_pages: Delete.

-------------------------------------------------------------------
Tue Oct 20 14:45:22 CEST 2009 - jbeulich@novell.com

- config.conf: Add -ec2 configs (fate#305273)
- Add ec2 config files.
- patches.xen/xen-unpriv-build: No need to build certain bits
  when building non-privileged kernel.
- supported.conf: Add fs/nls/nls_base.

-------------------------------------------------------------------
Mon Oct 19 15:24:25 CEST 2009 - jeffm@suse.com

- Temporarily reduce NR_CPUS to 2048 on ia64 to avoid build
  failures (bnc#548119)

-------------------------------------------------------------------
Mon Oct 19 15:21:26 CEST 2009 - mmarek@suse.cz

- rpm/kernel-binary.spec.in: [s390x] ignore errors from
  dwarfextract for now.

-------------------------------------------------------------------
Fri Oct 16 23:14:44 CEST 2009 - mmarek@suse.cz

- Update config files: set CONFIG_ENTERPRISE_SUPPORT=y.

-------------------------------------------------------------------
Fri Oct 16 23:12:38 CEST 2009 - mmarek@suse.cz

- rpm/kernel-binary.spec.in: fix the logic for determining the base
  package in the %post scripts.

-------------------------------------------------------------------
Fri Oct 16 19:18:25 CEST 2009 - jeffm@suse.com

- Update config files.

-------------------------------------------------------------------
Fri Oct 16 17:01:11 CEST 2009 - jeffm@suse.com

- Update to 2.6.32-rc5.

-------------------------------------------------------------------
Fri Oct 16 16:45:53 CEST 2009 - mmarek@suse.de

- patches.rpmify/ia64-sn-fix-percpu-warnings: ia64/sn: fix
  percpu warnings.

-------------------------------------------------------------------
Fri Oct 16 15:51:56 CEST 2009 - mmarek@suse.de

- Update config files: disable MTD_GPIO_ADDR, VME_CA91CX42 and
  VME_TSI148 on ia64 to fix build.

-------------------------------------------------------------------
Fri Oct 16 15:18:35 CEST 2009 - mmarek@suse.cz

- rpm/kernel-binary.spec.in: undo the -base merge for now.

-------------------------------------------------------------------
Fri Oct 16 14:51:42 CEST 2009 - mmarek@suse.cz

- rpm/kernel-source.spec.in: mark kernel-source as arch dependent
  again. The content is noarch, but changing the rpm architecture
  breaks online update.

-------------------------------------------------------------------
Fri Oct 16 14:19:01 CEST 2009 - jbeulich@novell.com

- patches.xen/xen3-patch-2.6.32-rc4: Fix AGP for PowerPC.

-------------------------------------------------------------------
Fri Oct 16 12:08:06 CEST 2009 - jbeulich@novell.com

- Update Xen patches to 2.6.32-rc4 and c/s 938.
- config.conf: Re-enable Xen.
- Update x86 config files.

-------------------------------------------------------------------
Tue Oct 13 02:29:26 CEST 2009 - jeffm@suse.com

- patches.rpmify/staging-missing-sched.h: Added missing sites.

-------------------------------------------------------------------
Mon Oct 12 23:08:39 CEST 2009 - jeffm@suse.com

- patches.rpmify/staging-missing-sched.h: staging: Complete
  sched.h removal from interrupt.h.

-------------------------------------------------------------------
Mon Oct 12 21:05:07 CEST 2009 - jeffm@suse.de

- patches.apparmor/ptrace_may_access-fix: apparmor:
  ptrace_may_access -> ptrace_access_check.

-------------------------------------------------------------------
Mon Oct 12 20:07:54 CEST 2009 - jeffm@suse.de

- Update config files.

-------------------------------------------------------------------
Mon Oct 12 19:54:16 CEST 2009 - jeffm@suse.de

- Updated to 2.6.32-rc4.
  - Eliminated 4 patches.
  - Refreshed context.

-------------------------------------------------------------------
Mon Oct 12 16:23:59 CEST 2009 - jeffm@suse.de

- patches.apparmor/apparmor.diff: Refresh and enable.

-------------------------------------------------------------------
Fri Oct  9 20:00:01 CEST 2009 - jeffm@suse.de

- Cleanup unused patches:
  - patches.fixes/iwl3945-fix-rfkill.patch: Delete.
  - patches.fixes/iwlagn-fix-rfkill.patch: Delete.
  - patches.suse/kdb-serial-8250: Delete.
  - patches.suse/kdb-sysctl-context: Delete.

-------------------------------------------------------------------
Fri Oct  9 16:57:28 CEST 2009 - jeffm@suse.de

- patches.fixes/scsi-add-tgps-setting: Refresh and re-enable.

-------------------------------------------------------------------
Fri Oct  9 16:42:54 CEST 2009 - jeffm@suse.de

- patches.arch/x86_64-hpet-64bit-timer.patch: Refresh and re-enable.

-------------------------------------------------------------------
Fri Oct  9 16:42:40 CEST 2009 - jeffm@suse.de

- patches.suse/kbuild-icecream-workaround: Refresh and re-enable.

-------------------------------------------------------------------
Fri Oct  9 16:12:22 CEST 2009 - jeffm@suse.de

- patches.rpmify/spin_is_contended-fix: Delete.

-------------------------------------------------------------------
Fri Oct  9 16:11:55 CEST 2009 - jeffm@suse.de

- patches.arch/mm-avoid-bad-page-on-lru: Refresh and re-enable.

-------------------------------------------------------------------
Fri Oct  9 15:08:54 CEST 2009 - jeffm@suse.de

- Update vanilla config files.

-------------------------------------------------------------------
Fri Oct  9 14:52:31 CEST 2009 - jeffm@suse.de

- Update to 2.6.32-rc3.

-------------------------------------------------------------------
Fri Oct  9 00:35:47 CEST 2009 - jeffm@suse.de

- patches.rpmify/tsi148-dependency: vme/tsi148: Depend on VIRT_TO_BUS

-------------------------------------------------------------------
Thu Oct  8 23:37:34 CEST 2009 - jeffm@suse.de

- patches.suse/kdb-x86-build-fixes: kdb: Use $srctree not $TOPDIR
  in Makefile.

-------------------------------------------------------------------
Thu Oct  8 23:36:50 CEST 2009 - jeffm@suse.de

- patches.rpmify/winbond-prepare_multicast: winbond: implement
  prepare_multicast and fix API usage.
- patches.rpmify/winbond_beacon_timers: winbond: use
  bss_conf->beacon_int instead of conf->beacon_int.
- patches.rpmify/winbond-build-fixes: Delete.

-------------------------------------------------------------------
Thu Oct  8 22:49:42 CEST 2009 - jeffm@suse.de

- patches.rpmify/rtl8192e-build-fixes: rtl8192e: Add #include
  <linux/vmalloc.h>.

-------------------------------------------------------------------
Thu Oct  8 22:44:26 CEST 2009 - jeffm@suse.de

- patches.suse/kdb-build-fixes: kdb: Build fixes.

-------------------------------------------------------------------
Thu Oct  8 22:32:46 CEST 2009 - jeffm@suse.de

- patches.rpmify/iio-s390-build-fix: iio: Don't build on s390.

-------------------------------------------------------------------
Thu Oct  8 21:54:40 CEST 2009 - jeffm@suse.de

- patches.rpmify/winbond-build-fixes: winbond: API fix.

-------------------------------------------------------------------
Thu Oct  8 21:53:59 CEST 2009 - jeffm@suse.de

- Update vanilla config files.

-------------------------------------------------------------------
Thu Oct  8 21:48:43 CEST 2009 - jeffm@suse.de

- Update config files.

-------------------------------------------------------------------
Thu Oct  8 20:07:07 CEST 2009 - jeffm@suse.de

- Updated to 2.6.32-rc1 (AKA 2.6.32-rc2).
  - Eliminated 28 patches.
  - 14 patches need further review.
  - Xen and AppArmor are currently disabled.
  - USB support in KDB is disabled.

-------------------------------------------------------------------
Thu Oct  8 00:27:18 CEST 2009 - gregkh@suse.de

- patches.kernel.org/patch-2.6.31.2-3: Linux 2.6.31.3.
  - major tty bugfix

-------------------------------------------------------------------
Wed Oct  7 15:20:25 CEST 2009 - tiwai@suse.de

- patches.drivers/alsa-hda-alc268-automic-fix: ALSA: hda -
  Fix yet another auto-mic bug in ALC268 (bnc#544899).

-------------------------------------------------------------------
Wed Oct  7 13:15:17 CEST 2009 - knikanth@suse.de

- patches.suse/block-seperate-rw-inflight-stats: Fix the regression,
  "iostat reports wrong service time and utilization", introduced
  by this patch  (bnc#544926).

-------------------------------------------------------------------
Tue Oct  6 21:31:00 CEST 2009 - gregkh@suse.de

- patches.suse/x86-mark_rodata_rw.patch: Delete.
- patches.xen/xen3-x86-mark_rodata_rw.patch: Delete.
  - both of these were not being used anyway.

-------------------------------------------------------------------
Tue Oct  6 17:30:29 CEST 2009 - jbeulich@novell.com

- Update Xen patches to 2.6.31.2.

-------------------------------------------------------------------
Tue Oct  6 08:52:08 CEST 2009 - tiwai@suse.de

- patches.drivers/alsa-hda-alc660vd-asus-a7k-fix: ALSA: hda -
  Add a workaround for ASUS A7K (bnc#494309).

-------------------------------------------------------------------
Mon Oct  5 19:45:27 CEST 2009 - gregkh@suse.de

- refresh patch fuzz due to 2.6.31.2 import.

-------------------------------------------------------------------
Mon Oct  5 19:43:13 CEST 2009 - gregkh@suse.de

- Update to Linux 2.6.31.2:
  - bugfixes, lots of them.
  - security fixes

-------------------------------------------------------------------
Mon Oct  5 08:40:56 CEST 2009 - tiwai@suse.de

- patches.drivers/alsa-hda-alc861-toshiba-fix: ALSA: hda -
  Fix invalid initializations for ALC861 auto mode (bnc#544161).

-------------------------------------------------------------------
Fri Oct  2 17:06:53 CEST 2009 - gregkh@suse.de

- Update config files.
- patches.drivers/add-via-chrome9-drm-support.patch: Delete.
  The code never got upstream and looks incorrect.

-------------------------------------------------------------------
Fri Oct  2 09:43:32 CEST 2009 - tiwai@suse.de

- patches.drivers/alsa-ctxfi-04-fix-surround-side-mute: ALSA:
  ctxfi: Swapped SURROUND-SIDE mute.
- patches.drivers/alsa-hda-2.6.32-rc1-toshiba-fix: ALSA: hda -
  Added quirk to enable sound on Toshiba NB200.
- patches.drivers/alsa-hda-2.6.32-rc2: ALSA: backport 2.6.32-rc2
  fixes for HD-audio.

-------------------------------------------------------------------
Thu Oct  1 13:18:09 CEST 2009 - jbeulich@novell.com

- Update Xen patches to 2.6.31.1 and c/s 934.

-------------------------------------------------------------------
Thu Oct  1 11:36:36 CEST 2009 - mmarek@suse.cz

- rpm/kernel-binary.spec.in: obsolete quickcam-kmp (bnc#543361).

-------------------------------------------------------------------
Wed Sep 30 21:51:13 CEST 2009 - gregkh@suse.de

- Update to 2.6.31.1
  - lots of bugfixes
  - security fixes

-------------------------------------------------------------------
Tue Sep 29 11:17:48 CEST 2009 - trenn@suse.de

- Disabled patches.suse/acpi-dsdt-initrd-v0.9a-2.6.25.patch
  with +trenn (bnc#542767)

-------------------------------------------------------------------
Wed Sep 23 13:29:27 CEST 2009 - teheo@suse.de

- Update config files.  Build pci-stub driver into the kernel so that
  built in pci drivers can be blocked from attaching to devices.

-------------------------------------------------------------------
Tue Sep 22 12:14:52 CEST 2009 - mmarek@suse.cz

- rpm/kernel-module-subpackage: when building against Linus'
  kernels (2.6.x), append a .0 to the kernel version embedded in
  the KMP version, to ensure that such KMP is older than a KMP
  built against a subsequent stable kernel (2.6.x.y, y > 0).

-------------------------------------------------------------------
Mon Sep 21 20:39:57 CEST 2009 - jeffm@suse.de

- Update config files.

-------------------------------------------------------------------
Mon Sep 21 20:20:11 CEST 2009 - jeffm@suse.de

- patches.suse/acpi-dsdt-initrd-v0.9a-2.6.25.patch: Ported to
  2.6.31 (bnc#533555).

-------------------------------------------------------------------
Sat Sep 19 13:51:50 CEST 2009 - mmarek@suse.cz

- rpm/postun.sh: do not remove the bootloader entry if the kernel
  version didn't change (bnc#533766).

-------------------------------------------------------------------
Sat Sep 19 13:39:38 CEST 2009 - mmarek@suse.cz

- rpm/postun.sh: remove dead code.

-------------------------------------------------------------------
Fri Sep 18 21:20:14 CEST 2009 - jeffm@suse.de

- patches.fixes/reiserfs-replay-honor-ro: reiserfs: Properly
  honor read-only devices (bnc#441062).

-------------------------------------------------------------------
Thu Sep 17 21:25:23 CEST 2009 - jeffm@suse.de

- patches.arch/acpi_srat-pxm-rev-ia64.patch: Use SRAT table rev
  to use 8bit or 16/32bit PXM fields (ia64) (bnc#503038).
- patches.arch/acpi_srat-pxm-rev-store.patch: Store SRAT table
  revision (bnc#503038).
- patches.arch/acpi_srat-pxm-rev-x86-64.patch: Use SRAT table
  rev to use 8bit or 32bit PXM fields (x86-64) (bnc#503038).

-------------------------------------------------------------------
Thu Sep 17 21:08:15 CEST 2009 - tiwai@suse.de

- patches.drivers/alsa-hda-2.6.32-rc1: ALSA HD-audio backport
  from 2.6.32-rc1.

-------------------------------------------------------------------
Wed Sep 16 15:33:05 CEST 2009 - jbeulich@novell.com

- Update Xen patches to 2.6.31 final.

-------------------------------------------------------------------
Tue Sep 15 11:29:19 CEST 2009 - teheo@suse.de

Backport attach inhibition for builtin pci drivers from 2.6.32-rc.

- patches.drivers/pci-separate-out-pci_add_dynid: pci: separate
  out pci_add_dynid().
- patches.drivers/pci_stub-add-ids-parameter: pci-stub: add
  pci_stub.ids parameter.

-------------------------------------------------------------------
Tue Sep 15 11:22:53 CEST 2009 - teheo@suse.de

Backport patches from 2.6.32-rc to ease ossp testing.

- Update config files - SOUND_OSS_CORE_PRECLAIM is set to N.
- patches.drivers/implement-register_chrdev: chrdev: implement
  __register_chrdev().
- patches.drivers/sound-make-oss-device-number-claiming-optional:
  sound: make OSS device number claiming optional and schedule
  its removal.
- patches.drivers/sound-request-char-major-aliases-for-oss-devices:
  sound: request char-major-* module aliases for missing OSS
  devices.

-------------------------------------------------------------------
Mon Sep 14 21:33:26 CEST 2009 - sdietrich@suse.de

- patches.suse/novfs-client-module: Update header todo list with
	locking nits (semaphore used as mutex / completion)

-------------------------------------------------------------------
Mon Sep 14 17:03:49 CEST 2009 - jeffm@suse.com

- Revert back to CONFIG_M586TSC from CONFIG_M686 for default flavor
  (bnc#538849)

-------------------------------------------------------------------
Fri Sep 11 10:49:18 CEST 2009 - jbeulich@novell.com

- patches.suse/crasher-26.diff: Add capability to also trigger a
  kernel warning.

-------------------------------------------------------------------
Fri Sep 11 07:11:57 CEST 2009 - knikanth@suse.de

- patches.suse/block-seperate-rw-inflight-stats: Seperate read
  and write statistics of in_flight requests (fate#306525).

-------------------------------------------------------------------
Thu Sep 10 17:20:58 CEST 2009 - gregkh@suse.de

- patch fuzz removal now that 2.6.31 is the base.

-------------------------------------------------------------------
Thu Sep 10 17:19:17 CEST 2009 - gregkh@suse.de

- Update config files.
    CONFIG_MOUSE_PS2_ELANTECH=y
    CONFIG_MOUSE_PS2_TOUCHKIT=y
    (bnc#525607)

-------------------------------------------------------------------
Thu Sep 10 15:19:51 CEST 2009 - tiwai@suse.de

- patches.drivers/alsa-hda-2.6.32-pre: Refresh: fix misc realtek
  issues, add another Nvidia HDMI device id

-------------------------------------------------------------------
Thu Sep 10 03:08:43 CEST 2009 - jeffm@suse.de

- Updated to 2.6.31-final.

-------------------------------------------------------------------
Tue Sep  8 18:48:55 CEST 2009 - gregkh@suse.de

- refresh patches for fuzz due to upstream changes

-------------------------------------------------------------------
Tue Sep  8 18:44:20 CEST 2009 - gregkh@suse.de

- Update to 2.6.31-rc9
  - obsoletes:
    - patches.drivers/alsa-hda-fix-01-add-missing-mux-for-vt1708
    - patches.drivers/alsa-hda-fix-02-mbp31-hp-fix

-------------------------------------------------------------------
Tue Sep  8 15:03:15 CEST 2009 - knikanth@suse.de

- patches.fixes/scsi_dh-Provide-set_params-interface-in-emc-device-handler.patch:
  scsi_dh: Provide set_params interface in emc device handler
  (bnc#521607).
- patches.fixes/scsi_dh-Use-scsi_dh_set_params-in-multipath.patch:
  scsi_dh: Use scsi_dh_set_params() in multipath. (bnc#521607).
- patches.fixes/scsi_dh-add-the-interface-scsi_dh_set_params.patch:
  scsi_dh: add the interface scsi_dh_set_params() (bnc#521607).

-------------------------------------------------------------------
Mon Sep  7 16:33:07 CEST 2009 - mmarek@suse.cz

- rpm/kernel-source.spec.in: delete obsolete macro.

-------------------------------------------------------------------
Mon Sep  7 12:40:45 CEST 2009 - mmarek@suse.cz

- rpm/kernel-binary.spec.in: require minimum versions of
  module-init-tools and perl-Bootloader, the %post script is no
  longer compatible with ancient versions.

-------------------------------------------------------------------
Mon Sep  7 11:53:09 CEST 2009 - mmarek@suse.cz

- rpm/kernel-binary.spec.in: obsolete %name-base <= 2.6.31, the
  previous <= 2.6.30-1 didn't catch some cases obviously
  (bnc#533766).

-------------------------------------------------------------------
Fri Sep  4 21:11:39 CEST 2009 - jeffm@suse.de

- Enabled CONFIG_SCSI_DEBUG=m (bnc#535923).

-------------------------------------------------------------------
Fri Sep  4 14:35:57 CEST 2009 - mmarek@suse.cz

- kabi/severities, rpm/kabi.pl, rpm/kernel-binary.spec.in,
- rpm/kernel-source.spec.in: Use a simple script to check kabi by
  comparing Module.symvers files (similar to the old SLES9 one).
- rpm/built-in-where: Delete.
- rpm/symsets.pl: Delete.
- kabi/commonsyms: Delete.
- kabi/usedsyms: Delete.

-------------------------------------------------------------------
Fri Sep  4 11:39:02 CEST 2009 - mmarek@suse.cz

- patches.suse/kbuild-rebuild-fix-for-Makefile.modbuiltin:
  kbuild: rebuild fix for Makefile.modbuiltin.

-------------------------------------------------------------------
Thu Sep  3 02:43:28 CEST 2009 - gregkh@suse.de

- patches.drivers/usb-storage-increase-the-bcd-range-in-sony-s-bad-device-table.patch:
  Delete, it was wrong.

-------------------------------------------------------------------
Wed Sep  2 17:27:49 CEST 2009 - jbeulich@novell.com

- Update Xen config files.

-------------------------------------------------------------------
Wed Sep  2 15:39:54 CEST 2009 - jbeulich@novell.com

- Update Xen patches to 2.6.31-rc8 and c/s 931.
- patches.fixes/use-totalram_pages: use totalram_pages in favor
  of num_physpages for sizing boot time allocations (bnc#509753).
- patches.xen/xen-x86-per-cpu-vcpu-info: x86: use per-cpu storage
  for shared vcpu_info structure.

-------------------------------------------------------------------
Wed Sep  2 08:06:15 CEST 2009 - tiwai@suse.de

- patches.drivers/alsa-hda-2.6.32-pre: Refresh; merged fixes for
  IDT92HD73* codecs

-------------------------------------------------------------------
Tue Sep  1 19:16:24 CEST 2009 - jeffm@suse.com

- patches.apparmor/apparmor.diff: Update to latest git.

-------------------------------------------------------------------
Tue Sep  1 19:13:51 CEST 2009 - jeffm@suse.com

- patches.arch/add_support_for_hpet_msi_intr_remap.patch:
  intr-remap: generic support for remapping HPET MSIs
  (bnc#532758).
- patches.arch/add_x86_support_for_hpet_msi_intr_remap.patch:
  x86: arch specific support for remapping HPET MSIs (bnc#532758).

-------------------------------------------------------------------
Tue Sep  1 15:11:15 CEST 2009 - mmarek@suse.cz

- rpm/package-descriptions: fix description of the x86_64
  kernel-desktop package (bnc#535457).

-------------------------------------------------------------------
Mon Aug 31 22:02:50 CEST 2009 - jeffm@suse.com

- Update to 2.6.31-rc8.
  - Eliminated 1 patch.

-------------------------------------------------------------------
Mon Aug 31 12:17:31 CEST 2009 - tiwai@suse.de

- patches.drivers/alsa-hda-fix-01-add-missing-mux-for-vt1708:
  ALSA: hda - Add missing mux check for VT1708 (bnc#534904).
- patches.drivers/alsa-hda-fix-02-mbp31-hp-fix: ALSA: hda -
  Fix MacBookPro 3,1/4,1 quirk with ALC889A.
- patches.drivers/alsa-hda-2.6.32-pre: Refresh.

-------------------------------------------------------------------
Wed Aug 26 12:38:11 CEST 2009 - tiwai@suse.de

- patches.drivers/alsa-hda-[0-9]*: Delete, fold into a single patch
  patches.drivers/alsa-hda-2.6.32-pre

-------------------------------------------------------------------
Tue Aug 25 18:04:57 CEST 2009 - gregkh@suse.de

- Update config files.
- patches.drivers/samsung-backlight-driver.patch: Delete.

-------------------------------------------------------------------
Tue Aug 25 10:07:41 CEST 2009 - jbeulich@novell.com

- scripts/run_oldconfig.sh: Consistently use $prefix.

-------------------------------------------------------------------
Mon Aug 24 16:47:18 CEST 2009 - mmarek@suse.cz

- rpm/kernel-binary.spec.in: obsolete %name-base <= 2.6.30-1
  (bnc#530752).

-------------------------------------------------------------------
Mon Aug 24 16:35:01 CEST 2009 - jeffm@suse.com

- Update to 2.6.31-rc7.
  - Eliminated 3 patches.

-------------------------------------------------------------------
Mon Aug 24 16:16:04 CEST 2009 - jeffm@suse.com

- Update config files: Enable CONFIG_PROC_EVENTS.

-------------------------------------------------------------------
Fri Aug 21 16:05:42 CEST 2009 - mmarek@suse.cz

- rpm/post.sh: Do not call /sbin/module_upgrade, the rename
  happened before SLES10.

-------------------------------------------------------------------
Fri Aug 21 16:00:46 CEST 2009 - mmarek@suse.cz

- rpm/module-renames: Delete, we don't need to care about modules
  renamed before SLES10. Also, current mkinitrd gets the list of
  storage drivers based on pci ids.

-------------------------------------------------------------------
Fri Aug 21 15:50:51 CEST 2009 - mmarek@suse.cz

- rpm/post.sh, rpm/postun.sh: drop support for SLE10, the package
  can't be installed on SLE10 as is, so why not make it more
  adventurous.

-------------------------------------------------------------------
Fri Aug 21 15:48:15 CEST 2009 - mmarek@suse.cz

- rpm/kernel-binary.spec.in: remove product(openSUSE) supplements
  from the -extra subpackage which doesn't exist on openSUSE
  anymore.

-------------------------------------------------------------------
Thu Aug 20 17:52:08 CEST 2009 - tiwai@suse.de

- patches.drivers/alsa-hda-fix-0*: Backport from 2.6.31-rc fixes
  (to be merged)
- patches.drivers/alsa-hda-32-Reword-auto-probe-messages: Refresh.
- patches.drivers/alsa-hda-33-IDT-codec-updates: Refresh.

-------------------------------------------------------------------
Thu Aug 20 11:40:58 CEST 2009 - jbeulich@novell.com

- Update config files (modularize crypto again).
- supported.conf: Add resulting modules as supported.

-------------------------------------------------------------------
Wed Aug 19 09:22:46 CEST 2009 - jbeulich@novell.com

- Update Xen patches to 2.6.31-rc6 and c/s 928.

-------------------------------------------------------------------
Wed Aug 19 00:33:54 CEST 2009 - tiwai@suse.de

- patches.drivers/alsa-hda-48-alc268-oops-fix: ALSA: hda -
  Fix invalid capture mixers with some ALC268 models.

-------------------------------------------------------------------
Tue Aug 18 20:16:36 CEST 2009 - gregkh@suse.de

- patches.drivers/usb-storage-increase-the-bcd-range-in-sony-s-bad-device-table.patch:
  USB: storage: increase the bcd range in Sony's bad device
  table. (bnc#466554).

-------------------------------------------------------------------
Mon Aug 17 21:10:55 CEST 2009 - gregkh@suse.de

- patches.drivers/samsung-backlight-driver.patch: Change the range from
  0-255 to 0-7 to make it easier for HAL to handle the device without a
  need for custom scripts.

-------------------------------------------------------------------
Mon Aug 17 16:38:38 CEST 2009 - jeffm@suse.com

- Updated to 2.6.31-rc6.

-------------------------------------------------------------------
Mon Aug 17 00:19:20 CEST 2009 - gregkh@suse.de

- patches.drivers/samsung-backlight-driver.patch: added N120 support
  and some other devices that were integrated into the driver from
  upstream.

-------------------------------------------------------------------
Sun Aug 16 23:22:47 CEST 2009 - coly.li@suse.de

- supported.conf:
  set kernel/fs/dlm/dlm as unsupported, since fs/dlm is provided
  separately in the ocfs2 KMP package

-------------------------------------------------------------------
Sat Aug 15 12:18:42 CEST 2009 - tiwai@suse.de

- patches.drivers/alsa-hda-47-idt92hd8x-fix: ALSA: hda - Fix /
  clean up IDT92HD83xxx codec parser (bnc#531533).

-------------------------------------------------------------------
Sat Aug 15 01:55:23 CEST 2009 - gregkh@suse.de

- Update config files.
- patches.drivers/samsung-backlight-driver.patch: Samsung
  backlight driver (bnc#527533, bnc#531297).

-------------------------------------------------------------------
Fri Aug 14 21:47:28 CEST 2009 - mmarek@suse.cz

- rpm/kernel-binary.spec.in: add some hints how to set the %jobs
  macro (bnc#530535).

-------------------------------------------------------------------
Fri Aug 14 16:11:52 CEST 2009 - mmarek@suse.cz

- rpm/modversions: for overriden functions, keep the keyword in
  --pack.

-------------------------------------------------------------------
Thu Aug 13 16:01:51 CEST 2009 - jeffm@suse.com

- Updated to 2.6.31-rc5-git9.
  - Eliminated 7 patches.

------------------------------------------------------------------
Thu Aug 13 12:06:50 CEST 2009 - tiwai@suse.de

- patches.drivers/alsa-hda-42-hp-more-quirk: ALSA: hda - Add
  quirks for some HP laptops (bnc#527284).
- patches.drivers/alsa-hda-4[35]-*: Improve Realtek codec mic
  support
- patches.drivers/alsa-hda-46-stac-lo-detect-fix: ALSA: hda -
  Enable line-out detection only with speakers (bnc#520975).

-------------------------------------------------------------------
Wed Aug 12 13:34:25 CEST 2009 - mmarek@suse.cz

- rpm/split-modules, rpm/kernel-binary.spec.in: add the base files
  also to the main package. That way, kernel-$flavor-base is not
  needed in normal setups (fate#307154).

-------------------------------------------------------------------
Wed Aug 12 13:19:08 CEST 2009 - mmarek@suse.cz

- rpm/find-provides: no rpm provides for drivers/staging. It's
  higly unlikely that any KMP would require them and they just
  take up space in the rpm metadata.

-------------------------------------------------------------------
Tue Aug 11 14:39:42 CEST 2009 - tiwai@suse.de

- patches.drivers/alsa-hda-41-msi-white-list: ALSA: hda - Add
  a white-list for MSI option (bnc#529971).

-------------------------------------------------------------------
Tue Aug 11 13:05:37 CEST 2009 - tiwai@suse.de

- patches.drivers/alsa-hda-39-dont-override-ADC-definitions:
  ALSA: hda - Don't override ADC definitions for ALC codecs
  (bnc#529467).
- patches.drivers/alsa-hda-40-auto-mic-support-for-realtek:
  ALSA: hda - Add auto-mic support for Realtek codecs.

-------------------------------------------------------------------
Tue Aug 11 09:48:34 CEST 2009 - mmarek@suse.cz

- rpm/kernel-source.spec.in: do not rename kernel-source.rpmlintrc
  for the -rt variant.

-------------------------------------------------------------------
Mon Aug 10 12:55:56 CEST 2009 - mmarek@suse.cz

- patches.rpmify/staging-rtl8192su-fix-build-error.patch: move to
  patches.rpmify to fix vanilla ppc builds.

-------------------------------------------------------------------
Mon Aug 10 12:08:25 CEST 2009 - tiwai@suse.de

- patches.drivers/alsa-hda-38-fix-ALC269-vmaster: ALSA: hda -
  Add missing vmaster initialization for ALC269 (bnc#527361).

-------------------------------------------------------------------
Mon Aug 10 08:57:15 CEST 2009 - tiwai@suse.de

- patches.drivers/alsa-hda-33-IDT-codec-updates: Refresh.

-------------------------------------------------------------------
Fri Aug  7 17:25:11 CEST 2009 - jeffm@suse.com

- patches.fixes/recordmcount-fixup: recordmcount: Fixup wrong
  update_funcs() call.

-------------------------------------------------------------------
Fri Aug  7 16:38:23 CEST 2009 - tiwai@suse.de

- patches.drivers/alsa-soc-fsl-build-fixes: ASoC: Add missing
  DRV_NAME definitions for fsl/* drivers (to fix PPC builds)

-------------------------------------------------------------------
Fri Aug  7 15:16:21 CEST 2009 - tiwai@suse.de

- patches.arch/wmi-Fix-kernel-panic-when-stack-protection-enabled:
  wmi: Fix kernel panic when stack protection
  enabled. (bnc#529177).
- supported.conf: Update HD-audio modules

-------------------------------------------------------------------
Fri Aug  7 10:06:23 CEST 2009 - mmarek@suse.cz

- make config/s390/vanilla a symlink again.

-------------------------------------------------------------------
Fri Aug  7 09:42:58 CEST 2009 - mmarek@suse.de

- rpm/kernel-binary.spec.in: do not manually extract vmlinux
  debuginfo on ppc(64), rpm does it itself.

-------------------------------------------------------------------
Thu Aug  6 23:25:39 CEST 2009 - jeffm@suse.de

- rpm/kernel-binary.spec.in,
  rpm/kernel-source.spec.in: Added kernel-spec-macros to Sources.

-------------------------------------------------------------------
Thu Aug  6 16:24:09 CEST 2009 - jeffm@suse.de

- patches.suse/linux-2.6.29-even-faster-kms.patch: Disabled. It
  doesn't wake up the display on certain hardware.

-------------------------------------------------------------------
Wed Aug  5 22:33:56 CEST 2009 - mmarek@suse.cz

- rpm/kernel-binary.spec.in: do not split the -extra subpackage on
  openSUSE (bnc#528097).

-------------------------------------------------------------------
Wed Aug  5 20:46:02 CEST 2009 - jeffm@suse.de

- Updated to 2.6.31-rc5-git3.
  - Eliminated 4 patches.

-------------------------------------------------------------------
Wed Aug  5 18:22:05 CEST 2009 - gregkh@suse.de

- kernel-source.changes: remove old (pre 2008) messages, and move 2008
  to kernel-source.changes.old.  No need to spam email addresses that
  are no longer with the company for failed kernel builds.

-------------------------------------------------------------------
Wed Aug  5 17:55:56 CEST 2009 - gregkh@suse.de

- patches.drivers/staging-rtl8192su-fix-build-error.patch:
  Staging: rtl8192su: fix build error.

-------------------------------------------------------------------
Wed Aug  5 17:02:00 CEST 2009 - jeffm@suse.de

- patches.suse/supported-flag-enterprise: Make the supported
  flag configurable at build time (bnc#528097).

-------------------------------------------------------------------
Wed Aug  5 01:04:08 CEST 2009 - gregkh@suse.de

- Update config files.
  disable CONFIG_DRM_RADEON_KMS as per bnc#527910 for vanilla builds

-------------------------------------------------------------------
Tue Aug  4 23:21:31 CEST 2009 - gregkh@suse.de

- Update config files.
  disable CONFIG_DRM_RADEON_KMS as per bnc#527910

-------------------------------------------------------------------
Tue Aug  4 16:10:42 CEST 2009 - jeffm@suse.de

- patches.rpmify/ttm-pgprot-fixes: ttm: Use pgprot_val for
  comparing pgprot_t.

-------------------------------------------------------------------
Tue Aug  4 14:53:26 CEST 2009 - tiwai@suse.de

- patches.drivers/alsa-hda-3[0-8]*: ALSA HD-audio updates
- Update config files: enable CONFIG_SND_HDA_CIRRUS=y

-------------------------------------------------------------------
Mon Aug  3 22:15:32 CEST 2009 - jeffm@suse.de

- Update config files: CONFIG_FRAME_WARN=2048 on all arches, fixes
  ppc build failures.

-------------------------------------------------------------------
Mon Aug  3 22:01:58 CEST 2009 - jeffm@suse.de

- patches.xen/xen3-patch-2.6.31-rc4-rc5: Fixup pgtable port

-------------------------------------------------------------------
Mon Aug  3 19:42:42 CEST 2009 - jeffm@suse.de

- Updated to 2.6.31-rc5.
  - Eliminated 11 patches.

-------------------------------------------------------------------
Mon Aug  3 11:09:08 CEST 2009 - coly.li@suse.de

- Update config files to enable CONFIG_DLM_DEBUG.

-------------------------------------------------------------------
Fri Jul 31 14:30:38 CEST 2009 - jbeulich@novell.com

- Update Xen patches to 2.6.31-rc4 and c/s 916.
- patches.xen/xen3-driver-core-misc-add-nodename-support-for-misc-devices.patch:
  Delete.
- patches.xen/xen3-panic-on-io-nmi.diff: Delete.
- config.conf: Re-enable Xen.
- Update config files.

-------------------------------------------------------------------
Wed Jul 29 16:00:59 CEST 2009 - tiwai@suse.de

- Update config files: revert to CONFIG_SND=m and enabled again
  CONFIG_SND_DEBUG=y

-------------------------------------------------------------------
Tue Jul 28 12:23:12 CEST 2009 - mmarek@suse.cz

- Update config files: disable CONFIG_PRISM2_USB on ia64 and ppc.

-------------------------------------------------------------------
Tue Jul 28 11:21:11 CEST 2009 - mmarek@suse.cz

- Update config files: disable CONFIG_FB_UDL on ia64.

-------------------------------------------------------------------
Tue Jul 28 09:54:55 CEST 2009 - jbeulich@novell.com

- config.conf: Remove duplicate i386/desktop entry.

-------------------------------------------------------------------
Tue Jul 28 01:03:23 CEST 2009 - tiwai@suse.de

- patches.drivers/alsa-hda-29-Add-quirk-for-Dell-Studio-1555:
  ALSA: hda - Add quirk for Dell Studio 1555 (bnc#525244).

-------------------------------------------------------------------
Mon Jul 27 23:57:31 CEST 2009 - tiwai@suse.de

- patches.drivers/alsa-pcm-*: ALSA PCM fixes
- Fix/enhancement patches backported from ALSA tree
  * patches.drivers/alsa-core-Add-new-TLV-types-for-dBwith-min-max:
    ALSA: Add new TLV types for dBwith min/max (for usb).
  * patches.drivers/alsa-ctxfi-*: SB X-Fi support (FATE#306935).
  * patches.drivers/alsa-hda-*: More HD-audio fixes
  * patches.drivers/alsa-ice-*: ICE17xx fixes
  * patches.drivers/alsa-midi-*: MIDI fixes
  * patches.drivers/alsa-usb-*: USB-audio/MIDI fixes
- Remove obsoleted patches: patches.drivers/alsa-ad1984a-hp-quirks,
  patches.drivers/alsa-ca0106-capture-bufsize-fix,
  patches.drivers/alsa-ctxfi
- Update config files.

-------------------------------------------------------------------
Mon Jul 27 17:06:11 CEST 2009 - mmarek@suse.cz

- rpm/kernel-source.spec.in, scripts/tar-up.sh: really drop
  config-subst from the package.

-------------------------------------------------------------------
Mon Jul 27 13:43:01 CEST 2009 - mmarek@suse.cz

- rpm/kernel-binary.spec.in: manually create a -devel-debuginfo
  subpackage with vmlinux.debug to fix build with new rpm. This
  works for ix86 and x86_64, other archs might need further fixes.

-------------------------------------------------------------------
Mon Jul 27 03:04:23 CEST 2009 - jeffm@suse.de

- patches.rpmify/rtl8192su-build-fix: more ia64 fixes

-------------------------------------------------------------------
Mon Jul 27 01:47:21 CEST 2009 - jeffm@suse.de

- patches.rpmify/rtl8192su-build-fix: rtl8192su: compile fixes.

-------------------------------------------------------------------
Mon Jul 27 01:45:37 CEST 2009 - jeffm@suse.de

- patches.rpmify/rtl8192su-build-fix: rtl8192su: compile fixes.

-------------------------------------------------------------------
Sun Jul 26 00:42:40 CEST 2009 - jeffm@suse.de

- config.conf: Re-enabled trace flavor.

-------------------------------------------------------------------
Fri Jul 24 21:23:54 CEST 2009 - jeffm@suse.de

- Update config files: Disabled optimize for size on i386 and x86_64
  across all flavors.

-------------------------------------------------------------------
Fri Jul 24 21:21:08 CEST 2009 - jeffm@suse.de

- Update to 2.6.31-rc4.

-------------------------------------------------------------------
Thu Jul 23 12:56:16 CEST 2009 - mmarek@suse.cz

- rpm/kernel-binary.spec.in: cleanup %cpu_arch_flavor definition,
  make %symbols a variable and only use it for selecting patches.
  Also drop the RT symbol as there are not rt patches currently.

-------------------------------------------------------------------
Thu Jul 23 11:58:25 CEST 2009 - mmarek@suse.cz

- Change the s390(x) config layout so that each arch has its own
  subdirectory, as it is done for other archs. s390/vanilla is a
  symlink to s390x/vanilla.

-------------------------------------------------------------------
Thu Jul 23 11:21:38 CEST 2009 - mmarek@suse.cz

- rpm/kernel-*.spec.in, rpm/kernel-spec-macros: move some common
  macros to kernel-spec-macros.

-------------------------------------------------------------------
Wed Jul 22 18:58:38 CEST 2009 - tiwai@suse.de

- patches.drivers/alsa-ca0106-capture-bufsize-fix: ALSA: ca0106 -
  Fix the max capture buffer size (bnc#521890).

-------------------------------------------------------------------
Wed Jul 22 17:28:36 CEST 2009 - tiwai@suse.de

- patches.drivers/alsa-ctxfi: Add SoundBlaster X-Fi support
  (FATE#306935).
- Update config files.

-------------------------------------------------------------------
Wed Jul 22 13:08:35 CEST 2009 - trenn@suse.de

These are mainline:
- patches.drivers/cpufreq_add_cpu_number_paramater_1.patch:
  Delete.
- patches.drivers/cpufreq_add_idle_microaccounting_6.patch:
  Delete.
- patches.drivers/cpufreq_change_load_calculation_2.patch: Delete.
- patches.drivers/cpufreq_changes_to_get_cpu_idle_us_5.patch:
  Delete.
- patches.drivers/cpufreq_get_cpu_idle_time_changes_3.patch:
  Delete.
- patches.drivers/cpufreq_parameterize_down_differential_4.patch:
  Delete.

-------------------------------------------------------------------
Wed Jul 22 12:57:54 CEST 2009 - trenn@suse.de

These are mainline:
- patches.arch/acpi_video_thinkpad_exclude_IGD_devices.patch:
  Delete.
- patches.arch/thinkpad_fingers_off_backlight_igd.patch: Delete.

-------------------------------------------------------------------
Tue Jul 21 15:38:37 CEST 2009 - mmarek@suse.cz

- rpm/kernel-binary.spec.in: remove double-slash from include2/asm
  symlink.

-------------------------------------------------------------------
Tue Jul 21 12:09:42 CEST 2009 - mmarek@suse.cz

- config.conf, rpm/mkspec: exclude trace, kdump and ia64/debug from
  the kernel-syms package. These flavor are often excluded in KMPs,
  so excluding them from kernel-syms reduces useless build
  dependencies. KMPs can buildrequire kernel-$flavor-devel
  explicitely if desired.

-------------------------------------------------------------------
Tue Jul 21 11:57:00 CEST 2009 - mmarek@suse.cz

Delete obsolete apparmor patches.

- patches.apparmor/add-path_permission.diff: Delete.
- patches.apparmor/add-security_path_permission: Delete.
- patches.apparmor/apparmor-2.6.25.diff: Delete.
- patches.apparmor/apparmor-audit.diff: Delete.
- patches.apparmor/apparmor-intree.diff: Delete.
- patches.apparmor/apparmor-lsm.diff: Delete.
- patches.apparmor/apparmor-main.diff: Delete.
- patches.apparmor/apparmor-misc.diff: Delete.
- patches.apparmor/apparmor-module_interface.diff: Delete.
- patches.apparmor/apparmor-network.diff: Delete.
- patches.apparmor/apparmor-path_permission: Delete.
- patches.apparmor/apparmor-ptrace-2.6.27.diff: Delete.
- patches.apparmor/apparmor-rlimits.diff: Delete.
- patches.apparmor/d_namespace_path.diff: Delete.
- patches.apparmor/d_namespace_path_oops_fix.diff: Delete.
- patches.apparmor/do_path_lookup-nameidata.diff: Delete.
- patches.apparmor/export-security_inode_permission-for-aufs:
  Delete.
- patches.apparmor/file-handle-ops.diff: Delete.
- patches.apparmor/fix-complain.diff: Delete.
- patches.apparmor/fix-vfs_rmdir.diff: Delete.
- patches.apparmor/fork-tracking.diff: Delete.
- patches.apparmor/fsetattr-reintro-ATTR_FILE.diff: Delete.
- patches.apparmor/fsetattr-restore-ia_file.diff: Delete.
- patches.apparmor/fsetattr.diff: Delete.
- patches.apparmor/remove_suid.diff: Delete.
- patches.apparmor/security-create.diff: Delete.
- patches.apparmor/security-getxattr.diff: Delete.
- patches.apparmor/security-link.diff: Delete.
- patches.apparmor/security-listxattr.diff: Delete.
- patches.apparmor/security-mkdir.diff: Delete.
- patches.apparmor/security-mknod.diff: Delete.
- patches.apparmor/security-readlink.diff: Delete.
- patches.apparmor/security-removexattr.diff: Delete.
- patches.apparmor/security-rename.diff: Delete.
- patches.apparmor/security-rmdir.diff: Delete.
- patches.apparmor/security-setattr.diff: Delete.
- patches.apparmor/security-setxattr.diff: Delete.
- patches.apparmor/security-symlink.diff: Delete.
- patches.apparmor/security-unlink.diff: Delete.
- patches.apparmor/security-xattr-file.diff: Delete.
- patches.apparmor/sysctl-pathname.diff: Delete.
- patches.apparmor/unambiguous-__d_path.diff: Delete.
- patches.apparmor/vfs-getxattr.diff: Delete.
- patches.apparmor/vfs-link.diff: Delete.
- patches.apparmor/vfs-listxattr.diff: Delete.
- patches.apparmor/vfs-mkdir.diff: Delete.
- patches.apparmor/vfs-mknod.diff: Delete.
- patches.apparmor/vfs-notify_change.diff: Delete.
- patches.apparmor/vfs-removexattr.diff: Delete.
- patches.apparmor/vfs-rename.diff: Delete.
- patches.apparmor/vfs-rmdir.diff: Delete.
- patches.apparmor/vfs-setxattr.diff: Delete.
- patches.apparmor/vfs-symlink.diff: Delete.
- patches.apparmor/vfs-unlink.diff: Delete.

-------------------------------------------------------------------
Tue Jul 21 11:18:57 CEST 2009 - npiggin@suse.de

- Update config files for bnc#522686 -- set
  CONFIG_SECURITY_DEFAULT_MMAP_MIN_ADDR=65536.

-------------------------------------------------------------------
Mon Jul 20 20:30:41 CEST 2009 - jeffm@suse.de

- Update config files: Disabled optimize for size on all flavors
  (FATE#305694)

-------------------------------------------------------------------
Mon Jul 20 17:26:02 CEST 2009 - jeffm@suse.de

- Update config files.

-------------------------------------------------------------------
Mon Jul 20 17:02:57 CEST 2009 - jeffm@suse.com

- Update to 2.6.30.2
  - lots of security and bug fixes
  - Obsoleted patches.fixes/firmware-memmap-64bit.diff

-------------------------------------------------------------------
Mon Jul 20 13:02:46 CEST 2009 - mmarek@suse.cz

- rpm/split-modules: set LC_COLLATE=C

-------------------------------------------------------------------
Sat Jul 18 03:40:28 CEST 2009 - jeffm@suse.de

- rpm/package-descriptions: Added desktop description.

-------------------------------------------------------------------
Sat Jul 18 03:39:00 CEST 2009 - jeffm@suse.de

- rpm/package-descriptions: Added desktop description.

-------------------------------------------------------------------
Sat Jul 18 03:18:57 CEST 2009 - jeffm@suse.de

- Add -desktop flavors for i386 and x86_64
  - Disabled group scheduler and groups
  - Disabled optimize for size
  - Enabled full preemption
  - Set HZ=1000

-------------------------------------------------------------------
Sat Jul 18 01:34:58 CEST 2009 - jeffm@suse.de

- Add -desktop flavors for i386 and x86_64 (FATE#305694)
  - Disabled group scheduler and groups
  - Disabled optimize for size
  - Enabled full preemption
  - Set HZ=1000

-------------------------------------------------------------------
Fri Jul 17 17:10:19 CEST 2009 - jeffm@suse.de

- patches.apparmor/apparmor.diff: ia64 build fix

-------------------------------------------------------------------
Fri Jul 17 11:25:31 CEST 2009 - mmarek@suse.cz

- rpm/kernel-binary.spec.in: simplify the add_dirs_to_filelist
  function and make it less chatty in build logs.

-------------------------------------------------------------------
Fri Jul 17 00:39:39 CEST 2009 - jeffm@suse.com

- patches.apparmor/apparmor.diff: ia64 build fix

-------------------------------------------------------------------
Fri Jul 17 00:06:19 CEST 2009 - jeffm@suse.com

- patches.apparmor/security-default-lsm: security: Define default
  LSM (bnc#442668).

-------------------------------------------------------------------
Thu Jul 16 22:50:13 CEST 2009 - jeffm@suse.de

- patches.apparmor/apparmor.diff: AppArmor.

-------------------------------------------------------------------
Thu Jul 16 22:44:02 CEST 2009 - jeffm@suse.de

- patches.apparmor/apparmor.diff: AppArmor.

-------------------------------------------------------------------
Thu Jul 16 20:15:59 CEST 2009 - jeffm@suse.de

- patches.rpmify/sgi-hotplug-fixup: hotplug: fix sgi-hotplug
  attribute handling.

-------------------------------------------------------------------
Thu Jul 16 16:53:35 CEST 2009 - mmarek@suse.cz

- rpm/kernel-binary.spec.in: drop the config-subst script, use
  scripts/config instead.

-------------------------------------------------------------------
Thu Jul 16 13:19:19 CEST 2009 - mmarek@suse.cz

- rpm/kernel-binary.spec.in: fix debugsource generation.

-------------------------------------------------------------------
Thu Jul 16 10:46:05 CEST 2009 - mmarek@suse.cz

- rpm/split-modules: fix last change.

-------------------------------------------------------------------
Wed Jul 15 22:40:58 CEST 2009 - mmarek@suse.cz

- rpm/split-modules: fix for module names with underscores or
  dashes.

-------------------------------------------------------------------
Wed Jul 15 22:33:07 CEST 2009 - jeffm@suse.de

- Update to 2.6.31-rc3.
  - Eliminated 2 patches.

-------------------------------------------------------------------
Wed Jul 15 17:10:29 CEST 2009 - mmarek@suse.cz

- rpm/kernel-binary.spec.in: annotate in which products the
  obsoleted kmps were last used, remove "ralink-rt2860-kmp" which
  I couldn't find anywhere.

-------------------------------------------------------------------
Wed Jul 15 16:50:44 CEST 2009 - mmarek@suse.cz

- rpm/kernel-binary.spec.in: obsolete btusb-kmp (bnc#514375).

-------------------------------------------------------------------
Tue Jul 14 15:37:36 CEST 2009 - mmarek@suse.cz

- rpm/kernel-binary.spec.in, rpm/split-modules: move generating of
  the base / main / unsupported module lists to a separate script.
  Avoids 6k modinfo calls and fixes module dependencies
  (bnc#512179).

-------------------------------------------------------------------
Mon Jul 13 22:10:13 CEST 2009 - mmarek@suse.cz

- rpm/kernel-binary.spec.in: fix include2/asm symlink (bnc#509680).

-------------------------------------------------------------------
Mon Jul 13 16:55:56 CEST 2009 - mmarek@suse.cz

- rpm/modversions: fix overriding of function symbols.

-------------------------------------------------------------------
Mon Jul 13 16:13:52 CEST 2009 - mmarek@suse.cz

- rpm/modversions: fix overriding of unknown symbols.

-------------------------------------------------------------------
Tue Jul  7 14:30:30 CEST 2009 - jkosina@suse.de

- patches.suse/e1000e_allow_bad_checksum: Delete.
- patches.suse/e1000e_call_dump_eeprom: Delete.
- patches.suse/e1000e_use_set_memory_ro-rw_to_protect_flash_memory:
  Delete.

Delete the leftover debugging patches for e1000e EEPROM corruption
that are not needed anymore.

-------------------------------------------------------------------
Tue Jul  7 12:03:10 CEST 2009 - aj@suse.de

- README.BRANCH: Update, kotd will become 11.2 eventually.

-------------------------------------------------------------------
Mon Jul  6 21:36:35 CEST 2009 - jeffm@suse.com

- Update to 2.6.31-rc2.

-------------------------------------------------------------------
Fri Jul  3 22:32:24 CEST 2009 - jeffm@suse.com

- Update to 2.6.31-rc1-git10.
  - Eliminated 28 patches.
  - Xen is disabled.

-------------------------------------------------------------------
Fri Jul  3 15:41:08 CEST 2009 - mmarek@suse.cz

- patches.suse/kbuild-generate-modules.builtin: kbuild: generate
  modules.builtin.
- rpm/kernel-binary.spec.in: package modules.builtin for use by
  modprobe / mkinitrd.

-------------------------------------------------------------------
Fri Jul  3 14:44:00 CEST 2009 - mmarek@suse.cz

- rpm/kernel-binary.spec.in, rpm/kernel-source.spec.in: simplify
  the patch applying loops to reduce noise in build logs.

-------------------------------------------------------------------
Tue Jun 30 19:28:22 CEST 2009 - mmarek@suse.cz

- rpm/kernel-binary.spec.in: chmod +x find-provides

-------------------------------------------------------------------
Tue Jun 30 13:17:18 CEST 2009 - mmarek@suse.cz

- rpm/kernel-binary.spec.in: do not "annotate" the packaged
  Modules.symvers
- patches.suse/modpost-filter-out-built-in-depends: Delete.

-------------------------------------------------------------------
Tue Jun 30 11:35:47 CEST 2009 - jbeulich@novell.com

- patches.arch/ia64-page-migration: Fix compiler warning.

-------------------------------------------------------------------
Mon Jun 29 19:50:25 CEST 2009 - mmarek@suse.cz

- rpm/kernel-binary.spec.in: move /boot/symvers* files back to
  -base, these are needed during KMP installation.

-------------------------------------------------------------------
Mon Jun 29 19:49:16 CEST 2009 - mmarek@suse.cz

- patches.fixes/kbuild-fix-generating-of-.symtypes-files: kbuild:
  fix generating of *.symtypes files.
- patches.suse/genksyms-add-override-flag.diff: Refresh.
- rpm/kernel-binary.spec.in: create the *.symref files in the build
  directory

-------------------------------------------------------------------
Fri Jun 26 19:04:30 CEST 2009 - mmarek@suse.cz

- rpm/kernel-binary.spec.in: add Provides: kernel-{base,extra} to
  the subpackages (bnc#516827).

-------------------------------------------------------------------
Wed Jun 24 15:51:48 CEST 2009 - gregkh@suse.de

- Update config files.
  revert the ACPI and thermal config changes:
    config/i386/pae and config/x86-64/default:
	CONFIG_ACPI_AC=m
	CONFIG_ACPI_BATTERY=m
	CONFIG_ACPI_BUTTON=m
	CONFIG_ACPI_VIDEO=m
	CONFIG_ACPI_FAN=m
	CONFIG_ACPI_PROCESSOR=m
	CONFIG_ACPI_THERMAL=m
	CONFIG_ACPI_CONTAINER=m
	CONFIG_X86_ACPI_CPUFREQ=m
	CONFIG_THERMAL=m

-------------------------------------------------------------------
Wed Jun 24 15:48:06 CEST 2009 - gregkh@suse.de

- patches.suse/ec_merge_irq_and_poll_modes.patch: Delete.
- patches.suse/linux-2.6.29-retry-root-mount.patch: Delete.

-------------------------------------------------------------------
Wed Jun 24 10:57:00 CEST 2009 - jbeulich@novell.com

- Update Xen patches to 2.6.30 and c/s 908.
- Update Xen config files.
- patches.xen/tmem: Transcendent memory ("tmem") for Linux.

-------------------------------------------------------------------
Tue Jun 23 06:19:21 CEST 2009 - gregkh@suse.de

- Update config files.
  config/i386/pae and config/x86-64/default:
	CONFIG_ACPI_AC=y
	CONFIG_ACPI_BATTERY=y
	CONFIG_ACPI_BUTTON=y
	CONFIG_ACPI_VIDEO=y
	CONFIG_ACPI_FAN=y
	CONFIG_ACPI_PROCESSOR=y
	CONFIG_ACPI_THERMAL=y
	CONFIG_ACPI_CONTAINER=y
	CONFIG_X86_ACPI_CPUFREQ=y
	CONFIG_THERMAL=y

-------------------------------------------------------------------
Tue Jun 23 06:05:34 CEST 2009 - gregkh@suse.de

- Update config files.
  config/i386/pae and config/x86-64/default:
	CONFIG_SND_TIMER=y
	CONFIG_SND_PCM=y
	CONFIG_SND_SEQUENCER=y
	CONFIG_SND_MIXER_OSS=y
	CONFIG_SND_PCM_OSS=y


-------------------------------------------------------------------
Tue Jun 23 05:57:44 CEST 2009 - gregkh@suse.de

- Update config files.
  fix up config mistake in x86-64/default made in last commit.

-------------------------------------------------------------------
Tue Jun 23 05:54:30 CEST 2009 - gregkh@suse.de

- Update config files.
  config/i386/pae and config/x86-64/default:
	CONFIG_VIDEO_OUTPUT_CONTROL=y
	CONFIG_SOUND=y
	CONFIG_SND=y

-------------------------------------------------------------------
Tue Jun 23 05:42:51 CEST 2009 - gregkh@suse.de

- Update config files.
  config/i386/pae and config/x86-64/default:
	CONFIG_I2C=y
	CONFIG_HWMON=y

-------------------------------------------------------------------
Sat Jun 20 04:19:52 CEST 2009 - gregkh@suse.de

- Update config files.
  config/i386/pae and config/x86-64/default:
	CONFIG_IPV6=y

-------------------------------------------------------------------
Sat Jun 20 04:18:09 CEST 2009 - gregkh@suse.de

- Update config files.
  config/i386/pae and config/x86-64/default:
	CONFIG_HID=y
	CONFIG_USB_STORAGE=y

-------------------------------------------------------------------
Sat Jun 20 02:11:50 CEST 2009 - gregkh@suse.de

- Update config files.
  config/i386/pae and config/x86-64/default:
	CONFIG_ATA_PIIX=Y

-------------------------------------------------------------------
Sat Jun 20 02:09:25 CEST 2009 - gregkh@suse.de

- Update config files.
  config/i386/pae and config/x86-64/default:
	CONFIG_USB_EHCI_HCD=Y
	CONFIG_USB_OHCI_HCD=Y
	CONFIG_USB_UHCI_HCD=Y

-------------------------------------------------------------------
Sat Jun 20 02:03:08 CEST 2009 - gregkh@suse.de

- Update config files.
  config/i386/pae and config/x86-64/default:
	CONFIG_CFG80211=Y
	CONFIG_LIB80211=Y
	CONFIG_MAC80211=Y
	CONFIG_ATH5K=Y

-------------------------------------------------------------------
Sat Jun 20 01:57:07 CEST 2009 - gregkh@suse.de

- Update config files.
  config/i386/pae and config/x86-64/default:
  	CONFIG_X86_MSR=Y
	CONFIG_X86_CPUID=Y

-------------------------------------------------------------------
Fri Jun 19 23:48:52 CEST 2009 - gregkh@suse.de

- comment out broken acpi patch for the moment.

-------------------------------------------------------------------
Fri Jun 19 23:12:06 CEST 2009 - gregkh@suse.de

- move the "preload" branch into master to get 2.6.30 working
  for Moblin.
- Update config files.
- patches.drivers/alsa-ad1984a-hp-quirks: ALSA: update HP
  quirks for Zenith & co (bnc#472789, bnc#479617, bnc#502425,
  bnc#503101).
- patches.suse/driver-core-add-nodename-callbacks.patch: Driver
  Core: add nodename callbacks.
- patches.suse/driver-core-aoe-add-nodename-for-aoe-devices.patch:
  Driver Core: aoe: add nodename for aoe devices.
- patches.suse/driver-core-block-add-nodename-support-for-block-drivers.patch:
  Driver Core: block: add nodename support for block drivers..
- patches.suse/driver-core-bsg-add-nodename-for-bsg-driver.patch:
  Driver Core: bsg: add nodename for bsg driver.
- patches.suse/driver-core-devtmpfs-driver-core-maintained-dev-tmpfs.patch:
  Driver Core: devtmpfs - kernel-maintained tmpfs-based /dev.
- patches.suse/driver-core-drm-add-nodename-for-drm-devices.patch:
  Driver Core: drm: add nodename for drm devices.
- patches.suse/driver-core-dvb-add-nodename-for-dvb-drivers.patch:
  Driver Core: dvb: add nodename for dvb drivers.
- patches.suse/driver-core-input-add-nodename-for-input-drivers.patch:
  Driver Core: input: add nodename for input drivers.
- patches.suse/driver-core-misc-add-nodename-support-for-misc-devices.patch:
  Driver Core: misc: add nodename support for misc devices..
- patches.suse/driver-core-raw-add-nodename-for-raw-devices.patch:
  Driver Core: raw: add nodename for raw devices.
- patches.suse/driver-core-sound-add-nodename-for-sound-drivers.patch:
  Driver Core: sound: add nodename for sound drivers.
- patches.suse/driver-core-usb-add-nodename-support-for-usb-drivers.patch:
  Driver Core: usb: add nodename support for usb drivers..
- patches.suse/driver-core-x86-add-nodename-for-cpuid-and-msr-drivers.patch:
  Driver Core: x86: add nodename for cpuid and msr drivers..
- patches.suse/ec_merge_irq_and_poll_modes.patch: ACPI: EC:
  Merge IRQ and POLL modes.
- patches.suse/linux-2.6.29-dont-wait-for-mouse.patch: fastboot:
  remove "wait for all devices before mounting root" delay.
- patches.suse/linux-2.6.29-enable-async-by-default.patch:
  enable async_enabled by default.
- patches.suse/linux-2.6.29-even-faster-kms.patch: speed up kms
  even more.
- patches.suse/linux-2.6.29-jbd-longer-commit-interval.patch:
  jbd: longer commit interval.
- patches.suse/linux-2.6.29-kms-after-sata.patch: make kms happen
  after sata.
- patches.suse/linux-2.6.29-retry-root-mount.patch: fastboot:
  retry mounting the root fs if we can't find init.
- patches.suse/linux-2.6.29-silence-acer-message.patch: Silence
  acer wmi driver on non-acer machines.
- patches.suse/linux-2.6.29-touchkit.patch: some new touch screen
  device ids
.
- patches.suse/uvcvideo-ignore-hue-control-for-5986-0241.patch:
  uvcvideo: ignore hue control for 5986:0241 (bnc#499152).
- patches.suse/devtmpfs.patch: Delete.

-------------------------------------------------------------------
Fri Jun 12 05:14:11 CEST 2009 - greg@suse.de

- scripts/sequence-patch.sh: fix bug in ketchup usage

-------------------------------------------------------------------
Wed Jun 10 16:12:01 CEST 2009 - jeffm@suse.com

- Update to 2.6.30-final.

-------------------------------------------------------------------
Wed Jun 10 10:31:34 CEST 2009 - jbeulich@novell.com

- Update Xen patches to 2.6.30-rc8 and c/s 898.
- Update Xen config files.
- patches.xen/pci-reserve: linux/pci: reserve io/memory space
  for bridge.
- patches.xen/xen-x86-exports: Delete.

-------------------------------------------------------------------
Tue Jun  9 17:14:45 CEST 2009 - mmarek@suse.cz

- rpm/kernel-binary.spec.in, rpm/kernel-source.spec.in,
  rpm/kernel-syms.spec.in, rpm/mkspec: update copyright header and
  change indentation to what autobuild enforces on checkin. No
  functional change.

-------------------------------------------------------------------
Tue Jun  9 17:06:06 CEST 2009 - jbeulich@novell.com

- patches.suse/stack-unwind-add-declaration.patch: Fold into ...
- patches.suse/stack-unwind: ... this one.

-------------------------------------------------------------------
Tue Jun  9 12:11:11 CEST 2009 - mmarek@suse.cz

- rpm/kernel-binary.spec.in: move /boot/vmlinux-*.gz to -devel
  again.
- rpm/find-provides: don't generate the ksym() provides ourself,
  let rpm do it. Add a workaround for vmlinux-*.gz in -devel.

-------------------------------------------------------------------
Mon Jun  8 09:01:23 CEST 2009 - jeffm@suse.com

- patches.suse/reiser4-set_page_dirty_notag: mm: Add
  set_page_dirty_notag() helper for reiser4.

-------------------------------------------------------------------
Fri Jun  5 13:43:37 CEST 2009 - mmarek@suse.cz

- rpm/kernel-module-subpackage: add Enhances: kernel-$flavor to
  kmps (bnc#502092).

-------------------------------------------------------------------
Thu Jun  4 16:26:21 CEST 2009 - jeffm@suse.de

- Update to 2.6.30-rc8.

-------------------------------------------------------------------
Thu Jun  4 07:09:52 CEST 2009 - sdietrich@suse.de

- supported.conf: remove duplicate kernel/drivers/md/dm-log

-------------------------------------------------------------------
Thu Jun  4 06:02:57 CEST 2009 - teheo@suse.de

Conver ide major allocation.

- patches.suse/block-add-mangle-devt-switch: block: add
  genhd.mangle_devt parameter (fate#305584).

-------------------------------------------------------------------
Mon Jun  1 20:54:44 CEST 2009 - jeffm@suse.de

- Update to 2.6.30-rc7-git4.

-------------------------------------------------------------------
Fri May 29 09:50:28 CEST 2009 - teheo@suse.de

Rename mangle_minor to mangle_devt and also cover sd major allocation.

- patches.suse/block-add-mangle-devt-switch: block: add
  genhd.mangle_devt parameter (fate#305584).

-------------------------------------------------------------------
Fri May 29 07:35:53 CEST 2009 - teheo@suse.de

- Update config files to enable DEBUG_BLOCK_EXT_DEVT on all configs
  except for vanilla and ppc/ps3.
- patches.suse/block-add-mangle-devt-switch: block: add
  genhd.mangle_minor parameter (fate#305584).

-------------------------------------------------------------------
Thu May 28 16:35:40 CEST 2009 - jdelvare@suse.de

- patches.fixes/scsi-scan-blist-update: Add BLIST_REPORTLUN2 to
  EMC SYMMETRIX (bnc#185164, bnc#191648, bnc#505578).

-------------------------------------------------------------------
Wed May 27 18:05:14 CEST 2009 - jeffm@suse.com

- Update to 2.6.30-rc7-git2.

-------------------------------------------------------------------
Wed May 27 08:22:05 CEST 2009 - gregkh@suse.de

- patches.drivers/ath1e-add-new-device-id-for-asus-hardware.patch:
  ath1e: add new device id for asus hardware.

-------------------------------------------------------------------
Tue May 26 15:28:51 CEST 2009 - mmarek@suse.cz

- rpm/mkspec: when using a custom release number, create a
  get_release_number.sh script for autobuild.

-------------------------------------------------------------------
Tue May 26 15:08:25 CEST 2009 - mmarek@suse.cz

- rpm/kernel-binary.spec.in: workaround for bnc#507084: strip
  binaries in /usr/src/linux-obj/*/*/scripts.

-------------------------------------------------------------------
Tue May 26 11:33:25 CEST 2009 - jdelvare@suse.de

- patches.drivers/r8169-allow-true-forced-mode-setting.patch:
  r8169: allow true forced mode setting (bnc#467518).

-------------------------------------------------------------------
Mon May 25 14:11:04 CEST 2009 - mmarek@suse.cz

- switch i386 flavors back to -default (non-pae) and -pae for
  milestone2

-------------------------------------------------------------------
Sun May 24 10:36:18 CEST 2009 - mmarek@suse.cz

- rpm/find-provides: fix for kernel-kdump.

-------------------------------------------------------------------
Sat May 23 22:18:05 CEST 2009 - mmarek@suse.cz

- rpm/find-provides, rpm/kernel-binary.spec.in, rpm/symsets.pl:
  workaround to fix provides of built-in symbols: move vmlinux*.gz
  back to -base and extract the provides from it.

-------------------------------------------------------------------
Fri May 22 15:47:01 CEST 2009 - teheo@suse.de

- patches.arch/i586-unwind-quick-fix: i586-relocs: ignore NONE
  relocation.

-------------------------------------------------------------------
Fri May 22 12:42:36 CEST 2009 - mmarek@suse.cz

- rpm/compute-PATCHVERSION.sh, rpm/mkspec, scripts/tar-up.sh: avoid
  unpacking the patches tarballs in compute-PATCHVERSION.sh.

-------------------------------------------------------------------
Fri May 22 11:45:41 CEST 2009 - mmarek@suse.cz

- rpm/mkspec: add --release option to set a custom release string.
- scripts/tar-up.sh: revive -rs option.

-------------------------------------------------------------------
Wed May 20 16:05:07 CEST 2009 - mmarek@suse.cz

- patches.arch/acpi_thermal_passive_blacklist.patch,
  patches.suse/devtmpfs.patch: fix patches to apply with git-apply.

-------------------------------------------------------------------
Tue May 19 21:42:45 CEST 2009 - sdietrich@suse.de

- patches.suse/stack-unwind-add-declaration.patch: Fix compile
  error when CONFIG_STACK_UNWIND is not set.

-------------------------------------------------------------------
Tue May 19 18:24:46 CEST 2009 - jblunck@suse.de

- patches.rpmify/arm-arch_include_asm-fix.diff: ARM: move
  mach-types.h to arch/include/asm.

-------------------------------------------------------------------
Tue May 19 18:03:44 CEST 2009 - jeffm@suse.com

- Set CONFIG_FRAMEBUFFER_CONSOLE=y

-------------------------------------------------------------------
Tue May 19 17:27:45 CEST 2009 - jeffm@suse.com

- Restored CONFIG_BOOTSPLASH=y and CONFIG_FB_VESA=y on
  x86/x86_64 (bnc#504608)

-------------------------------------------------------------------
Tue May 19 16:17:34 CEST 2009 - jbeulich@novell.com

- patches.xen/sfc-endianness: fix building with gcc 4.4.

-------------------------------------------------------------------
Tue May 19 12:04:26 CEST 2009 - jbeulich@novell.com

- Update Xen patches to 2.6.30/rc6-git3 and c/s 873.

-------------------------------------------------------------------
Mon May 18 16:52:37 CEST 2009 - jeffm@suse.com

- Updated to 2.6.30-rc6-git3.
  - Eliminated 4 patches.

-------------------------------------------------------------------
Fri May 15 19:16:23 CEST 2009 - jeffm@suse.de

- doc/README.SUSE: Updated to reflect building in an external
  directory so as not to contaminate /usr/src/linux

-------------------------------------------------------------------
Thu May 14 14:09:10 CEST 2009 - mmarek@suse.cz

- rpm/kernel-binary.spec.in: fix path in
  /usr/src/linux-obj/.../Makefile.

-------------------------------------------------------------------
Thu May 14 11:09:01 CEST 2009 - mmarek@suse.cz

- rpm/kernel-binary.spec.in: provide kernel-$flavor-devel =
  %version-%source_rel in the -devel packages (bnc#503280).

-------------------------------------------------------------------
Wed May 13 15:42:49 CEST 2009 - mmarek@suse.cz

- rpm/kernel-binary.spec.in: also fix kernel-$flavor-devel requires
  (bnc#503280).

-------------------------------------------------------------------
Wed May 13 15:32:58 CEST 2009 - mmarek@suse.cz

- rpm/mkspec: fix kernel-syms requires (bnc#503280).

-------------------------------------------------------------------
Mon May 11 21:11:59 CEST 2009 - jeffm@suse.com

- patches.fixes/dup2-retval-fix: dup2: Fix return value with
  oldfd == newfd and invalid fd (bnc#498042).

-------------------------------------------------------------------
Mon May 11 21:11:19 CEST 2009 - jeffm@suse.com

- patches.fixes/reiserfs-xattr-fixup: reiserfs: clean up ifdefs.
- patches.fixes/reiserfs-xattr-root-fixup: reiserfs: deal with
  NULL xattr root w/ xattrs disabled.
- patches.fixes/reiserfs-xattrs-disabled-perms: reiserfs: fixup
  perms when xattrs are disabled.
- patches.fixes/reiserfs-expose-privroot: reiserfs: allow exposing
  privroot w/ xattrs enabled.

-------------------------------------------------------------------
Mon May 11 19:41:25 CEST 2009 - jeffm@suse.de

- Updated to 2.6.30-rc5-git1.
  - Eliminated 4 patches.

-------------------------------------------------------------------
Wed May  6 17:38:57 CEST 2009 - gregkh@suse.de

- Update config files. update vanilla configs so that the build works.

-------------------------------------------------------------------
Wed May  6 17:19:56 CEST 2009 - gregkh@suse.de

- Update config files.
- patches.suse/devtmpfs.patch: driver-core: devtmpfs - driver-core
  maintained /dev tmpfs.

-------------------------------------------------------------------
Tue May  5 17:17:21 CEST 2009 - jeffm@suse.com

- Update config files.

-------------------------------------------------------------------
Tue May  5 16:46:08 CEST 2009 - jeffm@suse.com

- Update to 2.6.30-rc4-git1.
- patches.rpmify/fix-unexpected-non-allocable-warnings-with-suse-gcc:
  kbuild, modpost: fix "unexpected non-allocatable" warning with
  SUSE gcc.

-------------------------------------------------------------------
Tue May  5 14:31:59 CEST 2009 - jbeulich@novell.com

- patches.fixes/iwl3945-build: iwl3945: fix ia64/ppc build.

-------------------------------------------------------------------
Tue May  5 11:05:37 CEST 2009 - jbeulich@novell.com

- patches.xen/xen3-patch-2.6.30-rc4: Fix ia64 build.

-------------------------------------------------------------------
Tue May  5 10:08:12 CEST 2009 - jbeulich@novell.com

- patches.suse/stack-unwind: Also initialize PT_GS() on 32-bit.
- patches.arch/x86_64-unwind-annotations: Refresh.

-------------------------------------------------------------------
Tue May  5 10:02:41 CEST 2009 - jbeulich@novell.com

- Update Xen patches to 2.6.29-rc4 and c/s 867.
- Update i386 and x86_64 config files.
- config.conf: Re-enable Xen.

-------------------------------------------------------------------
Tue May  5 05:22:16 CEST 2009 - teheo@suse.de

- patches.suse/kbuild-icecream-workaround: kbuild: add workaround
  for icecream bug (bnc#495786).

-------------------------------------------------------------------
Fri May  1 20:01:16 CEST 2009 - jeffm@suse.com

- patches.fixes/reiserfs-xattr-locking: reiserfs: Expand i_mutex
  to enclose lookup_one_len.

-------------------------------------------------------------------
Fri May  1 20:00:48 CEST 2009 - jeffm@suse.com

- Update to 2.6.30-rc4.
  - Eliminated 2 patches.

-------------------------------------------------------------------
Fri May  1 19:58:07 CEST 2009 - jeffm@suse.com

- patches.drivers/libata-prefer-over-ide: libata: prefer libata
  drivers over ide ones (bnc#433105).
- patches.fixes/reiserfs-xattr-locking: reiserfs: Expand i_mutex
  to enclose lookup_one_len.
- patches.kernel.org/patch-2.6.30-rc3-rc4:
- patches.suse/no-frame-pointer-select: Fix stack unwinder Kconfig
  (bnc#402518).
- patches.arch/s390-08-05-af_iucv-msgpeek-fix.patch: Delete.
- patches.fixes/fix-periodic-mode-programming-on-amd81xx: Delete.

-------------------------------------------------------------------
Thu Apr 30 16:56:17 CEST 2009 - mmarek@suse.cz

- scripts/submit-to-bs: tentative script to submit a new kernel to
  openSUSE:Factory

-------------------------------------------------------------------
Tue Apr 28 11:19:41 CEST 2009 - npiggin@suse.de

- patches.apparmor/unambiguous-__d_path.diff: Put a reminder in here
  to fix the lock order problem when the patch is updated to HEAD.

-------------------------------------------------------------------
Mon Apr 27 13:48:49 CEST 2009 - mmarek@suse.cz

- rpm/kernel-binary.spec.in, rpm/kernel-source.spec.in,
  rpm/kernel-syms.spec.in, rpm/mkspec: Fix prepending EXTRAVERSION,
  rename the variable back to @RELEASE_PREFIX@.

-------------------------------------------------------------------
Mon Apr 27 10:41:20 CEST 2009 - mmarek@suse.cz

- rpm/kernel-binary.spec.in, rpm/kernel-source.spec.in,
  rpm/kernel-syms.spec.in, rpm/mkspec: prepend the EXTRAVERSION to
  the rpm release string (note that this won't have any effect in
  the openSUSE:* projects).

-------------------------------------------------------------------
Fri Apr 24 19:28:44 CEST 2009 - gregkh@suse.de

- Update config files.
  - build rtc_cmos driver into the kernel for i386 and x86-64 default
    kernels.  This should automatically take care of the rtc/system time
    syncing so we don't need to do it in a boot script and should speed
    up booting time a lot.

-------------------------------------------------------------------
Fri Apr 24 19:24:53 CEST 2009 - gregkh@suse.de

- Update config files. change CONFIG_ATA=y and CONFIG_SATA_AHCI=y

-------------------------------------------------------------------
Fri Apr 24 18:23:21 CEST 2009 - gregkh@suse.de

- Update config files. change to CONFIG_EXT2_FS=y and CONFIG_EXT3_FS=y

-------------------------------------------------------------------
Fri Apr 24 18:19:34 CEST 2009 - gregkh@suse.de

- Update config files. change to CONFIG_SCSI=y and CONFIG_BLK_DEV_SD=y

-------------------------------------------------------------------
Fri Apr 24 18:14:49 CEST 2009 - gregkh@suse.de

- Update config files. change to use CONFIG_USB=y

-------------------------------------------------------------------
Thu Apr 23 23:38:53 CEST 2009 - jeffm@suse.de

- Added legacy config.

-------------------------------------------------------------------
Thu Apr 23 23:31:39 CEST 2009 - jeffm@suse.de

- Temporarily disabled patches.suse/acpi-dsdt-initrd-v0.9a-2.6.25.patch

-------------------------------------------------------------------
Thu Apr 23 17:53:58 CEST 2009 - jeffm@suse.de

- Moved i386 kernel-default to kernel-legacy.
- Moved i386 kernel-pae config to kernel-default.
- Disabled CONFIG_ISA in i386 kernel-default to improve boot speed.

-------------------------------------------------------------------
Thu Apr 23 17:29:47 CEST 2009 - jeffm@suse.de

- Update to 2.6.30-rc3.

-------------------------------------------------------------------
Thu Apr 23 17:17:59 CEST 2009 - jeffm@suse.de

- patches.fixes/fix-periodic-mode-programming-on-amd81xx: x86:
  hpet: fix periodic mode programming on AMD 81xx.
- patches.fixes/hpet-boot-fix: Delete.

-------------------------------------------------------------------
Mon Apr 20 16:44:13 CEST 2009 - jeffm@suse.de

- patches.fixes/hpet-boot-fix: hpet: fix "IO-APIC + timer doesn't work!"

-------------------------------------------------------------------
Mon Apr 20 16:43:50 CEST 2009 - jeffm@suse.de

- Update to 2.6.30-rc2-git6.

-------------------------------------------------------------------
Wed Apr 15 06:33:54 CEST 2009 - jeffm@suse.de

- Update to 2.6.30-rc2.
  - trace and xen flavors disabled.
  - CONFIG_OTUS disabled on ppc.
  - request-based multipath could use some testing.
  - Eliminated 96 patches.

-------------------------------------------------------------------
Fri Apr 10 20:09:08 CEST 2009 - jeffm@suse.de

- rpm/devel-post.sh, rpm/kernel-binary.spec.in: Created i586 symlink
  for i386.

-------------------------------------------------------------------
Fri Apr 10 19:08:14 CEST 2009 - jeffm@suse.de

- rpm/kernel-binary.spec.in: Added /usr/src/linux-obj to -devel

-------------------------------------------------------------------
Fri Apr 10 17:35:35 CEST 2009 - mmarek@suse.cz

- rpm/kernel-binary.spec.in: Use xargs -r to fix case when no
  modules are supported.

-------------------------------------------------------------------
Fri Apr 10 17:18:34 CEST 2009 - jeffm@suse.com

- Moved linux-obj symlink handling to kernel-$flavor-devel.

-------------------------------------------------------------------
Fri Apr 10 11:41:12 CEST 2009 - mmarek@suse.cz

- rpm/package-descriptions: Add comment.

-------------------------------------------------------------------
Fri Apr 10 11:12:30 CEST 2009 - mmarek@suse.cz

- rpm/kernel-binary.spec.in, rpm/kernel-source.spec.in,
  rpm/kernel-syms.spec.in, scripts/tar-up.sh: Rename the timestamp
  file to source-timestamp instead, so that autobuild does not add
  the timestamp verbatim.

-------------------------------------------------------------------
Thu Apr  9 13:52:47 CEST 2009 - jbeulich@novell.com

- Update Xen patches to 2.6.29 final and c/s 854.
- patches.xen/sfc-external-sram: enable access to Falcon's
  external SRAM (bnc#489105).
- patches.xen/sfc-sync-headers: sync Solarflare accelerator
  headers (bnc#489105).
- Update Xen config files.

-------------------------------------------------------------------
Wed Apr  8 11:54:11 CEST 2009 - mmarek@suse.cz

- rpm/kernel-binary.spec.in, rpm/kernel-source.spec.in,
  rpm/kernel-syms.spec.in: Fix last change: do not add the
  timestamp if it is already added verbatim (by prepare_spec during
  checkin)

-------------------------------------------------------------------
Tue Apr  7 21:58:38 CEST 2009 - mmarek@suse.cz

- rpm/kernel-binary.spec.in, rpm/kernel-source.spec.in,
  rpm/kernel-syms.spec.in: Add source timestamp to package
  descriptions.

-------------------------------------------------------------------
Tue Apr  7 21:28:59 CEST 2009 - mmarek@suse.cz

- rpm/kernel-binary.spec.in, rpm/kernel-source.spec.in,
  rpm/kernel-syms.spec.in, rpm/mkspec: add descriptions to
  generated spec files.
- rpm/package-descriptions: descriptions of binary packages.

-------------------------------------------------------------------
Mon Apr  6 20:29:03 CEST 2009 - jeffm@suse.com

- Enabled STAGING on !x86 and disabled COMEDI.

-------------------------------------------------------------------
Mon Apr  6 19:21:37 CEST 2009 - jeffm@suse.com

- patches.rpmify/split-package: Enable

-------------------------------------------------------------------
Mon Apr  6 19:21:23 CEST 2009 - jeffm@suse.com

- Update config files: Fixed i386-vanilla.

-------------------------------------------------------------------
Mon Apr  6 19:11:52 CEST 2009 - jeffm@suse.com

- patches.fixes/xfs-export-debug: xfs: export assertion handler.

-------------------------------------------------------------------
Mon Apr  6 02:53:12 CEST 2009 - jeffm@suse.com

- Switch from SPARSEMEM to DISCONTIGMEM on i386.

-------------------------------------------------------------------
Sun Apr  5 02:24:01 CEST 2009 - jeffm@suse.com

- scripts/tar-up_and_run_mbuild.sh: Added pae to the important
  specfiles list.

-------------------------------------------------------------------
Fri Apr  3 22:47:12 CEST 2009 - jeffm@suse.com

- Update config files: Fix missing ia64-debug.

-------------------------------------------------------------------
Fri Apr  3 22:32:01 CEST 2009 - jeffm@suse.com

- patches.xen/sfc-resource-driver: Fix uninitialized var warning.

-------------------------------------------------------------------
Fri Apr  3 22:25:35 CEST 2009 - jeffm@suse.com

- Drop NR_CPUS back to 128 on i386.

-------------------------------------------------------------------
Fri Apr  3 19:36:31 CEST 2009 - jeffm@suse.com

- rpm/kernel-binary.spec.in: Added CONFIG_SPLIT_PACKAGE.

-------------------------------------------------------------------
Fri Apr  3 19:35:53 CEST 2009 - jeffm@suse.de

- Update config files: Enabled STAGING drivers on -vanilla.

-------------------------------------------------------------------
Fri Apr  3 17:13:32 CEST 2009 - jblunck@suse.de

- patches.rpmify/rpm-kernel-config: Rediff.

-------------------------------------------------------------------
Fri Apr  3 17:06:14 CEST 2009 - mmarek@suse.cz

- rpm/kernel-source.spec.in: chmod +x mkspec arch-symbols
  compute-PATCHVERSION.sh

-------------------------------------------------------------------
Fri Apr  3 17:00:50 CEST 2009 - jeffm@suse.com

- Update config files: Enabled STAGING drivers.

-------------------------------------------------------------------
Fri Apr  3 16:30:02 CEST 2009 - jeffm@suse.com

- Sync up kernel configs for x86/x86_64 flavors.

-------------------------------------------------------------------
Fri Apr  3 14:55:26 CEST 2009 - mmarek@suse.cz

- rpm/kernel-source.spec.in, rpm/mkspec: do not package the binary
  spec files anymore.

-------------------------------------------------------------------
Thu Apr  2 23:41:52 CEST 2009 - mmarek@suse.cz

- rpm/modversions: keep the override keyword in --pack.

-------------------------------------------------------------------
Thu Apr  2 20:37:33 CEST 2009 - mmarek@suse.cz

- rpm/kernel-binary.spec.in, rpm/mkspec, scripts/tar-up.sh: remove
  @TOLERATE_UNKNOWN_NEW_CONFIG_OPTIONS@ expansion, check for a file
  named TOLERATE-UNKNOWN-NEW-CONFIG-OPTIONS in sourcedir instead.

-------------------------------------------------------------------
Thu Apr  2 20:27:04 CEST 2009 - mmarek@suse.cz

- rpm/kernel-syms.spec.in: set LC_ALL=C in rpm -q call

-------------------------------------------------------------------
Thu Apr  2 17:57:48 CEST 2009 - mmarek@suse.cz

- rpm/kernel-binary.spec.in: add @FLAVOR@ again to avoid %%(...)
  expansion

-------------------------------------------------------------------
Thu Apr  2 17:48:41 CEST 2009 - mmarek@suse.cz

- rpm/mkspec: new script to generate spec files from *.spec.in
  templates
- rpm/compute-PATCHVERSION.sh, rpm/kernel-binary.spec.in,
  rpm/kernel-source.spec.in, rpm/kernel-syms.spec.in: add to the
  source rpm
- scripts/tar-up.sh: just tar up patches directories and call
  mkspec

-------------------------------------------------------------------
Tue Mar 31 15:56:00 CEST 2009 - mmarek@suse.cz

- rpm/kernel-dummy.spec.in: Delete.

-------------------------------------------------------------------
Tue Mar 31 15:46:18 CEST 2009 - jeffm@suse.de

- doc/README.KSYMS: Add to repo.

-------------------------------------------------------------------
Tue Mar 31 15:39:55 CEST 2009 - mmarek@suse.cz

- config.conf, rpm/old-packages.conf, scripts/arch-symbols,
  scripts/run_oldconfig.sh, scripts/tar-up.sh: drop the arch
  symbols completely, only map the various ix86 archs to i386.

-------------------------------------------------------------------
Tue Mar 31 14:49:09 CEST 2009 - mmarek@suse.cz

- doc/README.SUSE: allow_unsupported_modules needs to be set before
  installing the kernel (bnc#484664).

-------------------------------------------------------------------
Tue Mar 31 03:08:30 CEST 2009 - jeffm@suse.de

- Add %changelog to spec files

-------------------------------------------------------------------
Tue Mar 31 03:07:51 CEST 2009 - jeffm@suse.de

- rpm/kernel-binary.spec.in: Clean up %build_$flavor macros

-------------------------------------------------------------------
Tue Mar 31 02:54:18 CEST 2009 - jeffm@suse.de

- rpm/kernel-source.spec.in: Create kernel-source-vanilla

-------------------------------------------------------------------
Tue Mar 31 02:53:41 CEST 2009 - jeffm@suse.de

- rpm/kernel-syms.spec.in, scripts/tar-up.sh: Depend on kernel-$flavor-devel

-------------------------------------------------------------------
Tue Mar 31 02:52:41 CEST 2009 - jeffm@suse.de

- rpm/kernel-binary.spec.in, rpm/kernel-source.spec.in,
  rpm/kernel-syms.spec.in: Create a %using_buildservice macro

-------------------------------------------------------------------
Tue Mar 31 02:52:04 CEST 2009 - jeffm@suse.de

- rpm/kernel-binary.spec.in, rpm/kernel-source.spec.in,
  scripts/sequence-patch.sh, scripts/tar-up.sh:
  kernel-{binary,source}: Remove arch guards

-------------------------------------------------------------------
Tue Mar 31 02:51:13 CEST 2009 - jeffm@suse.de

- doc/README.SUSE, rpm/kernel-binary.spec.in, rpm/kernel-source.spec.in,
  scripts/tar-up.sh: Move development files from kernel-source to
  kernel-$flavor-devel

-------------------------------------------------------------------
Tue Mar 31 02:50:53 CEST 2009 - jeffm@suse.de

- rpm/kernel-binary.spec.in: Remove $CONFIG_MODULES

-------------------------------------------------------------------
Tue Mar 31 02:50:15 CEST 2009 - jeffm@suse.de

- rpm/kernel-binary.spec.in: Remove duplicate CONFIG_DEBUG_INFO=y

-------------------------------------------------------------------
Tue Mar 31 02:49:53 CEST 2009 - jeffm@suse.de

- rpm/kernel-binary.spec.in: Use macros for cpu_arch

-------------------------------------------------------------------
Tue Mar 31 02:49:23 CEST 2009 - jeffm@suse.de

- rpm/kernel-binary.spec.in, rpm/kernel-source.spec.in:
  kernel-{source,binary}: Use path-related rpm macros

-------------------------------------------------------------------
Tue Mar 31 02:48:40 CEST 2009 - jeffm@suse.de

- rpm/kernel-binary.spec.in,  rpm/kernel-source.spec.in:
  Use a %kernelrelease macro.

-------------------------------------------------------------------
Tue Mar 31 02:47:58 CEST 2009 - jeffm@suse.de

- rpm/kernel-source.spec.in, rpm/source-post.sh, scripts/tar-up.sh:
  Use %variant instead of $variant

-------------------------------------------------------------------
Tue Mar 31 02:47:14 CEST 2009 - jeffm@suse.de

- kernel-source: Kill old obsoletes

-------------------------------------------------------------------
Tue Mar 31 02:46:35 CEST 2009 - jeffm@suse.de

- rpm/kernel-binary.spec.in, rpm/kernel-source.spec.in,
  rpm/kernel-syms.spec.in, scripts/tar-up.sh:
  Use %var instead of @VAR@ except where necessary

-------------------------------------------------------------------
Tue Mar 31 02:46:12 CEST 2009 - jeffm@suse.de

- kernel-syms: Sort by flavor, not architecture

-------------------------------------------------------------------
Tue Mar 31 02:45:43 CEST 2009 - jeffm@suse.de

- kernel-syms: Stop the architecture %else madness

-------------------------------------------------------------------
Tue Mar 31 02:45:15 CEST 2009 - jeffm@suse.de

- kernel-binary: Stop the architecture %else madness

-------------------------------------------------------------------
Mon Mar 30 22:16:04 CEST 2009 - jeffm@suse.de

- Removed -RT guards and a dead patch.

-------------------------------------------------------------------
Mon Mar 30 22:14:17 CEST 2009 - jeffm@suse.de

- patches.fixes/reiserfs-prealloc-fix: Delete.

-------------------------------------------------------------------
Mon Mar 30 15:26:04 CEST 2009 - jeffm@suse.de

- patches.suse/reiserfs-inode-init: Delete.

-------------------------------------------------------------------
Thu Mar 26 21:28:32 CET 2009 - mmarek@suse.cz

- rpm/config.sh: introduce rpm/config.sh, defining SRCVERSION and
  VARIANT variables.

-------------------------------------------------------------------
Tue Mar 24 15:37:54 CET 2009 - jeffm@suse.de

- Update to 2.6.29-final.
  - Eliminated 4 patches.

-------------------------------------------------------------------
Fri Mar 20 09:41:41 CET 2009 - jbeulich@novell.com

- Update Xen config files.
- Update Xen patches to 2.6.29-rc8 and c/s 821.

-------------------------------------------------------------------
Wed Mar 18 15:10:32 CET 2009 - mmarek@suse.cz

- rpm/kernel-*.spec.in, scripts/tar-up.sh: don't add "<RELEASE>"
  to the release, breaks plain rpmbuild.

-------------------------------------------------------------------
Tue Mar 17 16:14:08 CET 2009 - mmarek@suse.cz

- rpm/kernel-binary.spec.in: don't generate symsets
- rpm/kernel-syms.spec.in: don't package symsets
- rpm/find-provides: disable symset provides
- rpm/macros.kernel-source: don't check for /boot/symsets*
  (fate#305945)

-------------------------------------------------------------------
Tue Mar 17 07:56:40 CET 2009 - knikanth@suse.de

- patches.fixes/loop-barriers: Delete.
- patches.fixes/loop-barriers2: Delete.
  Remove non-mainline patches to loop driver making it honour
  O_SYNC, sync requests and barriers. (bnc#485089), (bnc#471249)

-------------------------------------------------------------------
Mon Mar 16 18:11:40 CET 2009 - bphilips@suse.de

- README: add rough guide to updating KABI

-------------------------------------------------------------------
Fri Mar 13 23:37:52 CET 2009 - jeffm@suse.com

- Update to 2.6.29-rc8.

-------------------------------------------------------------------
Thu Mar 12 11:21:42 CET 2009 - jbeulich@novell.com

- patches.fixes/fix-nf_conntrack_slp,
  patches.suse/perfmon2-remove_get_base_syscall_attr.patch,
  patches.suse/perfmon2.patch,
  patches.suse/silent-stack-overflow-2.patch: fix build warnings.

-------------------------------------------------------------------
Thu Mar 12 11:09:42 CET 2009 - jbeulich@novell.com

- Update Xen patches addressing several issues in initial commit
- Update Xen config files (re-enable oprofile, disable novfs).
- patches.xen/xen3-x86_64-unwind-annotations: fix unwind annotations
  in entry_64-xen.S.

-------------------------------------------------------------------
Thu Mar 12 11:02:37 CET 2009 - jbeulich@novell.com

- patches.arch/x86_64-unwind-annotations: fix unwind annotations in
  entry_64.S.

-------------------------------------------------------------------
Thu Mar 12 07:43:03 CET 2009 - rgoldwyn@suse.de

- patches.suse/novfs-creds-change-2.6.29: Changing credential
  according to new task_struct.

-------------------------------------------------------------------
Wed Mar 11 18:27:00 CET 2009 - jblunck@suse.de

- rpm/kernel-binary.spec.in: Use split_packages only if supported.conf
  is not empty.

-------------------------------------------------------------------
Mon Mar  9 21:26:13 CET 2009 - mmarek@suse.cz

- rpm/kernel-binary.spec.in: renamed modprobe config to
  /etc/modprobe.d/50-module-renames.conf (required by new
  module-init-tools).

-------------------------------------------------------------------
Mon Mar  9 12:04:46 CET 2009 - jbeulich@novell.com

- patches.xen/xen3-patch-2.6.29-rc4: fix ia64 build.

-------------------------------------------------------------------
Mon Mar  9 09:42:36 CET 2009 - jbeulich@novell.com

- Update Xen config files (get tracing options back in sync with
  default).

-------------------------------------------------------------------
Fri Mar  6 20:56:37 CET 2009 - jeffm@suse.de

- Update config files: Enable CONFIG_FRAME_POINTER on Xen.

-------------------------------------------------------------------
Fri Mar  6 20:36:26 CET 2009 - jeffm@suse.de

- config.conf: Enabled Xen for building.

-------------------------------------------------------------------
Fri Mar  6 17:49:36 CET 2009 - jbeulich@novell.com

- Update Xen patches to 2.6.29-rc7.

-------------------------------------------------------------------
Fri Mar  6 13:34:30 CET 2009 - jbenc@suse.cz

- Update config files: enabled wireless debugging in -debug flavors.

-------------------------------------------------------------------
Fri Mar  6 10:36:19 CET 2009 - mmarek@suse.cz

- rpm/get_release_number.sh.in, rpm/kernel-binary.spec.in,
  rpm/kernel-source.spec.in, rpm/kernel-syms.spec.in,
  scripts/tar-up.sh, doc/README.SUSE: finally drop kernel-dummy
- rpm/prepare-build.sh: Delete.

-------------------------------------------------------------------
Wed Mar  4 20:18:28 CET 2009 - jeffm@suse.com

- Update to 2.6.29-rc7.
  - Eliminated 1 patch.

-------------------------------------------------------------------
Wed Mar  4 11:48:01 CET 2009 - mmarek@suse.cz

- rpm/kernel-binary.spec.in: workaround a bash bug (bnc#481817)
  in kernel-vanilla.spec.

-------------------------------------------------------------------
Tue Mar  3 23:00:28 CET 2009 - jeffm@suse.com

- patches.suse/export-security_inode_permission: Export
  security_inode_permission for aufs.

-------------------------------------------------------------------
Thu Feb 26 15:32:35 CET 2009 - jeffm@suse.com

- scripts/tar-up.sh: Add -u to update existing spec files.

-------------------------------------------------------------------
Thu Feb 26 11:50:57 CET 2009 - sven@suse.de

- rpm/kernel-binary.spec.in: Fix sub-package install-time conflict.

-------------------------------------------------------------------
Wed Feb 25 19:41:59 CET 2009 - mmarek@suse.cz

- scripts/tar-up.sh: create tarballs that don't change
  unnecessarily: set owner/group to nobody/nobody, mtime to time of
  the latest commit and sort the input files.

-------------------------------------------------------------------
Tue Feb 24 23:28:11 CET 2009 - jeffm@suse.com

- Update to 2.6.29-rc6-git1.

-------------------------------------------------------------------
Sat Feb 21 17:30:47 CET 2009 - mmarek@suse.cz

- rpm/kernel-syms.spec.in: also check if the package versions match
  (bnc#478462)

-------------------------------------------------------------------
Fri Feb 20 14:41:31 CET 2009 - jbeulich@novell.com

- patches.suse/stack-unwind: fix 32-bit arch_unwind_init_running().

-------------------------------------------------------------------
Fri Feb 20 10:12:51 CET 2009 - jbeulich@novell.com

- patches.suse/stack-unwind: fix patch fuzz.

-------------------------------------------------------------------
Fri Feb 20 09:48:59 CET 2009 - jbeulich@novell.com

- misc/xen-port-patches.py: Adjust fro new x86 header placement.
- patches.arch/x86_64-unwind-annotations: fix unwind annotations
  (bnc#472783).
- patches.suse/stack-unwind: Properlz hook up unwinder again.

-------------------------------------------------------------------
Fri Feb 20 02:49:50 CET 2009 - jeffm@suse.de

- patches.suse/kdb-common: Build fix with -I directive.

-------------------------------------------------------------------
Fri Feb 20 02:12:56 CET 2009 - jeffm@suse.de

- Update config files.

-------------------------------------------------------------------
Fri Feb 20 01:50:59 CET 2009 - jeffm@suse.de

- Update to 2.6.29-rc5-git3.
  - Eliminated 1 patch.

-------------------------------------------------------------------
Thu Feb 19 11:27:58 CET 2009 - mmarek@suse.cz

- rpm/symsets.pl: allow passing only Module.symvers and no modules

-------------------------------------------------------------------
Wed Feb 18 11:25:46 CET 2009 - olh@suse.de

- disable ppc601 support, disable unused framebuffer drivers

-------------------------------------------------------------------
Wed Feb 18 10:41:14 CET 2009 - olh@suse.de

- disable kdump on ppc32

------------------------------------------------------------------
Mon Feb 16 17:18:41 CET 2009 - jeffm@suse.com

- Update config files.

-------------------------------------------------------------------
Sat Feb 14 17:40:22 CET 2009 - jeffm@suse.de

- Update to 2.6.29-rc5.

-------------------------------------------------------------------
Fri Feb 13 21:15:40 CET 2009 - jeffm@suse.de

- Update to 2.6.29-rc4-git7.
  - Eliminated 2 patches.

-------------------------------------------------------------------
Mon Feb  9 22:04:41 CET 2009 - jeffm@suse.de

- patches.rpmify/spin_is_contended-fix: spin_is_contended
  Kconfig fixes.

-------------------------------------------------------------------
Mon Feb  9 17:47:43 CET 2009 - jeffm@suse.de

- Updated to 2.6.29-rc4.
  - Eliminated 3 patches.

-------------------------------------------------------------------
Fri Feb  6 21:34:56 CET 2009 - jeffm@suse.com

- patches.fixes/fix-warning-while-mapping-0-1MB-range-with-dev-mem:
  x86, pat: fix warn_on_once() while mapping 0-1MB range.

-------------------------------------------------------------------
Fri Feb  6 20:54:14 CET 2009 - mmarek@suse.cz

- rpm/kernel-module-subpackage, rpm/post.sh, rpm/postun.sh: fix
  last change: don't pass -e to weak-modules2.

-------------------------------------------------------------------
Fri Feb  6 14:42:13 CET 2009 - mmarek@suse.cz

- rpm/kernel-module-subpackage, rpm/post.sh, rpm/postun.sh: pass
  down shell options like -x to weak-modules2 to make debugging
  with rpm -ivv easier.

-------------------------------------------------------------------
Tue Feb  3 21:36:36 CET 2009 - jeffm@suse.de

- patches.fixes/fix-nf_conntrack_slp: make nf_conntrack_slp
  actually work (bnc#470963).

-------------------------------------------------------------------
Tue Feb  3 14:34:14 CET 2009 - mmarek@suse.cz

- scripts/tar-up.sh: fix branch name in KOTD packages.

-------------------------------------------------------------------
Tue Feb  3 12:37:06 CET 2009 - olh@suse.de

- config.conf: readde -debug flavor for ppc64

-------------------------------------------------------------------
Tue Feb  3 11:51:37 CET 2009 - olh@suse.de

- patches.fixes/scsi-ibmvfc_prli_initiator_fix.patch:
  Better handle other FC initiators (bnc#471217 - LTC51238)

-------------------------------------------------------------------
Tue Feb  3 11:48:59 CET 2009 - mmarek@suse.cz

- scripts/wd-functions.sh: display master as "master", not "HEAD"
  or "".

-------------------------------------------------------------------
Mon Feb  2 22:13:03 CET 2009 - jeffm@suse.de

- patches.fixes/ath9k-fix-led_device_naming.diff: ath9k: fix
  led naming.
- patches.fixes/b43legacy-fix-led_device_naming.diff: b43legacy:
  fix led naming.
- patches.fixes/iwlwifi-fix-iwl-3945_led_device_naming.diff:
  iwlwifi: another led naming fix.
- patches.fixes/iwlwifi-fix-iwl-led_device_naming.diff: iwlwifi:
  fix led naming   .
- patches.fixes/rt2x00-fix-led_device_naming.diff: rt2x00:
  fix led naming.

-------------------------------------------------------------------
Mon Feb  2 21:20:36 CET 2009 - jeffm@suse.de

- Updated to 2.6.29-rc3-git3.
  - Eliminated 6 patches.

-------------------------------------------------------------------
Mon Feb  2 17:35:32 CET 2009 - jeffm@suse.de

- Updated to 2.6.29-rc3.
  - AppArmor is disabled.
  - Xen is disabled.
  - Eliminated 745 patches.

-------------------------------------------------------------------
Mon Feb  2 17:17:07 CET 2009 - jeffm@suse.de

- Enabled patches.suse/reiserfs_warning-reentrant

-------------------------------------------------------------------
Mon Feb  2 11:30:07 CET 2009 - rw@suse.de

- patches.fixes/xpc-pass-physical,
  patches.kabi/xpc-pass-physical:
  kABI: restore upstream patch, add ABI cover-up. (bnc#458811)

-------------------------------------------------------------------
Mon Feb  2 10:44:23 CET 2009 - olh@suse.de

- patches.fixes/serial-jsm-enable_ms.patch:
  Add enable_ms to jsm driver (bnc#471224 - LTC51066)

-------------------------------------------------------------------
Mon Feb  2 10:30:50 CET 2009 - olh@suse.de

- patches.arch/ppc-optimize-sync.patch:
  Optimise smp_{r,w}mb and mutex (bnc#471222 - LTC51356)

-------------------------------------------------------------------
Sat Jan 31 04:35:24 CET 2009 - gregkh@suse.de

- refresh patches for fuzz due to 2.6.27.14-rc1 import.

-------------------------------------------------------------------
Sat Jan 31 04:16:39 CET 2009 - gregkh@suse.de

- patches.kabi/abi-fix-add-epoll_devs-back-to-struct-user_struct.patch:
  ABI fix: add epoll_devs back to struct user_struct.

-------------------------------------------------------------------
Sat Jan 31 04:07:38 CET 2009 - gregkh@suse.de

- Update to 2.6.27.14-rc1
  - lots of security fixes
  - lots of bugfixes
  - obsoletes:
    - patches.drivers/alsa-virtuoso-no-eeprom-overwrite
    - patches.drivers/pata_via.c-support-vx855-and-future-chips-whose-ide-controller-use-0x0571.patch
    - patches.fixes/SUNRPC-Fix-autobind-on-cloned-rpc-clients.patch
    - patches.fixes/sysfs-fix-problems-with-binary-files.patch
    - patches.fixes/xpc-fix-NULL-deref
    - patches.fixes/xpc-write-barrier

-------------------------------------------------------------------
Fri Jan 30 09:15:04 CET 2009 - olh@suse.de

- patches.arch/ppc-pseries-migration_hang_fix.patch:
  Fix partition migration hang under load (bnc#470563 - LTC51153)

-------------------------------------------------------------------
Fri Jan 30 08:00:00 CET 2009 - olh@suse.de

- disable CONFIG_DEBUG_STACKOVERFLOW and CONFIG_DEBUG_STACK_USAGE
  on ppc/ppc64

-------------------------------------------------------------------
Fri Jan 30 01:24:09 CET 2009 - teheo@suse.de

- patches.drivers/libata-fix-EH-device-failure-handling: libata:
  fix EH device failure handling (bnc#470845).

-------------------------------------------------------------------
Thu Jan 29 21:02:44 CET 2009 - jjolly@suse.de

- patches.arch/s390-08-08-add_qdio_utilization.patch: zfcp:
  queue_full is lacking the entry for qdio utilization
  (bnc#466462).

-------------------------------------------------------------------
Thu Jan 29 18:45:32 CET 2009 - gregkh@suse.de

- add ability to debug kernel using USB debug connector.
- Update config files.
- patches.suse/usb-move-ehci-reg-def.patch: usb: move ehci
  reg def.
- patches.suse/x86-usb-debug-port-early-console-v4.patch: x86:
  usb debug port early console, v4.

-------------------------------------------------------------------
Thu Jan 29 11:43:32 CET 2009 - mmarek@suse.cz

- patches.kabi/abi-fix-add-s_syncing-back-to-struct-super_block.patch
  patches.kabi/abi-fix-add-wb_sync_hold-enum-writeback_sync_modes.patch
  patches.kabi/export-iwl_rx_allocate
  patches.kabi/sched-kabi-compat-hack.patch: Introduce
  patches.kabi/ for patches that only work around kabi issues and
  can be safely dropped at the next SP.

-------------------------------------------------------------------
Wed Jan 28 20:34:29 CET 2009 - agruen@suse.de

- patches.xen/xen-x86-mark_rodata_rw.patch: Add missing pageattr.c
  changes to pageattr-xen.c (bnc#439348).

-------------------------------------------------------------------
Wed Jan 28 18:50:59 CET 2009 - agruen@suse.de

- patches.suse/x86-mark_rodata_rw.patch: Add mark_rodata_rw()
  to un-protect read-only kernel code pages (bnc#439348).
- patches.xen/xen-x86-mark_rodata_rw.patch: xen specific part
  (bnc#439348).

-------------------------------------------------------------------
Wed Jan 28 15:59:27 CET 2009 - mmarek@suse.cz

- config/s390/s390: the -man package still fails for s390, disable
  it

-------------------------------------------------------------------
Wed Jan 28 14:27:18 CET 2009 - mmarek@suse.cz

- rpm/kernel-binary.spec.in: fix build of the -man subpackage on
  31bit s390

-------------------------------------------------------------------
Wed Jan 28 13:23:01 CET 2009 - mmarek@suse.cz

- fix kernel-default.ppc64 reference symsets

-------------------------------------------------------------------
Wed Jan 28 12:06:53 CET 2009 - jslaby@suse.cz

- patches.arch/x86_sgi_cpus4096-05-update-send_IPI_mask.patch:
  x86 cpumask: Updates to support NR_CPUS=4096 (bnc#425240
  FATE304266).
  [cpu_mask_to_apicid bigsmp fix]

-------------------------------------------------------------------
Wed Jan 28 08:16:54 CET 2009 - olh@suse.de

- patches.fixes/scsi-ibmvscsi-module_alias.patch:
  map scsi proc_name to module name (bnc#459933 - LTC50724)

-------------------------------------------------------------------
Tue Jan 27 23:33:09 CET 2009 - jeffm@suse.de

- Update config files: Disable ftrace in -debug on ppc64

-------------------------------------------------------------------
Tue Jan 27 23:16:03 CET 2009 - jeffm@suse.de

- config.conf: Added -debug flavor for ppc64.

-------------------------------------------------------------------
Tue Jan 27 13:40:53 CET 2009 - bwalle@suse.de

- patches.drivers/libfc-set-the-release-function.diff:
  Whitespace change.

-------------------------------------------------------------------
Tue Jan 27 09:05:30 CET 2009 - hare@suse.de

- patches.drivers/libfc-fix-read-IO-data-integrity: libfc:
  IO data integrity issue when a IO data frame lost (bnc#469536).

-------------------------------------------------------------------
Tue Jan 27 08:52:49 CET 2009 - jbeulich@novell.com

- re-enable patches.xen/xen3-e1000e_Export_set_memory_ro-rw.

-------------------------------------------------------------------
Tue Jan 27 07:44:18 CET 2009 - olh@suse.de

- update patches.arch/ppc-memoryless-nodes.patch:
  include prototype for PFN_UP() (bnc#462546 - LTC50009)

-------------------------------------------------------------------
Mon Jan 26 19:53:20 CET 2009 - kkeil@suse.de

- patches.suse/e1000e_Export_set_memory_ro-rw: Export
  set_memory_ro() and set_memory_rw() calls.
  readded to avoid kabi change

-------------------------------------------------------------------
Mon Jan 26 19:36:59 CET 2009 - jeffm@suse.de

- config.conf: Added kernel-vmi to i386.

-------------------------------------------------------------------
Mon Jan 26 19:08:43 CET 2009 - olh@suse.de

- update patches.arch/ppc-memoryless-nodes.patch:
  use PFN_UP() for end_pfn (bnc#462546 - LTC50009)

-------------------------------------------------------------------
Mon Jan 26 17:14:44 CET 2009 - mmarek@suse.cz

- kabi: import FCoE changes

-------------------------------------------------------------------
Mon Jan 26 17:00:44 CET 2009 - hare@suse.de

- patches.suse/dm-mpath-requeue-for-stopped-queue: disable
  wrong debug message again.

-------------------------------------------------------------------
Mon Jan 26 15:35:41 CET 2009 - rw@suse.de

- patches.fixes/taskstats-alignment:
  IA64: fill 'struct taskstats' on stack and 'memcpy' result to skb.
  (bnc#448410)

-------------------------------------------------------------------
Mon Jan 26 15:31:39 CET 2009 - olh@suse.de

- update patches.arch/ppc-memoryless-nodes.patch:
  fix calculation of reserve_size (bnc#462546 - LTC50009)

-------------------------------------------------------------------
Mon Jan 26 14:19:30 CET 2009 - kkeil@suse.de

- patches.fixes/disable-lro-per-default: Disable LRO per default
  in igb and ixgbe. (bnc#467519)

-------------------------------------------------------------------
Mon Jan 26 13:44:37 CET 2009 - jbeulich@novell.com

- Just comment out patches.xen/xen3-e1000e_* (to address build error)
  until disposition of their originals is known.

-------------------------------------------------------------------
Mon Jan 26 13:01:24 CET 2009 - kkeil@suse.de

- patches.fixes/sctp_do_not_use_stale_copy_of_sk: Do not use
  stale copy of sk. (bnc#440104)

-------------------------------------------------------------------
Mon Jan 26 12:52:21 CET 2009 - jblunck@suse.de

Renamed some patches so they get included in vanilla builds.
- patches.rpmify/firmware-path: Renamed.
- patches.rpmify/no-include-asm: Renamed.
- patches.suse/md-raid-metadata-PAGE_SIZE.patch: Renamed.

-------------------------------------------------------------------
Mon Jan 26 12:18:00 CET 2009 - olh@suse.de

- patches.suse/led_classdev.sysfs-name.patch: use correct name
  for /sys/devices/virtual/leds/ entries (bnc#468350)

-------------------------------------------------------------------
Mon Jan 26 12:15:15 CET 2009 - kkeil@suse.de

- patches.suse/e1000e_Export_set_memory_ro-rw: Delete.
- patches.suse/e1000e_allow_bad_checksum: Delete.
- patches.suse/e1000e_call_dump_eeprom: Delete.
- patches.suse/e1000e_ioremap_sanity_check: Delete.
- patches.suse/e1000e_use_set_memory_ro-rw_to_protect_flash_memory:
  Delete.
  Remove not mainline e1000e patches which were added to help with
  the e1000e NVM corruption - root issue is fixed

-------------------------------------------------------------------
Mon Jan 26 12:06:30 CET 2009 - kkeil@suse.de

- patches.drivers/tg3_libphy_workaround: tg3 libphy workaround.
  (bnc#468725)

-------------------------------------------------------------------
Mon Jan 26 09:17:49 CET 2009 - hare@suse.de

- supported.conf: Correct spelling for dm-least-pending
  path checker.

-------------------------------------------------------------------
Mon Jan 26 09:16:31 CET 2009 - hare@suse.de

- patches.suse/dm-mpath-check-info-before-access: Kernel Oops
  during path failover (bnc#458393).

-------------------------------------------------------------------
Sun Jan 25 02:07:17 CET 2009 - gregkh@suse.de

- refresh patch fuzz now that 2.6.27.13 is in tree

-------------------------------------------------------------------
Sun Jan 25 01:59:30 CET 2009 - gregkh@suse.de

- Update to final version of 2.6.27.13

-------------------------------------------------------------------
Sat Jan 24 23:24:49 CET 2009 - gregkh@suse.de

- dynamic debugging fixes backported from upstream:
- patches.drivers/driver-core-add-newlines-to-debugging-enabled-disabled-messages.patch:
  driver core: add newlines to debugging enabled/disabled
  messages.
- patches.drivers/driver-core-fix-dynamic_debug-cmd-line-parameter.patch:
  Driver core: fix 'dynamic_debug' cmd line parameter.
- patches.drivers/driver-core-fix-using-ret-variable-in-unregister_dynamic_debug_module.patch:
  driver core: fix using 'ret' variable in
  unregister_dynamic_debug_module.

-------------------------------------------------------------------
Sat Jan 24 17:51:17 CET 2009 - jbohac@suse.cz

- patches.arch/x86_64-hpet-64bit-timer.patch: 
  (fix return of an unitialized value (bnc#469017)

-------------------------------------------------------------------
Sat Jan 24 11:29:02 CET 2009 - mmarek@suse.cz

- update kabi files: ignore changes in struct pcie_link_state as
  it is an internal structure only.

-------------------------------------------------------------------
Sat Jan 24 11:26:16 CET 2009 - mmarek@suse.cz

- patches.suse/genksyms-add-override-flag.diff: genksyms: add
  --override flag.
- rpm/kernel-binary.spec.in: set KBUILD_OVERRIDE=1

-------------------------------------------------------------------
Sat Jan 24 01:25:44 CET 2009 - ghaskins@suse.de

- patches.fixes/sched-kabi-compat-hack.patch: sched: leave
  RT_GROUP_SCHED structure components intact to preserve kABI.

 broke kabi with fix for 456542

-------------------------------------------------------------------
Sat Jan 24 00:35:12 CET 2009 - trenn@suse.de

- patches.fixes/cpufreq_export_latency.patch: CPUFREQ: Introduce
  /sys/devices/system/cpu/cpu*/cpufreq/cpuinfo_transition_latency
  (bnc#464461).
- patches.fixes/cpufreq_ondemand_adjust_sampling_rate_limit.patch:
  CPUFREQ: ondemand/conservative: sanitize sampling_rate
  restrictions (bnc#464461).
- patches.fixes/cpufreq_ondemand_performance_optimise_default_settings.patch:
  CPUFREQ: ondemand: Limit default sampling rate to 300ms
  max. (bnc#464461).
- patches.fixes/x86_cpufreq_powernow-k8_acpi_latency_values.patch:
  X86 powernow-k8 cpufreq: Get transition latency from acpi _PSS
  object (bnc#464461).

-------------------------------------------------------------------
Fri Jan 23 20:29:24 CET 2009 - jeffm@suse.de

- patches.fixes/xfs-dmapi-fixes: xfs/dmapi: fix crash on mount
  (bnc#458027).

-------------------------------------------------------------------
Fri Jan 23 20:19:33 CET 2009 - ghaskins@suse.de

- Update config files: Disable RT_GROUP_SCHED (bnc#456542).

  The RT_GROUP_SCHED feature is experimental and clearly broken, so
  lets turn it off for now.

-------------------------------------------------------------------
Fri Jan 23 16:51:40 CET 2009 - jeffm@suse.de

- patches.fixes/hpilo-open-close-fix: hpilo open/close fix
  (bnc#466517).

-------------------------------------------------------------------
Fri Jan 23 15:59:44 CET 2009 - hare@suse.de

- patches.suse/dm-mpath-requeue-for-stopped-queue: Handle I/O
  on stopped queues correctly (bnc#458393).

-------------------------------------------------------------------
Fri Jan 23 15:34:11 CET 2009 - jbenc@suse.cz

- patches.suse/mnt-want-write-speedup.patch,
  patches.suse/mnt_clone_write.patch: modified not to break kABI,
  enabled (bnc#436953).

-------------------------------------------------------------------
Fri Jan 23 15:08:39 CET 2009 - jbenc@suse.cz

- patches.fixes/iwlagn-fix-rfkill.patch: iwlagn: fix hw-rfkill
  while the interface is down (bnc#446158).

-------------------------------------------------------------------
Fri Jan 23 14:59:57 CET 2009 - mmarek@suse.cz

- kabi/severities: temporarily enable changes in FcOE modules.

-------------------------------------------------------------------
Fri Jan 23 11:55:18 CET 2009 - hare@suse.de

- patches.arch/s390-08-06-personality.patch: kernel: setting 32
  bit personality doesn't work (bnc#466462).
- patches.arch/s390-08-07-compat_wrappers.patch: kernel:
  Add missing wrapper functions for 31 bit compat
  syscalls. (bnc#466462,LTC#51229).
- patches.fixes/block-leave-the-request-timeout-timer-running:
  Delete obsolete patch.

-------------------------------------------------------------------
Fri Jan 23 11:42:28 CET 2009 - bwalle@suse.de

- patches.drivers/fcoe-change-fcoe_sw-sg_tablesi.diff: change
  fcoe_sw sg_tablesize to SG_ALL (bnc #459142).
- patches.drivers/fcoe-check-return-for-fc_set_m.diff: check
  return for fc_set_mfs (bnc #459142).
- patches.drivers/fcoe-fix-frame-length-validati.diff: fix frame
  length validation in the early receive path (bnc #459142).
- patches.drivers/fcoe-fix-incorrect-use-of-struct-module.diff:
  fcoe: fix incorrect use of struct module (bnc #468051).
- patches.drivers/fcoe-improved-load-balancing-i.diff: improved
  load balancing in rx path (bnc #459142).
- patches.drivers/fcoe-logoff-of-the-fabric-when.diff: Logoff
  of the fabric when destroying interface (bnc #459142).
- patches.drivers/fcoe-remove-warn_on-in-fc_set.diff: remove
  WARN_ON in fc_set_mfs (bnc #459142).
- patches.drivers/fcoe-user_mfs-is-never-used.diff: user_mfs is
  never used (bnc #459142).
- patches.drivers/libfc-add-fc_disc-c-locking-co.diff: Add
  fc_disc.c locking comment block (bnc #459142).
- patches.drivers/libfc-ensure-correct-device_pu.diff: libfc:
  Ensure correct device_put/get usage (round 2).
- patches.drivers/libfc-fix-rport-recursive-lock.diff: libfc:
  Fix rport recursive lock on rport mutex (bnc #459142).
- patches.drivers/libfc-handle-rrq-exch-timeout.diff: libfc:
  handle RRQ exch timeout (bnc #465596).
- patches.drivers/libfc-improve-fc_lport-c-locki.diff: Improve
  fc_lport.c locking comment block (bnc #459142).
- patches.drivers/libfc-improve-fc_rport-c-locki.diff: Improve
  fc_rport.c locking comment block (459142).
- patches.drivers/libfc-make-fc_disc-inline-with.diff: make
  fc_disc inline with the fc_lport structure (bnc #459142).
- patches.drivers/libfc-make-rscn-parsing-more-r.diff: make RSCN
  parsing more robust (bnc #459142).
- patches.drivers/libfc-make-sure-we-access-the.diff: make sure
  we access the CRC safely (bnc #459142).
- patches.drivers/libfc-pass-lport-in-exch_mgr_r.diff: libfc:
  Pass lport in exch_mgr_reset (bnc #465596).
- patches.drivers/libfc-remove-debug-print-state.diff: libfc:
  Remove debug print statement, too verbose (bnc #459142).
- patches.drivers/libfc-set-the-release-function.diff: Set
  the release function for the rport's kobject (round 2)
  (bnc #459142).
- patches.drivers/libfc-updated-comment-for-orde.diff: updated
  comment for order of em and ex locks (bnc #459142).
- patches.drivers/libfc-updated-libfc-fcoe-modul.diff: updated
  libfc fcoe module ver to 1.0.6 (bnc #459142).
- patches.drivers/libfc-use-an-operations-struct.diff: use an
  operations structure for rport callbacks (bnc #459142).
- patches.drivers/libfc-when-rport-goes-away-re.diff: libfc:
  when rport goes away (re-plogi), clean up exchanges to/from
  rport (bnc #465596).
- patches.drivers/libfc_locking.diff: libfc, fcoe: fixed locking
  issues with lport->lp_mutex around lport->link_status (bnc
  #468053).
- patches.drivers/libfc_rport.diff: libfc: rport retry on LS_RJT
  from certain ELS (bnc #468054).

-------------------------------------------------------------------
Fri Jan 23 11:36:44 CET 2009 - hare@suse.de

- patches.fixes/qla2xxx-check-fc-rport-validity:
  qla2xxx: added check for fcport is valid in
  qla2x00_terminate_rport_io(). (bnc#467624).

-------------------------------------------------------------------
Fri Jan 23 11:01:59 CET 2009 - tiwai@suse.de

- patches.drivers/alsa-hda-gateway-t1616-quirk: ALSA: hda -
  Add quirk for Gateway T1616 laptop (bnc#467597).
- patches.drivers/alsa-hda-hp-dv4-quirk: ALSA: hda - Add model
  entry for HP dv4.
- patches.drivers/alsa-hda-intel-d945-ref-quirk: ALSA: hda -
  Add model=ref for Intel board with STAC9221 (bnc#406529).

-------------------------------------------------------------------
Fri Jan 23 10:48:16 CET 2009 - hare@suse.de

- patches.fixes/blk-leave-sync-timer-running: block: Rediff
- patches.fixes/block-use-round_jiffies_up: Block: use
  round_jiffies_up() (bnc#464155).
- Add missing patches to series.conf:
  patches.fixes/round-jiffies-up
  patches.fixes/block-use-round_jiffies_up
  patches.fixes/block-fix-blk_start_queueing
  patches.fixes/suppress-buffer-IO-errors
  patches.fixes/block-optimizations-in-blk_rq_timed_out_timer
  patches.fixes/block-add-comment-in-blk_rq_timed_out

-------------------------------------------------------------------
Fri Jan 23 07:51:35 CET 2009 - olh@suse.de

- update patches.fixes/scsi-ibmvscsi-vio_leak.patch:
  handle also drivers/scsi/ibmvscsi/ibmvfc.c

-------------------------------------------------------------------
Fri Jan 23 06:41:18 CET 2009 - sjayaraman@suse.de

- patches.fixes/cifs-fix-oops-on-ipv6-mount: cifs: make sure we
  allocate enough storage for socket address (467691).

-------------------------------------------------------------------
Fri Jan 23 05:57:48 CET 2009 - gregkh@suse.de

- patches.kernel.org/abi-fix-add-wb_sync_hold-enum-writeback_sync_modes.patch:
  ABI fix: add WB_SYNC_HOLD enum writeback_sync_modes.

-------------------------------------------------------------------
Fri Jan 23 05:08:48 CET 2009 - gregkh@suse.de

- patches.kernel.org/abi-fix-add-s_syncing-back-to-struct-super_block.patch:
  ABI fix: add s_syncing back to struct super_block.

-------------------------------------------------------------------
Fri Jan 23 02:26:30 CET 2009 - gregkh@suse.de

- update to 2.6.27.13-rc1:
  - security updates
  - lots of bugfixes
  - obsoletes:
    - patches.arch/ppc-fix_hugepage_check.patch
    - patches.drivers/alsa-hda-ad1986a-laptop-eapd-model-back
    - patches.drivers/alsa-hda-samsung-q45-quirk
    - patches.fixes/security-introduce-missing-kfree.patch
    - patches.fixes/xpc-fix-heartbeat
- Update config files.

-------------------------------------------------------------------
Thu Jan 22 23:55:10 CET 2009 - kkeil@suse.de

- patches.drivers/e1000-fix-shared-emc.patch: e1000: fix bug
  with shared interrupt during reset (bnc#396687)

-------------------------------------------------------------------
Thu Jan 22 22:43:48 CET 2009 - tonyj@suse.de

- patches.fixes/revert-bgcolor-line-feed-93f78da4.patch: Revert
  "vt: fix background color on line feed" (bnc#418613).

-------------------------------------------------------------------
Thu Jan 22 19:28:06 CET 2009 - jbenc@suse.cz

- patches.fixes/iwlwifi-fix-rs_get_rate-oops.patch: iwlwifi:
  fix rs_get_rate WARN_ON() (bnc#456002).
- Reordered wireless patches to group together patches touching the same
  driver.

-------------------------------------------------------------------
Thu Jan 22 19:13:20 CET 2009 - bphilips@suse.de

- patches.drivers/disable-catas_reset-by-default-to-avoid-problems-with-eeh.patch:
  disable catas_reset by default to avoid problems with EEH
  (bnc#456389).

-------------------------------------------------------------------
Thu Jan 22 17:42:04 CET 2009 - rw@suse.de

- patches.fixes/xpc-pass-physical:
  fixed kABI breakage. (bnc#458811)

-------------------------------------------------------------------
Thu Jan 22 15:58:54 CET 2009 - bwalle@suse.de

- scripts/tar-up_and_run_mbuild.sh: s390 (the 31 bit variant) is
  not an important spec file.

-------------------------------------------------------------------
Thu Jan 22 15:50:44 CET 2009 - jbenc@suse.cz

- patches.fixes/mac80211-add-direct-probe.patch: fixed kABI
  breakage, reenabled.

-------------------------------------------------------------------
Thu Jan 22 15:29:07 CET 2009 - mmarek@suse.cz

- rpm/modversions: eat the "override" keyword before parsing the
  symbol definition.

-------------------------------------------------------------------
Thu Jan 22 14:14:03 CET 2009 - olh@suse.de

- patches.fixes/scsi-ibmvscsi-vio_leak.patch:
  Correct VIO bus/device CMO accounting problems (bnc#468304 - LTC51205)

-------------------------------------------------------------------
Thu Jan 22 14:03:12 CET 2009 - olh@suse.de

- patches.suse/of_platform_driver.module-owner.patch:
  add missing module symlink to /sys/bus/*/driver/*
  in struct of_platform_driver.

-------------------------------------------------------------------
Thu Jan 22 13:29:23 CET 2009 - kkeil@suse.de

- patches.drivers/ixgbe_DCB_compile_err.patch: DCB compile
  error fix - new version from Intel  (bnc#465923)

-------------------------------------------------------------------
Thu Jan 22 12:58:06 CET 2009 - jbohac@suse.cz

- patches.arch/x86_64-hpet-64bit-timer.patch: allow 64-bit mode
  for HPET Timer0 (bnc#456700).
  (fix compilation on i386 and add hpet64 to kernel-parameters.txt)

-------------------------------------------------------------------
Thu Jan 22 12:25:59 CET 2009 - jbohac@suse.cz

- patches.arch/x86_64-hpet-64bit-timer.patch: allow 64-bit mode
  for HPET Timer0 (bnc#456700).

-------------------------------------------------------------------
Thu Jan 22 12:10:39 CET 2009 - rw@suse.de

- patches.fixes/xpc-pass-physical:
  sgi-xpc: need to pass the physical address, not virtual. (bnc#458811)
- patches.fixes/xpc-fix-heartbeat:
  sgi-xpc: eliminate false detection of no heartbeat. (bnc#464545)

-------------------------------------------------------------------
Thu Jan 22 11:28:20 CET 2009 - jkosina@suse.de

- patches.fixes/input-add-nomux-dell-vostro-1510.patch: Input:
  add Dell Vostro 1510 to nomux list (bnc#404881).

-------------------------------------------------------------------
Thu Jan 22 10:30:46 CET 2009 - jblunck@suse.de

- scripts/compute-PATCHVERSION.sh: Fix SRCVERSION parsing (bnc#465113).

-------------------------------------------------------------------
Thu Jan 22 10:02:42 CET 2009 - tiwai@suse.de

- patches.drivers/alsa-hda-add-volume-offset: ALSA: hda - Add
  extra volume offset to standard volume amp macros (bnc#466428).
- patches.drivers/alsa-hda-stac-reduce-volume-scale: ALSA: hda -
  Halve too large volume scales for STAC/IDT codecs (bnc#466428).

-------------------------------------------------------------------
Thu Jan 22 09:25:52 CET 2009 - hare@suse.de

- patches.drivers/lpfc-8.2.8.12-update: Update lpfc from 8.2.8.11
  to 8.2.8.12 (bnc#467713).

-------------------------------------------------------------------
Thu Jan 22 01:58:48 CET 2009 - jeffm@suse.de

- patches.fixes/reiserfs-debug-1036: fix missing jl arg

-------------------------------------------------------------------
Wed Jan 21 21:09:15 CET 2009 - mmarek@suse.cz

- rpm/kernel-binary.spec.in: delete duplicate error message in the
  kabi checks

-------------------------------------------------------------------
Wed Jan 21 20:04:30 CET 2009 - jeffm@suse.de

- patches.fixes/remove_kernel_physical_mapping_init_from_init:
  move kernel_physical_mapping_init to __meminit (bnc#467474).

-------------------------------------------------------------------
Wed Jan 21 19:56:34 CET 2009 - jbenc@suse.cz

- patches.fixes/mac80211-add-direct-probe.patch: disabled, as it changes
  kABI.

-------------------------------------------------------------------
Wed Jan 21 19:46:46 CET 2009 - gregkh@suse.de

- patches.fixes/security-introduce-missing-kfree.patch: security:
  introduce missing kfree (bnc#467322).
- patches.fixes/sysfs-fix-problems-with-binary-files.patch:
  sysfs: fix problems with binary files.

-------------------------------------------------------------------
Wed Jan 21 19:35:32 CET 2009 - rw@suse.de

- patches.arch/ia64-page-migration.fix:
  fix deadlock caused by cpe_migrate.ko and mark it supported.
  (bnc#464676)

-------------------------------------------------------------------
Wed Jan 21 19:23:31 CET 2009 - jeffm@suse.de

- patches.fixes/sn-irq-affinity: sn2: preserve irq affinity set
  in PROM (bnc#457679).

-------------------------------------------------------------------
Wed Jan 21 19:15:43 CET 2009 - jeffm@suse.de

- patches.fixes/uv_zalias_support: uv: Support for non-nasid 0
  systems (bnc#458869).

-------------------------------------------------------------------
Wed Jan 21 19:12:47 CET 2009 - jeffm@suse.de

- patches.fixes/xpc-fix-NULL-deref: sgi-xpc: Remove NULL pointer
  dereference. (bnc#466563).
- patches.fixes/xpc-write-barrier: sgi-xpc: ensure flags are
  updated before bte_copy (bnc#466563).

-------------------------------------------------------------------
Wed Jan 21 19:06:26 CET 2009 - jbenc@suse.cz

- patches.fixes/ipw2200-workaround-firmware-restarts-when-scanning.patch:
  ipw2200: fix scanning while associated (bnc#459067).

-------------------------------------------------------------------
Wed Jan 21 19:01:41 CET 2009 - jbenc@suse.cz

- patches.fixes/iwl3945-fix-rfkill.patch: iwl3945: report
  killswitch changes even if the interface is down (bnc#446013).

-------------------------------------------------------------------
Wed Jan 21 18:51:54 CET 2009 - jbenc@suse.cz

- patches.fixes/mac80211-add-direct-probe.patch: mac80211:
  add direct probe before association (bnc#461889).

-------------------------------------------------------------------
Wed Jan 21 16:38:10 CET 2009 - hare@suse.de

- patches.drivers/mptsas-discover-all-devices: mptsas driver
  fails to discover devices (bnc#459932).

-------------------------------------------------------------------
Wed Jan 21 14:04:08 CET 2009 - jbeulich@novell.com

- Update Xen patches to 2.6.27.12.
- patches.xen/764-netback-foreign-pages.patch: netback: handle
  non-netback foreign pages.
- patches.xen/769-evtchn-CPU-offline.patch: evtchn: Fix CPU offlining
  to switch all affected ports belonging to a particular /dev/evcthn
  user.
- patches.xen/gso-size-check.patch: gso: Ensure that the packet
  is long enough.
- patches.xen/xen-S3-MSI: fix Dom0 resume from S3 when MSI is
  in use (bnc#435596).
- patches.xen/xen3-e1000e_ioremap_sanity_check: ioremap sanity
  check to catch mapping requests exceeding the BAR sizes
  (bnc#425480).
- patches.xen/xen3-x86-fix-kmap-contig.patch: x86: contiguous
  kmap fix (bnc#449812).

-------------------------------------------------------------------
Wed Jan 21 12:08:54 CET 2009 - olh@suse.de

- update patches.suse/radeon-monitor-jsxx-quirk.patch:
  implement correct model matching

-------------------------------------------------------------------
Wed Jan 21 10:20:05 CET 2009 - olh@suse.de

- update patches.suse/dm-mpath-tracking-nr-bytes:
  lpp_end_io gets nr_bytes as third arg

-------------------------------------------------------------------
Wed Jan 21 10:04:08 CET 2009 - olh@suse.de

- update patches.suse/radeon-monitor-jsxx-quirk.patch:
  match all JSxx/QSxx models based on the first 4 chars in 'model'

-------------------------------------------------------------------
Wed Jan 21 08:09:10 CET 2009 - olh@suse.de

- update patches.arch/ppc-axon-missing-msi-workaround-5.diff:
  Fix MSI after kexec (bnc#467633)

-------------------------------------------------------------------
Tue Jan 20 21:01:18 CET 2009 - gregkh@suse.de

- clean up patch fuzz after 2.6.27.12 inclusion.

-------------------------------------------------------------------
Tue Jan 20 20:50:47 CET 2009 - gregkh@suse.de

- Update to the real 2.6.27.12

-------------------------------------------------------------------
Tue Jan 20 17:00:55 CET 2009 - jeffm@suse.de

- patches.suse/reiserfs_warning-reentrant: reiserfs: eliminate
  reiserfs_warning from uniqueness functions; Fixes deadlock.

-------------------------------------------------------------------
Tue Jan 20 16:39:35 CET 2009 - olh@suse.de

- patches.drivers/cxgb3-ser.patch:
  reset the adapter on fatal error (bnc#466062 - LTC51042)

-------------------------------------------------------------------
Tue Jan 20 15:24:43 CET 2009 - jjolly@suse.de

- patches.arch/s390-08-03-iucv-cpu-hotremove.diff: iucv: failing
  cpu hot remove for inactive iucv (bnc#466462,LTC#51104).
- patches.arch/s390-08-04-compat-sigaltstack.diff:
  kernel: 31 bit compat sigaltstack syscall fails with
  -EFAULT. (bnc#466462,LTC#50888).
- patches.arch/s390-08-05-af_iucv-msgpeek-fix.patch:
  af_iucv: System hang if recvmsg() is used with MSG_PEEK
  (bnc#466462,LTC#51136).

-------------------------------------------------------------------
Tue Jan 20 15:15:19 CET 2009 - hare@suse.de

- patches.suse/dm-mpath-accept-failed-paths: Only accept
  non-existing paths when adding failed paths (bnc#467579)

-------------------------------------------------------------------
Tue Jan 20 12:19:52 CET 2009 - mmarek@suse.cz

- rpm/kernel-source.spec.in: set CONFIG_DEBUG_INFO=y in the
  packaged .configs if builfing debug packages (bnc#460887)

-------------------------------------------------------------------
Mon Jan 19 16:40:39 CET 2009 - mmarek@suse.cz

- rpm/kernel-binary.spec.in: set %tolerate_kabi_changes to 6

-------------------------------------------------------------------
Mon Jan 19 16:40:11 CET 2009 - mmarek@suse.cz

- patches.suse/export-iwl_rx_allocate: reintroduce
  EXPORT_SYMBOL(iwl_rx_allocate).

-------------------------------------------------------------------
Mon Jan 19 13:56:20 CET 2009 - mmarek@suse.cz

- import SLE11 RC2 reference kabi

-------------------------------------------------------------------
Mon Jan 19 11:35:12 CET 2009 - hare@suse.de

- patches.drivers/mpt-return-all-sense-data: MPT Fusion doesn't
  return all sense data (bnc#466179).

-------------------------------------------------------------------
Sat Jan 17 00:20:49 CET 2009 - gregkh@suse.de

- Update to 2.6.27.12-rc2

-------------------------------------------------------------------
Fri Jan 16 17:46:11 CET 2009 - od@suse.de

- patches.arch/x86-call-boot-IRQ-quirks-at-end-of-device-init-and-during-resume.patch:
  call boot IRQ quirks at end of device init and during resume.
- patches.arch/x86-disable-AMD-ATI-boot-interrupt-generation.patch:
  update to upstream variant of this patch:
    - integrate an older quirk to make IO-APIC mode work on AMD
      8131 rev. A0 and B0
    - fix boot IRQ disabling logic for AMD 813x
    - remove unneeded code for AMD SB700S

-------------------------------------------------------------------
Fri Jan 16 16:09:26 CET 2009 - jbeulich@novell.com

- patches.arch/x86-fix-kmap-contig.patch: x86: contiguous kmap
  fix (bnc#449812).

-------------------------------------------------------------------
Fri Jan 16 10:55:12 CET 2009 - olh@suse.de

- enable mptsas in kdump kernel to allow crashdump on QS2x blades

-------------------------------------------------------------------
Fri Jan 16 08:44:42 CET 2009 - tiwai@suse.de

Fix STAC925x patch again
- patches.drivers/alsa-hda-stac925x-init-fix: ALSA: hda - Fix
  (yet more) STAC925x issues (bnc#460478).

-------------------------------------------------------------------
Fri Jan 16 07:03:59 CET 2009 - jjolly@suse.de

- patches.arch/s390-08-01-cio-fix-mp-mode.diff: cio: fix
  subchannel multipath mode setup (bnc#466462,LTC#51047).
- patches.arch/s390-08-02-zfcp-gpn-align-fix.diff: zfcp: fix
  memory alignment for GPN_FT requests. (bnc#466462).

-------------------------------------------------------------------
Thu Jan 15 23:53:36 CET 2009 - gregkh@suse.de

- Update config files for vanilla kernel versions due to new config
  option added in 2.6.27.12-rc1.

-------------------------------------------------------------------
Thu Jan 15 23:47:39 CET 2009 - gregkh@suse.de

- Update to 2.6.27.12-rc1:
  - security fixes
  - fixes CVE-2009-0029
  - bug fixes all over the place.
  - obsoletes the following patches:
    - patches.arch/ppc-cmm_no_kdump.patch
    - patches.drivers/alsa-caiaq-midi-oops-fix
    - patches.drivers/alsa-hda-hp-6730b-quirk
    - patches.drivers/ibmvfc-host_init_delay.patch
    - patches.drivers/ibmvfc-improve_sync_events.patch
    - patches.fixes/PCI-Suspend-and-resume-PCI-Express-ports-with-interrupts-disabled.patch
    - patches.fixes/PCI-handle-PCI-state-saving-with-interrupts-disabled.patch
    - patches.fixes/fs-symlink-write_begin-allocation-context-fix.patch
    - patches.fixes/mm-lockless-pagecache-barrier.patch
    - patches.fixes/pci-rework-suspend-of-devices-with-no-drivers.patch
    - patches.fixes/uv-remove-erroneous-BAU-init
- Update config files.

-------------------------------------------------------------------
Thu Jan 15 11:37:26 CET 2009 - tiwai@suse.de

- patches.drivers/alsa-virtuoso-no-eeprom-overwrite: sound:
  virtuoso: do not overwrite EEPROM on Xonar D2/D2X (bnc#462365).

-------------------------------------------------------------------
Thu Jan 15 11:16:35 CET 2009 - bwalle@suse.de

- patches.suse/s390-System.map.diff:
  Strip L2^B symbols (bnc #456682).

-------------------------------------------------------------------
Thu Jan 15 11:09:29 CET 2009 - tiwai@suse.de

- patches.drivers/alsa-hda-gateway-fix: ALSA: patch_sigmatel:
  Add missing Gateway entries and autodetection (bnc#460478).
- patches.drivers/alsa-hda-gateway-fix2: ALSA: hda - More fixes
  on Gateway entries (bnc#460478).
- patches.drivers/alsa-hda-hp-dv5-mic-fix: ALSA: hda - Fix HP
  dv5 mic input (bnc#462913).
- patches.drivers/alsa-hda-hp-dv5-quirk: ALSA: hda - Add quirk
  for another HP dv5 (bnc#462913).
- patches.drivers/alsa-hda-idt92hd83-fix-typo: ALSA: hda -
  Fix a typo.
- patches.drivers/alsa-hda-samsung-q45-quirk: ALSA: hda - Add
  automatic model setting for Samsung Q45.
- patches.drivers/alsa-hda-seek-for-codec-id: ALSA: hda - Add
  a new function to seek for a codec ID (bnc#460478).
- patches.drivers/alsa-hda-sigmatel-no-hp-reset: ALSA: hda -
  Don't reset HP pinctl in patch_sigmatel.c (bnc#460478).
- patches.drivers/alsa-hda-stac925x-init-fix: ALSA: hda - Fix
  missing initialization of NID 0x0e for STAC925x (bnc#460478).

-------------------------------------------------------------------
Thu Jan 15 08:40:13 CET 2009 - olh@suse.de

- patches.arch/ppc-fix_hugepage_check.patch:
  is_hugepage_only_range() must account for both 4kB and 64kB
  slices (bnc#466229 - LTC51063)

-------------------------------------------------------------------
Wed Jan 14 23:23:42 CET 2009 - jeffm@suse.de

- Update config files: Disabled PARAVIRT on vanilla and LGUEST.

-------------------------------------------------------------------
Wed Jan 14 23:07:16 CET 2009 - jeffm@suse.de

- Enabled patches.suse/unlock_page-speedup.patch

-------------------------------------------------------------------
Wed Jan 14 22:00:49 CET 2009 - rjw@suse.de

- patches.fixes/PCI-PM-Split-PCI-Express-port-suspend-resume.patch:
  PCI PM: Split PCI Express port suspend-resume (bnc#455926).
- patches.fixes/PCI-Suspend-and-resume-PCI-Express-ports-with-interrupts-disabled.patch:
  PCI: Suspend and resume PCI Express ports with interrupts
  disabled (bnc#455926).
- patches.fixes/PCI-handle-PCI-state-saving-with-interrupts-disabled.patch:
  PCI: handle PCI state saving with interrupts disabled
  (bnc#455926).
- patches.fixes/pci-rework-suspend-of-devices-with-no-drivers.patch:
  PCI: Rework default handling of suspend and resume (bnc#455926).

-------------------------------------------------------------------
Wed Jan 14 19:38:29 CET 2009 - jeffm@suse.de

- Update config files: Disable PARAVIRT.

-------------------------------------------------------------------
Wed Jan 14 19:20:29 CET 2009 - gregkh@suse.de

- refresh patches for fuzz due to update to 2.6.27.11

-------------------------------------------------------------------
Wed Jan 14 19:02:21 CET 2009 - gregkh@suse.de

- Update to final version of 2.6.27.11

-------------------------------------------------------------------
Wed Jan 14 16:38:47 CET 2009 - kkeil@suse.de

- patches.drivers/ixgbe-dcb-setstate.patch: Bugfix for ixgbe
  and kernel DCB netlink code. (bnc#458194)
- patches.drivers/ixgbe_DCB_compile_err.patch: DCB compile
  error fix. (bnc#465923)
- Update config files.

-------------------------------------------------------------------
Wed Jan 14 15:56:58 CET 2009 - trenn@suse.de

- patches.fixes/acpi_irq_quirk_pci_irq_derive.patch: Delete.
It came out that this is an already fixed BIOS bug. The quirk
is not needed anymore.

-------------------------------------------------------------------
Wed Jan 14 14:53:51 CET 2009 - trenn@suse.de

- patches.fixes/acpi_fix_double_slash_root_prefix_handling.patch:
  In AcpiNsGetInternalNameLength, skip the redundant backslash
  of RootPrefix (http://bugzilla.kernel.org/show_bug.cgi?id=11541
  http://www.acpica.org/bugzilla/show_bug.cgi?id=739).
- patches.fixes/acpi_video_always_update_sys.patch: video: always
  update the brightness when poking "brightness" (bnc#450149).
- patches.fixes/acpi_video_handle_reversed_brightness_info.patch:
  ACPI: video: Fix reversed brightness behavior on ThinkPad SL
  series (bnc#450149).

-------------------------------------------------------------------
Wed Jan 14 08:45:29 CET 2009 - olh@suse.de

- patches.fixes/sched-fix-__load_balance_iterator-for-cfs-with-on.patch:
  fix __load_balance_iterator() for cfs with only one task
  (bnc#457594 - LTC50544)

-------------------------------------------------------------------
Wed Jan 14 08:32:32 CET 2009 - olh@suse.de

- patches.fixes/xfs-redirty-ENOSPC.patch: Re-dirty pages on
  ENOSPC when converting delayed allocations (bnc#433112 - LTC48749)

-------------------------------------------------------------------
Wed Jan 14 04:33:33 CET 2009 - npiggin@suse.de

- Added guarded patches:
- patches.suse/mnt-want-write-speedup.patch: fs: mnt_want_write
  speedup (bnc#436953).
- patches.suse/mnt_clone_write.patch: fs: introduce
  mnt_clone_write (bnc#436953).
- patches.suse/unlock_page-speedup.patch: mm: unlock_page speedup
  (bnc#436953).

-------------------------------------------------------------------
Wed Jan 14 00:51:58 CET 2009 - gregkh@suse.de

- Update config files.
- patches.drivers/add-via-chrome9-drm-support.patch: add Via
  chrome9 drm support.

-------------------------------------------------------------------
Wed Jan 14 00:29:20 CET 2009 - gregkh@suse.de

- patches.drivers/pata_via.c-support-vx855-and-future-chips-whose-ide-controller-use-0x0571.patch:
  pata_via.c: Support VX855 and future chips whose IDE controller
  use 0x0571..

-------------------------------------------------------------------
Tue Jan 13 16:46:08 CET 2009 - hare@suse.de

- patches.fixes/scsi-restart-lookup-by-target: Modify patch
  after suggestions from James Bottomley (bnc#465346).

-------------------------------------------------------------------
Tue Jan 13 14:54:58 CET 2009 - hare@suse.de

- patches.fixes/scsi-restart-lookup-by-target: Restart
  scsi_device_lookup_by_target() (bnc#465346).

-------------------------------------------------------------------
Tue Jan 13 10:43:59 CET 2009 - olh@suse.de

- update patches.drivers/cxgb3-Allocate-multiqueues-at-init-time:
  Allow multiqueue setting in MSI-X mode only (bnc#464351 - LTC50966)

-------------------------------------------------------------------
Tue Jan 13 08:55:32 CET 2009 - olh@suse.de

- patches.drivers/cxgb3i-mainline.patch: fixes bug in tag release
  and sync-up cxgb3i with mainline state (bnc#464508 - LTC50816)

-------------------------------------------------------------------
Tue Jan 13 05:25:12 CET 2009 - gregkh@suse.de

- Update to 2.6.27.11-rc1:
  - lots of minor fixes
  - obsoletes:
    - patches.fixes/md-bitmap-read-do-not-overflow
    - patches.suse/scsi-scsi_transport_srp-shost_data.patch

-------------------------------------------------------------------
Mon Jan 12 20:09:42 CET 2009 - gregkh@suse.de

- supported.conf: add kernel/drivers/acpi/acpi_memhotplug as supported

-------------------------------------------------------------------
Mon Jan 12 19:06:00 CET 2009 - mmarek@suse.cz

- rpm/kernel-source.spec.in, rpm/source-post.sh: handle arch
  symlinks like i586 -> i386 in /usr/src/linux-obj.

-------------------------------------------------------------------
Mon Jan 12 18:39:57 CET 2009 - gregkh@suse.de

- supported.conf: updated staging and other drivers

-------------------------------------------------------------------
Mon Jan 12 18:11:10 CET 2009 - kkeil@suse.de

- patches.drivers/r8169-Tx-performance-tweak-helper: r8169:
  Tx performance tweak helper.
- patches.drivers/r8169-add-8168-8101-registers-description:
  r8169: add 8168/8101 registers description.
- patches.drivers/r8169-add-hw-start-helpers-for-the-8168-and-the-8101:
  r8169: add hw start helpers for the 8168 and the 8101.
- patches.drivers/r8169-additional-8101-and-8102-support: r8169:
  additional 8101 and 8102 support.
- patches.drivers/r8169-use-pci_find_capability-for-the-PCI-E-features:
  r8169: use pci_find_capability for the PCI-E features.
  (bnc#448168)
-------------------------------------------------------------------
Mon Jan 12 15:50:46 CET 2009 - dgollub@suse.de

- scripts/tar-up_and_run_mbuild.sh: use $BUILD_DIR instead of fixed
  "kernel-source" string, to stay in sync with with differet kernel
  variants.

-------------------------------------------------------------------
Mon Jan 12 14:25:27 CET 2009 - mmarek@suse.cz

- rpm/kernel-source.spec.in, rpm/source-post.sh, rpm/source-pre.sh:
  replace the /usr/src/linux-obj symlink with a directory containing
  per-flavor symlinks instead. This allows us to install kernel-source /
  syms and kernel-source-rt / syms-rt in parallel and still find
  everything below /usr/src/linux-obj/.
- rpm/kernel-binary.spec.in: for -rt, install into
      /usr/src/linux-$version-rt-obj.
- rpm/kernel-syms.spec.in: fix kernel-source requires for -rt.

-------------------------------------------------------------------
Sun Jan 11 23:18:21 CET 2009 - jkosina@suse.de

- patches.drivers/input-usbtouchscreen-hw-calibration.patch:
  Input: usbtouchscreen - allow reporting calibrated data
  (bnc#444814).

-------------------------------------------------------------------
Fri Jan  9 18:54:47 CET 2009 - mmarek@suse.cz

- patches.suse/file-capabilities-add-file_caps-switch.diff:
  fix parsing of the file_caps commandline option (bnc#264075)

-------------------------------------------------------------------
Fri Jan  9 18:17:45 CET 2009 - trenn@suse.de

- patches.arch/x86_fix_llc_shared_map__cpu_llc_id_anomolies.patch:
  x86: fix intel x86_64 llc_shared_map/cpu_llc_id anomolies
  (bnc#464329).

-------------------------------------------------------------------
Fri Jan  9 16:25:12 CET 2009 - olh@suse.de

- patches.arch/ppc-cmm_no_kdump.patch:
  Disable Collaborative Memory Manager for kdump (bnc#460552 - LTC50789)

-------------------------------------------------------------------
Fri Jan  9 16:13:13 CET 2009 - jslaby@suse.cz

- patches.suse/cgroup-disable-memory.patch: memcg: disable the
  memory controller by default.
- patches.suse/add-enable_cgroup-parameter.patch: Delete.
- patches.suse/disable-cgroups.patch: Delete.

-------------------------------------------------------------------
Fri Jan  9 16:13:09 CET 2009 - olh@suse.de

- patches.suse/radeon-monitor-jsxx-quirk.patch
  fix compile errors

-------------------------------------------------------------------
Fri Jan  9 15:40:35 CET 2009 - jslaby@suse.de

- patches.fixes/ath5k-ignore-calibration-return-value.patch:
  ath5k: ignore the return value of
  ath5k_hw_noise_floor_calibration (bnc#446541).

-------------------------------------------------------------------
Fri Jan  9 15:37:22 CET 2009 - jslaby@suse.de

- patches.fixes/cgroups-suppress-cloning-warning.patch: cgroups:
  suppress bogus warning messages (bnc#460961).

-------------------------------------------------------------------
Fri Jan  9 15:28:56 CET 2009 - olh@suse.de

- patches.suse/radeon-monitor-jsxx-quirk.patch: Add quirk for
  the graphics adapter in some JSxx (bnc#461002 - LTC50817)

-------------------------------------------------------------------
Fri Jan  9 14:34:02 CET 2009 - trenn@suse.de

- patches.fixes/acpi_irq_quirk_pci_irq_derive.patch: ACPI: Do not
  derive IRQ from parent bridge/device via boot param/dmi list
  (bnc#437211).
- patches.suse/acpi_osi_sle11_ident.patch: Provide possibility
  for vendors to fix BIOS issues for SLE11 only (none).

-------------------------------------------------------------------
Fri Jan  9 13:03:36 CET 2009 - hare@suse.de

- patches.drivers/blk-request-based-multipath-update: Rediff.
- patches.fixes/scsi-refactor-busy-processing: refactor
  sdev/starget/shost busy checking; break out from
  blk-request-based-multipath-update.

-------------------------------------------------------------------
Fri Jan  9 12:31:34 CET 2009 - hare@suse.de

- patches.drivers/lpfc-8.2.8.11-update: Update lpfc from 8.2.8.10
  to 8.2.8.11 (bnc#464662).
- patches.fixes/scsi-call-unprep_request-under-lock: scsi_lib:
  only call scsi_unprep_request() under queue lock (bnc#464155).
- patches.fixes/scsi-fix-hang-in-starved-list-processing: Fix
  hang in starved list processing (bnc#464155).

-------------------------------------------------------------------
Fri Jan  9 12:28:55 CET 2009 - kkeil@suse.de

- patches.drivers/bnx2-Add-PCI-ID-for-5716S: bnx2: Add PCI ID
  for 5716S
- patches.drivers/bnx2-Fix-bug-in-bnx2_free_rx_mem_: bnx2:
  Fix bug in bnx2_free_rx_mem() (bnc#464130)

-------------------------------------------------------------------
Fri Jan  9 12:11:23 CET 2009 - jslaby@suse.cz

- patches.suse/disable-cgroups.patch: Disable all cgroups
  (bnc#436025).

-------------------------------------------------------------------
Fri Jan  9 11:39:59 CET 2009 - hare@suse.de

- Backporting block layer fixes (bnc#464155):
  * patches.fixes/block-add-comment-in-blk_rq_timed_out: add
    comment in blk_rq_timed_out() about why next can not be 0
  * patches.fixes/block-fix-blk_start_queueing: block: Fix
    blk_start_queueing() to not kick a stopped queue.
  * patches.fixes/block-leave-the-request-timeout-timer-running:
    block: leave the request timeout timer running even on an
    empty list.
  * patches.fixes/block-optimizations-in-blk_rq_timed_out_timer:
    block: optimizations in blk_rq_timed_out_timer().
  * patches.fixes/block-suppress-buffer-IO-errors: block: Supress
    Buffer I/O errors when SCSI REQ_QUIET flag set.
  * patches.fixes/block-use-round_jiffies_up: Block: use
    round_jiffies_up().
  * patches.fixes/round-jiffies-up: Add round_jiffies_up and
    related routines.

-------------------------------------------------------------------
Fri Jan  9 11:21:39 CET 2009 - jbeulich@novell.com

- patches.xen/xen3-acpi-pci-pci-msi-_osc-support-capabilities-called-when-root-bridge-added.patch:
  ACPI/PCI: PCI MSI _OSC support capabilities called when root
  bridge added (bnc#438941).

-------------------------------------------------------------------
Fri Jan  9 10:23:55 CET 2009 - hare@suse.de

- patches.fixes/scsi_dh-retry-on-UNIT_ATTENTION: scsi_dh_rdac
  does not retry MODE SENSE on UNIT ATTENTION (bnc#464155).
- patches.suse/scsi-check-removed-device-for-offline: Only check
  for SDEV_OFFLINE and SDEV_DEL, not SDEV_CANCEL.

-------------------------------------------------------------------
Fri Jan  9 10:06:29 CET 2009 - jslaby@suse.cz

- patches.suse/add-enable_cgroup-parameter.patch: Add
  cgroup_enable parameter (bnc#436025).

-------------------------------------------------------------------
Fri Jan  9 00:19:19 CET 2009 - gregkh@suse.de

- patches.drivers/acpi-pci-include-missing-acpi.h-file-in-pci-acpi.h.patch:
  ACPI/PCI: include missing acpi.h file in
  pci-acpi.h. (bnc#438941).

-------------------------------------------------------------------
Fri Jan  9 00:14:25 CET 2009 - gregkh@suse.de

- clean up patch fuzz

-------------------------------------------------------------------
Thu Jan  8 23:56:01 CET 2009 - gregkh@suse.de

- patches.drivers/acpi-pci-pci-msi-_osc-support-capabilities-called-when-root-bridge-added.patch:
  ACPI/PCI: PCI MSI _OSC support capabilities called when root
  bridge added (bnc#438941).
- patches.drivers/acpi-pci-pcie-aer-_osc-support-capabilities-called-when-root-bridge-added.patch:
  ACPI/PCI: PCIe AER _OSC support capabilities called when root
  bridge added (bnc#438941).
- patches.drivers/acpi-pci-pcie-aspm-_osc-support-capabilities-called-when-root-bridge-added.patch:
  ACPI/PCI: PCIe ASPM _OSC support capabilities called when root
  bridge added (bnc#438941).
- patches.drivers/acpi-pci-remove-obsolete-_osc-capability-support-functions.patch:
  ACPI/PCI: remove obsolete _OSC capability support functions
  (bnc#438941).

-------------------------------------------------------------------
Thu Jan  8 23:06:58 CET 2009 - gregkh@suse.de

- patches.drivers/acpi-pci-call-_osc-support-during-root-bridge-discovery.patch:
  ACPI/PCI: call _OSC support during root bridge discovery
  (bnc#438941).
- patches.drivers/acpi-pci-change-pci_osc_control_set-to-query-control-bits-first.patch:
  ACPI/PCI: Change pci_osc_control_set() to query control bits
  first (bnc#438941).
- patches.drivers/acpi-pci-fix-possible-race-condition-on-_osc-evaluation.patch:
  ACPI/PCI: Fix possible race condition on _OSC evaluation
  (bnc#438941).
- patches.drivers/acpi-pci-include-missing-acpi.h-file-in-pci-acpi.h.patch:
  ACPI/PCI: include missing acpi.h file in
  pci-acpi.h. (bnc#438941).
- patches.drivers/acpi-pci-pci-extended-config-_osc-support-called-when-root-bridge-added.patch:
  ACPI/PCI: PCI extended config _OSC support called when root
  bridge added (bnc#438941).

-------------------------------------------------------------------
Thu Jan  8 19:38:41 CET 2009 - gregkh@suse.de

- patches.drivers/bnx2x-version-update.patch: bnx2x: Version
  Update (bnc#439679).

-------------------------------------------------------------------
Thu Jan  8 19:16:28 CET 2009 - jjolly@suse.de

- patches.arch/s390-07-01-zfcp-port-failed-message.diff: zfcp:
  Remove message for failed port (bnc#464466).
- patches.arch/s390-07-02-zfcp-unchained-fsf.diff: zfcp: Add
  support for unchained FSF requests (bnc#464466).
- patches.arch/s390-07-03-topology-fix.diff: kernel: fix cpu
  topology support (bnc#464466).
- patches.arch/s390-07-04-dasd-failfast.patch: dasd: Add
  'failfast' device feature. (bnc#464466,LTC#43066).

-------------------------------------------------------------------
Thu Jan  8 15:47:53 CET 2009 - tiwai@suse.de

- patches.drivers/alsa-caiaq-midi-oops-fix: ALSA: caiaq - Fix
  Oops with MIDI.

-------------------------------------------------------------------
Thu Jan  8 15:13:22 CET 2009 - knikanth@suse.de

- patches.fixes/dm-avoid-put-table-dm_any_congested: dm: avoid
  destroying table in dm_any_congested (bnc#457205).
- patches.fixes/dm-table-ref-count: dm table: rework reference
  counting (bnc#457205).
- patches.fixes/dm-unbind-drop-ref: dm table: drop reference at
  unbind (bnc#457205).

-------------------------------------------------------------------
Thu Jan  8 13:00:35 CET 2009 - olh@suse.de

- update kdump config, disable some unused drivers

-------------------------------------------------------------------
Thu Jan  8 12:58:45 CET 2009 - olh@suse.de

- refresh config files, no functional changes

-------------------------------------------------------------------
Thu Jan  8 12:52:20 CET 2009 - olh@suse.de

- patches.drivers/ehea-modinfo.patch:
  use separate table for module alias (bnc#435215 - LTC48564)

-------------------------------------------------------------------
Thu Jan  8 12:41:24 CET 2009 - tiwai@suse.de

Backport fixes for HD-audio from the upstream:
- patches.drivers/alsa-hda-ad1882-id-typo-fix: ALSA: hda -
  Fix typos for AD1882 codecs.
- patches.drivers/alsa-hda-ad1986a-laptop-eapd-model-back: ALSA:
  hda - make laptop-eapd model back for AD1986A.
- patches.drivers/alsa-hda-hp2230s-quirk: ALSA: hda - Add quirk
  for HP 2230s (bnc#461660).
- patches.drivers/alsa-hda-sigmatel-add-missing-terminators:
  ALSA: hda - Add missing terminators in patch_sigmatel.c.

-------------------------------------------------------------------
Thu Jan  8 11:46:43 CET 2009 - bwalle@suse.de

- Update config files: Enable CONFIG_EHEA=m (and CONFIG_IBMEBUS=y)
  for ppc/kdump and ppc64/kdump (bnc #459119).

-------------------------------------------------------------------
Thu Jan  8 10:57:36 CET 2009 - jblunck@suse.de

- Make kernel-source.changes incremental again

-------------------------------------------------------------------
Thu Jan  8 10:15:08 CET 2009 - olh@suse.de

- supported.conf: rename dm-leastpending-path to dm-leastpending

-------------------------------------------------------------------
Thu Jan  8 09:27:28 CET 2009 - olh@suse.de

- patches.drivers/ehea-modinfo.patch:
  add alias entry for portN properties (bnc#435215 - LTC48564)

-------------------------------------------------------------------
Thu Jan  8 08:19:15 CET 2009 - olh@suse.de

- patches.drivers/ibmvfc-abort-response.patch:
  Fixup command response translation (bnc#459383 - LTC50695)

-------------------------------------------------------------------
Thu Jan  8 08:15:34 CET 2009 - olh@suse.de

- patches.drivers/ibmvfc-improve_sync_events.patch:
  Improve async event handling (bnc#460567 - LTC50778)

-------------------------------------------------------------------
Thu Jan  8 06:29:53 CET 2009 - gregkh@suse.de

- patches.drivers/via-unichrome-drm-bugfixes.patch: via: Unichrome
  DRM bugfixes.

-------------------------------------------------------------------
Thu Jan  8 06:19:53 CET 2009 - coly.li@suse.de

- Move patch from patches.suse/dlm-fix-shutdown-cleanup.patch to
  patches.fixes/dlm-fix-shutdown-cleanup.patch

-------------------------------------------------------------------
Thu Jan  8 06:11:18 CET 2009 - coly.li@suse.de

- Fixes a regression from commit
  0f8e0d9a317406612700426fad3efab0b7bbc467, 
  "dlm: allow multiple lockspace creates".

-------------------------------------------------------------------
Wed Jan  7 16:37:22 CET 2009 - olh@suse.de

- patches.arch/ppc-pseries-cpu-migrate.patch: Update
  default_server during migrate_irqs_away (bnc#460566 - LTC50723)

-------------------------------------------------------------------
Wed Jan  7 16:25:48 CET 2009 - jack@suse.cz

- patches.suse/mm-increase-dirty-limits.patch: Increase limits
  for starting writeback of dirty data (bnc#449662).

-------------------------------------------------------------------
Wed Jan  7 15:43:23 CET 2009 - ghaskins@suse.de

- Update config files (part of bnc#448412).

-------------------------------------------------------------------
Wed Jan  7 14:55:19 CET 2009 - ghaskins@suse.de

- patches.fixes/ia64-configure-HAVE_UNSTABLE_SCHED_CLOCK-for-SGI_SN.patch:
  configure HAVE_UNSTABLE_SCHED_CLOCK for SGI_SN systems (bnc#448412).

-------------------------------------------------------------------
Wed Jan  7 13:53:32 CET 2009 - hare@suse.de

- patches.drivers/lpfc-8.2.8.10-update: Emulex 8.2.8.10 driver
  patches for SLE11 (bnc#460775).

-------------------------------------------------------------------
Wed Jan  7 13:37:56 CET 2009 - knikanth@suse.de

- patches.suse/dm-barrier-single-device: Update Patch-mainline
  header. Patch is not refreshed as it breaks kabi (FATE#304489).

-------------------------------------------------------------------
Wed Jan  7 12:35:13 CET 2009 - hare@suse.de

- patches.drivers/cciss-driver-panic-on-volume-delete: cciss
  driver may panic if a logical volume is deleted (bnc#459553).

-------------------------------------------------------------------
Wed Jan  7 10:32:20 CET 2009 - hare@suse.de

- patches.suse/scsi-netlink-ml: Use GFP_ATOMIC to avoid deadlocks
  (bnc#461747).

-------------------------------------------------------------------
Wed Jan  7 09:55:34 CET 2009 - hare@suse.de

- patches.fixes/fc_transport-devloss-callback-restore: FC devloss
  callback not called when devloss timer fires (bnc#463289).

-------------------------------------------------------------------
Wed Jan  7 09:47:10 CET 2009 - hare@suse.de

- patches.suse/dm-mpath-leastpending-path-update: Update
  least-pending-IO dynamic load balancer (bnc#444199).
- patches.suse/dm-mpath-queue-length-load-balancing: Rediff.
- patches.suse/dm-mpath-service-time-load-balancing: Rediff.
- patches.suse/dm-mpath-tracking-nr-bytes: Rediff.
- patches.suse/dm-mpath-leastpending-path: Delete.

-------------------------------------------------------------------
Tue Jan  6 19:38:30 CET 2009 - jeffm@suse.de

- patches.fixes/uv-remove-erroneous-BAU-init: UV: remove erroneous
  BAU initialization (bnc#463313).

-------------------------------------------------------------------
Tue Jan  6 18:36:57 CET 2009 - jjolly@suse.de

- patches.arch/s390-06-01-qeth-ext-src-mac-addr.patch: qeth:
  exploit source MAC address for inbound layer3 packets
  (bnc#458339).
- patches.arch/s390-06-02-qeth-layercrash.patch: qeth: avoid
  crash in case of layer mismatch for VSWITCH (bnc#458339).
- patches.arch/s390-06-03-dasd_sim_sense_condition.patch: Fix
  unsolicited SIM sense condition. (bnc#458339).
- patches.arch/s390-06-04-qdio_ssqd_memcpy.patch: qdio: fix
  broken memcpy (bnc#458339).
- patches.arch/s390-06-05-qdio_s390dbf.patch: qdio: rework
  s390dbf usage  (bnc#458339).
- patches.arch/s390-06-06-qdio_inbound_ack.patch: qdio: rework
  inbound buffer acknowledgement (bnc#458339).
- patches.arch/s390-06-07-cio-attach_detach.patch: cio: Crashes
  when repeatetly attaching/detaching devices. (bnc#458339).

-------------------------------------------------------------------
Tue Jan  6 14:37:15 CET 2009 - npiggin@suse.de

- patches.arch/x86-fix-kmap-contig.patch: x86: Jan's comments for
  contiguous kmap fix (bnc#449812).

-------------------------------------------------------------------
Tue Jan  6 07:54:29 CET 2009 - npiggin@suse.de

- patches.fixes/mm-lockless-pagecache-barrier.patch: update.

-------------------------------------------------------------------
Mon Jan  5 17:38:52 CET 2009 - mmarek@suse.cz

- patches.suse/modpost-filter-out-built-in-depends: modpost:
  filter out "built-in" depends (bnc#450085).
- patches.drivers/0002-Staging-add-TAINT_CRAP-flag-to-drivers-staging-modu.patch:
  refresh.

-------------------------------------------------------------------
Mon Jan  5 14:09:57 CET 2009 - npiggin@suse.de

- Fix ps3 config.

-------------------------------------------------------------------
Mon Jan  5 09:53:42 CET 2009 - npiggin@suse.de

- patches.fixes/mm-lockless-pagecache-barrier.patch: mm lockless
  pagecache barrier fix.

-------------------------------------------------------------------
Mon Jan  5 09:29:04 CET 2009 - npiggin@suse.de

- patches.fixes/fs-symlink-write_begin-allocation-context-fix.patch:
  fs symlink write_begin allocation context fix.

-------------------------------------------------------------------
Mon Jan  5 09:11:14 CET 2009 - npiggin@suse.de

- Update config files.

-------------------------------------------------------------------
Mon Jan  5 08:51:10 CET 2009 - npiggin@suse.de

- patches.suse/cgroup-freezer.patch: cgroup freezer update (bnc#417294,
  fate#304191, fate#201036).
<|MERGE_RESOLUTION|>--- conflicted
+++ resolved
@@ -1,11 +1,4 @@
 -------------------------------------------------------------------
-<<<<<<< HEAD
-Thu Apr  8 22:01:44 CEST 2010 - bphilips@suse.de
-
-- patches.drivers/ixgbe-Fix-82599-multispeed-fiber-link-issues-due-to-.patch:
-  ixgbe: Fix 82599 multispeed fiber link issues due to Tx laser
-  flapping (bnc#589804).
-=======
 Sun Apr 11 19:54:47 CEST 2010 - coly.li@suse.de
 
 - patches.fixes/ocfs2-avoid-direct-write-if-we-fall-back-to-buffered.patch:
@@ -161,7 +154,13 @@
 - patches.fixes/reiserfs-fix-permissions-on-reiserfs_priv:
   reiserfs: Fix permissions on .reiserfs_priv (bnc#593906
   CVE-2010-1146).
->>>>>>> b5c2f9ef
+
+-------------------------------------------------------------------
+Thu Apr  8 22:01:44 CEST 2010 - bphilips@suse.de
+
+- patches.drivers/ixgbe-Fix-82599-multispeed-fiber-link-issues-due-to-.patch:
+  ixgbe: Fix 82599 multispeed fiber link issues due to Tx laser
+  flapping (bnc#589804).
 
 -------------------------------------------------------------------
 Thu Apr  8 21:13:25 CEST 2010 - jslaby@suse.de
