--- conflicted
+++ resolved
@@ -1,10 +1,10 @@
 -------------------------------------------------------------------
-<<<<<<< HEAD
 Fri Dec 11 17:04:18 CET 2009 - jeffm@suse.com
 
 - Moved kernel-docs into the git repo. It is now built automatically
   with the matching kernel sources.
-=======
+
+-------------------------------------------------------------------
 Fri Dec 11 16:13:14 CET 2009 - trenn@suse.de
 
 - patches.suse/kdb_fix_ia64_build.patch: Fix ia64 - Export
@@ -83,7 +83,6 @@
 Fri Dec 11 02:53:50 CET 2009 - jeffm@suse.de
 
 - patches.suse/kdb-usb-rework: Fix ia64.
->>>>>>> dcef372c
 
 -------------------------------------------------------------------
 Fri Dec 11 01:51:36 CET 2009 - jeffm@suse.com
