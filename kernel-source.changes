-------------------------------------------------------------------
<<<<<<< HEAD
Thu Dec  4 12:33:22 CET 2008 - mmarek@suse.cz

- supported.conf: mark kernel/net/ipv4/ipvs/ip_vs/* and
  kernel/net/ipv4/netfilter/ipt_CLUSTERIP as unsupported,
  a supported variant will be provided in a separate KMP
  (bnc#455959)

=======
Thu Dec  4 10:42:03 CET 2008 - schwab@suse.de

- Set CONFIG_IA64_CPE_MIGRATE=m.

-------------------------------------------------------------------
Thu Dec  4 09:50:21 CET 2008 - jbeulich@novell.com

- supported.conf: Mark pciback as support, sfc_resource, sfc_netback,
  and sfc_netutil as externally supported, add sfc_netfront, and mark
  xenscsi and xen-scsibk as unsupported.

-------------------------------------------------------------------
Thu Dec  4 09:37:35 CET 2008 - mszeredi@suse.de

- patches.suse/SoN-fix-uninitialized-variable.patch: Fix use of
  uninitialized variable in cache_grow() (bnc#444597).

-------------------------------------------------------------------
Thu Dec  4 09:19:55 CET 2008 - hare@suse.de

- patches.fixes/scsi-eh_stu-timeout: make scsi_eh_try_stu use
  block timeout (bnc#447249,bnc#441335).

-------------------------------------------------------------------
Thu Dec  4 01:06:34 CET 2008 - gregkh@suse.de

- patches.fixes/jbd2-create-proc-entry-fix.patch: Delete. It's not needed
  anymore now that 2.6.27.8-rc1 has a similar fix.

-------------------------------------------------------------------
Wed Dec  3 23:09:37 CET 2008 - gregkh@suse.de

- Update to 2.6.27.8-rc1:
  - lots of bugfixes
  - some security fixes as well.
  - obsoletes lots of existing patches:
    - patches.arch/ppc-spufs-02-add-a-missing-mutex_unlock.patch
    - patches.arch/ppc-spufs-11-Fix-spinning-in-spufs_ps_fault-on-sig.patch
    - patches.drivers/libata-fix-ata_tf_read_block-overflow
    - patches.drivers/libata-fix-ata_tf_to_lba48-overflow
    - patches.drivers/libata-seagate-firmware-bug
    - patches.drivers/parport-serial-array-overflow-fix
    - patches.fixes/af_unix-soft-lockup-fix.patch
    - patches.fixes/cifs-add-cifs_sock_list
    - patches.fixes/cifs-cleanup-cifs_mount
    - patches.fixes/cifs-cleanup-proto-handling
    - patches.fixes/cifs-disable-sess-sharing
    - patches.fixes/cifs-fix-build-breakage
    - patches.fixes/cifs-fix-data-corruption
    - patches.fixes/cifs-fix-dead-tcon-check
    - patches.fixes/cifs-fix-oops-on-failed-mount
    - patches.fixes/cifs-fix-reconnection-flags
    - patches.fixes/cifs-fix-smb-send2
    - patches.fixes/cifs-fix-writepages
    - patches.fixes/cifs-reinstate-sess-sharing-sans-races
    - patches.fixes/cifs-reinstate-treecon-sharing
    - patches.fixes/ext4_add-missing-unlock-to-ext4-check-descriptors
    - patches.fixes/ext4_create-proc-ext4-stats-file-more-carefully
    - patches.fixes/ext4_fix_whitespace_checkpatch_issues
    - patches.fixes/ext4_update-flex-bg-counters-when-resizing
    - patches.fixes/fix-inotify-watch-removal-umount-races
    - patches.fixes/hpwdt-execute-page.diff
    - patches.fixes/hpwdt-kdump.diff
    - patches.fixes/ia64-fix-boot-panic-caused-by-offline-CPUs.patch
    - patches.fixes/x86_cpufreq_powernow-k8_handle_invalid_state_gracefully.patch

-------------------------------------------------------------------
Wed Dec  3 16:05:26 CET 2008 - jbeulich@novell.com

- patches.xen/xen3-patch-2.6.19: Fix a kernel warning during shutdown.
- patches.xen/xen3-patch-2.6.27,
  patches.xen/xen-netback-notify-multi,
  patches.xen/xen-virq-per-cpu-irq: Refresh.

-------------------------------------------------------------------
Wed Dec  3 15:43:30 CET 2008 - olh@suse.de

- patches.suse/scsi-scsi_transport_srp-shost_data.patch: change
  init order to fill in shost_data (bnc#455929).

-------------------------------------------------------------------
Wed Dec  3 14:38:34 CET 2008 - hare@suse.de

- patches.suse/scsi-netlink-ml: Use GFP_ATOMIC for
  skb allocation.

-------------------------------------------------------------------
Wed Dec  3 13:38:36 CET 2008 - olh@suse.de

- patches.suse/scsi-scsi_transport_srp-shost_data.patch:
  add debug for Scsi_Host->shost_data (bnc#455929).

-------------------------------------------------------------------
Wed Dec  3 10:48:49 CET 2008 - hare@suse.de

- supported.conf: mark dm-leastpending-path as supported
  (bnc#444199)

-------------------------------------------------------------------
Wed Dec  3 10:32:12 CET 2008 - teheo@suse.de

Patch updated to remove strcmp() on NULL strings.

- patches.drivers/libata-ata_piix-borked-tecra-m4-broken-suspend:
  ata_piix: add borked Tecra M4 to broken suspend list
  (bnc#398270).
>>>>>>> 7b66af49

-------------------------------------------------------------------
Wed Dec  3 09:38:19 CET 2008 - jbeulich@novell.com

- Update Xen patches to c/s 728 (plus several indivual ones)
- patches.xen/735-balloon-exit.patch: remove sysfs files during balloon
  module exit.
- patches.xen/737-kexec-free.patch: kexec: Don't pass
  limit_pages_to_max_mfn() regions to xen_destroy_contiguous_region().
- patches.xen/740-blkback-resource-leak.patch: blkback, blktap: Fix
  potential resource leak.
- patches.xen/746-pirq-status-page.patch: use shared page indicating
  the need for an EOI notification
- patches.xen/747-x86-undo-mfn-limit.patch: revert the effect of
  xen_limit_pages_to_max_mfn()
- patches.xen/748-x86-ioapic-cleanup.patch: cleanup IO-APIC code
- patches.xen/panic-on-io-nmi-xen.diff: Rename to ...
- patches.xen/xen3-panic-on-io-nmi.diff: ... this.
- patches.xen/uv-sysfs-no-xen.diff: Replace by ...
- patches.xen/xen3-uv_setup_irq.diff: ... this.
- patches.xen/xen3-x86_sgi_uv_early_detect_oem.patch: x86, uv:
  add early detection of UV system types (bnc#429984).
- patches.xen/xen-fb-bad-irq: Delete.

-------------------------------------------------------------------
Wed Dec  3 09:11:31 CET 2008 - hare@suse.de

- patches.drivers/lpfc-8.2.8.9-update: Update Emulex lpfc driver
  to 8.2.8.9 (bnc#420767).

-------------------------------------------------------------------
Wed Dec  3 08:41:58 CET 2008 - knikanth@suse.de

- patches.suse/cfq-ioc-race: Exiting queue and task might race
  to free cic (bnc#444346).

-------------------------------------------------------------------
Wed Dec  3 08:32:18 CET 2008 - sjayaraman@suse.de

- patches.fixes/cifs-reinstate-sess-sharing-sans-races: Adjust as it
  didn't apply cleanly.

-------------------------------------------------------------------
Wed Dec  3 07:51:33 CET 2008 - sjayaraman@suse.de

- Fix data corruption issues (411655).
	patches.fixes/cifs-fix-data-corruption
	patches.fixes/cifs-fix-smb-send2
- Fix multiple oopses, memory corruption due to mount/umount races
  (https://bugzilla.samba.org/show_bug.cgi?id=5720).
	patches.fixes/cifs-add-cifs_sock_list
	patches.fixes/cifs-cleanup-cifs_mount
	patches.fixes/cifs-cleanup-proto-handling
	patches.fixes/cifs-disable-sess-sharing
	patches.fixes/cifs-fix-build-breakage
	patches.fixes/cifs-fix-dead-tcon-check
	patches.fixes/cifs-fix-oops-on-failed-mount
	patches.fixes/cifs-fix-reconnection-flags
	patches.fixes/cifs-fix-writepages
	patches.fixes/cifs-reinstate-sess-sharing-sans-races
	patches.fixes/cifs-reinstate-treecon-sharing

-------------------------------------------------------------------
Tue Dec  2 23:47:14 CET 2008 - jeffm@suse.de

- scripts/git-create-branch: Helper script to create a new
  branch.

-------------------------------------------------------------------
Tue Dec  2 17:53:44 CET 2008 - mmarek@suse.cz

- rpm/get_release_number.sh.in, scripts/tar-up.sh: append first
  eight digits of the commit id to the release string. This makes
  it easier to match rpm release numbers with commits.

-------------------------------------------------------------------
Tue Dec  2 17:38:41 CET 2008 - mszeredi@suse.de

- patches.fixes/af_unix-soft-lockup-fix.patch: net: Fix soft
  lockups/OOM issues w/ unix garbage collector (bnc#449739
  CVE-2008-5300).

-------------------------------------------------------------------
Tue Dec  2 16:57:59 CET 2008 - hare@suse.de

- patches.drivers/qla2xxx-8.02.01.02.11.0-k9-update: qla2xxx:
  additional fixes/updates for SLES11 (bnc#450197).
- patches.fixes/scsi-fixup-failfast-definitions: fc_transport:
  fix old bug on bitflag definitions (bnc#447814).

-------------------------------------------------------------------
Tue Dec  2 16:28:04 CET 2008 - goldwyn@suse.de

- patches.suse/novfs-map-drives-correctly.diff 
- patches.suse/novfs-merge-changes.diff: Modified to revert
  some changes in novfs_set_map_drive()
- patches.suse/novfs-clear-mappeddrives.patch: Unlink mapped
  drives on exit (bnc#449451).

-------------------------------------------------------------------
Tue Dec  2 14:22:23 CET 2008 - mmarek@suse.cz

- supported.conf: mark ocfs2 as unsupported, a supported variant
  will be provided in a separate KMP (bnc#449824)

-------------------------------------------------------------------
Tue Dec  2 14:04:44 CET 2008 - olh@suse.de

- patches.drivers/ehca-rejecting-dynamic-mem-add-remove.patch:
  update error message (bnc#448301 - LTC50134)

-------------------------------------------------------------------
Tue Dec  2 13:27:21 CET 2008 - hare@suse.de

- Update config files for S/390: Disable FCoE and sync
  default and s390.
- supported.conf: Mark KVM as supported.

-------------------------------------------------------------------
Tue Dec  2 08:13:10 CET 2008 - jjolly@suse.de

- ...and added the patches to the series.conf (bnc#450096)

-------------------------------------------------------------------
Tue Dec  2 08:03:44 CET 2008 - jjolly@suse.de

- patches.arch/s390-05-01-zfcp-message-linebreak.patch: zfcp:
  Wrong placement of linebreak in message (bnc#450096).
- patches.arch/s390-05-02-zfcp-invalid-non-null-return.patch:
  zfcp: invalid return value on failing fsf_req creation
  (bnc#450096).
- patches.arch/s390-05-03-zfcp-wka-port.patch: zfcp: Fix opening
  of wka ports (bnc#450096).

-------------------------------------------------------------------
Mon Dec  1 20:11:18 CET 2008 - kkeil@suse.de

- patches.drivers/cxgb3-Add-1G-fiber-support: cxgb3: Add 1G
  fiber support.
- patches.drivers/cxgb3-Allocate-multiqueues-at-init-time: cxgb3:
  Allocate multiqueues at init time.
- patches.drivers/cxgb3-More-flexible-support-for-PHY-interrupts:
  cxgb3: More flexible support for PHY interrupts..
- patches.drivers/cxgb3-Support-for-Aeluros-2005-PHY: cxgb3:
  Support for Aeluros 2005 PHY.
- patches.drivers/cxgb3-allow-for-PHY-reset-status: cxgb3:
  allow for PHY reset status.
- patches.drivers/cxgb3-commnonize-LASI-phy-code: cxgb3:
  commnonize LASI phy code.
- patches.drivers/cxgb3-eeprom-read-fixes.patch:
  cxgb3 - eeprom read fixes.
- patches.drivers/cxgb3-enable-lro-through-ethtool: cxgb3 -
  enable lro control through ethtool.
- patches.drivers/cxgb3-simplify-port-type-struct-and-usage:
  cxgb3: simplify port type struct and usage.
- patches.drivers/cxgb3-update-driver-version: cxgb3: update
  driver version. (bnc#446739)

-------------------------------------------------------------------
Mon Dec  1 15:27:45 CET 2008 - mmarek@suse.cz

- rpm/macros.kernel-source: one more fix to the flavor selection
  code (for some reason %* contained a newline)

-------------------------------------------------------------------
Mon Dec  1 14:39:22 CET 2008 - trenn@suse.de

- patches.arch/acpi_x2APIC_madt_enhancements.patch: ACPICA:
  x2APIC support: changes for MADT and SRAT ACPI tables (fate
  303948 and fate 303984).
- patches.fixes/acpi_check_for_invalid_handle.patch: ACPICA:
  Add check for invalid handle in acpi_get_object_info
  (http://www.acpica.org/bugzilla/show_bug.cgi?id=474).
- patches.fixes/acpi_dereference_object_if_possible.patch:
  ACPICA: Add function to dereference returned reference objects
  (http://bugzilla.kernel.org/show_bug.cgi?id=11105).
- patches.fixes/acpi_do_not_load_acpi_cpufreq_acpioff.patch:
  ACPI: don't load acpi_cpufreq if acpi=off (no reference).

-------------------------------------------------------------------
Mon Dec  1 14:00:19 CET 2008 - trenn@suse.de

- patches.fixes/acpi_copy_tables_fix_suspend.patch: ACPICA:
  Copy dynamically loaded tables to local buffer (bnc#410726).

-------------------------------------------------------------------
Sat Nov 29 21:51:38 CET 2008 - nfbrown@suse.de

- patches.fixes/SUNRPC-Fix-autobind-on-cloned-rpc-clients.patch:
  SUNRPC: Fix autobind on cloned rpc clients. 
  Importantly, this removes a 'BUG_ON' that fires. (450083).

-------------------------------------------------------------------
Sat Nov 29 14:43:40 CET 2008 - teheo@suse.de

- patches.drivers/libata-ata_piix-borked-tecra-m4-broken-suspend:
  ata_piix: add borked Tecra M4 to broken suspend list
  (bnc#398270).

-------------------------------------------------------------------
Sat Nov 29 11:07:10 CET 2008 - bwalle@suse.de

- UV updates from SGI (bnc#442455, #442455).
  o patches.fixes/ia64_uv_partition_id.diff:
    Add partition id, coherence id, and region size to UV
  o patches.fixes/ia64_uv_watchlist.diff:
    Add UV watchlist suppor
  o patches.fixes/null_irq_desc_name.diff:
    genirq: NULL struct irq_desc's member 'name' in
    dynamic_irq_cleanup()
  o patches.fixes/uv-bios_call_memprotect.diff:
    Add UV bios call to change memory protections
  o patches.fixes/uv-bios_call_partition.diff:
    x86: Add UV partition call
  o patches.fixes/uv-bios_call_reserve_page.diff:
    Add UV bios call to get the address of the reserved page
  o patches.fixes/uv-bios_call_watchlist.diff:
    Add UV bios calls to allocate and free watchlists
  o patches.fixes/uv-bios_common.diff:
    x86: Add UV bios call infrastructure
  o patches.fixes/uv-efi_bios.diff:
    x86: Add UV EFI table entry
  o patches.fixes/uv-sn_region_size.diff:
    Use consistent names for region size and conherence id on x86
    and ia64
  o patches.fixes/uv-sysfs.diff:
    x86: Add UV sysfs entries
  o patches.fixes/uv-xp-change_memprotect.diff:
    Define xp_expand_memprotect() and xp_restrict_memprotect()
  o patches.fixes/uv-xpc-get_sn_info.diff:
    Define xp_partition_id and xp_region_size
  o patches.fixes/uv-xpc_create_gru_mq_uv.diff:
    Add the code to create the activate and notify gru message
    queues
  o patches.fixes/uv-xpc_get_part_rsvd_page.diff:
    Add support for getting the address of a partition's reserved
    page
  o patches.fixes/uv_setup_irq.diff:
    x86, UV: add uv_setup_irq() and uv_teardown_irq() functions, v3
- Refresh Xen patches
  o patches.xen/xen3-auto-arch-x86.diff
  o patches.xen/xen3-patch-2.6.19
- patches.xen/xen-x86-no-lapic: Add uv_irq.o
- patches.xen/uv-sysfs-no-xen.diff:
  Don't build UV sysfs support on Xen.

-------------------------------------------------------------------
Fri Nov 28 23:42:21 CET 2008 - trenn@suse.de

- patches.fixes/x86_cpufreq_powernow-k8_handle_invalid_state_gracefully.patch:
  powernow-k8: ignore out-of-range PstateStatus value (no
  bug avail).

-------------------------------------------------------------------
Fri Nov 28 18:54:30 CET 2008 - sassmann@suse.de

- Update config files.
  activate ALTIVEC in ps3 config

-------------------------------------------------------------------
Fri Nov 28 16:22:33 CET 2008 - hare@suse.de

- patches.drivers/open-fcoe-beta4-update: rediff.
- patches.drivers/open-fcoe-beta6-update: Incremental Open-FCoE
  for Beta6 (bnc#438954).

-------------------------------------------------------------------
Fri Nov 28 14:54:13 CET 2008 - tiwai@suse.de

- patches.drivers/alsa-hda-sony-vaio-vgn-sr19xn-quirk: ALSA:
  hda - Add quirk for Sony VAIO VGN-SR19XN (bnc#450080).

-------------------------------------------------------------------
Fri Nov 28 08:23:15 CET 2008 - olh@suse.de

- rpm/kernel-binary.spec.in: move Module.symvers creation into
  CONFIG_MODULES section, a static kernel exports nothing

-------------------------------------------------------------------
Fri Nov 28 07:43:14 CET 2008 - olh@suse.de

- rpm/post*.sh: kernel-vanilla has now vmlinux-vanilla symlink

-------------------------------------------------------------------
Fri Nov 28 06:04:47 CET 2008 - teheo@suse.de

Block layer timer bug fixed.  Multipath patch update is just patch
refresh.

- patches.drivers/block-internal-dequeue-shouldnt-start-timer:
  block: internal dequeue shouldn't start timer (bnc#449880).
- patches.drivers/blk-request-based-multipath-update: Block layer
  fixes for request-based multipathing (References: FATE#302108).

-------------------------------------------------------------------
Thu Nov 27 16:52:10 CET 2008 - olh@suse.de

- patches.suse/8250-sysrq-ctrl_o.patch: fix no-op macro args

-------------------------------------------------------------------
Thu Nov 27 16:34:48 CET 2008 - olh@suse.de

- patches.suse/8250-sysrq-ctrl_o.patch: fix compile on ppc32

-------------------------------------------------------------------
Thu Nov 27 16:10:30 CET 2008 - olh@suse.de

- rpm/kernel-binary.spec.in: always create a dummy initrd because
  mkinitrd is called unconditionally

-------------------------------------------------------------------
Thu Nov 27 15:37:32 CET 2008 - olh@suse.de

- rpm/kernel-binary.spec.in: kernel-ps3 needs a suffix

-------------------------------------------------------------------
Thu Nov 27 15:18:32 CET 2008 - olh@suse.de

- remove last traces of kernel-um handling

-------------------------------------------------------------------
Thu Nov 27 14:38:31 CET 2008 - hare@suse.de

- patches.fixes/qla2xxx-disable-automatic-queue-tracking: qla2xxx:
  Conditionally disable queue_full tracking (bnc#449386).

-------------------------------------------------------------------
Thu Nov 27 11:47:43 CET 2008 - olh@suse.de

- patches.suse/8250-sysrq-ctrl_o.patch: no sysrq on Cell QS21/QS22
  serial console (bnc#422987,bnc#96313 - LTC47675/LTC16841).

-------------------------------------------------------------------
Thu Nov 27 08:26:03 CET 2008 - olh@suse.de

- patches.arch/ppc-memoryless-nodes.patch: fix booting with
  memoryless nodes (443280 - LTC49675)

-------------------------------------------------------------------
Thu Nov 27 06:08:33 CET 2008 - teheo@suse.de

- patches.drivers/libata-seagate-firmware-bug: libata: blacklist
  Seagate drives which time out FLUSH_CACHE when used with NCQ
  (bnc#449531).

-------------------------------------------------------------------
Wed Nov 26 10:15:02 CET 2008 - agruen@suse.de

- rpm/macros.kernel-source: Fix the kernel flavor selection logic
  for the %kernel_module_package macro.

-------------------------------------------------------------------
Wed Nov 26 09:16:44 CET 2008 - hare@suse.de

- patches.fixes/blk-leave-sync-timer-running: move to
  correct place in series.conf and rediff
- patches.drivers/cciss-newids.patch: Delete.

-------------------------------------------------------------------
Wed Nov 26 09:03:55 CET 2008 - hare@suse.de

- patches.drivers/cciss-newids.patch: Support for newcciss
  controller (bnc#448416).
- patches.fixes/blk-leave-sync-timer-running: block: leave
  request timeout timer running on an empty list (bnc#447249).

-------------------------------------------------------------------
Tue Nov 25 20:27:19 CET 2008 - mszeredi@suse.de

- patches.fixes/slab-alloc_slabmgmt-fix.patch: slab: remove
  GFP_THISNODE clearing from alloc_slabmgmt() (bnc#444597).

-------------------------------------------------------------------
Tue Nov 25 17:48:50 CET 2008 - sjayaraman@suse.de

- patches.suse/SoN-11-mm-page_alloc-emerg.patch: Fix accidental side-effect
  that this patch introduced by reverting patches.fixes/oom-warning
  (bnc #444597).

-------------------------------------------------------------------
Tue Nov 25 16:39:00 CET 2008 - tiwai@suse.de

- patches.drivers/alsa-ca0106-pm-support: ALSA: ca0106 - Add
  power-amangement support (bnc#447624).
- patches.drivers/alsa-hda-dell-92hd73xx-models: ALSA: hda -
  Check model for Dell 92HD73xx laptops (bnc#446025).
- patches.drivers/alsa-hda-dell-studio-1535-quirk: ALSA: hda -
  mark Dell studio 1535 quirk (bnc#446025).
- patches.drivers/alsa-hda-spdif-bits-cache-fix: ALSA: hda -
  Fix caching of SPDIF status bits.
- patches.drivers/alsa-hda-stac-no-hp-as-line-out-switch: ALSA:
  hda - No 'Headphone as Line-out' swich without line-outs
  (bnc#446025).
- patches.drivers/alsa-hda-stac-yet-more-fixes: ALSA: hda -
  Fix AFG power management on IDT 92HD* codecs (bnc#446025).

-------------------------------------------------------------------
Tue Nov 25 00:52:41 CET 2008 - jeffm@suse.de

- patches.fixes/fix-inotify-watch-removal-umount-races: Fix
  inotify watch removal/umount races (bnc#446973 CVE-2008-5182).

-------------------------------------------------------------------
Tue Nov 25 00:02:33 CET 2008 - jeffm@suse.de

- patches.fixes/uv-redundant-creation-of-proc-dir: UV: redundant
  creation of sgi_uv (bnc#444799).

-------------------------------------------------------------------
Mon Nov 24 22:44:01 CET 2008 - agruen@suse.de

- supported.conf: dm-raid45 depends on a few more modules
  (bnc#440208, bnc#441310).

-------------------------------------------------------------------
Mon Nov 24 20:25:25 CET 2008 - agruen@suse.de

- Switch from a no_file_caps command line switch to file_caps={0,1}
  for enabling/disabling file capabilities, and make file_caps=0
  the default: we cannot get the no_file_caps option added to the
  kernel command line anymore (perl-Bootloader, bnc#418366).

-------------------------------------------------------------------
Mon Nov 24 20:18:46 CET 2008 - agruen@suse.de

- supported.conf: dm-raid4-5 was renamed to dm-raid45 (bnc#440208,
  bnc#441310).

-------------------------------------------------------------------
Mon Nov 24 20:15:57 CET 2008 - agruen@suse.de

- Update config files: switch from CONFIG_PREEMPT_VOLUNTARY to
  CONFIG_PREEMPT_NONE.

-------------------------------------------------------------------
Mon Nov 24 17:00:47 CET 2008 - ghaskins@suse.de

- patches.fixes/sched-fix-bug-in-sched-domain-degenerate.patch:
  sched: fix a bug in sched domain degenerate (bnc#442464).

-------------------------------------------------------------------
Mon Nov 24 16:57:27 CET 2008 - mmarek@suse.cz

- doc/README.SUSE: document that setting allow_unsupported_modules
  to 1 in /etc/modprobe.d/unsupported-modules is required to make
  self-compiled kernels work.

-------------------------------------------------------------------
Mon Nov 24 11:55:54 CET 2008 - bwalle@suse.de

- patches.fixes/hpwdt-kdump.diff: Sync with latest upstream
  submission.

-------------------------------------------------------------------
Sun Nov 23 01:02:08 CET 2008 - trenn@suse.de

- patches.arch/x86_sgi_uv_early_detect_oem.patch: x86, uv:
  add early detection of UV system types (bnc#429984).

-------------------------------------------------------------------
Sat Nov 22 20:00:50 CET 2008 - olh@suse.de

- enable CONFIG_CGROUP_NS on ia64, s390 and powerpc (bnc#447507 - LTC50053)

-------------------------------------------------------------------
Sat Nov 22 00:03:11 CET 2008 - rjw@suse.de

- patches.fixes/ia64-fix-boot-panic-caused-by-offline-CPUs.patch:
  fix boot panic caused by offline CPUs (bnc#440386).

-------------------------------------------------------------------
Fri Nov 21 20:17:09 CET 2008 - agruen@suse.de

- config/x86_64/maxcpus: Delete.

-------------------------------------------------------------------
Fri Nov 21 20:06:08 CET 2008 - mmarek@suse.cz

- rpm/kernel-binary.spec.in: s/CVS/GIT/

-------------------------------------------------------------------
Fri Nov 21 20:04:05 CET 2008 - mmarek@suse.cz

- rpm/symsets.pl: fix module names in export lists
  (kernel/irq/built-in was printed as irq/built-in)

-------------------------------------------------------------------
Fri Nov 21 20:03:17 CET 2008 - agruen@suse.de

- Update x86_64/{debug,default,trace,vanilla} config files:
  increase NR_CPUS to 512.

-------------------------------------------------------------------
Fri Nov 21 18:13:58 CET 2008 - mmarek@suse.cz

- rpm/symsets.pl: Replace the bash and awk scripts around symsets
  and kabi checking with a single script that generates symsets,
  reuses symsets from older kernels and checks for kabi changes for
  each of the split packages (kabi checking and symset reuse
  require a set of reference files, which does not exist yet)
- rpm/list-exported-symbols: Delete.
- rpm/split-into-symsets: Delete.
- scripts/kabi-checks: Delete.
- kabi/severities: table of kabi change severities
- rpm/built-in-where, rpm/find-provides,
  rpm/kernel-binary.spec.in, rpm/kernel-source.spec.in,
  scripts/tar-up.sh: update to use symsets.pl

-------------------------------------------------------------------
Fri Nov 21 17:06:39 CET 2008 - kkeil@suse.de

- patches.drivers/ixgbe-sfp.patch: include additional fixes from
  Intel (bnc#442411)

-------------------------------------------------------------------
Fri Nov 21 16:50:40 CET 2008 - kkeil@suse.de

- patches.fixes/igb_ethtool.patch: add missing ethtool hooks
  (bnc#435551)

-------------------------------------------------------------------
Fri Nov 21 16:10:08 CET 2008 - jjolly@suse.de

- patches.arch/s390-04-08-cio-ungroup-race-fix.patch:
  cio: ccwgroup online vs. ungroup race condition
  (bnc#445100,LTC#50092).
- patches.arch/s390-04-09-zfcp-host-busy-count-fix.patch: zfcp:
  prevent double decrement on host_busy counter (bnc#445100).

-------------------------------------------------------------------
Fri Nov 21 14:24:35 CET 2008 - agruen@suse.de

- rpm/macros.kernel-source:
  + Rename the -s option to -t in the %kernel_module_package macro
    for improved cross-distro compatibility.
  + Define %kernel_module_package_release as 1 for feature tests.
  + Define %kernel_module_package_buildreqs for use by KMPs: that
    way, KMPs can either use this macro for compatibility, or
    they can substitute other packages for special cases.

-------------------------------------------------------------------
Fri Nov 21 13:08:28 CET 2008 - hare@suse.de

- patches.drivers/cxgb3i: add cxgb3i iscsi driver
  (FATE#304154,bnc#433500).
- patches.drivers/cxgb3i-fixed-offload-array-size: cxgb3i -
  fixed offload wr array size (bnc#447409).
- patches.fixes/dm-table-switch-to-readonly: dm multipath devices
  are not getting created for readonly devices (bnc#382705).
- patches.suse/dm-mpath-null-pgs: Allow zero paths for multipath
  priority groups (bnc#372684).
- patches.suse/scsi-netlink-ml: Netlink interface for SCSI
  sense codes (FATE#303789).

-------------------------------------------------------------------
Fri Nov 21 12:53:49 CET 2008 - goldwyn@suse.de

- patches.suse/novfs-map-drives-correctly.diff: Fix oops in
  set_map_drive (bnc#446824, bnc#444469).

-------------------------------------------------------------------
Fri Nov 21 11:16:25 CET 2008 - jbeulich@novell.com

- patches.xen/xen3-x86-vmware-tsc-03-detect-from-hypervisor:
  Fix Xen pv driver build.

-------------------------------------------------------------------
Fri Nov 21 10:44:43 CET 2008 - olh@suse.de

- patches.arch/ppc-spufs-01-use-inc_nlink.patch: use inc_nlink
- patches.arch/ppc-spufs-02-add-a-missing-mutex_unlock.patch
- patches.arch/ppc-spufs-03-sputrace-Only-enable-logging-on-open.patch
- patches.arch/ppc-spufs-04-sputrace-Don-t-block-until-the-read.patch
- patches.arch/ppc-spufs-05-Use-state_mutex-for-switch_log-lockin.patch
- patches.arch/ppc-spufs-06-Don-t-require-full-buffer-in-switch_l.patch
- patches.arch/ppc-spufs-07-Don-t-spu_acquire_saved-unnecessarily.patch
- patches.arch/ppc-spufs-08-Use-kmalloc-rather-than-kzalloc-for-s.patch
- patches.arch/ppc-spufs-09-Improve-search-of-node-for-contexts-w.patch
- patches.arch/ppc-spufs-10-Explain-conditional-decrement-of-aff_.patch
- patches.arch/ppc-spufs-11-Fix-spinning-in-spufs_ps_fault-on-sig.patch
  update spufs to current mainline state (bnc#447133 - LTC50070)

-------------------------------------------------------------------
Fri Nov 21 09:52:19 CET 2008 - tiwai@suse.de

- patches.drivers/parport-serial-array-overflow-fix: Fix array
  overflow in parport_serial.c (bnc#447067).

-------------------------------------------------------------------
Fri Nov 21 09:48:06 CET 2008 - tiwai@suse.de

- patches.drivers/alsa-hda-dell-studio-15-quirk: ALSA: hda -
  Add a quirk for Dell Studio 15 (bnc#446025).
- patches.drivers/alsa-hda-stac-dell-m4-3-quirk: ALSA: hda:
  Add STAC_DELL_M4_3 quirk (bnc#446025).

-------------------------------------------------------------------
Fri Nov 21 08:03:16 CET 2008 - npiggin@suse.de

- patches.suse/silent-stack-overflow-2.patch: avoid silent stack
  overflow over the heap. Try again.

-------------------------------------------------------------------
Fri Nov 21 06:52:04 CET 2008 - gregkh@suse.de

- Refresh patches to apply cleanly after 2.6.27.7 update.

-------------------------------------------------------------------
Fri Nov 21 06:27:23 CET 2008 - gregkh@suse.de

- Update to 2.6.27.7
  - lots of bugfixes and security updates.
  - obsoletes:
    - patches.arch/s390-04-05-topology-lock.diff
    - patches.drivers/bnx2x-zero-PMF
    - patches.drivers/input-alps-add-signature-for-dualpoint-found-in-dell-latitude-e6500.patch
    - patches.fixes/cdc-acm.c-fix-recursive-lock-in-acm_start_wb-error-path.patch
    - patches.fixes/sony_laptop_fix_suspend.patch
    - patches.kernel.org/iwlagn-avoid-sleep-in-softirq-context.patch
    - patches.kernel.org/memory-hotplug-fix-page_zone-calculation-in-test_pages_isolated.patch
    - patches.kernel.org/touch_mnt_namespace-when-the-mount-flags-change.patch:

-------------------------------------------------------------------
Fri Nov 21 05:19:43 CET 2008 - teheo@suse.de

- patches.drivers/libata-ata_piix-clear-spurious-IRQ: ata_piix:
  detect and clear spurious IRQs (bnc#445872).

-------------------------------------------------------------------
Fri Nov 21 02:18:19 CET 2008 - npiggin@suse.de

- patches.fixes/mm-madvise-fix.patch: mm: madvise correct return
  code (bnc#352998).

-------------------------------------------------------------------
Thu Nov 20 22:31:36 CET 2008 - jack@suse.cz

- patches.suse/ocfs2-Change-quotafile-names.patch: ocfs2: Change
  file names of local quota files to be consistent (fate#302681).
- patches.suse/ocfs2-Fix-hang-in-quota-recovery-code.patch:
  ocfs2: Fix hang in quota recovery code (fate#302681).
- patches.suse/ocfs2-Fix-oops-when-one-quotatype-enabled: ocfs2:
  Fix oops when only usrquota or grpquota feature is enabled
  (fate#302681).

-------------------------------------------------------------------
Thu Nov 20 21:41:03 CET 2008 - garloff@suse.de

- patches.suse/panic-on-io-nmi.diff
  patches.xen/panic-on-io-nmi-xen.diff:
  New kernel sysctl panic-on-io-nmi, which is set will cause a
  kernel panic on receiving an IOCK NMI (bnc#427979).

-------------------------------------------------------------------
Thu Nov 20 18:39:16 CET 2008 - jjolly@suse.de

- patches.arch/s390-04-06-cio-sac-update.diff: cio: update sac
  values (bnc#445100).
- patches.arch/s390-04-07-als.patch: kernel: Add processor type
  march=z10 and a processor type safety check. (bnc#445100).

-------------------------------------------------------------------
Thu Nov 20 17:23:46 CET 2008 - tiwai@suse.de

- patches.drivers/alsa-hda-stac-hp-gpio-switch-fix: ALSA: hda:
  STAC_DELL_M6 EAPD (bnc#446025).

-------------------------------------------------------------------
Thu Nov 20 17:15:31 CET 2008 - jbeulich@novell.com

- Update Xen patches to 2.6.27.6 and c/s 724.
- Update Xen config files.
- patches.xen/xen-fb-bad-irq: xenfb: don't use irq before it
  gets set up (bnc#445659).
- patches.xen/xen-netback-notify-multi: netback: use multicall
  for send multiple notifications.
- patches.xen/xen-netback-nr-irqs: netback: reduce overhead of
  IRQ recording.

-------------------------------------------------------------------
Thu Nov 20 16:52:46 CET 2008 - kkeil@suse.de

- patches.drivers/igb-pf.patch: removed (no SR-IOV) (bnc#440614)

-------------------------------------------------------------------
Thu Nov 20 15:40:38 CET 2008 - olh@suse.de

- disable patches.arch/ppc-efika-bestcomm-ata-dma.patch
  crashes the sound driver

-------------------------------------------------------------------
Thu Nov 20 15:30:40 CET 2008 - jjolly@suse.de

- rpm/kernel-binary.spec.in: excluded vanilla build from creating
  the man package

-------------------------------------------------------------------
Thu Nov 20 15:13:41 CET 2008 - hare@suse.de

- patches.drivers/ibmvfc-async-events-oops: ibmvfc oops while
  processing async events (bnc#445541).
- patches.drivers/mpt-fusion-4.16.00.00-update: MPT fusion driver
  update to 4.16.00.00 (bnc#425660).
- patches.fixes/dm-mpath-NULL-pgpath-in-activate_path: Do not
  call activate_path() if pgpath is NULL (bnc#442676).
- patches.fixes/scsi-dh-rdac-initialize-passive-path: Initialize
  path state to be passive when path is not owned (bnc#442676).
- patches.suse/dm-mpath-leastpending-path: Dynamic load balancing
  policy for device mapper multipath (bnc#444199).

-------------------------------------------------------------------
Thu Nov 20 14:12:23 CET 2008 - olh@suse.de

- patches.fixes/bug-437171_1_sched_clock_lock.patch: sched: only
  update rq->clock while holding rq->lock (437171 - LTC47404).
- patches.fixes/bug-437171_2_sched_delta_weight.patch: sched:
  revert back to per-rq vruntime (437171 - LTC47404).
- patches.fixes/bug-437171_3_rework_wakeup_preemption.patch:
  sched: rework wakeup preemption (437171 - LTC47404).
- patches.fixes/bug-437171_4_sched_reinstate_vruntime_wakeup.patch:
  sched: re-instate vruntime based wakeup preemption (437171 -
  LTC47404).

-------------------------------------------------------------------
Thu Nov 20 13:47:33 CET 2008 - trenn@suse.de

- Update config files.
  Fixed debug build, added dependent config option.

-------------------------------------------------------------------
Thu Nov 20 13:27:57 CET 2008 - trenn@suse.de

- Update config files.
  -> unified i386/x86_64 debug kernels:
     - added CONFIG_NO_HZ=y to i386-debug
     - added CONFIG_DEBUG_INFO to x86_64-debug

Differ method to receive processor_id depending whether the processor
got declared as a regular ACPI device or as a processor object:
- patches.arch/acpi_behave_uniquely_based_on_processor_declaration.patch:
  ACPI: Behave uniquely based on processor declaration definition
  type (bnc#440062).
- patches.arch/acpi_disambiguate_processor_declaration_type.patch:
  ACPI: Disambiguate processor declaration type (bnc#440062).
- patches.arch/acpi_processor_cleanups.patch: ACPI: 80 column
  adherence and spelling fix (no functional change) (bnc#440062).
- patches.xen/xen3-auto-common.diff: xen3 common.

Fix missing bit for ThinkPad brightness switching:
- patches.arch/acpi_video_thinkpad_exclude_IGD_devices.patch:
  Do not use video backlight switching for Lenovo ThinkPads.

- patches.fixes/sony_laptop_fix_suspend.patch: sony-laptop:
  Ignore missing _DIS method on pic device (bnc#446487).

-------------------------------------------------------------------
Thu Nov 20 12:01:24 CET 2008 - hare@suse.de

- patches.fixes/dm-mpath-reattach-dh: Do not detach hardware
  handler when removing multipath maps (bnc#435688).
- patches.fixes/scsi-dh-alua-send-stpg: Always send STPG for
  explicit tgps mode.

-------------------------------------------------------------------
Thu Nov 20 10:35:32 CET 2008 - jjolly@suse.de

- rpm/kernel-binary.spec.in: Added kernel man package for s390x

-------------------------------------------------------------------
Thu Nov 20 10:26:01 CET 2008 - olh@suse.de

- patches.arch/ppc-of-irq-map.patch: fix IRQ assignment if
  interrupts property is missing (bnc#446610 - LTC50006)

-------------------------------------------------------------------
Thu Nov 20 00:20:44 CET 2008 - rjw@suse.de

- patches.fixes/acpi-set-SCI_EN-on-MacBook.patch: ACPI suspend:
  Blacklist boxes that require us to set SCI_EN directly on resume
  (bnc#444786).

-------------------------------------------------------------------
Wed Nov 19 17:50:51 CET 2008 - tiwai@suse.de

- patches.arch/x86-hpet-pre-read: x86: workaround for mccreary
  HPET read problem (bnc#433746).

-------------------------------------------------------------------
Wed Nov 19 17:28:00 CET 2008 - trenn@suse.de

- patches.arch/0008-sony-laptop-fingers-off-backlight.patch:
  sony-laptop: fingers off backlight if video.ko is serving
  this functionality.
  -> Fix typo, must not invert logic at this point

-------------------------------------------------------------------
Wed Nov 19 14:43:33 CET 2008 - kkeil@suse.de

- patches.drivers/e1000e_add_ECC: e1000e: enable ECC (bnc#445829)

-------------------------------------------------------------------
Wed Nov 19 13:54:44 CET 2008 - mmarek@suse.cz

- scripts/tar-up.sh: record the git branch name in the spec files
  (no branch name means master)

-------------------------------------------------------------------
Wed Nov 19 12:05:35 CET 2008 - jkosina@suse.de

- patches.drivers/elousb.patch: fix values of maximum X and Y
  coordinates so that they are compliant with the values that
  the device contains in its descriptor (bnc#442865)

-------------------------------------------------------------------
Wed Nov 19 09:58:11 CET 2008 - goldwyn@suse.de

- patches.suse/novfs-merge-changes.diff: Merge changes left out
  during code pull (bnc#445000).

-------------------------------------------------------------------
Wed Nov 19 09:03:46 CET 2008 - olh@suse.de

- patches.arch/ppc-pseries-bsr-multinode.patch: Add support for
  multiple BSR nodes in the device tree. (bnc#443665 - LTC49817)

-------------------------------------------------------------------
Wed Nov 19 08:59:11 CET 2008 - olh@suse.de

- patches.arch/ppc-pseries-cmm-pagecounter.patch:
  Update page in counter for CMM (bnc#445540 - LTC49942)

-------------------------------------------------------------------
Wed Nov 19 08:49:16 CET 2008 - olh@suse.de

- patches.arch/ppc-pseries-bsr-4k.patch: Unable to Use Small
  BSR register on Power LPAR (bnc#443673 - LTC49749)

-------------------------------------------------------------------
Wed Nov 19 05:40:58 CET 2008 - jjolly@suse.de

- config/s390/s390: Update config files: added CONFIG_UTRACE=y and
  CONFIG_HAVE_ARCH_TRACEHOOK=y

-------------------------------------------------------------------
Wed Nov 19 01:13:34 CET 2008 - jjolly@suse.de

- patches.drivers/ehca-fix-possible-nullpointer-access-v2.patch:
  ehca: fix a possible nullpointer access (bnc#441966).

-------------------------------------------------------------------
Wed Nov 19 00:50:27 CET 2008 - jjolly@suse.de

- patches.arch/ppc-axon-missing-msi-workaround-5.diff:
  powerpc/cell/axon-msi: retry on missing interrupt (bnc#445964).

-------------------------------------------------------------------
Wed Nov 19 00:32:26 CET 2008 - jjolly@suse.de

- patches.drivers/0001-IB-ehca-Fix-problem-with-max-number-of-QPs-and-CQs.patch:
  Fix problem with max number of QPs and CQs (bnc#441619).

-------------------------------------------------------------------
Tue Nov 18 20:28:57 CET 2008 - bwalle@suse.de

- Disable CONFIG_STRICT_DEVMEM for i386 and x86_64 (bnc#443852).

-------------------------------------------------------------------
Tue Nov 18 18:56:51 CET 2008 - jjolly@suse.de

- Update config files.
- patches.trace/s390-syscall-get-nr.diff: fix syscall_get_nr..
- patches.trace/s390-utrace-enablement.patch: Backport s390
  kernel components required for utrace enablement.

-------------------------------------------------------------------
Tue Nov 18 16:53:43 CET 2008 - jblunck@suse.de

- rpm/kernel-binary.spec.in: on s390(x) call dwarfextract to create the
  Kerntypes file for use with old lcrash debuggers.

-------------------------------------------------------------------
Tue Nov 18 15:41:37 CET 2008 - tiwai@suse.de

- patches.drivers/alsa-hda-stac-92hd71bxx-gpio-fix: ALSA:
  hda - Fix GPIO initialization in patch_stac92hd71bxx()
  (bnc#445321,bnc#445161).
- patches.drivers/alsa-hda-stac-gpio-unsol-resume-fix:
  ALSA: hda - Fix resume of GPIO unsol event for STAC/IDT
  (bnc#445321,bnc#445161).
- patches.drivers/alsa-hda-stac-hp-pavilion-quirks: ALSA: hda -
  Add quirks for HP Pavilion DV models (bnc#445321,bnc#445161).

-------------------------------------------------------------------
Tue Nov 18 12:18:27 CET 2008 - tiwai@suse.de

- patches.arch/x86-hpet-use-WARN_ON_ONCE: x86: HPET: convert
  WARN_ON to WARN_ON_ONCE (bnc#433746).

-------------------------------------------------------------------
Tue Nov 18 10:45:31 CET 2008 - sdietrich@suse.de

RT development has moved to slert-devel branch.
- Remove RT patches from master branch.
  (itemized RT patch list suppressed)

-------------------------------------------------------------------
Tue Nov 18 09:35:26 CET 2008 - olh@suse.de

- patches.arch/ppc-efika-bestcomm-ata-dma.patch: use ATA DMA (bnc#445856)

-------------------------------------------------------------------
Tue Nov 18 08:38:39 CET 2008 - olh@suse.de

- config/ppc/ppc64: reenable 64k PAGE_SIZE to keep the config
  flavor on ppc and ppc64 in sync
  the last change had also no bug number to fix the possible bug
  in the Xserver.

-------------------------------------------------------------------
Tue Nov 18 08:37:54 CET 2008 - tiwai@suse.de

- patches.drivers/alsa-hda-realtek-acer-dmic: ALSA: hda - Split
  ALC268 acer model (bnc#420048).

-------------------------------------------------------------------
Tue Nov 18 08:20:26 CET 2008 - jjolly@suse.de

- patches.arch/s390-04-01-qdio_prevent_double_shutdown.patch:
  qdio: prevent double qdio shutdown in case of I/O
  errors. (bnc#445100).
- patches.arch/s390-04-02-qdio-osa-port-count.patch: qdio:
  fix qeth port count detection. (bnc#445100).
- patches.arch/s390-04-03-kmsg.patch: kmsg: do not change pr_xyz
  messages without KMSG_COMPONENT (bnc#445100).
- patches.arch/s390-04-04-dasd_fatal_error_log_sense.patch:
  dasd: log sense for fatal errors. (bnc#445100).
- patches.arch/s390-04-05-topology-lock.diff: kernel: Fix locking
  in cpu topology code. (bnc#445100).

-------------------------------------------------------------------
Tue Nov 18 03:43:34 CET 2008 - jjolly@suse.de

- patches.arch/s390-personality-mask.patch: fix s390x_newuname.

-------------------------------------------------------------------
Tue Nov 18 01:04:14 CET 2008 - gregkh@suse.de

- patches.drivers/staging-rt2860-enable-wpa_supplicant-support.patch:
  Staging: rt2860: enable WPA_SUPPLICANT support (bnc#437959).

-------------------------------------------------------------------
Mon Nov 17 16:35:13 CET 2008 - hare@suse.de

- patches.drivers/lpfc-8.2.8.7-update: Update lpfc to 8.2.8.7
  (bnc#420767).
- patches.drivers/qla4xxx-5.01.00-k8_sles11-03-update: Update
  qla4xxx to 5.01.00-k8_sles11-03     (bnc#444884).
- patches.fixes/dm-mpath-reattach-dh: Reattach device handler
  for multipath devices (bnc#435688).
- patches.fixes/scsi-add-tgps-setting: Add TGPS setting to
  scsi devices.
- patches.fixes/scsi-dh-alua-retry-UA: Retry ALUA device handler
  initialization on Unit Attention.

-------------------------------------------------------------------
Mon Nov 17 16:16:53 CET 2008 - jeffm@suse.de

- patches.fixes/v4l-dvb-avoid-writing-outside-array: V4L/DVB
  (9621): Avoid writing outside shadow.bytes array (bnc#445569).

-------------------------------------------------------------------
Mon Nov 17 12:03:13 CET 2008 - fseidel@suse.de

- patches.fixes/ipw2200-send-noassoc.patch: ipw2200: fix oops
  in ipw_tx_skb (bnc#397390).

-------------------------------------------------------------------
Sat Nov 15 20:28:00 CET 2008 - rjw@suse.com

- patches.fixes/hibernate-x86-fix-breakage-on-x86_32-with-PAE.patch:
  x86: Hibernate: Fix breakage on x86_32 with CONFIG_NUMA set
  (bnc#439126).

-------------------------------------------------------------------
Sat Nov 15 19:38:50 CET 2008 - tiwai@suse.de

- patches.drivers/alsa-hda-sigmatel-hp-m4-check-fix: ALSA:
  hda - Check model type instead of SSID in patch_92hd71bxx()
  (bnc#444349).
- patches.drivers/alsa-hda-sigmatel-vref-event-fix: ALSA: hda:
  STAC_VREF_EVENT value change (bnc#444349).

-------------------------------------------------------------------
Sat Nov 15 01:30:22 CET 2008 - gregkh@suse.de

- patches.kernel.org/memory-hotplug-fix-page_zone-calculation-in-test_pages_isolated.patch:
  memory hotplug: fix page_zone() calculation in
  test_pages_isolated() (bnc#445163).

-------------------------------------------------------------------
Fri Nov 14 19:18:53 CET 2008 - gregkh@suse.de

- patches.drivers/input-alps-add-signature-for-dualpoint-found-in-dell-latitude-e6500.patch:
  Input: ALPS - add signature for DualPoint found in Dell Latitude
  E6500 (bnc#436719).

-------------------------------------------------------------------
Fri Nov 14 16:39:03 CET 2008 - hare@suse.de

- patches.fixes/scsi-eh-timed-out-missing-braces: scsi_error:
  fix indentation and braces disagreement - add braces.
- patches.fixes/scsi-retry-TASK_ABORTED: scsi_error: TASK ABORTED
  status handling improvement.
- patches.fixes/scsi-retry-transport-error: scsi_error regression:
  Fix idempotent command handling.

-------------------------------------------------------------------
Fri Nov 14 16:38:14 CET 2008 - hare@suse.de

- patches.fixes/scsi-eh-timed-out-missing-braces: scsi_error:
  fix indentation and braces disagreement - add braces.
- patches.fixes/scsi-retry-TASK_ABORTED: scsi_error: TASK ABORTED
  status handling improvement.
- patches.fixes/scsi-retry-transport-error: scsi_error regression:
  Fix idempotent command handling.

-------------------------------------------------------------------
Fri Nov 14 15:44:54 CET 2008 - bwalle@suse.de

- patches.fixes/hpwdt-execute-page.diff:
  [WATCHDOG] [hpwdt] Set the mapped BIOS address space as
  executable (bnc#430680).

-------------------------------------------------------------------
Fri Nov 14 13:03:27 CET 2008 - tiwai@suse.de

- patches.arch/x86-vmware-tsc-01-add-TSC_RELIABLE,
  patches.arch/x86-vmware-tsc-02-add-X86_FEATURE_HYPERVISOR,
  patches.arch/x86-vmware-tsc-03-detect-from-hypervisor,
  patches.arch/x86-vmware-tsc-04-use-TSC_RELIABLE,
  patches.arch/x86-vmware-tsc-05-skip-tsc-clocksource,
  patches.arch/x86-vmware-tsc-06-fix-vmware_get_tsc,
  patches.arch/x86-vmware-tsc-07-DMI-product-serial-key,
  patches.xen/xen-x86-vmware-tsc-fix:
    VMware tsc clocksource workaround (bnc#441338).

-------------------------------------------------------------------
Fri Nov 14 08:57:30 CET 2008 - tiwai@suse.de

- Fixed a typo in definition of X86_FEATURE_XTOPOLOGY (bnc#443293)
  in patches.arch/x2APIC_PATCH_40_of_41_bbb65d2d365efe9951290e61678dcf81ec60add4

-------------------------------------------------------------------
Fri Nov 14 00:56:42 CET 2008 - agruen@suse.de

- Update CONFIG_X86_RESERVE_LOW_64K in config/x86_64/maxcpus as
  well.
- patches.suse/bug-425240_nr_cpus-mem_cgroup_stat-fix.diff:
  rename to patches.suse/mem_cgroup_stat-dynamic-alloc, and update
  to newer version.

-------------------------------------------------------------------
Fri Nov 14 00:12:15 CET 2008 - bwalle@suse.de

- patches.fixes/kdump-x86-sparsemem.diff: x86, kdump: fix invalid
  access on i386 sparsemem (bnc#440525).
- patches.xen/linux-2.6.19-rc1-kexec-move_segment_code-i386.patch:
  Refresh.

-------------------------------------------------------------------
Thu Nov 13 23:34:27 CET 2008 - gregkh@suse.de

- patches.kernel.org/iwlagn-avoid-sleep-in-softirq-context.patch:
  iwlagn: avoid sleep in softirq context (bnc#444382).

-------------------------------------------------------------------
Thu Nov 13 23:17:34 CET 2008 - philips@suse.de

- patches.fixes/cdc-acm.c-fix-recursive-lock-in-acm_start_wb-error-path.patch:
  cdc-acm.c: fix recursive lock in acm_start_wb error path.

-------------------------------------------------------------------
Thu Nov 13 21:46:05 CET 2008 - gregkh@suse.de

- enable CONFIG_X86_RESERVE_LOW_64K for i386 and x86-64 vanilla
  configs.

-------------------------------------------------------------------
Thu Nov 13 21:05:10 CET 2008 - gregkh@suse.de

- enable CONFIG_X86_RESERVE_LOW_64K on i386 and x86-64 to fix some
  suspend/resume issues (option added in 2.6.27.6)

-------------------------------------------------------------------
Thu Nov 13 20:51:11 CET 2008 - gregkh@suse.de

- refresh patches so that everything applies cleanly.

-------------------------------------------------------------------
Thu Nov 13 20:33:40 CET 2008 - gregkh@suse.de

- Update to 2.6.27.6:
  - fixes some security issues
  - lots of bugfixes
  - obsoletes:
    - patches.arch/acpi-dock-avoid-check-_STA-method.patch:
    - patches.arch/ppc-gigantic-page-fix2.patch:
    - patches.arch/ppc-gigantic-page-fix3.patch:
    - patches.drivers/alsa-hda-dell-eq-option:
    - patches.drivers/cciss-fix-procfs-firmware-regression.patch:
    - patches.drivers/cciss-fix-sysfs-symlink.patch:
    - patches.drivers/libata-fix-last_reset-timestamp-handling:
    - patches.kernel.org/md-raid10-recovoery-fix.path:

-------------------------------------------------------------------
Thu Nov 13 19:15:59 CET 2008 - mmarek@suse.cz

- rpm/kernel-binary.spec.in: package modules.order (bnc#441384)

-------------------------------------------------------------------
Thu Nov 13 15:18:51 CET 2008 - agruen@suse.de

- config.conf: Add x86_64/maxcpus as the 4096-cpu configuration
  and switch back to at most 128 cpus in the other configs. This
  avoids wasting memory on all but the most extreme x86_64
  systems.
- rpm/kernel-binary.spec.in: define a kernel-$flavor symbol to
  allow per-flavor patches. (Use this for testing only!)
- patches.suse/bug-425240_nr_cpus-mem_cgroup_stat-fix.diff: Add
  this patch conditionally for x86_64/maxcpus for now pending
  test results from bnc#425240.

-------------------------------------------------------------------
Thu Nov 13 14:35:52 CET 2008 - tiwai@suse.de

- patches.drivers/alsa-hda-beep-dig-switch: ALSA: hda - Add
  digital beep playback switch for STAC/IDT codecs (#444572).
- patches.drivers/alsa-hda-beep-null-check-fix: ALSA: hda -
  Missing NULL check in hda_beep.c.

-------------------------------------------------------------------
Thu Nov 13 11:58:05 CET 2008 - hare@suse.de

- patches.fixes/scsi-skip-nonscsi-device-for-dma: fix to
  make it work with iSCSI (bnc#444234)

-------------------------------------------------------------------
Thu Nov 13 09:29:41 CET 2008 - olh@suse.de

- mark some powerpc device drivers as supported to move them out of
  kernel-extra, otherwise installation-images will not pick them up
- ps3vram, mtd, mtdblock, mtd_blkdevs (bnc#444220)
- PowerMac, Efika and Pegasos2 storage and network drivers

-------------------------------------------------------------------
Wed Nov 12 20:44:23 CET 2008 - bwalle@suse.de

- patches.fixes/firmware-memmap-64bit.diff: Always use 64 bit
  addresses for the firmware memory map.

-------------------------------------------------------------------
Wed Nov 12 16:29:10 CET 2008 - tiwai@suse.de

- patches.drivers/alsa-powermac-ibook-g4-mic-fix: ALSA: powermac -
  Rename mic-analog loopback mixer element (bnc#444194).

-------------------------------------------------------------------
Wed Nov 12 16:23:48 CET 2008 - tiwai@suse.de

- patches.drivers/alsa-hda-stac-hp-detect-fix: ALSA: hda -
  Fix IDT/STAC multiple HP detection (bnc#443267).

-------------------------------------------------------------------
Wed Nov 12 14:42:53 CET 2008 - agruen@suse.de

- patches.suse/module-ref-dynamic-alloc: fall back to vmalloc if
  kmalloc fails (bnc#425240).

-------------------------------------------------------------------
Wed Nov 12 00:11:57 CET 2008 - tiwai@suse.de

- patches.drivers/alsa-hda-stac9200-missing-mux-capture: ALSA:
  hda - Add missing analog-mux mixer creation for STAC9200
  (bnc#443738).
- patches.drivers/alsa-hda-stac92xx-mic-pin-fix: ALSA: hda -
  Fix input pin initialization for STAC/IDT codecs (bnc#443738).

-------------------------------------------------------------------
Tue Nov 11 23:07:25 CET 2008 - philips@suse.de

- rpm/kernel-binary.spec.in: remove Recommends: kerneloops, opt-in will
  be implemented in the 11.2 installer

-------------------------------------------------------------------
Tue Nov 11 22:07:38 CET 2008 - jeffm@suse.de

- patches.fixes/reiserfs-error-buffer-locking: reiserfs: add
  locking around error buffer.
- patches.fixes/reiserfs-varargs-fix: reiserfs: prepare_error_buf
  wrongly consumes va_arg.

-------------------------------------------------------------------
Tue Nov 11 20:49:11 CET 2008 - tiwai@suse.de

- patches.suse/module-ref-dynamic-alloc: Allocate module.ref
  array dynamically (bnc#425240).
- Update config files: back to NR_CPUS=4096

-------------------------------------------------------------------
Tue Nov 11 15:15:03 CET 2008 - jblunck@suse.de

- Update config files: Set NR_CPUS on x86_64 back to 128 again for
  now: with NR_CPUS=4096, the size of eack .ko file increases by
  496 KiB because of the static struct module in
  .gnu.linkonce.this_module.

-------------------------------------------------------------------
Tue Nov 11 13:07:51 CET 2008 - schwab@suse.de

- patches.arch/ppc-select: Fix wrong error code from ppc32 select.

-------------------------------------------------------------------
Tue Nov 11 12:21:50 CET 2008 - mmarek@suse.cz

- rpm/kernel-binary.spec.in: also encode the architecture into the
  packageand supplements.

-------------------------------------------------------------------
Tue Nov 11 11:24:33 CET 2008 - teheo@suse.de

- patches.drivers/libata-fix-ata_tf_read_block-overflow: libata:
  Avoid overflow in ata_tf_read_block() when tf->hba_lbal > 127
  (bnc#443661).
- patches.drivers/libata-fix-ata_tf_to_lba48-overflow: libata:
  Avoid overflow in ata_tf_to_lba48() when tf->hba_lbal > 127
  (bnc#443661).

-------------------------------------------------------------------
Tue Nov 11 11:24:04 CET 2008 - teheo@suse.de

- patches.drivers/libata-pata_sch-slave-poss: pata_sch: slave
  devices (bnc#443657).

-------------------------------------------------------------------
Mon Nov 10 22:15:05 CET 2008 - schwab@suse.de

- config/ppc/ppc64: Disable 64k pages to work around X server bug.

-------------------------------------------------------------------
Mon Nov 10 20:34:50 CET 2008 - olh@suse.de

- rpm/kernel-binary.spec.in: fix variable assignment in last change

-------------------------------------------------------------------
Mon Nov 10 15:34:45 CET 2008 - mmarek@suse.cz

- rpm/kernel-binary.spec.in: encode the architecture into
  subpackage dependencies (bnc#440961)

-------------------------------------------------------------------
Mon Nov 10 14:42:44 CET 2008 - olh@suse.de

- handle arch differences for cpu and kbuild correctly

-------------------------------------------------------------------
Mon Nov 10 14:06:03 CET 2008 - schwab@suse.de

- patches.arch/ia64-page-migration. patches.arch/mm-avoid-bad-page-on-lru:
  migrade pages off of pages with correctable errors.

-------------------------------------------------------------------
Mon Nov 10 11:48:42 CET 2008 - mmarek@suse.cz

- scripts/tar-up.sh: do not generate kernel-source-rt.spec and
  kernel-syms-rt.spec if RT is not enabled.

-------------------------------------------------------------------
Mon Nov 10 10:08:10 CET 2008 - sdietrich@suse.de

- config.conf: Suppress RT configurations.

-------------------------------------------------------------------
Sun Nov  9 16:11:43 CET 2008 - jeffm@suse.de

- config.conf: Removed previous workaround.
- rpm/kernel-binary.spec.in: Remove @FLAVOR@ from %symbols.

-------------------------------------------------------------------
Sat Nov  8 04:58:08 CET 2008 - jeffm@suse.de

- config.conf: Workaround for kernel-ppc64 on head-ppc.

-------------------------------------------------------------------
Sat Nov  8 00:56:12 CET 2008 - gregkh@suse.de

- Update to the "real" 2.6.27.5.  No code changes from what we had
  in our tree previously, with the exception for the version number
  change.

-------------------------------------------------------------------
Fri Nov  7 19:33:49 CET 2008 - bwalle@suse.de

- patches.fixes/kdb-read-CR.diff:
  Support '\n' in KDB (bnc#442808).

-------------------------------------------------------------------
Fri Nov  7 17:09:26 CET 2008 - gregkh@suse.de

- disable perfmon support in the -trace kernels as it doesn't build
  properly.

-------------------------------------------------------------------
Fri Nov  7 16:43:40 CET 2008 - schwab@suse.de

- patches.arch/compat-sys-swapcontext: Fix msr check in sys_swapcontext.

-------------------------------------------------------------------
Fri Nov  7 15:52:37 CET 2008 - hare@suse.de

- patches.drivers/ixgbe-add-bcna-support: DCB: Add BCNA support
  to ixgbe.
- patches.drivers/open-fcoe-beta3-update: Open-FCoE update for
  Beta3 (bnc#438954).
- patches.drivers/open-fcoe-beta4-update: Open-FCoE: Update for
  Beta4 (bnc#438954).
- patches.drivers/open-fcoe-beta5-update: Open-FCoE: Update for
  Beta5 (bnc#438954).
- patches.fixes/dcb-fix-setpfcstate: Fix setpfcstate (bnc#438954).
- patches.fixes/dcb-setting-pg-will-cause-tx-hang: DCB: setting
  pg will cause tx unit hangs (bnc#438954).
- patches.fixes/multiq-requeue-should-rewind-current_band:
  multiq: requeue should rewind the current_band (bnc#438954).
- patches.fixes/scsi-dh-rdac-retry-mode-select: Retry mode select
  in RDAC device handler (bnc#441337).
- patches.fixes/scsi-dh-rdac-set-default-ownership: scsi_dh_rdac:
  make sure the ownership is set correctly (bnc#441337).
- patches.fixes/scsi-skip-nonscsi-device-for-dma: Update patch
  to check for ->bus instead of ->type (bnc#431294).

-------------------------------------------------------------------
Fri Nov  7 15:02:14 CET 2008 - tiwai@suse.de

- patches.drivers/alsa-hda-dell-studio-probe-fix: ALSA: hda -
  Fix probe errors on Dell Studio Desktop (bnc#440907).
- patches.drivers/alsa-hda-hp-3013-master-fix: ALSA: hda -
  Fix ALC260 hp3013 master switch (bnc#441068).

-------------------------------------------------------------------
Fri Nov  7 14:52:40 CET 2008 - jjolly@suse.de

- patches.arch/s390-03-07-qeth_hsi_mcl_string.patch:
  qeth: pre z9 systems return HiperSocket version string
  different. (bnc#440610,LTC#49052).
- patches.arch/s390-03-08-zfcp-abort-race.patch: zfcp: eliminate
  race between validation and locking. (bnc#440610).
- patches.arch/s390-03-09-zfcp-oops-during-target-scan.patch:
  zfcp: prevent SCSI target scan for vanished rport
  (bnc#440610,LTC#49373).

-------------------------------------------------------------------
Fri Nov  7 14:38:40 CET 2008 - olh@suse.de

- Update config files for RT

-------------------------------------------------------------------
Fri Nov  7 14:34:08 CET 2008 - olh@suse.de

- build a kernel-default in dist ppc64, its identical to kernel-ppc64
  otherwise unused

-------------------------------------------------------------------
Fri Nov  7 14:03:12 CET 2008 - olh@suse.de

- rpm/kernel-source.spec.in: map ppc/ppc64 to powerpc

-------------------------------------------------------------------
Fri Nov  7 11:38:01 CET 2008 - kkeil@suse.de

- patches.drivers/igb-pf.patch: VF enabled igb driver (fate#305004)

-------------------------------------------------------------------
Fri Nov  7 11:36:48 CET 2008 - olh@suse.de

- stop building kernel-default and kernel-ps3 in dist ppc64,
  they are openSuSE only packages

-------------------------------------------------------------------
Fri Nov  7 11:13:35 CET 2008 - olh@suse.de

- rpm/kernel-binary.spec.in: extracting debuginfo from vdso fails
  on powerpc, disable vdso_install for the time being

-------------------------------------------------------------------
Fri Nov  7 10:48:07 CET 2008 - jbeulich@novell.com

- patches.xen/xen3-intel-ibex-peak-device-ids.patch: x86/PCI: irq
  and pci_ids patch for Intel Ibex Peak DeviceIDs (bnc#415383).

-------------------------------------------------------------------
Fri Nov  7 10:24:22 CET 2008 - olh@suse.de

- rpm/post.sh: reject legacy iSeries again

-------------------------------------------------------------------
Fri Nov  7 10:12:06 CET 2008 - olh@suse.de

- build a 32bit and a 64bit vanilla kernel on powerpc

-------------------------------------------------------------------
Fri Nov  7 08:51:07 CET 2008 - olh@suse.de

- rpm/kernel-binary.spec.in: no vdso in vanilla and ps3 kernel

-------------------------------------------------------------------
Fri Nov  7 08:26:35 CET 2008 - gregkh@suse.de

- patches.kernel.org/net-fix-recursive-descent-in-__scm_destroy.patch:
  net: Fix recursive descent in __scm_destroy()..

-------------------------------------------------------------------
Fri Nov  7 08:07:10 CET 2008 - olh@suse.de

- remove patches.arch/ppc64-rpanote-relocate-firmware.patch
  older firmware versions can handle relocation properly (bnc#427960)

-------------------------------------------------------------------
Fri Nov  7 07:56:00 CET 2008 - jjolly@suse.de

- patches.drivers/cxgb3-get_drvinfo-deadlock.patch: RDMA/cxgb3:
  deadlock in iw_cxgb3 can cause hang when configuring
  interface. (bnc#430998).

-------------------------------------------------------------------
Fri Nov  7 06:32:54 CET 2008 - gregkh@suse.de

- patches.suse/perfmon2.patch: perfmon2 (bnc#430298).

-------------------------------------------------------------------
Fri Nov  7 05:21:56 CET 2008 - nfbrown@suse.de

- patches.fixes/nfs-write.c-bug-removal.patch: Revert "NFS:
  Allow redirtying of a completed unstable write." (442267).
  It causes a BUG().

-------------------------------------------------------------------
Fri Nov  7 04:18:42 CET 2008 - nfbrown@suse.de

- patches.kernel.org/md-raid10-recovoery-fix.path: md: fix bug
  in raid10 recovery..
- patches.suse/md-notify-when-stopped: md: notify udev when an
  md array is stopped..:  Removed much of this patch as it turned out
  to be both buggy and unnecessary (the ioctl can be done from
  mdadm).

-------------------------------------------------------------------
Thu Nov  6 21:38:27 CET 2008 - kkeil@suse.de

- patches.drivers/ixgbe-sfp.patch: ixgbe driver update to add
  Longcove (SFP+) NIC support for FCoE needs (bnc#442411)

-------------------------------------------------------------------
Thu Nov  6 20:15:19 CET 2008 - gregkh@suse.de

- enable CONFIG_X86_SUMMIT, CONFIG_X86_ES7000, and CONFIG_X86_BIGSMP
  for the i386 default kernel, so that the installer can actually
  boot on "modern" multiprocessor i386 boxes (bnc#428247)

-------------------------------------------------------------------
Thu Nov  6 19:17:46 CET 2008 - jblunck@suse.de

- rpm/kernel-binary.spec.in: Call make vdso_install only on x86 and ppc.

-------------------------------------------------------------------
Thu Nov  6 18:50:47 CET 2008 - jblunck@suse.de

- rpm/kernel-binary.spec.in: Call make vdso_install to install the
  vdso shared objects for debugging.

-------------------------------------------------------------------
Thu Nov  6 17:31:25 CET 2008 - jjolly@suse.de

- patches.drivers/intel-ibex-peak-device-ids.patch: x86/PCI: irq
  and pci_ids patch for Intel Ibex Peak DeviceIDs (bnc#415383).
- patches.drivers/intel-ibex-peak-device-support.patch: i2c-i801:
  Add support for Intel Ibex Peak (bnc#415383).

-------------------------------------------------------------------
Thu Nov  6 16:11:54 CET 2008 - jjolly@suse.de

- patches.arch/s390-03-01-stp-init.patch: Fixed patch for build
- patches.arch/s390-03-04-qdio_multicast_performance.patch: dasd:
  fix  message flood for unsolicited interrupts (bnc#440610).
- patches.arch/s390-03-05-dasd-block-uevent.patch: dasd: DASD
  uevents are not sent correctly (bnc#440610,LTC#49429).
- patches.arch/s390-03-06-zfcp-hexdump.patch: zfcp: fix hexdump
  data in s390dbf traces (bnc#440610).

-------------------------------------------------------------------
Thu Nov  6 15:52:52 CET 2008 - jjolly@suse.de

- patches.arch/s390-03-01-stp-init.patch: kernel: Fix
  initialization of stp. (bnc#440610,LTC#49639).
- patches.arch/s390-03-02-setup_memory.patch: kernel: Fix range
  for add_active_range() in setup_memory() (bnc#440610,LTC#49639).
- patches.arch/s390-03-03-dasd_unsolicited_interrupt.patch:
  dasd: fix  message flood for unsolicited interrupts
  (bnc#440610,LTC#49639).

-------------------------------------------------------------------
Thu Nov  6 15:16:13 CET 2008 - jjolly@suse.de

- patches.arch/s390-02-10-zfcp-scan-online.patch: wait for port
  scan when setting FCP device online (bnc#434333).

-------------------------------------------------------------------
Thu Nov  6 12:11:01 CET 2008 - jbeulich@novell.com

- Update Xen patches to 2.6.27.4 and c/s 718.
- Update Xen config files.
- patches.arch/x86_sgi_cpus4096-05-update-send_IPI_mask.patch: Include
  pv-ops-Xen changes here
- patches.xen/x86_sgi_xen-x86-cpus4096.patch: Delete.
- patches.xen/xen-configurable-guest-devices: allow number of
  guest devices to be configurable.
- patches.xen/xen-cpufreq-report: make /proc/cpuinfo track
  CPU speed.
- patches.xen/xen-ipi-per-cpu-irq: fold IPIs onto a single
  IRQ each.
- patches.xen/xen-rtl2860-build: Rename to ...
- patches.xen/xen-rt2860-build: ... this.
- patches.xen/xen-sysdev-suspend: use base kernel suspend/resume
  infrastructure.
- patches.xen/xen-virq-per-cpu-irq: fold per-CPU VIRQs onto a
  single IRQ each.
- patches.xen/xen-x86-mmu-batching: Delete.
- patches.xen/xen3-patch-2.6.27.3-4: Linux 2.6.27.4.
- patches.xen/xen3-x2APIC_PATCH_20_of_41_cff73a6ffaed726780b001937d2a42efde553922:
  x64, x2apic/intr-remap: introcude self IPI to genapic routines
  (fate #303948 and fate #303984).
- patches.xen/xen3-x86_sgi_cpus4096-02-fix-send_call_func_ip.patch:
  x86: reduce stack requirements for send_call_func_ipi
  (bnc#425240 FATE304266).
- patches.xen/xen3-x86_sgi_cpus4096-05-update-send_IPI_mask.patch:
  x86 cpumask: Updates to support NR_CPUS=4096 (bnc#425240
  FATE304266).

-------------------------------------------------------------------
Thu Nov  6 11:54:52 CET 2008 - sassmann@suse.de

- patches.arch/ppc-ps3-introduce-ps3_gpu_mutex.patch: required for
  new ps3vram patch
- patches.arch/ppc-ps3-ps3vram-mtd.patch: updated ps3vram patch
  that works with firmware 2.50 (bnc#442227)

-------------------------------------------------------------------
Thu Nov  6 11:39:00 CET 2008 - olh@suse.de

- remove unneeded BuildRequires for dtc

-------------------------------------------------------------------
Thu Nov  6 06:36:15 CET 2008 - jjolly@suse.de

- patches.arch/s390-01-01-self-ptrace-v3.patch: Feature removed
  (bnc#417299)

-------------------------------------------------------------------
Thu Nov  6 01:54:26 CET 2008 - gregkh@suse.de

- patches.suse/file-capabilities-add-no_file_caps-switch.patch:
  file capabilities: add no_file_caps switch (v4).
  add the patch back into the tree.

-------------------------------------------------------------------
Wed Nov  5 17:48:13 CET 2008 - jblunck@suse.de

- patches.suse/coredump_filter-add-elfhdr-default.patch: Dump
  elf headers to core per default.

-------------------------------------------------------------------
Wed Nov  5 15:26:49 CET 2008 - teheo@suse.de

Fix !CONFIG_DMI case.

- patches.drivers/dmi-introduce-dmi_first_match: DMI:
  Introduce dmi_first_match to make the interface more flexible
  (bnc#441721).

-------------------------------------------------------------------
Wed Nov  5 14:51:08 CET 2008 - hare@suse.de

- patches.fixes/scsi-skip-nonscsi-device-for-dma: update patch
  to skip all devices with no dma_parms (bnc#431294)

-------------------------------------------------------------------
Wed Nov  5 14:25:30 CET 2008 - agruen@suse.de

- rpm/kernel-module-subpackage: Remove the obsolete kernel-$flavor
  dependency (bnc#440961).

-------------------------------------------------------------------
Wed Nov  5 14:15:24 CET 2008 - jjolly@suse.de

- patches.arch/s390-01-05-kmsg-v2.patch: Removed and replaced with
  v3 of the patch from IBM (bnc#417300)
- patches.arch/s390-01-05-kmsg-v3.patch: Kernel message catalog
  infrastucture and message generation (bnc#417300).
- patches.drivers/driver-core-basic-infrastructure-for-per-module-dynamic-debug-messages.patch:
  Patch edited to allow new kmsg patch

-------------------------------------------------------------------
Wed Nov  5 13:36:02 CET 2008 - agruen@suse.de

- Update config files: set CONFIG_MODULE_FORCE_LOAD=y to allow
  ignoring ABI mismatches. (This is still unsafe to do!)

-------------------------------------------------------------------
Wed Nov  5 12:02:18 CET 2008 - tiwai@suse.de

Backport fixes from 2.6.28-rc.
- patches.drivers/alsa-hda-acer-quirk: ALSA: hda - Add a quirk
  for another Acer Aspire (1025:0090) (bnc#426935).
- patches.drivers/alsa-hda-alc888-medion-add: ALSA: hda - Add
  a quirk for MEDION MD96630 (bnc#412548).
- patches.drivers/alsa-hda-dell-eq-option: ALSA: hda: make a
  STAC_DELL_EQ option.
- patches.drivers/alsa-hda-proc-gpio-fix: ALSA: hda - Limit the
  number of GPIOs show in proc.

-------------------------------------------------------------------
Wed Nov  5 09:03:23 CET 2008 - gregkh@suse.de

- refresh -rt patches to remove fuzz.

-------------------------------------------------------------------
Wed Nov  5 08:57:59 CET 2008 - teheo@suse.de

Backport two more device specific workarounds from 2.6.28-rc.

- patches.drivers/libata-add-and-use-HORKAGE_ATAPI_MOD16_DMA:
  libata: implement ATA_HORKAGE_ATAPI_MOD16_DMA and apply it.
- patches.drivers/libata-whitelist-good-bridges: libata: add
  whitelist for devices with known good pata-sata bridges.

-------------------------------------------------------------------
Wed Nov  5 08:57:08 CET 2008 - gregkh@suse.de

- refresh patches to remove fuzz

-------------------------------------------------------------------
Wed Nov  5 08:46:21 CET 2008 - teheo@suse.de

Backport double spin off workaround.

- patches.drivers/dmi-introduce-dmi_first_match: DMI:
  Introduce dmi_first_match to make the interface more flexible
  (bnc#441721).
- patches.drivers/libata-ahci-blacklist-double-spin-off: SATA
  AHCI: Blacklist system that spins off disks during ACPI power
  off (bnc#441721).
- patches.drivers/libata-ata_piix-blacklist-double-spin-off:
  SATA PIIX: Blacklist system that spins off disks during ACPI
  power off (bnc#441721).
- patches.drivers/libata-implement-NO_SPINDOWN: SATA: Blacklisting
  of systems that spin off disks during ACPI power off (rev. 2)
  (bnc#441721).
- patches.drivers/libata-sata_sil-blacklist-double-spin-off:
  SATA Sil: Blacklist system that spins off disks during ACPI
  power off (bnc#441721).
- patches.drivers/power-introduce-system_entering_hibernation:
  Hibernation: Introduce system_entering_hibernation (bnc#441721).

-------------------------------------------------------------------
Wed Nov  5 08:29:02 CET 2008 - gregkh@suse.de

- fix rt tree that was broken by 2.6.27.5-rc1

-------------------------------------------------------------------
Wed Nov  5 08:24:23 CET 2008 - olh@suse.de

- update patches.arch/ppc-powerpc-debug-pci-hotplug.patch
  fix booting on ppc32 (bnc#439491 - LTC48584)

-------------------------------------------------------------------
Wed Nov  5 08:12:23 CET 2008 - teheo@suse.de

Backport sata_via fixes from 2.6.28-rc.

- patches.drivers/libata-sata_via-fix-support-for-5287: sata_via:
  fix support for 5287 (bnc#441718).
- patches.drivers/libata-sata_via-load-DEVICE-register-when-CTL-changes:
  sata_via: load DEVICE register when CTL changes (bnc#441718).
- patches.drivers/libata-sata_via-restore-vt-_prepare_host-error-handling:
  sata_via: restore vt*_prepare_host error handling (bnc#441718).

-------------------------------------------------------------------
Wed Nov  5 07:58:49 CET 2008 - teheo@suse.de

Backport laptop table and pci device ID table entries from 2.6.28-rc.

- patches.drivers/libata-ata_piix-add-Hercules-EC-900-mini-to-laptop-tbl:
  ata_piix: add Hercules EC-900 mini-notebook to ich_laptop
  short cable list.
- patches.drivers/libata-ata_piix-add-intel-ibex-pci-ids:
  ata_piix: IDE Mode SATA patch for Intel Ibex Peak DeviceIDs.

-------------------------------------------------------------------
Wed Nov  5 07:06:10 CET 2008 - teheo@suse.de

Backport slave_link from 2.6.28-rc to fix ata_piix probing problem.

- patches.drivers/libata-ata_piix-use-slave_link: ata_piix:
  drop merged SCR access and use slave_link instead (bnc#441420).
- patches.drivers/libata-eh-fix-slave-link-EH-action-mask-handling:
  libata-eh: fix slave link EH action mask handling (bnc#441420).
- patches.drivers/libata-implement-slave_link: libata: implement
  slave_link (bnc#441420).
- patches.drivers/libata-make-SCR-access-ops-per-link: libata:
  make SCR access ops per-link (bnc#441420).
- patches.drivers/libata-misc-updates-to-prepare-for-slave-link:
  libata: misc updates to prepare for slave link (bnc#441420).
- patches.drivers/libata-reimplement-link-iterator: libata:
  reimplement link iterator (bnc#441420).
- patches.drivers/libata-set-device-class-to-NONE-if-phys_offline:
  libata: set device class to NONE if phys_offline (bnc#441420).
- patches.drivers/libata-transfer-EHI-control-flags-to-slave-ehc.i:
  libata: transfer EHI control flags to slave ehc.i (bnc#441420).

-------------------------------------------------------------------
Wed Nov  5 01:18:17 CET 2008 - gregkh@suse.de

- Update to 2.6.27.5-rc1:
  - fixes lots of things, including a few CVE entries
  - obsoletes, and caused to be deleted:
    - patches.arch/ppc-pseries_16g-numa.patch
    - patches.arch/ppc-pseries_hugepage_pagetable_allocation.patch
    - patches.arch/ppc-pseries_mem-limit-16g.patch
    - patches.arch/s390-02-02-smp-sysdev.patch
    - patches.drivers/alsa-hda-reboot-notifier
    - patches.drivers/libata-sata_nv-hardreset-fix
    - patches.fixes/acpi-clear-wake-status.patch
    - patches.fixes/agp-fix-stolen-memory-counting-on-g4x.patch
    - patches.suse/file-capabilities-add-no_file_caps-switch.diff
    - patches.suse/file-capabilities-turn-on-by-default.diff
- Update config files.

-------------------------------------------------------------------
Wed Nov  5 00:50:39 CET 2008 - kkeil@suse.de

- patches.drivers/bnx2-Add-bnx2_shutdown_chip: bnx2: Add
  bnx2_shutdown_chip()
- patches.drivers/bnx2-check-running.patch: Check netif_running
  in most ethtool operations    (bnc#440052)

-------------------------------------------------------------------
Wed Nov  5 00:45:17 CET 2008 - kkeil@suse.de

- patches.drivers/ixgbe-copper_pond.patch: ixgbe: add device
  support for 82598AT (copper 10GbE) adapters (bnc#441471)

-------------------------------------------------------------------
Tue Nov  4 21:51:19 CET 2008 - tonyj@suse.de

- patches.rt/fork_init_nrcpus.patch: Fix oops in fork_init.

-------------------------------------------------------------------
Tue Nov  4 20:18:59 CET 2008 - mmarek@suse.cz

- rpm/kernel-binary.spec.in: fix typo

-------------------------------------------------------------------
Tue Nov  4 20:12:49 CET 2008 - rw@suse.de

- patches.drivers/bnx2x-zero-PMF:
  bnx2x: Removing the PMF indication when unloading.  (bnc#439679)

-------------------------------------------------------------------
Tue Nov  4 19:55:01 CET 2008 - mmarek@suse.cz

- rpm/kernel-binary.spec.in: make also -base and -extra x86
  subpackages not installable on x86_64

-------------------------------------------------------------------
Tue Nov  4 18:57:52 CET 2008 - jjolly@suse.de

- patches.arch/s390-01-04-fcpperf-3-v2.patch: (kernel):FCP -
  Performance Data colletion & analysis patch update (bnc#417243).
- patches.arch/s390-01-04-fcpperf-3.patch: Removed for update

-------------------------------------------------------------------
Tue Nov  4 17:06:20 CET 2008 - miklos@szeredi.hu

- patches.apparmor/d_namespace_path_oops_fix.diff: fix oops in
  d_namespace_path (bnc#433504).

-------------------------------------------------------------------
Tue Nov  4 13:02:01 CET 2008 - hare@suse.de

- patches.fixes/scsi-skip-nonscsi-device-for-dma: scsi_lib_dma.c :
  fix bug w/ dma on virtual fc ports (bnc#431294).

-------------------------------------------------------------------
Tue Nov  4 12:18:53 CET 2008 - sdietrich@suse.de

- Update RT config files: Enable CONFIG_NO_HZ on i386/rt_debug.
  - Refresh config files.

-------------------------------------------------------------------
Tue Nov  4 11:51:36 CET 2008 - teheo@suse.de

- patches.drivers/libata-fix-last_reset-timestamp-handling:
  libata: fix last_reset timestamp handling (bnc#441340).

-------------------------------------------------------------------
Tue Nov  4 11:17:18 CET 2008 - hare@suse.de

- patches.drivers/qla2xxx-8.02.01-k9-update: Update qla2xxx to
  8.02.01-k9 (bnc#439208).

-------------------------------------------------------------------
Tue Nov  4 05:05:33 CET 2008 - gregkh@suse.de

- refresh patches to apply cleanly.

-------------------------------------------------------------------
Mon Nov  3 18:09:34 CET 2008 - jeffm@suse.de

- patches.suse/dm-raid45_2.6.27_20081027.patch: Compile fix.

-------------------------------------------------------------------
Mon Nov  3 17:28:10 CET 2008 - tiwai@suse.de

- patches.drivers/alsa-emu10k1-audigy-fixes: ALSA: emu10k1 -
  Add more invert_shared_spdif flag to Audigy models (bnc#440862).
- patches.drivers/alsa-hda-alc269-fsc-amilo: ALSA: hda - Add
  ALC269 fujitsu model (bnc#440626).

-------------------------------------------------------------------
Mon Nov  3 16:10:49 CET 2008 - jeffm@suse.de

- patches.suse/dm-raid45_2.6.27_20081027.patch: Update dmraid45.

-------------------------------------------------------------------
Mon Nov  3 12:13:36 CET 2008 - knikanth@suse.de

- patches.suse/dm-barrier-single-device: Fix dm table
  ref count (FATE#304489).

-------------------------------------------------------------------
Mon Nov  3 11:34:55 CET 2008 - teheo@suse.de

BNC reference added.

- patches.drivers/libata-dont-restore-DET-on-detach: libata:
  mask off DET when restoring SControl for detach (bnc#440980).

-------------------------------------------------------------------
Mon Nov  3 11:33:26 CET 2008 - teheo@suse.de

- patches.drivers/libata-dont-restore-DET-on-detach: libata:
  mask off DET when restoring SControl for detach.

-------------------------------------------------------------------
Mon Nov  3 10:27:18 CET 2008 - olh@suse.de

- add patches.arch/ppc-clock_gettime-nanoseconds.patch
  update also nanoseconds (bnc#439908 - LTC49499)

-------------------------------------------------------------------
Mon Nov  3 09:27:17 CET 2008 - teheo@suse.de

- scripts/vc: s/GIT_COMMITER_EMAIL/GIT_COMMITTER_EMAIL and add
  SUSE_COMMITTER_EMAIL.

-------------------------------------------------------------------
Mon Nov  3 04:46:53 CET 2008 - teheo@suse.de

BNC reference added.

- patches.drivers/libata-sata_nv-hardreset-fix: sata_nv: fix
  generic, nf2/3 detection regression (bnc#429344).

-------------------------------------------------------------------
Mon Nov  3 04:42:10 CET 2008 - teheo@suse.de

- patches.drivers/libata-sata_nv-hardreset-fix: sata_nv: fix
  generic, nf2/3 detection regression.

-------------------------------------------------------------------
Sun Nov  2 06:11:19 CET 2008 - sdietrich@suse.de

- Update RT config files: enable more lock debugging, 
  latency features, make x86_64 and i386 consistent.

-------------------------------------------------------------------
Sun Nov  2 05:19:27 CET 2008 - sdietrich@suse.de

- patches.rt/kprobes_make_pointer_decl_consistent.patch: Make
  kprobe locking consistent with lock-type declarations

-------------------------------------------------------------------
Sun Nov  2 01:05:36 CET 2008 - sdietrich@suse.de

- patches.rt/mem_cgroup_charge_statistics-smp_processor_id.patch:
  Use raw_smp_processor_id in __mem_cgroup_stat_add_safe.

-------------------------------------------------------------------
Sun Nov  2 01:03:00 CET 2008 - sdietrich@suse.de

- patches.rt/mem_cgroup_charge_statistics-smp_processor_id.patch:

-------------------------------------------------------------------
Sun Nov  2 00:12:04 CET 2008 - sdietrich@suse.de

- patches.rt/workqueue-introduce-create_rt_workqueue.patch:
  workqueue: introduce create_rt_workqueue. (from 2.6.28)
Refresh to eliminate fuzz:
  - patches.rt/preempt-realtime-core.patch: Linux-RT 2.6.27-RT.

-------------------------------------------------------------------
Sat Nov  1 23:41:00 CET 2008 - sdietrich@suse.de

- Update RT config files:
	- Sync with SLES 11 default/debug configs
	- Limit CPUS to 32
	- Disable CONFIG_RADIX_TREE_CONCURRENT
	- Disable CONFIG_RADIX_TREE_OPTIMISTIC
	- Disable CONFIG_PREEMPT_RCU_BOOST
	- Enable CONFIG_RTMUTEX_CHECK

- Adapt RT patches to changes made by: 
	x86_sgi_cpus4096-05-update-send_IPI_mask.patch
  - patches.rt/mitigate-resched-flood-update.patch: Update
    smp_send_reschedule_allbutself_cpumask mask parameter.
  - patches.rt/x86-nmi-send_IPI_mask-pointer-fix.patch: Update
    smp_send_nmi_allbutself  mask parameter.

Resolve conflicts introduced by:
	 x86_sgi_cpus4096-05-update-send_IPI_mask.patch
  - patches.rt/nmi-profiling-base.patch
  - patches.rt/send-nmi-all-preempt-disable.patch

Refresh to eliminate fuzz 
- patches.rt/apic-dumpstack.patch: Linux-RT 2.6.27-RT.
- patches.rt/mitigate-resched-flood.patch: Linux-RT 2.6.27-RT.
- patches.rt/preempt-realtime-x86_64.patch: Linux-RT 2.6.27-RT.

-------------------------------------------------------------------
Sat Nov  1 08:32:52 CET 2008 - bwalle@suse.de

- patches.fixes/kdb-fix-stack-overflow.patch:
  kdb: fix stack overflow for large NR_CPUS count (bnc#440361).

-------------------------------------------------------------------
Fri Oct 31 18:41:23 CET 2008 - trenn@suse.de

Fate 304268 and 304266. SGI scir driver (replaces the more intrusive
leds one) and the rather intrusive x86_64 4096 CPU support patches:

- Update config files.
- patches.arch/x86_uv_early_detect.patch: Delete hacks that were
  necessary while waiting for x2apic code. (bnc#429984).
- patches.arch/x86_sgi-uv-scir.patch: SGI X86 UV: Provide a
  System Activity Indicator driver (FATE304268 bnc#426066).
- patches.arch/x86_sgi_cpus4096-01-fix-smp_call_function.patch:
  smp: reduce stack requirements for smp_call_function_mask
  (bnc#425240 FATE304266).
- patches.arch/x86_sgi_cpus4096-02-fix-send_call_func_ip.patch:
  x86: reduce stack requirements for send_call_func_ipi
  (bnc#425240 FATE304266).
- patches.arch/x86_sgi_cpus4096-05-update-send_IPI_mask.patch:
  x86 cpumask: Updates to support NR_CPUS=4096 (bnc#425240
  FATE304266).
- patches.arch/x86_sgi_cpus4096-06-optimize-cpumask-in-sched_c.patch:
  Additional cpumask fixups (bnc#425240 FATE304266).
- patches.arch/x86_sgi_cpus4096-04-add-for_each_cpu_mask_and.patch:
  Add for_each_cpu_mask_and (bnc#425240 FATE304266).
- patches.arch/x86_sgi_cpus4096-07_pae_compile_fixups.patch:
  more cpumask cleanups for previous (x86_sgi_cpu4096..) patches
  (Additional cpumask fixups).
- patches.suse/kdb-x86: kdb-v4.4-2.6.27-rc8-x86-1 (FATE#303971).
- patches.xen/xen3-patch-2.6.27: Linux: Update to 2.6.27.
- patches.xen/x86_sgi_xen-x86-cpus4096.patch: x86 cpumask xen:
  Updates to support NR_CPUS=4096 (Additional cpumask fixups).

-------------------------------------------------------------------
Fri Oct 31 17:57:22 CET 2008 - tiwai@suse.de

- patches.drivers/alsa-hda-realtek-alc269-dmic: ALSA: hda -
  Add digital-mic for ALC269 auto-probe mode (bnc#440626).
- patches.drivers/alsa-hda-realtek-mic-automute-fix: ALSA: hda -
  Disable broken mic auto-muting in Realtek codes (bnc#440626).

-------------------------------------------------------------------
Fri Oct 31 12:34:44 CET 2008 - hare@suse.de

- Update config files.
- patches.drivers/cxgb3i: add cxgb3i iscsi driver
  (FATE#304154,bnc#433500).
- patches.drivers/cxgb3-private-iscsi-ip-addresses: cxgb3 -
  manage private iSCSI IP addresses (FATE#304154,bnc#433500).
- patches.drivers/open-iscsi-offloading-support: support for iscsi
  pdu digest offload and payload DDP. (FATE#304154,bnc#433500).
- patches.fixes/cxgb3-remove-duplicate-tests-in-lro: cxgb3 -
  remove duplicate tests in lro (FATE#304154, bnc#430538).
- supported.conf: Mark cxgb3i as supported.

-------------------------------------------------------------------
Fri Oct 31 10:08:17 CET 2008 - bwalle@suse.de

- patches.suse/kdb-resolve-uv-conflict.diff:
  Resolve KDB conflicts with UV (bnc#440376).

-------------------------------------------------------------------
Fri Oct 31 09:04:16 CET 2008 - tiwai@suse.de

- patches.drivers/alsa-hda-sigmatel-spdif-fix: ALSA: hda -
  Fix SPDIF mute on IDT/STAC codecs.
- patches.drivers/alsa-hda-reboot-notifier: ALSA: hda - Add
  reboot notifier.

-------------------------------------------------------------------
Fri Oct 31 08:33:45 CET 2008 - jack@suse.cz

- patches.suse/ocfs2-Fix-mount-cleanup-after-quota-failure.patch:
  ocfs2: Fix mount cleanup after quota failure (fate#302681).
- patches.suse/ocfs2-Fix-oop-in-recovery-without-quotas:
  ocfs2: Fix recovery of nodes when quota feature is disabled
  (fate#302681).
- patches.suse/ocfs2-Fix-grace-time-syncing.patch: ocfs2: Fix
  grace time syncing (fate#302681).

-------------------------------------------------------------------
Fri Oct 31 01:28:20 CET 2008 - teheo@suse.de

- patches.drivers/block-del-timer-after-dequeue: blk: move
  blk_delete_timer call in end_that_request_last (bnc#440076
  bnc#440173).

-------------------------------------------------------------------
Thu Oct 30 23:19:43 CET 2008 - trenn@suse.de

- patches.arch/x86_agpgart-g33-stoeln-fix-2.patch: Avoid oops
  on G33 in 1MB stolen Mem case (bnc#391261).

-------------------------------------------------------------------
Thu Oct 30 16:53:09 CET 2008 - gregkh@suse.de

- patches.fixes/agp-fix-stolen-memory-counting-on-g4x.patch:
  agp: Fix stolen memory counting on G4X. (bnc#437618).

-------------------------------------------------------------------
Thu Oct 30 13:44:43 CET 2008 - oneukum@suse.de

- patches.fixes/sd_liberal_28_sense_invalid.diff: fix medium
  presence misdetection in usb storage device  (bnc#362850).

-------------------------------------------------------------------
Thu Oct 30 10:17:19 CET 2008 - olh@suse.de

- add patches.fixes/scsi-ibmvscsi-show-config.patch
  use 4k buffer to transfer config data (439970 - LTC49349)

-------------------------------------------------------------------
Thu Oct 30 06:02:17 CET 2008 - teheo@suse.de

- patches.drivers/block-add-timeout-on-dequeue: block: add timer
  on blkdev_dequeue_request() not elv_next_request() (bnc#440076).

-------------------------------------------------------------------
Wed Oct 29 18:41:36 CET 2008 - sdietrich@suse.de

Refresh RT patches:
- patches.rt/adaptive-spinlock-lite-v2.patch: Linux-RT 2.6.27-RT
   adaptive spinlocks lite.
- patches.rt/adaptive-task-oncpu.patch: Linux-RT 2.6.27-RT.
- patches.rt/apic-level-smp-affinity.patch: Linux-RT 2.6.27-RT.
- patches.rt/bh-state-lock.patch: Linux-RT 2.6.27-RT.
- patches.rt/bh-uptodate-lock.patch: Linux-RT 2.6.27-RT.
- patches.rt/bz235099-idle-load-fix.patch: Linux-RT 2.6.27-RT.
- patches.rt/check-for-migration-during-push.patch: RT: fix
  push_rt_task() to handle dequeue_pushable properly.
- patches.rt/cond_resched_softirq-WARN-fix.patch: Linux-RT
  2.6.27-RT
   WARNING: at kernel/sched.c:5071 2.6.23-rc1-rt7.
- patches.rt/cputimer-thread-rt_A0.patch: Linux-RT 2.6.27-RT.
- patches.rt/dev-queue-xmit-preempt-fix.patch: Linux-RT 2.6.27-RT.
- patches.rt/disable-ist-x86_64.patch: Linux-RT 2.6.27-RT.
- patches.rt/disable-run-softirq-from-hardirq-completely.patch:
  Linux-RT 2.6.27-RT
   Disable running softirqs from hardirqs completely!.
- patches.rt/dont-disable-preemption-without-IST.patch: Linux-RT
  2.6.27-RT.
- patches.rt/dont-unmask-io_apic.patch: Linux-RT 2.6.27-RT.
- patches.rt/drain-all-local-pages-via-sched.patch: Linux-RT
  2.6.27-RT.
- patches.rt/event-trace-hrtimer-trace.patch: Linux-RT 2.6.27-RT
   event-tracer: add clockevent trace.
- patches.rt/event-tracer-syscall-x86_64.patch: Linux-RT
  2.6.27-RT.
- patches.rt/filemap-dont-bug-non-atomic.patch: Linux-RT
  2.6.27-RT.
- patches.rt/fix-bug-on-in-filemap.patch: Linux-RT 2.6.27-RT
   Change bug_on for atomic to pagefault_disabled..
- patches.rt/fix-compilation-for-non-RT-in-timer.patch: Linux-RT
  2.6.27-RT.
- patches.rt/fix-config-debug-rt-mutex-lock-underflow-warnings.patch:
  Linux-RT 2.6.27-RT
   Fix CONFIG_DEBUG_RT_MUTEX lock underflow warnings.
- patches.rt/fix-migrating-softirq.patch: Linux-RT 2.6.27-RT.
- patches.rt/fix-net-bug-fixes.patch: Linux-RT 2.6.27-RT.
- patches.rt/fix-softirq-checks-for-non-rt-preempt-hardirq.patch:
  Linux-RT 2.6.27-RT.
- patches.rt/fix-up-comment.patch: RT: Remove comment that is
  no longer true.
- patches.rt/ftrace-stop-trace-on-crash.patch: Linux-RT 2.6.27-RT
   fix-tracer-wreckage-wtf-is-this-code-all-features.patch.
- patches.rt/futex-fifo-warn-sysctl.patch: Linux-RT 2.6.27-RT.
- patches.rt/genhd-protect-percpu-var.patch: Linux-RT 2.6.27-RT.
- patches.rt/genirq-soft-resend.patch: Linux-RT 2.6.27-RT
   x86: activate HARDIRQS_SW_RESEND.
- patches.rt/gtod-optimize.patch: Linux-RT 2.6.27-RT.
- patches.rt/hack-convert-i_alloc_sem-for-direct_io-craziness.patch:
  Linux-RT 2.6.27-RT.
- patches.rt/handle-pending-in-simple-irq.patch: Linux-RT
  2.6.27-RT
   handle IRQ_PENDING for simple irq handler.
- patches.rt/highmem_rewrite.patch: Linux-RT 2.6.27-RT
   mm: remove kmap_lock.
- patches.rt/hrtimer-no-printk.patch: Linux-RT 2.6.27-RT.
- patches.rt/hrtimers-overrun-api.patch: Linux-RT 2.6.27-RT.
- patches.rt/hrtimers-stuck-in-waitqueue.patch: Linux-RT
  2.6.27-RT.
- patches.rt/ioapic-fix-too-fast-clocks.patch: Linux-RT 2.6.27-RT.
- patches.rt/kdb-rtmisc.patch: Misc KDB fixes for RT (debug
  builds).
- patches.rt/kstat-add-rt-stats.patch: Linux-RT 2.6.27-RT
   add rt stats to /proc/stat.
- patches.rt/kstat-fix-spurious-system-load-spikes-in-proc-loadavgrt.patch:
  Linux-RT 2.6.27-RT.
- patches.rt/loadavg_fixes_weird_loads.patch: Linux-RT 2.6.27-RT.
- patches.rt/lock_page_ref.patch: Linux-RT 2.6.27-RT
   mm: lock_page_ref.
- patches.rt/lockdep-show-held-locks.patch: Linux-RT 2.6.27-RT
   lockdep: show held locks when showing a stackdump.
- patches.rt/mitigate-resched-flood.patch: Linux-RT 2.6.27-RT.
- patches.rt/mm-fix-latency.patch: Linux-RT 2.6.27-RT
   reduce pagetable-freeing latencies.
- patches.rt/multi-reader-account.patch: Linux-RT 2.6.27-RT
   map tasks to reader locks held.
- patches.rt/multi-reader-limit.patch: Linux-RT 2.6.27-RT
   implement reader limit on read write locks.
- patches.rt/multi-reader-lock-account.patch: Linux-RT 2.6.27-RT
   map read/write locks back to their readers.
- patches.rt/multi-reader-pi.patch: Linux-RT 2.6.27-RT
   read lock Priority Inheritance implementation.
- patches.rt/neptune-no-at-keyboard.patch: Linux-RT 2.6.27-RT.
- patches.rt/net-core-preempt-fix.patch: Linux-RT 2.6.27-RT.
- patches.rt/new-softirq-code.patch: Linux-RT 2.6.27-RT
   softirq preemption: optimization.
- patches.rt/nmi-profiling-base.patch: Linux-RT 2.6.27-RT
   nmi-driven profiling for /proc/profile.
- patches.rt/numa-slab-freeing.patch: Linux-RT 2.6.27-RT.
- patches.rt/only-run-softirqs-from-irq-thread-when-irq-affinity-is-set.patch:
  Linux-RT 2.6.27-RT.
- patches.rt/pagefault-disable-cleanup.patch: Linux-RT 2.6.27-RT
   clean up the page fault disabling logic.
- patches.rt/panic-dont-stop-box.patch: Linux-RT 2.6.27-RT.
- patches.rt/paravirt-function-pointer-fix.patch: Linux-RT
  2.6.27-RT.
- patches.rt/partreadd-lttng-instrumentation-irq.patch: readd
  RT compatible version of lttng-instrumentation-irq.
- patches.rt/pause-on-oops-head-tail.patch: Linux-RT 2.6.27-RT
   introduce pause_on_oops_head/tail boot options.
- patches.rt/powerpc-count_active_rt_tasks-is-undefined-for-non-preempt-rt.patch:
  Linux-RT 2.6.27-RT.
- patches.rt/ppc-hacks-to-allow-rt-to-run-kernbench.patch:
  Linux-RT 2.6.27-RT.
- patches.rt/preempt-irqs-core.patch: Linux-RT 2.6.27-RT.
- patches.rt/preempt-irqs-direct-debug-keyboard.patch: Linux-RT
  2.6.27-RT.
- patches.rt/preempt-irqs-hrtimer.patch: Linux-RT 2.6.27-RT.
- patches.rt/preempt-irqs-i386-ioapic-mask-quirk.patch: Linux-RT
  2.6.27-RT.
- patches.rt/preempt-irqs-i386.patch: Linux-RT 2.6.27-RT.
- patches.rt/preempt-irqs-timer.patch: Linux-RT 2.6.27-RT.
- patches.rt/preempt-realtime-acpi.patch: Linux-RT 2.6.27-RT.
- patches.rt/preempt-realtime-console.patch: Linux-RT 2.6.27-RT.
- patches.rt/preempt-realtime-core.patch: Linux-RT 2.6.27-RT.
- patches.rt/preempt-realtime-debug-sysctl.patch: Linux-RT
  2.6.27-RT.
- patches.rt/preempt-realtime-ftrace-disable-ftraced.patch:
  Linux-RT 2.6.27-RT.
- patches.rt/preempt-realtime-i386.patch: Linux-RT 2.6.27-RT.
- patches.rt/preempt-realtime-ia64.patch: Linux-RT 2.6.27-RT.
- patches.rt/preempt-realtime-init-show-enabled-debugs.patch:
  Linux-RT 2.6.27-RT.
- patches.rt/preempt-realtime-ipc.patch: Linux-RT 2.6.27-RT.
- patches.rt/preempt-realtime-irqs.patch: Linux-RT 2.6.27-RT.
- patches.rt/preempt-realtime-mm.patch: Linux-RT 2.6.27-RT.
- patches.rt/preempt-realtime-mmdrop-delayed.patch: Linux-RT
  2.6.27-RT.
- patches.rt/preempt-realtime-net-drivers.patch: Linux-RT
  2.6.27-RT.
- patches.rt/preempt-realtime-net-softirq-fixups.patch: Linux-RT
  2.6.27-RT
   NOHZ: local_softirq_pending with tickless.
- patches.rt/preempt-realtime-net.patch: Linux-RT 2.6.27-RT.
- patches.rt/preempt-realtime-powerpc-b4.patch: Linux-RT
  2.6.27-RT.
- patches.rt/preempt-realtime-powerpc-update.patch: Linux-RT
  2.6.27-RT.
- patches.rt/preempt-realtime-prevent-idle-boosting.patch:
  Linux-RT 2.6.27-RT
   Premmpt-RT: Preevent boosting of idle task.
- patches.rt/preempt-realtime-printk.patch: Linux-RT 2.6.27-RT.
- patches.rt/preempt-realtime-rawlocks.patch: Linux-RT 2.6.27-RT.
- patches.rt/preempt-realtime-sched.patch: Linux-RT 2.6.27-RT.
- patches.rt/preempt-realtime-timer.patch: Linux-RT 2.6.27-RT.
- patches.rt/preempt-realtime-x86_64.patch: Linux-RT 2.6.27-RT.
- patches.rt/preempt-rt-no-slub.patch: Linux-RT 2.6.27-RT.
- patches.rt/preempt-softirqs-core.patch: Linux-RT 2.6.27-RT.
- patches.rt/preempt-trace.patch: Linux-RT 2.6.27-RT.
- patches.rt/print-might-sleep-hack.patch: Linux-RT 2.6.27-RT.
- patches.rt/printk-in-atomic.patch: Linux-RT 2.6.27-RT.
- patches.rt/prof-sysctl-compile.patch: Linux-RT 2.6.27-RT.
- patches.rt/radix-tree-concurrent.patch: Linux-RT 2.6.27-RT
   radix-tree: concurrent write side support.
- patches.rt/radix-tree-optimistic-hist.patch: Linux-RT 2.6.27-RT
   debug: optimistic lock histogram.
- patches.rt/radix-tree-optimistic.patch: Linux-RT 2.6.27-RT
   radix-tree: optimistic locking.
- patches.rt/rcu-preempt-boost-sdr.patch: Linux-RT 2.6.27-RT.
- patches.rt/rcu-preempt-hotplug-hackaround.patch: Linux-RT
  2.6.27-RT.
- patches.rt/realtime-preempt-warn-about-tracing.patch: Linux-RT
  2.6.27-RT.
- patches.rt/revert-preempt-bkl-revert.patch: Linux-RT 2.6.27-RT.
- patches.rt/root-domain-kfree-in-atomic.patch: Linux-RT
  2.6.27-RT.
- patches.rt/rt-kmap-scale-fix.patch: Linux-RT 2.6.27-RT.
- patches.rt/rt-move-update-wall-time-back-to-do-timer.patch:
  Linux-RT 2.6.27-RT
   rt: move update_wall_time back to do timer.
- patches.rt/rt-mutex-compat-semaphores.patch: Linux-RT 2.6.27-RT.
- patches.rt/rt-mutex-i386.patch: Linux-RT 2.6.27-RT.
- patches.rt/rt-mutex-mips.patch: Linux-RT 2.6.27-RT.
- patches.rt/rt-mutex-preempt-debugging.patch: Linux-RT 2.6.27-RT.
- patches.rt/rt-mutex-trivial-route-cast-fix.patch: Linux-RT
  2.6.27-RT.
- patches.rt/rt-mutex-trivial-tcp-preempt-fix.patch: Linux-RT
  2.6.27-RT.
- patches.rt/rt-mutex-x86-64.patch: Linux-RT 2.6.27-RT.
- patches.rt/rt-s_files-kill-a-union.patch: Linux-RT 2.6.27-RT.
- patches.rt/rt-shorten-softirq-thread-names.patch: Linux-RT
  2.6.27-RT.
- patches.rt/rt_mutex_setprio.patch: Linux-RT 2.6.27-RT
   rt: rename rt_mutex_setprio to task_setprio.
- patches.rt/s_files.patch: Linux-RT 2.6.27-RT
   remove global files_lock.
- patches.rt/sched-add-needs_post_schedule.patch: Linux-RT
  2.6.27-RT.
- patches.rt/sched-enable-irqs-in-preempt-in-notifier-call.patch:
  Linux-RT 2.6.27-RT
   CFS: enable irqs in fire_sched_in_preempt_notifier.
- patches.rt/sched-fix-dequeued-race.patch: Linux-RT 2.6.27-RT
   sched-fix-dequeued-race.patch.
- patches.rt/sched-make-double-lock-balance-fair.patch: Linux-RT
  2.6.27-RT.
- patches.rt/sched-nr-migrate-lower-default-preempt-rt.patch:
  Linux-RT 2.6.27-RT.
- patches.rt/sched-only-push-once-per-queue.patch: Linux-RT
  2.6.27-RT.
- patches.rt/sched-properly-account-irq-and-rt-load.patch:
  Linux-RT 2.6.27-RT
  	 sched: properly account IRQ and RT load in .
- patches.rt/sched-rt-runtime-lock-raw.patch: Linux-RT 2.6.27-RT.
- patches.rt/sched-wake_up_idle_cpu-rt.patch: Linux-RT 2.6.27-RT.
- patches.rt/select-error-leak-fix.patch: Linux-RT 2.6.27-RT.
- patches.rt/serial-locking-rt-cleanup.patch: Linux-RT 2.6.27-RT.
- patches.rt/serial-slow-machines.patch: Linux-RT 2.6.27-RT.
- patches.rt/slab-irq-nopreempt-fix.patch: Linux-RT 2.6.27-RT.
- patches.rt/smp-processor-id-fixups.patch: Linux-RT 2.6.27-RT.
- patches.rt/softirq-per-cpu-assumptions-fixes.patch: Linux-RT
  2.6.27-RT.
- patches.rt/start_irq_thread.patch: Linux-RT 2.6.27-RT.
- patches.rt/sub-dont-disable-irqs.patch: Linux-RT 2.6.27-RT
   rt: dont disable irqs in usb.
- patches.rt/tasklet-busy-loop-hack.patch: Linux-RT 2.6.27-RT.
- patches.rt/tasklet-redesign.patch: Linux-RT 2.6.27-RT.
- patches.rt/timer-freq-tweaks.patch: Linux-RT 2.6.27-RT.
- patches.rt/timer-warning-fix.patch: Linux-RT 2.6.27-RT.
- patches.rt/trace-events-handle-syscalls.patch: Linux-RT
  2.6.27-RT.
- patches.rt/trace-histograms.patch: Linux-RT 2.6.27-RT.
- patches.rt/tracer-add-event-markers.patch: Linux-RT 2.6.27-RT.

-------------------------------------------------------------------
Wed Oct 29 18:18:37 CET 2008 - gregkh@suse.de

- s/rtl2860/rt2860/
- remove driver from the Xen build as it's dying for some reason.
- add obsoletes for ralink-rt2860-kmp

-------------------------------------------------------------------
Wed Oct 29 16:53:51 CET 2008 - olh@suse.de

- update patches.arch/ppc-oprofile-spu.patch
  add missing ARRAY_SIZE(pm_signal_local)

-------------------------------------------------------------------
Wed Oct 29 14:26:31 CET 2008 - hare@suse.de

- patches.arch/s390-symmetrix-ioctl.patch: Add ioctl support
  for EMC Symmetrix Subsystem Control I/O (bnc#439221)

-------------------------------------------------------------------
Wed Oct 29 12:46:51 CET 2008 - jbeulich@suse.de

- patches.xen/xen-rtl2860-build: fix issue with Windows-style
  types used in rtl2680.

-------------------------------------------------------------------
Wed Oct 29 11:49:26 CET 2008 - olh@suse.de

- build af_packet as a module on powerpc (bnc#433540)

-------------------------------------------------------------------
Wed Oct 29 11:13:42 CET 2008 - olh@suse.de

- add patches.arch/ppc-oprofile-spu-mutex-locking.patch
  Fix mutex locking for cell spu-oprofile (bnc#422501 - LTC47617)

-------------------------------------------------------------------
Wed Oct 29 09:23:20 CET 2008 - olh@suse.de

- add patches.arch/ppc-oprofile-spu.patch
  fix local array size in activate spu profiling function (bnc#439553 - LTC48925)

-------------------------------------------------------------------
Wed Oct 29 09:13:47 CET 2008 - olh@suse.de

- update patches.drivers/ehea.patch
  Add hugepage detection (bnc#439599 - LTC48958)

-------------------------------------------------------------------
Wed Oct 29 00:01:46 CET 2008 - gregkh@suse.de

- patches.drivers/staging-add-agnx-wireless-driver.patch: Staging:
  add agnx wireless driver.
- patches.drivers/staging-add-otus-atheros-wireless-network-driver.patch:
  Staging: add otus Atheros wireless network driver.
- patches.drivers/staging-add-rtl2860-wireless-driver.patch:
  Staging: add rtl2860 wireless driver (bnc#437959).
- Update config files.

-------------------------------------------------------------------
Tue Oct 28 22:32:29 CET 2008 - jkosina@suse.de

- patches.suse/silent-stack-overflow-2.patch: disabled, as it
  causes kernel hangs triggered by grub (bnc#439448).

-------------------------------------------------------------------
Tue Oct 28 20:42:15 CET 2008 - kkeil@suse.de

- update patches.suse/SoN-17-net-ps_rx.patch
  fix i/o corruption on rx in ixgbe (bnc#438929)

-------------------------------------------------------------------
Tue Oct 28 18:43:29 CET 2008 - jdelvare@suse.de

- config/powerpc/*: Fixup configuration files after last change.

-------------------------------------------------------------------
Tue Oct 28 18:19:34 CET 2008 - jdelvare@suse.de

- config/*: Include many multimedia drivers which has been dropped
  accidentally. This includes the pwc, ivtv, zr36067 drivers and
  many old webcam drivers (bnc#439489).
- supported.conf: Add all these drivers again.

-------------------------------------------------------------------
Tue Oct 28 16:02:47 CET 2008 - tiwai@suse.de

- patches.drivers/alsa-hda-analog-update,
  patches.drivers/alsa-hda-atihdmi-update,
  patches.drivers/alsa-hda-beep,
  patches.drivers/alsa-hda-hp-mobile-fix,
  patches.drivers/alsa-hda-nvidia-hdmi,
  patches.drivers/alsa-hda-probe-fix,
  patches.drivers/alsa-hda-proc-fix,
  patches.drivers/alsa-hda-realtek-update,
  patches.drivers/alsa-hda-sigmatel-update,
  patches.drivers/alsa-hda-spdif-slave,
  patches.drivers/alsa-hda-via-rec-fix,
  patches.drivers/alsa-hda-via-update:
     ALSA updates, mostly taken from 2.6.28-rc1 patches
- Update config files.

-------------------------------------------------------------------
Tue Oct 28 15:47:59 CET 2008 - jdelvare@suse.de

- Actually CONFIG_SND_HDA_HWDEP is a boolean, sorry.

-------------------------------------------------------------------
Tue Oct 28 15:40:09 CET 2008 - jdelvare@suse.de

- config/ia64/vanilla, config/x86_64/vanilla: fix configuration
  discrepancy, CONFIG_SND_HDA_HWDEP=m.

-------------------------------------------------------------------
Tue Oct 28 14:45:54 CET 2008 - olh@suse.de

- add patches.arch/ppc-pcibios_allocate_bus_resources.patch
  add patches.arch/ppc-powerpc-debug-pci-hotplug.patch
  fix DLPAR on pseries (bnc#439491 - LTC48584)

-------------------------------------------------------------------
Tue Oct 28 14:38:42 CET 2008 - olh@suse.de

- add patches.arch/ppc-powerpc-fix-pci-unmap-io.patch
  Fix unmapping of IO space on 64-bit (bnc#439491 - LTC48584)

-------------------------------------------------------------------
Tue Oct 28 11:50:35 CET 2008 - olh@suse.de

- update ps3 config, remove unneeded options to reduce vmlinux size

-------------------------------------------------------------------
Tue Oct 28 07:36:40 CET 2008 - neilb@suse.de

- patches.suse/md-notify-when-stopped: md: notify udev when an
  md array is stopped. (fate#303894).

-------------------------------------------------------------------
Tue Oct 28 00:05:51 CET 2008 - gregkh@suse.de

- use the panasonic laptop driver that was accepted by upstream, not the
  pcc-acpi driver, which was rejected:
  - patches.drivers/staging-add-pcc-acpi-driver.patch: Delete.
  - patches.drivers/panasonic-laptop-add-panasonic-let-s-note-laptop-extras-driver-v0.94.patch:
    panasonic-laptop: add Panasonic Let's Note laptop extras
    driver v0.94.
- Update config files.

-------------------------------------------------------------------
Mon Oct 27 23:58:12 CET 2008 - gregkh@suse.de

- patches.drivers/via-framebuffer-driver.patch: Via Framebuffer
  driver.
- Update config files.

-------------------------------------------------------------------
Mon Oct 27 22:50:59 CET 2008 - bwalle@suse.de

- patches.fixes/hpwdt-kdump.diff:
  Don't change permission of sysfs file (did that accidentally
  when changing the default value).

-------------------------------------------------------------------
Mon Oct 27 14:13:04 CET 2008 - trenn@suse.de

- patches.arch/x86_uv_early_detect.patch: Delete hacks that were
  necessary while waiting for x2apic code. (bnc#429984).

-------------------------------------------------------------------
Mon Oct 27 11:46:43 CET 2008 - tj@suse.de

Refresh the govault patch.

- patches.drivers/libata-add-waits-for-govault: libata: add
  waits for GoVault (bnc#246451).

-------------------------------------------------------------------
Sun Oct 26 18:48:09 CET 2008 - bwalle@suse.de

- patches.fixes/kdb-oops-panic.diff:
  Fix NULL pointer dereference when regs == NULL (bnc#439007).
- patches.fixes/hpwdt-kdump.diff:
  Fix kdump when using hpwdt (bnc#436786).

-------------------------------------------------------------------
Sun Oct 26 06:58:29 CET 2008 - gregkh@suse.de

- refresh patches to apply cleanly and properly.

-------------------------------------------------------------------
Sun Oct 26 06:44:24 CET 2008 - gregkh@suse.de

- Update to 2.6.27.4

-------------------------------------------------------------------
Sat Oct 25 20:47:27 CEST 2008 - agruen@suse.de

- Fix the dependencies between the split kernel packages and KMPs
  (FATE 303631).
- Fix for kernel paclages which are not split.
- rpm/kernel-source.spec.in: Update list of scripts to include.

-------------------------------------------------------------------
Sat Oct 25 18:36:05 CEST 2008 - jjolly@suse.de

- patches.arch/s390-02-02-smp-sysdev.patch: kernel: sysdev class
  file creation (bnc#434333)
- patches.arch/s390-02-03-zfcp.patch: Fix zfcp problems that have
  been found (bnc#434333)
- patches.arch/s390-02-04-qeth-mac.patch: qeth: use firmware
  MAC-address for layer2 hsi-devices (bnc#434333)
- patches.arch/s390-02-05-qeth-recovery.patch: qeth: qeth recovery
  fails (bnc#434333)
- patches.arch/s390-02-06-qeth-offset.patch: qeth: fix offset error
  in non prealloc header path (bnc#434333,LTC#48840)
- patches.arch/s390-02-07-qeth-ipv6check.patch: qeth: remove
  unnecessary support ckeck in sysfs route6 (bnc#434333)
- patches.arch/s390-02-08-qeth-panic.patch: qeth: avoid
  skb_under_panic for malformatted inbound data (bnc#434333)
- patches.arch/s390-02-09-tape-lock.patch: tape device driver:
  improve locking (bnc#434333)

-------------------------------------------------------------------
Sat Oct 25 11:51:28 CEST 2008 - neilb@suse.de

- patches.kernel.org/touch_mnt_namespace-when-the-mount-flags-change.patch:
  touch_mnt_namespace when the mount flags change (FATE#304218).

-------------------------------------------------------------------
Fri Oct 24 23:57:11 CEST 2008 - gregkh@suse.de

- Updated to 2.6.27.4-rc3:
  - fixed ath5k suspend/resume regression
  - fixed pvrusb2 so it actually works

-------------------------------------------------------------------
Fri Oct 24 17:40:25 CEST 2008 - jack@suse.cz

- patches.suse/ocfs2-Implementation-of-local-and-global-quota-file.patch:
  ocfs2: Implementation of local and global quota file handling
  (fate#302681). - fixed 64-bit division

-------------------------------------------------------------------
Fri Oct 24 17:14:33 CEST 2008 - jeffm@suse.de

- Update config files for -rt.

-------------------------------------------------------------------
Fri Oct 24 17:09:57 CEST 2008 - hare@suse.de

- patches.suse/cgroup-freezer.patch: Add TIF_FREEZE for s390.

-------------------------------------------------------------------
Fri Oct 24 16:49:53 CEST 2008 - olh@suse.de

- move patches.suse/md-raid-metadata-PAGE_SIZE.patch
  to patches.kernel.org/md-raid-metadata-PAGE_SIZE.patch
  to allow raid0 with 64k PAGE_SIZE

-------------------------------------------------------------------
Fri Oct 24 16:49:41 CEST 2008 - jack@suse.cz

- Update config files.
- supported.conf: Added new quota module
- patches.suse/xfs-dmapi-enable: Enable XFS DMAPI. - Refreshed

  Quotas for OCFS2:
- patches.suse/quota-Add-callbacks-for-allocating-and-destroying-d.patch:
  quota: Add callbacks for allocating and destroying dquot
  structures (fate#302681).
- patches.suse/quota-Increase-size-of-variables-for-limits-and-ino.patch:
  quota: Increase size of variables for limits and inode usage
  (fate#302681).
- patches.suse/quota-Remove-bogus-optimization-in-check_idq-an.patch:
  quota: Remove bogus 'optimization' in check_idq() and
  check_bdq() (fate#302681).
- patches.suse/quota-Make-_SUSPENDED-just-a-flag.patch: quota:
  Make _SUSPENDED just a flag (fate#302681).
- patches.suse/quota-Allow-to-separately-enable-quota-accounting-a.patch:
  quota: Allow to separately enable quota accounting and enforcing
  limits (fate#302681).
- patches.suse/ext3-Use-sb_any_quota_loaded-instead-of-sb_any_qu.patch:
  ext3: Use sb_any_quota_loaded() instead of
  sb_any_quota_enabled() (fate#302681).
- patches.suse/ext4-Use-sb_any_quota_loaded-instead-of-sb_any_qu.patch:
  ext4: Use sb_any_quota_loaded() instead of
  sb_any_quota_enabled() (fate#302681).
- patches.suse/reiserfs-Use-sb_any_quota_loaded-instead-of-sb_an.patch:
  reiserfs: Use sb_any_quota_loaded() instead of
  sb_any_quota_enabled(). (fate#302681).
- patches.suse/quota-Remove-compatibility-function-sb_any_quota_en.patch:
  quota: Remove compatibility function sb_any_quota_enabled()
  (fate#302681).
- patches.suse/quota-Introduce-DQUOT_QUOTA_SYS_FILE-flag.patch:
  quota: Introduce DQUOT_QUOTA_SYS_FILE flag (fate#302681).
- patches.suse/quota-Move-quotaio_v-12-.h-from-include-linux-to-f.patch:
  quota: Move quotaio_v[12].h from include/linux/ to fs/
  (fate#302681).
- patches.suse/quota-Split-off-quota-tree-handling-into-a-separate.patch:
  quota: Split off quota tree handling into a separate file
  (fate#302681).
- patches.suse/quota-Convert-union-in-mem_dqinfo-to-a-pointer.patch:
  quota: Convert union in mem_dqinfo to a pointer (fate#302681).
- patches.suse/quota-Allow-negative-usage-of-space-and-inodes.patch:
  quota: Allow negative usage of space and inodes (fate#302681).
- patches.suse/quota-Keep-which-entries-were-set-by-SETQUOTA-quota.patch:
  quota: Keep which entries were set by SETQUOTA quotactl
  (fate#302681).
- patches.suse/quota-Add-helpers-to-allow-ocfs2-specific-quota-ini.patch:
  quota: Add helpers to allow ocfs2 specific quota initialization,
  freeing and recovery (fate#302681).
- patches.suse/quota-Implement-function-for-scanning-active-dquots.patch:
  quota: Implement function for scanning active dquots
  (fate#302681).
- patches.suse/ocfs2-Fix-check-of-return-value-of-ocfs2_start_tran.patch:
  ocfs2: Fix check of return value of ocfs2_start_trans()
  (fate#302681).
- patches.suse/ocfs2-Support-nested-transactions.patch: ocfs2:
  Support nested transactions (fate#302681).
- patches.suse/ocfs2-Fix-checking-of-return-value-of-new_inode.patch:
  ocfs2: Fix checking of return value of new_inode()
  (fate#302681).
- patches.suse/ocfs2-Let-inode-be-really-deleted-when-ocfs2_mknod_.patch:
  ocfs2: Let inode be really deleted when ocfs2_mknod_locked()
  fails (fate#302681).
- patches.suse/ocfs2-Assign-feature-bits-and-system-inodes-to-quot.patch:
  ocfs2: Assign feature bits and system inodes to quota feature
  and quota files (fate#302681).
- patches.suse/ocfs2-Mark-system-files-as-not-subject-to-quota-acc.patch:
  ocfs2: Mark system files as not subject to quota accounting
  (fate#302681).
- patches.suse/ocfs2-Implementation-of-local-and-global-quota-file.patch:
  ocfs2: Implementation of local and global quota file handling
  (fate#302681).
- patches.suse/ocfs2-Add-quota-calls-for-allocation-and-freeing-of.patch:
  ocfs2: Add quota calls for allocation and freeing of inodes
  and space (fate#302681).
- patches.suse/ocfs2-Enable-quota-accounting-on-mount-disable-on.patch:
  ocfs2: Enable quota accounting on mount, disable on umount
  (fate#302681).
- patches.suse/ocfs2-Implement-quota-syncing-thread.patch: ocfs2:
  Implement quota syncing thread (fate#302681).
- patches.suse/ocfs2-Implement-quota-recovery.patch: ocfs2:
  Implement quota recovery (fate#302681).

-------------------------------------------------------------------
Fri Oct 24 15:53:20 CEST 2008 - kkeil@suse.de

- patches.fixes/cxgb3_fix_race_in_EEH: cxgb3: fix race in EEH.
  (bnc#430093)

-------------------------------------------------------------------
Fri Oct 24 15:51:12 CEST 2008 - jeffm@suse.de

- Refreshed context for -RT patches so they apply again.

-------------------------------------------------------------------
Fri Oct 24 15:32:06 CEST 2008 - rw@suse.de

- patches.drivers/sgi-ioc4-request-submodules:
  Make ioc4 request dependant modules.  (bnc#429215)

-------------------------------------------------------------------
Fri Oct 24 15:13:21 CEST 2008 - hare@suse.de

- Update config files: Disable FAIL_MAKE_REQUEST.

-------------------------------------------------------------------
Fri Oct 24 15:11:46 CEST 2008 - tiwai@suse.de

- patches.drivers/alsa-usb-exclude-1st-slot: Delete this old ugly
  workaround patch.

-------------------------------------------------------------------
Fri Oct 24 14:18:07 CEST 2008 - hare@suse.de

- Include patches from upstream:
  - patches.fixes/block-use-bio_has_data: Implement bio_has_data().
  - patches.fixes/block-git-fixes: Block layer fixes for 2.6.28.
  - patches.fixes/block-rq-affinity: Implement rq affinity.
  - patches.fixes/dm-mpath-remove-is_active: dm mpath: remove
    is_active from struct dm_path.
  - patches.fixes/block-discard-requests: Implement block discard.
  - patches.drivers/dm-abort-queue-on-failed-paths: dm: Call
    blk_abort_queue on failed paths (bnc#417544).
  - patches.drivers/block-call-sync-on-cleanup: block:
    blk_cleanup_queue() should call blk_sync_queue().
- Refaktor and update request-based multipath patches:
  - patches.drivers/blk-request-based-multipath-update: 
    Update request-based multipathing patches to upstream version
    (bnc#434105).
  - patches.suse/rq-based-multipath: Update to latest version
    of request-based multipathing patchset (bnc#434105)
  - patches.drivers/block-abort-request-rq-complete-marking:
    use rq complete marking in blk_abort_request (bnc#434105).
  - patches.fixes/scsi-atomic-blk-timer-deletes: Delete.
  - patches.fixes/dm-mpath-abort-queue: Delete.
  - patches.suse/rq-based-block-layer: Delete.
  - patches.suse/rq-based-dm-interface: Delete.
  - patches.suse/rq-based-multipath-functions: Delete.
  - patches.suse/rq-based-init-crash: Delete.
- Update patches to upstream version:
  - patches.drivers/bdev-resize-check-for-device-resize
  - patches.drivers/bdev-resize-added-flush_disk
  - patches.drivers/bdev-resize-call-flush_disk
  - patches.drivers/bdev-resize-sd-driver-calls
  - patches.drivers/block-timeout-handling
  - patches.drivers/bdev-resize-adjust-block-device-size
  - patches.drivers/bdev-resize-wrapper-for-revalidate_disk
  - patches.drivers/block-abort-queue
  - patches.fixes/scsi-enhance-error-codes
- Rediff patches:
  - patches.fixes/scsi-misc-git-update
  - patches.suse/dm-barrier-single-device
  - patches.suse/kdb-common
  - patches.drivers/lpfc-8.2.8-update
  - patches.drivers/lpfc-8.2.8.3-update
  - patches.drivers/mpt-fusion-4.00.43.00-update

-------------------------------------------------------------------
Fri Oct 24 14:07:43 CEST 2008 - bwalle@suse.de

- patches.suse/kdump-dump_after_notifier.patch: Add sysctl also
  to kernel/sysctl_check.c.

-------------------------------------------------------------------
Fri Oct 24 14:06:20 CEST 2008 - bwalle@suse.de

- Obsolete uvcvideo-kmp.

-------------------------------------------------------------------
Fri Oct 24 12:52:23 CEST 2008 - jbeulich@suse.de

- rpm/kernel-binary.spec.in: Provide 'kernel' also for Xen (bnc#362918).

-------------------------------------------------------------------
Fri Oct 24 12:24:54 CEST 2008 - jbeulich@suse.de

- patches.arch/x86_64-unwind-annotations: fix unwind annotations.
- patches.xen/xen3-x86_64-unwind-annotations: fix unwind
  annotations.

-------------------------------------------------------------------
Fri Oct 24 12:20:01 CEST 2008 - jbeulich@suse.de

- Update Xen patches to 2.6.27.3 and c/s 704
- patches.xen/xen3-x2APIC_PATCH_27_of_41_9fa8c481b55e80edd8c637573f87853bb6b600f5:
  x64, x2apic/intr-remap: introduce CONFIG_INTR_REMAP (fate
  #303948 and fate #303984).
- patches.xen/xen3-x2APIC_PATCH_40_of_41_bbb65d2d365efe9951290e61678dcf81ec60add4:
  x86: use cpuid vector 0xb when available for detecting cpu
  topology (fate #303948 and fate #303984).
- patches.xen/xen-kconfig-compat-3.2.0: add 3.2.0-compatibility
  configure option.
- patches.xen/xen-x86-exit-mmap: be more aggressive about
  de-activating mm-s under destruction.
- patches.xen/xen-x86-machphys-prediction: properly predict
  phys<->mach translations.
- patches.xen/xen-x86-mmu-batching: utilize
  arch_{enter,leave}_lazy_cpu_mode().
- patches.xen/xen-x86-no-lazy-tlb: ensure inadvertent uses of
  lazy TLB data are caught during the build.
- Update Xen config files.

-------------------------------------------------------------------
Fri Oct 24 12:08:49 CEST 2008 - mmarek@suse.cz

- rpm/kernel-binary.spec.in:
  - do not split kernel-kdump into -base and -extra
  - fix case when a build results in no unsupported modules


-------------------------------------------------------------------
Fri Oct 24 11:07:32 CEST 2008 - bwalle@suse.de

- patches.fixes/kdb-kdump.diff:
  Fix CONFIG_KDB_KDUMP on xSeries (bnc#436454).

-------------------------------------------------------------------
Fri Oct 24 10:45:08 CEST 2008 - agruen@suse.de

- supported.conf: Mark dmapi as supported (by SGI).

-------------------------------------------------------------------
Fri Oct 24 10:40:29 CEST 2008 - olh@suse.de

- disable all unsupported drivers in kernel-kdump

-------------------------------------------------------------------
Fri Oct 24 08:25:47 CEST 2008 - npiggin@suse.de

- patches.suse/silent-stack-overflow-2.patch: avoid silent stack
  overflow over the heap (bnc#44807 bnc#211997).

-------------------------------------------------------------------
Fri Oct 24 07:43:02 CEST 2008 - gregkh@suse.de

- Update to 2.6.27.4-rc2

-------------------------------------------------------------------
Fri Oct 24 07:09:39 CEST 2008 - gregkh@suse.de

- disable CONFIG_SYSFS_DEPRECATED_V2 from powerpc/rt config file

-------------------------------------------------------------------
Fri Oct 24 07:00:11 CEST 2008 - gregkh@suse.de

- Update to 2.6.27.4-rc1
  - lots of bugfixes, and obsoletes some current patches:
    - patches.fixes/ext3-avoid-printk-flood-with-dir-corruption: Delete.
    - patches.fixes/ext2-avoid-printk-flood-with-dir-corruption: Delete.
    - patches.fixes/wdm_autoload.diff: Delete.

-------------------------------------------------------------------
Fri Oct 24 06:57:57 CEST 2008 - npiggin@suse.de

- Fix ppc and ps3 configs

-------------------------------------------------------------------
Fri Oct 24 06:53:13 CEST 2008 - npiggin@suse.de

- Update config files.
- patches.suse/cgroup-freezer.patch: cgroup freezer (bnc#417294,
  fate#304191, fate#201036).

-------------------------------------------------------------------
Fri Oct 24 06:32:10 CEST 2008 - npiggin@suse.de

- Update config files. Enable cgroups for all archs (bnc#417527)

-------------------------------------------------------------------
Fri Oct 24 05:57:53 CEST 2008 - npiggin@suse.de

- patches.arch/ppc-gigantic-page-fix2.patch: powerpc gigantic
  pages fix 2 (bnc#434026).
- patches.arch/ppc-gigantic-page-fix3.patch: powerpc gigantic
  pages fix 3 (bnc#434026).
- patches.trace/lttng-instrumentation-hugetlb.patch: de-fuzz

-------------------------------------------------------------------
Fri Oct 24 05:35:49 CEST 2008 - gregkh@suse.de

- disabled CONFIG_CALGARY_IOMMU_ENABLED_BY_DEFAULT on x86-64
  vanilla kernel.

-------------------------------------------------------------------
Fri Oct 24 05:34:15 CEST 2008 - gregkh@suse.de

- patches.drivers/cciss-fix-procfs-firmware-regression.patch:
  cciss: fix procfs firmware regression (bnc435644).
- patches.drivers/cciss-fix-sysfs-symlink.patch: cciss: fix
  sysfs symlink (bnc435644).

-------------------------------------------------------------------
Fri Oct 24 05:07:47 CEST 2008 - gregkh@suse.de

- disable CONFIG_CALGARY_IOMMU_ENABLED_BY_DEFAULT on x86-64.  To use
  Calgary iommu systems, you now must manually pass "iommu=calgary" to
  get this hardware support back enabled.  This is the recommended
  proceedure right now, from IBM, otherwise the hardware crashes.
  bnc#436450.

-------------------------------------------------------------------
Fri Oct 24 01:12:04 CEST 2008 - gregkh@suse.de

- clean up all fuzz in patches to get them to apply cleanly.

-------------------------------------------------------------------
Fri Oct 24 00:57:17 CEST 2008 - gregkh@suse.de

- delete patches.arch/s390-01-03-cmm2-v2.patch as it touched core
  kernel code and was rejected from upstream.
  - patches.arch/s390-01-03-cmm2-v2.patch: Delete.
  - patches.arch/s390-01-03-cmm2-v2a.patch: Delete.

-------------------------------------------------------------------
Fri Oct 24 00:36:54 CEST 2008 - gregkh@suse.de

- Update to version 3.4 of squashfs:
  - patches.suse/squashfs3.3-patch: Delete.
  - patches.suse/squashfs-patch-2.6.25: Delete.
  - patches.suse/squashfs-patch-2.6.27: Delete.
  - patches.suse/squashfs-3.4.patch: squashfs v3.4.

-------------------------------------------------------------------
Thu Oct 23 23:13:11 CEST 2008 - jeffm@suse.de

- patches.fixes/block-sanitize-invalid-partition-table-entries:
  block: sanitize invalid partition table entries (bnc#371657).

-------------------------------------------------------------------
Thu Oct 23 15:41:19 CEST 2008 - olh@suse.de

- add patches.arch/ppc-pseries_mem-limit-16g.patch
  Don't use a 16G page if beyond mem= limits (bnc#438111 - LTC49329)

-------------------------------------------------------------------
Thu Oct 23 15:27:00 CEST 2008 - kkeil@suse.de

- Update x86 64bit config files to include WAN support (bnc#437692)

-------------------------------------------------------------------
Thu Oct 23 15:19:58 CEST 2008 - olh@suse.de

- add patches.drivers/cell_edac.patch
  Fix incorrect edac_mode in csrow causing oops (bnc#437757 - LTC49143)

-------------------------------------------------------------------
Thu Oct 23 14:09:23 CEST 2008 - olh@suse.de

- update patches.suse/nameif-track-rename.patch
  print also application and pid

-------------------------------------------------------------------
Thu Oct 23 12:16:39 CEST 2008 - jkosina@suse.de

- patches.fixes/hid-rdesc-quirk-for-sony-vaio-VGX-TP1E.patch:
  HID: Fix Sony Vaio VGX report descriptor (bnc#437758).

-------------------------------------------------------------------
Thu Oct 23 11:32:43 CEST 2008 - olh@suse.de

- add patches.drivers/ehca-rejecting-dynamic-mem-add-remove.patch
  reject dynamic memory add/remove (bnc#434651 - LTC48744)

-------------------------------------------------------------------
Thu Oct 23 10:54:19 CEST 2008 - npiggin@suse.de

- Update config files.

-------------------------------------------------------------------
Thu Oct 23 09:28:14 CEST 2008 - npiggin@suse.de

- patches.suse/x86-gb-linear-map.patch: Enable GB mapped linear
  KVA on x86 (bnc#437674).
- patches.xen/xen3-patch-2.6.26: merge

-------------------------------------------------------------------
Thu Oct 23 00:23:55 CEST 2008 - gregkh@suse.de

- update to 2.6.27.3
  - lots of bugfixes
  - CVE-2008-3831 fix

-------------------------------------------------------------------
Wed Oct 22 21:45:42 CEST 2008 - jeffm@suse.de

- scripts/vc: Handle unset $EDITOR

-------------------------------------------------------------------
Wed Oct 22 21:43:25 CEST 2008 - jeffm@suse.de

- patches.suse/export-release_open_intent: Export
  release_open_intent for NFS branches with aufs.

-------------------------------------------------------------------
Wed Oct 22 14:17:15 CEST 2008 - jdelvare@suse.de

- supported.conf: Mark the ibmaem and ibmpex hwmon drivers as
  supported by IBM.
- supported.conf: Mark the i5k_amb hwmon driver as supported.

-------------------------------------------------------------------
Wed Oct 22 11:39:01 CEST 2008 - olh@suse.de

- add patches.drivers/ehea.patch
  Fix memory hotplug support (436447 - LTC48713)

-------------------------------------------------------------------
Wed Oct 22 11:16:18 CEST 2008 - olh@suse.de

- add patches.arch/ppc-pseries_hugepage_pagetable_allocation.patch
  Cleanup hugepage pagetable allocation (bnc# 433503 - LTC48757)

-------------------------------------------------------------------
Wed Oct 22 08:23:43 CEST 2008 - sassmann@suse.de

Add PS3 audio patches:
- patches.arch/ppc-ps3-add-passthrough-support-for-non-audio-streams.patch:
  ps3: Add passthrough support for non-audio streams.
- patches.arch/ppc-ps3-add-ps3av-audio-mute-analog.patch:
  ps3: Add ps3av_audio_mute_analog().
- patches.arch/ppc-ps3-add-support-for-SPDIF-HDMI-passthrough.patch:
  ps3: Add support for SPDIF/HDMI passthrough.

-------------------------------------------------------------------
Tue Oct 21 11:46:22 CEST 2008 - sdietrich@suse.de

- patches.rt/genirq-usb.patch: Make status_cache u32
- patches.rt/genirq-ohci1394.patch: Enable ohci1394 IRQ
  threading.

-------------------------------------------------------------------
Tue Oct 21 11:21:00 CEST 2008 - hare@suse.de

- patches.fixes/dm-mpath-abort-queue: rediff.
- patches.fixes/scsi-atomic-blk-timer-deletes: scsi: atomic blk
  timer deletes (LTC#48990, bnc#434105).
- patches.suse/rq-based-block-layer: rq-based multipathing:
  rediff.

-------------------------------------------------------------------
Tue Oct 21 09:59:51 CEST 2008 - hare@suse.de

- patches.fixes/scsi-inquiry-too-short-ratelimit: INQUIRY result
  too short (5) message flood (bnc#432535).

-------------------------------------------------------------------
Tue Oct 21 07:55:12 CEST 2008 - npiggin@suse.de

- patches.suse/filp-slab-rcu: Delete.

-------------------------------------------------------------------
Tue Oct 21 07:00:39 CEST 2008 - sdietrich@suse.de

USB IRQ threading (experimental: guarded by genirq):
- patches.rt/genirq1-make-irqreturn_t-an-enum: genirq: make
  irqreturn_t an enum.
- patches.rt/genirq2-add-quick-check-handler.patch: genirq:
  add a quick check handler.
- patches.rt/genirq3-add-threaded-irq-handler-support: genirq:
  add threaded interrupt handler support.
- patches.rt/genirq4-add-helper-to-check-whether-irq-thread-should-run:
  genirq: add a helper to check whether the irqthread should run.
- patches.rt/genirq5-make-irq-threading-robust: genirq: make
  irq threading robust.
- patches.rt/genirq-usb.patch: genirq threading for ehci, ohci
  and uhci USB hosts..
- patches.rt/genirq-wlan-ng-compat.patch: Remove redundant,
  obsolete 2.4 compatibility code in wlan-ng.
Ack:
- patches.rt/genirq-soft-resend.patch: Linux-RT 2.6.27-RT
   x86: activate HARDIRQS_SW_RESEND.

-------------------------------------------------------------------
Mon Oct 20 22:02:40 CEST 2008 - gregkh@suse.de

- patches.arch/x2APIC_PATCH_x86-mach_apicdef.h-need-to-include-before-smp.h.patch:
  x86: mach_apicdef.h need to include before smp.h.
  fixes build error on i386 pae kernels.

-------------------------------------------------------------------
Mon Oct 20 21:33:25 CEST 2008 - bwalle@suse.de

- patches.suse/kdump-dump_after_notifier.patch:
  Add dump_after_notifier sysctl (bnc#436678).

-------------------------------------------------------------------
Mon Oct 20 18:21:36 CEST 2008 - gregkh@suse.de

- scripts/wd-functions.sh: reverse git and cvs checks (check for
  cvs before git).  This solves the problem if you are using a cvs
  tree, yet it happens to live in a directory that way up the
  directory chain is in a git tree (like for people who keep portions
  of their $HOME in git).

-------------------------------------------------------------------
Mon Oct 20 18:16:15 CEST 2008 - gregkh@suse.de

- Update config files: enable CONFIG_GENERICARCH and CONFIG_BIGSMP
  on i386-pae kernels. (bnc#428247)

-------------------------------------------------------------------
Mon Oct 20 17:34:11 CEST 2008 - ptesarik@suse.cz

- patches.arch/x86-tracehook: fix the order of arguments in
  /proc/$pid/syscall on x86_64.

-------------------------------------------------------------------
Mon Oct 20 16:53:36 CEST 2008 - bwalle@suse.de

- Update config files: Enable CONFIG_KVM_KMP for RT config, run
  oldconfig.

-------------------------------------------------------------------
Mon Oct 20 16:42:42 CEST 2008 - bwalle@suse.de

- patches.arch/ppc-vmcoreinfo.diff: Correct to reflect mainline
  state.

-------------------------------------------------------------------
Mon Oct 20 12:52:08 CEST 2008 - hare@suse.de

- Update config files.
- patches.suse/kvm-as-kmp: Allow KVM to be built as KMP
  (FATE#303679).

-------------------------------------------------------------------
Mon Oct 20 10:54:50 CEST 2008 - jjolly@suse.de

- patches.arch/s390-01-05-kmsg-v2.patch: Instrument the kernel
  components such that a kernel message catalog as well as related
  man pages can be automatically generated. (bnc#417300)
- patches.arch/s390-01-06-zfcp-cleanup-v2.patch: Update patch to
  fit on recent kmsg patch changes. (bnc#417550)
- patches.drivers/driver-core-basic-infrastructure-for-per-module-dynamic-debug-messages.patch:
  Update patch to fit on recent kmsg patch changes.
- config/s390/{default,s390}: Added CONFIG_KMSG_IDS=y

-------------------------------------------------------------------
Mon Oct 20 10:15:36 CEST 2008 - bwalle@suse.de

- supported.conf: Mark 'crasher' as supported to avoid installing
  the "extra" package only for that module.

-------------------------------------------------------------------
Mon Oct 20 08:46:19 CEST 2008 - olh@suse.de

- add patches.arch/ppc-pseries_16g-numa.patch
  fix crash with more 2 numa nodes and 16G hugepage (bnc#436452 - LTC48839)

-------------------------------------------------------------------
Sat Oct 18 21:15:52 CEST 2008 - gregkh@suse.de

- Update to 2.6.27.2.
  - lots of bugfixes

-------------------------------------------------------------------
Sat Oct 18 10:11:55 CEST 2008 - tonyj@suse.de

- patches.rt/fix-preempt-none.patch: Fix preempt-none build
  errors

-------------------------------------------------------------------
Fri Oct 17 22:24:56 CEST 2008 - jeffm@suse.de

- patches.suse/SoN-20-netvm-reserve-inet.patch-fix: SoN: Fix
  initialization of ipv4_route_lock (bnc#435994).

-------------------------------------------------------------------
Fri Oct 17 17:49:05 CEST 2008 - kkeil@suse.de

- patches.drivers/tg3-Add-57780-ASIC-revision.patch: tg3: Add
  57780 ASIC revision. (bnc#434147)
- patches.drivers/broadcom-Add-support-for-the-57780-integrated-PHY.patch:
  broadcom: Add support for the 57780 integrated PHY. (bnc#434147)
- patches.drivers/bnx2x-eeh.patch: bnx2x: EEH recovery fix.(bnc#433875)

-------------------------------------------------------------------
Fri Oct 17 17:42:48 CEST 2008 - bwalle@suse.de

- rpm/kernel-binary.spec.in: Add the auto-generated (by mkdumprd)
  kdump initrd to %ghost so that the file gets removed when
  uninstalling the kernel.

-------------------------------------------------------------------
Fri Oct 17 01:22:08 CEST 2008 - mfasheh@suse.com

- ocfs2 ACL / security attribute support
  - patches.suse/ocfs2-Remove-unused-function-restore_extent_block.patch
  - patches.suse/ocfs2-Merge-transactions-during-xattr-set.patch
  - patches.suse/ocfs2-xattr.-ch-definition-cleanups.patch
  - patches.suse/ocfs2-Add-security-xattr-support-in-ocfs2.patch
  - patches.suse/ocfs2-Add-POSIX-ACL-support-in-ocfs2.patch

-------------------------------------------------------------------
Fri Oct 17 00:57:16 CEST 2008 - mfasheh@suse.com

- ocfs2 fixes / updates from 2.6.28 merge window
  - patches.suse/ocfs2-xattr.c-Fix-a-bug-when-inserting-xattr.patch
  - patches.suse/ocfs2-Add-empty-bucket-support-in-xattr.patch
  - patches.suse/ocfs2-Remove-pointless.patch
  - patches.suse/ocfs2-make-la_debug_mutex-static.patch
  - patches.suse/ocfs2-Documentation-update-for-user_xattr-nouser_.patch
  - patches.suse/ocfs2-use-smaller-counters-in-ocfs2_remove_xattr_cl.patch
  - patches.suse/ocfs2-Don-t-check-for-NULL-before-brelse.patch
  - patches.suse/ocfs2-Uninline-ocfs2_xattr_name_hash.patch
  - patches.suse/ocfs2-Move-trusted-and-user-attribute-support-into.patch
  - patches.suse/ocfs2-Calculate-EA-hash-only-by-its-suffix.patch
  - patches.suse/ocfs2-Refactor-xattr-list-and-remove-ocfs2_xattr_ha.patch
  - patches.suse/ocfs2-Separate-out-sync-reads-from-ocfs2_read_block.patch
  - patches.suse/ocfs2-Require-an-inode-for-ocfs2_read_block-s.patch
  - patches.suse/ocfs2-Simplify-ocfs2_read_block.patch
  - patches.suse/ocfs2-Move-ocfs2_bread-into-dir.c.patch
  - patches.suse/ocfs2-Kill-the-last-naked-wait_on_buffer-for-cach.patch
  - patches.suse/ocfs2-Make-cached-block-reads-the-common-case.patch
  - patches.suse/ocfs2-fix-build-error.patch

-------------------------------------------------------------------
Thu Oct 16 23:49:45 CEST 2008 - mfasheh@suse.com

- ocfs2 dynamic local alloc patches

-------------------------------------------------------------------
Thu Oct 16 22:38:23 CEST 2008 - jslaby@suse.de

- patches.drivers/tpm-bcm0102-workaround.patch: tpm: work around
  bug in Broadcom BCM0102 chipset (bnc#425747 FATE304221).
- patches.drivers/tpm-correct-timeouts.patch: tpm: correct tpm
  timeouts to jiffies conversion (bnc#425747 FATE304221).

-------------------------------------------------------------------
Thu Oct 16 20:10:40 CEST 2008 - ihno@suse.de

- added patches.arch/s390-01-03-cmm2-v2a.patch
  fix the sequence of initilisations.

-------------------------------------------------------------------
Thu Oct 16 12:48:17 CEST 2008 - agruen@suse.de

- rpm/kernel-binary.spec.in: Make the kernel-$flavor-extra packages
  supplement kernel-$flavor on openSUSE and SLED so that those
  packages will get installed by default, using the product(...)
  dependencies provided by the *-release packages.

-------------------------------------------------------------------
Thu Oct 16 05:03:49 CEST 2008 - tonyj@suse.de

- Previous checkin was totally broken wrt rt config files.
  Revert to previous versions and incorporate any changes from
  run_oldconfig. Sole changes to previous versions is to remove
  CONFIG_DYNAMIC_FTRACE from rt_debug configs which is consistent 
  with change in 2.6.27.1

-------------------------------------------------------------------
Thu Oct 16 01:48:04 CEST 2008 - gregkh@suse.de

- Update to 2.6.27.1
  - disables a problem config option, only affected the vanilla,
    debug, and rt kernel variants.

-------------------------------------------------------------------
Wed Oct 15 16:29:57 CEST 2008 - olh@suse.de

- add patches.arch/ppc-pseries_pfn-mem-rm.patch
  fix hotplug memory remove (bnc#435181 - LTC48640)

-------------------------------------------------------------------
Wed Oct 15 15:59:23 CEST 2008 - mmarek@suse.cz

- rpm/post.sh, rpm/postun.sh: run weak-modules, depmod and mkinitrd
  on older distros (bnc#435246)
  Fixed fix for bnc#435104 ("/boot/" was missing in some places)


-------------------------------------------------------------------
Wed Oct 15 11:25:19 CEST 2008 - mmarek@suse.cz

- rpm/kernel-binary.spec.in: don't recommend the -extra subpackage
  (fate#303631)
- rpm/postun.sh, rpm/post.sh: remove the temporary workaround

-------------------------------------------------------------------
Wed Oct 15 08:58:57 CEST 2008 - olh@suse.de

- drop patches.arch/ppc-iseries-remove-AVAILABLE_VETH.patch
  not needed anymore

-------------------------------------------------------------------
Wed Oct 15 07:46:16 CEST 2008 - nfbrown@suse.de

- patches.fixes/nfs-file-cred-context-null: nfs_file_cred should
  cope if 'file' hasn't been opened properly (bnc#431785).

-------------------------------------------------------------------
Wed Oct 15 03:36:22 CEST 2008 - tonyj@suse.de

- Update RT patches to latest .27 Windriver version (all patches)
- Disable patches.rt/swap-spinlock-fix.patch
- Guard filp-slab-rcu for RT

-------------------------------------------------------------------
Tue Oct 14 17:29:36 CEST 2008 - jkosina@suse.de

- patches.fixes/input-add-acer-aspire-5710-to-nomux.patch: Input:
  Add Acer Aspire 5710 to nomux blacklist (bnc#404881).

-------------------------------------------------------------------
Tue Oct 14 16:33:12 CEST 2008 - oneukum@suse.de

- patches.fixes/ehci_sched.diff: Delete.
  in mainline now. done to the right tree.

-------------------------------------------------------------------
Tue Oct 14 15:48:20 CEST 2008 - mmarek@suse.cz

- rpm/postun.sh, rpm/post.sh: temporarily ignore errors from
  weak-modules2 --{add,remove}-kernel-modules until
  module-init-tools has rebuilt

-------------------------------------------------------------------
Tue Oct 14 15:45:52 CEST 2008 - jkosina@suse.de

- patches.fixes/input-add-amilo-pro-v-to-nomux.patch: Delete.
  The patch is already upstream in 2.6.27

-------------------------------------------------------------------
Tue Oct 14 15:16:38 CEST 2008 - jeffm@suse.de

- patches.suse/osync-error: Update position after check for -EIO
  (bnc#434910).

-------------------------------------------------------------------
Tue Oct 14 14:04:11 CEST 2008 - npiggin@suse.de

- patches.suse/rlimit-memlock-64k.patch: Increase default
  RLIMIT_MEMLOCK to 64k (bnc#329675).

-------------------------------------------------------------------
Tue Oct 14 13:19:29 CEST 2008 - sjayaraman@suse.de

- Update config files: CIFS_EXPERIMENTAL=y and CIFS_DFS_UPCALL=y
  (FATE#303758).

-------------------------------------------------------------------
Tue Oct 14 10:54:40 CEST 2008 - jbeulich@novell.com

- patches.xen/xen-irq-probe: restrict IRQ probing (bnc#431572).

-------------------------------------------------------------------
Tue Oct 14 10:27:19 CEST 2008 - ptesarik@suse.cz

- patches.trace/utrace-core: undo overzealous #ifdef's, which
  removed too much code in case UTRACE_CONFIG was unset.

-------------------------------------------------------------------
Tue Oct 14 10:09:32 CEST 2008 - jbeulich@novell.com

- patches.fixes/reiserfs-commit-ids-unsigned-ints: Remove L suffix
  from constant compared against.

-------------------------------------------------------------------
Tue Oct 14 10:08:27 CEST 2008 - olh@suse.de

- call bootloader_entry without leading /boot/ (bnc#435104)

-------------------------------------------------------------------
Tue Oct 14 09:44:43 CEST 2008 - mmarek@suse.cz

- rpm/kernel-source.spec.in, rpm/source-post.sh, rpm/functions.sh:
  kill functions.sh, put the relink() function to source-post.sh
  directly
- rpm/postun.sh, rpm/pre.sh, rpm/preun.sh, rpm/post.sh,
  rpm/kernel-binary.spec.in: unify generation of the scriptlets,
  switch to the new weak-modules2 script

-------------------------------------------------------------------
Tue Oct 14 09:44:42 CEST 2008 - olh@suse.de

- disable unused ide_platform driver

-------------------------------------------------------------------
Tue Oct 14 09:04:59 CEST 2008 - jdelvare@suse.de

- supported.conf: Remove i2c-core and i2c-piix4 from base.

-------------------------------------------------------------------
Tue Oct 14 06:27:23 CEST 2008 - gregkh@suse.de

- supported.conf: remove ide-core and ide-cdrom from base on request
  from Tejun.

-------------------------------------------------------------------
Tue Oct 14 00:59:55 CEST 2008 - gregkh@suse.de

- Update config files.
- patches.drivers/staging-add-pcc-acpi-driver.patch: Staging:
  add pcc-acpi driver.
- rpm/kernel-binary.spec.in: Obsoletes pcc-acpi-kmp

-------------------------------------------------------------------
Tue Oct 14 00:30:29 CEST 2008 - gregkh@suse.de

- rpm/kernel-binary.spec.in: it's pcc-acpi and it's not obsolete, yet.

-------------------------------------------------------------------
Tue Oct 14 00:22:11 CEST 2008 - gregkh@suse.de

- rpm/kernel-binary.spec.in: obsoletes at76_usb-kmp

-------------------------------------------------------------------
Tue Oct 14 00:13:30 CEST 2008 - gregkh@suse.de

- rpm/kernel-binary.spec.in: obsoletes et131x-kmp, ivtv-kmp, and
  ppc-acpi-kmp

-------------------------------------------------------------------
Mon Oct 13 23:44:42 CEST 2008 - gregkh@suse.de

- Update config files.
- patches.drivers/staging-at76_usb-wireless-driver.patch: staging:
  at76_usb wireless driver.

-------------------------------------------------------------------
Mon Oct 13 21:33:49 CEST 2008 - gregkh@suse.de

- refresh all patches (except xen and rt) to apply cleanly

-------------------------------------------------------------------
Mon Oct 13 20:47:48 CEST 2008 - gregkh@suse.de

- rpm/kernel-binary.spec.in: add Obsoletes: wlan-ng-kmp as the needed
  driver is now included from the staging tree.

-------------------------------------------------------------------
Mon Oct 13 20:46:03 CEST 2008 - gregkh@suse.de

- put proper Patch-mainline: markings on staging patches

-------------------------------------------------------------------
Mon Oct 13 20:44:24 CEST 2008 - gregkh@suse.de

- patches.drivers/staging-workaround-build-system-bug.patch:
  Staging: workaround build system bug.

-------------------------------------------------------------------
Mon Oct 13 20:38:36 CEST 2008 - aj@suse.de

- rpm/post.sh: Fix typo that breaks script.

-------------------------------------------------------------------
Mon Oct 13 20:18:48 CEST 2008 - gregkh@suse.de

- disabled staging drivers for -rt trees

-------------------------------------------------------------------
Mon Oct 13 20:14:39 CEST 2008 - gregkh@suse.de

- Add -staging tree:
  - added TAINT_CRAP flag
  - added eth131x network driver
  - added slicoss network driver
  - added sgx network driver
  - added me4000 data collection driver
  - added go7007 video capture driver
  - added USB/IP host and client driver
  - added w35und wifi network driver
  - added prism2 usb wifi network driver
  - added echo cancellation driver
- only enabled these on x86 platforms

-------------------------------------------------------------------
Mon Oct 13 19:08:42 CEST 2008 - jjolly@suse.de

- patches.arch/s390-02-01-xpram.patch: xpram: per device block
  request queues (bnc#434333,LTC#49030)

-------------------------------------------------------------------
Mon Oct 13 17:16:40 CEST 2008 - jeffm@suse.de

- rpm/kernel-binary.spec.in: Updated supported.conf checker to
  eliminate false positives.

-------------------------------------------------------------------
Mon Oct 13 15:44:39 CEST 2008 - sjayaraman@suse.de

- patches.suse/SoN-14-mm-reserve.patch: Fix a compiler warning.

-------------------------------------------------------------------
Mon Oct 13 15:27:02 CEST 2008 - jbenc@suse.cz

- supported.conf: mark drivers/net/wireless/b43* and
  driver/net/wireless/rt2x00/* as unsupported because of known
  problems we cannot fix.

-------------------------------------------------------------------
Mon Oct 13 14:37:57 CEST 2008 - oneukum@suse.de

- patches.fixes/wdm_autoload.diff:  add MODULE_DEVICE_TABLE to
  cdc-wdm driver to compute a proper alias (bnc#433817).

-------------------------------------------------------------------
Mon Oct 13 13:53:09 CEST 2008 - ptesarik@suse.cz

- Update config files (CONFIG_UTRACE for rt flavours).

-------------------------------------------------------------------
Mon Oct 13 13:18:50 CEST 2008 - jbeulich@novell.com

- patches.xen/xen3-patch-2.6.27-rc3: Fix uninitialized data issue.

-------------------------------------------------------------------
Mon Oct 13 13:16:56 CEST 2008 - ptesarik@suse.cz

- patches.trace/utrace-core: utrace core (FATE#304321).
  CONFIG_UTRACE enabled only for kernel-trace.
- Update config files.

-------------------------------------------------------------------
Mon Oct 13 10:01:30 CEST 2008 - aj@suse.de

- patches.suse/SoN-14-mm-reserve.patch: Add cast to fix compiler warning.

-------------------------------------------------------------------
Mon Oct 13 08:11:29 CEST 2008 - sjayaraman@suse.de

- Remove another stale swap-over-nfs patch.

	patches.suse/SoN-29-nfs-alloc-recursions.patch: Delete.

-------------------------------------------------------------------
Fri Oct 10 05:56:00 CEST 2008 - jeffm@suse.de

- Updated to 2.6.27 final.

-------------------------------------------------------------------
Fri Oct 10 05:22:37 CEST 2008 - tonyj@suse.de

- Update config files
- Fix conflicts, remove most -RT guards added in recent RT update
	patches.rt/apic-dumpstack.patch: refresh
	patches.rt/preempt-irqs-core.patch: refresh
	patches.rt/print-might-sleep-hack.patch: refresh
	patches.rt/partrevert-lttng-instrumentation-irq.patch: add
	patches.rt/partreadd-lttng-instrumentation-irq.patch: add

- Drop unused RT patches
	patches.rt/mips-change-raw-spinlock-type.patch
	patches.rt/nmi-watchdog-disable.patch
	patches.rt/Add-dev-rmem-device-driver-for-real-time-JVM-testing.patch
	patches.rt/lockstat-fix-contention-points.patch
	patches.rt/sched-cpupri-priocount.patch
	patches.rt/nmi-watchdog-fix-1.patch
	patches.rt/cache_pci_find_capability.patch
	patches.rt/fix-emac-locking-2.6.16.patch
	patches.rt/2.6.21-rc6-lockless5-lockless-probe.patch
	patches.rt/watchdog_use_timer_and_hpet_on_x86_64.patch
	patches.rt/tie-pi-into-task.patch
	patches.rt/idle2-fix.patch
	patches.rt/2.6.21-rc6-lockless6-speculative-get-page.patch
	patches.rt/rtmutex-initialize-waiters.patch
	patches.rt/Allocate-RTSJ-memory-for-TCK-conformance-test.patch
	patches.rt/add-generalized-pi-interface.patch
	patches.rt/warn-on-rt-scatterlist.patch
	patches.rt/2.6.21-rc6-lockless7-lockless-pagecache-lookups.patch
	patches.rt/trace-eip2ip.patch
	patches.rt/sched_rt-fixup.patch
	patches.rt/2.6.21-rc6-lockless3-radix-tree-gang-slot-lookups.patch
	patches.rt/trace_hist-latediv.patch
	patches.rt/sched-cpupri-hotplug-support.patch
	patches.rt/idle-fix.patch
	patches.rt/ftrace-fix-get-kprobe-wreckage.patch
	patches.rt/no-warning-for-irqs-disabled-in-local-bh-enable.patch
	patches.rt/ftrace-function-record-nop.patch
	patches.rt/ftrace-document-update1.patch
	patches.rt/26-rt1-chirag.patch
	patches.rt/trace_hist-divzero.patch
	patches.rt/latency-tracing-ppc.patch
	patches.rt/rtmutex-defer-pi-until-sleepy.patch
	patches.rt/pmtmr-override.patch
	patches.rt/sched-prioritize-non-migrating-rt-tasks.patch
	patches.rt/rtmutex-use-runtime-init.patch
	patches.rt/ftrace-fix-elevated-preempt-count-in-wakeup-tracer.patch
	patches.rt/2.6.21-rc6-lockless8-spinlock-tree_lock.patch
	patches.rt/lockdep-lock_set_subclass.patch
	patches.rt/seqlock-make-raw-seqlocks-spin-during-write.patch
	patches.rt/rt-mutex-irq-flags-checking.patch
	patches.rt/ftrace-upstream.patch
	patches.rt/sched-use-a-2d-bitmap-search-prio-cpu.patch
	patches.rt/ftrace-preempt-trace-check.patch
	patches.rt/rtmutex-add_readers.patch
	patches.rt/lockdep-avoid-fork-waring.patch
	patches.rt/arm-omap-02.patch
	patches.rt/fix-acpi-build-weirdness.patch
	patches.rt/cycles-to-ns-trace-fix.patch
	patches.rt/ftrace-compile-fixes.patch
	patches.rt/ftrace-wakeup-rawspinlock.patch
	patches.rt/rtmutex-convert-to-libpi.patch
	patches.rt/m68knommu_fixes_ontop_of_v2.6.26.patch
	patches.rt/ftrace-trace-sched.patch

-------------------------------------------------------------------
Fri Oct 10 01:40:06 CEST 2008 - mfasheh@suse.com

- supported.conf: mark kernel/fs/gfs2 unsupported

-------------------------------------------------------------------
Fri Oct 10 00:13:28 CEST 2008 - gregkh@suse.de

- supported.conf: mark kernel/sound/pci/snd-cs5530 unsupported due
  to sb16 dependancy issues

-------------------------------------------------------------------
Fri Oct 10 00:02:40 CEST 2008 - jeffm@suse.de

- patches.fixes/account-reserved-pages: Delete.

-------------------------------------------------------------------
Thu Oct  9 23:58:14 CEST 2008 - jeffm@suse.de

- patches.suse/supported-flag-sysfs: Updated to build with
  CONFIG_MODULES=n.

-------------------------------------------------------------------
Thu Oct  9 23:57:28 CEST 2008 - jeffm@suse.de

- Updated to 2.6.27-rc9, but still disabled:
  - patches.suse/silent-stack-overflow
  - patches.xen/xen3-silent-stack-overflow

-------------------------------------------------------------------
Thu Oct  9 22:29:39 CEST 2008 - gregkh@suse.de

- supported.conf: thermal_sys, not thermal_sysfs.

-------------------------------------------------------------------
Thu Oct  9 22:25:55 CEST 2008 - jeffm@suse.de

- patches.rt/hrtimers-stuck-in-waitqueue.patch: Updated against
  2.6.27-rc9.

-------------------------------------------------------------------
Thu Oct  9 22:24:08 CEST 2008 - jdelvare@suse.de

- supported.conf: Fix the name of the thermal_sys module.
- config/x86_64/rt_timing: THERMAL_HWMON is a boolean.

-------------------------------------------------------------------
Thu Oct  9 22:19:53 CEST 2008 - jeffm@suse.de

- patches.suse/netfilter-ipv4options: Updated to 2.6.27-rc9,
  enabled, and marked supported (bnc#131728 - FATE#182).

-------------------------------------------------------------------
Thu Oct  9 21:53:38 CEST 2008 - jeffm@suse.de

- patches.fixes/serial8250_console_write-ier: Delete.
- patches.fixes/fix-serial-8250-UART_BUG_TXEN-test: Delete.

-------------------------------------------------------------------
Thu Oct  9 21:48:49 CEST 2008 - gregkh@suse.de

- supported.conf: mark kernel/sound/pci/snd-als4000 unsupported due
  to dependancy on isa sb16 driver.

-------------------------------------------------------------------
Thu Oct  9 21:48:33 CEST 2008 - jeffm@suse.de

- patches.fixes/dont-writeback-fd-bdev-inodes.patch: Delete.
- patches.arch/s390-ccwgroup-attribute-ignore-newline: Delete.

-------------------------------------------------------------------
Thu Oct  9 21:46:26 CEST 2008 - gregkh@suse.de

- supported.conf: mark drivers/net/wan/hdlc_x25 unsupported due to
  symbol dependancy tree.

-------------------------------------------------------------------
Thu Oct  9 21:41:02 CEST 2008 - jeffm@suse.de

- patches.suse/osync-error: make sure O_SYNC writes properly
  return -EIO (bnc#58622).

-------------------------------------------------------------------
Thu Oct  9 21:12:19 CEST 2008 - bwalle@suse.de

- patches.arch/ppc-vmcoreinfo.diff:
  Add additional symbols to /sys/kernel/vmcoreinfo data for
  ppc(64).

-------------------------------------------------------------------
Thu Oct  9 21:07:59 CEST 2008 - trenn@suse.de

- patches.xen/xen-x2APIC_build_fix.patch: Adopt Xen to x2APIC
  patchset (fate#303984 and fate#303948).
- Update config files.
  Disable interrupt remapping for Xen -> this is something for
  the hypervisor.

-------------------------------------------------------------------
Thu Oct  9 20:12:49 CEST 2008 - jeffm@suse.de

- Update config files: THERMAL_HWMON=y in vanilla configs.

-------------------------------------------------------------------
Thu Oct  9 20:02:57 CEST 2008 - jeffm@suse.de

- Update config files: THERMAL_HWMON=y; is boolean and enables
  functionality in the already modular THERMAL module.

-------------------------------------------------------------------
Thu Oct  9 19:31:31 CEST 2008 - jeffm@suse.de

- patches.suse/supported-flag-sysfs: Export supported status
  via sysfs.

-------------------------------------------------------------------
Thu Oct  9 19:07:45 CEST 2008 - carnold@novell.com

- Update config files.  Disabled the in kernel KVM modules in
  preference to using them as KMPs.  See also brogers@novell.com

-------------------------------------------------------------------
Thu Oct  9 19:03:59 CEST 2008 - jeffm@suse.de

- Added a -iu|--ignore-unsupported-deps option to allow builds
  with supported.conf problems.

-------------------------------------------------------------------
Thu Oct  9 18:56:02 CEST 2008 - jdelvare@suse.de

- config/i386/*, config/x86_64/*, config/ia64/*, supported.conf:
  Build hwmon and thermal as modules.

-------------------------------------------------------------------
Thu Oct  9 18:55:51 CEST 2008 - gregkh@suse.de

- supported.conf: mark hdlc_ppp unsupported as syncppp is unsupported.

-------------------------------------------------------------------
Thu Oct  9 18:53:28 CEST 2008 - gregkh@suse.de

- supported.conf: mark ubifs as unsupported as it relies on mtd/ubi/

-------------------------------------------------------------------
Thu Oct  9 18:28:30 CEST 2008 - bwalle@suse.de

- patches.arch/ppc-dynamic-reconfiguration.diff:
  powerpc: Add support for dynamic reconfiguration memory in
  kexec/kdump kernels (bnc#431492).

-------------------------------------------------------------------
Thu Oct  9 18:16:01 CEST 2008 - carnold@novell.com

- rpm/kernel-binary.spec.in: package kernel-xen has dependency to 
  xen (bnc#431215).

-------------------------------------------------------------------
Thu Oct  9 18:12:17 CEST 2008 - gregkh@suse.de

- supported.conf: mark TPM drivers a supported, as IBM and others
  rely on them.

-------------------------------------------------------------------
Thu Oct  9 18:11:16 CEST 2008 - gregkh@suse.de

- supported.conf: fix a dependancy link with the isa sb driver with
  unsupported symbols

-------------------------------------------------------------------
Thu Oct  9 18:09:32 CEST 2008 - gregkh@suse.de

- supported.conf: mark ieee80122 modules as supported, as other
  supported modules need them.

-------------------------------------------------------------------
Thu Oct  9 18:08:10 CEST 2008 - gregkh@suse.de

- supported.conf: mark all of the mtd drivers as unsupported to fix
  the build errors (and to reflect our policy here.)

-------------------------------------------------------------------
Thu Oct 09 17:18:13 CEST 2008 - bwalle@suse.de

- Set CONFIG_KDB_CONTINUE_CATASTROPHIC to 0 (bnc#429910).

-------------------------------------------------------------------
Thu Oct  9 17:16:06 CEST 2008 - jdelvare@suse.de

- Don't build the tps65010 driver, it's only used on OMAP at the
  moment.

-------------------------------------------------------------------
Thu Oct  9 16:33:31 CEST 2008 - mmarek@suse.cz

- rpm/built-in-where: make it work with a four-column
  Modules.symvers (bnc#433533)

-------------------------------------------------------------------
Thu Oct 09 14:06:22 CEST 2008 - bwalle@suse.de

- Update KDB to v4.4-2.6.27-rc8.

-------------------------------------------------------------------
Thu Oct  9 12:09:10 CEST 2008 - olh@suse.de

- disable legacy iseries (bnc#433685 - LTC48946)

-------------------------------------------------------------------
Thu Oct  9 10:49:01 CEST 2008 - olh@suse.de

- enable battery_pmu on ppc32

-------------------------------------------------------------------
Thu Oct  9 10:16:35 CEST 2008 - trenn@suse.de

- supported.conf:
  Marked these unsupported:
	cpufreq-nforce2
	e_powersaver
	gx-suspmod
	longhaul
	longrun
	p4-clockmod
	powernow-k6
	powernow-k7
	speedstep-ich
	speedstep-smi
  Even Via CPUs are exporting cpu freq steps via ACPI and work fine
  with acpi-cpufreq. No need to support the old, some are known
  broken, drivers.

-------------------------------------------------------------------
Thu Oct  9 09:26:32 CEST 2008 - olh@suse.de

- add patches.suse/md-raid-metadata-PAGE_SIZE.patch
  ignore PAGE_SIZE in md metadata, for raid0 (bnc#429490)

-------------------------------------------------------------------
Thu Oct  9 01:10:40 CEST 2008 - teheo@suse.de

- patches.xen/xen3-auto-common.diff: minor patch apply fix after
  libata-prefer-over-ide.

-------------------------------------------------------------------
Thu Oct  9 00:54:46 CEST 2008 - teheo@suse.de

- patches.drivers/libata-prefer-over-ide: libata: prefer libata
  drivers over ide ones (bnc#433105).

-------------------------------------------------------------------
Wed Oct  8 23:04:13 CEST 2008 - carnold@novell.com

- patches.xen/xen-op-packet: add support for new operation type
  BLKIF_OP_PACKET (fate#300964).
- patches.xen/xen-blkfront-cdrom: implement forwarding of CD-ROM
  specific commands (fate#300964).

-------------------------------------------------------------------
Wed Oct  8 22:55:05 CEST 2008 - gregkh@suse.de

- supported.conf: major update.  Lots of new drivers added as this
  file hadn't been updated for a lot of kernel revisions.
  This should close out a lot of bugs about "unsupported" modules,
  like bnc#433541.

-------------------------------------------------------------------
Wed Oct  8 19:01:44 CEST 2008 - gregkh@suse.de

- supported.conf: sorted the file correctly so we can start determining
  what we are not supporting easier.

-------------------------------------------------------------------
Wed Oct  8 18:54:24 CEST 2008 - jeffm@suse.de

- Updated -rt for context against -rc9 and the x2APIC patches:
  - patches.rt/new-softirq-code.patch
  - patches.rt/preempt-irqs-core.patch
  - patches.rt/preempt-irqs-x86-64-ioapic-mask-quirk.patch
    - CONFIG_INTR_REMAP=n for now
  - patches.rt/preempt-softirqs-core.patch
  - patches.rt/rt-slab-new.patch
  - patches.rt/slab-irq-nopreempt-fix.patch
  - Update config files: NFS_SWAP=n

-------------------------------------------------------------------
Wed Oct  8 17:59:04 CEST 2008 - trenn@suse.de
x2APIC and interrupt remapping enablement.
Xen needs further work to build again.
Commit ids are from x86 tip git tree:
- patches.arch/x2APIC_fix_section_mismatch.patch: Fix several
  section mismatches (none).
- patches.arch/x2APIC_PATCH_01_0f4896665a02b465ddca59a560983b24ec28c64b:
  dmar: fix dmar_parse_dev() devices_cnt error condition check
  (fate #303948 and fate #303984).
- patches.arch/x2APIC_PATCH_01_of_41_e61d98d8dad0048619bb138b0ff996422ffae53b:
  x64, x2apic/intr-remap: Intel vt-d, IOMMU code reorganization
  (fate #303948 and fate #303984).
- patches.arch/x2APIC_PATCH_02_228324076234ca6a8cd34be89be78022773459f1:
  dmar: use list_for_each_entry_safe() in dmar_dev_scope_init()
  (fate #303948 and fate #303984).
- patches.arch/x2APIC_PATCH_02_of_41_c42d9f32443397aed2d37d37df161392e6a5862f:
  x64, x2apic/intr-remap: fix the need for sequential array
  allocation of iommus (fate #303948 and fate #303984).
- patches.arch/x2APIC_PATCH_03_3f1fdb3673bb5638fa94186dc391cbc4879590bc:
  dmar: initialize the return value in dmar_parse_dev() (fate
  #303948 and fate #303984).
- patches.arch/x2APIC_PATCH_03_of_41_1886e8a90a580f3ad343f2065c84c1b9e1dac9ef:
  x64, x2apic/intr-remap: code re-structuring, to be used by both
  DMA and Interrupt remapping (fate #303948 and fate #303984).
- patches.arch/x2APIC_PATCH_04_f12c73e7fa7ebf9ad6defee2c4fb2664e743e970:
  dmar: fix using early fixmap mapping for DMAR table parsing
  (fate #303948 and fate #303984).
- patches.arch/x2APIC_PATCH_04_of_41_aaa9d1dd63bf89b62f4ea9f46de376ab1a3fbc6c:
  x64, x2apic/intr-remap: use CONFIG_DMAR for DMA-remapping
  specific code (fate #303948 and fate #303984).
- patches.arch/x2APIC_PATCH_05_7be42004065ce4df193aeef5befd26805267d0d9:
  x86, lguest: fix apic_ops build on UP (fate #303948 and fate
  #303984).
- patches.arch/x2APIC_PATCH_06_caf43bf7c6a55e89b6df5179df434d67e24aa32e:
  x86, xen: fix apic_ops build on UP (fate #303948 and fate
  #303984).
- patches.arch/x2APIC_PATCH_06_of_41_ad3ad3f6a2caebf56869b83b69e23eb9fa5e0ab6:
  x64, x2apic/intr-remap: parse ioapic scope under vt-d structures
  (fate #303948 and fate #303984).
- patches.arch/x2APIC_PATCH_07_511d9d34183662aada3890883e860b151d707e22:
  x86: apic_ops for lguest (fate #303948 and fate #303984).
- patches.arch/x2APIC_PATCH_07_of_41_cf1337f0447e5be8e66daa944f0ea3bcac2b6179:
  x64, x2apic/intr-remap: move IOMMU_WAIT_OP() macro to
  intel-iommu.h (fate #303948 and fate #303984).
- patches.arch/x2APIC_PATCH_08_of_41_fe962e90cb17a8426e144dee970e77ed789d98ee:
  x64, x2apic/intr-remap: Queued invalidation infrastructure
  (part of VT-d) (fate #303948 and fate #303984).
- patches.arch/x2APIC_PATCH_09_94a8c3c2437c8946f1b6c8e0b2c560a7db8ed3c6:
  x86: let 32bit use apic_ops too - fix (fate #303948 and fate
  #303984).
- patches.arch/x2APIC_PATCH_09_of_41_2ae21010694e56461a63bfc80e960090ce0a5ed9:
  x64, x2apic/intr-remap: Interrupt remapping infrastructure
  (fate #303948 and fate #303984).
- patches.arch/x2APIC_PATCH_10_of_41_b6fcb33ad6c05f152a672f7c96c1fab006527b80:
  x64, x2apic/intr-remap: routines managing Interrupt remapping
  table entries. (fate #303948 and fate #303984).
- patches.arch/x2APIC_PATCH_11_of_41_72b1e22dfcad1daca6906148fd956ffe404bb0bc:
  x64, x2apic/intr-remap: generic irq migration support from
  process context (fate #303948 and fate #303984).
- patches.arch/x2APIC_PATCH_12_of_41_d94d93ca5cc36cd78c532def62772c98fe8ba5d7:
  x64, x2apic/intr-remap: 8259 specific mask/unmask routines
  (fate #303948 and fate #303984).
- patches.arch/x2APIC_PATCH_13_of_41_4dc2f96cacd1e74c688f94348a3bfd0a980817d5:
  x64, x2apic/intr-remap: ioapic routines which deal with initial
  io-apic RTE setup (fate #303948 and fate #303984).
- patches.arch/x2APIC_PATCH_14_of_41_0c81c746f9bdbfaafe64322d540c8b7b59c27314:
  x64, x2apic/intr-remap: introduce read_apic_id() to genapic
  routines (fate #303948 and fate #303984).
- patches.arch/x2APIC_PATCH_15_of_41_2d7a66d02e11af9ab8e16c76d22767e622b4e3d7:
  x64, x2apic/intr-remap: Interrupt-remapping and x2apic support,
  fix (fate #303948 and fate #303984).
- patches.arch/x2APIC_PATCH_16_of_41_1b374e4d6f8b3eb2fcd034fcc24ea8ba1dfde7aa:
  x64, x2apic/intr-remap: basic apic ops support (fate #303948
  and fate #303984).
- patches.arch/x2APIC_PATCH_17_of_41_32e1d0a0651004f5fe47f85a2a5c725ad579a90c:
  x64, x2apic/intr-remap: cpuid bits for x2apic feature (fate
  #303948 and fate #303984).
- patches.arch/x2APIC_PATCH_18_of_41_1cb11583a6c4ceda7426eb36f7bf0419da8dfbc2:
  x64, x2apic/intr-remap: disable DMA-remapping if
  Interrupt-remapping is detected (temporary quirk) (fate #303948
  and fate #303984).
- patches.arch/x2APIC_PATCH_19_of_41_13c88fb58d0112d47f7839f24a755715c6218822:
  x64, x2apic/intr-remap: x2apic ops for x2apic mode support
  (fate #303948 and fate #303984).
- patches.arch/x2APIC_PATCH_20_of_41_cff73a6ffaed726780b001937d2a42efde553922:
  x64, x2apic/intr-remap: introcude self IPI to genapic routines
  (fate #303948 and fate #303984).
- patches.arch/x2APIC_PATCH_21_of_41_12a67cf6851871ca8df42025c94f140c303d0f7f:
  x64, x2apic/intr-remap: x2apic cluster mode support (fate
  #303948 and fate #303984).
- patches.arch/x2APIC_PATCH_22_of_41_5c520a6724e912a7e6153b7597192edad6752750:
  x64, x2apic/intr-remap: setup init_apic_ldr for UV (fate
  #303948 and fate #303984).
- patches.arch/x2APIC_PATCH_23_of_41_89027d35aa5b8f45ce0f7fa0911db85b46563da0:
  x64, x2apic/intr-remap: IO-APIC support for interrupt-remapping
  (fate #303948 and fate #303984).
- patches.arch/x2APIC_PATCH_24_of_41_75c46fa61bc5b4ccd20a168ff325c58771248fcd:
  x64, x2apic/intr-remap: MSI and MSI-X support for interrupt
  remapping infrastructure (fate #303948 and fate #303984).
- patches.arch/x2APIC_PATCH_25_1_of_41_4c9961d56ec20c27ec5d02e49fd7427748312741:
  x86: make read_apic_id return final apicid (fate #303948 and
  fate #303984).
- patches.arch/x2APIC_PATCH_25_2_of_41_c535b6a1a685eb23f96e2c221777d6c1e05080d5:
  x86: let 32bit use apic_ops too (fate #303948 and fate #303984).
- patches.arch/x2APIC_PATCH_25_of_41_6e1cb38a2aef7680975e71f23de187859ee8b158:
  x64, x2apic/intr-remap: add x2apic support, including enabling
  interrupt-remapping (fate #303948 and fate #303984).
- patches.arch/x2APIC_PATCH_26_of_41_2d9579a124d746a3e0e0ba45e57d80800ee80807:
  x64, x2apic/intr-remap: support for x2apic physical mode support
  (fate #303948 and fate #303984).
- patches.arch/x2APIC_PATCH_27_of_41_9fa8c481b55e80edd8c637573f87853bb6b600f5:
  x64, x2apic/intr-remap: introduce CONFIG_INTR_REMAP (fate
  #303948 and fate #303984).
- patches.arch/x2APIC_PATCH_28_1_of_41_f910a9dc7c865896815e2a95fe33363e9522f277:
  x86: make 64bit have get_apic_id (fate #303948 and fate
  #303984).
- patches.arch/x2APIC_PATCH_29_of_41_277d1f5846d84e16760131a93b7a67ebfa8eded4:
  x2apic: uninline uv_init_apic_ldr() (fate #303948 and fate
  #303984).
- patches.arch/x2APIC_PATCH_30_of_41_ad66dd340f561bdde2285992314d9e4fd9b6191e:
  x2apic: xen64 paravirt basic apic ops (fate #303948 and fate
  #303984).
- patches.arch/x2APIC_PATCH_34_of_41_1b9b89e7f163336ad84200b66a17284dbf26aced:
  x86: add apic probe for genapic 64bit, v2 (fate #303948 and
  fate #303984).
- patches.arch/x2APIC_PATCH_35_of_41_d25ae38b7e005af03843833bbd811ffe8c5f8cb4:
  x86: add apic probe for genapic 64bit - fix (fate #303948 and
  fate #303984).
- patches.arch/x2APIC_PATCH_36_of_41_276605dddb74cbf1b77696e32c4a947e42cec52d:
  x2apic: use x2apic id reported by cpuid during topology
  discovery (fate #303948 and fate #303984).
- patches.arch/x2APIC_PATCH_40_of_41_bbb65d2d365efe9951290e61678dcf81ec60add4:
  x86: use cpuid vector 0xb when available for detecting cpu
  topology (fate #303948 and fate #303984).
- patches.arch/x2APIC_PATCH_41_of_41_11c231a962c740b3216eb6565149ae5a7944cba7:
  x86: use x2apic id reported by cpuid during topology discovery,
  fix (fate #303948 and fate #303984).
- patches.arch/x2APIC_PATCH_42_of_41_77322deb4bc676a5ee645444e7ed1a89f854473d:
  x86: io-apic - interrupt remapping fix (fate #303948 and
  fate #303984).
- patches.arch/x2APIC_PATCH_43_of_41_2c72d93f6593f386f5760ca8e7ac7026948c31d7:
  x2apic: fix reserved APIC register accesses in
  print_local_APIC() (fate #303948 and fate #303984).
- patches.drivers/sgi-uv-led: SGI UV: Provide a LED driver and
  some System Activity Indicators (FATE#304268).
- patches.suse/kdb-x86: kdb-v4.4-2.6.27-rc5-x86-1 (FATE#303971).
- patches.xen/xen-x86-no-lapic: Disallow all accesses to the
  local APIC page (191115).
- patches.xen/xen3-auto-arch-x86.diff: xen3 arch-x86.
- patches.xen/xen3-patch-2.6.19: Linux 2.6.19.
- patches.xen/xen3-patch-2.6.26: 2.6.26.
- Update config files:
  Added CONFIG_INTR_REMAP to all x86_64 flavors

-------------------------------------------------------------------
Wed Oct  8 17:46:08 CEST 2008 - gregkh@suse.de

- rpm/kernel-binary.spec.in: added Obsoletes: atl2-kmp as this
  driver is now included in the kernel package.

-------------------------------------------------------------------
Wed Oct  8 17:07:32 CEST 2008 - jjolly@suse.de

- patches.arch/s390-01-04-fcpperf-4-v2.patch: Update for fcpperf-4
  patch to bring in sync with upstream version. (bnc#417243)
- patches.arch/s390-01-04-fcpperf-4.patch: Removed, replaced by
  updated patch

-------------------------------------------------------------------
Wed Oct  8 17:07:31 CEST 2008 - sjayaraman@suse.de

- Remove stale swap-over-nfs patches.

- patches.suse/SoN-05-page_alloc-reserve.patch: Delete.
- patches.suse/SoN-06-reserve-slub.patch: Delete.

-------------------------------------------------------------------
Wed Oct  8 16:30:24 CEST 2008 - agruen@suse.de

- No uml patches left, so remove the code referring to
  patches.uml.tar.bz2.

-------------------------------------------------------------------
Wed Oct  8 16:25:54 CEST 2008 - ghaskins@suse.de

Guarded by +RT
- patches.rt/fix-up-comment.patch: RT: Remove comment that is
  no longer true.
- patches.rt/check-for-migration-during-push.patch: RT: fix
  push_rt_task() to handle dequeue_pushable properly.

-------------------------------------------------------------------
Wed Oct  8 16:05:45 CEST 2008 - agruen@suse.de

- Add DMAPI patches (supported by SGI).
- Update config files: enable DMAPI.

-------------------------------------------------------------------
Wed Oct  8 16:02:06 CEST 2008 - sjayaraman@suse.de

- Doh, forgot to remove stale files from cvs
- Update config files NFS_SWAP=y.

-------------------------------------------------------------------
Wed Oct  8 15:34:19 CEST 2008 - sjayaraman@suse.de

- Refreshed to -v19 of swap over nfs patchset.
  o netns, ipv6 fixes
  o patch ordering changes due to additional patches
- Adjust patches.xen/xen3-auto-common.diff to avoid conflict.

-------------------------------------------------------------------
Wed Oct 08 15:12:57 CEST 2008 - bwalle@suse.de

- Enable CONFIG_MFD_SM501_GPIO also for RT.

-------------------------------------------------------------------
Wed Oct 08 14:54:54 CEST 2008 - bwalle@suse.de

- Refresh patches.rt/mips-remove-duplicate-kconfig.patch.

-------------------------------------------------------------------
Wed Oct 08 14:14:24 CEST 2008 - bwalle@suse.de

- Update to 2.6.27-rc9.
- Enable new configuration option CONFIG_MFD_SM501_GPIO.
- Drop following patches (mainline):
  o patches.suse/e1000e_debug_contention_on_NVM_SWFLAG
  o patches.suse/e1000e_do_not_ever_sleep_in_interrupt_context
  o patches.suse/e1000e_drop_stats_lock, e1000e_fix_lockdep_issues
  o patches.suse/e1000e_mmap_range_chk,
  o patches.suse/e1000e_reset_swflag_after_resetting_hardware
  o patches.suse/e1000e_update_versione1000e_write_protect_ichx_nvm
- Adjust/refresh following patches:
  o patches.arch/s390-01-03-cmm2-v2.patch
  o patches.drivers/e1000e_add_82574L.patch
  o patches.drivers/e1000e_add_ICH9_BM.patch
  o patches.drivers/e1000e_add_LOM_devices.patch
  o patches.suse/e1000e_allow_bad_checksum
  o patches.suse/e1000e_call_dump_eeprom
  o patches.suse/e1000e_ioremap_sanity_check
  o patches.suse/e1000e_use_set_memory_ro-rw_to_protect_flash_memory

-------------------------------------------------------------------
Wed Oct  8 14:07:55 CEST 2008 - mmarek@suse.cz

- rpm/kernel-module-subpackage: switch KMPs to the new
  weak-modules2 script, which handles running depmod and mkinitrd

-------------------------------------------------------------------
Wed Oct  8 12:08:27 CEST 2008 - hare@suse.de

- supported.conf: mark igb as supported.

-------------------------------------------------------------------
Wed Oct  8 10:30:12 CEST 2008 - agruen@suse.de

- kernel-source-rt must not provide a kernel-source symbol: this
  would break dependencies.

-------------------------------------------------------------------
Wed Oct  8 08:57:54 CEST 2008 - olh@suse.de

- update patches.suse/ppc-no-LDFLAGS_MODULE.patch
  use suggested patch from kernel.org bugzilla

-------------------------------------------------------------------
Wed Oct  8 08:51:19 CEST 2008 - olh@suse.de

- add patches.arch/ppc-pseries_remove_lmb-PAGE_SHIFTT.patch
  fix oops in pseries_remove_lmb with 64k PAGE_SIZE (bnc#431380)

-------------------------------------------------------------------
Wed Oct  8 06:34:05 CEST 2008 - gregkh@suse.de

- supported.conf: mark efivars.ko as supported

-------------------------------------------------------------------
Wed Oct  8 06:32:42 CEST 2008 - gregkh@suse.de

- enable yealink driver (bnc#432841)

-------------------------------------------------------------------
Tue Oct  7 16:58:20 CEST 2008 - oneukum@suse.de

- patches.fixes/ehci_sched.diff: fix hang in disable_periodic
  (bnc#403346).

-------------------------------------------------------------------
Tue Oct  7 16:45:09 CEST 2008 - trenn@suse.de

- patches.fixes/fujisu_laptop_fix_section_mismatch.patch: Fix
  section mismatch in fujitsu_laptop driver (none).

-------------------------------------------------------------------
Tue Oct  7 16:20:12 CEST 2008 - hare@suse.de

- patches.fixes/sd-needs-updating: Driver 'sd' needs updating
  (bnc#406656).

-------------------------------------------------------------------
Tue Oct  7 15:29:23 CEST 2008 - agruen@suse.de

- rpm/post.sh: Catch mkinitrd error code indicating missing
  required modules. Only add a bootloader entry if an initrd
  could be created, but re-add the bootloader entry even if
  the initrd already existed before (bnc#431703).

-------------------------------------------------------------------
Tue Oct  7 14:02:57 CEST 2008 - hare@suse.de

- patches.drivers/lpfc-8.2.8.4-update: Update lpfc to 8.2.8.4
  (bnc#420767).
- patches.drivers/qla4xxx-sles11-update: qla4xxx driver fixes
  for SLES11 (bnc#432976).

-------------------------------------------------------------------
Tue Oct  7 11:55:56 CEST 2008 - olh@suse.de

- mark legacy iseries storage as supported

-------------------------------------------------------------------
Mon Oct  6 21:58:37 CEST 2008 - jdelvare@suse.de

- supported.conf: Add the ad7414, adcxx and ibmaem hwmon drivers as
  unsupported.

-------------------------------------------------------------------
Mon Oct  6 21:30:39 CEST 2008 - jdelvare@suse.de

- config/ia64/*: Don't built i2c-amd756-s4882 and i2c-nforce2-s4985
  on ia64, these are motherboard-specific drivers for x86_64
  motherboards.
- config/powerpc/*: Don't built i2c-isch on powerpc, it is a driver
  for x86 hardware.
- config/*: Don't built i2c-simtec on i386, x86_64 and ia64, there
  is no Simtec hardware based on these architectures.

-------------------------------------------------------------------
Sun Oct  5 11:15:44 CEST 2008 - agruen@suse.de

- rpm/kernel-binary.spec.in: Fix the logic splitting up the symbols
  defined in vmlinux by subsystem. (Actually, per directory, under
  the assumption that there is enough of a correlation).

-------------------------------------------------------------------
Sun Oct  5 05:41:47 CEST 2008 - greg@suse.de

- supported.conf: add ohci-hcd to base.  Fix up other USB drivers
  (USB network drivers had moved, others were missing)

-------------------------------------------------------------------
Sun Oct  5 05:24:17 CEST 2008 - gregkh@suse.de

- patches.drivers/atl2-add-atl2-network-driver.patch: atl2:
  add atl2 network driver.
- Update config files (even the rt ones).

-------------------------------------------------------------------
Fri Oct  3 21:22:32 CEST 2008 - jkosina@suse.de

- patches.suse/e1000e_debug_contention_on_NVM_SWFLAG: fix bogus
  WARN_ON() condition, as per upstream commit 95b866d5a

-------------------------------------------------------------------
Fri Oct  3 20:19:33 CEST 2008 - olh@suse.de

- mark ibmvfc as supported (bnc#417555 - fate#304178 - LTC46935)

-------------------------------------------------------------------
Fri Oct  3 20:15:34 CEST 2008 - olh@suse.de

- compile windfarm_pm121 into the kernel

-------------------------------------------------------------------
Fri Oct  3 20:13:35 CEST 2008 - jeffm@suse.de

- doc/README.SUSE, scripts/tar-up_and_run_mbuild.sh,
  scripts/run_oldconfig.sh,
  scripts/sequence-patch.sh: Eliminated defconfig.$flavor

-------------------------------------------------------------------
Fri Oct  3 19:58:32 CEST 2008 - olh@suse.de

- mark Cell drivers as supported

-------------------------------------------------------------------
Fri Oct  3 06:15:51 CEST 2008 - tonyj@suse.de

- Update config files
  rt configs not updated for per-module-dynamic-debug-messages.patch

-------------------------------------------------------------------
Fri Oct  3 06:09:25 CEST 2008 - gregkh@suse.de

- change patches.suse/supported-flag to show which modules are
  unsupported and externally supported in oops messages.  Also change
  the taint values as the documentation was totally wrong.

-------------------------------------------------------------------
Fri Oct  3 05:29:47 CEST 2008 - tonyj@suse.de

- Reenable RT debug builds, compile tested only
- Update config files
- Fix tracer issues
	patches.rt/event-trace-hrtimer-trace.patch
	patches.rt/trace-events-handle-syscalls.patch
	patches.rt/trace-ktime-scalar.patch
	patches.rt/tracer-event-trace.patch
- patches.rt/kdb-disable-ist.patch: Disable stackfault and debug stacks for kdb
- patches.rt/kdb-rtmisc.patch: Misc KDB fixes for RT
- patches.rt/novfs-rtmisc.patch: Misc NOVFS fixes for RT

-------------------------------------------------------------------
Fri Oct  3 05:20:45 CEST 2008 - gregkh@suse.de

- patches.drivers/driver-core-basic-infrastructure-for-per-module-dynamic-debug-messages.patch:
  driver core: basic infrastructure for per-module dynamic
  debug messages.
- refresh patches.trace/tracepoints.patch: Kernel Tracepoints.
- Update config files.

-------------------------------------------------------------------
Thu Oct  2 20:05:27 CEST 2008 - agruen@suse.de

- Introduce kernel-source-rt and kernel-syms-rt packages, needed
  for building real-time KMPs.

-------------------------------------------------------------------
Thu Oct  2 18:07:38 CEST 2008 - schwab@suse.de

- Don't clean <asm/nr-irqs.h>.

-------------------------------------------------------------------
Thu Oct  2 15:59:26 CEST 2008 - jblunck@suse.de

- supported.conf: add qeth_l2 and qeth_l3 as supported modules

-------------------------------------------------------------------
Thu Oct  2 12:31:31 CEST 2008 - jkosina@suse.de

- patches.suse/e1000e_write_protect_ichx_nvm: e1000e: update to
  the latest version of the patch as provided by Intel

-------------------------------------------------------------------
Thu Oct  2 09:56:40 CEST 2008 - jbeulich@novell.com

- Update Xen patches to 2.6.27-rc8 and c/s 684.
- patches.xen/xen-e1000e_Export_set_memory_ro-rw: Replace by ...
- patches.xen/xen3-e1000e_Export_set_memory_ro-rw: this, and put
  in proper place in series.conf.
- patches.xen/xen-rwlocks-enable-interrupts: Replace by ...
- patches.xen/xen3-rwlocks-enable-interrupts: this, and put in
  proper place in series.conf.

-------------------------------------------------------------------
Wed Oct  1 16:20:17 CEST 2008 - jeffm@suse.de

- scripts/sequence-patch.sh
- scripts/run_oldconfig.sh: x86 defconfigs go under arch/x86.

-------------------------------------------------------------------
Wed Oct  1 14:33:28 CEST 2008 - olh@suse.de

- enable msi on ppc64 (bnc#430937)

-------------------------------------------------------------------
Wed Oct  1 09:44:11 CEST 2008 - tiwai@suse.de

- rpm/kernel-source.spec.in: Remove /lib/modules from file list
  as it's already in filesystem

-------------------------------------------------------------------
Wed Oct  1 09:08:44 CEST 2008 - tiwai@suse.de

- rpm/kernel-source.spec.in: Fixed missing endif

-------------------------------------------------------------------
Wed Oct  1 08:36:07 CEST 2008 - tiwai@suse.de

- Update config files: make floppy module on i386, too

-------------------------------------------------------------------
Wed Oct  1 08:31:34 CEST 2008 - tiwai@suse.de

- supported.conf: update sound drivers

-------------------------------------------------------------------
Wed Oct  1 05:08:35 CEST 2008 - tonyj@suse.de

- update RT to 2.6.27-rc8
- patches.rt/preempt-realtime-fs-block.patch: Linux-RT 2.6.27-RT.
- patches.rt/preempt-realtime-timer.patch: Linux-RT 2.6.27-RT.

-------------------------------------------------------------------
Wed Oct  1 03:00:37 CEST 2008 - agruen@suse.de

- Update -rt config files.

-------------------------------------------------------------------
Tue Sep 30 19:46:13 CEST 2008 - gregkh@suse.de

- update to 2.6.27-rc8
  - obsoletes these patches:
    - patches.arch/ia64-kdump_proc_iomem.diff
    - patches.drivers/qla2xxx-defer-risc-interrupt-enablement
    - patches.fixes/usb-hcd-interrupt-shared.patch

-------------------------------------------------------------------
Tue Sep 30 17:17:15 CEST 2008 - jkosina@suse.de

- additional patches to track down and fix e1000e NVM corruption

- patches.suse/e1000e_ioremap_sanity_check: ioremap sanity check
  to catch mapping requests exceeding the BAR sizes (bnc#425480).
- patches.suse/e1000e_write_protect_ichx_nvm: e1000e: write
  protect ICHx NVM to prevent malicious write/erase (bnc#425480).

-------------------------------------------------------------------
Tue Sep 30 14:07:40 CEST 2008 - hare@suse.de

- Update config files.

-------------------------------------------------------------------
Tue Sep 30 13:57:30 CEST 2008 - hare@suse.de

- patches.drivers/mpt-fusion-4.00.43.00-update: Update MPT Fusion
  driver to v4.00.43.00 (bnc#425660).
- patches.kernel.org/gdth-section-conflict: Add missing annotations.

-------------------------------------------------------------------
Tue Sep 30 13:42:06 CEST 2008 - sassmann@suse.de

- Update config files: Disabled everything unnecessary in
  ps3 config file

-------------------------------------------------------------------
Tue Sep 30 12:19:39 CEST 2008 - olh@suse.de

- disable ninja32 and ns87415 pata drivers on ppc64

-------------------------------------------------------------------
Tue Sep 30 12:16:52 CEST 2008 - sdietrich@suse.de

- config.conf: enable rt for i386/x86_64
- Update config files: Preliminary sync with default and debug configs.
- config/x86_64/rt_timing: Delete.

- patches.rt/2.6.21-rc6-lockless3-radix-tree-gang-slot-lookups.patch:
  Linux-RT 2.6.27-RT
   Linux-RT 2.6.26-RT radix-tree: gang slot lookups.
- patches.rt/2.6.21-rc6-lockless5-lockless-probe.patch: Linux-RT
  2.6.27-RT
   Linux-RT 2.6.26-RT mm: lockless probe.
- patches.rt/2.6.21-rc6-lockless6-speculative-get-page.patch:
  Linux-RT 2.6.27-RT
   Linux-RT 2.6.26-RT mm: speculative get page.
- patches.rt/2.6.21-rc6-lockless7-lockless-pagecache-lookups.patch:
  Linux-RT 2.6.27-RT
   Linux-RT 2.6.26-RT mm: lockless pagecache lookups.
- patches.rt/2.6.21-rc6-lockless8-spinlock-tree_lock.patch:
  Linux-RT 2.6.27-RT
   Linux-RT 2.6.26-RT mm: spinlock tree_lock.
- patches.rt/Add-dev-rmem-device-driver-for-real-time-JVM-testing.patch:
  Linux-RT 2.6.27-RT
   Linux-RT 2.6.26-RT.
- patches.rt/Allocate-RTSJ-memory-for-TCK-conformance-test.patch:
  Linux-RT 2.6.27-RT
   Linux-RT 2.6.26-RT.
- patches.rt/RT_utsname.patch: Linux-RT 2.6.27-RT.
- patches.rt/aacraid-compat-sem.patch: Linux-RT 2.6.27-RT.
- patches.rt/adapt-remove-extra-try-to-lock.patch: Linux-RT
  2.6.27-RT.
- patches.rt/adaptive-adjust-pi-wakeup.patch: Linux-RT 2.6.27-RT.
- patches.rt/adaptive-earlybreak-on-steal.patch: Linux-RT
  2.6.27-RT
   rtmutex: break out early on first run.
- patches.rt/adaptive-optimize-rt-lock-wakeup.patch: Linux-RT
  2.6.27-RT.
- patches.rt/adaptive-spinlock-lite-v2.patch: Linux-RT 2.6.27-RT
   adaptive spinlocks lite.
- patches.rt/adaptive-task-oncpu.patch: Linux-RT 2.6.27-RT.
- patches.rt/apic-dumpstack.patch: Linux-RT 2.6.27-RT.
- patches.rt/apic-level-smp-affinity.patch: Linux-RT 2.6.27-RT.
- patches.rt/arm-compile-fix.patch: Linux-RT 2.6.27-RT
   ARM: compile fix for event tracing.
- patches.rt/arm-fix-compile-error-trace-exit-idle.patch:
  Linux-RT 2.6.27-RT.
- patches.rt/arm-futex-atomic-cmpxchg.patch: Linux-RT 2.6.27-RT.
- patches.rt/arm-latency-tracer-support.patch: Linux-RT 2.6.27-RT.
- patches.rt/arm-omap-02.patch: Linux-RT 2.6.27-RT
   Linux-RT 2.6.26-RT.
- patches.rt/arm-omap-05.patch: Linux-RT 2.6.27-RT.
- patches.rt/arm-preempt-config.patch: Linux-RT 2.6.27-RT.
- patches.rt/arm-trace-preempt-idle.patch: Linux-RT 2.6.27-RT.
- patches.rt/bh-state-lock.patch: Linux-RT 2.6.27-RT.
- patches.rt/bh-uptodate-lock.patch: Linux-RT 2.6.27-RT.
- patches.rt/bz235099-idle-load-fix.patch: Linux-RT 2.6.27-RT.
- patches.rt/cache_pci_find_capability.patch: Linux-RT 2.6.27-RT
   Linux-RT 2.6.26-RT Cache calls to pci_find_capability.
- patches.rt/call_rcu_bh-rename-of-call_rcu.patch: Linux-RT
  2.6.27-RT
   just rename call_rcu_bh instead of making it a macro.
- patches.rt/cond_resched_softirq-WARN-fix.patch: Linux-RT
  2.6.27-RT
   WARNING: at kernel/sched.c:5071 2.6.23-rc1-rt7.
- patches.rt/cputimer-thread-rt-fix.patch: Linux-RT 2.6.27-RT.
- patches.rt/cputimer-thread-rt_A0.patch: Linux-RT 2.6.27-RT.
- patches.rt/cycles-to-ns-trace-fix.patch: Linux-RT 2.6.27-RT
   Linux-RT 2.6.26-RT.
- patches.rt/dev-queue-xmit-preempt-fix.patch: Linux-RT 2.6.27-RT.
- patches.rt/disable-irqpoll.patch: Linux-RT 2.6.27-RT.
- patches.rt/disable-ist-x86_64.patch: Linux-RT 2.6.27-RT.
- patches.rt/disable-lpptest-on-nonlinux.patch: Linux-RT
  2.6.27-RT.
- patches.rt/disable-run-softirq-from-hardirq-completely.patch:
  Linux-RT 2.6.27-RT
   Disable running softirqs from hardirqs completely!.
- patches.rt/dont-disable-preemption-without-IST.patch: Linux-RT
  2.6.27-RT.
- patches.rt/dont-let-rt-rw_semaphores-do-non_owner-locks.patch:
  Linux-RT 2.6.27-RT.
- patches.rt/dont-unmask-io_apic.patch: Linux-RT 2.6.27-RT.
- patches.rt/drain-all-local-pages-via-sched.patch: Linux-RT
  2.6.27-RT.
- patches.rt/event-trace-hrtimer-trace.patch: Linux-RT 2.6.27-RT
   event-tracer: add clockevent trace.
- patches.rt/export-schedule-on-each-cpu.patch: Linux-RT
  2.6.27-RT.
- patches.rt/filemap-dont-bug-non-atomic.patch: Linux-RT
  2.6.27-RT.
- patches.rt/fix-a-previously-reverted-fix.patch: Linux-RT
  2.6.27-RT
   Fix a previously reverted "fix".
- patches.rt/fix-adaptive-hack.patch: Linux-RT 2.6.27-RT
   fix-adaptive-hack.patch.
- patches.rt/fix-bug-on-in-filemap.patch: Linux-RT 2.6.27-RT
   Change bug_on for atomic to pagefault_disabled..
- patches.rt/fix-circular-locking-deadlock.patch: Linux-RT
  2.6.27-RT.
- patches.rt/fix-compilation-for-non-RT-in-timer.patch: Linux-RT
  2.6.27-RT.
- patches.rt/fix-config-debug-rt-mutex-lock-underflow-warnings.patch:
  Linux-RT 2.6.27-RT
   Fix CONFIG_DEBUG_RT_MUTEX lock underflow warnings.
- patches.rt/fix-emac-locking-2.6.16.patch: Linux-RT 2.6.27-RT
   Linux-RT 2.6.26-RT.
- patches.rt/fix-emergency-reboot.patch: Linux-RT 2.6.27-RT
   call reboot notifier list when doing an emergency reboot.
- patches.rt/fix-migrating-softirq.patch: Linux-RT 2.6.27-RT.
- patches.rt/fix-softirq-checks-for-non-rt-preempt-hardirq.patch:
  Linux-RT 2.6.27-RT.
- patches.rt/fix_vdso_gtod_vsyscall64_2.patch: Linux-RT 2.6.27-RT.
- patches.rt/floppy-resume-fix.patch: Linux-RT 2.6.27-RT
   floppy: suspend/resume fix.
- patches.rt/frace-use-tsc.patch: Linux-RT 2.6.27-RT.
- patches.rt/ftrace-compile-fixes.patch: Linux-RT 2.6.27-RT
   Linux-RT 2.6.26-RT rt: remove call to stop tracer.
- patches.rt/ftrace-document-event-tracer.patch: Linux-RT
  2.6.27-RT.
- patches.rt/ftrace-document-update1.patch: Linux-RT 2.6.27-RT
   Linux-RT 2.6.26-RT ftrace: document updates.
- patches.rt/ftrace-dont-trace-markers.patch: Linux-RT 2.6.27-RT
   ftrace: dont trace markers.
- patches.rt/ftrace-fix-get-kprobe-wreckage.patch: Linux-RT
  2.6.27-RT
   Linux-RT 2.6.26-RT ftrace-fix-missing-kprobe-include.pathc.
- patches.rt/ftrace-fix-header.patch: Linux-RT 2.6.27-RT.
- patches.rt/ftrace-function-record-nop.patch: Linux-RT 2.6.27-RT
   Linux-RT 2.6.26-RT ftrace: define function trace nop.
- patches.rt/ftrace-hotplug-fix.patch: Linux-RT 2.6.27-RT
   ftrace: cpu hotplug fix.
- patches.rt/ftrace-m68knommu-add-FTRACE-support.patch: Linux-RT
  2.6.27-RT.
- patches.rt/ftrace-m68knommu-generic-stacktrace-function.patch:
  Linux-RT 2.6.27-RT.
- patches.rt/ftrace-preempt-trace-check.patch: Linux-RT 2.6.27-RT
   Linux-RT 2.6.26-RT ftrace: only trace preempt off with
   preempt tracer.
- patches.rt/ftrace-print-missing-cmdline.patch: Linux-RT
  2.6.27-RT
   ftrace: fix the command line printing.
- patches.rt/ftrace-record-comm-on-ctrl.patch: Linux-RT 2.6.27-RT
   ftrace: record comm on function ctrl change.
- patches.rt/ftrace-stop-trace-on-crash.patch: Linux-RT 2.6.27-RT
   fix-tracer-wreckage-wtf-is-this-code-all-features.patch.
- patches.rt/ftrace-trace-sched.patch: Linux-RT 2.6.27-RT
   Linux-RT 2.6.26-RT ftrace: trace sched.c.
- patches.rt/ftrace-use-preempt-disable-not-irq-disable.patch:
  Linux-RT 2.6.27-RT
   ftrace: avoid lockdep recursion.
- patches.rt/ftrace-wakeup-rawspinlock.patch: Linux-RT 2.6.27-RT
   Linux-RT 2.6.26-RT ftrace: user raw spin lock for wakeup
   function trace.
- patches.rt/generic-cmpxchg-use-raw-local-irq-variant.patch:
  Linux-RT 2.6.27-RT.
- patches.rt/genhd-protect-percpu-var.patch: Linux-RT 2.6.27-RT.
- patches.rt/genirq-soft-resend.patch: Linux-RT 2.6.27-RT
   x86: activate HARDIRQS_SW_RESEND.
- patches.rt/git-ignore-script-lpp.patch: Linux-RT 2.6.27-RT.
- patches.rt/gtod-optimize.patch: Linux-RT 2.6.27-RT.
- patches.rt/hack-convert-i_alloc_sem-for-direct_io-craziness.patch:
  Linux-RT 2.6.27-RT.
- patches.rt/hack-fix-rt-migration.patch: Linux-RT 2.6.27-RT.
- patches.rt/handle-pending-in-simple-irq.patch: Linux-RT
  2.6.27-RT
   handle IRQ_PENDING for simple irq handler.
- patches.rt/highmem-redo-mainline.patch: Linux-RT 2.6.27-RT.
- patches.rt/highmem-revert-mainline.patch: Linux-RT 2.6.27-RT.
- patches.rt/highmem_rewrite.patch: Linux-RT 2.6.27-RT
   mm: remove kmap_lock.
- patches.rt/hrtimer-no-printk.patch: Linux-RT 2.6.27-RT.
- patches.rt/hrtimers-overrun-api.patch: Linux-RT 2.6.27-RT.
- patches.rt/i386-mark-atomic-irq-ops-raw.patch: Linux-RT
  2.6.27-RT.
- patches.rt/i386-nmi-watchdog-show-regs.patch: Linux-RT
  2.6.27-RT.
- patches.rt/idle-fix.patch: Linux-RT 2.6.27-RT
   Linux-RT 2.6.26-RT.
- patches.rt/idle2-fix.patch: Linux-RT 2.6.27-RT
   Linux-RT 2.6.26-RT.
- patches.rt/ioapic-fix-too-fast-clocks.patch: Linux-RT 2.6.27-RT.
- patches.rt/irda-fix.patch: Linux-RT 2.6.27-RT.
- patches.rt/irq-mask-fix.patch: Linux-RT 2.6.27-RT
   genirq: fix simple and fasteoi irq handlers.
- patches.rt/jbd_assertions_smp_only.patch: Linux-RT 2.6.27-RT.
- patches.rt/kmap-atomic-i386-fix.patch: Linux-RT 2.6.27-RT.
- patches.rt/kmap-atomic-prepare.patch: Linux-RT 2.6.27-RT.
- patches.rt/kprobes-preempt-fix.patch: Linux-RT 2.6.27-RT.
- patches.rt/kstat-add-rt-stats.patch: Linux-RT 2.6.27-RT
   add rt stats to /proc/stat.
- patches.rt/kstat-fix-spurious-system-load-spikes-in-proc-loadavgrt.patch:
  Linux-RT 2.6.27-RT.
- patches.rt/latency-measurement-drivers.patch: Linux-RT
  2.6.27-RT.
- patches.rt/latency-tracing-arm.patch: Linux-RT 2.6.27-RT.
- patches.rt/latency-tracing-ppc.patch: Linux-RT 2.6.27-RT
   Linux-RT 2.6.26-RT.
- patches.rt/loadavg_fixes_weird_loads.patch: Linux-RT 2.6.27-RT.
- patches.rt/local_irq_save_nort-in-swap.patch: Linux-RT
  2.6.27-RT.
- patches.rt/lock-init-plist-fix.patch: Linux-RT 2.6.27-RT.
- patches.rt/lock_list.patch: Linux-RT 2.6.27-RT
   lock_list - a fine grain locked double linked list.
- patches.rt/lock_page_ref.patch: Linux-RT 2.6.27-RT
   mm: lock_page_ref.
- patches.rt/lockdep-avoid-fork-waring.patch: Linux-RT 2.6.27-RT
   Linux-RT 2.6.26-RT ftrace: fix if define to prove locking.
- patches.rt/lockdep-lock_set_subclass.patch: Linux-RT 2.6.27-RT
   Linux-RT 2.6.26-RT lockdep: lock_set_subclass - reset a held
   lock's subclass.
- patches.rt/lockdep-more-entries.patch: Linux-RT 2.6.27-RT.
- patches.rt/lockdep-prettify.patch: Linux-RT 2.6.27-RT
   lockdep: prettify output.
- patches.rt/lockdep-rt-mutex.patch: Linux-RT 2.6.27-RT
   lockdep-rt: annotate PREEMPT_RT DEFINE_MUTEX.
- patches.rt/lockdep-rt-recursion-limit-fix.patch: Linux-RT
  2.6.27-RT.
- patches.rt/lockdep-show-held-locks.patch: Linux-RT 2.6.27-RT
   lockdep: show held locks when showing a stackdump.
- patches.rt/lockdep_lock_set_subclass_fix.patch: Linux-RT
  2.6.27-RT.
- patches.rt/lockstat-fix-contention-points.patch: Linux-RT
  2.6.27-RT
   Linux-RT 2.6.26-RT lockstat: fix contention points.
- patches.rt/lockstat-output.patch: Linux-RT 2.6.27-RT
   lockstat: warn about disabled lock debugging.
- patches.rt/lockstat-rt-hooks.patch: Linux-RT 2.6.27-RT.
- patches.rt/lockstat_bounce_rt.patch: Linux-RT 2.6.27-RT.
- patches.rt/loopback-revert.patch: Linux-RT 2.6.27-RT.
- patches.rt/m68knommu-make-cmpxchg-RT-safe.patch: Linux-RT
  2.6.27-RT.
- patches.rt/m68knommu_fixes_ontop_of_v2.6.26.patch: Linux-RT
  2.6.27-RT
   Linux-RT 2.6.26-RT.
- patches.rt/mapping_nrpages-fix.patch: Linux-RT 2.6.27-RT
   mapping_nrpages-fix.patch.
- patches.rt/mapping_nrpages.patch: Linux-RT 2.6.27-RT
   mm/fs: abstract address_space::nrpages.
- patches.rt/mips-change-raw-spinlock-type.patch: Linux-RT
  2.6.27-RT
   Linux-RT 2.6.26-RT RT: change from raw_spinlock_t to
   __raw_spinlock_t.
- patches.rt/mips-remove-conlicting-rtc-lock-declaration.patch:
  Linux-RT 2.6.27-RT
   RT: remove conflicting rtc_lock declaration.
- patches.rt/mips-remove-duplicate-kconfig.patch: Linux-RT
  2.6.27-RT.
- patches.rt/mips-remove-finish-arch-switch.patch: Linux-RT
  2.6.27-RT
   RT: remove finish_arch_switch.
- patches.rt/mitigate-resched-flood.patch: Linux-RT 2.6.27-RT.
- patches.rt/mm-concurrent-pagecache-rt.patch: Linux-RT 2.6.27-RT
   mm: -rt bits for concurrent pagecache.
- patches.rt/mm-concurrent-pagecache.patch: Linux-RT 2.6.27-RT
   mm: concurrent pagecache write side.
- patches.rt/mm-fix-latency.patch: Linux-RT 2.6.27-RT
   reduce pagetable-freeing latencies.
- patches.rt/move-native-irq.patch: Linux-RT 2.6.27-RT.
- patches.rt/msi-suspend-resume-workaround.patch: Linux-RT
  2.6.27-RT.
- patches.rt/multi-reader-account.patch: Linux-RT 2.6.27-RT
   map tasks to reader locks held.
- patches.rt/multi-reader-limit.patch: Linux-RT 2.6.27-RT
   implement reader limit on read write locks.
- patches.rt/multi-reader-lock-account.patch: Linux-RT 2.6.27-RT
   map read/write locks back to their readers.
- patches.rt/multi-reader-pi.patch: Linux-RT 2.6.27-RT
   read lock Priority Inheritance implementation.
- patches.rt/native-sched-clock-booboo.patch: Linux-RT 2.6.27-RT
   Linux-RT 2.6.26-RT.
- patches.rt/neptune-no-at-keyboard.patch: Linux-RT 2.6.27-RT.
- patches.rt/net-core-preempt-fix.patch: Linux-RT 2.6.27-RT.
- patches.rt/netpoll-8139too-fix.patch: Linux-RT 2.6.27-RT.
- patches.rt/new-softirq-code.patch: Linux-RT 2.6.27-RT
   softirq preemption: optimization.
- patches.rt/nf_conntrack-fix-smp-processor-id.patch: Linux-RT
  2.6.27-RT.
- patches.rt/nf_conntrack-weird-crash-fix.patch: Linux-RT
  2.6.27-RT.
- patches.rt/nfs-stats-miss-preemption.patch: Linux-RT 2.6.27-RT
   nfs: fix missing preemption check.
- patches.rt/nmi-profiling.patch: Linux-RT 2.6.27-RT.
- patches.rt/nmi-show-regs-fix.patch: Linux-RT 2.6.27-RT.
- patches.rt/nmi-watchdog-disable.patch: Linux-RT 2.6.27-RT
   Linux-RT 2.6.26-RT x86_64: do not enable the NMI watchdog
   by default.
- patches.rt/nmi-watchdog-fix-1.patch: Linux-RT 2.6.27-RT
   Linux-RT 2.6.26-RT.
- patches.rt/nmi-watchdog-fix-2.patch: Linux-RT 2.6.27-RT.
- patches.rt/nmi-watchdog-fix-3.patch: Linux-RT 2.6.27-RT.
- patches.rt/nmi-watchdog-fix-4.patch: Linux-RT 2.6.27-RT.
- patches.rt/no-warning-for-irqs-disabled-in-local-bh-enable.patch:
  Linux-RT 2.6.27-RT
   Linux-RT 2.6.26-RT local_bh_enable() is safe for
   irqs_disabled().
- patches.rt/ntfs-local-irq-save-nort.patch: Linux-RT 2.6.27-RT.
- patches.rt/numa-slab-freeing.patch: Linux-RT 2.6.27-RT.
- patches.rt/only-run-softirqs-from-irq-thread-when-irq-affinity-is-set.patch:
  Linux-RT 2.6.27-RT.
- patches.rt/pagefault-disable-cleanup.patch: Linux-RT 2.6.27-RT
   clean up the page fault disabling logic.
- patches.rt/panic-dont-stop-box.patch: Linux-RT 2.6.27-RT.
- patches.rt/paravirt-function-pointer-fix.patch: Linux-RT
  2.6.27-RT.
- patches.rt/pause-on-oops-head-tail.patch: Linux-RT 2.6.27-RT
   introduce pause_on_oops_head/tail boot options.
- patches.rt/percpu-locked-mm.patch: Linux-RT 2.6.27-RT.
- patches.rt/percpu-locked-netfilter.patch: Linux-RT 2.6.27-RT.
- patches.rt/percpu-locked-netfilter2.patch: Linux-RT 2.6.27-RT.
- patches.rt/percpu-locked-powerpc-fixups.patch: Linux-RT
  2.6.27-RT.
- patches.rt/percpu_list.patch: Linux-RT 2.6.27-RT
   percpu_list.
- patches.rt/plist-debug.patch: Linux-RT 2.6.27-RT.
- patches.rt/pmtmr-override.patch: Linux-RT 2.6.27-RT
   Linux-RT 2.6.26-RT pmtmr: allow command line override of
   ioport.
- patches.rt/posix-cpu-timers-fix.patch: Linux-RT 2.6.27-RT.
- patches.rt/powerpc-count_active_rt_tasks-is-undefined-for-non-preempt-rt.patch:
  Linux-RT 2.6.27-RT.
- patches.rt/powerpc-flush_tlb_pending-is-no-more.patch:
  Linux-RT 2.6.27-RT.
- patches.rt/powerpc-ftrace-stop-on-oops.patch: Linux-RT 2.6.27-RT
   powerpc: ftrace stop on crash.
- patches.rt/powerpc-match-__rw_yield-function-declaration-to-prototype.patch:
  Linux-RT 2.6.27-RT.
- patches.rt/ppc-chpr-set-rtc-lock.patch: Linux-RT 2.6.27-RT.
- patches.rt/ppc-gtod-notrace-fix.patch: Linux-RT 2.6.27-RT.
- patches.rt/ppc-hacks-to-allow-rt-to-run-kernbench.patch:
  Linux-RT 2.6.27-RT.
- patches.rt/ppc-make-tlb-batch-64-only.patch: Linux-RT 2.6.27-RT.
- patches.rt/ppc-tlbflush-preempt.patch: Linux-RT 2.6.27-RT.
- patches.rt/ppc32-latency-compile-hack-fixes.patch: Linux-RT
  2.6.27-RT.
- patches.rt/ppc32_notrace_init_functions.patch: Linux-RT
  2.6.27-RT
   don't trace early init functions for ppc32.
- patches.rt/ppc64-fix-preempt-unsafe-paths-accessing-per_cpu-variables.patch:
  Linux-RT 2.6.27-RT.
- patches.rt/preempt-irqs-Kconfig.patch: Linux-RT 2.6.27-RT.
- patches.rt/preempt-irqs-arm-fix-oprofile.patch: Linux-RT
  2.6.27-RT.
- patches.rt/preempt-irqs-arm.patch: Linux-RT 2.6.27-RT.
- patches.rt/preempt-irqs-direct-debug-keyboard.patch: Linux-RT
  2.6.27-RT.
- patches.rt/preempt-irqs-hrtimer.patch: Linux-RT 2.6.27-RT.
- patches.rt/preempt-irqs-i386-idle-poll-loop-fix.patch:
  Linux-RT 2.6.27-RT.
- patches.rt/preempt-irqs-i386-ioapic-mask-quirk.patch: Linux-RT
  2.6.27-RT.
- patches.rt/preempt-irqs-i386.patch: Linux-RT 2.6.27-RT.
- patches.rt/preempt-irqs-m68knommu-make-timer-interrupt-non-threaded.patch:
  Linux-RT 2.6.27-RT.
- patches.rt/preempt-irqs-mips.patch: Linux-RT 2.6.27-RT.
- patches.rt/preempt-irqs-ppc-ack-irq-fixups.patch: Linux-RT
  2.6.27-RT.
- patches.rt/preempt-irqs-ppc-fix-b5.patch: Linux-RT 2.6.27-RT.
- patches.rt/preempt-irqs-ppc-fix-b6.patch: Linux-RT 2.6.27-RT.
- patches.rt/preempt-irqs-ppc-fix-more-fasteoi.patch: Linux-RT
  2.6.27-RT.
- patches.rt/preempt-irqs-ppc.patch: Linux-RT 2.6.27-RT.
- patches.rt/preempt-irqs-x86-64-ioapic-mask-quirk.patch:
  Linux-RT 2.6.27-RT.
- patches.rt/preempt-irqs-x86-64.patch: Linux-RT 2.6.27-RT.
- patches.rt/preempt-realtime-acpi.patch: Linux-RT 2.6.27-RT.
- patches.rt/preempt-realtime-arm-bagde4.patch: Linux-RT
  2.6.27-RT.
- patches.rt/preempt-realtime-arm-footbridge.patch: Linux-RT
  2.6.27-RT.
- patches.rt/preempt-realtime-arm-integrator.patch: Linux-RT
  2.6.27-RT.
- patches.rt/preempt-realtime-arm-ixp4xx.patch: Linux-RT
  2.6.27-RT.
- patches.rt/preempt-realtime-arm-pxa.patch: Linux-RT 2.6.27-RT.
- patches.rt/preempt-realtime-arm-rawlock-in-mmu_context-h.patch:
  Linux-RT 2.6.27-RT.
- patches.rt/preempt-realtime-arm-shark.patch: Linux-RT 2.6.27-RT.
- patches.rt/preempt-realtime-arm.patch: Linux-RT 2.6.27-RT.
- patches.rt/preempt-realtime-compile-fixes.patch: Linux-RT
  2.6.27-RT.
- patches.rt/preempt-realtime-console.patch: Linux-RT 2.6.27-RT.
- patches.rt/preempt-realtime-core.patch: Linux-RT 2.6.27-RT.
- patches.rt/preempt-realtime-debug-sysctl.patch: Linux-RT
  2.6.27-RT.
- patches.rt/preempt-realtime-fs-block.patch: Linux-RT 2.6.27-RT.
- patches.rt/preempt-realtime-ftrace-disable-ftraced.patch:
  Linux-RT 2.6.27-RT.
- patches.rt/preempt-realtime-ftrace.patch: Linux-RT 2.6.27-RT.
- patches.rt/preempt-realtime-i386.patch: Linux-RT 2.6.27-RT.
- patches.rt/preempt-realtime-ia64.patch: Linux-RT 2.6.27-RT.
- patches.rt/preempt-realtime-ide.patch: Linux-RT 2.6.27-RT.
- patches.rt/preempt-realtime-init-show-enabled-debugs.patch:
  Linux-RT 2.6.27-RT.
- patches.rt/preempt-realtime-input.patch: Linux-RT 2.6.27-RT.
- patches.rt/preempt-realtime-ipc.patch: Linux-RT 2.6.27-RT.
- patches.rt/preempt-realtime-irqs.patch: Linux-RT 2.6.27-RT.
- patches.rt/preempt-realtime-loopback.patch: Linux-RT 2.6.27-RT.
- patches.rt/preempt-realtime-mellanox-driver-fix.patch:
  Linux-RT 2.6.27-RT.
- patches.rt/preempt-realtime-mips.patch: Linux-RT 2.6.27-RT.
- patches.rt/preempt-realtime-mm.patch: Linux-RT 2.6.27-RT.
- patches.rt/preempt-realtime-mmdrop-delayed.patch: Linux-RT
  2.6.27-RT.
- patches.rt/preempt-realtime-net-drivers.patch: Linux-RT
  2.6.27-RT.
- patches.rt/preempt-realtime-net-softirq-fixups.patch: Linux-RT
  2.6.27-RT
   NOHZ: local_softirq_pending with tickless.
- patches.rt/preempt-realtime-net.patch: Linux-RT 2.6.27-RT.
- patches.rt/preempt-realtime-powerpc-add-raw-relax-macros.patch:
  Linux-RT 2.6.27-RT.
- patches.rt/preempt-realtime-powerpc-b2.patch: Linux-RT
  2.6.27-RT.
- patches.rt/preempt-realtime-powerpc-b3.patch: Linux-RT
  2.6.27-RT.
- patches.rt/preempt-realtime-powerpc-b4.patch: Linux-RT
  2.6.27-RT.
- patches.rt/preempt-realtime-powerpc-celleb-raw-spinlocks.patch:
  Linux-RT 2.6.27-RT.
- patches.rt/preempt-realtime-powerpc-missing-raw-spinlocks.patch:
  Linux-RT 2.6.27-RT.
- patches.rt/preempt-realtime-powerpc-tlb-batching.patch:
  Linux-RT 2.6.27-RT.
- patches.rt/preempt-realtime-powerpc-update.patch: Linux-RT
  2.6.27-RT.
- patches.rt/preempt-realtime-powerpc.patch: Linux-RT 2.6.27-RT.
- patches.rt/preempt-realtime-prevent-idle-boosting.patch:
  Linux-RT 2.6.27-RT
   Premmpt-RT: Preevent boosting of idle task.
- patches.rt/preempt-realtime-printk.patch: Linux-RT 2.6.27-RT.
- patches.rt/preempt-realtime-profiling.patch: Linux-RT 2.6.27-RT.
- patches.rt/preempt-realtime-rawlocks.patch: Linux-RT 2.6.27-RT.
- patches.rt/preempt-realtime-rcu.patch: Linux-RT 2.6.27-RT.
- patches.rt/preempt-realtime-sched-cpupri.patch: Linux-RT
  2.6.27-RT.
- patches.rt/preempt-realtime-sched-i386.patch: Linux-RT
  2.6.27-RT.
- patches.rt/preempt-realtime-sched.patch: Linux-RT 2.6.27-RT.
- patches.rt/preempt-realtime-sound.patch: Linux-RT 2.6.27-RT.
- patches.rt/preempt-realtime-supress-nohz-softirq-warning.patch:
  Linux-RT 2.6.27-RT.
- patches.rt/preempt-realtime-supress-rtc-printk.patch: Linux-RT
  2.6.27-RT.
- patches.rt/preempt-realtime-timer.patch: Linux-RT 2.6.27-RT.
- patches.rt/preempt-realtime-usb.patch: Linux-RT 2.6.27-RT.
- patches.rt/preempt-realtime-warn-and-bug-on-fix.patch:
  Linux-RT 2.6.27-RT.
- patches.rt/preempt-realtime-warn-and-bug-on.patch: Linux-RT
  2.6.27-RT.
- patches.rt/preempt-realtime-x86_64.patch: Linux-RT 2.6.27-RT.
- patches.rt/preempt-rt-no-slub.patch: Linux-RT 2.6.27-RT.
- patches.rt/preempt-trace.patch: Linux-RT 2.6.27-RT.
- patches.rt/print-might-sleep-hack.patch: Linux-RT 2.6.27-RT.
- patches.rt/printk-dont-bug-on-sched.patch: Linux-RT 2.6.27-RT.
- patches.rt/printk-in-atomic-hack-fix.patch: Linux-RT 2.6.27-RT
   fix printk in atomic hack.
- patches.rt/printk-in-atomic.patch: Linux-RT 2.6.27-RT.
- patches.rt/proportions-raw-locks.patch: Linux-RT 2.6.27-RT.
- patches.rt/qrcu.patch: Linux-RT 2.6.27-RT
   QRCU with lockless fastpath.
- patches.rt/quicklist-release-before-free-page-fix.patch:
  Linux-RT 2.6.27-RT.
- patches.rt/quicklist-release-before-free-page.patch: Linux-RT
  2.6.27-RT.
- patches.rt/radix-concurrent-lockdep.patch: Linux-RT 2.6.27-RT.
- patches.rt/radix-percpu-hack-fix.patch: Linux-RT 2.6.27-RT.
- patches.rt/radix-tree-concurrent.patch: Linux-RT 2.6.27-RT
   radix-tree: concurrent write side support.
- patches.rt/radix-tree-lockdep-plus1.patch: Linux-RT 2.6.27-RT
   lockdep: add +1 to radix tree array.
- patches.rt/radix-tree-optimistic-hist.patch: Linux-RT 2.6.27-RT
   debug: optimistic lock histogram.
- patches.rt/radix-tree-optimistic.patch: Linux-RT 2.6.27-RT
   radix-tree: optimistic locking.
- patches.rt/raw-spinlocks-for-nmi-print.patch: Linux-RT
  2.6.27-RT.
- patches.rt/rcu-hrt-fixups.patch: Linux-RT 2.6.27-RT.
- patches.rt/rcu-new-7.patch: Linux-RT 2.6.27-RT.
- patches.rt/rcu-preempt-boost-default.patch: Linux-RT 2.6.27-RT.
- patches.rt/rcu-preempt-boost-fix.patch: Linux-RT 2.6.27-RT.
- patches.rt/rcu-preempt-boost-sdr.patch: Linux-RT 2.6.27-RT.
- patches.rt/rcu-preempt-fix-bad-dyntick-accounting.patch:
  Linux-RT 2.6.27-RT.
- patches.rt/rcu-preempt-hotplug-hackaround.patch: Linux-RT
  2.6.27-RT.
- patches.rt/rcu-torture-preempt-update.patch: Linux-RT 2.6.27-RT.
- patches.rt/rcu-trace-fix-free.patch: Linux-RT 2.6.27-RT.
- patches.rt/rcupreempt-boost-early-init.patch: Linux-RT
  2.6.27-RT.
- patches.rt/realtime-preempt-warn-about-tracing.patch: Linux-RT
  2.6.27-RT.
- patches.rt/relay-fix.patch: Linux-RT 2.6.27-RT
   relay: fix timer madness.
- patches.rt/remove-check-pgt-cache-calls.patch: Linux-RT
  2.6.27-RT.
- patches.rt/replace-bugon-by-warn-on.patch: Linux-RT 2.6.27-RT.
- patches.rt/revert-preempt-bkl-revert.patch: Linux-RT 2.6.27-RT.
- patches.rt/root-domain-kfree-in-atomic.patch: Linux-RT
  2.6.27-RT.
- patches.rt/rt-apis.patch: Linux-RT 2.6.27-RT.
- patches.rt/rt-avoid-deadlock-in-swap.patch: Linux-RT 2.6.27-RT.
- patches.rt/rt-delayed-prio.patch: Linux-RT 2.6.27-RT
   rt: PI-workqueue: propagate prio for delayed work.
- patches.rt/rt-kmap-scale-fix.patch: Linux-RT 2.6.27-RT.
- patches.rt/rt-list-mods.patch: Linux-RT 2.6.27-RT
   rt: list_splice2.
- patches.rt/rt-move-update-wall-time-back-to-do-timer.patch:
  Linux-RT 2.6.27-RT
   rt: move update_wall_time back to do timer.
- patches.rt/rt-mutex-arm.patch: Linux-RT 2.6.27-RT.
- patches.rt/rt-mutex-compat-semaphores.patch: Linux-RT 2.6.27-RT.
- patches.rt/rt-mutex-core.patch: Linux-RT 2.6.27-RT.
- patches.rt/rt-mutex-i386.patch: Linux-RT 2.6.27-RT.
- patches.rt/rt-mutex-irq-flags-checking.patch: Linux-RT 2.6.27-RT
   Linux-RT 2.6.26-RT.
- patches.rt/rt-mutex-mips.patch: Linux-RT 2.6.27-RT.
- patches.rt/rt-mutex-namespace.patch: Linux-RT 2.6.27-RT
   rt-mutex-namespace.patch.
- patches.rt/rt-mutex-ppc-fix-a5.patch: Linux-RT 2.6.27-RT.
- patches.rt/rt-mutex-ppc.patch: Linux-RT 2.6.27-RT.
- patches.rt/rt-mutex-preempt-debugging.patch: Linux-RT 2.6.27-RT.
- patches.rt/rt-mutex-trivial-route-cast-fix.patch: Linux-RT
  2.6.27-RT.
- patches.rt/rt-mutex-trivial-tcp-preempt-fix.patch: Linux-RT
  2.6.27-RT.
- patches.rt/rt-mutex-use-inline.patch: Linux-RT 2.6.27-RT
   rt-mutex-cleanup.patch.
- patches.rt/rt-mutex-x86-64.patch: Linux-RT 2.6.27-RT.
- patches.rt/rt-plist-mods.patch: Linux-RT 2.6.27-RT
   rt: plist_head_splice.
- patches.rt/rt-rwlock-conservative-locking.patch: Linux-RT
  2.6.27-RT
   rwlock: be more conservative in locking reader_lock_count.
- patches.rt/rt-s_files-kill-a-union.patch: Linux-RT 2.6.27-RT.
- patches.rt/rt-sched-groups.patch: Linux-RT 2.6.27-RT.
- patches.rt/rt-shorten-softirq-thread-names.patch: Linux-RT
  2.6.27-RT.
- patches.rt/rt-workqeue-prio.patch: Linux-RT 2.6.27-RT
   rt: PI-workqueue support.
- patches.rt/rt-workqueue-barrier.patch: Linux-RT 2.6.27-RT
   rt: PI-workqueue: fix barriers.
- patches.rt/rt-wq-barrier-fix.patch: Linux-RT 2.6.27-RT
   rt: PI-workqueue: wait_on_work() fixup.
- patches.rt/rt_mutex_setprio.patch: Linux-RT 2.6.27-RT
   rt: rename rt_mutex_setprio to task_setprio.
- patches.rt/rtmutex-debug-fix.patch: Linux-RT 2.6.27-RT
   rtmutex-debug-fix.patch.
- patches.rt/rtmutex-debug.h-cleanup.patch: Linux-RT 2.6.27-RT
   lock debugging: clean up rtmutex-debug.h.
- patches.rt/rtmutex-lateral-steal.patch: Linux-RT 2.6.27-RT.
- patches.rt/rtmutex-rearrange.patch: Linux-RT 2.6.27-RT.
- patches.rt/rtmutex-remove-xchg.patch: Linux-RT 2.6.27-RT
   rtmutex - remove double xchg.
- patches.rt/rtmutex-rwlock-cmpxchg-typecast.patch: Linux-RT
  2.6.27-RT.
- patches.rt/rwlock-fixes.patch: Linux-RT 2.6.27-RT
   rwlock: fix pi_list race conditions.
- patches.rt/rwlock-implement-downgrade-write.patch: Linux-RT
  2.6.27-RT
   rwlocks multi downgrade write.
- patches.rt/rwlock-pi-lock-reader.patch: Linux-RT 2.6.27-RT.
- patches.rt/rwlock-prio-fix.patch: Linux-RT 2.6.27-RT
   rwlock: reset prio on unlocks and wakeups.
- patches.rt/rwlock-protect-reader_lock_count.patch: Linux-RT
  2.6.27-RT.
- patches.rt/rwlock-slowunlock-mutex-fix.patch: Linux-RT
  2.6.27-RT.
- patches.rt/rwlock-slowunlock-mutex-fix2.patch: Linux-RT
  2.6.27-RT.
- patches.rt/rwlock-torture-no-rt.patch: Linux-RT 2.6.27-RT
   rwlock: fix torture test to handle non-rt.
- patches.rt/rwlock-torture.patch: Linux-RT 2.6.27-RT
   rwlock: rwlock torture test.
- patches.rt/rwlocks-default-nr-readers-nr-cpus.patch: Linux-RT
  2.6.27-RT.
- patches.rt/rwlocks-fix-no-preempt-rt.patch: Linux-RT 2.6.27-RT
   rwlock: fix non PREEMPT_RT case.
- patches.rt/rwlocks-multiple-readers.patch: Linux-RT 2.6.27-RT
   implement rwlocks management.
- patches.rt/rwsems-multiple-readers.patch: Linux-RT 2.6.27-RT
   add framework for multi readers on rwsems.
- patches.rt/s_files-pipe-fix.patch: Linux-RT 2.6.27-RT
   s_files: free_write_pipe() fix.
- patches.rt/s_files-schedule_on_each_cpu_wq.patch: Linux-RT
  2.6.27-RT.
- patches.rt/s_files.patch: Linux-RT 2.6.27-RT
   remove global files_lock.
- patches.rt/sched-clock-nmi.patch: Linux-RT 2.6.27-RT.
- patches.rt/sched-cpupri-hotplug-support.patch: Linux-RT
  2.6.27-RT
   Linux-RT 2.6.26-RT.
- patches.rt/sched-cpupri-priocount.patch: Linux-RT 2.6.27-RT
   Linux-RT 2.6.26-RT.
- patches.rt/sched-enable-irqs-in-preempt-in-notifier-call.patch:
  Linux-RT 2.6.27-RT
   CFS: enable irqs in fire_sched_in_preempt_notifier.
- patches.rt/sched-fix-dequeued-race.patch: Linux-RT 2.6.27-RT
   sched-fix-dequeued-race.patch.
- patches.rt/sched-nr-migrate-lower-default-preempt-rt.patch:
  Linux-RT 2.6.27-RT.
- patches.rt/sched-prioritize-non-migrating-rt-tasks.patch:
  Linux-RT 2.6.27-RT
   Linux-RT 2.6.26-RT.
- patches.rt/sched-rt-stats.patch: Linux-RT 2.6.27-RT.
- patches.rt/sched-use-a-2d-bitmap-search-prio-cpu.patch:
  Linux-RT 2.6.27-RT
   Linux-RT 2.6.26-RT.
- patches.rt/sched-wake_up_idle_cpu-rt.patch: Linux-RT 2.6.27-RT.
- patches.rt/sched_prio.patch: Linux-RT 2.6.27-RT.
- patches.rt/sched_rt-fixup.patch: Linux-RT 2.6.27-RT
   Linux-RT 2.6.26-RT.
- patches.rt/schedule-tail-balance-disable-irqs.patch: Linux-RT
  2.6.27-RT.
- patches.rt/schedule_on_each_cpu-enhance.patch: Linux-RT
  2.6.27-RT.
- patches.rt/select-error-leak-fix.patch: Linux-RT 2.6.27-RT.
- patches.rt/send-nmi-all-preempt-disable.patch: Linux-RT
  2.6.27-RT.
- patches.rt/seq-irqsave.patch: Linux-RT 2.6.27-RT.
- patches.rt/serial-locking-rt-cleanup.patch: Linux-RT 2.6.27-RT.
- patches.rt/serial-slow-machines.patch: Linux-RT 2.6.27-RT.
- patches.rt/slab-irq-nopreempt-fix.patch: Linux-RT 2.6.27-RT.
- patches.rt/smp-processor-id-fixups.patch: Linux-RT 2.6.27-RT.
- patches.rt/softirq-per-cpu-assumptions-fixes.patch: Linux-RT
  2.6.27-RT.
- patches.rt/softlockup-add-irq-regs-h.patch: Linux-RT 2.6.27-RT
   core: make asm/irq_regs.h available on every platform.
- patches.rt/spinlock-trylock-cleanup-sungem.patch: Linux-RT
  2.6.27-RT.
- patches.rt/sub-dont-disable-irqs.patch: Linux-RT 2.6.27-RT
   rt: dont disable irqs in usb.
- patches.rt/swap-spinlock-fix.patch: Linux-RT 2.6.27-RT.
- patches.rt/tasklet-busy-loop-hack.patch: Linux-RT 2.6.27-RT.
- patches.rt/tasklet-redesign.patch: Linux-RT 2.6.27-RT.
- patches.rt/timer-freq-tweaks.patch: Linux-RT 2.6.27-RT.
- patches.rt/timer-warning-fix.patch: Linux-RT 2.6.27-RT.
- patches.rt/trace-add-event-markers-arm.patch: Linux-RT
  2.6.27-RT.
- patches.rt/trace-do-not-wakeup-when-irqs-disabled.patch:
  Linux-RT 2.6.27-RT
   trace-do-not-wakeup-when-irqs-disabled.patch.
- patches.rt/trace-eip2ip.patch: Linux-RT 2.6.27-RT
   Linux-RT 2.6.26-RT Re: 2.6.25.4-rt4.
- patches.rt/trace-events-handle-syscalls.patch: Linux-RT
  2.6.27-RT.
- patches.rt/trace-histograms.patch: Linux-RT 2.6.27-RT.
- patches.rt/trace-ktime-scalar.patch: Linux-RT 2.6.27-RT
   ftrace: print ktime values in readable form.
- patches.rt/trace_hist-divzero.patch: Linux-RT 2.6.27-RT
   Linux-RT 2.6.26-RT trace_hist.c: divide-by-zero problem (2).
- patches.rt/trace_hist-latediv.patch: Linux-RT 2.6.27-RT
   Linux-RT 2.6.26-RT.
- patches.rt/tracer-add-event-markers.patch: Linux-RT 2.6.27-RT.
- patches.rt/tracer-event-trace.patch: Linux-RT 2.6.27-RT.
- patches.rt/use-edge-triggered-irq-handler-instead-of-simple-irq.patch:
  Linux-RT 2.6.27-RT
   [AT91: PATCH]: Use edge triggered interrupt handling for
   AT91-GPIO instead of simple_irq-handler.
- patches.rt/user-no-irq-disable.patch: Linux-RT 2.6.27-RT.
- patches.rt/vortex-fix.patch: Linux-RT 2.6.27-RT.
- patches.rt/warn-on-rt-scatterlist.patch: Linux-RT 2.6.27-RT
   Linux-RT 2.6.26-RT remove warn on for scatterlist in preempt
   rt.
- patches.rt/watchdog_use_timer_and_hpet_on_x86_64.patch:
  Linux-RT 2.6.27-RT
   Linux-RT 2.6.26-RT.
- patches.rt/x86-64-tscless-vgettimeofday.patch: Linux-RT
  2.6.27-RT
   x86_64 GTOD: offer scalable vgettimeofday.
- patches.rt/x86_64-tsc-sync-irqflags-fix.patch: Linux-RT
  2.6.27-RT.
- patches.rt/26-rt1-chirag.patch: Linux-RT 2.6.27-RT
   This patch should solve some of the bug messages..
- patches.rt/add-generalized-pi-interface.patch: Linux-RT
  2.6.27-RT
   add generalized priority-inheritance interface.
- patches.rt/rtmutex-add_readers.patch: Linux-RT 2.6.27-RT
   RT: wrap the rt_rwlock "add reader" logic.
- patches.rt/rtmutex-defer-pi-until-sleepy.patch: Linux-RT
  2.6.27-RT
   rtmutex: pi-boost locks as late as possible.
- patches.rt/rtmutex-initialize-waiters.patch: Linux-RT 2.6.27-RT
   rtmutex: formally initialize the rt_mutex_waiters.
- patches.rt/rtmutex-use-runtime-init.patch: Linux-RT 2.6.27-RT
   rtmutex: use runtime init for rtmutexes.
- patches.rt/tie-pi-into-task.patch: Linux-RT 2.6.27-RT
   sched: add the basic PI infrastructure to the task_struct.
- patches.rt/rtmutex-convert-to-libpi.patch: Linux-RT 2.6.27-RT
   rtmutex: convert rtmutexes to fully use the PI library.
- patches.rt/ftrace-fix-elevated-preempt-count-in-wakeup-tracer.patch:
  Linux-RT 2.6.27-RT
   ftrace: fix elevated preempt_count in wakeup-tracer.
- patches.rt/seqlock-make-raw-seqlocks-spin-during-write.patch:
  Linux-RT 2.6.27-RT
   seqlock: make sure that raw_seqlock_t retries readers while
   writes are pending.
- patches.rt/event-tracer-syscall-i386.patch: Linux-RT 2.6.27-RT.
- patches.rt/event-tracer-syscall-x86_64.patch: Linux-RT
  2.6.27-RT.
- patches.rt/fix-acpi-build-weirdness.patch: Linux-RT 2.6.27-RT
   Linux-RT 2.6.26-RT.
- patches.rt/ftrace-upstream.patch: Linux-RT 2.6.27-RT
   Linux-RT 2.6.26-RT.
- patches.rt/gcc-warnings-shut-up.patch: Linux-RT 2.6.27-RT.
- patches.rt/nmi-profiling-base.patch: Linux-RT 2.6.27-RT
   nmi-driven profiling for /proc/profile.
- patches.rt/preempt-irqs-core.patch: Linux-RT 2.6.27-RT.
- patches.rt/preempt-irqs-ppc-preempt-schedule-irq-entry-fix.patch:
  Linux-RT 2.6.27-RT.
- patches.rt/preempt-irqs-timer.patch: Linux-RT 2.6.27-RT.
- patches.rt/preempt-softirqs-core.patch: Linux-RT 2.6.27-RT.
- patches.rt/random-driver-latency-fix.patch: Linux-RT 2.6.27-RT.
- patches.rt/rt-page_alloc.patch: Linux-RT 2.6.27-RT
   rt-friendly per-cpu pages.
- patches.rt/rt-slab-new.patch: Linux-RT 2.6.27-RT.
- patches.rt/bit-spinlocks-fix-compile.patch: Linux-RT 2.6.27-RT.
- patches.rt/compat_rwsem-fix-compile.patch: Linux-RT 2.6.27-RT.
- patches.rt/drivers_base_mutex.patch: Linux-RT 2.6.27-RT.
- patches.rt/fix-net-bug-fixes.patch: Linux-RT 2.6.27-RT.
- patches.rt/ftrace-ppc-define-mcount.patch: Linux-RT 2.6.27-RT.
- patches.rt/ftrace-report-failure.patch: Linux-RT 2.6.27-RT
   ftrace: warn on failure to disable mcount callers.
- patches.rt/ftrace-upstream-temp.patch: Linux-RT 2.6.27-RT.
- patches.rt/futex-fifo-warn-sysctl.patch: Linux-RT 2.6.27-RT.
- patches.rt/futex-trivial-fix.patch: Linux-RT 2.6.27-RT.
- patches.rt/hrtimers-stuck-in-waitqueue.patch: Linux-RT
  2.6.27-RT.
- patches.rt/lockdep-atomic-fixup.patch: Linux-RT 2.6.27-RT.
- patches.rt/namespace-lock-fixes.patch: Linux-RT 2.6.27-RT.
- patches.rt/nmi-prof-compile.patch: Linux-RT 2.6.27-RT.
- patches.rt/plist-fix-static-node-init.patch: Linux-RT 2.6.27-RT.
- patches.rt/powerpc-01-separate-the-irq-radix-tree-insertion.patch:
  Linux-RT 2.6.27-RT.
- patches.rt/powerpc-02-make-the-irq-reverse-mapping-radix-tree-lockless.patch:
  Linux-RT 2.6.27-RT.
- patches.rt/ppc-fix-prev-revert-fix-again.patch: Linux-RT
  2.6.27-RT.
- patches.rt/prof-sysctl-compile.patch: Linux-RT 2.6.27-RT.
- patches.rt/rcu-apply-rcu_process_callbacks-from-mainline.patch:
  Linux-RT 2.6.27-RT.
- patches.rt/rcu-preempt-tracing-preempt-disable-fix.patch:
  Linux-RT 2.6.27-RT.
- patches.rt/rt-wq-flush_work.patch: Linux-RT 2.6.27-RT.
- patches.rt/rtmutex-debug-magic.patch: Linux-RT 2.6.27-RT
   rtmutex: check integrity.
- patches.rt/sched-add-needs_post_schedule.patch: Linux-RT
  2.6.27-RT.
- patches.rt/sched-generic-hide-smp-warning.patch: Linux-RT
  2.6.27-RT
   suppress warning of smp_processor_id use..
- patches.rt/sched-make-double-lock-balance-fair.patch: Linux-RT
  2.6.27-RT.
- patches.rt/sched-only-push-if-pushable.patch: Linux-RT
  2.6.27-RT.
- patches.rt/sched-only-push-once-per-queue.patch: Linux-RT
  2.6.27-RT.
- patches.rt/sched-properly-account-irq-and-rt-load.patch:
  Linux-RT 2.6.27-RT
  	 sched: properly account IRQ and RT load in .
- patches.rt/sched-rt-runtime-lock-raw.patch: Linux-RT 2.6.27-RT.
- patches.rt/seqlock-01-make-sure-that-raw_seqlock-retries.patch:
  Linux-RT 2.6.27-RT.
- patches.rt/seqlock-02-fix-elevated-preempt-count.patch:
  Linux-RT 2.6.27-RT.
- patches.rt/seqlock-serialize-against-writers.patch: Linux-RT
  2.6.27-RT.
- patches.rt/seqlocks-handle-rwlock-and-spin.patch: Linux-RT
  2.6.27-RT
   seqlock - fix for both PREEMPT_RT and non PREEMPT_RT.
- patches.rt/shorten-posix-cpu-timers-name.patch: Linux-RT
  2.6.27-RT.
- patches.rt/sysctl-compile-fix.patch: Linux-RT 2.6.27-RT.
- patches.rt/tracepoint-backport.patch: Linux-RT 2.6.27-RT.
- patches.rt/x86-tlbstate-lock-raw.patch: Linux-RT 2.6.27-RT.

-------------------------------------------------------------------
Tue Sep 30 12:15:08 CEST 2008 - olh@suse.de

- enable ipmi message handler on ppc64 (bnc#430705)

-------------------------------------------------------------------
Tue Sep 30 10:53:25 CEST 2008 - olh@suse.de

- create flavor symlinks unconditionally
  they do not depend on presence of modules

-------------------------------------------------------------------
Mon Sep 29 23:39:20 CEST 2008 - agruen@suse.de

- Update config files after Swap-over-NFS backout.

-------------------------------------------------------------------
Mon Sep 29 23:06:02 CEST 2008 - agruen@suse.de

- kernel-vanilla and kernel-p3 are not split into main, -base, and
  -extra packages. Fix the bogus dependencies on those packages.

-------------------------------------------------------------------
Mon Sep 29 22:21:00 CEST 2008 - jkosina@suse.de

- disabled the following Swap-over-NFS patches, as they cause panic
  in IPv6 code:

        - patches.suse/SoN-01-mm-gfp-to-alloc_flags.patch: mm:
          gfp_to_alloc_flags() (FATE#303834).
        - patches.suse/SoN-02-mm-setup_per_zone_pages_min.patch: mm:
          serialize access to min_free_kbytes (FATE#303834).
        - patches.suse/SoN-03-doc.patch: swap over network documentation
          (FATE#303834).
        - patches.suse/SoN-04-mm-gfp-to-alloc_flags-expose.patch: mm:
          expose gfp_to_alloc_flags() (FATE#303834).
        - patches.suse/SoN-05-page_alloc-reserve.patch: mm: tag reseve
          pages (FATE#303834).
        - patches.suse/SoN-06-reserve-slub.patch: mm: slb: add knowledge
          of reserve pages (FATE#303834).
        - patches.suse/SoN-07-mm-kmem_estimate_pages.patch: mm:
          kmem_alloc_estimate() (FATE#303834).
        - patches.suse/SoN-08-mm-PF_MEMALLOC-softirq.patch: mm: allow
          PF_MEMALLOC from softirq context (FATE#303834).
        - patches.suse/SoN-09-mm-page_alloc-emerg.patch: mm: emergency
          pool (FATE#303834).
        - patches.suse/SoN-10-global-ALLOC_NO_WATERMARKS.patch: mm:
          system wide ALLOC_NO_WATERMARK (FATE#303834).
        - patches.suse/SoN-11-mm-page_alloc-GFP_EMERGENCY.patch: mm:
          __GFP_MEMALLOC (FATE#303834).
        - patches.suse/SoN-12-mm-reserve.patch: mm: memory reserve
          management (FATE#303834).
        - patches.suse/SoN-13-mm-selinux-emergency.patch: selinux:
          tag avc cache alloc as non-critical (FATE#303834).
        - patches.suse/SoN-14-net-backlog.patch: net: wrap
          sk->sk_backlog_rcv() (FATE#303834).
        - patches.suse/SoN-15-net-ps_rx.patch: net: packet split receive
          api (FATE#303834).
        - patches.suse/SoN-16-net-sk_allocation.patch: net:
          sk_allocation() - concentrate socket related allocations
          (FATE#303834).
        - patches.suse/SoN-17-netvm-reserve.patch: netvm: network reserve
          infrastructure (FATE#303834).
        - patches.suse/SoN-18-netvm-reserve-inet.patch: netvm: INET
          reserves. (FATE#303834).
        - patches.suse/SoN-19-netvm-skbuff-reserve.patch: netvm: hook
          skb allocation to reserves (FATE#303834).
        - patches.suse/SoN-20-netvm-sk_filter.patch: netvm: filter
          emergency skbs. (FATE#303834).
        - patches.suse/SoN-21-netvm-tcp-deadlock.patch: netvm: prevent
          a stream specific deadlock (FATE#303834).
        - patches.suse/SoN-22-emergency-nf_queue.patch: netfilter:
          NF_QUEUE vs emergency skbs (FATE#303834).
        - patches.suse/SoN-23-netvm.patch: netvm: skb processing
          (FATE#303834).
        - patches.suse/SoN-24-mm-swapfile.patch: mm: add support for
          non block device backed swap files (FATE#303834).
        - patches.suse/SoN-25-mm-page_file_methods.patch: mm: methods
          for teaching filesystems about PG_swapcache pages (FATE#303834).
        - patches.suse/SoN-26-nfs-swapcache.patch: nfs: teach the NFS
          client how to treat PG_swapcache pages (FATE#303834).
        - patches.suse/SoN-27-nfs-swapper.patch: nfs: disable data cache
          revalidation for swapfiles (FATE#303834).
        - patches.suse/SoN-28-nfs-swap_ops.patch: nfs: enable swap on NFS
          (FATE#303834).
        - patches.suse/SoN-29-nfs-alloc-recursions.patch: nfs: fix various
          memory recursions possible with swap over NFS. (FATE#303834).
        - patches.xen/xen3-auto-common.diff: xen3 common.

-------------------------------------------------------------------
Mon Sep 29 17:34:11 CEST 2008 - ptesarik@suse.cz

- patches.arch/x86-tracehook: x86 tracehook (FATE#304321).
  Provide the base infrastructure for utrace on x86.

-------------------------------------------------------------------
Mon Sep 29 17:15:46 CEST 2008 - schwab@suse.de

- config/powerpc/vanilla: configure to 64bit.

-------------------------------------------------------------------
Mon Sep 29 17:00:43 CEST 2008 - schwab@suse.de

- rpm/functions.sh: remove readlink emulation.

-------------------------------------------------------------------
Mon Sep 29 16:55:45 CEST 2008 - hare@suse.de

- patches.drivers/lpfc-8.2.8.3-update: Update lpfc to 8.2.8.3
  (bnc#420767).

-------------------------------------------------------------------
Mon Sep 29 16:28:18 CEST 2008 - rw@suse.de

- Update ia64 config files.  (bnc#429881)

-------------------------------------------------------------------
Mon Sep 29 16:06:06 CEST 2008 - jjolly@suse.de

- patches.drivers/ehca-flush-cqe.patch: adds software flush CQE
  generation (bnc#430344)

-------------------------------------------------------------------
Mon Sep 29 15:49:00 CEST 2008 - jkosina@suse.de

- patches.suse/e1000e_allow_bad_checksum: fix infinite loop bug in
  e1000_probe() in case the card has invalid EEPROM checksum

-------------------------------------------------------------------
Mon Sep 29 15:29:06 CEST 2008 - agruen@suse.de

- Do not split kernels which have modules disabled (kernel-ps3)
  or which do not differentiate between supported and unsupported
  modules (kernel-vanilla).

-------------------------------------------------------------------
Mon Sep 29 13:28:01 CEST 2008 - hare@suse.de

- patches.drivers/open-fcoe-dcb-support: Fix section annotation
  for ixgbe.
- patches.fixes/scsi-enhance-error-codes: Add missing hunk.
- patches.fixes/open-iscsi-git-update: Open-iSCSI updates
  (FATE#304283).
- patches.kernel.org/gdth-section-conflict: Fixup gdth
  section annotations.

-------------------------------------------------------------------
Mon Sep 29 09:42:32 CEST 2008 - aj@suse.de

- Silence /etc/rpm/macros.kernel-source via rpmlintrc.

-------------------------------------------------------------------
Mon Sep 29 09:37:19 CEST 2008 - jbeulich@novell.com

- Enable Solarflare driver link and resource driver patches.
- Update x86 config files.

-------------------------------------------------------------------
Mon Sep 29 05:13:31 CEST 2008 - agruen@suse.de

- rpm/kernel-source.spc.in: Try to get rid of a hack that makes
  uname -r pretend in build environments that the kernel from
  the installed kernel-source package is the running kernel:
  packages assuming this are completely broken ans should really
  be fixed.

-------------------------------------------------------------------
Mon Sep 29 04:08:34 CEST 2008 - agruen@suse.de

- rpm/kernel-source.spec.in: Prepare for the upcoming introduction
  of kernel-source-rt (and kernel-syms-rt) for producing KMPs for
  real-time kernels.
- rpm/install-configs: Remove; this script didn't improve things.

-------------------------------------------------------------------
Sun Sep 28 21:00:13 CEST 2008 - aj@suse.de

- rpm/kernel-source.rpmlintrc: New file to silence warnings about
  zero size files
- rpm/kernel-source.spec.in: Install it.
- rpm/kernel-source.spec.in: Make /etc/rpm/macros.kernel-source 
  a config file to silence rpmlint.

-------------------------------------------------------------------
Sun Sep 28 13:50:06 CEST 2008 - jdelvare@suse.de

- supported.conf: Update the list of i2c bus drivers.
  - i2c-i810, i2c-prosavage and i2c-savage4 are gone.
  - i2c-isch and i2c-nforce2-s4985 are new, mark as supported.

-------------------------------------------------------------------
Sun Sep 28 10:17:15 CEST 2008 - aj@suse.de

- rpm/kernel-source.spec.in: Do not package .gitignore files.

-------------------------------------------------------------------
Sun Sep 28 06:03:34 CEST 2008 - agruen@suse.de

- Fix CONFIG_MODULES=n case.
- config.conf: Some cleanups.

-------------------------------------------------------------------
Sat Sep 27 19:25:06 CEST 2008 - agruen@suse.de

- Split the binary kernel packages into three parts:
  + kernel-$flavor-base: very reduced hardware support, intended
  			 to be used in virtual machine images
  + kernel-$flavor: extends the base package; contains all kernel
  		    modules we can support
  + kernel-$flavor-extra: all other kernel modules which may be
			  useful, but which we cannot support.

-------------------------------------------------------------------
Sat Sep 27 17:47:33 CEST 2008 - agruen@suse.de

- Hardlink duplicate files automatically: It doesn't save much,
  but it keeps rpmlint from breaking the package build.

-------------------------------------------------------------------
Sat Sep 27 17:24:30 CEST 2008 - agruen@suse.de

- Add consistency check: supported modules must not depend on
  unsupported ones ... and guess what, there was a large number of
  such modules. Fix this by adding all the dependent modules to
  supported.conf.

-------------------------------------------------------------------
Sat Sep 27 06:36:40 CEST 2008 - knikanth@suse.de

- patches.suse/dm-barrier-single-device: Implement barrier
  support for single device DM devices (FATE#304489).

-------------------------------------------------------------------
Fri Sep 26 23:05:13 CEST 2008 - jeffm@suse.de

- scripts/tar-up_and_run_mbuild.sh: Added -xen flavor to default
  mbuild spec list.

-------------------------------------------------------------------
Fri Sep 26 23:04:33 CEST 2008 - jeffm@suse.de

- patches.xen/xen-e1000e_Export_set_memory_ro-rw: Export
  set_memory_ro() and set_memory_rw() calls for xen. (bnc#425480).

-------------------------------------------------------------------
Fri Sep 26 22:08:24 CEST 2008 - kkeil@suse.de

- patches.suse/e1000e_mmap_range_chk:check ranges in pci_mmap
  * updated version with better reporting (bnc#425480)

-------------------------------------------------------------------
Fri Sep 26 21:28:13 CEST 2008 - kkeil@suse.de

- patches to track down and fix the e1000e NVM corruption
  (bnc#425480)

- patches.suse/e1000e_allow_bad_checksum: e1000e: allow bad
  checksum
- patches.suse/e1000e_call_dump_eeprom: e1000e: dump eeprom to
  dmesg for ich8/9
- patches.suse/e1000e_debug_contention_on_NVM_SWFLAG: e1000e:
  debug contention on NVM SWFLAG
- patches.suse/e1000e_do_not_ever_sleep_in_interrupt_context:
  e1000e: do not ever sleep in interrupt context
- patches.suse/e1000e_drop_stats_lock: e1000e: drop stats lock
- patches.suse/e1000e_Export_set_memory_ro-rw: Export
  set_memory_ro() and set_memory_rw() calls
- patches.suse/e1000e_fix_lockdep_issues: e1000e: fix lockdep
  issues
- patches.suse/e1000e_mmap_range_chk: check ranges in pci_mmap
- patches.suse/e1000e_reset_swflag_after_resetting_hardware:
  e1000e: reset swflag after resetting hardware
- patches.suse/e1000e_update_version: update version
- patches.suse/e1000e_use_set_memory_ro-rw_to_protect_flash_memory:
  e1000e: Use set_memory_ro()/set_memory_rw() to protect flash
  memory

-   cleanup old not longer used patches
  * patches.drivers/e1000-7.6.5-napi-tail.patch
  * patches.drivers/e1000-7.6.9.2
  * patches.drivers/e1000-7.6.9.2-napi

-------------------------------------------------------------------
Fri Sep 26 21:26:35 CEST 2008 - kkeil@suse.de

- Enable CONFIG_SGI_IOC4=m in x86_64 (bnc#430275)

-------------------------------------------------------------------
Fri Sep 26 20:54:17 CEST 2008 - jeffm@suse.de

- patches.arch/acpi-export-hotplug_execute: acpi: export
  acpi_os_hotplug_execute.

-------------------------------------------------------------------
Fri Sep 26 20:43:49 CEST 2008 - jeffm@suse.de

- patches.xen/xen-rwlocks-enable-interrupts: add missing
  __raw_{read,write}_lock_flags to xen's asm/spinlock.h.

-------------------------------------------------------------------
Fri Sep 26 20:33:25 CEST 2008 - jeffm@suse.de

- patches.arch/acpi-bay-remove-from-makefile: acpi: remove bay.c
  from makefile.

-------------------------------------------------------------------
Fri Sep 26 19:56:25 CEST 2008 - jeffm@suse.de

- rpm/kernel-binary.spec.in: Disabled sparse checking. Too many
  false positives.

-------------------------------------------------------------------
Fri Sep 26 18:07:30 CEST 2008 - trenn@suse.de

No functional change:
- patches.arch/acpi_thermal_passive_blacklist.patch: Avoid
  critical temp shutdowns on specific ThinkPad T4x(p) and R40
  (https://bugzilla.novell.com/show_bug.cgi?id=333043).

Dock bug fixes (kacpid runs amok on Dells after suspend):
- patches.arch/acpi-dock-avoid-check-_STA-method.patch: avoid
  check _STA method (fate#304731,bnc#401740).
- patches.arch/acpi-dock-fix-eject-request-process.patch: fix
  eject request process (fate#304731,bnc#401740).

More Dock improvements, unrelated to above fixes:
- patches.arch/acpi-bay-remove-useless-code.patch: remove useless
  code (fate#304731,bnc#401740).
- patches.arch/acpi-dock-Fix-duplicate-notification-handler-register.patch:
  Fix duplicate notification handler register
  (fate#304731,bnc#401740).
- patches.arch/acpi-dock-_LCK-support-for-dock.patch: add _LCK
  support for dock (fate#304731,bnc#401740).
- patches.arch/acpi-dock-fix-for-bay-in-a-dock-station.patch:
  fix for bay in a dock station (fate#304731,bnc#401740).
- patches.arch/acpi-dock-fix-hotplug-race.patch: fix hotplug race
  (fate#304731,bnc#401740).
- patches.arch/acpi-dock-introduce-.uevent-for-devices-in-dock.patch:
  introduce .uevent for devices in dock (fate#304731,bnc#401740).
- patches.arch/acpi-libata-hotplug-to-align-with-dock-driver.patch:
  libata hotplug to align with dock driver
  (fate#304731,bnc#401740).
- patches.arch/acpi-dock-makeing-dock-driver-supports-bay-and-battery-hotplug.patch:
  makeing dock driver supports bay and battery hotplug
  (fate#304731,bnc#401740).
- patches.arch/acpi-dock-add-type-sysfs-file-for-dock.patch:
  add 'type' sysfs file for dock (fate#304731,bnc#401740).
- patches.fixes/acpi_use_acpi_exception.patch: ACPI dock/bay:
  Use ACPI_EXCEPTION instead of printk(KERN_ERR.

-------------------------------------------------------------------
Fri Sep 26 16:15:28 CEST 2008 - jeffm@suse.de

- Update config files: NFS_SWAP=y

-------------------------------------------------------------------
Fri Sep 26 15:57:20 CEST 2008 - ptesarik@suse.cz

- patches.suse/rwlocks-enable-interrupts: Allow rwlocks to
  re-enable interrupts (bnc#387784).
- patches.arch/ia64-rwlocks-enable-interrupts: ia64: re-enable
  interrupts when waiting for a rwlock (bnc#387784).

-------------------------------------------------------------------
Fri Sep 26 14:52:13 CEST 2008 - sjayaraman@suse.de

- Add Swap over NFS patchset.
- Adjust patches.xen/xen3-auto-common.diff to avoid conflict on skbuff.h
as both xen and swap-over-nfs want to add some bits to the skbuff structure.

- patches.suse/SoN-01-mm-gfp-to-alloc_flags.patch: mm:
  gfp_to_alloc_flags() (FATE#303834).
- patches.suse/SoN-02-mm-setup_per_zone_pages_min.patch: mm:
  serialize access to min_free_kbytes (FATE#303834).
- patches.suse/SoN-03-doc.patch: swap over network documentation
  (FATE#303834).
- patches.suse/SoN-04-mm-gfp-to-alloc_flags-expose.patch: mm:
  expose gfp_to_alloc_flags() (FATE#303834).
- patches.suse/SoN-05-page_alloc-reserve.patch: mm: tag reseve
  pages (FATE#303834).
- patches.suse/SoN-06-reserve-slub.patch: mm: slb: add knowledge
  of reserve pages (FATE#303834).
- patches.suse/SoN-07-mm-kmem_estimate_pages.patch: mm:
  kmem_alloc_estimate() (FATE#303834).
- patches.suse/SoN-08-mm-PF_MEMALLOC-softirq.patch: mm: allow
  PF_MEMALLOC from softirq context (FATE#303834).
- patches.suse/SoN-09-mm-page_alloc-emerg.patch: mm: emergency
  pool (FATE#303834).
- patches.suse/SoN-10-global-ALLOC_NO_WATERMARKS.patch: mm:
  system wide ALLOC_NO_WATERMARK (FATE#303834).
- patches.suse/SoN-11-mm-page_alloc-GFP_EMERGENCY.patch: mm:
  __GFP_MEMALLOC (FATE#303834).
- patches.suse/SoN-12-mm-reserve.patch: mm: memory reserve
  management (FATE#303834).
- patches.suse/SoN-13-mm-selinux-emergency.patch: selinux:
  tag avc cache alloc as non-critical (FATE#303834).
- patches.suse/SoN-14-net-backlog.patch: net: wrap
  sk->sk_backlog_rcv() (FATE#303834).
- patches.suse/SoN-15-net-ps_rx.patch: net: packet split receive
  api (FATE#303834).
- patches.suse/SoN-16-net-sk_allocation.patch: net:
  sk_allocation() - concentrate socket related allocations
  (FATE#303834).
- patches.suse/SoN-17-netvm-reserve.patch: netvm: network reserve
  infrastructure (FATE#303834).
- patches.suse/SoN-18-netvm-reserve-inet.patch: netvm: INET
  reserves. (FATE#303834).
- patches.suse/SoN-19-netvm-skbuff-reserve.patch: netvm: hook
  skb allocation to reserves (FATE#303834).
- patches.suse/SoN-20-netvm-sk_filter.patch: netvm: filter
  emergency skbs. (FATE#303834).
- patches.suse/SoN-21-netvm-tcp-deadlock.patch: netvm: prevent
  a stream specific deadlock (FATE#303834).
- patches.suse/SoN-22-emergency-nf_queue.patch: netfilter:
  NF_QUEUE vs emergency skbs (FATE#303834).
- patches.suse/SoN-23-netvm.patch: netvm: skb processing
  (FATE#303834).
- patches.suse/SoN-24-mm-swapfile.patch: mm: add support for
  non block device backed swap files (FATE#303834).
- patches.suse/SoN-25-mm-page_file_methods.patch: mm: methods
  for teaching filesystems about PG_swapcache pages (FATE#303834).
- patches.suse/SoN-26-nfs-swapcache.patch: nfs: teach the NFS
  client how to treat PG_swapcache pages (FATE#303834).
- patches.suse/SoN-27-nfs-swapper.patch: nfs: disable data cache
  revalidation for swapfiles (FATE#303834).
- patches.suse/SoN-28-nfs-swap_ops.patch: nfs: enable swap on NFS
  (FATE#303834).
- patches.suse/SoN-29-nfs-alloc-recursions.patch: nfs: fix various
  memory recursions possible with swap over NFS. (FATE#303834).
- patches.xen/xen3-auto-common.diff: xen3 common.

-------------------------------------------------------------------
Fri Sep 26 11:43:49 CEST 2008 - ptesarik@suse.cz

- split patches.arch/s390-01-01-self-ptrace-v3.patch to make it
  more obvious that the patch is not constrained to s390.
  The new series is:
    patches.suse/self-ptrace.patch: the generic pieces
    patches.arch/x86-self-ptrace.patch: implementation for x86
    patches.arch/s390-01-01-self-ptrace-v3.patch: dtto for s390

-------------------------------------------------------------------
Thu Sep 25 16:27:38 CEST 2008 - jbeulich@novell.com

- Update Xen patches to 2.6.27-rc7 and c/s 676.

-------------------------------------------------------------------
Thu Sep 25 13:53:36 CEST 2008 - olh@suse.de

- add patches.arch/ppc64-rpanote-relocate-firmware.patch
  update RPA note for firmware relocation (bnc#427960 - LTC48297)

-------------------------------------------------------------------
Wed Sep 24 16:20:40 CEST 2008 - jblunck@suse.de

This adds some tracepoint instrumentation taken from the LTTng patch
series. Tracepoints are enabled for kernel-debug and kernel-trace only. I
disabled ftrace for all flavors except kernel-debug and kernel-trace as well.

- Update config files.
- rpm/kernel-source.spec.in,kernel-binary.spec.in, config.conf: Add trace
  flavor
- patches.fixes/ia64-sparse-fixes.diff: ia64-kvm: fix sparse
  warnings.
- patches.xen/xen3-fixup-common: rediff
- patches.xen/xen3-auto-common.diff: rediff
- patches.xen/xen3-patch-2.6.21: rediff
- patches.xen/xen3-patch-2.6.26: rediff
- patches.trace/rcu-read-sched.patch
- patches.trace/markers-use-rcu-read-lock-sched.patch
- patches.trace/tracepoints.patch
- patches.trace/tracepoints-use-table-size-macro.patch
- patches.trace/tracepoints-documentation.patch
- patches.trace/tracepoints-tracepoint-synchronize-unregister.patch
- patches.trace/tracepoints-documentation-fix-teardown.patch
- patches.trace/tracepoints-samples.patch
- patches.trace/tracepoints-samples-fix-teardown.patch
- patches.trace/lttng-instrumentation-irq.patch
- patches.trace/lttng-instrumentation-scheduler.patch
- patches.trace/lttng-instrumentation-timer.patch
- patches.trace/lttng-instrumentation-kernel.patch
- patches.trace/lttng-instrumentation-filemap.patch
- patches.trace/lttng-instrumentation-swap.patch
- patches.trace/lttng-instrumentation-memory.patch
- patches.trace/lttng-instrumentation-page_alloc.patch
- patches.trace/lttng-instrumentation-hugetlb.patch
- patches.trace/lttng-instrumentation-net.patch
- patches.trace/lttng-instrumentation-ipv4.patch
- patches.trace/lttng-instrumentation-ipv6.patch
- patches.trace/lttng-instrumentation-socket.patch
- patches.trace/lttng-instrumentation-fs.patch
- patches.trace/lttng-instrumentation-ipc.patch
- patches.trace/ftrace-port-to-tracepoints.patch
- patches.trace/ftrace-framepointer.diff

-------------------------------------------------------------------
Tue Sep 23 16:20:18 CEST 2008 - jjolly@suse.de

- patches.arch/s390-01-03-cmm2-v2.patch: kernel (new function):
  Collaborative Memory Management Stage II (bnc#417244)
- patches.xen/xen3-auto-common.diff: Modified patch to allow for
  the new patch

-------------------------------------------------------------------
Tue Sep 23 16:18:22 CEST 2008 - jeffm@suse.de

- rpm/kernel-binary.spec.in: Enable sparse checking and section
  mismatch checking.

-------------------------------------------------------------------
Tue Sep 23 16:17:41 CEST 2008 - jeffm@suse.de

- patches.kernel.org/arch-include-asm-fixes: kbuild: Properly
  handle arch/$arch/include/asm (bnc#427473).

-------------------------------------------------------------------
Mon Sep 22 17:50:04 CEST 2008 - jeffm@suse.de

- patches.fixes/ext2-avoid-printk-flood-with-dir-corruption:
  ext2: Avoid printk floods in the face of directory corruption
  (bnc#427244 CVE-2008-3528).
- patches.fixes/ext3-avoid-printk-flood-with-dir-corruption:
  ext3: Avoid printk floods in the face of directory corruption
  (bnc#427244 CVE-2008-3528).

-------------------------------------------------------------------
Mon Sep 22 17:12:29 CEST 2008 - jeffm@suse.de

- Update to 2.6.27-rc7.
  - Eliminated 2 patches.
  - patches.arch/s390-01-04-fcpperf-4.patch: Fixed up context.

-------------------------------------------------------------------
Mon Sep 22 16:43:43 CEST 2008 - trenn@suse.de

Workaround for ThinkPad brightness switching:
- patches.arch/acpi_video_thinkpad_exclude_IGD_devices.patch:
  Do not use video backlight switching for Lenovo ThinkPads.

Commented out for now, possibly to be included later
- patches.drivers/cpufreq_add_cpu_number_paramater_1.patch:
  cpufreq: Add a cpu parameter to __cpufreq_driver_getavg()..
- patches.drivers/cpufreq_add_idle_microaccounting_6.patch:
  cpufreq,ondemand: Use get_cpu_idle_time_us() to get
  micro-accounted idle information.
- patches.drivers/cpufreq_change_load_calculation_2.patch:
  cpufreq, ondemand: Change the load calculation, optimizing
  for dependent cpus.
- patches.drivers/cpufreq_changes_to_get_cpu_idle_us_5.patch:
  export get_cpu_idle_time_us() .
- patches.drivers/cpufreq_get_cpu_idle_time_changes_3.patch:
  cpufreq,ondemand: Prepare changes for doing micro-accounting.
- patches.drivers/cpufreq_parameterize_down_differential_4.patch:
  cpufreq, ondemand: Use a parameter for down differential.


Added CONFIG_PCIEASPM for rt, xen, powerpc and IA64 to be more
consistent across different kernel flavors as suggested on the
kernel list:
- Update config files.

-------------------------------------------------------------------
Mon Sep 22 09:48:51 CEST 2008 - hare@suse.de

- patches.drivers/open-fcoe-libfc: Fix build error on IA64.
- patches.fixes/scsi-terminate-target-reset: Target reset hangs
  (bnc#427267).
- supported.conf: Update to include supported SCSI adapters.

-------------------------------------------------------------------
Fri Sep 19 16:46:36 CEST 2008 - jbeulich@novell.com

- patches.suse/no-frame-pointer-select: Re-enable after removing FTRACE
  related change.
- Update x86 non-debug config files: Turn off FRAME_POINTER and FTRACE.

-------------------------------------------------------------------
Fri Sep 19 06:06:12 CEST 2008 - nfbrown@suse.de

- patches.fixes/md-Allow-metadata_version-to-be-updated-for-externa.patch:
  md: Allow metadata_version to be updated for externally managed
  metadata. (FATE#304218).
- patches.fixes/md-Don-t-try-to-set-an-array-to-read-auto-if-it-i.patch:
  md: Don't try to set an array to 'read-auto' if it is already
  in that state. (FATE#304218).

-------------------------------------------------------------------
Thu Sep 18 10:42:25 CEST 2008 - jbeulich@novell.com

- patches.suse/no-frame-pointer-select: Disable.
- Re-enable CONFIG_FRAME_POINTER in x86 config files.

-------------------------------------------------------------------
Thu Sep 18 10:10:01 CEST 2008 - jbeulich@novell.com

- Update i386 and x86-64 config files (disable CONFIG_FRAME_POINTER in
  non-debug configs).
- patches.suse/stack-unwind: Add missing put_cpu()-s for x86-64.
- patches.suse/no-frame-pointer-select: Fix stack unwinder Kconfig
  (bnc#402518).

-------------------------------------------------------------------
Thu Sep 18 09:34:38 CEST 2008 - hare@suse.de

- Update config files.
- patches.drivers/open-fcoe-driver: fcoe: Fibre Channel over
  Ethernet driver (FATE#303913).
- patches.drivers/open-fcoe-libfc: libfc: a modular software
  Fibre Channel implementation (FATE#303913).
- patches.drivers/open-fcoe-header-files: FC protocol definition
  header files (FATE#303913).
- patches.drivers/open-fcoe-dcb-support: FCoE: Add DCB support
  (FATE#303913).
- patches.drivers/ixgbe-fcoe-bugfixes: ixgbe: Bugfixes for FCoE.
- patches.fixes/vlan-gso-size-fix: vlan: device not reading gso
  max size of parent. (FATE#303913).
- patches.fixes/pkt_action-skbedit: pkt_action: add new action
  skbedit.
- patches.fixes/pkt_sched_multiq_support: pkt_sched: Add
  multiqueue scheduler support (FATE#303913).
- supported.conf: Update to include FCoE and device_handler
  modules

-------------------------------------------------------------------
Wed Sep 17 16:09:26 CEST 2008 - jbeulich@novell.com

- supported.conf: adjust name of ide-cd (is now ide-cd_mod).

-------------------------------------------------------------------
Wed Sep 17 09:00:30 CEST 2008 - hare@suse.de

- patches.drivers/qla2xxx-defer-risc-interrupt-enablement:
  qla2xxx: Defer enablement of RISC interrupts until ISP
  initialization completes (FATE#304113).
- patches.drivers/qla2xxx-8.02.01-k8-update: Update qla2xxx to
  8.02.01-k8 (FATE#304113).

-------------------------------------------------------------------
Wed Sep 17 08:35:22 CEST 2008 - hare@suse.de

- patches.fixes/scsi-retry-hardware-error: make scsi_check_sense
  HARDWARE_ERROR return ADD_TO_MLQUEUE on retry (FATE#304042)

-------------------------------------------------------------------
Tue Sep 16 17:33:16 CEST 2008 - olh@suse.de

- disable CONFIG_SPARSEMEM_VMEMMAP on ppc64 to allow memory remove
  (bnc#417537)

-------------------------------------------------------------------
Mon Sep 15 18:05:24 CEST 2008 - jkosina@suse.de

- Update config files (build elousb driver as module)
- patches.drivers/elousb.patch: Elo USB touchscreen driver
  (FATE#304972).

-------------------------------------------------------------------
Mon Sep 15 15:24:53 CEST 2008 - hare@suse.de

- patches.fixes/dm-mpath-abort-queue: Abort queued requests for
  multipath (FATE#304151).

-------------------------------------------------------------------
Mon Sep 15 10:40:01 CEST 2008 - hare@suse.de

- Update config files: Disable CONFIG_OCFS2_COMPAT_JBD

-------------------------------------------------------------------
Mon Sep 15 10:28:26 CEST 2008 - hare@suse.de

- patches.xen/xen-scsifront-block-timeout-update: Update XEN
  scsifront driver to request timeouts.

-------------------------------------------------------------------
Mon Sep 15 09:45:55 CEST 2008 - sdietrich@suse.de

- Update config files: Enable GROUP_SCHED, FAIR_GROUP_SCHED,
			      RT_GROUP_SCHED, CGROUP_SCHED

-------------------------------------------------------------------
Mon Sep 15 09:03:13 CEST 2008 - hare@suse.de

- patches.drivers/block-timeout-handling: Fix typo.

-------------------------------------------------------------------
Fri Sep 12 19:16:39 CEST 2008 - duwe@suse.de

- Add LED driver for SGI "UV" systems (FATE#304268)

-------------------------------------------------------------------
Fri Sep 12 16:32:46 CEST 2008 - hare@suse.de

- patches.drivers/bdev-resize-added-flush_disk: Added
  flush_disk to factor out common buffer cache flushing code
  (FATE#302348,FATE#303786).
- patches.drivers/bdev-resize-adjust-block-device-size:
  Adjust block device size after an online resize of a
  disk. (FATE#302348,FATE#303786).
- patches.drivers/bdev-resize-call-flush_disk: Call flush_disk()
  after detecting an online resize. (FATE#302348,FATE#303786).
- patches.drivers/bdev-resize-check-for-device-resize:
  Check for device resize when rescanning partitions
  (FATE#302348,FATE#303786).
- patches.drivers/bdev-resize-sd-driver-calls: SCSI sd driver
  calls revalidate_disk wrapper (FATE#302348,FATE#303786).
- patches.drivers/bdev-resize-wrapper-for-revalidate_disk:
  Wrapper for lower-level revalidate_disk
  routines. (FATE#302348,FATE#303786).
- patches.drivers/block-timeout-handling: block: unify request
  timeout handling (FATE#304151,bnc#417544).
- patches.fixes/scsi-misc-git-update: SCSI misc fixes
  (FATE#303485,FATE#303484).
- patches.fixes/scsi-enhance-error-codes: Separate failfast into
  multiple bits (FATE#303485,FATE#303484).
- patches.suse/rq-based-block-layer: rediff.
- patches.suse/rq-based-multipath-functions: rediff.
- patches.suse/no-partition-scan: rediff.

-------------------------------------------------------------------
Fri Sep 12 13:33:21 CEST 2008 - hare@suse.de

- patches.fixes/scsi-misc-git-update: SCSI misc fixes,
  required by the driver updates (FATE#303485,FATE#303484)

-------------------------------------------------------------------
Fri Sep 12 12:22:23 CEST 2008 - hare@suse.de

- patches.drivers/lpfc-8.2.8.1-update: Update lpfc to 8.2.8.1
  (bnc#420767).
- patches.drivers/lpfc-8.2.8-update: Emulex lpfc driver update
  to 8.2.8 (FATE#303485,bnc#420767).

-------------------------------------------------------------------
Fri Sep 12 09:56:49 CEST 2008 - bwalle@suse.de

- patches.arch/ia64-kdump_proc_iomem.diff:
  IA64: assign a distinguishable label to uncached memory in
  /proc/iomem (to fix MCA on kdump boot).

-------------------------------------------------------------------
Thu Sep 11 22:45:21 CEST 2008 - jack@suse.cz

  Latest ext4 fixes from ext4 patch queue:

- patches.fixes/ext4-Add-inode-to-journal-handle-after-block-alloca.patch:
  ext4: Don't add the inode to journal handle until after the
  block is allocated (fate#303783).
- patches.fixes/ext4_add-missing-unlock-to-ext4-check-descriptors:
  ext4: add missing unlock in ext4_check_descriptors() on error
  path (fate#303783).
- patches.fixes/ext4-Add-percpu-dirty-block-accounting.patch:
  ext4: Add percpu dirty block accounting. (fate#303783).
- patches.fixes/ext4_create-proc-ext4-stats-file-more-carefully:
  ext4: fix #11321: create /proc/ext4/*/stats more carefully
  (fate#303783).
- patches.fixes/ext4_fix_longlong_checkpatch_issues: ext4:
  Fix long long checkpatch warnings (fate#303783).
- patches.fixes/ext4_fix_printk_checkpatch_issues: ext4:
  Add printk priority levels to clean up checkpatch warnings
  (fate#303783).
- patches.fixes/ext4_fix_whitespace_checkpatch_issues: ext4:
  Fix whitespace checkpatch warnings/errors (fate#303783).
- patches.fixes/ext4_i_disksize_lock_race_fix.patch: ext4:
  Properly update i_disksize. (fate#303783).
- patches.fixes/ext4_invalidate_pages_when_delalloc_alloc_fail.patch:
  ext4: invalidate pages if delalloc block allocation
  fails. (fate#303783).
- patches.fixes/ext4-Make-sure-all-the-block-allocation-paths-reser.patch:
  ext4: Make sure all the block allocation paths reserve blocks
  (fate#303783).
- patches.fixes/ext4_nonmballoc_reservation_ENOSPC_fix.patch:
  ext4: Fix ext4 nomballoc allocator for ENOSPC (fate#303783).
- patches.fixes/ext4-Retry-block-allocation-if-we-have-free-blocks.patch:
  ext4: Retry block allocation if we have free blocks left
  (fate#303783).
- patches.fixes/ext4-Retry-block-reservation.patch: ext4: Retry
  block reservation (fate#303783).
- patches.fixes/ext4-Signed-arithematic-fix.patch: ext4: Signed
  arithematic fix (fate#303783).
- patches.fixes/ext4-Switch-to-non-delalloc-mode-when-we-are-low-on.patch:
  ext4: Switch to non delalloc mode when we are low on free
  blocks count. (fate#303783).
- patches.fixes/ext4_truncate_block_allocated_on_a_failed_ext4_write_begin.patch:
  ext4: truncate block allocated on a failed ext4_write_begin
  (fate#303783).
- patches.fixes/ext4_update-flex-bg-counters-when-resizing:
  Update flex_bg free blocks and free inodes counters when
  resizing. (fate#303783).
- patches.fixes/percpu_counter_sum_cleanup.patch: percpu counter:
  clean up percpu_counter_sum_and_set() (fate#303783).

-------------------------------------------------------------------
Thu Sep 11 21:45:05 CEST 2008 - bwalle@suse.de

- Enable KDB for i386 and x86_64 in "default" and "pae"
  configuration with CONFIG_KDB_OFF set to "y" (FATE#303971).
- Set CONFIG_KDB_CONTINUE_CATASTROPHIC=2 in all configurations
  that have KDB enabled.

-------------------------------------------------------------------
Thu Sep 11 15:36:51 CEST 2008 - jslaby@suse.de

- Update config files.
  enable PID_NS and USER_NS
  (FATE#303785, FATE#304371)

-------------------------------------------------------------------
Thu Sep 11 15:03:32 CEST 2008 - jeffm@suse.de

- Update config files.
  - Enabled CONFIG_XFRM_SUB_POLICY (FATE#303781)

-------------------------------------------------------------------
Thu Sep 11 14:33:26 CEST 2008 - mfasheh@suse.com

- Added POSIX File Locks support for Ocfs2  (FATE#110294)
  - patches.suse/ocfs2-POSIX-file-locks-support.patch

-------------------------------------------------------------------
Thu Sep 11 14:30:15 CEST 2008 - mfasheh@suse.com

- Added Ocfs2 JBD2 Support  (FATE#302877)
  - patches.suse/ocfs2-Limit-inode-allocation-to-32bits.patch
  - patches.suse/ocfs2-Add-the-inode64-mount-option.patch
  - patches.suse/ocfs2-Switch-over-to-JBD2.patch

-------------------------------------------------------------------
Thu Sep 11 13:24:18 CEST 2008 - mfasheh@suse.com

- Added Ocfs2 Extended Attributes Support (FATE#302067)
  - patches.suse/ocfs2-Modify-ocfs2_num_free_extents-f.patch
  - patches.suse/ocfs2-Use-ocfs2_extent_list-instead-o.patch
  - patches.suse/ocfs2-Abstract-ocfs2_extent_tree-in-b.patch
  - patches.suse/ocfs2-Make-high-level-btree-extend-co.patch
  - patches.suse/ocfs2-Add-the-basic-xattr-disk-layout-in-ocf.patch
  - patches.suse/ocfs2-Add-helper-function-in-uptodate.patch
  - patches.suse/ocfs2-Add-extent-tree-operation-for-x.patch
  - patches.suse/ocfs2-reserve-inline-space-for-extend.patch
  - patches.suse/ocfs2-Add-extended-attribute-support.patch
  - patches.suse/ocfs2-Add-xattr-index-tree-operations.patch
  - patches.suse/ocfs2-Add-xattr-bucket-iteration-for.patch
  - patches.suse/ocfs2-Add-xattr-lookup-code-xattr-btr.patch
  - patches.suse/ocfs2-Optionally-limit-extent-size-in.patch
  - patches.suse/ocfs2-Enable-xattr-set-in-index-btree.patch
  - patches.suse/ocfs2-Delete-all-xattr-buckets-during.patch
  - patches.suse/ocfs2-Add-incompatible-flag-for-exten.patch
  - patches.suse/ocfs2-fix-printk-format-warnings.patch
  - patches.suse/ocfs2-Prefix-the-extent-tree-operations-structure.patch
  - patches.suse/ocfs2-Prefix-the-ocfs2_extent_tree-structure.patch
  - patches.suse/ocfs2-Make-ocfs2_extent_tree-get-put-instead-of-all.patch
  - patches.suse/ocfs2-Make-private-into-object-on-ocfs2_extent_.patch
  - patches.suse/ocfs2-Provide-the-get_root_el-method-to-ocfs2_ext.patch
  - patches.suse/ocfs2-Use-struct-ocfs2_extent_tree-in-ocfs2_num_fre.patch
  - patches.suse/ocfs2-Determine-an-extent-tree-s-max_leaf_clusters.patch
  - patches.suse/ocfs2-Create-specific-get_extent_tree-functions.patch
  - patches.suse/ocfs2-Add-an-insertion-check-to-ocfs2_extent_tree_o.patch
  - patches.suse/ocfs2-Make-ocfs2_extent_tree-the-first-class-repres.patch
  - patches.suse/ocfs2-Comment-struct-ocfs2_extent_tree_operations.patch
  - patches.suse/ocfs2-Change-ocfs2_get_-_extent_tree-to-ocfs2_ini.patch
  - patches.suse/ocfs2-bug-fix-for-journal-extend-in-xattr.patch
  - patches.suse/ocfs2-Resolve-deadlock-in-ocfs2_xattr_free_.patch
  - patches.suse/ocfs2-Add-xattr-mount-option-in-ocfs2_show_options.patch

-------------------------------------------------------------------
Thu Sep 11 13:19:27 CEST 2008 - mfasheh@suse.com

- Add patches.fixes/jbd2-create-proc-entry-fix.patch
  jbd2: Create proc entry with bdevname+i_ino.
  (FATE#302877)

-------------------------------------------------------------------
Thu Sep 11 13:11:12 CEST 2008 - mfasheh@suse.com

- Add patches.fixes/dlm-allow-multiple-lockspaces.patch
  dlm: allow multiple lockspace creates
  (FATE#110294)

-------------------------------------------------------------------
Thu Sep 11 12:48:36 CEST 2008 - schwab@suse.de

- Update kdb patches.

-------------------------------------------------------------------
Thu Sep 11 11:41:27 CEST 2008 - jslaby@suse.de

- Update config files.
  change CONFIG_NODES_SHIFT from 6 to 9
  (FATE#304261)

-------------------------------------------------------------------
Wed Sep 10 19:03:33 CEST 2008 - trenn@suse.de

- Update config files.
  Added: CONFIG_PCIEASPM

-------------------------------------------------------------------
Wed Sep 10 17:18:30 CEST 2008 - kkeil@suse.de

- patches.drivers/e1000e_add_82574L.patch: e1000e: add support
  for new 82574L part.
- patches.drivers/e1000e_add_ICH9_BM.patch: e1000e: add support
  for the 82567LM-4 device.
- patches.drivers/e1000e_add_LOM_devices.patch: e1000e: add
  support for 82567LM-3 and 82567LF-3 (ICH10D).
  (FATE#303916)

-------------------------------------------------------------------
Wed Sep 10 16:22:17 CEST 2008 - hare@suse.de

- patches.suse/no-partition-scan: Implement 'no_partition_scan'
  commandline option (FATE#303697)

-------------------------------------------------------------------
Wed Sep 10 14:47:37 CEST 2008 - jeffm@suse.de

- patches.kernel.org/ipmi-section-conflict.diff: ipmi: Fix
  section type conflicts.
- patches.kernel.org/psmouse-section-conflict.diff: psmouse:
  fix section type conflict.
- patches.kernel.org/carmine-section-mismatch: video: Fix section
  mismatch in carminefb.
- patches.kernel.org/md-section-conflict: md: Fix section
  conflicts.
- patches.kernel.org/setup_APIC_timer-section-mismatch: x86:
  Fix section conflict with kvm_setup_secondary_clock.

-------------------------------------------------------------------
Wed Sep 10 14:15:44 CEST 2008 - trenn@suse.de

- patches.arch/thinkpad_fingers_off_backlight_igd.patch:
  Serve ThinkPad IGD devices backlight functionality through
  thinkpad_acpi (fate #302883).
- supported.conf: Add most important laptop drivers as supported:
               kernel/drivers/misc/asus_laptop
               kernel/drivers/misc/eeepc-laptop
               kernel/drivers/misc/msi-laptop
               kernel/drivers/misc/fujitsu-laptop
               kernel/drivers/acpi/wmi
               kernel/drivers/misc/hp-wmi

-------------------------------------------------------------------
Wed Sep 10 14:14:01 CEST 2008 - jeffm@suse.de

- patches.suse/acpi-dsdt-initrd-v0.9a-2.6.25.patch: Fixed up
  some section conflicts.

-------------------------------------------------------------------
Wed Sep 10 14:08:09 CEST 2008 - jeffm@suse.de

- Update to 2.6.27-rc6.

-------------------------------------------------------------------
Wed Sep 10 11:50:03 CEST 2008 - jeffm@suse.de

- supported.conf: Added missing netfilter modules.

-------------------------------------------------------------------
Wed Sep 10 11:40:34 CEST 2008 - jeffm@suse.de

- supported.conf: Updated netfilter module names.

-------------------------------------------------------------------
Wed Sep 10 11:40:16 CEST 2008 - jeffm@suse.de

- patches.kernel.org/firmware-path: Updated header.

-------------------------------------------------------------------
Wed Sep 10 11:33:37 CEST 2008 - jkosina@suse.de

- Update config files: support more than 4 serial ports
  (FATE#303314)

-------------------------------------------------------------------
Wed Sep 10 10:47:23 CEST 2008 - olh@suse.de

- set CONFIG_CMM=y instead of =m to simplify virtual partition memory
  (bnc#417554)

-------------------------------------------------------------------
Tue Sep  9 14:20:39 CEST 2008 - bphilips@suse.de

- rpm/kernel-binary.spec.in: add Recommends: kerneloops

-------------------------------------------------------------------
Tue Sep  9 09:55:33 CEST 2008 - olh@suse.de

- Updated to 2.6.27-rc5-git10

-------------------------------------------------------------------
Mon Sep  8 09:50:29 CEST 2008 - olh@suse.de

- Updated to 2.6.27-rc5-git9

-------------------------------------------------------------------
Fri Sep  5 13:44:09 CEST 2008 - jjolly@suse.de

- patches.arch/s390-01-01-self-ptrace-v3.patch: system call
  notification with self_ptrace (bnc#417299)
- patches.arch/s390-01-02-dcss-64-v2.patch: dcssblk (new function):
  Add support for >2G DCSS and stacked contiguous DCSS support.
  (bnc#417246)
- patches.arch/s390-01-04-fcpperf-{1-4}.patch: (kernel):FCP -
  Performance Data colletion & analysis (bnc#417243)

-------------------------------------------------------------------
Fri Sep  5 12:32:06 CEST 2008 - olh@suse.de

- add patches.fixes/usb-hcd-interrupt-shared.patch
  fix interrupt handling for shared irqs, for PS3 (bnc#409961)

-------------------------------------------------------------------
Fri Sep  5 12:23:06 CEST 2008 - olh@suse.de

- Updated to 2.6.27-rc5-git7

-------------------------------------------------------------------
Thu Sep  4 13:04:50 CEST 2008 - olh@suse.de

- build with CONFIG_POWER4_ONLY (bnc#417566)
  this disables support for POWER3 and RS64 cpus

-------------------------------------------------------------------
Thu Sep  4 12:15:06 CEST 2008 - jkosina@suse.de

- switch from Reno to Cubic as default TCP congestion algorithm
  (bnc#422825)

-------------------------------------------------------------------
Thu Sep  4 09:58:46 CEST 2008 - bwalle@suse.de

- Update KDB patches. Fix build on x86_64-debug.

-------------------------------------------------------------------
Wed Sep  3 23:52:01 CEST 2008 - jeffm@suse.de

- mark crc-t10dif as supported

-------------------------------------------------------------------
Wed Sep  3 17:05:59 CEST 2008 - olh@suse.de

- mark pata_pdc2027x as supported

-------------------------------------------------------------------
Wed Sep  3 16:30:50 CEST 2008 - olh@suse.de

- mark spidernet as supported

-------------------------------------------------------------------
Wed Sep  3 16:18:23 CEST 2008 - olh@suse.de

- mark ehea as supported

-------------------------------------------------------------------
Wed Sep  3 10:44:38 CEST 2008 - trenn@suse.de

- supported.conf:
  Mark dock (libata depends on it), bay, acpi_memhotplug, hpilo
  as supported
  Remove or adjust supported laptop drivers that went from
  drivers/acpi to drivers/misc

-------------------------------------------------------------------
Wed Sep  3 10:24:26 CEST 2008 - hare@suse.de

- supported.conf: Mark virtio modules as supported.

-------------------------------------------------------------------
Tue Sep  2 13:26:58 CEST 2008 - jbeulich@novell.com

- Update Xen patches to 2.6.27-rc5 and c/s 651.

-------------------------------------------------------------------
Tue Sep  2 04:53:12 CEST 2008 - jjolly@suse.de

- patches.arch/s390-01-01-self-ptrace-v2.patch: kernel
  (new function): System call notification with self_ptrace
  (bnc#417299,FATE#304021)

-------------------------------------------------------------------
Mon Sep  1 14:03:09 CEST 2008 - agruen@suse.de

- File capabilities: replace our no_file_caps patch with what is
  supposed to end up in 2.6.28.

-------------------------------------------------------------------
Mon Sep  1 11:58:24 CEST 2008 - bwalle@suse.de

- patches.arch/ia64-node_mem_map-node_start_pfn.diff:
  Fix memory map for ia64/discontmem for kdump.

-------------------------------------------------------------------
Mon Sep  1 11:19:24 CEST 2008 - olh@suse.de

- Updated to 2.6.27-rc5-git2

-------------------------------------------------------------------
Fri Aug 29 22:46:43 CEST 2008 - jeffm@suse.de

- Updated to 2.6.27-rc5.
  - Eliminated 2 patches.
  - KDB has an incompatible change on x86_64, so kernel-debug
    will fail there.

-------------------------------------------------------------------
Fri Aug 29 16:20:49 CEST 2008 - olh@suse.de

- update message in post.sh to display also the rpm FLAVOR

-------------------------------------------------------------------
Thu Aug 28 16:04:48 CEST 2008 - olh@suse.de

- update patches.suse/dm-raid45-2.6.25-rc2_20080221.patch
  rename rh_init to region_hash_init to avoid conflict 
  with existing powerpc symbol on powerpc

-------------------------------------------------------------------
Thu Aug 28 15:55:28 CEST 2008 - olh@suse.de

- disable musb, not useful, does not compile

-------------------------------------------------------------------
Tue Aug 26 18:54:43 CEST 2008 - trenn@suse.de

  Vendor specific drivers vs generic video driver.
  Distinguish which ACPI driver should do backlight switching.
  This patch series is queued up for 2.6.28 in the ACPI branch:
- patches.arch/0000-ACPI-video-Ignore-devices-not-present.patch:
  ACPI: video: Ignore devices that aren't present in hardware.
- patches.arch/0001-Check-for-ACPI-backlight-support.patch: Check
  for ACPI backlight support otherwise use vendor ACPI drivers.
- patches.arch/0002-Acer-WMI-fingers-off-backlight-video.ko.patch:
  Acer-WMI: fingers off backlight if video.ko is serving this
  functionality.
- patches.arch/0003-Asus-acpi-fingers-off-backlight.patch:
  asus-acpi: fingers off backlight if video.ko is serving this
  functionality.
- patches.arch/0004-Compal-fingers-off-backlight.patch: compal:
  fingers off backlight if video.ko is serving this functionality.
- patches.arch/0005-eeepc-laptop-fingers-off.patch: eeepc-laptop:
  fingers off backlight if video.ko is serving this functionality.
- patches.arch/0006-fujitsu-laptop-fingers-off-backlight.patch:
  fujitsu-laptop: fingers off backlight if video.ko is serving
  this functionality.
- patches.arch/0007-msi-laptop-fingers-off-backlight.patch:
  msi-laptop: fingers off backlight if video.ko is serving this
  functionality.
- patches.arch/0008-sony-laptop-fingers-off-backlight.patch:
  sony-laptop: fingers off backlight if video.ko is serving
  this functionality.
- patches.arch/0009-thinkpad_acpi-fingers-off-backlight.patch:
  thinkpad_acpi: fingers off backlight if video.ko is serving
  this functionality.

  I had to refresh these. While one patch was broken,
  two lines were missing, "patch" from 11.0 still worked, while
  "patch" from 10.3 did not:
- patches.xen/add-console-use-vt: add console_use_vt.
- patches.xen/linux-2.6.19-rc1-kexec-move_segment_code-i386.patch:
  kexec: Move asm segment handling code to the assembly file
  (i386).

-------------------------------------------------------------------
Mon Aug 25 23:21:01 CEST 2008 - jeffm@suse.de

- Disabled patches.kernel.org/ia64-asm-nr-irqs

-------------------------------------------------------------------
Mon Aug 25 22:53:52 CEST 2008 - jeffm@suse.de

- patches.fixes/pseries-compile-fix: pseries: compile fix.

-------------------------------------------------------------------
Mon Aug 25 22:49:01 CEST 2008 - jeffm@suse.de

- patches.kernel.org/musb-powerpc-conflict: musb: compile fix
  for powerpc.

-------------------------------------------------------------------
Mon Aug 25 21:58:39 CEST 2008 - jeffm@suse.de

- patches.kernel.org/ia64-asm-nr-irqs: ia64: nr-irqs.h generation
  should place it in arch/../asm.

-------------------------------------------------------------------
Mon Aug 25 21:56:47 CEST 2008 - jeffm@suse.de

- Update config files.

-------------------------------------------------------------------
Mon Aug 25 21:22:08 CEST 2008 - jeffm@suse.de

- Updated to 2.6.27-rc4.
  - Refreshed context.

-------------------------------------------------------------------
Mon Aug 25 14:30:43 CEST 2008 - trenn@suse.de

- patches.arch/x86-introduce-pci-noioapicquirk-kernel-cmdline.patch:
  x86, pci: introduce pci=noioapicquirk kernel cmdline option.
  Mysterious patch problem in include/asm-x86/pci.h
- patches.fixes/acpi-clear-wake-status.patch: Clear wak_sts
  register on resume.

-------------------------------------------------------------------
Mon Aug 25 13:19:49 CEST 2008 - trenn@suse.de

- patches.suse/acpi_provide_non_windows_osi_boot_param.patch:
  Delete.

-------------------------------------------------------------------
Mon Aug 25 12:33:32 CEST 2008 - jbeulich@novell.com

- Update Xen patches to 2.6.27-rc4.
- patches.xen/xen-x86_64-dump-user-pgt: dump the correct page
  tables for user mode faults.
- patches.xen/xen-x86_64-pgd-alloc-order: don't require order-1
  allocations for pgd-s.
- patches.xen/xen-x86_64-pgd-pin: make pinning of pgd pairs
  transparent to callers.
- patches.xen/xen-blktap-write-barriers: blktap: Write Barriers.
- patches.xen/xen-x86-pmd-handling: consolidate pmd/pud/pgd entry
  handling.
- patches.xen/xen-x86-bigmem: fix issues with the assignment of
  huge amounts of memory.
- patches.xen/xen-msix-restore: print at least a message if MSI-X
  restore failed.
- config.conf: Re-enable Xen.
- patches.xen/sfc-i2c: Delete.
- Update config files.

-------------------------------------------------------------------
Fri Aug 22 17:01:43 CEST 2008 - jbeulich@novell.com

- patches.suse/stack-unwind: Adjust and re-enable.
- Update config files.

-------------------------------------------------------------------
Tue Aug 19 20:36:51 CEST 2008 - jeffm@suse.de

- patches.kernel.org/ps3-lpm-include: Delete.

-------------------------------------------------------------------
Tue Aug 19 16:54:07 CEST 2008 - jeffm@suse.de

- Removed unused patches.

-------------------------------------------------------------------
Tue Aug 19 15:04:16 CEST 2008 - tiwai@suse.de

- Update config files: Use CONFIG_INPUT_PCSPKR=m (bnc#225221)

-------------------------------------------------------------------
Mon Aug 18 19:47:24 CEST 2008 - schwab@suse.de

- Update config files.

-------------------------------------------------------------------
Mon Aug 18 19:45:51 CEST 2008 - schwab@suse.de

- Update kdb patches.

-------------------------------------------------------------------
Fri Aug 15 20:40:18 CEST 2008 - tiwai@suse.de

- patches.arch/ppc-ipic-suspend-without-83xx-fix: Fix build_error
  without CONFIG_PPC_83xx.
- Update config files.

-------------------------------------------------------------------
Fri Aug 15 18:49:18 CEST 2008 - tiwai@suse.de

- Update config files: disable CONFIG_IPIC for ppc/default and
  vanilla again to fix build

-------------------------------------------------------------------
Fri Aug 15 18:35:48 CEST 2008 - tiwai@suse.de

- rpm/kernel-binary.spec.in: fix build without firmware files

-------------------------------------------------------------------
Fri Aug 15 15:35:05 CEST 2008 - jeffm@suse.de

- patches.kernel.org/no-include-asm: kbuild: correctly link
  include/asm in external builds.

-------------------------------------------------------------------
Fri Aug 15 14:28:13 CEST 2008 - jeffm@suse.de

- patches.kernel.org/ath9k-workaround-gcc-ICE-again-on-powerpc:
  ath9k: work around gcc ICE again.

-------------------------------------------------------------------
Thu Aug 14 22:00:36 CEST 2008 - jeffm@suse.de

- patches.suse/novfs-gregorian-day-fix: novfs: Fix GregorianDay
  conflict.

-------------------------------------------------------------------
Thu Aug 14 21:54:02 CEST 2008 - jeffm@suse.de

- Enabled patches.kernel.org/firmware-path

-------------------------------------------------------------------
Thu Aug 14 21:25:29 CEST 2008 - jeffm@suse.de

- patches.apparmor/add-security_path_permission: Fixed duplicate
  export of security_inode_permission.

-------------------------------------------------------------------
Thu Aug 14 21:16:20 CEST 2008 - jeffm@suse.de

- patches.apparmor/add-security_path_permission: Add missing
  stub for security_path_permission when CONFIG_SECURITY_APPARMOR=n

-------------------------------------------------------------------
Thu Aug 14 21:15:52 CEST 2008 - jeffm@suse.de

- patches.kernel.org/firmware-path: firmware: Allow
  release-specific firmware dir.
- rpm/kernel-binary.spec.in: Add firmware files.

-------------------------------------------------------------------
Thu Aug 14 21:09:53 CEST 2008 - jeffm@suse.de

- patches.kernel.org/ia64-export-cpu_core_map: ia64: Export
  cpu_core_map for topology_core_siblings.

-------------------------------------------------------------------
Thu Aug 14 20:00:23 CEST 2008 - jeffm@suse.de

- Updated to 2.6.27-rc3.
  - AppArmor mostly merged. There may be some hiccups.
  - Xen and RT temporarily disabled for merging.
  - 17 patches eliminated.

-------------------------------------------------------------------
Thu Aug 14 16:43:59 CEST 2008 - ghaskins@suse.de

Guarded by +RT
- patches.rt/seqlock-make-raw-seqlocks-spin-during-write.patch:
  seqlock: make sure that raw_seqlock_t retries readers while
  writes are pending.
- patches.rt/ftrace-fix-elevated-preempt-count-in-wakeup-tracer.patch:
  ftrace: fix elevated preempt_count in wakeup-tracer.

-------------------------------------------------------------------
Fri Aug  8 16:15:51 CEST 2008 - hare@suse.de

- Update config files for RT kernel to activate SCSI
  device handler.

-------------------------------------------------------------------
Fri Aug  8 15:14:18 CEST 2008 - jbeulich@novell.com

- patches.xen/xen3-fixup-common, patches.xen/xen3-fixup-kconfig,
  patches.xen/xen3-patch-2.6.24, patches.xen/xen3-patch-2.6.25: Fix
  a couple of bugs and inconsistencies.

-------------------------------------------------------------------
Fri Aug  8 13:25:34 CEST 2008 - schwab@suse.de

- Fix reference to $RPM_BUILD_ROOT in makefiles.

-------------------------------------------------------------------
Fri Aug  8 12:15:44 CEST 2008 - hare@suse.de

- patches.fixes/dm-mpath-hp-sw.patch: Delete.
- Update config files.
- patches.fixes/dm-2.6.27-update: Upstream device-mapper patches
  (FATE#302108).
- patches.fixes/scsi_dh-2.6.27-update: SCSI device handler update
  (FATE#302269,FATE#303696,FATE#303754,FATE#304125).
- patches.suse/rq-based-block-layer: rq-based multipathing:
  block layer changes (FATE#302108).
- patches.suse/rq-based-dm-interface: rq-based multipathing:
  device-mapper interface (FATE#302108).
- patches.suse/rq-based-multipath-functions: rq-based
  multipathing: request-based functions to multipath
  (FATE#302108).

-------------------------------------------------------------------
Thu Aug  7 15:53:59 CEST 2008 - jbeulich@novell.com

- Update Xen patches to c/s 623.
- patches.xen/sfc-network-driver: Delete.
- patches.xen/xen-balloon-hvm-min: Delete.
- patches.xen/xen-netfront-flip-prod: Delete.
- patches.xen/xen-x86_64-init-cleanup: Delete.
- patches.xen/sfc-i2c: sfc: Use kernel I2C system and i2c-algo-bit
  driver (disabled).
- patches.xen/sfc-driverlink: Solarflare: Resource driver (disabled).
- Update Xen config files.

-------------------------------------------------------------------
Wed Aug  6 12:59:59 CEST 2008 - olh@suse.de

- add patches.suse/ppc-no-LDFLAGS_MODULE.patch
  do not link external modules against arch/powerpc/lib/crtsavres.o

-------------------------------------------------------------------
Tue Aug  5 21:41:43 CEST 2008 - jeffm@suse.de

- patches.fixes/reiserfs-commit-ids-unsigned-ints: reiserfs:
  audit transaction ids to always be unsigned ints (bnc#410847).

-------------------------------------------------------------------
Tue Aug  5 21:35:11 CEST 2008 - jeffm@suse.de

- README.BRANCH: Took ownership of 11.1 tree.

-------------------------------------------------------------------
Tue Aug  5 21:34:11 CEST 2008 - jeffm@suse.de

- README: Changed w3d links to wiki links.

-------------------------------------------------------------------
Tue Aug  5 17:03:22 CEST 2008 - ghaskins@suse.de

Fixed misnamed rt_trace to rt_timing
- config/x86_64/rt_trace: Delete.
- Update config files.
- config.conf:

-------------------------------------------------------------------
Tue Aug  5 16:10:50 CEST 2008 - ghaskins@suse.de

Added x86_64/rt_trace kernel flavor (based on ftrace)

- Update config files.
- config.conf:

-------------------------------------------------------------------
Tue Aug  5 15:27:26 CEST 2008 - ghaskins@suse.de

Guarded by +RT
- Fix rtmutex-tester build problem with rt_debug
- patches.rt/rtmutex-convert-to-libpi.patch: rtmutex: convert
  rtmutexes to fully use the PI library.


-------------------------------------------------------------------
Tue Aug  5 14:20:38 CEST 2008 - ghaskins@suse.de

Guarded by +RT
- Remove version.patch to stop build breakage

-------------------------------------------------------------------
Tue Aug  5 11:43:31 CEST 2008 - jjohansen@suse.de

- update apparmor patches with fixes for
  - broken getcwd (bnc#413915)
  - ref counting bug in getcwd and d_namespace_path when used
    on disconnected paths (bnc#414607)
  - typeo in patches that keep selinux from compiling (bnc#414609)
  - incorporate smack patch into base apparmor patches, so
    that smack can be built (bnc#414610)

-------------------------------------------------------------------
Tue Aug  5 11:33:17 CEST 2008 - jslaby@suse.de

- patches.fixes/ath5k-fix-memory-corruption.patch: Ath5k: fix
  memory corruption (bnc#414635).
- patches.fixes/ath5k-kill-tasklets-on-shutdown.patch: Ath5k:
  kill tasklets on shutdown (bnc#414638).

-------------------------------------------------------------------
Mon Aug  4 20:56:15 CEST 2008 - gregkh@suse.de

- README.BRANCH: added file.

-------------------------------------------------------------------
Mon Aug  4 13:37:56 CEST 2008 - olh@suse.de

- disable CONFIG_SECURITY_ROOTPLUG because /init in initrd will
  not run if USB is compiled in and a specific USB device is not
  present

-------------------------------------------------------------------
Mon Aug  4 12:42:38 CEST 2008 - jslaby@suse.de

- patches.fixes/tpm-write-data-types.patch: tpm: Use correct
  data types for sizes in tpm_write() and tpm_read() (bnc#400211).

-------------------------------------------------------------------
Fri Aug  1 21:45:24 CEST 2008 - ghaskins@suse.de

PI rework v0.5 and a fix from upstream for 26-rt1
- patches.rt/26-rt1-chirag.patch: This patch should solve some
  of the bug messages..
- patches.rt/add-generalized-pi-interface.patch: add generalized
  priority-inheritance interface.
- patches.rt/tie-pi-into-task.patch: sched: add the basic PI
  infrastructure to the task_struct.
- patches.rt/rtmutex-initialize-waiters.patch: rtmutex: formally
  initialize the rt_mutex_waiters.
- patches.rt/rtmutex-add_readers.patch: RT: wrap the rt_rwlock
  "add reader" logic.
- patches.rt/rtmutex-use-runtime-init.patch: rtmutex: use runtime
  init for rtmutexes.
- patches.rt/rtmutex-convert-to-libpi.patch: rtmutex: convert
  rtmutexes to fully use the PI library.
- patches.rt/rtmutex-defer-pi-until-sleepy.patch: rtmutex:
  pi-boost locks as late as possible.

-------------------------------------------------------------------
Fri Aug  1 16:16:29 CEST 2008 - schwab@suse.de

- Reenable EFI_RTC.

-------------------------------------------------------------------
Fri Aug  1 14:12:30 CEST 2008 - trenn@suse.de

- Update config files.
  Unset on forgotten archs:
  CONFIG_X86_REROUTE_FOR_BROKEN_BOOT_IRQS

-------------------------------------------------------------------
Fri Aug  1 13:49:18 CEST 2008 - trenn@suse.de

- patches.fixes/x86_hpet_amd_quirk.patch: Workaround a hpet BIOS
  bug which is common on latest AMD driven boards (bnc#387053).

-------------------------------------------------------------------
Fri Aug  1 13:42:53 CEST 2008 - sassmann@suse.de

Add boot interrupt patches from linux-2.6-tip
- patches.arch/x86-acpi-reroute-PCI-interrupt-to-legacy-boot-interrupt.patch
- patches.arch/x86-add-PCI-IDs-for-devices-that-need-boot-irq-quirk.patch
- patches.arch/x86-disable-AMD-ATI-boot-interrupt-generation.patch
- patches.arch/x86-disable-broadcomm-boot-interrupt-generation.patch
- patches.arch/x86-disable-intel-boot-interrupt-generation.patch
- patches.arch/x86-introduce-config-option-for-pci-reroute-quirks.patch
- patches.arch/x86-introduce-pci-ioapicreroute-kernel-cmdline.patch
- patches.arch/x86-introduce-pci-noioapicquirk-kernel-cmdline.patch
- Update config files.
  * reroute of boot interrupts is enabled for RT only!

-------------------------------------------------------------------
Thu Jul 31 19:30:14 CEST 2008 - sdietrich@suse.de

Update to 2.6.26-rt1:
- config.conf: Enable i386/x86_64 - RT / RT_debug
- Update config files: 
  * Sync to default config.  
  * Disable (broken):
	- Novell Netware Filesystem support (novfs) (EXPERIMENTAL) (NOVFS)
	- ISP 1760 HCD support (USB_ISP1760_HCD)
	- KDB 
	- QLogic InfiniPath Driver (INFINIBAND_IPATH)

Remove obsolete patches:
- patches.rt/arm-cmpxchg-support-armv6.patch: Delete.
- patches.rt/arm-cmpxchg.patch: Delete.
- patches.rt/arm-fix-atomic-cmpxchg.patch: Delete.
- patches.rt/arm-leds-timer.patch: Delete.
- patches.rt/arm-omap-03.patch: Delete.
- patches.rt/arm-omap-04.patch: Delete.
- patches.rt/disable-sched-rt-groups.patch: Delete.
- patches.rt/drivers-edac-add-support-for-HS21XM-SMI-remediation:
  Delete.
- patches.rt/drivers-edac-add-support-for-HS21_LS21-SMI-remediation:
  Delete.
- patches.rt/drivers-edac-add-sysfs_notify-calls.patch: Delete.
- patches.rt/drivers-edac-i5000-turn-off-unsupported-check:
  Delete.
- patches.rt/drivers-edac-new-amd64.patch: Delete.
- patches.rt/drivers-edac-new-k8-rev-f.patch: Delete.
- patches.rt/drivers-edac-prevent-potential-printk-storm: Delete.
- patches.rt/drivers-edac-test_device.patch: Delete.
- patches.rt/ep93xx-clockevents-fix.patch: Delete.
- patches.rt/ep93xx-clockevents.patch: Delete.
- patches.rt/ep93xx-timer-accuracy.patch: Delete.
- patches.rt/fix-alternate_node_alloc.patch: Delete.
- patches.rt/fix-irq-flags-size.patch: Delete.
- patches.rt/foo.patch: Delete.
- patches.rt/ftrace-add-nr_syscalls.patch: Delete.
- patches.rt/ftrace-alloc-pages.patch: Delete.
- patches.rt/ftrace-cpu-clock-update.patch: Delete.
- patches.rt/ftrace-debug-use-preempt-disable-notrace.patch:
  Delete.
- patches.rt/ftrace-direct-calls.patch: Delete.
- patches.rt/ftrace-disable-daemon.patch: Delete.
- patches.rt/ftrace-dont-use-raw-irq-save.patch: Delete.
- patches.rt/ftrace-eventtrace-fixup.patch: Delete.
- patches.rt/ftrace-filter-functions.patch: Delete.
- patches.rt/ftrace-fix-ip.patch: Delete.
- patches.rt/ftrace-flip-fix.patch: Delete.
- patches.rt/ftrace-handle-time-outside-of-lockdep.patch: Delete.
- patches.rt/ftrace-irqsoff-smp-processor-id-fix.patch: Delete.
- patches.rt/ftrace-lockdep-notrace-annotations.patch: Delete.
- patches.rt/ftrace-max-update-fixes.patch: Delete.
- patches.rt/ftrace-move-memory-management-to-generic.patch:
  Delete.
- patches.rt/ftrace-nop-calls.patch: Delete.
- patches.rt/ftrace-peterz-cpu_clock.patch: Delete.
- patches.rt/ftrace-remove-max-printks.patch: Delete.
- patches.rt/ftrace-safe-traversal-hlist.patch: Delete.
- patches.rt/ftrace-stop-function-trace-fix.patch: Delete.
- patches.rt/ftrace-unlock-mutex-in-output.patch: Delete.
- patches.rt/ftrace-update-cnt-stat-fix.patch: Delete.
- patches.rt/ftracer-build-fix.patch: Delete.
- patches.rt/futex-performance-hack-sysctl-fix.patch: Delete.
- patches.rt/futex-performance-hack.patch: Delete.
- patches.rt/git-ignore-module-markers.patch: Delete.
- patches.rt/irq-flags-unsigned-long.patch: Delete.
- patches.rt/kernel-bug-after-entering-something-from-login.patch:
  Delete.
- patches.rt/kthread-cpus-allowed-init.patch: Delete.
- patches.rt/kvm-lapic-migrate-latency-fix.patch: Delete.
- patches.rt/kvm-make-less-noise.patch: Delete.
- patches.rt/kvm-preempt-rt-resched-delayed.patch: Delete.
- patches.rt/latency-tracing-prctl-api-hack.patch: Delete.
- patches.rt/netfilter-more-debugging.patch: Delete.
- patches.rt/page-alloc-use-real-time-pcp-locking-for-page-draining.patch:
  Delete.
- patches.rt/pcounter-percpu-protect.patch: Delete.
- patches.rt/percpu-locked-powerpc-fixups-a6.patch: Delete.
- patches.rt/powerpc-rearrange-thread-flags-to-work-with-andi-instruction.patch:
  Delete.
- patches.rt/ppc-add-mcount.patch: Delete.
- patches.rt/ppc-add-ppc32-mcount.patch: Delete.
- patches.rt/ppc-mark-notrace-mainline.patch: Delete.
- patches.rt/ppc-mcount-dummy-functions.patch: Delete.
- patches.rt/ppc-rename-xmon-mcount.patch: Delete.
- patches.rt/ppc-select-mcount.patch: Delete.
- patches.rt/preempt-irqs-ppc-celleb-beatic-eoi.patch: Delete.
- patches.rt/preempt-irqs-softirq-in-hardirq.patch: Delete.
- patches.rt/preempt-realtime-powerpc-a7.patch: Delete.
- patches.rt/preempt-realtime-ppc-more-resched-fixups.patch:
  Delete.
- patches.rt/preempt-realtime-ppc-need-resched-delayed.patch:
  Delete.
- patches.rt/preempt-realtime-sh.patch: Delete.
- patches.rt/preempt-realtime-supress-cpulock-warning.patch:
  Delete.
- patches.rt/rcu-preempt-trace-markers-1.patch: Delete.
- patches.rt/rcu-preempt-trace-markers-2.patch: Delete.
- patches.rt/rcu-various-fixups.patch: Delete.
- patches.rt/rt-mutex-arm-fix.patch: Delete.
- patches.rt/rt-mutex-delayed-resched.patch: Delete.
- patches.rt/rt-mutex-drop-generic-TIF_NEED_RESCHED_DELAYED.patch:
  Delete.
- patches.rt/rt-time-starvation-fix.patch: Delete.
- patches.rt/rtmutex-adaptive-locks.patch: Delete.
- patches.rt/rtmutex-adaptive-timeout.patch: Delete.
- patches.rt/rtmutex-lateral-steal-sysctl.patch: Delete.
- patches.rt/sched-fix-rt-task-wakeup.patch: Delete.
- patches.rt/sched-fix-sched-fair-wakeup.patch: Delete.
- patches.rt/sched-rt-push-only-new.patch: Delete.
- patches.rt/schedule_on_each_cpu-enhance-rt.patch: Delete.
- patches.rt/tasklet-fix-preemption-race.patch: Delete.
- patches.rt/tasklet-more-fixes.patch: Delete.
- patches.rt/time-gcc-linker-error.patch: Delete.
- patches.rt/tracer-use-sched-clock.patch: Delete.
- patches.rt/write-try-lock-irqsave.patch: Delete.
- patches.rt/x86-delay-enable-preempt-tglx.patch: Delete.

Introduce 2.6.26-RT1:
- patches.rt/2.6.21-rc6-lockless3-radix-tree-gang-slot-lookups.patch:
  Linux-RT 2.6.26-RT
   radix-tree: gang slot lookups.
- patches.rt/2.6.21-rc6-lockless5-lockless-probe.patch: Linux-RT
  2.6.26-RT
   mm: lockless probe.
- patches.rt/2.6.21-rc6-lockless6-speculative-get-page.patch:
  Linux-RT 2.6.26-RT
   mm: speculative get page.
- patches.rt/2.6.21-rc6-lockless7-lockless-pagecache-lookups.patch:
  Linux-RT 2.6.26-RT
   mm: lockless pagecache lookups.
- patches.rt/2.6.21-rc6-lockless8-spinlock-tree_lock.patch:
  Linux-RT 2.6.26-RT
   mm: spinlock tree_lock.
- patches.rt/Add-dev-rmem-device-driver-for-real-time-JVM-testing.patch:
  Linux-RT 2.6.26-RT.
- patches.rt/Allocate-RTSJ-memory-for-TCK-conformance-test.patch:
  Linux-RT 2.6.26-RT.
- patches.rt/RT_utsname.patch: Linux-RT 2.6.26-RT.
- patches.rt/aacraid-compat-sem.patch: Linux-RT 2.6.26-RT.
- patches.rt/adapt-remove-extra-try-to-lock.patch: Linux-RT
  2.6.26-RT.
- patches.rt/adaptive-adjust-pi-wakeup.patch: Linux-RT 2.6.26-RT.
- patches.rt/adaptive-earlybreak-on-steal.patch: Linux-RT
  2.6.26-RT
   rtmutex: break out early on first run.
- patches.rt/adaptive-optimize-rt-lock-wakeup.patch: Linux-RT
  2.6.26-RT.
- patches.rt/adaptive-spinlock-lite-v2.patch: Linux-RT 2.6.26-RT
   adaptive spinlocks lite.
- patches.rt/adaptive-task-oncpu.patch: Linux-RT 2.6.26-RT.
- patches.rt/apic-dumpstack.patch: Linux-RT 2.6.26-RT.
- patches.rt/apic-level-smp-affinity.patch: Linux-RT 2.6.26-RT.
- patches.rt/arm-compile-fix.patch: Linux-RT 2.6.26-RT
   ARM: compile fix for event tracing.
- patches.rt/arm-fix-compile-error-trace-exit-idle.patch:
  Linux-RT 2.6.26-RT.
- patches.rt/arm-futex-atomic-cmpxchg.patch: Linux-RT 2.6.26-RT.
- patches.rt/arm-latency-tracer-support.patch: Linux-RT 2.6.26-RT.
- patches.rt/arm-omap-02.patch: Linux-RT 2.6.26-RT.
- patches.rt/arm-omap-05.patch: Linux-RT 2.6.26-RT.
- patches.rt/arm-preempt-config.patch: Linux-RT 2.6.26-RT.
- patches.rt/arm-trace-preempt-idle.patch: Linux-RT 2.6.26-RT.
- patches.rt/bh-state-lock.patch: Linux-RT 2.6.26-RT.
- patches.rt/bh-uptodate-lock.patch: Linux-RT 2.6.26-RT.
- patches.rt/cache_pci_find_capability.patch: Linux-RT 2.6.26-RT
   Cache calls to pci_find_capability.
- patches.rt/call_rcu_bh-rename-of-call_rcu.patch: Linux-RT
  2.6.26-RT
   just rename call_rcu_bh instead of making it a macro.
- patches.rt/cond_resched_softirq-WARN-fix.patch: Linux-RT
  2.6.26-RT
   WARNING: at kernel/sched.c:5071 2.6.23-rc1-rt7.
- patches.rt/cputimer-thread-rt-fix.patch: Linux-RT 2.6.26-RT.
- patches.rt/cputimer-thread-rt_A0.patch: Linux-RT 2.6.26-RT.
- patches.rt/cycles-to-ns-trace-fix.patch: Linux-RT 2.6.26-RT.
- patches.rt/dev-queue-xmit-preempt-fix.patch: Linux-RT 2.6.26-RT.
- patches.rt/disable-irqpoll.patch: Linux-RT 2.6.26-RT.
- patches.rt/disable-ist-x86_64.patch: Linux-RT 2.6.26-RT.
- patches.rt/disable-lpptest-on-nonlinux.patch: Linux-RT
  2.6.26-RT.
- patches.rt/disable-run-softirq-from-hardirq-completely.patch:
  Linux-RT 2.6.26-RT
   Disable running softirqs from hardirqs completely!.
- patches.rt/dont-disable-preemption-without-IST.patch: Linux-RT
  2.6.26-RT.
- patches.rt/dont-let-rt-rw_semaphores-do-non_owner-locks.patch:
  Linux-RT 2.6.26-RT.
- patches.rt/dont-unmask-io_apic.patch: Linux-RT 2.6.26-RT.
- patches.rt/drain-all-local-pages-via-sched.patch: Linux-RT
  2.6.26-RT.
- patches.rt/event-tracer-syscall-i386.patch: Linux-RT 2.6.26-RT.
- patches.rt/event-tracer-syscall-x86_64.patch: Linux-RT
  2.6.26-RT.
- patches.rt/export-schedule-on-each-cpu.patch: Linux-RT
  2.6.26-RT.
- patches.rt/filemap-dont-bug-non-atomic.patch: Linux-RT
  2.6.26-RT.
- patches.rt/fix-acpi-build-weirdness.patch: Linux-RT 2.6.26-RT.
- patches.rt/fix-bug-on-in-filemap.patch: Linux-RT 2.6.26-RT
   Change bug_on for atomic to pagefault_disabled..
- patches.rt/fix-circular-locking-deadlock.patch: Linux-RT
  2.6.26-RT.
- patches.rt/fix-compilation-for-non-RT-in-timer.patch: Linux-RT
  2.6.26-RT.
- patches.rt/fix-emac-locking-2.6.16.patch: Linux-RT 2.6.26-RT.
- patches.rt/fix-emergency-reboot.patch: Linux-RT 2.6.26-RT
   call reboot notifier list when doing an emergency reboot.
- patches.rt/fix-migrating-softirq.patch: Linux-RT 2.6.26-RT.
- patches.rt/fix-softirq-checks-for-non-rt-preempt-hardirq.patch:
  Linux-RT 2.6.26-RT.
- patches.rt/fix_vdso_gtod_vsyscall64_2.patch: Linux-RT 2.6.26-RT.
- patches.rt/floppy-resume-fix.patch: Linux-RT 2.6.26-RT
   floppy: suspend/resume fix.
- patches.rt/ftrace-compile-fixes.patch: Linux-RT 2.6.26-RT
   rt: remove call to stop tracer.
- patches.rt/ftrace-dont-trace-markers.patch: Linux-RT 2.6.26-RT
   ftrace: dont trace markers.
- patches.rt/ftrace-fix-header.patch: Linux-RT 2.6.26-RT.
- patches.rt/ftrace-function-record-nop.patch: Linux-RT 2.6.26-RT
   ftrace: define function trace nop.
- patches.rt/ftrace-print-missing-cmdline.patch: Linux-RT
  2.6.26-RT
   ftrace: fix the command line printing.
- patches.rt/ftrace-record-comm-on-ctrl.patch: Linux-RT 2.6.26-RT
   ftrace: record comm on function ctrl change.
- patches.rt/ftrace-trace-sched.patch: Linux-RT 2.6.26-RT
   ftrace: trace sched.c.
- patches.rt/ftrace-upstream.patch: Linux-RT 2.6.26-RT.
- patches.rt/ftrace-use-preempt-disable-not-irq-disable.patch:
  Linux-RT 2.6.26-RT
   ftrace: avoid lockdep recursion.
- patches.rt/gcc-warnings-shut-up.patch: Linux-RT 2.6.26-RT.
- patches.rt/genhd-protect-percpu-var.patch: Linux-RT 2.6.26-RT.
- patches.rt/genirq-soft-resend.patch: Linux-RT 2.6.26-RT
   x86: activate HARDIRQS_SW_RESEND.
- patches.rt/git-ignore-script-lpp.patch: Linux-RT 2.6.26-RT.
- patches.rt/gtod-optimize.patch: Linux-RT 2.6.26-RT.
- patches.rt/hack-convert-i_alloc_sem-for-direct_io-craziness.patch:
  Linux-RT 2.6.26-RT.
- patches.rt/hack-fix-rt-migration.patch: Linux-RT 2.6.26-RT.
- patches.rt/handle-pending-in-simple-irq.patch: Linux-RT
  2.6.26-RT
   handle IRQ_PENDING for simple irq handler.
- patches.rt/highmem-redo-mainline.patch: Linux-RT 2.6.26-RT.
- patches.rt/highmem-revert-mainline.patch: Linux-RT 2.6.26-RT.
- patches.rt/highmem_rewrite.patch: Linux-RT 2.6.26-RT
   mm: remove kmap_lock.
- patches.rt/hrtimer-no-printk.patch: Linux-RT 2.6.26-RT.
- patches.rt/hrtimers-overrun-api.patch: Linux-RT 2.6.26-RT.
- patches.rt/i386-mark-atomic-irq-ops-raw.patch: Linux-RT
  2.6.26-RT.
- patches.rt/i386-nmi-watchdog-show-regs.patch: Linux-RT
  2.6.26-RT.
- patches.rt/ioapic-fix-too-fast-clocks.patch: Linux-RT 2.6.26-RT.
- patches.rt/irda-fix.patch: Linux-RT 2.6.26-RT.
- patches.rt/irq-mask-fix.patch: Linux-RT 2.6.26-RT
   genirq: fix simple and fasteoi irq handlers.
- patches.rt/jbd_assertions_smp_only.patch: Linux-RT 2.6.26-RT.
- patches.rt/kmap-atomic-i386-fix.patch: Linux-RT 2.6.26-RT.
- patches.rt/kmap-atomic-prepare.patch: Linux-RT 2.6.26-RT.
- patches.rt/kprobes-preempt-fix.patch: Linux-RT 2.6.26-RT.
- patches.rt/kstat-add-rt-stats.patch: Linux-RT 2.6.26-RT
   add rt stats to /proc/stat.
- patches.rt/kstat-fix-spurious-system-load-spikes-in-proc-loadavgrt.patch:
  Linux-RT 2.6.26-RT.
- patches.rt/latency-measurement-drivers.patch: Linux-RT
  2.6.26-RT.
- patches.rt/latency-tracing-arm.patch: Linux-RT 2.6.26-RT.
- patches.rt/latency-tracing-ppc.patch: Linux-RT 2.6.26-RT.
- patches.rt/loadavg_fixes_weird_loads.patch: Linux-RT 2.6.26-RT.
- patches.rt/local_irq_save_nort-in-swap.patch: Linux-RT
  2.6.26-RT.
- patches.rt/lock-init-plist-fix.patch: Linux-RT 2.6.26-RT.
- patches.rt/lock_list.patch: Linux-RT 2.6.26-RT
   lock_list - a fine grain locked double linked list.
- patches.rt/lock_page_ref.patch: Linux-RT 2.6.26-RT
   mm: lock_page_ref.
- patches.rt/lockdep-avoid-fork-waring.patch: Linux-RT 2.6.26-RT
   ftrace: fix if define to prove locking.
- patches.rt/lockdep-lock_set_subclass.patch: Linux-RT 2.6.26-RT
   lockdep: lock_set_subclass - reset a held lock's subclass.
- patches.rt/lockdep-more-entries.patch: Linux-RT 2.6.26-RT.
- patches.rt/lockdep-prettify.patch: Linux-RT 2.6.26-RT
   lockdep: prettify output.
- patches.rt/lockdep-rt-mutex.patch: Linux-RT 2.6.26-RT
   lockdep-rt: annotate PREEMPT_RT DEFINE_MUTEX.
- patches.rt/lockdep-rt-recursion-limit-fix.patch: Linux-RT
  2.6.26-RT.
- patches.rt/lockdep-show-held-locks.patch: Linux-RT 2.6.26-RT
   lockdep: show held locks when showing a stackdump.
- patches.rt/lockdep_lock_set_subclass_fix.patch: Linux-RT
  2.6.26-RT.
- patches.rt/lockstat-fix-contention-points.patch: Linux-RT
  2.6.26-RT
   lockstat: fix contention points.
- patches.rt/lockstat-output.patch: Linux-RT 2.6.26-RT
   lockstat: warn about disabled lock debugging.
- patches.rt/lockstat-rt-hooks.patch: Linux-RT 2.6.26-RT.
- patches.rt/lockstat_bounce_rt.patch: Linux-RT 2.6.26-RT.
- patches.rt/loopback-revert.patch: Linux-RT 2.6.26-RT.
- patches.rt/mapping_nrpages.patch: Linux-RT 2.6.26-RT
   mm/fs: abstract address_space::nrpages.
- patches.rt/mips-change-raw-spinlock-type.patch: Linux-RT
  2.6.26-RT
   RT: change from raw_spinlock_t to __raw_spinlock_t.
- patches.rt/mips-remove-conlicting-rtc-lock-declaration.patch:
  Linux-RT 2.6.26-RT
   RT: remove conflicting rtc_lock declaration.
- patches.rt/mips-remove-duplicate-kconfig.patch: Linux-RT
  2.6.26-RT.
- patches.rt/mips-remove-finish-arch-switch.patch: Linux-RT
  2.6.26-RT
   RT: remove finish_arch_switch.
- patches.rt/mitigate-resched-flood.patch: Linux-RT 2.6.26-RT.
- patches.rt/mm-concurrent-pagecache-rt.patch: Linux-RT 2.6.26-RT
   mm: -rt bits for concurrent pagecache.
- patches.rt/mm-concurrent-pagecache.patch: Linux-RT 2.6.26-RT
   mm: concurrent pagecache write side.
- patches.rt/mm-fix-latency.patch: Linux-RT 2.6.26-RT
   reduce pagetable-freeing latencies.
- patches.rt/move-native-irq.patch: Linux-RT 2.6.26-RT.
- patches.rt/msi-suspend-resume-workaround.patch: Linux-RT
  2.6.26-RT.
- patches.rt/multi-reader-account.patch: Linux-RT 2.6.26-RT
   map tasks to reader locks held.
- patches.rt/multi-reader-limit.patch: Linux-RT 2.6.26-RT
   implement reader limit on read write locks.
- patches.rt/multi-reader-lock-account.patch: Linux-RT 2.6.26-RT
   map read/write locks back to their readers.
- patches.rt/multi-reader-pi.patch: Linux-RT 2.6.26-RT
   read lock Priority Inheritance implementation.
- patches.rt/native-sched-clock-booboo.patch: Linux-RT 2.6.26-RT.
- patches.rt/neptune-no-at-keyboard.patch: Linux-RT 2.6.26-RT.
- patches.rt/net-core-preempt-fix.patch: Linux-RT 2.6.26-RT.
- patches.rt/netpoll-8139too-fix.patch: Linux-RT 2.6.26-RT.
- patches.rt/new-softirq-code.patch: Linux-RT 2.6.26-RT
   softirq preemption: optimization.
- patches.rt/nf_conntrack-fix-smp-processor-id.patch: Linux-RT
  2.6.26-RT.
- patches.rt/nf_conntrack-weird-crash-fix.patch: Linux-RT
  2.6.26-RT.
- patches.rt/nmi-profiling-base.patch: Linux-RT 2.6.26-RT
   nmi-driven profiling for /proc/profile.
- patches.rt/nmi-profiling.patch: Linux-RT 2.6.26-RT.
- patches.rt/nmi-show-regs-fix.patch: Linux-RT 2.6.26-RT.
- patches.rt/nmi-watchdog-disable.patch: Linux-RT 2.6.26-RT
   x86_64: do not enable the NMI watchdog by default.
- patches.rt/nmi-watchdog-fix-1.patch: Linux-RT 2.6.26-RT.
- patches.rt/nmi-watchdog-fix-2.patch: Linux-RT 2.6.26-RT.
- patches.rt/nmi-watchdog-fix-3.patch: Linux-RT 2.6.26-RT.
- patches.rt/nmi-watchdog-fix-4.patch: Linux-RT 2.6.26-RT.
- patches.rt/no-warning-for-irqs-disabled-in-local-bh-enable.patch:
  Linux-RT 2.6.26-RT
   local_bh_enable() is safe for irqs_disabled().
- patches.rt/ntfs-local-irq-save-nort.patch: Linux-RT 2.6.26-RT.
- patches.rt/numa-slab-freeing.patch: Linux-RT 2.6.26-RT.
- patches.rt/only-run-softirqs-from-irq-thread-when-irq-affinity-is-set.patch:
  Linux-RT 2.6.26-RT.
- patches.rt/pagefault-disable-cleanup.patch: Linux-RT 2.6.26-RT
   clean up the page fault disabling logic.
- patches.rt/panic-dont-stop-box.patch: Linux-RT 2.6.26-RT.
- patches.rt/paravirt-function-pointer-fix.patch: Linux-RT
  2.6.26-RT.
- patches.rt/pause-on-oops-head-tail.patch: Linux-RT 2.6.26-RT
   introduce pause_on_oops_head/tail boot options.
- patches.rt/percpu-locked-mm.patch: Linux-RT 2.6.26-RT.
- patches.rt/percpu-locked-netfilter.patch: Linux-RT 2.6.26-RT.
- patches.rt/percpu-locked-netfilter2.patch: Linux-RT 2.6.26-RT.
- patches.rt/percpu-locked-powerpc-fixups.patch: Linux-RT
  2.6.26-RT.
- patches.rt/percpu_list.patch: Linux-RT 2.6.26-RT
   percpu_list.
- patches.rt/plist-debug.patch: Linux-RT 2.6.26-RT.
- patches.rt/posix-cpu-timers-fix.patch: Linux-RT 2.6.26-RT.
- patches.rt/powerpc-count_active_rt_tasks-is-undefined-for-non-preempt-rt.patch:
  Linux-RT 2.6.26-RT.
- patches.rt/powerpc-flush_tlb_pending-is-no-more.patch:
  Linux-RT 2.6.26-RT.
- patches.rt/powerpc-match-__rw_yield-function-declaration-to-prototype.patch:
  Linux-RT 2.6.26-RT.
- patches.rt/ppc-chpr-set-rtc-lock.patch: Linux-RT 2.6.26-RT.
- patches.rt/ppc-gtod-notrace-fix.patch: Linux-RT 2.6.26-RT.
- patches.rt/ppc-hacks-to-allow-rt-to-run-kernbench.patch:
  Linux-RT 2.6.26-RT.
- patches.rt/ppc-make-tlb-batch-64-only.patch: Linux-RT 2.6.26-RT.
- patches.rt/ppc-tlbflush-preempt.patch: Linux-RT 2.6.26-RT.
- patches.rt/ppc32-latency-compile-hack-fixes.patch: Linux-RT
  2.6.26-RT.
- patches.rt/ppc32_notrace_init_functions.patch: Linux-RT
  2.6.26-RT
   don't trace early init functions for ppc32.
- patches.rt/preempt-irqs-Kconfig.patch: Linux-RT 2.6.26-RT.
- patches.rt/preempt-irqs-arm-fix-oprofile.patch: Linux-RT
  2.6.26-RT.
- patches.rt/preempt-irqs-arm.patch: Linux-RT 2.6.26-RT.
- patches.rt/preempt-irqs-core.patch: Linux-RT 2.6.26-RT.
- patches.rt/preempt-irqs-direct-debug-keyboard.patch: Linux-RT
  2.6.26-RT.
- patches.rt/preempt-irqs-hrtimer.patch: Linux-RT 2.6.26-RT.
- patches.rt/preempt-irqs-i386-idle-poll-loop-fix.patch:
  Linux-RT 2.6.26-RT.
- patches.rt/preempt-irqs-i386-ioapic-mask-quirk.patch: Linux-RT
  2.6.26-RT.
- patches.rt/preempt-irqs-i386.patch: Linux-RT 2.6.26-RT.
- patches.rt/preempt-irqs-mips.patch: Linux-RT 2.6.26-RT.
- patches.rt/preempt-irqs-ppc-ack-irq-fixups.patch: Linux-RT
  2.6.26-RT.
- patches.rt/preempt-irqs-ppc-fix-b5.patch: Linux-RT 2.6.26-RT.
- patches.rt/preempt-irqs-ppc-fix-b6.patch: Linux-RT 2.6.26-RT.
- patches.rt/preempt-irqs-ppc-fix-more-fasteoi.patch: Linux-RT
  2.6.26-RT.
- patches.rt/preempt-irqs-ppc-preempt-schedule-irq-entry-fix.patch:
  Linux-RT 2.6.26-RT.
- patches.rt/preempt-irqs-ppc.patch: Linux-RT 2.6.26-RT.
- patches.rt/preempt-irqs-timer.patch: Linux-RT 2.6.26-RT.
- patches.rt/preempt-irqs-x86-64-ioapic-mask-quirk.patch:
  Linux-RT 2.6.26-RT.
- patches.rt/preempt-irqs-x86-64.patch: Linux-RT 2.6.26-RT.
- patches.rt/preempt-realtime-acpi.patch: Linux-RT 2.6.26-RT.
- patches.rt/preempt-realtime-arm-bagde4.patch: Linux-RT
  2.6.26-RT.
- patches.rt/preempt-realtime-arm-footbridge.patch: Linux-RT
  2.6.26-RT.
- patches.rt/preempt-realtime-arm-integrator.patch: Linux-RT
  2.6.26-RT.
- patches.rt/preempt-realtime-arm-ixp4xx.patch: Linux-RT
  2.6.26-RT.
- patches.rt/preempt-realtime-arm-pxa.patch: Linux-RT 2.6.26-RT.
- patches.rt/preempt-realtime-arm-rawlock-in-mmu_context-h.patch:
  Linux-RT 2.6.26-RT.
- patches.rt/preempt-realtime-arm-shark.patch: Linux-RT 2.6.26-RT.
- patches.rt/preempt-realtime-arm.patch: Linux-RT 2.6.26-RT.
- patches.rt/preempt-realtime-compile-fixes.patch: Linux-RT
  2.6.26-RT.
- patches.rt/preempt-realtime-console.patch: Linux-RT 2.6.26-RT.
- patches.rt/preempt-realtime-core.patch: Linux-RT 2.6.26-RT.
- patches.rt/preempt-realtime-debug-sysctl.patch: Linux-RT
  2.6.26-RT.
- patches.rt/preempt-realtime-fs-block.patch: Linux-RT 2.6.26-RT.
- patches.rt/preempt-realtime-ftrace-disable-ftraced.patch:
  Linux-RT 2.6.26-RT.
- patches.rt/preempt-realtime-ftrace.patch: Linux-RT 2.6.26-RT.
- patches.rt/preempt-realtime-i386.patch: Linux-RT 2.6.26-RT.
- patches.rt/preempt-realtime-ia64.patch: Linux-RT 2.6.26-RT.
- patches.rt/preempt-realtime-ide.patch: Linux-RT 2.6.26-RT.
- patches.rt/preempt-realtime-init-show-enabled-debugs.patch:
  Linux-RT 2.6.26-RT.
- patches.rt/preempt-realtime-input.patch: Linux-RT 2.6.26-RT.
- patches.rt/preempt-realtime-ipc.patch: Linux-RT 2.6.26-RT.
- patches.rt/preempt-realtime-irqs.patch: Linux-RT 2.6.26-RT.
- patches.rt/preempt-realtime-loopback.patch: Linux-RT 2.6.26-RT.
- patches.rt/preempt-realtime-mellanox-driver-fix.patch:
  Linux-RT 2.6.26-RT.
- patches.rt/preempt-realtime-mips.patch: Linux-RT 2.6.26-RT.
- patches.rt/preempt-realtime-mm.patch: Linux-RT 2.6.26-RT.
- patches.rt/preempt-realtime-mmdrop-delayed.patch: Linux-RT
  2.6.26-RT.
- patches.rt/preempt-realtime-net-drivers.patch: Linux-RT
  2.6.26-RT.
- patches.rt/preempt-realtime-net-softirq-fixups.patch: Linux-RT
  2.6.26-RT
   NOHZ: local_softirq_pending with tickless.
- patches.rt/preempt-realtime-net.patch: Linux-RT 2.6.26-RT.
- patches.rt/preempt-realtime-powerpc-add-raw-relax-macros.patch:
  Linux-RT 2.6.26-RT.
- patches.rt/preempt-realtime-powerpc-b2.patch: Linux-RT
  2.6.26-RT.
- patches.rt/preempt-realtime-powerpc-b3.patch: Linux-RT
  2.6.26-RT.
- patches.rt/preempt-realtime-powerpc-b4.patch: Linux-RT
  2.6.26-RT.
- patches.rt/preempt-realtime-powerpc-celleb-raw-spinlocks.patch:
  Linux-RT 2.6.26-RT.
- patches.rt/preempt-realtime-powerpc-missing-raw-spinlocks.patch:
  Linux-RT 2.6.26-RT.
- patches.rt/preempt-realtime-powerpc-tlb-batching.patch:
  Linux-RT 2.6.26-RT.
- patches.rt/preempt-realtime-powerpc-update.patch: Linux-RT
  2.6.26-RT.
- patches.rt/preempt-realtime-powerpc.patch: Linux-RT 2.6.26-RT.
- patches.rt/preempt-realtime-prevent-idle-boosting.patch:
  Linux-RT 2.6.26-RT
   Premmpt-RT: Preevent boosting of idle task.
- patches.rt/preempt-realtime-printk.patch: Linux-RT 2.6.26-RT.
- patches.rt/preempt-realtime-profiling.patch: Linux-RT 2.6.26-RT.
- patches.rt/preempt-realtime-rawlocks.patch: Linux-RT 2.6.26-RT.
- patches.rt/preempt-realtime-rcu.patch: Linux-RT 2.6.26-RT.
- patches.rt/preempt-realtime-sched-cpupri.patch: Linux-RT
  2.6.26-RT.
- patches.rt/preempt-realtime-sched-i386.patch: Linux-RT
  2.6.26-RT.
- patches.rt/preempt-realtime-sched.patch: Linux-RT 2.6.26-RT.
- patches.rt/preempt-realtime-sound.patch: Linux-RT 2.6.26-RT.
- patches.rt/preempt-realtime-supress-nohz-softirq-warning.patch:
  Linux-RT 2.6.26-RT.
- patches.rt/preempt-realtime-supress-rtc-printk.patch: Linux-RT
  2.6.26-RT.
- patches.rt/preempt-realtime-timer.patch: Linux-RT 2.6.26-RT.
- patches.rt/preempt-realtime-usb.patch: Linux-RT 2.6.26-RT.
- patches.rt/preempt-realtime-warn-and-bug-on-fix.patch:
  Linux-RT 2.6.26-RT.
- patches.rt/preempt-realtime-warn-and-bug-on.patch: Linux-RT
  2.6.26-RT.
- patches.rt/preempt-rt-no-slub.patch: Linux-RT 2.6.26-RT.
- patches.rt/preempt-softirqs-core.patch: Linux-RT 2.6.26-RT.
- patches.rt/preempt-trace.patch: Linux-RT 2.6.26-RT.
- patches.rt/print-might-sleep-hack.patch: Linux-RT 2.6.26-RT.
- patches.rt/printk-dont-bug-on-sched.patch: Linux-RT 2.6.26-RT.
- patches.rt/printk-in-atomic-hack-fix.patch: Linux-RT 2.6.26-RT
   fix printk in atomic hack.
- patches.rt/printk-in-atomic.patch: Linux-RT 2.6.26-RT.
- patches.rt/proportions-raw-locks.patch: Linux-RT 2.6.26-RT.
- patches.rt/qrcu.patch: Linux-RT 2.6.26-RT
   QRCU with lockless fastpath.
- patches.rt/quicklist-release-before-free-page-fix.patch:
  Linux-RT 2.6.26-RT.
- patches.rt/quicklist-release-before-free-page.patch: Linux-RT
  2.6.26-RT.
- patches.rt/radix-concurrent-lockdep.patch: Linux-RT 2.6.26-RT.
- patches.rt/radix-percpu-hack-fix.patch: Linux-RT 2.6.26-RT.
- patches.rt/radix-tree-concurrent.patch: Linux-RT 2.6.26-RT
   radix-tree: concurrent write side support.
- patches.rt/radix-tree-optimistic-hist.patch: Linux-RT 2.6.26-RT
   debug: optimistic lock histogram.
- patches.rt/radix-tree-optimistic.patch: Linux-RT 2.6.26-RT
   radix-tree: optimistic locking.
- patches.rt/random-driver-latency-fix.patch: Linux-RT 2.6.26-RT.
- patches.rt/rcu-hrt-fixups.patch: Linux-RT 2.6.26-RT.
- patches.rt/rcu-new-7.patch: Linux-RT 2.6.26-RT.
- patches.rt/rcu-preempt-boost-default.patch: Linux-RT 2.6.26-RT.
- patches.rt/rcu-preempt-boost-fix.patch: Linux-RT 2.6.26-RT.
- patches.rt/rcu-preempt-boost-sdr.patch: Linux-RT 2.6.26-RT.
- patches.rt/rcu-preempt-fix-bad-dyntick-accounting.patch:
  Linux-RT 2.6.26-RT.
- patches.rt/rcu-preempt-hotplug-hackaround.patch: Linux-RT
  2.6.26-RT.
- patches.rt/rcu-torture-preempt-update.patch: Linux-RT 2.6.26-RT.
- patches.rt/rcu-trace-fix-free.patch: Linux-RT 2.6.26-RT.
- patches.rt/rcupreempt-boost-early-init.patch: Linux-RT
  2.6.26-RT.
- patches.rt/realtime-preempt-warn-about-tracing.patch: Linux-RT
  2.6.26-RT.
- patches.rt/relay-fix.patch: Linux-RT 2.6.26-RT
   relay: fix timer madness.
- patches.rt/remove-check-pgt-cache-calls.patch: Linux-RT
  2.6.26-RT.
- patches.rt/replace-bugon-by-warn-on.patch: Linux-RT 2.6.26-RT.
- patches.rt/root-domain-kfree-in-atomic.patch: Linux-RT
  2.6.26-RT.
- patches.rt/rt-apis.patch: Linux-RT 2.6.26-RT.
- patches.rt/rt-avoid-deadlock-in-swap.patch: Linux-RT 2.6.26-RT.
- patches.rt/rt-delayed-prio.patch: Linux-RT 2.6.26-RT
   rt: PI-workqueue: propagate prio for delayed work.
- patches.rt/rt-kmap-scale-fix.patch: Linux-RT 2.6.26-RT.
- patches.rt/rt-list-mods.patch: Linux-RT 2.6.26-RT
   rt: list_splice2.
- patches.rt/rt-move-update-wall-time-back-to-do-timer.patch:
  Linux-RT 2.6.26-RT
   rt: move update_wall_time back to do timer.
- patches.rt/rt-mutex-arm.patch: Linux-RT 2.6.26-RT.
- patches.rt/rt-mutex-compat-semaphores.patch: Linux-RT 2.6.26-RT.
- patches.rt/rt-mutex-core.patch: Linux-RT 2.6.26-RT.
- patches.rt/rt-mutex-i386.patch: Linux-RT 2.6.26-RT.
- patches.rt/rt-mutex-irq-flags-checking.patch: Linux-RT
  2.6.26-RT.
- patches.rt/rt-mutex-mips.patch: Linux-RT 2.6.26-RT.
- patches.rt/rt-mutex-ppc-fix-a5.patch: Linux-RT 2.6.26-RT.
- patches.rt/rt-mutex-ppc.patch: Linux-RT 2.6.26-RT.
- patches.rt/rt-mutex-preempt-debugging.patch: Linux-RT 2.6.26-RT.
- patches.rt/rt-mutex-trivial-route-cast-fix.patch: Linux-RT
  2.6.26-RT.
- patches.rt/rt-mutex-trivial-tcp-preempt-fix.patch: Linux-RT
  2.6.26-RT.
- patches.rt/rt-mutex-x86-64.patch: Linux-RT 2.6.26-RT.
- patches.rt/rt-page_alloc.patch: Linux-RT 2.6.26-RT
   rt-friendly per-cpu pages.
- patches.rt/rt-plist-mods.patch: Linux-RT 2.6.26-RT
   rt: plist_head_splice.
- patches.rt/rt-s_files-kill-a-union.patch: Linux-RT 2.6.26-RT.
- patches.rt/rt-sched-groups.patch: Linux-RT 2.6.26-RT.
- patches.rt/rt-shorten-softirq-thread-names.patch: Linux-RT
  2.6.26-RT.
- patches.rt/rt-slab-new.patch: Linux-RT 2.6.26-RT.
- patches.rt/rt-workqeue-prio.patch: Linux-RT 2.6.26-RT
   rt: PI-workqueue support.
- patches.rt/rt-workqueue-barrier.patch: Linux-RT 2.6.26-RT
   rt: PI-workqueue: fix barriers.
- patches.rt/rt-wq-barrier-fix.patch: Linux-RT 2.6.26-RT
   rt: PI-workqueue: wait_on_work() fixup.
- patches.rt/rt_mutex_setprio.patch: Linux-RT 2.6.26-RT
   rt: rename rt_mutex_setprio to task_setprio.
- patches.rt/rtmutex-debug.h-cleanup.patch: Linux-RT 2.6.26-RT
   lock debugging: clean up rtmutex-debug.h.
- patches.rt/rtmutex-lateral-steal.patch: Linux-RT 2.6.26-RT.
- patches.rt/rtmutex-rearrange.patch: Linux-RT 2.6.26-RT.
- patches.rt/rtmutex-remove-xchg.patch: Linux-RT 2.6.26-RT
   rtmutex - remove double xchg.
- patches.rt/rtmutex-rwlock-cmpxchg-typecast.patch: Linux-RT
  2.6.26-RT.
- patches.rt/rwlock-implement-downgrade-write.patch: Linux-RT
  2.6.26-RT
   rwlocks multi downgrade write.
- patches.rt/rwlocks-default-nr-readers-nr-cpus.patch: Linux-RT
  2.6.26-RT.
- patches.rt/rwlocks-fix-no-preempt-rt.patch: Linux-RT 2.6.26-RT
   rwlock: fix non PREEMPT_RT case.
- patches.rt/rwlocks-multiple-readers.patch: Linux-RT 2.6.26-RT
   implement rwlocks management.
- patches.rt/rwsems-multiple-readers.patch: Linux-RT 2.6.26-RT
   add framework for multi readers on rwsems.
- patches.rt/s_files-pipe-fix.patch: Linux-RT 2.6.26-RT
   s_files: free_write_pipe() fix.
- patches.rt/s_files-schedule_on_each_cpu_wq.patch: Linux-RT
  2.6.26-RT.
- patches.rt/s_files.patch: Linux-RT 2.6.26-RT
   remove global files_lock.
- patches.rt/sched-clock-nmi.patch: Linux-RT 2.6.26-RT.
- patches.rt/sched-enable-irqs-in-preempt-in-notifier-call.patch:
  Linux-RT 2.6.26-RT
   CFS: enable irqs in fire_sched_in_preempt_notifier.
- patches.rt/sched-nr-migrate-lower-default-preempt-rt.patch:
  Linux-RT 2.6.26-RT.
- patches.rt/sched-prioritize-non-migrating-rt-tasks.patch:
  Linux-RT 2.6.26-RT.
- patches.rt/sched-rt-stats.patch: Linux-RT 2.6.26-RT.
- patches.rt/sched-use-a-2d-bitmap-search-prio-cpu.patch:
  Linux-RT 2.6.26-RT.
- patches.rt/sched-wake_up_idle_cpu-rt.patch: Linux-RT 2.6.26-RT.
- patches.rt/sched_prio.patch: Linux-RT 2.6.26-RT.
- patches.rt/sched_rt-fixup.patch: Linux-RT 2.6.26-RT.
- patches.rt/schedule-tail-balance-disable-irqs.patch: Linux-RT
  2.6.26-RT.
- patches.rt/schedule_on_each_cpu-enhance.patch: Linux-RT
  2.6.26-RT.
- patches.rt/select-error-leak-fix.patch: Linux-RT 2.6.26-RT.
- patches.rt/send-nmi-all-preempt-disable.patch: Linux-RT
  2.6.26-RT.
- patches.rt/seq-irqsave.patch: Linux-RT 2.6.26-RT.
- patches.rt/serial-locking-rt-cleanup.patch: Linux-RT 2.6.26-RT.
- patches.rt/serial-slow-machines.patch: Linux-RT 2.6.26-RT.
- patches.rt/slab-irq-nopreempt-fix.patch: Linux-RT 2.6.26-RT.
- patches.rt/smp-processor-id-fixups.patch: Linux-RT 2.6.26-RT.
- patches.rt/softirq-per-cpu-assumptions-fixes.patch: Linux-RT
  2.6.26-RT.
- patches.rt/softlockup-add-irq-regs-h.patch: Linux-RT 2.6.26-RT
   core: make asm/irq_regs.h available on every platform.
- patches.rt/spinlock-trylock-cleanup-sungem.patch: Linux-RT
  2.6.26-RT.
- patches.rt/swap-spinlock-fix.patch: Linux-RT 2.6.26-RT.
- patches.rt/tasklet-busy-loop-hack.patch: Linux-RT 2.6.26-RT.
- patches.rt/tasklet-redesign.patch: Linux-RT 2.6.26-RT.
- patches.rt/timer-freq-tweaks.patch: Linux-RT 2.6.26-RT.
- patches.rt/timer-warning-fix.patch: Linux-RT 2.6.26-RT.
- patches.rt/trace-add-event-markers-arm.patch: Linux-RT
  2.6.26-RT.
- patches.rt/trace-events-handle-syscalls.patch: Linux-RT
  2.6.26-RT.
- patches.rt/trace-histograms.patch: Linux-RT 2.6.26-RT.
- patches.rt/trace_hist-divzero.patch: Linux-RT 2.6.26-RT
   trace_hist.c: divide-by-zero problem (2).
- patches.rt/trace_hist-latediv.patch: Linux-RT 2.6.26-RT.
- patches.rt/tracer-add-event-markers.patch: Linux-RT 2.6.26-RT.
- patches.rt/tracer-event-trace.patch: Linux-RT 2.6.26-RT.
- patches.rt/use-edge-triggered-irq-handler-instead-of-simple-irq.patch:
  Linux-RT 2.6.26-RT
   [AT91: PATCH]: Use edge triggered interrupt handling for
   AT91-GPIO instead of simple_irq-handler.
- patches.rt/user-no-irq-disable.patch: Linux-RT 2.6.26-RT.
- patches.rt/version.patch: Linux-RT 2.6.26-RT
   add -rt extra-version.
- patches.rt/vortex-fix.patch: Linux-RT 2.6.26-RT.
- patches.rt/watchdog_use_timer_and_hpet_on_x86_64.patch:
  Linux-RT 2.6.26-RT.
- patches.rt/x86-64-tscless-vgettimeofday.patch: Linux-RT
  2.6.26-RT
   x86_64 GTOD: offer scalable vgettimeofday.
- patches.rt/x86_64-tsc-sync-irqflags-fix.patch: Linux-RT
  2.6.26-RT.
- patches.rt/event-trace-hrtimer-trace.patch: Linux-RT 2.6.26-RT
   event-tracer: add clockevent trace.
- patches.rt/ftrace-hotplug-fix.patch: Linux-RT 2.6.26-RT
   ftrace: cpu hotplug fix.
- patches.rt/ftrace-wakeup-rawspinlock.patch: Linux-RT 2.6.26-RT
   ftrace: user raw spin lock for wakeup function trace.
- patches.rt/preempt-realtime-x86_64.patch: Linux-RT 2.6.26-RT.
- patches.rt/radix-tree-lockdep-plus1.patch: Linux-RT 2.6.26-RT
   lockdep: add +1 to radix tree array.
- patches.rt/rwlock-fixes.patch: Linux-RT 2.6.26-RT
   rwlock: fix pi_list race conditions.
- patches.rt/rwlock-prio-fix.patch: Linux-RT 2.6.26-RT
   rwlock: reset prio on unlocks and wakeups.
- patches.rt/rwlock-torture.patch: Linux-RT 2.6.26-RT
   rwlock: rwlock torture test.
- patches.rt/sched-cpupri-hotplug-support.patch: Linux-RT
  2.6.26-RT.
- patches.rt/sched-cpupri-priocount.patch: Linux-RT 2.6.26-RT.
- patches.rt/trace-eip2ip.patch: Linux-RT 2.6.26-RT
   Re: 2.6.25.4-rt4.
- patches.rt/bz235099-idle-load-fix.patch: Linux-RT 2.6.26-RT.
- patches.rt/fix-adaptive-hack.patch: Linux-RT 2.6.26-RT
   fix-adaptive-hack.patch.
- patches.rt/fix-a-previously-reverted-fix.patch: Linux-RT
  2.6.26-RT
   Fix a previously reverted "fix".
- patches.rt/fix-config-debug-rt-mutex-lock-underflow-warnings.patch:
  Linux-RT 2.6.26-RT
   Fix CONFIG_DEBUG_RT_MUTEX lock underflow warnings.
- patches.rt/frace-use-tsc.patch: Linux-RT 2.6.26-RT.
- patches.rt/ftrace-document-event-tracer.patch: Linux-RT
  2.6.26-RT.
- patches.rt/ftrace-document-update1.patch: Linux-RT 2.6.26-RT
   ftrace: document updates.
- patches.rt/ftrace-fix-get-kprobe-wreckage.patch: Linux-RT
  2.6.26-RT
   ftrace-fix-missing-kprobe-include.pathc.
- patches.rt/ftrace-m68knommu-add-FTRACE-support.patch: Linux-RT
  2.6.26-RT.
- patches.rt/ftrace-m68knommu-generic-stacktrace-function.patch:
  Linux-RT 2.6.26-RT.
- patches.rt/ftrace-preempt-trace-check.patch: Linux-RT 2.6.26-RT
   ftrace: only trace preempt off with preempt tracer.
- patches.rt/ftrace-stop-trace-on-crash.patch: Linux-RT 2.6.26-RT
   fix-tracer-wreckage-wtf-is-this-code-all-features.patch.
- patches.rt/generic-cmpxchg-use-raw-local-irq-variant.patch:
  Linux-RT 2.6.26-RT.
- patches.rt/idle2-fix.patch: Linux-RT 2.6.26-RT.
- patches.rt/idle-fix.patch: Linux-RT 2.6.26-RT.
- patches.rt/m68knommu_fixes_ontop_of_v2.6.26.patch: Linux-RT
  2.6.26-RT.
- patches.rt/m68knommu-make-cmpxchg-RT-safe.patch: Linux-RT
  2.6.26-RT.
- patches.rt/mapping_nrpages-fix.patch: Linux-RT 2.6.26-RT
   mapping_nrpages-fix.patch.
- patches.rt/nfs-stats-miss-preemption.patch: Linux-RT 2.6.26-RT
   nfs: fix missing preemption check.
- patches.rt/pmtmr-override.patch: Linux-RT 2.6.26-RT
   pmtmr: allow command line override of ioport.
- patches.rt/powerpc-ftrace-stop-on-oops.patch: Linux-RT 2.6.26-RT
   powerpc: ftrace stop on crash.
- patches.rt/ppc64-fix-preempt-unsafe-paths-accessing-per_cpu-variables.patch:
  Linux-RT 2.6.26-RT.
- patches.rt/preempt-irqs-m68knommu-make-timer-interrupt-non-threaded.patch:
  Linux-RT 2.6.26-RT.
- patches.rt/preempt-realtime-mm.patch~: Linux-RT 2.6.26-RT.
- patches.rt/raw-spinlocks-for-nmi-print.patch: Linux-RT
  2.6.26-RT.
- patches.rt/revert-preempt-bkl-revert.patch: Linux-RT 2.6.26-RT.
- patches.rt/rtmutex-debug-fix.patch: Linux-RT 2.6.26-RT
   rtmutex-debug-fix.patch.
- patches.rt/rt-mutex-namespace.patch: Linux-RT 2.6.26-RT
   rt-mutex-namespace.patch.
- patches.rt/rt-mutex-use-inline.patch: Linux-RT 2.6.26-RT
   rt-mutex-cleanup.patch.
- patches.rt/rt-rwlock-conservative-locking.patch: Linux-RT
  2.6.26-RT
   rwlock: be more conservative in locking reader_lock_count.
- patches.rt/rwlock-pi-lock-reader.patch: Linux-RT 2.6.26-RT.
- patches.rt/rwlock-protect-reader_lock_count.patch: Linux-RT
  2.6.26-RT.
- patches.rt/rwlock-slowunlock-mutex-fix2.patch: Linux-RT
  2.6.26-RT.
- patches.rt/rwlock-slowunlock-mutex-fix.patch: Linux-RT
  2.6.26-RT.
- patches.rt/rwlock-torture-no-rt.patch: Linux-RT 2.6.26-RT
   rwlock: fix torture test to handle non-rt.
- patches.rt/sched-fix-dequeued-race.patch: Linux-RT 2.6.26-RT
   sched-fix-dequeued-race.patch.
- patches.rt/serial-locking-rt-cleanup.patch~: Linux-RT 2.6.26-RT.
- patches.rt/sub-dont-disable-irqs.patch: Linux-RT 2.6.26-RT
   rt: dont disable irqs in usb.
- patches.rt/trace-do-not-wakeup-when-irqs-disabled.patch:
  Linux-RT 2.6.26-RT
   trace-do-not-wakeup-when-irqs-disabled.patch.
- patches.rt/trace-ktime-scalar.patch: Linux-RT 2.6.26-RT
   ftrace: print ktime values in readable form.
- patches.rt/warn-on-rt-scatterlist.patch: Linux-RT 2.6.26-RT
   remove warn on for scatterlist in preempt rt.

-------------------------------------------------------------------
Tue Jul 29 17:25:34 CEST 2008 - trenn@suse.de

- patches.arch/acpi_thermal_passive_blacklist.patch: Avoid
  critical temp shutdowns on specific ThinkPad T4x(p) and R40
  (https://bugzilla.novell.com/show_bug.cgi?id=333043).
- patches.fixes/acpi_use_acpi_exception.patch: ACPI dock/bay:
  Use ACPI_EXCEPTION instead of printk(KERN_ERR.
- patches.suse/acpi_provide_non_windows_osi_boot_param.patch:
  ACPI: Provide a spec conform OSI interface to the BIOS.

-------------------------------------------------------------------
Tue Jul 29 00:04:40 CEST 2008 - bphilips@suse.de

- rpm/kernel-binary.spec.in: uvcvideo merged.  Add Obsoletes.

-------------------------------------------------------------------
Fri Jul 25 16:39:22 CEST 2008 - mszeredi@suse.cz

- supported.conf: Mark fuse as supported.

-------------------------------------------------------------------
Thu Jul 24 19:26:38 CEST 2008 - gregkh@suse.de

- Enable CONFIG_MARKERS

-------------------------------------------------------------------
Thu Jul 24 19:21:20 CEST 2008 - gregkh@suse.de

- Enable CONFIG_SECURITY_SELINUX

-------------------------------------------------------------------
Thu Jul 24 14:53:34 CEST 2008 - agruen@suse.de

- Fix for using relative paths in /usr/src/linux-obj/$arch/
  $flavor/Makefile (bnc#409982).

-------------------------------------------------------------------
Fri Jul 18 10:33:14 CEST 2008 - hare@suse.de

- Update config files for S/390.

-------------------------------------------------------------------
Thu Jul 17 22:55:40 CEST 2008 - bwalle@suse.de

- patches.fixes/show-OSRELEASE-in-VMCOREINFO.diff:
  kdump: Report actual value of VMCOREINFO_OSRELEASE in VMCOREINFO

-------------------------------------------------------------------
Thu Jul 17 18:33:20 CEST 2008 - jeffm@suse.de

- rpm/kernel-module-subpackage: Removed Supplements handling
  entirely. Use preamble instead.

-------------------------------------------------------------------
Thu Jul 17 17:48:49 CEST 2008 - jbeulich@novell.com

- patches.xen/xen3-patch-2.6.26: Fix 32-bit build.

-------------------------------------------------------------------
Thu Jul 17 15:49:45 CEST 2008 - jbeulich@novell.com

- Update Xen patches for 2.6.26.
- patches.xen/540-blkif-nr-segments-check.patch: Delete.
- patches.xen/560-x86_64-no-irq-affinity-break-msg.patch: Delete.
- patches.xen/xen3-patch-2.6.25.1: Delete.
- Update i386 and x86-64 config files.
- config.conf: Re-enable Xen configs.

-------------------------------------------------------------------
Thu Jul 17 13:35:29 CEST 2008 - jbeulich@novell.com

- patches.fixes/seccomp-disable-tsc-option: Also handle x86-64 (191123).
- Update x86-64 config files.
- patches.suse/raw_device_max_minors_param.diff: Fix uninitialized
  return value.
- patches.apparmor/remove_suid.diff: Also handle fuse.
- supported.conf: Add e1000e, rtc-core, rtc-lib, and rtc-cmos.

-------------------------------------------------------------------
Mon Jul 14 18:51:03 CEST 2008 - jeffm@suse.de

- patches.kernel.org/fsl-diu-fb-compile-fix: Delete.

-------------------------------------------------------------------
Mon Jul 14 18:19:08 CEST 2008 - olh@suse.de

- disable unused fsl-diu-fb driver

-------------------------------------------------------------------
Mon Jul 14 17:23:40 CEST 2008 - jeffm@suse.de

- Updated to 2.6.26-final.

-------------------------------------------------------------------
Mon Jul 14 11:24:42 CEST 2008 - bwalle@suse.de

- patches.fixes/move-crashkernel-reservation.diff:
  x86: Move crashkernel reservation before dma32_reserve_bootmem().

-------------------------------------------------------------------
Mon Jul 14 08:04:25 CEST 2008 - rgoldwyn@suse.de

- Enable patches.suse/convert-novfs-to-open-soure-coding-standards.patch
  Fix oops in novfs_daemon_lib_ioctl

-------------------------------------------------------------------
Fri Jul 11 19:22:27 CEST 2008 - jeffm@suse.de

- Updated squashfs to v3.3. (bnc#373285)

-------------------------------------------------------------------
Thu Jul 10 20:36:45 CEST 2008 - jeffm@suse.de

- Update config files: Enable raw devices on s390.

-------------------------------------------------------------------
Thu Jul 10 15:59:36 CEST 2008 - jack@suse.cz

- patches.suse/raw_device_max_minors_param.diff: Allow setting
  of number of raw devices as a module parameter (FATE 302178).

-------------------------------------------------------------------
Thu Jul 10 01:12:00 CEST 2008 - jeffm@suse.de

- patches.kernel.org/fsl-diu-fb-compile-fix: fsl-diu-fb:
  compile fix.

-------------------------------------------------------------------
Wed Jul  9 22:59:14 CEST 2008 - jeffm@suse.de

- patches.suse/kdb-common: Removed obsolete file_lock_operations
  printing.

-------------------------------------------------------------------
Wed Jul  9 22:58:15 CEST 2008 - jeffm@suse.de

- patches.fixes/reiserfs-discard-xattr-prealloc: Upstreamed with
  -git5.

-------------------------------------------------------------------
Wed Jul  9 22:49:38 CEST 2008 - jeffm@suse.de

- patches.fixes/reiserfs-discard-xattr-prealloc: reiserfs:
  discard prealloc in reiserfs_delete_inode (bnc#389656).

-------------------------------------------------------------------
Wed Jul  9 22:11:34 CEST 2008 - jeffm@suse.de

- Updated to 2.6.26-rc9-git5.
  - Eliminated 2 patches.

-------------------------------------------------------------------
Wed Jul  9 18:00:11 CEST 2008 - jbohac@suse.cz

- Update config files.
- patches.suse/netfilter-ip_conntrack_slp.patch: connection
  tracking helper for SLP (fate#301134).

-------------------------------------------------------------------
Wed Jul  9 09:43:49 CEST 2008 - olh@suse.de

- enable PHYP-assisted OS dump (fate#304131)

-------------------------------------------------------------------
Mon Jul  7 16:56:43 CEST 2008 - trenn@suse.de

- patches.fixes/acpi_thermal_passive_cleanup.patch: Delete.

-------------------------------------------------------------------
Wed Jul  2 15:02:17 CEST 2008 - jkosina@suse.de

- patches.fixes/input-add-gericom-bellagio-to-nomux.patch: Input:
  add Gericom Bellagio to nomux blacklist (bnc#404892).

-------------------------------------------------------------------
Wed Jul  2 11:53:53 CEST 2008 - jkosina@suse.de

- patches.fixes/input-add-acer-aspire-1360-to-nomux.patch: Input:
  add Acer Aspire 1360 to nomux blacklist (bnc#216857).

-------------------------------------------------------------------
Wed Jul  2 05:55:16 CEST 2008 - jeffm@suse.de

- patches.apparmor/__d_path-keep-connected.diff
  patches.apparmor/mount-consistent-__d_path.diff
  patches.suse/kdb-ia64: Edited to apply with --fuzz=0
- Added --fuzz=0 (-F0) to sequence-patch.sh and spec files

-------------------------------------------------------------------
Fri Jun 27 16:18:50 CEST 2008 - bwalle@suse.de

- rpm/kernel-binary.spec.in: don't generate the makedumpfile.config
  any more, the new kernel, kexec-tools and makedumpfile is able to
  extract that information from the running kernel and pass it
  as ELF NOTE (in /proc/vmcore)

-------------------------------------------------------------------
Thu Jun 26 17:12:27 CEST 2008 - olh@suse.de

- add patches.arch/ppc-ibmebus-modalias.patch
  autoload ehea and ehca (bnc#394602 - LTC44938)

-------------------------------------------------------------------
Thu Jun 26 02:39:09 CEST 2008 - sdietrich@suse.de

- RT:  Update config files - enable CONFIG_CGROUPS

-------------------------------------------------------------------
Thu Jun 26 02:35:07 CEST 2008 - sdietrich@suse.de

- Update config files - enable CPUSETs support:
	CONFIG_CGROUPS, CONFIG_CGROUP_NS, CONFIG_CGROUP_DEVICE,
	CONFIG_CPUSET, CONFIG_CGROUP_CPUACCT, 
	CONFIG_RESOURCE_COUNTERS, CONFIG_MM_OWNER,
	CONFIG_CGROUP_MEM_RES_CTLR, CONFIG_PROC_PID_CPUSET
- debug only: CONFIG_CGROUP_DEBUG

-------------------------------------------------------------------
Thu Jun 26 00:43:02 CEST 2008 - jeffm@suse.de

- Updated to 2.6.26-rc8
  - Eliminated 1 patch.

-------------------------------------------------------------------
Wed Jun 25 23:05:22 CEST 2008 - jeffm@suse.de

- rpm/kernel-module-subpackage: Added Supplements tag copying and added
                                coreutils and grep to Requires
- rpm/macros.kernel-source: Added kernel-syms to BuildRequires

-------------------------------------------------------------------
Wed Jun 25 15:28:14 CEST 2008 - olh@suse.de

- enable 64K pages in config ppc64 (fate#304100)
- enable up to 1024 cpus in config ppc64 (fate#304180)
- enable up to 4 cpus in config kdump
- enable powermanagement in config ppc64
- enable cell be cpufreq

-------------------------------------------------------------------
Wed Jun 25 14:40:35 CEST 2008 - jdelvare@suse.de

- supported.conf: Update the list of i2c bus drivers.
  - i2c-isa is gone.
  - i2c-i810, i2c-prosavage and i2c-savage4 are deprecated and will
    be removed soon, mark as unsupported.
  - i2c-voodoo3 has very limited usefulness, mark as unsupported.
  - i2c-powermac is new, mark as supported.
- supported.conf: Update the list of i2c chip drivers.
  - ds1337, ds1374, rtc8564 and x1205 are gone (RTC drivers, moved
    to drivers/rtc).
  - pca9539, pcf8574 and pcf8575 are deprecated (new GPIO drivers
    exist in drivers/gpio), mark as unsupported.
  - ds1682, max6875 and tsl2550 are new, mark as supported.

-------------------------------------------------------------------
Wed Jun 25 14:19:51 CEST 2008 - jdelvare@suse.de

- supported.conf: Add two new hwmon drivers (dme1737 and thmc50,
  both unsupported.)
- supported.conf: Mark hwmon and hwmon-vid as supported. These are
  simple, software-only utility modules, it makes little sense
  to taint the kernel just because they are loaded.

-------------------------------------------------------------------
Mon Jun 23 17:34:28 CEST 2008 - tiwai@suse.de

- disable CONFIG_SND_PCSP as it conflicts with input pcspkr and
  disturbs the order of sound devices

-------------------------------------------------------------------
Mon Jun 23 16:52:02 CEST 2008 - agruen@suse.de

- genksyms: add support for checking against a reference ABI.

-------------------------------------------------------------------
Wed Jun 18 18:31:07 CEST 2008 - jeffm@suse.de

- Updated to 2.6.26-rc6-git5.
  - Eliminated 2 patches.

-------------------------------------------------------------------
Fri Jun 13 19:04:21 CEST 2008 - jeffm@suse.de

- Removed kABI reference symbols
- Restored make-symsets check for ignoring/tolerating kABI changes.

-------------------------------------------------------------------
Fri Jun 13 17:01:21 CEST 2008 - jeffm@suse.de

- Update config files (vanilla).

-------------------------------------------------------------------
Fri Jun 13 16:54:57 CEST 2008 - jeffm@suse.de

- Update config files.

-------------------------------------------------------------------
Fri Jun 13 16:39:54 CEST 2008 - jeffm@suse.de

- Updated to 2.6.26-rc6-git1.
  - Eliminated 2 patches.

-------------------------------------------------------------------
Thu Jun 12 20:58:03 CEST 2008 - sdietrich@suse.de

- config.conf: Suppress RT until forward-port is complete

-------------------------------------------------------------------
Thu Jun 12 16:42:18 CEST 2008 - jeffm@suse.de

- patches.drivers/libata-ata_piix-macbook-fix: Delete.

-------------------------------------------------------------------
Thu Jun 12 10:07:36 CEST 2008 - olh@suse.de

- update ps3 config, disable unused drivers
- disable patches.arch/ppc-efika-slowdown.patch

-------------------------------------------------------------------
Thu Jun 12 07:52:35 CEST 2008 - jeffm@suse.de

- Updated to 2.6.26-rc5-git5.
  - Eliminated 91 patches.
  - Disabled OCFS2 userspace heartbeat.
  - Disabled Xen.

-------------------------------------------------------------------
Thu Jun 12 01:44:21 CEST 2008 - sdietrich@suse.de

Build fix: drop patches merged into 2.6.25.5
- patches.rt/x86-fix-tsc-cyc2ns-crap.patch: Delete.
- patches.rt/x86-prepare-to-fix-32bit-sched-clock-crap.patch:
  Delete.
- patches.rt/x86-fix-32bit-sched-clock-crap.patch: Delete.

Update to 2.6.25-RT6:
- Update config files: enable (M) CONFIG_RWLOCK_TORTURE_TEST

Resolve conflicts:
- patches.rt/preempt-realtime-x86_64.patch: Linux-RT 2.6.25.4-RT.

Add:
- patches.rt/trace-eip2ip.patch: Re: 2.6.25.4-rt4 Compile Fix.
- patches.rt/rwlock-prio-fix.patch: rwlock: reset prio on unlocks
  and wakeups.
- patches.rt/rwlock-fixes.patch: rwlock: fix pi_list race
  conditions.
- patches.rt/event-trace-hrtimer-trace.patch: event-tracer:
  add clockevent trace.
- patches.rt/rwlock-torture.patch: rwlock: rwlock torture test.
- patches.rt/ftrace-wakeup-rawspinlock.patch: ftrace: user raw
  spin lock for wakeup function trace.
- patches.rt/radix-tree-lockdep-plus1.patch: lockdep: add +1 to
  radix tree array.
- patches.rt/sched-cpupri-hotplug-support.patch: sched: fix
  cpupri hotplug support.
- patches.rt/sched-cpupri-priocount.patch: sched: fix cpupri
  priocount.
- patches.rt/ftrace-hotplug-fix.patch: ftrace: cpu hotplug fix.

-------------------------------------------------------------------
Wed Jun 11 22:23:24 CEST 2008 - agruen@suse.de

- rpm/make-symsets: update to the latest version which will ignore
  symset changes if the symset includes a symbol marked to be
  ignored.

-------------------------------------------------------------------
Wed Jun 11 21:50:14 CEST 2008 - agruen@suse.de

- rpm/kernel-binary.spec.in: only generate symsets for kernels
  with CONFIG_MODULES=y.
- rpm/macros.kernel-source: remove the ps3 specific check: we
  really want to check whether the kernel mas modules enabled,
  which is covered by the symsets check already now.

-------------------------------------------------------------------
Wed Jun 11 19:53:13 CEST 2008 - gregkh@suse.de

- patches.drivers/usb-don-t-use-reset-resume-if-drivers-don-t-support-it.patch:
  USB: don't use reset-resume if drivers don't support it.

-------------------------------------------------------------------
Wed Jun 11 19:45:26 CEST 2008 - gregkh@suse.de

- comment out
  patches.suse/convert-novfs-to-open-soure-coding-standards.patch in the
  series file as it is reported to fail some regression tests.

-------------------------------------------------------------------
Wed Jun 11 01:03:17 CEST 2008 - gregkh@suse.de

- patches.suse/convert-novfs-to-open-soure-coding-standards.patch:
  Convert novfs to open soure coding standards.

-------------------------------------------------------------------
Mon Jun  9 23:56:14 CEST 2008 - gregkh@suse.de

- patches.fixes/mptbase-vmware-fix: Delete as it's not needed anymore

-------------------------------------------------------------------
Mon Jun  9 23:55:21 CEST 2008 - gregkh@suse.de

- refresh patches to apply cleanly

-------------------------------------------------------------------
Mon Jun  9 22:51:15 CEST 2008 - gregkh@suse.de

- Update to 2.6.25.6
  - loads of bugfixes
  - remove the following patches that were already included in this release:
    - patches.arch/cpufreq_fix_acpi_driver_on_BIOS_changes.patch
    - patches.drivers/libata-force-hardreset-if-link-pm
    - patches.fixes/input-hid-apple-numlock-emulation.patch
    - patches.arch/check-for-acpi-resource-conflicts-in-i2c-bus-drivers.patch

-------------------------------------------------------------------
Mon Jun  9 21:32:01 CEST 2008 - gregkh@suse.de

- patches.drivers/usb-sierra-option.patch: USB: update sierra
  and option device ids (bnc#374637).

-------------------------------------------------------------------
Mon Jun  9 17:22:09 CEST 2008 - teheo@suse.de

- patches.drivers/libata-ahci-mcp65-workarounds: ahci: workarounds
  for mcp65 (bnc#398573).

-------------------------------------------------------------------
Mon Jun  9 12:07:02 CEST 2008 - jkosina@suse.de

- patches.fixes/input-i8042-add-ctr-resume-timeout.patch: Input:
  add retry logic to resume with respect to CTR (bnc#351119).

-------------------------------------------------------------------
Sat Jun  7 01:51:16 CEST 2008 - gregkh@suse.de

- Update to 2.6.25.5.
  - fixes CVE-2008-1673

-------------------------------------------------------------------
Fri Jun  6 12:15:17 CEST 2008 - tiwai@suse.de

- add missing patches.rt/ftrace-add-nr_syscalls.patch for fixing
  i386-rt_debug

-------------------------------------------------------------------
Thu Jun  5 12:17:55 CEST 2008 - jbeulich@novell.com

- patches.xen/xen3-patch-2.6.22,
  patches.xen/xen3-patch-2.6.23,
  patches.xen/xen3-patch-2.6.24,
  patches.xen/xen3-patch-2.6.25: netfront (bnc#394575) and page table
  handling (bnc#396858) fixes.
- patches.xen/540-blkif-nr-segments-check.patch: Avoid theoretical
  TOCTTOU bug in block backend nr_segments checking.
- patches.xen/560-x86_64-no-irq-affinity-break-msg.patch: x86_64:
  Remove warning message about 'Breaking affinity for irq'.
- patches.xen/xen-netfront-flip-prod: fix updating of req_prod_pvt
  in the receive ring for the flipping case.

-------------------------------------------------------------------
Wed Jun  4 13:44:06 CEST 2008 - jblunck@suse.de

- patches.drivers/libata-acpi-fix-hotplug: Don't call ata_port_freeze()
  in ata_acpi_detach_device().

-------------------------------------------------------------------
Wed Jun  4 13:12:47 CEST 2008 - schwab@suse.de

- Don't clean asm-offsets.h.

-------------------------------------------------------------------
Wed Jun  4 11:37:34 CEST 2008 - jjohanse@suse.de

- patches.apparmor/apparmor-module_interface.diff: AppArmor:
  Update patch to properly set profile name_table size (bnc#396993)

-------------------------------------------------------------------
Wed Jun  4 00:29:39 CEST 2008 - jkosina@suse.de

- patches.fixes/input-add-amilo-pro-v-to-nomux.patch: Add
  Fujitsu-Siemens Amilo Pro 2010 and 2030 to nomux list
  (bnc#345699 bnc#389169)

-------------------------------------------------------------------
Tue Jun  3 18:56:44 CEST 2008 - tiwai@suse.de

- patches.drivers/alsa-hda-realtek-auto-resume-fix: hda - Fix
  resume of auto-config mode with Realtek codecs (bnc#385473).

-------------------------------------------------------------------
Tue Jun  3 17:59:41 CEST 2008 - bphilips@suse.de

Backport: e1000e for montevina systems
- patches.drivers/e1000e-backport-0001-remove-no-longer-used-e1000e_read_nvm_spi.patch:
  e1000e: remove no longer used e1000e_read_nvm_spi.
- patches.drivers/e1000e-backport-0002-remove-irq_sem.patch:
  e1000e: remove irq_sem.
- patches.drivers/e1000e-backport-0003-rename-mc_addr_list_update.patch:
  e1000e: rename mc_addr_list_update.
- patches.drivers/e1000e-backport-0004-reorganize-PHY-and-flow-control-interface.patch:
  e1000e: reorganize PHY and flow control interface.
- patches.drivers/e1000e-backport-0005-Make-arrays-out-of-these-Rx-Tx-registers.patch:
  e1000e: Make arrays out of these Rx/Tx registers.
- patches.drivers/e1000e-backport-0006-rename-a-few-functions.patch:
  e1000e: rename a few functions.
- patches.drivers/e1000e-backport-0007-cleanup-several-stats-issues.patch:
  e1000e: cleanup several stats issues.
- patches.drivers/e1000e-backport-0008-Fix-HW-Error-on-es2lan-ARP-capture-issue-by.patch:
  e1000e: Fix HW Error on es2lan, ARP capture issue by BMC.
- patches.drivers/e1000e-backport-0009-Add-support-for-BM-PHYs-on-ICH9.patch:
  e1000e: Add support for BM PHYs on ICH9.

-------------------------------------------------------------------
Mon Jun  2 17:20:17 CEST 2008 - tiwai@suse.de

- patches.drivers/alsa-hda-vt1708-pcm-noise-fix: Delete.
- patches.drivers/alsa-hda-backport-2.6.26-rc4: Backport ALSA
  HDA-Intel patches from 2.6.26-rc4 (bnc#390473).

-------------------------------------------------------------------
Mon Jun  2 17:02:50 CEST 2008 - tiwai@suse.de

- patches.drivers/alsa-asus-a9t-fix: ac97 - Fix ASUS A9T laptop
  output (bnc#363987).

-------------------------------------------------------------------
Mon Jun  2 17:01:02 CEST 2008 - jeffm@suse.de

- patches.fixes/reiserfs-prealloc-fix: reiserfs: Use list_del_init
  in use_preallocated_list_if_available (bnc#378095).

-------------------------------------------------------------------
Mon Jun  2 12:26:25 CEST 2008 - tiwai@suse.de

- patches.drivers/alsa-hp2133-mic-fix: hda - Fix mic input on
  HP2133 (bnc#388540).

-------------------------------------------------------------------
Mon Jun  2 12:07:08 CEST 2008 - tiwai@suse.de

- patches.drivers/alsa-emu10k1-audigy2-digital-fix: emu10k1 - Fix
  inverted Analog/Digital mixer switch on Audigy2 (bnc#396204).

-------------------------------------------------------------------
Sat May 31 08:08:56 CEST 2008 - sdietrich@suse.de

RT: Update to 2.5.25.4-rt4 (refreshed patches suppressed)
- Update config files.
Added:
- patches.rt/adapt-remove-extra-try-to-lock.patch
- patches.rt/adaptive-adjust-pi-wakeup.patch
- patches.rt/adaptive-earlybreak-on-steal.patch
- patches.rt/adaptive-optimize-rt-lock-wakeup.patch
- patches.rt/adaptive-task-oncpu.patch
- patches.rt/arm-fix-compile-error-trace-exit-idle.patch
- patches.rt/arm-omap-02.patch
- patches.rt/arm-omap-03.patch
- patches.rt/arm-omap-04.patch
- patches.rt/arm-omap-05.patch
- patches.rt/fix_vdso_gtod_vsyscall64_2.patch
- patches.rt/ftrace-compile-fixes.patch
- patches.rt/ftrace-disable-daemon.patch
- patches.rt/ftrace-dont-trace-markers.patch
- patches.rt/ftrace-fix-header.patch
- patches.rt/ftrace-function-record-nop.patch
- patches.rt/ftrace-print-missing-cmdline.patch
- patches.rt/ftrace-record-comm-on-ctrl.patch
- patches.rt/ftrace-safe-traversal-hlist.patch
- patches.rt/ftrace-trace-sched.patch
- patches.rt/ftrace-update-cnt-stat-fix.patch
- patches.rt/git-ignore-module-markers.patch
- patches.rt/git-ignore-script-lpp.patch
- patches.rt/lockdep-avoid-fork-waring.patch
- patches.rt/lockstat-fix-contention-points.patch
- patches.rt/lockstat-output.patch
- patches.rt/nmi-show-regs-fix.patch
- patches.rt/preempt-realtime-ftrace-disable-ftraced.patch
- patches.rt/realtime-preempt-warn-about-tracing.patch
- patches.rt/rtmutex-rwlock-cmpxchg-typecast.patch
- patches.rt/rwlock-implement-downgrade-write.patch
- patches.rt/rwlocks-fix-no-preempt-rt.patch
- patches.rt/sched-fix-rt-task-wakeup.patch
- patches.rt/sched-fix-sched-fair-wakeup.patch
- patches.rt/sched-nr-migrate-lower-default-preempt-rt.patch
- patches.rt/sched-prioritize-non-migrating-rt-tasks.patch
- patches.rt/sched-wake_up_idle_cpu-rt.patch
- patches.rt/trace_hist-divzero.patch
- patches.rt/trace_hist-latediv.patch
- patches.rt/x86-delay-enable-preempt-tglx.patch
Removed:
- patches.rt/rtmutex-optimize-wakeup.patch
- patches.rt/rtmutex-adjust-pi_lock-usage-in-wakeup.patch
- patches.rt/rtmutex-remove-extra-try.patch
- patches.rt/ftrace-remove-print-of-max.patch

-------------------------------------------------------------------
Thu May 29 17:21:04 CEST 2008 - sdietrich@suse.de

RT: Update IBM EDAC and PRTM 
- Update config files.
- patches.rt/drivers-edac-add-support-for-HS21XM-SMI-remediation:
  Add support for HS21XM SMI Remediation to the 2.6.22-based
  SLERT kernel.
- patches.rt/drivers-edac-add-support-for-HS21_LS21-SMI-remediation:
  Add support for HS21/LS21 SMI Remediation to the 2.6.22-based
  SLERT kernel.
- patches.rt/drivers-edac-i5000-turn-off-unsupported-check:
  Turn off unsupported EDAC check on the i5000 controller.
- patches.rt/drivers-edac-prevent-potential-printk-storm:
  Prevent potential EDAC printk storm.
- patches.rt/drivers-edac-test_device.patch:
  edac-2.6.23-to-2.6.22.patch back-port.
- patches.rt/drivers-edac-new-k8-rev-f.patch:
  edac-2.6.23-to-2.6.22.patch back-port.
- patches.rt/drivers-edac-add-sysfs_notify-calls.patch:
  edac-2.6.23-to-2.6.22.patch back-port.
- patches.rt/drivers-edac-new-amd64.patch:
  drivers-edac-new-amd64.patch (revision 108).
Obsolete:
- patches.rt/add-support-for-HS21_LS21-SMI-remediation: Delete.
- patches.rt/add-support-for-HS21XM-SMI-remediation: Delete.
- patches.rt/prevent-potential-EDAC-printk-storm: Delete.

-------------------------------------------------------------------
Thu May 29 15:21:55 CEST 2008 - teheo@suse.de

- patches.drivers/libata-ata_piix-macbook-fix: ata_piix: fix
  macbook ich8m problems (bnc#395407).

-------------------------------------------------------------------
Thu May 29 12:09:07 CEST 2008 - agruen@suse.de

- Obsolete some KMPs which have been integrated into mainline
  meanwhile (bnc#357799).

-------------------------------------------------------------------
Thu May 29 10:52:22 CEST 2008 - jbeulich@novell.com

- supported.conf: Mark 8250_pnp as supported.

-------------------------------------------------------------------
Wed May 28 16:17:32 CEST 2008 - teheo@suse.de

- patches.drivers/libata-acpi-fix-hotplug: libata: Handle bay
  devices in dock stations (bnc#390822 bnc#395082).

-------------------------------------------------------------------
Wed May 28 11:23:56 CEST 2008 - jkosina@suse.de

- patches.fixes/input-add-i8042-nopnp-for-D845PESV.patch: Input:
  Add i8042.nopnp for Intel D845PESV (bnc#386952).

-------------------------------------------------------------------
Mon May 26 15:13:29 CEST 2008 - sdietrich@suse.de

RT: Update to 2.6.25.4-rt3 - add RWSEM / RWLOCK patches:
- patches.rt/rt-mutex-core.patch: Linux-RT 2.6.25.4-RT3.
- patches.rt/multi-reader-account.patch: map tasks to reader
  locks held.
- patches.rt/multi-reader-limit.patch: implement reader limit
  on read write locks.
- patches.rt/multi-reader-lock-account.patch: map read/write
  locks back to their readers.
- patches.rt/multi-reader-pi.patch: read lock Priority Inheritance
  implementation.
- patches.rt/native-sched-clock-booboo.patch: Re: 2.6.25.4-rt2
  (native_sched_clock() booboo).
- patches.rt/rwlocks-default-nr-readers-nr-cpus.patch:
- patches.rt/rwlocks-multiple-readers.patch: implement rwlocks
  management.
- patches.rt/rwsems-multiple-readers.patch: add framework for
  multi readers on rwsems.

-------------------------------------------------------------------
Mon May 26 13:46:10 CEST 2008 - olh@suse.de

- add patches.arch/ppc-efika-slowdown.patch
  slow down hot code paths to avoid hangs during install (bnc#374309)

-------------------------------------------------------------------
Sun May 25 09:04:28 CEST 2008 - tiwai@suse.de

- Update config files: forgot to update vanilla kernel configs

-------------------------------------------------------------------
Sat May 24 18:35:05 CEST 2008 - tiwai@suse.de

- Update config files: disable group scheduler for normal kernels
  for openSUSE 11.0, too (this should be enabled again later for
  11.1 once after the bugs get fixed...)

-------------------------------------------------------------------
Fri May 23 14:01:07 CEST 2008 - tiwai@suse.de

- patches.drivers/alsa-hda-dma-pos-fix: hda - Fix DMA position
  inaccuracy (bnc#362775, bnc#364421).
- patches.drivers/alsa-hda-vt1708-pcm-noise-fix: hda - Fix noise
  on VT1708 codec (bnc#390473).

-------------------------------------------------------------------
Fri May 23 13:59:16 CEST 2008 - sdietrich@suse.de

RT: Update config files: Disable Group Scheduler

-------------------------------------------------------------------
Thu May 22 16:32:21 CEST 2008 - teheo@suse.de

- patches.drivers/libata-pmp-simg3726-nosrst: libata: SRST can't
  be trusted on PMP sil3726 (bnc#393456).

-------------------------------------------------------------------
Thu May 22 10:56:48 CEST 2008 - sdietrich@suse.de

RT: update config files: Disable SYSFS_DEPRECATED

-------------------------------------------------------------------
Thu May 22 10:10:53 CEST 2008 - teheo@suse.de

- patches.drivers/libata-pmp-detection-fixes: libata: fix a
  number of PMP detection problems (bnc#393456).  series.conf not
  updated.  Fix it.

-------------------------------------------------------------------
Thu May 22 10:08:13 CEST 2008 - teheo@suse.de

- patches.drivers/libata-pmp-detection-fixes: libata: fix a
  number of PMP detection problems (bnc#393456).

-------------------------------------------------------------------
Thu May 22 09:16:14 CEST 2008 - sdietrich@suse.de

RT: build fix 
- suppress adaptive locking patches that are not upstream.
- Update config files.

-------------------------------------------------------------------
Wed May 21 23:18:22 CEST 2008 - jblunck@suse.de

- patches.fixes/acpi-bay-cleanup-and-exit.patch: bay: Exit if
  notify handler cannot be installed (bnc#390822).

-------------------------------------------------------------------
Wed May 21 09:59:47 CEST 2008 - jbeulich@novell.com

- patches.xen/xen3-patch-2.6.25: Fix DomU boot issue.

-------------------------------------------------------------------
Wed May 21 09:00:29 CEST 2008 - oneukum@suse.de

- patches.drivers/ehci_fix_remote_wakeup_regression.diff: EHCI:
  fix remote-wakeup regression. (bnc#373128)

-------------------------------------------------------------------
Tue May 20 17:05:20 CEST 2008 - jblunck@suse.de

- doc/novell-kmp/novell-example-1.1.tar.bz2,
  doc/novell-kmp/novell-example.spec: Fix example spec and Kbuild
  because EXTRA_CFLAGS isn't taken from the environment anymore.

-------------------------------------------------------------------
Tue May 20 14:29:55 CEST 2008 - sdietrich@suse.de

- Update config files: SLERT compatibility: SYSFS_DEPRECATED

-------------------------------------------------------------------
Tue May 20 14:12:40 CEST 2008 - sdietrich@suse.de

RT: Update to 2.5.25.4-rt2 (refreshed patches suppressed)

Add: 
- patches.rt/rtmutex-adaptive-locks.patch: adaptive real-time
  lock support.
- patches.rt/x86-fix-32bit-sched-clock-crap.patch: x86: disable TSC 
  for sched_clock() when calibration failed
- patches.rt/x86-fix-tsc-cyc2ns-crap.patch: x86: fix setup of cyc2ns 
  in tsc_64.c.
- patches.rt/x86-prepare-to-fix-32bit-sched-clock-crap.patch:
  x86: distangle user disabled TSC from unstable
- patches.rt/adaptive-spinlock-lite-v2.patch: adaptive spinlocks
  lite.
- patches.rt/rtmutex-remove-xchg.patch: rtmutex - remove double
  xchg.

Update:
- patches.rt/rtmutex-rearrange.patch: rearrange
  rt_spin_lock_slowlock sleeping code.

Resolve Conflicts:
- patches.rt/rtmutex-lateral-steal.patch: allow rt-mutex
  lock-stealing to include lateral priority.

- Update config files.

-------------------------------------------------------------------
Mon May 19 17:32:26 CEST 2008 - sdietrich@suse.de

RT: Adaptive locking patches:
- patches.rt/rtmutex-lateral-steal.patch: allow rt-mutex
  lock-stealing to include lateral priority.
- patches.rt/rtmutex-lateral-steal-sysctl.patch: sysctl for
  runtime-control of lateral mutex stealing.
- patches.rt/rtmutex-rearrange.patch: rearrange
  rt_spin_lock_slowlock sleeping code.
- patches.rt/rtmutex-adaptive-locks.patch: adaptive real-time
  lock support.
- patches.rt/rtmutex-adaptive-timeout.patch: add a timeout
  mechanism to adaptive-locking.
- patches.rt/rtmutex-optimize-wakeup.patch: optimize rt lock
  wakeup.
- patches.rt/rtmutex-adjust-pi_lock-usage-in-wakeup.patch:
  adjust pi_lock usage in wakeup.
- patches.rt/rtmutex-remove-extra-try.patch: remove the extra
  call to try_to_take_lock.
- Update config files:
	CONFIG_RTLOCK_LATERAL_STEAL=y
	CONFIG_ADAPTIVE_RTLOCK=y
	CONFIG_IBM_RTL (disable temporarily to address build error)

-------------------------------------------------------------------
Mon May 19 16:51:58 CEST 2008 - tiwai@suse.de

- Update config files (missing for rt*).

-------------------------------------------------------------------
Mon May 19 16:35:40 CEST 2008 - tiwai@suse.de

- patches.drivers/alsa-hda-backport-2.6.25-rc3: Backport ALSA
  HDA-Intel patches from 2.6.25-rc3 (bnc#390473, bnc#386422,
  bnc#385473).
- patches.drivers/alsa-intel8x0-8ch: intel8x0 - Add support of
  8 channel sound.
- patches.drivers/alsa-mixer-oss-map-fix: Add more fallbacks to
  OSS PHONEOUT mixer map.
- patches.drivers/alsa-usb-audio-disconnect-oops-fix: Fix Oops
  with usb-audio reconnection.
- patches.drivers/alsa-hda-intel-new-ati-id: Delete.
- patches.drivers/alsa-hda-intel-new-nvidia-id: Delete.
- patches.drivers/alsa-hda-intel-use-PCI_DEVICE: Delete.
- patches.drivers/alsa-dell-xps-m1330-hp-fix: Delete.
- Update config files.

-------------------------------------------------------------------
Mon May 19 14:04:42 CEST 2008 - jbeulich@novell.com

- Update Xen patches to c/s 524 and 2.6.25.4.
- patches.xen/xen-balloon-hvm-min: don't allow ballooning down
  a HVM domain below a reasonable limit (172482).
- patches.xen/xen-swiotlb-heuristics: adjust Xen's swiotlb
  default size setting.

-------------------------------------------------------------------
Mon May 19 13:46:20 CEST 2008 - jbeulich@novell.com

- patches.arch/acpi_thinkpad_introduce_acpi_root_table_boot_param.patch:
  Add missing list terminator for acpi_rsdt_dmi_table[] and move to
  __initdata.

-------------------------------------------------------------------
Mon May 19 12:41:27 CEST 2008 - sdietrich@suse.de

RT: SMI latency fixes from IBM.
- patches.rt/add-support-for-HS21_LS21-SMI-remediation: [PATCH
  1/3] Add support for HS21/LS21 SMI Remediation.
- patches.rt/add-support-for-HS21XM-SMI-remediation: [PATCH 2/3]
  Add support for HS21XM SMI Remediation .
- patches.rt/prevent-potential-EDAC-printk-storm: [PATCH 3/3]
  Prevent potential EDAC printk storm.
- RT: Update config files.

-------------------------------------------------------------------
Mon May 19 11:55:02 CEST 2008 - agruen@suse.de

- patches.suse/nfs4acl-ext3.diff: Fix compilation error when
  CONFIG_EXT3_FS_NFS4ACL is off.

-------------------------------------------------------------------
Mon May 19 09:55:32 CEST 2008 - sdietrich@suse.de

- RT: Update config files.

-------------------------------------------------------------------
Mon May 19 09:38:42 CEST 2008 - trenn@suse.de

- patches.suse/acpi-dsdt-initrd-v0.9a-2.6.25.patch: ACPI:
  initramfs DSDT override support.
  -> Did not make it into 2.6.25 again...
- Update config files.

-------------------------------------------------------------------
Sun May 18 22:05:26 CEST 2008 - agruen@suse.de

- Update the nfs4acl patches (and split them out more explicitly).
  Export all new symbols als GPL only.
- patches.apparmor/parent-permission.diff: Rediff.

-------------------------------------------------------------------
Sun May 18 13:39:06 CEST 2008 - sdietrich@suse.de

- RT: Update config files.

-------------------------------------------------------------------
Sun May 18 12:55:58 CEST 2008 - sdietrich@suse.de

RT: update to 2.6.25.4-rt1 patch queue.

-------------------------------------------------------------------
Sun May 18 11:37:27 CEST 2008 - sdietrich@suse.de

RT cleanup: Remove unused/obsolete RT patches.

-------------------------------------------------------------------
Sun May 18 11:13:48 CEST 2008 - sdietrich@suse.de

- Update config files: update RT debug configs.
- config.conf: enable DEBUG flavors.

-------------------------------------------------------------------
Sat May 17 15:10:08 CEST 2008 - sdietrich@suse.de

Linux-RT 2.6.25-RT:
- Updated RT patch queue (not individually enumerated here)
- Update config files: RT
- config.conf: RT

-------------------------------------------------------------------
Fri May 16 20:42:15 CEST 2008 - gregkh@suse.de

- Update config files.
- patches.drivers/usb-add-option-hso-driver.patch: USB: add
  option hso driver.

-------------------------------------------------------------------
Fri May 16 20:31:36 CEST 2008 - gregkh@suse.de

- refresh patches due to fuzz

-------------------------------------------------------------------
Fri May 16 20:27:24 CEST 2008 - gregkh@suse.de

- patches.fixes/bluetooth-wake-up-properly-after-ide-timeout-expires.patch:
  bluetooth: wake up properly after ide timeout expires
  (bnc#390839).

-------------------------------------------------------------------
Fri May 16 11:23:14 CEST 2008 - olh@suse.de

- update patches.fixes/tg3-flowctrl.patch
  do not compare flow control settings in parallel detect mode

-------------------------------------------------------------------
Fri May 16 11:05:01 CEST 2008 - trenn@suse.de

- patches.arch/acpi_thinkpad_introduce_acpi_root_table_boot_param.patch:
  Introduce acpi_root_table=rsdt boot param and dmi list to
  force rsdt (http://bugzilla.kernel.org/show_bug.cgi?id=8246).
- patches.arch/acpi_thinkpad_introduce_acpica_rsdt_global_variable.patch:
  ACPICA: Add acpi_gbl_force_rsdt variable
  (http://bugzilla.kernel.org/show_bug.cgi?id=8246).
- patches.arch/acpi_thinkpad_remove_R40e_c-state_blacklist.patch:
  Remove R40e c-state blacklist
  (http://bugzilla.kernel.org/show_bug.cgi?id=8246).
- patches.arch/cpufreq_fix_acpi_driver_on_BIOS_changes.patch:
  CPUFREQ: Check against freq changes from the BIOS.

-------------------------------------------------------------------
Fri May 16 10:52:36 CEST 2008 - jblunck@suse.de

- patches.fixes/vfs-2.6.git-9bc300eae0400efdfae3fec3352896e10468a78f.patch:
  return to old errno choice for fix mkdir -p with ro-bind mounts

-------------------------------------------------------------------
Fri May 16 09:24:17 CEST 2008 - jblunck@suse.de

- rpm/kernel-{binary,source}.spec.in: use localversion and set
  KBUILD_BUILD_VERSION (used for Kernel:Vanilla)

-------------------------------------------------------------------
Thu May 15 17:37:22 CEST 2008 - gregkh@suse.de

- Update to final version of 2.6.25.4

-------------------------------------------------------------------
Thu May 15 16:19:15 CEST 2008 - jblunck@suse.de

- rpm/macros.kernel-source: Let KMPs fail when flavors_to_build is empty
- rpm/kernel-{dummy,source,syms,binary}.spec.in, scripts/tar-up.sh:
  fix release number changes introduced by bnc#271712 for OBS (bnc#378933)

-------------------------------------------------------------------
Thu May 15 14:23:53 CEST 2008 - olh@suse.de

- add patches.fixes/tg3-flowctrl.patch
  revert 'Fix supporting flowctrl code' to fix JS21 (bnc#390314)

-------------------------------------------------------------------
Wed May 14 19:09:54 CEST 2008 - oneukum@suse.de

- patches.drivers/appletouch_persist.diff: reset_resume and
  autosuspend for appletouch touchpads (bnc#388399).

-------------------------------------------------------------------
Wed May 14 18:51:50 CEST 2008 - oneukum@suse.de

- patches.drivers/appletouch_persist.diff: reset_resume and
  autosuspend for appletouch touchpads (bnc#388399).

-------------------------------------------------------------------
Wed May 14 15:46:40 CEST 2008 - teheo@suse.de

- patches.drivers/libata-force-hardreset-if-link-pm: libata:
  force hardreset if link is in powersave mode (bnc#381795).
- patches.drivers/libata-ahci-sb600-no-msi: ahci: SB600 ahci
  can't do MSI, blacklist that capability (bnc#384559).

-------------------------------------------------------------------
Tue May 13 23:55:51 CEST 2008 - gregkh@suse.de

- Update config files for vanilla targets

-------------------------------------------------------------------
Tue May 13 23:19:07 CEST 2008 - gregkh@suse.de

- Update to 2.6.25.4-rc1
  - lots of bug fixes

-------------------------------------------------------------------
Tue May 13 00:55:34 CEST 2008 - sdietrich@suse.de

Cleanup RT:
- patches.rt/*: Delete.

-------------------------------------------------------------------
Mon May 12 16:49:43 CEST 2008 - jkosina@suse.de

- patches.fixes/input-hid-apple-numlock-emulation.patch:
  HID: split Numlock emulation quirk from
  HID_QUIRK_APPLE_HAS_FN. (bnc#381764).

-------------------------------------------------------------------
Sat May 10 07:41:34 CEST 2008 - gregkh@suse.de

- Update to 2.6.25.3
  - fixes 2 security issues (one networking, one sparc, no CVE
    numbers issued just yet)

-------------------------------------------------------------------
Fri May  9 20:46:17 CEST 2008 - jeffm@suse.de

- patches.apparmor/fsetattr-restore-ia_file: vfs: restore ia_file
  for compatibility with external modules. (bnc#381259)

-------------------------------------------------------------------
Fri May  9 12:04:21 CEST 2008 - hare@suse.de

- patches.drivers/open-iscsi-git-update: Delete.
- patches.fixes/open-iscsi-nop-fixes: NOP timeout fixes.

-------------------------------------------------------------------
Thu May  8 23:04:48 CEST 2008 - gregkh@suse.de

- patches.kernel.org/v4l-dvb-patch-for-various-dibcom-based-devices.patch:
  V4L/DVB (7473): PATCH for various Dibcom based devices
  (bnc#381632).

-------------------------------------------------------------------
Thu May  8 20:59:42 CEST 2008 - gregkh@suse.de

- comment out vmware patch as it should no longer be needed

-------------------------------------------------------------------
Thu May  8 20:43:11 CEST 2008 - gregkh@suse.de

- rediff patches to apply cleanly.

-------------------------------------------------------------------
Thu May  8 20:35:09 CEST 2008 - gregkh@suse.de

- Update to 2.6.25.3-rc1
  - potential fix for increased power consumption and other bugs

-------------------------------------------------------------------
Thu May  8 12:26:19 CEST 2008 - sassmann@suse.de

- Update config file ppc64.
- patches.arch/ppc-ps3-ps3vram-mtd.patch: ps3vram driver that
  allows you to access the extra ~240MB of DDR video.

-------------------------------------------------------------------
Wed May  7 18:28:24 CEST 2008 - gregkh@suse.de

- patches.kernel.org/patch-2.6.25.1-2: Linux 2.6.25.2.
 - fixes CVE-2008-1669

-------------------------------------------------------------------
Tue May  6 23:45:08 CEST 2008 - schwab@suse.de

- suse-ppc32-mol-semaphore: fix mol for 2.6.26-rc1.

-------------------------------------------------------------------
Mon May  5 13:31:37 CEST 2008 - jack@suse.cz

  Bring UDF to state in 2.6.26-rc1 to support UDF 2.50.

- patches.suse/udf-10-simple-cleanup-of-truncate.c.patch: udf:
  simple cleanup of truncate.c (fate#303336).
- patches.suse/udf-11-truncate-create-function-for-updating-of-Alloc.patch:
  udf: truncate: create function for updating of Allocation Ext
  Descriptor (fate#303336).
- patches.suse/udf-12-replace-all-adds-to-little-endians-variables-wi.patch:
  udf: replace all adds to little endians variables with
  le*_add_cpu (fate#303336).
- patches.suse/udf-13-simplify-__udf_read_inode.patch: udf:
  simplify __udf_read_inode (fate#303336).
- patches.suse/udf-14-replace-udf_-_offset-macros-with-functions.patch:
  udf: replace udf_*_offset macros with functions (fate#303336).
- patches.suse/udf-15-convert-udf_count_free_bitmap-to-use-bitmap_wei.patch:
  udf: convert udf_count_free_bitmap to use bitmap_weight
  (fate#303336).
- patches.suse/udf-16-udf_get_block-inode_bmap-remove-unneeded-che.patch:
  udf: udf_get_block, inode_bmap - remove unneeded checks
  (fate#303336).
- patches.suse/udf-17-create-function-for-conversion-from-timestamp-t.patch:
  udf: create function for conversion from timestamp to timespec
  (fate#303336).
- patches.suse/udf-18-convert-udf_stamp_to_time-to-return-struct-time.patch:
  udf: convert udf_stamp_to_time to return struct timespec
  (fate#303336).
- patches.suse/udf-19-convert-udf_stamp_to_time-and-udf_time_to_stamp.patch:
  udf: convert udf_stamp_to_time and udf_time_to_stamp to use
  timestamps (fate#303336).
- patches.suse/udf-1-kill-udf_set_blocksize.patch: udf: kill
  udf_set_blocksize (fate#303336).
- patches.suse/udf-20-remove-unneeded-kernel_timestamp-type.patch:
  udf: remove unneeded kernel_timestamp type (fate#303336).
- patches.suse/udf-21-super.c-reorganization.patch: udf: super.c
  reorganization (fate#303336).
- patches.suse/udf-22-Mark-udf_process_sequence-as-noinline.patch:
  udf: Mark udf_process_sequence() as noinline (fate#303336).
- patches.suse/udf-23-Remove-checking-of-existence-of-filename-in-udf.patch:
  udf: Remove checking of existence of filename in udf_add_entry()
  (fate#303336).
- patches.suse/udf-24-Remove-declarations-of-arrays-of-size-UDF_NAME_.patch:
  udf: Remove declarations of arrays of size UDF_NAME_LEN (256
  bytes) (fate#303336).
- patches.suse/udf-25-fix-anchor-point-detection.patch: udf:
  fix anchor point detection (fate#303336).
- patches.suse/udf-26-Cleanup-volume-descriptor-sequence-processing.patch:
  udf: Cleanup volume descriptor sequence processing
  (fate#303336).
- patches.suse/udf-27-Improve-error-recovery-on-mount.patch:
  udf: Improve error recovery on mount (fate#303336).
- patches.suse/udf-28-Move-filling-of-partition-descriptor-info-into.patch:
  udf: Move filling of partition descriptor info into a separate
  function (fate#303336).
- patches.suse/udf-29-Move-processing-of-virtual-partitions.patch:
  udf: Move processing of virtual partitions (fate#303336).
- patches.suse/udf-2-kill-useless-file-header-comments-for-vfs-metho.patch:
  udf: kill useless file header comments for vfs method
  implementations (fate#303336).
- patches.suse/udf-30-Cleanup-anchor-block-detection.patch: udf:
  Cleanup anchor block detection. (fate#303336).
- patches.suse/udf-31-Improve-anchor-block-detection.patch: udf:
  Improve anchor block detection (fate#303336).
- patches.suse/udf-32-Silence-warning-about-accesses-beyond-end-of-de.patch:
  udf: Silence warning about accesses beyond end of device
  (fate#303336).
- patches.suse/udf-33-Fix-detection-of-VAT-version.patch: udf:
  Fix detection of VAT version (fate#303336).
- patches.suse/udf-34-Allow-loading-of-VAT-inode.patch: udf:
  Allow loading of VAT inode (fate#303336).
- patches.suse/udf-35-Handle-VAT-packed-inside-inode-properly.patch:
  udf: Handle VAT packed inside inode properly (fate#303336).
- patches.suse/udf-36-Mount-filesystem-read-only-if-it-has-pseudoover.patch:
  udf: Mount filesystem read-only if it has pseudooverwrite
  partition (fate#303336).
- patches.suse/udf-37-Fix-handling-of-multisession-media.patch:
  udf: Fix handling of multisession media (fate#303336).
- patches.suse/udf-38-Add-read-only-support-for-2.50-UDF-media.patch:
  udf: Add read-only support for 2.50 UDF media (fate#303336).
- patches.suse/udf-39-Fix-bug-in-VAT-mapping-code.patch: udf:
  Fix bug in VAT mapping code (fate#303336).
- patches.suse/udf-3-move-headers-out-include-linux.patch: udf:
  move headers out include/linux/ (fate#303336).
- patches.suse/udf-40-Fix-compilation-warnings-when-UDF-debug-is-on.patch:
  udf: Fix compilation warnings when UDF debug is on
  (fate#303336).
- patches.suse/udf-41-use-crc_itu_t-from-lib-instead-of-udf_crc.patch:
  udf: use crc_itu_t from lib instead of udf_crc (fate#303336).
- patches.suse/udf-42-fs-udf-partition.c-udf_get_pblock-mustn-t-be.patch:
  udf: fs/udf/partition.c:udf_get_pblock() mustn't be inline
  (fate#303336).
- patches.suse/udf-4-Use-DIV_ROUND_UP.patch: fs/udf: Use
  DIV_ROUND_UP (fate#303336).
- patches.suse/udf-5--udf_error-static.patch: make udf_error()
  static (fate#303336).
- patches.suse/udf-6-udf_CS0toUTF8-cleanup.patch: udf:
  udf_CS0toUTF8 cleanup (fate#303336).
- patches.suse/udf-7-fix-udf_build_ustr.patch: udf: fix
  udf_build_ustr (fate#303336).
- patches.suse/udf-8-udf_CS0toNLS-cleanup.patch: udf: udf_CS0toNLS
  cleanup (fate#303336).
- patches.suse/udf-9-constify-crc.patch: udf: constify crc
  (fate#303336).

-------------------------------------------------------------------
Fri May  2 04:54:45 CEST 2008 - teheo@suse.de

- patches.drivers/libata-sata_inic162x-update-to-0.4:
  sata_inic162x: update to 0.4 (bnc#385599).

-------------------------------------------------------------------
Fri May  2 00:16:13 CEST 2008 - gregkh@suse.de

- update to 2.6.25.1:
  - fixes CVE-2008-1375 and CVE-2008-1675
  - lots of other minor bugfixes

-------------------------------------------------------------------
Thu May  1 22:46:16 CEST 2008 - agruen@suse.de

- Provide "kernel(flavor:symset) = version" instead of
  "kernel(symset) = version". This disambiguates the case where
  several kernel flavors end up with the same modver checksums
  (bnc#190163, bnc#355628).

-------------------------------------------------------------------
Thu May  1 12:39:42 CEST 2008 - teheo@suse.de

- patches.drivers/libata-ata_piix-verify-sidpr: ata_piix: verify
  SIDPR access before enabling it (bnc#385535).

-------------------------------------------------------------------
Wed Apr 30 07:50:46 CEST 2008 - gregkh@suse.de

- novfs: fixes needed due to apparmor vfs core changes
  (extended attributes probably do not work now...)

-------------------------------------------------------------------
Wed Apr 30 07:02:06 CEST 2008 - gregkh@suse.de

- patches.suse/novfs-add-the-novell-filesystem-client-kernel-module.patch:
  novfs: Add the Novell filesystem client kernel module.
- Update config files.

-------------------------------------------------------------------
Wed Apr 30 01:25:09 CEST 2008 - jeffm@suse.de

- patches.suse/reiserfs-simplify-xattr-internal-file-lookups-opens.diff:
  removed fs.h changes, they weren't used.

-------------------------------------------------------------------
Mon Apr 28 16:40:12 CEST 2008 - gregkh@suse.de

- Update config files.
  hopefully the build system is happy now

-------------------------------------------------------------------
Mon Apr 28 16:27:26 CEST 2008 - gregkh@suse.de

- rpm/config-subst: add #!/bin/sh at start of script to keep future
  build issues (like bnc#382214) from causing problems.

-------------------------------------------------------------------
Mon Apr 28 10:12:45 CEST 2008 - sdietrich@suse.de

Cleanup:
Remove obsolete patches: ARM-ep93xx-timer, latency-tracing,
  RCU, KVM, mcount, PPC-gtod
- patches.rt/ep93xx-timer-accuracy.patch: Delete.
- patches.rt/ep93xx-clockevents.patch: Delete.
- patches.rt/ep93xx-clockevents-fix.patch: Delete.
- patches.rt/kvm-fix-preemption-bug.patch: Delete.
- patches.rt/kvm-lapic-migrate-latency-fix.patch: Delete.
- patches.rt/kvm-make-less-noise.patch: Delete.
- patches.rt/kvm-preempt-rt-resched-delayed.patch: Delete.
- patches.rt/sched-use-a-2d-bitmap-search-prio-cpu.patch: Delete.
- patches.rt/remove-unused-var-warning.patch: Delete.
- patches.rt/latency-tracing.patch: Delete.
- patches.rt/latency-tracing-remove-trace-array.patch: Delete.
- patches.rt/latency-tracer-disable-across-trace-cmdline.patch:
  Delete.
- patches.rt/latency-tracing-i386-paravirt-fastcall.patch: Delete.
- patches.rt/latency-tracing-i386.patch: Delete.
- patches.rt/latency-tracing-x86_64.patch: Delete.
- patches.rt/latency-tracing-ppc.patch: Delete.
- patches.rt/latency-tracer-printk-fix.patch: Delete.
- patches.rt/latency-tracing-exclude-printk.patch: Delete.
- patches.rt/latency-tracing-prctl-api-hack.patch: Delete.
- patches.rt/latency-tracing-raw-spinlock-hack.patch: Delete.
- patches.rt/latency-tracer-one-off-fix.patch: Delete.
- patches.rt/smaller-trace.patch: Delete.
- patches.rt/trace-name-plus.patch: Delete.
- patches.rt/trace-with-caller-addr.patch: Delete.
- patches.rt/trace-sti-mwait.patch: Delete.
- patches.rt/latency-tracer-optimize-a-bit.patch: Delete.
- patches.rt/idle-stop-critical-timing.patch: Delete.
- patches.rt/latency-tracer-variable-threshold.patch: Delete.
- patches.rt/reset-latency-histogram.patch: Delete.
- patches.rt/undo-latency-tracing-raw-spinlock-hack.patch: Delete.
- patches.rt/random-driver-latency-fix.patch: Delete.
- patches.rt/latency-tracing-use-now.patch: Delete.
- patches.rt/preempt_max_latency-in-all-modes.patch: Delete.
- patches.rt/latency-hist-add-resetting-for-all-timing-options.patch:
  Delete.
- patches.rt/latency-trace-sysctl-config-fix.patch: Delete.
- patches.rt/latency-trace-convert-back-to-ms.patch: Delete.
- patches.rt/latency-trace-fix.patch: Delete.
- patches.rt/trace-cpuidle.patch: Delete.
- patches.rt/lockdep-show-held-locks.patch: Delete.
- patches.rt/lockdep-lock_set_subclass.patch: Delete.
- patches.rt/lockdep-prettify.patch: Delete.
- patches.rt/lockdep-more-entries.patch: Delete.
- patches.rt/latency-tracer-arch-low-address.patch: Delete.
- patches.rt/latency-tracer-dont-panic-on-failed-bootmem-alloc.patch:
  Delete.
- patches.rt/mcount-add-x86_64-notrace-annotations.patch: Delete.
- patches.rt/mcount-add-x86-vdso-notrace-annotations.patch:
  Delete.
- patches.rt/mcount-nmi-notrace-annotations.patch: Delete.
- patches.rt/mcount-add-time-notrace-annotations.patch: Delete.
- patches.rt/mcount-lockdep-notrace-annotations.patch: Delete.
- patches.rt/mcount-preemptcount-notrace-annotations.patch:
  Delete.
- patches.rt/mcount-fault-notrace-annotations.patch: Delete.
- patches.rt/mcount-irqs-notrace-annotations.patch: Delete.
- patches.rt/mcount-rcu-notrace-annotations.patch: Delete.
- patches.rt/latency-measurement-drivers-fix.patch: Delete.
- patches.rt/latency-measurement-drivers.patch: Delete.
- patches.rt/redo-regparm-option.patch: Delete.
- patches.rt/nmi-profiling-base.patch: Delete.
- patches.rt/ppc-gtod-notrace-fix.patch: Delete.
- patches.rt/ppc-gtod-support.patch: Delete.
- patches.rt/ppc-gtod-support-fix.patch: Delete.
- patches.rt/ppc-a-2.patch: Delete.
- patches.rt/ppc-fix-clocksource-timebase-shift.patch: Delete.
- patches.rt/ppc-remove-broken-vsyscall.patch: Delete.
- patches.rt/ppc-read-persistent-clock.patch: Delete.
- patches.rt/ppc-clockevents.patch: Delete.
- patches.rt/ppc-clockevents-fix.patch: Delete.
- patches.rt/ppc-highres-dyntick.patch: Delete.
- patches.rt/inet-hash-bits-ipv6-fix.patch: Delete.
- patches.rt/inet_hash_bits.patch: Delete.
- patches.rt/rcu-1.patch: Delete.
- patches.rt/rcu-2.patch: Delete.
- patches.rt/rcu-3.patch: Delete.
- patches.rt/rcu-4.patch: Delete.
- patches.rt/rcu-preempt-fix-nmi-watchdog.patch: Delete.
- patches.rt/rcu-preempt-fix-rcu-torture.patch: Delete.
- patches.rt/dynticks-rcu-rt-fixlet.patch: Delete.
- patches.rt/rcu-tasklet-softirq.patch: Delete.
- patches.rt/rcu-classic-fixup.patch: Delete.
- patches.rt/rcu-warn-underflow.patch: Delete.

-------------------------------------------------------------------
Mon Apr 28 09:51:50 CEST 2008 - sdietrich@suse.de

Cleanup:
Remove obsolete Adaptive-locking patches
- patches.rt/rtmutex-adaptive-locks.patch: Delete.
- patches.rt/rtmutex-adaptive-mutexes.patch: Delete.
- patches.rt/rtmutex-adaptive-timeout.patch: Delete.
- patches.rt/rtmutex-adjust-pi_lock-usage-in-wakeup.patch: Delete.
- patches.rt/rtmutex-lateral-steal.patch: Delete.
- patches.rt/rtmutex-lateral-steal-sysctl.patch: Delete.
- patches.rt/rtmutex-optimize-wakeup.patch: Delete.
- patches.rt/rtmutex-rearrange.patch: Delete.
- patches.rt/rtmutex-remove-extra-try.patch: Delete.
- patches.rt/x86-ticket-lock.patch: Delete.

-------------------------------------------------------------------
Mon Apr 28 09:45:20 CEST 2008 - sdietrich@suse.de

Cleanup: 
Remove ARM and MIPS RT patches
- patches.rt/arm-cmpxchg-support-armv6.patch: Delete.
- patches.rt/arm-cmpxchg.patch: Delete.
- patches.rt/arm-compile-fix.patch: Delete.
- patches.rt/arm-fix-atomic-cmpxchg.patch: Delete.
- patches.rt/arm-futex-atomic-cmpxchg.patch: Delete.
- patches.rt/arm-latency-tracer-support.patch: Delete.
- patches.rt/arm-leds-timer.patch: Delete.
- patches.rt/arm-preempt-config.patch: Delete.
- patches.rt/arm-trace-preempt-idle.patch: Delete.
- patches.rt/latency-tracing-arm.patch: Delete.
- patches.rt/preempt-irqs-arm-fix-oprofile.patch: Delete.
- patches.rt/preempt-irqs-arm.patch: Delete.
- patches.rt/preempt-realtime-arm-bagde4.patch: Delete.
- patches.rt/preempt-realtime-arm-footbridge.patch: Delete.
- patches.rt/preempt-realtime-arm-integrator.patch: Delete.
- patches.rt/preempt-realtime-arm-ixp4xx.patch: Delete.
- patches.rt/preempt-realtime-arm-pxa.patch: Delete.
- patches.rt/preempt-realtime-arm-rawlock-in-mmu_context-h.patch:
  Delete.
- patches.rt/preempt-realtime-arm-shark.patch: Delete.
- patches.rt/preempt-realtime-arm.patch: Delete.
- patches.rt/preempt-irqs-mips.patch: Delete.
- patches.rt/preempt-realtime-mips.patch: Delete.
- patches.rt/rt-mutex-arm-fix.patch: Delete.
- patches.rt/rt-mutex-arm.patch: Delete.
- patches.rt/rt-mutex-mips.patch: Delete.
- patches.rt/mips-change-raw-spinlock-type.patch: Delete.
- patches.rt/mips-remove-conlicting-rtc-lock-declaration.patch:
  Delete.
- patches.rt/mips-remove-duplicate-kconfig.patch: Delete.
- patches.rt/mips-remove-finish-arch-switch.patch: Delete.

-------------------------------------------------------------------
Fri Apr 25 14:36:38 MDT 2008 - carnold@novell.com

- rpm/kernel-binary.spec.in: kernel-xen does not obsolete/provide
  kernel-xenpae (bnc#382309)

-------------------------------------------------------------------
Fri Apr 25 16:07:38 CEST 2008 - olh@suse.de

- update patches.arch/ppc-efika-mpc52xx-ac97.patch
  create /builtin/sound/cell-index, content == 1

-------------------------------------------------------------------
Thu Apr 24 15:18:48 CEST 2008 - olh@suse.de

- update patches.arch/ppc-efika-modalias.patch
  add newline to devspec files

-------------------------------------------------------------------
Thu Apr 24 14:22:10 CEST 2008 - olh@suse.de

- update patches.arch/ppc-efika-modalias.patch
  add devspec file for mac-io, it was created as a side effect
  in of/platform.c (bnc#374693)

-------------------------------------------------------------------
Thu Apr 24 12:54:41 CEST 2008 - olh@suse.de

- use bzip2 instead of lzma as rpm compression method for vanilla

-------------------------------------------------------------------
Thu Apr 24 08:38:53 CEST 2008 - olh@suse.de

- relax Conflicts for kernel-vanilla
  no version check for lvm, udev and apparmor

-------------------------------------------------------------------
Wed Apr 23 17:53:03 CEST 2008 - olh@suse.de

- readd patches.arch/ppc-pegasos-console-autodetection.patch
  force speed 115200, device-tree has no current-speed property

-------------------------------------------------------------------
Wed Apr 23 17:27:36 CEST 2008 - tiwai@suse.de

- patches.drivers/alsa-hda-intel-new-ati-id,
  patches.drivers/alsa-hda-intel-use-PCI_DEVICE,
  patches.drivers/alsa-hda-intel-new-nvidia-id: Add missing PCI
  ids for new ATI/Nvidia devices (bnc#370775)
- patches.drivers/alsa-dell-xps-m1330-hp-fix: Fix Dell XPS M1330
  outputs

-------------------------------------------------------------------
Tue Apr 22 17:25:04 CEST 2008 - jack@suse.cz

- patches.fixes/quota_reiserfs_tail_fix.diff: reiserfs: Unpack
  tails on quota files (375179).

-------------------------------------------------------------------
Tue Apr 22 15:57:40 CEST 2008 - olh@suse.de

- update patches.arch/ppc-efika-mpc52xx-ac97.patch
  fixes for 2.6.25

-------------------------------------------------------------------
Sat Apr 19 18:45:36 CEST 2008 - schwab@suse.de

- Add compat handler for PTRACE_GETSIGINFO.

-------------------------------------------------------------------
Sat Apr 19 12:41:56 CEST 2008 - aj@suse.de

- Conflict with apparmor-parser < 2.3 (not <=) in kernel-binary
  spec files.

-------------------------------------------------------------------
Sat Apr 19 00:34:10 CEST 2008 - jeffm@suse.de

- Re-synced reiserfs patch set due to broken local repo.

-------------------------------------------------------------------
Sat Apr 19 00:30:42 CEST 2008 - jeffm@suse.de

- Updated reiserfs patch set
  - Eliminated xattr interaction with AppArmor
  - Eliminated xattr deadlock under load between journal lock and
    xattr dir i_mutex
  - Properly annotated xattr i_mutex locking for lockdep
  - Code cleanup

-------------------------------------------------------------------
Fri Apr 18 23:04:24 CEST 2008 - jjohanse@suse.de

- Update fsetattr.diff to EXPORT_SYMBOL_GPL(fnotify_change)

-------------------------------------------------------------------
Fri Apr 18 22:53:57 CEST 2008 - jjohanse@suse.de

- patches.apparmor/__d_path-keep-connected.diff: Fix __d_path
  to allow for old and new behavior bnc#380763.

-------------------------------------------------------------------
Thu Apr 17 07:30:52 CEST 2008 - gregkh@suse.de

- refresh patches to apply without fuzz

-------------------------------------------------------------------
Thu Apr 17 07:08:43 CEST 2008 - gregkh@suse.de

- Update to 2.6.25-final

-------------------------------------------------------------------
Wed Apr 16 08:22:25 CEST 2008 - jjohanse@suse.de

- Update to AppArmor 2.3 patch series

-------------------------------------------------------------------
Wed Apr 16 03:46:00 CEST 2008 - jeffm@suse.de

- patches.suse/reiserfs-kill-xattr-readdir.diff: Fixed accidental
  passing of -ENODATA to userspace during chown, and messages during
  chown and delete.

-------------------------------------------------------------------
Tue Apr 15 14:44:02 CEST 2008 - jbeulich@novell.com

- Update Xen patches to 2.6.25-rc9 and c/s 517.

-------------------------------------------------------------------
Sat Apr 12 00:55:29 CEST 2008 - gregkh@suse.de

- refresh patches to clean up fuzz

-------------------------------------------------------------------
Sat Apr 12 00:53:00 CEST 2008 - gregkh@suse.de

- Update config files.

-------------------------------------------------------------------
Sat Apr 12 00:32:56 CEST 2008 - gregkh@suse.de

- updat to 2.6.25-rc9

-------------------------------------------------------------------
Thu Apr 10 19:30:33 CEST 2008 - gregkh@suse.de

- update to 2.6.25-rc8-git8

-------------------------------------------------------------------
Tue Apr  8 18:03:50 CEST 2008 - gregkh@suse.de

- update to 2.6.25-rc8-git7

-------------------------------------------------------------------
Mon Apr  7 19:37:40 CEST 2008 - gregkh@suse.de

- patches.kernel.org/pvrusb2-fix-broken-build-due-to-patch-order-dependency.patch:
  pvrusb2: fix broken build due to patch order dependency.

-------------------------------------------------------------------
Mon Apr  7 19:06:09 CEST 2008 - gregkh@suse.de

- update to 2.6.25-rc8-git5

-------------------------------------------------------------------
Sun Apr  6 21:49:11 CEST 2008 - jeffm@suse.de

- patches.suse/reiserfs-kill-xattr-readdir.diff: Removed struct
  file use entirely.

-------------------------------------------------------------------
Sun Apr  6 18:44:27 CEST 2008 - jeffm@suse.de

- patches.suse/reiserfs-kill-xattr-readdir.diff: Eliminated use
  of vfsmount-less dentry_open().

-------------------------------------------------------------------
Thu Apr  3 07:53:24 CEST 2008 - teheo@suse.de

- patches.drivers/libata-pata_ali-disable-ATAPI_DMA: pata_ali:
  disable ATAPI DMA (332588).

-------------------------------------------------------------------
Wed Apr  2 01:39:17 CEST 2008 - gregkh@suse.de

- Update to 2.6.25-rc8

-------------------------------------------------------------------
Tue Apr  1 17:10:42 CEST 2008 - jblunck@suse.de

- rpm/kernel-source.spec.in,kernel-binary.spec.in: Cleanup Requires

-------------------------------------------------------------------
Mon Mar 31 15:27:39 CEST 2008 - jdelvare@suse.de

- supported.conf: Add new hwmon drivers, all unsupported.

-------------------------------------------------------------------
Thu Mar 27 20:31:48 CET 2008 - jeffm@suse.de

- Fixed up the rest of the reiserfs patch queue.

-------------------------------------------------------------------
Thu Mar 27 19:21:32 CET 2008 - jeffm@suse.de

- Updated reiserfs xattr patches.

-------------------------------------------------------------------
Thu Mar 27 18:53:17 CET 2008 - gregkh@suse.de

- fix merge error in patches.suse/supported-flag caused by me...

-------------------------------------------------------------------
Thu Mar 27 18:14:18 CET 2008 - gregkh@suse.de

- update to 2.6.25-rc7-git2

-------------------------------------------------------------------
Thu Mar 27 18:09:56 CET 2008 - gregkh@suse.de

- update to 2.6.25-rc7
  - note that reiserfs xattr patches are now disabled due to merge
    issues...

-------------------------------------------------------------------
Sun Mar 23 13:29:25 CET 2008 - teheo@suse.de

- patches.drivers/libata-improve-hpa-error-handling: libata:
  improve HPA error handling (365534).

-------------------------------------------------------------------
Thu Mar 20 22:58:55 CET 2008 - gregkh@suse.de

- fix up some EXPORT_SYMBOL() markings to be EXPORT_SYMBOL_GPL() as the
  code is not upstream and we aren't allowed to add non-GPL exports to
  our kernel tree.

-------------------------------------------------------------------
Thu Mar 20 22:26:39 CET 2008 - gregkh@suse.de

- update to 2.6.25-rc6-git5
- refresh patches to apply cleanly

-------------------------------------------------------------------
Thu Mar 20 21:36:04 CET 2008 - gregkh@suse.de

- update to 2.6.25-rc6-git4
- refresh patches to apply cleanly

-------------------------------------------------------------------
Thu Mar 20 11:07:49 CET 2008 - agruen@suse.de

- scripts/tar-up.sh: Rename --kbuild option to --source-timestamp.
  For generating the source timestamp, use HEAD as the branch
  name.
- rpm/get_release_number.sh.in: Don't try to synchronize release
  numbers with kernel-dummy if the release number has been
  specified explicitly (tar-up with --release-string, --timestamp,
  or --source-timestamp).

-------------------------------------------------------------------
Thu Mar 20 08:47:56 CET 2008 - olh@suse.de

- remove patches.kernel.org/powerpc-needs-uboot
  not needed without mpc51xx support

-------------------------------------------------------------------
Thu Mar 20 08:40:53 CET 2008 - olh@suse.de

- disable gianfar network driver and unused freescale drivers

-------------------------------------------------------------------
Wed Mar 19 20:35:41 CET 2008 - gregkh@suse.de

- patch refreshes due to version update

-------------------------------------------------------------------
Wed Mar 19 19:19:29 CET 2008 - gregkh@suse.de

- Update to 2.6.25-rc6-git3
- Update config files.

-------------------------------------------------------------------
Wed Mar 19 19:06:29 CET 2008 - gregkh@suse.de

- Update to 2.6.25-rc6
 - which deleted the following patches:
   - patches.fixes/hibernation-snapshot-numa-workaround.patch
   - patches.fixes/acpi-fix-double-log-level.patch
   - patches.fixes/acpi_fix_mem_corruption.patch
   - patches.kernel.org/patch-2.6.25-rc5
   - patches.kernel.org/patch-2.6.25-rc5-git3
- Update config files.
- delete patches.arch/x86-nvidia-timer-quirk as it is not being used.

-------------------------------------------------------------------
Wed Mar 19 16:41:29 CET 2008 - olh@suse.de

- remove patches.arch/ppc-efika-ipic.patch
  disable mpc51xx support instead

-------------------------------------------------------------------
Tue Mar 18 18:28:21 CET 2008 - jeffm@suse.de

- rpm/kernel-binary.spec.in: Changed to just match %ix86

-------------------------------------------------------------------
Mon Mar 17 23:45:38 CET 2008 - olh@suse.de

- add patches.arch/ppc-efika-ipic.patch
  fix a crash in init_ipic_sysfs on efika

-------------------------------------------------------------------
Mon Mar 17 19:04:09 CET 2008 - agruen@suse.de

- post.sh: Fix a syntax error when creating the initrd.

-------------------------------------------------------------------
Mon Mar 17 12:18:20 CET 2008 - jbeulich@novell.com

- patches.xen/xen-quicklist.patch: Delete.
- Update i386 Xen config file.
- patches.xen/xen3-patch-2.6.25-rc5-rc6: 2.6.25-rc6.
- patches.xen/xen3-auto-xen-kconfig.diff,
  patches.xen/xen3-fixup-kconfig,
  patches.xen/xen3-patch-2.6.19,
  patches.xen/xen3-patch-2.6.20,
  patches.xen/xen3-patch-2.6.21,
  patches.xen/xen3-patch-2.6.22,
  patches.xen/xen3-patch-2.6.23,
  patches.xen/xen3-patch-2.6.24,
  patches.xen/xen3-patch-2.6.25-rc5,
  patches.xen/xen-x86-no-lapic,
  patches.xen/xen-x86-panic-no-reboot: Various adjustments.

-------------------------------------------------------------------
Sun Mar 16 06:26:30 CET 2008 - jeffm@suse.de

- rpm/kernel-binary.spec.in: Added an RPM conflict for 32-bit
  kernels and 64-bit glibc to avoid installing a 32-bit kernel
  with 64-bit userspace. (364433, et al)

-------------------------------------------------------------------
Fri Mar 14 20:03:12 CET 2008 - jeffm@suse.de

- scripts/tar-up.sh: Added --kbuild option to autogenerate
  release number based on branch and timestamp.

-------------------------------------------------------------------
Fri Mar 14 16:14:34 CET 2008 - jeffm@suse.de

- patches.apparmor/export-security_inode_permission-for-aufs:
  LSM: Export security_inode_permission for aufs (356902).

-------------------------------------------------------------------
Fri Mar 14 10:22:18 CET 2008 - agruen@suse.de

- Boot loader: do the same during initial installation as when
  updating a kernel package (FATE 302660).

-------------------------------------------------------------------
Thu Mar 13 17:07:38 CET 2008 - gregkh@suse.de

- Update to 2.6.25-rc5-git3

-------------------------------------------------------------------
Thu Mar 13 15:53:57 CET 2008 - olh@suse.de

- disable unuses pata platform and ibm newemac driver on powerpc

-------------------------------------------------------------------
Thu Mar 13 11:18:47 CET 2008 - olh@suse.de

- add patches.xen/xen-quicklist.patch
  fix kernel-xen compile, readd CONFIG_QUICKLIST for xen

-------------------------------------------------------------------
Wed Mar 12 18:56:09 CET 2008 - gregkh@suse.de

- remove alpha configs as they are no longer used

-------------------------------------------------------------------
Wed Mar 12 18:25:38 CET 2008 - gregkh@suse.de

- Enabled CONFIG_UNUSED_SYMBOLS for now.  It will be disabled
  after the next openSUSE alpha release.  It is being enabled
  for now to let some kmp packages still work while their
  maintainers are working to update them with the 2.6.25
  kernel changes.

-------------------------------------------------------------------
Wed Mar 12 18:09:37 CET 2008 - gregkh@suse.de

- refresh patches to apply cleanly

-------------------------------------------------------------------
Wed Mar 12 17:17:13 CET 2008 - gregkh@suse.de

- update to 2.6.25-rc5-git2

-------------------------------------------------------------------
Wed Mar 12 12:07:50 CET 2008 - sassmann@suse.de

- patches.arch/ppc-ps3-rename-wireless-interface.patch:
  rename ps3 wireless interface from eth? to wlan? for better
  handling in udev

-------------------------------------------------------------------
Wed Mar 12 10:24:38 CET 2008 - jbeulich@novell.com

- Update Xen patches to 2.6.25-rc5 and c/s 471.
- patches.xen/xen3-aslr-i386-and-x86_64-randomize-brk.patch:
  Delete.
- patches.xen/xen3-aslr-pie-executable-randomization.patch:
  Delete.
- patches.xen/xen3-early-firewire.diff: Delete.
- Update x86 config files.
- config.conf: Re-enable Xen configs.

-------------------------------------------------------------------
Tue Mar 11 19:02:10 CET 2008 - gregkh@suse.de

- add usb persist for storage devices across suspend to ram.  This is going to
  be in 2.6.26, just missed the .25 merge window.

-------------------------------------------------------------------
Tue Mar 11 18:10:51 CET 2008 - gregkh@suse.de

- Update to 2.6.26-rc5-git1
- Update config files.

-------------------------------------------------------------------
Tue Mar 11 00:34:29 CET 2008 - gregkh@suse.de

- update to 2.6.25-rc5

-------------------------------------------------------------------
Mon Mar 10 12:38:31 CET 2008 - agruen@suse.de

- scripts/tar-up.sh: Don't lose the EXTRAVERSION when overriding
  the release number with --release-string or --timestamp.

-------------------------------------------------------------------
Sun Mar  9 16:58:10 CET 2008 - jeffm@suse.de

- patches.fixes/hibernation-snapshot-numa-workaround.patch:
  swsusp: workaround for crash on NUMA (kernel.org#9966).

-------------------------------------------------------------------
Sat Mar  8 14:05:20 CET 2008 - agruen@suse.de

- Encode the EXTRAVERSION part of kernel release numbers in the
  RPM release instead of in the version. This resolves the problem
  that kernel releases like 2.6.25-rc4 would result in a package
  with a higher version than 2.6.25 according to RPM's versioning
  scheme (bug 271712).

-------------------------------------------------------------------
Fri Mar  7 17:52:55 CET 2008 - schwab@suse.de

- Update kdb patches.

-------------------------------------------------------------------
Thu Mar  6 19:14:44 CET 2008 - trenn@suse.de

- patches.fixes/acpi_fix_mem_corruption.patch: ACPI: Fix mem
  corruption (350017).
- patches.fixes/acpi_thermal_passive_cleanup.patch: Warn user
  about a BIOS bug in asus boards (350017).

-------------------------------------------------------------------
Thu Mar  6 17:46:28 CET 2008 - gregkh@suse.de

- Update s390 config files.

-------------------------------------------------------------------
Thu Mar  6 17:30:44 CET 2008 - gregkh@suse.de

- update to 2.6.24-rc5-git1

-------------------------------------------------------------------
Wed Mar  5 20:18:13 CET 2008 - gregkh@suse.de

- enable CONFIG_GROUP_SCHED

-------------------------------------------------------------------
Wed Mar  5 20:12:32 CET 2008 - gregkh@suse.de

- enable CONFIG_HIGH_RES_TIMERS on i386

-------------------------------------------------------------------
Wed Mar  5 19:35:37 CET 2008 - gregkh@suse.de

- enable CONFIG_USB_PERSIST for vanilla config files

-------------------------------------------------------------------
Wed Mar  5 19:29:20 CET 2008 - gregkh@suse.de

- refresh patches to apply cleanly with no fuzz
- enable CONFIG_USB_PERSIST so that users can enable this if they want

-------------------------------------------------------------------
Wed Mar  5 19:01:50 CET 2008 - gregkh@suse.de

- update the vanilla config files for CONFIG_DEBUG_RODATA

-------------------------------------------------------------------
Wed Mar  5 18:58:12 CET 2008 - gregkh@suse.de

- enable CONFIG_DEBUG_RODATA (Not really a debug option, something
  we need in all of our kernels.)

-------------------------------------------------------------------
Wed Mar  5 17:55:41 CET 2008 - gregkh@suse.de

- Update vanilla config files.

-------------------------------------------------------------------
Wed Mar  5 17:26:42 CET 2008 - jbeulich@novell.com

- patches.fixes/parport-mutex,
  patches.suse/stack-unwind: Fix merge mistakes.
- Update i386 config files.

-------------------------------------------------------------------
Wed Mar  5 17:02:33 CET 2008 - gregkh@suse.de

- Update tree to 2.6.25-rc4

-------------------------------------------------------------------
Wed Mar  5 12:29:48 CET 2008 - fseidel@suse.de

- add patches.fixes/fat_detect_media_wo_parttable.patch and
  patches.fixes/fat_valid_media.patch:
  detect FAT formated medias without partition table correctly
  (bnc 364365)

-------------------------------------------------------------------
Tue Mar  4 16:38:11 CET 2008 - olh@suse.de

- add patches.kernel.org/s390-defkeymap.patch
  Build fix for drivers/s390/char/defkeymap.c

-------------------------------------------------------------------
Tue Mar  4 16:08:29 CET 2008 - olh@suse.de

- enable ext2/3 acl support in ps3 kernel

-------------------------------------------------------------------
Tue Mar  4 15:33:29 CET 2008 - olh@suse.de

- Update to 2.6.25-rc3-git5

-------------------------------------------------------------------
Tue Mar  4 15:19:22 CET 2008 - olh@suse.de

- use suffix -ps3 for PS3 kernel, it is only used in otheros.bld

-------------------------------------------------------------------
Mon Mar  3 12:37:03 CET 2008 - lmb@suse.de

- rpm/kernel-binary.spec.in: Require udev >= 118.

-------------------------------------------------------------------
Mon Mar  3 11:47:35 CET 2008 - ak@suse.de

- patches.arch/x86-nvidia-timer-quirk: Delete.
  PCI device ID list still not complete and let's have the same
  crap as mainline for now. It would be better to fix the PCI
  ID lists (#302327)

-------------------------------------------------------------------
Sun Mar  2 22:14:06 CET 2008 - olh@suse.de

- add patches.fixes/ibmvstgt-fixes.patch
  fix oops in ibmvstgt init function

-------------------------------------------------------------------
Fri Feb 29 19:55:54 CET 2008 - olh@suse.de

- add patches.arch/ppc-pci-bogus-resources.patch
  fix bogus test for unassigned resources

-------------------------------------------------------------------
Thu Feb 28 16:20:06 CET 2008 - olh@suse.de

- disable CONFIG_CRYPTO_DEV_HIFN_795X on ppc32 due to __divdi3 usage
- update patches.kernel.org/powerpc-needs-uboot
  disable mkimage call in arch/powerpc/boot/wrapper

-------------------------------------------------------------------
Thu Feb 28 12:43:16 CET 2008 - olh@suse.de

- update patches.kernel.org/fixed-phy-select
  add dependency on libphy=y

-------------------------------------------------------------------
Wed Feb 27 22:19:45 CET 2008 - jdelvare@suse.de

- patches.fixes/acpi-fix-double-log-level.patch: ACPI: Fix a
  duplicate log level.

-------------------------------------------------------------------
Wed Feb 27 17:10:04 CET 2008 - trenn@suse.de

- patches.fixes/acpi_force-fan-active.patch: Delete.

-------------------------------------------------------------------
Tue Feb 26 21:57:45 CET 2008 - sdietrich@suse.de

- remove obsolete adaptive-locks patches
  patches.rt/rtmutex-adaptive-locks.patch: Delete.
  patches.rt/rtmutex-adjust-pi_lock-usage-in-wakeup.patch: Delete.
  patches.rt/rtmutex-optimize-wakeup.patch: Delete.
  patches.rt/rtmutex-rearrange.patch: Delete.
  patches.rt/rtmutex-remove-extra-try.patch: Delete.
  patches.rt/rtmutex-adaptive-mutexes.patch: Delete.
  patches.rt/rtmutex-adaptive-timeout.patch: Delete.
  patches.rt/rtmutex-lateral-steal.patch: Delete.
  patches.rt/rtmutex-lateral-steal-sysctl.patch: Delete.

-------------------------------------------------------------------
Tue Feb 26 13:37:05 CET 2008 - sassmann@suse.de

- remove patches included upstream
  patches.arch/ppc-ps3-gelic-cleanup.patch
  patches.arch/ppc-ps3-gelic-endianness.patch
  patches.arch/ppc-ps3-gelic-ethernet-linkstatus.patch
  patches.arch/ppc-ps3-gelic-fix-fallback.diff
  patches.arch/ppc-ps3-gelic-multiple-interface.patch
  patches.arch/ppc-ps3-gelic-remove-duplicate-ethtool-handlers.patch
  patches.arch/ppc-ps3-gelic-wireless-v2.patch

-------------------------------------------------------------------
Tue Feb 26 00:53:25 CET 2008 - jeffm@suse.de

- Update config files: Disabled CONFIG_INPUT_YEALINK per an old
  request from AJ.

-------------------------------------------------------------------
Tue Feb 26 00:38:27 CET 2008 - jeffm@suse.de

- Update to 2.6.25-rc3.

-------------------------------------------------------------------
Sun Feb 24 09:48:20 CET 2008 - sdietrich@suse.de

- patches.rt/0001-sched-count-of-queued-RT-tasks.patch: Delete.
- patches.rt/0002-sched-track-highest-prio-task-queued.patch:
  Delete.
- patches.rt/0003-sched-add-RT-task-pushing.patch: Delete.
- patches.rt/0004-sched-add-rt-overload-tracking.patch: Delete.
- patches.rt/0005-sched-pull-RT-tasks-from-overloaded-runqueues.patch:
  Delete.
- patches.rt/0006-sched-push-RT-tasks-from-overloaded-CPUs.patch:
  Delete.
- patches.rt/0007-sched-disable-standard-balancer-for-RT-tasks.patch:
  Delete.
- patches.rt/0008-sched-add-RT-balance-cpu-weight.patch: Delete.
- patches.rt/0009-sched-clean-up-this_rq-use-in-kernel-sched_rt.c.patch:
  Delete.
- patches.rt/0010-sched-de-SCHED_OTHER-ize-the-RT-path.patch:
  Delete.
- patches.rt/0011-sched-break-out-search-for-RT-tasks.patch:
  Delete.
- patches.rt/0012-sched-RT-balancing-include-current-CPU.patch:
  Delete.
- patches.rt/0013-sched-pre-route-RT-tasks-on-wakeup.patch:
  Delete.
- patches.rt/0014-sched-optimize-RT-affinity.patch: Delete.
- patches.rt/0015-sched-wake-balance-fixes.patch: Delete.
- patches.rt/0016-sched-RT-balance-avoid-overloading.patch:
  Delete.
- patches.rt/0017-sched-break-out-early-if-RT-task-cannot-be-migrated.patch:
  Delete.
- patches.rt/0018-sched-RT-balance-optimize.patch: Delete.
- patches.rt/0019-sched-RT-balance-optimize-cpu-search.patch:
  Delete.
- patches.rt/0020-sched-RT-balance-on-new-task.patch: Delete.
- patches.rt/0021-sched-clean-up-pick_next_highest_task_rt.patch:
  Delete.
- patches.rt/0022-sched-clean-up-find_lock_lowest_rq.patch:
  Delete.
- patches.rt/0023-sched-clean-up-overlong-line-in-kernel-sched_debug.patch:
  Delete.
- patches.rt/0024-sched-clean-up-kernel-sched_rt.c.patch: Delete.
- patches.rt/0025-sched-remove-rt_overload.patch: Delete.
- patches.rt/0026-sched-remove-leftover-debugging.patch: Delete.
- patches.rt/0027-sched-clean-up-pull_rt_task.patch: Delete.
- patches.rt/0028-sched-clean-up-schedule_balance_rt.patch:
  Delete.
- patches.rt/0029-sched-add-sched-domain-roots.patch: Delete.
- patches.rt/0030-sched-update-root-domain-spans-upon-departure.patch:
  Delete.
- patches.rt/0031-Subject-SCHED-Only-balance-our-RT-tasks-within-ou.patch:
  Delete.
- patches.rt/0032-sched-fix-sched_rt.c-join-leave_domain.patch:
  Delete.
- patches.rt/0033-sched-remove-unused-JIFFIES_TO_NS-macro.patch:
  Delete.
- patches.rt/0034-sched-style-cleanup-2.patch: Delete.
- patches.rt/0035-sched-add-credits-for-RT-balancing-improvements.patch:
  Delete.
- patches.rt/0036-sched-reactivate-fork-balancing.patch: Delete.
- patches.rt/0037-sched-whitespace-cleanups-in-topology.h.patch:
  Delete.
- patches.rt/0038-sched-no-need-for-affine-wakeup-balancing-in.patch:
  Delete.
- patches.rt/0039-sched-get-rid-of-new_cpu-in-try_to_wake_up.patch:
  Delete.
- patches.rt/0040-sched-remove-do_div-from-__sched_slice.patch:
  Delete.
- patches.rt/0041-sched-RT-balance-replace-hooks-with-pre-post-sched.patch:
  Delete.
- patches.rt/0042-sched-RT-balance-add-new-methods-to-sched_class.patch:
  Delete.
- patches.rt/0043-sched-RT-balance-only-adjust-overload-state-when-c.patch:
  Delete.
- patches.rt/0044-sched-remove-some-old-cpuset-logic.patch:
  Delete.

- Remove scheduler patches already upstream in 2.6.25-rc1

-------------------------------------------------------------------
Sat Feb 23 22:14:54 CET 2008 - jeffm@suse.de

- patches.kernel.org/libertas-section-conflict: libertas: fix
  section conflict.

-------------------------------------------------------------------
Sat Feb 23 19:45:26 CET 2008 - jeffm@suse.de

- Enabled patches.kernel.org/ps3-lpm-include

-------------------------------------------------------------------
Sat Feb 23 19:45:22 CET 2008 - jeffm@suse.de

- patches.kernel.org/spu_profiler-include: powerpc: spu_profiler
  build fix.

-------------------------------------------------------------------
Sat Feb 23 18:36:49 CET 2008 - jeffm@suse.de

- patches.kernel.org/ps3-lpm-include: ps3: lpm build fix.

-------------------------------------------------------------------
Sat Feb 23 18:25:06 CET 2008 - jeffm@suse.de

- patches.kernel.org/fixed-phy-select: powerpc: FSL_SOC requires
  FIXED_PHY.
- patches.kernel.org/lguest-fixups: lguest: Fix asm-offsets_32
  with correct config option.

-------------------------------------------------------------------
Sat Feb 23 07:51:44 CET 2008 - jeffm@suse.de

- Build fixes for ia64 and i386.

-------------------------------------------------------------------
Sat Feb 23 00:15:46 CET 2008 - jeffm@suse.de

- Update to 2.6.25-rc2-git6.
  - Removed:
    - patches.arch/ppc-pegasos-pata_via-fixup.patch: Delete.
    - patches.arch/ppc-pegasos-console-autodetection.patch: Delete.
    - patches.arch/ppc-ps3-make-dev_id-and-bus_id-u64.diff: Delete.
    - patches.arch/acpi_autoload_bay.patch: Delete.
    - patches.arch/small-acpica-extension-to-be-able-to-store-the-name-of.patch:
      Delete.
    - patches.arch/export-acpi_check_resource_conflict.patch: Delete.
    - patches.drivers/early-firewire.diff: Delete.
    - patches.drivers/scsi-throttle-SG_DXFER_TO_FROM_DEV-warning-better:
      Delete.
    - patches.drivers/libata-implement-force-parameter: Delete.
    - patches.drivers/igb-1.0.8-k2: Delete.
    - patches.drivers/always-announce-new-usb-devices.patch: Delete.
    - patches.drivers/nozomi.patch: Delete.
    - patches.drivers/libata-quirk_amd_ide_mode: Delete.
    - patches.fixes/acpi_autoload_baydock.patch: Delete.
    - patches.fixes/bluetooth_hci_dev_put.patch: Delete.
    - patches.fixes/bluetooth_hci_conn_childs.patch: Delete.
    - patches.fixes/mac80211-fix-hw-scan1.patch: Delete.
    - patches.fixes/mac80211-fix-hw-scan2.patch: Delete.
    - patches.fixes/libiscsi-missing-semicolon.diff: Delete.
    - patches.fixes/pci-quirk-enable-smbus-on-hp-xw4100.patch: Delete.
    - patches.kernel.org/patch-2.6.24.1: Delete.
    - patches.suse/acpi_dsdt_ssdt_initrd_initramfs.patch: Delete.
    - patches.suse/squashfs.patch.fixup: Delete.
    - patches.suse/aslr-pie-executable-randomization.patch: Delete.
    - patches.suse/aslr-i386-and-x86_64-randomize-brk.patch: Delete.
  - Xen and RT currently disabled.
  - SquashFS may not work.

-------------------------------------------------------------------
Fri Feb 22 21:10:57 CET 2008 - jeffm@suse.de

- scripts/embargo-filter: fixed and renabled check

-------------------------------------------------------------------
Fri Feb 22 18:34:18 CET 2008 - sdietrich@suse.de

- embargoed-patches: eliminate embargoed patches abuse.

-------------------------------------------------------------------
Fri Feb 22 16:48:37 CET 2008 - jeffm@suse.de

- scripts/embargo-filter: Disable check for non-existant patches.

-------------------------------------------------------------------
Fri Feb 22 15:27:05 CET 2008 - schwab@suse.de

- Update kdb patches.

-------------------------------------------------------------------
Fri Feb 22 13:10:33 CET 2008 - jbeulich@novell.com

- config/i386/xenpae: Rename to config/i386/xen.
- config.conf: Delete i386/xenpae.

-------------------------------------------------------------------
Thu Feb 21 16:41:27 CET 2008 - sdietrich@suse.de

- Update config files: update RT options for adaptive RT locks

-------------------------------------------------------------------
Thu Feb 21 15:30:06 CET 2008 - sdietrich@suse.de

- patches.rt/rtmutex-adaptive-mutexes.patch: cleanup.
- patches.rt/rtmutex-adaptive-timeout.patch: cleanup.
- patches.rt/rtmutex-lateral-steal-sysctl.patch: sysctl for
  runtime-control of lateral mutex stealing.

-------------------------------------------------------------------
Thu Feb 21 09:17:38 CET 2008 - jbeulich@novell.com

- Update Xen patches to c/s 425.
- patches.xen/sfc-network-driver: Solarflare: Standard network driver
  (disabled until status clarified).
- patches.xen/sfc-resource-driver: Solarflare: Resource driver
  (disabled until status clarified).
- Update Xen config files.

-------------------------------------------------------------------
Wed Feb 20 20:56:32 CET 2008 - ghaskins@suse.de

- adaptive-locking v20

-------------------------------------------------------------------
Wed Feb 20 20:36:00 CET 2008 - ghaskins@suse.de

- adaptive-locking v19

-------------------------------------------------------------------
Wed Feb 20 19:22:20 CET 2008 - jeffm@suse.de

- Update config files for dmraid45.

-------------------------------------------------------------------
Wed Feb 20 13:57:56 CET 2008 - bwalle@suse.de

- rpm/kernel-binary.spec.in: add PAGESIZE detection for
  makedumpfile.config from the .config file also for PPC64

-------------------------------------------------------------------
Wed Feb 20 13:17:21 CET 2008 - fseidel@suse.de

- patches.fixes/bluetooth_hci_dev_put.patch,
  patches.fixes/bluetooth_hci_conn_childs.patch,
  patches.fixes/bluetooth_hci_unregister_sysfs.patch:
  fix kernel crash after removing bluetooth adapter (bnc 359546)

-------------------------------------------------------------------
Tue Feb 19 21:55:32 CET 2008 - jeffm@suse.de

- patches.suse/dm-raid45-2.6.24-20080602a.patch: DMRAID45 module.

-------------------------------------------------------------------
Fri Feb 15 19:24:24 CET 2008 - sdietrich@suse.de

- Update to latest patch set:
- patches.rt/rearrange_rtspinlock_sleep:
  [PATCH 02/10] rearrange rtspinlock sleep
- patches.rt/optimize_rtspinlock_wakeup:
  [PATCH 03/10] optimize rtspinlock wakeup
- patches.rt/adaptive_RT_spinlock_support:
  [PATCH 04/10] Adaptive RT spinlock support
- patches.rt/add_timeout_mechanism: [PATCH 05/10]
  add a loop counter based timeoutmechanism
- patches.rt/adaptive_mutexes: [PATCH 06/10] adaptive mutexes
- patches.rt/adjust_pi_lock_usage_in_wakeup:
  [PATCH 07/10] Adjust pi_lock usage in wakeup
- patches.rt/optimize_printk_fastpath: [PATCH 08/10]
  optimize the !printk fastpath throughthe lock acquisition
- patches.rt/remove_extra_call_try_to_take_lock:
  [PATCH 09/10] remove the extra call to try_to_take_lock
- patches.rt/lateral_lock_steal: [PATCH 10/10] allow
  rt-mutex lock-stealing toinclude lateral priority

-------------------------------------------------------------------
Fri Feb 15 19:04:25 CET 2008 - sdietrich@suse.de

- embargoed-patches: (embargo development RT throughput patches)
- Update config files (RT config options)
- patches.rt/optimize_rtspinlock_wakeup: optimize rtspinlock
  wakeup.
- patches.rt/adaptive_RT_spinlock_support: Adaptive RT spinlock
  support.
- patches.rt/add_timeout_mechanism: add
  a loop counter based timeout mechanism
- patches.rt/adaptive_mutexes: adaptive mutexes
- patches.rt/adjust_pi_lock_usage_in_wakeup:
  Adjust pi_lock usage in wakeup
- patches.rt/optimize_printk_fastpath: optimize
  the !printk fastpath through the lockacquisition
- patches.rt/remove_extra_call_try_to_take_lock:
  remove the extra call to try_to_take_lock
- patches.rt/lateral_lock_steal: allow rt-mutex
  lock-stealing to include lateralpriority
- patches.rt/rearrange_rtspinlock_sleep: cleanup rtspinlock sleep

-------------------------------------------------------------------
Thu Feb 14 17:18:40 CET 2008 - jeffm@suse.de

- Removed unused OCFS2 patches.

-------------------------------------------------------------------
Thu Feb 14 16:10:31 CET 2008 - jeffm@suse.de

- Removed old commented out ocfs2 patchset.

-------------------------------------------------------------------
Thu Feb 14 03:10:06 CET 2008 - teheo@suse.de

- patches.drivers/libata-quirk_amd_ide_mode: PCI: modify SATA
  IDE mode quirk (345124).

-------------------------------------------------------------------
Wed Feb 13 22:50:44 CET 2008 - jeffm@suse.de

- patches.suse/ocfs2-03-split-disk-heartbeat-out.diff: Fixed
  section conflict.

-------------------------------------------------------------------
Wed Feb 13 21:59:37 CET 2008 - jeffm@suse.de

- Update config files.

-------------------------------------------------------------------
Wed Feb 13 21:47:43 CET 2008 - jeffm@suse.de

- Merged and re-enabled OCFS2 userspace clustering

-------------------------------------------------------------------
Wed Feb 13 10:41:01 CET 2008 - jdelvare@suse.de

- config/*: Don't build i2c algorithm drivers that we do not use.
- supported.conf: Drop i2c-elektor and i2c-algo-pcf, we don't ship
  them.

-------------------------------------------------------------------
Tue Feb 12 01:59:51 CET 2008 - teheo@suse.de

Build fix for section mismatch check.

- patches.drivers/libata-implement-force-parameter: libata:
  implement libata.force module parameter (337610).

-------------------------------------------------------------------
Mon Feb 11 08:50:40 CET 2008 - teheo@suse.de

- patches.drivers/libata-force-cable-type: Delete.
- patches.drivers/libata-implement-force-parameter: libata:
  implement libata.force module parameter (337610).

-------------------------------------------------------------------
Fri Feb  8 22:07:58 CET 2008 - gregkh@suse.de

- Update to 2.6.24.1
  - fixes CVE-2008-0007, CVE-2008-0009, CVE-2008-0010
  - lots of USB device ids updated
  - lots of other bugfixes
  - removed patches.fixes/bootstrap-memoryless-node.patch as it is now
    contained within.

-------------------------------------------------------------------
Fri Feb  8 18:41:55 CET 2008 - gregkh@suse.de

- Move ipv6-no-autoconf to xen directory as it is a Xen bugfix

-------------------------------------------------------------------
Fri Feb  8 18:33:31 CET 2008 - bwalle@suse.de

- patches.arch/ppc-fix-prpmc2800: remove patch since it's not needed
  with current binutils any more

-------------------------------------------------------------------
Fri Feb  8 18:32:21 CET 2008 - bwalle@suse.de

- patches.drivers/igb-2007-12-11: Delete.
- patches.drivers/igb-1.0.8-k2: Update to latest version which is
  also upstream now in the 2.6.25 tree.

-------------------------------------------------------------------
Fri Feb  8 18:10:48 CET 2008 - gregkh@suse.de

- Remove NO_BRP_NOEXECSTACK from the .spec files as it is obsolete
  and doesn't do anything anymore.

-------------------------------------------------------------------
Fri Feb  8 15:57:31 CET 2008 - jbeulich@novell.com

- patches.xen/xen3-auto-common.diff,
  patches.xen/xen3-patch-2.6.23: fix merge mistake.

-------------------------------------------------------------------
Fri Feb  8 11:54:11 CET 2008 - jbenc@suse.cz

- Update config files: disabled CONFIG_BCM43XX.

-------------------------------------------------------------------
Wed Feb  6 19:01:22 CET 2008 - jeffm@suse.de

- patches.apparmor/vfs-mkdir.diff: Added missing case in
  kernel/cgroup.c

-------------------------------------------------------------------
Wed Feb  6 17:30:21 CET 2008 - fseidel@suse.de

- updated patches.drivers/nozomi.patch: mainline info

-------------------------------------------------------------------
Wed Feb  6 11:59:23 CET 2008 - sdietrich@suse.de

- Update config files: RT@1KHz, sched groups & cpusets enabled.

-------------------------------------------------------------------
Wed Feb  6 09:45:37 CET 2008 - olh@suse.de

- enable bnx2 on ppc64 (bnc 359114 - LTC42106)

-------------------------------------------------------------------
Wed Feb  6 00:25:53 CET 2008 - gregkh@suse.de

- remove unused lockd patches:
  - patches.suse/lockd-switchable-statd
  - patches.suse/lockd-kernel-statd
  - patches.suse/lockd-suse-config
  - patches.suse/lockd-max-hosts-dynamic

-------------------------------------------------------------------
Tue Feb  5 23:42:17 CET 2008 - oneukum@suse.de

- patches.suse/usb_printer_no_auto.diff: Delete.
  Obsoleted by mainline change

-------------------------------------------------------------------
Tue Feb  5 07:39:47 CET 2008 - gregkh@suse.de

- Enable CONFIG_TASK_IO_ACCOUNTING (bnc 356547) for RT kernels

-------------------------------------------------------------------
Tue Feb  5 00:40:11 CET 2008 - gregkh@suse.de

- Enable CONFIG_TASK_IO_ACCOUNTING (bnc 356547)

-------------------------------------------------------------------
Thu Jan 31 18:55:04 CET 2008 - sdietrich@suse.de

- patches.rt/megasas_IRQF_NODELAY.patch: Convert megaraid sas
  IRQ to non-threaded IRQ.
- patches.rt/version.patch: Delete (unused).

-------------------------------------------------------------------
Thu Jan 31 15:26:24 CET 2008 - jbenc@suse.cz

- patches.fixes/mac80211-fix-hw-scan1.patch,
  patches.fixes/mac80211-fix-hw-scan2.patch: mac80211: hardware
  scan rework (bnc#307050).

-------------------------------------------------------------------
Thu Jan 31 07:55:15 CET 2008 - sdietrich@suse.de

- Remove a legacy tweak carried over from the 10.3 Kernel,
  enable the affinity load-balancing sysctl.

-------------------------------------------------------------------
Wed Jan 30 04:53:53 CET 2008 - sdietrich@suse.de

- patches.rt/x86-ticket-lock.patch: FIFO ticket lock spinlocks
  for x86 (RT).
- patches.rt/rt-mutex-i386.patch: Resolve conflicts.

-------------------------------------------------------------------
Tue Jan 29 10:50:27 CET 2008 - olh@suse.de

- really skip kernel-ps3 in suse_kernel_module_package rpm macro

-------------------------------------------------------------------
Tue Jan 29 09:15:24 CET 2008 - jbeulich@novell.com

- Update Xen patches to 2.6.24 final and c/s 399.
- patches.xen/xen3-seccomp-disable-tsc-option: [PATCH seccomp:
  make tsc disabling optional (191123).

-------------------------------------------------------------------
Sat Jan 26 13:02:54 CET 2008 - sdietrich@suse.de

- Linux-RT 2.6.24-rt1 (many patches in patches.rt refreshed).
- patches.rt/series: Delete (unused).

-------------------------------------------------------------------
Sat Jan 26 10:53:48 CET 2008 - olh@suse.de

- update patches.arch/ppc-efika-modalias.patch
  use struct device_attribute to fix oops on boot

-------------------------------------------------------------------
Fri Jan 25 23:33:07 CET 2008 - jeffm@suse.de

- scripts/sequence-patch.sh: Updated to include $EXTRA_SYMBOLS in
  $PATCH_DIR (e.g.: --symbol=RT creates linux-2.6.24-RT)

-------------------------------------------------------------------
Fri Jan 25 18:03:54 CET 2008 - jeffm@suse.de

- patches.rt/rcu-new-1.patch: Updated context against 2.6.24.

-------------------------------------------------------------------
Fri Jan 25 17:40:39 CET 2008 - olh@suse.de

- add patches.fixes/bootstrap-memoryless-node.patch
  slab: fix bootstrap on memoryless node

-------------------------------------------------------------------
Fri Jan 25 01:58:43 CET 2008 - gregkh@suse.de

- refresh allmost all patches to apply cleanly and have a proper
  diffstat (except for the xen patches, they were left alone...)

-------------------------------------------------------------------
Fri Jan 25 01:48:56 CET 2008 - gregkh@suse.de

- Update to 2.6.24

-------------------------------------------------------------------
Thu Jan 24 22:55:26 CET 2008 - olh@suse.de

- always skip kernel-ps3 in suse_kernel_module_package rpm macro

-------------------------------------------------------------------
Thu Jan 24 16:33:25 CET 2008 - sdietrich@suse.de

- Update config files: set SYSFS_DEPRECATED for reverse 
  compatibility with SLERT

-------------------------------------------------------------------
Tue Jan 22 15:43:40 CET 2008 - olh@suse.de

- update patches.arch/ppc-efika-modalias.patch
  simplify patch

-------------------------------------------------------------------
Tue Jan 22 13:05:36 CET 2008 - agruen@suse.de

- patches.rpmify/cloneconfig.diff: Adjust to upstream i386 + x86_64
  merge (347712).

-------------------------------------------------------------------
Tue Jan 22 09:37:13 CET 2008 - sassmann@suse.de

- add defconfig for ps3 kernel
- add entry for ps3 defconfig in config.conf
- add support for kernels without loadable modules to rpm/kernel-binary.spec.in
- include ps3 target in scripts/tar-up_and_run_mbuild.sh

-------------------------------------------------------------------
Mon Jan 21 22:46:59 CET 2008 - sdietrich@suse.de

- Update config files (RT)

-------------------------------------------------------------------
Mon Jan 21 14:48:45 CET 2008 - sdietrich@suse.de

- Linux-RT 2.6.24-rc8-rt1

-------------------------------------------------------------------
Mon Jan 21 10:45:35 CET 2008 - olh@suse.de

- add patches.arch/ppc-pegasos-pata_via-fixup.patch
  call chrp_pci_fixup_vt8231_ata() later to allow pata_via usage

-------------------------------------------------------------------
Mon Jan 21 08:48:02 CET 2008 - aj@suse.de

- Remove unused config/s390/rt.

-------------------------------------------------------------------
Fri Jan 18 23:30:24 CET 2008 - jeffm@suse.de

- patches.rt/irq-flags-unsigned-long.patch: Delete.

-------------------------------------------------------------------
Fri Jan 18 23:21:31 CET 2008 - jeffm@suse.de

- Update to 2.6.24-rc8-git2.

-------------------------------------------------------------------
Fri Jan 18 17:14:28 CET 2008 - jeffm@suse.de

- Enabled 2.6.24-rc8-git1.

-------------------------------------------------------------------
Fri Jan 18 13:40:29 CET 2008 - jbenc@suse.cz

- patches.fixes/rt2x00-remove-duplicate-id.patch: Delete. The patch
  is not correct, there exist two cards with different chipsets but
  the same USB ID.

-------------------------------------------------------------------
Fri Jan 18 11:56:54 CET 2008 - jbenc@suse.cz

- patches.fixes/rt2x00-remove-duplicate-id.patch: rt2x00: remove
  duplicate USB ID (350956).

-------------------------------------------------------------------
Fri Jan 18 10:49:25 CET 2008 - olh@suse.de

- sync powerpc vanilla with default .config to enable libata

-------------------------------------------------------------------
Fri Jan 18 10:19:43 CET 2008 - olh@suse.de

- add patches.arch/ppc-pegasos-mv643xx_eth-modalias.patch
  provide module alias platform:mv643xx_eth

-------------------------------------------------------------------
Thu Jan 17 19:28:39 CET 2008 - jeffm@suse.de

- Update to 2.6.24-rc8-git1.

-------------------------------------------------------------------
Wed Jan 16 17:36:48 CET 2008 - jeffm@suse.de

- Update to 2.6.24-rc8.

-------------------------------------------------------------------
Sun Jan 13 16:48:14 CET 2008 - jeffm@suse.de

- Update to 2.6.24-rc7-git5.

-------------------------------------------------------------------
Fri Jan 11 20:34:52 CET 2008 - jeffm@suse.de

- Update to 2.6.24-rc7-git3.

-------------------------------------------------------------------
Fri Jan 11 12:33:26 CET 2008 - jbeulich@novell.com

- Update Xen patches to c/s 372 and 2.6.24-rc7.
- patches.xen/xen3-aux-at_vector_size.patch: Delete.
- Update Xen config files.

-------------------------------------------------------------------
Thu Jan 10 11:53:37 CET 2008 - olh@suse.de

- update patches.arch/ppc-efika-ethernet-phy.patch
  move Forth code to fixup_device_tree_efika

-------------------------------------------------------------------
Wed Jan  9 17:52:44 CET 2008 - schwab@suse.de

- Fix debug package build.

-------------------------------------------------------------------
Wed Jan  9 17:43:26 CET 2008 - oneukum@suse.de

- Update config files. CONFIG_USB_SUSPEND default

-------------------------------------------------------------------
Wed Jan  9 17:05:00 CET 2008 - schwab@suse.de

- Update kdb patches.

-------------------------------------------------------------------
Wed Jan  9 13:46:22 CET 2008 - jbeulich@novell.com

- patches.suse/stack-unwind: Another try...

-------------------------------------------------------------------
Wed Jan  9 13:37:17 CET 2008 - jeffm@suse.de

- Update config files: Enabled CONFIG_SCSI_SAS_ATA. (346990)

-------------------------------------------------------------------
Wed Jan  9 11:36:44 CET 2008 - jbeulich@novell.com

- patches.suse/stack-unwind: Fix CONFIG_FRAME_POINTER build.

-------------------------------------------------------------------
Wed Jan  9 09:49:45 CET 2008 - jbeulich@novell.com

- patches.suse/stack-unwind: DWARF2 EH-frame based stack
  unwinding.
- patches.xen/xen3-stack-unwind: DWARF2 EH-frame based stack
  unwinding.
- Update config files.

-------------------------------------------------------------------
Tue Jan  8 21:29:36 CET 2008 - jeffm@suse.de

- patches.fixes/seccomp-disable-tsc-option: Fixed so it only applies
  to i386, and updated config files.

-------------------------------------------------------------------
Tue Jan  8 21:23:05 CET 2008 - jeffm@suse.de

- patches.fixes/seccomp-disable-tsc-option: [PATCH] seccomp:
  make tsc disabling optional (191123).

-------------------------------------------------------------------
Tue Jan  8 16:50:53 CET 2008 - olh@suse.de

- add patches.arch/ppc-efika-ethernet-phy.patch
  drop patches.arch/ppc-efika-bestcomm-ethernet.patch
  provide phy-handle property for fec_mpc52xx (347234)

-------------------------------------------------------------------
Tue Jan  8 14:18:29 CET 2008 - teheo@suse.de

- patches.drivers/libata-force-cable-type: libata: implement
  libata.force_cbl parameter (337610).

-------------------------------------------------------------------
Mon Jan  7 16:47:31 CET 2008 - jeffm@suse.de

- Update to 2.6.24-rc7.

-------------------------------------------------------------------
Mon Jan  7 10:30:30 CET 2008 - teheo@suse.de

- patches.drivers/libata-sata_nv-disable-ADMA: sata_nv: disable
  ADMA by default (346508).

-------------------------------------------------------------------
Mon Jan  7 10:11:12 CET 2008 - teheo@suse.de

Bug 347708.  port_info for vmw was being assigned to the wrong index.

- patches.drivers/libata-ata_piix-vmw-ign-DMA-err: ata_piix:
  ignore ATA_DMA_ERR on vmware ich4 (258256).

-------------------------------------------------------------------
Mon Jan  7 09:39:36 CET 2008 - teheo@suse.de

As the rest of kernel has caught up now, this one is no longer
necessary.

- patches.drivers/libata-fix-up-build-after-upstream-update.patch:
  Delete.

-------------------------------------------------------------------
Mon Jan  7 09:36:48 CET 2008 - teheo@suse.de

- patches.drivers/libata-fix-up-build-after-upstream-update.patch:
  Delete.
- patches.drivers/libata-ata_piix-vmw-ign-DMA-err: ata_piix:
  ignore ATA_DMA_ERR on vmware ich4 (258256).

-------------------------------------------------------------------
Fri Jan  4 17:09:31 CET 2008 - jeffm@suse.de

- Update config files for -vanilla.

-------------------------------------------------------------------
Fri Jan  4 16:49:44 CET 2008 - jeffm@suse.de

- patches.rt/timer-freq-tweaks.patch: Adjusted context.

-------------------------------------------------------------------
Fri Jan  4 16:49:21 CET 2008 - jeffm@suse.de

- Update config files.

-------------------------------------------------------------------
Fri Jan  4 16:37:59 CET 2008 - jeffm@suse.de

- Update to 2.6.24-rc6-git11.

-------------------------------------------------------------------
Wed Jan  2 17:03:25 CET 2008 - jblunck@suse.de

- rpm/kernel-binary.spec.in: Copy debug sources to a proper location.

-------------------------------------------------------------------
Tue Jan  1 22:14:32 CET 2008 - jeffm@suse.de

- Update to 2.6.24-rc6-git7.

-------------------------------------------------------------------
Tue Jan  1 22:11:46 CET 2008 - jeffm@suse.de

- scripts/run_oldconfig.sh: Removed RT symbol from EXTRA_SYMBOLS.
  We add it manually when building the patch list. This allows
  the script to work with the RT kernel without having to remove
  all the other configs from config.conf first.

<|MERGE_RESOLUTION|>--- conflicted
+++ resolved
@@ -1,5 +1,4 @@
 -------------------------------------------------------------------
-<<<<<<< HEAD
 Thu Dec  4 12:33:22 CET 2008 - mmarek@suse.cz
 
 - supported.conf: mark kernel/net/ipv4/ipvs/ip_vs/* and
@@ -7,7 +6,8 @@
   a supported variant will be provided in a separate KMP
   (bnc#455959)
 
-=======
+
+-------------------------------------------------------------------
 Thu Dec  4 10:42:03 CET 2008 - schwab@suse.de
 
 - Set CONFIG_IA64_CPE_MIGRATE=m.
@@ -114,7 +114,6 @@
 - patches.drivers/libata-ata_piix-borked-tecra-m4-broken-suspend:
   ata_piix: add borked Tecra M4 to broken suspend list
   (bnc#398270).
->>>>>>> 7b66af49
 
 -------------------------------------------------------------------
 Wed Dec  3 09:38:19 CET 2008 - jbeulich@novell.com
