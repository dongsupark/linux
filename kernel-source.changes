--- conflicted
+++ resolved
@@ -1,14 +1,13 @@
 -------------------------------------------------------------------
-<<<<<<< HEAD
 Thu Dec  3 15:59:01 CET 2009 - jeffm@suse.com
 
 - Updated to 2.6.32-final.
   - 2 patches eliminated.
-=======
+
+-------------------------------------------------------------------
 Thu Dec  3 15:19:01 CET 2009 - hare@suse.de
 
 - Update config files: Enable Hibernation for zSeries.
->>>>>>> bf38e58b
 
 -------------------------------------------------------------------
 Thu Dec  3 14:42:32 CET 2009 - mmarek@suse.cz
