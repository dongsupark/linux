--- conflicted
+++ resolved
@@ -1,19 +1,18 @@
 -------------------------------------------------------------------
-<<<<<<< HEAD
+Mon Nov 10 22:15:05 CET 2008 - schwab@suse.de
+
+- config/ppc/ppc64: Disable 64k pages to work around X server bug.
+
+-------------------------------------------------------------------
+Mon Nov 10 20:34:50 CET 2008 - olh@suse.de
+
+- rpm/kernel-binary.spec.in: fix variable assignment in last change
+
+-------------------------------------------------------------------
 Mon Nov 10 15:34:45 CET 2008 - mmarek@suse.cz
 
 - rpm/kernel-binary.spec.in: encode the architecture into
   subpackage dependencies (bnc#440961)
-=======
-Mon Nov 10 22:15:05 CET 2008 - schwab@suse.de
-
-- config/ppc/ppc64: Disable 64k pages to work around X server bug.
-
--------------------------------------------------------------------
-Mon Nov 10 20:34:50 CET 2008 - olh@suse.de
-
-- rpm/kernel-binary.spec.in: fix variable assignment in last change
->>>>>>> f1ffa3ce
 
 -------------------------------------------------------------------
 Mon Nov 10 14:42:44 CET 2008 - olh@suse.de
