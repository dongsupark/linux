-------------------------------------------------------------------
<<<<<<< HEAD
Tue Mar  9 21:54:14 CET 2010 - gregkh@suse.de

- patches.suse/trace-open.patch: io tracing.
  Needed for Moblin and for some SLED preloads.
=======
Tue Mar  9 21:34:41 CET 2010 - bphilips@suse.de

- patches.drivers/s2io-fixing-dbg_print-macro.patch: s2io:
  fixing DBG_PRINT() macro (bnc#585711).
>>>>>>> 09fcf37d

-------------------------------------------------------------------
Tue Mar  9 17:47:23 CET 2010 - mmarek@suse.cz

- patches.xen/xen-fix-check_tsc_unstable-undefined: Fix xen
  build with patches.arch/x86-Fix-sched_clock_cpu_....

-------------------------------------------------------------------
Tue Mar  9 16:41:13 CET 2010 - mmarek@suse.cz

- patches.fixes/Have-mmu_notifiers-use-SRCU-so-they-may-safely-schedule-build-fix.patch:
  Really fix ia64 build.
  

-------------------------------------------------------------------
Tue Mar  9 14:36:21 CET 2010 - mmarek@suse.cz

- rpm/old-packages.conf: Obsolete kernel-vmi by kernel-default.
- rpm/kernel-module-subpackage: Also obsolete vmi KMPs.

-------------------------------------------------------------------
Tue Mar  9 14:24:39 CET 2010 - jkosina@suse.cz

- Update config files: set CONFIG_LSM_MMAP_MIN_ADDR=0 to be
  compatible with GA (LSM_ value is the minimal number settable
  by sysctl, the default stays the same - 65536).

-------------------------------------------------------------------
Tue Mar  9 13:57:49 CET 2010 - mmarek@suse.cz

- rpm/kernel-binary.spec.in: Package symsets in the -devel package.

-------------------------------------------------------------------
Tue Mar  9 13:40:37 CET 2010 - mmarek@suse.cz

- rpm/symsets.pl: Split symsets by module names instead of
  directory names.

-------------------------------------------------------------------
Tue Mar  9 13:38:42 CET 2010 - mmarek@suse.cz

- rpm/find-provides: Do not generate ksym(...) provides.

-------------------------------------------------------------------
Tue Mar  9 13:28:19 CET 2010 - jkosina@suse.cz

- patches.drivers/add-support-for-intel-cougar-point-chipset.patch:
  Enable snoop on CPT Audio (bnc#565845).

-------------------------------------------------------------------
Tue Mar  9 13:14:57 CET 2010 - rjw@suse.de

- patches.arch/x86-Fix-sched_clock_cpu-for-systems-with-unsynchronized-TSC.patch:
  x86: Fix sched_clock_cpu for systems with unsynchronized TSC
  (bnc#582878, FATE#306952).

-------------------------------------------------------------------
Tue Mar  9 13:11:34 CET 2010 - rjw@suse.de

- patches.fixes/Have-mmu_notifiers-use-SRCU-so-they-may-safely-schedule-build-fix.patch:
  mm: Fix compilation of mmu_notifier.c on IA-64 (bnc#578046,
  FATE#306952).

-------------------------------------------------------------------
Tue Mar  9 11:49:36 CET 2010 - hare@suse.de

- patches.drivers/megaraid-sas-04.27-update: Update megaraid
  sas to version 4.27 (bnc#577856).

-------------------------------------------------------------------
Tue Mar  9 11:11:55 CET 2010 - mmarek@suse.cz

- rpm/find-provides, rpm/symsets.pl: Generate symsets again
  (bnc#582907).

-------------------------------------------------------------------
Tue Mar  9 11:09:20 CET 2010 - knikanth@suse.de

- patches.suse/dm-raid45-26-Nov-2009.patch: DMRAID45 module.
- patches.fixes/dm-raid45-fix-region-hash-double-free: Delete.
- patches.fixes/dm-raid45_exit_destroy_cache: Delete.
- patches.suse/dm-raid45_2.6.27_20081027.patch: Delete.

-------------------------------------------------------------------
Tue Mar  9 10:27:49 CET 2010 - hare@suse.de

- patches.fixes/fc-transport-dev_loss_tmo-overflow: Protect
  against overflow in dev_loss_tmo (bnc#584197).

-------------------------------------------------------------------
Tue Mar  9 08:19:00 CET 2010 - bphilips@suse.de

- patches.drivers/bnx2x-to-version-1.52.1-7.patch: bnx2x to
  version 1.52.1-7 a3aa18 to c16cc0 (bnc#584453).

-------------------------------------------------------------------
Tue Mar  9 00:54:28 CET 2010 - rjw@suse.de

- patches.arch/i386-do-a-global-tlb-flush-in-S4-resume.patch:
  i386: Do a global TLB flush in S4 resume.

-------------------------------------------------------------------
Tue Mar  9 00:04:46 CET 2010 - rjw@suse.de

- patches.fixes/Fix-unmap_vma-bug-related-to-mmu_notifiers.patch:
  Fix unmap_vma bug related to mmu_notifiers (bnc#578046,
  FATE#306952).
- patches.fixes/Have-mmu_notifiers-use-SRCU-so-they-may-safely-schedule.patch:
  Have mmu_notifiers use SRCU so they may safely schedule
  (bnc#578046, FATE#306952).

-------------------------------------------------------------------
Mon Mar  8 22:50:00 CET 2010 - mfasheh@suse.com

- patches.suse/gfs2-ro-fixes.patch: gfs2: fix spectator mounts
  (FATE#307584 bnc#580105).

-------------------------------------------------------------------
Mon Mar  8 21:28:53 CET 2010 - jjolly@suse.de

- patches.arch/s390-09-01-vdso-version.patch: vdso: glibc does
  not use vdso functions (bnc#583296).
- patches.arch/s390-09-02-dasd-fix_refcount.patch: dasd: Fix
  refcounting. (bnc#583296).
- patches.arch/s390-09-03-dasd-correct_offline_processing.patch:
  dasd: Correct offline processing. (bnc#583296).
- patches.arch/s390-09-04-qeth-no-online-recover.patch:
  qeth: avoid recovery during device online setting
  (bnc#583296,LTC#61167).
- patches.arch/s390-09-05-zfcp-ccw_fix_remove_list.patch: zfcp:
  Remove attached ports and units correctly. (bnc#583296).
- patches.arch/s390-09-06-qeth-dhcp.patch: qeth: l3 send dhcp
  in non pass thru mode (bnc#583296).
- patches.arch/s390-09-07-qeth-checksum-default.patch: qeth:
  change checksumming default for HiperSockets (bnc#583296).

-------------------------------------------------------------------
Mon Mar  8 12:47:01 CET 2010 - trenn@suse.de

- patches.fixes/pci_use_list_for_resources_1_5.patch: PCI:
  split up pci_read_bridge_bases() (bnc#578572).
- patches.fixes/pci_use_list_for_resources_2_5.patch: PCI: read
  bridge windows before filling in subtractive decode resources
  (bnc#578572).
- patches.fixes/pci_use_list_for_resources_3_5.patch: PCI: add
  pci_bus_for_each_resource(), remove direct bus->resource refs
  (bnc#578572).
- patches.fixes/pci_use_list_for_resources_4_5.patch: PCI:
  augment bus resource table with a list (bnc#578572).
- patches.fixes/pci_use_list_for_resources_5_5.patch: x86/PCI:
  use host bridge _CRS info by default on 2008 and newer machines
  (bnc#578572).

-------------------------------------------------------------------
Mon Mar  8 12:24:39 CET 2010 - tiwai@suse.de

- patches.drivers/alsa-sp1-hda-67-alc268-fix-quirk-check: ALSA:
  hda - Fix wrong model range check for ALC268 (bnc#585179).
- patches.drivers/alsa-sp1-hda-68-fix-realtek-secondary-adcs:
  ALSA: hda - Fix input source elements of secondary ADCs on
  Realtek (bnc#585179).

-------------------------------------------------------------------
Mon Mar  8 11:45:05 CET 2010 - mmarek@suse.cz

- Refresh vanilla configs.

-------------------------------------------------------------------
Sat Mar  6 00:32:47 CET 2010 - rjw@suse.de

- patches.suse/driver-core-reduce-level-of-request_firmware-messages.patch:
  Driver core: Reduce the level of request_firmware() messages
  (bnc#564618, FATE#306952).

-------------------------------------------------------------------
Fri Mar  5 16:36:35 CET 2010 - rw@suse.de

- Update config files:
  [ia64] Turn off CONFIG_PCI_IOV.  (bnc#560454)

-------------------------------------------------------------------
Fri Mar  5 11:46:50 CET 2010 - jbeulich@novell.com

- Update Xen patches to 2.6.32.9 and c/s 1003.
- patches.xen/xen-floppy: Xen: improve floppy behavior
  (bnc#584216).
- patches.xen/xen-fix_clock_gettime_vsyscall_time_warp.diff:
  Rename to ...
- patches.xen/xen3-fix_clock_gettime_vsyscall_time_warp.diff:
  ... this.
- patches.xen/xen3-x86_64_apic_consider_hotplug_for_mode_logical_flat.patch:
  x86, apic: Don't use logical-flat mode when CPU hotplug may
  exceed 8 CPUs (bnc#581567).
- patches.xen/xen3-x86_ioapic_fix_out_of_order_gsi.patch: x86:
  Fix out of order of gsi (bnc#569050).

-------------------------------------------------------------------
Fri Mar  5 10:33:39 CET 2010 - knikanth@suse.de

- patches.fixes/xfs-nonblocking-inode-locking-io-completion.patch:
  xfs: Non-blocking inode locking in IO completion (bnc#568319).

-------------------------------------------------------------------
Fri Mar  5 08:56:03 CET 2010 - npiggin@suse.de

- Update config files.

-------------------------------------------------------------------
Fri Mar  5 08:40:11 CET 2010 - npiggin@suse.de

- Update config files. i386 disable X86_PPRO_FENCE. This is a heavy
  partial workaround for very old and rare SMP PentiumPro systems.

-------------------------------------------------------------------
Fri Mar  5 08:06:16 CET 2010 - npiggin@suse.de

- patches.suse/x86-cacheline-size-128.patch: Refresh.

-------------------------------------------------------------------
Fri Mar  5 07:47:59 CET 2010 - npiggin@suse.de

- Update config files.
- patches.suse/x86-cacheline-size-128.patch: x86 set cacheline
  size to 128 bytes for generic CPUs.

-------------------------------------------------------------------
Fri Mar  5 02:15:16 CET 2010 - teheo@suse.de

- supported.conf: Mark CUSE unsupported.

-------------------------------------------------------------------
Thu Mar  4 23:31:40 CET 2010 - gregkh@suse.de

- patches.drivers/staging-hv-add-a-pci-device-table.patch:
  Staging: hv: add a pci device table.
- patches.drivers/staging-hv-match-on-dmi-values-to-know-if-we-should-run.patch:
  Staging: hv: match on DMI values to know if we should run..

-------------------------------------------------------------------
Thu Mar  4 21:34:50 CET 2010 - mmarek@suse.cz

- Drop kernel-vmi.

-------------------------------------------------------------------
Thu Mar  4 17:42:39 CET 2010 - rw@suse.de

- patches.rpmify/ia64-sn-fix-percpu-warnings:
  Update fix not to break sn2 modules.  (bnc#578059)

-------------------------------------------------------------------
Thu Mar  4 17:37:09 CET 2010 - bphilips@suse.de

- patches.drivers/igb-check-both-function-bits-in-status-register-in-w.patch:
  igb: check both function bits in status register in wol
  exception (bnc#557479).

-------------------------------------------------------------------
Thu Mar  4 15:39:47 CET 2010 - jack@suse.de

- supported.conf: Marked btrfs, exofs, cachefiles, nilfs2 as
  unsupported.

-------------------------------------------------------------------
Thu Mar  4 07:23:44 CET 2010 - bphilips@suse.de

- patches.drivers/tg3-Add-more-partno-entries-for-fallback-path.patch:
  tg3: Add more partno entries for fallback path (bnc#585191).
- patches.drivers/tg3-Add-support-for-2-new-selfboot-formats.patch:
  tg3: Add support for 2 new selfboot formats (bnc#585191).
- patches.drivers/tg3-Enforce-DMA-mapping-skb-assignment-ordering.patch:
  tg3: Enforce DMA mapping / skb assignment ordering (bnc#585191).
- patches.drivers/tg3-Fix-57765-A0-bootcode-race-condition.patch:
  tg3: Fix 57765 A0 bootcode race condition (bnc#585191).
- patches.drivers/tg3-Fix-AC131-loopback-test-errors-for-5785.patch:
  tg3: Fix AC131 loopback test errors for 5785 (bnc#585191).
- patches.drivers/tg3-Fix-napi-assignments-in-loopback-test.patch:
  tg3: Fix napi assignments in loopback test (bnc#585191).
- patches.drivers/tg3-Give-MSI-X-vec-1-rx-backlog-space.patch:
  tg3: Give MSI-X vec 1 rx backlog space (bnc#585191).
- patches.drivers/tg3-Make-57791-and-57795-10-100-only.patch:
  tg3: Make 57791 and 57795 10/100 only (bnc#585191).
- patches.drivers/tg3-Prevent-rx-producer-ring-overruns.patch:
  tg3: Prevent rx producer ring overruns (bnc#585191).
- patches.drivers/tg3-Turn-off-multiple-DMA-reads-for-5717.patch:
  tg3: Turn off multiple DMA reads for 5717 (bnc#585191).
- patches.drivers/tg3-Unwedge-stuck-MSI-X-vectors.patch: tg3:
  Unwedge stuck MSI-X vectors (bnc#585191).

-------------------------------------------------------------------
Thu Mar  4 04:34:46 CET 2010 - nfbrown@suse.de

- patches.fixes/sunrpc-monotonic-expiry: sunrpc: use monotonic
  time in expiry cache (bnc#578668).

-------------------------------------------------------------------
Thu Mar  4 01:39:30 CET 2010 - jjolly@suse.de

- patches.drivers/mlx4_core-missing-device-id-6778.patch:
  mlx4_core: missing device ID (bnc#585269).

-------------------------------------------------------------------
Thu Mar  4 01:36:43 CET 2010 - bphilips@suse.de

- patches.drivers/bnx2-update-firmware-and-some-bug-fixes-from-upstream.patch:
  bnx2: Update firmware and some bug fixes from
  upstream. (bnc#584451).
- patches.drivers/bnx2x-backports-v2.6.32-to-af901ca.patch:
  Refresh.

-------------------------------------------------------------------
Thu Mar  4 01:12:06 CET 2010 - rjw@suse.de

- patches.fixes/PM-Hibernate-fix-preallocating-of-memory.patch:
  PM / Hibernate: Fix preallocating of memory.

-------------------------------------------------------------------
Thu Mar  4 00:57:02 CET 2010 - rjw@suse.de

- Update the bnc#579647 patches to follow the upstream code.

- patches.arch/x86-UV-Add-UV-NMI-handler.patch: x86: Enable NMI
  on all cpus on UV (bnc#579647, FATE#306952).
- patches.suse/x86-uv-kdb-support-for-uv-nmi-handler.patch: x86 /
  UV: Add KDB support to UV NMI handler (bnc#579647, FATE#306952).
- patches.arch/x86-uv-nmi-handler-build-fix.patch: Delete.
- patches.arch/x86-uv-nmi-handler.patch: Delete.

-------------------------------------------------------------------
Wed Mar  3 21:50:55 CET 2010 - tonyj@suse.de

- Update config files.  Push trace changes into debug configs

-------------------------------------------------------------------
Wed Mar  3 17:35:09 CET 2010 - bphilips@suse.de

- patches.drivers/cxgb3-FIx-VLAN-over-Jumbo-frames.patch: cxgb3:
  FIx VLAN over Jumbo frames (bnc#585034).
- patches.drivers/cxgb3-Set-the-rxq.patch: cxgb3: Set the rxq
  (bnc#585034).
- patches.drivers/cxgb3-fix-GRO-checksum-check.patch: cxgb3:
  fix GRO checksum check (bnc#585034).
- patches.drivers/cxgb3-fix-link-flap.patch: cxgb3: fix link flap
  (bnc#585034).

-------------------------------------------------------------------
Wed Mar  3 16:51:39 CET 2010 - bphilips@suse.de

- patches.fixes/net-bug-fix-for-vlan-gro-issue.patch: net:
  bug fix for vlan + gro issue (bnc#584728).

-------------------------------------------------------------------
Wed Mar  3 14:45:28 CET 2010 - jbenc@suse.cz

- Update config files: enabled CONFIG_MAXSMP on x86_64 (FATE#306906).

-------------------------------------------------------------------
Wed Mar  3 13:51:53 CET 2010 - duwe@suse.de

- patches.arch/ppc-extended_h_cede-fix-kstack-resume: Powerpc:
  reset kernel stack on cpu online from cede state (bnc#573722).
- patches.arch/ppc-pseries-mach-cpu-die-rearrange-code: Powerpc:
  move checks in pseries_mach_cpu_die() (bnc#573722).
- patches.arch/ppc-pseries-mach-cpu-die-remove-debug-printk:
  Powerpc: reduce printk from pseries_mach_cpu_die() (bnc#573722).

-------------------------------------------------------------------
Wed Mar  3 12:07:31 CET 2010 - trenn@suse.de

- patches.fixes/x86_ioapic_fix_out_of_order_gsi.patch: x86:
  Fix out of order of gsi (bnc#569050).

-------------------------------------------------------------------
Wed Mar  3 09:36:09 CET 2010 - trenn@suse.de

- Update config files.
- patches.drivers/msi-wmi.patch: X86 drivers: Introduce msi-wmi
  driver (bnc#584617).

-------------------------------------------------------------------
Wed Mar  3 03:03:08 CET 2010 - bphilips@suse.de

- patches.drivers/ixgbe-add-support-for-82599-KR-device-0x1517.patch:
  ixgbe: add support for 82599 KR device 0x1517 (bnc#584820).

-------------------------------------------------------------------
Wed Mar  3 02:48:56 CET 2010 - bphilips@suse.de

- patches.drivers/e1000e-enable-new-82567V-3-device.patch:
  e1000e: enable new 82567V-3 device (bnc#584875).

-------------------------------------------------------------------
Tue Mar  2 23:07:07 CET 2010 - mfasheh@suse.com

- patches.suse/ocfs2-allocation-resrvations.patch: Update
  references (bnc#501563 FATE#307247 bnc#583539). Refresh.

-------------------------------------------------------------------
Tue Mar  2 14:59:05 CET 2010 - jeffm@suse.com

- patches.fixes/dvb-core-fix-dos-bug-in-ule-decapsulation-code-that-can-be-triggered-by-an-invalid:
  dvb-core: Fix DoS bug in ULE decapsulation code that can be
  triggered by an invalid...  (bnc#584320).

-------------------------------------------------------------------
Tue Mar  2 14:53:37 CET 2010 - jeffm@suse.com

- patches.fixes/acpi-fix-regression-where-_ppc-is-not-read-at-boot-even-when-ignore_ppc-0:
  ACPI: Fix regression where _PPC is not read at boot even when
  ignore_ppc=0 (bnc#584574).

-------------------------------------------------------------------
Tue Mar  2 11:38:18 CET 2010 - sjayaraman@suse.de

- patches.fixes/sched-sysctl-for-normalized-tunables: Reinstate
  normalized sched sysctl values overriden by stable update
  2.6.32.6.7.

-------------------------------------------------------------------
Tue Mar  2 10:38:03 CET 2010 - knikanth@suse.de

- patches.fixes/bsg-SG_IO-compat_ioctl: Fix a bug in the patch
  introduced when backporting. Refresh.

-------------------------------------------------------------------
Mon Mar  1 19:19:49 CET 2010 - jeffm@suse.com

- patches.arch/powerpc-export-data-from-new-hcall-H_EM_GET_PARMS.patch:
  powerpc: export data from new hcall H_EM_GET_PARMS (bnc#584343).

-------------------------------------------------------------------
Mon Mar  1 17:26:06 CET 2010 - jeffm@suse.com

- patches.fixes/sched-fix-smt-scheduler-regression-in-find_busiest_queue:
  Refresh.

-------------------------------------------------------------------
Mon Mar  1 17:10:15 CET 2010 - jeffm@suse.com

- patches.fixes/sched-fix-sched_mc-regression-caused-by-change-in-sched-cpu_power:
  sched: Fix SCHED_MC regression caused by change in sched
  cpu_power (bnc#584209).
- patches.fixes/sched-fix-smt-scheduler-regression-in-find_busiest_queue:
  sched: Fix SMT scheduler regression in find_busiest_queue()
  (bnc#584209).

-------------------------------------------------------------------
Mon Mar  1 15:58:40 CET 2010 - jeffm@suse.com

- patches.fixes/fix-lookup_follow-on-automount-symlinks: fix
  LOOKUP_FOLLOW on automount "symlinks" (bnc#582552).

-------------------------------------------------------------------
Mon Mar  1 10:15:03 CET 2010 - knikanth@suse.de

- patches.fixes/dm-raid45-fix-region-hash-double-free: Fix region
  hash double free when context_alloc fails (bnc#565962).

-------------------------------------------------------------------
Mon Mar  1 07:00:33 CET 2010 - knikanth@suse.de

- patches.drivers/lpfc-8.3.5.6-update: Update Emulex lpfc driver
  to 8.3.5.6 (bnc#583900).

-------------------------------------------------------------------
Sat Feb 27 15:11:06 CET 2010 - coly.li@suse.de

- backport fs/dlm from 2.6.33
  - patches.fixes/dlm-Send-lockspace-name-with-uevents.patch: dlm:
    Send lockspace name with uevents.
  - patches.fixes/dlm-fix-ordering-of-bast-and-cast.patch: dlm:
    fix ordering of bast and cast.
  - patches.fixes/dlm-send-reply-before-bast.patch: dlm: send
    reply before bast.
  - patches.fixes/dlm-use-bastmode-in-debugfs-output.patch: dlm:
    use bastmode in debugfs output.

-------------------------------------------------------------------
Sat Feb 27 07:02:59 CET 2010 - knikanth@suse.de

- patches.fixes/dm-raid45_exit_destroy_cache: Free recovery
  stripes before destroying cache and do not destroy dirty log
  twice (bnc#565962).

-------------------------------------------------------------------
Sat Feb 27 04:43:56 CET 2010 - jeffm@suse.de

- rpm/kernel-binary.spec.in, rpm/kernel-source.spec.in: Added
  patches.xfs to the RPM.

-------------------------------------------------------------------
Sat Feb 27 00:34:50 CET 2010 - bphilips@suse.de

- patches.drivers/qlge-0002-add-watchdog-timer.patch: Refresh.
- patches.drivers/qlge-Fix-bonding-mac-address-bug.patch: qlge:
  Fix bonding mac address bug. (bnc#581188).
- patches.drivers/qlge-Fix-dropping-of-large-non-TCP-UDP-frames.patch:
  qlge: Fix dropping of large non-TCP/UDP frames. (bnc#581188).
- patches.drivers/qlge-Fix-occasional-loopback-test-failure.patch:
  qlge: Fix occasional loopback test failure. (bnc#581188).

-------------------------------------------------------------------
Fri Feb 26 23:33:57 CET 2010 - jeffm@suse.de

- patches.xfs/xfs-uninline-xfs_get_extsz_hint.patch: exported symbol

-------------------------------------------------------------------
Fri Feb 26 23:16:48 CET 2010 - jeffm@suse.com

- patches.suse/xfs-dmapi-re-add-flags-for-xfs_free_eofblocks:
  xfs/dmapi: Re-add flags for xfs_free_eofblocks (bnc#582872).
- patches.xfs/XFS-Free-buffer-pages-array-unconditionally.patch:
  XFS: Free buffer pages array unconditionally (bnc#582872).
- patches.xfs/kill-I_LOCK.patch: kill I_LOCK (bnc#582872).
- patches.xfs/xfs-Avoid-inodes-in-reclaim-when-flushing-from-inode.patch:
  xfs: Avoid inodes in reclaim when flushing from inode cache
  (bnc#582872).
- patches.xfs/xfs-Don-t-flush-stale-inodes.patch: xfs: Don't
  flush stale inodes (bnc#582872).
- patches.xfs/xfs-Ensure-we-force-all-busy-extents-in-range-to-dis.patch:
  xfs: Ensure we force all busy extents in range to disk
  (bnc#582872).
- patches.xfs/xfs-Fix-error-return-for-fallocate-on-XFS.patch:
  xfs: Fix error return for fallocate() on XFS (bnc#582872).
- patches.xfs/xfs-I-O-completion-handlers-must-use-NOFS-allocation.patch:
  xfs: I/O completion handlers must use NOFS allocations
  (bnc#582872).
- patches.xfs/xfs-Remove-inode-iolock-held-check-during-allocation.patch:
  xfs: Remove inode iolock held check during allocation
  (bnc#582872).
- patches.xfs/xfs-Wrapped-journal-record-corruption-on-read-at-rec.patch:
  xfs: Wrapped journal record corruption on read at recovery
  (bnc#582872).
- patches.xfs/xfs-change-the-xfs_iext_insert-xfs_iext_remove.patch:
  xfs: change the xfs_iext_insert / xfs_iext_remove (bnc#582872).
- patches.xfs/xfs-check-for-not-fully-initialized-inodes-in-xfs_ir.patch:
  xfs: check for not fully initialized inodes in xfs_ireclaim
  (bnc#582872).
- patches.xfs/xfs-cleanup-bmap-extent-state-macros.patch: xfs:
  cleanup bmap extent state macros (bnc#582872).
- patches.xfs/xfs-cleanup-data-end-I-O-handlers.patch: xfs:
  cleanup data end I/O handlers (bnc#582872).
- patches.xfs/xfs-cleanup-dmapi-macros-in-the-umount-path.patch:
  xfs: cleanup dmapi macros in the umount path (bnc#582872).
- patches.xfs/xfs-fix-missing-error-check-in-xfs_rtfree_range.patch:
  xfs: fix missing error check in xfs_rtfree_range (bnc#582872).
- patches.xfs/xfs-fix-mmap_sem-iolock-inversion-in-xfs_free_eofblo.patch:
  xfs: fix mmap_sem/iolock inversion in xfs_free_eofblocks
  (bnc#582872).
- patches.xfs/xfs-fix-stale-inode-flush-avoidance.patch: xfs:
  fix stale inode flush avoidance (bnc#582872).
- patches.xfs/xfs-fix-timestamp-handling-in-xfs_setattr.patch:
  xfs: fix timestamp handling in xfs_setattr (bnc#582872).
- patches.xfs/xfs-improve-metadata-I-O-merging-in-the-elevator.patch:
  xfs: improve metadata I/O merging in the elevator (bnc#582872).
- patches.xfs/xfs-kill-the-STATIC_INLINE-macro.patch: xfs:
  kill the STATIC_INLINE macro (bnc#582872).
- patches.xfs/xfs-kill-xfs_bmbt_rec_32-64-types.patch: xfs:
  kill xfs_bmbt_rec_32/64 types (bnc#582872).
- patches.xfs/xfs-reclaim-all-inodes-by-background-tree-walks.patch:
  xfs: reclaim all inodes by background tree walks (bnc#582872).
- patches.xfs/xfs-reclaim-inodes-under-a-write-lock.patch: xfs:
  reclaim inodes under a write lock (bnc#582872).
- patches.xfs/xfs-remove-IO_ISAIO.patch: xfs: remove IO_ISAIO
  (bnc#582872).
- patches.xfs/xfs-remove-incorrect-sparse-annotation-for-xfs_iget_.patch:
  xfs: remove incorrect sparse annotation for xfs_iget_cache_miss
  (bnc#582872).
- patches.xfs/xfs-rename-xfs_attr_fetch-to-xfs_attr_get_int.patch:
  xfs: rename xfs_attr_fetch to xfs_attr_get_int (bnc#582872).
- patches.xfs/xfs-reset-the-i_iolock-lock-class-in-the-reclaim-pat.patch:
  xfs: reset the i_iolock lock class in the reclaim path
  (bnc#582872).
- patches.xfs/xfs-simplify-inode-teardown.patch: xfs: simplify
  inode teardown (bnc#582872).
- patches.xfs/xfs-simplify-xfs_buf_get-xfs_buf_read-interfaces.patch:
  xfs: simplify xfs_buf_get / xfs_buf_read interfaces
  (bnc#582872).
- patches.xfs/xfs-uninline-xfs_get_extsz_hint.patch: xfs:
  uninline xfs_get_extsz_hint (bnc#582872).
- patches.xfs/xfs-use-WRITE_SYNC_PLUG-for-synchronous-writeout.patch:
  xfs: use WRITE_SYNC_PLUG for synchronous writeout (bnc#582872).
- patches.xfs/xfs-xfs_swap_extents-needs-to-handle-dynamic-fork-of.patch:
  xfs: xfs_swap_extents needs to handle dynamic fork offsets
  (bnc#582872).

-------------------------------------------------------------------
Sat Feb 27 01:01:16 MSK 2010 - astarikovskiy@suse.de
- patches.fixes/acpi_be_in_TS_POLLING_state_during_mwait.patch:
  ACPI: Be in TS_POLLING state during mwait (bnc#583022)
-------------------------------------------------------------------
Fri Feb 26 16:02:16 CET 2010 - trenn@suse.de

- supported.conf:

-------------------------------------------------------------------
Thu Feb 25 21:08:21 CET 2010 - tonyj@suse.de

- config/x86_64/trace: enable FUNCTION_GRAPH_TRACER

-------------------------------------------------------------------
Thu Feb 25 16:00:09 CET 2010 - mmarek@suse.cz

- rpm/split-modules: Do not duplicate base modules in the main
  package.

-------------------------------------------------------------------
Thu Feb 25 14:58:28 CET 2010 - tonyj@suse.de

- patches.trace/oprofile-no-tracing.diff: oprofile: remove
  tracing build dependency (disable remaining tracers)
- Update config files.

-------------------------------------------------------------------
Thu Feb 25 09:10:16 CET 2010 - tiwai@suse.de

- patches.drivers/synaptics-clickpad-bottom-enable: Add
  parameter to enable/disable the sensing of clickpad button area
  (bnc#58529).
- patches.drivers/synaptics-clickpad-button-toggle: Add clickpad
  button toggle support (bnc#547370, bnc#582643).

-------------------------------------------------------------------
Thu Feb 25 07:29:14 CET 2010 - knikanth@suse.de

- patches.suse/dm-mpath-no-activate-for-offlined-paths: Fix a bug
  in the patch. Refresh. (bnc#565962)

-------------------------------------------------------------------
Thu Feb 25 01:53:25 CET 2010 - rjw@suse.de

- patches.arch/x86-uv-nmi-handler-build-fix.patch: x86 / UV:
  Fix UV NMI handler build issue (bnc#579647, FATE#306952).

-------------------------------------------------------------------
Thu Feb 25 00:19:02 CET 2010 - rjw@suse.de

- patches.arch/x86-uv-nmi-handler.patch: x86 / UV: Add UV NMI
  handler (bnc#579647, FATE#306952).
- patches.suse/x86-add-kdb-support-for-unknown_nmi_error-handler.patch:
  x86: Add KDB support to unknown_nmi_error handler. (bnc#579647,
  FATE#306952).
- patches.suse/x86-uv-kdb-support-for-uv-nmi-handler.patch:
  Add KDB support to UV NMI handler. (bnc#579647, FATE#306952).

-------------------------------------------------------------------
Wed Feb 24 22:24:41 CET 2010 - jeffm@suse.com

- patches.fixes/powerpc-eeh-fix-a-bug-when-pci-structure-is-null:
  powerpc/eeh: Fix a bug when pci structure is null (bnc#579137).

-------------------------------------------------------------------
Tue Feb 23 20:50:16 CET 2010 - coly.li@suse.de

- Backport fs/ocfs2 and fs/dlm from 2.6.33-rc8
 - patches.fixes/dlm-always-use-GFP_NOFS.patch: dlm: always
   use GFP_NOFS.
 - patches.fixes/ocfs2-Do-not-downconvert-if-the-lock-level-is-alread.patch:
   ocfs2: Do not downconvert if the lock level is already
   compatible.
 - patches.fixes/ocfs2-Fix-contiguousness-check-in-ocfs2_try_to_merge.patch:
   ocfs2: Fix contiguousness check in
   ocfs2_try_to_merge_extent_map().
 - patches.fixes/ocfs2-Fix-memory-overflow-in-cow_by_page.patch:
   ocfs2: Fix memory overflow in cow_by_page..
 - patches.fixes/ocfs2-Fix-setting-of-OCFS2_LOCK_BLOCKED-during-bast.patch:
   ocfs2: Fix setting of OCFS2_LOCK_BLOCKED during bast.
 - patches.fixes/ocfs2-Only-bug-out-when-page-size-is-larger-than-clu.patch:
   ocfs2: Only bug out when page size is larger than cluster size..
 - patches.fixes/ocfs2-Plugs-race-between-the-dc-thread-and-an-unlock.patch:
   ocfs2: Plugs race between the dc thread and an unlock ast
   message.
 - patches.fixes/ocfs2-Prevent-a-livelock-in-dlmglue.patch: ocfs2:
   Prevent a livelock in dlmglue.
 - patches.fixes/ocfs2-Remove-overzealous-BUG_ON-during-blocked-lock-.patch:
   ocfs2: Remove overzealous BUG_ON during blocked lock processing.
 - patches.fixes/ocfs2-Use-compat_ptr-in-reflink_arguments.patch:
   ocfs2: Use compat_ptr in reflink_arguments..
 - patches.fixes/ocfs2-cluster-Make-o2net-connect-messages-KERN_NOTIC.patch:
   ocfs2/cluster: Make o2net connect messages KERN_NOTICE.
 - patches.fixes/ocfs2-dlm-Fix-printing-of-lockname.patch:
   ocfs2/dlm: Fix printing of lockname.
 - patches.fixes/ocfs2-dlm-Handle-EAGAIN-for-compatibility-v2.patch:
   ocfs2/dlm: Handle EAGAIN for compatibility - v2.
 - patches.fixes/ocfs2-dlm-Remove-BUG_ON-in-dlm-recovery-when-freeing.patch:
   ocfs2/dlm: Remove BUG_ON in dlm recovery when freeing locks
   of a dead node.

-------------------------------------------------------------------
Tue Feb 23 20:27:21 CET 2010 - gregkh@suse.de

- supported.conf: Support Microsoft HyperV drivers (FATE#309005)

-------------------------------------------------------------------
Tue Feb 23 20:26:49 CET 2010 - gregkh@suse.de

- Patch refresh after 2.6.32.9 update

-------------------------------------------------------------------
Tue Feb 23 17:06:23 CET 2010 - gregkh@suse.de

- Update to 2.6.32.9:
  - security fixes
  - bug fixes
  - obsoletes:
    - patches.drivers/alsa-sp1-usb-01-avoid-oops-at-disconnect
    - patches.drivers/drm-i915-add-i915_lp_ring_sync-helper.patch
    - patches.drivers/drm-i915-fix-ironlake-crt-hotplug
    - patches.fixes/acpi_NULL_check_scan_bus.patch
    - patches.fixes/alsa-hda-intel-avoid-divide-by-zero-crash
    - patches.fixes/dm-stripe-zero-stripes
    - patches.fixes/fix-potential-crash-with-sys_move_pages
    - patches.fixes/futex-handle-user-space-corruption-gracefully
    - patches.fixes/futex_lock_pi-key-refcnt-fix
    - patches.fixes/nfs-fix-nfs_fscache_release_page.patch
    - patches.kernel.org/dasd-remove-strings-from-s390dbf.patch
    - patches.suse/rlim-0003-resource-add-helpers-for-fetching-rlimits.patch

-------------------------------------------------------------------
Tue Feb 23 16:06:43 CET 2010 - knikanth@suse.de

- patches.fixes/bsg-SG_IO-compat_ioctl: compat_ioct: fix bsg SG_IO
  (bnc#580991).
- patches.fixes/fc_bsg_request_packed: fc-transport: Use
  packed modifier for fc_bsg_request structure. (bnc#580991).

-------------------------------------------------------------------
Tue Feb 23 13:36:22 CET 2010 - mmarek@suse.cz

- Stop watching the kabi again.
- patches.kabi/struct-file-f_count: Delete.
- patches.kabi/task_struct-btrace_seq: Delete.

-------------------------------------------------------------------
Tue Feb 23 11:59:42 CET 2010 - jslaby@suse.de

- patches.fixes/mm-memcg-coalesce-charging.patch: Refresh.
- patches.fixes/mm-memcg-coalesce-uncharge.patch: memcg: coalesce
  uncharge during unmap/truncate (bnc#550906).
- patches.suse/perfmon2.patch: Refresh.
- patches.xen/tmem: Refresh.

-------------------------------------------------------------------
Tue Feb 23 00:27:43 CET 2010 - jack@suse.de

- patches.fixes/novfs-fix-inode-uid: novfs: Get proper UID when
  looking up inode (bnc#486997).
- patches.fixes/novfs-incorrect-filesize-fix: novfs: novfs
  reports incorrect file size (bnc#426536).
- patches.fixes/novfs-truncate-fix: novfs: Fixes corruption of
  OO documents on NSS Volumes (bnc#508259).

-------------------------------------------------------------------
Mon Feb 22 21:27:46 CET 2010 - jslaby@suse.de

- patches.fixes/mm-memcg-coalesce-charging.patch: memcg: coalesce
  charging via percpu storage (bnc#550906).

-------------------------------------------------------------------
Mon Feb 22 18:40:11 CET 2010 - mfasheh@suse.com

- Update config files. The Ocfs2 tracing option wasn't turned on for some
  reason. We really need this for debugging customer issues in the field.

-------------------------------------------------------------------
Mon Feb 22 16:42:50 CET 2010 - jeffm@suse.com

- patches.fixes/alsa-hda-intel-avoid-divide-by-zero-crash: ALSA:
  hda-intel: Avoid divide by zero crash (bnc#581718).

-------------------------------------------------------------------
Mon Feb 22 16:13:47 CET 2010 - jkosina@suse.cz

- patches.suse/cfq-turn-lowlatency-off-by-default.patch: CFQ:
  turn 'low_latency' knob off by default (bnc#572834).

-------------------------------------------------------------------
Mon Feb 22 16:03:05 CET 2010 - jbenc@suse.cz

- patches.suse/cgroup-disable-memory.patch: Delete, the rest of the
  patch does not make sense after commit 6b53b611.

-------------------------------------------------------------------
Mon Feb 22 14:08:36 CET 2010 - tonyj@suse.de

- delete lttng instrumentation patches (requested by jkosina)
- refresh patches.xen/tmem: Refresh.
- patches.xen/xen3-auto-common.diff: Refresh.

-------------------------------------------------------------------
Mon Feb 22 11:01:34 CET 2010 - hare@suse.de

- patches.drivers/qla1280-fallback-to-loaded-fw: qla1280: retain
  firmware for error recovery (bnc#578430).
- patches.drivers/qla1280-request-firmware-lock: qla1280:
  firmware load deadlocks kdump (bnc#578430).
- patches.drivers/qla4xxx-5.01.00.00.11.01-k11_5.01.00.00.11.01-k12.patch:
  Update qla4xxx to v5.01.00.00.11.01-k12 (bnc#556572).

-------------------------------------------------------------------
Mon Feb 22 09:50:51 CET 2010 - garloff@suse.de

- patches.xen/xen-fix_clock_gettime_vsyscall_time_warp.diff:
  Fix up xen compilation after last commits (bnc#581567).

-------------------------------------------------------------------
Sun Feb 21 20:40:32 CET 2010 - jkosina@suse.cz

- patches.fixes/fix_clock_gettime_vsyscall_time_warp.diff:
  put proper 'Patch-mainline' tag in.

-------------------------------------------------------------------
Sat Feb 20 13:10:01 CET 2010 - trenn@suse.de

- patches.arch/x86_64_apic_consider_hotplug_for_mode_logical_flat.patch:
  x86, apic: Don't use logical-flat mode when CPU hotplug may
  exceed 8 CPUs (bnc#581567).

-------------------------------------------------------------------
Sat Feb 20 01:05:40 CET 2010 - garloff@suse.de

- patches.fixes/fix_clock_gettime_vsyscall_time_warp.diff:
  Fix time warps with vsyscalls (bnc#569238). 

-------------------------------------------------------------------
Fri Feb 19 23:25:55 CET 2010 - jkosina@suse.cz

- patches.arch/x86-calgary-increase-max-phb-bus-num.patch: x86:
  calgary - increase max phb bus number (bnc#581199).

-------------------------------------------------------------------
Fri Feb 19 15:18:53 CET 2010 - jslaby@suse.de

- patches.suse/cgroup-disable-memory.patch: Enable memcg by default.
  (bnc#436025 bnc#467688 bnc#550906).

-------------------------------------------------------------------
Fri Feb 19 13:46:38 CET 2010 - jbeulich@novell.com

- Refresh Xen patches.
- patches.xen/xen-x86-nohz-long-timeouts: Properly handle long
  timeouts when passed to VCPUOP_set_singleshot_timer.
- patches.xen/xen-x86-time-per-cpu: fold per-CPU accounting data
  into a structure.
- patches.xen/xen-x86-xtime-lock: reduce contention on xtime_lock
  (bnc#569014, bnc#571041, bnc#571769, bnc#572146).
- patches.xen/xen3-x86_irq_setup_extra_ioapic_for_sci.patch: x86:
  fix sci on ioapic 1 (bnc#572661).

-------------------------------------------------------------------
Fri Feb 19 12:53:31 CET 2010 - hare@suse.de

- patches.drivers/be2iscsi-BE3-support: be2iscsi: Add support
  for BE3 HBAs (bnc#568147).
- patches.drivers/lpfc-8.3.5.5-update: Update Emulex lpfc driver
  to 8.3.5.5 (bnc#579682).
- patches.drivers/qla2xxx-8.03.01.03.11.1-k8-update: qla2xxx:
  Updates to sync with 2.6.33-rc8 and scsi-misc-2.6 (bnc#580823).
- patches.drivers/qla4xxx-5.01.00.00.11.01-k10_5.01.00.00.11.01-k11.patch:
  qla4xxx update to v5.01.00.00.11.01-k11 (bnc#556572).
- patches.fixes/libiscsi-add-recover-target: libiscsi: Implement
  recover_target callback (bnc#568147).
- patches.fixes/qla2xxx-restore-pci-state-after-eeh-recovery:
  Delete.

-------------------------------------------------------------------
Fri Feb 19 12:02:33 CET 2010 - mmarek@suse.cz

- patches.kabi/struct-file-f_count: struct file kabi hack
  for i386.
- patches.kabi/task_struct-btrace_seq: task_struct kabi hack
  for i386.

-------------------------------------------------------------------
Fri Feb 19 08:05:35 CET 2010 - sjayaraman@suse.de

- patches.fixes/sched-fix-sched_mc_power_savings-for-non-SMT:
  Fix for sched_mc_powersavings for !SMT (bnc#579060, LTC#59030).

-------------------------------------------------------------------
Thu Feb 18 17:51:45 CET 2010 - jjolly@suse.de

- patches.arch/s390-08-01-zfcp_port_dequeue_race.patch:
  zfcp: cancel all pending work for a to be removed
  zfcp_port. (bnc#579111).
- patches.arch/s390-08-02-zfcp_fc_bsg_report_error.patch: zfcp:
  report BSG errors in correct field. (bnc#579111).
- patches.arch/s390-08-03-qdio-input-error.patch: qdio: continue
  polling for buffer state ERROR (bnc#579111,LTC#60735).
- patches.arch/s390-08-04-qdio-int_handler_warn.patch: qdio:
  prevent kernel bug message in interrupt handler. (bnc#579111).
- patches.arch/s390-08-05-hvc-iucv-alloc-dma.patch:
  hvc_iucv: allocate IUCV send/receive buffers in DMA zone
  (bnc#579111,LTC#60771).

-------------------------------------------------------------------
Thu Feb 18 17:10:50 CET 2010 - jjolly@suse.de

- patches.drivers/ehca-process-mad-null.patch: ib/ehca: fix
  in_wc handling in process_mad() (bnc#580140,LTC#60809).

-------------------------------------------------------------------
Thu Feb 18 16:31:23 CET 2010 - bphilips@suse.de

- patches.drivers/ethtool-Introduce-n-tuple-filter-programming-support.patch:
  ethtool: Introduce n-tuple filter programming support
  (bnc#580381) Drop this patch
- patches.drivers/ixgbe-Add-support-for-the-new-ethtool-n-tuple-progra.patch:
  ixgbe: Add support for the new ethtool n-tuple programming
  interface (bnc#580381) Drop this patch

-------------------------------------------------------------------
Thu Feb 18 12:51:33 CET 2010 - mmarek@suse.cz

- Import Beta3 kabi files.

-------------------------------------------------------------------
Thu Feb 18 06:06:00 CET 2010 - bphilips@suse.de

- patches.suse/tg3-5785-and-57780-asic-revs-not-working.patch:
  tg3: 5785 and 57780 asic revs not working (bnc#580780).

-------------------------------------------------------------------
Thu Feb 18 02:17:01 CET 2010 - gregkh@suse.de

- Fix s390 vanilla build:
  - patches.arch/s390-04-15-cio-split-pgid.patch: Refresh.
  - patches.kernel.org/dasd-remove-strings-from-s390dbf.patch:
    dasd: remove strings from s390dbf.
  - patches.arch/s390-05-15-dasd-s390dbf-strings.patch: Delete.

-------------------------------------------------------------------
Thu Feb 18 01:26:09 CET 2010 - bphilips@suse.de

- patches.drivers/ethtool-Introduce-n-tuple-filter-programming-support.patch:
  ethtool: Introduce n-tuple filter programming support
  (bnc#580381).
- patches.drivers/ixgbe-Add-support-for-the-new-ethtool-n-tuple-progra.patch:
  ixgbe: Add support for the new ethtool n-tuple programming
  interface (bnc#580381).

-------------------------------------------------------------------
Thu Feb 18 00:07:33 CET 2010 - bphilips@suse.de

- patches.drivers/ixgbe-prevent-speculative-processing-of-descriptors.patch:
  ixgbe: prevent speculative processing of descriptors
  (bnc#580416).

-------------------------------------------------------------------
Wed Feb 17 17:58:21 CET 2010 - jeffm@suse.com

- Update config files.

-------------------------------------------------------------------
Wed Feb 17 17:18:21 CET 2010 - bphilips@suse.de

- patches.drivers/tg3-entropy-source.patch: Refresh to fix fuzz

-------------------------------------------------------------------
Wed Feb 17 16:05:53 CET 2010 - npiggin@suse.de

- patches.fixes/cpuset-slab-memspread-fix.patch: cpuset: fix
  cpuset mem spreading returning offline node (bnc#575923).

-------------------------------------------------------------------
Wed Feb 17 12:30:51 CET 2010 - npiggin@suse.de

- patches.suse/slab-memless-node-01-introduce-numa_mem_id.patch:
  mm: introduce numa_mem_id (bnc#570492).
- patches.suse/slab-memless-node-02-slab-use-numa_mem_id.patch:
  mm: slab use numa_mem_id (bnc#570492).
- patches.suse/slab-memless-node-03-ia64-memoryless-nodes.patch:
  ia64: support memoryless nodes (bnc#570492).
- patches.suse/slab-memless-node-04-kernel-profile-memoryless-nodes.patch:
  kernel: support memoryless nodes in profiling (bnc#570492).

-------------------------------------------------------------------
Wed Feb 17 07:35:42 CET 2010 - bphilips@suse.de

- patches.drivers/drivers-net-request_irq-remove: Refresh.
- patches.drivers/igb-0001-add-support-for-the-82580-phy.patch:
  igb: add support for the 82580 phy (bnc#557479).
- patches.drivers/igb-0002-Add-full-support-for-82580-devices.patch:
  igb: Add full support for 82580 devices (bnc#557479).
- patches.drivers/igb-0003-add-support-for-82580-MAC.patch: igb:
  add support for 82580 MAC (bnc#557479).
- patches.drivers/igb-add-new-data-structure-for-handling-interrupts-a.patch:
  igb: add new data structure for handling interrupts and NAPI
  (bnc#557479).
- patches.drivers/igb-cleanup-interrupt-enablement-in-regards-to-msix_.patch:
  igb: cleanup interrupt enablement in regards to msix_other
  (bnc#557479).
- patches.drivers/igb-cleanup-some-of-the-code-related-to-hw-timestamp.patch:
  igb: cleanup some of the code related to hw timestamping
  (bnc#557479).
- patches.drivers/igb-entropy-source.patch: Refresh.
- patches.drivers/igb-use-packet-buffer-sizes-from-RXPBS-register.patch:
  igb: use packet buffer sizes from RXPBS register (bnc#557479).
- patches.drivers/ixgbe-entropy-source.patch: Refresh.

-------------------------------------------------------------------
Tue Feb 16 22:21:09 CET 2010 - mfasheh@suse.com

- patches.suse/ocfs2-allocation-resrvations.patch: Refresh.

-------------------------------------------------------------------
Tue Feb 16 18:35:15 CET 2010 - bphilips@suse.de

- patches.arch/x86-Avoid-race-condition-in-pci_enable_msix.patch:
  x86: Avoid race condition in pci_enable_msix() (bnc#572294).

-------------------------------------------------------------------
Mon Feb 15 20:36:49 CET 2010 - rjw@suse.de

- patches.arch/x86-uv-fix-uv_hub_macro-bug.patch: x86 / UV:
  Fix bug in uv_global_gru_mmr_address macro (bnc#579636,
  FATE#306952).

-------------------------------------------------------------------
Mon Feb 15 11:22:59 CET 2010 - tiwai@suse.de

- patches.drivers/drm-i915-adhoc-disable-lid-detection: drm/i915:
  Disable ACPI lid detection as an ad hoc workaround (bnc#577937).

-------------------------------------------------------------------
Mon Feb 15 11:18:42 CET 2010 - rw@suse.de

- patches.fixes/ia64-preserve-high-order-personality-bits:
  [ia64] Preserve personality flag bits across exec(2). (bnc#565124)

-------------------------------------------------------------------
Mon Feb 15 10:20:00 CET 2010 - sjayaraman@suse.de

- patches.fixes/nfs-fix-nfs_fscache_release_page.patch: NFS:
  Fix a bug in nfs_fscache_release_page() (bnc#569687).

-------------------------------------------------------------------
Sat Feb 13 04:45:46 CET 2010 - bphilips@suse.de

- patches.drivers/be2net-0000-fix-bug-in-rx-page-posting.patch:
  be2net: fix bug in rx page posting (bnc#556959).
- patches.drivers/be2net-0001-Add-link-test-to-list-of-ethtool-self-tests.patch:
  be2net: Add link test to list of ethtool self
  tests. (bnc#556959).
- patches.drivers/be2net-0002-ethtool-self-test-reorganization.patch:
  be2net: ethtool self test reorganization. (bnc#556959).
- patches.drivers/be2net-0003-bug-fix-in-be_read_eeprom.patch:
  be2net: bug fix in be_read_eeprom (bnc#556959).
- patches.drivers/be2net-0004-bug-fix-for-flashing-the-BladeEngine3-ASIC.patch:
  be2net: bug fix for flashing the BladeEngine3 ASIC (bnc#556959).
- patches.drivers/be2net-0005-remove-unused-pci-device-id.patch:
  be2net: remove unused pci device id (bnc#556959).
- patches.drivers/be2net-0006-bug-fix-in-be_change_mtu.patch:
  be2net: bug fix in be_change_mtu (bnc#556959).

-------------------------------------------------------------------
Sat Feb 13 04:00:41 CET 2010 - bphilips@suse.de

- patches.drivers/cxgb3-fixing-eeh-handlers.patch: cxgb3: Fixing
  EEH handlers (bnc#578980).
- patches.drivers/e1000e-call-pci_save_state-after-pci_restore_state.patch:
  e1000e: call pci_save_state() after pci_restore_state()
  (bnc#578981).

-------------------------------------------------------------------
Sat Feb 13 01:52:29 CET 2010 - gregkh@suse.de

- Update config files.
  disable CONFIG_DETECT_SOFTLOCKUP on i386 and x86-64 except
  for debug kernels.  Resolves bnc#572119 and potentially many more
  in the future.

-------------------------------------------------------------------
Fri Feb 12 22:08:26 CET 2010 - bphilips@suse.de

- patches.drivers/qlge-0003-add-check-for-eeh-failure-when-closing-device.patch:
  Refresh.
- patches.drivers/qlge-0025-drivers-net-Move-and-to-end-of-previous-line.patch:
  drivers/net: Move && and || to end of previous line
  (bnc#560420).
- patches.drivers/qlge-0026-Turn-on-RX-header-split-based-on-platform.patch:
  qlge: Turn on RX header split based on platform. (bnc#560420).
- patches.drivers/qlge-0027-Add-RX-frame-handlers-for-non-split-frames.patch:
  qlge: Add RX frame handlers for non-split frames. (bnc#560420).
- patches.drivers/qlge-0028-Add-napi-gro-frags-interface.patch:
  qlge: Add napi gro frags interface. (bnc#560420).
- patches.drivers/qlge-0029-drivers-net-qlge-qlge_main.c-use-pM-to-show-MAC-ad.patch:
  drivers/net/qlge/qlge_main.c: use %pM to show MAC address
  (bnc#560420).
- patches.drivers/qlge-0030-drivers-net-use-DEFINE_PCI_DEVICE_TABLE.patch:
  drivers/net/: use DEFINE_PCI_DEVICE_TABLE() (bnc#560420).
- patches.drivers/qlge-0031-Add-data-for-firmware-dump.patch:
  qlge: Add data for firmware dump. (bnc#560420).
- patches.drivers/qlge-0032-Add-basic-firmware-dump.patch: qlge:
  Add basic firmware dump. (bnc#560420).
- patches.drivers/qlge-0033-Add-probe-regs-to-firmware-dump.patch:
  qlge: Add probe regs to firmware dump. (bnc#560420).
- patches.drivers/qlge-0034-Add-RAM-dump-to-firmware-dump.patch:
  qlge: Add RAM dump to firmware dump. (bnc#560420).
- patches.drivers/qlge-0035-Add-alternate-function-s-reg-dump-to-fw-dump.patch:
  qlge: Add alternate function's reg dump to fw
  dump. (bnc#560420).
- patches.drivers/qlge-0036-Add-serdes-reg-blocks-dump-to-firmware-dump.patch:
  qlge: Add serdes reg blocks dump to firmware dump. (bnc#560420).
- patches.drivers/qlge-0037-Add-xgmac-reg-blocks-to-firwmare-dump.patch:
  qlge: Add xgmac reg blocks to firwmare dump. (bnc#560420).
- patches.drivers/qlge-0038-Add-module-param-to-force-firmware-core-dump.patch:
  qlge: Add module param to force firmware core
  dump. (bnc#560420).
- patches.drivers/qlge-0003-Set-PCIE-max-read-request-size.patch:
  Delete.
- patches.drivers/qlge-0025-Add-performance-change-for-non-split-headers.patch:
  Delete.
- patches.drivers/qlge-0026-Add-firmware-core-dump.patch: Delete.

-------------------------------------------------------------------
Fri Feb 12 19:06:38 CET 2010 - jeffm@suse.com

- patches.fixes/futex-handle-user-space-corruption-gracefully:
  futex: Handle user space corruption gracefully (bnc#579439
  CVE-2010-0622).
- patches.fixes/futex_lock_pi-key-refcnt-fix: futex_lock_pi()
  key refcnt fix (bnc#579439 CVE-2010-0623).

-------------------------------------------------------------------
Fri Feb 12 17:00:43 CET 2010 - jeffm@suse.com

- patches.fixes/taskstats-alignment: delayacct: align to 8 byte
  boundary on 64-bit systems (bnc#578065).

-------------------------------------------------------------------
Fri Feb 12 14:55:40 CET 2010 - tiwai@suse.de

- patches.drivers/drm-i915-fix-ironlake-crt-hotplug: drm/i915:
  disable hotplug detect before Ironlake CRT detect (bnc#575047).

-------------------------------------------------------------------
Fri Feb 12 14:55:08 CET 2010 - tiwai@suse.de

- patches.drivers/drm-i915-fix-ironlake-crt-hotplug: drm/i915:
  disable hotplug detect before Ironlake CRT detect (bnc#575047).

-------------------------------------------------------------------
Fri Feb 12 14:47:57 CET 2010 - jkosina@suse.cz

- Update config files: enable MMU_NOTIFIER for SGI_XP
  (bnc#573803).

-------------------------------------------------------------------
Fri Feb 12 14:26:44 CET 2010 - duwe@suse.de

- patches.arch/ppc-extended_h_cede-update-to-mainline: Refresh.
  According to bnc#550447 c#18 this should be it.

-------------------------------------------------------------------
Fri Feb 12 13:44:14 CET 2010 - jkosina@suse.cz

- patches.fixes/ia64-select-mmu-notifier-for-sgi-xp.patch:
  Select MMU_NOTIFIER for SGI_XP (bnc#573803).

-------------------------------------------------------------------
Fri Feb 12 13:26:32 CET 2010 - trenn@suse.de

- patches.trace/lttng-instrumentation-swap.patch: Refresh.

-------------------------------------------------------------------
Fri Feb 12 13:13:39 CET 2010 - trenn@suse.de

- patches.arch/acpi_enable_C3_on_huge_latencies.patch: ACPI:
  allow C3 > 1000usec (Requested by Intel).

-------------------------------------------------------------------
Fri Feb 12 13:12:48 CET 2010 - trenn@suse.de

- patches.arch/x86_cpu_hotplug_map_numa_node_correctly.patch:
  x86: map hotadded cpu to correct node (bnc#567283).
- patches.xen/xen3-patch-2.6.19: Refresh.

-------------------------------------------------------------------
Fri Feb 12 13:09:58 CET 2010 - trenn@suse.de

- patches.fixes/bios_driven_exclude_firmware_error.patch: cpufreq,
  powernow-k8: Do not complain about missing tables when BIOS
  drives cpufreq (Requested by HP).

-------------------------------------------------------------------
Fri Feb 12 13:03:33 CET 2010 - trenn@suse.de

Most of these never show up in productive code paths and are for
injecting/faking HW errors. Thus I still add them that late:

- patches.fixes/mce_injection_enhancements_0474a60ec704324577782b1057d05b574388d552:
  HWPOISON: Use new shake_page in memory_failure (Requested by
  Intel for better MCE/MCA testing).
- patches.fixes/mce_injection_enhancements_0d57eb8dfcb92e3dd928d792f4ed2b2fec680bb7:
  HWPOISON: Don't do early filtering if filter is disabled
  (Requested by Intel for better MCE/MCA testing).
- patches.fixes/mce_injection_enhancements_12686d153abff397fa0927c620d5a3de84910b72:
  HWPOISON: Try to allocate migration page on the same node
  (Requested by Intel for better MCE/MCA testing).
- patches.fixes/mce_injection_enhancements_138ce286eb6ee6d39ca4fb50516e93adaf6b605f:
  HWPOISON: return 0 to indicate success reliably (Requested by
  Intel for better MCE/MCA testing).
- patches.fixes/mce_injection_enhancements_1668bfd5be9d8a52536c4865000fbbe065a3613b:
  HWPOISON: abort on failed unmap (Requested by Intel for better
  MCE/MCA testing).
- patches.fixes/mce_injection_enhancements_1a9b5b7fe0c5dad8a635288882d36785dea742f9:
  mm: export stable page flags (Requested by Intel for better
  MCE/MCA testing).
- patches.fixes/mce_injection_enhancements_1bfe5febe34d2be2120803c10720e179186357c9:
  HWPOISON: add an interface to switch off/on all the page filters
  (Requested by Intel for better MCE/MCA testing).
- patches.fixes/mce_injection_enhancements_31d3d3484f9bd263925ecaa341500ac2df3a5d9b:
  HWPOISON: limit hwpoison injector to known page types (Requested
  by Intel for better MCE/MCA testing).
- patches.fixes/mce_injection_enhancements_413f9efbc513d330f00352bb7cba060a729999d3:
  HWPOISON: mention HWPoison in Kconfig entry (Requested by
  Intel for better MCE/MCA testing).
- patches.fixes/mce_injection_enhancements_478c5ffc0b50527bd2390f2daa46cc16276b8413:
  HWPOISON: add page flags filter (Requested by Intel for better
  MCE/MCA testing).
- patches.fixes/mce_injection_enhancements_4fd466eb46a6a917c317a87fb94bfc7252a0f7ed:
  HWPOISON: add memory cgroup filter (Requested by Intel for
  better MCE/MCA testing).
- patches.fixes/mce_injection_enhancements_71f72525dfaaec012e23089c73331654ea7b12d3:
  HWPOISON: comment dirty swapcache pages (Requested by Intel
  for better MCE/MCA testing).
- patches.fixes/mce_injection_enhancements_7c116f2b0dbac4a1dd051c7a5e8cef37701cafd4:
  HWPOISON: add fs/device filters (Requested by Intel for better
  MCE/MCA testing).
- patches.fixes/mce_injection_enhancements_847ce401df392b0704369fd3f75df614ac1414b4:
  HWPOISON: Add unpoisoning support (Requested by Intel for
  better MCE/MCA testing).
- patches.fixes/mce_injection_enhancements_95d01fc664b9476e0d18e3d745bb209a42a33588:
  HWPOISON: remove the free buddy page handler (Requested by
  Intel for better MCE/MCA testing).
- patches.fixes/mce_injection_enhancements_9b9a29ecd75e310f75a9243e1c3538ad34598fcb:
  HWPOISON: remove the anonymous entry (Requested by Intel for
  better MCE/MCA testing).
- patches.fixes/mce_injection_enhancements_d324236b3333e87c8825b35f2104184734020d35:
  memcg: add accessor to mem_cgroup.css (Requested by Intel for
  better MCE/MCA testing).
- patches.fixes/mce_injection_enhancements_d95ea51e3a7e9ee051d19f1dd283ca61d1aa5ec6:
  HWPOISON: make semantics of IGNORED/DELAYED clear (Requested
  by Intel for better MCE/MCA testing).
- patches.fixes/mce_injection_enhancements_db0480b3a61bd6ad86ead3b8bbad094ab0996932:
  HWPOISON: comment the possible set_page_dirty() race (Requested
  by Intel for better MCE/MCA testing).
- patches.fixes/mce_injection_enhancements_e42d9d5d47961fb5db0be65b56dd52fe7b2421f1:
  memcg: rename and export try_get_mem_cgroup_from_page()
  (Requested by Intel for better MCE/MCA testing).
- patches.fixes/mce_injection_enhancements_f2c03debdfb387fa2e35cac6382779072b8b9209:
  HWPOISON: Remove stray phrase in a comment (Requested by Intel
  for better MCE/MCA testing).
- patches.fixes/mce_injection_enhancements_fe194d3e100dea323d7b2de96d3b44d0c067ba7a:
  HWPOISON: Use correct name for MADV_HWPOISON in documentation
  (Requested by Intel for better MCE/MCA testing).

-------------------------------------------------------------------
Fri Feb 12 12:49:51 CET 2010 - npiggin@suse.de

- patches.suse/SoN-05-reserve-slub.patch: Fix memory leak (bnc#554081)

-------------------------------------------------------------------
Fri Feb 12 12:30:19 CET 2010 - npiggin@suse.de

- patches.suse/slab-handle-memoryless-nodes-v2a.patch: Revert,
  preparing for reworked patch.

-------------------------------------------------------------------
Fri Feb 12 10:28:36 CET 2010 - jdelvare@suse.de

- supported.conf: saa7111 and saa7114 are gone.

-------------------------------------------------------------------
Thu Feb 11 18:16:32 CET 2010 - jkosina@suse.cz

- supported.conf:
  + ipt_recent has been renamed to xt_recent
  + ipt_hl and ipt_HL have been merged with v6 variant and renamed
    to xt_hl and xt_HL

-------------------------------------------------------------------
Thu Feb 11 17:57:16 CET 2010 - rw@suse.de

- Update config files, supported.conf:
  [ia64] Build cpe_migrate as module again.  (bnc#569606)

-------------------------------------------------------------------
Thu Feb 11 14:07:57 CET 2010 - jkosina@suse.cz

- patches.suse/suse-ppc64-branding: Make the message dependent on
  the booted kernel (regular vs. crashdump) (bnc#575884).

-------------------------------------------------------------------
Wed Feb 10 16:35:22 CET 2010 - jeffm@suse.com

- patches.suse/kdb-fix-kdb_cmds-to-include-the-arch-common-macro:
  kdb: fix kdb_cmds to include the arch common macro (bnc#578421).

-------------------------------------------------------------------
Wed Feb 10 16:15:15 CET 2010 - jbeulich@novell.com

- patches.xen/xen-x86_64-note-init-p2m: Refresh (bnc#578639).

-------------------------------------------------------------------
Wed Feb 10 08:31:39 CET 2010 - jbeulich@novell.com

- series.conf: Add forgotten patch.

-------------------------------------------------------------------
Wed Feb 10 02:12:58 CET 2010 - jeffm@suse.com

- patches.suse/kdb-handle-nonexistance-keyboard-controller: kdb:
  handle nonexistance keyboard controller (bnc#578051).

-------------------------------------------------------------------
Wed Feb 10 01:07:39 CET 2010 - gregkh@suse.de

- supported.conf: add vmxnet3 and vmw_pvscsi as supported drivers

-------------------------------------------------------------------
Wed Feb 10 01:04:30 CET 2010 - gregkh@suse.de

- patches.fixes/dvb-l64781.ko-broken-with-gcc-4.5.patch: dvb:
  l64781.ko broken with gcc 4.5.

-------------------------------------------------------------------
Tue Feb  9 22:51:06 CET 2010 - jeffm@suse.com

- patches.apparmor/apparmor-check-for-network-in-interrupt-and-work-around:
  apparmor: check for network in interrupt and work around
  (bnc#492961, bln#350789).

-------------------------------------------------------------------
Tue Feb  9 18:09:55 CET 2010 - jbeulich@novell.com

- Update Xen patches to 2.6.32.8 and c/s 993.

-------------------------------------------------------------------
Tue Feb  9 16:26:55 CET 2010 - jeffm@suse.com

- patches.fixes/fix-potential-crash-with-sys_move_pages: Fix
  potential crash with sys_move_pages (bnc#577753 CVE-2010-0415).

-------------------------------------------------------------------
Tue Feb  9 15:48:13 CET 2010 - gregkh@suse.de

- patch refresh fuzz due to stable kernel patch updates

-------------------------------------------------------------------
Tue Feb  9 15:31:57 CET 2010 - gregkh@suse.de

- Update to 2.6.32.8:
  - security fixes
  - bugfixes
  - obsoletes:
    - patches.arch/s390-07-01-zcrypt-errorhandling-of-872.patch
    - patches.arch/s390-07-02-dasd-dbf-null-pointer.patch
    - patches.arch/x86_node_hotplug_parse_srat_fix_2nd_ver.patch
    - patches.drivers/e1000-enhance-frame-fragment-detection.patch
    - patches.drivers/e1000e-enhance-frame-fragment-detection.patch
    - patches.fixes/iwlwifi_set_default_aggregation_frame_count_limit_to_31.patch
    - patches.fixes/kvm-adjust-kvmclock-offset.patch
    - patches.suse/rlim-0001-SECURITY-selinux-fix-update_rlimit_cpu-parameter.patch

-------------------------------------------------------------------
Tue Feb  9 15:18:28 CET 2010 - npiggin@suse.de

- patches.suse/x86-mark_rodata_rw.patch: fix x86-64 bug (bnc#575194)
  (folded patch attached in that bug).

-------------------------------------------------------------------
Tue Feb  9 10:07:32 CET 2010 - tiwai@suse.de

- patches.drivers/alsa-sp1-hda-66-idt-hp-mute-led-fix-polarity:
  ALSA: hda - Fix default polarity of mute-LED GPIO on 92HD83x/88x
  codecs (bnc#578190).

-------------------------------------------------------------------
Tue Feb  9 07:14:19 CET 2010 - sjayaraman@suse.de

- patches.fixes/sched-cpuacct-percpu-counter-batch.patch: sched:
  cpuacct: Use bigger percpu counter batch values for stats
  counters (bnc#575074).
- patches.fixes/sched-inline__percpu_counter_add.patch:
  percpu_counter: Make __percpu_counter_add an inline function
  on UP (bnc#575074).

-------------------------------------------------------------------
Mon Feb  8 15:42:52 CET 2010 - trenn@suse.de

- patches.fixes/x86_64_memory_hotplug_dev_mem.patch: memory
  hotplug: fix a bug on /dev/mem for 64-bit kernels (bnc#577771).

-------------------------------------------------------------------
Mon Feb  8 15:41:18 CET 2010 - tiwai@suse.de

- patches.drivers/alsa-sp1-hda-62-fix-hp-dv-mute-led: ALSA:
  hda - Fix mute led GPIO on HP dv-series notebooks (bnc#577927).
- patches.drivers/alsa-sp1-hda-63-idt-hp-mute-led-detect:
  ALSA: hda - Detect HP mute-LED GPIO setup from GPIO counts
  (bnc#577927).
- patches.drivers/alsa-sp1-hda-64-idt-hp-mute-led-cleanup: ALSA:
  hda - Merge HP mute-LED status callback on both IDT 92HD7x
  and 8x codecs (bnc#577927).
- patches.drivers/alsa-sp1-hda-65-idt-hp-mute-led-cleanup2:
  ALSA: hda - Remove static gpio_led setup via model (bnc#577927).

-------------------------------------------------------------------
Mon Feb  8 14:42:58 CET 2010 - tiwai@suse.de

- patches.drivers/synaptics-clickpad-area-param: Refresh.  Fixed
  the v-scroll area touch behavior.

-------------------------------------------------------------------
Mon Feb  8 11:50:02 CET 2010 - hare@suse.de

- patches.suse/blk-add-atomic-abort-flag: block: Implement
  REQ_ATOM_ABORT flag (bnc#527028).
- patches.suse/blk-queue-unprep-fn: block: Implement
  unprep_rq_fn() (bnc#527028).

-------------------------------------------------------------------
Mon Feb  8 11:32:35 CET 2010 - hare@suse.de

- patches.suse/fcoe-only-rmmod-fcoe-ko-if-no-active-connections:
  fcoe: Only rmmod fcoe.ko if there are no active connections
  (bnc#577529).
- patches.suse/libfc-call-ddp-setup-for-FCP-reads-only: libfc:
  call ddp setup for only FCP reads to avoid accessing junk fsp
  pointer (bnc#577529).
- patches.suse/libfc-don-t-assume-response-request-present:
  libfc: Don't assume response request present. (bnc#577529).
- patches.suse/libfc-fix-e_d_tov-ns-ms-scaling: libfc: Fix
  e_d_tov ns -> ms scaling factor in PLOGI response (bnc#577529).
- patches.suse/libfcoe-send-port-lka-every-fip_vn_ka_period:
  libfcoe: Send port LKA every FIP_VN_KA_PERIOD
  secs. (bnc#577529).

-------------------------------------------------------------------
Mon Feb  8 10:43:02 CET 2010 - jbeulich@novell.com

- Update Xen patches (bnc#575199).

-------------------------------------------------------------------
Mon Feb  8 09:47:22 CET 2010 - hare@suse.de

- patches.drivers/lpfc-8.3.5.4-update: Add missing include.

-------------------------------------------------------------------
Mon Feb  8 09:38:35 CET 2010 - sjayaraman@suse.de

- patches.fixes/sched-cleanup-select_task_rq_fair: sched:
  Cleanup select_task_rq_fair() (bnc#567474).
- patches.fixes/sched-fix-vmark-regression: sched: Fix vmark
  regression on big machines (bnc#567474).
- patches.fixes/sched-more-generic_WAKE_AFFINE: sched: More
  generic WAKE_AFFINE vs select_idle_sibling() (bnc#567474).

-------------------------------------------------------------------
Mon Feb  8 09:16:03 CET 2010 - hare@suse.de

- patches.drivers/pmcraid-2.6.33-rc6-update: Backport fixes for
  pmcraid from 2.6.33 (bnc#577232).

-------------------------------------------------------------------
Mon Feb  8 09:11:27 CET 2010 - hare@suse.de

- patches.drivers/lpfc-8.3.5.4-update: Patch to update Emulex
  LPFC driver to 8.3.5.4 (bnc#577203).

-------------------------------------------------------------------
Sat Feb  6 23:30:17 CET 2010 - trenn@suse.de

- supported.conf:

-------------------------------------------------------------------
Sat Feb  6 23:12:16 CET 2010 - rjw@suse.de

- add patch patches.arch/x86-Limit-number-of-per-cpu-TSC-sync-messages.patch
  to series.conf (forgotten by mistake)

-------------------------------------------------------------------
Sat Feb  6 00:17:17 CET 2010 - mfasheh@suse.com

- patches.fixes/ocfs2-Fix-refcnt-leak-on-ocfs2_fast_follow_link-erro.patch:
  ocfs2: Fix refcnt leak on ocfs2_fast_follow_link() error path.
- patches.fixes/ocfs2-Sync-max_inline_data_with_xattr-from-tools.patch:
  ocfs2: Sync max_inline_data_with_xattr from tools..
- patches.fixes/ocfs2-dlm-Ignore-LVBs-of-locks-in-the-Blocked-list.patch:
  ocfs2/dlm: Ignore LVBs of locks in the Blocked list.
- patches.fixes/ocfs2-dlm-Print-more-messages-during-lock-migration.patch:
  ocfs2/dlm: Print more messages during lock migration.
- patches.fixes/ocfs2-fix-a-misleading-variable-name.patch:
  ocfs2: fix a misleading variable name.
- patches.fixes/ocfs2-trivial-Remove-trailing-whitespaces.patch:
  ocfs2/trivial: Remove trailing whitespaces.

-------------------------------------------------------------------
Fri Feb  5 19:05:51 CET 2010 - jbohac@suse.cz

- Update config files.CONFIG_IPV6=m even for desktop flavours.
  (bnc#561611)

-------------------------------------------------------------------
Fri Feb  5 18:09:12 CET 2010 - bphilips@suse.de

- patches.drivers/ixgbe-only-process-one-ixgbe_watchdog_task-at-a-time.patch:
  ixgbe: only process one ixgbe_watchdog_task at a
  time. (bnc#562046).

-------------------------------------------------------------------
Fri Feb  5 18:04:00 CET 2010 - coly.li@suse.de

- patches.suse/64bytes_lvb_len.diff: delete from repo and series.conf.
  Keep dlm lvb length to 32byte for clvm (bnc#573460)

-------------------------------------------------------------------
Fri Feb  5 16:32:08 CET 2010 - duwe@suse.de

- Update config files: build BSR into ppc kernel, not as module.
  (bnc#572381)
- patches.arch/ppc-pseries-ncpus-1: powerpc: Add static fields
  to ibm,client-architecture call (bnc#570909).
- patches.arch/ppc-pseries-ncpus-2: powerpc/pseries: Pass more
  accurate number of supported cores to firmware (bnc#570909).

-------------------------------------------------------------------
Fri Feb  5 16:10:33 CET 2010 - mmarek@suse.cz

- Watch a subset of the kabi for i386/pae.

-------------------------------------------------------------------
Fri Feb  5 12:08:03 CET 2010 - jkosina@suse.cz

- patches.drivers/support-pci-domains-in-aer-inject: add support
  for PCI domains to aer_inject (bnc#573565, FATE#306815).

-------------------------------------------------------------------
Fri Feb  5 11:59:43 CET 2010 - mmarek@suse.cz

- Update config files: set CONFIG_ENTERPRISE_SUPPORT everywhere.

-------------------------------------------------------------------
Fri Feb  5 11:28:02 CET 2010 - tiwai@suse.de

- patches.drivers/drm-i915-fix-crt-hotplug-hang: drm/i915:
  Fix lock-up during hotplug detection (bnc#575047).

-------------------------------------------------------------------
Fri Feb  5 11:13:20 CET 2010 - coly.li@suse.de

-  disable patches.suse/64bytes_lvb_len.diff in series.conf

-------------------------------------------------------------------
Fri Feb  5 02:59:02 CET 2010 - bphilips@suse.de

- patches.drivers/be2net-swap-only-first-2-fields-of-mcc_wrb.patch:
  be2net: swap only first 2 fields of mcc_wrb (bnc#556959).
- patches.drivers/benet-from-v2.6.32-to-8f47afe0.patch: benet:
  from v2.6.32 to 8f47afe0 (bnc#556959).

-------------------------------------------------------------------
Thu Feb  4 21:18:51 CET 2010 - tiwai@suse.de

- patches.drivers/synaptics-clickpad-area-param: input: synaptics
  - add clickpad_area parameter (bnc#567703).

-------------------------------------------------------------------
Thu Feb  4 15:17:01 CET 2010 - mmarek@suse.de

- rpm/find-provides, rpm/kernel-binary.spec.in: Remove the previous
  hack and set STRIP_KEEP_SYMTAB='*/vmlinux-*' instead to avoid
  stripping symbols from the ppc vmlinux image (bnc#572148).

-------------------------------------------------------------------
Thu Feb  4 14:30:49 CET 2010 - jslaby@suse.de

- patches.fixes/pci-hotplug-ibmphp-ebda-len.patch: PCI hotplug:
  ibmphp: read the length of ebda and map entire ebda region
  (bnc#570284).

-------------------------------------------------------------------
Thu Feb  4 13:44:29 CET 2010 - sjayaraman@suse.de

- patches.fixes/sched-cpuacct-percpu-counter-batch.patch: Hold this
  patch as this triggers build failure in non-SMP configs and until 
  a cleaner fix has been proposed and accepted. 

-------------------------------------------------------------------
Thu Feb  4 13:04:17 CET 2010 - knikanth@suse.de

- patches.fixes/dm-stripe-zero-stripes: dm-stripe: return -EINVAL
  if stripe count is zero (bnc#576312).

-------------------------------------------------------------------
Thu Feb  4 12:01:23 CET 2010 - npiggin@suse.de

- patches.suse/files-slab-rcu.patch: Delete (bnc#566332). Could be fixed
  but it seems to be causing other slowdowns in file lookup fastpaths
  unfortunately. Back to the drawing board!

-------------------------------------------------------------------
Thu Feb  4 11:29:58 CET 2010 - mmarek@suse.cz

- rpm/kernel-binary.spec.in: Obsolete iwlagn-2-6-27-kmp
  (bnc#559533).

-------------------------------------------------------------------
Thu Feb  4 09:48:53 CET 2010 - tiwai@suse.de

- supported.conf: mark snd-wss-lib unsupported

-------------------------------------------------------------------
Thu Feb  4 09:43:53 CET 2010 - tiwai@suse.de

- patches.drivers/alsa-sp1-hda-61-add-idt92hd88x-support2:
  ALSA: hda - Adding support for another IDT 92HD83XXX codec
  (bnc#569354).

-------------------------------------------------------------------
Thu Feb  4 07:20:11 CET 2010 - sjayaraman@suse.de

- patches.fixes/sched-cpuacct-percpu-counter-batch.patch: sched:
  cpuacct: Use bigger percpu counter batch values for stats
  counters (bnc#575074).

-------------------------------------------------------------------
Thu Feb  4 04:39:18 CET 2010 - bphilips@suse.de

- patches.drivers/cxgb3-add-memory-barriers.patch: cxgb3: add
  memory barriers (bnc#576277).

-------------------------------------------------------------------
Thu Feb  4 02:45:09 CET 2010 - bphilips@suse.de

- patches.drivers/qlge-0001-move-reset-from-eeh-io_resume-to-slot_reset.patch:
  qlge: Move reset from eeh io_resume to slot_reset. (bnc#575956).
- patches.drivers/qlge-0002-add-watchdog-timer.patch: qlge:
  Add watchdog timer. (bnc#575956).
- patches.drivers/qlge-0003-add-check-for-eeh-failure-when-closing-device.patch:
  qlge: Add check for eeh failure when closing
  device. (bnc#575956).

-------------------------------------------------------------------
Wed Feb  3 20:20:03 CET 2010 - tonyj@suse.de

- Update config files.  Remove FTRACE from all non-trace kernels.
  fourier.suse.de/mlarch/SuSE/kernel/2010/kernel.2010.01/msg00233.html

  Some trace relics remain since OPROFILE selects CONFIG_TRACING even
  though it appears only RING_BUFFER is needed (mainline commit d69d59f4)

-------------------------------------------------------------------
Wed Feb  3 19:17:01 CET 2010 - jbohac@suse.cz

- supported.conf: marked em_cmp supported (bnc#568130)

-------------------------------------------------------------------
Wed Feb  3 14:57:19 CET 2010 - mmarek@suse.cz

- rpm/kernel-binary.spec.in: automatically install a matching
  -devel package if kernel-source is installed.

-------------------------------------------------------------------
Wed Feb  3 10:29:04 CET 2010 - jbeulich@novell.com

- Fix Xen config files.

-------------------------------------------------------------------
Wed Feb  3 09:33:41 CET 2010 - hare@suse.de

- patches.drivers/be2iscsi-beta4-update: Update Emulex UCNA Open
  iSCSI driver for SLES11 SP1 (bnc#568147).

-------------------------------------------------------------------
Tue Feb  2 17:44:01 CET 2010 - jjolly@suse.de

- patches.arch/s390-07-01-zcrypt-errorhandling-of-872.patch:
  zcrypt: Do not remove coprocessor for error 8/72
  (bnc#575181,LTC#59763).
- patches.arch/s390-07-02-dasd-dbf-null-pointer.patch: dasd: Fix
  null pointer in s390dbf and discipline checking (bnc#575181).
- patches.arch/s390-07-03-cio-fix-vary-handling.patch: cio:
  channel path vary operation has no effect (bnc#575181).
- patches.arch/s390-07-04-dasd_online_offline_race.patch: dasd:
  fix online/offline race (bnc#575181).

-------------------------------------------------------------------
Tue Feb  2 17:25:21 CET 2010 - jbeulich@novell.com

- Update Xen patches to c/s 989.
- Update Xen config files (compatibility down to Xen 3.2.0).
- patches.xen/xen-netback-generalize: Netback: Generalize
  static/global variables into 'struct xen_netbk'.
- patches.xen/xen-netback-kernel-threads: Use Kernel thread to
  replace the tasklet.
- patches.xen/xen-netback-multiple-tasklets: Netback: Multiple
  tasklets support.
- patches.xen/xen3-add-support-for-intel-cougar-point-chipset.patch:
  Intel Cougar Point PCH Support (FATE#308854 bnc#565845).
- patches.xen/xen3-x86_irq_setup_extra_ioapic_for_sci.patch:
  x86: fix sci on ioapic 1 (bnc#572661).

-------------------------------------------------------------------
Tue Feb  2 17:15:26 CET 2010 - jjolly@suse.de

- patches.drivers/ehca-no-disable-irq-in-tasklet.patch: ib/ehca:
  Do not turn off irqs in tasklet context (bnc#575073,LTC#59985).

-------------------------------------------------------------------
Tue Feb  2 16:59:09 CET 2010 - jjolly@suse.de

- patches.drivers/ehca-ib-qp-max-supported.patch: ib/ehca:
  allow access by query_qp() (bnc#575072,LTC#59986).

-------------------------------------------------------------------
Tue Feb  2 16:14:16 CET 2010 - rgoldwyn@suse.de

- patches.fixes/novfs-err_ptr-fix.diff: Oops in novfs:unlink_local
  (bnc#569071).

-------------------------------------------------------------------
Tue Feb  2 15:59:38 CET 2010 - jkosina@suse.cz

- patches.suse/suse-ppc64-branding: the message about crashed kernel
  doesn't make sense any more with CONFIG_CRASH_DUMP enabled by
  default (bnc#575884).

-------------------------------------------------------------------
Tue Feb  2 10:52:31 CET 2010 - trenn@suse.de

- patches.fixes/x86_irq_setup_extra_ioapic_for_sci.patch: x86:
  fix sci on ioapic 1 (bnc#572661).

-------------------------------------------------------------------
Mon Feb  1 19:33:06 CET 2010 - agruen@suse.de

- patches.suse/file-capabilities-disable-by-default.diff: Also
  support the file_caps=<0|1> command line option for
  compatibility.

-------------------------------------------------------------------
Mon Feb  1 16:46:20 CET 2010 - jkosina@suse.cz

- patches.arch/uv_determine_revision_id_of_node_controller_chip.patch:
  UV: determine revision id of the node controller chip
  (bnc#575396).

-------------------------------------------------------------------
Mon Feb  1 16:40:23 CET 2010 - jkosina@suse.cz

- patches.arch/uv_use_replicated_cachelines_to_read_rtc.patch:
  UV: Use replicated RTC cachelines with hub 2.0 (bnc#575409).

-------------------------------------------------------------------
Fri Jan 29 17:52:40 CET 2010 - gregkh@suse.de

- Update to 2.6.32.7
  - security fixes
  - bug fixes
  - obsoletes:
	- patches.arch/s390-04-07-cio-fix-double-free.patch
	- patches.arch/s390-04-12-cio-avoid-panic.patch
	- patches.arch/s390-05-01-netiucv-tx-bytes.patch
	- patches.arch/x86_enable_tsc_sync_check_again.patch
	- patches.drivers/alsa-sp1-hda-01-select-ibexpeak-handler
	- patches.drivers/alsa-sp1-hda-46-realtek-slave-sws-fix
	- patches.drivers/alsa-sp1-hda-51-fix-maxdata-obook4-quirk
	- patches.drivers/qlge-0002-Remove-explicit-setting-of-PCI-Dev-CTL-reg.patch
	- patches.drivers/qlge-0004-Add-handler-for-DCBX-firmware-event.patch
	- patches.drivers/qlge-0008-Don-t-fail-open-when-port-is-not-initialized.patch
	- patches.drivers/qlge-0024-Bonding-fix-for-mode-6.patch
	- patches.drivers/watchdog-iTCO_wdt-Add-support-for-Intel-Ibex-Peak.patch
	- patches.fixes/PCI-Always-set-prefetchable-base-limit-upper32-registers.patch
	- patches.fixes/bug-562290-Fix-isolcpus-boot-option.patch
	- patches.fixes/fc-transport-remove-BUG_ON
	- patches.fixes/hid-fixup-ncr-quirk.patch
	- patches.fixes/ipc-ns-fix-memory-leak-idr.patch
	- patches.fixes/iscsi-class-modify-handling-of-replacement-time
	- patches.fixes/libfc-remote-port-gets-st
	- patches.fixes/lpfc-ia64-hang
	- patches.fixes/md-start_ro-fix
	- patches.fixes/nfs-honour-server-preferred-io-size
	- patches.fixes/nfsd-acl.patch
	- patches.fixes/nohz_prevent_clocksource_wrapping_during_idle.patch
	- patches.fixes/pci_aer_mce_inject_check_osc_for_aer.patch
	- patches.fixes/sched-recalculate-tunables-on-hot-add-remove
	- patches.fixes/scsi-devinfo-update-hitachi-entries
	- patches.fixes/scsi_dh-always-attach-sysfs
	- patches.fixes/timers-init-Limit-the-number-of-per-cpu-calibration-bootup-messages.patch
	- patches.suse/fcoe-fix-checking-san-mac-address.patch
	- patches.suse/fcoe-fix-getting-san-mac-for-vlan-interface.patch
	- patches.suse/fcoe-initialize-return-value-in-fcoe_destroy.patch
	- patches.suse/fcoe-libfc-fix-an-libfc-issue-with-queue-ramp-down-in-libfc.patch
	- patches.suse/fcoe-remove-redundant-checking-of-netdev-netdev_ops.patch
	- patches.suse/libfc-don-t-warn_on-in-lport_timeout-for-reset-state.patch
	- patches.suse/libfc-fix-ddp-in-fc_fcp-for-0-xid.patch
	- patches.suse/libfc-fix-frags-in-frame-exceeding-skb_max_frags-in-fc_fcp_send_data.patch
	- patches.suse/libfc-fix-free-of-fc_rport_priv-with-timer-pending.patch
	- patches.suse/libfc-fix-memory-corruption-caused-by-double-frees-and-bad-error-handling.patch
	- patches.suse/libfc-fix-typo-in-retry-check-on-received-prli.patch
	- patches.suse/libfc-fix-wrong-scsi-return-status-under-fc_data_undrun.patch
	- patches.suse/libfc-lport-fix-minor-documentation-errors.patch

-------------------------------------------------------------------
Fri Jan 29 17:03:54 CET 2010 - trenn@suse.de

- patches.fixes/acpi_NULL_check_scan_bus.patch: acpi: Add NULL
  pointer check in acpi_bus_start (bnc#573401).

-------------------------------------------------------------------
Fri Jan 29 17:01:18 CET 2010 - trenn@suse.de

- patches.fixes/iwlwifi_set_default_aggregation_frame_count_limit_to_31.patch:
  iwlwifi: set default aggregation frame count limit to 31
  (Requested by Intel).

-------------------------------------------------------------------
Fri Jan 29 16:31:14 CET 2010 - agraf@suse.de

- patches.fixes/kvm-adjust-kvmclock-offset.patch: KVM: allow
  userspace to adjust kvmclock offset (bnc#570320).

-------------------------------------------------------------------
Fri Jan 29 12:10:21 CET 2010 - tiwai@suse.de

- patches.drivers/alsa-sp1-hda-60-add-idt92hd88x-support: ALSA:
  hda - Add support for IDT 92HD88 family codecs (bnc#569354).

-------------------------------------------------------------------
Fri Jan 29 11:13:53 CET 2010 - jkosina@suse.cz

- patches.fixes/pci-fix-nested-spinlock-hang-in-aer_inject.patch:
  update Patch-mainline tag.

-------------------------------------------------------------------
Fri Jan 29 11:01:38 CET 2010 - jkosina@suse.de

- Update config files: enable MMU_NOTIFIER for ia64 (bnc#573803).

-------------------------------------------------------------------
Fri Jan 29 00:18:11 CET 2010 - bphilips@suse.de

- patches.drivers/bnx2-v2.6.32-to-b746656.patch: bnx2: v2.6.32
  to b746656 (bnc#564635).

-------------------------------------------------------------------
Thu Jan 28 22:36:08 CET 2010 - gregkh@suse.de

- Update config files.
  CONFIG_EFI_VARS=y for x86-64 and ia64 (bnc#574771)

-------------------------------------------------------------------
Thu Jan 28 19:25:55 CET 2010 - tiwai@suse.de

- patches.drivers/alsa-sp1-hda-59-idt92hd83xxx-hp-mute-led: ALSA:
  hda - Add mute LED check for HP laptops with IDT 92HD83xxx codec
  (bnc#569354).

-------------------------------------------------------------------
Wed Jan 27 22:36:51 CET 2010 - rjw@suse.de

- patches.arch/ACPI-Remove-repeated-registered-as-cooling_device-messages.patch:
  ACPI: Remove repeated registered as cooling_device messages
  (bnc#564618, FATE#306952).

-------------------------------------------------------------------
Wed Jan 27 21:19:06 CET 2010 - rjw@suse.de

- patches.arch/x86-ucode-amd-Load-ucode-patches-once-and-not-separately-of-each-CPU.patch:
  This patch has been removed from the mainline kernel due to regressions
  introduced by it.
  Delete.

-------------------------------------------------------------------
Wed Jan 27 21:08:53 CET 2010 - mfasheh@suse.com

- patches.fixes/ocfs2-Handle-O_DIRECT-when-writing-to-a-refcounted-c.patch:
  ocfs2: Handle O_DIRECT when writing to a refcounted cluster..

-------------------------------------------------------------------
Wed Jan 27 17:01:49 CET 2010 - jslaby@suse.de

- patches.suse/kdb-common: Fix hid crash (bnc#570591)

-------------------------------------------------------------------
Wed Jan 27 16:13:27 CET 2010 - jbeulich@novell.com

- Update EC2 config files.

-------------------------------------------------------------------
Wed Jan 27 15:08:18 CET 2010 - hare@suse.de

- patches.suse/dm-mpath-skip-disabled-devices-when-iterating:
  kernel Oops in multipathing after chchp -v 0 (bnc#570526).

-------------------------------------------------------------------
Wed Jan 27 14:59:03 CET 2010 - jkosina@suse.cz

- patches.fixes/pci-fix-nested-spinlock-hang-in-aer_inject.patch:
  pci: fix nested spinlock hang in aer_inject (bnc#573578).

-------------------------------------------------------------------
Wed Jan 27 11:51:15 CET 2010 - jjolly@suse.de

- needs_update:Cleaned up items listed under jjolly.

-------------------------------------------------------------------
Wed Jan 27 08:22:51 CET 2010 - tiwai@suse.de

- patches.drivers/alsa-sp1-usb-01-avoid-oops-at-disconnect:
  ALSA: usb-audio - Avoid Oops after disconnect (bnc#565027).

-------------------------------------------------------------------
Tue Jan 26 07:00:33 CET 2010 - knikanth@suse.de

- supported.conf: Fix misspelt dm-region-hash and mark it supported
  correctly (bnc#565962)

-------------------------------------------------------------------
Mon Jan 25 21:55:49 CET 2010 - gregkh@suse.de

- Update to 2.6.32.6
  - security fixes
  - bugfixes
  - obsoletes:
    - patches.drivers/8250_pnp-wacom-add
    - patches.drivers/staging-hv-fix-smp-problems-in-the-hyperv-core-code.patch
    - patches.kernel.org/scsi-enclosure-fix-oops-while-iterating-enclosure_status-array.patch
    - patches.kernel.org/x86-msr-cpuid-register-enough-minors-for-the-msr-and-cpuid-drivers.patch

-------------------------------------------------------------------
Mon Jan 25 20:07:23 CET 2010 - npiggin@suse.de

- patches.suse/slab-handle-memoryless-nodes-v2a.patch: slab -
  handle memoryless nodes V2a (bnc#436025, bnc#570492).

-------------------------------------------------------------------
Mon Jan 25 16:46:19 CET 2010 - trenn@suse.de

- Update config files.
- patches.arch/x86_mce_intel_decode_physical_address.patch: x86,
  mce: Xeon75xx specific interface to get corrected memory error
  information (bnc#573380, fate#307738).
- patches.arch/x86_mce_intel_decode_physical_address_compile_fix.patch:
  x86, mce: Xeon75xx specific interface to get corrected memory
  error information (bnc#573380, fate#307738).
- patches.arch/x86_mce_intel_decode_physical_address_rename_fix.patch:
  x86, mce: Rename cpu_specific_poll to mce_cpu_specific_poll
  (bnc#573380, fate#307738).
- patches.xen/xen3-auto-arch-x86.diff: Refresh.

-------------------------------------------------------------------
Mon Jan 25 14:13:08 CET 2010 - tiwai@suse.de

- patches.drivers/alsa-sp1-hda-57-cx5051-toshiba-quirk:
  ALSA: hda - Add support for Toshiba Satellite M300
  (bnc#492233,bnc#565904).
- patches.drivers/alsa-sp1-hda-58-cx5051-lenovo-mute-fix: ALSA:
  hda - Change headphone pin control with master volume on cx5051
  (bnc#573050).

-------------------------------------------------------------------
Mon Jan 25 12:30:14 CET 2010 - trenn@suse.de

- patches.arch/x86_enable_tsc_sync_check_again.patch: x86:
  Reenable TSC sync check at boot, even with NONSTOP_TSC
  (bnc#573379).

-------------------------------------------------------------------
Mon Jan 25 12:22:55 CET 2010 - trenn@suse.de

- patches.arch/x86_node_hotplug_parse_srat_fix_2nd_ver.patch:
  x86: Set hotpluggable nodes in nodes_possible_map (bnc#567216).
- patches.arch/x86_node_hotplug_parse_srat_fix.patch: Delete.

-------------------------------------------------------------------
Mon Jan 25 11:45:39 CET 2010 - trenn@suse.de

- supported.conf:
  Add mce-inject and hwpoison-inject so that Intel can easier test
  this. As these are debug drivers, they might get reverted from
  support.conf again if kernel-extra package gets fixed for SLES,
  only seem to exist for SLED because "NCC is not yet working for SP1".
  (bnc#572552).

-------------------------------------------------------------------
Sat Jan 23 02:54:31 CET 2010 - bphilips@suse.de

- patches.drivers/tg3-updates-from-f4188d-to-ba5b0bf.patch: tg3:
  updates from f4188d to ba5b0bf (bnc#573237).

-------------------------------------------------------------------
Sat Jan 23 01:57:20 CET 2010 - rjw@suse.de

- patches.arch/x86-irq-check-move_in_progress-before-freeing-the-vector-mapping.patch:
  x86, irq: Check move_in_progress before freeing the vector
  mapping (bnc#558247).

-------------------------------------------------------------------
Sat Jan 23 01:36:27 CET 2010 - rjw@suse.de

- patches.arch/x86-apic-use-logical-flat-for-systems-with-8-or-fewer-logical-cpus.patch:
  x86, apic: use logical flat for systems with <= 8 logical cpus
  (bnc#567510).
- patches.arch/x86-revert-apic-Use-logical-flat-on-intel-with-8-or-fewer-logical-cpus.patch:
  x86: Revert "apic: Use logical flat on intel with <= 8 logical
  cpus" (bnc#567510).

-------------------------------------------------------------------
Sat Jan 23 00:52:57 CET 2010 - gregkh@suse.de

- Update to 2.6.32.5:
  - security fixes
  - bug fixes
  - obsoletes:
    - patches.drivers/alsa-sp1-hda-54-alc861-capture-fix
    - patches.fixes/hid-add-device-ids-for-new-model-of-apple-wireless-keyboard
    - patches.fixes/megaraid_sas-fix-permissions-on-poll_mode_io
    - patches.fixes/reiserfs-truncate-blocks-not-used-by-a-write.patch

-------------------------------------------------------------------
Fri Jan 22 21:11:54 CET 2010 - tonyj@suse.de

- Update config files: drop UTRACE from default s390 configs
  as per communication from Ihno.

-------------------------------------------------------------------
Fri Jan 22 19:48:25 CET 2010 - gregkh@suse.de

- patches.kernel.org/x86-msr-cpuid-register-enough-minors-for-the-msr-and-cpuid-drivers.patch:
  x86, msr/cpuid: Register enough minors for the MSR and CPUID
  drivers (bnc#572720).

-------------------------------------------------------------------
Fri Jan 22 18:54:28 CET 2010 - gregkh@suse.de

- patches.kernel.org/scsi-enclosure-fix-oops-while-iterating-enclosure_status-array.patch:
  SCSI: enclosure: fix oops while iterating enclosure_status array
  (bnc#572818).
- patches.fixes/enclosure-fix-oops-while-iterating-enclosure_status-array:
  Delete.

-------------------------------------------------------------------
Fri Jan 22 15:50:12 CET 2010 - duwe@suse.de

- Update config files.
- patches.arch/ppc-extended_h_cede-update-to-mainline: Incremental
  patch set to sync H_CEDE with actual mainline (bnc#550447,
  FATE#307059).

-------------------------------------------------------------------
Fri Jan 22 15:30:21 CET 2010 - trenn@suse.de

- Update config files.
  Add DMAR to -trace flavor -> get in sync with -default

-------------------------------------------------------------------
Fri Jan 22 09:17:21 CET 2010 - hare@suse.de

- patches.fixes/qla2xxx-restore-pci-state-after-eeh-recovery:
  Re-save PCI state after EEH recovery (bnc#570233).

-------------------------------------------------------------------
Fri Jan 22 07:38:23 CET 2010 - jjolly@suse.de

- patches.arch/s390-06-01-zfcp-introduce-bsg-timeout-callback.patch:
  zfcp: introduce BSG timeout callback (BNC#572659).
- patches.arch/s390-06-02-zfcp-set-hw-timeout-requested-by-bsg.patch:
  zfcp: set HW timeout requested by BSG request (BNC#572659).

-------------------------------------------------------------------
Fri Jan 22 03:20:49 CET 2010 - bphilips@suse.de

- patches.drivers/netxen-8f9b3f-to-c651a8.patch: netxen: 8f9b3f
  to c651a8 (bnc#572832).

-------------------------------------------------------------------
Fri Jan 22 02:39:54 CET 2010 - mfasheh@suse.com

- patches.suse/ocfs2-allocation-resrvations.patch: Refresh to
  newest version of patch.

-------------------------------------------------------------------
Fri Jan 22 01:51:28 CET 2010 - gregkh@suse.de

- Update config files.
  CONFIG_KGDB=n

-------------------------------------------------------------------
Fri Jan 22 01:48:30 CET 2010 - gregkh@suse.de

- Update config files.
  CONFIG_CRC_T10DIF=m for vanilla configs

-------------------------------------------------------------------
Fri Jan 22 01:47:34 CET 2010 - gregkh@suse.de

- Update config files.
  CONFIG_CRC_T10DIF=m

-------------------------------------------------------------------
Fri Jan 22 01:44:20 CET 2010 - gregkh@suse.de

- Update config files.
  CONFIG_EFI_VARS=m

-------------------------------------------------------------------
Fri Jan 22 01:41:55 CET 2010 - gregkh@suse.de

- Update config files.
  CONFIG_RTC_LIB=m
  CONFIG_RTC_DRV_CMOS=m

-------------------------------------------------------------------
Fri Jan 22 01:35:49 CET 2010 - gregkh@suse.de

- Update config files.
  CONFIG_VIDEO_OUTPUT_CONTROL=m

-------------------------------------------------------------------
Fri Jan 22 01:33:43 CET 2010 - gregkh@suse.de

- Update config files.
  CONFIG_INPUT_FF_MEMLESS=m

-------------------------------------------------------------------
Fri Jan 22 01:24:00 CET 2010 - gregkh@suse.de

- Update config files.
  CONFIG_LEDS_CLASS=m

-------------------------------------------------------------------
Fri Jan 22 01:05:57 CET 2010 - gregkh@suse.de

- Update config files.
  CONFIG_EXT2_FS=m
  CONFIG_EXT3_FS=m
  CONFIG_FS_MBCACHE=m
  CONFIG_JBD=m

-------------------------------------------------------------------
Fri Jan 22 01:01:10 CET 2010 - gregkh@suse.de

- Update config files.
  CONFIG_HID=m

-------------------------------------------------------------------
Fri Jan 22 00:53:00 CET 2010 - gregkh@suse.de

- Update config files.
  CONFIG_I2C=m
  CONFIG_HWMON=m

-------------------------------------------------------------------
Fri Jan 22 00:47:37 CET 2010 - gregkh@suse.de

- Update config files.
  CONFIG_MII=m

-------------------------------------------------------------------
Fri Jan 22 00:37:27 CET 2010 - gregkh@suse.de

- Update config files.
  CONFIG_LIB80211=m

-------------------------------------------------------------------
Fri Jan 22 00:30:59 CET 2010 - gregkh@suse.de

- Update config files.
  CONFIG_X86_MSR=m
  CONFIG_X86_CPUID=m

-------------------------------------------------------------------
Thu Jan 21 20:22:46 CET 2010 - astarikovskiy@suse.de

- supported.conf: added power_meter driver (FATE #306959). 

-------------------------------------------------------------------
Thu Jan 21 18:16:54 CET 2010 - tonyj@suse.de

- config.conf: add -trace flavor for s390* at Ihno's request
- Add more tracers to existing ppc64 trace config at IBM request 
  Both related to FATE# 307051.
- patches.trace/ftrace-framepointer.diff: Delete.

-------------------------------------------------------------------
Thu Jan 21 14:41:29 CET 2010 - hare@suse.de

- patches.fixes/scsi-fc-class-allow-LLD-bsg-timeout:
  scsi_transport_fc: Allow LLD to reset FC BSG timeout
  (bnc#572658).

-------------------------------------------------------------------
Thu Jan 21 13:13:53 CET 2010 - jbeulich@novell.com

- patches.xen/xen-privcmd-mmap-batch-clear: privcmd: mmapbatch-v2
  fixes.

-------------------------------------------------------------------
Thu Jan 21 09:08:08 CET 2010 - hare@suse.de

- patches.drivers/lpfc-8.3.5-update: lpfc update to 8.3.5
  (bnc#572427).
- patches.drivers/lpfc-8.3.5.3-update: lpfc driver update to
  8.3.5.3 (bnc#572427).

-------------------------------------------------------------------
Thu Jan 21 09:04:37 CET 2010 - hare@suse.de

- patches.drivers/e1000-enhance-frame-fragment-detection.patch:
  Update headers for series2git.
- patches.drivers/e1000e-enhance-frame-fragment-detection.patch:
  Update headers for series2git.

-------------------------------------------------------------------
Wed Jan 20 18:23:18 CET 2010 - tiwai@suse.de

- patches.suse/bootsplash-scaler: Refresh. More updates and
  clean-up by Egbert (bnc#570082)

-------------------------------------------------------------------
Wed Jan 20 16:30:38 CET 2010 - jkosina@suse.cz

- patches.drivers/add-support-for-intel-cougar-point-chipset.patch:
  Intel Cougar Point PCH Support (FATE#308854 bnc#565845).

-------------------------------------------------------------------
Wed Jan 20 15:07:59 CET 2010 - jslaby@suse.de

- patches.drivers/bnx2x-backports-v2.6.32-to-af901ca.patch:
  Refresh.
  (change firmwares in makefile)

-------------------------------------------------------------------
Wed Jan 20 13:55:16 CET 2010 - jslaby@suse.de

- patches.suse/rlim-0006-PPC-use-helpers-for-rlimits.patch: Refresh.
- patches.suse/rlim-0007-S390-use-helpers-for-rlimits.patch: Refresh.

-------------------------------------------------------------------
Wed Jan 20 12:10:03 CET 2010 - jbeulich@novell.com

- Update Xen patches to 2.6.32.4 and c/s 984.
- Update Xen config files.

-------------------------------------------------------------------
Wed Jan 20 08:19:53 CET 2010 - bphilips@suse.de

- patches.drivers/bnx2i-backport-from-v2.6.32-to-45ca38e.patch:
  bnx2i: Backport from v2.6.32 to 45ca38e (bnc#564640).
- patches.drivers/bnx2x-backports-v2.6.32-to-af901ca.patch:
  bnx2x: backports v2.6.32 to af901ca (bnc#564638).
- patches.drivers/cnic-backport-from-v2.6.32-4e9c4f.patch: cnic:
  backport from v2.6.32-4e9c4f (bnc#564640).

-------------------------------------------------------------------
Wed Jan 20 00:08:36 CET 2010 - gregkh@suse.de

- Update config files.  2.6.32.4 changed one of them.

-------------------------------------------------------------------
Tue Jan 19 23:40:51 CET 2010 - tiwai@suse.de

- patches.suse/bootsplash-scaler: Refresh.  Fixed the text area
  calculation, and added the upscaling (bnc#570082).

-------------------------------------------------------------------
Tue Jan 19 18:39:59 CET 2010 - gregkh@suse.de

- Patch refresh for fuzz due to upstream -stable additions.

-------------------------------------------------------------------
Tue Jan 19 18:35:44 CET 2010 - gregkh@suse.de

- Update to 2.6.32.4
  - security fixes
  - bug fixes
  - obsoletes:
    - patches.arch/module-handle-ppc64-relocating-kcrctabs-when-config_relocatable-y
    - patches.drivers/alsa-sp1-hda-53-alc861vd-capture-fix
    - patches.fixes/audit_untag_chunk.patch
    - patches.fixes/quota-fix-reserved-space-management-for-ordinary-fs.patch
    - patches.fixes/signal-fix-kernel-information-leak-with-print-fatal-signals-1

-------------------------------------------------------------------
Tue Jan 19 18:08:33 CET 2010 - tiwai@suse.de

- patches.drivers/alsa-sp1-hda-55-alc259-hp-pin-fix: ALSA: hda -
  Fix parsing pin node 0x21 on ALC259 (bnc#571879).
- patches.drivers/alsa-sp1-hda-56-realtek-eapd-fix: ALSA: hda -
  Turn on EAPD only if available for Realtek codecs (bnc#571879).

-------------------------------------------------------------------
Tue Jan 19 18:01:58 CET 2010 - tiwai@suse.de

- patches.suse/bootsplash-scaler: Refresh.  Fix the hang-up with
  resolution changes (bnc#570082)

-------------------------------------------------------------------
Tue Jan 19 14:36:48 CET 2010 - jkosina@suse.cz

- supported.conf: added aesni-intel (bnc#566618 FATE#304209).

-------------------------------------------------------------------
Tue Jan 19 14:21:10 CET 2010 - jkosina@suse.cz

- Update config files: set CONFIG_CRYPTO_HMAC=y to avoid
  regression from SLE11 (bnc#571501).

-------------------------------------------------------------------
Tue Jan 19 13:32:02 CET 2010 - jack@suse.de

- patches.fixes/reiserfs-truncate-blocks-not-used-by-a-write.patch:
  reiserfs: truncate blocks not used by a write (bnc#483375).

-------------------------------------------------------------------
Mon Jan 18 22:34:50 CET 2010 - jeffm@suse.de

- patches.suse/smtnice-disable: Delete (obsolete).

-------------------------------------------------------------------
Mon Jan 18 16:22:29 CET 2010 - jeffm@suse.com

- Disabled custom ACPI table loading from initramfs again.

-------------------------------------------------------------------
Mon Jan 18 16:22:08 CET 2010 - jeffm@suse.com

- patches.fixes/nfsd-05-sunrpc-cache-allow-thread-to-block-while-waiting-for.patch:
  Refresh.

-------------------------------------------------------------------
Mon Jan 18 14:59:22 CET 2010 - trenn@suse.de

- patches.arch/x86_node_hotplug_parse_srat_fix.patch:
  x86/mm/srat_64.c: nodes_parsed should include all nodes detected
  by ACPI (bnc#567140).

-------------------------------------------------------------------
Mon Jan 18 09:47:31 CET 2010 - hare@suse.de

- patches.fixes/aic79xx-null-scb-in-nonpkt-busfree: aic79xx: check
  for non-NULL scb in ahd_handle_nonpkt_busfree (bnc#542568).

-------------------------------------------------------------------
Mon Jan 18 00:35:36 CET 2010 - nfbrown@suse.de

- patches.fixes/nfsd-05-sunrpc-cache-allow-thread-to-block-while-waiting-for.patch:
  Refresh to fix 60 second delay. (bnc#568271)

-------------------------------------------------------------------
Sat Jan 16 02:05:38 CET 2010 - tonyj@suse.de

- patches.fixes/audit_untag_chunk.patch: fix braindamage in
  audit_tree.c untag_chunk() (bnc#556282).

-------------------------------------------------------------------
Sat Jan 16 01:44:42 CET 2010 - rjw@suse.de

- patches.xen/xen-x86-rename-display_cacheinfo-to-cpu_detect_cache_sizes.patch:
  x86: Rename display_cacheinfo() to cpu_detect_cache_sizes().

-------------------------------------------------------------------
Fri Jan 15 21:42:09 CET 2010 - gregkh@suse.de

- Update config files.
- patches.drivers/vmw_pvscsi-scsi-driver-for-vmware-s-virtual-hba.patch:
  vmw_pvscsi: SCSI driver for VMware's virtual HBA.

-------------------------------------------------------------------
Fri Jan 15 20:54:10 CET 2010 - jeffm@suse.com

- patches.fixes/hid-add-device-ids-for-new-model-of-apple-wireless-keyboard:
  HID: add device IDs for new model of Apple Wireless Keyboard
  (bnc#568231).

-------------------------------------------------------------------
Fri Jan 15 13:47:33 CET 2010 - hare@suse.de

- patches.drivers/qla2xxx-8.03.01.01.11.1-k8-update: qla2xxx
  driver update to 8.03.01.01.11.1-k8 (bnc#560415).
- patches.drivers/qla2xxx-8.03.01.02.11.1-k8-update: qla2xxx
  driver update to 8.03.01.02.11.1-k8 (bnc#570233).
- patches.drivers/lpfc-add-raywire-id: Delete.
- patches.drivers/qla2xxx-8.03.01-k7-update: Delete.

-------------------------------------------------------------------
Fri Jan 15 13:46:38 CET 2010 - hare@suse.de

- patches.drivers/qla2xxx-8.03.01.01.11.1-k8-update: qla2xxx
  driver update to 8.03.01.01.11.1-k8 (bnc#560415).
- patches.drivers/qla2xxx-8.03.01.02.11.1-k8-update: qla2xxx
  driver update to 8.03.01.02.11.1-k8 (bnc#570233).
- patches.drivers/lpfc-add-raywire-id: Delete.
- patches.drivers/qla2xxx-8.03.01-k7-update: Delete.

-------------------------------------------------------------------
Fri Jan 15 09:41:39 CET 2010 - trenn@suse.de

- patches.suse/kdb_dont_touch_i8042_early.patch: Avoid early
  hang when i8042 controller is missing (bnc#528811).

-------------------------------------------------------------------
Fri Jan 15 03:56:15 CET 2010 - jeffm@suse.com

- patches.suse/reiser4-sync_inodes: Delete (obsolete).

-------------------------------------------------------------------
Fri Jan 15 03:19:18 CET 2010 - jeffm@suse.com

- patches.arch/s390-08-02-zfcp-gpn-align-fix.diff: Delete (obsolete).

-------------------------------------------------------------------
Fri Jan 15 00:25:16 CET 2010 - mfasheh@suse.com

- patches.fixes/Ocfs2-Let-ocfs2-support-fiemap-for-symlink-and-fast-.patch:
  Ocfs2: Let ocfs2 support fiemap for symlink and fast symlink..
- patches.fixes/Ocfs2-Should-ocfs2-support-fiemap-for-S_IFDIR-inode.patch:
  Ocfs2: Should ocfs2 support fiemap for S_IFDIR inode?.
- patches.fixes/ocfs-stop-using-do_sync_mapping_range.patch:
  ocfs: stop using do_sync_mapping_range.
- patches.fixes/ocfs2-Add-reflinked-file-s-inode-to-inode-hash-earil.patch:
  ocfs2: Add reflinked file's inode to inode hash eariler..
- patches.fixes/ocfs2-Find-proper-end-cpos-for-a-leaf-refcount-block.patch:
  ocfs2: Find proper end cpos for a leaf refcount block..
- patches.fixes/ocfs2-Set-i_nlink-properly-during-reflink.patch:
  ocfs2: Set i_nlink properly during reflink..
- patches.fixes/ocfs2-always-include-acl-support.patch: ocfs2:
  Always include ACL support.
- patches.fixes/ocfs2-cluster-Make-fence-method-configurable-v2.patch:
  ocfs2/cluster: Make fence method configurable - v2.
- patches.fixes/ocfs2-devel-remove-redundant-OCFS2_MOUNT_POSIX_ACL-c.patch:
  ocfs2-devel: remove redundant OCFS2_MOUNT_POSIX_ACL check
  in ocfs2_get_acl_nolock().
- patches.fixes/ocfs2-explicit-declare-uninitialized-var-in-user_clu.patch:
  ocfs2: explicit declare uninitialized var in
  user_cluster_connect().
- patches.fixes/ocfs2-make-acl-use-the-default.patch: ocfs2:
  Make acl use the default.
- patches.fixes/ocfs2-refcounttree.c-cleanup.patch: ocfs2:
  refcounttree.c cleanup..
- patches.fixes/ocfs2-replace-u8-by-__u8-in-ocfs2_fs.h.patch:
  ocfs2: replace u8 by __u8 in ocfs2_fs.h.
- patches.fixes/ocfs2-return-EAGAIN-instead-of-EAGAIN-in-dlm.patch:
  ocfs2: return -EAGAIN instead of EAGAIN in dlm.
- patches.fixes/ocfs2-set-MS_POSIXACL-on-remount.patch: ocfs2:
  Set MS_POSIXACL on remount.
- patches.fixes/ocfs2-trivial-Use-le16_to_cpu-for-a-disk-value-in-xa.patch:
  ocfs2/trivial: Use le16_to_cpu for a disk value in xattr.c.
- patches.fixes/ocfs2-trivial-Use-proper-mask-for-2-places-in-hearbe.patch:
  ocfs2/trivial: Use proper mask for 2 places in hearbeat.c.
- patches.suse/fiemap-Add-new-extent-flag-FIEMAP_EXTENT_SHARED.patch:
  fiemap: Add new extent flag FIEMAP_EXTENT_SHARED.
- patches.suse/ocfs2-Use-FIEMAP_EXTENT_SHARED.patch: ocfs2:
  Use FIEMAP_EXTENT_SHARED.
- patches.suse/ocfs2-allocation-resrvations.patch: Refresh.

-------------------------------------------------------------------
Thu Jan 14 22:40:43 CET 2010 - rjw@suse.de

- patches.arch/x86-Limit-number-of-per-cpu-TSC-sync-messages.patch:
  x86: Limit number of per cpu TSC sync messages (bnc#564618,
  FATE#306952).
- patches.arch/x86-Limit-the-number-of-processor-bootup-messages.patch:
  x86: Limit the number of processor bootup messages (bnc#564618,
  FATE#306952).
- patches.arch/x86-Remove-CPU-cache-size-output-for-non-Intel-too.patch:
  x86: Remove CPU cache size output for non-Intel too (bnc#564618,
  FATE#306952).
- patches.arch/x86-Remove-enabling-x2apic-message-for-every-CPU.patch:
  x86: Remove enabling x2apic message for every CPU (bnc#564618,
  FATE#306952).
- patches.arch/x86-Remove-the-CPU-cache-size-printks.patch: x86:
  Remove the CPU cache size printk's (bnc#564618, FATE#306952).
- patches.arch/x86-cpu-mv-display_cacheinfo-cpu_detect_cache_sizes.patch:
  x86, cpu: mv display_cacheinfo -> cpu_detect_cache_sizes
  (bnc#564618, FATE#306952).
- patches.arch/x86-ucode-amd-Load-ucode-patches-once-and-not-separately-of-each-CPU.patch:
  x86: ucode-amd: Load ucode-patches once and not separately of
  each CPU (bnc#564618, FATE#306952).
- patches.fixes/sched-Limit-the-number-of-scheduler-debug-messages.patch:
  sched: Limit the number of scheduler debug messages (bnc#564618,
  FATE#306952).
- patches.fixes/timers-init-Limit-the-number-of-per-cpu-calibration-bootup-messages.patch:
  timers, init: Limit the number of per cpu calibration bootup
  messages (bnc#564618, FATE#306952).

-------------------------------------------------------------------
Thu Jan 14 20:54:29 CET 2010 - jeffm@suse.com

- patches.suse/add-initramfs-file_read_write: Build fix.

-------------------------------------------------------------------
Thu Jan 14 20:44:18 CET 2010 - jeffm@suse.com

- patches.suse/supported-flag-enterprise: Refresh.

-------------------------------------------------------------------
Thu Jan 14 20:16:19 CET 2010 - jeffm@suse.com

- patches.suse/supported-flag-sysfs: Properly report proprietary modules

-------------------------------------------------------------------
Thu Jan 14 19:24:32 CET 2010 - jeffm@suse.de

- patches.suse/add-initramfs-file_read_write: initramfs: add
  initramfs_{read,write} (bnc#568120).
- Re-enabled custom ACPI table loading from initramfs.

-------------------------------------------------------------------
Thu Jan 14 12:58:33 CET 2010 - trenn@suse.de

- Update config files.
  Enable CONFIG_CPU_FREQ_DEBUG as requested by HP.
  This one adds conditional printks which can be enabled via:
  cpufreq.debug=7

-------------------------------------------------------------------
Thu Jan 14 12:55:42 CET 2010 - tiwai@suse.de

- patches.drivers/alsa-sp1-hda-54-alc861-capture-fix: ALSA: hda -
  Fix missing capture mixer for ALC861/660 codecs (bnc#567340).

-------------------------------------------------------------------
Thu Jan 14 10:25:21 CET 2010 - mmarek@suse.de

- rpm/find-provides, rpm/kernel-binary.spec.in: really fix ppc
  symbol provides.

-------------------------------------------------------------------
Thu Jan 14 00:10:11 CET 2010 - rjw@suse.de

- patches.arch/UV-Expose-irq_desc-node-in-proc.patch: Expose the
  irq_desc node as /proc/irq/*/node. (bnc#566745, fate#306952).

-------------------------------------------------------------------
Wed Jan 13 23:37:52 CET 2010 - bphilips@suse.de

- patches.drivers/dmfe-tulip-Let-dmfe-handle-DM910x-except-for-SPARC-o.patch:
  dmfe/tulip: Let dmfe handle DM910x except for SPARC on-board
  chips (bnc#537016).

-------------------------------------------------------------------
Wed Jan 13 23:13:19 CET 2010 - jkosina@suse.cz

- patches.fixes/crypto-testmgr-fix-complain-about-lacking-test.patch:
  crypto: testmgr - Fix complain about lack test for internal
  used algorithm (bnc#568278 FATE#306883).

-------------------------------------------------------------------
Wed Jan 13 16:04:58 CET 2010 - mmarek@suse.cz

- patches.suse/bootsplash-keep-multiple-data: Keep multiple
  splash screens for KMS (bnc#570082).
- patches.suse/bootsplash-scaler: Add bootsplash image scaler
  (bnc#570082).

-------------------------------------------------------------------
Wed Jan 13 13:53:04 CET 2010 - mmarek@suse.de

- rpm/kernel-binary.spec.in, rpm/find-provides: extract exported
  symbols from /boot/vmlinux before the image is stripped (affects
  ppc).

-------------------------------------------------------------------
Wed Jan 13 02:01:55 CET 2010 - bphilips@suse.de

- patches.drivers/e1000-enhance-frame-fragment-detection.patch:
  Avoid atomic op by introducing discarding flag instead
- patches.drivers/e1000e-enhance-frame-fragment-detection.patch:
  Avoid atomic op by introducing discarding flag instead

-------------------------------------------------------------------
Tue Jan 12 22:08:43 CET 2010 - jeffm@suse.com

- patches.fixes/ppc-crashdump-typefix: rename to patches.rpmify/ppc-crashdump-typefix

-------------------------------------------------------------------
Tue Jan 12 21:40:53 CET 2010 - jeffm@suse.com

- patches.fixes/signal-fix-kernel-information-leak-with-print-fatal-signals-1:
  kernel/signal.c: fix kernel information leak with
  print-fatal-signals=1 (bnc#569902).

-------------------------------------------------------------------
Tue Jan 12 21:14:05 CET 2010 - rjw@suse.de

- needs_update: Remove some patches that we've got through the
  upstream.

-------------------------------------------------------------------
Tue Jan 12 17:57:52 CET 2010 - tiwai@suse.de

- patches.drivers/alsa-sp1-hda-53-alc861vd-capture-fix: ALSA:
  hda - Fix ALC861-VD capture source mixer (bnc#568305).

-------------------------------------------------------------------
Tue Jan 12 16:49:37 CET 2010 - trenn@suse.de

- patches.fixes/nohz_prevent_clocksource_wrapping_during_idle.patch:
  nohz: Prevent clocksource wrapping during idle (bnc#569238).

-------------------------------------------------------------------
Tue Jan 12 14:21:01 CET 2010 - jack@suse.de

- patches.suse/readahead-request-tunables.patch: Update readahead
  and max_sectors tunables (bnc#548529).

-------------------------------------------------------------------
Tue Jan 12 14:14:08 CET 2010 - jkosina@suse.cz

- patches.drivers/watchdog-iTCO_wdt-Add-support-for-Intel-Ibex-Peak.patch:
  iTCO_wdt: Add support for Intel Ibex Peak (bnc#557081
  FATE#308591).

-------------------------------------------------------------------
Tue Jan 12 09:21:52 CET 2010 - tonyj@suse.de

- needs_update: remove LTT/trace patches (assigned to jbl), all had 
  already been taken care of by my fwd port to 2.6.32

-------------------------------------------------------------------
Tue Jan 12 08:09:38 CET 2010 - hare@suse.de

- patches.drivers/qla4xxx-5.01.00-k9-5.01.00.00.11.01-k10.patch:
  Fixup compilation error.

-------------------------------------------------------------------
Tue Jan 12 00:52:29 CET 2010 - rjw@suse.de

- patches.fixes/PCI-Always-set-prefetchable-base-limit-upper32-registers.patch:
  PCI: Always set prefetchable base/limit upper32 registers
  (bnc#569003).

-------------------------------------------------------------------
Mon Jan 11 16:32:52 CET 2010 - hare@suse.de

- patches.drivers/qla4xxx-5.01.00-k9-5.01.00.00.11.01-k10.patch:
  Update qla4xxx driver for SLES11 SP1 (bnc#556572,FATE#307128).

-------------------------------------------------------------------
Mon Jan 11 15:51:14 CET 2010 - jblunck@suse.de

- needs_update: Removed some patches.

-------------------------------------------------------------------
Mon Jan 11 14:34:00 CET 2010 - hare@suse.de

- patches.drivers/bfa-2.1.2.1-update: Update bfa driver to
  version 2.1.2.1 (bnc#561881).

-------------------------------------------------------------------
Mon Jan 11 12:39:21 CET 2010 - hare@suse.de

- patches.fixes/fcoe-libfc-adds-enable-di: adds enable/disable
  for fcoe interface (bnc#562046).
- patches.fixes/fcoe-use-lld-s-wwpn-and-w: Use LLD's WWPN and
  WWNN for lport if LLD supports ndo_fcoe_get_wwn (bnc#562046).
- patches.fixes/libfc-reduce-hold-time-on: reduce hold time on
  SCSI host lock (bnc#562046).
- patches.fixes/libfc-remote-port-gets-st: remote port gets
  stuck in restart state without really restarting (bnc#562046).

-------------------------------------------------------------------
Mon Jan 11 12:13:36 CET 2010 - hare@suse.de

- patches.drivers/mpt2sas-03.100.03.00-update: LSI mptsas2 driver
  update to 03.100.03.00 (bnc#566013).

-------------------------------------------------------------------
Mon Jan 11 10:33:48 CET 2010 - jbeulich@novell.com

- patches.xen/xen-x86_64-nx-user-mappings: Delete (bnc#568741).
- patches.xen/xen3-rlim-0025-x86-add-ia32-compat-prlimit-syscalls.patch:
  Delete.

-------------------------------------------------------------------
Mon Jan 11 09:57:40 CET 2010 - hare@suse.de

- patches.fixes/qla4xxx-lun-reset-fix: Delete.

-------------------------------------------------------------------
Mon Jan 11 09:55:52 CET 2010 - hare@suse.de

- patches.fixes/scsi-dh-rdac-add-ibm-174x: scsi_dh_rdac: Add
  two new IBM devices (bnc# 556159).

-------------------------------------------------------------------
Sat Jan  9 21:07:34 CET 2010 - jslaby@suse.de

- patches.suse/perfmon2.patch: Refresh.
- patches.suse/rlim-0001-SECURITY-selinux-fix-update_rlimit_cpu-parameter.patch:
  Refresh.
- patches.suse/rlim-0002-resource-move-kernel-function-inside-__KERNEL__.patch:
  resource: move kernel function inside __KERNEL__ (FATE#305733).
- patches.suse/rlim-0003-resource-add-helpers-for-fetching-rlimits.patch:
  resource: add helpers for fetching rlimits (FATE#305733).
- patches.suse/rlim-0004-IA64-use-helpers-for-rlimits.patch:
  [IA64] use helpers for rlimits (FATE#305733).
- patches.suse/rlim-0005-core-posix-cpu-timers-cleanup-rlimits-usage.patch:
  core: posix-cpu-timers, cleanup rlimits usage (FATE#305733).
- patches.suse/rlim-0006-PPC-use-helpers-for-rlimits.patch: PPC:
  use helpers for rlimits (FATE#305733).
- patches.suse/rlim-0007-S390-use-helpers-for-rlimits.patch:
  S390: use helpers for rlimits (FATE#305733).
- patches.suse/rlim-0008-SPARC-use-helpers-for-rlimits.patch:
  SPARC: use helpers for rlimits (FATE#305733).
- patches.suse/rlim-0009-X86-use-helpers-for-rlimits.patch: X86:
  use helpers for rlimits (FATE#305733).
- patches.suse/rlim-0010-FS-use-helpers-for-rlimits.patch: FS:
  use helpers for rlimits (FATE#305733).
- patches.suse/rlim-0011-MM-use-helpers-for-rlimits.patch: MM:
  use helpers for rlimits (FATE#305733).
- patches.suse/rlim-0012-core-use-helpers-for-rlimits.patch:
  core: use helpers for rlimits (FATE#305733).
- patches.suse/rlim-0013-infiniband-use-helpers-for-rlimits.patch:
  infiniband: use helpers for rlimits (FATE#305733).
- patches.suse/rlim-0014-ipc-use-helpers-for-rlimits.patch: ipc:
  use helpers for rlimits (FATE#305733).
- patches.suse/rlim-0015-SECURITY-add-task_struct-to-setrlimit.patch:
  SECURITY: add task_struct to setrlimit (FATE#305733).
- patches.suse/rlim-0016-core-add-task_struct-to-update_rlimit_cpu.patch:
  core: add task_struct to update_rlimit_cpu (FATE#305733).
- patches.suse/rlim-0017-sys_setrlimit-make-sure-rlim_max-never-grows.patch:
  sys_setrlimit: make sure ->rlim_max never grows (FATE#305733).
- patches.suse/rlim-0018-core-split-sys_setrlimit.patch: core:
  split sys_setrlimit (FATE#305733).
- patches.suse/rlim-0019-core-allow-setrlimit-to-non-current-tasks.patch:
  core: allow setrlimit to non-current tasks (FATE#305733).
- patches.suse/rlim-0020-core-optimize-setrlimit-for-current-task.patch:
  core: optimize setrlimit for current task (FATE#305733).
- patches.suse/rlim-0021-FS-proc-switch-limits-reading-to-fops.patch:
  FS: proc, switch limits reading to fops (FATE#305733).
- patches.suse/rlim-0022-FS-proc-make-limits-writable.patch:
  FS: proc, make limits writable (FATE#305733).
- patches.suse/rlim-0023-core-do-security-check-under-task_lock.patch:
  core: do security check under task_lock (FATE#305733).
- patches.suse/rlim-0002-SECURITY-add-task_struct-to-setrlimit.patch:
  Delete.
- patches.suse/rlim-0003-core-add-task_struct-to-update_rlimit_cpu.patch:
  Delete.
- patches.suse/rlim-0004-sys_setrlimit-make-sure-rlim_max-never-grows.patch:
  Delete.
- patches.suse/rlim-0005-core-split-sys_setrlimit.patch: Delete.
- patches.suse/rlim-0006-core-allow-setrlimit-to-non-current-tasks.patch:
  Delete.
- patches.suse/rlim-0007-core-optimize-setrlimit-for-current-task.patch:
  Delete.
- patches.suse/rlim-0008-FS-proc-make-limits-writable.patch:
  Delete.
- patches.suse/rlim-0009-core-posix-cpu-timers-cleanup-rlimits-usage.patch:
  Delete.
- patches.suse/rlim-0010-core-do-security-check-under-task_lock.patch:
  Delete.
- patches.suse/rlim-0011-resource-add-helpers-for-fetching-rlimits.patch:
  Delete.
- patches.suse/rlim-0012-IA64-use-helpers-for-rlimits.patch:
  Delete.
- patches.suse/rlim-0013-PPC-use-helpers-for-rlimits.patch:
  Delete.
- patches.suse/rlim-0014-S390-use-helpers-for-rlimits.patch:
  Delete.
- patches.suse/rlim-0015-SPARC-use-helpers-for-rlimits.patch:
  Delete.
- patches.suse/rlim-0016-X86-use-helpers-for-rlimits.patch:
  Delete.
- patches.suse/rlim-0017-FS-use-helpers-for-rlimits.patch: Delete.
- patches.suse/rlim-0018-MM-use-helpers-for-rlimits.patch: Delete.
- patches.suse/rlim-0019-core-use-helpers-for-rlimits.patch:
  Delete.
- patches.suse/rlim-0020-misc-use-helpers-for-rlimits.patch:
  Delete.
- patches.suse/rlim-0021-core-rename-setrlimit-to-do_setrlimit.patch:
  Delete.
- patches.suse/rlim-0022-core-implement-getprlimit-and-setprlimit-syscalls.patch:
  Delete.
- patches.suse/rlim-0023-unistd-add-__NR_-get-set-prlimit-syscall-numbers.patch:
  Delete.
- patches.suse/rlim-0024-COMPAT-add-get-put_compat_rlimit.patch:
  Delete.
- patches.suse/rlim-0025-x86-add-ia32-compat-prlimit-syscalls.patch:
  Delete.

  Sync with upstream. Drop limits syscalls altogether.

-------------------------------------------------------------------
Sat Jan  9 14:50:07 CET 2010 - jkosina@suse.cz

- patches.apparmor/apparmor.diff: Delete, as it is unused after
  splitup into smaller patches.

-------------------------------------------------------------------
Fri Jan  8 18:22:42 CET 2010 - sjayaraman@suse.de

- patches.suse/SoN-23-mm-swapfile.patch: Fix up the enum declaration
  to avoid conflict due to a upstream change.

-------------------------------------------------------------------
Fri Jan  8 18:17:27 CET 2010 - jkosina@suse.cz

- patches.fixes/quota-fix-reserved-space-management-for-ordinary-fs.patch:
  quota: fix reserved space management for ordinary fs.

-------------------------------------------------------------------
Fri Jan  8 18:15:09 CET 2010 - gregkh@suse.de

- patches.drivers/staging-hv-fix-smp-problems-in-the-hyperv-core-code.patch:
  Staging: hv: fix smp problems in the hyperv core code.

-------------------------------------------------------------------
Fri Jan  8 17:39:28 CET 2010 - jeffm@suse.de

- Disable set,getprlimit compat syscalls on xen.

-------------------------------------------------------------------
Fri Jan  8 17:09:03 CET 2010 - jeffm@suse.de

- Disabled custom ACPI table loading from initramfs until
  the scheduling while atomic issues are worked out.

-------------------------------------------------------------------
Fri Jan  8 05:41:28 CET 2010 - jeffm@suse.de

- Disabled set,getprlimit syscalls until the syscall numbers
  have been officially reserved.

-------------------------------------------------------------------
Fri Jan  8 03:32:21 CET 2010 - jeffm@suse.com

- patches.arch/module-handle-ppc64-relocating-kcrctabs-when-config_relocatable-y:
  module: handle ppc64 relocating kcrctabs when
  CONFIG_RELOCATABLE=y (bnc#566243).

-------------------------------------------------------------------
Thu Jan  7 12:18:20 CET 2010 - jbeulich@novell.com

- Update Xen patches to 2.6.32.3 and c/s 974.
- Update EC2 config files.
- patches.xen/xen3-x86-Remove-local_irq_enable-local_irq_disable-in-fixup_irqs.patch:
  x86: Remove local_irq_enable()/local_irq_disable() in
  fixup_irqs() (bnc#558247).
- patches.xen/xen3-x86-Unify-fixup_irqs-for-32-bit-and-64-bit-kernels.patch:
  x86: Unify fixup_irqs() for 32-bit and 64-bit kernels
  (bnc#558247).
- patches.xen/xen3-x86-intr-remap-Avoid-irq_chip-mask-unmask-in-fixup_irqs-for-intr-remapping.patch:
  x86, intr-remap: Avoid irq_chip mask/unmask in fixup_irqs()
  for intr-remapping (bnc#558247).
- patches.xen/xen-fix-compilation-after-rename_generic_int.patch:
  Delete.
- patches.xen/xen-scsifront-block-timeout-update: Delete.
- patches.xen/xen3-x86-fix-nodac: Delete.

-------------------------------------------------------------------
Thu Jan  7 07:12:44 CET 2010 - bphilips@suse.de

- patches.drivers/e1000-enhance-frame-fragment-detection.patch:
  e1000: enhance frame fragment detection (bnc#567376,
  CVE-2009-4536).
- patches.drivers/e1000e-enhance-frame-fragment-detection.patch:
  e1000e: enhance frame fragment detection (bnc#567376,
  CVE-2009-4538).

-------------------------------------------------------------------
Thu Jan  7 01:24:18 CET 2010 - gregkh@suse.de

- Update to 2.6.32.3
  - security fixes
  - bugfixes
  - obsoletes:
    - patches.arch/s390-04-03-dasd-diag-ro.patch
    - patches.drivers/alsa-sp1-hda-50-alc88x-missing-capsrc_nids
    - patches.fixes/qla2xxx-dpc-thread-can-execute-before-scsi-host
    - patches.fixes/scsi-ipr-fix-eeh-recovery

-------------------------------------------------------------------
Wed Jan  6 20:51:27 CET 2010 - rjw@suse.de

- patches.arch/x86-Force-irq-complete-move-during-cpu-offline.patch:
  x86: Force irq complete move during cpu offline (bnc#558247).
- patches.arch/x86-Remove-local_irq_enable-local_irq_disable-in-fixup_irqs.patch:
  x86: Remove local_irq_enable()/local_irq_disable() in
  fixup_irqs() (bnc#558247).
- patches.arch/x86-Remove-move_cleanup_count-from-irq_cfg.patch:
  x86: Remove move_cleanup_count from irq_cfg (bnc#558247).
- patches.arch/x86-Remove-unnecessary-mdelay-from-cpu_disable_common.patch:
  x86: Remove unnecessary mdelay() from cpu_disable_common()   .
- patches.arch/x86-Unify-fixup_irqs-for-32-bit-and-64-bit-kernels.patch:
  x86: Unify fixup_irqs() for 32-bit and 64-bit kernels
  (bnc#558247).
- patches.arch/x86-Use-EOI-register-in-io-apic-on-intel-platforms.patch:
  x86: Use EOI register in io-apic on intel platforms
  (bnc#558247).
- patches.arch/x86-intr-remap-Avoid-irq_chip-mask-unmask-in-fixup_irqs-for-intr-remapping.patch:
  x86, intr-remap: Avoid irq_chip mask/unmask in fixup_irqs()
  for intr-remapping (bnc#558247).
- patches.arch/x86-io-apic-Move-the-effort-of-clearing-remoteIRR-explicitly-before-migrating-the-irq.patch:
  x86, io-apic: Move the effort of clearing remoteIRR explicitly
  before migrating the irq (bnc#558247).
- patches.arch/x86-ioapic-Document-another-case-when-level-irq-is-seen-as-an-edge.patch:
  x86, ioapic: Document another case when level irq is seen as
  an edge (bnc#558247).
- patches.arch/x86-ioapic-Fix-the-EOI-register-detection-mechanism.patch:
  x86, ioapic: Fix the EOI register detection mechanism
  (bnc#558247).

-------------------------------------------------------------------
Wed Jan  6 15:01:16 CET 2010 - trenn@suse.de

- patches.fixes/pci_aer_mce_inject_check_osc_for_aer.patch: PCI:
  AER: fix aer inject result in kernel oops (bnc#566619).

-------------------------------------------------------------------
Wed Jan  6 14:50:52 CET 2010 - trenn@suse.de

- patches.fixes/PCIe-AER-reject-aer-inject-if-hardware-mask-error-reporting.patch:
  PCIe AER: reject aer inject if hardware mask error reporting
  (bnc#566621).

-------------------------------------------------------------------
Wed Jan  6 00:30:09 CET 2010 - gregkh@suse.de

- patches.xen/xen3-patch-2.6.29: Refresh due to conflicts from i915
  changes.  Ick, the xen code sucks rocks, it shouldn't be touching
  stuff here at all.

-------------------------------------------------------------------
Wed Jan  6 00:14:14 CET 2010 - gregkh@suse.de

- patches.drivers/drm-i915-add-acpi-opregion-support-for-ironlake.patch:
  Refresh.
- patches.drivers/drm-i915-add-i915_lp_ring_sync-helper.patch:
  drm/i915: add i915_lp_ring_sync helper (bnc#568447).
- patches.drivers/drm-i915-fix-get_core_clock_speed-for-g33-class-desktop-chips.patch:
  drm/i915: fix get_core_clock_speed for G33 class desktop chips
  (bnc#568447).
- patches.drivers/drm-i915-fully-switch-off-overlay-when-not-in-use.patch:
  drm/i915: fully switch off overlay when not in use (bnc#568447).
- patches.drivers/drm-i915-implement-drmmode-overlay-support-v4.patch:
  drm/i915: implement drmmode overlay support v4 (bnc#568447).
- patches.drivers/drm-i915-implement-fastpath-for-overlay-flip-waiting.patch:
  drm/i915: implement fastpath for overlay flip waiting
  (bnc#568447).

-------------------------------------------------------------------
Wed Jan  6 00:00:59 CET 2010 - gregkh@suse.de

- patches.drivers/drm-i915-add-acpi-opregion-support-for-ironlake.patch:
  Refresh.

-------------------------------------------------------------------
Tue Jan  5 23:49:26 CET 2010 - gregkh@suse.de

- patches.drivers/drm-i915-add-acpi-opregion-support-for-ironlake.patch:
  drm/i915: Add ACPI OpRegion support for Ironlake (bnc#568436).

-------------------------------------------------------------------
Tue Jan  5 22:49:44 CET 2010 - tonyj@suse.de

- patches.fixes/oprofile_bios_ctr.patch: Update to newer version

-------------------------------------------------------------------
Mon Jan  4 20:42:57 CET 2010 - mmarek@suse.cz

- rpm/kernel-binary.spec.in: move the x86 /boot/vmlinux-*.gz back
  to -base (bnc#563905).

-------------------------------------------------------------------
Wed Dec 30 01:01:25 CET 2009 - nfbrown@suse.de

- patches.fixes/nfs-fix-NFS4ERR_FILE_OPEN-handling:
  NFS4ERR_FILE_OPEN handling in Linux/NFS (bnc#526819).

-------------------------------------------------------------------
Mon Dec 28 17:56:19 CET 2009 - jeffm@suse.com

- patches.fixes/dmar-fix-oops-with-no-dmar-table: dmar: Fix oops
  with no DMAR table (bnc#548108).

-------------------------------------------------------------------
Sun Dec 27 14:23:47 CET 2009 - tiwai@suse.de

- patches.drivers/alsa-sp1-hda-52-hdmi-sticky-stream-tag: ALSA:
  hda - HDMI sticky stream tag support (FATE#306783).

-------------------------------------------------------------------
Wed Dec 23 23:10:02 CET 2009 - rjw@suse.de

- patches.arch/xpc_first_contact_when_active.patch: X86: UV
  - xpc_make_first_contact hang due to not accepting ACTIVE
  state. (bnc#562288, fate#306952).
- patches.arch/xpc_fix_xpc_get_fifo_entry_uv.patch: x86: UV - XPC
  NULL deref when mesq becomes empty. (bnc#562288, fate#306952).
- patches.arch/xpc_introduce_xp_socket.patch: x86: UV - XPC
  needs to provide an abstraction for uv_gpa. (bnc#562288,
  fate #306952).
- patches.arch/xpc_pass_nasid_to_gru_create_message_queue.patch:
  UV - pass nasid instead of nid to gru_create_message_queue
  (bnc#562288, fate#306952).
- patches.arch/xpc_recv_msg_slots_wrap.patch: X86: UV - XPC
  receive message reuse triggers invalid BUG_ON(). (bnc#562288,
  fate#306952).
- patches.arch/xpc_uv_bios_changes.patch: x86: UV - Update XPC
  to handle updated BIOS interface. (bnc#562288, fate#306952).

-------------------------------------------------------------------
Wed Dec 23 21:57:53 CET 2009 - rjw@suse.de

- patches.arch/bug-561989_gru_rollup.patch: SGI GRU Updates
  (bnc#561989, fate#306952).

-------------------------------------------------------------------
Wed Dec 23 20:31:57 CET 2009 - jeffm@suse.com

- patches.fixes/ppc-crashdump-typefix: powerpc: use min_t in
  copy_oldmem_page.

-------------------------------------------------------------------
Wed Dec 23 18:56:48 CET 2009 - rjw@suse.de

- patches.arch/bug-561946_uv_irq_affinity.patch: x86: SGI UV: Fix
  irq affinity for hub based interrupts (bnc#561946, fate#306952).
- patches.arch/bug-561946_uv_move_ioapic.patch: x86, apic: Move
  SGI UV functionality out of generic IO-APIC code (bnc#561946,
  fate#306952).
- patches.arch/bug-561946_uv_use_rtc.patch: x86: UV RTC: Always
  enable RTC clocksource (bnc#561946, fate#306952).

-------------------------------------------------------------------
Wed Dec 23 17:51:32 CET 2009 - jeffm@suse.com

- patches.fixes/ia64-fix-sba-iommu-to-handle-allocation-failure-properly:
  fix SBA IOMMU to handle allocation failure properly
  (bnc#545367).

-------------------------------------------------------------------
Tue Dec 22 22:17:33 CET 2009 - jeffm@suse.com

- Enabled CONFIG_CRASH_DUMP on ppc/ppc64 (bnc#566243).

-------------------------------------------------------------------
Tue Dec 22 16:51:37 CET 2009 - jeffm@suse.com

- patches.fixes/scsi-ipr-fix-eeh-recovery: ipr: fix EEH recovery
  (bnc#566613).

-------------------------------------------------------------------
Sun Dec 20 22:23:41 CET 2009 - trenn@suse.de

- Update config files.
- patches.drivers/cpufreq_ondemand_limit_fix.patch: cpufreq:
  Fix ondemand to not request targets outside policy limits
  (fate#306746).
- patches.drivers/cpufreq_processor_clocking_control_pcc_driver.patch:
  x86,cpufreq: Processor Clocking Control (PCC) driver
  (fate#306746).
- supported.conf:

-------------------------------------------------------------------
Sun Dec 20 00:42:16 CET 2009 - rjw@suse.de

- patches.arch/bug-561939_uv_bios_call_hwperf_updated.patch:
  x86, uv: Add serial number parameter to uv_bios_get_sn_info()
  (bnc#561939, fate#306952).
- patches.arch/bug-561939_uv_bios_call_hwperf.patch: Delete.

-------------------------------------------------------------------
Sat Dec 19 18:53:28 CET 2009 - jeffm@suse.com

- patches.fixes/scsi_debug-scale-virtual_gb-with-sector_size-properly:
  scsi_debug: scale virtual_gb with sector_size properly
  (bnc#535939).

-------------------------------------------------------------------
Sat Dec 19 00:58:56 CET 2009 - gregkh@suse.de

- patches.xen/xen3-fixup-xen: Refresh.  Fix up build error from
  .32.2 import

-------------------------------------------------------------------
Sat Dec 19 00:22:21 CET 2009 - gregkh@suse.de

- Update to 2.6.32.2
  - lots of security fixes
  - loads of bugfixes
  - other goodness
  - obsoletes:
    - patches.arch/bug-561939_bau_data_config.patch
    - patches.arch/bug-564471_x86_Fix_duplicated_UV_BAU_interrupt_vector.patch
    - patches.arch/s390-04-01-clear-high-regs.patch
    - patches.arch/s390-kvm-prefix.patch
    - patches.arch/s390-kvm-psw.patch
    - patches.arch/x86-fix-nodac
    - patches.arch/x86_mce_nfs-mig2
    - patches.fixes/firewire-ohci-handle-receive-packets-with-a-data-length-of-zero
    - patches.fixes/uart-txen-race.patch

-------------------------------------------------------------------
Fri Dec 18 21:17:46 CET 2009 - jeffm@suse.com

- Update config files: CONFIG_STRICT_DEVMEM=n. It was enabled
  mistakenly in commit 3df90f9e and affects using tools like
  crash with a live system.

-------------------------------------------------------------------
Fri Dec 18 17:53:06 CET 2009 - gregkh@suse.de

- Update config files.
  CONFIG_CALGARY_IOMMU_ENABLED_BY_DEFAULT = n (bnc#565607)

-------------------------------------------------------------------
Fri Dec 18 15:11:18 CET 2009 - tiwai@suse.de

- patches.drivers/alsa-sp1-hda-{24..51}-*: 2.6.33-rc1 backport
  fixes for HDMI and new Realtek codecs (FATE#306783)
- Refresh Patch-mainline tags in patches.drivers/alsa-*

-------------------------------------------------------------------
Fri Dec 18 14:45:04 CET 2009 - jjolly@suse.de

- patches.arch/s390-05-01-netiucv-tx-bytes.patch: netiucv:
  displayed TX bytes value much too high (BNC#565612).
- patches.arch/s390-05-02-cmm-suspend.patch: cmm: free pages on
  hibernate. (BNC#565612).
- patches.arch/s390-05-03-iucv-suspend.patch: iucv: add work_queue
  cleanup for suspend (BNC#565612).
- patches.arch/s390-05-04-zfcp-work-queue.patch: zfcp: Assign
  scheduled work to driver queue (BNC#565612).
- patches.arch/s390-05-05-zfcp-fail-commands.patch: zfcp: Don't
  fail SCSI commands when transitioning to blocked fc_rport
  (BNC#565612,LTC#58541).
- patches.arch/s390-05-06-zfcp-adisc.patch: zfcp: Improve ELS
  ADISC handling (BNC#565612).
- patches.arch/s390-05-07-zfcp-fsf-errors.patch: zfcp: Update
  FSF error reporting (BNC#565612).
- patches.arch/s390-05-08-zfcp-block.diff: zfcp: Block SCSI EH
  thread for rport state BLOCKED (BNC#565612).
- patches.arch/s390-05-09-ctcm-suspend-wait.diff: ctcm: suspend
  has to wait for outstanding I/O (BNC#565612).
- patches.arch/s390-05-10-rework-tso.diff: qeth: rework TSO
  functions (BNC#565612).
- patches.arch/s390-05-11-atomic-volatile.patch: kernel: improve
  code generated by atomic operations. (BNC#565612).
- patches.arch/s390-05-12-tape-remove-fn.patch: tape: incomplete
  device removal (BNC#565612).
- patches.arch/s390-05-13-qeth-blkt-defaults.patch: qeth:
  set default BLKT settings dependend on OSA hw level
  (BNC#565612,LTC#58654).
- patches.arch/s390-05-14-dasd-dasd-enable-prefix.patch: dasd:
  enable prefix independent of pav support (BNC#565612).
- patches.arch/s390-05-15-dasd-s390dbf-strings.patch: dasd:
  remove strings from s390dbf (BNC#565612).
- patches.arch/s390-05-16-dasd-wait-lcu-setup.patch: dasd:
  let device initialization wait for LCU setup (BNC#565612).

-------------------------------------------------------------------
Fri Dec 18 12:58:36 CET 2009 - mmarek@suse.cz

- rpm/kernel-binary.spec.in: Fix generating /boot/Kerntypes* for
  s390/vanilla.

-------------------------------------------------------------------
Fri Dec 18 04:35:18 CET 2009 - nfbrown@suse.de

- patches.fixes/md-start_ro-fix: md: fix small irregularity with
  start_ro module parameter (bnc#565219).

-------------------------------------------------------------------
Fri Dec 18 01:29:32 CET 2009 - rjw@suse.de

- patches.xen/xen-fix-compilation-after-rename_generic_int.patch:
  XEN: Fix compilation after renaming of generic_irqs.

-------------------------------------------------------------------
Fri Dec 18 00:30:52 CET 2009 - rjw@suse.de

- patches.arch/bug-561946_rename_generic_int.patch: x86: UV RTC:
  Rename generic_interrupt to x86_platform_ipi (bnc#561946,
  fate#306952).

-------------------------------------------------------------------
Thu Dec 17 23:48:10 CET 2009 - mmarek@suse.cz

- patches.suse/s390-Kerntypes.diff: S390: Generate Kerntypes file.
- rpm/kernel-binary.spec.in: install /boot/Kerntypes-$version.

-------------------------------------------------------------------
Thu Dec 17 21:02:52 CET 2009 - jeffm@suse.com

- patches.fixes/powerpc-fix-cpu-name-in-show-cpuinfo: powerpc:
  fix cpu name in show-cpuinfo (bnc#565267).

-------------------------------------------------------------------
Thu Dec 17 13:32:32 CET 2009 - hare@suse.de

- patches.fixes/fc-transport-remove-BUG_ON: scsi_transport_fc:
  remove invalid BUG_ON (bnc#564479).
- patches.fixes/lpfc-ia64-hang: lpfc: fix hang on SGI ia64
  platform (bnc#564479).
- patches.fixes/qla2xxx-dpc-thread-can-execute-before-scsi-host:
  qla2xxx: dpc thread can execute before scsi host has been added
  (bnc#564479).
- patches.suse/fc-transport-allow-dev_loss_tmo-disable: Remove
  capping from dev_loss_tmo (bnc#492469).

-------------------------------------------------------------------
Wed Dec 16 19:25:01 CET 2009 - gregkh@suse.de

- Update config files.
  - fix up CONFIG_IPV6 option that was built into the kernel
    incorrectly (bnc#564357)

-------------------------------------------------------------------
Wed Dec 16 18:52:34 CET 2009 - jeffm@suse.com

- patches.fixes/acpi-fix-build-when-config_acpi_custom_override_initramfs-is-not-defined:
  acpi: Fix build when CONFIG_ACPI_CUSTOM_OVERRIDE_INITRAMFS is
  not defined.

-------------------------------------------------------------------
Wed Dec 16 15:41:04 CET 2009 - jbeulich@novell.com

- Update Xen patches to c/s 960.
- Update Xen EC2 config files.
- patches.xen/xen3-bug-561933_uv_pat_is_gru_range.patch: x86:
  UV SGI: Don't track GRU space in PAT (bnc#561933, fate#306952).
- patches.xen/xen3-x86-mark_rodata_rw.patch: Add mark_rodata_rw()
  to un-protect read-only kernel code pages (bnc#439348).

-------------------------------------------------------------------
Wed Dec 16 10:15:18 CET 2009 - npiggin@suse.de

- needs_update:
- patches.fixes/aggressive-zone-reclaim.patch: be more aggressive
  with zone reclaims (bnc#476525).

-------------------------------------------------------------------
Wed Dec 16 10:02:18 CET 2009 - npiggin@suse.de

- needs_update:
- patches.suse/x86-mark_rodata_rw.patch: Refresh.

-------------------------------------------------------------------
Wed Dec 16 09:45:58 CET 2009 - npiggin@suse.de

- patches.suse/x86-mark_rodata_rw.patch: Add mark_rodata_rw()
  to un-protect read-only kernel code pages (bnc#439348).

-------------------------------------------------------------------
Tue Dec 15 20:07:17 CET 2009 - jeffm@suse.com

- patches.fixes/firewire-ohci-handle-receive-packets-with-a-data-length-of-zero:
  firewire: ohci: handle receive packets with a data length of
  zero (bnc#564712 CVE-2009-4138).

-------------------------------------------------------------------
Tue Dec 15 12:50:08 CET 2009 - mmarek@suse.cz

- rpm/config.sh: set OBS_PROJECT and IBS_PROJECT variables for
  osc_wrapper.

-------------------------------------------------------------------
Tue Dec 15 12:43:00 CET 2009 - knikanth@suse.de

- supported.conf: Mark dm-log-userspace as supported (fate#307380).

-------------------------------------------------------------------
Tue Dec 15 08:41:01 CET 2009 - sjayaraman@suse.de

- patches.fixes/sched-recalculate-tunables-on-hot-add-remove:
  Fix the build failure due to previous commit.

-------------------------------------------------------------------
Tue Dec 15 06:14:43 CET 2009 - sjayaraman@suse.de

- patches.fixes/sched-recalculate-tunables-on-hot-add-remove:
  sched: Fix missing sched tunable recalculation on cpu add/remove
  (bnc#560317).
- patches.fixes/sched-make-tunable-scaling-configurable: sched:
  Make tunable scaling style configurable (bnc#560317).
- patches.fixes/sched-sysctl-for-normalized-tunables:  sched:
  Update normalized values on user updates via proc (bnc#560317).

-------------------------------------------------------------------
Tue Dec 15 01:10:25 CET 2009 - gregkh@suse.de

- Update config files.
  - make SCSI and ATA drivers modules again.
    (bnc#564357)

-------------------------------------------------------------------
Tue Dec 15 00:56:41 CET 2009 - gregkh@suse.de

- Update config files.
  - fix up USB options that were built into the kernel incorrectly
    (bnc#564357)

-------------------------------------------------------------------
Mon Dec 14 22:58:22 CET 2009 - jjolly@suse.de

- patches.arch/s390-04-01-clear-high-regs.patch: kernel:
  clear high-order bits after switching to 64-bit mode
  (BNC#563999,LTC#58088).
- patches.arch/s390-04-02-zcrypt-hrtimer.patch: zcrypt: Do not
  simultaneously schedule hrtimer (BNC#563999,LTC#58222).
- patches.arch/s390-04-03-dasd-diag-ro.patch: dasd: support DIAG
  access for read-only devices (BNC#563999,LTC#57147).
- patches.arch/s390-04-04-mm-fault-fix.patch: kernel: performance
  counter fix and page fault optimization (BNC#563999).
- patches.arch/s390-04-05-sclp-dump-indicator.patch: kernel:
  fix dump indicator (BNC#563999).
- patches.arch/s390-04-06-dasd-move-diag-kmsg.patch: dasd:
  move diag kmsg to generic dasd kmsg (BNC#563999).
- patches.arch/s390-04-07-cio-fix-double-free.patch: cio: double
  free under memory pressure (BNC#563999).
- patches.arch/s390-04-08-cio-fix-dev-stall.patch: cio: device
  recovery stalls after multiple hardware events (BNC#563999).
- patches.arch/s390-04-09-cio-recover-hw-changes.patch: cio:
  device recovery fails after concurrent hardware changes
  (BNC#563999).
- patches.arch/s390-04-10-cio-fix-onoffline-failure.patch: cio:
  setting a device online or offline fails for unknown reasons
  (BNC#563999).
- patches.arch/s390-04-11-cio-error-reporting.patch: cio:
  incorrect device state after device recognition and recovery
  (BNC#563999).
- patches.arch/s390-04-12-cio-avoid-panic.patch: cio: kernel
  panic after unexpected interrupt (BNC#563999).
- patches.arch/s390-04-13-cio-internal-io.patch: cio:
  initialization of I/O devices fails (BNC#563999).
- patches.arch/s390-04-14-cio-allow-offline.patch: cio: not
  operational devices cannot be deactivated (BNC#563999).
- patches.arch/s390-04-15-cio-split-pgid.patch: cio: erratic
  DASD I/O behavior (BNC#563999).
- patches.arch/s390-04-16-cio-path-verification.patch: cio:
  DASD cannot be set online (BNC#563999).
- patches.arch/s390-04-17-cio-steal-lock.patch: cio: DASD steal
  lock task hangs (BNC#563999).
- patches.arch/s390-04-18-cio-fix-memleak-chk-dev.patch: cio:
  memory leaks when checking unusable devices (BNC#563999).
- patches.arch/s390-04-19-cio-fix-deact-dev-panic.patch: cio:
  deactivated devices can cause use after free panic (BNC#563999).

-------------------------------------------------------------------
Mon Dec 14 22:29:34 CET 2009 - rjw@suse.de

- patches.arch/bug-561933_uv_pat_is_gru_range.patch: x86: UV SGI:
  Don't track GRU space in PAT (bnc#561933, fate#306952).
- patches.arch/bug-561939_bau_data_config.patch: x86: SGI UV
  BAU initialization (bnc#561939, fate#306952).
- patches.arch/bug-561939_uv_bios_call_hwperf.patch: x86: UV
  hardware performance counter and topology access  (bnc#561939,
  fate#306952).
- patches.arch/bug-561939_uv_gpa_is_mmr_space.patch: x86: UV -
  Introduce uv_gpa_is_mmr. (bnc#561939, fate#306952).
- patches.arch/bug-561939_uv_gpa_to_soc_phys_ram.patch:
  x86: UV - Introduce a means to translate from gpa ->
  socket_paddr. (bnc#561939, fate#306952).
- patches.arch/bug-561939_uv_ipi_macro.patch: x86: UV: Introduce
  uv_hub_ipi_value (bnc#561939, fate#306952).
- patches.arch/bug-561939_uv_mmap_low.patch: x86: SGI UV: Map
  low MMR ranges (bnc#561939, fate#306952).
- patches.arch/bug-561939_uv_rtc_cleanup.patch: x86: UV RTC:
  Clean up error handling (bnc#561939, fate#306952).
- patches.arch/bug-561939_uv_rtc_fixes.patch: x86: UV RTC:
  Fix early expiry handling  (bnc#561939, fate#306952).
- patches.arch/bug-561939_uv_rtc_setup_evt.patch: x86: UV RTC:
  Add clocksource only boot option (bnc#561939, fate#306952).
- patches.arch/bug-564471_x86_Fix_duplicated_UV_BAU_interrupt_vector.patch:
  x86: Fix duplicated UV BAU interrupt vector (bnc#564471).

-------------------------------------------------------------------
Mon Dec 14 19:33:04 CET 2009 - gregkh@suse.de

- Refresh patches to be clean of fuzz

-------------------------------------------------------------------
Mon Dec 14 19:20:52 CET 2009 - gregkh@suse.de

- Update to 2.6.32.1
  - security fixes
  - bugfixes
  - obsoletes:
    - patches.fixes/ext4-fix-insufficient-checks-in-ext4_ioc_move_ext
    - patches.fixes/scsi-fix-bug-with-dma-maps-on-nested-scsi-objects

-------------------------------------------------------------------
Mon Dec 14 18:45:26 CET 2009 - jjolly@suse.de

- patches.drivers/dcb-data-center-bridging-ops-s: dcb: data
  center bridging ops should be r/o (BNC#562046).
- patches.drivers/drivers-net-request_irq-remove: drivers/net:
  request_irq - Remove unnecessary leading & from second arg
  (BNC#562046).
- patches.drivers/ethtool-add-direct-attach-supp: ethtool: Add
  Direct Attach support to connector port reporting (BNC#562046).
- patches.drivers/ixgbe-add-support-for-82599-al: ixgbe: Add
  support for 82599 alternative WWNN/WWPN prefix (BNC#562046).
- patches.drivers/ixgbe-add-support-for-82599-ba: ixgbe: add
  support for 82599 based Express Module X520-P2 (BNC#562046).
- patches.drivers/ixgbe-add-support-for-netdev_o: ixgbe: Add
  support for netdev_ops.ndo_fcoe_get_wwn to 82599 (BNC#562046).
- patches.drivers/ixgbe-change-default-ring-size: ixgbe: change
  default ring size (BNC#562046).
- patches.drivers/ixgbe-disable-flow-control-for: ixgbe: Disable
  Flow Control for certain devices (BNC#562046).
- patches.drivers/ixgbe-display-currently-attach: ixgbe: Display
  currently attached PHY through ethtool (BNC#562046).
- patches.drivers/ixgbe-fix-erroneous-display-of: ixgbe: Fix
  erroneous display of stats by ethtool -S (BNC#562046).
- patches.drivers/ixgbe-fix-kr-to-kx-fail-over-f: ixgbe: Fix KR
  to KX fail over for Mezzanine cards (BNC#562046).
- patches.drivers/ixgbe-fix-receive-address-regi: ixgbe:
  Fix Receive Address Register (RAR) cleaning and accounting
  (BNC#562046).
- patches.drivers/ixgbe-flush-the-lsc-mask-chang: ixgbe: Flush
  the LSC mask change to prevent repeated interrupts (BNC#562046).
- patches.drivers/ixgbe-handle-parameters-for-tx: ixgbe: handle
  parameters for tx and rx EITR, no div0 (BNC#562046).
- patches.drivers/ixgbe-links2-is-not-a-valid-re: ixgbe: LINKS2
  is not a valid register for 82598 (BNC#562046).
- patches.drivers/ixgbe-make-queue-pairs-on-sing: ixgbe: Make
  queue pairs on single MSI-X interrupts (BNC#562046).
- patches.drivers/ixgbe-modify-82599-hwrsc-stati: ixgbe: Modify
  82599 HWRSC statistics counters (BNC#562046).
- patches.drivers/ixgbe-only-set-clear-vfe-in-ix: ixgbe: Only
  set/clear VFE in ixgbe_set_rx_mode (BNC#562046).
- patches.drivers/ixgbe-performance-tweaks: ixgbe: performance
  tweaks (BNC#562046).
- patches.drivers/ixgbe-r_idx-not-used-in-ixgbe_: ixgbe: r_idx
  not used in ixgbe_msix_clean_rx() (BNC#562046).
- patches.drivers/ixgbe-select-fcoe-tx-queue-in-: ixgbe: select
  FCoE Tx queue in ndo_select_queue (BNC#562046).
- patches.drivers/ixgbe-use-eiam-to-automask-msi: ixgbe: use
  EIAM to automask MSI-X (BNC#562046).
- patches.drivers/ixgbe-use-known-user-priority-: ixgbe: use
  known user priority for FCoE when DCB is enabled (BNC#562046).
- patches.drivers/ixgbe-use-rx-buffer-length-fro: ixgbe: Use rx
  buffer length from rx ring for configuring rscctl (BNC#562046).
- patches.drivers/ixgbe-use-the-instance-of-net_: ixgbe: Use
  the instance of net_device_stats from net_device. (BNC#562046).
- patches.drivers/net-add-ndo_fcoe_get_wwn-to-ne: net: Add
  ndo_fcoe_get_wwn to net_device_ops (BNC#562046).
- patches.drivers/net-add-netdev_alloc_skb_ip_al: net: Add
  netdev_alloc_skb_ip_align() helper (BNC#562046).
- patches.drivers/net-use-netdev_alloc_skb_ip_al: net: Use
  netdev_alloc_skb_ip_align() (BNC#562046).
- patches.drivers/vlan-add-support-to-netdev_ops: vlan:
  Add support to netdev_ops.ndo_fcoe_get_wwn for VLAN device
  (BNC#562046).
- patches.fixes/fcoe-allow-scsi-fcp-to-be: fcoe: allow SCSI-FCP
  to be processed directly in softirq context (BNC#562046).
- patches.fixes/fcoe-libfc-add-get_lesb-t: fcoe, libfc: add
  get_lesb() to allow LLD to fill the link error status block
  (LESB) (BNC#562046).
- patches.fixes/libfc-add-fc-bb-5-lesb-co: libfc: add FC-BB-5
  LESB counters to fcoe_dev_stats (BNC#562046).
- patches.fixes/libfc-add-fcoe_fc_els_les: libfc: add
  fcoe_fc_els_lesb to fc_fcoe.h for FC-BB-5 LESB definitions
  (BNC#562046).
- patches.fixes/libfc-add-support-of-rece: libfc: add support
  of receiving ELS_RLS (BNC#562046).
- patches.fixes/libfc-add-target-reset-fl: libfc: Add target
  reset flag to FCP header file (BNC#562046).
- patches.fixes/libfc-fix-payload-size-pa: libfc: fix payload size
  passed to fc_frame_alloc() in fc_lport_els_request (BNC#562046).
- patches.fixes/libfcoe-add-checking-disa: libfcoe: add checking
  disable flag in FIP_FKA_ADV (BNC#562046).
- patches.fixes/libfcoe-add-tracking-fip-: libfcoe: add tracking
  FIP Missing Discovery Advertisement count (BNC#562046).
- patches.fixes/libfcoe-add-tracking-fip--0: libfcoe: add tracking
  FIP Virtual Link Failure count (BNC#562046).

-------------------------------------------------------------------
Mon Dec 14 16:41:36 CET 2009 - mmarek@suse.cz

- rpm/kabi.pl: Do not print harmless kabi changes by default.

-------------------------------------------------------------------
Mon Dec 14 14:41:57 CET 2009 - sjayaraman@suse.de

- patches.suse/sched-revert-latency-defaults: Revert sched
  latency defaults and turn FAIR_SLEEPERS off (bnc#557307).

-------------------------------------------------------------------
Mon Dec 14 11:36:02 CET 2009 - jkosina@suse.cz

- patches.fixes/uart-txen-race.patch: Serial: Do not read IIR in
  serial8250_start_tx when UART_BUG_TXEN (bnc#479304 bnc#509066).

-------------------------------------------------------------------
Sun Dec 13 23:39:54 CET 2009 - rjw@suse.de

- patches.fixes/bug-562290-Fix-isolcpus-boot-option.patch: sched:
  Fix isolcpus boot option (bnc#562290, fate#306952).

-------------------------------------------------------------------
Fri Dec 11 23:15:58 CET 2009 - mmarek@suse.cz

- patches.suse/supported-flag: Fix -Wmissing-prototypes warnings
  in modpost.c.

-------------------------------------------------------------------
Fri Dec 11 23:13:32 CET 2009 - mmarek@suse.cz

- patches.rpmify/modpost-segfault: modpost: fix segfault with
  short symbol names.

-------------------------------------------------------------------
Fri Dec 11 17:04:18 CET 2009 - jeffm@suse.com

- Moved kernel-docs into the git repo. It is now built automatically
  with the matching kernel sources.

-------------------------------------------------------------------
Fri Dec 11 16:13:14 CET 2009 - trenn@suse.de

- patches.suse/kdb_fix_ia64_build.patch: Fix ia64 - Export
  kdb_usb_kbds (none).

-------------------------------------------------------------------
Fri Dec 11 15:41:08 CET 2009 - trenn@suse.de

Jeff updated kdb, try without this ugly workaround.
If it still does not work, I have something better...
- patches.suse/kdb_x86_fix_hang.patch: Delete.

-------------------------------------------------------------------
Fri Dec 11 15:03:38 CET 2009 - hare@suse.de

Cleanup patches for series2git:
- patches.suse/kdb-common: Refresh.
- patches.suse/kdump-dump_after_notifier.patch: Refresh.

-------------------------------------------------------------------
Fri Dec 11 12:06:28 CET 2009 - trenn@suse.de

Updated MCE/MCA patches from Andi -> delete the old ones:

- patches.arch/x86_mce_hwpoison-action_result-valid-pfn.patch:
  HWPOISON: return ENXIO on invalid page number (fate#307738).
- patches.arch/x86_mce_hwpoison-is-free-page.patch: HWPOISON:
  detect free buddy pages explicitly (fate#307738).
- patches.arch/x86_mce_hwpoison-no-double-ref.patch: HWPOISON:
  avoid grabbing the page count multiple times during madvise
  injection (fate#307738).
- patches.arch/x86_mce_madvise-locking: HWPOISON: Use
  get_user_page_fast in hwpoison madvise (fate#307738).
- patches.arch/x86_mce_nfs-mig2: NFS: Fix nfs_migrate_page()
  (fate#307738).
- patches.arch/x86_mce_offline-inject: HWPOISON: Add a madvise()
  injector for soft page offlining (fate#307738).
- patches.arch/x86_mce_page-offline: HWPOISON: Add soft page
  offline support (fate#307738).
- patches.arch/x86_mce_ref-to-flags: HWPOISON: Turn ref argument
  into flags argument (fate#307738).
- patches.arch/x86_mce_shake-page: HWPOISON: Be more aggressive
  at freeing non LRU caches (fate#307738).
- patches.arch/x86_mce_undef-lru: HWPOISON: Undefine short-hand
  macros after use to avoid namespace conflict (fate#307738).
- patches.arch/x86_mce_lru_cleanup.patch: Delete.
- patches.arch/x86_mce_page_offlining.patch: Delete.
- patches.arch/x86_mce_page_offlining_test_ability.patch: Delete.
- patches.arch/x86_mce_test_page.patch: Delete.

-------------------------------------------------------------------
Fri Dec 11 09:30:27 CET 2009 - hare@suse.de

- needs_update: Merge or delete remaining patches.
- patches.fixes/scsi-dh-emc-mode-select-10-size: DM-MPIO fails
  to tresspass LUNs on CLARiiON arrays (bnc#484529).
- patches.fixes/scsi-dh-emc-rw-mismatch: Server crashes when
  path failures occur against EMC storage (bnc#474482).
- patches.fixes/scsi-dh-rdac-add-stk: STK arrays missing from
  rdac devicehandler (bnc#503855).
- patches.fixes/scsi-retry-alua-transition-in-progress: I/O
  errors for ALUA state transitions (bnc#491289).
- patches.suse/dm-mpath-no-activate-for-offlined-paths: DM-MPIO
  fails to tresspass LUNs on CLARiiON arrays (bnc#484529).
- patches.suse/dm-mpath-no-partitions-feature: Disable partitions
  scan for multipathed devices (bnc#402922,bnc#514767).

-------------------------------------------------------------------
Fri Dec 11 09:28:05 CET 2009 - tiwai@suse.de

- Update config files: set back to CONFIG_SOUND=m

-------------------------------------------------------------------
Fri Dec 11 08:59:39 CET 2009 - tiwai@suse.de

- patches.drivers/alsa-sp1-hda-23-hp-mute-led-gpio-fixes:
  ALSA: hda - Fix LED GPIO setup for HP laptops with IDT codecs
  (bnc#547357,bnc#523487).

-------------------------------------------------------------------
Fri Dec 11 02:53:50 CET 2009 - jeffm@suse.de

- patches.suse/kdb-usb-rework: Fix ia64.

-------------------------------------------------------------------
Fri Dec 11 01:51:36 CET 2009 - jeffm@suse.com

- Update config files: Enable USB_SERIAL_DEBUG.

-------------------------------------------------------------------
Fri Dec 11 01:49:34 CET 2009 - jeffm@suse.com

- patches.suse/kdb-usb-rework: kdb: Cleanup KDB_USB.

-------------------------------------------------------------------
Fri Dec 11 00:56:57 CET 2009 - jeffm@suse.com

- Update config files.
  - Disabled USB_TEST and USB_LIBUSUAL.

-------------------------------------------------------------------
Thu Dec 10 22:59:17 CET 2009 - jeffm@suse.com

- Update config files. Re-enable missing options:
  - CONFIG_FRAMEBUFFER_CONSOLE_ROTATION=y
  - CONFIG_VIDEO_GO7007=m (and related options)

-------------------------------------------------------------------
Thu Dec 10 22:57:57 CET 2009 - bphilips@suse.de

- patches.drivers/netxen-0008-reset-sequence-changes.patch:
  Refresh to fix fuzz

-------------------------------------------------------------------
Thu Dec 10 22:09:07 CET 2009 - jeffm@suse.com

- Updated KDB to v4.4-2.6.32-3 and re-enabled USB keyboard support.

-------------------------------------------------------------------
Thu Dec 10 21:59:20 CET 2009 - mmarek@suse.de

- rpm/kernel-binary.spec.in: Fix vmlinux stripping on power
  (bnc#559547)

-------------------------------------------------------------------
Thu Dec 10 21:26:12 CET 2009 - bphilips@suse.de

- patches.drivers/netxen-0000-Use-the-instance-of-net_device_stats-from-net.patch:
  netxen: Use the instance of net_device_stats from
  net_device. (bnc#560003, fate#307134).
- patches.drivers/netxen-0001-remove-sub-64-bit-mem-accesses.patch:
  netxen: remove sub 64-bit mem accesses (bnc#560003,
  fate#307134).
- patches.drivers/netxen-0002-add-access-to-on-chip-memory-for-tools.patch:
  netxen: add access to on chip memory for tools (bnc#560003,
  fate#307134).
- patches.drivers/netxen-0003-annotate-register-windowing-code.patch:
  netxen: annotate register windowing code (bnc#560003,
  fate#307134).
- patches.drivers/netxen-0004-separate-register-and-memory-access-lock.patch:
  netxen: separate register and memory access lock (bnc#560003,
  fate#307134).
- patches.drivers/netxen-0005-add-sysfs-entries-for-diag-tools.patch:
  netxen: add sysfs entries for diag tools (bnc#560003,
  fate#307134).
- patches.drivers/netxen-0006-defines-for-next-revision.patch:
  netxen: defines for next revision (bnc#560003, fate#307134).
- patches.drivers/netxen-0007-128-memory-controller-support.patch:
  netxen: 128 memory controller support (bnc#560003, fate#307134).
- patches.drivers/netxen-0008-reset-sequence-changes.patch:
  netxen: reset sequence changes (bnc#560003, fate#307134).
- patches.drivers/netxen-0009-onchip-memory-access-change.patch:
  netxen: onchip memory access change (bnc#560003, fate#307134).
- patches.drivers/netxen-0010-fix-error-codes-in-for-tools-access.patch:
  netxen: fix error codes in for tools access (bnc#560003,
  fate#307134).
- patches.drivers/netxen-0011-sysfs-control-for-auto-firmware-recovery.patch:
  netxen: sysfs control for auto firmware recovery (bnc#560003,
  fate#307134).
- patches.drivers/netxen-0012-update-version-to-4.0.62.patch:
  netxen; update version to 4.0.62 (bnc#560003, fate#307134).
- patches.drivers/netxen-0013-fix-builds-for-SYSFS-n-or-MODULES-n.patch:
  netxen: fix builds for SYSFS=n or MODULES=n (bnc#560003,
  fate#307134).
- patches.drivers/netxen-0014-support-for-new-firmware-file-format.patch:
  netxen: support for new firmware file format (bnc#560003,
  fate#307134).
- patches.drivers/netxen-0015-refactor-indirect-register-access.patch:
  netxen: refactor indirect register access (bnc#560003,
  fate#307134).
- patches.drivers/netxen-0016-add-PCI-IDs-for-new-chip.patch:
  netxen: add PCI IDs for new chip (bnc#560003, fate#307134).
- patches.drivers/netxen-0017-update-module-info.patch: netxen:
  update module info (bnc#560003, fate#307134).
- patches.drivers/netxen-0018-module-firmware-hints.patch:
  netxen: module firmware hints (bnc#560003, fate#307134).
- patches.drivers/netxen-0019-update-version-to-4.0.65.patch:
  netxen: update version to 4.0.65 (bnc#560003, fate#307134).
- patches.drivers/netxen-0020-remove-PCI-IDs-of-CNA-device.patch:
  netxen: remove PCI IDs of CNA device (bnc#560003, fate#307134).
- patches.drivers/netxen-0021-fix-debug-tools-access-for-NX2031.patch:
  netxen : fix debug tools access for NX2031 (bnc#560003,
  fate#307134).
- patches.drivers/netxen-0022-fix-failure-cases-for-fw-hang-recovery.patch:
  netxen: fix failure cases for fw hang recovery (bnc#560003,
  fate#307134).

-------------------------------------------------------------------
Thu Dec 10 18:37:34 CET 2009 - bphilips@suse.de

- patches.drivers/qlge-0001-Use-the-instance-of-net_device_stats-from-net_.patch:
  qlge: Use the instance of net_device_stats from
  net_device. (bnc#560420, FATE#307130).
- patches.drivers/qlge-0002-Remove-explicit-setting-of-PCI-Dev-CTL-reg.patch:
  qlge: Remove explicit setting of PCI Dev CTL reg. (bnc#560420,
  FATE#307130).
- patches.drivers/qlge-0003-Set-PCIE-max-read-request-size.patch:
  qlge: Set PCIE max read request size. (bnc#560420, FATE#307130).
- patches.drivers/qlge-0004-Add-handler-for-DCBX-firmware-event.patch:
  qlge: Add handler for DCBX firmware event. (bnc#560420,
  FATE#307130).
- patches.drivers/qlge-0005-Store-firmware-revision-as-early-as-possible.patch:
  qlge: Store firmware revision as early as possible. (bnc#560420,
  FATE#307130).
- patches.drivers/qlge-0006-Remove-inline-math-for-small-rx-buf-mapping.patch:
  qlge: Remove inline math for small rx buf mapping. (bnc#560420,
  FATE#307130).
- patches.drivers/qlge-0007-Get-rid-of-firmware-handler-debug-code.patch:
  qlge: Get rid of firmware handler debug code. (bnc#560420,
  FATE#307130).
- patches.drivers/qlge-0008-Don-t-fail-open-when-port-is-not-initialized.patch:
  qlge: Don't fail open when port is not initialized. (bnc#560420,
  FATE#307130).
- patches.drivers/qlge-0009-Add-CBFC-pause-frame-counters-to-ethtool-stats.patch:
  qlge: Add CBFC pause frame counters to ethtool
  stats. (bnc#560420, FATE#307130).
- patches.drivers/qlge-0010-Size-RX-buffers-based-on-MTU.patch:
  qlge: Size RX buffers based on MTU. (bnc#560420, FATE#307130).
- patches.drivers/qlge-0011-Add-ethtool-get-set-pause-parameter.patch:
  qlge: Add ethtool get/set pause parameter. (bnc#560420,
  FATE#307130).
- patches.drivers/qlge-0012-Add-ethtool-blink-function.patch:
  qlge: Add ethtool blink function. (bnc#560420, FATE#307130).
- patches.drivers/qlge-0013-Add-ethtool-wake-on-LAN-function.patch:
  qlge: Add ethtool wake on LAN function. (bnc#560420,
  FATE#307130).
- patches.drivers/qlge-0014-Add-ethtool-register-dump-function.patch:
  qlge: Add ethtool register dump function. (bnc#560420,
  FATE#307130).
- patches.drivers/qlge-0015-Add-ethtool-self-test.patch: qlge:
  Add ethtool self-test. (bnc#560420, FATE#307130).
- patches.drivers/qlge-0016-Change-naming-on-vlan-API.patch:
  qlge: Change naming on vlan API. (bnc#560420, FATE#307130).
- patches.drivers/qlge-0017-Fix-indentations.patch: qlge: Fix
  indentations. (bnc#560420, FATE#307130).
- patches.drivers/qlge-0018-Add-firmware-driver-sub-command-support.patch:
  qlge: Add firmware/driver sub-command support. (bnc#560420,
  FATE#307130).
- patches.drivers/qlge-0019-Clean-up-netdev-stats-usage.patch:
  qlge: Clean up netdev->stats usage. (bnc#560420, FATE#307130).
- patches.drivers/qlge-0020-Do-not-change-frame-routing-during-suspend.patch:
  qlge: Do not change frame routing during suspend. (bnc#560420,
  FATE#307130).
- patches.drivers/qlge-0021-Add-asic-reset-to-open-call.patch:
  qlge: Add asic reset to open call. (bnc#560420, FATE#307130).
- patches.drivers/qlge-0022-Clean-up-module-parameter-name.patch:
  qlge: Clean up module parameter name. (bnc#560420, FATE#307130).
- patches.drivers/qlge-0023-Change-version-to-v1.00.00.23.00.00-01.patch:
  qlge: Change version to v1.00.00.23.00.00-01. (bnc#560420,
  FATE#307130).
- patches.drivers/qlge-0024-Bonding-fix-for-mode-6.patch: qlge:
  Bonding fix for mode 6. (bnc#560420, FATE#307130).
- patches.drivers/qlge-0025-Add-performance-change-for-non-split-headers.patch:
  qlge: Add performance change for non-split headers. (bnc#560420,
  FATE#307130).
- patches.drivers/qlge-0026-Add-firmware-core-dump.patch: qlge:
  Add firmware core dump. (bnc#560420, FATE#307130).

-------------------------------------------------------------------
Thu Dec 10 17:04:21 CET 2009 - hare@suse.de

- needs_update: Delete more merged fixes.
- patches.suse/dm-mpath-leastpending-path-update: Refresh.

-------------------------------------------------------------------
Thu Dec 10 16:11:25 CET 2009 - hare@suse.de

- needs_update: Delete merged driver fixes.
- patches.drivers/megaraid-mbox-fix-SG_IO: megaraid_mbox: Oops
  on SG_IO (bnc#475619).

-------------------------------------------------------------------
Thu Dec 10 16:05:10 CET 2009 - duwe@suse.de

- Disable PHYP_DUMP for all PPC flavours, per bnc#541302.

-------------------------------------------------------------------
Thu Dec 10 15:42:47 CET 2009 - jbenc@suse.cz

- patches.suse/novfs-fix-debug-message.patch: novfs: fix debug
  message.

-------------------------------------------------------------------
Thu Dec 10 09:55:39 CET 2009 - hare@suse.de

- patches.fixes/tehuti-firmware-name: Tehuti network driver
  references wrong firmware (bnc#562092).

-------------------------------------------------------------------
Wed Dec  9 22:50:30 CET 2009 - tonyj@suse.de

- patches.suse/audit-export-logging.patch: fix section mismatch due to
  previous checkin

-------------------------------------------------------------------
Wed Dec  9 21:45:11 CET 2009 - tonyj@suse.de

- patches.suse/audit-export-logging.patch: export audit logging
  symbols.

-------------------------------------------------------------------
Wed Dec  9 17:09:00 CET 2009 - jbohac@suse.cz

- Update config files: added CONFIG_IP_NF_MATCH_IPV4OPTIONS
  to ppc64/trace

-------------------------------------------------------------------
Wed Dec  9 16:30:27 CET 2009 - jeffm@suse.com

- patches.fixes/ext4-fix-insufficient-checks-in-ext4_ioc_move_ext:
  ext4: Fix insufficient checks in EXT4_IOC_MOVE_EXT (bnc#561018
  CVE-2009-4131).

-------------------------------------------------------------------
Wed Dec  9 10:13:00 CET 2009 - jbeulich@novell.com

- patches.xen/xen3-patch-2.6.32: Fix a potentially serious mis-merge
  in swiotlb code.

-------------------------------------------------------------------
Wed Dec  9 08:15:31 CET 2009 - jjolly@suse.de

- patches.fixes/nohz-delay-from-tip.diff: nohz: Introduce
  arch_needs_cpu.
- patches.fixes/reuse-ktime-from-tip.diff: nohz: Reuse ktime in
  sub-functions of tick_check_idle..
- series.conf: Moved s390 patchs to proper place

-------------------------------------------------------------------
Wed Dec  9 06:06:34 CET 2009 - npiggin@suse.de

- patches.fixes/ipc-ns-fix-memory-leak-idr.patch: ipc: ns fix
  memory leak (bnc#518767).
- patches.fixes/ipc-remove-unreachable-code-in-semc.patch:
  (bnc#518767).
- patches.fixes/ipc-semc-add-a-per-semaphore-pending-list.patch:
  (bnc#518767).
- patches.fixes/ipc-semc-optimize-if-semops-fail.patch:
  (bnc#518767).
- patches.fixes/ipc-semc-optimize-single-semop-operations.patch:
  (bnc#518767).
- patches.fixes/ipc-semc-optimize-single-sops-when-semval-is-zero.patch:
  (bnc#518767).
- patches.fixes/ipc-semc-sem-optimise-undo-list-search.patch:
  (bnc#518767).
- patches.fixes/ipc-semc-sem-preempt-improve.patch:  (bnc#518767).
- patches.fixes/ipc-semc-sem-use-list-operations.patch:
  (bnc#518767).

-------------------------------------------------------------------
Wed Dec  9 00:33:42 CET 2009 - bphilips@suse.de

- needs_update: patches moved upstream or obsoleted by upstream

-------------------------------------------------------------------
Tue Dec  8 22:23:11 CET 2009 - mmarek@suse.cz

- patches.suse/kbuild-generate-modules.builtin: Update to what will
  hopefully be in 2.6.33.
- patches.suse/kbuild-rebuild-fix-for-Makefile.modbuiltin: Delete.

-------------------------------------------------------------------
Tue Dec  8 19:46:37 CET 2009 - jbohac@suse.cz

- Update config files.
- patches.suse/netfilter-ipv4options: netfilter ipv4options
  match from patch-o-matic-ng (bnc#131728 - FATE#182).

-------------------------------------------------------------------
Tue Dec  8 18:18:56 CET 2009 - npiggin@suse.de

- needs_update:
- patches.suse/mm-devzero-optimisation.patch: mm: /dev/zero
  optimisation (bnc#430738).

-------------------------------------------------------------------
Tue Dec  8 16:22:34 CET 2009 - tiwai@suse.de

- patches.drivers/alsa-sp1-hda-22-alc888-exclude-unusable-adcs:
  ALSA: hda - Exclude unusable ADCs for ALC88x (bnc#561235).

-------------------------------------------------------------------
Tue Dec  8 15:27:53 CET 2009 - mmarek@suse.cz

- patches.drivers/reenable-generic_serial: Revert "tty: Mark
  generic_serial users as BROKEN".
- Update config files: enable RIO and SX.
- rpm/generic_serial-blacklist: blacklist generic_serial users from
  automatic loading (bnc#551348).

-------------------------------------------------------------------
Tue Dec  8 14:58:48 CET 2009 - rgoldwyn@suse.de

- needs_update: patches merged upstream
- novfs patches to be handled by novfs team

-------------------------------------------------------------------
Tue Dec  8 13:38:10 CET 2009 - npiggin@suse.de

- needs_update:
- patches.suse/mm-vmalloc-fail-dump-stack.patch: mm: improve
  vmalloc reporting (bnc#511079).

-------------------------------------------------------------------
Tue Dec  8 11:30:20 CET 2009 - npiggin@suse.de

- needs_update: most of mine are merged. apparmor patch sent to Andreas.

-------------------------------------------------------------------
Tue Dec  8 08:31:34 CET 2009 - coly.li@suse.de

- patches.suse/64bytes_lvb_len.diff: use 64byte lvb len.(bnc#515645)

-------------------------------------------------------------------
Tue Dec  8 02:05:07 CET 2009 - agraf@suse.de

- patches.arch/s390-kvm-prefix.patch: KVM: s390: Fix prefix
  register checking in arch/s390/kvm/sigp.c (FATE#306513).
- patches.arch/s390-kvm-psw.patch: KVM: s390: Make psw available
  on all exits, not just a subset (FATE#306513).

-------------------------------------------------------------------
Mon Dec  7 16:48:55 CET 2009 - tiwai@suse.de

- patches.drivers/synaptics-hp-clickpad: Input: Add support of
  clickpad mode to synaptics mouse driver (bnc#547370).

-------------------------------------------------------------------
Mon Dec  7 13:22:15 CET 2009 - jbeulich@novell.com

- Update Xen patches to 2.6.32 final and c/s 958.
- patches.xen/xen-dcdbas: force proper address translation
  in DCDBAS.
- patches.xen&xen-vmalloc_32: guarantee 32-bit
 (bus-)addressability of vmalloc_32() output (bnc#548010,
  bnc#552492).
- patches.xen/xen-x86_64-nx-user-mappings: set NX bit in kernel
  version of top level user mode page table entries.
- patches.xen/xen3-rlim-0025-x86-add-ia32-compat-prlimit-syscalls.patch:
  x86: add ia32 compat prlimit syscalls (FATE#305733).
- patches.xen/xen3-x86-64-align-rodata-kernel-section-to-2mb-with-config_debug_rodata:
  x86-64: align RODATA kernel section to 2MB with
  CONFIG_DEBUG_RODATA (bnc#558249).
- patches.xen/xen3-x86-64-preserve-large-page-mapping-for-1st-2mb-kernel-txt-with-config_debug_rodata:
  x86-64: preserve large page mapping for 1st 2MB kernel txt
  with CONFIG_DEBUG_RODATA (bnc#558249).
- patches.xen/xen3-x86-fix-nodac: x86: fix iommu=nodac parameter
  handling (bnc#463829, bnc#482220).
- patches.xen/xen3-x86-mcp51-no-dac: x86: disallow DAC for MCP51
  PCI bridge (bnc#463829, bnc#482220).
- Update EC2 config files (disable CAN_DEV and UIO).

-------------------------------------------------------------------
Mon Dec  7 11:50:32 CET 2009 - jbeulich@novell.com

- patches.arch/x86-crypto-add-ghash-algorithm-test.patch,
  patches.fixes/cpufreq_ondemand_performance_optimise_default_settings.patch:
  Fix build warnings.

-------------------------------------------------------------------
Mon Dec  7 10:57:41 CET 2009 - hare@suse.de

- patches.drivers/lpfc-add-raywire-id: Add missing PCI-ID to lpfc.

-------------------------------------------------------------------
Sat Dec  5 01:39:16 CET 2009 - tonyj@suse.de

- config.conf: add trace flavor for ppc64 (fate# 307051)
- Update config files.

-------------------------------------------------------------------
Fri Dec  4 21:24:27 CET 2009 - jeffm@suse.com

- Split apparmor.diff out into separate patches to align more
  closely with the upstream AppArmor 2.4 repo.
- patches.apparmor/apparmor-fix-cap-audit_caching-preemption-disabling:
  AppArmor: Fix cap audit_caching preemption disabling.
- patches.apparmor/apparmor-fix-change_profile-failing-lpn401931:
  AppArmor: Fix change_profile failing lpn401931.
- patches.apparmor/apparmor-fix-change_profile-failure: AppArmor:
  Fix change_profile failure.
- patches.apparmor/apparmor-fix-determination-of-forced-audit-messages:
  AppArmor: Fix determination of forced AUDIT messages..
- patches.apparmor/apparmor-fix-failure-to-audit-change_hat-correctly:
  AppArmor: fix failure to audit change_hat correctly.
- patches.apparmor/apparmor-fix-file-auditing-when-quiet-is-used:
  AppArmor: Fix file auditing when quiet is used.
- patches.apparmor/apparmor-fix-leak-when-profile-transition-table-fails-unpack:
  AppArmor: Fix leak when profile transition table fails unpack.
- patches.apparmor/apparmor-fix-mediation-of-created-paths-that-look-like-deleted-paths:
  AppArmor: Fix mediation of created paths that look like
  "deleted" paths.
- patches.apparmor/apparmor-fix-oops-after-profile-removal:
  AppArmor: Fix oops after profile removal.
- patches.apparmor/apparmor-fix-oops-when-auditing-the-addition-of-profile-namespace:
  AppArmor: Fix oops when auditing the addition of profile
  namespace.
- patches.apparmor/apparmor-fix-oops-when-in-apparmor_bprm_set_creds:
  AppArmor: Fix Oops when in apparmor_bprm_set_creds.
- patches.apparmor/apparmor-fix-profile-namespace-removal:
  AppArmor: Fix profile namespace removal..
- patches.apparmor/apparmor-fix-refcounting-bug-causing-leak-of-creds-and-oops:
  AppArmor: Fix refcounting bug causing leak of creds and oops.
- patches.apparmor/apparmor-fully-close-race-condition-for-deleted-paths:
  AppArmor: Fully close race condition for deleted paths.
- patches.apparmor/apparmor-missing-unlock: AppArmor: Add missing
  unlock to next_profile.
- patches.apparmor/apparmor-policy-load-and-replacement-can-fail-to-alloc-mem:
  AppArmor: Policy load and replacement can fail to alloc mem.
- patches.apparmor/apparmor-fix-security_ops-task_setrlimit-api-use:
  AppArmor: Fix security_ops->task_setrlimit API use.

-------------------------------------------------------------------
Fri Dec  4 17:58:54 CET 2009 - gregkh@suse.de

- Update config files.
- patches.suse/revert-usb-remove-phidget-drivers-from-kernel-tree.patch:
  Revert "USB: remove phidget drivers from kernel tree.".

-------------------------------------------------------------------
Fri Dec  4 16:12:43 CET 2009 - jjolly@suse.de

- patches.arch/s390-message-catalog.diff: Updated patch
  (bnc#549193,FATE#306999,LTC#57210).

-------------------------------------------------------------------
Fri Dec  4 16:08:50 CET 2009 - mmarek@suse.cz

- supported.conf: Update wireless drivers.

-------------------------------------------------------------------
Fri Dec  4 15:57:48 CET 2009 - jjolly@suse.de

- patches.arch/s390-03-qeth-hs-traffic-analyzer.patch: qeth:
  HiperSockets Network Traffic Analyzer (bnc#560674).

-------------------------------------------------------------------
Fri Dec  4 15:28:10 CET 2009 - hare@suse.de

- patches.drivers/qla2xxx-8.03.01-k7-update: qla2xxx driver
  update to 8.03.01-k7 (bnc#560415).

-------------------------------------------------------------------
Fri Dec  4 14:35:02 CET 2009 - mmarek@suse.cz

- rpm/package-descriptions: Add description for kernel-vmi.

-------------------------------------------------------------------
Fri Dec  4 13:40:29 CET 2009 - trenn@suse.de

- patches.arch/x86_mce_lru_cleanup.patch: HWPOISON: Undefine lru
  define after table to avoid namespace conflict (fate#307738).
- patches.arch/x86_mce_page_offlining.patch: Add soft page
  offline support (fate#307738).
- patches.arch/x86_mce_page_offlining_test_ability.patch:
  HWPOISON: Add a madvise() injector for soft page offlining
  (fate#307738).
- patches.arch/x86_mce_test_page.patch: Expose Test pageflagA
  and set pageflagB primitive (fate#307738).

-------------------------------------------------------------------
Fri Dec  4 13:28:08 CET 2009 - mmarek@suse.cz

- config.conf: Add vmi to kernel-syms.

-------------------------------------------------------------------
Fri Dec  4 13:12:44 CET 2009 - mmarek@suse.cz

- Add the vmi flavor again.

-------------------------------------------------------------------
Fri Dec  4 12:26:59 CET 2009 - sjayaraman@suse.de

- patches.suse/SoN-18-netvm-skbuff-reserve.patch: add emergeny flag
  inside kmemcheck boundaries.
- patches.xen/xen3-auto-common.diff: Refresh.

-------------------------------------------------------------------
Fri Dec  4 00:41:32 CET 2009 - gregkh@suse.de

- Update config files.
  CONFIG_DRM_I915_KMS=y for x86-64 and i386 vanilla (bnc#560402)

-------------------------------------------------------------------
Fri Dec  4 00:17:46 CET 2009 - gregkh@suse.de

- Update config files.
  CONFIG_DRM_I915_KMS=y for x86-64 (bnc#560402)

-------------------------------------------------------------------
Fri Dec  4 00:16:20 CET 2009 - gregkh@suse.de

- Update config files.
  CONFIG_DRM_I915_KMS=y for i386 (bnc#560402)

-------------------------------------------------------------------
Thu Dec  3 20:53:57 CET 2009 - jeffm@suse.com

- patches.arch/ppc-spufs-07-Don-t-spu_acquire_saved-unnecessarily.patch:
  Delete. (bnc#560043)

-------------------------------------------------------------------
Thu Dec  3 20:13:09 CET 2009 - jeffm@suse.com

- Cleanup config files.

-------------------------------------------------------------------
Thu Dec  3 19:34:08 CET 2009 - bphilips@suse.de

- patches.drivers/tg3_libphy_workaround: Delete. We have all of the 57780
  phylib and tg3 changes due to 2.6.32 bump.

-------------------------------------------------------------------
Thu Dec  3 19:06:23 CET 2009 - duwe@suse.de

- back out cpuidle feature that is still unconsistent.

-------------------------------------------------------------------
Thu Dec  3 18:40:03 CET 2009 - mfasheh@suse.com

- patches.suse/ocfs2-allocation-resrvations.patch: Refresh.

-------------------------------------------------------------------
Thu Dec  3 18:21:13 CET 2009 - duwe@suse.de

- patches.suse/cpuidle-cleanup: Refresh.
  Fix the "fixed" feature patch set from IBM.

-------------------------------------------------------------------
Thu Dec  3 18:04:51 CET 2009 - mfasheh@suse.com

- Update config files.
- patches.suse/gfs2-ro-mounts-only.patch: gfs2: allow spectator
  mounts for migration to ocfs2 (FATE#307584).

-------------------------------------------------------------------
Thu Dec  3 17:19:44 CET 2009 - duwe@suse.de

- Update config files for 2.6.32 (again).

-------------------------------------------------------------------
Thu Dec  3 17:00:12 CET 2009 - duwe@suse.de

- Update config files for cpuidle.

-------------------------------------------------------------------
Thu Dec  3 16:45:06 CET 2009 - tiwai@suse.de

- patches.drivers/8250_pnp-wacom-add: serial/8250_pnp.c: add
  new Wacom devices (bnc#544763).

-------------------------------------------------------------------
Thu Dec  3 16:40:59 CET 2009 - duwe@suse.de

- patches.suse/cpuidle-cleanup: Refresh.
  one lonely hunk already seems to be in 2.6.32 final

-------------------------------------------------------------------
Thu Dec  3 16:33:28 CET 2009 - duwe@suse.de

- bnc#552860 / FATE#307104: kernel idle low power, take 2:
- patches.suse/cpuidle-cleanup: Refresh.
- patches.suse/cpuidle-cleanup-x86: Refresh.
- patches.suse/cpuidle-eliminate-ppcmdpowersave1: Refresh.

-------------------------------------------------------------------
Thu Dec  3 15:59:01 CET 2009 - jeffm@suse.com

- Updated to 2.6.32-final.
  - 2 patches eliminated.

-------------------------------------------------------------------
Thu Dec  3 15:19:01 CET 2009 - hare@suse.de

- Update config files: Enable Hibernation for zSeries.

-------------------------------------------------------------------
Thu Dec  3 14:42:32 CET 2009 - mmarek@suse.cz

- Update config files: Disable CONFIG_MFD_PCF50633, the chip is
  unlikely to be used on architectures we support.

-------------------------------------------------------------------
Thu Dec  3 13:54:17 CET 2009 - mmarek@suse.cz

- rpm/split-modules: Print which supported modules need unsupported
  modules.

-------------------------------------------------------------------
Thu Dec  3 12:56:43 CET 2009 - jdelvare@suse.de

- supported.conf: support lis3lv02d, hp_accel needs it.

-------------------------------------------------------------------
Thu Dec  3 12:03:20 CET 2009 - jdelvare@suse.de

- supported.conf: hp_accel is supported (FATE #306448).

-------------------------------------------------------------------
Thu Dec  3 11:54:14 CET 2009 - jdelvare@suse.de

- supported.conf: remove wm831x drivers, we no longer ship them.

-------------------------------------------------------------------
Thu Dec  3 11:32:03 CET 2009 - jdelvare@suse.de

- Update config files: disable all new hwmon drivers on ppc
  (default and vanilla) for consistency.

-------------------------------------------------------------------
Thu Dec  3 11:30:08 CET 2009 - mmarek@suse.cz

- supported.conf: Add wm831x, needed by drivers/input/misc/wm831x-on.

-------------------------------------------------------------------
Thu Dec  3 11:03:24 CET 2009 - mmarek@suse.cz

- supported.conf: Fix up after commit bfea0bd.

-------------------------------------------------------------------
Thu Dec  3 10:53:16 CET 2009 - jdelvare@suse.de

- Update config files: disable WM831x and WM8350 support entirely,
  as recommended by the drivers author. These devices are only
  found on embedded devices such as music players or mobile phones.

-------------------------------------------------------------------
Thu Dec  3 10:26:09 CET 2009 - hare@suse.de

- supported.conf: Mark pmcraid and igbvf as supported;
  OSD drivers as unsupported.

-------------------------------------------------------------------
Thu Dec  3 09:48:04 CET 2009 - jdelvare@suse.de

- Restore link from config/s390/vanilla to config/s390x/vanilla.

-------------------------------------------------------------------
Thu Dec  3 09:10:46 CET 2009 - jbeulich@novell.com

- supported.conf: Update Xen drivers.

-------------------------------------------------------------------
Thu Dec  3 04:57:00 CET 2009 - tonyj@suse.de

- needs_update: readd
	patches.suse/perfmon2-remove_get_base_syscall_attr.patch
	patches.suse/perfmon2-remove_syscalls.patch

-------------------------------------------------------------------
Thu Dec  3 04:08:24 CET 2009 - gregkh@suse.de

- rpm/post.sh:
- rpm/postun.sh: woh dluoc I tegrof ot esolc eht fi

-------------------------------------------------------------------
Thu Dec  3 01:51:51 CET 2009 - gregkh@suse.de

- rpm/post.sh:
- rpm/postun.sh: If this is a Moblin-based box, don't run yast-bootloader

-------------------------------------------------------------------
Wed Dec  2 23:01:36 CET 2009 - jdelvare@suse.de

- Update config files: stop shipping wm831x-hwmon, wm8350-hwmon,
  i2c-simtec and i2c-designware.
- supported.conf: remove i2c-simtec.

-------------------------------------------------------------------
Wed Dec  2 22:49:01 CET 2009 - jdelvare@suse.de

- supported.conf: Add all new hwmon and i2c/busses drivers. The
  former unsupported, the latter supported.

-------------------------------------------------------------------
Wed Dec  2 22:33:37 CET 2009 - jdelvare@suse.de

- Update config files: disable CONFIG_I2C_VOODOO3.
- supported.conf: drop i2c-voodoo3, superseded by tdfxfb.

-------------------------------------------------------------------
Wed Dec  2 22:28:16 CET 2009 - jdelvare@suse.de

- supported.conf: Drop hwmon and i2c/chips drivers which have been
  obsoleted.

-------------------------------------------------------------------
Wed Dec  2 22:16:50 CET 2009 - mmarek@suse.cz

- rpm/kernel-binary.spec.in: Obsolete perfmon-kmp.

-------------------------------------------------------------------
Wed Dec  2 22:15:33 CET 2009 - mmarek@suse.cz

- supported.conf: Add perfmon, hid and input modules.

-------------------------------------------------------------------
Wed Dec  2 19:28:19 CET 2009 - tiwai@suse.de

- Update config files: Fix vanilla configs

-------------------------------------------------------------------
Wed Dec  2 19:14:09 CET 2009 - tiwai@suse.de

- Update config files: disabled CONFIG_SND_SOC* in ppc configs.

-------------------------------------------------------------------
Wed Dec  2 18:13:11 CET 2009 - tiwai@suse.de

- Updated the sound section of supported.conf

-------------------------------------------------------------------
Wed Dec  2 17:38:02 CET 2009 - gregkh@suse.de

- Update config files. disable USB OTG drivers that should not
  have been enabled.

-------------------------------------------------------------------
Wed Dec  2 17:24:33 CET 2009 - gregkh@suse.de

- supported.conf: remove some usb drivers that were deleted or renamed.

-------------------------------------------------------------------
Wed Dec  2 17:22:08 CET 2009 - gregkh@suse.de

- supported.conf: update usb driver section

-------------------------------------------------------------------
Wed Dec  2 16:29:38 CET 2009 - mmarek@suse.cz

- rpm/check-supported-list: Skip modules in Documentation and
  drivers/staging.

-------------------------------------------------------------------
Wed Dec  2 11:34:10 CET 2009 - jbenc@suse.cz

- patches.fixes/mac80211-fix-remote-DoS.patch: mac80211: fix
  remote DoS (bnc#558267).

-------------------------------------------------------------------
Tue Dec  1 14:41:20 CET 2009 - tiwai@suse.de

- Forward-port 11.2 patches:
  patches.drivers/alsa-sp1-hda-18-msi-wind-u115-fix: ALSA: hda -
    Add a position_fix quirk for MSI Wind U115.
  patches.drivers/alsa-sp1-hda-19-cx5047-test-mode-fix: ALSA:
    hda - Fix Cxt5047 test mode (bnc#559062).
  patches.drivers/alsa-sp1-hda-20-fsc-amilo-pi1505-fix: ALSA:
    hda - Add a pin-fix for FSC Amilo Pi1505 (bnc#557403).
  patches.drivers/alsa-sp1-hda-21-hp-dv3-position-fix-quirk:
    ALSA: hda - Add position_fix quirk for HP dv3 (bnc#555935).

-------------------------------------------------------------------
Mon Nov 30 23:10:46 CET 2009 - jeffm@suse.com

- patches.fixes/megaraid_sas-fix-permissions-on-poll_mode_io:
  megaraid_sas: Fix permissions on poll_mode_io (bnc#557180
  CVE-2009-3939).

-------------------------------------------------------------------
Mon Nov 30 23:06:06 CET 2009 - jeffm@suse.com

- patches.arch/x86-64-add-comment-for-rodata-large-page-retainment:
  x86-64: add comment for RODATA large page retainment
  (bnc#558249).
- patches.arch/x86-64-align-rodata-kernel-section-to-2mb-with-config_debug_rodata:
  x86-64: align RODATA kernel section to 2MB with
  CONFIG_DEBUG_RODATA (bnc#558249).
- patches.arch/x86-64-preserve-large-page-mapping-for-1st-2mb-kernel-txt-with-config_debug_rodata:
  x86-64: preserve large page mapping for 1st 2MB kernel txt
  with CONFIG_DEBUG_RODATA (bnc#558249).

-------------------------------------------------------------------
Mon Nov 30 14:24:36 CET 2009 - teheo@suse.de

- needs_update: drop libata patches which are already included in
  2.6.31 vanilla.

-------------------------------------------------------------------
Mon Nov 30 14:06:38 CET 2009 - teheo@suse.de

- needs_update: drop patches which are already included in 2.6.31
  vanilla.

-------------------------------------------------------------------
Mon Nov 30 14:05:39 CET 2009 - teheo@suse.de

Forward port two x86 patches from SLE11.

- needs_update:
- patches.arch/x86-fix-nodac: x86: fix iommu=nodac parameter
  handling (bnc#463829).
- patches.arch/x86-mcp51-no-dac: x86: disallow DAC for MCP51
  PCI bridge (bnc#463829).

-------------------------------------------------------------------
Mon Nov 30 13:41:27 CET 2009 - agraf@suse.de

- Update config files: Enable KSM (FATE#306513)

-------------------------------------------------------------------
Sat Nov 28 19:52:19 CET 2009 - gregkh@suse.de

- needs_update: acpi dock patch was hmacht's, not mine

-------------------------------------------------------------------
Sat Nov 28 19:50:18 CET 2009 - gregkh@suse.de

- needs_update: sysfs debugging crash patch is now upstream

-------------------------------------------------------------------
Sat Nov 28 19:49:08 CET 2009 - gregkh@suse.de

- needs_update: jeffm merged novfs patches into the main novfs patch.

-------------------------------------------------------------------
Sat Nov 28 19:48:20 CET 2009 - gregkh@suse.de

- needs_update: qualcomm modem driver is upstream

-------------------------------------------------------------------
Sat Nov 28 19:48:03 CET 2009 - gregkh@suse.de

- needs_update: squashfs is now upstream

-------------------------------------------------------------------
Sat Nov 28 19:47:27 CET 2009 - gregkh@suse.de

- needs_update: via driver bugfixes never went upstream, and people
  are complaining about them, so they were dropped.

-------------------------------------------------------------------
Sat Nov 28 19:46:46 CET 2009 - gregkh@suse.de

- needs_update: remove staging driver entries, they are all upstream.

-------------------------------------------------------------------
Sat Nov 28 19:46:05 CET 2009 - gregkh@suse.de

- needs_update: remove hv driver entries, those are upstream now.

-------------------------------------------------------------------
Sat Nov 28 19:45:20 CET 2009 - gregkh@suse.de

- needs_update: remove xen patches with my name on it.  Just because
  I refreshed the patch, doesn't mean I own it or even like the
  thing :)

-------------------------------------------------------------------
Sat Nov 28 10:39:15 CET 2009 - sjayaraman@suse.de

- patches.suse/SoN-11-mm-reserve.patch: Fix build errors in -trace
  and ppc64 flavors.

-------------------------------------------------------------------
Fri Nov 27 15:16:56 CET 2009 - mmarek@suse.cz

- rpm/kernel-binary.spec.in: Abort if supported modules depend on
  unsupported ones.

-------------------------------------------------------------------
Fri Nov 27 15:12:17 CET 2009 - mmarek@suse.cz

- supported.conf: mark cnic as supported (needed by bnx2i).

-------------------------------------------------------------------
Fri Nov 27 14:57:47 CET 2009 - jbenc@suse.cz

- patches.suse/panic-on-io-nmi-SLE11-user-space-api.patch: API
  fix: X86: sysctl to allow panic on IOCK NMI error (bnc#427979).
- patches.suse/kdb-common: Refresh.
- patches.suse/kdump-dump_after_notifier.patch: Refresh.

-------------------------------------------------------------------
Fri Nov 27 13:25:55 CET 2009 - jbohac@suse.cz

- patches.fixes/cpufreq_ondemand_performance_optimise_default_settings.patch:
  CPUFREQ: ondemand: Limit default sampling rate to 300ms
  max. (bnc#464461).

-------------------------------------------------------------------
Fri Nov 27 12:55:35 CET 2009 - trenn@suse.de

- needs_update:
  One I still have to send upstream, but it's nicer error output
  only, SP1 is fine in respect to removing all these, thanks.

-------------------------------------------------------------------
Fri Nov 27 11:54:58 CET 2009 - hare@suse.de

- Update config files: Compile in efivars module for
  x86_64 (FATE#306931).

-------------------------------------------------------------------
Fri Nov 27 11:08:00 CET 2009 - sjayaraman@suse.de

- needs_update:	sjayaraman's patches are either upstream already or
  rebased to SP1.

-------------------------------------------------------------------
Fri Nov 27 11:05:54 CET 2009 - sjayaraman@suse.de

- Update config files: NFS_SWAP=y.

-------------------------------------------------------------------
Fri Nov 27 10:45:38 CET 2009 - sjayaraman@suse.de

- patches.trace/lttng-instrumentation-swap.patch: Refresh and fix
  a build failure with fuzz factor 0.

-------------------------------------------------------------------
Fri Nov 27 09:27:35 CET 2009 - sjayaraman@suse.de

- Rebase Swap-over-NFS(SoN) patches:
- patches.xen/tmem: Refresh to accomodate changes due to SoN patches.
- patches.xen/xen3-auto-common.diff: Refresh to accomodate changes
  due to SoN patches.

-------------------------------------------------------------------
Fri Nov 27 05:53:42 CET 2009 - knikanth@suse.de

- needs_update: Verify knikanth's patches in SLE11 but not in SP1
- patches.fixes/dm-release-map_lock-before-set_disk_ro: Release
  md->map_lock before set_disk_ro  (bnc#556899 bnc#479784).

-------------------------------------------------------------------
Fri Nov 27 03:22:44 CET 2009 - nfbrown@suse.de

- Restore following patches from SLES11 that are still needed for
  SLES11-SP1
- patches.fixes/nfsd-05-sunrpc-cache-allow-thread-to-block-while-waiting-for.patch:
  sunrpc/cache: allow thread to block while waiting for cache
  update. (bnc#498708).
- patches.fixes/nfsd-06-sunrpc-cache-retry-cache-lookups-that-return-ETIMEDO.patch:
  sunrpc/cache: retry cache lookups that return -ETIMEDOUT
  (bnc#498708).
- patches.fixes/nfsd-07-nfsd-idmap-drop-special-request-deferal-in-favour-of.patch:
  nfsd/idmap: drop special request deferal in favour of improved
  default. (bnc#498708).
- patches.fixes/nfsd-09-fix-kabi: Fix kabi breakage in previous
  nfsd patch series (bnc#498708).

-------------------------------------------------------------------
Thu Nov 26 19:12:55 CET 2009 - coly.li@suse.de

- needs_update: remove patches item of coly.li, lmb and mfasheh.
- patches.fixes/dlm-enable-debug.patch: update the patch from SLES11
  to SLES11 SP1 tree.

-------------------------------------------------------------------
Thu Nov 26 17:00:15 CET 2009 - jslaby@suse.cz

- patches.fixes/make-note_interrupt-fast.diff: Fix performance
  regression on large IA64 systems (bnc #469589).

-------------------------------------------------------------------
Thu Nov 26 15:23:16 CET 2009 - mmarek@suse.cz

- rpm/old-packages.conf: obsolete kernel-kdump on ppc.
- config.conf: delete kdump configs.
- config/ppc/kdump: Delete.
- config/ppc64/kdump: Delete.

-------------------------------------------------------------------
Thu Nov 26 14:47:41 CET 2009 - duwe@suse.de

- patches.arch/ppc-extended_h_cede-Export_memory_sysdev_class:
  Refresh. Fix "typo", memory_sysdev_class should be exported 
  only to GPL'ed modules.

-------------------------------------------------------------------
Thu Nov 26 12:48:43 CET 2009 - hare@suse.de

Fixup patches for series2git:
- patches.xen/tmem: Refresh.
- patches.xen/xen3-auto-common.diff: Refresh.

-------------------------------------------------------------------
Thu Nov 26 12:41:22 CET 2009 - duwe@suse.de

- config.conf: disable build of ppc kdump flavours
  (FATE#304346)

-------------------------------------------------------------------
Thu Nov 26 12:07:24 CET 2009 - tiwai@suse.de

- patches.drivers/libata-missing-_SDD-is-not-an-error:
  libata-acpi: missing _SDD is not an error (bnc#551942).

-------------------------------------------------------------------
Thu Nov 26 12:00:53 CET 2009 - jbenc@suse.cz

- patches.fixes/mac80211-fix-spurious-delba-handling.patch:
  mac80211: fix spurious delBA handling (bnc#558267,
  CVE-2009-4026, CVE-2009-4027).

-------------------------------------------------------------------
Thu Nov 26 11:58:44 CET 2009 - tiwai@suse.de

- patches.drivers/sky2-add-register-definitions: sky2: add
  register definitions for new chips (bnc#544760).
- patches.drivers/sky2-88E8059-support: sky2: 88E8059 support
  (bnc#544760).
- patches.drivers/sky2-optima-tcp-offload-fix: net: Fix Yukon-2
  Optima TCP offload setup (bnc#544760).
- patches.drivers/sky2-optima-fix-pci-cfg: net: Add missing
  TST_CFG_WRITE bits around sky2_pci_write (bnc#544760).

-------------------------------------------------------------------
Thu Nov 26 03:44:36 CET 2009 - nfbrown@suse.de

- Update config files.
  disable CONFIG_MULTICOE_RAID456 as it is not yet stable.
  Enable CONFIG_ASYNC_TX_DMA for FATE#306368

-------------------------------------------------------------------
Thu Nov 26 00:29:46 CET 2009 - gregkh@suse.de

- clean up patch fuzz

-------------------------------------------------------------------
Thu Nov 26 00:25:25 CET 2009 - gregkh@suse.de

- patches.drivers/via-unichrome-drm-bugfixes.patch: Delete.
  it never went upstream, so we should drop it as well.

-------------------------------------------------------------------
Wed Nov 25 23:48:14 CET 2009 - tonyj@suse.de

- patches.trace/lttng-*: update for 2.6.32
- patches.trace/lttng-instrumentation-timer.patch: Delete.
- patches.xen/tmem: Refresh.
- patches.xen/xen3-auto-common.diff: Refresh.

-------------------------------------------------------------------
Wed Nov 25 23:09:05 CET 2009 - tonyj@suse.de

- patches.fixes/oprofile_bios_ctr.patch: detect oprofile counters
  reserved by bios (FATE#307426).

-------------------------------------------------------------------
Wed Nov 25 03:16:32 CET 2009 - jeffm@suse.com

- patches.fixes/netfilter-remove-pointless-config_nf_ct_acct-warning:
  netfilter: Remove pointless CONFIG_NF_CT_ACCT warning
  (bnc#552033 (and others)).

-------------------------------------------------------------------
Tue Nov 24 19:04:38 CET 2009 - hare@suse.de

- Update config files.
- patches.drivers/mpt-fusion-4.22.00.00-update: Update MPT Fusion
  driver to 4.22.00.00-suse (bnc#556587).
- patches.drivers/mpt-fusion-4.16.00.00-update: Delete.

-------------------------------------------------------------------
Tue Nov 24 17:29:29 CET 2009 - tiwai@suse.de

- patches.drivers/alsa-sp1-hda-17-fix-mute-LED-sync-idt92h383xxx:
  ALSA: hda - Fix mute-LED sync on HP laptops with IDT92HD83xxx
  codecs (bnc#547357).

-------------------------------------------------------------------
Tue Nov 24 13:56:01 CET 2009 - duwe@suse.de

- patches.arch/ppc-extended_h_cede-*: Increase power savings
  by allowing the core to sleep.
  (FATE##307059, bnc#550447)

-------------------------------------------------------------------
Tue Nov 24 08:08:35 CET 2009 - sjayaraman@suse.de

- patches.suse/kconfig-automate-kernel-desktop: automate a few config
  options for kernel-desktop (FATE#305694).

-------------------------------------------------------------------
Tue Nov 24 07:11:22 CET 2009 - agraf@suse.de

- patches.arch/kvm-only-export-selected-pv-ops-feature-structs:
  Update references (bnc#556135, FATE#306453).
- patches.arch/kvm-replace-kvm-io-delay-pv-ops-with-linux-magic:
  Update references (bnc#556135, FATE#306453).
- patches.arch/kvm-split-paravirt-ops-by-functionality: Update
  references (bnc#556135, FATE#306453).
- patches.arch/kvm-split-the-KVM-pv-ops-support-by-feature:
  Update references (bnc#556135, FATE#306453).

-------------------------------------------------------------------
Mon Nov 23 17:41:03 CET 2009 - jeffm@suse.com

- Enabled:
   patches.fixes/enclosure-fix-oops-while-iterating-enclosure_status-array

-------------------------------------------------------------------
Mon Nov 23 15:44:04 CET 2009 - jkosina@suse.de

- patches.arch/x86-crypto-add-ghash-algorithm-test.patch: crypto:
  Add ghash algorithm test before provide to users (FATE#306883,
  bnc#554578).

-------------------------------------------------------------------
Mon Nov 23 14:15:37 CET 2009 - jkosina@suse.de

- patches.arch/x86-crypto-pclmulqdq-accelerated-implementation.patch:
  incorporate "ghash - put proper .data section in place" fix

-------------------------------------------------------------------
Mon Nov 23 08:04:16 CET 2009 - sjayaraman@suse.de

- Update config files.
   - Add new options KERNEL_DESKTOP and DEFAULT_VM_DIRTY_RATIO.
   - Enable KERNEL_DESKTOP for only desktop flavor.

-------------------------------------------------------------------
Mon Nov 23 07:34:49 CET 2009 - sjayaraman@suse.de

- patches.suse/mm-tune-dirty-limits.patch: mm: Make default
  VM dirty ratio configurable to suit different workloads
  (bnc#552883).

-------------------------------------------------------------------
Fri Nov 20 21:04:54 CET 2009 - mmarek@suse.cz

- rpm/kernel-syms.spec.in, rpm/mkspec: build kernel-syms only for
  supported architectures.

-------------------------------------------------------------------
Fri Nov 20 19:08:56 CET 2009 - jeffm@suse.com

- Enabled B43_PHY_LP=y for PHY support on certain b43 chips.

-------------------------------------------------------------------
Fri Nov 20 17:54:23 CET 2009 - mmarek@suse.cz

- config.conf: Remove the -desktop flavor from kernel-syms.

-------------------------------------------------------------------
Fri Nov 20 17:29:45 CET 2009 - mmarek@suse.cz

- patches.suse/export-sync_page_range: Revert "vfs: Remove
  generic_osync_inode() and sync_page_range{_nolock}()"
  (bnc#557231).

-------------------------------------------------------------------
Fri Nov 20 17:26:01 CET 2009 - jbeulich@novell.com

- patches.suse/init-move-populate_rootfs-back-to-start_kernel:
  Fix a bad-pointer warning.

-------------------------------------------------------------------
Fri Nov 20 15:07:41 CET 2009 - agruen@suse.de

- rpm/macros.kernel-source: Add kernel_module_package_moddir()
  macro for cross-distro compatibility (FATE 305225).

-------------------------------------------------------------------
Fri Nov 20 15:02:22 CET 2009 - jslaby@suse.cz

- patches.suse/rlim-0001-SECURITY-selinux-fix-update_rlimit_cpu-parameter.patch:
  Update references (FATE#305733).
- patches.suse/rlim-0002-SECURITY-add-task_struct-to-setrlimit.patch:
  Update references (FATE#305733).
- patches.suse/rlim-0003-core-add-task_struct-to-update_rlimit_cpu.patch:
  Update references (FATE#305733).
- patches.suse/rlim-0004-sys_setrlimit-make-sure-rlim_max-never-grows.patch:
  Update references (FATE#305733).
- patches.suse/rlim-0005-core-split-sys_setrlimit.patch: Update
  references (FATE#305733).
- patches.suse/rlim-0006-core-allow-setrlimit-to-non-current-tasks.patch:
  Update references (FATE#305733).
- patches.suse/rlim-0007-core-optimize-setrlimit-for-current-task.patch:
  Update references (FATE#305733).
- patches.suse/rlim-0008-FS-proc-make-limits-writable.patch:
  Update references (FATE#305733).
- patches.suse/rlim-0009-core-posix-cpu-timers-cleanup-rlimits-usage.patch:
  Update references (FATE#305733).
- patches.suse/rlim-0010-core-do-security-check-under-task_lock.patch:
  Update references (FATE#305733).
- patches.suse/rlim-0011-resource-add-helpers-for-fetching-rlimits.patch:
  Update references (FATE#305733).
- patches.suse/rlim-0012-IA64-use-helpers-for-rlimits.patch:
  Update references (FATE#305733).
- patches.suse/rlim-0013-PPC-use-helpers-for-rlimits.patch:
  Update references (FATE#305733).
- patches.suse/rlim-0014-S390-use-helpers-for-rlimits.patch:
  Update references (FATE#305733).
- patches.suse/rlim-0015-SPARC-use-helpers-for-rlimits.patch:
  Update references (FATE#305733).
- patches.suse/rlim-0016-X86-use-helpers-for-rlimits.patch:
  Update references (FATE#305733).
- patches.suse/rlim-0017-FS-use-helpers-for-rlimits.patch:
  Update references (FATE#305733).
- patches.suse/rlim-0018-MM-use-helpers-for-rlimits.patch:
  Update references (FATE#305733).
- patches.suse/rlim-0019-core-use-helpers-for-rlimits.patch:
  Update references (FATE#305733).
- patches.suse/rlim-0020-misc-use-helpers-for-rlimits.patch:
  Update references (FATE#305733).
- patches.suse/rlim-0021-core-rename-setrlimit-to-do_setrlimit.patch:
  Update references (FATE#305733).
- patches.suse/rlim-0022-core-implement-getprlimit-and-setprlimit-syscalls.patch:
  Update references (FATE#305733).
- patches.suse/rlim-0023-unistd-add-__NR_-get-set-prlimit-syscall-numbers.patch:
  Update references (FATE#305733).
- patches.suse/rlim-0024-COMPAT-add-get-put_compat_rlimit.patch:
  Update references (FATE#305733).
- patches.suse/rlim-0025-x86-add-ia32-compat-prlimit-syscalls.patch:
  Update references (FATE#305733).

-------------------------------------------------------------------
Fri Nov 20 14:38:38 CET 2009 - jslaby@suse.cz

- Add writable resource limits support
- patches.suse/perfmon2.patch: Refresh.
- patches.suse/rlim-0001-SECURITY-selinux-fix-update_rlimit_cpu-parameter.patch:
  SECURITY: selinux, fix update_rlimit_cpu parameter.
- patches.suse/rlim-0002-SECURITY-add-task_struct-to-setrlimit.patch:
  SECURITY: add task_struct to setrlimit.
- patches.suse/rlim-0003-core-add-task_struct-to-update_rlimit_cpu.patch:
  core: add task_struct to update_rlimit_cpu.
- patches.suse/rlim-0004-sys_setrlimit-make-sure-rlim_max-never-grows.patch:
  sys_setrlimit: make sure ->rlim_max never grows.
- patches.suse/rlim-0005-core-split-sys_setrlimit.patch: core:
  split sys_setrlimit.
- patches.suse/rlim-0006-core-allow-setrlimit-to-non-current-tasks.patch:
  core: allow setrlimit to non-current tasks.
- patches.suse/rlim-0007-core-optimize-setrlimit-for-current-task.patch:
  core: optimize setrlimit for current task.
- patches.suse/rlim-0008-FS-proc-make-limits-writable.patch:
  FS: proc, make limits writable.
- patches.suse/rlim-0009-core-posix-cpu-timers-cleanup-rlimits-usage.patch:
  core: posix-cpu-timers, cleanup rlimits usage.
- patches.suse/rlim-0010-core-do-security-check-under-task_lock.patch:
  core: do security check under task_lock.
- patches.suse/rlim-0011-resource-add-helpers-for-fetching-rlimits.patch:
  resource: add helpers for fetching rlimits.
- patches.suse/rlim-0012-IA64-use-helpers-for-rlimits.patch:
  IA64: use helpers for rlimits.
- patches.suse/rlim-0013-PPC-use-helpers-for-rlimits.patch: PPC:
  use helpers for rlimits.
- patches.suse/rlim-0014-S390-use-helpers-for-rlimits.patch:
  S390: use helpers for rlimits.
- patches.suse/rlim-0015-SPARC-use-helpers-for-rlimits.patch:
  SPARC: use helpers for rlimits.
- patches.suse/rlim-0016-X86-use-helpers-for-rlimits.patch: X86:
  use helpers for rlimits.
- patches.suse/rlim-0017-FS-use-helpers-for-rlimits.patch: FS:
  use helpers for rlimits.
- patches.suse/rlim-0018-MM-use-helpers-for-rlimits.patch: MM:
  use helpers for rlimits.
- patches.suse/rlim-0019-core-use-helpers-for-rlimits.patch:
  core: use helpers for rlimits.
- patches.suse/rlim-0020-misc-use-helpers-for-rlimits.patch:
  misc: use helpers for rlimits.
- patches.suse/rlim-0021-core-rename-setrlimit-to-do_setrlimit.patch:
  core: rename setrlimit to do_setrlimit.
- patches.suse/rlim-0022-core-implement-getprlimit-and-setprlimit-syscalls.patch:
  core: implement getprlimit and setprlimit syscalls.
- patches.suse/rlim-0023-unistd-add-__NR_-get-set-prlimit-syscall-numbers.patch:
  unistd: add __NR_[get|set]prlimit syscall numbers.
- patches.suse/rlim-0024-COMPAT-add-get-put_compat_rlimit.patch:
  COMPAT: add get/put_compat_rlimit.
- patches.suse/rlim-0025-x86-add-ia32-compat-prlimit-syscalls.patch:
  x86: add ia32 compat prlimit syscalls.

-------------------------------------------------------------------
Fri Nov 20 14:11:56 CET 2009 - bphilips@suse.de

- patches.drivers/phy-broadcom-bug-fixes-for-sp1.patch:
  phy/broadcom: bug fixes for SP1 (FATE#307117, bnc#556234).
- patches.drivers/tg3-update-version-to-3.104.patch: tg3: Update
  version to 3.104 (bnc#556234, FATE#307117).

-------------------------------------------------------------------
Fri Nov 20 14:11:26 CET 2009 - bphilips@suse.de

- patches.drivers/phy-broadcom-bug-fixes-for-sp1.patch:
  phy/broadcom: bug fixes for SP1 (FATE#307117, bnc#556234).
- patches.drivers/tg3-update-version-to-3.104.patch: tg3: Update
  version to 3.104 (bnc#556234, FATE#307117).

-------------------------------------------------------------------
Fri Nov 20 13:58:29 CET 2009 - hare@suse.de

- patches.drivers/megaraid-04.12-update: megaraid: Update
  megaraid_sas to version 04.12 (FATE#307125).

-------------------------------------------------------------------
Fri Nov 20 13:41:37 CET 2009 - bphilips@suse.de

- patches.drivers/bnx2-entropy-source.patch: bnx2: entropy source
  (FATE#307517).
- patches.drivers/e1000-entropy-source.patch: Enable e1000 as
  entropy source (disabled by default) (FATE#307517).
- patches.drivers/e1000e-entropy-source.patch: Enable e1000e as
  entropy source (disabled by default) (FATE#307517).
- patches.drivers/igb-entropy-source.patch: Enable igb as entropy
  source (disabled by default) (FATE#307517).
- patches.drivers/ixgbe-entropy-source.patch: Enable ixgbe as
  entropy source (disabled by default) (FATE#307517).
- patches.drivers/tg3-entropy-source.patch: tg3: entropy source
  (FATE#307517).

-------------------------------------------------------------------
Fri Nov 20 13:16:20 CET 2009 - hare@suse.de

- patches.fixes/scsi-fix-bug-with-dma-maps-on-nested-scsi-objects:
  scsi_lib_dma: fix bug with dma maps on nested scsi objects
  (bnc#556595).
- patches.fixes/scsi-introduce-helper-function-for-blocking-eh:
  scsi_transport_fc: Introduce helper function for blocking
  scsi_eh (bnc#556595).
- patches.fixes/scsi-skip-nonscsi-device-for-dma: Delete.

-------------------------------------------------------------------
Fri Nov 20 12:32:48 CET 2009 - hare@suse.de

Whitespace cleanup for series2git:
- patches.arch/s390-message-catalog.diff: Refresh.
- patches.drivers/aacraid-24701-update: Refresh.
- patches.suse/crasher-26.diff: Refresh.
- patches.suse/kdb-common: Refresh.
- patches.suse/kdb-ia64: Refresh.
- patches.suse/kdb-x86: Refresh.
- patches.suse/ocfs2-allocation-resrvations.patch: Refresh.
- patches.suse/perfmon2.patch: Refresh.
- patches.suse/perfmon2_ioctl.patch: Refresh.
- patches.suse/stack-unwind: Refresh.

-------------------------------------------------------------------
Fri Nov 20 12:19:54 CET 2009 - bphilips@suse.de

- patches.drivers/igb-add-support-for-82576NS-SerDes-adapter.patch:
  igb: add support for 82576NS SerDes adapter (FATE#306856).

-------------------------------------------------------------------
Fri Nov 20 09:06:24 CET 2009 - jbeulich@novell.com

- patches.suse/dm-mpath-evaluate-request-result-and-sense:
  Fix for !CONFIG_SCSI (in -ec2).

-------------------------------------------------------------------
Fri Nov 20 05:55:12 CET 2009 - mfasheh@suse.com

- patches.suse/ocfs2-allocation-resrvations.patch: ocfs2:
  allocation reservations (bnc#501563 FATE#307247).

-------------------------------------------------------------------
Fri Nov 20 05:31:32 CET 2009 - jjolly@suse.de

- patches.suse/perfmon2.patch: Refresh.
- patches.arch/x86-self-ptrace.patch: Delete. (bnc#554585,LTC#57794)
- patches.suse/self-ptrace.patch: Delete. (bnc#554585,LTC#57794)

-------------------------------------------------------------------
Fri Nov 20 01:43:27 CET 2009 - jeffm@suse.com

- Update to 2.6.32-rc8.
  - Eliminated 1 patch.

-------------------------------------------------------------------
Fri Nov 20 01:30:46 CET 2009 - jeffm@suse.de

- patches.fixes/enclosure-fix-oops-while-iterating-enclosure_status-array:
  enclosure: fix oops while iterating enclosure_status array
  (bnc#540997).

-------------------------------------------------------------------
Thu Nov 19 20:04:16 CET 2009 - tonyj@suse.de

- Update config files.
- patches.suse/perfmon2.patch: perfmon2 (FATE#303968).
- patches.suse/perfmon2_ioctl.patch: switch to ioctl interface
  for perfmon2.
- patches.suse/perfmon2_noutrace.patch: remove UTRACE code
  from perfmon2.
- patches.xen/xen3-patch-2.6.28: Refresh.

-------------------------------------------------------------------
Thu Nov 19 19:58:15 CET 2009 - jjolly@suse.de

- Update config files.
- patches.arch/s390-message-catalog.diff: Kernel message
  catalog. (bnc#549193,LTC#57210,FATE#306999).
- rpm/kernel-binary.spec.in:

-------------------------------------------------------------------
Thu Nov 19 15:33:07 CET 2009 - jbohac@suse.cz

- patches.suse/add-queue_depth-ramp-up-code.patch: add queue_depth
  ramp up code (fate#306857, fate#306859, bnc#551175).
- patches.suse/fcoe-add-a-separate-scsi-transport-template-for-npiv-vports.patch:
  fcoe: add a separate scsi transport template for NPIV vports
  (fate#306857, fate#306859, bnc#551175).
- patches.suse/fcoe-add-check-to-fail-gracefully-in-bonding-mode.patch:
  fcoe: add check to fail gracefully in bonding mode (fate#306857,
  fate#306859, bnc#551175).
- patches.suse/fcoe-call-ndo_fcoe_enable-disable-to-turn-fcoe-feature-on-off-in-lld.patch:
  fcoe: Call ndo_fcoe_enable/disable to turn FCoE feature on/off
  in LLD (fate#306857, fate#306859, bnc#551175).
- patches.suse/fcoe-fix-checking-san-mac-address.patch: fcoe: Fix
  checking san mac address (fate#306857, fate#306859, bnc#551175).
- patches.suse/fcoe-fix-getting-san-mac-for-vlan-interface.patch:
  fcoe: Fix getting san mac for VLAN interface (fate#306857,
  fate#306859, bnc#551175).
- patches.suse/fcoe-fix-setting-lport-s-wwnn-wwpn-to-use-san-mac-address.patch:
  fcoe: Fix setting lport's WWNN/WWPN to use san mac address
  (fate#306857, fate#306859, bnc#551175).
- patches.suse/fcoe-fix-using-vlan-id-in-creating-lport-s-wwwn-wwpn.patch:
  fcoe: Fix using VLAN ID in creating lport's WWWN/WWPN
  (fate#306857, fate#306859, bnc#551175).
- patches.suse/fcoe-formatting-cleanups-and-commenting.patch:
  fcoe: Formatting cleanups and commenting (fate#306857,
  fate#306859, bnc#551175).
- patches.suse/fcoe-increase-fcoe_max_lun-to-0xffff-65535.patch:
  fcoe: Increase FCOE_MAX_LUN to 0xFFFF (65535) (fate#306857,
  fate#306859, bnc#551175).
- patches.suse/fcoe-initialize-return-value-in-fcoe_destroy.patch:
  fcoe: initialize return value in fcoe_destroy (fate#306857,
  fate#306859, bnc#551175).
- patches.suse/fcoe-libfc-fix-an-libfc-issue-with-queue-ramp-down-in-libfc.patch:
  fcoe, libfc: fix an libfc issue with queue ramp down in libfc
  (fate#306857, fate#306859, bnc#551175).
- patches.suse/fcoe-libfc-use-single-frame-allocation-api.patch:
  fcoe, libfc: use single frame allocation API (fate#306857,
  fate#306859, bnc#551175).
- patches.suse/fcoe-npiv-vport-create-destroy.patch: fcoe: NPIV
  vport create/destroy (fate#306857, fate#306859, bnc#551175).
- patches.suse/fcoe-remove-extra-function-decalrations.patch:
  fcoe: remove extra function decalrations (fate#306857,
  fate#306859, bnc#551175).
- patches.suse/fcoe-remove-redundant-checking-of-netdev-netdev_ops.patch:
  fcoe: remove redundant checking of netdev->netdev_ops
  (fate#306857, fate#306859, bnc#551175).
- patches.suse/fcoe-use-netif_f_fcoe_mtu-flag-to-set-up-max-frame-size-lport-mfs.patch:
  fcoe: Use NETIF_F_FCOE_MTU flag to set up max frame size
  (lport->mfs) (fate#306857, fate#306859, bnc#551175).
- patches.suse/fcoe-vport-symbolic-name-support.patch: fcoe: vport
  symbolic name support (fate#306857, fate#306859, bnc#551175).
- patches.suse/libfc-add-host-number-to-lport-link-up-down-messages.patch:
  libfc: add host number to lport link up/down
  messages. (fate#306857, fate#306859, bnc#551175).
- patches.suse/libfc-add-libfc-fc_libfc-ch-for-libfc-internal-routines.patch:
  libfc: Add libfc/fc_libfc.[ch] for libfc internal routines
  (fate#306857, fate#306859, bnc#551175).
- patches.suse/libfc-add-queue_depth-ramp-up.patch: libfc:
  add queue_depth ramp up (fate#306857, fate#306859, bnc#551175).
- patches.suse/libfc-add-routine-to-copy-data-from-a-buffer-to-a-sg-list.patch:
  libfc: Add routine to copy data from a buffer to a SG list
  (fate#306857, fate#306859, bnc#551175).
- patches.suse/libfc-add-set_fid-function-to-libfc-template.patch:
  libfc: add set_fid function to libfc template (fate#306857,
  fate#306859, bnc#551175).
- patches.suse/libfc-add-some-generic-npiv-support-routines-to-libfc.patch:
  libfc: add some generic NPIV support routines to libfc
  (fate#306857, fate#306859, bnc#551175).
- patches.suse/libfc-adds-can_queue-ramp-up.patch: libfc: adds
  can_queue ramp up (fate#306857, fate#306859, bnc#551175).
- patches.suse/libfc-adds-missing-exch-release-for-accepted-rrq.patch:
  libfc: adds missing exch release for accepted RRQ (fate#306857,
  fate#306859, bnc#551175).
- patches.suse/libfc-changes-to-libfc_host_alloc-to-consolidate-initialization-with-allocation.patch:
  libfc: changes to libfc_host_alloc to consolidate initialization
  with allocation (fate#306857, fate#306859, bnc#551175).
- patches.suse/libfc-combine-name-server-registration-request-functions.patch:
  libfc: combine name server registration request functions
  (fate#306857, fate#306859, bnc#551175).
- patches.suse/libfc-combine-name-server-registration-response-handlers.patch:
  libfc: combine name server registration response handlers
  (fate#306857, fate#306859, bnc#551175).
- patches.suse/libfc-convert-to-scsi_track_queue_full.patch:
  libfc: convert to scsi_track_queue_full (fate#306857,
  fate#306859, bnc#551175).
- patches.suse/libfc-do-not-use-did_no_connect-for-pkt-alloc-failures.patch:
  libfc: do not use DID_NO_CONNECT for pkt alloc
  failures. (fate#306857, fate#306859, bnc#551175).
- patches.suse/libfc-don-t-warn_on-in-lport_timeout-for-reset-state.patch:
  libfc: don't WARN_ON in lport_timeout for RESET state
  (fate#306857, fate#306859, bnc#551175).
- patches.suse/libfc-export-fc-headers.patch: libfc: Export FC
  headers (fate#306857, fate#306859, bnc#551175).
- patches.suse/libfc-fcoe-add-fc-passthrough-support.patch: libfc,
  fcoe: Add FC passthrough support (fate#306857, fate#306859,
  bnc#551175).
- patches.suse/libfc-fcoe-don-t-export_symbols-unnecessarily.patch:
  libfc, fcoe: Don't EXPORT_SYMBOLS unnecessarily (fate#306857,
  fate#306859, bnc#551175).
- patches.suse/libfc-fcoe-fixes-for-highmem-skb-linearize-panics.patch:
  libfc, fcoe: fixes for highmem skb linearize panics
  (fate#306857, fate#306859, bnc#551175).
- patches.suse/libfc-fcoe-increase-els-and-ct-timeouts.patch:
  libfc fcoe: increase ELS and CT timeouts (fate#306857,
  fate#306859, bnc#551175).
- patches.suse/libfc-fix-an-issue-of-pending-exch-es-after-i-f-destroyed-or-rmmod-fcoe.patch:
  libfc: fix an issue of pending exch/es after i/f destroyed or
  rmmod fcoe (fate#306857, fate#306859, bnc#551175).
- patches.suse/libfc-fix-ddp-in-fc_fcp-for-0-xid.patch: libfc: fix
  ddp in fc_fcp for 0 xid (fate#306857, fate#306859, bnc#551175).
- patches.suse/libfc-fix-fc_els_resp_type-to-correct-display-of-ct-responses.patch:
  libfc: fix fc_els_resp_type to correct display of CT responses
  (fate#306857, fate#306859, bnc#551175).
- patches.suse/libfc-fix-frags-in-frame-exceeding-skb_max_frags-in-fc_fcp_send_data.patch:
  libfc: Fix frags in frame exceeding SKB_MAX_FRAGS in
  fc_fcp_send_data (fate#306857, fate#306859, bnc#551175).
- patches.suse/libfc-fix-free-of-fc_rport_priv-with-timer-pending.patch:
  libfc: fix free of fc_rport_priv with timer pending
  (fate#306857, fate#306859, bnc#551175).
- patches.suse/libfc-fix-memory-corruption-caused-by-double-frees-and-bad-error-handling.patch:
  libfc: fix memory corruption caused by double frees and bad
  error handling (fate#306857, fate#306859, bnc#551175).
- patches.suse/libfc-fix-rnn_id-smashing-skb-payload.patch: libfc:
  fix RNN_ID smashing skb payload (fate#306857, fate#306859,
  bnc#551175).
- patches.suse/libfc-fix-symbolic-name-registrations-smashing-skb-data.patch:
  libfc: fix symbolic name registrations smashing skb data
  (fate#306857, fate#306859, bnc#551175).
- patches.suse/libfc-fix-typo-in-retry-check-on-received-prli.patch:
  libfc: fix typo in retry check on received PRLI (fate#306857,
  fate#306859, bnc#551175).
- patches.suse/libfc-fix-wrong-scsi-return-status-under-fc_data_undrun.patch:
  libfc: Fix wrong scsi return status under FC_DATA_UNDRUN
  (fate#306857, fate#306859, bnc#551175).
- patches.suse/libfc-formatting-cleanups-across-libfc.patch:
  libfc: Formatting cleanups across libfc (fate#306857,
  fate#306859, bnc#551175).
- patches.suse/libfc-libfcoe-fdisc-els-for-npiv.patch: libfc,
  libfcoe: FDISC ELS for NPIV (fate#306857, fate#306859,
  bnc#551175).
- patches.suse/libfc-lport-fix-minor-documentation-errors.patch:
  libfc: lport: fix minor documentation errors (fate#306857,
  fate#306859, bnc#551175).
- patches.suse/libfc-move-libfc_init-and-libfc_exit-to-fc_libfc-c.patch:
  libfc: Move libfc_init and libfc_exit to fc_libfc.c
  (fate#306857, fate#306859, bnc#551175).
- patches.suse/libfc-move-non-common-routines-and-prototypes-out-of-libfc-h.patch:
  libfc: Move non-common routines and prototypes out of libfc.h
  (fate#306857, fate#306859, bnc#551175).
- patches.suse/libfc-reduce-can_queue-for-all-fcp-frame-allocation-failures.patch:
  libfc: reduce can_queue for all FCP frame allocation failures
  (fate#306857, fate#306859, bnc#551175).
- patches.suse/libfc-register-fc4-features-with-the-fc-switch.patch:
  libfc: register FC4 features with the FC switch (fate#306857,
  fate#306859, bnc#551175).
- patches.suse/libfc-register-symbolic-node-name-rsnn_nn.patch:
  libfc: Register Symbolic Node Name (RSNN_NN) (fate#306857,
  fate#306859, bnc#551175).
- patches.suse/libfc-register-symbolic-port-name-rspn_id.patch:
  libfc: Register Symbolic Port Name (RSPN_ID) (fate#306857,
  fate#306859, bnc#551175).
- patches.suse/libfc-remove-fc_fcp_complete.patch: libfc: Remove
  fc_fcp_complete (fate#306857, fate#306859, bnc#551175).
- patches.suse/libfc-remove-unused-fc_lport-pointer-from-fc_fcp_pkt_abort.patch:
  libfc: Remove unused fc_lport pointer from fc_fcp_pkt_abort
  (fate#306857, fate#306859, bnc#551175).
- patches.suse/libfc-removes-initializing-fc_cpu_order-and-fc_cpu_mask-per-lport.patch:
  libfc: removes initializing fc_cpu_order and fc_cpu_mask per
  lport (fate#306857, fate#306859, bnc#551175).
- patches.suse/libfc-removes-unused-disc_work-and-ex_list.patch:
  libfc: removes unused disc_work and ex_list (fate#306857,
  fate#306859, bnc#551175).
- patches.suse/libfc-rnn_id-may-be-required-before-rsnn_nn-with-some-switches.patch:
  libfc: RNN_ID may be required before RSNN_NN with some switches
  (fate#306857, fate#306859, bnc#551175).
- patches.suse/libfc-rpn_id-is-obsolete-and-unnecessary.patch:
  libfc: RPN_ID is obsolete and unnecessary (fate#306857,
  fate#306859, bnc#551175).
- patches.suse/libfc-vport-link-handling-and-fc_vport-state-managment.patch:
  libfc: vport link handling and fc_vport state managment
  (fate#306857, fate#306859, bnc#551175).
- patches.suse/libfcoe-allow-fip-to-be-disabled-by-the-driver.patch:
  libfcoe: Allow FIP to be disabled by the driver (fate#306857,
  fate#306859, bnc#551175).
- patches.suse/libfcoe-do-not-pad-fip-keep-alive-to-full-frame-size.patch:
  libfcoe: Do not pad FIP keep-alive to full frame size
  (fate#306857, fate#306859, bnc#551175).
- patches.suse/libfcoe-don-t-send-els-in-fip-mode-if-no-fcf-selected.patch:
  libfcoe: don't send ELS in FIP mode if no FCF selected
  (fate#306857, fate#306859, bnc#551175).
- patches.suse/libfcoe-fcoe-libfcoe-npiv-support.patch:
  libfcoe, fcoe: libfcoe NPIV support (fate#306857, fate#306859,
  bnc#551175).
- patches.suse/libfcoe-fcoe-simplify-receive-flogi-response.patch:
  libfcoe: fcoe: simplify receive FLOGI response (fate#306857,
  fate#306859, bnc#551175).
- patches.suse/libfcoe-fip-allow-fip-receive-to-be-called-from-irq.patch:
  libfcoe: fip: allow FIP receive to be called from
  IRQ. (fate#306857, fate#306859, bnc#551175).
- patches.suse/libfcoe-fip-should-report-link-to-libfc-whether-selected-or-not.patch:
  libfcoe: FIP should report link to libfc whether selected or
  not (fate#306857, fate#306859, bnc#551175).
- patches.suse/libfcoe-fip-use-scsi-host-number-to-identify-debug-messages.patch:
  libfcoe: fip: use SCSI host number to identify debug
  messages. (fate#306857, fate#306859, bnc#551175).
- patches.suse/libfcoe-formatting-and-comment-cleanups.patch:
  libfcoe: formatting and comment cleanups (fate#306857,
  fate#306859, bnc#551175).
- patches.suse/modify-change_queue_depth-to-take-in-reason-why-it-is-being-called.patch:
  modify change_queue_depth to take in reason why it is being
  called (fate#306857, fate#306859, bnc#551175).
- patches.suse/scsi-error-have-scsi-ml-call-change_queue_depth-to-handle-queue_full.patch:
  scsi error: have scsi-ml call change_queue_depth to handle
  QUEUE_FULL (fate#306857, fate#306859, bnc#551175).

-------------------------------------------------------------------
Thu Nov 19 15:04:17 CET 2009 - hare@suse.de

- patches.suse/dm-mpath-accept-failed-paths: Fixup patch to apply.

-------------------------------------------------------------------
Thu Nov 19 14:43:31 CET 2009 - hare@suse.de

Port patches from SLES11:
- patches.fixes/scsi-dh-queuedata-accessors: Kernel bug triggered
  in multipath (bnc#486001).
- patches.suse/dm-mpath-accept-failed-paths: Refresh.
- patches.suse/dm-mpath-detach-existing-hardware-handler:
  multipath: detach existing hardware handler if none was
  specified.
- patches.suse/dm-mpath-requeue-for-stopped-queue: Delete.

-------------------------------------------------------------------
Thu Nov 19 13:34:34 CET 2009 - hare@suse.de

- patches.suse/dm-mpath-evaluate-request-result-and-sense:
  multipath: Evaluate request result and sense code
  (FATE#303695,bnc#433920,bnc#442001).

-------------------------------------------------------------------
Thu Nov 19 12:51:30 CET 2009 - mmarek@suse.cz

- rpm/kernel-binary.spec.in: Kill support for kernel-$flavor
  symbols, we need a unified kernel-source for all flavors.

-------------------------------------------------------------------
Thu Nov 19 12:30:28 CET 2009 - hare@suse.de

- patches.fixes/bnx2i-use-common-iscsi-suspend-queue: bnx2i:
  use common iscsi suspend queue (FATE#307215).
- patches.fixes/iscsi-class-modify-handling-of-replacement-time:
  iscsi class: modify handling of replacement timeout
  (FATE#307215).
- patches.fixes/iser-set-tgt-and-lu-reset-timeout: iser: set
  tgt and lu reset timeout (FATE#307215).
- patches.fixes/libiscsi-add-warm-target-reset-tmf-support:
  libiscsi: add warm target reset tmf support (FATE#307215).
- patches.fixes/libiscsi-check-tmf-state-before-sending-pdu:
  libiscsi: Check TMF state before sending PDU (FATE#307215).
- patches.fixes/libiscsi-fix-login-text-checks-in-pdu-inject:
  libiscsi: fix login/text checks in pdu injection code
  (FATE#307215).
- patches.fixes/scsi-add-scsi-target-reset-support-to-ioctl:
  add scsi target reset support to scsi ioctl.
- patches.fixes/scsi-devinfo-update-hitachi-entries: scsi_devinfo:
  update Hitachi entries (v2).
- patches.fixes/scsi-fc-class-failfast-bsg-requests: [SCSI]
  fc class: fail fast bsg requests.
- patches.drivers/cxgb3i: Delete.
- patches.drivers/cxgb3i-fixed-offload-array-size: Delete.
- patches.fixes/disable-lro-per-default: Delete.

-------------------------------------------------------------------
Thu Nov 19 11:54:22 CET 2009 - hare@suse.de

- patches.fixes/scsi_dh-always-attach-sysfs: scsi_dh: create
  sysfs file, dh_state for all SCSI disk devices.
- patches.fixes/scsi_dh-change-activate-interface: scsi_dh: Change
  the scsidh_activate interface to be asynchronous (bnc#556144).
- patches.fixes/scsi_dh-make-alua-handler-asynchronous: scsi_dh:
  Make alua hardware handler's activate() async (bnc#556144).
- patches.fixes/scsi_dh-make-hp_sw-handler-asynchronous: scsi_dh:
  Make hp hardware handler's activate() async (bnc#556144).
- patches.fixes/scsi_dh-make-rdac-handler-asynchronous: scsi_dh:
  Make rdac hardware handler's activate() async (bnc#556144).

-------------------------------------------------------------------
Thu Nov 19 10:04:14 CET 2009 - hare@suse.de

- patches.drivers/qla4xxx-5.01.00-k8_sles11-03-update: Delete.
- patches.drivers/qla4xxx-sles11-update: Delete.

-------------------------------------------------------------------
Thu Nov 19 09:30:52 CET 2009 - hare@suse.de

- Update config files.
- patches.drivers/hpsa: hpsa: New driver SCSI driver for HP
  Smart Array (FATE#307153,bnc#555855).
- supported.conf: Mark hpsa as supported.

-------------------------------------------------------------------
Thu Nov 19 08:44:57 CET 2009 - jjolly@suse.de

- patches.arch/s390-01-qeth-isolation.patch: qeth: Exploit QDIO
  Data Connection Isolation (bnc#555199,LTC#57826,FATE#307015).
- patches.arch/s390-02-01-cex3-init-msg.patch:
  zcrypt: initialize ap_messages for cex3 exploitation
  (bnc#555200,LTC#57825,FATE#307112).
- patches.arch/s390-02-02-cex3-special-command.patch:
  zcrypt: special command support for cex3 exploitation
  (bnc#555200,LTC#57825,FATE#307112).
- patches.arch/s390-02-03-cex3-device.patch: zcrypt: add support
  for cex3 device types (bnc#555200,LTC#57825,FATE#307112).
- patches.arch/s390-02-04-cex3-use-def.patch: zcrypt: use
  definitions for cex3 (bnc#555200,LTC#57825,FATE#307112).
- patches.arch/s390-02-05-zcrypt-speed-cex2c.patch:
  zcrypt: adjust speed rating between cex2 and pcixcc
  (bnc#555200,LTC#57825,FATE#307112).
- patches.arch/s390-02-06-zcrypt-speed-cex3.patch:
  zcrypt: adjust speed rating of cex3 adapters
  (bnc#555200,LTC#57825,FATE#307112).
- patches.arch/s390-sles11sp1-01-qeth-isolation.patch: Delete.

-------------------------------------------------------------------
Thu Nov 19 08:17:57 CET 2009 - jjolly@suse.de

- patches.arch/s390-sles11sp1-01-qeth-isolation.patch:
  qeth: Exploit QDIO Data Connection Isolation
  (bnc#555199,LTC#57826,FATE#307015).

-------------------------------------------------------------------
Wed Nov 18 21:58:51 CET 2009 - jeffm@suse.com

- scripts/sequence-patch.sh: Add automatic generation of supported
  modules list.

-------------------------------------------------------------------
Wed Nov 18 21:53:18 CET 2009 - jeffm@suse.com

- Update config files: Enable CONFIG_ACPI_CUSTOM_OVERRIDE_INITRAMFS

-------------------------------------------------------------------
Wed Nov 18 20:56:52 CET 2009 - jeffm@suse.com

- patches.suse/acpi-generic-initramfs-table-override-support:
  ACPI: generic initramfs table override support (bnc#533555).
- patches.suse/init-move-populate_rootfs-back-to-start_kernel:
  init: move populate_rootfs back to start_kernel (bnc#533555).

-------------------------------------------------------------------
Wed Nov 18 18:07:48 CET 2009 - jkosina@suse.de

- patches.arch/x86-crypto-pclmulqdq-accelerated-implementation.patch:
  incorporate "crypto: ghash-intel - Hard-code pshufb" fix

-------------------------------------------------------------------
Wed Nov 18 17:12:10 CET 2009 - jeffm@suse.com

- patches.suse/hung_task_timeout-configurable-default:
  hung_task_timeout: configurable default (bnc#552820).
  - Default to runtime-disabled on all flavors except debug.

-------------------------------------------------------------------
Wed Nov 18 16:48:59 CET 2009 - agraf@suse.de

- patches.fixes/kvm-ioapic.patch: Ignore apic polarity
  (bnc#556564).
- patches.fixes/kvm-macos.patch: Implement some missing intercepts
  so osx doesn't blow up (bnc#556564).

-------------------------------------------------------------------
Wed Nov 18 15:52:02 CET 2009 - hare@suse.de

- supported.conf: mark missing 10Gb drivers as supported
  (bnc#555793)

-------------------------------------------------------------------
Wed Nov 18 15:39:48 CET 2009 - hare@suse.de

- patches.drivers/aacraid-24701-update: Problems with aacraid
  (bnc#524242,FATE#307437).

-------------------------------------------------------------------
Wed Nov 18 15:19:32 CET 2009 - hare@suse.de

Cleanup patches for series2git:
- patches.apparmor/apparmor.diff: Refresh.
- patches.suse/Cleanup-and-make-boot-splash-work-with-KMS.patch:
  Refresh.
- patches.suse/bootsplash: Refresh.
- patches.suse/nfs4acl-ext3.diff: Refresh.
- patches.suse/silent-stack-overflow-2.patch: Refresh.
- patches.suse/suse-ppc32-mol.patch: Refresh.
- patches.suse/xfs-dmapi-src: Refresh.

-------------------------------------------------------------------
Wed Nov 18 15:16:59 CET 2009 - agraf@suse.de

- Update config files to enable pv-ops for KVM clock. (bnc#556135)

-------------------------------------------------------------------
Wed Nov 18 14:52:16 CET 2009 - tiwai@suse.de

- patches.drivers/alsa-sp1-hda-01-select-ibexpeak-handler: ALSA:
  hda - select IbexPeak handler for Calpella (FATE#306783).
- patches.drivers/alsa-sp1-hda-02-vectorize-get_empty_pcm_device:
  ALSA: hda - vectorize get_empty_pcm_device() (FATE#306783).
- patches.drivers/alsa-sp1-hda-03-allow-up-to-4-HDMI: ALSA:
  hda - allow up to 4 HDMI devices (FATE#306783).
- patches.drivers/alsa-sp1-hda-04-convert-intelhdmi-global-references:
  ALSA: hda - convert intelhdmi global references to local
  parameters (FATE#306783).
- patches.drivers/alsa-sp1-hda-05-remove-intelhdmi-dependency-on-multiout:
  ALSA: hda - remove intelhdmi dependency on multiout
  (FATE#306783).
- patches.drivers/alsa-sp1-hda-06-use-pcm-prepare-callbacks-for-intelhdmi:
  ALSA: hda - use pcm prepare/cleanup callbacks for intelhdmi
  (FATE#306783).
- patches.drivers/alsa-sp1-hda-07-reorder-intelhemi-prepare-callbacks:
  ALSA: hda - reorder intelhdmi prepare/cleanup callbacks
  (FATE#306783).
- patches.drivers/alsa-sp1-hda-08-vectorize-intelhdmi: ALSA:
  hda - vectorize intelhdmi (FATE#306783).
- patches.drivers/alsa-sp1-hda-09-get-intelhtemi-max-channels:
  ALSA: hda - get intelhdmi max channels from widget caps
  (FATE#306783).
- patches.drivers/alsa-sp1-hda-10-auto-parse-intelhdmi-cvt-pin:
  ALSA: hda - auto parse intelhdmi cvt/pin configurations
  (FATE#306783).
- patches.drivers/alsa-sp1-hda-11-remove-static-intelhdmi-config:
  ALSA: hda - remove static intelhdmi configurations
  (FATE#306783).
- patches.drivers/alsa-sp1-hda-12-reset-pins-idt-codec-free:
  ALSA: hda - Reset pins of IDT/STAC codecs at free (bnc#544779).
- patches.drivers/alsa-sp1-hda-13-add-reboot-notifier: ALSA:
  hda - Add reboot notifier to each codec (bnc#544779).
- patches.drivers/alsa-sp1-hda-14-add-missing-export: ALSA: hda -
  Add missing export for snd_hda_bus_reboot_notify (bnc#544779).
- patches.drivers/alsa-sp1-hda-15-fix-build-warning: ALSA: hda -
  Add a proper ifdef to a debug code (FATE#306783).
- patches.drivers/alsa-sp1-hda-16-stac-dual-headphones-fix:
  ALSA: hda - Fix detection of dual headphones (bnc#556532).

-------------------------------------------------------------------
Wed Nov 18 14:35:44 CET 2009 - jkosina@suse.de

- patches.arch/x86-crypto-pclmulqdq-accelerated-implementation.patch:
  crypto: ghash - Add PCLMULQDQ accelerated implementation
  (FATE#306883, bnc#554578).
- Update config files: set CRYPTO_GHASH_CLMUL_NI_INTEL=m
- patches.xen/xen3-patch-2.6.28: Refresh to apply cleanly

-------------------------------------------------------------------
Wed Nov 18 14:32:52 CET 2009 - agraf@suse.de

- patches.arch/kvm-only-export-selected-pv-ops-feature-structs:
  Only export selected pv-ops feature structs (bnc#556135).
- patches.arch/kvm-replace-kvm-io-delay-pv-ops-with-linux-magic:
  Replace kvm io delay pv-ops with linux magic (bnc#556135).
- patches.arch/kvm-split-paravirt-ops-by-functionality: Split
  paravirt ops by functionality (bnc#556135).
- patches.arch/kvm-split-the-KVM-pv-ops-support-by-feature:
  Split the KVM pv-ops support by feature (bnc#556135).
- patches.xen/xen3-patch-2.6.23: Refresh.
- patches.xen/xen3-patch-2.6.31: Refresh.

-------------------------------------------------------------------
Wed Nov 18 14:07:01 CET 2009 - teheo@suse.de

- patches.suse/kbuild-icecream-workaround: Delete.

-------------------------------------------------------------------
Wed Nov 18 13:37:41 CET 2009 - trenn@suse.de

- Update config files.
  Also enable CONFIG_DMAR (fate#306796) for vanilla flavors

-------------------------------------------------------------------
Wed Nov 18 12:58:34 CET 2009 - trenn@suse.de

- Update config files.
  Do the same for i386

-------------------------------------------------------------------
Wed Nov 18 10:14:35 CET 2009 - trenn@suse.de

- Update config files.
  Enabling CONFIG_DMAR (fate#306796), introduces these changes:
    +CONFIG_HAVE_INTEL_TXT=y
    -# CONFIG_DMAR is not set
    +CONFIG_DMAR=y
    +# CONFIG_DMAR_DEFAULT_ON is not set
    +CONFIG_DMAR_FLOPPY_WA=y
    +# CONFIG_INTEL_TXT is not set
  Done for x86_64 for now only.

-------------------------------------------------------------------
Mon Nov 16 23:44:12 CET 2009 - jkosina@suse.de

- patches.fixes/hid-fixup-ncr-quirk.patch: HID: fixup quirk for
  NCR devices (bnc#548807).

-------------------------------------------------------------------
Fri Nov 13 21:16:04 CET 2009 - mmarek@suse.cz

- rpm/*.spec.in, rpm/kernel-module-subpackage: add
  Provides: multiversion(kernel) to binary kernel packages,
  kernel-source, kernel-syms and all KMPs so that zypp can be
  configured to keep multiple versions of these packages
  (fate#305311).

-------------------------------------------------------------------
Fri Nov 13 10:53:28 CET 2009 - npiggin@suse.de

- Disable LGUEST on x86 32. It doesn't build properly without PARAVIRT.

-------------------------------------------------------------------
Wed Nov 11 14:45:36 CET 2009 - jack@suse.cz

- patches.fixes/zisofs-large-pagesize-read.patch: zisofs:
  Implement reading of compressed files when PAGE_CACHE_SIZE >
  compress block size (bnc#540349).

-------------------------------------------------------------------
Wed Nov 11 11:18:01 CET 2009 - npiggin@suse.de

- Update config files.

-------------------------------------------------------------------
Wed Nov 11 10:55:56 CET 2009 - npiggin@suse.de

- Disable PARAVIRT_GUEST on x86 32 and 64.

-------------------------------------------------------------------
Tue Nov 10 06:51:46 CET 2009 - teheo@suse.de

- patches.drivers/libata-ahci-aspire-3810t-noncq: ahci: disable
  NCQ on Aspire 3810t (bnc#522790).

-------------------------------------------------------------------
Tue Nov 10 06:50:57 CET 2009 - npiggin@suse.de

- Update config files.

-------------------------------------------------------------------
Tue Nov 10 06:23:17 CET 2009 - npiggin@suse.de

- Update config files. Disable CONFIG_CC_STACKPROTECTOR on all
  x86 kernels except debug. Overhead is prohibitive.

-------------------------------------------------------------------
Mon Nov  9 14:02:14 CET 2009 - npiggin@suse.de

- patches.suse/files-slab-rcu.patch: SLAB_DESTROY_BY_RCU for
  file slab.

-------------------------------------------------------------------
Mon Nov  9 11:22:46 CET 2009 - npiggin@suse.de

- Update config files. Vanilla doesn't have unwinder, trace selects
  options which select frame pointers.

-------------------------------------------------------------------
Mon Nov  9 10:29:49 CET 2009 - npiggin@suse.de

- Disable FRAME_POINTER on i386 and x86-64, all kernels. Unwind info
  should provide all this functionality.

-------------------------------------------------------------------
Mon Nov  9 04:00:28 CET 2009 - nfbrown@suse.de

- patches.fixes/nfs-honour-server-preferred-io-size: NFS: Honour
  server-preferred io sizes (bnc#550648).

-------------------------------------------------------------------
Mon Nov  9 01:03:10 CET 2009 - nfbrown@suse.de

- patches.fixes/nfs-slot-table-alloc: Don't fail allocations
  for the slot table when mounting an NFS filesystem (bnc#519820).

-------------------------------------------------------------------
Fri Nov  6 22:46:26 CET 2009 - trenn@suse.de

- patches.arch/x86_amd_fix_erratum_63.patch: x86/amd-iommu:
  Workaround for erratum 63 (bnc#548274).

-------------------------------------------------------------------
Fri Nov  6 16:18:21 CET 2009 - jeffm@suse.de

- Disabled PARAVIRT_GUEST on ia64/trace and ia64/vanilla.

-------------------------------------------------------------------
Fri Nov  6 15:12:19 CET 2009 - trenn@suse.de

- patches.suse/kdb_x86_fix_hang.patch: X86 KDB: Reduce timeout
  for blinking LEDs (bnc#528811).

-------------------------------------------------------------------
Fri Nov  6 13:33:27 CET 2009 - mmarek@suse.cz

- rpm/kernel-binary.spec.in: fix last change.

-------------------------------------------------------------------
Fri Nov  6 12:47:52 CET 2009 - jbeulich@novell.com

- Update Xen patches to 2.6.32-rc6 and c/s 941.
- Update Xen config files.
- supported.conf: Add domctl.

-------------------------------------------------------------------
Fri Nov  6 09:50:40 CET 2009 - mmarek@suse.cz

- rpm/kernel-binary.spec.in: add the /lib/modules/.../{source,devel}
  symlinks to the -devel package (bnc#548728).

-------------------------------------------------------------------
Fri Nov  6 09:40:45 CET 2009 - mmarek@suse.cz

- rpm/kernel-binary.spec.in: obsolete kvm-kmp.

-------------------------------------------------------------------
Thu Nov  5 19:14:03 CET 2009 - jeffm@suse.com

- Update to 2.6.32-rc6.
  - 2 patches eliminated
  - NR_CPUS=4096 on ia64/vanilla again

-------------------------------------------------------------------
Thu Nov  5 18:53:24 CET 2009 - jeffm@suse.com

- Performance: Disabled CONFIG_PARAVIRT on all flavors.

-------------------------------------------------------------------
Thu Nov  5 16:35:57 CET 2009 - mmarek@suse.cz

- Delete unused 2.6.31.y patches.

-------------------------------------------------------------------
Thu Nov  5 15:59:58 CET 2009 - mmarek@suse.cz

- supported.conf: add libfcoe and fix typo.

-------------------------------------------------------------------
Thu Nov  5 12:54:06 CET 2009 - mmarek@suse.cz

- supported.conf: update so that supported modules don't require
  unsupported ones by adding following modules: async_pq
  async_raid6_recov ath blkback_pagemap crypto_hash drm_kms_helper
  fddi fscache lib80211 libfcoe libipw libiscsi_tcp llc md_mod mdio
  mfd_core nf_defrag_ipv4 p8022 psnap raid6_pq tr ttm ucb1400_core
  v4l2_compat_ioctl32.

-------------------------------------------------------------------
Thu Nov  5 12:19:27 CET 2009 - mmarek@suse.cz

- config.conf: remove kernel-ps3-devel (does not exist) and
  kernel-debug-devel (not needed most of the time) from
  kernel-syms.

-------------------------------------------------------------------
Thu Nov  5 10:56:15 CET 2009 - hare@suse.de

- Update config files: Set CONFIG_HZ to 100 for zSeries
  (bnc#552564).

-------------------------------------------------------------------
Thu Nov  5 10:52:13 CET 2009 - hare@suse.de

- Update config files: Increase MAX_RAW_DEVS to 4096 on
  zSeries (bnc#552565).

-------------------------------------------------------------------
Wed Nov  4 23:02:07 CET 2009 - mmarek@suse.cz

- rpm/kernel-binary.spec.in: delete stray text.

-------------------------------------------------------------------
Tue Nov  3 15:40:19 CET 2009 - mmarek@suse.cz

- config.conf: remove the ec2 flavor from kernel-syms, most KMPs
  don't make any sense on ec2
  (http://lists.opensuse.org/opensuse-kernel/2009-11/msg00001.html).

-------------------------------------------------------------------
Mon Nov  2 16:09:13 CET 2009 - mmarek@suse.cz

- rpm/kernel-binary.spec.in: obsolete also brocade-bfa-kmp.

-------------------------------------------------------------------
Mon Nov  2 16:04:13 CET 2009 - mmarek@suse.cz

- rpm/kernel-source.spec.in: add split-modules to the src.rpm.

-------------------------------------------------------------------
Mon Nov  2 13:18:55 CET 2009 - mmarek@suse.cz

- rpm/kernel-binary.spec.in: obsolete enic-kmp and fnic-kmp.

-------------------------------------------------------------------
Mon Nov  2 12:49:08 CET 2009 - mmarek@suse.cz

- rpm/kernel-binary.spec.in: obsolete kmps by their full name, not
  just the foo-kmp virtual dependency (bnc#472410).

-------------------------------------------------------------------
Thu Oct 29 06:29:38 CET 2009 - tonyj@suse.de

- Update ppc/ps3 config for CONFIG_UTRACE

-------------------------------------------------------------------
Thu Oct 29 01:37:02 CET 2009 - tonyj@suse.de

- patches.trace/utrace-core: Update for SP1 (FATE# 304321)

-------------------------------------------------------------------
Wed Oct 28 22:51:38 CET 2009 - nfbrown@suse.de

- patches.fixes/nfsd-acl.patch: nfsd: Fix sort_pacl in
  fs/nfsd/nf4acl.c to actually sort groups (bnc#549748).

-------------------------------------------------------------------
Wed Oct 28 14:51:28 CET 2009 - jdelvare@suse.de

- Update config files:
	CONFIG_NTFS_FS=n
  We handle NTFS through FUSE these days.

-------------------------------------------------------------------
Tue Oct 27 17:15:40 CET 2009 - jbohac@suse.cz

- Update config files:
	CONFIG_NETLABEL=y
	CONFIG_SECURITY_NETWORK_XFRM=y
	(fate#307284)

-------------------------------------------------------------------
Tue Oct 27 16:45:20 CET 2009 - jkosina@suse.de

- patches.fixes/sched-move-rq_weight-data-array-out-of-percpu:
  fix compilation failure for configs with CONFIG_SMP=n and
  CONFIG_FAR_GROUP_SCHED=y

-------------------------------------------------------------------
Tue Oct 27 15:08:26 CET 2009 - jbeulich@novell.com

- Update config files (MINIX_FS=m globally, NTFS_FS off for -ec2).
- supported.conf: Add fs/minix.

-------------------------------------------------------------------
Tue Oct 27 14:35:26 CET 2009 - jkosina@suse.de

- patches.fixes/percpu-allow-pcpu_alloc-to-be-called-with-IRQs-off:
  percpu: allow pcpu_alloc() to be called with IRQs off
  (bnc#548119).
- patches.fixes/sched-move-rq_weight-data-array-out-of-percpu:
  Update to newer version which is going to be merged upstream.

-------------------------------------------------------------------
Fri Oct 23 18:17:21 CEST 2009 - jeffm@suse.com

- Update to 2.6.32-rc5-git3.

-------------------------------------------------------------------
Fri Oct 23 15:11:53 CEST 2009 - mmarek@suse.cz

- Update config files: set NR_CPUS back to 2048 for ia64/vanilla
  until there is a fix in mainline.

-------------------------------------------------------------------
Fri Oct 23 15:11:09 CEST 2009 - mmarek@suse.cz

- patches.fixes/sched-move-rq_weight-data-array-out-of-percpu:
  fix for !CONFIG_SMP.

-------------------------------------------------------------------
Fri Oct 23 12:53:53 CEST 2009 - mmarek@suse.cz

- patches.suse/Cleanup-and-make-boot-splash-work-with-KMS.patch:
  Cleanup and make boot splash work with KMS (bnc#544645).

-------------------------------------------------------------------
Thu Oct 22 18:38:47 CEST 2009 - jeffm@suse.com

- Re-enabled NR_CPUS=4096 on ia64.
- patches.fixes/sched-move-rq_weight-data-array-out-of-percpu:
  sched: move rq_weight data array out of .percpu (bnc#548119).

-------------------------------------------------------------------
Tue Oct 20 15:27:25 CEST 2009 - jbeulich@novell.com

- Update x86-64 Xen config file (NR_CPUS=512).
- Refresh a few Xen patches.
- rpm/kernel-binary.spec.in: Handle -ec2 flavor.
- rpm/package-descriptions: Describe -ec2 flavor.
- rpm/post.sh: Handle -ec2 flavor.

-------------------------------------------------------------------
Tue Oct 20 14:47:55 CEST 2009 - jbeulich@novell.com

- patches.fixes/use-totalram_pages: Delete.

-------------------------------------------------------------------
Tue Oct 20 14:45:22 CEST 2009 - jbeulich@novell.com

- config.conf: Add -ec2 configs (fate#305273)
- Add ec2 config files.
- patches.xen/xen-unpriv-build: No need to build certain bits
  when building non-privileged kernel.
- supported.conf: Add fs/nls/nls_base.

-------------------------------------------------------------------
Mon Oct 19 15:24:25 CEST 2009 - jeffm@suse.com

- Temporarily reduce NR_CPUS to 2048 on ia64 to avoid build
  failures (bnc#548119)

-------------------------------------------------------------------
Mon Oct 19 15:21:26 CEST 2009 - mmarek@suse.cz

- rpm/kernel-binary.spec.in: [s390x] ignore errors from
  dwarfextract for now.

-------------------------------------------------------------------
Fri Oct 16 23:14:44 CEST 2009 - mmarek@suse.cz

- Update config files: set CONFIG_ENTERPRISE_SUPPORT=y.

-------------------------------------------------------------------
Fri Oct 16 23:12:38 CEST 2009 - mmarek@suse.cz

- rpm/kernel-binary.spec.in: fix the logic for determining the base
  package in the %post scripts.

-------------------------------------------------------------------
Fri Oct 16 19:18:25 CEST 2009 - jeffm@suse.com

- Update config files.

-------------------------------------------------------------------
Fri Oct 16 17:01:11 CEST 2009 - jeffm@suse.com

- Update to 2.6.32-rc5.

-------------------------------------------------------------------
Fri Oct 16 16:45:53 CEST 2009 - mmarek@suse.de

- patches.rpmify/ia64-sn-fix-percpu-warnings: ia64/sn: fix
  percpu warnings.

-------------------------------------------------------------------
Fri Oct 16 15:51:56 CEST 2009 - mmarek@suse.de

- Update config files: disable MTD_GPIO_ADDR, VME_CA91CX42 and
  VME_TSI148 on ia64 to fix build.

-------------------------------------------------------------------
Fri Oct 16 15:18:35 CEST 2009 - mmarek@suse.cz

- rpm/kernel-binary.spec.in: undo the -base merge for now.

-------------------------------------------------------------------
Fri Oct 16 14:51:42 CEST 2009 - mmarek@suse.cz

- rpm/kernel-source.spec.in: mark kernel-source as arch dependent
  again. The content is noarch, but changing the rpm architecture
  breaks online update.

-------------------------------------------------------------------
Fri Oct 16 14:19:01 CEST 2009 - jbeulich@novell.com

- patches.xen/xen3-patch-2.6.32-rc4: Fix AGP for PowerPC.

-------------------------------------------------------------------
Fri Oct 16 12:08:06 CEST 2009 - jbeulich@novell.com

- Update Xen patches to 2.6.32-rc4 and c/s 938.
- config.conf: Re-enable Xen.
- Update x86 config files.

-------------------------------------------------------------------
Tue Oct 13 02:29:26 CEST 2009 - jeffm@suse.com

- patches.rpmify/staging-missing-sched.h: Added missing sites.

-------------------------------------------------------------------
Mon Oct 12 23:08:39 CEST 2009 - jeffm@suse.com

- patches.rpmify/staging-missing-sched.h: staging: Complete
  sched.h removal from interrupt.h.

-------------------------------------------------------------------
Mon Oct 12 21:05:07 CEST 2009 - jeffm@suse.de

- patches.apparmor/ptrace_may_access-fix: apparmor:
  ptrace_may_access -> ptrace_access_check.

-------------------------------------------------------------------
Mon Oct 12 20:07:54 CEST 2009 - jeffm@suse.de

- Update config files.

-------------------------------------------------------------------
Mon Oct 12 19:54:16 CEST 2009 - jeffm@suse.de

- Updated to 2.6.32-rc4.
  - Eliminated 4 patches.
  - Refreshed context.

-------------------------------------------------------------------
Mon Oct 12 16:23:59 CEST 2009 - jeffm@suse.de

- patches.apparmor/apparmor.diff: Refresh and enable.

-------------------------------------------------------------------
Fri Oct  9 20:00:01 CEST 2009 - jeffm@suse.de

- Cleanup unused patches:
  - patches.fixes/iwl3945-fix-rfkill.patch: Delete.
  - patches.fixes/iwlagn-fix-rfkill.patch: Delete.
  - patches.suse/kdb-serial-8250: Delete.
  - patches.suse/kdb-sysctl-context: Delete.

-------------------------------------------------------------------
Fri Oct  9 16:57:28 CEST 2009 - jeffm@suse.de

- patches.fixes/scsi-add-tgps-setting: Refresh and re-enable.

-------------------------------------------------------------------
Fri Oct  9 16:42:54 CEST 2009 - jeffm@suse.de

- patches.arch/x86_64-hpet-64bit-timer.patch: Refresh and re-enable.

-------------------------------------------------------------------
Fri Oct  9 16:42:40 CEST 2009 - jeffm@suse.de

- patches.suse/kbuild-icecream-workaround: Refresh and re-enable.

-------------------------------------------------------------------
Fri Oct  9 16:12:22 CEST 2009 - jeffm@suse.de

- patches.rpmify/spin_is_contended-fix: Delete.

-------------------------------------------------------------------
Fri Oct  9 16:11:55 CEST 2009 - jeffm@suse.de

- patches.arch/mm-avoid-bad-page-on-lru: Refresh and re-enable.

-------------------------------------------------------------------
Fri Oct  9 15:08:54 CEST 2009 - jeffm@suse.de

- Update vanilla config files.

-------------------------------------------------------------------
Fri Oct  9 14:52:31 CEST 2009 - jeffm@suse.de

- Update to 2.6.32-rc3.

-------------------------------------------------------------------
Fri Oct  9 00:35:47 CEST 2009 - jeffm@suse.de

- patches.rpmify/tsi148-dependency: vme/tsi148: Depend on VIRT_TO_BUS

-------------------------------------------------------------------
Thu Oct  8 23:37:34 CEST 2009 - jeffm@suse.de

- patches.suse/kdb-x86-build-fixes: kdb: Use $srctree not $TOPDIR
  in Makefile.

-------------------------------------------------------------------
Thu Oct  8 23:36:50 CEST 2009 - jeffm@suse.de

- patches.rpmify/winbond-prepare_multicast: winbond: implement
  prepare_multicast and fix API usage.
- patches.rpmify/winbond_beacon_timers: winbond: use
  bss_conf->beacon_int instead of conf->beacon_int.
- patches.rpmify/winbond-build-fixes: Delete.

-------------------------------------------------------------------
Thu Oct  8 22:49:42 CEST 2009 - jeffm@suse.de

- patches.rpmify/rtl8192e-build-fixes: rtl8192e: Add #include
  <linux/vmalloc.h>.

-------------------------------------------------------------------
Thu Oct  8 22:44:26 CEST 2009 - jeffm@suse.de

- patches.suse/kdb-build-fixes: kdb: Build fixes.

-------------------------------------------------------------------
Thu Oct  8 22:32:46 CEST 2009 - jeffm@suse.de

- patches.rpmify/iio-s390-build-fix: iio: Don't build on s390.

-------------------------------------------------------------------
Thu Oct  8 21:54:40 CEST 2009 - jeffm@suse.de

- patches.rpmify/winbond-build-fixes: winbond: API fix.

-------------------------------------------------------------------
Thu Oct  8 21:53:59 CEST 2009 - jeffm@suse.de

- Update vanilla config files.

-------------------------------------------------------------------
Thu Oct  8 21:48:43 CEST 2009 - jeffm@suse.de

- Update config files.

-------------------------------------------------------------------
Thu Oct  8 20:07:07 CEST 2009 - jeffm@suse.de

- Updated to 2.6.32-rc1 (AKA 2.6.32-rc2).
  - Eliminated 28 patches.
  - 14 patches need further review.
  - Xen and AppArmor are currently disabled.
  - USB support in KDB is disabled.

-------------------------------------------------------------------
Thu Oct  8 00:27:18 CEST 2009 - gregkh@suse.de

- patches.kernel.org/patch-2.6.31.2-3: Linux 2.6.31.3.
  - major tty bugfix

-------------------------------------------------------------------
Wed Oct  7 15:20:25 CEST 2009 - tiwai@suse.de

- patches.drivers/alsa-hda-alc268-automic-fix: ALSA: hda -
  Fix yet another auto-mic bug in ALC268 (bnc#544899).

-------------------------------------------------------------------
Wed Oct  7 13:15:17 CEST 2009 - knikanth@suse.de

- patches.suse/block-seperate-rw-inflight-stats: Fix the regression,
  "iostat reports wrong service time and utilization", introduced
  by this patch  (bnc#544926).

-------------------------------------------------------------------
Tue Oct  6 21:31:00 CEST 2009 - gregkh@suse.de

- patches.suse/x86-mark_rodata_rw.patch: Delete.
- patches.xen/xen3-x86-mark_rodata_rw.patch: Delete.
  - both of these were not being used anyway.

-------------------------------------------------------------------
Tue Oct  6 17:30:29 CEST 2009 - jbeulich@novell.com

- Update Xen patches to 2.6.31.2.

-------------------------------------------------------------------
Tue Oct  6 08:52:08 CEST 2009 - tiwai@suse.de

- patches.drivers/alsa-hda-alc660vd-asus-a7k-fix: ALSA: hda -
  Add a workaround for ASUS A7K (bnc#494309).

-------------------------------------------------------------------
Mon Oct  5 19:45:27 CEST 2009 - gregkh@suse.de

- refresh patch fuzz due to 2.6.31.2 import.

-------------------------------------------------------------------
Mon Oct  5 19:43:13 CEST 2009 - gregkh@suse.de

- Update to Linux 2.6.31.2:
  - bugfixes, lots of them.
  - security fixes

-------------------------------------------------------------------
Mon Oct  5 08:40:56 CEST 2009 - tiwai@suse.de

- patches.drivers/alsa-hda-alc861-toshiba-fix: ALSA: hda -
  Fix invalid initializations for ALC861 auto mode (bnc#544161).

-------------------------------------------------------------------
Fri Oct  2 17:06:53 CEST 2009 - gregkh@suse.de

- Update config files.
- patches.drivers/add-via-chrome9-drm-support.patch: Delete.
  The code never got upstream and looks incorrect.

-------------------------------------------------------------------
Fri Oct  2 09:43:32 CEST 2009 - tiwai@suse.de

- patches.drivers/alsa-ctxfi-04-fix-surround-side-mute: ALSA:
  ctxfi: Swapped SURROUND-SIDE mute.
- patches.drivers/alsa-hda-2.6.32-rc1-toshiba-fix: ALSA: hda -
  Added quirk to enable sound on Toshiba NB200.
- patches.drivers/alsa-hda-2.6.32-rc2: ALSA: backport 2.6.32-rc2
  fixes for HD-audio.

-------------------------------------------------------------------
Thu Oct  1 13:18:09 CEST 2009 - jbeulich@novell.com

- Update Xen patches to 2.6.31.1 and c/s 934.

-------------------------------------------------------------------
Thu Oct  1 11:36:36 CEST 2009 - mmarek@suse.cz

- rpm/kernel-binary.spec.in: obsolete quickcam-kmp (bnc#543361).

-------------------------------------------------------------------
Wed Sep 30 21:51:13 CEST 2009 - gregkh@suse.de

- Update to 2.6.31.1
  - lots of bugfixes
  - security fixes

-------------------------------------------------------------------
Tue Sep 29 11:17:48 CEST 2009 - trenn@suse.de

- Disabled patches.suse/acpi-dsdt-initrd-v0.9a-2.6.25.patch
  with +trenn (bnc#542767)

-------------------------------------------------------------------
Wed Sep 23 13:29:27 CEST 2009 - teheo@suse.de

- Update config files.  Build pci-stub driver into the kernel so that
  built in pci drivers can be blocked from attaching to devices.

-------------------------------------------------------------------
Tue Sep 22 12:14:52 CEST 2009 - mmarek@suse.cz

- rpm/kernel-module-subpackage: when building against Linus'
  kernels (2.6.x), append a .0 to the kernel version embedded in
  the KMP version, to ensure that such KMP is older than a KMP
  built against a subsequent stable kernel (2.6.x.y, y > 0).

-------------------------------------------------------------------
Mon Sep 21 20:39:57 CEST 2009 - jeffm@suse.de

- Update config files.

-------------------------------------------------------------------
Mon Sep 21 20:20:11 CEST 2009 - jeffm@suse.de

- patches.suse/acpi-dsdt-initrd-v0.9a-2.6.25.patch: Ported to
  2.6.31 (bnc#533555).

-------------------------------------------------------------------
Sat Sep 19 13:51:50 CEST 2009 - mmarek@suse.cz

- rpm/postun.sh: do not remove the bootloader entry if the kernel
  version didn't change (bnc#533766).

-------------------------------------------------------------------
Sat Sep 19 13:39:38 CEST 2009 - mmarek@suse.cz

- rpm/postun.sh: remove dead code.

-------------------------------------------------------------------
Fri Sep 18 21:20:14 CEST 2009 - jeffm@suse.de

- patches.fixes/reiserfs-replay-honor-ro: reiserfs: Properly
  honor read-only devices (bnc#441062).

-------------------------------------------------------------------
Thu Sep 17 21:25:23 CEST 2009 - jeffm@suse.de

- patches.arch/acpi_srat-pxm-rev-ia64.patch: Use SRAT table rev
  to use 8bit or 16/32bit PXM fields (ia64) (bnc#503038).
- patches.arch/acpi_srat-pxm-rev-store.patch: Store SRAT table
  revision (bnc#503038).
- patches.arch/acpi_srat-pxm-rev-x86-64.patch: Use SRAT table
  rev to use 8bit or 32bit PXM fields (x86-64) (bnc#503038).

-------------------------------------------------------------------
Thu Sep 17 21:08:15 CEST 2009 - tiwai@suse.de

- patches.drivers/alsa-hda-2.6.32-rc1: ALSA HD-audio backport
  from 2.6.32-rc1.

-------------------------------------------------------------------
Wed Sep 16 15:33:05 CEST 2009 - jbeulich@novell.com

- Update Xen patches to 2.6.31 final.

-------------------------------------------------------------------
Tue Sep 15 11:29:19 CEST 2009 - teheo@suse.de

Backport attach inhibition for builtin pci drivers from 2.6.32-rc.

- patches.drivers/pci-separate-out-pci_add_dynid: pci: separate
  out pci_add_dynid().
- patches.drivers/pci_stub-add-ids-parameter: pci-stub: add
  pci_stub.ids parameter.

-------------------------------------------------------------------
Tue Sep 15 11:22:53 CEST 2009 - teheo@suse.de

Backport patches from 2.6.32-rc to ease ossp testing.

- Update config files - SOUND_OSS_CORE_PRECLAIM is set to N.
- patches.drivers/implement-register_chrdev: chrdev: implement
  __register_chrdev().
- patches.drivers/sound-make-oss-device-number-claiming-optional:
  sound: make OSS device number claiming optional and schedule
  its removal.
- patches.drivers/sound-request-char-major-aliases-for-oss-devices:
  sound: request char-major-* module aliases for missing OSS
  devices.

-------------------------------------------------------------------
Mon Sep 14 21:33:26 CEST 2009 - sdietrich@suse.de

- patches.suse/novfs-client-module: Update header todo list with
	locking nits (semaphore used as mutex / completion)

-------------------------------------------------------------------
Mon Sep 14 17:03:49 CEST 2009 - jeffm@suse.com

- Revert back to CONFIG_M586TSC from CONFIG_M686 for default flavor
  (bnc#538849)

-------------------------------------------------------------------
Fri Sep 11 10:49:18 CEST 2009 - jbeulich@novell.com

- patches.suse/crasher-26.diff: Add capability to also trigger a
  kernel warning.

-------------------------------------------------------------------
Fri Sep 11 07:11:57 CEST 2009 - knikanth@suse.de

- patches.suse/block-seperate-rw-inflight-stats: Seperate read
  and write statistics of in_flight requests (fate#306525).

-------------------------------------------------------------------
Thu Sep 10 17:20:58 CEST 2009 - gregkh@suse.de

- patch fuzz removal now that 2.6.31 is the base.

-------------------------------------------------------------------
Thu Sep 10 17:19:17 CEST 2009 - gregkh@suse.de

- Update config files.
    CONFIG_MOUSE_PS2_ELANTECH=y
    CONFIG_MOUSE_PS2_TOUCHKIT=y
    (bnc#525607)

-------------------------------------------------------------------
Thu Sep 10 15:19:51 CEST 2009 - tiwai@suse.de

- patches.drivers/alsa-hda-2.6.32-pre: Refresh: fix misc realtek
  issues, add another Nvidia HDMI device id

-------------------------------------------------------------------
Thu Sep 10 03:08:43 CEST 2009 - jeffm@suse.de

- Updated to 2.6.31-final.

-------------------------------------------------------------------
Tue Sep  8 18:48:55 CEST 2009 - gregkh@suse.de

- refresh patches for fuzz due to upstream changes

-------------------------------------------------------------------
Tue Sep  8 18:44:20 CEST 2009 - gregkh@suse.de

- Update to 2.6.31-rc9
  - obsoletes:
    - patches.drivers/alsa-hda-fix-01-add-missing-mux-for-vt1708
    - patches.drivers/alsa-hda-fix-02-mbp31-hp-fix

-------------------------------------------------------------------
Tue Sep  8 15:03:15 CEST 2009 - knikanth@suse.de

- patches.fixes/scsi_dh-Provide-set_params-interface-in-emc-device-handler.patch:
  scsi_dh: Provide set_params interface in emc device handler
  (bnc#521607).
- patches.fixes/scsi_dh-Use-scsi_dh_set_params-in-multipath.patch:
  scsi_dh: Use scsi_dh_set_params() in multipath. (bnc#521607).
- patches.fixes/scsi_dh-add-the-interface-scsi_dh_set_params.patch:
  scsi_dh: add the interface scsi_dh_set_params() (bnc#521607).

-------------------------------------------------------------------
Mon Sep  7 16:33:07 CEST 2009 - mmarek@suse.cz

- rpm/kernel-source.spec.in: delete obsolete macro.

-------------------------------------------------------------------
Mon Sep  7 12:40:45 CEST 2009 - mmarek@suse.cz

- rpm/kernel-binary.spec.in: require minimum versions of
  module-init-tools and perl-Bootloader, the %post script is no
  longer compatible with ancient versions.

-------------------------------------------------------------------
Mon Sep  7 11:53:09 CEST 2009 - mmarek@suse.cz

- rpm/kernel-binary.spec.in: obsolete %name-base <= 2.6.31, the
  previous <= 2.6.30-1 didn't catch some cases obviously
  (bnc#533766).

-------------------------------------------------------------------
Fri Sep  4 21:11:39 CEST 2009 - jeffm@suse.de

- Enabled CONFIG_SCSI_DEBUG=m (bnc#535923).

-------------------------------------------------------------------
Fri Sep  4 14:35:57 CEST 2009 - mmarek@suse.cz

- kabi/severities, rpm/kabi.pl, rpm/kernel-binary.spec.in,
- rpm/kernel-source.spec.in: Use a simple script to check kabi by
  comparing Module.symvers files (similar to the old SLES9 one).
- rpm/built-in-where: Delete.
- rpm/symsets.pl: Delete.
- kabi/commonsyms: Delete.
- kabi/usedsyms: Delete.

-------------------------------------------------------------------
Fri Sep  4 11:39:02 CEST 2009 - mmarek@suse.cz

- patches.suse/kbuild-rebuild-fix-for-Makefile.modbuiltin:
  kbuild: rebuild fix for Makefile.modbuiltin.

-------------------------------------------------------------------
Thu Sep  3 02:43:28 CEST 2009 - gregkh@suse.de

- patches.drivers/usb-storage-increase-the-bcd-range-in-sony-s-bad-device-table.patch:
  Delete, it was wrong.

-------------------------------------------------------------------
Wed Sep  2 17:27:49 CEST 2009 - jbeulich@novell.com

- Update Xen config files.

-------------------------------------------------------------------
Wed Sep  2 15:39:54 CEST 2009 - jbeulich@novell.com

- Update Xen patches to 2.6.31-rc8 and c/s 931.
- patches.fixes/use-totalram_pages: use totalram_pages in favor
  of num_physpages for sizing boot time allocations (bnc#509753).
- patches.xen/xen-x86-per-cpu-vcpu-info: x86: use per-cpu storage
  for shared vcpu_info structure.

-------------------------------------------------------------------
Wed Sep  2 08:06:15 CEST 2009 - tiwai@suse.de

- patches.drivers/alsa-hda-2.6.32-pre: Refresh; merged fixes for
  IDT92HD73* codecs

-------------------------------------------------------------------
Tue Sep  1 19:16:24 CEST 2009 - jeffm@suse.com

- patches.apparmor/apparmor.diff: Update to latest git.

-------------------------------------------------------------------
Tue Sep  1 19:13:51 CEST 2009 - jeffm@suse.com

- patches.arch/add_support_for_hpet_msi_intr_remap.patch:
  intr-remap: generic support for remapping HPET MSIs
  (bnc#532758).
- patches.arch/add_x86_support_for_hpet_msi_intr_remap.patch:
  x86: arch specific support for remapping HPET MSIs (bnc#532758).

-------------------------------------------------------------------
Tue Sep  1 15:11:15 CEST 2009 - mmarek@suse.cz

- rpm/package-descriptions: fix description of the x86_64
  kernel-desktop package (bnc#535457).

-------------------------------------------------------------------
Mon Aug 31 22:02:50 CEST 2009 - jeffm@suse.com

- Update to 2.6.31-rc8.
  - Eliminated 1 patch.

-------------------------------------------------------------------
Mon Aug 31 12:17:31 CEST 2009 - tiwai@suse.de

- patches.drivers/alsa-hda-fix-01-add-missing-mux-for-vt1708:
  ALSA: hda - Add missing mux check for VT1708 (bnc#534904).
- patches.drivers/alsa-hda-fix-02-mbp31-hp-fix: ALSA: hda -
  Fix MacBookPro 3,1/4,1 quirk with ALC889A.
- patches.drivers/alsa-hda-2.6.32-pre: Refresh.

-------------------------------------------------------------------
Wed Aug 26 12:38:11 CEST 2009 - tiwai@suse.de

- patches.drivers/alsa-hda-[0-9]*: Delete, fold into a single patch
  patches.drivers/alsa-hda-2.6.32-pre

-------------------------------------------------------------------
Tue Aug 25 18:04:57 CEST 2009 - gregkh@suse.de

- Update config files.
- patches.drivers/samsung-backlight-driver.patch: Delete.

-------------------------------------------------------------------
Tue Aug 25 10:07:41 CEST 2009 - jbeulich@novell.com

- scripts/run_oldconfig.sh: Consistently use $prefix.

-------------------------------------------------------------------
Mon Aug 24 16:47:18 CEST 2009 - mmarek@suse.cz

- rpm/kernel-binary.spec.in: obsolete %name-base <= 2.6.30-1
  (bnc#530752).

-------------------------------------------------------------------
Mon Aug 24 16:35:01 CEST 2009 - jeffm@suse.com

- Update to 2.6.31-rc7.
  - Eliminated 3 patches.

-------------------------------------------------------------------
Mon Aug 24 16:16:04 CEST 2009 - jeffm@suse.com

- Update config files: Enable CONFIG_PROC_EVENTS.

-------------------------------------------------------------------
Fri Aug 21 16:05:42 CEST 2009 - mmarek@suse.cz

- rpm/post.sh: Do not call /sbin/module_upgrade, the rename
  happened before SLES10.

-------------------------------------------------------------------
Fri Aug 21 16:00:46 CEST 2009 - mmarek@suse.cz

- rpm/module-renames: Delete, we don't need to care about modules
  renamed before SLES10. Also, current mkinitrd gets the list of
  storage drivers based on pci ids.

-------------------------------------------------------------------
Fri Aug 21 15:50:51 CEST 2009 - mmarek@suse.cz

- rpm/post.sh, rpm/postun.sh: drop support for SLE10, the package
  can't be installed on SLE10 as is, so why not make it more
  adventurous.

-------------------------------------------------------------------
Fri Aug 21 15:48:15 CEST 2009 - mmarek@suse.cz

- rpm/kernel-binary.spec.in: remove product(openSUSE) supplements
  from the -extra subpackage which doesn't exist on openSUSE
  anymore.

-------------------------------------------------------------------
Thu Aug 20 17:52:08 CEST 2009 - tiwai@suse.de

- patches.drivers/alsa-hda-fix-0*: Backport from 2.6.31-rc fixes
  (to be merged)
- patches.drivers/alsa-hda-32-Reword-auto-probe-messages: Refresh.
- patches.drivers/alsa-hda-33-IDT-codec-updates: Refresh.

-------------------------------------------------------------------
Thu Aug 20 11:40:58 CEST 2009 - jbeulich@novell.com

- Update config files (modularize crypto again).
- supported.conf: Add resulting modules as supported.

-------------------------------------------------------------------
Wed Aug 19 09:22:46 CEST 2009 - jbeulich@novell.com

- Update Xen patches to 2.6.31-rc6 and c/s 928.

-------------------------------------------------------------------
Wed Aug 19 00:33:54 CEST 2009 - tiwai@suse.de

- patches.drivers/alsa-hda-48-alc268-oops-fix: ALSA: hda -
  Fix invalid capture mixers with some ALC268 models.

-------------------------------------------------------------------
Tue Aug 18 20:16:36 CEST 2009 - gregkh@suse.de

- patches.drivers/usb-storage-increase-the-bcd-range-in-sony-s-bad-device-table.patch:
  USB: storage: increase the bcd range in Sony's bad device
  table. (bnc#466554).

-------------------------------------------------------------------
Mon Aug 17 21:10:55 CEST 2009 - gregkh@suse.de

- patches.drivers/samsung-backlight-driver.patch: Change the range from
  0-255 to 0-7 to make it easier for HAL to handle the device without a
  need for custom scripts.

-------------------------------------------------------------------
Mon Aug 17 16:38:38 CEST 2009 - jeffm@suse.com

- Updated to 2.6.31-rc6.

-------------------------------------------------------------------
Mon Aug 17 00:19:20 CEST 2009 - gregkh@suse.de

- patches.drivers/samsung-backlight-driver.patch: added N120 support
  and some other devices that were integrated into the driver from
  upstream.

-------------------------------------------------------------------
Sun Aug 16 23:22:47 CEST 2009 - coly.li@suse.de

- supported.conf:
  set kernel/fs/dlm/dlm as unsupported, since fs/dlm is provided
  separately in the ocfs2 KMP package

-------------------------------------------------------------------
Sat Aug 15 12:18:42 CEST 2009 - tiwai@suse.de

- patches.drivers/alsa-hda-47-idt92hd8x-fix: ALSA: hda - Fix /
  clean up IDT92HD83xxx codec parser (bnc#531533).

-------------------------------------------------------------------
Sat Aug 15 01:55:23 CEST 2009 - gregkh@suse.de

- Update config files.
- patches.drivers/samsung-backlight-driver.patch: Samsung
  backlight driver (bnc#527533, bnc#531297).

-------------------------------------------------------------------
Fri Aug 14 21:47:28 CEST 2009 - mmarek@suse.cz

- rpm/kernel-binary.spec.in: add some hints how to set the %jobs
  macro (bnc#530535).

-------------------------------------------------------------------
Fri Aug 14 16:11:52 CEST 2009 - mmarek@suse.cz

- rpm/modversions: for overriden functions, keep the keyword in
  --pack.

-------------------------------------------------------------------
Thu Aug 13 16:01:51 CEST 2009 - jeffm@suse.com

- Updated to 2.6.31-rc5-git9.
  - Eliminated 7 patches.

------------------------------------------------------------------
Thu Aug 13 12:06:50 CEST 2009 - tiwai@suse.de

- patches.drivers/alsa-hda-42-hp-more-quirk: ALSA: hda - Add
  quirks for some HP laptops (bnc#527284).
- patches.drivers/alsa-hda-4[35]-*: Improve Realtek codec mic
  support
- patches.drivers/alsa-hda-46-stac-lo-detect-fix: ALSA: hda -
  Enable line-out detection only with speakers (bnc#520975).

-------------------------------------------------------------------
Wed Aug 12 13:34:25 CEST 2009 - mmarek@suse.cz

- rpm/split-modules, rpm/kernel-binary.spec.in: add the base files
  also to the main package. That way, kernel-$flavor-base is not
  needed in normal setups (fate#307154).

-------------------------------------------------------------------
Wed Aug 12 13:19:08 CEST 2009 - mmarek@suse.cz

- rpm/find-provides: no rpm provides for drivers/staging. It's
  higly unlikely that any KMP would require them and they just
  take up space in the rpm metadata.

-------------------------------------------------------------------
Tue Aug 11 14:39:42 CEST 2009 - tiwai@suse.de

- patches.drivers/alsa-hda-41-msi-white-list: ALSA: hda - Add
  a white-list for MSI option (bnc#529971).

-------------------------------------------------------------------
Tue Aug 11 13:05:37 CEST 2009 - tiwai@suse.de

- patches.drivers/alsa-hda-39-dont-override-ADC-definitions:
  ALSA: hda - Don't override ADC definitions for ALC codecs
  (bnc#529467).
- patches.drivers/alsa-hda-40-auto-mic-support-for-realtek:
  ALSA: hda - Add auto-mic support for Realtek codecs.

-------------------------------------------------------------------
Tue Aug 11 09:48:34 CEST 2009 - mmarek@suse.cz

- rpm/kernel-source.spec.in: do not rename kernel-source.rpmlintrc
  for the -rt variant.

-------------------------------------------------------------------
Mon Aug 10 12:55:56 CEST 2009 - mmarek@suse.cz

- patches.rpmify/staging-rtl8192su-fix-build-error.patch: move to
  patches.rpmify to fix vanilla ppc builds.

-------------------------------------------------------------------
Mon Aug 10 12:08:25 CEST 2009 - tiwai@suse.de

- patches.drivers/alsa-hda-38-fix-ALC269-vmaster: ALSA: hda -
  Add missing vmaster initialization for ALC269 (bnc#527361).

-------------------------------------------------------------------
Mon Aug 10 08:57:15 CEST 2009 - tiwai@suse.de

- patches.drivers/alsa-hda-33-IDT-codec-updates: Refresh.

-------------------------------------------------------------------
Fri Aug  7 17:25:11 CEST 2009 - jeffm@suse.com

- patches.fixes/recordmcount-fixup: recordmcount: Fixup wrong
  update_funcs() call.

-------------------------------------------------------------------
Fri Aug  7 16:38:23 CEST 2009 - tiwai@suse.de

- patches.drivers/alsa-soc-fsl-build-fixes: ASoC: Add missing
  DRV_NAME definitions for fsl/* drivers (to fix PPC builds)

-------------------------------------------------------------------
Fri Aug  7 15:16:21 CEST 2009 - tiwai@suse.de

- patches.arch/wmi-Fix-kernel-panic-when-stack-protection-enabled:
  wmi: Fix kernel panic when stack protection
  enabled. (bnc#529177).
- supported.conf: Update HD-audio modules

-------------------------------------------------------------------
Fri Aug  7 10:06:23 CEST 2009 - mmarek@suse.cz

- make config/s390/vanilla a symlink again.

-------------------------------------------------------------------
Fri Aug  7 09:42:58 CEST 2009 - mmarek@suse.de

- rpm/kernel-binary.spec.in: do not manually extract vmlinux
  debuginfo on ppc(64), rpm does it itself.

-------------------------------------------------------------------
Thu Aug  6 23:25:39 CEST 2009 - jeffm@suse.de

- rpm/kernel-binary.spec.in,
  rpm/kernel-source.spec.in: Added kernel-spec-macros to Sources.

-------------------------------------------------------------------
Thu Aug  6 16:24:09 CEST 2009 - jeffm@suse.de

- patches.suse/linux-2.6.29-even-faster-kms.patch: Disabled. It
  doesn't wake up the display on certain hardware.

-------------------------------------------------------------------
Wed Aug  5 22:33:56 CEST 2009 - mmarek@suse.cz

- rpm/kernel-binary.spec.in: do not split the -extra subpackage on
  openSUSE (bnc#528097).

-------------------------------------------------------------------
Wed Aug  5 20:46:02 CEST 2009 - jeffm@suse.de

- Updated to 2.6.31-rc5-git3.
  - Eliminated 4 patches.

-------------------------------------------------------------------
Wed Aug  5 18:22:05 CEST 2009 - gregkh@suse.de

- kernel-source.changes: remove old (pre 2008) messages, and move 2008
  to kernel-source.changes.old.  No need to spam email addresses that
  are no longer with the company for failed kernel builds.

-------------------------------------------------------------------
Wed Aug  5 17:55:56 CEST 2009 - gregkh@suse.de

- patches.drivers/staging-rtl8192su-fix-build-error.patch:
  Staging: rtl8192su: fix build error.

-------------------------------------------------------------------
Wed Aug  5 17:02:00 CEST 2009 - jeffm@suse.de

- patches.suse/supported-flag-enterprise: Make the supported
  flag configurable at build time (bnc#528097).

-------------------------------------------------------------------
Wed Aug  5 01:04:08 CEST 2009 - gregkh@suse.de

- Update config files.
  disable CONFIG_DRM_RADEON_KMS as per bnc#527910 for vanilla builds

-------------------------------------------------------------------
Tue Aug  4 23:21:31 CEST 2009 - gregkh@suse.de

- Update config files.
  disable CONFIG_DRM_RADEON_KMS as per bnc#527910

-------------------------------------------------------------------
Tue Aug  4 16:10:42 CEST 2009 - jeffm@suse.de

- patches.rpmify/ttm-pgprot-fixes: ttm: Use pgprot_val for
  comparing pgprot_t.

-------------------------------------------------------------------
Tue Aug  4 14:53:26 CEST 2009 - tiwai@suse.de

- patches.drivers/alsa-hda-3[0-8]*: ALSA HD-audio updates
- Update config files: enable CONFIG_SND_HDA_CIRRUS=y

-------------------------------------------------------------------
Mon Aug  3 22:15:32 CEST 2009 - jeffm@suse.de

- Update config files: CONFIG_FRAME_WARN=2048 on all arches, fixes
  ppc build failures.

-------------------------------------------------------------------
Mon Aug  3 22:01:58 CEST 2009 - jeffm@suse.de

- patches.xen/xen3-patch-2.6.31-rc4-rc5: Fixup pgtable port

-------------------------------------------------------------------
Mon Aug  3 19:42:42 CEST 2009 - jeffm@suse.de

- Updated to 2.6.31-rc5.
  - Eliminated 11 patches.

-------------------------------------------------------------------
Mon Aug  3 11:09:08 CEST 2009 - coly.li@suse.de

- Update config files to enable CONFIG_DLM_DEBUG.

-------------------------------------------------------------------
Fri Jul 31 14:30:38 CEST 2009 - jbeulich@novell.com

- Update Xen patches to 2.6.31-rc4 and c/s 916.
- patches.xen/xen3-driver-core-misc-add-nodename-support-for-misc-devices.patch:
  Delete.
- patches.xen/xen3-panic-on-io-nmi.diff: Delete.
- config.conf: Re-enable Xen.
- Update config files.

-------------------------------------------------------------------
Wed Jul 29 16:00:59 CEST 2009 - tiwai@suse.de

- Update config files: revert to CONFIG_SND=m and enabled again
  CONFIG_SND_DEBUG=y

-------------------------------------------------------------------
Tue Jul 28 12:23:12 CEST 2009 - mmarek@suse.cz

- Update config files: disable CONFIG_PRISM2_USB on ia64 and ppc.

-------------------------------------------------------------------
Tue Jul 28 11:21:11 CEST 2009 - mmarek@suse.cz

- Update config files: disable CONFIG_FB_UDL on ia64.

-------------------------------------------------------------------
Tue Jul 28 09:54:55 CEST 2009 - jbeulich@novell.com

- config.conf: Remove duplicate i386/desktop entry.

-------------------------------------------------------------------
Tue Jul 28 01:03:23 CEST 2009 - tiwai@suse.de

- patches.drivers/alsa-hda-29-Add-quirk-for-Dell-Studio-1555:
  ALSA: hda - Add quirk for Dell Studio 1555 (bnc#525244).

-------------------------------------------------------------------
Mon Jul 27 23:57:31 CEST 2009 - tiwai@suse.de

- patches.drivers/alsa-pcm-*: ALSA PCM fixes
- Fix/enhancement patches backported from ALSA tree
  * patches.drivers/alsa-core-Add-new-TLV-types-for-dBwith-min-max:
    ALSA: Add new TLV types for dBwith min/max (for usb).
  * patches.drivers/alsa-ctxfi-*: SB X-Fi support (FATE#306935).
  * patches.drivers/alsa-hda-*: More HD-audio fixes
  * patches.drivers/alsa-ice-*: ICE17xx fixes
  * patches.drivers/alsa-midi-*: MIDI fixes
  * patches.drivers/alsa-usb-*: USB-audio/MIDI fixes
- Remove obsoleted patches: patches.drivers/alsa-ad1984a-hp-quirks,
  patches.drivers/alsa-ca0106-capture-bufsize-fix,
  patches.drivers/alsa-ctxfi
- Update config files.

-------------------------------------------------------------------
Mon Jul 27 17:06:11 CEST 2009 - mmarek@suse.cz

- rpm/kernel-source.spec.in, scripts/tar-up.sh: really drop
  config-subst from the package.

-------------------------------------------------------------------
Mon Jul 27 13:43:01 CEST 2009 - mmarek@suse.cz

- rpm/kernel-binary.spec.in: manually create a -devel-debuginfo
  subpackage with vmlinux.debug to fix build with new rpm. This
  works for ix86 and x86_64, other archs might need further fixes.

-------------------------------------------------------------------
Mon Jul 27 03:04:23 CEST 2009 - jeffm@suse.de

- patches.rpmify/rtl8192su-build-fix: more ia64 fixes

-------------------------------------------------------------------
Mon Jul 27 01:47:21 CEST 2009 - jeffm@suse.de

- patches.rpmify/rtl8192su-build-fix: rtl8192su: compile fixes.

-------------------------------------------------------------------
Mon Jul 27 01:45:37 CEST 2009 - jeffm@suse.de

- patches.rpmify/rtl8192su-build-fix: rtl8192su: compile fixes.

-------------------------------------------------------------------
Sun Jul 26 00:42:40 CEST 2009 - jeffm@suse.de

- config.conf: Re-enabled trace flavor.

-------------------------------------------------------------------
Fri Jul 24 21:23:54 CEST 2009 - jeffm@suse.de

- Update config files: Disabled optimize for size on i386 and x86_64
  across all flavors.

-------------------------------------------------------------------
Fri Jul 24 21:21:08 CEST 2009 - jeffm@suse.de

- Update to 2.6.31-rc4.

-------------------------------------------------------------------
Thu Jul 23 12:56:16 CEST 2009 - mmarek@suse.cz

- rpm/kernel-binary.spec.in: cleanup %cpu_arch_flavor definition,
  make %symbols a variable and only use it for selecting patches.
  Also drop the RT symbol as there are not rt patches currently.

-------------------------------------------------------------------
Thu Jul 23 11:58:25 CEST 2009 - mmarek@suse.cz

- Change the s390(x) config layout so that each arch has its own
  subdirectory, as it is done for other archs. s390/vanilla is a
  symlink to s390x/vanilla.

-------------------------------------------------------------------
Thu Jul 23 11:21:38 CEST 2009 - mmarek@suse.cz

- rpm/kernel-*.spec.in, rpm/kernel-spec-macros: move some common
  macros to kernel-spec-macros.

-------------------------------------------------------------------
Wed Jul 22 18:58:38 CEST 2009 - tiwai@suse.de

- patches.drivers/alsa-ca0106-capture-bufsize-fix: ALSA: ca0106 -
  Fix the max capture buffer size (bnc#521890).

-------------------------------------------------------------------
Wed Jul 22 17:28:36 CEST 2009 - tiwai@suse.de

- patches.drivers/alsa-ctxfi: Add SoundBlaster X-Fi support
  (FATE#306935).
- Update config files.

-------------------------------------------------------------------
Wed Jul 22 13:08:35 CEST 2009 - trenn@suse.de

These are mainline:
- patches.drivers/cpufreq_add_cpu_number_paramater_1.patch:
  Delete.
- patches.drivers/cpufreq_add_idle_microaccounting_6.patch:
  Delete.
- patches.drivers/cpufreq_change_load_calculation_2.patch: Delete.
- patches.drivers/cpufreq_changes_to_get_cpu_idle_us_5.patch:
  Delete.
- patches.drivers/cpufreq_get_cpu_idle_time_changes_3.patch:
  Delete.
- patches.drivers/cpufreq_parameterize_down_differential_4.patch:
  Delete.

-------------------------------------------------------------------
Wed Jul 22 12:57:54 CEST 2009 - trenn@suse.de

These are mainline:
- patches.arch/acpi_video_thinkpad_exclude_IGD_devices.patch:
  Delete.
- patches.arch/thinkpad_fingers_off_backlight_igd.patch: Delete.

-------------------------------------------------------------------
Tue Jul 21 15:38:37 CEST 2009 - mmarek@suse.cz

- rpm/kernel-binary.spec.in: remove double-slash from include2/asm
  symlink.

-------------------------------------------------------------------
Tue Jul 21 12:09:42 CEST 2009 - mmarek@suse.cz

- config.conf, rpm/mkspec: exclude trace, kdump and ia64/debug from
  the kernel-syms package. These flavor are often excluded in KMPs,
  so excluding them from kernel-syms reduces useless build
  dependencies. KMPs can buildrequire kernel-$flavor-devel
  explicitely if desired.

-------------------------------------------------------------------
Tue Jul 21 11:57:00 CEST 2009 - mmarek@suse.cz

Delete obsolete apparmor patches.

- patches.apparmor/add-path_permission.diff: Delete.
- patches.apparmor/add-security_path_permission: Delete.
- patches.apparmor/apparmor-2.6.25.diff: Delete.
- patches.apparmor/apparmor-audit.diff: Delete.
- patches.apparmor/apparmor-intree.diff: Delete.
- patches.apparmor/apparmor-lsm.diff: Delete.
- patches.apparmor/apparmor-main.diff: Delete.
- patches.apparmor/apparmor-misc.diff: Delete.
- patches.apparmor/apparmor-module_interface.diff: Delete.
- patches.apparmor/apparmor-network.diff: Delete.
- patches.apparmor/apparmor-path_permission: Delete.
- patches.apparmor/apparmor-ptrace-2.6.27.diff: Delete.
- patches.apparmor/apparmor-rlimits.diff: Delete.
- patches.apparmor/d_namespace_path.diff: Delete.
- patches.apparmor/d_namespace_path_oops_fix.diff: Delete.
- patches.apparmor/do_path_lookup-nameidata.diff: Delete.
- patches.apparmor/export-security_inode_permission-for-aufs:
  Delete.
- patches.apparmor/file-handle-ops.diff: Delete.
- patches.apparmor/fix-complain.diff: Delete.
- patches.apparmor/fix-vfs_rmdir.diff: Delete.
- patches.apparmor/fork-tracking.diff: Delete.
- patches.apparmor/fsetattr-reintro-ATTR_FILE.diff: Delete.
- patches.apparmor/fsetattr-restore-ia_file.diff: Delete.
- patches.apparmor/fsetattr.diff: Delete.
- patches.apparmor/remove_suid.diff: Delete.
- patches.apparmor/security-create.diff: Delete.
- patches.apparmor/security-getxattr.diff: Delete.
- patches.apparmor/security-link.diff: Delete.
- patches.apparmor/security-listxattr.diff: Delete.
- patches.apparmor/security-mkdir.diff: Delete.
- patches.apparmor/security-mknod.diff: Delete.
- patches.apparmor/security-readlink.diff: Delete.
- patches.apparmor/security-removexattr.diff: Delete.
- patches.apparmor/security-rename.diff: Delete.
- patches.apparmor/security-rmdir.diff: Delete.
- patches.apparmor/security-setattr.diff: Delete.
- patches.apparmor/security-setxattr.diff: Delete.
- patches.apparmor/security-symlink.diff: Delete.
- patches.apparmor/security-unlink.diff: Delete.
- patches.apparmor/security-xattr-file.diff: Delete.
- patches.apparmor/sysctl-pathname.diff: Delete.
- patches.apparmor/unambiguous-__d_path.diff: Delete.
- patches.apparmor/vfs-getxattr.diff: Delete.
- patches.apparmor/vfs-link.diff: Delete.
- patches.apparmor/vfs-listxattr.diff: Delete.
- patches.apparmor/vfs-mkdir.diff: Delete.
- patches.apparmor/vfs-mknod.diff: Delete.
- patches.apparmor/vfs-notify_change.diff: Delete.
- patches.apparmor/vfs-removexattr.diff: Delete.
- patches.apparmor/vfs-rename.diff: Delete.
- patches.apparmor/vfs-rmdir.diff: Delete.
- patches.apparmor/vfs-setxattr.diff: Delete.
- patches.apparmor/vfs-symlink.diff: Delete.
- patches.apparmor/vfs-unlink.diff: Delete.

-------------------------------------------------------------------
Tue Jul 21 11:18:57 CEST 2009 - npiggin@suse.de

- Update config files for bnc#522686 -- set
  CONFIG_SECURITY_DEFAULT_MMAP_MIN_ADDR=65536.

-------------------------------------------------------------------
Mon Jul 20 20:30:41 CEST 2009 - jeffm@suse.de

- Update config files: Disabled optimize for size on all flavors
  (FATE#305694)

-------------------------------------------------------------------
Mon Jul 20 17:26:02 CEST 2009 - jeffm@suse.de

- Update config files.

-------------------------------------------------------------------
Mon Jul 20 17:02:57 CEST 2009 - jeffm@suse.com

- Update to 2.6.30.2
  - lots of security and bug fixes
  - Obsoleted patches.fixes/firmware-memmap-64bit.diff

-------------------------------------------------------------------
Mon Jul 20 13:02:46 CEST 2009 - mmarek@suse.cz

- rpm/split-modules: set LC_COLLATE=C

-------------------------------------------------------------------
Sat Jul 18 03:40:28 CEST 2009 - jeffm@suse.de

- rpm/package-descriptions: Added desktop description.

-------------------------------------------------------------------
Sat Jul 18 03:39:00 CEST 2009 - jeffm@suse.de

- rpm/package-descriptions: Added desktop description.

-------------------------------------------------------------------
Sat Jul 18 03:18:57 CEST 2009 - jeffm@suse.de

- Add -desktop flavors for i386 and x86_64
  - Disabled group scheduler and groups
  - Disabled optimize for size
  - Enabled full preemption
  - Set HZ=1000

-------------------------------------------------------------------
Sat Jul 18 01:34:58 CEST 2009 - jeffm@suse.de

- Add -desktop flavors for i386 and x86_64 (FATE#305694)
  - Disabled group scheduler and groups
  - Disabled optimize for size
  - Enabled full preemption
  - Set HZ=1000

-------------------------------------------------------------------
Fri Jul 17 17:10:19 CEST 2009 - jeffm@suse.de

- patches.apparmor/apparmor.diff: ia64 build fix

-------------------------------------------------------------------
Fri Jul 17 11:25:31 CEST 2009 - mmarek@suse.cz

- rpm/kernel-binary.spec.in: simplify the add_dirs_to_filelist
  function and make it less chatty in build logs.

-------------------------------------------------------------------
Fri Jul 17 00:39:39 CEST 2009 - jeffm@suse.com

- patches.apparmor/apparmor.diff: ia64 build fix

-------------------------------------------------------------------
Fri Jul 17 00:06:19 CEST 2009 - jeffm@suse.com

- patches.apparmor/security-default-lsm: security: Define default
  LSM (bnc#442668).

-------------------------------------------------------------------
Thu Jul 16 22:50:13 CEST 2009 - jeffm@suse.de

- patches.apparmor/apparmor.diff: AppArmor.

-------------------------------------------------------------------
Thu Jul 16 22:44:02 CEST 2009 - jeffm@suse.de

- patches.apparmor/apparmor.diff: AppArmor.

-------------------------------------------------------------------
Thu Jul 16 20:15:59 CEST 2009 - jeffm@suse.de

- patches.rpmify/sgi-hotplug-fixup: hotplug: fix sgi-hotplug
  attribute handling.

-------------------------------------------------------------------
Thu Jul 16 16:53:35 CEST 2009 - mmarek@suse.cz

- rpm/kernel-binary.spec.in: drop the config-subst script, use
  scripts/config instead.

-------------------------------------------------------------------
Thu Jul 16 13:19:19 CEST 2009 - mmarek@suse.cz

- rpm/kernel-binary.spec.in: fix debugsource generation.

-------------------------------------------------------------------
Thu Jul 16 10:46:05 CEST 2009 - mmarek@suse.cz

- rpm/split-modules: fix last change.

-------------------------------------------------------------------
Wed Jul 15 22:40:58 CEST 2009 - mmarek@suse.cz

- rpm/split-modules: fix for module names with underscores or
  dashes.

-------------------------------------------------------------------
Wed Jul 15 22:33:07 CEST 2009 - jeffm@suse.de

- Update to 2.6.31-rc3.
  - Eliminated 2 patches.

-------------------------------------------------------------------
Wed Jul 15 17:10:29 CEST 2009 - mmarek@suse.cz

- rpm/kernel-binary.spec.in: annotate in which products the
  obsoleted kmps were last used, remove "ralink-rt2860-kmp" which
  I couldn't find anywhere.

-------------------------------------------------------------------
Wed Jul 15 16:50:44 CEST 2009 - mmarek@suse.cz

- rpm/kernel-binary.spec.in: obsolete btusb-kmp (bnc#514375).

-------------------------------------------------------------------
Tue Jul 14 15:37:36 CEST 2009 - mmarek@suse.cz

- rpm/kernel-binary.spec.in, rpm/split-modules: move generating of
  the base / main / unsupported module lists to a separate script.
  Avoids 6k modinfo calls and fixes module dependencies
  (bnc#512179).

-------------------------------------------------------------------
Mon Jul 13 22:10:13 CEST 2009 - mmarek@suse.cz

- rpm/kernel-binary.spec.in: fix include2/asm symlink (bnc#509680).

-------------------------------------------------------------------
Mon Jul 13 16:55:56 CEST 2009 - mmarek@suse.cz

- rpm/modversions: fix overriding of function symbols.

-------------------------------------------------------------------
Mon Jul 13 16:13:52 CEST 2009 - mmarek@suse.cz

- rpm/modversions: fix overriding of unknown symbols.

-------------------------------------------------------------------
Tue Jul  7 14:30:30 CEST 2009 - jkosina@suse.de

- patches.suse/e1000e_allow_bad_checksum: Delete.
- patches.suse/e1000e_call_dump_eeprom: Delete.
- patches.suse/e1000e_use_set_memory_ro-rw_to_protect_flash_memory:
  Delete.

Delete the leftover debugging patches for e1000e EEPROM corruption
that are not needed anymore.

-------------------------------------------------------------------
Tue Jul  7 12:03:10 CEST 2009 - aj@suse.de

- README.BRANCH: Update, kotd will become 11.2 eventually.

-------------------------------------------------------------------
Mon Jul  6 21:36:35 CEST 2009 - jeffm@suse.com

- Update to 2.6.31-rc2.

-------------------------------------------------------------------
Fri Jul  3 22:32:24 CEST 2009 - jeffm@suse.com

- Update to 2.6.31-rc1-git10.
  - Eliminated 28 patches.
  - Xen is disabled.

-------------------------------------------------------------------
Fri Jul  3 15:41:08 CEST 2009 - mmarek@suse.cz

- patches.suse/kbuild-generate-modules.builtin: kbuild: generate
  modules.builtin.
- rpm/kernel-binary.spec.in: package modules.builtin for use by
  modprobe / mkinitrd.

-------------------------------------------------------------------
Fri Jul  3 14:44:00 CEST 2009 - mmarek@suse.cz

- rpm/kernel-binary.spec.in, rpm/kernel-source.spec.in: simplify
  the patch applying loops to reduce noise in build logs.

-------------------------------------------------------------------
Tue Jun 30 19:28:22 CEST 2009 - mmarek@suse.cz

- rpm/kernel-binary.spec.in: chmod +x find-provides

-------------------------------------------------------------------
Tue Jun 30 13:17:18 CEST 2009 - mmarek@suse.cz

- rpm/kernel-binary.spec.in: do not "annotate" the packaged
  Modules.symvers
- patches.suse/modpost-filter-out-built-in-depends: Delete.

-------------------------------------------------------------------
Tue Jun 30 11:35:47 CEST 2009 - jbeulich@novell.com

- patches.arch/ia64-page-migration: Fix compiler warning.

-------------------------------------------------------------------
Mon Jun 29 19:50:25 CEST 2009 - mmarek@suse.cz

- rpm/kernel-binary.spec.in: move /boot/symvers* files back to
  -base, these are needed during KMP installation.

-------------------------------------------------------------------
Mon Jun 29 19:49:16 CEST 2009 - mmarek@suse.cz

- patches.fixes/kbuild-fix-generating-of-.symtypes-files: kbuild:
  fix generating of *.symtypes files.
- patches.suse/genksyms-add-override-flag.diff: Refresh.
- rpm/kernel-binary.spec.in: create the *.symref files in the build
  directory

-------------------------------------------------------------------
Fri Jun 26 19:04:30 CEST 2009 - mmarek@suse.cz

- rpm/kernel-binary.spec.in: add Provides: kernel-{base,extra} to
  the subpackages (bnc#516827).

-------------------------------------------------------------------
Wed Jun 24 15:51:48 CEST 2009 - gregkh@suse.de

- Update config files.
  revert the ACPI and thermal config changes:
    config/i386/pae and config/x86-64/default:
	CONFIG_ACPI_AC=m
	CONFIG_ACPI_BATTERY=m
	CONFIG_ACPI_BUTTON=m
	CONFIG_ACPI_VIDEO=m
	CONFIG_ACPI_FAN=m
	CONFIG_ACPI_PROCESSOR=m
	CONFIG_ACPI_THERMAL=m
	CONFIG_ACPI_CONTAINER=m
	CONFIG_X86_ACPI_CPUFREQ=m
	CONFIG_THERMAL=m

-------------------------------------------------------------------
Wed Jun 24 15:48:06 CEST 2009 - gregkh@suse.de

- patches.suse/ec_merge_irq_and_poll_modes.patch: Delete.
- patches.suse/linux-2.6.29-retry-root-mount.patch: Delete.

-------------------------------------------------------------------
Wed Jun 24 10:57:00 CEST 2009 - jbeulich@novell.com

- Update Xen patches to 2.6.30 and c/s 908.
- Update Xen config files.
- patches.xen/tmem: Transcendent memory ("tmem") for Linux.

-------------------------------------------------------------------
Tue Jun 23 06:19:21 CEST 2009 - gregkh@suse.de

- Update config files.
  config/i386/pae and config/x86-64/default:
	CONFIG_ACPI_AC=y
	CONFIG_ACPI_BATTERY=y
	CONFIG_ACPI_BUTTON=y
	CONFIG_ACPI_VIDEO=y
	CONFIG_ACPI_FAN=y
	CONFIG_ACPI_PROCESSOR=y
	CONFIG_ACPI_THERMAL=y
	CONFIG_ACPI_CONTAINER=y
	CONFIG_X86_ACPI_CPUFREQ=y
	CONFIG_THERMAL=y

-------------------------------------------------------------------
Tue Jun 23 06:05:34 CEST 2009 - gregkh@suse.de

- Update config files.
  config/i386/pae and config/x86-64/default:
	CONFIG_SND_TIMER=y
	CONFIG_SND_PCM=y
	CONFIG_SND_SEQUENCER=y
	CONFIG_SND_MIXER_OSS=y
	CONFIG_SND_PCM_OSS=y


-------------------------------------------------------------------
Tue Jun 23 05:57:44 CEST 2009 - gregkh@suse.de

- Update config files.
  fix up config mistake in x86-64/default made in last commit.

-------------------------------------------------------------------
Tue Jun 23 05:54:30 CEST 2009 - gregkh@suse.de

- Update config files.
  config/i386/pae and config/x86-64/default:
	CONFIG_VIDEO_OUTPUT_CONTROL=y
	CONFIG_SOUND=y
	CONFIG_SND=y

-------------------------------------------------------------------
Tue Jun 23 05:42:51 CEST 2009 - gregkh@suse.de

- Update config files.
  config/i386/pae and config/x86-64/default:
	CONFIG_I2C=y
	CONFIG_HWMON=y

-------------------------------------------------------------------
Sat Jun 20 04:19:52 CEST 2009 - gregkh@suse.de

- Update config files.
  config/i386/pae and config/x86-64/default:
	CONFIG_IPV6=y

-------------------------------------------------------------------
Sat Jun 20 04:18:09 CEST 2009 - gregkh@suse.de

- Update config files.
  config/i386/pae and config/x86-64/default:
	CONFIG_HID=y
	CONFIG_USB_STORAGE=y

-------------------------------------------------------------------
Sat Jun 20 02:11:50 CEST 2009 - gregkh@suse.de

- Update config files.
  config/i386/pae and config/x86-64/default:
	CONFIG_ATA_PIIX=Y

-------------------------------------------------------------------
Sat Jun 20 02:09:25 CEST 2009 - gregkh@suse.de

- Update config files.
  config/i386/pae and config/x86-64/default:
	CONFIG_USB_EHCI_HCD=Y
	CONFIG_USB_OHCI_HCD=Y
	CONFIG_USB_UHCI_HCD=Y

-------------------------------------------------------------------
Sat Jun 20 02:03:08 CEST 2009 - gregkh@suse.de

- Update config files.
  config/i386/pae and config/x86-64/default:
	CONFIG_CFG80211=Y
	CONFIG_LIB80211=Y
	CONFIG_MAC80211=Y
	CONFIG_ATH5K=Y

-------------------------------------------------------------------
Sat Jun 20 01:57:07 CEST 2009 - gregkh@suse.de

- Update config files.
  config/i386/pae and config/x86-64/default:
  	CONFIG_X86_MSR=Y
	CONFIG_X86_CPUID=Y

-------------------------------------------------------------------
Fri Jun 19 23:48:52 CEST 2009 - gregkh@suse.de

- comment out broken acpi patch for the moment.

-------------------------------------------------------------------
Fri Jun 19 23:12:06 CEST 2009 - gregkh@suse.de

- move the "preload" branch into master to get 2.6.30 working
  for Moblin.
- Update config files.
- patches.drivers/alsa-ad1984a-hp-quirks: ALSA: update HP
  quirks for Zenith & co (bnc#472789, bnc#479617, bnc#502425,
  bnc#503101).
- patches.suse/driver-core-add-nodename-callbacks.patch: Driver
  Core: add nodename callbacks.
- patches.suse/driver-core-aoe-add-nodename-for-aoe-devices.patch:
  Driver Core: aoe: add nodename for aoe devices.
- patches.suse/driver-core-block-add-nodename-support-for-block-drivers.patch:
  Driver Core: block: add nodename support for block drivers..
- patches.suse/driver-core-bsg-add-nodename-for-bsg-driver.patch:
  Driver Core: bsg: add nodename for bsg driver.
- patches.suse/driver-core-devtmpfs-driver-core-maintained-dev-tmpfs.patch:
  Driver Core: devtmpfs - kernel-maintained tmpfs-based /dev.
- patches.suse/driver-core-drm-add-nodename-for-drm-devices.patch:
  Driver Core: drm: add nodename for drm devices.
- patches.suse/driver-core-dvb-add-nodename-for-dvb-drivers.patch:
  Driver Core: dvb: add nodename for dvb drivers.
- patches.suse/driver-core-input-add-nodename-for-input-drivers.patch:
  Driver Core: input: add nodename for input drivers.
- patches.suse/driver-core-misc-add-nodename-support-for-misc-devices.patch:
  Driver Core: misc: add nodename support for misc devices..
- patches.suse/driver-core-raw-add-nodename-for-raw-devices.patch:
  Driver Core: raw: add nodename for raw devices.
- patches.suse/driver-core-sound-add-nodename-for-sound-drivers.patch:
  Driver Core: sound: add nodename for sound drivers.
- patches.suse/driver-core-usb-add-nodename-support-for-usb-drivers.patch:
  Driver Core: usb: add nodename support for usb drivers..
- patches.suse/driver-core-x86-add-nodename-for-cpuid-and-msr-drivers.patch:
  Driver Core: x86: add nodename for cpuid and msr drivers..
- patches.suse/ec_merge_irq_and_poll_modes.patch: ACPI: EC:
  Merge IRQ and POLL modes.
- patches.suse/linux-2.6.29-dont-wait-for-mouse.patch: fastboot:
  remove "wait for all devices before mounting root" delay.
- patches.suse/linux-2.6.29-enable-async-by-default.patch:
  enable async_enabled by default.
- patches.suse/linux-2.6.29-even-faster-kms.patch: speed up kms
  even more.
- patches.suse/linux-2.6.29-jbd-longer-commit-interval.patch:
  jbd: longer commit interval.
- patches.suse/linux-2.6.29-kms-after-sata.patch: make kms happen
  after sata.
- patches.suse/linux-2.6.29-retry-root-mount.patch: fastboot:
  retry mounting the root fs if we can't find init.
- patches.suse/linux-2.6.29-silence-acer-message.patch: Silence
  acer wmi driver on non-acer machines.
- patches.suse/linux-2.6.29-touchkit.patch: some new touch screen
  device ids
.
- patches.suse/uvcvideo-ignore-hue-control-for-5986-0241.patch:
  uvcvideo: ignore hue control for 5986:0241 (bnc#499152).
- patches.suse/devtmpfs.patch: Delete.

-------------------------------------------------------------------
Fri Jun 12 05:14:11 CEST 2009 - greg@suse.de

- scripts/sequence-patch.sh: fix bug in ketchup usage

-------------------------------------------------------------------
Wed Jun 10 16:12:01 CEST 2009 - jeffm@suse.com

- Update to 2.6.30-final.

-------------------------------------------------------------------
Wed Jun 10 10:31:34 CEST 2009 - jbeulich@novell.com

- Update Xen patches to 2.6.30-rc8 and c/s 898.
- Update Xen config files.
- patches.xen/pci-reserve: linux/pci: reserve io/memory space
  for bridge.
- patches.xen/xen-x86-exports: Delete.

-------------------------------------------------------------------
Tue Jun  9 17:14:45 CEST 2009 - mmarek@suse.cz

- rpm/kernel-binary.spec.in, rpm/kernel-source.spec.in,
  rpm/kernel-syms.spec.in, rpm/mkspec: update copyright header and
  change indentation to what autobuild enforces on checkin. No
  functional change.

-------------------------------------------------------------------
Tue Jun  9 17:06:06 CEST 2009 - jbeulich@novell.com

- patches.suse/stack-unwind-add-declaration.patch: Fold into ...
- patches.suse/stack-unwind: ... this one.

-------------------------------------------------------------------
Tue Jun  9 12:11:11 CEST 2009 - mmarek@suse.cz

- rpm/kernel-binary.spec.in: move /boot/vmlinux-*.gz to -devel
  again.
- rpm/find-provides: don't generate the ksym() provides ourself,
  let rpm do it. Add a workaround for vmlinux-*.gz in -devel.

-------------------------------------------------------------------
Mon Jun  8 09:01:23 CEST 2009 - jeffm@suse.com

- patches.suse/reiser4-set_page_dirty_notag: mm: Add
  set_page_dirty_notag() helper for reiser4.

-------------------------------------------------------------------
Fri Jun  5 13:43:37 CEST 2009 - mmarek@suse.cz

- rpm/kernel-module-subpackage: add Enhances: kernel-$flavor to
  kmps (bnc#502092).

-------------------------------------------------------------------
Thu Jun  4 16:26:21 CEST 2009 - jeffm@suse.de

- Update to 2.6.30-rc8.

-------------------------------------------------------------------
Thu Jun  4 07:09:52 CEST 2009 - sdietrich@suse.de

- supported.conf: remove duplicate kernel/drivers/md/dm-log

-------------------------------------------------------------------
Thu Jun  4 06:02:57 CEST 2009 - teheo@suse.de

Conver ide major allocation.

- patches.suse/block-add-mangle-devt-switch: block: add
  genhd.mangle_devt parameter (fate#305584).

-------------------------------------------------------------------
Mon Jun  1 20:54:44 CEST 2009 - jeffm@suse.de

- Update to 2.6.30-rc7-git4.

-------------------------------------------------------------------
Fri May 29 09:50:28 CEST 2009 - teheo@suse.de

Rename mangle_minor to mangle_devt and also cover sd major allocation.

- patches.suse/block-add-mangle-devt-switch: block: add
  genhd.mangle_devt parameter (fate#305584).

-------------------------------------------------------------------
Fri May 29 07:35:53 CEST 2009 - teheo@suse.de

- Update config files to enable DEBUG_BLOCK_EXT_DEVT on all configs
  except for vanilla and ppc/ps3.
- patches.suse/block-add-mangle-devt-switch: block: add
  genhd.mangle_minor parameter (fate#305584).

-------------------------------------------------------------------
Thu May 28 16:35:40 CEST 2009 - jdelvare@suse.de

- patches.fixes/scsi-scan-blist-update: Add BLIST_REPORTLUN2 to
  EMC SYMMETRIX (bnc#185164, bnc#191648, bnc#505578).

-------------------------------------------------------------------
Wed May 27 18:05:14 CEST 2009 - jeffm@suse.com

- Update to 2.6.30-rc7-git2.

-------------------------------------------------------------------
Wed May 27 08:22:05 CEST 2009 - gregkh@suse.de

- patches.drivers/ath1e-add-new-device-id-for-asus-hardware.patch:
  ath1e: add new device id for asus hardware.

-------------------------------------------------------------------
Tue May 26 15:28:51 CEST 2009 - mmarek@suse.cz

- rpm/mkspec: when using a custom release number, create a
  get_release_number.sh script for autobuild.

-------------------------------------------------------------------
Tue May 26 15:08:25 CEST 2009 - mmarek@suse.cz

- rpm/kernel-binary.spec.in: workaround for bnc#507084: strip
  binaries in /usr/src/linux-obj/*/*/scripts.

-------------------------------------------------------------------
Tue May 26 11:33:25 CEST 2009 - jdelvare@suse.de

- patches.drivers/r8169-allow-true-forced-mode-setting.patch:
  r8169: allow true forced mode setting (bnc#467518).

-------------------------------------------------------------------
Mon May 25 14:11:04 CEST 2009 - mmarek@suse.cz

- switch i386 flavors back to -default (non-pae) and -pae for
  milestone2

-------------------------------------------------------------------
Sun May 24 10:36:18 CEST 2009 - mmarek@suse.cz

- rpm/find-provides: fix for kernel-kdump.

-------------------------------------------------------------------
Sat May 23 22:18:05 CEST 2009 - mmarek@suse.cz

- rpm/find-provides, rpm/kernel-binary.spec.in, rpm/symsets.pl:
  workaround to fix provides of built-in symbols: move vmlinux*.gz
  back to -base and extract the provides from it.

-------------------------------------------------------------------
Fri May 22 15:47:01 CEST 2009 - teheo@suse.de

- patches.arch/i586-unwind-quick-fix: i586-relocs: ignore NONE
  relocation.

-------------------------------------------------------------------
Fri May 22 12:42:36 CEST 2009 - mmarek@suse.cz

- rpm/compute-PATCHVERSION.sh, rpm/mkspec, scripts/tar-up.sh: avoid
  unpacking the patches tarballs in compute-PATCHVERSION.sh.

-------------------------------------------------------------------
Fri May 22 11:45:41 CEST 2009 - mmarek@suse.cz

- rpm/mkspec: add --release option to set a custom release string.
- scripts/tar-up.sh: revive -rs option.

-------------------------------------------------------------------
Wed May 20 16:05:07 CEST 2009 - mmarek@suse.cz

- patches.arch/acpi_thermal_passive_blacklist.patch,
  patches.suse/devtmpfs.patch: fix patches to apply with git-apply.

-------------------------------------------------------------------
Tue May 19 21:42:45 CEST 2009 - sdietrich@suse.de

- patches.suse/stack-unwind-add-declaration.patch: Fix compile
  error when CONFIG_STACK_UNWIND is not set.

-------------------------------------------------------------------
Tue May 19 18:24:46 CEST 2009 - jblunck@suse.de

- patches.rpmify/arm-arch_include_asm-fix.diff: ARM: move
  mach-types.h to arch/include/asm.

-------------------------------------------------------------------
Tue May 19 18:03:44 CEST 2009 - jeffm@suse.com

- Set CONFIG_FRAMEBUFFER_CONSOLE=y

-------------------------------------------------------------------
Tue May 19 17:27:45 CEST 2009 - jeffm@suse.com

- Restored CONFIG_BOOTSPLASH=y and CONFIG_FB_VESA=y on
  x86/x86_64 (bnc#504608)

-------------------------------------------------------------------
Tue May 19 16:17:34 CEST 2009 - jbeulich@novell.com

- patches.xen/sfc-endianness: fix building with gcc 4.4.

-------------------------------------------------------------------
Tue May 19 12:04:26 CEST 2009 - jbeulich@novell.com

- Update Xen patches to 2.6.30/rc6-git3 and c/s 873.

-------------------------------------------------------------------
Mon May 18 16:52:37 CEST 2009 - jeffm@suse.com

- Updated to 2.6.30-rc6-git3.
  - Eliminated 4 patches.

-------------------------------------------------------------------
Fri May 15 19:16:23 CEST 2009 - jeffm@suse.de

- doc/README.SUSE: Updated to reflect building in an external
  directory so as not to contaminate /usr/src/linux

-------------------------------------------------------------------
Thu May 14 14:09:10 CEST 2009 - mmarek@suse.cz

- rpm/kernel-binary.spec.in: fix path in
  /usr/src/linux-obj/.../Makefile.

-------------------------------------------------------------------
Thu May 14 11:09:01 CEST 2009 - mmarek@suse.cz

- rpm/kernel-binary.spec.in: provide kernel-$flavor-devel =
  %version-%source_rel in the -devel packages (bnc#503280).

-------------------------------------------------------------------
Wed May 13 15:42:49 CEST 2009 - mmarek@suse.cz

- rpm/kernel-binary.spec.in: also fix kernel-$flavor-devel requires
  (bnc#503280).

-------------------------------------------------------------------
Wed May 13 15:32:58 CEST 2009 - mmarek@suse.cz

- rpm/mkspec: fix kernel-syms requires (bnc#503280).

-------------------------------------------------------------------
Mon May 11 21:11:59 CEST 2009 - jeffm@suse.com

- patches.fixes/dup2-retval-fix: dup2: Fix return value with
  oldfd == newfd and invalid fd (bnc#498042).

-------------------------------------------------------------------
Mon May 11 21:11:19 CEST 2009 - jeffm@suse.com

- patches.fixes/reiserfs-xattr-fixup: reiserfs: clean up ifdefs.
- patches.fixes/reiserfs-xattr-root-fixup: reiserfs: deal with
  NULL xattr root w/ xattrs disabled.
- patches.fixes/reiserfs-xattrs-disabled-perms: reiserfs: fixup
  perms when xattrs are disabled.
- patches.fixes/reiserfs-expose-privroot: reiserfs: allow exposing
  privroot w/ xattrs enabled.

-------------------------------------------------------------------
Mon May 11 19:41:25 CEST 2009 - jeffm@suse.de

- Updated to 2.6.30-rc5-git1.
  - Eliminated 4 patches.

-------------------------------------------------------------------
Wed May  6 17:38:57 CEST 2009 - gregkh@suse.de

- Update config files. update vanilla configs so that the build works.

-------------------------------------------------------------------
Wed May  6 17:19:56 CEST 2009 - gregkh@suse.de

- Update config files.
- patches.suse/devtmpfs.patch: driver-core: devtmpfs - driver-core
  maintained /dev tmpfs.

-------------------------------------------------------------------
Tue May  5 17:17:21 CEST 2009 - jeffm@suse.com

- Update config files.

-------------------------------------------------------------------
Tue May  5 16:46:08 CEST 2009 - jeffm@suse.com

- Update to 2.6.30-rc4-git1.
- patches.rpmify/fix-unexpected-non-allocable-warnings-with-suse-gcc:
  kbuild, modpost: fix "unexpected non-allocatable" warning with
  SUSE gcc.

-------------------------------------------------------------------
Tue May  5 14:31:59 CEST 2009 - jbeulich@novell.com

- patches.fixes/iwl3945-build: iwl3945: fix ia64/ppc build.

-------------------------------------------------------------------
Tue May  5 11:05:37 CEST 2009 - jbeulich@novell.com

- patches.xen/xen3-patch-2.6.30-rc4: Fix ia64 build.

-------------------------------------------------------------------
Tue May  5 10:08:12 CEST 2009 - jbeulich@novell.com

- patches.suse/stack-unwind: Also initialize PT_GS() on 32-bit.
- patches.arch/x86_64-unwind-annotations: Refresh.

-------------------------------------------------------------------
Tue May  5 10:02:41 CEST 2009 - jbeulich@novell.com

- Update Xen patches to 2.6.29-rc4 and c/s 867.
- Update i386 and x86_64 config files.
- config.conf: Re-enable Xen.

-------------------------------------------------------------------
Tue May  5 05:22:16 CEST 2009 - teheo@suse.de

- patches.suse/kbuild-icecream-workaround: kbuild: add workaround
  for icecream bug (bnc#495786).

-------------------------------------------------------------------
Fri May  1 20:01:16 CEST 2009 - jeffm@suse.com

- patches.fixes/reiserfs-xattr-locking: reiserfs: Expand i_mutex
  to enclose lookup_one_len.

-------------------------------------------------------------------
Fri May  1 20:00:48 CEST 2009 - jeffm@suse.com

- Update to 2.6.30-rc4.
  - Eliminated 2 patches.

-------------------------------------------------------------------
Fri May  1 19:58:07 CEST 2009 - jeffm@suse.com

- patches.drivers/libata-prefer-over-ide: libata: prefer libata
  drivers over ide ones (bnc#433105).
- patches.fixes/reiserfs-xattr-locking: reiserfs: Expand i_mutex
  to enclose lookup_one_len.
- patches.kernel.org/patch-2.6.30-rc3-rc4:
- patches.suse/no-frame-pointer-select: Fix stack unwinder Kconfig
  (bnc#402518).
- patches.arch/s390-08-05-af_iucv-msgpeek-fix.patch: Delete.
- patches.fixes/fix-periodic-mode-programming-on-amd81xx: Delete.

-------------------------------------------------------------------
Thu Apr 30 16:56:17 CEST 2009 - mmarek@suse.cz

- scripts/submit-to-bs: tentative script to submit a new kernel to
  openSUSE:Factory

-------------------------------------------------------------------
Tue Apr 28 11:19:41 CEST 2009 - npiggin@suse.de

- patches.apparmor/unambiguous-__d_path.diff: Put a reminder in here
  to fix the lock order problem when the patch is updated to HEAD.

-------------------------------------------------------------------
Mon Apr 27 13:48:49 CEST 2009 - mmarek@suse.cz

- rpm/kernel-binary.spec.in, rpm/kernel-source.spec.in,
  rpm/kernel-syms.spec.in, rpm/mkspec: Fix prepending EXTRAVERSION,
  rename the variable back to @RELEASE_PREFIX@.

-------------------------------------------------------------------
Mon Apr 27 10:41:20 CEST 2009 - mmarek@suse.cz

- rpm/kernel-binary.spec.in, rpm/kernel-source.spec.in,
  rpm/kernel-syms.spec.in, rpm/mkspec: prepend the EXTRAVERSION to
  the rpm release string (note that this won't have any effect in
  the openSUSE:* projects).

-------------------------------------------------------------------
Fri Apr 24 19:28:44 CEST 2009 - gregkh@suse.de

- Update config files.
  - build rtc_cmos driver into the kernel for i386 and x86-64 default
    kernels.  This should automatically take care of the rtc/system time
    syncing so we don't need to do it in a boot script and should speed
    up booting time a lot.

-------------------------------------------------------------------
Fri Apr 24 19:24:53 CEST 2009 - gregkh@suse.de

- Update config files. change CONFIG_ATA=y and CONFIG_SATA_AHCI=y

-------------------------------------------------------------------
Fri Apr 24 18:23:21 CEST 2009 - gregkh@suse.de

- Update config files. change to CONFIG_EXT2_FS=y and CONFIG_EXT3_FS=y

-------------------------------------------------------------------
Fri Apr 24 18:19:34 CEST 2009 - gregkh@suse.de

- Update config files. change to CONFIG_SCSI=y and CONFIG_BLK_DEV_SD=y

-------------------------------------------------------------------
Fri Apr 24 18:14:49 CEST 2009 - gregkh@suse.de

- Update config files. change to use CONFIG_USB=y

-------------------------------------------------------------------
Thu Apr 23 23:38:53 CEST 2009 - jeffm@suse.de

- Added legacy config.

-------------------------------------------------------------------
Thu Apr 23 23:31:39 CEST 2009 - jeffm@suse.de

- Temporarily disabled patches.suse/acpi-dsdt-initrd-v0.9a-2.6.25.patch

-------------------------------------------------------------------
Thu Apr 23 17:53:58 CEST 2009 - jeffm@suse.de

- Moved i386 kernel-default to kernel-legacy.
- Moved i386 kernel-pae config to kernel-default.
- Disabled CONFIG_ISA in i386 kernel-default to improve boot speed.

-------------------------------------------------------------------
Thu Apr 23 17:29:47 CEST 2009 - jeffm@suse.de

- Update to 2.6.30-rc3.

-------------------------------------------------------------------
Thu Apr 23 17:17:59 CEST 2009 - jeffm@suse.de

- patches.fixes/fix-periodic-mode-programming-on-amd81xx: x86:
  hpet: fix periodic mode programming on AMD 81xx.
- patches.fixes/hpet-boot-fix: Delete.

-------------------------------------------------------------------
Mon Apr 20 16:44:13 CEST 2009 - jeffm@suse.de

- patches.fixes/hpet-boot-fix: hpet: fix "IO-APIC + timer doesn't work!"

-------------------------------------------------------------------
Mon Apr 20 16:43:50 CEST 2009 - jeffm@suse.de

- Update to 2.6.30-rc2-git6.

-------------------------------------------------------------------
Wed Apr 15 06:33:54 CEST 2009 - jeffm@suse.de

- Update to 2.6.30-rc2.
  - trace and xen flavors disabled.
  - CONFIG_OTUS disabled on ppc.
  - request-based multipath could use some testing.
  - Eliminated 96 patches.

-------------------------------------------------------------------
Fri Apr 10 20:09:08 CEST 2009 - jeffm@suse.de

- rpm/devel-post.sh, rpm/kernel-binary.spec.in: Created i586 symlink
  for i386.

-------------------------------------------------------------------
Fri Apr 10 19:08:14 CEST 2009 - jeffm@suse.de

- rpm/kernel-binary.spec.in: Added /usr/src/linux-obj to -devel

-------------------------------------------------------------------
Fri Apr 10 17:35:35 CEST 2009 - mmarek@suse.cz

- rpm/kernel-binary.spec.in: Use xargs -r to fix case when no
  modules are supported.

-------------------------------------------------------------------
Fri Apr 10 17:18:34 CEST 2009 - jeffm@suse.com

- Moved linux-obj symlink handling to kernel-$flavor-devel.

-------------------------------------------------------------------
Fri Apr 10 11:41:12 CEST 2009 - mmarek@suse.cz

- rpm/package-descriptions: Add comment.

-------------------------------------------------------------------
Fri Apr 10 11:12:30 CEST 2009 - mmarek@suse.cz

- rpm/kernel-binary.spec.in, rpm/kernel-source.spec.in,
  rpm/kernel-syms.spec.in, scripts/tar-up.sh: Rename the timestamp
  file to source-timestamp instead, so that autobuild does not add
  the timestamp verbatim.

-------------------------------------------------------------------
Thu Apr  9 13:52:47 CEST 2009 - jbeulich@novell.com

- Update Xen patches to 2.6.29 final and c/s 854.
- patches.xen/sfc-external-sram: enable access to Falcon's
  external SRAM (bnc#489105).
- patches.xen/sfc-sync-headers: sync Solarflare accelerator
  headers (bnc#489105).
- Update Xen config files.

-------------------------------------------------------------------
Wed Apr  8 11:54:11 CEST 2009 - mmarek@suse.cz

- rpm/kernel-binary.spec.in, rpm/kernel-source.spec.in,
  rpm/kernel-syms.spec.in: Fix last change: do not add the
  timestamp if it is already added verbatim (by prepare_spec during
  checkin)

-------------------------------------------------------------------
Tue Apr  7 21:58:38 CEST 2009 - mmarek@suse.cz

- rpm/kernel-binary.spec.in, rpm/kernel-source.spec.in,
  rpm/kernel-syms.spec.in: Add source timestamp to package
  descriptions.

-------------------------------------------------------------------
Tue Apr  7 21:28:59 CEST 2009 - mmarek@suse.cz

- rpm/kernel-binary.spec.in, rpm/kernel-source.spec.in,
  rpm/kernel-syms.spec.in, rpm/mkspec: add descriptions to
  generated spec files.
- rpm/package-descriptions: descriptions of binary packages.

-------------------------------------------------------------------
Mon Apr  6 20:29:03 CEST 2009 - jeffm@suse.com

- Enabled STAGING on !x86 and disabled COMEDI.

-------------------------------------------------------------------
Mon Apr  6 19:21:37 CEST 2009 - jeffm@suse.com

- patches.rpmify/split-package: Enable

-------------------------------------------------------------------
Mon Apr  6 19:21:23 CEST 2009 - jeffm@suse.com

- Update config files: Fixed i386-vanilla.

-------------------------------------------------------------------
Mon Apr  6 19:11:52 CEST 2009 - jeffm@suse.com

- patches.fixes/xfs-export-debug: xfs: export assertion handler.

-------------------------------------------------------------------
Mon Apr  6 02:53:12 CEST 2009 - jeffm@suse.com

- Switch from SPARSEMEM to DISCONTIGMEM on i386.

-------------------------------------------------------------------
Sun Apr  5 02:24:01 CEST 2009 - jeffm@suse.com

- scripts/tar-up_and_run_mbuild.sh: Added pae to the important
  specfiles list.

-------------------------------------------------------------------
Fri Apr  3 22:47:12 CEST 2009 - jeffm@suse.com

- Update config files: Fix missing ia64-debug.

-------------------------------------------------------------------
Fri Apr  3 22:32:01 CEST 2009 - jeffm@suse.com

- patches.xen/sfc-resource-driver: Fix uninitialized var warning.

-------------------------------------------------------------------
Fri Apr  3 22:25:35 CEST 2009 - jeffm@suse.com

- Drop NR_CPUS back to 128 on i386.

-------------------------------------------------------------------
Fri Apr  3 19:36:31 CEST 2009 - jeffm@suse.com

- rpm/kernel-binary.spec.in: Added CONFIG_SPLIT_PACKAGE.

-------------------------------------------------------------------
Fri Apr  3 19:35:53 CEST 2009 - jeffm@suse.de

- Update config files: Enabled STAGING drivers on -vanilla.

-------------------------------------------------------------------
Fri Apr  3 17:13:32 CEST 2009 - jblunck@suse.de

- patches.rpmify/rpm-kernel-config: Rediff.

-------------------------------------------------------------------
Fri Apr  3 17:06:14 CEST 2009 - mmarek@suse.cz

- rpm/kernel-source.spec.in: chmod +x mkspec arch-symbols
  compute-PATCHVERSION.sh

-------------------------------------------------------------------
Fri Apr  3 17:00:50 CEST 2009 - jeffm@suse.com

- Update config files: Enabled STAGING drivers.

-------------------------------------------------------------------
Fri Apr  3 16:30:02 CEST 2009 - jeffm@suse.com

- Sync up kernel configs for x86/x86_64 flavors.

-------------------------------------------------------------------
Fri Apr  3 14:55:26 CEST 2009 - mmarek@suse.cz

- rpm/kernel-source.spec.in, rpm/mkspec: do not package the binary
  spec files anymore.

-------------------------------------------------------------------
Thu Apr  2 23:41:52 CEST 2009 - mmarek@suse.cz

- rpm/modversions: keep the override keyword in --pack.

-------------------------------------------------------------------
Thu Apr  2 20:37:33 CEST 2009 - mmarek@suse.cz

- rpm/kernel-binary.spec.in, rpm/mkspec, scripts/tar-up.sh: remove
  @TOLERATE_UNKNOWN_NEW_CONFIG_OPTIONS@ expansion, check for a file
  named TOLERATE-UNKNOWN-NEW-CONFIG-OPTIONS in sourcedir instead.

-------------------------------------------------------------------
Thu Apr  2 20:27:04 CEST 2009 - mmarek@suse.cz

- rpm/kernel-syms.spec.in: set LC_ALL=C in rpm -q call

-------------------------------------------------------------------
Thu Apr  2 17:57:48 CEST 2009 - mmarek@suse.cz

- rpm/kernel-binary.spec.in: add @FLAVOR@ again to avoid %%(...)
  expansion

-------------------------------------------------------------------
Thu Apr  2 17:48:41 CEST 2009 - mmarek@suse.cz

- rpm/mkspec: new script to generate spec files from *.spec.in
  templates
- rpm/compute-PATCHVERSION.sh, rpm/kernel-binary.spec.in,
  rpm/kernel-source.spec.in, rpm/kernel-syms.spec.in: add to the
  source rpm
- scripts/tar-up.sh: just tar up patches directories and call
  mkspec

-------------------------------------------------------------------
Tue Mar 31 15:56:00 CEST 2009 - mmarek@suse.cz

- rpm/kernel-dummy.spec.in: Delete.

-------------------------------------------------------------------
Tue Mar 31 15:46:18 CEST 2009 - jeffm@suse.de

- doc/README.KSYMS: Add to repo.

-------------------------------------------------------------------
Tue Mar 31 15:39:55 CEST 2009 - mmarek@suse.cz

- config.conf, rpm/old-packages.conf, scripts/arch-symbols,
  scripts/run_oldconfig.sh, scripts/tar-up.sh: drop the arch
  symbols completely, only map the various ix86 archs to i386.

-------------------------------------------------------------------
Tue Mar 31 14:49:09 CEST 2009 - mmarek@suse.cz

- doc/README.SUSE: allow_unsupported_modules needs to be set before
  installing the kernel (bnc#484664).

-------------------------------------------------------------------
Tue Mar 31 03:08:30 CEST 2009 - jeffm@suse.de

- Add %changelog to spec files

-------------------------------------------------------------------
Tue Mar 31 03:07:51 CEST 2009 - jeffm@suse.de

- rpm/kernel-binary.spec.in: Clean up %build_$flavor macros

-------------------------------------------------------------------
Tue Mar 31 02:54:18 CEST 2009 - jeffm@suse.de

- rpm/kernel-source.spec.in: Create kernel-source-vanilla

-------------------------------------------------------------------
Tue Mar 31 02:53:41 CEST 2009 - jeffm@suse.de

- rpm/kernel-syms.spec.in, scripts/tar-up.sh: Depend on kernel-$flavor-devel

-------------------------------------------------------------------
Tue Mar 31 02:52:41 CEST 2009 - jeffm@suse.de

- rpm/kernel-binary.spec.in, rpm/kernel-source.spec.in,
  rpm/kernel-syms.spec.in: Create a %using_buildservice macro

-------------------------------------------------------------------
Tue Mar 31 02:52:04 CEST 2009 - jeffm@suse.de

- rpm/kernel-binary.spec.in, rpm/kernel-source.spec.in,
  scripts/sequence-patch.sh, scripts/tar-up.sh:
  kernel-{binary,source}: Remove arch guards

-------------------------------------------------------------------
Tue Mar 31 02:51:13 CEST 2009 - jeffm@suse.de

- doc/README.SUSE, rpm/kernel-binary.spec.in, rpm/kernel-source.spec.in,
  scripts/tar-up.sh: Move development files from kernel-source to
  kernel-$flavor-devel

-------------------------------------------------------------------
Tue Mar 31 02:50:53 CEST 2009 - jeffm@suse.de

- rpm/kernel-binary.spec.in: Remove $CONFIG_MODULES

-------------------------------------------------------------------
Tue Mar 31 02:50:15 CEST 2009 - jeffm@suse.de

- rpm/kernel-binary.spec.in: Remove duplicate CONFIG_DEBUG_INFO=y

-------------------------------------------------------------------
Tue Mar 31 02:49:53 CEST 2009 - jeffm@suse.de

- rpm/kernel-binary.spec.in: Use macros for cpu_arch

-------------------------------------------------------------------
Tue Mar 31 02:49:23 CEST 2009 - jeffm@suse.de

- rpm/kernel-binary.spec.in, rpm/kernel-source.spec.in:
  kernel-{source,binary}: Use path-related rpm macros

-------------------------------------------------------------------
Tue Mar 31 02:48:40 CEST 2009 - jeffm@suse.de

- rpm/kernel-binary.spec.in,  rpm/kernel-source.spec.in:
  Use a %kernelrelease macro.

-------------------------------------------------------------------
Tue Mar 31 02:47:58 CEST 2009 - jeffm@suse.de

- rpm/kernel-source.spec.in, rpm/source-post.sh, scripts/tar-up.sh:
  Use %variant instead of $variant

-------------------------------------------------------------------
Tue Mar 31 02:47:14 CEST 2009 - jeffm@suse.de

- kernel-source: Kill old obsoletes

-------------------------------------------------------------------
Tue Mar 31 02:46:35 CEST 2009 - jeffm@suse.de

- rpm/kernel-binary.spec.in, rpm/kernel-source.spec.in,
  rpm/kernel-syms.spec.in, scripts/tar-up.sh:
  Use %var instead of @VAR@ except where necessary

-------------------------------------------------------------------
Tue Mar 31 02:46:12 CEST 2009 - jeffm@suse.de

- kernel-syms: Sort by flavor, not architecture

-------------------------------------------------------------------
Tue Mar 31 02:45:43 CEST 2009 - jeffm@suse.de

- kernel-syms: Stop the architecture %else madness

-------------------------------------------------------------------
Tue Mar 31 02:45:15 CEST 2009 - jeffm@suse.de

- kernel-binary: Stop the architecture %else madness

-------------------------------------------------------------------
Mon Mar 30 22:16:04 CEST 2009 - jeffm@suse.de

- Removed -RT guards and a dead patch.

-------------------------------------------------------------------
Mon Mar 30 22:14:17 CEST 2009 - jeffm@suse.de

- patches.fixes/reiserfs-prealloc-fix: Delete.

-------------------------------------------------------------------
Mon Mar 30 15:26:04 CEST 2009 - jeffm@suse.de

- patches.suse/reiserfs-inode-init: Delete.

-------------------------------------------------------------------
Thu Mar 26 21:28:32 CET 2009 - mmarek@suse.cz

- rpm/config.sh: introduce rpm/config.sh, defining SRCVERSION and
  VARIANT variables.

-------------------------------------------------------------------
Tue Mar 24 15:37:54 CET 2009 - jeffm@suse.de

- Update to 2.6.29-final.
  - Eliminated 4 patches.

-------------------------------------------------------------------
Fri Mar 20 09:41:41 CET 2009 - jbeulich@novell.com

- Update Xen config files.
- Update Xen patches to 2.6.29-rc8 and c/s 821.

-------------------------------------------------------------------
Wed Mar 18 15:10:32 CET 2009 - mmarek@suse.cz

- rpm/kernel-*.spec.in, scripts/tar-up.sh: don't add "<RELEASE>"
  to the release, breaks plain rpmbuild.

-------------------------------------------------------------------
Tue Mar 17 16:14:08 CET 2009 - mmarek@suse.cz

- rpm/kernel-binary.spec.in: don't generate symsets
- rpm/kernel-syms.spec.in: don't package symsets
- rpm/find-provides: disable symset provides
- rpm/macros.kernel-source: don't check for /boot/symsets*
  (fate#305945)

-------------------------------------------------------------------
Tue Mar 17 07:56:40 CET 2009 - knikanth@suse.de

- patches.fixes/loop-barriers: Delete.
- patches.fixes/loop-barriers2: Delete.
  Remove non-mainline patches to loop driver making it honour
  O_SYNC, sync requests and barriers. (bnc#485089), (bnc#471249)

-------------------------------------------------------------------
Mon Mar 16 18:11:40 CET 2009 - bphilips@suse.de

- README: add rough guide to updating KABI

-------------------------------------------------------------------
Fri Mar 13 23:37:52 CET 2009 - jeffm@suse.com

- Update to 2.6.29-rc8.

-------------------------------------------------------------------
Thu Mar 12 11:21:42 CET 2009 - jbeulich@novell.com

- patches.fixes/fix-nf_conntrack_slp,
  patches.suse/perfmon2-remove_get_base_syscall_attr.patch,
  patches.suse/perfmon2.patch,
  patches.suse/silent-stack-overflow-2.patch: fix build warnings.

-------------------------------------------------------------------
Thu Mar 12 11:09:42 CET 2009 - jbeulich@novell.com

- Update Xen patches addressing several issues in initial commit
- Update Xen config files (re-enable oprofile, disable novfs).
- patches.xen/xen3-x86_64-unwind-annotations: fix unwind annotations
  in entry_64-xen.S.

-------------------------------------------------------------------
Thu Mar 12 11:02:37 CET 2009 - jbeulich@novell.com

- patches.arch/x86_64-unwind-annotations: fix unwind annotations in
  entry_64.S.

-------------------------------------------------------------------
Thu Mar 12 07:43:03 CET 2009 - rgoldwyn@suse.de

- patches.suse/novfs-creds-change-2.6.29: Changing credential
  according to new task_struct.

-------------------------------------------------------------------
Wed Mar 11 18:27:00 CET 2009 - jblunck@suse.de

- rpm/kernel-binary.spec.in: Use split_packages only if supported.conf
  is not empty.

-------------------------------------------------------------------
Mon Mar  9 21:26:13 CET 2009 - mmarek@suse.cz

- rpm/kernel-binary.spec.in: renamed modprobe config to
  /etc/modprobe.d/50-module-renames.conf (required by new
  module-init-tools).

-------------------------------------------------------------------
Mon Mar  9 12:04:46 CET 2009 - jbeulich@novell.com

- patches.xen/xen3-patch-2.6.29-rc4: fix ia64 build.

-------------------------------------------------------------------
Mon Mar  9 09:42:36 CET 2009 - jbeulich@novell.com

- Update Xen config files (get tracing options back in sync with
  default).

-------------------------------------------------------------------
Fri Mar  6 20:56:37 CET 2009 - jeffm@suse.de

- Update config files: Enable CONFIG_FRAME_POINTER on Xen.

-------------------------------------------------------------------
Fri Mar  6 20:36:26 CET 2009 - jeffm@suse.de

- config.conf: Enabled Xen for building.

-------------------------------------------------------------------
Fri Mar  6 17:49:36 CET 2009 - jbeulich@novell.com

- Update Xen patches to 2.6.29-rc7.

-------------------------------------------------------------------
Fri Mar  6 13:34:30 CET 2009 - jbenc@suse.cz

- Update config files: enabled wireless debugging in -debug flavors.

-------------------------------------------------------------------
Fri Mar  6 10:36:19 CET 2009 - mmarek@suse.cz

- rpm/get_release_number.sh.in, rpm/kernel-binary.spec.in,
  rpm/kernel-source.spec.in, rpm/kernel-syms.spec.in,
  scripts/tar-up.sh, doc/README.SUSE: finally drop kernel-dummy
- rpm/prepare-build.sh: Delete.

-------------------------------------------------------------------
Wed Mar  4 20:18:28 CET 2009 - jeffm@suse.com

- Update to 2.6.29-rc7.
  - Eliminated 1 patch.

-------------------------------------------------------------------
Wed Mar  4 11:48:01 CET 2009 - mmarek@suse.cz

- rpm/kernel-binary.spec.in: workaround a bash bug (bnc#481817)
  in kernel-vanilla.spec.

-------------------------------------------------------------------
Tue Mar  3 23:00:28 CET 2009 - jeffm@suse.com

- patches.suse/export-security_inode_permission: Export
  security_inode_permission for aufs.

-------------------------------------------------------------------
Thu Feb 26 15:32:35 CET 2009 - jeffm@suse.com

- scripts/tar-up.sh: Add -u to update existing spec files.

-------------------------------------------------------------------
Thu Feb 26 11:50:57 CET 2009 - sven@suse.de

- rpm/kernel-binary.spec.in: Fix sub-package install-time conflict.

-------------------------------------------------------------------
Wed Feb 25 19:41:59 CET 2009 - mmarek@suse.cz

- scripts/tar-up.sh: create tarballs that don't change
  unnecessarily: set owner/group to nobody/nobody, mtime to time of
  the latest commit and sort the input files.

-------------------------------------------------------------------
Tue Feb 24 23:28:11 CET 2009 - jeffm@suse.com

- Update to 2.6.29-rc6-git1.

-------------------------------------------------------------------
Sat Feb 21 17:30:47 CET 2009 - mmarek@suse.cz

- rpm/kernel-syms.spec.in: also check if the package versions match
  (bnc#478462)

-------------------------------------------------------------------
Fri Feb 20 14:41:31 CET 2009 - jbeulich@novell.com

- patches.suse/stack-unwind: fix 32-bit arch_unwind_init_running().

-------------------------------------------------------------------
Fri Feb 20 10:12:51 CET 2009 - jbeulich@novell.com

- patches.suse/stack-unwind: fix patch fuzz.

-------------------------------------------------------------------
Fri Feb 20 09:48:59 CET 2009 - jbeulich@novell.com

- misc/xen-port-patches.py: Adjust fro new x86 header placement.
- patches.arch/x86_64-unwind-annotations: fix unwind annotations
  (bnc#472783).
- patches.suse/stack-unwind: Properlz hook up unwinder again.

-------------------------------------------------------------------
Fri Feb 20 02:49:50 CET 2009 - jeffm@suse.de

- patches.suse/kdb-common: Build fix with -I directive.

-------------------------------------------------------------------
Fri Feb 20 02:12:56 CET 2009 - jeffm@suse.de

- Update config files.

-------------------------------------------------------------------
Fri Feb 20 01:50:59 CET 2009 - jeffm@suse.de

- Update to 2.6.29-rc5-git3.
  - Eliminated 1 patch.

-------------------------------------------------------------------
Thu Feb 19 11:27:58 CET 2009 - mmarek@suse.cz

- rpm/symsets.pl: allow passing only Module.symvers and no modules

-------------------------------------------------------------------
Wed Feb 18 11:25:46 CET 2009 - olh@suse.de

- disable ppc601 support, disable unused framebuffer drivers

-------------------------------------------------------------------
Wed Feb 18 10:41:14 CET 2009 - olh@suse.de

- disable kdump on ppc32

------------------------------------------------------------------
Mon Feb 16 17:18:41 CET 2009 - jeffm@suse.com

- Update config files.

-------------------------------------------------------------------
Sat Feb 14 17:40:22 CET 2009 - jeffm@suse.de

- Update to 2.6.29-rc5.

-------------------------------------------------------------------
Fri Feb 13 21:15:40 CET 2009 - jeffm@suse.de

- Update to 2.6.29-rc4-git7.
  - Eliminated 2 patches.

-------------------------------------------------------------------
Mon Feb  9 22:04:41 CET 2009 - jeffm@suse.de

- patches.rpmify/spin_is_contended-fix: spin_is_contended
  Kconfig fixes.

-------------------------------------------------------------------
Mon Feb  9 17:47:43 CET 2009 - jeffm@suse.de

- Updated to 2.6.29-rc4.
  - Eliminated 3 patches.

-------------------------------------------------------------------
Fri Feb  6 21:34:56 CET 2009 - jeffm@suse.com

- patches.fixes/fix-warning-while-mapping-0-1MB-range-with-dev-mem:
  x86, pat: fix warn_on_once() while mapping 0-1MB range.

-------------------------------------------------------------------
Fri Feb  6 20:54:14 CET 2009 - mmarek@suse.cz

- rpm/kernel-module-subpackage, rpm/post.sh, rpm/postun.sh: fix
  last change: don't pass -e to weak-modules2.

-------------------------------------------------------------------
Fri Feb  6 14:42:13 CET 2009 - mmarek@suse.cz

- rpm/kernel-module-subpackage, rpm/post.sh, rpm/postun.sh: pass
  down shell options like -x to weak-modules2 to make debugging
  with rpm -ivv easier.

-------------------------------------------------------------------
Tue Feb  3 21:36:36 CET 2009 - jeffm@suse.de

- patches.fixes/fix-nf_conntrack_slp: make nf_conntrack_slp
  actually work (bnc#470963).

-------------------------------------------------------------------
Tue Feb  3 14:34:14 CET 2009 - mmarek@suse.cz

- scripts/tar-up.sh: fix branch name in KOTD packages.

-------------------------------------------------------------------
Tue Feb  3 12:37:06 CET 2009 - olh@suse.de

- config.conf: readde -debug flavor for ppc64

-------------------------------------------------------------------
Tue Feb  3 11:51:37 CET 2009 - olh@suse.de

- patches.fixes/scsi-ibmvfc_prli_initiator_fix.patch:
  Better handle other FC initiators (bnc#471217 - LTC51238)

-------------------------------------------------------------------
Tue Feb  3 11:48:59 CET 2009 - mmarek@suse.cz

- scripts/wd-functions.sh: display master as "master", not "HEAD"
  or "".

-------------------------------------------------------------------
Mon Feb  2 22:13:03 CET 2009 - jeffm@suse.de

- patches.fixes/ath9k-fix-led_device_naming.diff: ath9k: fix
  led naming.
- patches.fixes/b43legacy-fix-led_device_naming.diff: b43legacy:
  fix led naming.
- patches.fixes/iwlwifi-fix-iwl-3945_led_device_naming.diff:
  iwlwifi: another led naming fix.
- patches.fixes/iwlwifi-fix-iwl-led_device_naming.diff: iwlwifi:
  fix led naming   .
- patches.fixes/rt2x00-fix-led_device_naming.diff: rt2x00:
  fix led naming.

-------------------------------------------------------------------
Mon Feb  2 21:20:36 CET 2009 - jeffm@suse.de

- Updated to 2.6.29-rc3-git3.
  - Eliminated 6 patches.

-------------------------------------------------------------------
Mon Feb  2 17:35:32 CET 2009 - jeffm@suse.de

- Updated to 2.6.29-rc3.
  - AppArmor is disabled.
  - Xen is disabled.
  - Eliminated 745 patches.

-------------------------------------------------------------------
Mon Feb  2 17:17:07 CET 2009 - jeffm@suse.de

- Enabled patches.suse/reiserfs_warning-reentrant

-------------------------------------------------------------------
Mon Feb  2 11:30:07 CET 2009 - rw@suse.de

- patches.fixes/xpc-pass-physical,
  patches.kabi/xpc-pass-physical:
  kABI: restore upstream patch, add ABI cover-up. (bnc#458811)

-------------------------------------------------------------------
Mon Feb  2 10:44:23 CET 2009 - olh@suse.de

- patches.fixes/serial-jsm-enable_ms.patch:
  Add enable_ms to jsm driver (bnc#471224 - LTC51066)

-------------------------------------------------------------------
Mon Feb  2 10:30:50 CET 2009 - olh@suse.de

- patches.arch/ppc-optimize-sync.patch:
  Optimise smp_{r,w}mb and mutex (bnc#471222 - LTC51356)

-------------------------------------------------------------------
Sat Jan 31 04:35:24 CET 2009 - gregkh@suse.de

- refresh patches for fuzz due to 2.6.27.14-rc1 import.

-------------------------------------------------------------------
Sat Jan 31 04:16:39 CET 2009 - gregkh@suse.de

- patches.kabi/abi-fix-add-epoll_devs-back-to-struct-user_struct.patch:
  ABI fix: add epoll_devs back to struct user_struct.

-------------------------------------------------------------------
Sat Jan 31 04:07:38 CET 2009 - gregkh@suse.de

- Update to 2.6.27.14-rc1
  - lots of security fixes
  - lots of bugfixes
  - obsoletes:
    - patches.drivers/alsa-virtuoso-no-eeprom-overwrite
    - patches.drivers/pata_via.c-support-vx855-and-future-chips-whose-ide-controller-use-0x0571.patch
    - patches.fixes/SUNRPC-Fix-autobind-on-cloned-rpc-clients.patch
    - patches.fixes/sysfs-fix-problems-with-binary-files.patch
    - patches.fixes/xpc-fix-NULL-deref
    - patches.fixes/xpc-write-barrier

-------------------------------------------------------------------
Fri Jan 30 09:15:04 CET 2009 - olh@suse.de

- patches.arch/ppc-pseries-migration_hang_fix.patch:
  Fix partition migration hang under load (bnc#470563 - LTC51153)

-------------------------------------------------------------------
Fri Jan 30 08:00:00 CET 2009 - olh@suse.de

- disable CONFIG_DEBUG_STACKOVERFLOW and CONFIG_DEBUG_STACK_USAGE
  on ppc/ppc64

-------------------------------------------------------------------
Fri Jan 30 01:24:09 CET 2009 - teheo@suse.de

- patches.drivers/libata-fix-EH-device-failure-handling: libata:
  fix EH device failure handling (bnc#470845).

-------------------------------------------------------------------
Thu Jan 29 21:02:44 CET 2009 - jjolly@suse.de

- patches.arch/s390-08-08-add_qdio_utilization.patch: zfcp:
  queue_full is lacking the entry for qdio utilization
  (bnc#466462).

-------------------------------------------------------------------
Thu Jan 29 18:45:32 CET 2009 - gregkh@suse.de

- add ability to debug kernel using USB debug connector.
- Update config files.
- patches.suse/usb-move-ehci-reg-def.patch: usb: move ehci
  reg def.
- patches.suse/x86-usb-debug-port-early-console-v4.patch: x86:
  usb debug port early console, v4.

-------------------------------------------------------------------
Thu Jan 29 11:43:32 CET 2009 - mmarek@suse.cz

- patches.kabi/abi-fix-add-s_syncing-back-to-struct-super_block.patch
  patches.kabi/abi-fix-add-wb_sync_hold-enum-writeback_sync_modes.patch
  patches.kabi/export-iwl_rx_allocate
  patches.kabi/sched-kabi-compat-hack.patch: Introduce
  patches.kabi/ for patches that only work around kabi issues and
  can be safely dropped at the next SP.

-------------------------------------------------------------------
Wed Jan 28 20:34:29 CET 2009 - agruen@suse.de

- patches.xen/xen-x86-mark_rodata_rw.patch: Add missing pageattr.c
  changes to pageattr-xen.c (bnc#439348).

-------------------------------------------------------------------
Wed Jan 28 18:50:59 CET 2009 - agruen@suse.de

- patches.suse/x86-mark_rodata_rw.patch: Add mark_rodata_rw()
  to un-protect read-only kernel code pages (bnc#439348).
- patches.xen/xen-x86-mark_rodata_rw.patch: xen specific part
  (bnc#439348).

-------------------------------------------------------------------
Wed Jan 28 15:59:27 CET 2009 - mmarek@suse.cz

- config/s390/s390: the -man package still fails for s390, disable
  it

-------------------------------------------------------------------
Wed Jan 28 14:27:18 CET 2009 - mmarek@suse.cz

- rpm/kernel-binary.spec.in: fix build of the -man subpackage on
  31bit s390

-------------------------------------------------------------------
Wed Jan 28 13:23:01 CET 2009 - mmarek@suse.cz

- fix kernel-default.ppc64 reference symsets

-------------------------------------------------------------------
Wed Jan 28 12:06:53 CET 2009 - jslaby@suse.cz

- patches.arch/x86_sgi_cpus4096-05-update-send_IPI_mask.patch:
  x86 cpumask: Updates to support NR_CPUS=4096 (bnc#425240
  FATE304266).
  [cpu_mask_to_apicid bigsmp fix]

-------------------------------------------------------------------
Wed Jan 28 08:16:54 CET 2009 - olh@suse.de

- patches.fixes/scsi-ibmvscsi-module_alias.patch:
  map scsi proc_name to module name (bnc#459933 - LTC50724)

-------------------------------------------------------------------
Tue Jan 27 23:33:09 CET 2009 - jeffm@suse.de

- Update config files: Disable ftrace in -debug on ppc64

-------------------------------------------------------------------
Tue Jan 27 23:16:03 CET 2009 - jeffm@suse.de

- config.conf: Added -debug flavor for ppc64.

-------------------------------------------------------------------
Tue Jan 27 13:40:53 CET 2009 - bwalle@suse.de

- patches.drivers/libfc-set-the-release-function.diff:
  Whitespace change.

-------------------------------------------------------------------
Tue Jan 27 09:05:30 CET 2009 - hare@suse.de

- patches.drivers/libfc-fix-read-IO-data-integrity: libfc:
  IO data integrity issue when a IO data frame lost (bnc#469536).

-------------------------------------------------------------------
Tue Jan 27 08:52:49 CET 2009 - jbeulich@novell.com

- re-enable patches.xen/xen3-e1000e_Export_set_memory_ro-rw.

-------------------------------------------------------------------
Tue Jan 27 07:44:18 CET 2009 - olh@suse.de

- update patches.arch/ppc-memoryless-nodes.patch:
  include prototype for PFN_UP() (bnc#462546 - LTC50009)

-------------------------------------------------------------------
Mon Jan 26 19:53:20 CET 2009 - kkeil@suse.de

- patches.suse/e1000e_Export_set_memory_ro-rw: Export
  set_memory_ro() and set_memory_rw() calls.
  readded to avoid kabi change

-------------------------------------------------------------------
Mon Jan 26 19:36:59 CET 2009 - jeffm@suse.de

- config.conf: Added kernel-vmi to i386.

-------------------------------------------------------------------
Mon Jan 26 19:08:43 CET 2009 - olh@suse.de

- update patches.arch/ppc-memoryless-nodes.patch:
  use PFN_UP() for end_pfn (bnc#462546 - LTC50009)

-------------------------------------------------------------------
Mon Jan 26 17:14:44 CET 2009 - mmarek@suse.cz

- kabi: import FCoE changes

-------------------------------------------------------------------
Mon Jan 26 17:00:44 CET 2009 - hare@suse.de

- patches.suse/dm-mpath-requeue-for-stopped-queue: disable
  wrong debug message again.

-------------------------------------------------------------------
Mon Jan 26 15:35:41 CET 2009 - rw@suse.de

- patches.fixes/taskstats-alignment:
  IA64: fill 'struct taskstats' on stack and 'memcpy' result to skb.
  (bnc#448410)

-------------------------------------------------------------------
Mon Jan 26 15:31:39 CET 2009 - olh@suse.de

- update patches.arch/ppc-memoryless-nodes.patch:
  fix calculation of reserve_size (bnc#462546 - LTC50009)

-------------------------------------------------------------------
Mon Jan 26 14:19:30 CET 2009 - kkeil@suse.de

- patches.fixes/disable-lro-per-default: Disable LRO per default
  in igb and ixgbe. (bnc#467519)

-------------------------------------------------------------------
Mon Jan 26 13:44:37 CET 2009 - jbeulich@novell.com

- Just comment out patches.xen/xen3-e1000e_* (to address build error)
  until disposition of their originals is known.

-------------------------------------------------------------------
Mon Jan 26 13:01:24 CET 2009 - kkeil@suse.de

- patches.fixes/sctp_do_not_use_stale_copy_of_sk: Do not use
  stale copy of sk. (bnc#440104)

-------------------------------------------------------------------
Mon Jan 26 12:52:21 CET 2009 - jblunck@suse.de

Renamed some patches so they get included in vanilla builds.
- patches.rpmify/firmware-path: Renamed.
- patches.rpmify/no-include-asm: Renamed.
- patches.suse/md-raid-metadata-PAGE_SIZE.patch: Renamed.

-------------------------------------------------------------------
Mon Jan 26 12:18:00 CET 2009 - olh@suse.de

- patches.suse/led_classdev.sysfs-name.patch: use correct name
  for /sys/devices/virtual/leds/ entries (bnc#468350)

-------------------------------------------------------------------
Mon Jan 26 12:15:15 CET 2009 - kkeil@suse.de

- patches.suse/e1000e_Export_set_memory_ro-rw: Delete.
- patches.suse/e1000e_allow_bad_checksum: Delete.
- patches.suse/e1000e_call_dump_eeprom: Delete.
- patches.suse/e1000e_ioremap_sanity_check: Delete.
- patches.suse/e1000e_use_set_memory_ro-rw_to_protect_flash_memory:
  Delete.
  Remove not mainline e1000e patches which were added to help with
  the e1000e NVM corruption - root issue is fixed

-------------------------------------------------------------------
Mon Jan 26 12:06:30 CET 2009 - kkeil@suse.de

- patches.drivers/tg3_libphy_workaround: tg3 libphy workaround.
  (bnc#468725)

-------------------------------------------------------------------
Mon Jan 26 09:17:49 CET 2009 - hare@suse.de

- supported.conf: Correct spelling for dm-least-pending
  path checker.

-------------------------------------------------------------------
Mon Jan 26 09:16:31 CET 2009 - hare@suse.de

- patches.suse/dm-mpath-check-info-before-access: Kernel Oops
  during path failover (bnc#458393).

-------------------------------------------------------------------
Sun Jan 25 02:07:17 CET 2009 - gregkh@suse.de

- refresh patch fuzz now that 2.6.27.13 is in tree

-------------------------------------------------------------------
Sun Jan 25 01:59:30 CET 2009 - gregkh@suse.de

- Update to final version of 2.6.27.13

-------------------------------------------------------------------
Sat Jan 24 23:24:49 CET 2009 - gregkh@suse.de

- dynamic debugging fixes backported from upstream:
- patches.drivers/driver-core-add-newlines-to-debugging-enabled-disabled-messages.patch:
  driver core: add newlines to debugging enabled/disabled
  messages.
- patches.drivers/driver-core-fix-dynamic_debug-cmd-line-parameter.patch:
  Driver core: fix 'dynamic_debug' cmd line parameter.
- patches.drivers/driver-core-fix-using-ret-variable-in-unregister_dynamic_debug_module.patch:
  driver core: fix using 'ret' variable in
  unregister_dynamic_debug_module.

-------------------------------------------------------------------
Sat Jan 24 17:51:17 CET 2009 - jbohac@suse.cz

- patches.arch/x86_64-hpet-64bit-timer.patch: 
  (fix return of an unitialized value (bnc#469017)

-------------------------------------------------------------------
Sat Jan 24 11:29:02 CET 2009 - mmarek@suse.cz

- update kabi files: ignore changes in struct pcie_link_state as
  it is an internal structure only.

-------------------------------------------------------------------
Sat Jan 24 11:26:16 CET 2009 - mmarek@suse.cz

- patches.suse/genksyms-add-override-flag.diff: genksyms: add
  --override flag.
- rpm/kernel-binary.spec.in: set KBUILD_OVERRIDE=1

-------------------------------------------------------------------
Sat Jan 24 01:25:44 CET 2009 - ghaskins@suse.de

- patches.fixes/sched-kabi-compat-hack.patch: sched: leave
  RT_GROUP_SCHED structure components intact to preserve kABI.

 broke kabi with fix for 456542

-------------------------------------------------------------------
Sat Jan 24 00:35:12 CET 2009 - trenn@suse.de

- patches.fixes/cpufreq_export_latency.patch: CPUFREQ: Introduce
  /sys/devices/system/cpu/cpu*/cpufreq/cpuinfo_transition_latency
  (bnc#464461).
- patches.fixes/cpufreq_ondemand_adjust_sampling_rate_limit.patch:
  CPUFREQ: ondemand/conservative: sanitize sampling_rate
  restrictions (bnc#464461).
- patches.fixes/cpufreq_ondemand_performance_optimise_default_settings.patch:
  CPUFREQ: ondemand: Limit default sampling rate to 300ms
  max. (bnc#464461).
- patches.fixes/x86_cpufreq_powernow-k8_acpi_latency_values.patch:
  X86 powernow-k8 cpufreq: Get transition latency from acpi _PSS
  object (bnc#464461).

-------------------------------------------------------------------
Fri Jan 23 20:29:24 CET 2009 - jeffm@suse.de

- patches.fixes/xfs-dmapi-fixes: xfs/dmapi: fix crash on mount
  (bnc#458027).

-------------------------------------------------------------------
Fri Jan 23 20:19:33 CET 2009 - ghaskins@suse.de

- Update config files: Disable RT_GROUP_SCHED (bnc#456542).

  The RT_GROUP_SCHED feature is experimental and clearly broken, so
  lets turn it off for now.

-------------------------------------------------------------------
Fri Jan 23 16:51:40 CET 2009 - jeffm@suse.de

- patches.fixes/hpilo-open-close-fix: hpilo open/close fix
  (bnc#466517).

-------------------------------------------------------------------
Fri Jan 23 15:59:44 CET 2009 - hare@suse.de

- patches.suse/dm-mpath-requeue-for-stopped-queue: Handle I/O
  on stopped queues correctly (bnc#458393).

-------------------------------------------------------------------
Fri Jan 23 15:34:11 CET 2009 - jbenc@suse.cz

- patches.suse/mnt-want-write-speedup.patch,
  patches.suse/mnt_clone_write.patch: modified not to break kABI,
  enabled (bnc#436953).

-------------------------------------------------------------------
Fri Jan 23 15:08:39 CET 2009 - jbenc@suse.cz

- patches.fixes/iwlagn-fix-rfkill.patch: iwlagn: fix hw-rfkill
  while the interface is down (bnc#446158).

-------------------------------------------------------------------
Fri Jan 23 14:59:57 CET 2009 - mmarek@suse.cz

- kabi/severities: temporarily enable changes in FcOE modules.

-------------------------------------------------------------------
Fri Jan 23 11:55:18 CET 2009 - hare@suse.de

- patches.arch/s390-08-06-personality.patch: kernel: setting 32
  bit personality doesn't work (bnc#466462).
- patches.arch/s390-08-07-compat_wrappers.patch: kernel:
  Add missing wrapper functions for 31 bit compat
  syscalls. (bnc#466462,LTC#51229).
- patches.fixes/block-leave-the-request-timeout-timer-running:
  Delete obsolete patch.

-------------------------------------------------------------------
Fri Jan 23 11:42:28 CET 2009 - bwalle@suse.de

- patches.drivers/fcoe-change-fcoe_sw-sg_tablesi.diff: change
  fcoe_sw sg_tablesize to SG_ALL (bnc #459142).
- patches.drivers/fcoe-check-return-for-fc_set_m.diff: check
  return for fc_set_mfs (bnc #459142).
- patches.drivers/fcoe-fix-frame-length-validati.diff: fix frame
  length validation in the early receive path (bnc #459142).
- patches.drivers/fcoe-fix-incorrect-use-of-struct-module.diff:
  fcoe: fix incorrect use of struct module (bnc #468051).
- patches.drivers/fcoe-improved-load-balancing-i.diff: improved
  load balancing in rx path (bnc #459142).
- patches.drivers/fcoe-logoff-of-the-fabric-when.diff: Logoff
  of the fabric when destroying interface (bnc #459142).
- patches.drivers/fcoe-remove-warn_on-in-fc_set.diff: remove
  WARN_ON in fc_set_mfs (bnc #459142).
- patches.drivers/fcoe-user_mfs-is-never-used.diff: user_mfs is
  never used (bnc #459142).
- patches.drivers/libfc-add-fc_disc-c-locking-co.diff: Add
  fc_disc.c locking comment block (bnc #459142).
- patches.drivers/libfc-ensure-correct-device_pu.diff: libfc:
  Ensure correct device_put/get usage (round 2).
- patches.drivers/libfc-fix-rport-recursive-lock.diff: libfc:
  Fix rport recursive lock on rport mutex (bnc #459142).
- patches.drivers/libfc-handle-rrq-exch-timeout.diff: libfc:
  handle RRQ exch timeout (bnc #465596).
- patches.drivers/libfc-improve-fc_lport-c-locki.diff: Improve
  fc_lport.c locking comment block (bnc #459142).
- patches.drivers/libfc-improve-fc_rport-c-locki.diff: Improve
  fc_rport.c locking comment block (459142).
- patches.drivers/libfc-make-fc_disc-inline-with.diff: make
  fc_disc inline with the fc_lport structure (bnc #459142).
- patches.drivers/libfc-make-rscn-parsing-more-r.diff: make RSCN
  parsing more robust (bnc #459142).
- patches.drivers/libfc-make-sure-we-access-the.diff: make sure
  we access the CRC safely (bnc #459142).
- patches.drivers/libfc-pass-lport-in-exch_mgr_r.diff: libfc:
  Pass lport in exch_mgr_reset (bnc #465596).
- patches.drivers/libfc-remove-debug-print-state.diff: libfc:
  Remove debug print statement, too verbose (bnc #459142).
- patches.drivers/libfc-set-the-release-function.diff: Set
  the release function for the rport's kobject (round 2)
  (bnc #459142).
- patches.drivers/libfc-updated-comment-for-orde.diff: updated
  comment for order of em and ex locks (bnc #459142).
- patches.drivers/libfc-updated-libfc-fcoe-modul.diff: updated
  libfc fcoe module ver to 1.0.6 (bnc #459142).
- patches.drivers/libfc-use-an-operations-struct.diff: use an
  operations structure for rport callbacks (bnc #459142).
- patches.drivers/libfc-when-rport-goes-away-re.diff: libfc:
  when rport goes away (re-plogi), clean up exchanges to/from
  rport (bnc #465596).
- patches.drivers/libfc_locking.diff: libfc, fcoe: fixed locking
  issues with lport->lp_mutex around lport->link_status (bnc
  #468053).
- patches.drivers/libfc_rport.diff: libfc: rport retry on LS_RJT
  from certain ELS (bnc #468054).

-------------------------------------------------------------------
Fri Jan 23 11:36:44 CET 2009 - hare@suse.de

- patches.fixes/qla2xxx-check-fc-rport-validity:
  qla2xxx: added check for fcport is valid in
  qla2x00_terminate_rport_io(). (bnc#467624).

-------------------------------------------------------------------
Fri Jan 23 11:01:59 CET 2009 - tiwai@suse.de

- patches.drivers/alsa-hda-gateway-t1616-quirk: ALSA: hda -
  Add quirk for Gateway T1616 laptop (bnc#467597).
- patches.drivers/alsa-hda-hp-dv4-quirk: ALSA: hda - Add model
  entry for HP dv4.
- patches.drivers/alsa-hda-intel-d945-ref-quirk: ALSA: hda -
  Add model=ref for Intel board with STAC9221 (bnc#406529).

-------------------------------------------------------------------
Fri Jan 23 10:48:16 CET 2009 - hare@suse.de

- patches.fixes/blk-leave-sync-timer-running: block: Rediff
- patches.fixes/block-use-round_jiffies_up: Block: use
  round_jiffies_up() (bnc#464155).
- Add missing patches to series.conf:
  patches.fixes/round-jiffies-up
  patches.fixes/block-use-round_jiffies_up
  patches.fixes/block-fix-blk_start_queueing
  patches.fixes/suppress-buffer-IO-errors
  patches.fixes/block-optimizations-in-blk_rq_timed_out_timer
  patches.fixes/block-add-comment-in-blk_rq_timed_out

-------------------------------------------------------------------
Fri Jan 23 07:51:35 CET 2009 - olh@suse.de

- update patches.fixes/scsi-ibmvscsi-vio_leak.patch:
  handle also drivers/scsi/ibmvscsi/ibmvfc.c

-------------------------------------------------------------------
Fri Jan 23 06:41:18 CET 2009 - sjayaraman@suse.de

- patches.fixes/cifs-fix-oops-on-ipv6-mount: cifs: make sure we
  allocate enough storage for socket address (467691).

-------------------------------------------------------------------
Fri Jan 23 05:57:48 CET 2009 - gregkh@suse.de

- patches.kernel.org/abi-fix-add-wb_sync_hold-enum-writeback_sync_modes.patch:
  ABI fix: add WB_SYNC_HOLD enum writeback_sync_modes.

-------------------------------------------------------------------
Fri Jan 23 05:08:48 CET 2009 - gregkh@suse.de

- patches.kernel.org/abi-fix-add-s_syncing-back-to-struct-super_block.patch:
  ABI fix: add s_syncing back to struct super_block.

-------------------------------------------------------------------
Fri Jan 23 02:26:30 CET 2009 - gregkh@suse.de

- update to 2.6.27.13-rc1:
  - security updates
  - lots of bugfixes
  - obsoletes:
    - patches.arch/ppc-fix_hugepage_check.patch
    - patches.drivers/alsa-hda-ad1986a-laptop-eapd-model-back
    - patches.drivers/alsa-hda-samsung-q45-quirk
    - patches.fixes/security-introduce-missing-kfree.patch
    - patches.fixes/xpc-fix-heartbeat
- Update config files.

-------------------------------------------------------------------
Thu Jan 22 23:55:10 CET 2009 - kkeil@suse.de

- patches.drivers/e1000-fix-shared-emc.patch: e1000: fix bug
  with shared interrupt during reset (bnc#396687)

-------------------------------------------------------------------
Thu Jan 22 22:43:48 CET 2009 - tonyj@suse.de

- patches.fixes/revert-bgcolor-line-feed-93f78da4.patch: Revert
  "vt: fix background color on line feed" (bnc#418613).

-------------------------------------------------------------------
Thu Jan 22 19:28:06 CET 2009 - jbenc@suse.cz

- patches.fixes/iwlwifi-fix-rs_get_rate-oops.patch: iwlwifi:
  fix rs_get_rate WARN_ON() (bnc#456002).
- Reordered wireless patches to group together patches touching the same
  driver.

-------------------------------------------------------------------
Thu Jan 22 19:13:20 CET 2009 - bphilips@suse.de

- patches.drivers/disable-catas_reset-by-default-to-avoid-problems-with-eeh.patch:
  disable catas_reset by default to avoid problems with EEH
  (bnc#456389).

-------------------------------------------------------------------
Thu Jan 22 17:42:04 CET 2009 - rw@suse.de

- patches.fixes/xpc-pass-physical:
  fixed kABI breakage. (bnc#458811)

-------------------------------------------------------------------
Thu Jan 22 15:58:54 CET 2009 - bwalle@suse.de

- scripts/tar-up_and_run_mbuild.sh: s390 (the 31 bit variant) is
  not an important spec file.

-------------------------------------------------------------------
Thu Jan 22 15:50:44 CET 2009 - jbenc@suse.cz

- patches.fixes/mac80211-add-direct-probe.patch: fixed kABI
  breakage, reenabled.

-------------------------------------------------------------------
Thu Jan 22 15:29:07 CET 2009 - mmarek@suse.cz

- rpm/modversions: eat the "override" keyword before parsing the
  symbol definition.

-------------------------------------------------------------------
Thu Jan 22 14:14:03 CET 2009 - olh@suse.de

- patches.fixes/scsi-ibmvscsi-vio_leak.patch:
  Correct VIO bus/device CMO accounting problems (bnc#468304 - LTC51205)

-------------------------------------------------------------------
Thu Jan 22 14:03:12 CET 2009 - olh@suse.de

- patches.suse/of_platform_driver.module-owner.patch:
  add missing module symlink to /sys/bus/*/driver/*
  in struct of_platform_driver.

-------------------------------------------------------------------
Thu Jan 22 13:29:23 CET 2009 - kkeil@suse.de

- patches.drivers/ixgbe_DCB_compile_err.patch: DCB compile
  error fix - new version from Intel  (bnc#465923)

-------------------------------------------------------------------
Thu Jan 22 12:58:06 CET 2009 - jbohac@suse.cz

- patches.arch/x86_64-hpet-64bit-timer.patch: allow 64-bit mode
  for HPET Timer0 (bnc#456700).
  (fix compilation on i386 and add hpet64 to kernel-parameters.txt)

-------------------------------------------------------------------
Thu Jan 22 12:25:59 CET 2009 - jbohac@suse.cz

- patches.arch/x86_64-hpet-64bit-timer.patch: allow 64-bit mode
  for HPET Timer0 (bnc#456700).

-------------------------------------------------------------------
Thu Jan 22 12:10:39 CET 2009 - rw@suse.de

- patches.fixes/xpc-pass-physical:
  sgi-xpc: need to pass the physical address, not virtual. (bnc#458811)
- patches.fixes/xpc-fix-heartbeat:
  sgi-xpc: eliminate false detection of no heartbeat. (bnc#464545)

-------------------------------------------------------------------
Thu Jan 22 11:28:20 CET 2009 - jkosina@suse.de

- patches.fixes/input-add-nomux-dell-vostro-1510.patch: Input:
  add Dell Vostro 1510 to nomux list (bnc#404881).

-------------------------------------------------------------------
Thu Jan 22 10:30:46 CET 2009 - jblunck@suse.de

- scripts/compute-PATCHVERSION.sh: Fix SRCVERSION parsing (bnc#465113).

-------------------------------------------------------------------
Thu Jan 22 10:02:42 CET 2009 - tiwai@suse.de

- patches.drivers/alsa-hda-add-volume-offset: ALSA: hda - Add
  extra volume offset to standard volume amp macros (bnc#466428).
- patches.drivers/alsa-hda-stac-reduce-volume-scale: ALSA: hda -
  Halve too large volume scales for STAC/IDT codecs (bnc#466428).

-------------------------------------------------------------------
Thu Jan 22 09:25:52 CET 2009 - hare@suse.de

- patches.drivers/lpfc-8.2.8.12-update: Update lpfc from 8.2.8.11
  to 8.2.8.12 (bnc#467713).

-------------------------------------------------------------------
Thu Jan 22 01:58:48 CET 2009 - jeffm@suse.de

- patches.fixes/reiserfs-debug-1036: fix missing jl arg

-------------------------------------------------------------------
Wed Jan 21 21:09:15 CET 2009 - mmarek@suse.cz

- rpm/kernel-binary.spec.in: delete duplicate error message in the
  kabi checks

-------------------------------------------------------------------
Wed Jan 21 20:04:30 CET 2009 - jeffm@suse.de

- patches.fixes/remove_kernel_physical_mapping_init_from_init:
  move kernel_physical_mapping_init to __meminit (bnc#467474).

-------------------------------------------------------------------
Wed Jan 21 19:56:34 CET 2009 - jbenc@suse.cz

- patches.fixes/mac80211-add-direct-probe.patch: disabled, as it changes
  kABI.

-------------------------------------------------------------------
Wed Jan 21 19:46:46 CET 2009 - gregkh@suse.de

- patches.fixes/security-introduce-missing-kfree.patch: security:
  introduce missing kfree (bnc#467322).
- patches.fixes/sysfs-fix-problems-with-binary-files.patch:
  sysfs: fix problems with binary files.

-------------------------------------------------------------------
Wed Jan 21 19:35:32 CET 2009 - rw@suse.de

- patches.arch/ia64-page-migration.fix:
  fix deadlock caused by cpe_migrate.ko and mark it supported.
  (bnc#464676)

-------------------------------------------------------------------
Wed Jan 21 19:23:31 CET 2009 - jeffm@suse.de

- patches.fixes/sn-irq-affinity: sn2: preserve irq affinity set
  in PROM (bnc#457679).

-------------------------------------------------------------------
Wed Jan 21 19:15:43 CET 2009 - jeffm@suse.de

- patches.fixes/uv_zalias_support: uv: Support for non-nasid 0
  systems (bnc#458869).

-------------------------------------------------------------------
Wed Jan 21 19:12:47 CET 2009 - jeffm@suse.de

- patches.fixes/xpc-fix-NULL-deref: sgi-xpc: Remove NULL pointer
  dereference. (bnc#466563).
- patches.fixes/xpc-write-barrier: sgi-xpc: ensure flags are
  updated before bte_copy (bnc#466563).

-------------------------------------------------------------------
Wed Jan 21 19:06:26 CET 2009 - jbenc@suse.cz

- patches.fixes/ipw2200-workaround-firmware-restarts-when-scanning.patch:
  ipw2200: fix scanning while associated (bnc#459067).

-------------------------------------------------------------------
Wed Jan 21 19:01:41 CET 2009 - jbenc@suse.cz

- patches.fixes/iwl3945-fix-rfkill.patch: iwl3945: report
  killswitch changes even if the interface is down (bnc#446013).

-------------------------------------------------------------------
Wed Jan 21 18:51:54 CET 2009 - jbenc@suse.cz

- patches.fixes/mac80211-add-direct-probe.patch: mac80211:
  add direct probe before association (bnc#461889).

-------------------------------------------------------------------
Wed Jan 21 16:38:10 CET 2009 - hare@suse.de

- patches.drivers/mptsas-discover-all-devices: mptsas driver
  fails to discover devices (bnc#459932).

-------------------------------------------------------------------
Wed Jan 21 14:04:08 CET 2009 - jbeulich@novell.com

- Update Xen patches to 2.6.27.12.
- patches.xen/764-netback-foreign-pages.patch: netback: handle
  non-netback foreign pages.
- patches.xen/769-evtchn-CPU-offline.patch: evtchn: Fix CPU offlining
  to switch all affected ports belonging to a particular /dev/evcthn
  user.
- patches.xen/gso-size-check.patch: gso: Ensure that the packet
  is long enough.
- patches.xen/xen-S3-MSI: fix Dom0 resume from S3 when MSI is
  in use (bnc#435596).
- patches.xen/xen3-e1000e_ioremap_sanity_check: ioremap sanity
  check to catch mapping requests exceeding the BAR sizes
  (bnc#425480).
- patches.xen/xen3-x86-fix-kmap-contig.patch: x86: contiguous
  kmap fix (bnc#449812).

-------------------------------------------------------------------
Wed Jan 21 12:08:54 CET 2009 - olh@suse.de

- update patches.suse/radeon-monitor-jsxx-quirk.patch:
  implement correct model matching

-------------------------------------------------------------------
Wed Jan 21 10:20:05 CET 2009 - olh@suse.de

- update patches.suse/dm-mpath-tracking-nr-bytes:
  lpp_end_io gets nr_bytes as third arg

-------------------------------------------------------------------
Wed Jan 21 10:04:08 CET 2009 - olh@suse.de

- update patches.suse/radeon-monitor-jsxx-quirk.patch:
  match all JSxx/QSxx models based on the first 4 chars in 'model'

-------------------------------------------------------------------
Wed Jan 21 08:09:10 CET 2009 - olh@suse.de

- update patches.arch/ppc-axon-missing-msi-workaround-5.diff:
  Fix MSI after kexec (bnc#467633)

-------------------------------------------------------------------
Tue Jan 20 21:01:18 CET 2009 - gregkh@suse.de

- clean up patch fuzz after 2.6.27.12 inclusion.

-------------------------------------------------------------------
Tue Jan 20 20:50:47 CET 2009 - gregkh@suse.de

- Update to the real 2.6.27.12

-------------------------------------------------------------------
Tue Jan 20 17:00:55 CET 2009 - jeffm@suse.de

- patches.suse/reiserfs_warning-reentrant: reiserfs: eliminate
  reiserfs_warning from uniqueness functions; Fixes deadlock.

-------------------------------------------------------------------
Tue Jan 20 16:39:35 CET 2009 - olh@suse.de

- patches.drivers/cxgb3-ser.patch:
  reset the adapter on fatal error (bnc#466062 - LTC51042)

-------------------------------------------------------------------
Tue Jan 20 15:24:43 CET 2009 - jjolly@suse.de

- patches.arch/s390-08-03-iucv-cpu-hotremove.diff: iucv: failing
  cpu hot remove for inactive iucv (bnc#466462,LTC#51104).
- patches.arch/s390-08-04-compat-sigaltstack.diff:
  kernel: 31 bit compat sigaltstack syscall fails with
  -EFAULT. (bnc#466462,LTC#50888).
- patches.arch/s390-08-05-af_iucv-msgpeek-fix.patch:
  af_iucv: System hang if recvmsg() is used with MSG_PEEK
  (bnc#466462,LTC#51136).

-------------------------------------------------------------------
Tue Jan 20 15:15:19 CET 2009 - hare@suse.de

- patches.suse/dm-mpath-accept-failed-paths: Only accept
  non-existing paths when adding failed paths (bnc#467579)

-------------------------------------------------------------------
Tue Jan 20 12:19:52 CET 2009 - mmarek@suse.cz

- rpm/kernel-source.spec.in: set CONFIG_DEBUG_INFO=y in the
  packaged .configs if builfing debug packages (bnc#460887)

-------------------------------------------------------------------
Mon Jan 19 16:40:39 CET 2009 - mmarek@suse.cz

- rpm/kernel-binary.spec.in: set %tolerate_kabi_changes to 6

-------------------------------------------------------------------
Mon Jan 19 16:40:11 CET 2009 - mmarek@suse.cz

- patches.suse/export-iwl_rx_allocate: reintroduce
  EXPORT_SYMBOL(iwl_rx_allocate).

-------------------------------------------------------------------
Mon Jan 19 13:56:20 CET 2009 - mmarek@suse.cz

- import SLE11 RC2 reference kabi

-------------------------------------------------------------------
Mon Jan 19 11:35:12 CET 2009 - hare@suse.de

- patches.drivers/mpt-return-all-sense-data: MPT Fusion doesn't
  return all sense data (bnc#466179).

-------------------------------------------------------------------
Sat Jan 17 00:20:49 CET 2009 - gregkh@suse.de

- Update to 2.6.27.12-rc2

-------------------------------------------------------------------
Fri Jan 16 17:46:11 CET 2009 - od@suse.de

- patches.arch/x86-call-boot-IRQ-quirks-at-end-of-device-init-and-during-resume.patch:
  call boot IRQ quirks at end of device init and during resume.
- patches.arch/x86-disable-AMD-ATI-boot-interrupt-generation.patch:
  update to upstream variant of this patch:
    - integrate an older quirk to make IO-APIC mode work on AMD
      8131 rev. A0 and B0
    - fix boot IRQ disabling logic for AMD 813x
    - remove unneeded code for AMD SB700S

-------------------------------------------------------------------
Fri Jan 16 16:09:26 CET 2009 - jbeulich@novell.com

- patches.arch/x86-fix-kmap-contig.patch: x86: contiguous kmap
  fix (bnc#449812).

-------------------------------------------------------------------
Fri Jan 16 10:55:12 CET 2009 - olh@suse.de

- enable mptsas in kdump kernel to allow crashdump on QS2x blades

-------------------------------------------------------------------
Fri Jan 16 08:44:42 CET 2009 - tiwai@suse.de

Fix STAC925x patch again
- patches.drivers/alsa-hda-stac925x-init-fix: ALSA: hda - Fix
  (yet more) STAC925x issues (bnc#460478).

-------------------------------------------------------------------
Fri Jan 16 07:03:59 CET 2009 - jjolly@suse.de

- patches.arch/s390-08-01-cio-fix-mp-mode.diff: cio: fix
  subchannel multipath mode setup (bnc#466462,LTC#51047).
- patches.arch/s390-08-02-zfcp-gpn-align-fix.diff: zfcp: fix
  memory alignment for GPN_FT requests. (bnc#466462).

-------------------------------------------------------------------
Thu Jan 15 23:53:36 CET 2009 - gregkh@suse.de

- Update config files for vanilla kernel versions due to new config
  option added in 2.6.27.12-rc1.

-------------------------------------------------------------------
Thu Jan 15 23:47:39 CET 2009 - gregkh@suse.de

- Update to 2.6.27.12-rc1:
  - security fixes
  - fixes CVE-2009-0029
  - bug fixes all over the place.
  - obsoletes the following patches:
    - patches.arch/ppc-cmm_no_kdump.patch
    - patches.drivers/alsa-caiaq-midi-oops-fix
    - patches.drivers/alsa-hda-hp-6730b-quirk
    - patches.drivers/ibmvfc-host_init_delay.patch
    - patches.drivers/ibmvfc-improve_sync_events.patch
    - patches.fixes/PCI-Suspend-and-resume-PCI-Express-ports-with-interrupts-disabled.patch
    - patches.fixes/PCI-handle-PCI-state-saving-with-interrupts-disabled.patch
    - patches.fixes/fs-symlink-write_begin-allocation-context-fix.patch
    - patches.fixes/mm-lockless-pagecache-barrier.patch
    - patches.fixes/pci-rework-suspend-of-devices-with-no-drivers.patch
    - patches.fixes/uv-remove-erroneous-BAU-init
- Update config files.

-------------------------------------------------------------------
Thu Jan 15 11:37:26 CET 2009 - tiwai@suse.de

- patches.drivers/alsa-virtuoso-no-eeprom-overwrite: sound:
  virtuoso: do not overwrite EEPROM on Xonar D2/D2X (bnc#462365).

-------------------------------------------------------------------
Thu Jan 15 11:16:35 CET 2009 - bwalle@suse.de

- patches.suse/s390-System.map.diff:
  Strip L2^B symbols (bnc #456682).

-------------------------------------------------------------------
Thu Jan 15 11:09:29 CET 2009 - tiwai@suse.de

- patches.drivers/alsa-hda-gateway-fix: ALSA: patch_sigmatel:
  Add missing Gateway entries and autodetection (bnc#460478).
- patches.drivers/alsa-hda-gateway-fix2: ALSA: hda - More fixes
  on Gateway entries (bnc#460478).
- patches.drivers/alsa-hda-hp-dv5-mic-fix: ALSA: hda - Fix HP
  dv5 mic input (bnc#462913).
- patches.drivers/alsa-hda-hp-dv5-quirk: ALSA: hda - Add quirk
  for another HP dv5 (bnc#462913).
- patches.drivers/alsa-hda-idt92hd83-fix-typo: ALSA: hda -
  Fix a typo.
- patches.drivers/alsa-hda-samsung-q45-quirk: ALSA: hda - Add
  automatic model setting for Samsung Q45.
- patches.drivers/alsa-hda-seek-for-codec-id: ALSA: hda - Add
  a new function to seek for a codec ID (bnc#460478).
- patches.drivers/alsa-hda-sigmatel-no-hp-reset: ALSA: hda -
  Don't reset HP pinctl in patch_sigmatel.c (bnc#460478).
- patches.drivers/alsa-hda-stac925x-init-fix: ALSA: hda - Fix
  missing initialization of NID 0x0e for STAC925x (bnc#460478).

-------------------------------------------------------------------
Thu Jan 15 08:40:13 CET 2009 - olh@suse.de

- patches.arch/ppc-fix_hugepage_check.patch:
  is_hugepage_only_range() must account for both 4kB and 64kB
  slices (bnc#466229 - LTC51063)

-------------------------------------------------------------------
Wed Jan 14 23:23:42 CET 2009 - jeffm@suse.de

- Update config files: Disabled PARAVIRT on vanilla and LGUEST.

-------------------------------------------------------------------
Wed Jan 14 23:07:16 CET 2009 - jeffm@suse.de

- Enabled patches.suse/unlock_page-speedup.patch

-------------------------------------------------------------------
Wed Jan 14 22:00:49 CET 2009 - rjw@suse.de

- patches.fixes/PCI-PM-Split-PCI-Express-port-suspend-resume.patch:
  PCI PM: Split PCI Express port suspend-resume (bnc#455926).
- patches.fixes/PCI-Suspend-and-resume-PCI-Express-ports-with-interrupts-disabled.patch:
  PCI: Suspend and resume PCI Express ports with interrupts
  disabled (bnc#455926).
- patches.fixes/PCI-handle-PCI-state-saving-with-interrupts-disabled.patch:
  PCI: handle PCI state saving with interrupts disabled
  (bnc#455926).
- patches.fixes/pci-rework-suspend-of-devices-with-no-drivers.patch:
  PCI: Rework default handling of suspend and resume (bnc#455926).

-------------------------------------------------------------------
Wed Jan 14 19:38:29 CET 2009 - jeffm@suse.de

- Update config files: Disable PARAVIRT.

-------------------------------------------------------------------
Wed Jan 14 19:20:29 CET 2009 - gregkh@suse.de

- refresh patches for fuzz due to update to 2.6.27.11

-------------------------------------------------------------------
Wed Jan 14 19:02:21 CET 2009 - gregkh@suse.de

- Update to final version of 2.6.27.11

-------------------------------------------------------------------
Wed Jan 14 16:38:47 CET 2009 - kkeil@suse.de

- patches.drivers/ixgbe-dcb-setstate.patch: Bugfix for ixgbe
  and kernel DCB netlink code. (bnc#458194)
- patches.drivers/ixgbe_DCB_compile_err.patch: DCB compile
  error fix. (bnc#465923)
- Update config files.

-------------------------------------------------------------------
Wed Jan 14 15:56:58 CET 2009 - trenn@suse.de

- patches.fixes/acpi_irq_quirk_pci_irq_derive.patch: Delete.
It came out that this is an already fixed BIOS bug. The quirk
is not needed anymore.

-------------------------------------------------------------------
Wed Jan 14 14:53:51 CET 2009 - trenn@suse.de

- patches.fixes/acpi_fix_double_slash_root_prefix_handling.patch:
  In AcpiNsGetInternalNameLength, skip the redundant backslash
  of RootPrefix (http://bugzilla.kernel.org/show_bug.cgi?id=11541
  http://www.acpica.org/bugzilla/show_bug.cgi?id=739).
- patches.fixes/acpi_video_always_update_sys.patch: video: always
  update the brightness when poking "brightness" (bnc#450149).
- patches.fixes/acpi_video_handle_reversed_brightness_info.patch:
  ACPI: video: Fix reversed brightness behavior on ThinkPad SL
  series (bnc#450149).

-------------------------------------------------------------------
Wed Jan 14 08:45:29 CET 2009 - olh@suse.de

- patches.fixes/sched-fix-__load_balance_iterator-for-cfs-with-on.patch:
  fix __load_balance_iterator() for cfs with only one task
  (bnc#457594 - LTC50544)

-------------------------------------------------------------------
Wed Jan 14 08:32:32 CET 2009 - olh@suse.de

- patches.fixes/xfs-redirty-ENOSPC.patch: Re-dirty pages on
  ENOSPC when converting delayed allocations (bnc#433112 - LTC48749)

-------------------------------------------------------------------
Wed Jan 14 04:33:33 CET 2009 - npiggin@suse.de

- Added guarded patches:
- patches.suse/mnt-want-write-speedup.patch: fs: mnt_want_write
  speedup (bnc#436953).
- patches.suse/mnt_clone_write.patch: fs: introduce
  mnt_clone_write (bnc#436953).
- patches.suse/unlock_page-speedup.patch: mm: unlock_page speedup
  (bnc#436953).

-------------------------------------------------------------------
Wed Jan 14 00:51:58 CET 2009 - gregkh@suse.de

- Update config files.
- patches.drivers/add-via-chrome9-drm-support.patch: add Via
  chrome9 drm support.

-------------------------------------------------------------------
Wed Jan 14 00:29:20 CET 2009 - gregkh@suse.de

- patches.drivers/pata_via.c-support-vx855-and-future-chips-whose-ide-controller-use-0x0571.patch:
  pata_via.c: Support VX855 and future chips whose IDE controller
  use 0x0571..

-------------------------------------------------------------------
Tue Jan 13 16:46:08 CET 2009 - hare@suse.de

- patches.fixes/scsi-restart-lookup-by-target: Modify patch
  after suggestions from James Bottomley (bnc#465346).

-------------------------------------------------------------------
Tue Jan 13 14:54:58 CET 2009 - hare@suse.de

- patches.fixes/scsi-restart-lookup-by-target: Restart
  scsi_device_lookup_by_target() (bnc#465346).

-------------------------------------------------------------------
Tue Jan 13 10:43:59 CET 2009 - olh@suse.de

- update patches.drivers/cxgb3-Allocate-multiqueues-at-init-time:
  Allow multiqueue setting in MSI-X mode only (bnc#464351 - LTC50966)

-------------------------------------------------------------------
Tue Jan 13 08:55:32 CET 2009 - olh@suse.de

- patches.drivers/cxgb3i-mainline.patch: fixes bug in tag release
  and sync-up cxgb3i with mainline state (bnc#464508 - LTC50816)

-------------------------------------------------------------------
Tue Jan 13 05:25:12 CET 2009 - gregkh@suse.de

- Update to 2.6.27.11-rc1:
  - lots of minor fixes
  - obsoletes:
    - patches.fixes/md-bitmap-read-do-not-overflow
    - patches.suse/scsi-scsi_transport_srp-shost_data.patch

-------------------------------------------------------------------
Mon Jan 12 20:09:42 CET 2009 - gregkh@suse.de

- supported.conf: add kernel/drivers/acpi/acpi_memhotplug as supported

-------------------------------------------------------------------
Mon Jan 12 19:06:00 CET 2009 - mmarek@suse.cz

- rpm/kernel-source.spec.in, rpm/source-post.sh: handle arch
  symlinks like i586 -> i386 in /usr/src/linux-obj.

-------------------------------------------------------------------
Mon Jan 12 18:39:57 CET 2009 - gregkh@suse.de

- supported.conf: updated staging and other drivers

-------------------------------------------------------------------
Mon Jan 12 18:11:10 CET 2009 - kkeil@suse.de

- patches.drivers/r8169-Tx-performance-tweak-helper: r8169:
  Tx performance tweak helper.
- patches.drivers/r8169-add-8168-8101-registers-description:
  r8169: add 8168/8101 registers description.
- patches.drivers/r8169-add-hw-start-helpers-for-the-8168-and-the-8101:
  r8169: add hw start helpers for the 8168 and the 8101.
- patches.drivers/r8169-additional-8101-and-8102-support: r8169:
  additional 8101 and 8102 support.
- patches.drivers/r8169-use-pci_find_capability-for-the-PCI-E-features:
  r8169: use pci_find_capability for the PCI-E features.
  (bnc#448168)
-------------------------------------------------------------------
Mon Jan 12 15:50:46 CET 2009 - dgollub@suse.de

- scripts/tar-up_and_run_mbuild.sh: use $BUILD_DIR instead of fixed
  "kernel-source" string, to stay in sync with with differet kernel
  variants.

-------------------------------------------------------------------
Mon Jan 12 14:25:27 CET 2009 - mmarek@suse.cz

- rpm/kernel-source.spec.in, rpm/source-post.sh, rpm/source-pre.sh:
  replace the /usr/src/linux-obj symlink with a directory containing
  per-flavor symlinks instead. This allows us to install kernel-source /
  syms and kernel-source-rt / syms-rt in parallel and still find
  everything below /usr/src/linux-obj/.
- rpm/kernel-binary.spec.in: for -rt, install into
      /usr/src/linux-$version-rt-obj.
- rpm/kernel-syms.spec.in: fix kernel-source requires for -rt.

-------------------------------------------------------------------
Sun Jan 11 23:18:21 CET 2009 - jkosina@suse.de

- patches.drivers/input-usbtouchscreen-hw-calibration.patch:
  Input: usbtouchscreen - allow reporting calibrated data
  (bnc#444814).

-------------------------------------------------------------------
Fri Jan  9 18:54:47 CET 2009 - mmarek@suse.cz

- patches.suse/file-capabilities-add-file_caps-switch.diff:
  fix parsing of the file_caps commandline option (bnc#264075)

-------------------------------------------------------------------
Fri Jan  9 18:17:45 CET 2009 - trenn@suse.de

- patches.arch/x86_fix_llc_shared_map__cpu_llc_id_anomolies.patch:
  x86: fix intel x86_64 llc_shared_map/cpu_llc_id anomolies
  (bnc#464329).

-------------------------------------------------------------------
Fri Jan  9 16:25:12 CET 2009 - olh@suse.de

- patches.arch/ppc-cmm_no_kdump.patch:
  Disable Collaborative Memory Manager for kdump (bnc#460552 - LTC50789)

-------------------------------------------------------------------
Fri Jan  9 16:13:13 CET 2009 - jslaby@suse.cz

- patches.suse/cgroup-disable-memory.patch: memcg: disable the
  memory controller by default.
- patches.suse/add-enable_cgroup-parameter.patch: Delete.
- patches.suse/disable-cgroups.patch: Delete.

-------------------------------------------------------------------
Fri Jan  9 16:13:09 CET 2009 - olh@suse.de

- patches.suse/radeon-monitor-jsxx-quirk.patch
  fix compile errors

-------------------------------------------------------------------
Fri Jan  9 15:40:35 CET 2009 - jslaby@suse.de

- patches.fixes/ath5k-ignore-calibration-return-value.patch:
  ath5k: ignore the return value of
  ath5k_hw_noise_floor_calibration (bnc#446541).

-------------------------------------------------------------------
Fri Jan  9 15:37:22 CET 2009 - jslaby@suse.de

- patches.fixes/cgroups-suppress-cloning-warning.patch: cgroups:
  suppress bogus warning messages (bnc#460961).

-------------------------------------------------------------------
Fri Jan  9 15:28:56 CET 2009 - olh@suse.de

- patches.suse/radeon-monitor-jsxx-quirk.patch: Add quirk for
  the graphics adapter in some JSxx (bnc#461002 - LTC50817)

-------------------------------------------------------------------
Fri Jan  9 14:34:02 CET 2009 - trenn@suse.de

- patches.fixes/acpi_irq_quirk_pci_irq_derive.patch: ACPI: Do not
  derive IRQ from parent bridge/device via boot param/dmi list
  (bnc#437211).
- patches.suse/acpi_osi_sle11_ident.patch: Provide possibility
  for vendors to fix BIOS issues for SLE11 only (none).

-------------------------------------------------------------------
Fri Jan  9 13:03:36 CET 2009 - hare@suse.de

- patches.drivers/blk-request-based-multipath-update: Rediff.
- patches.fixes/scsi-refactor-busy-processing: refactor
  sdev/starget/shost busy checking; break out from
  blk-request-based-multipath-update.

-------------------------------------------------------------------
Fri Jan  9 12:31:34 CET 2009 - hare@suse.de

- patches.drivers/lpfc-8.2.8.11-update: Update lpfc from 8.2.8.10
  to 8.2.8.11 (bnc#464662).
- patches.fixes/scsi-call-unprep_request-under-lock: scsi_lib:
  only call scsi_unprep_request() under queue lock (bnc#464155).
- patches.fixes/scsi-fix-hang-in-starved-list-processing: Fix
  hang in starved list processing (bnc#464155).

-------------------------------------------------------------------
Fri Jan  9 12:28:55 CET 2009 - kkeil@suse.de

- patches.drivers/bnx2-Add-PCI-ID-for-5716S: bnx2: Add PCI ID
  for 5716S
- patches.drivers/bnx2-Fix-bug-in-bnx2_free_rx_mem_: bnx2:
  Fix bug in bnx2_free_rx_mem() (bnc#464130)

-------------------------------------------------------------------
Fri Jan  9 12:11:23 CET 2009 - jslaby@suse.cz

- patches.suse/disable-cgroups.patch: Disable all cgroups
  (bnc#436025).

-------------------------------------------------------------------
Fri Jan  9 11:39:59 CET 2009 - hare@suse.de

- Backporting block layer fixes (bnc#464155):
  * patches.fixes/block-add-comment-in-blk_rq_timed_out: add
    comment in blk_rq_timed_out() about why next can not be 0
  * patches.fixes/block-fix-blk_start_queueing: block: Fix
    blk_start_queueing() to not kick a stopped queue.
  * patches.fixes/block-leave-the-request-timeout-timer-running:
    block: leave the request timeout timer running even on an
    empty list.
  * patches.fixes/block-optimizations-in-blk_rq_timed_out_timer:
    block: optimizations in blk_rq_timed_out_timer().
  * patches.fixes/block-suppress-buffer-IO-errors: block: Supress
    Buffer I/O errors when SCSI REQ_QUIET flag set.
  * patches.fixes/block-use-round_jiffies_up: Block: use
    round_jiffies_up().
  * patches.fixes/round-jiffies-up: Add round_jiffies_up and
    related routines.

-------------------------------------------------------------------
Fri Jan  9 11:21:39 CET 2009 - jbeulich@novell.com

- patches.xen/xen3-acpi-pci-pci-msi-_osc-support-capabilities-called-when-root-bridge-added.patch:
  ACPI/PCI: PCI MSI _OSC support capabilities called when root
  bridge added (bnc#438941).

-------------------------------------------------------------------
Fri Jan  9 10:23:55 CET 2009 - hare@suse.de

- patches.fixes/scsi_dh-retry-on-UNIT_ATTENTION: scsi_dh_rdac
  does not retry MODE SENSE on UNIT ATTENTION (bnc#464155).
- patches.suse/scsi-check-removed-device-for-offline: Only check
  for SDEV_OFFLINE and SDEV_DEL, not SDEV_CANCEL.

-------------------------------------------------------------------
Fri Jan  9 10:06:29 CET 2009 - jslaby@suse.cz

- patches.suse/add-enable_cgroup-parameter.patch: Add
  cgroup_enable parameter (bnc#436025).

-------------------------------------------------------------------
Fri Jan  9 00:19:19 CET 2009 - gregkh@suse.de

- patches.drivers/acpi-pci-include-missing-acpi.h-file-in-pci-acpi.h.patch:
  ACPI/PCI: include missing acpi.h file in
  pci-acpi.h. (bnc#438941).

-------------------------------------------------------------------
Fri Jan  9 00:14:25 CET 2009 - gregkh@suse.de

- clean up patch fuzz

-------------------------------------------------------------------
Thu Jan  8 23:56:01 CET 2009 - gregkh@suse.de

- patches.drivers/acpi-pci-pci-msi-_osc-support-capabilities-called-when-root-bridge-added.patch:
  ACPI/PCI: PCI MSI _OSC support capabilities called when root
  bridge added (bnc#438941).
- patches.drivers/acpi-pci-pcie-aer-_osc-support-capabilities-called-when-root-bridge-added.patch:
  ACPI/PCI: PCIe AER _OSC support capabilities called when root
  bridge added (bnc#438941).
- patches.drivers/acpi-pci-pcie-aspm-_osc-support-capabilities-called-when-root-bridge-added.patch:
  ACPI/PCI: PCIe ASPM _OSC support capabilities called when root
  bridge added (bnc#438941).
- patches.drivers/acpi-pci-remove-obsolete-_osc-capability-support-functions.patch:
  ACPI/PCI: remove obsolete _OSC capability support functions
  (bnc#438941).

-------------------------------------------------------------------
Thu Jan  8 23:06:58 CET 2009 - gregkh@suse.de

- patches.drivers/acpi-pci-call-_osc-support-during-root-bridge-discovery.patch:
  ACPI/PCI: call _OSC support during root bridge discovery
  (bnc#438941).
- patches.drivers/acpi-pci-change-pci_osc_control_set-to-query-control-bits-first.patch:
  ACPI/PCI: Change pci_osc_control_set() to query control bits
  first (bnc#438941).
- patches.drivers/acpi-pci-fix-possible-race-condition-on-_osc-evaluation.patch:
  ACPI/PCI: Fix possible race condition on _OSC evaluation
  (bnc#438941).
- patches.drivers/acpi-pci-include-missing-acpi.h-file-in-pci-acpi.h.patch:
  ACPI/PCI: include missing acpi.h file in
  pci-acpi.h. (bnc#438941).
- patches.drivers/acpi-pci-pci-extended-config-_osc-support-called-when-root-bridge-added.patch:
  ACPI/PCI: PCI extended config _OSC support called when root
  bridge added (bnc#438941).

-------------------------------------------------------------------
Thu Jan  8 19:38:41 CET 2009 - gregkh@suse.de

- patches.drivers/bnx2x-version-update.patch: bnx2x: Version
  Update (bnc#439679).

-------------------------------------------------------------------
Thu Jan  8 19:16:28 CET 2009 - jjolly@suse.de

- patches.arch/s390-07-01-zfcp-port-failed-message.diff: zfcp:
  Remove message for failed port (bnc#464466).
- patches.arch/s390-07-02-zfcp-unchained-fsf.diff: zfcp: Add
  support for unchained FSF requests (bnc#464466).
- patches.arch/s390-07-03-topology-fix.diff: kernel: fix cpu
  topology support (bnc#464466).
- patches.arch/s390-07-04-dasd-failfast.patch: dasd: Add
  'failfast' device feature. (bnc#464466,LTC#43066).

-------------------------------------------------------------------
Thu Jan  8 15:47:53 CET 2009 - tiwai@suse.de

- patches.drivers/alsa-caiaq-midi-oops-fix: ALSA: caiaq - Fix
  Oops with MIDI.

-------------------------------------------------------------------
Thu Jan  8 15:13:22 CET 2009 - knikanth@suse.de

- patches.fixes/dm-avoid-put-table-dm_any_congested: dm: avoid
  destroying table in dm_any_congested (bnc#457205).
- patches.fixes/dm-table-ref-count: dm table: rework reference
  counting (bnc#457205).
- patches.fixes/dm-unbind-drop-ref: dm table: drop reference at
  unbind (bnc#457205).

-------------------------------------------------------------------
Thu Jan  8 13:00:35 CET 2009 - olh@suse.de

- update kdump config, disable some unused drivers

-------------------------------------------------------------------
Thu Jan  8 12:58:45 CET 2009 - olh@suse.de

- refresh config files, no functional changes

-------------------------------------------------------------------
Thu Jan  8 12:52:20 CET 2009 - olh@suse.de

- patches.drivers/ehea-modinfo.patch:
  use separate table for module alias (bnc#435215 - LTC48564)

-------------------------------------------------------------------
Thu Jan  8 12:41:24 CET 2009 - tiwai@suse.de

Backport fixes for HD-audio from the upstream:
- patches.drivers/alsa-hda-ad1882-id-typo-fix: ALSA: hda -
  Fix typos for AD1882 codecs.
- patches.drivers/alsa-hda-ad1986a-laptop-eapd-model-back: ALSA:
  hda - make laptop-eapd model back for AD1986A.
- patches.drivers/alsa-hda-hp2230s-quirk: ALSA: hda - Add quirk
  for HP 2230s (bnc#461660).
- patches.drivers/alsa-hda-sigmatel-add-missing-terminators:
  ALSA: hda - Add missing terminators in patch_sigmatel.c.

-------------------------------------------------------------------
Thu Jan  8 11:46:43 CET 2009 - bwalle@suse.de

- Update config files: Enable CONFIG_EHEA=m (and CONFIG_IBMEBUS=y)
  for ppc/kdump and ppc64/kdump (bnc #459119).

-------------------------------------------------------------------
Thu Jan  8 10:57:36 CET 2009 - jblunck@suse.de

- Make kernel-source.changes incremental again

-------------------------------------------------------------------
Thu Jan  8 10:15:08 CET 2009 - olh@suse.de

- supported.conf: rename dm-leastpending-path to dm-leastpending

-------------------------------------------------------------------
Thu Jan  8 09:27:28 CET 2009 - olh@suse.de

- patches.drivers/ehea-modinfo.patch:
  add alias entry for portN properties (bnc#435215 - LTC48564)

-------------------------------------------------------------------
Thu Jan  8 08:19:15 CET 2009 - olh@suse.de

- patches.drivers/ibmvfc-abort-response.patch:
  Fixup command response translation (bnc#459383 - LTC50695)

-------------------------------------------------------------------
Thu Jan  8 08:15:34 CET 2009 - olh@suse.de

- patches.drivers/ibmvfc-improve_sync_events.patch:
  Improve async event handling (bnc#460567 - LTC50778)

-------------------------------------------------------------------
Thu Jan  8 06:29:53 CET 2009 - gregkh@suse.de

- patches.drivers/via-unichrome-drm-bugfixes.patch: via: Unichrome
  DRM bugfixes.

-------------------------------------------------------------------
Thu Jan  8 06:19:53 CET 2009 - coly.li@suse.de

- Move patch from patches.suse/dlm-fix-shutdown-cleanup.patch to
  patches.fixes/dlm-fix-shutdown-cleanup.patch

-------------------------------------------------------------------
Thu Jan  8 06:11:18 CET 2009 - coly.li@suse.de

- Fixes a regression from commit
  0f8e0d9a317406612700426fad3efab0b7bbc467, 
  "dlm: allow multiple lockspace creates".

-------------------------------------------------------------------
Wed Jan  7 16:37:22 CET 2009 - olh@suse.de

- patches.arch/ppc-pseries-cpu-migrate.patch: Update
  default_server during migrate_irqs_away (bnc#460566 - LTC50723)

-------------------------------------------------------------------
Wed Jan  7 16:25:48 CET 2009 - jack@suse.cz

- patches.suse/mm-increase-dirty-limits.patch: Increase limits
  for starting writeback of dirty data (bnc#449662).

-------------------------------------------------------------------
Wed Jan  7 15:43:23 CET 2009 - ghaskins@suse.de

- Update config files (part of bnc#448412).

-------------------------------------------------------------------
Wed Jan  7 14:55:19 CET 2009 - ghaskins@suse.de

- patches.fixes/ia64-configure-HAVE_UNSTABLE_SCHED_CLOCK-for-SGI_SN.patch:
  configure HAVE_UNSTABLE_SCHED_CLOCK for SGI_SN systems (bnc#448412).

-------------------------------------------------------------------
Wed Jan  7 13:53:32 CET 2009 - hare@suse.de

- patches.drivers/lpfc-8.2.8.10-update: Emulex 8.2.8.10 driver
  patches for SLE11 (bnc#460775).

-------------------------------------------------------------------
Wed Jan  7 13:37:56 CET 2009 - knikanth@suse.de

- patches.suse/dm-barrier-single-device: Update Patch-mainline
  header. Patch is not refreshed as it breaks kabi (FATE#304489).

-------------------------------------------------------------------
Wed Jan  7 12:35:13 CET 2009 - hare@suse.de

- patches.drivers/cciss-driver-panic-on-volume-delete: cciss
  driver may panic if a logical volume is deleted (bnc#459553).

-------------------------------------------------------------------
Wed Jan  7 10:32:20 CET 2009 - hare@suse.de

- patches.suse/scsi-netlink-ml: Use GFP_ATOMIC to avoid deadlocks
  (bnc#461747).

-------------------------------------------------------------------
Wed Jan  7 09:55:34 CET 2009 - hare@suse.de

- patches.fixes/fc_transport-devloss-callback-restore: FC devloss
  callback not called when devloss timer fires (bnc#463289).

-------------------------------------------------------------------
Wed Jan  7 09:47:10 CET 2009 - hare@suse.de

- patches.suse/dm-mpath-leastpending-path-update: Update
  least-pending-IO dynamic load balancer (bnc#444199).
- patches.suse/dm-mpath-queue-length-load-balancing: Rediff.
- patches.suse/dm-mpath-service-time-load-balancing: Rediff.
- patches.suse/dm-mpath-tracking-nr-bytes: Rediff.
- patches.suse/dm-mpath-leastpending-path: Delete.

-------------------------------------------------------------------
Tue Jan  6 19:38:30 CET 2009 - jeffm@suse.de

- patches.fixes/uv-remove-erroneous-BAU-init: UV: remove erroneous
  BAU initialization (bnc#463313).

-------------------------------------------------------------------
Tue Jan  6 18:36:57 CET 2009 - jjolly@suse.de

- patches.arch/s390-06-01-qeth-ext-src-mac-addr.patch: qeth:
  exploit source MAC address for inbound layer3 packets
  (bnc#458339).
- patches.arch/s390-06-02-qeth-layercrash.patch: qeth: avoid
  crash in case of layer mismatch for VSWITCH (bnc#458339).
- patches.arch/s390-06-03-dasd_sim_sense_condition.patch: Fix
  unsolicited SIM sense condition. (bnc#458339).
- patches.arch/s390-06-04-qdio_ssqd_memcpy.patch: qdio: fix
  broken memcpy (bnc#458339).
- patches.arch/s390-06-05-qdio_s390dbf.patch: qdio: rework
  s390dbf usage  (bnc#458339).
- patches.arch/s390-06-06-qdio_inbound_ack.patch: qdio: rework
  inbound buffer acknowledgement (bnc#458339).
- patches.arch/s390-06-07-cio-attach_detach.patch: cio: Crashes
  when repeatetly attaching/detaching devices. (bnc#458339).

-------------------------------------------------------------------
Tue Jan  6 14:37:15 CET 2009 - npiggin@suse.de

- patches.arch/x86-fix-kmap-contig.patch: x86: Jan's comments for
  contiguous kmap fix (bnc#449812).

-------------------------------------------------------------------
Tue Jan  6 07:54:29 CET 2009 - npiggin@suse.de

- patches.fixes/mm-lockless-pagecache-barrier.patch: update.

-------------------------------------------------------------------
Mon Jan  5 17:38:52 CET 2009 - mmarek@suse.cz

- patches.suse/modpost-filter-out-built-in-depends: modpost:
  filter out "built-in" depends (bnc#450085).
- patches.drivers/0002-Staging-add-TAINT_CRAP-flag-to-drivers-staging-modu.patch:
  refresh.

-------------------------------------------------------------------
Mon Jan  5 14:09:57 CET 2009 - npiggin@suse.de

- Fix ps3 config.

-------------------------------------------------------------------
Mon Jan  5 09:53:42 CET 2009 - npiggin@suse.de

- patches.fixes/mm-lockless-pagecache-barrier.patch: mm lockless
  pagecache barrier fix.

-------------------------------------------------------------------
Mon Jan  5 09:29:04 CET 2009 - npiggin@suse.de

- patches.fixes/fs-symlink-write_begin-allocation-context-fix.patch:
  fs symlink write_begin allocation context fix.

-------------------------------------------------------------------
Mon Jan  5 09:11:14 CET 2009 - npiggin@suse.de

- Update config files.

-------------------------------------------------------------------
Mon Jan  5 08:51:10 CET 2009 - npiggin@suse.de

- patches.suse/cgroup-freezer.patch: cgroup freezer update (bnc#417294,
  fate#304191, fate#201036).
<|MERGE_RESOLUTION|>--- conflicted
+++ resolved
@@ -1,15 +1,14 @@
 -------------------------------------------------------------------
-<<<<<<< HEAD
 Tue Mar  9 21:54:14 CET 2010 - gregkh@suse.de
 
 - patches.suse/trace-open.patch: io tracing.
   Needed for Moblin and for some SLED preloads.
-=======
+
+-------------------------------------------------------------------
 Tue Mar  9 21:34:41 CET 2010 - bphilips@suse.de
 
 - patches.drivers/s2io-fixing-dbg_print-macro.patch: s2io:
   fixing DBG_PRINT() macro (bnc#585711).
->>>>>>> 09fcf37d
 
 -------------------------------------------------------------------
 Tue Mar  9 17:47:23 CET 2010 - mmarek@suse.cz
