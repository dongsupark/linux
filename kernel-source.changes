-------------------------------------------------------------------
<<<<<<< HEAD
Mon Jun 21 14:53:16 CEST 2010 - mmarek@suse.cz

- rpm/kernel-binary.spec.in: Require a mkinitrd that supports
  KMS (bnc#615680).
=======
Mon Jun 21 18:45:29 CEST 2010 - jeffm@suse.de

- Resync v2.6.35 with master.

-------------------------------------------------------------------
Mon Jun 21 18:34:42 CEST 2010 - jeffm@suse.de

- patches.suse/acpi-generic-initramfs-table-override-support:
  Refresh.
- patches.suse/init-move-populate_rootfs-back-to-start_kernel:
  Refresh.
>>>>>>> f8f11b89

-------------------------------------------------------------------
Mon Jun 21 01:27:59 CEST 2010 - jeffm@suse.de

- patches.suse/add-initramfs-file_read_write: Fix missing kmap calls
  while loading initramfs files.

-------------------------------------------------------------------
Mon Jun 21 01:25:19 CEST 2010 - jeffm@suse.de

- patches.suse/add-initramfs-file_read_write: Fix missing kmap of
  pages for initramfs loading.

-------------------------------------------------------------------
Fri Jun 18 15:54:41 CEST 2010 - jbeulich@novell.com

- patches.xen/xen3-driver-core-add-devname-module-aliases-to-allow-module-on-demand-auto-loading.patch:
  driver core: add devname module aliases to allow module
  on-demand auto-loading.
- Refresh other Xen patches.
- Update Xen config files.

-------------------------------------------------------------------
Thu Jun 17 11:54:01 CEST 2010 - teheo@suse.de

- patches.drivers/libata-ata_generic-mcp89-mbp71:
  ahci,ata_generic: let ata_generic handle new MBP w/ MCP89
  (bko#15923).

-------------------------------------------------------------------
Wed Jun 16 20:01:01 CEST 2010 - jeffm@suse.de

- Update to 2.6.35-rc3.
  - Eliminated 1 patch.

-------------------------------------------------------------------
Mon Jun 14 13:47:57 CEST 2010 - jslaby@suse.de

- patches.fixes/pci-hotplug-cpqphp-fix-crash.patch: PCI:
  hotplug/cpqphp, fix NULL dereference (bnc#609338).

-------------------------------------------------------------------
Wed Jun  9 22:01:21 CEST 2010 - jeffm@suse.de

- patches.rpmify/ceph-atomic_long-init-fix: ceph: fix atomic64_t
  initialization on ia64.

-------------------------------------------------------------------
Tue Jun  8 20:32:43 CEST 2010 - jeffm@suse.de

- patches.trace/utrace-core: Workaround missing kref_set().

-------------------------------------------------------------------
Tue Jun  8 20:20:27 CEST 2010 - jeffm@suse.de

- patches.arch/ppc64-xmon-dmesg-printing.patch: Refresh.

-------------------------------------------------------------------
Tue Jun  8 20:17:40 CEST 2010 - jeffm@suse.de

- patches.rpmify/powerpc-kvm-build-failure-workaround: Refresh.
- patches.rpmify/wlags49-missing-strlen-include: wlags49_h2:
  build fix.

-------------------------------------------------------------------
Tue Jun  8 19:46:30 CEST 2010 - jeffm@suse.de

- patches.arch/x86_mce_intel_decode_physical_address.patch:
  Refresh.
- patches.arch/x86_mce_intel_decode_physical_address_rename_fix.patch:
  Refresh.

-------------------------------------------------------------------
Tue Jun  8 17:11:54 CEST 2010 - jeffm@suse.com

- supported.conf: Updated dependencies for 2.6.35

-------------------------------------------------------------------
Mon Jun  7 17:55:56 CEST 2010 - jeffm@suse.com

- patches.kernel.org/revert-tty-fix-a-little-bug-in-scrup-vt-c:
  Revert "tty: fix a little bug in scrup, vt.c".

-------------------------------------------------------------------
Mon Jun  7 17:06:01 CEST 2010 - jeffm@suse.com

- Update to 2.6.35-rc2.

-------------------------------------------------------------------
Thu Jun  3 20:28:12 CEST 2010 - jeffm@suse.de

- Re-enable DSDT in initramfs code.
- patches.suse/acpi-don-t-preempt-until-the-system-is-up: acpi:
  don't preempt until the system is up.

-------------------------------------------------------------------
Wed Jun  2 18:28:30 CEST 2010 - bphilips@suse.de

- patches.drivers/e1000e-entropy-source.patch: Reintroduce IRQF_SHARED
  to fix non-MSI case (bnc#610362).

-------------------------------------------------------------------
Wed Jun  2 10:41:06 CEST 2010 - mmarek@suse.cz

- rpm/kernel-docs.spec.in: More -rt fixes.

-------------------------------------------------------------------
Tue Jun  1 23:04:32 CEST 2010 - jeffm@suse.com

- Update to 2.6.35-rc1.
  - Eliminated 13 patches.
  - Xen is disabled.

-------------------------------------------------------------------
Tue Jun  1 21:48:10 CEST 2010 - bphilips@suse.de

- patches.drivers/tg3-5785-and-57780-asic-revs-not-working.patch:
  tg3: 5785 and 57780 asic revs not working (bnc#580780).

-------------------------------------------------------------------
Tue Jun  1 15:16:08 CEST 2010 - mmarek@suse.cz

- rpm/kernel-module-subpackage: Change the kmp versioning to prefix
  the kernel version with "k" to avoid false version downgrades
  (bnc#609483).

-------------------------------------------------------------------
Tue Jun  1 15:15:14 CEST 2010 - mmarek@suse.cz

- rpm/kernel-source.spec.in: pcre-tools is not needed.

-------------------------------------------------------------------
Mon May 31 12:48:40 CEST 2010 - mmarek@suse.cz

- rpm/kernel-docs.spec.in: Fix for -rt.

-------------------------------------------------------------------
Wed May 26 16:43:19 CEST 2010 - gregkh@suse.de

- patches.drivers/driver-core-add-devname-module-aliases-to-allow-module-on-demand-auto-loading.patch:
  driver core: add devname module aliases to allow module
  on-demand auto-loading.

-------------------------------------------------------------------
Tue May 25 20:42:35 CEST 2010 - jeffm@suse.de

- supported.conf: Added mperf, which powernow and acpi-cpufreq now
  depend on.

-------------------------------------------------------------------
Tue May 25 19:50:59 CEST 2010 - jeffm@suse.com

- patches.arch/powernow-k8-add-core-performance-boost-support:
  powernow-k8: Add core performance boost support (bnc#602209).
- patches.arch/x86-cpu-add-amd-core-boosting-feature-flag-to-proc-cpuinfo:
  x86, cpu: Add AMD core boosting feature flag to /proc/cpuinfo.
- patches.arch/x86-cpufreq-add-aperf-mperf-support-for-amd-processors:
  x86, cpufreq: Add APERF/MPERF support for AMD processors
  (bnc#602209).

-------------------------------------------------------------------
Tue May 25 12:20:47 CEST 2010 - jbeulich@novell.com

- Update Xen patches to 2.6.34 final.
- Update Xen config files.
- patches.xen/xen3-acpi_processor_check_maxcpus.patch: Do not
  try to set up acpi processor stuff on cores exceeding maxcpus=
  (bnc#601520).

-------------------------------------------------------------------
Mon May 24 16:34:08 CEST 2010 - jbenc@suse.cz

- patches.suse/b43-missing-firmware-info.patch: b43: Change
  firmware missing message to refer to openSUSE script.

-------------------------------------------------------------------
Sun May 23 10:37:41 CEST 2010 - teheo@suse.de

- patches.drivers/pci-disable-msi-on-K8M800: pci: disable MSI
  on VIA K8M800 (bnc#599508).

-------------------------------------------------------------------
Sat May 22 07:43:34 CEST 2010 - trenn@suse.de

- patches.xen/xen3-auto-common.diff: Refresh.

-------------------------------------------------------------------
Sat May 22 07:13:47 CEST 2010 - trenn@suse.de

- patches.fixes/acpi_processor_check_maxcpus.patch: Do not try
  to set up acpi processor stuff on cores exceeding maxcpus=
  (bnc#601520).

-------------------------------------------------------------------
Sat May 22 07:11:40 CEST 2010 - trenn@suse.de

- patches.fixes/acpi_processor_check_maxcpus.patch: Do not try
  to set up acpi processor stuff on cores exceeding maxcpus=
  (bnc#601520).
- patches.fixes/acpi_wmi_debug.patch: X86 platform wmi: Introduce
  debug param to log all WMI events (bnc#598059).
- patches.fixes/hp_wmi_fix_acpi_version_integer_size.patch:
  x86 platform drivers: hp-wmi fix buffer size depending on ACPI
  version (bnc#598059).
- patches.fixes/wmi_debug_pass_guid: X86 platform wmi: Also log
  GUID string when an event happens and debug is set (bnc#598059).
- patches.fixes/wmi_dump_wdg_data.patch: X86 platfrom wmi: Add
  debug facility to dump WMI data in a readable way (bnc#598059).

-------------------------------------------------------------------
Thu May 20 21:31:10 CEST 2010 - jeffm@suse.com

- Disabled CONFIG_RT2800PCI (bnc#606243)
  - These devices are handled by the rt2860 staging driver.

-------------------------------------------------------------------
Mon May 17 17:30:17 CEST 2010 - jeffm@suse.com

- patches.fixes/kvm-ioapic.patch: Refresh.

-------------------------------------------------------------------
Mon May 17 16:19:09 CEST 2010 - jeffm@suse.com

- Update to 2.6.34-final.

-------------------------------------------------------------------
Wed May 12 10:43:19 CEST 2010 - jbeulich@novell.com

- Update Xen patches to 2.6.34-rc7 and c/s 1017.

-------------------------------------------------------------------
Tue May 11 20:40:38 CEST 2010 - jeffm@suse.com

- Update config files for vanilla.

-------------------------------------------------------------------
Tue May 11 20:02:24 CEST 2010 - jeffm@suse.com

- Updated to 2.6.34-rc7.
  - Eliminated 3 patches.

-------------------------------------------------------------------
Sun May  2 19:55:13 CEST 2010 - jeffm@suse.com

- Update to 2.6.34-rc6.
  - Eliminated 2 patches.

-------------------------------------------------------------------
Sun May  2 17:14:46 CEST 2010 - sjayaraman@suse.de

- patches.fixes/cifs-fix-oops-due-to-null-nameidata: Allow null nd
  (as nfs server uses) on create (bnc#593940).

-------------------------------------------------------------------
Fri Apr 30 10:30:26 CEST 2010 - trenn@suse.de

- patches.fixes/acpi_ensure_spec_correct_address_space_length.patch:
  ACPI/x86/PCI: compute Address Space length rather than using
  _LEN (bnc#598641).

-------------------------------------------------------------------
Thu Apr 29 15:13:28 CEST 2010 - jbeulich@novell.com

- Update -ec2 config files (X86_MSR=m again).

-------------------------------------------------------------------
Thu Apr 29 15:09:43 CEST 2010 - jbeulich@novell.com

- Update Xen patches to 2.6.34-rc5-git8 and c/s 1016.
- Update Xen config files.
- patches.xen/xen-kzalloc: use kzalloc() in favor of
  kmalloc()+memset().
- patches.xen/xen-fix_trace_power.patch: Rename to ...
- patches.xen/xen3-x86_cpufreq_make_trace_power_frequency_cpufreq_driver_independent.patch:
  ... this.

-------------------------------------------------------------------
Thu Apr 29 13:11:21 CEST 2010 - knikanth@suse.de

- patches.fixes/dm-release-map_lock-before-set_disk_ro: Refresh.
  Fix patch to call dm_table_get directly instead of calling
  dm_get_table unnecesarily.

-------------------------------------------------------------------
Thu Apr 29 01:03:00 CEST 2010 - jeffm@suse.com

- Update to 2.6.34-rc5-git8.
  - Eliminated 1 patch.

-------------------------------------------------------------------
Wed Apr 28 14:10:41 CEST 2010 - trenn@suse.de

- patches.xen/xen-fix_trace_power.patch: x86 cpufreq: Make
  trace_power_frequency cpufreq driver independent (none).

-------------------------------------------------------------------
Wed Apr 28 11:47:11 CEST 2010 - mmarek@suse.cz

- Disable CONFIG_FIRMWARE_IN_KERNEL in all configs, we start udev
  early enough in the initrd.

-------------------------------------------------------------------
Wed Apr 28 10:39:04 CEST 2010 - trenn@suse.de

- patches.fixes/acpi-cpufreq_fix_cpu_any_notification.patch:
  acpi-cpufreq: Fix CPU_ANY CPUFREQ_{PRE,POST}CHANGE notification
  (none).
- patches.trace/x86_cpufreq_make_trace_power_frequency_cpufreq_driver_independent.patch:
  x86 cpufreq: Make trace_power_frequency cpufreq driver
  independent (none).

-------------------------------------------------------------------
Wed Apr 28 10:34:23 CEST 2010 - trenn@suse.de

- Update config files.
  Unify X86_MSR and X86_CPUID configs:
    - CONFIG_X86_CPUID=m
    - CONFIG_X86_MSR=y
  for all i386 and x86_64 flavors.

-------------------------------------------------------------------
Mon Apr 26 15:45:19 CEST 2010 - jeffm@suse.com

- Disabled CONFIG_TUNE_CELL on ppc64 (bnc#599045)

-------------------------------------------------------------------
Mon Apr 26 03:08:10 CEST 2010 - jeffm@suse.com

- Enabled CONFIG_FIREWIRE (bnc#586172)
  - CONFIG_IEEE1394 is still enabled but deprecated.

-------------------------------------------------------------------
Fri Apr 23 17:08:10 CEST 2010 - trenn@suse.de

- patches.fixes/hp_wmi_add_media_key.patch: x86 platform drivers:
  hp-wmi Add media key 0x20e8 (bnc#598059).

-------------------------------------------------------------------
Fri Apr 23 16:54:33 CEST 2010 - trenn@suse.de

- patches.fixes/hp-wmi_detect_keys.patch: x86 platform drivers:
  hp-wmi Reorder event id processing (bnc#598059).
- patches.fixes/hp_wmi_catch_unkown_event_key_codes.patch: x86
  platform drivers: hp-wmi Catch and log unkown event and key
  codes correctly (bnc#598059).
- patches.fixes/hp_wmi_use_prefix_string.patch: x86 platform
  drivers: hp-wmi Use consistent prefix string for messages
  (bnc#598059).

-------------------------------------------------------------------
Thu Apr 22 21:18:11 CEST 2010 - jeffm@suse.com

- patches.suse/s390-Kerntypes.diff: Fix slab.h vs slab_def.h
  include ordering in kerntypes.c

-------------------------------------------------------------------
Thu Apr 22 09:47:57 CEST 2010 - mmarek@suse.cz

- rpm/kernel-*.spec.in: Provide %name = %version-%source_rel in
  all spec files (bnc#598453).

-------------------------------------------------------------------
Thu Apr 22 09:32:19 CEST 2010 - tiwai@suse.de

- Update config files: Fix remaining CONFIG_LEDS_CLASS=m

-------------------------------------------------------------------
Thu Apr 22 08:24:58 CEST 2010 - tiwai@suse.de

- patches.drivers/input-Add-LED-support-to-Synaptics-device:
  Refresh.  Fix dependency with LED class.
- Update config files.

-------------------------------------------------------------------
Wed Apr 21 16:44:28 CEST 2010 - tiwai@suse.de

- patches.drivers/input-Add-LED-support-to-Synaptics-device:
  input: Add LED support to Synaptics device
  (bnc#547370,bnc#582529,bnc#589014).
- patches.drivers/input-Add-support-of-Synaptics-Clickpad-device:
  input: Add support of Synaptics Clickpad device
  (bnc#547370,bnc#582529,bnc#589014).
- patches.drivers/synaptics-hp-clickpad: Delete.

-------------------------------------------------------------------
Wed Apr 21 03:01:21 CEST 2010 - jeffm@suse.com

- Update to  2.6.34-rc5.
  - Eliminated 1 patch.

-------------------------------------------------------------------
Tue Apr 20 00:25:54 CEST 2010 - jack@suse.de

- patches.fixes/novfs-LFS-initialization: fs: novfs: Initialize
  super-block with standard macros.
- patches.fixes/novfs-return-ENOTEMPTY-when-deleting-nonempty-dir:
  fs: novfs: Return ENOTEMPTY when tyring to delete a non-empty
  folder (bnc#583964).

-------------------------------------------------------------------
Mon Apr 19 21:21:26 CEST 2010 - jeffm@suse.de

- patches.fixes/x86-apbt-conditionally-register-cpu-hp-notifier-for-apbt:
  x86/apbt: conditionally register cpu hp notifier for apbt
  (bko#15786).

-------------------------------------------------------------------
Thu Apr 15 15:13:15 CEST 2010 - jbeulich@novell.com

- Update Xen patches to 2.6.34-rc4 and c/s 1011.
- patches.xen/xen-netfront-ethtool: netfront: ethtool -i does
  not return info about xennet driver (bnc#591179).
- patches.xen/xen-no-reboot-vector: eliminate REBOOT_VECTOR.
- patches.xen/xen-x86_64-kern_addr_valid: x86-64:
  kern_addr_valid() must not walk page tables mapping hypervisor
  space (bnc#591371).
- Update Xen config files.
- supported.conf: drivers/xen/evtchn.ko is supported.

-------------------------------------------------------------------
Thu Apr 15 02:17:03 CEST 2010 - teheo@suse.de

- patches.fixes/block-blk_abort_request-lock-fix: libata/SCSI:
  fix locking around blk_abort_request() (bnc#585927).

-------------------------------------------------------------------
Wed Apr 14 22:24:22 CEST 2010 - jeffm@suse.de

- Update to 2.6.34-rc4.
  - Eliminated 3 patches.

-------------------------------------------------------------------
Tue Apr 13 13:02:28 CEST 2010 - mmarek@suse.cz

- Update vanilla config files.

-------------------------------------------------------------------
Tue Apr 13 12:39:30 CEST 2010 - tiwai@suse.de

- patches.suse/bootsplash-console-fix: Fix rendering on linux
  console with bootsplash (bnc#595657,bnc#594209).

-------------------------------------------------------------------
Tue Apr 13 11:43:30 CEST 2010 - agraf@suse.de

- Update config files to disable KVM on PPC also for ppc/ppc64.

-------------------------------------------------------------------
Tue Apr 13 07:52:50 CEST 2010 - teheo@suse.de

- Update config files to disable CONFIG_DEBUG_BLOCK_EXT_DEVT which was
  enabled by 5246824c to ease testing userland handling of ext devt.

-------------------------------------------------------------------
Mon Apr 12 21:01:14 CEST 2010 - jslaby@suse.de

- patches.fixes/hibernation-fix-s2disk.patch: PM / Hibernate:
  user.c, fix SNAPSHOT_SET_SWAP_AREA handling (bko#15728).

-------------------------------------------------------------------
Mon Apr 12 18:43:55 CEST 2010 - jack@suse.de

- patches.fixes/novfs-dentry-cache-limit.patch: novfs: Remove
  dcache count restricting code (bnc#576026).

-------------------------------------------------------------------
Mon Apr 12 12:55:42 CEST 2010 - jbeulich@novell.com

- patches.arch/x86_64-unwind-annotations: Refresh (bnc#588458).

-------------------------------------------------------------------
Fri Apr  9 18:24:38 CEST 2010 - jeffm@suse.de

- patches.fixes/reiserfs-remove-2-tb-file-size-limit: Fix issue on
  32-bit systems.

-------------------------------------------------------------------
Fri Apr  9 10:29:45 CEST 2010 - knikanth@suse.de

- patches.fixes/loop-update-mtime.patch: loop: Update mtime when
  writing using aops (bnc#590738).

-------------------------------------------------------------------
Fri Apr  9 00:24:55 CEST 2010 - jeffm@suse.de

- patches.fixes/reiserfs-fix-permissions-on-reiserfs_priv:
  reiserfs: Fix permissions on .reiserfs_priv (bnc#593906
  CVE-2010-1146).

-------------------------------------------------------------------
Thu Apr  8 16:01:25 CEST 2010 - agraf@suse.de

- Update PPC config files to disable KVM on PPC. It's not ready yet.
  Please enable it again as soon as we hit 2.6.35.

-------------------------------------------------------------------
Wed Apr  7 12:41:32 UTC 2010 - jengelh@medozas.de

- Add config/sparc64/net that is light on size. For netbooting,
  both the kernel and initrd must fit into 10MB.

-------------------------------------------------------------------
Wed Mar 31 17:12:43 CEST 2010 - jeffm@suse.de

- Updated sparc64 config.

-------------------------------------------------------------------
Wed Mar 31 16:46:56 CEST 2010 - jeffm@suse.de

- Update to 2.6.34-rc3.

-------------------------------------------------------------------
Wed Mar 31 14:29:46 CEST 2010 - mmarek@suse.cz

- rpm/kernel-docs.spec.in: Fix path to kernel source.

-------------------------------------------------------------------
Wed Mar 31 14:18:52 CEST 2010 - mmarek@suse.cz

- rpm/configtool.pl, rpm/kernel-binary.spec.in,
  rpm/kernel-source.spec.in: Add support for custom config options
  in config.addon.tar.bz2. This tarball is expected to have the
  same layout as config.tar.bz2 and the config options listed there
  take precedence over config.tar.bz2.

-------------------------------------------------------------------
Wed Mar 31 14:03:10 CEST 2010 - mmarek@suse.cz

- rpm/kernel-binary.spec.in, rpm/kernel-source.spec.in, rpm/mkspec:
  Generate the chmod +x line automatically.

-------------------------------------------------------------------
Wed Mar 31 13:45:33 CEST 2010 - mmarek@suse.cz

- rpm/kernel-binary.spec.in, rpm/mkspec, scripts/tar-up.sh:
  Generate the Source: lines from kernel-source.spec.in.

-------------------------------------------------------------------
Tue Mar 30 19:18:01 CEST 2010 - jeffm@suse.de

- patches.fixes/reiserfs-remove-2-tb-file-size-limit: reiserfs:
  Remove 2 TB file size limit (bnc#592100).

-------------------------------------------------------------------
Tue Mar 30 17:03:54 CEST 2010 - mmarek@suse.cz

- rpm/kernel-binary.spec.in, rpm/kernel-source.spec.in, rpm/mkspec:
  Generated the NoSource and %setup lines automatically from the
  preamble.

-------------------------------------------------------------------
Tue Mar 30 14:36:25 CEST 2010 - mmarek@suse.cz

- rpm/kernel-source.spec.in: Provide $pkg = %version-%source_rel
  in kernel-devel and kernel-source-vanilla.

-------------------------------------------------------------------
Mon Mar 29 21:26:55 CEST 2010 - jeffm@suse.de

- patches.fixes/reiserfs-fix-locking-BUG-during-mount-failure:
  reiserfs: Fix locking BUG during mount failure (bnc#591807).

-------------------------------------------------------------------
Mon Mar 29 19:57:49 CEST 2010 - jeffm@suse.de

- Disabled MAX63XX_WATCHDOG on s390.

-------------------------------------------------------------------
Mon Mar 29 19:31:46 CEST 2010 - jeffm@suse.de

- Update to 2.6.34-rc2-git3.
  - Eliminated 1 patch.
  - Fixed ps3 config.

-------------------------------------------------------------------
Mon Mar 29 18:53:20 CEST 2010 - jbeulich@novell.com

- Update Xen patches to 2.6.34-rc2 and c/s 1007.
- Update config files.
- config.conf: Re-enable Xen configs.
- patches.xen/xen-floppy: Xen: improve floppy behavior
  (bnc#584216).
- patches.xen/xen-vscsi-module-alias: allow pv scsi hba driver
  to be loaded automatically.
- patches.xen/xen-vusb-module-alias: allow pv usb hcd driver to
  be loaded automatically (bnc#584213).

-------------------------------------------------------------------
Fri Mar 26 18:27:41 CET 2010 - jkosina@suse.cz

- patches.fixes/hid-fix-gyration-oops.patch: HID: fix oops in
  gyration_event() (bnc#589329).

-------------------------------------------------------------------
Thu Mar 25 23:01:11 CET 2010 - jack@suse.de

- patches.fixes/novfs-fix-oops-in-scope-finding: novfs: fix an
  oops in novfs scope-finding code (bnc#588579).

-------------------------------------------------------------------
Thu Mar 25 17:48:45 CET 2010 - jeffm@suse.de

- patches.fixes/powerpc-fix-handling-of-strnlen-with-zero-len:
  powerpc: fix handling of strnlen with zero len (bnc#582681).

-------------------------------------------------------------------
Tue Mar 23 16:22:37 CET 2010 - jeffm@suse.de

- patches.drivers/lpfc-add-raywire-id: Delete.

-------------------------------------------------------------------
Tue Mar 23 16:17:52 CET 2010 - jeffm@suse.de

- patches.suse/linux-2.6.29-kms-after-sata.patch: Refresh.

-------------------------------------------------------------------
Tue Mar 23 16:00:31 CET 2010 - jeffm@suse.de

- patches.fixes/do_anonymous_page-race: Delete.

-------------------------------------------------------------------
Tue Mar 23 15:50:39 CET 2010 - jeffm@suse.de

- patches.drivers/libata-prefer-over-ide: Delete.
- patches.drivers/libata-ahci-aspire-3810t-noncq: Delete.
- patches.drivers/libata-ata_piix-clear-spurious-IRQ: Delete.
- patches.suse/block-add-mangle-devt-switch: Delete.

-------------------------------------------------------------------
Tue Mar 23 15:44:47 CET 2010 - jeffm@suse.de

- patches.suse/apm_setup_UP.diff: Delete.

-------------------------------------------------------------------
Mon Mar 22 18:37:10 CET 2010 - jeffm@suse.de

- patches.arch/ppc-efika-bestcomm-ata-dma.patch: Delete.
- patches.arch/ppc-efika-mpc52xx-ac97.patch: Delete.
- patches.arch/ppc-efika-psc-console-autodetection.patch: Delete.
- patches.suse/suse-ppc32-mol-BIT: Delete.
- patches.suse/suse-ppc32-mol-get-property: Delete.
- patches.suse/suse-ppc32-mol-handle-mm-fault: Delete.
- patches.suse/suse-ppc32-mol-ioctl: Delete.
- patches.suse/suse-ppc32-mol-kbuild.patch: Delete.
- patches.suse/suse-ppc32-mol-semaphore: Delete.
- patches.suse/suse-ppc32-mol-sheep: Delete.
- patches.suse/suse-ppc32-mol.patch: Delete.

-------------------------------------------------------------------
Mon Mar 22 18:17:00 CET 2010 - jeffm@suse.de

- patches.fixes/dlm-enable-debug.patch: Delete.

-------------------------------------------------------------------
Mon Mar 22 18:16:39 CET 2010 - jeffm@suse.de

- patches.fixes/ds1682-build-fix: Delete.

-------------------------------------------------------------------
Mon Mar 22 17:55:43 CET 2010 - jeffm@suse.de

- patches.suse/kvm-as-kmp: Delete.

-------------------------------------------------------------------
Mon Mar 22 17:32:50 CET 2010 - jeffm@suse.de

- patches.suse/xfs-dmapi-fix-incompatible-pointer-type-warning:
  xfs/dmapi: fix incompatible pointer type warning.

-------------------------------------------------------------------
Sun Mar 21 23:30:01 CET 2010 - jeffm@suse.de

- Updated to 2.6.34-rc2.
  - Eliminated 4 patches.

-------------------------------------------------------------------
Fri Mar 19 17:33:27 CET 2010 - jbohac@suse.cz

- set CONFIG_IPV6=y for all flavours (bnc#561611)

-------------------------------------------------------------------
Thu Mar 18 18:57:20 CET 2010 - jeffm@suse.de

- Refreshed patch series.

-------------------------------------------------------------------
Wed Mar 17 16:51:34 CET 2010 - jeffm@suse.de

- Updated to 2.6.34-rc1-git6.
  - Eliminated 8 patches.

-------------------------------------------------------------------
Tue Mar 16 16:09:25 CET 2010 - mmarek@suse.cz

- rpm/kernel-binary.spec.in: Remove Obsoletes: for 10.3 KMPs.

-------------------------------------------------------------------
Tue Mar 16 16:03:45 CET 2010 - mmarek@suse.cz

- rpm/kernel-binary.spec.in: Move Obsoletes: msi-wmi-kmp to the
  sle11-ga group and make the comment more explanatory.

-------------------------------------------------------------------
Tue Mar 16 14:14:05 CET 2010 - trenn@suse.de

- rpm/kernel-binary.spec.in:
  bnc#587578

-------------------------------------------------------------------
Thu Mar 11 16:39:36 CET 2010 - jeffm@suse.de

- patches.rpmify/powerpc-mpc52xx-build-fix: powerpc: Build fix
  for mpc52xx.

-------------------------------------------------------------------
Thu Mar 11 11:47:14 CET 2010 - knikanth@suse.de

- patches.fixes/xfs-nonblocking-inode-locking-io-completion.patch:
  Fix unintialized variable. Refresh.

-------------------------------------------------------------------
Wed Mar 10 22:14:03 CET 2010 - jeffm@suse.de

- supported.conf: Added kernel/drivers/gpio/max730x, max7301 now
  depends on it.

-------------------------------------------------------------------
Wed Mar 10 22:11:16 CET 2010 - jeffm@suse.de

- Enabled CONFIG_DRM_RADEON_KMS; Matching KMS-enabled X.org has
  been committed to Factory.

-------------------------------------------------------------------
Wed Mar 10 22:06:12 CET 2010 - jeffm@suse.de

- patches.rpmify/powerpc-kvm-build-failure-workaround: powerpc:
  kvm build failure workaround.

-------------------------------------------------------------------
Wed Mar 10 22:03:49 CET 2010 - jeffm@suse.de

- patches.rpmify/powerpc-mpc52xx-build-fix: powerpc: Build fix
  for mpc52xx.

-------------------------------------------------------------------
Wed Mar 10 21:07:27 CET 2010 - jeffm@suse.de

- supported.conf: Added kernel/drivers/i2c/i2c-smbus, i2c-parport
  now depends on it.

-------------------------------------------------------------------
Wed Mar 10 20:26:13 CET 2010 - mmarek@suse.cz

- rpm/kernel-binary.spec.in: the dwarfextract package has been
  dropped from Factory.

-------------------------------------------------------------------
Wed Mar 10 20:22:20 CET 2010 - jeffm@suse.de

- Update config files for vanilla.

-------------------------------------------------------------------
Wed Mar 10 18:48:00 CET 2010 - jdelvare@suse.de

- supported.conf: Add hwmon/ams back.

-------------------------------------------------------------------
Wed Mar 10 00:03:12 CET 2010 - jeffm@suse.de

- Updated to 2.6.34-rc1.
  - Eliminated 36 patches.
  - Xen is disabled
  - Added new doc/config-options.changes to document configuration
    changes.

-------------------------------------------------------------------
Fri Mar  5 10:48:50 CET 2010 - knikanth@suse.de

- patches.fixes/xfs-nonblocking-inode-locking-io-completion.patch:
  xfs: Non-blocking inode locking in IO completion (bnc#568319).

-------------------------------------------------------------------
Fri Mar  5 02:02:01 UTC 2010 - jengelh@medozas.de

- rpm/kernel-source.spec.in: split devel files and full source
  into two rpms, of which only the former is really required for
  KMP building

-------------------------------------------------------------------
Fri Mar  5 02:00:50 UTC 2010 - jengelh@medozas.de

- add configs/sparc64/default

-------------------------------------------------------------------
Wed Mar  3 19:38:43 CET 2010 - tonyj@suse.de

- patches.trace/powerpc-rename-irq-tracing: should have been deleted by 
  previous commit

-------------------------------------------------------------------
Wed Mar  3 14:43:27 CET 2010 - tonyj@suse.de

- remove perfmon2 patches 

-------------------------------------------------------------------
Wed Mar  3 14:40:46 CET 2010 - tonyj@suse.de

- Remove lttng-instrumentation patches, they have been removed from 
  SLE11SP1
- patches.xen/tmem: Refresh.
- patches.xen/xen3-auto-common.diff: Refresh.

-------------------------------------------------------------------
Tue Mar  2 17:26:25 CET 2010 - jbeulich@novell.com

- Update Xen patches to 2.6.33 and c/s 1003.
- patches.xen/xen-clockevents: replace Xen's custom time handling
  with such using GENERIC_CLOCKEVENTS infrastructure.
- Update Xen config files.

-------------------------------------------------------------------
Tue Mar  2 04:01:27 CET 2010 - nfbrown@suse.de

- patches.fixes/sunrpc-monotonic-expiry: sunrpc: use monotonic
  time in expiry cache (bnc#578668).

-------------------------------------------------------------------
Thu Feb 25 20:06:05 CET 2010 - jeffm@suse.de

- patches.rpmify/ia64-sn-fix-percpu-warnings: Obsolete.

-------------------------------------------------------------------
Thu Feb 25 16:38:31 CET 2010 - mmarek@suse.cz

- Drop include of generated/autoconf.h in our patches, it's not
  needed since 2.6.15:
- patches.suse/novfs-client-module: Refresh.
- patches.suse/s390-Kerntypes.diff: Refresh.
- patches.suse/suse-ppc32-mol.patch: Refresh.

-------------------------------------------------------------------
Thu Feb 25 08:39:15 CET 2010 - teheo@suse.de

- scripts/run_oldconfig.sh doesn't update ppc/vanilla for some reason.
  Do it manually.

-------------------------------------------------------------------
Thu Feb 25 08:13:40 CET 2010 - teheo@suse.de

- ppc explicitly sets CONFIG_LEDS_TRIGGER_IDE_DISK.  Run
  scripts/run_oldconfig.sh to fix configs up.

-------------------------------------------------------------------
Thu Feb 25 07:25:49 CET 2010 - teheo@suse.de

- Drop CONFIG_IDE from all configs.

-------------------------------------------------------------------
Thu Feb 25 06:04:24 CET 2010 - jeffm@suse.com

- patches.xen/xen3-patch-2.6.33-rc8-final: Build fix for the
  2.6.33-final update.

-------------------------------------------------------------------
Wed Feb 24 21:00:52 CET 2010 - jeffm@suse.de

- Updated to 2.6.33-final.
  - Eliminated 4 patches.

-------------------------------------------------------------------
Wed Feb 24 20:02:26 CET 2010 - jeffm@suse.de

- patches.rpmify/ftrace-fix-ftrace_event_call-alignment-for-use-with-gcc-4-5:
  ftrace: fix ftrace_event_call alignment for use with gcc 4.5
  (bnc#582222).

-------------------------------------------------------------------
Wed Feb 24 14:46:28 CET 2010 - jbeulich@novell.com

- Update Xen patches to 2.6.33-rc8 and c/s 997.
- patches.xen/xen-x86-time-per-cpu: fold per-CPU accounting data
  into a structure.
- patches.xen/xen-x86-xtime-lock: reduce contention on xtime_lock
  (bnc#569014, bnc#571041, bnc#571769, bnc#572146).

-------------------------------------------------------------------
Wed Feb 24 10:54:56 UTC 2010 - jengelh@medozas.de

- rpm/kernel-source.spec.in: use macros in a few more places

-------------------------------------------------------------------
Tue Feb 23 00:34:32 CET 2010 - jack@suse.de

- patches.fixes/novfs-fix-inode-uid: novfs: Get proper UID when
  looking up inode (bnc#486997).
- patches.fixes/novfs-incorrect-filesize-fix: novfs: novfs
  reports incorrect file size (bnc#426536).
- patches.fixes/novfs-truncate-fix: novfs: Fixes corruption of
  OO documents on NSS Volumes (bnc#508259).

-------------------------------------------------------------------
Sat Feb 20 22:31:31 UTC 2010 - jengelh@medozas.de

- use standard short options in tar commands

-------------------------------------------------------------------
Wed Feb 17 04:07:36 CET 2010 - nfbrown@suse.de

- patches.fixes/nfs-find-crash: Fix potential oops when running
  find on an NFS mount. (bnc#573107).

-------------------------------------------------------------------
Tue Feb 16 21:21:22 CET 2010 - jeffm@suse.com

- Set CONFIG_LSM_MMAP_MIN_ADDR=4096 to allow qemu to emulate
  other architectures properly (bnc#574654).

-------------------------------------------------------------------
Tue Feb 16 18:10:01 CET 2010 - jeffm@suse.com

- Update to 2.6.33-rc8.
  - Eliminated 1 patch.

-------------------------------------------------------------------
Mon Feb 15 19:15:43 CET 2010 - rgoldwyn@suse.de

- patches.fixes/novfs-err_ptr-fix.diff: Oops in novfs:unlink_local
  (bnc#569071).

-------------------------------------------------------------------
Fri Feb 12 17:36:05 CET 2010 - trenn@suse.de

- Update config files.
  Enable p4_clockmod for i386 desktop
  While this is broken by design it allows to remove clocking
  limits from the vendor on e.g. eeepc 701
-------------------------------------------------------------------
Fri Feb 12 17:10:47 CET 2010 - jeffm@suse.com

- patches.fixes/taskstats-alignment: delayacct: align to 8 byte
  boundary on 64-bit systems (bnc#578065).

-------------------------------------------------------------------
Fri Feb 12 16:57:20 CET 2010 - trenn@suse.de

- patches.fixes/acpi_fix_no_critical_tp.patch: ACPI thermal:
  Don't invalidate thermal zone if critical trip point is bad
  (bnc#531547).
- patches.fixes/acpi_pci_hot_plug_sanity_checks.patch: ACPI:
  acpi_bus_{scan,bus,add}: return -ENODEV if no device was found
  (bnc#531547).
- patches.fixes/acpi_thermal_check_trip_points.patch: ACPI
  thermal: Check for thermal zone requirement (bnc#531547).

-------------------------------------------------------------------
Fri Feb 12 10:32:54 CET 2010 - jdelvare@suse.de

- supported.conf: saa7111 and saa7114 are gone.

-------------------------------------------------------------------
Wed Feb 10 16:37:00 CET 2010 - jeffm@suse.com

- patches.suse/kdb-fix-kdb_cmds-to-include-the-arch-common-macro:
  kdb: fix kdb_cmds to include the arch common macro (bnc#578421).

-------------------------------------------------------------------
Wed Feb 10 02:13:27 CET 2010 - jeffm@suse.com

- patches.suse/kdb-handle-nonexistance-keyboard-controller: kdb:
  handle nonexistance keyboard controller (bnc#578051).

-------------------------------------------------------------------
Wed Feb 10 00:29:46 CET 2010 - gregkh@suse.de

- patches.fixes/dvb-l64781.ko-broken-with-gcc-4.5.patch: dvb:
  l64781.ko broken with gcc 4.5.

-------------------------------------------------------------------
Tue Feb  9 22:55:21 CET 2010 - jeffm@suse.com

- patches.apparmor/apparmor-check-for-network-in-interrupt-and-work-around:
  apparmor: check for network in interrupt and work around
  (bnc#492961, bln#350789).

-------------------------------------------------------------------
Tue Feb  9 17:02:26 CET 2010 - jeffm@suse.com

- Update to 2.6.33-rc7.
  - Eliminated 1 patch.

-------------------------------------------------------------------
Tue Feb  9 10:09:08 CET 2010 - tiwai@suse.de

- patches.drivers/alsa-sp1-hda-66-idt-hp-mute-led-fix-polarity:
  ALSA: hda - Fix default polarity of mute-LED GPIO on 92HD83x/88x
  codecs (bnc#578190).

-------------------------------------------------------------------
Mon Feb  8 15:49:01 CET 2010 - tiwai@suse.de

- patches.drivers/alsa-sp1-hda-63-idt-hp-mute-led-detect:
  ALSA: hda - Detect HP mute-LED GPIO setup from GPIO counts
  (bnc#577927).
- patches.drivers/alsa-sp1-hda-64-idt-hp-mute-led-cleanup: ALSA:
  hda - Merge HP mute-LED status callback on both IDT 92HD7x
  and 8x codecs (bnc#577927).
- patches.drivers/alsa-sp1-hda-65-idt-hp-mute-led-cleanup2:
  ALSA: hda - Remove static gpio_led setup via model (bnc#577927).

-------------------------------------------------------------------
Fri Feb  5 18:10:37 CET 2010 - coly.li@suse.de

- patches.suse/64bytes_lvb_len.diff: Delete from repo and series.conf.
  Back to 32bytes lvb length for clvm (bnc#573460).

-------------------------------------------------------------------
Fri Feb  5 16:12:12 CET 2010 - duwe@suse.de

- Update config files: Compile IBM_BSR into kernel, not as module.
  (ppc only, bnc#572381)

-------------------------------------------------------------------
Fri Feb  5 16:07:34 CET 2010 - duwe@suse.de

- patches.arch/ppc-pseries-ncpus-1: powerpc: Add static fields
  to ibm,client-architecture call (bnc#570909).
- patches.arch/ppc-pseries-ncpus-2: powerpc/pseries: Pass more
  accurate number of supported cores to firmware (bnc#570909).

-------------------------------------------------------------------
Fri Feb  5 11:10:01 CET 2010 - coly.li@suse.de

- disable patches.suse/64bytes_lvb_len.diff in series.conf

-------------------------------------------------------------------
Thu Feb  4 15:17:01 CET 2010 - mmarek@suse.de

- rpm/find-provides, rpm/kernel-binary.spec.in: Remove the previous
  hack and set STRIP_KEEP_SYMTAB='*/vmlinux-*' instead to avoid
  stripping symbols from the ppc vmlinux image (bnc#572148).

-------------------------------------------------------------------
Thu Feb  4 13:23:57 CET 2010 - knikanth@suse.de

- patches.fixes/dm-stripe-zero-stripes: dm-stripe: return -EINVAL
  if stripe count is zero (bnc#576312).

-------------------------------------------------------------------
Thu Feb  4 12:17:25 CET 2010 - npiggin@suse.de

- Disable patches.suse/files-slab-rcu.patch.

-------------------------------------------------------------------
Thu Feb  4 11:29:58 CET 2010 - mmarek@suse.cz

- rpm/kernel-binary.spec.in: Obsolete iwlagn-2-6-27-kmp
  (bnc#559533).

-------------------------------------------------------------------
Thu Feb  4 09:46:35 CET 2010 - tiwai@suse.de

- supported.conf: mark snd-wss-lib unsupported

-------------------------------------------------------------------
Thu Feb  4 09:45:34 CET 2010 - tiwai@suse.de

- patches.drivers/alsa-sp1-hda-61-add-idt92hd88x-support2:
  ALSA: hda - Adding support for another IDT 92HD83XXX codec
  (bnc#569354).

-------------------------------------------------------------------
Wed Feb  3 19:17:01 CET 2010 - jbohac@suse.cz

- supported.conf: marked em_cmp supported (bnc#568130)

-------------------------------------------------------------------
Wed Feb  3 14:57:19 CET 2010 - mmarek@suse.cz

- rpm/kernel-binary.spec.in: automatically install a matching
  -devel package if kernel-source is installed.

-------------------------------------------------------------------
Wed Feb  3 13:06:15 CET 2010 - jbeulich@novell.com

- Update Xen patches to 2.6.33-rc6 and c/s 989.
- patches.xen/xen-netback-generalize: Netback: Generalize
  static/global variables into 'struct xen_netbk'.
- patches.xen/xen-netback-kernel-threads: Use Kernel thread to
  replace the tasklet.
- patches.xen/xen-netback-multiple-tasklets: Netback:
  Multiple tasklets support.

-------------------------------------------------------------------
Tue Feb  2 15:59:38 CET 2010 - jkosina@suse.cz

- patches.suse/suse-ppc64-branding: the message about crashed kernel
  doesn't make sense any more with CONFIG_CRASH_DUMP enabled by
  default (bnc#575884).

-------------------------------------------------------------------
Sat Jan 30 21:51:35 CET 2010 - jeffm@suse.com

- Update to 2.6.33-rc6.
  - Eliminated 12 patches.

-------------------------------------------------------------------
Sat Jan 30 21:30:27 CET 2010 - jeffm@suse.com

- patches.rpmify/hugetlbfs-fix-section-mismatches: Removed __init
  from hugetlb_sysfs_add_hstate instead of adding it elsewhere.

-------------------------------------------------------------------
Sat Jan 30 09:05:13 CET 2010 - jslaby@suse.de

- patches.suse/kdb-common: Fix hid crash (bnc#570591)

-------------------------------------------------------------------
Fri Jan 29 12:11:55 CET 2010 - tiwai@suse.de

- patches.drivers/alsa-sp1-hda-60-add-idt92hd88x-support: ALSA:
  hda - Add support for IDT 92HD88 family codecs (bnc#569354).

-------------------------------------------------------------------
Fri Jan 29 11:14:39 CET 2010 - jkosina@suse.cz

- patches.fixes/pci-fix-nested-spinlock-hang-in-aer_inject.patch:
  Update patch-mainline tag.

-------------------------------------------------------------------
Fri Jan 29 10:39:59 CET 2010 - jbenc@suse.cz

- Update config files: fixed vanilla configs.

-------------------------------------------------------------------
Thu Jan 28 19:27:54 CET 2010 - tiwai@suse.de

- patches.drivers/alsa-sp1-hda-59-idt92hd83xxx-hp-mute-led: ALSA:
  hda - Add mute LED check for HP laptops with IDT 92HD83xxx codec
  (bnc#569354).

-------------------------------------------------------------------
Thu Jan 28 16:56:02 CET 2010 - jbeulich@novell.com

- patches.suse/supported-flag: Fix -ec2 build.
- patches.suse/supported-flag-enterprise: Refresh.
- patches.xen/xen3-patch-2.6.33-rc3: Fix ia64 build.

-------------------------------------------------------------------
Thu Jan 28 16:28:01 CET 2010 - jbeulich@novell.com

- Update Xen patches to 2.6.33-rc5 and c/s 987.
- config.conf: Re-enable Xen.
- Update config files.

-------------------------------------------------------------------
Thu Jan 28 14:50:18 CET 2010 - jbenc@suse.cz

- Update config files: enabled CONFIG_CFG80211_WEXT to keep backward
  user space compatibility and enabled few wireless drivers.

-------------------------------------------------------------------
Thu Jan 28 14:37:22 CET 2010 - mmarek@suse.cz

- rpm/apply-patches: Add support for an additional series file in
  patches.addon/series, this will be applied after the main series.

-------------------------------------------------------------------
Thu Jan 28 11:17:01 CET 2010 - mmarek@suse.cz

- rpm/apply-patches: put the patch loops from kernel-binary.spec.in
  and kernel-source.spec.in to one place.

-------------------------------------------------------------------
Wed Jan 27 20:24:43 CET 2010 - jeffm@suse.de

- Deleted 28 unused patches.

-------------------------------------------------------------------
Wed Jan 27 15:56:48 CET 2010 - jeffm@suse.com

- Update config files.

-------------------------------------------------------------------
Wed Jan 27 14:55:29 CET 2010 - jkosina@suse.cz

- patches.fixes/pci-fix-nested-spinlock-hang-in-aer_inject.patch:
  pci: fix nested spinlock hang in aer_inject (bnc#573578).

-------------------------------------------------------------------
Wed Jan 27 14:34:07 CET 2010 - mmarek@suse.cz

- Update config files: disable generic_serial users.
- patches.drivers/reenable-generic_serial: Delete.
- rpm/generic_serial-blacklist: Delete (bnc#569676).

-------------------------------------------------------------------
Wed Jan 27 12:57:31 CET 2010 - jengelh@medozas.de

- remove patches.suse/netfilter-ipv4options [bnc#490142]

-------------------------------------------------------------------
Wed Jan 27 00:14:42 CET 2010 - jeffm@suse.com

- patches.suse/slab-handle-memoryless-nodes-v2a.patch: Refresh.

-------------------------------------------------------------------
Tue Jan 26 07:00:33 CET 2010 - knikanth@suse.de

- supported.conf: Fix misspelt dm-region-hash and mark it supported
  correctly (bnc#565962)

-------------------------------------------------------------------
Mon Jan 25 21:55:49 CET 2010 - gregkh@suse.de

- Update to 2.6.32.6
  - security fixes
  - bugfixes
  - obsoletes:
    - patches.drivers/8250_pnp-wacom-add
    - patches.drivers/staging-hv-fix-smp-problems-in-the-hyperv-core-code.patch
    - patches.kernel.org/scsi-enclosure-fix-oops-while-iterating-enclosure_status-array.patch
    - patches.kernel.org/x86-msr-cpuid-register-enough-minors-for-the-msr-and-cpuid-drivers.patch

-------------------------------------------------------------------
Mon Jan 25 20:43:56 CET 2010 - jeffm@suse.com

- supported.conf: Added sparse_keymap (eeepc_laptop depends on it)

-------------------------------------------------------------------
Mon Jan 25 20:07:23 CET 2010 - npiggin@suse.de

- patches.suse/slab-handle-memoryless-nodes-v2a.patch: slab -
  handle memoryless nodes V2a (bnc#436025, bnc#570492).

-------------------------------------------------------------------
Mon Jan 25 17:54:26 CET 2010 - jeffm@suse.com

- Updated to 2.6.33-rc5.
  - Eliminated 2 patches.

-------------------------------------------------------------------
Mon Jan 25 16:46:19 CET 2010 - trenn@suse.de

- Update config files.
- patches.arch/x86_mce_intel_decode_physical_address.patch: x86,
  mce: Xeon75xx specific interface to get corrected memory error
  information (bnc#573380, fate#307738).
- patches.arch/x86_mce_intel_decode_physical_address_compile_fix.patch:
  x86, mce: Xeon75xx specific interface to get corrected memory
  error information (bnc#573380, fate#307738).
- patches.arch/x86_mce_intel_decode_physical_address_rename_fix.patch:
  x86, mce: Rename cpu_specific_poll to mce_cpu_specific_poll
  (bnc#573380, fate#307738).
- patches.xen/xen3-auto-arch-x86.diff: Refresh.

-------------------------------------------------------------------
Mon Jan 25 14:13:08 CET 2010 - tiwai@suse.de

- patches.drivers/alsa-sp1-hda-57-cx5051-toshiba-quirk:
  ALSA: hda - Add support for Toshiba Satellite M300
  (bnc#492233,bnc#565904).
- patches.drivers/alsa-sp1-hda-58-cx5051-lenovo-mute-fix: ALSA:
  hda - Change headphone pin control with master volume on cx5051
  (bnc#573050).

-------------------------------------------------------------------
Mon Jan 25 12:30:14 CET 2010 - trenn@suse.de

- patches.arch/x86_enable_tsc_sync_check_again.patch: x86:
  Reenable TSC sync check at boot, even with NONSTOP_TSC
  (bnc#573379).

-------------------------------------------------------------------
Mon Jan 25 12:22:55 CET 2010 - trenn@suse.de

- patches.arch/x86_node_hotplug_parse_srat_fix_2nd_ver.patch:
  x86: Set hotpluggable nodes in nodes_possible_map (bnc#567216).
- patches.arch/x86_node_hotplug_parse_srat_fix.patch: Delete.

-------------------------------------------------------------------
Mon Jan 25 11:45:39 CET 2010 - trenn@suse.de

- supported.conf:
  Add mce-inject and hwpoison-inject so that Intel can easier test
  this. As these are debug drivers, they might get reverted from
  support.conf again if kernel-extra package gets fixed for SLES,
  only seem to exist for SLED because "NCC is not yet working for SP1".
  (bnc#572552).

-------------------------------------------------------------------
Sat Jan 23 02:54:31 CET 2010 - bphilips@suse.de

- patches.drivers/tg3-updates-from-f4188d-to-ba5b0bf.patch: tg3:
  updates from f4188d to ba5b0bf (bnc#573237).

-------------------------------------------------------------------
Sat Jan 23 01:57:20 CET 2010 - rjw@suse.de

- patches.arch/x86-irq-check-move_in_progress-before-freeing-the-vector-mapping.patch:
  x86, irq: Check move_in_progress before freeing the vector
  mapping (bnc#558247).

-------------------------------------------------------------------
Sat Jan 23 01:36:27 CET 2010 - rjw@suse.de

- patches.arch/x86-apic-use-logical-flat-for-systems-with-8-or-fewer-logical-cpus.patch:
  x86, apic: use logical flat for systems with <= 8 logical cpus
  (bnc#567510).
- patches.arch/x86-revert-apic-Use-logical-flat-on-intel-with-8-or-fewer-logical-cpus.patch:
  x86: Revert "apic: Use logical flat on intel with <= 8 logical
  cpus" (bnc#567510).

-------------------------------------------------------------------
Sat Jan 23 00:52:57 CET 2010 - gregkh@suse.de

- Update to 2.6.32.5:
  - security fixes
  - bug fixes
  - obsoletes:
    - patches.drivers/alsa-sp1-hda-54-alc861-capture-fix
    - patches.fixes/hid-add-device-ids-for-new-model-of-apple-wireless-keyboard
    - patches.fixes/megaraid_sas-fix-permissions-on-poll_mode_io
    - patches.fixes/reiserfs-truncate-blocks-not-used-by-a-write.patch

-------------------------------------------------------------------
Fri Jan 22 21:11:54 CET 2010 - tonyj@suse.de

- Update config files: drop UTRACE from default s390 configs
  as per communication from Ihno.

-------------------------------------------------------------------
Fri Jan 22 19:48:25 CET 2010 - gregkh@suse.de

- patches.kernel.org/x86-msr-cpuid-register-enough-minors-for-the-msr-and-cpuid-drivers.patch:
  x86, msr/cpuid: Register enough minors for the MSR and CPUID
  drivers (bnc#572720).

-------------------------------------------------------------------
Fri Jan 22 18:54:28 CET 2010 - gregkh@suse.de

- patches.kernel.org/scsi-enclosure-fix-oops-while-iterating-enclosure_status-array.patch:
  SCSI: enclosure: fix oops while iterating enclosure_status array
  (bnc#572818).
- patches.fixes/enclosure-fix-oops-while-iterating-enclosure_status-array:
  Delete.

-------------------------------------------------------------------
Fri Jan 22 15:50:12 CET 2010 - duwe@suse.de

- Update config files.
- patches.arch/ppc-extended_h_cede-update-to-mainline: Incremental
  patch set to sync H_CEDE with actual mainline (bnc#550447,
  FATE#307059).

-------------------------------------------------------------------
Fri Jan 22 15:30:21 CET 2010 - trenn@suse.de

- Update config files.
  Add DMAR to -trace flavor -> get in sync with -default

-------------------------------------------------------------------
Fri Jan 22 09:17:21 CET 2010 - hare@suse.de

- patches.fixes/qla2xxx-restore-pci-state-after-eeh-recovery:
  Re-save PCI state after EEH recovery (bnc#570233).

-------------------------------------------------------------------
Fri Jan 22 07:38:23 CET 2010 - jjolly@suse.de

- patches.arch/s390-06-01-zfcp-introduce-bsg-timeout-callback.patch:
  zfcp: introduce BSG timeout callback (BNC#572659).
- patches.arch/s390-06-02-zfcp-set-hw-timeout-requested-by-bsg.patch:
  zfcp: set HW timeout requested by BSG request (BNC#572659).

-------------------------------------------------------------------
Fri Jan 22 03:20:49 CET 2010 - bphilips@suse.de

- patches.drivers/netxen-8f9b3f-to-c651a8.patch: netxen: 8f9b3f
  to c651a8 (bnc#572832).

-------------------------------------------------------------------
Fri Jan 22 02:39:54 CET 2010 - mfasheh@suse.com

- patches.suse/ocfs2-allocation-resrvations.patch: Refresh to
  newest version of patch.

-------------------------------------------------------------------
Thu Jan 21 20:22:46 CET 2010 - astarikovskiy@suse.de

- supported.conf: added power_meter driver (FATE #306959). 

-------------------------------------------------------------------
Thu Jan 21 18:16:54 CET 2010 - tonyj@suse.de

- config.conf: add -trace flavor for s390* at Ihno's request
- Add more tracers to existing ppc64 trace config at IBM request 
  Both related to FATE# 307051.
- patches.trace/ftrace-framepointer.diff: Delete.

-------------------------------------------------------------------
Thu Jan 21 14:41:29 CET 2010 - hare@suse.de

- patches.fixes/scsi-fc-class-allow-LLD-bsg-timeout:
  scsi_transport_fc: Allow LLD to reset FC BSG timeout
  (bnc#572658).

-------------------------------------------------------------------
Thu Jan 21 13:13:53 CET 2010 - jbeulich@novell.com

- patches.xen/xen-privcmd-mmap-batch-clear: privcmd: mmapbatch-v2
  fixes.

-------------------------------------------------------------------
Thu Jan 21 09:08:08 CET 2010 - hare@suse.de

- patches.drivers/lpfc-8.3.5-update: lpfc update to 8.3.5
  (bnc#572427).
- patches.drivers/lpfc-8.3.5.3-update: lpfc driver update to
  8.3.5.3 (bnc#572427).

-------------------------------------------------------------------
Thu Jan 21 09:04:37 CET 2010 - hare@suse.de

- patches.drivers/e1000-enhance-frame-fragment-detection.patch:
  Update headers for series2git.
- patches.drivers/e1000e-enhance-frame-fragment-detection.patch:
  Update headers for series2git.

-------------------------------------------------------------------
Wed Jan 20 18:23:18 CET 2010 - tiwai@suse.de

- patches.suse/bootsplash-scaler: Refresh. More updates and
  clean-up by Egbert (bnc#570082)

-------------------------------------------------------------------
Wed Jan 20 16:30:38 CET 2010 - jkosina@suse.cz

- patches.drivers/add-support-for-intel-cougar-point-chipset.patch:
  Intel Cougar Point PCH Support (FATE#308854 bnc#565845).

-------------------------------------------------------------------
Wed Jan 20 15:07:59 CET 2010 - jslaby@suse.de

- patches.drivers/bnx2x-backports-v2.6.32-to-af901ca.patch:
  Refresh.
  (change firmwares in makefile)

-------------------------------------------------------------------
Wed Jan 20 13:55:16 CET 2010 - jslaby@suse.de

- patches.suse/rlim-0006-PPC-use-helpers-for-rlimits.patch: Refresh.
- patches.suse/rlim-0007-S390-use-helpers-for-rlimits.patch: Refresh.

-------------------------------------------------------------------
Wed Jan 20 12:10:03 CET 2010 - jbeulich@novell.com

- Update Xen patches to 2.6.32.4 and c/s 984.
- Update Xen config files.

-------------------------------------------------------------------
Wed Jan 20 08:19:53 CET 2010 - bphilips@suse.de

- patches.drivers/bnx2i-backport-from-v2.6.32-to-45ca38e.patch:
  bnx2i: Backport from v2.6.32 to 45ca38e (bnc#564640).
- patches.drivers/bnx2x-backports-v2.6.32-to-af901ca.patch:
  bnx2x: backports v2.6.32 to af901ca (bnc#564638).
- patches.drivers/cnic-backport-from-v2.6.32-4e9c4f.patch: cnic:
  backport from v2.6.32-4e9c4f (bnc#564640).

-------------------------------------------------------------------
Wed Jan 20 00:08:36 CET 2010 - gregkh@suse.de

- Update config files.  2.6.32.4 changed one of them.

-------------------------------------------------------------------
Tue Jan 19 23:40:51 CET 2010 - tiwai@suse.de

- patches.suse/bootsplash-scaler: Refresh.  Fixed the text area
  calculation, and added the upscaling (bnc#570082).

-------------------------------------------------------------------
Tue Jan 19 21:57:59 CET 2010 - jeffm@suse.com

- Updated to 2.6.33-rc4-git7.
  - Eliminated 4 patches.

-------------------------------------------------------------------
Tue Jan 19 18:39:59 CET 2010 - gregkh@suse.de

- Patch refresh for fuzz due to upstream -stable additions.

-------------------------------------------------------------------
Tue Jan 19 18:35:44 CET 2010 - gregkh@suse.de

- Update to 2.6.32.4
  - security fixes
  - bug fixes
  - obsoletes:
    - patches.arch/module-handle-ppc64-relocating-kcrctabs-when-config_relocatable-y
    - patches.drivers/alsa-sp1-hda-53-alc861vd-capture-fix
    - patches.fixes/audit_untag_chunk.patch
    - patches.fixes/quota-fix-reserved-space-management-for-ordinary-fs.patch
    - patches.fixes/signal-fix-kernel-information-leak-with-print-fatal-signals-1

-------------------------------------------------------------------
Tue Jan 19 18:08:33 CET 2010 - tiwai@suse.de

- patches.drivers/alsa-sp1-hda-55-alc259-hp-pin-fix: ALSA: hda -
  Fix parsing pin node 0x21 on ALC259 (bnc#571879).
- patches.drivers/alsa-sp1-hda-56-realtek-eapd-fix: ALSA: hda -
  Turn on EAPD only if available for Realtek codecs (bnc#571879).

-------------------------------------------------------------------
Tue Jan 19 18:01:58 CET 2010 - tiwai@suse.de

- patches.suse/bootsplash-scaler: Refresh.  Fix the hang-up with
  resolution changes (bnc#570082)

-------------------------------------------------------------------
Tue Jan 19 14:36:48 CET 2010 - jkosina@suse.cz

- supported.conf: added aesni-intel (bnc#566618 FATE#304209).

-------------------------------------------------------------------
Tue Jan 19 14:21:10 CET 2010 - jkosina@suse.cz

- Update config files: set CONFIG_CRYPTO_HMAC=y to avoid
  regression from SLE11 (bnc#571501).

-------------------------------------------------------------------
Tue Jan 19 13:32:02 CET 2010 - jack@suse.de

- patches.fixes/reiserfs-truncate-blocks-not-used-by-a-write.patch:
  reiserfs: truncate blocks not used by a write (bnc#483375).

-------------------------------------------------------------------
Mon Jan 18 22:34:50 CET 2010 - jeffm@suse.de

- patches.suse/smtnice-disable: Delete (obsolete).

-------------------------------------------------------------------
Mon Jan 18 16:22:29 CET 2010 - jeffm@suse.com

- Disabled custom ACPI table loading from initramfs again.

-------------------------------------------------------------------
Mon Jan 18 16:22:08 CET 2010 - jeffm@suse.com

- patches.fixes/nfsd-05-sunrpc-cache-allow-thread-to-block-while-waiting-for.patch:
  Refresh.

-------------------------------------------------------------------
Mon Jan 18 14:59:22 CET 2010 - trenn@suse.de

- patches.arch/x86_node_hotplug_parse_srat_fix.patch:
  x86/mm/srat_64.c: nodes_parsed should include all nodes detected
  by ACPI (bnc#567140).

-------------------------------------------------------------------
Mon Jan 18 09:47:31 CET 2010 - hare@suse.de

- patches.fixes/aic79xx-null-scb-in-nonpkt-busfree: aic79xx: check
  for non-NULL scb in ahd_handle_nonpkt_busfree (bnc#542568).

-------------------------------------------------------------------
Mon Jan 18 00:35:36 CET 2010 - nfbrown@suse.de

- patches.fixes/nfsd-05-sunrpc-cache-allow-thread-to-block-while-waiting-for.patch:
  Refresh to fix 60 second delay. (bnc#568271)

-------------------------------------------------------------------
Sat Jan 16 02:05:38 CET 2010 - tonyj@suse.de

- patches.fixes/audit_untag_chunk.patch: fix braindamage in
  audit_tree.c untag_chunk() (bnc#556282).

-------------------------------------------------------------------
Sat Jan 16 01:44:42 CET 2010 - rjw@suse.de

- patches.xen/xen-x86-rename-display_cacheinfo-to-cpu_detect_cache_sizes.patch:
  x86: Rename display_cacheinfo() to cpu_detect_cache_sizes().

-------------------------------------------------------------------
Fri Jan 15 21:42:09 CET 2010 - gregkh@suse.de

- Update config files.
- patches.drivers/vmw_pvscsi-scsi-driver-for-vmware-s-virtual-hba.patch:
  vmw_pvscsi: SCSI driver for VMware's virtual HBA.

-------------------------------------------------------------------
Fri Jan 15 20:54:10 CET 2010 - jeffm@suse.com

- patches.fixes/hid-add-device-ids-for-new-model-of-apple-wireless-keyboard:
  HID: add device IDs for new model of Apple Wireless Keyboard
  (bnc#568231).

-------------------------------------------------------------------
Fri Jan 15 13:47:33 CET 2010 - hare@suse.de

- patches.drivers/qla2xxx-8.03.01.01.11.1-k8-update: qla2xxx
  driver update to 8.03.01.01.11.1-k8 (bnc#560415).
- patches.drivers/qla2xxx-8.03.01.02.11.1-k8-update: qla2xxx
  driver update to 8.03.01.02.11.1-k8 (bnc#570233).
- patches.drivers/lpfc-add-raywire-id: Delete.
- patches.drivers/qla2xxx-8.03.01-k7-update: Delete.

-------------------------------------------------------------------
Fri Jan 15 13:46:38 CET 2010 - hare@suse.de

- patches.drivers/qla2xxx-8.03.01.01.11.1-k8-update: qla2xxx
  driver update to 8.03.01.01.11.1-k8 (bnc#560415).
- patches.drivers/qla2xxx-8.03.01.02.11.1-k8-update: qla2xxx
  driver update to 8.03.01.02.11.1-k8 (bnc#570233).
- patches.drivers/lpfc-add-raywire-id: Delete.
- patches.drivers/qla2xxx-8.03.01-k7-update: Delete.

-------------------------------------------------------------------
Fri Jan 15 09:41:39 CET 2010 - trenn@suse.de

- patches.suse/kdb_dont_touch_i8042_early.patch: Avoid early
  hang when i8042 controller is missing (bnc#528811).

-------------------------------------------------------------------
Fri Jan 15 03:56:15 CET 2010 - jeffm@suse.com

- patches.suse/reiser4-sync_inodes: Delete (obsolete).

-------------------------------------------------------------------
Fri Jan 15 03:55:52 CET 2010 - jeffm@suse.com

- patches.suse/reiser4-sync_inodes: Delete (obsolete).

-------------------------------------------------------------------
Fri Jan 15 03:39:29 CET 2010 - jeffm@suse.com

- patches.fixes/remount-no-shrink-dcache: Updated to 2.6.33.

-------------------------------------------------------------------
Fri Jan 15 03:22:19 CET 2010 - jeffm@suse.com

- patches.arch/s390-08-02-zfcp-gpn-align-fix.diff: Delete (obsolete).

-------------------------------------------------------------------
Fri Jan 15 03:21:54 CET 2010 - jeffm@suse.com

- patches.suse/smtnice-disable: Updated to 2.6.33.

-------------------------------------------------------------------
Fri Jan 15 03:19:18 CET 2010 - jeffm@suse.com

- patches.arch/s390-08-02-zfcp-gpn-align-fix.diff: Delete (obsolete).

-------------------------------------------------------------------
Fri Jan 15 00:25:16 CET 2010 - mfasheh@suse.com

- patches.fixes/Ocfs2-Let-ocfs2-support-fiemap-for-symlink-and-fast-.patch:
  Ocfs2: Let ocfs2 support fiemap for symlink and fast symlink..
- patches.fixes/Ocfs2-Should-ocfs2-support-fiemap-for-S_IFDIR-inode.patch:
  Ocfs2: Should ocfs2 support fiemap for S_IFDIR inode?.
- patches.fixes/ocfs-stop-using-do_sync_mapping_range.patch:
  ocfs: stop using do_sync_mapping_range.
- patches.fixes/ocfs2-Add-reflinked-file-s-inode-to-inode-hash-earil.patch:
  ocfs2: Add reflinked file's inode to inode hash eariler..
- patches.fixes/ocfs2-Find-proper-end-cpos-for-a-leaf-refcount-block.patch:
  ocfs2: Find proper end cpos for a leaf refcount block..
- patches.fixes/ocfs2-Set-i_nlink-properly-during-reflink.patch:
  ocfs2: Set i_nlink properly during reflink..
- patches.fixes/ocfs2-always-include-acl-support.patch: ocfs2:
  Always include ACL support.
- patches.fixes/ocfs2-cluster-Make-fence-method-configurable-v2.patch:
  ocfs2/cluster: Make fence method configurable - v2.
- patches.fixes/ocfs2-devel-remove-redundant-OCFS2_MOUNT_POSIX_ACL-c.patch:
  ocfs2-devel: remove redundant OCFS2_MOUNT_POSIX_ACL check
  in ocfs2_get_acl_nolock().
- patches.fixes/ocfs2-explicit-declare-uninitialized-var-in-user_clu.patch:
  ocfs2: explicit declare uninitialized var in
  user_cluster_connect().
- patches.fixes/ocfs2-make-acl-use-the-default.patch: ocfs2:
  Make acl use the default.
- patches.fixes/ocfs2-refcounttree.c-cleanup.patch: ocfs2:
  refcounttree.c cleanup..
- patches.fixes/ocfs2-replace-u8-by-__u8-in-ocfs2_fs.h.patch:
  ocfs2: replace u8 by __u8 in ocfs2_fs.h.
- patches.fixes/ocfs2-return-EAGAIN-instead-of-EAGAIN-in-dlm.patch:
  ocfs2: return -EAGAIN instead of EAGAIN in dlm.
- patches.fixes/ocfs2-set-MS_POSIXACL-on-remount.patch: ocfs2:
  Set MS_POSIXACL on remount.
- patches.fixes/ocfs2-trivial-Use-le16_to_cpu-for-a-disk-value-in-xa.patch:
  ocfs2/trivial: Use le16_to_cpu for a disk value in xattr.c.
- patches.fixes/ocfs2-trivial-Use-proper-mask-for-2-places-in-hearbe.patch:
  ocfs2/trivial: Use proper mask for 2 places in hearbeat.c.
- patches.suse/fiemap-Add-new-extent-flag-FIEMAP_EXTENT_SHARED.patch:
  fiemap: Add new extent flag FIEMAP_EXTENT_SHARED.
- patches.suse/ocfs2-Use-FIEMAP_EXTENT_SHARED.patch: ocfs2:
  Use FIEMAP_EXTENT_SHARED.
- patches.suse/ocfs2-allocation-resrvations.patch: Refresh.

-------------------------------------------------------------------
Thu Jan 14 22:40:43 CET 2010 - rjw@suse.de

- patches.arch/x86-Limit-number-of-per-cpu-TSC-sync-messages.patch:
  x86: Limit number of per cpu TSC sync messages (bnc#564618,
  FATE#306952).
- patches.arch/x86-Limit-the-number-of-processor-bootup-messages.patch:
  x86: Limit the number of processor bootup messages (bnc#564618,
  FATE#306952).
- patches.arch/x86-Remove-CPU-cache-size-output-for-non-Intel-too.patch:
  x86: Remove CPU cache size output for non-Intel too (bnc#564618,
  FATE#306952).
- patches.arch/x86-Remove-enabling-x2apic-message-for-every-CPU.patch:
  x86: Remove enabling x2apic message for every CPU (bnc#564618,
  FATE#306952).
- patches.arch/x86-Remove-the-CPU-cache-size-printks.patch: x86:
  Remove the CPU cache size printk's (bnc#564618, FATE#306952).
- patches.arch/x86-cpu-mv-display_cacheinfo-cpu_detect_cache_sizes.patch:
  x86, cpu: mv display_cacheinfo -> cpu_detect_cache_sizes
  (bnc#564618, FATE#306952).
- patches.arch/x86-ucode-amd-Load-ucode-patches-once-and-not-separately-of-each-CPU.patch:
  x86: ucode-amd: Load ucode-patches once and not separately of
  each CPU (bnc#564618, FATE#306952).
- patches.fixes/sched-Limit-the-number-of-scheduler-debug-messages.patch:
  sched: Limit the number of scheduler debug messages (bnc#564618,
  FATE#306952).
- patches.fixes/timers-init-Limit-the-number-of-per-cpu-calibration-bootup-messages.patch:
  timers, init: Limit the number of per cpu calibration bootup
  messages (bnc#564618, FATE#306952).

-------------------------------------------------------------------
Thu Jan 14 20:54:29 CET 2010 - jeffm@suse.com

- patches.suse/add-initramfs-file_read_write: Build fix.

-------------------------------------------------------------------
Thu Jan 14 20:44:18 CET 2010 - jeffm@suse.com

- patches.suse/supported-flag-enterprise: Refresh.

-------------------------------------------------------------------
Thu Jan 14 20:16:19 CET 2010 - jeffm@suse.com

- patches.suse/supported-flag-sysfs: Properly report proprietary modules

-------------------------------------------------------------------
Thu Jan 14 19:24:32 CET 2010 - jeffm@suse.de

- patches.suse/add-initramfs-file_read_write: initramfs: add
  initramfs_{read,write} (bnc#568120).
- Re-enabled custom ACPI table loading from initramfs.

-------------------------------------------------------------------
Thu Jan 14 12:58:33 CET 2010 - trenn@suse.de

- Update config files.
  Enable CONFIG_CPU_FREQ_DEBUG as requested by HP.
  This one adds conditional printks which can be enabled via:
  cpufreq.debug=7

-------------------------------------------------------------------
Thu Jan 14 12:55:42 CET 2010 - tiwai@suse.de

- patches.drivers/alsa-sp1-hda-54-alc861-capture-fix: ALSA: hda -
  Fix missing capture mixer for ALC861/660 codecs (bnc#567340).

-------------------------------------------------------------------
Thu Jan 14 10:25:21 CET 2010 - mmarek@suse.de

- rpm/find-provides, rpm/kernel-binary.spec.in: really fix ppc
  symbol provides.

-------------------------------------------------------------------
Thu Jan 14 00:10:11 CET 2010 - rjw@suse.de

- patches.arch/UV-Expose-irq_desc-node-in-proc.patch: Expose the
  irq_desc node as /proc/irq/*/node. (bnc#566745, fate#306952).

-------------------------------------------------------------------
Wed Jan 13 23:37:52 CET 2010 - bphilips@suse.de

- patches.drivers/dmfe-tulip-Let-dmfe-handle-DM910x-except-for-SPARC-o.patch:
  dmfe/tulip: Let dmfe handle DM910x except for SPARC on-board
  chips (bnc#537016).

-------------------------------------------------------------------
Wed Jan 13 23:13:19 CET 2010 - jkosina@suse.cz

- patches.fixes/crypto-testmgr-fix-complain-about-lacking-test.patch:
  crypto: testmgr - Fix complain about lack test for internal
  used algorithm (bnc#568278 FATE#306883).

-------------------------------------------------------------------
Wed Jan 13 16:23:49 CET 2010 - jeffm@suse.com

- Update to 2.6.33-rc4.
  - Eliminated patches.fixes/megaraid_sas-fix-permissions-on-poll_mode_io

-------------------------------------------------------------------
Wed Jan 13 16:04:58 CET 2010 - mmarek@suse.cz

- patches.suse/bootsplash-keep-multiple-data: Keep multiple
  splash screens for KMS (bnc#570082).
- patches.suse/bootsplash-scaler: Add bootsplash image scaler
  (bnc#570082).

-------------------------------------------------------------------
Wed Jan 13 13:53:04 CET 2010 - mmarek@suse.de

- rpm/kernel-binary.spec.in, rpm/find-provides: extract exported
  symbols from /boot/vmlinux before the image is stripped (affects
  ppc).

-------------------------------------------------------------------
Wed Jan 13 03:49:52 CET 2010 - jeffm@suse.com

- patches.rpmify/twl6030-fix-note_interrupt-call: Rename to patches.fixes/twl6030-fix-note_interrupt-call

-------------------------------------------------------------------
Wed Jan 13 02:01:55 CET 2010 - bphilips@suse.de

- patches.drivers/e1000-enhance-frame-fragment-detection.patch:
  Avoid atomic op by introducing discarding flag instead
- patches.drivers/e1000e-enhance-frame-fragment-detection.patch:
  Avoid atomic op by introducing discarding flag instead

-------------------------------------------------------------------
Wed Jan 13 01:35:57 CET 2010 - jeffm@suse.com

- patches.rpmify/autoconf-h-fix-locations: autoconf.h: Fix
  locations.

-------------------------------------------------------------------
Wed Jan 13 01:35:09 CET 2010 - jeffm@suse.com

- patches.fixes/ppc-crashdump-typefix: Renamed to patches.rpmify/ppc-crashdump-typefix

-------------------------------------------------------------------
Tue Jan 12 23:25:59 CET 2010 - jeffm@suse.com

- patches.fixes/signal-fix-kernel-information-leak-with-print-fatal-signals-1:
  Delete.

-------------------------------------------------------------------
Tue Jan 12 22:19:03 CET 2010 - jeffm@suse.com

- Update config files.

-------------------------------------------------------------------
Tue Jan 12 22:08:43 CET 2010 - jeffm@suse.com

- patches.fixes/ppc-crashdump-typefix: rename to patches.rpmify/ppc-crashdump-typefix

-------------------------------------------------------------------
Tue Jan 12 21:40:53 CET 2010 - jeffm@suse.com

- patches.fixes/signal-fix-kernel-information-leak-with-print-fatal-signals-1:
  kernel/signal.c: fix kernel information leak with
  print-fatal-signals=1 (bnc#569902).

-------------------------------------------------------------------
Tue Jan 12 21:33:19 CET 2010 - jeffm@suse.com

- patches.fixes/signal-fix-kernel-information-leak-with-print-fatal-signals-1:
  kernel/signal.c: fix kernel information leak with
  print-fatal-signals=1 (bnc#569902).

-------------------------------------------------------------------
Tue Jan 12 21:14:05 CET 2010 - rjw@suse.de

- needs_update: Remove some patches that we've got through the
  upstream.

-------------------------------------------------------------------
Tue Jan 12 17:57:52 CET 2010 - tiwai@suse.de

- patches.drivers/alsa-sp1-hda-53-alc861vd-capture-fix: ALSA:
  hda - Fix ALC861-VD capture source mixer (bnc#568305).

-------------------------------------------------------------------
Tue Jan 12 17:20:25 CET 2010 - jeffm@suse.com

- Update to 2.6.33-rc3-git5.

-------------------------------------------------------------------
Tue Jan 12 16:49:37 CET 2010 - trenn@suse.de

- patches.fixes/nohz_prevent_clocksource_wrapping_during_idle.patch:
  nohz: Prevent clocksource wrapping during idle (bnc#569238).

-------------------------------------------------------------------
Tue Jan 12 14:21:01 CET 2010 - jack@suse.de

- patches.suse/readahead-request-tunables.patch: Update readahead
  and max_sectors tunables (bnc#548529).

-------------------------------------------------------------------
Tue Jan 12 14:14:08 CET 2010 - jkosina@suse.cz

- patches.drivers/watchdog-iTCO_wdt-Add-support-for-Intel-Ibex-Peak.patch:
  iTCO_wdt: Add support for Intel Ibex Peak (bnc#557081
  FATE#308591).

-------------------------------------------------------------------
Tue Jan 12 09:21:52 CET 2010 - tonyj@suse.de

- needs_update: remove LTT/trace patches (assigned to jbl), all had 
  already been taken care of by my fwd port to 2.6.32

-------------------------------------------------------------------
Tue Jan 12 08:09:38 CET 2010 - hare@suse.de

- patches.drivers/qla4xxx-5.01.00-k9-5.01.00.00.11.01-k10.patch:
  Fixup compilation error.

-------------------------------------------------------------------
Tue Jan 12 00:52:29 CET 2010 - rjw@suse.de

- patches.fixes/PCI-Always-set-prefetchable-base-limit-upper32-registers.patch:
  PCI: Always set prefetchable base/limit upper32 registers
  (bnc#569003).

-------------------------------------------------------------------
Mon Jan 11 21:04:07 CET 2010 - jeffm@suse.com

- Merged patches.rpmify/x86_64-ksyms-make-the-native_load_gs_index-export-depend-on-config_paravirt_cpu into
  patches.arch/kvm-split-paravirt-ops-by-functionality

-------------------------------------------------------------------
Mon Jan 11 21:02:38 CET 2010 - jeffm@suse.com

- Renamed patches.rpmify/kmsg-fix-parameter-limitations to
  patches.arch/kmsg-fix-parameter-limitations

-------------------------------------------------------------------
Mon Jan 11 20:50:27 CET 2010 - jeffm@suse.com

- patches.rpmify/x86_64-ksyms-make-the-native_load_gs_index-export-depend-on-config_paravirt_cpu:
  x86_64/ksyms: Make the native_load_gs_index export depend
  on CONFIG_PARAVIRT_CPU.

-------------------------------------------------------------------
Mon Jan 11 20:49:26 CET 2010 - jeffm@suse.com

- Renamed patches.rpmify/rt2870-fix-section-mismatches to
  patches.rpmify/rt2860-fix-section-mismatches

-------------------------------------------------------------------
Mon Jan 11 20:14:56 CET 2010 - jeffm@suse.de

- Updated to 2.6.33-rc3-git3.
  - Eliminated 392 patches.
  - Xen is disabled.

-------------------------------------------------------------------
Mon Jan 11 16:32:52 CET 2010 - hare@suse.de

- patches.drivers/qla4xxx-5.01.00-k9-5.01.00.00.11.01-k10.patch:
  Update qla4xxx driver for SLES11 SP1 (bnc#556572,FATE#307128).

-------------------------------------------------------------------
Mon Jan 11 15:51:14 CET 2010 - jblunck@suse.de

- needs_update: Removed some patches.

-------------------------------------------------------------------
Mon Jan 11 14:34:00 CET 2010 - hare@suse.de

- patches.drivers/bfa-2.1.2.1-update: Update bfa driver to
  version 2.1.2.1 (bnc#561881).

-------------------------------------------------------------------
Mon Jan 11 12:39:21 CET 2010 - hare@suse.de

- patches.fixes/fcoe-libfc-adds-enable-di: adds enable/disable
  for fcoe interface (bnc#562046).
- patches.fixes/fcoe-use-lld-s-wwpn-and-w: Use LLD's WWPN and
  WWNN for lport if LLD supports ndo_fcoe_get_wwn (bnc#562046).
- patches.fixes/libfc-reduce-hold-time-on: reduce hold time on
  SCSI host lock (bnc#562046).
- patches.fixes/libfc-remote-port-gets-st: remote port gets
  stuck in restart state without really restarting (bnc#562046).

-------------------------------------------------------------------
Mon Jan 11 12:13:36 CET 2010 - hare@suse.de

- patches.drivers/mpt2sas-03.100.03.00-update: LSI mptsas2 driver
  update to 03.100.03.00 (bnc#566013).

-------------------------------------------------------------------
Mon Jan 11 10:33:48 CET 2010 - jbeulich@novell.com

- patches.xen/xen-x86_64-nx-user-mappings: Delete (bnc#568741).
- patches.xen/xen3-rlim-0025-x86-add-ia32-compat-prlimit-syscalls.patch:
  Delete.

-------------------------------------------------------------------
Mon Jan 11 09:57:40 CET 2010 - hare@suse.de

- patches.fixes/qla4xxx-lun-reset-fix: Delete.

-------------------------------------------------------------------
Mon Jan 11 09:55:52 CET 2010 - hare@suse.de

- patches.fixes/scsi-dh-rdac-add-ibm-174x: scsi_dh_rdac: Add
  two new IBM devices (bnc# 556159).

-------------------------------------------------------------------
Sat Jan  9 21:07:34 CET 2010 - jslaby@suse.de

- patches.suse/perfmon2.patch: Refresh.
- patches.suse/rlim-0001-SECURITY-selinux-fix-update_rlimit_cpu-parameter.patch:
  Refresh.
- patches.suse/rlim-0002-resource-move-kernel-function-inside-__KERNEL__.patch:
  resource: move kernel function inside __KERNEL__ (FATE#305733).
- patches.suse/rlim-0003-resource-add-helpers-for-fetching-rlimits.patch:
  resource: add helpers for fetching rlimits (FATE#305733).
- patches.suse/rlim-0004-IA64-use-helpers-for-rlimits.patch:
  [IA64] use helpers for rlimits (FATE#305733).
- patches.suse/rlim-0005-core-posix-cpu-timers-cleanup-rlimits-usage.patch:
  core: posix-cpu-timers, cleanup rlimits usage (FATE#305733).
- patches.suse/rlim-0006-PPC-use-helpers-for-rlimits.patch: PPC:
  use helpers for rlimits (FATE#305733).
- patches.suse/rlim-0007-S390-use-helpers-for-rlimits.patch:
  S390: use helpers for rlimits (FATE#305733).
- patches.suse/rlim-0008-SPARC-use-helpers-for-rlimits.patch:
  SPARC: use helpers for rlimits (FATE#305733).
- patches.suse/rlim-0009-X86-use-helpers-for-rlimits.patch: X86:
  use helpers for rlimits (FATE#305733).
- patches.suse/rlim-0010-FS-use-helpers-for-rlimits.patch: FS:
  use helpers for rlimits (FATE#305733).
- patches.suse/rlim-0011-MM-use-helpers-for-rlimits.patch: MM:
  use helpers for rlimits (FATE#305733).
- patches.suse/rlim-0012-core-use-helpers-for-rlimits.patch:
  core: use helpers for rlimits (FATE#305733).
- patches.suse/rlim-0013-infiniband-use-helpers-for-rlimits.patch:
  infiniband: use helpers for rlimits (FATE#305733).
- patches.suse/rlim-0014-ipc-use-helpers-for-rlimits.patch: ipc:
  use helpers for rlimits (FATE#305733).
- patches.suse/rlim-0015-SECURITY-add-task_struct-to-setrlimit.patch:
  SECURITY: add task_struct to setrlimit (FATE#305733).
- patches.suse/rlim-0016-core-add-task_struct-to-update_rlimit_cpu.patch:
  core: add task_struct to update_rlimit_cpu (FATE#305733).
- patches.suse/rlim-0017-sys_setrlimit-make-sure-rlim_max-never-grows.patch:
  sys_setrlimit: make sure ->rlim_max never grows (FATE#305733).
- patches.suse/rlim-0018-core-split-sys_setrlimit.patch: core:
  split sys_setrlimit (FATE#305733).
- patches.suse/rlim-0019-core-allow-setrlimit-to-non-current-tasks.patch:
  core: allow setrlimit to non-current tasks (FATE#305733).
- patches.suse/rlim-0020-core-optimize-setrlimit-for-current-task.patch:
  core: optimize setrlimit for current task (FATE#305733).
- patches.suse/rlim-0021-FS-proc-switch-limits-reading-to-fops.patch:
  FS: proc, switch limits reading to fops (FATE#305733).
- patches.suse/rlim-0022-FS-proc-make-limits-writable.patch:
  FS: proc, make limits writable (FATE#305733).
- patches.suse/rlim-0023-core-do-security-check-under-task_lock.patch:
  core: do security check under task_lock (FATE#305733).
- patches.suse/rlim-0002-SECURITY-add-task_struct-to-setrlimit.patch:
  Delete.
- patches.suse/rlim-0003-core-add-task_struct-to-update_rlimit_cpu.patch:
  Delete.
- patches.suse/rlim-0004-sys_setrlimit-make-sure-rlim_max-never-grows.patch:
  Delete.
- patches.suse/rlim-0005-core-split-sys_setrlimit.patch: Delete.
- patches.suse/rlim-0006-core-allow-setrlimit-to-non-current-tasks.patch:
  Delete.
- patches.suse/rlim-0007-core-optimize-setrlimit-for-current-task.patch:
  Delete.
- patches.suse/rlim-0008-FS-proc-make-limits-writable.patch:
  Delete.
- patches.suse/rlim-0009-core-posix-cpu-timers-cleanup-rlimits-usage.patch:
  Delete.
- patches.suse/rlim-0010-core-do-security-check-under-task_lock.patch:
  Delete.
- patches.suse/rlim-0011-resource-add-helpers-for-fetching-rlimits.patch:
  Delete.
- patches.suse/rlim-0012-IA64-use-helpers-for-rlimits.patch:
  Delete.
- patches.suse/rlim-0013-PPC-use-helpers-for-rlimits.patch:
  Delete.
- patches.suse/rlim-0014-S390-use-helpers-for-rlimits.patch:
  Delete.
- patches.suse/rlim-0015-SPARC-use-helpers-for-rlimits.patch:
  Delete.
- patches.suse/rlim-0016-X86-use-helpers-for-rlimits.patch:
  Delete.
- patches.suse/rlim-0017-FS-use-helpers-for-rlimits.patch: Delete.
- patches.suse/rlim-0018-MM-use-helpers-for-rlimits.patch: Delete.
- patches.suse/rlim-0019-core-use-helpers-for-rlimits.patch:
  Delete.
- patches.suse/rlim-0020-misc-use-helpers-for-rlimits.patch:
  Delete.
- patches.suse/rlim-0021-core-rename-setrlimit-to-do_setrlimit.patch:
  Delete.
- patches.suse/rlim-0022-core-implement-getprlimit-and-setprlimit-syscalls.patch:
  Delete.
- patches.suse/rlim-0023-unistd-add-__NR_-get-set-prlimit-syscall-numbers.patch:
  Delete.
- patches.suse/rlim-0024-COMPAT-add-get-put_compat_rlimit.patch:
  Delete.
- patches.suse/rlim-0025-x86-add-ia32-compat-prlimit-syscalls.patch:
  Delete.

  Sync with upstream. Drop limits syscalls altogether.

-------------------------------------------------------------------
Sat Jan  9 14:50:07 CET 2010 - jkosina@suse.cz

- patches.apparmor/apparmor.diff: Delete, as it is unused after
  splitup into smaller patches.

-------------------------------------------------------------------
Fri Jan  8 18:22:42 CET 2010 - sjayaraman@suse.de

- patches.suse/SoN-23-mm-swapfile.patch: Fix up the enum declaration
  to avoid conflict due to a upstream change.

-------------------------------------------------------------------
Fri Jan  8 18:17:27 CET 2010 - jkosina@suse.cz

- patches.fixes/quota-fix-reserved-space-management-for-ordinary-fs.patch:
  quota: fix reserved space management for ordinary fs.

-------------------------------------------------------------------
Fri Jan  8 18:15:09 CET 2010 - gregkh@suse.de

- patches.drivers/staging-hv-fix-smp-problems-in-the-hyperv-core-code.patch:
  Staging: hv: fix smp problems in the hyperv core code.

-------------------------------------------------------------------
Fri Jan  8 17:39:28 CET 2010 - jeffm@suse.de

- Disable set,getprlimit compat syscalls on xen.

-------------------------------------------------------------------
Fri Jan  8 17:09:03 CET 2010 - jeffm@suse.de

- Disabled custom ACPI table loading from initramfs until
  the scheduling while atomic issues are worked out.

-------------------------------------------------------------------
Fri Jan  8 05:41:28 CET 2010 - jeffm@suse.de

- Disabled set,getprlimit syscalls until the syscall numbers
  have been officially reserved.

-------------------------------------------------------------------
Fri Jan  8 03:32:21 CET 2010 - jeffm@suse.com

- patches.arch/module-handle-ppc64-relocating-kcrctabs-when-config_relocatable-y:
  module: handle ppc64 relocating kcrctabs when
  CONFIG_RELOCATABLE=y (bnc#566243).

-------------------------------------------------------------------
Thu Jan  7 12:18:20 CET 2010 - jbeulich@novell.com

- Update Xen patches to 2.6.32.3 and c/s 974.
- Update EC2 config files.
- patches.xen/xen3-x86-Remove-local_irq_enable-local_irq_disable-in-fixup_irqs.patch:
  x86: Remove local_irq_enable()/local_irq_disable() in
  fixup_irqs() (bnc#558247).
- patches.xen/xen3-x86-Unify-fixup_irqs-for-32-bit-and-64-bit-kernels.patch:
  x86: Unify fixup_irqs() for 32-bit and 64-bit kernels
  (bnc#558247).
- patches.xen/xen3-x86-intr-remap-Avoid-irq_chip-mask-unmask-in-fixup_irqs-for-intr-remapping.patch:
  x86, intr-remap: Avoid irq_chip mask/unmask in fixup_irqs()
  for intr-remapping (bnc#558247).
- patches.xen/xen-fix-compilation-after-rename_generic_int.patch:
  Delete.
- patches.xen/xen-scsifront-block-timeout-update: Delete.
- patches.xen/xen3-x86-fix-nodac: Delete.

-------------------------------------------------------------------
Thu Jan  7 07:12:44 CET 2010 - bphilips@suse.de

- patches.drivers/e1000-enhance-frame-fragment-detection.patch:
  e1000: enhance frame fragment detection (bnc#567376,
  CVE-2009-4536).
- patches.drivers/e1000e-enhance-frame-fragment-detection.patch:
  e1000e: enhance frame fragment detection (bnc#567376,
  CVE-2009-4538).

-------------------------------------------------------------------
Thu Jan  7 01:24:18 CET 2010 - gregkh@suse.de

- Update to 2.6.32.3
  - security fixes
  - bugfixes
  - obsoletes:
    - patches.arch/s390-04-03-dasd-diag-ro.patch
    - patches.drivers/alsa-sp1-hda-50-alc88x-missing-capsrc_nids
    - patches.fixes/qla2xxx-dpc-thread-can-execute-before-scsi-host
    - patches.fixes/scsi-ipr-fix-eeh-recovery

-------------------------------------------------------------------
Wed Jan  6 20:51:27 CET 2010 - rjw@suse.de

- patches.arch/x86-Force-irq-complete-move-during-cpu-offline.patch:
  x86: Force irq complete move during cpu offline (bnc#558247).
- patches.arch/x86-Remove-local_irq_enable-local_irq_disable-in-fixup_irqs.patch:
  x86: Remove local_irq_enable()/local_irq_disable() in
  fixup_irqs() (bnc#558247).
- patches.arch/x86-Remove-move_cleanup_count-from-irq_cfg.patch:
  x86: Remove move_cleanup_count from irq_cfg (bnc#558247).
- patches.arch/x86-Remove-unnecessary-mdelay-from-cpu_disable_common.patch:
  x86: Remove unnecessary mdelay() from cpu_disable_common()   .
- patches.arch/x86-Unify-fixup_irqs-for-32-bit-and-64-bit-kernels.patch:
  x86: Unify fixup_irqs() for 32-bit and 64-bit kernels
  (bnc#558247).
- patches.arch/x86-Use-EOI-register-in-io-apic-on-intel-platforms.patch:
  x86: Use EOI register in io-apic on intel platforms
  (bnc#558247).
- patches.arch/x86-intr-remap-Avoid-irq_chip-mask-unmask-in-fixup_irqs-for-intr-remapping.patch:
  x86, intr-remap: Avoid irq_chip mask/unmask in fixup_irqs()
  for intr-remapping (bnc#558247).
- patches.arch/x86-io-apic-Move-the-effort-of-clearing-remoteIRR-explicitly-before-migrating-the-irq.patch:
  x86, io-apic: Move the effort of clearing remoteIRR explicitly
  before migrating the irq (bnc#558247).
- patches.arch/x86-ioapic-Document-another-case-when-level-irq-is-seen-as-an-edge.patch:
  x86, ioapic: Document another case when level irq is seen as
  an edge (bnc#558247).
- patches.arch/x86-ioapic-Fix-the-EOI-register-detection-mechanism.patch:
  x86, ioapic: Fix the EOI register detection mechanism
  (bnc#558247).

-------------------------------------------------------------------
Wed Jan  6 15:01:16 CET 2010 - trenn@suse.de

- patches.fixes/pci_aer_mce_inject_check_osc_for_aer.patch: PCI:
  AER: fix aer inject result in kernel oops (bnc#566619).

-------------------------------------------------------------------
Wed Jan  6 14:50:52 CET 2010 - trenn@suse.de

- patches.fixes/PCIe-AER-reject-aer-inject-if-hardware-mask-error-reporting.patch:
  PCIe AER: reject aer inject if hardware mask error reporting
  (bnc#566621).

-------------------------------------------------------------------
Wed Jan  6 00:30:09 CET 2010 - gregkh@suse.de

- patches.xen/xen3-patch-2.6.29: Refresh due to conflicts from i915
  changes.  Ick, the xen code sucks rocks, it shouldn't be touching
  stuff here at all.

-------------------------------------------------------------------
Wed Jan  6 00:14:14 CET 2010 - gregkh@suse.de

- patches.drivers/drm-i915-add-acpi-opregion-support-for-ironlake.patch:
  Refresh.
- patches.drivers/drm-i915-add-i915_lp_ring_sync-helper.patch:
  drm/i915: add i915_lp_ring_sync helper (bnc#568447).
- patches.drivers/drm-i915-fix-get_core_clock_speed-for-g33-class-desktop-chips.patch:
  drm/i915: fix get_core_clock_speed for G33 class desktop chips
  (bnc#568447).
- patches.drivers/drm-i915-fully-switch-off-overlay-when-not-in-use.patch:
  drm/i915: fully switch off overlay when not in use (bnc#568447).
- patches.drivers/drm-i915-implement-drmmode-overlay-support-v4.patch:
  drm/i915: implement drmmode overlay support v4 (bnc#568447).
- patches.drivers/drm-i915-implement-fastpath-for-overlay-flip-waiting.patch:
  drm/i915: implement fastpath for overlay flip waiting
  (bnc#568447).

-------------------------------------------------------------------
Wed Jan  6 00:00:59 CET 2010 - gregkh@suse.de

- patches.drivers/drm-i915-add-acpi-opregion-support-for-ironlake.patch:
  Refresh.

-------------------------------------------------------------------
Tue Jan  5 23:49:26 CET 2010 - gregkh@suse.de

- patches.drivers/drm-i915-add-acpi-opregion-support-for-ironlake.patch:
  drm/i915: Add ACPI OpRegion support for Ironlake (bnc#568436).

-------------------------------------------------------------------
Tue Jan  5 22:49:44 CET 2010 - tonyj@suse.de

- patches.fixes/oprofile_bios_ctr.patch: Update to newer version

-------------------------------------------------------------------
Wed Dec 30 01:01:25 CET 2009 - nfbrown@suse.de

- patches.fixes/nfs-fix-NFS4ERR_FILE_OPEN-handling:
  NFS4ERR_FILE_OPEN handling in Linux/NFS (bnc#526819).

-------------------------------------------------------------------
Mon Dec 28 17:56:19 CET 2009 - jeffm@suse.com

- patches.fixes/dmar-fix-oops-with-no-dmar-table: dmar: Fix oops
  with no DMAR table (bnc#548108).

-------------------------------------------------------------------
Sun Dec 27 14:23:47 CET 2009 - tiwai@suse.de

- patches.drivers/alsa-sp1-hda-52-hdmi-sticky-stream-tag: ALSA:
  hda - HDMI sticky stream tag support (FATE#306783).

-------------------------------------------------------------------
Wed Dec 23 23:10:02 CET 2009 - rjw@suse.de

- patches.arch/xpc_first_contact_when_active.patch: X86: UV
  - xpc_make_first_contact hang due to not accepting ACTIVE
  state. (bnc#562288, fate#306952).
- patches.arch/xpc_fix_xpc_get_fifo_entry_uv.patch: x86: UV - XPC
  NULL deref when mesq becomes empty. (bnc#562288, fate#306952).
- patches.arch/xpc_introduce_xp_socket.patch: x86: UV - XPC
  needs to provide an abstraction for uv_gpa. (bnc#562288,
  fate #306952).
- patches.arch/xpc_pass_nasid_to_gru_create_message_queue.patch:
  UV - pass nasid instead of nid to gru_create_message_queue
  (bnc#562288, fate#306952).
- patches.arch/xpc_recv_msg_slots_wrap.patch: X86: UV - XPC
  receive message reuse triggers invalid BUG_ON(). (bnc#562288,
  fate#306952).
- patches.arch/xpc_uv_bios_changes.patch: x86: UV - Update XPC
  to handle updated BIOS interface. (bnc#562288, fate#306952).

-------------------------------------------------------------------
Wed Dec 23 21:57:53 CET 2009 - rjw@suse.de

- patches.arch/bug-561989_gru_rollup.patch: SGI GRU Updates
  (bnc#561989, fate#306952).

-------------------------------------------------------------------
Wed Dec 23 20:31:57 CET 2009 - jeffm@suse.com

- patches.fixes/ppc-crashdump-typefix: powerpc: use min_t in
  copy_oldmem_page.

-------------------------------------------------------------------
Wed Dec 23 18:56:48 CET 2009 - rjw@suse.de

- patches.arch/bug-561946_uv_irq_affinity.patch: x86: SGI UV: Fix
  irq affinity for hub based interrupts (bnc#561946, fate#306952).
- patches.arch/bug-561946_uv_move_ioapic.patch: x86, apic: Move
  SGI UV functionality out of generic IO-APIC code (bnc#561946,
  fate#306952).
- patches.arch/bug-561946_uv_use_rtc.patch: x86: UV RTC: Always
  enable RTC clocksource (bnc#561946, fate#306952).

-------------------------------------------------------------------
Wed Dec 23 17:51:32 CET 2009 - jeffm@suse.com

- patches.fixes/ia64-fix-sba-iommu-to-handle-allocation-failure-properly:
  fix SBA IOMMU to handle allocation failure properly
  (bnc#545367).

-------------------------------------------------------------------
Tue Dec 22 22:17:33 CET 2009 - jeffm@suse.com

- Enabled CONFIG_CRASH_DUMP on ppc/ppc64 (bnc#566243).

-------------------------------------------------------------------
Tue Dec 22 16:51:37 CET 2009 - jeffm@suse.com

- patches.fixes/scsi-ipr-fix-eeh-recovery: ipr: fix EEH recovery
  (bnc#566613).

-------------------------------------------------------------------
Sun Dec 20 22:23:41 CET 2009 - trenn@suse.de

- Update config files.
- patches.drivers/cpufreq_ondemand_limit_fix.patch: cpufreq:
  Fix ondemand to not request targets outside policy limits
  (fate#306746).
- patches.drivers/cpufreq_processor_clocking_control_pcc_driver.patch:
  x86,cpufreq: Processor Clocking Control (PCC) driver
  (fate#306746).
- supported.conf:

-------------------------------------------------------------------
Sun Dec 20 00:42:16 CET 2009 - rjw@suse.de

- patches.arch/bug-561939_uv_bios_call_hwperf_updated.patch:
  x86, uv: Add serial number parameter to uv_bios_get_sn_info()
  (bnc#561939, fate#306952).
- patches.arch/bug-561939_uv_bios_call_hwperf.patch: Delete.

-------------------------------------------------------------------
Sat Dec 19 18:53:28 CET 2009 - jeffm@suse.com

- patches.fixes/scsi_debug-scale-virtual_gb-with-sector_size-properly:
  scsi_debug: scale virtual_gb with sector_size properly
  (bnc#535939).

-------------------------------------------------------------------
Sat Dec 19 00:58:56 CET 2009 - gregkh@suse.de

- patches.xen/xen3-fixup-xen: Refresh.  Fix up build error from
  .32.2 import

-------------------------------------------------------------------
Sat Dec 19 00:22:21 CET 2009 - gregkh@suse.de

- Update to 2.6.32.2
  - lots of security fixes
  - loads of bugfixes
  - other goodness
  - obsoletes:
    - patches.arch/bug-561939_bau_data_config.patch
    - patches.arch/bug-564471_x86_Fix_duplicated_UV_BAU_interrupt_vector.patch
    - patches.arch/s390-04-01-clear-high-regs.patch
    - patches.arch/s390-kvm-prefix.patch
    - patches.arch/s390-kvm-psw.patch
    - patches.arch/x86-fix-nodac
    - patches.arch/x86_mce_nfs-mig2
    - patches.fixes/firewire-ohci-handle-receive-packets-with-a-data-length-of-zero
    - patches.fixes/uart-txen-race.patch

-------------------------------------------------------------------
Fri Dec 18 21:17:46 CET 2009 - jeffm@suse.com

- Update config files: CONFIG_STRICT_DEVMEM=n. It was enabled
  mistakenly in commit 3df90f9e and affects using tools like
  crash with a live system.

-------------------------------------------------------------------
Fri Dec 18 17:53:06 CET 2009 - gregkh@suse.de

- Update config files.
  CONFIG_CALGARY_IOMMU_ENABLED_BY_DEFAULT = n (bnc#565607)

-------------------------------------------------------------------
Fri Dec 18 15:11:18 CET 2009 - tiwai@suse.de

- patches.drivers/alsa-sp1-hda-{24..51}-*: 2.6.33-rc1 backport
  fixes for HDMI and new Realtek codecs (FATE#306783)
- Refresh Patch-mainline tags in patches.drivers/alsa-*

-------------------------------------------------------------------
Fri Dec 18 14:45:04 CET 2009 - jjolly@suse.de

- patches.arch/s390-05-01-netiucv-tx-bytes.patch: netiucv:
  displayed TX bytes value much too high (BNC#565612).
- patches.arch/s390-05-02-cmm-suspend.patch: cmm: free pages on
  hibernate. (BNC#565612).
- patches.arch/s390-05-03-iucv-suspend.patch: iucv: add work_queue
  cleanup for suspend (BNC#565612).
- patches.arch/s390-05-04-zfcp-work-queue.patch: zfcp: Assign
  scheduled work to driver queue (BNC#565612).
- patches.arch/s390-05-05-zfcp-fail-commands.patch: zfcp: Don't
  fail SCSI commands when transitioning to blocked fc_rport
  (BNC#565612,LTC#58541).
- patches.arch/s390-05-06-zfcp-adisc.patch: zfcp: Improve ELS
  ADISC handling (BNC#565612).
- patches.arch/s390-05-07-zfcp-fsf-errors.patch: zfcp: Update
  FSF error reporting (BNC#565612).
- patches.arch/s390-05-08-zfcp-block.diff: zfcp: Block SCSI EH
  thread for rport state BLOCKED (BNC#565612).
- patches.arch/s390-05-09-ctcm-suspend-wait.diff: ctcm: suspend
  has to wait for outstanding I/O (BNC#565612).
- patches.arch/s390-05-10-rework-tso.diff: qeth: rework TSO
  functions (BNC#565612).
- patches.arch/s390-05-11-atomic-volatile.patch: kernel: improve
  code generated by atomic operations. (BNC#565612).
- patches.arch/s390-05-12-tape-remove-fn.patch: tape: incomplete
  device removal (BNC#565612).
- patches.arch/s390-05-13-qeth-blkt-defaults.patch: qeth:
  set default BLKT settings dependend on OSA hw level
  (BNC#565612,LTC#58654).
- patches.arch/s390-05-14-dasd-dasd-enable-prefix.patch: dasd:
  enable prefix independent of pav support (BNC#565612).
- patches.arch/s390-05-15-dasd-s390dbf-strings.patch: dasd:
  remove strings from s390dbf (BNC#565612).
- patches.arch/s390-05-16-dasd-wait-lcu-setup.patch: dasd:
  let device initialization wait for LCU setup (BNC#565612).

-------------------------------------------------------------------
Fri Dec 18 12:58:36 CET 2009 - mmarek@suse.cz

- rpm/kernel-binary.spec.in: Fix generating /boot/Kerntypes* for
  s390/vanilla.

-------------------------------------------------------------------
Fri Dec 18 04:35:18 CET 2009 - nfbrown@suse.de

- patches.fixes/md-start_ro-fix: md: fix small irregularity with
  start_ro module parameter (bnc#565219).

-------------------------------------------------------------------
Fri Dec 18 01:29:32 CET 2009 - rjw@suse.de

- patches.xen/xen-fix-compilation-after-rename_generic_int.patch:
  XEN: Fix compilation after renaming of generic_irqs.

-------------------------------------------------------------------
Fri Dec 18 00:30:52 CET 2009 - rjw@suse.de

- patches.arch/bug-561946_rename_generic_int.patch: x86: UV RTC:
  Rename generic_interrupt to x86_platform_ipi (bnc#561946,
  fate#306952).

-------------------------------------------------------------------
Thu Dec 17 23:48:10 CET 2009 - mmarek@suse.cz

- patches.suse/s390-Kerntypes.diff: S390: Generate Kerntypes file.
- rpm/kernel-binary.spec.in: install /boot/Kerntypes-$version.

-------------------------------------------------------------------
Thu Dec 17 21:02:52 CET 2009 - jeffm@suse.com

- patches.fixes/powerpc-fix-cpu-name-in-show-cpuinfo: powerpc:
  fix cpu name in show-cpuinfo (bnc#565267).

-------------------------------------------------------------------
Thu Dec 17 13:32:32 CET 2009 - hare@suse.de

- patches.fixes/fc-transport-remove-BUG_ON: scsi_transport_fc:
  remove invalid BUG_ON (bnc#564479).
- patches.fixes/lpfc-ia64-hang: lpfc: fix hang on SGI ia64
  platform (bnc#564479).
- patches.fixes/qla2xxx-dpc-thread-can-execute-before-scsi-host:
  qla2xxx: dpc thread can execute before scsi host has been added
  (bnc#564479).
- patches.suse/fc-transport-allow-dev_loss_tmo-disable: Remove
  capping from dev_loss_tmo (bnc#492469).

-------------------------------------------------------------------
Wed Dec 16 19:25:01 CET 2009 - gregkh@suse.de

- Update config files.
  - fix up CONFIG_IPV6 option that was built into the kernel
    incorrectly (bnc#564357)

-------------------------------------------------------------------
Wed Dec 16 18:52:34 CET 2009 - jeffm@suse.com

- patches.fixes/acpi-fix-build-when-config_acpi_custom_override_initramfs-is-not-defined:
  acpi: Fix build when CONFIG_ACPI_CUSTOM_OVERRIDE_INITRAMFS is
  not defined.

-------------------------------------------------------------------
Wed Dec 16 15:41:04 CET 2009 - jbeulich@novell.com

- Update Xen patches to c/s 960.
- Update Xen EC2 config files.
- patches.xen/xen3-bug-561933_uv_pat_is_gru_range.patch: x86:
  UV SGI: Don't track GRU space in PAT (bnc#561933, fate#306952).
- patches.xen/xen3-x86-mark_rodata_rw.patch: Add mark_rodata_rw()
  to un-protect read-only kernel code pages (bnc#439348).

-------------------------------------------------------------------
Wed Dec 16 10:15:18 CET 2009 - npiggin@suse.de

- needs_update:
- patches.fixes/aggressive-zone-reclaim.patch: be more aggressive
  with zone reclaims (bnc#476525).

-------------------------------------------------------------------
Wed Dec 16 10:02:18 CET 2009 - npiggin@suse.de

- needs_update:
- patches.suse/x86-mark_rodata_rw.patch: Refresh.

-------------------------------------------------------------------
Wed Dec 16 09:45:58 CET 2009 - npiggin@suse.de

- patches.suse/x86-mark_rodata_rw.patch: Add mark_rodata_rw()
  to un-protect read-only kernel code pages (bnc#439348).

-------------------------------------------------------------------
Tue Dec 15 20:07:17 CET 2009 - jeffm@suse.com

- patches.fixes/firewire-ohci-handle-receive-packets-with-a-data-length-of-zero:
  firewire: ohci: handle receive packets with a data length of
  zero (bnc#564712 CVE-2009-4138).

-------------------------------------------------------------------
Tue Dec 15 12:50:08 CET 2009 - mmarek@suse.cz

- rpm/config.sh: set OBS_PROJECT and IBS_PROJECT variables for
  osc_wrapper.

-------------------------------------------------------------------
Tue Dec 15 12:43:00 CET 2009 - knikanth@suse.de

- supported.conf: Mark dm-log-userspace as supported (fate#307380).

-------------------------------------------------------------------
Tue Dec 15 08:41:01 CET 2009 - sjayaraman@suse.de

- patches.fixes/sched-recalculate-tunables-on-hot-add-remove:
  Fix the build failure due to previous commit.

-------------------------------------------------------------------
Tue Dec 15 06:14:43 CET 2009 - sjayaraman@suse.de

- patches.fixes/sched-recalculate-tunables-on-hot-add-remove:
  sched: Fix missing sched tunable recalculation on cpu add/remove
  (bnc#560317).
- patches.fixes/sched-make-tunable-scaling-configurable: sched:
  Make tunable scaling style configurable (bnc#560317).
- patches.fixes/sched-sysctl-for-normalized-tunables:  sched:
  Update normalized values on user updates via proc (bnc#560317).

-------------------------------------------------------------------
Tue Dec 15 01:10:25 CET 2009 - gregkh@suse.de

- Update config files.
  - make SCSI and ATA drivers modules again.
    (bnc#564357)

-------------------------------------------------------------------
Tue Dec 15 00:56:41 CET 2009 - gregkh@suse.de

- Update config files.
  - fix up USB options that were built into the kernel incorrectly
    (bnc#564357)

-------------------------------------------------------------------
Mon Dec 14 22:58:22 CET 2009 - jjolly@suse.de

- patches.arch/s390-04-01-clear-high-regs.patch: kernel:
  clear high-order bits after switching to 64-bit mode
  (BNC#563999,LTC#58088).
- patches.arch/s390-04-02-zcrypt-hrtimer.patch: zcrypt: Do not
  simultaneously schedule hrtimer (BNC#563999,LTC#58222).
- patches.arch/s390-04-03-dasd-diag-ro.patch: dasd: support DIAG
  access for read-only devices (BNC#563999,LTC#57147).
- patches.arch/s390-04-04-mm-fault-fix.patch: kernel: performance
  counter fix and page fault optimization (BNC#563999).
- patches.arch/s390-04-05-sclp-dump-indicator.patch: kernel:
  fix dump indicator (BNC#563999).
- patches.arch/s390-04-06-dasd-move-diag-kmsg.patch: dasd:
  move diag kmsg to generic dasd kmsg (BNC#563999).
- patches.arch/s390-04-07-cio-fix-double-free.patch: cio: double
  free under memory pressure (BNC#563999).
- patches.arch/s390-04-08-cio-fix-dev-stall.patch: cio: device
  recovery stalls after multiple hardware events (BNC#563999).
- patches.arch/s390-04-09-cio-recover-hw-changes.patch: cio:
  device recovery fails after concurrent hardware changes
  (BNC#563999).
- patches.arch/s390-04-10-cio-fix-onoffline-failure.patch: cio:
  setting a device online or offline fails for unknown reasons
  (BNC#563999).
- patches.arch/s390-04-11-cio-error-reporting.patch: cio:
  incorrect device state after device recognition and recovery
  (BNC#563999).
- patches.arch/s390-04-12-cio-avoid-panic.patch: cio: kernel
  panic after unexpected interrupt (BNC#563999).
- patches.arch/s390-04-13-cio-internal-io.patch: cio:
  initialization of I/O devices fails (BNC#563999).
- patches.arch/s390-04-14-cio-allow-offline.patch: cio: not
  operational devices cannot be deactivated (BNC#563999).
- patches.arch/s390-04-15-cio-split-pgid.patch: cio: erratic
  DASD I/O behavior (BNC#563999).
- patches.arch/s390-04-16-cio-path-verification.patch: cio:
  DASD cannot be set online (BNC#563999).
- patches.arch/s390-04-17-cio-steal-lock.patch: cio: DASD steal
  lock task hangs (BNC#563999).
- patches.arch/s390-04-18-cio-fix-memleak-chk-dev.patch: cio:
  memory leaks when checking unusable devices (BNC#563999).
- patches.arch/s390-04-19-cio-fix-deact-dev-panic.patch: cio:
  deactivated devices can cause use after free panic (BNC#563999).

-------------------------------------------------------------------
Mon Dec 14 22:29:34 CET 2009 - rjw@suse.de

- patches.arch/bug-561933_uv_pat_is_gru_range.patch: x86: UV SGI:
  Don't track GRU space in PAT (bnc#561933, fate#306952).
- patches.arch/bug-561939_bau_data_config.patch: x86: SGI UV
  BAU initialization (bnc#561939, fate#306952).
- patches.arch/bug-561939_uv_bios_call_hwperf.patch: x86: UV
  hardware performance counter and topology access  (bnc#561939,
  fate#306952).
- patches.arch/bug-561939_uv_gpa_is_mmr_space.patch: x86: UV -
  Introduce uv_gpa_is_mmr. (bnc#561939, fate#306952).
- patches.arch/bug-561939_uv_gpa_to_soc_phys_ram.patch:
  x86: UV - Introduce a means to translate from gpa ->
  socket_paddr. (bnc#561939, fate#306952).
- patches.arch/bug-561939_uv_ipi_macro.patch: x86: UV: Introduce
  uv_hub_ipi_value (bnc#561939, fate#306952).
- patches.arch/bug-561939_uv_mmap_low.patch: x86: SGI UV: Map
  low MMR ranges (bnc#561939, fate#306952).
- patches.arch/bug-561939_uv_rtc_cleanup.patch: x86: UV RTC:
  Clean up error handling (bnc#561939, fate#306952).
- patches.arch/bug-561939_uv_rtc_fixes.patch: x86: UV RTC:
  Fix early expiry handling  (bnc#561939, fate#306952).
- patches.arch/bug-561939_uv_rtc_setup_evt.patch: x86: UV RTC:
  Add clocksource only boot option (bnc#561939, fate#306952).
- patches.arch/bug-564471_x86_Fix_duplicated_UV_BAU_interrupt_vector.patch:
  x86: Fix duplicated UV BAU interrupt vector (bnc#564471).

-------------------------------------------------------------------
Mon Dec 14 19:33:04 CET 2009 - gregkh@suse.de

- Refresh patches to be clean of fuzz

-------------------------------------------------------------------
Mon Dec 14 19:20:52 CET 2009 - gregkh@suse.de

- Update to 2.6.32.1
  - security fixes
  - bugfixes
  - obsoletes:
    - patches.fixes/ext4-fix-insufficient-checks-in-ext4_ioc_move_ext
    - patches.fixes/scsi-fix-bug-with-dma-maps-on-nested-scsi-objects

-------------------------------------------------------------------
Mon Dec 14 18:45:26 CET 2009 - jjolly@suse.de

- patches.drivers/dcb-data-center-bridging-ops-s: dcb: data
  center bridging ops should be r/o (BNC#562046).
- patches.drivers/drivers-net-request_irq-remove: drivers/net:
  request_irq - Remove unnecessary leading & from second arg
  (BNC#562046).
- patches.drivers/ethtool-add-direct-attach-supp: ethtool: Add
  Direct Attach support to connector port reporting (BNC#562046).
- patches.drivers/ixgbe-add-support-for-82599-al: ixgbe: Add
  support for 82599 alternative WWNN/WWPN prefix (BNC#562046).
- patches.drivers/ixgbe-add-support-for-82599-ba: ixgbe: add
  support for 82599 based Express Module X520-P2 (BNC#562046).
- patches.drivers/ixgbe-add-support-for-netdev_o: ixgbe: Add
  support for netdev_ops.ndo_fcoe_get_wwn to 82599 (BNC#562046).
- patches.drivers/ixgbe-change-default-ring-size: ixgbe: change
  default ring size (BNC#562046).
- patches.drivers/ixgbe-disable-flow-control-for: ixgbe: Disable
  Flow Control for certain devices (BNC#562046).
- patches.drivers/ixgbe-display-currently-attach: ixgbe: Display
  currently attached PHY through ethtool (BNC#562046).
- patches.drivers/ixgbe-fix-erroneous-display-of: ixgbe: Fix
  erroneous display of stats by ethtool -S (BNC#562046).
- patches.drivers/ixgbe-fix-kr-to-kx-fail-over-f: ixgbe: Fix KR
  to KX fail over for Mezzanine cards (BNC#562046).
- patches.drivers/ixgbe-fix-receive-address-regi: ixgbe:
  Fix Receive Address Register (RAR) cleaning and accounting
  (BNC#562046).
- patches.drivers/ixgbe-flush-the-lsc-mask-chang: ixgbe: Flush
  the LSC mask change to prevent repeated interrupts (BNC#562046).
- patches.drivers/ixgbe-handle-parameters-for-tx: ixgbe: handle
  parameters for tx and rx EITR, no div0 (BNC#562046).
- patches.drivers/ixgbe-links2-is-not-a-valid-re: ixgbe: LINKS2
  is not a valid register for 82598 (BNC#562046).
- patches.drivers/ixgbe-make-queue-pairs-on-sing: ixgbe: Make
  queue pairs on single MSI-X interrupts (BNC#562046).
- patches.drivers/ixgbe-modify-82599-hwrsc-stati: ixgbe: Modify
  82599 HWRSC statistics counters (BNC#562046).
- patches.drivers/ixgbe-only-set-clear-vfe-in-ix: ixgbe: Only
  set/clear VFE in ixgbe_set_rx_mode (BNC#562046).
- patches.drivers/ixgbe-performance-tweaks: ixgbe: performance
  tweaks (BNC#562046).
- patches.drivers/ixgbe-r_idx-not-used-in-ixgbe_: ixgbe: r_idx
  not used in ixgbe_msix_clean_rx() (BNC#562046).
- patches.drivers/ixgbe-select-fcoe-tx-queue-in-: ixgbe: select
  FCoE Tx queue in ndo_select_queue (BNC#562046).
- patches.drivers/ixgbe-use-eiam-to-automask-msi: ixgbe: use
  EIAM to automask MSI-X (BNC#562046).
- patches.drivers/ixgbe-use-known-user-priority-: ixgbe: use
  known user priority for FCoE when DCB is enabled (BNC#562046).
- patches.drivers/ixgbe-use-rx-buffer-length-fro: ixgbe: Use rx
  buffer length from rx ring for configuring rscctl (BNC#562046).
- patches.drivers/ixgbe-use-the-instance-of-net_: ixgbe: Use
  the instance of net_device_stats from net_device. (BNC#562046).
- patches.drivers/net-add-ndo_fcoe_get_wwn-to-ne: net: Add
  ndo_fcoe_get_wwn to net_device_ops (BNC#562046).
- patches.drivers/net-add-netdev_alloc_skb_ip_al: net: Add
  netdev_alloc_skb_ip_align() helper (BNC#562046).
- patches.drivers/net-use-netdev_alloc_skb_ip_al: net: Use
  netdev_alloc_skb_ip_align() (BNC#562046).
- patches.drivers/vlan-add-support-to-netdev_ops: vlan:
  Add support to netdev_ops.ndo_fcoe_get_wwn for VLAN device
  (BNC#562046).
- patches.fixes/fcoe-allow-scsi-fcp-to-be: fcoe: allow SCSI-FCP
  to be processed directly in softirq context (BNC#562046).
- patches.fixes/fcoe-libfc-add-get_lesb-t: fcoe, libfc: add
  get_lesb() to allow LLD to fill the link error status block
  (LESB) (BNC#562046).
- patches.fixes/libfc-add-fc-bb-5-lesb-co: libfc: add FC-BB-5
  LESB counters to fcoe_dev_stats (BNC#562046).
- patches.fixes/libfc-add-fcoe_fc_els_les: libfc: add
  fcoe_fc_els_lesb to fc_fcoe.h for FC-BB-5 LESB definitions
  (BNC#562046).
- patches.fixes/libfc-add-support-of-rece: libfc: add support
  of receiving ELS_RLS (BNC#562046).
- patches.fixes/libfc-add-target-reset-fl: libfc: Add target
  reset flag to FCP header file (BNC#562046).
- patches.fixes/libfc-fix-payload-size-pa: libfc: fix payload size
  passed to fc_frame_alloc() in fc_lport_els_request (BNC#562046).
- patches.fixes/libfcoe-add-checking-disa: libfcoe: add checking
  disable flag in FIP_FKA_ADV (BNC#562046).
- patches.fixes/libfcoe-add-tracking-fip-: libfcoe: add tracking
  FIP Missing Discovery Advertisement count (BNC#562046).
- patches.fixes/libfcoe-add-tracking-fip--0: libfcoe: add tracking
  FIP Virtual Link Failure count (BNC#562046).

-------------------------------------------------------------------
Mon Dec 14 16:41:36 CET 2009 - mmarek@suse.cz

- rpm/kabi.pl: Do not print harmless kabi changes by default.

-------------------------------------------------------------------
Mon Dec 14 14:41:57 CET 2009 - sjayaraman@suse.de

- patches.suse/sched-revert-latency-defaults: Revert sched
  latency defaults and turn FAIR_SLEEPERS off (bnc#557307).

-------------------------------------------------------------------
Mon Dec 14 11:36:02 CET 2009 - jkosina@suse.cz

- patches.fixes/uart-txen-race.patch: Serial: Do not read IIR in
  serial8250_start_tx when UART_BUG_TXEN (bnc#479304 bnc#509066).

-------------------------------------------------------------------
Sun Dec 13 23:39:54 CET 2009 - rjw@suse.de

- patches.fixes/bug-562290-Fix-isolcpus-boot-option.patch: sched:
  Fix isolcpus boot option (bnc#562290, fate#306952).

-------------------------------------------------------------------
Fri Dec 11 23:15:58 CET 2009 - mmarek@suse.cz

- patches.suse/supported-flag: Fix -Wmissing-prototypes warnings
  in modpost.c.

-------------------------------------------------------------------
Fri Dec 11 23:13:32 CET 2009 - mmarek@suse.cz

- patches.rpmify/modpost-segfault: modpost: fix segfault with
  short symbol names.

-------------------------------------------------------------------
Fri Dec 11 17:04:18 CET 2009 - jeffm@suse.com

- Moved kernel-docs into the git repo. It is now built automatically
  with the matching kernel sources.

-------------------------------------------------------------------
Fri Dec 11 16:13:14 CET 2009 - trenn@suse.de

- patches.suse/kdb_fix_ia64_build.patch: Fix ia64 - Export
  kdb_usb_kbds (none).

-------------------------------------------------------------------
Fri Dec 11 15:41:08 CET 2009 - trenn@suse.de

Jeff updated kdb, try without this ugly workaround.
If it still does not work, I have something better...
- patches.suse/kdb_x86_fix_hang.patch: Delete.

-------------------------------------------------------------------
Fri Dec 11 15:03:38 CET 2009 - hare@suse.de

Cleanup patches for series2git:
- patches.suse/kdb-common: Refresh.
- patches.suse/kdump-dump_after_notifier.patch: Refresh.

-------------------------------------------------------------------
Fri Dec 11 12:06:28 CET 2009 - trenn@suse.de

Updated MCE/MCA patches from Andi -> delete the old ones:

- patches.arch/x86_mce_hwpoison-action_result-valid-pfn.patch:
  HWPOISON: return ENXIO on invalid page number (fate#307738).
- patches.arch/x86_mce_hwpoison-is-free-page.patch: HWPOISON:
  detect free buddy pages explicitly (fate#307738).
- patches.arch/x86_mce_hwpoison-no-double-ref.patch: HWPOISON:
  avoid grabbing the page count multiple times during madvise
  injection (fate#307738).
- patches.arch/x86_mce_madvise-locking: HWPOISON: Use
  get_user_page_fast in hwpoison madvise (fate#307738).
- patches.arch/x86_mce_nfs-mig2: NFS: Fix nfs_migrate_page()
  (fate#307738).
- patches.arch/x86_mce_offline-inject: HWPOISON: Add a madvise()
  injector for soft page offlining (fate#307738).
- patches.arch/x86_mce_page-offline: HWPOISON: Add soft page
  offline support (fate#307738).
- patches.arch/x86_mce_ref-to-flags: HWPOISON: Turn ref argument
  into flags argument (fate#307738).
- patches.arch/x86_mce_shake-page: HWPOISON: Be more aggressive
  at freeing non LRU caches (fate#307738).
- patches.arch/x86_mce_undef-lru: HWPOISON: Undefine short-hand
  macros after use to avoid namespace conflict (fate#307738).
- patches.arch/x86_mce_lru_cleanup.patch: Delete.
- patches.arch/x86_mce_page_offlining.patch: Delete.
- patches.arch/x86_mce_page_offlining_test_ability.patch: Delete.
- patches.arch/x86_mce_test_page.patch: Delete.

-------------------------------------------------------------------
Fri Dec 11 09:30:27 CET 2009 - hare@suse.de

- needs_update: Merge or delete remaining patches.
- patches.fixes/scsi-dh-emc-mode-select-10-size: DM-MPIO fails
  to tresspass LUNs on CLARiiON arrays (bnc#484529).
- patches.fixes/scsi-dh-emc-rw-mismatch: Server crashes when
  path failures occur against EMC storage (bnc#474482).
- patches.fixes/scsi-dh-rdac-add-stk: STK arrays missing from
  rdac devicehandler (bnc#503855).
- patches.fixes/scsi-retry-alua-transition-in-progress: I/O
  errors for ALUA state transitions (bnc#491289).
- patches.suse/dm-mpath-no-activate-for-offlined-paths: DM-MPIO
  fails to tresspass LUNs on CLARiiON arrays (bnc#484529).
- patches.suse/dm-mpath-no-partitions-feature: Disable partitions
  scan for multipathed devices (bnc#402922,bnc#514767).

-------------------------------------------------------------------
Fri Dec 11 09:28:05 CET 2009 - tiwai@suse.de

- Update config files: set back to CONFIG_SOUND=m

-------------------------------------------------------------------
Fri Dec 11 08:59:39 CET 2009 - tiwai@suse.de

- patches.drivers/alsa-sp1-hda-23-hp-mute-led-gpio-fixes:
  ALSA: hda - Fix LED GPIO setup for HP laptops with IDT codecs
  (bnc#547357,bnc#523487).

-------------------------------------------------------------------
Fri Dec 11 02:53:50 CET 2009 - jeffm@suse.de

- patches.suse/kdb-usb-rework: Fix ia64.

-------------------------------------------------------------------
Fri Dec 11 01:51:36 CET 2009 - jeffm@suse.com

- Update config files: Enable USB_SERIAL_DEBUG.

-------------------------------------------------------------------
Fri Dec 11 01:49:34 CET 2009 - jeffm@suse.com

- patches.suse/kdb-usb-rework: kdb: Cleanup KDB_USB.

-------------------------------------------------------------------
Fri Dec 11 00:56:57 CET 2009 - jeffm@suse.com

- Update config files.
  - Disabled USB_TEST and USB_LIBUSUAL.

-------------------------------------------------------------------
Thu Dec 10 22:59:17 CET 2009 - jeffm@suse.com

- Update config files. Re-enable missing options:
  - CONFIG_FRAMEBUFFER_CONSOLE_ROTATION=y
  - CONFIG_VIDEO_GO7007=m (and related options)

-------------------------------------------------------------------
Thu Dec 10 22:57:57 CET 2009 - bphilips@suse.de

- patches.drivers/netxen-0008-reset-sequence-changes.patch:
  Refresh to fix fuzz

-------------------------------------------------------------------
Thu Dec 10 22:09:07 CET 2009 - jeffm@suse.com

- Updated KDB to v4.4-2.6.32-3 and re-enabled USB keyboard support.

-------------------------------------------------------------------
Thu Dec 10 21:59:20 CET 2009 - mmarek@suse.de

- rpm/kernel-binary.spec.in: Fix vmlinux stripping on power
  (bnc#559547)

-------------------------------------------------------------------
Thu Dec 10 21:26:12 CET 2009 - bphilips@suse.de

- patches.drivers/netxen-0000-Use-the-instance-of-net_device_stats-from-net.patch:
  netxen: Use the instance of net_device_stats from
  net_device. (bnc#560003, fate#307134).
- patches.drivers/netxen-0001-remove-sub-64-bit-mem-accesses.patch:
  netxen: remove sub 64-bit mem accesses (bnc#560003,
  fate#307134).
- patches.drivers/netxen-0002-add-access-to-on-chip-memory-for-tools.patch:
  netxen: add access to on chip memory for tools (bnc#560003,
  fate#307134).
- patches.drivers/netxen-0003-annotate-register-windowing-code.patch:
  netxen: annotate register windowing code (bnc#560003,
  fate#307134).
- patches.drivers/netxen-0004-separate-register-and-memory-access-lock.patch:
  netxen: separate register and memory access lock (bnc#560003,
  fate#307134).
- patches.drivers/netxen-0005-add-sysfs-entries-for-diag-tools.patch:
  netxen: add sysfs entries for diag tools (bnc#560003,
  fate#307134).
- patches.drivers/netxen-0006-defines-for-next-revision.patch:
  netxen: defines for next revision (bnc#560003, fate#307134).
- patches.drivers/netxen-0007-128-memory-controller-support.patch:
  netxen: 128 memory controller support (bnc#560003, fate#307134).
- patches.drivers/netxen-0008-reset-sequence-changes.patch:
  netxen: reset sequence changes (bnc#560003, fate#307134).
- patches.drivers/netxen-0009-onchip-memory-access-change.patch:
  netxen: onchip memory access change (bnc#560003, fate#307134).
- patches.drivers/netxen-0010-fix-error-codes-in-for-tools-access.patch:
  netxen: fix error codes in for tools access (bnc#560003,
  fate#307134).
- patches.drivers/netxen-0011-sysfs-control-for-auto-firmware-recovery.patch:
  netxen: sysfs control for auto firmware recovery (bnc#560003,
  fate#307134).
- patches.drivers/netxen-0012-update-version-to-4.0.62.patch:
  netxen; update version to 4.0.62 (bnc#560003, fate#307134).
- patches.drivers/netxen-0013-fix-builds-for-SYSFS-n-or-MODULES-n.patch:
  netxen: fix builds for SYSFS=n or MODULES=n (bnc#560003,
  fate#307134).
- patches.drivers/netxen-0014-support-for-new-firmware-file-format.patch:
  netxen: support for new firmware file format (bnc#560003,
  fate#307134).
- patches.drivers/netxen-0015-refactor-indirect-register-access.patch:
  netxen: refactor indirect register access (bnc#560003,
  fate#307134).
- patches.drivers/netxen-0016-add-PCI-IDs-for-new-chip.patch:
  netxen: add PCI IDs for new chip (bnc#560003, fate#307134).
- patches.drivers/netxen-0017-update-module-info.patch: netxen:
  update module info (bnc#560003, fate#307134).
- patches.drivers/netxen-0018-module-firmware-hints.patch:
  netxen: module firmware hints (bnc#560003, fate#307134).
- patches.drivers/netxen-0019-update-version-to-4.0.65.patch:
  netxen: update version to 4.0.65 (bnc#560003, fate#307134).
- patches.drivers/netxen-0020-remove-PCI-IDs-of-CNA-device.patch:
  netxen: remove PCI IDs of CNA device (bnc#560003, fate#307134).
- patches.drivers/netxen-0021-fix-debug-tools-access-for-NX2031.patch:
  netxen : fix debug tools access for NX2031 (bnc#560003,
  fate#307134).
- patches.drivers/netxen-0022-fix-failure-cases-for-fw-hang-recovery.patch:
  netxen: fix failure cases for fw hang recovery (bnc#560003,
  fate#307134).

-------------------------------------------------------------------
Thu Dec 10 18:37:34 CET 2009 - bphilips@suse.de

- patches.drivers/qlge-0001-Use-the-instance-of-net_device_stats-from-net_.patch:
  qlge: Use the instance of net_device_stats from
  net_device. (bnc#560420, FATE#307130).
- patches.drivers/qlge-0002-Remove-explicit-setting-of-PCI-Dev-CTL-reg.patch:
  qlge: Remove explicit setting of PCI Dev CTL reg. (bnc#560420,
  FATE#307130).
- patches.drivers/qlge-0003-Set-PCIE-max-read-request-size.patch:
  qlge: Set PCIE max read request size. (bnc#560420, FATE#307130).
- patches.drivers/qlge-0004-Add-handler-for-DCBX-firmware-event.patch:
  qlge: Add handler for DCBX firmware event. (bnc#560420,
  FATE#307130).
- patches.drivers/qlge-0005-Store-firmware-revision-as-early-as-possible.patch:
  qlge: Store firmware revision as early as possible. (bnc#560420,
  FATE#307130).
- patches.drivers/qlge-0006-Remove-inline-math-for-small-rx-buf-mapping.patch:
  qlge: Remove inline math for small rx buf mapping. (bnc#560420,
  FATE#307130).
- patches.drivers/qlge-0007-Get-rid-of-firmware-handler-debug-code.patch:
  qlge: Get rid of firmware handler debug code. (bnc#560420,
  FATE#307130).
- patches.drivers/qlge-0008-Don-t-fail-open-when-port-is-not-initialized.patch:
  qlge: Don't fail open when port is not initialized. (bnc#560420,
  FATE#307130).
- patches.drivers/qlge-0009-Add-CBFC-pause-frame-counters-to-ethtool-stats.patch:
  qlge: Add CBFC pause frame counters to ethtool
  stats. (bnc#560420, FATE#307130).
- patches.drivers/qlge-0010-Size-RX-buffers-based-on-MTU.patch:
  qlge: Size RX buffers based on MTU. (bnc#560420, FATE#307130).
- patches.drivers/qlge-0011-Add-ethtool-get-set-pause-parameter.patch:
  qlge: Add ethtool get/set pause parameter. (bnc#560420,
  FATE#307130).
- patches.drivers/qlge-0012-Add-ethtool-blink-function.patch:
  qlge: Add ethtool blink function. (bnc#560420, FATE#307130).
- patches.drivers/qlge-0013-Add-ethtool-wake-on-LAN-function.patch:
  qlge: Add ethtool wake on LAN function. (bnc#560420,
  FATE#307130).
- patches.drivers/qlge-0014-Add-ethtool-register-dump-function.patch:
  qlge: Add ethtool register dump function. (bnc#560420,
  FATE#307130).
- patches.drivers/qlge-0015-Add-ethtool-self-test.patch: qlge:
  Add ethtool self-test. (bnc#560420, FATE#307130).
- patches.drivers/qlge-0016-Change-naming-on-vlan-API.patch:
  qlge: Change naming on vlan API. (bnc#560420, FATE#307130).
- patches.drivers/qlge-0017-Fix-indentations.patch: qlge: Fix
  indentations. (bnc#560420, FATE#307130).
- patches.drivers/qlge-0018-Add-firmware-driver-sub-command-support.patch:
  qlge: Add firmware/driver sub-command support. (bnc#560420,
  FATE#307130).
- patches.drivers/qlge-0019-Clean-up-netdev-stats-usage.patch:
  qlge: Clean up netdev->stats usage. (bnc#560420, FATE#307130).
- patches.drivers/qlge-0020-Do-not-change-frame-routing-during-suspend.patch:
  qlge: Do not change frame routing during suspend. (bnc#560420,
  FATE#307130).
- patches.drivers/qlge-0021-Add-asic-reset-to-open-call.patch:
  qlge: Add asic reset to open call. (bnc#560420, FATE#307130).
- patches.drivers/qlge-0022-Clean-up-module-parameter-name.patch:
  qlge: Clean up module parameter name. (bnc#560420, FATE#307130).
- patches.drivers/qlge-0023-Change-version-to-v1.00.00.23.00.00-01.patch:
  qlge: Change version to v1.00.00.23.00.00-01. (bnc#560420,
  FATE#307130).
- patches.drivers/qlge-0024-Bonding-fix-for-mode-6.patch: qlge:
  Bonding fix for mode 6. (bnc#560420, FATE#307130).
- patches.drivers/qlge-0025-Add-performance-change-for-non-split-headers.patch:
  qlge: Add performance change for non-split headers. (bnc#560420,
  FATE#307130).
- patches.drivers/qlge-0026-Add-firmware-core-dump.patch: qlge:
  Add firmware core dump. (bnc#560420, FATE#307130).

-------------------------------------------------------------------
Thu Dec 10 17:04:21 CET 2009 - hare@suse.de

- needs_update: Delete more merged fixes.
- patches.suse/dm-mpath-leastpending-path-update: Refresh.

-------------------------------------------------------------------
Thu Dec 10 16:11:25 CET 2009 - hare@suse.de

- needs_update: Delete merged driver fixes.
- patches.drivers/megaraid-mbox-fix-SG_IO: megaraid_mbox: Oops
  on SG_IO (bnc#475619).

-------------------------------------------------------------------
Thu Dec 10 16:05:10 CET 2009 - duwe@suse.de

- Disable PHYP_DUMP for all PPC flavours, per bnc#541302.

-------------------------------------------------------------------
Thu Dec 10 15:42:47 CET 2009 - jbenc@suse.cz

- patches.suse/novfs-fix-debug-message.patch: novfs: fix debug
  message.

-------------------------------------------------------------------
Thu Dec 10 09:55:39 CET 2009 - hare@suse.de

- patches.fixes/tehuti-firmware-name: Tehuti network driver
  references wrong firmware (bnc#562092).

-------------------------------------------------------------------
Wed Dec  9 22:50:30 CET 2009 - tonyj@suse.de

- patches.suse/audit-export-logging.patch: fix section mismatch due to
  previous checkin

-------------------------------------------------------------------
Wed Dec  9 21:45:11 CET 2009 - tonyj@suse.de

- patches.suse/audit-export-logging.patch: export audit logging
  symbols.

-------------------------------------------------------------------
Wed Dec  9 17:09:00 CET 2009 - jbohac@suse.cz

- Update config files: added CONFIG_IP_NF_MATCH_IPV4OPTIONS
  to ppc64/trace

-------------------------------------------------------------------
Wed Dec  9 16:30:27 CET 2009 - jeffm@suse.com

- patches.fixes/ext4-fix-insufficient-checks-in-ext4_ioc_move_ext:
  ext4: Fix insufficient checks in EXT4_IOC_MOVE_EXT (bnc#561018
  CVE-2009-4131).

-------------------------------------------------------------------
Wed Dec  9 10:13:00 CET 2009 - jbeulich@novell.com

- patches.xen/xen3-patch-2.6.32: Fix a potentially serious mis-merge
  in swiotlb code.

-------------------------------------------------------------------
Wed Dec  9 08:15:31 CET 2009 - jjolly@suse.de

- patches.fixes/nohz-delay-from-tip.diff: nohz: Introduce
  arch_needs_cpu.
- patches.fixes/reuse-ktime-from-tip.diff: nohz: Reuse ktime in
  sub-functions of tick_check_idle..
- series.conf: Moved s390 patchs to proper place

-------------------------------------------------------------------
Wed Dec  9 06:06:34 CET 2009 - npiggin@suse.de

- patches.fixes/ipc-ns-fix-memory-leak-idr.patch: ipc: ns fix
  memory leak (bnc#518767).
- patches.fixes/ipc-remove-unreachable-code-in-semc.patch:
  (bnc#518767).
- patches.fixes/ipc-semc-add-a-per-semaphore-pending-list.patch:
  (bnc#518767).
- patches.fixes/ipc-semc-optimize-if-semops-fail.patch:
  (bnc#518767).
- patches.fixes/ipc-semc-optimize-single-semop-operations.patch:
  (bnc#518767).
- patches.fixes/ipc-semc-optimize-single-sops-when-semval-is-zero.patch:
  (bnc#518767).
- patches.fixes/ipc-semc-sem-optimise-undo-list-search.patch:
  (bnc#518767).
- patches.fixes/ipc-semc-sem-preempt-improve.patch:  (bnc#518767).
- patches.fixes/ipc-semc-sem-use-list-operations.patch:
  (bnc#518767).

-------------------------------------------------------------------
Wed Dec  9 00:33:42 CET 2009 - bphilips@suse.de

- needs_update: patches moved upstream or obsoleted by upstream

-------------------------------------------------------------------
Tue Dec  8 22:23:11 CET 2009 - mmarek@suse.cz

- patches.suse/kbuild-generate-modules.builtin: Update to what will
  hopefully be in 2.6.33.
- patches.suse/kbuild-rebuild-fix-for-Makefile.modbuiltin: Delete.

-------------------------------------------------------------------
Tue Dec  8 19:46:37 CET 2009 - jbohac@suse.cz

- Update config files.
- patches.suse/netfilter-ipv4options: netfilter ipv4options
  match from patch-o-matic-ng (bnc#131728 - FATE#182).

-------------------------------------------------------------------
Tue Dec  8 18:18:56 CET 2009 - npiggin@suse.de

- needs_update:
- patches.suse/mm-devzero-optimisation.patch: mm: /dev/zero
  optimisation (bnc#430738).

-------------------------------------------------------------------
Tue Dec  8 16:22:34 CET 2009 - tiwai@suse.de

- patches.drivers/alsa-sp1-hda-22-alc888-exclude-unusable-adcs:
  ALSA: hda - Exclude unusable ADCs for ALC88x (bnc#561235).

-------------------------------------------------------------------
Tue Dec  8 15:27:53 CET 2009 - mmarek@suse.cz

- patches.drivers/reenable-generic_serial: Revert "tty: Mark
  generic_serial users as BROKEN".
- Update config files: enable RIO and SX.
- rpm/generic_serial-blacklist: blacklist generic_serial users from
  automatic loading (bnc#551348).

-------------------------------------------------------------------
Tue Dec  8 14:58:48 CET 2009 - rgoldwyn@suse.de

- needs_update: patches merged upstream
- novfs patches to be handled by novfs team

-------------------------------------------------------------------
Tue Dec  8 13:38:10 CET 2009 - npiggin@suse.de

- needs_update:
- patches.suse/mm-vmalloc-fail-dump-stack.patch: mm: improve
  vmalloc reporting (bnc#511079).

-------------------------------------------------------------------
Tue Dec  8 11:30:20 CET 2009 - npiggin@suse.de

- needs_update: most of mine are merged. apparmor patch sent to Andreas.

-------------------------------------------------------------------
Tue Dec  8 08:31:34 CET 2009 - coly.li@suse.de

- patches.suse/64bytes_lvb_len.diff: use 64byte lvb len.(bnc#515645)

-------------------------------------------------------------------
Tue Dec  8 02:05:07 CET 2009 - agraf@suse.de

- patches.arch/s390-kvm-prefix.patch: KVM: s390: Fix prefix
  register checking in arch/s390/kvm/sigp.c (FATE#306513).
- patches.arch/s390-kvm-psw.patch: KVM: s390: Make psw available
  on all exits, not just a subset (FATE#306513).

-------------------------------------------------------------------
Mon Dec  7 16:48:55 CET 2009 - tiwai@suse.de

- patches.drivers/synaptics-hp-clickpad: Input: Add support of
  clickpad mode to synaptics mouse driver (bnc#547370).

-------------------------------------------------------------------
Mon Dec  7 13:22:15 CET 2009 - jbeulich@novell.com

- Update Xen patches to 2.6.32 final and c/s 958.
- patches.xen/xen-dcdbas: force proper address translation
  in DCDBAS.
- patches.xen&xen-vmalloc_32: guarantee 32-bit
 (bus-)addressability of vmalloc_32() output (bnc#548010,
  bnc#552492).
- patches.xen/xen-x86_64-nx-user-mappings: set NX bit in kernel
  version of top level user mode page table entries.
- patches.xen/xen3-rlim-0025-x86-add-ia32-compat-prlimit-syscalls.patch:
  x86: add ia32 compat prlimit syscalls (FATE#305733).
- patches.xen/xen3-x86-64-align-rodata-kernel-section-to-2mb-with-config_debug_rodata:
  x86-64: align RODATA kernel section to 2MB with
  CONFIG_DEBUG_RODATA (bnc#558249).
- patches.xen/xen3-x86-64-preserve-large-page-mapping-for-1st-2mb-kernel-txt-with-config_debug_rodata:
  x86-64: preserve large page mapping for 1st 2MB kernel txt
  with CONFIG_DEBUG_RODATA (bnc#558249).
- patches.xen/xen3-x86-fix-nodac: x86: fix iommu=nodac parameter
  handling (bnc#463829, bnc#482220).
- patches.xen/xen3-x86-mcp51-no-dac: x86: disallow DAC for MCP51
  PCI bridge (bnc#463829, bnc#482220).
- Update EC2 config files (disable CAN_DEV and UIO).

-------------------------------------------------------------------
Mon Dec  7 11:50:32 CET 2009 - jbeulich@novell.com

- patches.arch/x86-crypto-add-ghash-algorithm-test.patch,
  patches.fixes/cpufreq_ondemand_performance_optimise_default_settings.patch:
  Fix build warnings.

-------------------------------------------------------------------
Mon Dec  7 10:57:41 CET 2009 - hare@suse.de

- patches.drivers/lpfc-add-raywire-id: Add missing PCI-ID to lpfc.

-------------------------------------------------------------------
Sat Dec  5 01:39:16 CET 2009 - tonyj@suse.de

- config.conf: add trace flavor for ppc64 (fate# 307051)
- Update config files.

-------------------------------------------------------------------
Fri Dec  4 21:24:27 CET 2009 - jeffm@suse.com

- Split apparmor.diff out into separate patches to align more
  closely with the upstream AppArmor 2.4 repo.
- patches.apparmor/apparmor-fix-cap-audit_caching-preemption-disabling:
  AppArmor: Fix cap audit_caching preemption disabling.
- patches.apparmor/apparmor-fix-change_profile-failing-lpn401931:
  AppArmor: Fix change_profile failing lpn401931.
- patches.apparmor/apparmor-fix-change_profile-failure: AppArmor:
  Fix change_profile failure.
- patches.apparmor/apparmor-fix-determination-of-forced-audit-messages:
  AppArmor: Fix determination of forced AUDIT messages..
- patches.apparmor/apparmor-fix-failure-to-audit-change_hat-correctly:
  AppArmor: fix failure to audit change_hat correctly.
- patches.apparmor/apparmor-fix-file-auditing-when-quiet-is-used:
  AppArmor: Fix file auditing when quiet is used.
- patches.apparmor/apparmor-fix-leak-when-profile-transition-table-fails-unpack:
  AppArmor: Fix leak when profile transition table fails unpack.
- patches.apparmor/apparmor-fix-mediation-of-created-paths-that-look-like-deleted-paths:
  AppArmor: Fix mediation of created paths that look like
  "deleted" paths.
- patches.apparmor/apparmor-fix-oops-after-profile-removal:
  AppArmor: Fix oops after profile removal.
- patches.apparmor/apparmor-fix-oops-when-auditing-the-addition-of-profile-namespace:
  AppArmor: Fix oops when auditing the addition of profile
  namespace.
- patches.apparmor/apparmor-fix-oops-when-in-apparmor_bprm_set_creds:
  AppArmor: Fix Oops when in apparmor_bprm_set_creds.
- patches.apparmor/apparmor-fix-profile-namespace-removal:
  AppArmor: Fix profile namespace removal..
- patches.apparmor/apparmor-fix-refcounting-bug-causing-leak-of-creds-and-oops:
  AppArmor: Fix refcounting bug causing leak of creds and oops.
- patches.apparmor/apparmor-fully-close-race-condition-for-deleted-paths:
  AppArmor: Fully close race condition for deleted paths.
- patches.apparmor/apparmor-missing-unlock: AppArmor: Add missing
  unlock to next_profile.
- patches.apparmor/apparmor-policy-load-and-replacement-can-fail-to-alloc-mem:
  AppArmor: Policy load and replacement can fail to alloc mem.
- patches.apparmor/apparmor-fix-security_ops-task_setrlimit-api-use:
  AppArmor: Fix security_ops->task_setrlimit API use.

-------------------------------------------------------------------
Fri Dec  4 17:58:54 CET 2009 - gregkh@suse.de

- Update config files.
- patches.suse/revert-usb-remove-phidget-drivers-from-kernel-tree.patch:
  Revert "USB: remove phidget drivers from kernel tree.".

-------------------------------------------------------------------
Fri Dec  4 16:12:43 CET 2009 - jjolly@suse.de

- patches.arch/s390-message-catalog.diff: Updated patch
  (bnc#549193,FATE#306999,LTC#57210).

-------------------------------------------------------------------
Fri Dec  4 16:08:50 CET 2009 - mmarek@suse.cz

- supported.conf: Update wireless drivers.

-------------------------------------------------------------------
Fri Dec  4 15:57:48 CET 2009 - jjolly@suse.de

- patches.arch/s390-03-qeth-hs-traffic-analyzer.patch: qeth:
  HiperSockets Network Traffic Analyzer (bnc#560674).

-------------------------------------------------------------------
Fri Dec  4 15:28:10 CET 2009 - hare@suse.de

- patches.drivers/qla2xxx-8.03.01-k7-update: qla2xxx driver
  update to 8.03.01-k7 (bnc#560415).

-------------------------------------------------------------------
Fri Dec  4 14:35:02 CET 2009 - mmarek@suse.cz

- rpm/package-descriptions: Add description for kernel-vmi.

-------------------------------------------------------------------
Fri Dec  4 13:40:29 CET 2009 - trenn@suse.de

- patches.arch/x86_mce_lru_cleanup.patch: HWPOISON: Undefine lru
  define after table to avoid namespace conflict (fate#307738).
- patches.arch/x86_mce_page_offlining.patch: Add soft page
  offline support (fate#307738).
- patches.arch/x86_mce_page_offlining_test_ability.patch:
  HWPOISON: Add a madvise() injector for soft page offlining
  (fate#307738).
- patches.arch/x86_mce_test_page.patch: Expose Test pageflagA
  and set pageflagB primitive (fate#307738).

-------------------------------------------------------------------
Fri Dec  4 13:12:44 CET 2009 - mmarek@suse.cz

- Add the vmi flavor again.

-------------------------------------------------------------------
Fri Dec  4 12:26:59 CET 2009 - sjayaraman@suse.de

- patches.suse/SoN-18-netvm-skbuff-reserve.patch: add emergeny flag
  inside kmemcheck boundaries.
- patches.xen/xen3-auto-common.diff: Refresh.

-------------------------------------------------------------------
Fri Dec  4 00:41:32 CET 2009 - gregkh@suse.de

- Update config files.
  CONFIG_DRM_I915_KMS=y for x86-64 and i386 vanilla (bnc#560402)

-------------------------------------------------------------------
Fri Dec  4 00:17:46 CET 2009 - gregkh@suse.de

- Update config files.
  CONFIG_DRM_I915_KMS=y for x86-64 (bnc#560402)

-------------------------------------------------------------------
Fri Dec  4 00:16:20 CET 2009 - gregkh@suse.de

- Update config files.
  CONFIG_DRM_I915_KMS=y for i386 (bnc#560402)

-------------------------------------------------------------------
Thu Dec  3 20:53:57 CET 2009 - jeffm@suse.com

- patches.arch/ppc-spufs-07-Don-t-spu_acquire_saved-unnecessarily.patch:
  Delete. (bnc#560043)

-------------------------------------------------------------------
Thu Dec  3 20:13:09 CET 2009 - jeffm@suse.com

- Cleanup config files.

-------------------------------------------------------------------
Thu Dec  3 19:34:08 CET 2009 - bphilips@suse.de

- patches.drivers/tg3_libphy_workaround: Delete. We have all of the 57780
  phylib and tg3 changes due to 2.6.32 bump.

-------------------------------------------------------------------
Thu Dec  3 19:06:23 CET 2009 - duwe@suse.de

- back out cpuidle feature that is still unconsistent.

-------------------------------------------------------------------
Thu Dec  3 18:40:03 CET 2009 - mfasheh@suse.com

- patches.suse/ocfs2-allocation-resrvations.patch: Refresh.

-------------------------------------------------------------------
Thu Dec  3 18:21:13 CET 2009 - duwe@suse.de

- patches.suse/cpuidle-cleanup: Refresh.
  Fix the "fixed" feature patch set from IBM.

-------------------------------------------------------------------
Thu Dec  3 18:04:51 CET 2009 - mfasheh@suse.com

- Update config files.
- patches.suse/gfs2-ro-mounts-only.patch: gfs2: allow spectator
  mounts for migration to ocfs2 (FATE#307584).

-------------------------------------------------------------------
Thu Dec  3 17:19:44 CET 2009 - duwe@suse.de

- Update config files for 2.6.32 (again).

-------------------------------------------------------------------
Thu Dec  3 17:00:12 CET 2009 - duwe@suse.de

- Update config files for cpuidle.

-------------------------------------------------------------------
Thu Dec  3 16:45:06 CET 2009 - tiwai@suse.de

- patches.drivers/8250_pnp-wacom-add: serial/8250_pnp.c: add
  new Wacom devices (bnc#544763).

-------------------------------------------------------------------
Thu Dec  3 16:40:59 CET 2009 - duwe@suse.de

- patches.suse/cpuidle-cleanup: Refresh.
  one lonely hunk already seems to be in 2.6.32 final

-------------------------------------------------------------------
Thu Dec  3 16:33:28 CET 2009 - duwe@suse.de

- bnc#552860 / FATE#307104: kernel idle low power, take 2:
- patches.suse/cpuidle-cleanup: Refresh.
- patches.suse/cpuidle-cleanup-x86: Refresh.
- patches.suse/cpuidle-eliminate-ppcmdpowersave1: Refresh.

-------------------------------------------------------------------
Thu Dec  3 15:59:01 CET 2009 - jeffm@suse.com

- Updated to 2.6.32-final.
  - 2 patches eliminated.

-------------------------------------------------------------------
Thu Dec  3 15:19:01 CET 2009 - hare@suse.de

- Update config files: Enable Hibernation for zSeries.

-------------------------------------------------------------------
Thu Dec  3 14:42:32 CET 2009 - mmarek@suse.cz

- Update config files: Disable CONFIG_MFD_PCF50633, the chip is
  unlikely to be used on architectures we support.

-------------------------------------------------------------------
Thu Dec  3 13:54:17 CET 2009 - mmarek@suse.cz

- rpm/split-modules: Print which supported modules need unsupported
  modules.

-------------------------------------------------------------------
Thu Dec  3 12:56:43 CET 2009 - jdelvare@suse.de

- supported.conf: support lis3lv02d, hp_accel needs it.

-------------------------------------------------------------------
Thu Dec  3 12:03:20 CET 2009 - jdelvare@suse.de

- supported.conf: hp_accel is supported (FATE #306448).

-------------------------------------------------------------------
Thu Dec  3 11:54:14 CET 2009 - jdelvare@suse.de

- supported.conf: remove wm831x drivers, we no longer ship them.

-------------------------------------------------------------------
Thu Dec  3 11:32:03 CET 2009 - jdelvare@suse.de

- Update config files: disable all new hwmon drivers on ppc
  (default and vanilla) for consistency.

-------------------------------------------------------------------
Thu Dec  3 11:30:08 CET 2009 - mmarek@suse.cz

- supported.conf: Add wm831x, needed by drivers/input/misc/wm831x-on.

-------------------------------------------------------------------
Thu Dec  3 11:03:24 CET 2009 - mmarek@suse.cz

- supported.conf: Fix up after commit bfea0bd.

-------------------------------------------------------------------
Thu Dec  3 10:53:16 CET 2009 - jdelvare@suse.de

- Update config files: disable WM831x and WM8350 support entirely,
  as recommended by the drivers author. These devices are only
  found on embedded devices such as music players or mobile phones.

-------------------------------------------------------------------
Thu Dec  3 10:26:09 CET 2009 - hare@suse.de

- supported.conf: Mark pmcraid and igbvf as supported;
  OSD drivers as unsupported.

-------------------------------------------------------------------
Thu Dec  3 09:48:04 CET 2009 - jdelvare@suse.de

- Restore link from config/s390/vanilla to config/s390x/vanilla.

-------------------------------------------------------------------
Thu Dec  3 09:10:46 CET 2009 - jbeulich@novell.com

- supported.conf: Update Xen drivers.

-------------------------------------------------------------------
Thu Dec  3 04:57:00 CET 2009 - tonyj@suse.de

- needs_update: readd
	patches.suse/perfmon2-remove_get_base_syscall_attr.patch
	patches.suse/perfmon2-remove_syscalls.patch

-------------------------------------------------------------------
Thu Dec  3 04:08:24 CET 2009 - gregkh@suse.de

- rpm/post.sh:
- rpm/postun.sh: woh dluoc I tegrof ot esolc eht fi

-------------------------------------------------------------------
Thu Dec  3 01:51:51 CET 2009 - gregkh@suse.de

- rpm/post.sh:
- rpm/postun.sh: If this is a Moblin-based box, don't run yast-bootloader

-------------------------------------------------------------------
Wed Dec  2 23:01:36 CET 2009 - jdelvare@suse.de

- Update config files: stop shipping wm831x-hwmon, wm8350-hwmon,
  i2c-simtec and i2c-designware.
- supported.conf: remove i2c-simtec.

-------------------------------------------------------------------
Wed Dec  2 22:49:01 CET 2009 - jdelvare@suse.de

- supported.conf: Add all new hwmon and i2c/busses drivers. The
  former unsupported, the latter supported.

-------------------------------------------------------------------
Wed Dec  2 22:33:37 CET 2009 - jdelvare@suse.de

- Update config files: disable CONFIG_I2C_VOODOO3.
- supported.conf: drop i2c-voodoo3, superseded by tdfxfb.

-------------------------------------------------------------------
Wed Dec  2 22:28:16 CET 2009 - jdelvare@suse.de

- supported.conf: Drop hwmon and i2c/chips drivers which have been
  obsoleted.

-------------------------------------------------------------------
Wed Dec  2 22:16:50 CET 2009 - mmarek@suse.cz

- rpm/kernel-binary.spec.in: Obsolete perfmon-kmp.

-------------------------------------------------------------------
Wed Dec  2 22:15:33 CET 2009 - mmarek@suse.cz

- supported.conf: Add perfmon, hid and input modules.

-------------------------------------------------------------------
Wed Dec  2 19:28:19 CET 2009 - tiwai@suse.de

- Update config files: Fix vanilla configs

-------------------------------------------------------------------
Wed Dec  2 19:14:09 CET 2009 - tiwai@suse.de

- Update config files: disabled CONFIG_SND_SOC* in ppc configs.

-------------------------------------------------------------------
Wed Dec  2 18:13:11 CET 2009 - tiwai@suse.de

- Updated the sound section of supported.conf

-------------------------------------------------------------------
Wed Dec  2 17:38:02 CET 2009 - gregkh@suse.de

- Update config files. disable USB OTG drivers that should not
  have been enabled.

-------------------------------------------------------------------
Wed Dec  2 17:24:33 CET 2009 - gregkh@suse.de

- supported.conf: remove some usb drivers that were deleted or renamed.

-------------------------------------------------------------------
Wed Dec  2 17:22:08 CET 2009 - gregkh@suse.de

- supported.conf: update usb driver section

-------------------------------------------------------------------
Wed Dec  2 16:29:38 CET 2009 - mmarek@suse.cz

- rpm/check-supported-list: Skip modules in Documentation and
  drivers/staging.

-------------------------------------------------------------------
Wed Dec  2 11:34:10 CET 2009 - jbenc@suse.cz

- patches.fixes/mac80211-fix-remote-DoS.patch: mac80211: fix
  remote DoS (bnc#558267).

-------------------------------------------------------------------
Tue Dec  1 14:41:20 CET 2009 - tiwai@suse.de

- Forward-port 11.2 patches:
  patches.drivers/alsa-sp1-hda-18-msi-wind-u115-fix: ALSA: hda -
    Add a position_fix quirk for MSI Wind U115.
  patches.drivers/alsa-sp1-hda-19-cx5047-test-mode-fix: ALSA:
    hda - Fix Cxt5047 test mode (bnc#559062).
  patches.drivers/alsa-sp1-hda-20-fsc-amilo-pi1505-fix: ALSA:
    hda - Add a pin-fix for FSC Amilo Pi1505 (bnc#557403).
  patches.drivers/alsa-sp1-hda-21-hp-dv3-position-fix-quirk:
    ALSA: hda - Add position_fix quirk for HP dv3 (bnc#555935).

-------------------------------------------------------------------
Mon Nov 30 23:10:46 CET 2009 - jeffm@suse.com

- patches.fixes/megaraid_sas-fix-permissions-on-poll_mode_io:
  megaraid_sas: Fix permissions on poll_mode_io (bnc#557180
  CVE-2009-3939).

-------------------------------------------------------------------
Mon Nov 30 23:06:06 CET 2009 - jeffm@suse.com

- patches.arch/x86-64-add-comment-for-rodata-large-page-retainment:
  x86-64: add comment for RODATA large page retainment
  (bnc#558249).
- patches.arch/x86-64-align-rodata-kernel-section-to-2mb-with-config_debug_rodata:
  x86-64: align RODATA kernel section to 2MB with
  CONFIG_DEBUG_RODATA (bnc#558249).
- patches.arch/x86-64-preserve-large-page-mapping-for-1st-2mb-kernel-txt-with-config_debug_rodata:
  x86-64: preserve large page mapping for 1st 2MB kernel txt
  with CONFIG_DEBUG_RODATA (bnc#558249).

-------------------------------------------------------------------
Mon Nov 30 14:24:36 CET 2009 - teheo@suse.de

- needs_update: drop libata patches which are already included in
  2.6.31 vanilla.

-------------------------------------------------------------------
Mon Nov 30 14:06:38 CET 2009 - teheo@suse.de

- needs_update: drop patches which are already included in 2.6.31
  vanilla.

-------------------------------------------------------------------
Mon Nov 30 14:05:39 CET 2009 - teheo@suse.de

Forward port two x86 patches from SLE11.

- needs_update:
- patches.arch/x86-fix-nodac: x86: fix iommu=nodac parameter
  handling (bnc#463829).
- patches.arch/x86-mcp51-no-dac: x86: disallow DAC for MCP51
  PCI bridge (bnc#463829).

-------------------------------------------------------------------
Mon Nov 30 13:41:27 CET 2009 - agraf@suse.de

- Update config files: Enable KSM (FATE#306513)

-------------------------------------------------------------------
Sat Nov 28 19:52:19 CET 2009 - gregkh@suse.de

- needs_update: acpi dock patch was hmacht's, not mine

-------------------------------------------------------------------
Sat Nov 28 19:50:18 CET 2009 - gregkh@suse.de

- needs_update: sysfs debugging crash patch is now upstream

-------------------------------------------------------------------
Sat Nov 28 19:49:08 CET 2009 - gregkh@suse.de

- needs_update: jeffm merged novfs patches into the main novfs patch.

-------------------------------------------------------------------
Sat Nov 28 19:48:20 CET 2009 - gregkh@suse.de

- needs_update: qualcomm modem driver is upstream

-------------------------------------------------------------------
Sat Nov 28 19:48:03 CET 2009 - gregkh@suse.de

- needs_update: squashfs is now upstream

-------------------------------------------------------------------
Sat Nov 28 19:47:27 CET 2009 - gregkh@suse.de

- needs_update: via driver bugfixes never went upstream, and people
  are complaining about them, so they were dropped.

-------------------------------------------------------------------
Sat Nov 28 19:46:46 CET 2009 - gregkh@suse.de

- needs_update: remove staging driver entries, they are all upstream.

-------------------------------------------------------------------
Sat Nov 28 19:46:05 CET 2009 - gregkh@suse.de

- needs_update: remove hv driver entries, those are upstream now.

-------------------------------------------------------------------
Sat Nov 28 19:45:20 CET 2009 - gregkh@suse.de

- needs_update: remove xen patches with my name on it.  Just because
  I refreshed the patch, doesn't mean I own it or even like the
  thing :)

-------------------------------------------------------------------
Sat Nov 28 10:39:15 CET 2009 - sjayaraman@suse.de

- patches.suse/SoN-11-mm-reserve.patch: Fix build errors in -trace
  and ppc64 flavors.

-------------------------------------------------------------------
Fri Nov 27 15:16:56 CET 2009 - mmarek@suse.cz

- rpm/kernel-binary.spec.in: Abort if supported modules depend on
  unsupported ones.

-------------------------------------------------------------------
Fri Nov 27 15:12:17 CET 2009 - mmarek@suse.cz

- supported.conf: mark cnic as supported (needed by bnx2i).

-------------------------------------------------------------------
Fri Nov 27 14:57:47 CET 2009 - jbenc@suse.cz

- patches.suse/panic-on-io-nmi-SLE11-user-space-api.patch: API
  fix: X86: sysctl to allow panic on IOCK NMI error (bnc#427979).
- patches.suse/kdb-common: Refresh.
- patches.suse/kdump-dump_after_notifier.patch: Refresh.

-------------------------------------------------------------------
Fri Nov 27 13:25:55 CET 2009 - jbohac@suse.cz

- patches.fixes/cpufreq_ondemand_performance_optimise_default_settings.patch:
  CPUFREQ: ondemand: Limit default sampling rate to 300ms
  max. (bnc#464461).

-------------------------------------------------------------------
Fri Nov 27 12:55:35 CET 2009 - trenn@suse.de

- needs_update:
  One I still have to send upstream, but it's nicer error output
  only, SP1 is fine in respect to removing all these, thanks.

-------------------------------------------------------------------
Fri Nov 27 11:54:58 CET 2009 - hare@suse.de

- Update config files: Compile in efivars module for
  x86_64 (FATE#306931).

-------------------------------------------------------------------
Fri Nov 27 11:08:00 CET 2009 - sjayaraman@suse.de

- needs_update:	sjayaraman's patches are either upstream already or
  rebased to SP1.

-------------------------------------------------------------------
Fri Nov 27 11:05:54 CET 2009 - sjayaraman@suse.de

- Update config files: NFS_SWAP=y.

-------------------------------------------------------------------
Fri Nov 27 10:45:38 CET 2009 - sjayaraman@suse.de

- patches.trace/lttng-instrumentation-swap.patch: Refresh and fix
  a build failure with fuzz factor 0.

-------------------------------------------------------------------
Fri Nov 27 09:27:35 CET 2009 - sjayaraman@suse.de

- Rebase Swap-over-NFS(SoN) patches:
- patches.xen/tmem: Refresh to accomodate changes due to SoN patches.
- patches.xen/xen3-auto-common.diff: Refresh to accomodate changes
  due to SoN patches.

-------------------------------------------------------------------
Fri Nov 27 05:53:42 CET 2009 - knikanth@suse.de

- needs_update: Verify knikanth's patches in SLE11 but not in SP1
- patches.fixes/dm-release-map_lock-before-set_disk_ro: Release
  md->map_lock before set_disk_ro  (bnc#556899 bnc#479784).

-------------------------------------------------------------------
Fri Nov 27 03:22:44 CET 2009 - nfbrown@suse.de

- Restore following patches from SLES11 that are still needed for
  SLES11-SP1
- patches.fixes/nfsd-05-sunrpc-cache-allow-thread-to-block-while-waiting-for.patch:
  sunrpc/cache: allow thread to block while waiting for cache
  update. (bnc#498708).
- patches.fixes/nfsd-06-sunrpc-cache-retry-cache-lookups-that-return-ETIMEDO.patch:
  sunrpc/cache: retry cache lookups that return -ETIMEDOUT
  (bnc#498708).
- patches.fixes/nfsd-07-nfsd-idmap-drop-special-request-deferal-in-favour-of.patch:
  nfsd/idmap: drop special request deferal in favour of improved
  default. (bnc#498708).
- patches.fixes/nfsd-09-fix-kabi: Fix kabi breakage in previous
  nfsd patch series (bnc#498708).

-------------------------------------------------------------------
Thu Nov 26 19:12:55 CET 2009 - coly.li@suse.de

- needs_update: remove patches item of coly.li, lmb and mfasheh.
- patches.fixes/dlm-enable-debug.patch: update the patch from SLES11
  to SLES11 SP1 tree.

-------------------------------------------------------------------
Thu Nov 26 17:00:15 CET 2009 - jslaby@suse.cz

- patches.fixes/make-note_interrupt-fast.diff: Fix performance
  regression on large IA64 systems (bnc #469589).

-------------------------------------------------------------------
Thu Nov 26 15:23:16 CET 2009 - mmarek@suse.cz

- rpm/old-packages.conf: obsolete kernel-kdump on ppc.
- config.conf: delete kdump configs.
- config/ppc/kdump: Delete.
- config/ppc64/kdump: Delete.

-------------------------------------------------------------------
Thu Nov 26 14:47:41 CET 2009 - duwe@suse.de

- patches.arch/ppc-extended_h_cede-Export_memory_sysdev_class:
  Refresh. Fix "typo", memory_sysdev_class should be exported 
  only to GPL'ed modules.

-------------------------------------------------------------------
Thu Nov 26 12:48:43 CET 2009 - hare@suse.de

Fixup patches for series2git:
- patches.xen/tmem: Refresh.
- patches.xen/xen3-auto-common.diff: Refresh.

-------------------------------------------------------------------
Thu Nov 26 12:41:22 CET 2009 - duwe@suse.de

- config.conf: disable build of ppc kdump flavours
  (FATE#304346)

-------------------------------------------------------------------
Thu Nov 26 12:07:24 CET 2009 - tiwai@suse.de

- patches.drivers/libata-missing-_SDD-is-not-an-error:
  libata-acpi: missing _SDD is not an error (bnc#551942).

-------------------------------------------------------------------
Thu Nov 26 12:00:53 CET 2009 - jbenc@suse.cz

- patches.fixes/mac80211-fix-spurious-delba-handling.patch:
  mac80211: fix spurious delBA handling (bnc#558267,
  CVE-2009-4026, CVE-2009-4027).

-------------------------------------------------------------------
Thu Nov 26 11:58:44 CET 2009 - tiwai@suse.de

- patches.drivers/sky2-add-register-definitions: sky2: add
  register definitions for new chips (bnc#544760).
- patches.drivers/sky2-88E8059-support: sky2: 88E8059 support
  (bnc#544760).
- patches.drivers/sky2-optima-tcp-offload-fix: net: Fix Yukon-2
  Optima TCP offload setup (bnc#544760).
- patches.drivers/sky2-optima-fix-pci-cfg: net: Add missing
  TST_CFG_WRITE bits around sky2_pci_write (bnc#544760).

-------------------------------------------------------------------
Thu Nov 26 03:44:36 CET 2009 - nfbrown@suse.de

- Update config files.
  disable CONFIG_MULTICOE_RAID456 as it is not yet stable.
  Enable CONFIG_ASYNC_TX_DMA for FATE#306368

-------------------------------------------------------------------
Thu Nov 26 00:29:46 CET 2009 - gregkh@suse.de

- clean up patch fuzz

-------------------------------------------------------------------
Thu Nov 26 00:25:25 CET 2009 - gregkh@suse.de

- patches.drivers/via-unichrome-drm-bugfixes.patch: Delete.
  it never went upstream, so we should drop it as well.

-------------------------------------------------------------------
Wed Nov 25 23:48:14 CET 2009 - tonyj@suse.de

- patches.trace/lttng-*: update for 2.6.32
- patches.trace/lttng-instrumentation-timer.patch: Delete.
- patches.xen/tmem: Refresh.
- patches.xen/xen3-auto-common.diff: Refresh.

-------------------------------------------------------------------
Wed Nov 25 23:09:05 CET 2009 - tonyj@suse.de

- patches.fixes/oprofile_bios_ctr.patch: detect oprofile counters
  reserved by bios (FATE#307426).

-------------------------------------------------------------------
Wed Nov 25 03:16:32 CET 2009 - jeffm@suse.com

- patches.fixes/netfilter-remove-pointless-config_nf_ct_acct-warning:
  netfilter: Remove pointless CONFIG_NF_CT_ACCT warning
  (bnc#552033 (and others)).

-------------------------------------------------------------------
Tue Nov 24 19:04:38 CET 2009 - hare@suse.de

- Update config files.
- patches.drivers/mpt-fusion-4.22.00.00-update: Update MPT Fusion
  driver to 4.22.00.00-suse (bnc#556587).
- patches.drivers/mpt-fusion-4.16.00.00-update: Delete.

-------------------------------------------------------------------
Tue Nov 24 17:29:29 CET 2009 - tiwai@suse.de

- patches.drivers/alsa-sp1-hda-17-fix-mute-LED-sync-idt92h383xxx:
  ALSA: hda - Fix mute-LED sync on HP laptops with IDT92HD83xxx
  codecs (bnc#547357).

-------------------------------------------------------------------
Tue Nov 24 13:56:01 CET 2009 - duwe@suse.de

- patches.arch/ppc-extended_h_cede-*: Increase power savings
  by allowing the core to sleep.
  (FATE##307059, bnc#550447)

-------------------------------------------------------------------
Tue Nov 24 08:08:35 CET 2009 - sjayaraman@suse.de

- patches.suse/kconfig-automate-kernel-desktop: automate a few config
  options for kernel-desktop (FATE#305694).

-------------------------------------------------------------------
Tue Nov 24 07:11:22 CET 2009 - agraf@suse.de

- patches.arch/kvm-only-export-selected-pv-ops-feature-structs:
  Update references (bnc#556135, FATE#306453).
- patches.arch/kvm-replace-kvm-io-delay-pv-ops-with-linux-magic:
  Update references (bnc#556135, FATE#306453).
- patches.arch/kvm-split-paravirt-ops-by-functionality: Update
  references (bnc#556135, FATE#306453).
- patches.arch/kvm-split-the-KVM-pv-ops-support-by-feature:
  Update references (bnc#556135, FATE#306453).

-------------------------------------------------------------------
Mon Nov 23 17:41:03 CET 2009 - jeffm@suse.com

- Enabled:
   patches.fixes/enclosure-fix-oops-while-iterating-enclosure_status-array

-------------------------------------------------------------------
Mon Nov 23 15:44:04 CET 2009 - jkosina@suse.de

- patches.arch/x86-crypto-add-ghash-algorithm-test.patch: crypto:
  Add ghash algorithm test before provide to users (FATE#306883,
  bnc#554578).

-------------------------------------------------------------------
Mon Nov 23 14:15:37 CET 2009 - jkosina@suse.de

- patches.arch/x86-crypto-pclmulqdq-accelerated-implementation.patch:
  incorporate "ghash - put proper .data section in place" fix

-------------------------------------------------------------------
Mon Nov 23 08:04:16 CET 2009 - sjayaraman@suse.de

- Update config files.
   - Add new options KERNEL_DESKTOP and DEFAULT_VM_DIRTY_RATIO.
   - Enable KERNEL_DESKTOP for only desktop flavor.

-------------------------------------------------------------------
Mon Nov 23 07:34:49 CET 2009 - sjayaraman@suse.de

- patches.suse/mm-tune-dirty-limits.patch: mm: Make default
  VM dirty ratio configurable to suit different workloads
  (bnc#552883).

-------------------------------------------------------------------
Fri Nov 20 21:04:54 CET 2009 - mmarek@suse.cz

- rpm/kernel-syms.spec.in, rpm/mkspec: build kernel-syms only for
  supported architectures.

-------------------------------------------------------------------
Fri Nov 20 19:08:56 CET 2009 - jeffm@suse.com

- Enabled B43_PHY_LP=y for PHY support on certain b43 chips.

-------------------------------------------------------------------
Fri Nov 20 17:29:45 CET 2009 - mmarek@suse.cz

- patches.suse/export-sync_page_range: Revert "vfs: Remove
  generic_osync_inode() and sync_page_range{_nolock}()"
  (bnc#557231).

-------------------------------------------------------------------
Fri Nov 20 17:26:01 CET 2009 - jbeulich@novell.com

- patches.suse/init-move-populate_rootfs-back-to-start_kernel:
  Fix a bad-pointer warning.

-------------------------------------------------------------------
Fri Nov 20 15:07:41 CET 2009 - agruen@suse.de

- rpm/macros.kernel-source: Add kernel_module_package_moddir()
  macro for cross-distro compatibility (FATE 305225).

-------------------------------------------------------------------
Fri Nov 20 15:02:22 CET 2009 - jslaby@suse.cz

- patches.suse/rlim-0001-SECURITY-selinux-fix-update_rlimit_cpu-parameter.patch:
  Update references (FATE#305733).
- patches.suse/rlim-0002-SECURITY-add-task_struct-to-setrlimit.patch:
  Update references (FATE#305733).
- patches.suse/rlim-0003-core-add-task_struct-to-update_rlimit_cpu.patch:
  Update references (FATE#305733).
- patches.suse/rlim-0004-sys_setrlimit-make-sure-rlim_max-never-grows.patch:
  Update references (FATE#305733).
- patches.suse/rlim-0005-core-split-sys_setrlimit.patch: Update
  references (FATE#305733).
- patches.suse/rlim-0006-core-allow-setrlimit-to-non-current-tasks.patch:
  Update references (FATE#305733).
- patches.suse/rlim-0007-core-optimize-setrlimit-for-current-task.patch:
  Update references (FATE#305733).
- patches.suse/rlim-0008-FS-proc-make-limits-writable.patch:
  Update references (FATE#305733).
- patches.suse/rlim-0009-core-posix-cpu-timers-cleanup-rlimits-usage.patch:
  Update references (FATE#305733).
- patches.suse/rlim-0010-core-do-security-check-under-task_lock.patch:
  Update references (FATE#305733).
- patches.suse/rlim-0011-resource-add-helpers-for-fetching-rlimits.patch:
  Update references (FATE#305733).
- patches.suse/rlim-0012-IA64-use-helpers-for-rlimits.patch:
  Update references (FATE#305733).
- patches.suse/rlim-0013-PPC-use-helpers-for-rlimits.patch:
  Update references (FATE#305733).
- patches.suse/rlim-0014-S390-use-helpers-for-rlimits.patch:
  Update references (FATE#305733).
- patches.suse/rlim-0015-SPARC-use-helpers-for-rlimits.patch:
  Update references (FATE#305733).
- patches.suse/rlim-0016-X86-use-helpers-for-rlimits.patch:
  Update references (FATE#305733).
- patches.suse/rlim-0017-FS-use-helpers-for-rlimits.patch:
  Update references (FATE#305733).
- patches.suse/rlim-0018-MM-use-helpers-for-rlimits.patch:
  Update references (FATE#305733).
- patches.suse/rlim-0019-core-use-helpers-for-rlimits.patch:
  Update references (FATE#305733).
- patches.suse/rlim-0020-misc-use-helpers-for-rlimits.patch:
  Update references (FATE#305733).
- patches.suse/rlim-0021-core-rename-setrlimit-to-do_setrlimit.patch:
  Update references (FATE#305733).
- patches.suse/rlim-0022-core-implement-getprlimit-and-setprlimit-syscalls.patch:
  Update references (FATE#305733).
- patches.suse/rlim-0023-unistd-add-__NR_-get-set-prlimit-syscall-numbers.patch:
  Update references (FATE#305733).
- patches.suse/rlim-0024-COMPAT-add-get-put_compat_rlimit.patch:
  Update references (FATE#305733).
- patches.suse/rlim-0025-x86-add-ia32-compat-prlimit-syscalls.patch:
  Update references (FATE#305733).

-------------------------------------------------------------------
Fri Nov 20 14:38:38 CET 2009 - jslaby@suse.cz

- Add writable resource limits support
- patches.suse/perfmon2.patch: Refresh.
- patches.suse/rlim-0001-SECURITY-selinux-fix-update_rlimit_cpu-parameter.patch:
  SECURITY: selinux, fix update_rlimit_cpu parameter.
- patches.suse/rlim-0002-SECURITY-add-task_struct-to-setrlimit.patch:
  SECURITY: add task_struct to setrlimit.
- patches.suse/rlim-0003-core-add-task_struct-to-update_rlimit_cpu.patch:
  core: add task_struct to update_rlimit_cpu.
- patches.suse/rlim-0004-sys_setrlimit-make-sure-rlim_max-never-grows.patch:
  sys_setrlimit: make sure ->rlim_max never grows.
- patches.suse/rlim-0005-core-split-sys_setrlimit.patch: core:
  split sys_setrlimit.
- patches.suse/rlim-0006-core-allow-setrlimit-to-non-current-tasks.patch:
  core: allow setrlimit to non-current tasks.
- patches.suse/rlim-0007-core-optimize-setrlimit-for-current-task.patch:
  core: optimize setrlimit for current task.
- patches.suse/rlim-0008-FS-proc-make-limits-writable.patch:
  FS: proc, make limits writable.
- patches.suse/rlim-0009-core-posix-cpu-timers-cleanup-rlimits-usage.patch:
  core: posix-cpu-timers, cleanup rlimits usage.
- patches.suse/rlim-0010-core-do-security-check-under-task_lock.patch:
  core: do security check under task_lock.
- patches.suse/rlim-0011-resource-add-helpers-for-fetching-rlimits.patch:
  resource: add helpers for fetching rlimits.
- patches.suse/rlim-0012-IA64-use-helpers-for-rlimits.patch:
  IA64: use helpers for rlimits.
- patches.suse/rlim-0013-PPC-use-helpers-for-rlimits.patch: PPC:
  use helpers for rlimits.
- patches.suse/rlim-0014-S390-use-helpers-for-rlimits.patch:
  S390: use helpers for rlimits.
- patches.suse/rlim-0015-SPARC-use-helpers-for-rlimits.patch:
  SPARC: use helpers for rlimits.
- patches.suse/rlim-0016-X86-use-helpers-for-rlimits.patch: X86:
  use helpers for rlimits.
- patches.suse/rlim-0017-FS-use-helpers-for-rlimits.patch: FS:
  use helpers for rlimits.
- patches.suse/rlim-0018-MM-use-helpers-for-rlimits.patch: MM:
  use helpers for rlimits.
- patches.suse/rlim-0019-core-use-helpers-for-rlimits.patch:
  core: use helpers for rlimits.
- patches.suse/rlim-0020-misc-use-helpers-for-rlimits.patch:
  misc: use helpers for rlimits.
- patches.suse/rlim-0021-core-rename-setrlimit-to-do_setrlimit.patch:
  core: rename setrlimit to do_setrlimit.
- patches.suse/rlim-0022-core-implement-getprlimit-and-setprlimit-syscalls.patch:
  core: implement getprlimit and setprlimit syscalls.
- patches.suse/rlim-0023-unistd-add-__NR_-get-set-prlimit-syscall-numbers.patch:
  unistd: add __NR_[get|set]prlimit syscall numbers.
- patches.suse/rlim-0024-COMPAT-add-get-put_compat_rlimit.patch:
  COMPAT: add get/put_compat_rlimit.
- patches.suse/rlim-0025-x86-add-ia32-compat-prlimit-syscalls.patch:
  x86: add ia32 compat prlimit syscalls.

-------------------------------------------------------------------
Fri Nov 20 14:11:56 CET 2009 - bphilips@suse.de

- patches.drivers/phy-broadcom-bug-fixes-for-sp1.patch:
  phy/broadcom: bug fixes for SP1 (FATE#307117, bnc#556234).
- patches.drivers/tg3-update-version-to-3.104.patch: tg3: Update
  version to 3.104 (bnc#556234, FATE#307117).

-------------------------------------------------------------------
Fri Nov 20 14:11:26 CET 2009 - bphilips@suse.de

- patches.drivers/phy-broadcom-bug-fixes-for-sp1.patch:
  phy/broadcom: bug fixes for SP1 (FATE#307117, bnc#556234).
- patches.drivers/tg3-update-version-to-3.104.patch: tg3: Update
  version to 3.104 (bnc#556234, FATE#307117).

-------------------------------------------------------------------
Fri Nov 20 13:58:29 CET 2009 - hare@suse.de

- patches.drivers/megaraid-04.12-update: megaraid: Update
  megaraid_sas to version 04.12 (FATE#307125).

-------------------------------------------------------------------
Fri Nov 20 13:41:37 CET 2009 - bphilips@suse.de

- patches.drivers/bnx2-entropy-source.patch: bnx2: entropy source
  (FATE#307517).
- patches.drivers/e1000-entropy-source.patch: Enable e1000 as
  entropy source (disabled by default) (FATE#307517).
- patches.drivers/e1000e-entropy-source.patch: Enable e1000e as
  entropy source (disabled by default) (FATE#307517).
- patches.drivers/igb-entropy-source.patch: Enable igb as entropy
  source (disabled by default) (FATE#307517).
- patches.drivers/ixgbe-entropy-source.patch: Enable ixgbe as
  entropy source (disabled by default) (FATE#307517).
- patches.drivers/tg3-entropy-source.patch: tg3: entropy source
  (FATE#307517).

-------------------------------------------------------------------
Fri Nov 20 13:16:20 CET 2009 - hare@suse.de

- patches.fixes/scsi-fix-bug-with-dma-maps-on-nested-scsi-objects:
  scsi_lib_dma: fix bug with dma maps on nested scsi objects
  (bnc#556595).
- patches.fixes/scsi-introduce-helper-function-for-blocking-eh:
  scsi_transport_fc: Introduce helper function for blocking
  scsi_eh (bnc#556595).
- patches.fixes/scsi-skip-nonscsi-device-for-dma: Delete.

-------------------------------------------------------------------
Fri Nov 20 12:32:48 CET 2009 - hare@suse.de

Whitespace cleanup for series2git:
- patches.arch/s390-message-catalog.diff: Refresh.
- patches.drivers/aacraid-24701-update: Refresh.
- patches.suse/crasher-26.diff: Refresh.
- patches.suse/kdb-common: Refresh.
- patches.suse/kdb-ia64: Refresh.
- patches.suse/kdb-x86: Refresh.
- patches.suse/ocfs2-allocation-resrvations.patch: Refresh.
- patches.suse/perfmon2.patch: Refresh.
- patches.suse/perfmon2_ioctl.patch: Refresh.
- patches.suse/stack-unwind: Refresh.

-------------------------------------------------------------------
Fri Nov 20 12:19:54 CET 2009 - bphilips@suse.de

- patches.drivers/igb-add-support-for-82576NS-SerDes-adapter.patch:
  igb: add support for 82576NS SerDes adapter (FATE#306856).

-------------------------------------------------------------------
Fri Nov 20 09:06:24 CET 2009 - jbeulich@novell.com

- patches.suse/dm-mpath-evaluate-request-result-and-sense:
  Fix for !CONFIG_SCSI (in -ec2).

-------------------------------------------------------------------
Fri Nov 20 05:55:12 CET 2009 - mfasheh@suse.com

- patches.suse/ocfs2-allocation-resrvations.patch: ocfs2:
  allocation reservations (bnc#501563 FATE#307247).

-------------------------------------------------------------------
Fri Nov 20 05:31:32 CET 2009 - jjolly@suse.de

- patches.suse/perfmon2.patch: Refresh.
- patches.arch/x86-self-ptrace.patch: Delete. (bnc#554585,LTC#57794)
- patches.suse/self-ptrace.patch: Delete. (bnc#554585,LTC#57794)

-------------------------------------------------------------------
Fri Nov 20 01:43:27 CET 2009 - jeffm@suse.com

- Update to 2.6.32-rc8.
  - Eliminated 1 patch.

-------------------------------------------------------------------
Fri Nov 20 01:30:46 CET 2009 - jeffm@suse.de

- patches.fixes/enclosure-fix-oops-while-iterating-enclosure_status-array:
  enclosure: fix oops while iterating enclosure_status array
  (bnc#540997).

-------------------------------------------------------------------
Thu Nov 19 20:04:16 CET 2009 - tonyj@suse.de

- Update config files.
- patches.suse/perfmon2.patch: perfmon2 (FATE#303968).
- patches.suse/perfmon2_ioctl.patch: switch to ioctl interface
  for perfmon2.
- patches.suse/perfmon2_noutrace.patch: remove UTRACE code
  from perfmon2.
- patches.xen/xen3-patch-2.6.28: Refresh.

-------------------------------------------------------------------
Thu Nov 19 19:58:15 CET 2009 - jjolly@suse.de

- Update config files.
- patches.arch/s390-message-catalog.diff: Kernel message
  catalog. (bnc#549193,LTC#57210,FATE#306999).
- rpm/kernel-binary.spec.in:

-------------------------------------------------------------------
Thu Nov 19 15:33:07 CET 2009 - jbohac@suse.cz

- patches.suse/add-queue_depth-ramp-up-code.patch: add queue_depth
  ramp up code (fate#306857, fate#306859, bnc#551175).
- patches.suse/fcoe-add-a-separate-scsi-transport-template-for-npiv-vports.patch:
  fcoe: add a separate scsi transport template for NPIV vports
  (fate#306857, fate#306859, bnc#551175).
- patches.suse/fcoe-add-check-to-fail-gracefully-in-bonding-mode.patch:
  fcoe: add check to fail gracefully in bonding mode (fate#306857,
  fate#306859, bnc#551175).
- patches.suse/fcoe-call-ndo_fcoe_enable-disable-to-turn-fcoe-feature-on-off-in-lld.patch:
  fcoe: Call ndo_fcoe_enable/disable to turn FCoE feature on/off
  in LLD (fate#306857, fate#306859, bnc#551175).
- patches.suse/fcoe-fix-checking-san-mac-address.patch: fcoe: Fix
  checking san mac address (fate#306857, fate#306859, bnc#551175).
- patches.suse/fcoe-fix-getting-san-mac-for-vlan-interface.patch:
  fcoe: Fix getting san mac for VLAN interface (fate#306857,
  fate#306859, bnc#551175).
- patches.suse/fcoe-fix-setting-lport-s-wwnn-wwpn-to-use-san-mac-address.patch:
  fcoe: Fix setting lport's WWNN/WWPN to use san mac address
  (fate#306857, fate#306859, bnc#551175).
- patches.suse/fcoe-fix-using-vlan-id-in-creating-lport-s-wwwn-wwpn.patch:
  fcoe: Fix using VLAN ID in creating lport's WWWN/WWPN
  (fate#306857, fate#306859, bnc#551175).
- patches.suse/fcoe-formatting-cleanups-and-commenting.patch:
  fcoe: Formatting cleanups and commenting (fate#306857,
  fate#306859, bnc#551175).
- patches.suse/fcoe-increase-fcoe_max_lun-to-0xffff-65535.patch:
  fcoe: Increase FCOE_MAX_LUN to 0xFFFF (65535) (fate#306857,
  fate#306859, bnc#551175).
- patches.suse/fcoe-initialize-return-value-in-fcoe_destroy.patch:
  fcoe: initialize return value in fcoe_destroy (fate#306857,
  fate#306859, bnc#551175).
- patches.suse/fcoe-libfc-fix-an-libfc-issue-with-queue-ramp-down-in-libfc.patch:
  fcoe, libfc: fix an libfc issue with queue ramp down in libfc
  (fate#306857, fate#306859, bnc#551175).
- patches.suse/fcoe-libfc-use-single-frame-allocation-api.patch:
  fcoe, libfc: use single frame allocation API (fate#306857,
  fate#306859, bnc#551175).
- patches.suse/fcoe-npiv-vport-create-destroy.patch: fcoe: NPIV
  vport create/destroy (fate#306857, fate#306859, bnc#551175).
- patches.suse/fcoe-remove-extra-function-decalrations.patch:
  fcoe: remove extra function decalrations (fate#306857,
  fate#306859, bnc#551175).
- patches.suse/fcoe-remove-redundant-checking-of-netdev-netdev_ops.patch:
  fcoe: remove redundant checking of netdev->netdev_ops
  (fate#306857, fate#306859, bnc#551175).
- patches.suse/fcoe-use-netif_f_fcoe_mtu-flag-to-set-up-max-frame-size-lport-mfs.patch:
  fcoe: Use NETIF_F_FCOE_MTU flag to set up max frame size
  (lport->mfs) (fate#306857, fate#306859, bnc#551175).
- patches.suse/fcoe-vport-symbolic-name-support.patch: fcoe: vport
  symbolic name support (fate#306857, fate#306859, bnc#551175).
- patches.suse/libfc-add-host-number-to-lport-link-up-down-messages.patch:
  libfc: add host number to lport link up/down
  messages. (fate#306857, fate#306859, bnc#551175).
- patches.suse/libfc-add-libfc-fc_libfc-ch-for-libfc-internal-routines.patch:
  libfc: Add libfc/fc_libfc.[ch] for libfc internal routines
  (fate#306857, fate#306859, bnc#551175).
- patches.suse/libfc-add-queue_depth-ramp-up.patch: libfc:
  add queue_depth ramp up (fate#306857, fate#306859, bnc#551175).
- patches.suse/libfc-add-routine-to-copy-data-from-a-buffer-to-a-sg-list.patch:
  libfc: Add routine to copy data from a buffer to a SG list
  (fate#306857, fate#306859, bnc#551175).
- patches.suse/libfc-add-set_fid-function-to-libfc-template.patch:
  libfc: add set_fid function to libfc template (fate#306857,
  fate#306859, bnc#551175).
- patches.suse/libfc-add-some-generic-npiv-support-routines-to-libfc.patch:
  libfc: add some generic NPIV support routines to libfc
  (fate#306857, fate#306859, bnc#551175).
- patches.suse/libfc-adds-can_queue-ramp-up.patch: libfc: adds
  can_queue ramp up (fate#306857, fate#306859, bnc#551175).
- patches.suse/libfc-adds-missing-exch-release-for-accepted-rrq.patch:
  libfc: adds missing exch release for accepted RRQ (fate#306857,
  fate#306859, bnc#551175).
- patches.suse/libfc-changes-to-libfc_host_alloc-to-consolidate-initialization-with-allocation.patch:
  libfc: changes to libfc_host_alloc to consolidate initialization
  with allocation (fate#306857, fate#306859, bnc#551175).
- patches.suse/libfc-combine-name-server-registration-request-functions.patch:
  libfc: combine name server registration request functions
  (fate#306857, fate#306859, bnc#551175).
- patches.suse/libfc-combine-name-server-registration-response-handlers.patch:
  libfc: combine name server registration response handlers
  (fate#306857, fate#306859, bnc#551175).
- patches.suse/libfc-convert-to-scsi_track_queue_full.patch:
  libfc: convert to scsi_track_queue_full (fate#306857,
  fate#306859, bnc#551175).
- patches.suse/libfc-do-not-use-did_no_connect-for-pkt-alloc-failures.patch:
  libfc: do not use DID_NO_CONNECT for pkt alloc
  failures. (fate#306857, fate#306859, bnc#551175).
- patches.suse/libfc-don-t-warn_on-in-lport_timeout-for-reset-state.patch:
  libfc: don't WARN_ON in lport_timeout for RESET state
  (fate#306857, fate#306859, bnc#551175).
- patches.suse/libfc-export-fc-headers.patch: libfc: Export FC
  headers (fate#306857, fate#306859, bnc#551175).
- patches.suse/libfc-fcoe-add-fc-passthrough-support.patch: libfc,
  fcoe: Add FC passthrough support (fate#306857, fate#306859,
  bnc#551175).
- patches.suse/libfc-fcoe-don-t-export_symbols-unnecessarily.patch:
  libfc, fcoe: Don't EXPORT_SYMBOLS unnecessarily (fate#306857,
  fate#306859, bnc#551175).
- patches.suse/libfc-fcoe-fixes-for-highmem-skb-linearize-panics.patch:
  libfc, fcoe: fixes for highmem skb linearize panics
  (fate#306857, fate#306859, bnc#551175).
- patches.suse/libfc-fcoe-increase-els-and-ct-timeouts.patch:
  libfc fcoe: increase ELS and CT timeouts (fate#306857,
  fate#306859, bnc#551175).
- patches.suse/libfc-fix-an-issue-of-pending-exch-es-after-i-f-destroyed-or-rmmod-fcoe.patch:
  libfc: fix an issue of pending exch/es after i/f destroyed or
  rmmod fcoe (fate#306857, fate#306859, bnc#551175).
- patches.suse/libfc-fix-ddp-in-fc_fcp-for-0-xid.patch: libfc: fix
  ddp in fc_fcp for 0 xid (fate#306857, fate#306859, bnc#551175).
- patches.suse/libfc-fix-fc_els_resp_type-to-correct-display-of-ct-responses.patch:
  libfc: fix fc_els_resp_type to correct display of CT responses
  (fate#306857, fate#306859, bnc#551175).
- patches.suse/libfc-fix-frags-in-frame-exceeding-skb_max_frags-in-fc_fcp_send_data.patch:
  libfc: Fix frags in frame exceeding SKB_MAX_FRAGS in
  fc_fcp_send_data (fate#306857, fate#306859, bnc#551175).
- patches.suse/libfc-fix-free-of-fc_rport_priv-with-timer-pending.patch:
  libfc: fix free of fc_rport_priv with timer pending
  (fate#306857, fate#306859, bnc#551175).
- patches.suse/libfc-fix-memory-corruption-caused-by-double-frees-and-bad-error-handling.patch:
  libfc: fix memory corruption caused by double frees and bad
  error handling (fate#306857, fate#306859, bnc#551175).
- patches.suse/libfc-fix-rnn_id-smashing-skb-payload.patch: libfc:
  fix RNN_ID smashing skb payload (fate#306857, fate#306859,
  bnc#551175).
- patches.suse/libfc-fix-symbolic-name-registrations-smashing-skb-data.patch:
  libfc: fix symbolic name registrations smashing skb data
  (fate#306857, fate#306859, bnc#551175).
- patches.suse/libfc-fix-typo-in-retry-check-on-received-prli.patch:
  libfc: fix typo in retry check on received PRLI (fate#306857,
  fate#306859, bnc#551175).
- patches.suse/libfc-fix-wrong-scsi-return-status-under-fc_data_undrun.patch:
  libfc: Fix wrong scsi return status under FC_DATA_UNDRUN
  (fate#306857, fate#306859, bnc#551175).
- patches.suse/libfc-formatting-cleanups-across-libfc.patch:
  libfc: Formatting cleanups across libfc (fate#306857,
  fate#306859, bnc#551175).
- patches.suse/libfc-libfcoe-fdisc-els-for-npiv.patch: libfc,
  libfcoe: FDISC ELS for NPIV (fate#306857, fate#306859,
  bnc#551175).
- patches.suse/libfc-lport-fix-minor-documentation-errors.patch:
  libfc: lport: fix minor documentation errors (fate#306857,
  fate#306859, bnc#551175).
- patches.suse/libfc-move-libfc_init-and-libfc_exit-to-fc_libfc-c.patch:
  libfc: Move libfc_init and libfc_exit to fc_libfc.c
  (fate#306857, fate#306859, bnc#551175).
- patches.suse/libfc-move-non-common-routines-and-prototypes-out-of-libfc-h.patch:
  libfc: Move non-common routines and prototypes out of libfc.h
  (fate#306857, fate#306859, bnc#551175).
- patches.suse/libfc-reduce-can_queue-for-all-fcp-frame-allocation-failures.patch:
  libfc: reduce can_queue for all FCP frame allocation failures
  (fate#306857, fate#306859, bnc#551175).
- patches.suse/libfc-register-fc4-features-with-the-fc-switch.patch:
  libfc: register FC4 features with the FC switch (fate#306857,
  fate#306859, bnc#551175).
- patches.suse/libfc-register-symbolic-node-name-rsnn_nn.patch:
  libfc: Register Symbolic Node Name (RSNN_NN) (fate#306857,
  fate#306859, bnc#551175).
- patches.suse/libfc-register-symbolic-port-name-rspn_id.patch:
  libfc: Register Symbolic Port Name (RSPN_ID) (fate#306857,
  fate#306859, bnc#551175).
- patches.suse/libfc-remove-fc_fcp_complete.patch: libfc: Remove
  fc_fcp_complete (fate#306857, fate#306859, bnc#551175).
- patches.suse/libfc-remove-unused-fc_lport-pointer-from-fc_fcp_pkt_abort.patch:
  libfc: Remove unused fc_lport pointer from fc_fcp_pkt_abort
  (fate#306857, fate#306859, bnc#551175).
- patches.suse/libfc-removes-initializing-fc_cpu_order-and-fc_cpu_mask-per-lport.patch:
  libfc: removes initializing fc_cpu_order and fc_cpu_mask per
  lport (fate#306857, fate#306859, bnc#551175).
- patches.suse/libfc-removes-unused-disc_work-and-ex_list.patch:
  libfc: removes unused disc_work and ex_list (fate#306857,
  fate#306859, bnc#551175).
- patches.suse/libfc-rnn_id-may-be-required-before-rsnn_nn-with-some-switches.patch:
  libfc: RNN_ID may be required before RSNN_NN with some switches
  (fate#306857, fate#306859, bnc#551175).
- patches.suse/libfc-rpn_id-is-obsolete-and-unnecessary.patch:
  libfc: RPN_ID is obsolete and unnecessary (fate#306857,
  fate#306859, bnc#551175).
- patches.suse/libfc-vport-link-handling-and-fc_vport-state-managment.patch:
  libfc: vport link handling and fc_vport state managment
  (fate#306857, fate#306859, bnc#551175).
- patches.suse/libfcoe-allow-fip-to-be-disabled-by-the-driver.patch:
  libfcoe: Allow FIP to be disabled by the driver (fate#306857,
  fate#306859, bnc#551175).
- patches.suse/libfcoe-do-not-pad-fip-keep-alive-to-full-frame-size.patch:
  libfcoe: Do not pad FIP keep-alive to full frame size
  (fate#306857, fate#306859, bnc#551175).
- patches.suse/libfcoe-don-t-send-els-in-fip-mode-if-no-fcf-selected.patch:
  libfcoe: don't send ELS in FIP mode if no FCF selected
  (fate#306857, fate#306859, bnc#551175).
- patches.suse/libfcoe-fcoe-libfcoe-npiv-support.patch:
  libfcoe, fcoe: libfcoe NPIV support (fate#306857, fate#306859,
  bnc#551175).
- patches.suse/libfcoe-fcoe-simplify-receive-flogi-response.patch:
  libfcoe: fcoe: simplify receive FLOGI response (fate#306857,
  fate#306859, bnc#551175).
- patches.suse/libfcoe-fip-allow-fip-receive-to-be-called-from-irq.patch:
  libfcoe: fip: allow FIP receive to be called from
  IRQ. (fate#306857, fate#306859, bnc#551175).
- patches.suse/libfcoe-fip-should-report-link-to-libfc-whether-selected-or-not.patch:
  libfcoe: FIP should report link to libfc whether selected or
  not (fate#306857, fate#306859, bnc#551175).
- patches.suse/libfcoe-fip-use-scsi-host-number-to-identify-debug-messages.patch:
  libfcoe: fip: use SCSI host number to identify debug
  messages. (fate#306857, fate#306859, bnc#551175).
- patches.suse/libfcoe-formatting-and-comment-cleanups.patch:
  libfcoe: formatting and comment cleanups (fate#306857,
  fate#306859, bnc#551175).
- patches.suse/modify-change_queue_depth-to-take-in-reason-why-it-is-being-called.patch:
  modify change_queue_depth to take in reason why it is being
  called (fate#306857, fate#306859, bnc#551175).
- patches.suse/scsi-error-have-scsi-ml-call-change_queue_depth-to-handle-queue_full.patch:
  scsi error: have scsi-ml call change_queue_depth to handle
  QUEUE_FULL (fate#306857, fate#306859, bnc#551175).

-------------------------------------------------------------------
Thu Nov 19 15:04:17 CET 2009 - hare@suse.de

- patches.suse/dm-mpath-accept-failed-paths: Fixup patch to apply.

-------------------------------------------------------------------
Thu Nov 19 14:43:31 CET 2009 - hare@suse.de

Port patches from SLES11:
- patches.fixes/scsi-dh-queuedata-accessors: Kernel bug triggered
  in multipath (bnc#486001).
- patches.suse/dm-mpath-accept-failed-paths: Refresh.
- patches.suse/dm-mpath-detach-existing-hardware-handler:
  multipath: detach existing hardware handler if none was
  specified.
- patches.suse/dm-mpath-requeue-for-stopped-queue: Delete.

-------------------------------------------------------------------
Thu Nov 19 13:34:34 CET 2009 - hare@suse.de

- patches.suse/dm-mpath-evaluate-request-result-and-sense:
  multipath: Evaluate request result and sense code
  (FATE#303695,bnc#433920,bnc#442001).

-------------------------------------------------------------------
Thu Nov 19 12:51:30 CET 2009 - mmarek@suse.cz

- rpm/kernel-binary.spec.in: Kill support for kernel-$flavor
  symbols, we need a unified kernel-source for all flavors.

-------------------------------------------------------------------
Thu Nov 19 12:30:28 CET 2009 - hare@suse.de

- patches.fixes/bnx2i-use-common-iscsi-suspend-queue: bnx2i:
  use common iscsi suspend queue (FATE#307215).
- patches.fixes/iscsi-class-modify-handling-of-replacement-time:
  iscsi class: modify handling of replacement timeout
  (FATE#307215).
- patches.fixes/iser-set-tgt-and-lu-reset-timeout: iser: set
  tgt and lu reset timeout (FATE#307215).
- patches.fixes/libiscsi-add-warm-target-reset-tmf-support:
  libiscsi: add warm target reset tmf support (FATE#307215).
- patches.fixes/libiscsi-check-tmf-state-before-sending-pdu:
  libiscsi: Check TMF state before sending PDU (FATE#307215).
- patches.fixes/libiscsi-fix-login-text-checks-in-pdu-inject:
  libiscsi: fix login/text checks in pdu injection code
  (FATE#307215).
- patches.fixes/scsi-add-scsi-target-reset-support-to-ioctl:
  add scsi target reset support to scsi ioctl.
- patches.fixes/scsi-devinfo-update-hitachi-entries: scsi_devinfo:
  update Hitachi entries (v2).
- patches.fixes/scsi-fc-class-failfast-bsg-requests: [SCSI]
  fc class: fail fast bsg requests.
- patches.drivers/cxgb3i: Delete.
- patches.drivers/cxgb3i-fixed-offload-array-size: Delete.
- patches.fixes/disable-lro-per-default: Delete.

-------------------------------------------------------------------
Thu Nov 19 11:54:22 CET 2009 - hare@suse.de

- patches.fixes/scsi_dh-always-attach-sysfs: scsi_dh: create
  sysfs file, dh_state for all SCSI disk devices.
- patches.fixes/scsi_dh-change-activate-interface: scsi_dh: Change
  the scsidh_activate interface to be asynchronous (bnc#556144).
- patches.fixes/scsi_dh-make-alua-handler-asynchronous: scsi_dh:
  Make alua hardware handler's activate() async (bnc#556144).
- patches.fixes/scsi_dh-make-hp_sw-handler-asynchronous: scsi_dh:
  Make hp hardware handler's activate() async (bnc#556144).
- patches.fixes/scsi_dh-make-rdac-handler-asynchronous: scsi_dh:
  Make rdac hardware handler's activate() async (bnc#556144).

-------------------------------------------------------------------
Thu Nov 19 10:04:14 CET 2009 - hare@suse.de

- patches.drivers/qla4xxx-5.01.00-k8_sles11-03-update: Delete.
- patches.drivers/qla4xxx-sles11-update: Delete.

-------------------------------------------------------------------
Thu Nov 19 09:30:52 CET 2009 - hare@suse.de

- Update config files.
- patches.drivers/hpsa: hpsa: New driver SCSI driver for HP
  Smart Array (FATE#307153,bnc#555855).
- supported.conf: Mark hpsa as supported.

-------------------------------------------------------------------
Thu Nov 19 08:44:57 CET 2009 - jjolly@suse.de

- patches.arch/s390-01-qeth-isolation.patch: qeth: Exploit QDIO
  Data Connection Isolation (bnc#555199,LTC#57826,FATE#307015).
- patches.arch/s390-02-01-cex3-init-msg.patch:
  zcrypt: initialize ap_messages for cex3 exploitation
  (bnc#555200,LTC#57825,FATE#307112).
- patches.arch/s390-02-02-cex3-special-command.patch:
  zcrypt: special command support for cex3 exploitation
  (bnc#555200,LTC#57825,FATE#307112).
- patches.arch/s390-02-03-cex3-device.patch: zcrypt: add support
  for cex3 device types (bnc#555200,LTC#57825,FATE#307112).
- patches.arch/s390-02-04-cex3-use-def.patch: zcrypt: use
  definitions for cex3 (bnc#555200,LTC#57825,FATE#307112).
- patches.arch/s390-02-05-zcrypt-speed-cex2c.patch:
  zcrypt: adjust speed rating between cex2 and pcixcc
  (bnc#555200,LTC#57825,FATE#307112).
- patches.arch/s390-02-06-zcrypt-speed-cex3.patch:
  zcrypt: adjust speed rating of cex3 adapters
  (bnc#555200,LTC#57825,FATE#307112).
- patches.arch/s390-sles11sp1-01-qeth-isolation.patch: Delete.

-------------------------------------------------------------------
Thu Nov 19 08:17:57 CET 2009 - jjolly@suse.de

- patches.arch/s390-sles11sp1-01-qeth-isolation.patch:
  qeth: Exploit QDIO Data Connection Isolation
  (bnc#555199,LTC#57826,FATE#307015).

-------------------------------------------------------------------
Wed Nov 18 21:58:51 CET 2009 - jeffm@suse.com

- scripts/sequence-patch.sh: Add automatic generation of supported
  modules list.

-------------------------------------------------------------------
Wed Nov 18 21:53:18 CET 2009 - jeffm@suse.com

- Update config files: Enable CONFIG_ACPI_CUSTOM_OVERRIDE_INITRAMFS

-------------------------------------------------------------------
Wed Nov 18 20:56:52 CET 2009 - jeffm@suse.com

- patches.suse/acpi-generic-initramfs-table-override-support:
  ACPI: generic initramfs table override support (bnc#533555).
- patches.suse/init-move-populate_rootfs-back-to-start_kernel:
  init: move populate_rootfs back to start_kernel (bnc#533555).

-------------------------------------------------------------------
Wed Nov 18 18:07:48 CET 2009 - jkosina@suse.de

- patches.arch/x86-crypto-pclmulqdq-accelerated-implementation.patch:
  incorporate "crypto: ghash-intel - Hard-code pshufb" fix

-------------------------------------------------------------------
Wed Nov 18 17:12:10 CET 2009 - jeffm@suse.com

- patches.suse/hung_task_timeout-configurable-default:
  hung_task_timeout: configurable default (bnc#552820).
  - Default to runtime-disabled on all flavors except debug.

-------------------------------------------------------------------
Wed Nov 18 16:48:59 CET 2009 - agraf@suse.de

- patches.fixes/kvm-ioapic.patch: Ignore apic polarity
  (bnc#556564).
- patches.fixes/kvm-macos.patch: Implement some missing intercepts
  so osx doesn't blow up (bnc#556564).

-------------------------------------------------------------------
Wed Nov 18 15:52:02 CET 2009 - hare@suse.de

- supported.conf: mark missing 10Gb drivers as supported
  (bnc#555793)

-------------------------------------------------------------------
Wed Nov 18 15:39:48 CET 2009 - hare@suse.de

- patches.drivers/aacraid-24701-update: Problems with aacraid
  (bnc#524242,FATE#307437).

-------------------------------------------------------------------
Wed Nov 18 15:19:32 CET 2009 - hare@suse.de

Cleanup patches for series2git:
- patches.apparmor/apparmor.diff: Refresh.
- patches.suse/Cleanup-and-make-boot-splash-work-with-KMS.patch:
  Refresh.
- patches.suse/bootsplash: Refresh.
- patches.suse/nfs4acl-ext3.diff: Refresh.
- patches.suse/silent-stack-overflow-2.patch: Refresh.
- patches.suse/suse-ppc32-mol.patch: Refresh.
- patches.suse/xfs-dmapi-src: Refresh.

-------------------------------------------------------------------
Wed Nov 18 15:16:59 CET 2009 - agraf@suse.de

- Update config files to enable pv-ops for KVM clock. (bnc#556135)

-------------------------------------------------------------------
Wed Nov 18 14:52:16 CET 2009 - tiwai@suse.de

- patches.drivers/alsa-sp1-hda-01-select-ibexpeak-handler: ALSA:
  hda - select IbexPeak handler for Calpella (FATE#306783).
- patches.drivers/alsa-sp1-hda-02-vectorize-get_empty_pcm_device:
  ALSA: hda - vectorize get_empty_pcm_device() (FATE#306783).
- patches.drivers/alsa-sp1-hda-03-allow-up-to-4-HDMI: ALSA:
  hda - allow up to 4 HDMI devices (FATE#306783).
- patches.drivers/alsa-sp1-hda-04-convert-intelhdmi-global-references:
  ALSA: hda - convert intelhdmi global references to local
  parameters (FATE#306783).
- patches.drivers/alsa-sp1-hda-05-remove-intelhdmi-dependency-on-multiout:
  ALSA: hda - remove intelhdmi dependency on multiout
  (FATE#306783).
- patches.drivers/alsa-sp1-hda-06-use-pcm-prepare-callbacks-for-intelhdmi:
  ALSA: hda - use pcm prepare/cleanup callbacks for intelhdmi
  (FATE#306783).
- patches.drivers/alsa-sp1-hda-07-reorder-intelhemi-prepare-callbacks:
  ALSA: hda - reorder intelhdmi prepare/cleanup callbacks
  (FATE#306783).
- patches.drivers/alsa-sp1-hda-08-vectorize-intelhdmi: ALSA:
  hda - vectorize intelhdmi (FATE#306783).
- patches.drivers/alsa-sp1-hda-09-get-intelhtemi-max-channels:
  ALSA: hda - get intelhdmi max channels from widget caps
  (FATE#306783).
- patches.drivers/alsa-sp1-hda-10-auto-parse-intelhdmi-cvt-pin:
  ALSA: hda - auto parse intelhdmi cvt/pin configurations
  (FATE#306783).
- patches.drivers/alsa-sp1-hda-11-remove-static-intelhdmi-config:
  ALSA: hda - remove static intelhdmi configurations
  (FATE#306783).
- patches.drivers/alsa-sp1-hda-12-reset-pins-idt-codec-free:
  ALSA: hda - Reset pins of IDT/STAC codecs at free (bnc#544779).
- patches.drivers/alsa-sp1-hda-13-add-reboot-notifier: ALSA:
  hda - Add reboot notifier to each codec (bnc#544779).
- patches.drivers/alsa-sp1-hda-14-add-missing-export: ALSA: hda -
  Add missing export for snd_hda_bus_reboot_notify (bnc#544779).
- patches.drivers/alsa-sp1-hda-15-fix-build-warning: ALSA: hda -
  Add a proper ifdef to a debug code (FATE#306783).
- patches.drivers/alsa-sp1-hda-16-stac-dual-headphones-fix:
  ALSA: hda - Fix detection of dual headphones (bnc#556532).

-------------------------------------------------------------------
Wed Nov 18 14:35:44 CET 2009 - jkosina@suse.de

- patches.arch/x86-crypto-pclmulqdq-accelerated-implementation.patch:
  crypto: ghash - Add PCLMULQDQ accelerated implementation
  (FATE#306883, bnc#554578).
- Update config files: set CRYPTO_GHASH_CLMUL_NI_INTEL=m
- patches.xen/xen3-patch-2.6.28: Refresh to apply cleanly

-------------------------------------------------------------------
Wed Nov 18 14:32:52 CET 2009 - agraf@suse.de

- patches.arch/kvm-only-export-selected-pv-ops-feature-structs:
  Only export selected pv-ops feature structs (bnc#556135).
- patches.arch/kvm-replace-kvm-io-delay-pv-ops-with-linux-magic:
  Replace kvm io delay pv-ops with linux magic (bnc#556135).
- patches.arch/kvm-split-paravirt-ops-by-functionality: Split
  paravirt ops by functionality (bnc#556135).
- patches.arch/kvm-split-the-KVM-pv-ops-support-by-feature:
  Split the KVM pv-ops support by feature (bnc#556135).
- patches.xen/xen3-patch-2.6.23: Refresh.
- patches.xen/xen3-patch-2.6.31: Refresh.

-------------------------------------------------------------------
Wed Nov 18 14:07:01 CET 2009 - teheo@suse.de

- patches.suse/kbuild-icecream-workaround: Delete.

-------------------------------------------------------------------
Wed Nov 18 13:37:41 CET 2009 - trenn@suse.de

- Update config files.
  Also enable CONFIG_DMAR (fate#306796) for vanilla flavors

-------------------------------------------------------------------
Wed Nov 18 12:58:34 CET 2009 - trenn@suse.de

- Update config files.
  Do the same for i386

-------------------------------------------------------------------
Wed Nov 18 10:14:35 CET 2009 - trenn@suse.de

- Update config files.
  Enabling CONFIG_DMAR (fate#306796), introduces these changes:
    +CONFIG_HAVE_INTEL_TXT=y
    -# CONFIG_DMAR is not set
    +CONFIG_DMAR=y
    +# CONFIG_DMAR_DEFAULT_ON is not set
    +CONFIG_DMAR_FLOPPY_WA=y
    +# CONFIG_INTEL_TXT is not set
  Done for x86_64 for now only.

-------------------------------------------------------------------
Mon Nov 16 23:44:12 CET 2009 - jkosina@suse.de

- patches.fixes/hid-fixup-ncr-quirk.patch: HID: fixup quirk for
  NCR devices (bnc#548807).

-------------------------------------------------------------------
Fri Nov 13 21:16:04 CET 2009 - mmarek@suse.cz

- rpm/*.spec.in, rpm/kernel-module-subpackage: add
  Provides: multiversion(kernel) to binary kernel packages,
  kernel-source, kernel-syms and all KMPs so that zypp can be
  configured to keep multiple versions of these packages
  (fate#305311).

-------------------------------------------------------------------
Fri Nov 13 10:53:28 CET 2009 - npiggin@suse.de

- Disable LGUEST on x86 32. It doesn't build properly without PARAVIRT.

-------------------------------------------------------------------
Wed Nov 11 14:45:36 CET 2009 - jack@suse.cz

- patches.fixes/zisofs-large-pagesize-read.patch: zisofs:
  Implement reading of compressed files when PAGE_CACHE_SIZE >
  compress block size (bnc#540349).

-------------------------------------------------------------------
Wed Nov 11 11:18:01 CET 2009 - npiggin@suse.de

- Update config files.

-------------------------------------------------------------------
Wed Nov 11 10:55:56 CET 2009 - npiggin@suse.de

- Disable PARAVIRT_GUEST on x86 32 and 64.

-------------------------------------------------------------------
Tue Nov 10 06:51:46 CET 2009 - teheo@suse.de

- patches.drivers/libata-ahci-aspire-3810t-noncq: ahci: disable
  NCQ on Aspire 3810t (bnc#522790).

-------------------------------------------------------------------
Tue Nov 10 06:50:57 CET 2009 - npiggin@suse.de

- Update config files.

-------------------------------------------------------------------
Tue Nov 10 06:23:17 CET 2009 - npiggin@suse.de

- Update config files. Disable CONFIG_CC_STACKPROTECTOR on all
  x86 kernels except debug. Overhead is prohibitive.

-------------------------------------------------------------------
Mon Nov  9 14:02:14 CET 2009 - npiggin@suse.de

- patches.suse/files-slab-rcu.patch: SLAB_DESTROY_BY_RCU for
  file slab.

-------------------------------------------------------------------
Mon Nov  9 11:22:46 CET 2009 - npiggin@suse.de

- Update config files. Vanilla doesn't have unwinder, trace selects
  options which select frame pointers.

-------------------------------------------------------------------
Mon Nov  9 10:29:49 CET 2009 - npiggin@suse.de

- Disable FRAME_POINTER on i386 and x86-64, all kernels. Unwind info
  should provide all this functionality.

-------------------------------------------------------------------
Mon Nov  9 04:00:28 CET 2009 - nfbrown@suse.de

- patches.fixes/nfs-honour-server-preferred-io-size: NFS: Honour
  server-preferred io sizes (bnc#550648).

-------------------------------------------------------------------
Mon Nov  9 01:03:10 CET 2009 - nfbrown@suse.de

- patches.fixes/nfs-slot-table-alloc: Don't fail allocations
  for the slot table when mounting an NFS filesystem (bnc#519820).

-------------------------------------------------------------------
Fri Nov  6 22:46:26 CET 2009 - trenn@suse.de

- patches.arch/x86_amd_fix_erratum_63.patch: x86/amd-iommu:
  Workaround for erratum 63 (bnc#548274).

-------------------------------------------------------------------
Fri Nov  6 16:18:21 CET 2009 - jeffm@suse.de

- Disabled PARAVIRT_GUEST on ia64/trace and ia64/vanilla.

-------------------------------------------------------------------
Fri Nov  6 15:12:19 CET 2009 - trenn@suse.de

- patches.suse/kdb_x86_fix_hang.patch: X86 KDB: Reduce timeout
  for blinking LEDs (bnc#528811).

-------------------------------------------------------------------
Fri Nov  6 13:33:27 CET 2009 - mmarek@suse.cz

- rpm/kernel-binary.spec.in: fix last change.

-------------------------------------------------------------------
Fri Nov  6 12:47:52 CET 2009 - jbeulich@novell.com

- Update Xen patches to 2.6.32-rc6 and c/s 941.
- Update Xen config files.
- supported.conf: Add domctl.

-------------------------------------------------------------------
Fri Nov  6 09:50:40 CET 2009 - mmarek@suse.cz

- rpm/kernel-binary.spec.in: add the /lib/modules/.../{source,devel}
  symlinks to the -devel package (bnc#548728).

-------------------------------------------------------------------
Fri Nov  6 09:40:45 CET 2009 - mmarek@suse.cz

- rpm/kernel-binary.spec.in: obsolete kvm-kmp.

-------------------------------------------------------------------
Thu Nov  5 19:14:03 CET 2009 - jeffm@suse.com

- Update to 2.6.32-rc6.
  - 2 patches eliminated
  - NR_CPUS=4096 on ia64/vanilla again

-------------------------------------------------------------------
Thu Nov  5 18:53:24 CET 2009 - jeffm@suse.com

- Performance: Disabled CONFIG_PARAVIRT on all flavors.

-------------------------------------------------------------------
Thu Nov  5 16:35:57 CET 2009 - mmarek@suse.cz

- Delete unused 2.6.31.y patches.

-------------------------------------------------------------------
Thu Nov  5 15:59:58 CET 2009 - mmarek@suse.cz

- supported.conf: add libfcoe and fix typo.

-------------------------------------------------------------------
Thu Nov  5 12:54:06 CET 2009 - mmarek@suse.cz

- supported.conf: update so that supported modules don't require
  unsupported ones by adding following modules: async_pq
  async_raid6_recov ath blkback_pagemap crypto_hash drm_kms_helper
  fddi fscache lib80211 libfcoe libipw libiscsi_tcp llc md_mod mdio
  mfd_core nf_defrag_ipv4 p8022 psnap raid6_pq tr ttm ucb1400_core
  v4l2_compat_ioctl32.

-------------------------------------------------------------------
Thu Nov  5 12:19:27 CET 2009 - mmarek@suse.cz

- config.conf: remove kernel-ps3-devel (does not exist) and
  kernel-debug-devel (not needed most of the time) from
  kernel-syms.

-------------------------------------------------------------------
Thu Nov  5 10:56:15 CET 2009 - hare@suse.de

- Update config files: Set CONFIG_HZ to 100 for zSeries
  (bnc#552564).

-------------------------------------------------------------------
Thu Nov  5 10:52:13 CET 2009 - hare@suse.de

- Update config files: Increase MAX_RAW_DEVS to 4096 on
  zSeries (bnc#552565).

-------------------------------------------------------------------
Wed Nov  4 23:02:07 CET 2009 - mmarek@suse.cz

- rpm/kernel-binary.spec.in: delete stray text.

-------------------------------------------------------------------
Tue Nov  3 15:40:19 CET 2009 - mmarek@suse.cz

- config.conf: remove the ec2 flavor from kernel-syms, most KMPs
  don't make any sense on ec2
  (http://lists.opensuse.org/opensuse-kernel/2009-11/msg00001.html).

-------------------------------------------------------------------
Mon Nov  2 16:09:13 CET 2009 - mmarek@suse.cz

- rpm/kernel-binary.spec.in: obsolete also brocade-bfa-kmp.

-------------------------------------------------------------------
Mon Nov  2 16:04:13 CET 2009 - mmarek@suse.cz

- rpm/kernel-source.spec.in: add split-modules to the src.rpm.

-------------------------------------------------------------------
Mon Nov  2 13:18:55 CET 2009 - mmarek@suse.cz

- rpm/kernel-binary.spec.in: obsolete enic-kmp and fnic-kmp.

-------------------------------------------------------------------
Mon Nov  2 12:49:08 CET 2009 - mmarek@suse.cz

- rpm/kernel-binary.spec.in: obsolete kmps by their full name, not
  just the foo-kmp virtual dependency (bnc#472410).

-------------------------------------------------------------------
Thu Oct 29 06:29:38 CET 2009 - tonyj@suse.de

- Update ppc/ps3 config for CONFIG_UTRACE

-------------------------------------------------------------------
Thu Oct 29 01:37:02 CET 2009 - tonyj@suse.de

- patches.trace/utrace-core: Update for SP1 (FATE# 304321)

-------------------------------------------------------------------
Wed Oct 28 22:51:38 CET 2009 - nfbrown@suse.de

- patches.fixes/nfsd-acl.patch: nfsd: Fix sort_pacl in
  fs/nfsd/nf4acl.c to actually sort groups (bnc#549748).

-------------------------------------------------------------------
Wed Oct 28 14:51:28 CET 2009 - jdelvare@suse.de

- Update config files:
	CONFIG_NTFS_FS=n
  We handle NTFS through FUSE these days.

-------------------------------------------------------------------
Tue Oct 27 17:15:40 CET 2009 - jbohac@suse.cz

- Update config files:
	CONFIG_NETLABEL=y
	CONFIG_SECURITY_NETWORK_XFRM=y
	(fate#307284)

-------------------------------------------------------------------
Tue Oct 27 16:45:20 CET 2009 - jkosina@suse.de

- patches.fixes/sched-move-rq_weight-data-array-out-of-percpu:
  fix compilation failure for configs with CONFIG_SMP=n and
  CONFIG_FAR_GROUP_SCHED=y

-------------------------------------------------------------------
Tue Oct 27 15:08:26 CET 2009 - jbeulich@novell.com

- Update config files (MINIX_FS=m globally, NTFS_FS off for -ec2).
- supported.conf: Add fs/minix.

-------------------------------------------------------------------
Tue Oct 27 14:35:26 CET 2009 - jkosina@suse.de

- patches.fixes/percpu-allow-pcpu_alloc-to-be-called-with-IRQs-off:
  percpu: allow pcpu_alloc() to be called with IRQs off
  (bnc#548119).
- patches.fixes/sched-move-rq_weight-data-array-out-of-percpu:
  Update to newer version which is going to be merged upstream.

-------------------------------------------------------------------
Fri Oct 23 18:17:21 CEST 2009 - jeffm@suse.com

- Update to 2.6.32-rc5-git3.

-------------------------------------------------------------------
Fri Oct 23 15:11:53 CEST 2009 - mmarek@suse.cz

- Update config files: set NR_CPUS back to 2048 for ia64/vanilla
  until there is a fix in mainline.

-------------------------------------------------------------------
Fri Oct 23 15:11:09 CEST 2009 - mmarek@suse.cz

- patches.fixes/sched-move-rq_weight-data-array-out-of-percpu:
  fix for !CONFIG_SMP.

-------------------------------------------------------------------
Fri Oct 23 12:53:53 CEST 2009 - mmarek@suse.cz

- patches.suse/Cleanup-and-make-boot-splash-work-with-KMS.patch:
  Cleanup and make boot splash work with KMS (bnc#544645).

-------------------------------------------------------------------
Thu Oct 22 18:38:47 CEST 2009 - jeffm@suse.com

- Re-enabled NR_CPUS=4096 on ia64.
- patches.fixes/sched-move-rq_weight-data-array-out-of-percpu:
  sched: move rq_weight data array out of .percpu (bnc#548119).

-------------------------------------------------------------------
Tue Oct 20 15:27:25 CEST 2009 - jbeulich@novell.com

- Update x86-64 Xen config file (NR_CPUS=512).
- Refresh a few Xen patches.
- rpm/kernel-binary.spec.in: Handle -ec2 flavor.
- rpm/package-descriptions: Describe -ec2 flavor.
- rpm/post.sh: Handle -ec2 flavor.

-------------------------------------------------------------------
Tue Oct 20 14:47:55 CEST 2009 - jbeulich@novell.com

- patches.fixes/use-totalram_pages: Delete.

-------------------------------------------------------------------
Tue Oct 20 14:45:22 CEST 2009 - jbeulich@novell.com

- config.conf: Add -ec2 configs (fate#305273)
- Add ec2 config files.
- patches.xen/xen-unpriv-build: No need to build certain bits
  when building non-privileged kernel.
- supported.conf: Add fs/nls/nls_base.

-------------------------------------------------------------------
Mon Oct 19 15:24:25 CEST 2009 - jeffm@suse.com

- Temporarily reduce NR_CPUS to 2048 on ia64 to avoid build
  failures (bnc#548119)

-------------------------------------------------------------------
Mon Oct 19 15:21:26 CEST 2009 - mmarek@suse.cz

- rpm/kernel-binary.spec.in: [s390x] ignore errors from
  dwarfextract for now.

-------------------------------------------------------------------
Fri Oct 16 19:18:25 CEST 2009 - jeffm@suse.com

- Update config files.

-------------------------------------------------------------------
Fri Oct 16 17:01:11 CEST 2009 - jeffm@suse.com

- Update to 2.6.32-rc5.

-------------------------------------------------------------------
Fri Oct 16 16:45:53 CEST 2009 - mmarek@suse.de

- patches.rpmify/ia64-sn-fix-percpu-warnings: ia64/sn: fix
  percpu warnings.

-------------------------------------------------------------------
Fri Oct 16 15:51:56 CEST 2009 - mmarek@suse.de

- Update config files: disable MTD_GPIO_ADDR, VME_CA91CX42 and
  VME_TSI148 on ia64 to fix build.

-------------------------------------------------------------------
Fri Oct 16 14:19:01 CEST 2009 - jbeulich@novell.com

- patches.xen/xen3-patch-2.6.32-rc4: Fix AGP for PowerPC.

-------------------------------------------------------------------
Fri Oct 16 12:08:06 CEST 2009 - jbeulich@novell.com

- Update Xen patches to 2.6.32-rc4 and c/s 938.
- config.conf: Re-enable Xen.
- Update x86 config files.

-------------------------------------------------------------------
Tue Oct 13 02:29:26 CEST 2009 - jeffm@suse.com

- patches.rpmify/staging-missing-sched.h: Added missing sites.

-------------------------------------------------------------------
Mon Oct 12 23:08:39 CEST 2009 - jeffm@suse.com

- patches.rpmify/staging-missing-sched.h: staging: Complete
  sched.h removal from interrupt.h.

-------------------------------------------------------------------
Mon Oct 12 21:05:07 CEST 2009 - jeffm@suse.de

- patches.apparmor/ptrace_may_access-fix: apparmor:
  ptrace_may_access -> ptrace_access_check.

-------------------------------------------------------------------
Mon Oct 12 20:07:54 CEST 2009 - jeffm@suse.de

- Update config files.

-------------------------------------------------------------------
Mon Oct 12 19:54:16 CEST 2009 - jeffm@suse.de

- Updated to 2.6.32-rc4.
  - Eliminated 4 patches.
  - Refreshed context.

-------------------------------------------------------------------
Mon Oct 12 16:23:59 CEST 2009 - jeffm@suse.de

- patches.apparmor/apparmor.diff: Refresh and enable.

-------------------------------------------------------------------
Fri Oct  9 20:00:01 CEST 2009 - jeffm@suse.de

- Cleanup unused patches:
  - patches.fixes/iwl3945-fix-rfkill.patch: Delete.
  - patches.fixes/iwlagn-fix-rfkill.patch: Delete.
  - patches.suse/kdb-serial-8250: Delete.
  - patches.suse/kdb-sysctl-context: Delete.

-------------------------------------------------------------------
Fri Oct  9 16:57:28 CEST 2009 - jeffm@suse.de

- patches.fixes/scsi-add-tgps-setting: Refresh and re-enable.

-------------------------------------------------------------------
Fri Oct  9 16:42:54 CEST 2009 - jeffm@suse.de

- patches.arch/x86_64-hpet-64bit-timer.patch: Refresh and re-enable.

-------------------------------------------------------------------
Fri Oct  9 16:42:40 CEST 2009 - jeffm@suse.de

- patches.suse/kbuild-icecream-workaround: Refresh and re-enable.

-------------------------------------------------------------------
Fri Oct  9 16:12:22 CEST 2009 - jeffm@suse.de

- patches.rpmify/spin_is_contended-fix: Delete.

-------------------------------------------------------------------
Fri Oct  9 16:11:55 CEST 2009 - jeffm@suse.de

- patches.arch/mm-avoid-bad-page-on-lru: Refresh and re-enable.

-------------------------------------------------------------------
Fri Oct  9 15:08:54 CEST 2009 - jeffm@suse.de

- Update vanilla config files.

-------------------------------------------------------------------
Fri Oct  9 14:52:31 CEST 2009 - jeffm@suse.de

- Update to 2.6.32-rc3.

-------------------------------------------------------------------
Fri Oct  9 00:35:47 CEST 2009 - jeffm@suse.de

- patches.rpmify/tsi148-dependency: vme/tsi148: Depend on VIRT_TO_BUS

-------------------------------------------------------------------
Thu Oct  8 23:37:34 CEST 2009 - jeffm@suse.de

- patches.suse/kdb-x86-build-fixes: kdb: Use $srctree not $TOPDIR
  in Makefile.

-------------------------------------------------------------------
Thu Oct  8 23:36:50 CEST 2009 - jeffm@suse.de

- patches.rpmify/winbond-prepare_multicast: winbond: implement
  prepare_multicast and fix API usage.
- patches.rpmify/winbond_beacon_timers: winbond: use
  bss_conf->beacon_int instead of conf->beacon_int.
- patches.rpmify/winbond-build-fixes: Delete.

-------------------------------------------------------------------
Thu Oct  8 22:49:42 CEST 2009 - jeffm@suse.de

- patches.rpmify/rtl8192e-build-fixes: rtl8192e: Add #include
  <linux/vmalloc.h>.

-------------------------------------------------------------------
Thu Oct  8 22:44:26 CEST 2009 - jeffm@suse.de

- patches.suse/kdb-build-fixes: kdb: Build fixes.

-------------------------------------------------------------------
Thu Oct  8 22:32:46 CEST 2009 - jeffm@suse.de

- patches.rpmify/iio-s390-build-fix: iio: Don't build on s390.

-------------------------------------------------------------------
Thu Oct  8 21:54:40 CEST 2009 - jeffm@suse.de

- patches.rpmify/winbond-build-fixes: winbond: API fix.

-------------------------------------------------------------------
Thu Oct  8 21:53:59 CEST 2009 - jeffm@suse.de

- Update vanilla config files.

-------------------------------------------------------------------
Thu Oct  8 21:48:43 CEST 2009 - jeffm@suse.de

- Update config files.

-------------------------------------------------------------------
Thu Oct  8 20:07:07 CEST 2009 - jeffm@suse.de

- Updated to 2.6.32-rc1 (AKA 2.6.32-rc2).
  - Eliminated 28 patches.
  - 14 patches need further review.
  - Xen and AppArmor are currently disabled.
  - USB support in KDB is disabled.

-------------------------------------------------------------------
Thu Oct  8 00:27:18 CEST 2009 - gregkh@suse.de

- patches.kernel.org/patch-2.6.31.2-3: Linux 2.6.31.3.
  - major tty bugfix

-------------------------------------------------------------------
Wed Oct  7 15:20:25 CEST 2009 - tiwai@suse.de

- patches.drivers/alsa-hda-alc268-automic-fix: ALSA: hda -
  Fix yet another auto-mic bug in ALC268 (bnc#544899).

-------------------------------------------------------------------
Wed Oct  7 13:15:17 CEST 2009 - knikanth@suse.de

- patches.suse/block-seperate-rw-inflight-stats: Fix the regression,
  "iostat reports wrong service time and utilization", introduced
  by this patch  (bnc#544926).

-------------------------------------------------------------------
Tue Oct  6 21:31:00 CEST 2009 - gregkh@suse.de

- patches.suse/x86-mark_rodata_rw.patch: Delete.
- patches.xen/xen3-x86-mark_rodata_rw.patch: Delete.
  - both of these were not being used anyway.

-------------------------------------------------------------------
Tue Oct  6 17:30:29 CEST 2009 - jbeulich@novell.com

- Update Xen patches to 2.6.31.2.

-------------------------------------------------------------------
Tue Oct  6 08:52:08 CEST 2009 - tiwai@suse.de

- patches.drivers/alsa-hda-alc660vd-asus-a7k-fix: ALSA: hda -
  Add a workaround for ASUS A7K (bnc#494309).

-------------------------------------------------------------------
Mon Oct  5 19:45:27 CEST 2009 - gregkh@suse.de

- refresh patch fuzz due to 2.6.31.2 import.

-------------------------------------------------------------------
Mon Oct  5 19:43:13 CEST 2009 - gregkh@suse.de

- Update to Linux 2.6.31.2:
  - bugfixes, lots of them.
  - security fixes

-------------------------------------------------------------------
Mon Oct  5 08:40:56 CEST 2009 - tiwai@suse.de

- patches.drivers/alsa-hda-alc861-toshiba-fix: ALSA: hda -
  Fix invalid initializations for ALC861 auto mode (bnc#544161).

-------------------------------------------------------------------
Fri Oct  2 17:06:53 CEST 2009 - gregkh@suse.de

- Update config files.
- patches.drivers/add-via-chrome9-drm-support.patch: Delete.
  The code never got upstream and looks incorrect.

-------------------------------------------------------------------
Fri Oct  2 09:43:32 CEST 2009 - tiwai@suse.de

- patches.drivers/alsa-ctxfi-04-fix-surround-side-mute: ALSA:
  ctxfi: Swapped SURROUND-SIDE mute.
- patches.drivers/alsa-hda-2.6.32-rc1-toshiba-fix: ALSA: hda -
  Added quirk to enable sound on Toshiba NB200.
- patches.drivers/alsa-hda-2.6.32-rc2: ALSA: backport 2.6.32-rc2
  fixes for HD-audio.

-------------------------------------------------------------------
Thu Oct  1 13:18:09 CEST 2009 - jbeulich@novell.com

- Update Xen patches to 2.6.31.1 and c/s 934.

-------------------------------------------------------------------
Thu Oct  1 11:36:36 CEST 2009 - mmarek@suse.cz

- rpm/kernel-binary.spec.in: obsolete quickcam-kmp (bnc#543361).

-------------------------------------------------------------------
Wed Sep 30 21:51:13 CEST 2009 - gregkh@suse.de

- Update to 2.6.31.1
  - lots of bugfixes
  - security fixes

-------------------------------------------------------------------
Wed Sep 30 15:50:54 CEST 2009 - mmarek@suse.cz

- rpm/kernel-binary.spec.in: obsolete the sle11 ocfs2-kmp.

-------------------------------------------------------------------
Tue Sep 29 11:17:48 CEST 2009 - trenn@suse.de

- Disabled patches.suse/acpi-dsdt-initrd-v0.9a-2.6.25.patch
  with +trenn (bnc#542767)

-------------------------------------------------------------------
Wed Sep 23 13:29:27 CEST 2009 - teheo@suse.de

- Update config files.  Build pci-stub driver into the kernel so that
  built in pci drivers can be blocked from attaching to devices.

-------------------------------------------------------------------
Tue Sep 22 12:14:52 CEST 2009 - mmarek@suse.cz

- rpm/kernel-module-subpackage: when building against Linus'
  kernels (2.6.x), append a .0 to the kernel version embedded in
  the KMP version, to ensure that such KMP is older than a KMP
  built against a subsequent stable kernel (2.6.x.y, y > 0).

-------------------------------------------------------------------
Mon Sep 21 20:39:57 CEST 2009 - jeffm@suse.de

- Update config files.

-------------------------------------------------------------------
Mon Sep 21 20:20:11 CEST 2009 - jeffm@suse.de

- patches.suse/acpi-dsdt-initrd-v0.9a-2.6.25.patch: Ported to
  2.6.31 (bnc#533555).

-------------------------------------------------------------------
Sat Sep 19 13:51:50 CEST 2009 - mmarek@suse.cz

- rpm/postun.sh: do not remove the bootloader entry if the kernel
  version didn't change (bnc#533766).

-------------------------------------------------------------------
Sat Sep 19 13:39:38 CEST 2009 - mmarek@suse.cz

- rpm/postun.sh: remove dead code.

-------------------------------------------------------------------
Fri Sep 18 21:20:14 CEST 2009 - jeffm@suse.de

- patches.fixes/reiserfs-replay-honor-ro: reiserfs: Properly
  honor read-only devices (bnc#441062).

-------------------------------------------------------------------
Thu Sep 17 21:25:23 CEST 2009 - jeffm@suse.de

- patches.arch/acpi_srat-pxm-rev-ia64.patch: Use SRAT table rev
  to use 8bit or 16/32bit PXM fields (ia64) (bnc#503038).
- patches.arch/acpi_srat-pxm-rev-store.patch: Store SRAT table
  revision (bnc#503038).
- patches.arch/acpi_srat-pxm-rev-x86-64.patch: Use SRAT table
  rev to use 8bit or 32bit PXM fields (x86-64) (bnc#503038).

-------------------------------------------------------------------
Thu Sep 17 21:08:15 CEST 2009 - tiwai@suse.de

- patches.drivers/alsa-hda-2.6.32-rc1: ALSA HD-audio backport
  from 2.6.32-rc1.

-------------------------------------------------------------------
Wed Sep 16 15:33:05 CEST 2009 - jbeulich@novell.com

- Update Xen patches to 2.6.31 final.

-------------------------------------------------------------------
Tue Sep 15 11:29:19 CEST 2009 - teheo@suse.de

Backport attach inhibition for builtin pci drivers from 2.6.32-rc.

- patches.drivers/pci-separate-out-pci_add_dynid: pci: separate
  out pci_add_dynid().
- patches.drivers/pci_stub-add-ids-parameter: pci-stub: add
  pci_stub.ids parameter.

-------------------------------------------------------------------
Tue Sep 15 11:22:53 CEST 2009 - teheo@suse.de

Backport patches from 2.6.32-rc to ease ossp testing.

- Update config files - SOUND_OSS_CORE_PRECLAIM is set to N.
- patches.drivers/implement-register_chrdev: chrdev: implement
  __register_chrdev().
- patches.drivers/sound-make-oss-device-number-claiming-optional:
  sound: make OSS device number claiming optional and schedule
  its removal.
- patches.drivers/sound-request-char-major-aliases-for-oss-devices:
  sound: request char-major-* module aliases for missing OSS
  devices.

-------------------------------------------------------------------
Mon Sep 14 21:33:26 CEST 2009 - sdietrich@suse.de

- patches.suse/novfs-client-module: Update header todo list with
	locking nits (semaphore used as mutex / completion)

-------------------------------------------------------------------
Mon Sep 14 17:03:49 CEST 2009 - jeffm@suse.com

- Revert back to CONFIG_M586TSC from CONFIG_M686 for default flavor
  (bnc#538849)

-------------------------------------------------------------------
Fri Sep 11 10:49:18 CEST 2009 - jbeulich@novell.com

- patches.suse/crasher-26.diff: Add capability to also trigger a
  kernel warning.

-------------------------------------------------------------------
Fri Sep 11 07:11:57 CEST 2009 - knikanth@suse.de

- patches.suse/block-seperate-rw-inflight-stats: Seperate read
  and write statistics of in_flight requests (fate#306525).

-------------------------------------------------------------------
Thu Sep 10 17:20:58 CEST 2009 - gregkh@suse.de

- patch fuzz removal now that 2.6.31 is the base.

-------------------------------------------------------------------
Thu Sep 10 17:19:17 CEST 2009 - gregkh@suse.de

- Update config files.
    CONFIG_MOUSE_PS2_ELANTECH=y
    CONFIG_MOUSE_PS2_TOUCHKIT=y
    (bnc#525607)

-------------------------------------------------------------------
Thu Sep 10 15:19:51 CEST 2009 - tiwai@suse.de

- patches.drivers/alsa-hda-2.6.32-pre: Refresh: fix misc realtek
  issues, add another Nvidia HDMI device id

-------------------------------------------------------------------
Thu Sep 10 03:08:43 CEST 2009 - jeffm@suse.de

- Updated to 2.6.31-final.

-------------------------------------------------------------------
Tue Sep  8 18:48:55 CEST 2009 - gregkh@suse.de

- refresh patches for fuzz due to upstream changes

-------------------------------------------------------------------
Tue Sep  8 18:44:20 CEST 2009 - gregkh@suse.de

- Update to 2.6.31-rc9
  - obsoletes:
    - patches.drivers/alsa-hda-fix-01-add-missing-mux-for-vt1708
    - patches.drivers/alsa-hda-fix-02-mbp31-hp-fix

-------------------------------------------------------------------
Tue Sep  8 15:03:15 CEST 2009 - knikanth@suse.de

- patches.fixes/scsi_dh-Provide-set_params-interface-in-emc-device-handler.patch:
  scsi_dh: Provide set_params interface in emc device handler
  (bnc#521607).
- patches.fixes/scsi_dh-Use-scsi_dh_set_params-in-multipath.patch:
  scsi_dh: Use scsi_dh_set_params() in multipath. (bnc#521607).
- patches.fixes/scsi_dh-add-the-interface-scsi_dh_set_params.patch:
  scsi_dh: add the interface scsi_dh_set_params() (bnc#521607).

-------------------------------------------------------------------
Mon Sep  7 16:33:07 CEST 2009 - mmarek@suse.cz

- rpm/kernel-source.spec.in: delete obsolete macro.

-------------------------------------------------------------------
Mon Sep  7 12:40:45 CEST 2009 - mmarek@suse.cz

- rpm/kernel-binary.spec.in: require minimum versions of
  module-init-tools and perl-Bootloader, the %post script is no
  longer compatible with ancient versions.

-------------------------------------------------------------------
Mon Sep  7 11:53:09 CEST 2009 - mmarek@suse.cz

- rpm/kernel-binary.spec.in: obsolete %name-base <= 2.6.31, the
  previous <= 2.6.30-1 didn't catch some cases obviously
  (bnc#533766).

-------------------------------------------------------------------
Fri Sep  4 21:11:39 CEST 2009 - jeffm@suse.de

- Enabled CONFIG_SCSI_DEBUG=m (bnc#535923).

-------------------------------------------------------------------
Fri Sep  4 14:35:57 CEST 2009 - mmarek@suse.cz

- kabi/severities, rpm/kabi.pl, rpm/kernel-binary.spec.in,
- rpm/kernel-source.spec.in: Use a simple script to check kabi by
  comparing Module.symvers files (similar to the old SLES9 one).
- rpm/built-in-where: Delete.
- rpm/symsets.pl: Delete.
- kabi/commonsyms: Delete.
- kabi/usedsyms: Delete.

-------------------------------------------------------------------
Fri Sep  4 11:39:02 CEST 2009 - mmarek@suse.cz

- patches.suse/kbuild-rebuild-fix-for-Makefile.modbuiltin:
  kbuild: rebuild fix for Makefile.modbuiltin.

-------------------------------------------------------------------
Thu Sep  3 02:43:28 CEST 2009 - gregkh@suse.de

- patches.drivers/usb-storage-increase-the-bcd-range-in-sony-s-bad-device-table.patch:
  Delete, it was wrong.

-------------------------------------------------------------------
Wed Sep  2 17:27:49 CEST 2009 - jbeulich@novell.com

- Update Xen config files.

-------------------------------------------------------------------
Wed Sep  2 15:39:54 CEST 2009 - jbeulich@novell.com

- Update Xen patches to 2.6.31-rc8 and c/s 931.
- patches.fixes/use-totalram_pages: use totalram_pages in favor
  of num_physpages for sizing boot time allocations (bnc#509753).
- patches.xen/xen-x86-per-cpu-vcpu-info: x86: use per-cpu storage
  for shared vcpu_info structure.

-------------------------------------------------------------------
Wed Sep  2 08:06:15 CEST 2009 - tiwai@suse.de

- patches.drivers/alsa-hda-2.6.32-pre: Refresh; merged fixes for
  IDT92HD73* codecs

-------------------------------------------------------------------
Tue Sep  1 19:16:24 CEST 2009 - jeffm@suse.com

- patches.apparmor/apparmor.diff: Update to latest git.

-------------------------------------------------------------------
Tue Sep  1 19:13:51 CEST 2009 - jeffm@suse.com

- patches.arch/add_support_for_hpet_msi_intr_remap.patch:
  intr-remap: generic support for remapping HPET MSIs
  (bnc#532758).
- patches.arch/add_x86_support_for_hpet_msi_intr_remap.patch:
  x86: arch specific support for remapping HPET MSIs (bnc#532758).

-------------------------------------------------------------------
Tue Sep  1 15:11:15 CEST 2009 - mmarek@suse.cz

- rpm/package-descriptions: fix description of the x86_64
  kernel-desktop package (bnc#535457).

-------------------------------------------------------------------
Mon Aug 31 22:02:50 CEST 2009 - jeffm@suse.com

- Update to 2.6.31-rc8.
  - Eliminated 1 patch.

-------------------------------------------------------------------
Mon Aug 31 12:17:31 CEST 2009 - tiwai@suse.de

- patches.drivers/alsa-hda-fix-01-add-missing-mux-for-vt1708:
  ALSA: hda - Add missing mux check for VT1708 (bnc#534904).
- patches.drivers/alsa-hda-fix-02-mbp31-hp-fix: ALSA: hda -
  Fix MacBookPro 3,1/4,1 quirk with ALC889A.
- patches.drivers/alsa-hda-2.6.32-pre: Refresh.

-------------------------------------------------------------------
Wed Aug 26 12:38:11 CEST 2009 - tiwai@suse.de

- patches.drivers/alsa-hda-[0-9]*: Delete, fold into a single patch
  patches.drivers/alsa-hda-2.6.32-pre

-------------------------------------------------------------------
Tue Aug 25 18:04:57 CEST 2009 - gregkh@suse.de

- Update config files.
- patches.drivers/samsung-backlight-driver.patch: Delete.

-------------------------------------------------------------------
Tue Aug 25 10:07:41 CEST 2009 - jbeulich@novell.com

- scripts/run_oldconfig.sh: Consistently use $prefix.

-------------------------------------------------------------------
Mon Aug 24 16:47:18 CEST 2009 - mmarek@suse.cz

- rpm/kernel-binary.spec.in: obsolete %name-base <= 2.6.30-1
  (bnc#530752).

-------------------------------------------------------------------
Mon Aug 24 16:35:01 CEST 2009 - jeffm@suse.com

- Update to 2.6.31-rc7.
  - Eliminated 3 patches.

-------------------------------------------------------------------
Mon Aug 24 16:16:04 CEST 2009 - jeffm@suse.com

- Update config files: Enable CONFIG_PROC_EVENTS.

-------------------------------------------------------------------
Fri Aug 21 16:05:42 CEST 2009 - mmarek@suse.cz

- rpm/post.sh: Do not call /sbin/module_upgrade, the rename
  happened before SLES10.

-------------------------------------------------------------------
Fri Aug 21 16:00:46 CEST 2009 - mmarek@suse.cz

- rpm/module-renames: Delete, we don't need to care about modules
  renamed before SLES10. Also, current mkinitrd gets the list of
  storage drivers based on pci ids.

-------------------------------------------------------------------
Fri Aug 21 15:50:51 CEST 2009 - mmarek@suse.cz

- rpm/post.sh, rpm/postun.sh: drop support for SLE10, the package
  can't be installed on SLE10 as is, so why not make it more
  adventurous.

-------------------------------------------------------------------
Fri Aug 21 15:48:15 CEST 2009 - mmarek@suse.cz

- rpm/kernel-binary.spec.in: remove product(openSUSE) supplements
  from the -extra subpackage which doesn't exist on openSUSE
  anymore.

-------------------------------------------------------------------
Thu Aug 20 17:52:08 CEST 2009 - tiwai@suse.de

- patches.drivers/alsa-hda-fix-0*: Backport from 2.6.31-rc fixes
  (to be merged)
- patches.drivers/alsa-hda-32-Reword-auto-probe-messages: Refresh.
- patches.drivers/alsa-hda-33-IDT-codec-updates: Refresh.

-------------------------------------------------------------------
Thu Aug 20 11:40:58 CEST 2009 - jbeulich@novell.com

- Update config files (modularize crypto again).
- supported.conf: Add resulting modules as supported.

-------------------------------------------------------------------
Wed Aug 19 09:22:46 CEST 2009 - jbeulich@novell.com

- Update Xen patches to 2.6.31-rc6 and c/s 928.

-------------------------------------------------------------------
Wed Aug 19 00:33:54 CEST 2009 - tiwai@suse.de

- patches.drivers/alsa-hda-48-alc268-oops-fix: ALSA: hda -
  Fix invalid capture mixers with some ALC268 models.

-------------------------------------------------------------------
Tue Aug 18 20:16:36 CEST 2009 - gregkh@suse.de

- patches.drivers/usb-storage-increase-the-bcd-range-in-sony-s-bad-device-table.patch:
  USB: storage: increase the bcd range in Sony's bad device
  table. (bnc#466554).

-------------------------------------------------------------------
Mon Aug 17 21:10:55 CEST 2009 - gregkh@suse.de

- patches.drivers/samsung-backlight-driver.patch: Change the range from
  0-255 to 0-7 to make it easier for HAL to handle the device without a
  need for custom scripts.

-------------------------------------------------------------------
Mon Aug 17 16:38:38 CEST 2009 - jeffm@suse.com

- Updated to 2.6.31-rc6.

-------------------------------------------------------------------
Mon Aug 17 00:19:20 CEST 2009 - gregkh@suse.de

- patches.drivers/samsung-backlight-driver.patch: added N120 support
  and some other devices that were integrated into the driver from
  upstream.

-------------------------------------------------------------------
Sun Aug 16 23:22:47 CEST 2009 - coly.li@suse.de

- supported.conf:
  set kernel/fs/dlm/dlm as unsupported, since fs/dlm is provided
  separately in the ocfs2 KMP package

-------------------------------------------------------------------
Sat Aug 15 12:18:42 CEST 2009 - tiwai@suse.de

- patches.drivers/alsa-hda-47-idt92hd8x-fix: ALSA: hda - Fix /
  clean up IDT92HD83xxx codec parser (bnc#531533).

-------------------------------------------------------------------
Sat Aug 15 01:55:23 CEST 2009 - gregkh@suse.de

- Update config files.
- patches.drivers/samsung-backlight-driver.patch: Samsung
  backlight driver (bnc#527533, bnc#531297).

-------------------------------------------------------------------
Fri Aug 14 21:47:28 CEST 2009 - mmarek@suse.cz

- rpm/kernel-binary.spec.in: add some hints how to set the %jobs
  macro (bnc#530535).

-------------------------------------------------------------------
Fri Aug 14 16:11:52 CEST 2009 - mmarek@suse.cz

- rpm/modversions: for overriden functions, keep the keyword in
  --pack.

-------------------------------------------------------------------
Thu Aug 13 16:01:51 CEST 2009 - jeffm@suse.com

- Updated to 2.6.31-rc5-git9.
  - Eliminated 7 patches.

------------------------------------------------------------------
Thu Aug 13 12:06:50 CEST 2009 - tiwai@suse.de

- patches.drivers/alsa-hda-42-hp-more-quirk: ALSA: hda - Add
  quirks for some HP laptops (bnc#527284).
- patches.drivers/alsa-hda-4[35]-*: Improve Realtek codec mic
  support
- patches.drivers/alsa-hda-46-stac-lo-detect-fix: ALSA: hda -
  Enable line-out detection only with speakers (bnc#520975).

-------------------------------------------------------------------
Wed Aug 12 13:34:25 CEST 2009 - mmarek@suse.cz

- rpm/split-modules, rpm/kernel-binary.spec.in: add the base files
  also to the main package. That way, kernel-$flavor-base is not
  needed in normal setups (fate#307154).

-------------------------------------------------------------------
Wed Aug 12 13:19:08 CEST 2009 - mmarek@suse.cz

- rpm/find-provides: no rpm provides for drivers/staging. It's
  higly unlikely that any KMP would require them and they just
  take up space in the rpm metadata.

-------------------------------------------------------------------
Tue Aug 11 14:39:42 CEST 2009 - tiwai@suse.de

- patches.drivers/alsa-hda-41-msi-white-list: ALSA: hda - Add
  a white-list for MSI option (bnc#529971).

-------------------------------------------------------------------
Tue Aug 11 13:05:37 CEST 2009 - tiwai@suse.de

- patches.drivers/alsa-hda-39-dont-override-ADC-definitions:
  ALSA: hda - Don't override ADC definitions for ALC codecs
  (bnc#529467).
- patches.drivers/alsa-hda-40-auto-mic-support-for-realtek:
  ALSA: hda - Add auto-mic support for Realtek codecs.

-------------------------------------------------------------------
Tue Aug 11 09:48:34 CEST 2009 - mmarek@suse.cz

- rpm/kernel-source.spec.in: do not rename kernel-source.rpmlintrc
  for the -rt variant.

-------------------------------------------------------------------
Mon Aug 10 12:55:56 CEST 2009 - mmarek@suse.cz

- patches.rpmify/staging-rtl8192su-fix-build-error.patch: move to
  patches.rpmify to fix vanilla ppc builds.

-------------------------------------------------------------------
Mon Aug 10 12:08:25 CEST 2009 - tiwai@suse.de

- patches.drivers/alsa-hda-38-fix-ALC269-vmaster: ALSA: hda -
  Add missing vmaster initialization for ALC269 (bnc#527361).

-------------------------------------------------------------------
Mon Aug 10 08:57:15 CEST 2009 - tiwai@suse.de

- patches.drivers/alsa-hda-33-IDT-codec-updates: Refresh.

-------------------------------------------------------------------
Fri Aug  7 17:25:11 CEST 2009 - jeffm@suse.com

- patches.fixes/recordmcount-fixup: recordmcount: Fixup wrong
  update_funcs() call.

-------------------------------------------------------------------
Fri Aug  7 16:38:23 CEST 2009 - tiwai@suse.de

- patches.drivers/alsa-soc-fsl-build-fixes: ASoC: Add missing
  DRV_NAME definitions for fsl/* drivers (to fix PPC builds)

-------------------------------------------------------------------
Fri Aug  7 15:16:21 CEST 2009 - tiwai@suse.de

- patches.arch/wmi-Fix-kernel-panic-when-stack-protection-enabled:
  wmi: Fix kernel panic when stack protection
  enabled. (bnc#529177).
- supported.conf: Update HD-audio modules

-------------------------------------------------------------------
Fri Aug  7 10:06:23 CEST 2009 - mmarek@suse.cz

- make config/s390/vanilla a symlink again.

-------------------------------------------------------------------
Fri Aug  7 09:42:58 CEST 2009 - mmarek@suse.de

- rpm/kernel-binary.spec.in: do not manually extract vmlinux
  debuginfo on ppc(64), rpm does it itself.

-------------------------------------------------------------------
Thu Aug  6 23:25:39 CEST 2009 - jeffm@suse.de

- rpm/kernel-binary.spec.in,
  rpm/kernel-source.spec.in: Added kernel-spec-macros to Sources.

-------------------------------------------------------------------
Thu Aug  6 16:24:09 CEST 2009 - jeffm@suse.de

- patches.suse/linux-2.6.29-even-faster-kms.patch: Disabled. It
  doesn't wake up the display on certain hardware.

-------------------------------------------------------------------
Wed Aug  5 22:33:56 CEST 2009 - mmarek@suse.cz

- rpm/kernel-binary.spec.in: do not split the -extra subpackage on
  openSUSE (bnc#528097).

-------------------------------------------------------------------
Wed Aug  5 20:46:02 CEST 2009 - jeffm@suse.de

- Updated to 2.6.31-rc5-git3.
  - Eliminated 4 patches.

-------------------------------------------------------------------
Wed Aug  5 18:22:05 CEST 2009 - gregkh@suse.de

- kernel-source.changes: remove old (pre 2008) messages, and move 2008
  to kernel-source.changes.old.  No need to spam email addresses that
  are no longer with the company for failed kernel builds.

-------------------------------------------------------------------
Wed Aug  5 17:55:56 CEST 2009 - gregkh@suse.de

- patches.drivers/staging-rtl8192su-fix-build-error.patch:
  Staging: rtl8192su: fix build error.

-------------------------------------------------------------------
Wed Aug  5 17:02:00 CEST 2009 - jeffm@suse.de

- patches.suse/supported-flag-enterprise: Make the supported
  flag configurable at build time (bnc#528097).

-------------------------------------------------------------------
Wed Aug  5 01:04:08 CEST 2009 - gregkh@suse.de

- Update config files.
  disable CONFIG_DRM_RADEON_KMS as per bnc#527910 for vanilla builds

-------------------------------------------------------------------
Tue Aug  4 23:21:31 CEST 2009 - gregkh@suse.de

- Update config files.
  disable CONFIG_DRM_RADEON_KMS as per bnc#527910

-------------------------------------------------------------------
Tue Aug  4 16:10:42 CEST 2009 - jeffm@suse.de

- patches.rpmify/ttm-pgprot-fixes: ttm: Use pgprot_val for
  comparing pgprot_t.

-------------------------------------------------------------------
Tue Aug  4 14:53:26 CEST 2009 - tiwai@suse.de

- patches.drivers/alsa-hda-3[0-8]*: ALSA HD-audio updates
- Update config files: enable CONFIG_SND_HDA_CIRRUS=y

-------------------------------------------------------------------
Mon Aug  3 22:15:32 CEST 2009 - jeffm@suse.de

- Update config files: CONFIG_FRAME_WARN=2048 on all arches, fixes
  ppc build failures.

-------------------------------------------------------------------
Mon Aug  3 22:01:58 CEST 2009 - jeffm@suse.de

- patches.xen/xen3-patch-2.6.31-rc4-rc5: Fixup pgtable port

-------------------------------------------------------------------
Mon Aug  3 19:42:42 CEST 2009 - jeffm@suse.de

- Updated to 2.6.31-rc5.
  - Eliminated 11 patches.

-------------------------------------------------------------------
Mon Aug  3 11:09:08 CEST 2009 - coly.li@suse.de

- Update config files to enable CONFIG_DLM_DEBUG.

-------------------------------------------------------------------
Fri Jul 31 14:30:38 CEST 2009 - jbeulich@novell.com

- Update Xen patches to 2.6.31-rc4 and c/s 916.
- patches.xen/xen3-driver-core-misc-add-nodename-support-for-misc-devices.patch:
  Delete.
- patches.xen/xen3-panic-on-io-nmi.diff: Delete.
- config.conf: Re-enable Xen.
- Update config files.

-------------------------------------------------------------------
Wed Jul 29 16:00:59 CEST 2009 - tiwai@suse.de

- Update config files: revert to CONFIG_SND=m and enabled again
  CONFIG_SND_DEBUG=y

-------------------------------------------------------------------
Tue Jul 28 12:23:12 CEST 2009 - mmarek@suse.cz

- Update config files: disable CONFIG_PRISM2_USB on ia64 and ppc.

-------------------------------------------------------------------
Tue Jul 28 11:21:11 CEST 2009 - mmarek@suse.cz

- Update config files: disable CONFIG_FB_UDL on ia64.

-------------------------------------------------------------------
Tue Jul 28 09:54:55 CEST 2009 - jbeulich@novell.com

- config.conf: Remove duplicate i386/desktop entry.

-------------------------------------------------------------------
Tue Jul 28 01:03:23 CEST 2009 - tiwai@suse.de

- patches.drivers/alsa-hda-29-Add-quirk-for-Dell-Studio-1555:
  ALSA: hda - Add quirk for Dell Studio 1555 (bnc#525244).

-------------------------------------------------------------------
Mon Jul 27 23:57:31 CEST 2009 - tiwai@suse.de

- patches.drivers/alsa-pcm-*: ALSA PCM fixes
- Fix/enhancement patches backported from ALSA tree
  * patches.drivers/alsa-core-Add-new-TLV-types-for-dBwith-min-max:
    ALSA: Add new TLV types for dBwith min/max (for usb).
  * patches.drivers/alsa-ctxfi-*: SB X-Fi support (FATE#306935).
  * patches.drivers/alsa-hda-*: More HD-audio fixes
  * patches.drivers/alsa-ice-*: ICE17xx fixes
  * patches.drivers/alsa-midi-*: MIDI fixes
  * patches.drivers/alsa-usb-*: USB-audio/MIDI fixes
- Remove obsoleted patches: patches.drivers/alsa-ad1984a-hp-quirks,
  patches.drivers/alsa-ca0106-capture-bufsize-fix,
  patches.drivers/alsa-ctxfi
- Update config files.

-------------------------------------------------------------------
Mon Jul 27 17:06:11 CEST 2009 - mmarek@suse.cz

- rpm/kernel-source.spec.in, scripts/tar-up.sh: really drop
  config-subst from the package.

-------------------------------------------------------------------
Mon Jul 27 13:43:01 CEST 2009 - mmarek@suse.cz

- rpm/kernel-binary.spec.in: manually create a -devel-debuginfo
  subpackage with vmlinux.debug to fix build with new rpm. This
  works for ix86 and x86_64, other archs might need further fixes.

-------------------------------------------------------------------
Mon Jul 27 03:04:23 CEST 2009 - jeffm@suse.de

- patches.rpmify/rtl8192su-build-fix: more ia64 fixes

-------------------------------------------------------------------
Mon Jul 27 01:47:21 CEST 2009 - jeffm@suse.de

- patches.rpmify/rtl8192su-build-fix: rtl8192su: compile fixes.

-------------------------------------------------------------------
Mon Jul 27 01:45:37 CEST 2009 - jeffm@suse.de

- patches.rpmify/rtl8192su-build-fix: rtl8192su: compile fixes.

-------------------------------------------------------------------
Sun Jul 26 00:42:40 CEST 2009 - jeffm@suse.de

- config.conf: Re-enabled trace flavor.

-------------------------------------------------------------------
Fri Jul 24 21:23:54 CEST 2009 - jeffm@suse.de

- Update config files: Disabled optimize for size on i386 and x86_64
  across all flavors.

-------------------------------------------------------------------
Fri Jul 24 21:21:08 CEST 2009 - jeffm@suse.de

- Update to 2.6.31-rc4.

-------------------------------------------------------------------
Thu Jul 23 12:56:16 CEST 2009 - mmarek@suse.cz

- rpm/kernel-binary.spec.in: cleanup %cpu_arch_flavor definition,
  make %symbols a variable and only use it for selecting patches.
  Also drop the RT symbol as there are not rt patches currently.

-------------------------------------------------------------------
Thu Jul 23 11:58:25 CEST 2009 - mmarek@suse.cz

- Change the s390(x) config layout so that each arch has its own
  subdirectory, as it is done for other archs. s390/vanilla is a
  symlink to s390x/vanilla.

-------------------------------------------------------------------
Thu Jul 23 11:21:38 CEST 2009 - mmarek@suse.cz

- rpm/kernel-*.spec.in, rpm/kernel-spec-macros: move some common
  macros to kernel-spec-macros.

-------------------------------------------------------------------
Wed Jul 22 18:58:38 CEST 2009 - tiwai@suse.de

- patches.drivers/alsa-ca0106-capture-bufsize-fix: ALSA: ca0106 -
  Fix the max capture buffer size (bnc#521890).

-------------------------------------------------------------------
Wed Jul 22 17:28:36 CEST 2009 - tiwai@suse.de

- patches.drivers/alsa-ctxfi: Add SoundBlaster X-Fi support
  (FATE#306935).
- Update config files.

-------------------------------------------------------------------
Wed Jul 22 13:08:35 CEST 2009 - trenn@suse.de

These are mainline:
- patches.drivers/cpufreq_add_cpu_number_paramater_1.patch:
  Delete.
- patches.drivers/cpufreq_add_idle_microaccounting_6.patch:
  Delete.
- patches.drivers/cpufreq_change_load_calculation_2.patch: Delete.
- patches.drivers/cpufreq_changes_to_get_cpu_idle_us_5.patch:
  Delete.
- patches.drivers/cpufreq_get_cpu_idle_time_changes_3.patch:
  Delete.
- patches.drivers/cpufreq_parameterize_down_differential_4.patch:
  Delete.

-------------------------------------------------------------------
Wed Jul 22 12:57:54 CEST 2009 - trenn@suse.de

These are mainline:
- patches.arch/acpi_video_thinkpad_exclude_IGD_devices.patch:
  Delete.
- patches.arch/thinkpad_fingers_off_backlight_igd.patch: Delete.

-------------------------------------------------------------------
Tue Jul 21 15:38:37 CEST 2009 - mmarek@suse.cz

- rpm/kernel-binary.spec.in: remove double-slash from include2/asm
  symlink.

-------------------------------------------------------------------
Tue Jul 21 12:09:42 CEST 2009 - mmarek@suse.cz

- config.conf, rpm/mkspec: exclude trace, kdump and ia64/debug from
  the kernel-syms package. These flavor are often excluded in KMPs,
  so excluding them from kernel-syms reduces useless build
  dependencies. KMPs can buildrequire kernel-$flavor-devel
  explicitely if desired.

-------------------------------------------------------------------
Tue Jul 21 11:57:00 CEST 2009 - mmarek@suse.cz

Delete obsolete apparmor patches.

- patches.apparmor/add-path_permission.diff: Delete.
- patches.apparmor/add-security_path_permission: Delete.
- patches.apparmor/apparmor-2.6.25.diff: Delete.
- patches.apparmor/apparmor-audit.diff: Delete.
- patches.apparmor/apparmor-intree.diff: Delete.
- patches.apparmor/apparmor-lsm.diff: Delete.
- patches.apparmor/apparmor-main.diff: Delete.
- patches.apparmor/apparmor-misc.diff: Delete.
- patches.apparmor/apparmor-module_interface.diff: Delete.
- patches.apparmor/apparmor-network.diff: Delete.
- patches.apparmor/apparmor-path_permission: Delete.
- patches.apparmor/apparmor-ptrace-2.6.27.diff: Delete.
- patches.apparmor/apparmor-rlimits.diff: Delete.
- patches.apparmor/d_namespace_path.diff: Delete.
- patches.apparmor/d_namespace_path_oops_fix.diff: Delete.
- patches.apparmor/do_path_lookup-nameidata.diff: Delete.
- patches.apparmor/export-security_inode_permission-for-aufs:
  Delete.
- patches.apparmor/file-handle-ops.diff: Delete.
- patches.apparmor/fix-complain.diff: Delete.
- patches.apparmor/fix-vfs_rmdir.diff: Delete.
- patches.apparmor/fork-tracking.diff: Delete.
- patches.apparmor/fsetattr-reintro-ATTR_FILE.diff: Delete.
- patches.apparmor/fsetattr-restore-ia_file.diff: Delete.
- patches.apparmor/fsetattr.diff: Delete.
- patches.apparmor/remove_suid.diff: Delete.
- patches.apparmor/security-create.diff: Delete.
- patches.apparmor/security-getxattr.diff: Delete.
- patches.apparmor/security-link.diff: Delete.
- patches.apparmor/security-listxattr.diff: Delete.
- patches.apparmor/security-mkdir.diff: Delete.
- patches.apparmor/security-mknod.diff: Delete.
- patches.apparmor/security-readlink.diff: Delete.
- patches.apparmor/security-removexattr.diff: Delete.
- patches.apparmor/security-rename.diff: Delete.
- patches.apparmor/security-rmdir.diff: Delete.
- patches.apparmor/security-setattr.diff: Delete.
- patches.apparmor/security-setxattr.diff: Delete.
- patches.apparmor/security-symlink.diff: Delete.
- patches.apparmor/security-unlink.diff: Delete.
- patches.apparmor/security-xattr-file.diff: Delete.
- patches.apparmor/sysctl-pathname.diff: Delete.
- patches.apparmor/unambiguous-__d_path.diff: Delete.
- patches.apparmor/vfs-getxattr.diff: Delete.
- patches.apparmor/vfs-link.diff: Delete.
- patches.apparmor/vfs-listxattr.diff: Delete.
- patches.apparmor/vfs-mkdir.diff: Delete.
- patches.apparmor/vfs-mknod.diff: Delete.
- patches.apparmor/vfs-notify_change.diff: Delete.
- patches.apparmor/vfs-removexattr.diff: Delete.
- patches.apparmor/vfs-rename.diff: Delete.
- patches.apparmor/vfs-rmdir.diff: Delete.
- patches.apparmor/vfs-setxattr.diff: Delete.
- patches.apparmor/vfs-symlink.diff: Delete.
- patches.apparmor/vfs-unlink.diff: Delete.

-------------------------------------------------------------------
Tue Jul 21 11:18:57 CEST 2009 - npiggin@suse.de

- Update config files for bnc#522686 -- set
  CONFIG_SECURITY_DEFAULT_MMAP_MIN_ADDR=65536.

-------------------------------------------------------------------
Mon Jul 20 20:30:41 CEST 2009 - jeffm@suse.de

- Update config files: Disabled optimize for size on all flavors
  (FATE#305694)

-------------------------------------------------------------------
Mon Jul 20 17:26:02 CEST 2009 - jeffm@suse.de

- Update config files.

-------------------------------------------------------------------
Mon Jul 20 17:02:57 CEST 2009 - jeffm@suse.com

- Update to 2.6.30.2
  - lots of security and bug fixes
  - Obsoleted patches.fixes/firmware-memmap-64bit.diff

-------------------------------------------------------------------
Mon Jul 20 13:02:46 CEST 2009 - mmarek@suse.cz

- rpm/split-modules: set LC_COLLATE=C

-------------------------------------------------------------------
Sat Jul 18 03:40:28 CEST 2009 - jeffm@suse.de

- rpm/package-descriptions: Added desktop description.

-------------------------------------------------------------------
Sat Jul 18 03:39:00 CEST 2009 - jeffm@suse.de

- rpm/package-descriptions: Added desktop description.

-------------------------------------------------------------------
Sat Jul 18 03:18:57 CEST 2009 - jeffm@suse.de

- Add -desktop flavors for i386 and x86_64
  - Disabled group scheduler and groups
  - Disabled optimize for size
  - Enabled full preemption
  - Set HZ=1000

-------------------------------------------------------------------
Sat Jul 18 01:34:58 CEST 2009 - jeffm@suse.de

- Add -desktop flavors for i386 and x86_64 (FATE#305694)
  - Disabled group scheduler and groups
  - Disabled optimize for size
  - Enabled full preemption
  - Set HZ=1000

-------------------------------------------------------------------
Fri Jul 17 17:10:19 CEST 2009 - jeffm@suse.de

- patches.apparmor/apparmor.diff: ia64 build fix

-------------------------------------------------------------------
Fri Jul 17 11:25:31 CEST 2009 - mmarek@suse.cz

- rpm/kernel-binary.spec.in: simplify the add_dirs_to_filelist
  function and make it less chatty in build logs.

-------------------------------------------------------------------
Fri Jul 17 00:39:39 CEST 2009 - jeffm@suse.com

- patches.apparmor/apparmor.diff: ia64 build fix

-------------------------------------------------------------------
Fri Jul 17 00:06:19 CEST 2009 - jeffm@suse.com

- patches.apparmor/security-default-lsm: security: Define default
  LSM (bnc#442668).

-------------------------------------------------------------------
Thu Jul 16 22:50:13 CEST 2009 - jeffm@suse.de

- patches.apparmor/apparmor.diff: AppArmor.

-------------------------------------------------------------------
Thu Jul 16 22:44:02 CEST 2009 - jeffm@suse.de

- patches.apparmor/apparmor.diff: AppArmor.

-------------------------------------------------------------------
Thu Jul 16 20:15:59 CEST 2009 - jeffm@suse.de

- patches.rpmify/sgi-hotplug-fixup: hotplug: fix sgi-hotplug
  attribute handling.

-------------------------------------------------------------------
Thu Jul 16 16:53:35 CEST 2009 - mmarek@suse.cz

- rpm/kernel-binary.spec.in: drop the config-subst script, use
  scripts/config instead.

-------------------------------------------------------------------
Thu Jul 16 13:19:19 CEST 2009 - mmarek@suse.cz

- rpm/kernel-binary.spec.in: fix debugsource generation.

-------------------------------------------------------------------
Thu Jul 16 10:46:05 CEST 2009 - mmarek@suse.cz

- rpm/split-modules: fix last change.

-------------------------------------------------------------------
Wed Jul 15 22:40:58 CEST 2009 - mmarek@suse.cz

- rpm/split-modules: fix for module names with underscores or
  dashes.

-------------------------------------------------------------------
Wed Jul 15 22:33:07 CEST 2009 - jeffm@suse.de

- Update to 2.6.31-rc3.
  - Eliminated 2 patches.

-------------------------------------------------------------------
Wed Jul 15 17:10:29 CEST 2009 - mmarek@suse.cz

- rpm/kernel-binary.spec.in: annotate in which products the
  obsoleted kmps were last used, remove "ralink-rt2860-kmp" which
  I couldn't find anywhere.

-------------------------------------------------------------------
Wed Jul 15 16:50:44 CEST 2009 - mmarek@suse.cz

- rpm/kernel-binary.spec.in: obsolete btusb-kmp (bnc#514375).

-------------------------------------------------------------------
Tue Jul 14 15:37:36 CEST 2009 - mmarek@suse.cz

- rpm/kernel-binary.spec.in, rpm/split-modules: move generating of
  the base / main / unsupported module lists to a separate script.
  Avoids 6k modinfo calls and fixes module dependencies
  (bnc#512179).

-------------------------------------------------------------------
Mon Jul 13 22:10:13 CEST 2009 - mmarek@suse.cz

- rpm/kernel-binary.spec.in: fix include2/asm symlink (bnc#509680).

-------------------------------------------------------------------
Mon Jul 13 16:55:56 CEST 2009 - mmarek@suse.cz

- rpm/modversions: fix overriding of function symbols.

-------------------------------------------------------------------
Mon Jul 13 16:13:52 CEST 2009 - mmarek@suse.cz

- rpm/modversions: fix overriding of unknown symbols.

-------------------------------------------------------------------
Tue Jul  7 14:30:30 CEST 2009 - jkosina@suse.de

- patches.suse/e1000e_allow_bad_checksum: Delete.
- patches.suse/e1000e_call_dump_eeprom: Delete.
- patches.suse/e1000e_use_set_memory_ro-rw_to_protect_flash_memory:
  Delete.

Delete the leftover debugging patches for e1000e EEPROM corruption
that are not needed anymore.

-------------------------------------------------------------------
Tue Jul  7 12:03:10 CEST 2009 - aj@suse.de

- README.BRANCH: Update, kotd will become 11.2 eventually.

-------------------------------------------------------------------
Mon Jul  6 21:36:35 CEST 2009 - jeffm@suse.com

- Update to 2.6.31-rc2.

-------------------------------------------------------------------
Fri Jul  3 22:32:24 CEST 2009 - jeffm@suse.com

- Update to 2.6.31-rc1-git10.
  - Eliminated 28 patches.
  - Xen is disabled.

-------------------------------------------------------------------
Fri Jul  3 15:41:08 CEST 2009 - mmarek@suse.cz

- patches.suse/kbuild-generate-modules.builtin: kbuild: generate
  modules.builtin.
- rpm/kernel-binary.spec.in: package modules.builtin for use by
  modprobe / mkinitrd.

-------------------------------------------------------------------
Fri Jul  3 14:44:00 CEST 2009 - mmarek@suse.cz

- rpm/kernel-binary.spec.in, rpm/kernel-source.spec.in: simplify
  the patch applying loops to reduce noise in build logs.

-------------------------------------------------------------------
Tue Jun 30 19:28:22 CEST 2009 - mmarek@suse.cz

- rpm/kernel-binary.spec.in: chmod +x find-provides

-------------------------------------------------------------------
Tue Jun 30 13:17:18 CEST 2009 - mmarek@suse.cz

- rpm/kernel-binary.spec.in: do not "annotate" the packaged
  Modules.symvers
- patches.suse/modpost-filter-out-built-in-depends: Delete.

-------------------------------------------------------------------
Tue Jun 30 11:35:47 CEST 2009 - jbeulich@novell.com

- patches.arch/ia64-page-migration: Fix compiler warning.

-------------------------------------------------------------------
Mon Jun 29 19:50:25 CEST 2009 - mmarek@suse.cz

- rpm/kernel-binary.spec.in: move /boot/symvers* files back to
  -base, these are needed during KMP installation.

-------------------------------------------------------------------
Mon Jun 29 19:49:16 CEST 2009 - mmarek@suse.cz

- patches.fixes/kbuild-fix-generating-of-.symtypes-files: kbuild:
  fix generating of *.symtypes files.
- patches.suse/genksyms-add-override-flag.diff: Refresh.
- rpm/kernel-binary.spec.in: create the *.symref files in the build
  directory

-------------------------------------------------------------------
Fri Jun 26 19:04:30 CEST 2009 - mmarek@suse.cz

- rpm/kernel-binary.spec.in: add Provides: kernel-{base,extra} to
  the subpackages (bnc#516827).

-------------------------------------------------------------------
Wed Jun 24 15:51:48 CEST 2009 - gregkh@suse.de

- Update config files.
  revert the ACPI and thermal config changes:
    config/i386/pae and config/x86-64/default:
	CONFIG_ACPI_AC=m
	CONFIG_ACPI_BATTERY=m
	CONFIG_ACPI_BUTTON=m
	CONFIG_ACPI_VIDEO=m
	CONFIG_ACPI_FAN=m
	CONFIG_ACPI_PROCESSOR=m
	CONFIG_ACPI_THERMAL=m
	CONFIG_ACPI_CONTAINER=m
	CONFIG_X86_ACPI_CPUFREQ=m
	CONFIG_THERMAL=m

-------------------------------------------------------------------
Wed Jun 24 15:48:06 CEST 2009 - gregkh@suse.de

- patches.suse/ec_merge_irq_and_poll_modes.patch: Delete.
- patches.suse/linux-2.6.29-retry-root-mount.patch: Delete.

-------------------------------------------------------------------
Wed Jun 24 10:57:00 CEST 2009 - jbeulich@novell.com

- Update Xen patches to 2.6.30 and c/s 908.
- Update Xen config files.
- patches.xen/tmem: Transcendent memory ("tmem") for Linux.

-------------------------------------------------------------------
Tue Jun 23 06:19:21 CEST 2009 - gregkh@suse.de

- Update config files.
  config/i386/pae and config/x86-64/default:
	CONFIG_ACPI_AC=y
	CONFIG_ACPI_BATTERY=y
	CONFIG_ACPI_BUTTON=y
	CONFIG_ACPI_VIDEO=y
	CONFIG_ACPI_FAN=y
	CONFIG_ACPI_PROCESSOR=y
	CONFIG_ACPI_THERMAL=y
	CONFIG_ACPI_CONTAINER=y
	CONFIG_X86_ACPI_CPUFREQ=y
	CONFIG_THERMAL=y

-------------------------------------------------------------------
Tue Jun 23 06:05:34 CEST 2009 - gregkh@suse.de

- Update config files.
  config/i386/pae and config/x86-64/default:
	CONFIG_SND_TIMER=y
	CONFIG_SND_PCM=y
	CONFIG_SND_SEQUENCER=y
	CONFIG_SND_MIXER_OSS=y
	CONFIG_SND_PCM_OSS=y


-------------------------------------------------------------------
Tue Jun 23 05:57:44 CEST 2009 - gregkh@suse.de

- Update config files.
  fix up config mistake in x86-64/default made in last commit.

-------------------------------------------------------------------
Tue Jun 23 05:54:30 CEST 2009 - gregkh@suse.de

- Update config files.
  config/i386/pae and config/x86-64/default:
	CONFIG_VIDEO_OUTPUT_CONTROL=y
	CONFIG_SOUND=y
	CONFIG_SND=y

-------------------------------------------------------------------
Tue Jun 23 05:42:51 CEST 2009 - gregkh@suse.de

- Update config files.
  config/i386/pae and config/x86-64/default:
	CONFIG_I2C=y
	CONFIG_HWMON=y

-------------------------------------------------------------------
Sat Jun 20 04:19:52 CEST 2009 - gregkh@suse.de

- Update config files.
  config/i386/pae and config/x86-64/default:
	CONFIG_IPV6=y

-------------------------------------------------------------------
Sat Jun 20 04:18:09 CEST 2009 - gregkh@suse.de

- Update config files.
  config/i386/pae and config/x86-64/default:
	CONFIG_HID=y
	CONFIG_USB_STORAGE=y

-------------------------------------------------------------------
Sat Jun 20 02:11:50 CEST 2009 - gregkh@suse.de

- Update config files.
  config/i386/pae and config/x86-64/default:
	CONFIG_ATA_PIIX=Y

-------------------------------------------------------------------
Sat Jun 20 02:09:25 CEST 2009 - gregkh@suse.de

- Update config files.
  config/i386/pae and config/x86-64/default:
	CONFIG_USB_EHCI_HCD=Y
	CONFIG_USB_OHCI_HCD=Y
	CONFIG_USB_UHCI_HCD=Y

-------------------------------------------------------------------
Sat Jun 20 02:03:08 CEST 2009 - gregkh@suse.de

- Update config files.
  config/i386/pae and config/x86-64/default:
	CONFIG_CFG80211=Y
	CONFIG_LIB80211=Y
	CONFIG_MAC80211=Y
	CONFIG_ATH5K=Y

-------------------------------------------------------------------
Sat Jun 20 01:57:07 CEST 2009 - gregkh@suse.de

- Update config files.
  config/i386/pae and config/x86-64/default:
  	CONFIG_X86_MSR=Y
	CONFIG_X86_CPUID=Y

-------------------------------------------------------------------
Fri Jun 19 23:48:52 CEST 2009 - gregkh@suse.de

- comment out broken acpi patch for the moment.

-------------------------------------------------------------------
Fri Jun 19 23:12:06 CEST 2009 - gregkh@suse.de

- move the "preload" branch into master to get 2.6.30 working
  for Moblin.
- Update config files.
- patches.drivers/alsa-ad1984a-hp-quirks: ALSA: update HP
  quirks for Zenith & co (bnc#472789, bnc#479617, bnc#502425,
  bnc#503101).
- patches.suse/driver-core-add-nodename-callbacks.patch: Driver
  Core: add nodename callbacks.
- patches.suse/driver-core-aoe-add-nodename-for-aoe-devices.patch:
  Driver Core: aoe: add nodename for aoe devices.
- patches.suse/driver-core-block-add-nodename-support-for-block-drivers.patch:
  Driver Core: block: add nodename support for block drivers..
- patches.suse/driver-core-bsg-add-nodename-for-bsg-driver.patch:
  Driver Core: bsg: add nodename for bsg driver.
- patches.suse/driver-core-devtmpfs-driver-core-maintained-dev-tmpfs.patch:
  Driver Core: devtmpfs - kernel-maintained tmpfs-based /dev.
- patches.suse/driver-core-drm-add-nodename-for-drm-devices.patch:
  Driver Core: drm: add nodename for drm devices.
- patches.suse/driver-core-dvb-add-nodename-for-dvb-drivers.patch:
  Driver Core: dvb: add nodename for dvb drivers.
- patches.suse/driver-core-input-add-nodename-for-input-drivers.patch:
  Driver Core: input: add nodename for input drivers.
- patches.suse/driver-core-misc-add-nodename-support-for-misc-devices.patch:
  Driver Core: misc: add nodename support for misc devices..
- patches.suse/driver-core-raw-add-nodename-for-raw-devices.patch:
  Driver Core: raw: add nodename for raw devices.
- patches.suse/driver-core-sound-add-nodename-for-sound-drivers.patch:
  Driver Core: sound: add nodename for sound drivers.
- patches.suse/driver-core-usb-add-nodename-support-for-usb-drivers.patch:
  Driver Core: usb: add nodename support for usb drivers..
- patches.suse/driver-core-x86-add-nodename-for-cpuid-and-msr-drivers.patch:
  Driver Core: x86: add nodename for cpuid and msr drivers..
- patches.suse/ec_merge_irq_and_poll_modes.patch: ACPI: EC:
  Merge IRQ and POLL modes.
- patches.suse/linux-2.6.29-dont-wait-for-mouse.patch: fastboot:
  remove "wait for all devices before mounting root" delay.
- patches.suse/linux-2.6.29-enable-async-by-default.patch:
  enable async_enabled by default.
- patches.suse/linux-2.6.29-even-faster-kms.patch: speed up kms
  even more.
- patches.suse/linux-2.6.29-jbd-longer-commit-interval.patch:
  jbd: longer commit interval.
- patches.suse/linux-2.6.29-kms-after-sata.patch: make kms happen
  after sata.
- patches.suse/linux-2.6.29-retry-root-mount.patch: fastboot:
  retry mounting the root fs if we can't find init.
- patches.suse/linux-2.6.29-silence-acer-message.patch: Silence
  acer wmi driver on non-acer machines.
- patches.suse/linux-2.6.29-touchkit.patch: some new touch screen
  device ids
.
- patches.suse/uvcvideo-ignore-hue-control-for-5986-0241.patch:
  uvcvideo: ignore hue control for 5986:0241 (bnc#499152).
- patches.suse/devtmpfs.patch: Delete.

-------------------------------------------------------------------
Fri Jun 12 05:14:11 CEST 2009 - greg@suse.de

- scripts/sequence-patch.sh: fix bug in ketchup usage

-------------------------------------------------------------------
Wed Jun 10 16:12:01 CEST 2009 - jeffm@suse.com

- Update to 2.6.30-final.

-------------------------------------------------------------------
Wed Jun 10 10:31:34 CEST 2009 - jbeulich@novell.com

- Update Xen patches to 2.6.30-rc8 and c/s 898.
- Update Xen config files.
- patches.xen/pci-reserve: linux/pci: reserve io/memory space
  for bridge.
- patches.xen/xen-x86-exports: Delete.

-------------------------------------------------------------------
Tue Jun  9 17:14:45 CEST 2009 - mmarek@suse.cz

- rpm/kernel-binary.spec.in, rpm/kernel-source.spec.in,
  rpm/kernel-syms.spec.in, rpm/mkspec: update copyright header and
  change indentation to what autobuild enforces on checkin. No
  functional change.

-------------------------------------------------------------------
Tue Jun  9 17:06:06 CEST 2009 - jbeulich@novell.com

- patches.suse/stack-unwind-add-declaration.patch: Fold into ...
- patches.suse/stack-unwind: ... this one.

-------------------------------------------------------------------
Tue Jun  9 12:11:11 CEST 2009 - mmarek@suse.cz

- rpm/kernel-binary.spec.in: move /boot/vmlinux-*.gz to -devel
  again.
- rpm/find-provides: don't generate the ksym() provides ourself,
  let rpm do it. Add a workaround for vmlinux-*.gz in -devel.

-------------------------------------------------------------------
Mon Jun  8 09:01:23 CEST 2009 - jeffm@suse.com

- patches.suse/reiser4-set_page_dirty_notag: mm: Add
  set_page_dirty_notag() helper for reiser4.

-------------------------------------------------------------------
Fri Jun  5 13:43:37 CEST 2009 - mmarek@suse.cz

- rpm/kernel-module-subpackage: add Enhances: kernel-$flavor to
  kmps (bnc#502092).

-------------------------------------------------------------------
Thu Jun  4 16:26:21 CEST 2009 - jeffm@suse.de

- Update to 2.6.30-rc8.

-------------------------------------------------------------------
Thu Jun  4 07:09:52 CEST 2009 - sdietrich@suse.de

- supported.conf: remove duplicate kernel/drivers/md/dm-log

-------------------------------------------------------------------
Thu Jun  4 06:02:57 CEST 2009 - teheo@suse.de

Conver ide major allocation.

- patches.suse/block-add-mangle-devt-switch: block: add
  genhd.mangle_devt parameter (fate#305584).

-------------------------------------------------------------------
Mon Jun  1 20:54:44 CEST 2009 - jeffm@suse.de

- Update to 2.6.30-rc7-git4.

-------------------------------------------------------------------
Fri May 29 09:50:28 CEST 2009 - teheo@suse.de

Rename mangle_minor to mangle_devt and also cover sd major allocation.

- patches.suse/block-add-mangle-devt-switch: block: add
  genhd.mangle_devt parameter (fate#305584).

-------------------------------------------------------------------
Fri May 29 07:35:53 CEST 2009 - teheo@suse.de

- Update config files to enable DEBUG_BLOCK_EXT_DEVT on all configs
  except for vanilla and ppc/ps3.
- patches.suse/block-add-mangle-devt-switch: block: add
  genhd.mangle_minor parameter (fate#305584).

-------------------------------------------------------------------
Thu May 28 16:35:40 CEST 2009 - jdelvare@suse.de

- patches.fixes/scsi-scan-blist-update: Add BLIST_REPORTLUN2 to
  EMC SYMMETRIX (bnc#185164, bnc#191648, bnc#505578).

-------------------------------------------------------------------
Wed May 27 18:05:14 CEST 2009 - jeffm@suse.com

- Update to 2.6.30-rc7-git2.

-------------------------------------------------------------------
Wed May 27 08:22:05 CEST 2009 - gregkh@suse.de

- patches.drivers/ath1e-add-new-device-id-for-asus-hardware.patch:
  ath1e: add new device id for asus hardware.

-------------------------------------------------------------------
Tue May 26 15:28:51 CEST 2009 - mmarek@suse.cz

- rpm/mkspec: when using a custom release number, create a
  get_release_number.sh script for autobuild.

-------------------------------------------------------------------
Tue May 26 15:08:25 CEST 2009 - mmarek@suse.cz

- rpm/kernel-binary.spec.in: workaround for bnc#507084: strip
  binaries in /usr/src/linux-obj/*/*/scripts.

-------------------------------------------------------------------
Tue May 26 11:33:25 CEST 2009 - jdelvare@suse.de

- patches.drivers/r8169-allow-true-forced-mode-setting.patch:
  r8169: allow true forced mode setting (bnc#467518).

-------------------------------------------------------------------
Mon May 25 14:11:04 CEST 2009 - mmarek@suse.cz

- switch i386 flavors back to -default (non-pae) and -pae for
  milestone2

-------------------------------------------------------------------
Sun May 24 10:36:18 CEST 2009 - mmarek@suse.cz

- rpm/find-provides: fix for kernel-kdump.

-------------------------------------------------------------------
Sat May 23 22:18:05 CEST 2009 - mmarek@suse.cz

- rpm/find-provides, rpm/kernel-binary.spec.in, rpm/symsets.pl:
  workaround to fix provides of built-in symbols: move vmlinux*.gz
  back to -base and extract the provides from it.

-------------------------------------------------------------------
Fri May 22 15:47:01 CEST 2009 - teheo@suse.de

- patches.arch/i586-unwind-quick-fix: i586-relocs: ignore NONE
  relocation.

-------------------------------------------------------------------
Fri May 22 12:42:36 CEST 2009 - mmarek@suse.cz

- rpm/compute-PATCHVERSION.sh, rpm/mkspec, scripts/tar-up.sh: avoid
  unpacking the patches tarballs in compute-PATCHVERSION.sh.

-------------------------------------------------------------------
Fri May 22 11:45:41 CEST 2009 - mmarek@suse.cz

- rpm/mkspec: add --release option to set a custom release string.
- scripts/tar-up.sh: revive -rs option.

-------------------------------------------------------------------
Wed May 20 16:05:07 CEST 2009 - mmarek@suse.cz

- patches.arch/acpi_thermal_passive_blacklist.patch,
  patches.suse/devtmpfs.patch: fix patches to apply with git-apply.

-------------------------------------------------------------------
Tue May 19 21:42:45 CEST 2009 - sdietrich@suse.de

- patches.suse/stack-unwind-add-declaration.patch: Fix compile
  error when CONFIG_STACK_UNWIND is not set.

-------------------------------------------------------------------
Tue May 19 18:24:46 CEST 2009 - jblunck@suse.de

- patches.rpmify/arm-arch_include_asm-fix.diff: ARM: move
  mach-types.h to arch/include/asm.

-------------------------------------------------------------------
Tue May 19 18:03:44 CEST 2009 - jeffm@suse.com

- Set CONFIG_FRAMEBUFFER_CONSOLE=y

-------------------------------------------------------------------
Tue May 19 17:27:45 CEST 2009 - jeffm@suse.com

- Restored CONFIG_BOOTSPLASH=y and CONFIG_FB_VESA=y on
  x86/x86_64 (bnc#504608)

-------------------------------------------------------------------
Tue May 19 16:17:34 CEST 2009 - jbeulich@novell.com

- patches.xen/sfc-endianness: fix building with gcc 4.4.

-------------------------------------------------------------------
Tue May 19 12:04:26 CEST 2009 - jbeulich@novell.com

- Update Xen patches to 2.6.30/rc6-git3 and c/s 873.

-------------------------------------------------------------------
Mon May 18 16:52:37 CEST 2009 - jeffm@suse.com

- Updated to 2.6.30-rc6-git3.
  - Eliminated 4 patches.

-------------------------------------------------------------------
Fri May 15 19:16:23 CEST 2009 - jeffm@suse.de

- doc/README.SUSE: Updated to reflect building in an external
  directory so as not to contaminate /usr/src/linux

-------------------------------------------------------------------
Thu May 14 14:09:10 CEST 2009 - mmarek@suse.cz

- rpm/kernel-binary.spec.in: fix path in
  /usr/src/linux-obj/.../Makefile.

-------------------------------------------------------------------
Thu May 14 11:09:01 CEST 2009 - mmarek@suse.cz

- rpm/kernel-binary.spec.in: provide kernel-$flavor-devel =
  %version-%source_rel in the -devel packages (bnc#503280).

-------------------------------------------------------------------
Wed May 13 15:42:49 CEST 2009 - mmarek@suse.cz

- rpm/kernel-binary.spec.in: also fix kernel-$flavor-devel requires
  (bnc#503280).

-------------------------------------------------------------------
Wed May 13 15:32:58 CEST 2009 - mmarek@suse.cz

- rpm/mkspec: fix kernel-syms requires (bnc#503280).

-------------------------------------------------------------------
Mon May 11 21:11:59 CEST 2009 - jeffm@suse.com

- patches.fixes/dup2-retval-fix: dup2: Fix return value with
  oldfd == newfd and invalid fd (bnc#498042).

-------------------------------------------------------------------
Mon May 11 21:11:19 CEST 2009 - jeffm@suse.com

- patches.fixes/reiserfs-xattr-fixup: reiserfs: clean up ifdefs.
- patches.fixes/reiserfs-xattr-root-fixup: reiserfs: deal with
  NULL xattr root w/ xattrs disabled.
- patches.fixes/reiserfs-xattrs-disabled-perms: reiserfs: fixup
  perms when xattrs are disabled.
- patches.fixes/reiserfs-expose-privroot: reiserfs: allow exposing
  privroot w/ xattrs enabled.

-------------------------------------------------------------------
Mon May 11 19:41:25 CEST 2009 - jeffm@suse.de

- Updated to 2.6.30-rc5-git1.
  - Eliminated 4 patches.

-------------------------------------------------------------------
Wed May  6 17:38:57 CEST 2009 - gregkh@suse.de

- Update config files. update vanilla configs so that the build works.

-------------------------------------------------------------------
Wed May  6 17:19:56 CEST 2009 - gregkh@suse.de

- Update config files.
- patches.suse/devtmpfs.patch: driver-core: devtmpfs - driver-core
  maintained /dev tmpfs.

-------------------------------------------------------------------
Tue May  5 17:17:21 CEST 2009 - jeffm@suse.com

- Update config files.

-------------------------------------------------------------------
Tue May  5 16:46:08 CEST 2009 - jeffm@suse.com

- Update to 2.6.30-rc4-git1.
- patches.rpmify/fix-unexpected-non-allocable-warnings-with-suse-gcc:
  kbuild, modpost: fix "unexpected non-allocatable" warning with
  SUSE gcc.

-------------------------------------------------------------------
Tue May  5 14:31:59 CEST 2009 - jbeulich@novell.com

- patches.fixes/iwl3945-build: iwl3945: fix ia64/ppc build.

-------------------------------------------------------------------
Tue May  5 11:05:37 CEST 2009 - jbeulich@novell.com

- patches.xen/xen3-patch-2.6.30-rc4: Fix ia64 build.

-------------------------------------------------------------------
Tue May  5 10:08:12 CEST 2009 - jbeulich@novell.com

- patches.suse/stack-unwind: Also initialize PT_GS() on 32-bit.
- patches.arch/x86_64-unwind-annotations: Refresh.

-------------------------------------------------------------------
Tue May  5 10:02:41 CEST 2009 - jbeulich@novell.com

- Update Xen patches to 2.6.29-rc4 and c/s 867.
- Update i386 and x86_64 config files.
- config.conf: Re-enable Xen.

-------------------------------------------------------------------
Tue May  5 05:22:16 CEST 2009 - teheo@suse.de

- patches.suse/kbuild-icecream-workaround: kbuild: add workaround
  for icecream bug (bnc#495786).

-------------------------------------------------------------------
Fri May  1 20:01:16 CEST 2009 - jeffm@suse.com

- patches.fixes/reiserfs-xattr-locking: reiserfs: Expand i_mutex
  to enclose lookup_one_len.

-------------------------------------------------------------------
Fri May  1 20:00:48 CEST 2009 - jeffm@suse.com

- Update to 2.6.30-rc4.
  - Eliminated 2 patches.

-------------------------------------------------------------------
Fri May  1 19:58:07 CEST 2009 - jeffm@suse.com

- patches.drivers/libata-prefer-over-ide: libata: prefer libata
  drivers over ide ones (bnc#433105).
- patches.fixes/reiserfs-xattr-locking: reiserfs: Expand i_mutex
  to enclose lookup_one_len.
- patches.kernel.org/patch-2.6.30-rc3-rc4:
- patches.suse/no-frame-pointer-select: Fix stack unwinder Kconfig
  (bnc#402518).
- patches.arch/s390-08-05-af_iucv-msgpeek-fix.patch: Delete.
- patches.fixes/fix-periodic-mode-programming-on-amd81xx: Delete.

-------------------------------------------------------------------
Thu Apr 30 16:56:17 CEST 2009 - mmarek@suse.cz

- scripts/submit-to-bs: tentative script to submit a new kernel to
  openSUSE:Factory

-------------------------------------------------------------------
Tue Apr 28 11:19:41 CEST 2009 - npiggin@suse.de

- patches.apparmor/unambiguous-__d_path.diff: Put a reminder in here
  to fix the lock order problem when the patch is updated to HEAD.

-------------------------------------------------------------------
Mon Apr 27 13:48:49 CEST 2009 - mmarek@suse.cz

- rpm/kernel-binary.spec.in, rpm/kernel-source.spec.in,
  rpm/kernel-syms.spec.in, rpm/mkspec: Fix prepending EXTRAVERSION,
  rename the variable back to @RELEASE_PREFIX@.

-------------------------------------------------------------------
Mon Apr 27 10:41:20 CEST 2009 - mmarek@suse.cz

- rpm/kernel-binary.spec.in, rpm/kernel-source.spec.in,
  rpm/kernel-syms.spec.in, rpm/mkspec: prepend the EXTRAVERSION to
  the rpm release string (note that this won't have any effect in
  the openSUSE:* projects).

-------------------------------------------------------------------
Fri Apr 24 19:28:44 CEST 2009 - gregkh@suse.de

- Update config files.
  - build rtc_cmos driver into the kernel for i386 and x86-64 default
    kernels.  This should automatically take care of the rtc/system time
    syncing so we don't need to do it in a boot script and should speed
    up booting time a lot.

-------------------------------------------------------------------
Fri Apr 24 19:24:53 CEST 2009 - gregkh@suse.de

- Update config files. change CONFIG_ATA=y and CONFIG_SATA_AHCI=y

-------------------------------------------------------------------
Fri Apr 24 18:23:21 CEST 2009 - gregkh@suse.de

- Update config files. change to CONFIG_EXT2_FS=y and CONFIG_EXT3_FS=y

-------------------------------------------------------------------
Fri Apr 24 18:19:34 CEST 2009 - gregkh@suse.de

- Update config files. change to CONFIG_SCSI=y and CONFIG_BLK_DEV_SD=y

-------------------------------------------------------------------
Fri Apr 24 18:14:49 CEST 2009 - gregkh@suse.de

- Update config files. change to use CONFIG_USB=y

-------------------------------------------------------------------
Thu Apr 23 23:38:53 CEST 2009 - jeffm@suse.de

- Added legacy config.

-------------------------------------------------------------------
Thu Apr 23 23:31:39 CEST 2009 - jeffm@suse.de

- Temporarily disabled patches.suse/acpi-dsdt-initrd-v0.9a-2.6.25.patch

-------------------------------------------------------------------
Thu Apr 23 17:53:58 CEST 2009 - jeffm@suse.de

- Moved i386 kernel-default to kernel-legacy.
- Moved i386 kernel-pae config to kernel-default.
- Disabled CONFIG_ISA in i386 kernel-default to improve boot speed.

-------------------------------------------------------------------
Thu Apr 23 17:29:47 CEST 2009 - jeffm@suse.de

- Update to 2.6.30-rc3.

-------------------------------------------------------------------
Thu Apr 23 17:17:59 CEST 2009 - jeffm@suse.de

- patches.fixes/fix-periodic-mode-programming-on-amd81xx: x86:
  hpet: fix periodic mode programming on AMD 81xx.
- patches.fixes/hpet-boot-fix: Delete.

-------------------------------------------------------------------
Mon Apr 20 16:44:13 CEST 2009 - jeffm@suse.de

- patches.fixes/hpet-boot-fix: hpet: fix "IO-APIC + timer doesn't work!"

-------------------------------------------------------------------
Mon Apr 20 16:43:50 CEST 2009 - jeffm@suse.de

- Update to 2.6.30-rc2-git6.

-------------------------------------------------------------------
Wed Apr 15 06:33:54 CEST 2009 - jeffm@suse.de

- Update to 2.6.30-rc2.
  - trace and xen flavors disabled.
  - CONFIG_OTUS disabled on ppc.
  - request-based multipath could use some testing.
  - Eliminated 96 patches.

-------------------------------------------------------------------
Fri Apr 10 20:09:08 CEST 2009 - jeffm@suse.de

- rpm/devel-post.sh, rpm/kernel-binary.spec.in: Created i586 symlink
  for i386.

-------------------------------------------------------------------
Fri Apr 10 19:08:14 CEST 2009 - jeffm@suse.de

- rpm/kernel-binary.spec.in: Added /usr/src/linux-obj to -devel

-------------------------------------------------------------------
Fri Apr 10 17:35:35 CEST 2009 - mmarek@suse.cz

- rpm/kernel-binary.spec.in: Use xargs -r to fix case when no
  modules are supported.

-------------------------------------------------------------------
Fri Apr 10 17:18:34 CEST 2009 - jeffm@suse.com

- Moved linux-obj symlink handling to kernel-$flavor-devel.

-------------------------------------------------------------------
Fri Apr 10 11:41:12 CEST 2009 - mmarek@suse.cz

- rpm/package-descriptions: Add comment.

-------------------------------------------------------------------
Fri Apr 10 11:12:30 CEST 2009 - mmarek@suse.cz

- rpm/kernel-binary.spec.in, rpm/kernel-source.spec.in,
  rpm/kernel-syms.spec.in, scripts/tar-up.sh: Rename the timestamp
  file to source-timestamp instead, so that autobuild does not add
  the timestamp verbatim.

-------------------------------------------------------------------
Thu Apr  9 13:52:47 CEST 2009 - jbeulich@novell.com

- Update Xen patches to 2.6.29 final and c/s 854.
- patches.xen/sfc-external-sram: enable access to Falcon's
  external SRAM (bnc#489105).
- patches.xen/sfc-sync-headers: sync Solarflare accelerator
  headers (bnc#489105).
- Update Xen config files.

-------------------------------------------------------------------
Wed Apr  8 11:54:11 CEST 2009 - mmarek@suse.cz

- rpm/kernel-binary.spec.in, rpm/kernel-source.spec.in,
  rpm/kernel-syms.spec.in: Fix last change: do not add the
  timestamp if it is already added verbatim (by prepare_spec during
  checkin)

-------------------------------------------------------------------
Tue Apr  7 21:58:38 CEST 2009 - mmarek@suse.cz

- rpm/kernel-binary.spec.in, rpm/kernel-source.spec.in,
  rpm/kernel-syms.spec.in: Add source timestamp to package
  descriptions.

-------------------------------------------------------------------
Tue Apr  7 21:28:59 CEST 2009 - mmarek@suse.cz

- rpm/kernel-binary.spec.in, rpm/kernel-source.spec.in,
  rpm/kernel-syms.spec.in, rpm/mkspec: add descriptions to
  generated spec files.
- rpm/package-descriptions: descriptions of binary packages.

-------------------------------------------------------------------
Mon Apr  6 20:29:03 CEST 2009 - jeffm@suse.com

- Enabled STAGING on !x86 and disabled COMEDI.

-------------------------------------------------------------------
Mon Apr  6 19:21:37 CEST 2009 - jeffm@suse.com

- patches.rpmify/split-package: Enable

-------------------------------------------------------------------
Mon Apr  6 19:21:23 CEST 2009 - jeffm@suse.com

- Update config files: Fixed i386-vanilla.

-------------------------------------------------------------------
Mon Apr  6 19:11:52 CEST 2009 - jeffm@suse.com

- patches.fixes/xfs-export-debug: xfs: export assertion handler.

-------------------------------------------------------------------
Mon Apr  6 02:53:12 CEST 2009 - jeffm@suse.com

- Switch from SPARSEMEM to DISCONTIGMEM on i386.

-------------------------------------------------------------------
Sun Apr  5 02:24:01 CEST 2009 - jeffm@suse.com

- scripts/tar-up_and_run_mbuild.sh: Added pae to the important
  specfiles list.

-------------------------------------------------------------------
Fri Apr  3 22:47:12 CEST 2009 - jeffm@suse.com

- Update config files: Fix missing ia64-debug.

-------------------------------------------------------------------
Fri Apr  3 22:32:01 CEST 2009 - jeffm@suse.com

- patches.xen/sfc-resource-driver: Fix uninitialized var warning.

-------------------------------------------------------------------
Fri Apr  3 22:25:35 CEST 2009 - jeffm@suse.com

- Drop NR_CPUS back to 128 on i386.

-------------------------------------------------------------------
Fri Apr  3 19:36:31 CEST 2009 - jeffm@suse.com

- rpm/kernel-binary.spec.in: Added CONFIG_SPLIT_PACKAGE.

-------------------------------------------------------------------
Fri Apr  3 19:35:53 CEST 2009 - jeffm@suse.de

- Update config files: Enabled STAGING drivers on -vanilla.

-------------------------------------------------------------------
Fri Apr  3 17:13:32 CEST 2009 - jblunck@suse.de

- patches.rpmify/rpm-kernel-config: Rediff.

-------------------------------------------------------------------
Fri Apr  3 17:06:14 CEST 2009 - mmarek@suse.cz

- rpm/kernel-source.spec.in: chmod +x mkspec arch-symbols
  compute-PATCHVERSION.sh

-------------------------------------------------------------------
Fri Apr  3 17:00:50 CEST 2009 - jeffm@suse.com

- Update config files: Enabled STAGING drivers.

-------------------------------------------------------------------
Fri Apr  3 16:30:02 CEST 2009 - jeffm@suse.com

- Sync up kernel configs for x86/x86_64 flavors.

-------------------------------------------------------------------
Fri Apr  3 14:55:26 CEST 2009 - mmarek@suse.cz

- rpm/kernel-source.spec.in, rpm/mkspec: do not package the binary
  spec files anymore.

-------------------------------------------------------------------
Thu Apr  2 23:41:52 CEST 2009 - mmarek@suse.cz

- rpm/modversions: keep the override keyword in --pack.

-------------------------------------------------------------------
Thu Apr  2 20:37:33 CEST 2009 - mmarek@suse.cz

- rpm/kernel-binary.spec.in, rpm/mkspec, scripts/tar-up.sh: remove
  @TOLERATE_UNKNOWN_NEW_CONFIG_OPTIONS@ expansion, check for a file
  named TOLERATE-UNKNOWN-NEW-CONFIG-OPTIONS in sourcedir instead.

-------------------------------------------------------------------
Thu Apr  2 20:27:04 CEST 2009 - mmarek@suse.cz

- rpm/kernel-syms.spec.in: set LC_ALL=C in rpm -q call

-------------------------------------------------------------------
Thu Apr  2 17:57:48 CEST 2009 - mmarek@suse.cz

- rpm/kernel-binary.spec.in: add @FLAVOR@ again to avoid %%(...)
  expansion

-------------------------------------------------------------------
Thu Apr  2 17:48:41 CEST 2009 - mmarek@suse.cz

- rpm/mkspec: new script to generate spec files from *.spec.in
  templates
- rpm/compute-PATCHVERSION.sh, rpm/kernel-binary.spec.in,
  rpm/kernel-source.spec.in, rpm/kernel-syms.spec.in: add to the
  source rpm
- scripts/tar-up.sh: just tar up patches directories and call
  mkspec

-------------------------------------------------------------------
Tue Mar 31 15:56:00 CEST 2009 - mmarek@suse.cz

- rpm/kernel-dummy.spec.in: Delete.

-------------------------------------------------------------------
Tue Mar 31 15:46:18 CEST 2009 - jeffm@suse.de

- doc/README.KSYMS: Add to repo.

-------------------------------------------------------------------
Tue Mar 31 15:39:55 CEST 2009 - mmarek@suse.cz

- config.conf, rpm/old-packages.conf, scripts/arch-symbols,
  scripts/run_oldconfig.sh, scripts/tar-up.sh: drop the arch
  symbols completely, only map the various ix86 archs to i386.

-------------------------------------------------------------------
Tue Mar 31 14:49:09 CEST 2009 - mmarek@suse.cz

- doc/README.SUSE: allow_unsupported_modules needs to be set before
  installing the kernel (bnc#484664).

-------------------------------------------------------------------
Tue Mar 31 03:08:30 CEST 2009 - jeffm@suse.de

- Add %changelog to spec files

-------------------------------------------------------------------
Tue Mar 31 03:07:51 CEST 2009 - jeffm@suse.de

- rpm/kernel-binary.spec.in: Clean up %build_$flavor macros

-------------------------------------------------------------------
Tue Mar 31 02:54:18 CEST 2009 - jeffm@suse.de

- rpm/kernel-source.spec.in: Create kernel-source-vanilla

-------------------------------------------------------------------
Tue Mar 31 02:53:41 CEST 2009 - jeffm@suse.de

- rpm/kernel-syms.spec.in, scripts/tar-up.sh: Depend on kernel-$flavor-devel

-------------------------------------------------------------------
Tue Mar 31 02:52:41 CEST 2009 - jeffm@suse.de

- rpm/kernel-binary.spec.in, rpm/kernel-source.spec.in,
  rpm/kernel-syms.spec.in: Create a %using_buildservice macro

-------------------------------------------------------------------
Tue Mar 31 02:52:04 CEST 2009 - jeffm@suse.de

- rpm/kernel-binary.spec.in, rpm/kernel-source.spec.in,
  scripts/sequence-patch.sh, scripts/tar-up.sh:
  kernel-{binary,source}: Remove arch guards

-------------------------------------------------------------------
Tue Mar 31 02:51:13 CEST 2009 - jeffm@suse.de

- doc/README.SUSE, rpm/kernel-binary.spec.in, rpm/kernel-source.spec.in,
  scripts/tar-up.sh: Move development files from kernel-source to
  kernel-$flavor-devel

-------------------------------------------------------------------
Tue Mar 31 02:50:53 CEST 2009 - jeffm@suse.de

- rpm/kernel-binary.spec.in: Remove $CONFIG_MODULES

-------------------------------------------------------------------
Tue Mar 31 02:50:15 CEST 2009 - jeffm@suse.de

- rpm/kernel-binary.spec.in: Remove duplicate CONFIG_DEBUG_INFO=y

-------------------------------------------------------------------
Tue Mar 31 02:49:53 CEST 2009 - jeffm@suse.de

- rpm/kernel-binary.spec.in: Use macros for cpu_arch

-------------------------------------------------------------------
Tue Mar 31 02:49:23 CEST 2009 - jeffm@suse.de

- rpm/kernel-binary.spec.in, rpm/kernel-source.spec.in:
  kernel-{source,binary}: Use path-related rpm macros

-------------------------------------------------------------------
Tue Mar 31 02:48:40 CEST 2009 - jeffm@suse.de

- rpm/kernel-binary.spec.in,  rpm/kernel-source.spec.in:
  Use a %kernelrelease macro.

-------------------------------------------------------------------
Tue Mar 31 02:47:58 CEST 2009 - jeffm@suse.de

- rpm/kernel-source.spec.in, rpm/source-post.sh, scripts/tar-up.sh:
  Use %variant instead of $variant

-------------------------------------------------------------------
Tue Mar 31 02:47:14 CEST 2009 - jeffm@suse.de

- kernel-source: Kill old obsoletes

-------------------------------------------------------------------
Tue Mar 31 02:46:35 CEST 2009 - jeffm@suse.de

- rpm/kernel-binary.spec.in, rpm/kernel-source.spec.in,
  rpm/kernel-syms.spec.in, scripts/tar-up.sh:
  Use %var instead of @VAR@ except where necessary

-------------------------------------------------------------------
Tue Mar 31 02:46:12 CEST 2009 - jeffm@suse.de

- kernel-syms: Sort by flavor, not architecture

-------------------------------------------------------------------
Tue Mar 31 02:45:43 CEST 2009 - jeffm@suse.de

- kernel-syms: Stop the architecture %else madness

-------------------------------------------------------------------
Tue Mar 31 02:45:15 CEST 2009 - jeffm@suse.de

- kernel-binary: Stop the architecture %else madness

-------------------------------------------------------------------
Mon Mar 30 22:16:04 CEST 2009 - jeffm@suse.de

- Removed -RT guards and a dead patch.

-------------------------------------------------------------------
Mon Mar 30 22:14:17 CEST 2009 - jeffm@suse.de

- patches.fixes/reiserfs-prealloc-fix: Delete.

-------------------------------------------------------------------
Mon Mar 30 15:26:04 CEST 2009 - jeffm@suse.de

- patches.suse/reiserfs-inode-init: Delete.

-------------------------------------------------------------------
Thu Mar 26 21:28:32 CET 2009 - mmarek@suse.cz

- rpm/config.sh: introduce rpm/config.sh, defining SRCVERSION and
  VARIANT variables.

-------------------------------------------------------------------
Tue Mar 24 15:37:54 CET 2009 - jeffm@suse.de

- Update to 2.6.29-final.
  - Eliminated 4 patches.

-------------------------------------------------------------------
Fri Mar 20 09:41:41 CET 2009 - jbeulich@novell.com

- Update Xen config files.
- Update Xen patches to 2.6.29-rc8 and c/s 821.

-------------------------------------------------------------------
Wed Mar 18 15:10:32 CET 2009 - mmarek@suse.cz

- rpm/kernel-*.spec.in, scripts/tar-up.sh: don't add "<RELEASE>"
  to the release, breaks plain rpmbuild.

-------------------------------------------------------------------
Tue Mar 17 16:14:08 CET 2009 - mmarek@suse.cz

- rpm/kernel-binary.spec.in: don't generate symsets
- rpm/kernel-syms.spec.in: don't package symsets
- rpm/find-provides: disable symset provides
- rpm/macros.kernel-source: don't check for /boot/symsets*
  (fate#305945)

-------------------------------------------------------------------
Tue Mar 17 07:56:40 CET 2009 - knikanth@suse.de

- patches.fixes/loop-barriers: Delete.
- patches.fixes/loop-barriers2: Delete.
  Remove non-mainline patches to loop driver making it honour
  O_SYNC, sync requests and barriers. (bnc#485089), (bnc#471249)

-------------------------------------------------------------------
Mon Mar 16 18:11:40 CET 2009 - bphilips@suse.de

- README: add rough guide to updating KABI

-------------------------------------------------------------------
Fri Mar 13 23:37:52 CET 2009 - jeffm@suse.com

- Update to 2.6.29-rc8.

-------------------------------------------------------------------
Thu Mar 12 11:21:42 CET 2009 - jbeulich@novell.com

- patches.fixes/fix-nf_conntrack_slp,
  patches.suse/perfmon2-remove_get_base_syscall_attr.patch,
  patches.suse/perfmon2.patch,
  patches.suse/silent-stack-overflow-2.patch: fix build warnings.

-------------------------------------------------------------------
Thu Mar 12 11:09:42 CET 2009 - jbeulich@novell.com

- Update Xen patches addressing several issues in initial commit
- Update Xen config files (re-enable oprofile, disable novfs).
- patches.xen/xen3-x86_64-unwind-annotations: fix unwind annotations
  in entry_64-xen.S.

-------------------------------------------------------------------
Thu Mar 12 11:02:37 CET 2009 - jbeulich@novell.com

- patches.arch/x86_64-unwind-annotations: fix unwind annotations in
  entry_64.S.

-------------------------------------------------------------------
Thu Mar 12 07:43:03 CET 2009 - rgoldwyn@suse.de

- patches.suse/novfs-creds-change-2.6.29: Changing credential
  according to new task_struct.

-------------------------------------------------------------------
Wed Mar 11 18:27:00 CET 2009 - jblunck@suse.de

- rpm/kernel-binary.spec.in: Use split_packages only if supported.conf
  is not empty.

-------------------------------------------------------------------
Mon Mar  9 21:26:13 CET 2009 - mmarek@suse.cz

- rpm/kernel-binary.spec.in: renamed modprobe config to
  /etc/modprobe.d/50-module-renames.conf (required by new
  module-init-tools).

-------------------------------------------------------------------
Mon Mar  9 12:04:46 CET 2009 - jbeulich@novell.com

- patches.xen/xen3-patch-2.6.29-rc4: fix ia64 build.

-------------------------------------------------------------------
Mon Mar  9 09:42:36 CET 2009 - jbeulich@novell.com

- Update Xen config files (get tracing options back in sync with
  default).

-------------------------------------------------------------------
Fri Mar  6 20:56:37 CET 2009 - jeffm@suse.de

- Update config files: Enable CONFIG_FRAME_POINTER on Xen.

-------------------------------------------------------------------
Fri Mar  6 20:36:26 CET 2009 - jeffm@suse.de

- config.conf: Enabled Xen for building.

-------------------------------------------------------------------
Fri Mar  6 17:49:36 CET 2009 - jbeulich@novell.com

- Update Xen patches to 2.6.29-rc7.

-------------------------------------------------------------------
Fri Mar  6 13:34:30 CET 2009 - jbenc@suse.cz

- Update config files: enabled wireless debugging in -debug flavors.

-------------------------------------------------------------------
Fri Mar  6 10:36:19 CET 2009 - mmarek@suse.cz

- rpm/get_release_number.sh.in, rpm/kernel-binary.spec.in,
  rpm/kernel-source.spec.in, rpm/kernel-syms.spec.in,
  scripts/tar-up.sh, doc/README.SUSE: finally drop kernel-dummy
- rpm/prepare-build.sh: Delete.

-------------------------------------------------------------------
Wed Mar  4 20:18:28 CET 2009 - jeffm@suse.com

- Update to 2.6.29-rc7.
  - Eliminated 1 patch.

-------------------------------------------------------------------
Wed Mar  4 11:48:01 CET 2009 - mmarek@suse.cz

- rpm/kernel-binary.spec.in: workaround a bash bug (bnc#481817)
  in kernel-vanilla.spec.

-------------------------------------------------------------------
Tue Mar  3 23:00:28 CET 2009 - jeffm@suse.com

- patches.suse/export-security_inode_permission: Export
  security_inode_permission for aufs.

-------------------------------------------------------------------
Thu Feb 26 15:32:35 CET 2009 - jeffm@suse.com

- scripts/tar-up.sh: Add -u to update existing spec files.

-------------------------------------------------------------------
Thu Feb 26 11:50:57 CET 2009 - sven@suse.de

- rpm/kernel-binary.spec.in: Fix sub-package install-time conflict.

-------------------------------------------------------------------
Wed Feb 25 19:41:59 CET 2009 - mmarek@suse.cz

- scripts/tar-up.sh: create tarballs that don't change
  unnecessarily: set owner/group to nobody/nobody, mtime to time of
  the latest commit and sort the input files.

-------------------------------------------------------------------
Tue Feb 24 23:28:11 CET 2009 - jeffm@suse.com

- Update to 2.6.29-rc6-git1.

-------------------------------------------------------------------
Sat Feb 21 17:30:47 CET 2009 - mmarek@suse.cz

- rpm/kernel-syms.spec.in: also check if the package versions match
  (bnc#478462)

-------------------------------------------------------------------
Fri Feb 20 14:41:31 CET 2009 - jbeulich@novell.com

- patches.suse/stack-unwind: fix 32-bit arch_unwind_init_running().

-------------------------------------------------------------------
Fri Feb 20 10:12:51 CET 2009 - jbeulich@novell.com

- patches.suse/stack-unwind: fix patch fuzz.

-------------------------------------------------------------------
Fri Feb 20 09:48:59 CET 2009 - jbeulich@novell.com

- misc/xen-port-patches.py: Adjust fro new x86 header placement.
- patches.arch/x86_64-unwind-annotations: fix unwind annotations
  (bnc#472783).
- patches.suse/stack-unwind: Properlz hook up unwinder again.

-------------------------------------------------------------------
Fri Feb 20 02:49:50 CET 2009 - jeffm@suse.de

- patches.suse/kdb-common: Build fix with -I directive.

-------------------------------------------------------------------
Fri Feb 20 02:12:56 CET 2009 - jeffm@suse.de

- Update config files.

-------------------------------------------------------------------
Fri Feb 20 01:50:59 CET 2009 - jeffm@suse.de

- Update to 2.6.29-rc5-git3.
  - Eliminated 1 patch.

-------------------------------------------------------------------
Thu Feb 19 11:27:58 CET 2009 - mmarek@suse.cz

- rpm/symsets.pl: allow passing only Module.symvers and no modules

-------------------------------------------------------------------
Wed Feb 18 11:25:46 CET 2009 - olh@suse.de

- disable ppc601 support, disable unused framebuffer drivers

-------------------------------------------------------------------
Wed Feb 18 10:41:14 CET 2009 - olh@suse.de

- disable kdump on ppc32

------------------------------------------------------------------
Mon Feb 16 17:18:41 CET 2009 - jeffm@suse.com

- Update config files.

-------------------------------------------------------------------
Sat Feb 14 17:40:22 CET 2009 - jeffm@suse.de

- Update to 2.6.29-rc5.

-------------------------------------------------------------------
Fri Feb 13 21:15:40 CET 2009 - jeffm@suse.de

- Update to 2.6.29-rc4-git7.
  - Eliminated 2 patches.

-------------------------------------------------------------------
Mon Feb  9 22:04:41 CET 2009 - jeffm@suse.de

- patches.rpmify/spin_is_contended-fix: spin_is_contended
  Kconfig fixes.

-------------------------------------------------------------------
Mon Feb  9 17:47:43 CET 2009 - jeffm@suse.de

- Updated to 2.6.29-rc4.
  - Eliminated 3 patches.

-------------------------------------------------------------------
Fri Feb  6 21:34:56 CET 2009 - jeffm@suse.com

- patches.fixes/fix-warning-while-mapping-0-1MB-range-with-dev-mem:
  x86, pat: fix warn_on_once() while mapping 0-1MB range.

-------------------------------------------------------------------
Fri Feb  6 20:54:14 CET 2009 - mmarek@suse.cz

- rpm/kernel-module-subpackage, rpm/post.sh, rpm/postun.sh: fix
  last change: don't pass -e to weak-modules2.

-------------------------------------------------------------------
Fri Feb  6 14:42:13 CET 2009 - mmarek@suse.cz

- rpm/kernel-module-subpackage, rpm/post.sh, rpm/postun.sh: pass
  down shell options like -x to weak-modules2 to make debugging
  with rpm -ivv easier.

-------------------------------------------------------------------
Tue Feb  3 21:36:36 CET 2009 - jeffm@suse.de

- patches.fixes/fix-nf_conntrack_slp: make nf_conntrack_slp
  actually work (bnc#470963).

-------------------------------------------------------------------
Tue Feb  3 14:34:14 CET 2009 - mmarek@suse.cz

- scripts/tar-up.sh: fix branch name in KOTD packages.

-------------------------------------------------------------------
Tue Feb  3 12:37:06 CET 2009 - olh@suse.de

- config.conf: readde -debug flavor for ppc64

-------------------------------------------------------------------
Tue Feb  3 11:51:37 CET 2009 - olh@suse.de

- patches.fixes/scsi-ibmvfc_prli_initiator_fix.patch:
  Better handle other FC initiators (bnc#471217 - LTC51238)

-------------------------------------------------------------------
Tue Feb  3 11:48:59 CET 2009 - mmarek@suse.cz

- scripts/wd-functions.sh: display master as "master", not "HEAD"
  or "".

-------------------------------------------------------------------
Mon Feb  2 22:13:03 CET 2009 - jeffm@suse.de

- patches.fixes/ath9k-fix-led_device_naming.diff: ath9k: fix
  led naming.
- patches.fixes/b43legacy-fix-led_device_naming.diff: b43legacy:
  fix led naming.
- patches.fixes/iwlwifi-fix-iwl-3945_led_device_naming.diff:
  iwlwifi: another led naming fix.
- patches.fixes/iwlwifi-fix-iwl-led_device_naming.diff: iwlwifi:
  fix led naming   .
- patches.fixes/rt2x00-fix-led_device_naming.diff: rt2x00:
  fix led naming.

-------------------------------------------------------------------
Mon Feb  2 21:20:36 CET 2009 - jeffm@suse.de

- Updated to 2.6.29-rc3-git3.
  - Eliminated 6 patches.

-------------------------------------------------------------------
Mon Feb  2 17:35:32 CET 2009 - jeffm@suse.de

- Updated to 2.6.29-rc3.
  - AppArmor is disabled.
  - Xen is disabled.
  - Eliminated 745 patches.

-------------------------------------------------------------------
Mon Feb  2 17:17:07 CET 2009 - jeffm@suse.de

- Enabled patches.suse/reiserfs_warning-reentrant

-------------------------------------------------------------------
Mon Feb  2 11:30:07 CET 2009 - rw@suse.de

- patches.fixes/xpc-pass-physical,
  patches.kabi/xpc-pass-physical:
  kABI: restore upstream patch, add ABI cover-up. (bnc#458811)

-------------------------------------------------------------------
Mon Feb  2 10:44:23 CET 2009 - olh@suse.de

- patches.fixes/serial-jsm-enable_ms.patch:
  Add enable_ms to jsm driver (bnc#471224 - LTC51066)

-------------------------------------------------------------------
Mon Feb  2 10:30:50 CET 2009 - olh@suse.de

- patches.arch/ppc-optimize-sync.patch:
  Optimise smp_{r,w}mb and mutex (bnc#471222 - LTC51356)

-------------------------------------------------------------------
Sat Jan 31 04:35:24 CET 2009 - gregkh@suse.de

- refresh patches for fuzz due to 2.6.27.14-rc1 import.

-------------------------------------------------------------------
Sat Jan 31 04:16:39 CET 2009 - gregkh@suse.de

- patches.kabi/abi-fix-add-epoll_devs-back-to-struct-user_struct.patch:
  ABI fix: add epoll_devs back to struct user_struct.

-------------------------------------------------------------------
Sat Jan 31 04:07:38 CET 2009 - gregkh@suse.de

- Update to 2.6.27.14-rc1
  - lots of security fixes
  - lots of bugfixes
  - obsoletes:
    - patches.drivers/alsa-virtuoso-no-eeprom-overwrite
    - patches.drivers/pata_via.c-support-vx855-and-future-chips-whose-ide-controller-use-0x0571.patch
    - patches.fixes/SUNRPC-Fix-autobind-on-cloned-rpc-clients.patch
    - patches.fixes/sysfs-fix-problems-with-binary-files.patch
    - patches.fixes/xpc-fix-NULL-deref
    - patches.fixes/xpc-write-barrier

-------------------------------------------------------------------
Fri Jan 30 09:15:04 CET 2009 - olh@suse.de

- patches.arch/ppc-pseries-migration_hang_fix.patch:
  Fix partition migration hang under load (bnc#470563 - LTC51153)

-------------------------------------------------------------------
Fri Jan 30 08:00:00 CET 2009 - olh@suse.de

- disable CONFIG_DEBUG_STACKOVERFLOW and CONFIG_DEBUG_STACK_USAGE
  on ppc/ppc64

-------------------------------------------------------------------
Fri Jan 30 01:24:09 CET 2009 - teheo@suse.de

- patches.drivers/libata-fix-EH-device-failure-handling: libata:
  fix EH device failure handling (bnc#470845).

-------------------------------------------------------------------
Thu Jan 29 21:02:44 CET 2009 - jjolly@suse.de

- patches.arch/s390-08-08-add_qdio_utilization.patch: zfcp:
  queue_full is lacking the entry for qdio utilization
  (bnc#466462).

-------------------------------------------------------------------
Thu Jan 29 18:45:32 CET 2009 - gregkh@suse.de

- add ability to debug kernel using USB debug connector.
- Update config files.
- patches.suse/usb-move-ehci-reg-def.patch: usb: move ehci
  reg def.
- patches.suse/x86-usb-debug-port-early-console-v4.patch: x86:
  usb debug port early console, v4.

-------------------------------------------------------------------
Thu Jan 29 11:43:32 CET 2009 - mmarek@suse.cz

- patches.kabi/abi-fix-add-s_syncing-back-to-struct-super_block.patch
  patches.kabi/abi-fix-add-wb_sync_hold-enum-writeback_sync_modes.patch
  patches.kabi/export-iwl_rx_allocate
  patches.kabi/sched-kabi-compat-hack.patch: Introduce
  patches.kabi/ for patches that only work around kabi issues and
  can be safely dropped at the next SP.

-------------------------------------------------------------------
Wed Jan 28 20:34:29 CET 2009 - agruen@suse.de

- patches.xen/xen-x86-mark_rodata_rw.patch: Add missing pageattr.c
  changes to pageattr-xen.c (bnc#439348).

-------------------------------------------------------------------
Wed Jan 28 18:50:59 CET 2009 - agruen@suse.de

- patches.suse/x86-mark_rodata_rw.patch: Add mark_rodata_rw()
  to un-protect read-only kernel code pages (bnc#439348).
- patches.xen/xen-x86-mark_rodata_rw.patch: xen specific part
  (bnc#439348).

-------------------------------------------------------------------
Wed Jan 28 15:59:27 CET 2009 - mmarek@suse.cz

- config/s390/s390: the -man package still fails for s390, disable
  it

-------------------------------------------------------------------
Wed Jan 28 14:27:18 CET 2009 - mmarek@suse.cz

- rpm/kernel-binary.spec.in: fix build of the -man subpackage on
  31bit s390

-------------------------------------------------------------------
Wed Jan 28 13:23:01 CET 2009 - mmarek@suse.cz

- fix kernel-default.ppc64 reference symsets

-------------------------------------------------------------------
Wed Jan 28 12:06:53 CET 2009 - jslaby@suse.cz

- patches.arch/x86_sgi_cpus4096-05-update-send_IPI_mask.patch:
  x86 cpumask: Updates to support NR_CPUS=4096 (bnc#425240
  FATE304266).
  [cpu_mask_to_apicid bigsmp fix]

-------------------------------------------------------------------
Wed Jan 28 08:16:54 CET 2009 - olh@suse.de

- patches.fixes/scsi-ibmvscsi-module_alias.patch:
  map scsi proc_name to module name (bnc#459933 - LTC50724)

-------------------------------------------------------------------
Tue Jan 27 23:33:09 CET 2009 - jeffm@suse.de

- Update config files: Disable ftrace in -debug on ppc64

-------------------------------------------------------------------
Tue Jan 27 23:16:03 CET 2009 - jeffm@suse.de

- config.conf: Added -debug flavor for ppc64.

-------------------------------------------------------------------
Tue Jan 27 13:40:53 CET 2009 - bwalle@suse.de

- patches.drivers/libfc-set-the-release-function.diff:
  Whitespace change.

-------------------------------------------------------------------
Tue Jan 27 09:05:30 CET 2009 - hare@suse.de

- patches.drivers/libfc-fix-read-IO-data-integrity: libfc:
  IO data integrity issue when a IO data frame lost (bnc#469536).

-------------------------------------------------------------------
Tue Jan 27 08:52:49 CET 2009 - jbeulich@novell.com

- re-enable patches.xen/xen3-e1000e_Export_set_memory_ro-rw.

-------------------------------------------------------------------
Tue Jan 27 07:44:18 CET 2009 - olh@suse.de

- update patches.arch/ppc-memoryless-nodes.patch:
  include prototype for PFN_UP() (bnc#462546 - LTC50009)

-------------------------------------------------------------------
Mon Jan 26 19:53:20 CET 2009 - kkeil@suse.de

- patches.suse/e1000e_Export_set_memory_ro-rw: Export
  set_memory_ro() and set_memory_rw() calls.
  readded to avoid kabi change

-------------------------------------------------------------------
Mon Jan 26 19:36:59 CET 2009 - jeffm@suse.de

- config.conf: Added kernel-vmi to i386.

-------------------------------------------------------------------
Mon Jan 26 19:08:43 CET 2009 - olh@suse.de

- update patches.arch/ppc-memoryless-nodes.patch:
  use PFN_UP() for end_pfn (bnc#462546 - LTC50009)

-------------------------------------------------------------------
Mon Jan 26 17:14:44 CET 2009 - mmarek@suse.cz

- kabi: import FCoE changes

-------------------------------------------------------------------
Mon Jan 26 17:00:44 CET 2009 - hare@suse.de

- patches.suse/dm-mpath-requeue-for-stopped-queue: disable
  wrong debug message again.

-------------------------------------------------------------------
Mon Jan 26 15:35:41 CET 2009 - rw@suse.de

- patches.fixes/taskstats-alignment:
  IA64: fill 'struct taskstats' on stack and 'memcpy' result to skb.
  (bnc#448410)

-------------------------------------------------------------------
Mon Jan 26 15:31:39 CET 2009 - olh@suse.de

- update patches.arch/ppc-memoryless-nodes.patch:
  fix calculation of reserve_size (bnc#462546 - LTC50009)

-------------------------------------------------------------------
Mon Jan 26 14:19:30 CET 2009 - kkeil@suse.de

- patches.fixes/disable-lro-per-default: Disable LRO per default
  in igb and ixgbe. (bnc#467519)

-------------------------------------------------------------------
Mon Jan 26 13:44:37 CET 2009 - jbeulich@novell.com

- Just comment out patches.xen/xen3-e1000e_* (to address build error)
  until disposition of their originals is known.

-------------------------------------------------------------------
Mon Jan 26 13:01:24 CET 2009 - kkeil@suse.de

- patches.fixes/sctp_do_not_use_stale_copy_of_sk: Do not use
  stale copy of sk. (bnc#440104)

-------------------------------------------------------------------
Mon Jan 26 12:52:21 CET 2009 - jblunck@suse.de

Renamed some patches so they get included in vanilla builds.
- patches.rpmify/firmware-path: Renamed.
- patches.rpmify/no-include-asm: Renamed.
- patches.suse/md-raid-metadata-PAGE_SIZE.patch: Renamed.

-------------------------------------------------------------------
Mon Jan 26 12:18:00 CET 2009 - olh@suse.de

- patches.suse/led_classdev.sysfs-name.patch: use correct name
  for /sys/devices/virtual/leds/ entries (bnc#468350)

-------------------------------------------------------------------
Mon Jan 26 12:15:15 CET 2009 - kkeil@suse.de

- patches.suse/e1000e_Export_set_memory_ro-rw: Delete.
- patches.suse/e1000e_allow_bad_checksum: Delete.
- patches.suse/e1000e_call_dump_eeprom: Delete.
- patches.suse/e1000e_ioremap_sanity_check: Delete.
- patches.suse/e1000e_use_set_memory_ro-rw_to_protect_flash_memory:
  Delete.
  Remove not mainline e1000e patches which were added to help with
  the e1000e NVM corruption - root issue is fixed

-------------------------------------------------------------------
Mon Jan 26 12:06:30 CET 2009 - kkeil@suse.de

- patches.drivers/tg3_libphy_workaround: tg3 libphy workaround.
  (bnc#468725)

-------------------------------------------------------------------
Mon Jan 26 09:17:49 CET 2009 - hare@suse.de

- supported.conf: Correct spelling for dm-least-pending
  path checker.

-------------------------------------------------------------------
Mon Jan 26 09:16:31 CET 2009 - hare@suse.de

- patches.suse/dm-mpath-check-info-before-access: Kernel Oops
  during path failover (bnc#458393).

-------------------------------------------------------------------
Sun Jan 25 02:07:17 CET 2009 - gregkh@suse.de

- refresh patch fuzz now that 2.6.27.13 is in tree

-------------------------------------------------------------------
Sun Jan 25 01:59:30 CET 2009 - gregkh@suse.de

- Update to final version of 2.6.27.13

-------------------------------------------------------------------
Sat Jan 24 23:24:49 CET 2009 - gregkh@suse.de

- dynamic debugging fixes backported from upstream:
- patches.drivers/driver-core-add-newlines-to-debugging-enabled-disabled-messages.patch:
  driver core: add newlines to debugging enabled/disabled
  messages.
- patches.drivers/driver-core-fix-dynamic_debug-cmd-line-parameter.patch:
  Driver core: fix 'dynamic_debug' cmd line parameter.
- patches.drivers/driver-core-fix-using-ret-variable-in-unregister_dynamic_debug_module.patch:
  driver core: fix using 'ret' variable in
  unregister_dynamic_debug_module.

-------------------------------------------------------------------
Sat Jan 24 17:51:17 CET 2009 - jbohac@suse.cz

- patches.arch/x86_64-hpet-64bit-timer.patch: 
  (fix return of an unitialized value (bnc#469017)

-------------------------------------------------------------------
Sat Jan 24 11:29:02 CET 2009 - mmarek@suse.cz

- update kabi files: ignore changes in struct pcie_link_state as
  it is an internal structure only.

-------------------------------------------------------------------
Sat Jan 24 11:26:16 CET 2009 - mmarek@suse.cz

- patches.suse/genksyms-add-override-flag.diff: genksyms: add
  --override flag.
- rpm/kernel-binary.spec.in: set KBUILD_OVERRIDE=1

-------------------------------------------------------------------
Sat Jan 24 01:25:44 CET 2009 - ghaskins@suse.de

- patches.fixes/sched-kabi-compat-hack.patch: sched: leave
  RT_GROUP_SCHED structure components intact to preserve kABI.

 broke kabi with fix for 456542

-------------------------------------------------------------------
Sat Jan 24 00:35:12 CET 2009 - trenn@suse.de

- patches.fixes/cpufreq_export_latency.patch: CPUFREQ: Introduce
  /sys/devices/system/cpu/cpu*/cpufreq/cpuinfo_transition_latency
  (bnc#464461).
- patches.fixes/cpufreq_ondemand_adjust_sampling_rate_limit.patch:
  CPUFREQ: ondemand/conservative: sanitize sampling_rate
  restrictions (bnc#464461).
- patches.fixes/cpufreq_ondemand_performance_optimise_default_settings.patch:
  CPUFREQ: ondemand: Limit default sampling rate to 300ms
  max. (bnc#464461).
- patches.fixes/x86_cpufreq_powernow-k8_acpi_latency_values.patch:
  X86 powernow-k8 cpufreq: Get transition latency from acpi _PSS
  object (bnc#464461).

-------------------------------------------------------------------
Fri Jan 23 20:29:24 CET 2009 - jeffm@suse.de

- patches.fixes/xfs-dmapi-fixes: xfs/dmapi: fix crash on mount
  (bnc#458027).

-------------------------------------------------------------------
Fri Jan 23 20:19:33 CET 2009 - ghaskins@suse.de

- Update config files: Disable RT_GROUP_SCHED (bnc#456542).

  The RT_GROUP_SCHED feature is experimental and clearly broken, so
  lets turn it off for now.

-------------------------------------------------------------------
Fri Jan 23 16:51:40 CET 2009 - jeffm@suse.de

- patches.fixes/hpilo-open-close-fix: hpilo open/close fix
  (bnc#466517).

-------------------------------------------------------------------
Fri Jan 23 15:59:44 CET 2009 - hare@suse.de

- patches.suse/dm-mpath-requeue-for-stopped-queue: Handle I/O
  on stopped queues correctly (bnc#458393).

-------------------------------------------------------------------
Fri Jan 23 15:34:11 CET 2009 - jbenc@suse.cz

- patches.suse/mnt-want-write-speedup.patch,
  patches.suse/mnt_clone_write.patch: modified not to break kABI,
  enabled (bnc#436953).

-------------------------------------------------------------------
Fri Jan 23 15:08:39 CET 2009 - jbenc@suse.cz

- patches.fixes/iwlagn-fix-rfkill.patch: iwlagn: fix hw-rfkill
  while the interface is down (bnc#446158).

-------------------------------------------------------------------
Fri Jan 23 14:59:57 CET 2009 - mmarek@suse.cz

- kabi/severities: temporarily enable changes in FcOE modules.

-------------------------------------------------------------------
Fri Jan 23 11:55:18 CET 2009 - hare@suse.de

- patches.arch/s390-08-06-personality.patch: kernel: setting 32
  bit personality doesn't work (bnc#466462).
- patches.arch/s390-08-07-compat_wrappers.patch: kernel:
  Add missing wrapper functions for 31 bit compat
  syscalls. (bnc#466462,LTC#51229).
- patches.fixes/block-leave-the-request-timeout-timer-running:
  Delete obsolete patch.

-------------------------------------------------------------------
Fri Jan 23 11:42:28 CET 2009 - bwalle@suse.de

- patches.drivers/fcoe-change-fcoe_sw-sg_tablesi.diff: change
  fcoe_sw sg_tablesize to SG_ALL (bnc #459142).
- patches.drivers/fcoe-check-return-for-fc_set_m.diff: check
  return for fc_set_mfs (bnc #459142).
- patches.drivers/fcoe-fix-frame-length-validati.diff: fix frame
  length validation in the early receive path (bnc #459142).
- patches.drivers/fcoe-fix-incorrect-use-of-struct-module.diff:
  fcoe: fix incorrect use of struct module (bnc #468051).
- patches.drivers/fcoe-improved-load-balancing-i.diff: improved
  load balancing in rx path (bnc #459142).
- patches.drivers/fcoe-logoff-of-the-fabric-when.diff: Logoff
  of the fabric when destroying interface (bnc #459142).
- patches.drivers/fcoe-remove-warn_on-in-fc_set.diff: remove
  WARN_ON in fc_set_mfs (bnc #459142).
- patches.drivers/fcoe-user_mfs-is-never-used.diff: user_mfs is
  never used (bnc #459142).
- patches.drivers/libfc-add-fc_disc-c-locking-co.diff: Add
  fc_disc.c locking comment block (bnc #459142).
- patches.drivers/libfc-ensure-correct-device_pu.diff: libfc:
  Ensure correct device_put/get usage (round 2).
- patches.drivers/libfc-fix-rport-recursive-lock.diff: libfc:
  Fix rport recursive lock on rport mutex (bnc #459142).
- patches.drivers/libfc-handle-rrq-exch-timeout.diff: libfc:
  handle RRQ exch timeout (bnc #465596).
- patches.drivers/libfc-improve-fc_lport-c-locki.diff: Improve
  fc_lport.c locking comment block (bnc #459142).
- patches.drivers/libfc-improve-fc_rport-c-locki.diff: Improve
  fc_rport.c locking comment block (459142).
- patches.drivers/libfc-make-fc_disc-inline-with.diff: make
  fc_disc inline with the fc_lport structure (bnc #459142).
- patches.drivers/libfc-make-rscn-parsing-more-r.diff: make RSCN
  parsing more robust (bnc #459142).
- patches.drivers/libfc-make-sure-we-access-the.diff: make sure
  we access the CRC safely (bnc #459142).
- patches.drivers/libfc-pass-lport-in-exch_mgr_r.diff: libfc:
  Pass lport in exch_mgr_reset (bnc #465596).
- patches.drivers/libfc-remove-debug-print-state.diff: libfc:
  Remove debug print statement, too verbose (bnc #459142).
- patches.drivers/libfc-set-the-release-function.diff: Set
  the release function for the rport's kobject (round 2)
  (bnc #459142).
- patches.drivers/libfc-updated-comment-for-orde.diff: updated
  comment for order of em and ex locks (bnc #459142).
- patches.drivers/libfc-updated-libfc-fcoe-modul.diff: updated
  libfc fcoe module ver to 1.0.6 (bnc #459142).
- patches.drivers/libfc-use-an-operations-struct.diff: use an
  operations structure for rport callbacks (bnc #459142).
- patches.drivers/libfc-when-rport-goes-away-re.diff: libfc:
  when rport goes away (re-plogi), clean up exchanges to/from
  rport (bnc #465596).
- patches.drivers/libfc_locking.diff: libfc, fcoe: fixed locking
  issues with lport->lp_mutex around lport->link_status (bnc
  #468053).
- patches.drivers/libfc_rport.diff: libfc: rport retry on LS_RJT
  from certain ELS (bnc #468054).

-------------------------------------------------------------------
Fri Jan 23 11:36:44 CET 2009 - hare@suse.de

- patches.fixes/qla2xxx-check-fc-rport-validity:
  qla2xxx: added check for fcport is valid in
  qla2x00_terminate_rport_io(). (bnc#467624).

-------------------------------------------------------------------
Fri Jan 23 11:01:59 CET 2009 - tiwai@suse.de

- patches.drivers/alsa-hda-gateway-t1616-quirk: ALSA: hda -
  Add quirk for Gateway T1616 laptop (bnc#467597).
- patches.drivers/alsa-hda-hp-dv4-quirk: ALSA: hda - Add model
  entry for HP dv4.
- patches.drivers/alsa-hda-intel-d945-ref-quirk: ALSA: hda -
  Add model=ref for Intel board with STAC9221 (bnc#406529).

-------------------------------------------------------------------
Fri Jan 23 10:48:16 CET 2009 - hare@suse.de

- patches.fixes/blk-leave-sync-timer-running: block: Rediff
- patches.fixes/block-use-round_jiffies_up: Block: use
  round_jiffies_up() (bnc#464155).
- Add missing patches to series.conf:
  patches.fixes/round-jiffies-up
  patches.fixes/block-use-round_jiffies_up
  patches.fixes/block-fix-blk_start_queueing
  patches.fixes/suppress-buffer-IO-errors
  patches.fixes/block-optimizations-in-blk_rq_timed_out_timer
  patches.fixes/block-add-comment-in-blk_rq_timed_out

-------------------------------------------------------------------
Fri Jan 23 07:51:35 CET 2009 - olh@suse.de

- update patches.fixes/scsi-ibmvscsi-vio_leak.patch:
  handle also drivers/scsi/ibmvscsi/ibmvfc.c

-------------------------------------------------------------------
Fri Jan 23 06:41:18 CET 2009 - sjayaraman@suse.de

- patches.fixes/cifs-fix-oops-on-ipv6-mount: cifs: make sure we
  allocate enough storage for socket address (467691).

-------------------------------------------------------------------
Fri Jan 23 05:57:48 CET 2009 - gregkh@suse.de

- patches.kernel.org/abi-fix-add-wb_sync_hold-enum-writeback_sync_modes.patch:
  ABI fix: add WB_SYNC_HOLD enum writeback_sync_modes.

-------------------------------------------------------------------
Fri Jan 23 05:08:48 CET 2009 - gregkh@suse.de

- patches.kernel.org/abi-fix-add-s_syncing-back-to-struct-super_block.patch:
  ABI fix: add s_syncing back to struct super_block.

-------------------------------------------------------------------
Fri Jan 23 02:26:30 CET 2009 - gregkh@suse.de

- update to 2.6.27.13-rc1:
  - security updates
  - lots of bugfixes
  - obsoletes:
    - patches.arch/ppc-fix_hugepage_check.patch
    - patches.drivers/alsa-hda-ad1986a-laptop-eapd-model-back
    - patches.drivers/alsa-hda-samsung-q45-quirk
    - patches.fixes/security-introduce-missing-kfree.patch
    - patches.fixes/xpc-fix-heartbeat
- Update config files.

-------------------------------------------------------------------
Thu Jan 22 23:55:10 CET 2009 - kkeil@suse.de

- patches.drivers/e1000-fix-shared-emc.patch: e1000: fix bug
  with shared interrupt during reset (bnc#396687)

-------------------------------------------------------------------
Thu Jan 22 22:43:48 CET 2009 - tonyj@suse.de

- patches.fixes/revert-bgcolor-line-feed-93f78da4.patch: Revert
  "vt: fix background color on line feed" (bnc#418613).

-------------------------------------------------------------------
Thu Jan 22 19:28:06 CET 2009 - jbenc@suse.cz

- patches.fixes/iwlwifi-fix-rs_get_rate-oops.patch: iwlwifi:
  fix rs_get_rate WARN_ON() (bnc#456002).
- Reordered wireless patches to group together patches touching the same
  driver.

-------------------------------------------------------------------
Thu Jan 22 19:13:20 CET 2009 - bphilips@suse.de

- patches.drivers/disable-catas_reset-by-default-to-avoid-problems-with-eeh.patch:
  disable catas_reset by default to avoid problems with EEH
  (bnc#456389).

-------------------------------------------------------------------
Thu Jan 22 17:42:04 CET 2009 - rw@suse.de

- patches.fixes/xpc-pass-physical:
  fixed kABI breakage. (bnc#458811)

-------------------------------------------------------------------
Thu Jan 22 15:58:54 CET 2009 - bwalle@suse.de

- scripts/tar-up_and_run_mbuild.sh: s390 (the 31 bit variant) is
  not an important spec file.

-------------------------------------------------------------------
Thu Jan 22 15:50:44 CET 2009 - jbenc@suse.cz

- patches.fixes/mac80211-add-direct-probe.patch: fixed kABI
  breakage, reenabled.

-------------------------------------------------------------------
Thu Jan 22 15:29:07 CET 2009 - mmarek@suse.cz

- rpm/modversions: eat the "override" keyword before parsing the
  symbol definition.

-------------------------------------------------------------------
Thu Jan 22 14:14:03 CET 2009 - olh@suse.de

- patches.fixes/scsi-ibmvscsi-vio_leak.patch:
  Correct VIO bus/device CMO accounting problems (bnc#468304 - LTC51205)

-------------------------------------------------------------------
Thu Jan 22 14:03:12 CET 2009 - olh@suse.de

- patches.suse/of_platform_driver.module-owner.patch:
  add missing module symlink to /sys/bus/*/driver/*
  in struct of_platform_driver.

-------------------------------------------------------------------
Thu Jan 22 13:29:23 CET 2009 - kkeil@suse.de

- patches.drivers/ixgbe_DCB_compile_err.patch: DCB compile
  error fix - new version from Intel  (bnc#465923)

-------------------------------------------------------------------
Thu Jan 22 12:58:06 CET 2009 - jbohac@suse.cz

- patches.arch/x86_64-hpet-64bit-timer.patch: allow 64-bit mode
  for HPET Timer0 (bnc#456700).
  (fix compilation on i386 and add hpet64 to kernel-parameters.txt)

-------------------------------------------------------------------
Thu Jan 22 12:25:59 CET 2009 - jbohac@suse.cz

- patches.arch/x86_64-hpet-64bit-timer.patch: allow 64-bit mode
  for HPET Timer0 (bnc#456700).

-------------------------------------------------------------------
Thu Jan 22 12:10:39 CET 2009 - rw@suse.de

- patches.fixes/xpc-pass-physical:
  sgi-xpc: need to pass the physical address, not virtual. (bnc#458811)
- patches.fixes/xpc-fix-heartbeat:
  sgi-xpc: eliminate false detection of no heartbeat. (bnc#464545)

-------------------------------------------------------------------
Thu Jan 22 11:28:20 CET 2009 - jkosina@suse.de

- patches.fixes/input-add-nomux-dell-vostro-1510.patch: Input:
  add Dell Vostro 1510 to nomux list (bnc#404881).

-------------------------------------------------------------------
Thu Jan 22 10:30:46 CET 2009 - jblunck@suse.de

- scripts/compute-PATCHVERSION.sh: Fix SRCVERSION parsing (bnc#465113).

-------------------------------------------------------------------
Thu Jan 22 10:02:42 CET 2009 - tiwai@suse.de

- patches.drivers/alsa-hda-add-volume-offset: ALSA: hda - Add
  extra volume offset to standard volume amp macros (bnc#466428).
- patches.drivers/alsa-hda-stac-reduce-volume-scale: ALSA: hda -
  Halve too large volume scales for STAC/IDT codecs (bnc#466428).

-------------------------------------------------------------------
Thu Jan 22 09:25:52 CET 2009 - hare@suse.de

- patches.drivers/lpfc-8.2.8.12-update: Update lpfc from 8.2.8.11
  to 8.2.8.12 (bnc#467713).

-------------------------------------------------------------------
Thu Jan 22 01:58:48 CET 2009 - jeffm@suse.de

- patches.fixes/reiserfs-debug-1036: fix missing jl arg

-------------------------------------------------------------------
Wed Jan 21 21:09:15 CET 2009 - mmarek@suse.cz

- rpm/kernel-binary.spec.in: delete duplicate error message in the
  kabi checks

-------------------------------------------------------------------
Wed Jan 21 20:04:30 CET 2009 - jeffm@suse.de

- patches.fixes/remove_kernel_physical_mapping_init_from_init:
  move kernel_physical_mapping_init to __meminit (bnc#467474).

-------------------------------------------------------------------
Wed Jan 21 19:56:34 CET 2009 - jbenc@suse.cz

- patches.fixes/mac80211-add-direct-probe.patch: disabled, as it changes
  kABI.

-------------------------------------------------------------------
Wed Jan 21 19:46:46 CET 2009 - gregkh@suse.de

- patches.fixes/security-introduce-missing-kfree.patch: security:
  introduce missing kfree (bnc#467322).
- patches.fixes/sysfs-fix-problems-with-binary-files.patch:
  sysfs: fix problems with binary files.

-------------------------------------------------------------------
Wed Jan 21 19:35:32 CET 2009 - rw@suse.de

- patches.arch/ia64-page-migration.fix:
  fix deadlock caused by cpe_migrate.ko and mark it supported.
  (bnc#464676)

-------------------------------------------------------------------
Wed Jan 21 19:23:31 CET 2009 - jeffm@suse.de

- patches.fixes/sn-irq-affinity: sn2: preserve irq affinity set
  in PROM (bnc#457679).

-------------------------------------------------------------------
Wed Jan 21 19:15:43 CET 2009 - jeffm@suse.de

- patches.fixes/uv_zalias_support: uv: Support for non-nasid 0
  systems (bnc#458869).

-------------------------------------------------------------------
Wed Jan 21 19:12:47 CET 2009 - jeffm@suse.de

- patches.fixes/xpc-fix-NULL-deref: sgi-xpc: Remove NULL pointer
  dereference. (bnc#466563).
- patches.fixes/xpc-write-barrier: sgi-xpc: ensure flags are
  updated before bte_copy (bnc#466563).

-------------------------------------------------------------------
Wed Jan 21 19:06:26 CET 2009 - jbenc@suse.cz

- patches.fixes/ipw2200-workaround-firmware-restarts-when-scanning.patch:
  ipw2200: fix scanning while associated (bnc#459067).

-------------------------------------------------------------------
Wed Jan 21 19:01:41 CET 2009 - jbenc@suse.cz

- patches.fixes/iwl3945-fix-rfkill.patch: iwl3945: report
  killswitch changes even if the interface is down (bnc#446013).

-------------------------------------------------------------------
Wed Jan 21 18:51:54 CET 2009 - jbenc@suse.cz

- patches.fixes/mac80211-add-direct-probe.patch: mac80211:
  add direct probe before association (bnc#461889).

-------------------------------------------------------------------
Wed Jan 21 16:38:10 CET 2009 - hare@suse.de

- patches.drivers/mptsas-discover-all-devices: mptsas driver
  fails to discover devices (bnc#459932).

-------------------------------------------------------------------
Wed Jan 21 14:04:08 CET 2009 - jbeulich@novell.com

- Update Xen patches to 2.6.27.12.
- patches.xen/764-netback-foreign-pages.patch: netback: handle
  non-netback foreign pages.
- patches.xen/769-evtchn-CPU-offline.patch: evtchn: Fix CPU offlining
  to switch all affected ports belonging to a particular /dev/evcthn
  user.
- patches.xen/gso-size-check.patch: gso: Ensure that the packet
  is long enough.
- patches.xen/xen-S3-MSI: fix Dom0 resume from S3 when MSI is
  in use (bnc#435596).
- patches.xen/xen3-e1000e_ioremap_sanity_check: ioremap sanity
  check to catch mapping requests exceeding the BAR sizes
  (bnc#425480).
- patches.xen/xen3-x86-fix-kmap-contig.patch: x86: contiguous
  kmap fix (bnc#449812).

-------------------------------------------------------------------
Wed Jan 21 12:08:54 CET 2009 - olh@suse.de

- update patches.suse/radeon-monitor-jsxx-quirk.patch:
  implement correct model matching

-------------------------------------------------------------------
Wed Jan 21 10:20:05 CET 2009 - olh@suse.de

- update patches.suse/dm-mpath-tracking-nr-bytes:
  lpp_end_io gets nr_bytes as third arg

-------------------------------------------------------------------
Wed Jan 21 10:04:08 CET 2009 - olh@suse.de

- update patches.suse/radeon-monitor-jsxx-quirk.patch:
  match all JSxx/QSxx models based on the first 4 chars in 'model'

-------------------------------------------------------------------
Wed Jan 21 08:09:10 CET 2009 - olh@suse.de

- update patches.arch/ppc-axon-missing-msi-workaround-5.diff:
  Fix MSI after kexec (bnc#467633)

-------------------------------------------------------------------
Tue Jan 20 21:01:18 CET 2009 - gregkh@suse.de

- clean up patch fuzz after 2.6.27.12 inclusion.

-------------------------------------------------------------------
Tue Jan 20 20:50:47 CET 2009 - gregkh@suse.de

- Update to the real 2.6.27.12

-------------------------------------------------------------------
Tue Jan 20 17:00:55 CET 2009 - jeffm@suse.de

- patches.suse/reiserfs_warning-reentrant: reiserfs: eliminate
  reiserfs_warning from uniqueness functions; Fixes deadlock.

-------------------------------------------------------------------
Tue Jan 20 16:39:35 CET 2009 - olh@suse.de

- patches.drivers/cxgb3-ser.patch:
  reset the adapter on fatal error (bnc#466062 - LTC51042)

-------------------------------------------------------------------
Tue Jan 20 15:24:43 CET 2009 - jjolly@suse.de

- patches.arch/s390-08-03-iucv-cpu-hotremove.diff: iucv: failing
  cpu hot remove for inactive iucv (bnc#466462,LTC#51104).
- patches.arch/s390-08-04-compat-sigaltstack.diff:
  kernel: 31 bit compat sigaltstack syscall fails with
  -EFAULT. (bnc#466462,LTC#50888).
- patches.arch/s390-08-05-af_iucv-msgpeek-fix.patch:
  af_iucv: System hang if recvmsg() is used with MSG_PEEK
  (bnc#466462,LTC#51136).

-------------------------------------------------------------------
Tue Jan 20 15:15:19 CET 2009 - hare@suse.de

- patches.suse/dm-mpath-accept-failed-paths: Only accept
  non-existing paths when adding failed paths (bnc#467579)

-------------------------------------------------------------------
Tue Jan 20 12:19:52 CET 2009 - mmarek@suse.cz

- rpm/kernel-source.spec.in: set CONFIG_DEBUG_INFO=y in the
  packaged .configs if builfing debug packages (bnc#460887)

-------------------------------------------------------------------
Mon Jan 19 16:40:39 CET 2009 - mmarek@suse.cz

- rpm/kernel-binary.spec.in: set %tolerate_kabi_changes to 6

-------------------------------------------------------------------
Mon Jan 19 16:40:11 CET 2009 - mmarek@suse.cz

- patches.suse/export-iwl_rx_allocate: reintroduce
  EXPORT_SYMBOL(iwl_rx_allocate).

-------------------------------------------------------------------
Mon Jan 19 13:56:20 CET 2009 - mmarek@suse.cz

- import SLE11 RC2 reference kabi

-------------------------------------------------------------------
Mon Jan 19 11:35:12 CET 2009 - hare@suse.de

- patches.drivers/mpt-return-all-sense-data: MPT Fusion doesn't
  return all sense data (bnc#466179).

-------------------------------------------------------------------
Sat Jan 17 00:20:49 CET 2009 - gregkh@suse.de

- Update to 2.6.27.12-rc2

-------------------------------------------------------------------
Fri Jan 16 17:46:11 CET 2009 - od@suse.de

- patches.arch/x86-call-boot-IRQ-quirks-at-end-of-device-init-and-during-resume.patch:
  call boot IRQ quirks at end of device init and during resume.
- patches.arch/x86-disable-AMD-ATI-boot-interrupt-generation.patch:
  update to upstream variant of this patch:
    - integrate an older quirk to make IO-APIC mode work on AMD
      8131 rev. A0 and B0
    - fix boot IRQ disabling logic for AMD 813x
    - remove unneeded code for AMD SB700S

-------------------------------------------------------------------
Fri Jan 16 16:09:26 CET 2009 - jbeulich@novell.com

- patches.arch/x86-fix-kmap-contig.patch: x86: contiguous kmap
  fix (bnc#449812).

-------------------------------------------------------------------
Fri Jan 16 10:55:12 CET 2009 - olh@suse.de

- enable mptsas in kdump kernel to allow crashdump on QS2x blades

-------------------------------------------------------------------
Fri Jan 16 08:44:42 CET 2009 - tiwai@suse.de

Fix STAC925x patch again
- patches.drivers/alsa-hda-stac925x-init-fix: ALSA: hda - Fix
  (yet more) STAC925x issues (bnc#460478).

-------------------------------------------------------------------
Fri Jan 16 07:03:59 CET 2009 - jjolly@suse.de

- patches.arch/s390-08-01-cio-fix-mp-mode.diff: cio: fix
  subchannel multipath mode setup (bnc#466462,LTC#51047).
- patches.arch/s390-08-02-zfcp-gpn-align-fix.diff: zfcp: fix
  memory alignment for GPN_FT requests. (bnc#466462).

-------------------------------------------------------------------
Thu Jan 15 23:53:36 CET 2009 - gregkh@suse.de

- Update config files for vanilla kernel versions due to new config
  option added in 2.6.27.12-rc1.

-------------------------------------------------------------------
Thu Jan 15 23:47:39 CET 2009 - gregkh@suse.de

- Update to 2.6.27.12-rc1:
  - security fixes
  - fixes CVE-2009-0029
  - bug fixes all over the place.
  - obsoletes the following patches:
    - patches.arch/ppc-cmm_no_kdump.patch
    - patches.drivers/alsa-caiaq-midi-oops-fix
    - patches.drivers/alsa-hda-hp-6730b-quirk
    - patches.drivers/ibmvfc-host_init_delay.patch
    - patches.drivers/ibmvfc-improve_sync_events.patch
    - patches.fixes/PCI-Suspend-and-resume-PCI-Express-ports-with-interrupts-disabled.patch
    - patches.fixes/PCI-handle-PCI-state-saving-with-interrupts-disabled.patch
    - patches.fixes/fs-symlink-write_begin-allocation-context-fix.patch
    - patches.fixes/mm-lockless-pagecache-barrier.patch
    - patches.fixes/pci-rework-suspend-of-devices-with-no-drivers.patch
    - patches.fixes/uv-remove-erroneous-BAU-init
- Update config files.

-------------------------------------------------------------------
Thu Jan 15 11:37:26 CET 2009 - tiwai@suse.de

- patches.drivers/alsa-virtuoso-no-eeprom-overwrite: sound:
  virtuoso: do not overwrite EEPROM on Xonar D2/D2X (bnc#462365).

-------------------------------------------------------------------
Thu Jan 15 11:16:35 CET 2009 - bwalle@suse.de

- patches.suse/s390-System.map.diff:
  Strip L2^B symbols (bnc #456682).

-------------------------------------------------------------------
Thu Jan 15 11:09:29 CET 2009 - tiwai@suse.de

- patches.drivers/alsa-hda-gateway-fix: ALSA: patch_sigmatel:
  Add missing Gateway entries and autodetection (bnc#460478).
- patches.drivers/alsa-hda-gateway-fix2: ALSA: hda - More fixes
  on Gateway entries (bnc#460478).
- patches.drivers/alsa-hda-hp-dv5-mic-fix: ALSA: hda - Fix HP
  dv5 mic input (bnc#462913).
- patches.drivers/alsa-hda-hp-dv5-quirk: ALSA: hda - Add quirk
  for another HP dv5 (bnc#462913).
- patches.drivers/alsa-hda-idt92hd83-fix-typo: ALSA: hda -
  Fix a typo.
- patches.drivers/alsa-hda-samsung-q45-quirk: ALSA: hda - Add
  automatic model setting for Samsung Q45.
- patches.drivers/alsa-hda-seek-for-codec-id: ALSA: hda - Add
  a new function to seek for a codec ID (bnc#460478).
- patches.drivers/alsa-hda-sigmatel-no-hp-reset: ALSA: hda -
  Don't reset HP pinctl in patch_sigmatel.c (bnc#460478).
- patches.drivers/alsa-hda-stac925x-init-fix: ALSA: hda - Fix
  missing initialization of NID 0x0e for STAC925x (bnc#460478).

-------------------------------------------------------------------
Thu Jan 15 08:40:13 CET 2009 - olh@suse.de

- patches.arch/ppc-fix_hugepage_check.patch:
  is_hugepage_only_range() must account for both 4kB and 64kB
  slices (bnc#466229 - LTC51063)

-------------------------------------------------------------------
Wed Jan 14 23:23:42 CET 2009 - jeffm@suse.de

- Update config files: Disabled PARAVIRT on vanilla and LGUEST.

-------------------------------------------------------------------
Wed Jan 14 23:07:16 CET 2009 - jeffm@suse.de

- Enabled patches.suse/unlock_page-speedup.patch

-------------------------------------------------------------------
Wed Jan 14 22:00:49 CET 2009 - rjw@suse.de

- patches.fixes/PCI-PM-Split-PCI-Express-port-suspend-resume.patch:
  PCI PM: Split PCI Express port suspend-resume (bnc#455926).
- patches.fixes/PCI-Suspend-and-resume-PCI-Express-ports-with-interrupts-disabled.patch:
  PCI: Suspend and resume PCI Express ports with interrupts
  disabled (bnc#455926).
- patches.fixes/PCI-handle-PCI-state-saving-with-interrupts-disabled.patch:
  PCI: handle PCI state saving with interrupts disabled
  (bnc#455926).
- patches.fixes/pci-rework-suspend-of-devices-with-no-drivers.patch:
  PCI: Rework default handling of suspend and resume (bnc#455926).

-------------------------------------------------------------------
Wed Jan 14 19:38:29 CET 2009 - jeffm@suse.de

- Update config files: Disable PARAVIRT.

-------------------------------------------------------------------
Wed Jan 14 19:20:29 CET 2009 - gregkh@suse.de

- refresh patches for fuzz due to update to 2.6.27.11

-------------------------------------------------------------------
Wed Jan 14 19:02:21 CET 2009 - gregkh@suse.de

- Update to final version of 2.6.27.11

-------------------------------------------------------------------
Wed Jan 14 16:38:47 CET 2009 - kkeil@suse.de

- patches.drivers/ixgbe-dcb-setstate.patch: Bugfix for ixgbe
  and kernel DCB netlink code. (bnc#458194)
- patches.drivers/ixgbe_DCB_compile_err.patch: DCB compile
  error fix. (bnc#465923)
- Update config files.

-------------------------------------------------------------------
Wed Jan 14 15:56:58 CET 2009 - trenn@suse.de

- patches.fixes/acpi_irq_quirk_pci_irq_derive.patch: Delete.
It came out that this is an already fixed BIOS bug. The quirk
is not needed anymore.

-------------------------------------------------------------------
Wed Jan 14 14:53:51 CET 2009 - trenn@suse.de

- patches.fixes/acpi_fix_double_slash_root_prefix_handling.patch:
  In AcpiNsGetInternalNameLength, skip the redundant backslash
  of RootPrefix (http://bugzilla.kernel.org/show_bug.cgi?id=11541
  http://www.acpica.org/bugzilla/show_bug.cgi?id=739).
- patches.fixes/acpi_video_always_update_sys.patch: video: always
  update the brightness when poking "brightness" (bnc#450149).
- patches.fixes/acpi_video_handle_reversed_brightness_info.patch:
  ACPI: video: Fix reversed brightness behavior on ThinkPad SL
  series (bnc#450149).

-------------------------------------------------------------------
Wed Jan 14 08:45:29 CET 2009 - olh@suse.de

- patches.fixes/sched-fix-__load_balance_iterator-for-cfs-with-on.patch:
  fix __load_balance_iterator() for cfs with only one task
  (bnc#457594 - LTC50544)

-------------------------------------------------------------------
Wed Jan 14 08:32:32 CET 2009 - olh@suse.de

- patches.fixes/xfs-redirty-ENOSPC.patch: Re-dirty pages on
  ENOSPC when converting delayed allocations (bnc#433112 - LTC48749)

-------------------------------------------------------------------
Wed Jan 14 04:33:33 CET 2009 - npiggin@suse.de

- Added guarded patches:
- patches.suse/mnt-want-write-speedup.patch: fs: mnt_want_write
  speedup (bnc#436953).
- patches.suse/mnt_clone_write.patch: fs: introduce
  mnt_clone_write (bnc#436953).
- patches.suse/unlock_page-speedup.patch: mm: unlock_page speedup
  (bnc#436953).

-------------------------------------------------------------------
Wed Jan 14 00:51:58 CET 2009 - gregkh@suse.de

- Update config files.
- patches.drivers/add-via-chrome9-drm-support.patch: add Via
  chrome9 drm support.

-------------------------------------------------------------------
Wed Jan 14 00:29:20 CET 2009 - gregkh@suse.de

- patches.drivers/pata_via.c-support-vx855-and-future-chips-whose-ide-controller-use-0x0571.patch:
  pata_via.c: Support VX855 and future chips whose IDE controller
  use 0x0571..

-------------------------------------------------------------------
Tue Jan 13 16:46:08 CET 2009 - hare@suse.de

- patches.fixes/scsi-restart-lookup-by-target: Modify patch
  after suggestions from James Bottomley (bnc#465346).

-------------------------------------------------------------------
Tue Jan 13 14:54:58 CET 2009 - hare@suse.de

- patches.fixes/scsi-restart-lookup-by-target: Restart
  scsi_device_lookup_by_target() (bnc#465346).

-------------------------------------------------------------------
Tue Jan 13 10:43:59 CET 2009 - olh@suse.de

- update patches.drivers/cxgb3-Allocate-multiqueues-at-init-time:
  Allow multiqueue setting in MSI-X mode only (bnc#464351 - LTC50966)

-------------------------------------------------------------------
Tue Jan 13 08:55:32 CET 2009 - olh@suse.de

- patches.drivers/cxgb3i-mainline.patch: fixes bug in tag release
  and sync-up cxgb3i with mainline state (bnc#464508 - LTC50816)

-------------------------------------------------------------------
Tue Jan 13 05:25:12 CET 2009 - gregkh@suse.de

- Update to 2.6.27.11-rc1:
  - lots of minor fixes
  - obsoletes:
    - patches.fixes/md-bitmap-read-do-not-overflow
    - patches.suse/scsi-scsi_transport_srp-shost_data.patch

-------------------------------------------------------------------
Mon Jan 12 20:09:42 CET 2009 - gregkh@suse.de

- supported.conf: add kernel/drivers/acpi/acpi_memhotplug as supported

-------------------------------------------------------------------
Mon Jan 12 19:06:00 CET 2009 - mmarek@suse.cz

- rpm/kernel-source.spec.in, rpm/source-post.sh: handle arch
  symlinks like i586 -> i386 in /usr/src/linux-obj.

-------------------------------------------------------------------
Mon Jan 12 18:39:57 CET 2009 - gregkh@suse.de

- supported.conf: updated staging and other drivers

-------------------------------------------------------------------
Mon Jan 12 18:11:10 CET 2009 - kkeil@suse.de

- patches.drivers/r8169-Tx-performance-tweak-helper: r8169:
  Tx performance tweak helper.
- patches.drivers/r8169-add-8168-8101-registers-description:
  r8169: add 8168/8101 registers description.
- patches.drivers/r8169-add-hw-start-helpers-for-the-8168-and-the-8101:
  r8169: add hw start helpers for the 8168 and the 8101.
- patches.drivers/r8169-additional-8101-and-8102-support: r8169:
  additional 8101 and 8102 support.
- patches.drivers/r8169-use-pci_find_capability-for-the-PCI-E-features:
  r8169: use pci_find_capability for the PCI-E features.
  (bnc#448168)
-------------------------------------------------------------------
Mon Jan 12 15:50:46 CET 2009 - dgollub@suse.de

- scripts/tar-up_and_run_mbuild.sh: use $BUILD_DIR instead of fixed
  "kernel-source" string, to stay in sync with with differet kernel
  variants.

-------------------------------------------------------------------
Mon Jan 12 14:25:27 CET 2009 - mmarek@suse.cz

- rpm/kernel-source.spec.in, rpm/source-post.sh, rpm/source-pre.sh:
  replace the /usr/src/linux-obj symlink with a directory containing
  per-flavor symlinks instead. This allows us to install kernel-source /
  syms and kernel-source-rt / syms-rt in parallel and still find
  everything below /usr/src/linux-obj/.
- rpm/kernel-binary.spec.in: for -rt, install into
      /usr/src/linux-$version-rt-obj.
- rpm/kernel-syms.spec.in: fix kernel-source requires for -rt.

-------------------------------------------------------------------
Sun Jan 11 23:18:21 CET 2009 - jkosina@suse.de

- patches.drivers/input-usbtouchscreen-hw-calibration.patch:
  Input: usbtouchscreen - allow reporting calibrated data
  (bnc#444814).

-------------------------------------------------------------------
Fri Jan  9 18:54:47 CET 2009 - mmarek@suse.cz

- patches.suse/file-capabilities-add-file_caps-switch.diff:
  fix parsing of the file_caps commandline option (bnc#264075)

-------------------------------------------------------------------
Fri Jan  9 18:17:45 CET 2009 - trenn@suse.de

- patches.arch/x86_fix_llc_shared_map__cpu_llc_id_anomolies.patch:
  x86: fix intel x86_64 llc_shared_map/cpu_llc_id anomolies
  (bnc#464329).

-------------------------------------------------------------------
Fri Jan  9 16:25:12 CET 2009 - olh@suse.de

- patches.arch/ppc-cmm_no_kdump.patch:
  Disable Collaborative Memory Manager for kdump (bnc#460552 - LTC50789)

-------------------------------------------------------------------
Fri Jan  9 16:13:13 CET 2009 - jslaby@suse.cz

- patches.suse/cgroup-disable-memory.patch: memcg: disable the
  memory controller by default.
- patches.suse/add-enable_cgroup-parameter.patch: Delete.
- patches.suse/disable-cgroups.patch: Delete.

-------------------------------------------------------------------
Fri Jan  9 16:13:09 CET 2009 - olh@suse.de

- patches.suse/radeon-monitor-jsxx-quirk.patch
  fix compile errors

-------------------------------------------------------------------
Fri Jan  9 15:40:35 CET 2009 - jslaby@suse.de

- patches.fixes/ath5k-ignore-calibration-return-value.patch:
  ath5k: ignore the return value of
  ath5k_hw_noise_floor_calibration (bnc#446541).

-------------------------------------------------------------------
Fri Jan  9 15:37:22 CET 2009 - jslaby@suse.de

- patches.fixes/cgroups-suppress-cloning-warning.patch: cgroups:
  suppress bogus warning messages (bnc#460961).

-------------------------------------------------------------------
Fri Jan  9 15:28:56 CET 2009 - olh@suse.de

- patches.suse/radeon-monitor-jsxx-quirk.patch: Add quirk for
  the graphics adapter in some JSxx (bnc#461002 - LTC50817)

-------------------------------------------------------------------
Fri Jan  9 14:34:02 CET 2009 - trenn@suse.de

- patches.fixes/acpi_irq_quirk_pci_irq_derive.patch: ACPI: Do not
  derive IRQ from parent bridge/device via boot param/dmi list
  (bnc#437211).
- patches.suse/acpi_osi_sle11_ident.patch: Provide possibility
  for vendors to fix BIOS issues for SLE11 only (none).

-------------------------------------------------------------------
Fri Jan  9 13:03:36 CET 2009 - hare@suse.de

- patches.drivers/blk-request-based-multipath-update: Rediff.
- patches.fixes/scsi-refactor-busy-processing: refactor
  sdev/starget/shost busy checking; break out from
  blk-request-based-multipath-update.

-------------------------------------------------------------------
Fri Jan  9 12:31:34 CET 2009 - hare@suse.de

- patches.drivers/lpfc-8.2.8.11-update: Update lpfc from 8.2.8.10
  to 8.2.8.11 (bnc#464662).
- patches.fixes/scsi-call-unprep_request-under-lock: scsi_lib:
  only call scsi_unprep_request() under queue lock (bnc#464155).
- patches.fixes/scsi-fix-hang-in-starved-list-processing: Fix
  hang in starved list processing (bnc#464155).

-------------------------------------------------------------------
Fri Jan  9 12:28:55 CET 2009 - kkeil@suse.de

- patches.drivers/bnx2-Add-PCI-ID-for-5716S: bnx2: Add PCI ID
  for 5716S
- patches.drivers/bnx2-Fix-bug-in-bnx2_free_rx_mem_: bnx2:
  Fix bug in bnx2_free_rx_mem() (bnc#464130)

-------------------------------------------------------------------
Fri Jan  9 12:11:23 CET 2009 - jslaby@suse.cz

- patches.suse/disable-cgroups.patch: Disable all cgroups
  (bnc#436025).

-------------------------------------------------------------------
Fri Jan  9 11:39:59 CET 2009 - hare@suse.de

- Backporting block layer fixes (bnc#464155):
  * patches.fixes/block-add-comment-in-blk_rq_timed_out: add
    comment in blk_rq_timed_out() about why next can not be 0
  * patches.fixes/block-fix-blk_start_queueing: block: Fix
    blk_start_queueing() to not kick a stopped queue.
  * patches.fixes/block-leave-the-request-timeout-timer-running:
    block: leave the request timeout timer running even on an
    empty list.
  * patches.fixes/block-optimizations-in-blk_rq_timed_out_timer:
    block: optimizations in blk_rq_timed_out_timer().
  * patches.fixes/block-suppress-buffer-IO-errors: block: Supress
    Buffer I/O errors when SCSI REQ_QUIET flag set.
  * patches.fixes/block-use-round_jiffies_up: Block: use
    round_jiffies_up().
  * patches.fixes/round-jiffies-up: Add round_jiffies_up and
    related routines.

-------------------------------------------------------------------
Fri Jan  9 11:21:39 CET 2009 - jbeulich@novell.com

- patches.xen/xen3-acpi-pci-pci-msi-_osc-support-capabilities-called-when-root-bridge-added.patch:
  ACPI/PCI: PCI MSI _OSC support capabilities called when root
  bridge added (bnc#438941).

-------------------------------------------------------------------
Fri Jan  9 10:23:55 CET 2009 - hare@suse.de

- patches.fixes/scsi_dh-retry-on-UNIT_ATTENTION: scsi_dh_rdac
  does not retry MODE SENSE on UNIT ATTENTION (bnc#464155).
- patches.suse/scsi-check-removed-device-for-offline: Only check
  for SDEV_OFFLINE and SDEV_DEL, not SDEV_CANCEL.

-------------------------------------------------------------------
Fri Jan  9 10:06:29 CET 2009 - jslaby@suse.cz

- patches.suse/add-enable_cgroup-parameter.patch: Add
  cgroup_enable parameter (bnc#436025).

-------------------------------------------------------------------
Fri Jan  9 00:19:19 CET 2009 - gregkh@suse.de

- patches.drivers/acpi-pci-include-missing-acpi.h-file-in-pci-acpi.h.patch:
  ACPI/PCI: include missing acpi.h file in
  pci-acpi.h. (bnc#438941).

-------------------------------------------------------------------
Fri Jan  9 00:14:25 CET 2009 - gregkh@suse.de

- clean up patch fuzz

-------------------------------------------------------------------
Thu Jan  8 23:56:01 CET 2009 - gregkh@suse.de

- patches.drivers/acpi-pci-pci-msi-_osc-support-capabilities-called-when-root-bridge-added.patch:
  ACPI/PCI: PCI MSI _OSC support capabilities called when root
  bridge added (bnc#438941).
- patches.drivers/acpi-pci-pcie-aer-_osc-support-capabilities-called-when-root-bridge-added.patch:
  ACPI/PCI: PCIe AER _OSC support capabilities called when root
  bridge added (bnc#438941).
- patches.drivers/acpi-pci-pcie-aspm-_osc-support-capabilities-called-when-root-bridge-added.patch:
  ACPI/PCI: PCIe ASPM _OSC support capabilities called when root
  bridge added (bnc#438941).
- patches.drivers/acpi-pci-remove-obsolete-_osc-capability-support-functions.patch:
  ACPI/PCI: remove obsolete _OSC capability support functions
  (bnc#438941).

-------------------------------------------------------------------
Thu Jan  8 23:06:58 CET 2009 - gregkh@suse.de

- patches.drivers/acpi-pci-call-_osc-support-during-root-bridge-discovery.patch:
  ACPI/PCI: call _OSC support during root bridge discovery
  (bnc#438941).
- patches.drivers/acpi-pci-change-pci_osc_control_set-to-query-control-bits-first.patch:
  ACPI/PCI: Change pci_osc_control_set() to query control bits
  first (bnc#438941).
- patches.drivers/acpi-pci-fix-possible-race-condition-on-_osc-evaluation.patch:
  ACPI/PCI: Fix possible race condition on _OSC evaluation
  (bnc#438941).
- patches.drivers/acpi-pci-include-missing-acpi.h-file-in-pci-acpi.h.patch:
  ACPI/PCI: include missing acpi.h file in
  pci-acpi.h. (bnc#438941).
- patches.drivers/acpi-pci-pci-extended-config-_osc-support-called-when-root-bridge-added.patch:
  ACPI/PCI: PCI extended config _OSC support called when root
  bridge added (bnc#438941).

-------------------------------------------------------------------
Thu Jan  8 19:38:41 CET 2009 - gregkh@suse.de

- patches.drivers/bnx2x-version-update.patch: bnx2x: Version
  Update (bnc#439679).

-------------------------------------------------------------------
Thu Jan  8 19:16:28 CET 2009 - jjolly@suse.de

- patches.arch/s390-07-01-zfcp-port-failed-message.diff: zfcp:
  Remove message for failed port (bnc#464466).
- patches.arch/s390-07-02-zfcp-unchained-fsf.diff: zfcp: Add
  support for unchained FSF requests (bnc#464466).
- patches.arch/s390-07-03-topology-fix.diff: kernel: fix cpu
  topology support (bnc#464466).
- patches.arch/s390-07-04-dasd-failfast.patch: dasd: Add
  'failfast' device feature. (bnc#464466,LTC#43066).

-------------------------------------------------------------------
Thu Jan  8 15:47:53 CET 2009 - tiwai@suse.de

- patches.drivers/alsa-caiaq-midi-oops-fix: ALSA: caiaq - Fix
  Oops with MIDI.

-------------------------------------------------------------------
Thu Jan  8 15:13:22 CET 2009 - knikanth@suse.de

- patches.fixes/dm-avoid-put-table-dm_any_congested: dm: avoid
  destroying table in dm_any_congested (bnc#457205).
- patches.fixes/dm-table-ref-count: dm table: rework reference
  counting (bnc#457205).
- patches.fixes/dm-unbind-drop-ref: dm table: drop reference at
  unbind (bnc#457205).

-------------------------------------------------------------------
Thu Jan  8 13:00:35 CET 2009 - olh@suse.de

- update kdump config, disable some unused drivers

-------------------------------------------------------------------
Thu Jan  8 12:58:45 CET 2009 - olh@suse.de

- refresh config files, no functional changes

-------------------------------------------------------------------
Thu Jan  8 12:52:20 CET 2009 - olh@suse.de

- patches.drivers/ehea-modinfo.patch:
  use separate table for module alias (bnc#435215 - LTC48564)

-------------------------------------------------------------------
Thu Jan  8 12:41:24 CET 2009 - tiwai@suse.de

Backport fixes for HD-audio from the upstream:
- patches.drivers/alsa-hda-ad1882-id-typo-fix: ALSA: hda -
  Fix typos for AD1882 codecs.
- patches.drivers/alsa-hda-ad1986a-laptop-eapd-model-back: ALSA:
  hda - make laptop-eapd model back for AD1986A.
- patches.drivers/alsa-hda-hp2230s-quirk: ALSA: hda - Add quirk
  for HP 2230s (bnc#461660).
- patches.drivers/alsa-hda-sigmatel-add-missing-terminators:
  ALSA: hda - Add missing terminators in patch_sigmatel.c.

-------------------------------------------------------------------
Thu Jan  8 11:46:43 CET 2009 - bwalle@suse.de

- Update config files: Enable CONFIG_EHEA=m (and CONFIG_IBMEBUS=y)
  for ppc/kdump and ppc64/kdump (bnc #459119).

-------------------------------------------------------------------
Thu Jan  8 10:57:36 CET 2009 - jblunck@suse.de

- Make kernel-source.changes incremental again

-------------------------------------------------------------------
Thu Jan  8 10:15:08 CET 2009 - olh@suse.de

- supported.conf: rename dm-leastpending-path to dm-leastpending

-------------------------------------------------------------------
Thu Jan  8 09:27:28 CET 2009 - olh@suse.de

- patches.drivers/ehea-modinfo.patch:
  add alias entry for portN properties (bnc#435215 - LTC48564)

-------------------------------------------------------------------
Thu Jan  8 08:19:15 CET 2009 - olh@suse.de

- patches.drivers/ibmvfc-abort-response.patch:
  Fixup command response translation (bnc#459383 - LTC50695)

-------------------------------------------------------------------
Thu Jan  8 08:15:34 CET 2009 - olh@suse.de

- patches.drivers/ibmvfc-improve_sync_events.patch:
  Improve async event handling (bnc#460567 - LTC50778)

-------------------------------------------------------------------
Thu Jan  8 06:29:53 CET 2009 - gregkh@suse.de

- patches.drivers/via-unichrome-drm-bugfixes.patch: via: Unichrome
  DRM bugfixes.

-------------------------------------------------------------------
Thu Jan  8 06:19:53 CET 2009 - coly.li@suse.de

- Move patch from patches.suse/dlm-fix-shutdown-cleanup.patch to
  patches.fixes/dlm-fix-shutdown-cleanup.patch

-------------------------------------------------------------------
Thu Jan  8 06:11:18 CET 2009 - coly.li@suse.de

- Fixes a regression from commit
  0f8e0d9a317406612700426fad3efab0b7bbc467, 
  "dlm: allow multiple lockspace creates".

-------------------------------------------------------------------
Wed Jan  7 16:37:22 CET 2009 - olh@suse.de

- patches.arch/ppc-pseries-cpu-migrate.patch: Update
  default_server during migrate_irqs_away (bnc#460566 - LTC50723)

-------------------------------------------------------------------
Wed Jan  7 16:25:48 CET 2009 - jack@suse.cz

- patches.suse/mm-increase-dirty-limits.patch: Increase limits
  for starting writeback of dirty data (bnc#449662).

-------------------------------------------------------------------
Wed Jan  7 15:43:23 CET 2009 - ghaskins@suse.de

- Update config files (part of bnc#448412).

-------------------------------------------------------------------
Wed Jan  7 14:55:19 CET 2009 - ghaskins@suse.de

- patches.fixes/ia64-configure-HAVE_UNSTABLE_SCHED_CLOCK-for-SGI_SN.patch:
  configure HAVE_UNSTABLE_SCHED_CLOCK for SGI_SN systems (bnc#448412).

-------------------------------------------------------------------
Wed Jan  7 13:53:32 CET 2009 - hare@suse.de

- patches.drivers/lpfc-8.2.8.10-update: Emulex 8.2.8.10 driver
  patches for SLE11 (bnc#460775).

-------------------------------------------------------------------
Wed Jan  7 13:37:56 CET 2009 - knikanth@suse.de

- patches.suse/dm-barrier-single-device: Update Patch-mainline
  header. Patch is not refreshed as it breaks kabi (FATE#304489).

-------------------------------------------------------------------
Wed Jan  7 12:35:13 CET 2009 - hare@suse.de

- patches.drivers/cciss-driver-panic-on-volume-delete: cciss
  driver may panic if a logical volume is deleted (bnc#459553).

-------------------------------------------------------------------
Wed Jan  7 10:32:20 CET 2009 - hare@suse.de

- patches.suse/scsi-netlink-ml: Use GFP_ATOMIC to avoid deadlocks
  (bnc#461747).

-------------------------------------------------------------------
Wed Jan  7 09:55:34 CET 2009 - hare@suse.de

- patches.fixes/fc_transport-devloss-callback-restore: FC devloss
  callback not called when devloss timer fires (bnc#463289).

-------------------------------------------------------------------
Wed Jan  7 09:47:10 CET 2009 - hare@suse.de

- patches.suse/dm-mpath-leastpending-path-update: Update
  least-pending-IO dynamic load balancer (bnc#444199).
- patches.suse/dm-mpath-queue-length-load-balancing: Rediff.
- patches.suse/dm-mpath-service-time-load-balancing: Rediff.
- patches.suse/dm-mpath-tracking-nr-bytes: Rediff.
- patches.suse/dm-mpath-leastpending-path: Delete.

-------------------------------------------------------------------
Tue Jan  6 19:38:30 CET 2009 - jeffm@suse.de

- patches.fixes/uv-remove-erroneous-BAU-init: UV: remove erroneous
  BAU initialization (bnc#463313).

-------------------------------------------------------------------
Tue Jan  6 18:36:57 CET 2009 - jjolly@suse.de

- patches.arch/s390-06-01-qeth-ext-src-mac-addr.patch: qeth:
  exploit source MAC address for inbound layer3 packets
  (bnc#458339).
- patches.arch/s390-06-02-qeth-layercrash.patch: qeth: avoid
  crash in case of layer mismatch for VSWITCH (bnc#458339).
- patches.arch/s390-06-03-dasd_sim_sense_condition.patch: Fix
  unsolicited SIM sense condition. (bnc#458339).
- patches.arch/s390-06-04-qdio_ssqd_memcpy.patch: qdio: fix
  broken memcpy (bnc#458339).
- patches.arch/s390-06-05-qdio_s390dbf.patch: qdio: rework
  s390dbf usage  (bnc#458339).
- patches.arch/s390-06-06-qdio_inbound_ack.patch: qdio: rework
  inbound buffer acknowledgement (bnc#458339).
- patches.arch/s390-06-07-cio-attach_detach.patch: cio: Crashes
  when repeatetly attaching/detaching devices. (bnc#458339).

-------------------------------------------------------------------
Tue Jan  6 14:37:15 CET 2009 - npiggin@suse.de

- patches.arch/x86-fix-kmap-contig.patch: x86: Jan's comments for
  contiguous kmap fix (bnc#449812).

-------------------------------------------------------------------
Tue Jan  6 07:54:29 CET 2009 - npiggin@suse.de

- patches.fixes/mm-lockless-pagecache-barrier.patch: update.

-------------------------------------------------------------------
Mon Jan  5 17:38:52 CET 2009 - mmarek@suse.cz

- patches.suse/modpost-filter-out-built-in-depends: modpost:
  filter out "built-in" depends (bnc#450085).
- patches.drivers/0002-Staging-add-TAINT_CRAP-flag-to-drivers-staging-modu.patch:
  refresh.

-------------------------------------------------------------------
Mon Jan  5 14:09:57 CET 2009 - npiggin@suse.de

- Fix ps3 config.

-------------------------------------------------------------------
Mon Jan  5 09:53:42 CET 2009 - npiggin@suse.de

- patches.fixes/mm-lockless-pagecache-barrier.patch: mm lockless
  pagecache barrier fix.

-------------------------------------------------------------------
Mon Jan  5 09:29:04 CET 2009 - npiggin@suse.de

- patches.fixes/fs-symlink-write_begin-allocation-context-fix.patch:
  fs symlink write_begin allocation context fix.

-------------------------------------------------------------------
Mon Jan  5 09:11:14 CET 2009 - npiggin@suse.de

- Update config files.

-------------------------------------------------------------------
Mon Jan  5 08:51:10 CET 2009 - npiggin@suse.de

- patches.suse/cgroup-freezer.patch: cgroup freezer update (bnc#417294,
  fate#304191, fate#201036).
<|MERGE_RESOLUTION|>--- conflicted
+++ resolved
@@ -1,10 +1,4 @@
 -------------------------------------------------------------------
-<<<<<<< HEAD
-Mon Jun 21 14:53:16 CEST 2010 - mmarek@suse.cz
-
-- rpm/kernel-binary.spec.in: Require a mkinitrd that supports
-  KMS (bnc#615680).
-=======
 Mon Jun 21 18:45:29 CEST 2010 - jeffm@suse.de
 
 - Resync v2.6.35 with master.
@@ -16,7 +10,12 @@
   Refresh.
 - patches.suse/init-move-populate_rootfs-back-to-start_kernel:
   Refresh.
->>>>>>> f8f11b89
+
+-------------------------------------------------------------------
+Mon Jun 21 14:53:16 CEST 2010 - mmarek@suse.cz
+
+- rpm/kernel-binary.spec.in: Require a mkinitrd that supports
+  KMS (bnc#615680).
 
 -------------------------------------------------------------------
 Mon Jun 21 01:27:59 CEST 2010 - jeffm@suse.de
